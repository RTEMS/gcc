<<<<<<< HEAD
=======
2011-09-19  Alan Modra  <amodra@gmail.com>
	    Michael Meissner  <meissner@linux.vnet.ibm.com>

	PR target/50341
	* config/rs6000/rs6000.md (call_indirect_aix32): Do not split the
	load of the indirect function's TOC from the call to prevent the
	compiler from moving the load of the new TOC above code that
	references the current function's TOC.
	(call_indirect_aix64): Ditto.
	(call_value_indirect_aix32): Ditto.
	(call_value_indirect_aix64): Ditto.
	(call_indirect_nonlocal_aix32_internal): Ditto.
	(call_indirect_nonlocal_aix32): Ditto.
	(call_indirect_nonlocal_aix64_internal): Ditto.
	(call_indirect_nonlocal_aix64): Ditto.
	(call_value_indirect_nonlocal_aix32_internal): Ditto.
	(call_value_indirect_nonlocal_aix32): Ditto.
	(call_value_indirect_nonlocal_aix64_internal): Ditto.
	(call_value_indirect_nonlocal_aix64): Ditto.

2011-09-19  Martin Jambor  <mjambor@suse.cz>

	PR middle-end/49886
	* ipa-split.c (split_function): Do not change signature if it is
	not possible or there are attribute types.

2011-09-18  Eric Botcazou  <ebotcazou@adacore.com>
	    Iain Sandoe  <developer@sandoe-acoustics.co.uk>

	PR target/50091
	* config/rs6000/rs6000.md (probe_stack): Use explicit operand.
	* config/rs6000/rs6000.c (output_probe_stack_range): Likewise.

2011-09-14   Diego Novillo  <dnovillo@google.com>

	* tree-vect-stmts.c (vect_transform_stmt): Remove unused
	local variable ORIG_SCALAR_STMT.

>>>>>>> bc6ed825
2011-09-08  Martin Jambor  <mjambor@suse.cz>

	Backport from mainline
	2011-09-07  Martin Jambor  <mjambor@suse.cz>

	PR tree-optimization/49911
	* tree-sra.c (analyze_access_subtree): Change type of to-be-replaced
	enumerations to the corresponding plain integer type.

2011-09-08  Richard Guenther  <rguenther@suse.de>

	Backport from mainline
	2011-07-04  Richard Guenther  <rguenther@suse.de>

	PR tree-optimization/49518
	PR tree-optimization/49628
	* tree-vect-data-refs.c (vect_enhance_data_refs_alignment): Skip
	irrelevant data-references.

2011-09-08  Richard Guenther  <rguenther@suse.de>

	Backport from mainline
	2011-08-23  Richard Guenther  <rguenther@suse.de>

	PR tree-optimization/50162
	* tree-vect-stmts.c (vectorizable_call): Fix argument lookup.

2011-09-08  Richard Guenther  <rguenther@suse.de>

	Backport from mainline
	2011-05-05  Michael Matz  <matz@suse.de>

	* config/alpha/elf.h (ENDFILE_SPEC): Add Ofast.
	* config/alpha/osf5.h (ENDFILE_SPEC): Add Ofast.
	* config/alpha/netbsd.h (ENDFILE_SPEC): Add Ofast.
	* config/sparc/linux.h (ENDFILE_SPEC): Add Ofast.
	* config/sparc/sp64-elf.h (ENDFILE_SPEC): Add Ofast.
	* config/sparc/sp-elf.h (ENDFILE_SPEC): Add Ofast.
	* config/sparc/linux64.h (ENDFILE_SPEC): Add Ofast.
	* config/sparc/freebsd.h (ENDFILE_SPEC): Add Ofast.
	* config/sparc/sol2.h (ENDFILE_SPEC): Add Ofast.
	* config/i386/cygwin.h (ENDFILE_SPEC): Add Ofast.
	* config/i386/linux.h (ENDFILE_SPEC): Add Ofast.
	* config/i386/linux64.h (ENDFILE_SPEC): Add Ofast.
	* config/i386/darwin.h (ENDFILE_SPEC): Add Ofast.
	* config/i386/mingw32.h (ENDFILE_SPEC): Add Ofast.
	* config/ia64/linux.h (ENDFILE_SPEC): Add Ofast.
	* config/mips/linux.h (ENDFILE_SPEC): Add Ofast.

2011-09-08  Eric Botcazou  <ebotcazou@adacore.com>
	    Iain Sandoe  <iains@gcc.gnu.org>

	Backport from mainline (restore powerpc-darwin Ada bootstrap).
	* config/rs6000/rs6000.c (compute_save_world_info): Test
	cfun->has_nonlocal_label to determine if the out-of-line save
	world call may be used.

2011-09-08  Jakub Jelinek  <jakub@redhat.com>

	PR target/50310
	* config/i386/i386.c (ix86_prepare_sse_fp_compare_args): Return
	code early if TARGET_AVX.
	(ix86_expand_fp_vcond): Handle LTGT and UNEQ.

2011-09-06  Martin Jambor  <mjambor@suse.cz>

	Revert
	2011-09-02  Martin Jambor  <mjambor@suse.cz>
        PR middle-end/49886
        * ipa-split.c (split_function): Do not skip any arguments if
        can_change_signature is set or there are function type attributes.

2011-09-05  Georg-Johann Lay  <avr@gjlay.de>

	PR target/50289
	Backport from mainline r178528
	* config/avr/avr.c (sequent_regs_live): Don't recognize sequences
	that contain global register variable.

2011-09-02  Martin Jambor  <mjambor@suse.cz>

	PR middle-end/49886
	* ipa-split.c (split_function): Do not skip any arguments if
	can_change_signature is set or there are function type attributes.

2011-09-01  Ira Rosen  <ira.rosen@linaro.org>

	PR tree-optimization/50178
	* tree-vect-stmts.c (vectorizable_call): Update the related
	pattern statement before deleting the original call.
	(vect_transform_stmt): Don't expect the related pattern statement
	to match the original statement after transformation.

2011-08-29  Richard Guenther  <rguenther@suse.de>

	PR middle-end/50116
	* varasm.c (decode_addr_const): Handle MEM_REF[&X, OFF].

2011-08-27  Uros Bizjak  <ubizjak@gmail.com>

	* config/i386/sse.md (vec_extract_lo_<mode>): Prevent both
	operands in memory.
	(vec_extract_lo_v16hi): Ditto.
	(*vec_extract_v4sf_mem): Add TARGET_SSE insn constraint.
	* config/i386/i386.c (legitimize_tls_address): Change REG_EQIV
	notes to REG_EQUAL.

2011-08-27  Uros Bizjak  <ubizjak@gmail.com>

	PR target/50202
	* config/i386/sse.md (sse4_2_pcmpestr): Emit NOTE_INSN_DELETED note
	when all outputs are unused.
	(sse4_2_pcmpistr): Ditto.

2011-08-26  Jakub Jelinek  <jakub@redhat.com>

	PR c/50179
	* c-typeck.c (c_process_expr_stmt): Skip over nops and
	call mark_exp_read even if exprv is ADDR_EXPR.

2011-08-20  Jakub Jelinek  <jakub@redhat.com>

	PR tree-optimization/48739
	* tree-ssa.c: Include cfgloop.h.
	(execute_update_addresses_taken): When updating ssa, if in
	loop closed SSA form, call rewrite_into_loop_closed_ssa instead of
	update_ssa.
	* Makefile.in (tree-ssa.o): Depend on $(CFGLOOP_H).

2011-08-18  Jakub Jelinek  <jakub@redhat.com>

	PR target/50092
	* config/i386/i386.c (assign_386_stack_local): Call validize_mem
	on the result before returning it.

2011-08-16  Liang Wang  <lwang1@marvell.com>

	* ggc.h (ggc_alloc_rtvec_sized): Change arguments of
	ggc_alloc_zone_vec_rtvec_def.

2011-08-12  Nick Clifton  <nickc@redhat.com>

	* builtins.c (expand_builtin_memcmp): Do not use cmpstrnsi
	pattern.
	* doc/md.texi (cmpstrn): Note that the comparison stops if both
	fetched bytes are zero.
	(cmpstr): Likewise.
	(cmpmem): Note that the comparison does not stop if both of the
	fetched bytes are zero.

2011-08-11  Kazuhiro Inaoka  <kazuhiro.inaoka.ud@renesas.com>

	* config/rx/rx.md (movsicc): Allow register to register
	transfers.
	(*movsicc): Likewise.
	(*stcc): Restrict this pattern to EQ and NE compares.
	(*stcc_reg): New pattern.  Works for any comparison but only for
	register transfers.

2011-08-10  DJ Delorie  <dj@redhat.com>

	* expr.c (expand_expr_addr_expr_1): Detect a user request for
	a local frame in a naked function, and produce a suitable
	error for that specific case.

2011-08-09  Martin Jambor  <mjambor@suse.cz>

	PR middle-end/49923
	* tree-sra.c (access_precludes_ipa_sra_p): Also check access
	memory alignment.

2011-08-09  Nick Clifton  <nickc@redhat.com>

	* config/rx/rx.md: Disable extender peepholes at -O3.

2011-08-06  Uros Bizjak  <ubizjak@gmail.com>

	PR target/50001
	* config/alpha/alpha.c (alpha_instantiate_decls): New function.
	(TARGET_INSTANTIATE_DECLS): New define.

2011-08-05  H.J. Lu  <hongjiu.lu@intel.com>

	Backport from mainline
	2011-08-05  H.J. Lu  <hongjiu.lu@intel.com>

	* config/i386/i386.c (processor_alias_table): Add core-avx-i.

	* doc/invoke.texi: Document core-avx-i.

2011-08-03  Jakub Jelinek  <jakub@redhat.com>

	PR tree-optimization/49948
	* gimple.c (walk_stmt_load_store_addr_ops): Walk CONSTRUCTOR elements.

2011-08-02  Uros Bizjak  <ubizjak@gmail.com>

	* doc/md.texi (stack_protect_set): The pattern moves ptr_mode value.
	(stack_protect_test): The pattern compares ptr_mode value.

2011-07-31  Uros Bizjak  <ubizjak@gmail.com>

	PR target/49920
	* config/i386/i386.md (strset): Do not expand strset_singleop
	when %eax or $edi are fixed.
	(*strsetdi_rex_1): Disable when %eax or %edi are fixed.
	(*strsetsi_1): Ditto.
	(*strsethi_1): Ditto.
	(*strsetqi_1): Ditto.
	(*rep_stosdi_rex64): Disable when %eax, %ecx or %edi are fixed.
	(*rep_stossi): Ditto.
	(*rep_stosqi): Ditto.
	(*strlenqi_1): Ditto.
	(cmpstrnsi): Also fail when %ecx is fixed.
	(*cmpstrnqi_nz_1): Disable when %ecx, %esi or %edi are fixed.
	(*cmpstrnqi_1): Ditto.
	(*strmovdi_rex_1): Disable when %esi or %edi are fixed.
	(*strmovsi_1): Ditto.
	(*strmovhi_1): Ditto.
	(*strmovqi_1): Ditto.
	(*rep_movdi_rex64): Disable when %ecx, %esi or %edi are fixed.
	(*rep_movsi): Ditto.
	(*rep_movqi): Ditto.

2011-07-31  Mikael Pettersson  <mikpe@it.uu.se>

	PR target/47908
	* config/m68k/m68k.c (m68k_override_options_after_change): New function.
	Disable instruction scheduling for non-ColdFire targets.
	(TARGET_OVERRIDE_OPTIONS_AFTER_CHANGE): Define.

2011-07-29  Jakub Jelinek  <jakub@redhat.com>

	PR middle-end/49897
	PR middle-end/49898
	* omp-low.c (use_pointer_for_field): If disallowing copy-in/out
	in nested parallel and outer is a gimple_reg, mark it as addressable
	and set its bit in task_shared_vars bitmap too.

2011-07-29  Wei Guozhi  <carrot@google.com>

	Backport from mainline
	2011-07-29  Wei Guozhi  <carrot@google.com>

	PR rtl-optimization/49799
	* combine.c (make_compound_operation): Check if the bit field is valid
	before change it to bit field extraction.

2011-07-28  Jakub Jelinek  <jakub@redhat.com>

	PR debug/49871
	* dwarf2out.c (size_of_die, value_format, output_die): Use
	DW_FORM_udata instead of DW_FORM_data[48] for
	dw_val_class_unsigned_const DW_AT_data_member_location for DWARF 3.

2011-07-28  H.J. Lu  <hongjiu.lu@intel.com>

	Backport from mainline
	2011-07-28  H.J. Lu  <hongjiu.lu@intel.com>

	PR target/47364
	* config/i386/i386.md (strlen<mode>): Replace SWI48x with P.

2011-07-28  Ulrich Weigand  <Ulrich.Weigand@de.ibm.com>

	Backport from mainline:
	2011-07-26  Martin Jambor  <mjambor@suse.cz>

	* tree-sra.c (tree_non_mode_aligned_mem_p): Strip conversions and
	return false for invariants.

2011-07-27  Jakub Jelinek  <jakub@redhat.com>

	PR target/49866
	* config/i386/i386.md (*call_pop_1_vzeroupper, *call_pop_1,
	*sibcall_pop_1_vzeroupper, *sibcall_pop_1, *call_1_vzeroupper,
	*call_1, *sibcall_1_vzeroupper, *sibcall_1, *call_1_rex64_vzeroupper,
	*call_1_rex64, *call_1_rex64_ms_sysv_vzeroupper,
	*call_1_rex64_ms_sysv, *sibcall_1_rex64_vzeroupper,
	*sibcall_1_rex64, *call_value_pop_1_vzeroupper,
	*call_value_pop_1, *sibcall_value_pop_1_vzeroupper,
	*sibcall_value_pop_1, *call_value_1_vzeroupper,
	*call_value_1, *sibcall_value_1_vzeroupper,
	*sibcall_value_1, *call_value_1_rex64_vzeroupper,
	*call_value_1_rex64, *call_value_1_rex64_ms_sysv_vzeroupper,
	*call_value_1_rex64_ms_sysv, *sibcall_value_1_rex64_vzeroupper,
	*sibcall_value_1_rex64): Use z constraint instead of s constraint.

	Backport from mainline
	2011-05-16  Uros Bizjak  <ubizjak@gmail.com>

	* config/i386/constraints.md (z): New constraint.

2011-07-25  Andrew Pinski  <apinski@cavium.com>

	PR tree-opt/49671
	* tree-inline.c (remap_gimple_op_r): Copy TREE_THIS_VOLATILE and
	TREE_THIS_NOTRAP into the inner most MEM_REF.
	Always copy TREE_THIS_VOLATILE.
	* tree-sra.c (ptr_parm_has_direct_uses): Check that the lhs, rhs and
	arguments are not volatile references.

2011-07-25  Georg-Johann Lay  <avr@gjlay.de>

	PR target/39386
	Backport from mainline r176756
	2011-07-25  Georg-Johann Lay
	* config/avr/avr.c (out_shift_with_cnt): Use tmp_reg as
	shift counter for x << x and x >> x shifts.

2011-07-22  Uros Bizjak  <ubizjak@gmail.com>

	* config.gcc (x86_64-*-linux*): Set
	default_gnu_indirect_function to yes.

2011-07-22  Richard Guenther  <rguenther@suse.de>

	PR tree-optimization/45819
	* tree-ssa-forwprop.c (forward_propagate_addr_expr_1): Properly
	preserve volatile and notrap flags.

2011-07-21  Uros Bizjak  <ubizjak@gmail.com>

	Backport from mainline
	2011-07-04  Uros Bizjak  <ubizjak@gmail.com>

	PR target/49600
	* config/i386/i386.md (SSE2 int->float split): Push operand 1 in
	general register to memory for !TARGET_INTER_UNIT_MOVES.

2011-07-20  Andreas Krebbel  <Andreas.Krebbel@de.ibm.com>

	* config/s390/s390.c (s390_class_max_nregs): Fix return type.
	* config/s390/s390-protos.h (s390_class_max_nregs): Likewise.

2011-07-19  Jakub Jelinek  <jakub@redhat.com>

	PR tree-optimization/49768
	* tree-ssa-ccp.c (fold_nonarray_ctor_reference): Return NULL
	if offset is smaller than bitoffset, but offset+size is bigger
	than bitoffset.

2011-07-18  Jakub Jelinek  <jakub@redhat.com>

	PR middle-end/49675
	* tree.c (build_common_builtin_nodes): Register
	__builtin_return_address, __cyg_profile_func_enter
	and __cyg_profile_func_exit.

2011-07-18  Rainer Orth  <ro@CeBiTec.Uni-Bielefeld.DE>

	* config.gcc: Obsolete i[3456x]86-*-netware*.

2011-07-17  John David Anglin  <dave.anglin@nrc-cnrc.gc.ca>

	PR target/49746
	Revert:
	2010-12-30  John David Anglin  <dave.anglin@nrc-cnrc.gc.ca>

	* config/pa/pa.md: Add ",*" condition to 64-bit add/subtract boolean
	patterns.

2011-07-17  Eric Botcazou  <ebotcazou@adacore.com>

	PR middle-end/49732
	* tree.c (walk_tree_1) <DECL_EXPR>: Do not walk a pointed-to type.

2011-07-16  Eric Botcazou  <ebotcazou@adacore.com>

	PR tree-optimization/49725
	Backport from mainline
	2011-03-31  Eric Botcazou  <ebotcazou@adacore.com>

	* tree-ssa-pre.c (create_component_ref_by_pieces_1) <ARRAY_REF>: Drop
	a zero minimum index only if it is redundant.

2011-07-15  John David Anglin  <dave.anglin@nrc-cnrc.gc.ca>

	PR target/49723
	* config/pa/pa.md (casesi): Use gen_int_mode instead of GEN_INT.

2011-07-15  Ulrich Weigand  <Ulrich.Weigand@de.ibm.com>

	Backport from mainline:
	2011-07-13  Ulrich Weigand  <Ulrich.Weigand@de.ibm.com>

	* config/spu/spu.c (TARGET_ASM_FILE_START): Do not define.
	(asm_file_start): Remove.
	(spu_machine_dependent_reorg): Call compute_bb_for_insn and
	free_bb_for_insn around code that modifies insns before
	restarting df analysis.

2011-07-15  Rainer Orth  <ro@CeBiTec.Uni-Bielefeld.DE>

	Backport from mainline:
	2011-07-13  Rainer Orth  <ro@CeBiTec.Uni-Bielefeld.DE>

	PR target/49541
	* config/sol2.h (LIB_SPEC): Simplify.
	Move LIB_THREAD_LDFLAGS_SPEC ...
	(LINK_SPEC): ... here.

2011-07-14  James Greenhalgh  <james.greenhalgh@arm.com>

	* config/arm/arm.h (TARGET_CPU_CPP_BUILTINS): Add __ARM_FEATURE_DSP.

2011-07-14  Andrew Pinski  <pinskia@gmail.com>

	PR tree-opt/49309
	* tree-mudflap.c (mf_xform_derefs_1 <case MEM_REF>):
	Use fold_build2_loc instead of build2.
	Use the correct type for the new tree.

2011-07-14  Georg-Johann Lay  <avr@gjlay.de>
	
	PR target/49487
	Backport from mainline r176276
	2011-07-14  Georg-Johann Lay
	* config/avr/avr.md (rotl<mode>3): Generate SCRATCH instead
	of REG.
	(*rotw<mode>): Use const_int_operand for operand2.
	Use match_scatch for operand3.
	(*rotb<mode>): Ditto
	* config/avr/avr.c (avr_rotate_bytes): Treat SCRATCH.

2011-07-14  Richard Guenther  <rguenther@suse.de>

	PR tree-optimization/49651
	* tree-ssa-structalias.c (get_constraint_for_1): Properly
	handle dereferences with subvariables.

2011-07-11  Martin Jambor  <mjambor@suse.cz>

	PR tree-optimization/49094
	* tree-sra.c (tree_non_mode_aligned_mem_p): New function.
	(build_accesses_from_assign): Use it.

2011-07-11  Georg-Johann Lay  <avr@gjlay.de>
	
	PR target/39633
	Backport from mainline r176141
	2011-07-11  Georg-Johann Lay
	* config/avr/avr.c (notice_update_cc): For ashiftrt:QI, only
	offsets 1..5 set cc0 in a usable way.

2011-07-08  Jakub Jelinek  <jakub@redhat.com>

	PR target/49621
	* config/rs6000/rs6000.c (rs6000_emit_vector_cond_expr): Use
	CONST0_RTX (dest_mode) instead of const0_rtx as second operand
	of NE.
	* config/rs6000/vector.md (vector_select_<mode>,
	vector_select_<mode>_uns): Change second operand of NE to
	CONST0_RTX (<MODE>mode) instead of const0_rtx.
	* config/rs6000/altivec.md (*altivec_vsel<mode>,
	*altivec_vsel<mode>_uns): Expect second operand of NE to be
	zero_constant of the corresponding vector mode.
	* config/rs6000/vsx.md (*vsx_xxsel<mode>, *vsx_xxsel<mode>_uns):
	Likewise.

2011-07-08  Georg-Johann Lay  <avr@gjlay.de>
	
	PR target/46779
	Backport from mainline SVN 176053.
	2011-07-08  Georg-Johann Lay  <avr@gjlay.de>
	* config/avr/avr.c (avr_hard_regno_mode_ok): Rewrite.
	In particular, allow 8-bit values in r28 and r29.
	(avr_hard_regno_scratch_ok): Disallow any register that might be
	part of the frame pointer.
	(avr_hard_regno_rename_ok): Same.
	(avr_legitimate_address_p): Don't allow SUBREGs.

2011-07-07  Eric Botcazou  <ebotcazou@adacore.com>

	PR target/49660
	* config/sparc/sol2.h [TARGET_64BIT_DEFAULT] (TARGET_DEFAULT): Add
	MASK_V8PLUS, remove commented out flag and reorder.

	Backport from mainline
	2011-06-28  Rainer Orth  <ro@CeBiTec.Uni-Bielefeld.DE>

	* config/sparc/sol2-64.h (TARGET_DEFAULT): Remove.
	(TARGET_64BIT_DEFAULT): Define.
	* config.gcc (sparc*-*-solaris2*): Move sparc/sol2-64.h to front
	of tm_file.
	* config/sparc/sol2.h [TARGET_64BIT_DEFAULT] (TARGET_DEFAULT): Define.

2011-07-07  Jakub Jelinek  <jakub@redhat.com>

	PR c/49644
	* c-typeck.c (build_binary_op): For MULT_EXPR and TRUNC_DIV_EXPR with
	one non-complex and one complex argument, call c_save_expr on both
	operands.

	PR debug/49522
	* df-problems.c (dead_debug_reset): Remove dead_debug_uses
	referencing debug insns that have been reset.
	(dead_debug_insert_before): Don't assert reg is non-NULL,
	instead return immediately if it is NULL.

	PR middle-end/49640
	* gimplify.c (gimplify_compound_lval): For last 2 ARRAY_*REF
	operands and last COMPONENT_REF operand call gimplify_expr on it
	if non-NULL.

2011-07-06  Ramana Radhakrishnan  <ramana.radhakrishnan@linaro.org>

	Backport from mainline.
	2011-06-24  Ramana Radhakrishnan  <ramana.radhakrishnan@linaro.org>

	PR target/49335
	* config/arm/predicates.md (add_operator): New.
	* config/arm/arm.md ("*arith_shiftsi"): Fix for SP reg usage
	in Thumb2.

2011-07-05  Jakub Jelinek  <jakub@redhat.com>

	PR tree-optimization/49618
	* tree-eh.c (tree_could_trap_p) <case FUNCTION_DECL, case VAR_DECL>:
	For DECL_WEAK decls return true.

2011-07-04  Jakub Jelinek  <jakub@redhat.com>

	PR rtl-optimization/49619
	* combine.c (combine_simplify_rtx): In PLUS -> IOR simplification
	pass VOIDmode as op0_mode to recursive call.

	PR rtl-optimization/49472
	* simplify-rtx.c (simplify_unary_operation_1) <case NEG>: When
	negating MULT, negate the second operand instead of first.
	(simplify_binary_operation_1) <case MULT>: If one operand is
	a NEG and the other is MULT, don't attempt to optimize by
	negation of the MULT operand if it only moves the NEG operation
	around.

	Backported from mainline
	2011-06-06  Jakub Jelinek  <jakub@redhat.com>

	PR debug/49262
	* dwarf2out.c (native_encode_initializer): Decrement count in each
	iteration.

2011-07-04  Georg-Johann Lay  <avr@gjlay.de>

	Backport from mainline
	2011-07-04  Georg-Johann Lay  <avr@gjlay.de>
	
	PR target/44643
	* config/avr/avr.c (avr_insert_attributes): Use TYPE_READONLY
	instead of TREE_READONLY.

2011-07-04  Richard Guenther  <rguenther@suse.de>

	PR tree-optimization/49615
	* tree-cfgcleanup.c (split_bbs_on_noreturn_calls): Fix
	basic-block index check.

2011-06-30  Eric Botcazou  <ebotcazou@adacore.com>

	PR tree-optimization/49572
	* tree-ssa-dom.c (initialize_hash_element) <GIMPLE_SINGLE_RHS>: Use the
	type of the RHS instead of that of the LHS for the expression type.

2011-06-30  Georg-Johann Lay  <avr@gjlay.de>

	Backport from mainline
	PR target/34734
	(avr_section_type_flags): For data in ".progmem.data", remove
	section flag SECTION_WRITE.

2011-06-30  Georg-Johann Lay  <avr@gjlay.de>

	Backport from mainline
	PR target/34734
	* config/avr/avr.c (avr_handle_progmem_attribute): Move warning
	about uninitialized data attributed 'progmem' from here...
	(avr_encode_section_info): ...to this new function.
	(TARGET_ENCODE_SECTION_INFO): New define.

2011-06-29  Changpeng Fang  <changpeng.fang@amd.com>

	Backport from mainline
	2011-06-29  Changpeng Fang  <changpeng.fang@amd.com>

	* config/i386/i386.opt (mprefer-avx128): Redefine the flag as a Mask
	option.
	* config/i386/i386.h (ix86_tune_indices): Add X86_TUNE_AVX128_OPTIMAL
	entry.
	(TARGET_AVX128_OPTIMAL): New definition.
	* config/i386/i386.c (initial_ix86_tune_features): Initialize
	X86_TUNE_AVX128_OPTIMAL entry.
	(ix86_option_override_internal): Enable the generation
	of the 128-bit instructions when TARGET_AVX128_OPTIMAL is set.
	(ix86_preferred_simd_mode): Use TARGET_PREFER_AVX128.
	(ix86_autovectorize_vector_sizes): Use TARGET_PREFER_AVX128.

2011-06-29  Harsha Jagasia <harsha.jagasia@amd.com>

	Backport from mainline
	2011-05-31  Alexandre Oliva  <aoliva@redhat.com>

	* config/i386/i386.c (ix86_rtx_costs): Drop NEG from sub for FMA.
	* config/i386/sse.md: Add n to negated FMA pattern names.

2011-06-29  Eric Botcazou  <ebotcazou@adacore.com>

	PR tree-optimization/49539
	* tree-ssa-forwprop.c (can_propagate_from): Check for abnormal SSA
	names by means of stmt_references_abnormal_ssa_name.
	(associate_plusminus): Call can_propagate_from before propagating
	from definition statements.

2011-06-29  Martin Jambor  <mjambor@suse.cz>

	Backport from mainline
	2011-06-24  Martin Jambor  <mjambor@suse.cz>

	PR tree-optimizations/49516
	* tree-sra.c (sra_modify_assign): Choose the safe path for
	aggregate copies if we also did scalar replacements.

2011-06-28  Changpeng Fang  <changpeng.fang@amd.com>

	Backport from mainline
	2011-06-20  Changpeng Fang  <changpeng.fang@amd.com>

	PR target/49089
	* config/i386/i386.c (avx256_split_unaligned_load): New definition.
	(avx256_split_unaligned_store): New definition.
	(ix86_option_override_internal): Enable avx256 unaligned load/store
	splitting only when avx256_split_unaligned_load/store is set.

2011-06-28  Changpeng Fang  <changpeng.fang@amd.com>

	Backport from mainline
	2011-03-28  H.J. Lu  <hongjiu.lu@intel.com>

	* config/i386/i386.c (flag_opts): Fix a typo in
	-mavx256-split-unaligned-store.

2011-06-28  Changpeng Fang  <changpeng.fang@amd.com>

	Backport from mainline
	2011-03-27  H.J. Lu  <hongjiu.lu@intel.com>

	* config/i386/sse.md (*avx_mov<mode>_internal): Don't assert
	unaligned 256bit load/store.
	(*avx_movu<ssemodesuffix><avxmodesuffix>): Likewise.
	(*avx_movdqu<avxmodesuffix>): Likewise.

2011-06-28  Changpeng Fang  <changpeng.fang@amd.com>

	Backport from mainline
	2011-03-27  H.J. Lu  <hongjiu.lu@intel.com>

	* config/i386/i386.c (flag_opts): Add -mavx256-split-unaligned-load
	and -mavx256-split-unaligned-store.
	(ix86_option_override_internal): Split 32-byte AVX unaligned
	load/store by default.
	(ix86_avx256_split_vector_move_misalign): New.
	(ix86_expand_vector_move_misalign): Use it.

	* config/i386/i386.opt: Add -mavx256-split-unaligned-load and
	-mavx256-split-unaligned-store.

	* config/i386/sse.md (*avx_mov<mode>_internal): Verify unaligned
	256bit load/store.  Generate unaligned store on misaligned memory
	operand.
	(*avx_movu<ssemodesuffix><avxmodesuffix>): Verify unaligned
	256bit load/store.
	(*avx_movdqu<avxmodesuffix>): Likewise.

	* doc/invoke.texi: Document -mavx256-split-unaligned-load and
	-mavx256-split-unaligned-store.

2011-06-28  Eric Botcazou  <ebotcazou@adacore.com>

	* tree-ssa-dom.c (initialize_hash_element): Fix oversight.

2011-06-28  Andrey Belevantsev  <abel@ispras.ru>

	Backport from mainline
	2011-05-25  Andrey Belevantsev  <abel@ispras.ru>

	PR rtl-optimization/49014
	* config/i386/athlon.md (athlon_ssecomi): Change type to ssecomi.

2011-06-28  Alexander Monakov  <amonakov@ispras.ru>

	Backport from mainline
	2011-04-08  Alexander Monakov  <amonakov@ispras.ru>

	PR target/48273
	* cfgloop.h (loop_has_exit_edges): New helper.
	* sel-sched-ir.c (init_global_and_expr_for_insn): Make CALLs
	non-clonable.
	* sel-sched.c (sel_setup_region_sched_flags): Don't pipeline loops
	that have no exit edges.

2011-06-28  Iain Sandoe  <iains@gcc.gnu.org>

	PR target/47997
	* config/darwin.c (darwin_mergeable_string_section): Place string
	constants in '.cstring' rather than '.const' when CF/NSStrings are
	active.

2011-06-27  Eric Botcazou  <ebotcazou@adacore.com>

	* reorg.c (fill_simple_delay_slots): Use stop_search_p to stop the
	forward scan as well.

2011-06-27  Jakub Jelinek  <jakub@redhat.com>

	* BASE-VER: Set to 4.6.2.
	* DEV-PHASE: Set to prerelease.

2011-06-27  Release Manager

	* GCC 4.6.1 released.

2011-06-21  Alan Modra  <amodra@gmail.com>

	* config/rs6000/rs6000.c (rs6000_cannot_force_const_mem): New func.
	(TARGET_CANNOT_FORCE_CONST_MEM): Update definition.

2011-06-20  Ramana Radhakrishnan  <ramana.radhakrishnan@linaro.org>

	Backport from mainline.
	2011-06-13  Ramana Radhakrishnan  <ramana.radhakrishnan@linaro.org>

	PR target/48454
	* config/arm/neon.md (vec_pack_trunc): Set the lengths
	correctly for the case with Quad vectors.

2011-06-20  Alan Modra  <amodra@gmail.com>

	* config/rs6000/rs6000.c (create_TOC_reference): Wrap high part
	of toc-relative address in CONST.
	(rs6000_delegitimize_address): Recognize changed address.
	(rs6000_legitimize_reload_address): Likewise.
	(rs6000_emit_move): Don't force these constants to memory.
	* config/rs6000/rs6000.md (tls_gd, tls_gd_high): Wrap high part of
	toc-relative address in CONST.
	(tls_ld, tls_ld_high, tls_got_dtprel, tls_got_dtprel_high): Likewise.
	(tls_got_tprel, tls_got_tprel_high, largetoc_high): Likewise.

2011-06-18  Jakub Jelinek  <jakub@redhat.com>

	PR target/49411
	* config/i386/i386.c (ix86_expand_multi_arg_builtins): If
	last_arg_constant and last argument doesn't match its predicate,
	for xop_vpermil2<mode>3 error out and for xop_rotl<mode>3
	if it is CONST_INT, mask it, otherwise expand using rotl<mode>3.
	(ix86_expand_sse_pcmpestr, ix86_expand_sse_pcmpistr): Fix
	spelling of error message.
	* config/i386/sse.md (sse4a_extrqi, sse4a_insertqi,
	vcvtps2ph, *vcvtps2ph, *vcvtps2ph_store, vcvtps2ph256): Use
	const_0_to_255_operand instead of const_int_operand.

2011-06-17  Richard Henderson  <rth@redhat.com>

	Backport from mainline
	2011-03-22  Richard Henderson  <rth@redhat.com>

	* dwarf2out.c (dwarf2out_frame_debug_expr) [rule 11]: Handle post_dec.

2011-06-17  Richard Guenther  <rguenther@suse.de>

	Backport from mainline
	2011-05-23  Richard Guenther  <rguenther@suse.de>

	PR tree-optimization/49115
	* tree-ssa-alias.c (stmt_kills_ref_p_1): If the assignment
	is not necessarily carried out, do not claim it kills the ref.
	* tree-ssa-dce.c (mark_aliased_reaching_defs_necessary_1): Likewise.

2011-06-17  Hans-Peter Nilsson  <hp@axis.com>

	Backport from mainline
	2011-06-17  Hans-Peter Nilsson  <hp@axis.com>

	PR rtl-optimization/48542
	* reload.c (find_equiv_reg): Stop looking when finding a
	setjmp-type call.
	* reload1.c (reload_as_needed): Invalidate all reload
	registers when crossing a setjmp-type call.

2011-06-16  Kaz Kojima  <kkojima@gcc.gnu.org>

	Backport form main line
	2011-06-09  Kaz Kojima  <kkojima@gcc.gnu.org>

	PR target/49307
	* config/sh/sh.md (UNSPEC_CHKADD): New.
	(chk_guard_add): New define_insn_and_split.
	(symGOT_load): Use chk_guard_add instead of blockage.

2011-06-16  Martin Jambor  <mjambor@suse.cz>

	Backported from mainline
	2011-06-15  Martin Jambor  <mjambor@suse.cz>

	PR tree-optimization/48613
	* ipa-prop.c (ipa_prop_write_jump_functions): Return immediately if
	ipa_node_params_vector is NULL.

2011-06-16  Jakub Jelinek  <jakub@redhat.com>

	PR tree-optimization/49419
	* tree-vrp.c (execute_vrp): Call init_range_assertions
	before estimate_numbers_of_iterations, call
	free_number_of_iterations_estimates before calling
	remove_range_assertions.

	Backported from mainline
	2011-06-13  Edmar Wienskoski  <edmar@freescale.com>

	PR target/44618
	* config/rs6000/rs6000.md (save_gpregs_<mode>): Replaced pattern
	with a set of similar patterns, where the MATCH_OPERAND for the
	function argument is replaced with individual references to hardware
	registers.
	(save_fpregs_<mode>): Ditto
	(restore_gpregs_<mode>): Ditto
	(return_and_restore_gpregs_<mode>): Ditto
	(return_and_restore_fpregs_<mode>): Ditto
	(return_and_restore_fpregs_aix_<mode>): Ditto

2011-06-14  Richard Henderson  <rth@redhat.com>

	PR debug/48459
	* dwarf2out.c (frame_pointer_fb_offset_valid): New.
	(based_loc_descr): Assert it's true.
	(compute_frame_pointer_to_fb_displacement): Set it,
	rather than aborting immediately.

2011-06-14  Richard Henderson  <rth@redhat.com>

	Backport from mainline
	2011-03-22  Richard Henderson  <rth@redhat.com>

	* config/avr/avr.c (TARGET_EXCEPT_UNWIND_INFO): New.
	(avr_incoming_return_addr_rtx): New.
	(emit_push_byte): New.
	(expand_prologue): Use it.  Remove incorrect dwarf annotation for
	SREG, RAMPZ, zero register.  Push frame pointer by bytes.  Add dwarf
	annotation for __prologue_saves__.  Fixup dwarf annotation for CFA.
	(emit_pop_byte): New.
	(expand_epilogue): Use it.  Pop frame pointer by bytes.
	* config/avr/avr.h (FRAME_POINTER_CFA_OFFSET): Remove.
	(INCOMING_RETURN_ADDR_RTX): New.
	(INCOMING_FRAME_SP_OFFSET): New.
	(ARG_POINTER_CFA_OFFSET): New.
	* config/avr/avr.md (*pushqi): Fix mode of auto-inc.
	(*pushhi, *pushsi, *pushsf, popqi): Likewise.
	(pophi): Remove.

2011-06-14  Jakub Jelinek  <jakub@redhat.com>

	PR fortran/49103
	* tree.h (DECL_NONSHAREABLE): Define.
	(struct tree_decl_common): Change decl_common_unused to
	decl_nonshareable_flag.
	* cfgexpand.c (expand_used_vars_for_block, clear_tree_used):
	Ignore vars with DECL_NONSHAREABLE bit set.
	* tree-cfg.c (gimple_duplicate_bb): Set DECL_NONSHAREABLE
	on stores to automatic aggregate vars.

	PR rtl-optimization/49390
	Revert:
	2010-06-29  Bernd Schmidt  <bernds@codesourcery.com>

	* cse.c (exp_equiv_p): For MEMs, if for_gcse, only compare
	MEM_ALIAS_SET.

2011-06-11  Uros Bizjak  <ubizjak@gmail.com>

	* config/i386/sse.md (vec_dupv4sf): Correct mode of forced register.
	(*vec_dupv2df): Rename from vec_dupv2df.
	(vec_dupv2df): New expander.

2011-06-09  Eric Botcazou  <ebotcazou@adacore.com>

	* config/sparc/sparc.md (return_internal): Adjust 'length' attribute.

2011-06-08  H.J. Lu  <hongjiu.lu@intel.com>

	Backport from mainline
	2011-06-08  H.J. Lu  <hongjiu.lu@intel.com>

	* config/i386/driver-i386.c (host_detect_local_cpu): Support
	unknown Intel family 0x6 CPUs.

2011-06-08  Kaz Kojima  <kkojima@gcc.gnu.org>

	Backport from mainline
	2011-06-01  Kaz Kojima  <kkojima@gcc.gnu.org>

	PR target/49238
	* config/sh/sh.c (expand_cbranchdi4): Use a scratch register if
	needed when original operands are used for msw_skip comparison.

2011-06-07  Jakub Jelinek  <jakub@redhat.com>

	PR gcov-profile/49299
	* value-prof.c (gimple_ic): Don't assume icall has a fallthru edge.

2011-06-06  Pat Haugen <pthaugen@us.ibm.com>

	Backport from mainline
	2011-05-31  Pat Haugen <pthaugen@us.ibm.com>

	* config/rs6000/rs6000.h (REG_CLASS_CONTENTS): Remove vr0..vr2 from
	NON_FLOAT_REGS.

2011-06-06  Jakub Jelinek  <jakub@redhat.com>

	PR c++/49264
	* gimple-fold.c (fold_stmt_1): Don't try to fold *& on the lhs
	if stmt folded into nothing.
	* tree-inline.c (fold_marked_statements): If a builtin at the
	end of a bb folded into nothing, just update cgraph edges
	and move to next bb.
	* cgraph.c (cgraph_update_edges_for_call_stmt_node): Allow new_stmt
	to be NULL.  Don't compute count and frequency if new_call is NULL.

2011-06-06  Andreas Krebbel  <Andreas.Krebbel@de.ibm.com>

	* longlong.h (smul_ppmm): The resulting register pair contains the
	higher order word first.

2011-06-06  Mikael Pettersson  <mikpe@it.uu.se>

	PR tree-optimization/49243
	* calls.c (setjmp_call_p): Also check if fndecl has the
	returns_twice attribute.

2011-06-06  Richard Guenther  <rguenther@suse.de>

	PR tree-optimization/48702
	* tree-ssa-address.c (create_mem_ref_raw): Create MEM_REFs
	only when we know the base address is within bounds.
	* tree-ssa-alias.c (indirect_ref_may_alias_decl_p): Do not
	assume the base address of TARGET_MEM_REFs is in bounds.
	(indirect_refs_may_alias_p): Fix TARGET_MEM_REF without index tests.

	Backport from mainline
	2011-05-31  Jakub Jelinek  <jakub@redhat.com>

	PR rtl-optimization/49235
	* tree-ssa-address.c (gen_addr_rtx): Ignore base if it is const0_rtx.
	(create_mem_ref_raw): Create MEM_REF even if base is INTEGER_CST.

2011-06-05  Eric Botcazou  <ebotcazou@adacore.com>

	* config/sparc/sparc.c (output_return): Fix thinko in the output of an
	EH return when delayed branches are disabled.

2011-06-05  Kaz Kojima  <kkojima@gcc.gnu.org>

	Backport from mainline
	2011-05-30  Kaz Kojima  <kkojima@gcc.gnu.org>

	PR target/49186
	* config/sh/sh.c (expand_cbranchdi4): Set msw_skip when the high
	part of the second operand is 0.

2011-06-04  Alexandre Oliva  <aoliva@redhat.com>

	PR debug/47590
	* target.def (delay_sched2, delay_vartrack): New.
	* doc/tm.texi.in: Update.
	* doc/tm.texi: Rebuild.
	* sched-rgn.c (gate_handle_sched2): Fail if delay_sched2.
	* var-tracking.c (gate_handle_var_tracking): Likewise.
	* config/bfin/bfin.c (bfin_flag_schedule_insns2): Drop.
	(bfin_flag_var_tracking): Drop.
	(output_file_start): Don't save and override flag_var_tracking.
	(bfin_option_override): Ditto flag_schedule_insns_after_reload.
	(bfin_reorg): Test original variables.
	(TARGET_DELAY_SCHED2, TARGET_DELAY_VARTRACK): Define.
	* config/ia64/ia64.c (ia64_flag_schedule_insns2): Drop.
	(ia64_flag_var_tracking): Drop.
	(TARGET_DELAY_SCHED2, TARGET_DELAY_VARTRACK): Define.
	(ia64_file_start): Don't save and override flag_var_tracking.
	(ia64_override_options_after_change): Ditto
	flag_schedule_insns_after_reload.
	(ia64_reorg): Test original variables.
	* config/picochip/picochip.c (picochip_flag_schedule_insns2): Drop.
	(picochip_flag_var_tracking): Drop.
	(TARGET_DELAY_SCHED2, TARGET_DELAY_VARTRACK): Define.
	(picochip_option_override): Don't save and override
	flag_schedule_insns_after_reload.
	(picochip_asm_file_start): Ditto flag_var_tracking.
	(picochip_reorg): Test original variables.
	* config/spu/spu.c (spu_flag_var_tracking): Drop.
	(TARGET_DELAY_VARTRACK): Define.
	(spu_var_tracking): New.
	(spu_machine_dependent_reorg): Call it.
	(asm_file_start): Don't save and override flag_var_tracking.

2011-06-04  Ira Rosen  <ira.rosen@linaro.org>

	PR tree-optimization/49038
	* tree-vect-loop-manip.c (vect_generate_tmps_on_preheader):
	Ensure at least one epilogue iteration if required by data
	accesses with gaps.
	* tree-vectorizer.h (struct _loop_vec_info): Add new field
	to mark loops that require peeling for gaps.
	* tree-vect-loop.c (new_loop_vec_info): Initialize new field.
	(vect_get_known_peeling_cost): Take peeling for gaps into
	account.
	(vect_transform_loop): Generate epilogue if required by data
	access with gaps.
	* tree-vect-data-refs.c (vect_analyze_group_access): Mark the
	loop as requiring an epilogue if there are gaps in the end of
	the strided group.

2011-06-02  Ira Rosen  <ira.rosen@linaro.org>

	PR tree-optimization/49093
	* tree-vect-data-refs.c (vect_analyze_data_refs): Fail for volatile
	data references.

2011-05-19  Quentin Neill  <quentin.neill@amd.com>

	* config/i386/sse.md (fma4_fmsubadd): Use <ssemodesuffix>.
	(fma4_fmaddsub): Likewise

2011-05-31  Richard Guenther  <rguenther@suse.de>

	Backport from mainline
	2011-05-19  Richard Guenther  <rguenther@suse.de>

	PR middle-end/48985
	* tree-object-size.c (addr_object_size): If the pointed-to
	variable is a decl use DECL_SIZE_UNIT instead of TYPE_SIZE_UNIT.

2011-05-31  Richard Guenther  <rguenther@suse.de>

	Backport from mainline
	2011-05-11  Richard Guenther  <rguenther@suse.de>

	PR middle-end/48953
	* tree-inline.c (remap_gimple_op_r): Also remap types of MEM_REFs.

2011-05-30  Richard Guenther  <rguenther@suse.de>

	PR tree-optimization/49218
	* tree-vrp.c (adjust_range_with_scev): Properly check whether
	overflow occured.

2011-05-30  Georg-Johann Lay  <avr@gjlay.de>

	PR target/45263
	* config/avr/libgcc.S (__do_global_ctors, __do_global_dtors):
	Don't use r20 around calls of __tablejump_elpm__

2011-05-29  Richard Sandiford  <rdsandiford@googlemail.com>

	PR target/43700
	* config/mips/mips.c (mips_cfun_call_saved_reg_p): Handle global
	registers.

2011-05-29  Richard Sandiford  <rdsandiford@googlemail.com>

	PR target/43995
	* config/mips/mips.c (mips_pic_call_symbol_from_set): Add a
	recurse_p argument.  Only follow register copies if it is set,
	and prevent mips_find_pic_call_symbol from recursing.
	(mips_find_pic_call_symbol): Add a recurse_p argument.
	Pass it to mips_pic_call_symbol_from_set.
	(mips_annotate_pic_calls): Update accordingly.

2011-05-29  Richard Guenther  <rguenther@suse.de>

	PR tree-optimization/49217
	* ipa-pure-const.c (propagate_pure_const): Fix typos.

2011-05-26  Pat Haugen <pthaugen@us.ibm.com>

	* config/rs6000/rs6000.c (rs6000_register_move_cost): Make LR/CTR
	moves expensive on Power7 also.

2011-05-26  Georg-Johann Lay  <avr@gjlay.de>

	PR target/44643
	* config/avr/avr.c (avr_insert_attributes): Leave TREE_READONLY
	alone. Error if non-const data has attribute progmem.

2011-05-26  Jakub Jelinek  <jakub@redhat.com>

	PR c++/49165
	* gimplify.c (shortcut_cond_r): Don't special case
	COND_EXPRs if they have void type on one of their arms.

	PR tree-optimization/49161
	* tree-vrp.c (struct case_info): New type.
	(compare_case_labels): Sort case_info structs instead of
	trees, and not primarily by CASE_LABEL uids but by
	label_for_block indexes.
	(find_switch_asserts): Put case labels into struct case_info
	array instead of TREE_VEC, adjust sorting, compare label_for_block
	values instead of CASE_LABELs.

2011-05-25  Jakub Jelinek  <jakub@redhat.com>

	PR target/49128
	* config/i386/driver-i386.c (host_detect_local_cpu): Fix a typo.

2011-05-18  Jan Hubicka  <jh@suse.cz>

	PR tree-optimization/44897
	* ipa-inline.c (cgraph_decide_recursive_inlining): Do not divide
	by zero for insane profiles.

2011-05-24  Eric Botcazou  <ebotcazou@adacore.com>

	* config/sparc/sparc.c (sparc_option_override): If not set by the user,
	force flag_ira_share_save_slots to 0.

2011-05-24  Uros Bizjak  <ubizjak@gmail.com>

	PR target/49133
	* config/i386/sse.md (sse2_loadhpd): Remove shufpd alternative.

2011-05-24  H.J. Lu  <hongjiu.lu@intel.com>

	Backport from mainline
	2011-05-24  H.J. Lu  <hongjiu.lu@intel.com>

	PR target/49128
	* config/i386/driver-i386.c (host_detect_local_cpu): Always
	add -mno-XXX.  Handle FMA.

2011-05-23  Jakub Jelinek  <jakub@redhat.com>

	PR lto/49123
	* fold-const.c (constant_boolean_node): If type is non-NULL,
	use build_int_cst_type instead of build_int_cst.

	PR debug/49032
	* dbxout.c: Include cgraph.h.
	(dbxout_expand_expr): If a VAR_DECL is TREE_STATIC, not written
	and without value expr, return NULL if no varpool node exists for
	it or if it is not needed.
	* Makefile.in (dbxout.o): Depend on $(CGRAPH_H).

	PR c/49120
	* c-decl.c (start_decl): Convert expr to void_type_node.

	PR middle-end/48973
	* expr.c (expand_expr_real_2) <case LT_EXPR>: If do_store_flag
	failed and the comparison has a single bit signed type, use
	constm1_rtx instead of const1_rtx for true value.
	(do_store_flag): If ops->type is single bit signed type, disable
	signel bit test optimization and pass -1 instead of 1 as last
	parameter to emit_store_flag_force.

2011-05-22  Eric Botcazou  <ebotcazou@adacore.com>

	* config.gcc (sparc-*-elf*): Add sparc/t-crtin.
	(sparc-*-rtems*): Likewise.
	(sparc64-*-elf*): Likewise.
	(sparc64-*-rtems*): Likewise.
	(sparc*-*-solaris2*): Likewise.  Remove crti.o crtn.o extra parts.
	* config/sparc/t-crtin: New file.
	* config/sparc/t-sol2 (crti.o): Delete rule.
	(crtn.o): Likewise.
	* config/sparc/t-linux64 (EXTRA_MULTILIB_PARTS): Delete.
	* config/sparc/t-sol2-64 (EXTRA_MULTILIB_PARTS): Likewise.
	* config/sparc/sp64-elf.h (STARTFILE_SPEC): Tidy and add crti.o.
	(ENDFILE_SPEC): Add crtn.o.

2011-05-22  Uros Bizjak  <ubizjak@gmail.com>

	PR target/49104
	* config/i386/cpuid.h (bit_MMXEXT): New define.

2011-05-22  Jakub Jelinek  <jakub@redhat.com>

	PR middle-end/49029
	* expmed.c (extract_fixed_bit_field): Test whether target can be used
	only after deciding which mode to use.

2011-05-21  Eric Botcazou  <ebotcazou@adacore.com>

	* config/sparc/sparc.md (setjmp): Handle PIC mode and use the hard
	frame pointer.

2011-05-21  Eric Botcazou  <ebotcazou@adacore.com>

	* config/sparc/sparc.c (eligible_for_return_delay): Do not return
	false if there are call-saved registers here...
	(sparc_can_use_return_insn_p): ...but here instead.
	(save_or_restore_regs): Fix thinko.
	(sparc_expand_prologue): Use current_function_is_leaf.
	(sparc_frame_pointer_required): Likewise.

2011-05-20  Jakub Jelinek  <jakub@redhat.com>

	PR bootstrap/49086
	* gimple-fold.c (and_comparisons_1, or_comparisons_1): Return NULL
	for PHI args that are SSA_NAME_IS_DEFAULT_DEF.

2011-05-20  Richard Guenther  <rguenther@suse.de>

	PR tree-optimization/49079
	* tree-dfa.c (get_ref_base_and_extent): Handle view-converting
	MEM_REFs correctly for the trailing array access detection.
	Special case constants the same way as decls for overall size
	constraining.

2011-05-20  Jakub Jelinek  <jakub@redhat.com>

	PR tree-optimization/49073
	* gimple-fold.c (and_comparisons_1, or_comparisons_1): Return
	NULL if PHI argument is SSA_NAME, whose def_stmt is dominated
	by the PHI.
	* tree-ssa-ifcombine.c (tree_ssa_ifcombine): Calculate dominators.

2011-05-19  Uros Bizjak  <ubizjak@gmail.com>

	* config/i386/i386.c (option_override_internal): Enable TARGET_CMOVE
	when TARGET_RDRND is active.
	(ix86_expand_builtin) <case IX86_BUILTIN_RDRAND{16,32,64}_STEP>:
	Generate dummy SImode target register when target is NULL.

2011-05-18  H.J. Lu  <hongjiu.lu@intel.com>

	Backport from mainline
	2011-05-18  H.J. Lu  <hongjiu.lu@intel.com>

	PR target/49002
	* config/i386/sse.md (avx_<avxmodesuffixp><avxmodesuffix>_<avxmodesuffixp>):
	Properly handle load cast.

2011-05-18  Jakub Jelinek  <jakub@redhat.com>

	PR tree-optimization/49039
	* tree-vrp.c (extract_range_from_binary_expr): For
	MIN_EXPR <~[a, b], ~[c, d]> and MAX_EXPR <~[a, b], ~[c, d]>
	return ~[MAX_EXPR <a, c>, MIN_EXPR <b, d>].

2011-05-18  Richard Guenther  <rguenther@suse.de>

	PR tree-optimization/49018
	* gimple.c (gimple_has_side_effects): Volatile asms have side-effects.
	* tree-ssa-ifcombine.c (bb_no_side_effects_p): Use
	gimple_has_side_effects.

2011-05-18  Richard Guenther  <rguenther@suse.de>

	Backport from mainline
	2011-04-19  Richard Guenther  <rguenther@suse.de>

	PR lto/48207
	* tree.c (free_lang_data): Do not reset the decl-assembler-name
	langhook.

	2011-04-21  Richard Guenther  <rguenther@suse.de>

	PR lto/48703
	* tree.c (free_lang_data_in_decl): Do not zero TREE_TYPE of
	DECL_NAME.

2011-05-18  Richard Guenther  <rguenther@suse.de>

	Backport from mainline
	2011-05-12  Richard Guenther  <rguenther@suse.de>

	PR tree-optimization/48172
	* tree-vect-loop-manip.c (vect_vfa_segment_size): Do not exclude
	the number of iterations from the segment size calculation.
	(vect_create_cond_for_alias_checks): Adjust.

	2011-05-13  Richard Guenther  <rguenther@suse.de>

	PR tree-optimization/48172
	* tree-vect-loop-manip.c (vect_vfa_segment_size): Avoid
	multiplying by number of iterations for equal step.
	(vect_create_cond_for_alias_checks): Likewise.

2011-05-18  Jakub Jelinek  <jakub@redhat.com>

	PR tree-optimization/49000
	* tree-ssa.c (execute_update_addresses_taken): Call
	maybe_rewrite_mem_ref_base on debug stmt value.  If it couldn't
	be rewritten and decl has been marked for renaming, reset
	the debug stmt.

2011-05-17  Nick Clifton  <nickc@redhat.com>

	Import these patches from the mainline:

	2011-05-17  Nick Clifton  <nickc@redhat.com>

	* config/rx/rx.c (rx_memory_move_cost): Include cost of register moves.

	* config/rx/rx.md: Add peephole to remove redundant extensions
	after loads.
	(bitset_in_memory): Use rx_restricted_mem_operand.
	(bitinvert_in_memory): Likewise.
	(bitclr_in_memory): Likewise.

	2011-05-17  Kazuhio Inaoka  <kazuhiro.inaoka.ud@renesas.com>
		    Nick Clifton  <nickc@redhat.com>

	* config/rx/rx.md: Add peepholes to match a register move followed
	by a comparison of the moved register.  Replace these with an
	addition of zero that does both actions in one instruction.

2011-05-17  Jakub Jelinek  <jakub@redhat.com>

	PR target/48986
	* config/i386/sync.md (sync_old_add<mode>): Relax operand 2
	predicate to allow CONST_INT.

2011-05-16  Joseph Myers  <joseph@codesourcery.com>

	PR preprocessor/48677
	* cppspec.c (lang_specific_driver): Set new_decoded_options[0]
	from decoded_options[0], not from itself.

2011-05-16  Uros Bizjak  <ubizjak@gmail.com>

	* config/i386/i386.md (*movxf_internal): Disable CONST_DOUBLE
	optimization for CM_MEDIUM and CM_LARGE code models.  Fix usage
	of standard_80387_constant_p.
	(*movxf_internal_nointeger): Ditto.
	(*movdf_internal): Remove dead code-size optimization.
	(*movdf_internal_rex64): Fix usage of standard_80387_constant_p.
	(*movdf_internal_nointeger): Ditto.
	(*movsf_internal): Ditto.
	(floating point move splitters): Ditto.
	* config/i386/constraints.md (G): Ditto.
	* config/i386/i386.c (ix86_preferred_reload_class): Ditto.

2011-05-12  Jakub Jelinek  <jakub@redhat.com>

	PR tree-optimization/48975
	* tree-if-conv.c (combine_blocks): Call free_bb_predicate
	on all bbs here and free and clear ifc_bbs at the end.

2011-05-12  Richard Guenther  <rguenther@suse.de>

	Backport from mainline
	2011-05-02  Richard Guenther  <rguenther@suse.de>

	PR tree-optimization/48822
	* tree-ssa-sccvn.c (set_ssa_val_to): Never go up the lattice.
	(process_scc): Indicate which iteration we start.

2011-05-12  Jakub Jelinek  <jakub@redhat.com>

	PR debug/48967
	* var-tracking.c (use_narrower_mode_test) <case REG>: Return 1
	if validate_subreg fails.

2011-05-12  Nick Clifton  <nickc@redhat.com>

	* config/rx/rx.h (HAVE_PRE_DECREMENT): Fix typo.
	* config/rx/rx.c (rx_is_legitimate_constant): Use gcc_unreachable
	instead of abort.
	(rx_align_for_label): Test label before extracting its number of
	uses.
	(rx_max_skip_for_label): Ignore debug insns.

2011-05-11  Jakub Jelinek  <jakub@redhat.com>

	PR debug/48159
	* tree-ssa.c (reset_debug_uses): New function.
	* tree-flow.h (reset_debug_uses): New prototype.
	* tree-data-ref.c (stmts_from_loop): Ignore debug stmts.
	* tree-loop-distribution.c (generate_loops_for_partition): Call
	reset_debug_uses on the stmts that will be removed.  Keep around
	all debug stmts, don't count them as bits in partition bitmap.
	(generate_builtin): Don't count debug stmts or labels as bits in
	partition bitmap.

2011-05-10  Michael Meissner  <meissner@linux.vnet.ibm.com>

	Backport from mainline
	2011-05-10  Michael Meissner  <meissner@linux.vnet.ibm.com>

	PR target/48857, 48495
	* config/rs6000/rs6000.h (VSX_SCALAR_MODE): Delete.
	(VSX_MODE): Ditto.
	(VSX_MOVE_MODE): Ditto.
	(ALTIVEC_OR_VSX_VECTOR_MODE): New macro, combine all Altivec and
	VSX vector types.  Add V2DImode.
	(HARD_REGNO_CALLER_SAVE_MODE): Use it instead of
	ALTIVEC_VECTOR_MODE and VSX_VECTOR_MODE calls.
	(MODES_TIEABLE_P): Ditto.

	* config/rs6000/rs6000.c (rs6000_emit_move): Use
	ALTIVEC_OR_VSX_MODE instead of ALTIVEC_VECTOR_MODE and
	VSX_VECTOR_MODE.
	(init_cumulative_args): Ditto.
	(rs6000_function_arg_boundary): Ditto.
	(rs6000_function_arg_advance_1): Ditto.
	(rs6000_function_arg): Ditto.
	(rs6000_function_ok_for_sibcall): Ditto.
	(emit_frame_save): Ditto.
	(rs6000_function_value): Ditto.
	(rs6000_libcall_value): Ditto.

2011-05-10  Nick Clifton  <nickc@redhat.com>

	* config/rx/rx.c (rx_memory_move_cost): Reduce the cost for
	stores.

2011-05-10  DJ Delorie  <dj@redhat.com>

	* config/rx/rx.h (JUMP_ALIGN, LABEL_ALIGN, LOOP_ALIGN): Define.
	(LABEL_ALIGN_AFTER_BARRIER): Pass label to rx_align_for_label
	* config/rx/rx.c (rx_align_for_label): Add label and
	uses_threshold parameters.  Do not align when the label is not
	used enough.
	* config/rx/rx-protos.h (rx_align_for_label): Update prototype.

2011-05-10  Jakub Jelinek  <jakub@redhat.com>

	Backported from mainline
	2011-05-07  Zdenek Dvorak  <ook@ucw.cz>

	PR tree-optimization/48837
	* tree-tailcall.c (tree_optimize_tail_calls_1): Do not mark tailcalls
	when accumulator transformation is performed.

2011-05-10  Jakub Jelinek  <jakub@redhat.com>

	PR tree-optimization/48611
	PR tree-optimization/48794
	* tree-eh.c (remove_unreachable_handlers): Don't remove regions
	referenced from RESX or EH_DISPATCH arguments.

2011-05-09  Andreas Krebbel  <Andreas.Krebbel@de.ibm.com>

	* config/s390/s390.md (TD/TF mem to reg move splitter): Make the
	temporary register to match Pmode.

2011-05-09  Eric Botcazou  <ebotcazou@adacore.com>

	* var-tracking.c (find_mem_expr_in_1pdv): Fix thinko.
	(dataflow_set_preserve_mem_locs): Likewise.

2011-05-06  Uros Bizjak  <ubizjak@gmail.com>

	* config/i386/i386.md (*movdf_internal_nointeger): Apply "*"
	constraint modifier to "r".

2011-05-06  Alan Modra  <amodra@gmail.com>

	PR target/48900
	* config/rs6000/rs6000.c (rs6000_legitimize_tls_address): Use
	const0_rtx as the arg to the dummy __tls_get_addr libcall.

2011-05-06  Andreas Krebbel  <Andreas.Krebbel@de.ibm.com>

	* config/s390/s390.c (s390_asm_trampoline_template): Comment
	instruction sizes.
	(s390_trampoline_init): Replace UNITS_PER_WORD with UNITS_PER_LONG.

2011-05-06  Ramana Radhakrishnan  <ramana.radhakrishnan@linaro.org>

	PR target/48252
	* config/arm/neon.md (neon_vtrn<mode>): Fix typo from earlier commit.

2011-05-05  Michael Meissner  <meissner@linux.vnet.ibm.com>

	* config/rs6000/rs6000.c (rs6000_handle_option): Add missing break
	for OPT_mfpu_ case.

2011-05-05  Jason Merrill  <jason@redhat.com>

	PR c++/40975
	* tree-inline.c (copy_tree_r): Handle STATEMENT_LIST.

2011-05-05  Julian Brown  <julian@codesourcery.com>

	* config/arm/neon.md (vec_set<mode>_internal): Fix misplaced
	parenthesis in D-register case.

2011-05-05  Ira Rosen  <ira.rosen@linaro.org>

	Backport from mainline:
	2011-04-18  Ulrich Weigand  <ulrich.weigand@linaro.org>
		    Ira Rosen  <ira.rosen@linaro.org>

	PR target/48252
	* config/arm/arm.c (neon_emit_pair_result_insn): Swap arguments
	to match neon_vzip/vuzp/vtrn_internal.
	* config/arm/neon.md (neon_vtrn<mode>_internal): Make both
	outputs explicitly dependent on both inputs.
	(neon_vzip<mode>_internal, neon_vuzp<mode>_internal): Likewise.

2011-05-04  Uros Bizjak  <ubizjak@gmail.com>

	* config/i386/i386.md (*movdi_internal_rex64) <TYPE_SSEMOV>:
	Use %v prefix in insn mnemonic to handle TARGET_AVX.
	(*movdi_internal): Use "maybe_vex" instead of "vex" in "prefix"
	attribute calculation.
	(*movdf_internal): Output AVX mnemonics.  Add "prefix" attribute.
	* config/i386/sse.md (*sse2_storeq_rex64): Do not emit %v prefix
	for mov{q} mnemonic.
	(*vec_extractv2di_1_rex64_avx): Ditto.

2011-05-03  Uros Bizjak  <ubizjak@gmail.com>
	    Jakub Jelinek  <jakub@redhat.com>

	PR target/48774
	* config/i386/i386.c (ix86_match_ccmode): For CC{A,C,O,S}mode
	only succeed if req_mode is the same as set_mode.

2011-05-03  Richard Guenther  <rguenther@suse.de>

	PR lto/48846
	* lto-streamer-in.c (unpack_ts_decl_common_value_fields):
	Stream decl_common.off_align instead of the derived DECL_OFFSET_ALIGN.
	* lto-streamer-out.c (pack_ts_decl_common_value_fields): Likewise.

2011-05-03  Eric Botcazou  <ebotcazou@adacore.com>

	PR target/48723
	* config/i386/i386.c (ix86_expand_prologue): Do not probe the stack
	for -fstack-check if the size to allocate is negative.

2011-04-30  Jakub Jelinek  <jakub@redhat.com>

	PR tree-optimization/48809
	* tree-switch-conversion.c (build_arrays): Compute tidx in unsigned
	type.
	(gen_inbound_check): Don't compute index_expr - range_min in utype
	again, instead reuse SSA_NAME initialized in build_arrays.
	Remove two useless gsi_for_stmt calls.

2011-04-28  Michael Meissner  <meissner@linux.vnet.ibm.com>

	Backport from mainline
	2011-04-01  Andrew Pinski  <pinskia@gmail.com>
	    Michael Meissner  <meissner@linux.vnet.ibm.com>

	PR target/48262
	* config/rs6000/vector.md (movmisalign<mode>): Allow for memory
	operands, as per the specifications.

	* config/rs6000/altivec.md (vec_extract_evenv4si): Correct modes.
	(vec_extract_evenv4sf): Ditto.
	(vec_extract_evenv8hi): Ditto.
	(vec_extract_evenv16qi): Ditto.
	(vec_extract_oddv4si): Ditto.

2011-04-28  Jakub Jelinek  <jakub@redhat.com>

	PR middle-end/48597
	* final.c (final_scan_insn): Call dwarf2out_frame_debug even for
	inline asm.

2011-04-27  Jakub Jelinek  <jakub@redhat.com>

	PR c/48742
	* c-typeck.c (build_binary_op): Don't wrap arguments if
	int_operands is true.

2011-04-26  Jakub Jelinek  <jakub@redhat.com>

	PR debug/48768
	* tree-ssa.c (insert_debug_temp_for_var_def): If degenerate_phi_result
	is error_mark_node, set value to NULL.

	PR tree-optimization/48734
	* tree-ssa-reassoc.c (eliminate_redundant_comparison): Give up
	if return value from maybe_fold_*_comparsions isn't something
	the code is prepared to handle.

2011-04-26  Richard Guenther  <rguenther@suse.de>

	PR tree-optimization/48731
	* ipa-inline.c (cgraph_flatten): Test if function is inlinable.

2011-04-24  Paolo Carlini  <paolo.carlini@oracle.com>

	PR other/48748
	* doc/extend.texi (Type Traits): Document __is_standard_layout,
	__is_literal_type, and __is_trivial; update throughout about
	possibly cv-qualified void types.

2011-04-23  Jakub Jelinek  <jakub@redhat.com>

	PR c/48685
	* fold-const.c (fold_convert_loc): Add NOP_EXPR when casting
	to VOID_TYPE even around MODIFY_EXPR.

2011-04-22  Jakub Jelinek  <jakub@redhat.com>

	PR tree-optimization/48717
	* tree-ssa-forwprop.c (associate_plusminus): For A + ~A and
	~A + A optimizations use build_int_cst_type instead of build_int_cst.

2011-04-22  Jakub Jelinek  <jakub@redhat.com>

	PR c/48716
	* gimplify.c (gimplify_bind_expr): Mark as GOVD_LOCAL also
	TREE_STATIC variables declared inside of some OpenMP construct.

2011-04-21  Uros Bizjak  <ubizjak@gmail.com>

	PR target/48708
	* config/i386/i386.c (ix86_expand_vector_set) <V2DImode>: Generate
	vec_extract and vec_concat for non-SSE4_1 targets.

2011-04-21  Richard Guenther  <rguenther@suse.de>

	PR middle-end/48695
	* tree-ssa-alias.c (aliasing_component_refs_p): Compute base
	objects and types here.  Adjust for their offset before comparing.

2011-04-21  Eric Botcazou  <ebotcazou@adacore.com>

	* gimple.c (walk_gimple_op) <GIMPLE_CALL>: Fix couple of oversights.

2011-04-20  John David Anglin  <dave.anglin@nrc-cnrc.gc.ca>

	PR target/48288
	* config/pa/predicates.md (ior_operand): Delete predicate.
	(cint_ior_operand, reg_or_cint_ior_operand): New predicates.
	* config/pa/pa.md (iordi3): Use reg_or_cint_ior_operand predicate in
	expander.  Use cint_ior_operand in unnamed insn.
	(iorsi3): Likewise.
	* config/pa/pa-protos.h (ior_operand): Delete declarations.

2011-04-20  Jakub Jelinek  <jakub@redhat.com>

	PR tree-optimization/48611
	* tree-eh.c (note_eh_region_may_contain_throw): Don't propagate
	beyond ERT_MUST_NOT_THROW region.

2011-04-20  Eric Botcazou  <ebotcazou@adacore.com>

	Backport from mainline
	2011-04-19  Eric Botcazou  <ebotcazou@adacore.com>

	PR lto/48148
	* gimple.c (gimple_types_compatible_p_1) <ENUMERAL_TYPE>: Do not merge
	the types if they have different enumeration identifiers.

	2011-04-18  Eric Botcazou  <ebotcazou@adacore.com>

	PR lto/48492
	* cfgexpand.c (expand_debug_expr) <VAR_DECL>: Return NULL for a
	DECL_IN_CONSTANT_POOL without RTL.

2011-04-20  Richard Guenther  <rguenther@suse.de>

	Backport from mainline
	2011-04-19  Bernd Schmidt  <bernds@codesourcery.com>

	PR fortran/47976
	* reload1.c (inc_for_reload): Return void. All callers changed.
	(emit_input_reload_insns): Don't try to delete previous output
	reloads to a register, or record spill_reg_store for autoincs.

2011-04-19  Jakub Jelinek  <jakub@redhat.com>

	PR target/48678
	* config/i386/i386.md (movstrict<mode>): FAIL if operands[0]
	is a SUBREG with non-MODE_INT mode inside of it.

2011-04-18  Jakub Jelinek  <jakub@redhat.com>

	PR middle-end/48661
	* gimple-fold.c (gimple_get_virt_method_for_binfo): Return NULL
	if TREE_TYPE (v) is non-NULL.

	* gimple-fold.c (gimple_get_virt_method_for_binfo): Renamed from
	gimple_get_virt_mehtod_for_binfo.
	* gimple.h (gimple_get_virt_method_for_binfo): Likewise.
	* ipa-cp.c (ipcp_process_devirtualization_opportunities): Adjust
	callers.
	* ipa-prop.c (try_make_edge_direct_virtual_call): Likewise.

2011-04-18  Eric Botcazou  <ebotcazou@adacore.com>

	* dwarf2out.c (is_redundant_typedef): Add 'inline' to prototype.

2011-04-18  Jakub Jelinek  <jakub@redhat.com>

	PR tree-optimization/48616
	* tree-vect-stmts.c (vectorizable_shift): If SLP, determine
	whether the shift is by scalar or vector based on whether all SLP
	scalar stmts have the same rhs.

2011-04-17  Dennis, CHENG Renquan  <crquan@fedoraproject.org>

	* doc/passes.texi: Fill crossref nodes.

2011-04-17  Marius Strobl  <marius@FreeBSD.org>

	* config/sparc/freebsd.h (CPP_CPU64_DEFAULT_SPEC): Replace with...
	(FBSD_TARGET_CPU_CPP_BUILTINS): ...this.
	(TARGET_GNU_TLS, TARGET_SUN_TLS): Define.

2011-04-17  Eric Botcazou  <ebotcazou@adacore.com>

	PR lto/48538
	* lto-cgraph.c (merge_profile_summaries): Check that lto_file_data
	is non-null before accessing it.
	(input_cgraph): Remove trailing spaces.

2011-04-15  Andreas Krebbel  <Andreas.Krebbel@de.ibm.com>

	* config/s390/s390.md (popcountdi2, popcountsi2, popcounthi2):
	Replace match_operand with match_dup for the third operand in
	these expanders.

2011-04-15  Jakub Jelinek  <jakub@redhat.com>

	PR target/48605
	* config/i386/sse.md (avx_insertps, sse4_1_insertps): If operands[2]
	is a MEM, offset it as needed based on top 2 bits in operands[3],
	change MEM mode to SFmode and mask those 2 bits away from operands[3].

2011-04-13  John David Anglin  <dave.anglin@nrc-cnrc.gc.ca>

	Backport from mainline:
	2011-04-08  John David Anglin  <dave.anglin@nrc-cnrc.gc.ca>

	PR target/48366
	* config/pa/pa.c (hppa_register_move_cost): Increase to 18 cost of
	move from floating point to shift amount register.
	(emit_move_sequence): Remove secondary reload support for floating
	point to shift amount amount register copies.
	(pa_secondary_reload): Return GENERAL_REGS for floating point/shift
	amount register copies.
	* config/pa/pa32-regs.h (HARD_REGNO_MODE_OK): For shift amount
	register, return false if mode isn't a scalar integer mode.
	* config/pa/pa64-regs.h (HARD_REGNO_MODE_OK): Likewise.

2011-04-13  Jakub Jelinek  <jakub@redhat.com>

	PR middle-end/48591
	* omp-low.c (expand_omp_atomic_fetch_op): Return false if decl is NULL.
	(expand_omp_atomic_pipeline): Return false if cmpxchg is NULL.

2011-04-13  Ramana Radhakrishnan  <ramana.radhakrishnan@linaro.org>

	Backport from mainline:
	2011-04-12  Ramana Radhakrishnan  <ramana.radhakrishnan@linaro.org>
	PR target/48090
	* config/arm/arm.md (*arm_negdi2): Fix early clobber constraints.

2011-04-12  Martin Jambor  <mjambor@suse.cz>

	PR tree-optimization/48195
	* ipa-cp.c (ipcp_driver): Call ipa_check_create_node_params and
	ipa_check_create_edge_args.
	(ipcp_generate_summary): Do not call ipa_check_create_node_params and
	ipa_check_create_edge_args.
	* ipa-inline.c (inline_generate_summary): Do not call
	ipa_check_create_node_params and ipa_check_create_edge_args.
	* ipa-prop.c (ipa_analyze_node): Call ipa_check_create_node_params and
	ipa_check_create_edge_args.

2011-04-12  Jakub Jelinek  <jakub@redhat.com>

	PR rtl-optimization/48549
	* combine.c (propagate_for_debug): Also stop after BB_END of
	this_basic_block.  Process LAST and just stop processing after it.
	(combine_instructions): If last_combined_insn has been deleted,
	set last_combined_insn to its PREV_INSN.

2011-04-12  Nick Clifton  <nickc@redhat.com>

	* config/v850/v850.c (expand_prologue): Do not use the CALLT
	instruction for interrupt handlers if the target is the basic V850
	architecture.
	(expand_epilogue): Likewise.

2011-04-12  Jakub Jelinek  <jakub@redhat.com>

	PR c/48517
	* c-typeck.c (store_init_value): Set TREE_TYPE (decl) to
	qualified type.

2011-04-11  Joseph Myers  <joseph@codesourcery.com>

	* common.opt (Tbss=, Tdata=, Ttext=): New options.

2011-04-11  Rainer Orth  <ro@CeBiTec.Uni-Bielefeld.DE>

	Backport from mainline:
	2011-04-06  Rainer Orth  <ro@CeBiTec.Uni-Bielefeld.DE>

	* config/alpha/osf5.h (MAX_OFILE_ALIGNMENT): Define.

2011-04-09  Duncan Sands  <baldrick@free.fr>

	* tree.c (array_type_nelts): Bail out if TYPE_MAX_VALUE not set.

2011-04-08  Steven G. Kargl  <kargl@gcc.gnu.org>

	PR target/47829
	* config.gcc: disable unwind table generation for crtbegin/crtend
	on i386-*-freebsd.

2011-04-08  Jakub Jelinek  <jakub@redhat.com>

	PR tree-optimization/48377
	* tree-vect-data-refs.c (vector_alignment_reachable_p): Set is_packed
	to true even for types with smaller TYPE_ALIGN than TYPE_SIZE.

2011-04-07  Uros Bizjak  <ubizjak@gmail.com>

	* config/i386/sse.md: Update copyright year.
	(avx_cmp<ssescalarmodesuffix><mode>3): Add missing output
	register constraint.
	(*vec_concatv2sf_avx): Fix wrong register constraint in
	alternative 3 of operand 1.
	(*vec_set<mode>_0_avx): Avoid combining registers from different
	units in a single alternative.
	(*vec_set<mode>_0_sse4_1): Ditto.
	(*vec_set<mode>_0_sse2): Ditto.
	(vec_set<mode>_0): Ditto.
	(sse2_storehpd): Ditto.
	(sse2_loadhpd): Ditto.
	(sse4_1_insertps): Use nonimmediate_operand for operand 2.
	* config/i386/predicates.md (sse_comparison_operator): Do not
	define as special predicate.

2011-04-07  Jakub Jelinek  <jakub@redhat.com>

	PR debug/48343
	* combine.c (combine_instructions): Add last_combined_insn,
	update it if insn is after it, pass it to all try_combine calls.
	(try_combine): Add last_combined_insn parameter, pass it instead of
	i3 to propagate_for_debug.

2011-04-07  Andrey Belevantsev  <abel@ispras.ru>

	Backport from mainline
	2011-03-26  Andrey Belevantsev  <abel@ispras.ru>

	PR rtl-optimization/48144
	* sel-sched-ir.c (merge_history_vect): Factor out from ...
	(merge_expr_data): ... here.
	(av_set_intersect): Rename to av_set_code_motion_filter.
	Update all callers.  Call merge_history_vect when an
	expression is found in both sets.
	* sel-sched-ir.h (av_set_code_motion_filter): Add prototype.

2011-04-06  Jakub Jelinek  <jakub@redhat.com>

	PR debug/48466
	* dwarf2out.c (based_loc_descr): If drap_reg is INVALID_REGNUM, use
	as base_reg whatever register reg has been eliminated to, instead
	of hardcoding STACK_POINTER_REGNUM.

	Backported from mainline
	2011-04-01  Jakub Jelinek  <jakub@redhat.com>

	PR middle-end/48335
	* expr.c (expand_assignment): Handle all possibilities
	if TO_RTX is CONCAT.
	* expmed.c (store_bit_field_1): Avoid trying to create
	invalid SUBREGs.
	(store_split_bit_field): If SUBREG_REG (op0) or
	op0 itself has smaller mode than word, return it
	for offset 0 and const0_rtx for out-of-bounds stores.
	If word is const0_rtx, skip it.

2011-04-06  Joseph Myers  <joseph@codesourcery.com>

	* gcov-io.c: Use GCC Runtime Library Exception.

2011-04-05  Eric Botcazou  <ebotcazou@adacore.com>

	* stor-layout.c (self_referential_size): Fix 2010-07-13 commit.

2011-04-01  Ulrich Weigand  <Ulrich.Weigand@de.ibm.com>

	* config/spu/t-spu-elf (dp-bit.c): Use > instead of >>.

2011-04-01  Andrey Belevantsev  <abel@ispras.ru>

	Backport from mainline
	2011-03-22  Andrey Belevantsev  <abel@ispras.ru>

	PR rtl-optimization/48143
	* config/i386/sse.md (*sse2_cvtpd2dq): Add athlon_decode attribute.
	(*sse2_cvttpd2dq, sse2_cvtss2sd, *sse2_cvtpd2ps,
	sse2_cvtps2pd): Likewise.

2011-03-31  Eric Botcazou  <ebotcazou@adacore.com>

	PR target/48142
	* config/i386/i386.c (ix86_adjust_stack_and_probe): Differentiate
	frame-related from frame-unrelated adjustments to the stack pointer.

2011-03-30  H.J. Lu  <hongjiu.lu@intel.com>

	Backport from mainline
	2011-03-30  H.J. Lu  <hongjiu.lu@intel.com>

	PR target/48349
	* config/i386/i386.h (REG_CLASS_CONTENTS): Fix a typo in
	FLOAT_SSE_REGS.

2011-03-29  Jakub Jelinek  <jakub@redhat.com>

	PR debug/48253
	* dwarf2out.c (struct dw_fde_struct): Remove dw_fde_hot_section_label,
	dw_fde_hot_section_end_label, dw_fde_unlikely_section_label,
	dw_fde_unlikely_section_end_label, cold_in_std_section,
	dw_fde_switched_sections and dw_fde_switched_cold_to_hot fields.
	Add dw_fde_second_begin, dw_fde_second_end and second_in_std_section
	fields.
	(output_fde): Use dw_fde_second_{begin,end} if second is
	true, otherwise dw_fde_{begin,end}.
	(output_call_frame_info): Test dw_fde_second_begin != NULL
	instead of dw_fde_switched_sections.
	(dwarf2out_begin_prologue): Stop initializing removed dw_fde_struct
	fields, initialize new fields.  Initialize in_std_section
	unconditionally from the first partition.
	(dwarf2out_end_epilogue): Don't override dw_fde_end when
	dw_fde_second_begin is non-NULL.
	(dwarf2out_switch_text_section): Stop initializing removed
	dw_fde_struct fields, initialize new fields, initialize
	also dw_fde_end here.  Set dw_fde_switch_cfi even when
	dwarf2out_do_cfi_asm ().  Call var_location_switch_text_section.
	(struct var_loc_list_def): Add last_before_switch field.
	(arange_table, arange_table_allocated, arange_table_in_use,
	ARANGE_TABLE_INCREMENT, add_arange): Removed.
	(size_of_aranges): Count !in_std_section and !second_in_std_section
	hunks in fdes, instead of looking at arange_table_in_use.
	(output_aranges): Add aranges_length argument, don't call
	size_of_aranges here.  Instead of using aranges_table*
	emit ranges for fdes when !in_std_section resp.
	!second_in_std_section.
	(dw_loc_list): Break ranges crossing section switch.
	(convert_cfa_to_fb_loc_list): Likewise.  If switched sections,
	use dw_fde_second_end instead of dw_fde_end as end of last
	range.
	(gen_subprogram_die): Don't call add_arange.  Use
	dw_fde_{begin,end} for first partition and if switched
	section dw_fde_second_{begin,end} for the second.
	(var_location_switch_text_section_1,
	var_location_switch_text_section): New functions.
	(dwarf2out_begin_function): Initialize cold_text_section even
	when function_section () isn't text_section.
	(prune_unused_types): Don't walk arange_table.
	(dwarf2out_finish): Don't needlessly test
	flag_reorder_blocks_and_partition when testing cold_text_section_used.
	If info_section_emitted, call size_of_aranges and if it indicates
	non-empty .debug_aranges, call output_aranges with the computed
	size.  Stop using removed dw_fde_struct fields, use
	dw_fde_{begin,end} for first partition and dw_fde_second_{begin,end}
	for second.

2011-03-29  Uros Bizjak  <ubizjak@gmail.com>

	* config/alpha/alpha.c (alpha_sr_alias_set): Don't define.
	(alpha_option_override): Don't set alpha_sr_alias_set.
	(emit_frame_store_1): Use gen_frame_mem rather than calling
	set_mem_alias_set.
	(alpha_expand_epilogue): Ditto.
	(unicosmk_gen_dsib): Ditto.

2011-03-29  Nick Clifton  <nickc@redhat.com>

	* config/rx/rx.h (LABEL_ALIGN_AFTER_BARRIER): Define.
	(ASM_OUTPUT_MAX_SKIP): Define.
	* config/rx/predicates.md (rx_zs_comparison_operator): Do not
	allow LT aor GE comparisons.
	* config/rx/rx-protos.h (rx_align_for_label): Prototype.
	* config/rx/rx.md: Add peepholes and patterns to combine extending
	loads with simple arithmetic instructions.
	* config/rx/rx.c (rx_is_legitimate_address): Allow QI and HI modes
	to use pre-decrement and post-increment addressing.
	(rx_is_restricted_memory_address): For REG+INT addressing, ensure
	that the INT is a valid offset.
	(rx_print_operand): Handle %R.
	Fix %Q's handling of MEMs.
	(rx_option_override): Set alignments.
	(rx_align_for_label): New function.
	(rx_max_skip_for_label): New function.
	(TARGET_ASM_JUMP_ALIGN_MAX_SKIP): Define.
	(TARGET_ASM_LOOP_ALIGN_MAX_SKIP): Define.
	(TARGET_ASM_LABEL_ALIGN_MAX_SKIP): Define.
	(TARGET_ASM_LABEL_ALIGN_AFTER_BARRIER_MAX_SKIP): Define.

2011-03-29  Andreas Krebbel  <Andreas.Krebbel@de.ibm.com>

	* config/s390/s390.c (s390_preferred_reload_class): Return NO_REGS
	for invalid symbolic addresses.
	(s390_secondary_reload): Don't use s390_check_symref_alignment for
	larl operands.

2011-03-28  Richard Sandiford  <richard.sandiford@linaro.org>

	PR target/47553
	* config/arm/predicates.md (neon_lane_number): Accept 0..15.

2011-03-28  Richard Guenther  <rguenther@suse.de>

	Backport from mainline
	2011-03-24  Richard Guenther  <rguenther@suse.de>

	PR middle-end/48269
	* tree-object-size.c (addr_object_size): Do not double-account
	for MEM_REF offsets.

	2011-03-22  Richard Guenther  <rguenther@suse.de>

	PR tree-optimization/48228
	* tree-vrp.c (vrp_visit_phi_node): Do not stop propagating
	for single-arg PHIs.

	2011-03-17  Richard Guenther  <rguenther@suse.de>

	PR middle-end/48134
	* tree-ssa.c (insert_debug_temp_for_var_def): If we propagated
	a value make sure to fold the statement.

	2011-03-15  Richard Guenther  <rguenther@suse.de>

	PR middle-end/48031
	* fold-const.c (fold_indirect_ref_1): Do not create new variable-sized
	or variable-indexed array accesses when in gimple form.

2011-03-27  Jonathan Wakely  <jwakely.gcc@gmail.com>

	PR other/48179
	PR other/48221
	PR other/48234
	* doc/extend.texi (Alignment): Move section to match order in TOC.
	* doc/invoke.texi (i386 and x86-64 Windows Options): Likewise.
	(Warning Options): Adjust -Wno-cpp summary and remove stray backslash.

2011-03-26  Uros Bizjak  <ubizjak@gmail.com>

	Backport from mainline:
	2011-03-24  Uros Bizjak  <ubizjak@gmail.com>

	PR target/48237
	* config/i386/i386.md (*movdf_internal_rex64): Do not split
	alternatives that can be handled with movq or movabsq insn.
	(*movdf_internal): Disable for !TARGET_64BIT.
	(*movdf_internal_nointeger): Ditto.
	* config/i386/i386.c (ix86_print_operand): Handle DFmode immediates.

2011-03-26  Jakub Jelinek  <jakub@redhat.com>

	Backport from mainline
	2011-03-24  Jakub Jelinek  <jakub@redhat.com>

	PR debug/48204
	* simplify-rtx.c (simplify_const_unary_operation): Call
	real_convert when changing mode class with FLOAT_EXTEND.

	2011-03-20  Jakub Jelinek  <jakub@redhat.com>

	PR c/42544
	PR c/48197
	* c-common.c (shorten_compare): If primopN is first sign-extended
	to opN and then zero-extended to result type, set primopN to opN.

	PR rtl-optimization/48156
	* df-core.c (df_get_bb_dirty): Use df_lr if df_live is NULL,
	assume df and df_lr are not NULL.

	2011-03-17  Jakub Jelinek  <jakub@redhat.com>

	PR rtl-optimization/48141
	* params.def (PARAM_MAX_DSE_ACTIVE_LOCAL_STORES): New.
	* dse.c: Include params.h.
	(active_local_stores_len): New variable.
	(add_wild_read, dse_step1): Clear it when setting active_local_stores
	to NULL.
	(record_store, check_mem_read_rtx): Decrease it when removing
	from the chain.
	(scan_insn): Likewise.  Increase it when adding to chain, if it
	reaches PARAM_MAX_DSE_ACTIVE_LOCAL_STORES limit, set to 1 and
	set active_local_stores to NULL before the addition.
	* Makefile.in (dse.o): Depend on $(PARAMS_H).

	PR rtl-optimization/48141
	* dse.c (record_store): If no positions are needed in an insn
	that cannot be deleted, at least unchain it from active_local_stores.

2011-03-25  Jakub Jelinek  <jakub@redhat.com>

	* BASE-VER: Set to 4.6.1.
	* DEV-PHASE: Set to prerelease.

2011-03-25  Release Manager

	* GCC 4.6.0 released.

2011-03-21  Andreas Tobler  <andreast@fgznet.ch>

	* config/rs6000/t-freebsd: Remove duplication from file.

2011-03-21  Rainer Orth  <ro@CeBiTec.Uni-Bielefeld.DE>

	PR bootstrap/48135
	* doc/install.texi (Prerequisites): Move jar etc. up.
	Explain support library version requirements.

2011-03-21  Rainer Orth  <ro@CeBiTec.Uni-Bielefeld.DE>

	PR bootstrap/48135
	* doc/install.texi (Prerequisites): Move Perl to build
	requirements.  Always necessary on Solaris 2 with Sun ld.

2011-03-21  Rainer Orth  <ro@CeBiTec.Uni-Bielefeld.DE>

	* doc/install.texi (Specific, alpha*-dec-osf5.1): Update for
	binutils 2.21.
	(Specific, i?86-*-solaris2.[89]): Likewise.
	(Specific, i?86-*-solaris2.10): Likewise.
	(Specific, mips-sgi-irix6): Likewise.
	(Specific, *-*-solaris2*): Remove Sun Studio download URL.
	Update for binutils 2.21.

2011-03-21  Jakub Jelinek  <jakub@redhat.com>

	PR target/48213
	* config/s390/s390.c (s390_delegitimize_address): Don't call
	lowpart_subreg if orig_x has BLKmode.

2011-03-20  Joseph Myers  <joseph@codesourcery.com>

	* c-decl.c (diagnose_mismatched_decls): Give an error for
	redefining a typedef with variably modified type.

2011-03-20  Joseph Myers  <joseph@codesourcery.com>

	* c-decl.c (grokfield): Don't allow typedefs for structures or
	unions with no tag by default.
	* doc/extend.texi (Unnamed Fields): Update.

2011-03-18  Jakub Jelinek  <jakub@redhat.com>

	PR debug/48176
	* dwarf2out.c (dwarf2out_finish): Call output_aranges even when
	arange_table_in_use is 0, but either text_section_used or
	cold_text_section_used is true.  Don't call it if
	!info_section_emitted.

2011-03-18  Richard Guenther  <rguenther@suse.de>

	* doc/install.texi (--enable-gold): Remove.
	(--with-plugin-ld): Document.
	* doc/invoke.texi (-fuse-linker-plugin): Clarify.

2011-03-18  H.J. Lu  <hongjiu.lu@intel.com>

	Backport from mainline
	2011-03-17  H.J. Lu  <hongjiu.lu@intel.com>

	PR target/48171
	* config/i386/i386.opt: Add Save to -mavx and -mfma.

2011-03-18  Richard Henderson  <rth@redhat.com>
	    Jakub Jelinek  <jakub@redhat.com>

	PR bootstrap/48161
	* expr.c (expand_expr_addr_expr_1): Use simplify_gen_binary
	instead of gen_rtx_PLUS if EXPAND_SUM or EXPAND_INITIALIZER.

2011-03-17  Richard Guenther  <rguenther@suse.de>

	PR middle-end/48165
	* tree-object-size.c (compute_object_offset): Properly return
	the offset operand of MEM_REFs as sizetype.

2011-03-16  Dodji Seketeli  <dodji@redhat.com>

	PR debug/47510
	* dwarf2out.c (strip_naming_typedef): Factorize out of ...
	(lookup_type_die_strip_naming_typedef): ... here.
	(get_context_die): Use it.
	(gen_typedef_die): Add a DW_AT_{,MIPS_}linkage_name attribute to
	the anonymous struct named by the naming typedef.

2011-03-15  Ramana Radhakrishnan  <ramana.radhakrishnan@linaro.org>

	PR target/46788
	* config/arm/arm.md (arm_movtas_ze): Use 'L' instead of 'c'
	in the output template.

2011-03-15  Alan Modra  <amodra@gmail.com>

	PR target/48032
	* config/rs6000/rs6000.c (offsettable_ok_by_alignment): Do not
	presume symbol_refs without a symbol_ref_decl are suitably
	aligned, nor other trees we may see here.  Handle anchor symbols.
	(legitimate_constant_pool_address_p): Comment.  Add mode param.
	Check cmodel=medium addresses.  Adjust all calls.
	(rs6000_emit_move): Don't call offsettable_ok_by_alignment on
	creating cmodel=medium optimized access to locals.
	* config/rs6000/constraints.md (R): Pass QImode to
	legitimate_constant_pool_address_p.
	* config/rs6000/predicates.md (input_operand): Pass mode to
	legitimate_constant_pool_address_p.
	* config/rs6000/rs6000-protos.h (legitimate_constant_pool_address_p):
	Update prototype.

2011-03-14  Michael Meissner  <meissner@linux.vnet.ibm.com>

	PR target/48053
	* config/rs6000/rs6000.md (movdi split for 32-bit): Don't split up
	64-bit constants being loaded into registers other than GPRs such
	as loading 0 into a VSX register.

2011-03-14  Rainer Orth  <ro@CeBiTec.Uni-Bielefeld.DE>

	* config/sol2.c (solaris_assemble_visibility): Remove obsolete
	URLs.

2011-03-14  Jakub Jelinek  <jakub@redhat.com>

	* doc/invoke.texi, doc/standards.texi: Refer to
	gcc-4.6/c99status.html.

	* DEV-PHASE: Mark "prerelease".

2011-03-14  Richard Guenther  <rguenther@suse.de>

	PR middle-end/48098
	* tree.c (build_vector_from_val): Adjust assert to requirements
	and reality.

2011-03-14  Jakub Jelinek  <jakub@redhat.com>

	PR bootstrap/48102
	* graphite-cloog-compat.h (build_cloog_prog): Remove STATE
	parameter.

2011-03-14  Andreas Tobler  <andreast@fgznet.ch>

	* config/rs6000/freebsd.h: (RELOCATABLE_NEEDS_FIXUP): Define in
	terms of target_flags_explicit. Adjust copyright year.

	* config.gcc: Add FreeBSD PowerPC soft-float libgcc bits.
	* config/rs6000/t-freebsd: New file. Add override for
	LIB2FUNCS_EXTRA.

2011-03-13  Chris Demetriou  <cgd@google.com>

	* doc/invoke.texi (-fdiagnostics-show-option): Replace with...
	(-fno-diagnostics-show-option): this, to reflect current default.
	(-Werror=): Update text about -fno-diagnostics-show-option.

2011-03-12  Peter Bergner  <bergner@vnet.ibm.com>

	PR target/48053
	* config/rs6000/predicates.md (easy_vector_constant_add_self,
	easy_vector_constant_msb): Do not handle V2DImode and V2DFmode.
	* config/rs6000/rs6000.c (const_vector_elt_as_int): Add assert that
	mode is not V2DImode or V2DFmode.
	(vspltis_constant): Do not handle V2DImode and V2DFmode.
	(rs6000_expand_vector_init): Replace copy_to_reg with copy_to_mode_reg.
	* config/rs6000/rs6000.md (movdi_internal32): Allow setting VSX
	registers to 0.
	(movdi_internal64): Likewise.

2011-03-12  Sebastian Pop  <sebastian.pop@amd.com>

	PR tree-optimization/47127
	* graphite-clast-to-gimple.c (build_cloog_prog): Removed state
	parameter.
	(set_cloog_options): Same.
	(scop_to_clast): Same.
	(print_clast_stmt): Do not call cloog_state_malloc and
	cloog_state_free.
	(print_generated_program): Same.
	(gloog): Same.
	* graphite-clast-to-gimple.h (cloog_state): Declared.
	(scop_to_clast): Adjust declaration.
	* graphite.c (cloog_state): Defined here.
	(graphite_initialize): Call cloog_state_malloc.
	(graphite_finalize): Call cloog_state_free.

2011-03-11  Jason Merrill  <jason@redhat.com>

	* attribs.c (lookup_attribute_spec): Take const_tree.
	* tree.h: Adjust.

2011-03-11  Joseph Myers  <joseph@codesourcery.com>

	* config/sparc/sparc.c (sparc_option_override): Use
	PROCESSOR_NIAGARA2 not PROCESSOR_NIAGARA for "niagara2".

2011-03-11  Richard Guenther  <rguenther@suse.de>

	PR tree-optimization/48067
	* tree-ssa-math-opts.c (convert_mult_to_fma): Verify the
	multiplication result will be only used once on the target
	stmt.

2011-03-11  Richard Guenther  <rguenther@suse.de>

	* doc/invoke.texi (max-inline-insns-single): Adjust default value.

2011-03-11  Richard Guenther  <rguenther@suse.de>

	PR lto/48073
	* tree.c (find_decls_types_r): Do not walk types only reachable
	from IDENTIFIER_NODEs.

2011-03-11  Jakub Jelinek  <jakub@redhat.com>

	PR middle-end/48044
	* ipa.c (cgraph_remove_unreachable_nodes): Enqueue
	all vnode->force_output nodes as needed.

2011-03-11  Jason Merrill  <jason@redhat.com>

	PR c++/48069
	* tree.c (type_hash_eq): Use COMPLETE_TYPE_P, not
	COMPLETE_OR_UNBOUND_ARRAY_TYPE_P.

2011-03-11  Martin Jambor  <mjambor@suse.cz>

	* cgraphunit.c (verify_cgraph_node): Call cgraph_get_node instead of
	cgraph_node.

2011-03-11  Jakub Jelinek  <jakub@redhat.com>

	PR tree-optimization/48063
	* ipa-inline.c (cgraph_decide_inlining): Don't try to
	inline functions called once if !tree_can_inline_p (node->callers).

2011-03-11  Chen Liqin  <liqin.gcc@gmail.com>

	* config.gcc (score-*-elf): Add extra_parts .., update tmake_file and
	extra_objs.
	* config/score/score3.c: Delete.
	* config/score/score3.h: Delete.
	* config/score/mul-div.S: Delete.
	* config/score/sfp-machine.h: Add new file.
	* config/score/constraints.md: Add new file.
	* config/score/t-score-softfp: Add new file.
	* config/score/t-score-elf: Remove score3.o, do not generate multilib.
	* config/score/score7.c (score7_const_ok_for_letter_p): Delete.
	(score7_extra_constraint): Delete.
	(score7_option_override): Remove unused code.
	* config/score/score.c: Remove score3 and score5 define and code.
	* config/score/score.h: Remove score3 and score5 define and code.
	* config/score/score.md: Remove score3 template and unusual insn.
	* config/score/score.opt: Remove score3 and score5 options.

2011-03-10  John David Anglin  <dave.anglin@nrc-cnrc.gc.ca>

	* config/pa/pa-hpux10.h (TARGET_OS_CPP_BUILTINS): Define _REENTRANT
	when _HPUX_SOURCE is defined.
	(LIB_SPEC): Use -lc instead of -lc_r when -threads is specified.

2011-03-10  Jason Merrill  <jason@redhat.com>

	PR c++/48029
	* stor-layout.c (layout_type): Don't set structural equality
	on arrays of incomplete type.
	* tree.c (type_hash_eq): Handle comparing them properly.

2011-03-10  Jakub Jelinek  <jakub@redhat.com>

	PR debug/48043
	* config/s390/s390.c (s390_delegitimize_address): Make sure the
	result mode matches original rtl mode.

2011-03-10  Nick Clifton  <nickc@redhat.com>

	* config/rx/rx.md (bitset_in_memory, bitclr_in_memory: Fix timings.
	(andsi3, andsi3_flags): Fix timings for three operand alternative.

2011-03-09  Jakub Jelinek  <jakub@redhat.com>

	PR rtl-optimization/47866
	* expr.c (store_field): If MEM_SCALAR_P (target), don't use
	MEM_SET_IN_STRUCT_P (to_rtx, 1), just set MEM_IN_STRUCT_P (to_rtx)
	if target wasn't scalar.
	* function.c (assign_stack_temp_for_type): Assert that neither
	MEM_SCALAR_P nor MEM_IN_STRUCT_P is set previously, set either
	MEM_IN_STRUCT_P or MEM_SCALAR_P instead of using MEM_SET_IN_STRUCT_P
	macro.
	* rtl.h (MEM_SET_IN_STRUCT_P): Removed.

2011-03-09  Andreas Krebbel  <Andreas.Krebbel@de.ibm.com>

	* config/s390/s390-protos.h (s390_label_align): New prototype.
	* config/s390/s390.c (s390_label_align): New function.
	* config/s390/s390.h (LABEL_ALIGN): New target macro definition.

2011-03-08  Michael Meissner  <meissner@linux.vnet.ibm.com>

	PR target/47755
	* config/rs6000/rs6000.c (easy_altivec_constant): Correctly handle
	V2DI/V2DF constants.  Only all 0's or all 1's are easy.
	(output_vec_const_move): Ditto.

2011-03-08  Anatoly Sokolov  <aesok@post.ru>

	* config/mips/mips.h (PREFERRED_RELOAD_CLASS): Remove macro.
	* config/mips/mips-protos.h (mips_preferred_reload_class): Remove.
	* config/mips/mips.c (mips_preferred_reload_class): Make static.
	Change 'rclass' argument and result type to reg_class_t.
	(TARGET_PREFERRED_RELOAD_CLASS): Define.

2011-03-08  Georg-Johann Lay  <avr@gjlay.de>

	* config/avr/avr.h (REGISTER_MOVE_COST, MEMORY_MOVE_COST): Remove.
	* config/avr/avr.c (TARGET_REGISTER_MOVE_COST)
	(TARGET_MEMORY_MOVE_COST): Define.
	(avr_register_move_cost, avr_memory_move_cost): New Functions.

2011-03-08  Jakub Jelinek  <jakub@redhat.com>

	PR debug/47881
	* ira.c (ira): Call df_analyze again if delete_trivially_dead_insns
	removed anything.

	PR tree-optimization/48022
	* fold-const.c (fold_comparison): Don't call fold_overflow_warning
	for EQ/NE_EXPR.

2011-03-07  Jakub Jelinek  <jakub@redhat.com>

	PR debug/47991
	* var-tracking.c (find_use_val): Return NULL for
	cui->sets && cui->store_p BLKmode MEMs.

2011-03-07  Anatoly Sokolov  <aesok@post.ru>

	* config/stormy16/stormy16.h (PRINT_OPERAND, PRINT_OPERAND_ADDRESS):
	Remove.
	* config/stormy16/stormy16-protos.h (xstormy16_print_operand,
	xstormy16_print_operand_address): Remove.
	* config/stormy16/stormy16.c (xstormy16_print_operand,
	xstormy16_print_operand_address): Make static.
	(TARGET_PRINT_OPERAND, TARGET_PRINT_OPERAND_ADDRESS): Define.

2011-03-07  Pat Haugen  <pthaugen@us.ibm.com>

	PR target/47862
	* config/rs6000/rs6000.h (HARD_REGNO_CALLER_SAVE_MODE): Define.
	* config/rs6000/e500.h (HARD_REGNO_CALLER_SAVE_MODE): Undefine
	before definition.

2011-03-07  Zdenek Dvorak  <ook@ucw.cz>

	PR bootstrap/48000
	* cfgloopmanip.c (fix_bb_placements): Return immediately
	if FROM is BASE_LOOP's header.

2011-03-07  Paul Wögerer  <paul_woegerer@mentor.com>

	* gimplify.c (gimplify_function_tree): Fix building calls
	to __builtin_return_address.

2011-03-07  Alan Modra  <amodra@gmail.com>

	* config/rs6000/linux.h (TARGET_ASM_FILE_END): Don't define.
	* config/rs6000/linux64.h (TARGET_ASM_FILE_END): Don't define.
	* config/rs6000/sysv4.h (TARGET_ASM_FILE_END): Define.
	* config/rs6000/rs6000-protos.h (init_cumulative_args): Add fndecl and
	return_mode args.
	* config/rs6000/rs6000.h (CUMULATIVE_ARGS): Add "escapes".
	(INIT_CUMULATIVE_ARGS): Pass FNDECL, VOIDmode.
	(INIT_CUMULATIVE_INCOMING_ARGS): Pass current_function_decl, VOIDmode.
	(INIT_CUMULATIVE_LIBCALL_ARGS): Pass NULL_TREE, MODE.
	* config/rs6000/rs6000.c
	(rs6000_elf_end_indicate_exec_stack): Rename to..
	(rs6000_elf_file_end): ..this.  Only call file_end_indicate_exec_stack
	for POWERPC_LINUX.  Move code emitting .gnu_attribute to here, from..
	(rs6000_file_start): ..here.
	(rs6000_passes_float, rs6000_passes_vector, rs6000_returns_struct): New
	file scope variables.
	(call_ABI_of_interest): New function.
	(init_cumulative_args): Set above vars when function return value
	is a float, vector, or small struct.
	(rs6000_function_arg_advance_1): Likewise for function args.
	(rs6000_va_start): Set rs6000_passes_float if variable arg function
	references float args.

2011-03-07  Mingjie Xing  <mingjie.xing@gmail.com>

	* doc/cfg.texi: Remove "See" before @ref.
	* doc/invoke.texi: Likewise.

2011-03-05  Jason Merrill  <jason@redhat.com>

	* doc/invoke.texi (C++ Dialect Options): Document ABI v5.

2011-03-05  Anthony Green  <green@moxielogic.com>

	* config.gcc (moxie-*-elf): Add newlib-stdint.h to tmfile.

2011-03-05  Zdenek Dvorak  <ook@ucw.cz>

	PR rtl-optimization/47899
	* cfgloopmanip.c (fix_bb_placements): Fix first argument
	to flow_loop_nested_p when moving the loop upward.

2011-03-05  Richard Earnshaw  <rearnsha@arm.com>

	PR target/47719
	* arm.md (movhi_insn_arch4):  Accept any immediate constant.

2011-03-05  Jakub Jelinek  <jakub@redhat.com>

	PR tree-optimization/47967
	* ipa-cp.c (build_const_val): Return NULL instead of creating
	VIEW_CONVERT_EXPR for mismatching sizes.
	(ipcp_create_replace_map): Return NULL if build_const_val failed.
	(ipcp_insert_stage): If ipcp_create_replace_map returns NULL,
	give up on versioning.

2011-03-05  Alan Modra  <amodra@gmail.com>

	PR target/47986
	* config/rs6000/rs6000.c (rs6000_delegitimize_address): Handle
	full cmodel medium/large lo_sum + high addresses.

2011-03-04  Andreas Krebbel  <Andreas.Krebbel@de.ibm.com>

	* config/s390/s390.c (s390_decompose_address): Reject non-literal
	pool references in UNSPEC_LTREL_OFFSET.

2011-03-04  Jan Hubicka  <jh@suse.cz>

	PR lto/47497
	* lto-symtab.c (lto_cgraph_replace_node): Do not set thunk.alias.
	(lto_symtab_merge_cgraph_nodes_1): Update thunk.alias pointers here.
	* cgraph.h (cgraph_same_body_alias, cgraph_add_thunk): Add node pointers.
	* cgraph.c (cgraph_same_body_alias_1, cgraph_same_body_alias,
	cgraph_add_thunk): Add node pointers.
	* lto-cgraph.c (lto_output_node): Verify that thunks&aliases are
	associated to right node.
	(input_node): Update use of cgraph_same_body_alias
	and cgraph_add_thunk.

2011-03-04  Changpeng Fang  <changpeng.fang@amd.com>

	* config/i386/i386.opt (mprefer-avx128): New flag.
	* config/i386/i386.c (ix86_preferred_simd_mode): Prefer 128-bit mode
	when the flag -mprefer-avx128 is on.

2011-03-04  Richard Sandiford  <richard.sandiford@linaro.org>

	* dwarf2out.c (compare_loc_operands): Fix address handling.

2011-03-04  Alan Modra  <amodra@gmail.com>

	* tree.h (TREE_ADDRESSABLE): Update FUNCTION_DECL comment.

2011-03-04  Richard Guenther  <rguenther@suse.de>

	PR middle-end/47968
	* expmed.c (extract_bit_field_1): Prefer vector modes that
	vec_extract patterns can handle.

2011-03-04  Richard Guenther  <rguenther@suse.de>

	PR middle-end/47975
	* optabs.c (optab_for_tree_code): Do not use VECTOR_MODE_P.

2011-03-04  Richard Henderson  <rth@redhat.com>

	* explow.c (emit_stack_save): Remove 'after' parameter.
	(emit_stack_restore): Likewise.
	* expr.h: Update to match.
	* builtins.c, calls.c, stmt.c: Likewise.
	* config/alpha/alpha.md, config/avr/avr.md: Likewise.
	* config/mips/mips.md, config/pa/pa.md, config/vax/vax.md: Likewise.
	* function.c (expand_function_end): Insert the emit_stack_save
	sequence before parm_birth_insn instead of after.

2011-03-03  Uros Bizjak  <ubizjak@gmail.com>

	* config/i386/sse.md (*avx_pmaddubsw128): Fix mode of VEC_SELECT RTX.
	(ssse3_pmaddubsw128): Ditto.
	(ssse3_pmaddubsw): Ditto.

2011-03-03  Steve Ellcey  <sje@cup.hp.com>

	* config/ia64/t-hpux: Add $(srcdir)/unwind-c.c to LIB2ADDEH

2011-03-03  Jakub Jelinek  <jakub@redhat.com>

	PR c/47963
	* gimplify.c (omp_add_variable): Only call omp_notice_variable
	on TYPE_SIZE_UNIT if it is a DECL.

	PR debug/47283
	* cfgexpand.c (expand_debug_expr) <case MEM_REF>: If MEM_REF
	first operand is not is_gimple_mem_ref_addr, try to fold it.
	If the operand still isn't is_gimple_mem_ref_addr, clear
	MEM_EXPR on op0.

2011-03-03  Richard Guenther  <rguenther@suse.de>

	PR middle-end/47283
	* tree-ssa-alias.c (ptr_deref_may_alias_decl_p): Make code
	match comment.
	(refs_may_alias_p_1): For release branches return true if
	we are confused by our input.

2011-03-03  Andreas Krebbel  <Andreas.Krebbel@de.ibm.com>

	* config/s390/s390.c (s390_function_value): Rename to ...
	(s390_function_and_libcall_value): ... this.
	(s390_function_value): New function.
	(s390_libcall_value): New function.
	(TARGET_FUNCTION_VALUE, TARGET_LIBCALL_VALUE): Define target hooks.
	* config/s390/s390.h (FUNCTION_VALUE, LIBCALL_VALUE): Remove
	target macro definitions.
	* config/s390/s390-protos.h (s390_function_value): Remove prototype.

2011-03-02  Joseph Myers  <joseph@codesourcery.com>

	* config/i386/freebsd64.h (CC1_SPEC): Define.
	* config/i386/linux64.h (CC1_SPEC): Define.
	* config/i386/x86-64.h (CC1_SPEC): Don't define.

2011-03-02  Anatoly Sokolov  <aesok@post.ru>

	* config/stormy16/stormy16.h (REGISTER_MOVE_COST, MEMORY_MOVE_COST):
	Remove.
	* config/stormy16/stormy16.c: Include reload.h.
	(xstormy16_memory_move_cost): New function.
	(TARGET_MEMORY_MOVE_COST): Define.

2011-03-02  Richard Sandiford  <richard.sandiford@linaro.org>

	PR rtl-optimization/47925
	* cse.c (count_reg_usage): Don't ignore the SET_DEST of instructions
	with side effects.  Remove the more-specific check for volatile asms.

2011-03-02  Alan Modra  <amodra@gmail.com>

	PR target/47935
	* config/rs6000/predicates.md (lwa_operand): Check cmodel medium
	toc relative addresses for valid offsets.

2011-03-01  Richard Guenther  <rguenther@suse.de>

	PR tree-optimization/47890
	* tree-vect-loop.c (get_initial_def_for_induction): Set
	related stmt properly.

2011-03-01  Richard Guenther  <rguenther@suse.de>

	PR lto/47924
	* lto-streamer.c (lto_record_common_node): Also register
	the canonical type.

2011-03-01  Richard Guenther  <rguenther@suse.de>

	PR lto/46911
	* lto-streamer-in.c (lto_input_ts_decl_common_tree_pointers):
	Do not stream DECL_ABSTRACT_ORIGIN.
	(lto_input_ts_block_tree_pointers): Nor BLOCK_SOURCE_LOCATION,
	BLOCK_NONLOCALIZED_VARS or BLOCK_ABSTRACT_ORIGIN.
	* lto-streamer-out.c (lto_output_ts_decl_common_tree_pointers):
	Do not stream DECL_ABSTRACT_ORIGIN.
	(lto_output_ts_block_tree_pointers): Nor BLOCK_SOURCE_LOCATION,
	BLOCK_NONLOCALIZED_VARS or BLOCK_ABSTRACT_ORIGIN.

2011-02-28  Anatoly Sokolov  <aesok@post.ru>

	* config/stormy16/stormy16.h (FUNCTION_VALUE, LIBCALL_VALUE,
	FUNCTION_VALUE_REGNO_P): Remove.
	* config/stormy16/stormy16-protos.h (xstormy16_function_value): Remove.
	* config/stormy16/stormy16.c (xstormy16_function_value): Make static.
	Add 'outgoing' argument.
	(xstormy16_libcall_value, xstormy16_function_value_regno_p): New
	function.
	(TARGET_FUNCTION_VALUE, TARGET_LIBCALL_VALUE,
	TARGET_FUNCTION_VALUE_REGNO_P): Define.

2011-02-28  Kai Tietz  <kai.tietz@onevision.com>

	PR debug/28047
	* dwarf2out.c (file_table_eq): Use filename_cmp instead of strcmp.
	(lookup_filename): Likewise.
	* final.c (remap_debug_filename): Use filename_ncmp instead of strncmp.

2011-02-28  Bernd Schmidt  <bernds@codesourcery.com>
	    Jakub Jelinek  <jakub@redhat.com>

	PR middle-end/47893
	* rtl.h (ASLK_REDUCE_ALIGN, ASLK_RECORD_PAD): Define.
	(assign_stack_local_1): Change last argument type to int.
	* function.c (assign_stack_local_1): Replace reduce_alignment_ok
	argument with kind.  If bit ASLK_RECORD_PAD is not set in it,
	don't record padding space into frame_space_list nor use those areas.
	(assign_stack_local): Adjust caller.
	(assign_stack_temp_for_type): Call assign_stack_local_1 instead
	of assign_stack_local, pass 0 as last argument.
	* caller-save.c (setup_save_areas): Adjust assign_stack_local_1
	callers.

2011-02-28  Jakub Jelinek  <jakub@redhat.com>

	PR debug/47283
	* cfgexpand.c (convert_debug_memory_address): Add AS parameter.
	Use target address_mode and pointer_mode hooks instead of hardcoded
	Pmode and ptr_mode.  Handle some simple cases of extending if
	POINTERS_EXTEND_UNSIGNED < 0.
	(expand_debug_expr) <case MEM_REF, INDIRECT_REF, TARGET_MEM_REF>:
	Call convert_debug_memory_address.
	(expand_debug_expr) <case ADDR_EXPR>: Pass as to
	convert_debug_memory_address.

	PR middle-end/46790
	* configure.ac (HAVE_LD_EH_GC_SECTIONS_BUG): New test.
	* configure: Regenerated.
	* config.in: Regenerated.
	* varasm.c (default_function_section): Return NULL
	if HAVE_LD_EH_GC_SECTIONS_BUG and decl has implicit section name.

2011-02-28  Martin Jambor  <mjambor@suse.cz>

	* ipa-inline.c (cgraph_decide_inlining_of_small_functions): Fix
	the description to match the printed values.

2011-02-28  Richard Guenther  <rguenther@suse.de>

	* tree-inline.c (tree_function_versioning): Set BLOCK_SUPERCONTEXT
	of the copied scope tree.

2011-02-28  Ralf Wildenhues  <Ralf.Wildenhues@gmx.de>

	* doc/extend.texi (Function Attributes): Avoid deeply (and
	wrongly) nested tables.

2011-02-27  Jakub Jelinek  <jakub@redhat.com>

	PR middle-end/47903
	* real.c (real_arithmetic) <case PLUS_EXPR, MINUS_EXPR,
	MULT_EXPR, RDIV_EXPR>: Clear padding bits in *r first if
	r isn't op0 nor op1.

2011-02-23  Georg-Johann Lay  <avr@gjlay.de>

	* config/avr/avr.md: Remove magic comment for emacs.

2011-02-23  Georg-Johann Lay  <avr@gjlay.de>

	PR target/45261
	* config/avr/avr.c (avr_option_override): Use error on bad options.
	(avr_help): New function.
	(TARGET_HELP): Define.

2011-02-22  Georg-Johann Lay  <avr@gjlay.de>

	PR target/42240
	* config/avr/avr.c (avr_cannot_modify_jumps_p): New function.
	(TARGET_CANNOT_MODIFY_JUMPS_P): Define.

2011-02-26  Gerald Pfeifer  <gerald@pfeifer.com>

	* doc/invoke.texi (ARC Options): Use CPU instead of cpu.
	(ARM Options): Ditto.
	(i386 and x86-64 Options): Ditto.
	(RX Options): Ditto.
	(SPARC Options): Ditto.

2011-02-26  Tijl Coosemans  <tijl@coosemans.org>

	* config.gcc (i386-*-freebsd*): Make i486 the default arch on
	FreeBSD 6 and later.  Generally use cpu generic.

2011-02-25  Gerald Pfeifer  <gerald@pfeifer.com>

	* doc/cpp.texi: Update copyright years.

2011-02-25  Sebastien Bourdeauducq  <sebastien@milkymist.org>

	PR target/46898
	* config/lm32/lm32.md (ashrsi3): Added needed variable.

2011-02-25  Jon Beniston  <jon@beniston.com>

	PR target/46898
	* config/lm32/lm32.h (INCOMING_RETURN_ADDR_RTX): New.
	* config/lm32/lm32.md (ashlsi3): Remove unused variable.
	* config/lm32/lm32.c (TARGET_EXCEPT_UNWIND_INFO): New.
	(lm32_block_move_inline): Add type cast to remove warning.
	(lm32_expand_prologue): Generate fp in a way compatible with dwarf2out.
	(gen_int_relational): Move declarations to start of function.

2011-02-25  Eric Botcazou  <ebotcazou@adacore.com>

	PR tree-optimization/45470
	* tree-vect-data-refs.c (vect_analyze_data_refs): Fail if a statement
	can throw internally only.
	* tree-vect-stmts.c (vectorizable_call): Likewise.

2011-02-24  Anatoly Sokolov  <aesok@post.ru>

	* config/stormy16/stormy16.h (PREFERRED_RELOAD_CLASS,
	PREFERRED_OUTPUT_RELOAD_CLASS): Remove.
	* config/stormy16/stormy16-protos.h
	(xstormy16_preferred_reload_class): Remove.
	* config/stormy16/stormy16.c (xstormy16_preferred_reload_class): Make
	static. Change 'rclass' argument and return type to reg_class_t.
	(TARGET_PREFERRED_RELOAD_CLASS,
	TARGET_PREFERRED_OUTPUT_RELOAD_CLASS): Define.

2011-02-24  Richard Guenther  <rguenther@suse.de>

	* lto-streamer-in.c (input_bb): Do not find referenced vars
	in debug statements.

2011-02-23  Jason Merrill  <jason@redhat.com>

	* common.opt (fabi-version): Document v5 and v6.

2011-02-23  Richard Guenther  <rguenther@suse.de>

	PR tree-optimization/47849
	* tree-if-conv.c (main_tree_if_conversion): Free postdom info.

2011-02-23  Jie Zhang  <jie@codesourcery.com>

	* opts-common.c (decode_cmdline_option): Print empty string
	argument as "" in decoded->orig_option_with_args_text.
	* gcc.c (execute): Print empty string argument as ""
	in the verbose output.
	(do_spec_1): Keep empty string argument.

2011-02-23  Nathan Froyd  <froydnj@codesourcery.com>

	* config.gcc: Declare score-* and crx-* obsolete.

2011-02-23  Jie Zhang  <jie@codesourcery.com>

	PR rtl-optimization/47763
	* web.c (web_main): Ignore naked clobber when replacing register.

2011-02-22  Anatoly Sokolov  <aesok@post.ru>

	* config/stormy16/stormy16.h (REG_OK_FOR_BASE_P, REG_OK_FOR_INDEX_P):
	Remove.

2011-02-22  Sebastian Pop  <sebastian.pop@amd.com>

	PR doc/47848
	* doc/invoke.texi: Do not mention -ftree-loop-if-convert-memory-writes.

2011-02-22  Mike Stump  <mikestump@comcast.net>

	* acinclude.m4 (gcc_cv_gas_vers): Add -arch ppc for probing darwin
	assembler.
	* configure: Regenerate.

2011-02-21  Chung-Lin Tang  <cltang@codesourcery.com>

	PR rtl-optimization/46002
	* ira-color.c (update_copy_costs): Change class intersection
	test to reg_class_contents[] test of 'hard_regno'.

2011-02-21  Joseph Myers  <joseph@codesourcery.com>

	* config/alpha/osf5.opt (mno-mips-tfile): Mark as Target rather
	than Driver option.
	* config/hpux11.opt (mt): Likewise.
	* config/microblaze/microblaze.opt (mxl-mode-xilkernel): Likewise.
	* config/rs6000/xilinx.opt (mno-clearbss, mppcperflib): Likewise.
	* config/vax/elf.opt (mno-asm-pic): Likewise.
	* config/vms/vms.opt (map, mvms-return-codes): Likewise.

2011-02-21  Mike Stump  <mikestump@comcast.net>

	PR target/47822
	* config/darwin-protos.h (darwin_init_cfstring_builtins): Return a
	tree so we can get save the type.
	* config/i386/darwin.h (SUBTARGET_INIT_BUILTINS): Reserve builtin slot
	for CFString instead of trying to use past the end of the builtins.
	* config/i386/i386.c (IX86_BUILTIN_CFSTRING): Likewise.
	* config/rs6000/rs6000-builtin.def (RS6000_BUILTIN_CFSTRING): Likewise.
	* config/rs6000/darwin.h (SUBTARGET_INIT_BUILTINS): Likewise.
	* config/darwin.c (DARWIN_BUILTIN_CFSTRINGMAKECONSTANTSTRING):
	Rename to darwin_builtin_cfstring.
	(darwin_init_cfstring_builtins): Return the built type.

2011-02-21  Uros Bizjak  <ubizjak@gmail.com>

	PR target/47840
	* config/i386/avxintrin.h (_mm256_insert_epi32): Use _mm_insert_epi32.
	(_mm256_insert_epi64): Use _mm_insert_epi64.

2011-02-21  Anatoly Sokolov  <aesok@post.ru>

	* config/stormy16/stormy16.h (GO_IF_MODE_DEPENDENT_ADDRESS): Remove.
	* config/stormy16/stormy16-protos.h
	(xstormy16_mode_dependent_address_p): Remove.
	* config/stormy16/stormy16.c (xstormy16_mode_dependent_address_p):
	Make static. Change return type to bool. Change argument type to
	const_rtx. Remove dead code.
	(TARGET_MODE_DEPENDENT_ADDRESS_P): Define.

2011-02-21  Richard Guenther  <rguenther@suse.de>

	PR lto/47820
	* lto-streamer-in.c (lto_input_ts_decl_common_tree_pointers):
	Do not stream DECL_INITIAL for TRANSLATION_UNIT_DECLs.
	(lto_input_ts_block_tree_pointers): Hook a BLOCK into the
	TUs context.
	* lto-streamer-out.c (lto_output_ts_decl_common_tree_pointers):
	Do not stream DECL_INITIAL for TRANSLATION_UNIT_DECLs.

2011-02-20  Richard Guenther  <rguenther@suse.de>

	PR lto/47822
	* tree.c (free_lang_data_in_decl): Clean builtins from
	the TU decl BLOCK_VARS.

2011-02-19  Alexandre Oliva  <aoliva@redhat.com>

	PR debug/47620
	PR debug/47630
	* haifa-sched.c (fix_tick_ready): Skip tick computation
	for debug insns.

2011-02-19  Richard Guenther  <rguenther@suse.de>

	PR lto/47647
	* lto-streamer-in.c (lto_input_ts_decl_minimal_tree_pointers):
	Remove lazy BLOCK_VARS streaming.
	(lto_input_ts_block_tree_pointers): Likewise.
	* lto-streamer-out.c (lto_output_ts_block_tree_pointers): Likewise.

2011-02-19  Joseph Myers  <joseph@codesourcery.com>

	* config.gcc (i[34567]86-pc-msdosdjgpp*): Use i386/djgpp-stdint.h.

2011-02-19  Joseph Myers  <joseph@codesourcery.com>

	* config/i386/biarch32.h, config/i386/mach.h,
	config/rs6000/aix.opt, config/sh/superh64.h: Remove.

2011-02-19  Jakub Jelinek  <jakub@redhat.com>

	PR target/47800
	* config/i386/i386.md (peephole2 for shift and plus): Use
	operands[1] original mode in the first insn.

2011-02-18  Mike Stump  <mikestump@comcast.net>

	* config/t-darwin (TM_H): Add dependency on darwin-sections.def.

2011-02-18  Jan Hubicka  <jh@suse.cz>

	PR middle-end/47788
	* ipa-inline.c (compute_inline_parameters): Set disregard_inline_limits
	to zero when the function is not inlinable at all.

2011-02-18  John David Anglin  <dave.anglin@nrc-cnrc.gc.ca>

	* config.gcc (hppa[12]*-*-hpux11*): Set extra_parts.
	* config/pa/stublib.c (pthread_default_stacksize_np, pthread_mutex_lock,
	pthread_mutex_unlock, pthread_once): Reinstate pthread stubs.
	* config/pa/t-pa-hpux11: Add rules to build pthread stubs.
	* config/pa/t-pa64: Likewise.
	* config/pa/pa-hpux11.h (LINK_GCC_C_SEQUENCE_SPEC): Define.

2011-02-18  Jakub Jelinek  <jakub@redhat.com>

	PR driver/47787
	* gcc.c (default_compilers): Clear combinable field for "@cpp-output".

2011-02-18  John David Anglin  <dave.anglin@nrc-cnrc.gc.ca>

	PR target/47792
	* gthr-dce.h (__gthread_mutx_destroy): Fix typo in name.

2011-02-18  Anatoly Sokolov  <aesok@post.ru>

	* config/m32r/m32r.h (REG_OK_FOR_BASE_P, REG_OK_FOR_INDEX_P,
	RTX_OK_FOR_BASE_P, RTX_OK_FOR_OFFSET_P, LEGITIMATE_OFFSET_ADDRESS_P,
	LEGITIMATE_LO_SUM_ADDRESS_P, LOAD_POSTINC_P, STORE_PREINC_PREDEC_P,
	GO_IF_LEGITIMATE_ADDRESS): Remove macros.
	* config/m32r/m32r.c (TARGET_LEGITIMATE_ADDRESS_P): Define.
	(m32r_rtx_ok_for_base_p, m32r_rtx_ok_for_offset_p,
	m32r_legitimate_offset_addres_p, m32r_legitimate_lo_sum_addres_p,
	m32r_load_postinc_p, m32r_store_preinc_predec_p,
	m32r_legitimate_address_p): New functions.
	* config/m32r/constraints.md (constraint "S"): Don't use
	STORE_PREINC_PREDEC_P.
	(constraint "U"): Don't use LOAD_POSTINC_P.

2011-02-18  Chung-Lin Tang  <cltang@codesourcery.com>

	PR rtl-optimization/46178
	* ira.c (setup_hard_regno_class): Use ira_class_translate[] to
	compute ira_hard_regno_cover_class[].

2011-02-18  Richard Guenther  <rguenther@suse.de>

	PR lto/47798
	* lto-streamer.h (lto_global_var_decls): Declare.
	* lto-streamer-in.c (lto_register_var_decl_in_symtab): Register
	statics for global var processing.

2011-02-18  Richard Guenther  <rguenther@suse.de>

	PR tree-optimization/47737
	* tree-ssa-loop-im.c (extract_true_false_args_from_phi): Fix
	edge dominance check.

2011-02-18  Jakub Jelinek  <jakub@redhat.com>

	PR debug/47780
	* cfgexpand.c (expand_debug_expr) <case SSA_NAME>: Call copy_rtx to
	avoid invalid rtx sharing.

2011-02-18  Gerald Pfeifer  <gerald@pfeifer.com>

	* doc/cpp.texi (Obsolete Features): Add background on the
	origin of assertions.

2011-02-17  Iain Sandoe  <iains@gcc.gnu.org>

	* config/darwin-c.c (darwin_cpp_builtins): Define __OBJC2__ for
	objc_abi == 2.
	* config/darwin.c (output_objc_section_asm_op): Added support for
	ABI v1 and v2.
	(is_objc_metadata): New.
	(darwin_objc2_section): New.
	(darwin_objc1_section): New.
	(machopic_select_section): Added support for ABI v1 and v2.
	(darwin_emit_objc_zeroed): New.
	(darwin_output_aligned_bss): Detect objc metadata and treat it
	appropriately.
	(darwin_asm_output_aligned_decl_common): Same.
	(darwin_asm_output_aligned_decl_local): Same.
	* config/darwin-sections.def: Updated for ABI v1 and v2.
	* config/darwin.h (SUBTARGET_C_COMMON_OVERRIDE_OPTIONS): When
	compiling Objective-C code for the NeXT runtime, default to using
	ABI version 0 for 32-bit, and version 2 for 64-bit.

2011-02-17  Joseph Myers  <joseph@codesourcery.com>

	* common.opt (optimize_fast): New Variable.
	* opts.c (default_options_optimization): Use opts->x_optimize_fast
	instead of local variable ofast.

2011-02-17  Nicola Pero  <nicola.pero@meta-innovation.com>

	* doc/invoke.texi (fobjc-abi-version): Documented.
	(fobjc-nilcheck): Documented.
	(fno-nil-receiver): Updated documentation to refer to the NeXT ABI
	version.

2011-02-17  Joseph Myers  <joseph@codesourcery.com>

	PR driver/47390
	* common.opt (export-dynamic): New Driver option.
	* gcc.c (LINK_COMMAND_SPEC): Add comment about %{e*}.

2011-02-17  Joseph Myers  <joseph@codesourcery.com>

	* config/rx/rx.h (LIB_SPEC): Match -msim not -msim*.

2011-02-17  Alexandre Oliva  <aoliva@redhat.com>
	    Jan Hubicka  <jh@suse.cz>

	PR debug/47106
	PR debug/47402
	* cfgexpand.c (account_used_vars_for_block): Remove.
	(estimated_stack_frame_size): Use referenced vars.
	* tree-inline.c (remap_decl): Only mark VAR_DECLs as referenced
	that were referenced in the original function.  Test src_fn
	rather than cfun.  Drop redundant get_var_ann.
	(setup_one_parameter): Drop redundant get_var_ann.
	(declare_return_variable): Likewise.
	(copy_decl_for_dup_finish): Mark VAR_DECLs referenced in src_fn.
	(copy_arguments_for_versioning): Drop redundant get_var_ann.
	* ipa-inline.c (compute_inline_parameters): Do not compute
	disregard_inline_limits here.
	(compute_inlinable_for_current, pass_inlinable): New.
	(pass_inline_parameters): Require PROP_referenced_vars.
	* cgraphunit.c (cgraph_process_new_functions): Don't run
	compute_inline_parameters explicitly unless function is in SSA form.
	(cgraph_analyze_function): Set .disregard_inline_limits.
	* tree-sra.c (convert_callers): Compute inliner parameters
	only for functions already in SSA form.

2011-02-17  Joseph Myers  <joseph@codesourcery.com>

	* config/sparc/sparc.h (CPP_ENDIAN_SPEC): Don't handle
	-mlittle-endian-data.

2011-02-17  Joseph Myers  <joseph@codesourcery.com>

	* config/sparc/linux64.h (OPTION_DEFAULT_SPECS): Match -mfpu and
	-mno-fpu, not -fpu and -no-fpu.
	* config/sparc/sol2-bi.h (OPTION_DEFAULT_SPECS): Likewise.
	* config/sparc/sparc.h (OPTION_DEFAULT_SPECS): Likewise.

2011-02-17  Uros Bizjak  <ubizjak@gmail.com>

	PR target/43653
	* config/i386/i386.c (ix86_secondary_reload): Handle SSE
	input reload with PLUS RTX.

2011-02-16  Joseph Myers  <joseph@codesourcery.com>

	* config/mips/mips.opt (mno-mdmx): Use Var(TARGET_MDMX, 0) instead
	of InverseVar(MDMX).

2011-02-16  Joseph Myers  <joseph@codesourcery.com>

	* config/sh/embed-elf.h (LIBGCC_SPEC): Match -m4-340 instead of
	--m4-340.

2011-02-16  Joseph Myers  <joseph@codesourcery.com>

	* config/mn10300/mn10300.opt (mno-crt0): New.

2011-02-16  Joseph Myers  <joseph@codesourcery.com>

	* config/m68k/uclinux.opt (static-libc): New Driver option.

2011-02-16  Joseph Myers  <joseph@codesourcery.com>

	* config/m32c/m32c.h (LIB_SPEC): Match -msim not -msim*.

2011-02-16  Joseph Myers  <joseph@codesourcery.com>

	* config/lm32/lm32.h (ASM_SPEC): Use %{muser-enabled} instead of
	%{muser-extend-enabled}.

2011-02-16  Richard Guenther  <rguenther@suse.de>

	PR tree-optimization/47738
	* tree-ssa-loop.c (run_tree_predictive_commoning): Return
	the TODO from tree_predictive_commoning.

2011-02-15  Jeff Law  <law@redhat.com>

	Revert
	2011-01-25  Jeff Law  <law@redhat.com>

	PR rtl-optimization/37273
	* ira-costs.c (scan_one_insn): Detect constants living in memory and
	handle them like argument loads from stack slots.  Do not double
	count memory for memory constants and argument loads from stack slots.

2011-02-15  H.J. Lu  <hongjiu.lu@intel.com>

	PR middle-end/47725
	* combine.c (cant_combine_insn_p): Revert the last change.

2011-02-15  Michael Meissner  <meissner@linux.vnet.ibm.com>

	PR target/47755
	* config/rs6000/predicates.md (easy_vector_constant): Allow V2DI
	mode for vector constants.  Remove code that checks for TImode.

2011-02-15  Alexandre Oliva  <aoliva@redhat.com>

	PR debug/47106
	PR debug/47402
	* cgraph.h (compute_inline_parameters): Return void.
	* ipa-inline.c (compute_inline_parameters): Adjust.

2011-02-15  Alexandre Oliva  <aoliva@redhat.com>

	PR debug/47106
	PR debug/47402
	* tree-inline.h (estimated_stack_frame_size): Take cgraph node
	rather than decl.
	* cfgexpand.c (estimated_stack_frame_size): Likewise.
	* ipa-inline.c (compute_inline_parameters): Adjust.

2011-02-15  Alexandre Oliva  <aoliva@redhat.com>

	PR debug/47106
	PR debug/47402
	* tree-flow.h (FOR_EACH_REFERENCED_VAR): Add FN argument.
	Adjust all users.  Pass FN to...
	* tree-flow-inline.h (first_referenced_var): ... this.  Add
	fn argument.
	* ipa-struct-reorg.c: Adjust.
	* tree-dfa.c: Adjust.
	* tree-into-ssa.c: Adjust.
	* tree-sra.c: Adjust.
	* tree-ssa-alias.c: Adjust.
	* tree-ssa-live.c: Adjust.
	* tree-ssa.c: Adjust.
	* tree-ssanames.c: Adjust.
	* tree-tailcall.c: Adjust.

2011-02-15  Alexandre Oliva  <aoliva@redhat.com>

	PR debug/47106
	PR debug/47402
	* tree-flow.h (referenced_var_lookup): Add fn parameter.
	Adjust all callers.
	* tree-dfa.c (referenced_var_lookup): Use fn instead of cfun.
	* tree-flow-inline.h: Adjust.
	* gimple-pretty-print.c: Adjust.
	* tree-into-ssa.c: Adjust.
	* tree-ssa.c: Adjust.
	* cfgexpand.c: Adjust.

2011-02-15  Nathan Froyd  <froydnj@codesourcery.com>

	* config/iq2000/i2000.h (REG_CLASS_FROM_LETTER): Delete.
	(CONST_OK_FOR_LETTER_P, CONST_DOUBLE_OK_FOR_LETTER_P): Delete.
	(EXTRA_CONSTRAINT): Delete.
	* config/iq2000/constraints.md: New file.
	* config/iq2000/iq2000.md: Include it.
	(define_insn ""): Delete.
	(movsi_internal2, movhi_internal2, movqi_internal2): Delete
	unsupported constraint letters from patterns.
	(call_value, call_value_internal1): Likewise.
	(call_value_multiple_internal1): Likewise.

2011-02-15  Nick Clifton  <nickc@redhat.com>

	* config/mn10300/mn10300.c: Include tm-constrs.h.
	(struct liw_data): New data structure describing an LIW candidate
	instruction.
	(extract_bundle): Use struct liw_data.  Allow small integer
	operands for some instructions.
	(check_liw_constraints): Use struct liw_data.  Remove swapped
	parameter.  Add comments describing the checks.  Fix bug when
	assigning the source of liw1 to the source of liw2.
	(liw_candidate): Delete.  Code moved into extract_bundle.
	(mn10300_bundle_liw): Use struct liw_data.  Check constraints
	before swapping.
	* config/mn10300/predicates.md (liw_operand): New predicate.
	Allows registers and small integer constants.
	* config/mn10300/constraints.md (O): New constraint.  Accetps
	integers in the range -8 to +7 inclusive.
	* config/mn10300/mn10300.md (movesi_internal): Add an alternative
	for moving a small integer into a register.  Give this alternative
	LIW attributes.
	(addsi3, subsi3, cmpsi, lshrsi3, ashrsi3): Likewise.
	(ashlsi3): Likewise, plus give LIW attributes to the alternatives
	using the J,K,L and M constraints,
	(liw): Remove SI mode on second operands to allow for HI and QI
	mode values.
	(cmp_liw, liw_cmp): Likewise.  Plus fix order of operands in the
	instruction.

2011-02-15  H.J. Lu  <hongjiu.lu@intel.com>

	PR middle-end/47725
	* combine.c (cant_combine_insn_p): Check zero/sign extended
	hard registers.

2011-02-15  Richard Guenther  <rguenther@suse.de>

	PR tree-optimization/47743
	* tree-ssa-pre.c (phi_translate_1): If we didn't get a value-number
	for a non-type-compatible VN lookup bail out.

2011-02-15  Nathan Froyd  <froydnj@codesourcery.com>

	* config/fr30/constraints.md: New file.
	* config/fr30/fr30.md: Include it.
	* config/fr30/fr30.h (REG_CLASS_FROM_LETTER): Delete.
	(CONST_OK_FOR_LETTER_P, CONST_DOUBLE_OK_FOR_LETTER_P): Delete.
	(EXTRA_CONSTRAINT): Delete.

2011-02-15  Nathan Froyd  <froydnj@codesourcery.com>

	* config/frv/constraints.md: New file.
	* config/frv/predicates.md: Include it.
	* config/frv/frv.c (reg_class_from_letter): Delete.
	(frv_option_override): Don't initialize it.
	* config/frv/frv.h (REG_CLASS_FROM_LETTER): Delete.
	(CONST_OK_FOR_I, CONST_OK_FOR_J, CONST_OK_FOR_K): Delete.
	(CONST_OK_FOR_L, CONST_OK_FOR_M, CONST_OK_FOR_N): Delete.
	(CONST_OK_FOR_O, CONST_OK_FOR_P, CONST_OK_FOR_LETTER_P): Delete.
	(CONST_DOUBLE_OK_FOR_G, CONST_DOUBLE_OK_FOR_H): Delete.
	(CONST_DOUBLE_OK_FOR_LETTER_P): Delete.
	(EXTRA_CONSTRAINT_FOR_Q, EXTRA_CONSTRAINT_FOR_R): Delete.
	(EXTRA_CONSTRAINT_FOR_S, EXTRA_CONSTRAINT_FOR_T): Delete.
	(EXTRA_CONSTRAINT_FOR_U, EXTRA_CONSTRAINT): Delete.
	(EXTRA_MEMORY_CONSTRAINT, CONSTRAINT_LEN): Delete.
	(REG_CLASS_FROM_CONSTRAINT): Delete.

2011-02-15  Jakub Jelinek  <jakub@redhat.com>

	PR middle-end/47581
	* config/i386/i386.c (ix86_compute_frame_size): Don't align offset
	if frame size is 0 in a leaf function.

2011-02-15  Rainer Orth  <ro@CeBiTec.Uni-Bielefeld.DE>

	PR pch/14940
	* config/alpha/host-osf.c: New file.
	* config/alpha/x-osf: New file.
	* config.host (alpha*-dec-osf*): Use it.

2011-02-14  Anatoly Sokolov  <aesok@post.ru>

	* config/rx/rx.h (GO_IF_MODE_DEPENDENT_ADDRESS): Remove.
	* config/rx/rx-protos.h (rx_is_mode_dependent_addr): Remove.
	* config/xtensa/xtensa.c (rx_is_mode_dependent_addr): Rename to...
	(rx_mode_dependent_address_p): ...this. Make static. Change argument
	type to const_rtx.
	(TARGET_MODE_DEPENDENT_ADDRESS_P): Define.

2011-02-14  Nathan Froyd  <froydnj@codesourcery.com>

	* config/stormy16/constraints.md: New file.
	* config/stormy16/predicates.md (nonimmediate_nonstack_operand):
	Use satisfies_constraint_Q and satisfies_constraint_R.
	* config/stormy16/stomry16-protos.h (xstormy16_extra_constraint_p):
	Delete.
	(xstormy16_legitiamte_address_p): Declare.
	* config/stormy16/stormy16.h (REG_CLASS_FROM_LETTER): Delete.
	(CONST_OK_FOR_LETTER_P, CONST_DOUBLE_OK_FOR_LETTER_P): Delete.
	(EXTRA_CONSTRAINT): Delete.
	* config/stormy16/stormy16.c (xstormy16_legitimate_address_p):
	Un-staticize.
	(xstormy16_extra_constraint_p): Delete.

2011-02-14  Eric Botcazou  <ebotcazou@adacore.com>

	PR tree-optimization/46494
	* loop-unroll.c (split_edge_and_insert): Adjust comment.
	* loop-init.c (loop_optimizer_finalize): Do not call verify_flow_info.
	(pass_rtl_loop_done): Add TODO_verify_flow.
	* fwprop.c (pass_rtl_fwprop): Likewise.
	* modulo-sched.c (pass_sms): Likewise.
	* tree-ssa-dom.c (pass_dominator): Likewise.
	* tree-ssa-loop-ch.c (pass_ch): Likewise.
	* tree-ssa-loop.c (pass_complete_unrolli): Likewise.
	(pass_tree_loop_done): Likewise.
	* tree-ssa-pre.c (execute_pre): Likewise.
	* tree-ssa-reassoc.c (pass_reassoc): Likewise.
	* tree-ssa-sink.c (pass_sink_code): Likewise.
	* tree-vrp.c (pass_vrp): Likewise.

2011-02-14  Nathan Froyd  <froydnj@codesourcery.com>

	* config/v850/constraints.md: New file.
	* config/v850/v850.md: Include it.
	* config/v850/predicates.md (reg_or_0_operand): Use
	satisfies_constraint_G.
	(special_symbolref_operand): Use satisfies_constraint_K.
	* config/v850/v850.h (CONSTANT_ADDRESS_P): Use constraint_satisfied_p.
	(GO_IF_LEGITIMATE_ADDRESS): Likewise.
	(REG_CLASS_FROM_LETTER, INT_7_BITS, INT_8_BITS): Delete.
	(CONST_OK_FOR_P, CONST_OK_FOR_LETTER_P): Delete.
	(EXTRA_CONSTRAINT): Delete.
	(CONST_OK_FOR_I, CONST_OK_FOR_J): Use insn_const_int_ok_for_constraint.
	(CONST_OK_FOR_K, CONST_OK_FOR_L, CONST_OK_FOR_M): Likewise.
	(CONST_OK_FOR_N, CONST_OK_FOR_O): Likewise.

2011-02-14  Anatoly Sokolov  <aesok@post.ru>

	PR target/47696
	* config/avr/avr-devices.c (avr_mcu_types): Fix ATmega2560 device
	description.

2011-02-14  Nathan Froyd  <froydnj@codesourcery.com>

	* config/mcore/constraints.md: New file.
	* config/mcore/mcore.md: Include it.
	* config/mcore/mcore.c (reg_class_from_letter): Delete.
	* config/mcore/mcore.h (reg_class_from_letter): Delete.
	(REG_CLASS_FROM_LETTER): Delete.
	(CONST_OK_FOR_I, CONST_OK_FOR_J, CONST_OK_FOR_L): Use
	insn_const_int_ok_for_constraint.
	(CONST_OK_FOR_K, CONST_OK_FOR_M, CONST_OK_FOR_N): Likewise.
	(CONST_OK_FOR_O, CONST_OK_FOR_P): Likewise.
	(CONST_OK_FOR_LETTER_P, CONST_DOUBLE_OK_FOR_LETTER_P): Delete.
	(EXTRA_CONSTRAINT): Delete.

2011-02-14  Rainer Orth  <ro@CeBiTec.Uni-Bielefeld.DE>

	PR ada/41929
	* config/sparc/sol2-unwind.h: Include <sys/frame.h>, <sys/stack.h>
	(IS_SIGHANDLER): Define.
	(sparc64_is_sighandler): New function, split off from
	sparc64_fallback_frame_state.
	(sparc_is_sighandler): New function, split off from
	sparc_fallback_frame_state.
	(sparc64_fallback_frame_state): Merge with ...
	(sparc_fallback_frame_state): ... this into ...
	(MD_FALLBACK_FRAME_STATE_FOR): ... this.
	Change new_cfa to long.  Remove regs_off, fpu_save_off, fpu_save.
	Define nframes, mctx.  Use IS_SIGHANDLER, handler_args, mctx, walk
	stack instead of hardcoded offsets.

2011-02-14  Andriy Gapon  <avg@freebsd.org>

	PR target/45808
	* config/freebsd-spec.h (FBSD_LIB_SPEC): Handle the shared case.

2011-02-13  Ralf Wildenhues  <Ralf.Wildenhues@gmx.de>

	* configure: Regenerate.

2011-02-12  Joseph Myers  <joseph@codesourcery.com>

	PR driver/45731
	* gcc.c (asm_options): Correct spec matching --target-help.

2011-02-12  Martin Jambor  <mjambor@suse.cz>

	* tree-cfg.c (verify_gimple_call): Return true upon invalid argument
	to gimple call error.

2011-02-12  Mike Stump  <mikestump@comcast.net>

	* config/frv/frv.h (TRANSFER_FROM_TRAMPOLINE): Canonicalize
	comments in backslash regions.

2011-02-12  Mike Stump  <mikestump@comcast.net>
	    Jakub Jelinek  <jakub@redhat.com>
	    Iain Sandoe  <iains@gcc.gnu.org>

	PR target/47324
	* dwarf2out.c (output_cfa_loc): When required, apply the
	DWARF2_FRAME_REG_OUT macro to adjust register numbers.
	(output_loc_sequence): Likewise.
	(output_loc_operands_raw): Likewise.
	(output_loc_sequence_raw): Likewise.
	(output_cfa_loc): Likewise.
	(output_loc_list): Suppress register number adjustment when
	calling output_loc_sequence()
	(output_die): Likewise.

2011-02-12  Anatoly Sokolov  <aesok@post.ru>

	* config/xtensa/xtensa.h (REGISTER_MOVE_COST, MEMORY_MOVE_COST):
	Remove macros.
	* config/xtensa/xtensa.c (xtensa_register_move_cost,
	xtensa_memory_move_cost): New functions.
	(TARGET_REGISTER_MOVE_COST, TARGET_REGISTER_MOVE_COST): Define.

2011-02-12  Alexandre Oliva  <aoliva@redhat.com>

	PR lto/47225
	* configure.ac (gcc_cv_lto_plugin): Test for liblto_plugin.la
	in the current directory.
	* configure: Rebuilt.

2011-02-12  Iain Sandoe  <iains@gcc.gnu.org>

	* config/darwin.c (darwin_override_options): Add a hunk missed
	from the commit of r168571.  Trim comment line lengths and
	correct indents of the preceding block.

2011-02-12  Iain Sandoe  <iains@gcc.gnu.org>

	* gcc.c (driver_handle_option): Concatenate the argument to -F with
	the switch.

2011-02-11  Joseph Myers  <joseph@codesourcery.com>

	* common.opt (nostartfiles): New Driver option.

2011-02-11  Xinliang David Li  <davidxl@google.com>

	PR tree-optimization/47707
	* tree-chrec.c (convert_affine_scev): Keep type precision.

2011-02-11  Eric Botcazou  <ebotcazou@adacore.com>

	PR tree-optimization/47420
	* ipa-split.c (visit_bb): Punt on any kind of GIMPLE_RESX.

2011-02-11  Pat Haugen  <pthaugen@us.ibm.com>

	PR rtl-optimization/47614
	* rtl.h (check_for_inc_dec): Declare.
	* dse.c (check_for_inc_dec): Externalize...
	* postreload.c (reload_cse_simplify): ...use it before deleting stmt.
	(reload_cse_simplify_operands): Don't simplify opnds with side effects.

2011-02-11  Joseph Myers  <joseph@codesourcery.com>

	PR driver/47678
	* gcc.c (main): Do not compile inputs if there were errors in
	option handling.
	* opts-common.c (read_cmdline_option): Check for wrong language
	after other error checks.

2011-02-11  Nathan Froyd  <froydnj@codesourcery.com>

	* cgraph.c: Fix comment typos.
	* cgraph.h: Likewise.
	* cgraphunit.c: Likewise.
	* ipa-cp.c: Likewise.
	* ipa-inline.c: Likewise.
	* ipa-prop.c: Likewise.
	* ipa-pure-const.c: Likewise.
	* ipa-ref.c: Likewise.
	* ipa-reference.c: Likewise.

2011-02-11  Jakub Jelinek  <jakub@redhat.com>

	PR debug/47684
	* tree-predcom.c (single_nonlooparound_use): Ignore debug uses.

2011-02-11  Rainer Orth  <ro@CeBiTec.Uni-Bielefeld.DE>

	PR testsuite/47400
	* doc/sourcebuild.texi (Require Support): Document
	dg-require-ascii-locale.

2011-02-11  Mingjie Xing  <mingjie.xing@gmail.com>

	* doc/lto.texi (Write summary): Fix missing parentheses.

2011-02-10  DJ Delorie  <dj@redhat.com>

	* config/m32c/m32c.c (m32c_option_override): Disable
	-fcombine-stack-adjustments until flag value tracking and compare
	optimization can be rewritten.

2011-02-10  Peter Bergner  <bergner@vnet.ibm.com>

	* config/rs6000/linux64.h (PROCESSOR_DEFAULT): Change to
	PROCESSOR_POWER7.
	(PROCESSOR_DEFAULT64): Likewise.

2011-02-10  Richard Henderson  <rth@redhat.com>

	* config/rx/predicates.md (rx_zs_comparison_operator): Revert
	change from 2011-02-03.
	* config/rx/rx.c (flags_from_code): Likewise.
	(rx_print_operand) ['B']: For LT/GE, use lt/ge if overflow flag
	is valid, n/pz otherwise.
	(rx_select_cc_mode): Return CCmode if Y is not zero.

2011-02-10  Richard Guenther  <rguenther@suse.de>

	* tree-ssa-structalias.c (bitpos_of_field): Use BITS_PER_UNIT, not 8.

2011-02-10  Richard Guenther  <rguenther@suse.de>

	PR tree-optimization/47677
	* tree-vrp.c (vrp_bitmap_equal_p): Fix comparison of empty bitmaps.

2011-02-10  Jakub Jelinek  <jakub@redhat.com>

	PR target/47665
	* combine.c (make_compound_operation): Only change shifts into
	multiplication for SCALAR_INT_MODE_P.

2011-02-10  Jie Zhang  <jie@codesourcery.com>

	PR testsuite/47622
	Revert
	2011-02-05  Jie Zhang  <jie@codesourcery.com>
	PR debug/42631
	* web.c (entry_register): Don't clobber the number of the
	first uninitialized reference in used[].

2011-02-09  Richard Guenther  <rguenther@suse.de>

	PR tree-optimization/47664
	* ipa-inline.c (cgraph_decide_inlining_incrementally): Visit
	all edges again.

2011-02-09  David Edelsohn  <dje.gcc@gmail.com>

	PR target/46481
	PR target/47032
	* config/rs6000/aix61.h (PROCESSOR_DEFAULT): Change to
	PROCESSOR_POWER7.
	(PROCESSOR_DEFAULT64): Same.
	(RS6000_DEFAULT_LONG_DOUBLE_SIZE): Delete.

2011-02-09  Rainer Orth  <ro@CeBiTec.Uni-Bielefeld.DE>

	* config/mips/iris6.h (TARGET_C99_FUNCTIONS): Define.

2011-02-09  Martin Jambor  <mjambor@suse.cz>

	PR middle-end/45505
	* tree-sra.c (struct access): New flags grp_scalar_read and
	grp_scalar_write.  Changed description of assignment read and write
	flags.
	(dump_access): Dump new flags, reorder all of them.
	(sort_and_splice_var_accesses): Set the new flag accordingly, use them
	to detect multiple scalar reads.
	(analyze_access_subtree): Use the new scalar read write flags instead
	of the old flags.  Adjusted comments.

2011-02-08  DJ Delorie  <dj@redhat.com>

	PR target/47548
	* config/m32c/m32c.c (m32c_subreg): Don't try to validate interim
	patterns.

2011-02-08  Joseph Myers  <joseph@codesourcery.com>

	* config/m68k/uclinux.opt: New.
	* config.gcc (m68k-*-uclinux*): Use m68k/uclinux.opt.

2011-02-08  Joseph Myers  <joseph@codesourcery.com>

	* config/cris/elf.opt (sim): New Driver option.

2011-02-08  Joseph Myers  <joseph@codesourcery.com>

	* config/xtensa/elf.opt: New.
	* config.gcc (xtensa*-*-elf*): Use xtensa/elf.opt.

2011-02-08  Joseph Myers  <joseph@codesourcery.com>

	* config/vax/elf.opt: New.
	* config.gcc (vax-*-linux*, vax-*-netbsdelf*): Use vax/elf.opt.

2011-02-08  Joseph Myers  <joseph@codesourcery.com>

	* config/rs6000/aix64.opt (posix, pthread): New Driver options.

2011-02-08  Joseph Myers  <joseph@codesourcery.com>

	* config/gnu-user.opt: New.
	* config.gcc (*-*-linux* | frv-*-*linux* | *-*-kfreebsd*-gnu |
	*-*-knetbsd*-gnu | *-*-gnu* | *-*-kopensolaris*-gnu,
	*-*-uclinux*): Use gnu-user.opt.

2011-02-08  Thomas Schwinge  <thomas@schwinge.name>

	* config/gnu.h (CPP_SPEC, LIB_SPEC): Remove handling of -bsd option.
	* config/i386/gnu.h (CPP_SPEC): Likewise.

2011-02-08  Ian Lance Taylor  <iant@google.com>

	* common.opt (fcx-limited-range): Add SetByCombined flag.
	(ffinite-math-only, fmath-errno, frounding-math): Likewise.
	(fsignaling-nans, fsigned-zeros, ftrapping-math): Likewise.
	(fassociative-math, freciprocal-math): Likewise.
	(funsafe-math-optimizations): Likewise.
	* opth-gen.awk: Handle SetByCombined.
	* optc-gen.awk: Likewise.
	* opts.c (set_fast_math_flags): Don't override flag if set by frontend.
	(set_unsafe_math_optimizations_flags): Likewise.
	* doc/options.texi (Option properties): Document SetByCombined.

2011-02-08  Joseph Myers  <joseph@codesourcery.com>

	* config.gcc (arc-*, alpha*-*-gnu*, arm*-*-netbsd*, arm-*-pe*,
	i[34567]86-*-interix3*, i[34567]86-*-netbsd*, i[34567]86-*-pe,
	m68hc11-*-*, m6811-*-*, m68hc12-*-*, m6812-*-*,
	m68k-*-uclinuxoldabi*, mcore-*-pe*, powerpc*-*-gnu*,
	sh*-*-symbianelf*, vax-*-netbsd*): Mark obsolete.

2011-02-08  Sebastian Pop  <sebastian.pop@amd.com>

	PR tree-optimization/46834
	PR tree-optimization/46994
	PR tree-optimization/46995
	* graphite-sese-to-poly.c (used_outside_reduction): New.
	(detect_commutative_reduction): Call used_outside_reduction.
	(rewrite_commutative_reductions_out_of_ssa_close_phi): Call
	translate_scalar_reduction_to_array only when at least one
	loop-phi/close-phi tuple has been detected.

2011-02-08  Richard Guenther  <rguenther@suse.de>

	PR middle-end/47639
	* tree-vect-generic.c (expand_vector_operations_1): Update
	stmts here ...
	(expand_vector_operations): ... not here.  Cleanup EH info
	and the CFG if required.

2011-02-08  Richard Guenther  <rguenther@suse.de>

	PR tree-optimization/47641
	* tree-ssa.c (execute_update_addresses_taken): For asm outputs
	require type compatibility.

2011-02-08  Andreas Krebbel  <Andreas.Krebbel@de.ibm.com>

	* gimple-low.c (lower_function_body): Don't remove the location of
	the return statement here.
	(lower_gimple_return): Do it here instead but only if the return
	statement is actually used twice.

2011-02-08  Richard Guenther  <rguenther@suse.de>

	PR tree-optimization/47632
	* tree-ssa-forwprop.c (remove_prop_source_from_use): Remove
	unused up_to_stmt parameter, return whether cfg-cleanup is
	necessary, remove EH info properly.
	(forward_propagate_into_gimple_cond): Adjust caller.
	(forward_propagate_into_cond): Likewise.
	(forward_propagate_comparison): Likewise.
	(tree_ssa_forward_propagate_single_use_vars): Make
	forward_propagate_comparison case similar to the two others.

2011-02-08  Nick Clifton  <nickc@redhat.com>

	* config/mn10300/mn10300.opt (mliw): New command line option.
	* config/mn10300/mn10300.md (UNSPEC_LIW): New unspec.
	(liw_bundling): New automaton.
	(liw): New attribute.
	(liw_op): New attribute.
	(liw_op1, liw_op2, liw_both, liw_either): New reservations.
	(movsi_internal): Add LIW attributes.
	(andsi3): Likewise.
	(iorsi3): Likewise.
	(xorsi3): Likewise.
	(addsi3): Separate register and immediate alternatives.
	Add LIW attributes.
	(subsi3): Likewise.
	(cmpsi): Likewise.
	(aslsi3): Likewise.
	(lshrsi3): Likewise.
	(ashrsi3): Likewise.
	(liw): New pattern.
	* config/mn10300/mn10300.c (liw_op_names): New
	(mn10300_print_operand): Handle 'W' operand descriptor.
	(extract_bundle): New function.
	(check_liw_constraints): New function.
	(liw_candidate): New function.
	(mn10300_bundle_liw): New function.
	(mn10300_reorg): New function.
	(TARGET_MACHINE_DEPENDENT_REORG): Define.
	(TARGET_DEFAULT_TARGET_FLAGS): Add MASK_ALLOW_LIW.
	* config/mn10300/mn10300.h (TARGET_CPU_CPP_BUILTINS): Define
	__LIW__ or __NO_LIW__.
	* doc/invoke.texi: Describe the -mliw command line option.

2011-02-07  John David Anglin  <dave.anglin@nrc-cnrc.gc.ca>

	* config.gcc (hppa[12]*-*-hpux11*): Don't set extra_parts.
	* config/pa/stublib.c (pthread_default_stacksize_np, pthread_mutex_lock,
	pthread_mutex_unlock): Remove.
	* config/pa/t-pa-hpux11: Remove rules to build pthread stubs.
	* config/pa/t-pa64: Likewise.
	* config/pa/pa64-hpux.h (LIB_SPEC): In static links, link against
	shared libc if not linking against libpthread.
	* config/pa/pa-hpux11.h (LIB_SPEC): Likewise.

2011-02-07  Iain Sandoe  <iains@gcc.gnu.org>

	PR target/47558
	* config/darwin10.h (LINK_GCC_C_SEQUENCE_SPEC): Put -lSystem first
	on 10.6 and later to ensure that we always use the unwinder from
	the system.  Only add -no_compact_unwind when tarteting darwin
	10.6 or later.

2011-02-07  Steve Ellcey  <sje@cup.hp.com>

	PR target/46997
	* vect.md (vec_interleave_highv2sf): Change fmix for TARGET_BIG_ENDIAN.
	(vec_interleave_lowv2sf): Ditto.
	(vec_extract_evenv2sf): Add TARGET_BIG_ENDIAN check.
	(vec_extract_oddv2sf): Ditto.

2011-02-07  Mike Stump  <mikestump@comcast.net>

	PR target/42333
	Add __ieee_divdc3 entry point.
	* config/i386/darwin.h (DECLARE_LIBRARY_RENAMES): Retain ___divdc3
	entry point.
	(SUBTARGET_INIT_BUILTINS): Call darwin_rename_builtins.
	* config/i386/i386.c (TARGET_INIT_LIBFUNCS): Likewise.
	* config/darwin.c (darwin_rename_builtins): Add.
	* config/darwin-protos.h (darwin_rename_builtins): Add.

2011-02-07  Michael Meissner  <meissner@linux.vnet.ibm.com>

	PR target/47636
	* config/rs6000/rs6000.md (rsqrt<mode>2): Use the correct macro
	for the condition.

2011-02-07  Mike Stump  <mikestump@comcast.net>

	* config/darwin.opt (mmacosx-version-min): Update default OS version.

2011-02-07  Denis Chertykov  <chertykov@gmail.com>

	PR target/47534
	* config/avr/libgcc.S (exit): Move .endfunc

2011-02-07  Richard Guenther  <rguenther@suse.de>

	PR tree-optimization/47615
	* tree-ssa-sccvn.h (run_scc_vn): Take a vn-walk mode argument.
	* tree-ssa-sccvn.c (default_vn_walk_kind): New global.
	(run_scc_vn): Initialize it.
	(visit_reference_op_load): Use it.
	* tree-ssa-pre.c (execute_pre): Use VN_WALK if in PRE.

2011-02-07  Ulrich Weigand  <Ulrich.Weigand@de.ibm.com>

	* config/spu/spu.c (spu_init_libfuncs): Install SImode and
	DImode trapping arithmetic libfuncs.

2011-02-07  Richard Guenther  <rguenther@suse.de>

	PR tree-optimization/47621
	* tree-ssa.c (non_rewritable_lvalue_p): New function, split out from
	two duplicates ...
	(execute_update_addresses_taken): ... here.  Make it more
	conservative in what we accept.

2011-02-06  Joseph Myers  <joseph@codesourcery.com>

	* config/sparc/freebsd.h (ASM_SPEC): Define.
	* config/sparc/vxworks.h (ASM_SPEC): Define.

2011-02-06  Joseph Myers  <joseph@codesourcery.com>

	* config/sparc/sol2-bi.h (CC1_SPEC): Remove %{sun4:} %{target:}.

2011-02-06  Steven Bosscher  <steven@gcc.gnu.org>

	* doc/invoke.texi: Remove reference to compiler internals from
	user documentation.

	* reg-notes.def: Remove REG_VALUE_PROFILE.
	* combine.c (distribute_notes): Do not handle REG_VALUE_PROFILE.

2011-02-05  Jakub Jelinek  <jakub@redhat.com>

	PR middle-end/47610
	* varasm.c (default_section_type_flags): If decl is NULL,
	and name is .data.rel.ro or .data.rel.ro.local, set SECTION_RELRO bit.

2011-02-05  Jie Zhang  <jie@codesourcery.com>

	PR debug/42631
	* web.c (entry_register): Don't clobber the number of the
	first uninitialized reference in used[].

2011-02-04  Sebastian Pop  <sebastian.pop@amd.com>

	PR tree-optimization/46194
	* tree-data-ref.c (analyze_miv_subscript): Remove comment.
	(build_classic_dist_vector_1): Do not represent classic distance
	vectors when the access functions are variating in different loops.

2011-02-04  Joseph Myers  <joseph@codesourcery.com>

	* config/mips/iris6.opt: New.
	* config.gcc (mips-sgi-irix6.5*): Use mips/iris6.opt.

2011-02-04  Richard Henderson  <rth@redhat.com>
	    Steve Ellcey  <sje@cup.hp.com>

	PR target/46997
	* config/ia64/predicates.md (mux1_brcst_element): New.
	* config/ia64/ia64-protos.h (ia64_unpack_assemble): New.
	* config/ia64/ia64.c (ia64_unpack_assemble): New.
	(ia64_unpack_sign): New.
	(ia64_expand_unpack): Rewrite using new routines.
	(ia64_expand_widen_sum): Ditto.
	(ia64_expand_dot_prod_v8qi): Ditto.
	* config/ia64/vect.md (mulv8qi3): Rewrite to use new
	routines, add endian check.
	(pmpy2_even): Rename from pmpy2_r, add endian check.
	(pmpy2_odd): Rename from pmpy2_l, add endian check.
	(vec_widen_smult_lo_v4hi): Rewrite using new routines.
	(vec_widen_smult_hi_v4hi): Ditto.
	(vec_widen_umult_lo_v4hi): Ditto.
	(vec_widen_umult_hi_v4hi): Ditto.
	(mulv2si3): Change endian checks.
	(sdot_prodv4hi): Rewrite with new calls.
	(udot_prodv4hi): New.
	(vec_pack_ssat_v4hi): Add endian check.
	(vec_pack_usat_v4hi): Ditto.
	(vec_pack_ssat_v2si): Ditto.
	(max1_even): Rename from max1_r, add endian check.
	(max1_odd): Rename from max1_l, add endian check.
	(*mux1_rev): Format change.
	(*mux1_mix): Ditto.
	(*mux1_shuf): Ditto.
	(*mux1_alt): Ditto.
	(*mux1_brcst_v8qi): Use new predicate.
	(vec_extract_evenv8qi): Remove endian check.
	(vec_extract_oddv8qi): Ditto.
	(vec_interleave_lowv4hi): Format change.
	(vec_interleave_highv4hi): Ditto.
	(mix2_even): Rename from mix2_r, add endian check.
	(mix2_odd): Rename from mux2_l, add endian check.
	(*mux2): Fix mask setting for TARGET_BIG_ENDIAN.
	(vec_extract_evenodd_helper): Format change.
	(vec_extract_evenv4hi): Remove endian check.
	(vec_extract_oddv4hi): Remove endian check.
	(vec_interleave_lowv2si): Format change.
	(vec_interleave_highv2si): Format change.
	(vec_initv2si): Remove endian check.
	(vecinit_v2si): Add endian check.
	(reduc_splus_v2sf): Add endian check.
	(reduc_smax_v2sf): Ditto.
	(reduc_smin_v2sf): Ditto.
	(vec_initv2sf): Remove endian check.
	(fpack): Add endian check.
	(fswap): Add endian check.
	(vec_interleave_highv2sf): Add endian check.
	(vec_interleave_lowv2sf): Add endian check.
	(fmix_lr): Add endian check.
	(vec_setv2sf): Format change.
	(*vec_extractv2sf_0_be): Use shift to extract operand.
	(*vec_extractv2sf_1_be): New.
	(vec_pack_trunc_v4hi): Add endian check.
	(vec_pack_trunc_v2si): Format change.

2011-02-04  Jakub Jelinek  <jakub@redhat.com>

	PR inline-asm/23200
	* tree-ssa-ter.c (is_replaceable_p): Add TER argument.  Don't
	do bb, locus and block comparison and disallow loads if it is not set.
	(stmt_is_replaceable_p): New function.
	(process_replaceable, find_replaceable_in_bb): Adjust is_replaceable_p
	callers.
	* expr.c (expand_expr_real_1) <case SSA_NAME>: If
	get_gimple_for_ssa_name try for EXPAND_INITIALIZER harder to use
	SSA_NAME_DEF_STMT.
	* tree-flow.h (stmt_is_replaceable_p): New prototype.

2011-02-04  Joseph Myers  <joseph@codesourcery.com>

	* config/rs6000/xilinx.opt: New.
	* config.gcc (powerpc-xilinx-eabi*): Use rs6000/xilinx.opt.

2011-02-04  Joseph Myers  <joseph@codesourcery.com>

	* config/mips/mips.opt (EB, EL, noasmopt): New Driver options.

2011-02-03  Anatoly Sokolov  <aesok@post.ru>

	* config/xtensa/xtensa.h (PREFERRED_RELOAD_CLASS,
	PREFERRED_OUTPUT_RELOAD_CLASS): Remove.
	* config/xtensa/xtensa-protos.h (xtensa_preferred_reload_class,
	secondary_reload_info, xtensa_secondary_reload): Remove.
	* config/xtensa/xtensa.c (TARGET_PREFERRED_RELOAD_CLASS,
	TARGET_PREFERRED_OUTPUT_RELOAD_CLASS): Define.
	(xtensa_preferred_reload_class): Make static. Change return and
	'rclass' argument type to reg_class_t. Remove 'isoutput' argument.
	Use CONST_DOUBLE_P predicate.
	(xtensa_preferred_output_reload_class): New function.
	(xtensa_secondary_reload): Make static.

2011-02-03  Joseph Myers  <joseph@codesourcery.com>

	* config/microblaze/microblaze.opt (Zxl-mode-bootstrap,
	Zxl-mode-executable, Zxl-mode-novectors, Zxl-mode-xilkernel,
	Zxl-mode-xmdstub, mxl-mode-xilkernel): New Driver options.

2011-02-03  Jakub Jelinek  <jakub@redhat.com>

	PR middle-end/31490
	* output.h (SECTION_RELRO): Define.
	(SECTION_MACH_DEP): Adjust.
	(get_variable_section): New prototype.
	* varpool.c (varpool_finalize_named_section_flags): New function.
	(varpool_assemble_pending_decls): Call it.
	* cgraph.h (varpool_finalize_named_section_flags): New prototype.
	* cgraphunit.c (cgraph_output_in_order): Call
	varpool_finalize_named_section_flags.
	* varasm.c (get_section): Allow section flags conflicts between
	relro and read-only sections if the section hasn't been declared yet.
	Set SECTION_OVERRIDE after diagnosing section type conflict.
	(get_variable_section): No longer static.
	(default_section_type_flags): Use SECTION_WRITE | SECTION_RELRO for
	readonly sections that need relocations.
	(decl_readonly_section_1): New function.
	(decl_readonly_section): Use it.

	Revert:
	2010-11-17  Dinar Temirbulatov  <dtemirbulatov@gmail.com>
		    Steve Ellcey  <sje@cup.hp.com>

	PR middle-end/31490
	* varasm.c (categorize_decl_for_section): Ignore reloc_rw_mask
	if section attribute used.

2011-02-03  Jakub Jelinek  <jakub@redhat.com>

	* config/darwin.h (SECTION_NO_ANCHOR): Remove.
	* config/darwin.c (SECTION_NO_ANCHOR): Define.
	(darwin_init_sections): Remove assertion.

2011-02-03  Nick Clifton  <nickc@redhat.com>

	* config/rx/predicates.md (rx_zs_comparison_operator): Remove
	lt and ge.
	* config/rx/rx.md (abssi2_flags): Use CC_ZSmode rather than CC_ZSOmode.
	* config/rx/rx.c (rx_print_operand): Use "lt" and "ge" suffixes
	instead of "n" and "pz".
	(flags_from_code): LT and GE tests need CC_FLAG_O as well as
	CC_FLAG_S.

2011-02-03  Jakub Jelinek  <jakub@redhat.com>

	PR target/47312
	* expr.c (expand_expr_real_2) <case FMA_EXPR>: If target doesn't expand
	fma, expand FMA_EXPR as fma{,f,l} call.

	PR lto/47274
	* lto-streamer-out.c (write_symbol): When writing kind and visibility,
	copy them into a unsigned char variable and pass address of it to
	lto_output_data_stream.

	PR target/47564
	* toplev.c (target_reinit): Save and restore *crtl and regno_reg_rtx
	around backend_init_target and lang_dependent_init_target calls.
	* cgraphunit.c (cgraph_debug_gimple_stmt): New function.
	(verify_cgraph_node): Don't call set_cfun here.  Use
	cgraph_debug_gimple_stmt instead of debug_gimple_stmt.
	Set error_found for incorrectly represented calls to thunks.

2011-02-03  Alexandre Oliva  <aoliva@redhat.com>

	PR debug/43092
	PR rtl-optimization/43494
	* rtl.h (for_each_inc_dec_fn): New type.
	(for_each_inc_dec): Declare.
	* rtlanal.c (struct for_each_inc_dec_ops): New type.
	(for_each_inc_dec_find_inc_dec): New fn.
	(for_each_inc_dec_find_mem): New fn.
	(for_each_inc_dec): New fn.
	* dse.c (struct insn_size): Remove.
	(replace_inc_dec, replace_inc_dec_mem): Remove.
	(emit_inc_dec_insn_before): New fn.
	(check_for_inc_dec): Use it, along with for_each_inc_dec.
	(canon_address): Pass mem modes to cselib_lookup.
	* cselib.h (cselib_lookup): Add memmode argument.  Adjust callers.
	(cselib_lookup_from_insn): Likewise.
	(cselib_subst_to_values): Likewise.
	* cselib.c (find_slot_memmode): New var.
	(cselib_find_slot): New fn.  Use it instead of
	htab_find_slot_with_hash everywhere.
	(entry_and_rtx_equal_p): Use find_slot_memmode.
	(autoinc_split): New fn.
	(rtx_equal_for_cselib_p): Rename and implement in terms of...
	(rtx_equal_for_cselib_1): ... this.  Take memmode, pass it on.
	Deal with autoinc.  Special-case recursion into MEMs.
	(cselib_hash_rtx): Likewise.
	(cselib_lookup_mem): Infer pmode from address mode.  Distinguish
	address and MEM modes.
	(cselib_subst_to_values): Add memmode, pass it on.
	Deal with autoinc.
	(cselib_lookup): Add memmode argument, pass it on.
	(cselib_lookup_from_insn): Add memmode.
	(cselib_invalidate_rtx): Discard obsolete push_operand handling.
	(struct cselib_record_autoinc_data): New.
	(cselib_record_autoinc_cb): New fn.
	(cselib_record_sets): Use it, along with for_each_inc_dec.  Pass MEM
	mode to cselib_lookup.  Reset autoinced REGs here instead of...
	(cselib_process_insn): ... here.
	* var-tracking.c (replace_expr_with_values, use_type): Pass MEM mode
	to cselib_lookup.
	(add_uses): Likewise, also to cselib_subst_to_values.
	(add_stores): Likewise.
	* sched-deps.c 	(add_insn_mem_dependence): Pass mode to
	cselib_subst_to_values.
	(sched_analyze_1, sched_analyze_2): Likewise.  Adjusted.
	* gcse.c (do_local_cprop): Adjusted.
	* postreload.c (reload_cse_simplify_set): Adjusted.
	(reload_cse_simplify_operands): Adjusted.
	* sel-sched-dump (debug_mem_addr_value): Pass mode.

2011-02-03  Alexandre Oliva  <aoliva@redhat.com>

	PR tree-optimization/45122
	* tree-ssa-loop-niter.c (number_of_iterations_exit): Don't make
	unsafe assumptions when there's more than one loop exit.

2011-02-02  Michael Meissner  <meissner@linux.vnet.ibm.com>

	PR target/47272
	* doc/extend.texi (PowerPC AltiVec/VSX Built-in Functions):
	Document using vector double with the load/store builtins, and
	that the load/store builtins always use Altivec instructions.

	* config/rs6000/vector.md (vector_altivec_load_<mode>): New insns
	to use altivec memory instructions, even on VSX.
	(vector_altivec_store_<mode>): Ditto.

	* config/rs6000/rs6000-protos.h (rs6000_address_for_altivec): New
	function.

	* config/rs6000/rs6000-c.c (altivec_overloaded_builtins): Add
	V2DF, V2DI support to load/store overloaded builtins.

	* config/rs6000/rs6000-builtin.def (ALTIVEC_BUILTIN_*): Add
	altivec load/store builtins for V2DF/V2DI types.

	* config/rs6000/rs6000.c (rs6000_option_override_internal): Don't
	set avoid indexed addresses on power6 if -maltivec.
	(altivec_expand_ld_builtin): Add V2DF, V2DI support, use
	vector_altivec_load/vector_altivec_store builtins.
	(altivec_expand_st_builtin): Ditto.
	(altivec_expand_builtin): Add VSX memory builtins.
	(rs6000_init_builtins): Add V2DI types to internal types.
	(altivec_init_builtins): Add support for V2DF/V2DI altivec
	load/store builtins.
	(rs6000_address_for_altivec): Insure memory address is appropriate
	for Altivec.

	* config/rs6000/vsx.md (vsx_load_<mode>): New expanders for
	vec_vsx_ld and vec_vsx_st.
	(vsx_store_<mode>): Ditto.

	* config/rs6000/rs6000.h (RS6000_BTI_long_long): New type
	variables to hold long long types for VSX vector memory builtins.
	(RS6000_BTI_unsigned_long_long): Ditto.
	(long_long_integer_type_internal_node): Ditti.
	(long_long_unsigned_type_internal_node): Ditti.

	* config/rs6000/altivec.md (UNSPEC_LVX): New UNSPEC.
	(altivec_lvx_<mode>): Make altivec_lvx use a mode iterator.
	(altivec_stvx_<mode>): Make altivec_stvx use a mode iterator.

	* config/rs6000/altivec.h (vec_vsx_ld): Define VSX memory builtin
	short cuts.
	(vec_vsx_st): Ditto.

2011-02-02  Joseph Myers  <joseph@codesourcery.com>

	* config/pa/pa-hpux10.opt: New.
	* config/hpux11.opt (pthread): New Driver option.
	* config/pa/pa-hpux.opt (nolibdld, rdynamic): New Driver options.
	* config.gcc (hppa[12]*-*-hpux10*): Use pa/pa-hpux10.opt.

2011-02-02  Joseph Myers  <joseph@codesourcery.com>

	* config/ia64/vms.opt: New.
	* config.gcc (ia64-hp-*vms*): Use ia64/vms.opt.

2011-02-01  Michael Meissner  <meissner@linux.vnet.ibm.com>

	PR target/47580
	* config/rs6000/vsx.md (vsx_float<VSi><mode>2): Use
	gpc_reg_operand instead of vsx_register_operand to match rs6000.md
	generator functions.
	(vsx_floatuns<VSi><mode>2): Ditto.
	(vsx_fix_trunc<mode><VSi>2): Ditto.
	(vsx_fixuns_trunc<mode><VSi>2): Ditto.

2011-02-02  Joseph Myers  <joseph@codesourcery.com>

	* config/i386/djgpp.opt (posix): New Driver option.

2011-02-02  Gerald Pfeifer  <gerald@pfeifer.com>

	* config.gcc (*-*-freebsd[12], *-*-freebsd[12].*, *-*-freebsd*aout*):
	Move to the unsupported targets list.

2011-02-02  Peter Bergner  <bergner@vnet.ibm.com>

	PR rtl-optimization/47525
	* df-scan.c: Update copyright years.
	(df_get_call_refs): Do not mark global registers as DF_REF_REG_USE
	and non-clobber DF_REF_REG_DEF for calls to const and pure functions.

2011-02-02  Rainer Orth  <ro@CeBiTec.Uni-Bielefeld.DE>

	* config/i386/sysv4.h (TARGET_VERSION): Remove.
	(SUBTARGET_RETURN_IN_MEMORY): Remove.
	(ASM_OUTPUT_ASCII): Remove.
	* config/i386/sol2.h (SUBTARGET_RETURN_IN_MEMORY): Remove #undef.

2011-02-02  Jeff Law  <law@redhat.com>

	PR middle-end/47543
	* reload.c (find_reloads_address): Handle reg+d address where both
	components are invalid by reloading the entire address.

2011-02-02  Sebastian Pop  <sebastian.pop@amd.com>
	    Richard Guenther  <rguenther@suse.de>

	PR tree-optimization/40979
	PR bootstrap/47044
	* passes.c (init_optimization_passes): After LIM call copy_prop
	and DCE to clean up.
	* tree-ssa-loop.c (pass_graphite_transforms): Add TODO_dump_func.

2011-02-02  Sebastian Pop  <sebastian.pop@amd.com>

	PR tree-optimization/47576
	PR tree-optimization/47555
	* doc/invoke.texi (scev-max-expr-complexity): Documented.
	* params.def (PARAM_SCEV_MAX_EXPR_SIZE): Bump the value to 100.
	(PARAM_SCEV_MAX_EXPR_COMPLEXITY): Declared.
	* tree-scalar-evolution.c (follow_ssa_edge): Use
	PARAM_SCEV_MAX_EXPR_COMPLEXITY.

2011-02-02  Richard Guenther  <rguenther@suse.de>

	PR tree-optimization/47566
	* builtins.c (builtin_save_expr): No SAVE_EXPR for SSA_NAMEs.

2011-02-02  Alexandre Oliva  <aoliva@redhat.com>

	PR debug/47106
	PR debug/47402
	* tree-inline.c (declare_return_variable): Remove unused caller
	variable.

	PR debug/47106
	PR debug/47402
	* tree-flow-inline.h (clear_is_used, is_used_p): New.
	* cfgexpand.c (account_used_vars_for_block): Use them.
	* tree-nrv.c (tree_nrv): Likewise.
	* tree-ssa-live.c (remove_unused_scope_block_p): Likewise.
	(dump_scope_block): Likewise.
	(remove_unused_locals): Likewise.

	PR debug/47106
	PR debug/47402
	* tree-inline.c (declare_return_variable): Add result decl to
	local decls only once.
	* gimple-low.c (record_vars_into): Mark newly-created variables
	as referenced.

2011-02-02  Alexandre Oliva  <aoliva@redhat.com>

	PR debug/47498
	PR debug/47501
	PR debug/45136
	PR debug/45130
	* haifa-sched.c (get_ebb_head_tail): Move notes across boundary
	debug insns.
	(no_real_insns_p, schedule_block, set_priorities): Drop special
	treatment of boundary debug insns.
	* sched-deps.c (sd_init_insn, sd_finish_insn): Don't mark debug insns.
	* sched-ebb.c (schedule_ebbs): Adjust skipping of debug insns.
	* sched-int.h (DEBUG_INSN_SCHED_P): Remove.
	(BOUNDARY_DEBUG_INSN_P): Likewise.
	(SCHEDULE_DEBUG_INSN_P): Likewise.
	* sched-rgn.c (init_ready_list): Drop special treatment of
	boundary debug insns.
	* final.c (rest_of_clean_state): Clear notes' BB.

2011-02-01  Joseph Myers  <joseph@codesourcery.com>

	* config/openbsd.opt (assert=): New Driver option.

2011-02-01  Joseph Myers  <joseph@codesourcery.com>

	* config/i386/nto.opt: New.
	* config.gcc (i[34567]86-*-nto-qnx*): Use i386/nto.opt.

2011-02-01  Joseph Myers  <joseph@codesourcery.com>

	* config/i386/netware.opt: New.
	* config.gcc (i[3456x]86-*-netware*): Use i386/netware.opt.

2011-02-01  Joseph Myers  <joseph@codesourcery.com>

	* config/interix.opt (posix): New Driver option.

2011-02-01  DJ Delorie  <dj@redhat.com>

	* config/m32c/m32c.h (PTRDIFF_TYPE): Remove extra definition.

	* config/m32c/m32c.c (m32c_regno_reg_class): Return smallest reg
	class for A0/A1.

2011-02-01  Sebastian Pop  <sebastian.pop@amd.com>

	PR tree-optimization/47561
	* toplev.c (process_options): Print the Graphite flags.  Add
	flag_loop_flatten to the list of options requiring Graphite.

2011-02-01  Joseph Myers  <joseph@codesourcery.com>

	* config/i386/cygming.opt (posix): New Driver option.

2011-02-01  Joseph Myers  <joseph@codesourcery.com>

	* config/arm/vxworks.opt: New.
	* config.gcc (arm-wrs-vxworks): Use arm/vxworks.opt.

2011-02-01  Joseph Myers  <joseph@codesourcery.com>

	* config/alpha/elf.opt: New.
	* config.gcc (alpha*-*-linux*, alpha*-*-gnu*, alpha*-*-freebsd*,
	alpha*-*-netbsd*, alpha*-*-openbsd*): Use alpha/elf.opt.

2011-02-01  Richard Guenther  <rguenther@suse.de>

	PR tree-optimization/47559
	* tree-ssa-loop-im.c (can_sm_ref_p): Do not perform
	store-motion on references that can throw.

2011-02-01  Bernd Schmidt  <bernds@codesourcery.com>

	* tree-dump.c (dump_option_value_info): Add entry for TDF_CSELIB.
	* tree-pass.h (TDF_CSELIB): New macro.
	* cselib.c (new_cselib_val, expand_loc, cselib_expand_value_rtx_1,
	cselib_lookup): Check for it rather than for TDF_DETAILS.

2011-02-01  H.J. Lu  <hongjiu.lu@intel.com>

	PR driver/47547
	* lto-wrapper.c (run_gcc): Don't add -dumpdir if linker_output
	is HOST_BIT_BUCKET.

	* opts.c (finish_options): Don't add x_aux_base_name if it is
	HOST_BIT_BUCKET.

2011-02-01  Richard Guenther  <rguenther@suse.de>

	PR tree-optimization/47555
	Revert
	2010-07-15  Sebastian Pop  <sebastian.pop@amd.com>

	* params.def (PARAM_SCEV_MAX_EXPR_SIZE): Bump the value to 100.

2011-02-01  Sebastien Bourdeauducq  <sebastien@milkymist.org>

	PR gcc/46692
	* config/lm32/t-lm32: Add multilib for all CPU options.

2011-02-01  Richard Guenther  <rguenther@suse.de>

	PR tree-optimization/47541
	* tree-ssa-structalias.c (push_fields_onto_fieldstack): Make
	sure to have a field at offset zero.

2011-01-31  Joseph Myers  <joseph@codesourcery.com>

	* config/arc/arc.opt (EB, EL): New Driver options.

2011-01-31  Joseph Myers  <joseph@codesourcery.com>

	* config/alpha/osf5.opt: New.
	* config.gcc (alpha*-dec-osf5.1*): Use alpha/osf5.opt.

2011-01-31  Joseph Myers  <joseph@codesourcery.com>

	* config/vms/vms.opt (map, mvms-return-codes): New Driver options.

2011-01-31  Sebastian Pop  <sebastian.pop@amd.com>

	* common.opt (ftree-loop-linear): Use Alias to make it an alias of
	-floop-interchange.
	* invoke.texi (-ftree-loop-linear): Make it clear that this flag
	is an alias of -floop-interchange and that it requires the
	Graphite infrastructure.
	* tree-ssa-loop.c (gate_graphite_transforms): Do not set
	flag_loop_interchange based on the value of flag_tree_loop_linear.

2011-01-31  Jakub Jelinek  <jakub@redhat.com>
	    Richard Guenther  <rguenther@suse.de>

	PR tree-optimization/47538
	* tree-ssa-ccp.c (bit_value_binop_1): For uns computation use
	type instead of r1type, except for comparisons.  For right
	shifts and comparisons punt if there are mismatches in
	sizetype vs. non-sizetype types.

2011-01-31  Rainer Orth  <ro@CeBiTec.Uni-Bielefeld.DE>

	* doc/sourcebuild.texi (Effective-Target Keywords): Document
	avx_runtime.

2011-01-31  Rainer Orth  <ro@CeBiTec.Uni-Bielefeld.DE>

	* configure.ac (gcc_cv_ld_eh_frame_hdr): Update minimal Sun ld
	version number.
	* configure: Regenerate.

2011-01-31  Rainer Orth  <ro@CeBiTec.Uni-Bielefeld.DE>

	* configure.ac (gcc_cv_ld_static_option): Define.
	(gcc_cv_ld_dynamic_option): Define.
	(gcc_cv_ld_static_dynamic): Tru64 UNIX support -noso/-so_archive
	instead.
	(HAVE_LD_STATIC_DYNAMIC): Update message.
	(LD_STATIC_OPTION): Define.
	(LD_DYNAMIC_OPTION): Define.
	* configure: Regenerate.
	* config.in: Regenerate.
	* gcc.c (init_spec) [USE_LIBUNWIND_EXCEPTIONS &&
	HAVE_LD_STATIC_DYNAMIC]: Use them.

2011-01-31  Nick Clifton  <nickc@redhat.com>

	* config/rx/rx.c (rx_get_stack_layout): Only save call clobbered
	registers inside interrupt handlers if the handler is not a leaf
	function.

2011-01-31  Nick Clifton  <nickc@redhat.com>

	* config/mn10300/mn10300.c (mn10300_regno_in_class_p): Check for
	reg_renumber returning an INVALID_REGNUM.

2011-01-31  Alexandre Oliva  <aoliva@redhat.com>

	PR libgcj/44341
	* doc/install.texi: Document host options discarded when cross
	configuring target libraries.

2011-01-31  Alexandre Oliva  <aoliva@redhat.com>

	Reverted:
	2011-01-25  Alexandre Oliva  <aoliva@redhat.com>
	PR debug/45136
	PR debug/45130
	* haifa-sched.c (get_ebb_head_tail): Move notes across boundary
	debug insns.
	(no_real_insns_p, schedule_block, set_priorities): Drop special
	treatment of boundary debug insns.
	* sched-deps.c (sd_init_insn, sd_finish_insn): Don't mark debug insns.
	* sched-ebb.c (schedule_ebbs): Don't skip debug insns.
	* sched-int.h (DEBUG_INSN_SCHED_P): Remove.
	(BOUNDARY_DEBUG_INSN_P): Likewise.
	(SCHEDULE_DEBUG_INSN_P): Likewise.
	* sched-rgn.c (init_ready_list): Drop special treatment of
	boundary debug insns.
	* final.c (rest_of_clean-state): Clear notes' BB.

2011-01-31  Alan Modra  <amodra@gmail.com>

	* config/rs6000/rs6000.c (print_operand): Rearrange addends in
	toc relative expressions as we do in print_operand_address.

2011-01-30  Kazu Hirata  <kazu@codesourcery.com>

	* doc/extend.texi: Follow spelling conventions.
	* doc/invoke.texi: Fix a typo.

2011-01-30  Joseph Myers  <joseph@codesourcery.com>

	* config/hpux11.opt: New.
	* config.gcc (hppa*64*-*-hpux11*, hppa[12]*-*-hpux11*,
	ia64*-*-hpux*): Use hpux11.opt.

2011-01-30  Jonathan Yong  <jon_y@users.sourceforge.net>

	* config.gcc (i[34567]86-*-pe | i[34567]86-*-cygwin*): Add t-dfprules
	to tmake_file.

2011-01-30  Gerald Pfeifer  <gerald@pfeifer.com>

	* doc/install.texi (hppa-hp-hpux10): Remove references to HP
	support sites.

2011-01-30  Gerald Pfeifer  <gerald@pfeifer.com>

	* doc/install.texi (Binaries): Remove outdated reference for
	Motorola 68HC11/68HC12 downloads.

2011-01-30  Gerald Pfeifer  <gerald@pfeifer.com>

	* doc/extend.texi (Thread-Local): Adjust reference to Ulrich
	Drepper's paper.

2011-01-29  Jonathan Wakely  <jwakely.gcc@gmail.com>

	PR bootstrap/47147
	* ginclude/stddef.h: Check for _X86_64_ANSI_H_ and _I386_ANSI_H_ as
	used by NetBSD.

2011-01-28  Ahmad Sharif  <asharif@google.com>

	* value-prof.c (check_counter): Corrected error message.

2011-01-29  Jie Zhang  <jie@codesourcery.com>

	* config/arm/arm.c (arm_legitimize_reload_address): New.
	* config/arm/arm.h (ARM_LEGITIMIZE_RELOAD_ADDRESS): Use
	arm_legitimize_reload_address.
	* config/arm/arm-protos.h (arm_legitimize_reload_address): Declare.

2011-01-28  Ian Lance Taylor  <iant@google.com>

	* godump.c (go_define): Ignore macros whose definitions include
	two adjacent operands.

2011-01-28  Jakub Jelinek  <jakub@redhat.com>

	PR target/42894
	* varasm.c (force_const_mem): Store copy of x in desc->constant
	instead of x itself.
	* expr.c (emit_move_insn): Add a copy of y_cst instead of y_cst
	itself into REG_EQUAL note.

2011-01-28  Joseph Myers  <joseph@codesourcery.com>

	* config/freebsd.opt (posix, rdynamic): New Driver options.

2011-01-28  Rainer Orth  <ro@CeBiTec.Uni-Bielefeld.DE>

	* configure.ac (gcc_cv_ld_static_dynamic): IRIX 6 ld supports
	-Bstatic/-Bdynamic.
	* configure: Regenerate.

2011-01-27  Joseph Myers  <joseph@codesourcery.com>

	* config/rs6000/sysv4.h (LIB_NETBSD_SPEC): Don't handle -profile.
	* config/rs6000/vxworks.h (CC1_SPEC): Don't handle -profile.

2011-01-27  Anatoly Sokolov  <aesok@post.ru>

	* config/s390/s390.h (PREFERRED_RELOAD_CLASS): Remove.
	* config/s390/s390-protos.h (s390_preferred_reload_class): Remove.
	* config/s390/s390.c (TARGET_PREFERRED_RELOAD_CLASS): Define.
	(s390_preferred_reload_class): Make static. Change return and
	'rclass' argument type to reg_class_t.

2011-01-27  Jan Hubicka  <jh@suse.cz>

	PR middle-end/46949
	* cgraphunit.c (process_common_attributes): Fix use of remove_attribute.
	(process_function_and_variable_attributes): Check defined weakrefs.

2011-01-27  Martin Jambor  <mjambor@suse.cz>

	PR tree-optimization/47228
	* tree-sra.c (sra_modify_assign): Use build_ref_for_model instead of
	build_ref_for_offset.

2011-01-27  Ulrich Weigand  <Ulrich.Weigand@de.ibm.com>

	* config/spu/spu-elf.h (ASM_SPEC): Remove.

2011-01-26  Mikael Pettersson  <mikpe@it.uu.se>

	PR rtl-optimization/46856
	* postreload.c (reload_combine_recognize_const_pattern): Do not
	separate cc0 setter and user on cc0 targets.

2011-01-26  Nicola Pero  <nicola.pero@meta-innovation.com>

	PR c/43082
	* c-typeck.c (c_objc_common_truthvalue_conversion): If we are
	passed a VOID_TYPE expression, immediately emit an error and
	return error_mark_node.

2011-01-26  Jeff Law  <law@redhat.com>

	PR rtl-optimization/47464
	* df-problems.c (can_move_insn_across): Use may_trap_or_fault_p
	rather than may_trap_p as needed.

2011-01-26  DJ Delorie  <dj@redhat.com>

	PR rtl-optimization/46878
	* combine.c (insn_a_feeds_b): Check for the implicit cc0
	setter/user dependency as well.

2011-01-26  Eric Botcazou  <ebotcazou@adacore.com>

	PR rtl-optimization/44469
	* cfgcleanup.c (try_optimize_cfg): Iterate in CFG layout mode too
	after removing trivially dead basic blocks.

2011-01-26  Joseph Myers  <joseph@codesourcery.com>

	* config/bfin/bfin.h (LINK_SPEC): Remove %{Qy:} %{!Qn:-Qy}.
	* config/frv/frv.h (LINK_SPEC): Likewise.
	* config/i386/netware.h (LINK_SPEC): Likewise.
	* config/m68k/linux.h (ASM_SPEC): Likewise.
	* config/rs6000/linux64.h (ASM_SPEC_COMMON): Likewise.
	* config/rs6000/sysv4.h (LINK_SPEC): Likewise.
	* config/rs6000/vxworks.h (ASM_SPEC): Likewise.
	* config/sparc/linux.h (ASM_SPEC): Likewise.
	* config/sparc/linux64.h (ASM_SPEC): Likewise.
	* config/sparc/sp-elf.h (ASM_SPEC): Likewise.

2011-01-26  Joseph Myers  <joseph@codesourcery.com>

	* config/bfin/bfin.h (ASM_SPEC): Remove %{Ym,*}.
	* config/frv/frv.h (ASM_SPEC): Likewise.
	* config/m68k/linux.h (ASM_SPEC): Likewise.
	* config/pa/pa-linux.h (ASM_SPEC): Likewise.
	* config/rs6000/linux64.h (ASM_SPEC): Likewise.
	* config/rs6000/vxworks.h (ASM_SPEC): Likewise.
	* config/sparc/linux.h (ASM_SPEC): Likewise.
	* config/sparc/linux64.h (ASM_SPEC): Likewise.
	* config/sparc/sp-elf.h (ASM_SPEC): Likewise.

2011-01-26  Joseph Myers  <joseph@codesourcery.com>

	* config/bfin/bfin.h (LINK_SPEC): Remove %{YP,*}.
	* config/frv/frv.h (LINK_SPEC): Likewise.
	* config/rs6000/sysv4.h (LINK_SPEC): Likewise.

2011-01-26  Joseph Myers  <joseph@codesourcery.com>

	* config/bfin/bfin.h (ASM_SPEC): Remove %{Yd,*}.
	* config/frv/frv.h (ASM_SPEC): Likewise.
	* config/i386/sol2-10.h (ASM_SPEC): Likewise.
	* config/m68k/linux.h (ASM_SPEC): Likewise.
	* config/pa/pa-linux.h (ASM_SPEC): Likewise.
	* config/rs6000/linux64.h (ASM_SPEC32): Likewise.
	* config/rs6000/vxworks.h (ASM_SPEC): Likewise.
	* config/sol2.h (ASM_SPEC): Remove comment about -Yd,.
	* config/sparc/linux.h (ASM_SPEC): Likewise.
	* config/sparc/linux64.h (ASM_SPEC): Likewise.
	* config/sparc/sp-elf.h (ASM_SPEC): Likewise.
	* config/sparc/sysv4.h (ASM_SPEC): Remove %{Yd,*}.

2011-01-26  Steve Ellcey  <sje@cup.hp.com>

	PR target/46997
	* config/ia64/vect.md (mulv2si3): Enable and fix for TARGET_BIG_ENDIAN.
	(*mux2): Ditto.
	(vec_extract_evenodd_help): Ditto.
	(vec_extract_evenv4hi): Ditto.
	(vec_extract_oddv4hi): Ditto.
	(vec_interleave_lowv2si): Ditto.
	(vec_interleave_highv2si): Ditto.
	(vec_extract_evenv2si): Ditto.
	(vec_extract_oddv2si: Ditto.
	(vec_pack_trunc_v2si): Ditto.

2011-01-22  Jan Hubicka  <jh@suse.cz>

	PR target/47237
	* cgraph.h (cgraph_local_info): New field can_change_signature.
	* ipa-cp.c (ipcp_update_callgraph): Only compute args_to_skip if callee
	signature can change.
	(ipcp_estimate_growth): Call sequence simplify only if calle signature
	can change.
	(ipcp_insert_stage): Only compute args_to_skip if signature can change.
	(cgraph_function_versioning): We can not change signature of functions
	that don't allow that.
	* lto-cgraph.c (lto_output_node): Stream local.can_change_signature.
	(lto_input_node): Likewise.
	* ipa-inline.c (compute_inline_parameters): Compute
	local.can_change_signature.
	* ipa-split.c (visit_bb): Never split away APPLY_ARGS.
	* tree-sra.c (ipa_sra_preliminary_function_checks): Give up on
	functions that can not change signature.
	* i386.c (ix86_function_regparm, ix86_function_sseregparm,
	init_cumulative_args): Do not use local calling conventions
	for functions that can not change signature.

2011-01-22  Jan Hubicka  <jh@suse.cz>

	* doc/invoke.texi (hot-bb-frequency-fraction): Commit forgotten hunk.

2011-01-26  Richard Guenther  <rguenther@suse.de>

	PR tree-optimization/47190
	* cgraphunit.c (process_common_attributes): New function.
	(process_function_and_variable_attributes): Use it.

2011-01-26  Richard Guenther  <rguenther@suse.de>

	PR lto/47423
	* cgraphbuild.c (record_eh_tables): Record reference to personality
	function.

2011-01-26  Alexandre Oliva  <aoliva@redhat.com>

	PR debug/45454
	* sel-sched.c (moveup_expr): Don't let debug insns prevent
	non-debug insns from moving up.

2011-01-26  Dave Korn  <dave.korn.cygwin@gmail.com>

	PR target/40125
	* config.gcc (i[34567]86-*-pe | i[34567]86-*-cygwin*): Select suitable
	t-dlldir{,-x} fragment for build and add it to tmake_file.
	(i[34567]86-*-mingw* | x86_64-*-mingw*): Likewise.
	* Makefile.in (libgcc.mvars): Also export SHLIB_DLLDIR to libgcc.
	* config/i386/t-dlldir: New file.
	(SHLIB_DLLDIR): Define.
	* config/i386/t-dlldir-x: New file.
	(SHLIB_DLLDIR): Define.
	* config/i386/t-cygming: Error out if SHLIB_DLLDIR is not set.
	(SHLIB_INSTALL): Use it.

2011-01-26  Chung-Lin Tang  <cltang@codesourcery.com>

	PR target/47246
	* config/arm/arm.c (thumb2_legitimate_index_p): Change the
	lower bound of the allowed Thumb-2 coprocessor load/store
	index range to -256. Add explaining comment.

2011-01-25  Ian Lance Taylor  <iant@google.com>

	* godump.c (go_define): Improve lexing of macro expansion to only
	accept expressions which match Go spec.

2011-01-26  Dave Korn  <dave.korn.cygwin@gmail.com>

	PR c++/43601
	* tree.c (handle_dll_attribute): Handle it.
	* doc/extend.texi (@item dllexport): Mention it.
	* doc/invoke.texi (@item -fno-keep-inline-dllexport): Document it.

2011-01-25  Ian Lance Taylor  <iant@google.com>

	PR tree-optimization/26854
	* c-decl.c (struct c_scope): Add field has_jump_unsafe_decl.
	(decl_jump_unsafe): Move higher in file, with no other change.
	(bind): Set has_jump_unsafe_decl if appropriate.
	(update_label_decls): Test has_jump_unsafe_decl to avoid loop.
	(check_earlier_gotos): Likewise.
	(c_check_switch_jump_warnings): Likewise.

2011-01-25  Jonathan Wakely  <jwakely.gcc@gmail.com>

	* doc/invoke.texi (Warning Options): Add missing hyphen.
	(-fprofile-dir): Minor grammatical fixes.
	(-fbranch-probabilities): Likewise.

2011-01-25  Alexandre Oliva  <aoliva@redhat.com>

	PR debug/45136
	PR debug/45130
	* haifa-sched.c (get_ebb_head_tail): Move notes across boundary
	debug insns.
	(no_real_insns_p, schedule_block, set_priorities): Drop special
	treatment of boundary debug insns.
	* sched-deps.c (sd_init_insn, sd_finish_insn): Don't mark debug insns.
	* sched-ebb.c (schedule_ebbs): Don't skip debug insns.
	* sched-int.h (DEBUG_INSN_SCHED_P): Remove.
	(BOUNDARY_DEBUG_INSN_P): Likewise.
	(SCHEDULE_DEBUG_INSN_P): Likewise.
	* sched-rgn.c (init_ready_list): Drop special treatment of
	boundary debug insns.
	* final.c (rest_of_clean-state): Clear notes' BB.

2011-01-25  Sebastian Pop  <sebastian.pop@amd.com>

	* Makefile.in (LAMBDA_H): Removed.
	(TREE_DATA_REF_H): Remove dependence on LAMBDA_H.
	(OBJS-common): Remove dependence on lambda-code.o, lambda-mat.o,
	lambda-trans.o, and tree-loop-linear.o.
	(lto-symtab.o): Remove dependence on LAMBDA_H.
	(tree-loop-linear.o): Remove rule.
	(lambda-mat.o): Same.
	(lambda-trans.o): Same.
	(lambda-code.o): Same.
	(tree-vect-loop.o): Add missing dependence on TREE_DATA_REF_H.
	(tree-vect-slp.o): Same.
	* hwint.h (gcd): Moved here.
	(least_common_multiple): Same.
	* lambda-code.c: Removed.
	* lambda-mat.c: Removed.
	* lambda-trans.c: Removed.
	* lambda.h: Removed.
	* tree-loop-linear.c: Removed.
	* lto-symtab.c: Do not include lambda.h.
	* omega.c (gcd): Removed.
	* passes.c (init_optimization_passes): Remove pass_linear_transform.
	* tree-data-ref.c (print_lambda_vector): Moved here.
	(lambda_vector_copy): Same.
	(lambda_matrix_copy): Same.
	(lambda_matrix_id): Same.
	(lambda_vector_first_nz): Same.
	(lambda_matrix_row_add): Same.
	(lambda_matrix_row_exchange): Same.
	(lambda_vector_mult_const): Same.
	(lambda_vector_negate): Same.
	(lambda_matrix_row_negate): Same.
	(lambda_vector_equal): Same.
	(lambda_matrix_right_hermite): Same.
	* tree-data-ref.h: Do not include lambda.h.
	(lambda_vector): Moved here.
	(lambda_matrix): Same.
	(dependence_level): Same.
	(lambda_transform_legal_p): Removed declaration.
	(lambda_collect_parameters): Same.
	(lambda_compute_access_matrices): Same.
	(lambda_vector_gcd): Same.
	(lambda_vector_new): Same.
	(lambda_vector_clear): Same.
	(lambda_vector_lexico_pos): Same.
	(lambda_vector_zerop): Same.
	(lambda_matrix_new): Same.
	* tree-flow.h (least_common_multiple): Removed declaration.
	* tree-parloops.c (lambda_trans_matrix): Moved here.
	(LTM_MATRIX): Same.
	(LTM_ROWSIZE): Same.
	(LTM_COLSIZE): Same.
	(LTM_DENOMINATOR): Same.
	(lambda_trans_matrix_new): Same.
	(lambda_matrix_vector_mult): Same.
	(lambda_transform_legal_p): Same.
	* tree-pass.h (pass_linear_transform): Removed declaration.
	* tree-ssa-loop.c (tree_linear_transform): Removed.
	(gate_tree_linear_transform): Removed.
	(pass_linear_transform): Removed.
	(gate_graphite_transforms): Make flag_tree_loop_linear an alias of
	flag_loop_interchange.

2011-01-25  Jakub Jelinek  <jakub@redhat.com>

	PR tree-optimization/47265
	PR tree-optimization/47443
	* tree-ssa-forwprop.c (forward_propagate_addr_expr): Return false
	if name still has some uses.

2011-01-25  Martin Jambor  <mjambor@suse.cz>

	PR tree-optimization/47382
	* gimple-fold.c (gimple_fold_obj_type_ref_call): Removed.
	(gimple_fold_call): Do not call gimple_fold_obj_type_ref_call.

2011-01-25  Joel Sherrill  <joel.sherrill@oarcorp.com>

	* config/m32r/m32r.c: Define TARGET_EXCEPT_UNWIND_INFO to
	sjlj_except_unwind_info.

2011-01-25  Richard Guenther  <rguenther@suse.de>

	PR tree-optimization/47426
	* tree-ssa-structalias.c (ipa_pta_execute): Make externally
	visible functions results escape.

2011-01-25  Jakub Jelinek  <jakub@redhat.com>

	PR target/45701
	* config/arm/arm.c (any_sibcall_uses_r3): New function.
	(arm_get_frame_offsets): Use it.

2011-01-25  Sebastian Pop  <sebastian.pop@amd.com>
	    Jakub Jelinek  <jakub@redhat.com>

	PR tree-optimization/47271
	* tree-if-conv.c (bb_postdominates_preds): New.
	(if_convertible_bb_p): Call bb_postdominates_preds.
	(if_convertible_loop_p_1): Compute CDI_POST_DOMINATORS.
	(predicate_scalar_phi): Call bb_postdominates_preds.

2011-01-25  Nick Clifton  <nickc@redhat.com>

	* config/rx/rx.h (LIBCALL_VALUE): Do not promote complex types.
	* config/rx/rx.c (rx_function_value): Likewise.
	(rx_promote_function_mode): Likewise.
	(gen_safe_add): Place an outsized immediate value inside an UNSPEC
	in order to make it legitimate.
	* config/rx/rx.md (adddi3_internal): If the second operand is a MEM
	make sure that the first operand is the same as the result register.
	(addsi3_unspec): Delete.
	(subdi3): Do not accept immediate operands.
	(subdi3_internal): Likewise.

2011-01-25  Jeff Law  <law@redhat.com>

	PR rtl-optimization/37273
	* ira-costs.c (scan_one_insn): Detect constants living in memory and
	handle them like argument loads from stack slots.  Do not double
	count memory for memory constants and argument loads from stack slots.

2011-01-25  Jakub Jelinek  <jakub@redhat.com>

	PR tree-optimization/47427
	PR tree-optimization/47428
	* tree-ssa-copyrename.c (copy_rename_partition_coalesce): Don't
	coalesce if the new root var would be TREE_READONLY.

2011-01-25  Richard Guenther  <rguenther@suse.de>

	PR middle-end/47414
	* tree-ssa-alias.c (indirect_ref_may_alias_decl_p): Use the
	correct type for TBAA.

2011-01-25  Sebastian Pop  <sebastian.pop@amd.com>

	* graphite-sese-to-poly.c (dr_indices_valid_in_loop): New.
	(close_phi_written_to_memory): Call for_each_index with
	dr_indices_valid_in_loop.

2011-01-25  Sebastian Pop  <sebastian.pop@amd.com>

	* graphite-sese-to-poly.c (new_pbb_from_pbb): Only copy PBB_DOMAIN
	when it is initialized.

2011-01-25  Sebastian Pop  <sebastian.pop@amd.com>

	* graphite-scop-detection.c (stmt_has_simple_data_refs_p): Update
	call to graphite_find_data_references_in_stmt.
	* graphite-sese-to-poly.c (outermost_loop_in_sese_1): New.
	(try_generate_gimple_bb): Call outermost_loop_in_sese_1.  Update
	call to graphite_find_data_references_in_stmt.
	(analyze_drs_in_stmts): Same.
	* tree-data-ref.c (dr_analyze_indices): Pass in parameter the loop
	in which the scalar analysis of indices is performed.
	(create_data_ref): Same.  Update call to dr_analyze_indices.
	(find_data_references_in_stmt): Update call to create_data_ref.
	(graphite_find_data_references_in_stmt): Same.
	* tree-data-ref.h (graphite_find_data_references_in_stmt): Update
	declaration.
	(create_data_ref): Same.
	* tree-ssa-loop-prefetch.c (determine_loop_nest_reuse): Update
	call to create_data_ref.

2011-01-25  Sebastian Pop  <sebastian.pop@amd.com>

	* graphite-sese-to-poly.c (build_poly_scop): Move
	rewrite_commutative_reductions_out_of_ssa before find_scop_parameters.

2011-01-25  Sebastian Pop  <sebastian.pop@amd.com>

	* graphite-sese-to-poly.c (close_phi_written_to_memory): Also allow
	VAR_DECL, PARM_DECL, and RESULT_DECL.

2011-01-25  Sebastian Pop  <sebastian.pop@amd.com>

	* graphite-dependences.c (reduction_dr_1): Allow several reductions
	in a reduction PBB.
	* graphite-sese-to-poly.c (split_reduction_stmt): Do not split PBBs
	that have already been marked as PBB_IS_REDUCTION.

2011-01-25  Sebastian Pop  <sebastian.pop@amd.com>

	* graphite-scop-detection.c (same_close_phi_node): New.
	(remove_duplicate_close_phi): New.
	(make_close_phi_nodes_unique): New.
	(canonicalize_loop_closed_ssa): Call make_close_phi_nodes_unique.

2011-01-25  Sebastian Pop  <sebastian.pop@amd.com>

	* graphite-dependences.c (new_poly_ddr): Call same_pdr_p.
	* graphite-poly.h (same_pdr_p): Do not expect that the PDR_TYPE
	of both data references to be the same.

2011-01-25  Sebastian Pop  <sebastian.pop@amd.com>

	* graphite-dependences.c (build_lexicographical_constraint): Remove
	the gdim parameter.
	(build_lexicographical_constraint): Adjust call to
	ppl_powerset_is_empty.
	(dependence_polyhedron): Same.
	(graphite_legal_transform_dr): Same.
	(graphite_carried_dependence_level_k): Same.
	* graphite-ppl.c (ppl_powerset_is_empty): Remove the nb_params
	parameter.
	* graphite-ppl.h (ppl_powerset_is_empty): Adjust declaration.

2011-01-25  Sebastian Pop  <sebastian.pop@amd.com>

	* graphite-sese-to-poly.c
	(translate_scalar_reduction_to_array_for_stmt): Call unshare_expr.
	(close_phi_written_to_memory): New.
	(translate_scalar_reduction_to_array): Call close_phi_written_to_memory
	and unshare_expr.

2011-01-25  Sebastian Pop  <sebastian.pop@amd.com>

	* doc/install.texi: Update the expected version number of PPL to 0.11.
	* graphite-ppl.c (ppl_powerset_is_empty): Remove now dead code under
	#if PPL_VERSION_MINOR < 11.

2011-01-25  Sebastian Pop  <sebastian.pop@amd.com>

	* graphite-dependences.c: Include graphite-cloog-util.h.
	(new_poly_ddr): Inlined into dependence_polyhedron.
	(free_poly_ddr): Moved close by new_poly_ddr.
	(dependence_polyhedron_1): Renamed dependence_polyhedron.
	Early return NULL when ppl_powerset_is_empty returns true.
	(dependence_polyhedron): Renamed new_poly_ddr.  Call only once
	poly_drs_may_alias_p.  Avoid one call to ppl_powerset_is_empty.
	(graphite_legal_transform_dr): Call new_poly_ddr.
	(graphite_carried_dependence_level_k): Same.
	(dot_original_deps_stmt_1): Renamed dot_deps_stmt_2.  Use new_poly_ddr.
	(dot_transformed_deps_stmt_1): Removed.
	(dot_deps_stmt_1): Call dot_deps_stmt_2.
	(dot_original_deps): Renamed dot_deps_2.  Call new_poly_ddr.
	(dot_deps_1): Call dot_deps_2.
	* Makefile.in (graphite-dependences.o): Add missing dependence on
	graphite-cloog-util.h.

2011-01-25  Sebastian Pop  <sebastian.pop@amd.com>

	* graphite-dependences.c (new_poly_dr): Call ppl_powerset_is_empty.
	(build_lexicographical_constraint): Same.
	(dependence_polyhedron_1): Same.
	(graphite_legal_transform_dr): Same.
	(graphite_carried_dependence_level_k): Same.
	* graphite-ppl.c (ppl_powerset_is_empty): New.
	* graphite-ppl.h (ppl_powerset_is_empty): Declared.
	* tree-data-ref.c (dump_data_reference): Print the basic block index.

2011-01-25  Sebastian Pop  <sebastian.pop@amd.com>

	* graphite-dependences.c (build_pairwise_scheduling): Correctly compute
	the "a followed by b" relation and document it.

2011-01-25  Sebastian Pop  <sebastian.pop@amd.com>

	* graphite-dependences.c (build_lexicographical_constraint): Stop the
	iteration when the bag of constraints is empty.

2011-01-25  Sebastian Pop  <sebastian.pop@amd.com>

	* graphite-poly.c (pbb_remove_duplicate_pdrs): Make it work.

2011-01-25  Sebastian Pop  <sebastian.pop@amd.com>

	* graphite-interchange.c (lst_interchange_profitable_p): Takes a loop
	nest and two loop depths as parameters.
	(lst_try_interchange_loops): Call lst_interchange_profitable_p after
	lst_perfect_nestify.

2011-01-25  Sebastian Pop  <sebastian.pop@amd.com>

	* graphite-dependences.c (print_pddr): Call
	ppl_io_fprint_Pointset_Powerset_C_Polyhedron.

2011-01-25  Sebastian Pop  <sebastian.pop@amd.com>

	* graphite-ppl.c (debug_gmp_value): New.
	* graphite-ppl.h (debug_gmp_value): Declared.

2011-01-25  Tobias Grosser  <grosser@fim.uni-passau.de>

	* doc/install.texi: Document availability of cloog-0.16.

2011-01-25  Vladimir Kargov  <kargov@gmail.com>

	* graphite-scop-detection.c (canonicalize_loop_closed_ssa): Free
	invalid postdominance info.

2011-01-24  Jan Hubicka  <jh@suse.cz>

	PR c/21659
	* doc/extend.texi (weak pragma): Drop claim that it must
	appear before definition.
	* varasm.c (merge_weak, declare_weak): Only sanity check
	that DECL is not output at a time it is declared weak.

2011-01-24  Kenneth Zadeck  <zadeck@naturalbridge.com>

	* machmode.def: Fixed comments.

2011-01-24  Kai Tietz  <kai.tietz@onevision.com>

	* emit-rtl.c (reg_attrs_htab_hash): Replace long by intptr_t.

2011-01-24  Paul Koning  <ni1d@arrl.net>

	* builtins.c (c_readstr): Fix byte order if BYTES_BIG_ENDIAN !=
	WORDS_BIG_ENDIAN.

2011-01-24  H.J. Lu  <hongjiu.lu@intel.com>

	PR target/46519
	* config/i386/i386.c: Include sbitmap.h and fibheap.h.
	(block_info): Add scanned and prev.
	(move_or_delete_vzeroupper_2): Return if the basic block
	has been scanned and the upper 128bit state is unchanged
	from the last scan.
	(move_or_delete_vzeroupper_1): Return true if the exit
	state is changed.
	(move_or_delete_vzeroupper): Visit basic blocks using the
	work-list based algorithm based on vt_find_locations in
	var-tracking.c.

	* config/i386/t-i386: Also depend on sbitmap.h and $(FIBHEAP_H).

2011-01-24  Nick Clifton  <nickc@redhat.com>

	* config/v850/v850.opt (mv850es): New option - alias for -mv850e1.
	* config/v850/v850.h (ASM_SPEC): If -mv850es is specified pass
	-mv850e1 to the assembler.  If -mv850e1 or -mv850es is specified
	then define __v850e1__.
	* doc/invoke.texi: Document -mv850es.

2011-01-24  Richard Henderson  <rth@redhat.com>

	* config/rx/predicates.md (rx_fp_comparison_operator): Don't accept
	compound unordered comparisons.
	* config/rx/rx.c (rx_split_fp_compare): Remove.
	* config/rx/rx-protos.h: Update.
	* config/rx/rx.md (gcc_conds, rx_conds): Remove.
	(cbranchsf4): Don't call rx_split_fp_compare.
	(*cbranchsf4): Use rx_split_cbranch.
	(*cmpsf): Don't accept "i" constraint.
	(*conditional_branch): Only valid after reload.
	(cstoresf4): Merge expander with insn.  Don't call rx_split_fp_compare.

2011-01-24  Michael Meissner  <meissner@linux.vnet.ibm.com>

	PR target/47385
	* config/rs6000/altivec.md (vector constant splitters): Add
	support for creating vector single precision constants if -mvsx is
	used and we would create the constant using Altivec primitives.

2011-01-23  Bernd Schmidt  <bernds@codesourcery.com>
	    Richard Sandiford  <rdsandiford@googlemail.com>

	PR rtl-optimization/47166
	* reload1.c (emit_reload_insns): Disable the spill_reg_store
	mechanism for PRE_MODIFY and POST_MODIFY.
	(inc_for_reload): For PRE_MODIFY, return the insn that sets the
	reloadreg.

2011-01-23  Andreas Schwab  <schwab@linux-m68k.org>

	* compare-elim.c (maybe_select_cc_mode): Add ATTRIBUTE_UNUSED markers.

2011-01-22  Jan Hubicka  <jh@suse.cz>

	PR lto/47333
	* lto-cgraph.c (reachable_from_this_partition_p): Fix pasto.

2011-01-22  Jan Hubicka  <jh@suse.cz>

	PR tree-optimization/43884
	PR lto/44334
	* predict.c (maybe_hot_frequency_p): Use entry block frequency as base.
	* doc/invoke.texi (hot-bb-frequency-fraction): Update docs.

2011-01-22  Anatoly Sokolov  <aesok@post.ru>

	* config/s390/s390.h (REGISTER_MOVE_COST, MEMORY_MOVE_COST): Remove.
	* config/s390/s390.c (s390_register_move_cost,
	s390_memory_move_cost): New.
	(TARGET_REGISTER_MOVE_COST, TARGET_MEMORY_MOVE_COST): Define.

2011-01-22  Ulrich Weigand  <Ulrich.Weigand@de.ibm.com>

	PR middle-end/47401
	* except.c (sjlj_assign_call_site_values): Move setting the
	crtl->uses_eh_lsda flag to ...
	(sjlj_mark_call_sites): ... here.
	(sjlj_emit_function_enter): Support NULL dispatch label.
	(sjlj_build_landing_pads): In a function with no landing pads
	that still has must-not-throw regions, generate code to register
	a personality function with empty LSDA.

2011-01-21  Richard Henderson  <rth@redhat.com>

	* config/rx/rx.c (TARGET_FLAGS_REGNUM): New.

	* config/mn10300/mn10300.c (TARGET_FLAGS_REGNUM): New.

	* compare-elim.c: New file.
	* Makefile.in (OBJS-common): Add it.
	(compare-elim.o): New.
	* common.opt (fcompare-elim): New.
	* opts.c (default_options_table): Add OPT_fcompare_elim.
	* tree-pass.h (pass_compare_elim_after_reload): New.
	* passes.c (init_optimization_passes): Add it.
	* recog.h: Protect against re-inclusion.
	* target.def (TARGET_FLAGS_REGNUM): New POD hook.
	* doc/invoke.texi (-fcompare-elim): Document it.
	* doc/tm.texi.in (TARGET_FLAGS_REGNUM): Document it.
	* doc/tm.texi: Rebuild.

2011-01-22  Nick Clifton  <nickc@redhat.com>

	* config/rx/rx.md (cstoresf4): Pass comparison operator to
	rx_split_fp_compare.

2011-01-22  Nick Clifton  <nickc@redhat.com>

	* config/rx/rx.md (UNSPEC_CONST): New.
	(deallocate_and_return): Wrap the amount popped off the stack in
	an UNSPEC_CONST in order to stop it being rejected by
	-mmax-constant-size.
	(pop_and_return): Add a "(return)" rtx.
	(call): Drop the immediate operand.
	(call_internal): Likewise.
	(call_value): Likewise.
	(call_value_internal): Likewise.
	(sibcall_internal): Likewise.
	(sibcall_value_internal): Likewise.
	(sibcall): Likewise.  Generate an explicit call using
	sibcall_internal.
	(sibcall_value): Likewise.
	(mov<>): FAIL if a constant operand is not legitimate.
	(addsi3_unpsec): New pattern.

	* config/rx/rx.c (rx_print_operand_address): Handle UNSPEC CONSTs.
	(ok_for_max_constant): New function.
	(gen_safe_add): New function.
	(rx_expand_prologue): Use gen_safe_add.
	(rx_expand_epilogue): Likewise.
	(rx_is_legitimate_constant): Use ok_for_max_constant.  Handle
	UNSPEC CONSTs.

2011-01-21  Jeff Law  <law@redhat.com>

	PR tree-optimization/47053
	* tree-ssa-dse.c (need_eh_cleanup): New bitmap.
	(dse_optimize_stmt): Set the appropriate bit in NEED_EH_CLEANUP when
	statements are deleted.
	(tree_ssa_dse): Allocate & free NEED_EH_CLEANUP.  If NEED_EH_CLEANUP
	is nonempty, then purge dead edges and cleanup the CFG.

2011-01-21  Alexandre Oliva  <aoliva@redhat.com>

	PR debug/47402
	Temporarily revert:
	2011-01-21  Alexandre Oliva  <aoliva@redhat.com>
	PR debug/47106
	* tree-dfa.c (create_var_ann): Mark variable as used.

2011-01-21  Jakub Jelinek  <jakub@redhat.com>

	PR middle-end/45566
	* except.c (convert_to_eh_region_ranges): Emit queued no-region
	notes from other section in hot/cold partitioning even if
	last_action is -3.  Increment call_site_base.

	PR rtl-optimization/47366
	* fwprop.c (forward_propagate_into): Return bool.  If
	any changes are made, -fnon-call-exceptions is used and
	REG_EH_REGION note is present, call purge_dead_edges
	and return true if it purged anything.
	(fwprop_addr): Adjust callers, call cleanup_cfg (0) if
	any EH edges were purged.

2011-01-21  Jeff Law  <law@redhat.com>

	PR rtl-optimization/41619
	* caller-save.c (setup_save_areas): Break out code to determine
	which hard regs are live across calls by examining the reload chains
	so that it is always used.
	Eliminate code which checked REG_N_CALLS_CROSSED.

2011-01-21  Jakub Jelinek  <jakub@redhat.com>

	PR tree-optimization/47355
	* tree-eh.c (cleanup_empty_eh_merge_phis): Give up if
	NOP has non-debug uses beyond PHIs in new_bb.

2011-01-21  Alexandre Oliva  <aoliva@redhat.com>

	PR debug/47106
	* cfgexpand.c (account_used_vars_for_block): Only account vars
	that are annotated as used.
	(estimated_stack_frame_size): Don't set TREE_USED.
	* tree-dfa.c (create_var_ann): Mark variable as used.

2011-01-21  Richard Guenther  <rguenther@suse.de>

	PR middle-end/47395
	* tree.def (WIDEN_MULT_MINUS_EXPR): Fix printed name.

2011-01-21  Richard Guenther  <rguenther@suse.de>

	PR tree-optimization/47365
	* tree-ssa-sccvn.h (vn_lookup_kind): Declare.
	(vn_reference_lookup_pieces): Adjust.
	(vn_reference_lookup): Likewise.
	* tree-ssa-sccvn.c (vn_walk_kind): New static global.
	(vn_reference_lookup_3): Only look through kills if in
	VN_WALKREWRITE mode.
	(vn_reference_lookup_pieces): Adjust.
	(vn_reference_lookup): Likewise.
	(visit_reference_op_load): Likewise.
	(visit_reference_op_store): Likewise.
	* tree-ssa-pre.c (phi_translate_1): Use VN_WALK mode.
	(compute_avail): Likewise.
	(eliminate): Likewise.

2011-01-21  Jakub Jelinek  <jakub@redhat.com>

	* tree-ssa-live.c (remove_unused_scope_block_p): Don't remove
	DECL_IGNORED_P non-reg vars if they are used.

	PR tree-optimization/47391
	* varpool.c (const_value_known_p): Return false if
	decl is volatile.

2011-01-21  Kai Tietz  <kai.tietz@onevision.com>

	PR bootstrap/47215
	* config/i386/i386.c (ix86_local_alignment): Handle
	case for va_list_type_node is nil.
	(ix86_canonical_va_list_type): Likewise.

2011-01-21  Alan Modra  <amodra@gmail.com>

	* config/rs6000/rs6000-c.c (rs6000_cpu_cpp_builtins): Add
	builtin_define __CMODEL_MEDIUM__ and __CMODEL_LARGE__.

2011-01-20  Ramana Radhakrishnan  <ramana.radhakrishnan@arm.com>

	* config/arm/arm.md (define_attr type): Rename f_load
	and f_store to f_fpa_load and f_fpa_store. Update.
	(write_conflict): Deal with rename fallout.
	(*push_fp_multi): Likewise.
	* config/arm/fpa.md (f_load): Use f_fpa_load.
	(f_store): Use f_fpa_store.
	(*movsf_fpa): Likewise.
	(*movdf_fpa): Likewise.
	(*movxf_fpa): Likewise.
	(*thumb2_movsf_fpa): Likewise.
	(*thumb2_movdf_fpa): Likewise.
	(*thumb2_movxf_fpa): Likewise.
	* config/arm/vfp.md (*thumb2_movdf_vfp): Fix attribute to
	f_loadd and f_stored.
	(*thumb2_movdi_vfp): Likewise.
	(*thumb2_movsf_vfp): Fix attribute to f_loads.
	(*thumb2_movsi_vfp): Likewise.
	* config/arm/cortex-m4-fpu.md (cortex_m4_f_load):
	Use f_loads instead of f_load.
	* config/arm/cortex-a5.md (cortex_a5_f_loads): Remove f_load.

2011-01-20  Anatoly Sokolov  <aesok@post.ru>

	* config/xtensa/xtensa.h (GO_IF_MODE_DEPENDENT_ADDRESS): Remove.
	* config/xtensa/xtensa-protos.h (constantpool_address_p): Remove.
	* config/xtensa/xtensa.c (TARGET_MODE_DEPENDENT_ADDRESS_P): Define.
	(xtensa_mode_dependent_address_p): New function.
	(constantpool_address_p): Make static. Change return type to bool.
	Change argument type to const_rtx. Use CONST_INT_P predicate.

2011-01-20  Alexandre Oliva  <aoliva@redhat.com>

	PR debug/46583
	* tree-ssa-live.c (remove_unused_scope_block_p): Keep type decls.

2011-01-20  Jakub Jelinek  <jakub@redhat.com>

	PR debug/47283
	* cfgexpand.c (expand_debug_expr): Instead of generating
	(mem (debug_implicit_ptr)) for MEM_REFs use COMPONENT_REF
	etc. handling.

2011-01-20  Richard Guenther  <rguenther@suse.de>

	PR middle-end/47370
	* tree-inline.c (remap_gimple_op_r): Recurse manually for
	the pointer operand of MEM_REFs.

2011-01-20  Jakub Jelinek  <jakub@redhat.com>

	PR tree-optimization/46130
	* ipa-split.c (consider_split): If return_bb contains non-virtual
	PHIs other than for retval or if split_function would not adjust it,
	refuse to split.

2011-01-20  Richard Guenther  <rguenther@suse.de>

	PR tree-optimization/47167
	* tree-ssa-copyrename.c (copy_rename_partition_coalesce):
	Revert previous change, only avoid enumeral type changes.

2011-01-19  Mike Stump  <mikestump@comcast.net>

	* doc/tm.texi.in (BRANCH_COST): Englishify.
	* doc/tm.texi (BRANCH_COST): Likewise.

2011-01-19  Dodji Seketeli  <dodji@redhat.com>

	PR c++/47291
	* dwarf2out.c (generic_type_p, schedule_generic_params_dies_gen)
	(gen_scheduled_generic_parms_dies): New functions.
	(gen_struct_or_union_type_die): Schedule template parameters DIEs
	generation for the end of CU compilation.
	(dwarf2out_finish): Generate template parameters DIEs here.

2011-01-19  Alexandre Oliva  <aoliva@redhat.com>

	PR debug/46240
	* tree-into-ssa.c (maybe_register_def): Do not attempt to add
	debug bind stmt on merge edges.

2011-01-19  Alexandre Oliva  <aoliva@redhat.com>

	PR debug/47079
	PR debug/46724
	* function.c (instantiate_expr): Instantiate incoming rtl of
	implicit arguments, and recurse on VALUE_EXPRs.
	(instantiate_decls): Instantiate rtl and VALUE_EXPR of result.
	* var-tracking.c (adjust_mems): Reject virtual_incoming_args_rtx.

2011-01-19  Alexandre Oliva  <aoliva@redhat.com>

	* c-parser.c (c_parser_for_statement): Initialize
	collection_expression.

2011-01-19  Joseph Myers  <joseph@codesourcery.com>

	* config/spu/spu-elf.h (ASM_SPEC): Remove %{w:-W}.

2011-01-19  Joseph Myers  <joseph@codesourcery.com>

	* config/rs6000/sysv4.h (LINK_PATH_SPEC): Remove.
	(LINK_SHLIB_SPEC): Don't use %(link_path).
	(SUBTARGET_EXTRA_SPECS): Remove link_path.

2011-01-19  Joseph Myers  <joseph@codesourcery.com>

	* config/rs6000/sysv4.h (SHARED_LIB_SUPPORT): Remove conditional.
	(NO_SHARED_LIB_SUPPORT): Remove.
	(LINK_SHLIB_SPEC): Remove one conditional definition.

2011-01-19  Joseph Myers  <joseph@codesourcery.com>

	* config/mips/linux64.h (LINK_SPEC): Remove %{non_shared}
	%{call_shared}.
	* config/mips/mips.h (LINK_SPEC): Remove %{non_shared}.
	* config/mips/netbsd.h (LINK_SPEC): Remove %{call_shared}.
	* config/mips/openbsd.h (LINK_SPEC): Remove %{non_shared}
	%{call_shared} and conditionals on these options not being passed.
	* config/mips/sde.h (LINK_SPEC): Remove %{non_shared}
	%{call_shared}.

2011-01-19  Jakub Jelinek  <jakub@redhat.com>

	* ipa-split.c (find_return_bb): Use single_pred_p/single_pred_edge,
	simplify.

	* ipa-split.c: Spelling fixes.

2011-01-19  Richard Henderson  <rth@redhat.com>

	* config/mn10300/mn10300.md (mulsi3): Use reg_or_am33_const_operand.
	(*mulsi3): Likewise.

	* longlong.h [__mn10300__] (count_leading_zeros): New.
	[__mn10300__] (umul_ppmm, smul_ppmm): New.
	[__mn10300__] (add_ssaaaa, subddmmss): New.
	[__mn10300__] (udiv_qrnnd, sdiv_qrnnd): New.
	[__mn10300__] (UMUL_TIME, UDIV_TIME): New.

2011-01-19  Ulrich Weigand  <Ulrich.Weigand@de.ibm.com>

	* config/spu/spu.h (MOVE_RATIO): Return 4 in the !speed case.

2011-01-19  Richard Henderson  <rth@redhat.com>

	* config/mn10300/mn10300.md (addsi3_flags): New.
	(addc_internal, adddi3, adddi3_internal, *adddi3_degenerate): New.
	(subsi3_flags, subc_internal, subdi3): New.
	(subdi3_internal, *subdi3_degenerate): New.
	* config/mn10300/predicates.md (reg_or_am33_const_operand): New.

	* config/mn10300/mn10300.c (mn10300_can_use_retf_insn): New.
	(mn10300_can_use_rets_insn): Rename from mn10300_can_use_return_insn.
	(mn10300_expand_epilogue): Use it.  Compute REG_SAVE_BYTES once.
	* config/mn10300/mn10300-protos.h: Update.
	* config/mn10300/mn10300.md (return): Use mn10300_can_use_retf_insn.
	(return_ret): Likewise.  Rename from return_internal_regs.
	(return_internal): Remove.

	* config/mn10300/mn10300.c (mn10300_unspec_int_label_counter): Remove.
	(mn10300_asm_output_addr_const_extra): Don't handle UNSPEC_INT_LABEL.
	(mn10300_legitimate_constant_p): Likewise.
	(mn10300_can_use_return_insn): Use mn10300_initial_offset.
	(mn10300_frame_size): New.
	(mn10300_expand_prologue): Use it.
	(mn10300_expand_epilogue): Likewise.
	(mn10300_initial_offset): Likewise.
	* config/mn10300/mn10300-protos.h: Update.
	* config/mn10300/mn10300.h (mn10300_unspec_int_label_counter): Remove.
	* config/mn10300/mn10300.md (UNSPEC_INT_LABEL): Remove.
	(prologue, epilogue, return_internal): Tidy output code.
	(mn10300_store_multiple_operation, return): Likewise.
	(int_label, pop_pic_reg, GOTaddr2picreg): Remove.
	(am33_loadPC, mn10300_loadPC, call_next_insn): Remove.
	(add_GOT_to_pic_reg, add_GOT_to_any_reg): Remove.
	(load_pic, am33_load_pic): New.
	(mn10300_load_pic0, mn10300_load_pic1): New.

	* config/mn10300/mn10300-modes.def (CCZN, CCZNC): New modes.
	* config/mn10300/mn10300.c (CC_FLAG_Z): New.
	(CC_FLAG_N, CC_FLAG_C, CC_FLAG_V): New.
	(cc_flags_for_mode, cc_flags_for_code): New.
	(mn10300_print_operand) ['B']: Use nc/ns for GE/LT when the
	overflow flag is not valid.  Validate that the flags we need
	for the comparison are valid.
	(mn10300_output_cmp): Remove.
	(mn10300_output_add): New.
	(mn10300_select_cc_mode): Use cc_flags_for_code.
	(mn10300_split_cbranch): New.
	(mn10300_match_ccmode): New.
	(mn10300_split_and_operand_count): New.
	* config/mn10300/mn10300.h (SELECT_CC_MODE): Pass all of the arguments
	to the function.
	* config/mn10300/mn10300.md (*am33_addsi3, *mn10300_addsi3): Merge...
	(addsi3): ... here.  Use mn10300_output_add.
	(*addsi3_flags): New.
	(*am33_subsi3, *mn10300_subsi3): Merge...
	(subsi3): ... here.  Use attribute isa.
	(*subsi3_flags): New.
	(negsi2): Rewrite from expander to insn_and_split.  Use NOT+INC
	when possible.
	(*am33_andsi3, *mn10300_andsi3): Merge...
	(andsi3): ... here.
	(*andsi3_flags): New.
	(andsi3 splitters): New.
	(*am33_iorsi3, *mn10300_iorsi3): Merge...
	(iorsi3): ... here.
	(*iorsi3_flags): New.
	(*am33_xorsi3, *mn10300_xorsi3): Merge...
	(xorsi3): ... here.
	(*xorsi3_flags): New.
	(*am33_cmpsi2, *mn10300_cmplsi2): Merge...
	(one_cmplsi2): ... here.
	(*one_cmplsi2_flags): New.
	(*cbranchsi4_cmp): Rename from cbranchsi4_post_reload.  Use "r"
	instead of "dax" in constraints.  Use mn10300_split_cbranch.
	(*cmpsi): Rename from cmpsi.  Do not use mn10300_output_cmp.  Do not
	use matching constraints to eliminate a self-comparison.
	(*integer_conditional_branch): Rename from integer_conditional_branch.
	Use int_mode_flags to match CC_REG.
	(*cbranchsi4_btst, *btstsi): New.
	(*cbranchsf4_cmp): Rename from *cbranchsf4_post_reload.  Use
	mn10300_split_cbranch.
	(*am33_cmpsf): Rename from am33_cmpsf.
	(*float_conditional_branch): Rename from float_conditional_branch.
	(*zero_extendqisi2_am33, *zero_extendqisi2_mn10300): Merge...
	(zero_extendqisi2): ... here.
	(*zero_extendhisi2_am33, *zero_extendhisi2_mn10300): Merge...
	(zero_extendhisi2): ... here.
	(*extendqisi2_am33, *extendqisi2_mn10300): Merge...
	(extendqisi2): ... here.
	(*extendhisi2_am33, *extendhisi2_mn10300): Merge...
	(extendhisi2): ... here.
	(*am33_ashlsi3, *mn10300_ashlsi3): Merge...
	(ashlsi3): ... here.
	(*am33_lshrsi3, *mn10300_lshrsi3): Merge...
	(lshrsi3): ... here.
	(*am33_ashrisi3, *mn10300_ashrsi3): Merge...
	(ashrsi3): ... here.
	(consecutive add peephole): Remove.
	* config/mn10300/predicates.md (label_ref_operand): New.
	(int_mode_flags): New.
	(CCZN_comparison_operator): New.

	* config/mn10300/mn10300.md (UNSPEC_EXT): New.
	(throughput_42_latency_43): New reservation.
	(mulsidi3, umulsidi3): New expanders.
	(mulsidi3_internal): Rewrite from old mulsidi3 pattern.  Expose
	the MDR register to allocation; separately allocate the low and
	high parts of the DImode result.
	(umulsidi3_internal): Similarly.
	(*am33_mulsi3, *mn10300_mulsi3): Merge into ...
	(*mulsi3): ... here.  Clobber MDR as a scratch as necessary.
	(udivsi3, umodsi3): Remove.
	(udivmodsi4, divmodsi4): New expanders.
	(*udivmodsi4): Rename from udivmodsi4.  Expose MDR properly.
	(*divmodsi4): Simiarly.
	(ext_internal): New.

	* config/mn10300/constraints.md ("z"): New constraint.
	* config/mn10300/mn10300.h (MDR_REGNUM): Remove.
	(FIXED_REGISTERS): Don't fix MDR.
	(CALL_USED_REGSITERS): Reformat nicely.
	(REG_ALLOC_ORDER): Add MDR.
	(enum regclass): Add MDR_REGS.
	(REG_CLASS_NAMES, REG_CLASS_CONTENTS): Update to match.
	(IRA_COVER_CLASSES): Add MDR_REGS.
	(REGNO_REG_CLASS): Handle MDR_REG.
	* config/mn10300/mn10300.c (mn10300_secondary_reload): Handle MDR_REGS.
	(mn10300_register_move_cost): Likewise.
	* config/mn10300/mn10300.md (MDR_REG): New.
	(*movsi_internal): Handle moves to/from MDR_REGS.

	* config/mn10300/mn10300.c (mn10300_print_operand_address): Handle
	POST_MODIFY.
	(mn10300_secondary_reload): Tidy combination reload classes.
	(mn10300_legitimate_address_p): Allow post-modify and reg+reg
	addresses for AM33.  Allow symbolic offsets for reg+imm.
	(mn10300_regno_in_class_p): New.
	(mn10300_legitimize_reload_address): New.
	* config/mn10300/mn10300.h (enum reg_class): Remove
	DATA_OR_ADDRESS_REGS, DATA_OR_EXTENDED_REGS, ADDRESS_OR_EXTENDED_REGS,
	SP_OR_EXTENDED_REGS, SP_OR_ADDRESS_OR_EXTENDED_REGS.  Add
	SP_OR_GENERAL_REGS.
	(REG_CLASS_NAMES): Update to match.
	(REG_CLASS_CONTENTS): Likewise.
	(INDEX_REG_CLASS): Use GENERAL_REGS for AM33.
	(BASE_REG_CLASS): Use SP_OR_GENERAL_REGS for AM33.
	(REGNO_IN_RANGE_P): Remove.
	(REGNO_DATA_P): Use mn10300_regno_in_class_p.
	(REGNO_ADDRESS_P, REGNO_EXTENDED_P): Likewise.
	(REGNO_STRICT_OK_FOR_BASE_P): Likewise.
	(REGNO_STRICT_OK_FOR_BIT_BASE_P): Likewise.
	(REGNO_STRICT_OK_FOR_INDEX_P): Likewise.
	(REGNO_SP_P, REGNO_AM33_P, REGNO_FP_P): Remove.
	(REGNO_GENERAL_P): New.
	(HAVE_POST_MODIFY_DISP): New.
	(USE_LOAD_POST_INCREMENT, USE_STORE_POST_INCREMENT): New.
	(LEGITIMIZE_RELOAD_ADDRESS): New.
	* config/mn10300/mn10300-protos.h: Update.

	* config/mn10300/mn10300.c (mn10300_preferred_reload_class): Allow
	DATA_REGS for AM33 stack-pointer destination.
	(mn10300_preferred_output_reload_class): Likewise.
	(mn10300_secondary_reload): Rearrange mn10300_secondary_reload_class
	into a form appropriate for ...
	(TARGET_SECONDARY_RELOAD): New.
	* config/mn10300/mn10300.h (SECONDARY_RELOAD_CLASS): Remove.
	* config/mn10300/mn10300-protos.h: Update.
	* config/mn10300/mn10300.md (reload_plus_sp_const): Rename from
	reload_insi; use the "A" constraint for the scratch; handle AM33
	moves of sp to non-address registers.

	* config/mn10300/mn10300.md (*am33_movqi, *mn10300_movqi): Merge into
	(*movqi_internal): ... here.
	(*am33_movhi, *mn10300_movhi): Merge into...
	(*movhi_internal): ... here.
	(*movsi_internal): Use "r" instead of "dax" in constraints.  Use "A"
	as the source/destination of moves from/to SP.
	(movsf): Only allow for AM33-2.
	(*movsf_internal): Use "r" instead of "dax"; use "F" instead of
	any integer constant constraint.  Only allow for AM33-2.  Tidy
	all of the alternative outputs.
	(movdi, movdf, *am33_2_movdf, *mn10300_movdf): Remove.
	(udivmodsi4): Delete expander and promote *udivmodsi4.  Disallow
	for MN103.
	(udivsi3, umodsi3): New patterns for MN103 only.

2011-01-19  Joern Rennecke  <amylaar@spamcop.net>

	* doc/tm.texi.in: Spell out that a lack of register class unions
	can lead to ICEs.
	* doc/tm.texi: Regenerate.

2011-01-19  Jakub Jelinek  <jakub@redhat.com>

	PR rtl-optimization/47337
	* dce.c (check_argument_store): New function.
	(find_call_stack_args): Ignore debug insns.  Use check_argument_store.

	PR tree-optimization/47290
	* tree-eh.c (infinite_empty_loop_p): New function.
	(cleanup_empty_eh): Use it.

2011-01-18  Steve Ellcey  <sje@cup.hp.com>

	PR target/46997
	* ia64.c (ia64_expand_unpack): Fix code for TARGET_BIG_ENDIAN.
	(a64_expand_widen_sum): Ditto.
	* vect.md (mulv2si3): Disable for TARGET_BIG_ENDIAN.
	(vec_extract_evenodd_help): Ditto.
	(vec_extract_evenv4hi): Ditto.
	(vec_extract_oddv4hi): Ditto.
	(vec_extract_evenv2si): Ditto.
	(vec_extract_oddv2si): Ditto.
	(vec_extract_evenv2sf): Ditto.
	(vec_extract_oddv2sf): Ditto.
	(vec_pack_trunc_v4hi: Ditto.
	(vec_pack_trunc_v2si): Ditto.
	(vec_interleave_lowv8qi): Fix for TARGET_BIG_ENDIAN.
	(vec_interleave_highv8qi): Ditto.
	(mix1_r): Ditto.
	(vec_extract_oddv8qi): Ditto.
	(vec_interleave_lowv4hi): Ditto.
	(vec_interleave_highv4hi): Ditto.
	(vec_interleave_lowv2si): Ditto.
	(vec_interleave_highv2si): Ditto.

2011-01-18  John David Anglin  <dave.anglin@nrc-cnrc.gc.ca>

	* doc/extend.texi: Mention __float128 support on hppa HP-UX.
	* config/pa/pa-hpux.h (HPUX_LONG_DOUBLE_LIBRARY): Define to 1.
	* config/pa/pa.c (pa_expand_builtin): New.  Include "langhooks.h".
	(pa_c_mode_for_suffix): New.
	(TARGET_EXPAND_BUILTIN): Define.
	(TARGET_C_MODE_FOR_SUFFIX): Define.
	(pa_builtins): Define.
	(pa_init_builtins): Register __float128 type and init new support
	builtins.
	* config/pa/pa.h (HPUX_LONG_DOUBLE_LIBRARY): Define if not defined.
	* config/pa/quadlib.c (_U_Qfcopysign): New.

2011-01-18  Eric Botcazou  <ebotcazou@adacore.com>

	PR middle-end/46894
	* explow.c (allocate_dynamic_stack_space): Do not assume more than
	BITS_PER_UNIT alignment if STACK_DYNAMIC_OFFSET or STACK_POINTER_OFFSET
	are defined.

2011-01-18  Ulrich Weigand  <Ulrich.Weigand@de.ibm.com>

	PR tree-optimization/47179
	* config/spu/spu.c (spu_ref_may_alias_errno): New function.
	(TARGET_REF_MAY_ALIAS_ERRNO): Define.

2011-01-18  Richard Guenther  <rguenther@suse.de>

	PR rtl-optimization/47216
	* emit-rtl.c: Include tree-flow.h.
	(set_mem_attributes_minus_bitpos): Use tree_could_trap_p instead
	of replicating it with different semantics.
	* Makefile.in (emit-rtl.o): Adjust.

2011-01-18  Ramana Radhakrishnan  <ramana.radhakrishnan@arm.com>

	* config/arm/cortex-a9.md (cortex-a9-neon.md): Actually include.
	(cortex_a9_dp): Handle neon types correctly.

2011-01-18  Jakub Jelinek  <jakub@redhat.com>

	PR rtl-optimization/47299
	* expr.c (expand_expr_real_2) <case WIDEN_MULT_EXPR>: Don't use
	subtarget.  Use normal multiplication if both operands are constants.
	* expmed.c (expand_widening_mult): Don't try to optimize constant
	multiplication if op0 has VOIDmode.  Convert op1 constant to mode
	before using it.

2011-01-17  Ralf Wildenhues  <Ralf.Wildenhues@gmx.de>

	* doc/lto.texi (LTO): Ensure two spaces after period.  Fix
	spacing after 'e.g.', typos, comma, hyphenation.

2011-01-17  Richard Henderson  <rth@redhat.com>

	* config/rx/predicates.md (rx_constshift_operand): Use match_test.
	(rx_restricted_mem_operand): New.
	(rx_shift_operand): Use register_operand.
	(rx_source_operand, rx_compare_operand): Likewise.
	* config/rx/rx.md (addsi3_flags): New expander.
	(adddi3): Rewrite as expander.
	(adc_internal, *adc_flags, adddi3_internal): New patterns.
	(subsi3_flags): New expander.
	(subdi3): Rewrite as expander.
	(sbb_internal, *sbb_flags, subdi3_internal): New patterns.

	* config/rx/rx.c (RX_BUILTIN_SAT): Remove.
	(rx_init_builtins): Remove sat builtin.
	(rx_expand_builtin): Likewise.
	* config/rx/rx.md (ssaddsi3): New.
	(*sat): Rename from sat.  Represent the CC_REG input.

	* config/rx/predicates.md (rshift_operator): New.
	* config/rx/rx.c (rx_expand_insv): Remove.
	* config/rx/rx-protos.h: Update.
	* config/rx/rx.md (*bitset): Rename from bitset.  Swap the ashift
	operand to the canonical position.
	(*bitset_in_memory, *bitinvert, *bitinvert_in_memory): Similarly.
	(*bitclr, *bitclr_in_memory): Similarly.
	(*insv_imm, rx_insv_reg, *insv_cond, *bmcc, *insv_cond_lt): New.
	(insv): Retain the zero_extract in the expansion.

	* config/rx/rx.md (bswapsi2): Use = not + for output reload.
	(bswaphi2, bitinvert, revw): Likewise.

	* config/rx/rx.c (gen_rx_store_vector): Use VOIDmode for gen_rtx_SET.
	(gen_rx_rtsd_vector, gen_rx_popm_vector): Likewise.
	* config/rx/rx.md (pop_and_return): Use VOIDmode for SET.
	(stack_push, stack_pushm, stack_pop, stack_popm): Likewise.
	(bitset, bitset_in_memory): Likewise.
	(bitinvert, bitinvert_in_memory): Likewise.
	(bitclr, bitclr_in_memory): Likewise.
	(insv, sync_lock_test_and_setsi, movstr, rx_movstr): Likewise.
	(rx_strend, rx_cmpstrn): Likewise.
	(rx_setmem): Likewise.  Make the source BLKmode to match the dest.
	(bitop peep2 patterns): Remove.

	* config/rx/rx.c (rx_match_ccmode): New.
	* config/rx/rx-protos.h: Update.
	* config/rx/rx.md (abssi2): Clobber, don't set flags.
	(addsi3, adddi3, andsi3, negsi2, one_cmplsi2, iorsi3): Likewise.
	(rotlsi3, rotrsi3, ashrsi3, lshrsi3, ashlsi3): Likewise.
	(subsi3, subdi3, xorsi3, addsf3, divsf3, mulsf3, subsf3): Likewise.
	(fix_truncsfsi2, floatsisf2): Likewise.
	(*abssi2_flags, *addsi3_flags, *andsi3_flags, *negsi2_flags): New.
	(*one_cmplsi2_flags, *iorsi3_flags, *rotlsi3_flags): New.
	(*rotrsi3_flags, *ashrsi3_flags, *lshrsi3_flags, *ashlsi3_flags): New.
	(*subsi3_flags, *xorsi3_flags): New.

	* config/rx/rx.md (cstoresf4, *cstoresf4): New patterns.

	* config/rx/rx.c (rx_print_operand): Remove workaround for
	unsplit comparison operations.

	* config/rx/rx.md (movsicc): Split after reload.
	(*movsicc): Merge *movsieq and *movsine via match_operator.
	(*stcc): New pattern.

	* config/rx/rx.c (rx_float_compare_mode): Remove.
	* config/rx/rx.h (rx_float_compare_mode): Remove.
	* config/rx/rx.md (cstoresi4): Split after reload.
	(*sccc): New pattern.

	* config/rx/predicates.md (label_ref_operand): New.
	(rx_z_comparison_operator): New.
	(rx_zs_comparison_operator): New.
	(rx_fp_comparison_operator): New.
	* config/rx/rx.c (rx_print_operand) [B]: Examine comparison modes.
	Validate that the flags are set properly for the comparison.
	(rx_gen_cond_branch_template): Remove.
	(rx_cc_modes_compatible): Remove.
	(mode_from_flags): New.
	(flags_from_code): Rename from flags_needed_for_conditional.
	(rx_cc_modes_compatible): Re-write in terms of flags_from_mode.
	(rx_select_cc_mode): Likewise.
	(rx_split_fp_compare): New.
	(rx_split_cbranch): New.
	* config/rx/rx.md (most_cond, zs_cond): Remove iterators.
	(*cbranchsi4): Use match_operator and rx_split_cbranch.
	(*cbranchsf4): Similarly.
	(*cbranchsi4_tst): Rename from *tstbranchsi4_<code>.  Use
	match_operator and rx_split_cbranch.
	(*cbranchsi4_tst_ext): Combine *tstbranchsi4m_eq and
	tstbranchsi4m_ne.  Use match_operator and rx_split_cbranch.
	(*cmpsi): Rename from cmpsi.
	(*tstsi): Rename from tstsi.
	(*cmpsf): Rename from cmpsf; use CC_Fmode.
	(*conditional_branch): Rename from conditional_branch.
	(*reveresed_conditional_branch): Remove.
	(b<code>): Remove expander.
	* config/rx/rx-protos.h: Update.

	* config/rx/rx.c (rx_compare_redundant): Remove.
	* config/rx/rx.md (cmpsi): Don't use it.
	* config/rx/rx-protos.h: Update.

	* config/rx/rx-modes.def (CC_F): New mode.
	* config/rx/rx.c (rx_select_cc_mode): New.
	* config/rx/rx.h (SELECT_CC_MODE): Use it.
	* config/rx/rx-protos.h: Update.

2011-01-17  Richard Henderson  <rth@redhat.com>

	* except.c (dump_eh_tree): Fix stray ; after for statement.

2011-01-17  Richard Guenther  <rguenther@suse.de>

	PR tree-optimization/47313
	* tree-inline.c (tree_function_versioning): Move DECL_RESULT
	handling before copying the body.  Properly deal with
	by-reference result in SSA form.

2011-01-17  Ian Lance Taylor  <iant@google.com>

	PR target/47219
	* config/sparc/sparc.c (sparc_sr_alias_set): Don't define.
	(struct_value_alias_set): Don't define.
	(sparc_option_override): Don't set sparc_sr_alias_set and
	struct_value_alias_set.
	(save_or_restore_regs): Use gen_frame_mem rather than calling
	set_mem_alias_set.
	(sparc_struct_value_rtx): Likewise.

2011-01-17  H.J. Lu  <hongjiu.lu@intel.com>

	PR target/47318
	* config/i386/avxintrin.h (_mm_maskload_pd): Change mask to
	__m128i.
	(_mm_maskstore_pd): Likewise.
	(_mm_maskload_ps): Likewise.
	(_mm_maskstore_ps): Likewise.
	(_mm256_maskload_pd): Change mask to __m256i.
	(_mm256_maskstore_pd): Likewise.
	(_mm256_maskload_ps): Likewise.
	(_mm256_maskstore_ps): Likewise.

	* config/i386/i386-builtin-types.def: Updated.
	(ix86_expand_special_args_builtin): Likewise.

	* config/i386/i386.c (bdesc_special_args): Update
	__builtin_ia32_maskloadpd, __builtin_ia32_maskloadps,
	__builtin_ia32_maskloadpd256, __builtin_ia32_maskloadps256,
	__builtin_ia32_maskstorepd, __builtin_ia32_maskstoreps,
	__builtin_ia32_maskstorepd256 and __builtin_ia32_maskstoreps256.

	* config/i386/sse.md (avx_maskload<ssemodesuffix><avxmodesuffix>):
	Use <avxpermvecmode> on mask register.
	(avx_maskstore<ssemodesuffix><avxmodesuffix>): Likewise.

2011-01-17  Olivier Hainque  <hainque@adacore.com>
	    Michael Haubenwallner  <michael.haubenwallner@salomon.at>
	    Eric Botcazou  <ebotcazou@adacore.com>

	PR target/46655
	* xcoffout.c (ASM_OUTPUT_LINE): Output line only if positive, and only
	if <= USHRT_MAX in 32-bit mode.

2011-01-17  Ralf Wildenhues  <Ralf.Wildenhues@gmx.de>

	* doc/install.texi (Configuration, Specific): Wrap long
	lines in examples.  Allow line wrapping in long options
	and URLs where beneficial for PDF output.

2011-01-16  Richard Sandiford  <rdsandiford@googlemail.com>

	* config/mips/mips.c (mips_classify_symbol): Don't return
	SYMBOL_PC_RELATIVE for nonlocal labels.

2011-01-15  Eric Botcazou  <ebotcazou@adacore.com>

	* config/sparc/sol2-bi.h (CC1_SPEC): Fix typo.

2011-01-15  Jan Hubicka  <jh@suse.cz>

	PR tree-optimization/47276
	* ipa.c (function_and_variable_visibility): Do not try to mark alias
	declarations as needed.

2011-01-15  Martin Jambor  <mjambor@suse.cz>

	* common.opt (fdevirtualize): New flag.
	* doc/invoke.texi (Option Summary): Document it.
	* opts.c (default_options_table): Add devirtualize flag.
	* ipa-prop.c (detect_type_change): Return immediately if
	devirtualize flag is not set.
	(detect_type_change_ssa): Likewise.
	(compute_known_type_jump_func): Likewise.
	(ipa_analyze_virtual_call_uses): Likewise.

2011-01-14  Martin Jambor  <mjambor@suse.cz>

	PR tree-optimization/45934
	PR tree-optimization/46302
	* ipa-prop.c (type_change_info): New type.
	(stmt_may_be_vtbl_ptr_store): New function.
	(check_stmt_for_type_change): Likewise.
	(detect_type_change): Likewise.
	(detect_type_change_ssa): Likewise.
	(compute_complex_assign_jump_func): Check for dynamic type change.
	(compute_complex_ancestor_jump_func): Likewise.
	(compute_known_type_jump_func): Likewise.
	(compute_scalar_jump_functions): Likewise.
	(ipa_analyze_virtual_call_uses): Likewise.
	(ipa_analyze_node): Push and pop cfun, set current_function_decl.

2011-01-14  Joseph Myers  <joseph@codesourcery.com>

	* config/i386/i386.h (CC1_CPU_SPEC_1): Don't handle -msse5.
	* config/i386/i386.opt (msse5): New Alias.

2011-01-14  Joseph Myers  <joseph@codesourcery.com>

	* config/sparc/linux.h (CC1_SPEC): Remove %{sun4:} %{target:}.
	* config/sparc/linux64.h (CC1_SPEC): Likewise.
	* config/sparc/netbsd-elf.h (CC1_SPEC32, CC1_SPEC64): Likewise.
	* config/sparc/sparc.h (CC1_SPEC): Likewise.

2011-01-14  Joseph Myers  <joseph@codesourcery.com>

	* config/sparc/linux.h (CC1_SPEC): Don't handle old equivalents of
	-mcpu options.
	* config/sparc/linux64.h (CC1_SPEC): Likewise.
	* config/sparc/netbsd-elf.h (CC1_SPEC32, CC1_SPEC64): Likewise.
	* config/sparc/sol2-bi.h (CPP_CPU_SPEC, CC1_SPEC): Likewise.
	* config/sparc/sparc.h (CPP_CPU_SPEC, CC1_SPEC, ASM_CPU_SPEC):
	Likewise.
	* config/sparc/t-elf (MULTILIB_MATCHES): Don't handle -mv8.

2011-01-14  Joseph Myers  <joseph@codesourcery.com>

	* config/rs6000/vxworks.h (CC1_SPEC): Don't handle -fvec or -fvec-eabi.

2011-01-14  Mike Stump  <mikestump@comcast.net>

	* config/alpha/alpha.md (umk_mismatch_args): Don't put a mode on set.
	* config/fr30/fr30.md: Likweise
	(movsi_push): Likewise.
	(movsi_pop): Likewise.
	(enter_func): Likewise.
	* config/moxie/moxie.md (movsi_push): Likewise.
	(movsi_pop): Likewise.

2011-01-14  Joseph Myers  <joseph@codesourcery.com>

	* config/mips/linux64.h (LINK_SPEC): Remove %{bestGnum}
	%{no_archive} %{exact_version}.
	* config/mips/mips.h (LINK_SPEC): Remove %{bestGnum}.
	* config/mips/netbsd.h (LINK_SPEC): Remove %{bestGnum}
	%{no_archive} %{exact_version}.
	* config/mips/openbsd.h (LINK_SPEC): Likewise.
	* config/mips/sde.h (LINK_SPEC): Remove %{bestGnum}.
	* config/mips/vxworks.h: Likewise.

2011-01-14  Joseph Myers  <joseph@codesourcery.com>

	* config/microblaze/microblaze.h (ASM_SPEC): Remove %{microblaze1}.

2011-01-14  Joseph Myers  <joseph@codesourcery.com>

	* config/m32r/little.h (CPP_ENDIAN_SPEC, CC1_ENDIAN_SPEC,
	ASM_ENDIAN_SPEC, LINK_ENDIAN_SPEC): Remove.

2011-01-14  Joseph Myers  <joseph@codesourcery.com>

	* config/i386/nwld.h (LINK_SPEC): Check -nodefaultlibs not
	-nodefaultlib.

2011-01-14  Joseph Myers  <joseph@codesourcery.com>

	* config/cris/cris.h (ASM_SPEC, CRIS_ASM_SUBTARGET_SPEC): Check
	for mcpu not cpu.
	* config/cris/linux.h (CRIS_CPP_SUBTARGET_SPEC,
	CRIS_CC1_SUBTARGET_SPEC, CRIS_ASM_SUBTARGET_SPEC): Check for mcpu
	not cpu.
	(CRIS_LINK_SUBTARGET_SPEC): Don't generate -rpath-link options.
	Don't handle -shlib.

2011-01-14  Joseph Myers  <joseph@codesourcery.com>

	* config/avr/avr.h (CPP_SPEC): Don't handle -posix.
	(CC1_SPEC): Don't handle -profile.

2011-01-14  Joseph Myers  <joseph@codesourcery.com>

	* config/microblaze/microblaze.h (CC1_SPEC): Remove -gline spec.
	* config/mips/mips.h (CC1_SPEC): Likewise.

2011-01-14  Joseph Myers  <joseph@codesourcery.com>

	* config/microblaze/microblaze.h (CC1_SPEC): Remove %{save-temps: }.
	* config/mips/mips.h (CC1_SPEC): Likewise.

2011-01-14  Joseph Myers  <joseph@codesourcery.com>

	* config/i386/linux.h (LINK_SPEC): Don't use %{!ibcs:} conditional.
	* config/m32r/linux.h (LINK_SPEC): Likewise.
	* config/mips/linux.h (LINK_SPEC): Likewise.
	* config/mips/linux64.h (LINK_SPEC): Likewise.
	* config/sparc/linux.h (LINK_SPEC): Likewise.
	* config/sparc/linux64.h (LINK_ARCH32_SPEC, LINK_ARCH64_SPEC,
	LINK_SPEC): Likewise.
	* config/xtensa/linux.h (LINK_SPEC): Likewise.

2011-01-14  Joseph Myers  <joseph@codesourcery.com>

	* config/arm/linux-elf.h (LINUX_TARGET_LINK_SPEC): Remove
	%{version:-v}.
	* config/lm32/uclinux-elf.h (LINK_SPEC): Likewise.

2011-01-14  Joseph Myers  <joseph@codesourcery.com>

	* config/sparc/sp-elf.h (ASM_SPEC): Remove %{v:-V}.
	* config/sparc/sp64-elf.h (ASM_SPEC): Likewise.

2011-01-14  Joseph Myers  <joseph@codesourcery.com>

	* config/arm/linux-elf.h (LINUX_TARGET_LINK_SPEC): Remove %{b}.

2011-01-14  Rainer Orth  <ro@CeBiTec.Uni-Bielefeld.DE>

	* configure.ac (gcc_cv_ld_static_dynamic): Solaris 2 ld always
	supports -Bstatic/-Bdynamic.
	* configure: Regenerate.

2011-01-14  Jan Hubicka  <jh@suse.cz>
	    Jack Howarth  <howarth@bromo.med.uc.edu>

	PR target/46037
	* config/darwin.c (darwin_override_options): Honor flag_gtoggle
	when checking debug_info_level. Test write_symbols instead of
	debug_hooks->var_location when setting flag_var_tracking_uninit.

2011-01-14  Richard Guenther  <rguenther@suse.de>

	PR tree-optimization/47179
	* target.def (ref_may_alias_errno): New target hook.
	* targhooks.h (default_ref_may_alias_errno): Declare.
	* targhooks.c: Include tree-ssa-alias.h and tree-flow.h.
	(default_ref_may_alias_errno): New function.
	* target.h (struct ao_ref_s): Declare.
	* tree-ssa-alias.c: Include target.h.
	(call_may_clobber_ref_p_1): Use the ref_may_alias_errno target hook.
	* Makefile.in (tree-ssa-alias.o): Adjust dependencies.
	(targhooks.o): Likewise.
	* doc/tm.texi.in (TARGET_REF_MAY_ALIAS_ERRNO): Document.
	* doc/tm.texi (TARGET_REF_MAY_ALIAS_ERRNO): Copy documentation.

2011-01-14  Richard Guenther  <rguenther@suse.de>

	* tree-ssa-structalias.c  (new_var_info): Use DECL_HARD_REGISTER.

2011-01-14  Richard Guenther  <rguenther@suse.de>

	PR tree-optimization/47280
	* tree-ssa-forwprop.c (associate_plusminus): Cleanup EH and
	return CFG changes.
	(tree_ssa_forward_propagate_single_use_vars): Deal with
	CFG changes from associate_plusminus.

2011-01-14  Richard Guenther  <rguenther@suse.de>

	PR middle-end/47281
	Revert
	2011-01-11  Richard Guenther  <rguenther@suse.de>

	PR tree-optimization/46076
	* tree-ssa.c (useless_type_conversion_p): Conversions from
	unprototyped to empty argument list function types are useless.

2011-01-14  Richard Guenther  <rguenther@suse.de>

	PR tree-optimization/47286
	* tree-ssa-structalias.c (new_var_info): Register variables are global.

2011-01-14  Martin Jambor  <mjambor@suse.cz>

	PR middle-end/46823
	* tree-inline.c (expand_call_inline): Get fndecl from call graph edge.

2011-01-13  Anatoly Sokolov  <aesok@post.ru>

	* config/xtensa/xtensa.h (XTENSA_LIBCALL_VALUE, LIBCALL_VALUE,
	LIBCALL_OUTGOING_VALUE, FUNCTION_VALUE_REGNO_P): Remove macros.
	* config/xtensa/xtensa.c (xtensa_libcall_value,
	xtensa_function_value_regno_p): New functions.
	(TARGET_LIBCALL_VALUE, TARGET_FUNCTION_VALUE_REGNO_P): Define.

2011-01-13  Kai Tietz  <kai.tietz@onevision.com>

	PR c++/47213
	* config/i386/cygming.h (TARGET_ASM_ASSEMBLE_VISIBILITY):
	PE specific hook.
	* config/i386/i386-protos.h (i386_pe_assemble_visibility):
	New function prototype.
	* config/i386/winnt.c (i386_pe_assemble_visibility):
	Warn only if attribute was specified by user.

2011-01-13  Michael Meissner  <meissner@linux.vnet.ibm.com>

	PR target/47251
	* config/rs6000/rs6000.md (floatunsdidf2): Add check for hardware
	floating point.
	(floatunsdidf2_fcfidu): Ditto.

2011-01-13  Andreas Krebbel  <Andreas.Krebbel@de.ibm.com>

	* config/s390/s390.c (print_operand_address): Replace 'error' with
	'output_operand_lossage'.
	(print_operand): Likewise.

2011-01-13  Jeff Law  <law@redhat.com>

	PR rtl-optimization/39077
	* doc/invoke.texi (max-gcse-insertion-ratio): Document.
	* params.h (MAX_GCSE_INSERTION_RATIO): Define.
	* params.def (PARAM_MAX_GCSE_INSERTION_RATIO): Define.
	* lcm.c (pre_edge_lcm): Properly initialize output sbitmaps.
	* gcse.c (prune_insertions_deletions): New function.
	(compute_pre_data): Use it.

2011-01-13  Dodji Seketeli  <dodji@redhat.com>

	PR debug/PR46973
	* dwarf2out.c (prune_unused_types_mark_generic_parms_dies): New
	static function.
	(prune_unused_types_mark): Use it.

2011-01-13  Andrey Belevantsev  <abel@ispras.ru>

	PR rtl-optimization/45352
	* sel-sched.c: Update copyright years.
	(reset_sched_cycles_in_current_ebb): Also recheck the DFA state
	in the advancing loop when we have issued issue_rate insns.

2011-01-12  Richard Henderson  <rth@redhat.com>

	* config/mn10300/mn10300.c (mn10300_md_asm_clobbers): New.
	(TARGET_MD_ASM_CLOBBERS): New.

	* config/mn10300/mn10300.c (mn10300_delegitimize_address): New.
	(TARGET_DELEGITIMIZE_ADDRESS): New.

	* config/mn10300/mn10300.md (UNSPEC_BSCH): New.
	(clzsi2, *bsch): New patterns.

	* config/mn10300/mn10300.md (INT): New mode iterator.
	(*mov<INT>_clr): New pattern, and peep2 to generate it.

	* config/mn10300/mn10300.c (mn10300_option_override): Force enable
	flag_split_wide_types.

	* config/mn10300/mn10300.c (mn10300_asm_trampoline_template): Remove.
	(mn10300_trampoline_init): Rewrite without a template, an immediate
	load and a direct branch.
	* config/mn10300/mn10300.h (TRAMPOLINE_SIZE): Reduce to 16.

2011-01-12  Anatoly Sokolov  <aesok@post.ru>

	* config/s390/s390.h (OUTPUT_ADDR_CONST_EXTRA): Remove.
	* config/s390/s390-protos.h (s390_output_addr_const_extra): Remove.
	* config/s390/s390.c (s390_output_addr_const_extra): Make static.
	(TARGET_ASM_OUTPUT_ADDR_CONST_EXTRA): Define.

2011-01-12  Kai Tietz  <kai.tietz@onevision.com>

	PR debug/47209
	* dwarfout2.c (should_emit_struct_debug): Use TYPE_MAIN_VARIANT
	of type.

2011-01-12  Jan Hubicka  <jh@suse.cz>

	PR driver/47244
	* gcc.c (PLUGIN_COND): Update to disable plugin unless -flto is used.
	(PLUGIN_COND_CLOSE): New macro.
	(LINK_COMMAND_SPEC): Update to use PLUGIN_COND_CLOSE.

2011-01-12  Richard Guenther  <rguenther@suse.de>

	PR lto/47259
	* lto-streamer-out.c (output_gimple_stmt): Do not wrap
	register variables in a MEM_REF.

2011-01-12  Joseph Myers  <joseph@codesourcery.com>

	* config.gcc (arm*-*-linux*, bfin*-uclinux*, bfin*-linux-uclibc*,
	crisv32-*-linux* | cris-*-linux*, frv-*-*linux*, moxie-*-uclinux*,
	hppa*64*-*-linux*, hppa*-*-linux*, i[34567]86-*-linux* |
	i[34567]86-*-kfreebsd*-gnu | i[34567]86-*-knetbsd*-gnu |
	i[34567]86-*-gnu* | i[34567]86-*-kopensolaris*-gnu,
	x86_64-*-linux* | x86_64-*-kfreebsd*-gnu | x86_64-*-knetbsd*-gnu,
	ia64*-*-linux*, lm32-*-uclinux*, m32r-*-linux*, m32rle-*-linux*,
	m68k-*-uclinux*, m68k-*-linux*, microblaze*-linux*,
	mips64*-*-linux* | mipsisa64*-*-linux*, mips*-*-linux*,
	s390-*-linux*, s390x-*-linux*, sh*-*-linux*, sparc-*-linux*,
	sparc64-*-linux*, vax-*-linux*, xtensa*-*-linux*,
	am33_2.0-*-linux*): Use gnu-user.h before linux.h.
	* config/gnu-user.h: New.  Copied from linux.h.
	(LINUX_TARGET_STARTFILE_SPEC): Rename to
	GNU_USER_TARGET_STARTFILE_SPEC.
	(LINUX_TARGET_ENDFILE_SPEC): Rename to
	GNU_USER_TARGET_ENDFILE_SPEC.
	(LINUX_TARGET_CC1_SPEC): Rename to GNU_USER_TARGET_CC1_SPEC.
	(LINUX_TARGET_LIB_SPEC): Rename to GNU_USER_TARGET_LIB_SPEC.
	(OPTION_GLIBC, OPTION_UCLIBC, OPTION_BIONIC,
	LINUX_TARGET_OS_CPP_BUILTINS, CHOOSE_DYNAMIC_LINKER1,
	CHOOSE_DYNAMIC_LINKER, UCLIBC_DYNAMIC_LINKER,
	UCLIBC_DYNAMIC_LINKER32, UCLIBC_DYNAMIC_LINKER64,
	BIONIC_DYNAMIC_LINKER, BIONIC_DYNAMIC_LINKER32,
	BIONIC_DYNAMIC_LINKER64, LINUX_DYNAMIC_LINKER,
	LINUX_DYNAMIC_LINKER32, LINUX_DYNAMIC_LINKER64,
	TARGET_C99_FUNCTIONS, TARGET_HAS_SINCOS): Remove.
	* config/arm/linux-eabi.h (CC1_SPEC): Use
	GNU_USER_TARGET_CC1_SPEC.
	(LIB_SPEC): Use GNU_USER_TARGET_LIB_SPEC.
	(STARTFILE_SPEC): Use GNU_USER_TARGET_STARTFILE_SPEC.
	(ENDFILE_SPEC): Use GNU_USER_TARGET_ENDFILE_SPEC
	* config/linux.h (NO_IMPLICIT_EXTERN_C, ASM_APP_ON, ASM_APP_OFF,
	LINUX_TARGET_STARTFILE_SPEC, STARTFILE_SPEC,
	LINUX_TARGET_ENDFILE_SPEC, ENDFILE_SPEC, LINUX_TARGET_CC1_SPEC,
	CC1_SPEC, CPLUSPLUS_CPP_SPEC, LINUX_TARGET_LIB_SPEC, LIB_SPEC,
	LINK_EH_SPEC, LINK_GCC_C_SEQUENCE_SPEC, USE_LD_AS_NEEDED): Remove.

2011-01-12  Richard Guenther  <rguenther@suse.de>

	PR other/46946
	* doc/invoke.texi (ffast-math): Document it is turned on
	with -Ofast.

2011-01-12  Jan Hubicka  <jh@suse.cz>

	PR tree-optimization/47233
	* opts.c (common_handle_option): Disable ipa-reference with profile
	feedback.

2011-01-12  Nicola Pero  <nicola.pero@meta-innovation.com>

	* c-parser.c (c_parser_objc_at_property_declaration): Improved
	error message.

2011-01-12  Nicola Pero  <nicola.pero@meta-innovation.com>

	* c-parser.c (c_lex_one_token): Updated and reindented some
	comments.  No changes in code.

2011-01-11  Ian Lance Taylor  <iant@google.com>

	* godump.c (go_output_var): Don't output the variable if there is
	already a type with the same name.

2011-01-11  Ian Lance Taylor  <iant@google.com>

	* godump.c (go_format_type): Don't generate float80.

2011-01-11  Richard Henderson  <rth@redhat.com>

	* config/mn10300/mn10300.c (mn10300_address_cost): Remove forward
	declaration.  Rewrite for both speed and size.
	(mn10300_address_cost_1): Remove.
	(mn10300_register_move_cost): New.
	(mn10300_memory_move_cost): New.
	(mn10300_rtx_costs): Rewrite for both speed and size.  Don't handle
	ZERO_EXTRACT.  Do handle UNSPEC, arithmetic, logicals, compare,
	extensions, shifts, BSWAP, CLZ.
	(mn10300_wide_const_load_uses_clr): Remove.
	(TARGET_REGISTER_MOVE_COST): New.
	(TARGET_MEMORY_MOVE_COST): New.
	* config/mn10300/mn10300-protos.h: Update.
	* config/mn10300/mn10300.h (REGISTER_MOVE_COST): Remove.

	* config/mn10300/constraints.md ("R", "T"): Remove constraints.
	* config/mn10300/mn10300.c (mn10300_mask_ok_for_mem_btst): Remove.
	* config/mn10300/mn10300-protos.h: Update.
	* config/mn10300/mn10300.md (movsi_internal): Don't use "R".
	(*byte_clear, *byte_set, *bit_clear1, *bit_clear2, *bit_set): Remove.
	(iorqi3, *am33_iorqi3, *mn10300_iorqi3): Remove.
	(*test_int_bitfield, *test_byte_bitfield): Remove.
	(*bit_test, *subreg_bit_test): Remove.
	* config/mn10300/predicates.md (const_8bit_operand): Remove.

	* config/mn10300/constraints.md ("c"): Rename from "A".
	("A", "D"): New constraint letters.
	* config/mn10300/mn10300.md (fmasf4): Use the "c" constraint.
	(fmssf4, fnmasf4, fnmssf4): Likewise.

	* config/mn10300/mn10300.md (isa): New attribute.
	(enabled): New attribute.

	* config/mn10300/mn10300.md (absdf2, negdf2): Remove.
	(abssf2, negsf2): Define only for hardware fp.
	(sqrtsf2): Reformat.
	(addsf3, subsf3, mulsf3): Merge expander and insn.

	* config/mn10300/mn10300.h (ARG_PIONTER_CFA_OFFSET): New.
	(DEBUGGER_AUTO_OFFSET): Remove.
	(DEBUGGER_ARG_OFFSET): Remove.

	* config/mn10300/mn10300.c (mn10300_gen_multiple_store): Make static.
	Emit register stores with the same offsets as the hardware.
	(mn10300_store_multiple_operation): Don't check that the register
	save offsets are monotonic.
	* config/mn10300/mn10300-protos.h: Update.

	* config/mn10300/mn10300.h (ASM_PN_FORMAT): Delete.

	* config/mn10300/mn10300.h (INCOMING_RETURN_ADDR_RTX): Define
	in terms of the value on the stack, not the MDR register.

2011-01-11  Jan Hubicka  <jh@suse.cz>

	PR lto/45721
	PR lto/45375
	* tree.h (symbol_alias_set_t): Move typedef here from varasm.c
	(symbol_alias_set_destroy, symbol_alias_set_contains,
	propagate_aliases_backward): Declare.
	* lto-streamer-out.c (struct sets): New sturcture.
	(trivally_defined_alias): New function.
	(output_alias_pair_p): Rewrite.
	(output_unreferenced_globals): Fix output of alias pairs.
	(produce_symtab): Likewise.
	* ipa.c (function_and_variable_visibility): Set weak alias destination
	as needed in lto.
	* varasm.c (symbol_alias_set_t): Remove.
	(symbol_alias_set_destroy): Export.
	(propagate_aliases_forward, propagate_aliases_backward): New functions
	based on ...
	(compute_visible_aliases): ... this one; remove.
	(trivially_visible_alias): New
	(trivially_defined_alias): New.
	(remove_unreachable_alias_pairs): Rewrite.
	(finish_aliases_1): Reorganize code checking if alias is defined.
	* passes.c (rest_of_decl_compilation): Do not call assemble_alias when
	in LTO mode.

2011-01-11  Richard Guenther  <rguenther@suse.de>

	PR tree-optimization/46076
	* tree-ssa.c (useless_type_conversion_p): Conversions from
	unprototyped to empty argument list function types are useless.

2011-01-11  Richard Guenther  <rguenther@suse.de>

	PR middle-end/45235
	* emit-rtl.c (set_mem_attributes_minus_bitpos): Do not mark
	volatile MEMs as MEM_READONLY_P.

2011-01-11  Richard Guenther  <rguenther@suse.de>

	PR tree-optimization/47239
	* tree-ssa-ccp.c (get_value_from_alignment): Punt for FUNCTION_DECLs.

2011-01-11  Jeff Law  <law@redhat.com>

	PR tree-optimization/47086
	* tree-ssa-loop-ivopts.c (find_givs_in_stmt_scev): Do not record
	IVs from statements that might throw.

2011-01-10  Jan Hubicka  <jh@suse.cz>

	PR lto/45375
	* lto-cgraph.c (input_profile_summary): Remove overactive sanity check.

2011-01-10  Jan Hubicka  <jh@suse.cz>

	PR lto/45375
	* profile.c (read_profile_edge_counts): Ignore profile inconistency
	when correcting profile.

2011-01-10  Jan Hubicka  <jh@suse.cz>

	PR lto/46083
	* lto-streamer-out.c (pack_ts_function_decl_value_fields): Store
	DECL_FINI_PRIORITY.
	* lto-streamer-in.c (unpack_ts_function_decl_value_fields):
	Restore DECL_FINI_PRIORITY.

2011-01-10  Ralf Wildenhues  <Ralf.Wildenhues@gmx.de>

	* doc/gimple.texi: Fix quoting of multi-word return values in
	@deftypefn statements.  Ensure presence of return value.  Wrap
	overlong @deftypefn lines.
	(is_gimple_operand, is_gimple_min_invariant_address): Remove
	descriptions of removed functions.
	* doc/hostconfig.texi (Host Common): Wrap long line, fix quoting
	of multi-word return value in @deftypefn statement.

2011-01-10  Ralf Wildenhues  <Ralf.Wildenhues@gmx.de>

	* doc/gimple.texi (Temporaries, Operands, Compound Lvalues)
	(Conditional Expressions, Logical Operators)
	(Statement and operand traversals): Do not indent smallexample
	code.  Fix duplicate function argument in example.

2011-01-10  Jeff Law  <law@redhat.com>

	PR tree-optimization/47141
	* ipa-split.c (split_function): Handle case where we are
	returning a value and the return block has a virtual operand phi.

2011-01-10  Jan Hubicka  <jh@suse.cz>

	PR tree-optimization/47234
	* tree-pass.h (TODO_rebuild_cgraph_edges): New TODO.
	(pass_feedback_split_functions): Declare.
	* passes.c (init_optimization_passes): Add ipa-split as subpass of
	tree-profile.
	* ipa-split.c (gate_split_functions): Update comments; disable
	split-functions for profile_arc_flag and branch_probabilities.
	(gate_feedback_split_functions): New function.
	(execute_feedback_split_functions): New function.
	(pass_feedback_split_functions): New global var.

2011-01-10  H.J. Lu  <hongjiu.lu@intel.com>

	PR lto/46760
	* tree-inline.c (tree_can_inline_p): Check e->call_stmt before
	calling gimple_call_set_cannot_inline.

2011-01-10  Iain Sandoe  <iains@gcc.gnu.org>

	* config/darwin-sections.def: Remove unused section.

2011-01-10  Dave Korn  <dave.korn.cygwin@gmail.com>

	PR c++/47218
	* cgraphunit.c (assemble_thunk): Call resolve_unique_section.

2011-01-09  Nicola Pero  <nicola.pero@meta-innovation.com>

	PR objc/47232
	* c-parser.c (c_parser_declaration_or_fndef): Improved
	error message.

2011-01-09  Kai Tietz  <kai.tietz@onevision.com>

	* config/i386/winnt.c (i386_pe_start_function): Make sure
	to switch back to function's section.

2011-01-09  Iain Sandoe  <iains@gcc.gnu.org>

	PR gcc/46902
	PR testsuite/46912
	* plugin.c: Move include of dlfcn.h from here...
	* system.h: ... to here.

2011-01-09  Ralf Wildenhues  <Ralf.Wildenhues@gmx.de>

	* doc/cpp.texi (C++ Named Operators): Fix markup for header
	file name.
	* doc/cppinternals.texi (Top): Wrap node in @ifnottex to avoid
	two extra empty pages in PDF output.

2011-01-08  Nicola Pero  <nicola.pero@meta-innovation.com>

	PR objc/47078
	* c-parser.c (c_parser_objc_type_name): If the type is unknown,
	for error recovery purposes behave as if it was not specified so
	that the default type is usd.

2011-01-07  Jan Hubicka  <jh@suse.cz>

	PR tree-optmization/46469
	* ipa.c (function_and_variable_visibility): Clear needed flags on
	nodes with external decls; handle weakrefs merging correctly.

2011-01-07  Joseph Myers  <joseph@codesourcery.com>

	* opts.c (finish_options): Set opts->x_flag_opts_finished to true,
	not false.

2011-01-07  Jan Hubicka  <jh@suse.cz>

	* doc/invoke.texi: (-flto, -fuse-linker-plugin): Update defaults
	and no longer claim that gold is required for linker plugin.
	* configure: Regenerate.
	* gcc.c (PLUGIN_COND): New macro.
	(LINK_COMMAND_SPEC): Use it.
	(main): Default to plugin enabled with HAVE_LTO_PLUGIN is set.
	* config.in (HAVE_LTO_PLUGIN): New.
	* configure.ac (--with-lto-plugin): New parameter; autodetect
	HAVE_LTO_PLUGIN.

2011-01-07  Jan Hubicka  <jh@suse.cz>

	PR tree-optimization/46367
	* ipa-inline.c (cgraph_clone_inlined_nodes): Use original function only
	when we can update original.
	(cgraph_mark_inline_edge): Sanity check.
	* ipa-prop.c (ipa_make_edge_direct_to_target): Sanity check.

2011-01-07  Ulrich Weigand  <Ulrich.Weigand@de.ibm.com>

	* config/spu/spu.h (ASM_COMMENT_START): Define.

2011-01-07  H.J. Lu  <hongjiu.lu@intel.com>

	PR driver/42445
	* gcc.c (%>S): New.
	(SWITCH_KEEP_FOR_GCC): Likewise.
	(set_collect_gcc_options): Check SWITCH_KEEP_FOR_GCC.
	(do_spec_1): Handle "%>".

	* config/i386/i386.h (CC1_CPU_SPEC): Replace "%<" with "%>".

2011-01-07  Jakub Jelinek  <jakub@redhat.com>

	PR target/47201
	* config/i386/i386.c (ix86_delegitimize_address): If
	simplify_gen_subreg fails, return orig_x.

	PR bootstrap/47187
	* value-prof.c (gimple_stringop_fixed_value): Handle
	lhs of the call properly.

2011-01-07  Jan Hubicka  <jh@suse.cz>

	PR lto/45375
	* lto-opt.c (lto_reissue_options): Set flag_shlib.

2011-01-07  Iain Sandoe  <iains@gcc.gnu.org>

	* target.def (function_switched_text_sections): New hook.
	* doc/tm.texi: Regenerated.
	* doc/tm.texi.in (TARGET_ASM_FUNCTION_SWITCHED_TEXT_SECTIONS): New.
	* final.c (default_function_switched_text_sections): New.
	(final_scan_insn): Call function_switched_text_sections when a
	mid-function section change occurs.
	* output.h (default_function_switched_text_sections): Declare.
	* config/darwin-protos.h (darwin_function_switched_text_sections):
	Likewise.
	* config/darwin.c (darwin_function_switched_text_sections): New.
	* config/darwin.h (TARGET_ASM_FUNCTION_SWITCHED_TEXT_SECTIONS): New.

2011-01-07  Iain Sandoe  <iains@gcc.gnu.org>

	* dwarf2out.c (gen_subprogram_die):  Add pubnames with code ranges for
	DWARF >= 3.  Add pubnames for the primary section and a reduced DIE for
	the secondary code fragment when outputting for DWARF == 2.

2011-01-07  Anatoly Sokolov  <aesok@post.ru>

	* config/xtensa/xtensa.h (OUTPUT_ADDR_CONST_EXTRA): Remove.
	* config/xtensa/xtensa-protos.h (xtensa_output_addr_const_extra):
	Remove.
	* config/xtensa/xtensa.c (xtensa_output_addr_const_extra): Make static.
	(TARGET_ASM_OUTPUT_ADDR_CONST_EXTRA): Define.

2011-01-06  Eric Botcazou  <ebotcazou@adacore.com>

	PR debug/46704
	* dwarf2out.c (dwarf2out_finish): Output the debug_aranges section only
	when it is not empty.

2011-01-06  Changpeng Fang  <changpeng.fang@amd.com>

	Bobcat Enablement
	* config.gcc (i[34567]86-*-linux* | ...): Add btver1.
	(case ${target}): Add btver1.
	* config/i386/driver-i386.c (host_detect_local_cpu): Let
	-march=native recognize btver1 processors.
	* config/i386/i386-c.c (ix86_target_macros_internal): Add
	btver1 def_and_undef
	* config/i386/i386.c (struct processor_costs btver1_cost): New
	btver1 cost table.
	(m_BTVER1): New definition.
	(m_AMD_MULTIPLE): Includes m_BTVER1.
	(initial_ix86_tune_features): Add btver1 tune.
	(processor_target_table): Add btver1 entry.
	(static const char *const cpu_names): Add btver1 entry.
	(software_prefetching_beneficial_p): Add btver1.
	(ix86_option_override_internal): Add btver1 instruction sets.
	(ix86_issue_rate): Add btver1.
	(ix86_adjust_cost): Add btver1.
	* config/i386/i386.h (TARGET_BTVER1): New definition.
	(enum target_cpu_default): Add TARGET_CPU_DEFAULT_btver1.
	(enum processor_type): Add PROCESSOR_BTVER1.
	* config/i386/i386.md (define_attr "cpu"): Add btver1.

2011-01-06  Rainer Orth  <ro@CeBiTec.Uni-Bielefeld.DE>

	PR target/43309
	* config/i386/i386.c (legitimize_tls_address)
	<TLS_MODEL_INITIAL_EXEC>: Handle TARGET_64BIT && TARGET_SUN_TLS.
	* config/i386/i386.md (UNSPEC_TLS_IE_SUN): Declare.
	(tls_initial_exec_64_sun): New pattern.

2011-01-06  Gerald Pfeifer  <gerald@pfeifer.com>

	* doc/invoke.texi (Overall Options): Improve wording and markup
	of the description of -wrapper.

2011-01-06  Joseph Myers  <joseph@codesourcery.com>

	* config/sol2.opt (G, YP,, Ym,, compat-bsd, pthread, pthreads,
	rdynamic, threads): New Driver options.

2011-01-06  Rainer Orth  <ro@CeBiTec.Uni-Bielefeld.DE>

	PR target/38118
	* config/sol2.h (ASM_OUTPUT_ALIGNED_COMMON): Also switch to .bss
	if coming from .tdata.
	* config/i386/sol2-10.h (ASM_OUTPUT_ALIGNED_COMMON): Likewise.

2011-01-06  Jan Hubicka  <jh@suse.cz>

	PR lto/47188
	* collect2.c (main): Do not enable LTOmode when plugin is active.

2011-01-06  Rainer Orth  <ro@CeBiTec.Uni-Bielefeld.DE>

	PR other/45915
	* configure.ac (gcc_cv_as_gnu_unique_object): Only use ldd
	--version output if supported.
	* configure: Regenerate.

2011-01-06  Joseph Myers  <joseph@codesourcery.com>

	* config/linux-android.opt (tno-android-cc, tno-android-ld): New
	Driver options.

2011-01-06  Jakub Jelinek  <jakub@redhat.com>

	PR c/47150
	* c-convert.c (convert): When converting a complex expression
	other than COMPLEX_EXPR to a different complex type, ensure
	c_save_expr is called instead of save_expr, unless in_late_binary_op.
	* c-typeck.c (convert_for_assignment): Set in_late_binary_op also
	when converting COMPLEX_TYPE.

2011-01-06  Ira Rosen  <irar@il.ibm.com>

	PR tree-optimization/47139
	* tree-vect-loop.c (vect_is_simple_reduction_1): Check that
	only the last reduction value is used outside the loop.  Update
	documentation.

2011-01-05  Joseph Myers  <joseph@codesourcery.com>

	* config/rtems.opt: New.
	* config.gcc (*-*-rtems*): Use rtems.opt.

2011-01-05  Changpeng Fang  <changpeng.fang@amd.com>

	* config/i386/i386.c (ix86_option_override_internal): Bulldozer
	processors do not support 3DNow instructions.

2011-01-05  Ulrich Weigand  <Ulrich.Weigand@de.ibm.com>

	* config/spu/spu.c (spu_option_override): Set parameter
	PARAM_MAX_COMPLETELY_PEEL_TIMES to 4 instead of 1.

2011-01-05  Jan Hubicka  <jh@suse.cz>

	* lto-wrapper.c (run_gcc): Default to WHOPR mode when none is specified
	at the command line.

2011-01-05  Martin Jambor  <mjambor@suse.cz>

	PR lto/47162
	* lto-cgraph.c (output_cgraph_opt_summary_p): Also check for thunk
	deltas on streamed outgoing edges.
	(output_node_opt_summary): Output info for outgoing edges only when
	the node is in new parameter set.
	(output_cgraph_opt_summary): New parameter set, passed to the two
	aforementioned functions.  Update its forward declaration and its
	callee too.

2011-01-05  Tom Tromey  <tromey@redhat.com>

	* c-parser.c (c_parser_omp_atomic): Pass location of assignment
	operator to c_finish_omp_atomic.
	* c-typeck.c (lvalue_or_else): Add 'loc' argument.
	(build_unary_op): Update.
	(build_modify_expr): Update.
	(build_asm_expr): Update.

2011-01-05  Ulrich Weigand  <Ulrich.Weigand@de.ibm.com>

	* config/spu/spu.c (emit_nop_for_insn): Set INSN_LOCATOR for
	newly inserted insns.
	(pad_bb): Likewise.
	(spu_emit_branch_hint): Likewise.
	(insert_hbrp_for_ilb_runout): Likewise.
	(spu_machine_dependent_reorg): Call df_finish_pass after
	schedule_insns returns.

2011-01-05  Ulrich Weigand  <Ulrich.Weigand@de.ibm.com>

	* config/spu/spu.c (spu_expand_prologue): Support -fstack-usage.

2011-01-05  Eric Botcazou  <ebotcazou@adacore.com>

	PR tree-optimization/47005
	* tree-sra.c (struct access): Add 'non_addressable' bit.
	(create_access): Set it for a DECL_NONADDRESSABLE_P field.
	(decide_one_param_reduction): Return 0 if the parameter is passed by
	reference and one of the accesses in the group is non_addressable.

2011-01-04  Eric Botcazou  <ebotcazou@adacore.com>

	PR tree-optimization/47056
	* cgraphbuild.c (mark_address): Remove ATTRIBUTE_UNUSED markers.
	(mark_load): Likewise.  Handle FUNCTION_DECL specially.
	(mark_store): Likewise.  Pass STMT to ipa_record_reference.

2011-01-04  Eric Botcazou  <ebotcazou@adacore.com>

	* dwarf2out.c (rtl_for_decl_init): Strip no-op conversions off the
	initializer.  Skip view conversions from aggregate types.

2011-01-04  Kai Tietz  <kai.tietz@onevision.com>

	PR bootstrap/47055
	* libgcov.c (gcov_exit): Check for HAS_DRIVE_SPEC.

2011-01-04  Philipp Thomas  <pth@suse.de>

	* config/microblaze/microbalse.opt (mxl-float-convert): Fix
	obvious typo.

2011-01-04  Ulrich Weigand  <Ulrich.Weigand@de.ibm.com>

	* function.c (thread_prologue_and_epilogue_insns): Do not crash
	on empty epilogue sequences.

2011-01-04  Joseph Myers  <joseph@codesourcery.com>

	* config/vxworks.opt (Bdynamic, Bstatic, Xbind-lazy, Xbind-now,
	non-static): New Driver options.

2011-01-04  Jie Zhang  <jie@codesourcery.com>

	PR driver/47137
	* gcc.c (default_compilers[]): Set combinable field to 0
	for all assembly languages.

2011-01-04  Mingjie Xing  <mingjie.xing@gmail.com>

	* config/mips/loongson3a.md: New file.
	* config/mips/mips.md: Include loongson3a.md.
	* config/mips/mips.c (mips_multipass_dfa_lookahead): Return 4 when
	TUNE_LOONGSON_3A.

2011-01-03  Eric Botcazou  <ebotcazou@adacore.com>

	PR middle-end/47017
	* expr.c (expand_expr_real_1) <MEM_REF>: Call memory_address_addr_space
	instead of convert_memory_address_addr_space on the base expression.

2011-01-03  Ulrich Weigand  <Ulrich.Weigand@de.ibm.com>

	* config/spu/spu.c (spu_option_override): Update error text
	for bad -march= / -mtune= values.

2011-01-03  Ulrich Weigand  <Ulrich.Weigand@de.ibm.com>

	* config/spu/spu.c (asm_file_start): Only reset flag_var_tracking
	if branch-hint optimization will be performed.

2011-01-03  Jakub Jelinek  <jakub@redhat.com>

	PR tree-optimization/47148
	* ipa-split.c (split_function): Convert arguments to
	DECL_ARG_TYPE if possible.

	PR tree-optimization/47155
	* tree-ssa-ccp.c (bit_value_binop_1): Use r1type instead of type
	when computing uns.

	PR rtl-optimization/47157
	* combine.c (try_combine): If undobuf.other_insn becomes
	(set (pc) (pc)) jump, call update_cfg_for_uncondjump on it
	and set *new_direct_jump_p too.

2011-01-03  Sebastian Pop  <sebastian.pop@amd.com>

	PR tree-optimization/47021
	* graphite-sese-to-poly.c (scan_tree_for_params): Handle ADDR_EXPR.

2011-01-03  Jakub Jelinek  <jakub@redhat.com>

	* gcc.c (process_command): Update copyright notice dates.
	* gcov.c (print_version): Likewise.
	* gcov-dump.c (print_version): Likewise.
	* mips-tfile.c (main): Likewise.
	* mips-tdump.c (main): Likewise.

2011-01-03  Martin Jambor  <mjambor@suse.cz>

	PR tree-optimization/46801
	* tree-sra.c (type_internals_preclude_sra_p): Check whether
	aggregate fields start at byte boundary instead of the bit-field flag.

2011-01-03  H.J. Lu  <hongjiu.lu@intel.com>

	PR driver/47137
	* gcc.c (main): Revert revision 168407.

2011-01-03  Martin Jambor  <mjambor@suse.cz>

	* lto-cgraph.c (input_cgraph_opt_section): Use the correct section type.

2011-01-03  Ulrich Weigand  <Ulrich.Weigand@de.ibm.com>

	* tree-vect-generic.c (expand_vector_operations_1): When using vector/
	vector optab to expand vector/scalar shift, update gimple to vector.

2011-01-03  Martin Jambor  <mjambor@suse.cz>

	* cgraphunit.c (verify_cgraph_node): Verify there is no direct call to
	a thunk.

2011-01-03  Martin Jambor  <mjambor@suse.cz>

	PR tree-optimization/46984
	* cgraph.h (cgraph_indirect_call_info): make field thunk_delta
	HOST_WIDE_INT.
	(cgraph_create_indirect_edge): Fixed line length.
	(cgraph_indirect_call_info): Declare.
	(cgraph_make_edge_direct) Update declaration.
	* cgraph.c (cgraph_allocate_init_indirect_info): New function.
	(cgraph_create_indirect_edge): Use it.
	(cgraph_make_edge_direct): Made delta HOST_WIDE_INT.  Updated all
	callees.
	* cgraphunit.c (cgraph_redirect_edge_call_stmt_to_callee): Update for
	the new thunk_delta representation.
	* ipa-prop.c (ipa_make_edge_direct_to_target): Convert delta to
	HOST_WIDE_INT.
	(ipa_write_indirect_edge_info): Remove streaming of thunk_delta.
	(ipa_read_indirect_edge_info): Likewise.
	* lto-cgraph.c (output_edge_opt_summary): New function.
	(output_node_opt_summary): Call it on all outgoing edges.
	(input_edge_opt_summary): New function.
	(input_node_opt_summary): Call it on all outgoing edges.

2011-01-02  H.J. Lu  <hongjiu.lu@intel.com>

	PR driver/47137
	* gcc.c (main): Don't check have_o when settting combine_inputs.

2011-01-02  Eric Botcazou  <ebotcazou@adacore.com>

	* regrename.c: Add general comment describing the pass.
	(struct du_head): Remove 'length' field.
	(get_element, merge_sort_comparison, merge, sort_du_head): Remove.
	(regrename_optimize): Do not sort chains.  Rework comments, add others.
	Force renaming to the preferred class (if any) in the first pass and do
	not consider registers that belong to it in the second pass.
	(create_new_chain): Do not set 'length' field.
	(scan_rtx_reg): Likewise.

2011-01-02  Jakub Jelinek  <jakub@redhat.com>

	PR tree-optimization/47140
	* tree-ssa-ccp.c (evaluate_stmt): For binary assignments, use
	TREE_TYPE (lhs) instead of TREE_TYPE (rhs1) as second argument
	to bit_value_binop.

	PR rtl-optimization/47028
	* cfgexpand.c (gimple_expand_cfg): Insert entry edge insertions after
	parm_birth_insn instead of at the beginning of first bb.

2011-01-02  Mingjie Xing  <mingjie.xing@gmail.com>

	* doc/generic.texi: Remove duplicated "@subsubsection Statements".
	Remove the word "see" before "@pxref".
	* doc/rtl.texi: Remove the word "see" before "@pxref".

2011-01-01  Jan Hubicka  <jh@suse.cz>

	* tree-loop-distribution.c (tree_loop_distribution): Do not use freed
	memory.

2011-01-01  Kai Tietz  <kai.tietz@onevision.com>

	PR target/38662
	* tree.c (type_hash_eq): Call language hook for METHOD_TYPEs, too.


Copyright (C) 2011 Free Software Foundation, Inc.

Copying and distribution of this file, with or without modification,
are permitted in any medium without royalty provided the copyright
notice and this notice are preserved.<|MERGE_RESOLUTION|>--- conflicted
+++ resolved
@@ -1,5 +1,3 @@
-<<<<<<< HEAD
-=======
 2011-09-19  Alan Modra  <amodra@gmail.com>
 	    Michael Meissner  <meissner@linux.vnet.ibm.com>
 
@@ -38,7 +36,6 @@
 	* tree-vect-stmts.c (vect_transform_stmt): Remove unused
 	local variable ORIG_SCALAR_STMT.
 
->>>>>>> bc6ed825
 2011-09-08  Martin Jambor  <mjambor@suse.cz>
 
 	Backport from mainline

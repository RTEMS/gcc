<<<<<<< HEAD
2013-10-17  Michael Meissner  <meissner@linux.vnet.ibm.com>

	PR target/58673
	* config/rs6000/rs6000.c (rs6000_legitimate_address_p): Only
	restrict TImode addresses to single indirect registers if both
	-mquad-memory and -mvsx-timode are used.
	(rs6000_output_move_128bit): Use quad_load_store_p to determine if
	we should emit load/store quad.  Remove using %y for quad memory
	addresses.

	* config/rs6000/rs6000.md (mov<mode>_ppc64, TI/PTImode): Add
	constraints to allow load/store quad on machines where TImode is
	not allowed in VSX registers.  Use 'n' instead of 'F' constraint
	for TImode to load integer constants.
=======
2013-11-05  Uros Bizjak  <ubizjak@gmail.com>

	* config/i386/t-rtems (MULTILIB_MATCHES): Fix option typos.

2013-11-05  Jakub Jelinek  <jakub@redhat.com>

	PR tree-optimization/58984
	* ipa-prop.c (ipa_load_from_parm_agg_1): Add SIZE_P argument,
	set *SIZE_P if non-NULL on success.
	(ipa_load_from_parm_agg, ipa_analyze_indirect_call_uses): Adjust
	callers.
	(ipcp_transform_function): Likewise.  Punt if size of access
	is different from TYPE_SIZE on v->value's type.

2013-11-03  H.J. Lu  <hongjiu.lu@intel.com>

	Backport from mainline
	2013-10-12  H.J. Lu  <hongjiu.lu@intel.com>

	PR target/58690
	* config/i386/i386.c (ix86_copy_addr_to_reg): New function.
	(ix86_expand_movmem): Replace copy_addr_to_reg with
	ix86_copy_addr_to_reg.
	(ix86_expand_setmem): Likewise.

2013-10-29  Uros Bizjak  <ubizjak@gmail.com>

	Backport from mainline
	2013-08-08  Richard Sandiford  <rdsandiford@googlemail.com>

	PR rtl-optimization/58079
	* combine.c (combine_simplify_rtx): Avoid using SUBST if
	simplify_comparison has widened a comparison with an integer.

2013-10-29  Martin Jambor  <mjambor@suse.cz>

	PR middle-end/58789
	Backport from mainline
        2013-05-09  Martin Jambor  <mjambor@suse.cz>

	PR lto/57084
	* gimple-fold.c (canonicalize_constructor_val): Call
	cgraph_get_create_real_symbol_node instead of cgraph_get_create_node.

	Backport from mainline
	2013-03-16  Jan Hubicka  <jh@suse.cz>

	* cgraph.h (cgraph_get_create_real_symbol_node): Declare.
	* cgraph.c (cgraph_get_create_real_symbol_node): New function.
	* cgrpahbuild.c: Use cgraph_get_create_real_symbol_node instead
	of cgraph_get_create_node.
	* ipa-prop.c (ipa_make_edge_direct_to_target): Likewise.

2013-10-28  Tom de Vries  <tom@codesourcery.com>

	* cfgexpand.c (gimple_expand_cfg): Remove test for parm_birth_insn.
	Don't commit insertions after NOTE_INSN_FUNCTION_BEG.

2013-10-26  Uros Bizjak  <ubizjak@gmail.com>

	Backport from mainline
	2013-10-22  Uros Bizjak  <ubizjak@gmail.com>

	PR target/58779
	* config/i386/i386.c (put_condition_code) <case GTU, case LEU>:
	Remove CCCmode handling.
	<case LTU>: Return 'c' suffix for CCCmode.
	<case GEU>: Return 'nc' suffix for CCCmode.
	(ix86_cc_mode) <case GTU, case LEU>: Do not generate overflow checks.
	* config/i386/i386.md (*sub<mode>3_cconly_overflow): Remove.
	(*sub<mode>3_cc_overflow): Ditto.
	(*subsi3_zext_cc_overflow): Ditto.

2013-10-26  Uros Bizjak  <ubizjak@gmail.com>

	Backport from mainline
	2013-10-19  Uros Bizjak  <ubizjak@gmail.com>

	PR target/58792
	* config/i386/i386.c (ix86_function_value_regno): Add DX_REG,
	ST1_REG and XMM1_REG for 32bit and 64bit targets.  Also add DI_REG
	and SI_REG for 64bit SYSV ABI targets.

2013-08-25  Richard Henderson  <rth@twiddle.net>

	PR rtl/58542
	* optabs.c (maybe_emit_atomic_exchange): Use create_input_operand
	instead of create_convert_operand_to.
	(maybe_emit_sync_lock_test_and_set): Likewise.
	(expand_atomic_compare_and_swap): Likewise.
	(maybe_emit_compare_and_swap_exchange_loop): Don't convert_modes.

2013-10-25  Eric Botcazou  <ebotcazou@adacore.com>

	PR rtl-optimization/58831
	* alias.c (init_alias_analysis): At the beginning of each iteration, set
	the reg_seen[N] bit if static_reg_base_value[N] is non-null.

2013-10-25  Eric Botcazou  <ebotcazou@adacore.com>

	* recog.c (search_ofs): New static variable moved from...
	(peep2_find_free_register): ...here.
	(peephole2_optimize): Initialize it.

2013-10-24  David Edelsohn  <dje.gcc@gmail.com>

	Backport from mainline
	2013-10-23  David Edelsohn  <dje.gcc@gmail.com>

	PR target/58838
	* config/rs6000/rs6000.md (mulsi3_internal1 and splitter): Add
	TARGET_32BIT final condition.
	(mulsi3_internal2 and splitter): Same.

2013-10-23  Tom de Vries  <tom@codesourcery.com>

	PR tree-optimization/58805
	* tree-ssa-tail-merge.c (stmt_local_def): Add gimple_vdef check.

2013-10-23  Richard Biener  <rguenther@suse.de>

	Backport from mainline
	2013-06-24  Richard Biener  <rguenther@suse.de>

	PR tree-optimization/57488
	* tree-ssa-pre.c (insert): Clear NEW sets before each iteration.
>>>>>>> c8f2c2fc

2013-10-16  Ganesh Gopalasubramanian  <Ganesh.Gopalasubramanian@amd.com>

	Backport from mainline
	2013-10-16  Ganesh Gopalasubramanian
	            <Ganesh.Gopalasubramanian@amd.com>

	* config/i386/i386.c (ix86_option_override_internal): Enable FMA4
	for AMD bdver3.

2013-10-16  Jakub Jelinek  <jakub@redhat.com>

	* BASE-VER: Set to 4.8.3.
	* DEV-PHASE: Set to prerelease.

2013-10-16  Release Manager

	* GCC 4.8.2 released.

2013-10-12  James Greenhalgh  <james.greenhalgh@arm.com>

	Backport from mainline.
	2013-10-12  James Greenhalgh  <james.greenhalgh@arm.com>

	* config/aarch64/arm_neon.h
	(vtbx<1,3>_<psu>8): Fix register constriants.

2013-10-02  Michael Meissner  <meissner@linux.vnet.ibm.com>

	PR target/58587
	* config/rs6000/rs6000-cpus.def (ISA_2_6_MASKS_SERVER): Turn off
	setting -mvsx-timode by default until the underlying problem is
	fixed.
	(RS6000_CPU, power7 defaults): Likewise.

2013-10-10  Jakub Jelinek  <jakub@redhat.com>

	PR middle-end/58670
	* stmt.c (expand_asm_operands): Add FALLTHRU_BB argument,
	if any labels are in FALLTHRU_BB, use a special label emitted
	immediately after the asm goto insn rather than label_rtx
	of the LABEL_DECL.
	(expand_asm_stmt): Adjust caller.
	* cfgrtl.c (commit_one_edge_insertion): Force splitting of
	edge if the last insn in predecessor is a jump with single successor,
	but it isn't simplejump_p.

2013-10-09  Jakub Jelinek  <jakub@redhat.com>

	Backport from mainline
	2013-09-26  Richard Biener  <rguenther@suse.de>

	PR tree-optimization/58539
	* tree-vect-loop.c (vect_create_epilog_for_reduction): Honor
	the fact that debug statements are not taking part in loop-closed
	SSA construction.

2013-10-07  Andreas Krebbel  <Andreas.Krebbel@de.ibm.com>

	* config/s390/s390.c (s390_register_info): Make the call-saved FPR
	loop to work also for 31bit ABI.
	Save the stack pointer for frame_size > 0.

2013-10-07  Andreas Krebbel  <Andreas.Krebbel@de.ibm.com>

	* config/s390/s390.md ("tbegin", "tbegin_nofloat", "tbegin_retry")
	("tbegin_retry_nofloat", "tend", "tabort", "tx_assist"): Remove
	constraint letters from expanders.
	("tbegin_retry", "tbegin_retry_nofloat"): Change predicate of the
	retry count to general_operand.
	("tabort"): Give operand 0 a mode.
	("tabort_1"): Add mode and constraint letter for operand 0.
	* doc/extend.texi: Fix protoype of __builtin_non_tx_store.

2013-10-04  Marcus Shawcroft  <marcus.shawcroft@arm.com>

	Backport from mainline.

	PR target/58460
	* config/aarch64/aarch64.md (*add_<shift>_<mode>)
	(*add_<shift>_si_uxtw,*add_mul_imm_<mode>)
	(*sub_<shift>_<mode>)
	(*sub_<shift>_si_uxtw,*sub_mul_imm_<mode>, *sub_mul_imm_si_uxtw):
	Remove k constraint.

2013-10-02  John David Anglin  <danglin@gcc.gnu.org>

	* config.gcc (hppa*64*-*-linux*): Don't add pa/t-linux to tmake_file.

2013-10-01  Jakub Jelinek  <jakub@redhat.com>
	    Andreas Krebbel  <Andreas.Krebbel@de.ibm.com>

	PR target/58574
	* config/s390/s390.c (s390_chunkify_start): Handle tablejump_p first,
	continue when done, for other jumps look through PARALLEL
	unconditionally.

2013-09-30  Jakub Jelinek  <jakub@redhat.com>

	PR middle-end/58564
	* fold-const.c (fold_ternary_loc): For A < 0 : <sign bit of A> : 0
	optimization, punt if sign_bit_p looked through any zero extension.

2013-09-27  Paulo Matos  <pmatos@broadcom.com>

	Backport from mainline.

	PR middle-end/58463
	2013-03-27  Richard Biener  <rguenther@suse.de>

	PR tree-optimization/56716
	* tree-ssa-structalias.c (perform_var_substitution): Adjust
	dumping for ref nodes.

2013-09-27  Paulo Matos  <pmatos@broadcom.com>

	Backport from mainline.

	2013-09-27  Paulo Matos  <pmatos@broadcom.com>
	PR middle-end/58463
	* gcc.dg/pr58463.c: New test.

2013-09-23  Eric Botcazou  <ebotcazou@adacore.com>

	* tree-ssa-ccp.c (insert_clobber_before_stack_restore): Recurse on copy
	assignment statements.

2013-09-23  Alan Modra  <amodra@gmail.com>

	PR target/58330
	* config/rs6000/rs6000.md (bswapdi2_64bit): Disable for volatile mems.

2013-09-23  Alan Modra  <amodra@gmail.com>

	* config/rs6000/predicates.md (add_cint_operand): New.
	(reg_or_add_cint_operand, small_toc_ref): Use add_cint_operand.
	* config/rs6000/rs6000.md (largetoc_high_plus): Restrict offset
	using add_cint_operand.
	(largetoc_high_plus_aix): Likewise.
	* config/rs6000/rs6000.c (toc_relative_expr_p): Use add_cint_operand.

2013-09-20  John David Anglin  <danglin@gcc.gnu.org>

	PR middle-end/56791
	* config/pa/pa.c (pa_option_override): Disable auto increment and
	decrement instructions until reload is completed.

	* config/pa/pa.md: In "scc" insn patterns, change output template to
	handle const0_rtx in reg_or_0_operand operands.

2013-09-19  Jakub Jelinek  <jakub@redhat.com>

	* omp-low.c (expand_omp_sections): Always pass len - 1 to
	GOMP_sections_start, even if !exit_reachable.

2013-09-18  Richard Earnshaw  <rearnsha@arm.com>

	* arm.c (arm_expand_prologue): Validate architecture supports
	LDRD/STRD before accepting tuning preferences.
	(arm_expand_epilogue): Likewise.

2013-09-18  Daniel Morris  <danielm@ecoscentric.com>
	    Paolo Carlini  <paolo.carlini@oracle.com>

	PR c++/58458
	* doc/implement-cxx.texi: Fix references to the C++ standards.

2013-09-17  Kyrylo Tkachov  <kyrylo.tkachov@arm.com>

	PR tree-optimization/58088
	* fold-const.c (mask_with_trailing_zeros): New function.
	(fold_binary_loc): Make sure we don't recurse infinitely
	when the X in (X & C1) | C2 is a tree of the form (Y * K1) & K2.
	Use mask_with_trailing_zeros where appropriate.

2013-09-14  John David Anglin  <danglin@gcc.gnu.org>

	PR target/58382
	* config/pa/pa.c (pa_expand_prologue): Change mode in gen_rtx_POST_INC
	calls to word_mode.

2013-09-13  Christian Bruel  <christian.bruel@st.com>

	PR target/58314
	* config/sh/sh.md (mov<mode>_reg_reg): Allow memory reloads.

2013-09-11  Andi Kleen  <ak@linux.intel.com>

	Backport from mainline
	* doc/extend.texi: Use __atomic_store_n instead of
	__atomic_store in HLE example.

2013-09-11  Andi Kleen  <ak@linux.intel.com>

	Backport from mainline
	* doc/extend.texi: Dont use __atomic_clear in HLE
	example.  Fix typo.

2013-09-11  Andi Kleen  <ak@linux.intel.com>

	Backport from mainline
	* doc/extend.texi: Document that __atomic_clear and
	  __atomic_test_and_set should only be used with bool.

2013-09-11  Richard Biener  <rguenther@suse.de>

	PR middle-end/58377
	* passes.c (init_optimization_passes): Split critical edges
	before late uninit warning pass in the -Og pipeline.

2013-09-11  Jakub Jelinek  <jakub@redhat.com>

	PR tree-optimization/58385
	* fold-const.c (build_range_check): If both low and high are NULL,
	use omit_one_operand_loc to preserve exp side-effects.

2013-09-10  Richard Earnshaw  <rearnsha@arm.com>

	PR target/58361
	* arm/vfp.md (combine_vcvt_f32_<FCVTI32typename>): Fix pattern to
	support conditional execution.
	(combine_vcvt_f64_<FCVTI32typename>): Likewise.

2013-09-10  Jakub Jelinek  <jakub@redhat.com>

	PR rtl-optimization/58365
	* cfgcleanup.c (merge_memattrs): Also clear MEM_READONLY_P
	resp. MEM_NOTRAP_P if they differ, or set MEM_VOLATILE_P if
	it differs.

2013-09-09  Jakub Jelinek  <jakub@redhat.com>

	PR tree-optimization/58364
	* tree-ssa-reassoc.c (init_range_entry): For BIT_NOT_EXPR on
	BOOLEAN_TYPE, only invert in_p and continue with arg0 if
	the current range can't be an unconditional true or false.

2013-09-09  Kyrylo Tkachov  <kyrylo.tkachov@arm.com>

	PR target/57735
	Backport from mainline
	2013-04-30  Richard Sandiford  <rsandifo@linux.vnet.ibm.com>

	* explow.c (plus_constant): Pass "mode" to immed_double_int_const.
	Use gen_int_mode rather than GEN_INT.

2013-09-09  Richard Biener  <rguenther@suse.de>

	Backport from mainline
	2013-08-27  Richard Biener  <rguenther@suse.de>

	PR tree-optimization/57521
	* tree-if-conv.c (if_convertible_bb_p): Verify that at least
	one edge is non-critical.
	(find_phi_replacement_condition): Make sure to use a non-critical
	edge.  Cleanup and remove old bug workarounds.
	(bb_postdominates_preds): Remove.
	(if_convertible_loop_p_1): Do not compute post-dominators.
	(combine_blocks): Do not free post-dominators.
	(main_tree_if_conversion): Likewise.

2013-09-09  Richard Biener  <rguenther@suse.de>

	Backport from mainline
	2013-09-03  Richard Biener  <rguenther@suse.de>

	PR middle-end/57656
	* fold-const.c (negate_expr_p): Fix division case.
	(negate_expr): Likewise.

2013-09-09  Richard Biener  <rguenther@suse.de>

	Backport from mainline
	2013-08-29  Richard Biener  <rguenther@suse.de>

	PR tree-optimization/57685
	* tree-vrp.c (register_edge_assert_for_1): Recurse only for
	single-use operands to avoid exponential complexity.

2013-09-09  Richard Biener  <rguenther@suse.de>

	Backport from mainline
	2013-08-30  Richard Biener  <rguenther@suse.de>

	PR tree-optimization/58223
	* tree-loop-distribution.c (has_anti_dependence): Rename to ...
	(has_anti_or_output_dependence): ... this and adjust to also
	look for output dependences.
	(mark_nodes_having_upstream_mem_writes): Adjust.
	(rdg_flag_uses): Likewise.

2013-09-03  Richard Biener  <rguenther@suse.de>

	Backport from mainline
	2013-08-29  Richard Biener  <rguenther@suse.de>

	PR tree-optimization/58246
	* tree-ssa-dce.c (mark_aliased_reaching_defs_necessary_1): Properly
	handle the dominance check inside a basic-block.

2013-09-03  Richard Biener  <rguenther@suse.de>

	Backport from mainline
	2013-08-30  Richard Biener  <rguenther@suse.de>

	PR tree-optimization/58228
	* tree-vect-data-refs.c (vect_analyze_data_ref_access): Do not
	allow invariant loads in nested loop vectorization.

2013-09-03  Richard Biener  <rguenther@suse.de>

	Backport from mainline
	2013-08-30  Richard Biener  <rguenther@suse.de>

	PR tree-optimization/58010
	* tree-vect-loop.c (vect_create_epilog_for_reduction): Remove
	assert that we have a loop-closed PHI.

2013-09-01  Uros Bizjak  <ubizjak@gmail.com>

	Backport from mainline
	2013-08-31  Uros Bizjak  <ubizjak@gmail.com>

	* config/alpha/alpha.c (alpha_emit_conditional_move): Update
	"cmp" RTX before signed_comparison_operator check to account
	for "code" changes.

2013-09-01  John David Anglin  <danglin@gcc.gnu.org>

	* config/pa/pa.md: Allow "const 0" operand 1 in "scc" insns.

2013-08-30  Jakub Jelinek  <jakub@redhat.com>

	PR tree-optimization/58277
	* tree-ssa-strlen.c (strlen_enter_block): If do_invalidate gave up
	after seeing too many stmts with vdef in between dombb and current
	bb, invalidate everything.

2013-08-29  Oleg Endo  <olegendo@gcc.gnu.org>

	Backport from mainline
	2013-08-05  Oleg Endo  <olegendo@gcc.gnu.org>

	PR other/12081
	* recog.h (rtx (*insn_gen_fn) (rtx, ...)): Replace typedef with	new
	class insn_gen_fn.
	* expr.c (move_by_pieces_1, store_by_pieces_2): Replace argument
	rtx (*) (rtx, ...) with insn_gen_fn.
	* genoutput.c (output_insn_data): Cast gen_? function pointers to
	insn_gen_fn::stored_funcptr.  Add initializer braces.

	Backport from mainline
	2013-08-07  Oleg Endo  <olegendo@gcc.gnu.org>

	PR other/12081
	* config/rs6000/rs6000.c (gen_2arg_fn_t): Remove typedef.
	(rs6000_emit_swdiv_high_precision, rs6000_emit_swdiv_low_precision,
	rs6000_emit_swrsqrt): Don't cast result of GEN_FCN to gen_2arg_fn_t.

2013-08-29  Jakub Jelinek  <jakub@redhat.com>

	Backported from mainline
	2013-05-27  Richard Biener  <rguenther@suse.de>

	PR middle-end/57381
	PR tree-optimization/57417
	* tree-ssa-sccvn.c (vn_reference_fold_indirect): Fix test
	for unchanged base.
	(set_ssa_val_to): Compare addresses using
	get_addr_base_and_unit_offset.

	PR tree-optimization/57396
	* tree-affine.c (double_int_constant_multiple_p): Properly
	return false for val == 0 and div != 0.

	PR tree-optimization/57343
	* tree-ssa-loop-niter.c (number_of_iterations_ne_max): Do not
	use multiple_of_p if not TYPE_OVERFLOW_UNDEFINED.
	(number_of_iterations_cond): Do not build the folded tree.

2013-08-28  Jakub Jelinek  <jakub@redhat.com>

	PR middle-end/58257
	* omp-low.c (copy_var_decl): Copy over TREE_NO_WARNING flag.

2013-08-28  Richard Biener  <rguenther@suse.de>

	Backport from mainline
	2013-06-24  Richard Biener  <rguenther@suse.de>

	PR middle-end/56977
	* passes.c (init_optimization_passes): Move pass_fold_builtins
	and pass_dce earlier with -Og.

2013-08-28  Uros Bizjak  <ubizjak@gmail.com>

	Backport from mainline
	2013-08-27  H.J. Lu  <hongjiu.lu@intel.com>

	* config/i386/driver-i386.c (host_detect_local_cpu): Update
	Haswell processor detection.

	Backport from mainline
	2013-08-27  Christian Widmer  <shadow@umbrox.de>

	PR target/57927
	* config/i386/driver-i386.c (host_detect_local_cpu): Add detection
	of Ivy Bridge and Haswell processors.  Assume core-avx2 for unknown
	AVX2 capable processors.

2013-08-23  Jakub Jelinek  <jakub@redhat.com>

	PR target/58218
	* config/i386/x86-64.h (TARGET_SECTION_TYPE_FLAGS): Define.
	* config/i386/i386.c (x86_64_elf_section_type_flags): New function.

	PR tree-optimization/58209
	* tree-tailcall.c (find_tail_calls): Give up for pointer result types
	if m or a is non-NULL.

2013-08-21  Richard Earnshaw  <rearnsha@arm.com>

	PR target/56979
	* arm.c (aapcs_vfp_allocate): Decompose the argument if the
	suggested mode for the assignment isn't compatible with the
	registers required.

2013-08-20  Alan Modra  <amodra@gmail.com>

	PR target/57865
	* config/rs6000/rs6000.c (rs6000_emit_prologue): Correct ool_adjust.
	(rs6000_emit_epilogue): Likewise.

2013-08-19  Peter Bergner  <bergner@vnet.ibm.com>
	    Jakub Jelinek  <jakub@redhat.com>

	Backport from mainline
	* config/rs6000/dfp.md (*negtd2_fpr): Handle non-overlapping
	destination and source operands.

2013-08-18  Jakub Jelinek  <jakub@redhat.com>

	PR tree-optimization/58006
	* tree-parloops.c (take_address_of): Don't ICE if get_name
	returns NULL.
	(eliminate_local_variables_stmt): Remove clobber stmts.

2013-08-16  Jakub Jelinek  <jakub@redhat.com>

	PR tree-optimization/58164
	* gimple.c (walk_stmt_load_store_addr_ops): For visit_addr
	walk gimple_goto_dest of GIMPLE_GOTO.

	PR tree-optimization/58165
	* tree-call-cdce.c (shrink_wrap_one_built_in_call): If
	bi_call must be the last stmt in a bb, don't split_block, instead
	use fallthru edge from it and give up if there is none.
	Release conds vector when returning early.

2013-08-15  David Given  <dg@cowlark.com>

	Backport from mainline
	2013-04-26  Vladimir Makarov  <vmakarov@redhat.com>

	* lra-constraints.c (process_alt_operands): Use #if HAVE_ATTR_enable
	instead of #ifdef.

2013-08-14  Jakub Jelinek  <jakub@redhat.com>

	PR tree-optimization/58145
	* tree-sra.c (build_ref_for_offset): If prev_base has
	TREE_THIS_VOLATILE or TREE_SIDE_EFFECTS, propagate it to MEM_REF.

2013-08-14  Andreas Krebbel  <Andreas.Krebbel@de.ibm.com>

	* config/s390/htmxlintrin.h: Add file missing from last commit.
	* config/s390/htmintrin.h: Likewise.
	* config/s390/s390intrin.h: Likewise.

2013-08-28  Jakub Jelinek  <jakub@redhat.com>

	PR target/58067
	* config/i386/i386.md (*tls_global_dynamic_64_largepic): New insn.
	(*tls_local_dynamic_base_64_largepic): Likewise.
	(tls_global_dynamic_64_<mode>, tls_local_dynamic_base_64_<mode>):
	Remove predicate from call operand.
	* config/i386/i386.c (ix86_tls_get_addr): For -mcmodel=large -fpic
	return sum of pic_offset_table_rtx and UNSPEC_PLTOFF of the symbol.

2013-08-16  Michael Meissner  <meissner@linux.vnet.ibm.com>

	PR target/58160
	* config/rs6000/predicates.md (fusion_gpr_mem_load): Allow the
	memory rtx to contain ZERO_EXTEND and SIGN_EXTEND.

	* config/rs6000/rs6000-protos.h (fusion_gpr_load_p): Pass operands
	array instead of each individual operand as a separate argument.
	(emit_fusion_gpr_load): Likewise.
	(expand_fusion_gpr_load): Add new function declaration.

	* config/rs6000/rs6000.c (fusion_gpr_load_p): Change the calling
	signature to have the operands passed as an array, instead of as
	separate arguments.  Allow ZERO_EXTEND to be in the memory
	address, and also SIGN_EXTEND if -mpower8-fusion-sign.  Do not
	depend on the register live/dead flags when peepholes are run.
	(expand_fusion_gpr_load): New function to be called from the
	peephole2 pass, to change the register that addis sets to be the
	target register.
	(emit_fusion_gpr_load): Change the calling signature to have the
	operands passed as an array, instead of as separate arguments.
	Allow ZERO_EXTEND to be in the memory address, and also
	SIGN_EXTEND if -mpower8-fusion-sign.

	* config/rs6000/rs6000.md (UNSPEC_FUSION_GPR): Delete unused
	unspec enumeration.
	(power8 fusion peephole/peephole2): Rework the fusion peepholes to
	adjust the register addis loads up in the peephole2 pass.  Do not
	depend on the register live/dead state when the peephole pass is
	done.

2013-08-14  Uros Bizjak  <ubizjak@gmail.com>

	Backport from mainline
	2013-08-13  Uros Bizjak  <ubizjak@gmail.com>

	* config/i386/sse.md (*sse2_maskmovdqu): Emit addr32 prefix
	when Pmode != word_mode.  Add length_address attribute.
	(sse3_monitor_<mode>): Merge from sse3_monitor and
	sse3_monitor64_<mode> insn patterns.  Emit addr32 prefix when
	Pmode != word_mode.  Update insn length attribute.
	* config/i386/i386.c (ix86_option_override_internal): Update
	ix86_gen_monitor selection for merged sse3_monitor insn.

2013-08-14  Jakub Jelinek  <jakub@redhat.com>
	    Alexandre Oliva  <aoliva@redhat.com>

	PR target/58067
	* config/i386/i386.c (ix86_delegitimize_address): For CM_MEDIUM_PIC
	and CM_LARGE_PIC ix86_cmodel fall thru into the -m32 code, handle
	there also UNSPEC_PLTOFF.

2013-08-13  Jakub Jelinek  <jakub@redhat.com>

	PR sanitizer/56417
	* asan.c (instrument_strlen_call): Fix typo in comment.
	Use char * type even for the lhs of POINTER_PLUS_EXPR.

2013-08-13  Vladimir Makarov  <vmakarov@redhat.com>

	Backport from mainline
	2013-06-06  Vladimir Makarov  <vmakarov@redhat.com>

	PR rtl-optimization/57459
	* lra-constraints.c (update_ebb_live_info): Fix typo for operand
	type when setting live regs.

2013-08-13  Marek Polacek  <polacek@redhat.com>
	    Jakub Jelinek  <jakub@redhat.com>

	PR tree-optimization/57980
	* tree-tailcall.c (process_assignment): Return false
	when not dealing with integers or floats.

2013-08-12  Andrew Haley  <aph@redhat.com>

	Backport from mainline:
	* 2013-07-11  Andreas Schwab  <schwab@suse.de>

	* config/aarch64/aarch64-linux.h (CPP_SPEC): Define.

2013-08-13  Uros Bizjak  <ubizjak@gmail.com>

	Backport from mainline
	2013-08-12  Perez Read  <netfirewall@gmail.com>

	PR target/58132
	* config/i386/i386.md (*movabs<mode>_1):  Add <ptrsize> PTR before
	operand 0 for intel asm alternative.
	(*movabs<mode>_2): Ditto for operand 1.

2013-08-09  Zhenqiang Chen  <zhenqiang.chen@linaro.org>

	Backport from mainline:
	2013-08-09  Zhenqiang Chen  <zhenqiang.chen@linaro.org>

	* config/arm/neon.md (vcond): Fix floating-point vector
	comparisons against 0.

2013-08-08  Kyrylo Tkachov  <kyrylo.tkachov@arm.com>

	Backport from mainline:
	2013-08-08  Kyrylo Tkachov  <kyrylo.tkachov@arm.com>

	* config/arm/neon.md (movmisalign<mode>): Disable when we
	don't allow unaligned accesses.
	(*movmisalign<mode>_neon_store): Likewise.
	(*movmisalign<mode>_neon_load): Likewise.
	(*movmisalign<mode>_neon_store): Likewise.
	(*movmisalign<mode>_neon_load): Likewise.

2013-08-06  Martin Jambor  <mjambor@suse.cz>

	PR middle-end/58041
	* gimple-ssa-strength-reduction.c (replace_ref): Make sure built
	MEM_REF has proper alignment information.

2013-08-05  Richard Earnshaw  <rearnsha@arm.com>

	PR rtl-optimization/57708
	* recog.c (peep2_find_free_register): Validate all regs in a
	multi-reg mode.

2013-08-02  Eric Botcazou  <ebotcazou@adacore.com>

	* config/sparc/sparc.c (sparc_emit_membar_for_model) <SMM_TSO>: Add
	the implied StoreLoad barrier for atomic operations if before.

2013-08-02  Andreas Krebbel  <Andreas.Krebbel@de.ibm.com>

	Backports from mainline:
	2013-06-27  Andreas Krebbel  <Andreas.Krebbel@de.ibm.com>

	* config/s390/s390.c: Rename UNSPEC_CCU_TO_INT to
	UNSPEC_STRCMPCC_TO_INT and UNSPEC_CCZ_TO_INT to UNSPEC_CC_TO_INT.
	(struct machine_function): Add tbegin_p.
	(s390_canonicalize_comparison): Fold CC mode compares to
	conditional jump if possible.
	(s390_emit_jump): Return the emitted jump.
	(s390_branch_condition_mask, s390_branch_condition_mnemonic):
	Handle CCRAWmode compares.
	(s390_option_override): Default to -mhtm if available.
	(s390_reg_clobbered_rtx): Handle floating point regs as well.
	(s390_regs_ever_clobbered): Use s390_regs_ever_clobbered also for
	FPRs instead of df_regs_ever_live_p.
	(s390_optimize_nonescaping_tx): New function.
	(s390_init_frame_layout): Extend clobbered_regs array to cover
	FPRs as well.
	(s390_emit_prologue): Call s390_optimize_nonescaping_tx.
	(s390_expand_tbegin): New function.
	(enum s390_builtin): New enum definition.
	(code_for_builtin): New array definition.
	(s390_init_builtins): New function.
	(s390_expand_builtin): New function.
	(TARGET_INIT_BUILTINS): Define.
	(TARGET_EXPAND_BUILTIN): Define.
	* common/config/s390/s390-common.c (processor_flags_table): Add PF_TX.
	* config/s390/predicates.md (s390_comparison): Handle CCRAWmode.
	(s390_alc_comparison): Likewise.
	* config/s390/s390-modes.def: Add CCRAWmode.
	* config/s390/s390.h (processor_flags): Add PF_TX.
	(TARGET_CPU_HTM): Define macro.
	(TARGET_HTM): Define macro.
	(TARGET_CPU_CPP_BUILTINS): Define __HTM__ for htm.
	* config/s390/s390.md: Rename UNSPEC_CCU_TO_INT to
	UNSPEC_STRCMPCC_TO_INT and UNSPEC_CCZ_TO_INT to UNSPEC_CC_TO_INT.
	(UNSPECV_TBEGIN, UNSPECV_TBEGINC, UNSPECV_TEND, UNSPECV_TABORT)
	(UNSPECV_ETND, UNSPECV_NTSTG, UNSPECV_PPA): New unspecv enum
	values.
	(TBEGIN_MASK, TBEGINC_MASK): New constants.
	("*cc_to_int"): Move up.
	("*mov<mode>cc", "*cjump_64", "*cjump_31"): Accept integer
	constants other than 0.
	("*ccraw_to_int"): New insn and splitter definition.
	("tbegin", "tbegin_nofloat", "tbegin_retry")
	("tbegin_retry_nofloat", "tbeginc", "tend", "tabort")
	("tx_assist"): New expander.
	("tbegin_1", "tbegin_nofloat_1", "*tbeginc_1", "*tend_1")
	("*tabort_1", "etnd", "ntstg", "*ppa"): New insn definition.
	* config/s390/s390.opt: Add -mhtm option.
	* config/s390/s390-protos.h (s390_emit_jump): Add return type.
	* config/s390/htmxlintrin.h: New file.
	* config/s390/htmintrin.h: New file.
	* config/s390/s390intrin.h: New file.
	* doc/extend.texi: Document htm builtins.
	* config.gcc: Add the new header files to extra_headers.

	2013-07-17  Andreas Krebbel  <Andreas.Krebbel@de.ibm.com>

	* config/s390/s390.c: (s390_expand_builtin): Allow -mhtm to be
	enabled without -march=zEC12.
	* config/s390/s390.h (TARGET_HTM): Do not require EC12 machine
	flags to be set.

2013-08-01  Ganesh Gopalasubramanian  <Ganesh.Gopalasubramanian@amd.com>

	Backport from mainline
	2013-05-13  Ganesh Gopalasubramanian
		    <Ganesh.Gopalasubramanian@amd.com>

	* config/i386/i386.c (processor_target_table): Modified default
	alignment values for AMD BD and BT architectures.

2013-07-31  Sriraman Tallam  <tmsriram@google.com>

	* config/i386/i386.c (dispatch_function_versions): Fix array
	indexing of function_version_info to match actual_versions.

2013-07-31  Sebastian Huber  <sebastian.huber@embedded-brains.de>

	* config.gcc (*-*-rtems*): Use __cxa_atexit by default.
	* config/rs6000/rtems.h (TARGET_LIBGCC_SDATA_SECTION): Define.

2013-07-31  Andreas Krebbel  <Andreas.Krebbel@de.ibm.com>

	Backport from mainline
	2013-03-27  Andreas Krebbel  <Andreas.Krebbel@de.ibm.com>

	* config/s390/s390.h (TARGET_FLT_EVAL_METHOD): Define.

	2013-07-23  Andreas Krebbel  <Andreas.Krebbel@de.ibm.com>

	* config/s390/linux-unwind.h: Use the proper dwarf to hard reg
	mapping for FPRs when creating the fallback framestate.

	2013-07-29  Dominik Vogt  <vogt@linux.vnet.ibm.com>

	* config/s390/s390.md ("movcc"): Swap load and store instructions.

2013-07-25  Terry Guo  <terry.guo@arm.com>

	Backport from mainline:
	2013-07-25  Terry Guo  <terry.guo@arm.com>

	* config/arm/arm.c (thumb1_size_rtx_costs): Assign proper cost for
	shift_add/shift_sub0/shift_sub1 RTXs.

2013-07-22  Iain Sandoe  <iain@codesourcery.com>

	Backport from mainline:
	2013-07-22  Uros Bizjak  <ubizjak@gmail.com>

	* config/i386/i386.md (nonlocal_goto_receiver): Delete insn if
	it is not needed after split.

	2013-07-20  Iain Sandoe  <iain@codesourcery.com>

	PR target/51784
	* config/i386/i386.c (output_set_got) [TARGET_MACHO]: Adjust to emit a
	second label for nonlocal goto receivers. Don't output pic base labels
	unless we're producing PIC; mark that action unreachable().
	(ix86_save_reg): If the function contains a nonlocal label, save the
	PIC base reg.
	* config/darwin-protos.h (machopic_should_output_picbase_label): New.
	* gcc/config/darwin.c (emitted_pic_label_num): New GTY.
	(update_pic_label_number_if_needed): New.
	(machopic_output_function_base_name): Adjust for nonlocal receiver
	case.
	(machopic_should_output_picbase_label): New.
	* config/i386/i386.md (enum unspecv): UNSPECV_NLGR: New.
	(nonlocal_goto_receiver): New insn and split.

2013-07-19 Wei Mi  <wmi@google.com>

	Backport from mainline:
	2013-07-18  Vladimir Makarov  <vmakarov@redhat.com>
		    Wei Mi  <wmi@google.com>

	PR rtl-optimization/57878
	* lra-assigns.c (assign_by_spills): Move non_reload_pseudos to the
	top. Promote lra_assert to gcc_assert.
	(reload_pseudo_compare_func): Check regs first for reload pseudos.

2013-07-11  Georg-Johann Lay  <avr@gjlay.de>

	Backport from 2013-07-19 trunk r201051.

	PR target/57516
	* config/avr/avr-fixed.md (round<mode>3_const): Turn expander to insn.
	* config/avr/avr.md (adjust_len): Add `round'.
	* config/avr/avr-protos.h (avr_out_round): New prototype.
	(avr_out_plus): Add `out_label' argument.
	* config/avr/avr.c (avr_out_plus_1): Add `out_label' argument.
	(avr_out_plus): Pass down `out_label' to avr_out_plus_1.
	Handle the case where `insn' is just a pattern.
	(avr_out_bitop): Handle the case where `insn' is just a pattern.
	(avr_out_round): New function.
	(avr_adjust_insn_length): Handle ADJUST_LEN_ROUND.

2013-07-19  Kirill Yukhin  <kirill.yukhin@intel.com>

	* config/i386/bmiintrin.h (_bextr_u32): New.
	(_bextr_u64): Ditto.
	(_blsi_u32): New.
	(_blsi_u64): Ditto.
	(_blsr_u32): Ditto.
	(_blsr_u64): Ditto.
	(_blsmsk_u32): Ditto.
	(_blsmsk_u64): Ditto.
	(_tzcnt_u32): Ditto.
	(_tzcnt_u64): Ditto.

2013-07-31  Michael Meissner  <meissner@linux.vnet.ibm.com>

	* config/rs6000/predicates.md (fusion_gpr_addis): New predicates
	to support power8 load fusion.
	(fusion_gpr_mem_load): Likewise.

	* config/rs6000/rs6000-modes.def (PTImode): Update a comment.

	* config/rs6000/rs6000-protos.h (fusion_gpr_load_p): New
	declarations for power8 load fusion.
	(emit_fusion_gpr_load): Likewise.

	* config/rs6000/rs6000.c (rs6000_option_override_internal): If
	tuning for power8, turn on fusion mode by default.  Turn on sign
	extending fusion mode if normal fusion mode is on, and we are at
	-O2 or -O3.
	(fusion_gpr_load_p): New function, return true if we can fuse an
	addis instruction with a dependent load to a GPR.
	(emit_fusion_gpr_load): Emit the instructions for power8 load
	fusion to GPRs.

	* config/rs6000/vsx.md (VSX_M2): New iterator for fusion
	peepholes.
	(VSX load fusion peepholes): New peepholes to fuse together an
	addi instruction with a VSX load instruction.

	* config/rs6000/rs6000.md (GPR load fusion peepholes): New
	peepholes to fuse an addis instruction with a load to a GPR base
	register.  If we are supporting sign extending fusions, convert
	sign extending loads to zero extending loads and add an explicit
	sign extension.

2013-07-18  Pat Haugen <pthaugen@us.ibm.com>

	* config/rs6000/rs6000.c (rs6000_option_override_internal): Adjust flag
	interaction for new Power8 flags and VSX.

2013-07-17  James Greenhalgh  <james.greenhalgh@arm.com>

	Backport From mainline:
	2013-07-03  James Greenhalgh  <james.greenhalgh@arm.com>

	* config/aarch64/aarch64-builtins.c
	(aarch64_simd_expand_builtin): Handle AARCH64_SIMD_STORE1.
	* config/aarch64/aarch64-simd-builtins.def (ld1): New.
	(st1): Likewise.
	* config/aarch64/aarch64-simd.md
	(aarch64_ld1<VALL:mode>): New.
	(aarch64_st1<VALL:mode>): Likewise.
	* config/aarch64/arm_neon.h
	(vld1<q>_<fpsu><8, 16, 32, 64>): Convert to RTL builtins.

2013-07-17  Iain Sandoe  <iain@codesourcery.com>

	* config/rs6000/darwin.h (REGISTER_NAMES): Add HTM registers.

2013-07-16  Jakub Jelinek  <jakub@redhat.com>
	    Peter Bergner  <bergner@vnet.ibm.com>

	* config/rs6000/rs6000.h (FIRST_PSEUDO_REGISTERS): Mention HTM
	registers in the comment.
	(DWARF_FRAME_REGISTERS): Subtract also the 3 HTM registers.
	(DWARF_REG_TO_UNWIND_COLUMN): Use DWARF_FRAME_REGISTERS
	rather than FIRST_PSEUDO_REGISTERS.

2013-07-16  Peter Bergner  <bergner@vnet.ibm.com>

	* config/rs6000/rs6000.c (rs6000_option_override_internal): Do not
	enable extra ISA flags with TARGET_HTM.

2013-07-15  Peter Bergner  <bergner@vnet.ibm.com>

	* config.gcc (powerpc*-*-*): Install htmintrin.h and htmxlintrin.h.
	* config/rs6000/t-rs6000 (MD_INCLUDES): Add htm.md.
	* config/rs6000/rs6000.opt: Add -mhtm option.
	* config/rs6000/rs6000-cpus.def (POWERPC_MASKS): Add OPTION_MASK_HTM.
	(ISA_2_7_MASKS_SERVER): Add OPTION_MASK_HTM.
	* config/rs6000/rs6000-c.c (rs6000_target_modify_macros): Define
	__HTM__ if the HTM instructions are available.
	* config/rs6000/predicates.md (u3bit_cint_operand, u10bit_cint_operand,
	htm_spr_reg_operand): New define_predicates.
	* config/rs6000/rs6000.md (define_attr "type"): Add htm.
	(TFHAR_REGNO, TFIAR_REGNO, TEXASR_REGNO): New define_constants.
	Include htm.md.
	* config/rs6000/rs6000-builtin.def (BU_HTM_0, BU_HTM_1, BU_HTM_2,
	BU_HTM_3, BU_HTM_SPR0, BU_HTM_SPR1): Add support macros for defining
	HTM builtin functions.
	* config/rs6000/rs6000.c (RS6000_BUILTIN_H): New macro.
	(rs6000_reg_names, alt_reg_names): Add HTM SPR register names.
	(rs6000_init_hard_regno_mode_ok): Add support for HTM instructions.
	(rs6000_builtin_mask_calculate): Likewise.
	(rs6000_option_override_internal): Likewise.
	(bdesc_htm): Add new HTM builtin support.
	(htm_spr_num): New function.
	(htm_spr_regno): Likewise.
	(rs6000_htm_spr_icode): Likewise.
	(htm_expand_builtin): Likewise.
	(htm_init_builtins): Likewise.
	(rs6000_expand_builtin): Add support for HTM builtin functions.
	(rs6000_init_builtins): Likewise.
	(rs6000_invalid_builtin, rs6000_opt_mask): Add support for -mhtm option.
	* config/rs6000/rs6000.h (ASM_CPU_SPEC): Add support for -mhtm.
	(TARGET_HTM, MASK_HTM): Define macros.
	(FIRST_PSEUDO_REGISTER): Adjust for new HTM SPR registers.
	(FIXED_REGISTERS): Likewise.
	(CALL_USED_REGISTERS): Likewise.
	(CALL_REALLY_USED_REGISTERS): Likewise.
	(REG_ALLOC_ORDER): Likewise.
	(enum reg_class): Likewise.
	(REG_CLASS_NAMES): Likewise.
	(REG_CLASS_CONTENTS): Likewise.
	(REGISTER_NAMES): Likewise.
	(ADDITIONAL_REGISTER_NAMES): Likewise.
	(RS6000_BTC_SPR, RS6000_BTC_VOID, RS6000_BTC_32BIT, RS6000_BTC_64BIT,
	RS6000_BTC_MISC_MASK, RS6000_BTM_HTM): New macros.
	(RS6000_BTM_COMMON): Add RS6000_BTM_HTM.
	* config/rs6000/htm.md: New file.
	* config/rs6000/htmintrin.h: New file.
	* config/rs6000/htmxlintrin.h: New file.

2013-07-11  Georg-Johann Lay  <avr@gjlay.de>

	Backport from 2013-07-11 trunk r200901.

	PR target/57631
	* config/avr/avr.c (avr_set_current_function): Sanity-check signal
	name seen by assembler/linker if available.

2013-07-10  Georg-Johann Lay  <avr@gjlay.de>

	Backport from 2013-07-10 trunk r200872.

	PR target/57844
	* config/avr/avr.c (avr_prologue_setup_frame): Trunk -size to mode
	of my_fp.

2013-07-10  Georg-Johann Lay  <avr@gjlay.de>

	Backport from 2013-07-10 trunk r200870.

	PR target/57506
	* config/avr/avr-mcus.def (atmega16hva, atmega16hva2, atmega16hvb)
	(atmega16m1, atmega16u4, atmega32a, atmega32c1, atmega32hvb)
	(atmega32m1, atmega32u4, atmega32u6, atmega64c1, atmega64m1):
	Remove duplicate devices.
	* config/avr/gen-avr-mmcu-texi.c (print_mcus): Fail on duplicate MCUs.
	* config/avr/t-multilib: Regenerate.
	* config/avr/avr-tables.opt: Regenerate.
	* doc/avr-mmcu.texi: Regenerate.

2013-07-10  Georg-Johann Lay  <avr@gjlay.de>

	PR target/56987
	* config/avr/avr.opt (Waddr-space-convert): Fix typo.

2013-07-09  Joseph Myers  <joseph@codesourcery.com>

	* config/rs6000/rs6000.c (rs6000_init_hard_regno_mode_ok): Only
	adjust register size for TDmode and TFmode for VSX registers.

2013-07-08  Kai Tietz  <ktietz@redhat.com>

	Backport from mainline
	PR target/56892
	* config/i386/i386.c (TARGET_FUNCTION_ATTRIBUTE_INLINABLE_P): Define as
	hook_bool_const_tree_true.

2013-07-08  Uros Bizjak  <ubizjak@gmail.com>

	Backport from mainline
	2013-07-07  Uros Bizjak  <ubizjak@gmail.com>

	* config/i386/driver-i386.c (host_detect_local_cpu): Do not check
	signature_TM2_ebx, it interferes with signature_INTEL_ebx.

	Backport from mainline
	2013-07-06  Uros Bizjak  <ubizjak@gmail.com>

	* config/i386/sse.md (sse_movlhps): Change alternative 3
	of operand 2 to "m".

2013-07-08  Eric Botcazou  <ebotcazou@adacore.com>

	* Makefile.in (tree-ssa-reassoc.o): Add dependency on $(PARAMS_H).

2013-07-08  Jakub Jelinek  <jakub@redhat.com>

	PR rtl-optimization/57829
	* simplify-rtx.c (simplify_binary_operation_1) <case IOR>: Ensure that
	mask bits outside of mode are just sign-extension from mode to HWI.

2013-07-03  Jakub Jelinek  <jakub@redhat.com>

	PR target/57777
	* config/i386/predicates.md (vsib_address_operand): Disallow
	SYMBOL_REF or LABEL_REF in parts.disp if TARGET_64BIT && flag_pic.

2013-06-30  Terry Guo  <terry.guo@arm.com>

	Backport from mainline
	2013-03-27  Bin Cheng  <bin.cheng@arm.com>

	PR target/56102
	* config/arm/arm.c (thumb1_rtx_costs, thumb1_size_rtx_costs): Fix
	rtx costs for SET/ASHIFT/ASHIFTRT/LSHIFTRT/ROTATERT patterns with
	mult-word mode.

2013-06-28  Jakub Jelinek  <jakub@redhat.com>

	PR target/57736
	* config/i386/i386.c (ix86_expand_builtin): If target == NULL
	and mode is VOIDmode, don't create a VOIDmode pseudo to copy result
	into.

2013-06-28  Michael Meissner  <meissner@linux.vnet.ibm.com>

	PR target/57744
	* config/rs6000/rs6000.h (MODES_TIEABLE_P): Do not allow PTImode
	to tie with any other modes.  Eliminate Altivec vector mode tests,
	since these are a subset of ALTIVEC or VSX vector modes.  Simplify
	code, to return 0 if testing MODE2 for a condition, if we've
	already tested MODE1 for the same condition.

2013-06-26  Michael Meissner  <meissner@linux.vnet.ibm.com>
	    Pat Haugen <pthaugen@us.ibm.com>
	    Peter Bergner <bergner@vnet.ibm.com>

	* config/rs6000/power8.md: New.
	* config/rs6000/rs6000-cpus.def (RS6000_CPU table): Adjust processor
	setting for power8 entry.
	* config/rs6000/t-rs6000 (MD_INCLUDES): Add power8.md.
	* config/rs6000/rs6000.c (is_microcoded_insn, is_cracked_insn): Adjust
	test for Power4/Power5 only.
	(insn_must_be_first_in_group, insn_must_be_last_in_group): Add Power8
	support.
	(force_new_group): Adjust comment.
	* config/rs6000/rs6000.md: Include power8.md.

2013-06-14  Michael Meissner  <meissner@linux.vnet.ibm.com>

	PR target/57615
	* config/rs6000/rs6000.md (mov<mode>_ppc64): Call
	rs6000_output_move_128bit to handle emitting quad memory
	operations.  Set attribute length to 8 bytes.

2013-06-13  Michael Meissner  <meissner@linux.vnet.ibm.com>

	* config/rs6000/rs6000.c (rs6000_option_override_internal): Move
	test for clearing quad memory on 32-bit later.

2013-06-12  Michael Meissner  <meissner@linux.vnet.ibm.com>
	    Pat Haugen <pthaugen@us.ibm.com>
	    Peter Bergner <bergner@vnet.ibm.com>

	* config/rs6000/rs6000.c (emit_load_locked): Add support for
	power8 byte, half-word, and quad-word atomic instructions.
	(emit_store_conditional): Likewise.
	(rs6000_expand_atomic_compare_and_swap): Likewise.
	(rs6000_expand_atomic_op): Likewise.

	* config/rs6000/sync.md (larx): Add new modes for power8.
	(stcx): Likewise.
	(AINT): New mode iterator to include TImode as well as normal
	integer modes on power8.
	(fetchop_pred): Use int_reg_operand instead of gpc_reg_operand so
	that VSX registers are not considered.  Use AINT mode iterator
	instead of INT1 to allow inclusion of quad word atomic operations
	on power8.
	(load_locked<mode>): Likewise.
	(store_conditional<mode>): Likewise.
	(atomic_compare_and_swap<mode>): Likewise.
	(atomic_exchange<mode>): Likewise.
	(atomic_nand<mode>): Likewise.
	(atomic_fetch_<fetchop_name><mode>): Likewise.
	(atomic_nand_fetch<mode>): Likewise.
	(mem_thread_fence): Use gen_loadsync_<mode> instead of enumerating
	each type.
	(ATOMIC): On power8, add QImode, HImode modes.
	(load_locked<QHI:mode>_si): Varients of load_locked for QI/HI
	modes that promote to SImode.
	(load_lockedti): Convert TImode arguments to PTImode, so that we
	get a guaranteed even/odd register pair.
	(load_lockedpti): Likewise.
	(store_conditionalti): Likewise.
	(store_conditionalpti): Likewise.

	* config/rs6000/rs6000.md (QHI): New mode iterator for power8
	atomic load/store instructions.
	(HSI): Likewise.

2013-06-10  Michael Meissner  <meissner@linux.vnet.ibm.com>
	    Pat Haugen <pthaugen@us.ibm.com>
	    Peter Bergner <bergner@vnet.ibm.com>

	* config/rs6000/vector.md (GPR move splitter): Do not split moves
	of vectors in GPRS if they are direct moves or quad word load or
	store moves.

	* config/rs6000/rs6000-protos.h (rs6000_output_move_128bit): Add
	declaration.
	(direct_move_p): Likewise.
	(quad_load_store_p): Likewise.

	* config/rs6000/rs6000.c (enum rs6000_reg_type): Simplify register
	classes into bins based on the physical register type.
	(reg_class_to_reg_type): Likewise.
	(IS_STD_REG_TYPE): Likewise.
	(IS_FP_VECT_REG_TYPE): Likewise.
	(reload_fpr_gpr): Arrays to determine what insn to use if we can
	use direct move instructions.
	(reload_gpr_vsx): Likewise.
	(reload_vsx_gpr): Likewise.
	(rs6000_init_hard_regno_mode_ok): Precalculate the register type
	information that is a simplification of register classes.  Also
	precalculate direct move reload helpers.
	(direct_move_p): New function to return true if the operation can
	be done as a direct move instruciton.
	(quad_load_store_p): New function to return true if the operation
	is a quad memory operation.
	(rs6000_legitimize_address): If quad memory, only allow register
	indirect for TImode addresses.
	(rs6000_legitimate_address_p): Likewise.
	(enum reload_reg_type): Delete, replace with rs6000_reg_type.
	(rs6000_reload_register_type): Likewise.
	(register_to_reg_type): Return register type.
	(rs6000_secondary_reload_simple_move): New helper function for
	secondary reload and secondary memory needed to identify anything
	that is a simple move, and does not need reloading.
	(rs6000_secondary_reload_direct_move): New helper function for
	secondary reload to identify cases that can be done with several
	instructions via the direct move instructions.
	(rs6000_secondary_reload_move): New helper function for secondary
	reload to identify moves between register types that can be done.
	(rs6000_secondary_reload): Add support for quad memory operations
	and for direct move.
	(rs6000_secondary_memory_needed): Likewise.
	(rs6000_debug_secondary_memory_needed): Change argument names.
	(rs6000_output_move_128bit): New function to return the move to
	use for 128-bit moves, including knowing about the various
	limitations of quad memory operations.

	* config/rs6000/vsx.md (vsx_mov<mode>): Add support for quad
	memory operations.  call rs6000_output_move_128bit for the actual
	instruciton(s) to generate.
	(vsx_movti_64bit): Likewise.

	* config/rs6000/rs6000.md (UNSPEC_P8V_FMRGOW): New unspec values.
	(UNSPEC_P8V_MTVSRWZ): Likewise.
	(UNSPEC_P8V_RELOAD_FROM_GPR): Likewise.
	(UNSPEC_P8V_MTVSRD): Likewise.
	(UNSPEC_P8V_XXPERMDI): Likewise.
	(UNSPEC_P8V_RELOAD_FROM_VSX): Likewise.
	(UNSPEC_FUSION_GPR): Likewise.
	(FMOVE128_GPR): New iterator for direct move.
	(f32_lv): New mode attribute for load/store of SFmode/SDmode
	values.
	(f32_sv): Likewise.
	(f32_dm): Likewise.
	(zero_extend<mode>di2_internal1): Add support for power8 32-bit
	loads and direct move instructions.
	(zero_extendsidi2_lfiwzx): Likewise.
	(extendsidi2_lfiwax): Likewise.
	(extendsidi2_nocell): Likewise.
	(floatsi<mode>2_lfiwax): Likewise.
	(lfiwax): Likewise.
	(floatunssi<mode>2_lfiwzx): Likewise.
	(lfiwzx): Likewise.
	(fix_trunc<mode>_stfiwx): Likewise.
	(fixuns_trunc<mode>_stfiwx): Likewise.
	(mov<mode>_hardfloat, 32-bit floating point): Likewise.
	(mov<move>_hardfloat64, 64-bit floating point): Likewise.
	(parity<mode>2_cmpb): Set length/type attr.
	(unnamed shift right patterns, mov<mode>_internal2): Change type attr
	for 'mr.' to fast_compare.
	(bpermd_<mode>): Change type attr to popcnt.
	(p8_fmrgow_<mode>): New insns for power8 direct move support.
	(p8_mtvsrwz_1): Likewise.
	(p8_mtvsrwz_2): Likewise.
	(reload_fpr_from_gpr<mode>): Likewise.
	(p8_mtvsrd_1): Likewise.
	(p8_mtvsrd_2): Likewise.
	(p8_xxpermdi_<mode>): Likewise.
	(reload_vsx_from_gpr<mode>): Likewise.
	(reload_vsx_from_gprsf): Likewise.
	(p8_mfvsrd_3_<mode>): LIkewise.
	(reload_gpr_from_vsx<mode>): Likewise.
	(reload_gpr_from_vsxsf): Likewise.
	(p8_mfvsrd_4_disf): Likewise.
	(multi-word GPR splits): Do not split direct moves or quad memory
	operations.

2013-06-06  Michael Meissner  <meissner@linux.vnet.ibm.com>
	    Pat Haugen <pthaugen@us.ibm.com>
	    Peter Bergner <bergner@vnet.ibm.com>

	* doc/extend.texi (PowerPC AltiVec/VSX Built-in Functions):
	Document new power8 builtins.

	* config/rs6000/vector.md (and<mode>3): Add a clobber/scratch of a
	condition code register, to allow 128-bit logical operations to be
	done in the VSX or GPR registers.
	(nor<mode>3): Use the canonical form for nor.
	(eqv<mode>3): Add expanders for power8 xxleqv, xxlnand, xxlorc,
	vclz*, and vpopcnt* vector instructions.
	(nand<mode>3): Likewise.
	(orc<mode>3): Likewise.
	(clz<mode>2): LIkewise.
	(popcount<mode>2): Likewise.

	* config/rs6000/predicates.md (int_reg_operand): Rework tests so
	that only the GPRs are recognized.

	* config/rs6000/rs6000-c.c (altivec_overloaded_builtins): Add
	support for new power8 builtins.

	* config/rs6000/rs6000-builtin.def (xscvspdpn): Add new power8
	builtin functions.
	(xscvdpspn): Likewise.
	(vclz): Likewise.
	(vclzb): Likewise.
	(vclzh): Likewise.
	(vclzw): Likewise.
	(vclzd): Likewise.
	(vpopcnt): Likewise.
	(vpopcntb): Likewise.
	(vpopcnth): Likewise.
	(vpopcntw): Likewise.
	(vpopcntd): Likewise.
	(vgbbd): Likewise.
	(vmrgew): Likewise.
	(vmrgow): Likewise.
	(eqv): Likewise.
	(eqv_v16qi3): Likewise.
	(eqv_v8hi3): Likewise.
	(eqv_v4si3): Likewise.
	(eqv_v2di3): Likewise.
	(eqv_v4sf3): Likewise.
	(eqv_v2df3): Likewise.
	(nand): Likewise.
	(nand_v16qi3): Likewise.
	(nand_v8hi3): Likewise.
	(nand_v4si3): Likewise.
	(nand_v2di3): Likewise.
	(nand_v4sf3): Likewise.
	(nand_v2df3): Likewise.
	(orc): Likewise.
	(orc_v16qi3): Likewise.
	(orc_v8hi3): Likewise.
	(orc_v4si3): Likewise.
	(orc_v2di3): Likewise.
	(orc_v4sf3): Likewise.
	(orc_v2df3): Likewise.

	* config/rs6000/rs6000.c (rs6000_option_override_internal): Only
	allow power8 quad mode in 64-bit.
	(rs6000_builtin_vectorized_function): Add support to vectorize
	ISA 2.07 count leading zeros, population count builtins.
	(rs6000_expand_vector_init): On ISA 2.07 use xscvdpspn to form
	V4SF vectors instead of xscvdpsp to avoid IEEE related traps.
	(builtin_function_type): Add vgbbd builtin function which takes an
	unsigned argument.
	(altivec_expand_vec_perm_const): Add support for new power8 merge
	instructions.

	* config/rs6000/vsx.md (VSX_L2): New iterator for 128-bit types,
	that does not include TImdoe for use with 32-bit.
	(UNSPEC_VSX_CVSPDPN): Support for power8 xscvdpspn and xscvspdpn
	instructions.
	(UNSPEC_VSX_CVDPSPN): Likewise.
	(vsx_xscvdpspn): Likewise.
	(vsx_xscvspdpn): Likewise.
	(vsx_xscvdpspn_scalar): Likewise.
	(vsx_xscvspdpn_directmove): Likewise.
	(vsx_and<mode>3): Split logical operations into 32-bit and
	64-bit. Add support to do logical operations on TImode as well as
	VSX vector types.  Allow logical operations to be done in either
	VSX registers or in general purpose registers in 64-bit mode.  Add
	splitters if GPRs were used. For AND, add clobber of CCmode to
	allow use of ANDI on GPRs.  Rewrite nor to use the canonical RTL
	encoding.
	(vsx_and<mode>3_32bit): Likewise.
	(vsx_and<mode>3_64bit): Likewise.
	(vsx_ior<mode>3): Likewise.
	(vsx_ior<mode>3_32bit): Likewise.
	(vsx_ior<mode>3_64bit): Likewise.
	(vsx_xor<mode>3): Likewise.
	(vsx_xor<mode>3_32bit): Likewise.
	(vsx_xor<mode>3_64bit): Likewise.
	(vsx_one_cmpl<mode>2): Likewise.
	(vsx_one_cmpl<mode>2_32bit): Likewise.
	(vsx_one_cmpl<mode>2_64bit): Likewise.
	(vsx_nor<mode>3): Likewise.
	(vsx_nor<mode>3_32bit): Likewise.
	(vsx_nor<mode>3_64bit): Likewise.
	(vsx_andc<mode>3): Likewise.
	(vsx_andc<mode>3_32bit): Likewise.
	(vsx_andc<mode>3_64bit): Likewise.
	(vsx_eqv<mode>3_32bit): Add support for power8 xxleqv, xxlnand,
	and xxlorc instructions.
	(vsx_eqv<mode>3_64bit): Likewise.
	(vsx_nand<mode>3_32bit): Likewise.
	(vsx_nand<mode>3_64bit): Likewise.
	(vsx_orc<mode>3_32bit): Likewise.
	(vsx_orc<mode>3_64bit): Likewise.

	* config/rs6000/rs6000.h (VLOGICAL_REGNO_P): Update comment.

	* config/rs6000/altivec.md (UNSPEC_VGBBD): Add power8 vgbbd
	instruction.
	(p8_vmrgew): Add power8 vmrgew and vmrgow instructions.
	(p8_vmrgow): Likewise.
	(altivec_and<mode>3): Add clobber of CCmode to allow AND using
	GPRs to be split under VSX.
	(p8v_clz<mode>2): Add power8 count leading zero support.
	(p8v_popcount<mode>2): Add power8 population count support.
	(p8v_vgbbd): Add power8 gather bits by bytes by doubleword
	support.

	* config/rs6000/rs6000.md (eqv<mode>3): Add support for powerp eqv
	instruction.

	* config/rs6000/altivec.h (vec_eqv): Add defines to export power8
	builtin functions.
	(vec_nand): Likewise.
	(vec_vclz): Likewise.
	(vec_vclzb): Likewise.
	(vec_vclzd): Likewise.
	(vec_vclzh): Likewise.
	(vec_vclzw): Likewise.
	(vec_vgbbd): Likewise.
	(vec_vmrgew): Likewise.
	(vec_vmrgow): Likewise.
	(vec_vpopcnt): Likewise.
	(vec_vpopcntb): Likewise.
	(vec_vpopcntd): Likewise.
	(vec_vpopcnth): Likewise.
	(vec_vpopcntw): Likewise.

2013-05-29  Michael Meissner  <meissner@linux.vnet.ibm.com>
	    Pat Haugen <pthaugen@us.ibm.com>
	    Peter Bergner <bergner@vnet.ibm.com>

	* config/rs6000/vector.md (VEC_I): Add support for new power8 V2DI
	instructions.
	(VEC_A): Likewise.
	(VEC_C): Likewise.
	(vrotl<mode>3): Likewise.
	(vashl<mode>3): Likewise.
	(vlshr<mode>3): Likewise.
	(vashr<mode>3): Likewise.

	* config/rs6000/rs6000-c.c (altivec_overloaded_builtins): Add
	support for power8 V2DI builtins.

	* config/rs6000/rs6000-builtin.def (abs_v2di): Add support for
	power8 V2DI builtins.
	(vupkhsw): Likewise.
	(vupklsw): Likewise.
	(vaddudm): Likewise.
	(vminsd): Likewise.
	(vmaxsd): Likewise.
	(vminud): Likewise.
	(vmaxud): Likewise.
	(vpkudum): Likewise.
	(vpksdss): Likewise.
	(vpkudus): Likewise.
	(vpksdus): Likewise.
	(vrld): Likewise.
	(vsld): Likewise.
	(vsrd): Likewise.
	(vsrad): Likewise.
	(vsubudm): Likewise.
	(vcmpequd): Likewise.
	(vcmpgtsd): Likewise.
	(vcmpgtud): Likewise.
	(vcmpequd_p): Likewise.
	(vcmpgtsd_p): Likewise.
	(vcmpgtud_p): Likewise.
	(vupkhsw): Likewise.
	(vupklsw): Likewise.
	(vaddudm): Likewise.
	(vmaxsd): Likewise.
	(vmaxud): Likewise.
	(vminsd): Likewise.
	(vminud): Likewise.
	(vpksdss): Likewise.
	(vpksdus): Likewise.
	(vpkudum): Likewise.
	(vpkudus): Likewise.
	(vrld): Likewise.
	(vsld): Likewise.
	(vsrad): Likewise.
	(vsrd): Likewise.
	(vsubudm): Likewise.

	* config/rs6000/rs6000.c (rs6000_init_hard_regno_mode_ok): Add
	support for power8 V2DI instructions.

	* config/rs6000/altivec.md (UNSPEC_VPKUHUM): Add support for
	power8 V2DI instructions.  Combine pack and unpack insns to use an
	iterator for each mode.  Check whether a particular mode supports
	Altivec instructions instead of just checking TARGET_ALTIVEC.
	(UNSPEC_VPKUWUM): Likewise.
	(UNSPEC_VPKSHSS): Likewise.
	(UNSPEC_VPKSWSS): Likewise.
	(UNSPEC_VPKUHUS): Likewise.
	(UNSPEC_VPKSHUS): Likewise.
	(UNSPEC_VPKUWUS): Likewise.
	(UNSPEC_VPKSWUS): Likewise.
	(UNSPEC_VPACK_SIGN_SIGN_SAT): Likewise.
	(UNSPEC_VPACK_SIGN_UNS_SAT): Likewise.
	(UNSPEC_VPACK_UNS_UNS_SAT): Likewise.
	(UNSPEC_VPACK_UNS_UNS_MOD): Likewise.
	(UNSPEC_VUPKHSB): Likewise.
	(UNSPEC_VUNPACK_HI_SIGN): Likewise.
	(UNSPEC_VUNPACK_LO_SIGN): Likewise.
	(UNSPEC_VUPKHSH): Likewise.
	(UNSPEC_VUPKLSB): Likewise.
	(UNSPEC_VUPKLSH): Likewise.
	(VI2): Likewise.
	(VI_char): Likewise.
	(VI_scalar): Likewise.
	(VI_unit): Likewise.
	(VP): Likewise.
	(VP_small): Likewise.
	(VP_small_lc): Likewise.
	(VU_char): Likewise.
	(add<mode>3): Likewise.
	(altivec_vaddcuw): Likewise.
	(altivec_vaddu<VI_char>s): Likewise.
	(altivec_vadds<VI_char>s): Likewise.
	(sub<mode>3): Likewise.
	(altivec_vsubcuw): Likewise.
	(altivec_vsubu<VI_char>s): Likewise.
	(altivec_vsubs<VI_char>s): Likewise.
	(altivec_vavgs<VI_char>): Likewise.
	(altivec_vcmpbfp): Likewise.
	(altivec_eq<mode>): Likewise.
	(altivec_gt<mode>): Likewise.
	(altivec_gtu<mode>): Likewise.
	(umax<mode>3): Likewise.
	(smax<mode>3): Likewise.
	(umin<mode>3): Likewise.
	(smin<mode>3): Likewise.
	(altivec_vpkuhum): Likewise.
	(altivec_vpkuwum): Likewise.
	(altivec_vpkshss): Likewise.
	(altivec_vpkswss): Likewise.
	(altivec_vpkuhus): Likewise.
	(altivec_vpkshus): Likewise.
	(altivec_vpkuwus): Likewise.
	(altivec_vpkswus): Likewise.
	(altivec_vpks<VI_char>ss): Likewise.
	(altivec_vpks<VI_char>us): Likewise.
	(altivec_vpku<VI_char>us): Likewise.
	(altivec_vpku<VI_char>um): Likewise.
	(altivec_vrl<VI_char>): Likewise.
	(altivec_vsl<VI_char>): Likewise.
	(altivec_vsr<VI_char>): Likewise.
	(altivec_vsra<VI_char>): Likewise.
	(altivec_vsldoi_<mode>): Likewise.
	(altivec_vupkhsb): Likewise.
	(altivec_vupkhs<VU_char>): Likewise.
	(altivec_vupkls<VU_char>): Likewise.
	(altivec_vupkhsh): Likewise.
	(altivec_vupklsb): Likewise.
	(altivec_vupklsh): Likewise.
	(altivec_vcmpequ<VI_char>_p): Likewise.
	(altivec_vcmpgts<VI_char>_p): Likewise.
	(altivec_vcmpgtu<VI_char>_p): Likewise.
	(abs<mode>2): Likewise.
	(vec_unpacks_hi_v16qi): Likewise.
	(vec_unpacks_hi_v8hi): Likewise.
	(vec_unpacks_lo_v16qi): Likewise.
	(vec_unpacks_hi_<VP_small_lc>): Likewise.
	(vec_unpacks_lo_v8hi): Likewise.
	(vec_unpacks_lo_<VP_small_lc>): Likewise.
	(vec_pack_trunc_v8h): Likewise.
	(vec_pack_trunc_v4si): Likewise.
	(vec_pack_trunc_<mode>): Likewise.

	* config/rs6000/altivec.h (vec_vaddudm): Add defines for power8
	V2DI builtins.
	(vec_vmaxsd): Likewise.
	(vec_vmaxud): Likewise.
	(vec_vminsd): Likewise.
	(vec_vminud): Likewise.
	(vec_vpksdss): Likewise.
	(vec_vpksdus): Likewise.
	(vec_vpkudum): Likewise.
	(vec_vpkudus): Likewise.
	(vec_vrld): Likewise.
	(vec_vsld): Likewise.
	(vec_vsrad): Likewise.
	(vec_vsrd): Likewise.
	(vec_vsubudm): Likewise.
	(vec_vupkhsw): Likewise.
	(vec_vupklsw): Likewise.

2013-05-22  Michael Meissner  <meissner@linux.vnet.ibm.com>
	    Pat Haugen <pthaugen@us.ibm.com>
	    Peter Bergner <bergner@vnet.ibm.com>

	* doc/extend.texi (PowerPC AltiVec/VSX Built-in Functions): Add
	documentation for the power8 crypto builtins.

	* config/rs6000/t-rs6000 (MD_INCLUDES): Add crypto.md.

	* config/rs6000/rs6000-builtin.def (BU_P8V_AV_1): Add support
	macros for defining power8 builtin functions.
	(BU_P8V_AV_2): Likewise.
	(BU_P8V_AV_P): Likewise.
	(BU_P8V_VSX_1): Likewise.
	(BU_P8V_OVERLOAD_1): Likewise.
	(BU_P8V_OVERLOAD_2): Likewise.
	(BU_CRYPTO_1): Likewise.
	(BU_CRYPTO_2): Likewise.
	(BU_CRYPTO_3): Likewise.
	(BU_CRYPTO_OVERLOAD_1): Likewise.
	(BU_CRYPTO_OVERLOAD_2): Likewise.
	(XSCVSPDP): Fix typo, point to the correct instruction.
	(VCIPHER): Add power8 crypto builtins.
	(VCIPHERLAST): Likewise.
	(VNCIPHER): Likewise.
	(VNCIPHERLAST): Likewise.
	(VPMSUMB): Likewise.
	(VPMSUMH): Likewise.
	(VPMSUMW): Likewise.
	(VPERMXOR_V2DI): Likewise.
	(VPERMXOR_V4SI: Likewise.
	(VPERMXOR_V8HI: Likewise.
	(VPERMXOR_V16QI: Likewise.
	(VSHASIGMAW): Likewise.
	(VSHASIGMAD): Likewise.
	(VPMSUM): Likewise.
	(VPERMXOR): Likewise.
	(VSHASIGMA): Likewise.

	* config/rs6000/rs6000-c.c (rs6000_target_modify_macros): Define
	__CRYPTO__ if the crypto instructions are available.
	(altivec_overloaded_builtins): Add support for overloaded power8
	builtins.

	* config/rs6000/rs6000.c (rs6000_expand_ternop_builtin): Add
	support for power8 crypto builtins.
	(builtin_function_type): Likewise.
	(altivec_init_builtins): Add support for builtins that take vector
	long long (V2DI) arguments.

	* config/rs6000/crypto.md: New file, define power8 crypto
	instructions.

2013-05-22  Michael Meissner  <meissner@linux.vnet.ibm.com>
	    Pat Haugen <pthaugen@us.ibm.com>
	    Peter Bergner <bergner@vnet.ibm.com>

	* doc/invoke.texi (Option Summary): Add power8 options.
	(RS/6000 and PowerPC Options): Likewise.

	* doc/md.texi (PowerPC and IBM RS6000 constraints): Update to use
	constraints.md instead of rs6000.h.  Reorder w* constraints.  Add
	wm, wn, wr documentation.

	* config/rs6000/constraints.md (wm): New constraint for VSX
	registers if direct move instructions are enabled.
	(wn): New constraint for no registers.
	(wq): New constraint for quad word even GPR registers.
	(wr): New constraint if 64-bit instructions are enabled.
	(wv): New constraint if power8 vector instructions are enabled.
	(wQ): New constraint for quad word memory locations.

	* config/rs6000/predicates.md (const_0_to_15_operand): New
	constraint for 0..15 for crypto instructions.
	(gpc_reg_operand): If VSX allow registers in VSX registers as well
	as GPR and floating point registers.
	(int_reg_operand): New predicate to match only GPR registers.
	(base_reg_operand): New predicate to match base registers.
	(quad_int_reg_operand): New predicate to match even GPR registers
	for quad memory operations.
	(vsx_reg_or_cint_operand): New predicate to allow vector logical
	operations in both GPR and VSX registers.
	(quad_memory_operand): New predicate for quad memory operations.
	(reg_or_indexed_operand): New predicate for direct move support.

	* config/rs6000/rs6000-cpus.def (ISA_2_5_MASKS_EMBEDDED):
	Inherit from ISA_2_4_MASKS, not ISA_2_2_MASKS.
	(ISA_2_7_MASKS_SERVER): New mask for ISA 2.07 (i.e. power8).
	(POWERPC_MASKS): Add power8 options.
	(power8 cpu): Use ISA_2_7_MASKS_SERVER instead of specifying the
	various options.

	* config/rs6000/rs6000-c.c (rs6000_target_modify_macros):
	Define _ARCH_PWR8 and __POWER8_VECTOR__ for power8.

	* config/rs6000/rs6000.opt (-mvsx-timode): Add documentation.
	(-mpower8-fusion): New power8 options.
	(-mpower8-fusion-sign): Likewise.
	(-mpower8-vector): Likewise.
	(-mcrypto): Likewise.
	(-mdirect-move): Likewise.
	(-mquad-memory): Likewise.

	* config/rs6000/rs6000.c (power8_cost): Initial definition for
	power8.
	(rs6000_hard_regno_mode_ok): Make PTImode only match even GPR
	registers.
	(rs6000_debug_reg_print): Print the base register class if
	-mdebug=reg.
	(rs6000_debug_vector_unit): Add p8_vector.
	(rs6000_debug_reg_global): If -mdebug=reg, print power8 constraint
	definitions.  Also print fusion state.
	(rs6000_init_hard_regno_mode_ok): Set up power8 constraints.
	(rs6000_builtin_mask_calculate): Add power8 builtin support.
	(rs6000_option_override_internal): Add support for power8.
	(rs6000_common_init_builtins): Add debugging for skipped builtins
	if -mdebug=builtin.
	(rs6000_adjust_cost): Add power8 support.
	(rs6000_issue_rate): Likewise.
	(insn_must_be_first_in_group): Likewise.
	(insn_must_be_last_in_group): Likewise.
	(force_new_group): Likewise.
	(rs6000_register_move_cost): Likewise.
	(rs6000_opt_masks): Likewise.

	* config/rs6000/rs6000.h (ASM_CPU_POWER8_SPEC): If we don't have a
	power8 capable assembler, default to power7 options.
	(TARGET_DIRECT_MOVE): Likewise.
	(TARGET_CRYPTO): Likewise.
	(TARGET_P8_VECTOR): Likewise.
	(VECTOR_UNIT_P8_VECTOR_P): Define power8 vector support.
	(VECTOR_UNIT_VSX_OR_P8_VECTOR_P): Likewise.
	(VECTOR_MEM_P8_VECTOR_P): Likewise.
	(VECTOR_MEM_VSX_OR_P8_VECTOR_P): Likewise.
	(VECTOR_MEM_ALTIVEC_OR_VSX_P): Likewise.
	(TARGET_XSCVDPSPN): Likewise.
	(TARGET_XSCVSPDPN): Likewsie.
	(TARGET_SYNC_HI_QI): Likewise.
	(TARGET_SYNC_TI): Likewise.
	(MASK_CRYPTO): Likewise.
	(MASK_DIRECT_MOVE): Likewise.
	(MASK_P8_FUSION): Likewise.
	(MASK_P8_VECTOR): Likewise.
	(REG_ALLOC_ORDER): Move fr13 to be lower in priority so that the
	TFmode temporary used by some of the direct move instructions to
	get two FP temporary registers does not force creation of a stack
	frame.
	(VLOGICAL_REGNO_P): Allow vector logical operations in GPRs.
	(MODES_TIEABLE_P): Move the VSX tests above the Altivec tests so
	that any VSX registers are tieable, even if they are also an
	Altivec vector mode.
	(r6000_reg_class_enum): Add wm, wr, wv constraints.
	(RS6000_BTM_P8_VECTOR): Power8 builtin support.
	(RS6000_BTM_CRYPTO): Likewise.
	(RS6000_BTM_COMMON): Likewise.

	* config/rs6000/rs6000.md (cpu attribute): Add power8.
	* config/rs6000/rs6000-opts.h (PROCESSOR_POWER8): Likewise.
	(enum rs6000_vector): Add power8 vector support.

2013-04-16  David Edelsohn  <dje.gcc@gmail.com>

	PR target/56948
	* config/rs6000/vsx.md (vsx_movti_64bit): Change j->wa to O->wa.
	Add n->r alternative.
	(vsx_movti_32bit): Change j->wa to O->wa.

2013-03-20  Pat Haugen <pthaugen@us.ibm.com>

	* config/rs6000/predicates.md (indexed_address, update_address_mem
	update_indexed_address_mem): New predicates.
	* config/rs6000/vsx.md (vsx_extract_<mode>_zero): Set correct "type"
	attribute for load/store instructions.
	* config/rs6000/dfp.md (movsd_store): Likewise.
	(movsd_load): Likewise.
	* config/rs6000/rs6000.md (zero_extend<mode>di2_internal1): Likewise.
	(unnamed HI->DI extend define_insn): Likewise.
	(unnamed SI->DI extend define_insn): Likewise.
	(unnamed QI->SI extend define_insn): Likewise.
	(unnamed QI->HI extend define_insn): Likewise.
	(unnamed HI->SI extend define_insn): Likewise.
	(unnamed HI->SI extend define_insn): Likewise.
	(extendsfdf2_fpr): Likewise.
	(movsi_internal1): Likewise.
	(movsi_internal1_single): Likewise.
	(movhi_internal): Likewise.
	(movqi_internal): Likewise.
	(movcc_internal1): Correct mnemonic for stw insn. Set correct "type"
	attribute for load/store instructions.
	(mov<mode>_hardfloat): Set correct "type" attribute for load/store
	instructions.
	(mov<mode>_softfloat): Likewise.
	(mov<mode>_hardfloat32): Likewise.
	(mov<mode>_hardfloat64): Likewise.
	(mov<mode>_softfloat64): Likewise.
	(movdi_internal32): Likewise.
	(movdi_internal64): Likewise.
	(probe_stack_<mode>): Likewise.

2013-03-20  Michael Meissner  <meissner@linux.vnet.ibm.com>

	* config/rs6000/vector.md (VEC_R): Add 32-bit integer, binary
	floating point, and decimal floating point to reload iterator.

	* config/rs6000/constraints.md (wl constraint): New constraints to
	return FLOAT_REGS if certain options are used to reduce the number
	of separate patterns that exist in the file.
	(wx constraint): Likewise.
	(wz constraint): Likewise.

	* config/rs6000/rs6000.c (rs6000_debug_reg_global): If
	-mdebug=reg, print wg, wl, wx, and wz constraints.
	(rs6000_init_hard_regno_mode_ok): Initialize new constraints.
	Initialize the reload functions for 64-bit binary/decimal floating
	point types.
	(reg_offset_addressing_ok_p): If we are on a power7 or later, use
	LFIWZX and STFIWX to load/store 32-bit decimal types, and don't
	create the buffer on the stack to overcome not having a 32-bit
	load and store.
	(rs6000_emit_move): Likewise.
	(rs6000_secondary_memory_needed_rtx): Likewise.
	(rs6000_alloc_sdmode_stack_slot): Likewise.
	(rs6000_preferred_reload_class): On VSX, we can create SFmode 0.0f
	via xxlxor, just like DFmode 0.0.

	* config/rs6000/rs6000.h (TARGET_NO_SDMODE_STACK): New macro,
	define as 1 if we are running on a power7 or newer.
	(enum r6000_reg_class_enum): Add new constraints.

	* config/rs6000/dfp.md (movsd): Delete, combine with binary
	floating point moves in rs6000.md.  Combine power6x (mfpgpr) moves
	with other moves by using conditional constraits (wg).  Use LFIWZX
	and STFIWX for loading SDmode on power7.  Use xxlxor to create
	0.0f.
	(movsd splitter): Likewise.
	(movsd_hardfloat): Likewise.
	(movsd_softfloat): Likewise.

	* config/rs6000/rs6000.md (FMOVE32): New iterators to combine
	binary and decimal floating point moves.
	(fmove_ok): New attributes to combine binary and decimal floating
	point moves, and to combine power6x (mfpgpr) moves along normal
	floating moves.
	(real_value_to_target): Likewise.
	(f32_lr): Likewise.
	(f32_lm): Likewise.
	(f32_li): Likewise.
	(f32_sr): Likewise.
	(f32_sm): Likewise.
	(f32_si): Likewise.
	(movsf): Combine binary and decimal floating point moves.  Combine
	power6x (mfpgpr) moves with other moves by using conditional
	constraits (wg).  Use LFIWZX and STFIWX for loading SDmode on
	power7.
	(mov<mode> for SFmode/SDmode); Likewise.
	(SFmode/SDmode splitters): Likewise.
	(movsf_hardfloat): Likewise.
	(mov<mode>_hardfloat for SFmode/SDmode): Likewise.
	(movsf_softfloat): Likewise.
	(mov<mode>_softfloat for SFmode/SDmode): Likewise.

	* doc/md.texi (PowerPC and IBM RS6000 constraints): Document wl,
	wx and wz constraints.

	* config/rs6000/constraints.md (wg constraint): New constraint to
	return FLOAT_REGS if -mmfpgpr (power6x) was used.

	* config/rs6000/rs6000.h (enum r6000_reg_class_enum): Add wg
	constraint.

	* config/rs6000/rs6000.c (rs6000_debug_reg_global): If
	-mdebug=reg, print wg, wl, wx, and wz constraints.
	(rs6000_init_hard_regno_mode_ok): Initialize new constraints.
	Initialize the reload functions for 64-bit binary/decimal floating
	point types.
	(reg_offset_addressing_ok_p): If we are on a power7 or later, use
	LFIWZX and STFIWX to load/store 32-bit decimal types, and don't
	create the buffer on the stack to overcome not having a 32-bit
	load and store.
	(rs6000_emit_move): Likewise.
	(rs6000_secondary_memory_needed_rtx): Likewise.
	(rs6000_alloc_sdmode_stack_slot): Likewise.
	(rs6000_preferred_reload_class): On VSX, we can create SFmode 0.0f
	via xxlxor, just like DFmode 0.0.


	* config/rs6000/dfp.md (movdd): Delete, combine with binary
	floating point moves in rs6000.md.  Combine power6x (mfpgpr) moves
	with other moves by using conditional constraits (wg).  Use LFIWZX
	and STFIWX for loading SDmode on power7.
	(movdd splitters): Likewise.
	(movdd_hardfloat32): Likewise.
	(movdd_softfloat32): Likewise.
	(movdd_hardfloat64_mfpgpr): Likewise.
	(movdd_hardfloat64): Likewise.
	(movdd_softfloat64): Likewise.

	* config/rs6000/rs6000.md (FMOVE64): New iterators to combine
	64-bit binary and decimal floating point moves.
	(FMOVE64X): Likewise.
	(movdf): Combine 64-bit binary and decimal floating point moves.
	Combine power6x (mfpgpr) moves with other moves by using
	conditional constraits (wg).
	(mov<mode> for DFmode/DDmode): Likewise.
	(DFmode/DDmode splitters): Likewise.
	(movdf_hardfloat32): Likewise.
	(mov<mode>_hardfloat32 for DFmode/DDmode): Likewise.
	(movdf_softfloat32): Likewise.
	(movdf_hardfloat64_mfpgpr): Likewise.
	(movdf_hardfloat64): Likewise.
	(mov<mode>_hardfloat64 for DFmode/DDmode): Likewise.
	(movdf_softfloat64): Likewise.
	(mov<mode>_softfloat64 for DFmode/DDmode): Likewise.
	(reload_<mode>_load): Move to later in the file so they aren't in
	the middle of the floating point move insns.
	(reload_<mode>_store): Likewise.

	* doc/md.texi (PowerPC and IBM RS6000 constraints): Document wg
	constraint.

	* config/rs6000/rs6000.c (rs6000_debug_reg_global): Print out wg
	constraint if -mdebug=reg.
	(rs6000_initi_hard_regno_mode_ok): Enable wg constraint if
	-mfpgpr.  Enable using dd reload support if needed.

	* config/rs6000/dfp.md (movtd): Delete, combine with 128-bit
	binary and decimal floating point moves in rs6000.md.
	(movtd_internal): Likewise.

	* config/rs6000/rs6000.md (FMOVE128): Combine 128-bit binary and
	decimal floating point moves.
	(movtf): Likewise.
	(movtf_internal): Likewise.
	(mov<mode>_internal, TDmode/TFmode): Likewise.
	(movtf_softfloat): Likewise.
	(mov<mode>_softfloat, TDmode/TFmode): Likewise.

	* config/rs6000/rs6000.md (movdi_mfpgpr): Delete, combine with
	movdi_internal64, using wg constraint for move direct operations.
	(movdi_internal64): Likewise.

	* config/rs6000/rs6000.c (rs6000_debug_reg_global): Print
	MODES_TIEABLE_P for selected modes.  Print the numerical value of
	the various virtual registers. Use GPR/FPR first/last values,
	instead of hard coding the register numbers.  Print which modes
	have reload functions registered.
	(rs6000_option_override_internal): If -mdebug=reg, trace the
	options settings before/after setting cpu, target and subtarget
	settings.
	(rs6000_secondary_reload_trace): Improve the RTL dump for
	-mdebug=addr and for secondary reload failures in
	rs6000_secondary_reload_inner.
	(rs6000_secondary_reload_fail): Likewise.
	(rs6000_secondary_reload_inner): Likewise.

	* config/rs6000/rs6000.md (FIRST_GPR_REGNO): Add convenience
	macros for first/last GPR and FPR registers.
	(LAST_GPR_REGNO): Likewise.
	(FIRST_FPR_REGNO): Likewise.
	(LAST_FPR_REGNO): Likewise.

	* config/rs6000/vector.md (mul<mode>3): Use the combined macro
	VECTOR_UNIT_ALTIVEC_OR_VSX_P instead of separate calls to
	VECTOR_UNIT_ALTIVEC_P and VECTOR_UNIT_VSX_P.
	(vcond<mode><mode>): Likewise.
	(vcondu<mode><mode>): Likewise.
	(vector_gtu<mode>): Likewise.
	(vector_gte<mode>): Likewise.
	(xor<mode>3): Don't allow logical operations on TImode in 32-bit
	to prevent the compiler from converting DImode operations to
	TImode.
	(ior<mode>3): Likewise.
	(and<mode>3): Likewise.
	(one_cmpl<mode>2): Likewise.
	(nor<mode>3): Likewise.
	(andc<mode>3): Likewise.

	* config/rs6000/constraints.md (wt constraint): New constraint
	that returns VSX_REGS if TImode is allowed in VSX registers.

	* config/rs6000/predicates.md (easy_fp_constant): 0.0f is an easy
	constant under VSX.

	* config/rs6000/rs6000-modes.def (PTImode): Define, PTImode is
	similar to TImode, but it is restricted to being in the GPRs.

	* config/rs6000/rs6000.opt (-mvsx-timode): New switch to allow
	TImode to occupy a single VSX register.

	* config/rs6000/rs6000-cpus.def (ISA_2_6_MASKS_SERVER): Default to
	-mvsx-timode for power7/power8.
	(power7 cpu): Likewise.
	(power8 cpu): Likewise.

	* config/rs6000/rs6000.c (rs6000_hard_regno_nregs_internal): Make
	sure that TFmode/TDmode take up two registers if they are ever
	allowed in the upper VSX registers.
	(rs6000_hard_regno_mode_ok): If -mvsx-timode, allow TImode in VSX
	registers.
	(rs6000_init_hard_regno_mode_ok): Likewise.
	(rs6000_debug_reg_global): Add debugging for PTImode and wt
	constraint.  Print if LRA is turned on.
	(rs6000_option_override_internal): Give an error if -mvsx-timode
	and VSX is not enabled.
	(invalid_e500_subreg): Handle PTImode, restricting it to GPRs.  If
	-mvsx-timode, restrict TImode to reg+reg addressing, and PTImode
	to reg+offset addressing.  Use PTImode when checking offset
	addresses for validity.
	(reg_offset_addressing_ok_p): Likewise.
	(rs6000_legitimate_offset_address_p): Likewise.
	(rs6000_legitimize_address): Likewise.
	(rs6000_legitimize_reload_address): Likewise.
	(rs6000_legitimate_address_p): Likewise.
	(rs6000_eliminate_indexed_memrefs): Likewise.
	(rs6000_emit_move): Likewise.
	(rs6000_secondary_reload): Likewise.
	(rs6000_secondary_reload_inner): Handle PTImode.  Allow 64-bit
	reloads to fpr registers to continue to use reg+offset addressing,
	but 64-bit reloads to altivec registers need reg+reg addressing.
	Drop test for PRE_MODIFY, since VSX loads/stores no longer support
	it.  Treat LO_SUM like a PLUS operation.
	(rs6000_secondary_reload_class): If type is 64-bit, prefer to use
	FLOAT_REGS instead of VSX_RGS to allow use of reg+offset
	addressing.
	(rs6000_cannot_change_mode_class): Do not allow TImode in VSX
	registers to share a register with a smaller sized type, since VSX
	puts scalars in the upper 64-bits.
	(print_operand): Add support for PTImode.
	(rs6000_register_move_cost): Use VECTOR_MEM_VSX_P instead of
	VECTOR_UNIT_VSX_P to catch types that can be loaded in VSX
	registers, but don't have arithmetic support.
	(rs6000_memory_move_cost): Add test for VSX.
	(rs6000_opt_masks): Add -mvsx-timode.

	* config/rs6000/vsx.md (VSm): Change to use 64-bit aligned moves
	for TImode.
	(VSs): Likewise.
	(VSr): Use wt constraint for TImode.
	(VSv): Drop TImode support.
	(vsx_movti): Delete, replace with versions for 32-bit and 64-bit.
	(vsx_movti_64bit): Likewise.
	(vsx_movti_32bit): Likewise.
	(vec_store_<mode>): Use VSX iterator instead of vector iterator.
	(vsx_and<mode>3): Delete use of '?' constraint on inputs, just put
	one '?' on the appropriate output constraint.  Do not allow TImode
	logical operations on 32-bit systems.
	(vsx_ior<mode>3): Likewise.
	(vsx_xor<mode>3): Likewise.
	(vsx_one_cmpl<mode>2): Likewise.
	(vsx_nor<mode>3): Likewise.
	(vsx_andc<mode>3): Likewise.
	(vsx_concat_<mode>): Likewise.
	(vsx_xxpermdi_<mode>): Fix thinko for non V2DF/V2DI modes.

	* config/rs6000/rs6000.h (MASK_VSX_TIMODE): Map from
	OPTION_MASK_VSX_TIMODE.
	(enum rs6000_reg_class_enum): Add RS6000_CONSTRAINT_wt.
	(STACK_SAVEAREA_MODE): Use PTImode instead of TImode.

	* config/rs6000/rs6000.md (INT mode attribute): Add PTImode.
	(TI2 iterator): New iterator for TImode, PTImode.
	(wd mode attribute): Add values for vector types.
	(movti_string): Replace TI move operations with operations for
	TImode and PTImode.  Add support for TImode being allowed in VSX
	registers.
	(mov<mode>_string, TImode/PTImode): Likewise.
	(movti_ppc64): Likewise.
	(mov<mode>_ppc64, TImode/PTImode): Likewise.
	(TI mode splitters): Likewise.

	* doc/md.texi (PowerPC and IBM RS6000 constraints): Document wt
	constraint.

2013-06-27  Jakub Jelinek  <jakub@redhat.com>

	PR target/57623
	* config/i386/i386.md (bmi_bextr_<mode>): Swap predicates and
	constraints of operand 1 and 2.

	PR target/57623
	* config/i386/i386.md (bmi2_bzhi_<mode>3): Swap AND arguments
	to match RTL canonicalization.  Swap predicates and
	constraints of operand 1 and 2.

	* tree-vect-stmts.c (vectorizable_store): Move ptr_incr var
	decl before the loop, initialize to NULL.
	(vectorizable_load): Initialize ptr_incr to NULL.

2013-06-24  Martin Jambor  <mjambor@suse.cz>

	PR tree-optimization/57358
	* ipa-prop.c (parm_ref_data_preserved_p): Always return true when
	not optimizing.

2013-06-24  Alan Modra  <amodra@gmail.com>

	* config/rs6000/rs6000.c (vspltis_constant): Correct for little-endian.
	(gen_easy_altivec_constant): Likewise.
	* config/rs6000/predicates.md (easy_vector_constant_add_self,
	easy_vector_constant_msb): Likewise.

2013-06-21  Uros Bizjak  <ubizjak@gmail.com>

	Backport from mainline
	2013-06-20  Uros Bizjak  <ubizjak@gmail.com>

	PR target/57655
	* config/i386/i386.c (construct_container): Report error if
	long double is used with disabled x87 float returns.

2013-06-20  Wei Mi  <wmi@google.com>

	Backport from mainline
	2013-06-19  Wei Mi  <wmi@google.com>

	PR rtl-optimization/57518
	* ira.c (set_paradoxical_subreg): Set pdx_subregs[regno]
	if regno is used in paradoxical subreg.
	(update_equiv_regs): Check pdx_subregs[regno] before
	set a reg to be equivalent with a mem.


2013-06-20  David Edelsohn  <dje.gcc@gmail.com>

	Backport from mainline
	2013-06-19  David Edelsohn  <dje.gcc@gmail.com>

	PR driver/57652
	* collect2.c (collect_atexit): New.
	(collect_exit): Delete.
	(main): Register collect_atexit with atexit.
	(collect_wait): Change collect_exit to exit.
	(do_wait): Same.
	* collect2.h (collect_exit): Delete.
	* tlink.c (do_tlink): Rename exit to ret. Change collect_exit to exit.

2013-06-19  Matthias Klose  <doko@ubuntu.com>

	PR driver/57651
	* file-find.h (find_a_file): Add a mode parameter.
	* file-find.c (find_a_file): Likewise.
	* gcc-ar.c (main): Call find_a_file with R_OK for the plugin,
	with X_OK for the executables.
	* collect2.c (main): Call find_a_file with X_OK.

2013-06-19  Igor Zamyatin  <igor.zamyatin@intel.com>

	* doc/invoke.texi (core-avx2): Document.
	(atom): Updated with MOVBE.

2013-06-19  Jakub Jelinek  <jakub@redhat.com>

	PR driver/57651
	* gcc-ar.c (main): If not CROSS_DIRECTORY_STRUCTURE, look for
	PERSONALITY in $PATH derived prefixes.

2013-06-19  Paolo Carlini  <paolo.carlini@oracle.com>

	PR c++/56544
	* doc/cpp.texi [Standard Predefined Macros, __cplusplus]: Document
	that now in C++ the value is correct per the C++ standards.

2013-06-19  Alan Modra  <amodra@gmail.com>

	Apply mainline patches
	2013-06-13  Alan Modra  <amodra@gmail.com>
	* config/rs6000/rs6000.h (LONG_DOUBLE_LARGE_FIRST): Define.
	* config/rs6000/rs6000.md (signbittf2): New insn.
	(extenddftf2_internal): Use LONG_DOUBLE_LARGE_FIRST.
	(abstf2_internal, cmptf_internal2): Likewise.
	* config/rs6000/spe.md (spe_abstf2_cmp, spe_abstf2_tst): Likewise.

	2013-06-11  Anton Blanchard  <anton@samba.org>
	* config/rs6000/rs6000.c (rs6000_adjust_atomic_subword): Calculate
	correct shift value in little-endian mode.

	2013-06-07  Alan Modra  <amodra@gmail.com>
	* config/rs6000/rs6000.c (setup_incoming_varargs): Round up
	va_list_gpr_size.

	2013-06-04  Alan Modra  <amodra@gmail.com>
	* config/rs6000/rs6000.c (output_toc): Correct little-endian float
	constant output.

	2013-05-10  Alan Modra  <amodra@gmail.com>
	* configure.ac (HAVE_AS_TLS): Swap powerpc64 and powerpc cases.
	(HAVE_LD_LARGE_TOC): Don't mention AIX in help text.
	* configure: Regenerate.

	2013-05-09  Alan Modra  <amodra@gmail.com>
	* configure.ac (HAVE_AS_TLS): Enable tests for powerpcle and
	powerpc64le.
	* configure: Regenerate.

	2013-05-07  Anton Blanchard  <anton@samba.org>
	* configure.ac (HAVE_LD_LARGE_TOC): Use right linker emulation
	for powerpc64 little endian.
	* configure: Regenerate.

	2013-05-06  Alan Modra  <amodra@gmail.com>
	* config/rs6000/linux.h (DEFAULT_ASM_ENDIAN): Define.
	(LINK_OS_LINUX_EMUL): Use ENDIAN_SELECT.
	* config/rs6000/linux64.h (DEFAULT_ASM_ENDIAN): Define.
	* config/rs6000/sysv4le.h (DEFAULT_ASM_ENDIAN): Define.
	(LINK_TARGET_SPEC): Use ENDIAN_SELECT.
	* config/rs6000/sysv4.h (DEFAULT_ASM_ENDIAN): Define as -mbig.

	2013-05-06  Alan Modra  <amodra@gmail.com>
	* config/rs6000/sysv4.h (ENDIAN_SELECT): Define, extracted from
	(ASM_SPEC): ..here.  Emit DEFAULT_ASM_ENDIAN too.
	(DEFAULT_ASM_ENDIAN): Define.
	(CC1_SPEC, LINK_TARGET_SPEC): Use ENDIAN_SELECT.
	* config/rs6000/linux64.h (ASM_SPEC32): Remove endian options.
	Update -K PIC clause from sysv4.h.
	(ASM_SPEC_COMMON): Use ENDIAN_SELECT.
	(LINK_OS_LINUX_EMUL32, LINK_OS_LINUX_EMUL64): Likewise.

	2013-05-06  Alan Modra  <amodra@gmail.com>
	* config/rs6000/rs6000.md (bswapdi 2nd splitter): Don't swap words
	twice for little-endian.
	(ashrdi3_no_power, ashrdi3): Support little-endian.

	2013-04-25  Alan Modra  <amodra@gmail.com>
	* config.gcc: Support little-endian powerpc-linux targets.
	* config/rs6000/linux.h (LINK_OS_LINUX_EMUL): Define.
	(LINK_OS_LINUX_SPEC): Define.
	* config/rs6000/linuxspe.h (TARGET_DEFAULT):
	Preserve MASK_LITTLE_ENDIAN.
	* config/rs6000/default64.h (TARGET_DEFAULT): Likewise.
	* config/rs6000/linuxaltivec.h (TARGET_DEFAULT): Likewise.
	* config/rs6000/linux64.h (OPTION_LITTLE_ENDIAN): Don't zero.
	(LINK_OS_LINUX_EMUL32, LINK_OS_LINUX_EMUL64): Define.
	(LINK_OS_LINUX_SPEC32, LINK_OS_LINUX_SPEC64): Use above.
	* config/rs6000/rs6000.c (output_toc): Don't use .tc for TARGET_ELF.
	Correct fp word order for little-endian.  Don't shift toc entries
	smaller than a word for little-endian.
	* config/rs6000/rs6000.md (bswaphi2, bswapsi2 split): Comment.
	(bswapdi2 splits): Correct low-part subreg for little-endian.
	Remove wrong BYTES_BIG_ENDIAN tests, and rename vars to remove
	low/high where such is correct only for be.
	* config/rs6000/sysv4.h (SUBTARGET_OVERRIDE_OPTIONS): Allow
	little-endian for -mcall-aixdesc.

2013-06-12  Martin Jambor  <mjambor@suse.cz>

	* ipa-cp.c (ipa_get_indirect_edge_target_1): Check that param_index is
	within bounds at the beginning of the function.

2013-06-12  Jakub Jelinek  <jakub@redhat.com>

	PR tree-optimization/57537
	* tree-vect-patterns.c (vect_recog_widen_mult_pattern): If
	vect_handle_widen_op_by_const, convert oprnd1 to half_type1.

2013-06-10  Uros Bizjak  <ubizjak@gmail.com>

	Backport from mainline
	2013-06-10  Uros Bizjak  <ubizjak@gmail.com>

	* config/alpha/alpha.c (alpha_emit_xfloating_compare): Also use
	cmp_code to construct REG_EQUAL note.

2013-06-10  Oleg Endo  <olegendo@gcc.gnu.org>

	Backport from mainline
	2013-05-20  Oleg Endo  <olegendo@gcc.gnu.org>

	PR target/56547
	* config/sh/sh.md (fmasf4): Remove empty constraints strings.
	(*fmasf4, *fmasf4_media): New insns.

2013-06-09  Jakub Jelinek  <jakub@redhat.com>

	PR target/57568
	* config/i386/i386.md (TARGET_READ_MODIFY_WRITE peepholes): Ensure
	that operands[2] doesn't overlap with operands[0].

2013-06-07  Richard Sandiford  <rsandifo@linux.vnet.ibm.com>

	* recog.c (offsettable_address_addr_space_p): Fix calculation of
	address mode.  Move pointer mode initialization to the same place.

2013-06-07  Sofiane Naci  <sofiane.naci@arm.com>

	Backport from mainline
	* config/aarch64/aarch64.md (*movdi_aarch64): Define "simd" attribute.

2013-06-07  Uros Bizjak  <ubizjak@gmail.com>

	Backport from mainline
	2013-06-05  Uros Bizjak  <ubizjak@gmail.com>

	* config/alpha/alpha.c (alpha_emit_conditional_move): Swap all
	GE, GT, GEU and GTU compares, modulo DImode compares with zero.

	Backport from mainline
	2013-05-23  Uros Bizjak  <ubizjak@gmail.com>

	PR target/57379
	* config/alpha/alpha.md (unspec): Add UNSPEC_XFLT_COMPARE.
	* config/alpha/alpha.c (alpha_emit_xfloating_compare): Construct
	REG_EQUAL note as UNSPEC_XFLT_COMPARE unspec.

2013-06-04  Bill Schmidt  <wschmidt@linux.vnet.ibm.com>

	Backport from mainline.
	2013-05-22  Bill Schmidt  <wschmidt@linux.vnet.ibm.com>

	* config/rs6000/rs6000.h (MALLOC_ABI_ALIGNMENT): New #define.

2013-06-03  James Greenhalgh  <james.greenhalgh@arm.com>

	Backport from mainline.
	2013-04-25  James Greenhalgh  <james.greenhalgh@arm.com>

	* config/aarch64/aarch64.c (aarch64_print_operand): Fix asm_fprintf
	format specifier in 'X' case.

2013-05-31  Richard Henderson  <rth@redhat.com>

	PR target/56742
	* config/i386/i386.c (ix86_seh_fixup_eh_fallthru): New.
	(ix86_reorg): Call it.

2012-05-31  Jakub Jelinek  <jakub@redhat.com>

	* BASE-VER: Set to 4.8.2.
	* DEV-PHASE: Set to prerelease.

2013-05-31  Release Manager

	* GCC 4.8.1 released.

2013-06-03  Yuri Rumyantsev  <yuri.s.rumyantsev@intel.com>

	* config/i386/i386.c (ix86_lea_outperforms): Fix formatting.
	(ix86_avoid_lea_for_addr): Likewise.
	(exact_dependency_1): Likewise.
	(ix86_adjust_cost): Likewise.
	(swap_top_of_ready_list): Fix formatting and !reload_completed check
	removed.
	(do_reorder_for_imul): Fix typo, formatting and
	!reload_completed check removed.
	(ix86_sched_reorder): Fix typo and formatting.
	(fold_builtin_cpu): Move M_INTEL_SLM at the end of processor types
	list.

2013-05-31  Yuri Rumyantsev  <yuri.s.rumyantsev@intel.com>
	    Igor Zamyatin  <igor.zamyatin@intel.com>

	Silvermont (SLM) architecture performance tuning.
	* config/i386/i386.h (enum ix86_tune_indices): Add
	X86_TUNE_SPLIT_MEM_OPND_FOR_FP_CONVERTS.
	(TARGET_SPLIT_MEM_OPND_FOR_FP_CONVERTS): New define.

	* config/i386/i386.c (initial_ix86_tune_features)
	<X86_TUNE_SPLIT_MEM_OPND_FOR_FP_CONVERTS>: Initialize.
	(ix86_lea_outperforms): Handle Silvermont tuning.
	(ix86_avoid_lea_for_add): Add new argument to ix86_lea_outperforms
	call.
	(ix86_use_lea_for_mov): Likewise.
	(ix86_avoid_lea_for_addr): Likewise.
	(ix86_lea_for_add_ok): Likewise.
	(exact_dependency_1): New function.
	(exact_store_load_dependency): Likewise.
	(ix86_adjust_cost): Handle Silvermont tuning.
	(do_reoder_for_imul): Likewise.
	(swap_top_of_ready_list): New function.
	(ix86_sched_reorder): Changed to handle Silvermont tuning.

	* config/i386/i386.md (peepholes that split memory operand in fp
	converts): New.

2013-05-30  Yuri Rumyantsev  <yuri.s.rumyantsev@intel.com>
	    Igor Zamyatin  <igor.zamyatin@intel.com>

	Silvermont (SLM) architecture pipeline model, tuning and
	insn selection.
	* config.gcc: Add slm config options and target.

	* config/i386/slm.md: New.

	* config/i386/driver-i386.c (host_detect_local_cpu): Check movbe.

	* config/i386/i386-c.c (ix86_target_macros_internal):  New case
	PROCESSOR_SLM.
	(ix86_target_macros_internal): Likewise.

	* config/i386/i386.c (slm_cost): New cost.
	(m_SLM): New macro flag.
	(initial_ix86_tune_features): Set m_SLM.
	(x86_accumulate_outgoing_args): Likewise.
	(x86_arch_always_fancy_math_387): Likewise.
	(processor_target_table): Add slm cost.
	(cpu_names): Add slm cpu name.
	(x86_option_override_internal): Set SLM ISA.
	(ix86_issue_rate): New case PROCESSOR_SLM.
	(ia32_multipass_dfa_lookahead): Likewise.
	(fold_builtin_cpu): Add slm.

	* config/i386/i386.h (TARGET_SLM): New target macro.
	(target_cpu_default): Add TARGET_CPU_DEFAULT_slm.
	(processor_type): Add PROCESSOR_SLM.

	* config/i386/i386.md (cpu): Add new value "slm".
	(slm.md): Include slm.md.

2013-05-29  Ganesh Gopalasubramanian  <Ganesh.Gopalasubramanian@amd.com>

	* config/i386/i386.c (initial_ix86_tune_features): Enable
	FP Reassociation for AMD bdver1 and bdver2.

2013-05-15  Ganesh Gopalasubramanian  <Ganesh.Gopalasubramanian@amd.com>

	* config/i386/i386.c (processor_alias_table): Add instruction
	FSGSBASE for AMD bdver3 architecture.

2013-05-24  Greta Yorsh  <Greta.Yorsh@arm.com>

	Backport from mainline
	2013-05-02  Greta Yorsh  <Greta.Yorsh@arm.com>

	PR target/56732
	* config/arm/arm.c (arm_expand_epilogue): Check really_return before
	generating simple_return for naked functions.

2013-05-24  Alexander Ivchenko  <alexander.ivchenko@intel.com>

	PR tree-ssa/57385
	* tree-ssa-sccvn.c (fully_constant_vn_reference_p): Check
	that index is not negative.

2013-05-23  Martin Jambor  <mjambor@suse.cz>

	PR middle-end/57347
	* tree.h (contains_bitfld_component_ref_p): Declare.
	* tree-sra.c (contains_bitfld_comp_ref_p): Move...
	* tree.c (contains_bitfld_component_ref_p): ...here.  Adjust its caller.
	* ipa-prop.c (determine_known_aggregate_parts): Check that LHS does
	not access a bit-field.  Assert all final offsets are byte-aligned.

2013-05-23  Richard Biener  <rguenther@suse.de>

	PR rtl-optimization/57341
	* ira.c (validate_equiv_mem_from_store): Use anti_dependence
	instead of true_dependence.

2013-05-23  Jakub Jelinek  <jakub@redhat.com>

	PR middle-end/57344
	* expmed.c (store_split_bit_field): If op0 is a REG or
	SUBREG of a REG, don't lower unit.  Handle unit not being
	always BITS_PER_WORD.

2013-05-22  Uros Bizjak  <ubizjak@gmail.com>

	PR target/57356
	* config/i386/i386.md (*movti_internal_rex64): Emit movaps/movups
	for non-sse2 targets.
	(*movti_internal): Simplify mode attribute calculation.

2013-05-22  Richard Biener  <rguenther@suse.de>

	Backport from mainline
	2013-05-21  Richard Biener  <rguenther@suse.de>

	PR tree-optimization/57318
	* tree-ssa-loop-ivcanon.c (tree_estimate_loop_size): Do not
	estimate stmts with side-effects as likely eliminated.

	2013-05-21  Richard Biener  <rguenther@suse.de>

	PR tree-optimization/57330
	* cgraph.c (cgraph_redirect_edge_call_stmt_to_callee): Properly
	preserve the call stmts fntype.

	2013-05-21  Richard Biener  <rguenther@suse.de>

	PR tree-optimization/57303
	* tree-ssa-sink.c (statement_sink_location): Properly handle
	self-assignments.

2013-05-21  Magnus Granberg  <baldrick@free.fr>

	PR plugins/56754
	* Makefile.in (PLUGIN_HEADERS): Add $(TARGET_H).

2013-05-21  Eric Botcazou  <ebotcazou@adacore.com>

	Backport from mainline
	2013-05-14  Eric Botcazou  <ebotcazou@adacore.com>

	* config/sparc/sp64-elf.h (CPP_SUBTARGET_SPEC): Delete.
	* config/sparc/openbsd64.h (CPP_SUBTARGET_SPEC): Likewise.

2013-05-17  Jakub Jelinek  <jakub@redhat.com>

	PR rtl-optimization/57281
	PR rtl-optimization/57300
	* config/i386/i386.md (extendsidi2_1 dead reg splitter): Remove.
	(extendsidi2_1 peephole2s): Add instead 2 new peephole2s, that undo
	what the other splitter did if the registers are dead.

2013-05-17  Uros Bizjak  <ubizjak@gmail.com>

	Backport from mainline
	2013-05-16  Uros Bizjak  <ubizjak@gmail.com>

	* config/i386/driver-i386.c (host_detect_local_cpu): Determine
	cache parameters using detect_caches_amd also for CYRIX,
	NSC and TM2 signatures.

	2013-05-16  Uros Bizjak  <ubizjak@gmail.com>
		    Dzianis Kahanovich  <mahatma@eu.by>

	PR target/45359
	PR target/46396
	* config/i386/driver-i386.c (host_detect_local_cpu): Detect
	VIA/Centaur processors and determine their cache parameters
	using detect_caches_amd.

	2013-05-15  Uros Bizjak  <ubizjak@gmail.com>

	* config/i386/i386.c (ix86_option_override_internal): Update
	processor_alias_table for missing PTA_PRFCHW and PTA_FXSR flags.  Add
	PTA_POPCNT to corei7 entry. Do not enable SSE prefetch on
	non-SSE 3dNow! targets.  Enable TARGET_PRFCHW for TARGET_3DNOW targets.
	* config/i386/i386.md (prefetch): Enable for TARGET_PRFCHW instead
	of TARGET_3DNOW.
	(*prefetch_3dnow): Enable for TARGET_PRFCHW only.

2013-05-17  Jakub Jelinek  <jakub@redhat.com>

	* gcc.c (SANITIZER_SPEC): Reject -fsanitize=address -fsanitize=thread
	linking.

	PR tree-optimization/57051
	* fold-const.c (const_binop) <case VEC_LSHIFT_EXPR,
	case VEC_RSHIFT_EXPR>: Fix BYTES_BIG_ENDIAN handling.

2013-05-16  Jakub Jelinek  <jakub@redhat.com>

	* omp-low.c (extract_omp_for_data): For collapsed loops,
	if at least one of the loops is known at compile time to
	iterate zero times, set count to 0.
	(expand_omp_regimplify_p): New function.
	(expand_omp_for_generic): For collapsed loops, if at least
	one of the loops isn't known to iterate at least once,
	add runtime check with setting count to 0.
	(expand_omp_for_static_nochunk, expand_omp_for_static_chunk):
	For unsigned types if it isn't known at compile time that
	the loop will iterate at least once, add runtime check to bypass
	the whole loop if initial condition isn't true.

2013-05-14  Jakub Jelinek  <jakub@redhat.com>

	PR middle-end/57251
	* expr.c (expand_expr_real_2) <case WIDEN_MULT_EXPR>: Handle
	the case when both op0 and op1 have VOIDmode.

2013-05-13  Jakub Jelinek  <jakub@redhat.com>

	PR tree-optimization/57230
	* tree-ssa-strlen.c (handle_char_store): Add missing integer_zerop
	check.

2013-05-12  Joern Rennecke  <joern.rennecke@embecosm.com>

	* config/epiphany/epiphany.c (epiphany_init): Check size of
	NUM_MODES_FOR_MODE_SWITCHING.
	(epiphany_expand_prologue):
	Remove CONFIG_REGNUM initial value handling code.
	(epiphany_optimize_mode_switching): Handle EPIPHANY_MSW_ENTITY_CONFIG.
	(epiphany_mode_needed, epiphany_mode_entry_exit): Likewise.
	(emit_set_fp_mode, epiphany_mode_after): Likewise.
	(epiphany_mode_needed) <Handle EPIPHANY_MSW_ENTITY_AND>:
	Don't return 1 for FP_MODE_NONE.
	* config/epiphany/epiphany.h (NUM_MODES_FOR_MODE_SWITCHING):
	Add value for EPIPHANY_MSW_ENTITY_CONFIG.
	(EPIPHANY_MSW_ENTITY_CONFIG, EPIPHANY_MSW_ENTITY_NUM): Define.
	* config/epiphany/epiphany.md (save_config): New pattern.

2013-05-14  Jakub Jelinek  <jakub@redhat.com>

	* tree.c (warn_deprecated_use): Print file:line using locus color.
	* diagnostic.c (diagnostic_report_current_module): Print file:line
	and file:line:column using locus color.

2013-04-26  Jakub Jelinek  <jakub@redhat.com>

	* Makefile.in (toplev.o): Depend on diagnostic-color.h.
	* diagnostic-color.c (should_colorize): Remove _WIN32 version.
	(colorize_init): Add argument to _WIN32 version.
	* toplev.c: Include diagnostic-color.h.
	(process_options): Default to -fdiagnostics-color=auto if
	GCC_COLORS env var is in the environment.
	* common.opt (fdiagnostics-color=): Add Var and Init.
	* doc/invoke.texi (-fdiagnostics-color=): Document that if
	GCC_COLORS env var is in the environment, the default is auto
	rather than never.

	* diagnostic.h (file_name_as_prefix): Add context argument.
	* diagnostic.c (file_name_as_prefix): Likewise.  Colorize
	the string as locus.
	* langhooks.c (lhd_print_error_function): Adjust caller.

2013-04-12  Manuel López-Ibáñez  <manu@gcc.gnu.org>
	    Jakub Jelinek  <jakub@redhat.com>

	* opts.c: Include diagnostic-color.h.
	(common_handle_option): Handle OPT_fdiagnostics_color_.
	* Makefile.in (OBJS-libcommon): Add diagnostic-color.o.
	(diagnostic.o, opts.o, pretty-print.o): Depend on diagnostic-color.h.
	(diagnostic-color.o): New.
	* common.opt (fdiagnostics-color, fdiagnostics-color=): New options.
	(diagnostic_color_rule): New enum.
	* dwarf2out.c (gen_producer_string): Don't print -fdiagnostics-color*.
	* langhooks.c (lhd_print_error_function): Add %r "locus" and %R around
	the location string.
	* diagnostic.def: Add 3rd argument to DEFINE_DIAGNOSTIC_KIND macros,
	either NULL, or color kind.
	* diagnostic-color.c: New file.
	* diagnostic-color.h: New file.
	* diagnostic-core.h (DEFINE_DIAGNOSTIC_KIND): Adjust macro for 3
	arguments.
	* doc/invoke.texi (-fdiagnostics-color): Document.
	* pretty-print.h (pp_show_color): Define.
	(struct pretty_print_info): Add show_color field.
	* diagnostic.c: Include diagnostic-color.h.
	(diagnostic_build_prefix): Adjust for 3 argument DEFINE_DIAGNOSTIC_KIND
	macros.  Colorize error:, warning: etc. strings and also the location
	string.
	(diagnostic_show_locus): Colorize the caret line.
	* pretty-print.c: Include diagnostic-color.h.
	(pp_base_format): Handle %r and %R format specifiers.  Colorize strings
	inside of %< %> quotes or quoted through q format modifier.

2013-05-07  Han Shen  <shenhan@google.com>

	* cfgexpand.c (record_or_union_type_has_array_p): New function.
	(expand_used_vars): Add logic handling '-fstack-protector-strong'.
	* common.opt (fstack-protector-strong): New option.
	* doc/cpp.texi (__SSP_STRONG__): New builtin "__SSP_STRONG__".
	* doc/invoke.texi (Optimization Options): Document
	"-fstack-protector-strong".
	* gcc.c (LINK_SSP_SPEC): Add 'fstack-protector-strong'.

2013-05-10  Sebastian Huber  <sebastian.huber@embedded-brains.de>

	* config/arm/t-rtems-eabi: Remove mthumb/march=armv7 multilib.
	Add mthumb/march=armv7-a multilib.
	Add mthumb/march=armv7-r multilib.
	Add mthumb/march=armv7-a/mfpu=neon/mfloat-abi=hard multilib.

2013-05-10  Ralf Corsépius  <ralf.corsepius@rtems.org>

	PR target/57237
	* config/v850/t-rtems: Add more multilibs.

2013-05-10  Richard Biener  <rguenther@suse.de>

	PR tree-optimization/57214
	* tree-ssa-loop-ivcanon.c (propagate_constants_for_unrolling): Do
	not propagate from SSA names that occur in abnormal PHI nodes.

2013-05-10  Alan Modra  <amodra@gmail.com>

	PR target/55033
	* varasm.c (default_elf_select_section): Move !DECL_P check..
	(get_named_section): ..to here before calling get_section_name.
	Adjust assertion.
	(default_section_type_flags): Add DECL_P check.
	* config/i386/winnt.c (i386_pe_section_type_flags): Likewise.
	* config/rs6000/rs6000.c (rs6000_xcoff_section_type_flags): Likewise.

2013-05-09  Joern Rennecke  <joern.rennecke@embecosm.com>

	* config/epiphany/epiphany.c (epiphany_expand_prologue):
	When using gen_stack_adjust_str with a register offset, add a
	REG_FRAME_RELATED_EXPR note.

2013-05-09  Martin Jambor  <mjambor@suse.cz>

	PR middle-end/56988
	* ipa-prop.h (ipa_agg_replacement_value): New flag by_ref.
	* ipa-cp.c (find_aggregate_values_for_callers_subset): Fill in the
	by_ref flag of ipa_agg_replacement_value structures.
	(known_aggs_to_agg_replacement_list): Likewise.
	* ipa-prop.c (write_agg_replacement_chain): Stream by_ref flag.
	(read_agg_replacement_chain): Likewise.
	(ipcp_transform_function): Also check that by_ref flags match.

2013-05-08  Diego Novillo  <dnovillo@google.com>

	PR bootstrap/54659

	Revert:

	2012-08-17  Diego Novillo  <dnovillo@google.com>

		PR bootstrap/54281
		* configure.ac: Add libintl.h to AC_CHECK_HEADERS list.
		* config.in: Regenerate.
		* configure: Regenerate.
		* intl.h: Always include libintl.h if HAVE_LIBINTL_H is
		set.

2013-05-08  Paolo Carlini  <paolo.carlini@oracle.com>

	PR tree-optimization/57200
	* tree-ssa-loop-niter.c (do_warn_aggressive_loop_optimizations):
	Only call inform if the preceding warning_at returns true.

2013-05-07  Jakub Jelinek  <jakub@redhat.com>

	PR tree-optimization/57149
	* tree-ssa-uninit.c (uninit_undefined_value_p): New inline.
	(can_skip_redundant_opnd, compute_uninit_opnds_pos,
	collect_phi_def_edges, execute_late_warn_uninitialized): Use
	uninit_undefined_value_p instead of ssa_undefined_value_p.

	PR debug/57184
	* expr.c (expand_expr_addr_expr_1): Handle COMPOUND_LITERAL_EXPR
	for modifier == EXPAND_INITIALIZER.

2013-05-07  Richard Biener  <rguenther@suse.de>

	Backport from mainline
	2013-05-06  Richard Biener  <rguenther@suse.de>

	PR tree-optimization/57185
	* tree-parloops.c (add_field_for_reduction): Handle anonymous
	SSA names properly.

	2013-04-19  Richard Biener  <rguenther@suse.de>

	PR tree-optimization/57000
	* tree-ssa-reassoc.c (pass_reassoc): Add TODO_update_ssa_only_virtuals.

2013-05-06  Michael Meissner  <meissner@linux.vnet.ibm.com>

	Backport from trunk
	2013-05-03  Michael Meissner  <meissner@linux.vnet.ibm.com>

	PR target/57150
	* config/rs6000/rs6000.h (HARD_REGNO_CALLER_SAVE_MODE): Use DFmode
	to save TFmode registers and DImode to save TImode registers for
	caller save operations.
	(HARD_REGNO_CALL_PART_CLOBBERED): TFmode and TDmode do not need to
	mark being partially clobbered since they only use the first
	double word.

	* config/rs6000/rs6000.c (rs6000_init_hard_regno_mode_ok): TFmode
	and TDmode only use the upper 64-bits of each VSX register.

2013-05-06  Oleg Endo  <olegendo@gcc.gnu.org>

	PR target/57108
	* config/sh/sh.md (tstsi_t_zero_extract_eq): Use QIHISIDI mode iterator.

2013-05-06  Uros Bizjak  <ubizjak@gmail.com>

	Backport from mainline
	2013-05-06  Uros Bizjak  <ubizjak@gmail.com>

	PR target/57106
	* config/i386/i386.c (add_parameter_dependencies): Add dependence
	between "first_arg" and "insn", not "last" and "insn".

2013-05-03  Jakub Jelinek  <jakub@redhat.com>

	PR rtl-optimization/57130
	* combine.c (make_compound_operation) <case SUBREG>: Pass
	SET instead of COMPARE as in_code to the recursive call
	if needed.

	Backported from mainline
	2013-04-26  Jakub Jelinek  <jakub@redhat.com>

	PR tree-optimization/57051
	* fold-const.c (const_binop): Handle VEC_LSHIFT_EXPR
	and VEC_RSHIFT_EXPR if shift count is a multiple of element
	bitsize.

	2013-04-12  Marc Glisse  <marc.glisse@inria.fr>

	* fold-const.c (fold_binary_loc): Call const_binop also for mixed
	vector-scalar operations.

2013-05-03  Marek Polacek  <polacek@redhat.com>

	Backport from mainline
	2013-04-25  Marek Polacek  <polacek@redhat.com>

	PR tree-optimization/57066
	* builtins.c (fold_builtin_logb): Return +Inf for -Inf.

2013-05-02  Vladimir Makarov  <vmakarov@redhat.com>

	Backport from mainline
	2013-05-02  Vladimir Makarov  <vmakarov@redhat.com>

	* lra-constraints.c (process_alt_operands): Add checking alt
	number to choose the best alternative.

	2013-05-01  Vladimir Makarov  <vmakarov@redhat.com>

	PR target/57091
	* lra-constraints.c (best_small_class_operands_num): Remove.
	(process_alt_operands): Remove small_class_operands_num.  Take
	small classes operands into losers and only if the operand is not
	matched.  Modify debugging output.
	(curr_insn_transform): Remove best_small_class_operands_num.
	Print insn name.

2013-05-02  Vladimir Makarov  <vmakarov@redhat.com>

	Backport from mainline
	2013-04-29  Vladimir Makarov  <vmakarov@redhat.com>

	PR target/57097
	* lra-constraints.c (process_alt_operands): Discourage a bit more
	using memory for pseudos.  Print cost dump for alternatives.
	Modify cost values for conflicts with early clobbers.
	(curr_insn_transform): Spill pseudos reassigned to NO_REGS.

2013-05-02  Vladimir Makarov  <vmakarov@redhat.com>

	Backport from mainline
	2013-04-24  Vladimir Makarov  <vmakarov@redhat.com>

	PR rtl-optimizations/57046
	* lra-constraints (split_reg): Set up lra_risky_transformations_p
	for multi-reg splits.

2013-05-02  Vladimir Makarov  <vmakarov@redhat.com>

	Backport from mainline
	2013-04-22  Vladimir Makarov  <vmakarov@redhat.com>

	PR target/57018
	* lra-eliminations.c (mark_not_eliminable): Prevent elimination of
	a set sp if no stack realignment.

2013-05-02  Vladimir Makarov  <vmakarov@redhat.com>

	Backport from mainline
	2013-04-18  Vladimir Makarov  <vmakarov@redhat.com>

	PR rtl-optimization/56999
	* lra-coalesce.c (coalescable_pseudo_p): Remove 2nd parameter and
	related code.
	(lra_coalesce): Remove split_origin_bitmap and related code.
	* lra.c (lra): Coalesce after undoing inheritance. Recreate live
	ranges if necessary.

2013-05-02  Vladimir Makarov  <vmakarov@redhat.com>

	Backport from mainline
	2013-04-19  Vladimir Makarov  <vmakarov@redhat.com>

	PR rtl-optimization/56847
	* lra-constraints.c (process_alt_operands): Discourage alternative
	with non-matche doffsettable memory constraint fro memory with
	known offset.

2013-05-02  Ian Bolton  <ian.bolton@arm.com>

	Backport from mainline
	2013-03-28  Ian Bolton  <ian.bolton@arm.com>

	* config/aarch64/aarch64.md (aarch64_can_eliminate): Keep frame
	record only when desired or required.

2013-04-30  Jakub Jelinek  <jakub@redhat.com>

	PR tree-optimization/57104
	* tsan.c (instrument_expr): Don't instrument accesses to
	DECL_HARD_REGISTER VAR_DECLs.

2013-04-30  Uros Bizjak  <ubizjak@gmail.com>

	Backport from mainline
	2013-04-29  Uros Bizjak  <ubizjak@gmail.com>

	PR target/44578
	* config/i386/i386.md (*zero_extendsidi2_rex64): Add "!" to m->?*y
	alternative.
	(*zero_extendsidi2): Ditto.

	Backport from mainline
	2013-04-29  Uros Bizjak  <ubizjak@gmail.com>

	PR target/57098
	* config/i386/i386.c (ix86_expand_vec_perm): Validize constant memory.

2013-04-29  Richard Biener  <rguenther@suse.de>

	PR middle-end/57103
	* tree-cfg.c (move_stmt_op): Fix condition under which to update
	TREE_BLOCK.
	(move_stmt_r): Remove redundant checking.

2013-04-29  Christian Bruel  <christian.bruel@st.com>

	PR target/57108
	* sh.md (tstsi_t_zero_extract_eq): Set mode for operand 0.

2013-04-29  Jakub Jelinek  <jakub@redhat.com>

	PR tree-optimization/57083
	* tree-vrp.c (extract_range_from_binary_expr_1): For LSHIFT_EXPR with
	non-singleton shift count range, zero extend low_bound for uns case.

2013-04-28  Eric Botcazou  <ebotcazou@gcc.gnu.org>

	* stor-layout.c (finalize_size_functions): Allocate a structure and
	reset cfun before dumping the functions.

2013-04-27  Jakub Jelinek  <jakub@redhat.com>

	PR target/56866
	* config/i386/i386.c (ix86_expand_mul_widen_evenodd): Don't
	use xop_pmacsdqh if uns_p.
	* config/i386/sse.md (xop_rotr<mode>3): Fix up computation of
	the immediate rotate count.

2013-04-25  Jakub Jelinek  <jakub@redhat.com>

	PR rtl-optimization/57003
	* regcprop.c (copyprop_hardreg_forward_1): If ksvd.ignore_set_reg,
	call note_stores with kill_clobbered_value callback again after
	killing regs_invalidated_by_call.

2013-04-25  Ian Bolton  <ian.bolton@arm.com>

	Backported from mainline.
	2013-03-22  Ian Bolton  <ian.bolton@arm.com>

	* config/aarch64/aarch64.c (aarch64_print_operand): New
	format specifier for printing a constant in hex.
	* config/aarch64/aarch64.md (insv_imm<mode>): Use the X
	format specifier for printing second operand.

2013-04-24  James Greenhalgh  <james.greenhalgh@arm.com>

	Backported from mainline.
	2013-04-24  James Greenhalgh  <james.greenhalgh@arm.com>

	* config/aarch64/arm_neon.h (vld1<q>_lane*): Fix constraints.
	(vld1<q>_dup_<sufp><8, 16, 32, 64>): Likewise.
	(vld1<q>_<sufp><8, 16, 32, 64>): Likewise.

2013-04-24  Greta Yorsh  <Greta.Yorsh@arm.com>

	Backported from mainline.
	PR target/56797
	* config/arm/arm.c (load_multiple_sequence): Require SP
	as base register for loads if SP is in the register list.

2013-04-23  Bill Schmidt  <wschmidt@linux.vnet.ibm.com>
	    Steven Bosscher <steven@gcc.gnu.org>

	Backported from mainline.
	PR rtl-optimization/56605
	* loop-iv.c (implies_p): Handle equal RTXs and subregs.

2013-04-22  Marek Polacek  <polacek@redhat.com>

	Backported from mainline.
	2013-04-22  Marek Polacek  <polacek@redhat.com>

	PR sanitizer/56990
	* tsan.c (instrument_expr): Don't instrument expression
	in case its size is zero.

2013-04-22  Yufeng Zhang  <yufeng.zhang@arm.com>

	Backported from mainline.
	2013-04-10  Yufeng Zhang  <yufeng.zhang@arm.com>
	* config/aarch64/aarch64.c (aarch64_print_extension): New function.
	(aarch64_start_file): Use the new function.

2013-05-06  Maxim Kuznetsov  <maks.kuznetsov@gmail.com>

	* final.c (do_assembler_dialects): Don't handle curly braces and
	vertical bar escaped by % as dialect delimiters.
	(output_asm_insn): Print curly braces and vertical bar if escaped
	by % and ASSEMBLER_DIALECT defined.
	* doc/tm.texi.in (ASSEMBLER_DIALECT): Document new standard escapes.
	* doc/tm.texi: Regenerated.

2013-04-18  Jakub Jelinek  <jakub@redhat.com>

	PR tree-optimization/56984
	* tree-vrp.c (register_edge_assert_for_2): For (x >> M) < N
	and (x >> M) >= N don't register any assertion if N << M is the
	minimum value.

2013-04-17  David Edelsohn  <dje.gcc@gmail.com>

	PR target/56948
	* config/rs6000/vsx.md (vsx_mov<mode>): Add j->r alternative.

2013-04-15  Jakub Jelinek  <jakub@redhat.com>

	PR tree-optimization/56962
	* gimple-ssa-strength-reduction.c (record_increment): Only set
	initializer if gimple_assign_rhs_code is {,POINTER_}PLUS_EXPR and
	either rhs1 or rhs2 is equal to c->base_expr.

2013-04-15  Andreas Krebbel  <Andreas.Krebbel@de.ibm.com>

	* emit-rtl.c (reset_all_used_flags): New function.
	(verify_rtl_sharing): Call reset_all_used_flags before and after
	performing the checks.

2013-04-15  Eric Botcazou  <ebotcazou@adacore.com>

	PR target/56890
	* config/sparc/sparc.c (enum sparc_mode_class): Add H_MODE value.
	(S_MODES): Set H_MODE bit.
	(SF_MODES): Set only S_MODE and SF_MODE bits.
	(DF_MODES): Set SF_MODES and only D_MODE and DF_MODE bits.
	(sparc_init_modes) <MODE_INT>: Set H_MODE bit for sub-word modes.
	<MODE_VECTOR_INT>: Do not set SF_MODE for sub-word modes.
	<MODE_FLOAT>: Likewise.

2013-04-12  Vladimir Makarov  <vmakarov@redhat.com>

	PR target/56903
	* config/i386/i386.c (ix86_hard_regno_mode_ok): Add
	lra_in_progress for return.

2013-04-12  Jakub Jelinek  <jakub@redhat.com>

	PR tree-optimization/56918
	PR tree-optimization/56920
	* fold-const.c (int_const_binop_1): Use op1.mul_with_sign (op2, ...)
	instead of op1 - op2.  Pass 2 * TYPE_PRECISION (type) as second
	argument to rshift method.

2013-04-12  Andreas Krebbel  <Andreas.Krebbel@de.ibm.com>

	* ifcvt.c (end_ifcvt_sequence): Mark a and b for unsharing as
	well.

2013-04-11  Marek Polacek  <polacek@redhat.com>

	PR tree-optimization/48184
	* params.def (PARAM_ALIGN_THRESHOLD): Increase the minimum
	value to 1.

2013-04-11  James Greenhalgh  <james.greenhalgh@arm.com>

	Backported from mainline.
	2013-04-11  James Greenhalgh  <james.greenhalgh@arm.com>

	* config/aarch64/aarch64-simd.md (aarch64_vcond_internal): Fix
	floating-point vector comparisons against 0.

2013-04-11  Jakub Jelinek  <jakub@redhat.com>

	PR tree-optimization/56899
	* fold-const.c (extract_muldiv_1): Apply distributive law
	only if TYPE_OVERFLOW_WRAPS (ctype).

2013-04-10  David S. Miller  <davem@davemloft.net>

	* config/sparc/sparc.h (ASM_CPU_SPEC): Pass -Av8 if -mcpu=supersparc
	or -mcpu=hypersparc.

2013-04-10  Jakub Jelinek  <jakub@redhat.com>

	Backported from mainline
	2013-04-09  Jakub Jelinek  <jakub@redhat.com>

	PR middle-end/56883
	* omp-low.c (expand_omp_for_generic, expand_omp_for_static_nochunk,
	expand_omp_for_static_chunk): Use simple_p = true in
	force_gimple_operand_gsi calls when assigning to addressable decls.

2013-04-09  Marek Polacek  <polacek@redhat.com>

	PR tree-optimization/48762
	* params.def (PARAM_MAX_CSE_INSNS): Increase the minimum
	value to 1.

2013-04-08  Andreas Krebbel  <Andreas.Krebbel@de.ibm.com>

	* config/s390/s390.c (s390_expand_insv): Only accept insertions
	within mode size.

2013-04-08  Marek Polacek  <polacek@redhat.com>

	PR rtl-optimization/48182
	* params.def (PARAM_MIN_CROSSJUMP_INSNS): Increase the minimum
	value to 1.

2013-04-06  John David Anglin  <dave.anglin@nrc-cnrc.gc.ca>

	PR target/55487
	* config/pa/pa.c (legitimize_pic_address): Before incrementing label
	nuses, make sure we have a label.

2013-04-04  Ian Lance Taylor  <iant@google.com>

	Backport from mainline:
	* doc/standards.texi (Standards): The Go frontend supports the Go
	1 language standard.

2013-04-04  Marek Polacek  <polacek@redhat.com>

	Backport from mainline:
	2013-04-04  Marek Polacek  <polacek@redhat.com>

	PR tree-optimization/48186
	* predict.c (maybe_hot_frequency_p): Return false if
	HOT_BB_FREQUENCY_FRACTION is 0.
	(cgraph_maybe_hot_edge_p): Likewise.

2013-04-04  Kyrylo Tkachov  <kyrylo.tkachov@arm.com>

	Backport from mainline:
	2013-03-25  Kyrylo Tkachov  <kyrylo.tkachov@arm.com>

	PR target/56720
	* config/arm/iterators.md (v_cmp_result): New mode attribute.
	* config/arm/neon.md (vcond<mode><mode>): Handle unordered cases.

2013-04-04  Richard Biener  <rguenther@suse.de>

	PR tree-optimization/56837
	* tree-loop-distribution.c (classify_partition): For non-zero
	values require that the value has the same precision as its
	mode to be useful as memset value.

2013-04-03  Roland McGrath  <mcgrathr@google.com>

	Backport from mainline:
	2013-03-26  Roland McGrath  <mcgrathr@google.com>

	* config/arm/arm.c (arm_print_operand: case 'w'): Use fputs rather
	than fprintf with a non-constant, non-format string.

2013-04-03  Marek Polacek  <polacek@redhat.com>

	Backport from mainline:
	2013-04-03  Marek Polacek  <polacek@redhat.com>

	PR sanitizer/55702
	* tsan.c (instrument_func_exit): Allow BUILT_IN_RETURN
	functions.

2013-04-03  Richard Biener  <rguenther@suse.de>

	PR tree-optimization/56817
	* tree-ssa-loop-ivcanon.c (tree_unroll_loops_completely):
	Split out ...
	(tree_unroll_loops_completely_1): ... new function to manually
	walk the loop tree, properly defering outer loops of unrolled
	loops to later iterations.

2013-04-02  Jakub Jelinek  <jakub@redhat.com>

	PR rtl-optimization/56745
	* ifcvt.c (cond_exec_find_if_block): Don't try to optimize
	if then_bb has no successors and else_bb is EXIT_BLOCK_PTR.

2013-04-02  Wei Mi  <wmi@google.com>

	* config/i386/i386.c (ix86_rtx_costs): Set proper rtx cost for
	ashl<mode>3_mask, *<shift_insn><mode>3_mask and
	*<rotate_insn><mode>3_mask in i386.md.

2013-04-01  Wei Mi  <wmi@google.com>

	* config/i386/i386.md (*ashl<mode>3_mask): Rewrite as define_insn.
	Truncate operand 2 using %b asm operand modifier.
	(*<shift_insn><mode>3_mask): Ditto.
	(*<rotate_insn><mode>3_mask): Ditto.

2013-04-01  Uros Bizjak  <ubizjak@gmail.com>

	* config/i386/i386.md (*movsf_internal): Change type of
	alternatives 3,4 to imov.

2013-03-29  Paolo Carlini  <paolo.carlini@oracle.com>

	PR lto/56777
	* doc/invoke.texi ([-fwhole-program]): Fix typo.

2013-03-29  Kirill Yukhin  <kirill.yukhin@intel.com>

	* config/i386/avx2intrin.h (_mm256_broadcastsi128_si256):
	Fix declaration name.

2013-03-28  Gerald Pfeifer  <gerald@pfeifer.com>

	* doc/invoke.texi (AVR Options): Tweak link for AVR-LibC user manual.
	* doc/extend.texi (Named Address Spaces): Ditto.
	(Variable Attributes): Ditto.

2013-03-28  Eric Botcazou  <ebotcazou@adacore.com>

	* toplev.c (process_options): Do not disable -fomit-frame-pointer on a
	general basis if unwind info is requested and ACCUMULATE_OUTGOING_ARGS
	is not enabled.

2013-03-27  Walter Lee  <walt@tilera.com>

	Backport from mainline:
	2013-03-27  Walter Lee  <walt@tilera.com>

	* config/tilegx/tilegx.c (tilegx_expand_prologue): Avoid
	double-decrement of next_scratch_regno.

2013-03-27  Walter Lee  <walt@tilera.com>

	Backport from mainline:
	2013-03-27  Walter Lee  <walt@tilera.com>

	* config/tilegx/tilegx.md (insn_v1mulu): Fix predicates on
	input operands.
	(insn_v1mulus): Ditto.
	(insn_v2muls): Ditto.

2013-03-27  Walter Lee  <walt@tilera.com>

	Backport from mainline:
	2013-03-27  Walter Lee  <walt@tilera.com>

	* config/tilegx/tilegx.h (ASM_OUTPUT_ADDR_VEC_ELT): Delete
	extra tab.
	(ASM_OUTPUT_ADDR_DIFF_ELT): Ditto.

2013-03-27  Walter Lee  <walt@tilera.com>

	Backport from mainline:
	2013-03-27  Walter Lee  <walt@tilera.com>

	* config/tilegx/tilegx.md (*sibcall_insn): Fix type atribute for jr.
	(*sibcall_value): Ditto.

2013-03-27  Walter Lee  <walt@tilera.com>

	Backport from mainline:
	2013-03-27  Walter Lee  <walt@tilera.com>

	* config/tilegx/tilegx.md (insn_mnz_<mode>): Replaced by ...
	(insn_mnz_v8qi): ... this ...
	(insn_mnz_v4hi): ... and this.  Replace (const_int 0) with the
	vector equivalent.
	(insn_v<n>mnz): Replaced by ...
	(insn_v1mnz): ... this ...
	(insn_v2mnz): ... and this.  Replace (const_int 0) with the vector
	equivalent.
	(insn_mz_<mode>): Replaced by ...
	(insn_mz_v8qi): ... this ...
	(insn_mz_v4hi): ... and this.  Replace (const_int 0) with the
	vector equivalent.
	(insn_v<n>mz): Replaced by ...
	(insn_v1mz): ... this ...
	(insn_v2mz): ... and this.  Replace (const_int 0) with the vector
	equivalent.

2013-03-26  Eric Botcazou  <ebotcazou@adacore.com>

	* doc/invoke.texi (SPARC options): Remove -mlittle-endian.

2013-03-26  Sebastian Huber  <sebastian.huber@embedded-brains.de>

	* config/rtems.opt: Add -pthread option.

2013-03-26  Sofiane Naci  <sofiane.naci@arm.com>

	* config/aarch64/aarch64.c (aarch64_classify_address): Support
	PC-relative load in SI modes and above only.

2013-03-26  Walter Lee  <walt@tilera.com>

	Backport from mainline:
	2013-03-26  Walter Lee  <walt@tilera.com>

	* config/tilegx/tilegx.h (PROFILE_BEFORE_PROLOGUE): Define.
	* config/tilegx/tilepro.h (PROFILE_BEFORE_PROLOGUE): Define.

2013-03-26  Walter Lee  <walt@tilera.com>

	Backport from mainline:
	2013-03-25  Walter Lee  <walt@tilera.com>

	* config/tilegx/tilegx-builtins.h (enum tilegx_builtin): Add
	TILEGX_INSN_SHUFFLEBYTES1.
	* config/tilegx/tilegx.c (tilegx_builtin_info): Add entry for
	shufflebytes1.
	(tilegx_builtins): Ditto.
	* config/tilegx/tilegx.md (insn_shufflebytes1): New pattern.

2013-03-26  Walter Lee  <walt@tilera.com>

	Backport from mainline:
	2013-03-25  Walter Lee  <walt@tilera.com>

	* config/tilegx/tilegx.c (expand_set_cint64_one_inst): Inline
	tests for constraint J, K, N, P.

2013-03-26  Walter Lee  <walt@tilera.com>

	Backport from mainline:
	2013-03-25  Walter Lee  <walt@tilera.com>

	* config/tilegx/tilegx.c (tilegx_asm_preferred_eh_data_format):
	Use indirect/pcrel encoding.
	* config/tilepro/tilepro.c (tilepro_asm_preferred_eh_data_format):
	Ditto.

2013-03-25  Richard Biener  <rguenther@suse.de>

	PR middle-end/56694
	* tree-eh.c (lower_eh_must_not_throw): Strip BLOCKs from the
	must-not-throw stmt location.

2013-03-18  Jakub Jelinek  <jakub@redhat.com>

	PR c/56566
	* tree.c (tree_int_cst_min_precision): For integer_zerop (value)
	return 1 even for !unsignedp.

2013-03-21  Jakub Jelinek  <jakub@redhat.com>

	PR debug/55608
	* dwarf2out.c (tree_add_const_value_attribute): Call ggc_free (array)
	on failure.
	(resolve_one_addr): Fail if referenced STRING_CST hasn't been written.
	(string_cst_pool_decl): New function.
	(optimize_one_addr_into_implicit_ptr): New function.
	(resolve_addr_in_expr): Optimize DWARF location expression
	DW_OP_addr DW_OP_stack_value where DW_OP_addr refers to some variable
	which doesn't live in memory, but has DW_AT_location or
	DW_AT_const_value, or refers to a string literal, into
	DW_OP_GNU_implicit_pointer.
	(optimize_location_into_implicit_ptr): New function.
	(resolve_addr): If removing DW_AT_location of a variable because
	it was DW_OP_addr of address of the variable, but the variable doesn't
	live in memory, try to emit const value attribute for the initializer.

2012-03-22  Jakub Jelinek  <jakub@redhat.com>

	* BASE-VER: Set to 4.8.1.
	* DEV-PHASE: Set to prerelease.

2013-03-22  Release Manager

	* GCC 4.8.0 released.

2013-03-21  Walter Lee  <walt@tilera.com>

	* config/tilegx/sync.md (atomic_test_and_set): New pattern.

2013-03-21  Mark Wielaard  <mjw@redhat.com>

	* dwarf2out.c (size_of_aranges): Skip DECL_IGNORED_P functions.

2013-03-20  Richard Biener  <rguenther@suse.de>

	PR tree-optimization/56661
	* tree-ssa-sccvn.c (visit_use): Only value-number calls if
	the result does not have to be distinct.

2013-03-20  Jakub Jelinek  <jakub@redhat.com>

	PR tree-optimization/56635
	* tree-ssa-phiopt.c (cond_if_else_store_replacement_1): Give up
	if lhs of then_assign and else_assign don't have compatible types.

2013-03-17  Jakub Jelinek  <jakub@redhat.com>

	PR target/56640
	* config/arm/arm.h (REG_CLASS_NAMES): Add "SFP_REG" and "AFP_REG"
	class names.  Remove trailing comma after "ALL_REGS".

2013-03-16  Jakub Jelinek  <jakub@redhat.com>

	* DEV-PHASE: Set to prerelease.

2013-03-14  Andi Kleen  <ak@linux.intel.com>

	PR target/56619
	* doc/extend.texi: Document __ATOMIC_HLE_ACQUIRE,
	__ATOMIC_HLE_RELEASE. Document __builtin_ia32 TSX intrincs.
	Document _x* TSX intrinsics.

2013-03-14  Edgar E. Iglesias <edgar.iglesias@xilinx.com>
	    David Holsgrove <david.holsgrove@xilinx.com>

	* configure.ac: Add MicroBlaze TLS support detection.
	* configure: Regenerate.
	* config/microblaze/microblaze-protos.h
	(microblaze_cannot_force_const_mem, microblaze_tls_referenced_p,
	symbol_mentioned_p, label_mentioned_p): Add prototypes.
	* config/microblaze/microblaze.c (microblaze_address_type): Add
	ADDRESS_TLS and tls_reloc address types.
	(microblaze_address_info): Add tls_reloc.
	(TARGET_HAVE_TLS): Define.
	(get_tls_get_addr, microblaze_tls_symbol_p, microblaze_tls_operand_p_1,
	microblaze_tls_referenced_p, microblaze_cannot_force_const_mem,
	symbol_mentioned_p, label_mentioned_p, tls_mentioned_p,
	load_tls_operand, microblaze_call_tls_get_addr,
	microblaze_legitimize_tls_address): New functions.
	(microblaze_classify_unspec): Handle UNSPEC_TLS.
	(get_base_reg): Use microblaze_tls_symbol_p.
	(microblaze_classify_address): Handle TLS.
	(microblaze_legitimate_pic_operand): Use symbol_mentioned_p,
	label_mentioned_p and microblaze_tls_referenced_p.
	(microblaze_legitimize_address): Handle TLS.
	(microblaze_address_insns): Handle ADDRESS_TLS.
	(pic_address_needs_scratch): Handle TLS.
	(print_operand_address): Handle TLS.
	(microblaze_expand_prologue): Check TLS_NEEDS_GOT.
	(microblaze_expand_move): Handle TLS.
	(microblaze_legitimate_constant_p): Check
	microblaze_cannot_force_const_mem and microblaze_tls_symbol_p.
	(TARGET_CANNOT_FORCE_CONST_MEM): Define.
	* config/microblaze/microblaze.h (TLS_NEEDS_GOT): Define
	(PIC_OFFSET_TABLE_REGNUM): Set.
	* config/microblaze/linux.h (TLS_NEEDS_GOT): Define.
	* config/microblaze/microblaze.md (UNSPEC_TLS): Define.
	(addsi3, movsi_internal2, movdf_internal): Update constraints
	* config/microblaze/predicates.md (arith_plus_operand): Define
	(move_operand): Redefine as move_src_operand, check
	microblaze_tls_referenced_p.

2013-03-14  Ian Bolton  <ian.bolton@arm.com>

	* config/aarch64/aarch64.md: (*and<mode>3nr_compare0): Use CC_NZ.
	(*and_<SHIFT:optab><mode>3nr_compare0): Likewise.

2013-03-14  Ian Bolton  <ian.bolton@arm.com>

	* config/aarch64/aarch64.c (aarch64_select_cc_mode): Return correct
	CC mode for AND.

2013-03-14  Jakub Jelinek  <jakub@redhat.com>

	PR tree-optimization/53265
	* common.opt (Waggressive-loop-optimizations): New option.
	* tree-ssa-loop-niter.c: Include tree-pass.h.
	(do_warn_aggressive_loop_optimizations): New function.
	(record_estimate): Call it.  Don't add !is_exit bounds to loop->bounds
	if number_of_latch_executions returned constant.
	(estimate_numbers_of_iterations_loop): Call number_of_latch_executions
	early.  If number_of_latch_executions returned constant, set
	nb_iterations_upper_bound back to it.
	* cfgloop.h (struct loop): Add warned_aggressive_loop_optimizations
	field.
	* Makefile.in (tree-ssa-loop-niter.o): Depend on $(TREE_PASS_H).
	* doc/invoke.texi (-Wno-aggressive-loop-optimizations): Document.

	* config/aarch64/t-aarch64-linux (MULTARCH_DIRNAME): Remove.
	(MULTILIB_OSDIRNAMES): Set.
	* genmultilib: If defaultosdirname doesn't start with :: , set
	defaultosdirname2 instead, clear it and emit two . multilib_raw
	entries instead of just one.

2013-03-14  Kaz Kojima  <kkojima@gcc.gnu.org>

	* config/sh/linux.h (TARGET_DEFAULT): Remove MASK_USERMODE.
	(SUBTARGET_OVERRIDE_OPTIONS): Set TARGET_USERMODE as default.
	* config/sh/netbsd-elf.h (TARGET_DEFAULT): Remove MASK_USERMODE.
	(SUBTARGET_OVERRIDE_OPTIONS): New.

2013-03-13  Oleg Endo  <olegendo@gcc.gnu.org>

	PR target/49880
	* config/sh/sh.opt (FPU_SINGLE_ONLY): New mask.
	(musermode): Convert to Var(TARGET_USERMODE).
	* config/sh/sh.h (SELECT_SH2A_SINGLE_ONLY, SELECT_SH4_SINGLE_ONLY,
	MASK_ARCH): Add MASK_FPU_SINGLE_ONLY.
	* config/sh/sh.c (sh_option_override): Use
	TARGET_FPU_DOUBLE || TARGET_FPU_SINGLE_ONLY for call-fp case.
	* config/sh/sh.md (udivsi3_i1, divsi3_i1): Remove ! TARGET_SH4
	condition.
	(udivsi3_i4, divsi3_i4): Use TARGET_FPU_DOUBLE condition instead of
	TARGET_SH4.
	(udivsi3_i4_single, divsi3_i4_single): Use
	TARGET_FPU_SINGLE_ONLY || TARGET_FPU_DOUBLE instead of TARGET_HARD_SH4.

2013-03-13  Dave Korn  <dave.korn.cygwin@....>

	* config/i386/cygwin.h (SHARED_LIBGCC_SPEC): Make shared libgcc the
	default setting.

2013-03-13  Richard Biener  <rguenther@suse.de>

	PR tree-optimization/56608
	* tree-vect-slp.c (vect_schedule_slp): Do not remove scalar
	calls when vectorizing basic-blocks.

2013-03-13  Jakub Jelinek  <jakub@redhat.com>

	PR plugins/45078
	* config.gcc: On arm, mips, sh and sparc add vxworks-dummy.h to
	tm_file.

2013-03-12  Jakub Jelinek  <jakub@redhat.com>

	* doc/invoke.texi (-Waddr-space-convert): Move into the table earlier.

2013-03-11  Jan Hubicka  <jh@suse.cz>

	PR lto/56557
	* lto-streamer-out.c (output_symbol_p): Skip references from
	constructors of external variables.

2013-03-11  Jan Hubicka  <jh@suse.cz>

	PR middle-end/56571
	* valtrack.c (cleanup_auto_inc_dec): Unshare clobbers originating
	from pseudos.
	* emit-rtl.c (verify_rtx_sharing): Likewise.
	(copy_insn_1): Likewise.
	* rtl.c (copy_rtx): Likewise.

2013-03-11  Georg-Johann Lay  <avr@gjlay.de>

	PR target/56591
	* config/avr/avr.c (avr_print_operand): Add space after '%c' in
	output_operand_lossage message.

2013-03-11  Richard Earnshaw  <rearnsha@arm.com>

	PR target/56470
	* arm.c (shift_op): Validate RTL pattern on the fly.
	(arm_print_operand, case 'S'): Don't use shift_operator to validate
	the RTL.

2013-03-10  John David Anglin  <dave.anglin@nrc-cnrc.gc.ca>

	PR target/56347
	* config/pa/pa.md (call_value): Check for calls to powf and direct to
	new call patterns that clobber %fr12.
	(call_val_powf, call_val_powf_pic, call_val_powf_64bit): New insn,
	split and postreload patterns.
	* config/pa/pa.c (pa_conditional_register_usage): Revert marking
	registers %fr12 and %fr12R as call used.

2013-03-09  Steven Bosscher  <steven@gcc.gnu.org>

	* dse.c (delete_dead_store_insn): Respect TDF_DETAILS.
	(canon_address, record_store, replace_read, check_mem_read_rtx,
	scan_insn, dse_step1, dse_step2_init, dse_step2_spill,
	dse_step4, dse_step5_nospill, dse_step5_spill, dse_step6,
	rest_of_handle_dse): Likewise.

2013-03-09  Richard Sandiford  <rdsandiford@googlemail.com>

	PR middle-end/56524
	* tree.h (tree_optimization_option): Rename target_optabs to optabs.
	Add base_optabs.
	(TREE_OPTIMIZATION_OPTABS): Update after previous field change.
	(TREE_OPTIMIZATION_BASE_OPTABS): New macro.
	(save_optabs_if_changed): Replace with...
	(init_tree_optimization_optabs): ...this.
	* optabs.c (save_optabs_if_changed): Rename to...
	(init_tree_optimization_optabs): ...this.  Take the optimization node
	as argument.  Do nothing if the base optabs are already correct.
	Reuse the existing TREE_OPTIMIZATION_OPTABS memory if we need
	to recompute optabs.
	* function.h (function): Remove optabs field.
	* function.c (invoke_set_current_function_hook): Call
	init_tree_optimization_optabs.  Use the result to initialize
	this_fn_optabs.

2013-02-27  Aldy Hernandez  <aldyh@redhat.com>

	* trans-mem.c (expand_transaction): Do not set PR_INSTRUMENTEDCODE
	if GTMA_HAS_NO_INSTRUMENTATION.
	(generate_tm_state): Keep GTMA_HAS_NO_INSTRUMENTATION bit.
	(ipa_tm_transform_transaction): Set GTMA_HAS_NO_INSTRUMENTATION.
	* gimple.h (GTMA_HAS_NO_INSTRUMENTATION): Define.
	* gimple-pretty-print.c (dump_gimple_transaction): Handle
	GTMA_HAS_NO_INSTRUMENTATION.

2013-03-08  Jakub Jelinek  <jakub@redhat.com>

	* config/gnu-user.h (LIBTSAN_EARLY_SPEC): Don't link against
	libasan_preinit.o.

2013-03-08  Marek Polacek  <polacek@redhat.com>
	    Jakub Jelinek  <jakub@redhat.com>

	PR tree-optimization/56478
	* predict.c (is_comparison_with_loop_invariant_p): Change the
	type of loop_step to tree.
	(predict_loops): Adjust.
	(predict_iv_comparison): Perform the computations on double_ints.

2013-03-08  Richard Biener  <rguenther@suse.de>

	PR tree-optimization/56570
	* tree-cfg.c (verify_expr_location_1): Verify locations for
	DECL_DEBUG_EXPR.
	* tree-sra.c (create_access_replacement): Strip locations
	from DECL_DEBUG_EXPRs.

2013-03-08  Richard Biener  <rguenther@suse.de>

	* tree-inline.c (expand_call_inline): Do not associate
	a BLOCK with the location in BLOCK_SOURCE_LOCATION.
	* tree-cfg.c (verify_location): Verify BLOCK_SOURCE_LOCATION.

2013-03-08  Richard Biener  <rguenther@suse.de>

	* tree-ssa-ter.c (is_replaceable_p): Do not TER across location
	or block changes with -Og.  Fix for location / block encoding
	changes and PHI arguments with locations.

2013-03-07  Steven Bosscher  <steven@gcc.gnu.org>

	* bitmap.c (struct bitmap_descriptor_d): Use unsigned HOST_WIDEST_INT
	for all counters.
	(struct output_info): Likewise.
	(register_overhead): Remove bad gcc_assert.
	(bitmap_find_bit): If there is only a single bitmap element, do not
	count a miss as a search.
	(print_statistics): Update for counter type changes.
	(dump_bitmap_statistics): Likewise.  Print headers such that they
	are properly lined up with the printed counters.

2013-03-07  Jakub Jelinek  <jakub@redhat.com>

	PR tree-optimization/56559
	* tree-ssa-reassoc.c (zero_one_operation): When looking at rhs2,
	check that it has only a single use.

2013-03-07  Richard Biener  <rguenther@suse.de>

	* doc/invoke.texi (fwhole-program): Discourage use in combination
	with -flto.

2013-03-06  Jakub Jelinek  <jakub@redhat.com>

	* config/arm/t-arm (TM_H, OPTIONS_H_EXTRA): Add arm-cores.def.

	PR tree-optimization/56539
	* tree-tailcall.c (adjust_return_value_with_ops): Use GSI_SAME_STMT
	instead of GSI_CONTINUE_LINKING as last argument to
	force_gimple_operand_gsi.  Adjust function comment.

	* config/aarch64/t-aarch64 (TM_H, OPTIONS_H_EXTRA): Add
	aarch64-cores.def.

	PR middle-end/56548
	* expr.c (expand_cond_expr_using_cmove): When expanding cmove in
	promoted mode, convert the result back to the original mode.

2013-03-06  Richard Biener  <rguenther@suse.de>

	PR middle-end/56294
	* tree-into-ssa.c (insert_phi_nodes_for): Add dumping.
	(insert_updated_phi_nodes_compare_uids): New function.
	(update_ssa): Sort symbols_to_rename after UID before
	traversing it to insert PHI nodes.

2013-03-06  Richard Biener  <rguenther@suse.de>

	PR middle-end/50494
	* tree-vect-data-refs.c (vect_can_force_dr_alignment_p):
	Do not adjust alignment of DECL_IN_CONSTANT_POOL decls.

	Revert
	2013-02-13  Richard Biener  <rguenther@suse.de>

	PR lto/50494
	* varasm.c (output_constant_def_1): Get the decl representing
	the constant as argument.
	(output_constant_def): Wrap output_constant_def_1.
	(make_decl_rtl): Use output_constant_def_1 with the decl
	representing the constant.
	(build_constant_desc): Optionally re-use a decl already
	representing the constant.
	(tree_output_constant_def): Adjust.

2013-03-06  Joey Ye  <joey.ye@arm.com>

	PR lto/50293
	* gcc.c (convert_white_space): New function.
	(main): Handles white space in function name.

2013-03-06  Oleg Endo  <olegendo@gcc.gnu.org>

	PR target/56529
	* config/sh/sh.c (sh_option_override): Check for TARGET_DYNSHIFT
	instead of TARGET_SH2 for call-table case.  Do not set sh_div_strategy
	to SH_DIV_CALL_TABLE for TARGET_SH2.
	* config.gcc (sh_multilibs): Add m2 and m2a to sh*-*-linux* multilib
	list.
	* doc/invoke.texi (SH options): Document mdiv= call-div1, call-fp,
	call-table options.

2013-03-05  Sterling Augustine  <saugustine@google.com>
	    Cary Coutant  <ccoutant@google.com>

	PR debug/55364
	* dwarf2out.c (resolve_addr): Don't call
	remove_loc_list_addr_table_entries a second time for the same
	expression.

2013-03-05  Jakub Jelinek  <jakub@redhat.com>

	PR debug/56510
	* cfgexpand.c (expand_debug_parm_decl): Call copy_rtx on incoming.
	(avoid_complex_debug_insns): New function.
	(expand_debug_locations): Call it.

	PR rtl-optimization/56484
	* ifcvt.c (noce_process_if_block): If else_bb is NULL, avoid extending
	lifetimes of hard registers on small register class machines.

2013-03-05  David Holsgrove  <david.holsgrove@xilinx.com>

	* config/microblaze/microblaze-protos.h: Rename
	microblaze_is_interrupt_handler to microblaze_is_interrupt_variant.
	* config/microblaze/microblaze.c (microblaze_attribute_table): Add
	fast_interrupt.
	(microblaze_fast_interrupt_function_p): New function.
	(microblaze_is_interrupt_handler): Rename to
	microblaze_is_interrupt_variant and add fast_interrupt check.
	(microblaze_must_save_register): Use microblaze_is_interrupt_variant.
	(save_restore_insns): Likewise.
	(compute_frame_size): Likewise.
	(microblaze_function_prologue): Add FAST_INTERRUPT_NAME.
	(microblaze_globalize_label): Likewise.
	* config/microblaze/microblaze.h: Define FAST_INTERRUPT_NAME.
	* config/microblaze/microblaze.md: Use wrapper
	microblaze_is_interrupt_variant.

2013-03-05  Kai Tietz  <ktietz@redhat.com>

	* sdbout.c (sdbout_one_type): Switch to current function's section
	supporting cold/hot.

2013-03-05  David Holsgrove  <david.holsgrove@xilinx.com>

	* doc/invoke.texi (MicroBlaze): Add -mbig-endian, -mlittle-endian,
	-mxl-reorder.

2013-03-05  Jakub Jelinek  <jakub@redhat.com>

	PR middle-end/56461
	* ggc-common.c (gt_pch_save): For ENABLE_VALGRIND_CHECKING,
	if VALGRIND_GET_VBITS is defined, temporarily make object
	memory all defined, and restore previous valgrind addressability
	and definability afterwards.  Free this_object at the end.

	PR middle-end/56461
	* lra.c (lra): Call lra_clear_live_ranges if live_p,
	right before calling lra_create_live_ranges, also call it
	when clearing live_p.  Only call lra_clear_live_ranges
	at the end if live_p.

	PR middle-end/56461
	* sched-deps.c (delete_dep_node): Free DEP_REPLACE.

2013-03-05  Richard Biener  <rguenther@suse.de>

	PR tree-optimization/56521
	* tree-ssa-sccvn.c (set_value_id_for_result): Always initialize
	value-id.

2013-03-05  Steven Bosscher  <steven@gcc.gnu.org>

	PR c++/55135
	* except.h (remove_unreachable_eh_regions): New prototype.
	* except.c (remove_eh_handler_splicer): New function, split out
	of remove_eh_handler.
	(remove_eh_handler): Use remove_eh_handler_splicer.  Add comment
	warning about running it on many EH regions one at a time.
	(remove_unreachable_eh_regions_worker): New function, walk the
	EH tree in depth-first order and remove non-marked regions.
	(remove_unreachable_eh_regions): New function.
	* tree-eh.c (mark_reachable_handlers): New function, split out
	from remove_unreachable_handlers.
	(remove_unreachable_handlers): Use mark_reachable_handlers and
	remove_unreachable_eh_regions.
	(remove_unreachable_handlers_no_lp): Use mark_reachable_handlers
	and remove_unreachable_eh_regions.

2013-03-05  Richard Biener  <rguenther@suse.de>

	PR middle-end/56525
	* loop-init.c (fix_loop_structure): Remove loops in two stages,
	not freeing them until the end.

2013-03-05  Andreas Krebbel  <Andreas.Krebbel@de.ibm.com>

	* config/s390/s390.h: Define DWARF2_ASM_LINE_DEBUG_INFO.

2013-03-05  Richard Biener  <rguenther@suse.de>

	PR tree-optimization/56270
	* tree-vect-slp.c (vect_schedule_slp): Clear vectorized stmts
	of loads after scheduling an SLP instance.

2013-03-05  Jakub Jelinek  <jakub@redhat.com>

	* Makefile.in (dg_target_exps): Add aarch64.exp, epiphany.exp and
	tic6x.exp.
	(check_gcc_parallelize): Run guality.exp as a separate job from
	vect.exp with unsorted.exp and $(dg_target_exps) separately from
	struct-layout-1.exp with stackalign.exp.

	* alias.c (init_alias_analysis): Clear reg_known_equiv_p bitmap.

	PR middle-end/56461
	* tree-vect-slp.c (vect_supported_load_permutation_p): Free
	load_index sbitmap even if some bit in it isn't set.

	PR middle-end/56461
	* tree-ssa-loop-niter.c (bb_queue): Remove typedef.
	(discover_iteration_bound_by_body_walk): Change queues to
	vec<vec<basic_block> > and queue to vec<basic_block>.  Fix up
	spelling in comment.  Call safe_push on queues[bound_index] directly.
	Release queues[queue_index] in every iteration unconditionally.
	Release bounds vector.

	PR middle-end/56461
	* tree-vect-stmts.c (free_stmt_vec_info_vec): Call
	free_stmt_vec_info on any left-over stmt_vec_info in the vector.
	* tree-vect-loop.c (vect_create_epilog_for_reduction): Release
	inner_phis vector.

2013-03-05  Richard Biener  <rguenther@suse.de>

	PR lto/56515
	* tree-inline.c (remap_blocks_to_null): New function.
	(expand_call_inline): When expanding a call stmt without
	an associated block inline remap all callee blocks to NULL.

2013-03-05  Jakub Jelinek  <jakub@redhat.com>

	PR rtl-optimization/56494
	* simplify-rtx.c (simplify_truncation): If C is narrower than A,
	optimize (truncate:A (subreg:B (truncate:C X) 0)) into
	(subreg:A (truncate:C X) 0) instead of (truncate:A X).

	PR middle-end/56461
	* sel-sched-ir.c (free_sched_pools): Release
	succs_info_pool.stack[succs_info_pool.max_top] vectors too
	if succs_info_pool.max_top isn't -1.

	PR bootstrap/56509
	* opts.c (opts_obstack, opts_concat): Moved to...
	* opts-common.c (opts_obstack, opts_concat): ... here.

2013-03-04  Jakub Jelinek  <jakub@redhat.com>

	PR middle-end/56461
	* diagnostic.c (diagnostic_append_note): Save and restore old prefix.

2013-03-04  Martin Jambor  <mjambor@suse.cz>

	* tree-dfa.c (get_or_create_ssa_default_def): Use parameter fn in
	all appropriate places.

2013-01-04  Eric Botcazou  <ebotcazou@adacore.com>

	PR tree-optimization/56424
	* ipa-split.c (split_function): Do not set the RSO flag if result is
	not by reference and its type is a register type.

2013-03-04  David Holsgrove  <david.holsgrove@xilinx.com>

	* config/microblaze/microblaze.c (microblaze_valid_pic_const): New.
	(microblaze_legitimate_pic_operand): Likewise.
	* config/microblaze/microblaze.h (LEGITIMATE_PIC_OPERAND_P): Call
	new function microblaze_legitimate_pic_operand.
	* config/microblaze/microblaze-protos.h
	(microblaze_legitimate_pic_operand): Declare.

2013-03-04  Edgar E. Iglesias  <edgar.iglesias@gmail.com>

	* config/microblaze/predicates.md (call_insn_simple_operand):
	New predicate for supported rtx code types.
	* config/microblaze/microblaze.md (call_internal1): Use
	call_insn_simple_operand predicate.

2013-03-04  Jakub Jelinek  <jakub@redhat.com>

	PR middle-end/56461
	* tree-loop-distribution.c (ldist_gen): Call partition_free after each
	partitions.ordered_remove.

	PR middle-end/56461
	* tree-vect-stmts.c (vectorizable_conversion): Don't call
	vec_oprnds0.create (1) for modifier == NONE.

	PR middle-end/56461
	* tree-vect-stmts.c (vectorizable_shift): Don't call create methods
	on vec_oprnds0 or vec_oprnds1 before loop, only call it on
	vec_oprnds1 right before pushing anything to it for
	scalar_shift_arg.

	PR middle-end/56461
	* tree-vect-loop.c (destroy_loop_vec_info): For !clean_stmts, just
	set nbbs to 0 instead of having separate code path.
	(vect_analyze_loop_form): Call destroy_loop_vec_info with true
	instead of false as last argument if returning NULL.

2013-03-03  Sandra Loosemore  <sandra@codesourcery.com>

	* target.def (TARGET_OPTION_VALID_ATTRIBUTE_P): Update comments;
	the attribute is now called "target" instead of "option".
	(TARGET_OPTION_PRAGMA_PARSE): Likewise, for the pragma.
	* doc/tm.texi.in (Target Attributes):  Likewise document the correct
	attribute/pragma name for TARGET_OPTION_VALID_P and
	TARGET_OPTION_PRAGMA_PARSE.  Also copy-edit and correct markup.
	* doc/tm.texi: Regenerated.

2013-03-02  David Holsgrove  <david.holsgrove@xilinx.com>

	* config/microblaze/microblaze.c:
	Check mcpu, pcmp requirement and set TARGET_REORDER to 0 if not met.
	* config/microblaze/microblaze.h: Add -mxl-reorder to
	DRIVER_SELF_SPECS.
	* config/microblaze/microblaze.md: New bswapsi2 and bswaphi2.
	instructions emitted if TARGET_REORDER.
	* config/microblaze/microblaze.opt: New option -mxl-reorder set to 1
	or 0 for -m/-mno case, but initialises as 2 to detect default use case
	separately.

2013-03-01  Xinliang David Li  <davidxl@google.com>

	* tree-ssa-uninit.c (compute_control_dep_chain): Limit post-dom
	walk length.

2013-03-01  Jakub Jelinek  <jakub@redhat.com>

	PR middle-end/56461
	* tree-ssa-loop-ivcanon.c (tree_estimate_loop_size): Release path
	vector even when returning true.  Fix up function comment formatting.

	PR middle-end/56461
	* ira-build.c (ira_loop_nodes_count): New variable.
	(create_loop_tree_nodes): Initialize it.
	(finish_loop_tree_nodes): Use it instead of looking at current_loops.

	PR middle-end/56461
	* tree-vect-data-refs.c (vect_permute_store_chain): Avoid using copy
	method on dr_chain and result_chain.
	* tree-vect-stmts.c (vectorizable_store): Only call
	result_chain.create if j == 0.

	PR middle-end/56461
	* tree-vect-stmts.c (vect_create_vectorized_promotion_stmts): Call
	vec_oprnds0->release (); rather than vec_oprnds0->truncate (0)
	before overwriting it.

2013-03-01  Tobias Burnus  <burnus@net-b.de>

	* doc/extended.texi (C Extensions): Change order in @menu
	to match @node.
	(Other MIPS Built-in Functions): Move last MIPS entry before
	"picoChip Built-in Functions".
	(SH Built-in Functions): Move after RX Built-in Functions.
	* doc/gcc.texi (Introduction): Change order in @menu to match @node.
	* doc/md.texi (Constraints): Ditto.
	* gty.texi (Type Information): Ditto.
	(User-provided marking routines for template types): Make subsection.
	* doc/invoke.texi (AArch64 Options): Move before
	"Adapteva Epiphany Options".

2013-02-28  Konstantin Serebryany  <konstantin.s.serebryany@gmail.com>
	    Jakub Jelinek  <jakub@redhat.com>

	PR sanitizer/56454
	* asan.c (gate_asan): Lookup no_sanitize_address instead of
	no_address_safety_analysis attribute.
	* doc/extend.texi (no_address_safety_attribute): Rename to
	no_sanitize_address attribute, mention no_address_safety_analysis
	attribute as deprecated alias.

2013-02-28  Jakub Jelinek  <jakub@redhat.com>

	PR middle-end/56461
	* tree-vectorizer.h (vect_get_slp_defs): Change 3rd argument
	type to vec<vec<tree> > *.
	* tree-vect-slp.c (vect_get_slp_defs): Likewise.  Change vec_defs
	to be vec<tree> instead of vec<tree> *, set vec_defs
	to vNULL and call vec_defs.create (number_of_vects), adjust other
	uses of vec_defs.
	* tree-vect-stmts.c (vect_get_vec_defs, vectorizable_call,
	vectorizable_condition): Adjust vect_get_slp_defs callers.

2013-02-28  James Greenhalgh  <james.greenhalgh@arm.com>

	* config/aarch64/aarch64.c
	(aarch64_float_const_representable): Remove unused variable.

2013-02-28  James Greenhalgh  <james.greenhalgh@arm.com>

	* config/aarch64/aarch64.c (aarch64_mangle_type): Make static.

2013-02-28  James Greenhalgh  <james.greenhalgh@arm.com>

	* config/aarch64/aarch64-builtins.c
	(aarch64_init_simd_builtins): Make static.

2013-02-28  James Greenhalgh  <james.greenhalgh@arm.com>

	* config/aarch64/aarch64.c
	(aarch64_simd_make_constant): Make static.

2013-02-28  Martin Jambor  <mjambor@suse.cz>

	* tree-sra.c (load_assign_lhs_subreplacements): Do not put replacements
	with no initialization to the RHS of debug statements.

2013-02-28  Martin Jambor  <mjambor@suse.cz>

	PR tree-optimization/56294
	* tree-sra.c (analyze_access_subtree): Create replacement declarations.
	Adjust dumping.
	(get_access_replacement): Do not call create_access_replacement.
	Assert a replacement exists.
	(get_repl_default_def_ssa_name): Create the replacement declaration
	itself.

2013-02-28  Ramana Radhakrishnan  <ramana.radhakrishnan@arm.com>

	* config/arm/arm.c (arm_output_mi_thunk): Call final_start_function and
	final_end_function.

2013-02-28  Marek Polacek  <polacek@redhat.com>

	PR rtl-optimization/56466
	* loop-unroll.c (unroll_and_peel_loops): Call fix_loop_structure
	if we're changing a loop.
	(peel_loops_completely): Likewise.

2013-02-28  Paolo Carlini  <paolo.carlini@oracle.com>

	PR c++/55813
	* doc/invoke.texi ([-Wctor-dtor-privacy]): Complete.

2013-02-28  Georg-Johann Lay  <avr@gjlay.de>

	PR target/56445
	* config/avr/avr.c (avr_init_builtins): Use 'n' instead of empty
	macro parameters with: FX_FTYPE_FX, FX_FTYPE_FX_INT, INT_FTYPE_FX,
	INTX_FTYPE_FX, FX_FTYPE_INTX.
	* config/avr/builtins.def: Adjust respective DEF_BUILTIN.

2013-02-28  Georg-Johann Lay  <avr@gjlay.de>

	* avr/avr-mcus.def (ata5272, ata5505, attiny1634, ata6285)
	(ata6286, atmega8a, atmega48pa, ata5790, ata5790n, ata5795)
	(atmega164pa, atmega165pa, atmega168pa, atmega16hva, atmega16hvb)
	(atmega16hvbrevb, atmega16m1, atmega16u4, atmega26hvg, atmega32a)
	(atmega32a, atmega3250pa, atmega3290pa, atmega32c1, atmega32m1)
	(atmega32u4, atmega32u6, atmega64a, atmega6490a, atmega6490p)
	(atmega64c1, atmega64m1, atmega64rfa2, atmega64rfr2, atmega32hvb)
	(atmega32hvbrevb, atmega16hva2, atmega48hvf, at90pwm161)
	(atmega128a, atmega1284, atmxt112sl, atmxt224, atmxt224e)
	(atmxt336s, atxmega16a4u, atxmega16c4, atxmega32a4u, atxmega32c4)
	(atxmega32e5, atxmega64a3u, atxmega64a4u, atxmega64b1, atxmega64b3)
	(atxmega64c3, atxmega64d4, atxmega128a3u, atxmega128b1)
	(atxmega128b3, atxmega128c3, atxmega128d4, atmxt540s, atmxt540sreva)
	(atxmega192a3u, atxmega192c3, atxmega256a3u, atxmega256c3)
	(atxmega384c3, atxmega384d3, atxmega128a4u): New AVR_MCU.
	(avrxmega6): Increase max flash segments from 5 to 6.
	* config/avr/t-multilib: Regenerate.
	* config/avr/avr-tables.opt: Regenerate.
	* doc/avr-mmcu.texi: Regenerate.

2013-02-28  Georg-Johann Lay  <avr@gjlay.de>

	* config/avr/avr.h (device_to_arch): Rename to device_to_ld.
	(avr_device_to_arch): Rename to avr_device_to_ld.
	(avr_device_to_as): New prototype.
	(EXTRA_SPEC_FUNCTIONS): Add device_to_as.
	(ASM_SPEC): Use device_to_as to get -mmcu= and -mno-skip-bug=.
	* config/avr/driver-avr.c (avr_device_to_as): New.
	(avr_device_to_arch): Rename to avr_device_to_ld.

2013-02-27  Jakub Jelinek  <jakub@redhat.com>

	PR middle-end/56461
	* tree-vect-data-refs.c (vect_permute_load_chain): Avoid using copy
	method on dr_chain and result_chain.

	PR middle-end/56461
	* tree-ssa-loop-niter.c (maybe_lower_iteration_bound): Call
	pointer_set_destroy on not_executed_last_iteration.

	PR middle-end/56461
	* tree-vect-loop.c (vectorizable_reduction): Release vect_defs vector.

	PR middle-end/56461
	* ipa-pure-const.c (propagate): Use FOR_EACH_FUNCTION instead of
	FOR_EACH_DEFINED_FUNCTION when freeing state.

	PR middle-end/56461
	* df-scan.c (df_insn_delete): Use df_scan_free_mws_vec before
	pool_free.
	(df_insn_rescan_debug_internal): Use df_scan_free_mws_vec before
	overwriting it.

	PR middle-end/56461
	* ipa-cp.c (decide_whether_version_node): Call vec_free on
	known_aggs[i].items and release known_aggs vector.

	PR middle-end/56461
	* ipa-reference.c (propagate): Free node_info even for alias nodes.

2013-02-27  Edgar E. Iglesias  <edgar.iglesias@gmail.com>

	* config/microblaze/microblaze.c (microblaze_emit_compare):
	Use xor for EQ/NE comparisions.
	* config/microblaze/microblaze.md (cstoresf4): Add constraints
	(cbranchsf4): Adjust operator to comparison_operator.

2013-02-27  Jakub Jelinek  <jakub@redhat.com>

	PR middle-end/56461
	* tree-flow.h (edge_var_map_vector): Change into va_heap, vl_embed
	vector.
	* tree-ssa.c (redirect_edge_var_map_add): Use vec_safe_reserve and
	vec_safe_push, always update *slot.
	(redirect_edge_var_map_clear): Use vec_free.
	(redirect_edge_var_map_dup): Use vec_safe_copy and vec_safe_reserve.
	(free_var_map_entry): Use vec_free.
	* tree-cfgcleanup.c (remove_forwarder_block_with_phi): Use
	FOR_EACH_VEC_SAFE_ELT instead of FOR_EACH_VEC_ELT.

2013-02-27  Andrey Belevantsev  <abel@ispras.ru>

	PR middle-end/45472
	* sel-sched-ir.c (merge_expr): Also change vinsn of merged expr
	when the may_trap_p bit of the exprs being merged differs.
	Reorder tests for speculativeness in the logical and operator.

2013-02-27  Jakub Jelinek  <jakub@redhat.com>

	* incpath.c (add_standard_paths): Use reconcat instead of concat
	where appropriate and avoid leaking memory.

	* opts.h: Include obstack.h.
	(opts_concat): New prototype.
	(opts_obstack): New declaration.
	* opts.c (opts_concat): New function.
	(opts_obstack): New variable.
	(init_options_struct): Call gcc_init_obstack on opts_obstack.
	(finish_options): Use opts_concat instead of concat
	and XOBNEWVEC instead of XNEWVEC.
	* opts-common.c (generate_canonical_option, decode_cmdline_option,
	generate_option): Likewise.
	* Makefile.in (OPTS_H): Depend on $(OBSTACK_H).
	* lto-wrapper.c (main): Call gcc_init_obstack on opts_obstack.

	PR target/56455
	* stmt.c (expand_switch_as_decision_tree_p): If flag_pic
	and ASM_OUTPUT_ADDR_DIFF_ELT isn't defined, return true.

2013-02-26  Jakub Jelinek  <jakub@redhat.com>

	PR middle-end/56461
	* lra-spills.c (lra_spill): Free spill_hard_reg at the end.

2013-02-26  Joern Rennecke  <joern.rennecke@embecosm.com>

	* config/arm/arm.c (const_ok_for_dimode_op): Back out last change.
	(arm_block_move_unaligned_straight): Likewise.
	(arm_adjust_block_mem): Likewise.

2013-02-26  Joern Rennecke  <joern.rennecke@embecosm.com>

	PR target/48901
	* config/lm32/lm32.c (gen_int_relational): Remove unused variables
	temp, cond and label.
	* config/lm32/lm32.md (ashlsi3): Remove unused variable one.

	PR target/52500
	* config/c6x/c6x.c (dbx_register_map): Change to unsigned.
	* config/c6x/c6x.h (dbx_register_map): Update declaration.

	PR target/52501
	* config/cr16/cr16-protos.h: Move end of RTX_CODE guard below end
	of prologue/epilogue functions.

	PR target/52550
	* config/tilegx/tilegx.c (tilegx_expand_prologue):
	Remove unused variable cfa_offset.
	* config/tilepro/tilepro.c (tilepro_expand_prologue): Likewise.

	PR target/54639
	* config/mn10300/mn10300.c (mn10300_expand_epilogue): Avoid offset
	type promotion to unsigned.

	PR target/54640
	* config/arm/arm.c (const_ok_for_dimode_op): Make code consistent
	for HOST_WIDE_INT of 32 bit / same size as int.
	(arm_block_move_unaligned_straight): Likewise.
	(arm_adjust_block_mem): Likewise.

	PR target/54662
	* config/mep/t-mep (mep-pragma.o): Use ALL_COMPILERFLAGS instead of
	ALL_CFLAGS.

2013-02-26  Marek Polacek  <polacek@redhat.com>

	PR tree-optimization/56426
	* tree-ssa-loop.c (tree_ssa_loop_init): Always call
	scev_initialize.

2013-02-26  Richard Biener  <rguenther@suse.de>

	PR target/56444
	* config/mn10300/mn10300.c (mn10300_scan_for_setlb_lcc): Remove
	unused variable loops.

2013-02-26  Jakub Jelinek  <jakub@redhat.com>

	PR tree-optimization/56448
	* fold-const.c (operand_equal_p) <case tcc_reference>: Don't look at
	TREE_SIDE_EFFECTS if flags contain OEP_CONSTANT_ADDRESS_OF.
	Clear OEP_CONSTANT_ADDRESS_OF from flags before recursing on second or
	later operands of the references, or even first operand for
	INDIRECT_REF, TARGET_MEM_REF or MEM_REF.

	PR tree-optimization/56443
	* tree-vect-stmts.c (get_vectype_for_scalar_type_and_size): For
	overaligned types, pass TYPE_UNSIGNED (scalar_type) as second argument
	to type_for_mode langhook.

2013-02-25  Matt Turner  <mattst88@gmail.com>

	* doc/invoke.texi: Document r4700.

2013-02-25  Richard Biener  <rguenther@suse.de>

	PR tree-optimization/56175
	* tree-ssa-forwprop.c (hoist_conversion_for_bitop_p): New predicate,
	split out from ...
	(simplify_bitwise_binary): ... here.  Also guard the conversion
	of (type) X op CST to (type) (X op ((type-x) CST)) with it.

2013-02-25  Catherine Moore  <clm@codesourcery.com>

	Revert:
	2013-02-24  Catherine Moore  <clm@codesourcery.com>
	    Maciej W. Rozycki  <macro@codesourcery.com>
	    Tom de Vries  <tom@codesourcery.com>
	    Nathan Sidwell  <nathan@codesourcery.com>
	    Iain Sandoe  <iain@codesourcery.com>
	    Nathan Froyd  <froydnj@codesourcery.com>
	    Chao-ying Fu  <fu@mips.com>

	* doc/extend.texi (micromips, nomicromips, nocompression):
	Document new function attributes.
	* doc/invoke.texi (minterlink-compressed, mmicromips,
	m14k, m14ke, m14kec): Document new options.
	(minterlink-mips16): Update documentation.
	* doc/md.texi (ZC, ZD): Document new constraints.
	* configure.ac (gcc_cv_as_micromips): Check if linker
	supports the .set micromips directive.
	* configure: Regenerate.
	* config.in: Regenerate.
	* config/mips/mips-tables.opt: Regenerate.
	* config/mips/micromips.md: New file.
	* constraints.md (ZC, AD): New constraints.
	* config/mips/predicates.md (movep_src_register): New predicate.
	(movep_src_operand): New predicate.
	(non_volatile_mem_operand): New predicate.
	* config/mips/mips.md (multimem): New type.
	(length): Differentiate between 17-bit and 18-bit branch offsets.
	(MOVEP1, MOVEP2): New mode iterator.
	(mov_<load>l): Use ZC constraint.
	(mov_<load>r): Likewise.
	(mov_<store>l): Likewise.
	(mov_<store>r): Likewise.
	(*branch_equality<mode>_inverted): Add microMIPS support.
	(*branch_equality<mode>): Likewise.
	(*jump_absolute): Likewise.
	(indirect_jump_<mode>): Likewise.
	(tablejump_<mode>): Likewise.
	(<optab>_internal): Likewise.
	(sibcall_internal): Likewise.
	(sibcall_value_internal): Likewise.
	(prefetch): Use constraint ZD.
	* config/mips/mips.opt (minterlink-compressed): New option.
	(minterlink-mips16): Now an alias for minterlink-compressed.
	(mmicromips): New option.
	* config/mips/sync.md (sync_compare_and_swap<mode>): Use ZR constraint.
	(compare_and_swap_12): Likewise.
	(sync_add<mode>): Likewise.
	(sync_<optab>_12): Likewise.
	(sync_old_<optab>_12): Likewise.
	(sync_new_<optab>_12): Likewise.
	(sync_nand_12): Likewise.
	(sync_old_nand_12): Likewise.
	(sync_new_nand_12): Likewise.
	(sync_sub<mode>): Likewise.
	(sync_old_add<mode>): Likewise.
	(sync_old_sub<mode>): Likewise.
	(sync_new_add<mode>): Likewise.
	(sync_new_sub<mode>): Likewise.
	(sync_<optab><mode>): Likewise.
	(sync_old_<optab><mode>): Likewise.
	(sync_new_<optab><mode>): Likewise.
	(sync_nand<mode>): Likewise.
	(sync_old_nand<mode>): Likewise.
	(sync_new_nand<mode>): Likewise.
	(sync_lock_test_and_set<mode>): Likewise.
	(test_and_set_12): Likewise.
	(atomic_compare_and_swap<mode>): Likewise.
	(atomic_exchange<mode>_llsc): Likewise.
	(atomic_fetch_add<mode>_llsc): Likewise.
	* config/mips/mips-cpus.def (m14kc, m14k): New processors.
	* config/mips/mips-protos.h (umips_output_save_restore): New prototype.
	(umips_save_restore_pattern_p): Likewise.
	(umips_load_store_pair_p): Likewise.
	(umips_output_load_store_pair): Likewise.
	(umips_movep_target_p): Likewise.
	(umips_12bit_offset_address_p): Likewise.
	* config/mips/mips.c (MIPS_MAX_FIRST_STEP): Update for microMIPS.
	(mips_base_mips16): Rename this...
	(mips_base_compression_flags): ...to this. Update all uses.
	(mips_attribute_table): Add micromips, nomicromips and nocompression.
	(mips_mips16_decl_p): Delete.
	(mips_nomips16_decl_p): Delete.
	(mips_get_compress_on_flags): New function.
	(mips_get_compress_off_flags): New function.
	(mips_get_compress_mode): New function.
	(mips_get_compress_on_name): New function.
	(mips_get_compress_off_name): New function.
	(mips_insert_attributes): Support multiple compression types.
	(mips_merge_decl_attributes): Likewise.
	(umips_12bit_offset_address_p): New function.
	(mips_start_function_definition): Emit .set micromips directive.
	(mips_call_may_need_jalx_p): New function.
	(mips_function_ok_for_sibcall): Add microMIPS support.
	(mips_print_operand_punctuation): Support short delay slots and
	compact jumps.
	(umips_swm_mask, umips_swm_encoding): New.
	(umips_build_save_restore): New function.
	(mips_for_each_saved_gpr_and_fpr): Add microMIPS support.
	(was_mips16_p): Remove.
	(old_compression_mode): New.
	(mips_set_compression_mode): New function.
	(mips_set_current_function): Add microMIPS support.
	(mips_option_override): Likewise.
	(umips_save_restore_pattern_p): New function.
	(umips_output_save_restore): New function.
	(umips_load_store_pair_p_1): New function.
	(umips_load_store_pair_p): New function.
	(umips_output_load_store_pair_1): New function.
	(umips_output_load_store_pair): New function.
	(umips_movep_target_p) New function.
	(mips_prepare_pch_save): Add microMIPS support.
	* config/mips/mips.h (TARGET_COMPRESSION): New.
	(TARGET_CPU_CPP_BUILTINS): Update macro
	to use new compression flags and to support microMIPS.
	(MIPS_ISA_LEVEL_SPEC): Add m14k processors.
	(MIPS_ARCH_FLOAT_SPEC): Likewise.
	(ISA_HAS_LWXS): Include TARGET_MICROMIPS.
	(ISA_HAS_LOAD_DELAY): Exclude TARGET_MICROMIPS.
	(ASM_SPEC): Support mmicromips and mno-micromips.
	(M16STORE_REG_P): New macro.
	(MIPS_CALL): Support TARGET_MICROMIPS.
	(MICROMIPS_J): New macro.
	(mips_base_mips16): Rename this...
	(mips_base_compression_flags): ...to this.
	(UMIPS_12BIT_OFFSET_P): New macro.
	* config/mips/t-sde: (MULTILIB_OPTIONS): Add microMIPS.
	(MULTILIB_DIRNAMES): Likewise.

2013-02-25  Tom de Vries  <tom@codesourcery.com>

	PR rtl-optimization/56131
	* insn-notes.def (INSN_NOTE_BASIC_BLOCK): Update comment.
	* cfgrtl.c (delete_insn): Don't reorder NOTE_INSN_DELETED_LABEL and
	NOTE_INSN_BASIC_BLOCK if BLOCK_FOR_INSN == NULL.

2013-02-25  Tobias Burnus  <burnus@net-b.de>

	* doc/invoke.texi (-fsanitize=): Move from optimization
	to debugging options.

2013-02-25  Andrey Belevantsev  <abel@ispras.ru>

	* sched-deps.c (sched_analyze_insn): Fix typo in comment.

2013-02-25  Andrey Belevantsev  <abel@ispras.ru>
	    Alexander Monakov  <amonakov@ispras.ru>

	PR middle-end/56077
	* sched-deps.c (sched_analyze_insn): When reg_pending_barrier,
	flush pending lists also on non-jumps.  Adjust comment.

2013-02-24  Catherine Moore  <clm@codesourcery.com>
	    Maciej W. Rozycki  <macro@codesourcery.com>
	    Tom de Vries  <tom@codesourcery.com>
	    Nathan Sidwell  <nathan@codesourcery.com>
	    Iain Sandoe  <iain@codesourcery.com>
	    Nathan Froyd  <froydnj@codesourcery.com>
	    Chao-ying Fu  <fu@mips.com>

	* doc/extend.texi (micromips, nomicromips, nocompression):
	Document new function attributes.
	* doc/invoke.texi (minterlink-compressed, mmicromips,
	m14k, m14ke, m14kec): Document new options.
	(minterlink-mips16): Update documentation.
	* doc/md.texi (ZC, ZD): Document new constraints.
	* configure.ac (gcc_cv_as_micromips): Check if linker
	supports the .set micromips directive.
	* configure: Regenerate.
	* config.in: Regenerate.
	* config/mips/mips-tables.opt: Regenerate.
	* config/mips/micromips.md: New file.
	* constraints.md (ZC, AD): New constraints.
	* config/mips/predicates.md (movep_src_register): New predicate.
	(movep_src_operand): New predicate.
	(non_volatile_mem_operand): New predicate.
	* config/mips/mips.md (multimem): New type.
	(length): Differentiate between 17-bit and 18-bit branch offsets.
	(MOVEP1, MOVEP2): New mode iterator.
	(mov_<load>l): Use ZC constraint.
	(mov_<load>r): Likewise.
	(mov_<store>l): Likewise.
	(mov_<store>r): Likewise.
	(*branch_equality<mode>_inverted): Add microMIPS support.
	(*branch_equality<mode>): Likewise.
	(*jump_absolute): Likewise.
	(indirect_jump_<mode>): Likewise.
	(tablejump_<mode>): Likewise.
	(<optab>_internal): Likewise.
	(sibcall_internal): Likewise.
	(sibcall_value_internal): Likewise.
	(prefetch): Use constraint ZD.
	* config/mips/mips.opt (minterlink-compressed): New option.
	(minterlink-mips16): Now an alias for minterlink-compressed.
	(mmicromips): New option.
	* config/mips/sync.md (sync_compare_and_swap<mode>): Use ZR constraint.
	(compare_and_swap_12): Likewise.
	(sync_add<mode>): Likewise.
	(sync_<optab>_12): Likewise.
	(sync_old_<optab>_12): Likewise.
	(sync_new_<optab>_12): Likewise.
	(sync_nand_12): Likewise.
	(sync_old_nand_12): Likewise.
	(sync_new_nand_12): Likewise.
	(sync_sub<mode>): Likewise.
	(sync_old_add<mode>): Likewise.
	(sync_old_sub<mode>): Likewise.
	(sync_new_add<mode>): Likewise.
	(sync_new_sub<mode>): Likewise.
	(sync_<optab><mode>): Likewise.
	(sync_old_<optab><mode>): Likewise.
	(sync_new_<optab><mode>): Likewise.
	(sync_nand<mode>): Likewise.
	(sync_old_nand<mode>): Likewise.
	(sync_new_nand<mode>): Likewise.
	(sync_lock_test_and_set<mode>): Likewise.
	(test_and_set_12): Likewise.
	(atomic_compare_and_swap<mode>): Likewise.
	(atomic_exchange<mode>_llsc): Likewise.
	(atomic_fetch_add<mode>_llsc): Likewise.
	* config/mips/mips-cpus.def (m14kc, m14k): New processors.
	* config/mips/mips-protos.h (umips_output_save_restore): New prototype.
	(umips_save_restore_pattern_p): Likewise.
	(umips_load_store_pair_p): Likewise.
	(umips_output_load_store_pair): Likewise.
	(umips_movep_target_p): Likewise.
	(umips_12bit_offset_address_p): Likewise.
	* config/mips/mips.c (MIPS_MAX_FIRST_STEP): Update for microMIPS.
	(mips_base_mips16): Rename this...
	(mips_base_compression_flags): ...to this. Update all uses.
	(mips_attribute_table): Add micromips, nomicromips and nocompression.
	(mips_mips16_decl_p): Delete.
	(mips_nomips16_decl_p): Delete.
	(mips_get_compress_on_flags): New function.
	(mips_get_compress_off_flags): New function.
	(mips_get_compress_mode): New function.
	(mips_get_compress_on_name): New function.
	(mips_get_compress_off_name): New function.
	(mips_insert_attributes): Support multiple compression types.
	(mips_merge_decl_attributes): Likewise.
	(umips_12bit_offset_address_p): New function.
	(mips_start_function_definition): Emit .set micromips directive.
	(mips_call_may_need_jalx_p): New function.
	(mips_function_ok_for_sibcall): Add microMIPS support.
	(mips_print_operand_punctuation): Support short delay slots and
	compact jumps.
	(umips_swm_mask, umips_swm_encoding): New.
	(umips_build_save_restore): New function.
	(mips_for_each_saved_gpr_and_fpr): Add microMIPS support.
	(was_mips16_p): Remove.
	(old_compression_mode): New.
	(mips_set_compression_mode): New function.
	(mips_set_current_function): Add microMIPS support.
	(mips_option_override): Likewise.
	(umips_save_restore_pattern_p): New function.
	(umips_output_save_restore): New function.
	(umips_load_store_pair_p_1): New function.
	(umips_load_store_pair_p): New function.
	(umips_output_load_store_pair_1): New function.
	(umips_output_load_store_pair): New function.
	(umips_movep_target_p) New function.
	(mips_prepare_pch_save): Add microMIPS support.
	* config/mips/mips.h (TARGET_COMPRESSION): New.
	(TARGET_CPU_CPP_BUILTINS): Update macro
	to use new compression flags and to support microMIPS.
	(MIPS_ISA_LEVEL_SPEC): Add m14k processors.
	(MIPS_ARCH_FLOAT_SPEC): Likewise.
	(ISA_HAS_LWXS): Include TARGET_MICROMIPS.
	(ISA_HAS_LOAD_DELAY): Exclude TARGET_MICROMIPS.
	(ASM_SPEC): Support mmicromips and mno-micromips.
	(M16STORE_REG_P): New macro.
	(MIPS_CALL): Support TARGET_MICROMIPS.
	(MICROMIPS_J): New macro.
	(mips_base_mips16): Rename this...
	(mips_base_compression_flags): ...to this.
	(UMIPS_12BIT_OFFSET_P): New macro.
	* config/mips/t-sde: (MULTILIB_OPTIONS): Add microMIPS.
	(MULTILIB_DIRNAMES): Likewise.

2013-02-24  Jakub Jelinek  <jakub@redhat.com>

	PR target/52555
	* target-globals.c (save_target_globals): For init_reg_sets and
	target_reinit remporarily set this_fn_optabs to this_target_optabs.

2013-02-22  James Grennahlgh  <james.greenhalgh@arm.com>

	* config/aarch64/aarch64-simd-builtins.def: Add copyright header.
	* config/aarch64/t-aarch64
	(aarch64-builtins.o): Depend on aarch64-simd-builtins.def.

2013-02-22  Vladimir Makarov  <vmakarov@redhat.com>

	PR inline-asm/56148
	* lra-constraints.c (process_alt_operands): Reload operand
	conflicting with earlier clobber only if no more other conflicting
	operands.

2013-02-22  Jakub Jelinek  <jakub@redhat.com>

	PR sanitizer/56393
	* config/gnu-user.h (LIBASAN_EARLY_SPEC): Link in libasan_preinit.o
	if not linking a shared library.

2013-02-22  Seth LaForge  <sethml@google.com>

	* config.gcc (arm*-*-eabi*): Treat arm*eb as big-endian.

2013-02-22  Greta Yorsh  <Greta.Yorsh@arm.com>

	* config/arm/arm.md (split for extendsidi): Update condition.
	(zero_extend<mode>di2,extend<mode>di2): Add an alternative.
	* config/arm/iterators.md (qhs_extenddi_cstr): Likewise.
	(qhs_zextenddi_cstr): Likewise.

2013-02-21  Jakub Jelinek  <jakub@redhat.com>

	PR middle-end/56420
	* expmed.c (EXACT_POWER_OF_2_OR_ZERO_P): Do subtraction in uhwi, to
	avoid signed wrapping.
	(expand_mult): Handle properly multiplication by
	((dword_type) -1) << (BITS_PER_WORD - 1).  Improve multiplication by
	((dword_type) 1) << (BITS_PER_WORD - 1).  Avoid undefined behavior
	in the compiler if coeff is HOST_WIDE_INT_MIN.
	(expand_divmod): Don't make ext_op1 static, change it's type to uhwi.
	Avoid undefined behavior in -INTVAL (op1).

	PR rtl-optimization/50339
	* lower-subreg.h (struct lower_subreg_choices): Add splitting_ashiftrt
	field.
	* lower-subreg.c (compute_splitting_shift): Handle ASHIFTRT.
	(compute_costs): Call compute_splitting_shift also for ASHIFTRT
	into splitting_ashiftrt field.
	(find_decomposable_shift_zext, resolve_shift_zext): Handle also
	ASHIFTRT.
	(dump_choices): Fix up printing LSHIFTRT choices, print ASHIFTRT
	choices.

2013-02-20  Aldy Hernandez  <aldyh@redhat.com>

	PR middle-end/56108
	* trans-mem.c (execute_tm_mark): Do not expand transactions that
	are sure to go irrevocable.

2013-02-21  Hans-Peter Nilsson  <hp@axis.com>

	* doc/rtl.texi (vec_concat, vec_duplicate): Mention that
	scalars are valid operands.

2013-02-21  Martin Jambor  <mjambor@suse.cz>

	PR tree-optimization/56310
	* ipa-cp.c (agg_replacements_to_vector): New parameter index, copy
	only matching indices and non-negative final offsets.
	(intersect_aggregates_with_edge): Pass src_idx to
	agg_replacements_to_vector.  Pass src_idx insstead of index to
	intersect_with_agg_replacements.

2013-02-21  Martin Jambor  <mjambor@suse.cz>

	* ipa-cp.c (good_cloning_opportunity_p): Dump the real threshold
	instead of hard-wired defaults.

2013-02-21  Maciej W. Rozycki  <macro@codesourcery.com>

	* doc/invoke.texi (MIPS Options): Update documentation of the
	floating-point multiply-accumulate instruction restrictions.

2013-02-21  Kostya Serebryany  <kcc@google.com>

	* config/i386/i386.c (ix86_asan_shadow_offset): Use 0x7fff8000 as
	asan_shadow_offset on x86_64 linux.

2013-02-21  Richard Biener  <rguenther@suse.de>

	PR tree-optimization/56415
	Revert
	2013-02-11  Richard Biener  <rguenther@suse.de>

	PR tree-optimization/56273
	* tree-vrp.c (simplify_cond_using_ranges): Disable for the
	first VRP run.

2013-02-21  Jakub Jelinek  <jakub@redhat.com>

	PR bootstrap/56258
	* doc/invoke.texi (-fdump-rtl-pro_and_epilogue): Use @item
	instead of @itemx.

	PR inline-asm/56405
	* expr.c (expand_expr_real_1) <case TARGET_MEM_REF, MEM_REF>: Don't
	use movmisalign or extract_bit_field for EXPAND_MEMORY modifier.

2013-02-20  Jan Hubicka  <jh@suse.cz>

	PR tree-optimization/56265
	* ipa-prop.c (ipa_make_edge_direct_to_target): Fixup callgraph when
	target is referenced for first time.

2013-02-20  Richard Biener  <rguenther@suse.de>

	* tree-call-cdce.c (tree_call_cdce): Do not remove unused locals.
	* tree-ssa-forwprop.c (ssa_forward_propagate_and_combine): Likewise.
	* tree-ssa-dce.c (perform_tree_ssa_dce): Likewise.
	* tree-ssa-copyrename.c (copy_rename_partition_coalesce): Do
	not return anything.
	(rename_ssa_copies): Do not remove unused locals.
	* tree-ssa-ccp.c (do_ssa_ccp): Likewise.
	* tree-ssanames.c (pass_release_ssa_names): Remove unused locals first.
	* passes.c (execute_function_todo): Do not schedule unused locals
	removal if cleanup_tree_cfg did something.
	* tree-ssa-live.c (remove_unused_locals): Dump statistics
	about the number of removed locals.

2013-02-20  Richard Biener  <rguenther@suse.de>

	PR tree-optimization/56398
	* tree-vect-loop-manip.c (adjust_debug_stmts): Skip
	SSA default defs.

2013-02-20  Martin Jambor  <mjambor@suse.cz>

	PR tree-optimization/55334
	* ipa-cp.c (initialize_node_lattices): Disable IPA-CP through and to
	restricted pointers to arrays.

2013-02-20  Richard Biener  <rguenther@suse.de>
	Jakub Jelinek  <jakub@redhat.com>

	PR tree-optimization/56396
	* tree-ssa-ccp.c (n_const_val): New static variable.
	(get_value): Return NULL for SSA names we don't have a lattice
	entry for.
	(ccp_initialize): Initialize n_const_val.
	* tree-ssa-copy.c (n_copy_of): New static variable.
	(init_copy_prop): Initialize n_copy_of.
	(get_value): Return NULL_TREE for SSA names we don't have a
	lattice entry for.

2013-02-20  Martin Jambor  <mjambor@suse.cz>

	* ipa-cp.c (initialize_node_lattices): Fix dumping condition.

2013-02-20  Richard Biener  <rguenther@suse.de>

	* genpreds.c (write_lookup_constraint): Do not compare first
	letter of the constraint again.

2013-02-20  Richard Biener  <rguenther@suse.de>

	* tree-ssa-loop-ivopts.c (alloc_use_cost_map): Use bitmap_count_bits
	and ceil_log2.
	(get_use_iv_cost): Terminate hashtable walk when coming across
	an empty entry.

2013-02-20  Igor Zamyatin  <igor.zamyatin@intel.com>

	* config/i386/i386.c (initial_ix86_tune_features): Turn on fp
	reassociation for avx2 targets.

2012-02-19  Edgar E. Iglesias  <edgar.iglesias@gmail.com>

	* config/microblaze/microblaze.c: microblaze_has_clz = 0
	Add version check for v8.10.a to enable microblaze_has_clz
	* config/microblaze/microblaze.h: Add TARGET_HAS_CLZ as combined
	version and TARGET_PATTERN_COMPARE check
	* config/microblaze/microblaze.md: New clzsi2 instruction

2012-02-19  Edgar E. Iglesias  <edgar.iglesias@gmail.com>

	* config/microblaze/microblaze.md (call_value_intern): Check symbol is
	function before branching.

2012-02-19  Andrey Belevantsev  <abel@ispras.ru>

	* sel-sched-dump.c (dump_insn_rtx_flags): Explicitly set
	DUMP_INSN_RTX_UID.
	(dump_insn_rtx_1): Pass PATTERN (insn) to str_pattern_slim.

2012-02-19  Andrey Belevantsev  <abel@ispras.ru>

	PR middle-end/55889
	* sel-sched.c: Include ira.h.
	(implicit_clobber_conflict_p): New function.
	(moveup_expr): Use it.
	* Makefile.in (sel-sched.o): Depend on ira.h.

2013-02-19  Richard Biener  <rguenther@suse.de>

	PR tree-optimization/56384
	* tree-ssa-sccvn.h (struct vn_phi_s): Add type member.
	(vn_hash_type): Split out from ...
	(vn_hash_constant_with_type): ... here.
	* tree-ssa-sccvn.c (vn_phi_compute_hash): Use vn_hash_type.
	(vn_phi_eq): Compare types from vn_phi_s structure.
	(vn_phi_lookup): Populate vn_phi_s type.
	(vn_phi_insert): Likewise.

2013-02-19  Jakub Jelinek  <jakub@redhat.com>

	PR tree-optimization/56350
	* tree-vect-loop.c (vectorizable_reduction): If orig_stmt, return false
	if haven't found reduction or nested cycle operand, rather than
	asserting we must find it.

	PR tree-optimization/56381
	* tree-ssa-pre.c (create_expression_by_pieces): Fix up last argument
	to fold_build3.

2013-02-18  Aldy Hernandez  <aldyh@redhat.com>
	    Jakub Jelinek  <jakub@redhat.com>

	PR target/52555
	* genopinit.c (raw_optab_handler): Use this_fn_optabs.
	(swap_optab_enable): Same.
	(init_all_optabs): Use argument instead of global.
	* tree.h (struct tree_optimization_option): New field target_optabs.
	* expr.h (init_all_optabs): Add argument to prototype.
	(TREE_OPTIMIZATION_OPTABS): New.
	(save_optabs_if_changed): Protoize.
	* optabs.h: Declare this_fn_optabs.
	* optabs.c (save_optabs_if_changed): New.
	Declare this_fn_optabs.
	(init_optabs): Add argument to init_all_optabs() call.
	* function.c (invoke_set_current_function_hook): Handle per
	function optabs.
	* function.h (struct function): New field optabs.
	* config/mips/mips.c (mips_set_mips16_mode): Handle when
	optimization_current_node has changed.
	* target-globals.h (save_target_globals_default_opts): Protoize.
	* target-globals.c (save_target_globals_default_opts): New.

2013-02-18  John David Anglin  <dave.anglin@nrc-cnrc.gc.ca>

	PR target/56347
	* config/pa/pa.c (pa_conditional_register_usage): On HP-UX, mark
	registers %fr12 and %fr12R as call used.

	PR target/56214
	* config/pa/predicates.md (base14_operand): Except for BLKmode, QImode
	and HImode, require all displacements to be an integer multiple of
	their mode size.
	* config/pa/pa.c (pa_legitimate_address_p): For REG+BASE addresses,
	only allow QImode and HImode when reload is in progress and strict is
	true.  Likewise for symbolic addresses.  Use base14_operand to check
	displacements in REG+BASE addresses.

2013-02-18  Richard Biener  <rguenther@suse.de>

	PR tree-optimization/56366
	* tree-vect-loop.c (get_initial_def_for_induction): Properly
	handle sign-conversion of outer-loop initial induction value.

2013-02-18  Richard Biener  <rguenther@suse.de>

	PR middle-end/56349
	* cfghooks.c (merge_blocks): If we merge a latch into another
	block adjust references to it.
	* cfgloop.c (flow_loops_find): Reset latch before recomputing it.
	(verify_loop_structure): Verify that a recorded latch is in fact
	a latch.

2013-02-18  Richard Biener  <rguenther@suse.de>

	PR tree-optimization/56321
	* tree-ssa-reassoc.c (propagate_op_to_single_use): Properly
	order SSA name release and virtual operand unlinking.

2013-02-17  Edgar E. Iglesias  <edgar.iglesias@gmail.com>

	* config/microblaze/microblaze.md (save_stack_block): Define.
	(restore_stack_block): Likewise.

2013-02-16  Edgar E. Iglesias  <edgar.iglesias@gmail.com>

	* config/microblaze/linux.h (TARGET_SUPPORTS_PIC): Define as 1.
	* config/microblaze/microblaze.h (TARGET_SUPPORTS_PIC): Define as 1.
	* config/microblaze/microblaze.c (microblaze_option_override):
	Bail out early for PIC modes when target does not support PIC.

2013-02-16  Edgar E. Iglesias  <edgar.iglesias@gmail.com>

	* config/microblaze/microblaze.c (microblaze_asm_trampoline_template):
	Replace with a microblaze version.
	(microblaze_trampoline_init): Adapt for microblaze.
	* config/microblaze/microblaze.h (TRAMPOLINE_SIZE): Adapt for
	microblaze.

2013-02-16  Jakub Jelinek  <jakub@redhat.com>
	    Dodji Seketeli  <dodji@redhat.com>

	PR asan/56330
	* asan.c (get_mem_refs_of_builtin_call): White space and style
	cleanup.
	(instrument_mem_region_access): Do not forget to always put
	instrumentation of the of 'base' and 'base + len' in a "if (len !=
	0) statement, even for cases where either 'base' or 'base + len'
	are not instrumented -- because they have been previously
	instrumented.  Simplify the logic by putting all the statements
	instrument 'base + len' inside a sequence, and then insert that
	sequence right before the current insertion point.  Then, to
	instrument 'base + len', just get an iterator on that statement.
	And do not forget to update the pointer to iterator the function
	received as argument.

2013-02-15  Vladimir Makarov  <vmakarov@redhat.com>

	PR rtl-optimization/56348
	* lra-assigns.c (reload_pseudo_compare_func): Prefer bigger pseudos.

2013-02-15  Steven Bosscher  <steven@gcc.gnu.org>

	* graph.c (start_graph_dump): Print dumpfile base as digraph label.
	(clean_graph_dump_file): Pass base to start_graph_dump.

2013-02-14  Richard Henderson  <rth@redhat.com>

	PR target/55941
	* lower-subreg.c (simple_move): Check dest mode instead of src mode.

2013-02-14  Steven Bosscher  <steven@gcc.gnu.org>

	* collect2-aix.h: Define F_LOADONLY.

2013-02-14  Richard Biener  <rguenther@suse.de>

	PR lto/50494
	* varasm.c (output_constant_def_1): Get the decl representing
	the constant as argument.
	(output_constant_def): Wrap output_constant_def_1.
	(make_decl_rtl): Use output_constant_def_1 with the decl
	representing the constant.
	(build_constant_desc): Optionally re-use a decl already
	representing the constant.
	(tree_output_constant_def): Adjust.

2013-02-14  Dodji Seketeli  <dodji@redhat.com>

	Fix an asan crash
	* asan.c (instrument_builtin_call):  Really put the length of the
	second source argument into src1_len.

2013-02-13  Jakub Jelinek  <jakub@redhat.com>

	* asan.c (create_cond_insert_point): Add create_then_fallthru_edge
	argument.  If it is false, don't create edge from then_bb to
	fallthru_bb.
	(insert_if_then_before_iter): Pass true to it.
	(build_check_stmt): Pass false to it.
	(transform_statements): Flush hash table only on extended basic
	block boundaries, rather than at the beginning of every bb.
	Don't flush hash table on nonfreeing_call_p calls.
	* tree-flow.h (nonfreeing_call_p): New prototype.
	* tree-ssa-phiopt.c (nonfreeing_call_p): No longer static.

2013-02-13  David S. Miller  <davem@davemloft.net>

	* expmed.c (expand_shift_1): Only strip scalar integer subregs.

2013-02-13  Vladimir Makarov  <vmakarov@redhat.com>

	PR target/56184
	* ira.c (max_regno_before_ira): Move from ...
	(ira): ... here.
	(fix_reg_equiv_init): Use max_regno_before_ira instead of
	vec_safe_length.

2013-02-13  Jakub Jelinek  <jakub@redhat.com>

	* config/i386/i386.c (ix86_asan_shadow_offset): Revert last change.

2013-02-13  Richard Biener  <rguenther@suse.de>

	PR lto/56295
	* gimple-streamer-out.c (output_gimple_stmt): Undo wrapping
	globals in MEM_REFs.

2013-02-13  Richard Biener  <rguenther@suse.de>

	* loop-init.c (loop_optimizer_init): Clear loop state when
	re-initializing preserved loops.
	* loop-unswitch.c (unswitch_single_loop): Return whether
	we unswitched the loop.  Do not verify loop state here.
	(unswitch_loops): When we unswitched a loop discover new
	loops.

2013-02-13  Kostya Serebryany  <kcc@google.com>

	* config/i386/i386.c: Use 0x7fff8000 as asan_shadow_offset on x86_64
	linux.
	* sanitizer.def: Rename __asan_init to __asan_init_v1.

2013-02-12  Dodji Seketeli  <dodji@redhat.com>

	Avoid instrumenting duplicated memory access in the same basic block
	* Makefile.in (asan.o): Add new dependency on hash-table.h
	* asan.c (struct asan_mem_ref, struct mem_ref_hasher): New types.
	(asan_mem_ref_init, asan_mem_ref_get_end, get_mem_ref_hash_table)
	(has_stmt_been_instrumented_p, empty_mem_ref_hash_table)
	(free_mem_ref_resources, has_mem_ref_been_instrumented)
	(has_stmt_been_instrumented_p, update_mem_ref_hash_table)
	(get_mem_ref_of_assignment): New functions.
	(get_mem_refs_of_builtin_call): Extract from
	instrument_builtin_call and tweak a little bit to make it fit with
	the new signature.
	(instrument_builtin_call): Use the new
	get_mem_refs_of_builtin_call.  Use gimple_call_builtin_p instead
	of is_gimple_builtin_call.
	(instrument_derefs, instrument_mem_region_access): Insert the
	instrumented memory reference into the hash table.
	(maybe_instrument_assignment): Renamed instrument_assignment into
	this, and change it to advance the iterator when instrumentation
	actually happened and return true in that case.  This makes it
	homogeneous with maybe_instrument_assignment, and thus give a
	chance to callers to be more 'regular'.
	(transform_statements): Clear the memory reference hash table
	whenever we enter a new BB, when we cross a function call, or when
	we are done transforming statements.  Use
	maybe_instrument_assignment instead of instrumentation.  No more
	need to special case maybe_instrument_assignment and advance the
	iterator after calling it; it's now handled just like
	maybe_instrument_call.  Update comment.

2013-02-13  Richard Biener  <rguenther@suse.de>

	* config/mn10300/mn10300.c (mn10300_scan_for_setlb_lcc):
	Fix loop discovery code.

2013-02-12  Vladimir Makarov  <vmakarov@redhat.com>

	PR inline-asm/56148
	* lra-constraints.c (process_alt_operands): Match early clobber
	operand with itself.  Check conflicts with earlyclobber only if
	the operand is not reloaded.  Prefer to reload conflicting operand
	if earlyclobber and matching operands are the same.

2013-02-12  Richard Biener  <rguenther@suse.de>

	PR lto/56297
	* lto-streamer-out.c (write_symbol): Do not output symbols
	for hard register variables.

2013-02-12  Georg-Johann Lay  <avr@gjlay.de>

	PR target/54222
	* config/avr/avr-dimode.md (umulsidi3, mulsidi3): New expanders.
	(umulsidi3_insn, mulsidi3_insn): New insns.

2013-02-12  Christophe Lyon  <christophe.lyon@linaro.org>

	* config/arm/arm-protos.h (struct cpu_vec_costs): New struct type.
	(struct tune_params): Add vec_costs field.
	* config/arm/arm.c (arm_builtin_vectorization_cost)
	(arm_add_stmt_cost): New functions.
	(TARGET_VECTORIZE_BUILTIN_VECTORIZATION_COST)
	(TARGET_VECTORIZE_ADD_STMT_COST): Define.
	(arm_default_vec_cost): New struct of type cpu_vec_costs.
	(arm_slowmul_tune, arm_fastmul_tune, arm_strongarm_tune)
	(arm_xscale_tune, arm_9e_tune, arm_v6t2_tune, arm_cortex_tune)
	(arm_cortex_a15_tune, arm_cortex_a5_tune, arm_cortex_a9_tune)
	(arm_v6m_tune, arm_fa726te_tune): Define new vec_costs field.

2013-02-12  Richard Biener  <rguenther@suse.de>

	PR lto/56295
	* gimple-streamer-in.c (input_gimple_stmt): Strip MEM_REFs off
	decls again if possible.

2013-02-12  Richard Biener  <rguenther@suse.de>

	PR middle-end/56288
	* tree-ssa.c (verify_ssa_name): Fix check, move
	SSA_NAME_IN_FREE_LIST check up.

2013-02-12  Jakub Jelinek  <jakub@redhat.com>
	    Steven Bosscher   <steven@gcc.gnu.org>

	PR rtl-optimization/56151
	* optabs.c (add_equal_note): Don't return 0 if target is a MEM,
	equal to op0 or op1, and last_insn pattern is CODE operation
	with MEM dest and one of the operands matches that MEM.

2013-02-11  Sriraman Tallam  <tmsriramgoogle.com>

	* doc/extend.texi: Document Function Multiversioning and "default"
	parameter string to target attribute.
	* config/i386/i386.c (get_builtin_code_for_version): Return 0 if
	target attribute parameter is "default".
	(ix86_compare_version_priority): Remove checks for target attribute.
	(ix86_mangle_function_version_assembler_name): Change error to sorry.
	Remove check for target attribute equal to NULL. Add assert.
	(ix86_generate_version_dispatcher_body): Change error to sorry.

2013-02-11  Iain Sandoe  <iain@codesourcery.com>
	    Jack Howarth  <howarth@bromo.med.uc.edu>
	    Patrick Marlier  <patrick.marlier@gmail.com>

	PR libitm/55693
	* config/darwin.h: Replace ENDFILE_SPEC with TM_DESTRUCTOR and
	define ENDFILE_SPEC as TM_DESTRUCTOR.
	* config/i386/darwin.h (ENDFILE_SPEC): Use TM_DESTRUCTOR.

2013-02-11  Alexander Potapenko  <glider@google.com>
	    Jack Howarth  <howarth@bromo.med.uc.edu>
	    Jakub Jelinek  <jakub@redhat.com>

	PR sanitizer/55617
	* config/darwin.c (cdtor_record): Rename ctor_record.
	(sort_cdtor_records): Rename sort_ctor_records.
	(finalize_dtors): New routine to sort destructors by
	priority before use in assemble_integer.
	(machopic_asm_out_destructor): Use finalize_dtors if needed.

2013-02-11  Uros Bizjak  <ubizjak@gmail.com>

	PR rtl-optimization/56275
	* simplify-rtx.c (avoid_constant_pool_reference): Check that
	offset is non-negative and less than cmode size before
	calling simplify_subreg.

2013-02-11  Richard Biener  <rguenther@suse.de>

	PR tree-optimization/56264
	* cfgloop.h (fix_loop_structure): Adjust prototype.
	* loop-init.c (fix_loop_structure): Return the number of
	newly discovered loops.
	* tree-cfgcleanup.c (repair_loop_structures): When new loops
	are discovered, do a full loop-closed SSA rewrite.

2013-02-11  Richard Biener  <rguenther@suse.de>

	PR tree-optimization/56273
	* tree-vrp.c (simplify_cond_using_ranges): Disable for the
	first VRP run.
	(check_array_ref): Fix missing newline in dumps.
	(search_for_addr_array): Likewise.

2013-02-09  David Edelsohn  <dje.gcc@gmail.com>

	* config/rs6000/aix61.h (OS_MISSING_ALTIVEC): Undefine.

2013-02-09  Jakub Jelinek  <jakub@redhat.com>

	PR target/56256
	* config/rs6000/rs6000.h (ASSEMBLER_DIALECT): Define.

2013-02-08  Vladimir Makarov  <vmakarov@redhat.com>

	PR rtl-optimization/56246
	* lra-constraints.c (simplify_operand_subreg): Try to reuse
	reload pseudo.
	* lra.c (lra): Clear lra_optional_reload_pseudos only when all
	constraints are satisfied.

2013-02-08  Jeff Law  <law@redhat.com>

	PR debug/53948
	* emit-rtl.c (reg_is_parm_p): New function.
	* regs.h (reg_is_parm_p): New prototype.
	* ira-conflicts.c (ira_build_conflicts): Allow parameters in
	callee-clobbered registers.

2013-02-08  Michael Meissner  <meissner@linux.vnet.ibm.com>

	PR target/56043
	* config/rs6000/rs6000.c (rs6000_builtin_vectorized_libmass):
	If there is no implicit builtin declaration, just return NULL.

2013-02-08  Uros Bizjak  <ubizjak@gmail.com>

	* config/i386/sse.md (FMAMODEM): New mode iterator.
	(fma<mode>4, fms<mode>4, fnma<mode>4, fnms<mode>4): Use FMAMODEM
	mode iterator. Do not use TARGET_SSE_MATH in insn constraint.

2013-02-08  Uros Bizjak  <ubizjak@gmail.com>

	* config/i386/gnu-user.h (TARGET_CAN_SPLIT_STACK): Define only
	when HAVE_GAS_CFI_PERSONALITY_DIRECTIVE is set.
	* config/i386/gnu-user64.h (TARGET_CAN_SPLIT_STACK): Ditto.

2013-02-08  Edgar E. Iglesias  <edgar.iglesias@gmail.com>

	* config.gcc (microblaze*-linux*): Add TARGET_BIG_ENDIAN_DEFAULT.
	(microblaze*-*-elf): Likewise.
	* config/microblaze/linux.h: Add -mbig-endian / -mlittle-endian to
	LINK_SPEC.
	* config/microblaze/microblaze-c.c: Add builtin defines for
	_LITTLE_ENDIAN and _BIG_ENDIAN.
	* config/microblaze/microblaze.h: Add TARGET_ENDIAN_DEFAULT and
	add to TARGET_DEFAULT flags.
	Expand ASM_SPEC and LINK_SPEC.
	Update BYTES_BIG_ENDIAN and WORDS_BIG_ENDIAN.
	* config/microblaze/microblaze.md: Update extendsidi2 and
	movdi_internal instructions to use low-order / high-order reg
	print_operands.
	* config/microblaze/microblaze.opt: Add mbig-endian and mlittle-endian
	options and inversemask / mask of LITTLE_ENDIAN.
	* config/microblaze/t-microblaze: Expand multilib options to
	include mlittle-endian (le) and update exceptions patterns.

2013-02-08  Jakub Jelinek  <jakub@redhat.com>

	PR rtl-optimization/56195
	* lra-constraints.c (get_reload_reg): Don't reuse regs
	if they have smaller mode than requested, if they have
	wider mode than requested, try to return a SUBREG.

	PR tree-optimization/56250
	* fold-const.c (extract_muldiv_1) <case NEGATE_EXPR>: Don't optimize
	if type is unsigned and code isn't MULT_EXPR.

2013-02-08  Georg-Johann Lay  <avr@gjlay.de>

	PR tree-optimization/56064
	* fixed-value.c (fixed_from_double_int): Sign/zero extend payload
	bits according to mode.
	* fixed-value.h (fixed_from_double_int)
	(const_fixed_from_double_int): Adjust comments.

2013-02-08  Richard Biener  <rguenther@suse.de>

	PR lto/56231
	* lto-streamer.h (struct data_in): Remove current_file, current_line
	and current_col members.
	* lto-streamer-out.c (lto_output_location): Stream changed bits
	en-block for efficiency.
	* lto-streamer-in.c (clear_line_info): Remove.
	(lto_input_location): Cache current file, line and column
	globally via local statics.  Read changed bits en-block.
	(input_function): Do not call clear_line_info.
	(lto_read_body): Likewise.
	(lto_input_toplevel_asms): Likewise.

2013-02-08  Michael Matz  <matz@suse.de>

	PR tree-optimization/52448
	* tree-ssa-phiopt.c (struct name_to_bb): Add phase member.
	(nt_call_phase): New static.
	(add_or_mark_expr): Only mark accesses with newer phase than any
	call seen.
	(nonfreeing_call_p): New.
	(nt_init_block): Update nt_call_phase, mark blocks as visited.
	(nt_fini_block): Keep blocks marked as visited.
	(get_non_trapping): Initialize nt_call_phase, and reset aux pointer.

2013-02-08  Richard Biener  <rguenther@suse.de>

	* ira.c (ira): Free broken dominator information.

2013-02-08  Uros Bizjak  <ubizjak@gmail.com>

	* config/i386/i386.c (ix86_spill_class): Use INTEGER_CLASS_P macro.

2013-02-08  Marek Polacek  <polacek@redhat.com>

	* cfgloop.c (verify_loop_structure): Add more checking of headers.

2013-02-08  Richard Biener  <rguenther@suse.de>

	PR middle-end/56181
	* cfgloop.h (flow_loops_find): Adjust.
	(bb_loop_header_p): Declare.
	* cfgloop.c (bb_loop_header_p): New function split out from ...
	(flow_loops_find): ... here.  Adjust function signature,
	support incremental loop structure update.
	(verify_loop_structure): Cleanup.  Verify a loop is a loop.
	* cfgloopmanip.c (fix_loop_structure): Move ...
	* loop-init.c (fix_loop_structure): ... here.
	(apply_loop_flags): Split out from ...
	(loop_optimizer_init): ... here.
	(fix_loop_structure): Use apply_loop_flags.  Use flow_loops_find
	in incremental mode, only remove dead loops here.

2013-02-08  Georg-Johann Lay  <avr@gjlay.de>

	PR target/54222
	* config/avr/avr.md (unspec) <UNSPEC_ROUND>: Add.
	* config/avr/avr-fixed.md (ALL4QA, ALL124QA): New mode iterators.
	(round<mode>3, round<mode>3_const): New expanders for fixed-mode.
	(*round<mode>3.libgcc): New insns for fixed-modes.
	* config/avr/builtins.def (ABSxx): Use a non-NULL LIBNAME.
	(ROUNDxx, COUNTLSxx, BITSxx, xxBITS): New DEF_BUILTINs.
	(ROUNDFX, COUNTLSFX, ABSFX): New DEF_BUILTINs.
	* config/avr/stdfix.h (absFX, bitsFX, FXbits): Remove inline
	implementations.  Define to __builtin_avr_absFX,
	__builtin_avr_bitsFX, __builtin_avr_FXbits, respectively.
	(roundFX, countlsFX): Define to __builtin_avr_roundFX,
	__builtin_avr_countlsFX, respectively.
	* config/avr/avr-c.c (target.h): Include it.
	(enum avr_builtin_id): New enum.
	(avr_resolve_overloaded_builtin): New static function.
	(avr_register_target_pragmas): Use it to set
	targetm.resolve_overloaded_builtin.
	* config/avr/avr.c (avr_init_builtins): Supply myriads of local
	tree nodes used by DEF_BUILTIN.
	(avr_expand_builtin) <AVR_BUILTIN_ROUNDxx>: Sanity-check them.
	(avr_fold_builtin) <AVR_BUILTIN_BITSxx>: Fold to VIEW_COVERT_EXPR.
	<AVR_BUILTIN_xxBITS>: Same.

2013-02-08  Richard Biener  <rguenther@suse.de>

	* cfgloop.c (verify_loop_structure): Properly handle
	a loop exiting to another loop header.
	* ira-int.h (ira_loops): Remove.
	* ira.c (ira_loops): Remove.
	(ira): Use loop_optimizer_init and loop_optimizer_finalize.
	(do_reload): Use loop_optimizer_finalize.
	* ira-build.c (create_loop_tree_nodes): Use get_loops and
	number_of_loops to access the loop tree.
	(more_one_region_p): Likewise.
	(finish_loop_tree_nodes): Likewise.
	(rebuild_regno_allocno_maps): Likewise.
	(mark_loops_for_removal): Likewise.
	(mark_all_loops_for_removal): Likewise.
	(remove_unnecessary_regions): Likewise.
	(ira_build): Likewise.
	* ira-emit.c (setup_entered_from_non_parent_p): Likewise.

2013-02-08  Richard Biener  <rguenther@suse.de>

	* Makefile.in (tree-tailcall.o): Add $(CFGLOOP_H) dependency.
	* ipa-pure-const.c (analyze_function): Avoid calling
	mark_irreducible_loops twice.
	* tree-tailcall.c (tree_optimize_tail_calls_1): Mark loops for fixup.

2013-02-07  David S. Miller  <davem@davemloft.net>

	* dwarf2out.c (based_loc_descr): Perform leaf register remapping
	on 'reg'.
	* var-tracking.c (vt_add_function_parameter): Test the presence of
	HAVE_window_save properly and do not remap argument registers when
	we have a leaf function.

2013-02-07  Uros Bizjak  <ubizjak@gmail.com>

	PR bootstrap/56227
	* ggc-page.c (ggc_print_statistics): Use HOST_LONG_LONG_FORMAT
	instead of "ll".
	* config/i386/i386.c (ix86_print_operand): Ditto.

2013-02-07  Vladimir Makarov  <vmakarov@redhat.com>

	* lra-constraints.c (process_alt_operands): Fix recently added comment.

2013-02-07  Vladimir Makarov  <vmakarov@redhat.com>

	PR rtl-optimization/56225
	* lra-constraints.c (process_alt_operands): Check that reload hard
	reg can hold value for strict_low_part.

2013-02-07  Jakub Jelinek  <jakub@redhat.com>

	PR debug/56154
	* dwarf2out.c (dwarf2_debug_hooks): Set end_function hook to
	dwarf2out_end_function.
	(in_first_function_p, maybe_at_text_label_p,
	first_loclabel_num_not_at_text_label): New variables.
	(dwarf2out_var_location): In the first function find out
	lowest loclabel_num N where .LVLN is known not to be equal to .Ltext0.
	(find_empty_loc_ranges_at_text_label, dwarf2out_end_function): New
	functions.

2013-02-07  Eric Botcazou  <ebotcazou@adacore.com>

	PR rtl-optimization/56178
	* cse.c (cse_insn): Do not create a REG_EQUAL note if the source is a
	SUBREG of a register.  Tidy up related block of code.
	* fwprop.c (forward_propagate_and_simplify): Do not create a REG_EQUAL
	note if the source is a register or a SUBREG of a register.

2013-02-07  Jakub Jelinek  <jakub@redhat.com>

	PR target/56228
	* config/rs6000/rs6000.md (ptrm): New mode attr.
	(call_indirect_aix<ptrsize>, call_indirect_aix<ptrsize>_nor11,
	call_value_indirect_aix<pttrsize>,
	call_value_indirect_aix<pttrsize>_nor11): Use <ptrm> instead of
	m in constraints.

2013-02-07  Michael Haubenwallner  <michael.haubenwallner@salomon.at>

	* collect2.c (main): Set aix64_flag for -G and -bsvr4 too, disable
	if -bnortl. Convert to strcmp and strncmp.

2013-02-07  Alan Modra  <amodra@gmail.com>

	PR target/54009
	* config/rs6000/rs6000.c (mem_operand_gpr): Check that LO_SUM
	addresses won't wrap when offsetting.
	(rs6000_secondary_reload): Provide secondary reloads needed for
	wrapping LO_SUM addresses.

2013-02-06  Thomas Schwinge  <thomas@codesourcery.com>

	* config/gnu.h (GNU_USER_TARGET_OS_CPP_BUILTINS): Never define
	MACH, just __MACH__.

2013-02-06  Richard Biener  <rguenther@suse.de>

	* tracer.c (tracer): Mark loops with LOOPS_NEED_FIXUP
	instead of calling fix_loop_structure.

2013-02-06  Jakub Jelinek  <jakub@redhat.com>

	PR middle-end/56217
	* omp-low.c (use_pointer_for_field): Return false if
	lower_send_shared_vars doesn't generate any copy-out code.

2013-02-06  Tom de Vries  <tom@codesourcery.com>

	PR rtl-optimization/56131
	* cfgrtl.c (delete_insn): Use NOTE_BASIC_BLOCK instead of BLOCK_FOR_INSN
	to get the bb of a NOTE_INSN_BASIC_BLOCK.  Handle the case that the bb
	of the label is NULL.  Add comment.

2013-02-05  Jakub Jelinek  <jakub@redhat.com>

	* tree.h (struct tree_decl_with_vis): Remove thread_local field.

	PR sanitizer/55374
	* config/gnu-user.h (LIBTSAN_EARLY_SPEC): Define.
	(STATIC_LIBTSAN_LIBS): Likewise.
	* gcc.c (ADD_STATIC_LIBTSAN_LIBS, LIBTSAN_EARLY_SPEC): Define.
	(LIBTSAN_SPEC): Add ADD_STATIC_LIBTSAN_LIBS, if LIBTSAN_EARLY_SPEC
	is defined, don't add anything else beyond that.
	(SANITIZER_EARLY_SPEC, SANITIZER_SPEC): Define.
	(LINK_COMMAND_SPEC): Use them.

	PR tree-optimization/56205
	* tree-stdarg.c (check_all_va_list_escapes): Return true if
	there are any PHI nodes that set non-va_list_escape_vars SSA_NAME
	and some va_list_escape_vars SSA_NAME appears in some PHI argument.

2013-02-05  Richard Biener  <rguenther@suse.de>

	PR tree-optimization/53342
	PR tree-optimization/53185
	* tree-vectorizer.h (vect_check_strided_load): Remove.
	* tree-vect-data-refs.c (vect_enhance_data_refs_alignment): Do
	not disallow peeling for vectorized strided loads.
	(vect_check_strided_load): Make static and simplify.
	(vect_analyze_data_refs): Adjust.
	* tree-vect-stmts.c (vectorizable_load): Handle peeled loops
	correctly when vectorizing strided loads.

2013-02-05  Richard Biener  <rguenther@suse.de>

	* doc/install.texi: Refer to ISL, not PPL.

2013-02-05  Jan Hubicka  <jh@suse.cz>

	PR tree-optimization/55789
	* params.def (PARAM_EARLY_INLINER_MAX_ITERATIONS): Drop to 1.

2013-02-05  Jan Hubicka  <jh@suse.cz>

	PR tree-optimization/55789
	* cgraphclones.c (cgraph_remove_node_and_inline_clones): Remove
	the dead call anyway.

2013-02-05  Eric Botcazou  <ebotcazou@adacore.com>

	PR sanitizer/55374
	* config/gnu-user.h (LIBASAN_EARLY_SPEC): Add missing guard.

2013-02-04  Alexander Potapenko  <glider@google.com>
	    Jack Howarth  <howarth@bromo.med.uc.edu>
	    Jakub Jelinek  <jakub@redhat.com>

	PR sanitizer/55617
	* config/darwin.c (sort_ctor_records): Stabilized qsort
	on constructor priority by using original position.
	(finalize_ctors): New routine to sort constructors by
	priority before use in assemble_integer.
	(machopic_asm_out_constructor): Use finalize_ctors if needed.

2013-02-04  Jakub Jelinek  <jakub@redhat.com>

	PR libstdc++/54314
	* config/i386/winnt.c (i386_pe_assemble_visibility): Don't warn
	about visibility on artificial decls.
	* config/sol2.c (solaris_assemble_visibility): Likewise.

2013-02-04  Kai Tietz  <ktietz@redhat.com>

	PR target/56186
	* config/i386/i386.c (function_value_ms_64): Add additional valtype
	argument and improve checking of return-argument types for 16-byte
	modes.
	(ix86_function_value_1): Add additional valtype argument on call
	of function_value_64.
	(return_in_memory_ms_64): Sync 16-byte sized mode handling with
	handling infunction_value_64 function.

2013-02-04  Matthew Gretton-Dann  <matthew.gretton-dann@linaro.org>

	* reload.c (subst_reloads): Fix DEBUG_RELOAD build issue.

2013-02-04  Richard Biener  <rguenther@suse.de>

	PR tree-optimization/56188
	* tree-ssa-structalias.c (label_visit): Consider case with
	initially non-empty points-to set.
	(perform_var_substitution): Dump node mapping and clean up.

2013-02-04  Richard Guenther  <rguenther@suse.de>

	PR lto/56168
	* lto-symtab.c (lto_symtab_merge_decls_1): Make non-builtin
	node prevail as last resort.
	(lto_symtab_merge_decls): Remove guard on LTRANS here.
	(lto_symtab_prevailing_decl): Builtins are their own prevailing decl.

2013-02-04  Richard Biener  <rguenther@suse.de>

	PR tree-optimization/56113
	* tree-ssa-structalias.c (equiv_class_lookup, equiv_class_add):
	Merge into ...
	(equiv_class_lookup_or_add): ... this.
	(label_visit): Adjust and fix error in previous patch.
	(perform_var_substitution): Adjust.

2013-02-03  Oleg Endo  <olegendo@gcc.gnu.org>

	* config/sh/divtab.c: Fix formatting and comments throughout the file.
	* config/sh/sh4-300.md: Likewise.
	* config/sh/sh4a.md: Likewise.
	* config/sh/constraints.md: Likewise.
	* config/sh/sh.md: Likewise.
	* config/sh/netbsd-elf.h: Likewise.
	* config/sh/predicates.md: Likewise.
	* config/sh/sh-protos.h: Likewise.
	* config/sh/ushmedia.h: Likewise.
	* config/sh/linux.h: Likewise.
	* config/sh/sh.c: Likewise.
	* config/sh/superh.h: Likewise.
	* config/sh/elf.h: Likewise.
	* config/sh/sh4.md: Likewise.
	* config/sh/sh.h: Likewise.

2013-02-03  John David Anglin  <dave.anglin@nrc-cnrc.gc.ca>

	* config/pa/constraints.md: Adjust unused letters.  Change "T"
	constraint to match_test floating_point_store_memory_operand().
	* config/pa/predicates.md (reg_plus_base_memory_operand): New.
	(base14_operand): New.
	(floating_point_store_memory_operand): New.
	(integer_store_memory_operand): Revise to use base14_operand and
	reg_plus_base_memory_operand.
	(move_dest_operand): Allow symbolic_memory_operands.
	(symbolic_memory_operand): Check for LO_SOM.
	(symbolic_operand): Change default case to break.
	* config/pa/pa.md: Remove unamed DFmode and SFmode patterns to force
	CONST_DOUBLE values to be reloaded by putting them into memory when
	the destination is a floating point register.
	(movdf): Remove code to handle CONST_DOUBLE.
	(movsf): Likewise.
	(reload_indf_r1): New.
	(reload_insf_r1): New.
	Consistently use "Q" and "T" constraints with integer and floating
	point move instructions, respectively.
	(movdi): Remove FAIL.
	Change predicate for source operand unamed DImode move from
	general_operand to move_src_operand.
	(umulsidi3): Change predicate for destination operand to
	register_operand.
	Likewise for similar unamed patterns.
	* config/pa/pa-protos.h (pa_legitimize_reload_address): Declare.
	* config/pa/pa.c (pa_symbolic_expression_p): Remove extra parenthesis.
	(hppa_legitimize_address): Simplify mask calculation.
	(pa_emit_move_sequence): Revised handling of secondary reloads from
	REG+D addresses for floating point loads and stores.  Directly handle
	loading CONST0_RTX (mode) to a floating point register.
	(pa_secondary_reload): Handle reloading DF and SFmode constant values
	to floating point registers.  Don't restrict secondary reloads to
	floating point registers to integer modes.  Revise some comments and
	cleanup some code.
	(TARGET_LEGITIMATE_ADDRESS_P): Define.
	(pa_legitimate_address_p): New.
	(pa_legitimize_reload_address): New.
	* config/pa/pa.h (STRICT_REG_OK_FOR_INDEX_P): New.
	(STRICT_REG_OK_FOR_BASE_P): New.
	(GO_IF_LEGITIMATE_ADDRESS): Delete.  Update some related comments.
	(LEGITIMIZE_RELOAD_ADDRESS): Revise to use pa_legitimize_reload_address.

2013-02-03  David Edelsohn  <dje.gcc@gmail.com>
	    Andrew Dixie  <andrewd@gentrack.com>

	* collect2.c (GCC_CHECK_HDR): Do not scan objects with F_LOADONLY
	flag set.

2013-02-03  Richard Sandiford  <rdsandiford@googlemail.com>

	* expmed.c (extract_bit_field_1): Pass the full width of the
	structure to get_best_reg_extraction_insn.

2013-02-01  David Edelsohn  <dje.gcc@gmail.com>

	PR target/54601
	* configure.ac (use_cxa_atexit): Add AIX.
	* configure: Regenerate.

	* config/rs6000/aix61.h (STARTFILE_SPEC): Add crtcxa.o.

2013-02-01  Jakub Jelinek  <jakub@redhat.com>

	PR debug/54793
	* final.c (need_profile_function): New variable.
	(final_start_function): Drop ATTRIBUTE_UNUSED from first argument.
	If first of NOTE_INSN_BASIC_BLOCK or NOTE_INSN_FUNCTION_BEG
	is only preceeded by NOTE_INSN_VAR_LOCATION or NOTE_INSN_DELETED
	notes, targetm.asm_out.function_prologue doesn't emit anything,
	HAVE_prologue and profiler should be emitted before prologue,
	set need_profile_function instead of emitting it.
	(final_scan_insn): If need_profile_function, emit
	profile_function on the first NOTE_INSN_BASIC_BLOCK or
	NOTE_INSN_FUNCTION_BEG note.

2013-02-01  Richard Henderson  <rth@redhat.com>

	* config/rs6000/rs6000.md (smulditi3): New.
	(umulditi3): New.

	* config/alpha/alpha.md (umulditi3): New.

2013-02-01  David Edelsohn  <dje.gcc@gmail.com>

	* config/rs6000/xcoff.h (ASM_OUTPUT_ALIGNED_COMMON): Use floor_log2.
	(ASM_OUTPUT_ALIGNED_LOCAL): New.

2013-02-01  Richard Biener  <rguenther@suse.de>

	PR tree-optimization/56113
	* tree-ssa-structalias.c (label_visit): Reduce work for
	single-predecessor nodes.

2013-02-01  Eric Botcazou  <ebotcazou@adacore.com>

	* fold-const.c (make_range_step) <TRUTH_NOT_EXPR>: Bail out if the
	range isn't testing for zero.

2013-01-31  Steven Bosscher  <steven@gcc.gnu.org>

	PR middle-end/56113
	* fwprop.c (fwprop_init): Set up loops without CFG modifications.

2013-01-31  Hiroyuki Ono  <hiroyuki.ono.jc@renesas.com>
	    Nick Clifton  <nickc@redhat.com>

	* config/v850/constraints.md (Q): Define as a memory constraint.
	* config/v850/predicates.md (label_ref_operand): New predicate.
	(e3v5_shift_operand): New predicate.
	(ior_operator): New predicate.
	* config/v850/t-v850: Add e3v5 multilib.
	* config/v850/v850-protos.h (v850_adjust_insn_length): Prototype.
	(v850_gen_movdi): Prototype.
	* config/v850/v850.c: Add support for e3v5 architecture.
	Rename all uses of TARGET_V850E || TARGET_V850E2_ALL to
	TARGET_V850E_UP.
	(construct_save_jarl): Add e3v5 long JARL support.
	(v850_adjust_insn_length): New function.  Adjust length of call
	insns when using e3v5 instructions.
	(v850_gen_movdi): New function: Generate instructions to move a
	DImode value.
	* config/v850/v850.h (TARGET_CPU_v850e3v5): Define.
	(CPP_SPEC): Define __v850e3v5__ as appropriate.
	(TARGET_USE_FPU): Enable for e3v5.
	(CONST_OK_FOR_W): New macro.
	(ADJUST_INSN_LENGTH): Define.
	* config/v850/v850.md (UNSPEC_LOOP): Define.
	(attr cpu): Add v850e3v5.
	Rename all uses of TARGET_V850E2 to TARGET_V850E2V3_UP.
	(movdi): New pattern.
	(movdi_internal): New pattern.
	(cbranchsf4): Conditionalize on TARGET_USE_FPU.
	(cbranchdf4): Conditionalize on TARGET_USE_FPU.
	(cstoresf4): Likewise.
	(cstoredf4): Likewise.
	(insv): New pattern.
	(rotlso3_a): New pattern.
	(rotlsi3_b): New pattern
	(rotlsi3_v850e3v5): New pattern.
	(doloop_begin): New pattern.
	(fix_loop_counter): New pattern.
	(doloop_end): New pattern.
	(branch_normal): Add e3v5 long branch support.
	(branch_invert): Likewise.
	(branch_z_normal): Likewise.
	(branch_z_invert): Likewise.
	(branch_nz_normal): Likewise.
	(branch_nz_invert): Likewise.
	(call_internal_short): Add e3v5 register-indirect JARL support.
	(call_internal_long): Likewise.
	(call_value_internal_short): Likewise.
	(call_value_internal_long): Likewise.
	* config/v850/v850.opt (mv850e3v5, mv850e2v4): New options.
	(mloop): New option.
	* config.gcc: Add support for configuring v840e3v5 target.
	* doc/invoke.texi: Document new v850 specific command line options.

2013-01-31  Paul Koning  <ni1d@arrl.net>

	PR debug/55059
	PR debug/54508
	* dwarf2out.c (prune_unused_types_mark): Mark all of parent's
	children if parent is a class.
	(prune_unused_types_prune): Don't add DW_AT_declaration.

2013-01-31  Richard Biener  <rguenther@suse.de>

	PR tree-optimization/56157
	* tree-vect-slp.c (vect_get_slp_defs): More thoroughly try to
	match up operand with SLP child.

2013-01-31  Jason Merrill  <jason@redhat.com>

	PR debug/54410
	* dwarf2out.c (gen_struct_or_union_type_die): Always schedule template
	parameters the first time.
	(gen_scheduled_generic_parms_dies): Check completeness here.

2013-01-31  Richard Biener  <rguenther@suse.de>

	PR middle-end/53073
	* common.opt (faggressive-loop-optimizations): New flag,
	enabled by default.
	* doc/invoke.texi (faggressive-loop-optimizations): Document.
	* tree-ssa-loop-niter.c (estimate_numbers_of_iterations_loop): Guard
	infer_loop_bounds_from_undefined by it.

2013-01-31  Richard Biener  <rguenther@suse.de>

	PR tree-optimization/56150
	* tree-ssa-loop-manip.c (find_uses_to_rename_stmt): Do not
	visit virtual operands.
	(find_uses_to_rename_bb): Likewise.

2013-01-31  Richard Biener  <rguenther@suse.de>

	PR tree-optimization/56150
	* tree-ssa-tail-merge.c (gimple_equal_p): Properly handle
	mixed store non-store stmts.

2013-01-30  Jakub Jelinek  <jakub@redhat.com>

	PR sanitizer/55374
	* gcc.c (LIBASAN_SPEC): Define just to ADD_STATIC_LIBASAN_LIBS if
	LIBASAN_EARLY_SPEC is defined.
	(LIBASAN_EARLY_SPEC): Define to empty string if not already defined.
	(LINK_COMMAND_SPEC): Add LIBASAN_EARLY_SPEC for -fsanitize=address,
	before %o.
	* config/gnu-user.h (LIBASAN_EARLY_SPEC): Define.

	PR c++/55742
	* config/i386/i386.c (ix86_valid_target_attribute_inner_p): Diagnose
	invalid args instead of ICEing on it.
	(ix86_valid_target_attribute_tree): Return error_mark_node if
	ix86_valid_target_attribute_inner_p failed.
	(ix86_valid_target_attribute_p): Return false only if
	ix86_valid_target_attribute_tree returned error_mark_node.  Allow
	target("default") attribute.
	(sorted_attr_string): Change argument from const char * to tree,
	merge in all target attribute arguments rather than just one.
	Formatting fix.  Use XNEWVEC instead of xmalloc and XDELETEVEC
	instead of free.  Avoid using strcat.
	(ix86_mangle_function_version_assembler_name): Mangle
	target("default") as if no target attribute is present.  Adjust
	sorted_attr_string caller.  Avoid leaking memory.  Use XNEWVEC
	instead of xmalloc and XDELETEVEC instead of free.
	(ix86_function_versions): Don't return true if one of the decls
	doesn't have target attribute.  If they don't and one of the decls
	is DECL_FUNCTION_VERSIONED, report an error.  Adjust
	sorted_attr_string caller.  Use XDELETEVEC instead of free.
	(ix86_supports_function_versions): Remove.
	(make_name): Fix up formatting.
	(make_dispatcher_decl): Remove resolver_name and its initialization.
	Avoid leaking memory.
	(is_function_default_version): Return true if there is
	target("default") attribute rather than no target attribute at all.
	(make_resolver_func): Avoid leaking memory.
	(ix86_generate_version_dispatcher_body): Likewise.
	(TARGET_OPTION_SUPPORTS_FUNCTION_VERSIONS): Remove.
	* target.def (supports_function_versions): Remove.
	* doc/tm.texi.in (SUPPORTS_FUNCTION_VERSIONS): Remove.
	* doc/tm.texi: Regenerated.

2013-01-30  Vladimir Makarov  <vmakarov@redhat.com>

	PR rtl-optimization/56144
	* lra-constraints.c (get_reload_reg): Don't reuse reload pseudo
	for values with side effects.

2013-01-30  Richard Biener  <rguenther@suse.de>

	* sparseset.h (sparseset_bit_p): Use gcc_checking_assert.
	(sparseset_pop): Likewise.
	* cfganal.c (compute_idf): Likewise.  Increase work-stack size
	to be able to use quick_push in the worker loop.

2013-01-30  Marek Polacek  <polacek@redhat.com>

	* cfgcleanup.c (cleanup_cfg): Don't mark affected BBs.

2013-01-30  Richard Biener  <rguenther@suse.de>

	PR lto/56147
	* lto-symtab.c (lto_symtab_merge_decls_1): Guard DECL_BUILT_IN check.

2013-01-30  Georg-Johann Lay  <avr@gjlay.de>

	PR tree-optimization/56064
	* fixed-value.c (fixed_from_double_int): New function.
	* fixed-value.h (fixed_from_double_int): New prototype.
	(const_fixed_from_double_int): New static inline function.
	* fold-const.c (native_interpret_fixed): New static function.
	(native_interpret_expr) <FIXED_POINT_TYPE>: Use it.
	(can_native_interpret_type_p) <FIXED_POINT_TYPE>: Return true.
	(native_encode_fixed): New static function.
	(native_encode_expr) <FIXED_CST>: Use it.
	(native_interpret_int): Move double_int worker code to...
	* double-int.c (double_int::from_buffer): ...this new static method.
	* double-int.h (double_int::from_buffer): Prototype it.

2013-01-30  Richard Biener  <rguenther@suse.de>

	* tree-ssa-structalias.c (final_solutions, final_solutions_obstack):
	New pointer-map and obstack.
	(init_alias_vars): Allocate pointer-map and obstack.
	(delete_points_to_sets): Free them.
	(find_what_var_points_to): Cache result.
	(find_what_p_points_to): Adjust for changed interface of
	find_what_var_points_to.
	(compute_points_to_sets): Likewise.
	(ipa_pta_execute): Likewise.

2013-01-30  Rainer Orth  <ro@CeBiTec.Uni-Bielefeld.DE>

	* configure.ac (HAVE_AS_SPARC_NOBITS): New test.
	* configure: Regenerate.
	* config.in: Regenerate.
	* config/sparc/sparc.c (sparc_solaris_elf_asm_named_section): Emit
	#nobits/#progbits if supported.

2013-01-29  Oleg Endo  <olegendo@gcc.gnu.org>

	PR target/56121
	* config/sh/sh.md (bclr_m2a, bset_m2a, bst_m2a, bld_m2a, bldsign_m2a,
	bld_reg, *bld_regqi, band_m2a, bandreg_m2a, bor_m2a, borreg_m2a,
	bxor_m2a, bxorreg_m2a): Add satisfies_constraint_K03 condition.

2013-01-29  Greta Yorsh  <Greta.Yorsh@arm.com>

	* config/arm/cortex-a7.md (cortex_a7_neon, cortex_a7_all): Remove.
	(cortex_a7_idiv): Use cortex_a7_both instead of cortex_a7_all.

2013-01-29  Greta Yorsh  <Greta.Yorsh@arm.com>

	* config/arm/arm.c (cortexa7_younger): Return true for TYPE_CALL.
	* config/arm/cortex-a7.md (cortex_a7_call): Update required units.

2013-01-29  Greta Yorsh  <Greta.Yorsh@arm.com>

	* config/arm/arm-protos.h (arm_mac_accumulator_is_result): New
	declaration.
	* config/arm/arm.c (arm_mac_accumulator_is_result): New function.
	* config/arm/cortex-a7.md: New bypasses using
	arm_mac_accumulator_is_result.

2013-01-29  Greta Yorsh  <Greta.Yorsh@arm.com>

	* config/arm/cortex-a7.md (cortex_a7_neon_mul):  New reservation.
	(cortex_a7_neon_mla): Likewise.
	(cortex_a7_fpfmad): New reservation.
	(cortex_a7_fpmacs): Use ffmas and update required units.
	(cortex_a7_fpmuld): Update required units and latency.
	(cortex_a7_fpmacd): Likewise.
	(cortex_a7_fdivs, cortex_a7_fdivd): Likewise.
	(cortex_a7_neon). Likewise.
	(bypass) Update participating units.

2013-01-29  Greta Yorsh  <Greta.Yorsh@arm.com>

	* config/arm/arm.md (type): Add ffmas and ffmad to "type" attribute.
	* config/arm/vfp.md (fma,fmsub,fnmsub,fnmadd): Change type
	from fmac to ffma.
	* config/arm/vfp11.md (vfp_farith): Use ffmas.
	(vfp_fmul): Use ffmad.
	* config/arm/cortex-r4f.md (cortex_r4_fmacs): Use ffmas.
	(cortex_r4_fmacd): Use ffmad.
	* config/arm/cortex-m4-fpu.md (cortex_m4_fmacs): Use ffmas.
	* config/arm/cortex-a9.md (cortex_a9_fmacs):  Use ffmas.
	(cortex_a9_fmacd): Use ffmad.
	* config/arm/cortex-a8-neon.md (cortex_a8_vfp_macs): Use ffmas.
	(cortex_a8_vfp_macd): Use ffmad.
	* config/arm/cortex-a5.md (cortex_a5_fpmacs): Use ffmas.
	(cortex_a5_fpmacd): Use ffmad.
	* config/arm/cortex-a15-neon.md (cortex_a15_vfp_macs) Use ffmas.
	(cortex_a15_vfp_macd): Use ffmad.
	* config/arm/arm1020e.md (v10_fmul): Use ffmas and ffmad.

2013-01-29  Jason Merrill  <jason@redhat.com>

	PR libstdc++/54314
	* varasm.c (default_assemble_visibility): Don't warn about
	visibility on artificial decls.

2013-01-29  Richard Biener  <rguenther@suse.de>

	PR tree-optimization/56113
	* tree-ssa-structalias.c (equiv_class_lookup): Also return
	the bitmap leader.
	(label_visit): Free duplicate bitmaps and record the leader instead.
	(perform_var_substitution): Adjust.

2013-01-29  Richard Biener  <rguenther@suse.de>

	PR tree-optimization/55270
	* tree-ssa-dom.c (eliminate_degenerate_phis): If we changed
	the CFG, schedule loops for fixup.

2013-01-29  Nick Clifton  <nickc@redhat.com>

	* config/rl78/rl78.c (rl78_regno_mode_code_ok_for_base_p): Allow
	SP_REG.

2013-01-28  Leif Ekblad  <leif@rdos.net>

	* config.gcc (i[34567]86-*-rdos*, x86_64-*-rdos*): New targets.
	* config/i386/i386.h (TARGET_RDOS): New macro.
	(DEFAULT_LARGE_SECTION_THRESHOLD): New macro.
	* config/i386/i386.c (ix86_option_override_internal): For 64bit
	TARGET_RDOS, set ix86_cmodel to CM_MEDIUM_PIC and flag_pic to 1.
	* config/i386/i386.opt (mlarge-data-threshold): Initialize to
	DEFAULT_LARGE_SECTION_THRESHOLD.
	* config/i386/i386.md (R14_REG, R15_REG): New constants.
	* config/i386/rdos.h: New file.
	* config/i386/rdos64.h: New file.

2013-01-28  Bernd Schmidt  <bernds@codesourcery.com>

	PR other/54814
	* reload.c (find_valid_class_1): Use in_hard_reg_set_p instead of
	TEST_HARD_REG_BIT.

2013-01-28  Jakub Jelinek  <jakub@redhat.com>

	PR rtl-optimization/56117
	* sched-deps.c (sched_analyze_2) <case PREFETCH>: For use_cselib
	call cselib_lookup_from_insn on the MEM before calling
	add_insn_mem_dependence.

2013-01-28  Richard Biener  <rguenther@suse.de>

	* tree-inline.c (remap_gimple_stmt): Do not assing a BLOCK
	to a stmt that didn't have one.
	(copy_phis_for_bb): Likewise for PHI arguments.
	(copy_debug_stmt): Likewise for debug stmts.

2013-01-28  Richard Biener  <rguenther@suse.de>

	PR tree-optimization/56034
	* tree-loop-distribution.c (enum partition_kind): Add PKIND_REDUCTION.
	(partition_builtin_p): Adjust.
	(generate_code_for_partition): Handle PKIND_REDUCTION.  Assert
	it is the last partition.
	(rdg_flag_uses): Check SSA_NAME_IS_DEFAULT_DEF before looking
	up the vertex for the definition.
	(classify_partition): Classify whether a partition is a
	PKIND_REDUCTION, thus has uses outside of the loop.
	(ldist_gen): Inherit PKIND_REDUCTION when merging partitions.
	Merge all PKIND_REDUCTION partitions into the last partition.
	(tree_loop_distribution): Seed partitions from reductions as well.

2013-01-28  Jakub Jelinek  <jakub@redhat.com>

	PR tree-optimization/56125
	* tree-ssa-math-opts.c (gimple_expand_builtin_pow): Don't optimize
	pow(x,c) into sqrt(x) * powi(x, n/2) or
	1.0 / (sqrt(x) * powi(x, abs(n/2))) if c is an integer or when
	optimizing for size.
	Don't optimize pow(x,c) into powi(x, n/3) * powi(cbrt(x), n%3) or
	1.0 / (powi(x, abs(n)/3) * powi(cbrt(x), abs(n)%3)) if 2c is an
	integer.

	PR tree-optimization/56094
	* gimplify.c (force_gimple_operand_1): Temporarily set input_location
	to UNKNOWN_LOCATION while gimplifying expr.

2013-01-27  Uros Bizjak  <ubizjak@gmail.com>

	PR target/56114
	* config/i386/i386.md (*movabs<mode>_1): Add square brackets around
	operand 0 in movabs insn template for -masm=intel asm alternative.
	(*movabs<mode>_2): Ditto for operand 1.

2013-01-26  David Holsgrove  <david.holsgrove@xilinx.com>

	PR target/54663
	* config.gcc (microblaze*-linux*): Add tmake_file to allow building
	of microblaze-c.o

2013-01-26  Edgar E. Iglesias  <edgar.iglesias@gmail.com>

	* config.gcc (microblaze*-*-*): Rename microblaze*-*-elf, update
	tm_file.

2013-01-25  Naveen H.S  <Naveen.Hurugalawadi@caviumnetworks.com>

	* config/aarch64/aarch64.c (TARGET_FIXED_CONDITION_CODE_REGS):
	Undef to avoid warning.

2013-01-25  Michael Haubenwallner  <michael.haubenwallner@salomon.at>

	* configure.ac (gcc_cv_ld_static_dynamic): Define for AIX native ld.
	* configure: Regenerate.

2013-01-25  Jakub Jelinek  <jakub@redhat.com>

	PR tree-optimization/56098
	* tree-ssa-phiopt.c (nt_init_block): Don't call add_or_mark_expr
	for stmts with volatile ops.
	(cond_store_replacement): Don't optimize if assign has volatile ops.
	(cond_if_else_store_replacement_1): Don't optimize if either
	then_assign or else_assign have volatile ops.
	(hoist_adjacent_loads): Don't optimize if either def1 or def2 have
	volatile ops.

2013-01-25  Georg-Johann Lay  <avr@gjlay.de>

	* doc/invoke.texi (AVR Built-in Macros): Document __XMEGA__.

2013-01-25  Georg-Johann Lay  <avr@gjlay.de>

	* doc/extend.texi (Example of asm with clobbered asm reg): Fix
	missing ':' in asm example.

2013-01-25  Tejas Belagod  <tejas.belagod@arm.com>

	* config/aarch64/aarch64-simd-builtins.def: Separate sq<r>dmulh_lane
	entries into lane and laneq entries.
	* config/aarch64/aarch64-simd.md (aarch64_sq<r>dmulh_lane<mode>):
	Remove AdvSIMD scalar modes.
	(aarch64_sq<r>dmulh_laneq<mode>): New.
	(aarch64_sq<r>dmulh_lane<mode>): New RTL pattern for Scalar AdvSIMD
	modes.
	* config/aarch64/arm_neon.h: Fix all the vq<r>dmulh_lane* intrinsics'
	builtin implementations to relfect changes in RTL in aarch64-simd.md.
	* config/aarch64/iterators.md (VCOND): New.
	(VCONQ): New.

2013-01-25  Georg-Johann Lay  <avr@gjlay.de>

	PR target/54222
	* config/avr/builtins.def (DEF_BUILTIN): Add LIBNAME argument.
	Add NULL LIBNAME argument to existing definitions.
	(ABSHR, ABSR, ABSLR, ABSLLR, ABSHK, ABSK, ABSLK, ABSLLK): New.
	* config/avr/avr-c.c (DEF_BUILTIN): Add LIBNAME argument.
	* config/avr/avr.c (DEF_BUILTIN): Same.
	(avr_init_builtins): Pass down LIBNAME to add_builtin_function.
	(avr_expand_builtin): Expand to a vanilla call if a libgcc
	implementation is available (DECL_ASSEMBLER_NAME is set).
	(avr_fold_absfx): New static function.
	(avr_fold_builtin): Use it to handle: AVR_BUILTIN_ABSHR,
	AVR_BUILTIN_ABSR, AVR_BUILTIN_ABSLR, AVR_BUILTIN_ABSLLR,
	AVR_BUILTIN_ABSHK, AVR_BUILTIN_ABSK, AVR_BUILTIN_ABSLK,
	AVR_BUILTIN_ABSLLK.
	* config/avr/stdfix.h (abshr, absr, abslr, absllr)
	(abshk, absk, abslk, absllk): Provide as static inline functions.

2013-01-25  Marek Polacek  <polacek@redhat.com>

	PR tree-optimization/56035
	* cfgloopmanip.c (fix_loop_structure): Remove redundant condition.

2012-01-24  Uros Bizjak  <ubizjak@gmail.com>

	* config/i386/i386.md (*movti_internal_rex64): Add (o,e) alternative.
	(*movtf_internal_rex64): Add (!o,C) alternative
	(*movxf_internal_rex64): Ditto.
	(*movdf_internal_rex64): Add (?r,C) and (?m,C) alternatives.

2013-01-24  Shenghou Ma  <minux.ma@gmail.com>

	* doc/invoke.texi: fix typo.
	* doc/objc.texi: fix typo.

2013-01-24  Richard Sandiford  <rdsandiford@googlemail.com>

	* config/mips/mips.md (*and<mode>3_mips16): Use the "W" constraint
	for the first two alternatives.

2013-01-24  Diego Novillo  <dnovillo@google.com>

	* Makefile.in (GGC): Remove.  Replace all instances with ggc-page.o.
	(ggc-zone.o): Remove.
	* configure.ac: Remove option --with-gc.
	* configure: Re-generate.
	* doc/install.texi: Remove documentation for --with-gc.
	* gengtype.c (write_enum_defn): Remove.  Update all users.
	(write_Types_process_field): Remove generation of gt_e_* argument.
	(output_type_enum): Remove.  Update all users.
	(write_enum_defn): Remove.  Update all users.
	(enum alloc_zone): Remove.  Update all users.
	(write_splay_tree_allocator_def): Remove generation of gt_e_* argument.
	* ggc-common.c (ggc_splay_alloc): Remove first argument.
	Update all callers.
	(struct ptr_data): Remove field TYPE.  Update all users.
	(gt_pch_note_object): Remove argument TYPE.  Update all users.
	* ggc-internal.h (ggc_pch_alloc_object): Remove last argument.
	Update all users.
	* ggc-none.c (ggc_alloc_typed_stat): Remove.
	(struct alloc_zone): Remove.
	(ggc_internal_alloc_zone_stat): Remove.
	(ggc_internal_cleared_alloc_zone_stat): Remove.
	* ggc-page.c (ggc_alloc_typed_stat): Remove.
	(ggc_pch_count_object): Remove last argument.  Update all users.
	(ggc_pch_alloc_object): Remove last argument.  Update all users.
	(struct alloc_zone): Remove.
	* ggc-zone.c: Remove.
	* ggc.h (gt_pch_note_object): Remove last argument.  Update all users.
	(struct alloc_zone): Remove.
	(ggc_alloc_typed_stat): Remove.
	(ggc_alloc_typed): Remove.
	(ggc_splay_alloc): Remove first argument.
	(rtl_zone): Remove.  Update all users.
	(tree_zone): Remove.  Update all users.
	(tree_id_zone): Remove.  Update all users.
	(ggc_internal_zone_alloc_stat): Remove.  Update all users.
	(ggc_internal_zone_cleared_alloc_stat): Remove.  Update all users.
	(ggc_internal_zone_vec_alloc_stat): Remove.  Update all users.
	* tree-ssanames.c: Remove references to zone allocator in comments.

2013-01-24  Georg-Johann Lay  <avr@gjlay.de>

	* config/avr/avr.c (avr_out_fract): Make register numbers that
	might be outside of source operand signed.

2013-01-24  Uros Bizjak  <ubizjak@gmail.com>

	* config/i386/constraints.md (Yf): New constraint.
	* config/i386/i386.md (*movdf_internal_rex64): Use Yf*f instead
	of f constraint to conditionaly disable x87 register preferences.
	(*movdf_internal): Ditto.
	(*movsf_internal): Ditto.

2013-01-24  Steven Bosscher  <steven@gcc.gnu.org>

	PR inline-asm/55934
	* lra-assigns.c (assign_by_spills): Throw away the pattern of asms
	that have operands with impossible constraints.
	Add a FIXME for a speed-up opportunity.
	* lra-constraints.c (process_alt_operands): Verify that a class
	selected from constraints on asms is valid for the operand mode.
	(curr_insn_transform): Remove incorrect comment.

2013-01-23  David Edelsohn  <dje.gcc@gmail.com>

	* config/rs6000/rs6000.c (rs6000_delegitimize_address): Check that
	TOC operand is a valid symbol ref in the constant pool.

2013-01-23  Edgar E. Iglesias  <edgar.iglesias@gmail.com>

	* config/microblaze/linux.h: Add TARGET_OS_CPP_BUILTINS

2013-01-23  Georg-Johann Lay  <avr@gjlay.de>

	PR target/54222
	* config/avr/stdfix.h: New file.
	* t-avr (stdfix-gcc.h): New rule to build it.
	(EXTRA_HEADERS): Set it to install stdfix.h, stdfix-gcc.h.

2013-01-23  Kostya Serebryany  <kcc@google.com>

	* config/darwin.h: remove dependency on
	CoreFoundation (asan on Mac OS).

2013-01-23  Jakub Jelinek  <jakub@redhat.com>

	PR target/49069
	* config/arm/arm.md (cbranchdi4, cstoredi4): Use s_register_operand
	instead of cmpdi_operand for first comparison operand.
	Don't assert that comparison operands aren't both constants.

2013-01-22  Jonathan Wakely  <jwakely.gcc@gmail.com>

	* doc/install.texi (Downloading the Source): Update references to
	downloading separate components.

2013-01-22  Jonathan Wakely  <jwakely.gcc@gmail.com>

	* doc/extend.texi (__int128): Improve grammar.

2013-01-22  Uros Bizjak  <ubizjak@gmail.com>

	PR target/56028
	* config/i386/i386.md (*movti_internal_rex64): Change (o,riF)
	alternative to (o,r).
	(*movdi_internal_rex64): Remove (!o,n) alternative.
	(DImode immediate->memory splitter): Remove.
	(DImode immediate->memory peephole2): Remove.
	(movtf): Enable for TARGET_64BIT || TARGET_SSE.
	(*movtf_internal_rex64): Rename from *movtf_internal. Change (!o,F*r)
	alternative to (!o,*r).
	(*movtf_internal_sse): New pattern.
	(*movxf_internal_rex64): New pattern.
	(*movxf_internal): Disable for TARGET_64BIT.
	(*movdf_internal_rex64): Remove (!o,F) alternative.

2013-01-22  Jakub Jelinek  <jakub@redhat.com>

	PR middle-end/56074
	* dumpfile.c (dump_loc): Only print loc if LOCATION_LOCUS (loc)
	isn't UNKNOWN_LOCATION nor BUILTINS_LOCATION.
	* tree-vect-loop-manip.c (find_loop_location): Also ignore
	stmt locations where LOCATION_LOCUS of the stmt location is
	UNKNOWN_LOCATION or BUILTINS_LOCATION.

	PR target/55686
	* config/i386/i386.md (UNSPEC_STOS): New.
	(strset_singleop, *strsetdi_rex_1, *strsetsi_1, *strsethi_1,
	*strsetqi_1): Add UNSPEC_STOS.

2013-01-22  Paolo Carlini  <paolo.carlini@oracle.com>

	PR c++/56067
	* doc/invoke.texi: Remove left over -Wsynth example.

2013-01-21  Jakub Jelinek  <jakub@redhat.com>

	PR tree-optimization/56051
	* fold-const.c (fold_binary_loc): Don't fold
	X < (cast) (1 << Y) into (X >> Y) != 0 if cast is either
	a narrowing conversion, or widening conversion from signed
	to unsigned.

2013-01-21  Uros Bizjak  <ubizjak@gmail.com>

	PR rtl-optimization/56023
	* haifa-sched.c (fix_inter_tick): Do not update ticks of instructions,
	dependent on debug instruction.

2013-01-21  Martin Jambor  <mjambor@suse.cz>

	PR middle-end/56022
	* function.c (allocate_struct_function): Call
	invoke_set_current_function_hook earlier.

2013-01-21  Jakub Jelinek  <jakub@redhat.com>

	* reload1.c (init_reload): Only initialize reload_obstack
	during the first call.

2013-01-21  Marek Polacek  <polacek@redhat.com>

	* cfgloop.c (verify_loop_structure): Fix up grammar.

2013-01-21  Yi-Hsiu Hsu  <ahsu@marvell.com>

	* config/arm/marvell-pj4.md (pj4_shift_conds, pj4_alu_shift,
	pj4_alu_shift_conds, pj4_shift): Handle simple_alu_shift.

2013-01-21  Ramana Radhakrishnan  <ramana.radhakrishnan@arm.com>

	PR target/56058
	* config/arm/marvell-pj4.md: Update copyright year.
	Fix up use of alu to alu_reg and simple_alu_imm.

2013-01-21  Uros Bizjak  <ubizjak@gmail.com>

	* config/i386/i386.md (enabled): Do not disable fma4 for TARGET_FMA.

2013-01-20  Vladimir Makarov  <vmakarov@redhat.com>

	PR target/55433
	* lra-constraints.c (curr_insn_transform): Don't reuse original
	insn for secondary memory move when memory mode should be different.

2013-01-20  John David Anglin  <dave.anglin@nrc-cnrc.gc.ca>

	* config/pa/pa.md (atomic_loaddi, atomic_loaddi_1, atomic_storedi,
	atomic_storedi_1): New patterns.

2013-01-20  Venkataramanan Kumar  <venkataramanan.kumar@amd.com>

	btver2 pipeline descriptions.
	* config/i386/i386.c: Enable CPU_BTVER2 to use btver2 pipeline
	descriptions.
	* config/i386/i386.md (btver2_decode): New type attributes.
	* config/i386/sse.md (btver2_decode, btver2_sse_attr): New
	type attributes.
	* config/i386/btver2.md: New file describing btver2 pipelines.

2013-01-19  Andrew Pinski  <apinski@cavium.com>

	PR tree-optimization/52631
	* tree-ssa-sccvn (visit_use): Before looking up the original
	statement, try looking up the simplified expression.

2013-01-19  Anthony Green  <green@moxielogic.com>

	* config/moxie/moxie.c (moxie_expand_prologue): Set
	current_function_static_stack_size.

2013-01-18  Jakub Jelinek  <jakub@redhat.com>

	PR tree-optimization/56029
	* tree-phinodes.c (reserve_phi_args_for_new_edge): Set
	gimple_phi_arg_location for the new arg to UNKNOWN_LOCATION.

2013-01-18  Sharad Singhai  <singhai@google.com>

	PR tree-optimization/55995
	* dumpfile.c (dump_loc): Print location only if available.
	* tree-vectorizer.c (increase_alignment): Intialize vect_location.

2013-01-18  Vladimir Makarov  <vmakarov@redhat.com>

	PR target/55433
	* lra-constraints.c (curr_insn_transform): Reuse original insn for
	secondary memory move.
	(inherit_reload_reg): Use rclass instead of cl for
	check_secondary_memory_needed_p.

2013-01-18  Jakub Jelinek  <jakub@redhat.com>

	PR middle-end/56015
	* expr.c (expand_expr_real_2) <case COMPLEX_EXPR>: Handle
	the case where writing real complex part of target modifies op1.

2013-01-18  James Greenhalgh  <james.greenhalgh@arm.com>

	* config/aarch64/aarch64-simd.md
	(aarch64_vcond_internal<mode>): Handle unordered cases.
	* config/aarch64/iterators.md (v_cmp_result): New.

2013-01-18  Yi-Hsiu Hsu  <ahsu@marvell.com>
	    Ramana Radhakrishnan  <ramana.radhakrishnan@arm.com>

	* config/arm/marvell-pj4.md: New file.
	* config/arm/arm.c (arm_issue_rate): Add marvell_pj4.
	* config/arm/arm.md (generic_sched): Add marvell_pj4.
	(generic_vfp): Likewise.
	* config/arm/arm-cores.def: Add marvell-pj4.
	* config/arm/arm-tune.md: Regenerate.
	* config/arm/arm-tables.opt: Regenerate.
	* config/arm/bpabi.h (BE8_LINK_SPEC): Add marvell_pj4.
	* doc/invoke.texi: Document marvell-pj4.

2013-01-18  Tejas Belagod  <tejas.belagod@arm.com>

	* config/aarch64/arm_neon.h: Map scalar types to standard types.

2013-01-18  Alexandre Oliva  <aoliva@redhat.com>

	PR debug/54114
	PR debug/54402
	PR debug/49888
	* var-tracking.c (negative_power_of_two_p): New.
	(global_get_addr_cache, local_get_addr_cache): New.
	(get_addr_from_global_cache, get_addr_from_local_cache): New.
	(vt_canonicalize_addr): Rewrite using the above.  Adjust the
	heading comment.
	(vt_stack_offset_p): Remove.
	(vt_canon_true_dep): Always canonicalize loc's address.
	(clobber_overlapping_mems): Make sure we have a MEM.
	(local_get_addr_clear_given_value): New.
	(val_reset): Clear local cached entries.
	(compute_bb_dataflow): Create and release the local cache.
	Disable duplicate MEMs clobbering.
	(emit_notes_in_bb): Clobber MEMs likewise.
	(vt_emit_notes): Create and release the local cache.
	(vt_initialize, vt_finalize): Create and release the global
	cache, respectively.
	* alias.c (rtx_equal_for_memref_p): Compare operands of ENTRY_VALUEs.

2013-01-18  Alexandre Oliva  <aoliva@redhat.com>

	PR libmudflap/53359
	* tree-mudflap.c (mudflap_finish_file): Skip deferred decls
	not found in the symtab.

2013-01-18  Alexandre Oliva  <aoliva@redhat.com>

	PR debug/56006
	PR rtl-optimization/55547
	PR rtl-optimization/53827
	PR debug/53671
	PR debug/49888
	* alias.c (offset_overlap_p): New, factored out of...
	(memrefs_conflict_p): ... this.  Use absolute sizes.  Retain
	the conservative special case for symbolic constants.  Don't
	adjust zero sizes on alignment.

2013-01-18  Bernd Schmidt  <bernds@codesourcery.com>

	PR rtl-optimization/52573
	* regrename.c (build_def_use): Ignore REG_DEAD notes if there is a
	REG_UNUSED for the same register.

2013-01-17  Richard Biener  <rguenther@suse.de>
	    Marek Polacek  <polacek@redhat.com>

	PR rtl-optimization/55833
	* loop-unswitch.c (unswitch_loops): Move loop verification...
	(unswitch_single_loop): ...here.  Call mark_irreducible_loops.
	* cfgloopmanip.c (fix_loop_placement): Add IRRED_INVALIDATED parameter.
	Set it to true when we're removing a loop from hierarchy tree in
	an irreducible region.
	(fix_bb_placements): Adjust caller.
	(fix_loop_placements): Likewise.

2013-01-17  Georg-Johann Lay  <avr@gjlay.de>

	* config/avr/builtins.def (DEF_BUILTIN): Factor out
	"__builtin_avr_" from NAME, turn NAME to an uppercase identifier.
	Factor out 'CODE_FOR_' from ICODE, use 'nothing' instead of '-1'.
	Remove ID.  Adjust comments.
	* config/avr/avr-c.c (avr_builtin_name): Remove.
	(avr_cpu_cpp_builtins): Use DEF_BUILTIN instead of for-loop.
	* config/avr/avr.c (avr_tolower): New static function.
	(DEF_BUILTIN): Remove parameter ID.  Prefix ICODE by 'CODE_FOR_'.
	Stringify NAME, prefix it with "__builtin_avr_" and lowercase it.
	(avr_expand_builtin): Assert insn_code != CODE_FOR_nothing for
	default expansion.

2013-01-17  Jan Hubicka  <jh@suse.cz>

	PR tree-optimization/55273
	* loop-iv.c (iv_number_of_iterations): Consider zero iteration case.

2013-01-17  Uros Bizjak  <ubizjak@gmail.com>

	PR target/55981
	* config/i386/sync.md (atomic_store<mode>): Always generate SWImode
	store through atomic_store<mode>_1.
	(atomic_store<mode>_1): Macroize insn using SWI mode iterator.

2013-01-17  Martin Jambor  <mjambor@suse.cz>

	PR tree-optimizations/55264
	* ipa-inline-transform.c (can_remove_node_now_p_1): Never return true
	for virtual methods.
	* ipa.c (symtab_remove_unreachable_nodes): Never return true for
	virtual methods before inlining is over.
	* cgraph.h (cgraph_only_called_directly_or_aliased_p): Return false for
	virtual functions.
	* cgraphclones.c (cgraph_create_virtual_clone): Mark clones as
	non-virtual.

2013-01-16  Vladimir Makarov  <vmakarov@redhat.com>

	PR rtl-optimization/56005
	* sched-deps.c (sched_analyze_2): Check deps->readonly for adding
	pending reads for prefetch.

2013-01-16  Ian Bolton  <ian.bolton@arm.com>

	* config/aarch64/aarch64.md
	(*cstoresi_neg_uxtw): New pattern.
	(*cmovsi_insn_uxtw): New pattern.
	(*<optab>si3_uxtw): New pattern.
	(*<LOGICAL:optab>_<SHIFT:optab>si3_uxtw): New pattern.
	(*<optab>si3_insn_uxtw): New pattern.
	(*bswapsi2_uxtw): New pattern.

2013-01-16  Richard Biener  <rguenther@suse.de>

	* tree-inline.c (tree_function_versioning): Remove set but
	never used variable.

2013-01-16  Richard Biener  <rguenther@suse.de>

	PR tree-optimization/55964
	* tree-flow.h (rename_variables_in_loop): Remove.
	(rename_variables_in_bb): Likewise.
	* tree-loop-distribution.c (update_phis_for_loop_copy): Remove.
	(copy_loop_before): Adjust and delete update-ssa status.
	* tree-vect-loop-manip.c (rename_variables_in_bb): Make static.
	(rename_variables_in_bb): Likewise.  Properly walk over predecessors.
	(rename_variables_in_loop): Remove.
	(slpeel_update_phis_for_duplicate_loop): Likewise.
	(slpeel_tree_duplicate_loop_to_edge_cfg): Handle nested loops,
	use available cfg machinery instead of duplicating it.
	Update PHI nodes and perform poor-mans SSA update here.
	(slpeel_tree_peel_loop_to_edge): Adjust.

2013-01-16  Richard Biener  <rguenther@suse.de>

	PR tree-optimization/54767
	PR tree-optimization/53465
	* tree-vrp.c (vrp_meet_1): Revert original fix for PR53465.
	(vrp_visit_phi_node): For PHI arguments coming via backedges
	drop all symbolical range information.
	(execute_vrp): Compute backedges.

2013-01-16  Richard Biener  <rguenther@suse.de>

	* doc/install.texi: Update CLooG and ISL requirements to
	0.18.0 and 0.11.1.

2013-01-16  Christian Bruel  <christian.bruel@st.com>

	PR target/55301
	* config/sh/sh.c (sh_expand_prologue): Postpone new_stack mem symbol.
	(broken_move): Handle UNSPECV_SP_SWITCH_B.
	* config/sh/sh.md (sp_switch_1): Use set (reg:SI SP_REG).

2013-01-16  DJ Delorie  <dj@redhat.com>

	* config/sh/sh.md (UNSPECV_SP_SWITCH_B): New.
	(UNSPECV_SP_SWITCH_E): New.
	(sp_switch_1): Change to an unspec.
	(sp_switch_2): Change to an unspec.  Don't use post-inc when we
	replace $r15.

2013-01-16  Uros Bizjak  <ubizjak@gmail.com>

	* emit-rtl.c (need_atomic_barrier_p): Mask memory model argument
	with MEMMODEL_MASK before comparing with MEMMODEL_* memory types.
	* optabs.c (maybe_emit_sync_lock_test_and_set): Ditto.
	(expand_mem_thread_fence): Ditto.
	(expand_mem_signal_fence): Ditto.
	(expand_atomic_load): Ditto.
	(expand_atomic_store): Ditto.

2013-01-16  Alexandre Oliva  <aoliva@redhat.com>

	PR rtl-optimization/55547
	PR rtl-optimization/53827
	PR debug/53671
	PR debug/49888
	* alias.c (memrefs_conflict_p): Set sizes to negative after
	AND adjustments.

2013-01-15  Jakub Jelinek  <jakub@redhat.com>

	PR target/55940
	* function.c (thread_prologue_and_epilogue_insns): Always
	add crtl->drap_reg to set_up_by_prologue.set, even if
	stack_realign_drap is false.

2013-01-15  Jan-Benedict Glaw  <jbglaw@lug-owl.de>

	* config/vax/vax.md (add<mode>3, sub<mode>3, mul<mode>3, div<mode>3,
	and<mode>3, *and<mode>_const_int, ior<mode>3, xor<mode>3, ashrsi3,
	*call): Fix indention.

2013-01-15  Tom de Vries  <tom@codesourcery.com>

	PR target/55876
	* optabs.c (widen_operand): Use gen_lowpart instead of gen_rtx_SUBREG.
	Update comment.

2013-01-15  Vladimir Makarov  <vmakarov@redhat.com>

	PR rtl-optimization/55153
	* sched-deps.c (sched_analyze_2): Add pending reads for prefetch.

2013-01-15  Martin Jambor  <mjambor@suse.cz>

	PR tree-optimization/55920
	* tree-sra.c (analyze_access_subtree): Do not mark non-removable
	accesses as grp_to_be_debug_replaced.

2013-01-15  Jakub Jelinek  <jakub@redhat.com>

	PR tree-optimization/55920
	* tree-sra.c (sra_modify_assign): If for lacc->grp_to_be_debug_replaced
	there is non-useless type conversion needed from debug rhs to lhs,
	use build_debug_ref_for_model and/or VIEW_CONVERT_EXPR.

2013-01-15  Joseph Myers  <joseph@codesourcery.com>
	    Mikael Pettersson  <mikpe@it.uu.se>

	PR target/43961
	* config/arm/arm.h (ADDR_VEC_ALIGN): Align SImode jump tables for
	Thumb.
	(ASM_OUTPUT_CASE_LABEL): Remove.
	(ASM_OUTPUT_BEFORE_CASE_LABEL): Define to empty.
	* final.c (shorten_branches): Update alignment of labels before
	jump tables if CASE_VECTOR_SHORTEN_MODE.

2013-01-15  Richard Biener  <rguenther@suse.de>

	PR bootstrap/55961
	* system.h: Do not include gmp.h for building host tools.

2013-01-15  Richard Biener  <rguenther@suse.de>

	PR middle-end/55882
	* emit-rtl.c (set_mem_attributes_minus_bitpos): Correctly
	account for bitpos when computing alignment.

2013-01-15  Vladimir Yakovlev  <vladimir.b.yakovlev@intel.com>

	* config/i386/i386-c.c (ix86_target_macros_internal): New case.
	(ix86_target_macros_internal): Likewise.

	* config/i386/i386.c (m_CORE2I7): Removed.
	(m_CORE_HASWELL): New macro.
	(m_CORE_ALL): Likewise.
	(initial_ix86_tune_features): m_CORE2I7 is replaced by m_CORE_ALL.
	(initial_ix86_arch_features): Likewise.
	(processor_target_table): Initializations for Core avx2.
	(cpu_names): New names "core-avx2".
	(ix86_option_override_internal): Changed PROCESSOR_COREI7 by
	PROCESSOR_CORE_HASWELL.
	(ix86_issue_rate): New case.
	(ia32_multipass_dfa_lookahead): Likewise.
	(ix86_sched_init_global): Likewise.

	* config/i386/i386.h (TARGET_HASWELL): New macro.
	(target_cpu_default): New TARGET_CPU_DEFAULT_haswell.
	(processor_type): New PROCESSOR_HASWELL.

2013-01-15  Jakub Jelinek  <jakub@redhat.com>

	PR tree-optimization/55955
	* tree-vect-loop.c (vectorizable_reduction): Give up early on
	*SHIFT_EXPR and *ROTATE_EXPR codes.

	PR tree-optimization/48766
	* opts.c (common_handle_option): For -fwrapv disable -ftrapv, for
	-ftrapv disable -fwrapv.

2013-01-14  Georg-Johann Lay  <avr@gjlay.de>

	PR target/55974
	* config/avr/avr-c.c (avr_cpu_cpp_builtins): Define __FLASH
	etc. to 1 and not to __flash.
	Use LL suffix for __INT24_MAX__ with -mint8.
	Use ULL suffix for __UINT24_MAX__ with -mint8.

2013-01-14  Georg-Johann Lay  <avr@gjlay.de>

	* config/avr/avr-arch.h
	(struct base_arch_s): Use typedef avr_arch_t instead.
	(struct arch_info_s): Use typedef avr_arch_info_t instead.
	(struct mcu_type_s): Use typedef avr_mcu_t instead.
	* config/avr/avr.c: Same.
	* config/avr/avr-devices.c: Same.
	* config/avr/driver-avr.c: Same.
	* config/avr/gen-avr-mmcu-texi.c: Same.
	* config/avr/avr-mcus.def: Adjust comment.

2013-01-14  Tejas Belagod  <tejas.belagod@arm.com>

	* config/aarch64/aarch64-simd.md (*aarch64_simd_ld1r<mode>): New.
	* config/aarch64/iterators.md (VALLDI): New.

2013-01-14  Uros Bizjak  <ubizjak@gmail.com>
	    Andi Kleen  <ak@linux.intel.com>

	PR target/55948
	* config/i386/sync.md (atomic_store<mode>_1): New pattern.
	(atomic_store<mode>): Call atomic_store<mode>_1 for IX86_HLE_RELEASE
	memmodel flag.

2013-01-14  Georg-Johann Lay  <avr@gjlay.de>

	* config/avr/avr-stdint.h: Remove trailing blanks.
	* config/avr/avr-log.h: Same.
	* config/avr/avr-arch.h: Same.
	* config/avr/avr-devices.c: Same.
	* config/avr/avr-dimode.md: Same.
	* config/avr/predicates.md: Same.
	* config/avr/avr-c.c: Same.  And fix typo.

	* config/avr/avr-protos.h: Same.  And:
	(function_arg_regno_p): Rename to avr_function_arg_regno_p.
	(init_cumulative_args): Rename to avr_init_cumulative_args.
	(expand_prologue): Rename to avr_expand_prologue.
	(expand_epilogue): Rename to avr_expand_epilogue.
	(adjust_insn_length): Rename to avr_adjust_insn_length.
	(notice_update_cc): Rename to avr_notice_update_cc.
	(final_prescan_insn): Rename to avr_final_prescan_insn.
	* config/avr/avr.c: Same.
	* config/avr/avr.h: Same.
	* config/avr/avr.md: Remove trailing blanks.
	(prologue): Use avr_expand_prologue.
	(epilogue, sibcall_epilogue): Use avr_expand_epilogue.

2013-01-14  Richard Biener  <rguenther@suse.de>

	* tree-cfg.c (verify_expr_location, verify_expr_location_1,
	verify_location, collect_subblocks): New functions.
	(verify_gimple_in_cfg): Verify that locations only reference
	BLOCKs in the functions BLOCK tree.

2013-01-14  Richard Biener  <rguenther@suse.de>

	* tree-cfgcleanup.c (remove_forwarder_block): Unshare propagated
	PHI argument.
	* graphite-sese-to-poly.c (insert_out_of_ssa_copy): Properly
	unshare reference.
	(insert_out_of_ssa_copy_on_edge): Likewise.
	(rewrite_close_phi_out_of_ssa): Likewise.
	* tree-ssa.c (insert_debug_temp_for_var_def): Properly unshare
	debug expressions.
	* tree-ssa-pre.c (insert_into_preds_of_block): Properly unshare
	propagated constants.
	* tree-cfg.c (tree_node_can_be_shared): Handled component-refs
	can not be shared.

2013-01-14  Georg-Johann Lay  <avr@gjlay.de>

	* config/avr/avr-modes.def: Add GPL copyright notice.

2013-01-13  Uros Bizjak  <ubizjak@gmail.com>

	* config/i386/sync.md (mem_thread_fence): Mask operands[0] with
	MEMMODEL_MASK to determine memory model.
	(atomic_store<mode>): Ditto from operands[2].
	* config/i386/i386.c (ix86_memmodel_check): Declare "strong" as bool.

2013-01-13  Jakub Jelinek  <jakub@redhat.com>

	PR fortran/55935
	* gimple-fold.c (get_symbol_constant_value): Call unshare_expr.
	(fold_gimple_assign): Don't call unshare_expr here.
	(fold_ctor_reference): Call unshare_expr.

2013-01-13  Terry Guo  <terry.guo@arm.com>

	* Makefile.in (s-mlib): New argument MULTILIB_REUSE.
	* doc/fragments.texi: Document MULTILIB_REUSE.
	* gcc.c (multilib_reuse): New internal spec.
	(set_multilib_dir): Also search multilib from multilib_reuse.
	* genmultilib (tmpmultilib3): Refactor code.
	(tmpmultilib4): Ditto.
	(multilib_reuse): New multilib argument.

2013-01-13  Richard Sandiford  <rdsandiford@googlemail.com>

	* Makefile.in: Update copyright.

2013-01-12  Tom de Vries  <tom@codesourcery.com>

	PR middle-end/55890
	* calls.c (expand_call): Check if arg_nr is valid.

2013-01-11  Michael Meissner  <meissner@linux.vnet.ibm.com>

	* doc/extend.texi (X86 Built-in Functions): Add whitespace in
	__builtin_ia32_paddb256 and __builtin_ia32_pavgb256
	documentation.  Add missing '__' in front of
	__builtin_ia32_packssdw256.

2013-01-11  Andreas Krebbel  <Andreas.Krebbel@de.ibm.com>

	PR target/55719
	* config/s390/s390.c (s390_preferred_reload_class): Do not return
	NO_REGS for larl operands.
	(s390_reload_larl_operand): Use s390_load_address instead of
	emit_move_insn.

2013-01-11  Richard Biener  <rguenther@suse.de>

	* tree-cfg.c (verify_node_sharing_1): Split out from ...
	(verify_node_sharing): ... here.
	(verify_gimple_in_cfg): Use verify_node_sharing_1 for walk_tree.

2013-01-11  Eric Botcazou  <ebotcazou@adacore.com>

	* configure.ac (Tree checking): Set TREECHECKING to yes if enabled.
	Substitute TREECHECKING.
	* configure: Regenerate.
	* Makefile.in (TREECHECKING): New.

2013-01-11  Richard Guenther  <rguenther@suse.de>

	PR tree-optimization/44061
	* tree-vrp.c (extract_range_basic): Compute zero as
	value-range for __builtin_constant_p of function parameters.

2013-01-10  Richard Sandiford  <rdsandiford@googlemail.com>

	Update copyright years.

2013-01-10  Vladimir Makarov  <vmakarov@redhat.com>

	PR rtl-optimization/55672
	* lra-eliminations.c (mark_not_eliminable): Permit addition with
	const to be eliminable.

2013-01-10  David Edelsohn  <dje.gcc@gmail.com>

	* configure.ac (HAVE_AS_TLS): Add check for powerpc-ibm-aix.
	* configure: Regenerate.

2013-01-10  Richard Biener  <rguenther@suse.de>

	* builtins.c (expand_builtin_init_trampoline): Use set_mem_attributes.

2013-01-10  Richard Biener  <rguenther@suse.de>

	PR bootstrap/55792
	* tree-into-ssa.c (rewrite_add_phi_arguments): Do not set
	locations for virtual PHI arguments.
	(rewrite_update_phi_arguments): Likewise.

2013-01-10  Joel Sherrill  <joel.sherrill@OARcorp.com>

	* config/v850/rtems.h (ASM_SPEC): Pass -m8byte-align and -mgcc-abi
	on to assembler.

2013-01-10  Jakub Jelinek  <jakub@redhat.com>

	PR tree-optimization/55921
	* tree-complex.c (expand_complex_asm): New function.
	(expand_complex_operations_1): Call it for GIMPLE_ASM.

2013-01-10  Andreas Krebbel  <Andreas.Krebbel@de.ibm.com>

	PR target/55718
	* config/s390/s390.c (s390_symref_operand_p)
	(s390_loadrelative_operand_p): Merge the two functions.
	(s390_check_qrst_address, print_operand_address): Add parameters
	to s390_loadrelative_operand_p invokation.
	(s390_check_symref_alignment): Use s390_loadrelative_operand_p.
	(s390_reload_larl_operand, s390_secondary_reload): Use
	s390_loadrelative_operand_p instead of s390_symref_operand_p.
	(legitimize_pic_address): Handle @GOTENT and @PLT + addend.

2013-01-09  Mike Stump  <mikestump@comcast.net>

	* dse.c (record_store): Remove unnecessary assert.

2013-01-09  Jan Hubicka  <jh@suse.cz>

	PR tree-optimization/55569
	* cfgloopmanip.c (scale_loop_profile): Make ITERATION_BOUND gcov_type.
	* cfgloop.h (scale_loop_profile): Likewise.

2013-01-09  Jan Hubicka  <jh@suse.cz>

	PR lto/45375
	* ipa-inline.c (ipa_inline): Remove extern inlines and virtual
	functions.
	* cgraphclones.c (cgraph_clone_node): Cpoy also LTO file data.

2013-01-09  Richard Sandiford  <rdsandiford@googlemail.com>

	PR middle-end/55114
	* expr.h (maybe_emit_group_store): Declare.
	* expr.c (maybe_emit_group_store): New function.
	* builtins.c (expand_builtin_int_roundingfn): Call it.
	(expand_builtin_int_roundingfn_2): Likewise.

2013-01-09  Vladimir Makarov  <vmakarov@redhat.com>

	PR rtl-optimization/55829
	* lra-constraints.c (match_reload): Add code for absent output.
	(curr_insn_transform): Add code for reloads of matched inputs
	without output.

2013-01-09  Uros Bizjak  <ubizjak@gmail.com>

	* config/i386/sse.md (*vec_interleave_highv2df): Change mode
	attribute of movddup insn to DF.
	(*vec_interleave_lowv2df): Ditto.
	(vec_dupv2df): Ditto.

2013-01-09  Jan Hubicka  <jh@suse.cz>

	PR tree-optimiation/55875
	* tree-ssa-loop-niter.c (number_of_iterations_cond): Add
	EVERY_ITERATION parameter.
	(number_of_iterations_exit): Check if exit is executed every iteration.
	(idx_infer_loop_bounds): Similarly here.
	(n_of_executions_at_most): Simplify
	to only test for cases where statement is dominated by the
	particular bound; handle correctly the "postdominance" test.
	(scev_probably_wraps_p): Use max loop iterations info
	as a global bound first.

2013-01-09  Nguyen Duy Dat  <dat.nguyen.yn@rvc.renesas.com>
	    Nick Clifton  <nickc@redhat.com>

	* config/v850/v850.md (cbranchsf4): New pattern.
	(cstoresf4): New pattern.
	(cbranchdf4): New pattern.
	(cstoredf4): New pattern.
	(movsicc): Disallow floating point comparisons.
	(cmpsf_le_insn): Fix order of operators.
	(cmpsf_lt_insn): Likewise.
	(cmpsf_eq_insn): Likewise.
	(cmpdf_le_insn): Likewise.
	(cmpdf_lt_insn): Likewise.
	(cmpdf_eq_insn): Likewise.
	(cmpsf_ge_insn): Use LE comparison.
	(cmpdf_ge_insn): Likewise.
	(cmpsf_gt_insn): Use LT comparison.
	(cmpdf_gt_insn): Likewise.
	(cmpsf_ne_insn): Delete pattern.
	(cmpdf_ne_insn): Delete pattern.
	* config/v850/v850.c (v850_gen_float_compare): Use
	gen_cmpdf_eq_insn for NE comparison.
	(v850_float_z_comparison_operator)
	(v850_float_nz_comparison_operator): Move from here ...
	* config/v850/predicates.md: ... to here.  Move GT and GE
	comparisons into v850_float_z_comparison_operator.
	* config/v850/v850-protos.h (v850_float_z_comparison_operator):
	Delete prototype.
	(v850_float_nz_comparison_operator): Likewise.

2013-01-09  John David Anglin  <dave.anglin@nrc-cnrc.gc.ca>

	* config/pa/pa.c (pa_emit_move_sequence): Replace calls to gen_insv
	with calls to gen_insvsi/gen_insvdi.

2013-01-09  Venkataramanan Kumar  <venkataramanan.kumar@amd.com>

	* config/i386/i386.c (initial_ix86_tune_features): Set up
	X86_TUNE_AVX128_OPTIMAL for m_BTVER2.

2013-01-09  Steven Bosscher  <steven@gcc.gnu.org>
	    Jakub Jelinek  <jakub@redhat.com>

	PR tree-optimization/48189
	* predict.c (predict_loops): If max is 0, don't call compare_tree_int.
	If nitercst is 0, don't predict the exit edge.

2013-01-08  Naveen H.S  <Naveen.Hurugalawadi@caviumnetworks.com>

	* config/aarch64/aarch64.c (aarch64_print_operand): Replace %r
	in asm_fprintf with reg_names.
	(aarch64_print_operand_address): Likewise.
	(aarch64_return_addr): Likewise.
	* config/aarch64/aarch64.h (ASM_FPRINTF_EXTENSIONS): Remove.

2013-01-08  John David Anglin  <dave.anglin@nrc-cnrc.gc.ca>

	* config/pa/pa.h (VAL_U6_BITS_P): Define.
	(INT_U6_BITS): Likewise.
	* config/pa/predicates.md (uint6_operand): New predicate.
	(shift5_operand, shift6_operand): Likewise.
	* config/pa/pa.md (lshrsi3, rotrsi3): Use shift5_operand instead of
	arith32_operand.
	(lshrdi3): Use shift6_operand.
	(shrpsi4, shrpdi4): New insn patterns.
	(extzv): Delete expander.
	(extzvsi, extzvdi): New expanders.  Use uint5_operand and uint6_operand
	predicates in unamed zero extract patterns.  Tighten common constraint.
	(extv): Delete expander.
	(extvsi, extvdi): New expanders.  Use uint5_operand and uint6_operand
	predicates in unamed sign extract patterns.  Tighten common constraint.
	(insv): Delete expander.
	(insvsi, insvdi): New expanders.  Use uint5_operand and uint6_operand
	predicates in unamed insert patterns.  Tighten common constraint.
	Change uint32_operand predicate to uint6_operand predicate in unamed
	DImode pattern to insert constant values of type 1...1xxxx.

2013-01-04  Jan Hubicka  <jh@suse.cz>

	PR tree-optimization/55823
	* ipa-prop.c (update_indirect_edges_after_inlining): Fix ordering
	issue.

2013-01-08  Jakub Jelinek  <jakub@redhat.com>
	    Uros Bizjak  <ubizjak@gmail.com>

	PR rtl-optimization/55845
	* df-problems.c (can_move_insns_across): Stop scanning at
	volatile_insn_p source instruction or give up if
	across_from .. across_to range contains any volatile_insn_p
	instructions.

2013-01-08  Tejas Belagod  <tejas.belagod@arm.com>

	* config/aarch64/aarch64-simd.md (vec_init<mode>): New.
	* config/aarch64/aarch64-protos.h (aarch64_expand_vector_init):
	Declare.
	* config/aarch64/aarch64.c (aarch64_simd_dup_constant,
	aarch64_simd_make_constant, aarch64_expand_vector_init): New.

2013-01-08  Jakub Jelinek  <jakub@redhat.com>

	PR fortran/55341
	* asan.c (asan_clear_shadow): New function.
	(asan_emit_stack_protection): Use it.

2013-01-08  Tejas Belagod  <tejas.belagod@arm.com>

	* config/aarch64/aarch64-simd.md (aarch64_simd_vec_<su>mult_lo_<mode>,
	aarch64_simd_vec_<su>mult_hi_<mode>): Separate instruction and operand
	with tab instead of space.

2013-01-08  Nick Clifton  <nickc@redhat.com>

	* config/rl78/rl78.c (rl78_expand_prologue): Always select
	register bank 0 at the start of an interrupt handler.
	* config/rl78/rl78.md (mulsi3_g13): Correct values for MDBL and
	MDBH registers.

2013-01-08  James Greenhalgh  <james.greenhalgh@arm.com>

	* config/aarch64/aarch64-simd.md
	(aarch64_simd_bsl<mode>_internal): Add floating-point modes.
	(aarch64_simd_bsl): Likewise.
	(aarch64_vcond_internal<mode>): Likewise.
	(vcond<mode><mode>): Likewise.
	(aarch64_cm<cmp><mode>): Fix constraints, add new modes.
	* config/aarch64/iterators.md (V_cmp_result): Add V2DF.

2013-01-08  James Greenhalgh  <james.greenhalgh@arm.com>

	* config/aarch64/aarch64-builtins.c
	(aarch64_builtin_vectorized_function): Handle sqrt, sqrtf.

2013-01-08  Martin Jambor  <mjambor@suse.cz>

	PR debug/55579
	* tree-sra.c (analyze_access_subtree): Return true also after
	potentially creating a debug-only replacement.

2013-01-08  Jakub Jelinek  <jakub@redhat.com>

	PR middle-end/55890
	* tree-ssa-ccp.c (evaluate_stmt): Use gimple_call_builtin_p.

	PR tree-optimization/54120
	* tree-vrp.c (range_fits_type_p): Don't allow
	src_precision < precision from signed vr to unsigned_p
	if vr->min or vr->max is negative.
	(simplify_float_conversion_using_ranges): Test can_float_p
	against CODE_FOR_nothing.

2013-01-08  Jakub Jelinek  <jakub@redhat.com>
	    Richard Biener  <rguenther@suse.de>

	PR middle-end/55851
	* fold-const.c (int_binop_types_match_p): Allow all INTEGRAL_TYPE_P
	types instead of just INTEGER_TYPE types.

2013-01-07  Mark Kettenis  <kettenis@openbsd.org>

	* config/i386/openbsdelf.h (LIBGCC2_HAS_TF_MODE, LIBGCC2_TF_CEXT,
	TF_SIZE): Define.

2013-01-07  Steve Ellcey  <sellcey@mips.com>

	PR target/42661
	* config/mips/mips.opt: Change mad to mmad to match documentation.

2013-01-07  Georg-Johann Lay  <avr@gjlay.de>

	PR target/55897
	* doc/extend.texi (AVR Named Address Spaces): __memx goes into
	.progmemx.data now.

2013-01-07  Georg-Johann Lay  <avr@gjlay.de>

	PR target/55897
	* config/avr/avr.h (ADDR_SPACE_COUNT): New enum.
	(avr_addrspace_t): Add .section_name field.
	* config/avr/avr.c (progmem_section): Use ADDR_SPACE_COUNT as
	array size.
	(avr_addrspace): Same.  Initialize .section_name.  Remove last
	NULL entry.  Put __memx into .progmemx.data.
	(progmem_section_prefix): Remove.
	(avr_asm_init_sections): No need to initialize progmem_section.
	(avr_asm_named_section): Use avr_addrspace[].section_name to get
	section name prefix.
	(avr_asm_select_section): Ditto.  And use get_unnamed_section to
	retrieve the progmem section.
	* avr-c.c (avr_cpu_cpp_builtins): Use ADDR_SPACE_COUNT as loop
	boundary to run over avr_addrspace[].
	(avr_register_target_pragmas): Ditto.

2013-01-06  Jakub Jelinek  <jakub@redhat.com>

	* varasm.c (output_constant_def_contents): For asan_protect_global
	protected strings, adjust DECL_ALIGN if needed, before testing for
	anchored symbols.
	(place_block_symbol): Adjust size for asan protected STRING_CSTs if
	TREE_CONSTANT_POOL_ADDRESS_P.  Increase alignment for asan protected
	normal decls.
	(output_object_block): For asan protected decls, emit asan padding
	after their contents.
	* asan.c (asan_protect_global): Don't check TREE_ASM_WRITTEN here.
	(asan_finish_file): Test it here instead.

2013-01-07  Nick Clifton  <nickc@redhat.com>
	    Matthias Klose  <doko@debian.org>
	    Doug Kwan  <dougkwan@google.com>
	    H.J. Lu  <hongjiu.lu@intel.com>

	PR driver/55470
	* collect2.c (main): Support -fuse-ld=bfd and -fuse-ld=gold.

	* common.opt: Add fuse-ld=bfd and fuse-ld=gold.

	* gcc.c (LINK_COMMAND_SPEC): Pass -fuse-ld=* to collect2.

	* opts.c (comman_handle_option): Ignore -fuse-ld=bfd and -fuse-ld=gold.

	* doc/invoke.texi: Document -fuse-ld=bfd and -fuse-ld=gold.

2013-01-07  Georg-Johann Lay  <avr@gjlay.de>

	PR target/54461
	* doc/install.texi (Cross-Compiler-Specific Options): Document
	--with-avrlibc.

2013-01-07  Tejas Belagod  <tejas.belagod@arm.com>

	* config/aarch64/arm_neon.h (vmovn_high_is16, vmovn_high_s32,
	vmovn_high_s64, vmovn_high_u16, vmovn_high_u32, vmovn_high_u64,
	vqmovn_high_s16, vqmovn_high_s32, vqmovn_high_s64, vqmovn_high_u16,
	vqmovn_high_u32, vqmovn_high_u64, vqmovun_high_s16, vqmovun_high_s32,
	vqmovun_high_s64): Fix source operand number and update copyright.

2013-01-07  Richard Biener  <rguenther@suse.de>

	PR middle-end/55890
	* gimple.h (gimple_call_builtin_p): New overload.
	* gimple.c (validate_call): New function.
	(gimple_call_builtin_p): Likewise.
	* tree-ssa-structalias.c (find_func_aliases_for_builtin_call):
	Use gimple_call_builtin_p.
	(find_func_clobbers): Likewise.
	* tree-ssa-strlen.c (adjust_last_stmt): Likewise.
	(strlen_optimize_stmt): Likewise.

2013-01-07  James Greenhalgh  <james.greenhalgh@arm.com>

	* config/aarch64/arm_neon.h (vld1_dup_*): Make argument const.
	(vld1q_dup_*): Likewise.
	(vld1_*): Likewise.
	(vld1q_*): Likewise.
	(vld1_lane_*): Likewise.
	(vld1q_lane_*): Likewise.

2013-01-07  Richard Biener  <rguenther@suse.de>

	* lto-streamer.h (LTO_minor_version): Bump to 2.

2013-01-07  James Greenhalgh  <james.greenhalgh@arm.com>

	* config/aarch64/aarch64-protos.h
	(aarch64_const_double_zero_rtx_p): Rename to...
	(aarch64_float_const_zero_rtx_p): ...this.
	(aarch64_float_const_representable_p): New.
	(aarch64_output_simd_mov_immediate): Likewise.
	* config/aarch64/aarch64-simd.md (*aarch64_simd_mov<mode>): Refactor
	move immediate case.
	* config/aarch64/aarch64.c
	(aarch64_const_double_zero_rtx_p): Rename to...
	(aarch64_float_const_zero_rtx_p): ...this.
	(aarch64_print_operand): Allow printing of new constants.
	(aarch64_valid_floating_const): New.
	(aarch64_legitimate_constant_p): Check for valid floating-point
	constants.
	(aarch64_simd_valid_immediate): Likewise.
	(aarch64_vect_float_const_representable_p): New.
	(aarch64_float_const_representable_p): Likewise.
	(aarch64_simd_imm_zero_p): Also allow for floating-point 0.0.
	(aarch64_output_simd_mov_immediate): New.
	* config/aarch64/aarch64.md (*movsf_aarch64): Add new alternative.
	(*movdf_aarch64): Likewise.
	* config/aarch64/constraints.md (Ufc): New.
	(Y): call aarch64_float_const_zero_rtx.
	* config/aarch64/predicates.md (aarch64_fp_compare_operand): New.

2013-01-07  Richard Biener  <rguenther@suse.de>

	PR tree-optimization/55888
	PR tree-optimization/55862
	* tree-ssa-pre.c (phi_translate_1): Revert previous change.
	(valid_in_sets): Check if a NAME has a leader in AVAIL_OUT,
	not if it is contained therein.

2013-01-07  Georg-Johann Lay  <avr@gjlay.de>

	* config/avr/t-avr: Typo.

2013-01-07  Georg-Johann Lay  <avr@gjlay.de>

	PR55243
	* config/avr/t-avr: Don't automatically rebuild
	$(srcdir)/config/avr/t-multilib
	$(srcdir)/config/avr/avr-tables.opt
	$(srcdir)/doc/avr-mmcu.texi
	(avr-mcus): New phony target to build them on request.
	(s-avr-mlib, s-avr-mmcu-texi): Remove.
	* avr/avr-mcus.def: Adjust comments.

2013-01-07  Uros Bizjak  <ubizjak@gmail.com>

	* config/i386/i386.c (DEFAULT_PCC_STRUCT_RETURN): Remove.

2013-01-06  Richard Sandiford  <rdsandiford@googlemail.com>

	* file-find.c, file-find.h, realmpfr.c: Add FSF as copyright holder.

2013-01-06  Richard Sandiford  <rdsandiford@googlemail.com>

	* config/tilepro/gen-mul-tables.cc: Put copyright on one line.

2013-01-05  David Edelsohn  <dje.gcc@gmail.com>

	* config/rs6000/aix53.h (LIB_SPEC): Add -lpthreads when compiling
	to generate profiling.
	* config/rs6000/aix64.h (LIB_SPEC): Same.

2013-01-04  Andrew Pinski  <apinski@cavium.com>

	* config/aarch64/aarch64.c (aarch64_fixed_condition_code_regs):
	New function.
	(TARGET_FIXED_CONDITION_CODE_REGS): Define.

2013-01-04  Uros Bizjak  <ubizjak@gmail.com>

	* config/i386/i386.c (ix86_legitimize_address): Call convert_to_mode
	unconditionally.
	(ix86_expand_move): Ditto.
	(ix86_zero_extend_to_Pmode): Ditto.
	(ix86_expand_call): Ditto.
	(ix86_expand_special_args_builtin): Ditto.
	(ix86_expand_builtin): Ditto.

2013-01-04  Richard Biener  <rguenther@suse.de>

	PR tree-optimization/55862
	* tree-ssa-pre.c (phi_translate_1): Valueize SSA names after
	translating them through PHI nodes.

2013-01-04  Martin Jambor  <mjambor@suse.cz>

	PR tree-optimization/55755
	* tree-sra.c (sra_modify_assign): Do not check that an access has no
	children when trying to avoid producing a VIEW_CONVERT_EXPR.

2013-01-04  Marek Polacek  <polacek@redhat.com>

	PR middle-end/55859
	* opts.c (default_options_optimization): Clarify error message.

2013-01-04  Richard Biener  <rguenther@suse.de>

	PR middle-end/55863
	* fold-const.c (split_tree): Undo -X - 1 to ~X folding for
	reassociation.

2013-01-03  John David Anglin  <dave.anglin@nrc-cnrc.gc.ca>

	PR target/53789
	* config/pa/pa.md (movsi): Revert previous change.
	* config/pa/pa.c (pa_legitimate_constant_p): Reject all TLS symbol
	references.

2013-01-03  Richard Henderson  <rth@redhat.com>

	* config/i386/i386.c (ix86_expand_move): Always assign to op1
	after eliminating TLS symbols.

2013-01-03  Marc Glisse  <marc.glisse@inria.fr>

	PR bootstrap/50167
	* graphite-interchange.c (pdr_stride_in_loop): Use gmp_fprintf.
	* graphite-poly.c (debug_gmp_value): Likewise.

2013-01-03  Uros Bizjak  <ubizjak@gmail.com>

	PR target/55712
	* config/i386/i386-c.c (ix86_target_macros_internal): Depending on
	selected code model, define __code_mode_small__, __code_model_medium__,
	__code_model_large__, __code_model_32__ or __code_model_kernel__.
	* config/i386/cpuid.h (__cpuid, __cpuid_count) [__i386__]: Prefix
	xchg temporary register with %k.  Declare temporary register as
	early clobbered.
	[__x86_64__]: For medium and large code models, preserve %rbx register.

2013-01-03  Richard Biener  <rguenther@suse.de>

	* tree-data-ref.c (dump_conflict_function): Use less vertical spacing.
	(dump_subscript): Adjust.
	(finalize_ddr_dependent): Do not dump redundant info.
	(analyze_siv_subscript): Adjust.
	(subscript_dependence_tester): Likewise.
	(compute_affine_dependence): Likewise.

2013-01-03  Richard Biener  <rguenther@suse.de>

	Revert
	2013-01-03  Richard Biener  <rguenther@suse.de>

	PR tree-optimization/55857
	* tree-vect-stmts.c (vectorizable_load): Do not setup
	re-alignment for invariant loads.

	2013-01-02  Richard Biener  <rguenther@suse.de>

	* tree-vect-stmts.c (vectorizable_load): When vectorizing an
	invariant load do not generate a vector load from the scalar location.

2013-01-03  Richard Biener  <rguenther@suse.de>

	* tree-vect-loop.c (vect_analyze_loop_form): Clarify reason
	for not vectorizing.
	* tree-vect-data-refs.c (vect_create_addr_base_for_vector_ref): Do
	not build INDIRECT_REFs, call get_name once only.
	(vect_create_data_ref_ptr): Likewise.  Dump base object kind
	based on DR_BASE_OBJECT, not DR_BASE_ADDRESS.

2013-01-03  Richard Biener  <rguenther@suse.de>

	PR tree-optimization/55857
	* tree-vect-stmts.c (vectorizable_load): Do not setup
	re-alignment for invariant loads.

2013-01-03  Richard Biener  <rguenther@suse.de>

	PR lto/55848
	* lto-symtab.c (lto_symtab_merge_decls_1): As last resort, always
	prefer a built-in decl.

2013-01-03  Jakub Jelinek  <jakub@redhat.com>

	* gcc.c (process_command): Update copyright notice dates.
	* gcov.c (print_version): Likewise.
	* gcov-dump.c (print_version): Likewise.

	PR rtl-optimization/55838
	* loop-iv.c (iv_number_of_iterations): Call lowpart_subreg on
	iv0.step, iv1.step and step.

2013-01-03  Jakub Jelinek  <jakub@redhat.com>
	    Marc Glisse  <marc.glisse@inria.fr>

	PR tree-optimization/55832
	* fold-const.c (fold_binary_loc): For ABS_EXPR<x> >= 0 and
	ABS_EXPR<x> < 0 folding use constant_boolean_node instead of
	integer_{one,zero}_node.

2013-01-03  Jakub Jelinek  <jakub@redhat.com>

	PR debug/54402
	* params.def (PARAM_MAX_VARTRACK_REVERSE_OP_SIZE): New param.
	* var-tracking.c (reverse_op): Don't add reverse ops to
	VALUEs that have already
	PARAM_VALUE (PARAM_MAX_VARTRACK_REVERSE_OP_SIZE) or longer locs list.

2013-01-02  Gerald Pfeifer  <gerald@pfeifer.com>

	* doc/contrib.texi: Note years as release manager for Mark Mitchell.

2013-01-02  Teresa Johnson  <tejohnson@google.com>

	* dumpfile.c (dump_loc): Print filename with location.
	* tree-ssa-loop-ivcanon.c (try_unroll_loop_completely): Use
	new location_t parameter to emit complete unroll message with
	new dump framework.
	(canonicalize_loop_induction_variables): Compute loops location
	and pass to try_unroll_loop_completely.
	* loop-unroll.c (report_unroll_peel): New function.
	(peel_loops_completely): Use new dump format with location
	for main dumpfile message, and invoke report_unroll_peel on success.
	(decide_unrolling_and_peeling): Ditto.
	(decide_peel_once_rolling): Remove old dumpfile message subsumed
	by report_unroll_peel.
	(decide_peel_completely): Ditto.
	(decide_unroll_constant_iterations): Ditto.
	(decide_unroll_runtime_iterations): Ditto.
	(decide_peel_simple): Ditto.
	(decide_unroll_stupid): Ditto.
	* cfgloop.c (get_loop_location): New function.
	* cfgloop.h (get_loop_location): Declare.

2013-01-02  Sriraman Tallam  <tmsriram@google.com>

	* config/i386/i386.c (fold_builtin_cpu): Remove unnecessary checks for
	NULL.

2013-01-02  John David Anglin  <dave.anglin@nrc-cnrc.gc.ca>

	PR middle-end/55198
	* expr.c (expand_expr_real_1): Don't use bitfield extraction for non
	BLKmode objects when EXPAND_MEMORY is specified.

2013-01-02  Sriraman Tallam  <tmsriram@google.com>

	* config/i386/i386.c (ix86_get_function_versions_dispatcher): Fix bug
	in loop predicate.
	(fold_builtin_cpu): Do not share cpu model decls across statements.

2013-01-02  Jason Merrill  <jason@redhat.com>

	PR c++/55804
	* tree.c (build_array_type_1): Revert earlier change.

2013-01-02  Yufeng Zhang  <yufeng.zhang@arm.com>

	* config/aarch64/aarch64-cores.def: Add entries for "cortex-a53" and
	"cortex-a57".
	* config/aarch64/aarch64-tune.md: Re-generate.

2013-01-02  Richard Biener  <rguenther@suse.de>

	* tree-vect-stmts.c (vectorizable_load): When vectorizing an
	invariant load do not generate a vector load from the scalar location.

2013-01-02  Richard Biener  <rguenther@suse.de>

	PR bootstrap/55784
	* configure.ac: Add $GMPINC to CFLAGS/CXXFLAGS.
	* configure: Regenerate.

2013-01-02  Richard Sandiford  <rdsandiford@googlemail.com>

	* builtins.c (expand_builtin_mathfn, expand_builtin_mathfn_2)
	(expand_builtin_mathfn_ternary, expand_builtin_mathfn_3)
	(expand_builtin_int_roundingfn_2): Keep the original target around
	for the fallback case.

2013-01-02  Richard Sandiford  <rdsandiford@googlemail.com>

	* tree-vrp.c (range_fits_type_p): Require the MSB of the double_int
	to be clear for sign changes.

2013-01-01  Jan Hubicka  <jh@suse.cz>

	* ipa-inline-analysis.c: Fix formatting.

2013-01-01  Jakub Jelinek  <jakub@redhat.com>

	PR tree-optimization/55831
	* tree-vect-loop.c (get_initial_def_for_induction): Use
	gsi_after_labels instead of gsi_start_bb.

2010-06-30  Jakub Jelinek  <jakub@redhat.com>

	* config/rs6000/rs6000.c (rs6000_elf_end_indicate_exec_stack): New.
	* config/rs6000/linux64.h (TARGET_ASM_FILE_END): Use
	rs6000_elf_end_indicate_exec_stack.
	* config/ia64/ia64.c (ia64_linux_file_end): New.
	* config/ia64/linux.h (TARGET_ASM_FILE_END): Use ia64_linux_file_end.

	* gcc.c (execute): Don't free first string early, but at the end
	of the function.  Call retry_ice if compiler exited with
	ICE_EXIT_CODE.
	(retry_ice): New function.
	* diagnostic.c (diagnostic_count_diagnostic,
	diagnostic_action_after_output, error_recursion): Exit with
	ICE_EXIT_CODE instead of FATAL_EXIT_CODE.

	* cppbuiltin.c (define__GNUC__): Also define __GNUC_RH_RELEASE__.

	* config/ia64/ia64.h (FRAME_GROWS_DOWNWARD): Define to 1 if
	-fstack-protect.
	* config/ia64/ia64.c (ia64_compute_frame_size): Make sure
	size is a multiple of 16 if FRAME_GROWS_DOWNWARD.
	(ia64_initial_elimination_offset): Support FRAME_GROWS_DOWNWARD
	layout.
	* config/ia64/linux.h (TARGET_LIBC_PROVIDES_SSP): Define.
	* config/ia64/ia64.md (stack_protect_set, stack_protect_test): New
	expanders.

	Revert:
	2005-04-29  Alan Modra  <amodra@bigpond.net.au>
	PR target/21098
	* config/rs6000/rs6000.c (rs6000_elf_end_indicate_exec_stack): New.
	* config/rs6000/linux64.h (TARGET_ASM_FILE_END): Use the above.

	* config/rs6000/ppc-asm.h: Add .note.GNU-stack section also
	on ppc64-linux.

	* config/ia64/linux.h (TARGET_ASM_FILE_END): Define.

	* configure.ac (HAVE_LD_OVERLAPPING_OPD): New test.
	* configure: Rebuilt.
	* config.in: Rebuilt.
	* config/rs6000/rs6000.c (OVERLAPPING_OPD): Define.
	(rs6000_elf_declare_function_name): Use it.

Copyright (C) 2013 Free Software Foundation, Inc.

Copying and distribution of this file, with or without modification,
are permitted in any medium without royalty provided the copyright
notice and this notice are preserved.<|MERGE_RESOLUTION|>--- conflicted
+++ resolved
@@ -1,19 +1,3 @@
-<<<<<<< HEAD
-2013-10-17  Michael Meissner  <meissner@linux.vnet.ibm.com>
-
-	PR target/58673
-	* config/rs6000/rs6000.c (rs6000_legitimate_address_p): Only
-	restrict TImode addresses to single indirect registers if both
-	-mquad-memory and -mvsx-timode are used.
-	(rs6000_output_move_128bit): Use quad_load_store_p to determine if
-	we should emit load/store quad.  Remove using %y for quad memory
-	addresses.
-
-	* config/rs6000/rs6000.md (mov<mode>_ppc64, TI/PTImode): Add
-	constraints to allow load/store quad on machines where TImode is
-	not allowed in VSX registers.  Use 'n' instead of 'F' constraint
-	for TImode to load integer constants.
-=======
 2013-11-05  Uros Bizjak  <ubizjak@gmail.com>
 
 	* config/i386/t-rtems (MULTILIB_MATCHES): Fix option typos.
@@ -140,7 +124,21 @@
 
 	PR tree-optimization/57488
 	* tree-ssa-pre.c (insert): Clear NEW sets before each iteration.
->>>>>>> c8f2c2fc
+
+2013-10-17  Michael Meissner  <meissner@linux.vnet.ibm.com>
+
+	PR target/58673
+	* config/rs6000/rs6000.c (rs6000_legitimate_address_p): Only
+	restrict TImode addresses to single indirect registers if both
+	-mquad-memory and -mvsx-timode are used.
+	(rs6000_output_move_128bit): Use quad_load_store_p to determine if
+	we should emit load/store quad.  Remove using %y for quad memory
+	addresses.
+
+	* config/rs6000/rs6000.md (mov<mode>_ppc64, TI/PTImode): Add
+	constraints to allow load/store quad on machines where TImode is
+	not allowed in VSX registers.  Use 'n' instead of 'F' constraint
+	for TImode to load integer constants.
 
 2013-10-16  Ganesh Gopalasubramanian  <Ganesh.Gopalasubramanian@amd.com>
 

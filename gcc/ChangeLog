--- conflicted
+++ resolved
@@ -1,4 +1,66 @@
-<<<<<<< HEAD
+2011-09-08  Jakub Jelinek  <jakub@redhat.com>
+
+	PR target/50310
+	* config/i386/i386.c (ix86_prepare_sse_fp_compare_args): Return
+	code early if TARGET_AVX.
+	(ix86_expand_fp_vcond): Handle LTGT and UNEQ.
+
+2011-09-06  Martin Jambor  <mjambor@suse.cz>
+
+	Revert
+	2011-09-02  Martin Jambor  <mjambor@suse.cz>
+        PR middle-end/49886
+        * ipa-split.c (split_function): Do not skip any arguments if
+        can_change_signature is set or there are function type attributes.
+
+2011-09-05  Georg-Johann Lay  <avr@gjlay.de>
+
+	PR target/50289
+	Backport from mainline r178528
+	* config/avr/avr.c (sequent_regs_live): Don't recognize sequences
+	that contain global register variable.
+
+2011-09-02  Martin Jambor  <mjambor@suse.cz>
+
+	PR middle-end/49886
+	* ipa-split.c (split_function): Do not skip any arguments if
+	can_change_signature is set or there are function type attributes.
+
+2011-09-01  Ira Rosen  <ira.rosen@linaro.org>
+
+	PR tree-optimization/50178
+	* tree-vect-stmts.c (vectorizable_call): Update the related
+	pattern statement before deleting the original call.
+	(vect_transform_stmt): Don't expect the related pattern statement
+	to match the original statement after transformation.
+
+2011-08-29  Richard Guenther  <rguenther@suse.de>
+
+	PR middle-end/50116
+	* varasm.c (decode_addr_const): Handle MEM_REF[&X, OFF].
+
+2011-08-27  Uros Bizjak  <ubizjak@gmail.com>
+
+	* config/i386/sse.md (vec_extract_lo_<mode>): Prevent both
+	operands in memory.
+	(vec_extract_lo_v16hi): Ditto.
+	(*vec_extract_v4sf_mem): Add TARGET_SSE insn constraint.
+	* config/i386/i386.c (legitimize_tls_address): Change REG_EQIV
+	notes to REG_EQUAL.
+
+2011-08-27  Uros Bizjak  <ubizjak@gmail.com>
+
+	PR target/50202
+	* config/i386/sse.md (sse4_2_pcmpestr): Emit NOTE_INSN_DELETED note
+	when all outputs are unused.
+	(sse4_2_pcmpistr): Ditto.
+
+2011-08-26  Jakub Jelinek  <jakub@redhat.com>
+
+	PR c/50179
+	* c-typeck.c (c_process_expr_stmt): Skip over nops and
+	call mark_exp_read even if exprv is ADDR_EXPR.
+
 2011-09-07  Jakub Jelinek  <jakub@redhat.com>
 
 	PR debug/50191
@@ -27,70 +89,6 @@
 	PR tree-optimization/50133
 	* tree-vect-stmts.c (vect_finish_stmt_generation): Copy location
 	from stmt instead of some statement around gsi.
-=======
-2011-09-08  Jakub Jelinek  <jakub@redhat.com>
-
-	PR target/50310
-	* config/i386/i386.c (ix86_prepare_sse_fp_compare_args): Return
-	code early if TARGET_AVX.
-	(ix86_expand_fp_vcond): Handle LTGT and UNEQ.
-
-2011-09-06  Martin Jambor  <mjambor@suse.cz>
-
-	Revert
-	2011-09-02  Martin Jambor  <mjambor@suse.cz>
-        PR middle-end/49886
-        * ipa-split.c (split_function): Do not skip any arguments if
-        can_change_signature is set or there are function type attributes.
-
-2011-09-05  Georg-Johann Lay  <avr@gjlay.de>
-
-	PR target/50289
-	Backport from mainline r178528
-	* config/avr/avr.c (sequent_regs_live): Don't recognize sequences
-	that contain global register variable.
-
-2011-09-02  Martin Jambor  <mjambor@suse.cz>
-
-	PR middle-end/49886
-	* ipa-split.c (split_function): Do not skip any arguments if
-	can_change_signature is set or there are function type attributes.
-
-2011-09-01  Ira Rosen  <ira.rosen@linaro.org>
-
-	PR tree-optimization/50178
-	* tree-vect-stmts.c (vectorizable_call): Update the related
-	pattern statement before deleting the original call.
-	(vect_transform_stmt): Don't expect the related pattern statement
-	to match the original statement after transformation.
-
-2011-08-29  Richard Guenther  <rguenther@suse.de>
-
-	PR middle-end/50116
-	* varasm.c (decode_addr_const): Handle MEM_REF[&X, OFF].
-
-2011-08-27  Uros Bizjak  <ubizjak@gmail.com>
-
-	* config/i386/sse.md (vec_extract_lo_<mode>): Prevent both
-	operands in memory.
-	(vec_extract_lo_v16hi): Ditto.
-	(*vec_extract_v4sf_mem): Add TARGET_SSE insn constraint.
-	* config/i386/i386.c (legitimize_tls_address): Change REG_EQIV
-	notes to REG_EQUAL.
-
-2011-08-27  Uros Bizjak  <ubizjak@gmail.com>
-
-	PR target/50202
-	* config/i386/sse.md (sse4_2_pcmpestr): Emit NOTE_INSN_DELETED note
-	when all outputs are unused.
-	(sse4_2_pcmpistr): Ditto.
-
-2011-08-26  Jakub Jelinek  <jakub@redhat.com>
-
-	PR c/50179
-	* c-typeck.c (c_process_expr_stmt): Skip over nops and
-	call mark_exp_read even if exprv is ADDR_EXPR.
->>>>>>> 15226eac
 
 2011-08-20  Jakub Jelinek  <jakub@redhat.com>
 
@@ -359,7 +357,6 @@
 
 	Backport from mainline
 	2011-05-16  Uros Bizjak  <ubizjak@gmail.com>
-
 	* config/i386/constraints.md (z): New constraint.
 
 2011-07-28  Jakub Jelinek  <jakub@redhat.com>

--- conflicted
+++ resolved
@@ -1,36 +1,3 @@
-<<<<<<< HEAD
-2009-03-27  H.J. Lu  <hongjiu.lu@intel.com>
-	    Jakub Jelinek  <jakub@redhat.com>
-
-	PR target/38034
-	* config/ia64/sync.md (cmpxchg_rel_<mode>): Replace input
-	gr_register_operand with gr_reg_or_0_operand.
-	(cmpxchg_rel_di): Likewise.
-	(sync_lock_test_and_set<mode>): Likewise.
-
-2009-03-27  Dodji Seketeli  <dodji@redhat.com>
-	    Jakub Jelinek  <jakub@redhat.com>
-
-	PR debug/37959
-	* dwarf2out.c (dwarf_attr_name): Handle DW_AT_explicit attribute.
-	(gen_subprogram_die): When a function is explicit, generate the
-	DW_AT_explicit attribute.
-	* langhooks.h (struct lang_hooks_for_decls): Add
-	function_decl_explicit_p langhook.
-	* langhooks-def.h (LANG_HOOKS_FUNCTION_DECL_EXPLICIT_P): Define.
-	(LANG_HOOKS_DECLS): Add LANG_HOOKS_FUNCTION_DECL_EXPLICIT_P.
-
-2009-03-27  Jakub Jelinek  <jakub@redhat.com>
-
-	* builtins.c (fold_builtin_memory_op): Optimize memmove
-	into memcpy if we can prove source and destination don't overlap.
-
-	* tree-inline.c: Include gt-tree-inline.h.
-	(clone_fn_id_num): New variable.
-	(clone_function_name): New function.
-	(tree_function_versioning): Use it.
-	* Makefile.in (GTFILES): Add tree-inline.c.
-=======
 2009-03-30  Jakub Jelinek  <jakub@redhat.com>
 
 	Revert
@@ -89,7 +56,38 @@
 	warn_disallowed_functions): Removed.
 	* common.opt (Wdisallowed-function-list=): Removed.
 	* doc/invoke.texi (-Wdisallowed-function-list=): Removed.
->>>>>>> 898df212
+
+2009-03-27  H.J. Lu  <hongjiu.lu@intel.com>
+	    Jakub Jelinek  <jakub@redhat.com>
+
+	PR target/38034
+	* config/ia64/sync.md (cmpxchg_rel_<mode>): Replace input
+	gr_register_operand with gr_reg_or_0_operand.
+	(cmpxchg_rel_di): Likewise.
+	(sync_lock_test_and_set<mode>): Likewise.
+
+2009-03-27  Dodji Seketeli  <dodji@redhat.com>
+	    Jakub Jelinek  <jakub@redhat.com>
+
+	PR debug/37959
+	* dwarf2out.c (dwarf_attr_name): Handle DW_AT_explicit attribute.
+	(gen_subprogram_die): When a function is explicit, generate the
+	DW_AT_explicit attribute.
+	* langhooks.h (struct lang_hooks_for_decls): Add
+	function_decl_explicit_p langhook.
+	* langhooks-def.h (LANG_HOOKS_FUNCTION_DECL_EXPLICIT_P): Define.
+	(LANG_HOOKS_DECLS): Add LANG_HOOKS_FUNCTION_DECL_EXPLICIT_P.
+
+2009-03-27  Jakub Jelinek  <jakub@redhat.com>
+
+	* builtins.c (fold_builtin_memory_op): Optimize memmove
+	into memcpy if we can prove source and destination don't overlap.
+
+	* tree-inline.c: Include gt-tree-inline.h.
+	(clone_fn_id_num): New variable.
+	(clone_function_name): New function.
+	(tree_function_versioning): Use it.
+	* Makefile.in (GTFILES): Add tree-inline.c.
 
 2009-03-27  Mark Mitchell  <mark@codesourcery.com>
 

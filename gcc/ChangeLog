<<<<<<< HEAD
2011-03-31  Mark Wielaard  <mjw@redhat.com>

	* dwarf2out.c (dwarf2out_finish): Don't add low_pc and/or
	high_pc attribute if the CU has no associated code. Only output
	DW_AT_entry_pc for CU if not generating strict dwarf and
	dwarf_version < 4.
=======
2011-04-13  Jakub Jelinek  <jakub@redhat.com>

	PR middle-end/48591
	* omp-low.c (expand_omp_atomic_fetch_op): Return false if decl is
	NULL.
	(expand_omp_atomic_pipeline): Return false if cmpxchg is NULL.

2011-04-13  Ramana Radhakrishnan  <ramana.radhakrishnan@linaro.org>

	Backport from mainline:
	2011-04-12  Ramana Radhakrishnan  <ramana.radhakrishnan@linaro.org>
	PR target/48090
	* config/arm/arm.md (*arm_negdi2): Fix early clobber constraints.

2011-04-12  Martin Jambor  <mjambor@suse.cz>

	PR tree-optimization/48195
	* ipa-cp.c (ipcp_driver): Call ipa_check_create_node_params and
	ipa_check_create_edge_args.
	(ipcp_generate_summary): Do not call ipa_check_create_node_params and
	ipa_check_create_edge_args.
	* ipa-inline.c (inline_generate_summary): Do not call
	ipa_check_create_node_params and ipa_check_create_edge_args.
	* ipa-prop.c (ipa_analyze_node): Call ipa_check_create_node_params and
	ipa_check_create_edge_args.

2011-04-12  Jakub Jelinek  <jakub@redhat.com>

	PR rtl-optimization/48549
	* combine.c (propagate_for_debug): Also stop after BB_END of
	this_basic_block.  Process LAST and just stop processing after it.
	(combine_instructions): If last_combined_insn has been deleted,
	set last_combined_insn to its PREV_INSN.

2011-04-12  Nick Clifton  <nickc@redhat.com>

	* config/v850/v850.c (expand_prologue): Do not use the CALLT
	instruction for interrupt handlers if the target is the basic V850
	architecture.
	(expand_epilogue): Likewise.

2011-04-12  Jakub Jelinek  <jakub@redhat.com>

	PR c/48517
	* c-typeck.c (store_init_value): Set TREE_TYPE (decl) to
	qualified type.

2011-04-11  Joseph Myers  <joseph@codesourcery.com>

	* common.opt (Tbss=, Tdata=, Ttext=): New options.

2011-04-11  Rainer Orth  <ro@CeBiTec.Uni-Bielefeld.DE>

	Backport from mainline:
	2011-04-06  Rainer Orth  <ro@CeBiTec.Uni-Bielefeld.DE>

	* config/alpha/osf5.h (MAX_OFILE_ALIGNMENT): Define.

2011-04-09  Duncan Sands  <baldrick@free.fr>

	* tree.c (array_type_nelts): Bail out if TYPE_MAX_VALUE not set.

2011-04-08  Steven G. Kargl  <kargl@gcc.gnu.org>

	PR target/47829
	gcc/config.gcc: disable unwind table generation for crtbegin/crtend
	on i386-*-freebsd.

2011-04-08  Jakub Jelinek  <jakub@redhat.com>

	PR tree-optimization/48377
	* tree-vect-data-refs.c (vector_alignment_reachable_p): Set
	is_packed to true even for types with smaller TYPE_ALIGN than
	TYPE_SIZE.
>>>>>>> ee2dec15

2011-04-07  Uros Bizjak  <ubizjak@gmail.com>

	* config/i386/sse.md: Update copyright year.
	(avx_cmp<ssescalarmodesuffix><mode>3): Add missing output
	register constraint.
	(*vec_concatv2sf_avx): Fix wrong register constraint in
	alternative 3 of operand 1.
	(*vec_set<mode>_0_avx): Avoid combining registers from different
	units in a single alternative.
	(*vec_set<mode>_0_sse4_1): Ditto.
	(*vec_set<mode>_0_sse2): Ditto.
	(vec_set<mode>_0): Ditto.
	(sse2_storehpd): Ditto.
	(sse2_loadhpd): Ditto.
	(sse4_1_insertps): Use nonimmediate_operand for operand 2.
	* config/i386/predicates.md (sse_comparison_operator): Do not
	define as special predicate.

2011-04-07  Jakub Jelinek  <jakub@redhat.com>

	PR debug/48343
	* combine.c (combine_instructions): Add last_combined_insn,
	update it if insn is after it, pass it to all try_combine calls.
	(try_combine): Add last_combined_insn parameter, pass it instead of
	i3 to propagate_for_debug.

2011-04-07  Andrey Belevantsev  <abel@ispras.ru>

	Backport from mainline
	2011-03-26  Andrey Belevantsev  <abel@ispras.ru>

	PR rtl-optimization/48144
	* sel-sched-ir.c (merge_history_vect): Factor out from ...
	(merge_expr_data): ... here.
	(av_set_intersect): Rename to av_set_code_motion_filter.
	Update all callers.  Call merge_history_vect when an
	expression is found in both sets.
	* sel-sched-ir.h (av_set_code_motion_filter): Add prototype.

2011-04-06  Jakub Jelinek  <jakub@redhat.com>

	PR debug/48466
	* dwarf2out.c (based_loc_descr): If drap_reg is INVALID_REGNUM, use
	as base_reg whatever register reg has been eliminated to, instead
	of hardcoding STACK_POINTER_REGNUM.

	Backported from mainline
	2011-04-01  Jakub Jelinek  <jakub@redhat.com>

	PR middle-end/48335
	* expr.c (expand_assignment): Handle all possibilities
	if TO_RTX is CONCAT.
	* expmed.c (store_bit_field_1): Avoid trying to create
	invalid SUBREGs.
	(store_split_bit_field): If SUBREG_REG (op0) or
	op0 itself has smaller mode than word, return it
	for offset 0 and const0_rtx for out-of-bounds stores.
	If word is const0_rtx, skip it.

2011-04-06  Joseph Myers  <joseph@codesourcery.com>

	* gcov-io.c: Use GCC Runtime Library Exception.

2011-04-05  Eric Botcazou  <ebotcazou@adacore.com>

	* stor-layout.c (self_referential_size): Fix 2010-07-13 commit.

2011-04-01  Ulrich Weigand  <Ulrich.Weigand@de.ibm.com>

	* config/spu/t-spu-elf (dp-bit.c): Use > instead of >>.

2011-04-01  Andrey Belevantsev  <abel@ispras.ru>

	Backport from mainline
	2011-03-22  Andrey Belevantsev  <abel@ispras.ru>

	PR rtl-optimization/48143
	* config/i386/sse.md (*sse2_cvtpd2dq): Add athlon_decode attribute.
	(*sse2_cvttpd2dq, sse2_cvtss2sd, *sse2_cvtpd2ps,
	sse2_cvtps2pd): Likewise.

2011-03-31  Eric Botcazou  <ebotcazou@adacore.com>

	PR target/48142
	* config/i386/i386.c (ix86_adjust_stack_and_probe): Differentiate
	frame-related from frame-unrelated adjustments to the stack pointer.

2011-03-29  Mark Wielaard  <mjw@redhat.com>

	* common.opt (fdebug-types-section): New flag.
	* doc/invoke.texi: Document new -fno-debug-types-section flag.
	* dwarf2out.c (use_debug_types): New define.
	(struct die_struct): Mark die_id with GTY desc use_debug_types.
	(print_die): Guard output of type unit signatures using
	use_debug_types.
	(build_abbrev_table): Replace assert of dwarf_version >= 4
	with assert on use_debug_types.
	(size_of_die): Likewise.
	(unmark_dies): Likewise.
	(value_format): Decide AT_ref_external form on use_debug_types.
	(output_die): Replace dwarf_version version check guard with
	use_debug_types where appropriate.
	(modified_type_die): Likewise.
	(gen_reference_type_die): Likewise.
	(dwarf2out_start_source_file): Likewise.
	(dwarf2out_end_source_file): Likewise.
	(prune_unused_types_walk_attribs): Likewise.
	(dwarf2out_finish): Likewise.

2011-03-24  Mark Wielaard  <mjw@redhat.com>

	* dwarf2out.c (size_of_die): Modify comment to say DW_FORM_ref_sig8.
	(value_format): Use DW_FORM_ref_sig8, not DW_FORM_sig8.

2011-03-24  Mark Wielaard  <mjw@redhat.com>

	PR debug/48041
	* dwarf2out.c (output_abbrev_section): Only write table when
	abbrev_die_table_in_use > 1.

2011-03-30  H.J. Lu  <hongjiu.lu@intel.com>

	Backport from mainline
	2011-03-30  H.J. Lu  <hongjiu.lu@intel.com>

	PR target/48349
	* config/i386/i386.h (REG_CLASS_CONTENTS): Fix a typo in
	FLOAT_SSE_REGS.

2011-03-29  Jakub Jelinek  <jakub@redhat.com>

	PR debug/48253
	* dwarf2out.c (struct dw_fde_struct): Remove dw_fde_hot_section_label,
	dw_fde_hot_section_end_label, dw_fde_unlikely_section_label,
	dw_fde_unlikely_section_end_label, cold_in_std_section,
	dw_fde_switched_sections and dw_fde_switched_cold_to_hot fields.
	Add dw_fde_second_begin, dw_fde_second_end and second_in_std_section
	fields.
	(output_fde): Use dw_fde_second_{begin,end} if second is
	true, otherwise dw_fde_{begin,end}.
	(output_call_frame_info): Test dw_fde_second_begin != NULL
	instead of dw_fde_switched_sections.
	(dwarf2out_begin_prologue): Stop initializing removed dw_fde_struct
	fields, initialize new fields.  Initialize in_std_section
	unconditionally from the first partition.
	(dwarf2out_end_epilogue): Don't override dw_fde_end when
	dw_fde_second_begin is non-NULL.
	(dwarf2out_switch_text_section): Stop initializing removed
	dw_fde_struct fields, initialize new fields, initialize
	also dw_fde_end here.  Set dw_fde_switch_cfi even when
	dwarf2out_do_cfi_asm ().  Call var_location_switch_text_section.
	(struct var_loc_list_def): Add last_before_switch field.
	(arange_table, arange_table_allocated, arange_table_in_use,
	ARANGE_TABLE_INCREMENT, add_arange): Removed.
	(size_of_aranges): Count !in_std_section and !second_in_std_section
	hunks in fdes, instead of looking at arange_table_in_use.
	(output_aranges): Add aranges_length argument, don't call
	size_of_aranges here.  Instead of using aranges_table*
	emit ranges for fdes when !in_std_section resp.
	!second_in_std_section.
	(dw_loc_list): Break ranges crossing section switch.
	(convert_cfa_to_fb_loc_list): Likewise.  If switched sections,
	use dw_fde_second_end instead of dw_fde_end as end of last
	range.
	(gen_subprogram_die): Don't call add_arange.  Use
	dw_fde_{begin,end} for first partition and if switched
	section dw_fde_second_{begin,end} for the second.
	(var_location_switch_text_section_1,
	var_location_switch_text_section): New functions.
	(dwarf2out_begin_function): Initialize cold_text_section even
	when function_section () isn't text_section.
	(prune_unused_types): Don't walk arange_table.
	(dwarf2out_finish): Don't needlessly test
	flag_reorder_blocks_and_partition when testing cold_text_section_used.
	If info_section_emitted, call size_of_aranges and if it indicates
	non-empty .debug_aranges, call output_aranges with the computed
	size.  Stop using removed dw_fde_struct fields, use
	dw_fde_{begin,end} for first partition and dw_fde_second_{begin,end}
	for second.

2011-03-29  Uros Bizjak  <ubizjak@gmail.com>

	* config/alpha/alpha.c (alpha_sr_alias_set): Don't define.
	(alpha_option_override): Don't set alpha_sr_alias_set.
	(emit_frame_store_1): Use gen_frame_mem rather than calling
	set_mem_alias_set.
	(alpha_expand_epilogue): Ditto.
	(unicosmk_gen_dsib): Ditto.

2011-03-29  Nick Clifton  <nickc@redhat.com>

	* config/rx/rx.h (LABEL_ALIGN_AFTER_BARRIER): Define.
	(ASM_OUTPUT_MAX_SKIP): Define.
	* config/rx/predicates.md (rx_zs_comparison_operator): Do not
	allow LT aor GE comparisons.
	* config/rx/rx-protos.h (rx_align_for_label): Prototype.
	* config/rx/rx.md: Add peepholes and patterns to combine extending
	loads with simple arithmetic instructions.
	* config/rx/rx.c (rx_is_legitimate_address): Allow QI and HI modes
	to use pre-decrement and post-increment addressing.
	(rx_is_restricted_memory_address): For REG+INT addressing, ensure
	that the INT is a valid offset.
	(rx_print_operand): Handle %R.
	Fix %Q's handling of MEMs.
	(rx_option_override): Set alignments.
	(rx_align_for_label): New function.
	(rx_max_skip_for_label): New function.
	(TARGET_ASM_JUMP_ALIGN_MAX_SKIP): Define.
	(TARGET_ASM_LOOP_ALIGN_MAX_SKIP): Define.
	(TARGET_ASM_LABEL_ALIGN_MAX_SKIP): Define.
	(TARGET_ASM_LABEL_ALIGN_AFTER_BARRIER_MAX_SKIP): Define.

2011-03-29  Andreas Krebbel  <Andreas.Krebbel@de.ibm.com>

	* config/s390/s390.c (s390_preferred_reload_class): Return NO_REGS
	for invalid symbolic addresses.
	(s390_secondary_reload): Don't use s390_check_symref_alignment for
	larl operands.

2011-03-28  Richard Sandiford  <richard.sandiford@linaro.org>

	PR target/47553
	* config/arm/predicates.md (neon_lane_number): Accept 0..15.

2011-03-28  Richard Guenther  <rguenther@suse.de>

	Backport from mainline
	2011-03-24  Richard Guenther  <rguenther@suse.de>

	PR middle-end/48269
	* tree-object-size.c (addr_object_size): Do not double-account
	for MEM_REF offsets.

	2011-03-22  Richard Guenther  <rguenther@suse.de>

	PR tree-optimization/48228
	* tree-vrp.c (vrp_visit_phi_node): Do not stop propagating
	for single-arg PHIs.

	2011-03-17  Richard Guenther  <rguenther@suse.de>

	PR middle-end/48134
	* tree-ssa.c (insert_debug_temp_for_var_def): If we propagated
	a value make sure to fold the statement.

	2011-03-15  Richard Guenther  <rguenther@suse.de>

	PR middle-end/48031
	* fold-const.c (fold_indirect_ref_1): Do not create new variable-sized
	or variable-indexed array accesses when in gimple form.

2011-03-27  Jonathan Wakely  <jwakely.gcc@gmail.com>

	PR other/48179
	PR other/48221
	PR other/48234
	* doc/extend.texi (Alignment): Move section to match order in TOC.
	* doc/invoke.texi (i386 and x86-64 Windows Options): Likewise.
	(Warning Options): Adjust -Wno-cpp summary and remove stray backslash.

2011-03-26  Uros Bizjak  <ubizjak@gmail.com>

	Backport from mainline:
	2011-03-24  Uros Bizjak  <ubizjak@gmail.com>

	PR target/48237
	* config/i386/i386.md (*movdf_internal_rex64): Do not split
	alternatives that can be handled with movq or movabsq insn.
	(*movdf_internal): Disable for !TARGET_64BIT.
	(*movdf_internal_nointeger): Ditto.
	* config/i386/i386.c (ix86_print_operand): Handle DFmode immediates.

2011-03-26  Jakub Jelinek  <jakub@redhat.com>

	Backport from mainline
	2011-03-24  Jakub Jelinek  <jakub@redhat.com>

	PR debug/48204
	* simplify-rtx.c (simplify_const_unary_operation): Call
	real_convert when changing mode class with FLOAT_EXTEND.

	2011-03-20  Jakub Jelinek  <jakub@redhat.com>

	PR c/42544
	PR c/48197
	* c-common.c (shorten_compare): If primopN is first sign-extended
	to opN and then zero-extended to result type, set primopN to opN.

	PR rtl-optimization/48156
	* df-core.c (df_get_bb_dirty): Use df_lr if df_live is NULL,
	assume df and df_lr are not NULL.

	2011-03-17  Jakub Jelinek  <jakub@redhat.com>

	PR rtl-optimization/48141
	* params.def (PARAM_MAX_DSE_ACTIVE_LOCAL_STORES): New.
	* dse.c: Include params.h.
	(active_local_stores_len): New variable.
	(add_wild_read, dse_step1): Clear it when setting active_local_stores
	to NULL.
	(record_store, check_mem_read_rtx): Decrease it when removing
	from the chain.
	(scan_insn): Likewise.  Increase it when adding to chain, if it
	reaches PARAM_MAX_DSE_ACTIVE_LOCAL_STORES limit, set to 1 and
	set active_local_stores to NULL before the addition.
	* Makefile.in (dse.o): Depend on $(PARAMS_H).

	PR rtl-optimization/48141
	* dse.c (record_store): If no positions are needed in an insn
	that cannot be deleted, at least unchain it from active_local_stores.

2011-03-25  Jakub Jelinek  <jakub@redhat.com>

	* BASE-VER: Set to 4.6.1.
	* DEV-PHASE: Set to prerelease.

2011-03-25  Release Manager

	* GCC 4.6.0 released.

2011-03-21  Andreas Tobler  <andreast@fgznet.ch>

	* config/rs6000/t-freebsd: Remove duplication from file.

2011-03-21  Rainer Orth  <ro@CeBiTec.Uni-Bielefeld.DE>

	PR bootstrap/48135
	* doc/install.texi (Prerequisites): Move jar etc. up.
	Explain support library version requirements.

2011-03-21  Rainer Orth  <ro@CeBiTec.Uni-Bielefeld.DE>

	PR bootstrap/48135
	* doc/install.texi (Prerequisites): Move Perl to build
	requirements.  Always necessary on Solaris 2 with Sun ld.

2011-03-21  Rainer Orth  <ro@CeBiTec.Uni-Bielefeld.DE>

	* doc/install.texi (Specific, alpha*-dec-osf5.1): Update for
	binutils 2.21.
	(Specific, i?86-*-solaris2.[89]): Likewise.
	(Specific, i?86-*-solaris2.10): Likewise.
	(Specific, mips-sgi-irix6): Likewise.
	(Specific, *-*-solaris2*): Remove Sun Studio download URL.
	Update for binutils 2.21.

2011-03-21  Jakub Jelinek  <jakub@redhat.com>

	PR target/48213
	* config/s390/s390.c (s390_delegitimize_address): Don't call
	lowpart_subreg if orig_x has BLKmode.

2011-03-20  Joseph Myers  <joseph@codesourcery.com>

	* c-decl.c (diagnose_mismatched_decls): Give an error for
	redefining a typedef with variably modified type.

2011-03-20  Joseph Myers  <joseph@codesourcery.com>

	* c-decl.c (grokfield): Don't allow typedefs for structures or
	unions with no tag by default.
	* doc/extend.texi (Unnamed Fields): Update.

2011-03-18  Jakub Jelinek  <jakub@redhat.com>

	PR debug/48176
	* dwarf2out.c (dwarf2out_finish): Call output_aranges even when
	arange_table_in_use is 0, but either text_section_used or
	cold_text_section_used is true.  Don't call it if
	!info_section_emitted.

2011-03-18  Richard Guenther  <rguenther@suse.de>

	* doc/install.texi (--enable-gold): Remove.
	(--with-plugin-ld): Document.
	* doc/invoke.texi (-fuse-linker-plugin): Clarify.

2011-03-18  H.J. Lu  <hongjiu.lu@intel.com>

	Backport from mainline
	2011-03-17  H.J. Lu  <hongjiu.lu@intel.com>

	PR target/48171
	* config/i386/i386.opt: Add Save to -mavx and -mfma.

2011-03-18  Richard Henderson  <rth@redhat.com>
	    Jakub Jelinek  <jakub@redhat.com>

	PR bootstrap/48161
	* expr.c (expand_expr_addr_expr_1): Use simplify_gen_binary
	instead of gen_rtx_PLUS if EXPAND_SUM or EXPAND_INITIALIZER.

2011-03-17  Richard Guenther  <rguenther@suse.de>

	PR middle-end/48165
	* tree-object-size.c (compute_object_offset): Properly return
	the offset operand of MEM_REFs as sizetype.

2011-03-16  Dodji Seketeli  <dodji@redhat.com>

	PR debug/47510
	* dwarf2out.c (strip_naming_typedef): Factorize out of ...
	(lookup_type_die_strip_naming_typedef): ... here.
	(get_context_die): Use it.
	(gen_typedef_die): Add a DW_AT_{,MIPS_}linkage_name attribute to
	the anonymous struct named by the naming typedef.

2011-03-15  Ramana Radhakrishnan  <ramana.radhakrishnan@linaro.org>

	PR target/46788
	* config/arm/arm.md (arm_movtas_ze): Use 'L' instead of 'c'
	in the output template.

2011-01-14  Tom Tromey  <tromey@redhat.com>

	* unwind-dw2.c: Include sys/sdt.h if it exists.
	(_Unwind_DebugHook): Use STAP_PROBE2.
	* config.in, configure: Rebuild.
	* configure.ac: Check for sys/sdt.h.

2011-03-14  Tom Tromey  <tromey@redhat.com>

	* c-parser.c (c_parser_asm_string_literal): Clear
	warn_overlength_strings.

2011-03-14  Tom Tromey  <tromey@redhat.com>

	* c-parser.c (disable_extension_diagnostics): Save
	warn_overlength_strings.
	(restore_extension_diagnostics): Restore warn_overlength_strings.

2011-03-15  Alan Modra  <amodra@gmail.com>

	PR target/48032
	* config/rs6000/rs6000.c (offsettable_ok_by_alignment): Do not
	presume symbol_refs without a symbol_ref_decl are suitably
	aligned, nor other trees we may see here.  Handle anchor symbols.
	(legitimate_constant_pool_address_p): Comment.  Add mode param.
	Check cmodel=medium addresses.  Adjust all calls.
	(rs6000_emit_move): Don't call offsettable_ok_by_alignment on
	creating cmodel=medium optimized access to locals.
	* config/rs6000/constraints.md (R): Pass QImode to
	legitimate_constant_pool_address_p.
	* config/rs6000/predicates.md (input_operand): Pass mode to
	legitimate_constant_pool_address_p.
	* config/rs6000/rs6000-protos.h (legitimate_constant_pool_address_p):
	Update prototype.

2011-03-14  Michael Meissner  <meissner@linux.vnet.ibm.com>

	PR target/48053
	* config/rs6000/rs6000.md (movdi split for 32-bit): Don't split up
	64-bit constants being loaded into registers other than GPRs such
	as loading 0 into a VSX register.

2011-03-14  Rainer Orth  <ro@CeBiTec.Uni-Bielefeld.DE>

	* config/sol2.c (solaris_assemble_visibility): Remove obsolete
	URLs.

2011-03-14  Jakub Jelinek  <jakub@redhat.com>

	* doc/invoke.texi, doc/standards.texi: Refer to
	gcc-4.6/c99status.html.

	* DEV-PHASE: Mark "prerelease".

2011-03-14  Richard Guenther  <rguenther@suse.de>

	PR middle-end/48098
	* tree.c (build_vector_from_val): Adjust assert to requirements
	and reality.

2011-03-14  Jakub Jelinek  <jakub@redhat.com>

	PR bootstrap/48102
	* graphite-cloog-compat.h (build_cloog_prog): Remove STATE
	parameter.

2011-03-14  Andreas Tobler  <andreast@fgznet.ch>

	* config/rs6000/freebsd.h: (RELOCATABLE_NEEDS_FIXUP): Define in
	terms of target_flags_explicit. Adjust copyright year.

	* config.gcc: Add FreeBSD PowerPC soft-float libgcc bits.
	* config/rs6000/t-freebsd: New file. Add override for
	LIB2FUNCS_EXTRA.

2011-03-13  Chris Demetriou  <cgd@google.com>

	* doc/invoke.texi (-fdiagnostics-show-option): Replace with...
	(-fno-diagnostics-show-option): this, to reflect current default.
	(-Werror=): Update text about -fno-diagnostics-show-option.

2011-03-12  Peter Bergner  <bergner@vnet.ibm.com>

	PR target/48053
	* config/rs6000/predicates.md (easy_vector_constant_add_self,
	easy_vector_constant_msb): Do not handle V2DImode and V2DFmode.
	* config/rs6000/rs6000.c (const_vector_elt_as_int): Add assert that
	mode is not V2DImode or V2DFmode.
	(vspltis_constant): Do not handle V2DImode and V2DFmode.
	(rs6000_expand_vector_init): Replace copy_to_reg with copy_to_mode_reg.
	* config/rs6000/rs6000.md (movdi_internal32): Allow setting VSX
	registers to 0.
	(movdi_internal64): Likewise.

2011-03-12  Sebastian Pop  <sebastian.pop@amd.com>

	PR tree-optimization/47127
	* graphite-clast-to-gimple.c (build_cloog_prog): Removed state
	parameter.
	(set_cloog_options): Same.
	(scop_to_clast): Same.
	(print_clast_stmt): Do not call cloog_state_malloc and
	cloog_state_free.
	(print_generated_program): Same.
	(gloog): Same.
	* graphite-clast-to-gimple.h (cloog_state): Declared.
	(scop_to_clast): Adjust declaration.
	* graphite.c (cloog_state): Defined here.
	(graphite_initialize): Call cloog_state_malloc.
	(graphite_finalize): Call cloog_state_free.

2011-03-11  Jason Merrill  <jason@redhat.com>

	* attribs.c (lookup_attribute_spec): Take const_tree.
	* tree.h: Adjust.

2011-03-11  Joseph Myers  <joseph@codesourcery.com>

	* config/sparc/sparc.c (sparc_option_override): Use
	PROCESSOR_NIAGARA2 not PROCESSOR_NIAGARA for "niagara2".

2011-03-11  Richard Guenther  <rguenther@suse.de>

	PR tree-optimization/48067
	* tree-ssa-math-opts.c (convert_mult_to_fma): Verify the
	multiplication result will be only used once on the target
	stmt.

2011-03-11  Richard Guenther  <rguenther@suse.de>

	* doc/invoke.texi (max-inline-insns-single): Adjust default value.

2011-03-11  Richard Guenther  <rguenther@suse.de>

	PR lto/48073
	* tree.c (find_decls_types_r): Do not walk types only reachable
	from IDENTIFIER_NODEs.

2011-03-11  Jakub Jelinek  <jakub@redhat.com>

	PR middle-end/48044
	* ipa.c (cgraph_remove_unreachable_nodes): Enqueue
	all vnode->force_output nodes as needed.

2011-03-11  Jason Merrill  <jason@redhat.com>

	PR c++/48069
	* tree.c (type_hash_eq): Use COMPLETE_TYPE_P, not
	COMPLETE_OR_UNBOUND_ARRAY_TYPE_P.

2011-03-11  Martin Jambor  <mjambor@suse.cz>

	* cgraphunit.c (verify_cgraph_node): Call cgraph_get_node instead of
	cgraph_node.

2011-03-11  Jakub Jelinek  <jakub@redhat.com>

	PR tree-optimization/48063
	* ipa-inline.c (cgraph_decide_inlining): Don't try to
	inline functions called once if !tree_can_inline_p (node->callers).

2011-03-11  Chen Liqin  <liqin.gcc@gmail.com>

	* config.gcc (score-*-elf): Add extra_parts .., update tmake_file and
	extra_objs.
	* config/score/score3.c: Delete.
	* config/score/score3.h: Delete.
	* config/score/mul-div.S: Delete.
	* config/score/sfp-machine.h: Add new file.
	* config/score/constraints.md: Add new file.
	* config/score/t-score-softfp: Add new file.
	* config/score/t-score-elf: Remove score3.o, do not generate multilib.
	* config/score/score7.c (score7_const_ok_for_letter_p): Delete.
	(score7_extra_constraint): Delete.
	(score7_option_override): Remove unused code.
	* config/score/score.c: Remove score3 and score5 define and code.
	* config/score/score.h: Remove score3 and score5 define and code.
	* config/score/score.md: Remove score3 template and unusual insn.
	* config/score/score.opt: Remove score3 and score5 options.

2011-03-10  John David Anglin  <dave.anglin@nrc-cnrc.gc.ca>

	* config/pa/pa-hpux10.h (TARGET_OS_CPP_BUILTINS): Define _REENTRANT
	when _HPUX_SOURCE is defined.
	(LIB_SPEC): Use -lc instead of -lc_r when -threads is specified.

2011-03-10  Jason Merrill  <jason@redhat.com>

	PR c++/48029
	* stor-layout.c (layout_type): Don't set structural equality
	on arrays of incomplete type.
	* tree.c (type_hash_eq): Handle comparing them properly.

2011-03-10  Jakub Jelinek  <jakub@redhat.com>

	PR debug/48043
	* config/s390/s390.c (s390_delegitimize_address): Make sure the
	result mode matches original rtl mode.

2011-03-10  Nick Clifton  <nickc@redhat.com>

	* config/rx/rx.md (bitset_in_memory, bitclr_in_memory: Fix timings.
	(andsi3, andsi3_flags): Fix timings for three operand alternative.

2011-03-09  Jakub Jelinek  <jakub@redhat.com>

	PR rtl-optimization/47866
	* expr.c (store_field): If MEM_SCALAR_P (target), don't use
	MEM_SET_IN_STRUCT_P (to_rtx, 1), just set MEM_IN_STRUCT_P (to_rtx)
	if target wasn't scalar.
	* function.c (assign_stack_temp_for_type): Assert that neither
	MEM_SCALAR_P nor MEM_IN_STRUCT_P is set previously, set either
	MEM_IN_STRUCT_P or MEM_SCALAR_P instead of using MEM_SET_IN_STRUCT_P
	macro.
	* rtl.h (MEM_SET_IN_STRUCT_P): Removed.

2011-03-09  Andreas Krebbel  <Andreas.Krebbel@de.ibm.com>

	* config/s390/s390-protos.h (s390_label_align): New prototype.
	* config/s390/s390.c (s390_label_align): New function.
	* config/s390/s390.h (LABEL_ALIGN): New target macro definition.

2011-03-08  Michael Meissner  <meissner@linux.vnet.ibm.com>

	PR target/47755
	* config/rs6000/rs6000.c (easy_altivec_constant): Correctly handle
	V2DI/V2DF constants.  Only all 0's or all 1's are easy.
	(output_vec_const_move): Ditto.

2011-03-08  Anatoly Sokolov  <aesok@post.ru>

	* config/mips/mips.h (PREFERRED_RELOAD_CLASS): Remove macro.
	* config/mips/mips-protos.h (mips_preferred_reload_class): Remove.
	* config/mips/mips.c (mips_preferred_reload_class): Make static.
	Change 'rclass' argument and result type to reg_class_t.
	(TARGET_PREFERRED_RELOAD_CLASS): Define.

2011-03-08  Georg-Johann Lay  <avr@gjlay.de>

       * config/avr/avr.h (REGISTER_MOVE_COST, MEMORY_MOVE_COST): Remove.
       * config/avr/avr.c (TARGET_REGISTER_MOVE_COST,
       TARGET_MEMORY_MOVE_COST): Define.
       (avr_register_move_cost, avr_memory_move_cost): New Functions.

2011-03-08  Jakub Jelinek  <jakub@redhat.com>

	PR debug/47881
	* ira.c (ira): Call df_analyze again if delete_trivially_dead_insns
	removed anything.

	PR tree-optimization/48022
	* fold-const.c (fold_comparison): Don't call fold_overflow_warning
	for EQ/NE_EXPR.

2011-03-07  Jakub Jelinek  <jakub@redhat.com>

	PR debug/47991
	* var-tracking.c (find_use_val): Return NULL for
	cui->sets && cui->store_p BLKmode MEMs.

2011-03-07  Anatoly Sokolov  <aesok@post.ru>

	* config/stormy16/stormy16.h (PRINT_OPERAND, PRINT_OPERAND_ADDRESS):
	Remove.
	* config/stormy16/stormy16-protos.h (xstormy16_print_operand,
	xstormy16_print_operand_address): Remove.
	* config/stormy16/stormy16.c (xstormy16_print_operand,
	xstormy16_print_operand_address): Make static.
	(TARGET_PRINT_OPERAND, TARGET_PRINT_OPERAND_ADDRESS): Define.

2011-03-07  Pat Haugen  <pthaugen@us.ibm.com>

	PR target/47862
	* config/rs6000/rs6000.h (HARD_REGNO_CALLER_SAVE_MODE): Define.
	* config/rs6000/e500.h (HARD_REGNO_CALLER_SAVE_MODE): Undefine
	before definition.

2011-03-07  Zdenek Dvorak  <ook@ucw.cz>

	PR bootstrap/48000
	* cfgloopmanip.c (fix_bb_placements): Return immediately
	if FROM is BASE_LOOP's header.

2011-03-07  Paul Wögerer  <paul_woegerer@mentor.com>

	* gimplify.c (gimplify_function_tree): Fix building calls
	to __builtin_return_address.

2011-03-07  Alan Modra  <amodra@gmail.com>

	* config/rs6000/linux.h (TARGET_ASM_FILE_END): Don't define.
	* config/rs6000/linux64.h (TARGET_ASM_FILE_END): Don't define.
	* config/rs6000/sysv4.h (TARGET_ASM_FILE_END): Define.
	* config/rs6000/rs6000-protos.h (init_cumulative_args): Add fndecl and
	return_mode args.
	* config/rs6000/rs6000.h (CUMULATIVE_ARGS): Add "escapes".
	(INIT_CUMULATIVE_ARGS): Pass FNDECL, VOIDmode.
	(INIT_CUMULATIVE_INCOMING_ARGS): Pass current_function_decl, VOIDmode.
	(INIT_CUMULATIVE_LIBCALL_ARGS): Pass NULL_TREE, MODE.
	* config/rs6000/rs6000.c
	(rs6000_elf_end_indicate_exec_stack): Rename to..
	(rs6000_elf_file_end): ..this.  Only call file_end_indicate_exec_stack
	for POWERPC_LINUX.  Move code emitting .gnu_attribute to here, from..
	(rs6000_file_start): ..here.
	(rs6000_passes_float, rs6000_passes_vector, rs6000_returns_struct): New
	file scope variables.
	(call_ABI_of_interest): New function.
	(init_cumulative_args): Set above vars when function return value
	is a float, vector, or small struct.
	(rs6000_function_arg_advance_1): Likewise for function args.
	(rs6000_va_start): Set rs6000_passes_float if variable arg function
	references float args.

2011-03-07  Mingjie Xing  <mingjie.xing@gmail.com>

	* doc/cfg.texi: Remove "See" before @ref.
	* doc/invoke.texi: Likewise.

2011-03-05  Jason Merrill  <jason@redhat.com>

	* doc/invoke.texi (C++ Dialect Options): Document ABI v5.

2011-03-05  Anthony Green  <green@moxielogic.com>

	* config.gcc (moxie-*-elf): Add newlib-stdint.h to tmfile.

2011-03-05  Zdenek Dvorak  <ook@ucw.cz>

	PR rtl-optimization/47899
	* cfgloopmanip.c (fix_bb_placements): Fix first argument
	to flow_loop_nested_p when moving the loop upward.

2011-03-05  Richard Earnshaw  <rearnsha@arm.com>

	PR target/47719
	* arm.md (movhi_insn_arch4):  Accept any immediate constant.

2011-03-05  Jakub Jelinek  <jakub@redhat.com>

	PR tree-optimization/47967
	* ipa-cp.c (build_const_val): Return NULL instead of creating
	VIEW_CONVERT_EXPR for mismatching sizes.
	(ipcp_create_replace_map): Return NULL if build_const_val failed.
	(ipcp_insert_stage): If ipcp_create_replace_map returns NULL,
	give up on versioning.

2011-03-05  Alan Modra  <amodra@gmail.com>

	PR target/47986
	* config/rs6000/rs6000.c (rs6000_delegitimize_address): Handle
	full cmodel medium/large lo_sum + high addresses.

2011-03-04  Andreas Krebbel  <Andreas.Krebbel@de.ibm.com>

	* config/s390/s390.c (s390_decompose_address): Reject non-literal
	pool references in UNSPEC_LTREL_OFFSET.

2011-03-04  Jan Hubicka  <jh@suse.cz>

	PR lto/47497
	* lto-symtab.c (lto_cgraph_replace_node): Do not set thunk.alias.
	(lto_symtab_merge_cgraph_nodes_1): Update thunk.alias pointers here.
	* cgraph.h (cgraph_same_body_alias, cgraph_add_thunk): Add node pointers.
	* cgraph.c (cgraph_same_body_alias_1, cgraph_same_body_alias,
	cgraph_add_thunk): Add node pointers.
	* lto-cgraph.c (lto_output_node): Verify that thunks&aliases are
	associated to right node.
	(input_node): Update use of cgraph_same_body_alias
	and cgraph_add_thunk.

2011-03-04  Changpeng Fang  <changpeng.fang@amd.com>

	* config/i386/i386.opt (mprefer-avx128): New flag.
	* config/i386/i386.c (ix86_preferred_simd_mode): Prefer 128-bit mode
	when the flag -mprefer-avx128 is on.

2011-03-04  Richard Sandiford  <richard.sandiford@linaro.org>

	* dwarf2out.c (compare_loc_operands): Fix address handling.

2011-03-04  Alan Modra  <amodra@gmail.com>

	* tree.h (TREE_ADDRESSABLE): Update FUNCTION_DECL comment.

2011-03-04  Richard Guenther  <rguenther@suse.de>

	PR middle-end/47968
	* expmed.c (extract_bit_field_1): Prefer vector modes that
	vec_extract patterns can handle.

2011-03-04  Richard Guenther  <rguenther@suse.de>

	PR middle-end/47975
	* optabs.c (optab_for_tree_code): Do not use VECTOR_MODE_P.

2011-03-04  Richard Henderson  <rth@redhat.com>

	* explow.c (emit_stack_save): Remove 'after' parameter.
	(emit_stack_restore): Likewise.
	* expr.h: Update to match.
	* builtins.c, calls.c, stmt.c: Likewise.
	* config/alpha/alpha.md, config/avr/avr.md: Likewise.
	* config/mips/mips.md, config/pa/pa.md, config/vax/vax.md: Likewise.
	* function.c (expand_function_end): Insert the emit_stack_save
	sequence before parm_birth_insn instead of after.

2011-03-03  Uros Bizjak  <ubizjak@gmail.com>

	* config/i386/sse.md (*avx_pmaddubsw128): Fix mode of VEC_SELECT RTX.
	(ssse3_pmaddubsw128): Ditto.
	(ssse3_pmaddubsw): Ditto.

2011-03-03  Steve Ellcey  <sje@cup.hp.com>

	* config/ia64/t-hpux: Add $(srcdir)/unwind-c.c to LIB2ADDEH

2011-03-03  Jakub Jelinek  <jakub@redhat.com>

	PR c/47963
	* gimplify.c (omp_add_variable): Only call omp_notice_variable
	on TYPE_SIZE_UNIT if it is a DECL.

	PR debug/47283
	* cfgexpand.c (expand_debug_expr) <case MEM_REF>: If MEM_REF
	first operand is not is_gimple_mem_ref_addr, try to fold it.
	If the operand still isn't is_gimple_mem_ref_addr, clear
	MEM_EXPR on op0.

2011-03-03  Richard Guenther  <rguenther@suse.de>

	PR middle-end/47283
	* tree-ssa-alias.c (ptr_deref_may_alias_decl_p): Make code
	match comment.
	(refs_may_alias_p_1): For release branches return true if
	we are confused by our input.

2011-03-03  Andreas Krebbel  <Andreas.Krebbel@de.ibm.com>

	* config/s390/s390.c (s390_function_value): Rename to ...
	(s390_function_and_libcall_value): ... this.
	(s390_function_value): New function.
	(s390_libcall_value): New function.
	(TARGET_FUNCTION_VALUE, TARGET_LIBCALL_VALUE): Define target hooks.
	* config/s390/s390.h (FUNCTION_VALUE, LIBCALL_VALUE): Remove
	target macro definitions.
	* config/s390/s390-protos.h (s390_function_value): Remove prototype.

2011-03-02  Joseph Myers  <joseph@codesourcery.com>

	* config/i386/freebsd64.h (CC1_SPEC): Define.
	* config/i386/linux64.h (CC1_SPEC): Define.
	* config/i386/x86-64.h (CC1_SPEC): Don't define.

2011-03-02  Anatoly Sokolov  <aesok@post.ru>

	* config/stormy16/stormy16.h (REGISTER_MOVE_COST, MEMORY_MOVE_COST):
	Remove.
	* config/stormy16/stormy16.c: Include reload.h.
	(xstormy16_memory_move_cost): New function.
	(TARGET_MEMORY_MOVE_COST): Define.

2011-03-02  Richard Sandiford  <richard.sandiford@linaro.org>

	PR rtl-optimization/47925
	* cse.c (count_reg_usage): Don't ignore the SET_DEST of instructions
	with side effects.  Remove the more-specific check for volatile asms.

2011-03-02  Alan Modra  <amodra@gmail.com>

	PR target/47935
	* config/rs6000/predicates.md (lwa_operand): Check cmodel medium
	toc relative addresses for valid offsets.

2011-03-01  Richard Guenther  <rguenther@suse.de>

	PR tree-optimization/47890
	* tree-vect-loop.c (get_initial_def_for_induction): Set
	related stmt properly.

2011-03-01  Richard Guenther  <rguenther@suse.de>

	PR lto/47924
	* lto-streamer.c (lto_record_common_node): Also register
	the canonical type.

2011-03-01  Richard Guenther  <rguenther@suse.de>

	PR lto/46911
	* lto-streamer-in.c (lto_input_ts_decl_common_tree_pointers):
	Do not stream DECL_ABSTRACT_ORIGIN.
	(lto_input_ts_block_tree_pointers): Nor BLOCK_SOURCE_LOCATION,
	BLOCK_NONLOCALIZED_VARS or BLOCK_ABSTRACT_ORIGIN.
	* lto-streamer-out.c (lto_output_ts_decl_common_tree_pointers):
	Do not stream DECL_ABSTRACT_ORIGIN.
	(lto_output_ts_block_tree_pointers): Nor BLOCK_SOURCE_LOCATION,
	BLOCK_NONLOCALIZED_VARS or BLOCK_ABSTRACT_ORIGIN.

2011-02-28  Anatoly Sokolov  <aesok@post.ru>

	* config/stormy16/stormy16.h (FUNCTION_VALUE, LIBCALL_VALUE,
	FUNCTION_VALUE_REGNO_P): Remove.
	* config/stormy16/stormy16-protos.h (xstormy16_function_value): Remove.
	* config/stormy16/stormy16.c (xstormy16_function_value): Make static.
	Add 'outgoing' argument.
	(xstormy16_libcall_value, xstormy16_function_value_regno_p): New
	function.
	(TARGET_FUNCTION_VALUE, TARGET_LIBCALL_VALUE,
	TARGET_FUNCTION_VALUE_REGNO_P): Define.

2011-02-28  Kai Tietz  <kai.tietz@onevision.com>

	PR debug/28047
	* dwarf2out.c (file_table_eq): Use filename_cmp instead of strcmp.
	(lookup_filename): Likewise.
	* final.c (remap_debug_filename): Use filename_ncmp instead of strncmp.

2011-02-28  Bernd Schmidt  <bernds@codesourcery.com>
	    Jakub Jelinek  <jakub@redhat.com>

	PR middle-end/47893
	* rtl.h (ASLK_REDUCE_ALIGN, ASLK_RECORD_PAD): Define.
	(assign_stack_local_1): Change last argument type to int.
	* function.c (assign_stack_local_1): Replace reduce_alignment_ok
	argument with kind.  If bit ASLK_RECORD_PAD is not set in it,
	don't record padding space into frame_space_list nor use those areas.
	(assign_stack_local): Adjust caller.
	(assign_stack_temp_for_type): Call assign_stack_local_1 instead
	of assign_stack_local, pass 0 as last argument.
	* caller-save.c (setup_save_areas): Adjust assign_stack_local_1
	callers.

2011-02-28  Jakub Jelinek  <jakub@redhat.com>

	PR debug/47283
	* cfgexpand.c (convert_debug_memory_address): Add AS parameter.
	Use target address_mode and pointer_mode hooks instead of hardcoded
	Pmode and ptr_mode.  Handle some simple cases of extending if
	POINTERS_EXTEND_UNSIGNED < 0.
	(expand_debug_expr) <case MEM_REF, INDIRECT_REF, TARGET_MEM_REF>:
	Call convert_debug_memory_address.
	(expand_debug_expr) <case ADDR_EXPR>: Pass as to
	convert_debug_memory_address.

	PR middle-end/46790
	* configure.ac (HAVE_LD_EH_GC_SECTIONS_BUG): New test.
	* configure: Regenerated.
	* config.in: Regenerated.
	* varasm.c (default_function_section): Return NULL
	if HAVE_LD_EH_GC_SECTIONS_BUG and decl has implicit section name.

2011-02-28  Martin Jambor  <mjambor@suse.cz>

	* ipa-inline.c (cgraph_decide_inlining_of_small_functions): Fix
	the description to match the printed values.

2011-02-28  Richard Guenther  <rguenther@suse.de>

	* tree-inline.c (tree_function_versioning): Set BLOCK_SUPERCONTEXT
	of the copied scope tree.

2011-02-28  Ralf Wildenhues  <Ralf.Wildenhues@gmx.de>

	* doc/extend.texi (Function Attributes): Avoid deeply (and
	wrongly) nested tables.

2011-02-27  Jakub Jelinek  <jakub@redhat.com>

	PR middle-end/47903
	* real.c (real_arithmetic) <case PLUS_EXPR, MINUS_EXPR,
	MULT_EXPR, RDIV_EXPR>: Clear padding bits in *r first if
	r isn't op0 nor op1.

2011-02-23  Georg-Johann Lay  <avr@gjlay.de>

	* config/avr/avr.md: Remove magic comment for emacs.

2011-02-23  Georg-Johann Lay  <avr@gjlay.de>

	PR target/45261
	* config/avr/avr.c (avr_option_override): Use error on bad options.
	(avr_help): New function.
	(TARGET_HELP): Define.

2011-02-22  Georg-Johann Lay  <avr@gjlay.de>

	PR target/42240
	* config/avr/avr.c (avr_cannot_modify_jumps_p): New function.
	(TARGET_CANNOT_MODIFY_JUMPS_P): Define.

2011-02-26  Gerald Pfeifer  <gerald@pfeifer.com>

	* doc/invoke.texi (ARC Options): Use CPU instead of cpu.
	(ARM Options): Ditto.
	(i386 and x86-64 Options): Ditto.
	(RX Options): Ditto.
	(SPARC Options): Ditto.

2011-02-26  Tijl Coosemans  <tijl@coosemans.org>

	* config.gcc (i386-*-freebsd*): Make i486 the default arch on
	FreeBSD 6 and later.  Generally use cpu generic.

2011-02-25  Gerald Pfeifer  <gerald@pfeifer.com>

	* doc/cpp.texi: Update copyright years.

2011-02-25  Sebastien Bourdeauducq  <sebastien@milkymist.org>

	PR target/46898
	* config/lm32/lm32.md (ashrsi3): Added needed variable.

2011-02-25  Jon Beniston  <jon@beniston.com>

	PR target/46898
	* config/lm32/lm32.h (INCOMING_RETURN_ADDR_RTX): New.
	* config/lm32/lm32.md (ashlsi3): Remove unused variable.
	* config/lm32/lm32.c (TARGET_EXCEPT_UNWIND_INFO): New.
	(lm32_block_move_inline): Add type cast to remove warning.
	(lm32_expand_prologue): Generate fp in a way compatible with dwarf2out.
	(gen_int_relational): Move declarations to start of function.

2011-02-25  Eric Botcazou  <ebotcazou@adacore.com>

	PR tree-optimization/45470
	* tree-vect-data-refs.c (vect_analyze_data_refs): Fail if a statement
	can throw internally only.
	* tree-vect-stmts.c (vectorizable_call): Likewise.

2011-02-24  Anatoly Sokolov  <aesok@post.ru>

	* config/stormy16/stormy16.h (PREFERRED_RELOAD_CLASS,
	PREFERRED_OUTPUT_RELOAD_CLASS): Remove.
	* config/stormy16/stormy16-protos.h
	(xstormy16_preferred_reload_class): Remove.
	* config/stormy16/stormy16.c (xstormy16_preferred_reload_class): Make
	static. Change 'rclass' argument and return type to reg_class_t.
	(TARGET_PREFERRED_RELOAD_CLASS,
	TARGET_PREFERRED_OUTPUT_RELOAD_CLASS): Define.

2011-02-24  Richard Guenther  <rguenther@suse.de>

	* lto-streamer-in.c (input_bb): Do not find referenced vars
	in debug statements.

2011-02-23  Jason Merrill  <jason@redhat.com>

	* common.opt (fabi-version): Document v5 and v6.

2011-02-23  Richard Guenther  <rguenther@suse.de>

	PR tree-optimization/47849
	* tree-if-conv.c (main_tree_if_conversion): Free postdom info.

2011-02-23  Jie Zhang  <jie@codesourcery.com>

	* opts-common.c (decode_cmdline_option): Print empty string
	argument as "" in decoded->orig_option_with_args_text.
	* gcc.c (execute): Print empty string argument as ""
	in the verbose output.
	(do_spec_1): Keep empty string argument.

2011-02-23  Nathan Froyd  <froydnj@codesourcery.com>

	* config.gcc: Declare score-* and crx-* obsolete.

2011-02-23  Jie Zhang  <jie@codesourcery.com>

	PR rtl-optimization/47763
	* web.c (web_main): Ignore naked clobber when replacing register.

2011-02-22  Anatoly Sokolov  <aesok@post.ru>

	* config/stormy16/stormy16.h (REG_OK_FOR_BASE_P, REG_OK_FOR_INDEX_P):
	Remove.

2011-02-22  Sebastian Pop  <sebastian.pop@amd.com>

	PR doc/47848
	* doc/invoke.texi: Do not mention -ftree-loop-if-convert-memory-writes.

2011-02-22  Mike Stump  <mikestump@comcast.net>

	* acinclude.m4 (gcc_cv_gas_vers): Add -arch ppc for probing darwin
	assembler.
	* configure: Regenerate.

2011-02-21  Chung-Lin Tang  <cltang@codesourcery.com>

	PR rtl-optimization/46002
	* ira-color.c (update_copy_costs): Change class intersection
	test to reg_class_contents[] test of 'hard_regno'.

2011-02-21  Joseph Myers  <joseph@codesourcery.com>

	* config/alpha/osf5.opt (mno-mips-tfile): Mark as Target rather
	than Driver option.
	* config/hpux11.opt (mt): Likewise.
	* config/microblaze/microblaze.opt (mxl-mode-xilkernel): Likewise.
	* config/rs6000/xilinx.opt (mno-clearbss, mppcperflib): Likewise.
	* config/vax/elf.opt (mno-asm-pic): Likewise.
	* config/vms/vms.opt (map, mvms-return-codes): Likewise.

2011-02-21  Mike Stump  <mikestump@comcast.net>

	PR target/47822
	* config/darwin-protos.h (darwin_init_cfstring_builtins): Return a
	tree so we can get save the type.
	* config/i386/darwin.h (SUBTARGET_INIT_BUILTINS): Reserve builtin slot
	for CFString instead of trying to use past the end of the builtins.
	* config/i386/i386.c (IX86_BUILTIN_CFSTRING): Likewise.
	* config/rs6000/rs6000-builtin.def (RS6000_BUILTIN_CFSTRING): Likewise.
	* config/rs6000/darwin.h (SUBTARGET_INIT_BUILTINS): Likewise.
	* config/darwin.c (DARWIN_BUILTIN_CFSTRINGMAKECONSTANTSTRING):
	Rename to darwin_builtin_cfstring.
	(darwin_init_cfstring_builtins): Return the built type.

2011-02-21  Uros Bizjak  <ubizjak@gmail.com>

	PR target/47840
	* config/i386/avxintrin.h (_mm256_insert_epi32): Use _mm_insert_epi32.
	(_mm256_insert_epi64): Use _mm_insert_epi64.

2011-02-21  Anatoly Sokolov  <aesok@post.ru>

	* config/stormy16/stormy16.h (GO_IF_MODE_DEPENDENT_ADDRESS): Remove.
	* config/stormy16/stormy16-protos.h
	(xstormy16_mode_dependent_address_p): Remove.
	* config/stormy16/stormy16.c (xstormy16_mode_dependent_address_p):
	Make static. Change return type to bool. Change argument type to
	const_rtx. Remove dead code.
	(TARGET_MODE_DEPENDENT_ADDRESS_P): Define.

2011-02-21  Richard Guenther  <rguenther@suse.de>

	PR lto/47820
	* lto-streamer-in.c (lto_input_ts_decl_common_tree_pointers):
	Do not stream DECL_INITIAL for TRANSLATION_UNIT_DECLs.
	(lto_input_ts_block_tree_pointers): Hook a BLOCK into the
	TUs context.
	* lto-streamer-out.c (lto_output_ts_decl_common_tree_pointers):
	Do not stream DECL_INITIAL for TRANSLATION_UNIT_DECLs.

2011-02-20  Richard Guenther  <rguenther@suse.de>

	PR lto/47822
	* tree.c (free_lang_data_in_decl): Clean builtins from
	the TU decl BLOCK_VARS.

2011-02-19  Alexandre Oliva  <aoliva@redhat.com>

	PR debug/47620
	PR debug/47630
	* haifa-sched.c (fix_tick_ready): Skip tick computation
	for debug insns.

2011-02-19  Richard Guenther  <rguenther@suse.de>

	PR lto/47647
	* lto-streamer-in.c (lto_input_ts_decl_minimal_tree_pointers):
	Remove lazy BLOCK_VARS streaming.
	(lto_input_ts_block_tree_pointers): Likewise.
	* lto-streamer-out.c (lto_output_ts_block_tree_pointers): Likewise.

2011-02-19  Joseph Myers  <joseph@codesourcery.com>

	* config.gcc (i[34567]86-pc-msdosdjgpp*): Use i386/djgpp-stdint.h.

2011-02-19  Joseph Myers  <joseph@codesourcery.com>

	* config/i386/biarch32.h, config/i386/mach.h,
	config/rs6000/aix.opt, config/sh/superh64.h: Remove.

2011-02-19  Jakub Jelinek  <jakub@redhat.com>

	PR target/47800
	* config/i386/i386.md (peephole2 for shift and plus): Use
	operands[1] original mode in the first insn.

2011-02-18  Mike Stump  <mikestump@comcast.net>

	* config/t-darwin (TM_H): Add dependency on darwin-sections.def.

2011-02-18  Jan Hubicka  <jh@suse.cz>

	PR middle-end/47788
	* ipa-inline.c (compute_inline_parameters): Set disregard_inline_limits
	to zero when the function is not inlinable at all.

2011-02-18  John David Anglin  <dave.anglin@nrc-cnrc.gc.ca>

	* config.gcc (hppa[12]*-*-hpux11*): Set extra_parts.
	* config/pa/stublib.c (pthread_default_stacksize_np, pthread_mutex_lock,
	pthread_mutex_unlock, pthread_once): Reinstate pthread stubs.
	* config/pa/t-pa-hpux11: Add rules to build pthread stubs.
	* config/pa/t-pa64: Likewise.
	* config/pa/pa-hpux11.h (LINK_GCC_C_SEQUENCE_SPEC): Define.

2011-02-18  Jakub Jelinek  <jakub@redhat.com>

	PR driver/47787
	* gcc.c (default_compilers): Clear combinable field for "@cpp-output".

2011-02-18  John David Anglin  <dave.anglin@nrc-cnrc.gc.ca>

	PR target/47792
	* gthr-dce.h (__gthread_mutx_destroy): Fix typo in name.

2011-02-18  Anatoly Sokolov  <aesok@post.ru>

	* config/m32r/m32r.h (REG_OK_FOR_BASE_P, REG_OK_FOR_INDEX_P,
	RTX_OK_FOR_BASE_P, RTX_OK_FOR_OFFSET_P, LEGITIMATE_OFFSET_ADDRESS_P,
	LEGITIMATE_LO_SUM_ADDRESS_P, LOAD_POSTINC_P, STORE_PREINC_PREDEC_P,
	GO_IF_LEGITIMATE_ADDRESS): Remove macros.
	* config/m32r/m32r.c (TARGET_LEGITIMATE_ADDRESS_P): Define.
	(m32r_rtx_ok_for_base_p, m32r_rtx_ok_for_offset_p,
	m32r_legitimate_offset_addres_p, m32r_legitimate_lo_sum_addres_p,
	m32r_load_postinc_p, m32r_store_preinc_predec_p,
	m32r_legitimate_address_p): New functions.
	* config/m32r/constraints.md (constraint "S"): Don't use
	STORE_PREINC_PREDEC_P.
	(constraint "U"): Don't use LOAD_POSTINC_P.

2011-02-18  Chung-Lin Tang  <cltang@codesourcery.com>

	PR rtl-optimization/46178
	* ira.c (setup_hard_regno_class): Use ira_class_translate[] to
	compute ira_hard_regno_cover_class[].

2011-02-18  Richard Guenther  <rguenther@suse.de>

	PR lto/47798
	* lto-streamer.h (lto_global_var_decls): Declare.
	* lto-streamer-in.c (lto_register_var_decl_in_symtab): Register
	statics for global var processing.

2011-02-18  Richard Guenther  <rguenther@suse.de>

	PR tree-optimization/47737
	* tree-ssa-loop-im.c (extract_true_false_args_from_phi): Fix
	edge dominance check.

2011-02-18  Jakub Jelinek  <jakub@redhat.com>

	PR debug/47780
	* cfgexpand.c (expand_debug_expr) <case SSA_NAME>: Call copy_rtx to
	avoid invalid rtx sharing.

2011-02-18  Gerald Pfeifer  <gerald@pfeifer.com>

	* doc/cpp.texi (Obsolete Features): Add background on the
	origin of assertions.

2011-02-17  Iain Sandoe  <iains@gcc.gnu.org>

	* config/darwin-c.c (darwin_cpp_builtins): Define __OBJC2__ for
	objc_abi == 2.
	* config/darwin.c (output_objc_section_asm_op): Added support for
	ABI v1 and v2.
	(is_objc_metadata): New.
	(darwin_objc2_section): New.
	(darwin_objc1_section): New.
	(machopic_select_section): Added support for ABI v1 and v2.
	(darwin_emit_objc_zeroed): New.
	(darwin_output_aligned_bss): Detect objc metadata and treat it
	appropriately.
	(darwin_asm_output_aligned_decl_common): Same.
	(darwin_asm_output_aligned_decl_local): Same.
	* config/darwin-sections.def: Updated for ABI v1 and v2.
	* config/darwin.h (SUBTARGET_C_COMMON_OVERRIDE_OPTIONS): When
	compiling Objective-C code for the NeXT runtime, default to using
	ABI version 0 for 32-bit, and version 2 for 64-bit.

2011-02-17  Joseph Myers  <joseph@codesourcery.com>

	* common.opt (optimize_fast): New Variable.
	* opts.c (default_options_optimization): Use opts->x_optimize_fast
	instead of local variable ofast.

2011-02-17  Nicola Pero  <nicola.pero@meta-innovation.com>

	* doc/invoke.texi (fobjc-abi-version): Documented.
	(fobjc-nilcheck): Documented.
	(fno-nil-receiver): Updated documentation to refer to the NeXT ABI
	version.

2011-02-17  Joseph Myers  <joseph@codesourcery.com>

	PR driver/47390
	* common.opt (export-dynamic): New Driver option.
	* gcc.c (LINK_COMMAND_SPEC): Add comment about %{e*}.

2011-02-17  Joseph Myers  <joseph@codesourcery.com>

	* config/rx/rx.h (LIB_SPEC): Match -msim not -msim*.

2011-02-17  Alexandre Oliva  <aoliva@redhat.com>
	    Jan Hubicka  <jh@suse.cz>

	PR debug/47106
	PR debug/47402
	* cfgexpand.c (account_used_vars_for_block): Remove.
	(estimated_stack_frame_size): Use referenced vars.
	* tree-inline.c (remap_decl): Only mark VAR_DECLs as referenced
	that were referenced in the original function.  Test src_fn
	rather than cfun.  Drop redundant get_var_ann.
	(setup_one_parameter): Drop redundant get_var_ann.
	(declare_return_variable): Likewise.
	(copy_decl_for_dup_finish): Mark VAR_DECLs referenced in src_fn.
	(copy_arguments_for_versioning): Drop redundant get_var_ann.
	* ipa-inline.c (compute_inline_parameters): Do not compute
	disregard_inline_limits here.
	(compute_inlinable_for_current, pass_inlinable): New.
	(pass_inline_parameters): Require PROP_referenced_vars.
	* cgraphunit.c (cgraph_process_new_functions): Don't run
	compute_inline_parameters explicitly unless function is in SSA form.
	(cgraph_analyze_function): Set .disregard_inline_limits.
	* tree-sra.c (convert_callers): Compute inliner parameters
	only for functions already in SSA form.

2011-02-17  Joseph Myers  <joseph@codesourcery.com>

	* config/sparc/sparc.h (CPP_ENDIAN_SPEC): Don't handle
	-mlittle-endian-data.

2011-02-17  Joseph Myers  <joseph@codesourcery.com>

	* config/sparc/linux64.h (OPTION_DEFAULT_SPECS): Match -mfpu and
	-mno-fpu, not -fpu and -no-fpu.
	* config/sparc/sol2-bi.h (OPTION_DEFAULT_SPECS): Likewise.
	* config/sparc/sparc.h (OPTION_DEFAULT_SPECS): Likewise.

2011-02-17  Uros Bizjak  <ubizjak@gmail.com>

	PR target/43653
	* config/i386/i386.c (ix86_secondary_reload): Handle SSE
	input reload with PLUS RTX.

2011-02-16  Joseph Myers  <joseph@codesourcery.com>

	* config/mips/mips.opt (mno-mdmx): Use Var(TARGET_MDMX, 0) instead
	of InverseVar(MDMX).

2011-02-16  Joseph Myers  <joseph@codesourcery.com>

	* config/sh/embed-elf.h (LIBGCC_SPEC): Match -m4-340 instead of
	--m4-340.

2011-02-16  Joseph Myers  <joseph@codesourcery.com>

	* config/mn10300/mn10300.opt (mno-crt0): New.

2011-02-16  Joseph Myers  <joseph@codesourcery.com>

	* config/m68k/uclinux.opt (static-libc): New Driver option.

2011-02-16  Joseph Myers  <joseph@codesourcery.com>

	* config/m32c/m32c.h (LIB_SPEC): Match -msim not -msim*.

2011-02-16  Joseph Myers  <joseph@codesourcery.com>

	* config/lm32/lm32.h (ASM_SPEC): Use %{muser-enabled} instead of
	%{muser-extend-enabled}.

2011-02-16  Richard Guenther  <rguenther@suse.de>

	PR tree-optimization/47738
	* tree-ssa-loop.c (run_tree_predictive_commoning): Return
	the TODO from tree_predictive_commoning.

2011-02-15  Jeff Law  <law@redhat.com>

	Revert
	2011-01-25  Jeff Law  <law@redhat.com>

	PR rtl-optimization/37273
	* ira-costs.c (scan_one_insn): Detect constants living in memory and
	handle them like argument loads from stack slots.  Do not double
	count memory for memory constants and argument loads from stack slots.

2011-02-15  H.J. Lu  <hongjiu.lu@intel.com>

	PR middle-end/47725
	* combine.c (cant_combine_insn_p): Revert the last change.

2011-02-15  Michael Meissner  <meissner@linux.vnet.ibm.com>

	PR target/47755
	* config/rs6000/predicates.md (easy_vector_constant): Allow V2DI
	mode for vector constants.  Remove code that checks for TImode.

2011-02-15  Alexandre Oliva  <aoliva@redhat.com>

	PR debug/47106
	PR debug/47402
	* cgraph.h (compute_inline_parameters): Return void.
	* ipa-inline.c (compute_inline_parameters): Adjust.

2011-02-15  Alexandre Oliva  <aoliva@redhat.com>

	PR debug/47106
	PR debug/47402
	* tree-inline.h (estimated_stack_frame_size): Take cgraph node
	rather than decl.
	* cfgexpand.c (estimated_stack_frame_size): Likewise.
	* ipa-inline.c (compute_inline_parameters): Adjust.

2011-02-15  Alexandre Oliva  <aoliva@redhat.com>

	PR debug/47106
	PR debug/47402
	* tree-flow.h (FOR_EACH_REFERENCED_VAR): Add FN argument.
	Adjust all users.  Pass FN to...
	* tree-flow-inline.h (first_referenced_var): ... this.  Add
	fn argument.
	* ipa-struct-reorg.c: Adjust.
	* tree-dfa.c: Adjust.
	* tree-into-ssa.c: Adjust.
	* tree-sra.c: Adjust.
	* tree-ssa-alias.c: Adjust.
	* tree-ssa-live.c: Adjust.
	* tree-ssa.c: Adjust.
	* tree-ssanames.c: Adjust.
	* tree-tailcall.c: Adjust.

2011-02-15  Alexandre Oliva  <aoliva@redhat.com>

	PR debug/47106
	PR debug/47402
	* tree-flow.h (referenced_var_lookup): Add fn parameter.
	Adjust all callers.
	* tree-dfa.c (referenced_var_lookup): Use fn instead of cfun.
	* tree-flow-inline.h: Adjust.
	* gimple-pretty-print.c: Adjust.
	* tree-into-ssa.c: Adjust.
	* tree-ssa.c: Adjust.
	* cfgexpand.c: Adjust.

2011-02-15  Nathan Froyd  <froydnj@codesourcery.com>

	* config/iq2000/i2000.h (REG_CLASS_FROM_LETTER): Delete.
	(CONST_OK_FOR_LETTER_P, CONST_DOUBLE_OK_FOR_LETTER_P): Delete.
	(EXTRA_CONSTRAINT): Delete.
	* config/iq2000/constraints.md: New file.
	* config/iq2000/iq2000.md: Include it.
	(define_insn ""): Delete.
	(movsi_internal2, movhi_internal2, movqi_internal2): Delete
	unsupported constraint letters from patterns.
	(call_value, call_value_internal1): Likewise.
	(call_value_multiple_internal1): Likewise.

2011-02-15  Nick Clifton  <nickc@redhat.com>

	* config/mn10300/mn10300.c: Include tm-constrs.h.
	(struct liw_data): New data structure describing an LIW candidate
	instruction.
	(extract_bundle): Use struct liw_data.  Allow small integer
	operands for some instructions.
	(check_liw_constraints): Use struct liw_data.  Remove swapped
	parameter.  Add comments describing the checks.  Fix bug when
	assigning the source of liw1 to the source of liw2.
	(liw_candidate): Delete.  Code moved into extract_bundle.
	(mn10300_bundle_liw): Use struct liw_data.  Check constraints
	before swapping.
	* config/mn10300/predicates.md (liw_operand): New predicate.
	Allows registers and small integer constants.
	* config/mn10300/constraints.md (O): New constraint.  Accetps
	integers in the range -8 to +7 inclusive.
	* config/mn10300/mn10300.md (movesi_internal): Add an alternative
	for moving a small integer into a register.  Give this alternative
	LIW attributes.
	(addsi3, subsi3, cmpsi, lshrsi3, ashrsi3): Likewise.
	(ashlsi3): Likewise, plus give LIW attributes to the alternatives
	using the J,K,L and M constraints,
	(liw): Remove SI mode on second operands to allow for HI and QI
	mode values.
	(cmp_liw, liw_cmp): Likewise.  Plus fix order of operands in the
	instruction.

2011-02-15  H.J. Lu  <hongjiu.lu@intel.com>

	PR middle-end/47725
	* combine.c (cant_combine_insn_p): Check zero/sign extended
	hard registers.

2011-02-15  Richard Guenther  <rguenther@suse.de>

	PR tree-optimization/47743
	* tree-ssa-pre.c (phi_translate_1): If we didn't get a value-number
	for a non-type-compatible VN lookup bail out.

2011-02-15  Nathan Froyd  <froydnj@codesourcery.com>

	* config/fr30/constraints.md: New file.
	* config/fr30/fr30.md: Include it.
	* config/fr30/fr30.h (REG_CLASS_FROM_LETTER): Delete.
	(CONST_OK_FOR_LETTER_P, CONST_DOUBLE_OK_FOR_LETTER_P): Delete.
	(EXTRA_CONSTRAINT): Delete.

2011-02-15  Nathan Froyd  <froydnj@codesourcery.com>

	* config/frv/constraints.md: New file.
	* config/frv/predicates.md: Include it.
	* config/frv/frv.c (reg_class_from_letter): Delete.
	(frv_option_override): Don't initialize it.
	* config/frv/frv.h (REG_CLASS_FROM_LETTER): Delete.
	(CONST_OK_FOR_I, CONST_OK_FOR_J, CONST_OK_FOR_K): Delete.
	(CONST_OK_FOR_L, CONST_OK_FOR_M, CONST_OK_FOR_N): Delete.
	(CONST_OK_FOR_O, CONST_OK_FOR_P, CONST_OK_FOR_LETTER_P): Delete.
	(CONST_DOUBLE_OK_FOR_G, CONST_DOUBLE_OK_FOR_H): Delete.
	(CONST_DOUBLE_OK_FOR_LETTER_P): Delete.
	(EXTRA_CONSTRAINT_FOR_Q, EXTRA_CONSTRAINT_FOR_R): Delete.
	(EXTRA_CONSTRAINT_FOR_S, EXTRA_CONSTRAINT_FOR_T): Delete.
	(EXTRA_CONSTRAINT_FOR_U, EXTRA_CONSTRAINT): Delete.
	(EXTRA_MEMORY_CONSTRAINT, CONSTRAINT_LEN): Delete.
	(REG_CLASS_FROM_CONSTRAINT): Delete.

2011-02-15  Jakub Jelinek  <jakub@redhat.com>

	PR middle-end/47581
	* config/i386/i386.c (ix86_compute_frame_size): Don't align offset
	if frame size is 0 in a leaf function.

2011-02-15  Rainer Orth  <ro@CeBiTec.Uni-Bielefeld.DE>

	PR pch/14940
	* config/alpha/host-osf.c: New file.
	* config/alpha/x-osf: New file.
	* config.host (alpha*-dec-osf*): Use it.

2011-02-14  Anatoly Sokolov  <aesok@post.ru>

	* config/rx/rx.h (GO_IF_MODE_DEPENDENT_ADDRESS): Remove.
	* config/rx/rx-protos.h (rx_is_mode_dependent_addr): Remove.
	* config/xtensa/xtensa.c (rx_is_mode_dependent_addr): Rename to...
	(rx_mode_dependent_address_p): ...this. Make static. Change argument
	type to const_rtx.
	(TARGET_MODE_DEPENDENT_ADDRESS_P): Define.

2011-02-14  Nathan Froyd  <froydnj@codesourcery.com>

	* config/stormy16/constraints.md: New file.
	* config/stormy16/predicates.md (nonimmediate_nonstack_operand):
	Use satisfies_constraint_Q and satisfies_constraint_R.
	* config/stormy16/stomry16-protos.h (xstormy16_extra_constraint_p):
	Delete.
	(xstormy16_legitiamte_address_p): Declare.
	* config/stormy16/stormy16.h (REG_CLASS_FROM_LETTER): Delete.
	(CONST_OK_FOR_LETTER_P, CONST_DOUBLE_OK_FOR_LETTER_P): Delete.
	(EXTRA_CONSTRAINT): Delete.
	* config/stormy16/stormy16.c (xstormy16_legitimate_address_p):
	Un-staticize.
	(xstormy16_extra_constraint_p): Delete.

2011-02-14  Eric Botcazou  <ebotcazou@adacore.com>

	PR tree-optimization/46494
	* loop-unroll.c (split_edge_and_insert): Adjust comment.
	* loop-init.c (loop_optimizer_finalize): Do not call verify_flow_info.
	(pass_rtl_loop_done): Add TODO_verify_flow.
	* fwprop.c (pass_rtl_fwprop): Likewise.
	* modulo-sched.c (pass_sms): Likewise.
	* tree-ssa-dom.c (pass_dominator): Likewise.
	* tree-ssa-loop-ch.c (pass_ch): Likewise.
	* tree-ssa-loop.c (pass_complete_unrolli): Likewise.
	(pass_tree_loop_done): Likewise.
	* tree-ssa-pre.c (execute_pre): Likewise.
	* tree-ssa-reassoc.c (pass_reassoc): Likewise.
	* tree-ssa-sink.c (pass_sink_code): Likewise.
	* tree-vrp.c (pass_vrp): Likewise.

2011-02-14  Nathan Froyd  <froydnj@codesourcery.com>

	* config/v850/constraints.md: New file.
	* config/v850/v850.md: Include it.
	* config/v850/predicates.md (reg_or_0_operand): Use
	satisfies_constraint_G.
	(special_symbolref_operand): Use satisfies_constraint_K.
	* config/v850/v850.h (CONSTANT_ADDRESS_P): Use constraint_satisfied_p.
	(GO_IF_LEGITIMATE_ADDRESS): Likewise.
	(REG_CLASS_FROM_LETTER, INT_7_BITS, INT_8_BITS): Delete.
	(CONST_OK_FOR_P, CONST_OK_FOR_LETTER_P): Delete.
	(EXTRA_CONSTRAINT): Delete.
	(CONST_OK_FOR_I, CONST_OK_FOR_J): Use insn_const_int_ok_for_constraint.
	(CONST_OK_FOR_K, CONST_OK_FOR_L, CONST_OK_FOR_M): Likewise.
	(CONST_OK_FOR_N, CONST_OK_FOR_O): Likewise.

2011-02-14  Anatoly Sokolov  <aesok@post.ru>

	PR target/47696
	* config/avr/avr-devices.c (avr_mcu_types): Fix ATmega2560 device
	description.

2011-02-14  Nathan Froyd  <froydnj@codesourcery.com>

	* config/mcore/constraints.md: New file.
	* config/mcore/mcore.md: Include it.
	* config/mcore/mcore.c (reg_class_from_letter): Delete.
	* config/mcore/mcore.h (reg_class_from_letter): Delete.
	(REG_CLASS_FROM_LETTER): Delete.
	(CONST_OK_FOR_I, CONST_OK_FOR_J, CONST_OK_FOR_L): Use
	insn_const_int_ok_for_constraint.
	(CONST_OK_FOR_K, CONST_OK_FOR_M, CONST_OK_FOR_N): Likewise.
	(CONST_OK_FOR_O, CONST_OK_FOR_P): Likewise.
	(CONST_OK_FOR_LETTER_P, CONST_DOUBLE_OK_FOR_LETTER_P): Delete.
	(EXTRA_CONSTRAINT): Delete.

2011-02-14  Rainer Orth  <ro@CeBiTec.Uni-Bielefeld.DE>

	PR ada/41929
	* config/sparc/sol2-unwind.h: Include <sys/frame.h>, <sys/stack.h>
	(IS_SIGHANDLER): Define.
	(sparc64_is_sighandler): New function, split off from
	sparc64_fallback_frame_state.
	(sparc_is_sighandler): New function, split off from
	sparc_fallback_frame_state.
	(sparc64_fallback_frame_state): Merge with ...
	(sparc_fallback_frame_state): ... this into ...
	(MD_FALLBACK_FRAME_STATE_FOR): ... this.
	Change new_cfa to long.  Remove regs_off, fpu_save_off, fpu_save.
	Define nframes, mctx.  Use IS_SIGHANDLER, handler_args, mctx, walk
	stack instead of hardcoded offsets.

2011-02-14  Andriy Gapon  <avg@freebsd.org>

	PR target/45808
	* config/freebsd-spec.h (FBSD_LIB_SPEC): Handle the shared case.

2011-02-13  Ralf Wildenhues  <Ralf.Wildenhues@gmx.de>

	* configure: Regenerate.

2011-02-12  Joseph Myers  <joseph@codesourcery.com>

	PR driver/45731
	* gcc.c (asm_options): Correct spec matching --target-help.

2011-02-12  Martin Jambor  <mjambor@suse.cz>

	* tree-cfg.c (verify_gimple_call): Return true upon invalid argument
	to gimple call error.

2011-02-12  Mike Stump  <mikestump@comcast.net>

	* config/frv/frv.h (TRANSFER_FROM_TRAMPOLINE): Canonicalize
	comments in backslash regions.

2011-02-12  Mike Stump  <mikestump@comcast.net>
	    Jakub Jelinek  <jakub@redhat.com>
	    Iain Sandoe  <iains@gcc.gnu.org>

	PR target/47324
	* dwarf2out.c (output_cfa_loc): When required, apply the
	DWARF2_FRAME_REG_OUT macro to adjust register numbers.
	(output_loc_sequence): Likewise.
	(output_loc_operands_raw): Likewise.
	(output_loc_sequence_raw): Likewise.
	(output_cfa_loc): Likewise.
	(output_loc_list): Suppress register number adjustment when
	calling output_loc_sequence()
	(output_die): Likewise.

2011-02-12  Anatoly Sokolov  <aesok@post.ru>

	* config/xtensa/xtensa.h (REGISTER_MOVE_COST, MEMORY_MOVE_COST):
	Remove macros.
	* config/xtensa/xtensa.c (xtensa_register_move_cost,
	xtensa_memory_move_cost): New functions.
	(TARGET_REGISTER_MOVE_COST, TARGET_REGISTER_MOVE_COST): Define.

2011-02-12  Alexandre Oliva  <aoliva@redhat.com>

	PR lto/47225
	* configure.ac (gcc_cv_lto_plugin): Test for liblto_plugin.la
	in the current directory.
	* configure: Rebuilt.

2011-02-12  Iain Sandoe  <iains@gcc.gnu.org>

	* config/darwin.c (darwin_override_options): Add a hunk missed
	from the commit of r168571.  Trim comment line lengths and
	correct indents of the preceding block.

2011-02-12  Iain Sandoe  <iains@gcc.gnu.org>

	* gcc.c (driver_handle_option): Concatenate the argument to -F with
	the switch.

2011-02-11  Joseph Myers  <joseph@codesourcery.com>

	* common.opt (nostartfiles): New Driver option.

2011-02-11  Xinliang David Li  <davidxl@google.com>

	PR tree-optimization/47707
	* tree-chrec.c (convert_affine_scev): Keep type precision.

2011-02-11  Eric Botcazou  <ebotcazou@adacore.com>

	PR tree-optimization/47420
	* ipa-split.c (visit_bb): Punt on any kind of GIMPLE_RESX.

2011-02-11  Pat Haugen  <pthaugen@us.ibm.com>

	PR rtl-optimization/47614
	* rtl.h (check_for_inc_dec): Declare.
	* dse.c (check_for_inc_dec): Externalize...
	* postreload.c (reload_cse_simplify): ...use it before deleting stmt.
	(reload_cse_simplify_operands): Don't simplify opnds with side effects.

2011-02-11  Joseph Myers  <joseph@codesourcery.com>

	PR driver/47678
	* gcc.c (main): Do not compile inputs if there were errors in
	option handling.
	* opts-common.c (read_cmdline_option): Check for wrong language
	after other error checks.

2011-02-11  Nathan Froyd  <froydnj@codesourcery.com>

	* cgraph.c: Fix comment typos.
	* cgraph.h: Likewise.
	* cgraphunit.c: Likewise.
	* ipa-cp.c: Likewise.
	* ipa-inline.c: Likewise.
	* ipa-prop.c: Likewise.
	* ipa-pure-const.c: Likewise.
	* ipa-ref.c: Likewise.
	* ipa-reference.c: Likewise.

2011-02-11  Jakub Jelinek  <jakub@redhat.com>

	PR debug/47684
	* tree-predcom.c (single_nonlooparound_use): Ignore debug uses.

2011-02-11  Rainer Orth  <ro@CeBiTec.Uni-Bielefeld.DE>

	PR testsuite/47400
	* doc/sourcebuild.texi (Require Support): Document
	dg-require-ascii-locale.

2011-02-11  Mingjie Xing  <mingjie.xing@gmail.com>

	* doc/lto.texi (Write summary): Fix missing parentheses.

2011-02-10  DJ Delorie  <dj@redhat.com>

	* config/m32c/m32c.c (m32c_option_override): Disable
	-fcombine-stack-adjustments until flag value tracking and compare
	optimization can be rewritten.

2011-02-10  Peter Bergner  <bergner@vnet.ibm.com>

	* config/rs6000/linux64.h (PROCESSOR_DEFAULT): Change to
	PROCESSOR_POWER7.
	(PROCESSOR_DEFAULT64): Likewise.

2011-02-10  Richard Henderson  <rth@redhat.com>

	* config/rx/predicates.md (rx_zs_comparison_operator): Revert
	change from 2011-02-03.
	* config/rx/rx.c (flags_from_code): Likewise.
	(rx_print_operand) ['B']: For LT/GE, use lt/ge if overflow flag
	is valid, n/pz otherwise.
	(rx_select_cc_mode): Return CCmode if Y is not zero.

2011-02-10  Richard Guenther  <rguenther@suse.de>

	* tree-ssa-structalias.c (bitpos_of_field): Use BITS_PER_UNIT, not 8.

2011-02-10  Richard Guenther  <rguenther@suse.de>

	PR tree-optimization/47677
	* tree-vrp.c (vrp_bitmap_equal_p): Fix comparison of empty bitmaps.

2011-02-10  Jakub Jelinek  <jakub@redhat.com>

	PR target/47665
	* combine.c (make_compound_operation): Only change shifts into
	multiplication for SCALAR_INT_MODE_P.

2011-02-10  Jie Zhang  <jie@codesourcery.com>

	PR testsuite/47622
	Revert
	2011-02-05  Jie Zhang  <jie@codesourcery.com>
	PR debug/42631
	* web.c (entry_register): Don't clobber the number of the
	first uninitialized reference in used[].

2011-02-09  Richard Guenther  <rguenther@suse.de>

	PR tree-optimization/47664
	* ipa-inline.c (cgraph_decide_inlining_incrementally): Visit
	all edges again.

2011-02-09  David Edelsohn  <dje.gcc@gmail.com>

	PR target/46481
	PR target/47032
	* config/rs6000/aix61.h (PROCESSOR_DEFAULT): Change to
	PROCESSOR_POWER7.
	(PROCESSOR_DEFAULT64): Same.
	(RS6000_DEFAULT_LONG_DOUBLE_SIZE): Delete.

2011-02-09  Rainer Orth  <ro@CeBiTec.Uni-Bielefeld.DE>

	* config/mips/iris6.h (TARGET_C99_FUNCTIONS): Define.

2011-02-09  Martin Jambor  <mjambor@suse.cz>

	PR middle-end/45505
	* tree-sra.c (struct access): New flags grp_scalar_read and
	grp_scalar_write.  Changed description of assignment read and write
	flags.
	(dump_access): Dump new flags, reorder all of them.
	(sort_and_splice_var_accesses): Set the new flag accordingly, use them
	to detect multiple scalar reads.
	(analyze_access_subtree): Use the new scalar read write flags instead
	of the old flags.  Adjusted comments.

2011-02-08  DJ Delorie  <dj@redhat.com>

	PR target/47548
	* config/m32c/m32c.c (m32c_subreg): Don't try to validate interim
	patterns.

2011-02-08  Joseph Myers  <joseph@codesourcery.com>

	* config/m68k/uclinux.opt: New.
	* config.gcc (m68k-*-uclinux*): Use m68k/uclinux.opt.

2011-02-08  Joseph Myers  <joseph@codesourcery.com>

	* config/cris/elf.opt (sim): New Driver option.

2011-02-08  Joseph Myers  <joseph@codesourcery.com>

	* config/xtensa/elf.opt: New.
	* config.gcc (xtensa*-*-elf*): Use xtensa/elf.opt.

2011-02-08  Joseph Myers  <joseph@codesourcery.com>

	* config/vax/elf.opt: New.
	* config.gcc (vax-*-linux*, vax-*-netbsdelf*): Use vax/elf.opt.

2011-02-08  Joseph Myers  <joseph@codesourcery.com>

	* config/rs6000/aix64.opt (posix, pthread): New Driver options.

2011-02-08  Joseph Myers  <joseph@codesourcery.com>

	* config/gnu-user.opt: New.
	* config.gcc (*-*-linux* | frv-*-*linux* | *-*-kfreebsd*-gnu |
	*-*-knetbsd*-gnu | *-*-gnu* | *-*-kopensolaris*-gnu,
	*-*-uclinux*): Use gnu-user.opt.

2011-02-08  Thomas Schwinge  <thomas@schwinge.name>

	* config/gnu.h (CPP_SPEC, LIB_SPEC): Remove handling of -bsd option.
	* config/i386/gnu.h (CPP_SPEC): Likewise.

2011-02-08  Ian Lance Taylor  <iant@google.com>

	* common.opt (fcx-limited-range): Add SetByCombined flag.
	(ffinite-math-only, fmath-errno, frounding-math): Likewise.
	(fsignaling-nans, fsigned-zeros, ftrapping-math): Likewise.
	(fassociative-math, freciprocal-math): Likewise.
	(funsafe-math-optimizations): Likewise.
	* opth-gen.awk: Handle SetByCombined.
	* optc-gen.awk: Likewise.
	* opts.c (set_fast_math_flags): Don't override flag if set by frontend.
	(set_unsafe_math_optimizations_flags): Likewise.
	* doc/options.texi (Option properties): Document SetByCombined.

2011-02-08  Joseph Myers  <joseph@codesourcery.com>

	* config.gcc (arc-*, alpha*-*-gnu*, arm*-*-netbsd*, arm-*-pe*,
	i[34567]86-*-interix3*, i[34567]86-*-netbsd*, i[34567]86-*-pe,
	m68hc11-*-*, m6811-*-*, m68hc12-*-*, m6812-*-*,
	m68k-*-uclinuxoldabi*, mcore-*-pe*, powerpc*-*-gnu*,
	sh*-*-symbianelf*, vax-*-netbsd*): Mark obsolete.

2011-02-08  Sebastian Pop  <sebastian.pop@amd.com>

	PR tree-optimization/46834
	PR tree-optimization/46994
	PR tree-optimization/46995
	* graphite-sese-to-poly.c (used_outside_reduction): New.
	(detect_commutative_reduction): Call used_outside_reduction.
	(rewrite_commutative_reductions_out_of_ssa_close_phi): Call
	translate_scalar_reduction_to_array only when at least one
	loop-phi/close-phi tuple has been detected.

2011-02-08  Richard Guenther  <rguenther@suse.de>

	PR middle-end/47639
	* tree-vect-generic.c (expand_vector_operations_1): Update
	stmts here ...
	(expand_vector_operations): ... not here.  Cleanup EH info
	and the CFG if required.

2011-02-08  Richard Guenther  <rguenther@suse.de>

	PR tree-optimization/47641
	* tree-ssa.c (execute_update_addresses_taken): For asm outputs
	require type compatibility.

2011-02-08  Andreas Krebbel  <Andreas.Krebbel@de.ibm.com>

	* gimple-low.c (lower_function_body): Don't remove the location of
	the return statement here.
	(lower_gimple_return): Do it here instead but only if the return
	statement is actually used twice.

2011-02-08  Richard Guenther  <rguenther@suse.de>

	PR tree-optimization/47632
	* tree-ssa-forwprop.c (remove_prop_source_from_use): Remove
	unused up_to_stmt parameter, return whether cfg-cleanup is
	necessary, remove EH info properly.
	(forward_propagate_into_gimple_cond): Adjust caller.
	(forward_propagate_into_cond): Likewise.
	(forward_propagate_comparison): Likewise.
	(tree_ssa_forward_propagate_single_use_vars): Make
	forward_propagate_comparison case similar to the two others.

2011-02-08  Nick Clifton  <nickc@redhat.com>

	* config/mn10300/mn10300.opt (mliw): New command line option.
	* config/mn10300/mn10300.md (UNSPEC_LIW): New unspec.
	(liw_bundling): New automaton.
	(liw): New attribute.
	(liw_op): New attribute.
	(liw_op1, liw_op2, liw_both, liw_either): New reservations.
	(movsi_internal): Add LIW attributes.
	(andsi3): Likewise.
	(iorsi3): Likewise.
	(xorsi3): Likewise.
	(addsi3): Separate register and immediate alternatives.
	Add LIW attributes.
	(subsi3): Likewise.
	(cmpsi): Likewise.
	(aslsi3): Likewise.
	(lshrsi3): Likewise.
	(ashrsi3): Likewise.
	(liw): New pattern.
	* config/mn10300/mn10300.c (liw_op_names): New
	(mn10300_print_operand): Handle 'W' operand descriptor.
	(extract_bundle): New function.
	(check_liw_constraints): New function.
	(liw_candidate): New function.
	(mn10300_bundle_liw): New function.
	(mn10300_reorg): New function.
	(TARGET_MACHINE_DEPENDENT_REORG): Define.
	(TARGET_DEFAULT_TARGET_FLAGS): Add MASK_ALLOW_LIW.
	* config/mn10300/mn10300.h (TARGET_CPU_CPP_BUILTINS): Define
	__LIW__ or __NO_LIW__.
	* doc/invoke.texi: Describe the -mliw command line option.

2011-02-07  John David Anglin  <dave.anglin@nrc-cnrc.gc.ca>

	* config.gcc (hppa[12]*-*-hpux11*): Don't set extra_parts.
	* config/pa/stublib.c (pthread_default_stacksize_np, pthread_mutex_lock,
	pthread_mutex_unlock): Remove.
	* config/pa/t-pa-hpux11: Remove rules to build pthread stubs.
	* config/pa/t-pa64: Likewise.
	* config/pa/pa64-hpux.h (LIB_SPEC): In static links, link against
	shared libc if not linking against libpthread.
	* config/pa/pa-hpux11.h (LIB_SPEC): Likewise.

2011-02-07  Iain Sandoe  <iains@gcc.gnu.org>

	PR target/47558
	* config/darwin10.h (LINK_GCC_C_SEQUENCE_SPEC): Put -lSystem first
	on 10.6 and later to ensure that we always use the unwinder from
	the system.  Only add -no_compact_unwind when tarteting darwin
	10.6 or later.

2011-02-07  Steve Ellcey  <sje@cup.hp.com>

	PR target/46997
	* vect.md (vec_interleave_highv2sf): Change fmix for TARGET_BIG_ENDIAN.
	(vec_interleave_lowv2sf): Ditto.
	(vec_extract_evenv2sf): Add TARGET_BIG_ENDIAN check.
	(vec_extract_oddv2sf): Ditto.

2011-02-07  Mike Stump  <mikestump@comcast.net>

	PR target/42333
	Add __ieee_divdc3 entry point.
	* config/i386/darwin.h (DECLARE_LIBRARY_RENAMES): Retain ___divdc3
	entry point.
	(SUBTARGET_INIT_BUILTINS): Call darwin_rename_builtins.
	* config/i386/i386.c (TARGET_INIT_LIBFUNCS): Likewise.
	* config/darwin.c (darwin_rename_builtins): Add.
	* config/darwin-protos.h (darwin_rename_builtins): Add.

2011-02-07  Michael Meissner  <meissner@linux.vnet.ibm.com>

	PR target/47636
	* config/rs6000/rs6000.md (rsqrt<mode>2): Use the correct macro
	for the condition.

2011-02-07  Mike Stump  <mikestump@comcast.net>

	* config/darwin.opt (mmacosx-version-min): Update default OS version.

2011-02-07  Denis Chertykov  <chertykov@gmail.com>

	PR target/47534
	* config/avr/libgcc.S (exit): Move .endfunc

2011-02-07  Richard Guenther  <rguenther@suse.de>

	PR tree-optimization/47615
	* tree-ssa-sccvn.h (run_scc_vn): Take a vn-walk mode argument.
	* tree-ssa-sccvn.c (default_vn_walk_kind): New global.
	(run_scc_vn): Initialize it.
	(visit_reference_op_load): Use it.
	* tree-ssa-pre.c (execute_pre): Use VN_WALK if in PRE.

2011-02-07  Ulrich Weigand  <Ulrich.Weigand@de.ibm.com>

	* config/spu/spu.c (spu_init_libfuncs): Install SImode and
	DImode trapping arithmetic libfuncs.

2011-02-07  Richard Guenther  <rguenther@suse.de>

	PR tree-optimization/47621
	* tree-ssa.c (non_rewritable_lvalue_p): New function, split out from
	two duplicates ...
	(execute_update_addresses_taken): ... here.  Make it more
	conservative in what we accept.

2011-02-06  Joseph Myers  <joseph@codesourcery.com>

	* config/sparc/freebsd.h (ASM_SPEC): Define.
	* config/sparc/vxworks.h (ASM_SPEC): Define.

2011-02-06  Joseph Myers  <joseph@codesourcery.com>

	* config/sparc/sol2-bi.h (CC1_SPEC): Remove %{sun4:} %{target:}.

2011-02-06  Steven Bosscher  <steven@gcc.gnu.org>

	* doc/invoke.texi: Remove reference to compiler internals from
	user documentation.

	* reg-notes.def: Remove REG_VALUE_PROFILE.
	* combine.c (distribute_notes): Do not handle REG_VALUE_PROFILE.

2011-02-05  Jakub Jelinek  <jakub@redhat.com>

	PR middle-end/47610
	* varasm.c (default_section_type_flags): If decl is NULL,
	and name is .data.rel.ro or .data.rel.ro.local, set SECTION_RELRO bit.

2011-02-05  Jie Zhang  <jie@codesourcery.com>

	PR debug/42631
	* web.c (entry_register): Don't clobber the number of the
	first uninitialized reference in used[].

2011-02-04  Sebastian Pop  <sebastian.pop@amd.com>

	PR tree-optimization/46194
	* tree-data-ref.c (analyze_miv_subscript): Remove comment.
	(build_classic_dist_vector_1): Do not represent classic distance
	vectors when the access functions are variating in different loops.

2011-02-04  Joseph Myers  <joseph@codesourcery.com>

	* config/mips/iris6.opt: New.
	* config.gcc (mips-sgi-irix6.5*): Use mips/iris6.opt.

2011-02-04  Richard Henderson  <rth@redhat.com>
	    Steve Ellcey  <sje@cup.hp.com>

	PR target/46997
	* config/ia64/predicates.md (mux1_brcst_element): New.
	* config/ia64/ia64-protos.h (ia64_unpack_assemble): New.
	* config/ia64/ia64.c (ia64_unpack_assemble): New.
	(ia64_unpack_sign): New.
	(ia64_expand_unpack): Rewrite using new routines.
	(ia64_expand_widen_sum): Ditto.
	(ia64_expand_dot_prod_v8qi): Ditto.
	* config/ia64/vect.md (mulv8qi3): Rewrite to use new
	routines, add endian check.
	(pmpy2_even): Rename from pmpy2_r, add endian check.
	(pmpy2_odd): Rename from pmpy2_l, add endian check.
	(vec_widen_smult_lo_v4hi): Rewrite using new routines.
	(vec_widen_smult_hi_v4hi): Ditto.
	(vec_widen_umult_lo_v4hi): Ditto.
	(vec_widen_umult_hi_v4hi): Ditto.
	(mulv2si3): Change endian checks.
	(sdot_prodv4hi): Rewrite with new calls.
	(udot_prodv4hi): New.
	(vec_pack_ssat_v4hi): Add endian check.
	(vec_pack_usat_v4hi): Ditto.
	(vec_pack_ssat_v2si): Ditto.
	(max1_even): Rename from max1_r, add endian check.
	(max1_odd): Rename from max1_l, add endian check.
	(*mux1_rev): Format change.
	(*mux1_mix): Ditto.
	(*mux1_shuf): Ditto.
	(*mux1_alt): Ditto.
	(*mux1_brcst_v8qi): Use new predicate.
	(vec_extract_evenv8qi): Remove endian check.
	(vec_extract_oddv8qi): Ditto.
	(vec_interleave_lowv4hi): Format change.
	(vec_interleave_highv4hi): Ditto.
	(mix2_even): Rename from mix2_r, add endian check.
	(mix2_odd): Rename from mux2_l, add endian check.
	(*mux2): Fix mask setting for TARGET_BIG_ENDIAN.
	(vec_extract_evenodd_helper): Format change.
	(vec_extract_evenv4hi): Remove endian check.
	(vec_extract_oddv4hi): Remove endian check.
	(vec_interleave_lowv2si): Format change.
	(vec_interleave_highv2si): Format change.
	(vec_initv2si): Remove endian check.
	(vecinit_v2si): Add endian check.
	(reduc_splus_v2sf): Add endian check.
	(reduc_smax_v2sf): Ditto.
	(reduc_smin_v2sf): Ditto.
	(vec_initv2sf): Remove endian check.
	(fpack): Add endian check.
	(fswap): Add endian check.
	(vec_interleave_highv2sf): Add endian check.
	(vec_interleave_lowv2sf): Add endian check.
	(fmix_lr): Add endian check.
	(vec_setv2sf): Format change.
	(*vec_extractv2sf_0_be): Use shift to extract operand.
	(*vec_extractv2sf_1_be): New.
	(vec_pack_trunc_v4hi): Add endian check.
	(vec_pack_trunc_v2si): Format change.

2011-02-04  Jakub Jelinek  <jakub@redhat.com>

	PR inline-asm/23200
	* tree-ssa-ter.c (is_replaceable_p): Add TER argument.  Don't
	do bb, locus and block comparison and disallow loads if it is not set.
	(stmt_is_replaceable_p): New function.
	(process_replaceable, find_replaceable_in_bb): Adjust is_replaceable_p
	callers.
	* expr.c (expand_expr_real_1) <case SSA_NAME>: If
	get_gimple_for_ssa_name try for EXPAND_INITIALIZER harder to use
	SSA_NAME_DEF_STMT.
	* tree-flow.h (stmt_is_replaceable_p): New prototype.

2011-02-04  Joseph Myers  <joseph@codesourcery.com>

	* config/rs6000/xilinx.opt: New.
	* config.gcc (powerpc-xilinx-eabi*): Use rs6000/xilinx.opt.

2011-02-04  Joseph Myers  <joseph@codesourcery.com>

	* config/mips/mips.opt (EB, EL, noasmopt): New Driver options.

2011-02-03  Anatoly Sokolov  <aesok@post.ru>

	* config/xtensa/xtensa.h (PREFERRED_RELOAD_CLASS,
	PREFERRED_OUTPUT_RELOAD_CLASS): Remove.
	* config/xtensa/xtensa-protos.h (xtensa_preferred_reload_class,
	secondary_reload_info, xtensa_secondary_reload): Remove.
	* config/xtensa/xtensa.c (TARGET_PREFERRED_RELOAD_CLASS,
	TARGET_PREFERRED_OUTPUT_RELOAD_CLASS): Define.
	(xtensa_preferred_reload_class): Make static. Change return and
	'rclass' argument type to reg_class_t. Remove 'isoutput' argument.
	Use CONST_DOUBLE_P predicate.
	(xtensa_preferred_output_reload_class): New function.
	(xtensa_secondary_reload): Make static.

2011-02-03  Joseph Myers  <joseph@codesourcery.com>

	* config/microblaze/microblaze.opt (Zxl-mode-bootstrap,
	Zxl-mode-executable, Zxl-mode-novectors, Zxl-mode-xilkernel,
	Zxl-mode-xmdstub, mxl-mode-xilkernel): New Driver options.

2011-02-03  Jakub Jelinek  <jakub@redhat.com>

	PR middle-end/31490
	* output.h (SECTION_RELRO): Define.
	(SECTION_MACH_DEP): Adjust.
	(get_variable_section): New prototype.
	* varpool.c (varpool_finalize_named_section_flags): New function.
	(varpool_assemble_pending_decls): Call it.
	* cgraph.h (varpool_finalize_named_section_flags): New prototype.
	* cgraphunit.c (cgraph_output_in_order): Call
	varpool_finalize_named_section_flags.
	* varasm.c (get_section): Allow section flags conflicts between
	relro and read-only sections if the section hasn't been declared yet.
	Set SECTION_OVERRIDE after diagnosing section type conflict.
	(get_variable_section): No longer static.
	(default_section_type_flags): Use SECTION_WRITE | SECTION_RELRO for
	readonly sections that need relocations.
	(decl_readonly_section_1): New function.
	(decl_readonly_section): Use it.

	Revert:
	2010-11-17  Dinar Temirbulatov  <dtemirbulatov@gmail.com>
		    Steve Ellcey  <sje@cup.hp.com>

	PR middle-end/31490
	* varasm.c (categorize_decl_for_section): Ignore reloc_rw_mask
	if section attribute used.

2011-02-03  Jakub Jelinek  <jakub@redhat.com>

	* config/darwin.h (SECTION_NO_ANCHOR): Remove.
	* config/darwin.c (SECTION_NO_ANCHOR): Define.
	(darwin_init_sections): Remove assertion.

2011-02-03  Nick Clifton  <nickc@redhat.com>

	* config/rx/predicates.md (rx_zs_comparison_operator): Remove
	lt and ge.
	* config/rx/rx.md (abssi2_flags): Use CC_ZSmode rather than CC_ZSOmode.
	* config/rx/rx.c (rx_print_operand): Use "lt" and "ge" suffixes
	instead of "n" and "pz".
	(flags_from_code): LT and GE tests need CC_FLAG_O as well as
	CC_FLAG_S.

2011-02-03  Jakub Jelinek  <jakub@redhat.com>

	PR target/47312
	* expr.c (expand_expr_real_2) <case FMA_EXPR>: If target doesn't expand
	fma, expand FMA_EXPR as fma{,f,l} call.

	PR lto/47274
	* lto-streamer-out.c (write_symbol): When writing kind and visibility,
	copy them into a unsigned char variable and pass address of it to
	lto_output_data_stream.

	PR target/47564
	* toplev.c (target_reinit): Save and restore *crtl and regno_reg_rtx
	around backend_init_target and lang_dependent_init_target calls.
	* cgraphunit.c (cgraph_debug_gimple_stmt): New function.
	(verify_cgraph_node): Don't call set_cfun here.  Use
	cgraph_debug_gimple_stmt instead of debug_gimple_stmt.
	Set error_found for incorrectly represented calls to thunks.

2011-02-03  Alexandre Oliva  <aoliva@redhat.com>

	PR debug/43092
	PR rtl-optimization/43494
	* rtl.h (for_each_inc_dec_fn): New type.
	(for_each_inc_dec): Declare.
	* rtlanal.c (struct for_each_inc_dec_ops): New type.
	(for_each_inc_dec_find_inc_dec): New fn.
	(for_each_inc_dec_find_mem): New fn.
	(for_each_inc_dec): New fn.
	* dse.c (struct insn_size): Remove.
	(replace_inc_dec, replace_inc_dec_mem): Remove.
	(emit_inc_dec_insn_before): New fn.
	(check_for_inc_dec): Use it, along with for_each_inc_dec.
	(canon_address): Pass mem modes to cselib_lookup.
	* cselib.h (cselib_lookup): Add memmode argument.  Adjust callers.
	(cselib_lookup_from_insn): Likewise.
	(cselib_subst_to_values): Likewise.
	* cselib.c (find_slot_memmode): New var.
	(cselib_find_slot): New fn.  Use it instead of
	htab_find_slot_with_hash everywhere.
	(entry_and_rtx_equal_p): Use find_slot_memmode.
	(autoinc_split): New fn.
	(rtx_equal_for_cselib_p): Rename and implement in terms of...
	(rtx_equal_for_cselib_1): ... this.  Take memmode, pass it on.
	Deal with autoinc.  Special-case recursion into MEMs.
	(cselib_hash_rtx): Likewise.
	(cselib_lookup_mem): Infer pmode from address mode.  Distinguish
	address and MEM modes.
	(cselib_subst_to_values): Add memmode, pass it on.
	Deal with autoinc.
	(cselib_lookup): Add memmode argument, pass it on.
	(cselib_lookup_from_insn): Add memmode.
	(cselib_invalidate_rtx): Discard obsolete push_operand handling.
	(struct cselib_record_autoinc_data): New.
	(cselib_record_autoinc_cb): New fn.
	(cselib_record_sets): Use it, along with for_each_inc_dec.  Pass MEM
	mode to cselib_lookup.  Reset autoinced REGs here instead of...
	(cselib_process_insn): ... here.
	* var-tracking.c (replace_expr_with_values, use_type): Pass MEM mode
	to cselib_lookup.
	(add_uses): Likewise, also to cselib_subst_to_values.
	(add_stores): Likewise.
	* sched-deps.c 	(add_insn_mem_dependence): Pass mode to
	cselib_subst_to_values.
	(sched_analyze_1, sched_analyze_2): Likewise.  Adjusted.
	* gcse.c (do_local_cprop): Adjusted.
	* postreload.c (reload_cse_simplify_set): Adjusted.
	(reload_cse_simplify_operands): Adjusted.
	* sel-sched-dump (debug_mem_addr_value): Pass mode.

2011-02-03  Alexandre Oliva  <aoliva@redhat.com>

	PR tree-optimization/45122
	* tree-ssa-loop-niter.c (number_of_iterations_exit): Don't make
	unsafe assumptions when there's more than one loop exit.

2011-02-02  Michael Meissner  <meissner@linux.vnet.ibm.com>

	PR target/47272
	* doc/extend.texi (PowerPC AltiVec/VSX Built-in Functions):
	Document using vector double with the load/store builtins, and
	that the load/store builtins always use Altivec instructions.

	* config/rs6000/vector.md (vector_altivec_load_<mode>): New insns
	to use altivec memory instructions, even on VSX.
	(vector_altivec_store_<mode>): Ditto.

	* config/rs6000/rs6000-protos.h (rs6000_address_for_altivec): New
	function.

	* config/rs6000/rs6000-c.c (altivec_overloaded_builtins): Add
	V2DF, V2DI support to load/store overloaded builtins.

	* config/rs6000/rs6000-builtin.def (ALTIVEC_BUILTIN_*): Add
	altivec load/store builtins for V2DF/V2DI types.

	* config/rs6000/rs6000.c (rs6000_option_override_internal): Don't
	set avoid indexed addresses on power6 if -maltivec.
	(altivec_expand_ld_builtin): Add V2DF, V2DI support, use
	vector_altivec_load/vector_altivec_store builtins.
	(altivec_expand_st_builtin): Ditto.
	(altivec_expand_builtin): Add VSX memory builtins.
	(rs6000_init_builtins): Add V2DI types to internal types.
	(altivec_init_builtins): Add support for V2DF/V2DI altivec
	load/store builtins.
	(rs6000_address_for_altivec): Insure memory address is appropriate
	for Altivec.

	* config/rs6000/vsx.md (vsx_load_<mode>): New expanders for
	vec_vsx_ld and vec_vsx_st.
	(vsx_store_<mode>): Ditto.

	* config/rs6000/rs6000.h (RS6000_BTI_long_long): New type
	variables to hold long long types for VSX vector memory builtins.
	(RS6000_BTI_unsigned_long_long): Ditto.
	(long_long_integer_type_internal_node): Ditti.
	(long_long_unsigned_type_internal_node): Ditti.

	* config/rs6000/altivec.md (UNSPEC_LVX): New UNSPEC.
	(altivec_lvx_<mode>): Make altivec_lvx use a mode iterator.
	(altivec_stvx_<mode>): Make altivec_stvx use a mode iterator.

	* config/rs6000/altivec.h (vec_vsx_ld): Define VSX memory builtin
	short cuts.
	(vec_vsx_st): Ditto.

2011-02-02  Joseph Myers  <joseph@codesourcery.com>

	* config/pa/pa-hpux10.opt: New.
	* config/hpux11.opt (pthread): New Driver option.
	* config/pa/pa-hpux.opt (nolibdld, rdynamic): New Driver options.
	* config.gcc (hppa[12]*-*-hpux10*): Use pa/pa-hpux10.opt.

2011-02-02  Joseph Myers  <joseph@codesourcery.com>

	* config/ia64/vms.opt: New.
	* config.gcc (ia64-hp-*vms*): Use ia64/vms.opt.

2011-02-01  Michael Meissner  <meissner@linux.vnet.ibm.com>

	PR target/47580
	* config/rs6000/vsx.md (vsx_float<VSi><mode>2): Use
	gpc_reg_operand instead of vsx_register_operand to match rs6000.md
	generator functions.
	(vsx_floatuns<VSi><mode>2): Ditto.
	(vsx_fix_trunc<mode><VSi>2): Ditto.
	(vsx_fixuns_trunc<mode><VSi>2): Ditto.

2011-02-02  Joseph Myers  <joseph@codesourcery.com>

	* config/i386/djgpp.opt (posix): New Driver option.

2011-02-02  Gerald Pfeifer  <gerald@pfeifer.com>

	* config.gcc (*-*-freebsd[12], *-*-freebsd[12].*, *-*-freebsd*aout*):
	Move to the unsupported targets list.

2011-02-02  Peter Bergner  <bergner@vnet.ibm.com>

	PR rtl-optimization/47525
	* df-scan.c: Update copyright years.
	(df_get_call_refs): Do not mark global registers as DF_REF_REG_USE
	and non-clobber DF_REF_REG_DEF for calls to const and pure functions.

2011-02-02  Rainer Orth  <ro@CeBiTec.Uni-Bielefeld.DE>

	* config/i386/sysv4.h (TARGET_VERSION): Remove.
	(SUBTARGET_RETURN_IN_MEMORY): Remove.
	(ASM_OUTPUT_ASCII): Remove.
	* config/i386/sol2.h (SUBTARGET_RETURN_IN_MEMORY): Remove #undef.

2011-02-02  Jeff Law  <law@redhat.com>

	PR middle-end/47543
	* reload.c (find_reloads_address): Handle reg+d address where both
	components are invalid by reloading the entire address.

2011-02-02  Sebastian Pop  <sebastian.pop@amd.com>
	    Richard Guenther  <rguenther@suse.de>

	PR tree-optimization/40979
	PR bootstrap/47044
	* passes.c (init_optimization_passes): After LIM call copy_prop
	and DCE to clean up.
	* tree-ssa-loop.c (pass_graphite_transforms): Add TODO_dump_func.

2011-02-02  Sebastian Pop  <sebastian.pop@amd.com>

	PR tree-optimization/47576
	PR tree-optimization/47555
	* doc/invoke.texi (scev-max-expr-complexity): Documented.
	* params.def (PARAM_SCEV_MAX_EXPR_SIZE): Bump the value to 100.
	(PARAM_SCEV_MAX_EXPR_COMPLEXITY): Declared.
	* tree-scalar-evolution.c (follow_ssa_edge): Use
	PARAM_SCEV_MAX_EXPR_COMPLEXITY.

2011-02-02  Richard Guenther  <rguenther@suse.de>

	PR tree-optimization/47566
	* builtins.c (builtin_save_expr): No SAVE_EXPR for SSA_NAMEs.

2011-02-02  Alexandre Oliva  <aoliva@redhat.com>

	PR debug/47106
	PR debug/47402
	* tree-inline.c (declare_return_variable): Remove unused caller
	variable.

	PR debug/47106
	PR debug/47402
	* tree-flow-inline.h (clear_is_used, is_used_p): New.
	* cfgexpand.c (account_used_vars_for_block): Use them.
	* tree-nrv.c (tree_nrv): Likewise.
	* tree-ssa-live.c (remove_unused_scope_block_p): Likewise.
	(dump_scope_block): Likewise.
	(remove_unused_locals): Likewise.

	PR debug/47106
	PR debug/47402
	* tree-inline.c (declare_return_variable): Add result decl to
	local decls only once.
	* gimple-low.c (record_vars_into): Mark newly-created variables
	as referenced.

2011-02-02  Alexandre Oliva  <aoliva@redhat.com>

	PR debug/47498
	PR debug/47501
	PR debug/45136
	PR debug/45130
	* haifa-sched.c (get_ebb_head_tail): Move notes across boundary
	debug insns.
	(no_real_insns_p, schedule_block, set_priorities): Drop special
	treatment of boundary debug insns.
	* sched-deps.c (sd_init_insn, sd_finish_insn): Don't mark debug insns.
	* sched-ebb.c (schedule_ebbs): Adjust skipping of debug insns.
	* sched-int.h (DEBUG_INSN_SCHED_P): Remove.
	(BOUNDARY_DEBUG_INSN_P): Likewise.
	(SCHEDULE_DEBUG_INSN_P): Likewise.
	* sched-rgn.c (init_ready_list): Drop special treatment of
	boundary debug insns.
	* final.c (rest_of_clean_state): Clear notes' BB.

2011-02-01  Joseph Myers  <joseph@codesourcery.com>

	* config/openbsd.opt (assert=): New Driver option.

2011-02-01  Joseph Myers  <joseph@codesourcery.com>

	* config/i386/nto.opt: New.
	* config.gcc (i[34567]86-*-nto-qnx*): Use i386/nto.opt.

2011-02-01  Joseph Myers  <joseph@codesourcery.com>

	* config/i386/netware.opt: New.
	* config.gcc (i[3456x]86-*-netware*): Use i386/netware.opt.

2011-02-01  Joseph Myers  <joseph@codesourcery.com>

	* config/interix.opt (posix): New Driver option.

2011-02-01  DJ Delorie  <dj@redhat.com>

	* config/m32c/m32c.h (PTRDIFF_TYPE): Remove extra definition.

	* config/m32c/m32c.c (m32c_regno_reg_class): Return smallest reg
	class for A0/A1.

2011-02-01  Sebastian Pop  <sebastian.pop@amd.com>

	PR tree-optimization/47561
	* toplev.c (process_options): Print the Graphite flags.  Add
	flag_loop_flatten to the list of options requiring Graphite.

2011-02-01  Joseph Myers  <joseph@codesourcery.com>

	* config/i386/cygming.opt (posix): New Driver option.

2011-02-01  Joseph Myers  <joseph@codesourcery.com>

	* config/arm/vxworks.opt: New.
	* config.gcc (arm-wrs-vxworks): Use arm/vxworks.opt.

2011-02-01  Joseph Myers  <joseph@codesourcery.com>

	* config/alpha/elf.opt: New.
	* config.gcc (alpha*-*-linux*, alpha*-*-gnu*, alpha*-*-freebsd*,
	alpha*-*-netbsd*, alpha*-*-openbsd*): Use alpha/elf.opt.

2011-02-01  Richard Guenther  <rguenther@suse.de>

	PR tree-optimization/47559
	* tree-ssa-loop-im.c (can_sm_ref_p): Do not perform
	store-motion on references that can throw.

2011-02-01  Bernd Schmidt  <bernds@codesourcery.com>

	* tree-dump.c (dump_option_value_info): Add entry for TDF_CSELIB.
	* tree-pass.h (TDF_CSELIB): New macro.
	* cselib.c (new_cselib_val, expand_loc, cselib_expand_value_rtx_1,
	cselib_lookup): Check for it rather than for TDF_DETAILS.

2011-02-01  H.J. Lu  <hongjiu.lu@intel.com>

	PR driver/47547
	* lto-wrapper.c (run_gcc): Don't add -dumpdir if linker_output
	is HOST_BIT_BUCKET.

	* opts.c (finish_options): Don't add x_aux_base_name if it is
	HOST_BIT_BUCKET.

2011-02-01  Richard Guenther  <rguenther@suse.de>

	PR tree-optimization/47555
	Revert
	2010-07-15  Sebastian Pop  <sebastian.pop@amd.com>

	* params.def (PARAM_SCEV_MAX_EXPR_SIZE): Bump the value to 100.

2011-02-01  Sebastien Bourdeauducq  <sebastien@milkymist.org>

	PR gcc/46692
	* config/lm32/t-lm32: Add multilib for all CPU options.

2011-02-01  Richard Guenther  <rguenther@suse.de>

	PR tree-optimization/47541
	* tree-ssa-structalias.c (push_fields_onto_fieldstack): Make
	sure to have a field at offset zero.

2011-01-31  Joseph Myers  <joseph@codesourcery.com>

	* config/arc/arc.opt (EB, EL): New Driver options.

2011-01-31  Joseph Myers  <joseph@codesourcery.com>

	* config/alpha/osf5.opt: New.
	* config.gcc (alpha*-dec-osf5.1*): Use alpha/osf5.opt.

2011-01-31  Joseph Myers  <joseph@codesourcery.com>

	* config/vms/vms.opt (map, mvms-return-codes): New Driver options.

2011-01-31  Sebastian Pop  <sebastian.pop@amd.com>

	* common.opt (ftree-loop-linear): Use Alias to make it an alias of
	-floop-interchange.
	* invoke.texi (-ftree-loop-linear): Make it clear that this flag
	is an alias of -floop-interchange and that it requires the
	Graphite infrastructure.
	* tree-ssa-loop.c (gate_graphite_transforms): Do not set
	flag_loop_interchange based on the value of flag_tree_loop_linear.

2011-01-31  Jakub Jelinek  <jakub@redhat.com>
	    Richard Guenther  <rguenther@suse.de>

	PR tree-optimization/47538
	* tree-ssa-ccp.c (bit_value_binop_1): For uns computation use
	type instead of r1type, except for comparisons.  For right
	shifts and comparisons punt if there are mismatches in
	sizetype vs. non-sizetype types.

2011-01-31  Rainer Orth  <ro@CeBiTec.Uni-Bielefeld.DE>

	* doc/sourcebuild.texi (Effective-Target Keywords): Document
	avx_runtime.

2011-01-31  Rainer Orth  <ro@CeBiTec.Uni-Bielefeld.DE>

	* configure.ac (gcc_cv_ld_eh_frame_hdr): Update minimal Sun ld
	version number.
	* configure: Regenerate.

2011-01-31  Rainer Orth  <ro@CeBiTec.Uni-Bielefeld.DE>

	* configure.ac (gcc_cv_ld_static_option): Define.
	(gcc_cv_ld_dynamic_option): Define.
	(gcc_cv_ld_static_dynamic): Tru64 UNIX support -noso/-so_archive
	instead.
	(HAVE_LD_STATIC_DYNAMIC): Update message.
	(LD_STATIC_OPTION): Define.
	(LD_DYNAMIC_OPTION): Define.
	* configure: Regenerate.
	* config.in: Regenerate.
	* gcc.c (init_spec) [USE_LIBUNWIND_EXCEPTIONS &&
	HAVE_LD_STATIC_DYNAMIC]: Use them.

2011-01-31  Nick Clifton  <nickc@redhat.com>

	* config/rx/rx.c (rx_get_stack_layout): Only save call clobbered
	registers inside interrupt handlers if the handler is not a leaf
	function.

2011-01-31  Nick Clifton  <nickc@redhat.com>

	* config/mn10300/mn10300.c (mn10300_regno_in_class_p): Check for
	reg_renumber returning an INVALID_REGNUM.

2011-01-31  Alexandre Oliva  <aoliva@redhat.com>

	PR libgcj/44341
	* doc/install.texi: Document host options discarded when cross
	configuring target libraries.

2011-01-31  Alexandre Oliva  <aoliva@redhat.com>

	Reverted:
	2011-01-25  Alexandre Oliva  <aoliva@redhat.com>
	PR debug/45136
	PR debug/45130
	* haifa-sched.c (get_ebb_head_tail): Move notes across boundary
	debug insns.
	(no_real_insns_p, schedule_block, set_priorities): Drop special
	treatment of boundary debug insns.
	* sched-deps.c (sd_init_insn, sd_finish_insn): Don't mark debug insns.
	* sched-ebb.c (schedule_ebbs): Don't skip debug insns.
	* sched-int.h (DEBUG_INSN_SCHED_P): Remove.
	(BOUNDARY_DEBUG_INSN_P): Likewise.
	(SCHEDULE_DEBUG_INSN_P): Likewise.
	* sched-rgn.c (init_ready_list): Drop special treatment of
	boundary debug insns.
	* final.c (rest_of_clean-state): Clear notes' BB.

2011-01-31  Alan Modra  <amodra@gmail.com>

	* config/rs6000/rs6000.c (print_operand): Rearrange addends in
	toc relative expressions as we do in print_operand_address.

2011-01-30  Kazu Hirata  <kazu@codesourcery.com>

	* doc/extend.texi: Follow spelling conventions.
	* doc/invoke.texi: Fix a typo.

2011-01-30  Joseph Myers  <joseph@codesourcery.com>

	* config/hpux11.opt: New.
	* config.gcc (hppa*64*-*-hpux11*, hppa[12]*-*-hpux11*,
	ia64*-*-hpux*): Use hpux11.opt.

2011-01-30  Jonathan Yong  <jon_y@users.sourceforge.net>

	* config.gcc (i[34567]86-*-pe | i[34567]86-*-cygwin*): Add t-dfprules
	to tmake_file.

2011-01-30  Gerald Pfeifer  <gerald@pfeifer.com>

	* doc/install.texi (hppa-hp-hpux10): Remove references to HP
	support sites.

2011-01-30  Gerald Pfeifer  <gerald@pfeifer.com>

	* doc/install.texi (Binaries): Remove outdated reference for
	Motorola 68HC11/68HC12 downloads.

2011-01-30  Gerald Pfeifer  <gerald@pfeifer.com>

	* doc/extend.texi (Thread-Local): Adjust reference to Ulrich
	Drepper's paper.

2011-01-29  Jonathan Wakely  <jwakely.gcc@gmail.com>

	PR bootstrap/47147
	* ginclude/stddef.h: Check for _X86_64_ANSI_H_ and _I386_ANSI_H_ as
	used by NetBSD.

2011-01-28  Ahmad Sharif  <asharif@google.com>

	* value-prof.c (check_counter): Corrected error message.

2011-01-29  Jie Zhang  <jie@codesourcery.com>

	* config/arm/arm.c (arm_legitimize_reload_address): New.
	* config/arm/arm.h (ARM_LEGITIMIZE_RELOAD_ADDRESS): Use
	arm_legitimize_reload_address.
	* config/arm/arm-protos.h (arm_legitimize_reload_address): Declare.

2011-01-28  Ian Lance Taylor  <iant@google.com>

	* godump.c (go_define): Ignore macros whose definitions include
	two adjacent operands.

2011-01-28  Jakub Jelinek  <jakub@redhat.com>

	PR target/42894
	* varasm.c (force_const_mem): Store copy of x in desc->constant
	instead of x itself.
	* expr.c (emit_move_insn): Add a copy of y_cst instead of y_cst
	itself into REG_EQUAL note.

2011-01-28  Joseph Myers  <joseph@codesourcery.com>

	* config/freebsd.opt (posix, rdynamic): New Driver options.

2011-01-28  Rainer Orth  <ro@CeBiTec.Uni-Bielefeld.DE>

	* configure.ac (gcc_cv_ld_static_dynamic): IRIX 6 ld supports
	-Bstatic/-Bdynamic.
	* configure: Regenerate.

2011-01-27  Joseph Myers  <joseph@codesourcery.com>

	* config/rs6000/sysv4.h (LIB_NETBSD_SPEC): Don't handle -profile.
	* config/rs6000/vxworks.h (CC1_SPEC): Don't handle -profile.

2011-01-27  Anatoly Sokolov  <aesok@post.ru>

	* config/s390/s390.h (PREFERRED_RELOAD_CLASS): Remove.
	* config/s390/s390-protos.h (s390_preferred_reload_class): Remove.
	* config/s390/s390.c (TARGET_PREFERRED_RELOAD_CLASS): Define.
	(s390_preferred_reload_class): Make static. Change return and
	'rclass' argument type to reg_class_t.

2011-01-27  Jan Hubicka  <jh@suse.cz>

	PR middle-end/46949
	* cgraphunit.c (process_common_attributes): Fix use of remove_attribute.
	(process_function_and_variable_attributes): Check defined weakrefs.

2011-01-27  Martin Jambor  <mjambor@suse.cz>

	PR tree-optimization/47228
	* tree-sra.c (sra_modify_assign): Use build_ref_for_model instead of
	build_ref_for_offset.

2011-01-27  Ulrich Weigand  <Ulrich.Weigand@de.ibm.com>

	* config/spu/spu-elf.h (ASM_SPEC): Remove.

2011-01-26  Mikael Pettersson  <mikpe@it.uu.se>

	PR rtl-optimization/46856
	* postreload.c (reload_combine_recognize_const_pattern): Do not
	separate cc0 setter and user on cc0 targets.

2011-01-26  Nicola Pero  <nicola.pero@meta-innovation.com>

	PR c/43082
	* c-typeck.c (c_objc_common_truthvalue_conversion): If we are
	passed a VOID_TYPE expression, immediately emit an error and
	return error_mark_node.

2011-01-26  Jeff Law  <law@redhat.com>

	PR rtl-optimization/47464
	* df-problems.c (can_move_insn_across): Use may_trap_or_fault_p
	rather than may_trap_p as needed.

2011-01-26  DJ Delorie  <dj@redhat.com>

	PR rtl-optimization/46878
	* combine.c (insn_a_feeds_b): Check for the implicit cc0
	setter/user dependency as well.

2011-01-26  Eric Botcazou  <ebotcazou@adacore.com>

	PR rtl-optimization/44469
	* cfgcleanup.c (try_optimize_cfg): Iterate in CFG layout mode too
	after removing trivially dead basic blocks.

2011-01-26  Joseph Myers  <joseph@codesourcery.com>

	* config/bfin/bfin.h (LINK_SPEC): Remove %{Qy:} %{!Qn:-Qy}.
	* config/frv/frv.h (LINK_SPEC): Likewise.
	* config/i386/netware.h (LINK_SPEC): Likewise.
	* config/m68k/linux.h (ASM_SPEC): Likewise.
	* config/rs6000/linux64.h (ASM_SPEC_COMMON): Likewise.
	* config/rs6000/sysv4.h (LINK_SPEC): Likewise.
	* config/rs6000/vxworks.h (ASM_SPEC): Likewise.
	* config/sparc/linux.h (ASM_SPEC): Likewise.
	* config/sparc/linux64.h (ASM_SPEC): Likewise.
	* config/sparc/sp-elf.h (ASM_SPEC): Likewise.

2011-01-26  Joseph Myers  <joseph@codesourcery.com>

	* config/bfin/bfin.h (ASM_SPEC): Remove %{Ym,*}.
	* config/frv/frv.h (ASM_SPEC): Likewise.
	* config/m68k/linux.h (ASM_SPEC): Likewise.
	* config/pa/pa-linux.h (ASM_SPEC): Likewise.
	* config/rs6000/linux64.h (ASM_SPEC): Likewise.
	* config/rs6000/vxworks.h (ASM_SPEC): Likewise.
	* config/sparc/linux.h (ASM_SPEC): Likewise.
	* config/sparc/linux64.h (ASM_SPEC): Likewise.
	* config/sparc/sp-elf.h (ASM_SPEC): Likewise.

2011-01-26  Joseph Myers  <joseph@codesourcery.com>

	* config/bfin/bfin.h (LINK_SPEC): Remove %{YP,*}.
	* config/frv/frv.h (LINK_SPEC): Likewise.
	* config/rs6000/sysv4.h (LINK_SPEC): Likewise.

2011-01-26  Joseph Myers  <joseph@codesourcery.com>

	* config/bfin/bfin.h (ASM_SPEC): Remove %{Yd,*}.
	* config/frv/frv.h (ASM_SPEC): Likewise.
	* config/i386/sol2-10.h (ASM_SPEC): Likewise.
	* config/m68k/linux.h (ASM_SPEC): Likewise.
	* config/pa/pa-linux.h (ASM_SPEC): Likewise.
	* config/rs6000/linux64.h (ASM_SPEC32): Likewise.
	* config/rs6000/vxworks.h (ASM_SPEC): Likewise.
	* config/sol2.h (ASM_SPEC): Remove comment about -Yd,.
	* config/sparc/linux.h (ASM_SPEC): Likewise.
	* config/sparc/linux64.h (ASM_SPEC): Likewise.
	* config/sparc/sp-elf.h (ASM_SPEC): Likewise.
	* config/sparc/sysv4.h (ASM_SPEC): Remove %{Yd,*}.

2011-01-26  Steve Ellcey  <sje@cup.hp.com>

	PR target/46997
	* config/ia64/vect.md (mulv2si3): Enable and fix for TARGET_BIG_ENDIAN.
	(*mux2): Ditto.
	(vec_extract_evenodd_help): Ditto.
	(vec_extract_evenv4hi): Ditto.
	(vec_extract_oddv4hi): Ditto.
	(vec_interleave_lowv2si): Ditto.
	(vec_interleave_highv2si): Ditto.
	(vec_extract_evenv2si): Ditto.
	(vec_extract_oddv2si: Ditto.
	(vec_pack_trunc_v2si): Ditto.

2011-01-22  Jan Hubicka  <jh@suse.cz>

	PR target/47237
	* cgraph.h (cgraph_local_info): New field can_change_signature.
	* ipa-cp.c (ipcp_update_callgraph): Only compute args_to_skip if callee
	signature can change.
	(ipcp_estimate_growth): Call sequence simplify only if calle signature
	can change.
	(ipcp_insert_stage): Only compute args_to_skip if signature can change.
	(cgraph_function_versioning): We can not change signature of functions
	that don't allow that.
	* lto-cgraph.c (lto_output_node): Stream local.can_change_signature.
	(lto_input_node): Likewise.
	* ipa-inline.c (compute_inline_parameters): Compute
	local.can_change_signature.
	* ipa-split.c (visit_bb): Never split away APPLY_ARGS.
	* tree-sra.c (ipa_sra_preliminary_function_checks): Give up on
	functions that can not change signature.
	* i386.c (ix86_function_regparm, ix86_function_sseregparm,
	init_cumulative_args): Do not use local calling conventions
	for functions that can not change signature.

2011-01-22  Jan Hubicka  <jh@suse.cz>

	* doc/invoke.texi (hot-bb-frequency-fraction): Commit forgotten hunk.

2011-01-26  Richard Guenther  <rguenther@suse.de>

	PR tree-optimization/47190
	* cgraphunit.c (process_common_attributes): New function.
	(process_function_and_variable_attributes): Use it.

2011-01-26  Richard Guenther  <rguenther@suse.de>

	PR lto/47423
	* cgraphbuild.c (record_eh_tables): Record reference to personality
	function.

2011-01-26  Alexandre Oliva  <aoliva@redhat.com>

	PR debug/45454
	* sel-sched.c (moveup_expr): Don't let debug insns prevent
	non-debug insns from moving up.

2011-01-26  Dave Korn  <dave.korn.cygwin@gmail.com>

	PR target/40125
	* config.gcc (i[34567]86-*-pe | i[34567]86-*-cygwin*): Select suitable
	t-dlldir{,-x} fragment for build and add it to tmake_file.
	(i[34567]86-*-mingw* | x86_64-*-mingw*): Likewise.
	* Makefile.in (libgcc.mvars): Also export SHLIB_DLLDIR to libgcc.
	* config/i386/t-dlldir: New file.
	(SHLIB_DLLDIR): Define.
	* config/i386/t-dlldir-x: New file.
	(SHLIB_DLLDIR): Define.
	* config/i386/t-cygming: Error out if SHLIB_DLLDIR is not set.
	(SHLIB_INSTALL): Use it.

2011-01-26  Chung-Lin Tang  <cltang@codesourcery.com>

	PR target/47246
	* config/arm/arm.c (thumb2_legitimate_index_p): Change the
	lower bound of the allowed Thumb-2 coprocessor load/store
	index range to -256. Add explaining comment.

2011-01-25  Ian Lance Taylor  <iant@google.com>

	* godump.c (go_define): Improve lexing of macro expansion to only
	accept expressions which match Go spec.

2011-01-26  Dave Korn  <dave.korn.cygwin@gmail.com>

	PR c++/43601
	* tree.c (handle_dll_attribute): Handle it.
	* doc/extend.texi (@item dllexport): Mention it.
	* doc/invoke.texi (@item -fno-keep-inline-dllexport): Document it.

2011-01-25  Ian Lance Taylor  <iant@google.com>

	PR tree-optimization/26854
	* c-decl.c (struct c_scope): Add field has_jump_unsafe_decl.
	(decl_jump_unsafe): Move higher in file, with no other change.
	(bind): Set has_jump_unsafe_decl if appropriate.
	(update_label_decls): Test has_jump_unsafe_decl to avoid loop.
	(check_earlier_gotos): Likewise.
	(c_check_switch_jump_warnings): Likewise.

2011-01-25  Jonathan Wakely  <jwakely.gcc@gmail.com>

	* doc/invoke.texi (Warning Options): Add missing hyphen.
	(-fprofile-dir): Minor grammatical fixes.
	(-fbranch-probabilities): Likewise.

2011-01-25  Alexandre Oliva  <aoliva@redhat.com>

	PR debug/45136
	PR debug/45130
	* haifa-sched.c (get_ebb_head_tail): Move notes across boundary
	debug insns.
	(no_real_insns_p, schedule_block, set_priorities): Drop special
	treatment of boundary debug insns.
	* sched-deps.c (sd_init_insn, sd_finish_insn): Don't mark debug insns.
	* sched-ebb.c (schedule_ebbs): Don't skip debug insns.
	* sched-int.h (DEBUG_INSN_SCHED_P): Remove.
	(BOUNDARY_DEBUG_INSN_P): Likewise.
	(SCHEDULE_DEBUG_INSN_P): Likewise.
	* sched-rgn.c (init_ready_list): Drop special treatment of
	boundary debug insns.
	* final.c (rest_of_clean-state): Clear notes' BB.

2011-01-25  Sebastian Pop  <sebastian.pop@amd.com>

	* Makefile.in (LAMBDA_H): Removed.
	(TREE_DATA_REF_H): Remove dependence on LAMBDA_H.
	(OBJS-common): Remove dependence on lambda-code.o, lambda-mat.o,
	lambda-trans.o, and tree-loop-linear.o.
	(lto-symtab.o): Remove dependence on LAMBDA_H.
	(tree-loop-linear.o): Remove rule.
	(lambda-mat.o): Same.
	(lambda-trans.o): Same.
	(lambda-code.o): Same.
	(tree-vect-loop.o): Add missing dependence on TREE_DATA_REF_H.
	(tree-vect-slp.o): Same.
	* hwint.h (gcd): Moved here.
	(least_common_multiple): Same.
	* lambda-code.c: Removed.
	* lambda-mat.c: Removed.
	* lambda-trans.c: Removed.
	* lambda.h: Removed.
	* tree-loop-linear.c: Removed.
	* lto-symtab.c: Do not include lambda.h.
	* omega.c (gcd): Removed.
	* passes.c (init_optimization_passes): Remove pass_linear_transform.
	* tree-data-ref.c (print_lambda_vector): Moved here.
	(lambda_vector_copy): Same.
	(lambda_matrix_copy): Same.
	(lambda_matrix_id): Same.
	(lambda_vector_first_nz): Same.
	(lambda_matrix_row_add): Same.
	(lambda_matrix_row_exchange): Same.
	(lambda_vector_mult_const): Same.
	(lambda_vector_negate): Same.
	(lambda_matrix_row_negate): Same.
	(lambda_vector_equal): Same.
	(lambda_matrix_right_hermite): Same.
	* tree-data-ref.h: Do not include lambda.h.
	(lambda_vector): Moved here.
	(lambda_matrix): Same.
	(dependence_level): Same.
	(lambda_transform_legal_p): Removed declaration.
	(lambda_collect_parameters): Same.
	(lambda_compute_access_matrices): Same.
	(lambda_vector_gcd): Same.
	(lambda_vector_new): Same.
	(lambda_vector_clear): Same.
	(lambda_vector_lexico_pos): Same.
	(lambda_vector_zerop): Same.
	(lambda_matrix_new): Same.
	* tree-flow.h (least_common_multiple): Removed declaration.
	* tree-parloops.c (lambda_trans_matrix): Moved here.
	(LTM_MATRIX): Same.
	(LTM_ROWSIZE): Same.
	(LTM_COLSIZE): Same.
	(LTM_DENOMINATOR): Same.
	(lambda_trans_matrix_new): Same.
	(lambda_matrix_vector_mult): Same.
	(lambda_transform_legal_p): Same.
	* tree-pass.h (pass_linear_transform): Removed declaration.
	* tree-ssa-loop.c (tree_linear_transform): Removed.
	(gate_tree_linear_transform): Removed.
	(pass_linear_transform): Removed.
	(gate_graphite_transforms): Make flag_tree_loop_linear an alias of
	flag_loop_interchange.

2011-01-25  Jakub Jelinek  <jakub@redhat.com>

	PR tree-optimization/47265
	PR tree-optimization/47443
	* tree-ssa-forwprop.c (forward_propagate_addr_expr): Return false
	if name still has some uses.

2011-01-25  Martin Jambor  <mjambor@suse.cz>

	PR tree-optimization/47382
	* gimple-fold.c (gimple_fold_obj_type_ref_call): Removed.
	(gimple_fold_call): Do not call gimple_fold_obj_type_ref_call.

2011-01-25  Joel Sherrill  <joel.sherrill@oarcorp.com>

	* config/m32r/m32r.c: Define TARGET_EXCEPT_UNWIND_INFO to
	sjlj_except_unwind_info.

2011-01-25  Richard Guenther  <rguenther@suse.de>

	PR tree-optimization/47426
	* tree-ssa-structalias.c (ipa_pta_execute): Make externally
	visible functions results escape.

2011-01-25  Jakub Jelinek  <jakub@redhat.com>

	PR target/45701
	* config/arm/arm.c (any_sibcall_uses_r3): New function.
	(arm_get_frame_offsets): Use it.

2011-01-25  Sebastian Pop  <sebastian.pop@amd.com>
	    Jakub Jelinek  <jakub@redhat.com>

	PR tree-optimization/47271
	* tree-if-conv.c (bb_postdominates_preds): New.
	(if_convertible_bb_p): Call bb_postdominates_preds.
	(if_convertible_loop_p_1): Compute CDI_POST_DOMINATORS.
	(predicate_scalar_phi): Call bb_postdominates_preds.

2011-01-25  Nick Clifton  <nickc@redhat.com>

	* config/rx/rx.h (LIBCALL_VALUE): Do not promote complex types.
	* config/rx/rx.c (rx_function_value): Likewise.
	(rx_promote_function_mode): Likewise.
	(gen_safe_add): Place an outsized immediate value inside an UNSPEC
	in order to make it legitimate.
	* config/rx/rx.md (adddi3_internal): If the second operand is a MEM
	make sure that the first operand is the same as the result register.
	(addsi3_unspec): Delete.
	(subdi3): Do not accept immediate operands.
	(subdi3_internal): Likewise.

2011-01-25  Jeff Law  <law@redhat.com>

	PR rtl-optimization/37273
	* ira-costs.c (scan_one_insn): Detect constants living in memory and
	handle them like argument loads from stack slots.  Do not double
	count memory for memory constants and argument loads from stack slots.

2011-01-25  Jakub Jelinek  <jakub@redhat.com>

	PR tree-optimization/47427
	PR tree-optimization/47428
	* tree-ssa-copyrename.c (copy_rename_partition_coalesce): Don't
	coalesce if the new root var would be TREE_READONLY.

2011-01-25  Richard Guenther  <rguenther@suse.de>

	PR middle-end/47414
	* tree-ssa-alias.c (indirect_ref_may_alias_decl_p): Use the
	correct type for TBAA.

2011-01-25  Sebastian Pop  <sebastian.pop@amd.com>

	* graphite-sese-to-poly.c (dr_indices_valid_in_loop): New.
	(close_phi_written_to_memory): Call for_each_index with
	dr_indices_valid_in_loop.

2011-01-25  Sebastian Pop  <sebastian.pop@amd.com>

	* graphite-sese-to-poly.c (new_pbb_from_pbb): Only copy PBB_DOMAIN
	when it is initialized.

2011-01-25  Sebastian Pop  <sebastian.pop@amd.com>

	* graphite-scop-detection.c (stmt_has_simple_data_refs_p): Update
	call to graphite_find_data_references_in_stmt.
	* graphite-sese-to-poly.c (outermost_loop_in_sese_1): New.
	(try_generate_gimple_bb): Call outermost_loop_in_sese_1.  Update
	call to graphite_find_data_references_in_stmt.
	(analyze_drs_in_stmts): Same.
	* tree-data-ref.c (dr_analyze_indices): Pass in parameter the loop
	in which the scalar analysis of indices is performed.
	(create_data_ref): Same.  Update call to dr_analyze_indices.
	(find_data_references_in_stmt): Update call to create_data_ref.
	(graphite_find_data_references_in_stmt): Same.
	* tree-data-ref.h (graphite_find_data_references_in_stmt): Update
	declaration.
	(create_data_ref): Same.
	* tree-ssa-loop-prefetch.c (determine_loop_nest_reuse): Update
	call to create_data_ref.

2011-01-25  Sebastian Pop  <sebastian.pop@amd.com>

	* graphite-sese-to-poly.c (build_poly_scop): Move
	rewrite_commutative_reductions_out_of_ssa before find_scop_parameters.

2011-01-25  Sebastian Pop  <sebastian.pop@amd.com>

	* graphite-sese-to-poly.c (close_phi_written_to_memory): Also allow
	VAR_DECL, PARM_DECL, and RESULT_DECL.

2011-01-25  Sebastian Pop  <sebastian.pop@amd.com>

	* graphite-dependences.c (reduction_dr_1): Allow several reductions
	in a reduction PBB.
	* graphite-sese-to-poly.c (split_reduction_stmt): Do not split PBBs
	that have already been marked as PBB_IS_REDUCTION.

2011-01-25  Sebastian Pop  <sebastian.pop@amd.com>

	* graphite-scop-detection.c (same_close_phi_node): New.
	(remove_duplicate_close_phi): New.
	(make_close_phi_nodes_unique): New.
	(canonicalize_loop_closed_ssa): Call make_close_phi_nodes_unique.

2011-01-25  Sebastian Pop  <sebastian.pop@amd.com>

	* graphite-dependences.c (new_poly_ddr): Call same_pdr_p.
	* graphite-poly.h (same_pdr_p): Do not expect that the PDR_TYPE
	of both data references to be the same.

2011-01-25  Sebastian Pop  <sebastian.pop@amd.com>

	* graphite-dependences.c (build_lexicographical_constraint): Remove
	the gdim parameter.
	(build_lexicographical_constraint): Adjust call to
	ppl_powerset_is_empty.
	(dependence_polyhedron): Same.
	(graphite_legal_transform_dr): Same.
	(graphite_carried_dependence_level_k): Same.
	* graphite-ppl.c (ppl_powerset_is_empty): Remove the nb_params
	parameter.
	* graphite-ppl.h (ppl_powerset_is_empty): Adjust declaration.

2011-01-25  Sebastian Pop  <sebastian.pop@amd.com>

	* graphite-sese-to-poly.c
	(translate_scalar_reduction_to_array_for_stmt): Call unshare_expr.
	(close_phi_written_to_memory): New.
	(translate_scalar_reduction_to_array): Call close_phi_written_to_memory
	and unshare_expr.

2011-01-25  Sebastian Pop  <sebastian.pop@amd.com>

	* doc/install.texi: Update the expected version number of PPL to 0.11.
	* graphite-ppl.c (ppl_powerset_is_empty): Remove now dead code under
	#if PPL_VERSION_MINOR < 11.

2011-01-25  Sebastian Pop  <sebastian.pop@amd.com>

	* graphite-dependences.c: Include graphite-cloog-util.h.
	(new_poly_ddr): Inlined into dependence_polyhedron.
	(free_poly_ddr): Moved close by new_poly_ddr.
	(dependence_polyhedron_1): Renamed dependence_polyhedron.
	Early return NULL when ppl_powerset_is_empty returns true.
	(dependence_polyhedron): Renamed new_poly_ddr.  Call only once
	poly_drs_may_alias_p.  Avoid one call to ppl_powerset_is_empty.
	(graphite_legal_transform_dr): Call new_poly_ddr.
	(graphite_carried_dependence_level_k): Same.
	(dot_original_deps_stmt_1): Renamed dot_deps_stmt_2.  Use new_poly_ddr.
	(dot_transformed_deps_stmt_1): Removed.
	(dot_deps_stmt_1): Call dot_deps_stmt_2.
	(dot_original_deps): Renamed dot_deps_2.  Call new_poly_ddr.
	(dot_deps_1): Call dot_deps_2.
	* Makefile.in (graphite-dependences.o): Add missing dependence on
	graphite-cloog-util.h.

2011-01-25  Sebastian Pop  <sebastian.pop@amd.com>

	* graphite-dependences.c (new_poly_dr): Call ppl_powerset_is_empty.
	(build_lexicographical_constraint): Same.
	(dependence_polyhedron_1): Same.
	(graphite_legal_transform_dr): Same.
	(graphite_carried_dependence_level_k): Same.
	* graphite-ppl.c (ppl_powerset_is_empty): New.
	* graphite-ppl.h (ppl_powerset_is_empty): Declared.
	* tree-data-ref.c (dump_data_reference): Print the basic block index.

2011-01-25  Sebastian Pop  <sebastian.pop@amd.com>

	* graphite-dependences.c (build_pairwise_scheduling): Correctly compute
	the "a followed by b" relation and document it.

2011-01-25  Sebastian Pop  <sebastian.pop@amd.com>

	* graphite-dependences.c (build_lexicographical_constraint): Stop the
	iteration when the bag of constraints is empty.

2011-01-25  Sebastian Pop  <sebastian.pop@amd.com>

	* graphite-poly.c (pbb_remove_duplicate_pdrs): Make it work.

2011-01-25  Sebastian Pop  <sebastian.pop@amd.com>

	* graphite-interchange.c (lst_interchange_profitable_p): Takes a loop
	nest and two loop depths as parameters.
	(lst_try_interchange_loops): Call lst_interchange_profitable_p after
	lst_perfect_nestify.

2011-01-25  Sebastian Pop  <sebastian.pop@amd.com>

	* graphite-dependences.c (print_pddr): Call
	ppl_io_fprint_Pointset_Powerset_C_Polyhedron.

2011-01-25  Sebastian Pop  <sebastian.pop@amd.com>

	* graphite-ppl.c (debug_gmp_value): New.
	* graphite-ppl.h (debug_gmp_value): Declared.

2011-01-25  Tobias Grosser  <grosser@fim.uni-passau.de>

	* doc/install.texi: Document availability of cloog-0.16.

2011-01-25  Vladimir Kargov  <kargov@gmail.com>

	* graphite-scop-detection.c (canonicalize_loop_closed_ssa): Free
	invalid postdominance info.

2011-01-24  Jan Hubicka  <jh@suse.cz>

	PR c/21659
	* doc/extend.texi (weak pragma): Drop claim that it must
	appear before definition.
	* varasm.c (merge_weak, declare_weak): Only sanity check
	that DECL is not output at a time it is declared weak.

2011-01-24  Kenneth Zadeck  <zadeck@naturalbridge.com>

	* machmode.def: Fixed comments.

2011-01-24  Kai Tietz  <kai.tietz@onevision.com>

	* emit-rtl.c (reg_attrs_htab_hash): Replace long by intptr_t.

2011-01-24  Paul Koning  <ni1d@arrl.net>

	* builtins.c (c_readstr): Fix byte order if BYTES_BIG_ENDIAN !=
	WORDS_BIG_ENDIAN.

2011-01-24  H.J. Lu  <hongjiu.lu@intel.com>

	PR target/46519
	* config/i386/i386.c: Include sbitmap.h and fibheap.h.
	(block_info): Add scanned and prev.
	(move_or_delete_vzeroupper_2): Return if the basic block
	has been scanned and the upper 128bit state is unchanged
	from the last scan.
	(move_or_delete_vzeroupper_1): Return true if the exit
	state is changed.
	(move_or_delete_vzeroupper): Visit basic blocks using the
	work-list based algorithm based on vt_find_locations in
	var-tracking.c.

	* config/i386/t-i386: Also depend on sbitmap.h and $(FIBHEAP_H).

2011-01-24  Nick Clifton  <nickc@redhat.com>

	* config/v850/v850.opt (mv850es): New option - alias for -mv850e1.
	* config/v850/v850.h (ASM_SPEC): If -mv850es is specified pass
	-mv850e1 to the assembler.  If -mv850e1 or -mv850es is specified
	then define __v850e1__.
	* doc/invoke.texi: Document -mv850es.

2011-01-24  Richard Henderson  <rth@redhat.com>

	* config/rx/predicates.md (rx_fp_comparison_operator): Don't accept
	compound unordered comparisons.
	* config/rx/rx.c (rx_split_fp_compare): Remove.
	* config/rx/rx-protos.h: Update.
	* config/rx/rx.md (gcc_conds, rx_conds): Remove.
	(cbranchsf4): Don't call rx_split_fp_compare.
	(*cbranchsf4): Use rx_split_cbranch.
	(*cmpsf): Don't accept "i" constraint.
	(*conditional_branch): Only valid after reload.
	(cstoresf4): Merge expander with insn.  Don't call rx_split_fp_compare.

2011-01-24  Michael Meissner  <meissner@linux.vnet.ibm.com>

	PR target/47385
	* config/rs6000/altivec.md (vector constant splitters): Add
	support for creating vector single precision constants if -mvsx is
	used and we would create the constant using Altivec primitives.

2011-01-23  Bernd Schmidt  <bernds@codesourcery.com>
	    Richard Sandiford  <rdsandiford@googlemail.com>

	PR rtl-optimization/47166
	* reload1.c (emit_reload_insns): Disable the spill_reg_store
	mechanism for PRE_MODIFY and POST_MODIFY.
	(inc_for_reload): For PRE_MODIFY, return the insn that sets the
	reloadreg.

2011-01-23  Andreas Schwab  <schwab@linux-m68k.org>

	* compare-elim.c (maybe_select_cc_mode): Add ATTRIBUTE_UNUSED markers.

2011-01-22  Jan Hubicka  <jh@suse.cz>

	PR lto/47333
	* lto-cgraph.c (reachable_from_this_partition_p): Fix pasto.

2011-01-22  Jan Hubicka  <jh@suse.cz>

	PR tree-optimization/43884
	PR lto/44334
	* predict.c (maybe_hot_frequency_p): Use entry block frequency as base.
	* doc/invoke.texi (hot-bb-frequency-fraction): Update docs.

2011-01-22  Anatoly Sokolov  <aesok@post.ru>

	* config/s390/s390.h (REGISTER_MOVE_COST, MEMORY_MOVE_COST): Remove.
	* config/s390/s390.c (s390_register_move_cost,
	s390_memory_move_cost): New.
	(TARGET_REGISTER_MOVE_COST, TARGET_MEMORY_MOVE_COST): Define.

2011-01-22  Ulrich Weigand  <Ulrich.Weigand@de.ibm.com>

	PR middle-end/47401
	* except.c (sjlj_assign_call_site_values): Move setting the
	crtl->uses_eh_lsda flag to ...
	(sjlj_mark_call_sites): ... here.
	(sjlj_emit_function_enter): Support NULL dispatch label.
	(sjlj_build_landing_pads): In a function with no landing pads
	that still has must-not-throw regions, generate code to register
	a personality function with empty LSDA.

2011-01-21  Richard Henderson  <rth@redhat.com>

	* config/rx/rx.c (TARGET_FLAGS_REGNUM): New.

	* config/mn10300/mn10300.c (TARGET_FLAGS_REGNUM): New.

	* compare-elim.c: New file.
	* Makefile.in (OBJS-common): Add it.
	(compare-elim.o): New.
	* common.opt (fcompare-elim): New.
	* opts.c (default_options_table): Add OPT_fcompare_elim.
	* tree-pass.h (pass_compare_elim_after_reload): New.
	* passes.c (init_optimization_passes): Add it.
	* recog.h: Protect against re-inclusion.
	* target.def (TARGET_FLAGS_REGNUM): New POD hook.
	* doc/invoke.texi (-fcompare-elim): Document it.
	* doc/tm.texi.in (TARGET_FLAGS_REGNUM): Document it.
	* doc/tm.texi: Rebuild.

2011-01-22  Nick Clifton  <nickc@redhat.com>

	* config/rx/rx.md (cstoresf4): Pass comparison operator to
	rx_split_fp_compare.

2011-01-22  Nick Clifton  <nickc@redhat.com>

	* config/rx/rx.md (UNSPEC_CONST): New.
	(deallocate_and_return): Wrap the amount popped off the stack in
	an UNSPEC_CONST in order to stop it being rejected by
	-mmax-constant-size.
	(pop_and_return): Add a "(return)" rtx.
	(call): Drop the immediate operand.
	(call_internal): Likewise.
	(call_value): Likewise.
	(call_value_internal): Likewise.
	(sibcall_internal): Likewise.
	(sibcall_value_internal): Likewise.
	(sibcall): Likewise.  Generate an explicit call using
	sibcall_internal.
	(sibcall_value): Likewise.
	(mov<>): FAIL if a constant operand is not legitimate.
	(addsi3_unpsec): New pattern.

	* config/rx/rx.c (rx_print_operand_address): Handle UNSPEC CONSTs.
	(ok_for_max_constant): New function.
	(gen_safe_add): New function.
	(rx_expand_prologue): Use gen_safe_add.
	(rx_expand_epilogue): Likewise.
	(rx_is_legitimate_constant): Use ok_for_max_constant.  Handle
	UNSPEC CONSTs.

2011-01-21  Jeff Law  <law@redhat.com>

	PR tree-optimization/47053
	* tree-ssa-dse.c (need_eh_cleanup): New bitmap.
	(dse_optimize_stmt): Set the appropriate bit in NEED_EH_CLEANUP when
	statements are deleted.
	(tree_ssa_dse): Allocate & free NEED_EH_CLEANUP.  If NEED_EH_CLEANUP
	is nonempty, then purge dead edges and cleanup the CFG.

2011-01-21  Alexandre Oliva  <aoliva@redhat.com>

	PR debug/47402
	Temporarily revert:
	2011-01-21  Alexandre Oliva  <aoliva@redhat.com>
	PR debug/47106
	* tree-dfa.c (create_var_ann): Mark variable as used.

2011-01-21  Jakub Jelinek  <jakub@redhat.com>

	PR middle-end/45566
	* except.c (convert_to_eh_region_ranges): Emit queued no-region
	notes from other section in hot/cold partitioning even if
	last_action is -3.  Increment call_site_base.

	PR rtl-optimization/47366
	* fwprop.c (forward_propagate_into): Return bool.  If
	any changes are made, -fnon-call-exceptions is used and
	REG_EH_REGION note is present, call purge_dead_edges
	and return true if it purged anything.
	(fwprop_addr): Adjust callers, call cleanup_cfg (0) if
	any EH edges were purged.

2011-01-21  Jeff Law  <law@redhat.com>

	PR rtl-optimization/41619
	* caller-save.c (setup_save_areas): Break out code to determine
	which hard regs are live across calls by examining the reload chains
	so that it is always used.
	Eliminate code which checked REG_N_CALLS_CROSSED.

2011-01-21  Jakub Jelinek  <jakub@redhat.com>

	PR tree-optimization/47355
	* tree-eh.c (cleanup_empty_eh_merge_phis): Give up if
	NOP has non-debug uses beyond PHIs in new_bb.

2011-01-21  Alexandre Oliva  <aoliva@redhat.com>

	PR debug/47106
	* cfgexpand.c (account_used_vars_for_block): Only account vars
	that are annotated as used.
	(estimated_stack_frame_size): Don't set TREE_USED.
	* tree-dfa.c (create_var_ann): Mark variable as used.

2011-01-21  Richard Guenther  <rguenther@suse.de>

	PR middle-end/47395
	* tree.def (WIDEN_MULT_MINUS_EXPR): Fix printed name.

2011-01-21  Richard Guenther  <rguenther@suse.de>

	PR tree-optimization/47365
	* tree-ssa-sccvn.h (vn_lookup_kind): Declare.
	(vn_reference_lookup_pieces): Adjust.
	(vn_reference_lookup): Likewise.
	* tree-ssa-sccvn.c (vn_walk_kind): New static global.
	(vn_reference_lookup_3): Only look through kills if in
	VN_WALKREWRITE mode.
	(vn_reference_lookup_pieces): Adjust.
	(vn_reference_lookup): Likewise.
	(visit_reference_op_load): Likewise.
	(visit_reference_op_store): Likewise.
	* tree-ssa-pre.c (phi_translate_1): Use VN_WALK mode.
	(compute_avail): Likewise.
	(eliminate): Likewise.

2011-01-21  Jakub Jelinek  <jakub@redhat.com>

	* tree-ssa-live.c (remove_unused_scope_block_p): Don't remove
	DECL_IGNORED_P non-reg vars if they are used.

	PR tree-optimization/47391
	* varpool.c (const_value_known_p): Return false if
	decl is volatile.

2011-01-21  Kai Tietz  <kai.tietz@onevision.com>

	PR bootstrap/47215
	* config/i386/i386.c (ix86_local_alignment): Handle
	case for va_list_type_node is nil.
	(ix86_canonical_va_list_type): Likewise.

2011-01-21  Alan Modra  <amodra@gmail.com>

	* config/rs6000/rs6000-c.c (rs6000_cpu_cpp_builtins): Add
	builtin_define __CMODEL_MEDIUM__ and __CMODEL_LARGE__.

2011-01-20  Ramana Radhakrishnan  <ramana.radhakrishnan@arm.com>

	* config/arm/arm.md (define_attr type): Rename f_load
	and f_store to f_fpa_load and f_fpa_store. Update.
	(write_conflict): Deal with rename fallout.
	(*push_fp_multi): Likewise.
	* config/arm/fpa.md (f_load): Use f_fpa_load.
	(f_store): Use f_fpa_store.
	(*movsf_fpa): Likewise.
	(*movdf_fpa): Likewise.
	(*movxf_fpa): Likewise.
	(*thumb2_movsf_fpa): Likewise.
	(*thumb2_movdf_fpa): Likewise.
	(*thumb2_movxf_fpa): Likewise.
	* config/arm/vfp.md (*thumb2_movdf_vfp): Fix attribute to
	f_loadd and f_stored.
	(*thumb2_movdi_vfp): Likewise.
	(*thumb2_movsf_vfp): Fix attribute to f_loads.
	(*thumb2_movsi_vfp): Likewise.
	* config/arm/cortex-m4-fpu.md (cortex_m4_f_load):
	Use f_loads instead of f_load.
	* config/arm/cortex-a5.md (cortex_a5_f_loads): Remove f_load.

2011-01-20  Anatoly Sokolov  <aesok@post.ru>

	* config/xtensa/xtensa.h (GO_IF_MODE_DEPENDENT_ADDRESS): Remove.
	* config/xtensa/xtensa-protos.h (constantpool_address_p): Remove.
	* config/xtensa/xtensa.c (TARGET_MODE_DEPENDENT_ADDRESS_P): Define.
	(xtensa_mode_dependent_address_p): New function.
	(constantpool_address_p): Make static. Change return type to bool.
	Change argument type to const_rtx. Use CONST_INT_P predicate.

2011-01-20  Alexandre Oliva  <aoliva@redhat.com>

	PR debug/46583
	* tree-ssa-live.c (remove_unused_scope_block_p): Keep type decls.

2011-01-20  Jakub Jelinek  <jakub@redhat.com>

	PR debug/47283
	* cfgexpand.c (expand_debug_expr): Instead of generating
	(mem (debug_implicit_ptr)) for MEM_REFs use COMPONENT_REF
	etc. handling.

2011-01-20  Richard Guenther  <rguenther@suse.de>

	PR middle-end/47370
	* tree-inline.c (remap_gimple_op_r): Recurse manually for
	the pointer operand of MEM_REFs.

2011-01-20  Jakub Jelinek  <jakub@redhat.com>

	PR tree-optimization/46130
	* ipa-split.c (consider_split): If return_bb contains non-virtual
	PHIs other than for retval or if split_function would not adjust it,
	refuse to split.

2011-01-20  Richard Guenther  <rguenther@suse.de>

	PR tree-optimization/47167
	* tree-ssa-copyrename.c (copy_rename_partition_coalesce):
	Revert previous change, only avoid enumeral type changes.

2011-01-19  Mike Stump  <mikestump@comcast.net>

	* doc/tm.texi.in (BRANCH_COST): Englishify.
	* doc/tm.texi (BRANCH_COST): Likewise.

2011-01-19  Dodji Seketeli  <dodji@redhat.com>

	PR c++/47291
	* dwarf2out.c (generic_type_p, schedule_generic_params_dies_gen)
	(gen_scheduled_generic_parms_dies): New functions.
	(gen_struct_or_union_type_die): Schedule template parameters DIEs
	generation for the end of CU compilation.
	(dwarf2out_finish): Generate template parameters DIEs here.

2011-01-19  Alexandre Oliva  <aoliva@redhat.com>

	PR debug/46240
	* tree-into-ssa.c (maybe_register_def): Do not attempt to add
	debug bind stmt on merge edges.

2011-01-19  Alexandre Oliva  <aoliva@redhat.com>

	PR debug/47079
	PR debug/46724
	* function.c (instantiate_expr): Instantiate incoming rtl of
	implicit arguments, and recurse on VALUE_EXPRs.
	(instantiate_decls): Instantiate rtl and VALUE_EXPR of result.
	* var-tracking.c (adjust_mems): Reject virtual_incoming_args_rtx.

2011-01-19  Alexandre Oliva  <aoliva@redhat.com>

	* c-parser.c (c_parser_for_statement): Initialize
	collection_expression.

2011-01-19  Joseph Myers  <joseph@codesourcery.com>

	* config/spu/spu-elf.h (ASM_SPEC): Remove %{w:-W}.

2011-01-19  Joseph Myers  <joseph@codesourcery.com>

	* config/rs6000/sysv4.h (LINK_PATH_SPEC): Remove.
	(LINK_SHLIB_SPEC): Don't use %(link_path).
	(SUBTARGET_EXTRA_SPECS): Remove link_path.

2011-01-19  Joseph Myers  <joseph@codesourcery.com>

	* config/rs6000/sysv4.h (SHARED_LIB_SUPPORT): Remove conditional.
	(NO_SHARED_LIB_SUPPORT): Remove.
	(LINK_SHLIB_SPEC): Remove one conditional definition.

2011-01-19  Joseph Myers  <joseph@codesourcery.com>

	* config/mips/linux64.h (LINK_SPEC): Remove %{non_shared}
	%{call_shared}.
	* config/mips/mips.h (LINK_SPEC): Remove %{non_shared}.
	* config/mips/netbsd.h (LINK_SPEC): Remove %{call_shared}.
	* config/mips/openbsd.h (LINK_SPEC): Remove %{non_shared}
	%{call_shared} and conditionals on these options not being passed.
	* config/mips/sde.h (LINK_SPEC): Remove %{non_shared}
	%{call_shared}.

2011-01-19  Jakub Jelinek  <jakub@redhat.com>

	* ipa-split.c (find_return_bb): Use single_pred_p/single_pred_edge,
	simplify.

	* ipa-split.c: Spelling fixes.

2011-01-19  Richard Henderson  <rth@redhat.com>

	* config/mn10300/mn10300.md (mulsi3): Use reg_or_am33_const_operand.
	(*mulsi3): Likewise.

	* longlong.h [__mn10300__] (count_leading_zeros): New.
	[__mn10300__] (umul_ppmm, smul_ppmm): New.
	[__mn10300__] (add_ssaaaa, subddmmss): New.
	[__mn10300__] (udiv_qrnnd, sdiv_qrnnd): New.
	[__mn10300__] (UMUL_TIME, UDIV_TIME): New.

2011-01-19  Ulrich Weigand  <Ulrich.Weigand@de.ibm.com>

	* config/spu/spu.h (MOVE_RATIO): Return 4 in the !speed case.

2011-01-19  Richard Henderson  <rth@redhat.com>

	* config/mn10300/mn10300.md (addsi3_flags): New.
	(addc_internal, adddi3, adddi3_internal, *adddi3_degenerate): New.
	(subsi3_flags, subc_internal, subdi3): New.
	(subdi3_internal, *subdi3_degenerate): New.
	* config/mn10300/predicates.md (reg_or_am33_const_operand): New.

	* config/mn10300/mn10300.c (mn10300_can_use_retf_insn): New.
	(mn10300_can_use_rets_insn): Rename from mn10300_can_use_return_insn.
	(mn10300_expand_epilogue): Use it.  Compute REG_SAVE_BYTES once.
	* config/mn10300/mn10300-protos.h: Update.
	* config/mn10300/mn10300.md (return): Use mn10300_can_use_retf_insn.
	(return_ret): Likewise.  Rename from return_internal_regs.
	(return_internal): Remove.

	* config/mn10300/mn10300.c (mn10300_unspec_int_label_counter): Remove.
	(mn10300_asm_output_addr_const_extra): Don't handle UNSPEC_INT_LABEL.
	(mn10300_legitimate_constant_p): Likewise.
	(mn10300_can_use_return_insn): Use mn10300_initial_offset.
	(mn10300_frame_size): New.
	(mn10300_expand_prologue): Use it.
	(mn10300_expand_epilogue): Likewise.
	(mn10300_initial_offset): Likewise.
	* config/mn10300/mn10300-protos.h: Update.
	* config/mn10300/mn10300.h (mn10300_unspec_int_label_counter): Remove.
	* config/mn10300/mn10300.md (UNSPEC_INT_LABEL): Remove.
	(prologue, epilogue, return_internal): Tidy output code.
	(mn10300_store_multiple_operation, return): Likewise.
	(int_label, pop_pic_reg, GOTaddr2picreg): Remove.
	(am33_loadPC, mn10300_loadPC, call_next_insn): Remove.
	(add_GOT_to_pic_reg, add_GOT_to_any_reg): Remove.
	(load_pic, am33_load_pic): New.
	(mn10300_load_pic0, mn10300_load_pic1): New.

	* config/mn10300/mn10300-modes.def (CCZN, CCZNC): New modes.
	* config/mn10300/mn10300.c (CC_FLAG_Z): New.
	(CC_FLAG_N, CC_FLAG_C, CC_FLAG_V): New.
	(cc_flags_for_mode, cc_flags_for_code): New.
	(mn10300_print_operand) ['B']: Use nc/ns for GE/LT when the
	overflow flag is not valid.  Validate that the flags we need
	for the comparison are valid.
	(mn10300_output_cmp): Remove.
	(mn10300_output_add): New.
	(mn10300_select_cc_mode): Use cc_flags_for_code.
	(mn10300_split_cbranch): New.
	(mn10300_match_ccmode): New.
	(mn10300_split_and_operand_count): New.
	* config/mn10300/mn10300.h (SELECT_CC_MODE): Pass all of the arguments
	to the function.
	* config/mn10300/mn10300.md (*am33_addsi3, *mn10300_addsi3): Merge...
	(addsi3): ... here.  Use mn10300_output_add.
	(*addsi3_flags): New.
	(*am33_subsi3, *mn10300_subsi3): Merge...
	(subsi3): ... here.  Use attribute isa.
	(*subsi3_flags): New.
	(negsi2): Rewrite from expander to insn_and_split.  Use NOT+INC
	when possible.
	(*am33_andsi3, *mn10300_andsi3): Merge...
	(andsi3): ... here.
	(*andsi3_flags): New.
	(andsi3 splitters): New.
	(*am33_iorsi3, *mn10300_iorsi3): Merge...
	(iorsi3): ... here.
	(*iorsi3_flags): New.
	(*am33_xorsi3, *mn10300_xorsi3): Merge...
	(xorsi3): ... here.
	(*xorsi3_flags): New.
	(*am33_cmpsi2, *mn10300_cmplsi2): Merge...
	(one_cmplsi2): ... here.
	(*one_cmplsi2_flags): New.
	(*cbranchsi4_cmp): Rename from cbranchsi4_post_reload.  Use "r"
	instead of "dax" in constraints.  Use mn10300_split_cbranch.
	(*cmpsi): Rename from cmpsi.  Do not use mn10300_output_cmp.  Do not
	use matching constraints to eliminate a self-comparison.
	(*integer_conditional_branch): Rename from integer_conditional_branch.
	Use int_mode_flags to match CC_REG.
	(*cbranchsi4_btst, *btstsi): New.
	(*cbranchsf4_cmp): Rename from *cbranchsf4_post_reload.  Use
	mn10300_split_cbranch.
	(*am33_cmpsf): Rename from am33_cmpsf.
	(*float_conditional_branch): Rename from float_conditional_branch.
	(*zero_extendqisi2_am33, *zero_extendqisi2_mn10300): Merge...
	(zero_extendqisi2): ... here.
	(*zero_extendhisi2_am33, *zero_extendhisi2_mn10300): Merge...
	(zero_extendhisi2): ... here.
	(*extendqisi2_am33, *extendqisi2_mn10300): Merge...
	(extendqisi2): ... here.
	(*extendhisi2_am33, *extendhisi2_mn10300): Merge...
	(extendhisi2): ... here.
	(*am33_ashlsi3, *mn10300_ashlsi3): Merge...
	(ashlsi3): ... here.
	(*am33_lshrsi3, *mn10300_lshrsi3): Merge...
	(lshrsi3): ... here.
	(*am33_ashrisi3, *mn10300_ashrsi3): Merge...
	(ashrsi3): ... here.
	(consecutive add peephole): Remove.
	* config/mn10300/predicates.md (label_ref_operand): New.
	(int_mode_flags): New.
	(CCZN_comparison_operator): New.

	* config/mn10300/mn10300.md (UNSPEC_EXT): New.
	(throughput_42_latency_43): New reservation.
	(mulsidi3, umulsidi3): New expanders.
	(mulsidi3_internal): Rewrite from old mulsidi3 pattern.  Expose
	the MDR register to allocation; separately allocate the low and
	high parts of the DImode result.
	(umulsidi3_internal): Similarly.
	(*am33_mulsi3, *mn10300_mulsi3): Merge into ...
	(*mulsi3): ... here.  Clobber MDR as a scratch as necessary.
	(udivsi3, umodsi3): Remove.
	(udivmodsi4, divmodsi4): New expanders.
	(*udivmodsi4): Rename from udivmodsi4.  Expose MDR properly.
	(*divmodsi4): Simiarly.
	(ext_internal): New.

	* config/mn10300/constraints.md ("z"): New constraint.
	* config/mn10300/mn10300.h (MDR_REGNUM): Remove.
	(FIXED_REGISTERS): Don't fix MDR.
	(CALL_USED_REGSITERS): Reformat nicely.
	(REG_ALLOC_ORDER): Add MDR.
	(enum regclass): Add MDR_REGS.
	(REG_CLASS_NAMES, REG_CLASS_CONTENTS): Update to match.
	(IRA_COVER_CLASSES): Add MDR_REGS.
	(REGNO_REG_CLASS): Handle MDR_REG.
	* config/mn10300/mn10300.c (mn10300_secondary_reload): Handle MDR_REGS.
	(mn10300_register_move_cost): Likewise.
	* config/mn10300/mn10300.md (MDR_REG): New.
	(*movsi_internal): Handle moves to/from MDR_REGS.

	* config/mn10300/mn10300.c (mn10300_print_operand_address): Handle
	POST_MODIFY.
	(mn10300_secondary_reload): Tidy combination reload classes.
	(mn10300_legitimate_address_p): Allow post-modify and reg+reg
	addresses for AM33.  Allow symbolic offsets for reg+imm.
	(mn10300_regno_in_class_p): New.
	(mn10300_legitimize_reload_address): New.
	* config/mn10300/mn10300.h (enum reg_class): Remove
	DATA_OR_ADDRESS_REGS, DATA_OR_EXTENDED_REGS, ADDRESS_OR_EXTENDED_REGS,
	SP_OR_EXTENDED_REGS, SP_OR_ADDRESS_OR_EXTENDED_REGS.  Add
	SP_OR_GENERAL_REGS.
	(REG_CLASS_NAMES): Update to match.
	(REG_CLASS_CONTENTS): Likewise.
	(INDEX_REG_CLASS): Use GENERAL_REGS for AM33.
	(BASE_REG_CLASS): Use SP_OR_GENERAL_REGS for AM33.
	(REGNO_IN_RANGE_P): Remove.
	(REGNO_DATA_P): Use mn10300_regno_in_class_p.
	(REGNO_ADDRESS_P, REGNO_EXTENDED_P): Likewise.
	(REGNO_STRICT_OK_FOR_BASE_P): Likewise.
	(REGNO_STRICT_OK_FOR_BIT_BASE_P): Likewise.
	(REGNO_STRICT_OK_FOR_INDEX_P): Likewise.
	(REGNO_SP_P, REGNO_AM33_P, REGNO_FP_P): Remove.
	(REGNO_GENERAL_P): New.
	(HAVE_POST_MODIFY_DISP): New.
	(USE_LOAD_POST_INCREMENT, USE_STORE_POST_INCREMENT): New.
	(LEGITIMIZE_RELOAD_ADDRESS): New.
	* config/mn10300/mn10300-protos.h: Update.

	* config/mn10300/mn10300.c (mn10300_preferred_reload_class): Allow
	DATA_REGS for AM33 stack-pointer destination.
	(mn10300_preferred_output_reload_class): Likewise.
	(mn10300_secondary_reload): Rearrange mn10300_secondary_reload_class
	into a form appropriate for ...
	(TARGET_SECONDARY_RELOAD): New.
	* config/mn10300/mn10300.h (SECONDARY_RELOAD_CLASS): Remove.
	* config/mn10300/mn10300-protos.h: Update.
	* config/mn10300/mn10300.md (reload_plus_sp_const): Rename from
	reload_insi; use the "A" constraint for the scratch; handle AM33
	moves of sp to non-address registers.

	* config/mn10300/mn10300.md (*am33_movqi, *mn10300_movqi): Merge into
	(*movqi_internal): ... here.
	(*am33_movhi, *mn10300_movhi): Merge into...
	(*movhi_internal): ... here.
	(*movsi_internal): Use "r" instead of "dax" in constraints.  Use "A"
	as the source/destination of moves from/to SP.
	(movsf): Only allow for AM33-2.
	(*movsf_internal): Use "r" instead of "dax"; use "F" instead of
	any integer constant constraint.  Only allow for AM33-2.  Tidy
	all of the alternative outputs.
	(movdi, movdf, *am33_2_movdf, *mn10300_movdf): Remove.
	(udivmodsi4): Delete expander and promote *udivmodsi4.  Disallow
	for MN103.
	(udivsi3, umodsi3): New patterns for MN103 only.

2011-01-19  Joern Rennecke  <amylaar@spamcop.net>

	* doc/tm.texi.in: Spell out that a lack of register class unions
	can lead to ICEs.
	* doc/tm.texi: Regenerate.

2011-01-19  Jakub Jelinek  <jakub@redhat.com>

	PR rtl-optimization/47337
	* dce.c (check_argument_store): New function.
	(find_call_stack_args): Ignore debug insns.  Use check_argument_store.

	PR tree-optimization/47290
	* tree-eh.c (infinite_empty_loop_p): New function.
	(cleanup_empty_eh): Use it.

2011-01-18  Steve Ellcey  <sje@cup.hp.com>

	PR target/46997
	* ia64.c (ia64_expand_unpack): Fix code for TARGET_BIG_ENDIAN.
	(a64_expand_widen_sum): Ditto.
	* vect.md (mulv2si3): Disable for TARGET_BIG_ENDIAN.
	(vec_extract_evenodd_help): Ditto.
	(vec_extract_evenv4hi): Ditto.
	(vec_extract_oddv4hi): Ditto.
	(vec_extract_evenv2si): Ditto.
	(vec_extract_oddv2si): Ditto.
	(vec_extract_evenv2sf): Ditto.
	(vec_extract_oddv2sf): Ditto.
	(vec_pack_trunc_v4hi: Ditto.
	(vec_pack_trunc_v2si): Ditto.
	(vec_interleave_lowv8qi): Fix for TARGET_BIG_ENDIAN.
	(vec_interleave_highv8qi): Ditto.
	(mix1_r): Ditto.
	(vec_extract_oddv8qi): Ditto.
	(vec_interleave_lowv4hi): Ditto.
	(vec_interleave_highv4hi): Ditto.
	(vec_interleave_lowv2si): Ditto.
	(vec_interleave_highv2si): Ditto.

2011-01-18  John David Anglin  <dave.anglin@nrc-cnrc.gc.ca>

	* doc/extend.texi: Mention __float128 support on hppa HP-UX.
	* config/pa/pa-hpux.h (HPUX_LONG_DOUBLE_LIBRARY): Define to 1.
	* config/pa/pa.c (pa_expand_builtin): New.  Include "langhooks.h".
	(pa_c_mode_for_suffix): New.
	(TARGET_EXPAND_BUILTIN): Define.
	(TARGET_C_MODE_FOR_SUFFIX): Define.
	(pa_builtins): Define.
	(pa_init_builtins): Register __float128 type and init new support
	builtins.
	* config/pa/pa.h (HPUX_LONG_DOUBLE_LIBRARY): Define if not defined.
	* config/pa/quadlib.c (_U_Qfcopysign): New.

2011-01-18  Eric Botcazou  <ebotcazou@adacore.com>

	PR middle-end/46894
	* explow.c (allocate_dynamic_stack_space): Do not assume more than
	BITS_PER_UNIT alignment if STACK_DYNAMIC_OFFSET or STACK_POINTER_OFFSET
	are defined.

2011-01-18  Ulrich Weigand  <Ulrich.Weigand@de.ibm.com>

	PR tree-optimization/47179
	* config/spu/spu.c (spu_ref_may_alias_errno): New function.
	(TARGET_REF_MAY_ALIAS_ERRNO): Define.

2011-01-18  Richard Guenther  <rguenther@suse.de>

	PR rtl-optimization/47216
	* emit-rtl.c: Include tree-flow.h.
	(set_mem_attributes_minus_bitpos): Use tree_could_trap_p instead
	of replicating it with different semantics.
	* Makefile.in (emit-rtl.o): Adjust.

2011-01-18  Ramana Radhakrishnan  <ramana.radhakrishnan@arm.com>

	* config/arm/cortex-a9.md (cortex-a9-neon.md): Actually include.
	(cortex_a9_dp): Handle neon types correctly.

2011-01-18  Jakub Jelinek  <jakub@redhat.com>

	PR rtl-optimization/47299
	* expr.c (expand_expr_real_2) <case WIDEN_MULT_EXPR>: Don't use
	subtarget.  Use normal multiplication if both operands are constants.
	* expmed.c (expand_widening_mult): Don't try to optimize constant
	multiplication if op0 has VOIDmode.  Convert op1 constant to mode
	before using it.

2011-01-17  Ralf Wildenhues  <Ralf.Wildenhues@gmx.de>

	* doc/lto.texi (LTO): Ensure two spaces after period.  Fix
	spacing after 'e.g.', typos, comma, hyphenation.

2011-01-17  Richard Henderson  <rth@redhat.com>

	* config/rx/predicates.md (rx_constshift_operand): Use match_test.
	(rx_restricted_mem_operand): New.
	(rx_shift_operand): Use register_operand.
	(rx_source_operand, rx_compare_operand): Likewise.
	* config/rx/rx.md (addsi3_flags): New expander.
	(adddi3): Rewrite as expander.
	(adc_internal, *adc_flags, adddi3_internal): New patterns.
	(subsi3_flags): New expander.
	(subdi3): Rewrite as expander.
	(sbb_internal, *sbb_flags, subdi3_internal): New patterns.

	* config/rx/rx.c (RX_BUILTIN_SAT): Remove.
	(rx_init_builtins): Remove sat builtin.
	(rx_expand_builtin): Likewise.
	* config/rx/rx.md (ssaddsi3): New.
	(*sat): Rename from sat.  Represent the CC_REG input.

	* config/rx/predicates.md (rshift_operator): New.
	* config/rx/rx.c (rx_expand_insv): Remove.
	* config/rx/rx-protos.h: Update.
	* config/rx/rx.md (*bitset): Rename from bitset.  Swap the ashift
	operand to the canonical position.
	(*bitset_in_memory, *bitinvert, *bitinvert_in_memory): Similarly.
	(*bitclr, *bitclr_in_memory): Similarly.
	(*insv_imm, rx_insv_reg, *insv_cond, *bmcc, *insv_cond_lt): New.
	(insv): Retain the zero_extract in the expansion.

	* config/rx/rx.md (bswapsi2): Use = not + for output reload.
	(bswaphi2, bitinvert, revw): Likewise.

	* config/rx/rx.c (gen_rx_store_vector): Use VOIDmode for gen_rtx_SET.
	(gen_rx_rtsd_vector, gen_rx_popm_vector): Likewise.
	* config/rx/rx.md (pop_and_return): Use VOIDmode for SET.
	(stack_push, stack_pushm, stack_pop, stack_popm): Likewise.
	(bitset, bitset_in_memory): Likewise.
	(bitinvert, bitinvert_in_memory): Likewise.
	(bitclr, bitclr_in_memory): Likewise.
	(insv, sync_lock_test_and_setsi, movstr, rx_movstr): Likewise.
	(rx_strend, rx_cmpstrn): Likewise.
	(rx_setmem): Likewise.  Make the source BLKmode to match the dest.
	(bitop peep2 patterns): Remove.

	* config/rx/rx.c (rx_match_ccmode): New.
	* config/rx/rx-protos.h: Update.
	* config/rx/rx.md (abssi2): Clobber, don't set flags.
	(addsi3, adddi3, andsi3, negsi2, one_cmplsi2, iorsi3): Likewise.
	(rotlsi3, rotrsi3, ashrsi3, lshrsi3, ashlsi3): Likewise.
	(subsi3, subdi3, xorsi3, addsf3, divsf3, mulsf3, subsf3): Likewise.
	(fix_truncsfsi2, floatsisf2): Likewise.
	(*abssi2_flags, *addsi3_flags, *andsi3_flags, *negsi2_flags): New.
	(*one_cmplsi2_flags, *iorsi3_flags, *rotlsi3_flags): New.
	(*rotrsi3_flags, *ashrsi3_flags, *lshrsi3_flags, *ashlsi3_flags): New.
	(*subsi3_flags, *xorsi3_flags): New.

	* config/rx/rx.md (cstoresf4, *cstoresf4): New patterns.

	* config/rx/rx.c (rx_print_operand): Remove workaround for
	unsplit comparison operations.

	* config/rx/rx.md (movsicc): Split after reload.
	(*movsicc): Merge *movsieq and *movsine via match_operator.
	(*stcc): New pattern.

	* config/rx/rx.c (rx_float_compare_mode): Remove.
	* config/rx/rx.h (rx_float_compare_mode): Remove.
	* config/rx/rx.md (cstoresi4): Split after reload.
	(*sccc): New pattern.

	* config/rx/predicates.md (label_ref_operand): New.
	(rx_z_comparison_operator): New.
	(rx_zs_comparison_operator): New.
	(rx_fp_comparison_operator): New.
	* config/rx/rx.c (rx_print_operand) [B]: Examine comparison modes.
	Validate that the flags are set properly for the comparison.
	(rx_gen_cond_branch_template): Remove.
	(rx_cc_modes_compatible): Remove.
	(mode_from_flags): New.
	(flags_from_code): Rename from flags_needed_for_conditional.
	(rx_cc_modes_compatible): Re-write in terms of flags_from_mode.
	(rx_select_cc_mode): Likewise.
	(rx_split_fp_compare): New.
	(rx_split_cbranch): New.
	* config/rx/rx.md (most_cond, zs_cond): Remove iterators.
	(*cbranchsi4): Use match_operator and rx_split_cbranch.
	(*cbranchsf4): Similarly.
	(*cbranchsi4_tst): Rename from *tstbranchsi4_<code>.  Use
	match_operator and rx_split_cbranch.
	(*cbranchsi4_tst_ext): Combine *tstbranchsi4m_eq and
	tstbranchsi4m_ne.  Use match_operator and rx_split_cbranch.
	(*cmpsi): Rename from cmpsi.
	(*tstsi): Rename from tstsi.
	(*cmpsf): Rename from cmpsf; use CC_Fmode.
	(*conditional_branch): Rename from conditional_branch.
	(*reveresed_conditional_branch): Remove.
	(b<code>): Remove expander.
	* config/rx/rx-protos.h: Update.

	* config/rx/rx.c (rx_compare_redundant): Remove.
	* config/rx/rx.md (cmpsi): Don't use it.
	* config/rx/rx-protos.h: Update.

	* config/rx/rx-modes.def (CC_F): New mode.
	* config/rx/rx.c (rx_select_cc_mode): New.
	* config/rx/rx.h (SELECT_CC_MODE): Use it.
	* config/rx/rx-protos.h: Update.

2011-01-17  Richard Henderson  <rth@redhat.com>

	* except.c (dump_eh_tree): Fix stray ; after for statement.

2011-01-17  Richard Guenther  <rguenther@suse.de>

	PR tree-optimization/47313
	* tree-inline.c (tree_function_versioning): Move DECL_RESULT
	handling before copying the body.  Properly deal with
	by-reference result in SSA form.

2011-01-17  Ian Lance Taylor  <iant@google.com>

	PR target/47219
	* config/sparc/sparc.c (sparc_sr_alias_set): Don't define.
	(struct_value_alias_set): Don't define.
	(sparc_option_override): Don't set sparc_sr_alias_set and
	struct_value_alias_set.
	(save_or_restore_regs): Use gen_frame_mem rather than calling
	set_mem_alias_set.
	(sparc_struct_value_rtx): Likewise.

2011-01-17  H.J. Lu  <hongjiu.lu@intel.com>

	PR target/47318
	* config/i386/avxintrin.h (_mm_maskload_pd): Change mask to
	__m128i.
	(_mm_maskstore_pd): Likewise.
	(_mm_maskload_ps): Likewise.
	(_mm_maskstore_ps): Likewise.
	(_mm256_maskload_pd): Change mask to __m256i.
	(_mm256_maskstore_pd): Likewise.
	(_mm256_maskload_ps): Likewise.
	(_mm256_maskstore_ps): Likewise.

	* config/i386/i386-builtin-types.def: Updated.
	(ix86_expand_special_args_builtin): Likewise.

	* config/i386/i386.c (bdesc_special_args): Update
	__builtin_ia32_maskloadpd, __builtin_ia32_maskloadps,
	__builtin_ia32_maskloadpd256, __builtin_ia32_maskloadps256,
	__builtin_ia32_maskstorepd, __builtin_ia32_maskstoreps,
	__builtin_ia32_maskstorepd256 and __builtin_ia32_maskstoreps256.

	* config/i386/sse.md (avx_maskload<ssemodesuffix><avxmodesuffix>):
	Use <avxpermvecmode> on mask register.
	(avx_maskstore<ssemodesuffix><avxmodesuffix>): Likewise.

2011-01-17  Olivier Hainque  <hainque@adacore.com>
	    Michael Haubenwallner  <michael.haubenwallner@salomon.at>
	    Eric Botcazou  <ebotcazou@adacore.com>

	PR target/46655
	* xcoffout.c (ASM_OUTPUT_LINE): Output line only if positive, and only
	if <= USHRT_MAX in 32-bit mode.

2011-01-17  Ralf Wildenhues  <Ralf.Wildenhues@gmx.de>

	* doc/install.texi (Configuration, Specific): Wrap long
	lines in examples.  Allow line wrapping in long options
	and URLs where beneficial for PDF output.

2011-01-16  Richard Sandiford  <rdsandiford@googlemail.com>

	* config/mips/mips.c (mips_classify_symbol): Don't return
	SYMBOL_PC_RELATIVE for nonlocal labels.

2011-01-15  Eric Botcazou  <ebotcazou@adacore.com>

	* config/sparc/sol2-bi.h (CC1_SPEC): Fix typo.

2011-01-15  Jan Hubicka  <jh@suse.cz>

	PR tree-optimization/47276
	* ipa.c (function_and_variable_visibility): Do not try to mark alias
	declarations as needed.

2011-01-15  Martin Jambor  <mjambor@suse.cz>

	* common.opt (fdevirtualize): New flag.
	* doc/invoke.texi (Option Summary): Document it.
	* opts.c (default_options_table): Add devirtualize flag.
	* ipa-prop.c (detect_type_change): Return immediately if
	devirtualize flag is not set.
	(detect_type_change_ssa): Likewise.
	(compute_known_type_jump_func): Likewise.
	(ipa_analyze_virtual_call_uses): Likewise.

2011-01-14  Martin Jambor  <mjambor@suse.cz>

	PR tree-optimization/45934
	PR tree-optimization/46302
	* ipa-prop.c (type_change_info): New type.
	(stmt_may_be_vtbl_ptr_store): New function.
	(check_stmt_for_type_change): Likewise.
	(detect_type_change): Likewise.
	(detect_type_change_ssa): Likewise.
	(compute_complex_assign_jump_func): Check for dynamic type change.
	(compute_complex_ancestor_jump_func): Likewise.
	(compute_known_type_jump_func): Likewise.
	(compute_scalar_jump_functions): Likewise.
	(ipa_analyze_virtual_call_uses): Likewise.
	(ipa_analyze_node): Push and pop cfun, set current_function_decl.

2011-01-14  Joseph Myers  <joseph@codesourcery.com>

	* config/i386/i386.h (CC1_CPU_SPEC_1): Don't handle -msse5.
	* config/i386/i386.opt (msse5): New Alias.

2011-01-14  Joseph Myers  <joseph@codesourcery.com>

	* config/sparc/linux.h (CC1_SPEC): Remove %{sun4:} %{target:}.
	* config/sparc/linux64.h (CC1_SPEC): Likewise.
	* config/sparc/netbsd-elf.h (CC1_SPEC32, CC1_SPEC64): Likewise.
	* config/sparc/sparc.h (CC1_SPEC): Likewise.

2011-01-14  Joseph Myers  <joseph@codesourcery.com>

	* config/sparc/linux.h (CC1_SPEC): Don't handle old equivalents of
	-mcpu options.
	* config/sparc/linux64.h (CC1_SPEC): Likewise.
	* config/sparc/netbsd-elf.h (CC1_SPEC32, CC1_SPEC64): Likewise.
	* config/sparc/sol2-bi.h (CPP_CPU_SPEC, CC1_SPEC): Likewise.
	* config/sparc/sparc.h (CPP_CPU_SPEC, CC1_SPEC, ASM_CPU_SPEC):
	Likewise.
	* config/sparc/t-elf (MULTILIB_MATCHES): Don't handle -mv8.

2011-01-14  Joseph Myers  <joseph@codesourcery.com>

	* config/rs6000/vxworks.h (CC1_SPEC): Don't handle -fvec or -fvec-eabi.

2011-01-14  Mike Stump  <mikestump@comcast.net>

	* config/alpha/alpha.md (umk_mismatch_args): Don't put a mode on set.
	* config/fr30/fr30.md: Likweise
	(movsi_push): Likewise.
	(movsi_pop): Likewise.
	(enter_func): Likewise.
	* config/moxie/moxie.md (movsi_push): Likewise.
	(movsi_pop): Likewise.

2011-01-14  Joseph Myers  <joseph@codesourcery.com>

	* config/mips/linux64.h (LINK_SPEC): Remove %{bestGnum}
	%{no_archive} %{exact_version}.
	* config/mips/mips.h (LINK_SPEC): Remove %{bestGnum}.
	* config/mips/netbsd.h (LINK_SPEC): Remove %{bestGnum}
	%{no_archive} %{exact_version}.
	* config/mips/openbsd.h (LINK_SPEC): Likewise.
	* config/mips/sde.h (LINK_SPEC): Remove %{bestGnum}.
	* config/mips/vxworks.h: Likewise.

2011-01-14  Joseph Myers  <joseph@codesourcery.com>

	* config/microblaze/microblaze.h (ASM_SPEC): Remove %{microblaze1}.

2011-01-14  Joseph Myers  <joseph@codesourcery.com>

	* config/m32r/little.h (CPP_ENDIAN_SPEC, CC1_ENDIAN_SPEC,
	ASM_ENDIAN_SPEC, LINK_ENDIAN_SPEC): Remove.

2011-01-14  Joseph Myers  <joseph@codesourcery.com>

	* config/i386/nwld.h (LINK_SPEC): Check -nodefaultlibs not
	-nodefaultlib.

2011-01-14  Joseph Myers  <joseph@codesourcery.com>

	* config/cris/cris.h (ASM_SPEC, CRIS_ASM_SUBTARGET_SPEC): Check
	for mcpu not cpu.
	* config/cris/linux.h (CRIS_CPP_SUBTARGET_SPEC,
	CRIS_CC1_SUBTARGET_SPEC, CRIS_ASM_SUBTARGET_SPEC): Check for mcpu
	not cpu.
	(CRIS_LINK_SUBTARGET_SPEC): Don't generate -rpath-link options.
	Don't handle -shlib.

2011-01-14  Joseph Myers  <joseph@codesourcery.com>

	* config/avr/avr.h (CPP_SPEC): Don't handle -posix.
	(CC1_SPEC): Don't handle -profile.

2011-01-14  Joseph Myers  <joseph@codesourcery.com>

	* config/microblaze/microblaze.h (CC1_SPEC): Remove -gline spec.
	* config/mips/mips.h (CC1_SPEC): Likewise.

2011-01-14  Joseph Myers  <joseph@codesourcery.com>

	* config/microblaze/microblaze.h (CC1_SPEC): Remove %{save-temps: }.
	* config/mips/mips.h (CC1_SPEC): Likewise.

2011-01-14  Joseph Myers  <joseph@codesourcery.com>

	* config/i386/linux.h (LINK_SPEC): Don't use %{!ibcs:} conditional.
	* config/m32r/linux.h (LINK_SPEC): Likewise.
	* config/mips/linux.h (LINK_SPEC): Likewise.
	* config/mips/linux64.h (LINK_SPEC): Likewise.
	* config/sparc/linux.h (LINK_SPEC): Likewise.
	* config/sparc/linux64.h (LINK_ARCH32_SPEC, LINK_ARCH64_SPEC,
	LINK_SPEC): Likewise.
	* config/xtensa/linux.h (LINK_SPEC): Likewise.

2011-01-14  Joseph Myers  <joseph@codesourcery.com>

	* config/arm/linux-elf.h (LINUX_TARGET_LINK_SPEC): Remove
	%{version:-v}.
	* config/lm32/uclinux-elf.h (LINK_SPEC): Likewise.

2011-01-14  Joseph Myers  <joseph@codesourcery.com>

	* config/sparc/sp-elf.h (ASM_SPEC): Remove %{v:-V}.
	* config/sparc/sp64-elf.h (ASM_SPEC): Likewise.

2011-01-14  Joseph Myers  <joseph@codesourcery.com>

	* config/arm/linux-elf.h (LINUX_TARGET_LINK_SPEC): Remove %{b}.

2011-01-14  Rainer Orth  <ro@CeBiTec.Uni-Bielefeld.DE>

	* configure.ac (gcc_cv_ld_static_dynamic): Solaris 2 ld always
	supports -Bstatic/-Bdynamic.
	* configure: Regenerate.

2011-01-14  Jan Hubicka  <jh@suse.cz>
	    Jack Howarth  <howarth@bromo.med.uc.edu>

	PR target/46037
	* config/darwin.c (darwin_override_options): Honor flag_gtoggle
	when checking debug_info_level. Test write_symbols instead of
	debug_hooks->var_location when setting flag_var_tracking_uninit.

2011-01-14  Richard Guenther  <rguenther@suse.de>

	PR tree-optimization/47179
	* target.def (ref_may_alias_errno): New target hook.
	* targhooks.h (default_ref_may_alias_errno): Declare.
	* targhooks.c: Include tree-ssa-alias.h and tree-flow.h.
	(default_ref_may_alias_errno): New function.
	* target.h (struct ao_ref_s): Declare.
	* tree-ssa-alias.c: Include target.h.
	(call_may_clobber_ref_p_1): Use the ref_may_alias_errno target hook.
	* Makefile.in (tree-ssa-alias.o): Adjust dependencies.
	(targhooks.o): Likewise.
	* doc/tm.texi.in (TARGET_REF_MAY_ALIAS_ERRNO): Document.
	* doc/tm.texi (TARGET_REF_MAY_ALIAS_ERRNO): Copy documentation.

2011-01-14  Richard Guenther  <rguenther@suse.de>

	* tree-ssa-structalias.c  (new_var_info): Use DECL_HARD_REGISTER.

2011-01-14  Richard Guenther  <rguenther@suse.de>

	PR tree-optimization/47280
	* tree-ssa-forwprop.c (associate_plusminus): Cleanup EH and
	return CFG changes.
	(tree_ssa_forward_propagate_single_use_vars): Deal with
	CFG changes from associate_plusminus.

2011-01-14  Richard Guenther  <rguenther@suse.de>

	PR middle-end/47281
	Revert
	2011-01-11  Richard Guenther  <rguenther@suse.de>

	PR tree-optimization/46076
	* tree-ssa.c (useless_type_conversion_p): Conversions from
	unprototyped to empty argument list function types are useless.

2011-01-14  Richard Guenther  <rguenther@suse.de>

	PR tree-optimization/47286
	* tree-ssa-structalias.c (new_var_info): Register variables are global.

2011-01-14  Martin Jambor  <mjambor@suse.cz>

	PR middle-end/46823
	* tree-inline.c (expand_call_inline): Get fndecl from call graph edge.

2011-01-13  Anatoly Sokolov  <aesok@post.ru>

	* config/xtensa/xtensa.h (XTENSA_LIBCALL_VALUE, LIBCALL_VALUE,
	LIBCALL_OUTGOING_VALUE, FUNCTION_VALUE_REGNO_P): Remove macros.
	* config/xtensa/xtensa.c (xtensa_libcall_value,
	xtensa_function_value_regno_p): New functions.
	(TARGET_LIBCALL_VALUE, TARGET_FUNCTION_VALUE_REGNO_P): Define.

2011-01-13  Kai Tietz  <kai.tietz@onevision.com>

	PR c++/47213
	* config/i386/cygming.h (TARGET_ASM_ASSEMBLE_VISIBILITY):
	PE specific hook.
	* config/i386/i386-protos.h (i386_pe_assemble_visibility):
	New function prototype.
	* config/i386/winnt.c (i386_pe_assemble_visibility):
	Warn only if attribute was specified by user.

2011-01-13  Michael Meissner  <meissner@linux.vnet.ibm.com>

	PR target/47251
	* config/rs6000/rs6000.md (floatunsdidf2): Add check for hardware
	floating point.
	(floatunsdidf2_fcfidu): Ditto.

2011-01-13  Andreas Krebbel  <Andreas.Krebbel@de.ibm.com>

	* config/s390/s390.c (print_operand_address): Replace 'error' with
	'output_operand_lossage'.
	(print_operand): Likewise.

2011-01-13  Jeff Law  <law@redhat.com>

	PR rtl-optimization/39077
	* doc/invoke.texi (max-gcse-insertion-ratio): Document.
	* params.h (MAX_GCSE_INSERTION_RATIO): Define.
	* params.def (PARAM_MAX_GCSE_INSERTION_RATIO): Define.
	* lcm.c (pre_edge_lcm): Properly initialize output sbitmaps.
	* gcse.c (prune_insertions_deletions): New function.
	(compute_pre_data): Use it.

2011-01-13  Dodji Seketeli  <dodji@redhat.com>

	PR debug/PR46973
	* dwarf2out.c (prune_unused_types_mark_generic_parms_dies): New
	static function.
	(prune_unused_types_mark): Use it.

2011-01-13  Andrey Belevantsev  <abel@ispras.ru>

	PR rtl-optimization/45352
	* sel-sched.c: Update copyright years.
	(reset_sched_cycles_in_current_ebb): Also recheck the DFA state
	in the advancing loop when we have issued issue_rate insns.

2011-01-12  Richard Henderson  <rth@redhat.com>

	* config/mn10300/mn10300.c (mn10300_md_asm_clobbers): New.
	(TARGET_MD_ASM_CLOBBERS): New.

	* config/mn10300/mn10300.c (mn10300_delegitimize_address): New.
	(TARGET_DELEGITIMIZE_ADDRESS): New.

	* config/mn10300/mn10300.md (UNSPEC_BSCH): New.
	(clzsi2, *bsch): New patterns.

	* config/mn10300/mn10300.md (INT): New mode iterator.
	(*mov<INT>_clr): New pattern, and peep2 to generate it.

	* config/mn10300/mn10300.c (mn10300_option_override): Force enable
	flag_split_wide_types.

	* config/mn10300/mn10300.c (mn10300_asm_trampoline_template): Remove.
	(mn10300_trampoline_init): Rewrite without a template, an immediate
	load and a direct branch.
	* config/mn10300/mn10300.h (TRAMPOLINE_SIZE): Reduce to 16.

2011-01-12  Anatoly Sokolov  <aesok@post.ru>

	* config/s390/s390.h (OUTPUT_ADDR_CONST_EXTRA): Remove.
	* config/s390/s390-protos.h (s390_output_addr_const_extra): Remove.
	* config/s390/s390.c (s390_output_addr_const_extra): Make static.
	(TARGET_ASM_OUTPUT_ADDR_CONST_EXTRA): Define.

2011-01-12  Kai Tietz  <kai.tietz@onevision.com>

	PR debug/47209
	* dwarfout2.c (should_emit_struct_debug): Use TYPE_MAIN_VARIANT
	of type.

2011-01-12  Jan Hubicka  <jh@suse.cz>

	PR driver/47244
	* gcc.c (PLUGIN_COND): Update to disable plugin unless -flto is used.
	(PLUGIN_COND_CLOSE): New macro.
	(LINK_COMMAND_SPEC): Update to use PLUGIN_COND_CLOSE.

2011-01-12  Richard Guenther  <rguenther@suse.de>

	PR lto/47259
	* lto-streamer-out.c (output_gimple_stmt): Do not wrap
	register variables in a MEM_REF.

2011-01-12  Joseph Myers  <joseph@codesourcery.com>

	* config.gcc (arm*-*-linux*, bfin*-uclinux*, bfin*-linux-uclibc*,
	crisv32-*-linux* | cris-*-linux*, frv-*-*linux*, moxie-*-uclinux*,
	hppa*64*-*-linux*, hppa*-*-linux*, i[34567]86-*-linux* |
	i[34567]86-*-kfreebsd*-gnu | i[34567]86-*-knetbsd*-gnu |
	i[34567]86-*-gnu* | i[34567]86-*-kopensolaris*-gnu,
	x86_64-*-linux* | x86_64-*-kfreebsd*-gnu | x86_64-*-knetbsd*-gnu,
	ia64*-*-linux*, lm32-*-uclinux*, m32r-*-linux*, m32rle-*-linux*,
	m68k-*-uclinux*, m68k-*-linux*, microblaze*-linux*,
	mips64*-*-linux* | mipsisa64*-*-linux*, mips*-*-linux*,
	s390-*-linux*, s390x-*-linux*, sh*-*-linux*, sparc-*-linux*,
	sparc64-*-linux*, vax-*-linux*, xtensa*-*-linux*,
	am33_2.0-*-linux*): Use gnu-user.h before linux.h.
	* config/gnu-user.h: New.  Copied from linux.h.
	(LINUX_TARGET_STARTFILE_SPEC): Rename to
	GNU_USER_TARGET_STARTFILE_SPEC.
	(LINUX_TARGET_ENDFILE_SPEC): Rename to
	GNU_USER_TARGET_ENDFILE_SPEC.
	(LINUX_TARGET_CC1_SPEC): Rename to GNU_USER_TARGET_CC1_SPEC.
	(LINUX_TARGET_LIB_SPEC): Rename to GNU_USER_TARGET_LIB_SPEC.
	(OPTION_GLIBC, OPTION_UCLIBC, OPTION_BIONIC,
	LINUX_TARGET_OS_CPP_BUILTINS, CHOOSE_DYNAMIC_LINKER1,
	CHOOSE_DYNAMIC_LINKER, UCLIBC_DYNAMIC_LINKER,
	UCLIBC_DYNAMIC_LINKER32, UCLIBC_DYNAMIC_LINKER64,
	BIONIC_DYNAMIC_LINKER, BIONIC_DYNAMIC_LINKER32,
	BIONIC_DYNAMIC_LINKER64, LINUX_DYNAMIC_LINKER,
	LINUX_DYNAMIC_LINKER32, LINUX_DYNAMIC_LINKER64,
	TARGET_C99_FUNCTIONS, TARGET_HAS_SINCOS): Remove.
	* config/arm/linux-eabi.h (CC1_SPEC): Use
	GNU_USER_TARGET_CC1_SPEC.
	(LIB_SPEC): Use GNU_USER_TARGET_LIB_SPEC.
	(STARTFILE_SPEC): Use GNU_USER_TARGET_STARTFILE_SPEC.
	(ENDFILE_SPEC): Use GNU_USER_TARGET_ENDFILE_SPEC
	* config/linux.h (NO_IMPLICIT_EXTERN_C, ASM_APP_ON, ASM_APP_OFF,
	LINUX_TARGET_STARTFILE_SPEC, STARTFILE_SPEC,
	LINUX_TARGET_ENDFILE_SPEC, ENDFILE_SPEC, LINUX_TARGET_CC1_SPEC,
	CC1_SPEC, CPLUSPLUS_CPP_SPEC, LINUX_TARGET_LIB_SPEC, LIB_SPEC,
	LINK_EH_SPEC, LINK_GCC_C_SEQUENCE_SPEC, USE_LD_AS_NEEDED): Remove.

2011-01-12  Richard Guenther  <rguenther@suse.de>

	PR other/46946
	* doc/invoke.texi (ffast-math): Document it is turned on
	with -Ofast.

2011-01-12  Jan Hubicka  <jh@suse.cz>

	PR tree-optimization/47233
	* opts.c (common_handle_option): Disable ipa-reference with profile
	feedback.

2011-01-12  Nicola Pero  <nicola.pero@meta-innovation.com>

	* c-parser.c (c_parser_objc_at_property_declaration): Improved
	error message.

2011-01-12  Nicola Pero  <nicola.pero@meta-innovation.com>

	* c-parser.c (c_lex_one_token): Updated and reindented some
	comments.  No changes in code.

2011-01-11  Ian Lance Taylor  <iant@google.com>

	* godump.c (go_output_var): Don't output the variable if there is
	already a type with the same name.

2011-01-11  Ian Lance Taylor  <iant@google.com>

	* godump.c (go_format_type): Don't generate float80.

2011-01-11  Richard Henderson  <rth@redhat.com>

	* config/mn10300/mn10300.c (mn10300_address_cost): Remove forward
	declaration.  Rewrite for both speed and size.
	(mn10300_address_cost_1): Remove.
	(mn10300_register_move_cost): New.
	(mn10300_memory_move_cost): New.
	(mn10300_rtx_costs): Rewrite for both speed and size.  Don't handle
	ZERO_EXTRACT.  Do handle UNSPEC, arithmetic, logicals, compare,
	extensions, shifts, BSWAP, CLZ.
	(mn10300_wide_const_load_uses_clr): Remove.
	(TARGET_REGISTER_MOVE_COST): New.
	(TARGET_MEMORY_MOVE_COST): New.
	* config/mn10300/mn10300-protos.h: Update.
	* config/mn10300/mn10300.h (REGISTER_MOVE_COST): Remove.

	* config/mn10300/constraints.md ("R", "T"): Remove constraints.
	* config/mn10300/mn10300.c (mn10300_mask_ok_for_mem_btst): Remove.
	* config/mn10300/mn10300-protos.h: Update.
	* config/mn10300/mn10300.md (movsi_internal): Don't use "R".
	(*byte_clear, *byte_set, *bit_clear1, *bit_clear2, *bit_set): Remove.
	(iorqi3, *am33_iorqi3, *mn10300_iorqi3): Remove.
	(*test_int_bitfield, *test_byte_bitfield): Remove.
	(*bit_test, *subreg_bit_test): Remove.
	* config/mn10300/predicates.md (const_8bit_operand): Remove.

	* config/mn10300/constraints.md ("c"): Rename from "A".
	("A", "D"): New constraint letters.
	* config/mn10300/mn10300.md (fmasf4): Use the "c" constraint.
	(fmssf4, fnmasf4, fnmssf4): Likewise.

	* config/mn10300/mn10300.md (isa): New attribute.
	(enabled): New attribute.

	* config/mn10300/mn10300.md (absdf2, negdf2): Remove.
	(abssf2, negsf2): Define only for hardware fp.
	(sqrtsf2): Reformat.
	(addsf3, subsf3, mulsf3): Merge expander and insn.

	* config/mn10300/mn10300.h (ARG_PIONTER_CFA_OFFSET): New.
	(DEBUGGER_AUTO_OFFSET): Remove.
	(DEBUGGER_ARG_OFFSET): Remove.

	* config/mn10300/mn10300.c (mn10300_gen_multiple_store): Make static.
	Emit register stores with the same offsets as the hardware.
	(mn10300_store_multiple_operation): Don't check that the register
	save offsets are monotonic.
	* config/mn10300/mn10300-protos.h: Update.

	* config/mn10300/mn10300.h (ASM_PN_FORMAT): Delete.

	* config/mn10300/mn10300.h (INCOMING_RETURN_ADDR_RTX): Define
	in terms of the value on the stack, not the MDR register.

2011-01-11  Jan Hubicka  <jh@suse.cz>

	PR lto/45721
	PR lto/45375
	* tree.h (symbol_alias_set_t): Move typedef here from varasm.c
	(symbol_alias_set_destroy, symbol_alias_set_contains,
	propagate_aliases_backward): Declare.
	* lto-streamer-out.c (struct sets): New sturcture.
	(trivally_defined_alias): New function.
	(output_alias_pair_p): Rewrite.
	(output_unreferenced_globals): Fix output of alias pairs.
	(produce_symtab): Likewise.
	* ipa.c (function_and_variable_visibility): Set weak alias destination
	as needed in lto.
	* varasm.c (symbol_alias_set_t): Remove.
	(symbol_alias_set_destroy): Export.
	(propagate_aliases_forward, propagate_aliases_backward): New functions
	based on ...
	(compute_visible_aliases): ... this one; remove.
	(trivially_visible_alias): New
	(trivially_defined_alias): New.
	(remove_unreachable_alias_pairs): Rewrite.
	(finish_aliases_1): Reorganize code checking if alias is defined.
	* passes.c (rest_of_decl_compilation): Do not call assemble_alias when
	in LTO mode.

2011-01-11  Richard Guenther  <rguenther@suse.de>

	PR tree-optimization/46076
	* tree-ssa.c (useless_type_conversion_p): Conversions from
	unprototyped to empty argument list function types are useless.

2011-01-11  Richard Guenther  <rguenther@suse.de>

	PR middle-end/45235
	* emit-rtl.c (set_mem_attributes_minus_bitpos): Do not mark
	volatile MEMs as MEM_READONLY_P.

2011-01-11  Richard Guenther  <rguenther@suse.de>

	PR tree-optimization/47239
	* tree-ssa-ccp.c (get_value_from_alignment): Punt for FUNCTION_DECLs.

2011-01-11  Jeff Law  <law@redhat.com>

	PR tree-optimization/47086
	* tree-ssa-loop-ivopts.c (find_givs_in_stmt_scev): Do not record
	IVs from statements that might throw.

2011-01-10  Jan Hubicka  <jh@suse.cz>

	PR lto/45375
	* lto-cgraph.c (input_profile_summary): Remove overactive sanity check.

2011-01-10  Jan Hubicka  <jh@suse.cz>

	PR lto/45375
	* profile.c (read_profile_edge_counts): Ignore profile inconistency
	when correcting profile.

2011-01-10  Jan Hubicka  <jh@suse.cz>

	PR lto/46083
	* lto-streamer-out.c (pack_ts_function_decl_value_fields): Store
	DECL_FINI_PRIORITY.
	* lto-streamer-in.c (unpack_ts_function_decl_value_fields):
	Restore DECL_FINI_PRIORITY.

2011-01-10  Ralf Wildenhues  <Ralf.Wildenhues@gmx.de>

	* doc/gimple.texi: Fix quoting of multi-word return values in
	@deftypefn statements.  Ensure presence of return value.  Wrap
	overlong @deftypefn lines.
	(is_gimple_operand, is_gimple_min_invariant_address): Remove
	descriptions of removed functions.
	* doc/hostconfig.texi (Host Common): Wrap long line, fix quoting
	of multi-word return value in @deftypefn statement.

2011-01-10  Ralf Wildenhues  <Ralf.Wildenhues@gmx.de>

	* doc/gimple.texi (Temporaries, Operands, Compound Lvalues)
	(Conditional Expressions, Logical Operators)
	(Statement and operand traversals): Do not indent smallexample
	code.  Fix duplicate function argument in example.

2011-01-10  Jeff Law  <law@redhat.com>

	PR tree-optimization/47141
	* ipa-split.c (split_function): Handle case where we are
	returning a value and the return block has a virtual operand phi.

2011-01-10  Jan Hubicka  <jh@suse.cz>

	PR tree-optimization/47234
	* tree-pass.h (TODO_rebuild_cgraph_edges): New TODO.
	(pass_feedback_split_functions): Declare.
	* passes.c (init_optimization_passes): Add ipa-split as subpass of
	tree-profile.
	* ipa-split.c (gate_split_functions): Update comments; disable
	split-functions for profile_arc_flag and branch_probabilities.
	(gate_feedback_split_functions): New function.
	(execute_feedback_split_functions): New function.
	(pass_feedback_split_functions): New global var.

2011-01-10  H.J. Lu  <hongjiu.lu@intel.com>

	PR lto/46760
	* tree-inline.c (tree_can_inline_p): Check e->call_stmt before
	calling gimple_call_set_cannot_inline.

2011-01-10  Iain Sandoe  <iains@gcc.gnu.org>

	* config/darwin-sections.def: Remove unused section.

2011-01-10  Dave Korn  <dave.korn.cygwin@gmail.com>

	PR c++/47218
	* cgraphunit.c (assemble_thunk): Call resolve_unique_section.

2011-01-09  Nicola Pero  <nicola.pero@meta-innovation.com>

	PR objc/47232
	* c-parser.c (c_parser_declaration_or_fndef): Improved
	error message.

2011-01-09  Kai Tietz  <kai.tietz@onevision.com>

	* config/i386/winnt.c (i386_pe_start_function): Make sure
	to switch back to function's section.

2011-01-09  Iain Sandoe  <iains@gcc.gnu.org>

	PR gcc/46902
	PR testsuite/46912
	* plugin.c: Move include of dlfcn.h from here...
	* system.h: ... to here.

2011-01-09  Ralf Wildenhues  <Ralf.Wildenhues@gmx.de>

	* doc/cpp.texi (C++ Named Operators): Fix markup for header
	file name.
	* doc/cppinternals.texi (Top): Wrap node in @ifnottex to avoid
	two extra empty pages in PDF output.

2011-01-08  Nicola Pero  <nicola.pero@meta-innovation.com>

	PR objc/47078
	* c-parser.c (c_parser_objc_type_name): If the type is unknown,
	for error recovery purposes behave as if it was not specified so
	that the default type is usd.

2011-01-07  Jan Hubicka  <jh@suse.cz>

	PR tree-optmization/46469
	* ipa.c (function_and_variable_visibility): Clear needed flags on
	nodes with external decls; handle weakrefs merging correctly.

2011-01-07  Joseph Myers  <joseph@codesourcery.com>

	* opts.c (finish_options): Set opts->x_flag_opts_finished to true,
	not false.

2011-01-07  Jan Hubicka  <jh@suse.cz>

	* doc/invoke.texi: (-flto, -fuse-linker-plugin): Update defaults
	and no longer claim that gold is required for linker plugin.
	* configure: Regenerate.
	* gcc.c (PLUGIN_COND): New macro.
	(LINK_COMMAND_SPEC): Use it.
	(main): Default to plugin enabled with HAVE_LTO_PLUGIN is set.
	* config.in (HAVE_LTO_PLUGIN): New.
	* configure.ac (--with-lto-plugin): New parameter; autodetect
	HAVE_LTO_PLUGIN.

2011-01-07  Jan Hubicka  <jh@suse.cz>

	PR tree-optimization/46367
	* ipa-inline.c (cgraph_clone_inlined_nodes): Use original function only
	when we can update original.
	(cgraph_mark_inline_edge): Sanity check.
	* ipa-prop.c (ipa_make_edge_direct_to_target): Sanity check.

2011-01-07  Ulrich Weigand  <Ulrich.Weigand@de.ibm.com>

	* config/spu/spu.h (ASM_COMMENT_START): Define.

2011-01-07  H.J. Lu  <hongjiu.lu@intel.com>

	PR driver/42445
	* gcc.c (%>S): New.
	(SWITCH_KEEP_FOR_GCC): Likewise.
	(set_collect_gcc_options): Check SWITCH_KEEP_FOR_GCC.
	(do_spec_1): Handle "%>".

	* config/i386/i386.h (CC1_CPU_SPEC): Replace "%<" with "%>".

2011-01-07  Jakub Jelinek  <jakub@redhat.com>

	PR target/47201
	* config/i386/i386.c (ix86_delegitimize_address): If
	simplify_gen_subreg fails, return orig_x.

	PR bootstrap/47187
	* value-prof.c (gimple_stringop_fixed_value): Handle
	lhs of the call properly.

2011-01-07  Jan Hubicka  <jh@suse.cz>

	PR lto/45375
	* lto-opt.c (lto_reissue_options): Set flag_shlib.

2011-01-07  Iain Sandoe  <iains@gcc.gnu.org>

	* target.def (function_switched_text_sections): New hook.
	* doc/tm.texi: Regenerated.
	* doc/tm.texi.in (TARGET_ASM_FUNCTION_SWITCHED_TEXT_SECTIONS): New.
	* final.c (default_function_switched_text_sections): New.
	(final_scan_insn): Call function_switched_text_sections when a
	mid-function section change occurs.
	* output.h (default_function_switched_text_sections): Declare.
	* config/darwin-protos.h (darwin_function_switched_text_sections):
	Likewise.
	* config/darwin.c (darwin_function_switched_text_sections): New.
	* config/darwin.h (TARGET_ASM_FUNCTION_SWITCHED_TEXT_SECTIONS): New.

2011-01-07  Iain Sandoe  <iains@gcc.gnu.org>

	* dwarf2out.c (gen_subprogram_die):  Add pubnames with code ranges for
	DWARF >= 3.  Add pubnames for the primary section and a reduced DIE for
	the secondary code fragment when outputting for DWARF == 2.

2011-01-07  Anatoly Sokolov  <aesok@post.ru>

	* config/xtensa/xtensa.h (OUTPUT_ADDR_CONST_EXTRA): Remove.
	* config/xtensa/xtensa-protos.h (xtensa_output_addr_const_extra):
	Remove.
	* config/xtensa/xtensa.c (xtensa_output_addr_const_extra): Make static.
	(TARGET_ASM_OUTPUT_ADDR_CONST_EXTRA): Define.

2011-01-06  Eric Botcazou  <ebotcazou@adacore.com>

	PR debug/46704
	* dwarf2out.c (dwarf2out_finish): Output the debug_aranges section only
	when it is not empty.

2011-01-06  Changpeng Fang  <changpeng.fang@amd.com>

	Bobcat Enablement
	* config.gcc (i[34567]86-*-linux* | ...): Add btver1.
	(case ${target}): Add btver1.
	* config/i386/driver-i386.c (host_detect_local_cpu): Let
	-march=native recognize btver1 processors.
	* config/i386/i386-c.c (ix86_target_macros_internal): Add
	btver1 def_and_undef
	* config/i386/i386.c (struct processor_costs btver1_cost): New
	btver1 cost table.
	(m_BTVER1): New definition.
	(m_AMD_MULTIPLE): Includes m_BTVER1.
	(initial_ix86_tune_features): Add btver1 tune.
	(processor_target_table): Add btver1 entry.
	(static const char *const cpu_names): Add btver1 entry.
	(software_prefetching_beneficial_p): Add btver1.
	(ix86_option_override_internal): Add btver1 instruction sets.
	(ix86_issue_rate): Add btver1.
	(ix86_adjust_cost): Add btver1.
	* config/i386/i386.h (TARGET_BTVER1): New definition.
	(enum target_cpu_default): Add TARGET_CPU_DEFAULT_btver1.
	(enum processor_type): Add PROCESSOR_BTVER1.
	* config/i386/i386.md (define_attr "cpu"): Add btver1.

2011-01-06  Rainer Orth  <ro@CeBiTec.Uni-Bielefeld.DE>

	PR target/43309
	* config/i386/i386.c (legitimize_tls_address)
	<TLS_MODEL_INITIAL_EXEC>: Handle TARGET_64BIT && TARGET_SUN_TLS.
	* config/i386/i386.md (UNSPEC_TLS_IE_SUN): Declare.
	(tls_initial_exec_64_sun): New pattern.

2011-01-06  Gerald Pfeifer  <gerald@pfeifer.com>

	* doc/invoke.texi (Overall Options): Improve wording and markup
	of the description of -wrapper.

2011-01-06  Joseph Myers  <joseph@codesourcery.com>

	* config/sol2.opt (G, YP,, Ym,, compat-bsd, pthread, pthreads,
	rdynamic, threads): New Driver options.

2011-01-06  Rainer Orth  <ro@CeBiTec.Uni-Bielefeld.DE>

	PR target/38118
	* config/sol2.h (ASM_OUTPUT_ALIGNED_COMMON): Also switch to .bss
	if coming from .tdata.
	* config/i386/sol2-10.h (ASM_OUTPUT_ALIGNED_COMMON): Likewise.

2011-01-06  Jan Hubicka  <jh@suse.cz>

	PR lto/47188
	* collect2.c (main): Do not enable LTOmode when plugin is active.

2011-01-06  Rainer Orth  <ro@CeBiTec.Uni-Bielefeld.DE>

	PR other/45915
	* configure.ac (gcc_cv_as_gnu_unique_object): Only use ldd
	--version output if supported.
	* configure: Regenerate.

2011-01-06  Joseph Myers  <joseph@codesourcery.com>

	* config/linux-android.opt (tno-android-cc, tno-android-ld): New
	Driver options.

2011-01-06  Jakub Jelinek  <jakub@redhat.com>

	PR c/47150
	* c-convert.c (convert): When converting a complex expression
	other than COMPLEX_EXPR to a different complex type, ensure
	c_save_expr is called instead of save_expr, unless in_late_binary_op.
	* c-typeck.c (convert_for_assignment): Set in_late_binary_op also
	when converting COMPLEX_TYPE.

2011-01-06  Ira Rosen  <irar@il.ibm.com>

	PR tree-optimization/47139
	* tree-vect-loop.c (vect_is_simple_reduction_1): Check that
	only the last reduction value is used outside the loop.  Update
	documentation.

2011-01-05  Joseph Myers  <joseph@codesourcery.com>

	* config/rtems.opt: New.
	* config.gcc (*-*-rtems*): Use rtems.opt.

2011-01-05  Changpeng Fang  <changpeng.fang@amd.com>

	* config/i386/i386.c (ix86_option_override_internal): Bulldozer
	processors do not support 3DNow instructions.

2011-01-05  Ulrich Weigand  <Ulrich.Weigand@de.ibm.com>

	* config/spu/spu.c (spu_option_override): Set parameter
	PARAM_MAX_COMPLETELY_PEEL_TIMES to 4 instead of 1.

2011-01-05  Jan Hubicka  <jh@suse.cz>

	* lto-wrapper.c (run_gcc): Default to WHOPR mode when none is specified
	at the command line.

2011-01-05  Martin Jambor  <mjambor@suse.cz>

	PR lto/47162
	* lto-cgraph.c (output_cgraph_opt_summary_p): Also check for thunk
	deltas on streamed outgoing edges.
	(output_node_opt_summary): Output info for outgoing edges only when
	the node is in new parameter set.
	(output_cgraph_opt_summary): New parameter set, passed to the two
	aforementioned functions.  Update its forward declaration and its
	callee too.

2011-01-05  Tom Tromey  <tromey@redhat.com>

	* c-parser.c (c_parser_omp_atomic): Pass location of assignment
	operator to c_finish_omp_atomic.
	* c-typeck.c (lvalue_or_else): Add 'loc' argument.
	(build_unary_op): Update.
	(build_modify_expr): Update.
	(build_asm_expr): Update.

2011-01-05  Ulrich Weigand  <Ulrich.Weigand@de.ibm.com>

	* config/spu/spu.c (emit_nop_for_insn): Set INSN_LOCATOR for
	newly inserted insns.
	(pad_bb): Likewise.
	(spu_emit_branch_hint): Likewise.
	(insert_hbrp_for_ilb_runout): Likewise.
	(spu_machine_dependent_reorg): Call df_finish_pass after
	schedule_insns returns.

2011-01-05  Ulrich Weigand  <Ulrich.Weigand@de.ibm.com>

	* config/spu/spu.c (spu_expand_prologue): Support -fstack-usage.

2011-01-05  Eric Botcazou  <ebotcazou@adacore.com>

	PR tree-optimization/47005
	* tree-sra.c (struct access): Add 'non_addressable' bit.
	(create_access): Set it for a DECL_NONADDRESSABLE_P field.
	(decide_one_param_reduction): Return 0 if the parameter is passed by
	reference and one of the accesses in the group is non_addressable.

2011-01-04  Eric Botcazou  <ebotcazou@adacore.com>

	PR tree-optimization/47056
	* cgraphbuild.c (mark_address): Remove ATTRIBUTE_UNUSED markers.
	(mark_load): Likewise.  Handle FUNCTION_DECL specially.
	(mark_store): Likewise.  Pass STMT to ipa_record_reference.

2011-01-04  Eric Botcazou  <ebotcazou@adacore.com>

	* dwarf2out.c (rtl_for_decl_init): Strip no-op conversions off the
	initializer.  Skip view conversions from aggregate types.

2011-01-04  Kai Tietz  <kai.tietz@onevision.com>

	PR bootstrap/47055
	* libgcov.c (gcov_exit): Check for HAS_DRIVE_SPEC.

2011-01-04  Philipp Thomas  <pth@suse.de>

	* config/microblaze/microbalse.opt (mxl-float-convert): Fix
	obvious typo.

2011-01-04  Ulrich Weigand  <Ulrich.Weigand@de.ibm.com>

	* function.c (thread_prologue_and_epilogue_insns): Do not crash
	on empty epilogue sequences.

2011-01-04  Joseph Myers  <joseph@codesourcery.com>

	* config/vxworks.opt (Bdynamic, Bstatic, Xbind-lazy, Xbind-now,
	non-static): New Driver options.

2011-01-04  Jie Zhang  <jie@codesourcery.com>

	PR driver/47137
	* gcc.c (default_compilers[]): Set combinable field to 0
	for all assembly languages.

2011-01-04  Mingjie Xing  <mingjie.xing@gmail.com>

	* config/mips/loongson3a.md: New file.
	* config/mips/mips.md: Include loongson3a.md.
	* config/mips/mips.c (mips_multipass_dfa_lookahead): Return 4 when
	TUNE_LOONGSON_3A.

2011-01-03  Eric Botcazou  <ebotcazou@adacore.com>

	PR middle-end/47017
	* expr.c (expand_expr_real_1) <MEM_REF>: Call memory_address_addr_space
	instead of convert_memory_address_addr_space on the base expression.

2011-01-03  Ulrich Weigand  <Ulrich.Weigand@de.ibm.com>

	* config/spu/spu.c (spu_option_override): Update error text
	for bad -march= / -mtune= values.

2011-01-03  Ulrich Weigand  <Ulrich.Weigand@de.ibm.com>

	* config/spu/spu.c (asm_file_start): Only reset flag_var_tracking
	if branch-hint optimization will be performed.

2011-01-03  Jakub Jelinek  <jakub@redhat.com>

	PR tree-optimization/47148
	* ipa-split.c (split_function): Convert arguments to
	DECL_ARG_TYPE if possible.

	PR tree-optimization/47155
	* tree-ssa-ccp.c (bit_value_binop_1): Use r1type instead of type
	when computing uns.

	PR rtl-optimization/47157
	* combine.c (try_combine): If undobuf.other_insn becomes
	(set (pc) (pc)) jump, call update_cfg_for_uncondjump on it
	and set *new_direct_jump_p too.

2011-01-03  Sebastian Pop  <sebastian.pop@amd.com>

	PR tree-optimization/47021
	* graphite-sese-to-poly.c (scan_tree_for_params): Handle ADDR_EXPR.

2011-01-03  Jakub Jelinek  <jakub@redhat.com>

	* gcc.c (process_command): Update copyright notice dates.
	* gcov.c (print_version): Likewise.
	* gcov-dump.c (print_version): Likewise.
	* mips-tfile.c (main): Likewise.
	* mips-tdump.c (main): Likewise.

2011-01-03  Martin Jambor  <mjambor@suse.cz>

	PR tree-optimization/46801
	* tree-sra.c (type_internals_preclude_sra_p): Check whether
	aggregate fields start at byte boundary instead of the bit-field flag.

2011-01-03  H.J. Lu  <hongjiu.lu@intel.com>

	PR driver/47137
	* gcc.c (main): Revert revision 168407.

2011-01-03  Martin Jambor  <mjambor@suse.cz>

	* lto-cgraph.c (input_cgraph_opt_section): Use the correct section type.

2011-01-03  Ulrich Weigand  <Ulrich.Weigand@de.ibm.com>

	* tree-vect-generic.c (expand_vector_operations_1): When using vector/
	vector optab to expand vector/scalar shift, update gimple to vector.

2011-01-03  Martin Jambor  <mjambor@suse.cz>

	* cgraphunit.c (verify_cgraph_node): Verify there is no direct call to
	a thunk.

2011-01-03  Martin Jambor  <mjambor@suse.cz>

	PR tree-optimization/46984
	* cgraph.h (cgraph_indirect_call_info): make field thunk_delta
	HOST_WIDE_INT.
	(cgraph_create_indirect_edge): Fixed line length.
	(cgraph_indirect_call_info): Declare.
	(cgraph_make_edge_direct) Update declaration.
	* cgraph.c (cgraph_allocate_init_indirect_info): New function.
	(cgraph_create_indirect_edge): Use it.
	(cgraph_make_edge_direct): Made delta HOST_WIDE_INT.  Updated all
	callees.
	* cgraphunit.c (cgraph_redirect_edge_call_stmt_to_callee): Update for
	the new thunk_delta representation.
	* ipa-prop.c (ipa_make_edge_direct_to_target): Convert delta to
	HOST_WIDE_INT.
	(ipa_write_indirect_edge_info): Remove streaming of thunk_delta.
	(ipa_read_indirect_edge_info): Likewise.
	* lto-cgraph.c (output_edge_opt_summary): New function.
	(output_node_opt_summary): Call it on all outgoing edges.
	(input_edge_opt_summary): New function.
	(input_node_opt_summary): Call it on all outgoing edges.

2010-06-30  Jakub Jelinek  <jakub@redhat.com>

	* config/rs6000/rs6000.c (rs6000_elf_end_indicate_exec_stack): New.
	* config/rs6000/linux64.h (TARGET_ASM_FILE_END): Use
	rs6000_elf_end_indicate_exec_stack.
	* config/ia64/ia64.c (ia64_linux_file_end): New.
	* config/ia64/linux.h (TARGET_ASM_FILE_END): Use ia64_linux_file_end.

	* gcc.c (execute): Don't free first string early, but at the end
	of the function.  Call retry_ice if compiler exited with
	ICE_EXIT_CODE.
	(retry_ice): New function.
	* diagnostic.c (diagnostic_count_diagnostic,
	diagnostic_action_after_output, error_recursion): Exit with
	ICE_EXIT_CODE instead of FATAL_EXIT_CODE.

	* config/i386/linux.h (LINK_SPEC): Add --hash-style=gnu.
	* config/i386/linux64.h (LINK_SPEC): Likewise.
	* config/rs6000/sysv4.h (LINK_OS_LINUX_SPEC): Likewise.
	* config/rs6000/linux64.h (LINK_OS_LINUX_SPEC): Likewise.
	* config/s390/linux.h (LINK_SPEC): Likewise.
	* config/ia64/linux.h (LINK_SPEC): Likewise.
	* config/sparc/linux.h (LINK_SPEC): Likewise.
	* config/sparc/linux64.h (LINK_SPEC): Likewise.
	* config/alpha/linux-elf.h (LINK_SPEC): Likewise.
	* config/arm/linux-elf.h (LINK_SPEC): Likewise.

	* cppbuiltin.c (define__GNUC__): Also define __GNUC_RH_RELEASE__.

	* crtstuff.c (__dso_handle): Make __dso_handle const.

	* config/ia64/ia64.h (FRAME_GROWS_DOWNWARD): Define to 1 if
	-fstack-protect.
	* config/ia64/ia64.c (ia64_compute_frame_size): Make sure
	size is a multiple of 16 if FRAME_GROWS_DOWNWARD.
	(ia64_initial_elimination_offset): Support FRAME_GROWS_DOWNWARD
	layout.
	* config/ia64/linux.h (TARGET_LIBC_PROVIDES_SSP): Define.
	* config/ia64/ia64.md (stack_protect_set, stack_protect_test): New
	expanders.

	Revert:
	2005-04-29  Alan Modra  <amodra@bigpond.net.au>
	PR target/21098
	* config/rs6000/rs6000.c (rs6000_elf_end_indicate_exec_stack): New.
	* config/rs6000/linux64.h (TARGET_ASM_FILE_END): Use the above.

	* config/rs6000/ppc-asm.h: Add .note.GNU-stack section also
	on ppc64-linux.

	* config/ia64/lib1funcs.asm: Add .note.GNU-stack section on
	ia64-linux.
	* config/ia64/crtbegin.asm: Likewise.
	* config/ia64/crtend.asm: Likewise.
	* config/ia64/crti.asm: Likewise.
	* config/ia64/crtn.asm: Likewise.

	* config/ia64/linux.h (TARGET_ASM_FILE_END): Define.

	* configure.ac (HAVE_LD_OVERLAPPING_OPD): New test.
	* configure: Rebuilt.
	* config.in: Rebuilt.
	* config/rs6000/rs6000.c (OVERLAPPING_OPD): Define.
	(rs6000_elf_declare_function_name): Use it.

2011-01-02  H.J. Lu  <hongjiu.lu@intel.com>

	PR driver/47137
	* gcc.c (main): Don't check have_o when settting combine_inputs.

2011-01-02  Eric Botcazou  <ebotcazou@adacore.com>

	* regrename.c: Add general comment describing the pass.
	(struct du_head): Remove 'length' field.
	(get_element, merge_sort_comparison, merge, sort_du_head): Remove.
	(regrename_optimize): Do not sort chains.  Rework comments, add others.
	Force renaming to the preferred class (if any) in the first pass and do
	not consider registers that belong to it in the second pass.
	(create_new_chain): Do not set 'length' field.
	(scan_rtx_reg): Likewise.

2011-01-02  Jakub Jelinek  <jakub@redhat.com>

	PR tree-optimization/47140
	* tree-ssa-ccp.c (evaluate_stmt): For binary assignments, use
	TREE_TYPE (lhs) instead of TREE_TYPE (rhs1) as second argument
	to bit_value_binop.

	PR rtl-optimization/47028
	* cfgexpand.c (gimple_expand_cfg): Insert entry edge insertions after
	parm_birth_insn instead of at the beginning of first bb.

2011-01-02  Mingjie Xing  <mingjie.xing@gmail.com>

	* doc/generic.texi: Remove duplicated "@subsubsection Statements".
	Remove the word "see" before "@pxref".
	* doc/rtl.texi: Remove the word "see" before "@pxref".

2011-01-01  Jan Hubicka  <jh@suse.cz>

	* tree-loop-distribution.c (tree_loop_distribution): Do not use freed
	memory.

2011-01-01  Kai Tietz  <kai.tietz@onevision.com>

	PR target/38662
	* tree.c (type_hash_eq): Call language hook for METHOD_TYPEs, too.


Copyright (C) 2011 Free Software Foundation, Inc.

Copying and distribution of this file, with or without modification,
are permitted in any medium without royalty provided the copyright
notice and this notice are preserved.<|MERGE_RESOLUTION|>--- conflicted
+++ resolved
@@ -1,11 +1,3 @@
-<<<<<<< HEAD
-2011-03-31  Mark Wielaard  <mjw@redhat.com>
-
-	* dwarf2out.c (dwarf2out_finish): Don't add low_pc and/or
-	high_pc attribute if the CU has no associated code. Only output
-	DW_AT_entry_pc for CU if not generating strict dwarf and
-	dwarf_version < 4.
-=======
 2011-04-13  Jakub Jelinek  <jakub@redhat.com>
 
 	PR middle-end/48591
@@ -80,7 +72,13 @@
 	* tree-vect-data-refs.c (vector_alignment_reachable_p): Set
 	is_packed to true even for types with smaller TYPE_ALIGN than
 	TYPE_SIZE.
->>>>>>> ee2dec15
+
+2011-03-31  Mark Wielaard  <mjw@redhat.com>
+
+	* dwarf2out.c (dwarf2out_finish): Don't add low_pc and/or
+	high_pc attribute if the CU has no associated code. Only output
+	DW_AT_entry_pc for CU if not generating strict dwarf and
+	dwarf_version < 4.
 
 2011-04-07  Uros Bizjak  <ubizjak@gmail.com>
 

/* Output sdb-format symbol table information from GNU compiler.
   Copyright (C) 1988, 1992, 1993, 1994, 1995, 1996, 1997, 1998, 1999,
   2000, 2001, 2002, 2003, 2004, 2005, 2007, 2008, 2009
   Free Software Foundation, Inc.

This file is part of GCC.

GCC is free software; you can redistribute it and/or modify it under
the terms of the GNU General Public License as published by the Free
Software Foundation; either version 3, or (at your option) any later
version.

GCC is distributed in the hope that it will be useful, but WITHOUT ANY
WARRANTY; without even the implied warranty of MERCHANTABILITY or
FITNESS FOR A PARTICULAR PURPOSE.  See the GNU General Public License
for more details.

You should have received a copy of the GNU General Public License
along with GCC; see the file COPYING3.  If not see
<http://www.gnu.org/licenses/>.  */

/*  mike@tredysvr.Tredydev.Unisys.COM says:
I modified the struct.c example and have a nm of a .o resulting from the
AT&T C compiler.  From the example below I would conclude the following:

1. All .defs from structures are emitted as scanned.  The example below
   clearly shows the symbol table entries for BoxRec2 are after the first
   function.

2. All functions and their locals (including statics) are emitted as scanned.

3. All nested unnamed union and structure .defs must be emitted before
   the structure in which they are nested.  The AT&T assembler is a
   one pass beast as far as symbolics are concerned.

4. All structure .defs are emitted before the typedefs that refer to them.

5. All top level static and external variable definitions are moved to the
   end of file with all top level statics occurring first before externs.

6. All undefined references are at the end of the file.
*/

#include "config.h"
#include "system.h"
#include "coretypes.h"
#include "tm.h"
#include "debug.h"
#include "tree.h"
#include "ggc.h"
#include "varray.h"

static GTY(()) tree anonymous_types;

/* Counter to generate unique "names" for nameless struct members.  */

static GTY(()) int unnamed_struct_number;

/* Declarations whose debug info was deferred till end of compilation.  */

static GTY(()) varray_type deferred_global_decls;

/* The C front end may call sdbout_symbol before sdbout_init runs.
   We save all such decls in this list and output them when we get
   to sdbout_init.  */

static GTY(()) tree preinit_symbols;
static GTY(()) bool sdbout_initialized;

#ifdef SDB_DEBUGGING_INFO

#include "rtl.h"
#include "regs.h"
#include "flags.h"
#include "insn-config.h"
#include "reload.h"
#include "output.h"
#include "toplev.h"
#include "tm_p.h"
#include "gsyms.h"
#include "langhooks.h"
#include "target.h"

/* 1 if PARM is passed to this function in memory.  */

#define PARM_PASSED_IN_MEMORY(PARM) \
 (MEM_P (DECL_INCOMING_RTL (PARM)))

/* A C expression for the integer offset value of an automatic variable
   (C_AUTO) having address X (an RTX).  */
#ifndef DEBUGGER_AUTO_OFFSET
#define DEBUGGER_AUTO_OFFSET(X) \
  (GET_CODE (X) == PLUS ? INTVAL (XEXP (X, 1)) : 0)
#endif

/* A C expression for the integer offset value of an argument (C_ARG)
   having address X (an RTX).  The nominal offset is OFFSET.  */
#ifndef DEBUGGER_ARG_OFFSET
#define DEBUGGER_ARG_OFFSET(OFFSET, X) (OFFSET)
#endif

/* Line number of beginning of current function, minus one.
   Negative means not in a function or not using sdb.  */

int sdb_begin_function_line = -1;


extern FILE *asm_out_file;

extern tree current_function_decl;

#include "sdbout.h"

static void sdbout_init			(const char *);
static void sdbout_finish		(const char *);
static void sdbout_start_source_file	(unsigned int, const char *);
static void sdbout_end_source_file	(unsigned int);
static void sdbout_begin_block		(unsigned int, unsigned int);
static void sdbout_end_block		(unsigned int, unsigned int);
static void sdbout_source_line		(unsigned int, const char *, int, bool);
static void sdbout_end_epilogue		(unsigned int, const char *);
static void sdbout_global_decl		(tree);
#ifndef MIPS_DEBUGGING_INFO
static void sdbout_begin_prologue	(unsigned int, const char *);
#endif
static void sdbout_end_prologue		(unsigned int, const char *);
static void sdbout_begin_function	(tree);
static void sdbout_end_function		(unsigned int);
static void sdbout_toplevel_data	(tree);
static void sdbout_label		(rtx);
static char *gen_fake_label		(void);
static int plain_type			(tree);
static int template_name_p		(tree);
static void sdbout_record_type_name	(tree);
static int plain_type_1			(tree, int);
static void sdbout_block		(tree);
static void sdbout_syms			(tree);
#ifdef SDB_ALLOW_FORWARD_REFERENCES
static void sdbout_queue_anonymous_type	(tree);
static void sdbout_dequeue_anonymous_types (void);
#endif
static void sdbout_type			(tree);
static void sdbout_field_types		(tree);
static void sdbout_one_type		(tree);
static void sdbout_parms		(tree);
static void sdbout_reg_parms		(tree);
static void sdbout_global_decl		(tree);

/* Random macros describing parts of SDB data.  */

/* Default value of delimiter is ";".  */
#ifndef SDB_DELIM
#define SDB_DELIM	";"
#endif

/* Maximum number of dimensions the assembler will allow.  */
#ifndef SDB_MAX_DIM
#define SDB_MAX_DIM 4
#endif

#ifndef PUT_SDB_SCL
#define PUT_SDB_SCL(a) fprintf(asm_out_file, "\t.scl\t%d%s", (a), SDB_DELIM)
#endif

#ifndef PUT_SDB_INT_VAL
#define PUT_SDB_INT_VAL(a) \
 do {									\
   fprintf (asm_out_file, "\t.val\t" HOST_WIDE_INT_PRINT_DEC "%s",	\
	    (HOST_WIDE_INT) (a), SDB_DELIM);				\
 } while (0)

#endif

#ifndef PUT_SDB_VAL
#define PUT_SDB_VAL(a)				\
( fputs ("\t.val\t", asm_out_file),		\
  output_addr_const (asm_out_file, (a)),	\
  fprintf (asm_out_file, SDB_DELIM))
#endif

#ifndef PUT_SDB_DEF
#define PUT_SDB_DEF(a)				\
do { fprintf (asm_out_file, "\t.def\t");	\
     assemble_name (asm_out_file, a);	\
     fprintf (asm_out_file, SDB_DELIM); } while (0)
#endif

#ifndef PUT_SDB_PLAIN_DEF
#define PUT_SDB_PLAIN_DEF(a) fprintf(asm_out_file,"\t.def\t.%s%s",a, SDB_DELIM)
#endif

#ifndef PUT_SDB_ENDEF
#define PUT_SDB_ENDEF fputs("\t.endef\n", asm_out_file)
#endif

#ifndef PUT_SDB_TYPE
#define PUT_SDB_TYPE(a) fprintf(asm_out_file, "\t.type\t0%o%s", a, SDB_DELIM)
#endif

#ifndef PUT_SDB_SIZE
#define PUT_SDB_SIZE(a) \
 do {									\
   fprintf (asm_out_file, "\t.size\t" HOST_WIDE_INT_PRINT_DEC "%s",	\
	    (HOST_WIDE_INT) (a), SDB_DELIM);				\
 } while(0)
#endif

#ifndef PUT_SDB_START_DIM
#define PUT_SDB_START_DIM fprintf(asm_out_file, "\t.dim\t")
#endif

#ifndef PUT_SDB_NEXT_DIM
#define PUT_SDB_NEXT_DIM(a) fprintf(asm_out_file, "%d,", a)
#endif

#ifndef PUT_SDB_LAST_DIM
#define PUT_SDB_LAST_DIM(a) fprintf(asm_out_file, "%d%s", a, SDB_DELIM)
#endif

#ifndef PUT_SDB_TAG
#define PUT_SDB_TAG(a)				\
do { fprintf (asm_out_file, "\t.tag\t");	\
     assemble_name (asm_out_file, a);	\
     fprintf (asm_out_file, SDB_DELIM); } while (0)
#endif

#ifndef PUT_SDB_BLOCK_START
#define PUT_SDB_BLOCK_START(LINE)		\
  fprintf (asm_out_file,			\
	   "\t.def\t.bb%s\t.val\t.%s\t.scl\t100%s\t.line\t%d%s\t.endef\n", \
	   SDB_DELIM, SDB_DELIM, SDB_DELIM, (LINE), SDB_DELIM)
#endif

#ifndef PUT_SDB_BLOCK_END
#define PUT_SDB_BLOCK_END(LINE)			\
  fprintf (asm_out_file,			\
	   "\t.def\t.eb%s\t.val\t.%s\t.scl\t100%s\t.line\t%d%s\t.endef\n",  \
	   SDB_DELIM, SDB_DELIM, SDB_DELIM, (LINE), SDB_DELIM)
#endif

#ifndef PUT_SDB_FUNCTION_START
#define PUT_SDB_FUNCTION_START(LINE)		\
  fprintf (asm_out_file,			\
	   "\t.def\t.bf%s\t.val\t.%s\t.scl\t101%s\t.line\t%d%s\t.endef\n", \
	   SDB_DELIM, SDB_DELIM, SDB_DELIM, (LINE), SDB_DELIM)
#endif

#ifndef PUT_SDB_FUNCTION_END
#define PUT_SDB_FUNCTION_END(LINE)		\
  fprintf (asm_out_file,			\
	   "\t.def\t.ef%s\t.val\t.%s\t.scl\t101%s\t.line\t%d%s\t.endef\n", \
	   SDB_DELIM, SDB_DELIM, SDB_DELIM, (LINE), SDB_DELIM)
#endif

/* Return the sdb tag identifier string for TYPE
   if TYPE has already been defined; otherwise return a null pointer.  */

#define KNOWN_TYPE_TAG(type)  TYPE_SYMTAB_POINTER (type)

/* Set the sdb tag identifier string for TYPE to NAME.  */

#define SET_KNOWN_TYPE_TAG(TYPE, NAME) \
  TYPE_SYMTAB_POINTER (TYPE) = (const char *)(NAME)

/* Return the name (a string) of the struct, union or enum tag
   described by the TREE_LIST node LINK.  This is 0 for an anonymous one.  */

#define TAG_NAME(link) \
  (((link) && TREE_PURPOSE ((link)) \
    && IDENTIFIER_POINTER (TREE_PURPOSE ((link)))) \
   ? IDENTIFIER_POINTER (TREE_PURPOSE ((link))) : (char *) 0)

/* Ensure we don't output a negative line number.  */
#define MAKE_LINE_SAFE(line)  \
  if ((int) line <= sdb_begin_function_line) \
    line = sdb_begin_function_line + 1

/* Perform linker optimization of merging header file definitions together
   for targets with MIPS_DEBUGGING_INFO defined.  This won't work without a
   post 960826 version of GAS.  Nothing breaks with earlier versions of GAS,
   the optimization just won't be done.  The native assembler already has the
   necessary support.  */

#ifdef MIPS_DEBUGGING_INFO

/* ECOFF linkers have an optimization that does the same kind of thing as
   N_BINCL/E_INCL in stabs: eliminate duplicate debug information in the
   executable.  To achieve this, GCC must output a .file for each file
   name change.  */

/* This is a stack of input files.  */

struct sdb_file
{
  struct sdb_file *next;
  const char *name;
};

/* This is the top of the stack.  */

static struct sdb_file *current_file;

#endif /* MIPS_DEBUGGING_INFO */

/* The debug hooks structure.  */
const struct gcc_debug_hooks sdb_debug_hooks =
{
  sdbout_init,			         /* init */
  sdbout_finish,		         /* finish */
  debug_nothing_int_charstar,	         /* define */
  debug_nothing_int_charstar,	         /* undef */
  sdbout_start_source_file,	         /* start_source_file */
  sdbout_end_source_file,	         /* end_source_file */
  sdbout_begin_block,		         /* begin_block */
  sdbout_end_block,		         /* end_block */
  debug_true_const_tree,	         /* ignore_block */
  sdbout_source_line,		         /* source_line */
#ifdef MIPS_DEBUGGING_INFO
  /* Defer on MIPS systems so that parameter descriptions follow
     function entry.  */
  debug_nothing_int_charstar,	         /* begin_prologue */
  sdbout_end_prologue,		         /* end_prologue */
#else
  sdbout_begin_prologue,	         /* begin_prologue */
  debug_nothing_int_charstar,	         /* end_prologue */
#endif
  sdbout_end_epilogue,		         /* end_epilogue */
  sdbout_begin_function,	         /* begin_function */
  sdbout_end_function,		         /* end_function */
  debug_nothing_tree,		         /* function_decl */
  sdbout_global_decl,		         /* global_decl */
  sdbout_symbol,			 /* type_decl */
  debug_nothing_tree_tree_tree_bool,	 /* imported_module_or_decl */
  debug_nothing_tree,		         /* deferred_inline_function */
  debug_nothing_tree,		         /* outlining_inline_function */
  sdbout_label,			         /* label */
  debug_nothing_int,		         /* handle_pch */
  debug_nothing_rtx,		         /* var_location */
  debug_nothing_void,                    /* switch_text_section */
  debug_nothing_tree_tree,		 /* set_name */
  0                                      /* start_end_main_source_file */
};

/* Return a unique string to name an anonymous type.  */

static char *
gen_fake_label (void)
{
  char label[10];
  char *labelstr;
  sprintf (label, ".%dfake", unnamed_struct_number);
  unnamed_struct_number++;
  labelstr = xstrdup (label);
  return labelstr;
}

/* Return the number which describes TYPE for SDB.
   For pointers, etc., this function is recursive.
   Each record, union or enumeral type must already have had a
   tag number output.  */

/* The number is given by d6d5d4d3d2d1bbbb
   where bbbb is 4 bit basic type, and di indicate  one of notype,ptr,fn,array.
   Thus, char *foo () has bbbb=T_CHAR
			  d1=D_FCN
			  d2=D_PTR
 N_BTMASK=     017       1111     basic type field.
 N_TSHIFT=       2                derived type shift
 N_BTSHFT=       4                Basic type shift */

/* Produce the number that describes a pointer, function or array type.
   PREV is the number describing the target, value or element type.
   DT_type describes how to transform that type.  */
#define PUSH_DERIVED_LEVEL(DT_type,PREV)		\
  ((((PREV) & ~(int) N_BTMASK) << (int) N_TSHIFT)		\
   | ((int) DT_type << (int) N_BTSHFT)			\
   | ((PREV) & (int) N_BTMASK))

/* Number of elements used in sdb_dims.  */
static int sdb_n_dims = 0;

/* Table of array dimensions of current type.  */
static int sdb_dims[SDB_MAX_DIM];

/* Size of outermost array currently being processed.  */
static int sdb_type_size = -1;

static int
plain_type (tree type)
{
  int val = plain_type_1 (type, 0);

  /* If we have already saved up some array dimensions, print them now.  */
  if (sdb_n_dims > 0)
    {
      int i;
      PUT_SDB_START_DIM;
      for (i = sdb_n_dims - 1; i > 0; i--)
	PUT_SDB_NEXT_DIM (sdb_dims[i]);
      PUT_SDB_LAST_DIM (sdb_dims[0]);
      sdb_n_dims = 0;

      sdb_type_size = int_size_in_bytes (type);
      /* Don't kill sdb if type is not laid out or has variable size.  */
      if (sdb_type_size < 0)
	sdb_type_size = 0;
    }
  /* If we have computed the size of an array containing this type,
     print it now.  */
  if (sdb_type_size >= 0)
    {
      PUT_SDB_SIZE (sdb_type_size);
      sdb_type_size = -1;
    }
  return val;
}

static int
template_name_p (tree name)
{
  const char *ptr = IDENTIFIER_POINTER (name);
  while (*ptr && *ptr != '<')
    ptr++;

  return *ptr != '\0';
}

static void
sdbout_record_type_name (tree type)
{
  const char *name = 0;
  int no_name;

  if (KNOWN_TYPE_TAG (type))
    return;

  if (TYPE_NAME (type) != 0)
    {
      tree t = 0;

      /* Find the IDENTIFIER_NODE for the type name.  */
      if (TREE_CODE (TYPE_NAME (type)) == IDENTIFIER_NODE)
	t = TYPE_NAME (type);
      else if (TREE_CODE (TYPE_NAME (type)) == TYPE_DECL)
	{
	  t = DECL_NAME (TYPE_NAME (type));
	  /* The DECL_NAME for templates includes "<>", which breaks
	     most assemblers.  Use its assembler name instead, which
	     has been mangled into being safe.  */
	  if (t && template_name_p (t))
	    t = DECL_ASSEMBLER_NAME (TYPE_NAME (type));
	}

      /* Now get the name as a string, or invent one.  */
      if (t != NULL_TREE)
	name = IDENTIFIER_POINTER (t);
    }

  no_name = (name == 0 || *name == 0);
  if (no_name)
    name = gen_fake_label ();

  SET_KNOWN_TYPE_TAG (type, name);
#ifdef SDB_ALLOW_FORWARD_REFERENCES
  if (no_name)
    sdbout_queue_anonymous_type (type);
#endif
}

/* Return the .type value for type TYPE.

   LEVEL indicates how many levels deep we have recursed into the type.
   The SDB debug format can only represent 6 derived levels of types.
   After that, we must output inaccurate debug info.  We deliberately
   stop before the 7th level, so that ADA recursive types will not give an
   infinite loop.  */

static int
plain_type_1 (tree type, int level)
{
  if (type == 0)
    type = void_type_node;
  else if (type == error_mark_node)
    type = integer_type_node;
  else
    type = TYPE_MAIN_VARIANT (type);

  switch (TREE_CODE (type))
    {
    case VOID_TYPE:
      return T_VOID;
    case BOOLEAN_TYPE:
    case INTEGER_TYPE:
      {
	int size = int_size_in_bytes (type) * BITS_PER_UNIT;

	/* Carefully distinguish all the standard types of C,
	   without messing up if the language is not C.
	   Note that we check only for the names that contain spaces;
	   other names might occur by coincidence in other languages.  */
	if (TYPE_NAME (type) != 0
	    && TREE_CODE (TYPE_NAME (type)) == TYPE_DECL
	    && DECL_NAME (TYPE_NAME (type)) != 0
	    && TREE_CODE (DECL_NAME (TYPE_NAME (type))) == IDENTIFIER_NODE)
	  {
	    const char *const name
	      = IDENTIFIER_POINTER (DECL_NAME (TYPE_NAME (type)));

	    if (!strcmp (name, "char"))
	      return T_CHAR;
	    if (!strcmp (name, "unsigned char"))
	      return T_UCHAR;
	    if (!strcmp (name, "signed char"))
	      return T_CHAR;
	    if (!strcmp (name, "int"))
	      return T_INT;
	    if (!strcmp (name, "unsigned int"))
	      return T_UINT;
	    if (!strcmp (name, "short int"))
	      return T_SHORT;
	    if (!strcmp (name, "short unsigned int"))
	      return T_USHORT;
	    if (!strcmp (name, "long int"))
	      return T_LONG;
	    if (!strcmp (name, "long unsigned int"))
	      return T_ULONG;
	  }

	if (size == INT_TYPE_SIZE)
	  return (TYPE_UNSIGNED (type) ? T_UINT : T_INT);
	if (size == CHAR_TYPE_SIZE)
	  return (TYPE_UNSIGNED (type) ? T_UCHAR : T_CHAR);
	if (size == SHORT_TYPE_SIZE)
	  return (TYPE_UNSIGNED (type) ? T_USHORT : T_SHORT);
	if (size == LONG_TYPE_SIZE)
	  return (TYPE_UNSIGNED (type) ? T_ULONG : T_LONG);
	if (size == LONG_LONG_TYPE_SIZE)	/* better than nothing */
	  return (TYPE_UNSIGNED (type) ? T_ULONG : T_LONG);
	return 0;
      }

    case REAL_TYPE:
      {
	int precision = TYPE_PRECISION (type);
	if (precision == FLOAT_TYPE_SIZE)
	  return T_FLOAT;
	if (precision == DOUBLE_TYPE_SIZE)
	  return T_DOUBLE;
#ifdef EXTENDED_SDB_BASIC_TYPES
	if (precision == LONG_DOUBLE_TYPE_SIZE)
	  return T_LNGDBL;
#else
	if (precision == LONG_DOUBLE_TYPE_SIZE)
	  return T_DOUBLE;	/* better than nothing */
#endif
	return 0;
      }

    case ARRAY_TYPE:
      {
	int m;
	if (level >= 6)
	  return T_VOID;
	else
	  m = plain_type_1 (TREE_TYPE (type), level+1);
	if (sdb_n_dims < SDB_MAX_DIM)
	  sdb_dims[sdb_n_dims++]
	    = (TYPE_DOMAIN (type)
	       && TYPE_MIN_VALUE (TYPE_DOMAIN (type)) != 0
	       && TYPE_MAX_VALUE (TYPE_DOMAIN (type)) != 0
	       && host_integerp (TYPE_MAX_VALUE (TYPE_DOMAIN (type)), 0)
	       && host_integerp (TYPE_MIN_VALUE (TYPE_DOMAIN (type)), 0)
	       ? (tree_low_cst (TYPE_MAX_VALUE (TYPE_DOMAIN (type)), 0)
		  - tree_low_cst (TYPE_MIN_VALUE (TYPE_DOMAIN (type)), 0) + 1)
	       : 0);

	return PUSH_DERIVED_LEVEL (DT_ARY, m);
      }

    case RECORD_TYPE:
    case UNION_TYPE:
    case QUAL_UNION_TYPE:
    case ENUMERAL_TYPE:
      {
	const char *tag;
#ifdef SDB_ALLOW_FORWARD_REFERENCES
	sdbout_record_type_name (type);
#endif
#ifndef SDB_ALLOW_UNKNOWN_REFERENCES
	if ((TREE_ASM_WRITTEN (type) && KNOWN_TYPE_TAG (type) != 0)
#ifdef SDB_ALLOW_FORWARD_REFERENCES
	    || TYPE_MODE (type) != VOIDmode
#endif
	    )
#endif
	  {
	    /* Output the referenced structure tag name
	       only if the .def has already been finished.
	       At least on 386, the Unix assembler
	       cannot handle forward references to tags.  */
	    /* But the 88100, it requires them, sigh...  */
	    /* And the MIPS requires unknown refs as well...  */
	    tag = KNOWN_TYPE_TAG (type);
	    PUT_SDB_TAG (tag);
	    /* These 3 lines used to follow the close brace.
	       However, a size of 0 without a tag implies a tag of 0,
	       so if we don't know a tag, we can't mention the size.  */
	    sdb_type_size = int_size_in_bytes (type);
	    if (sdb_type_size < 0)
	      sdb_type_size = 0;
	  }
	return ((TREE_CODE (type) == RECORD_TYPE) ? T_STRUCT
		: (TREE_CODE (type) == UNION_TYPE) ? T_UNION
		: (TREE_CODE (type) == QUAL_UNION_TYPE) ? T_UNION
		: T_ENUM);
      }
    case POINTER_TYPE:
    case REFERENCE_TYPE:
      {
	int m;
	if (level >= 6)
	  return T_VOID;
	else
	  m = plain_type_1 (TREE_TYPE (type), level+1);
	return PUSH_DERIVED_LEVEL (DT_PTR, m);
      }
    case FUNCTION_TYPE:
    case METHOD_TYPE:
      {
	int m;
	if (level >= 6)
	  return T_VOID;
	else
	  m = plain_type_1 (TREE_TYPE (type), level+1);
	return PUSH_DERIVED_LEVEL (DT_FCN, m);
      }
    default:
      return 0;
    }
}

/* Output the symbols defined in block number DO_BLOCK.

   This function works by walking the tree structure of blocks,
   counting blocks until it finds the desired block.  */

static int do_block = 0;

static void
sdbout_block (tree block)
{
  while (block)
    {
      /* Ignore blocks never expanded or otherwise marked as real.  */
      if (TREE_USED (block))
	{
	  /* When we reach the specified block, output its symbols.  */
	  if (BLOCK_NUMBER (block) == do_block)
	    sdbout_syms (BLOCK_VARS (block));

	  /* If we are past the specified block, stop the scan.  */
	  if (BLOCK_NUMBER (block) > do_block)
	    return;

	  /* Scan the blocks within this block.  */
	  sdbout_block (BLOCK_SUBBLOCKS (block));
	}

      block = BLOCK_CHAIN (block);
    }
}

/* Call sdbout_symbol on each decl in the chain SYMS.  */

static void
sdbout_syms (tree syms)
{
  while (syms)
    {
      if (TREE_CODE (syms) != LABEL_DECL)
	sdbout_symbol (syms, 1);
      syms = TREE_CHAIN (syms);
    }
}

/* Output SDB information for a symbol described by DECL.
   LOCAL is nonzero if the symbol is not file-scope.  */

void
sdbout_symbol (tree decl, int local)
{
  tree type = TREE_TYPE (decl);
  tree context = NULL_TREE;
  rtx value;
  int regno = -1;
  const char *name;

  /* If we are called before sdbout_init is run, just save the symbol
     for later.  */
  if (!sdbout_initialized)
    {
      preinit_symbols = tree_cons (0, decl, preinit_symbols);
      return;
    }

  sdbout_one_type (type);

  switch (TREE_CODE (decl))
    {
    case CONST_DECL:
      /* Enum values are defined by defining the enum type.  */
      return;

    case FUNCTION_DECL:
      /* Don't mention a nested function under its parent.  */
      context = decl_function_context (decl);
      if (context == current_function_decl)
	return;
      /* Check DECL_INITIAL to distinguish declarations from definitions.
	 Don't output debug info here for declarations; they will have
	 a DECL_INITIAL value of 0.  */
      if (! DECL_INITIAL (decl))
	return;
      if (!MEM_P (DECL_RTL (decl))
	  || GET_CODE (XEXP (DECL_RTL (decl), 0)) != SYMBOL_REF)
	return;
      PUT_SDB_DEF (IDENTIFIER_POINTER (DECL_ASSEMBLER_NAME (decl)));
      PUT_SDB_VAL (XEXP (DECL_RTL (decl), 0));
      PUT_SDB_SCL (TREE_PUBLIC (decl) ? C_EXT : C_STAT);
      break;

    case TYPE_DECL:
      /* Done with tagged types.  */
      if (DECL_NAME (decl) == 0)
	return;
      if (DECL_IGNORED_P (decl))
	return;
      /* Don't output intrinsic types.  GAS chokes on SDB .def
	 statements that contain identifiers with embedded spaces
	 (eg "unsigned long").  */
      if (DECL_IS_BUILTIN (decl))
	return;

      /* Output typedef name.  */
      if (template_name_p (DECL_NAME (decl)))
	PUT_SDB_DEF (IDENTIFIER_POINTER (DECL_ASSEMBLER_NAME (decl)));
      else
	PUT_SDB_DEF (IDENTIFIER_POINTER (DECL_NAME (decl)));
      PUT_SDB_SCL (C_TPDEF);
      break;

    case PARM_DECL:
      /* Parm decls go in their own separate chains
	 and are output by sdbout_reg_parms and sdbout_parms.  */
      gcc_unreachable ();

    case VAR_DECL:
      /* Don't mention a variable that is external.
	 Let the file that defines it describe it.  */
      if (DECL_EXTERNAL (decl))
	return;

      /* Ignore __FUNCTION__, etc.  */
      if (DECL_IGNORED_P (decl))
	return;

      /* If there was an error in the declaration, don't dump core
	 if there is no RTL associated with the variable doesn't
	 exist.  */
      if (!DECL_RTL_SET_P (decl))
	return;

      SET_DECL_RTL (decl,
		    eliminate_regs (DECL_RTL (decl), VOIDmode, NULL_RTX));
#ifdef LEAF_REG_REMAP
      if (current_function_uses_only_leaf_regs)
	leaf_renumber_regs_insn (DECL_RTL (decl));
#endif
      value = DECL_RTL (decl);

      /* Don't mention a variable at all
	 if it was completely optimized into nothingness.

	 If DECL was from an inline function, then its rtl
	 is not identically the rtl that was used in this
	 particular compilation.  */
      if (REG_P (value))
	{
	  regno = REGNO (value);
	  if (regno >= FIRST_PSEUDO_REGISTER)
	    return;
	}
      else if (GET_CODE (value) == SUBREG)
	{
	  while (GET_CODE (value) == SUBREG)
	    value = SUBREG_REG (value);
	  if (REG_P (value))
	    {
	      if (REGNO (value) >= FIRST_PSEUDO_REGISTER)
		return;
	    }
	  regno = REGNO (alter_subreg (&value));
	  SET_DECL_RTL (decl, value);
	}
      /* Don't output anything if an auto variable
	 gets RTL that is static.
	 GAS version 2.2 can't handle such output.  */
      else if (MEM_P (value) && CONSTANT_P (XEXP (value, 0))
	       && ! TREE_STATIC (decl))
	return;

      /* Emit any structure, union, or enum type that has not been output.
	 This occurs for tag-less structs (et al) used to declare variables
	 within functions.  */
      if (TREE_CODE (type) == ENUMERAL_TYPE
	  || TREE_CODE (type) == RECORD_TYPE
	  || TREE_CODE (type) == UNION_TYPE
	  || TREE_CODE (type) == QUAL_UNION_TYPE)
	{
	  if (COMPLETE_TYPE_P (type)		/* not a forward reference */
	      && KNOWN_TYPE_TAG (type) == 0)	/* not yet declared */
	    sdbout_one_type (type);
	}

      /* Defer SDB information for top-level initialized variables! */
      if (! local
	  && MEM_P (value)
	  && DECL_INITIAL (decl))
	return;

      /* C++ in 2.3 makes nameless symbols.  That will be fixed later.
	 For now, avoid crashing.  */
      if (DECL_NAME (decl) == NULL_TREE)
	return;

      /* Record the name for, starting a symtab entry.  */
      if (local)
	name = IDENTIFIER_POINTER (DECL_NAME (decl));
      else
	name = IDENTIFIER_POINTER (DECL_ASSEMBLER_NAME (decl));

      if (MEM_P (value)
	  && GET_CODE (XEXP (value, 0)) == SYMBOL_REF)
	{
	  PUT_SDB_DEF (name);
	  if (TREE_PUBLIC (decl))
	    {
	      PUT_SDB_VAL (XEXP (value, 0));
	      PUT_SDB_SCL (C_EXT);
	    }
	  else
	    {
	      PUT_SDB_VAL (XEXP (value, 0));
	      PUT_SDB_SCL (C_STAT);
	    }
	}
      else if (regno >= 0)
	{
	  PUT_SDB_DEF (name);
	  PUT_SDB_INT_VAL (DBX_REGISTER_NUMBER (regno));
	  PUT_SDB_SCL (C_REG);
	}
      else if (MEM_P (value)
	       && (MEM_P (XEXP (value, 0))
		   || (REG_P (XEXP (value, 0))
		       && REGNO (XEXP (value, 0)) != HARD_FRAME_POINTER_REGNUM
		       && REGNO (XEXP (value, 0)) != STACK_POINTER_REGNUM)))
	/* If the value is indirect by memory or by a register
	   that isn't the frame pointer
	   then it means the object is variable-sized and address through
	   that register or stack slot.  COFF has no way to represent this
	   so all we can do is output the variable as a pointer.  */
	{
	  PUT_SDB_DEF (name);
	  if (REG_P (XEXP (value, 0)))
	    {
	      PUT_SDB_INT_VAL (DBX_REGISTER_NUMBER (REGNO (XEXP (value, 0))));
	      PUT_SDB_SCL (C_REG);
	    }
	  else
	    {
	      /* DECL_RTL looks like (MEM (MEM (PLUS (REG...)
		 (CONST_INT...)))).
		 We want the value of that CONST_INT.  */
	      /* Encore compiler hates a newline in a macro arg, it seems.  */
	      PUT_SDB_INT_VAL (DEBUGGER_AUTO_OFFSET
			       (XEXP (XEXP (value, 0), 0)));
	      PUT_SDB_SCL (C_AUTO);
	    }

	  /* Effectively do build_pointer_type, but don't cache this type,
	     since it might be temporary whereas the type it points to
	     might have been saved for inlining.  */
	  /* Don't use REFERENCE_TYPE because dbx can't handle that.  */
	  type = make_node (POINTER_TYPE);
	  TREE_TYPE (type) = TREE_TYPE (decl);
	}
      else if (MEM_P (value)
	       && ((GET_CODE (XEXP (value, 0)) == PLUS
		    && REG_P (XEXP (XEXP (value, 0), 0))
		    && GET_CODE (XEXP (XEXP (value, 0), 1)) == CONST_INT)
		   /* This is for variables which are at offset zero from
		      the frame pointer.  This happens on the Alpha.
		      Non-frame pointer registers are excluded above.  */
		   || (REG_P (XEXP (value, 0)))))
	{
	  /* DECL_RTL looks like (MEM (PLUS (REG...) (CONST_INT...)))
	     or (MEM (REG...)).  We want the value of that CONST_INT
	     or zero.  */
	  PUT_SDB_DEF (name);
	  PUT_SDB_INT_VAL (DEBUGGER_AUTO_OFFSET (XEXP (value, 0)));
	  PUT_SDB_SCL (C_AUTO);
	}
      else
	{
	  /* It is something we don't know how to represent for SDB.  */
	  return;
	}
      break;

    default:
      break;
    }
  PUT_SDB_TYPE (plain_type (type));
  PUT_SDB_ENDEF;
}

/* Output SDB information for a top-level initialized variable
   that has been delayed.  */

static void
sdbout_toplevel_data (tree decl)
{
  tree type = TREE_TYPE (decl);

  if (DECL_IGNORED_P (decl))
    return;

  gcc_assert (TREE_CODE (decl) == VAR_DECL);
  gcc_assert (MEM_P (DECL_RTL (decl)));
  gcc_assert (DECL_INITIAL (decl));

  PUT_SDB_DEF (IDENTIFIER_POINTER (DECL_ASSEMBLER_NAME (decl)));
  PUT_SDB_VAL (XEXP (DECL_RTL (decl), 0));
  if (TREE_PUBLIC (decl))
    {
      PUT_SDB_SCL (C_EXT);
    }
  else
    {
      PUT_SDB_SCL (C_STAT);
    }
  PUT_SDB_TYPE (plain_type (type));
  PUT_SDB_ENDEF;
}

#ifdef SDB_ALLOW_FORWARD_REFERENCES

/* Machinery to record and output anonymous types.  */

static void
sdbout_queue_anonymous_type (tree type)
{
  anonymous_types = tree_cons (NULL_TREE, type, anonymous_types);
}

static void
sdbout_dequeue_anonymous_types (void)
{
  tree types, link;

  while (anonymous_types)
    {
      types = nreverse (anonymous_types);
      anonymous_types = NULL_TREE;

      for (link = types; link; link = TREE_CHAIN (link))
	{
	  tree type = TREE_VALUE (link);

	  if (type && ! TREE_ASM_WRITTEN (type))
	    sdbout_one_type (type);
	}
    }
}

#endif

/* Given a chain of ..._TYPE nodes, all of which have names,
   output definitions of those names, as typedefs.  */

void
sdbout_types (tree types)
{
  tree link;

  for (link = types; link; link = TREE_CHAIN (link))
    sdbout_one_type (link);

#ifdef SDB_ALLOW_FORWARD_REFERENCES
  sdbout_dequeue_anonymous_types ();
#endif
}

static void
sdbout_type (tree type)
{
  if (type == error_mark_node)
    type = integer_type_node;
  PUT_SDB_TYPE (plain_type (type));
}

/* Output types of the fields of type TYPE, if they are structs.

   Formerly did not chase through pointer types, since that could be circular.
   They must come before TYPE, since forward refs are not allowed.
   Now james@bigtex.cactus.org says to try them.  */

static void
sdbout_field_types (tree type)
{
  tree tail;

  for (tail = TYPE_FIELDS (type); tail; tail = TREE_CHAIN (tail))
    /* This condition should match the one for emitting the actual
       members below.  */
    if (TREE_CODE (tail) == FIELD_DECL
	&& DECL_NAME (tail)
	&& DECL_SIZE (tail)
	&& host_integerp (DECL_SIZE (tail), 1)
	&& host_integerp (bit_position (tail), 0))
      {
	if (POINTER_TYPE_P (TREE_TYPE (tail)))
	  sdbout_one_type (TREE_TYPE (TREE_TYPE (tail)));
	else
	  sdbout_one_type (TREE_TYPE (tail));
      }
}

/* Use this to put out the top level defined record and union types
   for later reference.  If this is a struct with a name, then put that
   name out.  Other unnamed structs will have .xxfake labels generated so
   that they may be referred to later.
   The label will be stored in the KNOWN_TYPE_TAG slot of a type.
   It may NOT be called recursively.  */

static void
sdbout_one_type (tree type)
{
  if (current_function_decl != NULL_TREE
      && DECL_SECTION_NAME (current_function_decl) != NULL_TREE)
    ; /* Don't change section amid function.  */
  else
    switch_to_section (text_section);

  switch (TREE_CODE (type))
    {
    case RECORD_TYPE:
    case UNION_TYPE:
    case QUAL_UNION_TYPE:
    case ENUMERAL_TYPE:
      type = TYPE_MAIN_VARIANT (type);
      /* Don't output a type twice.  */
      if (TREE_ASM_WRITTEN (type))
	/* James said test TREE_ASM_BEING_WRITTEN here.  */
	return;

      /* Output nothing if type is not yet defined.  */
      if (!COMPLETE_TYPE_P (type))
	return;

      TREE_ASM_WRITTEN (type) = 1;

      /* This is reputed to cause trouble with the following case,
	 but perhaps checking TYPE_SIZE above will fix it.  */

      /* Here is a testcase:

	struct foo {
	  struct badstr *bbb;
	} forwardref;

	typedef struct intermediate {
	  int aaaa;
	} intermediate_ref;

	typedef struct badstr {
	  int ccccc;
	} badtype;   */

      /* This change, which ought to make better output,
	 used to make the COFF assembler unhappy.
	 Changes involving KNOWN_TYPE_TAG may fix the problem.  */
      /* Before really doing anything, output types we want to refer to.  */
      /* Note that in version 1 the following two lines
	 are not used if forward references are in use.  */
      if (TREE_CODE (type) != ENUMERAL_TYPE)
	sdbout_field_types (type);

      /* Output a structure type.  */
      {
	int size = int_size_in_bytes (type);
	int member_scl = 0;
	tree tem;

	/* Record the type tag, but not in its permanent place just yet.  */
	sdbout_record_type_name (type);

	PUT_SDB_DEF (KNOWN_TYPE_TAG (type));

	switch (TREE_CODE (type))
	  {
	  case UNION_TYPE:
	  case QUAL_UNION_TYPE:
	    PUT_SDB_SCL (C_UNTAG);
	    PUT_SDB_TYPE (T_UNION);
	    member_scl = C_MOU;
	    break;

	  case RECORD_TYPE:
	    PUT_SDB_SCL (C_STRTAG);
	    PUT_SDB_TYPE (T_STRUCT);
	    member_scl = C_MOS;
	    break;

	  case ENUMERAL_TYPE:
	    PUT_SDB_SCL (C_ENTAG);
	    PUT_SDB_TYPE (T_ENUM);
	    member_scl = C_MOE;
	    break;

	  default:
	    break;
	  }

	PUT_SDB_SIZE (size);
	PUT_SDB_ENDEF;

	/* Print out the base class information with fields
	   named after the types they hold.  */
	/* This is only relevant to aggregate types.  TYPE_BINFO is used
	   for other purposes in an ENUMERAL_TYPE, so we must exclude that
	   case.  */
	if (TREE_CODE (type) != ENUMERAL_TYPE && TYPE_BINFO (type))
	  {
	    int i;
	    tree binfo, child;

	    for (binfo = TYPE_BINFO (type), i = 0;
		 BINFO_BASE_ITERATE (binfo, i, child); i++)
	      {
		tree child_type = BINFO_TYPE (child);
		tree child_type_name;
		
		if (TYPE_NAME (child_type) == 0)
		  continue;
		if (TREE_CODE (TYPE_NAME (child_type)) == IDENTIFIER_NODE)
		  child_type_name = TYPE_NAME (child_type);
		else if (TREE_CODE (TYPE_NAME (child_type)) == TYPE_DECL)
		  {
		    child_type_name = DECL_NAME (TYPE_NAME (child_type));
		    if (child_type_name && template_name_p (child_type_name))
		      child_type_name
			= DECL_ASSEMBLER_NAME (TYPE_NAME (child_type));
		  }
		else
		  continue;

		PUT_SDB_DEF (IDENTIFIER_POINTER (child_type_name));
		PUT_SDB_INT_VAL (tree_low_cst (BINFO_OFFSET (child), 0));
		PUT_SDB_SCL (member_scl);
		sdbout_type (BINFO_TYPE (child));
		PUT_SDB_ENDEF;
	      }
	  }

	/* Output the individual fields.  */

	if (TREE_CODE (type) == ENUMERAL_TYPE)
	  {
	    for (tem = TYPE_VALUES (type); tem; tem = TREE_CHAIN (tem))
	      {
	        tree value = TREE_VALUE (tem);

	        if (TREE_CODE (value) == CONST_DECL)
	          value = DECL_INITIAL (value);

	        if (host_integerp (value, 0))
		  {
		    PUT_SDB_DEF (IDENTIFIER_POINTER (TREE_PURPOSE (tem)));
		    PUT_SDB_INT_VAL (tree_low_cst (value, 0));
		    PUT_SDB_SCL (C_MOE);
		    PUT_SDB_TYPE (T_MOE);
		    PUT_SDB_ENDEF;
		  }
	      }
	  }
	else			/* record or union type */
	  for (tem = TYPE_FIELDS (type); tem; tem = TREE_CHAIN (tem))
	    /* Output the name, type, position (in bits), size (in bits)
	       of each field.  */

	    /* Omit here the nameless fields that are used to skip bits.
	       Also omit fields with variable size or position.
	       Also omit non FIELD_DECL nodes that GNU C++ may put here.  */
	    if (TREE_CODE (tem) == FIELD_DECL
		&& DECL_NAME (tem)
		&& DECL_SIZE (tem)
		&& host_integerp (DECL_SIZE (tem), 1)
		&& host_integerp (bit_position (tem), 0))
	      {
		const char *name;

		name = IDENTIFIER_POINTER (DECL_NAME (tem));
		PUT_SDB_DEF (name);
		if (DECL_BIT_FIELD_TYPE (tem))
		  {
		    PUT_SDB_INT_VAL (int_bit_position (tem));
		    PUT_SDB_SCL (C_FIELD);
		    sdbout_type (DECL_BIT_FIELD_TYPE (tem));
		    PUT_SDB_SIZE (tree_low_cst (DECL_SIZE (tem), 1));
		  }
		else
		  {
		    PUT_SDB_INT_VAL (int_bit_position (tem) / BITS_PER_UNIT);
		    PUT_SDB_SCL (member_scl);
		    sdbout_type (TREE_TYPE (tem));
		  }
		PUT_SDB_ENDEF;
	      }
	/* Output end of a structure,union, or enumeral definition.  */

	PUT_SDB_PLAIN_DEF ("eos");
	PUT_SDB_INT_VAL (size);
	PUT_SDB_SCL (C_EOS);
	PUT_SDB_TAG (KNOWN_TYPE_TAG (type));
	PUT_SDB_SIZE (size);
	PUT_SDB_ENDEF;
	break;

      default:
	break;
      }
    }
}

/* The following two functions output definitions of function parameters.
   Each parameter gets a definition locating it in the parameter list.
   Each parameter that is a register variable gets a second definition
   locating it in the register.

   Printing or argument lists in gdb uses the definitions that
   locate in the parameter list.  But reference to the variable in
   expressions uses preferentially the definition as a register.  */

/* Output definitions, referring to storage in the parmlist,
   of all the parms in PARMS, which is a chain of PARM_DECL nodes.  */

static void
sdbout_parms (tree parms)
{
  for (; parms; parms = TREE_CHAIN (parms))
    if (DECL_NAME (parms))
      {
	int current_sym_value = 0;
	const char *name = IDENTIFIER_POINTER (DECL_NAME (parms));

	if (name == 0 || *name == 0)
	  name = gen_fake_label ();

	/* Perform any necessary register eliminations on the parameter's rtl,
	   so that the debugging output will be accurate.  */
	DECL_INCOMING_RTL (parms)
	  = eliminate_regs (DECL_INCOMING_RTL (parms), VOIDmode, NULL_RTX);
	SET_DECL_RTL (parms,
		      eliminate_regs (DECL_RTL (parms), VOIDmode, NULL_RTX));

	if (PARM_PASSED_IN_MEMORY (parms))
	  {
	    rtx addr = XEXP (DECL_INCOMING_RTL (parms), 0);
	    tree type;

	    /* ??? Here we assume that the parm address is indexed
	       off the frame pointer or arg pointer.
	       If that is not true, we produce meaningless results,
	       but do not crash.  */
	    if (GET_CODE (addr) == PLUS
		&& GET_CODE (XEXP (addr, 1)) == CONST_INT)
	      current_sym_value = INTVAL (XEXP (addr, 1));
	    else
	      current_sym_value = 0;

	    if (REG_P (DECL_RTL (parms))
		&& REGNO (DECL_RTL (parms)) < FIRST_PSEUDO_REGISTER)
	      type = DECL_ARG_TYPE (parms);
	    else
	      {
		int original_sym_value = current_sym_value;

		/* This is the case where the parm is passed as an int or
		   double and it is converted to a char, short or float
		   and stored back in the parmlist.  In this case, describe
		   the parm with the variable's declared type, and adjust
		   the address if the least significant bytes (which we are
		   using) are not the first ones.  */
		if (BYTES_BIG_ENDIAN
		    && TREE_TYPE (parms) != DECL_ARG_TYPE (parms))
		  current_sym_value +=
		    (GET_MODE_SIZE (TYPE_MODE (DECL_ARG_TYPE (parms)))
		     - GET_MODE_SIZE (GET_MODE (DECL_RTL (parms))));

		if (MEM_P (DECL_RTL (parms))
		    && GET_CODE (XEXP (DECL_RTL (parms), 0)) == PLUS
		    && (GET_CODE (XEXP (XEXP (DECL_RTL (parms), 0), 1))
			== CONST_INT)
		    && (INTVAL (XEXP (XEXP (DECL_RTL (parms), 0), 1))
			== current_sym_value))
		  type = TREE_TYPE (parms);
		else
		  {
		    current_sym_value = original_sym_value;
		    type = DECL_ARG_TYPE (parms);
		  }
	      }

	    PUT_SDB_DEF (name);
	    PUT_SDB_INT_VAL (DEBUGGER_ARG_OFFSET (current_sym_value, addr));
	    PUT_SDB_SCL (C_ARG);
	    PUT_SDB_TYPE (plain_type (type));
	    PUT_SDB_ENDEF;
	  }
	else if (REG_P (DECL_RTL (parms)))
	  {
	    rtx best_rtl;
	    /* Parm passed in registers and lives in registers or nowhere.  */

	    /* If parm lives in a register, use that register;
	       pretend the parm was passed there.  It would be more consistent
	       to describe the register where the parm was passed,
	       but in practice that register usually holds something else.  */
	    if (REGNO (DECL_RTL (parms)) < FIRST_PSEUDO_REGISTER)
	      best_rtl = DECL_RTL (parms);
	    /* If the parm lives nowhere,
	       use the register where it was passed.  */
	    else
	      best_rtl = DECL_INCOMING_RTL (parms);

	    PUT_SDB_DEF (name);
	    PUT_SDB_INT_VAL (DBX_REGISTER_NUMBER (REGNO (best_rtl)));
	    PUT_SDB_SCL (C_REGPARM);
	    PUT_SDB_TYPE (plain_type (TREE_TYPE (parms)));
	    PUT_SDB_ENDEF;
	  }
	else if (MEM_P (DECL_RTL (parms))
		 && XEXP (DECL_RTL (parms), 0) != const0_rtx)
	  {
	    /* Parm was passed in registers but lives on the stack.  */

	    /* DECL_RTL looks like (MEM (PLUS (REG...) (CONST_INT...))),
	       in which case we want the value of that CONST_INT,
	       or (MEM (REG ...)) or (MEM (MEM ...)),
	       in which case we use a value of zero.  */
	    if (REG_P (XEXP (DECL_RTL (parms), 0))
		|| MEM_P (XEXP (DECL_RTL (parms), 0)))
	      current_sym_value = 0;
	    else
	      current_sym_value = INTVAL (XEXP (XEXP (DECL_RTL (parms), 0), 1));

	    /* Again, this assumes the offset is based on the arg pointer.  */
	    PUT_SDB_DEF (name);
	    PUT_SDB_INT_VAL (DEBUGGER_ARG_OFFSET (current_sym_value,
						  XEXP (DECL_RTL (parms), 0)));
	    PUT_SDB_SCL (C_ARG);
	    PUT_SDB_TYPE (plain_type (TREE_TYPE (parms)));
	    PUT_SDB_ENDEF;
	  }
      }
}

/* Output definitions for the places where parms live during the function,
   when different from where they were passed, when the parms were passed
   in memory.

   It is not useful to do this for parms passed in registers
   that live during the function in different registers, because it is
   impossible to look in the passed register for the passed value,
   so we use the within-the-function register to begin with.

   PARMS is a chain of PARM_DECL nodes.  */

static void
sdbout_reg_parms (tree parms)
{
  for (; parms; parms = TREE_CHAIN (parms))
    if (DECL_NAME (parms))
      {
	const char *name = IDENTIFIER_POINTER (DECL_NAME (parms));

	/* Report parms that live in registers during the function
	   but were passed in memory.  */
	if (REG_P (DECL_RTL (parms))
	    && REGNO (DECL_RTL (parms)) < FIRST_PSEUDO_REGISTER
	    && PARM_PASSED_IN_MEMORY (parms))
	  {
	    if (name == 0 || *name == 0)
	      name = gen_fake_label ();
	    PUT_SDB_DEF (name);
	    PUT_SDB_INT_VAL (DBX_REGISTER_NUMBER (REGNO (DECL_RTL (parms))));
	    PUT_SDB_SCL (C_REG);
	    PUT_SDB_TYPE (plain_type (TREE_TYPE (parms)));
	    PUT_SDB_ENDEF;
	  }
	/* Report parms that live in memory but not where they were passed.  */
	else if (MEM_P (DECL_RTL (parms))
		 && GET_CODE (XEXP (DECL_RTL (parms), 0)) == PLUS
		 && GET_CODE (XEXP (XEXP (DECL_RTL (parms), 0), 1)) == CONST_INT
		 && PARM_PASSED_IN_MEMORY (parms)
		 && ! rtx_equal_p (DECL_RTL (parms), DECL_INCOMING_RTL (parms)))
	  {
#if 0 /* ??? It is not clear yet what should replace this.  */
	    int offset = DECL_OFFSET (parms) / BITS_PER_UNIT;
	    /* A parm declared char is really passed as an int,
	       so it occupies the least significant bytes.
	       On a big-endian machine those are not the low-numbered ones.  */
	    if (BYTES_BIG_ENDIAN
		&& offset != -1
		&& TREE_TYPE (parms) != DECL_ARG_TYPE (parms))
	      offset += (GET_MODE_SIZE (TYPE_MODE (DECL_ARG_TYPE (parms)))
			 - GET_MODE_SIZE (GET_MODE (DECL_RTL (parms))));
	    if (INTVAL (XEXP (XEXP (DECL_RTL (parms), 0), 1)) != offset) {...}
#endif
	      {
		if (name == 0 || *name == 0)
		  name = gen_fake_label ();
		PUT_SDB_DEF (name);
		PUT_SDB_INT_VAL (DEBUGGER_AUTO_OFFSET
				 (XEXP (DECL_RTL (parms), 0)));
		PUT_SDB_SCL (C_AUTO);
		PUT_SDB_TYPE (plain_type (TREE_TYPE (parms)));
		PUT_SDB_ENDEF;
	      }
	  }
      }
}

/* Output debug information for a global DECL.  Called from toplev.c
   after compilation proper has finished.  */

static void
sdbout_global_decl (tree decl)
{
  if (TREE_CODE (decl) == VAR_DECL
      && !DECL_EXTERNAL (decl)
      && DECL_RTL_SET_P (decl))
    {
      /* The COFF linker can move initialized global vars to the end.
	 And that can screw up the symbol ordering.  Defer those for
	 sdbout_finish ().  */
      if (!DECL_INITIAL (decl) || !TREE_PUBLIC (decl))
	sdbout_symbol (decl, 0);
      else
	VARRAY_PUSH_TREE (deferred_global_decls, decl);

      /* Output COFF information for non-global file-scope initialized
	 variables.  */
      if (DECL_INITIAL (decl) && MEM_P (DECL_RTL (decl)))
	sdbout_toplevel_data (decl);
    }
}

/* Output initialized global vars at the end, in the order of
   definition.  See comment in sdbout_global_decl.  */

static void
sdbout_finish (const char *main_filename ATTRIBUTE_UNUSED)
{
  size_t i;

  for (i = 0; i < VARRAY_ACTIVE_SIZE (deferred_global_decls); i++)
    sdbout_symbol (VARRAY_TREE (deferred_global_decls, i), 0);
}

/* Describe the beginning of an internal block within a function.
   Also output descriptions of variables defined in this block.

   N is the number of the block, by order of beginning, counting from 1,
   and not counting the outermost (function top-level) block.
   The blocks match the BLOCKs in DECL_INITIAL (current_function_decl),
   if the count starts at 0 for the outermost one.  */

static void
sdbout_begin_block (unsigned int line, unsigned int n)
{
  tree decl = current_function_decl;
  MAKE_LINE_SAFE (line);

  /* The SCO compiler does not emit a separate block for the function level
     scope, so we avoid it here also.  However, mips ECOFF compilers do emit
     a separate block, so we retain it when MIPS_DEBUGGING_INFO is defined.  */
#ifndef MIPS_DEBUGGING_INFO
  if (n != 1)
#endif
    PUT_SDB_BLOCK_START (line - sdb_begin_function_line);

  if (n == 1)
    {
      /* Include the outermost BLOCK's variables in block 1.  */
      do_block = BLOCK_NUMBER (DECL_INITIAL (decl));
      sdbout_block (DECL_INITIAL (decl));
    }
  /* If -g1, suppress all the internal symbols of functions
     except for arguments.  */
  if (debug_info_level != DINFO_LEVEL_TERSE)
    {
      do_block = n;
      sdbout_block (DECL_INITIAL (decl));
    }

#ifdef SDB_ALLOW_FORWARD_REFERENCES
  sdbout_dequeue_anonymous_types ();
#endif
}

/* Describe the end line-number of an internal block within a function.  */

static void
sdbout_end_block (unsigned int line, unsigned int n ATTRIBUTE_UNUSED)
{
  MAKE_LINE_SAFE (line);

  /* The SCO compiler does not emit a separate block for the function level
     scope, so we avoid it here also.  However, mips ECOFF compilers do emit
     a separate block, so we retain it when MIPS_DEBUGGING_INFO is defined.  */
#ifndef MIPS_DEBUGGING_INFO
  if (n != 1)
#endif
  PUT_SDB_BLOCK_END (line - sdb_begin_function_line);
}

/* Output a line number symbol entry for source file FILENAME and line
   number LINE.  */

static void
sdbout_source_line (unsigned int line, const char *filename ATTRIBUTE_UNUSED,
                    int discriminator ATTRIBUTE_UNUSED,
                    bool is_stmt ATTRIBUTE_UNUSED)
{
  /* COFF relative line numbers must be positive.  */
  if ((int) line > sdb_begin_function_line)
    {
#ifdef SDB_OUTPUT_SOURCE_LINE
      SDB_OUTPUT_SOURCE_LINE (asm_out_file, line);
#else
      fprintf (asm_out_file, "\t.ln\t%d\n",
	       ((sdb_begin_function_line > -1)
		? line - sdb_begin_function_line : 1));
#endif
    }
}

/* Output sdb info for the current function name.
   Called from assemble_start_function.  */

static void
sdbout_begin_function (tree decl ATTRIBUTE_UNUSED)
{
  sdbout_symbol (current_function_decl, 0);
}

/* Called at beginning of function body (before or after prologue,
   depending on MIPS_DEBUGGING_INFO).  Record the function's starting
   line number, so we can output relative line numbers for the other
   lines.  Describe beginning of outermost block.  Also describe the
   parameter list.  */

#ifndef MIPS_DEBUGGING_INFO
static void
sdbout_begin_prologue (unsigned int line, const char *file ATTRIBUTE_UNUSED)
{
  sdbout_end_prologue (line, file);
}
#endif

static void
sdbout_end_prologue (unsigned int line, const char *file ATTRIBUTE_UNUSED)
{
  sdb_begin_function_line = line - 1;
  PUT_SDB_FUNCTION_START (line);
  sdbout_parms (DECL_ARGUMENTS (current_function_decl));
  sdbout_reg_parms (DECL_ARGUMENTS (current_function_decl));
}

/* Called at end of function (before epilogue).
   Describe end of outermost block.  */

static void
sdbout_end_function (unsigned int line)
{
#ifdef SDB_ALLOW_FORWARD_REFERENCES
  sdbout_dequeue_anonymous_types ();
#endif

  MAKE_LINE_SAFE (line);
  PUT_SDB_FUNCTION_END (line - sdb_begin_function_line);

  /* Indicate we are between functions, for line-number output.  */
  sdb_begin_function_line = -1;
}

/* Output sdb info for the absolute end of a function.
   Called after the epilogue is output.  */

static void
sdbout_end_epilogue (unsigned int line ATTRIBUTE_UNUSED,
		     const char *file ATTRIBUTE_UNUSED)
{
  const char *const name ATTRIBUTE_UNUSED
    = IDENTIFIER_POINTER (DECL_ASSEMBLER_NAME (current_function_decl));

#ifdef PUT_SDB_EPILOGUE_END
  PUT_SDB_EPILOGUE_END (name);
#else
  fprintf (asm_out_file, "\t.def\t");
  assemble_name (asm_out_file, name);
  fprintf (asm_out_file, "%s\t.val\t.%s\t.scl\t-1%s\t.endef\n",
	   SDB_DELIM, SDB_DELIM, SDB_DELIM);
#endif
}

/* Output sdb info for the given label.  Called only if LABEL_NAME (insn)
   is present.  */

static void
sdbout_label (rtx insn)
{
  PUT_SDB_DEF (LABEL_NAME (insn));
  PUT_SDB_VAL (insn);
  PUT_SDB_SCL (C_LABEL);
  PUT_SDB_TYPE (T_NULL);
  PUT_SDB_ENDEF;
}

/* Change to reading from a new source file.  */

static void
sdbout_start_source_file (unsigned int line ATTRIBUTE_UNUSED,
			  const char *filename ATTRIBUTE_UNUSED)
{
#ifdef MIPS_DEBUGGING_INFO
  struct sdb_file *n = XNEW (struct sdb_file);

  n->next = current_file;
  n->name = filename;
  current_file = n;
  output_file_directive (asm_out_file, filename);
#endif
}

/* Revert to reading a previous source file.  */

static void
sdbout_end_source_file (unsigned int line ATTRIBUTE_UNUSED)
{
#ifdef MIPS_DEBUGGING_INFO
  struct sdb_file *next;

  next = current_file->next;
  free (current_file);
  current_file = next;
  output_file_directive (asm_out_file, current_file->name);
#endif
}

/* Set up for SDB output at the start of compilation.  */

static void
sdbout_init (const char *input_file_name ATTRIBUTE_UNUSED)
{
  tree t;

#ifdef MIPS_DEBUGGING_INFO
  current_file = XNEW (struct sdb_file);
  current_file->next = NULL;
  current_file->name = input_file_name;
#endif

  VARRAY_TREE_INIT (deferred_global_decls, 12, "deferred_global_decls");

  /* Emit debug information which was queued by sdbout_symbol before
     we got here.  */
  sdbout_initialized = true;

  for (t = nreverse (preinit_symbols); t; t = TREE_CHAIN (t))
    sdbout_symbol (TREE_VALUE (t), 0);
  preinit_symbols = 0;
}

#else  /* SDB_DEBUGGING_INFO */

/* This should never be used, but its address is needed for comparisons.  */
const struct gcc_debug_hooks sdb_debug_hooks =
{
<<<<<<< HEAD
  0,					 /* init */
  0,					 /* finish */
  0,					 /* define */
  0,					 /* undef */
  0,					 /* start_source_file */
  0,					 /* end_source_file */
  0,					 /* begin_block */
  0,					 /* end_block */
  0,					 /* ignore_block */
  0,					 /* source_line */
  0,					 /* begin_prologue */
  0,					 /* end_prologue */
  0,					 /* end_epilogue */
  0,					 /* begin_function */
  0,					 /* end_function */
  0,					 /* function_decl */
  0,					 /* global_decl */
  0,					 /* type_decl */
  0,					 /* imported_module_or_decl */
  0,					 /* deferred_inline_function */
  0,					 /* outlining_inline_function */
  0,					 /* label */
  0,					 /* handle_pch */
  0,					 /* var_location */
  0,					 /* switch_text_section */
  0,					 /* set_name */
  0                                      /* start_end_main_source_file */
};
=======
  0,		/* init */
  0,		/* finish */
  0,		/* define */
  0,		/* undef */
  0,		/* start_source_file */
  0,		/* end_source_file */
  0,		/* begin_block */
  0,		/* end_block */
  0,		/* ignore_block */
  0,		/* source_line */
  0,		/* begin_prologue */
  0,		/* end_prologue */
  0,		/* end_epilogue */
  0,		/* begin_function */
  0,		/* end_function */
  0,		/* function_decl */
  0,		/* global_decl */
  0,		/* type_decl */
  0,		/* imported_module_or_decl */
  0,		/* deferred_inline_function */
  0,		/* outlining_inline_function */
  0,		/* label */
  0,		/* handle_pch */
  0,		/* var_location */
  0,		/* switch_text_section */
  0,		/* set_name */
  0		/* start_end_main_source_file */
};

>>>>>>> 47f71eb9

#endif /* SDB_DEBUGGING_INFO */

#include "gt-sdbout.h"<|MERGE_RESOLUTION|>--- conflicted
+++ resolved
@@ -1700,36 +1700,6 @@
 /* This should never be used, but its address is needed for comparisons.  */
 const struct gcc_debug_hooks sdb_debug_hooks =
 {
-<<<<<<< HEAD
-  0,					 /* init */
-  0,					 /* finish */
-  0,					 /* define */
-  0,					 /* undef */
-  0,					 /* start_source_file */
-  0,					 /* end_source_file */
-  0,					 /* begin_block */
-  0,					 /* end_block */
-  0,					 /* ignore_block */
-  0,					 /* source_line */
-  0,					 /* begin_prologue */
-  0,					 /* end_prologue */
-  0,					 /* end_epilogue */
-  0,					 /* begin_function */
-  0,					 /* end_function */
-  0,					 /* function_decl */
-  0,					 /* global_decl */
-  0,					 /* type_decl */
-  0,					 /* imported_module_or_decl */
-  0,					 /* deferred_inline_function */
-  0,					 /* outlining_inline_function */
-  0,					 /* label */
-  0,					 /* handle_pch */
-  0,					 /* var_location */
-  0,					 /* switch_text_section */
-  0,					 /* set_name */
-  0                                      /* start_end_main_source_file */
-};
-=======
   0,		/* init */
   0,		/* finish */
   0,		/* define */
@@ -1759,7 +1729,6 @@
   0		/* start_end_main_source_file */
 };
 
->>>>>>> 47f71eb9
 
 #endif /* SDB_DEBUGGING_INFO */
 

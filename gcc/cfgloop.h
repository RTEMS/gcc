/* Natural loop functions
   Copyright (C) 1987, 1997, 1998, 1999, 2000, 2001, 2002, 2003, 2004,
   2005, 2006, 2007, 2008, 2009, 2010  Free Software Foundation, Inc.

This file is part of GCC.

GCC is free software; you can redistribute it and/or modify it under
the terms of the GNU General Public License as published by the Free
Software Foundation; either version 3, or (at your option) any later
version.

GCC is distributed in the hope that it will be useful, but WITHOUT ANY
WARRANTY; without even the implied warranty of MERCHANTABILITY or
FITNESS FOR A PARTICULAR PURPOSE.  See the GNU General Public License
for more details.

You should have received a copy of the GNU General Public License
along with GCC; see the file COPYING3.  If not see
<http://www.gnu.org/licenses/>.  */

#ifndef GCC_CFGLOOP_H
#define GCC_CFGLOOP_H

#include "basic-block.h"
#include "double-int.h"

#include "bitmap.h"
#include "sbitmap.h"

/* Structure to hold decision about unrolling/peeling.  */
enum lpt_dec
{
  LPT_NONE,
  LPT_PEEL_COMPLETELY,
  LPT_PEEL_SIMPLE,
  LPT_UNROLL_CONSTANT,
  LPT_UNROLL_RUNTIME,
  LPT_UNROLL_STUPID
};

struct GTY (()) lpt_decision {
  enum lpt_dec decision;
  unsigned times;
};

/* The type of extend applied to an IV.  */
enum iv_extend_code
{
  IV_SIGN_EXTEND,
  IV_ZERO_EXTEND,
  IV_UNKNOWN_EXTEND
};

/* The structure describing a bound on number of iterations of a loop.  */

struct GTY ((chain_next ("%h.next"))) nb_iter_bound {
  /* The statement STMT is executed at most ...  */
  gimple stmt;

  /* ... BOUND + 1 times (BOUND must be an unsigned constant).
     The + 1 is added for the following reasons:

     a) 0 would otherwise be unused, while we would need to care more about
        overflows (as MAX + 1 is sometimes produced as the estimate on number
	of executions of STMT).
     b) it is consistent with the result of number_of_iterations_exit.  */
  double_int bound;

  /* True if the statement will cause the loop to be leaved the (at most)
     BOUND + 1-st time it is executed, that is, all the statements after it
     are executed at most BOUND times.  */
  bool is_exit;

  /* The next bound in the list.  */
  struct nb_iter_bound *next;
};

/* Description of the loop exit.  */

struct GTY (()) loop_exit {
  /* The exit edge.  */
  edge e;

  /* Previous and next exit in the list of the exits of the loop.  */
  struct loop_exit *prev;
  struct loop_exit *next;

  /* Next element in the list of loops from that E exits.  */
  struct loop_exit *next_e;
};

typedef struct loop *loop_p;

/* An integer estimation of the number of iterations.  Estimate_state
   describes what is the state of the estimation.  */
enum loop_estimation
{
  /* Estimate was not computed yet.  */
  EST_NOT_COMPUTED,
  /* Estimate is ready.  */
  EST_AVAILABLE
};

/* Structure to hold information for each natural loop.  */
struct GTY ((chain_next ("%h.next"))) loop {
  /* Index into loops array.  */
  int num;

  /* Number of loop insns.  */
  unsigned ninsns;

  /* Basic block of loop header.  */
  basic_block header;

  /* Basic block of loop latch.  */
  basic_block latch;

  /* For loop unrolling/peeling decision.  */
  struct lpt_decision lpt_decision;

  /* Average number of executed insns per iteration.  */
  unsigned av_ninsns;

  /* Number of blocks contained within the loop.  */
  unsigned num_nodes;

  /* Superloops of the loop, starting with the outermost loop.  */
  vec<loop_p, va_gc> *superloops;

  /* The first inner (child) loop or NULL if innermost loop.  */
  struct loop *inner;

  /* Link to the next (sibling) loop.  */
  struct loop *next;

  /* Auxiliary info specific to a pass.  */
  PTR GTY ((skip (""))) aux;

  /* The number of times the latch of the loop is executed.  This can be an
     INTEGER_CST, or a symbolic expression representing the number of
     iterations like "N - 1", or a COND_EXPR containing the runtime
     conditions under which the number of iterations is non zero.

     Don't access this field directly: number_of_latch_executions
     computes and caches the computed information in this field.  */
  tree nb_iterations;

  /* An integer guaranteed to be greater or equal to nb_iterations.  Only
     valid if any_upper_bound is true.  */
  double_int nb_iterations_upper_bound;

  /* An integer giving an estimate on nb_iterations.  Unlike
     nb_iterations_upper_bound, there is no guarantee that it is at least
     nb_iterations.  */
  double_int nb_iterations_estimate;

  bool any_upper_bound;
  bool any_estimate;

  /* True if the loop can be parallel.  */
  bool can_be_parallel;

  /* An integer estimation of the number of iterations.  Estimate_state
     describes what is the state of the estimation.  */
  enum loop_estimation estimate_state;

  /* Upper bound on number of iterations of a loop.  */
  struct nb_iter_bound *bounds;

  /* Head of the cyclic list of the exits of the loop.  */
  struct loop_exit *exits;
};

/* Flags for state of loop structure.  */
enum
{
  LOOPS_HAVE_PREHEADERS = 1,
  LOOPS_HAVE_SIMPLE_LATCHES = 2,
  LOOPS_HAVE_MARKED_IRREDUCIBLE_REGIONS = 4,
  LOOPS_HAVE_RECORDED_EXITS = 8,
  LOOPS_MAY_HAVE_MULTIPLE_LATCHES = 16,
  LOOP_CLOSED_SSA = 32,
  LOOPS_NEED_FIXUP = 64,
  LOOPS_HAVE_FALLTHRU_PREHEADERS = 128
};

#define LOOPS_NORMAL (LOOPS_HAVE_PREHEADERS | LOOPS_HAVE_SIMPLE_LATCHES \
		      | LOOPS_HAVE_MARKED_IRREDUCIBLE_REGIONS)
#define AVOID_CFG_MODIFICATIONS (LOOPS_MAY_HAVE_MULTIPLE_LATCHES)

/* Structure to hold CFG information about natural loops within a function.  */
struct GTY (()) loops {
  /* State of loops.  */
  int state;

  /* Array of the loops.  */
  vec<loop_p, va_gc> *larray;

  /* Maps edges to the list of their descriptions as loop exits.  Edges
     whose sources or destinations have loop_father == NULL (which may
     happen during the cfg manipulations) should not appear in EXITS.  */
  htab_t GTY((param_is (struct loop_exit))) exits;

  /* Pointer to root of loop hierarchy tree.  */
  struct loop *tree_root;
};

/* Loop recognition.  */
extern int flow_loops_find (struct loops *);
extern void disambiguate_loops_with_multiple_latches (void);
extern void flow_loops_free (struct loops *);
extern void flow_loops_dump (FILE *,
			     void (*)(const struct loop *, FILE *, int), int);
extern void flow_loop_dump (const struct loop *, FILE *,
			    void (*)(const struct loop *, FILE *, int), int);
struct loop *alloc_loop (void);
extern void flow_loop_free (struct loop *);
int flow_loop_nodes_find (basic_block, struct loop *);
void fix_loop_structure (bitmap changed_bbs);
bool mark_irreducible_loops (void);
void release_recorded_exits (void);
void record_loop_exits (void);
void rescan_loop_exit (edge, bool, bool);

/* Loop data structure manipulation/querying.  */
extern void flow_loop_tree_node_add (struct loop *, struct loop *);
extern void flow_loop_tree_node_remove (struct loop *);
extern void add_loop (struct loop *, struct loop *);
extern bool flow_loop_nested_p	(const struct loop *, const struct loop *);
extern bool flow_bb_inside_loop_p (const struct loop *, const_basic_block);
extern struct loop * find_common_loop (struct loop *, struct loop *);
struct loop *superloop_at_depth (struct loop *, unsigned);
struct eni_weights_d;
extern unsigned tree_num_loop_insns (struct loop *, struct eni_weights_d *);
extern int num_loop_insns (const struct loop *);
extern int average_num_loop_insns (const struct loop *);
extern unsigned get_loop_level (const struct loop *);
extern bool loop_exit_edge_p (const struct loop *, const_edge);
extern bool loop_exits_to_bb_p (struct loop *, basic_block);
extern bool loop_exits_from_bb_p (struct loop *, basic_block);
extern void mark_loop_exit_edges (void);

/* Loops & cfg manipulation.  */
extern basic_block *get_loop_body (const struct loop *);
extern unsigned get_loop_body_with_size (const struct loop *, basic_block *,
					 unsigned);
extern basic_block *get_loop_body_in_dom_order (const struct loop *);
extern basic_block *get_loop_body_in_bfs_order (const struct loop *);
extern basic_block *get_loop_body_in_custom_order (const struct loop *,
			       int (*) (const void *, const void *));

<<<<<<< HEAD
extern VEC (edge, heap) *get_loop_exit_edges (const struct loop *);
edge single_exit (const struct loop *);
=======
extern vec<edge> get_loop_exit_edges (const struct loop *);
extern edge single_exit (const struct loop *);
extern edge single_likely_exit (struct loop *loop);
extern unsigned num_loop_branches (const struct loop *);
>>>>>>> 40acbb11

extern edge loop_preheader_edge (const struct loop *);
extern edge loop_latch_edge (const struct loop *);

extern void add_bb_to_loop (basic_block, struct loop *);
extern void remove_bb_from_loops (basic_block);

extern void cancel_loop_tree (struct loop *);
extern void delete_loop (struct loop *);

enum
{
  CP_SIMPLE_PREHEADERS = 1,
  CP_FALLTHRU_PREHEADERS = 2
};

basic_block create_preheader (struct loop *, int);
extern void create_preheaders (int);
extern void force_single_succ_latches (void);

extern void verify_loop_structure (void);

/* Loop analysis.  */
extern bool just_once_each_iteration_p (const struct loop *, const_basic_block);
gcov_type expected_loop_iterations_unbounded (const struct loop *);
extern unsigned expected_loop_iterations (const struct loop *);
extern rtx doloop_condition_get (rtx);

void estimate_numbers_of_iterations_loop (struct loop *);
void record_niter_bound (struct loop *, double_int, bool, bool);
bool estimated_loop_iterations (struct loop *, double_int *);
bool max_loop_iterations (struct loop *, double_int *);
HOST_WIDE_INT estimated_loop_iterations_int (struct loop *);
HOST_WIDE_INT max_loop_iterations_int (struct loop *);
bool max_stmt_executions (struct loop *, double_int *);
bool estimated_stmt_executions (struct loop *, double_int *);
HOST_WIDE_INT max_stmt_executions_int (struct loop *);
HOST_WIDE_INT estimated_stmt_executions_int (struct loop *);

/* Loop manipulation.  */
extern bool can_duplicate_loop_p (const struct loop *loop);

#define DLTHE_FLAG_UPDATE_FREQ	1	/* Update frequencies in
					   duplicate_loop_to_header_edge.  */
#define DLTHE_RECORD_COPY_NUMBER 2	/* Record copy number in the aux
					   field of newly create BB.  */
#define DLTHE_FLAG_COMPLETTE_PEEL 4	/* Update frequencies expecting
					   a complete peeling.  */

extern edge create_empty_if_region_on_edge (edge, tree);
extern struct loop *create_empty_loop_on_edge (edge, tree, tree, tree, tree,
					       tree *, tree *, struct loop *);
extern struct loop * duplicate_loop (struct loop *, struct loop *);
extern void copy_loop_info (struct loop *loop, struct loop *target);
extern void duplicate_subloops (struct loop *, struct loop *);
extern bool duplicate_loop_to_header_edge (struct loop *, edge,
					   unsigned, sbitmap, edge,
 					   vec<edge> *, int);
extern struct loop *loopify (edge, edge,
			     basic_block, edge, edge, bool,
			     unsigned, unsigned);
struct loop * loop_version (struct loop *, void *,
			    basic_block *, unsigned, unsigned, unsigned, bool);
extern bool remove_path (edge);
extern void unloop (struct loop *, bool *, bitmap);
extern void scale_loop_frequencies (struct loop *, int, int);

/* Induction variable analysis.  */

/* The description of induction variable.  The things are a bit complicated
   due to need to handle subregs and extends.  The value of the object described
   by it can be obtained as follows (all computations are done in extend_mode):

   Value in i-th iteration is
     delta + mult * extend_{extend_mode} (subreg_{mode} (base + i * step)).

   If first_special is true, the value in the first iteration is
     delta + mult * base

   If extend = UNKNOWN, first_special must be false, delta 0, mult 1 and value is
     subreg_{mode} (base + i * step)

   The get_iv_value function can be used to obtain these expressions.

   ??? Add a third mode field that would specify the mode in that inner
   computation is done, which would enable it to be different from the
   outer one?  */

struct rtx_iv
{
  /* Its base and step (mode of base and step is supposed to be extend_mode,
     see the description above).  */
  rtx base, step;

  /* The type of extend applied to it (IV_SIGN_EXTEND, IV_ZERO_EXTEND,
     or IV_UNKNOWN_EXTEND).  */
  enum iv_extend_code extend;

  /* Operations applied in the extended mode.  */
  rtx delta, mult;

  /* The mode it is extended to.  */
  enum machine_mode extend_mode;

  /* The mode the variable iterates in.  */
  enum machine_mode mode;

  /* Whether the first iteration needs to be handled specially.  */
  unsigned first_special : 1;
};

/* The description of an exit from the loop and of the number of iterations
   till we take the exit. Also includes other information used primarily
   by the loop unroller.  */

struct niter_desc
{
  /* The edge out of the loop.  */
  edge out_edge;

  /* The other edge leading from the condition.  */
  edge in_edge;

  /* True if we are able to say anything about number of iterations of the
     loop.  */
  bool simple_p;

  /* True if the loop iterates the constant number of times.  */
  bool const_iter;

  /* Number of iterations if constant.  */
  unsigned HOST_WIDEST_INT niter;

  /* Assumptions under that the rest of the information is valid.  */
  rtx assumptions;

  /* Assumptions under that the loop ends before reaching the latch,
     even if value of niter_expr says otherwise.  */
  rtx noloop_assumptions;

  /* Condition under that the loop is infinite.  */
  rtx infinite;

  /* Whether the comparison is signed.  */
  bool signed_p;

  /* The mode in that niter_expr should be computed.  */
  enum machine_mode mode;

  /* The number of iterations of the loop.  */
  rtx niter_expr;

  /* The number of branches in the loop.  */
  unsigned num_branches;

  /* The number of executed branches per iteration.  */
  unsigned av_num_branches;

  /* Whether the loop contains a call instruction.  */
  bool has_call;

  /* Whether the loop contains fp instructions.  */
  bool has_fp;
};

extern void iv_analysis_loop_init (struct loop *);
extern bool iv_analyze (rtx, rtx, struct rtx_iv *);
extern bool iv_analyze_result (rtx, rtx, struct rtx_iv *);
extern bool iv_analyze_expr (rtx, rtx, enum machine_mode, struct rtx_iv *);
extern rtx get_iv_value (struct rtx_iv *, rtx);
extern bool biv_p (rtx, rtx);
extern void find_simple_exit (struct loop *, struct niter_desc *);
extern void iv_analysis_done (void);

extern struct niter_desc *get_simple_loop_desc (struct loop *loop);
extern void free_simple_loop_desc (struct loop *loop);
void analyze_loop_insns (const struct loop *, struct niter_desc *desc);

static inline struct niter_desc *
simple_loop_desc (struct loop *loop)
{
  return (struct niter_desc *) loop->aux;
}

/* Accessors for the loop structures.  */

/* Returns the loop with index NUM from current_loops.  */

static inline struct loop *
get_loop (unsigned num)
{
  return (*current_loops->larray)[num];
}

/* Returns the number of superloops of LOOP.  */

static inline unsigned
loop_depth (const struct loop *loop)
{
  return vec_safe_length (loop->superloops);
}

/* Returns the loop depth of the loop BB belongs to.  */

static inline int
bb_loop_depth (const_basic_block bb)
{
  return bb->loop_father ? loop_depth (bb->loop_father) : 0;
}

/* Returns the immediate superloop of LOOP, or NULL if LOOP is the outermost
   loop.  */

static inline struct loop *
loop_outer (const struct loop *loop)
{
  unsigned n = vec_safe_length (loop->superloops);

  if (n == 0)
    return NULL;

  return (*loop->superloops)[n - 1];
}

/* Returns true if LOOP has at least one exit edge.  */

static inline bool
loop_has_exit_edges (const struct loop *loop)
{
  return loop->exits->next->e != NULL;
}

/* Returns the list of loops in current_loops.  */

static inline vec<loop_p, va_gc> *
get_loops (void)
{
  if (!current_loops)
    return NULL;

  return current_loops->larray;
}

/* Returns the number of loops in current_loops (including the removed
   ones and the fake loop that forms the root of the loop tree).  */

static inline unsigned
number_of_loops (void)
{
  if (!current_loops)
    return 0;

  return vec_safe_length (current_loops->larray);
}

/* Returns true if state of the loops satisfies all properties
   described by FLAGS.  */

static inline bool
loops_state_satisfies_p (unsigned flags)
{
  return (current_loops->state & flags) == flags;
}

/* Sets FLAGS to the loops state.  */

static inline void
loops_state_set (unsigned flags)
{
  current_loops->state |= flags;
}

/* Clears FLAGS from the loops state.  */

static inline void
loops_state_clear (unsigned flags)
{
  if (!current_loops)
    return;
  current_loops->state &= ~flags;
}

/* Loop iterators.  */

/* Flags for loop iteration.  */

enum li_flags
{
  LI_INCLUDE_ROOT = 1,		/* Include the fake root of the loop tree.  */
  LI_FROM_INNERMOST = 2,	/* Iterate over the loops in the reverse order,
				   starting from innermost ones.  */
  LI_ONLY_INNERMOST = 4		/* Iterate only over innermost loops.  */
};

/* The iterator for loops.  */

typedef struct
{
  /* The list of loops to visit.  */
  vec<int> to_visit;

  /* The index of the actual loop.  */
  unsigned idx;
} loop_iterator;

static inline void
fel_next (loop_iterator *li, loop_p *loop)
{
  int anum;

  while (li->to_visit.iterate (li->idx, &anum))
    {
      li->idx++;
      *loop = get_loop (anum);
      if (*loop)
	return;
    }

  li->to_visit.release ();
  *loop = NULL;
}

static inline void
fel_init (loop_iterator *li, loop_p *loop, unsigned flags)
{
  struct loop *aloop;
  unsigned i;
  int mn;

  li->idx = 0;
  if (!current_loops)
    {
      li->to_visit.create (0);
      *loop = NULL;
      return;
    }

  li->to_visit.create (number_of_loops ());
  mn = (flags & LI_INCLUDE_ROOT) ? 0 : 1;

  if (flags & LI_ONLY_INNERMOST)
    {
      for (i = 0; vec_safe_iterate (current_loops->larray, i, &aloop); i++)
	if (aloop != NULL
	    && aloop->inner == NULL
	    && aloop->num >= mn)
	  li->to_visit.quick_push (aloop->num);
    }
  else if (flags & LI_FROM_INNERMOST)
    {
      /* Push the loops to LI->TO_VISIT in postorder.  */
      for (aloop = current_loops->tree_root;
	   aloop->inner != NULL;
	   aloop = aloop->inner)
	continue;

      while (1)
	{
	  if (aloop->num >= mn)
	    li->to_visit.quick_push (aloop->num);

	  if (aloop->next)
	    {
	      for (aloop = aloop->next;
		   aloop->inner != NULL;
		   aloop = aloop->inner)
		continue;
	    }
	  else if (!loop_outer (aloop))
	    break;
	  else
	    aloop = loop_outer (aloop);
	}
    }
  else
    {
      /* Push the loops to LI->TO_VISIT in preorder.  */
      aloop = current_loops->tree_root;
      while (1)
	{
	  if (aloop->num >= mn)
	    li->to_visit.quick_push (aloop->num);

	  if (aloop->inner != NULL)
	    aloop = aloop->inner;
	  else
	    {
	      while (aloop != NULL && aloop->next == NULL)
		aloop = loop_outer (aloop);
	      if (aloop == NULL)
		break;
	      aloop = aloop->next;
	    }
	}
    }

  fel_next (li, loop);
}

#define FOR_EACH_LOOP(LI, LOOP, FLAGS) \
  for (fel_init (&(LI), &(LOOP), FLAGS); \
       (LOOP); \
       fel_next (&(LI), &(LOOP)))

#define FOR_EACH_LOOP_BREAK(LI) \
  { \
    (LI).to_visit.release (); \
    break; \
  }

/* The properties of the target.  */
struct target_cfgloop {
  /* Number of available registers.  */
  unsigned x_target_avail_regs;

  /* Number of available registers that are call-clobbered.  */
  unsigned x_target_clobbered_regs;

  /* Number of registers reserved for temporary expressions.  */
  unsigned x_target_res_regs;

  /* The cost for register when there still is some reserve, but we are
     approaching the number of available registers.  */
  unsigned x_target_reg_cost[2];

  /* The cost for register when we need to spill.  */
  unsigned x_target_spill_cost[2];
};

extern struct target_cfgloop default_target_cfgloop;
#if SWITCHABLE_TARGET
extern struct target_cfgloop *this_target_cfgloop;
#else
#define this_target_cfgloop (&default_target_cfgloop)
#endif

#define target_avail_regs \
  (this_target_cfgloop->x_target_avail_regs)
#define target_clobbered_regs \
  (this_target_cfgloop->x_target_clobbered_regs)
#define target_res_regs \
  (this_target_cfgloop->x_target_res_regs)
#define target_reg_cost \
  (this_target_cfgloop->x_target_reg_cost)
#define target_spill_cost \
  (this_target_cfgloop->x_target_spill_cost)

/* Register pressure estimation for induction variable optimizations & loop
   invariant motion.  */
extern unsigned estimate_reg_pressure_cost (unsigned, unsigned, bool, bool);
extern void init_set_costs (void);

/* Loop optimizer initialization.  */
extern void loop_optimizer_init (unsigned);
extern void loop_optimizer_finalize (void);

/* Optimization passes.  */
extern void unswitch_loops (void);

enum
{
  UAP_PEEL = 1,		/* Enables loop peeling.  */
  UAP_UNROLL = 2,	/* Enables unrolling of loops if it seems profitable.  */
  UAP_UNROLL_ALL = 4	/* Enables unrolling of all loops.  */
};

extern void unroll_and_peel_loops (int);
extern void doloop_optimize_loops (void);
extern void move_loop_invariants (void);
extern bool finite_loop_p (struct loop *);
extern void scale_loop_profile (struct loop *loop, int scale, int iteration_bound);
extern vec<basic_block> get_loop_hot_path (const struct loop *loop);

/* Returns the outermost loop of the loop nest that contains LOOP.*/
static inline struct loop *
loop_outermost (struct loop *loop)
{
  unsigned n = vec_safe_length (loop->superloops);

  if (n <= 1)
    return loop;

  return (*loop->superloops)[1];
}


#endif /* GCC_CFGLOOP_H */<|MERGE_RESOLUTION|>--- conflicted
+++ resolved
@@ -249,15 +249,9 @@
 extern basic_block *get_loop_body_in_custom_order (const struct loop *,
 			       int (*) (const void *, const void *));
 
-<<<<<<< HEAD
-extern VEC (edge, heap) *get_loop_exit_edges (const struct loop *);
-edge single_exit (const struct loop *);
-=======
 extern vec<edge> get_loop_exit_edges (const struct loop *);
 extern edge single_exit (const struct loop *);
 extern edge single_likely_exit (struct loop *loop);
-extern unsigned num_loop_branches (const struct loop *);
->>>>>>> 40acbb11
 
 extern edge loop_preheader_edge (const struct loop *);
 extern edge loop_latch_edge (const struct loop *);

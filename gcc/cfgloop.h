/* Natural loop functions
   Copyright (C) 1987, 1997, 1998, 1999, 2000, 2001, 2002, 2003, 2004, 2005
   Free Software Foundation, Inc.

This file is part of GCC.

GCC is free software; you can redistribute it and/or modify it under
the terms of the GNU General Public License as published by the Free
Software Foundation; either version 2, or (at your option) any later
version.

GCC is distributed in the hope that it will be useful, but WITHOUT ANY
WARRANTY; without even the implied warranty of MERCHANTABILITY or
FITNESS FOR A PARTICULAR PURPOSE.  See the GNU General Public License
for more details.

You should have received a copy of the GNU General Public License
along with GCC; see the file COPYING.  If not, write to the Free
Software Foundation, 51 Franklin Street, Fifth Floor, Boston, MA
02110-1301, USA.  */

#ifndef GCC_CFGLOOP_H
#define GCC_CFGLOOP_H

#include "basic-block.h"
/* For rtx_code.  */
#include "rtl.h"
#include "vecprim.h"

/* Structure to hold decision about unrolling/peeling.  */
enum lpt_dec
{
  LPT_NONE,
  LPT_PEEL_COMPLETELY,
  LPT_PEEL_SIMPLE,
  LPT_UNROLL_CONSTANT,
  LPT_UNROLL_RUNTIME,
  LPT_UNROLL_STUPID
};

struct lpt_decision
{
  enum lpt_dec decision;
  unsigned times;
};

/* The structure describing a bound on number of iterations of a loop.  */

struct nb_iter_bound
{
  /* The statement STMT is executed at most ...  */
  tree stmt;

  /* ... BOUND + 1 times (BOUND must be an unsigned constant).
     The + 1 is added for the following reasons:

     a) 0 would otherwise be unused, while we would need to care more about
        overflows (as MAX + 1 is sometimes produced as the estimate on number
	of executions of STMT).
     b) it is consistent with the result of number_of_iterations_exit.  */
  double_int bound;

  /* True if the statement will cause the loop to be leaved the (at most) 
     BOUND + 1-st time it is executed, that is, all the statements after it
     are executed at most BOUND times.  */
  bool is_exit;

<<<<<<< HEAD
  /* True if the bound is "realistic" -- i.e., most likely the loop really has
     number of iterations close to the bound.  Exact bounds (if the number of
     iterations of a loop is a constant) and bounds derived from the size of
     data accessed in the loop are considered realistic.  */
  bool realistic;

  /* The next bound in the list.  */
  struct nb_iter_bound *next;
=======
  /* The next bound in the list.  */
  struct nb_iter_bound *next;
};

/* Description of the loop exit.  */

struct loop_exit
{
  /* The exit edge.  */
  edge e;

  /* Previous and next exit in the list of the exits of the loop.  */
  struct loop_exit *prev;
  struct loop_exit *next;

  /* Next element in the list of loops from that E exits.  */
  struct loop_exit *next_e;
>>>>>>> 1177f497
};

/* Structure to hold information for each natural loop.  */
struct loop
{
  /* Index into loops array.  */
  int num;

  /* Basic block of loop header.  */
  basic_block header;

  /* Basic block of loop latch.  */
  basic_block latch;

  /* For loop unrolling/peeling decision.  */
  struct lpt_decision lpt_decision;

  /* Number of loop insns.  */
  unsigned ninsns;

  /* Average number of executed insns per iteration.  */
  unsigned av_ninsns;

  /* Number of blocks contained within the loop.  */
  unsigned num_nodes;

  /* The loop nesting depth.  */
  int depth;

  /* Superloops of the loop.  */
  struct loop **pred;

  /* The outer (parent) loop or NULL if outermost loop.  */
  struct loop *outer;

  /* The first inner (child) loop or NULL if innermost loop.  */
  struct loop *inner;

  /* Link to the next (sibling) loop.  */
  struct loop *next;

  /* Loop that is copy of this loop.  */
  struct loop *copy;

  /* Auxiliary info specific to a pass.  */
  void *aux;

  /* The number of times the latch of the loop is executed.
     This is an INTEGER_CST or an expression containing symbolic
     names.  Don't access this field directly:
     number_of_latch_executions computes and caches the computed
     information in this field.  */
  tree nb_iterations;

  /* An integer estimation of the number of iterations.  Estimate_state
     describes what is the state of the estimation.  */
  enum
    {
      /* Estimate was not computed yet.  */
      EST_NOT_COMPUTED,
<<<<<<< HEAD
      /* Estimate was computed, but we could derive no useful bound.  */
      EST_NOT_AVAILABLE,
      /* Estimate is ready.  */
      EST_AVAILABLE
    } estimate_state;
  double_int estimated_nb_iterations;
=======
      /* Estimate is ready.  */
      EST_AVAILABLE
    } estimate_state;

  /* An integer guaranteed to bound the number of iterations of the loop
     from above.  */
  bool any_upper_bound;
  double_int nb_iterations_upper_bound;

  /* An integer giving the expected number of iterations of the loop.  */
  bool any_estimate;
  double_int nb_iterations_estimate;
>>>>>>> 1177f497

  /* Upper bound on number of iterations of a loop.  */
  struct nb_iter_bound *bounds;

<<<<<<< HEAD
  /* If not NULL, loop has just single exit edge stored here (edges to the
     EXIT_BLOCK_PTR do not count.  Do not use directly; this field should
     only be accessed via single_exit/set_single_exit functions.  */
  edge single_exit_;

  /* True when the loop does not carry data dependences, and
     consequently the iterations can be executed in any order.  False
     when the loop carries data dependences, or when the property is
     not decidable.  */
  bool parallel_p;
=======
  /* Head of the cyclic list of the exits of the loop.  */
  struct loop_exit exits;
>>>>>>> 1177f497
};

/* Flags for state of loop structure.  */
enum
{
  LOOPS_HAVE_PREHEADERS = 1,
  LOOPS_HAVE_SIMPLE_LATCHES = 2,
  LOOPS_HAVE_MARKED_IRREDUCIBLE_REGIONS = 4,
  LOOPS_HAVE_RECORDED_EXITS = 8,
  LOOPS_MAY_HAVE_MULTIPLE_LATCHES = 16,
  LOOP_CLOSED_SSA = 32
};

#define LOOPS_NORMAL (LOOPS_HAVE_PREHEADERS | LOOPS_HAVE_SIMPLE_LATCHES \
		      | LOOPS_HAVE_MARKED_IRREDUCIBLE_REGIONS)
#define AVOID_CFG_MODIFICATIONS (LOOPS_MAY_HAVE_MULTIPLE_LATCHES)

typedef struct loop *loop_p;
DEF_VEC_P (loop_p);
DEF_VEC_ALLOC_P (loop_p, heap);

/* Structure to hold CFG information about natural loops within a function.  */
struct loops
{
  /* State of loops.  */
  int state;

  /* Array of the loops.  */
  VEC (loop_p, heap) *larray;

  /* Maps edges to the list of their descriptions as loop exits.  Edges
     whose sources or destinations have loop_father == NULL (which may
     happen during the cfg manipulations) should not appear in EXITS.  */
  htab_t exits;

  /* Pointer to root of loop hierarchy tree.  */
  struct loop *tree_root;
<<<<<<< HEAD

  /* Headers shared by multiple loops that should be merged.  */
  sbitmap shared_headers;
=======
>>>>>>> 1177f497
};

/* Loop recognition.  */
extern int flow_loops_find (struct loops *);
extern void disambiguate_loops_with_multiple_latches (void);
extern void flow_loops_free (struct loops *);
extern void flow_loops_dump (FILE *,
			     void (*)(const struct loop *, FILE *, int), int);
extern void flow_loop_dump (const struct loop *, FILE *,
			    void (*)(const struct loop *, FILE *, int), int);
struct loop *alloc_loop (void);
extern void flow_loop_free (struct loop *);
int flow_loop_nodes_find (basic_block, struct loop *);
void fix_loop_structure (bitmap changed_bbs);
void mark_irreducible_loops (void);
<<<<<<< HEAD
void mark_single_exit_loops (void);
=======
void release_recorded_exits (void);
void record_loop_exits (void);
void rescan_loop_exit (edge, bool, bool);
>>>>>>> 1177f497

/* Loop data structure manipulation/querying.  */
extern void flow_loop_tree_node_add (struct loop *, struct loop *);
extern void flow_loop_tree_node_remove (struct loop *);
extern void add_loop (struct loop *, struct loop *);
extern bool flow_loop_nested_p	(const struct loop *, const struct loop *);
extern bool flow_bb_inside_loop_p (const struct loop *, const basic_block);
extern struct loop * find_common_loop (struct loop *, struct loop *);
struct loop *superloop_at_depth (struct loop *, unsigned);
struct eni_weights_d;
extern unsigned tree_num_loop_insns (struct loop *, struct eni_weights_d *);
extern int num_loop_insns (struct loop *);
extern int average_num_loop_insns (struct loop *);
extern unsigned get_loop_level (const struct loop *);
extern bool loop_exit_edge_p (const struct loop *, edge);
extern void mark_loop_exit_edges (void);

/* Loops & cfg manipulation.  */
extern basic_block *get_loop_body (const struct loop *);
extern unsigned get_loop_body_with_size (const struct loop *, basic_block *,
					 unsigned);
extern basic_block *get_loop_body_in_dom_order (const struct loop *);
extern basic_block *get_loop_body_in_bfs_order (const struct loop *);
extern VEC (edge, heap) *get_loop_exit_edges (const struct loop *);
edge single_exit (const struct loop *);
<<<<<<< HEAD
void set_single_exit (struct loop *, edge);
=======
>>>>>>> 1177f497
extern unsigned num_loop_branches (const struct loop *);

extern edge loop_preheader_edge (const struct loop *);
extern edge loop_latch_edge (const struct loop *);

extern void add_bb_to_loop (basic_block, struct loop *);
extern void remove_bb_from_loops (basic_block);

extern void cancel_loop_tree (struct loop *);
<<<<<<< HEAD

extern int fix_loop_placement (struct loop *);
=======
extern void delete_loop (struct loop *);
>>>>>>> 1177f497

enum
{
  CP_SIMPLE_PREHEADERS = 1
};

extern void create_preheaders (int);
extern void force_single_succ_latches (void);

extern void verify_loop_structure (void);

/* Loop analysis.  */
extern bool just_once_each_iteration_p (const struct loop *, basic_block);
gcov_type expected_loop_iterations_unbounded (const struct loop *);
extern unsigned expected_loop_iterations (const struct loop *);
extern rtx doloop_condition_get (rtx);

void estimate_numbers_of_iterations_loop (struct loop *);
HOST_WIDE_INT estimated_loop_iterations_int (struct loop *, bool);
bool estimated_loop_iterations (struct loop *, bool, double_int *);

/* Loop manipulation.  */
extern bool can_duplicate_loop_p (struct loop *loop);

#define DLTHE_FLAG_UPDATE_FREQ	1	/* Update frequencies in
					   duplicate_loop_to_header_edge.  */
#define DLTHE_RECORD_COPY_NUMBER 2	/* Record copy number in the aux
					   field of newly create BB.  */
#define DLTHE_FLAG_COMPLETTE_PEEL 4	/* Update frequencies expecting
					   a complete peeling.  */

extern struct loop * duplicate_loop (struct loop *, struct loop *);
extern bool duplicate_loop_to_header_edge (struct loop *, edge, 
<<<<<<< HEAD
					   unsigned, sbitmap, edge, edge *,
					   unsigned *, int);
extern struct loop *loopify (edge, edge,
			     basic_block, edge, edge, bool);
struct loop * loop_version (struct loop *, void *,
			    basic_block *, bool);
extern bool remove_path (edge);
=======
					   unsigned, sbitmap, edge,
 					   VEC (edge, heap) **, int);
extern struct loop *loopify (edge, edge,
			     basic_block, edge, edge, bool,
			     unsigned, unsigned);
struct loop * loop_version (struct loop *, void *,
			    basic_block *, unsigned, unsigned, unsigned, bool);
extern bool remove_path (edge);
void scale_loop_frequencies (struct loop *, int, int);
>>>>>>> 1177f497

/* Induction variable analysis.  */

/* The description of induction variable.  The things are a bit complicated
   due to need to handle subregs and extends.  The value of the object described
   by it can be obtained as follows (all computations are done in extend_mode):

   Value in i-th iteration is
     delta + mult * extend_{extend_mode} (subreg_{mode} (base + i * step)).

   If first_special is true, the value in the first iteration is
     delta + mult * base

   If extend = UNKNOWN, first_special must be false, delta 0, mult 1 and value is
     subreg_{mode} (base + i * step)

   The get_iv_value function can be used to obtain these expressions.

   ??? Add a third mode field that would specify the mode in that inner
   computation is done, which would enable it to be different from the
   outer one?  */

struct rtx_iv
{
  /* Its base and step (mode of base and step is supposed to be extend_mode,
     see the description above).  */
  rtx base, step;

  /* The type of extend applied to it (SIGN_EXTEND, ZERO_EXTEND or UNKNOWN).  */
  enum rtx_code extend;

  /* Operations applied in the extended mode.  */
  rtx delta, mult;

  /* The mode it is extended to.  */
  enum machine_mode extend_mode;

  /* The mode the variable iterates in.  */
  enum machine_mode mode;

  /* Whether the first iteration needs to be handled specially.  */
  unsigned first_special : 1;
};

/* The description of an exit from the loop and of the number of iterations
   till we take the exit.  */

struct niter_desc
{
  /* The edge out of the loop.  */
  edge out_edge;

  /* The other edge leading from the condition.  */
  edge in_edge;

  /* True if we are able to say anything about number of iterations of the
     loop.  */
  bool simple_p;

  /* True if the loop iterates the constant number of times.  */
  bool const_iter;

  /* Number of iterations if constant.  */
  unsigned HOST_WIDEST_INT niter;

  /* Upper bound on the number of iterations.  */
  unsigned HOST_WIDEST_INT niter_max;

  /* Assumptions under that the rest of the information is valid.  */
  rtx assumptions;

  /* Assumptions under that the loop ends before reaching the latch,
     even if value of niter_expr says otherwise.  */
  rtx noloop_assumptions;

  /* Condition under that the loop is infinite.  */
  rtx infinite;

  /* Whether the comparison is signed.  */
  bool signed_p;

  /* The mode in that niter_expr should be computed.  */
  enum machine_mode mode;

  /* The number of iterations of the loop.  */
  rtx niter_expr;
};

extern void iv_analysis_loop_init (struct loop *);
extern bool iv_analyze (rtx, rtx, struct rtx_iv *);
extern bool iv_analyze_result (rtx, rtx, struct rtx_iv *);
extern bool iv_analyze_expr (rtx, rtx, enum machine_mode, struct rtx_iv *);
extern rtx get_iv_value (struct rtx_iv *, rtx);
extern bool biv_p (rtx, rtx);
extern void find_simple_exit (struct loop *, struct niter_desc *);
extern void iv_analysis_done (void);
extern struct df *iv_current_loop_df (void);

extern struct niter_desc *get_simple_loop_desc (struct loop *loop);
extern void free_simple_loop_desc (struct loop *loop);

static inline struct niter_desc *
simple_loop_desc (struct loop *loop)
{
  return (struct niter_desc *) loop->aux;
}

/* Accessors for the loop structures.  */

/* Returns the loop with index NUM from current_loops.  */

static inline struct loop *
get_loop (unsigned num)
{
  return VEC_index (loop_p, current_loops->larray, num);
}

/* Returns the list of loops in current_loops.  */

static inline VEC (loop_p, heap) *
get_loops (void)
{
  if (!current_loops)
    return NULL;

  return current_loops->larray;
}

/* Returns the number of loops in current_loops (including the removed
   ones and the fake loop that forms the root of the loop tree).  */

static inline unsigned
number_of_loops (void)
{
  if (!current_loops)
    return 0;

  return VEC_length (loop_p, current_loops->larray);
}

/* Loop iterators.  */

/* Flags for loop iteration.  */

enum li_flags
{
  LI_INCLUDE_ROOT = 1,		/* Include the fake root of the loop tree.  */
  LI_FROM_INNERMOST = 2,	/* Iterate over the loops in the reverse order,
				   starting from innermost ones.  */
  LI_ONLY_INNERMOST = 4		/* Iterate only over innermost loops.  */
};

/* The iterator for loops.  */

typedef struct
{
  /* The list of loops to visit.  */
  VEC(int,heap) *to_visit;

  /* The index of the actual loop.  */
  unsigned idx;
} loop_iterator;

static inline void
fel_next (loop_iterator *li, loop_p *loop)
{
  int anum;

  while (VEC_iterate (int, li->to_visit, li->idx, anum))
    {
      li->idx++;
      *loop = get_loop (anum);
      if (*loop)
	return;
    }

  VEC_free (int, heap, li->to_visit);
  *loop = NULL;
}

static inline void
fel_init (loop_iterator *li, loop_p *loop, unsigned flags)
{
  struct loop *aloop;
  unsigned i;
  int mn;

  li->idx = 0;
  if (!current_loops)
    {
      li->to_visit = NULL;
      *loop = NULL;
      return;
    }

  li->to_visit = VEC_alloc (int, heap, number_of_loops ());
  mn = (flags & LI_INCLUDE_ROOT) ? 0 : 1;

  if (flags & LI_ONLY_INNERMOST)
    {
      for (i = 0; VEC_iterate (loop_p, current_loops->larray, i, aloop); i++)
	if (aloop != NULL
	    && aloop->inner == NULL
	    && aloop->num >= mn)
	  VEC_quick_push (int, li->to_visit, aloop->num);
    }
  else if (flags & LI_FROM_INNERMOST)
    {
      /* Push the loops to LI->TO_VISIT in postorder.  */
      for (aloop = current_loops->tree_root;
	   aloop->inner != NULL;
	   aloop = aloop->inner)
	continue;

      while (1)
	{
	  if (aloop->num >= mn)
	    VEC_quick_push (int, li->to_visit, aloop->num);

	  if (aloop->next)
	    {
	      for (aloop = aloop->next;
		   aloop->inner != NULL;
		   aloop = aloop->inner)
		continue;
	    }
	  else if (!aloop->outer)
	    break;
	  else
	    aloop = aloop->outer;
	}
    }
  else
    {
      /* Push the loops to LI->TO_VISIT in preorder.  */
      aloop = current_loops->tree_root;
      while (1)
	{
	  if (aloop->num >= mn)
	    VEC_quick_push (int, li->to_visit, aloop->num);

	  if (aloop->inner != NULL)
	    aloop = aloop->inner;
	  else
	    {
	      while (aloop != NULL && aloop->next == NULL)
		aloop = aloop->outer;
	      if (aloop == NULL)
		break;
	      aloop = aloop->next;
	    }
	}
    }

  fel_next (li, loop);
}

#define FOR_EACH_LOOP(LI, LOOP, FLAGS) \
  for (fel_init (&(LI), &(LOOP), FLAGS); \
       (LOOP); \
       fel_next (&(LI), &(LOOP)))

#define FOR_EACH_LOOP_BREAK(LI) \
  { \
    VEC_free (int, heap, (LI)->to_visit); \
    break; \
  }

/* The properties of the target.  */

extern unsigned target_avail_regs;
extern unsigned target_res_regs;
extern unsigned target_reg_cost;
extern unsigned target_spill_cost;

/* Register pressure estimation for induction variable optimizations & loop
   invariant motion.  */
extern unsigned estimate_reg_pressure_cost (unsigned, unsigned);
extern void init_set_costs (void);

/* Loop optimizer initialization.  */
extern void loop_optimizer_init (unsigned);
extern void loop_optimizer_finalize (void);

/* Optimization passes.  */
extern void unswitch_loops (void);

enum
{
  UAP_PEEL = 1,		/* Enables loop peeling.  */
  UAP_UNROLL = 2,	/* Enables unrolling of loops if it seems profitable.  */
  UAP_UNROLL_ALL = 4	/* Enables unrolling of all loops.  */
};

extern void unroll_and_peel_loops (int);
extern void doloop_optimize_loops (void);
extern void move_loop_invariants (void);

#endif /* GCC_CFGLOOP_H */<|MERGE_RESOLUTION|>--- conflicted
+++ resolved
@@ -65,16 +65,6 @@
      are executed at most BOUND times.  */
   bool is_exit;
 
-<<<<<<< HEAD
-  /* True if the bound is "realistic" -- i.e., most likely the loop really has
-     number of iterations close to the bound.  Exact bounds (if the number of
-     iterations of a loop is a constant) and bounds derived from the size of
-     data accessed in the loop are considered realistic.  */
-  bool realistic;
-
-  /* The next bound in the list.  */
-  struct nb_iter_bound *next;
-=======
   /* The next bound in the list.  */
   struct nb_iter_bound *next;
 };
@@ -92,7 +82,6 @@
 
   /* Next element in the list of loops from that E exits.  */
   struct loop_exit *next_e;
->>>>>>> 1177f497
 };
 
 /* Structure to hold information for each natural loop.  */
@@ -153,14 +142,6 @@
     {
       /* Estimate was not computed yet.  */
       EST_NOT_COMPUTED,
-<<<<<<< HEAD
-      /* Estimate was computed, but we could derive no useful bound.  */
-      EST_NOT_AVAILABLE,
-      /* Estimate is ready.  */
-      EST_AVAILABLE
-    } estimate_state;
-  double_int estimated_nb_iterations;
-=======
       /* Estimate is ready.  */
       EST_AVAILABLE
     } estimate_state;
@@ -173,26 +154,12 @@
   /* An integer giving the expected number of iterations of the loop.  */
   bool any_estimate;
   double_int nb_iterations_estimate;
->>>>>>> 1177f497
 
   /* Upper bound on number of iterations of a loop.  */
   struct nb_iter_bound *bounds;
 
-<<<<<<< HEAD
-  /* If not NULL, loop has just single exit edge stored here (edges to the
-     EXIT_BLOCK_PTR do not count.  Do not use directly; this field should
-     only be accessed via single_exit/set_single_exit functions.  */
-  edge single_exit_;
-
-  /* True when the loop does not carry data dependences, and
-     consequently the iterations can be executed in any order.  False
-     when the loop carries data dependences, or when the property is
-     not decidable.  */
-  bool parallel_p;
-=======
   /* Head of the cyclic list of the exits of the loop.  */
   struct loop_exit exits;
->>>>>>> 1177f497
 };
 
 /* Flags for state of loop structure.  */
@@ -230,12 +197,6 @@
 
   /* Pointer to root of loop hierarchy tree.  */
   struct loop *tree_root;
-<<<<<<< HEAD
-
-  /* Headers shared by multiple loops that should be merged.  */
-  sbitmap shared_headers;
-=======
->>>>>>> 1177f497
 };
 
 /* Loop recognition.  */
@@ -251,13 +212,9 @@
 int flow_loop_nodes_find (basic_block, struct loop *);
 void fix_loop_structure (bitmap changed_bbs);
 void mark_irreducible_loops (void);
-<<<<<<< HEAD
-void mark_single_exit_loops (void);
-=======
 void release_recorded_exits (void);
 void record_loop_exits (void);
 void rescan_loop_exit (edge, bool, bool);
->>>>>>> 1177f497
 
 /* Loop data structure manipulation/querying.  */
 extern void flow_loop_tree_node_add (struct loop *, struct loop *);
@@ -283,10 +240,6 @@
 extern basic_block *get_loop_body_in_bfs_order (const struct loop *);
 extern VEC (edge, heap) *get_loop_exit_edges (const struct loop *);
 edge single_exit (const struct loop *);
-<<<<<<< HEAD
-void set_single_exit (struct loop *, edge);
-=======
->>>>>>> 1177f497
 extern unsigned num_loop_branches (const struct loop *);
 
 extern edge loop_preheader_edge (const struct loop *);
@@ -296,12 +249,7 @@
 extern void remove_bb_from_loops (basic_block);
 
 extern void cancel_loop_tree (struct loop *);
-<<<<<<< HEAD
-
-extern int fix_loop_placement (struct loop *);
-=======
 extern void delete_loop (struct loop *);
->>>>>>> 1177f497
 
 enum
 {
@@ -335,15 +283,6 @@
 
 extern struct loop * duplicate_loop (struct loop *, struct loop *);
 extern bool duplicate_loop_to_header_edge (struct loop *, edge, 
-<<<<<<< HEAD
-					   unsigned, sbitmap, edge, edge *,
-					   unsigned *, int);
-extern struct loop *loopify (edge, edge,
-			     basic_block, edge, edge, bool);
-struct loop * loop_version (struct loop *, void *,
-			    basic_block *, bool);
-extern bool remove_path (edge);
-=======
 					   unsigned, sbitmap, edge,
  					   VEC (edge, heap) **, int);
 extern struct loop *loopify (edge, edge,
@@ -353,7 +292,6 @@
 			    basic_block *, unsigned, unsigned, unsigned, bool);
 extern bool remove_path (edge);
 void scale_loop_frequencies (struct loop *, int, int);
->>>>>>> 1177f497
 
 /* Induction variable analysis.  */
 

--- conflicted
+++ resolved
@@ -6597,14 +6597,12 @@
 		  && (must_ge
 		      (GET_MODE_SIZE (GET_MODE (reg_last_reload_reg[regno])),
 		       GET_MODE_SIZE (mode) + byte))
-#ifdef CANNOT_CHANGE_MODE_CLASS
 		  /* Verify that the register it's in can be used in
 		     mode MODE.  */
-		  && !REG_CANNOT_CHANGE_MODE_P (REGNO (reg_last_reload_reg[regno]),
-						GET_MODE (reg_last_reload_reg[regno]),
-						mode)
-#endif
-		  )
+		  && (REG_CAN_CHANGE_MODE_P
+		      (REGNO (reg_last_reload_reg[regno]),
+		       GET_MODE (reg_last_reload_reg[regno]),
+		       mode)))
 		{
 		  enum reg_class rclass = rld[r].rclass, last_class;
 		  rtx last_reg = reg_last_reload_reg[regno];
@@ -6629,17 +6627,8 @@
 			      && (secondary_reload_class (1, rclass, mode,
 							  last_reg)
 				  == NO_REGS)
-<<<<<<< HEAD
-#ifdef SECONDARY_MEMORY_NEEDED
-			      && ! SECONDARY_MEMORY_NEEDED (last_class, rclass,
-							    MACRO_MODE (mode))
-#endif
-			      ))
-
-=======
 			      && !(targetm.secondary_memory_needed
 				   (mode, last_class, rclass))))
->>>>>>> 4a85c0b1
 		      && (rld[r].nregs == max_group_size
 			  || ! TEST_HARD_REG_BIT (reg_class_contents[(int) group_class],
 						  i))
@@ -7059,15 +7048,9 @@
 		   && rld[r].out != rld[r].in
 		   && (tem = replaced_subreg (rld[r].in), REG_P (tem))		   
 		   && REGNO (tem) < FIRST_PSEUDO_REGISTER
-<<<<<<< HEAD
-		   && SECONDARY_MEMORY_NEEDED (REGNO_REG_CLASS (REGNO (tem)),
-					       rld[r].rclass,
-					       MACRO_MODE (rld[r].inmode))
-=======
 		   && (targetm.secondary_memory_needed
 		       (rld[r].inmode, REGNO_REG_CLASS (REGNO (tem)),
 			rld[r].rclass))
->>>>>>> 4a85c0b1
 		   && remove_address_replacements
 		      (get_secondary_mem (tem, rld[r].inmode, rld[r].opnum,
 					  rld[r].when_needed)))
@@ -8091,12 +8074,8 @@
 		     int src ATTRIBUTE_UNUSED,
 		     machine_mode mode ATTRIBUTE_UNUSED)
 {
-#ifdef CANNOT_CHANGE_MODE_CLASS
-  return (!REG_CANNOT_CHANGE_MODE_P (dest, mode, reg_raw_mode[dest])
-	  && !REG_CANNOT_CHANGE_MODE_P (src, mode, reg_raw_mode[src]));
-#else
-  return true;
-#endif
+  return (REG_CAN_CHANGE_MODE_P (dest, mode, reg_raw_mode[dest])
+	  && REG_CAN_CHANGE_MODE_P (src, mode, reg_raw_mode[src]));
 }
 
 /* Output insns to reload values in and out of the chosen reload regs.  */
@@ -8722,15 +8701,9 @@
 	    (REG_P (tem1) && REG_P (tem2)))
 	   && REGNO (tem1) < FIRST_PSEUDO_REGISTER
 	   && REGNO (tem2) < FIRST_PSEUDO_REGISTER
-<<<<<<< HEAD
-	   && SECONDARY_MEMORY_NEEDED (REGNO_REG_CLASS (REGNO (tem1)),
-				       REGNO_REG_CLASS (REGNO (tem2)),
-				       MACRO_MODE (GET_MODE (out))))
-=======
 	   && targetm.secondary_memory_needed (GET_MODE (out),
 					       REGNO_REG_CLASS (REGNO (tem1)),
 					       REGNO_REG_CLASS (REGNO (tem2))))
->>>>>>> 4a85c0b1
     {
       /* Get the memory to use and rewrite both registers to its mode.  */
       rtx loc = get_secondary_mem (in, GET_MODE (out), opnum, type);

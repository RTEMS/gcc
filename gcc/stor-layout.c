--- conflicted
+++ resolved
@@ -2531,49 +2531,6 @@
     }
   return align / BITS_PER_UNIT;
 }
-<<<<<<< HEAD
-
-/* Vector types need to re-check the target flags each time we report
-   the machine mode.  We need to do this because attribute target can
-   change the result of vector_mode_supported_p and have_regs_of_mode
-   on a per-function basis.  Thus the TYPE_MODE of a VECTOR_TYPE can
-   change on a per-function basis.  */
-/* ??? Possibly a better solution is to run through all the types
-   referenced by a function and re-compute the TYPE_MODE once, rather
-   than make the TYPE_MODE macro call a function.  */
-
-machine_mode
-vector_type_mode (const_tree t)
-{
-  machine_mode mode;
-
-  gcc_assert (TREE_CODE (t) == VECTOR_TYPE);
-
-  mode = t->type_common.mode;
-  if (VECTOR_MODE_P (mode)
-      && (!targetm.vector_mode_supported_p (mode)
-	  || !have_regs_of_mode[mode]))
-    {
-      scalar_int_mode innermode;
-
-      /* For integers, try mapping it to a same-sized scalar mode.  */
-      if (is_int_mode (TREE_TYPE (t)->type_common.mode, &innermode))
-	{
-	  poly_int64 size = (TYPE_VECTOR_SUBPARTS (t)
-			     * GET_MODE_BITSIZE (innermode));
-	  scalar_int_mode mode;
-	  if (int_mode_for_size (size, 0).exists (&mode)
-	      && have_regs_of_mode[mode])
-	    return mode;
-	}
-
-      return BLKmode;
-    }
-
-  return mode;
-}
-=======
->>>>>>> 5865bc94
  
 /* Create and return a type for signed integers of PRECISION bits.  */

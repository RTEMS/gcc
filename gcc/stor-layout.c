--- conflicted
+++ resolved
@@ -368,11 +368,7 @@
   VEC_safe_push (tree, gc, size_functions, fndecl);
 
   /* Replace the original expression with a call to the size function.  */
-<<<<<<< HEAD
-  return build_function_call_expr (UNKNOWN_LOCATION, fndecl, arg_list);
-=======
   return build_call_expr_loc_vec (input_location, fndecl, args);
->>>>>>> 155d23aa
 }
 
 /* Take, queue and compile all the size functions.  It is essential that

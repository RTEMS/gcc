--- conflicted
+++ resolved
@@ -181,10 +181,7 @@
   context->colorize_source_p = false;
   context->show_ruler_p = false;
   context->parseable_fixits_p = false;
-<<<<<<< HEAD
-=======
   context->edit_context_ptr = NULL;
->>>>>>> 9833e931
 }
 
 /* Maybe initialize the color support. We require clients to do this

/* Loop optimizations over tree-ssa.
   Copyright (C) 2003, 2005, 2006, 2007 Free Software Foundation, Inc.
   
This file is part of GCC.
   
GCC is free software; you can redistribute it and/or modify it
under the terms of the GNU General Public License as published by the
Free Software Foundation; either version 3, or (at your option) any
later version.
   
GCC is distributed in the hope that it will be useful, but WITHOUT
ANY WARRANTY; without even the implied warranty of MERCHANTABILITY or
FITNESS FOR A PARTICULAR PURPOSE.  See the GNU General Public License
for more details.
   
You should have received a copy of the GNU General Public License
along with GCC; see the file COPYING3.  If not see
<http://www.gnu.org/licenses/>.  */

#include "config.h"
#include "system.h"
#include "coretypes.h"
#include "tm.h"
#include "tree.h"
#include "rtl.h"
#include "tm_p.h"
#include "hard-reg-set.h"
#include "basic-block.h"
#include "output.h"
#include "diagnostic.h"
#include "tree-flow.h"
#include "tree-dump.h"
#include "tree-pass.h"
#include "timevar.h"
#include "cfgloop.h"
#include "flags.h"
#include "tree-inline.h"
#include "tree-scalar-evolution.h"

/* The loop superpass.  */

static bool
gate_tree_loop (void)
{
  return flag_tree_loop_optimize != 0;
}

struct gimple_opt_pass pass_tree_loop = 
{
 {
  GIMPLE_PASS,
  "loop",				/* name */
  gate_tree_loop,			/* gate */
  NULL,					/* execute */
  NULL,					/* sub */
  NULL,					/* next */
  0,					/* static_pass_number */
  TV_TREE_LOOP,				/* tv_id */
  PROP_cfg,				/* properties_required */
  0,					/* properties_provided */
  0,					/* properties_destroyed */
  TODO_ggc_collect,			/* todo_flags_start */
  TODO_dump_func | TODO_verify_ssa | TODO_ggc_collect	/* todo_flags_finish */
 }
};

/* Loop optimizer initialization.  */

static unsigned int
tree_ssa_loop_init (void)
{
  loop_optimizer_init (LOOPS_NORMAL
		       | LOOPS_HAVE_RECORDED_EXITS);
  rewrite_into_loop_closed_ssa (NULL, TODO_update_ssa);

  if (number_of_loops () <= 1)
    return 0;

  scev_initialize ();
  return 0;
}
  
struct gimple_opt_pass pass_tree_loop_init = 
{
 {
  GIMPLE_PASS,
  "loopinit",				/* name */
  NULL,					/* gate */
  tree_ssa_loop_init,			/* execute */
  NULL,					/* sub */
  NULL,					/* next */
  0,					/* static_pass_number */
  TV_TREE_LOOP_INIT,			/* tv_id */
  PROP_cfg,				/* properties_required */
  0,					/* properties_provided */
  0,					/* properties_destroyed */
  0,					/* todo_flags_start */
  TODO_dump_func | TODO_verify_loops	/* todo_flags_finish */
 }
};

/* Loop invariant motion pass.  */

static unsigned int
tree_ssa_loop_im (void)
{
  if (number_of_loops () <= 1)
    return 0;

  tree_ssa_lim ();
  return 0;
}

static bool
gate_tree_ssa_loop_im (void)
{
  return flag_tree_loop_im != 0;
}

struct gimple_opt_pass pass_lim = 
{
 {
  GIMPLE_PASS,
  "lim",				/* name */
  gate_tree_ssa_loop_im,		/* gate */
  tree_ssa_loop_im,			/* execute */
  NULL,					/* sub */
  NULL,					/* next */
  0,					/* static_pass_number */
  TV_LIM,				/* tv_id */
  PROP_cfg,				/* properties_required */
  0,					/* properties_provided */
  0,					/* properties_destroyed */
  0,					/* todo_flags_start */
  TODO_dump_func | TODO_verify_loops	/* todo_flags_finish */
 }
};

/* Loop unswitching pass.  */

static unsigned int
tree_ssa_loop_unswitch (void)
{
  if (number_of_loops () <= 1)
    return 0;

  return tree_ssa_unswitch_loops ();
}

static bool
gate_tree_ssa_loop_unswitch (void)
{
  /*FIXME tuples*/
#if 0
  return flag_unswitch_loops != 0;
#else
  return 0;
#endif
}

struct gimple_opt_pass pass_tree_unswitch = 
{
 {
  GIMPLE_PASS,
  "unswitch",				/* name */
  gate_tree_ssa_loop_unswitch,		/* gate */
  tree_ssa_loop_unswitch,		/* execute */
  NULL,					/* sub */
  NULL,					/* next */
  0,					/* static_pass_number */
  TV_TREE_LOOP_UNSWITCH,		/* tv_id */
  PROP_cfg,				/* properties_required */
  0,					/* properties_provided */
  0,					/* properties_destroyed */
  0,					/* todo_flags_start */
  TODO_ggc_collect | TODO_dump_func
    | TODO_verify_loops		 	/* todo_flags_finish */
 }
};

/* Predictive commoning.  */

static unsigned
run_tree_predictive_commoning (void)
{
  if (!current_loops)
    return 0;

  tree_predictive_commoning ();
  return 0;
}

static bool
gate_tree_predictive_commoning (void)
{
  return flag_predictive_commoning != 0;
}

struct gimple_opt_pass pass_predcom = 
{
 {
  GIMPLE_PASS,
  "pcom",				/* name */
  gate_tree_predictive_commoning,	/* gate */
  run_tree_predictive_commoning,	/* execute */
  NULL,					/* sub */
  NULL,					/* next */
  0,					/* static_pass_number */
  TV_PREDCOM,				/* tv_id */
  PROP_cfg,				/* properties_required */
  0,					/* properties_provided */
  0,					/* properties_destroyed */
  0,					/* todo_flags_start */
  TODO_dump_func | TODO_verify_loops
    | TODO_update_ssa_only_virtuals	/* todo_flags_finish */
 }
};

/* Loop autovectorization.  */

static unsigned int
tree_vectorize (void)
{
  if (number_of_loops () <= 1)
    return 0;

  return vectorize_loops ();
}

static bool
gate_tree_vectorize (void)
{
<<<<<<< HEAD
  /*FIXME tuples*/
#if 0
  return flag_tree_vectorize && number_of_loops () > 1;
#else
  return 0;
#endif
=======
  return flag_tree_vectorize;
>>>>>>> 2de4b319
}

struct gimple_opt_pass pass_vectorize =
{
 {
  GIMPLE_PASS,
  "vect",                               /* name */
  gate_tree_vectorize,                  /* gate */
  tree_vectorize,                       /* execute */
  NULL,                                 /* sub */
  NULL,                                 /* next */
  0,                                    /* static_pass_number */
  TV_TREE_VECTORIZATION,                /* tv_id */
  PROP_cfg | PROP_ssa,                  /* properties_required */
  0,                                    /* properties_provided */
  0,                                    /* properties_destroyed */
  TODO_verify_loops,			/* todo_flags_start */
  TODO_dump_func | TODO_update_ssa
    | TODO_ggc_collect			/* todo_flags_finish */
 }
};

/* Loop nest optimizations.  */

static unsigned int
tree_linear_transform (void)
{
  if (number_of_loops () <= 1)
    return 0;

  /* FIXME tuples.  */
#if 0
  linear_transform_loops ();
#else
  gimple_unreachable ();
#endif
  return 0;
}

static bool
gate_tree_linear_transform (void)
{
  return flag_tree_loop_linear != 0;
}

struct gimple_opt_pass pass_linear_transform =
{
 {
  GIMPLE_PASS,
  "ltrans",				/* name */
  gate_tree_linear_transform,		/* gate */
  tree_linear_transform,       		/* execute */
  NULL,					/* sub */
  NULL,					/* next */
  0,					/* static_pass_number */
  TV_TREE_LINEAR_TRANSFORM,  		/* tv_id */
  PROP_cfg | PROP_ssa,			/* properties_required */
  0,					/* properties_provided */
  0,					/* properties_destroyed */
  0,					/* todo_flags_start */
  TODO_dump_func | TODO_verify_loops
    | TODO_update_ssa_only_virtuals
    | TODO_ggc_collect			/* todo_flags_finish */
 }
};

/* Check the correctness of the data dependence analyzers.  */

static unsigned int
check_data_deps (void)
{
  if (number_of_loops () <= 1)
    return 0;

  tree_check_data_deps ();
  return 0;
}

static bool
gate_check_data_deps (void)
{
  return flag_check_data_deps != 0;
}

struct gimple_opt_pass pass_check_data_deps =
{
 {
  GIMPLE_PASS,
  "ckdd",				/* name */
  gate_check_data_deps,	        	/* gate */
  check_data_deps,       		/* execute */
  NULL,					/* sub */
  NULL,					/* next */
  0,					/* static_pass_number */
  TV_CHECK_DATA_DEPS,  	        	/* tv_id */
  PROP_cfg | PROP_ssa,			/* properties_required */
  0,					/* properties_provided */
  0,					/* properties_destroyed */
  0,					/* todo_flags_start */
  TODO_dump_func                	/* todo_flags_finish */
 }
};

/* Canonical induction variable creation pass.  */

static unsigned int
tree_ssa_loop_ivcanon (void)
{
  if (number_of_loops () <= 1)
    return 0;

  return canonicalize_induction_variables ();
}

static bool
gate_tree_ssa_loop_ivcanon (void)
{
  /* FIXME tuples */
#if 0
  return flag_tree_loop_ivcanon != 0;
#else
  return 0;
#endif
}

struct gimple_opt_pass pass_iv_canon =
{
 {
  GIMPLE_PASS,
  "ivcanon",				/* name */
  gate_tree_ssa_loop_ivcanon,		/* gate */
  tree_ssa_loop_ivcanon,	       	/* execute */
  NULL,					/* sub */
  NULL,					/* next */
  0,					/* static_pass_number */
  TV_TREE_LOOP_IVCANON,	  		/* tv_id */
  PROP_cfg | PROP_ssa,			/* properties_required */
  0,					/* properties_provided */
  0,					/* properties_destroyed */
  0,					/* todo_flags_start */
  TODO_dump_func | TODO_verify_loops	/* todo_flags_finish */
 }
};

/* Propagation of constants using scev.  */

static bool
gate_scev_const_prop (void)
{
  return flag_tree_scev_cprop;
}

struct gimple_opt_pass pass_scev_cprop =
{
 {
  GIMPLE_PASS,
  "sccp",				/* name */
  gate_scev_const_prop,			/* gate */
  scev_const_prop,	       		/* execute */
  NULL,					/* sub */
  NULL,					/* next */
  0,					/* static_pass_number */
  TV_SCEV_CONST,	  		/* tv_id */
  PROP_cfg | PROP_ssa,			/* properties_required */
  0,					/* properties_provided */
  0,					/* properties_destroyed */
  0,					/* todo_flags_start */
  TODO_dump_func | TODO_cleanup_cfg
    | TODO_update_ssa_only_virtuals
					/* todo_flags_finish */
 }
};

/* Remove empty loops.  */

static unsigned int
tree_ssa_empty_loop (void)
{
  /* FIXME tuples*/
  return 0;

  if (number_of_loops () <= 1)
    return 0;

  return remove_empty_loops ();
}

struct gimple_opt_pass pass_empty_loop =
{
 {
  GIMPLE_PASS,
  "empty",				/* name */
  NULL,					/* gate */
  tree_ssa_empty_loop,		       	/* execute */
  NULL,					/* sub */
  NULL,					/* next */
  0,					/* static_pass_number */
  TV_COMPLETE_UNROLL,	  		/* tv_id */
  PROP_cfg | PROP_ssa,			/* properties_required */
  0,					/* properties_provided */
  0,					/* properties_destroyed */
  0,					/* todo_flags_start */
  TODO_dump_func | TODO_verify_loops 
    | TODO_ggc_collect			/* todo_flags_finish */
 }
};

/* Record bounds on numbers of iterations of loops.  */

static unsigned int
tree_ssa_loop_bounds (void)
{
  if (number_of_loops () <= 1)
    return 0;

  estimate_numbers_of_iterations ();
  scev_reset ();
  return 0;
}

struct gimple_opt_pass pass_record_bounds =
{
 {
  GIMPLE_PASS,
  NULL,					/* name */
  NULL,					/* gate */
  tree_ssa_loop_bounds,		       	/* execute */
  NULL,					/* sub */
  NULL,					/* next */
  0,					/* static_pass_number */
  TV_TREE_LOOP_BOUNDS,	  		/* tv_id */
  PROP_cfg | PROP_ssa,			/* properties_required */
  0,					/* properties_provided */
  0,					/* properties_destroyed */
  0,					/* todo_flags_start */
  0			              	/* todo_flags_finish */
 }
};

/* Complete unrolling of loops.  */

static unsigned int
tree_complete_unroll (void)
{
  if (number_of_loops () <= 1)
    return 0;

  return tree_unroll_loops_completely (flag_unroll_loops
				       || flag_peel_loops
				       || optimize >= 3, true);
}

static bool
gate_tree_complete_unroll (void)
{
  /* FIXME tuples */
#if 0
  return true;
#else
  return false;
#endif
}

struct gimple_opt_pass pass_complete_unroll =
{
 {
  GIMPLE_PASS,
  "cunroll",				/* name */
  gate_tree_complete_unroll,		/* gate */
  tree_complete_unroll,		       	/* execute */
  NULL,					/* sub */
  NULL,					/* next */
  0,					/* static_pass_number */
  TV_COMPLETE_UNROLL,	  		/* tv_id */
  PROP_cfg | PROP_ssa,			/* properties_required */
  0,					/* properties_provided */
  0,					/* properties_destroyed */
  0,					/* todo_flags_start */
  TODO_dump_func | TODO_verify_loops
    | TODO_ggc_collect			/* todo_flags_finish */
 }
};

/* Complete unrolling of inner loops.  */

static unsigned int
tree_complete_unroll_inner (void)
{
  unsigned ret = 0;

  loop_optimizer_init (LOOPS_NORMAL
		       | LOOPS_HAVE_RECORDED_EXITS);
  if (number_of_loops () > 1)
    {
      scev_initialize ();
      ret = tree_unroll_loops_completely (optimize >= 3, false);
      free_numbers_of_iterations_estimates ();
      scev_finalize ();
    }
  loop_optimizer_finalize ();

  return ret;
}

static bool
gate_tree_complete_unroll_inner (void)
{
  return optimize >= 2;
}

struct gimple_opt_pass pass_complete_unrolli =
{
 {
  GIMPLE_PASS,
  "cunrolli",				/* name */
  gate_tree_complete_unroll_inner,	/* gate */
  tree_complete_unroll_inner,	       	/* execute */
  NULL,					/* sub */
  NULL,					/* next */
  0,					/* static_pass_number */
  TV_COMPLETE_UNROLL,	  		/* tv_id */
  PROP_cfg | PROP_ssa,			/* properties_required */
  0,					/* properties_provided */
  0,					/* properties_destroyed */
  0,					/* todo_flags_start */
  TODO_dump_func | TODO_verify_loops
    | TODO_ggc_collect 			/* todo_flags_finish */
 }
};

/* Parallelization.  */

static bool
gate_tree_parallelize_loops (void)
{
  return flag_tree_parallelize_loops > 1;
}

static unsigned
tree_parallelize_loops (void)
{
  if (number_of_loops () <= 1)
    return 0;

  if (parallelize_loops ())
    return TODO_cleanup_cfg | TODO_rebuild_alias;
  return 0;
}

struct gimple_opt_pass pass_parallelize_loops =
{
 {
  GIMPLE_PASS,
  "parloops",				/* name */
  gate_tree_parallelize_loops,		/* gate */
  tree_parallelize_loops,      		/* execute */
  NULL,					/* sub */
  NULL,					/* next */
  0,					/* static_pass_number */
  TV_TREE_PARALLELIZE_LOOPS,  		/* tv_id */
  PROP_cfg | PROP_ssa,			/* properties_required */
  0,					/* properties_provided */
  0,					/* properties_destroyed */
  0,					/* todo_flags_start */
  TODO_dump_func | TODO_verify_loops	/* todo_flags_finish */
 }
};

/* Prefetching.  */

static unsigned int
tree_ssa_loop_prefetch (void)
{
  if (number_of_loops () <= 1)
    return 0;

  return tree_ssa_prefetch_arrays ();
}

static bool
gate_tree_ssa_loop_prefetch (void)
{
  return flag_prefetch_loop_arrays != 0;
}

struct gimple_opt_pass pass_loop_prefetch =
{
 {
  GIMPLE_PASS,
  "aprefetch",				/* name */
  gate_tree_ssa_loop_prefetch,		/* gate */
  tree_ssa_loop_prefetch,	       	/* execute */
  NULL,					/* sub */
  NULL,					/* next */
  0,					/* static_pass_number */
  TV_TREE_PREFETCH,	  		/* tv_id */
  PROP_cfg | PROP_ssa,			/* properties_required */
  0,					/* properties_provided */
  0,					/* properties_destroyed */
  0,					/* todo_flags_start */
  TODO_dump_func | TODO_verify_loops	/* todo_flags_finish */
 }
};

/* Induction variable optimizations.  */

static unsigned int
tree_ssa_loop_ivopts (void)
{
  if (number_of_loops () <= 1)
    return 0;

  tree_ssa_iv_optimize ();
  return 0;
}

static bool
gate_tree_ssa_loop_ivopts (void)
{
  return flag_ivopts != 0;
}

struct gimple_opt_pass pass_iv_optimize =
{
 {
  GIMPLE_PASS,
  "ivopts",				/* name */
  gate_tree_ssa_loop_ivopts,		/* gate */
  tree_ssa_loop_ivopts,		       	/* execute */
  NULL,					/* sub */
  NULL,					/* next */
  0,					/* static_pass_number */
  TV_TREE_LOOP_IVOPTS,	  		/* tv_id */
  PROP_cfg | PROP_ssa,			/* properties_required */
  0,					/* properties_provided */
  0,					/* properties_destroyed */
  0,					/* todo_flags_start */
  TODO_dump_func | TODO_verify_loops
  | TODO_update_ssa | TODO_ggc_collect	/* todo_flags_finish */
 }
};

/* Loop optimizer finalization.  */

static unsigned int
tree_ssa_loop_done (void)
{
  free_numbers_of_iterations_estimates ();
  scev_finalize ();
  loop_optimizer_finalize ();
  return 0;
}
  
struct gimple_opt_pass pass_tree_loop_done = 
{
 {
  GIMPLE_PASS,
  "loopdone",				/* name */
  NULL,					/* gate */
  tree_ssa_loop_done,			/* execute */
  NULL,					/* sub */
  NULL,					/* next */
  0,					/* static_pass_number */
  TV_TREE_LOOP_FINI,			/* tv_id */
  PROP_cfg,				/* properties_required */
  0,					/* properties_provided */
  0,					/* properties_destroyed */
  0,					/* todo_flags_start */
  TODO_cleanup_cfg | TODO_dump_func	/* todo_flags_finish */
 }
};<|MERGE_RESOLUTION|>--- conflicted
+++ resolved
@@ -230,16 +230,12 @@
 static bool
 gate_tree_vectorize (void)
 {
-<<<<<<< HEAD
   /*FIXME tuples*/
 #if 0
-  return flag_tree_vectorize && number_of_loops () > 1;
+  return flag_tree_vectorize;
 #else
   return 0;
 #endif
-=======
-  return flag_tree_vectorize;
->>>>>>> 2de4b319
 }
 
 struct gimple_opt_pass pass_vectorize =
@@ -547,7 +543,12 @@
 static bool
 gate_tree_complete_unroll_inner (void)
 {
+  /* FIXME tuples */
+#if 0
   return optimize >= 2;
+#else
+  return false;
+#endif
 }
 
 struct gimple_opt_pass pass_complete_unrolli =

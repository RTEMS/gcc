/* Loop optimizations over tree-ssa.
   Copyright (C) 2003-2014 Free Software Foundation, Inc.

This file is part of GCC.

GCC is free software; you can redistribute it and/or modify it
under the terms of the GNU General Public License as published by the
Free Software Foundation; either version 3, or (at your option) any
later version.

GCC is distributed in the hope that it will be useful, but WITHOUT
ANY WARRANTY; without even the implied warranty of MERCHANTABILITY or
FITNESS FOR A PARTICULAR PURPOSE.  See the GNU General Public License
for more details.

You should have received a copy of the GNU General Public License
along with GCC; see the file COPYING3.  If not see
<http://www.gnu.org/licenses/>.  */

#include "config.h"
#include "system.h"
#include "coretypes.h"
#include "tm.h"
#include "tree.h"
#include "tm_p.h"
#include "basic-block.h"
#include "tree-ssa-alias.h"
#include "internal-fn.h"
#include "gimple-expr.h"
#include "is-a.h"
#include "gimple.h"
#include "gimple-iterator.h"
#include "tree-ssa-loop-ivopts.h"
#include "tree-ssa-loop-manip.h"
#include "tree-ssa-loop-niter.h"
#include "tree-ssa-loop.h"
#include "tree-pass.h"
#include "cfgloop.h"
#include "flags.h"
#include "tree-inline.h"
#include "tree-scalar-evolution.h"
#include "diagnostic-core.h"
#include "tree-vectorizer.h"

/* The loop superpass.  */

namespace {

const pass_data pass_data_tree_loop =
{
  GIMPLE_PASS, /* type */
  "loop", /* name */
  OPTGROUP_LOOP, /* optinfo_flags */
  false, /* has_execute */
  TV_TREE_LOOP, /* tv_id */
  PROP_cfg, /* properties_required */
  0, /* properties_provided */
  0, /* properties_destroyed */
  0, /* todo_flags_start */
  TODO_verify_ssa, /* todo_flags_finish */
};

class pass_tree_loop : public gimple_opt_pass
{
public:
  pass_tree_loop (gcc::context *ctxt)
    : gimple_opt_pass (pass_data_tree_loop, ctxt)
  {}

  /* opt_pass methods: */
  virtual bool gate (function *) { return flag_tree_loop_optimize != 0; }

}; // class pass_tree_loop

} // anon namespace

gimple_opt_pass *
make_pass_tree_loop (gcc::context *ctxt)
{
  return new pass_tree_loop (ctxt);
}

/* Loop optimizer initialization.  */

namespace {

const pass_data pass_data_tree_loop_init =
{
  GIMPLE_PASS, /* type */
  "loopinit", /* name */
  OPTGROUP_LOOP, /* optinfo_flags */
  true, /* has_execute */
  TV_NONE, /* tv_id */
  PROP_cfg, /* properties_required */
  0, /* properties_provided */
  0, /* properties_destroyed */
  0, /* todo_flags_start */
  0, /* todo_flags_finish */
};

class pass_tree_loop_init : public gimple_opt_pass
{
public:
  pass_tree_loop_init (gcc::context *ctxt)
    : gimple_opt_pass (pass_data_tree_loop_init, ctxt)
  {}

  /* opt_pass methods: */
  virtual unsigned int execute (function *);

}; // class pass_tree_loop_init

unsigned int
pass_tree_loop_init::execute (function *fun)
{
  loop_optimizer_init (LOOPS_NORMAL
		       | LOOPS_HAVE_RECORDED_EXITS);
  rewrite_into_loop_closed_ssa (NULL, TODO_update_ssa);

  /* We might discover new loops, e.g. when turning irreducible
     regions into reducible.  */
  scev_initialize ();

  if (number_of_loops (fun) <= 1)
    return 0;

  return 0;
}

} // anon namespace

gimple_opt_pass *
make_pass_tree_loop_init (gcc::context *ctxt)
{
<<<<<<< HEAD
  if (lookup_attribute ("hsa",
			DECL_ATTRIBUTES (current_function_decl)))
    return false;
  return flag_tree_loop_vectorize || cfun->has_force_vect_loops;
=======
  return new pass_tree_loop_init (ctxt);
>>>>>>> 35923e46
}

/* Loop autovectorization.  */

namespace {

const pass_data pass_data_vectorize =
{
  GIMPLE_PASS, /* type */
  "vect", /* name */
  OPTGROUP_LOOP | OPTGROUP_VEC, /* optinfo_flags */
  true, /* has_execute */
  TV_TREE_VECTORIZATION, /* tv_id */
  ( PROP_cfg | PROP_ssa ), /* properties_required */
  0, /* properties_provided */
  0, /* properties_destroyed */
  0, /* todo_flags_start */
  0, /* todo_flags_finish */
};

class pass_vectorize : public gimple_opt_pass
{
public:
  pass_vectorize (gcc::context *ctxt)
    : gimple_opt_pass (pass_data_vectorize, ctxt)
  {}

  /* opt_pass methods: */
  virtual bool gate (function *fun)
    {
      return flag_tree_loop_vectorize || fun->has_force_vectorize_loops;
    }

  virtual unsigned int execute (function *);

}; // class pass_vectorize

unsigned int
pass_vectorize::execute (function *fun)
{
  if (number_of_loops (fun) <= 1)
    return 0;

  return vectorize_loops ();
}

} // anon namespace

gimple_opt_pass *
make_pass_vectorize (gcc::context *ctxt)
{
  return new pass_vectorize (ctxt);
}

/* Check the correctness of the data dependence analyzers.  */

namespace {

const pass_data pass_data_check_data_deps =
{
  GIMPLE_PASS, /* type */
  "ckdd", /* name */
  OPTGROUP_LOOP, /* optinfo_flags */
  true, /* has_execute */
  TV_CHECK_DATA_DEPS, /* tv_id */
  ( PROP_cfg | PROP_ssa ), /* properties_required */
  0, /* properties_provided */
  0, /* properties_destroyed */
  0, /* todo_flags_start */
  0, /* todo_flags_finish */
};

class pass_check_data_deps : public gimple_opt_pass
{
public:
  pass_check_data_deps (gcc::context *ctxt)
    : gimple_opt_pass (pass_data_check_data_deps, ctxt)
  {}

  /* opt_pass methods: */
  virtual bool gate (function *) { return flag_check_data_deps != 0; }
  virtual unsigned int execute (function *);

}; // class pass_check_data_deps

unsigned int
pass_check_data_deps::execute (function *fun)
{
  if (number_of_loops (fun) <= 1)
    return 0;

  tree_check_data_deps ();
  return 0;
}

} // anon namespace

gimple_opt_pass *
make_pass_check_data_deps (gcc::context *ctxt)
{
  return new pass_check_data_deps (ctxt);
}

/* Propagation of constants using scev.  */

namespace {

const pass_data pass_data_scev_cprop =
{
  GIMPLE_PASS, /* type */
  "sccp", /* name */
  OPTGROUP_LOOP, /* optinfo_flags */
  true, /* has_execute */
  TV_SCEV_CONST, /* tv_id */
  ( PROP_cfg | PROP_ssa ), /* properties_required */
  0, /* properties_provided */
  0, /* properties_destroyed */
  0, /* todo_flags_start */
  ( TODO_cleanup_cfg
    | TODO_update_ssa_only_virtuals ), /* todo_flags_finish */
};

class pass_scev_cprop : public gimple_opt_pass
{
public:
  pass_scev_cprop (gcc::context *ctxt)
    : gimple_opt_pass (pass_data_scev_cprop, ctxt)
  {}

  /* opt_pass methods: */
  virtual bool gate (function *) { return flag_tree_scev_cprop; }
  virtual unsigned int execute (function *) { return scev_const_prop (); }

}; // class pass_scev_cprop

} // anon namespace

gimple_opt_pass *
make_pass_scev_cprop (gcc::context *ctxt)
{
  return new pass_scev_cprop (ctxt);
}

/* Record bounds on numbers of iterations of loops.  */

namespace {

const pass_data pass_data_record_bounds =
{
  GIMPLE_PASS, /* type */
  "*record_bounds", /* name */
  OPTGROUP_NONE, /* optinfo_flags */
  true, /* has_execute */
  TV_TREE_LOOP_BOUNDS, /* tv_id */
  ( PROP_cfg | PROP_ssa ), /* properties_required */
  0, /* properties_provided */
  0, /* properties_destroyed */
  0, /* todo_flags_start */
  0, /* todo_flags_finish */
};

class pass_record_bounds : public gimple_opt_pass
{
public:
  pass_record_bounds (gcc::context *ctxt)
    : gimple_opt_pass (pass_data_record_bounds, ctxt)
  {}

  /* opt_pass methods: */
  virtual unsigned int execute (function *);

}; // class pass_record_bounds

unsigned int
pass_record_bounds::execute (function *fun)
{
  if (number_of_loops (fun) <= 1)
    return 0;

  estimate_numbers_of_iterations ();
  scev_reset ();
  return 0;
}

} // anon namespace

gimple_opt_pass *
make_pass_record_bounds (gcc::context *ctxt)
{
  return new pass_record_bounds (ctxt);
}

/* Induction variable optimizations.  */

namespace {

const pass_data pass_data_iv_optimize =
{
  GIMPLE_PASS, /* type */
  "ivopts", /* name */
  OPTGROUP_LOOP, /* optinfo_flags */
  true, /* has_execute */
  TV_TREE_LOOP_IVOPTS, /* tv_id */
  ( PROP_cfg | PROP_ssa ), /* properties_required */
  0, /* properties_provided */
  0, /* properties_destroyed */
  0, /* todo_flags_start */
  TODO_update_ssa, /* todo_flags_finish */
};

class pass_iv_optimize : public gimple_opt_pass
{
public:
  pass_iv_optimize (gcc::context *ctxt)
    : gimple_opt_pass (pass_data_iv_optimize, ctxt)
  {}

  /* opt_pass methods: */
  virtual bool gate (function *) { return flag_ivopts != 0; }
  virtual unsigned int execute (function *);

}; // class pass_iv_optimize

unsigned int
pass_iv_optimize::execute (function *fun)
{
  if (number_of_loops (fun) <= 1)
    return 0;

  tree_ssa_iv_optimize ();
  return 0;
}

} // anon namespace

gimple_opt_pass *
make_pass_iv_optimize (gcc::context *ctxt)
{
  return new pass_iv_optimize (ctxt);
}

/* Loop optimizer finalization.  */

static unsigned int
tree_ssa_loop_done (void)
{
  free_numbers_of_iterations_estimates ();
  scev_finalize ();
  loop_optimizer_finalize ();
  return 0;
}

namespace {

const pass_data pass_data_tree_loop_done =
{
  GIMPLE_PASS, /* type */
  "loopdone", /* name */
  OPTGROUP_LOOP, /* optinfo_flags */
  true, /* has_execute */
  TV_NONE, /* tv_id */
  PROP_cfg, /* properties_required */
  0, /* properties_provided */
  0, /* properties_destroyed */
  0, /* todo_flags_start */
  ( TODO_cleanup_cfg | TODO_verify_flow ), /* todo_flags_finish */
};

class pass_tree_loop_done : public gimple_opt_pass
{
public:
  pass_tree_loop_done (gcc::context *ctxt)
    : gimple_opt_pass (pass_data_tree_loop_done, ctxt)
  {}

  /* opt_pass methods: */
  virtual unsigned int execute (function *) { return tree_ssa_loop_done (); }

}; // class pass_tree_loop_done

} // anon namespace

gimple_opt_pass *
make_pass_tree_loop_done (gcc::context *ctxt)
{
  return new pass_tree_loop_done (ctxt);
}

/* Calls CBCK for each index in memory reference ADDR_P.  There are two
   kinds situations handled; in each of these cases, the memory reference
   and DATA are passed to the callback:

   Access to an array: ARRAY_{RANGE_}REF (base, index).  In this case we also
   pass the pointer to the index to the callback.

   Pointer dereference: INDIRECT_REF (addr).  In this case we also pass the
   pointer to addr to the callback.

   If the callback returns false, the whole search stops and false is returned.
   Otherwise the function returns true after traversing through the whole
   reference *ADDR_P.  */

bool
for_each_index (tree *addr_p, bool (*cbck) (tree, tree *, void *), void *data)
{
  tree *nxt, *idx;

  for (; ; addr_p = nxt)
    {
      switch (TREE_CODE (*addr_p))
	{
	case SSA_NAME:
	  return cbck (*addr_p, addr_p, data);

	case MEM_REF:
	  nxt = &TREE_OPERAND (*addr_p, 0);
	  return cbck (*addr_p, nxt, data);

	case BIT_FIELD_REF:
	case VIEW_CONVERT_EXPR:
	case REALPART_EXPR:
	case IMAGPART_EXPR:
	  nxt = &TREE_OPERAND (*addr_p, 0);
	  break;

	case COMPONENT_REF:
	  /* If the component has varying offset, it behaves like index
	     as well.  */
	  idx = &TREE_OPERAND (*addr_p, 2);
	  if (*idx
	      && !cbck (*addr_p, idx, data))
	    return false;

	  nxt = &TREE_OPERAND (*addr_p, 0);
	  break;

	case ARRAY_REF:
	case ARRAY_RANGE_REF:
	  nxt = &TREE_OPERAND (*addr_p, 0);
	  if (!cbck (*addr_p, &TREE_OPERAND (*addr_p, 1), data))
	    return false;
	  break;

	case VAR_DECL:
	case PARM_DECL:
	case CONST_DECL:
	case STRING_CST:
	case RESULT_DECL:
	case VECTOR_CST:
	case COMPLEX_CST:
	case INTEGER_CST:
	case REAL_CST:
	case FIXED_CST:
	case CONSTRUCTOR:
	  return true;

	case ADDR_EXPR:
	  gcc_assert (is_gimple_min_invariant (*addr_p));
	  return true;

	case TARGET_MEM_REF:
	  idx = &TMR_BASE (*addr_p);
	  if (*idx
	      && !cbck (*addr_p, idx, data))
	    return false;
	  idx = &TMR_INDEX (*addr_p);
	  if (*idx
	      && !cbck (*addr_p, idx, data))
	    return false;
	  idx = &TMR_INDEX2 (*addr_p);
	  if (*idx
	      && !cbck (*addr_p, idx, data))
	    return false;
	  return true;

	default:
    	  gcc_unreachable ();
	}
    }
}


/* The name and the length of the currently generated variable
   for lsm.  */
#define MAX_LSM_NAME_LENGTH 40
static char lsm_tmp_name[MAX_LSM_NAME_LENGTH + 1];
static int lsm_tmp_name_length;

/* Adds S to lsm_tmp_name.  */

static void
lsm_tmp_name_add (const char *s)
{
  int l = strlen (s) + lsm_tmp_name_length;
  if (l > MAX_LSM_NAME_LENGTH)
    return;

  strcpy (lsm_tmp_name + lsm_tmp_name_length, s);
  lsm_tmp_name_length = l;
}

/* Stores the name for temporary variable that replaces REF to
   lsm_tmp_name.  */

static void
gen_lsm_tmp_name (tree ref)
{
  const char *name;

  switch (TREE_CODE (ref))
    {
    case MEM_REF:
    case TARGET_MEM_REF:
      gen_lsm_tmp_name (TREE_OPERAND (ref, 0));
      lsm_tmp_name_add ("_");
      break;

    case ADDR_EXPR:
      gen_lsm_tmp_name (TREE_OPERAND (ref, 0));
      break;

    case BIT_FIELD_REF:
    case VIEW_CONVERT_EXPR:
    case ARRAY_RANGE_REF:
      gen_lsm_tmp_name (TREE_OPERAND (ref, 0));
      break;

    case REALPART_EXPR:
      gen_lsm_tmp_name (TREE_OPERAND (ref, 0));
      lsm_tmp_name_add ("_RE");
      break;

    case IMAGPART_EXPR:
      gen_lsm_tmp_name (TREE_OPERAND (ref, 0));
      lsm_tmp_name_add ("_IM");
      break;

    case COMPONENT_REF:
      gen_lsm_tmp_name (TREE_OPERAND (ref, 0));
      lsm_tmp_name_add ("_");
      name = get_name (TREE_OPERAND (ref, 1));
      if (!name)
	name = "F";
      lsm_tmp_name_add (name);
      break;

    case ARRAY_REF:
      gen_lsm_tmp_name (TREE_OPERAND (ref, 0));
      lsm_tmp_name_add ("_I");
      break;

    case SSA_NAME:
    case VAR_DECL:
    case PARM_DECL:
      name = get_name (ref);
      if (!name)
	name = "D";
      lsm_tmp_name_add (name);
      break;

    case STRING_CST:
      lsm_tmp_name_add ("S");
      break;

    case RESULT_DECL:
      lsm_tmp_name_add ("R");
      break;

    case INTEGER_CST:
      /* Nothing.  */
      break;

    default:
      gcc_unreachable ();
    }
}

/* Determines name for temporary variable that replaces REF.
   The name is accumulated into the lsm_tmp_name variable.
   N is added to the name of the temporary.  */

char *
get_lsm_tmp_name (tree ref, unsigned n, const char *suffix)
{
  char ns[2];

  lsm_tmp_name_length = 0;
  gen_lsm_tmp_name (ref);
  lsm_tmp_name_add ("_lsm");
  if (n < 10)
    {
      ns[0] = '0' + n;
      ns[1] = 0;
      lsm_tmp_name_add (ns);
    }
  return lsm_tmp_name;
  if (suffix != NULL)
    lsm_tmp_name_add (suffix);
}

/* Computes an estimated number of insns in LOOP, weighted by WEIGHTS.  */

unsigned
tree_num_loop_insns (struct loop *loop, eni_weights *weights)
{
  basic_block *body = get_loop_body (loop);
  gimple_stmt_iterator gsi;
  unsigned size = 0, i;

  for (i = 0; i < loop->num_nodes; i++)
    for (gsi = gsi_start_bb (body[i]); !gsi_end_p (gsi); gsi_next (&gsi))
      size += estimate_num_insns (gsi_stmt (gsi), weights);
  free (body);

  return size;
}


<|MERGE_RESOLUTION|>--- conflicted
+++ resolved
@@ -132,14 +132,7 @@
 gimple_opt_pass *
 make_pass_tree_loop_init (gcc::context *ctxt)
 {
-<<<<<<< HEAD
-  if (lookup_attribute ("hsa",
-			DECL_ATTRIBUTES (current_function_decl)))
-    return false;
-  return flag_tree_loop_vectorize || cfun->has_force_vect_loops;
-=======
   return new pass_tree_loop_init (ctxt);
->>>>>>> 35923e46
 }
 
 /* Loop autovectorization.  */
@@ -170,6 +163,8 @@
   /* opt_pass methods: */
   virtual bool gate (function *fun)
     {
+      if (lookup_attribute ("hsa", DECL_ATTRIBUTES (fun->decl)))
+	return false;
       return flag_tree_loop_vectorize || fun->has_force_vectorize_loops;
     }
 

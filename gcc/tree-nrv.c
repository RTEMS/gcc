--- conflicted
+++ resolved
@@ -125,20 +125,6 @@
 	  tree ret_expr;
 
 	  if (TREE_CODE (stmt) == RETURN_EXPR)
-<<<<<<< HEAD
-	    {
-	      /* In a function with an aggregate return value, the
-		 gimplifier has changed all non-empty RETURN_EXPRs to
-		 return the RESULT_DECL.  */
-	      ret_expr = TREE_OPERAND (stmt, 0);
-	      if (ret_expr)
-		gcc_assert (ret_expr == result);
-	    }
-	  else if (TREE_CODE (stmt) == MODIFY_EXPR
-		   && TREE_OPERAND (stmt, 0) == result)
-	    {
-	      ret_expr = TREE_OPERAND (stmt, 1);
-=======
 	    {
 	      /* In a function with an aggregate return value, the
 		 gimplifier has changed all non-empty RETURN_EXPRs to
@@ -151,7 +137,6 @@
 		   && GIMPLE_STMT_OPERAND (stmt, 0) == result)
 	    {
 	      ret_expr = GIMPLE_STMT_OPERAND (stmt, 1);
->>>>>>> c355071f
 
 	      /* Now verify that this return statement uses the same value
 		 as any previously encountered return statement.  */
@@ -161,11 +146,7 @@
 		     than previous return statements, then we can not perform
 		     NRV optimizations.  */
 		  if (found != ret_expr)
-<<<<<<< HEAD
-		    return;
-=======
 		    return 0;
->>>>>>> c355071f
 		}
 	      else
 		found = ret_expr;
@@ -180,11 +161,7 @@
 		  || DECL_ALIGN (found) > DECL_ALIGN (result)
 		  || !lang_hooks.types_compatible_p (TREE_TYPE (found), 
 						     result_type))
-<<<<<<< HEAD
-		return;
-=======
 		return 0;
->>>>>>> c355071f
 	    }
 	}
     }
@@ -220,17 +197,10 @@
 	{
 	  tree *tp = bsi_stmt_ptr (bsi);
 	  /* If this is a copy from VAR to RESULT, remove it.  */
-<<<<<<< HEAD
-	  if (TREE_CODE (*tp) == MODIFY_EXPR
-	      && TREE_OPERAND (*tp, 0) == result
-	      && TREE_OPERAND (*tp, 1) == found)
-	    bsi_remove (&bsi);
-=======
 	  if (TREE_CODE (*tp) == GIMPLE_MODIFY_STMT
 	      && GIMPLE_STMT_OPERAND (*tp, 0) == result
 	      && GIMPLE_STMT_OPERAND (*tp, 1) == found)
 	    bsi_remove (&bsi, true);
->>>>>>> c355071f
 	  else
 	    {
 	      walk_tree (tp, finalize_nrv_r, &data, 0);
@@ -261,9 +231,6 @@
   0					/* letter */
 };
 
-<<<<<<< HEAD
-/* Walk through the function looking for MODIFY_EXPRs with calls that
-=======
 /* Determine (pessimistically) whether DEST is available for NRV
    optimization, where DEST is expected to be the LHS of a modify
    expression where the RHS is a function returning an aggregate.
@@ -298,7 +265,6 @@
 }
 
 /* Walk through the function looking for GIMPLE_MODIFY_STMTs with calls that
->>>>>>> c355071f
    return in memory on the RHS.  For each of these, determine whether it is
    safe to pass the address of the LHS as the return slot, and mark the
    call appropriately if so.
@@ -310,11 +276,7 @@
    escaped prior to the call.  If it has, modifications to the local
    variable will produce visible changes elsewhere, as in PR c++/19317.  */
 
-<<<<<<< HEAD
-static void
-=======
 static unsigned int
->>>>>>> c355071f
 execute_return_slot_opt (void)
 {
   basic_block bb;
@@ -327,40 +289,6 @@
 	  tree stmt = bsi_stmt (i);
 	  tree call;
 
-<<<<<<< HEAD
-	  if (TREE_CODE (stmt) == MODIFY_EXPR
-	      && (call = TREE_OPERAND (stmt, 1),
-		  TREE_CODE (call) == CALL_EXPR)
-	      && !CALL_EXPR_RETURN_SLOT_OPT (call)
-	      && aggregate_value_p (call, call))
-	    {
-	      def_operand_p def_p;
-	      ssa_op_iter op_iter;
-
-	      /* We determine whether or not the LHS address escapes by
-		 asking whether it is call clobbered.  When the LHS isn't a
-		 simple decl, we need to check the VDEFs, so it's simplest
-		 to just loop through all the DEFs.  */
-	      FOR_EACH_SSA_DEF_OPERAND (def_p, stmt, op_iter, SSA_OP_ALL_DEFS)
-		{
-		  tree def = DEF_FROM_PTR (def_p);
-		  if (TREE_CODE (def) == SSA_NAME)
-		    def = SSA_NAME_VAR (def);
-		  if (is_call_clobbered (def))
-		    goto unsafe;
-		}
-
-	      /* No defs are call clobbered, so the optimization is safe.  */
-	      CALL_EXPR_RETURN_SLOT_OPT (call) = 1;
-	      /* This is too late to mark the target addressable like we do
-		 in gimplify_modify_expr_rhs, but that's OK; anything that
-		 wasn't already addressable was handled there.  */
-
-	      unsafe:;
-	    }
-	}
-    }
-=======
 	  if (TREE_CODE (stmt) == GIMPLE_MODIFY_STMT
 	      && (call = GIMPLE_STMT_OPERAND (stmt, 1),
 		  TREE_CODE (call) == CALL_EXPR)
@@ -373,7 +301,6 @@
 	}
     }
   return 0;
->>>>>>> c355071f
 }
 
 struct tree_opt_pass pass_return_slot = 

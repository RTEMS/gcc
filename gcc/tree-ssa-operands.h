/* SSA operand management for trees.
   Copyright (C) 2003, 2005, 2006, 2007, 2008, 2010
   Free Software Foundation, Inc.

This file is part of GCC.

GCC is free software; you can redistribute it and/or modify it under
the terms of the GNU General Public License as published by the Free
Software Foundation; either version 3, or (at your option) any later
version.

GCC is distributed in the hope that it will be useful, but WITHOUT ANY
WARRANTY; without even the implied warranty of MERCHANTABILITY or
FITNESS FOR A PARTICULAR PURPOSE.  See the GNU General Public License
for more details.

You should have received a copy of the GNU General Public License
along with GCC; see the file COPYING3.  If not see
<http://www.gnu.org/licenses/>.  */

#ifndef GCC_TREE_SSA_OPERANDS_H
#define GCC_TREE_SSA_OPERANDS_H

/* Interface to SSA operands.  */


/* This represents a pointer to a DEF operand.  */
typedef tree *def_operand_p;

/* This represents a pointer to a USE operand.  */
typedef ssa_use_operand_t *use_operand_p;

/* NULL operand types.  */
#define NULL_USE_OPERAND_P 		((use_operand_p)NULL)
#define NULL_DEF_OPERAND_P 		((def_operand_p)NULL)

/* This represents the DEF operands of a stmt.  */
struct def_optype_d
{
  struct def_optype_d *next;
  tree *def_ptr;
};
typedef struct def_optype_d *def_optype_p;

/* This represents the USE operands of a stmt.  */
struct use_optype_d
{
  struct use_optype_d *next;
  struct ssa_use_operand_d use_ptr;
};
typedef struct use_optype_d *use_optype_p;

/* This structure represents a variable sized buffer which is allocated by the
   operand memory manager.  Operands are suballocated out of this block.  The
   MEM array varies in size.  */

<<<<<<< HEAD
struct GTY((chain_next("%h.next"))) ssa_operand_memory_d {
=======
struct GTY((chain_next("%h.next"), variable_size)) ssa_operand_memory_d {
>>>>>>> 3082eeb7
  struct ssa_operand_memory_d *next;
  char mem[1];
};

/* Per-function operand caches.  */
struct GTY(()) ssa_operands {
   struct ssa_operand_memory_d *operand_memory;
   unsigned operand_memory_index;
   /* Current size of the operand memory buffer.  */
   unsigned int ssa_operand_mem_size;

   bool ops_active;

   struct def_optype_d * GTY ((skip (""))) free_defs;
   struct use_optype_d * GTY ((skip (""))) free_uses;
};

#define USE_FROM_PTR(PTR)	get_use_from_ptr (PTR)
#define DEF_FROM_PTR(PTR)	get_def_from_ptr (PTR)
#define SET_USE(USE, V)		set_ssa_use_from_ptr (USE, V)
#define SET_DEF(DEF, V)		((*(DEF)) = (V))

#define USE_STMT(USE)		(USE)->loc.stmt

#define USE_OP_PTR(OP)		(&((OP)->use_ptr))
#define USE_OP(OP)		(USE_FROM_PTR (USE_OP_PTR (OP)))

#define DEF_OP_PTR(OP)		((OP)->def_ptr)
#define DEF_OP(OP)		(DEF_FROM_PTR (DEF_OP_PTR (OP)))

#define PHI_RESULT_PTR(PHI)	gimple_phi_result_ptr (PHI)
#define PHI_RESULT(PHI)		DEF_FROM_PTR (PHI_RESULT_PTR (PHI))
#define SET_PHI_RESULT(PHI, V)	SET_DEF (PHI_RESULT_PTR (PHI), (V))

#define PHI_ARG_DEF_PTR(PHI, I)	gimple_phi_arg_imm_use_ptr ((PHI), (I))
#define PHI_ARG_DEF(PHI, I)	USE_FROM_PTR (PHI_ARG_DEF_PTR ((PHI), (I)))
#define SET_PHI_ARG_DEF(PHI, I, V)					\
				SET_USE (PHI_ARG_DEF_PTR ((PHI), (I)), (V))
#define PHI_ARG_DEF_FROM_EDGE(PHI, E)					\
				PHI_ARG_DEF ((PHI), (E)->dest_idx)
#define PHI_ARG_DEF_PTR_FROM_EDGE(PHI, E)				\
				PHI_ARG_DEF_PTR ((PHI), (E)->dest_idx)
#define PHI_ARG_INDEX_FROM_USE(USE)   phi_arg_index_from_use (USE)


extern void init_ssa_operands (void);
extern void fini_ssa_operands (void);
extern void update_stmt_operands (gimple);
extern void free_stmt_operands (gimple);
extern bool verify_imm_links (FILE *f, tree var);

extern void dump_immediate_uses (FILE *file);
extern void dump_immediate_uses_for (FILE *file, tree var);
extern void debug_immediate_uses (void);
extern void debug_immediate_uses_for (tree var);
extern void dump_decl_set (FILE *, bitmap);
extern void debug_decl_set (bitmap);

extern bool ssa_operands_active (void);

extern void unlink_stmt_vdef (gimple);

enum ssa_op_iter_type {
  ssa_op_iter_none = 0,
  ssa_op_iter_tree,
  ssa_op_iter_use,
  ssa_op_iter_def
};

/* This structure is used in the operand iterator loops.  It contains the
   items required to determine which operand is retrieved next.  During
   optimization, this structure is scalarized, and any unused fields are
   optimized away, resulting in little overhead.  */

typedef struct ssa_operand_iterator_d
{
  bool done;
  enum ssa_op_iter_type iter_type;
  def_optype_p defs;
  use_optype_p uses;
  int phi_i;
  int num_phi;
  gimple phi_stmt;
} ssa_op_iter;

/* These flags are used to determine which operands are returned during
   execution of the loop.  */
#define SSA_OP_USE		0x01	/* Real USE operands.  */
#define SSA_OP_DEF		0x02	/* Real DEF operands.  */
#define SSA_OP_VUSE		0x04	/* VUSE operands.  */
#define SSA_OP_VDEF		0x08	/* VDEF operands.  */

/* These are commonly grouped operand flags.  */
#define SSA_OP_VIRTUAL_USES	(SSA_OP_VUSE)
#define SSA_OP_VIRTUAL_DEFS	(SSA_OP_VDEF)
#define SSA_OP_ALL_VIRTUALS     (SSA_OP_VIRTUAL_USES | SSA_OP_VIRTUAL_DEFS)
#define SSA_OP_ALL_USES		(SSA_OP_VIRTUAL_USES | SSA_OP_USE)
#define SSA_OP_ALL_DEFS		(SSA_OP_VIRTUAL_DEFS | SSA_OP_DEF)
#define SSA_OP_ALL_OPERANDS	(SSA_OP_ALL_USES | SSA_OP_ALL_DEFS)

/* This macro executes a loop over the operands of STMT specified in FLAG,
   returning each operand as a 'tree' in the variable TREEVAR.  ITER is an
   ssa_op_iter structure used to control the loop.  */
#define FOR_EACH_SSA_TREE_OPERAND(TREEVAR, STMT, ITER, FLAGS)	\
  for (TREEVAR = op_iter_init_tree (&(ITER), STMT, FLAGS);	\
       !op_iter_done (&(ITER));					\
       (void) (TREEVAR = op_iter_next_tree (&(ITER))))

/* This macro executes a loop over the operands of STMT specified in FLAG,
   returning each operand as a 'use_operand_p' in the variable USEVAR.
   ITER is an ssa_op_iter structure used to control the loop.  */
#define FOR_EACH_SSA_USE_OPERAND(USEVAR, STMT, ITER, FLAGS)	\
  for (USEVAR = op_iter_init_use (&(ITER), STMT, FLAGS);	\
       !op_iter_done (&(ITER));					\
       USEVAR = op_iter_next_use (&(ITER)))

/* This macro executes a loop over the operands of STMT specified in FLAG,
   returning each operand as a 'def_operand_p' in the variable DEFVAR.
   ITER is an ssa_op_iter structure used to control the loop.  */
#define FOR_EACH_SSA_DEF_OPERAND(DEFVAR, STMT, ITER, FLAGS)	\
  for (DEFVAR = op_iter_init_def (&(ITER), STMT, FLAGS);	\
       !op_iter_done (&(ITER));					\
       DEFVAR = op_iter_next_def (&(ITER)))

/* This macro will execute a loop over all the arguments of a PHI which
   match FLAGS.   A use_operand_p is always returned via USEVAR.  FLAGS
   can be either SSA_OP_USE or SSA_OP_VIRTUAL_USES or SSA_OP_ALL_USES.  */
#define FOR_EACH_PHI_ARG(USEVAR, STMT, ITER, FLAGS)		\
  for ((USEVAR) = op_iter_init_phiuse (&(ITER), STMT, FLAGS);	\
       !op_iter_done (&(ITER));					\
       (USEVAR) = op_iter_next_use (&(ITER)))


/* This macro will execute a loop over a stmt, regardless of whether it is
   a real stmt or a PHI node, looking at the USE nodes matching FLAGS.  */
#define FOR_EACH_PHI_OR_STMT_USE(USEVAR, STMT, ITER, FLAGS)	\
  for ((USEVAR) = (gimple_code (STMT) == GIMPLE_PHI 		\
		   ? op_iter_init_phiuse (&(ITER), STMT, FLAGS)	\
		   : op_iter_init_use (&(ITER), STMT, FLAGS));	\
       !op_iter_done (&(ITER));					\
       (USEVAR) = op_iter_next_use (&(ITER)))

/* This macro will execute a loop over a stmt, regardless of whether it is
   a real stmt or a PHI node, looking at the DEF nodes matching FLAGS.  */
#define FOR_EACH_PHI_OR_STMT_DEF(DEFVAR, STMT, ITER, FLAGS)	\
  for ((DEFVAR) = (gimple_code (STMT) == GIMPLE_PHI 		\
		   ? op_iter_init_phidef (&(ITER), STMT, FLAGS)	\
		   : op_iter_init_def (&(ITER), STMT, FLAGS));	\
       !op_iter_done (&(ITER));					\
       (DEFVAR) = op_iter_next_def (&(ITER)))

/* This macro returns an operand in STMT as a tree if it is the ONLY
   operand matching FLAGS.  If there are 0 or more than 1 operand matching
   FLAGS, then NULL_TREE is returned.  */
#define SINGLE_SSA_TREE_OPERAND(STMT, FLAGS)			\
  single_ssa_tree_operand (STMT, FLAGS)

/* This macro returns an operand in STMT as a use_operand_p if it is the ONLY
   operand matching FLAGS.  If there are 0 or more than 1 operand matching
   FLAGS, then NULL_USE_OPERAND_P is returned.  */
#define SINGLE_SSA_USE_OPERAND(STMT, FLAGS)			\
  single_ssa_use_operand (STMT, FLAGS)

/* This macro returns an operand in STMT as a def_operand_p if it is the ONLY
   operand matching FLAGS.  If there are 0 or more than 1 operand matching
   FLAGS, then NULL_DEF_OPERAND_P is returned.  */
#define SINGLE_SSA_DEF_OPERAND(STMT, FLAGS)			\
  single_ssa_def_operand (STMT, FLAGS)

/* This macro returns TRUE if there are no operands matching FLAGS in STMT.  */
#define ZERO_SSA_OPERANDS(STMT, FLAGS) 	zero_ssa_operands (STMT, FLAGS)

/* This macro counts the number of operands in STMT matching FLAGS.  */
#define NUM_SSA_OPERANDS(STMT, FLAGS)	num_ssa_operands (STMT, FLAGS)

#endif  /* GCC_TREE_SSA_OPERANDS_H  */<|MERGE_RESOLUTION|>--- conflicted
+++ resolved
@@ -54,11 +54,7 @@
    operand memory manager.  Operands are suballocated out of this block.  The
    MEM array varies in size.  */
 
-<<<<<<< HEAD
-struct GTY((chain_next("%h.next"))) ssa_operand_memory_d {
-=======
 struct GTY((chain_next("%h.next"), variable_size)) ssa_operand_memory_d {
->>>>>>> 3082eeb7
   struct ssa_operand_memory_d *next;
   char mem[1];
 };

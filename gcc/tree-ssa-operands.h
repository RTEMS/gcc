/* SSA operand management for trees.
   Copyright (C) 2003, 2005 Free Software Foundation, Inc.

This file is part of GCC.

GCC is free software; you can redistribute it and/or modify it under
the terms of the GNU General Public License as published by the Free
Software Foundation; either version 2, or (at your option) any later
version.

GCC is distributed in the hope that it will be useful, but WITHOUT ANY
WARRANTY; without even the implied warranty of MERCHANTABILITY or
FITNESS FOR A PARTICULAR PURPOSE.  See the GNU General Public License
for more details.

You should have received a copy of the GNU General Public License
along with GCC; see the file COPYING.  If not, write to the Free
Software Foundation, 51 Franklin Street, Fifth Floor, Boston, MA
02110-1301, USA.  */

#ifndef GCC_TREE_SSA_OPERANDS_H
#define GCC_TREE_SSA_OPERANDS_H

/* Interface to SSA operands.  */


/* This represents a pointer to a DEF operand.  */
typedef tree *def_operand_p;

/* This represents a pointer to a USE operand.  */
typedef ssa_use_operand_t *use_operand_p;

/* NULL operand types.  */
#define NULL_USE_OPERAND_P 		NULL
#define NULL_DEF_OPERAND_P 		NULL

/* This represents the DEF operands of a stmt.  */
struct def_optype_d
{
  struct def_optype_d *next;
  tree *def_ptr;
};
typedef struct def_optype_d *def_optype_p;

/* This represents the USE operands of a stmt.  */
struct use_optype_d 
{
  struct use_optype_d *next;
  struct ssa_use_operand_d use_ptr;
};
typedef struct use_optype_d *use_optype_p;

/* This represents the MAY_DEFS for a stmt.  */
struct maydef_optype_d
{
  struct maydef_optype_d *next;
  tree def_var;
  tree use_var;
  struct ssa_use_operand_d use_ptr;
};
typedef struct maydef_optype_d *maydef_optype_p;

/* This represents the VUSEs for a stmt.  */
struct vuse_optype_d
{
  struct vuse_optype_d *next;
  tree use_var;
  struct ssa_use_operand_d use_ptr;
};
typedef struct vuse_optype_d *vuse_optype_p;
                                                                              
/* This represents the V_MUST_DEFS for a stmt.  */
struct mustdef_optype_d
{
  struct mustdef_optype_d *next;
  tree def_var;
  tree kill_var;
  struct ssa_use_operand_d use_ptr;
};
typedef struct mustdef_optype_d *mustdef_optype_p;


#define SSA_OPERAND_MEMORY_SIZE		(2048 - sizeof (void *))
                                                                              
struct ssa_operand_memory_d GTY((chain_next("%h.next")))
{
  struct ssa_operand_memory_d *next;
  char mem[SSA_OPERAND_MEMORY_SIZE];
};


/* This represents the operand cache for a stmt.  */
struct stmt_operands_d
{
  /* Statement operands.  */
  struct def_optype_d * def_ops;
  struct use_optype_d * use_ops;
                                                                              
  /* Virtual operands (V_MAY_DEF, VUSE, and V_MUST_DEF).  */
  struct maydef_optype_d * maydef_ops;
  struct vuse_optype_d * vuse_ops;
  struct mustdef_optype_d * mustdef_ops;
};
                                                                              
typedef struct stmt_operands_d *stmt_operands_p;
                                                                              
#define USE_FROM_PTR(PTR)	get_use_from_ptr (PTR)
#define DEF_FROM_PTR(PTR)	get_def_from_ptr (PTR)
#define SET_USE(USE, V)		set_ssa_use_from_ptr (USE, V)
#define SET_DEF(DEF, V)		((*(DEF)) = (V))

#define USE_STMT(USE)		(USE)->stmt

#define DEF_OPS(STMT)		(stmt_ann (STMT)->operands.def_ops)
#define USE_OPS(STMT)		(stmt_ann (STMT)->operands.use_ops)
#define VUSE_OPS(STMT)		(stmt_ann (STMT)->operands.vuse_ops)
#define MAYDEF_OPS(STMT)	(stmt_ann (STMT)->operands.maydef_ops)
#define MUSTDEF_OPS(STMT)	(stmt_ann (STMT)->operands.mustdef_ops)

#define USE_OP_PTR(OP)		(&((OP)->use_ptr))
#define USE_OP(OP)		(USE_FROM_PTR (USE_OP_PTR (OP)))

#define DEF_OP_PTR(OP)		((OP)->def_ptr)
#define DEF_OP(OP)		(DEF_FROM_PTR (DEF_OP_PTR (OP)))

#define VUSE_OP_PTR(OP)		USE_OP_PTR(OP)
#define VUSE_OP(OP)		((OP)->use_var)

#define MAYDEF_RESULT_PTR(OP)	(&((OP)->def_var))
#define MAYDEF_RESULT(OP)	((OP)->def_var)
#define MAYDEF_OP_PTR(OP)	USE_OP_PTR (OP)
#define MAYDEF_OP(OP)		((OP)->use_var)

#define MUSTDEF_RESULT_PTR(OP)	(&((OP)->def_var))
#define MUSTDEF_RESULT(OP)	((OP)->def_var)
#define MUSTDEF_KILL_PTR(OP)	USE_OP_PTR (OP)
#define MUSTDEF_KILL(OP)	((OP)->kill_var)

#define PHI_RESULT_PTR(PHI)	get_phi_result_ptr (PHI)
#define PHI_RESULT(PHI)		DEF_FROM_PTR (PHI_RESULT_PTR (PHI))
#define SET_PHI_RESULT(PHI, V)	SET_DEF (PHI_RESULT_PTR (PHI), (V))

#define PHI_ARG_DEF_PTR(PHI, I)	get_phi_arg_def_ptr ((PHI), (I))
#define PHI_ARG_DEF(PHI, I)	USE_FROM_PTR (PHI_ARG_DEF_PTR ((PHI), (I)))
#define SET_PHI_ARG_DEF(PHI, I, V)					\
				SET_USE (PHI_ARG_DEF_PTR ((PHI), (I)), (V))
#define PHI_ARG_DEF_FROM_EDGE(PHI, E)					\
				PHI_ARG_DEF ((PHI), (E)->dest_idx)
#define PHI_ARG_DEF_PTR_FROM_EDGE(PHI, E)				\
				PHI_ARG_DEF_PTR ((PHI), (E)->dest_idx)
<<<<<<< HEAD
=======
#define PHI_ARG_INDEX_FROM_USE(USE)   phi_arg_index_from_use (USE)
>>>>>>> 8c044a9c


extern void init_ssa_operands (void);
extern void fini_ssa_operands (void);
extern void free_ssa_operands (stmt_operands_p);
extern void update_stmt_operands (tree);
extern bool verify_imm_links (FILE *f, tree var);

extern void copy_virtual_operands (tree, tree);
extern void create_ssa_artficial_load_stmt (tree, tree);

extern void dump_immediate_uses (FILE *file);
extern void dump_immediate_uses_for (FILE *file, tree var);
extern void debug_immediate_uses (void);
extern void debug_immediate_uses_for (tree var);

extern bool ssa_call_clobbered_cache_valid;
extern bool ssa_ro_call_cache_valid;

extern bool ssa_operands_active (void);

extern void add_to_addressable_set (tree, bitmap *);

enum ssa_op_iter_type {
  ssa_op_iter_none = 0,
  ssa_op_iter_tree,
  ssa_op_iter_use,
  ssa_op_iter_def,
  ssa_op_iter_maymustdef
};
/* This structure is used in the operand iterator loops.  It contains the 
   items required to determine which operand is retrieved next.  During
   optimization, this structure is scalarized, and any unused fields are 
   optimized away, resulting in little overhead.  */

typedef struct ssa_operand_iterator_d
{
  def_optype_p defs;
  use_optype_p uses;
  vuse_optype_p vuses;
  maydef_optype_p maydefs;
  maydef_optype_p mayuses;
  mustdef_optype_p mustdefs;
  mustdef_optype_p mustkills;
  enum ssa_op_iter_type iter_type;
  int phi_i;
  int num_phi;
  tree phi_stmt;
  bool done;
} ssa_op_iter;

/* These flags are used to determine which operands are returned during 
   execution of the loop.  */
#define SSA_OP_USE		0x01	/* Real USE operands.  */
#define SSA_OP_DEF		0x02	/* Real DEF operands.  */
#define SSA_OP_VUSE		0x04	/* VUSE operands.  */
#define SSA_OP_VMAYUSE		0x08	/* USE portion of V_MAY_DEFS.  */
#define SSA_OP_VMAYDEF		0x10	/* DEF portion of V_MAY_DEFS.  */
#define SSA_OP_VMUSTDEF		0x20	/* V_MUST_DEF definitions.  */
#define SSA_OP_VMUSTKILL     	0x40    /* V_MUST_DEF kills.  */

/* These are commonly grouped operand flags.  */
#define SSA_OP_VIRTUAL_USES	(SSA_OP_VUSE | SSA_OP_VMAYUSE)
#define SSA_OP_VIRTUAL_DEFS	(SSA_OP_VMAYDEF | SSA_OP_VMUSTDEF)
#define SSA_OP_VIRTUAL_KILLS    (SSA_OP_VMUSTKILL)
#define SSA_OP_ALL_VIRTUALS     (SSA_OP_VIRTUAL_USES | SSA_OP_VIRTUAL_KILLS \
				 | SSA_OP_VIRTUAL_DEFS)
#define SSA_OP_ALL_USES		(SSA_OP_VIRTUAL_USES | SSA_OP_USE)
#define SSA_OP_ALL_DEFS		(SSA_OP_VIRTUAL_DEFS | SSA_OP_DEF)
#define SSA_OP_ALL_KILLS        (SSA_OP_VIRTUAL_KILLS)
#define SSA_OP_ALL_OPERANDS	(SSA_OP_ALL_USES | SSA_OP_ALL_DEFS	\
				 | SSA_OP_ALL_KILLS)

/* This macro executes a loop over the operands of STMT specified in FLAG, 
   returning each operand as a 'tree' in the variable TREEVAR.  ITER is an
   ssa_op_iter structure used to control the loop.  */
#define FOR_EACH_SSA_TREE_OPERAND(TREEVAR, STMT, ITER, FLAGS)	\
  for (TREEVAR = op_iter_init_tree (&(ITER), STMT, FLAGS);	\
       !op_iter_done (&(ITER));					\
       TREEVAR = op_iter_next_tree (&(ITER)))

/* This macro executes a loop over the operands of STMT specified in FLAG, 
   returning each operand as a 'use_operand_p' in the variable USEVAR.  
   ITER is an ssa_op_iter structure used to control the loop.  */
#define FOR_EACH_SSA_USE_OPERAND(USEVAR, STMT, ITER, FLAGS)	\
  for (USEVAR = op_iter_init_use (&(ITER), STMT, FLAGS);	\
       !op_iter_done (&(ITER));					\
       USEVAR = op_iter_next_use (&(ITER)))

/* This macro executes a loop over the operands of STMT specified in FLAG, 
   returning each operand as a 'def_operand_p' in the variable DEFVAR.  
   ITER is an ssa_op_iter structure used to control the loop.  */
#define FOR_EACH_SSA_DEF_OPERAND(DEFVAR, STMT, ITER, FLAGS)	\
  for (DEFVAR = op_iter_init_def (&(ITER), STMT, FLAGS);	\
       !op_iter_done (&(ITER));					\
       DEFVAR = op_iter_next_def (&(ITER)))

/* This macro executes a loop over the V_MAY_DEF operands of STMT.  The def
   and use for each V_MAY_DEF is returned in DEFVAR and USEVAR. 
   ITER is an ssa_op_iter structure used to control the loop.  */
#define FOR_EACH_SSA_MAYDEF_OPERAND(DEFVAR, USEVAR, STMT, ITER)	\
  for (op_iter_init_maydef (&(ITER), STMT, &(USEVAR), &(DEFVAR));	\
       !op_iter_done (&(ITER));					\
       op_iter_next_maymustdef (&(USEVAR), &(DEFVAR), &(ITER)))

/* This macro executes a loop over the V_MUST_DEF operands of STMT.  The def
   and kill for each V_MUST_DEF is returned in DEFVAR and KILLVAR. 
   ITER is an ssa_op_iter structure used to control the loop.  */
#define FOR_EACH_SSA_MUSTDEF_OPERAND(DEFVAR, KILLVAR, STMT, ITER)	\
  for (op_iter_init_mustdef (&(ITER), STMT, &(KILLVAR), &(DEFVAR));	\
       !op_iter_done (&(ITER));					\
       op_iter_next_maymustdef (&(KILLVAR), &(DEFVAR), &(ITER)))

/* This macro executes a loop over the V_{MUST,MAY}_DEF of STMT.  The def
   and kill for each V_{MUST,MAY}_DEF is returned in DEFVAR and KILLVAR. 
   ITER is an ssa_op_iter structure used to control the loop.  */
#define FOR_EACH_SSA_MUST_AND_MAY_DEF_OPERAND(DEFVAR, KILLVAR, STMT, ITER)\
  for (op_iter_init_must_and_may_def (&(ITER), STMT, &(KILLVAR), &(DEFVAR));\
       !op_iter_done (&(ITER));					\
       op_iter_next_maymustdef (&(KILLVAR), &(DEFVAR), &(ITER)))

/* This macro will execute a loop over all the arguments of a PHI which
   match FLAGS.   A use_operand_p is always returned via USEVAR.  FLAGS
   can be either SSA_OP_USE or SSA_OP_VIRTUAL_USES or SSA_OP_ALL_USES.  */
#define FOR_EACH_PHI_ARG(USEVAR, STMT, ITER, FLAGS)		\
  for ((USEVAR) = op_iter_init_phiuse (&(ITER), STMT, FLAGS);	\
       !op_iter_done (&(ITER));					\
       (USEVAR) = op_iter_next_use (&(ITER)))


/* This macro will execute a loop over a stmt, regardless of whether it is
   a real stmt or a PHI node, looking at the USE nodes matching FLAGS.  */
#define FOR_EACH_PHI_OR_STMT_USE(USEVAR, STMT, ITER, FLAGS)	\
  for ((USEVAR) = (TREE_CODE (STMT) == PHI_NODE 		\
		   ? op_iter_init_phiuse (&(ITER), STMT, FLAGS)	\
		   : op_iter_init_use (&(ITER), STMT, FLAGS));	\
       !op_iter_done (&(ITER));					\
       (USEVAR) = op_iter_next_use (&(ITER)))

/* This macro will execute a loop over a stmt, regardless of whether it is
   a real stmt or a PHI node, looking at the DEF nodes matching FLAGS.  */
#define FOR_EACH_PHI_OR_STMT_DEF(DEFVAR, STMT, ITER, FLAGS)	\
  for ((DEFVAR) = (TREE_CODE (STMT) == PHI_NODE 		\
		   ? op_iter_init_phidef (&(ITER), STMT, FLAGS)	\
		   : op_iter_init_def (&(ITER), STMT, FLAGS));	\
       !op_iter_done (&(ITER));					\
       (DEFVAR) = op_iter_next_def (&(ITER)))
  
/* This macro returns an operand in STMT as a tree if it is the ONLY
   operand matching FLAGS.  If there are 0 or more than 1 operand matching
   FLAGS, then NULL_TREE is returned.  */
#define SINGLE_SSA_TREE_OPERAND(STMT, FLAGS)			\
  single_ssa_tree_operand (STMT, FLAGS)
                                                                                
/* This macro returns an operand in STMT as a use_operand_p if it is the ONLY
   operand matching FLAGS.  If there are 0 or more than 1 operand matching
   FLAGS, then NULL_USE_OPERAND_P is returned.  */
#define SINGLE_SSA_USE_OPERAND(STMT, FLAGS)			\
  single_ssa_use_operand (STMT, FLAGS)
                                                                                
/* This macro returns an operand in STMT as a def_operand_p if it is the ONLY
   operand matching FLAGS.  If there are 0 or more than 1 operand matching
   FLAGS, then NULL_DEF_OPERAND_P is returned.  */
#define SINGLE_SSA_DEF_OPERAND(STMT, FLAGS)			\
  single_ssa_def_operand (STMT, FLAGS)

/* This macro returns TRUE if there are no operands matching FLAGS in STMT.  */
#define ZERO_SSA_OPERANDS(STMT, FLAGS) 	zero_ssa_operands (STMT, FLAGS)

/* This macro counts the number of operands in STMT matching FLAGS.  */
#define NUM_SSA_OPERANDS(STMT, FLAGS)	num_ssa_operands (STMT, FLAGS)

#endif  /* GCC_TREE_SSA_OPERANDS_H  */<|MERGE_RESOLUTION|>--- conflicted
+++ resolved
@@ -148,10 +148,7 @@
 				PHI_ARG_DEF ((PHI), (E)->dest_idx)
 #define PHI_ARG_DEF_PTR_FROM_EDGE(PHI, E)				\
 				PHI_ARG_DEF_PTR ((PHI), (E)->dest_idx)
-<<<<<<< HEAD
-=======
 #define PHI_ARG_INDEX_FROM_USE(USE)   phi_arg_index_from_use (USE)
->>>>>>> 8c044a9c
 
 
 extern void init_ssa_operands (void);

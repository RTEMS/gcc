/* Allocation for dataflow support routines.
   Copyright (C) 1999, 2000, 2001, 2002, 2003, 2004, 2005, 2006, 2007,
   2008, 2009, 2010 Free Software Foundation, Inc.
   Originally contributed by Michael P. Hayes
             (m.hayes@elec.canterbury.ac.nz, mhayes@redhat.com)
   Major rewrite contributed by Danny Berlin (dberlin@dberlin.org)
             and Kenneth Zadeck (zadeck@naturalbridge.com).

This file is part of GCC.

GCC is free software; you can redistribute it and/or modify it under
the terms of the GNU General Public License as published by the Free
Software Foundation; either version 3, or (at your option) any later
version.

GCC is distributed in the hope that it will be useful, but WITHOUT ANY
WARRANTY; without even the implied warranty of MERCHANTABILITY or
FITNESS FOR A PARTICULAR PURPOSE.  See the GNU General Public License
for more details.

You should have received a copy of the GNU General Public License
along with GCC; see the file COPYING3.  If not see
<http://www.gnu.org/licenses/>.  */

/*
OVERVIEW:

The files in this collection (df*.c,df.h) provide a general framework
for solving dataflow problems.  The global dataflow is performed using
a good implementation of iterative dataflow analysis.

The file df-problems.c provides problem instance for the most common
dataflow problems: reaching defs, upward exposed uses, live variables,
uninitialized variables, def-use chains, and use-def chains.  However,
the interface allows other dataflow problems to be defined as well.

Dataflow analysis is available in most of the rtl backend (the parts
between pass_df_initialize and pass_df_finish).  It is quite likely
that these boundaries will be expanded in the future.  The only
requirement is that there be a correct control flow graph.

There are three variations of the live variable problem that are
available whenever dataflow is available.  The LR problem finds the
areas that can reach a use of a variable, the UR problems finds the
areas that can be reached from a definition of a variable.  The LIVE
problem finds the intersection of these two areas.

There are several optional problems.  These can be enabled when they
are needed and disabled when they are not needed.

Dataflow problems are generally solved in three layers.  The bottom
layer is called scanning where a data structure is built for each rtl
insn that describes the set of defs and uses of that insn.  Scanning
is generally kept up to date, i.e. as the insns changes, the scanned
version of that insn changes also.  There are various mechanisms for
making this happen and are described in the INCREMENTAL SCANNING
section.

In the middle layer, basic blocks are scanned to produce transfer
functions which describe the effects of that block on the global
dataflow solution.  The transfer functions are only rebuilt if the
some instruction within the block has changed.

The top layer is the dataflow solution itself.  The dataflow solution
is computed by using an efficient iterative solver and the transfer
functions.  The dataflow solution must be recomputed whenever the
control changes or if one of the transfer function changes.


USAGE:

Here is an example of using the dataflow routines.

      df_[chain,live,note,rd]_add_problem (flags);

      df_set_blocks (blocks);

      df_analyze ();

      df_dump (stderr);

      df_finish_pass (false);

DF_[chain,live,note,rd]_ADD_PROBLEM adds a problem, defined by an
instance to struct df_problem, to the set of problems solved in this
instance of df.  All calls to add a problem for a given instance of df
must occur before the first call to DF_ANALYZE.

Problems can be dependent on other problems.  For instance, solving
def-use or use-def chains is dependent on solving reaching
definitions. As long as these dependencies are listed in the problem
definition, the order of adding the problems is not material.
Otherwise, the problems will be solved in the order of calls to
df_add_problem.  Note that it is not necessary to have a problem.  In
that case, df will just be used to do the scanning.



DF_SET_BLOCKS is an optional call used to define a region of the
function on which the analysis will be performed.  The normal case is
to analyze the entire function and no call to df_set_blocks is made.
DF_SET_BLOCKS only effects the blocks that are effected when computing
the transfer functions and final solution.  The insn level information
is always kept up to date.

When a subset is given, the analysis behaves as if the function only
contains those blocks and any edges that occur directly between the
blocks in the set.  Care should be taken to call df_set_blocks right
before the call to analyze in order to eliminate the possibility that
optimizations that reorder blocks invalidate the bitvector.

DF_ANALYZE causes all of the defined problems to be (re)solved.  When
DF_ANALYZE is completes, the IN and OUT sets for each basic block
contain the computer information.  The DF_*_BB_INFO macros can be used
to access these bitvectors.  All deferred rescannings are down before
the transfer functions are recomputed.

DF_DUMP can then be called to dump the information produce to some
file.  This calls DF_DUMP_START, to print the information that is not
basic block specific, and then calls DF_DUMP_TOP and DF_DUMP_BOTTOM
for each block to print the basic specific information.  These parts
can all be called separately as part of a larger dump function.


DF_FINISH_PASS causes df_remove_problem to be called on all of the
optional problems.  It also causes any insns whose scanning has been
deferred to be rescanned as well as clears all of the changeable flags.
Setting the pass manager TODO_df_finish flag causes this function to
be run.  However, the pass manager will call df_finish_pass AFTER the
pass dumping has been done, so if you want to see the results of the
optional problems in the pass dumps, use the TODO flag rather than
calling the function yourself.

INCREMENTAL SCANNING

There are four ways of doing the incremental scanning:

1) Immediate rescanning - Calls to df_insn_rescan, df_notes_rescan,
   df_bb_delete, df_insn_change_bb have been added to most of
   the low level service functions that maintain the cfg and change
   rtl.  Calling and of these routines many cause some number of insns
   to be rescanned.

   For most modern rtl passes, this is certainly the easiest way to
   manage rescanning the insns.  This technique also has the advantage
   that the scanning information is always correct and can be relied
   upon even after changes have been made to the instructions.  This
   technique is contra indicated in several cases:

   a) If def-use chains OR use-def chains (but not both) are built,
      using this is SIMPLY WRONG.  The problem is that when a ref is
      deleted that is the target of an edge, there is not enough
      information to efficiently find the source of the edge and
      delete the edge.  This leaves a dangling reference that may
      cause problems.

   b) If def-use chains AND use-def chains are built, this may
      produce unexpected results.  The problem is that the incremental
      scanning of an insn does not know how to repair the chains that
      point into an insn when the insn changes.  So the incremental
      scanning just deletes the chains that enter and exit the insn
      being changed.  The dangling reference issue in (a) is not a
      problem here, but if the pass is depending on the chains being
      maintained after insns have been modified, this technique will
      not do the correct thing.

   c) If the pass modifies insns several times, this incremental
      updating may be expensive.

   d) If the pass modifies all of the insns, as does register
      allocation, it is simply better to rescan the entire function.

2) Deferred rescanning - Calls to df_insn_rescan, df_notes_rescan, and
   df_insn_delete do not immediately change the insn but instead make
   a note that the insn needs to be rescanned.  The next call to
   df_analyze, df_finish_pass, or df_process_deferred_rescans will
   cause all of the pending rescans to be processed.

   This is the technique of choice if either 1a, 1b, or 1c are issues
   in the pass.  In the case of 1a or 1b, a call to df_finish_pass
   (either manually or via TODO_df_finish) should be made before the
   next call to df_analyze or df_process_deferred_rescans.

   This mode is also used by a few passes that still rely on note_uses,
   note_stores and for_each_rtx instead of using the DF data.  This
   can be said to fall under case 1c.

   To enable this mode, call df_set_flags (DF_DEFER_INSN_RESCAN).
   (This mode can be cleared by calling df_clear_flags
   (DF_DEFER_INSN_RESCAN) but this does not cause the deferred insns to
   be rescanned.

3) Total rescanning - In this mode the rescanning is disabled.
   Only when insns are deleted is the df information associated with
   it also deleted.  At the end of the pass, a call must be made to
   df_insn_rescan_all.  This method is used by the register allocator
   since it generally changes each insn multiple times (once for each ref)
   and does not need to make use of the updated scanning information.

4) Do it yourself - In this mechanism, the pass updates the insns
   itself using the low level df primitives.  Currently no pass does
   this, but it has the advantage that it is quite efficient given
   that the pass generally has exact knowledge of what it is changing.

DATA STRUCTURES

Scanning produces a `struct df_ref' data structure (ref) is allocated
for every register reference (def or use) and this records the insn
and bb the ref is found within.  The refs are linked together in
chains of uses and defs for each insn and for each register.  Each ref
also has a chain field that links all the use refs for a def or all
the def refs for a use.  This is used to create use-def or def-use
chains.

Different optimizations have different needs.  Ultimately, only
register allocation and schedulers should be using the bitmaps
produced for the live register and uninitialized register problems.
The rest of the backend should be upgraded to using and maintaining
the linked information such as def use or use def chains.


PHILOSOPHY:

While incremental bitmaps are not worthwhile to maintain, incremental
chains may be perfectly reasonable.  The fastest way to build chains
from scratch or after significant modifications is to build reaching
definitions (RD) and build the chains from this.

However, general algorithms for maintaining use-def or def-use chains
are not practical.  The amount of work to recompute the chain any
chain after an arbitrary change is large.  However, with a modest
amount of work it is generally possible to have the application that
uses the chains keep them up to date.  The high level knowledge of
what is really happening is essential to crafting efficient
incremental algorithms.

As for the bit vector problems, there is no interface to give a set of
blocks over with to resolve the iteration.  In general, restarting a
dataflow iteration is difficult and expensive.  Again, the best way to
keep the dataflow information up to data (if this is really what is
needed) it to formulate a problem specific solution.

There are fine grained calls for creating and deleting references from
instructions in df-scan.c.  However, these are not currently connected
to the engine that resolves the dataflow equations.


DATA STRUCTURES:

The basic object is a DF_REF (reference) and this may either be a
DEF (definition) or a USE of a register.

These are linked into a variety of lists; namely reg-def, reg-use,
insn-def, insn-use, def-use, and use-def lists.  For example, the
reg-def lists contain all the locations that define a given register
while the insn-use lists contain all the locations that use a
register.

Note that the reg-def and reg-use chains are generally short for
pseudos and long for the hard registers.

ACCESSING INSNS:

1) The df insn information is kept in an array of DF_INSN_INFO objects.
   The array is indexed by insn uid, and every DF_REF points to the
   DF_INSN_INFO object of the insn that contains the reference.

2) Each insn has three sets of refs, which are linked into one of three
   lists: The insn's defs list (accessed by the DF_INSN_INFO_DEFS,
   DF_INSN_DEFS, or DF_INSN_UID_DEFS macros), the insn's uses list
   (accessed by the DF_INSN_INFO_USES, DF_INSN_USES, or
   DF_INSN_UID_USES macros) or the insn's eq_uses list (accessed by the
   DF_INSN_INFO_EQ_USES, DF_INSN_EQ_USES or DF_INSN_UID_EQ_USES macros).
   The latter list are the list of references in REG_EQUAL or REG_EQUIV
   notes.  These macros produce a ref (or NULL), the rest of the list
   can be obtained by traversal of the NEXT_REF field (accessed by the
   DF_REF_NEXT_REF macro.)  There is no significance to the ordering of
   the uses or refs in an instruction.

3) Each insn has a logical uid field (LUID) which is stored in the
   DF_INSN_INFO object for the insn.  The LUID field is accessed by
   the DF_INSN_INFO_LUID, DF_INSN_LUID, and DF_INSN_UID_LUID macros.
   When properly set, the LUID is an integer that numbers each insn in
   the basic block, in order from the start of the block.
   The numbers are only correct after a call to df_analyze.  They will
   rot after insns are added deleted or moved round.

ACCESSING REFS:

There are 4 ways to obtain access to refs:

1) References are divided into two categories, REAL and ARTIFICIAL.

   REAL refs are associated with instructions.

   ARTIFICIAL refs are associated with basic blocks.  The heads of
   these lists can be accessed by calling df_get_artificial_defs or
   df_get_artificial_uses for the particular basic block.

   Artificial defs and uses occur both at the beginning and ends of blocks.

     For blocks that area at the destination of eh edges, the
     artificial uses and defs occur at the beginning.  The defs relate
     to the registers specified in EH_RETURN_DATA_REGNO and the uses
     relate to the registers specified in ED_USES.  Logically these
     defs and uses should really occur along the eh edge, but there is
     no convenient way to do this.  Artificial edges that occur at the
     beginning of the block have the DF_REF_AT_TOP flag set.

     Artificial uses occur at the end of all blocks.  These arise from
     the hard registers that are always live, such as the stack
     register and are put there to keep the code from forgetting about
     them.

     Artificial defs occur at the end of the entry block.  These arise
     from registers that are live at entry to the function.

2) There are three types of refs: defs, uses and eq_uses.  (Eq_uses are
   uses that appear inside a REG_EQUAL or REG_EQUIV note.)

   All of the eq_uses, uses and defs associated with each pseudo or
   hard register may be linked in a bidirectional chain.  These are
   called reg-use or reg_def chains.  If the changeable flag
   DF_EQ_NOTES is set when the chains are built, the eq_uses will be
   treated like uses.  If it is not set they are ignored.

   The first use, eq_use or def for a register can be obtained using
   the DF_REG_USE_CHAIN, DF_REG_EQ_USE_CHAIN or DF_REG_DEF_CHAIN
   macros.  Subsequent uses for the same regno can be obtained by
   following the next_reg field of the ref.  The number of elements in
   each of the chains can be found by using the DF_REG_USE_COUNT,
   DF_REG_EQ_USE_COUNT or DF_REG_DEF_COUNT macros.

   In previous versions of this code, these chains were ordered.  It
   has not been practical to continue this practice.

3) If def-use or use-def chains are built, these can be traversed to
   get to other refs.  If the flag DF_EQ_NOTES has been set, the chains
   include the eq_uses.  Otherwise these are ignored when building the
   chains.

4) An array of all of the uses (and an array of all of the defs) can
   be built.  These arrays are indexed by the value in the id
   structure.  These arrays are only lazily kept up to date, and that
   process can be expensive.  To have these arrays built, call
   df_reorganize_defs or df_reorganize_uses.  If the flag DF_EQ_NOTES
   has been set the array will contain the eq_uses.  Otherwise these
   are ignored when building the array and assigning the ids.  Note
   that the values in the id field of a ref may change across calls to
   df_analyze or df_reorganize_defs or df_reorganize_uses.

   If the only use of this array is to find all of the refs, it is
   better to traverse all of the registers and then traverse all of
   reg-use or reg-def chains.

NOTES:

Embedded addressing side-effects, such as POST_INC or PRE_INC, generate
both a use and a def.  These are both marked read/write to show that they
are dependent. For example, (set (reg 40) (mem (post_inc (reg 42))))
will generate a use of reg 42 followed by a def of reg 42 (both marked
read/write).  Similarly, (set (reg 40) (mem (pre_dec (reg 41))))
generates a use of reg 41 then a def of reg 41 (both marked read/write),
even though reg 41 is decremented before it is used for the memory
address in this second example.

A set to a REG inside a ZERO_EXTRACT, or a set to a non-paradoxical SUBREG
for which the number of word_mode units covered by the outer mode is
smaller than that covered by the inner mode, invokes a read-modify-write
operation.  We generate both a use and a def and again mark them
read/write.

Paradoxical subreg writes do not leave a trace of the old content, so they
are write-only operations.
*/


#include "config.h"
#include "system.h"
#include "coretypes.h"
#include "tm.h"
#include "rtl.h"
#include "tm_p.h"
#include "insn-config.h"
#include "recog.h"
#include "function.h"
#include "regs.h"
#include "output.h"
#include "alloc-pool.h"
#include "flags.h"
#include "hard-reg-set.h"
#include "basic-block.h"
#include "sbitmap.h"
#include "bitmap.h"
#include "timevar.h"
#include "df.h"
#include "tree-pass.h"
#include "params.h"
#include "multi-target.h"

START_TARGET_SPECIFIC

static void *df_get_bb_info (struct dataflow *, unsigned int);
static void df_set_bb_info (struct dataflow *, unsigned int, void *);
static void df_clear_bb_info (struct dataflow *, unsigned int);
#ifdef DF_DEBUG_CFG
static void df_set_clean_cfg (void);
#endif

#ifndef EXTRA_TARGET
/* An obstack for bitmap not related to specific dataflow problems.
   This obstack should e.g. be used for bitmaps with a short life time
   such as temporary bitmaps.  */

bitmap_obstack df_bitmap_obstack;
#endif /* !EXTRA_TARGET */


/*----------------------------------------------------------------------------
  Functions to create, destroy and manipulate an instance of df.
----------------------------------------------------------------------------*/

<<<<<<< HEAD
struct df_d *df;
=======
#ifndef EXTRA_TARGET
struct df *df;
#endif /* !EXTRA_TARGET */
>>>>>>> a52a02eb

/* Add PROBLEM (and any dependent problems) to the DF instance.  */

void
df_add_problem (struct df_problem *problem)
{
  struct dataflow *dflow;
  int i;

  /* First try to add the dependent problem. */
  if (problem->dependent_problem)
    df_add_problem (problem->dependent_problem);

  /* Check to see if this problem has already been defined.  If it
     has, just return that instance, if not, add it to the end of the
     vector.  */
  dflow = df->problems_by_index[problem->id];
  if (dflow)
    return;

  /* Make a new one and add it to the end.  */
  dflow = XCNEW (struct dataflow);
  dflow->problem = problem;
  dflow->computed = false;
  dflow->solutions_dirty = true;
  df->problems_by_index[dflow->problem->id] = dflow;

  /* Keep the defined problems ordered by index.  This solves the
     problem that RI will use the information from UREC if UREC has
     been defined, or from LIVE if LIVE is defined and otherwise LR.
     However for this to work, the computation of RI must be pushed
     after which ever of those problems is defined, but we do not
     require any of those except for LR to have actually been
     defined.  */
  df->num_problems_defined++;
  for (i = df->num_problems_defined - 2; i >= 0; i--)
    {
      if (problem->id < df->problems_in_order[i]->problem->id)
	df->problems_in_order[i+1] = df->problems_in_order[i];
      else
	{
	  df->problems_in_order[i+1] = dflow;
	  return;
	}
    }
  df->problems_in_order[0] = dflow;
}


/* Set the MASK flags in the DFLOW problem.  The old flags are
   returned.  If a flag is not allowed to be changed this will fail if
   checking is enabled.  */
int
df_set_flags (int changeable_flags)
{
  int old_flags = df->changeable_flags;
  df->changeable_flags |= changeable_flags;
  return old_flags;
}


/* Clear the MASK flags in the DFLOW problem.  The old flags are
   returned.  If a flag is not allowed to be changed this will fail if
   checking is enabled.  */
int
df_clear_flags (int changeable_flags)
{
  int old_flags = df->changeable_flags;
  df->changeable_flags &= ~changeable_flags;
  return old_flags;
}


/* Set the blocks that are to be considered for analysis.  If this is
   not called or is called with null, the entire function in
   analyzed.  */

void
df_set_blocks (bitmap blocks)
{
  if (blocks)
    {
      if (dump_file)
	bitmap_print (dump_file, blocks, "setting blocks to analyze ", "\n");
      if (df->blocks_to_analyze)
	{
	  /* This block is called to change the focus from one subset
	     to another.  */
	  int p;
	  bitmap_head diff;
	  bitmap_initialize (&diff, &df_bitmap_obstack);
	  bitmap_and_compl (&diff, df->blocks_to_analyze, blocks);
	  for (p = 0; p < df->num_problems_defined; p++)
	    {
	      struct dataflow *dflow = df->problems_in_order[p];
	      if (dflow->optional_p && dflow->problem->reset_fun)
		dflow->problem->reset_fun (df->blocks_to_analyze);
	      else if (dflow->problem->free_blocks_on_set_blocks)
		{
		  bitmap_iterator bi;
		  unsigned int bb_index;

		  EXECUTE_IF_SET_IN_BITMAP (&diff, 0, bb_index, bi)
		    {
		      basic_block bb = BASIC_BLOCK (bb_index);
		      if (bb)
			{
			  void *bb_info = df_get_bb_info (dflow, bb_index);
			  dflow->problem->free_bb_fun (bb, bb_info);
			  df_clear_bb_info (dflow, bb_index);
			}
		    }
		}
	    }

	   bitmap_clear (&diff);
	}
      else
	{
	  /* This block of code is executed to change the focus from
	     the entire function to a subset.  */
	  bitmap_head blocks_to_reset;
	  bool initialized = false;
	  int p;
	  for (p = 0; p < df->num_problems_defined; p++)
	    {
	      struct dataflow *dflow = df->problems_in_order[p];
	      if (dflow->optional_p && dflow->problem->reset_fun)
		{
		  if (!initialized)
		    {
		      basic_block bb;
		      bitmap_initialize (&blocks_to_reset, &df_bitmap_obstack);
		      FOR_ALL_BB(bb)
			{
			  bitmap_set_bit (&blocks_to_reset, bb->index);
			}
		    }
		  dflow->problem->reset_fun (&blocks_to_reset);
		}
	    }
	  if (initialized)
	    bitmap_clear (&blocks_to_reset);

	  df->blocks_to_analyze = BITMAP_ALLOC (&df_bitmap_obstack);
	}
      bitmap_copy (df->blocks_to_analyze, blocks);
      df->analyze_subset = true;
    }
  else
    {
      /* This block is executed to reset the focus to the entire
	 function.  */
      if (dump_file)
	fprintf (dump_file, "clearing blocks_to_analyze\n");
      if (df->blocks_to_analyze)
	{
	  BITMAP_FREE (df->blocks_to_analyze);
	  df->blocks_to_analyze = NULL;
	}
      df->analyze_subset = false;
    }

  /* Setting the blocks causes the refs to be unorganized since only
     the refs in the blocks are seen.  */
  df_maybe_reorganize_def_refs (DF_REF_ORDER_NO_TABLE);
  df_maybe_reorganize_use_refs (DF_REF_ORDER_NO_TABLE);
  df_mark_solutions_dirty ();
}


/* Delete a DFLOW problem (and any problems that depend on this
   problem).  */

void
df_remove_problem (struct dataflow *dflow)
{
  struct df_problem *problem;
  int i;

  if (!dflow)
    return;

  problem = dflow->problem;
  gcc_assert (problem->remove_problem_fun);

  /* Delete any problems that depended on this problem first.  */
  for (i = 0; i < df->num_problems_defined; i++)
    if (df->problems_in_order[i]->problem->dependent_problem == problem)
      df_remove_problem (df->problems_in_order[i]);

  /* Now remove this problem.  */
  for (i = 0; i < df->num_problems_defined; i++)
    if (df->problems_in_order[i] == dflow)
      {
	int j;
	for (j = i + 1; j < df->num_problems_defined; j++)
	  df->problems_in_order[j-1] = df->problems_in_order[j];
	df->problems_in_order[j-1] = NULL;
	df->num_problems_defined--;
	break;
      }

  (problem->remove_problem_fun) ();
  df->problems_by_index[problem->id] = NULL;
}


/* Remove all of the problems that are not permanent.  Scanning, LR
   and (at -O2 or higher) LIVE are permanent, the rest are removable.
   Also clear all of the changeable_flags.  */

void
df_finish_pass (bool verify ATTRIBUTE_UNUSED)
{
  int i;
  int removed = 0;

#ifdef ENABLE_DF_CHECKING
  int saved_flags;
#endif

  if (!df)
    return;

  df_maybe_reorganize_def_refs (DF_REF_ORDER_NO_TABLE);
  df_maybe_reorganize_use_refs (DF_REF_ORDER_NO_TABLE);

#ifdef ENABLE_DF_CHECKING
  saved_flags = df->changeable_flags;
#endif

  for (i = 0; i < df->num_problems_defined; i++)
    {
      struct dataflow *dflow = df->problems_in_order[i];
      struct df_problem *problem = dflow->problem;

      if (dflow->optional_p)
	{
	  gcc_assert (problem->remove_problem_fun);
	  (problem->remove_problem_fun) ();
	  df->problems_in_order[i] = NULL;
	  df->problems_by_index[problem->id] = NULL;
	  removed++;
	}
    }
  df->num_problems_defined -= removed;

  /* Clear all of the flags.  */
  df->changeable_flags = 0;
  df_process_deferred_rescans ();

  /* Set the focus back to the whole function.  */
  if (df->blocks_to_analyze)
    {
      BITMAP_FREE (df->blocks_to_analyze);
      df->blocks_to_analyze = NULL;
      df_mark_solutions_dirty ();
      df->analyze_subset = false;
    }

#ifdef ENABLE_DF_CHECKING
  /* Verification will fail in DF_NO_INSN_RESCAN.  */
  if (!(saved_flags & DF_NO_INSN_RESCAN))
    {
      df_lr_verify_transfer_functions ();
      if (df_live)
	df_live_verify_transfer_functions ();
    }

#ifdef DF_DEBUG_CFG
  df_set_clean_cfg ();
#endif
#endif

#ifdef ENABLE_CHECKING
  if (verify)
    df->changeable_flags |= DF_VERIFY_SCHEDULED;
#endif
}


/* Set up the dataflow instance for the entire back end.  */

static unsigned int
rest_of_handle_df_initialize (void)
{
  gcc_assert (!df);
  df = XCNEW (struct df_d);
  df->changeable_flags = 0;

  bitmap_obstack_initialize (&df_bitmap_obstack);

  /* Set this to a conservative value.  Stack_ptr_mod will compute it
     correctly later.  */
  current_function_sp_is_unchanging = 0;

  df_scan_add_problem ();
  df_scan_alloc (NULL);

  /* These three problems are permanent.  */
  df_lr_add_problem ();
  if (optimize > 1)
    df_live_add_problem ();

  df->postorder = XNEWVEC (int, last_basic_block);
  df->postorder_inverted = XNEWVEC (int, last_basic_block);
  df->n_blocks = post_order_compute (df->postorder, true, true);
  df->n_blocks_inverted = inverted_post_order_compute (df->postorder_inverted);
  gcc_assert (df->n_blocks == df->n_blocks_inverted);

  df->hard_regs_live_count = XNEWVEC (unsigned int, FIRST_PSEUDO_REGISTER);
  memset (df->hard_regs_live_count, 0,
	  sizeof (unsigned int) * FIRST_PSEUDO_REGISTER);

  df_hard_reg_init ();
  /* After reload, some ports add certain bits to regs_ever_live so
     this cannot be reset.  */
  df_compute_regs_ever_live (true);
  df_scan_blocks ();
  df_compute_regs_ever_live (false);
  return 0;
}


static bool
gate_opt (void)
{
  return optimize > 0;
}


struct rtl_opt_pass pass_df_initialize_opt =
{
 {
  RTL_PASS,
  "dfinit",                             /* name */
  gate_opt,                             /* gate */
  rest_of_handle_df_initialize,         /* execute */
  NULL,                                 /* sub */
  NULL,                                 /* next */
  0,                                    /* static_pass_number */
  TV_NONE,                              /* tv_id */
  0,                                    /* properties_required */
  0,                                    /* properties_provided */
  0,                                    /* properties_destroyed */
  0,                                    /* todo_flags_start */
  0                                     /* todo_flags_finish */
 }
};


static bool
gate_no_opt (void)
{
  return optimize == 0;
}


struct rtl_opt_pass pass_df_initialize_no_opt =
{
 {
  RTL_PASS,
  "no-opt dfinit",                      /* name */
  gate_no_opt,                          /* gate */
  rest_of_handle_df_initialize,         /* execute */
  NULL,                                 /* sub */
  NULL,                                 /* next */
  0,                                    /* static_pass_number */
  TV_NONE,                              /* tv_id */
  0,                                    /* properties_required */
  0,                                    /* properties_provided */
  0,                                    /* properties_destroyed */
  0,                                    /* todo_flags_start */
  0                                     /* todo_flags_finish */
 }
};


/* Free all the dataflow info and the DF structure.  This should be
   called from the df_finish macro which also NULLs the parm.  */

static unsigned int
rest_of_handle_df_finish (void)
{
  int i;

  gcc_assert (df);

  for (i = 0; i < df->num_problems_defined; i++)
    {
      struct dataflow *dflow = df->problems_in_order[i];
      dflow->problem->free_fun ();
    }

  if (df->postorder)
    free (df->postorder);
  if (df->postorder_inverted)
    free (df->postorder_inverted);
  free (df->hard_regs_live_count);
  free (df);
  df = NULL;

  bitmap_obstack_release (&df_bitmap_obstack);
  return 0;
}


struct rtl_opt_pass pass_df_finish =
{
 {
  RTL_PASS,
  "dfinish",                            /* name */
  NULL,					/* gate */
  rest_of_handle_df_finish,             /* execute */
  NULL,                                 /* sub */
  NULL,                                 /* next */
  0,                                    /* static_pass_number */
  TV_NONE,                              /* tv_id */
  0,                                    /* properties_required */
  0,                                    /* properties_provided */
  0,                                    /* properties_destroyed */
  0,                                    /* todo_flags_start */
  0                                     /* todo_flags_finish */
 }
};





/*----------------------------------------------------------------------------
   The general data flow analysis engine.
----------------------------------------------------------------------------*/

/* Return time BB when it was visited for last time.  */
#define BB_LAST_CHANGE_AGE(bb) ((ptrdiff_t)(bb)->aux)

/* Helper function for df_worklist_dataflow.
   Propagate the dataflow forward.
   Given a BB_INDEX, do the dataflow propagation
   and set bits on for successors in PENDING
   if the out set of the dataflow has changed.

   AGE specify time when BB was visited last time.
   AGE of 0 means we are visiting for first time and need to
   compute transfer function to initialize datastructures.
   Otherwise we re-do transfer function only if something change
   while computing confluence functions.
   We need to compute confluence only of basic block that are younger
   then last visit of the BB.

   Return true if BB info has changed.  This is always the case
   in the first visit.  */

static bool
df_worklist_propagate_forward (struct dataflow *dataflow,
                               unsigned bb_index,
                               unsigned *bbindex_to_postorder,
                               bitmap pending,
                               sbitmap considered,
			       ptrdiff_t age)
{
  edge e;
  edge_iterator ei;
  basic_block bb = BASIC_BLOCK (bb_index);
  bool changed = !age;

  /*  Calculate <conf_op> of incoming edges.  */
  if (EDGE_COUNT (bb->preds) > 0)
    FOR_EACH_EDGE (e, ei, bb->preds)
      {
        if (age <= BB_LAST_CHANGE_AGE (e->src)
	    && TEST_BIT (considered, e->src->index))
          changed |= dataflow->problem->con_fun_n (e);
      }
  else if (dataflow->problem->con_fun_0)
    dataflow->problem->con_fun_0 (bb);

  if (changed
      && dataflow->problem->trans_fun (bb_index))
    {
      /* The out set of this block has changed.
         Propagate to the outgoing blocks.  */
      FOR_EACH_EDGE (e, ei, bb->succs)
        {
          unsigned ob_index = e->dest->index;

          if (TEST_BIT (considered, ob_index))
            bitmap_set_bit (pending, bbindex_to_postorder[ob_index]);
        }
      return true;
    }
  return false;
}


/* Helper function for df_worklist_dataflow.
   Propagate the dataflow backward.  */

static bool
df_worklist_propagate_backward (struct dataflow *dataflow,
                                unsigned bb_index,
                                unsigned *bbindex_to_postorder,
                                bitmap pending,
                                sbitmap considered,
			        ptrdiff_t age)
{
  edge e;
  edge_iterator ei;
  basic_block bb = BASIC_BLOCK (bb_index);
  bool changed = !age;

  /*  Calculate <conf_op> of incoming edges.  */
  if (EDGE_COUNT (bb->succs) > 0)
    FOR_EACH_EDGE (e, ei, bb->succs)
      {
        if (age <= BB_LAST_CHANGE_AGE (e->dest)
	    && TEST_BIT (considered, e->dest->index))
          changed |= dataflow->problem->con_fun_n (e);
      }
  else if (dataflow->problem->con_fun_0)
    dataflow->problem->con_fun_0 (bb);

  if (changed
      && dataflow->problem->trans_fun (bb_index))
    {
      /* The out set of this block has changed.
         Propagate to the outgoing blocks.  */
      FOR_EACH_EDGE (e, ei, bb->preds)
        {
          unsigned ob_index = e->src->index;

          if (TEST_BIT (considered, ob_index))
            bitmap_set_bit (pending, bbindex_to_postorder[ob_index]);
        }
      return true;
    }
  return false;
}

/* Main dataflow solver loop.

   DATAFLOW is problem we are solving, PENDING is worklist of basic blocks we
   need to visit.
   BLOCK_IN_POSTORDER is array of size N_BLOCKS specifying postorder in BBs and
   BBINDEX_TO_POSTORDER is array mapping back BB->index to postorder possition.
   PENDING will be freed.

   The worklists are bitmaps indexed by postorder positions.  

   The function implements standard algorithm for dataflow solving with two
   worklists (we are processing WORKLIST and storing new BBs to visit in
   PENDING).

   As an optimization we maintain ages when BB was changed (stored in bb->aux)
   and when it was last visited (stored in last_visit_age).  This avoids need
   to re-do confluence function for edges to basic blocks whose source
   did not change since destination was visited last time.  */

static void
df_worklist_dataflow_doublequeue (struct dataflow *dataflow,
			  	  bitmap pending,
                                  sbitmap considered,
                                  int *blocks_in_postorder,
				  unsigned *bbindex_to_postorder,
				  int n_blocks)
{
  enum df_flow_dir dir = dataflow->problem->dir;
  int dcount = 0;
  bitmap worklist = BITMAP_ALLOC (&df_bitmap_obstack);
  int age = 0;
  bool changed;
  VEC(int, heap) *last_visit_age = NULL;
  int prev_age;
  basic_block bb;
  int i;

  VEC_safe_grow_cleared (int, heap, last_visit_age, n_blocks);

  /* Double-queueing. Worklist is for the current iteration,
     and pending is for the next. */
  while (!bitmap_empty_p (pending))
    {
      bitmap_iterator bi;
      unsigned int index;

      /* Swap pending and worklist. */
      bitmap temp = worklist;
      worklist = pending;
      pending = temp;

      EXECUTE_IF_SET_IN_BITMAP (worklist, 0, index, bi)
	{
	  unsigned bb_index;
	  dcount++;

	  bitmap_clear_bit (pending, index);
	  bb_index = blocks_in_postorder[index];
	  bb = BASIC_BLOCK (bb_index);
	  prev_age = VEC_index (int, last_visit_age, index);
	  if (dir == DF_FORWARD)
	    changed = df_worklist_propagate_forward (dataflow, bb_index,
						     bbindex_to_postorder,
						     pending, considered,
						     prev_age);
	  else
	    changed = df_worklist_propagate_backward (dataflow, bb_index,
						      bbindex_to_postorder,
						      pending, considered,
						      prev_age);
	  VEC_replace (int, last_visit_age, index, ++age);
	  if (changed)
	    bb->aux = (void *)(ptrdiff_t)age;
	}
      bitmap_clear (worklist);
    }
  for (i = 0; i < n_blocks; i++)
    BASIC_BLOCK (blocks_in_postorder[i])->aux = NULL;

  BITMAP_FREE (worklist);
  BITMAP_FREE (pending);
  VEC_free (int, heap, last_visit_age);

  /* Dump statistics. */
  if (dump_file)
    fprintf (dump_file, "df_worklist_dataflow_doublequeue:"
	     "n_basic_blocks %d n_edges %d"
	     " count %d (%5.2g)\n",
	     n_basic_blocks, n_edges,
	     dcount, dcount / (float)n_basic_blocks);
}

/* Worklist-based dataflow solver. It uses sbitmap as a worklist,
   with "n"-th bit representing the n-th block in the reverse-postorder order.
   The solver is a double-queue algorithm similar to the "double stack" solver
   from Cooper, Harvey and Kennedy, "Iterative data-flow analysis, Revisited".
   The only significant difference is that the worklist in this implementation
   is always sorted in RPO of the CFG visiting direction.  */

void
df_worklist_dataflow (struct dataflow *dataflow,
                      bitmap blocks_to_consider,
                      int *blocks_in_postorder,
                      int n_blocks)
{
  bitmap pending = BITMAP_ALLOC (&df_bitmap_obstack);
  sbitmap considered = sbitmap_alloc (last_basic_block);
  bitmap_iterator bi;
  unsigned int *bbindex_to_postorder;
  int i;
  unsigned int index;
  enum df_flow_dir dir = dataflow->problem->dir;

  gcc_assert (dir != DF_NONE);

  /* BBINDEX_TO_POSTORDER maps the bb->index to the reverse postorder.  */
  bbindex_to_postorder =
    (unsigned int *)xmalloc (last_basic_block * sizeof (unsigned int));

  /* Initialize the array to an out-of-bound value.  */
  for (i = 0; i < last_basic_block; i++)
    bbindex_to_postorder[i] = last_basic_block;

  /* Initialize the considered map.  */
  sbitmap_zero (considered);
  EXECUTE_IF_SET_IN_BITMAP (blocks_to_consider, 0, index, bi)
    {
      SET_BIT (considered, index);
    }

  /* Initialize the mapping of block index to postorder.  */
  for (i = 0; i < n_blocks; i++)
    {
      bbindex_to_postorder[blocks_in_postorder[i]] = i;
      /* Add all blocks to the worklist.  */
      bitmap_set_bit (pending, i);
    }

  /* Initialize the problem. */
  if (dataflow->problem->init_fun)
    dataflow->problem->init_fun (blocks_to_consider);

  /* Solve it.  */
  df_worklist_dataflow_doublequeue (dataflow, pending, considered,
				    blocks_in_postorder,
				    bbindex_to_postorder,
				    n_blocks);
  sbitmap_free (considered);
  free (bbindex_to_postorder);
}


/* Remove the entries not in BLOCKS from the LIST of length LEN, preserving
   the order of the remaining entries.  Returns the length of the resulting
   list.  */

static unsigned
df_prune_to_subcfg (int list[], unsigned len, bitmap blocks)
{
  unsigned act, last;

  for (act = 0, last = 0; act < len; act++)
    if (bitmap_bit_p (blocks, list[act]))
      list[last++] = list[act];

  return last;
}


/* Execute dataflow analysis on a single dataflow problem.

   BLOCKS_TO_CONSIDER are the blocks whose solution can either be
   examined or will be computed.  For calls from DF_ANALYZE, this is
   the set of blocks that has been passed to DF_SET_BLOCKS.
*/

void
df_analyze_problem (struct dataflow *dflow,
		    bitmap blocks_to_consider,
		    int *postorder, int n_blocks)
{
  timevar_push (dflow->problem->tv_id);

  /* (Re)Allocate the datastructures necessary to solve the problem.  */
  if (dflow->problem->alloc_fun)
    dflow->problem->alloc_fun (blocks_to_consider);

#ifdef ENABLE_DF_CHECKING
  if (dflow->problem->verify_start_fun)
    dflow->problem->verify_start_fun ();
#endif

  /* Set up the problem and compute the local information.  */
  if (dflow->problem->local_compute_fun)
    dflow->problem->local_compute_fun (blocks_to_consider);

  /* Solve the equations.  */
  if (dflow->problem->dataflow_fun)
    dflow->problem->dataflow_fun (dflow, blocks_to_consider,
				  postorder, n_blocks);

  /* Massage the solution.  */
  if (dflow->problem->finalize_fun)
    dflow->problem->finalize_fun (blocks_to_consider);

#ifdef ENABLE_DF_CHECKING
  if (dflow->problem->verify_end_fun)
    dflow->problem->verify_end_fun ();
#endif

  timevar_pop (dflow->problem->tv_id);

  dflow->computed = true;
}


/* Analyze dataflow info for the basic blocks specified by the bitmap
   BLOCKS, or for the whole CFG if BLOCKS is zero.  */

void
df_analyze (void)
{
  bitmap current_all_blocks = BITMAP_ALLOC (&df_bitmap_obstack);
  bool everything;
  int i;

  if (df->postorder)
    free (df->postorder);
  if (df->postorder_inverted)
    free (df->postorder_inverted);
  df->postorder = XNEWVEC (int, last_basic_block);
  df->postorder_inverted = XNEWVEC (int, last_basic_block);
  df->n_blocks = post_order_compute (df->postorder, true, true);
  df->n_blocks_inverted = inverted_post_order_compute (df->postorder_inverted);

  /* These should be the same.  */
  gcc_assert (df->n_blocks == df->n_blocks_inverted);

  /* We need to do this before the df_verify_all because this is
     not kept incrementally up to date.  */
  df_compute_regs_ever_live (false);
  df_process_deferred_rescans ();

  if (dump_file)
    fprintf (dump_file, "df_analyze called\n");

#ifndef ENABLE_DF_CHECKING
  if (df->changeable_flags & DF_VERIFY_SCHEDULED)
#endif
    df_verify ();

  for (i = 0; i < df->n_blocks; i++)
    bitmap_set_bit (current_all_blocks, df->postorder[i]);

#ifdef ENABLE_CHECKING
  /* Verify that POSTORDER_INVERTED only contains blocks reachable from
     the ENTRY block.  */
  for (i = 0; i < df->n_blocks_inverted; i++)
    gcc_assert (bitmap_bit_p (current_all_blocks, df->postorder_inverted[i]));
#endif

  /* Make sure that we have pruned any unreachable blocks from these
     sets.  */
  if (df->analyze_subset)
    {
      everything = false;
      bitmap_and_into (df->blocks_to_analyze, current_all_blocks);
      df->n_blocks = df_prune_to_subcfg (df->postorder,
					 df->n_blocks, df->blocks_to_analyze);
      df->n_blocks_inverted = df_prune_to_subcfg (df->postorder_inverted,
			                          df->n_blocks_inverted,
                                                  df->blocks_to_analyze);
      BITMAP_FREE (current_all_blocks);
    }
  else
    {
      everything = true;
      df->blocks_to_analyze = current_all_blocks;
      current_all_blocks = NULL;
    }

  /* Skip over the DF_SCAN problem. */
  for (i = 1; i < df->num_problems_defined; i++)
    {
      struct dataflow *dflow = df->problems_in_order[i];
      if (dflow->solutions_dirty)
        {
          if (dflow->problem->dir == DF_FORWARD)
            df_analyze_problem (dflow,
                                df->blocks_to_analyze,
                                df->postorder_inverted,
                                df->n_blocks_inverted);
          else
            df_analyze_problem (dflow,
                                df->blocks_to_analyze,
                                df->postorder,
                                df->n_blocks);
        }
    }

  if (everything)
    {
      BITMAP_FREE (df->blocks_to_analyze);
      df->blocks_to_analyze = NULL;
    }

#ifdef DF_DEBUG_CFG
  df_set_clean_cfg ();
#endif
}


/* Return the number of basic blocks from the last call to df_analyze.  */

int
df_get_n_blocks (enum df_flow_dir dir)
{
  gcc_assert (dir != DF_NONE);

  if (dir == DF_FORWARD)
    {
      gcc_assert (df->postorder_inverted);
      return df->n_blocks_inverted;
    }

  gcc_assert (df->postorder);
  return df->n_blocks;
}


/* Return a pointer to the array of basic blocks in the reverse postorder.
   Depending on the direction of the dataflow problem,
   it returns either the usual reverse postorder array
   or the reverse postorder of inverted traversal. */
int *
df_get_postorder (enum df_flow_dir dir)
{
  gcc_assert (dir != DF_NONE);

  if (dir == DF_FORWARD)
    {
      gcc_assert (df->postorder_inverted);
      return df->postorder_inverted;
    }
  gcc_assert (df->postorder);
  return df->postorder;
}

static struct df_problem user_problem;
static struct dataflow user_dflow;

/* Interface for calling iterative dataflow with user defined
   confluence and transfer functions.  All that is necessary is to
   supply DIR, a direction, CONF_FUN_0, a confluence function for
   blocks with no logical preds (or NULL), CONF_FUN_N, the normal
   confluence function, TRANS_FUN, the basic block transfer function,
   and BLOCKS, the set of blocks to examine, POSTORDER the blocks in
   postorder, and N_BLOCKS, the number of blocks in POSTORDER. */

void
df_simple_dataflow (enum df_flow_dir dir,
		    df_init_function init_fun,
		    df_confluence_function_0 con_fun_0,
		    df_confluence_function_n con_fun_n,
		    df_transfer_function trans_fun,
		    bitmap blocks, int * postorder, int n_blocks)
{
  memset (&user_problem, 0, sizeof (struct df_problem));
  user_problem.dir = dir;
  user_problem.init_fun = init_fun;
  user_problem.con_fun_0 = con_fun_0;
  user_problem.con_fun_n = con_fun_n;
  user_problem.trans_fun = trans_fun;
  user_dflow.problem = &user_problem;
  df_worklist_dataflow (&user_dflow, blocks, postorder, n_blocks);
}



/*----------------------------------------------------------------------------
   Functions to support limited incremental change.
----------------------------------------------------------------------------*/


/* Get basic block info.  */

static void *
df_get_bb_info (struct dataflow *dflow, unsigned int index)
{
  if (dflow->block_info == NULL)
    return NULL;
  if (index >= dflow->block_info_size)
    return NULL;
  return (void *)((char *)dflow->block_info
		  + index * dflow->problem->block_info_elt_size);
}


/* Set basic block info.  */

static void
df_set_bb_info (struct dataflow *dflow, unsigned int index,
		void *bb_info)
{
  gcc_assert (dflow->block_info);
  memcpy ((char *)dflow->block_info
	  + index * dflow->problem->block_info_elt_size,
	  bb_info, dflow->problem->block_info_elt_size);
}


/* Clear basic block info.  */

static void
df_clear_bb_info (struct dataflow *dflow, unsigned int index)
{
  gcc_assert (dflow->block_info);
  gcc_assert (dflow->block_info_size > index);
  memset ((char *)dflow->block_info
	  + index * dflow->problem->block_info_elt_size,
	  0, dflow->problem->block_info_elt_size);
}


/* Mark the solutions as being out of date.  */

void
df_mark_solutions_dirty (void)
{
  if (df)
    {
      int p;
      for (p = 1; p < df->num_problems_defined; p++)
	df->problems_in_order[p]->solutions_dirty = true;
    }
}


/* Return true if BB needs it's transfer functions recomputed.  */

bool
df_get_bb_dirty (basic_block bb)
{
  if (df && df_live)
    return bitmap_bit_p (df_live->out_of_date_transfer_functions, bb->index);
  else
    return false;
}


/* Mark BB as needing it's transfer functions as being out of
   date.  */

void
df_set_bb_dirty (basic_block bb)
{
  if (df)
    {
      int p;
      for (p = 1; p < df->num_problems_defined; p++)
	{
	  struct dataflow *dflow = df->problems_in_order[p];
	  if (dflow->out_of_date_transfer_functions)
	    bitmap_set_bit (dflow->out_of_date_transfer_functions, bb->index);
	}
      df_mark_solutions_dirty ();
    }
}


/* Mark BB as needing it's transfer functions as being out of
   date, except for LR problem.  Used when analyzing DEBUG_INSNs,
   as LR problem can trigger DCE, and DEBUG_INSNs shouldn't ever
   shorten or enlarge lifetime of regs.  */

void
df_set_bb_dirty_nonlr (basic_block bb)
{
  if (df)
    {
      int p;
      for (p = 1; p < df->num_problems_defined; p++)
	{
	  struct dataflow *dflow = df->problems_in_order[p];
	  if (dflow == df_lr)
	    continue;
	  if (dflow->out_of_date_transfer_functions)
	    bitmap_set_bit (dflow->out_of_date_transfer_functions, bb->index);
	  dflow->solutions_dirty = true;
	}
    }
}

/* Grow the bb_info array.  */

void
df_grow_bb_info (struct dataflow *dflow)
{
  unsigned int new_size = last_basic_block + 1;
  if (dflow->block_info_size < new_size)
    {
      new_size += new_size / 4;
      dflow->block_info
         = (void *)XRESIZEVEC (char, (char *)dflow->block_info,
			       new_size
			       * dflow->problem->block_info_elt_size);
      memset ((char *)dflow->block_info
	      + dflow->block_info_size
	      * dflow->problem->block_info_elt_size,
	      0,
	      (new_size - dflow->block_info_size)
	      * dflow->problem->block_info_elt_size);
      dflow->block_info_size = new_size;
    }
}


/* Clear the dirty bits.  This is called from places that delete
   blocks.  */
static void
df_clear_bb_dirty (basic_block bb)
{
  int p;
  for (p = 1; p < df->num_problems_defined; p++)
    {
      struct dataflow *dflow = df->problems_in_order[p];
      if (dflow->out_of_date_transfer_functions)
	bitmap_clear_bit (dflow->out_of_date_transfer_functions, bb->index);
    }
}

/* Called from the rtl_compact_blocks to reorganize the problems basic
   block info.  */

void
df_compact_blocks (void)
{
  int i, p;
  basic_block bb;
  void *problem_temps;
  bitmap_head tmp;

  bitmap_initialize (&tmp, &df_bitmap_obstack);
  for (p = 0; p < df->num_problems_defined; p++)
    {
      struct dataflow *dflow = df->problems_in_order[p];

      /* Need to reorganize the out_of_date_transfer_functions for the
	 dflow problem.  */
      if (dflow->out_of_date_transfer_functions)
	{
	  bitmap_copy (&tmp, dflow->out_of_date_transfer_functions);
	  bitmap_clear (dflow->out_of_date_transfer_functions);
	  if (bitmap_bit_p (&tmp, ENTRY_BLOCK))
	    bitmap_set_bit (dflow->out_of_date_transfer_functions, ENTRY_BLOCK);
	  if (bitmap_bit_p (&tmp, EXIT_BLOCK))
	    bitmap_set_bit (dflow->out_of_date_transfer_functions, EXIT_BLOCK);

	  i = NUM_FIXED_BLOCKS;
	  FOR_EACH_BB (bb)
	    {
	      if (bitmap_bit_p (&tmp, bb->index))
		bitmap_set_bit (dflow->out_of_date_transfer_functions, i);
	      i++;
	    }
	}

      /* Now shuffle the block info for the problem.  */
      if (dflow->problem->free_bb_fun)
	{
	  int size = last_basic_block * dflow->problem->block_info_elt_size;
	  problem_temps = XNEWVAR (char, size);
	  df_grow_bb_info (dflow);
	  memcpy (problem_temps, dflow->block_info, size);

	  /* Copy the bb info from the problem tmps to the proper
	     place in the block_info vector.  Null out the copied
	     item.  The entry and exit blocks never move.  */
	  i = NUM_FIXED_BLOCKS;
	  FOR_EACH_BB (bb)
	    {
	      df_set_bb_info (dflow, i,
			      (char *)problem_temps
			      + bb->index * dflow->problem->block_info_elt_size);
	      i++;
	    }
	  memset ((char *)dflow->block_info
		  + i * dflow->problem->block_info_elt_size, 0,
		  (last_basic_block - i)
		  * dflow->problem->block_info_elt_size);
	  free (problem_temps);
	}
    }

  /* Shuffle the bits in the basic_block indexed arrays.  */

  if (df->blocks_to_analyze)
    {
      if (bitmap_bit_p (&tmp, ENTRY_BLOCK))
	bitmap_set_bit (df->blocks_to_analyze, ENTRY_BLOCK);
      if (bitmap_bit_p (&tmp, EXIT_BLOCK))
	bitmap_set_bit (df->blocks_to_analyze, EXIT_BLOCK);
      bitmap_copy (&tmp, df->blocks_to_analyze);
      bitmap_clear (df->blocks_to_analyze);
      i = NUM_FIXED_BLOCKS;
      FOR_EACH_BB (bb)
	{
	  if (bitmap_bit_p (&tmp, bb->index))
	    bitmap_set_bit (df->blocks_to_analyze, i);
	  i++;
	}
    }

  bitmap_clear (&tmp);

  i = NUM_FIXED_BLOCKS;
  FOR_EACH_BB (bb)
    {
      SET_BASIC_BLOCK (i, bb);
      bb->index = i;
      i++;
    }

  gcc_assert (i == n_basic_blocks);

  for (; i < last_basic_block; i++)
    SET_BASIC_BLOCK (i, NULL);

#ifdef DF_DEBUG_CFG
  if (!df_lr->solutions_dirty)
    df_set_clean_cfg ();
#endif
}


/* Shove NEW_BLOCK in at OLD_INDEX.  Called from ifcvt to hack a
   block.  There is no excuse for people to do this kind of thing.  */

void
df_bb_replace (int old_index, basic_block new_block)
{
  int new_block_index = new_block->index;
  int p;

  if (dump_file)
    fprintf (dump_file, "shoving block %d into %d\n", new_block_index, old_index);

  gcc_assert (df);
  gcc_assert (BASIC_BLOCK (old_index) == NULL);

  for (p = 0; p < df->num_problems_defined; p++)
    {
      struct dataflow *dflow = df->problems_in_order[p];
      if (dflow->block_info)
	{
	  df_grow_bb_info (dflow);
	  df_set_bb_info (dflow, old_index,
			  df_get_bb_info (dflow, new_block_index));
	}
    }

  df_clear_bb_dirty (new_block);
  SET_BASIC_BLOCK (old_index, new_block);
  new_block->index = old_index;
  df_set_bb_dirty (BASIC_BLOCK (old_index));
  SET_BASIC_BLOCK (new_block_index, NULL);
}


/* Free all of the per basic block dataflow from all of the problems.
   This is typically called before a basic block is deleted and the
   problem will be reanalyzed.  */

void
df_bb_delete (int bb_index)
{
  basic_block bb = BASIC_BLOCK (bb_index);
  int i;

  if (!df)
    return;

  for (i = 0; i < df->num_problems_defined; i++)
    {
      struct dataflow *dflow = df->problems_in_order[i];
      if (dflow->problem->free_bb_fun)
	{
	  void *bb_info = df_get_bb_info (dflow, bb_index);
	  if (bb_info)
	    {
	      dflow->problem->free_bb_fun (bb, bb_info);
	      df_clear_bb_info (dflow, bb_index);
	    }
	}
    }
  df_clear_bb_dirty (bb);
  df_mark_solutions_dirty ();
}


/* Verify that there is a place for everything and everything is in
   its place.  This is too expensive to run after every pass in the
   mainline.  However this is an excellent debugging tool if the
   dataflow information is not being updated properly.  You can just
   sprinkle calls in until you find the place that is changing an
   underlying structure without calling the proper updating
   routine.  */

void
df_verify (void)
{
  df_scan_verify ();
#ifdef ENABLE_DF_CHECKING
  df_lr_verify_transfer_functions ();
  if (df_live)
    df_live_verify_transfer_functions ();
#endif
}

#ifdef DF_DEBUG_CFG

/* Compute an array of ints that describes the cfg.  This can be used
   to discover places where the cfg is modified by the appropriate
   calls have not been made to the keep df informed.  The internals of
   this are unexciting, the key is that two instances of this can be
   compared to see if any changes have been made to the cfg.  */

static int *
df_compute_cfg_image (void)
{
  basic_block bb;
  int size = 2 + (2 * n_basic_blocks);
  int i;
  int * map;

  FOR_ALL_BB (bb)
    {
      size += EDGE_COUNT (bb->succs);
    }

  map = XNEWVEC (int, size);
  map[0] = size;
  i = 1;
  FOR_ALL_BB (bb)
    {
      edge_iterator ei;
      edge e;

      map[i++] = bb->index;
      FOR_EACH_EDGE (e, ei, bb->succs)
	map[i++] = e->dest->index;
      map[i++] = -1;
    }
  map[i] = -1;
  return map;
}

static int *saved_cfg = NULL;


/* This function compares the saved version of the cfg with the
   current cfg and aborts if the two are identical.  The function
   silently returns if the cfg has been marked as dirty or the two are
   the same.  */

void
df_check_cfg_clean (void)
{
  int *new_map;

  if (!df)
    return;

  if (df_lr->solutions_dirty)
    return;

  if (saved_cfg == NULL)
    return;

  new_map = df_compute_cfg_image ();
  gcc_assert (memcmp (saved_cfg, new_map, saved_cfg[0] * sizeof (int)) == 0);
  free (new_map);
}


/* This function builds a cfg fingerprint and squirrels it away in
   saved_cfg.  */

static void
df_set_clean_cfg (void)
{
  if (saved_cfg)
    free (saved_cfg);
  saved_cfg = df_compute_cfg_image ();
}

#endif /* DF_DEBUG_CFG  */
/*----------------------------------------------------------------------------
   PUBLIC INTERFACES TO QUERY INFORMATION.
----------------------------------------------------------------------------*/


/* Return first def of REGNO within BB.  */

df_ref
df_bb_regno_first_def_find (basic_block bb, unsigned int regno)
{
  rtx insn;
  df_ref *def_rec;
  unsigned int uid;

  FOR_BB_INSNS (bb, insn)
    {
      if (!INSN_P (insn))
	continue;

      uid = INSN_UID (insn);
      for (def_rec = DF_INSN_UID_DEFS (uid); *def_rec; def_rec++)
	{
	  df_ref def = *def_rec;
	  if (DF_REF_REGNO (def) == regno)
	    return def;
	}
    }
  return NULL;
}


/* Return last def of REGNO within BB.  */

df_ref
df_bb_regno_last_def_find (basic_block bb, unsigned int regno)
{
  rtx insn;
  df_ref *def_rec;
  unsigned int uid;

  FOR_BB_INSNS_REVERSE (bb, insn)
    {
      if (!INSN_P (insn))
	continue;

      uid = INSN_UID (insn);
      for (def_rec = DF_INSN_UID_DEFS (uid); *def_rec; def_rec++)
	{
	  df_ref def = *def_rec;
	  if (DF_REF_REGNO (def) == regno)
	    return def;
	}
    }

  return NULL;
}

/* Finds the reference corresponding to the definition of REG in INSN.
   DF is the dataflow object.  */

df_ref
df_find_def (rtx insn, rtx reg)
{
  unsigned int uid;
  df_ref *def_rec;

  if (GET_CODE (reg) == SUBREG)
    reg = SUBREG_REG (reg);
  gcc_assert (REG_P (reg));

  uid = INSN_UID (insn);
  for (def_rec = DF_INSN_UID_DEFS (uid); *def_rec; def_rec++)
    {
      df_ref def = *def_rec;
      if (rtx_equal_p (DF_REF_REAL_REG (def), reg))
	return def;
    }

  return NULL;
}


/* Return true if REG is defined in INSN, zero otherwise.  */

bool
df_reg_defined (rtx insn, rtx reg)
{
  return df_find_def (insn, reg) != NULL;
}


/* Finds the reference corresponding to the use of REG in INSN.
   DF is the dataflow object.  */

df_ref
df_find_use (rtx insn, rtx reg)
{
  unsigned int uid;
  df_ref *use_rec;

  if (GET_CODE (reg) == SUBREG)
    reg = SUBREG_REG (reg);
  gcc_assert (REG_P (reg));

  uid = INSN_UID (insn);
  for (use_rec = DF_INSN_UID_USES (uid); *use_rec; use_rec++)
    {
      df_ref use = *use_rec;
      if (rtx_equal_p (DF_REF_REAL_REG (use), reg))
	return use;
    }
  if (df->changeable_flags & DF_EQ_NOTES)
    for (use_rec = DF_INSN_UID_EQ_USES (uid); *use_rec; use_rec++)
      {
	df_ref use = *use_rec;
	if (rtx_equal_p (DF_REF_REAL_REG (use), reg))
	  return use;
      }
  return NULL;
}


/* Return true if REG is referenced in INSN, zero otherwise.  */

bool
df_reg_used (rtx insn, rtx reg)
{
  return df_find_use (insn, reg) != NULL;
}


/*----------------------------------------------------------------------------
   Debugging and printing functions.
----------------------------------------------------------------------------*/


/* Write information about registers and basic blocks into FILE.
   This is part of making a debugging dump.  */

void
df_print_regset (FILE *file, bitmap r)
{
  unsigned int i;
  bitmap_iterator bi;

  if (r == NULL)
    fputs (" (nil)", file);
  else
    {
      EXECUTE_IF_SET_IN_BITMAP (r, 0, i, bi)
	{
	  fprintf (file, " %d", i);
	  if (i < FIRST_PSEUDO_REGISTER)
	    fprintf (file, " [%s]", reg_names[i]);
	}
    }
  fprintf (file, "\n");
}


/* Write information about registers and basic blocks into FILE.  The
   bitmap is in the form used by df_byte_lr.  This is part of making a
   debugging dump.  */

void
df_print_byte_regset (FILE *file, bitmap r)
{
  unsigned int max_reg = max_reg_num ();
  bitmap_iterator bi;

  if (r == NULL)
    fputs (" (nil)", file);
  else
    {
      unsigned int i;
      for (i = 0; i < max_reg; i++)
	{
	  unsigned int first = df_byte_lr_get_regno_start (i);
	  unsigned int len = df_byte_lr_get_regno_len (i);

	  if (len > 1)
	    {
	      bool found = false;
	      unsigned int j;

	      EXECUTE_IF_SET_IN_BITMAP (r, first, j, bi)
		{
		  found = j < first + len;
		  break;
		}
	      if (found)
		{
		  const char * sep = "";
		  fprintf (file, " %d", i);
		  if (i < FIRST_PSEUDO_REGISTER)
		    fprintf (file, " [%s]", reg_names[i]);
		  fprintf (file, "(");
		  EXECUTE_IF_SET_IN_BITMAP (r, first, j, bi)
		    {
		      if (j > first + len - 1)
			break;
		      fprintf (file, "%s%d", sep, j-first);
		      sep = ", ";
		    }
		  fprintf (file, ")");
		}
	    }
	  else
	    {
	      if (bitmap_bit_p (r, first))
		{
		  fprintf (file, " %d", i);
		  if (i < FIRST_PSEUDO_REGISTER)
		    fprintf (file, " [%s]", reg_names[i]);
		}
	    }

	}
    }
  fprintf (file, "\n");
}


/* Dump dataflow info.  */

void
df_dump (FILE *file)
{
  basic_block bb;
  df_dump_start (file);

  FOR_ALL_BB (bb)
    {
      df_print_bb_index (bb, file);
      df_dump_top (bb, file);
      df_dump_bottom (bb, file);
    }

  fprintf (file, "\n");
}


/* Dump dataflow info for df->blocks_to_analyze.  */

void
df_dump_region (FILE *file)
{
  if (df->blocks_to_analyze)
    {
      bitmap_iterator bi;
      unsigned int bb_index;

      fprintf (file, "\n\nstarting region dump\n");
      df_dump_start (file);

      EXECUTE_IF_SET_IN_BITMAP (df->blocks_to_analyze, 0, bb_index, bi)
	{
	  basic_block bb = BASIC_BLOCK (bb_index);

	  df_print_bb_index (bb, file);
	  df_dump_top (bb, file);
	  df_dump_bottom (bb, file);
	}
      fprintf (file, "\n");
    }
  else
    df_dump (file);
}


/* Dump the introductory information for each problem defined.  */

void
df_dump_start (FILE *file)
{
  int i;

  if (!df || !file)
    return;

  fprintf (file, "\n\n%s\n", current_function_name ());
  fprintf (file, "\nDataflow summary:\n");
  if (df->blocks_to_analyze)
    fprintf (file, "def_info->table_size = %d, use_info->table_size = %d\n",
	     DF_DEFS_TABLE_SIZE (), DF_USES_TABLE_SIZE ());

  for (i = 0; i < df->num_problems_defined; i++)
    {
      struct dataflow *dflow = df->problems_in_order[i];
      if (dflow->computed)
	{
	  df_dump_problem_function fun = dflow->problem->dump_start_fun;
	  if (fun)
	    fun(file);
	}
    }
}


/* Dump the top of the block information for BB.  */

void
df_dump_top (basic_block bb, FILE *file)
{
  int i;

  if (!df || !file)
    return;

  for (i = 0; i < df->num_problems_defined; i++)
    {
      struct dataflow *dflow = df->problems_in_order[i];
      if (dflow->computed)
	{
	  df_dump_bb_problem_function bbfun = dflow->problem->dump_top_fun;
	  if (bbfun)
	    bbfun (bb, file);
	}
    }
}


/* Dump the bottom of the block information for BB.  */

void
df_dump_bottom (basic_block bb, FILE *file)
{
  int i;

  if (!df || !file)
    return;

  for (i = 0; i < df->num_problems_defined; i++)
    {
      struct dataflow *dflow = df->problems_in_order[i];
      if (dflow->computed)
	{
	  df_dump_bb_problem_function bbfun = dflow->problem->dump_bottom_fun;
	  if (bbfun)
	    bbfun (bb, file);
	}
    }
}


void
df_refs_chain_dump (df_ref *ref_rec, bool follow_chain, FILE *file)
{
  fprintf (file, "{ ");
  while (*ref_rec)
    {
      df_ref ref = *ref_rec;
      fprintf (file, "%c%d(%d)",
	       DF_REF_REG_DEF_P (ref) ? 'd' : (DF_REF_FLAGS (ref) & DF_REF_IN_NOTE) ? 'e' : 'u',
	       DF_REF_ID (ref),
	       DF_REF_REGNO (ref));
      if (follow_chain)
	df_chain_dump (DF_REF_CHAIN (ref), file);
      ref_rec++;
    }
  fprintf (file, "}");
}


/* Dump either a ref-def or reg-use chain.  */

void
df_regs_chain_dump (df_ref ref,  FILE *file)
{
  fprintf (file, "{ ");
  while (ref)
    {
      fprintf (file, "%c%d(%d) ",
	       DF_REF_REG_DEF_P (ref) ? 'd' : 'u',
	       DF_REF_ID (ref),
	       DF_REF_REGNO (ref));
      ref = DF_REF_NEXT_REG (ref);
    }
  fprintf (file, "}");
}


static void
df_mws_dump (struct df_mw_hardreg **mws, FILE *file)
{
  while (*mws)
    {
      fprintf (file, "mw %c r[%d..%d]\n",
	       (DF_MWS_REG_DEF_P (*mws)) ? 'd' : 'u',
	       (*mws)->start_regno, (*mws)->end_regno);
      mws++;
    }
}


static void
df_insn_uid_debug (unsigned int uid,
		   bool follow_chain, FILE *file)
{
  fprintf (file, "insn %d luid %d",
	   uid, DF_INSN_UID_LUID (uid));

  if (DF_INSN_UID_DEFS (uid))
    {
      fprintf (file, " defs ");
      df_refs_chain_dump (DF_INSN_UID_DEFS (uid), follow_chain, file);
    }

  if (DF_INSN_UID_USES (uid))
    {
      fprintf (file, " uses ");
      df_refs_chain_dump (DF_INSN_UID_USES (uid), follow_chain, file);
    }

  if (DF_INSN_UID_EQ_USES (uid))
    {
      fprintf (file, " eq uses ");
      df_refs_chain_dump (DF_INSN_UID_EQ_USES (uid), follow_chain, file);
    }

  if (DF_INSN_UID_MWS (uid))
    {
      fprintf (file, " mws ");
      df_mws_dump (DF_INSN_UID_MWS (uid), file);
    }
  fprintf (file, "\n");
}


DEBUG_FUNCTION void
df_insn_debug (rtx insn, bool follow_chain, FILE *file)
{
  df_insn_uid_debug (INSN_UID (insn), follow_chain, file);
}

DEBUG_FUNCTION void
df_insn_debug_regno (rtx insn, FILE *file)
{
  struct df_insn_info *insn_info = DF_INSN_INFO_GET (insn);

  fprintf (file, "insn %d bb %d luid %d defs ",
	   INSN_UID (insn), BLOCK_FOR_INSN (insn)->index,
	   DF_INSN_INFO_LUID (insn_info));
  df_refs_chain_dump (DF_INSN_INFO_DEFS (insn_info), false, file);

  fprintf (file, " uses ");
  df_refs_chain_dump (DF_INSN_INFO_USES (insn_info), false, file);

  fprintf (file, " eq_uses ");
  df_refs_chain_dump (DF_INSN_INFO_EQ_USES (insn_info), false, file);
  fprintf (file, "\n");
}

DEBUG_FUNCTION void
df_regno_debug (unsigned int regno, FILE *file)
{
  fprintf (file, "reg %d defs ", regno);
  df_regs_chain_dump (DF_REG_DEF_CHAIN (regno), file);
  fprintf (file, " uses ");
  df_regs_chain_dump (DF_REG_USE_CHAIN (regno), file);
  fprintf (file, " eq_uses ");
  df_regs_chain_dump (DF_REG_EQ_USE_CHAIN (regno), file);
  fprintf (file, "\n");
}


DEBUG_FUNCTION void
df_ref_debug (df_ref ref, FILE *file)
{
  fprintf (file, "%c%d ",
	   DF_REF_REG_DEF_P (ref) ? 'd' : 'u',
	   DF_REF_ID (ref));
  fprintf (file, "reg %d bb %d insn %d flag %#x type %#x ",
	   DF_REF_REGNO (ref),
	   DF_REF_BBNO (ref),
	   DF_REF_IS_ARTIFICIAL (ref) ? -1 : DF_REF_INSN_UID (ref),
	   DF_REF_FLAGS (ref),
	   DF_REF_TYPE (ref));
  if (DF_REF_LOC (ref))
    {
      if (flag_dump_noaddr)
	fprintf (file, "loc #(#) chain ");
      else
	fprintf (file, "loc %p(%p) chain ", (void *)DF_REF_LOC (ref),
		 (void *)*DF_REF_LOC (ref));
    }
  else
    fprintf (file, "chain ");
  df_chain_dump (DF_REF_CHAIN (ref), file);
  fprintf (file, "\n");
}

/* Functions for debugging from GDB.  */

DEBUG_FUNCTION void
debug_df_insn (rtx insn)
{
  df_insn_debug (insn, true, stderr);
  debug_rtx (insn);
}


DEBUG_FUNCTION void
debug_df_reg (rtx reg)
{
  df_regno_debug (REGNO (reg), stderr);
}


DEBUG_FUNCTION void
debug_df_regno (unsigned int regno)
{
  df_regno_debug (regno, stderr);
}


DEBUG_FUNCTION void
debug_df_ref (df_ref ref)
{
  df_ref_debug (ref, stderr);
}


DEBUG_FUNCTION void
debug_df_defno (unsigned int defno)
{
  df_ref_debug (DF_DEFS_GET (defno), stderr);
}


DEBUG_FUNCTION void
debug_df_useno (unsigned int defno)
{
  df_ref_debug (DF_USES_GET (defno), stderr);
}


DEBUG_FUNCTION void
debug_df_chain (struct df_link *link)
{
  df_chain_dump (link, stderr);
  fputc ('\n', stderr);
}

END_TARGET_SPECIFIC<|MERGE_RESOLUTION|>--- conflicted
+++ resolved
@@ -420,13 +420,9 @@
   Functions to create, destroy and manipulate an instance of df.
 ----------------------------------------------------------------------------*/
 
-<<<<<<< HEAD
+#ifndef EXTRA_TARGET
 struct df_d *df;
-=======
-#ifndef EXTRA_TARGET
-struct df *df;
 #endif /* !EXTRA_TARGET */
->>>>>>> a52a02eb
 
 /* Add PROBLEM (and any dependent problems) to the DF instance.  */
 

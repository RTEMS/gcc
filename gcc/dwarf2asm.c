--- conflicted
+++ resolved
@@ -908,10 +908,7 @@
   id = (tree) node->value;
 
   decl = build_decl (UNKNOWN_LOCATION, VAR_DECL, id, ptr_type_node);
-<<<<<<< HEAD
-=======
   SET_DECL_ASSEMBLER_NAME (decl, id);
->>>>>>> 03d20231
   DECL_ARTIFICIAL (decl) = 1;
   DECL_IGNORED_P (decl) = 1;
   DECL_INITIAL (decl) = decl;

/* Dwarf2 assembler output helper routines.
   Copyright (C) 2001, 2002, 2003, 2004, 2005, 2007, 2008
   Free Software Foundation, Inc.

This file is part of GCC.

GCC is free software; you can redistribute it and/or modify it under
the terms of the GNU General Public License as published by the Free
Software Foundation; either version 3, or (at your option) any later
version.

GCC is distributed in the hope that it will be useful, but WITHOUT ANY
WARRANTY; without even the implied warranty of MERCHANTABILITY or
FITNESS FOR A PARTICULAR PURPOSE.  See the GNU General Public License
for more details.

You should have received a copy of the GNU General Public License
along with GCC; see the file COPYING3.  If not see
<http://www.gnu.org/licenses/>.  */


#include "config.h"
#include "system.h"
#include "coretypes.h"
#include "tm.h"
#include "flags.h"
#include "tree.h"
#include "rtl.h"
#include "output.h"
#include "target.h"
#include "dwarf2asm.h"
#include "dwarf2.h"
#include "splay-tree.h"
#include "ggc.h"
#include "tm_p.h"


/* How to start an assembler comment.  */
#ifndef ASM_COMMENT_START
#define ASM_COMMENT_START ";#"
#endif


/* Output an unaligned integer with the given value and size.  Prefer not
   to print a newline, since the caller may want to add a comment.  */

void
dw2_assemble_integer (int size, rtx x)
{
  const char *op = integer_asm_op (size, FALSE);

  if (op)
    {
      fputs (op, asm_out_file);
      if (GET_CODE (x) == CONST_INT)
	fprintf (asm_out_file, HOST_WIDE_INT_PRINT_HEX,
		 (unsigned HOST_WIDE_INT) INTVAL (x));
      else
	output_addr_const (asm_out_file, x);
    }
  else
    assemble_integer (x, size, BITS_PER_UNIT, 1);
}


/* Output a value of a given size in target byte order.  */

void
dw2_asm_output_data_raw (int size, unsigned HOST_WIDE_INT value)
{
  unsigned char bytes[8];
  int i;

  for (i = 0; i < 8; ++i)
    {
      bytes[i] = value & 0xff;
      value >>= 8;
    }

  if (BYTES_BIG_ENDIAN)
    {
      for (i = size - 1; i > 0; --i)
	fprintf (asm_out_file, "0x%x,", bytes[i]);
      fprintf (asm_out_file, "0x%x", bytes[0]);
    }
  else
    {
      for (i = 0; i < size - 1; ++i)
	fprintf (asm_out_file, "0x%x,", bytes[i]);
      fprintf (asm_out_file, "0x%x", bytes[i]);
    }
}

/* Output an immediate constant in a given SIZE in bytes.  */

void
dw2_asm_output_data (int size, unsigned HOST_WIDE_INT value,
		     const char *comment, ...)
{
  va_list ap;
  const char *op = integer_asm_op (size, FALSE);

  va_start (ap, comment);

  if (size * 8 < HOST_BITS_PER_WIDE_INT)
    value &= ~(~(unsigned HOST_WIDE_INT) 0 << (size * 8));

  if (op)
    fprintf (asm_out_file, "%s" HOST_WIDE_INT_PRINT_HEX, op, value);
  else
    assemble_integer (GEN_INT (value), size, BITS_PER_UNIT, 1);

  if (flag_debug_asm && comment)
    {
      fprintf (asm_out_file, "\t%s ", ASM_COMMENT_START);
      vfprintf (asm_out_file, comment, ap);
    }
  fputc ('\n', asm_out_file);

  va_end (ap);
}

/* Output the difference between two symbols in a given size.  */
/* ??? There appear to be assemblers that do not like such
   subtraction, but do support ASM_SET_OP.  It's unfortunately
   impossible to do here, since the ASM_SET_OP for the difference
   symbol must appear after both symbols are defined.  */

void
dw2_asm_output_delta (int size, const char *lab1, const char *lab2,
		      const char *comment, ...)
{
  va_list ap;

  va_start (ap, comment);

#ifdef ASM_OUTPUT_DWARF_DELTA
  ASM_OUTPUT_DWARF_DELTA (asm_out_file, size, lab1, lab2);
#else
  dw2_assemble_integer (size,
			gen_rtx_MINUS (Pmode,
				       gen_rtx_SYMBOL_REF (Pmode, lab1),
				       gen_rtx_SYMBOL_REF (Pmode, lab2)));
#endif
  if (flag_debug_asm && comment)
    {
      fprintf (asm_out_file, "\t%s ", ASM_COMMENT_START);
      vfprintf (asm_out_file, comment, ap);
    }
  fputc ('\n', asm_out_file);

  va_end (ap);
}

/* Output a section-relative reference to a LABEL, which was placed in
   BASE.  In general this can only be done for debugging symbols.
   E.g. on most targets with the GNU linker, this is accomplished with
   a direct reference and the knowledge that the debugging section
   will be placed at VMA 0.  Some targets have special relocations for
   this that we must use.  */

void
dw2_asm_output_offset (int size, const char *label,
		       section *base ATTRIBUTE_UNUSED,
		       const char *comment, ...)
{
  va_list ap;

  va_start (ap, comment);

#ifdef ASM_OUTPUT_DWARF_OFFSET
  ASM_OUTPUT_DWARF_OFFSET (asm_out_file, size, label, base);
#else
  dw2_assemble_integer (size, gen_rtx_SYMBOL_REF (Pmode, label));
#endif

  if (flag_debug_asm && comment)
    {
      fprintf (asm_out_file, "\t%s ", ASM_COMMENT_START);
      vfprintf (asm_out_file, comment, ap);
    }
  fputc ('\n', asm_out_file);

  va_end (ap);
}

#if 0

/* Output a self-relative reference to a label, possibly in a
   different section or object file.  */

void
dw2_asm_output_pcrel (int size ATTRIBUTE_UNUSED,
		      const char *label ATTRIBUTE_UNUSED,
		      const char *comment, ...)
{
  va_list ap;

  va_start (ap, comment);

#ifdef ASM_OUTPUT_DWARF_PCREL
  ASM_OUTPUT_DWARF_PCREL (asm_out_file, size, label);
#else
  dw2_assemble_integer (size,
			gen_rtx_MINUS (Pmode,
				       gen_rtx_SYMBOL_REF (Pmode, label),
				       pc_rtx));
#endif

  if (flag_debug_asm && comment)
    {
      fprintf (asm_out_file, "\t%s ", ASM_COMMENT_START);
      vfprintf (asm_out_file, comment, ap);
    }
  fputc ('\n', asm_out_file);

  va_end (ap);
}
#endif /* 0 */

/* Output an absolute reference to a label.  */

void
dw2_asm_output_addr (int size, const char *label,
		     const char *comment, ...)
{
  va_list ap;

  va_start (ap, comment);

  dw2_assemble_integer (size, gen_rtx_SYMBOL_REF (Pmode, label));

  if (flag_debug_asm && comment)
    {
      fprintf (asm_out_file, "\t%s ", ASM_COMMENT_START);
      vfprintf (asm_out_file, comment, ap);
    }
  fputc ('\n', asm_out_file);

  va_end (ap);
}

/* Similar, but use an RTX expression instead of a text label.  */

void
dw2_asm_output_addr_rtx (int size, rtx addr,
			 const char *comment, ...)
{
  va_list ap;

  va_start (ap, comment);

  dw2_assemble_integer (size, addr);

  if (flag_debug_asm && comment)
    {
      fprintf (asm_out_file, "\t%s ", ASM_COMMENT_START);
      vfprintf (asm_out_file, comment, ap);
    }
  fputc ('\n', asm_out_file);

  va_end (ap);
}

/* Output the first ORIG_LEN characters of STR as a string.
   If ORIG_LEN is equal to -1, ignore this parameter and output
   the entire STR instead.
   If COMMENT is not NULL and comments in the debug information
   have been requested by the user, append the given COMMENT
   to the generated output.  */
   
void
dw2_asm_output_nstring (const char *str, size_t orig_len,
			const char *comment, ...)
{
  size_t i, len;
  va_list ap;

  va_start (ap, comment);

  len = orig_len;

  if (len == (size_t) -1)
    len = strlen (str);

  if (flag_debug_asm && comment)
    {
      fputs ("\t.ascii \"", asm_out_file);
      for (i = 0; i < len; i++)
	{
	  int c = str[i];
	  if (c == '\"' || c == '\\')
	    fputc ('\\', asm_out_file);
	  if (ISPRINT(c))
	    fputc (c, asm_out_file);
	  else
	    fprintf (asm_out_file, "\\%o", c);
	}
      fprintf (asm_out_file, "\\0\"\t%s ", ASM_COMMENT_START);
      vfprintf (asm_out_file, comment, ap);
      fputc ('\n', asm_out_file);
    }
  else
    {
      /* If an explicit length was given, we can't assume there
	 is a null termination in the string buffer.  */
      if (orig_len == (size_t) -1)
	len += 1;
      ASM_OUTPUT_ASCII (asm_out_file, str, len);
      if (orig_len != (size_t) -1)
	assemble_integer (const0_rtx, 1, BITS_PER_UNIT, 1);
    }

  va_end (ap);
}


/* Return the size of an unsigned LEB128 quantity.  */

int
size_of_uleb128 (unsigned HOST_WIDE_INT value)
{
  int size = 0;

  do
    {
      value >>= 7;
      size += 1;
    }
  while (value != 0);

  return size;
}

/* Return the size of a signed LEB128 quantity.  */

int
size_of_sleb128 (HOST_WIDE_INT value)
{
  int size = 0, byte;

  do
    {
      byte = (value & 0x7f);
      value >>= 7;
      size += 1;
    }
  while (!((value == 0 && (byte & 0x40) == 0)
	   || (value == -1 && (byte & 0x40) != 0)));

  return size;
}

/* Given an encoding, return the number of bytes the format occupies.
   This is only defined for fixed-size encodings, and so does not
   include leb128.  */

int
size_of_encoded_value (int encoding)
{
  if (encoding == DW_EH_PE_omit)
    return 0;

  switch (encoding & 0x07)
    {
    case DW_EH_PE_absptr:
      return POINTER_SIZE / BITS_PER_UNIT;
    case DW_EH_PE_udata2:
      return 2;
    case DW_EH_PE_udata4:
      return 4;
    case DW_EH_PE_udata8:
      return 8;
    default:
      gcc_unreachable ();
    }
}

/* Yield a name for a given pointer encoding.  */

const char *
eh_data_format_name (int format)
{
#if HAVE_DESIGNATED_INITIALIZERS
#define S(p, v)		[p] = v,
#else
#define S(p, v)		case p: return v;
#endif

#if HAVE_DESIGNATED_INITIALIZERS
  __extension__ static const char * const format_names[256] = {
#else
  switch (format) {
#endif

  S(DW_EH_PE_absptr, "absolute")
  S(DW_EH_PE_omit, "omit")
  S(DW_EH_PE_aligned, "aligned absolute")

  S(DW_EH_PE_uleb128, "uleb128")
  S(DW_EH_PE_udata2, "udata2")
  S(DW_EH_PE_udata4, "udata4")
  S(DW_EH_PE_udata8, "udata8")
  S(DW_EH_PE_sleb128, "sleb128")
  S(DW_EH_PE_sdata2, "sdata2")
  S(DW_EH_PE_sdata4, "sdata4")
  S(DW_EH_PE_sdata8, "sdata8")

  S(DW_EH_PE_absptr | DW_EH_PE_pcrel, "pcrel")
  S(DW_EH_PE_uleb128 | DW_EH_PE_pcrel, "pcrel uleb128")
  S(DW_EH_PE_udata2 | DW_EH_PE_pcrel, "pcrel udata2")
  S(DW_EH_PE_udata4 | DW_EH_PE_pcrel, "pcrel udata4")
  S(DW_EH_PE_udata8 | DW_EH_PE_pcrel, "pcrel udata8")
  S(DW_EH_PE_sleb128 | DW_EH_PE_pcrel, "pcrel sleb128")
  S(DW_EH_PE_sdata2 | DW_EH_PE_pcrel, "pcrel sdata2")
  S(DW_EH_PE_sdata4 | DW_EH_PE_pcrel, "pcrel sdata4")
  S(DW_EH_PE_sdata8 | DW_EH_PE_pcrel, "pcrel sdata8")

  S(DW_EH_PE_absptr | DW_EH_PE_textrel, "textrel")
  S(DW_EH_PE_uleb128 | DW_EH_PE_textrel, "textrel uleb128")
  S(DW_EH_PE_udata2 | DW_EH_PE_textrel, "textrel udata2")
  S(DW_EH_PE_udata4 | DW_EH_PE_textrel, "textrel udata4")
  S(DW_EH_PE_udata8 | DW_EH_PE_textrel, "textrel udata8")
  S(DW_EH_PE_sleb128 | DW_EH_PE_textrel, "textrel sleb128")
  S(DW_EH_PE_sdata2 | DW_EH_PE_textrel, "textrel sdata2")
  S(DW_EH_PE_sdata4 | DW_EH_PE_textrel, "textrel sdata4")
  S(DW_EH_PE_sdata8 | DW_EH_PE_textrel, "textrel sdata8")

  S(DW_EH_PE_absptr | DW_EH_PE_datarel, "datarel")
  S(DW_EH_PE_uleb128 | DW_EH_PE_datarel, "datarel uleb128")
  S(DW_EH_PE_udata2 | DW_EH_PE_datarel, "datarel udata2")
  S(DW_EH_PE_udata4 | DW_EH_PE_datarel, "datarel udata4")
  S(DW_EH_PE_udata8 | DW_EH_PE_datarel, "datarel udata8")
  S(DW_EH_PE_sleb128 | DW_EH_PE_datarel, "datarel sleb128")
  S(DW_EH_PE_sdata2 | DW_EH_PE_datarel, "datarel sdata2")
  S(DW_EH_PE_sdata4 | DW_EH_PE_datarel, "datarel sdata4")
  S(DW_EH_PE_sdata8 | DW_EH_PE_datarel, "datarel sdata8")

  S(DW_EH_PE_absptr | DW_EH_PE_funcrel, "funcrel")
  S(DW_EH_PE_uleb128 | DW_EH_PE_funcrel, "funcrel uleb128")
  S(DW_EH_PE_udata2 | DW_EH_PE_funcrel, "funcrel udata2")
  S(DW_EH_PE_udata4 | DW_EH_PE_funcrel, "funcrel udata4")
  S(DW_EH_PE_udata8 | DW_EH_PE_funcrel, "funcrel udata8")
  S(DW_EH_PE_sleb128 | DW_EH_PE_funcrel, "funcrel sleb128")
  S(DW_EH_PE_sdata2 | DW_EH_PE_funcrel, "funcrel sdata2")
  S(DW_EH_PE_sdata4 | DW_EH_PE_funcrel, "funcrel sdata4")
  S(DW_EH_PE_sdata8 | DW_EH_PE_funcrel, "funcrel sdata8")

  S(DW_EH_PE_indirect | DW_EH_PE_absptr | DW_EH_PE_pcrel,
    "indirect pcrel")
  S(DW_EH_PE_indirect | DW_EH_PE_uleb128 | DW_EH_PE_pcrel,
    "indirect pcrel uleb128")
  S(DW_EH_PE_indirect | DW_EH_PE_udata2 | DW_EH_PE_pcrel,
    "indirect pcrel udata2")
  S(DW_EH_PE_indirect | DW_EH_PE_udata4 | DW_EH_PE_pcrel,
    "indirect pcrel udata4")
  S(DW_EH_PE_indirect | DW_EH_PE_udata8 | DW_EH_PE_pcrel,
    "indirect pcrel udata8")
  S(DW_EH_PE_indirect | DW_EH_PE_sleb128 | DW_EH_PE_pcrel,
    "indirect pcrel sleb128")
  S(DW_EH_PE_indirect | DW_EH_PE_sdata2 | DW_EH_PE_pcrel,
    "indirect pcrel sdata2")
  S(DW_EH_PE_indirect | DW_EH_PE_sdata4 | DW_EH_PE_pcrel,
    "indirect pcrel sdata4")
  S(DW_EH_PE_indirect | DW_EH_PE_sdata8 | DW_EH_PE_pcrel,
    "indirect pcrel sdata8")

  S(DW_EH_PE_indirect | DW_EH_PE_absptr | DW_EH_PE_textrel,
    "indirect textrel")
  S(DW_EH_PE_indirect | DW_EH_PE_uleb128 | DW_EH_PE_textrel,
    "indirect textrel uleb128")
  S(DW_EH_PE_indirect | DW_EH_PE_udata2 | DW_EH_PE_textrel,
    "indirect textrel udata2")
  S(DW_EH_PE_indirect | DW_EH_PE_udata4 | DW_EH_PE_textrel,
    "indirect textrel udata4")
  S(DW_EH_PE_indirect | DW_EH_PE_udata8 | DW_EH_PE_textrel,
    "indirect textrel udata8")
  S(DW_EH_PE_indirect | DW_EH_PE_sleb128 | DW_EH_PE_textrel,
    "indirect textrel sleb128")
  S(DW_EH_PE_indirect | DW_EH_PE_sdata2 | DW_EH_PE_textrel,
    "indirect textrel sdata2")
  S(DW_EH_PE_indirect | DW_EH_PE_sdata4 | DW_EH_PE_textrel,
    "indirect textrel sdata4")
  S(DW_EH_PE_indirect | DW_EH_PE_sdata8 | DW_EH_PE_textrel,
    "indirect textrel sdata8")

  S(DW_EH_PE_indirect | DW_EH_PE_absptr | DW_EH_PE_datarel,
    "indirect datarel")
  S(DW_EH_PE_indirect | DW_EH_PE_uleb128 | DW_EH_PE_datarel,
    "indirect datarel uleb128")
  S(DW_EH_PE_indirect | DW_EH_PE_udata2 | DW_EH_PE_datarel,
    "indirect datarel udata2")
  S(DW_EH_PE_indirect | DW_EH_PE_udata4 | DW_EH_PE_datarel,
    "indirect datarel udata4")
  S(DW_EH_PE_indirect | DW_EH_PE_udata8 | DW_EH_PE_datarel,
    "indirect datarel udata8")
  S(DW_EH_PE_indirect | DW_EH_PE_sleb128 | DW_EH_PE_datarel,
    "indirect datarel sleb128")
  S(DW_EH_PE_indirect | DW_EH_PE_sdata2 | DW_EH_PE_datarel,
    "indirect datarel sdata2")
  S(DW_EH_PE_indirect | DW_EH_PE_sdata4 | DW_EH_PE_datarel,
    "indirect datarel sdata4")
  S(DW_EH_PE_indirect | DW_EH_PE_sdata8 | DW_EH_PE_datarel,
    "indirect datarel sdata8")

  S(DW_EH_PE_indirect | DW_EH_PE_absptr | DW_EH_PE_funcrel,
    "indirect funcrel")
  S(DW_EH_PE_indirect | DW_EH_PE_uleb128 | DW_EH_PE_funcrel,
    "indirect funcrel uleb128")
  S(DW_EH_PE_indirect | DW_EH_PE_udata2 | DW_EH_PE_funcrel,
    "indirect funcrel udata2")
  S(DW_EH_PE_indirect | DW_EH_PE_udata4 | DW_EH_PE_funcrel,
    "indirect funcrel udata4")
  S(DW_EH_PE_indirect | DW_EH_PE_udata8 | DW_EH_PE_funcrel,
    "indirect funcrel udata8")
  S(DW_EH_PE_indirect | DW_EH_PE_sleb128 | DW_EH_PE_funcrel,
    "indirect funcrel sleb128")
  S(DW_EH_PE_indirect | DW_EH_PE_sdata2 | DW_EH_PE_funcrel,
    "indirect funcrel sdata2")
  S(DW_EH_PE_indirect | DW_EH_PE_sdata4 | DW_EH_PE_funcrel,
    "indirect funcrel sdata4")
  S(DW_EH_PE_indirect | DW_EH_PE_sdata8 | DW_EH_PE_funcrel,
    "indirect funcrel sdata8")

#if HAVE_DESIGNATED_INITIALIZERS
  };

  gcc_assert (format >= 0 && format < 0x100 && format_names[format]);
  
  return format_names[format];
#else
  }
  gcc_unreachable ();
#endif
}

/* Output an unsigned LEB128 quantity, but only the byte values.  */

void
dw2_asm_output_data_uleb128_raw (unsigned HOST_WIDE_INT value)
{
  while (1)
    {
      int byte = (value & 0x7f);
      value >>= 7;
      if (value != 0)
	/* More bytes to follow.  */
	byte |= 0x80;

      fprintf (asm_out_file, "0x%x", byte);
      if (value == 0)
	break;
      fputc (',', asm_out_file);
    }
}

/* Output an unsigned LEB128 quantity.  */

void
dw2_asm_output_data_uleb128 (unsigned HOST_WIDE_INT value,
			     const char *comment, ...)
{
  va_list ap;

  va_start (ap, comment);

#ifdef HAVE_AS_LEB128
  fprintf (asm_out_file, "\t.uleb128 " HOST_WIDE_INT_PRINT_HEX , value);

  if (flag_debug_asm && comment)
    {
      fprintf (asm_out_file, "\t%s ", ASM_COMMENT_START);
      vfprintf (asm_out_file, comment, ap);
    }
#else
  {
    unsigned HOST_WIDE_INT work = value;
    const char *byte_op = targetm.asm_out.byte_op;

    if (byte_op)
      fputs (byte_op, asm_out_file);
    do
      {
	int byte = (work & 0x7f);
	work >>= 7;
	if (work != 0)
	  /* More bytes to follow.  */
	  byte |= 0x80;

	if (byte_op)
	  {
	    fprintf (asm_out_file, "0x%x", byte);
	    if (work != 0)
	      fputc (',', asm_out_file);
	  }
	else
	  assemble_integer (GEN_INT (byte), 1, BITS_PER_UNIT, 1);
      }
    while (work != 0);

  if (flag_debug_asm)
    {
      fprintf (asm_out_file, "\t%s uleb128 " HOST_WIDE_INT_PRINT_HEX,
	       ASM_COMMENT_START, value);
      if (comment)
	{
	  fputs ("; ", asm_out_file);
	  vfprintf (asm_out_file, comment, ap);
	}
    }
  }
#endif
  fputc ('\n', asm_out_file);

  va_end (ap);
}

/* Output an signed LEB128 quantity, but only the byte values.  */

void
dw2_asm_output_data_sleb128_raw (HOST_WIDE_INT value)
{
  int byte, more;

  while (1)
    {
      byte = (value & 0x7f);
      value >>= 7;
      more = !((value == 0 && (byte & 0x40) == 0)
		|| (value == -1 && (byte & 0x40) != 0));
      if (more)
	byte |= 0x80;

      fprintf (asm_out_file, "0x%x", byte);
      if (!more)
	break;
      fputc (',', asm_out_file);
    }
}

/* Output a signed LEB128 quantity.  */

void
dw2_asm_output_data_sleb128 (HOST_WIDE_INT value,
			     const char *comment, ...)
{
  va_list ap;

  va_start (ap, comment);

#ifdef HAVE_AS_LEB128
  fprintf (asm_out_file, "\t.sleb128 " HOST_WIDE_INT_PRINT_DEC, value);

  if (flag_debug_asm && comment)
    {
      fprintf (asm_out_file, "\t%s ", ASM_COMMENT_START);
      vfprintf (asm_out_file, comment, ap);
    }
#else
  {
    HOST_WIDE_INT work = value;
    int more, byte;
    const char *byte_op = targetm.asm_out.byte_op;

    if (byte_op)
      fputs (byte_op, asm_out_file);
    do
      {
	byte = (work & 0x7f);
	/* arithmetic shift */
	work >>= 7;
	more = !((work == 0 && (byte & 0x40) == 0)
		 || (work == -1 && (byte & 0x40) != 0));
	if (more)
	  byte |= 0x80;

	if (byte_op)
	  {
	    fprintf (asm_out_file, "0x%x", byte);
	    if (more)
	      fputc (',', asm_out_file);
	  }
	else
	  assemble_integer (GEN_INT (byte), 1, BITS_PER_UNIT, 1);
      }
    while (more);

  if (flag_debug_asm)
    {
      fprintf (asm_out_file, "\t%s sleb128 " HOST_WIDE_INT_PRINT_DEC,
	       ASM_COMMENT_START, value);
      if (comment)
	{
	  fputs ("; ", asm_out_file);
	  vfprintf (asm_out_file, comment, ap);
	}
    }
  }
#endif
  fputc ('\n', asm_out_file);

  va_end (ap);
}

void
dw2_asm_output_delta_uleb128 (const char *lab1 ATTRIBUTE_UNUSED,
			      const char *lab2 ATTRIBUTE_UNUSED,
			      const char *comment, ...)
{
  va_list ap;

  va_start (ap, comment);

#ifdef HAVE_AS_LEB128
  fputs ("\t.uleb128 ", asm_out_file);
  assemble_name (asm_out_file, lab1);
  fputc ('-', asm_out_file);
  assemble_name (asm_out_file, lab2);
#else
  gcc_unreachable ();
#endif

  if (flag_debug_asm && comment)
    {
      fprintf (asm_out_file, "\t%s ", ASM_COMMENT_START);
      vfprintf (asm_out_file, comment, ap);
    }
  fputc ('\n', asm_out_file);

  va_end (ap);
}

#if 0

void
dw2_asm_output_delta_sleb128 (const char *lab1 ATTRIBUTE_UNUSED,
			      const char *lab2 ATTRIBUTE_UNUSED,
			      const char *comment, ...)
{
  va_list ap;

  va_start (ap, comment);

#ifdef HAVE_AS_LEB128
  fputs ("\t.sleb128 ", asm_out_file);
  assemble_name (asm_out_file, lab1);
  fputc ('-', asm_out_file);
  assemble_name (asm_out_file, lab2);
#else
  gcc_unreachable ();
#endif

  if (flag_debug_asm && comment)
    {
      fprintf (asm_out_file, "\t%s ", ASM_COMMENT_START);
      vfprintf (asm_out_file, comment, ap);
    }
  fputc ('\n', asm_out_file);

  va_end (ap);
}
#endif /* 0 */

static int dw2_output_indirect_constant_1 (splay_tree_node, void *);

static GTY((param1_is (char *), param2_is (tree))) splay_tree indirect_pool;

static GTY(()) int dw2_const_labelno;

#if defined(HAVE_GAS_HIDDEN) && defined(SUPPORTS_ONE_ONLY)
# define USE_LINKONCE_INDIRECT 1
#else
# define USE_LINKONCE_INDIRECT 0
#endif

/* Comparison function for a splay tree in which the keys are strings.
   K1 and K2 have the dynamic type "const char *".  Returns <0, 0, or
   >0 to indicate whether K1 is less than, equal to, or greater than
   K2, respectively.  */

static int
splay_tree_compare_strings (splay_tree_key k1, splay_tree_key k2)
{
  const char *s1 = (const char *)k1;
  const char *s2 = (const char *)k2;
  int ret;

  if (s1 == s2)
    return 0;

  ret = strcmp (s1, s2);

  /* The strings are always those from IDENTIFIER_NODEs, and,
     therefore, we should never have two copies of the same
     string.  */
  gcc_assert (ret);

  return ret;
}

/* Put X, a SYMBOL_REF, in memory.  Return a SYMBOL_REF to the allocated
   memory.  Differs from force_const_mem in that a single pool is used for
   the entire unit of translation, and the memory is not guaranteed to be
   "near" the function in any interesting sense.  IS_PUBLIC controls whether
   the symbol can be shared across the entire application (or DSO).  */

rtx
dw2_force_const_mem (rtx x, bool is_public)
{
  splay_tree_node node;
  const char *key;
  tree decl_id;

  if (! indirect_pool)
    /* We use strcmp, rather than just comparing pointers, so that the
       sort order will not depend on the host system.  */
    indirect_pool = splay_tree_new_ggc (splay_tree_compare_strings);

  gcc_assert (GET_CODE (x) == SYMBOL_REF);

  key = XSTR (x, 0);
  node = splay_tree_lookup (indirect_pool, (splay_tree_key) key);
  if (node)
    decl_id = (tree) node->value;
  else
    {
      tree id;
      const char *str = targetm.strip_name_encoding (key);

      if (is_public && USE_LINKONCE_INDIRECT)
	{
	  char *ref_name = XALLOCAVEC (char, strlen (str) + sizeof "DW.ref.");

	  sprintf (ref_name, "DW.ref.%s", str);
<<<<<<< HEAD
	  id = get_identifier (ref_name);
	  decl = build_decl (VAR_DECL, id, ptr_type_node);
	  DECL_ARTIFICIAL (decl) = 1;
	  DECL_IGNORED_P (decl) = 1;
	  TREE_PUBLIC (decl) = 1;
	  DECL_INITIAL (decl) = decl;
	  make_decl_one_only (decl, DECL_ASSEMBLER_NAME (decl));
=======
	  gcc_assert (!maybe_get_identifier (ref_name));
	  decl_id = get_identifier (ref_name);
	  TREE_PUBLIC (decl_id) = 1;
>>>>>>> 47ac44d6
	}
      else
	{
	  char label[32];

	  ASM_GENERATE_INTERNAL_LABEL (label, "LDFCM", dw2_const_labelno);
	  ++dw2_const_labelno;
	  gcc_assert (!maybe_get_identifier (label));
	  decl_id = get_identifier (label);
	}

      id = maybe_get_identifier (str);
      if (id)
	TREE_SYMBOL_REFERENCED (id) = 1;

      splay_tree_insert (indirect_pool, (splay_tree_key) key,
			 (splay_tree_value) decl_id);
    }

  return gen_rtx_SYMBOL_REF (Pmode, IDENTIFIER_POINTER (decl_id));
}

/* A helper function for dw2_output_indirect_constants called through
   splay_tree_foreach.  Emit one queued constant to memory.  */

static int
dw2_output_indirect_constant_1 (splay_tree_node node,
				void *data ATTRIBUTE_UNUSED)
{
  const char *sym;
  rtx sym_ref;
  tree id, decl;

  sym = (const char *) node->key;
  id = (tree) node->value;

  decl = build_decl (VAR_DECL, id, ptr_type_node);
  DECL_ARTIFICIAL (decl) = 1;
  DECL_IGNORED_P (decl) = 1;
  DECL_INITIAL (decl) = decl;

  if (TREE_PUBLIC (id))
    {
      TREE_PUBLIC (decl) = 1;
      make_decl_one_only (decl);
    }
  else
    TREE_STATIC (decl) = 1;

  sym_ref = gen_rtx_SYMBOL_REF (Pmode, sym);
  sym = targetm.strip_name_encoding (sym);
  if (TREE_PUBLIC (decl) && USE_LINKONCE_INDIRECT)
    fprintf (asm_out_file, "\t.hidden %sDW.ref.%s\n", user_label_prefix, sym);
  assemble_variable (decl, 1, 1, 1);
  assemble_integer (sym_ref, POINTER_SIZE / BITS_PER_UNIT, POINTER_SIZE, 1);

  return 0;
}

/* Emit the constants queued through dw2_force_const_mem.  */

void
dw2_output_indirect_constants (void)
{
  if (indirect_pool)
    splay_tree_foreach (indirect_pool, dw2_output_indirect_constant_1, NULL);
}

/* Like dw2_asm_output_addr_rtx, but encode the pointer as directed.
   If PUBLIC is set and the encoding is DW_EH_PE_indirect, the indirect
   reference is shared across the entire application (or DSO).  */

void
dw2_asm_output_encoded_addr_rtx (int encoding, rtx addr, bool is_public,
				 const char *comment, ...)
{
  int size;
  va_list ap;

  va_start (ap, comment);

  size = size_of_encoded_value (encoding);

  if (encoding == DW_EH_PE_aligned)
    {
      assemble_align (POINTER_SIZE);
      assemble_integer (addr, size, POINTER_SIZE, 1);
      return;
    }

  /* NULL is _always_ represented as a plain zero, as is 1 for Ada's
     "all others".  */
  if (addr == const0_rtx || addr == const1_rtx)
    assemble_integer (addr, size, BITS_PER_UNIT, 1);
  else
    {
    restart:
      /* Allow the target first crack at emitting this.  Some of the
	 special relocations require special directives instead of
	 just ".4byte" or whatever.  */
#ifdef ASM_MAYBE_OUTPUT_ENCODED_ADDR_RTX
      ASM_MAYBE_OUTPUT_ENCODED_ADDR_RTX (asm_out_file, encoding, size,
					 addr, done);
#endif

      /* Indirection is used to get dynamic relocations out of a
	 read-only section.  */
      if (encoding & DW_EH_PE_indirect)
	{
	  /* It is very tempting to use force_const_mem so that we share data
	     with the normal constant pool.  However, we've already emitted
	     the constant pool for this function.  Moreover, we'd like to
	     share these constants across the entire unit of translation and
	     even, if possible, across the entire application (or DSO).  */
	  addr = dw2_force_const_mem (addr, is_public);
	  encoding &= ~DW_EH_PE_indirect;
	  goto restart;
	}

      switch (encoding & 0xF0)
	{
	case DW_EH_PE_absptr:
	  dw2_assemble_integer (size, addr);
	  break;

	case DW_EH_PE_pcrel:
	  gcc_assert (GET_CODE (addr) == SYMBOL_REF);
#ifdef ASM_OUTPUT_DWARF_PCREL
	  ASM_OUTPUT_DWARF_PCREL (asm_out_file, size, XSTR (addr, 0));
#else
	  dw2_assemble_integer (size, gen_rtx_MINUS (Pmode, addr, pc_rtx));
#endif
	  break;

	default:
	  /* Other encodings should have been handled by
	     ASM_MAYBE_OUTPUT_ENCODED_ADDR_RTX.  */
	  gcc_unreachable ();
	}

#ifdef ASM_MAYBE_OUTPUT_ENCODED_ADDR_RTX
    done:;
#endif
    }

  if (flag_debug_asm && comment)
    {
      fprintf (asm_out_file, "\t%s ", ASM_COMMENT_START);
      vfprintf (asm_out_file, comment, ap);
    }
  fputc ('\n', asm_out_file);

  va_end (ap);
}

#include "gt-dwarf2asm.h"<|MERGE_RESOLUTION|>--- conflicted
+++ resolved
@@ -835,19 +835,9 @@
 	  char *ref_name = XALLOCAVEC (char, strlen (str) + sizeof "DW.ref.");
 
 	  sprintf (ref_name, "DW.ref.%s", str);
-<<<<<<< HEAD
-	  id = get_identifier (ref_name);
-	  decl = build_decl (VAR_DECL, id, ptr_type_node);
-	  DECL_ARTIFICIAL (decl) = 1;
-	  DECL_IGNORED_P (decl) = 1;
-	  TREE_PUBLIC (decl) = 1;
-	  DECL_INITIAL (decl) = decl;
-	  make_decl_one_only (decl, DECL_ASSEMBLER_NAME (decl));
-=======
 	  gcc_assert (!maybe_get_identifier (ref_name));
 	  decl_id = get_identifier (ref_name);
 	  TREE_PUBLIC (decl_id) = 1;
->>>>>>> 47ac44d6
 	}
       else
 	{
@@ -892,7 +882,7 @@
   if (TREE_PUBLIC (id))
     {
       TREE_PUBLIC (decl) = 1;
-      make_decl_one_only (decl);
+      make_decl_one_only (decl, DECL_ASSEMBLER_NAME (decl));
     }
   else
     TREE_STATIC (decl) = 1;

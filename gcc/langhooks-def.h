--- conflicted
+++ resolved
@@ -131,18 +131,9 @@
   LANG_HOOKS_TREE_INLINING_VAR_MOD_TYPE_P, \
 }
 
-<<<<<<< HEAD
-#define LANG_HOOKS_CALLGRAPH_ANALYZE_EXPR lhd_callgraph_analyze_expr
-
-#define LANG_HOOKS_CALLGRAPH_INITIALIZER { \
-  LANG_HOOKS_CALLGRAPH_ANALYZE_EXPR \
-}
-
 /* Hook for lowering function body to GENERIC before finalization.  */
 #define LANG_HOOKS_GENERICIZE lhd_do_nothing_t
 
-=======
->>>>>>> 034788fc
 /* Hooks for tree gimplification.  */
 #define LANG_HOOKS_GIMPLIFY_EXPR lhd_gimplify_expr
 

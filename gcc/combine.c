--- conflicted
+++ resolved
@@ -12852,13 +12852,8 @@
 			      && ! reg_bitfield_target_p (piece,
 							  PATTERN (place)))
 			    {
-<<<<<<< HEAD
-			      rtx new_note
-				= alloc_reg_note (REG_DEAD, piece, NULL_RTX);
-=======
 			      rtx new_note = alloc_reg_note (REG_DEAD, piece,
 							     NULL_RTX);
->>>>>>> 81f40b79
 
 			      distribute_notes (new_note, place, place,
 						NULL_RTX, NULL_RTX, NULL_RTX);

/* Optimize by combining instructions for GNU compiler.
   Copyright (C) 1987, 1988, 1992, 1993, 1994, 1995, 1996, 1997, 1998,
   1999, 2000, 2001, 2002, 2003, 2004, 2005 Free Software Foundation, Inc.

This file is part of GCC.

GCC is free software; you can redistribute it and/or modify it under
the terms of the GNU General Public License as published by the Free
Software Foundation; either version 2, or (at your option) any later
version.

GCC is distributed in the hope that it will be useful, but WITHOUT ANY
WARRANTY; without even the implied warranty of MERCHANTABILITY or
FITNESS FOR A PARTICULAR PURPOSE.  See the GNU General Public License
for more details.

You should have received a copy of the GNU General Public License
along with GCC; see the file COPYING.  If not, write to the Free
Software Foundation, 51 Franklin Street, Fifth Floor, Boston, MA
02110-1301, USA.  */

/* This module is essentially the "combiner" phase of the U. of Arizona
   Portable Optimizer, but redone to work on our list-structured
   representation for RTL instead of their string representation.

   The LOG_LINKS of each insn identify the most recent assignment
   to each REG used in the insn.  It is a list of previous insns,
   each of which contains a SET for a REG that is used in this insn
   and not used or set in between.  LOG_LINKs never cross basic blocks.
   They were set up by the preceding pass (lifetime analysis).

   We try to combine each pair of insns joined by a logical link.
   We also try to combine triples of insns A, B and C when
   C has a link back to B and B has a link back to A.

   LOG_LINKS does not have links for use of the CC0.  They don't
   need to, because the insn that sets the CC0 is always immediately
   before the insn that tests it.  So we always regard a branch
   insn as having a logical link to the preceding insn.  The same is true
   for an insn explicitly using CC0.

   We check (with use_crosses_set_p) to avoid combining in such a way
   as to move a computation to a place where its value would be different.

   Combination is done by mathematically substituting the previous
   insn(s) values for the regs they set into the expressions in
   the later insns that refer to these regs.  If the result is a valid insn
   for our target machine, according to the machine description,
   we install it, delete the earlier insns, and update the data flow
   information (LOG_LINKS and REG_NOTES) for what we did.

   There are a few exceptions where the dataflow information created by
   flow.c aren't completely updated:

   - reg_live_length is not updated
   - reg_n_refs is not adjusted in the rare case when a register is
     no longer required in a computation
   - there are extremely rare cases (see distribute_regnotes) when a
     REG_DEAD note is lost
   - a LOG_LINKS entry that refers to an insn with multiple SETs may be
     removed because there is no way to know which register it was
     linking

   To simplify substitution, we combine only when the earlier insn(s)
   consist of only a single assignment.  To simplify updating afterward,
   we never combine when a subroutine call appears in the middle.

   Since we do not represent assignments to CC0 explicitly except when that
   is all an insn does, there is no LOG_LINKS entry in an insn that uses
   the condition code for the insn that set the condition code.
   Fortunately, these two insns must be consecutive.
   Therefore, every JUMP_INSN is taken to have an implicit logical link
   to the preceding insn.  This is not quite right, since non-jumps can
   also use the condition code; but in practice such insns would not
   combine anyway.  */

#include "config.h"
#include "system.h"
#include "coretypes.h"
#include "tm.h"
#include "rtl.h"
#include "tree.h"
#include "tm_p.h"
#include "flags.h"
#include "regs.h"
#include "hard-reg-set.h"
#include "basic-block.h"
#include "insn-config.h"
#include "function.h"
/* Include expr.h after insn-config.h so we get HAVE_conditional_move.  */
#include "expr.h"
#include "insn-attr.h"
#include "recog.h"
#include "real.h"
#include "toplev.h"
#include "target.h"
#include "optabs.h"
#include "insn-codes.h"
#include "rtlhooks-def.h"
/* Include output.h for dump_file.  */
#include "output.h"
#include "params.h"
<<<<<<< HEAD
=======
#include "timevar.h"
#include "tree-pass.h"
>>>>>>> 8c044a9c

/* Number of attempts to combine instructions in this function.  */

static int combine_attempts;

/* Number of attempts that got as far as substitution in this function.  */

static int combine_merges;

/* Number of instructions combined with added SETs in this function.  */

static int combine_extras;

/* Number of instructions combined in this function.  */

static int combine_successes;

/* Totals over entire compilation.  */

static int total_attempts, total_merges, total_extras, total_successes;


/* Vector mapping INSN_UIDs to cuids.
   The cuids are like uids but increase monotonically always.
   Combine always uses cuids so that it can compare them.
   But actually renumbering the uids, which we used to do,
   proves to be a bad idea because it makes it hard to compare
   the dumps produced by earlier passes with those from later passes.  */

static int *uid_cuid;
static int max_uid_cuid;

/* Get the cuid of an insn.  */

#define INSN_CUID(INSN) \
(INSN_UID (INSN) > max_uid_cuid ? insn_cuid (INSN) : uid_cuid[INSN_UID (INSN)])

/* In case BITS_PER_WORD == HOST_BITS_PER_WIDE_INT, shifting by
   BITS_PER_WORD would invoke undefined behavior.  Work around it.  */

#define UWIDE_SHIFT_LEFT_BY_BITS_PER_WORD(val) \
  (((unsigned HOST_WIDE_INT) (val) << (BITS_PER_WORD - 1)) << 1)

/* Maximum register number, which is the size of the tables below.  */

static unsigned int combine_max_regno;

struct reg_stat {
  /* Record last point of death of (hard or pseudo) register n.  */
  rtx				last_death;

  /* Record last point of modification of (hard or pseudo) register n.  */
  rtx				last_set;

  /* The next group of fields allows the recording of the last value assigned
     to (hard or pseudo) register n.  We use this information to see if an
     operation being processed is redundant given a prior operation performed
     on the register.  For example, an `and' with a constant is redundant if
     all the zero bits are already known to be turned off.

     We use an approach similar to that used by cse, but change it in the
     following ways:

     (1) We do not want to reinitialize at each label.
     (2) It is useful, but not critical, to know the actual value assigned
         to a register.  Often just its form is helpful.

     Therefore, we maintain the following fields:

     last_set_value		the last value assigned
     last_set_label		records the value of label_tick when the
				register was assigned
     last_set_table_tick	records the value of label_tick when a
				value using the register is assigned
     last_set_invalid		set to nonzero when it is not valid
				to use the value of this register in some
				register's value

     To understand the usage of these tables, it is important to understand
     the distinction between the value in last_set_value being valid and
     the register being validly contained in some other expression in the
     table.

     (The next two parameters are out of date).

     reg_stat[i].last_set_value is valid if it is nonzero, and either
     reg_n_sets[i] is 1 or reg_stat[i].last_set_label == label_tick.

     Register I may validly appear in any expression returned for the value
     of another register if reg_n_sets[i] is 1.  It may also appear in the
     value for register J if reg_stat[j].last_set_invalid is zero, or
     reg_stat[i].last_set_label < reg_stat[j].last_set_label.

     If an expression is found in the table containing a register which may
     not validly appear in an expression, the register is replaced by
     something that won't match, (clobber (const_int 0)).  */

  /* Record last value assigned to (hard or pseudo) register n.  */

  rtx				last_set_value;

  /* Record the value of label_tick when an expression involving register n
     is placed in last_set_value.  */

  int				last_set_table_tick;

  /* Record the value of label_tick when the value for register n is placed in
     last_set_value.  */

  int				last_set_label;

  /* These fields are maintained in parallel with last_set_value and are
     used to store the mode in which the register was last set, the bits
     that were known to be zero when it was last set, and the number of
     sign bits copies it was known to have when it was last set.  */

  unsigned HOST_WIDE_INT	last_set_nonzero_bits;
  char				last_set_sign_bit_copies;
  ENUM_BITFIELD(machine_mode)	last_set_mode : 8; 

  /* Set nonzero if references to register n in expressions should not be
     used.  last_set_invalid is set nonzero when this register is being
     assigned to and last_set_table_tick == label_tick.  */

  char				last_set_invalid;

  /* Some registers that are set more than once and used in more than one
     basic block are nevertheless always set in similar ways.  For example,
     a QImode register may be loaded from memory in two places on a machine
     where byte loads zero extend.

     We record in the following fields if a register has some leading bits
     that are always equal to the sign bit, and what we know about the
     nonzero bits of a register, specifically which bits are known to be
     zero.

     If an entry is zero, it means that we don't know anything special.  */

  unsigned char			sign_bit_copies;

  unsigned HOST_WIDE_INT	nonzero_bits;
};

static struct reg_stat *reg_stat;

/* Record the cuid of the last insn that invalidated memory
   (anything that writes memory, and subroutine calls, but not pushes).  */

static int mem_last_set;

/* Record the cuid of the last CALL_INSN
   so we can tell whether a potential combination crosses any calls.  */

static int last_call_cuid;

/* When `subst' is called, this is the insn that is being modified
   (by combining in a previous insn).  The PATTERN of this insn
   is still the old pattern partially modified and it should not be
   looked at, but this may be used to examine the successors of the insn
   to judge whether a simplification is valid.  */

static rtx subst_insn;

/* This is the lowest CUID that `subst' is currently dealing with.
   get_last_value will not return a value if the register was set at or
   after this CUID.  If not for this mechanism, we could get confused if
   I2 or I1 in try_combine were an insn that used the old value of a register
   to obtain a new value.  In that case, we might erroneously get the
   new value of the register when we wanted the old one.  */

static int subst_low_cuid;

/* This contains any hard registers that are used in newpat; reg_dead_at_p
   must consider all these registers to be always live.  */

static HARD_REG_SET newpat_used_regs;

/* This is an insn to which a LOG_LINKS entry has been added.  If this
   insn is the earlier than I2 or I3, combine should rescan starting at
   that location.  */

static rtx added_links_insn;

/* Basic block in which we are performing combines.  */
static basic_block this_basic_block;

/* A bitmap indicating which blocks had registers go dead at entry.
   After combine, we'll need to re-do global life analysis with
   those blocks as starting points.  */
static sbitmap refresh_blocks;

/* The following array records the insn_rtx_cost for every insn
   in the instruction stream.  */

static int *uid_insn_cost;

/* Length of the currently allocated uid_insn_cost array.  */

static int last_insn_cost;

/* Incremented for each label.  */

static int label_tick;

/* Mode used to compute significance in reg_stat[].nonzero_bits.  It is the
   largest integer mode that can fit in HOST_BITS_PER_WIDE_INT.  */

static enum machine_mode nonzero_bits_mode;

/* Nonzero when reg_stat[].nonzero_bits and reg_stat[].sign_bit_copies can
   be safely used.  It is zero while computing them and after combine has
   completed.  This former test prevents propagating values based on
   previously set values, which can be incorrect if a variable is modified
   in a loop.  */

static int nonzero_sign_valid;


/* Record one modification to rtl structure
   to be undone by storing old_contents into *where.
   is_int is 1 if the contents are an int.  */

struct undo
{
  struct undo *next;
  int is_int;
  union {rtx r; int i;} old_contents;
  union {rtx *r; int *i;} where;
};

/* Record a bunch of changes to be undone, up to MAX_UNDO of them.
   num_undo says how many are currently recorded.

   other_insn is nonzero if we have modified some other insn in the process
   of working on subst_insn.  It must be verified too.  */

struct undobuf
{
  struct undo *undos;
  struct undo *frees;
  rtx other_insn;
};

static struct undobuf undobuf;

/* Number of times the pseudo being substituted for
   was found and replaced.  */

static int n_occurrences;

static rtx reg_nonzero_bits_for_combine (rtx, enum machine_mode, rtx,
					 enum machine_mode,
					 unsigned HOST_WIDE_INT,
					 unsigned HOST_WIDE_INT *);
static rtx reg_num_sign_bit_copies_for_combine (rtx, enum machine_mode, rtx,
						enum machine_mode,
						unsigned int, unsigned int *);
static void do_SUBST (rtx *, rtx);
static void do_SUBST_INT (int *, int);
static void init_reg_last (void);
static void setup_incoming_promotions (void);
static void set_nonzero_bits_and_sign_copies (rtx, rtx, void *);
static int cant_combine_insn_p (rtx);
static int can_combine_p (rtx, rtx, rtx, rtx, rtx *, rtx *);
static int combinable_i3pat (rtx, rtx *, rtx, rtx, int, rtx *);
static int contains_muldiv (rtx);
static rtx try_combine (rtx, rtx, rtx, int *);
static void undo_all (void);
static void undo_commit (void);
static rtx *find_split_point (rtx *, rtx);
static rtx subst (rtx, rtx, rtx, int, int);
static rtx combine_simplify_rtx (rtx, enum machine_mode, int);
static rtx simplify_if_then_else (rtx);
static rtx simplify_set (rtx);
static rtx simplify_logical (rtx);
static rtx expand_compound_operation (rtx);
static rtx expand_field_assignment (rtx);
static rtx make_extraction (enum machine_mode, rtx, HOST_WIDE_INT,
			    rtx, unsigned HOST_WIDE_INT, int, int, int);
static rtx extract_left_shift (rtx, int);
static rtx make_compound_operation (rtx, enum rtx_code);
static int get_pos_from_mask (unsigned HOST_WIDE_INT,
			      unsigned HOST_WIDE_INT *);
static rtx force_to_mode (rtx, enum machine_mode,
			  unsigned HOST_WIDE_INT, rtx, int);
static rtx if_then_else_cond (rtx, rtx *, rtx *);
static rtx known_cond (rtx, enum rtx_code, rtx, rtx);
static int rtx_equal_for_field_assignment_p (rtx, rtx);
static rtx make_field_assignment (rtx);
static rtx apply_distributive_law (rtx);
static rtx distribute_and_simplify_rtx (rtx, int);
static rtx simplify_and_const_int (rtx, enum machine_mode, rtx,
				   unsigned HOST_WIDE_INT);
static int merge_outer_ops (enum rtx_code *, HOST_WIDE_INT *, enum rtx_code,
			    HOST_WIDE_INT, enum machine_mode, int *);
static rtx simplify_shift_const	(rtx, enum rtx_code, enum machine_mode, rtx,
				 int);
static int recog_for_combine (rtx *, rtx, rtx *);
static rtx gen_lowpart_for_combine (enum machine_mode, rtx);
static enum rtx_code simplify_comparison (enum rtx_code, rtx *, rtx *);
static void update_table_tick (rtx);
static void record_value_for_reg (rtx, rtx, rtx);
static void check_promoted_subreg (rtx, rtx);
static void record_dead_and_set_regs_1 (rtx, rtx, void *);
static void record_dead_and_set_regs (rtx);
static int get_last_value_validate (rtx *, rtx, int, int);
static rtx get_last_value (rtx);
static int use_crosses_set_p (rtx, int);
static void reg_dead_at_p_1 (rtx, rtx, void *);
static int reg_dead_at_p (rtx, rtx);
static void move_deaths (rtx, rtx, int, rtx, rtx *);
static int reg_bitfield_target_p (rtx, rtx);
static void distribute_notes (rtx, rtx, rtx, rtx, rtx, rtx);
static void distribute_links (rtx);
static void mark_used_regs_combine (rtx);
static int insn_cuid (rtx);
static void record_promoted_value (rtx, rtx);
static int unmentioned_reg_p_1 (rtx *, void *);
static bool unmentioned_reg_p (rtx, rtx);


/* It is not safe to use ordinary gen_lowpart in combine.
   See comments in gen_lowpart_for_combine.  */
#undef RTL_HOOKS_GEN_LOWPART
#define RTL_HOOKS_GEN_LOWPART              gen_lowpart_for_combine

/* Our implementation of gen_lowpart never emits a new pseudo.  */
#undef RTL_HOOKS_GEN_LOWPART_NO_EMIT
#define RTL_HOOKS_GEN_LOWPART_NO_EMIT      gen_lowpart_for_combine

#undef RTL_HOOKS_REG_NONZERO_REG_BITS
#define RTL_HOOKS_REG_NONZERO_REG_BITS     reg_nonzero_bits_for_combine

#undef RTL_HOOKS_REG_NUM_SIGN_BIT_COPIES
#define RTL_HOOKS_REG_NUM_SIGN_BIT_COPIES  reg_num_sign_bit_copies_for_combine

static const struct rtl_hooks combine_rtl_hooks = RTL_HOOKS_INITIALIZER;


/* Substitute NEWVAL, an rtx expression, into INTO, a place in some
   insn.  The substitution can be undone by undo_all.  If INTO is already
   set to NEWVAL, do not record this change.  Because computing NEWVAL might
   also call SUBST, we have to compute it before we put anything into
   the undo table.  */

static void
do_SUBST (rtx *into, rtx newval)
{
  struct undo *buf;
  rtx oldval = *into;

  if (oldval == newval)
    return;

  /* We'd like to catch as many invalid transformations here as
     possible.  Unfortunately, there are way too many mode changes
     that are perfectly valid, so we'd waste too much effort for
     little gain doing the checks here.  Focus on catching invalid
     transformations involving integer constants.  */
  if (GET_MODE_CLASS (GET_MODE (oldval)) == MODE_INT
      && GET_CODE (newval) == CONST_INT)
    {
      /* Sanity check that we're replacing oldval with a CONST_INT
	 that is a valid sign-extension for the original mode.  */
      gcc_assert (INTVAL (newval)
		  == trunc_int_for_mode (INTVAL (newval), GET_MODE (oldval)));

      /* Replacing the operand of a SUBREG or a ZERO_EXTEND with a
	 CONST_INT is not valid, because after the replacement, the
	 original mode would be gone.  Unfortunately, we can't tell
	 when do_SUBST is called to replace the operand thereof, so we
	 perform this test on oldval instead, checking whether an
	 invalid replacement took place before we got here.  */
      gcc_assert (!(GET_CODE (oldval) == SUBREG
		    && GET_CODE (SUBREG_REG (oldval)) == CONST_INT));
      gcc_assert (!(GET_CODE (oldval) == ZERO_EXTEND
		    && GET_CODE (XEXP (oldval, 0)) == CONST_INT));
    }

  if (undobuf.frees)
    buf = undobuf.frees, undobuf.frees = buf->next;
  else
    buf = xmalloc (sizeof (struct undo));

  buf->is_int = 0;
  buf->where.r = into;
  buf->old_contents.r = oldval;
  *into = newval;

  buf->next = undobuf.undos, undobuf.undos = buf;
}

#define SUBST(INTO, NEWVAL)	do_SUBST(&(INTO), (NEWVAL))

/* Similar to SUBST, but NEWVAL is an int expression.  Note that substitution
   for the value of a HOST_WIDE_INT value (including CONST_INT) is
   not safe.  */

static void
do_SUBST_INT (int *into, int newval)
{
  struct undo *buf;
  int oldval = *into;

  if (oldval == newval)
    return;

  if (undobuf.frees)
    buf = undobuf.frees, undobuf.frees = buf->next;
  else
    buf = xmalloc (sizeof (struct undo));

  buf->is_int = 1;
  buf->where.i = into;
  buf->old_contents.i = oldval;
  *into = newval;

  buf->next = undobuf.undos, undobuf.undos = buf;
}

#define SUBST_INT(INTO, NEWVAL)  do_SUBST_INT(&(INTO), (NEWVAL))

/* Subroutine of try_combine.  Determine whether the combine replacement
   patterns NEWPAT and NEWI2PAT are cheaper according to insn_rtx_cost
   that the original instruction sequence I1, I2 and I3.  Note that I1
   and/or NEWI2PAT may be NULL_RTX.  This function returns false, if the
   costs of all instructions can be estimated, and the replacements are
   more expensive than the original sequence.  */

static bool
combine_validate_cost (rtx i1, rtx i2, rtx i3, rtx newpat, rtx newi2pat)
{
  int i1_cost, i2_cost, i3_cost;
  int new_i2_cost, new_i3_cost;
  int old_cost, new_cost;

  /* Lookup the original insn_rtx_costs.  */
  i2_cost = INSN_UID (i2) <= last_insn_cost
	    ? uid_insn_cost[INSN_UID (i2)] : 0;
  i3_cost = INSN_UID (i3) <= last_insn_cost
	    ? uid_insn_cost[INSN_UID (i3)] : 0;

  if (i1)
    {
      i1_cost = INSN_UID (i1) <= last_insn_cost
		? uid_insn_cost[INSN_UID (i1)] : 0;
      old_cost = (i1_cost > 0 && i2_cost > 0 && i3_cost > 0)
		 ? i1_cost + i2_cost + i3_cost : 0;
    }
  else
    {
      old_cost = (i2_cost > 0 && i3_cost > 0) ? i2_cost + i3_cost : 0;
      i1_cost = 0;
    }

  /* Calculate the replacement insn_rtx_costs.  */
  new_i3_cost = insn_rtx_cost (newpat);
  if (newi2pat)
    {
      new_i2_cost = insn_rtx_cost (newi2pat);
      new_cost = (new_i2_cost > 0 && new_i3_cost > 0)
		 ? new_i2_cost + new_i3_cost : 0;
    }
  else
    {
      new_cost = new_i3_cost;
      new_i2_cost = 0;
    }

  if (undobuf.other_insn)
    {
      int old_other_cost, new_other_cost;

      old_other_cost = (INSN_UID (undobuf.other_insn) <= last_insn_cost
			? uid_insn_cost[INSN_UID (undobuf.other_insn)] : 0);
      new_other_cost = insn_rtx_cost (PATTERN (undobuf.other_insn));
      if (old_other_cost > 0 && new_other_cost > 0)
	{
	  old_cost += old_other_cost;
	  new_cost += new_other_cost;
	}
      else
	old_cost = 0;
    }

  /* Disallow this recombination if both new_cost and old_cost are
     greater than zero, and new_cost is greater than old cost.  */
  if (old_cost > 0
      && new_cost > old_cost)
    {
      if (dump_file)
	{
	  if (i1)
	    {
	      fprintf (dump_file,
		       "rejecting combination of insns %d, %d and %d\n",
		       INSN_UID (i1), INSN_UID (i2), INSN_UID (i3));
	      fprintf (dump_file, "original costs %d + %d + %d = %d\n",
		       i1_cost, i2_cost, i3_cost, old_cost);
	    }
	  else
	    {
	      fprintf (dump_file,
		       "rejecting combination of insns %d and %d\n",
		       INSN_UID (i2), INSN_UID (i3));
	      fprintf (dump_file, "original costs %d + %d = %d\n",
		       i2_cost, i3_cost, old_cost);
	    }

	  if (newi2pat)
	    {
	      fprintf (dump_file, "replacement costs %d + %d = %d\n",
		       new_i2_cost, new_i3_cost, new_cost);
	    }
	  else
	    fprintf (dump_file, "replacement cost %d\n", new_cost);
	}

      return false;
    }

  /* Update the uid_insn_cost array with the replacement costs.  */
  uid_insn_cost[INSN_UID (i2)] = new_i2_cost;
  uid_insn_cost[INSN_UID (i3)] = new_i3_cost;
  if (i1)
    uid_insn_cost[INSN_UID (i1)] = 0;

  return true;
}

/* Main entry point for combiner.  F is the first insn of the function.
   NREGS is the first unused pseudo-reg number.

   Return nonzero if the combiner has turned an indirect jump
   instruction into a direct jump.  */
int
combine_instructions (rtx f, unsigned int nregs)
{
  rtx insn, next;
#ifdef HAVE_cc0
  rtx prev;
#endif
  int i;
  unsigned int j = 0;
  rtx links, nextlinks;
  sbitmap_iterator sbi;

  int new_direct_jump_p = 0;

  combine_attempts = 0;
  combine_merges = 0;
  combine_extras = 0;
  combine_successes = 0;

  combine_max_regno = nregs;

  rtl_hooks = combine_rtl_hooks;

  reg_stat = xcalloc (nregs, sizeof (struct reg_stat));

  init_recog_no_volatile ();

  /* Compute maximum uid value so uid_cuid can be allocated.  */

  for (insn = f, i = 0; insn; insn = NEXT_INSN (insn))
    if (INSN_UID (insn) > i)
      i = INSN_UID (insn);

  uid_cuid = xmalloc ((i + 1) * sizeof (int));
  max_uid_cuid = i;

  nonzero_bits_mode = mode_for_size (HOST_BITS_PER_WIDE_INT, MODE_INT, 0);

  /* Don't use reg_stat[].nonzero_bits when computing it.  This can cause
     problems when, for example, we have j <<= 1 in a loop.  */

  nonzero_sign_valid = 0;

  /* Compute the mapping from uids to cuids.
     Cuids are numbers assigned to insns, like uids,
     except that cuids increase monotonically through the code.

     Scan all SETs and see if we can deduce anything about what
     bits are known to be zero for some registers and how many copies
     of the sign bit are known to exist for those registers.

     Also set any known values so that we can use it while searching
     for what bits are known to be set.  */

  label_tick = 1;

  setup_incoming_promotions ();

  refresh_blocks = sbitmap_alloc (last_basic_block);
  sbitmap_zero (refresh_blocks);

  /* Allocate array of current insn_rtx_costs.  */
  uid_insn_cost = xcalloc (max_uid_cuid + 1, sizeof (int));
  last_insn_cost = max_uid_cuid;

  for (insn = f, i = 0; insn; insn = NEXT_INSN (insn))
    {
      uid_cuid[INSN_UID (insn)] = ++i;
      subst_low_cuid = i;
      subst_insn = insn;

      if (INSN_P (insn))
	{
	  note_stores (PATTERN (insn), set_nonzero_bits_and_sign_copies,
		       NULL);
	  record_dead_and_set_regs (insn);

#ifdef AUTO_INC_DEC
	  for (links = REG_NOTES (insn); links; links = XEXP (links, 1))
	    if (REG_NOTE_KIND (links) == REG_INC)
	      set_nonzero_bits_and_sign_copies (XEXP (links, 0), NULL_RTX,
						NULL);
#endif

	  /* Record the current insn_rtx_cost of this instruction.  */
	  if (NONJUMP_INSN_P (insn))
	    uid_insn_cost[INSN_UID (insn)] = insn_rtx_cost (PATTERN (insn));
	  if (dump_file)
	    fprintf(dump_file, "insn_cost %d: %d\n",
		    INSN_UID (insn), uid_insn_cost[INSN_UID (insn)]);
	}

      if (LABEL_P (insn))
	label_tick++;
    }

  nonzero_sign_valid = 1;

  /* Now scan all the insns in forward order.  */

  label_tick = 1;
  last_call_cuid = 0;
  mem_last_set = 0;
  init_reg_last ();
  setup_incoming_promotions ();

  FOR_EACH_BB (this_basic_block)
    {
      for (insn = BB_HEAD (this_basic_block);
           insn != NEXT_INSN (BB_END (this_basic_block));
	   insn = next ? next : NEXT_INSN (insn))
	{
	  next = 0;

	  if (LABEL_P (insn))
	    label_tick++;

	  else if (INSN_P (insn))
	    {
	      /* See if we know about function return values before this
		 insn based upon SUBREG flags.  */
	      check_promoted_subreg (insn, PATTERN (insn));

	      /* Try this insn with each insn it links back to.  */

	      for (links = LOG_LINKS (insn); links; links = XEXP (links, 1))
		if ((next = try_combine (insn, XEXP (links, 0),
					 NULL_RTX, &new_direct_jump_p)) != 0)
		  goto retry;

	      /* Try each sequence of three linked insns ending with this one.  */

	      for (links = LOG_LINKS (insn); links; links = XEXP (links, 1))
		{
		  rtx link = XEXP (links, 0);

		  /* If the linked insn has been replaced by a note, then there
		     is no point in pursuing this chain any further.  */
		  if (NOTE_P (link))
		    continue;

		  for (nextlinks = LOG_LINKS (link);
		       nextlinks;
		       nextlinks = XEXP (nextlinks, 1))
		    if ((next = try_combine (insn, link,
					     XEXP (nextlinks, 0),
					     &new_direct_jump_p)) != 0)
		      goto retry;
		}

#ifdef HAVE_cc0
	      /* Try to combine a jump insn that uses CC0
		 with a preceding insn that sets CC0, and maybe with its
		 logical predecessor as well.
		 This is how we make decrement-and-branch insns.
		 We need this special code because data flow connections
		 via CC0 do not get entered in LOG_LINKS.  */

	      if (JUMP_P (insn)
		  && (prev = prev_nonnote_insn (insn)) != 0
		  && NONJUMP_INSN_P (prev)
		  && sets_cc0_p (PATTERN (prev)))
		{
		  if ((next = try_combine (insn, prev,
					   NULL_RTX, &new_direct_jump_p)) != 0)
		    goto retry;

		  for (nextlinks = LOG_LINKS (prev); nextlinks;
		       nextlinks = XEXP (nextlinks, 1))
		    if ((next = try_combine (insn, prev,
					     XEXP (nextlinks, 0),
					     &new_direct_jump_p)) != 0)
		      goto retry;
		}

	      /* Do the same for an insn that explicitly references CC0.  */
	      if (NONJUMP_INSN_P (insn)
		  && (prev = prev_nonnote_insn (insn)) != 0
		  && NONJUMP_INSN_P (prev)
		  && sets_cc0_p (PATTERN (prev))
		  && GET_CODE (PATTERN (insn)) == SET
		  && reg_mentioned_p (cc0_rtx, SET_SRC (PATTERN (insn))))
		{
		  if ((next = try_combine (insn, prev,
					   NULL_RTX, &new_direct_jump_p)) != 0)
		    goto retry;

		  for (nextlinks = LOG_LINKS (prev); nextlinks;
		       nextlinks = XEXP (nextlinks, 1))
		    if ((next = try_combine (insn, prev,
					     XEXP (nextlinks, 0),
					     &new_direct_jump_p)) != 0)
		      goto retry;
		}

	      /* Finally, see if any of the insns that this insn links to
		 explicitly references CC0.  If so, try this insn, that insn,
		 and its predecessor if it sets CC0.  */
	      for (links = LOG_LINKS (insn); links; links = XEXP (links, 1))
		if (NONJUMP_INSN_P (XEXP (links, 0))
		    && GET_CODE (PATTERN (XEXP (links, 0))) == SET
		    && reg_mentioned_p (cc0_rtx, SET_SRC (PATTERN (XEXP (links, 0))))
		    && (prev = prev_nonnote_insn (XEXP (links, 0))) != 0
		    && NONJUMP_INSN_P (prev)
		    && sets_cc0_p (PATTERN (prev))
		    && (next = try_combine (insn, XEXP (links, 0),
					    prev, &new_direct_jump_p)) != 0)
		  goto retry;
#endif

	      /* Try combining an insn with two different insns whose results it
		 uses.  */
	      for (links = LOG_LINKS (insn); links; links = XEXP (links, 1))
		for (nextlinks = XEXP (links, 1); nextlinks;
		     nextlinks = XEXP (nextlinks, 1))
		  if ((next = try_combine (insn, XEXP (links, 0),
					   XEXP (nextlinks, 0),
					   &new_direct_jump_p)) != 0)
		    goto retry;

	      /* Try this insn with each REG_EQUAL note it links back to.  */
	      for (links = LOG_LINKS (insn); links; links = XEXP (links, 1))
		{
		  rtx set, note;
		  rtx temp = XEXP (links, 0);
		  if ((set = single_set (temp)) != 0
		      && (note = find_reg_equal_equiv_note (temp)) != 0
		      && (note = XEXP (note, 0), GET_CODE (note)) != EXPR_LIST
		      /* Avoid using a register that may already been marked
			 dead by an earlier instruction.  */
		      && ! unmentioned_reg_p (note, SET_SRC (set))
		      && (GET_MODE (note) == VOIDmode
			  ? SCALAR_INT_MODE_P (GET_MODE (SET_DEST (set)))
			  : GET_MODE (SET_DEST (set)) == GET_MODE (note)))
		    {
		      /* Temporarily replace the set's source with the
			 contents of the REG_EQUAL note.  The insn will
			 be deleted or recognized by try_combine.  */
		      rtx orig = SET_SRC (set);
		      SET_SRC (set) = note;
		      next = try_combine (insn, temp, NULL_RTX,
					  &new_direct_jump_p);
		      if (next)
			goto retry;
		      SET_SRC (set) = orig;
		    }
		}

	      if (!NOTE_P (insn))
		record_dead_and_set_regs (insn);

	    retry:
	      ;
	    }
	}
    }
  clear_bb_flags ();

  EXECUTE_IF_SET_IN_SBITMAP (refresh_blocks, 0, j, sbi)
    BASIC_BLOCK (j)->flags |= BB_DIRTY;
  new_direct_jump_p |= purge_all_dead_edges ();
  delete_noop_moves ();

  update_life_info_in_dirty_blocks (UPDATE_LIFE_GLOBAL_RM_NOTES,
				    PROP_DEATH_NOTES | PROP_SCAN_DEAD_CODE
				    | PROP_KILL_DEAD_CODE);

  /* Clean up.  */
  sbitmap_free (refresh_blocks);
  free (uid_insn_cost);
  free (reg_stat);
  free (uid_cuid);

  {
    struct undo *undo, *next;
    for (undo = undobuf.frees; undo; undo = next)
      {
	next = undo->next;
	free (undo);
      }
    undobuf.frees = 0;
  }

  total_attempts += combine_attempts;
  total_merges += combine_merges;
  total_extras += combine_extras;
  total_successes += combine_successes;

  nonzero_sign_valid = 0;
  rtl_hooks = general_rtl_hooks;

  /* Make recognizer allow volatile MEMs again.  */
  init_recog ();

  return new_direct_jump_p;
}

/* Wipe the last_xxx fields of reg_stat in preparation for another pass.  */

static void
init_reg_last (void)
{
  unsigned int i;
  for (i = 0; i < combine_max_regno; i++)
    memset (reg_stat + i, 0, offsetof (struct reg_stat, sign_bit_copies));
}

/* Set up any promoted values for incoming argument registers.  */

static void
setup_incoming_promotions (void)
{
  unsigned int regno;
  rtx reg;
  enum machine_mode mode;
  int unsignedp;
  rtx first = get_insns ();

  if (targetm.calls.promote_function_args (TREE_TYPE (cfun->decl)))
    {
      for (regno = 0; regno < FIRST_PSEUDO_REGISTER; regno++)
	/* Check whether this register can hold an incoming pointer
	   argument.  FUNCTION_ARG_REGNO_P tests outgoing register
	   numbers, so translate if necessary due to register windows.  */
	if (FUNCTION_ARG_REGNO_P (OUTGOING_REGNO (regno))
	    && (reg = promoted_input_arg (regno, &mode, &unsignedp)) != 0)
	  {
	    record_value_for_reg
	      (reg, first, gen_rtx_fmt_e ((unsignedp ? ZERO_EXTEND
					   : SIGN_EXTEND),
					  GET_MODE (reg),
					  gen_rtx_CLOBBER (mode, const0_rtx)));
	  }
    }
}

/* Called via note_stores.  If X is a pseudo that is narrower than
   HOST_BITS_PER_WIDE_INT and is being set, record what bits are known zero.

   If we are setting only a portion of X and we can't figure out what
   portion, assume all bits will be used since we don't know what will
   be happening.

   Similarly, set how many bits of X are known to be copies of the sign bit
   at all locations in the function.  This is the smallest number implied
   by any set of X.  */

static void
set_nonzero_bits_and_sign_copies (rtx x, rtx set,
				  void *data ATTRIBUTE_UNUSED)
{
  unsigned int num;

  if (REG_P (x)
      && REGNO (x) >= FIRST_PSEUDO_REGISTER
      /* If this register is undefined at the start of the file, we can't
	 say what its contents were.  */
      && ! REGNO_REG_SET_P
         (ENTRY_BLOCK_PTR->next_bb->il.rtl->global_live_at_start, REGNO (x))
      && GET_MODE_BITSIZE (GET_MODE (x)) <= HOST_BITS_PER_WIDE_INT)
    {
      if (set == 0 || GET_CODE (set) == CLOBBER)
	{
	  reg_stat[REGNO (x)].nonzero_bits = GET_MODE_MASK (GET_MODE (x));
	  reg_stat[REGNO (x)].sign_bit_copies = 1;
	  return;
	}

      /* If this is a complex assignment, see if we can convert it into a
	 simple assignment.  */
      set = expand_field_assignment (set);

      /* If this is a simple assignment, or we have a paradoxical SUBREG,
	 set what we know about X.  */

      if (SET_DEST (set) == x
	  || (GET_CODE (SET_DEST (set)) == SUBREG
	      && (GET_MODE_SIZE (GET_MODE (SET_DEST (set)))
		  > GET_MODE_SIZE (GET_MODE (SUBREG_REG (SET_DEST (set)))))
	      && SUBREG_REG (SET_DEST (set)) == x))
	{
	  rtx src = SET_SRC (set);

#ifdef SHORT_IMMEDIATES_SIGN_EXTEND
	  /* If X is narrower than a word and SRC is a non-negative
	     constant that would appear negative in the mode of X,
	     sign-extend it for use in reg_stat[].nonzero_bits because some
	     machines (maybe most) will actually do the sign-extension
	     and this is the conservative approach.

	     ??? For 2.5, try to tighten up the MD files in this regard
	     instead of this kludge.  */

	  if (GET_MODE_BITSIZE (GET_MODE (x)) < BITS_PER_WORD
	      && GET_CODE (src) == CONST_INT
	      && INTVAL (src) > 0
	      && 0 != (INTVAL (src)
		       & ((HOST_WIDE_INT) 1
			  << (GET_MODE_BITSIZE (GET_MODE (x)) - 1))))
	    src = GEN_INT (INTVAL (src)
			   | ((HOST_WIDE_INT) (-1)
			      << GET_MODE_BITSIZE (GET_MODE (x))));
#endif

	  /* Don't call nonzero_bits if it cannot change anything.  */
	  if (reg_stat[REGNO (x)].nonzero_bits != ~(unsigned HOST_WIDE_INT) 0)
	    reg_stat[REGNO (x)].nonzero_bits
	      |= nonzero_bits (src, nonzero_bits_mode);
	  num = num_sign_bit_copies (SET_SRC (set), GET_MODE (x));
	  if (reg_stat[REGNO (x)].sign_bit_copies == 0
	      || reg_stat[REGNO (x)].sign_bit_copies > num)
	    reg_stat[REGNO (x)].sign_bit_copies = num;
	}
      else
	{
	  reg_stat[REGNO (x)].nonzero_bits = GET_MODE_MASK (GET_MODE (x));
	  reg_stat[REGNO (x)].sign_bit_copies = 1;
	}
    }
}

/* See if INSN can be combined into I3.  PRED and SUCC are optionally
   insns that were previously combined into I3 or that will be combined
   into the merger of INSN and I3.

   Return 0 if the combination is not allowed for any reason.

   If the combination is allowed, *PDEST will be set to the single
   destination of INSN and *PSRC to the single source, and this function
   will return 1.  */

static int
can_combine_p (rtx insn, rtx i3, rtx pred ATTRIBUTE_UNUSED, rtx succ,
	       rtx *pdest, rtx *psrc)
{
  int i;
  rtx set = 0, src, dest;
  rtx p;
#ifdef AUTO_INC_DEC
  rtx link;
#endif
  int all_adjacent = (succ ? (next_active_insn (insn) == succ
			      && next_active_insn (succ) == i3)
		      : next_active_insn (insn) == i3);

  /* Can combine only if previous insn is a SET of a REG, a SUBREG or CC0.
     or a PARALLEL consisting of such a SET and CLOBBERs.

     If INSN has CLOBBER parallel parts, ignore them for our processing.
     By definition, these happen during the execution of the insn.  When it
     is merged with another insn, all bets are off.  If they are, in fact,
     needed and aren't also supplied in I3, they may be added by
     recog_for_combine.  Otherwise, it won't match.

     We can also ignore a SET whose SET_DEST is mentioned in a REG_UNUSED
     note.

     Get the source and destination of INSN.  If more than one, can't
     combine.  */

  if (GET_CODE (PATTERN (insn)) == SET)
    set = PATTERN (insn);
  else if (GET_CODE (PATTERN (insn)) == PARALLEL
	   && GET_CODE (XVECEXP (PATTERN (insn), 0, 0)) == SET)
    {
      for (i = 0; i < XVECLEN (PATTERN (insn), 0); i++)
	{
	  rtx elt = XVECEXP (PATTERN (insn), 0, i);
	  rtx note;

	  switch (GET_CODE (elt))
	    {
	    /* This is important to combine floating point insns
	       for the SH4 port.  */
	    case USE:
	      /* Combining an isolated USE doesn't make sense.
		 We depend here on combinable_i3pat to reject them.  */
	      /* The code below this loop only verifies that the inputs of
		 the SET in INSN do not change.  We call reg_set_between_p
		 to verify that the REG in the USE does not change between
		 I3 and INSN.
		 If the USE in INSN was for a pseudo register, the matching
		 insn pattern will likely match any register; combining this
		 with any other USE would only be safe if we knew that the
		 used registers have identical values, or if there was
		 something to tell them apart, e.g. different modes.  For
		 now, we forgo such complicated tests and simply disallow
		 combining of USES of pseudo registers with any other USE.  */
	      if (REG_P (XEXP (elt, 0))
		  && GET_CODE (PATTERN (i3)) == PARALLEL)
		{
		  rtx i3pat = PATTERN (i3);
		  int i = XVECLEN (i3pat, 0) - 1;
		  unsigned int regno = REGNO (XEXP (elt, 0));

		  do
		    {
		      rtx i3elt = XVECEXP (i3pat, 0, i);

		      if (GET_CODE (i3elt) == USE
			  && REG_P (XEXP (i3elt, 0))
			  && (REGNO (XEXP (i3elt, 0)) == regno
			      ? reg_set_between_p (XEXP (elt, 0),
						   PREV_INSN (insn), i3)
			      : regno >= FIRST_PSEUDO_REGISTER))
			return 0;
		    }
		  while (--i >= 0);
		}
	      break;

	      /* We can ignore CLOBBERs.  */
	    case CLOBBER:
	      break;

	    case SET:
	      /* Ignore SETs whose result isn't used but not those that
		 have side-effects.  */
	      if (find_reg_note (insn, REG_UNUSED, SET_DEST (elt))
		  && (!(note = find_reg_note (insn, REG_EH_REGION, NULL_RTX))
		      || INTVAL (XEXP (note, 0)) <= 0)
		  && ! side_effects_p (elt))
		break;

	      /* If we have already found a SET, this is a second one and
		 so we cannot combine with this insn.  */
	      if (set)
		return 0;

	      set = elt;
	      break;

	    default:
	      /* Anything else means we can't combine.  */
	      return 0;
	    }
	}

      if (set == 0
	  /* If SET_SRC is an ASM_OPERANDS we can't throw away these CLOBBERs,
	     so don't do anything with it.  */
	  || GET_CODE (SET_SRC (set)) == ASM_OPERANDS)
	return 0;
    }
  else
    return 0;

  if (set == 0)
    return 0;

  set = expand_field_assignment (set);
  src = SET_SRC (set), dest = SET_DEST (set);

  /* Don't eliminate a store in the stack pointer.  */
  if (dest == stack_pointer_rtx
      /* Don't combine with an insn that sets a register to itself if it has
	 a REG_EQUAL note.  This may be part of a REG_NO_CONFLICT sequence.  */
      || (rtx_equal_p (src, dest) && find_reg_note (insn, REG_EQUAL, NULL_RTX))
      /* Can't merge an ASM_OPERANDS.  */
      || GET_CODE (src) == ASM_OPERANDS
      /* Can't merge a function call.  */
      || GET_CODE (src) == CALL
      /* Don't eliminate a function call argument.  */
      || (CALL_P (i3)
	  && (find_reg_fusage (i3, USE, dest)
	      || (REG_P (dest)
		  && REGNO (dest) < FIRST_PSEUDO_REGISTER
		  && global_regs[REGNO (dest)])))
      /* Don't substitute into an incremented register.  */
      || FIND_REG_INC_NOTE (i3, dest)
      || (succ && FIND_REG_INC_NOTE (succ, dest))
      /* Don't substitute into a non-local goto, this confuses CFG.  */
      || (JUMP_P (i3) && find_reg_note (i3, REG_NON_LOCAL_GOTO, NULL_RTX))
#if 0
      /* Don't combine the end of a libcall into anything.  */
      /* ??? This gives worse code, and appears to be unnecessary, since no
	 pass after flow uses REG_LIBCALL/REG_RETVAL notes.  Local-alloc does
	 use REG_RETVAL notes for noconflict blocks, but other code here
	 makes sure that those insns don't disappear.  */
      || find_reg_note (insn, REG_RETVAL, NULL_RTX)
#endif
      /* Make sure that DEST is not used after SUCC but before I3.  */
      || (succ && ! all_adjacent
	  && reg_used_between_p (dest, succ, i3))
      /* Make sure that the value that is to be substituted for the register
	 does not use any registers whose values alter in between.  However,
	 If the insns are adjacent, a use can't cross a set even though we
	 think it might (this can happen for a sequence of insns each setting
	 the same destination; last_set of that register might point to
	 a NOTE).  If INSN has a REG_EQUIV note, the register is always
	 equivalent to the memory so the substitution is valid even if there
	 are intervening stores.  Also, don't move a volatile asm or
	 UNSPEC_VOLATILE across any other insns.  */
      || (! all_adjacent
	  && (((!MEM_P (src)
		|| ! find_reg_note (insn, REG_EQUIV, src))
	       && use_crosses_set_p (src, INSN_CUID (insn)))
	      || (GET_CODE (src) == ASM_OPERANDS && MEM_VOLATILE_P (src))
	      || GET_CODE (src) == UNSPEC_VOLATILE))
      /* If there is a REG_NO_CONFLICT note for DEST in I3 or SUCC, we get
	 better register allocation by not doing the combine.  */
      || find_reg_note (i3, REG_NO_CONFLICT, dest)
      || (succ && find_reg_note (succ, REG_NO_CONFLICT, dest))
      /* Don't combine across a CALL_INSN, because that would possibly
	 change whether the life span of some REGs crosses calls or not,
	 and it is a pain to update that information.
	 Exception: if source is a constant, moving it later can't hurt.
	 Accept that special case, because it helps -fforce-addr a lot.  */
      || (INSN_CUID (insn) < last_call_cuid && ! CONSTANT_P (src)))
    return 0;

  /* DEST must either be a REG or CC0.  */
  if (REG_P (dest))
    {
      /* If register alignment is being enforced for multi-word items in all
	 cases except for parameters, it is possible to have a register copy
	 insn referencing a hard register that is not allowed to contain the
	 mode being copied and which would not be valid as an operand of most
	 insns.  Eliminate this problem by not combining with such an insn.

	 Also, on some machines we don't want to extend the life of a hard
	 register.  */

      if (REG_P (src)
	  && ((REGNO (dest) < FIRST_PSEUDO_REGISTER
	       && ! HARD_REGNO_MODE_OK (REGNO (dest), GET_MODE (dest)))
	      /* Don't extend the life of a hard register unless it is
		 user variable (if we have few registers) or it can't
		 fit into the desired register (meaning something special
		 is going on).
		 Also avoid substituting a return register into I3, because
		 reload can't handle a conflict with constraints of other
		 inputs.  */
	      || (REGNO (src) < FIRST_PSEUDO_REGISTER
		  && ! HARD_REGNO_MODE_OK (REGNO (src), GET_MODE (src)))))
	return 0;
    }
  else if (GET_CODE (dest) != CC0)
    return 0;


  if (GET_CODE (PATTERN (i3)) == PARALLEL)
    for (i = XVECLEN (PATTERN (i3), 0) - 1; i >= 0; i--)
      if (GET_CODE (XVECEXP (PATTERN (i3), 0, i)) == CLOBBER)
	{
          /* Don't substitute for a register intended as a clobberable
	     operand.  */
	  rtx reg = XEXP (XVECEXP (PATTERN (i3), 0, i), 0);
	  if (rtx_equal_p (reg, dest))
	    return 0;

	  /* If the clobber represents an earlyclobber operand, we must not
	     substitute an expression containing the clobbered register.
	     As we do not analyze the constraint strings here, we have to
	     make the conservative assumption.  However, if the register is
	     a fixed hard reg, the clobber cannot represent any operand;
	     we leave it up to the machine description to either accept or
	     reject use-and-clobber patterns.  */
	  if (!REG_P (reg)
	      || REGNO (reg) >= FIRST_PSEUDO_REGISTER
	      || !fixed_regs[REGNO (reg)])
	    if (reg_overlap_mentioned_p (reg, src))
	      return 0;
	}

  /* If INSN contains anything volatile, or is an `asm' (whether volatile
     or not), reject, unless nothing volatile comes between it and I3 */

  if (GET_CODE (src) == ASM_OPERANDS || volatile_refs_p (src))
    {
      /* Make sure succ doesn't contain a volatile reference.  */
      if (succ != 0 && volatile_refs_p (PATTERN (succ)))
        return 0;

      for (p = NEXT_INSN (insn); p != i3; p = NEXT_INSN (p))
        if (INSN_P (p) && p != succ && volatile_refs_p (PATTERN (p)))
	  return 0;
    }

  /* If INSN is an asm, and DEST is a hard register, reject, since it has
     to be an explicit register variable, and was chosen for a reason.  */

  if (GET_CODE (src) == ASM_OPERANDS
      && REG_P (dest) && REGNO (dest) < FIRST_PSEUDO_REGISTER)
    return 0;

  /* If there are any volatile insns between INSN and I3, reject, because
     they might affect machine state.  */

  for (p = NEXT_INSN (insn); p != i3; p = NEXT_INSN (p))
    if (INSN_P (p) && p != succ && volatile_insn_p (PATTERN (p)))
      return 0;

  /* If INSN contains an autoincrement or autodecrement, make sure that
     register is not used between there and I3, and not already used in
     I3 either.  Neither must it be used in PRED or SUCC, if they exist.
     Also insist that I3 not be a jump; if it were one
     and the incremented register were spilled, we would lose.  */

#ifdef AUTO_INC_DEC
  for (link = REG_NOTES (insn); link; link = XEXP (link, 1))
    if (REG_NOTE_KIND (link) == REG_INC
	&& (JUMP_P (i3)
	    || reg_used_between_p (XEXP (link, 0), insn, i3)
	    || (pred != NULL_RTX
		&& reg_overlap_mentioned_p (XEXP (link, 0), PATTERN (pred)))
	    || (succ != NULL_RTX
		&& reg_overlap_mentioned_p (XEXP (link, 0), PATTERN (succ)))
	    || reg_overlap_mentioned_p (XEXP (link, 0), PATTERN (i3))))
      return 0;
#endif

#ifdef HAVE_cc0
  /* Don't combine an insn that follows a CC0-setting insn.
     An insn that uses CC0 must not be separated from the one that sets it.
     We do, however, allow I2 to follow a CC0-setting insn if that insn
     is passed as I1; in that case it will be deleted also.
     We also allow combining in this case if all the insns are adjacent
     because that would leave the two CC0 insns adjacent as well.
     It would be more logical to test whether CC0 occurs inside I1 or I2,
     but that would be much slower, and this ought to be equivalent.  */

  p = prev_nonnote_insn (insn);
  if (p && p != pred && NONJUMP_INSN_P (p) && sets_cc0_p (PATTERN (p))
      && ! all_adjacent)
    return 0;
#endif

  /* If we get here, we have passed all the tests and the combination is
     to be allowed.  */

  *pdest = dest;
  *psrc = src;

  return 1;
}

/* LOC is the location within I3 that contains its pattern or the component
   of a PARALLEL of the pattern.  We validate that it is valid for combining.

   One problem is if I3 modifies its output, as opposed to replacing it
   entirely, we can't allow the output to contain I2DEST or I1DEST as doing
   so would produce an insn that is not equivalent to the original insns.

   Consider:

         (set (reg:DI 101) (reg:DI 100))
	 (set (subreg:SI (reg:DI 101) 0) <foo>)

   This is NOT equivalent to:

         (parallel [(set (subreg:SI (reg:DI 100) 0) <foo>)
		    (set (reg:DI 101) (reg:DI 100))])

   Not only does this modify 100 (in which case it might still be valid
   if 100 were dead in I2), it sets 101 to the ORIGINAL value of 100.

   We can also run into a problem if I2 sets a register that I1
   uses and I1 gets directly substituted into I3 (not via I2).  In that
   case, we would be getting the wrong value of I2DEST into I3, so we
   must reject the combination.  This case occurs when I2 and I1 both
   feed into I3, rather than when I1 feeds into I2, which feeds into I3.
   If I1_NOT_IN_SRC is nonzero, it means that finding I1 in the source
   of a SET must prevent combination from occurring.

   Before doing the above check, we first try to expand a field assignment
   into a set of logical operations.

   If PI3_DEST_KILLED is nonzero, it is a pointer to a location in which
   we place a register that is both set and used within I3.  If more than one
   such register is detected, we fail.

   Return 1 if the combination is valid, zero otherwise.  */

static int
combinable_i3pat (rtx i3, rtx *loc, rtx i2dest, rtx i1dest,
		  int i1_not_in_src, rtx *pi3dest_killed)
{
  rtx x = *loc;

  if (GET_CODE (x) == SET)
    {
      rtx set = x ;
      rtx dest = SET_DEST (set);
      rtx src = SET_SRC (set);
      rtx inner_dest = dest;

      while (GET_CODE (inner_dest) == STRICT_LOW_PART
	     || GET_CODE (inner_dest) == SUBREG
	     || GET_CODE (inner_dest) == ZERO_EXTRACT)
	inner_dest = XEXP (inner_dest, 0);

      /* Check for the case where I3 modifies its output, as discussed
	 above.  We don't want to prevent pseudos from being combined
	 into the address of a MEM, so only prevent the combination if
	 i1 or i2 set the same MEM.  */
      if ((inner_dest != dest &&
	   (!MEM_P (inner_dest)
	    || rtx_equal_p (i2dest, inner_dest)
	    || (i1dest && rtx_equal_p (i1dest, inner_dest)))
	   && (reg_overlap_mentioned_p (i2dest, inner_dest)
	       || (i1dest && reg_overlap_mentioned_p (i1dest, inner_dest))))

	  /* This is the same test done in can_combine_p except we can't test
	     all_adjacent; we don't have to, since this instruction will stay
	     in place, thus we are not considering increasing the lifetime of
	     INNER_DEST.

	     Also, if this insn sets a function argument, combining it with
	     something that might need a spill could clobber a previous
	     function argument; the all_adjacent test in can_combine_p also
	     checks this; here, we do a more specific test for this case.  */

	  || (REG_P (inner_dest)
	      && REGNO (inner_dest) < FIRST_PSEUDO_REGISTER
	      && (! HARD_REGNO_MODE_OK (REGNO (inner_dest),
					GET_MODE (inner_dest))))
	  || (i1_not_in_src && reg_overlap_mentioned_p (i1dest, src)))
	return 0;

      /* If DEST is used in I3, it is being killed in this insn,
	 so record that for later.
	 Never add REG_DEAD notes for the FRAME_POINTER_REGNUM or the
	 STACK_POINTER_REGNUM, since these are always considered to be
	 live.  Similarly for ARG_POINTER_REGNUM if it is fixed.  */
      if (pi3dest_killed && REG_P (dest)
	  && reg_referenced_p (dest, PATTERN (i3))
	  && REGNO (dest) != FRAME_POINTER_REGNUM
#if HARD_FRAME_POINTER_REGNUM != FRAME_POINTER_REGNUM
	  && REGNO (dest) != HARD_FRAME_POINTER_REGNUM
#endif
#if ARG_POINTER_REGNUM != FRAME_POINTER_REGNUM
	  && (REGNO (dest) != ARG_POINTER_REGNUM
	      || ! fixed_regs [REGNO (dest)])
#endif
	  && REGNO (dest) != STACK_POINTER_REGNUM)
	{
	  if (*pi3dest_killed)
	    return 0;

	  *pi3dest_killed = dest;
	}
    }

  else if (GET_CODE (x) == PARALLEL)
    {
      int i;

      for (i = 0; i < XVECLEN (x, 0); i++)
	if (! combinable_i3pat (i3, &XVECEXP (x, 0, i), i2dest, i1dest,
				i1_not_in_src, pi3dest_killed))
	  return 0;
    }

  return 1;
}

/* Return 1 if X is an arithmetic expression that contains a multiplication
   and division.  We don't count multiplications by powers of two here.  */

static int
contains_muldiv (rtx x)
{
  switch (GET_CODE (x))
    {
    case MOD:  case DIV:  case UMOD:  case UDIV:
      return 1;

    case MULT:
      return ! (GET_CODE (XEXP (x, 1)) == CONST_INT
		&& exact_log2 (INTVAL (XEXP (x, 1))) >= 0);
    default:
      if (BINARY_P (x))
	return contains_muldiv (XEXP (x, 0))
	    || contains_muldiv (XEXP (x, 1));

      if (UNARY_P (x))
	return contains_muldiv (XEXP (x, 0));

      return 0;
    }
}

/* Determine whether INSN can be used in a combination.  Return nonzero if
   not.  This is used in try_combine to detect early some cases where we
   can't perform combinations.  */

static int
cant_combine_insn_p (rtx insn)
{
  rtx set;
  rtx src, dest;

  /* If this isn't really an insn, we can't do anything.
     This can occur when flow deletes an insn that it has merged into an
     auto-increment address.  */
  if (! INSN_P (insn))
    return 1;

  /* Never combine loads and stores involving hard regs that are likely
     to be spilled.  The register allocator can usually handle such
     reg-reg moves by tying.  If we allow the combiner to make
     substitutions of likely-spilled regs, reload might die.
     As an exception, we allow combinations involving fixed regs; these are
     not available to the register allocator so there's no risk involved.  */

  set = single_set (insn);
  if (! set)
    return 0;
  src = SET_SRC (set);
  dest = SET_DEST (set);
  if (GET_CODE (src) == SUBREG)
    src = SUBREG_REG (src);
  if (GET_CODE (dest) == SUBREG)
    dest = SUBREG_REG (dest);
  if (REG_P (src) && REG_P (dest)
      && ((REGNO (src) < FIRST_PSEUDO_REGISTER
	   && ! fixed_regs[REGNO (src)]
	   && CLASS_LIKELY_SPILLED_P (REGNO_REG_CLASS (REGNO (src))))
	  || (REGNO (dest) < FIRST_PSEUDO_REGISTER
	      && ! fixed_regs[REGNO (dest)]
	      && CLASS_LIKELY_SPILLED_P (REGNO_REG_CLASS (REGNO (dest))))))
    return 1;

  return 0;
}

struct likely_spilled_retval_info
{
  unsigned regno, nregs;
  unsigned mask;
};

/* Called via note_stores by likely_spilled_retval_p.  Remove from info->mask
   hard registers that are known to be written to / clobbered in full.  */
static void
likely_spilled_retval_1 (rtx x, rtx set, void *data)
{
  struct likely_spilled_retval_info *info = data;
  unsigned regno, nregs;
  unsigned new_mask;

  if (!REG_P (XEXP (set, 0)))
    return;
  regno = REGNO (x);
  if (regno >= info->regno + info->nregs)
    return;
  nregs = hard_regno_nregs[regno][GET_MODE (x)];
  if (regno + nregs <= info->regno)
    return;
  new_mask = (2U << (nregs - 1)) - 1;
  if (regno < info->regno)
    new_mask >>= info->regno - regno;
  else
    new_mask <<= regno - info->regno;
  info->mask &= new_mask;
}

/* Return nonzero iff part of the return value is live during INSN, and
   it is likely spilled.  This can happen when more than one insn is needed
   to copy the return value, e.g. when we consider to combine into the
   second copy insn for a complex value.  */

static int
likely_spilled_retval_p (rtx insn)
{
  rtx use = BB_END (this_basic_block);
  rtx reg, p;
  unsigned regno, nregs;
  /* We assume here that no machine mode needs more than
     32 hard registers when the value overlaps with a register
     for which FUNCTION_VALUE_REGNO_P is true.  */
  unsigned mask;
  struct likely_spilled_retval_info info;

  if (!NONJUMP_INSN_P (use) || GET_CODE (PATTERN (use)) != USE || insn == use)
    return 0;
  reg = XEXP (PATTERN (use), 0);
  if (!REG_P (reg) || !FUNCTION_VALUE_REGNO_P (REGNO (reg)))
    return 0;
  regno = REGNO (reg);
  nregs = hard_regno_nregs[regno][GET_MODE (reg)];
  if (nregs == 1)
    return 0;
  mask = (2U << (nregs - 1)) - 1;

  /* Disregard parts of the return value that are set later.  */
  info.regno = regno;
  info.nregs = nregs;
  info.mask = mask;
  for (p = PREV_INSN (use); info.mask && p != insn; p = PREV_INSN (p))
    note_stores (PATTERN (insn), likely_spilled_retval_1, &info);
  mask = info.mask;

  /* Check if any of the (probably) live return value registers is
     likely spilled.  */
  nregs --;
  do
    {
      if ((mask & 1 << nregs)
	  && CLASS_LIKELY_SPILLED_P (REGNO_REG_CLASS (regno + nregs)))
	return 1;
    } while (nregs--);
  return 0;
}

/* Adjust INSN after we made a change to its destination.

   Changing the destination can invalidate notes that say something about
   the results of the insn and a LOG_LINK pointing to the insn.  */

static void
adjust_for_new_dest (rtx insn)
{
  rtx *loc;

  /* For notes, be conservative and simply remove them.  */
  loc = &REG_NOTES (insn);
  while (*loc)
    {
      enum reg_note kind = REG_NOTE_KIND (*loc);
      if (kind == REG_EQUAL || kind == REG_EQUIV)
	*loc = XEXP (*loc, 1);
      else
	loc = &XEXP (*loc, 1);
    }

  /* The new insn will have a destination that was previously the destination
     of an insn just above it.  Call distribute_links to make a LOG_LINK from
     the next use of that destination.  */
  distribute_links (gen_rtx_INSN_LIST (VOIDmode, insn, NULL_RTX));
}

/* Return TRUE if combine can reuse reg X in mode MODE.
   ADDED_SETS is nonzero if the original set is still required.  */
static bool
can_change_dest_mode (rtx x, int added_sets, enum machine_mode mode)
{
  unsigned int regno;

  if (!REG_P(x))
    return false;

  regno = REGNO (x);
  /* Allow hard registers if the new mode is legal, and occupies no more
     registers than the old mode.  */
  if (regno < FIRST_PSEUDO_REGISTER)
    return (HARD_REGNO_MODE_OK (regno, mode)
	    && (hard_regno_nregs[regno][GET_MODE (x)]
		>= hard_regno_nregs[regno][mode]));

  /* Or a pseudo that is only used once.  */
  return (REG_N_SETS (regno) == 1 && !added_sets
	  && !REG_USERVAR_P (x));
}

/* Try to combine the insns I1 and I2 into I3.
   Here I1 and I2 appear earlier than I3.
   I1 can be zero; then we combine just I2 into I3.

   If we are combining three insns and the resulting insn is not recognized,
   try splitting it into two insns.  If that happens, I2 and I3 are retained
   and I1 is pseudo-deleted by turning it into a NOTE.  Otherwise, I1 and I2
   are pseudo-deleted.

   Return 0 if the combination does not work.  Then nothing is changed.
   If we did the combination, return the insn at which combine should
   resume scanning.

   Set NEW_DIRECT_JUMP_P to a nonzero value if try_combine creates a
   new direct jump instruction.  */

static rtx
try_combine (rtx i3, rtx i2, rtx i1, int *new_direct_jump_p)
{
  /* New patterns for I3 and I2, respectively.  */
  rtx newpat, newi2pat = 0;
  rtvec newpat_vec_with_clobbers = 0;
  int substed_i2 = 0, substed_i1 = 0;
  /* Indicates need to preserve SET in I1 or I2 in I3 if it is not dead.  */
  int added_sets_1, added_sets_2;
  /* Total number of SETs to put into I3.  */
  int total_sets;
  /* Nonzero if I2's body now appears in I3.  */
  int i2_is_used;
  /* INSN_CODEs for new I3, new I2, and user of condition code.  */
  int insn_code_number, i2_code_number = 0, other_code_number = 0;
  /* Contains I3 if the destination of I3 is used in its source, which means
     that the old life of I3 is being killed.  If that usage is placed into
     I2 and not in I3, a REG_DEAD note must be made.  */
  rtx i3dest_killed = 0;
  /* SET_DEST and SET_SRC of I2 and I1.  */
  rtx i2dest, i2src, i1dest = 0, i1src = 0;
  /* PATTERN (I2), or a copy of it in certain cases.  */
  rtx i2pat;
  /* Indicates if I2DEST or I1DEST is in I2SRC or I1_SRC.  */
  int i2dest_in_i2src = 0, i1dest_in_i1src = 0, i2dest_in_i1src = 0;
  int i2dest_killed = 0, i1dest_killed = 0;
  int i1_feeds_i3 = 0;
  /* Notes that must be added to REG_NOTES in I3 and I2.  */
  rtx new_i3_notes, new_i2_notes;
  /* Notes that we substituted I3 into I2 instead of the normal case.  */
  int i3_subst_into_i2 = 0;
  /* Notes that I1, I2 or I3 is a MULT operation.  */
  int have_mult = 0;
  int swap_i2i3 = 0;

  int maxreg;
  rtx temp;
  rtx link;
  int i;

  /* Exit early if one of the insns involved can't be used for
     combinations.  */
  if (cant_combine_insn_p (i3)
      || cant_combine_insn_p (i2)
      || (i1 && cant_combine_insn_p (i1))
      || likely_spilled_retval_p (i3)
      /* We also can't do anything if I3 has a
	 REG_LIBCALL note since we don't want to disrupt the contiguity of a
	 libcall.  */
#if 0
      /* ??? This gives worse code, and appears to be unnecessary, since no
	 pass after flow uses REG_LIBCALL/REG_RETVAL notes.  */
      || find_reg_note (i3, REG_LIBCALL, NULL_RTX)
#endif
      )
    return 0;

  combine_attempts++;
  undobuf.other_insn = 0;

  /* Reset the hard register usage information.  */
  CLEAR_HARD_REG_SET (newpat_used_regs);

  /* If I1 and I2 both feed I3, they can be in any order.  To simplify the
     code below, set I1 to be the earlier of the two insns.  */
  if (i1 && INSN_CUID (i1) > INSN_CUID (i2))
    temp = i1, i1 = i2, i2 = temp;

  added_links_insn = 0;

  /* First check for one important special-case that the code below will
     not handle.  Namely, the case where I1 is zero, I2 is a PARALLEL
     and I3 is a SET whose SET_SRC is a SET_DEST in I2.  In that case,
     we may be able to replace that destination with the destination of I3.
     This occurs in the common code where we compute both a quotient and
     remainder into a structure, in which case we want to do the computation
     directly into the structure to avoid register-register copies.

     Note that this case handles both multiple sets in I2 and also
     cases where I2 has a number of CLOBBER or PARALLELs.

     We make very conservative checks below and only try to handle the
     most common cases of this.  For example, we only handle the case
     where I2 and I3 are adjacent to avoid making difficult register
     usage tests.  */

  if (i1 == 0 && NONJUMP_INSN_P (i3) && GET_CODE (PATTERN (i3)) == SET
      && REG_P (SET_SRC (PATTERN (i3)))
      && REGNO (SET_SRC (PATTERN (i3))) >= FIRST_PSEUDO_REGISTER
      && find_reg_note (i3, REG_DEAD, SET_SRC (PATTERN (i3)))
      && GET_CODE (PATTERN (i2)) == PARALLEL
      && ! side_effects_p (SET_DEST (PATTERN (i3)))
      /* If the dest of I3 is a ZERO_EXTRACT or STRICT_LOW_PART, the code
	 below would need to check what is inside (and reg_overlap_mentioned_p
	 doesn't support those codes anyway).  Don't allow those destinations;
	 the resulting insn isn't likely to be recognized anyway.  */
      && GET_CODE (SET_DEST (PATTERN (i3))) != ZERO_EXTRACT
      && GET_CODE (SET_DEST (PATTERN (i3))) != STRICT_LOW_PART
      && ! reg_overlap_mentioned_p (SET_SRC (PATTERN (i3)),
				    SET_DEST (PATTERN (i3)))
      && next_real_insn (i2) == i3)
    {
      rtx p2 = PATTERN (i2);

      /* Make sure that the destination of I3,
	 which we are going to substitute into one output of I2,
	 is not used within another output of I2.  We must avoid making this:
	 (parallel [(set (mem (reg 69)) ...)
		    (set (reg 69) ...)])
	 which is not well-defined as to order of actions.
	 (Besides, reload can't handle output reloads for this.)

	 The problem can also happen if the dest of I3 is a memory ref,
	 if another dest in I2 is an indirect memory ref.  */
      for (i = 0; i < XVECLEN (p2, 0); i++)
	if ((GET_CODE (XVECEXP (p2, 0, i)) == SET
	     || GET_CODE (XVECEXP (p2, 0, i)) == CLOBBER)
	    && reg_overlap_mentioned_p (SET_DEST (PATTERN (i3)),
					SET_DEST (XVECEXP (p2, 0, i))))
	  break;

      if (i == XVECLEN (p2, 0))
	for (i = 0; i < XVECLEN (p2, 0); i++)
	  if ((GET_CODE (XVECEXP (p2, 0, i)) == SET
	       || GET_CODE (XVECEXP (p2, 0, i)) == CLOBBER)
	      && SET_DEST (XVECEXP (p2, 0, i)) == SET_SRC (PATTERN (i3)))
	    {
	      combine_merges++;

	      subst_insn = i3;
	      subst_low_cuid = INSN_CUID (i2);

	      added_sets_2 = added_sets_1 = 0;
	      i2dest = SET_SRC (PATTERN (i3));
	      i2dest_killed = dead_or_set_p (i2, i2dest);

	      /* Replace the dest in I2 with our dest and make the resulting
		 insn the new pattern for I3.  Then skip to where we
		 validate the pattern.  Everything was set up above.  */
	      SUBST (SET_DEST (XVECEXP (p2, 0, i)),
		     SET_DEST (PATTERN (i3)));

	      newpat = p2;
	      i3_subst_into_i2 = 1;
	      goto validate_replacement;
	    }
    }

  /* If I2 is setting a double-word pseudo to a constant and I3 is setting
     one of those words to another constant, merge them by making a new
     constant.  */
  if (i1 == 0
      && (temp = single_set (i2)) != 0
      && (GET_CODE (SET_SRC (temp)) == CONST_INT
	  || GET_CODE (SET_SRC (temp)) == CONST_DOUBLE)
      && REG_P (SET_DEST (temp))
      && GET_MODE_CLASS (GET_MODE (SET_DEST (temp))) == MODE_INT
      && GET_MODE_SIZE (GET_MODE (SET_DEST (temp))) == 2 * UNITS_PER_WORD
      && GET_CODE (PATTERN (i3)) == SET
      && GET_CODE (SET_DEST (PATTERN (i3))) == SUBREG
      && SUBREG_REG (SET_DEST (PATTERN (i3))) == SET_DEST (temp)
      && GET_MODE_CLASS (GET_MODE (SET_DEST (PATTERN (i3)))) == MODE_INT
      && GET_MODE_SIZE (GET_MODE (SET_DEST (PATTERN (i3)))) == UNITS_PER_WORD
      && GET_CODE (SET_SRC (PATTERN (i3))) == CONST_INT)
    {
      HOST_WIDE_INT lo, hi;

      if (GET_CODE (SET_SRC (temp)) == CONST_INT)
	lo = INTVAL (SET_SRC (temp)), hi = lo < 0 ? -1 : 0;
      else
	{
	  lo = CONST_DOUBLE_LOW (SET_SRC (temp));
	  hi = CONST_DOUBLE_HIGH (SET_SRC (temp));
	}

      if (subreg_lowpart_p (SET_DEST (PATTERN (i3))))
	{
	  /* We don't handle the case of the target word being wider
	     than a host wide int.  */
	  gcc_assert (HOST_BITS_PER_WIDE_INT >= BITS_PER_WORD);

	  lo &= ~(UWIDE_SHIFT_LEFT_BY_BITS_PER_WORD (1) - 1);
	  lo |= (INTVAL (SET_SRC (PATTERN (i3)))
		 & (UWIDE_SHIFT_LEFT_BY_BITS_PER_WORD (1) - 1));
	}
      else if (HOST_BITS_PER_WIDE_INT == BITS_PER_WORD)
	hi = INTVAL (SET_SRC (PATTERN (i3)));
      else if (HOST_BITS_PER_WIDE_INT >= 2 * BITS_PER_WORD)
	{
	  int sign = -(int) ((unsigned HOST_WIDE_INT) lo
			     >> (HOST_BITS_PER_WIDE_INT - 1));

	  lo &= ~ (UWIDE_SHIFT_LEFT_BY_BITS_PER_WORD
		   (UWIDE_SHIFT_LEFT_BY_BITS_PER_WORD (1) - 1));
	  lo |= (UWIDE_SHIFT_LEFT_BY_BITS_PER_WORD
		 (INTVAL (SET_SRC (PATTERN (i3)))));
	  if (hi == sign)
	    hi = lo < 0 ? -1 : 0;
	}
      else
	/* We don't handle the case of the higher word not fitting
	   entirely in either hi or lo.  */
	gcc_unreachable ();

      combine_merges++;
      subst_insn = i3;
      subst_low_cuid = INSN_CUID (i2);
      added_sets_2 = added_sets_1 = 0;
      i2dest = SET_DEST (temp);
      i2dest_killed = dead_or_set_p (i2, i2dest);

      SUBST (SET_SRC (temp),
	     immed_double_const (lo, hi, GET_MODE (SET_DEST (temp))));

      newpat = PATTERN (i2);
      goto validate_replacement;
    }

#ifndef HAVE_cc0
  /* If we have no I1 and I2 looks like:
	(parallel [(set (reg:CC X) (compare:CC OP (const_int 0)))
		   (set Y OP)])
     make up a dummy I1 that is
	(set Y OP)
     and change I2 to be
        (set (reg:CC X) (compare:CC Y (const_int 0)))

     (We can ignore any trailing CLOBBERs.)

     This undoes a previous combination and allows us to match a branch-and-
     decrement insn.  */

  if (i1 == 0 && GET_CODE (PATTERN (i2)) == PARALLEL
      && XVECLEN (PATTERN (i2), 0) >= 2
      && GET_CODE (XVECEXP (PATTERN (i2), 0, 0)) == SET
      && (GET_MODE_CLASS (GET_MODE (SET_DEST (XVECEXP (PATTERN (i2), 0, 0))))
	  == MODE_CC)
      && GET_CODE (SET_SRC (XVECEXP (PATTERN (i2), 0, 0))) == COMPARE
      && XEXP (SET_SRC (XVECEXP (PATTERN (i2), 0, 0)), 1) == const0_rtx
      && GET_CODE (XVECEXP (PATTERN (i2), 0, 1)) == SET
      && REG_P (SET_DEST (XVECEXP (PATTERN (i2), 0, 1)))
      && rtx_equal_p (XEXP (SET_SRC (XVECEXP (PATTERN (i2), 0, 0)), 0),
		      SET_SRC (XVECEXP (PATTERN (i2), 0, 1))))
    {
      for (i = XVECLEN (PATTERN (i2), 0) - 1; i >= 2; i--)
	if (GET_CODE (XVECEXP (PATTERN (i2), 0, i)) != CLOBBER)
	  break;

      if (i == 1)
	{
	  /* We make I1 with the same INSN_UID as I2.  This gives it
	     the same INSN_CUID for value tracking.  Our fake I1 will
	     never appear in the insn stream so giving it the same INSN_UID
	     as I2 will not cause a problem.  */

	  i1 = gen_rtx_INSN (VOIDmode, INSN_UID (i2), NULL_RTX, i2,
			     BLOCK_FOR_INSN (i2), INSN_LOCATOR (i2),
			     XVECEXP (PATTERN (i2), 0, 1), -1, NULL_RTX,
			     NULL_RTX);

	  SUBST (PATTERN (i2), XVECEXP (PATTERN (i2), 0, 0));
	  SUBST (XEXP (SET_SRC (PATTERN (i2)), 0),
		 SET_DEST (PATTERN (i1)));
	}
    }
#endif

  /* Verify that I2 and I1 are valid for combining.  */
  if (! can_combine_p (i2, i3, i1, NULL_RTX, &i2dest, &i2src)
      || (i1 && ! can_combine_p (i1, i3, NULL_RTX, i2, &i1dest, &i1src)))
    {
      undo_all ();
      return 0;
    }

  /* Record whether I2DEST is used in I2SRC and similarly for the other
     cases.  Knowing this will help in register status updating below.  */
  i2dest_in_i2src = reg_overlap_mentioned_p (i2dest, i2src);
  i1dest_in_i1src = i1 && reg_overlap_mentioned_p (i1dest, i1src);
  i2dest_in_i1src = i1 && reg_overlap_mentioned_p (i2dest, i1src);
  i2dest_killed = dead_or_set_p (i2, i2dest);
  i1dest_killed = i1 && dead_or_set_p (i1, i1dest);

  /* See if I1 directly feeds into I3.  It does if I1DEST is not used
     in I2SRC.  */
  i1_feeds_i3 = i1 && ! reg_overlap_mentioned_p (i1dest, i2src);

  /* Ensure that I3's pattern can be the destination of combines.  */
  if (! combinable_i3pat (i3, &PATTERN (i3), i2dest, i1dest,
			  i1 && i2dest_in_i1src && i1_feeds_i3,
			  &i3dest_killed))
    {
      undo_all ();
      return 0;
    }

  /* See if any of the insns is a MULT operation.  Unless one is, we will
     reject a combination that is, since it must be slower.  Be conservative
     here.  */
  if (GET_CODE (i2src) == MULT
      || (i1 != 0 && GET_CODE (i1src) == MULT)
      || (GET_CODE (PATTERN (i3)) == SET
	  && GET_CODE (SET_SRC (PATTERN (i3))) == MULT))
    have_mult = 1;

  /* If I3 has an inc, then give up if I1 or I2 uses the reg that is inc'd.
     We used to do this EXCEPT in one case: I3 has a post-inc in an
     output operand.  However, that exception can give rise to insns like
	mov r3,(r3)+
     which is a famous insn on the PDP-11 where the value of r3 used as the
     source was model-dependent.  Avoid this sort of thing.  */

#if 0
  if (!(GET_CODE (PATTERN (i3)) == SET
	&& REG_P (SET_SRC (PATTERN (i3)))
	&& MEM_P (SET_DEST (PATTERN (i3)))
	&& (GET_CODE (XEXP (SET_DEST (PATTERN (i3)), 0)) == POST_INC
	    || GET_CODE (XEXP (SET_DEST (PATTERN (i3)), 0)) == POST_DEC)))
    /* It's not the exception.  */
#endif
#ifdef AUTO_INC_DEC
    for (link = REG_NOTES (i3); link; link = XEXP (link, 1))
      if (REG_NOTE_KIND (link) == REG_INC
	  && (reg_overlap_mentioned_p (XEXP (link, 0), PATTERN (i2))
	      || (i1 != 0
		  && reg_overlap_mentioned_p (XEXP (link, 0), PATTERN (i1)))))
	{
	  undo_all ();
	  return 0;
	}
#endif

  /* See if the SETs in I1 or I2 need to be kept around in the merged
     instruction: whenever the value set there is still needed past I3.
     For the SETs in I2, this is easy: we see if I2DEST dies or is set in I3.

     For the SET in I1, we have two cases:  If I1 and I2 independently
     feed into I3, the set in I1 needs to be kept around if I1DEST dies
     or is set in I3.  Otherwise (if I1 feeds I2 which feeds I3), the set
     in I1 needs to be kept around unless I1DEST dies or is set in either
     I2 or I3.  We can distinguish these cases by seeing if I2SRC mentions
     I1DEST.  If so, we know I1 feeds into I2.  */

  added_sets_2 = ! dead_or_set_p (i3, i2dest);

  added_sets_1
    = i1 && ! (i1_feeds_i3 ? dead_or_set_p (i3, i1dest)
	       : (dead_or_set_p (i3, i1dest) || dead_or_set_p (i2, i1dest)));

  /* If the set in I2 needs to be kept around, we must make a copy of
     PATTERN (I2), so that when we substitute I1SRC for I1DEST in
     PATTERN (I2), we are only substituting for the original I1DEST, not into
     an already-substituted copy.  This also prevents making self-referential
     rtx.  If I2 is a PARALLEL, we just need the piece that assigns I2SRC to
     I2DEST.  */

  i2pat = (GET_CODE (PATTERN (i2)) == PARALLEL
	   ? gen_rtx_SET (VOIDmode, i2dest, i2src)
	   : PATTERN (i2));

  if (added_sets_2)
    i2pat = copy_rtx (i2pat);

  combine_merges++;

  /* Substitute in the latest insn for the regs set by the earlier ones.  */

  maxreg = max_reg_num ();

  subst_insn = i3;

  /* It is possible that the source of I2 or I1 may be performing an
     unneeded operation, such as a ZERO_EXTEND of something that is known
     to have the high part zero.  Handle that case by letting subst look at
     the innermost one of them.

     Another way to do this would be to have a function that tries to
     simplify a single insn instead of merging two or more insns.  We don't
     do this because of the potential of infinite loops and because
     of the potential extra memory required.  However, doing it the way
     we are is a bit of a kludge and doesn't catch all cases.

     But only do this if -fexpensive-optimizations since it slows things down
     and doesn't usually win.  */

  if (flag_expensive_optimizations)
    {
      /* Pass pc_rtx so no substitutions are done, just simplifications.  */
      if (i1)
	{
	  subst_low_cuid = INSN_CUID (i1);
	  i1src = subst (i1src, pc_rtx, pc_rtx, 0, 0);
	}
      else
	{
	  subst_low_cuid = INSN_CUID (i2);
	  i2src = subst (i2src, pc_rtx, pc_rtx, 0, 0);
	}
    }

#ifndef HAVE_cc0
  /* Many machines that don't use CC0 have insns that can both perform an
     arithmetic operation and set the condition code.  These operations will
     be represented as a PARALLEL with the first element of the vector
     being a COMPARE of an arithmetic operation with the constant zero.
     The second element of the vector will set some pseudo to the result
     of the same arithmetic operation.  If we simplify the COMPARE, we won't
     match such a pattern and so will generate an extra insn.   Here we test
     for this case, where both the comparison and the operation result are
     needed, and make the PARALLEL by just replacing I2DEST in I3SRC with
     I2SRC.  Later we will make the PARALLEL that contains I2.  */

  if (i1 == 0 && added_sets_2 && GET_CODE (PATTERN (i3)) == SET
      && GET_CODE (SET_SRC (PATTERN (i3))) == COMPARE
      && XEXP (SET_SRC (PATTERN (i3)), 1) == const0_rtx
      && rtx_equal_p (XEXP (SET_SRC (PATTERN (i3)), 0), i2dest))
    {
#ifdef SELECT_CC_MODE
      rtx *cc_use;
      enum machine_mode compare_mode;
#endif

      newpat = PATTERN (i3);
      SUBST (XEXP (SET_SRC (newpat), 0), i2src);

      i2_is_used = 1;

#ifdef SELECT_CC_MODE
      /* See if a COMPARE with the operand we substituted in should be done
	 with the mode that is currently being used.  If not, do the same
	 processing we do in `subst' for a SET; namely, if the destination
	 is used only once, try to replace it with a register of the proper
	 mode and also replace the COMPARE.  */
      if (undobuf.other_insn == 0
	  && (cc_use = find_single_use (SET_DEST (newpat), i3,
					&undobuf.other_insn))
	  && ((compare_mode = SELECT_CC_MODE (GET_CODE (*cc_use),
					      i2src, const0_rtx))
	      != GET_MODE (SET_DEST (newpat))))
	{
	  if (can_change_dest_mode(SET_DEST (newpat), added_sets_2,
				   compare_mode))
	    {
	      unsigned int regno = REGNO (SET_DEST (newpat));
	      rtx new_dest = gen_rtx_REG (compare_mode, regno);

	      if (regno >= FIRST_PSEUDO_REGISTER)
		SUBST (regno_reg_rtx[regno], new_dest);

	      SUBST (SET_DEST (newpat), new_dest);
	      SUBST (XEXP (*cc_use, 0), new_dest);
	      SUBST (SET_SRC (newpat),
		     gen_rtx_COMPARE (compare_mode, i2src, const0_rtx));
	    }
	  else
	    undobuf.other_insn = 0;
	}
#endif
    }
  else
#endif
    {
      n_occurrences = 0;		/* `subst' counts here */

      /* If I1 feeds into I2 (not into I3) and I1DEST is in I1SRC, we
	 need to make a unique copy of I2SRC each time we substitute it
	 to avoid self-referential rtl.  */

      subst_low_cuid = INSN_CUID (i2);
      newpat = subst (PATTERN (i3), i2dest, i2src, 0,
		      ! i1_feeds_i3 && i1dest_in_i1src);
      substed_i2 = 1;

      /* Record whether i2's body now appears within i3's body.  */
      i2_is_used = n_occurrences;
    }

  /* If we already got a failure, don't try to do more.  Otherwise,
     try to substitute in I1 if we have it.  */

  if (i1 && GET_CODE (newpat) != CLOBBER)
    {
      /* Before we can do this substitution, we must redo the test done
	 above (see detailed comments there) that ensures  that I1DEST
	 isn't mentioned in any SETs in NEWPAT that are field assignments.  */

      if (! combinable_i3pat (NULL_RTX, &newpat, i1dest, NULL_RTX,
			      0, (rtx*) 0))
	{
	  undo_all ();
	  return 0;
	}

      n_occurrences = 0;
      subst_low_cuid = INSN_CUID (i1);
      newpat = subst (newpat, i1dest, i1src, 0, 0);
      substed_i1 = 1;
    }

  /* Fail if an autoincrement side-effect has been duplicated.  Be careful
     to count all the ways that I2SRC and I1SRC can be used.  */
  if ((FIND_REG_INC_NOTE (i2, NULL_RTX) != 0
       && i2_is_used + added_sets_2 > 1)
      || (i1 != 0 && FIND_REG_INC_NOTE (i1, NULL_RTX) != 0
	  && (n_occurrences + added_sets_1 + (added_sets_2 && ! i1_feeds_i3)
	      > 1))
      /* Fail if we tried to make a new register.  */
      || max_reg_num () != maxreg
      /* Fail if we couldn't do something and have a CLOBBER.  */
      || GET_CODE (newpat) == CLOBBER
      /* Fail if this new pattern is a MULT and we didn't have one before
	 at the outer level.  */
      || (GET_CODE (newpat) == SET && GET_CODE (SET_SRC (newpat)) == MULT
	  && ! have_mult))
    {
      undo_all ();
      return 0;
    }

  /* If the actions of the earlier insns must be kept
     in addition to substituting them into the latest one,
     we must make a new PARALLEL for the latest insn
     to hold additional the SETs.  */

  if (added_sets_1 || added_sets_2)
    {
      combine_extras++;

      if (GET_CODE (newpat) == PARALLEL)
	{
	  rtvec old = XVEC (newpat, 0);
	  total_sets = XVECLEN (newpat, 0) + added_sets_1 + added_sets_2;
	  newpat = gen_rtx_PARALLEL (VOIDmode, rtvec_alloc (total_sets));
	  memcpy (XVEC (newpat, 0)->elem, &old->elem[0],
		  sizeof (old->elem[0]) * old->num_elem);
	}
      else
	{
	  rtx old = newpat;
	  total_sets = 1 + added_sets_1 + added_sets_2;
	  newpat = gen_rtx_PARALLEL (VOIDmode, rtvec_alloc (total_sets));
	  XVECEXP (newpat, 0, 0) = old;
	}

      if (added_sets_1)
	XVECEXP (newpat, 0, --total_sets)
	  = (GET_CODE (PATTERN (i1)) == PARALLEL
	     ? gen_rtx_SET (VOIDmode, i1dest, i1src) : PATTERN (i1));

      if (added_sets_2)
	{
	  /* If there is no I1, use I2's body as is.  We used to also not do
	     the subst call below if I2 was substituted into I3,
	     but that could lose a simplification.  */
	  if (i1 == 0)
	    XVECEXP (newpat, 0, --total_sets) = i2pat;
	  else
	    /* See comment where i2pat is assigned.  */
	    XVECEXP (newpat, 0, --total_sets)
	      = subst (i2pat, i1dest, i1src, 0, 0);
	}
    }

  /* We come here when we are replacing a destination in I2 with the
     destination of I3.  */
 validate_replacement:

  /* Note which hard regs this insn has as inputs.  */
  mark_used_regs_combine (newpat);

  /* If recog_for_combine fails, it strips existing clobbers.  If we'll
     consider splitting this pattern, we might need these clobbers.  */
  if (i1 && GET_CODE (newpat) == PARALLEL
      && GET_CODE (XVECEXP (newpat, 0, XVECLEN (newpat, 0) - 1)) == CLOBBER)
    {
      int len = XVECLEN (newpat, 0);

      newpat_vec_with_clobbers = rtvec_alloc (len);
      for (i = 0; i < len; i++)
	RTVEC_ELT (newpat_vec_with_clobbers, i) = XVECEXP (newpat, 0, i);
    }

  /* Is the result of combination a valid instruction?  */
  insn_code_number = recog_for_combine (&newpat, i3, &new_i3_notes);

  /* If the result isn't valid, see if it is a PARALLEL of two SETs where
     the second SET's destination is a register that is unused and isn't
     marked as an instruction that might trap in an EH region.  In that case,
     we just need the first SET.   This can occur when simplifying a divmod
     insn.  We *must* test for this case here because the code below that
     splits two independent SETs doesn't handle this case correctly when it
     updates the register status.

     It's pointless doing this if we originally had two sets, one from
     i3, and one from i2.  Combining then splitting the parallel results
     in the original i2 again plus an invalid insn (which we delete).
     The net effect is only to move instructions around, which makes
     debug info less accurate.

     Also check the case where the first SET's destination is unused.
     That would not cause incorrect code, but does cause an unneeded
     insn to remain.  */

  if (insn_code_number < 0
      && !(added_sets_2 && i1 == 0)
      && GET_CODE (newpat) == PARALLEL
      && XVECLEN (newpat, 0) == 2
      && GET_CODE (XVECEXP (newpat, 0, 0)) == SET
      && GET_CODE (XVECEXP (newpat, 0, 1)) == SET
      && asm_noperands (newpat) < 0)
    {
      rtx set0 = XVECEXP (newpat, 0, 0);
      rtx set1 = XVECEXP (newpat, 0, 1);
      rtx note;

      if (((REG_P (SET_DEST (set1))
	    && find_reg_note (i3, REG_UNUSED, SET_DEST (set1)))
	   || (GET_CODE (SET_DEST (set1)) == SUBREG
	       && find_reg_note (i3, REG_UNUSED, SUBREG_REG (SET_DEST (set1)))))
	  && (!(note = find_reg_note (i3, REG_EH_REGION, NULL_RTX))
	      || INTVAL (XEXP (note, 0)) <= 0)
	  && ! side_effects_p (SET_SRC (set1)))
	{
	  newpat = set0;
	  insn_code_number = recog_for_combine (&newpat, i3, &new_i3_notes);
	}

      else if (((REG_P (SET_DEST (set0))
		 && find_reg_note (i3, REG_UNUSED, SET_DEST (set0)))
		|| (GET_CODE (SET_DEST (set0)) == SUBREG
		    && find_reg_note (i3, REG_UNUSED,
				      SUBREG_REG (SET_DEST (set0)))))
	       && (!(note = find_reg_note (i3, REG_EH_REGION, NULL_RTX))
		   || INTVAL (XEXP (note, 0)) <= 0)
	       && ! side_effects_p (SET_SRC (set0)))
	{
	  newpat = set1;
	  insn_code_number = recog_for_combine (&newpat, i3, &new_i3_notes);

	  if (insn_code_number >= 0)
	    {
	      /* If we will be able to accept this, we have made a
		 change to the destination of I3.  This requires us to
		 do a few adjustments.  */

	      PATTERN (i3) = newpat;
	      adjust_for_new_dest (i3);
	    }
	}
    }

  /* If we were combining three insns and the result is a simple SET
     with no ASM_OPERANDS that wasn't recognized, try to split it into two
     insns.  There are two ways to do this.  It can be split using a
     machine-specific method (like when you have an addition of a large
     constant) or by combine in the function find_split_point.  */

  if (i1 && insn_code_number < 0 && GET_CODE (newpat) == SET
      && asm_noperands (newpat) < 0)
    {
      rtx m_split, *split;
      rtx ni2dest = i2dest;

      /* See if the MD file can split NEWPAT.  If it can't, see if letting it
	 use I2DEST as a scratch register will help.  In the latter case,
	 convert I2DEST to the mode of the source of NEWPAT if we can.  */

      m_split = split_insns (newpat, i3);

      /* We can only use I2DEST as a scratch reg if it doesn't overlap any
	 inputs of NEWPAT.  */

      /* ??? If I2DEST is not safe, and I1DEST exists, then it would be
	 possible to try that as a scratch reg.  This would require adding
	 more code to make it work though.  */

      if (m_split == 0 && ! reg_overlap_mentioned_p (ni2dest, newpat))
	{
 	  enum machine_mode new_mode = GET_MODE (SET_DEST (newpat));
	  /* If I2DEST is a hard register or the only use of a pseudo,
	     we can change its mode.  */
 	  if (new_mode != GET_MODE (i2dest)
 	      && new_mode != VOIDmode
 	      && can_change_dest_mode (i2dest, added_sets_2, new_mode))
	    ni2dest = gen_rtx_REG (GET_MODE (SET_DEST (newpat)),
				   REGNO (i2dest));

	  m_split = split_insns (gen_rtx_PARALLEL
				 (VOIDmode,
				  gen_rtvec (2, newpat,
					     gen_rtx_CLOBBER (VOIDmode,
							      ni2dest))),
				 i3);
	  /* If the split with the mode-changed register didn't work, try
	     the original register.  */
	  if (! m_split && ni2dest != i2dest)
	    {
	      ni2dest = i2dest;
	      m_split = split_insns (gen_rtx_PARALLEL
				     (VOIDmode,
				      gen_rtvec (2, newpat,
						 gen_rtx_CLOBBER (VOIDmode,
								  i2dest))),
				     i3);
	    }
	}

      /* If recog_for_combine has discarded clobbers, try to use them
	 again for the split.  */
      if (m_split == 0 && newpat_vec_with_clobbers)
	m_split
	  = split_insns (gen_rtx_PARALLEL (VOIDmode,
					   newpat_vec_with_clobbers), i3);

      if (m_split && NEXT_INSN (m_split) == NULL_RTX)
	{
	  m_split = PATTERN (m_split);
	  insn_code_number = recog_for_combine (&m_split, i3, &new_i3_notes);
	  if (insn_code_number >= 0)
	    newpat = m_split;
	}
      else if (m_split && NEXT_INSN (NEXT_INSN (m_split)) == NULL_RTX
	       && (next_real_insn (i2) == i3
		   || ! use_crosses_set_p (PATTERN (m_split), INSN_CUID (i2))))
	{
	  rtx i2set, i3set;
	  rtx newi3pat = PATTERN (NEXT_INSN (m_split));
	  newi2pat = PATTERN (m_split);

	  i3set = single_set (NEXT_INSN (m_split));
	  i2set = single_set (m_split);

	  /* In case we changed the mode of I2DEST, replace it in the
	     pseudo-register table here.  We can't do it above in case this
	     code doesn't get executed and we do a split the other way.  */

	  if (REGNO (i2dest) >= FIRST_PSEUDO_REGISTER)
	    SUBST (regno_reg_rtx[REGNO (i2dest)], ni2dest);

	  i2_code_number = recog_for_combine (&newi2pat, i2, &new_i2_notes);

	  /* If I2 or I3 has multiple SETs, we won't know how to track
	     register status, so don't use these insns.  If I2's destination
	     is used between I2 and I3, we also can't use these insns.  */

	  if (i2_code_number >= 0 && i2set && i3set
	      && (next_real_insn (i2) == i3
		  || ! reg_used_between_p (SET_DEST (i2set), i2, i3)))
	    insn_code_number = recog_for_combine (&newi3pat, i3,
						  &new_i3_notes);
	  if (insn_code_number >= 0)
	    newpat = newi3pat;

	  /* It is possible that both insns now set the destination of I3.
	     If so, we must show an extra use of it.  */

	  if (insn_code_number >= 0)
	    {
	      rtx new_i3_dest = SET_DEST (i3set);
	      rtx new_i2_dest = SET_DEST (i2set);

	      while (GET_CODE (new_i3_dest) == ZERO_EXTRACT
		     || GET_CODE (new_i3_dest) == STRICT_LOW_PART
		     || GET_CODE (new_i3_dest) == SUBREG)
		new_i3_dest = XEXP (new_i3_dest, 0);

	      while (GET_CODE (new_i2_dest) == ZERO_EXTRACT
		     || GET_CODE (new_i2_dest) == STRICT_LOW_PART
		     || GET_CODE (new_i2_dest) == SUBREG)
		new_i2_dest = XEXP (new_i2_dest, 0);

	      if (REG_P (new_i3_dest)
		  && REG_P (new_i2_dest)
		  && REGNO (new_i3_dest) == REGNO (new_i2_dest))
		REG_N_SETS (REGNO (new_i2_dest))++;
	    }
	}

      /* If we can split it and use I2DEST, go ahead and see if that
	 helps things be recognized.  Verify that none of the registers
	 are set between I2 and I3.  */
      if (insn_code_number < 0 && (split = find_split_point (&newpat, i3)) != 0
#ifdef HAVE_cc0
	  && REG_P (i2dest)
#endif
	  /* We need I2DEST in the proper mode.  If it is a hard register
	     or the only use of a pseudo, we can change its mode.
	     Make sure we don't change a hard register to have a mode that
	     isn't valid for it, or change the number of registers.  */
	  && (GET_MODE (*split) == GET_MODE (i2dest)
	      || GET_MODE (*split) == VOIDmode
	      || can_change_dest_mode (i2dest, added_sets_2,
				       GET_MODE (*split)))
	  && (next_real_insn (i2) == i3
	      || ! use_crosses_set_p (*split, INSN_CUID (i2)))
	  /* We can't overwrite I2DEST if its value is still used by
	     NEWPAT.  */
	  && ! reg_referenced_p (i2dest, newpat))
	{
	  rtx newdest = i2dest;
	  enum rtx_code split_code = GET_CODE (*split);
	  enum machine_mode split_mode = GET_MODE (*split);

	  /* Get NEWDEST as a register in the proper mode.  We have already
	     validated that we can do this.  */
	  if (GET_MODE (i2dest) != split_mode && split_mode != VOIDmode)
	    {
	      newdest = gen_rtx_REG (split_mode, REGNO (i2dest));

	      if (REGNO (i2dest) >= FIRST_PSEUDO_REGISTER)
		SUBST (regno_reg_rtx[REGNO (i2dest)], newdest);
	    }

	  /* If *SPLIT is a (mult FOO (const_int pow2)), convert it to
	     an ASHIFT.  This can occur if it was inside a PLUS and hence
	     appeared to be a memory address.  This is a kludge.  */
	  if (split_code == MULT
	      && GET_CODE (XEXP (*split, 1)) == CONST_INT
	      && INTVAL (XEXP (*split, 1)) > 0
	      && (i = exact_log2 (INTVAL (XEXP (*split, 1)))) >= 0)
	    {
	      SUBST (*split, gen_rtx_ASHIFT (split_mode,
					     XEXP (*split, 0), GEN_INT (i)));
	      /* Update split_code because we may not have a multiply
		 anymore.  */
	      split_code = GET_CODE (*split);
	    }

#ifdef INSN_SCHEDULING
	  /* If *SPLIT is a paradoxical SUBREG, when we split it, it should
	     be written as a ZERO_EXTEND.  */
	  if (split_code == SUBREG && MEM_P (SUBREG_REG (*split)))
	    {
#ifdef LOAD_EXTEND_OP
	      /* Or as a SIGN_EXTEND if LOAD_EXTEND_OP says that that's
		 what it really is.  */
	      if (LOAD_EXTEND_OP (GET_MODE (SUBREG_REG (*split)))
		  == SIGN_EXTEND)
		SUBST (*split, gen_rtx_SIGN_EXTEND (split_mode,
						    SUBREG_REG (*split)));
	      else
#endif
		SUBST (*split, gen_rtx_ZERO_EXTEND (split_mode,
						    SUBREG_REG (*split)));
	    }
#endif

	  newi2pat = gen_rtx_SET (VOIDmode, newdest, *split);
	  SUBST (*split, newdest);
	  i2_code_number = recog_for_combine (&newi2pat, i2, &new_i2_notes);

	  /* recog_for_combine might have added CLOBBERs to newi2pat.
	     Make sure NEWPAT does not depend on the clobbered regs.  */
	  if (GET_CODE (newi2pat) == PARALLEL)
	    for (i = XVECLEN (newi2pat, 0) - 1; i >= 0; i--)
	      if (GET_CODE (XVECEXP (newi2pat, 0, i)) == CLOBBER)
		{
		  rtx reg = XEXP (XVECEXP (newi2pat, 0, i), 0);
		  if (reg_overlap_mentioned_p (reg, newpat))
		    {
		      undo_all ();
		      return 0;
		    }
		}

	  /* If the split point was a MULT and we didn't have one before,
	     don't use one now.  */
	  if (i2_code_number >= 0 && ! (split_code == MULT && ! have_mult))
	    insn_code_number = recog_for_combine (&newpat, i3, &new_i3_notes);
	}
    }

  /* Check for a case where we loaded from memory in a narrow mode and
     then sign extended it, but we need both registers.  In that case,
     we have a PARALLEL with both loads from the same memory location.
     We can split this into a load from memory followed by a register-register
     copy.  This saves at least one insn, more if register allocation can
     eliminate the copy.

     We cannot do this if the destination of the first assignment is a
     condition code register or cc0.  We eliminate this case by making sure
     the SET_DEST and SET_SRC have the same mode.

     We cannot do this if the destination of the second assignment is
     a register that we have already assumed is zero-extended.  Similarly
     for a SUBREG of such a register.  */

  else if (i1 && insn_code_number < 0 && asm_noperands (newpat) < 0
	   && GET_CODE (newpat) == PARALLEL
	   && XVECLEN (newpat, 0) == 2
	   && GET_CODE (XVECEXP (newpat, 0, 0)) == SET
	   && GET_CODE (SET_SRC (XVECEXP (newpat, 0, 0))) == SIGN_EXTEND
	   && (GET_MODE (SET_DEST (XVECEXP (newpat, 0, 0)))
	       == GET_MODE (SET_SRC (XVECEXP (newpat, 0, 0))))
	   && GET_CODE (XVECEXP (newpat, 0, 1)) == SET
	   && rtx_equal_p (SET_SRC (XVECEXP (newpat, 0, 1)),
			   XEXP (SET_SRC (XVECEXP (newpat, 0, 0)), 0))
	   && ! use_crosses_set_p (SET_SRC (XVECEXP (newpat, 0, 1)),
				   INSN_CUID (i2))
	   && GET_CODE (SET_DEST (XVECEXP (newpat, 0, 1))) != ZERO_EXTRACT
	   && GET_CODE (SET_DEST (XVECEXP (newpat, 0, 1))) != STRICT_LOW_PART
	   && ! (temp = SET_DEST (XVECEXP (newpat, 0, 1)),
		 (REG_P (temp)
		  && reg_stat[REGNO (temp)].nonzero_bits != 0
		  && GET_MODE_BITSIZE (GET_MODE (temp)) < BITS_PER_WORD
		  && GET_MODE_BITSIZE (GET_MODE (temp)) < HOST_BITS_PER_INT
		  && (reg_stat[REGNO (temp)].nonzero_bits
		      != GET_MODE_MASK (word_mode))))
	   && ! (GET_CODE (SET_DEST (XVECEXP (newpat, 0, 1))) == SUBREG
		 && (temp = SUBREG_REG (SET_DEST (XVECEXP (newpat, 0, 1))),
		     (REG_P (temp)
		      && reg_stat[REGNO (temp)].nonzero_bits != 0
		      && GET_MODE_BITSIZE (GET_MODE (temp)) < BITS_PER_WORD
		      && GET_MODE_BITSIZE (GET_MODE (temp)) < HOST_BITS_PER_INT
		      && (reg_stat[REGNO (temp)].nonzero_bits
			  != GET_MODE_MASK (word_mode)))))
	   && ! reg_overlap_mentioned_p (SET_DEST (XVECEXP (newpat, 0, 1)),
					 SET_SRC (XVECEXP (newpat, 0, 1)))
	   && ! find_reg_note (i3, REG_UNUSED,
			       SET_DEST (XVECEXP (newpat, 0, 0))))
    {
      rtx ni2dest;

      newi2pat = XVECEXP (newpat, 0, 0);
      ni2dest = SET_DEST (XVECEXP (newpat, 0, 0));
      newpat = XVECEXP (newpat, 0, 1);
      SUBST (SET_SRC (newpat),
	     gen_lowpart (GET_MODE (SET_SRC (newpat)), ni2dest));
      i2_code_number = recog_for_combine (&newi2pat, i2, &new_i2_notes);

      if (i2_code_number >= 0)
	insn_code_number = recog_for_combine (&newpat, i3, &new_i3_notes);

      if (insn_code_number >= 0)
	swap_i2i3 = 1;
    }

  /* Similarly, check for a case where we have a PARALLEL of two independent
     SETs but we started with three insns.  In this case, we can do the sets
     as two separate insns.  This case occurs when some SET allows two
     other insns to combine, but the destination of that SET is still live.  */

  else if (i1 && insn_code_number < 0 && asm_noperands (newpat) < 0
	   && GET_CODE (newpat) == PARALLEL
	   && XVECLEN (newpat, 0) == 2
	   && GET_CODE (XVECEXP (newpat, 0, 0)) == SET
	   && GET_CODE (SET_DEST (XVECEXP (newpat, 0, 0))) != ZERO_EXTRACT
	   && GET_CODE (SET_DEST (XVECEXP (newpat, 0, 0))) != STRICT_LOW_PART
	   && GET_CODE (XVECEXP (newpat, 0, 1)) == SET
	   && GET_CODE (SET_DEST (XVECEXP (newpat, 0, 1))) != ZERO_EXTRACT
	   && GET_CODE (SET_DEST (XVECEXP (newpat, 0, 1))) != STRICT_LOW_PART
	   && ! use_crosses_set_p (SET_SRC (XVECEXP (newpat, 0, 1)),
				   INSN_CUID (i2))
	   /* Don't pass sets with (USE (MEM ...)) dests to the following.  */
	   && GET_CODE (SET_DEST (XVECEXP (newpat, 0, 1))) != USE
	   && GET_CODE (SET_DEST (XVECEXP (newpat, 0, 0))) != USE
	   && ! reg_referenced_p (SET_DEST (XVECEXP (newpat, 0, 1)),
				  XVECEXP (newpat, 0, 0))
	   && ! reg_referenced_p (SET_DEST (XVECEXP (newpat, 0, 0)),
				  XVECEXP (newpat, 0, 1))
	   && ! (contains_muldiv (SET_SRC (XVECEXP (newpat, 0, 0)))
		 && contains_muldiv (SET_SRC (XVECEXP (newpat, 0, 1)))))
    {
      /* Normally, it doesn't matter which of the two is done first,
	 but it does if one references cc0.  In that case, it has to
	 be first.  */
#ifdef HAVE_cc0
      if (reg_referenced_p (cc0_rtx, XVECEXP (newpat, 0, 0)))
	{
	  newi2pat = XVECEXP (newpat, 0, 0);
	  newpat = XVECEXP (newpat, 0, 1);
	}
      else
#endif
	{
	  newi2pat = XVECEXP (newpat, 0, 1);
	  newpat = XVECEXP (newpat, 0, 0);
	}

      i2_code_number = recog_for_combine (&newi2pat, i2, &new_i2_notes);

      if (i2_code_number >= 0)
	insn_code_number = recog_for_combine (&newpat, i3, &new_i3_notes);
    }

  /* If it still isn't recognized, fail and change things back the way they
     were.  */
  if ((insn_code_number < 0
       /* Is the result a reasonable ASM_OPERANDS?  */
       && (! check_asm_operands (newpat) || added_sets_1 || added_sets_2)))
    {
      undo_all ();
      return 0;
    }

  /* If we had to change another insn, make sure it is valid also.  */
  if (undobuf.other_insn)
    {
      rtx other_pat = PATTERN (undobuf.other_insn);
      rtx new_other_notes;
      rtx note, next;

      CLEAR_HARD_REG_SET (newpat_used_regs);

      other_code_number = recog_for_combine (&other_pat, undobuf.other_insn,
					     &new_other_notes);

      if (other_code_number < 0 && ! check_asm_operands (other_pat))
	{
	  undo_all ();
	  return 0;
	}

      PATTERN (undobuf.other_insn) = other_pat;

      /* If any of the notes in OTHER_INSN were REG_UNUSED, ensure that they
	 are still valid.  Then add any non-duplicate notes added by
	 recog_for_combine.  */
      for (note = REG_NOTES (undobuf.other_insn); note; note = next)
	{
	  next = XEXP (note, 1);

	  if (REG_NOTE_KIND (note) == REG_UNUSED
	      && ! reg_set_p (XEXP (note, 0), PATTERN (undobuf.other_insn)))
	    {
	      if (REG_P (XEXP (note, 0)))
		REG_N_DEATHS (REGNO (XEXP (note, 0)))--;

	      remove_note (undobuf.other_insn, note);
	    }
	}

      for (note = new_other_notes; note; note = XEXP (note, 1))
	if (REG_P (XEXP (note, 0)))
	  REG_N_DEATHS (REGNO (XEXP (note, 0)))++;

      distribute_notes (new_other_notes, undobuf.other_insn,
			undobuf.other_insn, NULL_RTX, NULL_RTX, NULL_RTX);
    }
#ifdef HAVE_cc0
  /* If I2 is the CC0 setter and I3 is the CC0 user then check whether
     they are adjacent to each other or not.  */
  {
    rtx p = prev_nonnote_insn (i3);
    if (p && p != i2 && NONJUMP_INSN_P (p) && newi2pat
	&& sets_cc0_p (newi2pat))
      {
	undo_all ();
	return 0;
      }
  }
#endif

  /* Only allow this combination if insn_rtx_costs reports that the
     replacement instructions are cheaper than the originals.  */
  if (!combine_validate_cost (i1, i2, i3, newpat, newi2pat))
    {
      undo_all ();
      return 0;
    }

  /* We now know that we can do this combination.  Merge the insns and
     update the status of registers and LOG_LINKS.  */

  if (swap_i2i3)
    {
      rtx insn;
      rtx link;
      rtx ni2dest;

      /* I3 now uses what used to be its destination and which is now
         I2's destination.  This requires us to do a few adjustments.  */
      PATTERN (i3) = newpat;
      adjust_for_new_dest (i3);

      /* We need a LOG_LINK from I3 to I2.  But we used to have one,
         so we still will.

	 However, some later insn might be using I2's dest and have
	 a LOG_LINK pointing at I3.  We must remove this link.
	 The simplest way to remove the link is to point it at I1,
	 which we know will be a NOTE.  */

      /* newi2pat is usually a SET here; however, recog_for_combine might
	 have added some clobbers.  */
      if (GET_CODE (newi2pat) == PARALLEL)
	ni2dest = SET_DEST (XVECEXP (newi2pat, 0, 0));
      else
	ni2dest = SET_DEST (newi2pat);

      for (insn = NEXT_INSN (i3);
	   insn && (this_basic_block->next_bb == EXIT_BLOCK_PTR
		    || insn != BB_HEAD (this_basic_block->next_bb));
	   insn = NEXT_INSN (insn))
	{
	  if (INSN_P (insn) && reg_referenced_p (ni2dest, PATTERN (insn)))
	    {
	      for (link = LOG_LINKS (insn); link;
		   link = XEXP (link, 1))
		if (XEXP (link, 0) == i3)
		  XEXP (link, 0) = i1;

	      break;
	    }
	}
    }

  {
    rtx i3notes, i2notes, i1notes = 0;
    rtx i3links, i2links, i1links = 0;
    rtx midnotes = 0;
    unsigned int regno;
    /* Compute which registers we expect to eliminate.  newi2pat may be setting
       either i3dest or i2dest, so we must check it.  Also, i1dest may be the
       same as i3dest, in which case newi2pat may be setting i1dest.  */
    rtx elim_i2 = ((newi2pat && reg_set_p (i2dest, newi2pat))
		   || i2dest_in_i2src || i2dest_in_i1src
		   || !i2dest_killed
		   ? 0 : i2dest);
    rtx elim_i1 = (i1 == 0 || i1dest_in_i1src
		   || (newi2pat && reg_set_p (i1dest, newi2pat))
		   || !i1dest_killed
		   ? 0 : i1dest);

    /* Get the old REG_NOTES and LOG_LINKS from all our insns and
       clear them.  */
    i3notes = REG_NOTES (i3), i3links = LOG_LINKS (i3);
    i2notes = REG_NOTES (i2), i2links = LOG_LINKS (i2);
    if (i1)
      i1notes = REG_NOTES (i1), i1links = LOG_LINKS (i1);

    /* Ensure that we do not have something that should not be shared but
       occurs multiple times in the new insns.  Check this by first
       resetting all the `used' flags and then copying anything is shared.  */

    reset_used_flags (i3notes);
    reset_used_flags (i2notes);
    reset_used_flags (i1notes);
    reset_used_flags (newpat);
    reset_used_flags (newi2pat);
    if (undobuf.other_insn)
      reset_used_flags (PATTERN (undobuf.other_insn));

    i3notes = copy_rtx_if_shared (i3notes);
    i2notes = copy_rtx_if_shared (i2notes);
    i1notes = copy_rtx_if_shared (i1notes);
    newpat = copy_rtx_if_shared (newpat);
    newi2pat = copy_rtx_if_shared (newi2pat);
    if (undobuf.other_insn)
      reset_used_flags (PATTERN (undobuf.other_insn));

    INSN_CODE (i3) = insn_code_number;
    PATTERN (i3) = newpat;

    if (CALL_P (i3) && CALL_INSN_FUNCTION_USAGE (i3))
      {
	rtx call_usage = CALL_INSN_FUNCTION_USAGE (i3);

	reset_used_flags (call_usage);
	call_usage = copy_rtx (call_usage);

	if (substed_i2)
	  replace_rtx (call_usage, i2dest, i2src);

	if (substed_i1)
	  replace_rtx (call_usage, i1dest, i1src);

	CALL_INSN_FUNCTION_USAGE (i3) = call_usage;
      }

    if (undobuf.other_insn)
      INSN_CODE (undobuf.other_insn) = other_code_number;

    /* We had one special case above where I2 had more than one set and
       we replaced a destination of one of those sets with the destination
       of I3.  In that case, we have to update LOG_LINKS of insns later
       in this basic block.  Note that this (expensive) case is rare.

       Also, in this case, we must pretend that all REG_NOTEs for I2
       actually came from I3, so that REG_UNUSED notes from I2 will be
       properly handled.  */

    if (i3_subst_into_i2)
      {
	for (i = 0; i < XVECLEN (PATTERN (i2), 0); i++)
	  if (GET_CODE (XVECEXP (PATTERN (i2), 0, i)) != USE
	      && REG_P (SET_DEST (XVECEXP (PATTERN (i2), 0, i)))
	      && SET_DEST (XVECEXP (PATTERN (i2), 0, i)) != i2dest
	      && ! find_reg_note (i2, REG_UNUSED,
				  SET_DEST (XVECEXP (PATTERN (i2), 0, i))))
	    for (temp = NEXT_INSN (i2);
		 temp && (this_basic_block->next_bb == EXIT_BLOCK_PTR
			  || BB_HEAD (this_basic_block) != temp);
		 temp = NEXT_INSN (temp))
	      if (temp != i3 && INSN_P (temp))
		for (link = LOG_LINKS (temp); link; link = XEXP (link, 1))
		  if (XEXP (link, 0) == i2)
		    XEXP (link, 0) = i3;

	if (i3notes)
	  {
	    rtx link = i3notes;
	    while (XEXP (link, 1))
	      link = XEXP (link, 1);
	    XEXP (link, 1) = i2notes;
	  }
	else
	  i3notes = i2notes;
	i2notes = 0;
      }

    LOG_LINKS (i3) = 0;
    REG_NOTES (i3) = 0;
    LOG_LINKS (i2) = 0;
    REG_NOTES (i2) = 0;

    if (newi2pat)
      {
	INSN_CODE (i2) = i2_code_number;
	PATTERN (i2) = newi2pat;
      }
    else
      SET_INSN_DELETED (i2);

    if (i1)
      {
	LOG_LINKS (i1) = 0;
	REG_NOTES (i1) = 0;
	SET_INSN_DELETED (i1);
      }

    /* Get death notes for everything that is now used in either I3 or
       I2 and used to die in a previous insn.  If we built two new
       patterns, move from I1 to I2 then I2 to I3 so that we get the
       proper movement on registers that I2 modifies.  */

    if (newi2pat)
      {
	move_deaths (newi2pat, NULL_RTX, INSN_CUID (i1), i2, &midnotes);
	move_deaths (newpat, newi2pat, INSN_CUID (i1), i3, &midnotes);
      }
    else
      move_deaths (newpat, NULL_RTX, i1 ? INSN_CUID (i1) : INSN_CUID (i2),
		   i3, &midnotes);

    /* Distribute all the LOG_LINKS and REG_NOTES from I1, I2, and I3.  */
    if (i3notes)
      distribute_notes (i3notes, i3, i3, newi2pat ? i2 : NULL_RTX,
			elim_i2, elim_i1);
    if (i2notes)
      distribute_notes (i2notes, i2, i3, newi2pat ? i2 : NULL_RTX,
			elim_i2, elim_i1);
    if (i1notes)
      distribute_notes (i1notes, i1, i3, newi2pat ? i2 : NULL_RTX,
			elim_i2, elim_i1);
    if (midnotes)
      distribute_notes (midnotes, NULL_RTX, i3, newi2pat ? i2 : NULL_RTX,
			elim_i2, elim_i1);

    /* Distribute any notes added to I2 or I3 by recog_for_combine.  We
       know these are REG_UNUSED and want them to go to the desired insn,
       so we always pass it as i3.  We have not counted the notes in
       reg_n_deaths yet, so we need to do so now.  */

    if (newi2pat && new_i2_notes)
      {
	for (temp = new_i2_notes; temp; temp = XEXP (temp, 1))
	  if (REG_P (XEXP (temp, 0)))
	    REG_N_DEATHS (REGNO (XEXP (temp, 0)))++;

	distribute_notes (new_i2_notes, i2, i2, NULL_RTX, NULL_RTX, NULL_RTX);
      }

    if (new_i3_notes)
      {
	for (temp = new_i3_notes; temp; temp = XEXP (temp, 1))
	  if (REG_P (XEXP (temp, 0)))
	    REG_N_DEATHS (REGNO (XEXP (temp, 0)))++;

	distribute_notes (new_i3_notes, i3, i3, NULL_RTX, NULL_RTX, NULL_RTX);
      }

    /* If I3DEST was used in I3SRC, it really died in I3.  We may need to
       put a REG_DEAD note for it somewhere.  If NEWI2PAT exists and sets
       I3DEST, the death must be somewhere before I2, not I3.  If we passed I3
       in that case, it might delete I2.  Similarly for I2 and I1.
       Show an additional death due to the REG_DEAD note we make here.  If
       we discard it in distribute_notes, we will decrement it again.  */

    if (i3dest_killed)
      {
	if (REG_P (i3dest_killed))
	  REG_N_DEATHS (REGNO (i3dest_killed))++;

	if (newi2pat && reg_set_p (i3dest_killed, newi2pat))
	  distribute_notes (gen_rtx_EXPR_LIST (REG_DEAD, i3dest_killed,
					       NULL_RTX),
			    NULL_RTX, i2, NULL_RTX, elim_i2, elim_i1);
	else
	  distribute_notes (gen_rtx_EXPR_LIST (REG_DEAD, i3dest_killed,
					       NULL_RTX),
			    NULL_RTX, i3, newi2pat ? i2 : NULL_RTX,
			    elim_i2, elim_i1);
      }

    if (i2dest_in_i2src)
      {
	if (REG_P (i2dest))
	  REG_N_DEATHS (REGNO (i2dest))++;

	if (newi2pat && reg_set_p (i2dest, newi2pat))
	  distribute_notes (gen_rtx_EXPR_LIST (REG_DEAD, i2dest, NULL_RTX),
			    NULL_RTX, i2, NULL_RTX, NULL_RTX, NULL_RTX);
	else
	  distribute_notes (gen_rtx_EXPR_LIST (REG_DEAD, i2dest, NULL_RTX),
			    NULL_RTX, i3, newi2pat ? i2 : NULL_RTX,
			    NULL_RTX, NULL_RTX);
      }

    if (i1dest_in_i1src)
      {
	if (REG_P (i1dest))
	  REG_N_DEATHS (REGNO (i1dest))++;

	if (newi2pat && reg_set_p (i1dest, newi2pat))
	  distribute_notes (gen_rtx_EXPR_LIST (REG_DEAD, i1dest, NULL_RTX),
			    NULL_RTX, i2, NULL_RTX, NULL_RTX, NULL_RTX);
	else
	  distribute_notes (gen_rtx_EXPR_LIST (REG_DEAD, i1dest, NULL_RTX),
			    NULL_RTX, i3, newi2pat ? i2 : NULL_RTX,
			    NULL_RTX, NULL_RTX);
      }

    distribute_links (i3links);
    distribute_links (i2links);
    distribute_links (i1links);

    if (REG_P (i2dest))
      {
	rtx link;
	rtx i2_insn = 0, i2_val = 0, set;

	/* The insn that used to set this register doesn't exist, and
	   this life of the register may not exist either.  See if one of
	   I3's links points to an insn that sets I2DEST.  If it does,
	   that is now the last known value for I2DEST. If we don't update
	   this and I2 set the register to a value that depended on its old
	   contents, we will get confused.  If this insn is used, thing
	   will be set correctly in combine_instructions.  */

	for (link = LOG_LINKS (i3); link; link = XEXP (link, 1))
	  if ((set = single_set (XEXP (link, 0))) != 0
	      && rtx_equal_p (i2dest, SET_DEST (set)))
	    i2_insn = XEXP (link, 0), i2_val = SET_SRC (set);

	record_value_for_reg (i2dest, i2_insn, i2_val);

	/* If the reg formerly set in I2 died only once and that was in I3,
	   zero its use count so it won't make `reload' do any work.  */
	if (! added_sets_2
	    && (newi2pat == 0 || ! reg_mentioned_p (i2dest, newi2pat))
	    && ! i2dest_in_i2src)
	  {
	    regno = REGNO (i2dest);
	    REG_N_SETS (regno)--;
	  }
      }

    if (i1 && REG_P (i1dest))
      {
	rtx link;
	rtx i1_insn = 0, i1_val = 0, set;

	for (link = LOG_LINKS (i3); link; link = XEXP (link, 1))
	  if ((set = single_set (XEXP (link, 0))) != 0
	      && rtx_equal_p (i1dest, SET_DEST (set)))
	    i1_insn = XEXP (link, 0), i1_val = SET_SRC (set);

	record_value_for_reg (i1dest, i1_insn, i1_val);

	regno = REGNO (i1dest);
	if (! added_sets_1 && ! i1dest_in_i1src)
	  REG_N_SETS (regno)--;
      }

    /* Update reg_stat[].nonzero_bits et al for any changes that may have
       been made to this insn.  The order of
       set_nonzero_bits_and_sign_copies() is important.  Because newi2pat
       can affect nonzero_bits of newpat */
    if (newi2pat)
      note_stores (newi2pat, set_nonzero_bits_and_sign_copies, NULL);
    note_stores (newpat, set_nonzero_bits_and_sign_copies, NULL);

    /* Set new_direct_jump_p if a new return or simple jump instruction
       has been created.

       If I3 is now an unconditional jump, ensure that it has a
       BARRIER following it since it may have initially been a
       conditional jump.  It may also be the last nonnote insn.  */

    if (returnjump_p (i3) || any_uncondjump_p (i3))
      {
	*new_direct_jump_p = 1;
	mark_jump_label (PATTERN (i3), i3, 0);

	if ((temp = next_nonnote_insn (i3)) == NULL_RTX
	    || !BARRIER_P (temp))
	  emit_barrier_after (i3);
      }

    if (undobuf.other_insn != NULL_RTX
	&& (returnjump_p (undobuf.other_insn)
	    || any_uncondjump_p (undobuf.other_insn)))
      {
	*new_direct_jump_p = 1;

	if ((temp = next_nonnote_insn (undobuf.other_insn)) == NULL_RTX
	    || !BARRIER_P (temp))
	  emit_barrier_after (undobuf.other_insn);
      }

    /* An NOOP jump does not need barrier, but it does need cleaning up
       of CFG.  */
    if (GET_CODE (newpat) == SET
	&& SET_SRC (newpat) == pc_rtx
	&& SET_DEST (newpat) == pc_rtx)
      *new_direct_jump_p = 1;
  }

  combine_successes++;
  undo_commit ();

  if (added_links_insn
      && (newi2pat == 0 || INSN_CUID (added_links_insn) < INSN_CUID (i2))
      && INSN_CUID (added_links_insn) < INSN_CUID (i3))
    return added_links_insn;
  else
    return newi2pat ? i2 : i3;
}

/* Undo all the modifications recorded in undobuf.  */

static void
undo_all (void)
{
  struct undo *undo, *next;

  for (undo = undobuf.undos; undo; undo = next)
    {
      next = undo->next;
      if (undo->is_int)
	*undo->where.i = undo->old_contents.i;
      else
	*undo->where.r = undo->old_contents.r;

      undo->next = undobuf.frees;
      undobuf.frees = undo;
    }

  undobuf.undos = 0;
}

/* We've committed to accepting the changes we made.  Move all
   of the undos to the free list.  */

static void
undo_commit (void)
{
  struct undo *undo, *next;

  for (undo = undobuf.undos; undo; undo = next)
    {
      next = undo->next;
      undo->next = undobuf.frees;
      undobuf.frees = undo;
    }
  undobuf.undos = 0;
}


/* Find the innermost point within the rtx at LOC, possibly LOC itself,
   where we have an arithmetic expression and return that point.  LOC will
   be inside INSN.

   try_combine will call this function to see if an insn can be split into
   two insns.  */

static rtx *
find_split_point (rtx *loc, rtx insn)
{
  rtx x = *loc;
  enum rtx_code code = GET_CODE (x);
  rtx *split;
  unsigned HOST_WIDE_INT len = 0;
  HOST_WIDE_INT pos = 0;
  int unsignedp = 0;
  rtx inner = NULL_RTX;

  /* First special-case some codes.  */
  switch (code)
    {
    case SUBREG:
#ifdef INSN_SCHEDULING
      /* If we are making a paradoxical SUBREG invalid, it becomes a split
	 point.  */
      if (MEM_P (SUBREG_REG (x)))
	return loc;
#endif
      return find_split_point (&SUBREG_REG (x), insn);

    case MEM:
#ifdef HAVE_lo_sum
      /* If we have (mem (const ..)) or (mem (symbol_ref ...)), split it
	 using LO_SUM and HIGH.  */
      if (GET_CODE (XEXP (x, 0)) == CONST
	  || GET_CODE (XEXP (x, 0)) == SYMBOL_REF)
	{
	  SUBST (XEXP (x, 0),
		 gen_rtx_LO_SUM (Pmode,
				 gen_rtx_HIGH (Pmode, XEXP (x, 0)),
				 XEXP (x, 0)));
	  return &XEXP (XEXP (x, 0), 0);
	}
#endif

      /* If we have a PLUS whose second operand is a constant and the
	 address is not valid, perhaps will can split it up using
	 the machine-specific way to split large constants.  We use
	 the first pseudo-reg (one of the virtual regs) as a placeholder;
	 it will not remain in the result.  */
      if (GET_CODE (XEXP (x, 0)) == PLUS
	  && GET_CODE (XEXP (XEXP (x, 0), 1)) == CONST_INT
	  && ! memory_address_p (GET_MODE (x), XEXP (x, 0)))
	{
	  rtx reg = regno_reg_rtx[FIRST_PSEUDO_REGISTER];
	  rtx seq = split_insns (gen_rtx_SET (VOIDmode, reg, XEXP (x, 0)),
				 subst_insn);

	  /* This should have produced two insns, each of which sets our
	     placeholder.  If the source of the second is a valid address,
	     we can make put both sources together and make a split point
	     in the middle.  */

	  if (seq
	      && NEXT_INSN (seq) != NULL_RTX
	      && NEXT_INSN (NEXT_INSN (seq)) == NULL_RTX
	      && NONJUMP_INSN_P (seq)
	      && GET_CODE (PATTERN (seq)) == SET
	      && SET_DEST (PATTERN (seq)) == reg
	      && ! reg_mentioned_p (reg,
				    SET_SRC (PATTERN (seq)))
	      && NONJUMP_INSN_P (NEXT_INSN (seq))
	      && GET_CODE (PATTERN (NEXT_INSN (seq))) == SET
	      && SET_DEST (PATTERN (NEXT_INSN (seq))) == reg
	      && memory_address_p (GET_MODE (x),
				   SET_SRC (PATTERN (NEXT_INSN (seq)))))
	    {
	      rtx src1 = SET_SRC (PATTERN (seq));
	      rtx src2 = SET_SRC (PATTERN (NEXT_INSN (seq)));

	      /* Replace the placeholder in SRC2 with SRC1.  If we can
		 find where in SRC2 it was placed, that can become our
		 split point and we can replace this address with SRC2.
		 Just try two obvious places.  */

	      src2 = replace_rtx (src2, reg, src1);
	      split = 0;
	      if (XEXP (src2, 0) == src1)
		split = &XEXP (src2, 0);
	      else if (GET_RTX_FORMAT (GET_CODE (XEXP (src2, 0)))[0] == 'e'
		       && XEXP (XEXP (src2, 0), 0) == src1)
		split = &XEXP (XEXP (src2, 0), 0);

	      if (split)
		{
		  SUBST (XEXP (x, 0), src2);
		  return split;
		}
	    }

	  /* If that didn't work, perhaps the first operand is complex and
	     needs to be computed separately, so make a split point there.
	     This will occur on machines that just support REG + CONST
	     and have a constant moved through some previous computation.  */

	  else if (!OBJECT_P (XEXP (XEXP (x, 0), 0))
		   && ! (GET_CODE (XEXP (XEXP (x, 0), 0)) == SUBREG
			 && OBJECT_P (SUBREG_REG (XEXP (XEXP (x, 0), 0)))))
	    return &XEXP (XEXP (x, 0), 0);
	}
      break;

    case SET:
#ifdef HAVE_cc0
      /* If SET_DEST is CC0 and SET_SRC is not an operand, a COMPARE, or a
	 ZERO_EXTRACT, the most likely reason why this doesn't match is that
	 we need to put the operand into a register.  So split at that
	 point.  */

      if (SET_DEST (x) == cc0_rtx
	  && GET_CODE (SET_SRC (x)) != COMPARE
	  && GET_CODE (SET_SRC (x)) != ZERO_EXTRACT
	  && !OBJECT_P (SET_SRC (x))
	  && ! (GET_CODE (SET_SRC (x)) == SUBREG
		&& OBJECT_P (SUBREG_REG (SET_SRC (x)))))
	return &SET_SRC (x);
#endif

      /* See if we can split SET_SRC as it stands.  */
      split = find_split_point (&SET_SRC (x), insn);
      if (split && split != &SET_SRC (x))
	return split;

      /* See if we can split SET_DEST as it stands.  */
      split = find_split_point (&SET_DEST (x), insn);
      if (split && split != &SET_DEST (x))
	return split;

      /* See if this is a bitfield assignment with everything constant.  If
	 so, this is an IOR of an AND, so split it into that.  */
      if (GET_CODE (SET_DEST (x)) == ZERO_EXTRACT
	  && (GET_MODE_BITSIZE (GET_MODE (XEXP (SET_DEST (x), 0)))
	      <= HOST_BITS_PER_WIDE_INT)
	  && GET_CODE (XEXP (SET_DEST (x), 1)) == CONST_INT
	  && GET_CODE (XEXP (SET_DEST (x), 2)) == CONST_INT
	  && GET_CODE (SET_SRC (x)) == CONST_INT
	  && ((INTVAL (XEXP (SET_DEST (x), 1))
	       + INTVAL (XEXP (SET_DEST (x), 2)))
	      <= GET_MODE_BITSIZE (GET_MODE (XEXP (SET_DEST (x), 0))))
	  && ! side_effects_p (XEXP (SET_DEST (x), 0)))
	{
	  HOST_WIDE_INT pos = INTVAL (XEXP (SET_DEST (x), 2));
	  unsigned HOST_WIDE_INT len = INTVAL (XEXP (SET_DEST (x), 1));
	  unsigned HOST_WIDE_INT src = INTVAL (SET_SRC (x));
	  rtx dest = XEXP (SET_DEST (x), 0);
	  enum machine_mode mode = GET_MODE (dest);
	  unsigned HOST_WIDE_INT mask = ((HOST_WIDE_INT) 1 << len) - 1;

	  if (BITS_BIG_ENDIAN)
	    pos = GET_MODE_BITSIZE (mode) - len - pos;

	  if (src == mask)
	    SUBST (SET_SRC (x),
		   simplify_gen_binary (IOR, mode, dest, GEN_INT (src << pos)));
	  else
	    {
	      rtx negmask = gen_int_mode (~(mask << pos), mode);
	      SUBST (SET_SRC (x),
		     simplify_gen_binary (IOR, mode,
				          simplify_gen_binary (AND, mode,
							       dest, negmask),
					  GEN_INT (src << pos)));
	    }

	  SUBST (SET_DEST (x), dest);

	  split = find_split_point (&SET_SRC (x), insn);
	  if (split && split != &SET_SRC (x))
	    return split;
	}

      /* Otherwise, see if this is an operation that we can split into two.
	 If so, try to split that.  */
      code = GET_CODE (SET_SRC (x));

      switch (code)
	{
	case AND:
	  /* If we are AND'ing with a large constant that is only a single
	     bit and the result is only being used in a context where we
	     need to know if it is zero or nonzero, replace it with a bit
	     extraction.  This will avoid the large constant, which might
	     have taken more than one insn to make.  If the constant were
	     not a valid argument to the AND but took only one insn to make,
	     this is no worse, but if it took more than one insn, it will
	     be better.  */

	  if (GET_CODE (XEXP (SET_SRC (x), 1)) == CONST_INT
	      && REG_P (XEXP (SET_SRC (x), 0))
	      && (pos = exact_log2 (INTVAL (XEXP (SET_SRC (x), 1)))) >= 7
	      && REG_P (SET_DEST (x))
	      && (split = find_single_use (SET_DEST (x), insn, (rtx*) 0)) != 0
	      && (GET_CODE (*split) == EQ || GET_CODE (*split) == NE)
	      && XEXP (*split, 0) == SET_DEST (x)
	      && XEXP (*split, 1) == const0_rtx)
	    {
	      rtx extraction = make_extraction (GET_MODE (SET_DEST (x)),
						XEXP (SET_SRC (x), 0),
						pos, NULL_RTX, 1, 1, 0, 0);
	      if (extraction != 0)
		{
		  SUBST (SET_SRC (x), extraction);
		  return find_split_point (loc, insn);
		}
	    }
	  break;

	case NE:
	  /* If STORE_FLAG_VALUE is -1, this is (NE X 0) and only one bit of X
	     is known to be on, this can be converted into a NEG of a shift.  */
	  if (STORE_FLAG_VALUE == -1 && XEXP (SET_SRC (x), 1) == const0_rtx
	      && GET_MODE (SET_SRC (x)) == GET_MODE (XEXP (SET_SRC (x), 0))
	      && 1 <= (pos = exact_log2
		       (nonzero_bits (XEXP (SET_SRC (x), 0),
				      GET_MODE (XEXP (SET_SRC (x), 0))))))
	    {
	      enum machine_mode mode = GET_MODE (XEXP (SET_SRC (x), 0));

	      SUBST (SET_SRC (x),
		     gen_rtx_NEG (mode,
				  gen_rtx_LSHIFTRT (mode,
						    XEXP (SET_SRC (x), 0),
						    GEN_INT (pos))));

	      split = find_split_point (&SET_SRC (x), insn);
	      if (split && split != &SET_SRC (x))
		return split;
	    }
	  break;

	case SIGN_EXTEND:
	  inner = XEXP (SET_SRC (x), 0);

	  /* We can't optimize if either mode is a partial integer
	     mode as we don't know how many bits are significant
	     in those modes.  */
	  if (GET_MODE_CLASS (GET_MODE (inner)) == MODE_PARTIAL_INT
	      || GET_MODE_CLASS (GET_MODE (SET_SRC (x))) == MODE_PARTIAL_INT)
	    break;

	  pos = 0;
	  len = GET_MODE_BITSIZE (GET_MODE (inner));
	  unsignedp = 0;
	  break;

	case SIGN_EXTRACT:
	case ZERO_EXTRACT:
	  if (GET_CODE (XEXP (SET_SRC (x), 1)) == CONST_INT
	      && GET_CODE (XEXP (SET_SRC (x), 2)) == CONST_INT)
	    {
	      inner = XEXP (SET_SRC (x), 0);
	      len = INTVAL (XEXP (SET_SRC (x), 1));
	      pos = INTVAL (XEXP (SET_SRC (x), 2));

	      if (BITS_BIG_ENDIAN)
		pos = GET_MODE_BITSIZE (GET_MODE (inner)) - len - pos;
	      unsignedp = (code == ZERO_EXTRACT);
	    }
	  break;

	default:
	  break;
	}

      if (len && pos >= 0 && pos + len <= GET_MODE_BITSIZE (GET_MODE (inner)))
	{
	  enum machine_mode mode = GET_MODE (SET_SRC (x));

	  /* For unsigned, we have a choice of a shift followed by an
	     AND or two shifts.  Use two shifts for field sizes where the
	     constant might be too large.  We assume here that we can
	     always at least get 8-bit constants in an AND insn, which is
	     true for every current RISC.  */

	  if (unsignedp && len <= 8)
	    {
	      SUBST (SET_SRC (x),
		     gen_rtx_AND (mode,
				  gen_rtx_LSHIFTRT
				  (mode, gen_lowpart (mode, inner),
				   GEN_INT (pos)),
				  GEN_INT (((HOST_WIDE_INT) 1 << len) - 1)));

	      split = find_split_point (&SET_SRC (x), insn);
	      if (split && split != &SET_SRC (x))
		return split;
	    }
	  else
	    {
	      SUBST (SET_SRC (x),
		     gen_rtx_fmt_ee
		     (unsignedp ? LSHIFTRT : ASHIFTRT, mode,
		      gen_rtx_ASHIFT (mode,
				      gen_lowpart (mode, inner),
				      GEN_INT (GET_MODE_BITSIZE (mode)
					       - len - pos)),
		      GEN_INT (GET_MODE_BITSIZE (mode) - len)));

	      split = find_split_point (&SET_SRC (x), insn);
	      if (split && split != &SET_SRC (x))
		return split;
	    }
	}

      /* See if this is a simple operation with a constant as the second
	 operand.  It might be that this constant is out of range and hence
	 could be used as a split point.  */
      if (BINARY_P (SET_SRC (x))
	  && CONSTANT_P (XEXP (SET_SRC (x), 1))
	  && (OBJECT_P (XEXP (SET_SRC (x), 0))
	      || (GET_CODE (XEXP (SET_SRC (x), 0)) == SUBREG
		  && OBJECT_P (SUBREG_REG (XEXP (SET_SRC (x), 0))))))
	return &XEXP (SET_SRC (x), 1);

      /* Finally, see if this is a simple operation with its first operand
	 not in a register.  The operation might require this operand in a
	 register, so return it as a split point.  We can always do this
	 because if the first operand were another operation, we would have
	 already found it as a split point.  */
      if ((BINARY_P (SET_SRC (x)) || UNARY_P (SET_SRC (x)))
	  && ! register_operand (XEXP (SET_SRC (x), 0), VOIDmode))
	return &XEXP (SET_SRC (x), 0);

      return 0;

    case AND:
    case IOR:
      /* We write NOR as (and (not A) (not B)), but if we don't have a NOR,
	 it is better to write this as (not (ior A B)) so we can split it.
	 Similarly for IOR.  */
      if (GET_CODE (XEXP (x, 0)) == NOT && GET_CODE (XEXP (x, 1)) == NOT)
	{
	  SUBST (*loc,
		 gen_rtx_NOT (GET_MODE (x),
			      gen_rtx_fmt_ee (code == IOR ? AND : IOR,
					      GET_MODE (x),
					      XEXP (XEXP (x, 0), 0),
					      XEXP (XEXP (x, 1), 0))));
	  return find_split_point (loc, insn);
	}

      /* Many RISC machines have a large set of logical insns.  If the
	 second operand is a NOT, put it first so we will try to split the
	 other operand first.  */
      if (GET_CODE (XEXP (x, 1)) == NOT)
	{
	  rtx tem = XEXP (x, 0);
	  SUBST (XEXP (x, 0), XEXP (x, 1));
	  SUBST (XEXP (x, 1), tem);
	}
      break;

    default:
      break;
    }

  /* Otherwise, select our actions depending on our rtx class.  */
  switch (GET_RTX_CLASS (code))
    {
    case RTX_BITFIELD_OPS:		/* This is ZERO_EXTRACT and SIGN_EXTRACT.  */
    case RTX_TERNARY:
      split = find_split_point (&XEXP (x, 2), insn);
      if (split)
	return split;
      /* ... fall through ...  */
    case RTX_BIN_ARITH:
    case RTX_COMM_ARITH:
    case RTX_COMPARE:
    case RTX_COMM_COMPARE:
      split = find_split_point (&XEXP (x, 1), insn);
      if (split)
	return split;
      /* ... fall through ...  */
    case RTX_UNARY:
      /* Some machines have (and (shift ...) ...) insns.  If X is not
	 an AND, but XEXP (X, 0) is, use it as our split point.  */
      if (GET_CODE (x) != AND && GET_CODE (XEXP (x, 0)) == AND)
	return &XEXP (x, 0);

      split = find_split_point (&XEXP (x, 0), insn);
      if (split)
	return split;
      return loc;

    default:
      /* Otherwise, we don't have a split point.  */
      return 0;
    }
}

/* Throughout X, replace FROM with TO, and return the result.
   The result is TO if X is FROM;
   otherwise the result is X, but its contents may have been modified.
   If they were modified, a record was made in undobuf so that
   undo_all will (among other things) return X to its original state.

   If the number of changes necessary is too much to record to undo,
   the excess changes are not made, so the result is invalid.
   The changes already made can still be undone.
   undobuf.num_undo is incremented for such changes, so by testing that
   the caller can tell whether the result is valid.

   `n_occurrences' is incremented each time FROM is replaced.

   IN_DEST is nonzero if we are processing the SET_DEST of a SET.

   UNIQUE_COPY is nonzero if each substitution must be unique.  We do this
   by copying if `n_occurrences' is nonzero.  */

static rtx
subst (rtx x, rtx from, rtx to, int in_dest, int unique_copy)
{
  enum rtx_code code = GET_CODE (x);
  enum machine_mode op0_mode = VOIDmode;
  const char *fmt;
  int len, i;
  rtx new;

/* Two expressions are equal if they are identical copies of a shared
   RTX or if they are both registers with the same register number
   and mode.  */

#define COMBINE_RTX_EQUAL_P(X,Y)			\
  ((X) == (Y)						\
   || (REG_P (X) && REG_P (Y)	\
       && REGNO (X) == REGNO (Y) && GET_MODE (X) == GET_MODE (Y)))

  if (! in_dest && COMBINE_RTX_EQUAL_P (x, from))
    {
      n_occurrences++;
      return (unique_copy && n_occurrences > 1 ? copy_rtx (to) : to);
    }

  /* If X and FROM are the same register but different modes, they will
     not have been seen as equal above.  However, flow.c will make a
     LOG_LINKS entry for that case.  If we do nothing, we will try to
     rerecognize our original insn and, when it succeeds, we will
     delete the feeding insn, which is incorrect.

     So force this insn not to match in this (rare) case.  */
  if (! in_dest && code == REG && REG_P (from)
      && REGNO (x) == REGNO (from))
    return gen_rtx_CLOBBER (GET_MODE (x), const0_rtx);

  /* If this is an object, we are done unless it is a MEM or LO_SUM, both
     of which may contain things that can be combined.  */
  if (code != MEM && code != LO_SUM && OBJECT_P (x))
    return x;

  /* It is possible to have a subexpression appear twice in the insn.
     Suppose that FROM is a register that appears within TO.
     Then, after that subexpression has been scanned once by `subst',
     the second time it is scanned, TO may be found.  If we were
     to scan TO here, we would find FROM within it and create a
     self-referent rtl structure which is completely wrong.  */
  if (COMBINE_RTX_EQUAL_P (x, to))
    return to;

  /* Parallel asm_operands need special attention because all of the
     inputs are shared across the arms.  Furthermore, unsharing the
     rtl results in recognition failures.  Failure to handle this case
     specially can result in circular rtl.

     Solve this by doing a normal pass across the first entry of the
     parallel, and only processing the SET_DESTs of the subsequent
     entries.  Ug.  */

  if (code == PARALLEL
      && GET_CODE (XVECEXP (x, 0, 0)) == SET
      && GET_CODE (SET_SRC (XVECEXP (x, 0, 0))) == ASM_OPERANDS)
    {
      new = subst (XVECEXP (x, 0, 0), from, to, 0, unique_copy);

      /* If this substitution failed, this whole thing fails.  */
      if (GET_CODE (new) == CLOBBER
	  && XEXP (new, 0) == const0_rtx)
	return new;

      SUBST (XVECEXP (x, 0, 0), new);

      for (i = XVECLEN (x, 0) - 1; i >= 1; i--)
	{
	  rtx dest = SET_DEST (XVECEXP (x, 0, i));

	  if (!REG_P (dest)
	      && GET_CODE (dest) != CC0
	      && GET_CODE (dest) != PC)
	    {
	      new = subst (dest, from, to, 0, unique_copy);

	      /* If this substitution failed, this whole thing fails.  */
	      if (GET_CODE (new) == CLOBBER
		  && XEXP (new, 0) == const0_rtx)
		return new;

	      SUBST (SET_DEST (XVECEXP (x, 0, i)), new);
	    }
	}
    }
  else
    {
      len = GET_RTX_LENGTH (code);
      fmt = GET_RTX_FORMAT (code);

      /* We don't need to process a SET_DEST that is a register, CC0,
	 or PC, so set up to skip this common case.  All other cases
	 where we want to suppress replacing something inside a
	 SET_SRC are handled via the IN_DEST operand.  */
      if (code == SET
	  && (REG_P (SET_DEST (x))
	      || GET_CODE (SET_DEST (x)) == CC0
	      || GET_CODE (SET_DEST (x)) == PC))
	fmt = "ie";

      /* Get the mode of operand 0 in case X is now a SIGN_EXTEND of a
	 constant.  */
      if (fmt[0] == 'e')
	op0_mode = GET_MODE (XEXP (x, 0));

      for (i = 0; i < len; i++)
	{
	  if (fmt[i] == 'E')
	    {
	      int j;
	      for (j = XVECLEN (x, i) - 1; j >= 0; j--)
		{
		  if (COMBINE_RTX_EQUAL_P (XVECEXP (x, i, j), from))
		    {
		      new = (unique_copy && n_occurrences
			     ? copy_rtx (to) : to);
		      n_occurrences++;
		    }
		  else
		    {
		      new = subst (XVECEXP (x, i, j), from, to, 0,
				   unique_copy);

		      /* If this substitution failed, this whole thing
			 fails.  */
		      if (GET_CODE (new) == CLOBBER
			  && XEXP (new, 0) == const0_rtx)
			return new;
		    }

		  SUBST (XVECEXP (x, i, j), new);
		}
	    }
	  else if (fmt[i] == 'e')
	    {
	      /* If this is a register being set, ignore it.  */
	      new = XEXP (x, i);
	      if (in_dest
		  && i == 0
		  && (((code == SUBREG || code == ZERO_EXTRACT)
		       && REG_P (new))
		      || code == STRICT_LOW_PART))
		;

	      else if (COMBINE_RTX_EQUAL_P (XEXP (x, i), from))
		{
		  /* In general, don't install a subreg involving two
		     modes not tieable.  It can worsen register
		     allocation, and can even make invalid reload
		     insns, since the reg inside may need to be copied
		     from in the outside mode, and that may be invalid
		     if it is an fp reg copied in integer mode.

		     We allow two exceptions to this: It is valid if
		     it is inside another SUBREG and the mode of that
		     SUBREG and the mode of the inside of TO is
		     tieable and it is valid if X is a SET that copies
		     FROM to CC0.  */

		  if (GET_CODE (to) == SUBREG
		      && ! MODES_TIEABLE_P (GET_MODE (to),
					    GET_MODE (SUBREG_REG (to)))
		      && ! (code == SUBREG
			    && MODES_TIEABLE_P (GET_MODE (x),
						GET_MODE (SUBREG_REG (to))))
#ifdef HAVE_cc0
		      && ! (code == SET && i == 1 && XEXP (x, 0) == cc0_rtx)
#endif
		      )
		    return gen_rtx_CLOBBER (VOIDmode, const0_rtx);

#ifdef CANNOT_CHANGE_MODE_CLASS
		  if (code == SUBREG
		      && REG_P (to)
		      && REGNO (to) < FIRST_PSEUDO_REGISTER
		      && REG_CANNOT_CHANGE_MODE_P (REGNO (to),
						   GET_MODE (to),
						   GET_MODE (x)))
		    return gen_rtx_CLOBBER (VOIDmode, const0_rtx);
#endif

		  new = (unique_copy && n_occurrences ? copy_rtx (to) : to);
		  n_occurrences++;
		}
	      else
		/* If we are in a SET_DEST, suppress most cases unless we
		   have gone inside a MEM, in which case we want to
		   simplify the address.  We assume here that things that
		   are actually part of the destination have their inner
		   parts in the first expression.  This is true for SUBREG,
		   STRICT_LOW_PART, and ZERO_EXTRACT, which are the only
		   things aside from REG and MEM that should appear in a
		   SET_DEST.  */
		new = subst (XEXP (x, i), from, to,
			     (((in_dest
				&& (code == SUBREG || code == STRICT_LOW_PART
				    || code == ZERO_EXTRACT))
			       || code == SET)
			      && i == 0), unique_copy);

	      /* If we found that we will have to reject this combination,
		 indicate that by returning the CLOBBER ourselves, rather than
		 an expression containing it.  This will speed things up as
		 well as prevent accidents where two CLOBBERs are considered
		 to be equal, thus producing an incorrect simplification.  */

	      if (GET_CODE (new) == CLOBBER && XEXP (new, 0) == const0_rtx)
		return new;

	      if (GET_CODE (x) == SUBREG
		  && (GET_CODE (new) == CONST_INT
		      || GET_CODE (new) == CONST_DOUBLE))
		{
		  enum machine_mode mode = GET_MODE (x);

		  x = simplify_subreg (GET_MODE (x), new,
				       GET_MODE (SUBREG_REG (x)),
				       SUBREG_BYTE (x));
		  if (! x)
		    x = gen_rtx_CLOBBER (mode, const0_rtx);
		}
	      else if (GET_CODE (new) == CONST_INT
		       && GET_CODE (x) == ZERO_EXTEND)
		{
		  x = simplify_unary_operation (ZERO_EXTEND, GET_MODE (x),
						new, GET_MODE (XEXP (x, 0)));
		  gcc_assert (x);
		}
	      else
		SUBST (XEXP (x, i), new);
	    }
	}
    }

  /* Try to simplify X.  If the simplification changed the code, it is likely
     that further simplification will help, so loop, but limit the number
     of repetitions that will be performed.  */

  for (i = 0; i < 4; i++)
    {
      /* If X is sufficiently simple, don't bother trying to do anything
	 with it.  */
      if (code != CONST_INT && code != REG && code != CLOBBER)
	x = combine_simplify_rtx (x, op0_mode, in_dest);

      if (GET_CODE (x) == code)
	break;

      code = GET_CODE (x);

      /* We no longer know the original mode of operand 0 since we
	 have changed the form of X)  */
      op0_mode = VOIDmode;
    }

  return x;
}

/* Simplify X, a piece of RTL.  We just operate on the expression at the
   outer level; call `subst' to simplify recursively.  Return the new
   expression.

   OP0_MODE is the original mode of XEXP (x, 0).  IN_DEST is nonzero
   if we are inside a SET_DEST.  */

static rtx
combine_simplify_rtx (rtx x, enum machine_mode op0_mode, int in_dest)
{
  enum rtx_code code = GET_CODE (x);
  enum machine_mode mode = GET_MODE (x);
  rtx temp;
  rtx reversed;
  int i;

  /* If this is a commutative operation, put a constant last and a complex
     expression first.  We don't need to do this for comparisons here.  */
  if (COMMUTATIVE_ARITH_P (x)
      && swap_commutative_operands_p (XEXP (x, 0), XEXP (x, 1)))
    {
      temp = XEXP (x, 0);
      SUBST (XEXP (x, 0), XEXP (x, 1));
      SUBST (XEXP (x, 1), temp);
    }

  /* If this is a simple operation applied to an IF_THEN_ELSE, try
     applying it to the arms of the IF_THEN_ELSE.  This often simplifies
     things.  Check for cases where both arms are testing the same
     condition.

     Don't do anything if all operands are very simple.  */

  if ((BINARY_P (x)
       && ((!OBJECT_P (XEXP (x, 0))
	    && ! (GET_CODE (XEXP (x, 0)) == SUBREG
		  && OBJECT_P (SUBREG_REG (XEXP (x, 0)))))
	   || (!OBJECT_P (XEXP (x, 1))
	       && ! (GET_CODE (XEXP (x, 1)) == SUBREG
		     && OBJECT_P (SUBREG_REG (XEXP (x, 1)))))))
      || (UNARY_P (x)
          && (!OBJECT_P (XEXP (x, 0))
	       && ! (GET_CODE (XEXP (x, 0)) == SUBREG
		     && OBJECT_P (SUBREG_REG (XEXP (x, 0)))))))
    {
      rtx cond, true_rtx, false_rtx;

      cond = if_then_else_cond (x, &true_rtx, &false_rtx);
      if (cond != 0
	  /* If everything is a comparison, what we have is highly unlikely
	     to be simpler, so don't use it.  */
	  && ! (COMPARISON_P (x)
		&& (COMPARISON_P (true_rtx) || COMPARISON_P (false_rtx))))
	{
	  rtx cop1 = const0_rtx;
	  enum rtx_code cond_code = simplify_comparison (NE, &cond, &cop1);

	  if (cond_code == NE && COMPARISON_P (cond))
	    return x;

	  /* Simplify the alternative arms; this may collapse the true and
	     false arms to store-flag values.  Be careful to use copy_rtx
	     here since true_rtx or false_rtx might share RTL with x as a
	     result of the if_then_else_cond call above.  */
	  true_rtx = subst (copy_rtx (true_rtx), pc_rtx, pc_rtx, 0, 0);
	  false_rtx = subst (copy_rtx (false_rtx), pc_rtx, pc_rtx, 0, 0);

	  /* If true_rtx and false_rtx are not general_operands, an if_then_else
	     is unlikely to be simpler.  */
	  if (general_operand (true_rtx, VOIDmode)
	      && general_operand (false_rtx, VOIDmode))
	    {
	      enum rtx_code reversed;

	      /* Restarting if we generate a store-flag expression will cause
		 us to loop.  Just drop through in this case.  */

	      /* If the result values are STORE_FLAG_VALUE and zero, we can
		 just make the comparison operation.  */
	      if (true_rtx == const_true_rtx && false_rtx == const0_rtx)
		x = simplify_gen_relational (cond_code, mode, VOIDmode,
					     cond, cop1);
	      else if (true_rtx == const0_rtx && false_rtx == const_true_rtx
		       && ((reversed = reversed_comparison_code_parts
					(cond_code, cond, cop1, NULL))
		           != UNKNOWN))
		x = simplify_gen_relational (reversed, mode, VOIDmode,
					     cond, cop1);

	      /* Likewise, we can make the negate of a comparison operation
		 if the result values are - STORE_FLAG_VALUE and zero.  */
	      else if (GET_CODE (true_rtx) == CONST_INT
		       && INTVAL (true_rtx) == - STORE_FLAG_VALUE
		       && false_rtx == const0_rtx)
		x = simplify_gen_unary (NEG, mode,
					simplify_gen_relational (cond_code,
								 mode, VOIDmode,
								 cond, cop1),
					mode);
	      else if (GET_CODE (false_rtx) == CONST_INT
		       && INTVAL (false_rtx) == - STORE_FLAG_VALUE
		       && true_rtx == const0_rtx
		       && ((reversed = reversed_comparison_code_parts
					(cond_code, cond, cop1, NULL))
		           != UNKNOWN))
		x = simplify_gen_unary (NEG, mode,
					simplify_gen_relational (reversed,
								 mode, VOIDmode,
								 cond, cop1),
					mode);
	      else
		return gen_rtx_IF_THEN_ELSE (mode,
					     simplify_gen_relational (cond_code,
								      mode,
								      VOIDmode,
								      cond,
								      cop1),
					     true_rtx, false_rtx);

	      code = GET_CODE (x);
	      op0_mode = VOIDmode;
	    }
	}
    }

  /* Try to fold this expression in case we have constants that weren't
     present before.  */
  temp = 0;
  switch (GET_RTX_CLASS (code))
    {
    case RTX_UNARY:
      if (op0_mode == VOIDmode)
	op0_mode = GET_MODE (XEXP (x, 0));
      temp = simplify_unary_operation (code, mode, XEXP (x, 0), op0_mode);
      break;
    case RTX_COMPARE:
    case RTX_COMM_COMPARE:
      {
	enum machine_mode cmp_mode = GET_MODE (XEXP (x, 0));
	if (cmp_mode == VOIDmode)
	  {
	    cmp_mode = GET_MODE (XEXP (x, 1));
	    if (cmp_mode == VOIDmode)
	      cmp_mode = op0_mode;
	  }
	temp = simplify_relational_operation (code, mode, cmp_mode,
					      XEXP (x, 0), XEXP (x, 1));
      }
      break;
    case RTX_COMM_ARITH:
    case RTX_BIN_ARITH:
      temp = simplify_binary_operation (code, mode, XEXP (x, 0), XEXP (x, 1));
      break;
    case RTX_BITFIELD_OPS:
    case RTX_TERNARY:
      temp = simplify_ternary_operation (code, mode, op0_mode, XEXP (x, 0),
					 XEXP (x, 1), XEXP (x, 2));
      break;
    default:
      break;
    }

  if (temp)
    {
      x = temp;
      code = GET_CODE (temp);
      op0_mode = VOIDmode;
      mode = GET_MODE (temp);
    }

  /* First see if we can apply the inverse distributive law.  */
  if (code == PLUS || code == MINUS
      || code == AND || code == IOR || code == XOR)
    {
      x = apply_distributive_law (x);
      code = GET_CODE (x);
      op0_mode = VOIDmode;
    }

  /* If CODE is an associative operation not otherwise handled, see if we
     can associate some operands.  This can win if they are constants or
     if they are logically related (i.e. (a & b) & a).  */
  if ((code == PLUS || code == MINUS || code == MULT || code == DIV
       || code == AND || code == IOR || code == XOR
       || code == SMAX || code == SMIN || code == UMAX || code == UMIN)
      && ((INTEGRAL_MODE_P (mode) && code != DIV)
	  || (flag_unsafe_math_optimizations && FLOAT_MODE_P (mode))))
    {
      if (GET_CODE (XEXP (x, 0)) == code)
	{
	  rtx other = XEXP (XEXP (x, 0), 0);
	  rtx inner_op0 = XEXP (XEXP (x, 0), 1);
	  rtx inner_op1 = XEXP (x, 1);
	  rtx inner;

	  /* Make sure we pass the constant operand if any as the second
	     one if this is a commutative operation.  */
	  if (CONSTANT_P (inner_op0) && COMMUTATIVE_ARITH_P (x))
	    {
	      rtx tem = inner_op0;
	      inner_op0 = inner_op1;
	      inner_op1 = tem;
	    }
	  inner = simplify_binary_operation (code == MINUS ? PLUS
					     : code == DIV ? MULT
					     : code,
					     mode, inner_op0, inner_op1);

	  /* For commutative operations, try the other pair if that one
	     didn't simplify.  */
	  if (inner == 0 && COMMUTATIVE_ARITH_P (x))
	    {
	      other = XEXP (XEXP (x, 0), 1);
	      inner = simplify_binary_operation (code, mode,
						 XEXP (XEXP (x, 0), 0),
						 XEXP (x, 1));
	    }

	  if (inner)
	    return simplify_gen_binary (code, mode, other, inner);
	}
    }

  /* A little bit of algebraic simplification here.  */
  switch (code)
    {
    case MEM:
      /* Ensure that our address has any ASHIFTs converted to MULT in case
	 address-recognizing predicates are called later.  */
      temp = make_compound_operation (XEXP (x, 0), MEM);
      SUBST (XEXP (x, 0), temp);
      break;

    case SUBREG:
      if (op0_mode == VOIDmode)
	op0_mode = GET_MODE (SUBREG_REG (x));

      /* See if this can be moved to simplify_subreg.  */
      if (CONSTANT_P (SUBREG_REG (x))
	  && subreg_lowpart_offset (mode, op0_mode) == SUBREG_BYTE (x)
	     /* Don't call gen_lowpart if the inner mode
		is VOIDmode and we cannot simplify it, as SUBREG without
		inner mode is invalid.  */
	  && (GET_MODE (SUBREG_REG (x)) != VOIDmode
	      || gen_lowpart_common (mode, SUBREG_REG (x))))
	return gen_lowpart (mode, SUBREG_REG (x));

      if (GET_MODE_CLASS (GET_MODE (SUBREG_REG (x))) == MODE_CC)
        break;
      {
	rtx temp;
	temp = simplify_subreg (mode, SUBREG_REG (x), op0_mode,
				SUBREG_BYTE (x));
	if (temp)
	  return temp;
      }

      /* Don't change the mode of the MEM if that would change the meaning
	 of the address.  */
      if (MEM_P (SUBREG_REG (x))
	  && (MEM_VOLATILE_P (SUBREG_REG (x))
	      || mode_dependent_address_p (XEXP (SUBREG_REG (x), 0))))
	return gen_rtx_CLOBBER (mode, const0_rtx);

      /* Note that we cannot do any narrowing for non-constants since
	 we might have been counting on using the fact that some bits were
	 zero.  We now do this in the SET.  */

      break;

    case NOT:
      if (GET_CODE (XEXP (x, 0)) == SUBREG
	  && subreg_lowpart_p (XEXP (x, 0))
	  && (GET_MODE_SIZE (GET_MODE (XEXP (x, 0)))
	      < GET_MODE_SIZE (GET_MODE (SUBREG_REG (XEXP (x, 0)))))
	  && GET_CODE (SUBREG_REG (XEXP (x, 0))) == ASHIFT
	  && XEXP (SUBREG_REG (XEXP (x, 0)), 0) == const1_rtx)
	{
	  enum machine_mode inner_mode = GET_MODE (SUBREG_REG (XEXP (x, 0)));

	  x = gen_rtx_ROTATE (inner_mode,
			      simplify_gen_unary (NOT, inner_mode, const1_rtx,
						  inner_mode),
			      XEXP (SUBREG_REG (XEXP (x, 0)), 1));
	  return gen_lowpart (mode, x);
	}

      /* Apply De Morgan's laws to reduce number of patterns for machines
	 with negating logical insns (and-not, nand, etc.).  If result has
	 only one NOT, put it first, since that is how the patterns are
	 coded.  */

      if (GET_CODE (XEXP (x, 0)) == IOR || GET_CODE (XEXP (x, 0)) == AND)
	{
	  rtx in1 = XEXP (XEXP (x, 0), 0), in2 = XEXP (XEXP (x, 0), 1);
	  enum machine_mode op_mode;

	  op_mode = GET_MODE (in1);
	  in1 = simplify_gen_unary (NOT, op_mode, in1, op_mode);

	  op_mode = GET_MODE (in2);
	  if (op_mode == VOIDmode)
	    op_mode = mode;
	  in2 = simplify_gen_unary (NOT, op_mode, in2, op_mode);

	  if (GET_CODE (in2) == NOT && GET_CODE (in1) != NOT)
	    {
	      rtx tem = in2;
	      in2 = in1; in1 = tem;
	    }

	  return gen_rtx_fmt_ee (GET_CODE (XEXP (x, 0)) == IOR ? AND : IOR,
				 mode, in1, in2);
	}
      break;

    case NEG:
      /* (neg (xor A 1)) is (plus A -1) if A is known to be either 0 or 1.  */
      if (GET_CODE (XEXP (x, 0)) == XOR
	  && XEXP (XEXP (x, 0), 1) == const1_rtx
	  && nonzero_bits (XEXP (XEXP (x, 0), 0), mode) == 1)
	return simplify_gen_binary (PLUS, mode, XEXP (XEXP (x, 0), 0),
				    constm1_rtx);

      temp = expand_compound_operation (XEXP (x, 0));

      /* For C equal to the width of MODE minus 1, (neg (ashiftrt X C)) can be
	 replaced by (lshiftrt X C).  This will convert
	 (neg (sign_extract X 1 Y)) to (zero_extract X 1 Y).  */

      if (GET_CODE (temp) == ASHIFTRT
	  && GET_CODE (XEXP (temp, 1)) == CONST_INT
	  && INTVAL (XEXP (temp, 1)) == GET_MODE_BITSIZE (mode) - 1)
	return simplify_shift_const (temp, LSHIFTRT, mode, XEXP (temp, 0),
				     INTVAL (XEXP (temp, 1)));

      /* If X has only a single bit that might be nonzero, say, bit I, convert
	 (neg X) to (ashiftrt (ashift X C-I) C-I) where C is the bitsize of
	 MODE minus 1.  This will convert (neg (zero_extract X 1 Y)) to
	 (sign_extract X 1 Y).  But only do this if TEMP isn't a register
	 or a SUBREG of one since we'd be making the expression more
	 complex if it was just a register.  */

      if (!REG_P (temp)
	  && ! (GET_CODE (temp) == SUBREG
		&& REG_P (SUBREG_REG (temp)))
	  && (i = exact_log2 (nonzero_bits (temp, mode))) >= 0)
	{
	  rtx temp1 = simplify_shift_const
	    (NULL_RTX, ASHIFTRT, mode,
	     simplify_shift_const (NULL_RTX, ASHIFT, mode, temp,
				   GET_MODE_BITSIZE (mode) - 1 - i),
	     GET_MODE_BITSIZE (mode) - 1 - i);

	  /* If all we did was surround TEMP with the two shifts, we
	     haven't improved anything, so don't use it.  Otherwise,
	     we are better off with TEMP1.  */
	  if (GET_CODE (temp1) != ASHIFTRT
	      || GET_CODE (XEXP (temp1, 0)) != ASHIFT
	      || XEXP (XEXP (temp1, 0), 0) != temp)
	    return temp1;
	}
      break;

    case TRUNCATE:
      /* We can't handle truncation to a partial integer mode here
	 because we don't know the real bitsize of the partial
	 integer mode.  */
      if (GET_MODE_CLASS (mode) == MODE_PARTIAL_INT)
	break;

      if (GET_MODE_BITSIZE (mode) <= HOST_BITS_PER_WIDE_INT
	  && TRULY_NOOP_TRUNCATION (GET_MODE_BITSIZE (mode),
				    GET_MODE_BITSIZE (GET_MODE (XEXP (x, 0)))))
	SUBST (XEXP (x, 0),
	       force_to_mode (XEXP (x, 0), GET_MODE (XEXP (x, 0)),
			      GET_MODE_MASK (mode), NULL_RTX, 0));

      /* (truncate:SI ({sign,zero}_extend:DI foo:SI)) == foo:SI.  */
      if ((GET_CODE (XEXP (x, 0)) == SIGN_EXTEND
	   || GET_CODE (XEXP (x, 0)) == ZERO_EXTEND)
	  && GET_MODE (XEXP (XEXP (x, 0), 0)) == mode)
	return XEXP (XEXP (x, 0), 0);

      /* (truncate:SI (OP:DI ({sign,zero}_extend:DI foo:SI))) is
	 (OP:SI foo:SI) if OP is NEG or ABS.  */
      if ((GET_CODE (XEXP (x, 0)) == ABS
	   || GET_CODE (XEXP (x, 0)) == NEG)
	  && (GET_CODE (XEXP (XEXP (x, 0), 0)) == SIGN_EXTEND
	      || GET_CODE (XEXP (XEXP (x, 0), 0)) == ZERO_EXTEND)
	  && GET_MODE (XEXP (XEXP (XEXP (x, 0), 0), 0)) == mode)
	return simplify_gen_unary (GET_CODE (XEXP (x, 0)), mode,
				   XEXP (XEXP (XEXP (x, 0), 0), 0), mode);

      /* (truncate:SI (subreg:DI (truncate:SI X) 0)) is
	 (truncate:SI x).  */
      if (GET_CODE (XEXP (x, 0)) == SUBREG
	  && GET_CODE (SUBREG_REG (XEXP (x, 0))) == TRUNCATE
	  && subreg_lowpart_p (XEXP (x, 0)))
	return SUBREG_REG (XEXP (x, 0));

      /* If we know that the value is already truncated, we can
         replace the TRUNCATE with a SUBREG if TRULY_NOOP_TRUNCATION
         is nonzero for the corresponding modes.  But don't do this
         for an (LSHIFTRT (MULT ...)) since this will cause problems
         with the umulXi3_highpart patterns.  */
      if (TRULY_NOOP_TRUNCATION (GET_MODE_BITSIZE (mode),
				 GET_MODE_BITSIZE (GET_MODE (XEXP (x, 0))))
	  && num_sign_bit_copies (XEXP (x, 0), GET_MODE (XEXP (x, 0)))
	     >= (unsigned int) (GET_MODE_BITSIZE (mode) + 1)
	  && ! (GET_CODE (XEXP (x, 0)) == LSHIFTRT
		&& GET_CODE (XEXP (XEXP (x, 0), 0)) == MULT))
	return gen_lowpart (mode, XEXP (x, 0));

      /* A truncate of a comparison can be replaced with a subreg if
         STORE_FLAG_VALUE permits.  This is like the previous test,
         but it works even if the comparison is done in a mode larger
         than HOST_BITS_PER_WIDE_INT.  */
      if (GET_MODE_BITSIZE (mode) <= HOST_BITS_PER_WIDE_INT
	  && COMPARISON_P (XEXP (x, 0))
	  && ((HOST_WIDE_INT) STORE_FLAG_VALUE & ~GET_MODE_MASK (mode)) == 0)
	return gen_lowpart (mode, XEXP (x, 0));

      /* Similarly, a truncate of a register whose value is a
         comparison can be replaced with a subreg if STORE_FLAG_VALUE
         permits.  */
      if (GET_MODE_BITSIZE (mode) <= HOST_BITS_PER_WIDE_INT
	  && ((HOST_WIDE_INT) STORE_FLAG_VALUE & ~GET_MODE_MASK (mode)) == 0
	  && (temp = get_last_value (XEXP (x, 0)))
	  && COMPARISON_P (temp))
	return gen_lowpart (mode, XEXP (x, 0));

      break;

    case FLOAT_TRUNCATE:
      /* (float_truncate:SF (float_extend:DF foo:SF)) = foo:SF.  */
      if (GET_CODE (XEXP (x, 0)) == FLOAT_EXTEND
	  && GET_MODE (XEXP (XEXP (x, 0), 0)) == mode)
	return XEXP (XEXP (x, 0), 0);

      /* (float_truncate:SF (float_truncate:DF foo:XF))
         = (float_truncate:SF foo:XF).
	 This may eliminate double rounding, so it is unsafe.

         (float_truncate:SF (float_extend:XF foo:DF))
         = (float_truncate:SF foo:DF).

         (float_truncate:DF (float_extend:XF foo:SF))
         = (float_extend:SF foo:DF).  */
      if ((GET_CODE (XEXP (x, 0)) == FLOAT_TRUNCATE
	   && flag_unsafe_math_optimizations)
	  || GET_CODE (XEXP (x, 0)) == FLOAT_EXTEND)
	return simplify_gen_unary (GET_MODE_SIZE (GET_MODE (XEXP (XEXP (x, 0),
							    0)))
				   > GET_MODE_SIZE (mode)
				   ? FLOAT_TRUNCATE : FLOAT_EXTEND,
				   mode,
				   XEXP (XEXP (x, 0), 0), mode);

      /*  (float_truncate (float x)) is (float x)  */
      if (GET_CODE (XEXP (x, 0)) == FLOAT
	  && (flag_unsafe_math_optimizations
	      || ((unsigned)significand_size (GET_MODE (XEXP (x, 0)))
		  >= (GET_MODE_BITSIZE (GET_MODE (XEXP (XEXP (x, 0), 0)))
		      - num_sign_bit_copies (XEXP (XEXP (x, 0), 0),
					     GET_MODE (XEXP (XEXP (x, 0), 0)))))))
	return simplify_gen_unary (FLOAT, mode,
				   XEXP (XEXP (x, 0), 0),
				   GET_MODE (XEXP (XEXP (x, 0), 0)));

      /* (float_truncate:SF (OP:DF (float_extend:DF foo:sf))) is
	 (OP:SF foo:SF) if OP is NEG or ABS.  */
      if ((GET_CODE (XEXP (x, 0)) == ABS
	   || GET_CODE (XEXP (x, 0)) == NEG)
	  && GET_CODE (XEXP (XEXP (x, 0), 0)) == FLOAT_EXTEND
	  && GET_MODE (XEXP (XEXP (XEXP (x, 0), 0), 0)) == mode)
	return simplify_gen_unary (GET_CODE (XEXP (x, 0)), mode,
				   XEXP (XEXP (XEXP (x, 0), 0), 0), mode);

      /* (float_truncate:SF (subreg:DF (float_truncate:SF X) 0))
	 is (float_truncate:SF x).  */
      if (GET_CODE (XEXP (x, 0)) == SUBREG
	  && subreg_lowpart_p (XEXP (x, 0))
	  && GET_CODE (SUBREG_REG (XEXP (x, 0))) == FLOAT_TRUNCATE)
	return SUBREG_REG (XEXP (x, 0));
      break;
    case FLOAT_EXTEND:
      /*  (float_extend (float_extend x)) is (float_extend x)

	  (float_extend (float x)) is (float x) assuming that double
	  rounding can't happen.
          */
      if (GET_CODE (XEXP (x, 0)) == FLOAT_EXTEND
	  || (GET_CODE (XEXP (x, 0)) == FLOAT
	      && ((unsigned)significand_size (GET_MODE (XEXP (x, 0)))
		  >= (GET_MODE_BITSIZE (GET_MODE (XEXP (XEXP (x, 0), 0)))
		      - num_sign_bit_copies (XEXP (XEXP (x, 0), 0),
					     GET_MODE (XEXP (XEXP (x, 0), 0)))))))
	return simplify_gen_unary (GET_CODE (XEXP (x, 0)), mode,
				   XEXP (XEXP (x, 0), 0),
				   GET_MODE (XEXP (XEXP (x, 0), 0)));

      break;
#ifdef HAVE_cc0
    case COMPARE:
      /* Convert (compare FOO (const_int 0)) to FOO unless we aren't
	 using cc0, in which case we want to leave it as a COMPARE
	 so we can distinguish it from a register-register-copy.  */
      if (XEXP (x, 1) == const0_rtx)
	return XEXP (x, 0);

      /* x - 0 is the same as x unless x's mode has signed zeros and
	 allows rounding towards -infinity.  Under those conditions,
	 0 - 0 is -0.  */
      if (!(HONOR_SIGNED_ZEROS (GET_MODE (XEXP (x, 0)))
	    && HONOR_SIGN_DEPENDENT_ROUNDING (GET_MODE (XEXP (x, 0))))
	  && XEXP (x, 1) == CONST0_RTX (GET_MODE (XEXP (x, 0))))
	return XEXP (x, 0);
      break;
#endif

    case CONST:
      /* (const (const X)) can become (const X).  Do it this way rather than
	 returning the inner CONST since CONST can be shared with a
	 REG_EQUAL note.  */
      if (GET_CODE (XEXP (x, 0)) == CONST)
	SUBST (XEXP (x, 0), XEXP (XEXP (x, 0), 0));
      break;

#ifdef HAVE_lo_sum
    case LO_SUM:
      /* Convert (lo_sum (high FOO) FOO) to FOO.  This is necessary so we
	 can add in an offset.  find_split_point will split this address up
	 again if it doesn't match.  */
      if (GET_CODE (XEXP (x, 0)) == HIGH
	  && rtx_equal_p (XEXP (XEXP (x, 0), 0), XEXP (x, 1)))
	return XEXP (x, 1);
      break;
#endif

    case PLUS:
      /* Canonicalize (plus (mult (neg B) C) A) to (minus A (mult B C)).
       */
      if (GET_CODE (XEXP (x, 0)) == MULT
	  && GET_CODE (XEXP (XEXP (x, 0), 0)) == NEG)
	{
	  rtx in1, in2;

	  in1 = XEXP (XEXP (XEXP (x, 0), 0), 0);
	  in2 = XEXP (XEXP (x, 0), 1);
	  return simplify_gen_binary (MINUS, mode, XEXP (x, 1),
				      simplify_gen_binary (MULT, mode,
							   in1, in2));
	}

      /* If we have (plus (plus (A const) B)), associate it so that CONST is
	 outermost.  That's because that's the way indexed addresses are
	 supposed to appear.  This code used to check many more cases, but
	 they are now checked elsewhere.  */
      if (GET_CODE (XEXP (x, 0)) == PLUS
	  && CONSTANT_ADDRESS_P (XEXP (XEXP (x, 0), 1)))
	return simplify_gen_binary (PLUS, mode,
			   	    simplify_gen_binary (PLUS, mode,
							 XEXP (XEXP (x, 0), 0),
							 XEXP (x, 1)),
				    XEXP (XEXP (x, 0), 1));

      /* (plus (xor (and <foo> (const_int pow2 - 1)) <c>) <-c>)
	 when c is (const_int (pow2 + 1) / 2) is a sign extension of a
	 bit-field and can be replaced by either a sign_extend or a
	 sign_extract.  The `and' may be a zero_extend and the two
	 <c>, -<c> constants may be reversed.  */
      if (GET_CODE (XEXP (x, 0)) == XOR
	  && GET_CODE (XEXP (x, 1)) == CONST_INT
	  && GET_CODE (XEXP (XEXP (x, 0), 1)) == CONST_INT
	  && INTVAL (XEXP (x, 1)) == -INTVAL (XEXP (XEXP (x, 0), 1))
	  && ((i = exact_log2 (INTVAL (XEXP (XEXP (x, 0), 1)))) >= 0
	      || (i = exact_log2 (INTVAL (XEXP (x, 1)))) >= 0)
	  && GET_MODE_BITSIZE (mode) <= HOST_BITS_PER_WIDE_INT
	  && ((GET_CODE (XEXP (XEXP (x, 0), 0)) == AND
	       && GET_CODE (XEXP (XEXP (XEXP (x, 0), 0), 1)) == CONST_INT
	       && (INTVAL (XEXP (XEXP (XEXP (x, 0), 0), 1))
		   == ((HOST_WIDE_INT) 1 << (i + 1)) - 1))
	      || (GET_CODE (XEXP (XEXP (x, 0), 0)) == ZERO_EXTEND
		  && (GET_MODE_BITSIZE (GET_MODE (XEXP (XEXP (XEXP (x, 0), 0), 0)))
		      == (unsigned int) i + 1))))
	return simplify_shift_const
	  (NULL_RTX, ASHIFTRT, mode,
	   simplify_shift_const (NULL_RTX, ASHIFT, mode,
				 XEXP (XEXP (XEXP (x, 0), 0), 0),
				 GET_MODE_BITSIZE (mode) - (i + 1)),
	   GET_MODE_BITSIZE (mode) - (i + 1));

      /* (plus (comparison A B) C) can become (neg (rev-comp A B)) if
	 C is 1 and STORE_FLAG_VALUE is -1 or if C is -1 and STORE_FLAG_VALUE
	 is 1.  This produces better code than the alternative immediately
	 below.  */
      if (COMPARISON_P (XEXP (x, 0))
	  && ((STORE_FLAG_VALUE == -1 && XEXP (x, 1) == const1_rtx)
	      || (STORE_FLAG_VALUE == 1 && XEXP (x, 1) == constm1_rtx))
	  && (reversed = reversed_comparison (XEXP (x, 0), mode)))
	return
	  simplify_gen_unary (NEG, mode, reversed, mode);

      /* If only the low-order bit of X is possibly nonzero, (plus x -1)
	 can become (ashiftrt (ashift (xor x 1) C) C) where C is
	 the bitsize of the mode - 1.  This allows simplification of
	 "a = (b & 8) == 0;"  */
      if (XEXP (x, 1) == constm1_rtx
	  && !REG_P (XEXP (x, 0))
	  && ! (GET_CODE (XEXP (x, 0)) == SUBREG
		&& REG_P (SUBREG_REG (XEXP (x, 0))))
	  && nonzero_bits (XEXP (x, 0), mode) == 1)
	return simplify_shift_const (NULL_RTX, ASHIFTRT, mode,
	   simplify_shift_const (NULL_RTX, ASHIFT, mode,
				 gen_rtx_XOR (mode, XEXP (x, 0), const1_rtx),
				 GET_MODE_BITSIZE (mode) - 1),
	   GET_MODE_BITSIZE (mode) - 1);

      /* If we are adding two things that have no bits in common, convert
	 the addition into an IOR.  This will often be further simplified,
	 for example in cases like ((a & 1) + (a & 2)), which can
	 become a & 3.  */

      if (GET_MODE_BITSIZE (mode) <= HOST_BITS_PER_WIDE_INT
	  && (nonzero_bits (XEXP (x, 0), mode)
	      & nonzero_bits (XEXP (x, 1), mode)) == 0)
	{
	  /* Try to simplify the expression further.  */
	  rtx tor = simplify_gen_binary (IOR, mode, XEXP (x, 0), XEXP (x, 1));
	  temp = combine_simplify_rtx (tor, mode, in_dest);

	  /* If we could, great.  If not, do not go ahead with the IOR
	     replacement, since PLUS appears in many special purpose
	     address arithmetic instructions.  */
	  if (GET_CODE (temp) != CLOBBER && temp != tor)
	    return temp;
	}
      break;

    case MINUS:
      /* If STORE_FLAG_VALUE is 1, (minus 1 (comparison foo bar)) can be done
	 by reversing the comparison code if valid.  */
      if (STORE_FLAG_VALUE == 1
	  && XEXP (x, 0) == const1_rtx
	  && COMPARISON_P (XEXP (x, 1))
	  && (reversed = reversed_comparison (XEXP (x, 1), mode)))
	return reversed;

      /* (minus <foo> (and <foo> (const_int -pow2))) becomes
	 (and <foo> (const_int pow2-1))  */
      if (GET_CODE (XEXP (x, 1)) == AND
	  && GET_CODE (XEXP (XEXP (x, 1), 1)) == CONST_INT
	  && exact_log2 (-INTVAL (XEXP (XEXP (x, 1), 1))) >= 0
	  && rtx_equal_p (XEXP (XEXP (x, 1), 0), XEXP (x, 0)))
	return simplify_and_const_int (NULL_RTX, mode, XEXP (x, 0),
				       -INTVAL (XEXP (XEXP (x, 1), 1)) - 1);

      /* Canonicalize (minus A (mult (neg B) C)) to (plus (mult B C) A).
       */
      if (GET_CODE (XEXP (x, 1)) == MULT
	  && GET_CODE (XEXP (XEXP (x, 1), 0)) == NEG)
	{
	  rtx in1, in2;

	  in1 = XEXP (XEXP (XEXP (x, 1), 0), 0);
	  in2 = XEXP (XEXP (x, 1), 1);
	  return simplify_gen_binary (PLUS, mode,
				      simplify_gen_binary (MULT, mode,
							   in1, in2),
				      XEXP (x, 0));
	}

      /* Canonicalize (minus (neg A) (mult B C)) to
	 (minus (mult (neg B) C) A).  */
      if (GET_CODE (XEXP (x, 1)) == MULT
	  && GET_CODE (XEXP (x, 0)) == NEG)
	{
	  rtx in1, in2;

	  in1 = simplify_gen_unary (NEG, mode, XEXP (XEXP (x, 1), 0), mode);
	  in2 = XEXP (XEXP (x, 1), 1);
	  return simplify_gen_binary (MINUS, mode,
				      simplify_gen_binary (MULT, mode,
							   in1, in2),
				      XEXP (XEXP (x, 0), 0));
	}

      /* Canonicalize (minus A (plus B C)) to (minus (minus A B) C) for
	 integers.  */
      if (GET_CODE (XEXP (x, 1)) == PLUS && INTEGRAL_MODE_P (mode))
	return simplify_gen_binary (MINUS, mode,
				    simplify_gen_binary (MINUS, mode,
							 XEXP (x, 0),
						         XEXP (XEXP (x, 1), 0)),
				    XEXP (XEXP (x, 1), 1));
      break;

    case MULT:
      /* If we have (mult (plus A B) C), apply the distributive law and then
	 the inverse distributive law to see if things simplify.  This
	 occurs mostly in addresses, often when unrolling loops.  */

      if (GET_CODE (XEXP (x, 0)) == PLUS)
	{
	  rtx result = distribute_and_simplify_rtx (x, 0);
	  if (result)
	    return result;
	}

      /* Try simplify a*(b/c) as (a*b)/c.  */
      if (FLOAT_MODE_P (mode) && flag_unsafe_math_optimizations
	  && GET_CODE (XEXP (x, 0)) == DIV)
	{
	  rtx tem = simplify_binary_operation (MULT, mode,
					       XEXP (XEXP (x, 0), 0),
					       XEXP (x, 1));
	  if (tem)
	    return simplify_gen_binary (DIV, mode, tem, XEXP (XEXP (x, 0), 1));
	}
      break;

    case UDIV:
      /* If this is a divide by a power of two, treat it as a shift if
	 its first operand is a shift.  */
      if (GET_CODE (XEXP (x, 1)) == CONST_INT
	  && (i = exact_log2 (INTVAL (XEXP (x, 1)))) >= 0
	  && (GET_CODE (XEXP (x, 0)) == ASHIFT
	      || GET_CODE (XEXP (x, 0)) == LSHIFTRT
	      || GET_CODE (XEXP (x, 0)) == ASHIFTRT
	      || GET_CODE (XEXP (x, 0)) == ROTATE
	      || GET_CODE (XEXP (x, 0)) == ROTATERT))
	return simplify_shift_const (NULL_RTX, LSHIFTRT, mode, XEXP (x, 0), i);
      break;

    case EQ:  case NE:
    case GT:  case GTU:  case GE:  case GEU:
    case LT:  case LTU:  case LE:  case LEU:
    case UNEQ:  case LTGT:
    case UNGT:  case UNGE:
    case UNLT:  case UNLE:
    case UNORDERED: case ORDERED:
      /* If the first operand is a condition code, we can't do anything
	 with it.  */
      if (GET_CODE (XEXP (x, 0)) == COMPARE
	  || (GET_MODE_CLASS (GET_MODE (XEXP (x, 0))) != MODE_CC
	      && ! CC0_P (XEXP (x, 0))))
	{
	  rtx op0 = XEXP (x, 0);
	  rtx op1 = XEXP (x, 1);
	  enum rtx_code new_code;

	  if (GET_CODE (op0) == COMPARE)
	    op1 = XEXP (op0, 1), op0 = XEXP (op0, 0);

	  /* Simplify our comparison, if possible.  */
	  new_code = simplify_comparison (code, &op0, &op1);

	  /* If STORE_FLAG_VALUE is 1, we can convert (ne x 0) to simply X
	     if only the low-order bit is possibly nonzero in X (such as when
	     X is a ZERO_EXTRACT of one bit).  Similarly, we can convert EQ to
	     (xor X 1) or (minus 1 X); we use the former.  Finally, if X is
	     known to be either 0 or -1, NE becomes a NEG and EQ becomes
	     (plus X 1).

	     Remove any ZERO_EXTRACT we made when thinking this was a
	     comparison.  It may now be simpler to use, e.g., an AND.  If a
	     ZERO_EXTRACT is indeed appropriate, it will be placed back by
	     the call to make_compound_operation in the SET case.  */

	  if (STORE_FLAG_VALUE == 1
	      && new_code == NE && GET_MODE_CLASS (mode) == MODE_INT
	      && op1 == const0_rtx
	      && mode == GET_MODE (op0)
	      && nonzero_bits (op0, mode) == 1)
	    return gen_lowpart (mode,
				expand_compound_operation (op0));

	  else if (STORE_FLAG_VALUE == 1
		   && new_code == NE && GET_MODE_CLASS (mode) == MODE_INT
		   && op1 == const0_rtx
		   && mode == GET_MODE (op0)
		   && (num_sign_bit_copies (op0, mode)
		       == GET_MODE_BITSIZE (mode)))
	    {
	      op0 = expand_compound_operation (op0);
	      return simplify_gen_unary (NEG, mode,
					 gen_lowpart (mode, op0),
					 mode);
	    }

	  else if (STORE_FLAG_VALUE == 1
		   && new_code == EQ && GET_MODE_CLASS (mode) == MODE_INT
		   && op1 == const0_rtx
		   && mode == GET_MODE (op0)
		   && nonzero_bits (op0, mode) == 1)
	    {
	      op0 = expand_compound_operation (op0);
	      return simplify_gen_binary (XOR, mode,
					  gen_lowpart (mode, op0),
					  const1_rtx);
	    }

	  else if (STORE_FLAG_VALUE == 1
		   && new_code == EQ && GET_MODE_CLASS (mode) == MODE_INT
		   && op1 == const0_rtx
		   && mode == GET_MODE (op0)
		   && (num_sign_bit_copies (op0, mode)
		       == GET_MODE_BITSIZE (mode)))
	    {
	      op0 = expand_compound_operation (op0);
	      return plus_constant (gen_lowpart (mode, op0), 1);
	    }

	  /* If STORE_FLAG_VALUE is -1, we have cases similar to
	     those above.  */
	  if (STORE_FLAG_VALUE == -1
	      && new_code == NE && GET_MODE_CLASS (mode) == MODE_INT
	      && op1 == const0_rtx
	      && (num_sign_bit_copies (op0, mode)
		  == GET_MODE_BITSIZE (mode)))
	    return gen_lowpart (mode,
				expand_compound_operation (op0));

	  else if (STORE_FLAG_VALUE == -1
		   && new_code == NE && GET_MODE_CLASS (mode) == MODE_INT
		   && op1 == const0_rtx
		   && mode == GET_MODE (op0)
		   && nonzero_bits (op0, mode) == 1)
	    {
	      op0 = expand_compound_operation (op0);
	      return simplify_gen_unary (NEG, mode,
					 gen_lowpart (mode, op0),
					 mode);
	    }

	  else if (STORE_FLAG_VALUE == -1
		   && new_code == EQ && GET_MODE_CLASS (mode) == MODE_INT
		   && op1 == const0_rtx
		   && mode == GET_MODE (op0)
		   && (num_sign_bit_copies (op0, mode)
		       == GET_MODE_BITSIZE (mode)))
	    {
	      op0 = expand_compound_operation (op0);
	      return simplify_gen_unary (NOT, mode,
					 gen_lowpart (mode, op0),
					 mode);
	    }

	  /* If X is 0/1, (eq X 0) is X-1.  */
	  else if (STORE_FLAG_VALUE == -1
		   && new_code == EQ && GET_MODE_CLASS (mode) == MODE_INT
		   && op1 == const0_rtx
		   && mode == GET_MODE (op0)
		   && nonzero_bits (op0, mode) == 1)
	    {
	      op0 = expand_compound_operation (op0);
	      return plus_constant (gen_lowpart (mode, op0), -1);
	    }

	  /* If STORE_FLAG_VALUE says to just test the sign bit and X has just
	     one bit that might be nonzero, we can convert (ne x 0) to
	     (ashift x c) where C puts the bit in the sign bit.  Remove any
	     AND with STORE_FLAG_VALUE when we are done, since we are only
	     going to test the sign bit.  */
	  if (new_code == NE && GET_MODE_CLASS (mode) == MODE_INT
	      && GET_MODE_BITSIZE (mode) <= HOST_BITS_PER_WIDE_INT
	      && ((STORE_FLAG_VALUE & GET_MODE_MASK (mode))
		  == (unsigned HOST_WIDE_INT) 1 << (GET_MODE_BITSIZE (mode) - 1))
	      && op1 == const0_rtx
	      && mode == GET_MODE (op0)
	      && (i = exact_log2 (nonzero_bits (op0, mode))) >= 0)
	    {
	      x = simplify_shift_const (NULL_RTX, ASHIFT, mode,
					expand_compound_operation (op0),
					GET_MODE_BITSIZE (mode) - 1 - i);
	      if (GET_CODE (x) == AND && XEXP (x, 1) == const_true_rtx)
		return XEXP (x, 0);
	      else
		return x;
	    }

	  /* If the code changed, return a whole new comparison.  */
	  if (new_code != code)
	    return gen_rtx_fmt_ee (new_code, mode, op0, op1);

	  /* Otherwise, keep this operation, but maybe change its operands.
	     This also converts (ne (compare FOO BAR) 0) to (ne FOO BAR).  */
	  SUBST (XEXP (x, 0), op0);
	  SUBST (XEXP (x, 1), op1);
	}
      break;

    case IF_THEN_ELSE:
      return simplify_if_then_else (x);

    case ZERO_EXTRACT:
    case SIGN_EXTRACT:
    case ZERO_EXTEND:
    case SIGN_EXTEND:
      /* If we are processing SET_DEST, we are done.  */
      if (in_dest)
	return x;

      return expand_compound_operation (x);

    case SET:
      return simplify_set (x);

    case AND:
    case IOR:
    case XOR:
      return simplify_logical (x);

    case ABS:
      /* (abs (neg <foo>)) -> (abs <foo>) */
      if (GET_CODE (XEXP (x, 0)) == NEG)
	SUBST (XEXP (x, 0), XEXP (XEXP (x, 0), 0));

      /* If the mode of the operand is VOIDmode (i.e. if it is ASM_OPERANDS),
         do nothing.  */
      if (GET_MODE (XEXP (x, 0)) == VOIDmode)
	break;

      /* If operand is something known to be positive, ignore the ABS.  */
      if (GET_CODE (XEXP (x, 0)) == FFS || GET_CODE (XEXP (x, 0)) == ABS
	  || ((GET_MODE_BITSIZE (GET_MODE (XEXP (x, 0)))
	       <= HOST_BITS_PER_WIDE_INT)
	      && ((nonzero_bits (XEXP (x, 0), GET_MODE (XEXP (x, 0)))
		   & ((HOST_WIDE_INT) 1
		      << (GET_MODE_BITSIZE (GET_MODE (XEXP (x, 0))) - 1)))
		  == 0)))
	return XEXP (x, 0);

      /* If operand is known to be only -1 or 0, convert ABS to NEG.  */
      if (num_sign_bit_copies (XEXP (x, 0), mode) == GET_MODE_BITSIZE (mode))
	return gen_rtx_NEG (mode, XEXP (x, 0));

      break;

    case FFS:
      /* (ffs (*_extend <X>)) = (ffs <X>) */
      if (GET_CODE (XEXP (x, 0)) == SIGN_EXTEND
	  || GET_CODE (XEXP (x, 0)) == ZERO_EXTEND)
	SUBST (XEXP (x, 0), XEXP (XEXP (x, 0), 0));
      break;

    case POPCOUNT:
    case PARITY:
      /* (pop* (zero_extend <X>)) = (pop* <X>) */
      if (GET_CODE (XEXP (x, 0)) == ZERO_EXTEND)
	SUBST (XEXP (x, 0), XEXP (XEXP (x, 0), 0));
      break;

    case FLOAT:
      /* (float (sign_extend <X>)) = (float <X>).  */
      if (GET_CODE (XEXP (x, 0)) == SIGN_EXTEND)
	SUBST (XEXP (x, 0), XEXP (XEXP (x, 0), 0));
      break;

    case ASHIFT:
    case LSHIFTRT:
    case ASHIFTRT:
    case ROTATE:
    case ROTATERT:
      /* If this is a shift by a constant amount, simplify it.  */
      if (GET_CODE (XEXP (x, 1)) == CONST_INT)
	return simplify_shift_const (x, code, mode, XEXP (x, 0),
				     INTVAL (XEXP (x, 1)));

      else if (SHIFT_COUNT_TRUNCATED && !REG_P (XEXP (x, 1)))
	SUBST (XEXP (x, 1),
	       force_to_mode (XEXP (x, 1), GET_MODE (XEXP (x, 1)),
			      ((HOST_WIDE_INT) 1
			       << exact_log2 (GET_MODE_BITSIZE (GET_MODE (x))))
			      - 1,
			      NULL_RTX, 0));
      break;

    case VEC_SELECT:
      {
	rtx op0 = XEXP (x, 0);
	rtx op1 = XEXP (x, 1);
	int len;

	gcc_assert (GET_CODE (op1) == PARALLEL);
	len = XVECLEN (op1, 0);
	if (len == 1
	    && GET_CODE (XVECEXP (op1, 0, 0)) == CONST_INT
	    && GET_CODE (op0) == VEC_CONCAT)
	  {
	    int offset = INTVAL (XVECEXP (op1, 0, 0)) * GET_MODE_SIZE (GET_MODE (x));

	    /* Try to find the element in the VEC_CONCAT.  */
	    for (;;)
	      {
		if (GET_MODE (op0) == GET_MODE (x))
		  return op0;
		if (GET_CODE (op0) == VEC_CONCAT)
		  {
		    HOST_WIDE_INT op0_size = GET_MODE_SIZE (GET_MODE (XEXP (op0, 0)));
		    if (offset < op0_size)
		      op0 = XEXP (op0, 0);
		    else
		      {
			offset -= op0_size;
			op0 = XEXP (op0, 1);
		      }
		  }
		else
		  break;
	      }
	  }
      }

      break;

    default:
      break;
    }

  return x;
}

/* Simplify X, an IF_THEN_ELSE expression.  Return the new expression.  */

static rtx
simplify_if_then_else (rtx x)
{
  enum machine_mode mode = GET_MODE (x);
  rtx cond = XEXP (x, 0);
  rtx true_rtx = XEXP (x, 1);
  rtx false_rtx = XEXP (x, 2);
  enum rtx_code true_code = GET_CODE (cond);
  int comparison_p = COMPARISON_P (cond);
  rtx temp;
  int i;
  enum rtx_code false_code;
  rtx reversed;

  /* Simplify storing of the truth value.  */
  if (comparison_p && true_rtx == const_true_rtx && false_rtx == const0_rtx)
    return simplify_gen_relational (true_code, mode, VOIDmode,
				    XEXP (cond, 0), XEXP (cond, 1));

  /* Also when the truth value has to be reversed.  */
  if (comparison_p
      && true_rtx == const0_rtx && false_rtx == const_true_rtx
      && (reversed = reversed_comparison (cond, mode)))
    return reversed;

  /* Sometimes we can simplify the arm of an IF_THEN_ELSE if a register used
     in it is being compared against certain values.  Get the true and false
     comparisons and see if that says anything about the value of each arm.  */

  if (comparison_p
      && ((false_code = reversed_comparison_code (cond, NULL))
	  != UNKNOWN)
      && REG_P (XEXP (cond, 0)))
    {
      HOST_WIDE_INT nzb;
      rtx from = XEXP (cond, 0);
      rtx true_val = XEXP (cond, 1);
      rtx false_val = true_val;
      int swapped = 0;

      /* If FALSE_CODE is EQ, swap the codes and arms.  */

      if (false_code == EQ)
	{
	  swapped = 1, true_code = EQ, false_code = NE;
	  temp = true_rtx, true_rtx = false_rtx, false_rtx = temp;
	}

      /* If we are comparing against zero and the expression being tested has
	 only a single bit that might be nonzero, that is its value when it is
	 not equal to zero.  Similarly if it is known to be -1 or 0.  */

      if (true_code == EQ && true_val == const0_rtx
	  && exact_log2 (nzb = nonzero_bits (from, GET_MODE (from))) >= 0)
	false_code = EQ, false_val = GEN_INT (nzb);
      else if (true_code == EQ && true_val == const0_rtx
	       && (num_sign_bit_copies (from, GET_MODE (from))
		   == GET_MODE_BITSIZE (GET_MODE (from))))
	false_code = EQ, false_val = constm1_rtx;

      /* Now simplify an arm if we know the value of the register in the
	 branch and it is used in the arm.  Be careful due to the potential
	 of locally-shared RTL.  */

      if (reg_mentioned_p (from, true_rtx))
	true_rtx = subst (known_cond (copy_rtx (true_rtx), true_code,
				      from, true_val),
		      pc_rtx, pc_rtx, 0, 0);
      if (reg_mentioned_p (from, false_rtx))
	false_rtx = subst (known_cond (copy_rtx (false_rtx), false_code,
				   from, false_val),
		       pc_rtx, pc_rtx, 0, 0);

      SUBST (XEXP (x, 1), swapped ? false_rtx : true_rtx);
      SUBST (XEXP (x, 2), swapped ? true_rtx : false_rtx);

      true_rtx = XEXP (x, 1);
      false_rtx = XEXP (x, 2);
      true_code = GET_CODE (cond);
    }

  /* If we have (if_then_else FOO (pc) (label_ref BAR)) and FOO can be
     reversed, do so to avoid needing two sets of patterns for
     subtract-and-branch insns.  Similarly if we have a constant in the true
     arm, the false arm is the same as the first operand of the comparison, or
     the false arm is more complicated than the true arm.  */

  if (comparison_p
      && reversed_comparison_code (cond, NULL) != UNKNOWN
      && (true_rtx == pc_rtx
	  || (CONSTANT_P (true_rtx)
	      && GET_CODE (false_rtx) != CONST_INT && false_rtx != pc_rtx)
	  || true_rtx == const0_rtx
	  || (OBJECT_P (true_rtx) && !OBJECT_P (false_rtx))
	  || (GET_CODE (true_rtx) == SUBREG && OBJECT_P (SUBREG_REG (true_rtx))
	      && !OBJECT_P (false_rtx))
	  || reg_mentioned_p (true_rtx, false_rtx)
	  || rtx_equal_p (false_rtx, XEXP (cond, 0))))
    {
      true_code = reversed_comparison_code (cond, NULL);
      SUBST (XEXP (x, 0), reversed_comparison (cond, GET_MODE (cond)));
      SUBST (XEXP (x, 1), false_rtx);
      SUBST (XEXP (x, 2), true_rtx);

      temp = true_rtx, true_rtx = false_rtx, false_rtx = temp;
      cond = XEXP (x, 0);

      /* It is possible that the conditional has been simplified out.  */
      true_code = GET_CODE (cond);
      comparison_p = COMPARISON_P (cond);
    }

  /* If the two arms are identical, we don't need the comparison.  */

  if (rtx_equal_p (true_rtx, false_rtx) && ! side_effects_p (cond))
    return true_rtx;

  /* Convert a == b ? b : a to "a".  */
  if (true_code == EQ && ! side_effects_p (cond)
      && !HONOR_NANS (mode)
      && rtx_equal_p (XEXP (cond, 0), false_rtx)
      && rtx_equal_p (XEXP (cond, 1), true_rtx))
    return false_rtx;
  else if (true_code == NE && ! side_effects_p (cond)
	   && !HONOR_NANS (mode)
	   && rtx_equal_p (XEXP (cond, 0), true_rtx)
	   && rtx_equal_p (XEXP (cond, 1), false_rtx))
    return true_rtx;

  /* Look for cases where we have (abs x) or (neg (abs X)).  */

  if (GET_MODE_CLASS (mode) == MODE_INT
      && GET_CODE (false_rtx) == NEG
      && rtx_equal_p (true_rtx, XEXP (false_rtx, 0))
      && comparison_p
      && rtx_equal_p (true_rtx, XEXP (cond, 0))
      && ! side_effects_p (true_rtx))
    switch (true_code)
      {
      case GT:
      case GE:
	return simplify_gen_unary (ABS, mode, true_rtx, mode);
      case LT:
      case LE:
	return
	  simplify_gen_unary (NEG, mode,
			      simplify_gen_unary (ABS, mode, true_rtx, mode),
			      mode);
      default:
	break;
      }

  /* Look for MIN or MAX.  */

  if ((! FLOAT_MODE_P (mode) || flag_unsafe_math_optimizations)
      && comparison_p
      && rtx_equal_p (XEXP (cond, 0), true_rtx)
      && rtx_equal_p (XEXP (cond, 1), false_rtx)
      && ! side_effects_p (cond))
    switch (true_code)
      {
      case GE:
      case GT:
	return simplify_gen_binary (SMAX, mode, true_rtx, false_rtx);
      case LE:
      case LT:
	return simplify_gen_binary (SMIN, mode, true_rtx, false_rtx);
      case GEU:
      case GTU:
	return simplify_gen_binary (UMAX, mode, true_rtx, false_rtx);
      case LEU:
      case LTU:
	return simplify_gen_binary (UMIN, mode, true_rtx, false_rtx);
      default:
	break;
      }

  /* If we have (if_then_else COND (OP Z C1) Z) and OP is an identity when its
     second operand is zero, this can be done as (OP Z (mult COND C2)) where
     C2 = C1 * STORE_FLAG_VALUE. Similarly if OP has an outer ZERO_EXTEND or
     SIGN_EXTEND as long as Z is already extended (so we don't destroy it).
     We can do this kind of thing in some cases when STORE_FLAG_VALUE is
     neither 1 or -1, but it isn't worth checking for.  */

  if ((STORE_FLAG_VALUE == 1 || STORE_FLAG_VALUE == -1)
      && comparison_p
      && GET_MODE_CLASS (mode) == MODE_INT
      && ! side_effects_p (x))
    {
      rtx t = make_compound_operation (true_rtx, SET);
      rtx f = make_compound_operation (false_rtx, SET);
      rtx cond_op0 = XEXP (cond, 0);
      rtx cond_op1 = XEXP (cond, 1);
      enum rtx_code op = UNKNOWN, extend_op = UNKNOWN;
      enum machine_mode m = mode;
      rtx z = 0, c1 = NULL_RTX;

      if ((GET_CODE (t) == PLUS || GET_CODE (t) == MINUS
	   || GET_CODE (t) == IOR || GET_CODE (t) == XOR
	   || GET_CODE (t) == ASHIFT
	   || GET_CODE (t) == LSHIFTRT || GET_CODE (t) == ASHIFTRT)
	  && rtx_equal_p (XEXP (t, 0), f))
	c1 = XEXP (t, 1), op = GET_CODE (t), z = f;

      /* If an identity-zero op is commutative, check whether there
	 would be a match if we swapped the operands.  */
      else if ((GET_CODE (t) == PLUS || GET_CODE (t) == IOR
		|| GET_CODE (t) == XOR)
	       && rtx_equal_p (XEXP (t, 1), f))
	c1 = XEXP (t, 0), op = GET_CODE (t), z = f;
      else if (GET_CODE (t) == SIGN_EXTEND
	       && (GET_CODE (XEXP (t, 0)) == PLUS
		   || GET_CODE (XEXP (t, 0)) == MINUS
		   || GET_CODE (XEXP (t, 0)) == IOR
		   || GET_CODE (XEXP (t, 0)) == XOR
		   || GET_CODE (XEXP (t, 0)) == ASHIFT
		   || GET_CODE (XEXP (t, 0)) == LSHIFTRT
		   || GET_CODE (XEXP (t, 0)) == ASHIFTRT)
	       && GET_CODE (XEXP (XEXP (t, 0), 0)) == SUBREG
	       && subreg_lowpart_p (XEXP (XEXP (t, 0), 0))
	       && rtx_equal_p (SUBREG_REG (XEXP (XEXP (t, 0), 0)), f)
	       && (num_sign_bit_copies (f, GET_MODE (f))
		   > (unsigned int)
		     (GET_MODE_BITSIZE (mode)
		      - GET_MODE_BITSIZE (GET_MODE (XEXP (XEXP (t, 0), 0))))))
	{
	  c1 = XEXP (XEXP (t, 0), 1); z = f; op = GET_CODE (XEXP (t, 0));
	  extend_op = SIGN_EXTEND;
	  m = GET_MODE (XEXP (t, 0));
	}
      else if (GET_CODE (t) == SIGN_EXTEND
	       && (GET_CODE (XEXP (t, 0)) == PLUS
		   || GET_CODE (XEXP (t, 0)) == IOR
		   || GET_CODE (XEXP (t, 0)) == XOR)
	       && GET_CODE (XEXP (XEXP (t, 0), 1)) == SUBREG
	       && subreg_lowpart_p (XEXP (XEXP (t, 0), 1))
	       && rtx_equal_p (SUBREG_REG (XEXP (XEXP (t, 0), 1)), f)
	       && (num_sign_bit_copies (f, GET_MODE (f))
		   > (unsigned int)
		     (GET_MODE_BITSIZE (mode)
		      - GET_MODE_BITSIZE (GET_MODE (XEXP (XEXP (t, 0), 1))))))
	{
	  c1 = XEXP (XEXP (t, 0), 0); z = f; op = GET_CODE (XEXP (t, 0));
	  extend_op = SIGN_EXTEND;
	  m = GET_MODE (XEXP (t, 0));
	}
      else if (GET_CODE (t) == ZERO_EXTEND
	       && (GET_CODE (XEXP (t, 0)) == PLUS
		   || GET_CODE (XEXP (t, 0)) == MINUS
		   || GET_CODE (XEXP (t, 0)) == IOR
		   || GET_CODE (XEXP (t, 0)) == XOR
		   || GET_CODE (XEXP (t, 0)) == ASHIFT
		   || GET_CODE (XEXP (t, 0)) == LSHIFTRT
		   || GET_CODE (XEXP (t, 0)) == ASHIFTRT)
	       && GET_CODE (XEXP (XEXP (t, 0), 0)) == SUBREG
	       && GET_MODE_BITSIZE (mode) <= HOST_BITS_PER_WIDE_INT
	       && subreg_lowpart_p (XEXP (XEXP (t, 0), 0))
	       && rtx_equal_p (SUBREG_REG (XEXP (XEXP (t, 0), 0)), f)
	       && ((nonzero_bits (f, GET_MODE (f))
		    & ~GET_MODE_MASK (GET_MODE (XEXP (XEXP (t, 0), 0))))
		   == 0))
	{
	  c1 = XEXP (XEXP (t, 0), 1); z = f; op = GET_CODE (XEXP (t, 0));
	  extend_op = ZERO_EXTEND;
	  m = GET_MODE (XEXP (t, 0));
	}
      else if (GET_CODE (t) == ZERO_EXTEND
	       && (GET_CODE (XEXP (t, 0)) == PLUS
		   || GET_CODE (XEXP (t, 0)) == IOR
		   || GET_CODE (XEXP (t, 0)) == XOR)
	       && GET_CODE (XEXP (XEXP (t, 0), 1)) == SUBREG
	       && GET_MODE_BITSIZE (mode) <= HOST_BITS_PER_WIDE_INT
	       && subreg_lowpart_p (XEXP (XEXP (t, 0), 1))
	       && rtx_equal_p (SUBREG_REG (XEXP (XEXP (t, 0), 1)), f)
	       && ((nonzero_bits (f, GET_MODE (f))
		    & ~GET_MODE_MASK (GET_MODE (XEXP (XEXP (t, 0), 1))))
		   == 0))
	{
	  c1 = XEXP (XEXP (t, 0), 0); z = f; op = GET_CODE (XEXP (t, 0));
	  extend_op = ZERO_EXTEND;
	  m = GET_MODE (XEXP (t, 0));
	}

      if (z)
	{
	  temp = subst (simplify_gen_relational (true_code, m, VOIDmode,
						 cond_op0, cond_op1),
			pc_rtx, pc_rtx, 0, 0);
	  temp = simplify_gen_binary (MULT, m, temp,
				      simplify_gen_binary (MULT, m, c1,
							   const_true_rtx));
	  temp = subst (temp, pc_rtx, pc_rtx, 0, 0);
	  temp = simplify_gen_binary (op, m, gen_lowpart (m, z), temp);

	  if (extend_op != UNKNOWN)
	    temp = simplify_gen_unary (extend_op, mode, temp, m);

	  return temp;
	}
    }

  /* If we have (if_then_else (ne A 0) C1 0) and either A is known to be 0 or
     1 and C1 is a single bit or A is known to be 0 or -1 and C1 is the
     negation of a single bit, we can convert this operation to a shift.  We
     can actually do this more generally, but it doesn't seem worth it.  */

  if (true_code == NE && XEXP (cond, 1) == const0_rtx
      && false_rtx == const0_rtx && GET_CODE (true_rtx) == CONST_INT
      && ((1 == nonzero_bits (XEXP (cond, 0), mode)
	   && (i = exact_log2 (INTVAL (true_rtx))) >= 0)
	  || ((num_sign_bit_copies (XEXP (cond, 0), mode)
	       == GET_MODE_BITSIZE (mode))
	      && (i = exact_log2 (-INTVAL (true_rtx))) >= 0)))
    return
      simplify_shift_const (NULL_RTX, ASHIFT, mode,
			    gen_lowpart (mode, XEXP (cond, 0)), i);

  /* (IF_THEN_ELSE (NE REG 0) (0) (8)) is REG for nonzero_bits (REG) == 8.  */
  if (true_code == NE && XEXP (cond, 1) == const0_rtx
      && false_rtx == const0_rtx && GET_CODE (true_rtx) == CONST_INT
      && GET_MODE (XEXP (cond, 0)) == mode
      && (INTVAL (true_rtx) & GET_MODE_MASK (mode))
	  == nonzero_bits (XEXP (cond, 0), mode)
      && (i = exact_log2 (INTVAL (true_rtx) & GET_MODE_MASK (mode))) >= 0)
    return XEXP (cond, 0);

  return x;
}

/* Simplify X, a SET expression.  Return the new expression.  */

static rtx
simplify_set (rtx x)
{
  rtx src = SET_SRC (x);
  rtx dest = SET_DEST (x);
  enum machine_mode mode
    = GET_MODE (src) != VOIDmode ? GET_MODE (src) : GET_MODE (dest);
  rtx other_insn;
  rtx *cc_use;

  /* (set (pc) (return)) gets written as (return).  */
  if (GET_CODE (dest) == PC && GET_CODE (src) == RETURN)
    return src;

  /* Now that we know for sure which bits of SRC we are using, see if we can
     simplify the expression for the object knowing that we only need the
     low-order bits.  */

  if (GET_MODE_CLASS (mode) == MODE_INT
      && GET_MODE_BITSIZE (mode) <= HOST_BITS_PER_WIDE_INT)
    {
      src = force_to_mode (src, mode, ~(HOST_WIDE_INT) 0, NULL_RTX, 0);
      SUBST (SET_SRC (x), src);
    }

  /* If we are setting CC0 or if the source is a COMPARE, look for the use of
     the comparison result and try to simplify it unless we already have used
     undobuf.other_insn.  */
  if ((GET_MODE_CLASS (mode) == MODE_CC
       || GET_CODE (src) == COMPARE
       || CC0_P (dest))
      && (cc_use = find_single_use (dest, subst_insn, &other_insn)) != 0
      && (undobuf.other_insn == 0 || other_insn == undobuf.other_insn)
      && COMPARISON_P (*cc_use)
      && rtx_equal_p (XEXP (*cc_use, 0), dest))
    {
      enum rtx_code old_code = GET_CODE (*cc_use);
      enum rtx_code new_code;
      rtx op0, op1, tmp;
      int other_changed = 0;
      enum machine_mode compare_mode = GET_MODE (dest);

      if (GET_CODE (src) == COMPARE)
	op0 = XEXP (src, 0), op1 = XEXP (src, 1);
      else
	op0 = src, op1 = CONST0_RTX (GET_MODE (src));

      tmp = simplify_relational_operation (old_code, compare_mode, VOIDmode,
					   op0, op1);
      if (!tmp)
        new_code = old_code;
      else if (!CONSTANT_P (tmp))
        {
          new_code = GET_CODE (tmp);
          op0 = XEXP (tmp, 0);
          op1 = XEXP (tmp, 1);
        }
      else
	{
	  rtx pat = PATTERN (other_insn);
	  undobuf.other_insn = other_insn;
	  SUBST (*cc_use, tmp);

	  /* Attempt to simplify CC user.  */
	  if (GET_CODE (pat) == SET)
	    {
	      rtx new = simplify_rtx (SET_SRC (pat));
	      if (new != NULL_RTX)
		SUBST (SET_SRC (pat), new);
	    }

	  /* Convert X into a no-op move.  */
	  SUBST (SET_DEST (x), pc_rtx);
	  SUBST (SET_SRC (x), pc_rtx);
	  return x;
	}

      /* Simplify our comparison, if possible.  */
      new_code = simplify_comparison (new_code, &op0, &op1);

#ifdef SELECT_CC_MODE
      /* If this machine has CC modes other than CCmode, check to see if we
	 need to use a different CC mode here.  */
      if (GET_MODE_CLASS (GET_MODE (op0)) == MODE_CC)
	compare_mode = GET_MODE (op0);
      else
	compare_mode = SELECT_CC_MODE (new_code, op0, op1);

#ifndef HAVE_cc0
      /* If the mode changed, we have to change SET_DEST, the mode in the
	 compare, and the mode in the place SET_DEST is used.  If SET_DEST is
	 a hard register, just build new versions with the proper mode.  If it
	 is a pseudo, we lose unless it is only time we set the pseudo, in
	 which case we can safely change its mode.  */
      if (compare_mode != GET_MODE (dest))
	{
	  if (can_change_dest_mode (dest, 0, compare_mode))
	    {
	      unsigned int regno = REGNO (dest);
	      rtx new_dest = gen_rtx_REG (compare_mode, regno);

	      if (regno >= FIRST_PSEUDO_REGISTER)
		SUBST (regno_reg_rtx[regno], new_dest);

	      SUBST (SET_DEST (x), new_dest);
	      SUBST (XEXP (*cc_use, 0), new_dest);
	      other_changed = 1;

	      dest = new_dest;
	    }
	}
#endif  /* cc0 */
#endif  /* SELECT_CC_MODE */

      /* If the code changed, we have to build a new comparison in
	 undobuf.other_insn.  */
      if (new_code != old_code)
	{
	  int other_changed_previously = other_changed;
	  unsigned HOST_WIDE_INT mask;

	  SUBST (*cc_use, gen_rtx_fmt_ee (new_code, GET_MODE (*cc_use),
					  dest, const0_rtx));
	  other_changed = 1;

	  /* If the only change we made was to change an EQ into an NE or
	     vice versa, OP0 has only one bit that might be nonzero, and OP1
	     is zero, check if changing the user of the condition code will
	     produce a valid insn.  If it won't, we can keep the original code
	     in that insn by surrounding our operation with an XOR.  */

	  if (((old_code == NE && new_code == EQ)
	       || (old_code == EQ && new_code == NE))
	      && ! other_changed_previously && op1 == const0_rtx
	      && GET_MODE_BITSIZE (GET_MODE (op0)) <= HOST_BITS_PER_WIDE_INT
	      && exact_log2 (mask = nonzero_bits (op0, GET_MODE (op0))) >= 0)
	    {
	      rtx pat = PATTERN (other_insn), note = 0;

	      if ((recog_for_combine (&pat, other_insn, &note) < 0
		   && ! check_asm_operands (pat)))
		{
		  PUT_CODE (*cc_use, old_code);
		  other_changed = 0;

		  op0 = simplify_gen_binary (XOR, GET_MODE (op0),
					     op0, GEN_INT (mask));
		}
	    }
	}

      if (other_changed)
	undobuf.other_insn = other_insn;

#ifdef HAVE_cc0
      /* If we are now comparing against zero, change our source if
	 needed.  If we do not use cc0, we always have a COMPARE.  */
      if (op1 == const0_rtx && dest == cc0_rtx)
	{
	  SUBST (SET_SRC (x), op0);
	  src = op0;
	}
      else
#endif

      /* Otherwise, if we didn't previously have a COMPARE in the
	 correct mode, we need one.  */
      if (GET_CODE (src) != COMPARE || GET_MODE (src) != compare_mode)
	{
	  SUBST (SET_SRC (x), gen_rtx_COMPARE (compare_mode, op0, op1));
	  src = SET_SRC (x);
	}
      else if (GET_MODE (op0) == compare_mode && op1 == const0_rtx)
	{
	  SUBST(SET_SRC (x), op0);
	  src = SET_SRC (x);
        }
      else
	{
	  /* Otherwise, update the COMPARE if needed.  */
	  SUBST (XEXP (src, 0), op0);
	  SUBST (XEXP (src, 1), op1);
	}
    }
  else
    {
      /* Get SET_SRC in a form where we have placed back any
	 compound expressions.  Then do the checks below.  */
      src = make_compound_operation (src, SET);
      SUBST (SET_SRC (x), src);
    }

  /* If we have (set x (subreg:m1 (op:m2 ...) 0)) with OP being some operation,
     and X being a REG or (subreg (reg)), we may be able to convert this to
     (set (subreg:m2 x) (op)).

     We can always do this if M1 is narrower than M2 because that means that
     we only care about the low bits of the result.

     However, on machines without WORD_REGISTER_OPERATIONS defined, we cannot
     perform a narrower operation than requested since the high-order bits will
     be undefined.  On machine where it is defined, this transformation is safe
     as long as M1 and M2 have the same number of words.  */

  if (GET_CODE (src) == SUBREG && subreg_lowpart_p (src)
      && !OBJECT_P (SUBREG_REG (src))
      && (((GET_MODE_SIZE (GET_MODE (src)) + (UNITS_PER_WORD - 1))
	   / UNITS_PER_WORD)
	  == ((GET_MODE_SIZE (GET_MODE (SUBREG_REG (src)))
	       + (UNITS_PER_WORD - 1)) / UNITS_PER_WORD))
#ifndef WORD_REGISTER_OPERATIONS
      && (GET_MODE_SIZE (GET_MODE (src))
        < GET_MODE_SIZE (GET_MODE (SUBREG_REG (src))))
#endif
#ifdef CANNOT_CHANGE_MODE_CLASS
      && ! (REG_P (dest) && REGNO (dest) < FIRST_PSEUDO_REGISTER
	    && REG_CANNOT_CHANGE_MODE_P (REGNO (dest),
					 GET_MODE (SUBREG_REG (src)),
					 GET_MODE (src)))
#endif
      && (REG_P (dest)
	  || (GET_CODE (dest) == SUBREG
	      && REG_P (SUBREG_REG (dest)))))
    {
      SUBST (SET_DEST (x),
	     gen_lowpart (GET_MODE (SUBREG_REG (src)),
				      dest));
      SUBST (SET_SRC (x), SUBREG_REG (src));

      src = SET_SRC (x), dest = SET_DEST (x);
    }

#ifdef HAVE_cc0
  /* If we have (set (cc0) (subreg ...)), we try to remove the subreg
     in SRC.  */
  if (dest == cc0_rtx
      && GET_CODE (src) == SUBREG
      && subreg_lowpart_p (src)
      && (GET_MODE_BITSIZE (GET_MODE (src))
	  < GET_MODE_BITSIZE (GET_MODE (SUBREG_REG (src)))))
    {
      rtx inner = SUBREG_REG (src);
      enum machine_mode inner_mode = GET_MODE (inner);

      /* Here we make sure that we don't have a sign bit on.  */
      if (GET_MODE_BITSIZE (inner_mode) <= HOST_BITS_PER_WIDE_INT
	  && (nonzero_bits (inner, inner_mode)
	      < ((unsigned HOST_WIDE_INT) 1
		 << (GET_MODE_BITSIZE (GET_MODE (src)) - 1))))
	{
	  SUBST (SET_SRC (x), inner);
	  src = SET_SRC (x);
	}
    }
#endif

#ifdef LOAD_EXTEND_OP
  /* If we have (set FOO (subreg:M (mem:N BAR) 0)) with M wider than N, this
     would require a paradoxical subreg.  Replace the subreg with a
     zero_extend to avoid the reload that would otherwise be required.  */

  if (GET_CODE (src) == SUBREG && subreg_lowpart_p (src)
      && LOAD_EXTEND_OP (GET_MODE (SUBREG_REG (src))) != UNKNOWN
      && SUBREG_BYTE (src) == 0
      && (GET_MODE_SIZE (GET_MODE (src))
	  > GET_MODE_SIZE (GET_MODE (SUBREG_REG (src))))
      && MEM_P (SUBREG_REG (src)))
    {
      SUBST (SET_SRC (x),
	     gen_rtx_fmt_e (LOAD_EXTEND_OP (GET_MODE (SUBREG_REG (src))),
			    GET_MODE (src), SUBREG_REG (src)));

      src = SET_SRC (x);
    }
#endif

  /* If we don't have a conditional move, SET_SRC is an IF_THEN_ELSE, and we
     are comparing an item known to be 0 or -1 against 0, use a logical
     operation instead. Check for one of the arms being an IOR of the other
     arm with some value.  We compute three terms to be IOR'ed together.  In
     practice, at most two will be nonzero.  Then we do the IOR's.  */

  if (GET_CODE (dest) != PC
      && GET_CODE (src) == IF_THEN_ELSE
      && GET_MODE_CLASS (GET_MODE (src)) == MODE_INT
      && (GET_CODE (XEXP (src, 0)) == EQ || GET_CODE (XEXP (src, 0)) == NE)
      && XEXP (XEXP (src, 0), 1) == const0_rtx
      && GET_MODE (src) == GET_MODE (XEXP (XEXP (src, 0), 0))
#ifdef HAVE_conditional_move
      && ! can_conditionally_move_p (GET_MODE (src))
#endif
      && (num_sign_bit_copies (XEXP (XEXP (src, 0), 0),
			       GET_MODE (XEXP (XEXP (src, 0), 0)))
	  == GET_MODE_BITSIZE (GET_MODE (XEXP (XEXP (src, 0), 0))))
      && ! side_effects_p (src))
    {
      rtx true_rtx = (GET_CODE (XEXP (src, 0)) == NE
		      ? XEXP (src, 1) : XEXP (src, 2));
      rtx false_rtx = (GET_CODE (XEXP (src, 0)) == NE
		   ? XEXP (src, 2) : XEXP (src, 1));
      rtx term1 = const0_rtx, term2, term3;

      if (GET_CODE (true_rtx) == IOR
	  && rtx_equal_p (XEXP (true_rtx, 0), false_rtx))
	term1 = false_rtx, true_rtx = XEXP (true_rtx, 1), false_rtx = const0_rtx;
      else if (GET_CODE (true_rtx) == IOR
	       && rtx_equal_p (XEXP (true_rtx, 1), false_rtx))
	term1 = false_rtx, true_rtx = XEXP (true_rtx, 0), false_rtx = const0_rtx;
      else if (GET_CODE (false_rtx) == IOR
	       && rtx_equal_p (XEXP (false_rtx, 0), true_rtx))
	term1 = true_rtx, false_rtx = XEXP (false_rtx, 1), true_rtx = const0_rtx;
      else if (GET_CODE (false_rtx) == IOR
	       && rtx_equal_p (XEXP (false_rtx, 1), true_rtx))
	term1 = true_rtx, false_rtx = XEXP (false_rtx, 0), true_rtx = const0_rtx;

      term2 = simplify_gen_binary (AND, GET_MODE (src),
				   XEXP (XEXP (src, 0), 0), true_rtx);
      term3 = simplify_gen_binary (AND, GET_MODE (src),
				   simplify_gen_unary (NOT, GET_MODE (src),
						       XEXP (XEXP (src, 0), 0),
						       GET_MODE (src)),
				   false_rtx);

      SUBST (SET_SRC (x),
	     simplify_gen_binary (IOR, GET_MODE (src),
				  simplify_gen_binary (IOR, GET_MODE (src),
						       term1, term2),
				  term3));

      src = SET_SRC (x);
    }

  /* If either SRC or DEST is a CLOBBER of (const_int 0), make this
     whole thing fail.  */
  if (GET_CODE (src) == CLOBBER && XEXP (src, 0) == const0_rtx)
    return src;
  else if (GET_CODE (dest) == CLOBBER && XEXP (dest, 0) == const0_rtx)
    return dest;
  else
    /* Convert this into a field assignment operation, if possible.  */
    return make_field_assignment (x);
}

/* Simplify, X, and AND, IOR, or XOR operation, and return the simplified
   result.  */

static rtx
simplify_logical (rtx x)
{
  enum machine_mode mode = GET_MODE (x);
  rtx op0 = XEXP (x, 0);
  rtx op1 = XEXP (x, 1);
  rtx reversed;

  switch (GET_CODE (x))
    {
    case AND:
      /* Convert (A ^ B) & A to A & (~B) since the latter is often a single
	 insn (and may simplify more).  */
      if (GET_CODE (op0) == XOR
	  && rtx_equal_p (XEXP (op0, 0), op1)
	  && ! side_effects_p (op1))
	x = simplify_gen_binary (AND, mode,
				 simplify_gen_unary (NOT, mode,
						     XEXP (op0, 1), mode),
				 op1);

      if (GET_CODE (op0) == XOR
	  && rtx_equal_p (XEXP (op0, 1), op1)
	  && ! side_effects_p (op1))
	x = simplify_gen_binary (AND, mode,
				 simplify_gen_unary (NOT, mode,
						     XEXP (op0, 0), mode),
				 op1);

      /* Similarly for (~(A ^ B)) & A.  */
      if (GET_CODE (op0) == NOT
	  && GET_CODE (XEXP (op0, 0)) == XOR
	  && rtx_equal_p (XEXP (XEXP (op0, 0), 0), op1)
	  && ! side_effects_p (op1))
	x = simplify_gen_binary (AND, mode, XEXP (XEXP (op0, 0), 1), op1);

      if (GET_CODE (op0) == NOT
	  && GET_CODE (XEXP (op0, 0)) == XOR
	  && rtx_equal_p (XEXP (XEXP (op0, 0), 1), op1)
	  && ! side_effects_p (op1))
	x = simplify_gen_binary (AND, mode, XEXP (XEXP (op0, 0), 0), op1);

      /* We can call simplify_and_const_int only if we don't lose
	 any (sign) bits when converting INTVAL (op1) to
	 "unsigned HOST_WIDE_INT".  */
      if (GET_CODE (op1) == CONST_INT
	  && (GET_MODE_BITSIZE (mode) <= HOST_BITS_PER_WIDE_INT
	      || INTVAL (op1) > 0))
	{
	  x = simplify_and_const_int (x, mode, op0, INTVAL (op1));

	  /* If we have (ior (and (X C1) C2)) and the next restart would be
	     the last, simplify this by making C1 as small as possible
	     and then exit.  Only do this if C1 actually changes: for now
	     this only saves memory but, should this transformation be
	     moved to simplify-rtx.c, we'd risk unbounded recursion there.  */
	  if (GET_CODE (x) == IOR && GET_CODE (op0) == AND
	      && GET_CODE (XEXP (op0, 1)) == CONST_INT
	      && GET_CODE (op1) == CONST_INT
	      && (INTVAL (XEXP (op0, 1)) & INTVAL (op1)) != 0)
	    return simplify_gen_binary (IOR, mode,
				        simplify_gen_binary
					  (AND, mode, XEXP (op0, 0),
					   GEN_INT (INTVAL (XEXP (op0, 1))
						    & ~INTVAL (op1))), op1);

	  if (GET_CODE (x) != AND)
	    return x;

	  op0 = XEXP (x, 0);
	  op1 = XEXP (x, 1);
	}

      /* Convert (A | B) & A to A.  */
      if (GET_CODE (op0) == IOR
	  && (rtx_equal_p (XEXP (op0, 0), op1)
	      || rtx_equal_p (XEXP (op0, 1), op1))
	  && ! side_effects_p (XEXP (op0, 0))
	  && ! side_effects_p (XEXP (op0, 1)))
	return op1;

      /* If we have any of (and (ior A B) C) or (and (xor A B) C),
	 apply the distributive law and then the inverse distributive
	 law to see if things simplify.  */
      if (GET_CODE (op0) == IOR || GET_CODE (op0) == XOR)
	{
	  rtx result = distribute_and_simplify_rtx (x, 0);
	  if (result)
	    return result;
	}
      if (GET_CODE (op1) == IOR || GET_CODE (op1) == XOR)
	{
	  rtx result = distribute_and_simplify_rtx (x, 1);
	  if (result)
	    return result;
	}
      break;

    case IOR:
      /* (ior A C) is C if all bits of A that might be nonzero are on in C.  */
      if (GET_CODE (op1) == CONST_INT
	  && GET_MODE_BITSIZE (mode) <= HOST_BITS_PER_WIDE_INT
	  && (nonzero_bits (op0, mode) & ~INTVAL (op1)) == 0)
	return op1;

      /* Convert (A & B) | A to A.  */
      if (GET_CODE (op0) == AND
	  && (rtx_equal_p (XEXP (op0, 0), op1)
	      || rtx_equal_p (XEXP (op0, 1), op1))
	  && ! side_effects_p (XEXP (op0, 0))
	  && ! side_effects_p (XEXP (op0, 1)))
	return op1;

      /* If we have (ior (and A B) C), apply the distributive law and then
	 the inverse distributive law to see if things simplify.  */

      if (GET_CODE (op0) == AND)
	{
<<<<<<< HEAD
	  rtx tmp = apply_distributive_law
	    (gen_binary (AND, mode,
			 gen_binary (IOR, mode, XEXP (op0, 0), op1),
			 gen_binary (IOR, mode, XEXP (op0, 1),
				     copy_rtx (op1))));

	  if (GET_CODE (tmp) != IOR
	      && rtx_cost (tmp, SET) < rtx_cost (x, SET))
	    return tmp;
=======
	  rtx result = distribute_and_simplify_rtx (x, 0);
	  if (result)
	    return result;
>>>>>>> 8c044a9c
	}

      if (GET_CODE (op1) == AND)
	{
<<<<<<< HEAD
	  rtx tmp = apply_distributive_law
	    (gen_binary (AND, mode,
			 gen_binary (IOR, mode, XEXP (op1, 0), op0),
			 gen_binary (IOR, mode, XEXP (op1, 1),
				     copy_rtx (op0))));

	  if (GET_CODE (tmp) != IOR
	      && rtx_cost (tmp, SET) < rtx_cost (x, SET))
	    return tmp;
=======
	  rtx result = distribute_and_simplify_rtx (x, 1);
	  if (result)
	    return result;
>>>>>>> 8c044a9c
	}

      /* Convert (ior (ashift A CX) (lshiftrt A CY)) where CX+CY equals the
	 mode size to (rotate A CX).  */

      if (((GET_CODE (op0) == ASHIFT && GET_CODE (op1) == LSHIFTRT)
	   || (GET_CODE (op1) == ASHIFT && GET_CODE (op0) == LSHIFTRT))
	  && rtx_equal_p (XEXP (op0, 0), XEXP (op1, 0))
	  && GET_CODE (XEXP (op0, 1)) == CONST_INT
	  && GET_CODE (XEXP (op1, 1)) == CONST_INT
	  && (INTVAL (XEXP (op0, 1)) + INTVAL (XEXP (op1, 1))
	      == GET_MODE_BITSIZE (mode)))
	return gen_rtx_ROTATE (mode, XEXP (op0, 0),
			       (GET_CODE (op0) == ASHIFT
				? XEXP (op0, 1) : XEXP (op1, 1)));

      /* If OP0 is (ashiftrt (plus ...) C), it might actually be
	 a (sign_extend (plus ...)).  If so, OP1 is a CONST_INT, and the PLUS
	 does not affect any of the bits in OP1, it can really be done
	 as a PLUS and we can associate.  We do this by seeing if OP1
	 can be safely shifted left C bits.  */
      if (GET_CODE (op1) == CONST_INT && GET_CODE (op0) == ASHIFTRT
	  && GET_CODE (XEXP (op0, 0)) == PLUS
	  && GET_CODE (XEXP (XEXP (op0, 0), 1)) == CONST_INT
	  && GET_CODE (XEXP (op0, 1)) == CONST_INT
	  && INTVAL (XEXP (op0, 1)) < HOST_BITS_PER_WIDE_INT)
	{
	  int count = INTVAL (XEXP (op0, 1));
	  HOST_WIDE_INT mask = INTVAL (op1) << count;

	  if (mask >> count == INTVAL (op1)
	      && (mask & nonzero_bits (XEXP (op0, 0), mode)) == 0)
	    {
	      SUBST (XEXP (XEXP (op0, 0), 1),
		     GEN_INT (INTVAL (XEXP (XEXP (op0, 0), 1)) | mask));
	      return op0;
	    }
	}
      break;

    case XOR:
      /* If we are XORing two things that have no bits in common,
	 convert them into an IOR.  This helps to detect rotation encoded
	 using those methods and possibly other simplifications.  */

      if (GET_MODE_BITSIZE (mode) <= HOST_BITS_PER_WIDE_INT
	  && (nonzero_bits (op0, mode)
	      & nonzero_bits (op1, mode)) == 0)
	return (simplify_gen_binary (IOR, mode, op0, op1));

      /* Convert (XOR (NOT x) (NOT y)) to (XOR x y).
	 Also convert (XOR (NOT x) y) to (NOT (XOR x y)), similarly for
	 (NOT y).  */
      {
	int num_negated = 0;

	if (GET_CODE (op0) == NOT)
	  num_negated++, op0 = XEXP (op0, 0);
	if (GET_CODE (op1) == NOT)
	  num_negated++, op1 = XEXP (op1, 0);

	if (num_negated == 2)
	  {
	    SUBST (XEXP (x, 0), op0);
	    SUBST (XEXP (x, 1), op1);
	  }
	else if (num_negated == 1)
	  return
	    simplify_gen_unary (NOT, mode,
				simplify_gen_binary (XOR, mode, op0, op1),
				mode);
      }

      /* Convert (xor (and A B) B) to (and (not A) B).  The latter may
	 correspond to a machine insn or result in further simplifications
	 if B is a constant.  */

      if (GET_CODE (op0) == AND
	  && rtx_equal_p (XEXP (op0, 1), op1)
	  && ! side_effects_p (op1))
	return simplify_gen_binary (AND, mode,
				    simplify_gen_unary (NOT, mode,
							XEXP (op0, 0), mode),
				    op1);

      else if (GET_CODE (op0) == AND
	       && rtx_equal_p (XEXP (op0, 0), op1)
	       && ! side_effects_p (op1))
	return simplify_gen_binary (AND, mode,
				    simplify_gen_unary (NOT, mode,
							XEXP (op0, 1), mode),
				    op1);

      /* (xor (comparison foo bar) (const_int 1)) can become the reversed
	 comparison if STORE_FLAG_VALUE is 1.  */
      if (STORE_FLAG_VALUE == 1
	  && op1 == const1_rtx
	  && COMPARISON_P (op0)
	  && (reversed = reversed_comparison (op0, mode)))
	return reversed;

      /* (lshiftrt foo C) where C is the number of bits in FOO minus 1
	 is (lt foo (const_int 0)), so we can perform the above
	 simplification if STORE_FLAG_VALUE is 1.  */

      if (STORE_FLAG_VALUE == 1
	  && op1 == const1_rtx
	  && GET_CODE (op0) == LSHIFTRT
	  && GET_CODE (XEXP (op0, 1)) == CONST_INT
	  && INTVAL (XEXP (op0, 1)) == GET_MODE_BITSIZE (mode) - 1)
	return gen_rtx_GE (mode, XEXP (op0, 0), const0_rtx);

      /* (xor (comparison foo bar) (const_int sign-bit))
	 when STORE_FLAG_VALUE is the sign bit.  */
      if (GET_MODE_BITSIZE (mode) <= HOST_BITS_PER_WIDE_INT
	  && ((STORE_FLAG_VALUE & GET_MODE_MASK (mode))
	      == (unsigned HOST_WIDE_INT) 1 << (GET_MODE_BITSIZE (mode) - 1))
	  && op1 == const_true_rtx
	  && COMPARISON_P (op0)
	  && (reversed = reversed_comparison (op0, mode)))
	return reversed;

      break;

    default:
      gcc_unreachable ();
    }

  return x;
}

/* We consider ZERO_EXTRACT, SIGN_EXTRACT, and SIGN_EXTEND as "compound
   operations" because they can be replaced with two more basic operations.
   ZERO_EXTEND is also considered "compound" because it can be replaced with
   an AND operation, which is simpler, though only one operation.

   The function expand_compound_operation is called with an rtx expression
   and will convert it to the appropriate shifts and AND operations,
   simplifying at each stage.

   The function make_compound_operation is called to convert an expression
   consisting of shifts and ANDs into the equivalent compound expression.
   It is the inverse of this function, loosely speaking.  */

static rtx
expand_compound_operation (rtx x)
{
  unsigned HOST_WIDE_INT pos = 0, len;
  int unsignedp = 0;
  unsigned int modewidth;
  rtx tem;

  switch (GET_CODE (x))
    {
    case ZERO_EXTEND:
      unsignedp = 1;
    case SIGN_EXTEND:
      /* We can't necessarily use a const_int for a multiword mode;
	 it depends on implicitly extending the value.
	 Since we don't know the right way to extend it,
	 we can't tell whether the implicit way is right.

	 Even for a mode that is no wider than a const_int,
	 we can't win, because we need to sign extend one of its bits through
	 the rest of it, and we don't know which bit.  */
      if (GET_CODE (XEXP (x, 0)) == CONST_INT)
	return x;

      /* Return if (subreg:MODE FROM 0) is not a safe replacement for
	 (zero_extend:MODE FROM) or (sign_extend:MODE FROM).  It is for any MEM
	 because (SUBREG (MEM...)) is guaranteed to cause the MEM to be
	 reloaded. If not for that, MEM's would very rarely be safe.

	 Reject MODEs bigger than a word, because we might not be able
	 to reference a two-register group starting with an arbitrary register
	 (and currently gen_lowpart might crash for a SUBREG).  */

      if (GET_MODE_SIZE (GET_MODE (XEXP (x, 0))) > UNITS_PER_WORD)
	return x;

      /* Reject MODEs that aren't scalar integers because turning vector
	 or complex modes into shifts causes problems.  */

      if (! SCALAR_INT_MODE_P (GET_MODE (XEXP (x, 0))))
	return x;

      len = GET_MODE_BITSIZE (GET_MODE (XEXP (x, 0)));
      /* If the inner object has VOIDmode (the only way this can happen
	 is if it is an ASM_OPERANDS), we can't do anything since we don't
	 know how much masking to do.  */
      if (len == 0)
	return x;

      break;

    case ZERO_EXTRACT:
      unsignedp = 1;

      /* ... fall through ...  */

    case SIGN_EXTRACT:
      /* If the operand is a CLOBBER, just return it.  */
      if (GET_CODE (XEXP (x, 0)) == CLOBBER)
	return XEXP (x, 0);

      if (GET_CODE (XEXP (x, 1)) != CONST_INT
	  || GET_CODE (XEXP (x, 2)) != CONST_INT
	  || GET_MODE (XEXP (x, 0)) == VOIDmode)
	return x;

      /* Reject MODEs that aren't scalar integers because turning vector
	 or complex modes into shifts causes problems.  */

      if (! SCALAR_INT_MODE_P (GET_MODE (XEXP (x, 0))))
	return x;

      len = INTVAL (XEXP (x, 1));
      pos = INTVAL (XEXP (x, 2));

      /* If this goes outside the object being extracted, replace the object
	 with a (use (mem ...)) construct that only combine understands
	 and is used only for this purpose.  */
      if (len + pos > GET_MODE_BITSIZE (GET_MODE (XEXP (x, 0))))
	SUBST (XEXP (x, 0), gen_rtx_USE (GET_MODE (x), XEXP (x, 0)));

      if (BITS_BIG_ENDIAN)
	pos = GET_MODE_BITSIZE (GET_MODE (XEXP (x, 0))) - len - pos;

      break;

    default:
      return x;
    }
  /* Convert sign extension to zero extension, if we know that the high
     bit is not set, as this is easier to optimize.  It will be converted
     back to cheaper alternative in make_extraction.  */
  if (GET_CODE (x) == SIGN_EXTEND
      && (GET_MODE_BITSIZE (GET_MODE (x)) <= HOST_BITS_PER_WIDE_INT
	  && ((nonzero_bits (XEXP (x, 0), GET_MODE (XEXP (x, 0)))
		& ~(((unsigned HOST_WIDE_INT)
		      GET_MODE_MASK (GET_MODE (XEXP (x, 0))))
		     >> 1))
	       == 0)))
    {
      rtx temp = gen_rtx_ZERO_EXTEND (GET_MODE (x), XEXP (x, 0));
      rtx temp2 = expand_compound_operation (temp);

      /* Make sure this is a profitable operation.  */
      if (rtx_cost (x, SET) > rtx_cost (temp2, SET))
       return temp2;
      else if (rtx_cost (x, SET) > rtx_cost (temp, SET))
       return temp;
      else
       return x;
    }

  /* We can optimize some special cases of ZERO_EXTEND.  */
  if (GET_CODE (x) == ZERO_EXTEND)
    {
      /* (zero_extend:DI (truncate:SI foo:DI)) is just foo:DI if we
         know that the last value didn't have any inappropriate bits
         set.  */
      if (GET_CODE (XEXP (x, 0)) == TRUNCATE
	  && GET_MODE (XEXP (XEXP (x, 0), 0)) == GET_MODE (x)
	  && GET_MODE_BITSIZE (GET_MODE (x)) <= HOST_BITS_PER_WIDE_INT
	  && (nonzero_bits (XEXP (XEXP (x, 0), 0), GET_MODE (x))
	      & ~GET_MODE_MASK (GET_MODE (XEXP (x, 0)))) == 0)
	return XEXP (XEXP (x, 0), 0);

      /* Likewise for (zero_extend:DI (subreg:SI foo:DI 0)).  */
      if (GET_CODE (XEXP (x, 0)) == SUBREG
	  && GET_MODE (SUBREG_REG (XEXP (x, 0))) == GET_MODE (x)
	  && subreg_lowpart_p (XEXP (x, 0))
	  && GET_MODE_BITSIZE (GET_MODE (x)) <= HOST_BITS_PER_WIDE_INT
	  && (nonzero_bits (SUBREG_REG (XEXP (x, 0)), GET_MODE (x))
	      & ~GET_MODE_MASK (GET_MODE (XEXP (x, 0)))) == 0)
	return SUBREG_REG (XEXP (x, 0));

      /* (zero_extend:DI (truncate:SI foo:DI)) is just foo:DI when foo
         is a comparison and STORE_FLAG_VALUE permits.  This is like
         the first case, but it works even when GET_MODE (x) is larger
         than HOST_WIDE_INT.  */
      if (GET_CODE (XEXP (x, 0)) == TRUNCATE
	  && GET_MODE (XEXP (XEXP (x, 0), 0)) == GET_MODE (x)
	  && COMPARISON_P (XEXP (XEXP (x, 0), 0))
	  && (GET_MODE_BITSIZE (GET_MODE (XEXP (x, 0)))
	      <= HOST_BITS_PER_WIDE_INT)
	  && ((HOST_WIDE_INT) STORE_FLAG_VALUE
	      & ~GET_MODE_MASK (GET_MODE (XEXP (x, 0)))) == 0)
	return XEXP (XEXP (x, 0), 0);

      /* Likewise for (zero_extend:DI (subreg:SI foo:DI 0)).  */
      if (GET_CODE (XEXP (x, 0)) == SUBREG
	  && GET_MODE (SUBREG_REG (XEXP (x, 0))) == GET_MODE (x)
	  && subreg_lowpart_p (XEXP (x, 0))
	  && COMPARISON_P (SUBREG_REG (XEXP (x, 0)))
	  && (GET_MODE_BITSIZE (GET_MODE (XEXP (x, 0)))
	      <= HOST_BITS_PER_WIDE_INT)
	  && ((HOST_WIDE_INT) STORE_FLAG_VALUE
	      & ~GET_MODE_MASK (GET_MODE (XEXP (x, 0)))) == 0)
	return SUBREG_REG (XEXP (x, 0));

    }

  /* If we reach here, we want to return a pair of shifts.  The inner
     shift is a left shift of BITSIZE - POS - LEN bits.  The outer
     shift is a right shift of BITSIZE - LEN bits.  It is arithmetic or
     logical depending on the value of UNSIGNEDP.

     If this was a ZERO_EXTEND or ZERO_EXTRACT, this pair of shifts will be
     converted into an AND of a shift.

     We must check for the case where the left shift would have a negative
     count.  This can happen in a case like (x >> 31) & 255 on machines
     that can't shift by a constant.  On those machines, we would first
     combine the shift with the AND to produce a variable-position
     extraction.  Then the constant of 31 would be substituted in to produce
     a such a position.  */

  modewidth = GET_MODE_BITSIZE (GET_MODE (x));
  if (modewidth + len >= pos)
    tem = simplify_shift_const (NULL_RTX, unsignedp ? LSHIFTRT : ASHIFTRT,
				GET_MODE (x),
				simplify_shift_const (NULL_RTX, ASHIFT,
						      GET_MODE (x),
						      XEXP (x, 0),
						      modewidth - pos - len),
				modewidth - len);

  else if (unsignedp && len < HOST_BITS_PER_WIDE_INT)
    tem = simplify_and_const_int (NULL_RTX, GET_MODE (x),
				  simplify_shift_const (NULL_RTX, LSHIFTRT,
							GET_MODE (x),
							XEXP (x, 0), pos),
				  ((HOST_WIDE_INT) 1 << len) - 1);
  else
    /* Any other cases we can't handle.  */
    return x;

  /* If we couldn't do this for some reason, return the original
     expression.  */
  if (GET_CODE (tem) == CLOBBER)
    return x;

  return tem;
}

/* X is a SET which contains an assignment of one object into
   a part of another (such as a bit-field assignment, STRICT_LOW_PART,
   or certain SUBREGS). If possible, convert it into a series of
   logical operations.

   We half-heartedly support variable positions, but do not at all
   support variable lengths.  */

static rtx
expand_field_assignment (rtx x)
{
  rtx inner;
  rtx pos;			/* Always counts from low bit.  */
  int len;
  rtx mask, cleared, masked;
  enum machine_mode compute_mode;

  /* Loop until we find something we can't simplify.  */
  while (1)
    {
      if (GET_CODE (SET_DEST (x)) == STRICT_LOW_PART
	  && GET_CODE (XEXP (SET_DEST (x), 0)) == SUBREG)
	{
	  inner = SUBREG_REG (XEXP (SET_DEST (x), 0));
	  len = GET_MODE_BITSIZE (GET_MODE (XEXP (SET_DEST (x), 0)));
	  pos = GEN_INT (subreg_lsb (XEXP (SET_DEST (x), 0)));
	}
      else if (GET_CODE (SET_DEST (x)) == ZERO_EXTRACT
	       && GET_CODE (XEXP (SET_DEST (x), 1)) == CONST_INT)
	{
	  inner = XEXP (SET_DEST (x), 0);
	  len = INTVAL (XEXP (SET_DEST (x), 1));
	  pos = XEXP (SET_DEST (x), 2);

	  /* If the position is constant and spans the width of INNER,
	     surround INNER  with a USE to indicate this.  */
	  if (GET_CODE (pos) == CONST_INT
	      && INTVAL (pos) + len > GET_MODE_BITSIZE (GET_MODE (inner)))
	    inner = gen_rtx_USE (GET_MODE (SET_DEST (x)), inner);

	  if (BITS_BIG_ENDIAN)
	    {
	      if (GET_CODE (pos) == CONST_INT)
		pos = GEN_INT (GET_MODE_BITSIZE (GET_MODE (inner)) - len
			       - INTVAL (pos));
	      else if (GET_CODE (pos) == MINUS
		       && GET_CODE (XEXP (pos, 1)) == CONST_INT
		       && (INTVAL (XEXP (pos, 1))
			   == GET_MODE_BITSIZE (GET_MODE (inner)) - len))
		/* If position is ADJUST - X, new position is X.  */
		pos = XEXP (pos, 0);
	      else
		pos = simplify_gen_binary (MINUS, GET_MODE (pos),
					   GEN_INT (GET_MODE_BITSIZE (
						    GET_MODE (inner))
						    - len),
					   pos);
	    }
	}

      /* A SUBREG between two modes that occupy the same numbers of words
	 can be done by moving the SUBREG to the source.  */
      else if (GET_CODE (SET_DEST (x)) == SUBREG
	       /* We need SUBREGs to compute nonzero_bits properly.  */
	       && nonzero_sign_valid
	       && (((GET_MODE_SIZE (GET_MODE (SET_DEST (x)))
		     + (UNITS_PER_WORD - 1)) / UNITS_PER_WORD)
		   == ((GET_MODE_SIZE (GET_MODE (SUBREG_REG (SET_DEST (x))))
			+ (UNITS_PER_WORD - 1)) / UNITS_PER_WORD)))
	{
	  x = gen_rtx_SET (VOIDmode, SUBREG_REG (SET_DEST (x)),
			   gen_lowpart
			   (GET_MODE (SUBREG_REG (SET_DEST (x))),
			    SET_SRC (x)));
	  continue;
	}
      else
	break;

      while (GET_CODE (inner) == SUBREG && subreg_lowpart_p (inner))
	inner = SUBREG_REG (inner);

      compute_mode = GET_MODE (inner);

      /* Don't attempt bitwise arithmetic on non scalar integer modes.  */
      if (! SCALAR_INT_MODE_P (compute_mode))
	{
	  enum machine_mode imode;

	  /* Don't do anything for vector or complex integral types.  */
	  if (! FLOAT_MODE_P (compute_mode))
	    break;

	  /* Try to find an integral mode to pun with.  */
	  imode = mode_for_size (GET_MODE_BITSIZE (compute_mode), MODE_INT, 0);
	  if (imode == BLKmode)
	    break;

	  compute_mode = imode;
	  inner = gen_lowpart (imode, inner);
	}

      /* Compute a mask of LEN bits, if we can do this on the host machine.  */
      if (len >= HOST_BITS_PER_WIDE_INT)
	break;

      /* Now compute the equivalent expression.  Make a copy of INNER
	 for the SET_DEST in case it is a MEM into which we will substitute;
	 we don't want shared RTL in that case.  */
      mask = GEN_INT (((HOST_WIDE_INT) 1 << len) - 1);
      cleared = simplify_gen_binary (AND, compute_mode,
				     simplify_gen_unary (NOT, compute_mode,
				       simplify_gen_binary (ASHIFT,
							    compute_mode,
							    mask, pos),
				       compute_mode),
				     inner);
      masked = simplify_gen_binary (ASHIFT, compute_mode,
				    simplify_gen_binary (
				      AND, compute_mode,
				      gen_lowpart (compute_mode, SET_SRC (x)),
				      mask),
				    pos);

      x = gen_rtx_SET (VOIDmode, copy_rtx (inner),
		       simplify_gen_binary (IOR, compute_mode,
					    cleared, masked));
    }

  return x;
}

/* Return an RTX for a reference to LEN bits of INNER.  If POS_RTX is nonzero,
   it is an RTX that represents a variable starting position; otherwise,
   POS is the (constant) starting bit position (counted from the LSB).

   INNER may be a USE.  This will occur when we started with a bitfield
   that went outside the boundary of the object in memory, which is
   allowed on most machines.  To isolate this case, we produce a USE
   whose mode is wide enough and surround the MEM with it.  The only
   code that understands the USE is this routine.  If it is not removed,
   it will cause the resulting insn not to match.

   UNSIGNEDP is nonzero for an unsigned reference and zero for a
   signed reference.

   IN_DEST is nonzero if this is a reference in the destination of a
   SET.  This is used when a ZERO_ or SIGN_EXTRACT isn't needed.  If nonzero,
   a STRICT_LOW_PART will be used, if zero, ZERO_EXTEND or SIGN_EXTEND will
   be used.

   IN_COMPARE is nonzero if we are in a COMPARE.  This means that a
   ZERO_EXTRACT should be built even for bits starting at bit 0.

   MODE is the desired mode of the result (if IN_DEST == 0).

   The result is an RTX for the extraction or NULL_RTX if the target
   can't handle it.  */

static rtx
make_extraction (enum machine_mode mode, rtx inner, HOST_WIDE_INT pos,
		 rtx pos_rtx, unsigned HOST_WIDE_INT len, int unsignedp,
		 int in_dest, int in_compare)
{
  /* This mode describes the size of the storage area
     to fetch the overall value from.  Within that, we
     ignore the POS lowest bits, etc.  */
  enum machine_mode is_mode = GET_MODE (inner);
  enum machine_mode inner_mode;
  enum machine_mode wanted_inner_mode = byte_mode;
  enum machine_mode wanted_inner_reg_mode = word_mode;
  enum machine_mode pos_mode = word_mode;
  enum machine_mode extraction_mode = word_mode;
  enum machine_mode tmode = mode_for_size (len, MODE_INT, 1);
  int spans_byte = 0;
  rtx new = 0;
  rtx orig_pos_rtx = pos_rtx;
  HOST_WIDE_INT orig_pos;

  /* Get some information about INNER and get the innermost object.  */
  if (GET_CODE (inner) == USE)
    /* (use:SI (mem:QI foo)) stands for (mem:SI foo).  */
    /* We don't need to adjust the position because we set up the USE
       to pretend that it was a full-word object.  */
    spans_byte = 1, inner = XEXP (inner, 0);
  else if (GET_CODE (inner) == SUBREG && subreg_lowpart_p (inner))
    {
      /* If going from (subreg:SI (mem:QI ...)) to (mem:QI ...),
	 consider just the QI as the memory to extract from.
	 The subreg adds or removes high bits; its mode is
	 irrelevant to the meaning of this extraction,
	 since POS and LEN count from the lsb.  */
      if (MEM_P (SUBREG_REG (inner)))
	is_mode = GET_MODE (SUBREG_REG (inner));
      inner = SUBREG_REG (inner);
    }
  else if (GET_CODE (inner) == ASHIFT
	   && GET_CODE (XEXP (inner, 1)) == CONST_INT
	   && pos_rtx == 0 && pos == 0
	   && len > (unsigned HOST_WIDE_INT) INTVAL (XEXP (inner, 1)))
    {
      /* We're extracting the least significant bits of an rtx
	 (ashift X (const_int C)), where LEN > C.  Extract the
	 least significant (LEN - C) bits of X, giving an rtx
	 whose mode is MODE, then shift it left C times.  */
      new = make_extraction (mode, XEXP (inner, 0),
			     0, 0, len - INTVAL (XEXP (inner, 1)),
			     unsignedp, in_dest, in_compare);
      if (new != 0)
	return gen_rtx_ASHIFT (mode, new, XEXP (inner, 1));
    }

  inner_mode = GET_MODE (inner);

  if (pos_rtx && GET_CODE (pos_rtx) == CONST_INT)
    pos = INTVAL (pos_rtx), pos_rtx = 0;

  /* See if this can be done without an extraction.  We never can if the
     width of the field is not the same as that of some integer mode. For
     registers, we can only avoid the extraction if the position is at the
     low-order bit and this is either not in the destination or we have the
     appropriate STRICT_LOW_PART operation available.

     For MEM, we can avoid an extract if the field starts on an appropriate
     boundary and we can change the mode of the memory reference.  However,
     we cannot directly access the MEM if we have a USE and the underlying
     MEM is not TMODE.  This combination means that MEM was being used in a
     context where bits outside its mode were being referenced; that is only
     valid in bit-field insns.  */

  if (tmode != BLKmode
      && ! (spans_byte && inner_mode != tmode)
      && ((pos_rtx == 0 && (pos % BITS_PER_WORD) == 0
	   && !MEM_P (inner)
	   && (! in_dest
	       || (REG_P (inner)
		   && have_insn_for (STRICT_LOW_PART, tmode))))
	  || (MEM_P (inner) && pos_rtx == 0
	      && (pos
		  % (STRICT_ALIGNMENT ? GET_MODE_ALIGNMENT (tmode)
		     : BITS_PER_UNIT)) == 0
	      /* We can't do this if we are widening INNER_MODE (it
		 may not be aligned, for one thing).  */
	      && GET_MODE_BITSIZE (inner_mode) >= GET_MODE_BITSIZE (tmode)
	      && (inner_mode == tmode
		  || (! mode_dependent_address_p (XEXP (inner, 0))
		      && ! MEM_VOLATILE_P (inner))))))
    {
      /* If INNER is a MEM, make a new MEM that encompasses just the desired
	 field.  If the original and current mode are the same, we need not
	 adjust the offset.  Otherwise, we do if bytes big endian.

	 If INNER is not a MEM, get a piece consisting of just the field
	 of interest (in this case POS % BITS_PER_WORD must be 0).  */

      if (MEM_P (inner))
	{
	  HOST_WIDE_INT offset;

	  /* POS counts from lsb, but make OFFSET count in memory order.  */
	  if (BYTES_BIG_ENDIAN)
	    offset = (GET_MODE_BITSIZE (is_mode) - len - pos) / BITS_PER_UNIT;
	  else
	    offset = pos / BITS_PER_UNIT;

	  new = adjust_address_nv (inner, tmode, offset);
	}
      else if (REG_P (inner))
	{
	  if (tmode != inner_mode)
	    {
	      /* We can't call gen_lowpart in a DEST since we
		 always want a SUBREG (see below) and it would sometimes
		 return a new hard register.  */
	      if (pos || in_dest)
		{
		  HOST_WIDE_INT final_word = pos / BITS_PER_WORD;

		  if (WORDS_BIG_ENDIAN
		      && GET_MODE_SIZE (inner_mode) > UNITS_PER_WORD)
		    final_word = ((GET_MODE_SIZE (inner_mode)
				   - GET_MODE_SIZE (tmode))
				  / UNITS_PER_WORD) - final_word;

		  final_word *= UNITS_PER_WORD;
		  if (BYTES_BIG_ENDIAN &&
		      GET_MODE_SIZE (inner_mode) > GET_MODE_SIZE (tmode))
		    final_word += (GET_MODE_SIZE (inner_mode)
				   - GET_MODE_SIZE (tmode)) % UNITS_PER_WORD;

		  /* Avoid creating invalid subregs, for example when
		     simplifying (x>>32)&255.  */
		  if (!validate_subreg (tmode, inner_mode, inner, final_word))
		    return NULL_RTX;

		  new = gen_rtx_SUBREG (tmode, inner, final_word);
		}
	      else
		new = gen_lowpart (tmode, inner);
	    }
	  else
	    new = inner;
	}
      else
	new = force_to_mode (inner, tmode,
			     len >= HOST_BITS_PER_WIDE_INT
			     ? ~(unsigned HOST_WIDE_INT) 0
			     : ((unsigned HOST_WIDE_INT) 1 << len) - 1,
			     NULL_RTX, 0);

      /* If this extraction is going into the destination of a SET,
	 make a STRICT_LOW_PART unless we made a MEM.  */

      if (in_dest)
	return (MEM_P (new) ? new
		: (GET_CODE (new) != SUBREG
		   ? gen_rtx_CLOBBER (tmode, const0_rtx)
		   : gen_rtx_STRICT_LOW_PART (VOIDmode, new)));

      if (mode == tmode)
	return new;

      if (GET_CODE (new) == CONST_INT)
	return gen_int_mode (INTVAL (new), mode);

      /* If we know that no extraneous bits are set, and that the high
	 bit is not set, convert the extraction to the cheaper of
	 sign and zero extension, that are equivalent in these cases.  */
      if (flag_expensive_optimizations
	  && (GET_MODE_BITSIZE (tmode) <= HOST_BITS_PER_WIDE_INT
	      && ((nonzero_bits (new, tmode)
		   & ~(((unsigned HOST_WIDE_INT)
			GET_MODE_MASK (tmode))
		       >> 1))
		  == 0)))
	{
	  rtx temp = gen_rtx_ZERO_EXTEND (mode, new);
	  rtx temp1 = gen_rtx_SIGN_EXTEND (mode, new);

	  /* Prefer ZERO_EXTENSION, since it gives more information to
	     backends.  */
	  if (rtx_cost (temp, SET) <= rtx_cost (temp1, SET))
	    return temp;
	  return temp1;
	}

      /* Otherwise, sign- or zero-extend unless we already are in the
	 proper mode.  */

      return (gen_rtx_fmt_e (unsignedp ? ZERO_EXTEND : SIGN_EXTEND,
			     mode, new));
    }

  /* Unless this is a COMPARE or we have a funny memory reference,
     don't do anything with zero-extending field extracts starting at
     the low-order bit since they are simple AND operations.  */
  if (pos_rtx == 0 && pos == 0 && ! in_dest
      && ! in_compare && ! spans_byte && unsignedp)
    return 0;

  /* Unless we are allowed to span bytes or INNER is not MEM, reject this if
     we would be spanning bytes or if the position is not a constant and the
     length is not 1.  In all other cases, we would only be going outside
     our object in cases when an original shift would have been
     undefined.  */
  if (! spans_byte && MEM_P (inner)
      && ((pos_rtx == 0 && pos + len > GET_MODE_BITSIZE (is_mode))
	  || (pos_rtx != 0 && len != 1)))
    return 0;

  /* Get the mode to use should INNER not be a MEM, the mode for the position,
     and the mode for the result.  */
  if (in_dest && mode_for_extraction (EP_insv, -1) != MAX_MACHINE_MODE)
    {
      wanted_inner_reg_mode = mode_for_extraction (EP_insv, 0);
      pos_mode = mode_for_extraction (EP_insv, 2);
      extraction_mode = mode_for_extraction (EP_insv, 3);
    }

  if (! in_dest && unsignedp
      && mode_for_extraction (EP_extzv, -1) != MAX_MACHINE_MODE)
    {
      wanted_inner_reg_mode = mode_for_extraction (EP_extzv, 1);
      pos_mode = mode_for_extraction (EP_extzv, 3);
      extraction_mode = mode_for_extraction (EP_extzv, 0);
    }

  if (! in_dest && ! unsignedp
      && mode_for_extraction (EP_extv, -1) != MAX_MACHINE_MODE)
    {
      wanted_inner_reg_mode = mode_for_extraction (EP_extv, 1);
      pos_mode = mode_for_extraction (EP_extv, 3);
      extraction_mode = mode_for_extraction (EP_extv, 0);
    }

  /* Never narrow an object, since that might not be safe.  */

  if (mode != VOIDmode
      && GET_MODE_SIZE (extraction_mode) < GET_MODE_SIZE (mode))
    extraction_mode = mode;

  if (pos_rtx && GET_MODE (pos_rtx) != VOIDmode
      && GET_MODE_SIZE (pos_mode) < GET_MODE_SIZE (GET_MODE (pos_rtx)))
    pos_mode = GET_MODE (pos_rtx);

  /* If this is not from memory, the desired mode is wanted_inner_reg_mode;
     if we have to change the mode of memory and cannot, the desired mode is
     EXTRACTION_MODE.  */
  if (!MEM_P (inner))
    wanted_inner_mode = wanted_inner_reg_mode;
  else if (inner_mode != wanted_inner_mode
	   && (mode_dependent_address_p (XEXP (inner, 0))
	       || MEM_VOLATILE_P (inner)))
    wanted_inner_mode = extraction_mode;

  orig_pos = pos;

  if (BITS_BIG_ENDIAN)
    {
      /* POS is passed as if BITS_BIG_ENDIAN == 0, so we need to convert it to
	 BITS_BIG_ENDIAN style.  If position is constant, compute new
	 position.  Otherwise, build subtraction.
	 Note that POS is relative to the mode of the original argument.
	 If it's a MEM we need to recompute POS relative to that.
	 However, if we're extracting from (or inserting into) a register,
	 we want to recompute POS relative to wanted_inner_mode.  */
      int width = (MEM_P (inner)
		   ? GET_MODE_BITSIZE (is_mode)
		   : GET_MODE_BITSIZE (wanted_inner_mode));

      if (pos_rtx == 0)
	pos = width - len - pos;
      else
	pos_rtx
	  = gen_rtx_MINUS (GET_MODE (pos_rtx), GEN_INT (width - len), pos_rtx);
      /* POS may be less than 0 now, but we check for that below.
	 Note that it can only be less than 0 if !MEM_P (inner).  */
    }

  /* If INNER has a wider mode, make it smaller.  If this is a constant
     extract, try to adjust the byte to point to the byte containing
     the value.  */
  if (wanted_inner_mode != VOIDmode
      && GET_MODE_SIZE (wanted_inner_mode) < GET_MODE_SIZE (is_mode)
      && ((MEM_P (inner)
	   && (inner_mode == wanted_inner_mode
	       || (! mode_dependent_address_p (XEXP (inner, 0))
		   && ! MEM_VOLATILE_P (inner))))))
    {
      int offset = 0;

      /* The computations below will be correct if the machine is big
	 endian in both bits and bytes or little endian in bits and bytes.
	 If it is mixed, we must adjust.  */

      /* If bytes are big endian and we had a paradoxical SUBREG, we must
	 adjust OFFSET to compensate.  */
      if (BYTES_BIG_ENDIAN
	  && ! spans_byte
	  && GET_MODE_SIZE (inner_mode) < GET_MODE_SIZE (is_mode))
	offset -= GET_MODE_SIZE (is_mode) - GET_MODE_SIZE (inner_mode);

      /* If this is a constant position, we can move to the desired byte.
	 Be careful not to go beyond the original object and maintain the
	 natural alignment of the memory.  */ 
      if (pos_rtx == 0)
	{
	  enum machine_mode bfmode = smallest_mode_for_size (len, MODE_INT);
	  offset += (pos / GET_MODE_BITSIZE (bfmode)) * GET_MODE_SIZE (bfmode);
	  pos %= GET_MODE_BITSIZE (bfmode);
	}

      if (BYTES_BIG_ENDIAN != BITS_BIG_ENDIAN
	  && ! spans_byte
	  && is_mode != wanted_inner_mode)
	offset = (GET_MODE_SIZE (is_mode)
		  - GET_MODE_SIZE (wanted_inner_mode) - offset);

      if (offset != 0 || inner_mode != wanted_inner_mode)
	inner = adjust_address_nv (inner, wanted_inner_mode, offset);
    }

  /* If INNER is not memory, we can always get it into the proper mode.  If we
     are changing its mode, POS must be a constant and smaller than the size
     of the new mode.  */
  else if (!MEM_P (inner))
    {
      if (GET_MODE (inner) != wanted_inner_mode
	  && (pos_rtx != 0
	      || orig_pos + len > GET_MODE_BITSIZE (wanted_inner_mode)))
	return 0;

      inner = force_to_mode (inner, wanted_inner_mode,
			     pos_rtx
			     || len + orig_pos >= HOST_BITS_PER_WIDE_INT
			     ? ~(unsigned HOST_WIDE_INT) 0
			     : ((((unsigned HOST_WIDE_INT) 1 << len) - 1)
				<< orig_pos),
			     NULL_RTX, 0);
    }

  /* Adjust mode of POS_RTX, if needed.  If we want a wider mode, we
     have to zero extend.  Otherwise, we can just use a SUBREG.  */
  if (pos_rtx != 0
      && GET_MODE_SIZE (pos_mode) > GET_MODE_SIZE (GET_MODE (pos_rtx)))
    {
      rtx temp = gen_rtx_ZERO_EXTEND (pos_mode, pos_rtx);

      /* If we know that no extraneous bits are set, and that the high
	 bit is not set, convert extraction to cheaper one - either
	 SIGN_EXTENSION or ZERO_EXTENSION, that are equivalent in these
	 cases.  */
      if (flag_expensive_optimizations
	  && (GET_MODE_BITSIZE (GET_MODE (pos_rtx)) <= HOST_BITS_PER_WIDE_INT
	      && ((nonzero_bits (pos_rtx, GET_MODE (pos_rtx))
		   & ~(((unsigned HOST_WIDE_INT)
			GET_MODE_MASK (GET_MODE (pos_rtx)))
		       >> 1))
		  == 0)))
	{
	  rtx temp1 = gen_rtx_SIGN_EXTEND (pos_mode, pos_rtx);

	  /* Prefer ZERO_EXTENSION, since it gives more information to
	     backends.  */
	  if (rtx_cost (temp1, SET) < rtx_cost (temp, SET))
	    temp = temp1;
	}
      pos_rtx = temp;
    }
  else if (pos_rtx != 0
	   && GET_MODE_SIZE (pos_mode) < GET_MODE_SIZE (GET_MODE (pos_rtx)))
    pos_rtx = gen_lowpart (pos_mode, pos_rtx);

  /* Make POS_RTX unless we already have it and it is correct.  If we don't
     have a POS_RTX but we do have an ORIG_POS_RTX, the latter must
     be a CONST_INT.  */
  if (pos_rtx == 0 && orig_pos_rtx != 0 && INTVAL (orig_pos_rtx) == pos)
    pos_rtx = orig_pos_rtx;

  else if (pos_rtx == 0)
    pos_rtx = GEN_INT (pos);

  /* Make the required operation.  See if we can use existing rtx.  */
  new = gen_rtx_fmt_eee (unsignedp ? ZERO_EXTRACT : SIGN_EXTRACT,
			 extraction_mode, inner, GEN_INT (len), pos_rtx);
  if (! in_dest)
    new = gen_lowpart (mode, new);

  return new;
}

/* See if X contains an ASHIFT of COUNT or more bits that can be commuted
   with any other operations in X.  Return X without that shift if so.  */

static rtx
extract_left_shift (rtx x, int count)
{
  enum rtx_code code = GET_CODE (x);
  enum machine_mode mode = GET_MODE (x);
  rtx tem;

  switch (code)
    {
    case ASHIFT:
      /* This is the shift itself.  If it is wide enough, we will return
	 either the value being shifted if the shift count is equal to
	 COUNT or a shift for the difference.  */
      if (GET_CODE (XEXP (x, 1)) == CONST_INT
	  && INTVAL (XEXP (x, 1)) >= count)
	return simplify_shift_const (NULL_RTX, ASHIFT, mode, XEXP (x, 0),
				     INTVAL (XEXP (x, 1)) - count);
      break;

    case NEG:  case NOT:
      if ((tem = extract_left_shift (XEXP (x, 0), count)) != 0)
	return simplify_gen_unary (code, mode, tem, mode);

      break;

    case PLUS:  case IOR:  case XOR:  case AND:
      /* If we can safely shift this constant and we find the inner shift,
	 make a new operation.  */
      if (GET_CODE (XEXP (x, 1)) == CONST_INT
	  && (INTVAL (XEXP (x, 1)) & ((((HOST_WIDE_INT) 1 << count)) - 1)) == 0
	  && (tem = extract_left_shift (XEXP (x, 0), count)) != 0)
	return simplify_gen_binary (code, mode, tem,
				    GEN_INT (INTVAL (XEXP (x, 1)) >> count));

      break;

    default:
      break;
    }

  return 0;
}

/* Look at the expression rooted at X.  Look for expressions
   equivalent to ZERO_EXTRACT, SIGN_EXTRACT, ZERO_EXTEND, SIGN_EXTEND.
   Form these expressions.

   Return the new rtx, usually just X.

   Also, for machines like the VAX that don't have logical shift insns,
   try to convert logical to arithmetic shift operations in cases where
   they are equivalent.  This undoes the canonicalizations to logical
   shifts done elsewhere.

   We try, as much as possible, to re-use rtl expressions to save memory.

   IN_CODE says what kind of expression we are processing.  Normally, it is
   SET.  In a memory address (inside a MEM, PLUS or minus, the latter two
   being kludges), it is MEM.  When processing the arguments of a comparison
   or a COMPARE against zero, it is COMPARE.  */

static rtx
make_compound_operation (rtx x, enum rtx_code in_code)
{
  enum rtx_code code = GET_CODE (x);
  enum machine_mode mode = GET_MODE (x);
  int mode_width = GET_MODE_BITSIZE (mode);
  rtx rhs, lhs;
  enum rtx_code next_code;
  int i;
  rtx new = 0;
  rtx tem;
  const char *fmt;

  /* Select the code to be used in recursive calls.  Once we are inside an
     address, we stay there.  If we have a comparison, set to COMPARE,
     but once inside, go back to our default of SET.  */

  next_code = (code == MEM || code == PLUS || code == MINUS ? MEM
	       : ((code == COMPARE || COMPARISON_P (x))
		  && XEXP (x, 1) == const0_rtx) ? COMPARE
	       : in_code == COMPARE ? SET : in_code);

  /* Process depending on the code of this operation.  If NEW is set
     nonzero, it will be returned.  */

  switch (code)
    {
    case ASHIFT:
      /* Convert shifts by constants into multiplications if inside
	 an address.  */
      if (in_code == MEM && GET_CODE (XEXP (x, 1)) == CONST_INT
	  && INTVAL (XEXP (x, 1)) < HOST_BITS_PER_WIDE_INT
	  && INTVAL (XEXP (x, 1)) >= 0)
	{
	  new = make_compound_operation (XEXP (x, 0), next_code);
	  new = gen_rtx_MULT (mode, new,
			      GEN_INT ((HOST_WIDE_INT) 1
				       << INTVAL (XEXP (x, 1))));
	}
      break;

    case AND:
      /* If the second operand is not a constant, we can't do anything
	 with it.  */
      if (GET_CODE (XEXP (x, 1)) != CONST_INT)
	break;

      /* If the constant is a power of two minus one and the first operand
	 is a logical right shift, make an extraction.  */
      if (GET_CODE (XEXP (x, 0)) == LSHIFTRT
	  && (i = exact_log2 (INTVAL (XEXP (x, 1)) + 1)) >= 0)
	{
	  new = make_compound_operation (XEXP (XEXP (x, 0), 0), next_code);
	  new = make_extraction (mode, new, 0, XEXP (XEXP (x, 0), 1), i, 1,
				 0, in_code == COMPARE);
	}

      /* Same as previous, but for (subreg (lshiftrt ...)) in first op.  */
      else if (GET_CODE (XEXP (x, 0)) == SUBREG
	       && subreg_lowpart_p (XEXP (x, 0))
	       && GET_CODE (SUBREG_REG (XEXP (x, 0))) == LSHIFTRT
	       && (i = exact_log2 (INTVAL (XEXP (x, 1)) + 1)) >= 0)
	{
	  new = make_compound_operation (XEXP (SUBREG_REG (XEXP (x, 0)), 0),
					 next_code);
	  new = make_extraction (GET_MODE (SUBREG_REG (XEXP (x, 0))), new, 0,
				 XEXP (SUBREG_REG (XEXP (x, 0)), 1), i, 1,
				 0, in_code == COMPARE);
	}
      /* Same as previous, but for (xor/ior (lshiftrt...) (lshiftrt...)).  */
      else if ((GET_CODE (XEXP (x, 0)) == XOR
		|| GET_CODE (XEXP (x, 0)) == IOR)
	       && GET_CODE (XEXP (XEXP (x, 0), 0)) == LSHIFTRT
	       && GET_CODE (XEXP (XEXP (x, 0), 1)) == LSHIFTRT
	       && (i = exact_log2 (INTVAL (XEXP (x, 1)) + 1)) >= 0)
	{
	  /* Apply the distributive law, and then try to make extractions.  */
	  new = gen_rtx_fmt_ee (GET_CODE (XEXP (x, 0)), mode,
				gen_rtx_AND (mode, XEXP (XEXP (x, 0), 0),
					     XEXP (x, 1)),
				gen_rtx_AND (mode, XEXP (XEXP (x, 0), 1),
					     XEXP (x, 1)));
	  new = make_compound_operation (new, in_code);
	}

      /* If we are have (and (rotate X C) M) and C is larger than the number
	 of bits in M, this is an extraction.  */

      else if (GET_CODE (XEXP (x, 0)) == ROTATE
	       && GET_CODE (XEXP (XEXP (x, 0), 1)) == CONST_INT
	       && (i = exact_log2 (INTVAL (XEXP (x, 1)) + 1)) >= 0
	       && i <= INTVAL (XEXP (XEXP (x, 0), 1)))
	{
	  new = make_compound_operation (XEXP (XEXP (x, 0), 0), next_code);
	  new = make_extraction (mode, new,
				 (GET_MODE_BITSIZE (mode)
				  - INTVAL (XEXP (XEXP (x, 0), 1))),
				 NULL_RTX, i, 1, 0, in_code == COMPARE);
	}

      /* On machines without logical shifts, if the operand of the AND is
	 a logical shift and our mask turns off all the propagated sign
	 bits, we can replace the logical shift with an arithmetic shift.  */
      else if (GET_CODE (XEXP (x, 0)) == LSHIFTRT
	       && !have_insn_for (LSHIFTRT, mode)
	       && have_insn_for (ASHIFTRT, mode)
	       && GET_CODE (XEXP (XEXP (x, 0), 1)) == CONST_INT
	       && INTVAL (XEXP (XEXP (x, 0), 1)) >= 0
	       && INTVAL (XEXP (XEXP (x, 0), 1)) < HOST_BITS_PER_WIDE_INT
	       && mode_width <= HOST_BITS_PER_WIDE_INT)
	{
	  unsigned HOST_WIDE_INT mask = GET_MODE_MASK (mode);

	  mask >>= INTVAL (XEXP (XEXP (x, 0), 1));
	  if ((INTVAL (XEXP (x, 1)) & ~mask) == 0)
	    SUBST (XEXP (x, 0),
		   gen_rtx_ASHIFTRT (mode,
				     make_compound_operation
				     (XEXP (XEXP (x, 0), 0), next_code),
				     XEXP (XEXP (x, 0), 1)));
	}

      /* If the constant is one less than a power of two, this might be
	 representable by an extraction even if no shift is present.
	 If it doesn't end up being a ZERO_EXTEND, we will ignore it unless
	 we are in a COMPARE.  */
      else if ((i = exact_log2 (INTVAL (XEXP (x, 1)) + 1)) >= 0)
	new = make_extraction (mode,
			       make_compound_operation (XEXP (x, 0),
							next_code),
			       0, NULL_RTX, i, 1, 0, in_code == COMPARE);

      /* If we are in a comparison and this is an AND with a power of two,
	 convert this into the appropriate bit extract.  */
      else if (in_code == COMPARE
	       && (i = exact_log2 (INTVAL (XEXP (x, 1)))) >= 0)
	new = make_extraction (mode,
			       make_compound_operation (XEXP (x, 0),
							next_code),
			       i, NULL_RTX, 1, 1, 0, 1);

      break;

    case LSHIFTRT:
      /* If the sign bit is known to be zero, replace this with an
	 arithmetic shift.  */
      if (have_insn_for (ASHIFTRT, mode)
	  && ! have_insn_for (LSHIFTRT, mode)
	  && mode_width <= HOST_BITS_PER_WIDE_INT
	  && (nonzero_bits (XEXP (x, 0), mode) & (1 << (mode_width - 1))) == 0)
	{
	  new = gen_rtx_ASHIFTRT (mode,
				  make_compound_operation (XEXP (x, 0),
							   next_code),
				  XEXP (x, 1));
	  break;
	}

      /* ... fall through ...  */

    case ASHIFTRT:
      lhs = XEXP (x, 0);
      rhs = XEXP (x, 1);

      /* If we have (ashiftrt (ashift foo C1) C2) with C2 >= C1,
	 this is a SIGN_EXTRACT.  */
      if (GET_CODE (rhs) == CONST_INT
	  && GET_CODE (lhs) == ASHIFT
	  && GET_CODE (XEXP (lhs, 1)) == CONST_INT
	  && INTVAL (rhs) >= INTVAL (XEXP (lhs, 1)))
	{
	  new = make_compound_operation (XEXP (lhs, 0), next_code);
	  new = make_extraction (mode, new,
				 INTVAL (rhs) - INTVAL (XEXP (lhs, 1)),
				 NULL_RTX, mode_width - INTVAL (rhs),
				 code == LSHIFTRT, 0, in_code == COMPARE);
	  break;
	}

      /* See if we have operations between an ASHIFTRT and an ASHIFT.
	 If so, try to merge the shifts into a SIGN_EXTEND.  We could
	 also do this for some cases of SIGN_EXTRACT, but it doesn't
	 seem worth the effort; the case checked for occurs on Alpha.  */

      if (!OBJECT_P (lhs)
	  && ! (GET_CODE (lhs) == SUBREG
		&& (OBJECT_P (SUBREG_REG (lhs))))
	  && GET_CODE (rhs) == CONST_INT
	  && INTVAL (rhs) < HOST_BITS_PER_WIDE_INT
	  && (new = extract_left_shift (lhs, INTVAL (rhs))) != 0)
	new = make_extraction (mode, make_compound_operation (new, next_code),
			       0, NULL_RTX, mode_width - INTVAL (rhs),
			       code == LSHIFTRT, 0, in_code == COMPARE);

      break;

    case SUBREG:
      /* Call ourselves recursively on the inner expression.  If we are
	 narrowing the object and it has a different RTL code from
	 what it originally did, do this SUBREG as a force_to_mode.  */

      tem = make_compound_operation (SUBREG_REG (x), in_code);

      {
	rtx simplified;
	simplified = simplify_subreg (GET_MODE (x), tem, GET_MODE (tem),
				      SUBREG_BYTE (x));

	if (simplified)
	  tem = simplified;

	if (GET_CODE (tem) != GET_CODE (SUBREG_REG (x))
	    && GET_MODE_SIZE (mode) < GET_MODE_SIZE (GET_MODE (tem))
	    && subreg_lowpart_p (x))
	  {
	    rtx newer = force_to_mode (tem, mode, ~(HOST_WIDE_INT) 0,
				       NULL_RTX, 0);
	    
	    /* If we have something other than a SUBREG, we might have
	       done an expansion, so rerun ourselves.  */
	    if (GET_CODE (newer) != SUBREG)
	      newer = make_compound_operation (newer, in_code);
	    
	    return newer;
	  }

	if (simplified)
	  return tem;
      }
      break;

    default:
      break;
    }

  if (new)
    {
      x = gen_lowpart (mode, new);
      code = GET_CODE (x);
    }

  /* Now recursively process each operand of this operation.  */
  fmt = GET_RTX_FORMAT (code);
  for (i = 0; i < GET_RTX_LENGTH (code); i++)
    if (fmt[i] == 'e')
      {
	new = make_compound_operation (XEXP (x, i), next_code);
	SUBST (XEXP (x, i), new);
      }

  return x;
}

/* Given M see if it is a value that would select a field of bits
   within an item, but not the entire word.  Return -1 if not.
   Otherwise, return the starting position of the field, where 0 is the
   low-order bit.

   *PLEN is set to the length of the field.  */

static int
get_pos_from_mask (unsigned HOST_WIDE_INT m, unsigned HOST_WIDE_INT *plen)
{
  /* Get the bit number of the first 1 bit from the right, -1 if none.  */
  int pos = exact_log2 (m & -m);
  int len = 0;

  if (pos >= 0)
    /* Now shift off the low-order zero bits and see if we have a
       power of two minus 1.  */
    len = exact_log2 ((m >> pos) + 1);

  if (len <= 0)
    pos = -1;

  *plen = len;
  return pos;
}

/* See if X can be simplified knowing that we will only refer to it in
   MODE and will only refer to those bits that are nonzero in MASK.
   If other bits are being computed or if masking operations are done
   that select a superset of the bits in MASK, they can sometimes be
   ignored.

   Return a possibly simplified expression, but always convert X to
   MODE.  If X is a CONST_INT, AND the CONST_INT with MASK.

   Also, if REG is nonzero and X is a register equal in value to REG,
   replace X with REG.

   If JUST_SELECT is nonzero, don't optimize by noticing that bits in MASK
   are all off in X.  This is used when X will be complemented, by either
   NOT, NEG, or XOR.  */

static rtx
force_to_mode (rtx x, enum machine_mode mode, unsigned HOST_WIDE_INT mask,
	       rtx reg, int just_select)
{
  enum rtx_code code = GET_CODE (x);
  int next_select = just_select || code == XOR || code == NOT || code == NEG;
  enum machine_mode op_mode;
  unsigned HOST_WIDE_INT fuller_mask, nonzero;
  rtx op0, op1, temp;

  /* If this is a CALL or ASM_OPERANDS, don't do anything.  Some of the
     code below will do the wrong thing since the mode of such an
     expression is VOIDmode.

     Also do nothing if X is a CLOBBER; this can happen if X was
     the return value from a call to gen_lowpart.  */
  if (code == CALL || code == ASM_OPERANDS || code == CLOBBER)
    return x;

  /* We want to perform the operation is its present mode unless we know
     that the operation is valid in MODE, in which case we do the operation
     in MODE.  */
  op_mode = ((GET_MODE_CLASS (mode) == GET_MODE_CLASS (GET_MODE (x))
	      && have_insn_for (code, mode))
	     ? mode : GET_MODE (x));

  /* It is not valid to do a right-shift in a narrower mode
     than the one it came in with.  */
  if ((code == LSHIFTRT || code == ASHIFTRT)
      && GET_MODE_BITSIZE (mode) < GET_MODE_BITSIZE (GET_MODE (x)))
    op_mode = GET_MODE (x);

  /* Truncate MASK to fit OP_MODE.  */
  if (op_mode)
    mask &= GET_MODE_MASK (op_mode);

  /* When we have an arithmetic operation, or a shift whose count we
     do not know, we need to assume that all bits up to the highest-order
     bit in MASK will be needed.  This is how we form such a mask.  */
  if (mask & ((unsigned HOST_WIDE_INT) 1 << (HOST_BITS_PER_WIDE_INT - 1)))
    fuller_mask = ~(unsigned HOST_WIDE_INT) 0;
  else
    fuller_mask = (((unsigned HOST_WIDE_INT) 1 << (floor_log2 (mask) + 1))
		   - 1);

  /* Determine what bits of X are guaranteed to be (non)zero.  */
  nonzero = nonzero_bits (x, mode);

  /* If none of the bits in X are needed, return a zero.  */
  if (! just_select && (nonzero & mask) == 0)
    x = const0_rtx;

  /* If X is a CONST_INT, return a new one.  Do this here since the
     test below will fail.  */
  if (GET_CODE (x) == CONST_INT)
    {
      if (SCALAR_INT_MODE_P (mode))
        return gen_int_mode (INTVAL (x) & mask, mode);
      else
	{
	  x = GEN_INT (INTVAL (x) & mask);
	  return gen_lowpart_common (mode, x);
	}
    }

  /* If X is narrower than MODE and we want all the bits in X's mode, just
     get X in the proper mode.  */
  if (GET_MODE_SIZE (GET_MODE (x)) < GET_MODE_SIZE (mode)
      && (GET_MODE_MASK (GET_MODE (x)) & ~mask) == 0)
    return gen_lowpart (mode, x);

  switch (code)
    {
    case CLOBBER:
      /* If X is a (clobber (const_int)), return it since we know we are
	 generating something that won't match.  */
      return x;

    case USE:
      /* X is a (use (mem ..)) that was made from a bit-field extraction that
	 spanned the boundary of the MEM.  If we are now masking so it is
	 within that boundary, we don't need the USE any more.  */
      if (! BITS_BIG_ENDIAN
	  && (mask & ~GET_MODE_MASK (GET_MODE (XEXP (x, 0)))) == 0)
	return force_to_mode (XEXP (x, 0), mode, mask, reg, next_select);
      break;

    case SIGN_EXTEND:
    case ZERO_EXTEND:
    case ZERO_EXTRACT:
    case SIGN_EXTRACT:
      x = expand_compound_operation (x);
      if (GET_CODE (x) != code)
	return force_to_mode (x, mode, mask, reg, next_select);
      break;

    case REG:
      if (reg != 0 && (rtx_equal_p (get_last_value (reg), x)
		       || rtx_equal_p (reg, get_last_value (x))))
	x = reg;
      break;

    case SUBREG:
      if (subreg_lowpart_p (x)
	  /* We can ignore the effect of this SUBREG if it narrows the mode or
	     if the constant masks to zero all the bits the mode doesn't
	     have.  */
	  && ((GET_MODE_SIZE (GET_MODE (x))
	       < GET_MODE_SIZE (GET_MODE (SUBREG_REG (x))))
	      || (0 == (mask
			& GET_MODE_MASK (GET_MODE (x))
			& ~GET_MODE_MASK (GET_MODE (SUBREG_REG (x)))))))
	return force_to_mode (SUBREG_REG (x), mode, mask, reg, next_select);
      break;

    case AND:
      /* If this is an AND with a constant, convert it into an AND
	 whose constant is the AND of that constant with MASK.  If it
	 remains an AND of MASK, delete it since it is redundant.  */

      if (GET_CODE (XEXP (x, 1)) == CONST_INT)
	{
	  x = simplify_and_const_int (x, op_mode, XEXP (x, 0),
				      mask & INTVAL (XEXP (x, 1)));

	  /* If X is still an AND, see if it is an AND with a mask that
	     is just some low-order bits.  If so, and it is MASK, we don't
	     need it.  */

	  if (GET_CODE (x) == AND && GET_CODE (XEXP (x, 1)) == CONST_INT
	      && ((INTVAL (XEXP (x, 1)) & GET_MODE_MASK (GET_MODE (x)))
		  == mask))
	    x = XEXP (x, 0);

	  /* If it remains an AND, try making another AND with the bits
	     in the mode mask that aren't in MASK turned on.  If the
	     constant in the AND is wide enough, this might make a
	     cheaper constant.  */

	  if (GET_CODE (x) == AND && GET_CODE (XEXP (x, 1)) == CONST_INT
	      && GET_MODE_MASK (GET_MODE (x)) != mask
	      && GET_MODE_BITSIZE (GET_MODE (x)) <= HOST_BITS_PER_WIDE_INT)
	    {
	      HOST_WIDE_INT cval = (INTVAL (XEXP (x, 1))
				    | (GET_MODE_MASK (GET_MODE (x)) & ~mask));
	      int width = GET_MODE_BITSIZE (GET_MODE (x));
	      rtx y;

	      /* If MODE is narrower than HOST_WIDE_INT and CVAL is a negative
		 number, sign extend it.  */
	      if (width > 0 && width < HOST_BITS_PER_WIDE_INT
		  && (cval & ((HOST_WIDE_INT) 1 << (width - 1))) != 0)
		cval |= (HOST_WIDE_INT) -1 << width;

	      y = simplify_gen_binary (AND, GET_MODE (x),
				       XEXP (x, 0), GEN_INT (cval));
	      if (rtx_cost (y, SET) < rtx_cost (x, SET))
		x = y;
	    }

	  break;
	}

      goto binop;

    case PLUS:
      /* In (and (plus FOO C1) M), if M is a mask that just turns off
	 low-order bits (as in an alignment operation) and FOO is already
	 aligned to that boundary, mask C1 to that boundary as well.
	 This may eliminate that PLUS and, later, the AND.  */

      {
	unsigned int width = GET_MODE_BITSIZE (mode);
	unsigned HOST_WIDE_INT smask = mask;

	/* If MODE is narrower than HOST_WIDE_INT and mask is a negative
	   number, sign extend it.  */

	if (width < HOST_BITS_PER_WIDE_INT
	    && (smask & ((HOST_WIDE_INT) 1 << (width - 1))) != 0)
	  smask |= (HOST_WIDE_INT) -1 << width;

	if (GET_CODE (XEXP (x, 1)) == CONST_INT
	    && exact_log2 (- smask) >= 0
	    && (nonzero_bits (XEXP (x, 0), mode) & ~smask) == 0
	    && (INTVAL (XEXP (x, 1)) & ~smask) != 0)
	  return force_to_mode (plus_constant (XEXP (x, 0),
					       (INTVAL (XEXP (x, 1)) & smask)),
				mode, smask, reg, next_select);
      }

      /* ... fall through ...  */

    case MULT:
      /* For PLUS, MINUS and MULT, we need any bits less significant than the
	 most significant bit in MASK since carries from those bits will
	 affect the bits we are interested in.  */
      mask = fuller_mask;
      goto binop;

    case MINUS:
      /* If X is (minus C Y) where C's least set bit is larger than any bit
	 in the mask, then we may replace with (neg Y).  */
      if (GET_CODE (XEXP (x, 0)) == CONST_INT
	  && (((unsigned HOST_WIDE_INT) (INTVAL (XEXP (x, 0))
					& -INTVAL (XEXP (x, 0))))
	      > mask))
	{
	  x = simplify_gen_unary (NEG, GET_MODE (x), XEXP (x, 1),
				  GET_MODE (x));
	  return force_to_mode (x, mode, mask, reg, next_select);
	}

      /* Similarly, if C contains every bit in the fuller_mask, then we may
	 replace with (not Y).  */
      if (GET_CODE (XEXP (x, 0)) == CONST_INT
	  && ((INTVAL (XEXP (x, 0)) | (HOST_WIDE_INT) fuller_mask)
	      == INTVAL (XEXP (x, 0))))
	{
	  x = simplify_gen_unary (NOT, GET_MODE (x),
				  XEXP (x, 1), GET_MODE (x));
	  return force_to_mode (x, mode, mask, reg, next_select);
	}

      mask = fuller_mask;
      goto binop;

    case IOR:
    case XOR:
      /* If X is (ior (lshiftrt FOO C1) C2), try to commute the IOR and
	 LSHIFTRT so we end up with an (and (lshiftrt (ior ...) ...) ...)
	 operation which may be a bitfield extraction.  Ensure that the
	 constant we form is not wider than the mode of X.  */

      if (GET_CODE (XEXP (x, 0)) == LSHIFTRT
	  && GET_CODE (XEXP (XEXP (x, 0), 1)) == CONST_INT
	  && INTVAL (XEXP (XEXP (x, 0), 1)) >= 0
	  && INTVAL (XEXP (XEXP (x, 0), 1)) < HOST_BITS_PER_WIDE_INT
	  && GET_CODE (XEXP (x, 1)) == CONST_INT
	  && ((INTVAL (XEXP (XEXP (x, 0), 1))
	       + floor_log2 (INTVAL (XEXP (x, 1))))
	      < GET_MODE_BITSIZE (GET_MODE (x)))
	  && (INTVAL (XEXP (x, 1))
	      & ~nonzero_bits (XEXP (x, 0), GET_MODE (x))) == 0)
	{
	  temp = GEN_INT ((INTVAL (XEXP (x, 1)) & mask)
			  << INTVAL (XEXP (XEXP (x, 0), 1)));
	  temp = simplify_gen_binary (GET_CODE (x), GET_MODE (x),
				      XEXP (XEXP (x, 0), 0), temp);
	  x = simplify_gen_binary (LSHIFTRT, GET_MODE (x), temp,
				   XEXP (XEXP (x, 0), 1));
	  return force_to_mode (x, mode, mask, reg, next_select);
	}

    binop:
      /* For most binary operations, just propagate into the operation and
	 change the mode if we have an operation of that mode.  */

      op0 = gen_lowpart (op_mode,
			 force_to_mode (XEXP (x, 0), mode, mask,
					reg, next_select));
      op1 = gen_lowpart (op_mode,
			 force_to_mode (XEXP (x, 1), mode, mask,
					reg, next_select));

      if (op_mode != GET_MODE (x) || op0 != XEXP (x, 0) || op1 != XEXP (x, 1))
	x = simplify_gen_binary (code, op_mode, op0, op1);
      break;

    case ASHIFT:
      /* For left shifts, do the same, but just for the first operand.
	 However, we cannot do anything with shifts where we cannot
	 guarantee that the counts are smaller than the size of the mode
	 because such a count will have a different meaning in a
	 wider mode.  */

      if (! (GET_CODE (XEXP (x, 1)) == CONST_INT
	     && INTVAL (XEXP (x, 1)) >= 0
	     && INTVAL (XEXP (x, 1)) < GET_MODE_BITSIZE (mode))
	  && ! (GET_MODE (XEXP (x, 1)) != VOIDmode
		&& (nonzero_bits (XEXP (x, 1), GET_MODE (XEXP (x, 1)))
		    < (unsigned HOST_WIDE_INT) GET_MODE_BITSIZE (mode))))
	break;

      /* If the shift count is a constant and we can do arithmetic in
	 the mode of the shift, refine which bits we need.  Otherwise, use the
	 conservative form of the mask.  */
      if (GET_CODE (XEXP (x, 1)) == CONST_INT
	  && INTVAL (XEXP (x, 1)) >= 0
	  && INTVAL (XEXP (x, 1)) < GET_MODE_BITSIZE (op_mode)
	  && GET_MODE_BITSIZE (op_mode) <= HOST_BITS_PER_WIDE_INT)
	mask >>= INTVAL (XEXP (x, 1));
      else
	mask = fuller_mask;

      op0 = gen_lowpart (op_mode,
			 force_to_mode (XEXP (x, 0), op_mode,
					mask, reg, next_select));

      if (op_mode != GET_MODE (x) || op0 != XEXP (x, 0))
	x = simplify_gen_binary (code, op_mode, op0, XEXP (x, 1));
      break;

    case LSHIFTRT:
      /* Here we can only do something if the shift count is a constant,
	 this shift constant is valid for the host, and we can do arithmetic
	 in OP_MODE.  */

      if (GET_CODE (XEXP (x, 1)) == CONST_INT
	  && INTVAL (XEXP (x, 1)) < HOST_BITS_PER_WIDE_INT
	  && GET_MODE_BITSIZE (op_mode) <= HOST_BITS_PER_WIDE_INT)
	{
	  rtx inner = XEXP (x, 0);
	  unsigned HOST_WIDE_INT inner_mask;

	  /* Select the mask of the bits we need for the shift operand.  */
	  inner_mask = mask << INTVAL (XEXP (x, 1));

	  /* We can only change the mode of the shift if we can do arithmetic
	     in the mode of the shift and INNER_MASK is no wider than the
	     width of X's mode.  */
	  if ((inner_mask & ~GET_MODE_MASK (GET_MODE (x))) != 0)
	    op_mode = GET_MODE (x);

	  inner = force_to_mode (inner, op_mode, inner_mask, reg, next_select);

	  if (GET_MODE (x) != op_mode || inner != XEXP (x, 0))
	    x = simplify_gen_binary (LSHIFTRT, op_mode, inner, XEXP (x, 1));
	}

      /* If we have (and (lshiftrt FOO C1) C2) where the combination of the
	 shift and AND produces only copies of the sign bit (C2 is one less
	 than a power of two), we can do this with just a shift.  */

      if (GET_CODE (x) == LSHIFTRT
	  && GET_CODE (XEXP (x, 1)) == CONST_INT
	  /* The shift puts one of the sign bit copies in the least significant
	     bit.  */
	  && ((INTVAL (XEXP (x, 1))
	       + num_sign_bit_copies (XEXP (x, 0), GET_MODE (XEXP (x, 0))))
	      >= GET_MODE_BITSIZE (GET_MODE (x)))
	  && exact_log2 (mask + 1) >= 0
	  /* Number of bits left after the shift must be more than the mask
	     needs.  */
	  && ((INTVAL (XEXP (x, 1)) + exact_log2 (mask + 1))
	      <= GET_MODE_BITSIZE (GET_MODE (x)))
	  /* Must be more sign bit copies than the mask needs.  */
	  && ((int) num_sign_bit_copies (XEXP (x, 0), GET_MODE (XEXP (x, 0)))
	      >= exact_log2 (mask + 1)))
	x = simplify_gen_binary (LSHIFTRT, GET_MODE (x), XEXP (x, 0),
				 GEN_INT (GET_MODE_BITSIZE (GET_MODE (x))
					  - exact_log2 (mask + 1)));

      goto shiftrt;

    case ASHIFTRT:
      /* If we are just looking for the sign bit, we don't need this shift at
	 all, even if it has a variable count.  */
      if (GET_MODE_BITSIZE (GET_MODE (x)) <= HOST_BITS_PER_WIDE_INT
	  && (mask == ((unsigned HOST_WIDE_INT) 1
		       << (GET_MODE_BITSIZE (GET_MODE (x)) - 1))))
	return force_to_mode (XEXP (x, 0), mode, mask, reg, next_select);

      /* If this is a shift by a constant, get a mask that contains those bits
	 that are not copies of the sign bit.  We then have two cases:  If
	 MASK only includes those bits, this can be a logical shift, which may
	 allow simplifications.  If MASK is a single-bit field not within
	 those bits, we are requesting a copy of the sign bit and hence can
	 shift the sign bit to the appropriate location.  */

      if (GET_CODE (XEXP (x, 1)) == CONST_INT && INTVAL (XEXP (x, 1)) >= 0
	  && INTVAL (XEXP (x, 1)) < HOST_BITS_PER_WIDE_INT)
	{
	  int i = -1;

	  /* If the considered data is wider than HOST_WIDE_INT, we can't
	     represent a mask for all its bits in a single scalar.
	     But we only care about the lower bits, so calculate these.  */

	  if (GET_MODE_BITSIZE (GET_MODE (x)) > HOST_BITS_PER_WIDE_INT)
	    {
	      nonzero = ~(HOST_WIDE_INT) 0;

	      /* GET_MODE_BITSIZE (GET_MODE (x)) - INTVAL (XEXP (x, 1))
		 is the number of bits a full-width mask would have set.
		 We need only shift if these are fewer than nonzero can
		 hold.  If not, we must keep all bits set in nonzero.  */

	      if (GET_MODE_BITSIZE (GET_MODE (x)) - INTVAL (XEXP (x, 1))
		  < HOST_BITS_PER_WIDE_INT)
		nonzero >>= INTVAL (XEXP (x, 1))
			    + HOST_BITS_PER_WIDE_INT
			    - GET_MODE_BITSIZE (GET_MODE (x)) ;
	    }
	  else
	    {
	      nonzero = GET_MODE_MASK (GET_MODE (x));
	      nonzero >>= INTVAL (XEXP (x, 1));
	    }

	  if ((mask & ~nonzero) == 0
	      || (i = exact_log2 (mask)) >= 0)
	    {
	      x = simplify_shift_const
		(x, LSHIFTRT, GET_MODE (x), XEXP (x, 0),
		 i < 0 ? INTVAL (XEXP (x, 1))
		 : GET_MODE_BITSIZE (GET_MODE (x)) - 1 - i);

	      if (GET_CODE (x) != ASHIFTRT)
		return force_to_mode (x, mode, mask, reg, next_select);
	    }
	}

      /* If MASK is 1, convert this to an LSHIFTRT.  This can be done
	 even if the shift count isn't a constant.  */
      if (mask == 1)
	x = simplify_gen_binary (LSHIFTRT, GET_MODE (x),
				 XEXP (x, 0), XEXP (x, 1));

    shiftrt:

      /* If this is a zero- or sign-extension operation that just affects bits
	 we don't care about, remove it.  Be sure the call above returned
	 something that is still a shift.  */

      if ((GET_CODE (x) == LSHIFTRT || GET_CODE (x) == ASHIFTRT)
	  && GET_CODE (XEXP (x, 1)) == CONST_INT
	  && INTVAL (XEXP (x, 1)) >= 0
	  && (INTVAL (XEXP (x, 1))
	      <= GET_MODE_BITSIZE (GET_MODE (x)) - (floor_log2 (mask) + 1))
	  && GET_CODE (XEXP (x, 0)) == ASHIFT
	  && XEXP (XEXP (x, 0), 1) == XEXP (x, 1))
	return force_to_mode (XEXP (XEXP (x, 0), 0), mode, mask,
			      reg, next_select);

      break;

    case ROTATE:
    case ROTATERT:
      /* If the shift count is constant and we can do computations
	 in the mode of X, compute where the bits we care about are.
	 Otherwise, we can't do anything.  Don't change the mode of
	 the shift or propagate MODE into the shift, though.  */
      if (GET_CODE (XEXP (x, 1)) == CONST_INT
	  && INTVAL (XEXP (x, 1)) >= 0)
	{
	  temp = simplify_binary_operation (code == ROTATE ? ROTATERT : ROTATE,
					    GET_MODE (x), GEN_INT (mask),
					    XEXP (x, 1));
	  if (temp && GET_CODE (temp) == CONST_INT)
	    SUBST (XEXP (x, 0),
		   force_to_mode (XEXP (x, 0), GET_MODE (x),
				  INTVAL (temp), reg, next_select));
	}
      break;

    case NEG:
      /* If we just want the low-order bit, the NEG isn't needed since it
	 won't change the low-order bit.  */
      if (mask == 1)
	return force_to_mode (XEXP (x, 0), mode, mask, reg, just_select);

      /* We need any bits less significant than the most significant bit in
	 MASK since carries from those bits will affect the bits we are
	 interested in.  */
      mask = fuller_mask;
      goto unop;

    case NOT:
      /* (not FOO) is (xor FOO CONST), so if FOO is an LSHIFTRT, we can do the
	 same as the XOR case above.  Ensure that the constant we form is not
	 wider than the mode of X.  */

      if (GET_CODE (XEXP (x, 0)) == LSHIFTRT
	  && GET_CODE (XEXP (XEXP (x, 0), 1)) == CONST_INT
	  && INTVAL (XEXP (XEXP (x, 0), 1)) >= 0
	  && (INTVAL (XEXP (XEXP (x, 0), 1)) + floor_log2 (mask)
	      < GET_MODE_BITSIZE (GET_MODE (x)))
	  && INTVAL (XEXP (XEXP (x, 0), 1)) < HOST_BITS_PER_WIDE_INT)
	{
	  temp = gen_int_mode (mask << INTVAL (XEXP (XEXP (x, 0), 1)),
			       GET_MODE (x));
	  temp = simplify_gen_binary (XOR, GET_MODE (x),
				      XEXP (XEXP (x, 0), 0), temp);
	  x = simplify_gen_binary (LSHIFTRT, GET_MODE (x),
				   temp, XEXP (XEXP (x, 0), 1));

	  return force_to_mode (x, mode, mask, reg, next_select);
	}

      /* (and (not FOO) CONST) is (not (or FOO (not CONST))), so we must
	 use the full mask inside the NOT.  */
      mask = fuller_mask;

    unop:
      op0 = gen_lowpart (op_mode,
			 force_to_mode (XEXP (x, 0), mode, mask,
					reg, next_select));
      if (op_mode != GET_MODE (x) || op0 != XEXP (x, 0))
	x = simplify_gen_unary (code, op_mode, op0, op_mode);
      break;

    case NE:
      /* (and (ne FOO 0) CONST) can be (and FOO CONST) if CONST is included
	 in STORE_FLAG_VALUE and FOO has a single bit that might be nonzero,
	 which is equal to STORE_FLAG_VALUE.  */
      if ((mask & ~STORE_FLAG_VALUE) == 0 && XEXP (x, 1) == const0_rtx
	  && GET_MODE (XEXP (x, 0)) == mode
	  && exact_log2 (nonzero_bits (XEXP (x, 0), mode)) >= 0
	  && (nonzero_bits (XEXP (x, 0), mode)
	      == (unsigned HOST_WIDE_INT) STORE_FLAG_VALUE))
	return force_to_mode (XEXP (x, 0), mode, mask, reg, next_select);

      break;

    case IF_THEN_ELSE:
      /* We have no way of knowing if the IF_THEN_ELSE can itself be
	 written in a narrower mode.  We play it safe and do not do so.  */

      SUBST (XEXP (x, 1),
	     gen_lowpart (GET_MODE (x),
				      force_to_mode (XEXP (x, 1), mode,
						     mask, reg, next_select)));
      SUBST (XEXP (x, 2),
	     gen_lowpart (GET_MODE (x),
				      force_to_mode (XEXP (x, 2), mode,
						     mask, reg, next_select)));
      break;

    default:
      break;
    }

  /* Ensure we return a value of the proper mode.  */
  return gen_lowpart (mode, x);
}

/* Return nonzero if X is an expression that has one of two values depending on
   whether some other value is zero or nonzero.  In that case, we return the
   value that is being tested, *PTRUE is set to the value if the rtx being
   returned has a nonzero value, and *PFALSE is set to the other alternative.

   If we return zero, we set *PTRUE and *PFALSE to X.  */

static rtx
if_then_else_cond (rtx x, rtx *ptrue, rtx *pfalse)
{
  enum machine_mode mode = GET_MODE (x);
  enum rtx_code code = GET_CODE (x);
  rtx cond0, cond1, true0, true1, false0, false1;
  unsigned HOST_WIDE_INT nz;

  /* If we are comparing a value against zero, we are done.  */
  if ((code == NE || code == EQ)
      && XEXP (x, 1) == const0_rtx)
    {
      *ptrue = (code == NE) ? const_true_rtx : const0_rtx;
      *pfalse = (code == NE) ? const0_rtx : const_true_rtx;
      return XEXP (x, 0);
    }

  /* If this is a unary operation whose operand has one of two values, apply
     our opcode to compute those values.  */
  else if (UNARY_P (x)
	   && (cond0 = if_then_else_cond (XEXP (x, 0), &true0, &false0)) != 0)
    {
      *ptrue = simplify_gen_unary (code, mode, true0, GET_MODE (XEXP (x, 0)));
      *pfalse = simplify_gen_unary (code, mode, false0,
				    GET_MODE (XEXP (x, 0)));
      return cond0;
    }

  /* If this is a COMPARE, do nothing, since the IF_THEN_ELSE we would
     make can't possibly match and would suppress other optimizations.  */
  else if (code == COMPARE)
    ;

  /* If this is a binary operation, see if either side has only one of two
     values.  If either one does or if both do and they are conditional on
     the same value, compute the new true and false values.  */
  else if (BINARY_P (x))
    {
      cond0 = if_then_else_cond (XEXP (x, 0), &true0, &false0);
      cond1 = if_then_else_cond (XEXP (x, 1), &true1, &false1);

      if ((cond0 != 0 || cond1 != 0)
	  && ! (cond0 != 0 && cond1 != 0 && ! rtx_equal_p (cond0, cond1)))
	{
	  /* If if_then_else_cond returned zero, then true/false are the
	     same rtl.  We must copy one of them to prevent invalid rtl
	     sharing.  */
	  if (cond0 == 0)
	    true0 = copy_rtx (true0);
	  else if (cond1 == 0)
	    true1 = copy_rtx (true1);

	  if (COMPARISON_P (x))
	    {
	      *ptrue = simplify_gen_relational (code, mode, VOIDmode,
						true0, true1);
	      *pfalse = simplify_gen_relational (code, mode, VOIDmode,
					         false0, false1);
	     }
	  else
	    {
	      *ptrue = simplify_gen_binary (code, mode, true0, true1);
	      *pfalse = simplify_gen_binary (code, mode, false0, false1);
	    }

	  return cond0 ? cond0 : cond1;
	}

      /* See if we have PLUS, IOR, XOR, MINUS or UMAX, where one of the
	 operands is zero when the other is nonzero, and vice-versa,
	 and STORE_FLAG_VALUE is 1 or -1.  */

      if ((STORE_FLAG_VALUE == 1 || STORE_FLAG_VALUE == -1)
	  && (code == PLUS || code == IOR || code == XOR || code == MINUS
	      || code == UMAX)
	  && GET_CODE (XEXP (x, 0)) == MULT && GET_CODE (XEXP (x, 1)) == MULT)
	{
	  rtx op0 = XEXP (XEXP (x, 0), 1);
	  rtx op1 = XEXP (XEXP (x, 1), 1);

	  cond0 = XEXP (XEXP (x, 0), 0);
	  cond1 = XEXP (XEXP (x, 1), 0);

	  if (COMPARISON_P (cond0)
	      && COMPARISON_P (cond1)
	      && ((GET_CODE (cond0) == reversed_comparison_code (cond1, NULL)
		   && rtx_equal_p (XEXP (cond0, 0), XEXP (cond1, 0))
		   && rtx_equal_p (XEXP (cond0, 1), XEXP (cond1, 1)))
		  || ((swap_condition (GET_CODE (cond0))
		       == reversed_comparison_code (cond1, NULL))
		      && rtx_equal_p (XEXP (cond0, 0), XEXP (cond1, 1))
		      && rtx_equal_p (XEXP (cond0, 1), XEXP (cond1, 0))))
	      && ! side_effects_p (x))
	    {
	      *ptrue = simplify_gen_binary (MULT, mode, op0, const_true_rtx);
	      *pfalse = simplify_gen_binary (MULT, mode,
					     (code == MINUS
					      ? simplify_gen_unary (NEG, mode,
								    op1, mode)
					      : op1),
					      const_true_rtx);
	      return cond0;
	    }
	}

      /* Similarly for MULT, AND and UMIN, except that for these the result
	 is always zero.  */
      if ((STORE_FLAG_VALUE == 1 || STORE_FLAG_VALUE == -1)
	  && (code == MULT || code == AND || code == UMIN)
	  && GET_CODE (XEXP (x, 0)) == MULT && GET_CODE (XEXP (x, 1)) == MULT)
	{
	  cond0 = XEXP (XEXP (x, 0), 0);
	  cond1 = XEXP (XEXP (x, 1), 0);

	  if (COMPARISON_P (cond0)
	      && COMPARISON_P (cond1)
	      && ((GET_CODE (cond0) == reversed_comparison_code (cond1, NULL)
		   && rtx_equal_p (XEXP (cond0, 0), XEXP (cond1, 0))
		   && rtx_equal_p (XEXP (cond0, 1), XEXP (cond1, 1)))
		  || ((swap_condition (GET_CODE (cond0))
		       == reversed_comparison_code (cond1, NULL))
		      && rtx_equal_p (XEXP (cond0, 0), XEXP (cond1, 1))
		      && rtx_equal_p (XEXP (cond0, 1), XEXP (cond1, 0))))
	      && ! side_effects_p (x))
	    {
	      *ptrue = *pfalse = const0_rtx;
	      return cond0;
	    }
	}
    }

  else if (code == IF_THEN_ELSE)
    {
      /* If we have IF_THEN_ELSE already, extract the condition and
	 canonicalize it if it is NE or EQ.  */
      cond0 = XEXP (x, 0);
      *ptrue = XEXP (x, 1), *pfalse = XEXP (x, 2);
      if (GET_CODE (cond0) == NE && XEXP (cond0, 1) == const0_rtx)
	return XEXP (cond0, 0);
      else if (GET_CODE (cond0) == EQ && XEXP (cond0, 1) == const0_rtx)
	{
	  *ptrue = XEXP (x, 2), *pfalse = XEXP (x, 1);
	  return XEXP (cond0, 0);
	}
      else
	return cond0;
    }

  /* If X is a SUBREG, we can narrow both the true and false values
     if the inner expression, if there is a condition.  */
  else if (code == SUBREG
	   && 0 != (cond0 = if_then_else_cond (SUBREG_REG (x),
					       &true0, &false0)))
    {
      true0 = simplify_gen_subreg (mode, true0,
				   GET_MODE (SUBREG_REG (x)), SUBREG_BYTE (x));
      false0 = simplify_gen_subreg (mode, false0,
				    GET_MODE (SUBREG_REG (x)), SUBREG_BYTE (x));
      if (true0 && false0)
	{
	  *ptrue = true0;
	  *pfalse = false0;
	  return cond0;
	}
    }

  /* If X is a constant, this isn't special and will cause confusions
     if we treat it as such.  Likewise if it is equivalent to a constant.  */
  else if (CONSTANT_P (x)
	   || ((cond0 = get_last_value (x)) != 0 && CONSTANT_P (cond0)))
    ;

  /* If we're in BImode, canonicalize on 0 and STORE_FLAG_VALUE, as that
     will be least confusing to the rest of the compiler.  */
  else if (mode == BImode)
    {
      *ptrue = GEN_INT (STORE_FLAG_VALUE), *pfalse = const0_rtx;
      return x;
    }

  /* If X is known to be either 0 or -1, those are the true and
     false values when testing X.  */
  else if (x == constm1_rtx || x == const0_rtx
	   || (mode != VOIDmode
	       && num_sign_bit_copies (x, mode) == GET_MODE_BITSIZE (mode)))
    {
      *ptrue = constm1_rtx, *pfalse = const0_rtx;
      return x;
    }

  /* Likewise for 0 or a single bit.  */
  else if (SCALAR_INT_MODE_P (mode)
	   && GET_MODE_BITSIZE (mode) <= HOST_BITS_PER_WIDE_INT
	   && exact_log2 (nz = nonzero_bits (x, mode)) >= 0)
    {
      *ptrue = gen_int_mode (nz, mode), *pfalse = const0_rtx;
      return x;
    }

  /* Otherwise fail; show no condition with true and false values the same.  */
  *ptrue = *pfalse = x;
  return 0;
}

/* Return the value of expression X given the fact that condition COND
   is known to be true when applied to REG as its first operand and VAL
   as its second.  X is known to not be shared and so can be modified in
   place.

   We only handle the simplest cases, and specifically those cases that
   arise with IF_THEN_ELSE expressions.  */

static rtx
known_cond (rtx x, enum rtx_code cond, rtx reg, rtx val)
{
  enum rtx_code code = GET_CODE (x);
  rtx temp;
  const char *fmt;
  int i, j;

  if (side_effects_p (x))
    return x;

  /* If either operand of the condition is a floating point value,
     then we have to avoid collapsing an EQ comparison.  */
  if (cond == EQ
      && rtx_equal_p (x, reg)
      && ! FLOAT_MODE_P (GET_MODE (x))
      && ! FLOAT_MODE_P (GET_MODE (val)))
    return val;

  if (cond == UNEQ && rtx_equal_p (x, reg))
    return val;

  /* If X is (abs REG) and we know something about REG's relationship
     with zero, we may be able to simplify this.  */

  if (code == ABS && rtx_equal_p (XEXP (x, 0), reg) && val == const0_rtx)
    switch (cond)
      {
      case GE:  case GT:  case EQ:
	return XEXP (x, 0);
      case LT:  case LE:
	return simplify_gen_unary (NEG, GET_MODE (XEXP (x, 0)),
				   XEXP (x, 0),
				   GET_MODE (XEXP (x, 0)));
      default:
	break;
      }

  /* The only other cases we handle are MIN, MAX, and comparisons if the
     operands are the same as REG and VAL.  */

  else if (COMPARISON_P (x) || COMMUTATIVE_ARITH_P (x))
    {
      if (rtx_equal_p (XEXP (x, 0), val))
	cond = swap_condition (cond), temp = val, val = reg, reg = temp;

      if (rtx_equal_p (XEXP (x, 0), reg) && rtx_equal_p (XEXP (x, 1), val))
	{
	  if (COMPARISON_P (x))
	    {
	      if (comparison_dominates_p (cond, code))
		return const_true_rtx;

	      code = reversed_comparison_code (x, NULL);
	      if (code != UNKNOWN
		  && comparison_dominates_p (cond, code))
		return const0_rtx;
	      else
		return x;
	    }
	  else if (code == SMAX || code == SMIN
		   || code == UMIN || code == UMAX)
	    {
	      int unsignedp = (code == UMIN || code == UMAX);

	      /* Do not reverse the condition when it is NE or EQ.
		 This is because we cannot conclude anything about
		 the value of 'SMAX (x, y)' when x is not equal to y,
		 but we can when x equals y.  */
	      if ((code == SMAX || code == UMAX)
		  && ! (cond == EQ || cond == NE))
		cond = reverse_condition (cond);

	      switch (cond)
		{
		case GE:   case GT:
		  return unsignedp ? x : XEXP (x, 1);
		case LE:   case LT:
		  return unsignedp ? x : XEXP (x, 0);
		case GEU:  case GTU:
		  return unsignedp ? XEXP (x, 1) : x;
		case LEU:  case LTU:
		  return unsignedp ? XEXP (x, 0) : x;
		default:
		  break;
		}
	    }
	}
    }
  else if (code == SUBREG)
    {
      enum machine_mode inner_mode = GET_MODE (SUBREG_REG (x));
      rtx new, r = known_cond (SUBREG_REG (x), cond, reg, val);

      if (SUBREG_REG (x) != r)
	{
	  /* We must simplify subreg here, before we lose track of the
	     original inner_mode.  */
	  new = simplify_subreg (GET_MODE (x), r,
				 inner_mode, SUBREG_BYTE (x));
	  if (new)
	    return new;
	  else
	    SUBST (SUBREG_REG (x), r);
	}

      return x;
    }
  /* We don't have to handle SIGN_EXTEND here, because even in the
     case of replacing something with a modeless CONST_INT, a
     CONST_INT is already (supposed to be) a valid sign extension for
     its narrower mode, which implies it's already properly
     sign-extended for the wider mode.  Now, for ZERO_EXTEND, the
     story is different.  */
  else if (code == ZERO_EXTEND)
    {
      enum machine_mode inner_mode = GET_MODE (XEXP (x, 0));
      rtx new, r = known_cond (XEXP (x, 0), cond, reg, val);

      if (XEXP (x, 0) != r)
	{
	  /* We must simplify the zero_extend here, before we lose
             track of the original inner_mode.  */
	  new = simplify_unary_operation (ZERO_EXTEND, GET_MODE (x),
					  r, inner_mode);
	  if (new)
	    return new;
	  else
	    SUBST (XEXP (x, 0), r);
	}

      return x;
    }

  fmt = GET_RTX_FORMAT (code);
  for (i = GET_RTX_LENGTH (code) - 1; i >= 0; i--)
    {
      if (fmt[i] == 'e')
	SUBST (XEXP (x, i), known_cond (XEXP (x, i), cond, reg, val));
      else if (fmt[i] == 'E')
	for (j = XVECLEN (x, i) - 1; j >= 0; j--)
	  SUBST (XVECEXP (x, i, j), known_cond (XVECEXP (x, i, j),
						cond, reg, val));
    }

  return x;
}

/* See if X and Y are equal for the purposes of seeing if we can rewrite an
   assignment as a field assignment.  */

static int
rtx_equal_for_field_assignment_p (rtx x, rtx y)
{
  if (x == y || rtx_equal_p (x, y))
    return 1;

  if (x == 0 || y == 0 || GET_MODE (x) != GET_MODE (y))
    return 0;

  /* Check for a paradoxical SUBREG of a MEM compared with the MEM.
     Note that all SUBREGs of MEM are paradoxical; otherwise they
     would have been rewritten.  */
  if (MEM_P (x) && GET_CODE (y) == SUBREG
      && MEM_P (SUBREG_REG (y))
      && rtx_equal_p (SUBREG_REG (y),
		      gen_lowpart (GET_MODE (SUBREG_REG (y)), x)))
    return 1;

  if (MEM_P (y) && GET_CODE (x) == SUBREG
      && MEM_P (SUBREG_REG (x))
      && rtx_equal_p (SUBREG_REG (x),
		      gen_lowpart (GET_MODE (SUBREG_REG (x)), y)))
    return 1;

  /* We used to see if get_last_value of X and Y were the same but that's
     not correct.  In one direction, we'll cause the assignment to have
     the wrong destination and in the case, we'll import a register into this
     insn that might have already have been dead.   So fail if none of the
     above cases are true.  */
  return 0;
}

/* See if X, a SET operation, can be rewritten as a bit-field assignment.
   Return that assignment if so.

   We only handle the most common cases.  */

static rtx
make_field_assignment (rtx x)
{
  rtx dest = SET_DEST (x);
  rtx src = SET_SRC (x);
  rtx assign;
  rtx rhs, lhs;
  HOST_WIDE_INT c1;
  HOST_WIDE_INT pos;
  unsigned HOST_WIDE_INT len;
  rtx other;
  enum machine_mode mode;

  /* If SRC was (and (not (ashift (const_int 1) POS)) DEST), this is
     a clear of a one-bit field.  We will have changed it to
     (and (rotate (const_int -2) POS) DEST), so check for that.  Also check
     for a SUBREG.  */

  if (GET_CODE (src) == AND && GET_CODE (XEXP (src, 0)) == ROTATE
      && GET_CODE (XEXP (XEXP (src, 0), 0)) == CONST_INT
      && INTVAL (XEXP (XEXP (src, 0), 0)) == -2
      && rtx_equal_for_field_assignment_p (dest, XEXP (src, 1)))
    {
      assign = make_extraction (VOIDmode, dest, 0, XEXP (XEXP (src, 0), 1),
				1, 1, 1, 0);
      if (assign != 0)
	return gen_rtx_SET (VOIDmode, assign, const0_rtx);
      return x;
    }

  if (GET_CODE (src) == AND && GET_CODE (XEXP (src, 0)) == SUBREG
      && subreg_lowpart_p (XEXP (src, 0))
      && (GET_MODE_SIZE (GET_MODE (XEXP (src, 0)))
	  < GET_MODE_SIZE (GET_MODE (SUBREG_REG (XEXP (src, 0)))))
      && GET_CODE (SUBREG_REG (XEXP (src, 0))) == ROTATE
      && GET_CODE (XEXP (SUBREG_REG (XEXP (src, 0)), 0)) == CONST_INT
      && INTVAL (XEXP (SUBREG_REG (XEXP (src, 0)), 0)) == -2
      && rtx_equal_for_field_assignment_p (dest, XEXP (src, 1)))
    {
      assign = make_extraction (VOIDmode, dest, 0,
				XEXP (SUBREG_REG (XEXP (src, 0)), 1),
				1, 1, 1, 0);
      if (assign != 0)
	return gen_rtx_SET (VOIDmode, assign, const0_rtx);
      return x;
    }

  /* If SRC is (ior (ashift (const_int 1) POS) DEST), this is a set of a
     one-bit field.  */
  if (GET_CODE (src) == IOR && GET_CODE (XEXP (src, 0)) == ASHIFT
      && XEXP (XEXP (src, 0), 0) == const1_rtx
      && rtx_equal_for_field_assignment_p (dest, XEXP (src, 1)))
    {
      assign = make_extraction (VOIDmode, dest, 0, XEXP (XEXP (src, 0), 1),
				1, 1, 1, 0);
      if (assign != 0)
	return gen_rtx_SET (VOIDmode, assign, const1_rtx);
      return x;
    }

  /* If DEST is already a field assignment, i.e. ZERO_EXTRACT, and the
     SRC is an AND with all bits of that field set, then we can discard
     the AND.  */
  if (GET_CODE (dest) == ZERO_EXTRACT
      && GET_CODE (XEXP (dest, 1)) == CONST_INT
      && GET_CODE (src) == AND
      && GET_CODE (XEXP (src, 1)) == CONST_INT)
    {
      HOST_WIDE_INT width = INTVAL (XEXP (dest, 1));
      unsigned HOST_WIDE_INT and_mask = INTVAL (XEXP (src, 1));
      unsigned HOST_WIDE_INT ze_mask;

      if (width >= HOST_BITS_PER_WIDE_INT)
	ze_mask = -1;
      else
	ze_mask = ((unsigned HOST_WIDE_INT)1 << width) - 1;

      /* Complete overlap.  We can remove the source AND.  */
      if ((and_mask & ze_mask) == ze_mask)
	return gen_rtx_SET (VOIDmode, dest, XEXP (src, 0));

      /* Partial overlap.  We can reduce the source AND.  */
      if ((and_mask & ze_mask) != and_mask)
	{
	  mode = GET_MODE (src);
	  src = gen_rtx_AND (mode, XEXP (src, 0),
			     gen_int_mode (and_mask & ze_mask, mode));
	  return gen_rtx_SET (VOIDmode, dest, src);
	}
    }

  /* The other case we handle is assignments into a constant-position
     field.  They look like (ior/xor (and DEST C1) OTHER).  If C1 represents
     a mask that has all one bits except for a group of zero bits and
     OTHER is known to have zeros where C1 has ones, this is such an
     assignment.  Compute the position and length from C1.  Shift OTHER
     to the appropriate position, force it to the required mode, and
     make the extraction.  Check for the AND in both operands.  */

  if (GET_CODE (src) != IOR && GET_CODE (src) != XOR)
    return x;

  rhs = expand_compound_operation (XEXP (src, 0));
  lhs = expand_compound_operation (XEXP (src, 1));

  if (GET_CODE (rhs) == AND
      && GET_CODE (XEXP (rhs, 1)) == CONST_INT
      && rtx_equal_for_field_assignment_p (XEXP (rhs, 0), dest))
    c1 = INTVAL (XEXP (rhs, 1)), other = lhs;
  else if (GET_CODE (lhs) == AND
	   && GET_CODE (XEXP (lhs, 1)) == CONST_INT
	   && rtx_equal_for_field_assignment_p (XEXP (lhs, 0), dest))
    c1 = INTVAL (XEXP (lhs, 1)), other = rhs;
  else
    return x;

  pos = get_pos_from_mask ((~c1) & GET_MODE_MASK (GET_MODE (dest)), &len);
  if (pos < 0 || pos + len > GET_MODE_BITSIZE (GET_MODE (dest))
      || GET_MODE_BITSIZE (GET_MODE (dest)) > HOST_BITS_PER_WIDE_INT
      || (c1 & nonzero_bits (other, GET_MODE (dest))) != 0)
    return x;

  assign = make_extraction (VOIDmode, dest, pos, NULL_RTX, len, 1, 1, 0);
  if (assign == 0)
    return x;

  /* The mode to use for the source is the mode of the assignment, or of
     what is inside a possible STRICT_LOW_PART.  */
  mode = (GET_CODE (assign) == STRICT_LOW_PART
	  ? GET_MODE (XEXP (assign, 0)) : GET_MODE (assign));

  /* Shift OTHER right POS places and make it the source, restricting it
     to the proper length and mode.  */

  src = force_to_mode (simplify_shift_const (NULL_RTX, LSHIFTRT,
					     GET_MODE (src), other, pos),
		       mode,
		       GET_MODE_BITSIZE (mode) >= HOST_BITS_PER_WIDE_INT
		       ? ~(unsigned HOST_WIDE_INT) 0
		       : ((unsigned HOST_WIDE_INT) 1 << len) - 1,
		       dest, 0);

  /* If SRC is masked by an AND that does not make a difference in
     the value being stored, strip it.  */
  if (GET_CODE (assign) == ZERO_EXTRACT
      && GET_CODE (XEXP (assign, 1)) == CONST_INT
      && INTVAL (XEXP (assign, 1)) < HOST_BITS_PER_WIDE_INT
      && GET_CODE (src) == AND
      && GET_CODE (XEXP (src, 1)) == CONST_INT
      && ((unsigned HOST_WIDE_INT) INTVAL (XEXP (src, 1))
	  == ((unsigned HOST_WIDE_INT) 1 << INTVAL (XEXP (assign, 1))) - 1))
    src = XEXP (src, 0);

  return gen_rtx_SET (VOIDmode, assign, src);
}

/* See if X is of the form (+ (* a c) (* b c)) and convert to (* (+ a b) c)
   if so.  */

static rtx
apply_distributive_law (rtx x)
{
  enum rtx_code code = GET_CODE (x);
  enum rtx_code inner_code;
  rtx lhs, rhs, other;
  rtx tem;

  /* Distributivity is not true for floating point as it can change the
     value.  So we don't do it unless -funsafe-math-optimizations.  */
  if (FLOAT_MODE_P (GET_MODE (x))
      && ! flag_unsafe_math_optimizations)
    return x;

  /* The outer operation can only be one of the following:  */
  if (code != IOR && code != AND && code != XOR
      && code != PLUS && code != MINUS)
    return x;

  lhs = XEXP (x, 0);
  rhs = XEXP (x, 1);

  /* If either operand is a primitive we can't do anything, so get out
     fast.  */
  if (OBJECT_P (lhs) || OBJECT_P (rhs))
    return x;

  lhs = expand_compound_operation (lhs);
  rhs = expand_compound_operation (rhs);
  inner_code = GET_CODE (lhs);
  if (inner_code != GET_CODE (rhs))
    return x;

  /* See if the inner and outer operations distribute.  */
  switch (inner_code)
    {
    case LSHIFTRT:
    case ASHIFTRT:
    case AND:
    case IOR:
      /* These all distribute except over PLUS.  */
      if (code == PLUS || code == MINUS)
	return x;
      break;

    case MULT:
      if (code != PLUS && code != MINUS)
	return x;
      break;

    case ASHIFT:
      /* This is also a multiply, so it distributes over everything.  */
      break;

    case SUBREG:
      /* Non-paradoxical SUBREGs distributes over all operations,
	 provided the inner modes and byte offsets are the same, this
	 is an extraction of a low-order part, we don't convert an fp
	 operation to int or vice versa, this is not a vector mode,
	 and we would not be converting a single-word operation into a
	 multi-word operation.  The latter test is not required, but
	 it prevents generating unneeded multi-word operations.  Some
	 of the previous tests are redundant given the latter test,
	 but are retained because they are required for correctness.

	 We produce the result slightly differently in this case.  */

      if (GET_MODE (SUBREG_REG (lhs)) != GET_MODE (SUBREG_REG (rhs))
	  || SUBREG_BYTE (lhs) != SUBREG_BYTE (rhs)
	  || ! subreg_lowpart_p (lhs)
	  || (GET_MODE_CLASS (GET_MODE (lhs))
	      != GET_MODE_CLASS (GET_MODE (SUBREG_REG (lhs))))
	  || (GET_MODE_SIZE (GET_MODE (lhs))
	      > GET_MODE_SIZE (GET_MODE (SUBREG_REG (lhs))))
	  || VECTOR_MODE_P (GET_MODE (lhs))
	  || GET_MODE_SIZE (GET_MODE (SUBREG_REG (lhs))) > UNITS_PER_WORD)
	return x;

      tem = simplify_gen_binary (code, GET_MODE (SUBREG_REG (lhs)),
				 SUBREG_REG (lhs), SUBREG_REG (rhs));
      return gen_lowpart (GET_MODE (x), tem);

    default:
      return x;
    }

  /* Set LHS and RHS to the inner operands (A and B in the example
     above) and set OTHER to the common operand (C in the example).
     There is only one way to do this unless the inner operation is
     commutative.  */
  if (COMMUTATIVE_ARITH_P (lhs)
      && rtx_equal_p (XEXP (lhs, 0), XEXP (rhs, 0)))
    other = XEXP (lhs, 0), lhs = XEXP (lhs, 1), rhs = XEXP (rhs, 1);
  else if (COMMUTATIVE_ARITH_P (lhs)
	   && rtx_equal_p (XEXP (lhs, 0), XEXP (rhs, 1)))
    other = XEXP (lhs, 0), lhs = XEXP (lhs, 1), rhs = XEXP (rhs, 0);
  else if (COMMUTATIVE_ARITH_P (lhs)
	   && rtx_equal_p (XEXP (lhs, 1), XEXP (rhs, 0)))
    other = XEXP (lhs, 1), lhs = XEXP (lhs, 0), rhs = XEXP (rhs, 1);
  else if (rtx_equal_p (XEXP (lhs, 1), XEXP (rhs, 1)))
    other = XEXP (lhs, 1), lhs = XEXP (lhs, 0), rhs = XEXP (rhs, 0);
  else
    return x;

  /* Form the new inner operation, seeing if it simplifies first.  */
  tem = simplify_gen_binary (code, GET_MODE (x), lhs, rhs);

  /* There is one exception to the general way of distributing:
     (a | c) ^ (b | c) -> (a ^ b) & ~c  */
  if (code == XOR && inner_code == IOR)
    {
      inner_code = AND;
      other = simplify_gen_unary (NOT, GET_MODE (x), other, GET_MODE (x));
    }

  /* We may be able to continuing distributing the result, so call
     ourselves recursively on the inner operation before forming the
     outer operation, which we return.  */
  return simplify_gen_binary (inner_code, GET_MODE (x),
			      apply_distributive_law (tem), other);
}

/* See if X is of the form (* (+ A B) C), and if so convert to
   (+ (* A C) (* B C)) and try to simplify.

   Most of the time, this results in no change.  However, if some of
   the operands are the same or inverses of each other, simplifications
   will result.

   For example, (and (ior A B) (not B)) can occur as the result of
   expanding a bit field assignment.  When we apply the distributive
   law to this, we get (ior (and (A (not B))) (and (B (not B)))),
   which then simplifies to (and (A (not B))).
 
   Note that no checks happen on the validity of applying the inverse
   distributive law.  This is pointless since we can do it in the
   few places where this routine is called.

   N is the index of the term that is decomposed (the arithmetic operation,
   i.e. (+ A B) in the first example above).  !N is the index of the term that
   is distributed, i.e. of C in the first example above.  */
static rtx
distribute_and_simplify_rtx (rtx x, int n)
{
  enum machine_mode mode;
  enum rtx_code outer_code, inner_code;
  rtx decomposed, distributed, inner_op0, inner_op1, new_op0, new_op1, tmp;

  decomposed = XEXP (x, n);
  if (!ARITHMETIC_P (decomposed))
    return NULL_RTX;

  mode = GET_MODE (x);
  outer_code = GET_CODE (x);
  distributed = XEXP (x, !n);

  inner_code = GET_CODE (decomposed);
  inner_op0 = XEXP (decomposed, 0);
  inner_op1 = XEXP (decomposed, 1);

  /* Special case (and (xor B C) (not A)), which is equivalent to
     (xor (ior A B) (ior A C))  */
  if (outer_code == AND && inner_code == XOR && GET_CODE (distributed) == NOT)
    {
      distributed = XEXP (distributed, 0);
      outer_code = IOR;
    }

  if (n == 0)
    {
      /* Distribute the second term.  */
      new_op0 = simplify_gen_binary (outer_code, mode, inner_op0, distributed);
      new_op1 = simplify_gen_binary (outer_code, mode, inner_op1, distributed);
    }
  else
    {
      /* Distribute the first term.  */
      new_op0 = simplify_gen_binary (outer_code, mode, distributed, inner_op0);
      new_op1 = simplify_gen_binary (outer_code, mode, distributed, inner_op1);
    }

  tmp = apply_distributive_law (simplify_gen_binary (inner_code, mode,
						     new_op0, new_op1));
  if (GET_CODE (tmp) != outer_code
      && rtx_cost (tmp, SET) < rtx_cost (x, SET))
    return tmp;

  return NULL_RTX;
}

/* We have X, a logical `and' of VAROP with the constant CONSTOP, to be done
   in MODE.

   Return an equivalent form, if different from X.  Otherwise, return X.  If
   X is zero, we are to always construct the equivalent form.  */

static rtx
simplify_and_const_int (rtx x, enum machine_mode mode, rtx varop,
			unsigned HOST_WIDE_INT constop)
{
  unsigned HOST_WIDE_INT nonzero;
  int i;

  /* Simplify VAROP knowing that we will be only looking at some of the
     bits in it.

     Note by passing in CONSTOP, we guarantee that the bits not set in
     CONSTOP are not significant and will never be examined.  We must
     ensure that is the case by explicitly masking out those bits
     before returning.  */
  varop = force_to_mode (varop, mode, constop, NULL_RTX, 0);

  /* If VAROP is a CLOBBER, we will fail so return it.  */
  if (GET_CODE (varop) == CLOBBER)
    return varop;

  /* If VAROP is a CONST_INT, then we need to apply the mask in CONSTOP
     to VAROP and return the new constant.  */
  if (GET_CODE (varop) == CONST_INT)
    return gen_int_mode (INTVAL (varop) & constop, mode);

  /* See what bits may be nonzero in VAROP.  Unlike the general case of
     a call to nonzero_bits, here we don't care about bits outside
     MODE.  */

  nonzero = nonzero_bits (varop, mode) & GET_MODE_MASK (mode);

  /* Turn off all bits in the constant that are known to already be zero.
     Thus, if the AND isn't needed at all, we will have CONSTOP == NONZERO_BITS
     which is tested below.  */

  constop &= nonzero;

  /* If we don't have any bits left, return zero.  */
  if (constop == 0)
    return const0_rtx;

  /* If VAROP is a NEG of something known to be zero or 1 and CONSTOP is
     a power of two, we can replace this with an ASHIFT.  */
  if (GET_CODE (varop) == NEG && nonzero_bits (XEXP (varop, 0), mode) == 1
      && (i = exact_log2 (constop)) >= 0)
    return simplify_shift_const (NULL_RTX, ASHIFT, mode, XEXP (varop, 0), i);

  /* If VAROP is an IOR or XOR, apply the AND to both branches of the IOR
     or XOR, then try to apply the distributive law.  This may eliminate
     operations if either branch can be simplified because of the AND.
     It may also make some cases more complex, but those cases probably
     won't match a pattern either with or without this.  */

  if (GET_CODE (varop) == IOR || GET_CODE (varop) == XOR)
    return
      gen_lowpart
	(mode,
	 apply_distributive_law
	 (simplify_gen_binary (GET_CODE (varop), GET_MODE (varop),
			       simplify_and_const_int (NULL_RTX,
						       GET_MODE (varop),
						       XEXP (varop, 0),
						       constop),
			       simplify_and_const_int (NULL_RTX,
						       GET_MODE (varop),
						       XEXP (varop, 1),
						       constop))));

  /* If VAROP is PLUS, and the constant is a mask of low bite, distribute
     the AND and see if one of the operands simplifies to zero.  If so, we
     may eliminate it.  */

  if (GET_CODE (varop) == PLUS
      && exact_log2 (constop + 1) >= 0)
    {
      rtx o0, o1;

      o0 = simplify_and_const_int (NULL_RTX, mode, XEXP (varop, 0), constop);
      o1 = simplify_and_const_int (NULL_RTX, mode, XEXP (varop, 1), constop);
      if (o0 == const0_rtx)
	return o1;
      if (o1 == const0_rtx)
	return o0;
    }

  /* Get VAROP in MODE.  Try to get a SUBREG if not.  Don't make a new SUBREG
     if we already had one (just check for the simplest cases).  */
  if (x && GET_CODE (XEXP (x, 0)) == SUBREG
      && GET_MODE (XEXP (x, 0)) == mode
      && SUBREG_REG (XEXP (x, 0)) == varop)
    varop = XEXP (x, 0);
  else
    varop = gen_lowpart (mode, varop);

  /* If we can't make the SUBREG, try to return what we were given.  */
  if (GET_CODE (varop) == CLOBBER)
    return x ? x : varop;

  /* If we are only masking insignificant bits, return VAROP.  */
  if (constop == nonzero)
    x = varop;
  else
    {
      /* Otherwise, return an AND.  */
      constop = trunc_int_for_mode (constop, mode);
      /* See how much, if any, of X we can use.  */
      if (x == 0 || GET_CODE (x) != AND || GET_MODE (x) != mode)
	x = simplify_gen_binary (AND, mode, varop, GEN_INT (constop));

      else
	{
	  if (GET_CODE (XEXP (x, 1)) != CONST_INT
	      || (unsigned HOST_WIDE_INT) INTVAL (XEXP (x, 1)) != constop)
	    SUBST (XEXP (x, 1), GEN_INT (constop));

	  SUBST (XEXP (x, 0), varop);
	}
    }

  return x;
}

/* Given a REG, X, compute which bits in X can be nonzero.
   We don't care about bits outside of those defined in MODE.

   For most X this is simply GET_MODE_MASK (GET_MODE (MODE)), but if X is
   a shift, AND, or zero_extract, we can do better.  */

static rtx
reg_nonzero_bits_for_combine (rtx x, enum machine_mode mode,
			      rtx known_x ATTRIBUTE_UNUSED,
			      enum machine_mode known_mode ATTRIBUTE_UNUSED,
			      unsigned HOST_WIDE_INT known_ret ATTRIBUTE_UNUSED,
			      unsigned HOST_WIDE_INT *nonzero)
{
  rtx tem;

  /* If X is a register whose nonzero bits value is current, use it.
     Otherwise, if X is a register whose value we can find, use that
     value.  Otherwise, use the previously-computed global nonzero bits
     for this register.  */

  if (reg_stat[REGNO (x)].last_set_value != 0
      && (reg_stat[REGNO (x)].last_set_mode == mode
          || (GET_MODE_CLASS (reg_stat[REGNO (x)].last_set_mode) == MODE_INT
	      && GET_MODE_CLASS (mode) == MODE_INT))
      && (reg_stat[REGNO (x)].last_set_label == label_tick
	  || (REGNO (x) >= FIRST_PSEUDO_REGISTER
	      && REG_N_SETS (REGNO (x)) == 1
	      && ! REGNO_REG_SET_P
	         (ENTRY_BLOCK_PTR->next_bb->il.rtl->global_live_at_start,
		  REGNO (x))))
      && INSN_CUID (reg_stat[REGNO (x)].last_set) < subst_low_cuid)
    {
      *nonzero &= reg_stat[REGNO (x)].last_set_nonzero_bits;
      return NULL;
    }

  tem = get_last_value (x);

  if (tem)
    {
#ifdef SHORT_IMMEDIATES_SIGN_EXTEND
      /* If X is narrower than MODE and TEM is a non-negative
         constant that would appear negative in the mode of X,
         sign-extend it for use in reg_nonzero_bits because some
         machines (maybe most) will actually do the sign-extension
         and this is the conservative approach.

         ??? For 2.5, try to tighten up the MD files in this regard
         instead of this kludge.  */

      if (GET_MODE_BITSIZE (GET_MODE (x)) < GET_MODE_BITSIZE (mode)
	  && GET_CODE (tem) == CONST_INT
	  && INTVAL (tem) > 0
	  && 0 != (INTVAL (tem)
		   & ((HOST_WIDE_INT) 1
		      << (GET_MODE_BITSIZE (GET_MODE (x)) - 1))))
	tem = GEN_INT (INTVAL (tem)
		       | ((HOST_WIDE_INT) (-1)
			  << GET_MODE_BITSIZE (GET_MODE (x))));
#endif
      return tem;
    }
  else if (nonzero_sign_valid && reg_stat[REGNO (x)].nonzero_bits)
    {
      unsigned HOST_WIDE_INT mask = reg_stat[REGNO (x)].nonzero_bits;

      if (GET_MODE_BITSIZE (GET_MODE (x)) < GET_MODE_BITSIZE (mode))
        /* We don't know anything about the upper bits.  */
        mask |= GET_MODE_MASK (mode) ^ GET_MODE_MASK (GET_MODE (x));
      *nonzero &= mask;
    }

  return NULL;
}

/* Return the number of bits at the high-order end of X that are known to
   be equal to the sign bit.  X will be used in mode MODE; if MODE is
   VOIDmode, X will be used in its own mode.  The returned value  will always
   be between 1 and the number of bits in MODE.  */

static rtx
reg_num_sign_bit_copies_for_combine (rtx x, enum machine_mode mode,
				     rtx known_x ATTRIBUTE_UNUSED,
				     enum machine_mode known_mode
				     ATTRIBUTE_UNUSED,
				     unsigned int known_ret ATTRIBUTE_UNUSED,
				     unsigned int *result)
{
  rtx tem;

  if (reg_stat[REGNO (x)].last_set_value != 0
      && reg_stat[REGNO (x)].last_set_mode == mode
      && (reg_stat[REGNO (x)].last_set_label == label_tick
          || (REGNO (x) >= FIRST_PSEUDO_REGISTER
	      && REG_N_SETS (REGNO (x)) == 1
	      && ! REGNO_REG_SET_P
	         (ENTRY_BLOCK_PTR->next_bb->il.rtl->global_live_at_start,
		  REGNO (x))))
      && INSN_CUID (reg_stat[REGNO (x)].last_set) < subst_low_cuid)
    {
      *result = reg_stat[REGNO (x)].last_set_sign_bit_copies;
      return NULL;
    }

  tem = get_last_value (x);
  if (tem != 0)
    return tem;

  if (nonzero_sign_valid && reg_stat[REGNO (x)].sign_bit_copies != 0
      && GET_MODE_BITSIZE (GET_MODE (x)) == GET_MODE_BITSIZE (mode))
    *result = reg_stat[REGNO (x)].sign_bit_copies;
      
  return NULL;
}

/* Return the number of "extended" bits there are in X, when interpreted
   as a quantity in MODE whose signedness is indicated by UNSIGNEDP.  For
   unsigned quantities, this is the number of high-order zero bits.
   For signed quantities, this is the number of copies of the sign bit
   minus 1.  In both case, this function returns the number of "spare"
   bits.  For example, if two quantities for which this function returns
   at least 1 are added, the addition is known not to overflow.

   This function will always return 0 unless called during combine, which
   implies that it must be called from a define_split.  */

unsigned int
extended_count (rtx x, enum machine_mode mode, int unsignedp)
{
  if (nonzero_sign_valid == 0)
    return 0;

  return (unsignedp
	  ? (GET_MODE_BITSIZE (mode) <= HOST_BITS_PER_WIDE_INT
	     ? (unsigned int) (GET_MODE_BITSIZE (mode) - 1
			       - floor_log2 (nonzero_bits (x, mode)))
	     : 0)
	  : num_sign_bit_copies (x, mode) - 1);
}

/* This function is called from `simplify_shift_const' to merge two
   outer operations.  Specifically, we have already found that we need
   to perform operation *POP0 with constant *PCONST0 at the outermost
   position.  We would now like to also perform OP1 with constant CONST1
   (with *POP0 being done last).

   Return 1 if we can do the operation and update *POP0 and *PCONST0 with
   the resulting operation.  *PCOMP_P is set to 1 if we would need to
   complement the innermost operand, otherwise it is unchanged.

   MODE is the mode in which the operation will be done.  No bits outside
   the width of this mode matter.  It is assumed that the width of this mode
   is smaller than or equal to HOST_BITS_PER_WIDE_INT.

   If *POP0 or OP1 are UNKNOWN, it means no operation is required.  Only NEG, PLUS,
   IOR, XOR, and AND are supported.  We may set *POP0 to SET if the proper
   result is simply *PCONST0.

   If the resulting operation cannot be expressed as one operation, we
   return 0 and do not change *POP0, *PCONST0, and *PCOMP_P.  */

static int
merge_outer_ops (enum rtx_code *pop0, HOST_WIDE_INT *pconst0, enum rtx_code op1, HOST_WIDE_INT const1, enum machine_mode mode, int *pcomp_p)
{
  enum rtx_code op0 = *pop0;
  HOST_WIDE_INT const0 = *pconst0;

  const0 &= GET_MODE_MASK (mode);
  const1 &= GET_MODE_MASK (mode);

  /* If OP0 is an AND, clear unimportant bits in CONST1.  */
  if (op0 == AND)
    const1 &= const0;

  /* If OP0 or OP1 is UNKNOWN, this is easy.  Similarly if they are the same or
     if OP0 is SET.  */

  if (op1 == UNKNOWN || op0 == SET)
    return 1;

  else if (op0 == UNKNOWN)
    op0 = op1, const0 = const1;

  else if (op0 == op1)
    {
      switch (op0)
	{
	case AND:
	  const0 &= const1;
	  break;
	case IOR:
	  const0 |= const1;
	  break;
	case XOR:
	  const0 ^= const1;
	  break;
	case PLUS:
	  const0 += const1;
	  break;
	case NEG:
	  op0 = UNKNOWN;
	  break;
	default:
	  break;
	}
    }

  /* Otherwise, if either is a PLUS or NEG, we can't do anything.  */
  else if (op0 == PLUS || op1 == PLUS || op0 == NEG || op1 == NEG)
    return 0;

  /* If the two constants aren't the same, we can't do anything.  The
     remaining six cases can all be done.  */
  else if (const0 != const1)
    return 0;

  else
    switch (op0)
      {
      case IOR:
	if (op1 == AND)
	  /* (a & b) | b == b */
	  op0 = SET;
	else /* op1 == XOR */
	  /* (a ^ b) | b == a | b */
	  {;}
	break;

      case XOR:
	if (op1 == AND)
	  /* (a & b) ^ b == (~a) & b */
	  op0 = AND, *pcomp_p = 1;
	else /* op1 == IOR */
	  /* (a | b) ^ b == a & ~b */
	  op0 = AND, const0 = ~const0;
	break;

      case AND:
	if (op1 == IOR)
	  /* (a | b) & b == b */
	op0 = SET;
	else /* op1 == XOR */
	  /* (a ^ b) & b) == (~a) & b */
	  *pcomp_p = 1;
	break;
      default:
	break;
      }

  /* Check for NO-OP cases.  */
  const0 &= GET_MODE_MASK (mode);
  if (const0 == 0
      && (op0 == IOR || op0 == XOR || op0 == PLUS))
    op0 = UNKNOWN;
  else if (const0 == 0 && op0 == AND)
    op0 = SET;
  else if ((unsigned HOST_WIDE_INT) const0 == GET_MODE_MASK (mode)
	   && op0 == AND)
    op0 = UNKNOWN;

  /* ??? Slightly redundant with the above mask, but not entirely.
     Moving this above means we'd have to sign-extend the mode mask
     for the final test.  */
  const0 = trunc_int_for_mode (const0, mode);

  *pop0 = op0;
  *pconst0 = const0;

  return 1;
}

/* Simplify a shift of VAROP by COUNT bits.  CODE says what kind of shift.
   The result of the shift is RESULT_MODE.  X, if nonzero, is an expression
   that we started with.

   The shift is normally computed in the widest mode we find in VAROP, as
   long as it isn't a different number of words than RESULT_MODE.  Exceptions
   are ASHIFTRT and ROTATE, which are always done in their original mode,  */

static rtx
simplify_shift_const (rtx x, enum rtx_code code,
		      enum machine_mode result_mode, rtx varop,
		      int orig_count)
{
  enum rtx_code orig_code = code;
  unsigned int count;
  int signed_count;
  enum machine_mode mode = result_mode;
  enum machine_mode shift_mode, tmode;
  unsigned int mode_words
    = (GET_MODE_SIZE (mode) + (UNITS_PER_WORD - 1)) / UNITS_PER_WORD;
  /* We form (outer_op (code varop count) (outer_const)).  */
  enum rtx_code outer_op = UNKNOWN;
  HOST_WIDE_INT outer_const = 0;
  rtx const_rtx;
  int complement_p = 0;
  rtx new;

  /* Make sure and truncate the "natural" shift on the way in.  We don't
     want to do this inside the loop as it makes it more difficult to
     combine shifts.  */
  if (SHIFT_COUNT_TRUNCATED)
    orig_count &= GET_MODE_BITSIZE (mode) - 1;

  /* If we were given an invalid count, don't do anything except exactly
     what was requested.  */

  if (orig_count < 0 || orig_count >= (int) GET_MODE_BITSIZE (mode))
    {
      if (x)
	return x;

      return gen_rtx_fmt_ee (code, mode, varop, GEN_INT (orig_count));
    }

  count = orig_count;

  /* Unless one of the branches of the `if' in this loop does a `continue',
     we will `break' the loop after the `if'.  */

  while (count != 0)
    {
      /* If we have an operand of (clobber (const_int 0)), just return that
	 value.  */
      if (GET_CODE (varop) == CLOBBER)
	return varop;

      /* If we discovered we had to complement VAROP, leave.  Making a NOT
	 here would cause an infinite loop.  */
      if (complement_p)
	break;

      /* Convert ROTATERT to ROTATE.  */
      if (code == ROTATERT)
	{
	  unsigned int bitsize = GET_MODE_BITSIZE (result_mode);;
	  code = ROTATE;
	  if (VECTOR_MODE_P (result_mode))
	    count = bitsize / GET_MODE_NUNITS (result_mode) - count;
	  else
	    count = bitsize - count;
	}

      /* We need to determine what mode we will do the shift in.  If the
	 shift is a right shift or a ROTATE, we must always do it in the mode
	 it was originally done in.  Otherwise, we can do it in MODE, the
	 widest mode encountered.  */
      shift_mode
	= (code == ASHIFTRT || code == LSHIFTRT || code == ROTATE
	   ? result_mode : mode);

      /* Handle cases where the count is greater than the size of the mode
	 minus 1.  For ASHIFT, use the size minus one as the count (this can
	 occur when simplifying (lshiftrt (ashiftrt ..))).  For rotates,
	 take the count modulo the size.  For other shifts, the result is
	 zero.

	 Since these shifts are being produced by the compiler by combining
	 multiple operations, each of which are defined, we know what the
	 result is supposed to be.  */

      if (count > (unsigned int) (GET_MODE_BITSIZE (shift_mode) - 1))
	{
	  if (code == ASHIFTRT)
	    count = GET_MODE_BITSIZE (shift_mode) - 1;
	  else if (code == ROTATE || code == ROTATERT)
	    count %= GET_MODE_BITSIZE (shift_mode);
	  else
	    {
	      /* We can't simply return zero because there may be an
		 outer op.  */
	      varop = const0_rtx;
	      count = 0;
	      break;
	    }
	}

      /* An arithmetic right shift of a quantity known to be -1 or 0
	 is a no-op.  */
      if (code == ASHIFTRT
	  && (num_sign_bit_copies (varop, shift_mode)
	      == GET_MODE_BITSIZE (shift_mode)))
	{
	  count = 0;
	  break;
	}

      /* If we are doing an arithmetic right shift and discarding all but
	 the sign bit copies, this is equivalent to doing a shift by the
	 bitsize minus one.  Convert it into that shift because it will often
	 allow other simplifications.  */

      if (code == ASHIFTRT
	  && (count + num_sign_bit_copies (varop, shift_mode)
	      >= GET_MODE_BITSIZE (shift_mode)))
	count = GET_MODE_BITSIZE (shift_mode) - 1;

      /* We simplify the tests below and elsewhere by converting
	 ASHIFTRT to LSHIFTRT if we know the sign bit is clear.
	 `make_compound_operation' will convert it to an ASHIFTRT for
	 those machines (such as VAX) that don't have an LSHIFTRT.  */
      if (GET_MODE_BITSIZE (shift_mode) <= HOST_BITS_PER_WIDE_INT
	  && code == ASHIFTRT
	  && ((nonzero_bits (varop, shift_mode)
	       & ((HOST_WIDE_INT) 1 << (GET_MODE_BITSIZE (shift_mode) - 1)))
	      == 0))
	code = LSHIFTRT;

      if (code == LSHIFTRT
	  && GET_MODE_BITSIZE (shift_mode) <= HOST_BITS_PER_WIDE_INT
	  && !(nonzero_bits (varop, shift_mode) >> count))
	varop = const0_rtx;
      if (code == ASHIFT
	  && GET_MODE_BITSIZE (shift_mode) <= HOST_BITS_PER_WIDE_INT
	  && !((nonzero_bits (varop, shift_mode) << count)
	       & GET_MODE_MASK (shift_mode)))
	varop = const0_rtx;

      switch (GET_CODE (varop))
	{
	case SIGN_EXTEND:
	case ZERO_EXTEND:
	case SIGN_EXTRACT:
	case ZERO_EXTRACT:
	  new = expand_compound_operation (varop);
	  if (new != varop)
	    {
	      varop = new;
	      continue;
	    }
	  break;

	case MEM:
	  /* If we have (xshiftrt (mem ...) C) and C is MODE_WIDTH
	     minus the width of a smaller mode, we can do this with a
	     SIGN_EXTEND or ZERO_EXTEND from the narrower memory location.  */
	  if ((code == ASHIFTRT || code == LSHIFTRT)
	      && ! mode_dependent_address_p (XEXP (varop, 0))
	      && ! MEM_VOLATILE_P (varop)
	      && (tmode = mode_for_size (GET_MODE_BITSIZE (mode) - count,
					 MODE_INT, 1)) != BLKmode)
	    {
	      new = adjust_address_nv (varop, tmode,
				       BYTES_BIG_ENDIAN ? 0
				       : count / BITS_PER_UNIT);

	      varop = gen_rtx_fmt_e (code == ASHIFTRT ? SIGN_EXTEND
				     : ZERO_EXTEND, mode, new);
	      count = 0;
	      continue;
	    }
	  break;

	case USE:
	  /* Similar to the case above, except that we can only do this if
	     the resulting mode is the same as that of the underlying
	     MEM and adjust the address depending on the *bits* endianness
	     because of the way that bit-field extract insns are defined.  */
	  if ((code == ASHIFTRT || code == LSHIFTRT)
	      && (tmode = mode_for_size (GET_MODE_BITSIZE (mode) - count,
					 MODE_INT, 1)) != BLKmode
	      && tmode == GET_MODE (XEXP (varop, 0)))
	    {
	      if (BITS_BIG_ENDIAN)
		new = XEXP (varop, 0);
	      else
		{
		  new = copy_rtx (XEXP (varop, 0));
		  SUBST (XEXP (new, 0),
			 plus_constant (XEXP (new, 0),
					count / BITS_PER_UNIT));
		}

	      varop = gen_rtx_fmt_e (code == ASHIFTRT ? SIGN_EXTEND
				     : ZERO_EXTEND, mode, new);
	      count = 0;
	      continue;
	    }
	  break;

	case SUBREG:
	  /* If VAROP is a SUBREG, strip it as long as the inner operand has
	     the same number of words as what we've seen so far.  Then store
	     the widest mode in MODE.  */
	  if (subreg_lowpart_p (varop)
	      && (GET_MODE_SIZE (GET_MODE (SUBREG_REG (varop)))
		  > GET_MODE_SIZE (GET_MODE (varop)))
	      && (unsigned int) ((GET_MODE_SIZE (GET_MODE (SUBREG_REG (varop)))
				  + (UNITS_PER_WORD - 1)) / UNITS_PER_WORD)
		 == mode_words)
	    {
	      varop = SUBREG_REG (varop);
	      if (GET_MODE_SIZE (GET_MODE (varop)) > GET_MODE_SIZE (mode))
		mode = GET_MODE (varop);
	      continue;
	    }
	  break;

	case MULT:
	  /* Some machines use MULT instead of ASHIFT because MULT
	     is cheaper.  But it is still better on those machines to
	     merge two shifts into one.  */
	  if (GET_CODE (XEXP (varop, 1)) == CONST_INT
	      && exact_log2 (INTVAL (XEXP (varop, 1))) >= 0)
	    {
	      varop
		= simplify_gen_binary (ASHIFT, GET_MODE (varop),
				       XEXP (varop, 0),
				       GEN_INT (exact_log2 (
						INTVAL (XEXP (varop, 1)))));
	      continue;
	    }
	  break;

	case UDIV:
	  /* Similar, for when divides are cheaper.  */
	  if (GET_CODE (XEXP (varop, 1)) == CONST_INT
	      && exact_log2 (INTVAL (XEXP (varop, 1))) >= 0)
	    {
	      varop
		= simplify_gen_binary (LSHIFTRT, GET_MODE (varop),
				       XEXP (varop, 0),
				       GEN_INT (exact_log2 (
						INTVAL (XEXP (varop, 1)))));
	      continue;
	    }
	  break;

	case ASHIFTRT:
	  /* If we are extracting just the sign bit of an arithmetic
	     right shift, that shift is not needed.  However, the sign
	     bit of a wider mode may be different from what would be
	     interpreted as the sign bit in a narrower mode, so, if
	     the result is narrower, don't discard the shift.  */
	  if (code == LSHIFTRT
	      && count == (unsigned int) (GET_MODE_BITSIZE (result_mode) - 1)
	      && (GET_MODE_BITSIZE (result_mode)
		  >= GET_MODE_BITSIZE (GET_MODE (varop))))
	    {
	      varop = XEXP (varop, 0);
	      continue;
	    }

	  /* ... fall through ...  */

	case LSHIFTRT:
	case ASHIFT:
	case ROTATE:
	  /* Here we have two nested shifts.  The result is usually the
	     AND of a new shift with a mask.  We compute the result below.  */
	  if (GET_CODE (XEXP (varop, 1)) == CONST_INT
	      && INTVAL (XEXP (varop, 1)) >= 0
	      && INTVAL (XEXP (varop, 1)) < GET_MODE_BITSIZE (GET_MODE (varop))
	      && GET_MODE_BITSIZE (result_mode) <= HOST_BITS_PER_WIDE_INT
	      && GET_MODE_BITSIZE (mode) <= HOST_BITS_PER_WIDE_INT)
	    {
	      enum rtx_code first_code = GET_CODE (varop);
	      unsigned int first_count = INTVAL (XEXP (varop, 1));
	      unsigned HOST_WIDE_INT mask;
	      rtx mask_rtx;

	      /* We have one common special case.  We can't do any merging if
		 the inner code is an ASHIFTRT of a smaller mode.  However, if
		 we have (ashift:M1 (subreg:M1 (ashiftrt:M2 FOO C1) 0) C2)
		 with C2 == GET_MODE_BITSIZE (M1) - GET_MODE_BITSIZE (M2),
		 we can convert it to
		 (ashiftrt:M1 (ashift:M1 (and:M1 (subreg:M1 FOO 0 C2) C3) C1).
		 This simplifies certain SIGN_EXTEND operations.  */
	      if (code == ASHIFT && first_code == ASHIFTRT
		  && count == (unsigned int)
			      (GET_MODE_BITSIZE (result_mode)
			       - GET_MODE_BITSIZE (GET_MODE (varop))))
		{
		  /* C3 has the low-order C1 bits zero.  */

		  mask = (GET_MODE_MASK (mode)
			  & ~(((HOST_WIDE_INT) 1 << first_count) - 1));

		  varop = simplify_and_const_int (NULL_RTX, result_mode,
						  XEXP (varop, 0), mask);
		  varop = simplify_shift_const (NULL_RTX, ASHIFT, result_mode,
						varop, count);
		  count = first_count;
		  code = ASHIFTRT;
		  continue;
		}

	      /* If this was (ashiftrt (ashift foo C1) C2) and FOO has more
		 than C1 high-order bits equal to the sign bit, we can convert
		 this to either an ASHIFT or an ASHIFTRT depending on the
		 two counts.

		 We cannot do this if VAROP's mode is not SHIFT_MODE.  */

	      if (code == ASHIFTRT && first_code == ASHIFT
		  && GET_MODE (varop) == shift_mode
		  && (num_sign_bit_copies (XEXP (varop, 0), shift_mode)
		      > first_count))
		{
		  varop = XEXP (varop, 0);

		  signed_count = count - first_count;
		  if (signed_count < 0)
		    count = -signed_count, code = ASHIFT;
		  else
		    count = signed_count;

		  continue;
		}

	      /* There are some cases we can't do.  If CODE is ASHIFTRT,
		 we can only do this if FIRST_CODE is also ASHIFTRT.

		 We can't do the case when CODE is ROTATE and FIRST_CODE is
		 ASHIFTRT.

		 If the mode of this shift is not the mode of the outer shift,
		 we can't do this if either shift is a right shift or ROTATE.

		 Finally, we can't do any of these if the mode is too wide
		 unless the codes are the same.

		 Handle the case where the shift codes are the same
		 first.  */

	      if (code == first_code)
		{
		  if (GET_MODE (varop) != result_mode
		      && (code == ASHIFTRT || code == LSHIFTRT
			  || code == ROTATE))
		    break;

		  count += first_count;
		  varop = XEXP (varop, 0);
		  continue;
		}

	      if (code == ASHIFTRT
		  || (code == ROTATE && first_code == ASHIFTRT)
		  || GET_MODE_BITSIZE (mode) > HOST_BITS_PER_WIDE_INT
		  || (GET_MODE (varop) != result_mode
		      && (first_code == ASHIFTRT || first_code == LSHIFTRT
			  || first_code == ROTATE
			  || code == ROTATE)))
		break;

	      /* To compute the mask to apply after the shift, shift the
		 nonzero bits of the inner shift the same way the
		 outer shift will.  */

	      mask_rtx = GEN_INT (nonzero_bits (varop, GET_MODE (varop)));

	      mask_rtx
		= simplify_binary_operation (code, result_mode, mask_rtx,
					     GEN_INT (count));

	      /* Give up if we can't compute an outer operation to use.  */
	      if (mask_rtx == 0
		  || GET_CODE (mask_rtx) != CONST_INT
		  || ! merge_outer_ops (&outer_op, &outer_const, AND,
					INTVAL (mask_rtx),
					result_mode, &complement_p))
		break;

	      /* If the shifts are in the same direction, we add the
		 counts.  Otherwise, we subtract them.  */
	      signed_count = count;
	      if ((code == ASHIFTRT || code == LSHIFTRT)
		  == (first_code == ASHIFTRT || first_code == LSHIFTRT))
		signed_count += first_count;
	      else
		signed_count -= first_count;

	      /* If COUNT is positive, the new shift is usually CODE,
		 except for the two exceptions below, in which case it is
		 FIRST_CODE.  If the count is negative, FIRST_CODE should
		 always be used  */
	      if (signed_count > 0
		  && ((first_code == ROTATE && code == ASHIFT)
		      || (first_code == ASHIFTRT && code == LSHIFTRT)))
		code = first_code, count = signed_count;
	      else if (signed_count < 0)
		code = first_code, count = -signed_count;
	      else
		count = signed_count;

	      varop = XEXP (varop, 0);
	      continue;
	    }

	  /* If we have (A << B << C) for any shift, we can convert this to
	     (A << C << B).  This wins if A is a constant.  Only try this if
	     B is not a constant.  */

	  else if (GET_CODE (varop) == code
		   && GET_CODE (XEXP (varop, 1)) != CONST_INT
		   && 0 != (new
			    = simplify_binary_operation (code, mode,
							 XEXP (varop, 0),
							 GEN_INT (count))))
	    {
	      varop = gen_rtx_fmt_ee (code, mode, new, XEXP (varop, 1));
	      count = 0;
	      continue;
	    }
	  break;

	case NOT:
	  /* Make this fit the case below.  */
	  varop = gen_rtx_XOR (mode, XEXP (varop, 0),
			       GEN_INT (GET_MODE_MASK (mode)));
	  continue;

	case IOR:
	case AND:
	case XOR:
	  /* If we have (xshiftrt (ior (plus X (const_int -1)) X) C)
	     with C the size of VAROP - 1 and the shift is logical if
	     STORE_FLAG_VALUE is 1 and arithmetic if STORE_FLAG_VALUE is -1,
	     we have an (le X 0) operation.   If we have an arithmetic shift
	     and STORE_FLAG_VALUE is 1 or we have a logical shift with
	     STORE_FLAG_VALUE of -1, we have a (neg (le X 0)) operation.  */

	  if (GET_CODE (varop) == IOR && GET_CODE (XEXP (varop, 0)) == PLUS
	      && XEXP (XEXP (varop, 0), 1) == constm1_rtx
	      && (STORE_FLAG_VALUE == 1 || STORE_FLAG_VALUE == -1)
	      && (code == LSHIFTRT || code == ASHIFTRT)
	      && count == (unsigned int)
			  (GET_MODE_BITSIZE (GET_MODE (varop)) - 1)
	      && rtx_equal_p (XEXP (XEXP (varop, 0), 0), XEXP (varop, 1)))
	    {
	      count = 0;
	      varop = gen_rtx_LE (GET_MODE (varop), XEXP (varop, 1),
				  const0_rtx);

	      if (STORE_FLAG_VALUE == 1 ? code == ASHIFTRT : code == LSHIFTRT)
		varop = gen_rtx_NEG (GET_MODE (varop), varop);

	      continue;
	    }

	  /* If we have (shift (logical)), move the logical to the outside
	     to allow it to possibly combine with another logical and the
	     shift to combine with another shift.  This also canonicalizes to
	     what a ZERO_EXTRACT looks like.  Also, some machines have
	     (and (shift)) insns.  */

	  if (GET_CODE (XEXP (varop, 1)) == CONST_INT
	      /* We can't do this if we have (ashiftrt (xor))  and the
		 constant has its sign bit set in shift_mode.  */
	      && !(code == ASHIFTRT && GET_CODE (varop) == XOR
		   && 0 > trunc_int_for_mode (INTVAL (XEXP (varop, 1)),
					      shift_mode))
	      && (new = simplify_binary_operation (code, result_mode,
						   XEXP (varop, 1),
						   GEN_INT (count))) != 0
	      && GET_CODE (new) == CONST_INT
	      && merge_outer_ops (&outer_op, &outer_const, GET_CODE (varop),
				  INTVAL (new), result_mode, &complement_p))
	    {
	      varop = XEXP (varop, 0);
	      continue;
	    }

	  /* If we can't do that, try to simplify the shift in each arm of the
	     logical expression, make a new logical expression, and apply
	     the inverse distributive law.  This also can't be done
	     for some (ashiftrt (xor)).  */
	  if (GET_CODE (XEXP (varop, 1)) == CONST_INT
	     && !(code == ASHIFTRT && GET_CODE (varop) == XOR
	          && 0 > trunc_int_for_mode (INTVAL (XEXP (varop, 1)),
					     shift_mode)))
	    {
	      rtx lhs = simplify_shift_const (NULL_RTX, code, shift_mode,
					      XEXP (varop, 0), count);
	      rtx rhs = simplify_shift_const (NULL_RTX, code, shift_mode,
					      XEXP (varop, 1), count);

	      varop = simplify_gen_binary (GET_CODE (varop), shift_mode,
					   lhs, rhs);
	      varop = apply_distributive_law (varop);

	      count = 0;
	      continue; 
	    }
	  break;

	case EQ:
	  /* Convert (lshiftrt (eq FOO 0) C) to (xor FOO 1) if STORE_FLAG_VALUE
	     says that the sign bit can be tested, FOO has mode MODE, C is
	     GET_MODE_BITSIZE (MODE) - 1, and FOO has only its low-order bit
	     that may be nonzero.  */
	  if (code == LSHIFTRT
	      && XEXP (varop, 1) == const0_rtx
	      && GET_MODE (XEXP (varop, 0)) == result_mode
	      && count == (unsigned int) (GET_MODE_BITSIZE (result_mode) - 1)
	      && GET_MODE_BITSIZE (result_mode) <= HOST_BITS_PER_WIDE_INT
	      && ((STORE_FLAG_VALUE
		   & ((HOST_WIDE_INT) 1
		      < (GET_MODE_BITSIZE (result_mode) - 1))))
	      && nonzero_bits (XEXP (varop, 0), result_mode) == 1
	      && merge_outer_ops (&outer_op, &outer_const, XOR,
				  (HOST_WIDE_INT) 1, result_mode,
				  &complement_p))
	    {
	      varop = XEXP (varop, 0);
	      count = 0;
	      continue;
	    }
	  break;

	case NEG:
	  /* (lshiftrt (neg A) C) where A is either 0 or 1 and C is one less
	     than the number of bits in the mode is equivalent to A.  */
	  if (code == LSHIFTRT
	      && count == (unsigned int) (GET_MODE_BITSIZE (result_mode) - 1)
	      && nonzero_bits (XEXP (varop, 0), result_mode) == 1)
	    {
	      varop = XEXP (varop, 0);
	      count = 0;
	      continue;
	    }

	  /* NEG commutes with ASHIFT since it is multiplication.  Move the
	     NEG outside to allow shifts to combine.  */
	  if (code == ASHIFT
	      && merge_outer_ops (&outer_op, &outer_const, NEG,
				  (HOST_WIDE_INT) 0, result_mode,
				  &complement_p))
	    {
	      varop = XEXP (varop, 0);
	      continue;
	    }
	  break;

	case PLUS:
	  /* (lshiftrt (plus A -1) C) where A is either 0 or 1 and C
	     is one less than the number of bits in the mode is
	     equivalent to (xor A 1).  */
	  if (code == LSHIFTRT
	      && count == (unsigned int) (GET_MODE_BITSIZE (result_mode) - 1)
	      && XEXP (varop, 1) == constm1_rtx
	      && nonzero_bits (XEXP (varop, 0), result_mode) == 1
	      && merge_outer_ops (&outer_op, &outer_const, XOR,
				  (HOST_WIDE_INT) 1, result_mode,
				  &complement_p))
	    {
	      count = 0;
	      varop = XEXP (varop, 0);
	      continue;
	    }

	  /* If we have (xshiftrt (plus FOO BAR) C), and the only bits
	     that might be nonzero in BAR are those being shifted out and those
	     bits are known zero in FOO, we can replace the PLUS with FOO.
	     Similarly in the other operand order.  This code occurs when
	     we are computing the size of a variable-size array.  */

	  if ((code == ASHIFTRT || code == LSHIFTRT)
	      && count < HOST_BITS_PER_WIDE_INT
	      && nonzero_bits (XEXP (varop, 1), result_mode) >> count == 0
	      && (nonzero_bits (XEXP (varop, 1), result_mode)
		  & nonzero_bits (XEXP (varop, 0), result_mode)) == 0)
	    {
	      varop = XEXP (varop, 0);
	      continue;
	    }
	  else if ((code == ASHIFTRT || code == LSHIFTRT)
		   && count < HOST_BITS_PER_WIDE_INT
		   && GET_MODE_BITSIZE (result_mode) <= HOST_BITS_PER_WIDE_INT
		   && 0 == (nonzero_bits (XEXP (varop, 0), result_mode)
			    >> count)
		   && 0 == (nonzero_bits (XEXP (varop, 0), result_mode)
			    & nonzero_bits (XEXP (varop, 1),
						 result_mode)))
	    {
	      varop = XEXP (varop, 1);
	      continue;
	    }

	  /* (ashift (plus foo C) N) is (plus (ashift foo N) C').  */
	  if (code == ASHIFT
	      && GET_CODE (XEXP (varop, 1)) == CONST_INT
	      && (new = simplify_binary_operation (ASHIFT, result_mode,
						   XEXP (varop, 1),
						   GEN_INT (count))) != 0
	      && GET_CODE (new) == CONST_INT
	      && merge_outer_ops (&outer_op, &outer_const, PLUS,
				  INTVAL (new), result_mode, &complement_p))
	    {
	      varop = XEXP (varop, 0);
	      continue;
	    }

	  /* Check for 'PLUS signbit', which is the canonical form of 'XOR
	     signbit', and attempt to change the PLUS to an XOR and move it to
	     the outer operation as is done above in the AND/IOR/XOR case
	     leg for shift(logical). See details in logical handling above
	     for reasoning in doing so.  */
	  if (code == LSHIFTRT
	      && GET_CODE (XEXP (varop, 1)) == CONST_INT
	      && mode_signbit_p (result_mode, XEXP (varop, 1))
	      && (new = simplify_binary_operation (code, result_mode,
						   XEXP (varop, 1),
						   GEN_INT (count))) != 0
	      && GET_CODE (new) == CONST_INT
	      && merge_outer_ops (&outer_op, &outer_const, XOR,
				  INTVAL (new), result_mode, &complement_p))
	    {
	      varop = XEXP (varop, 0);
	      continue;
	    }

	  break;

	case MINUS:
	  /* If we have (xshiftrt (minus (ashiftrt X C)) X) C)
	     with C the size of VAROP - 1 and the shift is logical if
	     STORE_FLAG_VALUE is 1 and arithmetic if STORE_FLAG_VALUE is -1,
	     we have a (gt X 0) operation.  If the shift is arithmetic with
	     STORE_FLAG_VALUE of 1 or logical with STORE_FLAG_VALUE == -1,
	     we have a (neg (gt X 0)) operation.  */

	  if ((STORE_FLAG_VALUE == 1 || STORE_FLAG_VALUE == -1)
	      && GET_CODE (XEXP (varop, 0)) == ASHIFTRT
	      && count == (unsigned int)
			  (GET_MODE_BITSIZE (GET_MODE (varop)) - 1)
	      && (code == LSHIFTRT || code == ASHIFTRT)
	      && GET_CODE (XEXP (XEXP (varop, 0), 1)) == CONST_INT
	      && (unsigned HOST_WIDE_INT) INTVAL (XEXP (XEXP (varop, 0), 1))
		 == count
	      && rtx_equal_p (XEXP (XEXP (varop, 0), 0), XEXP (varop, 1)))
	    {
	      count = 0;
	      varop = gen_rtx_GT (GET_MODE (varop), XEXP (varop, 1),
				  const0_rtx);

	      if (STORE_FLAG_VALUE == 1 ? code == ASHIFTRT : code == LSHIFTRT)
		varop = gen_rtx_NEG (GET_MODE (varop), varop);

	      continue;
	    }
	  break;

	case TRUNCATE:
	  /* Change (lshiftrt (truncate (lshiftrt))) to (truncate (lshiftrt))
	     if the truncate does not affect the value.  */
	  if (code == LSHIFTRT
	      && GET_CODE (XEXP (varop, 0)) == LSHIFTRT
	      && GET_CODE (XEXP (XEXP (varop, 0), 1)) == CONST_INT
	      && (INTVAL (XEXP (XEXP (varop, 0), 1))
		  >= (GET_MODE_BITSIZE (GET_MODE (XEXP (varop, 0)))
		      - GET_MODE_BITSIZE (GET_MODE (varop)))))
	    {
	      rtx varop_inner = XEXP (varop, 0);

	      varop_inner
		= gen_rtx_LSHIFTRT (GET_MODE (varop_inner),
				    XEXP (varop_inner, 0),
				    GEN_INT
				    (count + INTVAL (XEXP (varop_inner, 1))));
	      varop = gen_rtx_TRUNCATE (GET_MODE (varop), varop_inner);
	      count = 0;
	      continue;
	    }
	  break;

	default:
	  break;
	}

      break;
    }

  /* We need to determine what mode to do the shift in.  If the shift is
     a right shift or ROTATE, we must always do it in the mode it was
     originally done in.  Otherwise, we can do it in MODE, the widest mode
     encountered.  The code we care about is that of the shift that will
     actually be done, not the shift that was originally requested.  */
  shift_mode
    = (code == ASHIFTRT || code == LSHIFTRT || code == ROTATE
       ? result_mode : mode);

  /* We have now finished analyzing the shift.  The result should be
     a shift of type CODE with SHIFT_MODE shifting VAROP COUNT places.  If
     OUTER_OP is non-UNKNOWN, it is an operation that needs to be applied
     to the result of the shift.  OUTER_CONST is the relevant constant,
     but we must turn off all bits turned off in the shift.

     If we were passed a value for X, see if we can use any pieces of
     it.  If not, make new rtx.  */

  if (x && GET_RTX_CLASS (GET_CODE (x)) == RTX_BIN_ARITH
      && GET_CODE (XEXP (x, 1)) == CONST_INT
      && (unsigned HOST_WIDE_INT) INTVAL (XEXP (x, 1)) == count)
    const_rtx = XEXP (x, 1);
  else
    const_rtx = GEN_INT (count);

  if (x && GET_CODE (XEXP (x, 0)) == SUBREG
      && GET_MODE (XEXP (x, 0)) == shift_mode
      && SUBREG_REG (XEXP (x, 0)) == varop)
    varop = XEXP (x, 0);
  else if (GET_MODE (varop) != shift_mode)
    varop = gen_lowpart (shift_mode, varop);

  /* If we can't make the SUBREG, try to return what we were given.  */
  if (GET_CODE (varop) == CLOBBER)
    return x ? x : varop;

  new = simplify_binary_operation (code, shift_mode, varop, const_rtx);
  if (new != 0)
    x = new;
  else
    x = gen_rtx_fmt_ee (code, shift_mode, varop, const_rtx);

  /* If we have an outer operation and we just made a shift, it is
     possible that we could have simplified the shift were it not
     for the outer operation.  So try to do the simplification
     recursively.  */

  if (outer_op != UNKNOWN && GET_CODE (x) == code
      && GET_CODE (XEXP (x, 1)) == CONST_INT)
    x = simplify_shift_const (x, code, shift_mode, XEXP (x, 0),
			      INTVAL (XEXP (x, 1)));

  /* If we were doing an LSHIFTRT in a wider mode than it was originally,
     turn off all the bits that the shift would have turned off.  */
  if (orig_code == LSHIFTRT && result_mode != shift_mode)
    x = simplify_and_const_int (NULL_RTX, shift_mode, x,
				GET_MODE_MASK (result_mode) >> orig_count);

  /* Do the remainder of the processing in RESULT_MODE.  */
  x = gen_lowpart (result_mode, x);

  /* If COMPLEMENT_P is set, we have to complement X before doing the outer
     operation.  */
  if (complement_p)
    x = simplify_gen_unary (NOT, result_mode, x, result_mode);

  if (outer_op != UNKNOWN)
    {
      if (GET_MODE_BITSIZE (result_mode) < HOST_BITS_PER_WIDE_INT)
	outer_const = trunc_int_for_mode (outer_const, result_mode);

      if (outer_op == AND)
	x = simplify_and_const_int (NULL_RTX, result_mode, x, outer_const);
      else if (outer_op == SET)
	/* This means that we have determined that the result is
	   equivalent to a constant.  This should be rare.  */
	x = GEN_INT (outer_const);
      else if (GET_RTX_CLASS (outer_op) == RTX_UNARY)
	x = simplify_gen_unary (outer_op, result_mode, x, result_mode);
      else
	x = simplify_gen_binary (outer_op, result_mode, x,
				 GEN_INT (outer_const));
    }

  return x;
}

/* Like recog, but we receive the address of a pointer to a new pattern.
   We try to match the rtx that the pointer points to.
   If that fails, we may try to modify or replace the pattern,
   storing the replacement into the same pointer object.

   Modifications include deletion or addition of CLOBBERs.

   PNOTES is a pointer to a location where any REG_UNUSED notes added for
   the CLOBBERs are placed.

   The value is the final insn code from the pattern ultimately matched,
   or -1.  */

static int
recog_for_combine (rtx *pnewpat, rtx insn, rtx *pnotes)
{
  rtx pat = *pnewpat;
  int insn_code_number;
  int num_clobbers_to_add = 0;
  int i;
  rtx notes = 0;
  rtx old_notes, old_pat;

  /* If PAT is a PARALLEL, check to see if it contains the CLOBBER
     we use to indicate that something didn't match.  If we find such a
     thing, force rejection.  */
  if (GET_CODE (pat) == PARALLEL)
    for (i = XVECLEN (pat, 0) - 1; i >= 0; i--)
      if (GET_CODE (XVECEXP (pat, 0, i)) == CLOBBER
	  && XEXP (XVECEXP (pat, 0, i), 0) == const0_rtx)
	return -1;

  old_pat = PATTERN (insn);
  old_notes = REG_NOTES (insn);
  PATTERN (insn) = pat;
  REG_NOTES (insn) = 0;

  insn_code_number = recog (pat, insn, &num_clobbers_to_add);

  /* If it isn't, there is the possibility that we previously had an insn
     that clobbered some register as a side effect, but the combined
     insn doesn't need to do that.  So try once more without the clobbers
     unless this represents an ASM insn.  */

  if (insn_code_number < 0 && ! check_asm_operands (pat)
      && GET_CODE (pat) == PARALLEL)
    {
      int pos;

      for (pos = 0, i = 0; i < XVECLEN (pat, 0); i++)
	if (GET_CODE (XVECEXP (pat, 0, i)) != CLOBBER)
	  {
	    if (i != pos)
	      SUBST (XVECEXP (pat, 0, pos), XVECEXP (pat, 0, i));
	    pos++;
	  }

      SUBST_INT (XVECLEN (pat, 0), pos);

      if (pos == 1)
	pat = XVECEXP (pat, 0, 0);

      PATTERN (insn) = pat;
      insn_code_number = recog (pat, insn, &num_clobbers_to_add);
    }
  PATTERN (insn) = old_pat;
  REG_NOTES (insn) = old_notes;

  /* Recognize all noop sets, these will be killed by followup pass.  */
  if (insn_code_number < 0 && GET_CODE (pat) == SET && set_noop_p (pat))
    insn_code_number = NOOP_MOVE_INSN_CODE, num_clobbers_to_add = 0;

  /* If we had any clobbers to add, make a new pattern than contains
     them.  Then check to make sure that all of them are dead.  */
  if (num_clobbers_to_add)
    {
      rtx newpat = gen_rtx_PARALLEL (VOIDmode,
				     rtvec_alloc (GET_CODE (pat) == PARALLEL
						  ? (XVECLEN (pat, 0)
						     + num_clobbers_to_add)
						  : num_clobbers_to_add + 1));

      if (GET_CODE (pat) == PARALLEL)
	for (i = 0; i < XVECLEN (pat, 0); i++)
	  XVECEXP (newpat, 0, i) = XVECEXP (pat, 0, i);
      else
	XVECEXP (newpat, 0, 0) = pat;

      add_clobbers (newpat, insn_code_number);

      for (i = XVECLEN (newpat, 0) - num_clobbers_to_add;
	   i < XVECLEN (newpat, 0); i++)
	{
	  if (REG_P (XEXP (XVECEXP (newpat, 0, i), 0))
	      && ! reg_dead_at_p (XEXP (XVECEXP (newpat, 0, i), 0), insn))
	    return -1;
	  notes = gen_rtx_EXPR_LIST (REG_UNUSED,
				     XEXP (XVECEXP (newpat, 0, i), 0), notes);
	}
      pat = newpat;
    }

  *pnewpat = pat;
  *pnotes = notes;

  return insn_code_number;
}

/* Like gen_lowpart_general but for use by combine.  In combine it
   is not possible to create any new pseudoregs.  However, it is
   safe to create invalid memory addresses, because combine will
   try to recognize them and all they will do is make the combine
   attempt fail.

   If for some reason this cannot do its job, an rtx
   (clobber (const_int 0)) is returned.
   An insn containing that will not be recognized.  */

static rtx
gen_lowpart_for_combine (enum machine_mode omode, rtx x)
{
  enum machine_mode imode = GET_MODE (x);
  unsigned int osize = GET_MODE_SIZE (omode);
  unsigned int isize = GET_MODE_SIZE (imode);
  rtx result;

  if (omode == imode)
    return x;

  /* Return identity if this is a CONST or symbolic reference.  */
  if (omode == Pmode
      && (GET_CODE (x) == CONST
	  || GET_CODE (x) == SYMBOL_REF
	  || GET_CODE (x) == LABEL_REF))
    return x;

  /* We can only support MODE being wider than a word if X is a
     constant integer or has a mode the same size.  */
  if (GET_MODE_SIZE (omode) > UNITS_PER_WORD
      && ! ((imode == VOIDmode
	     && (GET_CODE (x) == CONST_INT
		 || GET_CODE (x) == CONST_DOUBLE))
	    || isize == osize))
    goto fail;

  /* X might be a paradoxical (subreg (mem)).  In that case, gen_lowpart
     won't know what to do.  So we will strip off the SUBREG here and
     process normally.  */
  if (GET_CODE (x) == SUBREG && MEM_P (SUBREG_REG (x)))
    {
      x = SUBREG_REG (x);

      /* For use in case we fall down into the address adjustments
	 further below, we need to adjust the known mode and size of
	 x; imode and isize, since we just adjusted x.  */
      imode = GET_MODE (x);

      if (imode == omode)
	return x;

      isize = GET_MODE_SIZE (imode);
    }

  result = gen_lowpart_common (omode, x);

#ifdef CANNOT_CHANGE_MODE_CLASS
  if (result != 0 && GET_CODE (result) == SUBREG)
    record_subregs_of_mode (result);
#endif

  if (result)
    return result;

  if (MEM_P (x))
    {
      int offset = 0;

      /* Refuse to work on a volatile memory ref or one with a mode-dependent
	 address.  */
      if (MEM_VOLATILE_P (x) || mode_dependent_address_p (XEXP (x, 0)))
	goto fail;

      /* If we want to refer to something bigger than the original memref,
	 generate a paradoxical subreg instead.  That will force a reload
	 of the original memref X.  */
      if (isize < osize)
	return gen_rtx_SUBREG (omode, x, 0);

      if (WORDS_BIG_ENDIAN)
	offset = MAX (isize, UNITS_PER_WORD) - MAX (osize, UNITS_PER_WORD);

      /* Adjust the address so that the address-after-the-data is
	 unchanged.  */
      if (BYTES_BIG_ENDIAN)
	offset -= MIN (UNITS_PER_WORD, osize) - MIN (UNITS_PER_WORD, isize);

      return adjust_address_nv (x, omode, offset);
    }

  /* If X is a comparison operator, rewrite it in a new mode.  This
     probably won't match, but may allow further simplifications.  */
  else if (COMPARISON_P (x))
    return gen_rtx_fmt_ee (GET_CODE (x), omode, XEXP (x, 0), XEXP (x, 1));

  /* If we couldn't simplify X any other way, just enclose it in a
     SUBREG.  Normally, this SUBREG won't match, but some patterns may
     include an explicit SUBREG or we may simplify it further in combine.  */
  else
    {
      int offset = 0;
      rtx res;

      offset = subreg_lowpart_offset (omode, imode);
      if (imode == VOIDmode)
	{
	  imode = int_mode_for_mode (omode);
	  x = gen_lowpart_common (imode, x);
	  if (x == NULL)
	    goto fail;
	}
      res = simplify_gen_subreg (omode, x, imode, offset);
      if (res)
	return res;
    }

 fail:
  return gen_rtx_CLOBBER (imode, const0_rtx);
}

/* Simplify a comparison between *POP0 and *POP1 where CODE is the
   comparison code that will be tested.

   The result is a possibly different comparison code to use.  *POP0 and
   *POP1 may be updated.

   It is possible that we might detect that a comparison is either always
   true or always false.  However, we do not perform general constant
   folding in combine, so this knowledge isn't useful.  Such tautologies
   should have been detected earlier.  Hence we ignore all such cases.  */

static enum rtx_code
simplify_comparison (enum rtx_code code, rtx *pop0, rtx *pop1)
{
  rtx op0 = *pop0;
  rtx op1 = *pop1;
  rtx tem, tem1;
  int i;
  enum machine_mode mode, tmode;

  /* Try a few ways of applying the same transformation to both operands.  */
  while (1)
    {
#ifndef WORD_REGISTER_OPERATIONS
      /* The test below this one won't handle SIGN_EXTENDs on these machines,
	 so check specially.  */
      if (code != GTU && code != GEU && code != LTU && code != LEU
	  && GET_CODE (op0) == ASHIFTRT && GET_CODE (op1) == ASHIFTRT
	  && GET_CODE (XEXP (op0, 0)) == ASHIFT
	  && GET_CODE (XEXP (op1, 0)) == ASHIFT
	  && GET_CODE (XEXP (XEXP (op0, 0), 0)) == SUBREG
	  && GET_CODE (XEXP (XEXP (op1, 0), 0)) == SUBREG
	  && (GET_MODE (SUBREG_REG (XEXP (XEXP (op0, 0), 0)))
	      == GET_MODE (SUBREG_REG (XEXP (XEXP (op1, 0), 0))))
	  && GET_CODE (XEXP (op0, 1)) == CONST_INT
	  && XEXP (op0, 1) == XEXP (op1, 1)
	  && XEXP (op0, 1) == XEXP (XEXP (op0, 0), 1)
	  && XEXP (op0, 1) == XEXP (XEXP (op1, 0), 1)
	  && (INTVAL (XEXP (op0, 1))
	      == (GET_MODE_BITSIZE (GET_MODE (op0))
		  - (GET_MODE_BITSIZE
		     (GET_MODE (SUBREG_REG (XEXP (XEXP (op0, 0), 0))))))))
	{
	  op0 = SUBREG_REG (XEXP (XEXP (op0, 0), 0));
	  op1 = SUBREG_REG (XEXP (XEXP (op1, 0), 0));
	}
#endif

      /* If both operands are the same constant shift, see if we can ignore the
	 shift.  We can if the shift is a rotate or if the bits shifted out of
	 this shift are known to be zero for both inputs and if the type of
	 comparison is compatible with the shift.  */
      if (GET_CODE (op0) == GET_CODE (op1)
	  && GET_MODE_BITSIZE (GET_MODE (op0)) <= HOST_BITS_PER_WIDE_INT
	  && ((GET_CODE (op0) == ROTATE && (code == NE || code == EQ))
	      || ((GET_CODE (op0) == LSHIFTRT || GET_CODE (op0) == ASHIFT)
		  && (code != GT && code != LT && code != GE && code != LE))
	      || (GET_CODE (op0) == ASHIFTRT
		  && (code != GTU && code != LTU
		      && code != GEU && code != LEU)))
	  && GET_CODE (XEXP (op0, 1)) == CONST_INT
	  && INTVAL (XEXP (op0, 1)) >= 0
	  && INTVAL (XEXP (op0, 1)) < HOST_BITS_PER_WIDE_INT
	  && XEXP (op0, 1) == XEXP (op1, 1))
	{
	  enum machine_mode mode = GET_MODE (op0);
	  unsigned HOST_WIDE_INT mask = GET_MODE_MASK (mode);
	  int shift_count = INTVAL (XEXP (op0, 1));

	  if (GET_CODE (op0) == LSHIFTRT || GET_CODE (op0) == ASHIFTRT)
	    mask &= (mask >> shift_count) << shift_count;
	  else if (GET_CODE (op0) == ASHIFT)
	    mask = (mask & (mask << shift_count)) >> shift_count;

	  if ((nonzero_bits (XEXP (op0, 0), mode) & ~mask) == 0
	      && (nonzero_bits (XEXP (op1, 0), mode) & ~mask) == 0)
	    op0 = XEXP (op0, 0), op1 = XEXP (op1, 0);
	  else
	    break;
	}

      /* If both operands are AND's of a paradoxical SUBREG by constant, the
	 SUBREGs are of the same mode, and, in both cases, the AND would
	 be redundant if the comparison was done in the narrower mode,
	 do the comparison in the narrower mode (e.g., we are AND'ing with 1
	 and the operand's possibly nonzero bits are 0xffffff01; in that case
	 if we only care about QImode, we don't need the AND).  This case
	 occurs if the output mode of an scc insn is not SImode and
	 STORE_FLAG_VALUE == 1 (e.g., the 386).

	 Similarly, check for a case where the AND's are ZERO_EXTEND
	 operations from some narrower mode even though a SUBREG is not
	 present.  */

      else if (GET_CODE (op0) == AND && GET_CODE (op1) == AND
	       && GET_CODE (XEXP (op0, 1)) == CONST_INT
	       && GET_CODE (XEXP (op1, 1)) == CONST_INT)
	{
	  rtx inner_op0 = XEXP (op0, 0);
	  rtx inner_op1 = XEXP (op1, 0);
	  HOST_WIDE_INT c0 = INTVAL (XEXP (op0, 1));
	  HOST_WIDE_INT c1 = INTVAL (XEXP (op1, 1));
	  int changed = 0;

	  if (GET_CODE (inner_op0) == SUBREG && GET_CODE (inner_op1) == SUBREG
	      && (GET_MODE_SIZE (GET_MODE (inner_op0))
		  > GET_MODE_SIZE (GET_MODE (SUBREG_REG (inner_op0))))
	      && (GET_MODE (SUBREG_REG (inner_op0))
		  == GET_MODE (SUBREG_REG (inner_op1)))
	      && (GET_MODE_BITSIZE (GET_MODE (SUBREG_REG (inner_op0)))
		  <= HOST_BITS_PER_WIDE_INT)
	      && (0 == ((~c0) & nonzero_bits (SUBREG_REG (inner_op0),
					     GET_MODE (SUBREG_REG (inner_op0)))))
	      && (0 == ((~c1) & nonzero_bits (SUBREG_REG (inner_op1),
					     GET_MODE (SUBREG_REG (inner_op1))))))
	    {
	      op0 = SUBREG_REG (inner_op0);
	      op1 = SUBREG_REG (inner_op1);

	      /* The resulting comparison is always unsigned since we masked
		 off the original sign bit.  */
	      code = unsigned_condition (code);

	      changed = 1;
	    }

	  else if (c0 == c1)
	    for (tmode = GET_CLASS_NARROWEST_MODE
		 (GET_MODE_CLASS (GET_MODE (op0)));
		 tmode != GET_MODE (op0); tmode = GET_MODE_WIDER_MODE (tmode))
	      if ((unsigned HOST_WIDE_INT) c0 == GET_MODE_MASK (tmode))
		{
		  op0 = gen_lowpart (tmode, inner_op0);
		  op1 = gen_lowpart (tmode, inner_op1);
		  code = unsigned_condition (code);
		  changed = 1;
		  break;
		}

	  if (! changed)
	    break;
	}

      /* If both operands are NOT, we can strip off the outer operation
	 and adjust the comparison code for swapped operands; similarly for
	 NEG, except that this must be an equality comparison.  */
      else if ((GET_CODE (op0) == NOT && GET_CODE (op1) == NOT)
	       || (GET_CODE (op0) == NEG && GET_CODE (op1) == NEG
		   && (code == EQ || code == NE)))
	op0 = XEXP (op0, 0), op1 = XEXP (op1, 0), code = swap_condition (code);

      else
	break;
    }

  /* If the first operand is a constant, swap the operands and adjust the
     comparison code appropriately, but don't do this if the second operand
     is already a constant integer.  */
  if (swap_commutative_operands_p (op0, op1))
    {
      tem = op0, op0 = op1, op1 = tem;
      code = swap_condition (code);
    }

  /* We now enter a loop during which we will try to simplify the comparison.
     For the most part, we only are concerned with comparisons with zero,
     but some things may really be comparisons with zero but not start
     out looking that way.  */

  while (GET_CODE (op1) == CONST_INT)
    {
      enum machine_mode mode = GET_MODE (op0);
      unsigned int mode_width = GET_MODE_BITSIZE (mode);
      unsigned HOST_WIDE_INT mask = GET_MODE_MASK (mode);
      int equality_comparison_p;
      int sign_bit_comparison_p;
      int unsigned_comparison_p;
      HOST_WIDE_INT const_op;

      /* We only want to handle integral modes.  This catches VOIDmode,
	 CCmode, and the floating-point modes.  An exception is that we
	 can handle VOIDmode if OP0 is a COMPARE or a comparison
	 operation.  */

      if (GET_MODE_CLASS (mode) != MODE_INT
	  && ! (mode == VOIDmode
		&& (GET_CODE (op0) == COMPARE || COMPARISON_P (op0))))
	break;

      /* Get the constant we are comparing against and turn off all bits
	 not on in our mode.  */
      const_op = INTVAL (op1);
      if (mode != VOIDmode)
	const_op = trunc_int_for_mode (const_op, mode);
      op1 = GEN_INT (const_op);

      /* If we are comparing against a constant power of two and the value
	 being compared can only have that single bit nonzero (e.g., it was
	 `and'ed with that bit), we can replace this with a comparison
	 with zero.  */
      if (const_op
	  && (code == EQ || code == NE || code == GE || code == GEU
	      || code == LT || code == LTU)
	  && mode_width <= HOST_BITS_PER_WIDE_INT
	  && exact_log2 (const_op) >= 0
	  && nonzero_bits (op0, mode) == (unsigned HOST_WIDE_INT) const_op)
	{
	  code = (code == EQ || code == GE || code == GEU ? NE : EQ);
	  op1 = const0_rtx, const_op = 0;
	}

      /* Similarly, if we are comparing a value known to be either -1 or
	 0 with -1, change it to the opposite comparison against zero.  */

      if (const_op == -1
	  && (code == EQ || code == NE || code == GT || code == LE
	      || code == GEU || code == LTU)
	  && num_sign_bit_copies (op0, mode) == mode_width)
	{
	  code = (code == EQ || code == LE || code == GEU ? NE : EQ);
	  op1 = const0_rtx, const_op = 0;
	}

      /* Do some canonicalizations based on the comparison code.  We prefer
	 comparisons against zero and then prefer equality comparisons.
	 If we can reduce the size of a constant, we will do that too.  */

      switch (code)
	{
	case LT:
	  /* < C is equivalent to <= (C - 1) */
	  if (const_op > 0)
	    {
	      const_op -= 1;
	      op1 = GEN_INT (const_op);
	      code = LE;
	      /* ... fall through to LE case below.  */
	    }
	  else
	    break;

	case LE:
	  /* <= C is equivalent to < (C + 1); we do this for C < 0  */
	  if (const_op < 0)
	    {
	      const_op += 1;
	      op1 = GEN_INT (const_op);
	      code = LT;
	    }

	  /* If we are doing a <= 0 comparison on a value known to have
	     a zero sign bit, we can replace this with == 0.  */
	  else if (const_op == 0
		   && mode_width <= HOST_BITS_PER_WIDE_INT
		   && (nonzero_bits (op0, mode)
		       & ((HOST_WIDE_INT) 1 << (mode_width - 1))) == 0)
	    code = EQ;
	  break;

	case GE:
	  /* >= C is equivalent to > (C - 1).  */
	  if (const_op > 0)
	    {
	      const_op -= 1;
	      op1 = GEN_INT (const_op);
	      code = GT;
	      /* ... fall through to GT below.  */
	    }
	  else
	    break;

	case GT:
	  /* > C is equivalent to >= (C + 1); we do this for C < 0.  */
	  if (const_op < 0)
	    {
	      const_op += 1;
	      op1 = GEN_INT (const_op);
	      code = GE;
	    }

	  /* If we are doing a > 0 comparison on a value known to have
	     a zero sign bit, we can replace this with != 0.  */
	  else if (const_op == 0
		   && mode_width <= HOST_BITS_PER_WIDE_INT
		   && (nonzero_bits (op0, mode)
		       & ((HOST_WIDE_INT) 1 << (mode_width - 1))) == 0)
	    code = NE;
	  break;

	case LTU:
	  /* < C is equivalent to <= (C - 1).  */
	  if (const_op > 0)
	    {
	      const_op -= 1;
	      op1 = GEN_INT (const_op);
	      code = LEU;
	      /* ... fall through ...  */
	    }

	  /* (unsigned) < 0x80000000 is equivalent to >= 0.  */
	  else if ((mode_width <= HOST_BITS_PER_WIDE_INT)
		   && (const_op == (HOST_WIDE_INT) 1 << (mode_width - 1)))
	    {
	      const_op = 0, op1 = const0_rtx;
	      code = GE;
	      break;
	    }
	  else
	    break;

	case LEU:
	  /* unsigned <= 0 is equivalent to == 0 */
	  if (const_op == 0)
	    code = EQ;

	  /* (unsigned) <= 0x7fffffff is equivalent to >= 0.  */
	  else if ((mode_width <= HOST_BITS_PER_WIDE_INT)
		   && (const_op == ((HOST_WIDE_INT) 1 << (mode_width - 1)) - 1))
	    {
	      const_op = 0, op1 = const0_rtx;
	      code = GE;
	    }
	  break;

	case GEU:
	  /* >= C is equivalent to > (C - 1).  */
	  if (const_op > 1)
	    {
	      const_op -= 1;
	      op1 = GEN_INT (const_op);
	      code = GTU;
	      /* ... fall through ...  */
	    }

	  /* (unsigned) >= 0x80000000 is equivalent to < 0.  */
	  else if ((mode_width <= HOST_BITS_PER_WIDE_INT)
		   && (const_op == (HOST_WIDE_INT) 1 << (mode_width - 1)))
	    {
	      const_op = 0, op1 = const0_rtx;
	      code = LT;
	      break;
	    }
	  else
	    break;

	case GTU:
	  /* unsigned > 0 is equivalent to != 0 */
	  if (const_op == 0)
	    code = NE;

	  /* (unsigned) > 0x7fffffff is equivalent to < 0.  */
	  else if ((mode_width <= HOST_BITS_PER_WIDE_INT)
		   && (const_op == ((HOST_WIDE_INT) 1 << (mode_width - 1)) - 1))
	    {
	      const_op = 0, op1 = const0_rtx;
	      code = LT;
	    }
	  break;

	default:
	  break;
	}

      /* Compute some predicates to simplify code below.  */

      equality_comparison_p = (code == EQ || code == NE);
      sign_bit_comparison_p = ((code == LT || code == GE) && const_op == 0);
      unsigned_comparison_p = (code == LTU || code == LEU || code == GTU
			       || code == GEU);

      /* If this is a sign bit comparison and we can do arithmetic in
	 MODE, say that we will only be needing the sign bit of OP0.  */
      if (sign_bit_comparison_p
	  && GET_MODE_BITSIZE (mode) <= HOST_BITS_PER_WIDE_INT)
	op0 = force_to_mode (op0, mode,
			     ((HOST_WIDE_INT) 1
			      << (GET_MODE_BITSIZE (mode) - 1)),
			     NULL_RTX, 0);

      /* Now try cases based on the opcode of OP0.  If none of the cases
	 does a "continue", we exit this loop immediately after the
	 switch.  */

      switch (GET_CODE (op0))
	{
	case ZERO_EXTRACT:
	  /* If we are extracting a single bit from a variable position in
	     a constant that has only a single bit set and are comparing it
	     with zero, we can convert this into an equality comparison
	     between the position and the location of the single bit.  */
	  /* Except we can't if SHIFT_COUNT_TRUNCATED is set, since we might
	     have already reduced the shift count modulo the word size.  */
	  if (!SHIFT_COUNT_TRUNCATED
	      && GET_CODE (XEXP (op0, 0)) == CONST_INT
	      && XEXP (op0, 1) == const1_rtx
	      && equality_comparison_p && const_op == 0
	      && (i = exact_log2 (INTVAL (XEXP (op0, 0)))) >= 0)
	    {
	      if (BITS_BIG_ENDIAN)
		{
		  enum machine_mode new_mode
		    = mode_for_extraction (EP_extzv, 1);
		  if (new_mode == MAX_MACHINE_MODE)
		    i = BITS_PER_WORD - 1 - i;
		  else
		    {
		      mode = new_mode;
		      i = (GET_MODE_BITSIZE (mode) - 1 - i);
		    }
		}

	      op0 = XEXP (op0, 2);
	      op1 = GEN_INT (i);
	      const_op = i;

	      /* Result is nonzero iff shift count is equal to I.  */
	      code = reverse_condition (code);
	      continue;
	    }

	  /* ... fall through ...  */

	case SIGN_EXTRACT:
	  tem = expand_compound_operation (op0);
	  if (tem != op0)
	    {
	      op0 = tem;
	      continue;
	    }
	  break;

	case NOT:
	  /* If testing for equality, we can take the NOT of the constant.  */
	  if (equality_comparison_p
	      && (tem = simplify_unary_operation (NOT, mode, op1, mode)) != 0)
	    {
	      op0 = XEXP (op0, 0);
	      op1 = tem;
	      continue;
	    }

	  /* If just looking at the sign bit, reverse the sense of the
	     comparison.  */
	  if (sign_bit_comparison_p)
	    {
	      op0 = XEXP (op0, 0);
	      code = (code == GE ? LT : GE);
	      continue;
	    }
	  break;

	case NEG:
	  /* If testing for equality, we can take the NEG of the constant.  */
	  if (equality_comparison_p
	      && (tem = simplify_unary_operation (NEG, mode, op1, mode)) != 0)
	    {
	      op0 = XEXP (op0, 0);
	      op1 = tem;
	      continue;
	    }

	  /* The remaining cases only apply to comparisons with zero.  */
	  if (const_op != 0)
	    break;

	  /* When X is ABS or is known positive,
	     (neg X) is < 0 if and only if X != 0.  */

	  if (sign_bit_comparison_p
	      && (GET_CODE (XEXP (op0, 0)) == ABS
		  || (mode_width <= HOST_BITS_PER_WIDE_INT
		      && (nonzero_bits (XEXP (op0, 0), mode)
			  & ((HOST_WIDE_INT) 1 << (mode_width - 1))) == 0)))
	    {
	      op0 = XEXP (op0, 0);
	      code = (code == LT ? NE : EQ);
	      continue;
	    }

	  /* If we have NEG of something whose two high-order bits are the
	     same, we know that "(-a) < 0" is equivalent to "a > 0".  */
	  if (num_sign_bit_copies (op0, mode) >= 2)
	    {
	      op0 = XEXP (op0, 0);
	      code = swap_condition (code);
	      continue;
	    }
	  break;

	case ROTATE:
	  /* If we are testing equality and our count is a constant, we
	     can perform the inverse operation on our RHS.  */
	  if (equality_comparison_p && GET_CODE (XEXP (op0, 1)) == CONST_INT
	      && (tem = simplify_binary_operation (ROTATERT, mode,
						   op1, XEXP (op0, 1))) != 0)
	    {
	      op0 = XEXP (op0, 0);
	      op1 = tem;
	      continue;
	    }

	  /* If we are doing a < 0 or >= 0 comparison, it means we are testing
	     a particular bit.  Convert it to an AND of a constant of that
	     bit.  This will be converted into a ZERO_EXTRACT.  */
	  if (const_op == 0 && sign_bit_comparison_p
	      && GET_CODE (XEXP (op0, 1)) == CONST_INT
	      && mode_width <= HOST_BITS_PER_WIDE_INT)
	    {
	      op0 = simplify_and_const_int (NULL_RTX, mode, XEXP (op0, 0),
					    ((HOST_WIDE_INT) 1
					     << (mode_width - 1
						 - INTVAL (XEXP (op0, 1)))));
	      code = (code == LT ? NE : EQ);
	      continue;
	    }

	  /* Fall through.  */

	case ABS:
	  /* ABS is ignorable inside an equality comparison with zero.  */
	  if (const_op == 0 && equality_comparison_p)
	    {
	      op0 = XEXP (op0, 0);
	      continue;
	    }
	  break;

	case SIGN_EXTEND:
	  /* Can simplify (compare (zero/sign_extend FOO) CONST) to
	     (compare FOO CONST) if CONST fits in FOO's mode and we
	     are either testing inequality or have an unsigned
	     comparison with ZERO_EXTEND or a signed comparison with
	     SIGN_EXTEND.  But don't do it if we don't have a compare
	     insn of the given mode, since we'd have to revert it
	     later on, and then we wouldn't know whether to sign- or
	     zero-extend.  */
	  mode = GET_MODE (XEXP (op0, 0));
	  if (mode != VOIDmode && GET_MODE_CLASS (mode) == MODE_INT
	      && ! unsigned_comparison_p
	      && (GET_MODE_BITSIZE (mode) <= HOST_BITS_PER_WIDE_INT)
	      && ((unsigned HOST_WIDE_INT) const_op
		  < (((unsigned HOST_WIDE_INT) 1 
		      << (GET_MODE_BITSIZE (mode) - 1))))
	      && cmp_optab->handlers[(int) mode].insn_code != CODE_FOR_nothing)
	    {
	      op0 = XEXP (op0, 0);
	      continue;
	    }
	  break;

	case SUBREG:
	  /* Check for the case where we are comparing A - C1 with C2, that is

	       (subreg:MODE (plus (A) (-C1))) op (C2)

	     with C1 a constant, and try to lift the SUBREG, i.e. to do the
	     comparison in the wider mode.  One of the following two conditions
	     must be true in order for this to be valid:

	       1. The mode extension results in the same bit pattern being added
		  on both sides and the comparison is equality or unsigned.  As
		  C2 has been truncated to fit in MODE, the pattern can only be
		  all 0s or all 1s.

	       2. The mode extension results in the sign bit being copied on
		  each side.

	     The difficulty here is that we have predicates for A but not for
	     (A - C1) so we need to check that C1 is within proper bounds so
	     as to perturbate A as little as possible.  */

	  if (mode_width <= HOST_BITS_PER_WIDE_INT
	      && subreg_lowpart_p (op0)
	      && GET_MODE_BITSIZE (GET_MODE (SUBREG_REG (op0))) > mode_width
	      && GET_CODE (SUBREG_REG (op0)) == PLUS
	      && GET_CODE (XEXP (SUBREG_REG (op0), 1)) == CONST_INT)
	    {
	      enum machine_mode inner_mode = GET_MODE (SUBREG_REG (op0));
	      rtx a = XEXP (SUBREG_REG (op0), 0);
	      HOST_WIDE_INT c1 = -INTVAL (XEXP (SUBREG_REG (op0), 1));

	      if ((c1 > 0
	           && (unsigned HOST_WIDE_INT) c1
		       < (unsigned HOST_WIDE_INT) 1 << (mode_width - 1)
		   && (equality_comparison_p || unsigned_comparison_p)
		   /* (A - C1) zero-extends if it is positive and sign-extends
		      if it is negative, C2 both zero- and sign-extends.  */
		   && ((0 == (nonzero_bits (a, inner_mode)
			      & ~GET_MODE_MASK (mode))
			&& const_op >= 0)
		       /* (A - C1) sign-extends if it is positive and 1-extends
			  if it is negative, C2 both sign- and 1-extends.  */
		       || (num_sign_bit_copies (a, inner_mode)
			   > (unsigned int) (GET_MODE_BITSIZE (inner_mode)
					     - mode_width)
			   && const_op < 0)))
		  || ((unsigned HOST_WIDE_INT) c1
		       < (unsigned HOST_WIDE_INT) 1 << (mode_width - 2)
		      /* (A - C1) always sign-extends, like C2.  */
		      && num_sign_bit_copies (a, inner_mode)
			 > (unsigned int) (GET_MODE_BITSIZE (inner_mode)
<<<<<<< HEAD
					   - mode_width - 1)))
=======
					   - (mode_width - 1))))
>>>>>>> 8c044a9c
		{
		  op0 = SUBREG_REG (op0);
		  continue;
	        }
	    }

	  /* If the inner mode is narrower and we are extracting the low part,
	     we can treat the SUBREG as if it were a ZERO_EXTEND.  */
	  if (subreg_lowpart_p (op0)
	      && GET_MODE_BITSIZE (GET_MODE (SUBREG_REG (op0))) < mode_width)
	    /* Fall through */ ;
	  else
	    break;

	  /* ... fall through ...  */

	case ZERO_EXTEND:
	  mode = GET_MODE (XEXP (op0, 0));
	  if (mode != VOIDmode && GET_MODE_CLASS (mode) == MODE_INT
	      && (unsigned_comparison_p || equality_comparison_p)
	      && (GET_MODE_BITSIZE (mode) <= HOST_BITS_PER_WIDE_INT)
	      && ((unsigned HOST_WIDE_INT) const_op < GET_MODE_MASK (mode))
	      && cmp_optab->handlers[(int) mode].insn_code != CODE_FOR_nothing)
	    {
	      op0 = XEXP (op0, 0);
	      continue;
	    }
	  break;

	case PLUS:
	  /* (eq (plus X A) B) -> (eq X (minus B A)).  We can only do
	     this for equality comparisons due to pathological cases involving
	     overflows.  */
	  if (equality_comparison_p
	      && 0 != (tem = simplify_binary_operation (MINUS, mode,
							op1, XEXP (op0, 1))))
	    {
	      op0 = XEXP (op0, 0);
	      op1 = tem;
	      continue;
	    }

	  /* (plus (abs X) (const_int -1)) is < 0 if and only if X == 0.  */
	  if (const_op == 0 && XEXP (op0, 1) == constm1_rtx
	      && GET_CODE (XEXP (op0, 0)) == ABS && sign_bit_comparison_p)
	    {
	      op0 = XEXP (XEXP (op0, 0), 0);
	      code = (code == LT ? EQ : NE);
	      continue;
	    }
	  break;

	case MINUS:
	  /* We used to optimize signed comparisons against zero, but that
	     was incorrect.  Unsigned comparisons against zero (GTU, LEU)
	     arrive here as equality comparisons, or (GEU, LTU) are
	     optimized away.  No need to special-case them.  */

	  /* (eq (minus A B) C) -> (eq A (plus B C)) or
	     (eq B (minus A C)), whichever simplifies.  We can only do
	     this for equality comparisons due to pathological cases involving
	     overflows.  */
	  if (equality_comparison_p
	      && 0 != (tem = simplify_binary_operation (PLUS, mode,
							XEXP (op0, 1), op1)))
	    {
	      op0 = XEXP (op0, 0);
	      op1 = tem;
	      continue;
	    }

	  if (equality_comparison_p
	      && 0 != (tem = simplify_binary_operation (MINUS, mode,
							XEXP (op0, 0), op1)))
	    {
	      op0 = XEXP (op0, 1);
	      op1 = tem;
	      continue;
	    }

	  /* The sign bit of (minus (ashiftrt X C) X), where C is the number
	     of bits in X minus 1, is one iff X > 0.  */
	  if (sign_bit_comparison_p && GET_CODE (XEXP (op0, 0)) == ASHIFTRT
	      && GET_CODE (XEXP (XEXP (op0, 0), 1)) == CONST_INT
	      && (unsigned HOST_WIDE_INT) INTVAL (XEXP (XEXP (op0, 0), 1))
		 == mode_width - 1
	      && rtx_equal_p (XEXP (XEXP (op0, 0), 0), XEXP (op0, 1)))
	    {
	      op0 = XEXP (op0, 1);
	      code = (code == GE ? LE : GT);
	      continue;
	    }
	  break;

	case XOR:
	  /* (eq (xor A B) C) -> (eq A (xor B C)).  This is a simplification
	     if C is zero or B is a constant.  */
	  if (equality_comparison_p
	      && 0 != (tem = simplify_binary_operation (XOR, mode,
							XEXP (op0, 1), op1)))
	    {
	      op0 = XEXP (op0, 0);
	      op1 = tem;
	      continue;
	    }
	  break;

	case EQ:  case NE:
	case UNEQ:  case LTGT:
	case LT:  case LTU:  case UNLT:  case LE:  case LEU:  case UNLE:
	case GT:  case GTU:  case UNGT:  case GE:  case GEU:  case UNGE:
        case UNORDERED: case ORDERED:
	  /* We can't do anything if OP0 is a condition code value, rather
	     than an actual data value.  */
	  if (const_op != 0
	      || CC0_P (XEXP (op0, 0))
	      || GET_MODE_CLASS (GET_MODE (XEXP (op0, 0))) == MODE_CC)
	    break;

	  /* Get the two operands being compared.  */
	  if (GET_CODE (XEXP (op0, 0)) == COMPARE)
	    tem = XEXP (XEXP (op0, 0), 0), tem1 = XEXP (XEXP (op0, 0), 1);
	  else
	    tem = XEXP (op0, 0), tem1 = XEXP (op0, 1);

	  /* Check for the cases where we simply want the result of the
	     earlier test or the opposite of that result.  */
	  if (code == NE || code == EQ
	      || (GET_MODE_BITSIZE (GET_MODE (op0)) <= HOST_BITS_PER_WIDE_INT
		  && GET_MODE_CLASS (GET_MODE (op0)) == MODE_INT
		  && (STORE_FLAG_VALUE
		      & (((HOST_WIDE_INT) 1
			  << (GET_MODE_BITSIZE (GET_MODE (op0)) - 1))))
		  && (code == LT || code == GE)))
	    {
	      enum rtx_code new_code;
	      if (code == LT || code == NE)
		new_code = GET_CODE (op0);
	      else
		new_code = reversed_comparison_code (op0, NULL);

	      if (new_code != UNKNOWN)
		{
		  code = new_code;
		  op0 = tem;
		  op1 = tem1;
		  continue;
		}
	    }
	  break;

	case IOR:
	  /* The sign bit of (ior (plus X (const_int -1)) X) is nonzero
	     iff X <= 0.  */
	  if (sign_bit_comparison_p && GET_CODE (XEXP (op0, 0)) == PLUS
	      && XEXP (XEXP (op0, 0), 1) == constm1_rtx
	      && rtx_equal_p (XEXP (XEXP (op0, 0), 0), XEXP (op0, 1)))
	    {
	      op0 = XEXP (op0, 1);
	      code = (code == GE ? GT : LE);
	      continue;
	    }
	  break;

	case AND:
	  /* Convert (and (xshift 1 X) Y) to (and (lshiftrt Y X) 1).  This
	     will be converted to a ZERO_EXTRACT later.  */
	  if (const_op == 0 && equality_comparison_p
	      && GET_CODE (XEXP (op0, 0)) == ASHIFT
	      && XEXP (XEXP (op0, 0), 0) == const1_rtx)
	    {
	      op0 = simplify_and_const_int
		(op0, mode, gen_rtx_LSHIFTRT (mode,
					      XEXP (op0, 1),
					      XEXP (XEXP (op0, 0), 1)),
		 (HOST_WIDE_INT) 1);
	      continue;
	    }

	  /* If we are comparing (and (lshiftrt X C1) C2) for equality with
	     zero and X is a comparison and C1 and C2 describe only bits set
	     in STORE_FLAG_VALUE, we can compare with X.  */
	  if (const_op == 0 && equality_comparison_p
	      && mode_width <= HOST_BITS_PER_WIDE_INT
	      && GET_CODE (XEXP (op0, 1)) == CONST_INT
	      && GET_CODE (XEXP (op0, 0)) == LSHIFTRT
	      && GET_CODE (XEXP (XEXP (op0, 0), 1)) == CONST_INT
	      && INTVAL (XEXP (XEXP (op0, 0), 1)) >= 0
	      && INTVAL (XEXP (XEXP (op0, 0), 1)) < HOST_BITS_PER_WIDE_INT)
	    {
	      mask = ((INTVAL (XEXP (op0, 1)) & GET_MODE_MASK (mode))
		      << INTVAL (XEXP (XEXP (op0, 0), 1)));
	      if ((~STORE_FLAG_VALUE & mask) == 0
		  && (COMPARISON_P (XEXP (XEXP (op0, 0), 0))
		      || ((tem = get_last_value (XEXP (XEXP (op0, 0), 0))) != 0
			  && COMPARISON_P (tem))))
		{
		  op0 = XEXP (XEXP (op0, 0), 0);
		  continue;
		}
	    }

	  /* If we are doing an equality comparison of an AND of a bit equal
	     to the sign bit, replace this with a LT or GE comparison of
	     the underlying value.  */
	  if (equality_comparison_p
	      && const_op == 0
	      && GET_CODE (XEXP (op0, 1)) == CONST_INT
	      && mode_width <= HOST_BITS_PER_WIDE_INT
	      && ((INTVAL (XEXP (op0, 1)) & GET_MODE_MASK (mode))
		  == (unsigned HOST_WIDE_INT) 1 << (mode_width - 1)))
	    {
	      op0 = XEXP (op0, 0);
	      code = (code == EQ ? GE : LT);
	      continue;
	    }

	  /* If this AND operation is really a ZERO_EXTEND from a narrower
	     mode, the constant fits within that mode, and this is either an
	     equality or unsigned comparison, try to do this comparison in
	     the narrower mode.  */
	  if ((equality_comparison_p || unsigned_comparison_p)
	      && GET_CODE (XEXP (op0, 1)) == CONST_INT
	      && (i = exact_log2 ((INTVAL (XEXP (op0, 1))
				   & GET_MODE_MASK (mode))
				  + 1)) >= 0
	      && const_op >> i == 0
	      && (tmode = mode_for_size (i, MODE_INT, 1)) != BLKmode)
	    {
	      op0 = gen_lowpart (tmode, XEXP (op0, 0));
	      continue;
	    }

	  /* If this is (and:M1 (subreg:M2 X 0) (const_int C1)) where C1
	     fits in both M1 and M2 and the SUBREG is either paradoxical
	     or represents the low part, permute the SUBREG and the AND
	     and try again.  */
	  if (GET_CODE (XEXP (op0, 0)) == SUBREG)
	    {
	      unsigned HOST_WIDE_INT c1;
	      tmode = GET_MODE (SUBREG_REG (XEXP (op0, 0)));
	      /* Require an integral mode, to avoid creating something like
		 (AND:SF ...).  */
	      if (SCALAR_INT_MODE_P (tmode)
		  /* It is unsafe to commute the AND into the SUBREG if the
		     SUBREG is paradoxical and WORD_REGISTER_OPERATIONS is
		     not defined.  As originally written the upper bits
		     have a defined value due to the AND operation.
		     However, if we commute the AND inside the SUBREG then
		     they no longer have defined values and the meaning of
		     the code has been changed.  */
		  && (0
#ifdef WORD_REGISTER_OPERATIONS
		      || (mode_width > GET_MODE_BITSIZE (tmode)
			  && mode_width <= BITS_PER_WORD)
#endif
		      || (mode_width <= GET_MODE_BITSIZE (tmode)
			  && subreg_lowpart_p (XEXP (op0, 0))))
		  && GET_CODE (XEXP (op0, 1)) == CONST_INT
		  && mode_width <= HOST_BITS_PER_WIDE_INT
		  && GET_MODE_BITSIZE (tmode) <= HOST_BITS_PER_WIDE_INT
		  && ((c1 = INTVAL (XEXP (op0, 1))) & ~mask) == 0
		  && (c1 & ~GET_MODE_MASK (tmode)) == 0
		  && c1 != mask
		  && c1 != GET_MODE_MASK (tmode))
		{
		  op0 = simplify_gen_binary (AND, tmode,
					     SUBREG_REG (XEXP (op0, 0)),
					     gen_int_mode (c1, tmode));
		  op0 = gen_lowpart (mode, op0);
		  continue;
		}
	    }

	  /* Convert (ne (and (not X) 1) 0) to (eq (and X 1) 0).  */
	  if (const_op == 0 && equality_comparison_p
	      && XEXP (op0, 1) == const1_rtx
	      && GET_CODE (XEXP (op0, 0)) == NOT)
	    {
	      op0 = simplify_and_const_int
		(NULL_RTX, mode, XEXP (XEXP (op0, 0), 0), (HOST_WIDE_INT) 1);
	      code = (code == NE ? EQ : NE);
	      continue;
	    }

	  /* Convert (ne (and (lshiftrt (not X)) 1) 0) to
	     (eq (and (lshiftrt X) 1) 0).
	     Also handle the case where (not X) is expressed using xor.  */
	  if (const_op == 0 && equality_comparison_p
	      && XEXP (op0, 1) == const1_rtx
	      && GET_CODE (XEXP (op0, 0)) == LSHIFTRT)
	    {
	      rtx shift_op = XEXP (XEXP (op0, 0), 0);
	      rtx shift_count = XEXP (XEXP (op0, 0), 1);

	      if (GET_CODE (shift_op) == NOT
		  || (GET_CODE (shift_op) == XOR
		      && GET_CODE (XEXP (shift_op, 1)) == CONST_INT
		      && GET_CODE (shift_count) == CONST_INT
		      && GET_MODE_BITSIZE (mode) <= HOST_BITS_PER_WIDE_INT
		      && (INTVAL (XEXP (shift_op, 1))
			  == (HOST_WIDE_INT) 1 << INTVAL (shift_count))))
		{
		  op0 = simplify_and_const_int
		    (NULL_RTX, mode,
		     gen_rtx_LSHIFTRT (mode, XEXP (shift_op, 0), shift_count),
		     (HOST_WIDE_INT) 1);
		  code = (code == NE ? EQ : NE);
		  continue;
		}
	    }
	  break;

	case ASHIFT:
	  /* If we have (compare (ashift FOO N) (const_int C)) and
	     the high order N bits of FOO (N+1 if an inequality comparison)
	     are known to be zero, we can do this by comparing FOO with C
	     shifted right N bits so long as the low-order N bits of C are
	     zero.  */
	  if (GET_CODE (XEXP (op0, 1)) == CONST_INT
	      && INTVAL (XEXP (op0, 1)) >= 0
	      && ((INTVAL (XEXP (op0, 1)) + ! equality_comparison_p)
		  < HOST_BITS_PER_WIDE_INT)
	      && ((const_op
		   & (((HOST_WIDE_INT) 1 << INTVAL (XEXP (op0, 1))) - 1)) == 0)
	      && mode_width <= HOST_BITS_PER_WIDE_INT
	      && (nonzero_bits (XEXP (op0, 0), mode)
		  & ~(mask >> (INTVAL (XEXP (op0, 1))
			       + ! equality_comparison_p))) == 0)
	    {
	      /* We must perform a logical shift, not an arithmetic one,
		 as we want the top N bits of C to be zero.  */
	      unsigned HOST_WIDE_INT temp = const_op & GET_MODE_MASK (mode);

	      temp >>= INTVAL (XEXP (op0, 1));
	      op1 = gen_int_mode (temp, mode);
	      op0 = XEXP (op0, 0);
	      continue;
	    }

	  /* If we are doing a sign bit comparison, it means we are testing
	     a particular bit.  Convert it to the appropriate AND.  */
	  if (sign_bit_comparison_p && GET_CODE (XEXP (op0, 1)) == CONST_INT
	      && mode_width <= HOST_BITS_PER_WIDE_INT)
	    {
	      op0 = simplify_and_const_int (NULL_RTX, mode, XEXP (op0, 0),
					    ((HOST_WIDE_INT) 1
					     << (mode_width - 1
						 - INTVAL (XEXP (op0, 1)))));
	      code = (code == LT ? NE : EQ);
	      continue;
	    }

	  /* If this an equality comparison with zero and we are shifting
	     the low bit to the sign bit, we can convert this to an AND of the
	     low-order bit.  */
	  if (const_op == 0 && equality_comparison_p
	      && GET_CODE (XEXP (op0, 1)) == CONST_INT
	      && (unsigned HOST_WIDE_INT) INTVAL (XEXP (op0, 1))
		 == mode_width - 1)
	    {
	      op0 = simplify_and_const_int (NULL_RTX, mode, XEXP (op0, 0),
					    (HOST_WIDE_INT) 1);
	      continue;
	    }
	  break;

	case ASHIFTRT:
	  /* If this is an equality comparison with zero, we can do this
	     as a logical shift, which might be much simpler.  */
	  if (equality_comparison_p && const_op == 0
	      && GET_CODE (XEXP (op0, 1)) == CONST_INT)
	    {
	      op0 = simplify_shift_const (NULL_RTX, LSHIFTRT, mode,
					  XEXP (op0, 0),
					  INTVAL (XEXP (op0, 1)));
	      continue;
	    }

	  /* If OP0 is a sign extension and CODE is not an unsigned comparison,
	     do the comparison in a narrower mode.  */
	  if (! unsigned_comparison_p
	      && GET_CODE (XEXP (op0, 1)) == CONST_INT
	      && GET_CODE (XEXP (op0, 0)) == ASHIFT
	      && XEXP (op0, 1) == XEXP (XEXP (op0, 0), 1)
	      && (tmode = mode_for_size (mode_width - INTVAL (XEXP (op0, 1)),
					 MODE_INT, 1)) != BLKmode
	      && (((unsigned HOST_WIDE_INT) const_op
		   + (GET_MODE_MASK (tmode) >> 1) + 1)
		  <= GET_MODE_MASK (tmode)))
	    {
	      op0 = gen_lowpart (tmode, XEXP (XEXP (op0, 0), 0));
	      continue;
	    }

	  /* Likewise if OP0 is a PLUS of a sign extension with a
	     constant, which is usually represented with the PLUS
	     between the shifts.  */
	  if (! unsigned_comparison_p
	      && GET_CODE (XEXP (op0, 1)) == CONST_INT
	      && GET_CODE (XEXP (op0, 0)) == PLUS
	      && GET_CODE (XEXP (XEXP (op0, 0), 1)) == CONST_INT
	      && GET_CODE (XEXP (XEXP (op0, 0), 0)) == ASHIFT
	      && XEXP (op0, 1) == XEXP (XEXP (XEXP (op0, 0), 0), 1)
	      && (tmode = mode_for_size (mode_width - INTVAL (XEXP (op0, 1)),
					 MODE_INT, 1)) != BLKmode
	      && (((unsigned HOST_WIDE_INT) const_op
		   + (GET_MODE_MASK (tmode) >> 1) + 1)
		  <= GET_MODE_MASK (tmode)))
	    {
	      rtx inner = XEXP (XEXP (XEXP (op0, 0), 0), 0);
	      rtx add_const = XEXP (XEXP (op0, 0), 1);
	      rtx new_const = simplify_gen_binary (ASHIFTRT, GET_MODE (op0),
						   add_const, XEXP (op0, 1));

	      op0 = simplify_gen_binary (PLUS, tmode,
					 gen_lowpart (tmode, inner),
					 new_const);
	      continue;
	    }

	  /* ... fall through ...  */
	case LSHIFTRT:
	  /* If we have (compare (xshiftrt FOO N) (const_int C)) and
	     the low order N bits of FOO are known to be zero, we can do this
	     by comparing FOO with C shifted left N bits so long as no
	     overflow occurs.  */
	  if (GET_CODE (XEXP (op0, 1)) == CONST_INT
	      && INTVAL (XEXP (op0, 1)) >= 0
	      && INTVAL (XEXP (op0, 1)) < HOST_BITS_PER_WIDE_INT
	      && mode_width <= HOST_BITS_PER_WIDE_INT
	      && (nonzero_bits (XEXP (op0, 0), mode)
		  & (((HOST_WIDE_INT) 1 << INTVAL (XEXP (op0, 1))) - 1)) == 0
	      && (((unsigned HOST_WIDE_INT) const_op
		   + (GET_CODE (op0) != LSHIFTRT
		      ? ((GET_MODE_MASK (mode) >> INTVAL (XEXP (op0, 1)) >> 1)
			 + 1)
		      : 0))
		  <= GET_MODE_MASK (mode) >> INTVAL (XEXP (op0, 1))))
	    {
	      /* If the shift was logical, then we must make the condition
		 unsigned.  */
	      if (GET_CODE (op0) == LSHIFTRT)
		code = unsigned_condition (code);

	      const_op <<= INTVAL (XEXP (op0, 1));
	      op1 = GEN_INT (const_op);
	      op0 = XEXP (op0, 0);
	      continue;
	    }

	  /* If we are using this shift to extract just the sign bit, we
	     can replace this with an LT or GE comparison.  */
	  if (const_op == 0
	      && (equality_comparison_p || sign_bit_comparison_p)
	      && GET_CODE (XEXP (op0, 1)) == CONST_INT
	      && (unsigned HOST_WIDE_INT) INTVAL (XEXP (op0, 1))
		 == mode_width - 1)
	    {
	      op0 = XEXP (op0, 0);
	      code = (code == NE || code == GT ? LT : GE);
	      continue;
	    }
	  break;

	default:
	  break;
	}

      break;
    }

  /* Now make any compound operations involved in this comparison.  Then,
     check for an outmost SUBREG on OP0 that is not doing anything or is
     paradoxical.  The latter transformation must only be performed when
     it is known that the "extra" bits will be the same in op0 and op1 or
     that they don't matter.  There are three cases to consider:

     1. SUBREG_REG (op0) is a register.  In this case the bits are don't
     care bits and we can assume they have any convenient value.  So
     making the transformation is safe.

     2. SUBREG_REG (op0) is a memory and LOAD_EXTEND_OP is not defined.
     In this case the upper bits of op0 are undefined.  We should not make
     the simplification in that case as we do not know the contents of
     those bits.

     3. SUBREG_REG (op0) is a memory and LOAD_EXTEND_OP is defined and not
     UNKNOWN.  In that case we know those bits are zeros or ones.  We must
     also be sure that they are the same as the upper bits of op1.

     We can never remove a SUBREG for a non-equality comparison because
     the sign bit is in a different place in the underlying object.  */

  op0 = make_compound_operation (op0, op1 == const0_rtx ? COMPARE : SET);
  op1 = make_compound_operation (op1, SET);

  if (GET_CODE (op0) == SUBREG && subreg_lowpart_p (op0)
      && GET_MODE_CLASS (GET_MODE (op0)) == MODE_INT
      && GET_MODE_CLASS (GET_MODE (SUBREG_REG (op0))) == MODE_INT
      && (code == NE || code == EQ))
    {
      if (GET_MODE_SIZE (GET_MODE (op0))
	  > GET_MODE_SIZE (GET_MODE (SUBREG_REG (op0))))
	{
	  /* For paradoxical subregs, allow case 1 as above.  Case 3 isn't
	     implemented.  */
          if (REG_P (SUBREG_REG (op0)))
	    {
	      op0 = SUBREG_REG (op0);
	      op1 = gen_lowpart (GET_MODE (op0), op1);
	    }
	}
      else if ((GET_MODE_BITSIZE (GET_MODE (SUBREG_REG (op0)))
		<= HOST_BITS_PER_WIDE_INT)
	       && (nonzero_bits (SUBREG_REG (op0),
				 GET_MODE (SUBREG_REG (op0)))
		   & ~GET_MODE_MASK (GET_MODE (op0))) == 0)
	{
	  tem = gen_lowpart (GET_MODE (SUBREG_REG (op0)), op1);

	  if ((nonzero_bits (tem, GET_MODE (SUBREG_REG (op0)))
	       & ~GET_MODE_MASK (GET_MODE (op0))) == 0)
	    op0 = SUBREG_REG (op0), op1 = tem;
	}
    }

  /* We now do the opposite procedure: Some machines don't have compare
     insns in all modes.  If OP0's mode is an integer mode smaller than a
     word and we can't do a compare in that mode, see if there is a larger
     mode for which we can do the compare.  There are a number of cases in
     which we can use the wider mode.  */

  mode = GET_MODE (op0);
  if (mode != VOIDmode && GET_MODE_CLASS (mode) == MODE_INT
      && GET_MODE_SIZE (mode) < UNITS_PER_WORD
      && ! have_insn_for (COMPARE, mode))
    for (tmode = GET_MODE_WIDER_MODE (mode);
	 (tmode != VOIDmode
	  && GET_MODE_BITSIZE (tmode) <= HOST_BITS_PER_WIDE_INT);
	 tmode = GET_MODE_WIDER_MODE (tmode))
      if (have_insn_for (COMPARE, tmode))
	{
	  int zero_extended;

	  /* If the only nonzero bits in OP0 and OP1 are those in the
	     narrower mode and this is an equality or unsigned comparison,
	     we can use the wider mode.  Similarly for sign-extended
	     values, in which case it is true for all comparisons.  */
	  zero_extended = ((code == EQ || code == NE
			    || code == GEU || code == GTU
			    || code == LEU || code == LTU)
			   && (nonzero_bits (op0, tmode)
			       & ~GET_MODE_MASK (mode)) == 0
			   && ((GET_CODE (op1) == CONST_INT
				|| (nonzero_bits (op1, tmode)
				    & ~GET_MODE_MASK (mode)) == 0)));

	  if (zero_extended
	      || ((num_sign_bit_copies (op0, tmode)
		   > (unsigned int) (GET_MODE_BITSIZE (tmode)
				     - GET_MODE_BITSIZE (mode)))
		  && (num_sign_bit_copies (op1, tmode)
		      > (unsigned int) (GET_MODE_BITSIZE (tmode)
					- GET_MODE_BITSIZE (mode)))))
	    {
	      /* If OP0 is an AND and we don't have an AND in MODE either,
		 make a new AND in the proper mode.  */
	      if (GET_CODE (op0) == AND
		  && !have_insn_for (AND, mode))
		op0 = simplify_gen_binary (AND, tmode,
					   gen_lowpart (tmode,
							XEXP (op0, 0)),
					   gen_lowpart (tmode,
							XEXP (op0, 1)));

	      op0 = gen_lowpart (tmode, op0);
	      if (zero_extended && GET_CODE (op1) == CONST_INT)
		op1 = GEN_INT (INTVAL (op1) & GET_MODE_MASK (mode));
	      op1 = gen_lowpart (tmode, op1);
	      break;
	    }

	  /* If this is a test for negative, we can make an explicit
	     test of the sign bit.  */

	  if (op1 == const0_rtx && (code == LT || code == GE)
	      && GET_MODE_BITSIZE (mode) <= HOST_BITS_PER_WIDE_INT)
	    {
	      op0 = simplify_gen_binary (AND, tmode,
					 gen_lowpart (tmode, op0),
					 GEN_INT ((HOST_WIDE_INT) 1
						  << (GET_MODE_BITSIZE (mode)
						      - 1)));
	      code = (code == LT) ? NE : EQ;
	      break;
	    }
	}

#ifdef CANONICALIZE_COMPARISON
  /* If this machine only supports a subset of valid comparisons, see if we
     can convert an unsupported one into a supported one.  */
  CANONICALIZE_COMPARISON (code, op0, op1);
#endif

  *pop0 = op0;
  *pop1 = op1;

  return code;
}

/* Utility function for record_value_for_reg.  Count number of
   rtxs in X.  */
static int
count_rtxs (rtx x)
{
  enum rtx_code code = GET_CODE (x);
  const char *fmt;
  int i, ret = 1;

  if (GET_RTX_CLASS (code) == '2'
      || GET_RTX_CLASS (code) == 'c')
    {
      rtx x0 = XEXP (x, 0);
      rtx x1 = XEXP (x, 1);

      if (x0 == x1)
	return 1 + 2 * count_rtxs (x0);

      if ((GET_RTX_CLASS (GET_CODE (x1)) == '2'
	   || GET_RTX_CLASS (GET_CODE (x1)) == 'c')
	  && (x0 == XEXP (x1, 0) || x0 == XEXP (x1, 1)))
	return 2 + 2 * count_rtxs (x0)
	       + count_rtxs (x == XEXP (x1, 0)
			     ? XEXP (x1, 1) : XEXP (x1, 0));

      if ((GET_RTX_CLASS (GET_CODE (x0)) == '2'
	   || GET_RTX_CLASS (GET_CODE (x0)) == 'c')
	  && (x1 == XEXP (x0, 0) || x1 == XEXP (x0, 1)))
	return 2 + 2 * count_rtxs (x1)
	       + count_rtxs (x == XEXP (x0, 0)
			     ? XEXP (x0, 1) : XEXP (x0, 0));
    }

  fmt = GET_RTX_FORMAT (code);
  for (i = GET_RTX_LENGTH (code) - 1; i >= 0; i--)
    if (fmt[i] == 'e')
      ret += count_rtxs (XEXP (x, i));

  return ret;
}

/* Utility function for record_value_for_reg.  Count number of
   rtxs in X.  */
static int
count_rtxs (rtx x)
{
  enum rtx_code code = GET_CODE (x);
  const char *fmt;
  int i, ret = 1;

  if (GET_RTX_CLASS (code) == '2'
      || GET_RTX_CLASS (code) == 'c')
    {
      rtx x0 = XEXP (x, 0);
      rtx x1 = XEXP (x, 1);

      if (x0 == x1)
	return 1 + 2 * count_rtxs (x0);

      if ((GET_RTX_CLASS (GET_CODE (x1)) == '2'
	   || GET_RTX_CLASS (GET_CODE (x1)) == 'c')
	  && (x0 == XEXP (x1, 0) || x0 == XEXP (x1, 1)))
	return 2 + 2 * count_rtxs (x0)
	       + count_rtxs (x == XEXP (x1, 0)
			     ? XEXP (x1, 1) : XEXP (x1, 0));

      if ((GET_RTX_CLASS (GET_CODE (x0)) == '2'
	   || GET_RTX_CLASS (GET_CODE (x0)) == 'c')
	  && (x1 == XEXP (x0, 0) || x1 == XEXP (x0, 1)))
	return 2 + 2 * count_rtxs (x1)
	       + count_rtxs (x == XEXP (x0, 0)
			     ? XEXP (x0, 1) : XEXP (x0, 0));
    }

  fmt = GET_RTX_FORMAT (code);
  for (i = GET_RTX_LENGTH (code) - 1; i >= 0; i--)
    if (fmt[i] == 'e')
      ret += count_rtxs (XEXP (x, i));

  return ret;
}

/* Utility function for following routine.  Called when X is part of a value
   being stored into last_set_value.  Sets last_set_table_tick
   for each register mentioned.  Similar to mention_regs in cse.c  */

static void
update_table_tick (rtx x)
{
  enum rtx_code code = GET_CODE (x);
  const char *fmt = GET_RTX_FORMAT (code);
  int i;

  if (code == REG)
    {
      unsigned int regno = REGNO (x);
      unsigned int endregno
	= regno + (regno < FIRST_PSEUDO_REGISTER
		   ? hard_regno_nregs[regno][GET_MODE (x)] : 1);
      unsigned int r;

      for (r = regno; r < endregno; r++)
	reg_stat[r].last_set_table_tick = label_tick;

      return;
    }

  for (i = GET_RTX_LENGTH (code) - 1; i >= 0; i--)
    /* Note that we can't have an "E" in values stored; see
       get_last_value_validate.  */
    if (fmt[i] == 'e')
      {
	/* Check for identical subexpressions.  If x contains
	   identical subexpression we only have to traverse one of
	   them.  */
	if (i == 0 && ARITHMETIC_P (x))
	  {
	    /* Note that at this point x1 has already been
	       processed.  */
	    rtx x0 = XEXP (x, 0);
	    rtx x1 = XEXP (x, 1);

	    /* If x0 and x1 are identical then there is no need to
	       process x0.  */
	    if (x0 == x1)
	      break;

	    /* If x0 is identical to a subexpression of x1 then while
	       processing x1, x0 has already been processed.  Thus we
	       are done with x.  */
	    if (ARITHMETIC_P (x1)
		&& (x0 == XEXP (x1, 0) || x0 == XEXP (x1, 1)))
	      break;

	    /* If x1 is identical to a subexpression of x0 then we
	       still have to process the rest of x0.  */
	    if (ARITHMETIC_P (x0)
		&& (x1 == XEXP (x0, 0) || x1 == XEXP (x0, 1)))
	      {
		update_table_tick (XEXP (x0, x1 == XEXP (x0, 0) ? 1 : 0));
		break;
	      }
	  }

	update_table_tick (XEXP (x, i));
      }
}

/* Record that REG is set to VALUE in insn INSN.  If VALUE is zero, we
   are saying that the register is clobbered and we no longer know its
   value.  If INSN is zero, don't update reg_stat[].last_set; this is
   only permitted with VALUE also zero and is used to invalidate the
   register.  */

static void
record_value_for_reg (rtx reg, rtx insn, rtx value)
{
  unsigned int regno = REGNO (reg);
  unsigned int endregno
    = regno + (regno < FIRST_PSEUDO_REGISTER
	       ? hard_regno_nregs[regno][GET_MODE (reg)] : 1);
  unsigned int i;

  /* If VALUE contains REG and we have a previous value for REG, substitute
     the previous value.  */
  if (value && insn && reg_overlap_mentioned_p (reg, value))
    {
      rtx tem;

      /* Set things up so get_last_value is allowed to see anything set up to
	 our insn.  */
      subst_low_cuid = INSN_CUID (insn);
      tem = get_last_value (reg);

      /* If TEM is simply a binary operation with two CLOBBERs as operands,
	 it isn't going to be useful and will take a lot of time to process,
	 so just use the CLOBBER.  */

      if (tem)
	{
	  if (ARITHMETIC_P (tem)
	      && GET_CODE (XEXP (tem, 0)) == CLOBBER
	      && GET_CODE (XEXP (tem, 1)) == CLOBBER)
	    tem = XEXP (tem, 0);
	  else if (count_occurrences (value, reg, 1) >= 2)
	    {
	      /* If there are two or more occurrences of REG in VALUE,
		 prevent the value from growing too much.  */
	      if (count_rtxs (tem) > MAX_LAST_VALUE_RTL)
		tem = gen_rtx_CLOBBER (GET_MODE (tem), const0_rtx);
	    }

	  value = replace_rtx (copy_rtx (value), reg, tem);
	}
    }

  /* For each register modified, show we don't know its value, that
     we don't know about its bitwise content, that its value has been
     updated, and that we don't know the location of the death of the
     register.  */
  for (i = regno; i < endregno; i++)
    {
      if (insn)
	reg_stat[i].last_set = insn;

      reg_stat[i].last_set_value = 0;
      reg_stat[i].last_set_mode = 0;
      reg_stat[i].last_set_nonzero_bits = 0;
      reg_stat[i].last_set_sign_bit_copies = 0;
      reg_stat[i].last_death = 0;
    }

  /* Mark registers that are being referenced in this value.  */
  if (value)
    update_table_tick (value);

  /* Now update the status of each register being set.
     If someone is using this register in this block, set this register
     to invalid since we will get confused between the two lives in this
     basic block.  This makes using this register always invalid.  In cse, we
     scan the table to invalidate all entries using this register, but this
     is too much work for us.  */

  for (i = regno; i < endregno; i++)
    {
      reg_stat[i].last_set_label = label_tick;
      if (value && reg_stat[i].last_set_table_tick == label_tick)
	reg_stat[i].last_set_invalid = 1;
      else
	reg_stat[i].last_set_invalid = 0;
    }

  /* The value being assigned might refer to X (like in "x++;").  In that
     case, we must replace it with (clobber (const_int 0)) to prevent
     infinite loops.  */
  if (value && ! get_last_value_validate (&value, insn,
					  reg_stat[regno].last_set_label, 0))
    {
      value = copy_rtx (value);
      if (! get_last_value_validate (&value, insn,
				     reg_stat[regno].last_set_label, 1))
	value = 0;
    }

  /* For the main register being modified, update the value, the mode, the
     nonzero bits, and the number of sign bit copies.  */

  reg_stat[regno].last_set_value = value;

  if (value)
    {
      enum machine_mode mode = GET_MODE (reg);
      subst_low_cuid = INSN_CUID (insn);
      reg_stat[regno].last_set_mode = mode;
      if (GET_MODE_CLASS (mode) == MODE_INT
	  && GET_MODE_BITSIZE (mode) <= HOST_BITS_PER_WIDE_INT)
	mode = nonzero_bits_mode;
      reg_stat[regno].last_set_nonzero_bits = nonzero_bits (value, mode);
      reg_stat[regno].last_set_sign_bit_copies
	= num_sign_bit_copies (value, GET_MODE (reg));
    }
}

/* Called via note_stores from record_dead_and_set_regs to handle one
   SET or CLOBBER in an insn.  DATA is the instruction in which the
   set is occurring.  */

static void
record_dead_and_set_regs_1 (rtx dest, rtx setter, void *data)
{
  rtx record_dead_insn = (rtx) data;

  if (GET_CODE (dest) == SUBREG)
    dest = SUBREG_REG (dest);

  if (REG_P (dest))
    {
      /* If we are setting the whole register, we know its value.  Otherwise
	 show that we don't know the value.  We can handle SUBREG in
	 some cases.  */
      if (GET_CODE (setter) == SET && dest == SET_DEST (setter))
	record_value_for_reg (dest, record_dead_insn, SET_SRC (setter));
      else if (GET_CODE (setter) == SET
	       && GET_CODE (SET_DEST (setter)) == SUBREG
	       && SUBREG_REG (SET_DEST (setter)) == dest
	       && GET_MODE_BITSIZE (GET_MODE (dest)) <= BITS_PER_WORD
	       && subreg_lowpart_p (SET_DEST (setter)))
	record_value_for_reg (dest, record_dead_insn,
			      gen_lowpart (GET_MODE (dest),
						       SET_SRC (setter)));
      else
	record_value_for_reg (dest, record_dead_insn, NULL_RTX);
    }
  else if (MEM_P (dest)
	   /* Ignore pushes, they clobber nothing.  */
	   && ! push_operand (dest, GET_MODE (dest)))
    mem_last_set = INSN_CUID (record_dead_insn);
}

/* Update the records of when each REG was most recently set or killed
   for the things done by INSN.  This is the last thing done in processing
   INSN in the combiner loop.

   We update reg_stat[], in particular fields last_set, last_set_value,
   last_set_mode, last_set_nonzero_bits, last_set_sign_bit_copies,
   last_death, and also the similar information mem_last_set (which insn
   most recently modified memory) and last_call_cuid (which insn was the
   most recent subroutine call).  */

static void
record_dead_and_set_regs (rtx insn)
{
  rtx link;
  unsigned int i;

  for (link = REG_NOTES (insn); link; link = XEXP (link, 1))
    {
      if (REG_NOTE_KIND (link) == REG_DEAD
	  && REG_P (XEXP (link, 0)))
	{
	  unsigned int regno = REGNO (XEXP (link, 0));
	  unsigned int endregno
	    = regno + (regno < FIRST_PSEUDO_REGISTER
		       ? hard_regno_nregs[regno][GET_MODE (XEXP (link, 0))]
		       : 1);

	  for (i = regno; i < endregno; i++)
	    reg_stat[i].last_death = insn;
	}
      else if (REG_NOTE_KIND (link) == REG_INC)
	record_value_for_reg (XEXP (link, 0), insn, NULL_RTX);
    }

  if (CALL_P (insn))
    {
      for (i = 0; i < FIRST_PSEUDO_REGISTER; i++)
	if (TEST_HARD_REG_BIT (regs_invalidated_by_call, i))
	  {
	    reg_stat[i].last_set_value = 0;
	    reg_stat[i].last_set_mode = 0;
	    reg_stat[i].last_set_nonzero_bits = 0;
	    reg_stat[i].last_set_sign_bit_copies = 0;
	    reg_stat[i].last_death = 0;
	  }

      last_call_cuid = mem_last_set = INSN_CUID (insn);

      /* Don't bother recording what this insn does.  It might set the
	 return value register, but we can't combine into a call
	 pattern anyway, so there's no point trying (and it may cause
	 a crash, if e.g. we wind up asking for last_set_value of a
	 SUBREG of the return value register).  */
      return;
    }

  note_stores (PATTERN (insn), record_dead_and_set_regs_1, insn);
}

/* If a SUBREG has the promoted bit set, it is in fact a property of the
   register present in the SUBREG, so for each such SUBREG go back and
   adjust nonzero and sign bit information of the registers that are
   known to have some zero/sign bits set.

   This is needed because when combine blows the SUBREGs away, the
   information on zero/sign bits is lost and further combines can be
   missed because of that.  */

static void
record_promoted_value (rtx insn, rtx subreg)
{
  rtx links, set;
  unsigned int regno = REGNO (SUBREG_REG (subreg));
  enum machine_mode mode = GET_MODE (subreg);

  if (GET_MODE_BITSIZE (mode) > HOST_BITS_PER_WIDE_INT)
    return;

  for (links = LOG_LINKS (insn); links;)
    {
      insn = XEXP (links, 0);
      set = single_set (insn);

      if (! set || !REG_P (SET_DEST (set))
	  || REGNO (SET_DEST (set)) != regno
	  || GET_MODE (SET_DEST (set)) != GET_MODE (SUBREG_REG (subreg)))
	{
	  links = XEXP (links, 1);
	  continue;
	}

      if (reg_stat[regno].last_set == insn)
	{
	  if (SUBREG_PROMOTED_UNSIGNED_P (subreg) > 0)
	    reg_stat[regno].last_set_nonzero_bits &= GET_MODE_MASK (mode);
	}

      if (REG_P (SET_SRC (set)))
	{
	  regno = REGNO (SET_SRC (set));
	  links = LOG_LINKS (insn);
	}
      else
	break;
    }
}

/* Scan X for promoted SUBREGs.  For each one found,
   note what it implies to the registers used in it.  */

static void
check_promoted_subreg (rtx insn, rtx x)
{
  if (GET_CODE (x) == SUBREG && SUBREG_PROMOTED_VAR_P (x)
      && REG_P (SUBREG_REG (x)))
    record_promoted_value (insn, x);
  else
    {
      const char *format = GET_RTX_FORMAT (GET_CODE (x));
      int i, j;

      for (i = 0; i < GET_RTX_LENGTH (GET_CODE (x)); i++)
	switch (format[i])
	  {
	  case 'e':
	    check_promoted_subreg (insn, XEXP (x, i));
	    break;
	  case 'V':
	  case 'E':
	    if (XVEC (x, i) != 0)
	      for (j = 0; j < XVECLEN (x, i); j++)
		check_promoted_subreg (insn, XVECEXP (x, i, j));
	    break;
	  }
    }
}

/* Utility routine for the following function.  Verify that all the registers
   mentioned in *LOC are valid when *LOC was part of a value set when
   label_tick == TICK.  Return 0 if some are not.

   If REPLACE is nonzero, replace the invalid reference with
   (clobber (const_int 0)) and return 1.  This replacement is useful because
   we often can get useful information about the form of a value (e.g., if
   it was produced by a shift that always produces -1 or 0) even though
   we don't know exactly what registers it was produced from.  */

static int
get_last_value_validate (rtx *loc, rtx insn, int tick, int replace)
{
  rtx x = *loc;
  const char *fmt = GET_RTX_FORMAT (GET_CODE (x));
  int len = GET_RTX_LENGTH (GET_CODE (x));
  int i;

  if (REG_P (x))
    {
      unsigned int regno = REGNO (x);
      unsigned int endregno
	= regno + (regno < FIRST_PSEUDO_REGISTER
		   ? hard_regno_nregs[regno][GET_MODE (x)] : 1);
      unsigned int j;

      for (j = regno; j < endregno; j++)
	if (reg_stat[j].last_set_invalid
	    /* If this is a pseudo-register that was only set once and not
	       live at the beginning of the function, it is always valid.  */
	    || (! (regno >= FIRST_PSEUDO_REGISTER
		   && REG_N_SETS (regno) == 1
		   && (! REGNO_REG_SET_P
		       (ENTRY_BLOCK_PTR->next_bb->il.rtl->global_live_at_start,
			regno)))
		&& reg_stat[j].last_set_label > tick))
	  {
	    if (replace)
	      *loc = gen_rtx_CLOBBER (GET_MODE (x), const0_rtx);
	    return replace;
	  }

      return 1;
    }
  /* If this is a memory reference, make sure that there were
     no stores after it that might have clobbered the value.  We don't
     have alias info, so we assume any store invalidates it.  */
  else if (MEM_P (x) && !MEM_READONLY_P (x)
	   && INSN_CUID (insn) <= mem_last_set)
    {
      if (replace)
	*loc = gen_rtx_CLOBBER (GET_MODE (x), const0_rtx);
      return replace;
    }

  for (i = 0; i < len; i++)
    {
      if (fmt[i] == 'e')
	{
	  /* Check for identical subexpressions.  If x contains
	     identical subexpression we only have to traverse one of
	     them.  */
	  if (i == 1 && ARITHMETIC_P (x))
	    {
	      /* Note that at this point x0 has already been checked
		 and found valid.  */
	      rtx x0 = XEXP (x, 0);
	      rtx x1 = XEXP (x, 1);

	      /* If x0 and x1 are identical then x is also valid.  */
	      if (x0 == x1)
		return 1;

	      /* If x1 is identical to a subexpression of x0 then
		 while checking x0, x1 has already been checked.  Thus
		 it is valid and so as x.  */
	      if (ARITHMETIC_P (x0)
		  && (x1 == XEXP (x0, 0) || x1 == XEXP (x0, 1)))
		return 1;

	      /* If x0 is identical to a subexpression of x1 then x is
		 valid iff the rest of x1 is valid.  */
	      if (ARITHMETIC_P (x1)
		  && (x0 == XEXP (x1, 0) || x0 == XEXP (x1, 1)))
		return
		  get_last_value_validate (&XEXP (x1,
						  x0 == XEXP (x1, 0) ? 1 : 0),
					   insn, tick, replace);
	    }

	  if (get_last_value_validate (&XEXP (x, i), insn, tick,
				       replace) == 0)
	    return 0;
	}
      /* Don't bother with these.  They shouldn't occur anyway.  */
      else if (fmt[i] == 'E')
	return 0;
    }

  /* If we haven't found a reason for it to be invalid, it is valid.  */
  return 1;
}

/* Get the last value assigned to X, if known.  Some registers
   in the value may be replaced with (clobber (const_int 0)) if their value
   is known longer known reliably.  */

static rtx
get_last_value (rtx x)
{
  unsigned int regno;
  rtx value;

  /* If this is a non-paradoxical SUBREG, get the value of its operand and
     then convert it to the desired mode.  If this is a paradoxical SUBREG,
     we cannot predict what values the "extra" bits might have.  */
  if (GET_CODE (x) == SUBREG
      && subreg_lowpart_p (x)
      && (GET_MODE_SIZE (GET_MODE (x))
	  <= GET_MODE_SIZE (GET_MODE (SUBREG_REG (x))))
      && (value = get_last_value (SUBREG_REG (x))) != 0)
    return gen_lowpart (GET_MODE (x), value);

  if (!REG_P (x))
    return 0;

  regno = REGNO (x);
  value = reg_stat[regno].last_set_value;

  /* If we don't have a value, or if it isn't for this basic block and
     it's either a hard register, set more than once, or it's a live
     at the beginning of the function, return 0.

     Because if it's not live at the beginning of the function then the reg
     is always set before being used (is never used without being set).
     And, if it's set only once, and it's always set before use, then all
     uses must have the same last value, even if it's not from this basic
     block.  */

  if (value == 0
      || (reg_stat[regno].last_set_label != label_tick
	  && (regno < FIRST_PSEUDO_REGISTER
	      || REG_N_SETS (regno) != 1
	      || (REGNO_REG_SET_P
		  (ENTRY_BLOCK_PTR->next_bb->il.rtl->global_live_at_start,
		   regno)))))
    return 0;

  /* If the value was set in a later insn than the ones we are processing,
     we can't use it even if the register was only set once.  */
  if (INSN_CUID (reg_stat[regno].last_set) >= subst_low_cuid)
    return 0;

  /* If the value has all its registers valid, return it.  */
  if (get_last_value_validate (&value, reg_stat[regno].last_set,
			       reg_stat[regno].last_set_label, 0))
    return value;

  /* Otherwise, make a copy and replace any invalid register with
     (clobber (const_int 0)).  If that fails for some reason, return 0.  */

  value = copy_rtx (value);
  if (get_last_value_validate (&value, reg_stat[regno].last_set,
			       reg_stat[regno].last_set_label, 1))
    return value;

  return 0;
}

/* Return nonzero if expression X refers to a REG or to memory
   that is set in an instruction more recent than FROM_CUID.  */

static int
use_crosses_set_p (rtx x, int from_cuid)
{
  const char *fmt;
  int i;
  enum rtx_code code = GET_CODE (x);

  if (code == REG)
    {
      unsigned int regno = REGNO (x);
      unsigned endreg = regno + (regno < FIRST_PSEUDO_REGISTER
				 ? hard_regno_nregs[regno][GET_MODE (x)] : 1);

#ifdef PUSH_ROUNDING
      /* Don't allow uses of the stack pointer to be moved,
	 because we don't know whether the move crosses a push insn.  */
      if (regno == STACK_POINTER_REGNUM && PUSH_ARGS)
	return 1;
#endif
      for (; regno < endreg; regno++)
	if (reg_stat[regno].last_set
	    && INSN_CUID (reg_stat[regno].last_set) > from_cuid)
	  return 1;
      return 0;
    }

  if (code == MEM && mem_last_set > from_cuid)
    return 1;

  fmt = GET_RTX_FORMAT (code);

  for (i = GET_RTX_LENGTH (code) - 1; i >= 0; i--)
    {
      if (fmt[i] == 'E')
	{
	  int j;
	  for (j = XVECLEN (x, i) - 1; j >= 0; j--)
	    if (use_crosses_set_p (XVECEXP (x, i, j), from_cuid))
	      return 1;
	}
      else if (fmt[i] == 'e'
	       && use_crosses_set_p (XEXP (x, i), from_cuid))
	return 1;
    }
  return 0;
}

/* Define three variables used for communication between the following
   routines.  */

static unsigned int reg_dead_regno, reg_dead_endregno;
static int reg_dead_flag;

/* Function called via note_stores from reg_dead_at_p.

   If DEST is within [reg_dead_regno, reg_dead_endregno), set
   reg_dead_flag to 1 if X is a CLOBBER and to -1 it is a SET.  */

static void
reg_dead_at_p_1 (rtx dest, rtx x, void *data ATTRIBUTE_UNUSED)
{
  unsigned int regno, endregno;

  if (!REG_P (dest))
    return;

  regno = REGNO (dest);
  endregno = regno + (regno < FIRST_PSEUDO_REGISTER
		      ? hard_regno_nregs[regno][GET_MODE (dest)] : 1);

  if (reg_dead_endregno > regno && reg_dead_regno < endregno)
    reg_dead_flag = (GET_CODE (x) == CLOBBER) ? 1 : -1;
}

/* Return nonzero if REG is known to be dead at INSN.

   We scan backwards from INSN.  If we hit a REG_DEAD note or a CLOBBER
   referencing REG, it is dead.  If we hit a SET referencing REG, it is
   live.  Otherwise, see if it is live or dead at the start of the basic
   block we are in.  Hard regs marked as being live in NEWPAT_USED_REGS
   must be assumed to be always live.  */

static int
reg_dead_at_p (rtx reg, rtx insn)
{
  basic_block block;
  unsigned int i;

  /* Set variables for reg_dead_at_p_1.  */
  reg_dead_regno = REGNO (reg);
  reg_dead_endregno = reg_dead_regno + (reg_dead_regno < FIRST_PSEUDO_REGISTER
					? hard_regno_nregs[reg_dead_regno]
							  [GET_MODE (reg)]
					: 1);

  reg_dead_flag = 0;

  /* Check that reg isn't mentioned in NEWPAT_USED_REGS.  For fixed registers
     we allow the machine description to decide whether use-and-clobber
     patterns are OK.  */
  if (reg_dead_regno < FIRST_PSEUDO_REGISTER)
    {
      for (i = reg_dead_regno; i < reg_dead_endregno; i++)
	if (!fixed_regs[i] && TEST_HARD_REG_BIT (newpat_used_regs, i))
	  return 0;
    }

  /* Scan backwards until we find a REG_DEAD note, SET, CLOBBER, label, or
     beginning of function.  */
  for (; insn && !LABEL_P (insn) && !BARRIER_P (insn);
       insn = prev_nonnote_insn (insn))
    {
      note_stores (PATTERN (insn), reg_dead_at_p_1, NULL);
      if (reg_dead_flag)
	return reg_dead_flag == 1 ? 1 : 0;

      if (find_regno_note (insn, REG_DEAD, reg_dead_regno))
	return 1;
    }

  /* Get the basic block that we were in.  */
  if (insn == 0)
    block = ENTRY_BLOCK_PTR->next_bb;
  else
    {
      FOR_EACH_BB (block)
	if (insn == BB_HEAD (block))
	  break;

      if (block == EXIT_BLOCK_PTR)
	return 0;
    }

  for (i = reg_dead_regno; i < reg_dead_endregno; i++)
    if (REGNO_REG_SET_P (block->il.rtl->global_live_at_start, i))
      return 0;

  return 1;
}

/* Note hard registers in X that are used.  This code is similar to
   that in flow.c, but much simpler since we don't care about pseudos.  */

static void
mark_used_regs_combine (rtx x)
{
  RTX_CODE code = GET_CODE (x);
  unsigned int regno;
  int i;

  switch (code)
    {
    case LABEL_REF:
    case SYMBOL_REF:
    case CONST_INT:
    case CONST:
    case CONST_DOUBLE:
    case CONST_VECTOR:
    case PC:
    case ADDR_VEC:
    case ADDR_DIFF_VEC:
    case ASM_INPUT:
#ifdef HAVE_cc0
    /* CC0 must die in the insn after it is set, so we don't need to take
       special note of it here.  */
    case CC0:
#endif
      return;

    case CLOBBER:
      /* If we are clobbering a MEM, mark any hard registers inside the
	 address as used.  */
      if (MEM_P (XEXP (x, 0)))
	mark_used_regs_combine (XEXP (XEXP (x, 0), 0));
      return;

    case REG:
      regno = REGNO (x);
      /* A hard reg in a wide mode may really be multiple registers.
	 If so, mark all of them just like the first.  */
      if (regno < FIRST_PSEUDO_REGISTER)
	{
	  unsigned int endregno, r;

	  /* None of this applies to the stack, frame or arg pointers.  */
	  if (regno == STACK_POINTER_REGNUM
#if FRAME_POINTER_REGNUM != HARD_FRAME_POINTER_REGNUM
	      || regno == HARD_FRAME_POINTER_REGNUM
#endif
#if FRAME_POINTER_REGNUM != ARG_POINTER_REGNUM
	      || (regno == ARG_POINTER_REGNUM && fixed_regs[regno])
#endif
	      || regno == FRAME_POINTER_REGNUM)
	    return;

	  endregno = regno + hard_regno_nregs[regno][GET_MODE (x)];
	  for (r = regno; r < endregno; r++)
	    SET_HARD_REG_BIT (newpat_used_regs, r);
	}
      return;

    case SET:
      {
	/* If setting a MEM, or a SUBREG of a MEM, then note any hard regs in
	   the address.  */
	rtx testreg = SET_DEST (x);

	while (GET_CODE (testreg) == SUBREG
	       || GET_CODE (testreg) == ZERO_EXTRACT
	       || GET_CODE (testreg) == STRICT_LOW_PART)
	  testreg = XEXP (testreg, 0);

	if (MEM_P (testreg))
	  mark_used_regs_combine (XEXP (testreg, 0));

	mark_used_regs_combine (SET_SRC (x));
      }
      return;

    default:
      break;
    }

  /* Recursively scan the operands of this expression.  */

  {
    const char *fmt = GET_RTX_FORMAT (code);

    for (i = GET_RTX_LENGTH (code) - 1; i >= 0; i--)
      {
	if (fmt[i] == 'e')
	  mark_used_regs_combine (XEXP (x, i));
	else if (fmt[i] == 'E')
	  {
	    int j;

	    for (j = 0; j < XVECLEN (x, i); j++)
	      mark_used_regs_combine (XVECEXP (x, i, j));
	  }
      }
  }
}

/* Remove register number REGNO from the dead registers list of INSN.

   Return the note used to record the death, if there was one.  */

rtx
remove_death (unsigned int regno, rtx insn)
{
  rtx note = find_regno_note (insn, REG_DEAD, regno);

  if (note)
    {
      REG_N_DEATHS (regno)--;
      remove_note (insn, note);
    }

  return note;
}

/* For each register (hardware or pseudo) used within expression X, if its
   death is in an instruction with cuid between FROM_CUID (inclusive) and
   TO_INSN (exclusive), put a REG_DEAD note for that register in the
   list headed by PNOTES.

   That said, don't move registers killed by maybe_kill_insn.

   This is done when X is being merged by combination into TO_INSN.  These
   notes will then be distributed as needed.  */

static void
move_deaths (rtx x, rtx maybe_kill_insn, int from_cuid, rtx to_insn,
	     rtx *pnotes)
{
  const char *fmt;
  int len, i;
  enum rtx_code code = GET_CODE (x);

  if (code == REG)
    {
      unsigned int regno = REGNO (x);
      rtx where_dead = reg_stat[regno].last_death;
      rtx before_dead, after_dead;

      /* Don't move the register if it gets killed in between from and to.  */
      if (maybe_kill_insn && reg_set_p (x, maybe_kill_insn)
	  && ! reg_referenced_p (x, maybe_kill_insn))
	return;

      /* WHERE_DEAD could be a USE insn made by combine, so first we
	 make sure that we have insns with valid INSN_CUID values.  */
      before_dead = where_dead;
      while (before_dead && INSN_UID (before_dead) > max_uid_cuid)
	before_dead = PREV_INSN (before_dead);

      after_dead = where_dead;
      while (after_dead && INSN_UID (after_dead) > max_uid_cuid)
	after_dead = NEXT_INSN (after_dead);

      if (before_dead && after_dead
	  && INSN_CUID (before_dead) >= from_cuid
	  && (INSN_CUID (after_dead) < INSN_CUID (to_insn)
	      || (where_dead != after_dead
		  && INSN_CUID (after_dead) == INSN_CUID (to_insn))))
	{
	  rtx note = remove_death (regno, where_dead);

	  /* It is possible for the call above to return 0.  This can occur
	     when last_death points to I2 or I1 that we combined with.
	     In that case make a new note.

	     We must also check for the case where X is a hard register
	     and NOTE is a death note for a range of hard registers
	     including X.  In that case, we must put REG_DEAD notes for
	     the remaining registers in place of NOTE.  */

	  if (note != 0 && regno < FIRST_PSEUDO_REGISTER
	      && (GET_MODE_SIZE (GET_MODE (XEXP (note, 0)))
		  > GET_MODE_SIZE (GET_MODE (x))))
	    {
	      unsigned int deadregno = REGNO (XEXP (note, 0));
	      unsigned int deadend
		= (deadregno + hard_regno_nregs[deadregno]
					       [GET_MODE (XEXP (note, 0))]);
	      unsigned int ourend
		= regno + hard_regno_nregs[regno][GET_MODE (x)];
	      unsigned int i;

	      for (i = deadregno; i < deadend; i++)
		if (i < regno || i >= ourend)
		  REG_NOTES (where_dead)
		    = gen_rtx_EXPR_LIST (REG_DEAD,
					 regno_reg_rtx[i],
					 REG_NOTES (where_dead));
	    }

	  /* If we didn't find any note, or if we found a REG_DEAD note that
	     covers only part of the given reg, and we have a multi-reg hard
	     register, then to be safe we must check for REG_DEAD notes
	     for each register other than the first.  They could have
	     their own REG_DEAD notes lying around.  */
	  else if ((note == 0
		    || (note != 0
			&& (GET_MODE_SIZE (GET_MODE (XEXP (note, 0)))
			    < GET_MODE_SIZE (GET_MODE (x)))))
		   && regno < FIRST_PSEUDO_REGISTER
		   && hard_regno_nregs[regno][GET_MODE (x)] > 1)
	    {
	      unsigned int ourend
		= regno + hard_regno_nregs[regno][GET_MODE (x)];
	      unsigned int i, offset;
	      rtx oldnotes = 0;

	      if (note)
		offset = hard_regno_nregs[regno][GET_MODE (XEXP (note, 0))];
	      else
		offset = 1;

	      for (i = regno + offset; i < ourend; i++)
		move_deaths (regno_reg_rtx[i],
			     maybe_kill_insn, from_cuid, to_insn, &oldnotes);
	    }

	  if (note != 0 && GET_MODE (XEXP (note, 0)) == GET_MODE (x))
	    {
	      XEXP (note, 1) = *pnotes;
	      *pnotes = note;
	    }
	  else
	    *pnotes = gen_rtx_EXPR_LIST (REG_DEAD, x, *pnotes);

	  REG_N_DEATHS (regno)++;
	}

      return;
    }

  else if (GET_CODE (x) == SET)
    {
      rtx dest = SET_DEST (x);

      move_deaths (SET_SRC (x), maybe_kill_insn, from_cuid, to_insn, pnotes);

      /* In the case of a ZERO_EXTRACT, a STRICT_LOW_PART, or a SUBREG
	 that accesses one word of a multi-word item, some
	 piece of everything register in the expression is used by
	 this insn, so remove any old death.  */
      /* ??? So why do we test for equality of the sizes?  */

      if (GET_CODE (dest) == ZERO_EXTRACT
	  || GET_CODE (dest) == STRICT_LOW_PART
	  || (GET_CODE (dest) == SUBREG
	      && (((GET_MODE_SIZE (GET_MODE (dest))
		    + UNITS_PER_WORD - 1) / UNITS_PER_WORD)
		  == ((GET_MODE_SIZE (GET_MODE (SUBREG_REG (dest)))
		       + UNITS_PER_WORD - 1) / UNITS_PER_WORD))))
	{
	  move_deaths (dest, maybe_kill_insn, from_cuid, to_insn, pnotes);
	  return;
	}

      /* If this is some other SUBREG, we know it replaces the entire
	 value, so use that as the destination.  */
      if (GET_CODE (dest) == SUBREG)
	dest = SUBREG_REG (dest);

      /* If this is a MEM, adjust deaths of anything used in the address.
	 For a REG (the only other possibility), the entire value is
	 being replaced so the old value is not used in this insn.  */

      if (MEM_P (dest))
	move_deaths (XEXP (dest, 0), maybe_kill_insn, from_cuid,
		     to_insn, pnotes);
      return;
    }

  else if (GET_CODE (x) == CLOBBER)
    return;

  len = GET_RTX_LENGTH (code);
  fmt = GET_RTX_FORMAT (code);

  for (i = 0; i < len; i++)
    {
      if (fmt[i] == 'E')
	{
	  int j;
	  for (j = XVECLEN (x, i) - 1; j >= 0; j--)
	    move_deaths (XVECEXP (x, i, j), maybe_kill_insn, from_cuid,
			 to_insn, pnotes);
	}
      else if (fmt[i] == 'e')
	move_deaths (XEXP (x, i), maybe_kill_insn, from_cuid, to_insn, pnotes);
    }
}

/* Return 1 if X is the target of a bit-field assignment in BODY, the
   pattern of an insn.  X must be a REG.  */

static int
reg_bitfield_target_p (rtx x, rtx body)
{
  int i;

  if (GET_CODE (body) == SET)
    {
      rtx dest = SET_DEST (body);
      rtx target;
      unsigned int regno, tregno, endregno, endtregno;

      if (GET_CODE (dest) == ZERO_EXTRACT)
	target = XEXP (dest, 0);
      else if (GET_CODE (dest) == STRICT_LOW_PART)
	target = SUBREG_REG (XEXP (dest, 0));
      else
	return 0;

      if (GET_CODE (target) == SUBREG)
	target = SUBREG_REG (target);

      if (!REG_P (target))
	return 0;

      tregno = REGNO (target), regno = REGNO (x);
      if (tregno >= FIRST_PSEUDO_REGISTER || regno >= FIRST_PSEUDO_REGISTER)
	return target == x;

      endtregno = tregno + hard_regno_nregs[tregno][GET_MODE (target)];
      endregno = regno + hard_regno_nregs[regno][GET_MODE (x)];

      return endregno > tregno && regno < endtregno;
    }

  else if (GET_CODE (body) == PARALLEL)
    for (i = XVECLEN (body, 0) - 1; i >= 0; i--)
      if (reg_bitfield_target_p (x, XVECEXP (body, 0, i)))
	return 1;

  return 0;
}

/* Given a chain of REG_NOTES originally from FROM_INSN, try to place them
   as appropriate.  I3 and I2 are the insns resulting from the combination
   insns including FROM (I2 may be zero).

   ELIM_I2 and ELIM_I1 are either zero or registers that we know will
   not need REG_DEAD notes because they are being substituted for.  This
   saves searching in the most common cases.

   Each note in the list is either ignored or placed on some insns, depending
   on the type of note.  */

static void
distribute_notes (rtx notes, rtx from_insn, rtx i3, rtx i2, rtx elim_i2,
		  rtx elim_i1)
{
  rtx note, next_note;
  rtx tem;

  for (note = notes; note; note = next_note)
    {
      rtx place = 0, place2 = 0;

      /* If this NOTE references a pseudo register, ensure it references
	 the latest copy of that register.  */
      if (XEXP (note, 0) && REG_P (XEXP (note, 0))
	  && REGNO (XEXP (note, 0)) >= FIRST_PSEUDO_REGISTER)
	XEXP (note, 0) = regno_reg_rtx[REGNO (XEXP (note, 0))];

      next_note = XEXP (note, 1);
      switch (REG_NOTE_KIND (note))
	{
	case REG_BR_PROB:
	case REG_BR_PRED:
	  /* Doesn't matter much where we put this, as long as it's somewhere.
	     It is preferable to keep these notes on branches, which is most
	     likely to be i3.  */
	  place = i3;
	  break;

	case REG_VALUE_PROFILE:
	  /* Just get rid of this note, as it is unused later anyway.  */
	  break;

	case REG_NON_LOCAL_GOTO:
	  if (JUMP_P (i3))
	    place = i3;
	  else
	    {
	      gcc_assert (i2 && JUMP_P (i2));
	      place = i2;
	    }
	  break;

	case REG_EH_REGION:
	  /* These notes must remain with the call or trapping instruction.  */
	  if (CALL_P (i3))
	    place = i3;
	  else if (i2 && CALL_P (i2))
	    place = i2;
	  else
	    {
	      gcc_assert (flag_non_call_exceptions);
	      if (may_trap_p (i3))
		place = i3;
	      else if (i2 && may_trap_p (i2))
		place = i2;
	      /* ??? Otherwise assume we've combined things such that we
		 can now prove that the instructions can't trap.  Drop the
		 note in this case.  */
	    }
	  break;

	case REG_NORETURN:
	case REG_SETJMP:
	  /* These notes must remain with the call.  It should not be
	     possible for both I2 and I3 to be a call.  */
	  if (CALL_P (i3))
	    place = i3;
	  else
	    {
	      gcc_assert (i2 && CALL_P (i2));
	      place = i2;
	    }
	  break;

	case REG_UNUSED:
	  /* Any clobbers for i3 may still exist, and so we must process
	     REG_UNUSED notes from that insn.

	     Any clobbers from i2 or i1 can only exist if they were added by
	     recog_for_combine.  In that case, recog_for_combine created the
	     necessary REG_UNUSED notes.  Trying to keep any original
	     REG_UNUSED notes from these insns can cause incorrect output
	     if it is for the same register as the original i3 dest.
	     In that case, we will notice that the register is set in i3,
	     and then add a REG_UNUSED note for the destination of i3, which
	     is wrong.  However, it is possible to have REG_UNUSED notes from
	     i2 or i1 for register which were both used and clobbered, so
	     we keep notes from i2 or i1 if they will turn into REG_DEAD
	     notes.  */

	  /* If this register is set or clobbered in I3, put the note there
	     unless there is one already.  */
	  if (reg_set_p (XEXP (note, 0), PATTERN (i3)))
	    {
	      if (from_insn != i3)
		break;

	      if (! (REG_P (XEXP (note, 0))
		     ? find_regno_note (i3, REG_UNUSED, REGNO (XEXP (note, 0)))
		     : find_reg_note (i3, REG_UNUSED, XEXP (note, 0))))
		place = i3;
	    }
	  /* Otherwise, if this register is used by I3, then this register
	     now dies here, so we must put a REG_DEAD note here unless there
	     is one already.  */
	  else if (reg_referenced_p (XEXP (note, 0), PATTERN (i3))
		   && ! (REG_P (XEXP (note, 0))
			 ? find_regno_note (i3, REG_DEAD,
					    REGNO (XEXP (note, 0)))
			 : find_reg_note (i3, REG_DEAD, XEXP (note, 0))))
	    {
	      PUT_REG_NOTE_KIND (note, REG_DEAD);
	      place = i3;
	    }
	  break;

	case REG_EQUAL:
	case REG_EQUIV:
	case REG_NOALIAS:
	  /* These notes say something about results of an insn.  We can
	     only support them if they used to be on I3 in which case they
	     remain on I3.  Otherwise they are ignored.

	     If the note refers to an expression that is not a constant, we
	     must also ignore the note since we cannot tell whether the
	     equivalence is still true.  It might be possible to do
	     slightly better than this (we only have a problem if I2DEST
	     or I1DEST is present in the expression), but it doesn't
	     seem worth the trouble.  */

	  if (from_insn == i3
	      && (XEXP (note, 0) == 0 || CONSTANT_P (XEXP (note, 0))))
	    place = i3;
	  break;

	case REG_INC:
	case REG_NO_CONFLICT:
	  /* These notes say something about how a register is used.  They must
	     be present on any use of the register in I2 or I3.  */
	  if (reg_mentioned_p (XEXP (note, 0), PATTERN (i3)))
	    place = i3;

	  if (i2 && reg_mentioned_p (XEXP (note, 0), PATTERN (i2)))
	    {
	      if (place)
		place2 = i2;
	      else
		place = i2;
	    }
	  break;

	case REG_LABEL:
	  /* This can show up in several ways -- either directly in the
	     pattern, or hidden off in the constant pool with (or without?)
	     a REG_EQUAL note.  */
	  /* ??? Ignore the without-reg_equal-note problem for now.  */
	  if (reg_mentioned_p (XEXP (note, 0), PATTERN (i3))
	      || ((tem = find_reg_note (i3, REG_EQUAL, NULL_RTX))
		  && GET_CODE (XEXP (tem, 0)) == LABEL_REF
		  && XEXP (XEXP (tem, 0), 0) == XEXP (note, 0)))
	    place = i3;

	  if (i2
	      && (reg_mentioned_p (XEXP (note, 0), PATTERN (i2))
		  || ((tem = find_reg_note (i2, REG_EQUAL, NULL_RTX))
		      && GET_CODE (XEXP (tem, 0)) == LABEL_REF
		      && XEXP (XEXP (tem, 0), 0) == XEXP (note, 0))))
	    {
	      if (place)
		place2 = i2;
	      else
		place = i2;
	    }

	  /* Don't attach REG_LABEL note to a JUMP_INSN.  Add
	     a JUMP_LABEL instead or decrement LABEL_NUSES.  */
	  if (place && JUMP_P (place))
	    {
	      rtx label = JUMP_LABEL (place);
	      
	      if (!label)
		JUMP_LABEL (place) = XEXP (note, 0);
	      else
		{
		  gcc_assert (label == XEXP (note, 0));
		  if (LABEL_P (label))
		    LABEL_NUSES (label)--;
		}
	      place = 0;
	    }
	  if (place2 && JUMP_P (place2))
	    {
	      rtx label = JUMP_LABEL (place2);
	      
	      if (!label)
		JUMP_LABEL (place2) = XEXP (note, 0);
	      else
		{
		  gcc_assert (label == XEXP (note, 0));
		  if (LABEL_P (label))
		    LABEL_NUSES (label)--;
		}
	      place2 = 0;
	    }
	  break;

	case REG_NONNEG:
	  /* This note says something about the value of a register prior
	     to the execution of an insn.  It is too much trouble to see
	     if the note is still correct in all situations.  It is better
	     to simply delete it.  */
	  break;

	case REG_RETVAL:
	  /* If the insn previously containing this note still exists,
	     put it back where it was.  Otherwise move it to the previous
	     insn.  Adjust the corresponding REG_LIBCALL note.  */
	  if (!NOTE_P (from_insn))
	    place = from_insn;
	  else
	    {
	      tem = find_reg_note (XEXP (note, 0), REG_LIBCALL, NULL_RTX);
	      place = prev_real_insn (from_insn);
	      if (tem && place)
		XEXP (tem, 0) = place;
	      /* If we're deleting the last remaining instruction of a
		 libcall sequence, don't add the notes.  */
	      else if (XEXP (note, 0) == from_insn)
		tem = place = 0;
	      /* Don't add the dangling REG_RETVAL note.  */
	      else if (! tem)
		place = 0;
	    }
	  break;

	case REG_LIBCALL:
	  /* This is handled similarly to REG_RETVAL.  */
	  if (!NOTE_P (from_insn))
	    place = from_insn;
	  else
	    {
	      tem = find_reg_note (XEXP (note, 0), REG_RETVAL, NULL_RTX);
	      place = next_real_insn (from_insn);
	      if (tem && place)
		XEXP (tem, 0) = place;
	      /* If we're deleting the last remaining instruction of a
		 libcall sequence, don't add the notes.  */
	      else if (XEXP (note, 0) == from_insn)
		tem = place = 0;
	      /* Don't add the dangling REG_LIBCALL note.  */
	      else if (! tem)
		place = 0;
	    }
	  break;

	case REG_DEAD:
	  /* If the register is used as an input in I3, it dies there.
	     Similarly for I2, if it is nonzero and adjacent to I3.

	     If the register is not used as an input in either I3 or I2
	     and it is not one of the registers we were supposed to eliminate,
	     there are two possibilities.  We might have a non-adjacent I2
	     or we might have somehow eliminated an additional register
	     from a computation.  For example, we might have had A & B where
	     we discover that B will always be zero.  In this case we will
	     eliminate the reference to A.

	     In both cases, we must search to see if we can find a previous
	     use of A and put the death note there.  */

	  if (from_insn
	      && CALL_P (from_insn)
	      && find_reg_fusage (from_insn, USE, XEXP (note, 0)))
	    place = from_insn;
	  else if (reg_referenced_p (XEXP (note, 0), PATTERN (i3)))
	    place = i3;
	  else if (i2 != 0 && next_nonnote_insn (i2) == i3
		   && reg_referenced_p (XEXP (note, 0), PATTERN (i2)))
	    place = i2;

	  if (place == 0
	      && (rtx_equal_p (XEXP (note, 0), elim_i2)
		  || rtx_equal_p (XEXP (note, 0), elim_i1)))
	    break;

	  if (place == 0)
	    {
	      basic_block bb = this_basic_block;

	      for (tem = PREV_INSN (i3); place == 0; tem = PREV_INSN (tem))
		{
		  if (! INSN_P (tem))
		    {
		      if (tem == BB_HEAD (bb))
			break;
		      continue;
		    }

		  /* If the register is being set at TEM, see if that is all
		     TEM is doing.  If so, delete TEM.  Otherwise, make this
		     into a REG_UNUSED note instead. Don't delete sets to
		     global register vars.  */
		  if ((REGNO (XEXP (note, 0)) >= FIRST_PSEUDO_REGISTER
		       || !global_regs[REGNO (XEXP (note, 0))])
		      && reg_set_p (XEXP (note, 0), PATTERN (tem)))
		    {
		      rtx set = single_set (tem);
		      rtx inner_dest = 0;
#ifdef HAVE_cc0
		      rtx cc0_setter = NULL_RTX;
#endif

		      if (set != 0)
			for (inner_dest = SET_DEST (set);
			     (GET_CODE (inner_dest) == STRICT_LOW_PART
			      || GET_CODE (inner_dest) == SUBREG
			      || GET_CODE (inner_dest) == ZERO_EXTRACT);
			     inner_dest = XEXP (inner_dest, 0))
			  ;

		      /* Verify that it was the set, and not a clobber that
			 modified the register.

			 CC0 targets must be careful to maintain setter/user
			 pairs.  If we cannot delete the setter due to side
			 effects, mark the user with an UNUSED note instead
			 of deleting it.  */

		      if (set != 0 && ! side_effects_p (SET_SRC (set))
			  && rtx_equal_p (XEXP (note, 0), inner_dest)
#ifdef HAVE_cc0
			  && (! reg_mentioned_p (cc0_rtx, SET_SRC (set))
			      || ((cc0_setter = prev_cc0_setter (tem)) != NULL
				  && sets_cc0_p (PATTERN (cc0_setter)) > 0))
#endif
			  )
			{
			  /* Move the notes and links of TEM elsewhere.
			     This might delete other dead insns recursively.
			     First set the pattern to something that won't use
			     any register.  */
			  rtx old_notes = REG_NOTES (tem);

			  PATTERN (tem) = pc_rtx;
			  REG_NOTES (tem) = NULL;

			  distribute_notes (old_notes, tem, tem, NULL_RTX,
					    NULL_RTX, NULL_RTX);
			  distribute_links (LOG_LINKS (tem));

			  SET_INSN_DELETED (tem);

#ifdef HAVE_cc0
			  /* Delete the setter too.  */
			  if (cc0_setter)
			    {
			      PATTERN (cc0_setter) = pc_rtx;
			      old_notes = REG_NOTES (cc0_setter);
			      REG_NOTES (cc0_setter) = NULL;

			      distribute_notes (old_notes, cc0_setter,
						cc0_setter, NULL_RTX,
						NULL_RTX, NULL_RTX);
			      distribute_links (LOG_LINKS (cc0_setter));

			      SET_INSN_DELETED (cc0_setter);
			    }
#endif
			}
		      else
			{
			  PUT_REG_NOTE_KIND (note, REG_UNUSED);

			  /*  If there isn't already a REG_UNUSED note, put one
			      here.  Do not place a REG_DEAD note, even if
			      the register is also used here; that would not
			      match the algorithm used in lifetime analysis
			      and can cause the consistency check in the
			      scheduler to fail.  */
			  if (! find_regno_note (tem, REG_UNUSED,
						 REGNO (XEXP (note, 0))))
			    place = tem;
			  break;
			}
		    }
		  else if (reg_referenced_p (XEXP (note, 0), PATTERN (tem))
			   || (CALL_P (tem)
			       && find_reg_fusage (tem, USE, XEXP (note, 0))))
		    {
		      place = tem;

		      /* If we are doing a 3->2 combination, and we have a
			 register which formerly died in i3 and was not used
			 by i2, which now no longer dies in i3 and is used in
			 i2 but does not die in i2, and place is between i2
			 and i3, then we may need to move a link from place to
			 i2.  */
		      if (i2 && INSN_UID (place) <= max_uid_cuid
			  && INSN_CUID (place) > INSN_CUID (i2)
			  && from_insn
			  && INSN_CUID (from_insn) > INSN_CUID (i2)
			  && reg_referenced_p (XEXP (note, 0), PATTERN (i2)))
			{
			  rtx links = LOG_LINKS (place);
			  LOG_LINKS (place) = 0;
			  distribute_links (links);
			}
		      break;
		    }

		  if (tem == BB_HEAD (bb))
		    break;
		}

	      /* We haven't found an insn for the death note and it
		 is still a REG_DEAD note, but we have hit the beginning
		 of the block.  If the existing life info says the reg
		 was dead, there's nothing left to do.  Otherwise, we'll
		 need to do a global life update after combine.  */
	      if (REG_NOTE_KIND (note) == REG_DEAD && place == 0
		  && REGNO_REG_SET_P (bb->il.rtl->global_live_at_start,
				      REGNO (XEXP (note, 0))))
		SET_BIT (refresh_blocks, this_basic_block->index);
	    }

	  /* If the register is set or already dead at PLACE, we needn't do
	     anything with this note if it is still a REG_DEAD note.
	     We check here if it is set at all, not if is it totally replaced,
	     which is what `dead_or_set_p' checks, so also check for it being
	     set partially.  */

	  if (place && REG_NOTE_KIND (note) == REG_DEAD)
	    {
	      unsigned int regno = REGNO (XEXP (note, 0));

	      /* Similarly, if the instruction on which we want to place
		 the note is a noop, we'll need do a global live update
		 after we remove them in delete_noop_moves.  */
	      if (noop_move_p (place))
		SET_BIT (refresh_blocks, this_basic_block->index);

	      if (dead_or_set_p (place, XEXP (note, 0))
		  || reg_bitfield_target_p (XEXP (note, 0), PATTERN (place)))
		{
		  /* Unless the register previously died in PLACE, clear
		     last_death.  [I no longer understand why this is
		     being done.] */
		  if (reg_stat[regno].last_death != place)
		    reg_stat[regno].last_death = 0;
		  place = 0;
		}
	      else
		reg_stat[regno].last_death = place;

	      /* If this is a death note for a hard reg that is occupying
		 multiple registers, ensure that we are still using all
		 parts of the object.  If we find a piece of the object
		 that is unused, we must arrange for an appropriate REG_DEAD
		 note to be added for it.  However, we can't just emit a USE
		 and tag the note to it, since the register might actually
		 be dead; so we recourse, and the recursive call then finds
		 the previous insn that used this register.  */

	      if (place && regno < FIRST_PSEUDO_REGISTER
		  && hard_regno_nregs[regno][GET_MODE (XEXP (note, 0))] > 1)
		{
		  unsigned int endregno
		    = regno + hard_regno_nregs[regno]
					      [GET_MODE (XEXP (note, 0))];
		  int all_used = 1;
		  unsigned int i;

		  for (i = regno; i < endregno; i++)
		    if ((! refers_to_regno_p (i, i + 1, PATTERN (place), 0)
			 && ! find_regno_fusage (place, USE, i))
			|| dead_or_set_regno_p (place, i))
		      all_used = 0;

		  if (! all_used)
		    {
		      /* Put only REG_DEAD notes for pieces that are
			 not already dead or set.  */

		      for (i = regno; i < endregno;
			   i += hard_regno_nregs[i][reg_raw_mode[i]])
			{
			  rtx piece = regno_reg_rtx[i];
			  basic_block bb = this_basic_block;

			  if (! dead_or_set_p (place, piece)
			      && ! reg_bitfield_target_p (piece,
							  PATTERN (place)))
			    {
			      rtx new_note
				= gen_rtx_EXPR_LIST (REG_DEAD, piece, NULL_RTX);

			      distribute_notes (new_note, place, place,
						NULL_RTX, NULL_RTX, NULL_RTX);
			    }
			  else if (! refers_to_regno_p (i, i + 1,
							PATTERN (place), 0)
				   && ! find_regno_fusage (place, USE, i))
			    for (tem = PREV_INSN (place); ;
				 tem = PREV_INSN (tem))
			      {
				if (! INSN_P (tem))
				  {
				    if (tem == BB_HEAD (bb))
				      {
					SET_BIT (refresh_blocks,
						 this_basic_block->index);
					break;
				      }
				    continue;
				  }
				if (dead_or_set_p (tem, piece)
				    || reg_bitfield_target_p (piece,
							      PATTERN (tem)))
				  {
				    REG_NOTES (tem)
				      = gen_rtx_EXPR_LIST (REG_UNUSED, piece,
							   REG_NOTES (tem));
				    break;
				  }
			      }

			}

		      place = 0;
		    }
		}
	    }
	  break;

	default:
	  /* Any other notes should not be present at this point in the
	     compilation.  */
	  gcc_unreachable ();
	}

      if (place)
	{
	  XEXP (note, 1) = REG_NOTES (place);
	  REG_NOTES (place) = note;
	}
      else if ((REG_NOTE_KIND (note) == REG_DEAD
		|| REG_NOTE_KIND (note) == REG_UNUSED)
	       && REG_P (XEXP (note, 0)))
	REG_N_DEATHS (REGNO (XEXP (note, 0)))--;

      if (place2)
	{
	  if ((REG_NOTE_KIND (note) == REG_DEAD
	       || REG_NOTE_KIND (note) == REG_UNUSED)
	      && REG_P (XEXP (note, 0)))
	    REG_N_DEATHS (REGNO (XEXP (note, 0)))++;

	  REG_NOTES (place2) = gen_rtx_fmt_ee (GET_CODE (note),
					       REG_NOTE_KIND (note),
					       XEXP (note, 0),
					       REG_NOTES (place2));
	}
    }
}

/* Similarly to above, distribute the LOG_LINKS that used to be present on
   I3, I2, and I1 to new locations.  This is also called to add a link
   pointing at I3 when I3's destination is changed.  */

static void
distribute_links (rtx links)
{
  rtx link, next_link;

  for (link = links; link; link = next_link)
    {
      rtx place = 0;
      rtx insn;
      rtx set, reg;

      next_link = XEXP (link, 1);

      /* If the insn that this link points to is a NOTE or isn't a single
	 set, ignore it.  In the latter case, it isn't clear what we
	 can do other than ignore the link, since we can't tell which
	 register it was for.  Such links wouldn't be used by combine
	 anyway.

	 It is not possible for the destination of the target of the link to
	 have been changed by combine.  The only potential of this is if we
	 replace I3, I2, and I1 by I3 and I2.  But in that case the
	 destination of I2 also remains unchanged.  */

      if (NOTE_P (XEXP (link, 0))
	  || (set = single_set (XEXP (link, 0))) == 0)
	continue;

      reg = SET_DEST (set);
      while (GET_CODE (reg) == SUBREG || GET_CODE (reg) == ZERO_EXTRACT
	     || GET_CODE (reg) == STRICT_LOW_PART)
	reg = XEXP (reg, 0);

      /* A LOG_LINK is defined as being placed on the first insn that uses
	 a register and points to the insn that sets the register.  Start
	 searching at the next insn after the target of the link and stop
	 when we reach a set of the register or the end of the basic block.

	 Note that this correctly handles the link that used to point from
	 I3 to I2.  Also note that not much searching is typically done here
	 since most links don't point very far away.  */

      for (insn = NEXT_INSN (XEXP (link, 0));
	   (insn && (this_basic_block->next_bb == EXIT_BLOCK_PTR
		     || BB_HEAD (this_basic_block->next_bb) != insn));
	   insn = NEXT_INSN (insn))
	if (INSN_P (insn) && reg_overlap_mentioned_p (reg, PATTERN (insn)))
	  {
	    if (reg_referenced_p (reg, PATTERN (insn)))
	      place = insn;
	    break;
	  }
	else if (CALL_P (insn)
		 && find_reg_fusage (insn, USE, reg))
	  {
	    place = insn;
	    break;
	  }
	else if (INSN_P (insn) && reg_set_p (reg, insn))
	  break;

      /* If we found a place to put the link, place it there unless there
	 is already a link to the same insn as LINK at that point.  */

      if (place)
	{
	  rtx link2;

	  for (link2 = LOG_LINKS (place); link2; link2 = XEXP (link2, 1))
	    if (XEXP (link2, 0) == XEXP (link, 0))
	      break;

	  if (link2 == 0)
	    {
	      XEXP (link, 1) = LOG_LINKS (place);
	      LOG_LINKS (place) = link;

	      /* Set added_links_insn to the earliest insn we added a
		 link to.  */
	      if (added_links_insn == 0
		  || INSN_CUID (added_links_insn) > INSN_CUID (place))
		added_links_insn = place;
	    }
	}
    }
}

/* Subroutine of unmentioned_reg_p and callback from for_each_rtx.
   Check whether the expression pointer to by LOC is a register or
   memory, and if so return 1 if it isn't mentioned in the rtx EXPR.
   Otherwise return zero.  */

static int
unmentioned_reg_p_1 (rtx *loc, void *expr)
{
  rtx x = *loc;

  if (x != NULL_RTX
      && (REG_P (x) || MEM_P (x))
      && ! reg_mentioned_p (x, (rtx) expr))
    return 1;
  return 0;
}

/* Check for any register or memory mentioned in EQUIV that is not
   mentioned in EXPR.  This is used to restrict EQUIV to "specializations"
   of EXPR where some registers may have been replaced by constants.  */

static bool
unmentioned_reg_p (rtx equiv, rtx expr)
{
  return for_each_rtx (&equiv, unmentioned_reg_p_1, expr);
}

/* Compute INSN_CUID for INSN, which is an insn made by combine.  */

static int
insn_cuid (rtx insn)
{
  while (insn != 0 && INSN_UID (insn) > max_uid_cuid
	 && NONJUMP_INSN_P (insn) && GET_CODE (PATTERN (insn)) == USE)
    insn = NEXT_INSN (insn);

  gcc_assert (INSN_UID (insn) <= max_uid_cuid);

  return INSN_CUID (insn);
}

void
dump_combine_stats (FILE *file)
{
  fprintf
    (file,
     ";; Combiner statistics: %d attempts, %d substitutions (%d requiring new space),\n;; %d successes.\n\n",
     combine_attempts, combine_merges, combine_extras, combine_successes);
}

void
dump_combine_total_stats (FILE *file)
{
  fprintf
    (file,
     "\n;; Combiner totals: %d attempts, %d substitutions (%d requiring new space),\n;; %d successes.\n",
     total_attempts, total_merges, total_extras, total_successes);
}


static bool
gate_handle_combine (void)
{
  return (optimize > 0);
}

/* Try combining insns through substitution.  */
static void
rest_of_handle_combine (void)
{
  int rebuild_jump_labels_after_combine
    = combine_instructions (get_insns (), max_reg_num ());

  /* Combining insns may have turned an indirect jump into a
     direct jump.  Rebuild the JUMP_LABEL fields of jumping
     instructions.  */
  if (rebuild_jump_labels_after_combine)
    {
      timevar_push (TV_JUMP);
      rebuild_jump_labels (get_insns ());
      timevar_pop (TV_JUMP);

      delete_dead_jumptables ();
      cleanup_cfg (CLEANUP_EXPENSIVE | CLEANUP_UPDATE_LIFE);
    }
}

struct tree_opt_pass pass_combine =
{
  "combine",                            /* name */
  gate_handle_combine,                  /* gate */
  rest_of_handle_combine,               /* execute */
  NULL,                                 /* sub */
  NULL,                                 /* next */
  0,                                    /* static_pass_number */
  TV_COMBINE,                           /* tv_id */
  0,                                    /* properties_required */
  0,                                    /* properties_provided */
  0,                                    /* properties_destroyed */
  0,                                    /* todo_flags_start */
  TODO_dump_func |
  TODO_ggc_collect,                     /* todo_flags_finish */
  'c'                                   /* letter */
};
<|MERGE_RESOLUTION|>--- conflicted
+++ resolved
@@ -100,11 +100,8 @@
 /* Include output.h for dump_file.  */
 #include "output.h"
 #include "params.h"
-<<<<<<< HEAD
-=======
 #include "timevar.h"
 #include "tree-pass.h"
->>>>>>> 8c044a9c
 
 /* Number of attempts to combine instructions in this function.  */
 
@@ -5715,40 +5712,16 @@
 
       if (GET_CODE (op0) == AND)
 	{
-<<<<<<< HEAD
-	  rtx tmp = apply_distributive_law
-	    (gen_binary (AND, mode,
-			 gen_binary (IOR, mode, XEXP (op0, 0), op1),
-			 gen_binary (IOR, mode, XEXP (op0, 1),
-				     copy_rtx (op1))));
-
-	  if (GET_CODE (tmp) != IOR
-	      && rtx_cost (tmp, SET) < rtx_cost (x, SET))
-	    return tmp;
-=======
 	  rtx result = distribute_and_simplify_rtx (x, 0);
 	  if (result)
 	    return result;
->>>>>>> 8c044a9c
 	}
 
       if (GET_CODE (op1) == AND)
 	{
-<<<<<<< HEAD
-	  rtx tmp = apply_distributive_law
-	    (gen_binary (AND, mode,
-			 gen_binary (IOR, mode, XEXP (op1, 0), op0),
-			 gen_binary (IOR, mode, XEXP (op1, 1),
-				     copy_rtx (op0))));
-
-	  if (GET_CODE (tmp) != IOR
-	      && rtx_cost (tmp, SET) < rtx_cost (x, SET))
-	    return tmp;
-=======
 	  rtx result = distribute_and_simplify_rtx (x, 1);
 	  if (result)
 	    return result;
->>>>>>> 8c044a9c
 	}
 
       /* Convert (ior (ashift A CX) (lshiftrt A CY)) where CX+CY equals the
@@ -10338,11 +10311,7 @@
 		      /* (A - C1) always sign-extends, like C2.  */
 		      && num_sign_bit_copies (a, inner_mode)
 			 > (unsigned int) (GET_MODE_BITSIZE (inner_mode)
-<<<<<<< HEAD
-					   - mode_width - 1)))
-=======
 					   - (mode_width - 1))))
->>>>>>> 8c044a9c
 		{
 		  op0 = SUBREG_REG (op0);
 		  continue;
@@ -10997,48 +10966,6 @@
 }
  
-/* Utility function for record_value_for_reg.  Count number of
-   rtxs in X.  */
-static int
-count_rtxs (rtx x)
-{
-  enum rtx_code code = GET_CODE (x);
-  const char *fmt;
-  int i, ret = 1;
-
-  if (GET_RTX_CLASS (code) == '2'
-      || GET_RTX_CLASS (code) == 'c')
-    {
-      rtx x0 = XEXP (x, 0);
-      rtx x1 = XEXP (x, 1);
-
-      if (x0 == x1)
-	return 1 + 2 * count_rtxs (x0);
-
-      if ((GET_RTX_CLASS (GET_CODE (x1)) == '2'
-	   || GET_RTX_CLASS (GET_CODE (x1)) == 'c')
-	  && (x0 == XEXP (x1, 0) || x0 == XEXP (x1, 1)))
-	return 2 + 2 * count_rtxs (x0)
-	       + count_rtxs (x == XEXP (x1, 0)
-			     ? XEXP (x1, 1) : XEXP (x1, 0));
-
-      if ((GET_RTX_CLASS (GET_CODE (x0)) == '2'
-	   || GET_RTX_CLASS (GET_CODE (x0)) == 'c')
-	  && (x1 == XEXP (x0, 0) || x1 == XEXP (x0, 1)))
-	return 2 + 2 * count_rtxs (x1)
-	       + count_rtxs (x == XEXP (x0, 0)
-			     ? XEXP (x0, 1) : XEXP (x0, 0));
-    }
-
-  fmt = GET_RTX_FORMAT (code);
-  for (i = GET_RTX_LENGTH (code) - 1; i >= 0; i--)
-    if (fmt[i] == 'e')
-      ret += count_rtxs (XEXP (x, i));
-
-  return ret;
-}
--
 /* Utility function for following routine.  Called when X is part of a value
    being stored into last_set_value.  Sets last_set_table_tick
    for each register mentioned.  Similar to mention_regs in cse.c  */

--- conflicted
+++ resolved
@@ -2637,13 +2637,8 @@
 
   /* Don't change between modes with different underlying register sizes,
      since this could lead to invalid subregs.  */
-<<<<<<< HEAD
   if (may_ne (REGMODE_NATURAL_SIZE (mode),
 	      REGMODE_NATURAL_SIZE (GET_MODE (x))))
-=======
-  if (REGMODE_NATURAL_SIZE (mode)
-      != REGMODE_NATURAL_SIZE (GET_MODE (x)))
->>>>>>> 8c089b5c
     return false;
 
   regno = REGNO (x);
@@ -12009,11 +12004,7 @@
       if (paradoxical_subreg_p (omode, imode))
 	return gen_rtx_SUBREG (omode, x, 0);
 
-<<<<<<< HEAD
       poly_int64 offset = byte_lowpart_offset (omode, imode);
-=======
-      HOST_WIDE_INT offset = byte_lowpart_offset (omode, imode);
->>>>>>> 8c089b5c
       return adjust_address_nv (x, omode, offset);
     }
 

--- conflicted
+++ resolved
@@ -1037,8 +1037,6 @@
     if (INSN_P (insn))
       free_INSN_LIST_list (&LOG_LINKS (insn));
 }
-<<<<<<< HEAD
-=======
 
 /* Walk the LOG_LINKS of insn B to see if we find a reference to A.  Return
    true if we found a LOG_LINK that proves that A feeds B.  This only works
@@ -1054,7 +1052,6 @@
       return true;
   return false;
 }
->>>>>>> 779871ac
  
 /* Main entry point for combiner.  F is the first insn of the function.
@@ -2406,6 +2403,7 @@
 
   return x;
 }
+#endif
 
 /* Auxiliary data structure for propagate_for_debug_stmt.  */
 
@@ -2420,36 +2418,25 @@
    substituted.  */
 
 static rtx
-<<<<<<< HEAD
-propagate_for_debug_subst (rtx from ATTRIBUTE_UNUSED, void *data)
-{
-  struct rtx_subst_pair *pair = (struct rtx_subst_pair *)data;
-
-=======
 propagate_for_debug_subst (rtx from, const_rtx old_rtx, void *data)
 {
   struct rtx_subst_pair *pair = (struct rtx_subst_pair *)data;
 
   if (!rtx_equal_p (from, old_rtx))
     return NULL_RTX;
->>>>>>> 779871ac
   if (!pair->adjusted)
     {
       pair->adjusted = true;
 #ifdef AUTO_INC_DEC
       pair->to = cleanup_auto_inc_dec (pair->to, pair->after, VOIDmode);
-<<<<<<< HEAD
-=======
 #else
       pair->to = copy_rtx (pair->to);
 #endif
       pair->to = make_compound_operation (pair->to, SET);
->>>>>>> 779871ac
       return pair->to;
     }
   return copy_rtx (pair->to);
 }
-#endif
 
 /* Replace occurrences of DEST with SRC in DEBUG_INSNs between INSN
    and LAST.  If MOVE holds, debug insns must also be moved past
@@ -2460,10 +2447,6 @@
 {
   rtx next, move_pos = move ? last : NULL_RTX, loc;
 
-<<<<<<< HEAD
-#ifdef AUTO_INC_DEC
-=======
->>>>>>> 779871ac
   struct rtx_subst_pair p;
   p.to = src;
   p.adjusted = false;
@@ -2476,17 +2459,8 @@
       next = NEXT_INSN (insn);
       if (DEBUG_INSN_P (insn))
 	{
-<<<<<<< HEAD
-#ifdef AUTO_INC_DEC
 	  loc = simplify_replace_fn_rtx (INSN_VAR_LOCATION_LOC (insn),
 					 dest, propagate_for_debug_subst, &p);
-#else
-	  loc = simplify_replace_rtx (INSN_VAR_LOCATION_LOC (insn), dest, src);
-#endif
-=======
-	  loc = simplify_replace_fn_rtx (INSN_VAR_LOCATION_LOC (insn),
-					 dest, propagate_for_debug_subst, &p);
->>>>>>> 779871ac
 	  if (loc == INSN_VAR_LOCATION_LOC (insn))
 	    continue;
 	  INSN_VAR_LOCATION_LOC (insn) = loc;

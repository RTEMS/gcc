--- conflicted
+++ resolved
@@ -3170,16 +3170,9 @@
 	  rtx inner = SET_SRC (PATTERN (i3));
 	  rtx outer = SET_SRC (temp_expr);
 
-<<<<<<< HEAD
 	  wide_int o = wi::insert (rtx_mode_t (outer, temp_mode),
 				   rtx_mode_t (inner, dest_mode),
 				   offset, width);
-=======
-	  wide_int o
-	    = wi::insert (rtx_mode_t (outer, GET_MODE (SET_DEST (temp_expr))),
-			  rtx_mode_t (inner, GET_MODE (dest)),
-			  offset, width);
->>>>>>> 68b948d3
 
 	  combine_merges++;
 	  subst_insn = i3;
@@ -6983,17 +6976,17 @@
      non-zero bit in A is C1.  */
   if (true_code == NE && XEXP (cond, 1) == const0_rtx
       && false_rtx == const0_rtx && CONST_INT_P (true_rtx)
-      && INTEGRAL_MODE_P (GET_MODE (XEXP (cond, 0)))
-      && (UINTVAL (true_rtx) & GET_MODE_MASK (mode))
-	  == nonzero_bits (XEXP (cond, 0), GET_MODE (XEXP (cond, 0)))
-      && (i = exact_log2 (UINTVAL (true_rtx) & GET_MODE_MASK (mode))) >= 0)
+      && is_a <scalar_int_mode> (mode, &int_mode)
+      && is_a <scalar_int_mode> (GET_MODE (XEXP (cond, 0)), &inner_mode)
+      && (UINTVAL (true_rtx) & GET_MODE_MASK (int_mode))
+	  == nonzero_bits (XEXP (cond, 0), inner_mode)
+      && (i = exact_log2 (UINTVAL (true_rtx) & GET_MODE_MASK (int_mode))) >= 0)
     {
       rtx val = XEXP (cond, 0);
-      enum machine_mode val_mode = GET_MODE (val);
-      if (val_mode == mode)
+      if (inner_mode == int_mode)
         return val;
-      else if (GET_MODE_PRECISION (val_mode) < GET_MODE_PRECISION (mode))
-        return simplify_gen_unary (ZERO_EXTEND, mode, val, val_mode);
+      else if (GET_MODE_PRECISION (inner_mode) < GET_MODE_PRECISION (int_mode))
+        return simplify_gen_unary (ZERO_EXTEND, int_mode, val, inner_mode);
     }
 
   return x;
@@ -8219,11 +8212,7 @@
    - Return a new rtx, which the caller returns directly.  */
 
 static rtx
-<<<<<<< HEAD
 make_compound_operation_int (scalar_int_mode mode, rtx *x_ptr,
-=======
-make_compound_operation_int (machine_mode mode, rtx *x_ptr,
->>>>>>> 68b948d3
 			     enum rtx_code in_code,
 			     enum rtx_code *next_code_ptr)
 {
@@ -8235,9 +8224,7 @@
   rtx new_rtx = 0;
   int i;
   rtx tem;
-<<<<<<< HEAD
   scalar_int_mode inner_mode;
-=======
   bool equality_comparison = false;
 
   if (in_code == EQ)
@@ -8245,7 +8232,6 @@
       equality_comparison = true;
       in_code = COMPARE;
     }
->>>>>>> 68b948d3
 
   /* Process depending on the code of this operation.  If NEW is set
      nonzero, it will be returned.  */
@@ -8553,13 +8539,13 @@
 	   make an extraction.  */
 	if (GET_CODE (inner) == LSHIFTRT
 	    && CONST_INT_P (XEXP (inner, 1))
-	    && GET_MODE_SIZE (mode) < GET_MODE_SIZE (GET_MODE (inner))
-	    && (UINTVAL (XEXP (inner, 1))
-		< GET_MODE_PRECISION (GET_MODE (inner)))
+	    && is_a <scalar_int_mode> (GET_MODE (inner), &inner_mode)
+	    && GET_MODE_SIZE (mode) < GET_MODE_SIZE (inner_mode)
+	    && UINTVAL (XEXP (inner, 1)) < GET_MODE_PRECISION (inner_mode)
 	    && subreg_lowpart_p (x))
 	  {
 	    new_rtx = make_compound_operation (XEXP (inner, 0), next_code);
-	    int width = GET_MODE_PRECISION (GET_MODE (inner))
+	    int width = GET_MODE_PRECISION (inner_mode)
 			- INTVAL (XEXP (inner, 1));
 	    if (width > mode_width)
 	      width = mode_width;
@@ -8649,12 +8635,8 @@
 
    IN_CODE says what kind of expression we are processing.  Normally, it is
    SET.  In a memory address it is MEM.  When processing the arguments of
-<<<<<<< HEAD
-   a comparison or a COMPARE against zero, it is COMPARE.  */
-=======
    a comparison or a COMPARE against zero, it is COMPARE, or EQ if more
    precisely it is an equality comparison against zero.  */
->>>>>>> 68b948d3
 
 rtx
 make_compound_operation (rtx x, enum rtx_code in_code)
@@ -8672,22 +8654,13 @@
   next_code = (code == MEM ? MEM
 	       : ((code == COMPARE || COMPARISON_P (x))
 		  && XEXP (x, 1) == const0_rtx) ? COMPARE
-<<<<<<< HEAD
-	       : in_code == COMPARE ? SET : in_code);
+	       : in_code == COMPARE || in_code == EQ ? SET : in_code);
 
   scalar_int_mode mode;
   if (is_a <scalar_int_mode> (GET_MODE (x), &mode))
     {
       rtx new_rtx = make_compound_operation_int (mode, &x, in_code,
 						 &next_code);
-=======
-	       : in_code == COMPARE || in_code == EQ ? SET : in_code);
-
-  if (SCALAR_INT_MODE_P (GET_MODE (x)))
-    {
-      rtx new_rtx = make_compound_operation_int (GET_MODE (x), &x,
-						 in_code, &next_code);
->>>>>>> 68b948d3
       if (new_rtx)
 	return new_rtx;
       code = GET_CODE (x);
@@ -9679,14 +9652,9 @@
   /* If X is known to be either 0 or -1, those are the true and
      false values when testing X.  */
   else if (x == constm1_rtx || x == const0_rtx
-<<<<<<< HEAD
 	   || (is_a <scalar_int_mode> (mode, &int_mode)
 	       && (num_sign_bit_copies (x, int_mode)
 		   == GET_MODE_PRECISION (int_mode))))
-=======
-	   || (mode != VOIDmode && mode != BLKmode
-	       && num_sign_bit_copies (x, mode) == GET_MODE_PRECISION (mode)))
->>>>>>> 68b948d3
     {
       *ptrue = constm1_rtx, *pfalse = const0_rtx;
       return x;
@@ -10483,15 +10451,6 @@
 		  (DF_LR_IN (ENTRY_BLOCK_PTR_FOR_FN (cfun)->next_bb),
 		   REGNO (x)))))
     {
-<<<<<<< HEAD
-      unsigned HOST_WIDE_INT mask = rsp->last_set_nonzero_bits;
-
-      if (GET_MODE_PRECISION (last_mode) < GET_MODE_PRECISION (mode))
-	/* We don't know anything about the upper bits.  */
-	mask |= GET_MODE_MASK (mode) ^ GET_MODE_MASK (last_mode);
-
-      *nonzero &= mask;
-=======
       /* Note that, even if the precision of last_set_mode is lower than that
 	 of mode, record_value_for_reg invoked nonzero_bits on the register
 	 with nonzero_bits_mode (because last_set_mode is necessarily integral
@@ -10499,7 +10458,6 @@
 	 are all valid, hence in mode too since nonzero_bits_mode is defined
 	 to the largest HWI_COMPUTABLE_MODE_P mode.  */
       *nonzero &= rsp->last_set_nonzero_bits;
->>>>>>> 68b948d3
       return NULL;
     }
 
@@ -10838,7 +10796,6 @@
 	  count = bitsize - count;
 	}
 
-<<<<<<< HEAD
       shift_mode = result_mode;
       if (shift_mode != mode)
 	{
@@ -10849,14 +10806,8 @@
 					     int_result_mode, int_mode,
 					     outer_op, outer_const);
 	}
-
       scalar_int_mode shift_unit_mode
 	= as_a <scalar_int_mode> (GET_MODE_INNER (shift_mode));
-=======
-      shift_mode = try_widen_shift_mode (code, varop, count, result_mode,
-					 mode, outer_op, outer_const);
-      machine_mode shift_unit_mode = GET_MODE_INNER (shift_mode);
->>>>>>> 68b948d3
 
       /* Handle cases where the count is greater than the size of the mode
 	 minus 1.  For ASHIFT, use the size minus one as the count (this can
@@ -10951,10 +10902,7 @@
 	  /* The following rules apply only to scalars.  */
 	  if (shift_mode != shift_unit_mode)
 	    break;
-<<<<<<< HEAD
 	  int_mode = as_a <scalar_int_mode> (mode);
-=======
->>>>>>> 68b948d3
 
 	  /* If we have (xshiftrt (mem ...) C) and C is MODE_WIDTH
 	     minus the width of a smaller mode, we can do this with a
@@ -10981,11 +10929,8 @@
 	  /* The following rules apply only to scalars.  */
 	  if (shift_mode != shift_unit_mode)
 	    break;
-<<<<<<< HEAD
 	  int_mode = as_a <scalar_int_mode> (mode);
 	  int_varop_mode = as_a <scalar_int_mode> (GET_MODE (varop));
-=======
->>>>>>> 68b948d3
 
 	  /* If VAROP is a SUBREG, strip it as long as the inner operand has
 	     the same number of words as what we've seen so far.  Then store
@@ -11053,26 +10998,17 @@
 	  /* The following rules apply only to scalars.  */
 	  if (shift_mode != shift_unit_mode)
 	    break;
-<<<<<<< HEAD
 	  int_mode = as_a <scalar_int_mode> (mode);
 	  int_varop_mode = as_a <scalar_int_mode> (GET_MODE (varop));
 	  int_result_mode = as_a <scalar_int_mode> (result_mode);
-=======
->>>>>>> 68b948d3
 
 	  /* Here we have two nested shifts.  The result is usually the
 	     AND of a new shift with a mask.  We compute the result below.  */
 	  if (CONST_INT_P (XEXP (varop, 1))
 	      && INTVAL (XEXP (varop, 1)) >= 0
-<<<<<<< HEAD
 	      && INTVAL (XEXP (varop, 1)) < GET_MODE_PRECISION (int_varop_mode)
 	      && HWI_COMPUTABLE_MODE_P (int_result_mode)
 	      && HWI_COMPUTABLE_MODE_P (int_mode))
-=======
-	      && INTVAL (XEXP (varop, 1)) < GET_MODE_PRECISION (GET_MODE (varop))
-	      && HWI_COMPUTABLE_MODE_P (result_mode)
-	      && HWI_COMPUTABLE_MODE_P (mode))
->>>>>>> 68b948d3
 	    {
 	      enum rtx_code first_code = GET_CODE (varop);
 	      unsigned int first_count = INTVAL (XEXP (varop, 1));
@@ -11253,11 +11189,8 @@
 	  /* The following rules apply only to scalars.  */
 	  if (shift_mode != shift_unit_mode)
 	    break;
-<<<<<<< HEAD
 	  int_varop_mode = as_a <scalar_int_mode> (GET_MODE (varop));
 	  int_result_mode = as_a <scalar_int_mode> (result_mode);
-=======
->>>>>>> 68b948d3
 
 	  /* If we have (xshiftrt (ior (plus X (const_int -1)) X) C)
 	     with C the size of VAROP - 1 and the shift is logical if
@@ -11339,10 +11272,7 @@
 	  /* The following rules apply only to scalars.  */
 	  if (shift_mode != shift_unit_mode)
 	    break;
-<<<<<<< HEAD
 	  int_result_mode = as_a <scalar_int_mode> (result_mode);
-=======
->>>>>>> 68b948d3
 
 	  /* Convert (lshiftrt (eq FOO 0) C) to (xor FOO 1) if STORE_FLAG_VALUE
 	     says that the sign bit can be tested, FOO has mode MODE, C is
@@ -11368,10 +11298,7 @@
 	  /* The following rules apply only to scalars.  */
 	  if (shift_mode != shift_unit_mode)
 	    break;
-<<<<<<< HEAD
 	  int_result_mode = as_a <scalar_int_mode> (result_mode);
-=======
->>>>>>> 68b948d3
 
 	  /* (lshiftrt (neg A) C) where A is either 0 or 1 and C is one less
 	     than the number of bits in the mode is equivalent to A.  */
@@ -11399,10 +11326,7 @@
 	  /* The following rules apply only to scalars.  */
 	  if (shift_mode != shift_unit_mode)
 	    break;
-<<<<<<< HEAD
 	  int_result_mode = as_a <scalar_int_mode> (result_mode);
-=======
->>>>>>> 68b948d3
 
 	  /* (lshiftrt (plus A -1) C) where A is either 0 or 1 and C
 	     is one less than the number of bits in the mode is
@@ -11489,10 +11413,7 @@
 	  /* The following rules apply only to scalars.  */
 	  if (shift_mode != shift_unit_mode)
 	    break;
-<<<<<<< HEAD
 	  int_varop_mode = as_a <scalar_int_mode> (GET_MODE (varop));
-=======
->>>>>>> 68b948d3
 
 	  /* If we have (xshiftrt (minus (ashiftrt X C)) X) C)
 	     with C the size of VAROP - 1 and the shift is logical if
@@ -11827,7 +11748,7 @@
   FOR_EACH_SUBRTX_PTR (iter, array, src, NONCONST)
     {
       rtx x = **iter;
-      scalar_int_mode mode;
+      scalar_int_mode mode, inner_mode;
       if (!is_a <scalar_int_mode> (GET_MODE (x), &mode))
 	continue;
       int size;
@@ -11835,29 +11756,19 @@
       if (GET_CODE (x) == ZERO_EXTRACT
 	  && CONST_INT_P (XEXP (x, 1))
 	  && CONST_INT_P (XEXP (x, 2))
-	  && GET_MODE (XEXP (x, 0)) != VOIDmode
-	  && GET_MODE_PRECISION (GET_MODE (XEXP (x, 0)))
-	      <= GET_MODE_PRECISION (mode))
-	{
-	  machine_mode inner_mode = GET_MODE (XEXP (x, 0));
-
+	  && is_a <scalar_int_mode> (GET_MODE (XEXP (x, 0)), &inner_mode)
+	  && GET_MODE_PRECISION (inner_mode) <= GET_MODE_PRECISION (mode))
+	{
 	  size = INTVAL (XEXP (x, 1));
 
 	  int start = INTVAL (XEXP (x, 2));
 	  if (BITS_BIG_ENDIAN)
 	    start = GET_MODE_PRECISION (inner_mode) - size - start;
 
-<<<<<<< HEAD
-	  x = simplify_gen_binary (LSHIFTRT, mode, XEXP (x, 0),
-				   gen_int_shift_amount (mode, start));
-=======
-	  if (start)
-	    x = gen_rtx_LSHIFTRT (inner_mode, XEXP (x, 0), GEN_INT (start));
-	  else
-	    x = XEXP (x, 0);
+	  x = simplify_gen_binary (LSHIFTRT, inner_mode, XEXP (x, 0),
+				   gen_int_shift_amount (inner_mode, start));
 	  if (mode != inner_mode)
 	    x = gen_lowpart_SUBREG (mode, x);
->>>>>>> 68b948d3
 	}
       else if (GET_CODE (x) == ZERO_EXTEND
 	       && GET_CODE (XEXP (x, 0)) == SUBREG
@@ -11865,20 +11776,19 @@
 	       && !paradoxical_subreg_p (XEXP (x, 0))
 	       && subreg_lowpart_p (XEXP (x, 0)))
 	{
-	  scalar_int_mode inner_mode
-	    = as_a <scalar_int_mode> (GET_MODE (XEXP (x, 0)));
+	  inner_mode = as_a <scalar_int_mode> (GET_MODE (XEXP (x, 0)));
 	  size = GET_MODE_PRECISION (inner_mode);
 	  x = SUBREG_REG (XEXP (x, 0));
 	  if (GET_MODE (x) != mode)
 	    x = gen_lowpart_SUBREG (mode, x);
 	}
       else if (GET_CODE (x) == ZERO_EXTEND
-	       && SCALAR_INT_MODE_P (mode)
 	       && REG_P (XEXP (x, 0))
 	       && HARD_REGISTER_P (XEXP (x, 0))
 	       && can_change_dest_mode (XEXP (x, 0), 0, mode))
 	{
-	  size = GET_MODE_PRECISION (GET_MODE (XEXP (x, 0)));
+	  inner_mode = as_a <scalar_int_mode> (GET_MODE (XEXP (x, 0)));
+	  size = GET_MODE_PRECISION (inner_mode);
 	  x = gen_rtx_REG (mode, REGNO (XEXP (x, 0)));
 	}
       else
@@ -11901,15 +11811,16 @@
       maybe_swap_commutative_operands (**iter);
 
   rtx *dst = &SET_DEST (pat);
+  scalar_int_mode mode;
   if (GET_CODE (*dst) == ZERO_EXTRACT
       && REG_P (XEXP (*dst, 0))
+      && is_a <scalar_int_mode> (GET_MODE (XEXP (*dst, 0)), &mode)
       && CONST_INT_P (XEXP (*dst, 1))
       && CONST_INT_P (XEXP (*dst, 2)))
     {
       rtx reg = XEXP (*dst, 0);
       int width = INTVAL (XEXP (*dst, 1));
       int offset = INTVAL (XEXP (*dst, 2));
-      machine_mode mode = GET_MODE (reg);
       int reg_width = GET_MODE_PRECISION (mode);
       if (BITS_BIG_ENDIAN)
 	offset = reg_width - width - offset;
@@ -12753,21 +12664,19 @@
 	  if (paradoxical_subreg_p (op0))
 	    ;
 	  else if (subreg_lowpart_p (op0)
-		   && GET_MODE_CLASS (GET_MODE (op0)) == MODE_INT
-		   && GET_MODE_CLASS (GET_MODE (SUBREG_REG (op0))) == MODE_INT
+		   && GET_MODE_CLASS (mode) == MODE_INT
+		   && is_int_mode (GET_MODE (SUBREG_REG (op0)), &inner_mode)
 		   && (code == NE || code == EQ)
-		   && (GET_MODE_PRECISION (GET_MODE (SUBREG_REG (op0)))
-		       <= HOST_BITS_PER_WIDE_INT)
+		   && GET_MODE_PRECISION (inner_mode) <= HOST_BITS_PER_WIDE_INT
 		   && !paradoxical_subreg_p (op0)
-		   && (nonzero_bits (SUBREG_REG (op0),
-				     GET_MODE (SUBREG_REG (op0)))
-		       & ~GET_MODE_MASK (GET_MODE (op0))) == 0)
+		   && (nonzero_bits (SUBREG_REG (op0), inner_mode)
+		       & ~GET_MODE_MASK (mode)) == 0)
 	    {
 	      /* Remove outer subregs that don't do anything.  */
-	      tem = gen_lowpart (GET_MODE (SUBREG_REG (op0)), op1);
-
-	      if ((nonzero_bits (tem, GET_MODE (SUBREG_REG (op0)))
-		   & ~GET_MODE_MASK (GET_MODE (op0))) == 0)
+	      tem = gen_lowpart (inner_mode, op1);
+
+	      if ((nonzero_bits (tem, inner_mode)
+		   & ~GET_MODE_MASK (mode)) == 0)
 		{
 		  op0 = SUBREG_REG (op0);
 		  op1 = tem;

--- conflicted
+++ resolved
@@ -579,40 +579,6 @@
      e.g. volatile memory.  */
   if (! side_effects_p (original))
     for (i = 0; i < curr_insn_input_reloads_num; i++)
-<<<<<<< HEAD
-      if (rtx_equal_p (curr_insn_input_reloads[i].input, original)
-	  && in_class_p (curr_insn_input_reloads[i].reg, rclass, &new_class))
-	{
-	  rtx reg = curr_insn_input_reloads[i].reg;
-	  regno = REGNO (reg);
-	  /* If input is equal to original and both are VOIDmode,
-	     GET_MODE (reg) might be still different from mode.
-	     Ensure we don't return *result_reg with wrong mode.  */
-	  if (GET_MODE (reg) != mode)
-	    {
-	      if (in_subreg_p)
-		continue;
-	      if (may_lt (GET_MODE_SIZE (GET_MODE (reg)),
-			  GET_MODE_SIZE (mode)))
-		continue;
-	      reg = lowpart_subreg (mode, reg, GET_MODE (reg));
-	      if (reg == NULL_RTX || GET_CODE (reg) != SUBREG)
-		continue;
-	    }
-	  *result_reg = reg;
-	  if (lra_dump_file != NULL)
-	    {
-	      fprintf (lra_dump_file, "	 Reuse r%d for reload ", regno);
-	      dump_value_slim (lra_dump_file, original, 1);
-	    }
-	  if (new_class != lra_get_allocno_class (regno))
-	    lra_change_class (regno, new_class, ", change to", false);
-	  if (lra_dump_file != NULL)
-	    fprintf (lra_dump_file, "\n");
-	  return false;
-	}
-  *result_reg = lra_create_new_reg (mode, original, rclass, title);
-=======
       {
 	if (! curr_insn_input_reloads[i].match_p
 	    && rtx_equal_p (curr_insn_input_reloads[i].input, original)
@@ -627,7 +593,8 @@
 	      {
 		if (in_subreg_p)
 		  continue;
-		if (GET_MODE_SIZE (GET_MODE (reg)) < GET_MODE_SIZE (mode))
+		if (may_lt (GET_MODE_SIZE (GET_MODE (reg)),
+			    GET_MODE_SIZE (mode)))
 		  continue;
 		reg = lowpart_subreg (mode, reg, GET_MODE (reg));
 		if (reg == NULL_RTX || GET_CODE (reg) != SUBREG)
@@ -657,7 +624,6 @@
   *result_reg = (unique_p
 		 ? lra_create_new_reg_with_unique_value
 		 : lra_create_new_reg) (mode, original, rclass, title);
->>>>>>> 68b948d3
   lra_assert (curr_insn_input_reloads_num < LRA_MAX_INSN_RELOADS);
   curr_insn_input_reloads[curr_insn_input_reloads_num].input = original;
   curr_insn_input_reloads[curr_insn_input_reloads_num].match_p = false;
@@ -1021,16 +987,11 @@
 	      if (REG_P (subreg_reg)
 		  && (int) REGNO (subreg_reg) < lra_new_regno_start
 		  && GET_MODE (subreg_reg) == outmode
-<<<<<<< HEAD
 		  && must_eq (SUBREG_BYTE (in_rtx), SUBREG_BYTE (new_in_reg))
-		  && find_regno_note (curr_insn, REG_DEAD, REGNO (subreg_reg)))
-=======
-		  && SUBREG_BYTE (in_rtx) == SUBREG_BYTE (new_in_reg)
 		  && find_regno_note (curr_insn, REG_DEAD, REGNO (subreg_reg))
 		  && (! early_clobber_p
 		      || check_conflict_input_operands (REGNO (subreg_reg),
 							ins)))
->>>>>>> 68b948d3
 		lra_assign_reg_val (REGNO (subreg_reg), REGNO (reg));
 	    }
 	}
@@ -1597,12 +1558,6 @@
 	     subregs as we don't substitute such equiv memory (see processing
 	     equivalences in function lra_constraints) and because for spilled
 	     pseudos we allocate stack memory enough for the biggest
-<<<<<<< HEAD
-	     corresponding paradoxical subreg.  */
-	  if (!targetm.slow_unaligned_access (mode, MEM_ALIGN (reg))
-	      || targetm.slow_unaligned_access (innermode, MEM_ALIGN (reg))
-	      || MEM_ALIGN (reg) >= GET_MODE_ALIGNMENT (mode))
-=======
 	     corresponding paradoxical subreg.
 
 	     However, do not blindly simplify a (subreg (mem ...)) for
@@ -1611,15 +1566,16 @@
 	     missing important data from memory when the inner is wider than
 	     outer.  This rule only applies to modes that are no wider than
 	     a word.  */
-	  if (!(GET_MODE_PRECISION (mode) != GET_MODE_PRECISION (innermode)
-		&& GET_MODE_SIZE (mode) <= UNITS_PER_WORD
-		&& GET_MODE_SIZE (innermode) <= UNITS_PER_WORD
+	  if (!(may_ne (GET_MODE_PRECISION (mode),
+			GET_MODE_PRECISION (innermode))
+		&& must_le (GET_MODE_SIZE (mode), UNITS_PER_WORD)
+		&& must_le (GET_MODE_SIZE (innermode), UNITS_PER_WORD)
 		&& WORD_REGISTER_OPERATIONS)
 	      && (!(MEM_ALIGN (subst) < GET_MODE_ALIGNMENT (mode)
-		    && SLOW_UNALIGNED_ACCESS (mode, MEM_ALIGN (subst)))
+		    && targetm.slow_unaligned_access (mode, MEM_ALIGN (subst)))
 		  || (MEM_ALIGN (reg) < GET_MODE_ALIGNMENT (innermode)
-		      && SLOW_UNALIGNED_ACCESS (innermode, MEM_ALIGN (reg)))))
->>>>>>> 68b948d3
+		      && targetm.slow_unaligned_access (innermode,
+							MEM_ALIGN (reg)))))
 	    return true;
 
 	  *curr_id->operand_loc[nop] = operand;
@@ -1639,12 +1595,7 @@
 	      bitmap_set_bit (&lra_subreg_reload_pseudos, REGNO (new_reg));
 
 	      insert_before = (type != OP_OUT
-<<<<<<< HEAD
 			       || partial_subreg_p (mode, innermode));
-=======
-			       || GET_MODE_SIZE (innermode)
-				    > GET_MODE_SIZE (mode));
->>>>>>> 68b948d3
 	      insert_after = type != OP_IN;
 	      insert_move_for_subreg (insert_before ? &before : NULL,
 				      insert_after ? &after : NULL,
@@ -4219,9 +4170,7 @@
 		     constraints.  */
 		  if (type == OP_OUT
 		      && (curr_static_id->operand[i].strict_low
-			  || (GET_MODE_SIZE (GET_MODE (reg)) > UNITS_PER_WORD
-			      && (GET_MODE_SIZE (mode)
-				  < GET_MODE_SIZE (GET_MODE (reg))))))
+			  || df_read_modify_subreg_p (*loc)))
 		    type = OP_INOUT;
 		  loc = &SUBREG_REG (*loc);
 		  mode = GET_MODE (*loc);

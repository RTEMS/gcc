/* Tree browser.
   Copyright (C) 2002, 2003, 2004 Free Software Foundation, Inc.
   Contributed by Sebastian Pop <s.pop@laposte.net>

This file is part of GCC.

GCC is free software; you can redistribute it and/or modify it under
the terms of the GNU General Public License as published by the Free
Software Foundation; either version 2, or (at your option) any later
version.

GCC is distributed in the hope that it will be useful, but WITHOUT ANY
WARRANTY; without even the implied warranty of MERCHANTABILITY or
FITNESS FOR A PARTICULAR PURPOSE.  See the GNU General Public License
for more details.

You should have received a copy of the GNU General Public License
along with GCC; see the file COPYING.  If not, write to the Free
Software Foundation, 51 Franklin Street, Fifth Floor, Boston, MA
02110-1301, USA.  */

#include "config.h"
#include "system.h"
#include "coretypes.h"
#include "tm.h"
#include "tree.h"
#include "tree-inline.h"
#include "diagnostic.h"
#include "hashtab.h"


#define TB_OUT_FILE stdout
#define TB_IN_FILE stdin
#define TB_NIY fprintf (TB_OUT_FILE, "Sorry this command is not yet implemented.\n")
#define TB_WF fprintf (TB_OUT_FILE, "Warning, this command failed.\n")


/* Structures for handling Tree Browser's commands.  */
#define DEFTBCODE(COMMAND, STRING, HELP)   COMMAND,
enum TB_Comm_code {
#include "tree-browser.def"
  TB_UNUSED_COMMAND
};
#undef DEFTBCODE
typedef enum TB_Comm_code TB_CODE;

struct tb_command {
  const char *help_msg;
  const char *comm_text;
  size_t comm_len;
  TB_CODE comm_code;
};

#define DEFTBCODE(code, str, help) { help, str, sizeof(str) - 1, code },
static const struct tb_command tb_commands[] =
{
#include "tree-browser.def"
};
#undef DEFTBCODE

#define TB_COMMAND_LEN(N) (tb_commands[N].comm_len)
#define TB_COMMAND_TEXT(N) (tb_commands[N].comm_text)
#define TB_COMMAND_CODE(N) (tb_commands[N].comm_code)
#define TB_COMMAND_HELP(N) (tb_commands[N].help_msg)


/* Next structure is for parsing TREE_CODEs.  */
struct tb_tree_code {
  enum tree_code code;
  const char *code_string;
  size_t code_string_len;
};

#define DEFTREECODE(SYM, STRING, TYPE, NARGS) { SYM, STRING, sizeof (STRING) - 1 },
static const struct tb_tree_code tb_tree_codes[] =
{
#include "tree.def"
};
#undef DEFTREECODE

#define TB_TREE_CODE(N) (tb_tree_codes[N].code)
#define TB_TREE_CODE_TEXT(N) (tb_tree_codes[N].code_string)
#define TB_TREE_CODE_LEN(N) (tb_tree_codes[N].code_string_len)


/* Function declarations.  */

static long TB_getline (char **, long *, FILE *);
static TB_CODE TB_get_command (char *);
static enum tree_code TB_get_tree_code (char *);
static tree find_node_with_code (tree *, int *, void *);
static tree store_child_info (tree *, int *, void *);
static void TB_update_up (tree);
static tree TB_current_chain_node (tree);
static tree TB_prev_expr (tree);
static tree TB_next_expr (tree);
static tree TB_up_expr (tree);
static tree TB_first_in_bind (tree);
static tree TB_last_in_bind (tree);
static int  TB_parent_eq (const void *, const void *);
static tree TB_history_prev (void);

/* FIXME: To be declared in a .h file.  */
void browse_tree (tree);

/* Static variables.  */
static htab_t TB_up_ht;
static tree TB_history_stack = NULL_TREE;
static int TB_verbose = 1;


/* Entry point in the Tree Browser.  */

void
browse_tree (tree begin)
{
  tree head;
  TB_CODE tbc = TB_UNUSED_COMMAND;
  ssize_t rd;
  char *input = NULL;
  long input_size = 0;

  fprintf (TB_OUT_FILE, "\nTree Browser\n");

#define TB_SET_HEAD(N) do {                                           \
  TB_history_stack = tree_cons (NULL_TREE, (N), TB_history_stack);    \
  head = N;                                                           \
  if (TB_verbose)                                                     \
    if (head)                                                         \
      {                                                               \
	print_generic_expr (TB_OUT_FILE, head, 0);                    \
	fprintf (TB_OUT_FILE, "\n");                                  \
      }                                                               \
} while (0)

  TB_SET_HEAD (begin);

  /* Store in a hashtable information about previous and upper statements.  */
  {
    TB_up_ht = htab_create (1023, htab_hash_pointer, &TB_parent_eq, NULL);
    TB_update_up (head);
  }

  while (24)
    {
      fprintf (TB_OUT_FILE, "TB> ");
      rd = TB_getline (&input, &input_size, TB_IN_FILE);

      if (rd == -1)
	/* EOF.  */
	goto ret;

      if (rd != 1)
	/* Get a new command.  Otherwise the user just pressed enter, and thus
	   she expects the last command to be reexecuted.  */
	tbc = TB_get_command (input);

      switch (tbc)
	{
	case TB_UPDATE_UP:
	  TB_update_up (head);
	  break;

	case TB_MAX:
	  if (head && (INTEGRAL_TYPE_P (head)
		       || TREE_CODE (head) == REAL_TYPE))
	    TB_SET_HEAD (TYPE_MAX_VALUE (head));
	  else
	    TB_WF;
	  break;

	case TB_MIN:
	  if (head && (INTEGRAL_TYPE_P (head)
		       || TREE_CODE (head) == REAL_TYPE))
	    TB_SET_HEAD (TYPE_MIN_VALUE (head));
	  else
	    TB_WF;
	  break;

	case TB_ELT:
	  if (head && TREE_CODE (head) == TREE_VEC)
	    {
	      /* This command takes another argument: the element number:
		 for example "elt 1".  */
	      TB_NIY;
	    }
	  else if (head && TREE_CODE (head) == VECTOR_CST)
	    {
	      /* This command takes another argument: the element number:
                 for example "elt 1".  */
              TB_NIY;
	    }
	  else
	    TB_WF;
	  break;

	case TB_VALUE:
	  if (head && TREE_CODE (head) == TREE_LIST)
	    TB_SET_HEAD (TREE_VALUE (head));
	  else
	    TB_WF;
	  break;

	case TB_PURPOSE:
	  if (head && TREE_CODE (head) == TREE_LIST)
	    TB_SET_HEAD (TREE_PURPOSE (head));
	  else
	    TB_WF;
	  break;

	case TB_IMAG:
	  if (head && TREE_CODE (head) == COMPLEX_CST)
	    TB_SET_HEAD (TREE_IMAGPART (head));
	  else
	    TB_WF;
	  break;

	case TB_REAL:
	  if (head && TREE_CODE (head) == COMPLEX_CST)
	    TB_SET_HEAD (TREE_REALPART (head));
	  else
	    TB_WF;
	  break;

	case TB_BLOCK:
	  if (head && TREE_CODE (head) == BIND_EXPR)
	    TB_SET_HEAD (TREE_OPERAND (head, 2));
	  else
	    TB_WF;
	  break;

	case TB_SUBBLOCKS:
	  if (head && TREE_CODE (head) == BLOCK)
	    TB_SET_HEAD (BLOCK_SUBBLOCKS (head));
	  else
	    TB_WF;
	  break;

	case TB_SUPERCONTEXT:
	  if (head && TREE_CODE (head) == BLOCK)
	    TB_SET_HEAD (BLOCK_SUPERCONTEXT (head));
	  else
	    TB_WF;
	  break;

	case TB_VARS:
	  if (head && TREE_CODE (head) == BLOCK)
	    TB_SET_HEAD (BLOCK_VARS (head));
	  else if (head && TREE_CODE (head) == BIND_EXPR)
	    TB_SET_HEAD (TREE_OPERAND (head, 0));
	  else
	    TB_WF;
	  break;

	case TB_REFERENCE_TO_THIS:
	  if (head && TYPE_P (head))
	    TB_SET_HEAD (TYPE_REFERENCE_TO (head));
	  else
	    TB_WF;
	  break;

	case TB_POINTER_TO_THIS:
	  if (head && TYPE_P (head))
	    TB_SET_HEAD (TYPE_POINTER_TO (head));
	  else
	    TB_WF;
	  break;

	case TB_BASETYPE:
	  if (head && TREE_CODE (head) == OFFSET_TYPE)
	    TB_SET_HEAD (TYPE_OFFSET_BASETYPE (head));
	  else
	    TB_WF;
	  break;

	case TB_ARG_TYPES:
	  if (head && (TREE_CODE (head) == FUNCTION_TYPE
		       || TREE_CODE (head) == METHOD_TYPE))
	    TB_SET_HEAD (TYPE_ARG_TYPES (head));
	  else
	    TB_WF;
	  break;

	case TB_METHOD_BASE_TYPE:
	  if (head && (TREE_CODE (head) == FUNCTION_TYPE
		       || TREE_CODE (head) == METHOD_TYPE)
	      && TYPE_METHOD_BASETYPE (head))
	    TB_SET_HEAD (TYPE_METHOD_BASETYPE (head));
	  else
	    TB_WF;
	  break;

	case TB_FIELDS:
	  if (head && (TREE_CODE (head) == RECORD_TYPE
		       || TREE_CODE (head) == UNION_TYPE
		       || TREE_CODE (head) == QUAL_UNION_TYPE))
	    TB_SET_HEAD (TYPE_FIELDS (head));
	  else
	    TB_WF;
	  break;

	case TB_DOMAIN:
	  if (head && TREE_CODE (head) == ARRAY_TYPE)
	    TB_SET_HEAD (TYPE_DOMAIN (head));
	  else
	    TB_WF;
	  break;

	case TB_VALUES:
	  if (head && TREE_CODE (head) == ENUMERAL_TYPE)
	    TB_SET_HEAD (TYPE_VALUES (head));
	  else
	    TB_WF;
	  break;

	case TB_ARG_TYPE:
	  if (head && TREE_CODE (head) == PARM_DECL)
	    TB_SET_HEAD (DECL_ARG_TYPE (head));
	  else
	    TB_WF;
	  break;

	case TB_INITIAL:
	  if (head && DECL_P (head))
	    TB_SET_HEAD (DECL_INITIAL (head));
	  else
	    TB_WF;
	  break;

	case TB_RESULT:
	  if (head && DECL_P (head))
	    TB_SET_HEAD (DECL_RESULT_FLD (head));
	  else
	    TB_WF;
	  break;

	case TB_ARGUMENTS:
	  if (head && DECL_P (head))
	    TB_SET_HEAD (DECL_ARGUMENTS (head));
	  else
	    TB_WF;
	  break;

	case TB_ABSTRACT_ORIGIN:
	  if (head && DECL_P (head))
	    TB_SET_HEAD (DECL_ABSTRACT_ORIGIN (head));
	  else if (head && TREE_CODE (head) == BLOCK)
	    TB_SET_HEAD (BLOCK_ABSTRACT_ORIGIN (head));
	  else
	    TB_WF;
	  break;

	case TB_ATTRIBUTES:
	  if (head && DECL_P (head))
	    TB_SET_HEAD (DECL_ATTRIBUTES (head));
	  else if (head && TYPE_P (head))
	    TB_SET_HEAD (TYPE_ATTRIBUTES (head));
	  else
	    TB_WF;
	  break;

	case TB_CONTEXT:
	  if (head && DECL_P (head))
	    TB_SET_HEAD (DECL_CONTEXT (head));
	  else if (head && TYPE_P (head)
		   && TYPE_CONTEXT (head))
	    TB_SET_HEAD (TYPE_CONTEXT (head));
	  else
	    TB_WF;
	  break;

	case TB_OFFSET:
	  if (head && TREE_CODE (head) == FIELD_DECL)
	    TB_SET_HEAD (DECL_FIELD_OFFSET (head));
	  else
	    TB_WF;
	  break;

	case TB_BIT_OFFSET:
	  if (head && TREE_CODE (head) == FIELD_DECL)
	    TB_SET_HEAD (DECL_FIELD_BIT_OFFSET (head));
	  else
	    TB_WF;
          break;

	case TB_UNIT_SIZE:
	  if (head && DECL_P (head))
	    TB_SET_HEAD (DECL_SIZE_UNIT (head));
	  else if (head && TYPE_P (head))
	    TB_SET_HEAD (TYPE_SIZE_UNIT (head));
	  else
	    TB_WF;
	  break;

	case TB_SIZE:
	  if (head && DECL_P (head))
	    TB_SET_HEAD (DECL_SIZE (head));
	  else if (head && TYPE_P (head))
	    TB_SET_HEAD (TYPE_SIZE (head));
	  else
	    TB_WF;
	  break;

	case TB_TYPE:
	  if (head && TREE_TYPE (head))
	    TB_SET_HEAD (TREE_TYPE (head));
	  else
	    TB_WF;
	  break;

	case TB_DECL_SAVED_TREE:
	  if (head && TREE_CODE (head) == FUNCTION_DECL
	      && DECL_SAVED_TREE (head))
	    TB_SET_HEAD (DECL_SAVED_TREE (head));
	  else
	    TB_WF;
	  break;

	case TB_BODY:
	  if (head && TREE_CODE (head) == BIND_EXPR)
	    TB_SET_HEAD (TREE_OPERAND (head, 1));
	  else
	    TB_WF;
	  break;

	case TB_CHILD_0:
	  if (head && EXPR_P (head) && TREE_OPERAND (head, 0))
	    TB_SET_HEAD (TREE_OPERAND (head, 0));
	  else
	    TB_WF;
	  break;

	case TB_CHILD_1:
          if (head && EXPR_P (head) && TREE_OPERAND (head, 1))
	    TB_SET_HEAD (TREE_OPERAND (head, 1));
	  else
	    TB_WF;
          break;

	case TB_CHILD_2:
          if (head && EXPR_P (head) && TREE_OPERAND (head, 2))
	    TB_SET_HEAD (TREE_OPERAND (head, 2));
	  else
	    TB_WF;
	  break;

	case TB_CHILD_3:
	  if (head && EXPR_P (head) && TREE_OPERAND (head, 3))
	    TB_SET_HEAD (TREE_OPERAND (head, 3));
	  else
	    TB_WF;
          break;

	case TB_PRINT:
	  if (head)
	    debug_tree (head);
	  else
	    TB_WF;
	  break;

	case TB_PRETTY_PRINT:
	  if (head)
	    {
	      print_generic_stmt (TB_OUT_FILE, head, 0);
	      fprintf (TB_OUT_FILE, "\n");
	    }
	  else
	    TB_WF;
	  break;

	case TB_SEARCH_NAME:

	  break;

	case TB_SEARCH_CODE:
	  {
	    enum tree_code code;
	    char *arg_text;

	    arg_text = strchr (input, ' ');
	    if (arg_text == NULL)
	      {
		fprintf (TB_OUT_FILE, "First argument is missing.  This isn't a valid search command.  \n");
		break;
	      }
	    code = TB_get_tree_code (arg_text + 1);

	    /* Search in the subtree a node with the given code.  */
	    {
	      tree res;

	      res = walk_tree (&head, find_node_with_code, &code, NULL);
	      if (res == NULL_TREE)
		{
		  fprintf (TB_OUT_FILE, "There's no node with this code (reachable via the walk_tree function from this node).\n");
		}
	      else
		{
		  fprintf (TB_OUT_FILE, "Achoo!  I got this node in the tree.\n");
		  TB_SET_HEAD (res);
		}
	    }
	    break;
	  }

#define TB_MOVE_HEAD(FCT) do {       \
  if (head)                          \
    {                                \
      tree t;                        \
      t = FCT (head);                \
      if (t)                         \
        TB_SET_HEAD (t);             \
      else                           \
	TB_WF;                       \
    }                                \
  else                               \
    TB_WF;                           \
} while (0)

	case TB_FIRST:
	  TB_MOVE_HEAD (TB_first_in_bind);
          break;

        case TB_LAST:
          TB_MOVE_HEAD (TB_last_in_bind);
          break;

	case TB_UP:
	  TB_MOVE_HEAD (TB_up_expr);
	  break;

	case TB_PREV:
	  TB_MOVE_HEAD (TB_prev_expr);
	  break;

	case TB_NEXT:
	  TB_MOVE_HEAD (TB_next_expr);
	  break;

	case TB_HPREV:
	  /* This command is a little bit special, since it deals with history
	     stack.  For this reason it should keep the "head = ..." statement
	     and not use TB_MOVE_HEAD.  */
	  if (head)
	    {
	      tree t;
	      t = TB_history_prev ();
	      if (t)
		{
		  head = t;
		  if (TB_verbose)
		    {
		      print_generic_expr (TB_OUT_FILE, head, 0);
		      fprintf (TB_OUT_FILE, "\n");
		    }
		}
	      else
		TB_WF;
	    }
	  else
	    TB_WF;
	  break;

	case TB_CHAIN:
	  /* Don't go further if it's the last node in this chain.  */
	  if (head && TREE_CODE (head) == BLOCK)
	    TB_SET_HEAD (BLOCK_CHAIN (head));
	  else if (head && TREE_CHAIN (head))
	    TB_SET_HEAD (TREE_CHAIN (head));
	  else
	    TB_WF;
	  break;

	case TB_FUN:
	  /* Go up to the current function declaration.  */
	  TB_SET_HEAD (current_function_decl);
	  fprintf (TB_OUT_FILE, "Current function declaration.\n");
	  break;

	case TB_HELP:
	  /* Display a help message.  */
	  {
	    int i;
	    fprintf (TB_OUT_FILE, "Possible commands are:\n\n");
	    for (i = 0; i < TB_UNUSED_COMMAND; i++)
	      {
		fprintf (TB_OUT_FILE, "%20s  -  %s\n", TB_COMMAND_TEXT (i), TB_COMMAND_HELP (i));
	      }
	  }
	  break;

	case TB_VERBOSE:
	  if (TB_verbose == 0)
	    {
	      TB_verbose = 1;
	      fprintf (TB_OUT_FILE, "Verbose on.\n");
	    }
	  else
	    {
	      TB_verbose = 0;
	      fprintf (TB_OUT_FILE, "Verbose off.\n");
	    }
	  break;

	case TB_EXIT:
	case TB_QUIT:
	  /* Just exit from this function.  */
	  goto ret;

	default:
	  TB_NIY;
	}
    }

 ret:;
  htab_delete (TB_up_ht);
  return;
}


/* Search the first node in this BIND_EXPR.  */

static tree
TB_first_in_bind (tree node)
{
  tree t;

  if (node == NULL_TREE)
    return NULL_TREE;

  while ((t = TB_prev_expr (node)))
    node = t;

  return node;
}

/* Search the last node in this BIND_EXPR.  */

static tree
TB_last_in_bind (tree node)
{
  tree t;

  if (node == NULL_TREE)
    return NULL_TREE;

  while ((t = TB_next_expr (node)))
    node = t;

  return node;
}

/* Search the parent expression for this node.  */

static tree
TB_up_expr (tree node)
{
  tree res;
  if (node == NULL_TREE)
    return NULL_TREE;

  res = (tree) htab_find (TB_up_ht, node);
  return res;
}

/* Search the previous expression in this BIND_EXPR.  */

static tree
TB_prev_expr (tree node)
{
  node = TB_current_chain_node (node);

  if (node == NULL_TREE)
    return NULL_TREE;

  node = TB_up_expr (node);
  if (node && TREE_CODE (node) == COMPOUND_EXPR)
    return node;
  else
    return NULL_TREE;
}

/* Search the next expression in this BIND_EXPR.  */

static tree
TB_next_expr (tree node)
{
  node = TB_current_chain_node (node);

  if (node == NULL_TREE)
    return NULL_TREE;

  node = TREE_OPERAND (node, 1);
  return node;
}

static tree
TB_current_chain_node (tree node)
{
  if (node == NULL_TREE)
    return NULL_TREE;

  if (TREE_CODE (node) == COMPOUND_EXPR)
    return node;

  node = TB_up_expr (node);
  if (node)
    {
      if (TREE_CODE (node) == COMPOUND_EXPR)
	return node;

      node = TB_up_expr (node);
      if (TREE_CODE (node) == COMPOUND_EXPR)
	return node;
    }

  return NULL_TREE;
}

/* For each node store in its children nodes that the current node is their
   parent.  This function is used by walk_tree.  */

static tree
store_child_info (tree *tp, int *walk_subtrees ATTRIBUTE_UNUSED,
		  void *data ATTRIBUTE_UNUSED)
{
  tree node;
  void **slot;

  node = *tp;

  /* 'node' is the parent of 'TREE_OPERAND (node, *)'.  */
<<<<<<< HEAD
  /* ??? Should this be EXPR_P instead of EXPRESSION_CLASS_P?  */
  if (EXPRESSION_CLASS_P (node))
=======
  if (EXPR_P (node))
>>>>>>> 867c03eb
    {
      int n = TREE_OPERAND_LENGTH (node);
      int i;
      for (i = 0; i < n; i++)
	{
	  tree op = TREE_OPERAND (node, i);
	  slot = htab_find_slot (TB_up_ht, op, INSERT);
	  *slot = (void *) node;
	}
    }

  /* Never stop walk_tree.  */
  return NULL_TREE;
}

/* Function used in TB_up_ht.  */

static int
TB_parent_eq (const void *p1, const void *p2)
{
  tree node, parent;
  node = (tree) p2;
  parent = (tree) p1;

  if (p1 == NULL || p2 == NULL)
    return 0;

<<<<<<< HEAD
  /* ??? Should this be EXPR_P instead of EXPRESSION_CLASS_P?  */
  if (EXPRESSION_CLASS_P (parent))
=======
  if (EXPR_P (parent))
>>>>>>> 867c03eb
    {
      int n = TREE_OPERAND_LENGTH (parent);
      int i;
      for (i = 0; i < n; i++)
	if (node == TREE_OPERAND (parent, i))
	  return 1;
    }
  return 0;
}

/* Update information about upper expressions in the hash table.  */

static void
TB_update_up (tree node)
{
  while (node)
    {
      walk_tree (&node, store_child_info, NULL, NULL);

      /* Walk function's body.  */
      if (TREE_CODE (node) == FUNCTION_DECL)
        if (DECL_SAVED_TREE (node))
          walk_tree (&DECL_SAVED_TREE (node), store_child_info, NULL, NULL);

      /* Walk rest of the chain.  */
      node = TREE_CHAIN (node);
    }
  fprintf (TB_OUT_FILE, "Up/prev expressions updated.\n");
}

/* Parse the input string for determining the command the user asked for.  */

static TB_CODE
TB_get_command (char *input)
{
  unsigned int mn, size_tok;
  int comp;
  char *space;

  space = strchr (input, ' ');
  if (space != NULL)
    size_tok = strlen (input) - strlen (space);
  else
    size_tok = strlen (input) - 1;

  for (mn = 0; mn < TB_UNUSED_COMMAND; mn++)
    {
      if (size_tok != TB_COMMAND_LEN (mn))
	continue;

      comp = memcmp (input, TB_COMMAND_TEXT (mn), TB_COMMAND_LEN (mn));
      if (comp == 0)
	/* Here we just determined the command.  If this command takes
	   an argument, then the argument is determined later.  */
	return TB_COMMAND_CODE (mn);
    }

  /* Not a valid command.  */
  return TB_UNUSED_COMMAND;
}

/* Parse the input string for determining the tree code.  */

static enum tree_code
TB_get_tree_code (char *input)
{
  unsigned int mn, size_tok;
  int comp;
  char *space;

  space = strchr (input, ' ');
  if (space != NULL)
    size_tok = strlen (input) - strlen (space);
  else
    size_tok = strlen (input) - 1;

  for (mn = 0; mn < LAST_AND_UNUSED_TREE_CODE; mn++)
    {
      if (size_tok != TB_TREE_CODE_LEN (mn))
	continue;

      comp = memcmp (input, TB_TREE_CODE_TEXT (mn), TB_TREE_CODE_LEN (mn));
      if (comp == 0)
	{
	  fprintf (TB_OUT_FILE, "%s\n", TB_TREE_CODE_TEXT (mn));
	  return TB_TREE_CODE (mn);
	}
    }

  /* This isn't a valid code.  */
  return LAST_AND_UNUSED_TREE_CODE;
}

/* Find a node with a given code.  This function is used as an argument to
   walk_tree.  */

static tree
find_node_with_code (tree *tp, int *walk_subtrees ATTRIBUTE_UNUSED,
		     void *data)
{
  enum tree_code *code;
  code = (enum tree_code *) data;
  if (*code == TREE_CODE (*tp))
    return *tp;

  return NULL_TREE;
}

/* Returns a pointer to the last visited node.  */

static tree
TB_history_prev (void)
{
  if (TB_history_stack)
    {
      TB_history_stack = TREE_CHAIN (TB_history_stack);
      if (TB_history_stack)
	return TREE_VALUE (TB_history_stack);
    }
  return NULL_TREE;
}

/* Read up to (and including) a '\n' from STREAM into *LINEPTR
   (and null-terminate it). *LINEPTR is a pointer returned from malloc
   (or NULL), pointing to *N characters of space.  It is realloc'd as
   necessary.  Returns the number of characters read (not including the
   null terminator), or -1 on error or EOF.
   This function comes from sed (and is supposed to be a portable version
   of getline).  */

static long
TB_getline (char **lineptr, long *n, FILE *stream)
{
  char *line, *p;
  long size, copy;

  if (lineptr == NULL || n == NULL)
    {
      errno = EINVAL;
      return -1;
    }

  if (ferror (stream))
    return -1;

  /* Make sure we have a line buffer to start with.  */
  if (*lineptr == NULL || *n < 2) /* !seen and no buf yet need 2 chars.  */
    {
#ifndef MAX_CANON
#define MAX_CANON       256
#endif
      line = (char *) xrealloc (*lineptr, MAX_CANON);
      if (line == NULL)
        return -1;
      *lineptr = line;
      *n = MAX_CANON;
    }

  line = *lineptr;
  size = *n;

  copy = size;
  p = line;

  while (1)
    {
      long len;

      while (--copy > 0)
        {
          register int c = getc (stream);
          if (c == EOF)
            goto lose;
          else if ((*p++ = c) == '\n')
            goto win;
        }

      /* Need to enlarge the line buffer.  */
      len = p - line;
      size *= 2;
      line = (char *) xrealloc (line, size);
      if (line == NULL)
        goto lose;
      *lineptr = line;
      *n = size;
      p = line + len;
      copy = size - len;
    }

 lose:
  if (p == *lineptr)
    return -1;

  /* Return a partial line since we got an error in the middle.  */
 win:
#if defined(WIN32) || defined(_WIN32) || defined(__CYGWIN__) || defined(MSDOS)
  if (p - 2 >= *lineptr && p[-2] == '\r')
    p[-2] = p[-1], --p;
#endif
  *p = '\0';
  return p - *lineptr;
}<|MERGE_RESOLUTION|>--- conflicted
+++ resolved
@@ -730,12 +730,7 @@
   node = *tp;
 
   /* 'node' is the parent of 'TREE_OPERAND (node, *)'.  */
-<<<<<<< HEAD
-  /* ??? Should this be EXPR_P instead of EXPRESSION_CLASS_P?  */
-  if (EXPRESSION_CLASS_P (node))
-=======
   if (EXPR_P (node))
->>>>>>> 867c03eb
     {
       int n = TREE_OPERAND_LENGTH (node);
       int i;
@@ -763,12 +758,7 @@
   if (p1 == NULL || p2 == NULL)
     return 0;
 
-<<<<<<< HEAD
-  /* ??? Should this be EXPR_P instead of EXPRESSION_CLASS_P?  */
-  if (EXPRESSION_CLASS_P (parent))
-=======
   if (EXPR_P (parent))
->>>>>>> 867c03eb
     {
       int n = TREE_OPERAND_LENGTH (parent);
       int i;

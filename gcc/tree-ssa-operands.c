/* SSA operands management for trees.
   Copyright (C) 2003, 2004, 2005, 2006, 2007 Free Software Foundation, Inc.

This file is part of GCC.

GCC is free software; you can redistribute it and/or modify
it under the terms of the GNU General Public License as published by
the Free Software Foundation; either version 2, or (at your option)
any later version.

GCC is distributed in the hope that it will be useful,
but WITHOUT ANY WARRANTY; without even the implied warranty of
MERCHANTABILITY or FITNESS FOR A PARTICULAR PURPOSE.  See the
GNU General Public License for more details.

You should have received a copy of the GNU General Public License
along with GCC; see the file COPYING.  If not, write to
the Free Software Foundation, 51 Franklin Street, Fifth Floor,
Boston, MA 02110-1301, USA.  */

#include "config.h"
#include "system.h"
#include "coretypes.h"
#include "tm.h"
#include "tree.h"
#include "flags.h"
#include "function.h"
#include "diagnostic.h"
#include "tree-flow.h"
#include "tree-inline.h"
#include "tree-pass.h"
#include "ggc.h"
#include "timevar.h"
#include "toplev.h"
#include "langhooks.h"
#include "ipa-reference.h"

/* This file contains the code required to manage the operands cache of the 
   SSA optimizer.  For every stmt, we maintain an operand cache in the stmt 
   annotation.  This cache contains operands that will be of interest to 
   optimizers and other passes wishing to manipulate the IL. 

   The operand type are broken up into REAL and VIRTUAL operands.  The real 
   operands are represented as pointers into the stmt's operand tree.  Thus 
   any manipulation of the real operands will be reflected in the actual tree.
   Virtual operands are represented solely in the cache, although the base 
   variable for the SSA_NAME may, or may not occur in the stmt's tree.  
   Manipulation of the virtual operands will not be reflected in the stmt tree.

   The routines in this file are concerned with creating this operand cache 
   from a stmt tree.

   The operand tree is the parsed by the various get_* routines which look 
   through the stmt tree for the occurrence of operands which may be of 
   interest, and calls are made to the append_* routines whenever one is 
   found.  There are 4 of these routines, each representing one of the 
   4 types of operands. Defs, Uses, Virtual Uses, and Virtual May Defs.

   The append_* routines check for duplication, and simply keep a list of 
   unique objects for each operand type in the build_* extendable vectors.

   Once the stmt tree is completely parsed, the finalize_ssa_operands() 
   routine is called, which proceeds to perform the finalization routine 
   on each of the 4 operand vectors which have been built up.

   If the stmt had a previous operand cache, the finalization routines 
   attempt to match up the new operands with the old ones.  If it's a perfect 
   match, the old vector is simply reused.  If it isn't a perfect match, then 
   a new vector is created and the new operands are placed there.  For 
   virtual operands, if the previous cache had SSA_NAME version of a 
   variable, and that same variable occurs in the same operands cache, then 
   the new cache vector will also get the same SSA_NAME.

  i.e., if a stmt had a VUSE of 'a_5', and 'a' occurs in the new operand 
  vector for VUSE, then the new vector will also be modified such that 
  it contains 'a_5' rather than 'a'.  */


/* Structure storing statistics on how many call clobbers we have, and
   how many where avoided.  */

static struct 
{
  /* Number of call-clobbered ops we attempt to add to calls in
     add_call_clobbered_mem_symbols.  */
  unsigned int clobbered_vars;

  /* Number of write-clobbers (VDEFs) avoided by using
     not_written information.  */
  unsigned int static_write_clobbers_avoided;

  /* Number of reads (VUSEs) avoided by using not_read information.  */
  unsigned int static_read_clobbers_avoided;
  
  /* Number of write-clobbers avoided because the variable can't escape to
     this call.  */
  unsigned int unescapable_clobbers_avoided;

  /* Number of read-only uses we attempt to add to calls in
     add_call_read_mem_symbols.  */
  unsigned int readonly_clobbers;

  /* Number of read-only uses we avoid using not_read information.  */
  unsigned int static_readonly_clobbers_avoided;
} clobber_stats;


/* Flags to describe operand properties in helpers.  */

/* By default, operands are loaded.  */
#define opf_use		0

/* Operand is the target of an assignment expression or a 
   call-clobbered variable.  */
#define opf_def 	(1 << 0)

/* No virtual operands should be created in the expression.  This is used
   when traversing ADDR_EXPR nodes which have different semantics than
   other expressions.  Inside an ADDR_EXPR node, the only operands that we
   need to consider are indices into arrays.  For instance, &a.b[i] should
   generate a USE of 'i' but it should not generate a VUSE for 'a' nor a
   VUSE for 'b'.  */
#define opf_no_vops 	(1 << 1)

/* Operand is an implicit reference.  This is used to distinguish
   explicit assignments in the form of GIMPLE_MODIFY_STMT from
   clobbering sites like function calls or ASM_EXPRs.  */
#define opf_implicit	(1 << 2)

/* Array for building all the def operands.  */
static VEC(tree,heap) *build_defs;

/* Array for building all the use operands.  */
static VEC(tree,heap) *build_uses;

/* Set for building all the VDEF operands.  */
static VEC(tree,heap) *build_vdefs;

/* Set for building all the VUSE operands.  */
static VEC(tree,heap) *build_vuses;

/* Bitmap obstack for our datastructures that needs to survive across	
   compilations of multiple functions.  */
static bitmap_obstack operands_bitmap_obstack;
/* Set for building all the loaded symbols.  */
static bitmap build_loads;

/* Set for building all the stored symbols.  */
static bitmap build_stores;

static void get_expr_operands (tree, tree *, int);

/* Number of functions with initialized ssa_operands.  */
static int n_initialized = 0;

/* Statement change buffer.  Data structure used to record state
   information for statements.  This is used to determine what needs
   to be done in order to update the SSA web after a statement is
   modified by a pass.  If STMT is a statement that has just been
   created, or needs to be folded via fold_stmt, or anything that
   changes its physical structure then the pass should:

   1- Call push_stmt_changes (&stmt) to record the current state of
      STMT before any modifications are made.

   2- Make all appropriate modifications to the statement.

   3- Call pop_stmt_changes (&stmt) to find new symbols that
      need to be put in SSA form, SSA name mappings for names that
      have disappeared, recompute invariantness for address
      expressions, cleanup EH information, etc.

   If it is possible to determine that the statement was not modified,
   instead of calling pop_stmt_changes it is quicker to call
   discard_stmt_changes to avoid the expensive and unnecessary operand
   re-scan and change comparison.  */

struct scb_d
{
  /* Pointer to the statement being modified.  */
  tree *stmt_p;

  /* If the statement references memory these are the sets of symbols
     loaded and stored by the statement.  */
  bitmap loads;
  bitmap stores;
};

typedef struct scb_d *scb_t;
DEF_VEC_P(scb_t);
DEF_VEC_ALLOC_P(scb_t,heap);

/* Stack of statement change buffers (SCB).  Every call to
   push_stmt_changes pushes a new buffer onto the stack.  Calls to
   pop_stmt_changes pop a buffer off of the stack and compute the set
   of changes for the popped statement.  */
static VEC(scb_t,heap) *scb_stack;

/* Return the DECL_UID of the base variable of T.  */

static inline unsigned
get_name_decl (tree t)
{
  if (TREE_CODE (t) != SSA_NAME)
    return DECL_UID (t);
  else
    return DECL_UID (SSA_NAME_VAR (t));
}


/* Comparison function for qsort used in operand_build_sort_virtual.  */

static int
operand_build_cmp (const void *p, const void *q)
{
  tree e1 = *((const tree *)p);
  tree e2 = *((const tree *)q);
  unsigned int u1,u2;

  u1 = get_name_decl (e1);
  u2 = get_name_decl (e2);

  /* We want to sort in ascending order.  They can never be equal.  */
#ifdef ENABLE_CHECKING
  gcc_assert (u1 != u2);
#endif
  return (u1 > u2 ? 1 : -1);
}


/* Sort the virtual operands in LIST from lowest DECL_UID to highest.  */

static inline void
operand_build_sort_virtual (VEC(tree,heap) *list)
{
  int num = VEC_length (tree, list);

  if (num < 2)
    return;

  if (num == 2)
    {
      if (get_name_decl (VEC_index (tree, list, 0)) 
	  > get_name_decl (VEC_index (tree, list, 1)))
	{  
	  /* Swap elements if in the wrong order.  */
	  tree tmp = VEC_index (tree, list, 0);
	  VEC_replace (tree, list, 0, VEC_index (tree, list, 1));
	  VEC_replace (tree, list, 1, tmp);
	}
      return;
    }

  /* There are 3 or more elements, call qsort.  */
  qsort (VEC_address (tree, list), 
	 VEC_length (tree, list), 
	 sizeof (tree),
	 operand_build_cmp);
}


/*  Return true if the SSA operands cache is active.  */

bool
ssa_operands_active (void)
{
  return cfun->gimple_df && gimple_ssa_operands (cfun)->ops_active;
}


/* VOPs are of variable sized, so the free list maps "free buckets" to the 
   following table:  
    bucket   # operands
    ------   ----------
	0	1
	1	2
	  ...
	15	16
	16	17-24
	17	25-32
	18	31-40
	  ...
	29	121-128
   Any VOPs larger than this are simply added to the largest bucket when they
   are freed.  */


/* Return the number of operands used in bucket BUCKET.  */

static inline int
vop_free_bucket_size (int bucket)
{
#ifdef ENABLE_CHECKING
  gcc_assert (bucket >= 0 && bucket < NUM_VOP_FREE_BUCKETS);
#endif
  if (bucket < 16)
    return bucket + 1;
  return (bucket - 13) * 8;
}


/* For a vop of NUM operands, return the bucket NUM belongs to.  If NUM is 
   beyond the end of the bucket table, return -1.  */

static inline int 
vop_free_bucket_index (int num)
{
  gcc_assert (num > 0 && NUM_VOP_FREE_BUCKETS > 16);

  /* Sizes 1 through 16 use buckets 0-15.  */
  if (num <= 16)
    return num - 1;
  /* Buckets 16 - NUM_VOP_FREE_BUCKETS represent 8 unit chunks.  */
  num = 14 + (num - 1) / 8;
  if (num >= NUM_VOP_FREE_BUCKETS)
    return -1;
  else
    return num;
}


/* Initialize the VOP free buckets.  */

static inline void
init_vop_buckets (void)
{
  int x;

  for (x = 0; x < NUM_VOP_FREE_BUCKETS; x++)
    gimple_ssa_operands (cfun)->vop_free_buckets[x] = NULL;
}


/* Add PTR to the appropriate VOP bucket.  */

static inline void
add_vop_to_freelist (voptype_p ptr)
{
  int bucket = vop_free_bucket_index (VUSE_VECT_NUM_ELEM (ptr->usev));

  /* Too large, use the largest bucket so its not a complete throw away.  */
  if (bucket == -1)
    bucket = NUM_VOP_FREE_BUCKETS - 1;

  ptr->next = gimple_ssa_operands (cfun)->vop_free_buckets[bucket];
  gimple_ssa_operands (cfun)->vop_free_buckets[bucket] = ptr;
}
 

/* These are the sizes of the operand memory  buffer which gets allocated each 
   time more operands space is required.  The final value is the amount that is
   allocated every time after that.  */
  
#define OP_SIZE_INIT	0
#define OP_SIZE_1	30
#define OP_SIZE_2	110
#define OP_SIZE_3	511

/* Initialize the operand cache routines.  */

void
init_ssa_operands (void)
{
  if (!n_initialized++)
    {
      build_defs = VEC_alloc (tree, heap, 5);
      build_uses = VEC_alloc (tree, heap, 10);
      build_vuses = VEC_alloc (tree, heap, 25);
      build_vdefs = VEC_alloc (tree, heap, 25);
      bitmap_obstack_initialize (&operands_bitmap_obstack);
      build_loads = BITMAP_ALLOC (&operands_bitmap_obstack);
      build_stores = BITMAP_ALLOC (&operands_bitmap_obstack);
      scb_stack = VEC_alloc (scb_t, heap, 20);
    }

  gcc_assert (gimple_ssa_operands (cfun)->operand_memory == NULL);
  gcc_assert (gimple_ssa_operands (cfun)->mpt_table == NULL);
  gimple_ssa_operands (cfun)->operand_memory_index
     = gimple_ssa_operands (cfun)->ssa_operand_mem_size;
  gimple_ssa_operands (cfun)->ops_active = true;
  memset (&clobber_stats, 0, sizeof (clobber_stats));
  init_vop_buckets ();
  gimple_ssa_operands (cfun)->ssa_operand_mem_size = OP_SIZE_INIT;
}


/* Dispose of anything required by the operand routines.  */

void
fini_ssa_operands (void)
{
  struct ssa_operand_memory_d *ptr;
  unsigned ix;
  tree mpt;

  if (!--n_initialized)
    {
      VEC_free (tree, heap, build_defs);
      VEC_free (tree, heap, build_uses);
      VEC_free (tree, heap, build_vdefs);
      VEC_free (tree, heap, build_vuses);
      BITMAP_FREE (build_loads);
      BITMAP_FREE (build_stores);

      /* The change buffer stack had better be empty.  */
      gcc_assert (VEC_length (scb_t, scb_stack) == 0);
      VEC_free (scb_t, heap, scb_stack);
      scb_stack = NULL;
    }

  gimple_ssa_operands (cfun)->free_defs = NULL;
  gimple_ssa_operands (cfun)->free_uses = NULL;

  while ((ptr = gimple_ssa_operands (cfun)->operand_memory) != NULL)
    {
      gimple_ssa_operands (cfun)->operand_memory
	= gimple_ssa_operands (cfun)->operand_memory->next;
      ggc_free (ptr);
    }

  for (ix = 0;
       VEC_iterate (tree, gimple_ssa_operands (cfun)->mpt_table, ix, mpt);
       ix++)
    {
      if (mpt)
	BITMAP_FREE (MPT_SYMBOLS (mpt));
    }

  VEC_free (tree, heap, gimple_ssa_operands (cfun)->mpt_table);

  gimple_ssa_operands (cfun)->ops_active = false;

  if (!n_initialized)
    bitmap_obstack_release (&operands_bitmap_obstack);
  if (dump_file && (dump_flags & TDF_STATS))
    {
      fprintf (dump_file, "Original clobbered vars:           %d\n",
	       clobber_stats.clobbered_vars);
      fprintf (dump_file, "Static write clobbers avoided:     %d\n",
	       clobber_stats.static_write_clobbers_avoided);
      fprintf (dump_file, "Static read clobbers avoided:      %d\n",
	       clobber_stats.static_read_clobbers_avoided);
      fprintf (dump_file, "Unescapable clobbers avoided:      %d\n",
	       clobber_stats.unescapable_clobbers_avoided);
      fprintf (dump_file, "Original read-only clobbers:       %d\n",
	       clobber_stats.readonly_clobbers);
      fprintf (dump_file, "Static read-only clobbers avoided: %d\n",
	       clobber_stats.static_readonly_clobbers_avoided);
    }
}


/* Return memory for operands of SIZE chunks.  */
                                                                              
static inline void *
ssa_operand_alloc (unsigned size)
{
  char *ptr;

  if (gimple_ssa_operands (cfun)->operand_memory_index + size
      >= gimple_ssa_operands (cfun)->ssa_operand_mem_size)
    {
      struct ssa_operand_memory_d *ptr;

      if (gimple_ssa_operands (cfun)->ssa_operand_mem_size == OP_SIZE_INIT)
	gimple_ssa_operands (cfun)->ssa_operand_mem_size
	   = OP_SIZE_1 * sizeof (struct voptype_d);
      else
	if (gimple_ssa_operands (cfun)->ssa_operand_mem_size
	    == OP_SIZE_1 * sizeof (struct voptype_d))
	  gimple_ssa_operands (cfun)->ssa_operand_mem_size
	     = OP_SIZE_2 * sizeof (struct voptype_d);
	else
	  gimple_ssa_operands (cfun)->ssa_operand_mem_size
	     = OP_SIZE_3 * sizeof (struct voptype_d);

      /* Go right to the maximum size if the request is too large.  */
      if (size > gimple_ssa_operands (cfun)->ssa_operand_mem_size)
        gimple_ssa_operands (cfun)->ssa_operand_mem_size
	  = OP_SIZE_3 * sizeof (struct voptype_d);

      /* Fail if there is not enough space.  If there are this many operands
	 required, first make sure there isn't a different problem causing this
	 many operands.  If the decision is that this is OK, then we can 
	 specially allocate a buffer just for this request.  */
      gcc_assert (size <= gimple_ssa_operands (cfun)->ssa_operand_mem_size);

      ptr = (struct ssa_operand_memory_d *) 
	      ggc_alloc (sizeof (struct ssa_operand_memory_d) 
			 + gimple_ssa_operands (cfun)->ssa_operand_mem_size - 1);
      ptr->next = gimple_ssa_operands (cfun)->operand_memory;
      gimple_ssa_operands (cfun)->operand_memory = ptr;
      gimple_ssa_operands (cfun)->operand_memory_index = 0;
    }
  ptr = &(gimple_ssa_operands (cfun)->operand_memory
	  ->mem[gimple_ssa_operands (cfun)->operand_memory_index]);
  gimple_ssa_operands (cfun)->operand_memory_index += size;
  return ptr;
}


/* Allocate a DEF operand.  */

static inline struct def_optype_d *
alloc_def (void)
{
  struct def_optype_d *ret;
  if (gimple_ssa_operands (cfun)->free_defs)
    {
      ret = gimple_ssa_operands (cfun)->free_defs;
      gimple_ssa_operands (cfun)->free_defs
	= gimple_ssa_operands (cfun)->free_defs->next;
    }
  else
    ret = (struct def_optype_d *)
	  ssa_operand_alloc (sizeof (struct def_optype_d));
  return ret;
}


/* Allocate a USE operand.  */

static inline struct use_optype_d *
alloc_use (void)
{
  struct use_optype_d *ret;
  if (gimple_ssa_operands (cfun)->free_uses)
    {
      ret = gimple_ssa_operands (cfun)->free_uses;
      gimple_ssa_operands (cfun)->free_uses
	= gimple_ssa_operands (cfun)->free_uses->next;
    }
  else
    ret = (struct use_optype_d *)
          ssa_operand_alloc (sizeof (struct use_optype_d));
  return ret;
}


/* Allocate a vop with NUM elements.  */

static inline struct voptype_d *
alloc_vop (int num)
{
  struct voptype_d *ret = NULL;
  int alloc_size = 0;

  int bucket = vop_free_bucket_index (num);
  if (bucket != -1)
    {
      /* If there is a free operand, use it.  */
      if (gimple_ssa_operands (cfun)->vop_free_buckets[bucket] != NULL)
	{
	  ret = gimple_ssa_operands (cfun)->vop_free_buckets[bucket];
	  gimple_ssa_operands (cfun)->vop_free_buckets[bucket] = 
		  gimple_ssa_operands (cfun)->vop_free_buckets[bucket]->next;
	}
      else
        alloc_size = vop_free_bucket_size(bucket);
    }
  else
    alloc_size = num;

  if (alloc_size > 0)
    ret = (struct voptype_d *)ssa_operand_alloc (
	sizeof (struct voptype_d) + (alloc_size - 1) * sizeof (vuse_element_t));

  VUSE_VECT_NUM_ELEM (ret->usev) = num;
  return ret;
}


/* This routine makes sure that PTR is in an immediate use list, and makes
   sure the stmt pointer is set to the current stmt.  */

static inline void
set_virtual_use_link (use_operand_p ptr, tree stmt)
{
  /*  fold_stmt may have changed the stmt pointers.  */
  if (ptr->stmt != stmt)
    ptr->stmt = stmt;

  /* If this use isn't in a list, add it to the correct list.  */
  if (!ptr->prev)
    link_imm_use (ptr, *(ptr->use));
}


/* Adds OP to the list of defs after LAST.  */

static inline def_optype_p 
add_def_op (tree *op, def_optype_p last)
{
  def_optype_p new;

  new = alloc_def ();
  DEF_OP_PTR (new) = op;
  last->next = new;
  new->next = NULL;
  return new;
}


/* Adds OP to the list of uses of statement STMT after LAST.  */

static inline use_optype_p
add_use_op (tree stmt, tree *op, use_optype_p last)
{
  use_optype_p new;

  new = alloc_use ();
  USE_OP_PTR (new)->use = op;
  link_imm_use_stmt (USE_OP_PTR (new), *op, stmt);
  last->next = new;
  new->next = NULL;
  return new;
}


/* Return a virtual op pointer with NUM elements which are all initialized to OP
   and are linked into the immediate uses for STMT.  The new vop is appended
   after PREV.  */

static inline voptype_p
add_vop (tree stmt, tree op, int num, voptype_p prev)
{
  voptype_p new;
  int x;

  new = alloc_vop (num);
  for (x = 0; x < num; x++)
    {
      VUSE_OP_PTR (new, x)->prev = NULL;
      SET_VUSE_OP (new, x, op);
      VUSE_OP_PTR (new, x)->use = &new->usev.uses[x].use_var;
      link_imm_use_stmt (VUSE_OP_PTR (new, x), new->usev.uses[x].use_var, stmt);
    }

  if (prev)
    prev->next = new;
  new->next = NULL;
  return new;
}


/* Adds OP to the list of vuses of statement STMT after LAST, and moves
   LAST to the new element.  */

static inline voptype_p
add_vuse_op (tree stmt, tree op, int num, voptype_p last)
{
  voptype_p new = add_vop (stmt, op, num, last);
  VDEF_RESULT (new) = NULL_TREE;
  return new;
}


/* Adds OP to the list of vdefs of statement STMT after LAST, and moves
   LAST to the new element.  */

static inline voptype_p
add_vdef_op (tree stmt, tree op, int num, voptype_p last)
{
  voptype_p new = add_vop (stmt, op, num, last);
  VDEF_RESULT (new) = op;
  return new;
}
  

/* Reallocate the virtual operand PTR so that it has NUM_ELEM use slots.  ROOT
   is the head of the operand list it belongs to.  */

static inline struct voptype_d *
realloc_vop (struct voptype_d *ptr, unsigned int num_elem,
	     struct voptype_d **root)
{
  unsigned int x, lim;
  tree stmt, val;
  struct voptype_d *ret, *tmp;

  if (VUSE_VECT_NUM_ELEM (ptr->usev) == num_elem)
    return ptr; 

  val = VUSE_OP (ptr, 0);
  if (TREE_CODE (val) == SSA_NAME)
    val = SSA_NAME_VAR (val);

  stmt = USE_STMT (VUSE_OP_PTR (ptr, 0));

  /* Delink all the existing uses.  */
  for (x = 0; x < VUSE_VECT_NUM_ELEM (ptr->usev); x++)
    {
      use_operand_p use_p = VUSE_OP_PTR (ptr, x);
      delink_imm_use (use_p);
    }

  /* If we want less space, simply use this one, and shrink the size.  */
  if (VUSE_VECT_NUM_ELEM (ptr->usev) > num_elem)
    {
      VUSE_VECT_NUM_ELEM (ptr->usev) = num_elem;
      return ptr;
    }

  /* It is growing.  Allocate a new one and replace the old one.  */
  ret = add_vuse_op (stmt, val, num_elem, ptr);

  /* Clear PTR and add its memory to the free list.  */
  lim = VUSE_VECT_NUM_ELEM (ptr->usev);
  memset (ptr, 0,
          sizeof (struct voptype_d) + sizeof (vuse_element_t) * (lim- 1));
  add_vop_to_freelist (ptr);

  /* Now simply remove the old one.  */
  if (*root == ptr)
    {
      *root = ret;
      return ret;
    }
  else
    for (tmp = *root; 
	 tmp != NULL && tmp->next != ptr; 
	 tmp = tmp->next)
      {
	tmp->next = ret;
	return ret;
      }

  /* The pointer passed in isn't in STMT's VDEF lists.  */
  gcc_unreachable ();
}
 

/* Reallocate the PTR vdef so that it has NUM_ELEM use slots.  */

struct voptype_d *
realloc_vdef (struct voptype_d *ptr, unsigned int num_elem)
{
  tree val, stmt;
  struct voptype_d *ret;

  val = VDEF_RESULT (ptr);
  stmt = USE_STMT (VDEF_OP_PTR (ptr, 0));
  ret = realloc_vop (ptr, num_elem, &(VDEF_OPS (stmt)));
  VDEF_RESULT (ret) = val;
  return ret;
}
  

/* Reallocate the PTR vuse so that it has NUM_ELEM use slots.  */

struct voptype_d *
realloc_vuse (struct voptype_d *ptr, unsigned int num_elem)
{
  tree stmt;
  struct voptype_d *ret;

  stmt = USE_STMT (VUSE_OP_PTR (ptr, 0));
  ret = realloc_vop (ptr, num_elem, &(VUSE_OPS (stmt)));
  return ret;
}


/* Takes elements from build_defs and turns them into def operands of STMT.
   TODO -- Make build_defs VEC of tree *.  */

static inline void
finalize_ssa_defs (tree stmt)
{
  unsigned new_i;
  struct def_optype_d new_list;
  def_optype_p old_ops, last;
  unsigned int num = VEC_length (tree, build_defs);

  /* There should only be a single real definition per assignment.  */
  gcc_assert ((stmt && TREE_CODE (stmt) != GIMPLE_MODIFY_STMT) || num <= 1);

  new_list.next = NULL;
  last = &new_list;

  old_ops = DEF_OPS (stmt);

  new_i = 0;

  /* Check for the common case of 1 def that hasn't changed.  */
  if (old_ops && old_ops->next == NULL && num == 1
      && (tree *) VEC_index (tree, build_defs, 0) == DEF_OP_PTR (old_ops))
    return;

  /* If there is anything in the old list, free it.  */
  if (old_ops)
    {
      old_ops->next = gimple_ssa_operands (cfun)->free_defs;
      gimple_ssa_operands (cfun)->free_defs = old_ops;
    }

  /* If there is anything remaining in the build_defs list, simply emit it.  */
  for ( ; new_i < num; new_i++)
    last = add_def_op ((tree *) VEC_index (tree, build_defs, new_i), last);

  /* Now set the stmt's operands.  */
  DEF_OPS (stmt) = new_list.next;

#ifdef ENABLE_CHECKING
  {
    def_optype_p ptr;
    unsigned x = 0;
    for (ptr = DEF_OPS (stmt); ptr; ptr = ptr->next)
      x++;

    gcc_assert (x == num);
  }
#endif
}


/* Takes elements from build_uses and turns them into use operands of STMT.
   TODO -- Make build_uses VEC of tree *.  */

static inline void
finalize_ssa_uses (tree stmt)
{
  unsigned new_i;
  struct use_optype_d new_list;
  use_optype_p old_ops, ptr, last;

#ifdef ENABLE_CHECKING
  {
    unsigned x;
    unsigned num = VEC_length (tree, build_uses);

    /* If the pointer to the operand is the statement itself, something is
       wrong.  It means that we are pointing to a local variable (the 
       initial call to update_stmt_operands does not pass a pointer to a 
       statement).  */
    for (x = 0; x < num; x++)
      gcc_assert (*((tree *)VEC_index (tree, build_uses, x)) != stmt);
  }
#endif

  new_list.next = NULL;
  last = &new_list;

  old_ops = USE_OPS (stmt);

  /* If there is anything in the old list, free it.  */
  if (old_ops)
    {
      for (ptr = old_ops; ptr; ptr = ptr->next)
	delink_imm_use (USE_OP_PTR (ptr));
      old_ops->next = gimple_ssa_operands (cfun)->free_uses;
      gimple_ssa_operands (cfun)->free_uses = old_ops;
    }

  /* Now create nodes for all the new nodes.  */
  for (new_i = 0; new_i < VEC_length (tree, build_uses); new_i++)
    last = add_use_op (stmt, 
		       (tree *) VEC_index (tree, build_uses, new_i), 
		       last);

  /* Now set the stmt's operands.  */
  USE_OPS (stmt) = new_list.next;

#ifdef ENABLE_CHECKING
  {
    unsigned x = 0;
    for (ptr = USE_OPS (stmt); ptr; ptr = ptr->next)
      x++;

    gcc_assert (x == VEC_length (tree, build_uses));
  }
#endif
}


/* Takes elements from BUILD_VDEFS and turns them into vdef operands of
   STMT.  FIXME, for now VDEF operators should have a single operand
   in their RHS.  */

static inline void
finalize_ssa_vdefs (tree stmt)
{
  unsigned new_i;
  struct voptype_d new_list;
  voptype_p old_ops, ptr, last;
  stmt_ann_t ann = stmt_ann (stmt);

  /* Set the symbols referenced by STMT.  */
  if (!bitmap_empty_p (build_stores))
    {
      if (ann->operands.stores == NULL)
	ann->operands.stores = BITMAP_ALLOC (&operands_bitmap_obstack);

      bitmap_copy (ann->operands.stores, build_stores);
    }
  else
    BITMAP_FREE (ann->operands.stores);

  /* If aliases have not been computed, do not instantiate a virtual
     operator on STMT.  Initially, we only compute the SSA form on
     GIMPLE registers.  The virtual SSA form is only computed after
     alias analysis, so virtual operators will remain unrenamed and
     the verifier will complain.  However, alias analysis needs to
     access symbol load/store information, so we need to compute
     those.  */
  if (!gimple_aliases_computed_p (cfun))
    return;

  new_list.next = NULL;
  last = &new_list;

  old_ops = VDEF_OPS (stmt);
  new_i = 0;
  while (old_ops && new_i < VEC_length (tree, build_vdefs))
    {
      tree op = VEC_index (tree, build_vdefs, new_i);
      unsigned new_uid = get_name_decl (op);
      unsigned old_uid = get_name_decl (VDEF_RESULT (old_ops));

      /* FIXME, for now each VDEF operator should have at most one
	 operand in their RHS.  */
      gcc_assert (VDEF_NUM (old_ops) == 1);

      if (old_uid == new_uid)
        {
	  /* If the symbols are the same, reuse the existing operand.  */
	  last->next = old_ops;
	  last = old_ops;
	  old_ops = old_ops->next;
	  last->next = NULL;
	  set_virtual_use_link (VDEF_OP_PTR (last, 0), stmt);
	  new_i++;
	}
      else if (old_uid < new_uid)
	{
	  /* If old is less than new, old goes to the free list.  */
	  voptype_p next;
	  delink_imm_use (VDEF_OP_PTR (old_ops, 0));
	  next = old_ops->next;
	  add_vop_to_freelist (old_ops);
	  old_ops = next;
	}
      else
	{
	  /* This is a new operand.  */
	  last = add_vdef_op (stmt, op, 1, last);
	  new_i++;
	}
    }

  /* If there is anything remaining in BUILD_VDEFS, simply emit it.  */
  for ( ; new_i < VEC_length (tree, build_vdefs); new_i++)
    last = add_vdef_op (stmt, VEC_index (tree, build_vdefs, new_i), 1, last);

  /* If there is anything in the old list, free it.  */
  if (old_ops)
    {
      for (ptr = old_ops; ptr; ptr = last)
        {
	  last = ptr->next;
	  delink_imm_use (VDEF_OP_PTR (ptr, 0));
	  add_vop_to_freelist (ptr);
	}
    }

  /* Now set STMT's operands.  */
  VDEF_OPS (stmt) = new_list.next;

#ifdef ENABLE_CHECKING
  {
    unsigned x = 0;
    for (ptr = VDEF_OPS (stmt); ptr; ptr = ptr->next)
      x++;

    gcc_assert (x == VEC_length (tree, build_vdefs));
  }
#endif
}


/* Takes elements from BUILD_VUSES and turns them into VUSE operands of
   STMT.  */

static inline void
finalize_ssa_vuse_ops (tree stmt)
{
  unsigned new_i, old_i;
  voptype_p old_ops, last;
  VEC(tree,heap) *new_ops;
  stmt_ann_t ann;

  /* Set the symbols referenced by STMT.  */
  ann = stmt_ann (stmt);
  if (!bitmap_empty_p (build_loads))
    {
      if (ann->operands.loads == NULL)
	ann->operands.loads = BITMAP_ALLOC (&operands_bitmap_obstack);

      bitmap_copy (ann->operands.loads, build_loads);
    }
  else
    BITMAP_FREE (ann->operands.loads);

  /* If aliases have not been computed, do not instantiate a virtual
     operator on STMT.  Initially, we only compute the SSA form on
     GIMPLE registers.  The virtual SSA form is only computed after
     alias analysis, so virtual operators will remain unrenamed and
     the verifier will complain.  However, alias analysis needs to
     access symbol load/store information, so we need to compute
     those.  */
  if (!gimple_aliases_computed_p (cfun))
    return;

  /* STMT should have at most one VUSE operator.  */
  old_ops = VUSE_OPS (stmt);
  gcc_assert (old_ops == NULL || old_ops->next == NULL);

  new_ops = NULL;
  new_i = old_i = 0;
  while (old_ops
         && old_i < VUSE_NUM (old_ops)
	 && new_i < VEC_length (tree, build_vuses))
    {
      tree new_op = VEC_index (tree, build_vuses, new_i);
      tree old_op = VUSE_OP (old_ops, old_i);
      unsigned new_uid = get_name_decl (new_op);
      unsigned old_uid = get_name_decl (old_op);

      if (old_uid == new_uid)
        {
	  /* If the symbols are the same, reuse the existing operand.  */
	  VEC_safe_push (tree, heap, new_ops, old_op);
	  new_i++;
	  old_i++;
	}
      else if (old_uid < new_uid)
	{
	  /* If OLD_UID is less than NEW_UID, the old operand has
	     disappeared, skip to the next old operand.  */
	  old_i++;
	}
      else
	{
	  /* This is a new operand.  */
	  VEC_safe_push (tree, heap, new_ops, new_op);
	  new_i++;
	}
    }

  /* If there is anything remaining in the build_vuses list, simply emit it.  */
  for ( ; new_i < VEC_length (tree, build_vuses); new_i++)
    VEC_safe_push (tree, heap, new_ops, VEC_index (tree, build_vuses, new_i));

  /* If there is anything in the old list, free it.  */
  if (old_ops)
    {
      for (old_i = 0; old_i < VUSE_NUM (old_ops); old_i++)
	delink_imm_use (VUSE_OP_PTR (old_ops, old_i));
      add_vop_to_freelist (old_ops);
      VUSE_OPS (stmt) = NULL;
    }

  /* If there are any operands, instantiate a VUSE operator for STMT.  */
  if (new_ops)
    {
      tree op;
      unsigned i;

      last = add_vuse_op (stmt, NULL, VEC_length (tree, new_ops), NULL);

      for (i = 0; VEC_iterate (tree, new_ops, i, op); i++)
	SET_USE (VUSE_OP_PTR (last, (int) i), op);

      VUSE_OPS (stmt) = last;
    }

#ifdef ENABLE_CHECKING
  {
    unsigned x;
    
    if (VUSE_OPS (stmt))
      {
	gcc_assert (VUSE_OPS (stmt)->next == NULL);
	x = VUSE_NUM (VUSE_OPS (stmt));
      }
    else
      x = 0;

    gcc_assert (x == VEC_length (tree, build_vuses));
  }
#endif
}

/* Return a new VUSE operand vector for STMT.  */
                                                                              
static void
finalize_ssa_vuses (tree stmt)
{
  unsigned num, num_vdefs;
  unsigned vuse_index;

  /* Remove superfluous VUSE operands.  If the statement already has a
     VDEF operator for a variable 'a', then a VUSE for 'a' is not
     needed because VDEFs imply a VUSE of the variable.  For instance,
     suppose that variable 'a' is pointed-to by p and q:

	      # VUSE <a_2>
	      # a_3 = VDEF <a_2>
	      *p = *q;

     The VUSE <a_2> is superfluous because it is implied by the
     VDEF operator.  */
  num = VEC_length (tree, build_vuses);
  num_vdefs = VEC_length (tree, build_vdefs);

  if (num > 0 && num_vdefs > 0)
    for (vuse_index = 0; vuse_index < VEC_length (tree, build_vuses); )
      {
	tree vuse;
	vuse = VEC_index (tree, build_vuses, vuse_index);
	if (TREE_CODE (vuse) != SSA_NAME)
	  {
	    var_ann_t ann = var_ann (vuse);
	    ann->in_vuse_list = 0;
	    if (ann->in_vdef_list)
	      {
		VEC_ordered_remove (tree, build_vuses, vuse_index);
		continue;
	      }
	  }
	vuse_index++;
      }

  finalize_ssa_vuse_ops (stmt);
}


/* Clear the in_list bits and empty the build array for VDEFs and
   VUSEs.  */

static inline void
cleanup_build_arrays (void)
{
  unsigned i;
  tree t;

  for (i = 0; VEC_iterate (tree, build_vdefs, i, t); i++)
    if (TREE_CODE (t) != SSA_NAME)
      var_ann (t)->in_vdef_list = false;

  for (i = 0; VEC_iterate (tree, build_vuses, i, t); i++)
    if (TREE_CODE (t) != SSA_NAME)
      var_ann (t)->in_vuse_list = false;

  VEC_truncate (tree, build_vdefs, 0);
  VEC_truncate (tree, build_vuses, 0);
  VEC_truncate (tree, build_defs, 0);
  VEC_truncate (tree, build_uses, 0);
  bitmap_clear (build_loads);
  bitmap_clear (build_stores);
}


/* Finalize all the build vectors, fill the new ones into INFO.  */
                                                                              
static inline void
finalize_ssa_stmt_operands (tree stmt)
{
  finalize_ssa_defs (stmt);
  finalize_ssa_uses (stmt);
  finalize_ssa_vdefs (stmt);
  finalize_ssa_vuses (stmt);
  cleanup_build_arrays ();
}


/* Start the process of building up operands vectors in INFO.  */

static inline void
start_ssa_stmt_operands (void)
{
  gcc_assert (VEC_length (tree, build_defs) == 0);
  gcc_assert (VEC_length (tree, build_uses) == 0);
  gcc_assert (VEC_length (tree, build_vuses) == 0);
  gcc_assert (VEC_length (tree, build_vdefs) == 0);
  gcc_assert (bitmap_empty_p (build_loads));
  gcc_assert (bitmap_empty_p (build_stores));
}


/* Add DEF_P to the list of pointers to operands.  */

static inline void
append_def (tree *def_p)
{
  VEC_safe_push (tree, heap, build_defs, (tree) def_p);
}


/* Add USE_P to the list of pointers to operands.  */

static inline void
append_use (tree *use_p)
{
  VEC_safe_push (tree, heap, build_uses, (tree) use_p);
}


/* Add VAR to the set of variables that require a VDEF operator.  */

static inline void
append_vdef (tree var)
{
  tree sym;

  if (TREE_CODE (var) != SSA_NAME)
    {
      tree mpt;
      var_ann_t ann;

      /* If VAR belongs to a memory partition, use it instead of VAR.  */
      mpt = memory_partition (var);
      if (mpt)
	var = mpt;

      /* Don't allow duplicate entries.  */
      ann = get_var_ann (var);
      if (ann->in_vdef_list)
        return;

      ann->in_vdef_list = true;
      sym = var;
    }
  else
    sym = SSA_NAME_VAR (var);

  VEC_safe_push (tree, heap, build_vdefs, var);
  bitmap_set_bit (build_stores, DECL_UID (sym));
}


/* Add VAR to the set of variables that require a VUSE operator.  */

static inline void
append_vuse (tree var)
{
  tree sym;

  if (TREE_CODE (var) != SSA_NAME)
    {
      tree mpt;
      var_ann_t ann;

      /* If VAR belongs to a memory partition, use it instead of VAR.  */
      mpt = memory_partition (var);
      if (mpt)
	var = mpt;

      /* Don't allow duplicate entries.  */
      ann = get_var_ann (var);
      if (ann->in_vuse_list || ann->in_vdef_list)
	return;

      ann->in_vuse_list = true;
      sym = var;
    }
  else
    sym = SSA_NAME_VAR (var);

  VEC_safe_push (tree, heap, build_vuses, var);
  bitmap_set_bit (build_loads, DECL_UID (sym));
}


/* REF is a tree that contains the entire pointer dereference
   expression, if available, or NULL otherwise.  ALIAS is the variable
   we are asking if REF can access.  OFFSET and SIZE come from the
   memory access expression that generated this virtual operand.  */

static bool
access_can_touch_variable (tree ref, tree alias, HOST_WIDE_INT offset,
			   HOST_WIDE_INT size)
{
  bool offsetgtz = offset > 0;
  unsigned HOST_WIDE_INT uoffset = (unsigned HOST_WIDE_INT) offset;
  tree base = ref ? get_base_address (ref) : NULL;

  /* If ALIAS is .GLOBAL_VAR then the memory reference REF must be
     using a call-clobbered memory tag.  By definition, call-clobbered
     memory tags can always touch .GLOBAL_VAR.  */
  if (alias == gimple_global_var (cfun))
    return true;

  /* If ALIAS is an SFT, it can't be touched if the offset     
     and size of the access is not overlapping with the SFT offset and
     size.  This is only true if we are accessing through a pointer
     to a type that is the same as SFT_PARENT_VAR.  Otherwise, we may
     be accessing through a pointer to some substruct of the
     structure, and if we try to prune there, we will have the wrong
     offset, and get the wrong answer.
     i.e., we can't prune without more work if we have something like

     struct gcc_target
     {
       struct asm_out
       {
         const char *byte_op;
	 struct asm_int_op
	 {    
	   const char *hi;
	 } aligned_op;
       } asm_out;
     } targetm;
     
     foo = &targetm.asm_out.aligned_op;
     return foo->hi;

     SFT.1, which represents hi, will have SFT_OFFSET=32 because in
     terms of SFT_PARENT_VAR, that is where it is.
     However, the access through the foo pointer will be at offset 0.  */
  if (size != -1
      && TREE_CODE (alias) == STRUCT_FIELD_TAG
      && base
      && TREE_TYPE (base) == TREE_TYPE (SFT_PARENT_VAR (alias))
      && !overlap_subvar (offset, size, alias, NULL))
    {
#ifdef ACCESS_DEBUGGING
      fprintf (stderr, "Access to ");
      print_generic_expr (stderr, ref, 0);
      fprintf (stderr, " may not touch ");
      print_generic_expr (stderr, alias, 0);
      fprintf (stderr, " in function %s\n", get_name (current_function_decl));
#endif
      return false;
    }

  /* Without strict aliasing, it is impossible for a component access
     through a pointer to touch a random variable, unless that
     variable *is* a structure or a pointer.

     That is, given p->c, and some random global variable b,
     there is no legal way that p->c could be an access to b.
     
     Without strict aliasing on, we consider it legal to do something
     like:

     struct foos { int l; };
     int foo;
     static struct foos *getfoo(void);
     int main (void)
     {
       struct foos *f = getfoo();
       f->l = 1;
       foo = 2;
       if (f->l == 1)
         abort();
       exit(0);
     }
     static struct foos *getfoo(void)     
     { return (struct foos *)&foo; }
     
     (taken from 20000623-1.c)

     The docs also say/imply that access through union pointers
     is legal (but *not* if you take the address of the union member,
     i.e. the inverse), such that you can do

     typedef union {
       int d;
     } U;

     int rv;
     void breakme()
     {
       U *rv0;
       U *pretmp = (U*)&rv;
       rv0 = pretmp;
       rv0->d = 42;    
     }
     To implement this, we just punt on accesses through union
     pointers entirely.
  */
  else if (ref 
	   && flag_strict_aliasing
	   && TREE_CODE (ref) != INDIRECT_REF
	   && !MTAG_P (alias)
	   && (TREE_CODE (base) != INDIRECT_REF
	       || TREE_CODE (TREE_TYPE (base)) != UNION_TYPE)
	   && !AGGREGATE_TYPE_P (TREE_TYPE (alias))
	   && TREE_CODE (TREE_TYPE (alias)) != COMPLEX_TYPE
	   && !var_ann (alias)->is_heapvar
	   /* When the struct has may_alias attached to it, we need not to
	      return true.  */
	   && get_alias_set (base))
    {
#ifdef ACCESS_DEBUGGING
      fprintf (stderr, "Access to ");
      print_generic_expr (stderr, ref, 0);
      fprintf (stderr, " may not touch ");
      print_generic_expr (stderr, alias, 0);
      fprintf (stderr, " in function %s\n", get_name (current_function_decl));
#endif
      return false;
    }

  /* If the offset of the access is greater than the size of one of
     the possible aliases, it can't be touching that alias, because it
     would be past the end of the structure.  */
  else if (ref
	   && flag_strict_aliasing
	   && TREE_CODE (ref) != INDIRECT_REF
	   && !MTAG_P (alias)
	   && !POINTER_TYPE_P (TREE_TYPE (alias))
	   && offsetgtz
	   && DECL_SIZE (alias)
	   && TREE_CODE (DECL_SIZE (alias)) == INTEGER_CST
	   && uoffset > TREE_INT_CST_LOW (DECL_SIZE (alias)))
    {
#ifdef ACCESS_DEBUGGING
      fprintf (stderr, "Access to ");
      print_generic_expr (stderr, ref, 0);
      fprintf (stderr, " may not touch ");
      print_generic_expr (stderr, alias, 0);
      fprintf (stderr, " in function %s\n", get_name (current_function_decl));
#endif
      return false;
    }	   

  return true;
}


/* Add VAR to the virtual operands array.  FLAGS is as in
   get_expr_operands.  FULL_REF is a tree that contains the entire
   pointer dereference expression, if available, or NULL otherwise.
   OFFSET and SIZE come from the memory access expression that
   generated this virtual operand.  */

static void 
add_virtual_operand (tree var, stmt_ann_t s_ann, int flags,
		     tree full_ref, HOST_WIDE_INT offset,
		     HOST_WIDE_INT size)
{
  bitmap aliases = NULL;
  tree sym;
  var_ann_t v_ann;
  
  sym = (TREE_CODE (var) == SSA_NAME ? SSA_NAME_VAR (var) : var);
  v_ann = var_ann (sym);
  
  /* Mark the statement as having memory operands.  */
  s_ann->references_memory = true;

  /* Mark statements with volatile operands.  Optimizers should back
     off from statements having volatile operands.  */
  if (TREE_THIS_VOLATILE (sym) && s_ann)
    s_ann->has_volatile_ops = true;

  /* If the variable cannot be modified and this is a VDEF change
     it into a VUSE.  This happens when read-only variables are marked
     call-clobbered and/or aliased to writable variables.  So we only
     check that this only happens on non-specific stores.

     Note that if this is a specific store, i.e. associated with a
     GIMPLE_MODIFY_STMT, then we can't suppress the VDEF, lest we run
     into validation problems.

     This can happen when programs cast away const, leaving us with a
     store to read-only memory.  If the statement is actually executed
     at runtime, then the program is ill formed.  If the statement is
     not executed then all is well.  At the very least, we cannot ICE.  */
  if ((flags & opf_implicit) && unmodifiable_var_p (var))
    flags &= ~opf_def;
  
  /* The variable is not a GIMPLE register.  Add it (or its aliases) to
     virtual operands, unless the caller has specifically requested
     not to add virtual operands (used when adding operands inside an
     ADDR_EXPR expression).  */
  if (flags & opf_no_vops)
    return;
  
  if (MTAG_P (var))
    aliases = MTAG_ALIASES (var);
  if (aliases == NULL)
    {
      if (s_ann && !gimple_aliases_computed_p (cfun))
        s_ann->has_volatile_ops = true;
      /* The variable is not aliased or it is an alias tag.  */
      if (flags & opf_def)
	append_vdef (var);
      else
	append_vuse (var);
    }
  else
    {
      bitmap_iterator bi;
      unsigned int i;
      tree al;
      
      /* The variable is aliased.  Add its aliases to the virtual
	 operands.  */
      gcc_assert (!bitmap_empty_p (aliases));
      
      if (flags & opf_def)
	{
	  bool none_added = true;
	  EXECUTE_IF_SET_IN_BITMAP (aliases, 0, i, bi)
	    {
	      al = referenced_var (i);
	      if (!access_can_touch_variable (full_ref, al, offset, size))
		continue;
	      
	      none_added = false;
	      append_vdef (al);
	    }

	  /* Even if no aliases have been added, we still need to
	     establish def-use and use-def chains, lest
	     transformations think that this is not a memory
	     reference.  For an example of this scenario, see
	     testsuite/g++.dg/opt/cleanup1.C.  */
	  if (none_added)
	    append_vdef (var);
	}
      else
	{
	  bool none_added = true;
	  EXECUTE_IF_SET_IN_BITMAP (aliases, 0, i, bi)
	    {
	      al = referenced_var (i);
	      if (!access_can_touch_variable (full_ref, al, offset, size))
		continue;
	      none_added = false;
	      append_vuse (al);
	    }
	  
	  /* Even if no aliases have been added, we still need to
	     establish def-use and use-def chains, lest
	     transformations think that this is not a memory
	     reference.  For an example of this scenario, see
	     testsuite/g++.dg/opt/cleanup1.C.  */
	  if (none_added)
	    append_vuse (var);
	}
    }
}


/* Add *VAR_P to the appropriate operand array for S_ANN.  FLAGS is as in
   get_expr_operands.  If *VAR_P is a GIMPLE register, it will be added to
   the statement's real operands, otherwise it is added to virtual
   operands.  */

static void
add_stmt_operand (tree *var_p, stmt_ann_t s_ann, int flags)
{
  tree var, sym;
  var_ann_t v_ann;

  gcc_assert (SSA_VAR_P (*var_p) && s_ann);

  var = *var_p;
  sym = (TREE_CODE (var) == SSA_NAME ? SSA_NAME_VAR (var) : var);
  v_ann = var_ann (sym);

  /* Mark statements with volatile operands.  */
  if (TREE_THIS_VOLATILE (sym))
    s_ann->has_volatile_ops = true;

  if (is_gimple_reg (sym))
    {
      /* The variable is a GIMPLE register.  Add it to real operands.  */
      if (flags & opf_def)
	append_def (var_p);
      else
	append_use (var_p);
    }
  else
    add_virtual_operand (var, s_ann, flags, NULL_TREE, 0, -1);
}


/* A subroutine of get_expr_operands to handle INDIRECT_REF,
   ALIGN_INDIRECT_REF and MISALIGNED_INDIRECT_REF.  

   STMT is the statement being processed, EXPR is the INDIRECT_REF
      that got us here.
   
   FLAGS is as in get_expr_operands.

   FULL_REF contains the full pointer dereference expression, if we
      have it, or NULL otherwise.

   OFFSET and SIZE are the location of the access inside the
      dereferenced pointer, if known.

   RECURSE_ON_BASE should be set to true if we want to continue
      calling get_expr_operands on the base pointer, and false if
      something else will do it for us.  */

static void
get_indirect_ref_operands (tree stmt, tree expr, int flags,
			   tree full_ref,
			   HOST_WIDE_INT offset, HOST_WIDE_INT size,
			   bool recurse_on_base)
{
  tree *pptr = &TREE_OPERAND (expr, 0);
  tree ptr = *pptr;
  stmt_ann_t s_ann = stmt_ann (stmt);

  s_ann->references_memory = true;
  if (s_ann && TREE_THIS_VOLATILE (expr))
    s_ann->has_volatile_ops = true; 

  if (SSA_VAR_P (ptr))
    {
      struct ptr_info_def *pi = NULL;

      /* If PTR has flow-sensitive points-to information, use it.  */
      if (TREE_CODE (ptr) == SSA_NAME
	  && (pi = SSA_NAME_PTR_INFO (ptr)) != NULL
	  && pi->name_mem_tag)
	{
	  /* PTR has its own memory tag.  Use it.  */
	  add_virtual_operand (pi->name_mem_tag, s_ann, flags,
			       full_ref, offset, size);
	}
      else
	{
	  /* If PTR is not an SSA_NAME or it doesn't have a name
	     tag, use its symbol memory tag.  */
	  var_ann_t v_ann;

	  /* If we are emitting debugging dumps, display a warning if
	     PTR is an SSA_NAME with no flow-sensitive alias
	     information.  That means that we may need to compute
	     aliasing again.  */
	  if (dump_file
	      && TREE_CODE (ptr) == SSA_NAME
	      && pi == NULL)
	    {
	      fprintf (dump_file,
		  "NOTE: no flow-sensitive alias info for ");
	      print_generic_expr (dump_file, ptr, dump_flags);
	      fprintf (dump_file, " in ");
	      print_generic_stmt (dump_file, stmt, dump_flags);
	    }

	  if (TREE_CODE (ptr) == SSA_NAME)
	    ptr = SSA_NAME_VAR (ptr);
	  v_ann = var_ann (ptr);

	  if (v_ann->symbol_mem_tag)
	    add_virtual_operand (v_ann->symbol_mem_tag, s_ann, flags,
				 full_ref, offset, size);
          /* Aliasing information is missing; mark statement as volatile so we
             won't optimize it out too actively.  */
          else if (s_ann && !gimple_aliases_computed_p (cfun)
                   && (flags & opf_def))
            s_ann->has_volatile_ops = true;
	}
    }
  else if (TREE_CODE (ptr) == INTEGER_CST)
    {
      /* If a constant is used as a pointer, we can't generate a real
	 operand for it but we mark the statement volatile to prevent
	 optimizations from messing things up.  */
      if (s_ann)
	s_ann->has_volatile_ops = true;
      return;
    }
  else
    {
      /* Ok, this isn't even is_gimple_min_invariant.  Something's broke.  */
      gcc_unreachable ();
    }

  /* If requested, add a USE operand for the base pointer.  */
  if (recurse_on_base)
    get_expr_operands (stmt, pptr, opf_use);
}


/* A subroutine of get_expr_operands to handle TARGET_MEM_REF.  */

static void
get_tmr_operands (tree stmt, tree expr, int flags)
{
  tree tag, ref;
  HOST_WIDE_INT offset, size, maxsize;
  subvar_t svars, sv;
  stmt_ann_t s_ann = stmt_ann (stmt);

  /* This statement references memory.  */
  s_ann->references_memory = 1;

  /* First record the real operands.  */
  get_expr_operands (stmt, &TMR_BASE (expr), opf_use);
  get_expr_operands (stmt, &TMR_INDEX (expr), opf_use);

  if (TMR_SYMBOL (expr))
    add_to_addressable_set (TMR_SYMBOL (expr), &s_ann->addresses_taken);

  tag = TMR_TAG (expr);
  if (!tag)
    {
      /* Something weird, so ensure that we will be careful.  */
      s_ann->has_volatile_ops = true;
      return;
    }

  if (DECL_P (tag))
    {
      get_expr_operands (stmt, &tag, flags);
      return;
    }

  ref = get_ref_base_and_extent (tag, &offset, &size, &maxsize);
  gcc_assert (ref != NULL_TREE);
  svars = get_subvars_for_var (ref);
  for (sv = svars; sv; sv = sv->next)
    {
      bool exact;		

      if (overlap_subvar (offset, maxsize, sv->var, &exact))
	add_stmt_operand (&sv->var, s_ann, flags);
    }
}


/* Add clobbering definitions for .GLOBAL_VAR or for each of the call
   clobbered variables in the function.  */

static void
add_call_clobber_ops (tree stmt, tree callee)
{
  unsigned u;
  bitmap_iterator bi;
  stmt_ann_t s_ann = stmt_ann (stmt);
  bitmap not_read_b, not_written_b;
  
  /* Functions that are not const, pure or never return may clobber
     call-clobbered variables.  */
  if (s_ann)
    s_ann->makes_clobbering_call = true;

  /* If we created .GLOBAL_VAR earlier, just use it.  See compute_may_aliases 
     for the heuristic used to decide whether to create .GLOBAL_VAR or not.  */
  if (gimple_global_var (cfun))
    {
      tree var = gimple_global_var (cfun);
      add_stmt_operand (&var, s_ann, opf_def);
      return;
    }

  /* Get info for local and module level statics.  There is a bit
     set for each static if the call being processed does not read
     or write that variable.  */
  not_read_b = callee ? ipa_reference_get_not_read_global (callee) : NULL; 
  not_written_b = callee ? ipa_reference_get_not_written_global (callee) : NULL; 

  /* Add a VDEF operand for every call clobbered variable.  */
  EXECUTE_IF_SET_IN_BITMAP (gimple_call_clobbered_vars (cfun), 0, u, bi)
    {
      tree var = referenced_var_lookup (u);
      unsigned int escape_mask = var_ann (var)->escape_mask;
      tree real_var = var;
      bool not_read;
      bool not_written;
      
      /* Not read and not written are computed on regular vars, not
	 subvars, so look at the parent var if this is an SFT. */
      if (TREE_CODE (var) == STRUCT_FIELD_TAG)
	real_var = SFT_PARENT_VAR (var);

      not_read = not_read_b ? bitmap_bit_p (not_read_b, 
					    DECL_UID (real_var)) : false;
      not_written = not_written_b ? bitmap_bit_p (not_written_b, 
						  DECL_UID (real_var)) : false;
      gcc_assert (!unmodifiable_var_p (var));
      
      clobber_stats.clobbered_vars++;

      /* See if this variable is really clobbered by this function.  */

      /* Trivial case: Things escaping only to pure/const are not
	 clobbered by non-pure-const, and only read by pure/const. */
      if ((escape_mask & ~(ESCAPE_TO_PURE_CONST)) == 0)
	{
	  tree call = get_call_expr_in (stmt);
	  if (call_expr_flags (call) & (ECF_CONST | ECF_PURE))
	    {
	      add_stmt_operand (&var, s_ann, opf_use);
	      clobber_stats.unescapable_clobbers_avoided++;
	      continue;
	    }
	  else
	    {
	      clobber_stats.unescapable_clobbers_avoided++;
	      continue;
	    }
	}
            
      if (not_written)
	{
	  clobber_stats.static_write_clobbers_avoided++;
	  if (!not_read)
	    add_stmt_operand (&var, s_ann, opf_use);
	  else
	    clobber_stats.static_read_clobbers_avoided++;
	}
      else
	add_virtual_operand (var, s_ann, opf_def, NULL, 0, -1);
    }
}


/* Add VUSE operands for .GLOBAL_VAR or all call clobbered variables in the
   function.  */

static void
add_call_read_ops (tree stmt, tree callee)
{
  unsigned u;
  bitmap_iterator bi;
  stmt_ann_t s_ann = stmt_ann (stmt);
  bitmap not_read_b;

  /* if the function is not pure, it may reference memory.  Add
     a VUSE for .GLOBAL_VAR if it has been created.  See add_referenced_var
     for the heuristic used to decide whether to create .GLOBAL_VAR.  */
  if (gimple_global_var (cfun))
    {
      tree var = gimple_global_var (cfun);
      add_stmt_operand (&var, s_ann, opf_use);
      return;
    }
  
  not_read_b = callee ? ipa_reference_get_not_read_global (callee) : NULL; 

  /* Add a VUSE for each call-clobbered variable.  */
  EXECUTE_IF_SET_IN_BITMAP (gimple_call_clobbered_vars (cfun), 0, u, bi)
    {
      tree var = referenced_var (u);
      tree real_var = var;
      bool not_read;
      
      clobber_stats.readonly_clobbers++;

      /* Not read and not written are computed on regular vars, not
	 subvars, so look at the parent var if this is an SFT. */

      if (TREE_CODE (var) == STRUCT_FIELD_TAG)
	real_var = SFT_PARENT_VAR (var);

      not_read = not_read_b ? bitmap_bit_p (not_read_b, DECL_UID (real_var))
	                    : false;
      
      if (not_read)
	{
	  clobber_stats.static_readonly_clobbers_avoided++;
	  continue;
	}
            
      add_stmt_operand (&var, s_ann, opf_use | opf_implicit);
    }
}


/* A subroutine of get_expr_operands to handle CALL_EXPR.  */

static void
get_call_expr_operands (tree stmt, tree expr)
{
<<<<<<< HEAD
  tree op;
  int call_flags = call_expr_flags (expr);
=======
  int call_flags = call_expr_flags (expr);
  int i, nargs;
>>>>>>> 29c07800
  stmt_ann_t ann = stmt_ann (stmt);

  ann->references_memory = true;

  /* If aliases have been computed already, add VDEF or VUSE
     operands for all the symbols that have been found to be
     call-clobbered.  */
  if (gimple_aliases_computed_p (cfun)
      && !(call_flags & ECF_NOVOPS))
    {
      /* A 'pure' or a 'const' function never call-clobbers anything. 
	 A 'noreturn' function might, but since we don't return anyway 
	 there is no point in recording that.  */ 
      if (TREE_SIDE_EFFECTS (expr)
	  && !(call_flags & (ECF_PURE | ECF_CONST | ECF_NORETURN)))
	add_call_clobber_ops (stmt, get_callee_fndecl (expr));
      else if (!(call_flags & ECF_CONST))
	add_call_read_ops (stmt, get_callee_fndecl (expr));
    }

  /* Find uses in the called function.  */
<<<<<<< HEAD
  get_expr_operands (stmt, &TREE_OPERAND (expr, 0), opf_use);

  for (op = TREE_OPERAND (expr, 1); op; op = TREE_CHAIN (op))
    get_expr_operands (stmt, &TREE_VALUE (op), opf_use);

  get_expr_operands (stmt, &TREE_OPERAND (expr, 2), opf_use);
=======
  get_expr_operands (stmt, &CALL_EXPR_FN (expr), opf_use);
  nargs = call_expr_nargs (expr);
  for (i = 0; i < nargs; i++)
    get_expr_operands (stmt, &CALL_EXPR_ARG (expr, i), opf_use);

  get_expr_operands (stmt, &CALL_EXPR_STATIC_CHAIN (expr), opf_use);
>>>>>>> 29c07800
}


/* Scan operands in the ASM_EXPR stmt referred to in INFO.  */

static void
get_asm_expr_operands (tree stmt)
{
  stmt_ann_t s_ann;
  int i, noutputs;
  const char **oconstraints;
  const char *constraint;
  bool allows_mem, allows_reg, is_inout;
  tree link;

  s_ann = stmt_ann (stmt);
  noutputs = list_length (ASM_OUTPUTS (stmt));
  oconstraints = (const char **) alloca ((noutputs) * sizeof (const char *));

  /* Gather all output operands.  */
  for (i = 0, link = ASM_OUTPUTS (stmt); link; i++, link = TREE_CHAIN (link))
    {
      constraint = TREE_STRING_POINTER (TREE_VALUE (TREE_PURPOSE (link)));
      oconstraints[i] = constraint;
      parse_output_constraint (&constraint, i, 0, 0, &allows_mem,
	                       &allows_reg, &is_inout);

      /* This should have been split in gimplify_asm_expr.  */
      gcc_assert (!allows_reg || !is_inout);

      /* Memory operands are addressable.  Note that STMT needs the
	 address of this operand.  */
      if (!allows_reg && allows_mem)
	{
	  tree t = get_base_address (TREE_VALUE (link));
	  if (t && DECL_P (t) && s_ann)
	    add_to_addressable_set (t, &s_ann->addresses_taken);
	}

      get_expr_operands (stmt, &TREE_VALUE (link), opf_def);
    }

  /* Gather all input operands.  */
  for (link = ASM_INPUTS (stmt); link; link = TREE_CHAIN (link))
    {
      constraint = TREE_STRING_POINTER (TREE_VALUE (TREE_PURPOSE (link)));
      parse_input_constraint (&constraint, 0, 0, noutputs, 0, oconstraints,
	                      &allows_mem, &allows_reg);

      /* Memory operands are addressable.  Note that STMT needs the
	 address of this operand.  */
      if (!allows_reg && allows_mem)
	{
	  tree t = get_base_address (TREE_VALUE (link));
	  if (t && DECL_P (t) && s_ann)
	    add_to_addressable_set (t, &s_ann->addresses_taken);
	}

      get_expr_operands (stmt, &TREE_VALUE (link), 0);
    }

  /* Clobber all memory and addressable symbols for asm ("" : : : "memory");  */
  for (link = ASM_CLOBBERS (stmt); link; link = TREE_CHAIN (link))
    if (strcmp (TREE_STRING_POINTER (TREE_VALUE (link)), "memory") == 0)
      {
	unsigned i;
	bitmap_iterator bi;

	s_ann->references_memory = true;

	EXECUTE_IF_SET_IN_BITMAP (gimple_call_clobbered_vars (cfun), 0, i, bi)
	  {
	    tree var = referenced_var (i);
	    add_stmt_operand (&var, s_ann, opf_def | opf_implicit);
	  }

	EXECUTE_IF_SET_IN_BITMAP (gimple_addressable_vars (cfun), 0, i, bi)
	  {
	    tree var = referenced_var (i);

	    /* Subvars are explicitly represented in this list, so we
	       don't need the original to be added to the clobber ops,
	       but the original *will* be in this list because we keep
	       the addressability of the original variable up-to-date
	       to avoid confusing the back-end.  */
	    if (var_can_have_subvars (var)
		&& get_subvars_for_var (var) != NULL)
	      continue;		

	    add_stmt_operand (&var, s_ann, opf_def | opf_implicit);
	  }
	break;
      }
}


/* Scan operands for the assignment expression EXPR in statement STMT.  */

static void
get_modify_stmt_operands (tree stmt, tree expr)
{
  /* First get operands from the RHS.  */
  get_expr_operands (stmt, &GIMPLE_STMT_OPERAND (expr, 1), opf_use);

  /* For the LHS, use a regular definition (opf_def) for GIMPLE
     registers.  If the LHS is a store to memory, we will need
     a preserving definition (VDEF).

     Preserving definitions are those that modify a part of an
     aggregate object for which no subvars have been computed (or the
     reference does not correspond exactly to one of them). Stores
     through a pointer are also represented with VDEF operators.

     We used to distinguish between preserving and killing definitions.
     We always emit preserving definitions now.  */
  get_expr_operands (stmt, &GIMPLE_STMT_OPERAND (expr, 0), opf_def);
}


/* Recursively scan the expression pointed to by EXPR_P in statement
   STMT.  FLAGS is one of the OPF_* constants modifying how to
   interpret the operands found.  */

static void
get_expr_operands (tree stmt, tree *expr_p, int flags)
{
  enum tree_code code;
  enum tree_code_class class;
  tree expr = *expr_p;
  stmt_ann_t s_ann = stmt_ann (stmt);

  if (expr == NULL)
    return;

  code = TREE_CODE (expr);
  class = TREE_CODE_CLASS (code);

  switch (code)
    {
    case ADDR_EXPR:
      /* Taking the address of a variable does not represent a
	 reference to it, but the fact that the statement takes its
	 address will be of interest to some passes (e.g. alias
	 resolution).  */
      add_to_addressable_set (TREE_OPERAND (expr, 0), &s_ann->addresses_taken);

      /* If the address is invariant, there may be no interesting
	 variable references inside.  */
      if (is_gimple_min_invariant (expr))
	return;

      /* Otherwise, there may be variables referenced inside but there
	 should be no VUSEs created, since the referenced objects are
	 not really accessed.  The only operands that we should find
	 here are ARRAY_REF indices which will always be real operands
	 (GIMPLE does not allow non-registers as array indices).  */
      flags |= opf_no_vops;
      get_expr_operands (stmt, &TREE_OPERAND (expr, 0), flags);
      return;

    case SSA_NAME:
    case STRUCT_FIELD_TAG:
    case SYMBOL_MEMORY_TAG:
    case NAME_MEMORY_TAG:
     add_stmt_operand (expr_p, s_ann, flags);
     return;

    case VAR_DECL:
    case PARM_DECL:
    case RESULT_DECL:
      {
	subvar_t svars;
	
	/* Add the subvars for a variable, if it has subvars, to DEFS
	   or USES.  Otherwise, add the variable itself.  Whether it
	   goes to USES or DEFS depends on the operand flags.  */
	if (var_can_have_subvars (expr)
	    && (svars = get_subvars_for_var (expr)))
	  {
	    subvar_t sv;
	    for (sv = svars; sv; sv = sv->next)
	      add_stmt_operand (&sv->var, s_ann, flags);
	  }
	else
	  add_stmt_operand (expr_p, s_ann, flags);

	return;
      }

    case MISALIGNED_INDIRECT_REF:
      get_expr_operands (stmt, &TREE_OPERAND (expr, 1), flags);
      /* fall through */

    case ALIGN_INDIRECT_REF:
    case INDIRECT_REF:
      get_indirect_ref_operands (stmt, expr, flags, NULL_TREE, 0, -1, true);
      return;

    case TARGET_MEM_REF:
      get_tmr_operands (stmt, expr, flags);
      return;

    case ARRAY_REF:
    case ARRAY_RANGE_REF:
    case COMPONENT_REF:
    case REALPART_EXPR:
    case IMAGPART_EXPR:
      {
	tree ref;
	HOST_WIDE_INT offset, size, maxsize;
	bool none = true;

	/* This component reference becomes an access to all of the
	   subvariables it can touch, if we can determine that, but
	   *NOT* the real one.  If we can't determine which fields we
	   could touch, the recursion will eventually get to a
	   variable and add *all* of its subvars, or whatever is the
	   minimum correct subset.  */
	ref = get_ref_base_and_extent (expr, &offset, &size, &maxsize);
	if (SSA_VAR_P (ref) && get_subvars_for_var (ref))
	  {
	    subvar_t sv;
	    subvar_t svars = get_subvars_for_var (ref);

	    for (sv = svars; sv; sv = sv->next)
	      {
		bool exact;		

		if (overlap_subvar (offset, maxsize, sv->var, &exact))
		  {
	            int subvar_flags = flags;
		    none = false;
		    add_stmt_operand (&sv->var, s_ann, subvar_flags);
		  }
	      }

	    if (!none)
	      flags |= opf_no_vops;
	  }
	else if (TREE_CODE (ref) == INDIRECT_REF)
	  {
	    get_indirect_ref_operands (stmt, ref, flags, expr, offset,
		                       maxsize, false);
	    flags |= opf_no_vops;
	  }

	/* Even if we found subvars above we need to ensure to see
	   immediate uses for d in s.a[d].  In case of s.a having
	   a subvar or we would miss it otherwise.  */
	get_expr_operands (stmt, &TREE_OPERAND (expr, 0), flags);
	
	if (code == COMPONENT_REF)
	  {
	    if (s_ann && TREE_THIS_VOLATILE (TREE_OPERAND (expr, 1)))
	      s_ann->has_volatile_ops = true; 
	    get_expr_operands (stmt, &TREE_OPERAND (expr, 2), opf_use);
	  }
	else if (code == ARRAY_REF || code == ARRAY_RANGE_REF)
	  {
            get_expr_operands (stmt, &TREE_OPERAND (expr, 1), opf_use);
            get_expr_operands (stmt, &TREE_OPERAND (expr, 2), opf_use);
            get_expr_operands (stmt, &TREE_OPERAND (expr, 3), opf_use);
	  }

	return;
      }

    case WITH_SIZE_EXPR:
      /* WITH_SIZE_EXPR is a pass-through reference to its first argument,
	 and an rvalue reference to its second argument.  */
      get_expr_operands (stmt, &TREE_OPERAND (expr, 1), opf_use);
      get_expr_operands (stmt, &TREE_OPERAND (expr, 0), flags);
      return;

    case CALL_EXPR:
      get_call_expr_operands (stmt, expr);
      return;

    case COND_EXPR:
    case VEC_COND_EXPR:
      get_expr_operands (stmt, &TREE_OPERAND (expr, 0), opf_use);
      get_expr_operands (stmt, &TREE_OPERAND (expr, 1), opf_use);
      get_expr_operands (stmt, &TREE_OPERAND (expr, 2), opf_use);
      return;

    case GIMPLE_MODIFY_STMT:
      get_modify_stmt_operands (stmt, expr);
      return;

    case CONSTRUCTOR:
      {
	/* General aggregate CONSTRUCTORs have been decomposed, but they
	   are still in use as the COMPLEX_EXPR equivalent for vectors.  */
	constructor_elt *ce;
	unsigned HOST_WIDE_INT idx;

	for (idx = 0;
	     VEC_iterate (constructor_elt, CONSTRUCTOR_ELTS (expr), idx, ce);
	     idx++)
	  get_expr_operands (stmt, &ce->value, opf_use);

	return;
      }

    case BIT_FIELD_REF:
    case TRUTH_NOT_EXPR:
    case VIEW_CONVERT_EXPR:
    do_unary:
      get_expr_operands (stmt, &TREE_OPERAND (expr, 0), flags);
      return;

    case TRUTH_AND_EXPR:
    case TRUTH_OR_EXPR:
    case TRUTH_XOR_EXPR:
    case COMPOUND_EXPR:
    case OBJ_TYPE_REF:
    case ASSERT_EXPR:
    do_binary:
      {
	get_expr_operands (stmt, &TREE_OPERAND (expr, 0), flags);
	get_expr_operands (stmt, &TREE_OPERAND (expr, 1), flags);
	return;
      }

    case DOT_PROD_EXPR:
    case REALIGN_LOAD_EXPR:
      {
	get_expr_operands (stmt, &TREE_OPERAND (expr, 0), flags);
        get_expr_operands (stmt, &TREE_OPERAND (expr, 1), flags);
        get_expr_operands (stmt, &TREE_OPERAND (expr, 2), flags);
        return;
      }

    case BLOCK:
    case FUNCTION_DECL:
    case EXC_PTR_EXPR:
    case FILTER_EXPR:
    case LABEL_DECL:
    case CONST_DECL:
    case OMP_PARALLEL:
    case OMP_SECTIONS:
    case OMP_FOR:
    case OMP_SINGLE:
    case OMP_MASTER:
    case OMP_ORDERED:
    case OMP_CRITICAL:
    case OMP_RETURN:
    case OMP_CONTINUE:
      /* Expressions that make no memory references.  */
      return;

    default:
      if (class == tcc_unary)
	goto do_unary;
      if (class == tcc_binary || class == tcc_comparison)
	goto do_binary;
      if (class == tcc_constant || class == tcc_type)
	return;
    }

  /* If we get here, something has gone wrong.  */
#ifdef ENABLE_CHECKING
  fprintf (stderr, "unhandled expression in get_expr_operands():\n");
  debug_tree (expr);
  fputs ("\n", stderr);
#endif
  gcc_unreachable ();
}


/* Parse STMT looking for operands.  When finished, the various
   build_* operand vectors will have potential operands in them.  */

static void
parse_ssa_operands (tree stmt)
{
  enum tree_code code;

  code = TREE_CODE (stmt);
  switch (code)
    {
    case GIMPLE_MODIFY_STMT:
      get_modify_stmt_operands (stmt, stmt);
      break;

    case COND_EXPR:
      get_expr_operands (stmt, &COND_EXPR_COND (stmt), opf_use);
      break;
<<<<<<< HEAD

    case SWITCH_EXPR:
      get_expr_operands (stmt, &SWITCH_COND (stmt), opf_use);
      break;

    case ASM_EXPR:
      get_asm_expr_operands (stmt);
      break;

    case RETURN_EXPR:
      get_expr_operands (stmt, &TREE_OPERAND (stmt, 0), opf_use);
      break;

    case GOTO_EXPR:
      get_expr_operands (stmt, &GOTO_DESTINATION (stmt), opf_use);
      break;

    case LABEL_EXPR:
      get_expr_operands (stmt, &LABEL_EXPR_LABEL (stmt), opf_use);
      break;

    case BIND_EXPR:
    case CASE_LABEL_EXPR:
    case TRY_CATCH_EXPR:
    case TRY_FINALLY_EXPR:
    case EH_FILTER_EXPR:
    case CATCH_EXPR:
    case RESX_EXPR:
      /* These nodes contain no variable references.  */
     break;

=======

    case SWITCH_EXPR:
      get_expr_operands (stmt, &SWITCH_COND (stmt), opf_use);
      break;

    case ASM_EXPR:
      get_asm_expr_operands (stmt);
      break;

    case RETURN_EXPR:
      get_expr_operands (stmt, &TREE_OPERAND (stmt, 0), opf_use);
      break;

    case GOTO_EXPR:
      get_expr_operands (stmt, &GOTO_DESTINATION (stmt), opf_use);
      break;

    case LABEL_EXPR:
      get_expr_operands (stmt, &LABEL_EXPR_LABEL (stmt), opf_use);
      break;

    case BIND_EXPR:
    case CASE_LABEL_EXPR:
    case TRY_CATCH_EXPR:
    case TRY_FINALLY_EXPR:
    case EH_FILTER_EXPR:
    case CATCH_EXPR:
    case RESX_EXPR:
      /* These nodes contain no variable references.  */
     break;

>>>>>>> 29c07800
    default:
      /* Notice that if get_expr_operands tries to use &STMT as the
	 operand pointer (which may only happen for USE operands), we
	 will fail in add_stmt_operand.  This default will handle
	 statements like empty statements, or CALL_EXPRs that may
	 appear on the RHS of a statement or as statements themselves.  */
      get_expr_operands (stmt, &stmt, opf_use);
      break;
    }
}


/* Create an operands cache for STMT.  */

static void
build_ssa_operands (tree stmt)
{
  stmt_ann_t ann = get_stmt_ann (stmt);
  
  /* Initially assume that the statement has no volatile operands and
     makes no memory references.  */
  ann->has_volatile_ops = false;
  ann->references_memory = false;
  /* Just clear the bitmap so we don't end up reallocating it over and over.  */
  if (ann->addresses_taken)
    bitmap_clear (ann->addresses_taken);

  start_ssa_stmt_operands ();
  parse_ssa_operands (stmt);
  operand_build_sort_virtual (build_vuses);
  operand_build_sort_virtual (build_vdefs);
  finalize_ssa_stmt_operands (stmt);

  if (ann->addresses_taken && bitmap_empty_p (ann->addresses_taken))
    ann->addresses_taken = NULL;
  /* For added safety, assume that statements with volatile operands
     also reference memory.  */
  if (ann->has_volatile_ops)
    ann->references_memory = true;
}


/* Free any operands vectors in OPS.  */

void 
free_ssa_operands (stmt_operands_p ops)
{
  ops->def_ops = NULL;
  ops->use_ops = NULL;
  ops->vdef_ops = NULL;
  ops->vuse_ops = NULL;
  BITMAP_FREE (ops->loads);
  BITMAP_FREE (ops->stores);
}


/* Get the operands of statement STMT.  */

void
update_stmt_operands (tree stmt)
{
  stmt_ann_t ann = get_stmt_ann (stmt);

  /* If update_stmt_operands is called before SSA is initialized, do
     nothing.  */
  if (!ssa_operands_active ())
    return;

  /* The optimizers cannot handle statements that are nothing but a
     _DECL.  This indicates a bug in the gimplifier.  */
  gcc_assert (!SSA_VAR_P (stmt));

  timevar_push (TV_TREE_OPS);

  gcc_assert (ann->modified);
  build_ssa_operands (stmt);
  ann->modified = 0;

  timevar_pop (TV_TREE_OPS);
}


/* Copies virtual operands from SRC to DST.  */

void
copy_virtual_operands (tree dest, tree src)
{
  unsigned int i, n;
  voptype_p src_vuses, dest_vuses;
  voptype_p src_vdefs, dest_vdefs;
  struct voptype_d vuse;
  struct voptype_d vdef;
  stmt_ann_t dest_ann;

  VDEF_OPS (dest) = NULL;
  VUSE_OPS (dest) = NULL;

  dest_ann = get_stmt_ann (dest);
  BITMAP_FREE (dest_ann->operands.loads);
  BITMAP_FREE (dest_ann->operands.stores);

  if (LOADED_SYMS (src))
    {
      dest_ann->operands.loads = BITMAP_ALLOC (&operands_bitmap_obstack);
      bitmap_copy (dest_ann->operands.loads, LOADED_SYMS (src));
    }

  if (STORED_SYMS (src))
    {
      dest_ann->operands.stores = BITMAP_ALLOC (&operands_bitmap_obstack);
      bitmap_copy (dest_ann->operands.stores, STORED_SYMS (src));
    }

  /* Copy all the VUSE operators and corresponding operands.  */
  dest_vuses = &vuse;
  for (src_vuses = VUSE_OPS (src); src_vuses; src_vuses = src_vuses->next)
    {
      n = VUSE_NUM (src_vuses);
      dest_vuses = add_vuse_op (dest, NULL_TREE, n, dest_vuses);
      for (i = 0; i < n; i++)
	SET_USE (VUSE_OP_PTR (dest_vuses, i), VUSE_OP (src_vuses, i));

      if (VUSE_OPS (dest) == NULL)
	VUSE_OPS (dest) = vuse.next;
    }

  /* Copy all the VDEF operators and corresponding operands.  */
  dest_vdefs = &vdef;
  for (src_vdefs = VDEF_OPS (src); src_vdefs; src_vdefs = src_vdefs->next)
    {
      n = VUSE_NUM (src_vdefs);
      dest_vdefs = add_vdef_op (dest, NULL_TREE, n, dest_vdefs);
      VDEF_RESULT (dest_vdefs) = VDEF_RESULT (src_vdefs);
      for (i = 0; i < n; i++)
	SET_USE (VUSE_OP_PTR (dest_vdefs, i), VUSE_OP (src_vdefs, i));

      if (VDEF_OPS (dest) == NULL)
	VDEF_OPS (dest) = vdef.next;
    }
}


/* Specifically for use in DOM's expression analysis.  Given a store, we
   create an artificial stmt which looks like a load from the store, this can
   be used to eliminate redundant loads.  OLD_OPS are the operands from the 
   store stmt, and NEW_STMT is the new load which represents a load of the
   values stored.  */

void
create_ssa_artificial_load_stmt (tree new_stmt, tree old_stmt)
{
  tree op;
  ssa_op_iter iter;
  use_operand_p use_p;
  unsigned i;

  get_stmt_ann (new_stmt);

  /* Process NEW_STMT looking for operands.  */
  start_ssa_stmt_operands ();
  parse_ssa_operands (new_stmt);

  for (i = 0; VEC_iterate (tree, build_vuses, i, op); i++)
    if (TREE_CODE (op) != SSA_NAME)
      var_ann (op)->in_vuse_list = false;
   
  for (i = 0; VEC_iterate (tree, build_vuses, i, op); i++)
    if (TREE_CODE (op) != SSA_NAME)
      var_ann (op)->in_vdef_list = false;

  /* Remove any virtual operands that were found.  */
  VEC_truncate (tree, build_vdefs, 0);
  VEC_truncate (tree, build_vuses, 0);

  /* For each VDEF on the original statement, we want to create a
     VUSE of the VDEF result operand on the new statement.  */
  FOR_EACH_SSA_TREE_OPERAND (op, old_stmt, iter, SSA_OP_VDEF)
    append_vuse (op);

  finalize_ssa_stmt_operands (new_stmt);

  /* All uses in this fake stmt must not be in the immediate use lists.  */
  FOR_EACH_SSA_USE_OPERAND (use_p, new_stmt, iter, SSA_OP_ALL_USES)
    delink_imm_use (use_p);
}


/* Swap operands EXP0 and EXP1 in statement STMT.  No attempt is done
   to test the validity of the swap operation.  */

void
swap_tree_operands (tree stmt, tree *exp0, tree *exp1)
{
  tree op0, op1;
  op0 = *exp0;
  op1 = *exp1;

  /* If the operand cache is active, attempt to preserve the relative
     positions of these two operands in their respective immediate use
     lists.  */
  if (ssa_operands_active () && op0 != op1)
    {
      use_optype_p use0, use1, ptr;
      use0 = use1 = NULL;

      /* Find the 2 operands in the cache, if they are there.  */
      for (ptr = USE_OPS (stmt); ptr; ptr = ptr->next)
	if (USE_OP_PTR (ptr)->use == exp0)
	  {
	    use0 = ptr;
	    break;
	  }

      for (ptr = USE_OPS (stmt); ptr; ptr = ptr->next)
	if (USE_OP_PTR (ptr)->use == exp1)
	  {
	    use1 = ptr;
	    break;
	  }

      /* If both uses don't have operand entries, there isn't much we can do
         at this point.  Presumably we don't need to worry about it.  */
      if (use0 && use1)
        {
	  tree *tmp = USE_OP_PTR (use1)->use;
	  USE_OP_PTR (use1)->use = USE_OP_PTR (use0)->use;
	  USE_OP_PTR (use0)->use = tmp;
	}
    }

  /* Now swap the data.  */
  *exp0 = op1;
  *exp1 = op0;
}


/* Add the base address of REF to the set *ADDRESSES_TAKEN.  If
   *ADDRESSES_TAKEN is NULL, a new set is created.  REF may be
   a single variable whose address has been taken or any other valid
   GIMPLE memory reference (structure reference, array, etc).  If the
   base address of REF is a decl that has sub-variables, also add all
   of its sub-variables.  */

void
add_to_addressable_set (tree ref, bitmap *addresses_taken)
{
  tree var;
  subvar_t svars;

  gcc_assert (addresses_taken);

  /* Note that it is *NOT OKAY* to use the target of a COMPONENT_REF
     as the only thing we take the address of.  If VAR is a structure,
     taking the address of a field means that the whole structure may
     be referenced using pointer arithmetic.  See PR 21407 and the
     ensuing mailing list discussion.  */
  var = get_base_address (ref);
  if (var && SSA_VAR_P (var))
    {
      if (*addresses_taken == NULL)
	*addresses_taken = BITMAP_GGC_ALLOC ();      
      
      if (var_can_have_subvars (var)
	  && (svars = get_subvars_for_var (var)))
	{
	  subvar_t sv;
	  for (sv = svars; sv; sv = sv->next)
	    {
	      bitmap_set_bit (*addresses_taken, DECL_UID (sv->var));
	      TREE_ADDRESSABLE (sv->var) = 1;
	    }
	}
      else
	{
	  bitmap_set_bit (*addresses_taken, DECL_UID (var));
	  TREE_ADDRESSABLE (var) = 1;
	}
    }
}


/* Scan the immediate_use list for VAR making sure its linked properly.
   Return TRUE if there is a problem and emit an error message to F.  */

bool
verify_imm_links (FILE *f, tree var)
{
  use_operand_p ptr, prev, list;
  int count;

  gcc_assert (TREE_CODE (var) == SSA_NAME);

  list = &(SSA_NAME_IMM_USE_NODE (var));
  gcc_assert (list->use == NULL);

  if (list->prev == NULL)
    {
      gcc_assert (list->next == NULL);
      return false;
    }

  prev = list;
  count = 0;
  for (ptr = list->next; ptr != list; )
    {
      if (prev != ptr->prev)
	goto error;
      
      if (ptr->use == NULL)
	goto error; /* 2 roots, or SAFE guard node.  */
      else if (*(ptr->use) != var)
	goto error;

      prev = ptr;
      ptr = ptr->next;

      /* Avoid infinite loops.  50,000,000 uses probably indicates a
	 problem.  */
      if (count++ > 50000000)
	goto error;
    }

  /* Verify list in the other direction.  */
  prev = list;
  for (ptr = list->prev; ptr != list; )
    {
      if (prev != ptr->next)
	goto error;
      prev = ptr;
      ptr = ptr->prev;
      if (count-- < 0)
	goto error;
    }

  if (count != 0)
    goto error;

  return false;

 error:
  if (ptr->stmt && stmt_modified_p (ptr->stmt))
    {
      fprintf (f, " STMT MODIFIED. - <%p> ", (void *)ptr->stmt);
      print_generic_stmt (f, ptr->stmt, TDF_SLIM);
    }
  fprintf (f, " IMM ERROR : (use_p : tree - %p:%p)", (void *)ptr, 
	   (void *)ptr->use);
  print_generic_expr (f, USE_FROM_PTR (ptr), TDF_SLIM);
  fprintf(f, "\n");
  return true;
}


/* Dump all the immediate uses to FILE.  */

void
dump_immediate_uses_for (FILE *file, tree var)
{
  imm_use_iterator iter;
  use_operand_p use_p;

  gcc_assert (var && TREE_CODE (var) == SSA_NAME);

  print_generic_expr (file, var, TDF_SLIM);
  fprintf (file, " : -->");
  if (has_zero_uses (var))
    fprintf (file, " no uses.\n");
  else
    if (has_single_use (var))
      fprintf (file, " single use.\n");
    else
      fprintf (file, "%d uses.\n", num_imm_uses (var));

  FOR_EACH_IMM_USE_FAST (use_p, iter, var)
    {
      if (use_p->stmt == NULL && use_p->use == NULL)
        fprintf (file, "***end of stmt iterator marker***\n");
      else
	if (!is_gimple_reg (USE_FROM_PTR (use_p)))
	  print_generic_stmt (file, USE_STMT (use_p), TDF_VOPS|TDF_MEMSYMS);
	else
	  print_generic_stmt (file, USE_STMT (use_p), TDF_SLIM);
    }
  fprintf(file, "\n");
}


/* Dump all the immediate uses to FILE.  */

void
dump_immediate_uses (FILE *file)
{
  tree var;
  unsigned int x;

  fprintf (file, "Immediate_uses: \n\n");
  for (x = 1; x < num_ssa_names; x++)
    {
      var = ssa_name(x);
      if (!var)
        continue;
      dump_immediate_uses_for (file, var);
    }
}


/* Dump def-use edges on stderr.  */

void
debug_immediate_uses (void)
{
  dump_immediate_uses (stderr);
}


/* Dump def-use edges on stderr.  */

void
debug_immediate_uses_for (tree var)
{
  dump_immediate_uses_for (stderr, var);
}


/* Create a new change buffer for the statement pointed by STMT_P and
   push the buffer into SCB_STACK.  Each change buffer
   records state information needed to determine what changed in the
   statement.  Mainly, this keeps track of symbols that may need to be
   put into SSA form, SSA name replacements and other information
   needed to keep the SSA form up to date.  */

void
push_stmt_changes (tree *stmt_p)
{
  tree stmt;
  scb_t buf;
  
  stmt = *stmt_p;

  /* It makes no sense to keep track of PHI nodes.  */
  if (TREE_CODE (stmt) == PHI_NODE)
    return;

  buf = xmalloc (sizeof *buf);
  memset (buf, 0, sizeof *buf);

  buf->stmt_p = stmt_p;

  if (stmt_references_memory_p (stmt))
    {
      tree op;
      ssa_op_iter i;

      FOR_EACH_SSA_TREE_OPERAND (op, stmt, i, SSA_OP_VUSE)
	{
	  tree sym = TREE_CODE (op) == SSA_NAME ? SSA_NAME_VAR (op) : op;
	  if (buf->loads == NULL)
	    buf->loads = BITMAP_ALLOC (NULL);
	  bitmap_set_bit (buf->loads, DECL_UID (sym));
	}

      FOR_EACH_SSA_TREE_OPERAND (op, stmt, i, SSA_OP_VDEF)
	{
	  tree sym = TREE_CODE (op) == SSA_NAME ? SSA_NAME_VAR (op) : op;
	  if (buf->stores == NULL)
	    buf->stores = BITMAP_ALLOC (NULL);
	  bitmap_set_bit (buf->stores, DECL_UID (sym));
	}
    }

  VEC_safe_push (scb_t, heap, scb_stack, buf);
}


/* Given two sets S1 and S2, mark the symbols that differ in S1 and S2
   for renaming.  The set to mark for renaming is (S1 & ~S2) | (S2 & ~S1).  */

static void
mark_difference_for_renaming (bitmap s1, bitmap s2)
{
  if (s1 == NULL && s2 == NULL)
    return;

  if (s1 && s2 == NULL)
    mark_set_for_renaming (s1);
  else if (s1 == NULL && s2)
    mark_set_for_renaming (s2);
  else if (!bitmap_equal_p (s1, s2))
    {
      bitmap t1 = BITMAP_ALLOC (NULL);
      bitmap t2 = BITMAP_ALLOC (NULL);

      bitmap_and_compl (t1, s1, s2);
      bitmap_and_compl (t2, s2, s1);
      bitmap_ior_into (t1, t2);
      mark_set_for_renaming (t1);

      BITMAP_FREE (t1);
      BITMAP_FREE (t2);
    }
}


/* Pop the top SCB from SCB_STACK and act on the differences between
   what was recorded by push_stmt_changes and the current state of
   the statement.  */

void
pop_stmt_changes (tree *stmt_p)
{
  tree op, stmt;
  ssa_op_iter iter;
  bitmap loads, stores;
  scb_t buf;

  stmt = *stmt_p;

  /* It makes no sense to keep track of PHI nodes.  */
  if (TREE_CODE (stmt) == PHI_NODE)
    return;

  buf = VEC_pop (scb_t, scb_stack);
  gcc_assert (stmt_p == buf->stmt_p);

  /* Force an operand re-scan on the statement and mark any newly
     exposed variables.  */
  update_stmt (stmt);

  /* Determine whether any memory symbols need to be renamed.  If the
     sets of loads and stores are different after the statement is
     modified, then the affected symbols need to be renamed.
     
     Note that it may be possible for the statement to not reference
     memory anymore, but we still need to act on the differences in
     the sets of symbols.  */
  loads = stores = NULL;
  if (stmt_references_memory_p (stmt))
    {
      tree op;
      ssa_op_iter i;

      FOR_EACH_SSA_TREE_OPERAND (op, stmt, i, SSA_OP_VUSE)
	{
	  tree sym = TREE_CODE (op) == SSA_NAME ? SSA_NAME_VAR (op) : op;
	  if (loads == NULL)
	    loads = BITMAP_ALLOC (NULL);
	  bitmap_set_bit (loads, DECL_UID (sym));
	}

      FOR_EACH_SSA_TREE_OPERAND (op, stmt, i, SSA_OP_VDEF)
	{
	  tree sym = TREE_CODE (op) == SSA_NAME ? SSA_NAME_VAR (op) : op;
	  if (stores == NULL)
	    stores = BITMAP_ALLOC (NULL);
	  bitmap_set_bit (stores, DECL_UID (sym));
	}
    }

  /* If LOADS is different from BUF->LOADS, the affected
     symbols need to be marked for renaming.  */
  mark_difference_for_renaming (loads, buf->loads);

  /* Similarly for STORES and BUF->STORES.  */
  mark_difference_for_renaming (stores, buf->stores);

  /* Mark all the naked GIMPLE register operands for renaming.  */
  FOR_EACH_SSA_TREE_OPERAND (op, stmt, iter, SSA_OP_DEF|SSA_OP_USE)
    if (DECL_P (op))
      mark_sym_for_renaming (op);

  /* FIXME, need to add more finalizers here.  Cleanup EH info,
     recompute invariants for address expressions, add
     SSA replacement mappings, etc.  For instance, given
     testsuite/gcc.c-torture/compile/pr16808.c, we fold a statement of
     the form:

	  # SMT.4_20 = VDEF <SMT.4_16>
	  D.1576_11 = 1.0e+0;

     So, the VDEF will disappear, but instead of marking SMT.4 for
     renaming it would be far more efficient to establish a
     replacement mapping that would replace every reference of
     SMT.4_20 with SMT.4_16.  */

  /* Free memory used by the buffer.  */
  BITMAP_FREE (buf->loads);
  BITMAP_FREE (buf->stores);
  BITMAP_FREE (loads);
  BITMAP_FREE (stores);
  buf->stmt_p = NULL;
  free (buf);
}


/* Discard the topmost change buffer from SCB_STACK.  This is useful
   when the caller realized that it did not actually modified the
   statement.  It avoids the expensive operand re-scan.  */

void
discard_stmt_changes (tree *stmt_p)
{
  scb_t buf;
  tree stmt;
  
  /* It makes no sense to keep track of PHI nodes.  */
  stmt = *stmt_p;
  if (TREE_CODE (stmt) == PHI_NODE)
    return;

  buf = VEC_pop (scb_t, scb_stack);
  gcc_assert (stmt_p == buf->stmt_p);

  /* Free memory used by the buffer.  */
  BITMAP_FREE (buf->loads);
  BITMAP_FREE (buf->stores);
  buf->stmt_p = NULL;
  free (buf);
}


/* Returns true if statement STMT may access memory.  */

bool
stmt_references_memory_p (tree stmt)
{
  if (!gimple_ssa_operands (cfun)->ops_active || TREE_CODE (stmt) == PHI_NODE)
    return false;

  return stmt_ann (stmt)->references_memory;
}


/* Return the memory partition tag (MPT) associated with memory
   symbol SYM.  From a correctness standpoint, memory partitions can
   be assigned in any arbitrary fashion as long as this rule is
   observed: Given two memory partitions MPT.i and MPT.j, they must
   not contain symbols in common.

   Memory partitions are used when putting the program into Memory-SSA
   form.  In particular, in Memory-SSA PHI nodes are not computed for
   individual memory symbols.  They are computed for memory
   partitions.  This reduces the amount of PHI nodes in the SSA graph
   at the expense of precision (i.e., it makes unrelated stores affect
   each other).
   
   However, it is possible to increase precision by changing this
   partitioning scheme.  For instance, if the partitioning scheme is
   such that get_mpt_for is the identity function (that is,
   get_mpt_for (s) = s), this will result in ultimate precision at the
   expense of huge SSA webs.

   At the other extreme, a partitioning scheme that groups all the
   symbols in the same set results in minimal SSA webs and almost
   total loss of precision.  */

tree
get_mpt_for (tree sym)
{
  tree mpt;

  /* Don't create a new tag unnecessarily.  */
  mpt = memory_partition (sym);
  if (mpt == NULL_TREE)
    {
      mpt = create_tag_raw (MEMORY_PARTITION_TAG, TREE_TYPE (sym), "MPT");
      TREE_ADDRESSABLE (mpt) = 0;
      MTAG_GLOBAL (mpt) = 1;
      add_referenced_var (mpt);
      VEC_safe_push (tree, heap, gimple_ssa_operands (cfun)->mpt_table, mpt);
      MPT_SYMBOLS (mpt) = BITMAP_ALLOC (&operands_bitmap_obstack);
      set_memory_partition (sym, mpt);
    }

  return mpt;
}


/* Dump memory partition information to FILE.  */

void
dump_memory_partitions (FILE *file)
{
  unsigned i, npart;
  unsigned long nsyms;
  tree mpt;

  fprintf (file, "\nMemory partitions\n\n");
  for (i = 0, npart = 0, nsyms = 0;
      VEC_iterate (tree, gimple_ssa_operands (cfun)->mpt_table, i, mpt);
      i++)
    {
      if (mpt)
	{
	  bitmap syms = MPT_SYMBOLS (mpt);
	  unsigned long n = bitmap_count_bits (syms);

	  fprintf (file, "#%u: ", i);
	  print_generic_expr (file, mpt, 0);
	  fprintf (file, ": %lu elements: ", n);
	  dump_decl_set (file, syms);
	  npart++;
	  nsyms += n;
	}
    }

  fprintf (file, "\n%u memory partitions holding %lu symbols\n", npart, nsyms);
}


/* Dump memory partition information to stderr.  */

void
debug_memory_partitions (void)
{
  dump_memory_partitions (stderr);
}<|MERGE_RESOLUTION|>--- conflicted
+++ resolved
@@ -1871,13 +1871,8 @@
 static void
 get_call_expr_operands (tree stmt, tree expr)
 {
-<<<<<<< HEAD
-  tree op;
-  int call_flags = call_expr_flags (expr);
-=======
   int call_flags = call_expr_flags (expr);
   int i, nargs;
->>>>>>> 29c07800
   stmt_ann_t ann = stmt_ann (stmt);
 
   ann->references_memory = true;
@@ -1899,21 +1894,12 @@
     }
 
   /* Find uses in the called function.  */
-<<<<<<< HEAD
-  get_expr_operands (stmt, &TREE_OPERAND (expr, 0), opf_use);
-
-  for (op = TREE_OPERAND (expr, 1); op; op = TREE_CHAIN (op))
-    get_expr_operands (stmt, &TREE_VALUE (op), opf_use);
-
-  get_expr_operands (stmt, &TREE_OPERAND (expr, 2), opf_use);
-=======
   get_expr_operands (stmt, &CALL_EXPR_FN (expr), opf_use);
   nargs = call_expr_nargs (expr);
   for (i = 0; i < nargs; i++)
     get_expr_operands (stmt, &CALL_EXPR_ARG (expr, i), opf_use);
 
   get_expr_operands (stmt, &CALL_EXPR_STATIC_CHAIN (expr), opf_use);
->>>>>>> 29c07800
 }
 
 
@@ -2302,7 +2288,6 @@
     case COND_EXPR:
       get_expr_operands (stmt, &COND_EXPR_COND (stmt), opf_use);
       break;
-<<<<<<< HEAD
 
     case SWITCH_EXPR:
       get_expr_operands (stmt, &SWITCH_COND (stmt), opf_use);
@@ -2334,39 +2319,6 @@
       /* These nodes contain no variable references.  */
      break;
 
-=======
-
-    case SWITCH_EXPR:
-      get_expr_operands (stmt, &SWITCH_COND (stmt), opf_use);
-      break;
-
-    case ASM_EXPR:
-      get_asm_expr_operands (stmt);
-      break;
-
-    case RETURN_EXPR:
-      get_expr_operands (stmt, &TREE_OPERAND (stmt, 0), opf_use);
-      break;
-
-    case GOTO_EXPR:
-      get_expr_operands (stmt, &GOTO_DESTINATION (stmt), opf_use);
-      break;
-
-    case LABEL_EXPR:
-      get_expr_operands (stmt, &LABEL_EXPR_LABEL (stmt), opf_use);
-      break;
-
-    case BIND_EXPR:
-    case CASE_LABEL_EXPR:
-    case TRY_CATCH_EXPR:
-    case TRY_FINALLY_EXPR:
-    case EH_FILTER_EXPR:
-    case CATCH_EXPR:
-    case RESX_EXPR:
-      /* These nodes contain no variable references.  */
-     break;
-
->>>>>>> 29c07800
     default:
       /* Notice that if get_expr_operands tries to use &STMT as the
 	 operand pointer (which may only happen for USE operands), we

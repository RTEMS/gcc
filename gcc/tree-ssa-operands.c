--- conflicted
+++ resolved
@@ -712,11 +712,7 @@
 
 
 /* A subroutine of get_expr_operands to handle MEM_REF,
-<<<<<<< HEAD
-   ALIGN_INDIRECT_REF and MISALIGNED_INDIRECT_REF.
-=======
    MISALIGNED_INDIRECT_REF.
->>>>>>> e8da5f64
 
    STMT is the statement being processed, EXPR is the MEM_REF
       that got us here.
@@ -918,10 +914,6 @@
       get_expr_operands (stmt, &TREE_OPERAND (expr, 1), flags);
       /* fall through */
 
-<<<<<<< HEAD
-    case ALIGN_INDIRECT_REF:
-=======
->>>>>>> e8da5f64
     case MEM_REF:
       get_indirect_ref_operands (stmt, expr, flags, true);
       return;

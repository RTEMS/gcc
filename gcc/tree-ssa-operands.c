/* SSA operands management for trees.
   Copyright (C) 2003, 2004, 2005, 2006, 2007, 2008
   Free Software Foundation, Inc.

This file is part of GCC.

GCC is free software; you can redistribute it and/or modify
it under the terms of the GNU General Public License as published by
the Free Software Foundation; either version 3, or (at your option)
any later version.

GCC is distributed in the hope that it will be useful,
but WITHOUT ANY WARRANTY; without even the implied warranty of
MERCHANTABILITY or FITNESS FOR A PARTICULAR PURPOSE.  See the
GNU General Public License for more details.

You should have received a copy of the GNU General Public License
along with GCC; see the file COPYING3.  If not see
<http://www.gnu.org/licenses/>.  */

#include "config.h"
#include "system.h"
#include "coretypes.h"
#include "tm.h"
#include "tree.h"
#include "flags.h"
#include "function.h"
#include "diagnostic.h"
#include "tree-flow.h"
#include "tree-inline.h"
#include "tree-pass.h"
#include "ggc.h"
#include "timevar.h"
#include "toplev.h"
#include "langhooks.h"
#include "ipa-reference.h"

/* This file contains the code required to manage the operands cache of the 
   SSA optimizer.  For every stmt, we maintain an operand cache in the stmt 
   annotation.  This cache contains operands that will be of interest to 
   optimizers and other passes wishing to manipulate the IL. 

   The operand type are broken up into REAL and VIRTUAL operands.  The real 
   operands are represented as pointers into the stmt's operand tree.  Thus 
   any manipulation of the real operands will be reflected in the actual tree.
   Virtual operands are represented solely in the cache, although the base 
   variable for the SSA_NAME may, or may not occur in the stmt's tree.  
   Manipulation of the virtual operands will not be reflected in the stmt tree.

   The routines in this file are concerned with creating this operand cache 
   from a stmt tree.

   The operand tree is the parsed by the various get_* routines which look 
   through the stmt tree for the occurrence of operands which may be of 
   interest, and calls are made to the append_* routines whenever one is 
   found.  There are 4 of these routines, each representing one of the 
   4 types of operands. Defs, Uses, Virtual Uses, and Virtual May Defs.

   The append_* routines check for duplication, and simply keep a list of 
   unique objects for each operand type in the build_* extendable vectors.

   Once the stmt tree is completely parsed, the finalize_ssa_operands() 
   routine is called, which proceeds to perform the finalization routine 
   on each of the 4 operand vectors which have been built up.

   If the stmt had a previous operand cache, the finalization routines 
   attempt to match up the new operands with the old ones.  If it's a perfect 
   match, the old vector is simply reused.  If it isn't a perfect match, then 
   a new vector is created and the new operands are placed there.  For 
   virtual operands, if the previous cache had SSA_NAME version of a 
   variable, and that same variable occurs in the same operands cache, then 
   the new cache vector will also get the same SSA_NAME.

   i.e., if a stmt had a VUSE of 'a_5', and 'a' occurs in the new
   operand vector for VUSE, then the new vector will also be modified
   such that it contains 'a_5' rather than 'a'.  */

/* Structure storing statistics on how many call clobbers we have, and
   how many where avoided.  */

static struct 
{
  /* Number of call-clobbered ops we attempt to add to calls in
     add_call_clobbered_mem_symbols.  */
  unsigned int clobbered_vars;

  /* Number of write-clobbers (VDEFs) avoided by using
     not_written information.  */
  unsigned int static_write_clobbers_avoided;

  /* Number of reads (VUSEs) avoided by using not_read information.  */
  unsigned int static_read_clobbers_avoided;
  
  /* Number of write-clobbers avoided because the variable can't escape to
     this call.  */
  unsigned int unescapable_clobbers_avoided;

  /* Number of read-only uses we attempt to add to calls in
     add_call_read_mem_symbols.  */
  unsigned int readonly_clobbers;

  /* Number of read-only uses we avoid using not_read information.  */
  unsigned int static_readonly_clobbers_avoided;
} clobber_stats;


/* Flags to describe operand properties in helpers.  */

/* By default, operands are loaded.  */
#define opf_use		0

/* Operand is the target of an assignment expression or a 
   call-clobbered variable.  */
#define opf_def 	(1 << 0)

/* No virtual operands should be created in the expression.  This is used
   when traversing ADDR_EXPR nodes which have different semantics than
   other expressions.  Inside an ADDR_EXPR node, the only operands that we
   need to consider are indices into arrays.  For instance, &a.b[i] should
   generate a USE of 'i' but it should not generate a VUSE for 'a' nor a
   VUSE for 'b'.  */
#define opf_no_vops 	(1 << 1)

/* Operand is an implicit reference.  This is used to distinguish
   explicit assignments in the form of MODIFY_EXPR from
   clobbering sites like function calls or ASM_EXPRs.  */
#define opf_implicit	(1 << 2)

/* Array for building all the def operands.  */
static VEC(tree,heap) *build_defs;

/* Array for building all the use operands.  */
static VEC(tree,heap) *build_uses;

/* The built VDEF operand.  */
static tree build_vdef;

/* The built VUSE operand.  */
static tree build_vuse;

/* Bitmap obstack for our datastructures that needs to survive across	
   compilations of multiple functions.  */
static bitmap_obstack operands_bitmap_obstack;

static void get_expr_operands (gimple, tree *, int);

/* Number of functions with initialized ssa_operands.  */
static int n_initialized = 0;

/* Return the DECL_UID of the base variable of T.  */

static inline unsigned
get_name_decl (const_tree t)
{
  if (TREE_CODE (t) != SSA_NAME)
    return DECL_UID (t);
  else
    return DECL_UID (SSA_NAME_VAR (t));
}


/*  Return true if the SSA operands cache is active.  */

bool
ssa_operands_active (void)
{
  /* This function may be invoked from contexts where CFUN is NULL
     (IPA passes), return false for now.  FIXME: operands may be
     active in each individual function, maybe this function should
     take CFUN as a parameter.  */
  if (cfun == NULL)
    return false;

  return cfun->gimple_df && gimple_ssa_operands (cfun)->ops_active;
}

 
/* Create the VOP variable, an artificial global variable to act as a
   representative of all of the virtual operands FUD chain.  */

static void
create_vop_var (void)
{
  tree global_var;

  gcc_assert (cfun->gimple_df->vop == NULL_TREE);

  global_var = build_decl (BUILTINS_LOCATION, VAR_DECL,
			   get_identifier (".MEM"),
			   void_type_node);
  DECL_ARTIFICIAL (global_var) = 1;
  TREE_READONLY (global_var) = 0;
  DECL_EXTERNAL (global_var) = 1;
  TREE_STATIC (global_var) = 1;
  TREE_USED (global_var) = 1;
  DECL_CONTEXT (global_var) = NULL_TREE;
  TREE_THIS_VOLATILE (global_var) = 0;
  TREE_ADDRESSABLE (global_var) = 0;

  create_var_ann (global_var);
  add_referenced_var (global_var);
  cfun->gimple_df->vop = global_var;
}

/* These are the sizes of the operand memory buffer in bytes which gets
   allocated each time more operands space is required.  The final value is
   the amount that is allocated every time after that.
   In 1k we can fit 25 use operands (or 63 def operands) on a host with
   8 byte pointers, that would be 10 statements each with 1 def and 2
   uses.  */
  
#define OP_SIZE_INIT	0
#define OP_SIZE_1	(1024 - sizeof (void *))
#define OP_SIZE_2	(1024 * 4 - sizeof (void *))
#define OP_SIZE_3	(1024 * 16 - sizeof (void *))

/* Initialize the operand cache routines.  */

void
init_ssa_operands (void)
{
  if (!n_initialized++)
    {
      build_defs = VEC_alloc (tree, heap, 5);
      build_uses = VEC_alloc (tree, heap, 10);
      build_vuse = NULL_TREE;
      build_vdef = NULL_TREE;
      bitmap_obstack_initialize (&operands_bitmap_obstack);
    }

  gcc_assert (gimple_ssa_operands (cfun)->operand_memory == NULL);
  gimple_ssa_operands (cfun)->operand_memory_index
     = gimple_ssa_operands (cfun)->ssa_operand_mem_size;
  gimple_ssa_operands (cfun)->ops_active = true;
  memset (&clobber_stats, 0, sizeof (clobber_stats));
  gimple_ssa_operands (cfun)->ssa_operand_mem_size = OP_SIZE_INIT;
  create_vop_var ();
}


/* Dispose of anything required by the operand routines.  */

void
fini_ssa_operands (void)
{
  struct ssa_operand_memory_d *ptr;

  if (!--n_initialized)
    {
      VEC_free (tree, heap, build_defs);
      VEC_free (tree, heap, build_uses);
      build_vdef = NULL_TREE;
      build_vuse = NULL_TREE;
    }

  gimple_ssa_operands (cfun)->free_defs = NULL;
  gimple_ssa_operands (cfun)->free_uses = NULL;

  while ((ptr = gimple_ssa_operands (cfun)->operand_memory) != NULL)
    {
      gimple_ssa_operands (cfun)->operand_memory
	= gimple_ssa_operands (cfun)->operand_memory->next;
      ggc_free (ptr);
    }

  gimple_ssa_operands (cfun)->ops_active = false;

  if (!n_initialized)
    bitmap_obstack_release (&operands_bitmap_obstack);

  cfun->gimple_df->vop = NULL_TREE;

  if (dump_file && (dump_flags & TDF_STATS))
    {
      fprintf (dump_file, "Original clobbered vars:           %d\n",
	       clobber_stats.clobbered_vars);
      fprintf (dump_file, "Static write clobbers avoided:     %d\n",
	       clobber_stats.static_write_clobbers_avoided);
      fprintf (dump_file, "Static read clobbers avoided:      %d\n",
	       clobber_stats.static_read_clobbers_avoided);
      fprintf (dump_file, "Unescapable clobbers avoided:      %d\n",
	       clobber_stats.unescapable_clobbers_avoided);
      fprintf (dump_file, "Original read-only clobbers:       %d\n",
	       clobber_stats.readonly_clobbers);
      fprintf (dump_file, "Static read-only clobbers avoided: %d\n",
	       clobber_stats.static_readonly_clobbers_avoided);
    }
}


/* Return memory for an operand of size SIZE.  */
                                                                              
static inline void *
ssa_operand_alloc (unsigned size)
{
  char *ptr;

  gcc_assert (size == sizeof (struct use_optype_d)
	      || size == sizeof (struct def_optype_d));

  if (gimple_ssa_operands (cfun)->operand_memory_index + size
      >= gimple_ssa_operands (cfun)->ssa_operand_mem_size)
    {
      struct ssa_operand_memory_d *ptr;

      switch (gimple_ssa_operands (cfun)->ssa_operand_mem_size)
	{
	case OP_SIZE_INIT:
	  gimple_ssa_operands (cfun)->ssa_operand_mem_size = OP_SIZE_1;
	  break;
	case OP_SIZE_1:
	  gimple_ssa_operands (cfun)->ssa_operand_mem_size = OP_SIZE_2;
	  break;
	case OP_SIZE_2:
	case OP_SIZE_3:
	  gimple_ssa_operands (cfun)->ssa_operand_mem_size = OP_SIZE_3;
	  break;
	default:
	  gcc_unreachable ();
	}

      ptr = (struct ssa_operand_memory_d *) 
	      ggc_alloc (sizeof (void *)
			 + gimple_ssa_operands (cfun)->ssa_operand_mem_size);
      ptr->next = gimple_ssa_operands (cfun)->operand_memory;
      gimple_ssa_operands (cfun)->operand_memory = ptr;
      gimple_ssa_operands (cfun)->operand_memory_index = 0;
    }

  ptr = &(gimple_ssa_operands (cfun)->operand_memory
	  ->mem[gimple_ssa_operands (cfun)->operand_memory_index]);
  gimple_ssa_operands (cfun)->operand_memory_index += size;
  return ptr;
}


/* Allocate a DEF operand.  */

static inline struct def_optype_d *
alloc_def (void)
{
  struct def_optype_d *ret;
  if (gimple_ssa_operands (cfun)->free_defs)
    {
      ret = gimple_ssa_operands (cfun)->free_defs;
      gimple_ssa_operands (cfun)->free_defs
	= gimple_ssa_operands (cfun)->free_defs->next;
    }
  else
    ret = (struct def_optype_d *)
	  ssa_operand_alloc (sizeof (struct def_optype_d));
  return ret;
}


/* Allocate a USE operand.  */

static inline struct use_optype_d *
alloc_use (void)
{
  struct use_optype_d *ret;
  if (gimple_ssa_operands (cfun)->free_uses)
    {
      ret = gimple_ssa_operands (cfun)->free_uses;
      gimple_ssa_operands (cfun)->free_uses
	= gimple_ssa_operands (cfun)->free_uses->next;
    }
  else
    ret = (struct use_optype_d *)
          ssa_operand_alloc (sizeof (struct use_optype_d));
  return ret;
}


/* Adds OP to the list of defs after LAST.  */

static inline def_optype_p 
add_def_op (tree *op, def_optype_p last)
{
  def_optype_p new_def;

  new_def = alloc_def ();
  DEF_OP_PTR (new_def) = op;
  last->next = new_def;
  new_def->next = NULL;
  return new_def;
}


/* Adds OP to the list of uses of statement STMT after LAST.  */

static inline use_optype_p
add_use_op (gimple stmt, tree *op, use_optype_p last)
{
  use_optype_p new_use;

  new_use = alloc_use ();
  USE_OP_PTR (new_use)->use = op;
  link_imm_use_stmt (USE_OP_PTR (new_use), *op, stmt);
  last->next = new_use;
  new_use->next = NULL;
  return new_use;
}



/* Takes elements from build_defs and turns them into def operands of STMT.
   TODO -- Make build_defs VEC of tree *.  */

static inline void
finalize_ssa_defs (gimple stmt)
{
  unsigned new_i;
  struct def_optype_d new_list;
  def_optype_p old_ops, last;
  unsigned int num = VEC_length (tree, build_defs);

  /* There should only be a single real definition per assignment.  */
  gcc_assert ((stmt && gimple_code (stmt) != GIMPLE_ASSIGN) || num <= 1);

  /* Pre-pend the vdef we may have built.  */
  if (build_vdef != NULL_TREE)
    {
      tree oldvdef = gimple_vdef (stmt);
      if (oldvdef
	  && TREE_CODE (oldvdef) == SSA_NAME)
	oldvdef = SSA_NAME_VAR (oldvdef);
      if (oldvdef != build_vdef)
	gimple_set_vdef (stmt, build_vdef);
      VEC_safe_insert (tree, heap, build_defs, 0, (tree)gimple_vdef_ptr (stmt));
      ++num;
    }

  new_list.next = NULL;
  last = &new_list;

  old_ops = gimple_def_ops (stmt);

  new_i = 0;

  /* Clear and unlink a no longer necessary VDEF.  */
  if (build_vdef == NULL_TREE
      && gimple_vdef (stmt) != NULL_TREE)
    {
      if (TREE_CODE (gimple_vdef (stmt)) == SSA_NAME)
	{
	  unlink_stmt_vdef (stmt);
	  release_ssa_name (gimple_vdef (stmt));
	}
      gimple_set_vdef (stmt, NULL_TREE);
    }

  /* If we have a non-SSA_NAME VDEF, mark it for renaming.  */
  if (gimple_vdef (stmt)
      && TREE_CODE (gimple_vdef (stmt)) != SSA_NAME)
    mark_sym_for_renaming (gimple_vdef (stmt));

  /* Check for the common case of 1 def that hasn't changed.  */
  if (old_ops && old_ops->next == NULL && num == 1
      && (tree *) VEC_index (tree, build_defs, 0) == DEF_OP_PTR (old_ops))
    return;

  /* If there is anything in the old list, free it.  */
  if (old_ops)
    {
      old_ops->next = gimple_ssa_operands (cfun)->free_defs;
      gimple_ssa_operands (cfun)->free_defs = old_ops;
    }

  /* If there is anything remaining in the build_defs list, simply emit it.  */
  for ( ; new_i < num; new_i++)
    last = add_def_op ((tree *) VEC_index (tree, build_defs, new_i), last);

  /* Now set the stmt's operands.  */
  gimple_set_def_ops (stmt, new_list.next);
}


/* Takes elements from build_uses and turns them into use operands of STMT.
   TODO -- Make build_uses VEC of tree *.  */

static inline void
finalize_ssa_uses (gimple stmt)
{
  unsigned new_i;
  struct use_optype_d new_list;
  use_optype_p old_ops, ptr, last;

  /* Pre-pend the VUSE we may have built.  */
  if (build_vuse != NULL_TREE)
    {
      tree oldvuse = gimple_vuse (stmt);
      if (oldvuse
	  && TREE_CODE (oldvuse) == SSA_NAME)
	oldvuse = SSA_NAME_VAR (oldvuse);
      if (oldvuse != (build_vuse != NULL_TREE
		      ? build_vuse : build_vdef))
	gimple_set_vuse (stmt, NULL_TREE);
      VEC_safe_insert (tree, heap, build_uses, 0, (tree)gimple_vuse_ptr (stmt));
    }

  new_list.next = NULL;
  last = &new_list;

  old_ops = gimple_use_ops (stmt);

  /* Clear a no longer necessary VUSE.  */
  if (build_vuse == NULL_TREE
      && gimple_vuse (stmt) != NULL_TREE)
    gimple_set_vuse (stmt, NULL_TREE);

  /* If there is anything in the old list, free it.  */
  if (old_ops)
    {
      for (ptr = old_ops; ptr; ptr = ptr->next)
	delink_imm_use (USE_OP_PTR (ptr));
      old_ops->next = gimple_ssa_operands (cfun)->free_uses;
      gimple_ssa_operands (cfun)->free_uses = old_ops;
    }

  /* If we added a VUSE, make sure to set the operand if it is not already
     present and mark it for renaming.  */
  if (build_vuse != NULL_TREE
      && gimple_vuse (stmt) == NULL_TREE)
    {
      gimple_set_vuse (stmt, gimple_vop (cfun));
      mark_sym_for_renaming (gimple_vop (cfun));
    }

  /* Now create nodes for all the new nodes.  */
  for (new_i = 0; new_i < VEC_length (tree, build_uses); new_i++)
    last = add_use_op (stmt, 
		       (tree *) VEC_index (tree, build_uses, new_i), 
		       last);

  /* Now set the stmt's operands.  */
  gimple_set_use_ops (stmt, new_list.next);
}


/* Clear the in_list bits and empty the build array for VDEFs and
   VUSEs.  */

static inline void
cleanup_build_arrays (void)
{
  build_vdef = NULL_TREE;
  build_vuse = NULL_TREE;
  VEC_truncate (tree, build_defs, 0);
  VEC_truncate (tree, build_uses, 0);
}


/* Finalize all the build vectors, fill the new ones into INFO.  */
                                                                              
static inline void
finalize_ssa_stmt_operands (gimple stmt)
{
  finalize_ssa_defs (stmt);
  finalize_ssa_uses (stmt);
  cleanup_build_arrays ();
}


/* Start the process of building up operands vectors in INFO.  */

static inline void
start_ssa_stmt_operands (void)
{
  gcc_assert (VEC_length (tree, build_defs) == 0);
  gcc_assert (VEC_length (tree, build_uses) == 0);
  gcc_assert (build_vuse == NULL_TREE);
  gcc_assert (build_vdef == NULL_TREE);
}


/* Add DEF_P to the list of pointers to operands.  */

static inline void
append_def (tree *def_p)
{
  VEC_safe_push (tree, heap, build_defs, (tree) def_p);
}


/* Add USE_P to the list of pointers to operands.  */

static inline void
append_use (tree *use_p)
{
  VEC_safe_push (tree, heap, build_uses, (tree) use_p);
}


/* Add VAR to the set of variables that require a VDEF operator.  */

static inline void
append_vdef (tree var)
{
  if (!optimize)
    return;

  gcc_assert ((build_vdef == NULL_TREE
	       || build_vdef == var)
	      && (build_vuse == NULL_TREE
		  || build_vuse == var));

  build_vdef = var;
  build_vuse = var;
}


/* Add VAR to the set of variables that require a VUSE operator.  */

static inline void
append_vuse (tree var)
{
  if (!optimize)
    return;

  gcc_assert (build_vuse == NULL_TREE
	      || build_vuse == var);

  build_vuse = var;
}

/* Add virtual operands for STMT.  FLAGS is as in get_expr_operands.  */

static void
add_virtual_operand (gimple stmt ATTRIBUTE_UNUSED, int flags)
{
  /* Add virtual operands to the stmt, unless the caller has specifically
     requested not to do that (used when adding operands inside an
     ADDR_EXPR expression).  */
  if (flags & opf_no_vops)
    return;

  if (flags & opf_def)
    append_vdef (gimple_vop (cfun));
  else
    append_vuse (gimple_vop (cfun));
}


/* Add *VAR_P to the appropriate operand array for statement STMT.
   FLAGS is as in get_expr_operands.  If *VAR_P is a GIMPLE register,
   it will be added to the statement's real operands, otherwise it is
   added to virtual operands.  */

static void
add_stmt_operand (tree *var_p, gimple stmt, int flags)
{
  tree var, sym;
  var_ann_t v_ann;

  gcc_assert (SSA_VAR_P (*var_p));

  var = *var_p;
  sym = (TREE_CODE (var) == SSA_NAME ? SSA_NAME_VAR (var) : var);
  v_ann = var_ann (sym);

  /* Mark statements with volatile operands.  */
  if (TREE_THIS_VOLATILE (sym))
    gimple_set_has_volatile_ops (stmt, true);

  if (is_gimple_reg (sym))
    {
      /* The variable is a GIMPLE register.  Add it to real operands.  */
      if (flags & opf_def)
	append_def (var_p);
      else
	append_use (var_p);
    }
  else
    add_virtual_operand (stmt, flags);
}

/* Mark the base address of REF as having its address taken.
   REF may be a single variable whose address has been taken or any
   other valid GIMPLE memory reference (structure reference, array,
   etc).  */

static void
mark_address_taken (tree ref)
{
<<<<<<< HEAD
  tree ptr = *addr;

  /* Mark the statement as having memory operands.  */
  gimple_set_references_memory (stmt, true);

  if (SSA_VAR_P (ptr))
    {
      struct ptr_info_def *pi = NULL;

      /* If PTR has flow-sensitive points-to information, use it.  */
      if (TREE_CODE (ptr) == SSA_NAME
	  && (pi = SSA_NAME_PTR_INFO (ptr)) != NULL
	  && pi->name_mem_tag)
	{
	  /* PTR has its own memory tag.  Use it.  */
	  add_virtual_operand (pi->name_mem_tag, stmt, flags,
			       full_ref, offset, size, false);
	}
      else
	{
	  /* If PTR is not an SSA_NAME or it doesn't have a name
	     tag, use its symbol memory tag.  */
	  var_ann_t v_ann;

	  /* If we are emitting debugging dumps, display a warning if
	     PTR is an SSA_NAME with no flow-sensitive alias
	     information.  That means that we may need to compute
	     aliasing again or that a propagation pass forgot to
	     update the alias information on the pointers.  */
	  if (dump_file
	      && TREE_CODE (ptr) == SSA_NAME
	      && (pi == NULL
		  || (pi->name_mem_tag == NULL_TREE
		      && !pi->pt_anything))
	      && gimple_aliases_computed_p (cfun))
	    {
	      fprintf (dump_file,
		  "NOTE: no flow-sensitive alias info for ");
	      print_generic_expr (dump_file, ptr, dump_flags);
	      fprintf (dump_file, " in ");
	      print_gimple_stmt (dump_file, stmt, 0, 0);
	    }

	  if (TREE_CODE (ptr) == SSA_NAME)
	    ptr = SSA_NAME_VAR (ptr);
	  v_ann = var_ann (ptr);

	  /* If we don't know what this pointer points to then we have
	     to make sure to not prune virtual operands based on offset
	     and size.  */
	  if (v_ann->symbol_mem_tag)
	    {
	      add_virtual_operand (v_ann->symbol_mem_tag, stmt, flags,
				   full_ref, 0, -1, false);
	      /* Make sure we add the SMT itself.  */
	      if (!(flags & opf_no_vops))
		{
		  if (flags & opf_def)
		    append_vdef (v_ann->symbol_mem_tag);
		  else
		    append_vuse (v_ann->symbol_mem_tag);
		}
	    }

	  /* Aliasing information is missing; mark statement as
	     volatile so we won't optimize it out too actively.  */
          else if (!gimple_aliases_computed_p (cfun)
                   && (flags & opf_def))
	    gimple_set_has_volatile_ops (stmt, true);
	}
    }
  else if (TREE_CODE (ptr) == INTEGER_CST)
    {
      /* If a constant is used as a pointer, we can't generate a real
	 operand for it but we mark the statement volatile to prevent
	 optimizations from messing things up.  */
      gimple_set_has_volatile_ops (stmt, true);
      return;
    }
  else if (TREE_CODE (ptr) == ADDR_EXPR)
    {
      get_expr_operands (stmt, &TREE_OPERAND (ptr, 0), flags);
      return;
    }
  else
    {
      /* Ok, this isn't even is_gimple_min_invariant.  Something's broke.  */
      gcc_unreachable ();
    }
=======
  tree var;
>>>>>>> c32e2175

  /* Note that it is *NOT OKAY* to use the target of a COMPONENT_REF
     as the only thing we take the address of.  If VAR is a structure,
     taking the address of a field means that the whole structure may
     be referenced using pointer arithmetic.  See PR 21407 and the
     ensuing mailing list discussion.  */
  var = get_base_address (ref);
  if (var && DECL_P (var))
    TREE_ADDRESSABLE (var) = 1;
}


/* A subroutine of get_expr_operands to handle INDIRECT_REF,
   ALIGN_INDIRECT_REF and MISALIGNED_INDIRECT_REF.  

   STMT is the statement being processed, EXPR is the INDIRECT_REF
      that got us here.
   
   FLAGS is as in get_expr_operands.

   RECURSE_ON_BASE should be set to true if we want to continue
      calling get_expr_operands on the base pointer, and false if
      something else will do it for us.  */

static void
get_indirect_ref_operands (gimple stmt, tree expr, int flags,
			   bool recurse_on_base)
{
  tree *pptr = &TREE_OPERAND (expr, 0);

  if (TREE_THIS_VOLATILE (expr))
    gimple_set_has_volatile_ops (stmt, true);

  /* Add the VOP.  */
  add_virtual_operand (stmt, flags);

  /* If requested, add a USE operand for the base pointer.  */
  if (recurse_on_base)
    get_expr_operands (stmt, pptr, opf_use);
}


/* A subroutine of get_expr_operands to handle TARGET_MEM_REF.  */

static void
get_tmr_operands (gimple stmt, tree expr, int flags)
{
  /* First record the real operands.  */
  get_expr_operands (stmt, &TMR_BASE (expr), opf_use);
  get_expr_operands (stmt, &TMR_INDEX (expr), opf_use);

  if (TMR_SYMBOL (expr))
<<<<<<< HEAD
    gimple_add_to_addresses_taken (stmt, TMR_SYMBOL (expr));

  tag = TMR_TAG (expr);
  if (!tag)
    {
      /* Something weird, so ensure that we will be careful.  */
      gimple_set_has_volatile_ops (stmt, true);
      return;
    }
  if (!MTAG_P (tag))
    {
      get_expr_operands (stmt, &tag, flags);
      return;
    }

  add_virtual_operand (tag, stmt, flags, expr, 0, -1, false);
}


/* Clobber everything in memory.  Used when memory barriers are seen.
   Note that we set IS_CALL_SITE to true for add_virtual_operand, even
   if this isn't actually a call, but an ASM or TM_ATOMIC.  This is
   done because some vdefs are pruned for non-calls, and we don't want
   that; we want ALL clobbers for the memory barrier.  */

static void
add_all_call_clobber_ops (gimple stmt)
{
  unsigned i;
  bitmap_iterator bi;
  tree global_var;

  /* Mark the statement as having memory operands.  */
  gimple_set_references_memory (stmt, true);

  /* If we created .GLOBAL_VAR earlier, just use it.  */
  global_var = gimple_global_var (cfun);
  if (global_var)
    {
      add_virtual_operand (global_var, stmt, opf_def | opf_implicit,
			   NULL, 0, -1, true);
      return;
    }

  EXECUTE_IF_SET_IN_BITMAP (gimple_call_clobbered_vars (cfun), 0, i, bi)
    {
      tree var = referenced_var (i);
      add_virtual_operand (var, stmt, opf_def | opf_implicit,
			   NULL_TREE, 0, -1, true);
    }

  EXECUTE_IF_SET_IN_BITMAP (gimple_addressable_vars (cfun), 0, i, bi)
    {
      tree var = referenced_var (i);
      add_virtual_operand (var, stmt, opf_def | opf_implicit,
			   NULL_TREE, 0, -1, true);
    }
}

/* Add clobbering definitions for .GLOBAL_VAR or for each of the call
   clobbered variables in the function.  */

static void
add_call_clobber_ops (gimple stmt, tree callee)
{
  unsigned u;
  bitmap_iterator bi;
  bitmap not_read_b, not_written_b;
  tree global_var;

  gcc_assert (!(gimple_call_flags (stmt) & (ECF_PURE | ECF_CONST)));

  /* If we created .GLOBAL_VAR earlier, just use it.  */
  global_var = gimple_global_var (cfun);
  if (global_var)
    {
      add_virtual_operand (global_var, stmt, opf_def, NULL, 0, -1, true);
      return;
    }

  /* Get info for local and module level statics.  There is a bit
     set for each static if the call being processed does not read
     or write that variable.  */
  not_read_b = not_written_b = NULL;
  if (callee)
    {
      struct cgraph_node *cg = cgraph_node (callee);
      not_read_b = ipa_reference_get_not_read_global (cg);
      not_written_b = ipa_reference_get_not_written_global (cg);
    }

  /* Add a VDEF operand for every call clobbered variable.  */
  EXECUTE_IF_SET_IN_BITMAP (gimple_call_clobbered_vars (cfun), 0, u, bi)
    {
      tree var = referenced_var_lookup (u);
      tree real_var = var;
      bool not_read;
      bool not_written;

      not_read = not_read_b
	         ? bitmap_bit_p (not_read_b, DECL_UID (real_var))
	         : false;

      not_written = not_written_b
	            ? bitmap_bit_p (not_written_b, DECL_UID (real_var))
		    : false;
      gcc_assert (!unmodifiable_var_p (var));
      
      clobber_stats.clobbered_vars++;

      /* See if this variable is really clobbered by this function.  */

      if (not_written)
	{
	  clobber_stats.static_write_clobbers_avoided++;
	  if (!not_read)
	    add_virtual_operand (var, stmt, opf_use, NULL, 0, -1, true);
	  else
	    clobber_stats.static_read_clobbers_avoided++;
	}
      else
	add_virtual_operand (var, stmt, opf_def, NULL, 0, -1, true);
    }
}


/* Add VUSE operands for .GLOBAL_VAR or all call clobbered variables in the
   function.  */

static void
add_call_read_ops (gimple stmt, tree callee)
{
  unsigned u;
  bitmap_iterator bi;
  bitmap not_read_b;
  tree global_var;

  /* Const functions do not reference memory.  */
  if (gimple_call_flags (stmt) & ECF_CONST)
    return;

  not_read_b = NULL;
  if (callee)
    not_read_b = ipa_reference_get_not_read_global (cgraph_node (callee));

  /* For pure functions we compute non-escaped uses separately.  */
  if (gimple_call_flags (stmt) & ECF_PURE)
    EXECUTE_IF_SET_IN_BITMAP (gimple_call_used_vars (cfun), 0, u, bi)
      {
	tree var = referenced_var_lookup (u);
	tree real_var = var;
	bool not_read;

	if (unmodifiable_var_p (var))
	  continue;

	not_read = not_read_b
	    ? bitmap_bit_p (not_read_b, DECL_UID (real_var))
	    : false;

	clobber_stats.readonly_clobbers++;

	/* See if this variable is really used by this function.  */
	if (!not_read)
	  add_virtual_operand (var, stmt, opf_use, NULL, 0, -1, true);
	else
	  clobber_stats.static_readonly_clobbers_avoided++;
      }

  /* Add a VUSE for .GLOBAL_VAR if it has been created.  See
     add_referenced_var for the heuristic used to decide whether to
     create .GLOBAL_VAR.  */
  global_var = gimple_global_var (cfun);
  if (global_var)
    {
      add_virtual_operand (global_var, stmt, opf_use, NULL, 0, -1, true);
      return;
    }

  /* Add a VUSE for each call-clobbered variable.  */
  EXECUTE_IF_SET_IN_BITMAP (gimple_call_clobbered_vars (cfun), 0, u, bi)
    {
      tree var = referenced_var (u);
      tree real_var = var;
      bool not_read;
      
      clobber_stats.readonly_clobbers++;

      not_read = not_read_b ? bitmap_bit_p (not_read_b, DECL_UID (real_var))
	                    : false;
      
      if (not_read)
	{
	  clobber_stats.static_readonly_clobbers_avoided++;
	  continue;
	}
            
      add_virtual_operand (var, stmt, opf_use, NULL, 0, -1, true);
    }
=======
    mark_address_taken (TMR_SYMBOL (expr));

  add_virtual_operand (stmt, flags);
>>>>>>> c32e2175
}

/* STMT is one of the transactional memory barrier builtins, FLAGS
   is either opf_def or opf_use.  Determine what memory is touched
   by the builtin, and set the operands appropriately.  */

static void
add_tm_call_ops (gimple stmt, int flags)
{
  tree *pptr = gimple_call_arg_ptr (stmt, 0);
  get_addr_dereference_operands (stmt, pptr, flags, *pptr, 0, -1, false);
}

/* If STMT is a call that may clobber globals and other symbols that
   escape, add them to the VDEF/VUSE lists for it.  */

static void
maybe_add_call_vops (gimple stmt)
{
  int call_flags = gimple_call_flags (stmt);
  tree fndecl = gimple_call_fndecl (stmt);

<<<<<<< HEAD
  /* Mark the statement as having memory operands.  */
  gimple_set_references_memory (stmt, true);

  /* Special-case some builtin functions.  */
  if (fndecl && DECL_BUILT_IN_CLASS (fndecl) == BUILT_IN_NORMAL)
    switch (DECL_FUNCTION_CODE (fndecl))
      {
      case BUILT_IN_TM_STORE_1:
      case BUILT_IN_TM_STORE_2:
      case BUILT_IN_TM_STORE_4:
      case BUILT_IN_TM_STORE_8:
      case BUILT_IN_TM_STORE_FLOAT:
      case BUILT_IN_TM_STORE_DOUBLE:
        add_tm_call_ops (stmt, opf_def);
	return;

      case BUILT_IN_TM_LOAD_1:
      case BUILT_IN_TM_LOAD_2:
      case BUILT_IN_TM_LOAD_4:
      case BUILT_IN_TM_LOAD_8:
      case BUILT_IN_TM_LOAD_FLOAT:
      case BUILT_IN_TM_LOAD_DOUBLE:
        add_tm_call_ops (stmt, opf_use);
	return;

      /* TODO: All of the <string.h> routines have known memory access
	 patterns; we can avoid touching all memory for them.  */

      default:
	break;
      }

=======
>>>>>>> c32e2175
  /* If aliases have been computed already, add VDEF or VUSE
     operands for all the symbols that have been found to be
     call-clobbered.  */
  if (!(call_flags & ECF_NOVOPS))
    {
<<<<<<< HEAD
      /* A 'pure' or a 'const' function never call-clobbers anything.  */
      if (!(call_flags & (ECF_PURE | ECF_CONST)))
	add_call_clobber_ops (stmt, fndecl);
      else if (!(call_flags & ECF_CONST))
	add_call_read_ops (stmt, fndecl);
=======
      /* A 'pure' or a 'const' function never call-clobbers anything. 
	 A 'noreturn' function might, but since we don't return anyway 
	 there is no point in recording that.  */ 
      if (!(call_flags & (ECF_PURE | ECF_CONST | ECF_NORETURN)))
	add_virtual_operand (stmt, opf_def);
      else if (!(call_flags & ECF_CONST))
	add_virtual_operand (stmt, opf_use);
>>>>>>> c32e2175
    }
}


/* Scan operands in the ASM_EXPR stmt referred to in INFO.  */

static void
get_asm_expr_operands (gimple stmt)
{
  size_t i, noutputs;
  const char **oconstraints;
  const char *constraint;
  bool allows_mem, allows_reg, is_inout;

  noutputs = gimple_asm_noutputs (stmt);
  oconstraints = (const char **) alloca ((noutputs) * sizeof (const char *));

  /* Gather all output operands.  */
  for (i = 0; i < gimple_asm_noutputs (stmt); i++)
    {
      tree link = gimple_asm_output_op (stmt, i);
      constraint = TREE_STRING_POINTER (TREE_VALUE (TREE_PURPOSE (link)));
      oconstraints[i] = constraint;
      parse_output_constraint (&constraint, i, 0, 0, &allows_mem,
	                       &allows_reg, &is_inout);

      /* This should have been split in gimplify_asm_expr.  */
      gcc_assert (!allows_reg || !is_inout);

      /* Memory operands are addressable.  Note that STMT needs the
	 address of this operand.  */
      if (!allows_reg && allows_mem)
	{
	  tree t = get_base_address (TREE_VALUE (link));
	  if (t && DECL_P (t))
	    mark_address_taken (t);
	}

      get_expr_operands (stmt, &TREE_VALUE (link), opf_def);
    }

  /* Gather all input operands.  */
  for (i = 0; i < gimple_asm_ninputs (stmt); i++)
    {
      tree link = gimple_asm_input_op (stmt, i);
      constraint = TREE_STRING_POINTER (TREE_VALUE (TREE_PURPOSE (link)));
      parse_input_constraint (&constraint, 0, 0, noutputs, 0, oconstraints,
	                      &allows_mem, &allows_reg);

      /* Memory operands are addressable.  Note that STMT needs the
	 address of this operand.  */
      if (!allows_reg && allows_mem)
	{
	  tree t = get_base_address (TREE_VALUE (link));
	  if (t && DECL_P (t))
	    mark_address_taken (t);
	}

      get_expr_operands (stmt, &TREE_VALUE (link), 0);
    }

  /* Clobber all memory and addressable symbols for asm ("" : : : "memory");  */
  for (i = 0; i < gimple_asm_nclobbers (stmt); i++)
    {
      tree link = gimple_asm_clobber_op (stmt, i);
      if (strcmp (TREE_STRING_POINTER (TREE_VALUE (link)), "memory") == 0)
	{
<<<<<<< HEAD
	  add_all_call_clobber_ops (stmt);
=======
	  add_virtual_operand (stmt, opf_def);
>>>>>>> c32e2175
	  break;
	}
    }
}


/* Recursively scan the expression pointed to by EXPR_P in statement
   STMT.  FLAGS is one of the OPF_* constants modifying how to
   interpret the operands found.  */

static void
get_expr_operands (gimple stmt, tree *expr_p, int flags)
{
  enum tree_code code;
  enum tree_code_class codeclass;
  tree expr = *expr_p;

  if (expr == NULL)
    return;

  code = TREE_CODE (expr);
  codeclass = TREE_CODE_CLASS (code);

  switch (code)
    {
    case ADDR_EXPR:
      /* Taking the address of a variable does not represent a
	 reference to it, but the fact that the statement takes its
	 address will be of interest to some passes (e.g. alias
	 resolution).  */
      mark_address_taken (TREE_OPERAND (expr, 0));

      /* If the address is invariant, there may be no interesting
	 variable references inside.  */
      if (is_gimple_min_invariant (expr))
	return;

      /* Otherwise, there may be variables referenced inside but there
	 should be no VUSEs created, since the referenced objects are
	 not really accessed.  The only operands that we should find
	 here are ARRAY_REF indices which will always be real operands
	 (GIMPLE does not allow non-registers as array indices).  */
      flags |= opf_no_vops;
      get_expr_operands (stmt, &TREE_OPERAND (expr, 0), flags);
      return;

    case SSA_NAME:
     add_stmt_operand (expr_p, stmt, flags);
     return;

    case VAR_DECL:
    case PARM_DECL:
    case RESULT_DECL:
      add_stmt_operand (expr_p, stmt, flags);
      return;

    case MISALIGNED_INDIRECT_REF:
      get_expr_operands (stmt, &TREE_OPERAND (expr, 1), flags);
      /* fall through */

    case ALIGN_INDIRECT_REF:
    case INDIRECT_REF:
      get_indirect_ref_operands (stmt, expr, flags, true);
      return;

    case TARGET_MEM_REF:
      get_tmr_operands (stmt, expr, flags);
      return;

    case ARRAY_REF:
    case ARRAY_RANGE_REF:
    case COMPONENT_REF:
    case REALPART_EXPR:
    case IMAGPART_EXPR:
      {
	if (TREE_THIS_VOLATILE (expr))
	  gimple_set_has_volatile_ops (stmt, true);

	get_expr_operands (stmt, &TREE_OPERAND (expr, 0), flags);
	
	if (code == COMPONENT_REF)
	  {
	    if (TREE_THIS_VOLATILE (TREE_OPERAND (expr, 1)))
	      gimple_set_has_volatile_ops (stmt, true);
	    get_expr_operands (stmt, &TREE_OPERAND (expr, 2), opf_use);
	  }
	else if (code == ARRAY_REF || code == ARRAY_RANGE_REF)
	  {
            get_expr_operands (stmt, &TREE_OPERAND (expr, 1), opf_use);
            get_expr_operands (stmt, &TREE_OPERAND (expr, 2), opf_use);
            get_expr_operands (stmt, &TREE_OPERAND (expr, 3), opf_use);
	  }

	return;
      }

    case WITH_SIZE_EXPR:
      /* WITH_SIZE_EXPR is a pass-through reference to its first argument,
	 and an rvalue reference to its second argument.  */
      get_expr_operands (stmt, &TREE_OPERAND (expr, 1), opf_use);
      get_expr_operands (stmt, &TREE_OPERAND (expr, 0), flags);
      return;

    case COND_EXPR:
    case VEC_COND_EXPR:
      get_expr_operands (stmt, &TREE_OPERAND (expr, 0), opf_use);
      get_expr_operands (stmt, &TREE_OPERAND (expr, 1), opf_use);
      get_expr_operands (stmt, &TREE_OPERAND (expr, 2), opf_use);
      return;

    case CONSTRUCTOR:
      {
	/* General aggregate CONSTRUCTORs have been decomposed, but they
	   are still in use as the COMPLEX_EXPR equivalent for vectors.  */
	constructor_elt *ce;
	unsigned HOST_WIDE_INT idx;

	for (idx = 0;
	     VEC_iterate (constructor_elt, CONSTRUCTOR_ELTS (expr), idx, ce);
	     idx++)
	  get_expr_operands (stmt, &ce->value, opf_use);

	return;
      }

    case BIT_FIELD_REF:
      if (TREE_THIS_VOLATILE (expr))
	gimple_set_has_volatile_ops (stmt, true);
      /* FALLTHRU */

    case TRUTH_NOT_EXPR:
    case VIEW_CONVERT_EXPR:
    do_unary:
      get_expr_operands (stmt, &TREE_OPERAND (expr, 0), flags);
      return;

    case TRUTH_AND_EXPR:
    case TRUTH_OR_EXPR:
    case TRUTH_XOR_EXPR:
    case COMPOUND_EXPR:
    case OBJ_TYPE_REF:
    case ASSERT_EXPR:
    do_binary:
      {
	get_expr_operands (stmt, &TREE_OPERAND (expr, 0), flags);
	get_expr_operands (stmt, &TREE_OPERAND (expr, 1), flags);
	return;
      }

    case DOT_PROD_EXPR:
    case REALIGN_LOAD_EXPR:
      {
	get_expr_operands (stmt, &TREE_OPERAND (expr, 0), flags);
        get_expr_operands (stmt, &TREE_OPERAND (expr, 1), flags);
        get_expr_operands (stmt, &TREE_OPERAND (expr, 2), flags);
        return;
      }

    case FUNCTION_DECL:
    case LABEL_DECL:
    case CONST_DECL:
    case CASE_LABEL_EXPR:
    case FILTER_EXPR:
    case EXC_PTR_EXPR:
      /* Expressions that make no memory references.  */
      return;

    default:
      if (codeclass == tcc_unary)
	goto do_unary;
      if (codeclass == tcc_binary || codeclass == tcc_comparison)
	goto do_binary;
      if (codeclass == tcc_constant || codeclass == tcc_type)
	return;
    }

  /* If we get here, something has gone wrong.  */
#ifdef ENABLE_CHECKING
  fprintf (stderr, "unhandled expression in get_expr_operands():\n");
  debug_tree (expr);
  fputs ("\n", stderr);
#endif
  gcc_unreachable ();
}


/* Parse STMT looking for operands.  When finished, the various
   build_* operand vectors will have potential operands in them.  */

static void
parse_ssa_operands (gimple stmt)
{
  enum gimple_code code = gimple_code (stmt);
  size_t i, start = 0;

  switch (code)
    {
    case GIMPLE_ASM:
      get_asm_expr_operands (stmt);
      break;

    case GIMPLE_TM_ATOMIC:
      /* The start of a transaction block acts as a memory barrier.  */
      add_all_call_clobber_ops (stmt);
      break;

    case GIMPLE_CALL:
      maybe_add_call_clobbered_vops (stmt);
      /* FALLTHRU */

    case GIMPLE_ASSIGN:
      get_expr_operands (stmt, gimple_op_ptr (stmt, 0), opf_def);
      start = 1;
      /* FALLTHRU */

    default:
      for (i = start; i < gimple_num_ops (stmt); i++)
	get_expr_operands (stmt, gimple_op_ptr (stmt, i), opf_use);
<<<<<<< HEAD
      break;
=======

      /* Add call-clobbered operands, if needed.  */
      if (code == GIMPLE_CALL)
	maybe_add_call_vops (stmt);
>>>>>>> c32e2175
    }
}


/* Create an operands cache for STMT.  */

static void
build_ssa_operands (gimple stmt)
{
  /* Initially assume that the statement has no volatile operands.  */
  gimple_set_has_volatile_ops (stmt, false);

  start_ssa_stmt_operands ();
  parse_ssa_operands (stmt);
  finalize_ssa_stmt_operands (stmt);
}


/* Releases the operands of STMT back to their freelists, and clears
   the stmt operand lists.  */

void
free_stmt_operands (gimple stmt)
{
  def_optype_p defs = gimple_def_ops (stmt), last_def;
  use_optype_p uses = gimple_use_ops (stmt), last_use;

  if (defs)
    {
      for (last_def = defs; last_def->next; last_def = last_def->next)
	continue;
      last_def->next = gimple_ssa_operands (cfun)->free_defs;
      gimple_ssa_operands (cfun)->free_defs = defs;
      gimple_set_def_ops (stmt, NULL);
    }

  if (uses)
    {
      for (last_use = uses; last_use->next; last_use = last_use->next)
	delink_imm_use (USE_OP_PTR (last_use));
      delink_imm_use (USE_OP_PTR (last_use));
      last_use->next = gimple_ssa_operands (cfun)->free_uses;
      gimple_ssa_operands (cfun)->free_uses = uses;
      gimple_set_use_ops (stmt, NULL);
    }

  if (gimple_has_mem_ops (stmt))
    {
      gimple_set_vuse (stmt, NULL_TREE);
      gimple_set_vdef (stmt, NULL_TREE);
    }
}


/* Get the operands of statement STMT.  */

void
update_stmt_operands (gimple stmt)
{
  /* If update_stmt_operands is called before SSA is initialized, do
     nothing.  */
  if (!ssa_operands_active ())
    return;

  timevar_push (TV_TREE_OPS);

  gcc_assert (gimple_modified_p (stmt));
  build_ssa_operands (stmt);
  gimple_set_modified (stmt, false);

  timevar_pop (TV_TREE_OPS);
}


/* Swap operands EXP0 and EXP1 in statement STMT.  No attempt is done
   to test the validity of the swap operation.  */

void
swap_tree_operands (gimple stmt, tree *exp0, tree *exp1)
{
  tree op0, op1;
  op0 = *exp0;
  op1 = *exp1;

  /* If the operand cache is active, attempt to preserve the relative
     positions of these two operands in their respective immediate use
     lists.  */
  if (ssa_operands_active () && op0 != op1)
    {
      use_optype_p use0, use1, ptr;
      use0 = use1 = NULL;

      /* Find the 2 operands in the cache, if they are there.  */
      for (ptr = gimple_use_ops (stmt); ptr; ptr = ptr->next)
	if (USE_OP_PTR (ptr)->use == exp0)
	  {
	    use0 = ptr;
	    break;
	  }

      for (ptr = gimple_use_ops (stmt); ptr; ptr = ptr->next)
	if (USE_OP_PTR (ptr)->use == exp1)
	  {
	    use1 = ptr;
	    break;
	  }

      /* If both uses don't have operand entries, there isn't much we can do
         at this point.  Presumably we don't need to worry about it.  */
      if (use0 && use1)
        {
	  tree *tmp = USE_OP_PTR (use1)->use;
	  USE_OP_PTR (use1)->use = USE_OP_PTR (use0)->use;
	  USE_OP_PTR (use0)->use = tmp;
	}
    }

  /* Now swap the data.  */
  *exp0 = op1;
  *exp1 = op0;
}


/* Scan the immediate_use list for VAR making sure its linked properly.
   Return TRUE if there is a problem and emit an error message to F.  */

bool
verify_imm_links (FILE *f, tree var)
{
  use_operand_p ptr, prev, list;
  int count;

  gcc_assert (TREE_CODE (var) == SSA_NAME);

  list = &(SSA_NAME_IMM_USE_NODE (var));
  gcc_assert (list->use == NULL);

  if (list->prev == NULL)
    {
      gcc_assert (list->next == NULL);
      return false;
    }

  prev = list;
  count = 0;
  for (ptr = list->next; ptr != list; )
    {
      if (prev != ptr->prev)
	goto error;
      
      if (ptr->use == NULL)
	goto error; /* 2 roots, or SAFE guard node.  */
      else if (*(ptr->use) != var)
	goto error;

      prev = ptr;
      ptr = ptr->next;

      /* Avoid infinite loops.  50,000,000 uses probably indicates a
	 problem.  */
      if (count++ > 50000000)
	goto error;
    }

  /* Verify list in the other direction.  */
  prev = list;
  for (ptr = list->prev; ptr != list; )
    {
      if (prev != ptr->next)
	goto error;
      prev = ptr;
      ptr = ptr->prev;
      if (count-- < 0)
	goto error;
    }

  if (count != 0)
    goto error;

  return false;

 error:
  if (ptr->loc.stmt && gimple_modified_p (ptr->loc.stmt))
    {
      fprintf (f, " STMT MODIFIED. - <%p> ", (void *)ptr->loc.stmt);
      print_gimple_stmt (f, ptr->loc.stmt, 0, TDF_SLIM);
    }
  fprintf (f, " IMM ERROR : (use_p : tree - %p:%p)", (void *)ptr, 
	   (void *)ptr->use);
  print_generic_expr (f, USE_FROM_PTR (ptr), TDF_SLIM);
  fprintf(f, "\n");
  return true;
}


/* Dump all the immediate uses to FILE.  */

void
dump_immediate_uses_for (FILE *file, tree var)
{
  imm_use_iterator iter;
  use_operand_p use_p;

  gcc_assert (var && TREE_CODE (var) == SSA_NAME);

  print_generic_expr (file, var, TDF_SLIM);
  fprintf (file, " : -->");
  if (has_zero_uses (var))
    fprintf (file, " no uses.\n");
  else
    if (has_single_use (var))
      fprintf (file, " single use.\n");
    else
      fprintf (file, "%d uses.\n", num_imm_uses (var));

  FOR_EACH_IMM_USE_FAST (use_p, iter, var)
    {
      if (use_p->loc.stmt == NULL && use_p->use == NULL)
        fprintf (file, "***end of stmt iterator marker***\n");
      else
	if (!is_gimple_reg (USE_FROM_PTR (use_p)))
	  print_gimple_stmt (file, USE_STMT (use_p), 0, TDF_VOPS|TDF_MEMSYMS);
	else
	  print_gimple_stmt (file, USE_STMT (use_p), 0, TDF_SLIM);
    }
  fprintf(file, "\n");
}


/* Dump all the immediate uses to FILE.  */

void
dump_immediate_uses (FILE *file)
{
  tree var;
  unsigned int x;

  fprintf (file, "Immediate_uses: \n\n");
  for (x = 1; x < num_ssa_names; x++)
    {
      var = ssa_name(x);
      if (!var)
        continue;
      dump_immediate_uses_for (file, var);
    }
}


/* Dump def-use edges on stderr.  */

void
debug_immediate_uses (void)
{
  dump_immediate_uses (stderr);
}


/* Dump def-use edges on stderr.  */

void
debug_immediate_uses_for (tree var)
{
  dump_immediate_uses_for (stderr, var);
}


/* Unlink STMTs virtual definition from the IL by propagating its use.  */

void
unlink_stmt_vdef (gimple stmt)
{
  use_operand_p use_p;
  imm_use_iterator iter;
  gimple use_stmt;
  tree vdef = gimple_vdef (stmt);

  if (!vdef
      || TREE_CODE (vdef) != SSA_NAME)
    return;

  FOR_EACH_IMM_USE_STMT (use_stmt, iter, gimple_vdef (stmt))
    {
      FOR_EACH_IMM_USE_ON_STMT (use_p, iter)
	SET_USE (use_p, gimple_vuse (stmt));
    }

  if (SSA_NAME_OCCURS_IN_ABNORMAL_PHI (gimple_vdef (stmt)))
    SSA_NAME_OCCURS_IN_ABNORMAL_PHI (gimple_vuse (stmt)) = 1;
}
<|MERGE_RESOLUTION|>--- conflicted
+++ resolved
@@ -683,99 +683,7 @@
 static void
 mark_address_taken (tree ref)
 {
-<<<<<<< HEAD
-  tree ptr = *addr;
-
-  /* Mark the statement as having memory operands.  */
-  gimple_set_references_memory (stmt, true);
-
-  if (SSA_VAR_P (ptr))
-    {
-      struct ptr_info_def *pi = NULL;
-
-      /* If PTR has flow-sensitive points-to information, use it.  */
-      if (TREE_CODE (ptr) == SSA_NAME
-	  && (pi = SSA_NAME_PTR_INFO (ptr)) != NULL
-	  && pi->name_mem_tag)
-	{
-	  /* PTR has its own memory tag.  Use it.  */
-	  add_virtual_operand (pi->name_mem_tag, stmt, flags,
-			       full_ref, offset, size, false);
-	}
-      else
-	{
-	  /* If PTR is not an SSA_NAME or it doesn't have a name
-	     tag, use its symbol memory tag.  */
-	  var_ann_t v_ann;
-
-	  /* If we are emitting debugging dumps, display a warning if
-	     PTR is an SSA_NAME with no flow-sensitive alias
-	     information.  That means that we may need to compute
-	     aliasing again or that a propagation pass forgot to
-	     update the alias information on the pointers.  */
-	  if (dump_file
-	      && TREE_CODE (ptr) == SSA_NAME
-	      && (pi == NULL
-		  || (pi->name_mem_tag == NULL_TREE
-		      && !pi->pt_anything))
-	      && gimple_aliases_computed_p (cfun))
-	    {
-	      fprintf (dump_file,
-		  "NOTE: no flow-sensitive alias info for ");
-	      print_generic_expr (dump_file, ptr, dump_flags);
-	      fprintf (dump_file, " in ");
-	      print_gimple_stmt (dump_file, stmt, 0, 0);
-	    }
-
-	  if (TREE_CODE (ptr) == SSA_NAME)
-	    ptr = SSA_NAME_VAR (ptr);
-	  v_ann = var_ann (ptr);
-
-	  /* If we don't know what this pointer points to then we have
-	     to make sure to not prune virtual operands based on offset
-	     and size.  */
-	  if (v_ann->symbol_mem_tag)
-	    {
-	      add_virtual_operand (v_ann->symbol_mem_tag, stmt, flags,
-				   full_ref, 0, -1, false);
-	      /* Make sure we add the SMT itself.  */
-	      if (!(flags & opf_no_vops))
-		{
-		  if (flags & opf_def)
-		    append_vdef (v_ann->symbol_mem_tag);
-		  else
-		    append_vuse (v_ann->symbol_mem_tag);
-		}
-	    }
-
-	  /* Aliasing information is missing; mark statement as
-	     volatile so we won't optimize it out too actively.  */
-          else if (!gimple_aliases_computed_p (cfun)
-                   && (flags & opf_def))
-	    gimple_set_has_volatile_ops (stmt, true);
-	}
-    }
-  else if (TREE_CODE (ptr) == INTEGER_CST)
-    {
-      /* If a constant is used as a pointer, we can't generate a real
-	 operand for it but we mark the statement volatile to prevent
-	 optimizations from messing things up.  */
-      gimple_set_has_volatile_ops (stmt, true);
-      return;
-    }
-  else if (TREE_CODE (ptr) == ADDR_EXPR)
-    {
-      get_expr_operands (stmt, &TREE_OPERAND (ptr, 0), flags);
-      return;
-    }
-  else
-    {
-      /* Ok, this isn't even is_gimple_min_invariant.  Something's broke.  */
-      gcc_unreachable ();
-    }
-=======
   tree var;
->>>>>>> c32e2175
 
   /* Note that it is *NOT OKAY* to use the target of a COMPONENT_REF
      as the only thing we take the address of.  If VAR is a structure,
@@ -828,223 +736,11 @@
   get_expr_operands (stmt, &TMR_INDEX (expr), opf_use);
 
   if (TMR_SYMBOL (expr))
-<<<<<<< HEAD
-    gimple_add_to_addresses_taken (stmt, TMR_SYMBOL (expr));
-
-  tag = TMR_TAG (expr);
-  if (!tag)
-    {
-      /* Something weird, so ensure that we will be careful.  */
-      gimple_set_has_volatile_ops (stmt, true);
-      return;
-    }
-  if (!MTAG_P (tag))
-    {
-      get_expr_operands (stmt, &tag, flags);
-      return;
-    }
-
-  add_virtual_operand (tag, stmt, flags, expr, 0, -1, false);
-}
-
-
-/* Clobber everything in memory.  Used when memory barriers are seen.
-   Note that we set IS_CALL_SITE to true for add_virtual_operand, even
-   if this isn't actually a call, but an ASM or TM_ATOMIC.  This is
-   done because some vdefs are pruned for non-calls, and we don't want
-   that; we want ALL clobbers for the memory barrier.  */
-
-static void
-add_all_call_clobber_ops (gimple stmt)
-{
-  unsigned i;
-  bitmap_iterator bi;
-  tree global_var;
-
-  /* Mark the statement as having memory operands.  */
-  gimple_set_references_memory (stmt, true);
-
-  /* If we created .GLOBAL_VAR earlier, just use it.  */
-  global_var = gimple_global_var (cfun);
-  if (global_var)
-    {
-      add_virtual_operand (global_var, stmt, opf_def | opf_implicit,
-			   NULL, 0, -1, true);
-      return;
-    }
-
-  EXECUTE_IF_SET_IN_BITMAP (gimple_call_clobbered_vars (cfun), 0, i, bi)
-    {
-      tree var = referenced_var (i);
-      add_virtual_operand (var, stmt, opf_def | opf_implicit,
-			   NULL_TREE, 0, -1, true);
-    }
-
-  EXECUTE_IF_SET_IN_BITMAP (gimple_addressable_vars (cfun), 0, i, bi)
-    {
-      tree var = referenced_var (i);
-      add_virtual_operand (var, stmt, opf_def | opf_implicit,
-			   NULL_TREE, 0, -1, true);
-    }
-}
-
-/* Add clobbering definitions for .GLOBAL_VAR or for each of the call
-   clobbered variables in the function.  */
-
-static void
-add_call_clobber_ops (gimple stmt, tree callee)
-{
-  unsigned u;
-  bitmap_iterator bi;
-  bitmap not_read_b, not_written_b;
-  tree global_var;
-
-  gcc_assert (!(gimple_call_flags (stmt) & (ECF_PURE | ECF_CONST)));
-
-  /* If we created .GLOBAL_VAR earlier, just use it.  */
-  global_var = gimple_global_var (cfun);
-  if (global_var)
-    {
-      add_virtual_operand (global_var, stmt, opf_def, NULL, 0, -1, true);
-      return;
-    }
-
-  /* Get info for local and module level statics.  There is a bit
-     set for each static if the call being processed does not read
-     or write that variable.  */
-  not_read_b = not_written_b = NULL;
-  if (callee)
-    {
-      struct cgraph_node *cg = cgraph_node (callee);
-      not_read_b = ipa_reference_get_not_read_global (cg);
-      not_written_b = ipa_reference_get_not_written_global (cg);
-    }
-
-  /* Add a VDEF operand for every call clobbered variable.  */
-  EXECUTE_IF_SET_IN_BITMAP (gimple_call_clobbered_vars (cfun), 0, u, bi)
-    {
-      tree var = referenced_var_lookup (u);
-      tree real_var = var;
-      bool not_read;
-      bool not_written;
-
-      not_read = not_read_b
-	         ? bitmap_bit_p (not_read_b, DECL_UID (real_var))
-	         : false;
-
-      not_written = not_written_b
-	            ? bitmap_bit_p (not_written_b, DECL_UID (real_var))
-		    : false;
-      gcc_assert (!unmodifiable_var_p (var));
-      
-      clobber_stats.clobbered_vars++;
-
-      /* See if this variable is really clobbered by this function.  */
-
-      if (not_written)
-	{
-	  clobber_stats.static_write_clobbers_avoided++;
-	  if (!not_read)
-	    add_virtual_operand (var, stmt, opf_use, NULL, 0, -1, true);
-	  else
-	    clobber_stats.static_read_clobbers_avoided++;
-	}
-      else
-	add_virtual_operand (var, stmt, opf_def, NULL, 0, -1, true);
-    }
-}
-
-
-/* Add VUSE operands for .GLOBAL_VAR or all call clobbered variables in the
-   function.  */
-
-static void
-add_call_read_ops (gimple stmt, tree callee)
-{
-  unsigned u;
-  bitmap_iterator bi;
-  bitmap not_read_b;
-  tree global_var;
-
-  /* Const functions do not reference memory.  */
-  if (gimple_call_flags (stmt) & ECF_CONST)
-    return;
-
-  not_read_b = NULL;
-  if (callee)
-    not_read_b = ipa_reference_get_not_read_global (cgraph_node (callee));
-
-  /* For pure functions we compute non-escaped uses separately.  */
-  if (gimple_call_flags (stmt) & ECF_PURE)
-    EXECUTE_IF_SET_IN_BITMAP (gimple_call_used_vars (cfun), 0, u, bi)
-      {
-	tree var = referenced_var_lookup (u);
-	tree real_var = var;
-	bool not_read;
-
-	if (unmodifiable_var_p (var))
-	  continue;
-
-	not_read = not_read_b
-	    ? bitmap_bit_p (not_read_b, DECL_UID (real_var))
-	    : false;
-
-	clobber_stats.readonly_clobbers++;
-
-	/* See if this variable is really used by this function.  */
-	if (!not_read)
-	  add_virtual_operand (var, stmt, opf_use, NULL, 0, -1, true);
-	else
-	  clobber_stats.static_readonly_clobbers_avoided++;
-      }
-
-  /* Add a VUSE for .GLOBAL_VAR if it has been created.  See
-     add_referenced_var for the heuristic used to decide whether to
-     create .GLOBAL_VAR.  */
-  global_var = gimple_global_var (cfun);
-  if (global_var)
-    {
-      add_virtual_operand (global_var, stmt, opf_use, NULL, 0, -1, true);
-      return;
-    }
-
-  /* Add a VUSE for each call-clobbered variable.  */
-  EXECUTE_IF_SET_IN_BITMAP (gimple_call_clobbered_vars (cfun), 0, u, bi)
-    {
-      tree var = referenced_var (u);
-      tree real_var = var;
-      bool not_read;
-      
-      clobber_stats.readonly_clobbers++;
-
-      not_read = not_read_b ? bitmap_bit_p (not_read_b, DECL_UID (real_var))
-	                    : false;
-      
-      if (not_read)
-	{
-	  clobber_stats.static_readonly_clobbers_avoided++;
-	  continue;
-	}
-            
-      add_virtual_operand (var, stmt, opf_use, NULL, 0, -1, true);
-    }
-=======
     mark_address_taken (TMR_SYMBOL (expr));
 
   add_virtual_operand (stmt, flags);
->>>>>>> c32e2175
-}
-
-/* STMT is one of the transactional memory barrier builtins, FLAGS
-   is either opf_def or opf_use.  Determine what memory is touched
-   by the builtin, and set the operands appropriately.  */
-
-static void
-add_tm_call_ops (gimple stmt, int flags)
-{
-  tree *pptr = gimple_call_arg_ptr (stmt, 0);
-  get_addr_dereference_operands (stmt, pptr, flags, *pptr, 0, -1, false);
-}
+}
+
 
 /* If STMT is a call that may clobber globals and other symbols that
    escape, add them to the VDEF/VUSE lists for it.  */
@@ -1053,55 +749,12 @@
 maybe_add_call_vops (gimple stmt)
 {
   int call_flags = gimple_call_flags (stmt);
-  tree fndecl = gimple_call_fndecl (stmt);
-
-<<<<<<< HEAD
-  /* Mark the statement as having memory operands.  */
-  gimple_set_references_memory (stmt, true);
-
-  /* Special-case some builtin functions.  */
-  if (fndecl && DECL_BUILT_IN_CLASS (fndecl) == BUILT_IN_NORMAL)
-    switch (DECL_FUNCTION_CODE (fndecl))
-      {
-      case BUILT_IN_TM_STORE_1:
-      case BUILT_IN_TM_STORE_2:
-      case BUILT_IN_TM_STORE_4:
-      case BUILT_IN_TM_STORE_8:
-      case BUILT_IN_TM_STORE_FLOAT:
-      case BUILT_IN_TM_STORE_DOUBLE:
-        add_tm_call_ops (stmt, opf_def);
-	return;
-
-      case BUILT_IN_TM_LOAD_1:
-      case BUILT_IN_TM_LOAD_2:
-      case BUILT_IN_TM_LOAD_4:
-      case BUILT_IN_TM_LOAD_8:
-      case BUILT_IN_TM_LOAD_FLOAT:
-      case BUILT_IN_TM_LOAD_DOUBLE:
-        add_tm_call_ops (stmt, opf_use);
-	return;
-
-      /* TODO: All of the <string.h> routines have known memory access
-	 patterns; we can avoid touching all memory for them.  */
-
-      default:
-	break;
-      }
-
-=======
->>>>>>> c32e2175
+
   /* If aliases have been computed already, add VDEF or VUSE
      operands for all the symbols that have been found to be
      call-clobbered.  */
   if (!(call_flags & ECF_NOVOPS))
     {
-<<<<<<< HEAD
-      /* A 'pure' or a 'const' function never call-clobbers anything.  */
-      if (!(call_flags & (ECF_PURE | ECF_CONST)))
-	add_call_clobber_ops (stmt, fndecl);
-      else if (!(call_flags & ECF_CONST))
-	add_call_read_ops (stmt, fndecl);
-=======
       /* A 'pure' or a 'const' function never call-clobbers anything. 
 	 A 'noreturn' function might, but since we don't return anyway 
 	 there is no point in recording that.  */ 
@@ -1109,7 +762,6 @@
 	add_virtual_operand (stmt, opf_def);
       else if (!(call_flags & ECF_CONST))
 	add_virtual_operand (stmt, opf_use);
->>>>>>> c32e2175
     }
 }
 
@@ -1177,11 +829,7 @@
       tree link = gimple_asm_clobber_op (stmt, i);
       if (strcmp (TREE_STRING_POINTER (TREE_VALUE (link)), "memory") == 0)
 	{
-<<<<<<< HEAD
-	  add_all_call_clobber_ops (stmt);
-=======
 	  add_virtual_operand (stmt, opf_def);
->>>>>>> c32e2175
 	  break;
 	}
     }
@@ -1375,39 +1023,25 @@
 parse_ssa_operands (gimple stmt)
 {
   enum gimple_code code = gimple_code (stmt);
-  size_t i, start = 0;
-
-  switch (code)
-    {
-    case GIMPLE_ASM:
-      get_asm_expr_operands (stmt);
-      break;
-
-    case GIMPLE_TM_ATOMIC:
-      /* The start of a transaction block acts as a memory barrier.  */
-      add_all_call_clobber_ops (stmt);
-      break;
-
-    case GIMPLE_CALL:
-      maybe_add_call_clobbered_vops (stmt);
-      /* FALLTHRU */
-
-    case GIMPLE_ASSIGN:
-      get_expr_operands (stmt, gimple_op_ptr (stmt, 0), opf_def);
-      start = 1;
-      /* FALLTHRU */
-
-    default:
+
+  if (code == GIMPLE_ASM)
+    get_asm_expr_operands (stmt);
+  else
+    {
+      size_t i, start = 0;
+
+      if (code == GIMPLE_ASSIGN || code == GIMPLE_CALL)
+	{
+	  get_expr_operands (stmt, gimple_op_ptr (stmt, 0), opf_def);
+	  start = 1;
+	}
+
       for (i = start; i < gimple_num_ops (stmt); i++)
 	get_expr_operands (stmt, gimple_op_ptr (stmt, i), opf_use);
-<<<<<<< HEAD
-      break;
-=======
 
       /* Add call-clobbered operands, if needed.  */
       if (code == GIMPLE_CALL)
 	maybe_add_call_vops (stmt);
->>>>>>> c32e2175
     }
 }
 

/* SLP - Basic Block Vectorization
   Copyright (C) 2007, 2008, 2009 Free Software Foundation, Inc.
   Foundation, Inc.
   Contributed by Dorit Naishlos <dorit@il.ibm.com>
   and Ira Rosen <irar@il.ibm.com>

This file is part of GCC.

GCC is free software; you can redistribute it and/or modify it under
the terms of the GNU General Public License as published by the Free
Software Foundation; either version 3, or (at your option) any later
version.

GCC is distributed in the hope that it will be useful, but WITHOUT ANY
WARRANTY; without even the implied warranty of MERCHANTABILITY or
FITNESS FOR A PARTICULAR PURPOSE.  See the GNU General Public License
for more details.

You should have received a copy of the GNU General Public License
along with GCC; see the file COPYING3.  If not see
<http://www.gnu.org/licenses/>.  */

#include "config.h"
#include "system.h"
#include "coretypes.h"
#include "tm.h"
#include "ggc.h"
#include "tree.h"
#include "target.h"
#include "basic-block.h"
#include "diagnostic.h"
#include "tree-flow.h"
#include "tree-dump.h"
#include "cfgloop.h"
#include "cfglayout.h"
#include "expr.h"
#include "recog.h"
#include "optabs.h"
#include "tree-vectorizer.h"

/* Extract the location of the basic block in the source code.
   Return the basic block location if succeed and NULL if not.  */

LOC
find_bb_location (basic_block bb)
{
  gimple stmt = NULL;
  gimple_stmt_iterator si;

  if (!bb)
    return UNKNOWN_LOC;

  for (si = gsi_start_bb (bb); !gsi_end_p (si); gsi_next (&si))
    {
      stmt = gsi_stmt (si);
      if (gimple_location (stmt) != UNKNOWN_LOC)
        return gimple_location (stmt);
    }

  return UNKNOWN_LOC;
}


/* Recursively free the memory allocated for the SLP tree rooted at NODE.  */

static void
vect_free_slp_tree (slp_tree node)
{
  if (!node)
    return;

  if (SLP_TREE_LEFT (node))
    vect_free_slp_tree (SLP_TREE_LEFT (node));

  if (SLP_TREE_RIGHT (node))
    vect_free_slp_tree (SLP_TREE_RIGHT (node));

  VEC_free (gimple, heap, SLP_TREE_SCALAR_STMTS (node));

  if (SLP_TREE_VEC_STMTS (node))
    VEC_free (gimple, heap, SLP_TREE_VEC_STMTS (node));

  free (node);
}


/* Free the memory allocated for the SLP instance.  */

void
vect_free_slp_instance (slp_instance instance)
{
  vect_free_slp_tree (SLP_INSTANCE_TREE (instance));
  VEC_free (int, heap, SLP_INSTANCE_LOAD_PERMUTATION (instance));
  VEC_free (slp_tree, heap, SLP_INSTANCE_LOADS (instance));
}


/* Get the defs for the rhs of STMT (collect them in DEF_STMTS0/1), check that
   they are of a legal type and that they match the defs of the first stmt of
   the SLP group (stored in FIRST_STMT_...).  */

static bool
vect_get_and_check_slp_defs (loop_vec_info loop_vinfo, bb_vec_info bb_vinfo,
                             slp_tree slp_node, gimple stmt,
			     VEC (gimple, heap) **def_stmts0,
			     VEC (gimple, heap) **def_stmts1,
			     enum vect_def_type *first_stmt_dt0,
			     enum vect_def_type *first_stmt_dt1,
			     tree *first_stmt_def0_type,
			     tree *first_stmt_def1_type,
			     tree *first_stmt_const_oprnd,
			     int ncopies_for_cost,
                             bool *pattern0, bool *pattern1)
{
  tree oprnd;
  unsigned int i, number_of_oprnds;
  tree def;
  gimple def_stmt;
  enum vect_def_type dt[2] = {vect_unknown_def_type, vect_unknown_def_type};
  stmt_vec_info stmt_info =
    vinfo_for_stmt (VEC_index (gimple, SLP_TREE_SCALAR_STMTS (slp_node), 0));
  enum gimple_rhs_class rhs_class;
  struct loop *loop = NULL;

  if (loop_vinfo)
    loop = LOOP_VINFO_LOOP (loop_vinfo);

  rhs_class = get_gimple_rhs_class (gimple_assign_rhs_code (stmt));
  number_of_oprnds = gimple_num_ops (stmt) - 1;	/* RHS only */

  for (i = 0; i < number_of_oprnds; i++)
    {
      oprnd = gimple_op (stmt, i + 1);

      if (!vect_is_simple_use (oprnd, loop_vinfo, bb_vinfo, &def_stmt, &def,
                               &dt[i])
	  || (!def_stmt && dt[i] != vect_constant_def))
	{
	  if (vect_print_dump_info (REPORT_SLP))
	    {
	      fprintf (vect_dump, "Build SLP failed: can't find def for ");
	      print_generic_expr (vect_dump, oprnd, TDF_SLIM);
	    }

	  return false;
	}

      /* Check if DEF_STMT is a part of a pattern in LOOP and get the def stmt
         from the pattern. Check that all the stmts of the node are in the
         pattern.  */
      if (loop && def_stmt && gimple_bb (def_stmt)
          && flow_bb_inside_loop_p (loop, gimple_bb (def_stmt))
          && vinfo_for_stmt (def_stmt)
          && STMT_VINFO_IN_PATTERN_P (vinfo_for_stmt (def_stmt)))
        {
          if (!*first_stmt_dt0)
            *pattern0 = true;
          else
            {
              if (i == 1 && !*first_stmt_dt1)
                *pattern1 = true;
              else if ((i == 0 && !*pattern0) || (i == 1 && !*pattern1))
                {
                  if (vect_print_dump_info (REPORT_DETAILS))
                    {
                      fprintf (vect_dump, "Build SLP failed: some of the stmts"
                                     " are in a pattern, and others are not ");
                      print_generic_expr (vect_dump, oprnd, TDF_SLIM);
                    }

                  return false;
                }
            }

          def_stmt = STMT_VINFO_RELATED_STMT (vinfo_for_stmt (def_stmt));
          dt[i] = STMT_VINFO_DEF_TYPE (vinfo_for_stmt (def_stmt));

          if (*dt == vect_unknown_def_type)
            {
              if (vect_print_dump_info (REPORT_DETAILS))
                fprintf (vect_dump, "Unsupported pattern.");
              return false;
            }

          switch (gimple_code (def_stmt))
            {
              case GIMPLE_PHI:
                def = gimple_phi_result (def_stmt);
                break;

              case GIMPLE_ASSIGN:
                def = gimple_assign_lhs (def_stmt);
                break;

              default:
                if (vect_print_dump_info (REPORT_DETAILS))
                  fprintf (vect_dump, "unsupported defining stmt: ");
                return false;
            }
        }

      if (!*first_stmt_dt0)
	{
	  /* op0 of the first stmt of the group - store its info.  */
	  *first_stmt_dt0 = dt[i];
	  if (def)
	    *first_stmt_def0_type = TREE_TYPE (def);
	  else
	    *first_stmt_const_oprnd = oprnd;

	  /* Analyze costs (for the first stmt of the group only).  */
	  if (rhs_class != GIMPLE_SINGLE_RHS)
	    /* Not memory operation (we don't call this functions for loads).  */
	    vect_model_simple_cost (stmt_info, ncopies_for_cost, dt, slp_node);
	  else
	    /* Store.  */
	    vect_model_store_cost (stmt_info, ncopies_for_cost, dt[0], slp_node);
	}

      else
	{
	  if (!*first_stmt_dt1 && i == 1)
	    {
	      /* op1 of the first stmt of the group - store its info.  */
	      *first_stmt_dt1 = dt[i];
	      if (def)
		*first_stmt_def1_type = TREE_TYPE (def);
	      else
		{
		  /* We assume that the stmt contains only one constant
		     operand. We fail otherwise, to be on the safe side.  */
		  if (*first_stmt_const_oprnd)
		    {
		      if (vect_print_dump_info (REPORT_SLP))
			fprintf (vect_dump, "Build SLP failed: two constant "
				 "oprnds in stmt");
		      return false;
		    }
		  *first_stmt_const_oprnd = oprnd;
		}
	    }
	  else
	    {
	      /* Not first stmt of the group, check that the def-stmt/s match
		 the def-stmt/s of the first stmt.  */
	      if ((i == 0
		   && (*first_stmt_dt0 != dt[i]
		       || (*first_stmt_def0_type && def
			   && *first_stmt_def0_type != TREE_TYPE (def))))
		  || (i == 1
		      && (*first_stmt_dt1 != dt[i]
			  || (*first_stmt_def1_type && def
			      && *first_stmt_def1_type != TREE_TYPE (def))))
		  || (!def
		      && TREE_TYPE (*first_stmt_const_oprnd)
		      != TREE_TYPE (oprnd)))
		{
		  if (vect_print_dump_info (REPORT_SLP))
		    fprintf (vect_dump, "Build SLP failed: different types ");

		  return false;
		}
	    }
	}

      /* Check the types of the definitions.  */
      switch (dt[i])
	{
	case vect_constant_def:
	case vect_external_def:
	  break;

	case vect_internal_def:
	  if (i == 0)
	    VEC_safe_push (gimple, heap, *def_stmts0, def_stmt);
	  else
	    VEC_safe_push (gimple, heap, *def_stmts1, def_stmt);
	  break;

	default:
	  /* FORNOW: Not supported.  */
	  if (vect_print_dump_info (REPORT_SLP))
	    {
	      fprintf (vect_dump, "Build SLP failed: illegal type of def ");
	      print_generic_expr (vect_dump, def, TDF_SLIM);
	    }

	  return false;
	}
    }

  return true;
}


/* Recursively build an SLP tree starting from NODE.
   Fail (and return FALSE) if def-stmts are not isomorphic, require data
   permutation or are of unsupported types of operation. Otherwise, return
   TRUE.  */

static bool
vect_build_slp_tree (loop_vec_info loop_vinfo, bb_vec_info bb_vinfo,
                     slp_tree *node, unsigned int group_size,
                     int *inside_cost, int *outside_cost,
                     int ncopies_for_cost, unsigned int *max_nunits,
                     VEC (int, heap) **load_permutation,
                     VEC (slp_tree, heap) **loads,
                     unsigned int vectorization_factor)
{
  VEC (gimple, heap) *def_stmts0 = VEC_alloc (gimple, heap, group_size);
  VEC (gimple, heap) *def_stmts1 =  VEC_alloc (gimple, heap, group_size);
  unsigned int i;
  VEC (gimple, heap) *stmts = SLP_TREE_SCALAR_STMTS (*node);
  gimple stmt = VEC_index (gimple, stmts, 0);
  enum vect_def_type first_stmt_dt0 = vect_uninitialized_def;
  enum vect_def_type first_stmt_dt1 = vect_uninitialized_def;
  enum tree_code first_stmt_code = ERROR_MARK, rhs_code;
  tree first_stmt_def1_type = NULL_TREE, first_stmt_def0_type = NULL_TREE;
  tree lhs;
  bool stop_recursion = false, need_same_oprnds = false;
  tree vectype, scalar_type, first_op1 = NULL_TREE;
  unsigned int ncopies;
  optab optab;
  int icode;
  enum machine_mode optab_op2_mode;
  enum machine_mode vec_mode;
  tree first_stmt_const_oprnd = NULL_TREE;
  struct data_reference *first_dr;
  bool pattern0 = false, pattern1 = false;
  HOST_WIDE_INT dummy;
  bool permutation = false;
  unsigned int load_place;
  gimple first_load;

  /* For every stmt in NODE find its def stmt/s.  */
  for (i = 0; VEC_iterate (gimple, stmts, i, stmt); i++)
    {
      if (vect_print_dump_info (REPORT_SLP))
	{
	  fprintf (vect_dump, "Build SLP for ");
	  print_gimple_stmt (vect_dump, stmt, 0, TDF_SLIM);
	}

      lhs = gimple_get_lhs (stmt);
      if (lhs == NULL_TREE)
	{
	  if (vect_print_dump_info (REPORT_SLP))
	    {
	      fprintf (vect_dump,
		       "Build SLP failed: not GIMPLE_ASSIGN nor GIMPLE_CALL");
	      print_gimple_stmt (vect_dump, stmt, 0, TDF_SLIM);
	    }

	  return false;
	}

      scalar_type = vect_get_smallest_scalar_type (stmt, &dummy, &dummy);
      vectype = get_vectype_for_scalar_type (scalar_type);
      if (!vectype)
        {
          if (vect_print_dump_info (REPORT_SLP))
            {
              fprintf (vect_dump, "Build SLP failed: unsupported data-type ");
              print_generic_expr (vect_dump, scalar_type, TDF_SLIM);
            }
          return false;
        }

      ncopies = vectorization_factor / TYPE_VECTOR_SUBPARTS (vectype);
      if (ncopies != 1)
        {
	  if (vect_print_dump_info (REPORT_SLP))
            fprintf (vect_dump, "SLP with multiple types ");

          /* FORNOW: multiple types are unsupported in BB SLP.  */
	  if (bb_vinfo)
	    return false;
        }

      /* In case of multiple types we need to detect the smallest type.  */
      if (*max_nunits < TYPE_VECTOR_SUBPARTS (vectype))
        *max_nunits = TYPE_VECTOR_SUBPARTS (vectype);

      if (is_gimple_call (stmt))
	rhs_code = CALL_EXPR;
      else
	rhs_code = gimple_assign_rhs_code (stmt);

      /* Check the operation.  */
      if (i == 0)
	{
	  first_stmt_code = rhs_code;

	  /* Shift arguments should be equal in all the packed stmts for a
	     vector shift with scalar shift operand.  */
	  if (rhs_code == LSHIFT_EXPR || rhs_code == RSHIFT_EXPR
	      || rhs_code == LROTATE_EXPR
	      || rhs_code == RROTATE_EXPR)
	    {
	      vec_mode = TYPE_MODE (vectype);

	      /* First see if we have a vector/vector shift.  */
	      optab = optab_for_tree_code (rhs_code, vectype,
					   optab_vector);

	      if (!optab
		  || (optab->handlers[(int) vec_mode].insn_code
		      == CODE_FOR_nothing))
		{
		  /* No vector/vector shift, try for a vector/scalar shift.  */
		  optab = optab_for_tree_code (rhs_code, vectype,
					       optab_scalar);

		  if (!optab)
		    {
		      if (vect_print_dump_info (REPORT_SLP))
			fprintf (vect_dump, "Build SLP failed: no optab.");
		      return false;
		    }
		  icode = (int) optab->handlers[(int) vec_mode].insn_code;
		  if (icode == CODE_FOR_nothing)
		    {
		      if (vect_print_dump_info (REPORT_SLP))
			fprintf (vect_dump, "Build SLP failed: "
				            "op not supported by target.");
		      return false;
		    }
		  optab_op2_mode = insn_data[icode].operand[2].mode;
		  if (!VECTOR_MODE_P (optab_op2_mode))
		    {
		      need_same_oprnds = true;
		      first_op1 = gimple_assign_rhs2 (stmt);
		    }
		}
	    }
	}
      else
	{
	  if (first_stmt_code != rhs_code
	      && (first_stmt_code != IMAGPART_EXPR
		  || rhs_code != REALPART_EXPR)
	      && (first_stmt_code != REALPART_EXPR
		  || rhs_code != IMAGPART_EXPR))
	    {
	      if (vect_print_dump_info (REPORT_SLP))
		{
		  fprintf (vect_dump,
			   "Build SLP failed: different operation in stmt ");
		  print_gimple_stmt (vect_dump, stmt, 0, TDF_SLIM);
		}

	      return false;
	    }

	  if (need_same_oprnds
	      && !operand_equal_p (first_op1, gimple_assign_rhs2 (stmt), 0))
	    {
	      if (vect_print_dump_info (REPORT_SLP))
		{
		  fprintf (vect_dump,
			   "Build SLP failed: different shift arguments in ");
		  print_gimple_stmt (vect_dump, stmt, 0, TDF_SLIM);
		}

	      return false;
	    }
	}

      /* Strided store or load.  */
      if (STMT_VINFO_STRIDED_ACCESS (vinfo_for_stmt (stmt)))
	{
	  if (REFERENCE_CLASS_P (lhs))
	    {
	      /* Store.  */
	      if (!vect_get_and_check_slp_defs (loop_vinfo, bb_vinfo, *node,
						stmt, &def_stmts0, &def_stmts1,
						&first_stmt_dt0,
						&first_stmt_dt1,
						&first_stmt_def0_type,
						&first_stmt_def1_type,
						&first_stmt_const_oprnd,
						ncopies_for_cost,
                                                &pattern0, &pattern1))
		return false;
	    }
	    else
	      {
		/* Load.  */
                /* FORNOW: Check that there is no gap between the loads.  */
                if ((DR_GROUP_FIRST_DR (vinfo_for_stmt (stmt)) == stmt
                     && DR_GROUP_GAP (vinfo_for_stmt (stmt)) != 0)
                    || (DR_GROUP_FIRST_DR (vinfo_for_stmt (stmt)) != stmt
                        && DR_GROUP_GAP (vinfo_for_stmt (stmt)) != 1))
                  {
                    if (vect_print_dump_info (REPORT_SLP))
                      {
                        fprintf (vect_dump, "Build SLP failed: strided "
                                            "loads have gaps ");
                        print_gimple_stmt (vect_dump, stmt, 0, TDF_SLIM);
                      }

                    return false;
                  }

                /* Check that the size of interleaved loads group is not
                   greater than the SLP group size.  */
                if (DR_GROUP_SIZE (vinfo_for_stmt (stmt))
                    > ncopies * group_size)
                  {
                    if (vect_print_dump_info (REPORT_SLP))
                      {
                        fprintf (vect_dump, "Build SLP failed: the number of "
                                            "interleaved loads is greater than"
                                            " the SLP group size ");
                        print_gimple_stmt (vect_dump, stmt, 0, TDF_SLIM);
                      }

                    return false;
                  }

                first_load = DR_GROUP_FIRST_DR (vinfo_for_stmt (stmt));

              if (first_load == stmt)
                {
                  first_dr = STMT_VINFO_DATA_REF (vinfo_for_stmt (stmt));
                  if (vect_supportable_dr_alignment (first_dr)
                      == dr_unaligned_unsupported)
                    {
                      if (vect_print_dump_info (REPORT_SLP))
                        {
                          fprintf (vect_dump, "Build SLP failed: unsupported "
                                              "unaligned load ");
                          print_gimple_stmt (vect_dump, stmt, 0, TDF_SLIM);
                        }

                      return false;
                    }

                  /* Analyze costs (for the first stmt in the group).  */
                  vect_model_load_cost (vinfo_for_stmt (stmt),
                                        ncopies_for_cost, *node);
                }

              /* Store the place of this load in the interleaving chain. In
                 case that permutation is needed we later decide if a specific
                 permutation is supported.  */
              load_place = vect_get_place_in_interleaving_chain (stmt,
                                                                 first_load);
              if (load_place != i)
                permutation = true;

              VEC_safe_push (int, heap, *load_permutation, load_place);

              /* We stop the tree when we reach a group of loads.  */
              stop_recursion = true;
             continue;
           }
        } /* Strided access.  */
      else
	{
	  if (TREE_CODE_CLASS (rhs_code) == tcc_reference)
	    {
	      /* Not strided load. */
	      if (vect_print_dump_info (REPORT_SLP))
		{
		  fprintf (vect_dump, "Build SLP failed: not strided load ");
		  print_gimple_stmt (vect_dump, stmt, 0, TDF_SLIM);
		}

	      /* FORNOW: Not strided loads are not supported.  */
	      return false;
	    }

	  /* Not memory operation.  */
	  if (TREE_CODE_CLASS (rhs_code) != tcc_binary
	      && TREE_CODE_CLASS (rhs_code) != tcc_unary)
	    {
	      if (vect_print_dump_info (REPORT_SLP))
		{
		  fprintf (vect_dump, "Build SLP failed: operation");
		  fprintf (vect_dump, " unsupported ");
		  print_gimple_stmt (vect_dump, stmt, 0, TDF_SLIM);
		}

	      return false;
	    }

	  /* Find the def-stmts.  */
	  if (!vect_get_and_check_slp_defs (loop_vinfo, bb_vinfo, *node, stmt,
					    &def_stmts0, &def_stmts1,
					    &first_stmt_dt0, &first_stmt_dt1,
					    &first_stmt_def0_type,
					    &first_stmt_def1_type,
					    &first_stmt_const_oprnd,
					    ncopies_for_cost,
                                            &pattern0, &pattern1))
	    return false;
	}
    }

  /* Add the costs of the node to the overall instance costs.  */
  *inside_cost += SLP_TREE_INSIDE_OF_LOOP_COST (*node);
  *outside_cost += SLP_TREE_OUTSIDE_OF_LOOP_COST (*node);

  /* Strided loads were reached - stop the recursion.  */
  if (stop_recursion)
    {
      if (permutation)
        {
          VEC_safe_push (slp_tree, heap, *loads, *node);
          *inside_cost += TARG_VEC_PERMUTE_COST * group_size;
        }

      return true;
    }

  /* Create SLP_TREE nodes for the definition node/s.  */
  if (first_stmt_dt0 == vect_internal_def)
    {
      slp_tree left_node = XNEW (struct _slp_tree);
      SLP_TREE_SCALAR_STMTS (left_node) = def_stmts0;
      SLP_TREE_VEC_STMTS (left_node) = NULL;
      SLP_TREE_LEFT (left_node) = NULL;
      SLP_TREE_RIGHT (left_node) = NULL;
      SLP_TREE_OUTSIDE_OF_LOOP_COST (left_node) = 0;
      SLP_TREE_INSIDE_OF_LOOP_COST (left_node) = 0;
      if (!vect_build_slp_tree (loop_vinfo, bb_vinfo, &left_node, group_size,
				inside_cost, outside_cost, ncopies_for_cost,
				max_nunits, load_permutation, loads,
				vectorization_factor))
	return false;

      SLP_TREE_LEFT (*node) = left_node;
    }

  if (first_stmt_dt1 == vect_internal_def)
    {
      slp_tree right_node = XNEW (struct _slp_tree);
      SLP_TREE_SCALAR_STMTS (right_node) = def_stmts1;
      SLP_TREE_VEC_STMTS (right_node) = NULL;
      SLP_TREE_LEFT (right_node) = NULL;
      SLP_TREE_RIGHT (right_node) = NULL;
      SLP_TREE_OUTSIDE_OF_LOOP_COST (right_node) = 0;
      SLP_TREE_INSIDE_OF_LOOP_COST (right_node) = 0;
      if (!vect_build_slp_tree (loop_vinfo, bb_vinfo, &right_node, group_size,
				inside_cost, outside_cost, ncopies_for_cost,
				max_nunits, load_permutation, loads,
				vectorization_factor))
	return false;

      SLP_TREE_RIGHT (*node) = right_node;
    }

  return true;
}


static void
vect_print_slp_tree (slp_tree node)
{
  int i;
  gimple stmt;

  if (!node)
    return;

  fprintf (vect_dump, "node ");
  for (i = 0; VEC_iterate (gimple, SLP_TREE_SCALAR_STMTS (node), i, stmt); i++)
    {
      fprintf (vect_dump, "\n\tstmt %d ", i);
      print_gimple_stmt (vect_dump, stmt, 0, TDF_SLIM);
    }
  fprintf (vect_dump, "\n");

  vect_print_slp_tree (SLP_TREE_LEFT (node));
  vect_print_slp_tree (SLP_TREE_RIGHT (node));
}


/* Mark the tree rooted at NODE with MARK (PURE_SLP or HYBRID).
   If MARK is HYBRID, it refers to a specific stmt in NODE (the stmt at index
   J). Otherwise, MARK is PURE_SLP and J is -1, which indicates that all the
   stmts in NODE are to be marked.  */

static void
vect_mark_slp_stmts (slp_tree node, enum slp_vect_type mark, int j)
{
  int i;
  gimple stmt;

  if (!node)
    return;

  for (i = 0; VEC_iterate (gimple, SLP_TREE_SCALAR_STMTS (node), i, stmt); i++)
    if (j < 0 || i == j)
      STMT_SLP_TYPE (vinfo_for_stmt (stmt)) = mark;

  vect_mark_slp_stmts (SLP_TREE_LEFT (node), mark, j);
  vect_mark_slp_stmts (SLP_TREE_RIGHT (node), mark, j);
}


/* Mark the statements of the tree rooted at NODE as relevant (vect_used).  */

static void
vect_mark_slp_stmts_relevant (slp_tree node)
{
  int i;
  gimple stmt;
  stmt_vec_info stmt_info;

  if (!node)
    return;

  for (i = 0; VEC_iterate (gimple, SLP_TREE_SCALAR_STMTS (node), i, stmt); i++)
    {
      stmt_info = vinfo_for_stmt (stmt);
      gcc_assert (!STMT_VINFO_RELEVANT (stmt_info)
                  || STMT_VINFO_RELEVANT (stmt_info) == vect_used_in_scope);
      STMT_VINFO_RELEVANT (stmt_info) = vect_used_in_scope;
    }

  vect_mark_slp_stmts_relevant (SLP_TREE_LEFT (node));
  vect_mark_slp_stmts_relevant (SLP_TREE_RIGHT (node));
}


/* Check if the permutation required by the SLP INSTANCE is supported.
   Reorganize the SLP nodes stored in SLP_INSTANCE_LOADS if needed.  */

static bool
vect_supported_slp_permutation_p (slp_instance instance)
{
  slp_tree node = VEC_index (slp_tree, SLP_INSTANCE_LOADS (instance), 0);
  gimple stmt = VEC_index (gimple, SLP_TREE_SCALAR_STMTS (node), 0);
  gimple first_load = DR_GROUP_FIRST_DR (vinfo_for_stmt (stmt));
  VEC (slp_tree, heap) *sorted_loads = NULL;
  int index;
  slp_tree *tmp_loads = NULL;
  int group_size = SLP_INSTANCE_GROUP_SIZE (instance), i, j;
  slp_tree load;

  /* FORNOW: The only supported loads permutation is loads from the same
     location in all the loads in the node, when the data-refs in
     nodes of LOADS constitute an interleaving chain.
     Sort the nodes according to the order of accesses in the chain.  */
  tmp_loads = (slp_tree *) xmalloc (sizeof (slp_tree) * group_size);
  for (i = 0, j = 0;
       VEC_iterate (int, SLP_INSTANCE_LOAD_PERMUTATION (instance), i, index)
       && VEC_iterate (slp_tree, SLP_INSTANCE_LOADS (instance), j, load);
       i += group_size, j++)
    {
      gimple scalar_stmt = VEC_index (gimple, SLP_TREE_SCALAR_STMTS (load), 0);
      /* Check that the loads are all in the same interleaving chain.  */
      if (DR_GROUP_FIRST_DR (vinfo_for_stmt (scalar_stmt)) != first_load)
        {
          if (vect_print_dump_info (REPORT_DETAILS))
            {
              fprintf (vect_dump, "Build SLP failed: unsupported data "
                                   "permutation ");
              print_gimple_stmt (vect_dump, scalar_stmt, 0, TDF_SLIM);
            }

          free (tmp_loads);
          return false;
        }

      tmp_loads[index] = load;
    }

  sorted_loads = VEC_alloc (slp_tree, heap, group_size);
  for (i = 0; i < group_size; i++)
     VEC_safe_push (slp_tree, heap, sorted_loads, tmp_loads[i]);

  VEC_free (slp_tree, heap, SLP_INSTANCE_LOADS (instance));
  SLP_INSTANCE_LOADS (instance) = sorted_loads;
  free (tmp_loads);

  if (!vect_transform_slp_perm_load (stmt, NULL, NULL,
                                     SLP_INSTANCE_UNROLLING_FACTOR (instance),
                                     instance, true))
    return false;

  return true;
}


/* Check if the required load permutation is supported.
   LOAD_PERMUTATION contains a list of indices of the loads.
   In SLP this permutation is relative to the order of strided stores that are
   the base of the SLP instance.  */

static bool
vect_supported_load_permutation_p (slp_instance slp_instn, int group_size,
                                   VEC (int, heap) *load_permutation)
{
  int i = 0, j, prev = -1, next, k;
  bool supported;
  sbitmap load_index;

  /* FORNOW: permutations are only supported in SLP.  */
  if (!slp_instn)
    return false;

  if (vect_print_dump_info (REPORT_SLP))
    {
      fprintf (vect_dump, "Load permutation ");
      for (i = 0; VEC_iterate (int, load_permutation, i, next); i++)
        fprintf (vect_dump, "%d ", next);
    }

  /* FORNOW: the only supported permutation is 0..01..1.. of length equal to
     GROUP_SIZE and where each sequence of same drs is of GROUP_SIZE length as
     well.  */
  if (VEC_length (int, load_permutation)
      != (unsigned int) (group_size * group_size))
    return false;

  supported = true;
  load_index = sbitmap_alloc (group_size);
  sbitmap_zero (load_index);
  for (j = 0; j < group_size; j++)
    {
      for (i = j * group_size, k = 0;
           VEC_iterate (int, load_permutation, i, next) && k < group_size;
           i++, k++)
       {
         if (i != j * group_size && next != prev)
          {
            supported = false;
            break;
          }

         prev = next;
       }

      if (TEST_BIT (load_index, prev))
        {
          supported = false;
          break;
        }

      SET_BIT (load_index, prev);
    }
  
  sbitmap_free (load_index);

  if (supported && i == group_size * group_size
      && vect_supported_slp_permutation_p (slp_instn))
    return true;

  return false;
}


/* Find the first load in the loop that belongs to INSTANCE.
   When loads are in several SLP nodes, there can be a case in which the first
   load does not appear in the first SLP node to be transformed, causing
   incorrect order of statements. Since we generate all the loads together,
   they must be inserted before the first load of the SLP instance and not
   before the first load of the first node of the instance.  */
static gimple
vect_find_first_load_in_slp_instance (slp_instance instance)
{
  int i, j;
  slp_tree load_node;
  gimple first_load = NULL, load;

  for (i = 0;
       VEC_iterate (slp_tree, SLP_INSTANCE_LOADS (instance), i, load_node);
       i++)
    for (j = 0;
         VEC_iterate (gimple, SLP_TREE_SCALAR_STMTS (load_node), j, load);
         j++)
      first_load = get_earlier_stmt (load, first_load);

  return first_load;
}


/* Analyze an SLP instance starting from a group of strided stores. Call
   vect_build_slp_tree to build a tree of packed stmts if possible.
   Return FALSE if it's impossible to SLP any stmt in the loop.  */

static bool
vect_analyze_slp_instance (loop_vec_info loop_vinfo, bb_vec_info bb_vinfo,
                           gimple stmt)
{
  slp_instance new_instance;
  slp_tree node = XNEW (struct _slp_tree);
  unsigned int group_size = DR_GROUP_SIZE (vinfo_for_stmt (stmt));
  unsigned int unrolling_factor = 1, nunits;
  tree vectype, scalar_type;
  gimple next;
  unsigned int vectorization_factor = 0;
  int inside_cost = 0, outside_cost = 0, ncopies_for_cost;
  unsigned int max_nunits = 0;
  VEC (int, heap) *load_permutation;
  VEC (slp_tree, heap) *loads;

  scalar_type = TREE_TYPE (DR_REF (STMT_VINFO_DATA_REF (
                                             vinfo_for_stmt (stmt))));
  vectype = get_vectype_for_scalar_type (scalar_type);
  if (!vectype)
    {
      if (vect_print_dump_info (REPORT_SLP))
        {
          fprintf (vect_dump, "Build SLP failed: unsupported data-type ");
          print_generic_expr (vect_dump, scalar_type, TDF_SLIM);
        }
      return false;
    }

  nunits = TYPE_VECTOR_SUBPARTS (vectype);
  if (loop_vinfo)
    vectorization_factor = LOOP_VINFO_VECT_FACTOR (loop_vinfo);
  else
    /* No multitypes in BB SLP.  */
    vectorization_factor = nunits;

  /* Calculate the unrolling factor.  */
  unrolling_factor = least_common_multiple (nunits, group_size) / group_size;
  if (unrolling_factor != 1 && !loop_vinfo)
    {
      if (vect_print_dump_info (REPORT_SLP))
        fprintf (vect_dump, "Build SLP failed: unrolling required in basic"
                            " block SLP");

      return false;
    }

  /* Create a node (a root of the SLP tree) for the packed strided stores.  */
  SLP_TREE_SCALAR_STMTS (node) = VEC_alloc (gimple, heap, group_size);
  next = stmt;
  /* Collect the stores and store them in SLP_TREE_SCALAR_STMTS.  */
  while (next)
    {
      VEC_safe_push (gimple, heap, SLP_TREE_SCALAR_STMTS (node), next);
      next = DR_GROUP_NEXT_DR (vinfo_for_stmt (next));
    }

  SLP_TREE_VEC_STMTS (node) = NULL;
  SLP_TREE_NUMBER_OF_VEC_STMTS (node) = 0;
  SLP_TREE_LEFT (node) = NULL;
  SLP_TREE_RIGHT (node) = NULL;
  SLP_TREE_OUTSIDE_OF_LOOP_COST (node) = 0;
  SLP_TREE_INSIDE_OF_LOOP_COST (node) = 0;

  /* Calculate the number of vector stmts to create based on the unrolling
     factor (number of vectors is 1 if NUNITS >= GROUP_SIZE, and is
     GROUP_SIZE / NUNITS otherwise.  */
  ncopies_for_cost = unrolling_factor * group_size / nunits;

  load_permutation = VEC_alloc (int, heap, group_size * group_size);
  loads = VEC_alloc (slp_tree, heap, group_size);

  /* Build the tree for the SLP instance.  */
  if (vect_build_slp_tree (loop_vinfo, bb_vinfo, &node, group_size,
                           &inside_cost, &outside_cost, ncopies_for_cost,
			   &max_nunits, &load_permutation, &loads,
			   vectorization_factor))
    {
      /* Create a new SLP instance.  */
      new_instance = XNEW (struct _slp_instance);
      SLP_INSTANCE_TREE (new_instance) = node;
      SLP_INSTANCE_GROUP_SIZE (new_instance) = group_size;
      /* Calculate the unrolling factor based on the smallest type in the
         loop.  */
      if (max_nunits > nunits)
        unrolling_factor = least_common_multiple (max_nunits, group_size)
                           / group_size;

      SLP_INSTANCE_UNROLLING_FACTOR (new_instance) = unrolling_factor;
      SLP_INSTANCE_OUTSIDE_OF_LOOP_COST (new_instance) = outside_cost;
      SLP_INSTANCE_INSIDE_OF_LOOP_COST (new_instance) = inside_cost;
      SLP_INSTANCE_LOADS (new_instance) = loads;
      SLP_INSTANCE_FIRST_LOAD_STMT (new_instance) = NULL;
      SLP_INSTANCE_LOAD_PERMUTATION (new_instance) = load_permutation;
      if (VEC_length (slp_tree, loads))
        {
          if (!vect_supported_load_permutation_p (new_instance, group_size,
                                                  load_permutation))
            {
              if (vect_print_dump_info (REPORT_SLP))
                {
                  fprintf (vect_dump, "Build SLP failed: unsupported load "
                                      "permutation ");
                  print_gimple_stmt (vect_dump, stmt, 0, TDF_SLIM);
                }

              vect_free_slp_instance (new_instance);
              return false;
            }

          SLP_INSTANCE_FIRST_LOAD_STMT (new_instance)
             = vect_find_first_load_in_slp_instance (new_instance);
        }
      else
        VEC_free (int, heap, SLP_INSTANCE_LOAD_PERMUTATION (new_instance));

      if (loop_vinfo)
        VEC_safe_push (slp_instance, heap,
                       LOOP_VINFO_SLP_INSTANCES (loop_vinfo),
  		       new_instance);
      else
        VEC_safe_push (slp_instance, heap, BB_VINFO_SLP_INSTANCES (bb_vinfo),
                       new_instance);

      if (vect_print_dump_info (REPORT_SLP))
	vect_print_slp_tree (node);

      return true;
    }

  /* Failed to SLP.  */
  /* Free the allocated memory.  */
  vect_free_slp_tree (node);
  VEC_free (int, heap, load_permutation);
  VEC_free (slp_tree, heap, loads);

  return false;
}


/* Check if there are stmts in the loop can be vectorized using SLP. Build SLP
   trees of packed scalar stmts if SLP is possible.  */

bool
vect_analyze_slp (loop_vec_info loop_vinfo, bb_vec_info bb_vinfo)
{
  unsigned int i;
  VEC (gimple, heap) *strided_stores;
  gimple store;
  bool ok = false;

  if (vect_print_dump_info (REPORT_SLP))
    fprintf (vect_dump, "=== vect_analyze_slp ===");

  if (loop_vinfo)
    strided_stores = LOOP_VINFO_STRIDED_STORES (loop_vinfo);
  else
    strided_stores = BB_VINFO_STRIDED_STORES (bb_vinfo);

  for (i = 0; VEC_iterate (gimple, strided_stores, i, store); i++)
    if (vect_analyze_slp_instance (loop_vinfo, bb_vinfo, store))
      ok = true;

  if (bb_vinfo && !ok)
    {
      if (vect_print_dump_info (REPORT_SLP))
        fprintf (vect_dump, "Failed to SLP the basic block.");

      return false;
    }

  return true;
}


/* For each possible SLP instance decide whether to SLP it and calculate overall
   unrolling factor needed to SLP the loop.  */

void
vect_make_slp_decision (loop_vec_info loop_vinfo)
{
  unsigned int i, unrolling_factor = 1;
  VEC (slp_instance, heap) *slp_instances = LOOP_VINFO_SLP_INSTANCES (loop_vinfo);
  slp_instance instance;
  int decided_to_slp = 0;

  if (vect_print_dump_info (REPORT_SLP))
    fprintf (vect_dump, "=== vect_make_slp_decision ===");

  for (i = 0; VEC_iterate (slp_instance, slp_instances, i, instance); i++)
    {
      /* FORNOW: SLP if you can.  */
      if (unrolling_factor < SLP_INSTANCE_UNROLLING_FACTOR (instance))
	unrolling_factor = SLP_INSTANCE_UNROLLING_FACTOR (instance);

      /* Mark all the stmts that belong to INSTANCE as PURE_SLP stmts. Later we
	 call vect_detect_hybrid_slp () to find stmts that need hybrid SLP and
	 loop-based vectorization. Such stmts will be marked as HYBRID.  */
      vect_mark_slp_stmts (SLP_INSTANCE_TREE (instance), pure_slp, -1);
      decided_to_slp++;
    }

  LOOP_VINFO_SLP_UNROLLING_FACTOR (loop_vinfo) = unrolling_factor;

  if (decided_to_slp && vect_print_dump_info (REPORT_SLP))
    fprintf (vect_dump, "Decided to SLP %d instances. Unrolling factor %d",
	     decided_to_slp, unrolling_factor);
}


/* Find stmts that must be both vectorized and SLPed (since they feed stmts that
   can't be SLPed) in the tree rooted at NODE. Mark such stmts as HYBRID.  */

static void
vect_detect_hybrid_slp_stmts (slp_tree node)
{
  int i;
  gimple stmt;
  imm_use_iterator imm_iter;
  gimple use_stmt;
  stmt_vec_info stmt_vinfo; 

  if (!node)
    return;

  for (i = 0; VEC_iterate (gimple, SLP_TREE_SCALAR_STMTS (node), i, stmt); i++)
    if (PURE_SLP_STMT (vinfo_for_stmt (stmt))
	&& TREE_CODE (gimple_op (stmt, 0)) == SSA_NAME)
      FOR_EACH_IMM_USE_STMT (use_stmt, imm_iter, gimple_op (stmt, 0))
	if ((stmt_vinfo = vinfo_for_stmt (use_stmt))
	    && !STMT_SLP_TYPE (stmt_vinfo)
            && (STMT_VINFO_RELEVANT (stmt_vinfo)
                || VECTORIZABLE_CYCLE_DEF (STMT_VINFO_DEF_TYPE (stmt_vinfo))))
	  vect_mark_slp_stmts (node, hybrid, i);

  vect_detect_hybrid_slp_stmts (SLP_TREE_LEFT (node));
  vect_detect_hybrid_slp_stmts (SLP_TREE_RIGHT (node));
}


/* Find stmts that must be both vectorized and SLPed.  */

void
vect_detect_hybrid_slp (loop_vec_info loop_vinfo)
{
  unsigned int i;
  VEC (slp_instance, heap) *slp_instances = LOOP_VINFO_SLP_INSTANCES (loop_vinfo);
  slp_instance instance;

  if (vect_print_dump_info (REPORT_SLP))
    fprintf (vect_dump, "=== vect_detect_hybrid_slp ===");

  for (i = 0; VEC_iterate (slp_instance, slp_instances, i, instance); i++)
    vect_detect_hybrid_slp_stmts (SLP_INSTANCE_TREE (instance));
}


/* Create and initialize a new bb_vec_info struct for BB, as well as
   stmt_vec_info structs for all the stmts in it.  */

static bb_vec_info
new_bb_vec_info (basic_block bb)
{
  bb_vec_info res = NULL;
  gimple_stmt_iterator gsi;

  res = (bb_vec_info) xcalloc (1, sizeof (struct _bb_vec_info));
  BB_VINFO_BB (res) = bb;

  for (gsi = gsi_start_bb (bb); !gsi_end_p (gsi); gsi_next (&gsi))
    {
      gimple stmt = gsi_stmt (gsi);
      gimple_set_uid (stmt, 0);
      set_vinfo_for_stmt (stmt, new_stmt_vec_info (stmt, NULL, res));
    }

  BB_VINFO_STRIDED_STORES (res) = VEC_alloc (gimple, heap, 10);
  BB_VINFO_SLP_INSTANCES (res) = VEC_alloc (slp_instance, heap, 2);

  bb->aux = res;
  return res;
}


/* Free BB_VINFO struct, as well as all the stmt_vec_info structs of all the
   stmts in the basic block.  */

static void
destroy_bb_vec_info (bb_vec_info bb_vinfo)
{
  basic_block bb;
  gimple_stmt_iterator si;

  if (!bb_vinfo)
    return;

  bb = BB_VINFO_BB (bb_vinfo);

  for (si = gsi_start_bb (bb); !gsi_end_p (si); gsi_next (&si))
    {
      gimple stmt = gsi_stmt (si);
      stmt_vec_info stmt_info = vinfo_for_stmt (stmt);

      if (stmt_info)
        /* Free stmt_vec_info.  */
        free_stmt_vec_info (stmt);
    }

  VEC_free (gimple, heap, BB_VINFO_STRIDED_STORES (bb_vinfo));
  VEC_free (slp_instance, heap, BB_VINFO_SLP_INSTANCES (bb_vinfo));
  free (bb_vinfo);
  bb->aux = NULL;
}


/* Analyze statements contained in SLP tree node after recursively analyzing
   the subtree. Return TRUE if the operations are supported.  */

static bool
vect_slp_analyze_node_operations (bb_vec_info bb_vinfo, slp_tree node)
{
  bool dummy;
  int i;
  gimple stmt;

  if (!node)
    return true;

  if (!vect_slp_analyze_node_operations (bb_vinfo, SLP_TREE_LEFT (node))
      || !vect_slp_analyze_node_operations (bb_vinfo, SLP_TREE_RIGHT (node)))
    return false;

  for (i = 0; VEC_iterate (gimple, SLP_TREE_SCALAR_STMTS (node), i, stmt); i++)
    {
      stmt_vec_info stmt_info = vinfo_for_stmt (stmt);
      gcc_assert (stmt_info);
      gcc_assert (PURE_SLP_STMT (stmt_info));

      if (!vect_analyze_stmt (stmt, &dummy, node))
        return false;
    }

  return true;
}


/* Analyze statements in SLP instances of the basic block. Return TRUE if the
   operations are supported. */

static bool
vect_slp_analyze_operations (bb_vec_info bb_vinfo)
{
  VEC (slp_instance, heap) *slp_instances = BB_VINFO_SLP_INSTANCES (bb_vinfo);
  slp_instance instance;
  int i;

  for (i = 0; VEC_iterate (slp_instance, slp_instances, i, instance); )
    {
      if (!vect_slp_analyze_node_operations (bb_vinfo,
                                             SLP_INSTANCE_TREE (instance)))
        {
 	  vect_free_slp_instance (instance);
          VEC_ordered_remove (slp_instance, slp_instances, i);
	}
      else
        i++;
    }

  if (!VEC_length (slp_instance, slp_instances))
    return false;

  return true;
}


/* Cheick if the basic block can be vectorized.  */

bb_vec_info
vect_slp_analyze_bb (basic_block bb)
{
  bb_vec_info bb_vinfo;
  VEC (ddr_p, heap) *ddrs;
  VEC (slp_instance, heap) *slp_instances;
  slp_instance instance;
  int i, insns = 0;
  gimple_stmt_iterator gsi;

  if (vect_print_dump_info (REPORT_DETAILS))
    fprintf (vect_dump, "===vect_slp_analyze_bb===\n");

  for (gsi = gsi_start_bb (bb); !gsi_end_p (gsi); gsi_next (&gsi))
    {
      gimple stmt = gsi_stmt (gsi);
      if (!is_gimple_debug (stmt)
	  && !gimple_nop_p (stmt)
<<<<<<< HEAD
	  && !gimple_code (stmt) == GIMPLE_LABEL)
=======
	  && gimple_code (stmt) != GIMPLE_LABEL)
>>>>>>> d8a60d24
	insns++;
    }

  if (insns > PARAM_VALUE (PARAM_SLP_MAX_INSNS_IN_BB))
    {
      if (vect_print_dump_info (REPORT_UNVECTORIZED_LOCATIONS))
        fprintf (vect_dump, "not vectorized: too many instructions in basic "
                            "block.\n");

      return NULL;
    }

  bb_vinfo = new_bb_vec_info (bb);
  if (!bb_vinfo)
    return NULL;

  if (!vect_analyze_data_refs (NULL, bb_vinfo))
    {
      if (vect_print_dump_info (REPORT_UNVECTORIZED_LOCATIONS))
        fprintf (vect_dump, "not vectorized: unhandled data-ref in basic "
                            "block.\n");

      destroy_bb_vec_info (bb_vinfo);
      return NULL;
    }

  ddrs = BB_VINFO_DDRS (bb_vinfo);
  if (!VEC_length (ddr_p, ddrs))
    {
      if (vect_print_dump_info (REPORT_UNVECTORIZED_LOCATIONS))
        fprintf (vect_dump, "not vectorized: not enough data-refs in basic "
                            "block.\n");

      destroy_bb_vec_info (bb_vinfo);
      return NULL;
    }

  if (!vect_analyze_data_refs_alignment (NULL, bb_vinfo))
    {
      if (vect_print_dump_info (REPORT_UNVECTORIZED_LOCATIONS))
        fprintf (vect_dump, "not vectorized: bad data alignment in basic "
                            "block.\n");

      destroy_bb_vec_info (bb_vinfo);
      return NULL;
    }

   if (!vect_analyze_data_ref_dependences (NULL, bb_vinfo))
    {
     if (vect_print_dump_info (REPORT_UNVECTORIZED_LOCATIONS))
       fprintf (vect_dump, "not vectorized: unhandled data dependence in basic"
                           " block.\n");

      destroy_bb_vec_info (bb_vinfo);
      return NULL;
    }

  if (!vect_analyze_data_ref_accesses (NULL, bb_vinfo))
    {
     if (vect_print_dump_info (REPORT_UNVECTORIZED_LOCATIONS))
       fprintf (vect_dump, "not vectorized: unhandled data access in basic "
                           "block.\n");

      destroy_bb_vec_info (bb_vinfo);
      return NULL;
    }

   if (!vect_verify_datarefs_alignment (NULL, bb_vinfo))
    {
      if (vect_print_dump_info (REPORT_UNVECTORIZED_LOCATIONS))
        fprintf (vect_dump, "not vectorized: unsupported alignment in basic "
                            "block.\n");

      destroy_bb_vec_info (bb_vinfo);
      return NULL;
    }

  /* Check the SLP opportunities in the basic block, analyze and build SLP
     trees.  */
  if (!vect_analyze_slp (NULL, bb_vinfo))
    {
      if (vect_print_dump_info (REPORT_UNVECTORIZED_LOCATIONS))
        fprintf (vect_dump, "not vectorized: failed to find SLP opportunities "
                            "in basic block.\n");

      destroy_bb_vec_info (bb_vinfo);
      return NULL;
    }

  slp_instances = BB_VINFO_SLP_INSTANCES (bb_vinfo);

  /* Mark all the statements that we want to vectorize as pure SLP and
     relevant.  */
  for (i = 0; VEC_iterate (slp_instance, slp_instances, i, instance); i++)
    {
      vect_mark_slp_stmts (SLP_INSTANCE_TREE (instance), pure_slp, -1);
      vect_mark_slp_stmts_relevant (SLP_INSTANCE_TREE (instance));
    }

  if (!vect_slp_analyze_operations (bb_vinfo))
    {
      if (vect_print_dump_info (REPORT_UNVECTORIZED_LOCATIONS))
        fprintf (vect_dump, "not vectorized: bad operation in basic block.\n");

      destroy_bb_vec_info (bb_vinfo);
      return NULL;
    }

  if (vect_print_dump_info (REPORT_DETAILS))
    fprintf (vect_dump, "Basic block will be vectorized using SLP\n");

  return bb_vinfo;
}


/* SLP costs are calculated according to SLP instance unrolling factor (i.e.,
   the number of created vector stmts depends on the unrolling factor). However,
   the actual number of vector stmts for every SLP node depends on VF which is
   set later in vect_analyze_operations(). Hence, SLP costs should be updated.
   In this function we assume that the inside costs calculated in
   vect_model_xxx_cost are linear in ncopies.  */

void
vect_update_slp_costs_according_to_vf (loop_vec_info loop_vinfo)
{
  unsigned int i, vf = LOOP_VINFO_VECT_FACTOR (loop_vinfo);
  VEC (slp_instance, heap) *slp_instances = LOOP_VINFO_SLP_INSTANCES (loop_vinfo);
  slp_instance instance;

  if (vect_print_dump_info (REPORT_SLP))
    fprintf (vect_dump, "=== vect_update_slp_costs_according_to_vf ===");

  for (i = 0; VEC_iterate (slp_instance, slp_instances, i, instance); i++)
    /* We assume that costs are linear in ncopies.  */
    SLP_INSTANCE_INSIDE_OF_LOOP_COST (instance) *= vf
      / SLP_INSTANCE_UNROLLING_FACTOR (instance);
}


/* For constant and loop invariant defs of SLP_NODE this function returns
   (vector) defs (VEC_OPRNDS) that will be used in the vectorized stmts.
   OP_NUM determines if we gather defs for operand 0 or operand 1 of the scalar
   stmts. NUMBER_OF_VECTORS is the number of vector defs to create.  */

static void
vect_get_constant_vectors (slp_tree slp_node, VEC(tree,heap) **vec_oprnds,
			   unsigned int op_num, unsigned int number_of_vectors)
{
  VEC (gimple, heap) *stmts = SLP_TREE_SCALAR_STMTS (slp_node);
  gimple stmt = VEC_index (gimple, stmts, 0);
  stmt_vec_info stmt_vinfo = vinfo_for_stmt (stmt);
  int nunits;
  tree vec_cst;
  tree t = NULL_TREE;
  int j, number_of_places_left_in_vector;
  tree vector_type;
  tree op, vop;
  int group_size = VEC_length (gimple, stmts);
  unsigned int vec_num, i;
  int number_of_copies = 1;
  VEC (tree, heap) *voprnds = VEC_alloc (tree, heap, number_of_vectors);
  bool constant_p, is_store;

  if (STMT_VINFO_DATA_REF (stmt_vinfo))
    {
      is_store = true;
      op = gimple_assign_rhs1 (stmt);
    }
  else
    {
      is_store = false;
      op = gimple_op (stmt, op_num + 1);
    }

  if (CONSTANT_CLASS_P (op))
    constant_p = true;
  else
    constant_p = false;

  vector_type = get_vectype_for_scalar_type (TREE_TYPE (op));
  gcc_assert (vector_type);

  nunits = TYPE_VECTOR_SUBPARTS (vector_type);

  /* NUMBER_OF_COPIES is the number of times we need to use the same values in
     created vectors. It is greater than 1 if unrolling is performed.

     For example, we have two scalar operands, s1 and s2 (e.g., group of
     strided accesses of size two), while NUNITS is four (i.e., four scalars
     of this type can be packed in a vector). The output vector will contain
     two copies of each scalar operand: {s1, s2, s1, s2}. (NUMBER_OF_COPIES
     will be 2).

     If GROUP_SIZE > NUNITS, the scalars will be split into several vectors
     containing the operands.

     For example, NUNITS is four as before, and the group size is 8
     (s1, s2, ..., s8). We will create two vectors {s1, s2, s3, s4} and
     {s5, s6, s7, s8}.  */

  number_of_copies = least_common_multiple (nunits, group_size) / group_size;

  number_of_places_left_in_vector = nunits;
  for (j = 0; j < number_of_copies; j++)
    {
      for (i = group_size - 1; VEC_iterate (gimple, stmts, i, stmt); i--)
        {
          if (is_store)
            op = gimple_assign_rhs1 (stmt);
          else
            op = gimple_op (stmt, op_num + 1);

          /* Create 'vect_ = {op0,op1,...,opn}'.  */
          t = tree_cons (NULL_TREE, op, t);

          number_of_places_left_in_vector--;

          if (number_of_places_left_in_vector == 0)
            {
              number_of_places_left_in_vector = nunits;

	      if (constant_p)
		vec_cst = build_vector (vector_type, t);
	      else
		vec_cst = build_constructor_from_list (vector_type, t);
              VEC_quick_push (tree, voprnds,
                              vect_init_vector (stmt, vec_cst, vector_type, NULL));
              t = NULL_TREE;
            }
        }
    }

  /* Since the vectors are created in the reverse order, we should invert
     them.  */
  vec_num = VEC_length (tree, voprnds);
  for (j = vec_num - 1; j >= 0; j--)
    {
      vop = VEC_index (tree, voprnds, j);
      VEC_quick_push (tree, *vec_oprnds, vop);
    }

  VEC_free (tree, heap, voprnds);

  /* In case that VF is greater than the unrolling factor needed for the SLP
     group of stmts, NUMBER_OF_VECTORS to be created is greater than
     NUMBER_OF_SCALARS/NUNITS or NUNITS/NUMBER_OF_SCALARS, and hence we have
     to replicate the vectors.  */
  while (number_of_vectors > VEC_length (tree, *vec_oprnds))
    {
      for (i = 0; VEC_iterate (tree, *vec_oprnds, i, vop) && i < vec_num; i++)
        VEC_quick_push (tree, *vec_oprnds, vop);
    }
}


/* Get vectorized definitions from SLP_NODE that contains corresponding
   vectorized def-stmts.  */

static void
vect_get_slp_vect_defs (slp_tree slp_node, VEC (tree,heap) **vec_oprnds)
{
  tree vec_oprnd;
  gimple vec_def_stmt;
  unsigned int i;

  gcc_assert (SLP_TREE_VEC_STMTS (slp_node));

  for (i = 0;
       VEC_iterate (gimple, SLP_TREE_VEC_STMTS (slp_node), i, vec_def_stmt);
       i++)
    {
      gcc_assert (vec_def_stmt);
      vec_oprnd = gimple_get_lhs (vec_def_stmt);
      VEC_quick_push (tree, *vec_oprnds, vec_oprnd);
    }
}


/* Get vectorized definitions for SLP_NODE.
   If the scalar definitions are loop invariants or constants, collect them and
   call vect_get_constant_vectors() to create vector stmts.
   Otherwise, the def-stmts must be already vectorized and the vectorized stmts
   must be stored in the LEFT/RIGHT node of SLP_NODE, and we call
   vect_get_slp_vect_defs() to retrieve them.
   If VEC_OPRNDS1 is NULL, don't get vector defs for the second operand (from
   the right node. This is used when the second operand must remain scalar.  */

void
vect_get_slp_defs (slp_tree slp_node, VEC (tree,heap) **vec_oprnds0,
                   VEC (tree,heap) **vec_oprnds1)
{
  gimple first_stmt;
  enum tree_code code;
  int number_of_vects;
  HOST_WIDE_INT lhs_size_unit, rhs_size_unit;

  first_stmt = VEC_index (gimple, SLP_TREE_SCALAR_STMTS (slp_node), 0);
  /* The number of vector defs is determined by the number of vector statements
     in the node from which we get those statements.  */
  if (SLP_TREE_LEFT (slp_node))
    number_of_vects = SLP_TREE_NUMBER_OF_VEC_STMTS (SLP_TREE_LEFT (slp_node));
  else
    {
      number_of_vects = SLP_TREE_NUMBER_OF_VEC_STMTS (slp_node);
      /* Number of vector stmts was calculated according to LHS in
         vect_schedule_slp_instance(), fix it by replacing LHS with RHS, if
         necessary. See vect_get_smallest_scalar_type() for details.  */
      vect_get_smallest_scalar_type (first_stmt, &lhs_size_unit,
                                     &rhs_size_unit);
      if (rhs_size_unit != lhs_size_unit)
        {
          number_of_vects *= rhs_size_unit;
          number_of_vects /= lhs_size_unit;
        }
    }

  /* Allocate memory for vectorized defs.  */
  *vec_oprnds0 = VEC_alloc (tree, heap, number_of_vects);

  /* SLP_NODE corresponds either to a group of stores or to a group of
     unary/binary operations. We don't call this function for loads.  */
  if (SLP_TREE_LEFT (slp_node))
    /* The defs are already vectorized.  */
    vect_get_slp_vect_defs (SLP_TREE_LEFT (slp_node), vec_oprnds0);
  else
    /* Build vectors from scalar defs.  */
    vect_get_constant_vectors (slp_node, vec_oprnds0, 0, number_of_vects);

  if (STMT_VINFO_DATA_REF (vinfo_for_stmt (first_stmt)))
    /* Since we don't call this function with loads, this is a group of
       stores.  */
    return;

  code = gimple_assign_rhs_code (first_stmt);
  if (get_gimple_rhs_class (code) != GIMPLE_BINARY_RHS || !vec_oprnds1)
    return;

  /* The number of vector defs is determined by the number of vector statements
     in the node from which we get those statements.  */
  if (SLP_TREE_RIGHT (slp_node))
    number_of_vects = SLP_TREE_NUMBER_OF_VEC_STMTS (SLP_TREE_RIGHT (slp_node));
  else
    number_of_vects = SLP_TREE_NUMBER_OF_VEC_STMTS (slp_node);

  *vec_oprnds1 = VEC_alloc (tree, heap, number_of_vects);

  if (SLP_TREE_RIGHT (slp_node))
    /* The defs are already vectorized.  */
    vect_get_slp_vect_defs (SLP_TREE_RIGHT (slp_node), vec_oprnds1);
  else
    /* Build vectors from scalar defs.  */
    vect_get_constant_vectors (slp_node, vec_oprnds1, 1, number_of_vects);
}


/* Create NCOPIES permutation statements using the mask MASK_BYTES (by
   building a vector of type MASK_TYPE from it) and two input vectors placed in
   DR_CHAIN at FIRST_VEC_INDX and SECOND_VEC_INDX for the first copy and
   shifting by STRIDE elements of DR_CHAIN for every copy.
   (STRIDE is the number of vectorized stmts for NODE divided by the number of
   copies).
   VECT_STMTS_COUNTER specifies the index in the vectorized stmts of NODE, where
   the created stmts must be inserted.  */

static inline void
vect_create_mask_and_perm (gimple stmt, gimple next_scalar_stmt,
                           tree mask, int first_vec_indx, int second_vec_indx,
                           gimple_stmt_iterator *gsi, slp_tree node,
                           tree builtin_decl, tree vectype,
                           VEC(tree,heap) *dr_chain,
                           int ncopies, int vect_stmts_counter)
{
  tree perm_dest;
  gimple perm_stmt = NULL;
  stmt_vec_info next_stmt_info;
  int i, stride;
  tree first_vec, second_vec, data_ref;
  VEC (tree, heap) *params = NULL;

  stride = SLP_TREE_NUMBER_OF_VEC_STMTS (node) / ncopies;

  /* Initialize the vect stmts of NODE to properly insert the generated
     stmts later.  */
  for (i = VEC_length (gimple, SLP_TREE_VEC_STMTS (node));
       i < (int) SLP_TREE_NUMBER_OF_VEC_STMTS (node); i++)
    VEC_quick_push (gimple, SLP_TREE_VEC_STMTS (node), NULL);

  perm_dest = vect_create_destination_var (gimple_assign_lhs (stmt), vectype);
  for (i = 0; i < ncopies; i++)
    {
      first_vec = VEC_index (tree, dr_chain, first_vec_indx);
      second_vec = VEC_index (tree, dr_chain, second_vec_indx);

      /* Build argument list for the vectorized call.  */
      VEC_free (tree, heap, params);
      params = VEC_alloc (tree, heap, 3);
      VEC_quick_push (tree, params, first_vec);
      VEC_quick_push (tree, params, second_vec);
      VEC_quick_push (tree, params, mask);

      /* Generate the permute statement.  */
      perm_stmt = gimple_build_call_vec (builtin_decl, params);
      data_ref = make_ssa_name (perm_dest, perm_stmt);
      gimple_call_set_lhs (perm_stmt, data_ref);
      vect_finish_stmt_generation (stmt, perm_stmt, gsi);

      /* Store the vector statement in NODE.  */
      VEC_replace (gimple, SLP_TREE_VEC_STMTS (node),
                   stride * i + vect_stmts_counter, perm_stmt);

      first_vec_indx += stride;
      second_vec_indx += stride;
    }

  /* Mark the scalar stmt as vectorized.  */
  next_stmt_info = vinfo_for_stmt (next_scalar_stmt);
  STMT_VINFO_VEC_STMT (next_stmt_info) = perm_stmt;
}


/* Given FIRST_MASK_ELEMENT - the mask element in element representation,
   return in CURRENT_MASK_ELEMENT its equivalent in target specific
   representation. Check that the mask is valid and return FALSE if not.
   Return TRUE in NEED_NEXT_VECTOR if the permutation requires to move to
   the next vector, i.e., the current first vector is not needed.  */

static bool
vect_get_mask_element (gimple stmt, int first_mask_element, int m,
                       int mask_nunits, bool only_one_vec, int index,
                       int *mask, int *current_mask_element,
                       bool *need_next_vector)
{
  int i;
  static int number_of_mask_fixes = 1;
  static bool mask_fixed = false;
  static bool needs_first_vector = false;

  /* Convert to target specific representation.  */
  *current_mask_element = first_mask_element + m;
  /* Adjust the value in case it's a mask for second and third vectors.  */
  *current_mask_element -= mask_nunits * (number_of_mask_fixes - 1);

  if (*current_mask_element < mask_nunits)
    needs_first_vector = true;

  /* We have only one input vector to permute but the mask accesses values in
     the next vector as well.  */
  if (only_one_vec && *current_mask_element >= mask_nunits)
    {
      if (vect_print_dump_info (REPORT_DETAILS))
        {
          fprintf (vect_dump, "permutation requires at least two vectors ");
          print_gimple_stmt (vect_dump, stmt, 0, TDF_SLIM);
        }

      return false;
    }

  /* The mask requires the next vector.  */
  if (*current_mask_element >= mask_nunits * 2)
    {
      if (needs_first_vector || mask_fixed)
        {
          /* We either need the first vector too or have already moved to the
             next vector. In both cases, this permutation needs three
             vectors.  */
          if (vect_print_dump_info (REPORT_DETAILS))
            {
              fprintf (vect_dump, "permutation requires at "
                                  "least three vectors ");
              print_gimple_stmt (vect_dump, stmt, 0, TDF_SLIM);
            }

          return false;
        }

      /* We move to the next vector, dropping the first one and working with
         the second and the third - we need to adjust the values of the mask
         accordingly.  */
      *current_mask_element -= mask_nunits * number_of_mask_fixes;

      for (i = 0; i < index; i++)
        mask[i] -= mask_nunits * number_of_mask_fixes;

      (number_of_mask_fixes)++;
      mask_fixed = true;
    }

  *need_next_vector = mask_fixed;

  /* This was the last element of this mask. Start a new one.  */
  if (index == mask_nunits - 1)
    {
      number_of_mask_fixes = 1;
      mask_fixed = false;
      needs_first_vector = false;
    }

  return true;
}


/* Generate vector permute statements from a list of loads in DR_CHAIN.
   If ANALYZE_ONLY is TRUE, only check that it is possible to create valid
   permute statements for SLP_NODE_INSTANCE.  */
bool
vect_transform_slp_perm_load (gimple stmt, VEC (tree, heap) *dr_chain,
                              gimple_stmt_iterator *gsi, int vf,
                              slp_instance slp_node_instance, bool analyze_only)
{
  stmt_vec_info stmt_info = vinfo_for_stmt (stmt);
  tree mask_element_type = NULL_TREE, mask_type;
  int i, j, k, m, scale, mask_nunits, nunits, vec_index = 0, scalar_index;
  slp_tree node;
  tree vectype = STMT_VINFO_VECTYPE (stmt_info), builtin_decl;
  gimple next_scalar_stmt;
  int group_size = SLP_INSTANCE_GROUP_SIZE (slp_node_instance);
  int first_mask_element;
  int index, unroll_factor, *mask, current_mask_element, ncopies;
  bool only_one_vec = false, need_next_vector = false;
  int first_vec_index, second_vec_index, orig_vec_stmts_num, vect_stmts_counter;

  if (!targetm.vectorize.builtin_vec_perm)
    {
      if (vect_print_dump_info (REPORT_DETAILS))
        {
          fprintf (vect_dump, "no builtin for vect permute for ");
          print_gimple_stmt (vect_dump, stmt, 0, TDF_SLIM);
        }

       return false;
    }

  builtin_decl = targetm.vectorize.builtin_vec_perm (vectype,
                                                     &mask_element_type);
  if (!builtin_decl || !mask_element_type)
    {
      if (vect_print_dump_info (REPORT_DETAILS))
        {
          fprintf (vect_dump, "no builtin for vect permute for ");
          print_gimple_stmt (vect_dump, stmt, 0, TDF_SLIM);
        }

       return false;
    }

  mask_type = get_vectype_for_scalar_type (mask_element_type);
  mask_nunits = TYPE_VECTOR_SUBPARTS (mask_type);
  mask = (int *) xmalloc (sizeof (int) * mask_nunits);
  nunits = TYPE_VECTOR_SUBPARTS (vectype);
  scale = mask_nunits / nunits;
  unroll_factor = SLP_INSTANCE_UNROLLING_FACTOR (slp_node_instance);

  /* The number of vector stmts to generate based only on SLP_NODE_INSTANCE
     unrolling factor.  */
  orig_vec_stmts_num = group_size *
                SLP_INSTANCE_UNROLLING_FACTOR (slp_node_instance) / nunits;
  if (orig_vec_stmts_num == 1)
    only_one_vec = true;

  /* Number of copies is determined by the final vectorization factor
     relatively to SLP_NODE_INSTANCE unrolling factor.  */
  ncopies = vf / SLP_INSTANCE_UNROLLING_FACTOR (slp_node_instance);

  /* Generate permutation masks for every NODE. Number of masks for each NODE
     is equal to GROUP_SIZE.
     E.g., we have a group of three nodes with three loads from the same
     location in each node, and the vector size is 4. I.e., we have a
     a0b0c0a1b1c1... sequence and we need to create the following vectors:
     for a's: a0a0a0a1 a1a1a2a2 a2a3a3a3
     for b's: b0b0b0b1 b1b1b2b2 b2b3b3b3
     ...

     The masks for a's should be: {0,0,0,3} {3,3,6,6} {6,9,9,9} (in target
     scpecific type, e.g., in bytes for Altivec.
     The last mask is illegal since we assume two operands for permute
     operation, and the mask element values can't be outside that range. Hence,
     the last mask must be converted into {2,5,5,5}.
     For the first two permutations we need the first and the second input
     vectors: {a0,b0,c0,a1} and {b1,c1,a2,b2}, and for the last permutation
     we need the second and the third vectors: {b1,c1,a2,b2} and
     {c2,a3,b3,c3}.  */

  for (i = 0;
       VEC_iterate (slp_tree, SLP_INSTANCE_LOADS (slp_node_instance),
                    i, node);
       i++)
    {
      scalar_index = 0;
      index = 0;
      vect_stmts_counter = 0;
      vec_index = 0;
      first_vec_index = vec_index++;
      if (only_one_vec)
        second_vec_index = first_vec_index;
      else
        second_vec_index =  vec_index++;

      for (j = 0; j < unroll_factor; j++)
        {
          for (k = 0; k < group_size; k++)
            {
              first_mask_element = (i + j * group_size) * scale;
              for (m = 0; m < scale; m++)
                {
                  if (!vect_get_mask_element (stmt, first_mask_element, m,
                                   mask_nunits, only_one_vec, index, mask,
                                   &current_mask_element, &need_next_vector))
                    return false;

                  mask[index++] = current_mask_element;
                }

              if (index == mask_nunits)
                {
		  tree mask_vec = NULL;

		  while (--index >= 0)
		    {
		      tree t = build_int_cst (mask_element_type, mask[index]);
		      mask_vec = tree_cons (NULL, t, mask_vec);
		    }
		  mask_vec = build_vector (mask_type, mask_vec);
		  index = 0;

		  if (!targetm.vectorize.builtin_vec_perm_ok (vectype,
							      mask_vec))
		    {
		      if (vect_print_dump_info (REPORT_DETAILS))
			{
			  fprintf (vect_dump, "unsupported vect permute ");
			  print_generic_expr (vect_dump, mask_vec, 0);
			}
		      free (mask);
		      return false;
		    }

                  if (!analyze_only)
                    {
                      if (need_next_vector)
                        {
                          first_vec_index = second_vec_index;
                          second_vec_index = vec_index;
                        }

                      next_scalar_stmt = VEC_index (gimple,
                                SLP_TREE_SCALAR_STMTS (node), scalar_index++);

                      vect_create_mask_and_perm (stmt, next_scalar_stmt,
                               mask_vec, first_vec_index, second_vec_index,
			       gsi, node, builtin_decl, vectype, dr_chain,
			       ncopies, vect_stmts_counter++);
                    }
                }
            }
        }
    }

  free (mask);
  return true;
}



/* Vectorize SLP instance tree in postorder.  */

static bool
vect_schedule_slp_instance (slp_tree node, slp_instance instance,
                            unsigned int vectorization_factor)
{
  gimple stmt;
  bool strided_store, is_store;
  gimple_stmt_iterator si;
  stmt_vec_info stmt_info;
  unsigned int vec_stmts_size, nunits, group_size;
  tree vectype;
  int i;
  slp_tree loads_node;

  if (!node)
    return false;

  vect_schedule_slp_instance (SLP_TREE_LEFT (node), instance,
                              vectorization_factor);
  vect_schedule_slp_instance (SLP_TREE_RIGHT (node), instance,
                              vectorization_factor);

  stmt = VEC_index (gimple, SLP_TREE_SCALAR_STMTS (node), 0);
  stmt_info = vinfo_for_stmt (stmt);

  /* VECTYPE is the type of the destination.  */
  vectype = get_vectype_for_scalar_type (TREE_TYPE (gimple_assign_lhs (stmt)));
  nunits = (unsigned int) TYPE_VECTOR_SUBPARTS (vectype);
  group_size = SLP_INSTANCE_GROUP_SIZE (instance);

  /* For each SLP instance calculate number of vector stmts to be created
     for the scalar stmts in each node of the SLP tree. Number of vector
     elements in one vector iteration is the number of scalar elements in
     one scalar iteration (GROUP_SIZE) multiplied by VF divided by vector
     size.  */
  vec_stmts_size = (vectorization_factor * group_size) / nunits;

  /* In case of load permutation we have to allocate vectorized statements for
     all the nodes that participate in that permutation.  */
  if (SLP_INSTANCE_LOAD_PERMUTATION (instance))
    {
      for (i = 0;
           VEC_iterate (slp_tree, SLP_INSTANCE_LOADS (instance), i, loads_node);
           i++)
        {
          if (!SLP_TREE_VEC_STMTS (loads_node))
            {
              SLP_TREE_VEC_STMTS (loads_node) = VEC_alloc (gimple, heap,
                                                           vec_stmts_size);
              SLP_TREE_NUMBER_OF_VEC_STMTS (loads_node) = vec_stmts_size;
            }
        }
    }

  if (!SLP_TREE_VEC_STMTS (node))
    {
      SLP_TREE_VEC_STMTS (node) = VEC_alloc (gimple, heap, vec_stmts_size);
      SLP_TREE_NUMBER_OF_VEC_STMTS (node) = vec_stmts_size;
    }

  if (vect_print_dump_info (REPORT_DETAILS))
    {
      fprintf (vect_dump, "------>vectorizing SLP node starting from: ");
      print_gimple_stmt (vect_dump, stmt, 0, TDF_SLIM);
    }

  /* Loads should be inserted before the first load.  */
  if (SLP_INSTANCE_FIRST_LOAD_STMT (instance)
      && STMT_VINFO_STRIDED_ACCESS (stmt_info)
      && !REFERENCE_CLASS_P (gimple_get_lhs (stmt)))
    si = gsi_for_stmt (SLP_INSTANCE_FIRST_LOAD_STMT (instance));
  else
    si = gsi_for_stmt (stmt);

  is_store = vect_transform_stmt (stmt, &si, &strided_store, node, instance);
  if (is_store)
    {
      if (DR_GROUP_FIRST_DR (stmt_info))
	/* If IS_STORE is TRUE, the vectorization of the
	   interleaving chain was completed - free all the stores in
	   the chain.  */
	vect_remove_stores (DR_GROUP_FIRST_DR (stmt_info));
      else
	/* FORNOW: SLP originates only from strided stores.  */
	gcc_unreachable ();

      return true;
    }

  /* FORNOW: SLP originates only from strided stores.  */
  return false;
}


bool
vect_schedule_slp (loop_vec_info loop_vinfo, bb_vec_info bb_vinfo)
{
  VEC (slp_instance, heap) *slp_instances;
  slp_instance instance;
  unsigned int i, vf;
  bool is_store = false;

  if (loop_vinfo)
    {
      slp_instances = LOOP_VINFO_SLP_INSTANCES (loop_vinfo);
      vf = LOOP_VINFO_VECT_FACTOR (loop_vinfo);
    }
  else
    {
      slp_instances = BB_VINFO_SLP_INSTANCES (bb_vinfo);
      vf = 1;
    }

  for (i = 0; VEC_iterate (slp_instance, slp_instances, i, instance); i++)
    {
      /* Schedule the tree of INSTANCE.  */
      is_store = vect_schedule_slp_instance (SLP_INSTANCE_TREE (instance),
                                             instance, vf);
      if (vect_print_dump_info (REPORT_VECTORIZED_LOCATIONS)
	  || vect_print_dump_info (REPORT_UNVECTORIZED_LOCATIONS))
	fprintf (vect_dump, "vectorizing stmts using SLP.");
    }

  return is_store;
}


/* Vectorize the basic block.  */

void
vect_slp_transform_bb (basic_block bb)
{
  bb_vec_info bb_vinfo = vec_info_for_bb (bb);
  gimple_stmt_iterator si;

  gcc_assert (bb_vinfo);

  if (vect_print_dump_info (REPORT_DETAILS))
    fprintf (vect_dump, "SLPing BB\n");

  for (si = gsi_start_bb (bb); !gsi_end_p (si); gsi_next (&si))
    {
      gimple stmt = gsi_stmt (si);
      stmt_vec_info stmt_info;

      if (vect_print_dump_info (REPORT_DETAILS))
        {
          fprintf (vect_dump, "------>SLPing statement: ");
          print_gimple_stmt (vect_dump, stmt, 0, TDF_SLIM);
        }

      stmt_info = vinfo_for_stmt (stmt);
      gcc_assert (stmt_info);

      /* Schedule all the SLP instances when the first SLP stmt is reached.  */
      if (STMT_SLP_TYPE (stmt_info))
        {
          vect_schedule_slp (NULL, bb_vinfo);
          break;
        }
    }

  mark_sym_for_renaming (gimple_vop (cfun));
  /* The memory tags and pointers in vectorized statements need to
     have their SSA forms updated.  FIXME, why can't this be delayed
     until all the loops have been transformed?  */
  update_ssa (TODO_update_ssa);

  if (vect_print_dump_info (REPORT_DETAILS))
    fprintf (vect_dump, "BASIC BLOCK VECTORIZED\n");

  destroy_bb_vec_info (bb_vinfo);
}
<|MERGE_RESOLUTION|>--- conflicted
+++ resolved
@@ -1277,11 +1277,7 @@
       gimple stmt = gsi_stmt (gsi);
       if (!is_gimple_debug (stmt)
 	  && !gimple_nop_p (stmt)
-<<<<<<< HEAD
-	  && !gimple_code (stmt) == GIMPLE_LABEL)
-=======
 	  && gimple_code (stmt) != GIMPLE_LABEL)
->>>>>>> d8a60d24
 	insns++;
     }
 

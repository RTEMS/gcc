--- conflicted
+++ resolved
@@ -3869,11 +3869,7 @@
   /* The generic VEC_PERM_EXPR code always uses an integral type of the
      same size as the vector element being permuted.  */
   mask_element_type = lang_hooks.types.type_for_mode
-<<<<<<< HEAD
-		(*int_mode_for_mode (TYPE_MODE (TREE_TYPE (vectype))), 1);
-=======
     (int_mode_for_mode (TYPE_MODE (TREE_TYPE (vectype))).require (), 1);
->>>>>>> 5a462df3
   mask_type = get_vectype_for_scalar_type (mask_element_type);
   mask = XALLOCAVEC (unsigned char, nunits);
 

/* SLP - Basic Block Vectorization
   Copyright (C) 2007-2017 Free Software Foundation, Inc.
   Contributed by Dorit Naishlos <dorit@il.ibm.com>
   and Ira Rosen <irar@il.ibm.com>

This file is part of GCC.

GCC is free software; you can redistribute it and/or modify it under
the terms of the GNU General Public License as published by the Free
Software Foundation; either version 3, or (at your option) any later
version.

GCC is distributed in the hope that it will be useful, but WITHOUT ANY
WARRANTY; without even the implied warranty of MERCHANTABILITY or
FITNESS FOR A PARTICULAR PURPOSE.  See the GNU General Public License
for more details.

You should have received a copy of the GNU General Public License
along with GCC; see the file COPYING3.  If not see
<http://www.gnu.org/licenses/>.  */

#include "config.h"
#include "system.h"
#include "coretypes.h"
#include "backend.h"
#include "target.h"
#include "rtl.h"
#include "tree.h"
#include "gimple.h"
#include "tree-pass.h"
#include "ssa.h"
#include "optabs-tree.h"
#include "insn-config.h"
#include "recog.h"		/* FIXME: for insn_data */
#include "params.h"
#include "fold-const.h"
#include "stor-layout.h"
#include "gimple-iterator.h"
#include "cfgloop.h"
#include "tree-vectorizer.h"
#include "langhooks.h"
#include "gimple-walk.h"
#include "dbgcnt.h"
#include "gimple-fold.h"


/* Recursively free the memory allocated for the SLP tree rooted at NODE.  */

static void
vect_free_slp_tree (slp_tree node)
{
  int i;
  slp_tree child;

  FOR_EACH_VEC_ELT (SLP_TREE_CHILDREN (node), i, child)
    vect_free_slp_tree (child);

  gimple *stmt;
  FOR_EACH_VEC_ELT (SLP_TREE_SCALAR_STMTS (node), i, stmt)
    /* After transform some stmts are removed and thus their vinfo is gone.  */
    if (vinfo_for_stmt (stmt))
      {
	gcc_assert (STMT_VINFO_NUM_SLP_USES (vinfo_for_stmt (stmt)) > 0);
	STMT_VINFO_NUM_SLP_USES (vinfo_for_stmt (stmt))--;
      }

  SLP_TREE_CHILDREN (node).release ();
  SLP_TREE_SCALAR_STMTS (node).release ();
  SLP_TREE_VEC_STMTS (node).release ();
  SLP_TREE_LOAD_PERMUTATION (node).release ();

  free (node);
}


/* Free the memory allocated for the SLP instance.  */

void
vect_free_slp_instance (slp_instance instance)
{
  vect_free_slp_tree (SLP_INSTANCE_TREE (instance));
  SLP_INSTANCE_LOADS (instance).release ();
  free (instance);
}


/* Create an SLP node for SCALAR_STMTS.  */

static slp_tree
vect_create_new_slp_node (vec<gimple *> scalar_stmts)
{
  slp_tree node;
  gimple *stmt = scalar_stmts[0];
  unsigned int nops;

  if (is_gimple_call (stmt))
    nops = gimple_call_num_args (stmt);
  else if (is_gimple_assign (stmt))
    {
      nops = gimple_num_ops (stmt) - 1;
      if (gimple_assign_rhs_code (stmt) == COND_EXPR)
	nops++;
    }
  else
    return NULL;

  node = XNEW (struct _slp_tree);
  SLP_TREE_SCALAR_STMTS (node) = scalar_stmts;
  SLP_TREE_VEC_STMTS (node).create (0);
  SLP_TREE_CHILDREN (node).create (nops);
  SLP_TREE_LOAD_PERMUTATION (node) = vNULL;
  SLP_TREE_TWO_OPERATORS (node) = false;
  SLP_TREE_DEF_TYPE (node) = vect_internal_def;

  unsigned i;
  FOR_EACH_VEC_ELT (scalar_stmts, i, stmt)
    STMT_VINFO_NUM_SLP_USES (vinfo_for_stmt (stmt))++;

  return node;
}


/* This structure is used in creation of an SLP tree.  Each instance
   corresponds to the same operand in a group of scalar stmts in an SLP
   node.  */
typedef struct _slp_oprnd_info
{
  /* Def-stmts for the operands.  */
  vec<gimple *> def_stmts;
  /* Information about the first statement, its vector def-type, type, the
     operand itself in case it's constant, and an indication if it's a pattern
     stmt.  */
  enum vect_def_type first_dt;
  tree first_op_type;
  bool first_pattern;
  bool second_pattern;
} *slp_oprnd_info;


/* Allocate operands info for NOPS operands, and GROUP_SIZE def-stmts for each
   operand.  */
static vec<slp_oprnd_info> 
vect_create_oprnd_info (int nops, int group_size)
{
  int i;
  slp_oprnd_info oprnd_info;
  vec<slp_oprnd_info> oprnds_info;

  oprnds_info.create (nops);
  for (i = 0; i < nops; i++)
    {
      oprnd_info = XNEW (struct _slp_oprnd_info);
      oprnd_info->def_stmts.create (group_size);
      oprnd_info->first_dt = vect_uninitialized_def;
      oprnd_info->first_op_type = NULL_TREE;
      oprnd_info->first_pattern = false;
      oprnd_info->second_pattern = false;
      oprnds_info.quick_push (oprnd_info);
    }

  return oprnds_info;
}


/* Free operands info.  */

static void
vect_free_oprnd_info (vec<slp_oprnd_info> &oprnds_info)
{
  int i;
  slp_oprnd_info oprnd_info;

  FOR_EACH_VEC_ELT (oprnds_info, i, oprnd_info)
    {
      oprnd_info->def_stmts.release ();
      XDELETE (oprnd_info);
    }

  oprnds_info.release ();
}


/* Find the place of the data-ref in STMT in the interleaving chain that starts
   from FIRST_STMT.  Return -1 if the data-ref is not a part of the chain.  */

static int
vect_get_place_in_interleaving_chain (gimple *stmt, gimple *first_stmt)
{
  gimple *next_stmt = first_stmt;
  int result = 0;

  if (first_stmt != GROUP_FIRST_ELEMENT (vinfo_for_stmt (stmt)))
    return -1;

  do
    {
      if (next_stmt == stmt)
	return result;
      next_stmt = GROUP_NEXT_ELEMENT (vinfo_for_stmt (next_stmt));
      if (next_stmt)
	result += GROUP_GAP (vinfo_for_stmt (next_stmt));
    }
  while (next_stmt);

  return -1;
}

/* Check whether it is possible to load COUNT elements of type ELT_MODE
   using the method implemented by duplicate_and_interleave.  Return true
   if so, returning the number of intermediate vectors in *NVECTORS_OUT
   and the mode of each intermediate vector in *VEC_MODE_OUT.  */

<<<<<<< HEAD
static bool
can_duplicate_and_interleave_p (unsigned int count, machine_mode elt_mode,
				unsigned int *nvectors_out,
				machine_mode *vec_mode_out)
{
  poly_int64 elt_bytes = count * GET_MODE_SIZE (elt_mode);
  poly_int64 nelts;
  unsigned int nvectors = 1;
  for (;;)
    {
      scalar_int_mode int_mode;
      if (multiple_p (current_vector_size, elt_bytes, &nelts)
	  && int_mode_for_size (elt_bytes * BITS_PER_UNIT,
				0).exists (&int_mode))
	{
	  machine_mode vec_mode = mode_for_vector (int_mode, nelts);
	  if (vec_mode != VOIDmode
	      && targetm.vector_mode_supported_p (vec_mode))
	    {
	      *nvectors_out = nvectors;
	      *vec_mode_out = vec_mode;
	      return true;
	    }
	}
      if (!multiple_p (elt_bytes, 2, &elt_bytes))
	return false;
      nvectors *= 2;
    }
}

/* Get the defs for the rhs of STMTS[STMT_NUM] (collect them in OPRNDS_INFO),
   check that they are of a valid type and that they match the defs of the
   first stmt of the SLP group (stored in OPRNDS_INFO).  If there was a
   fatal error return -1, if the error could be corrected by swapping
   operands of the operation return 1, if everything is ok return 0.  */

static int 
vect_get_and_check_slp_defs (vec_info *vinfo,
			     vec<gimple *> stmts, unsigned stmt_num,
=======
/* Get the defs for the rhs of STMT (collect them in OPRNDS_INFO), check that
   they are of a valid type and that they match the defs of the first stmt of
   the SLP group (stored in OPRNDS_INFO).  This function tries to match stmts
   by swapping operands of STMT when possible.  Non-zero *SWAP indicates swap
   is required for cond_expr stmts.  Specifically, *SWAP is 1 if STMT is cond
   and operands of comparison need to be swapped; *SWAP is 2 if STMT is cond
   and code of comparison needs to be inverted.  If there is any operand swap
   in this function, *SWAP is set to non-zero value.
   If there was a fatal error return -1; if the error could be corrected by
   swapping operands of father node of this one, return 1; if everything is
   ok return 0.  */

static int
vect_get_and_check_slp_defs (vec_info *vinfo, unsigned char *swap,
			     gimple *stmt, unsigned stmt_num,
>>>>>>> 68b948d3
			     vec<slp_oprnd_info> *oprnds_info)
{
  gimple *stmt = stmts[stmt_num];
  tree oprnd;
  unsigned int i, number_of_oprnds;
  gimple *def_stmt;
  enum vect_def_type dt = vect_uninitialized_def;
  bool pattern = false;
  slp_oprnd_info oprnd_info;
  int first_op_idx = 1;
  bool commutative = false;
  bool first_op_cond = false;
  bool first = stmt_num == 0;
  bool second = stmt_num == 1;

  if (is_gimple_call (stmt))
    {
      number_of_oprnds = gimple_call_num_args (stmt);
      first_op_idx = 3;
    }
  else if (is_gimple_assign (stmt))
    {
      enum tree_code code = gimple_assign_rhs_code (stmt);
      number_of_oprnds = gimple_num_ops (stmt) - 1;
      /* Swap can only be done for cond_expr if asked to, otherwise we
	 could result in different comparison code to the first stmt.  */
      if (gimple_assign_rhs_code (stmt) == COND_EXPR
	  && COMPARISON_CLASS_P (gimple_assign_rhs1 (stmt)))
	{
	  first_op_cond = true;
	  number_of_oprnds++;
	}
      else
	commutative = commutative_tree_code (code);
    }
  else
    return -1;

  bool swapped = (*swap != 0);
  gcc_assert (!swapped || first_op_cond);
  for (i = 0; i < number_of_oprnds; i++)
    {
again:
      if (first_op_cond)
	{
	  /* Map indicating how operands of cond_expr should be swapped.  */
	  int maps[3][4] = {{0, 1, 2, 3}, {1, 0, 2, 3}, {0, 1, 3, 2}};
	  int *map = maps[*swap];

	  if (i < 2)
	    oprnd = TREE_OPERAND (gimple_op (stmt, first_op_idx), map[i]);
	  else
	    oprnd = gimple_op (stmt, map[i]);
	}
      else
	oprnd = gimple_op (stmt, first_op_idx + (swapped ? !i : i));

      oprnd_info = (*oprnds_info)[i];

      if (!vect_is_simple_use (oprnd, vinfo, &def_stmt, &dt))
	{
	  if (dump_enabled_p ())
	    {
	      dump_printf_loc (MSG_MISSED_OPTIMIZATION, vect_location,
			       "Build SLP failed: can't analyze def for ");
	      dump_generic_expr (MSG_MISSED_OPTIMIZATION, TDF_SLIM, oprnd);
              dump_printf (MSG_MISSED_OPTIMIZATION, "\n");
	    }

	  return -1;
	}

      /* Check if DEF_STMT is a part of a pattern in LOOP and get the def stmt
         from the pattern.  Check that all the stmts of the node are in the
         pattern.  */
      if (def_stmt && gimple_bb (def_stmt)
          && vect_stmt_in_region_p (vinfo, def_stmt)
          && vinfo_for_stmt (def_stmt)
          && STMT_VINFO_IN_PATTERN_P (vinfo_for_stmt (def_stmt))
	  && !STMT_VINFO_RELEVANT (vinfo_for_stmt (def_stmt))
	  && !STMT_VINFO_LIVE_P (vinfo_for_stmt (def_stmt)))
        {
          pattern = true;
          if (!first && !oprnd_info->first_pattern
	      /* Allow different pattern state for the defs of the
		 first stmt in reduction chains.  */
	      && (oprnd_info->first_dt != vect_reduction_def
		  || (!second && !oprnd_info->second_pattern)))
	    {
	      if (i == 0
		  && !swapped
		  && commutative)
		{
		  swapped = true;
		  goto again;
		}

	      if (dump_enabled_p ())
		{
		  dump_printf_loc (MSG_MISSED_OPTIMIZATION, vect_location,
				   "Build SLP failed: some of the stmts"
				   " are in a pattern, and others are not ");
		  dump_generic_expr (MSG_MISSED_OPTIMIZATION, TDF_SLIM, oprnd);
                  dump_printf (MSG_MISSED_OPTIMIZATION, "\n");
		}

	      return 1;
            }

          def_stmt = STMT_VINFO_RELATED_STMT (vinfo_for_stmt (def_stmt));
          dt = STMT_VINFO_DEF_TYPE (vinfo_for_stmt (def_stmt));

          if (dt == vect_unknown_def_type)
            {
              if (dump_enabled_p ())
                dump_printf_loc (MSG_MISSED_OPTIMIZATION, vect_location,
				 "Unsupported pattern.\n");
              return -1;
            }

          switch (gimple_code (def_stmt))
            {
            case GIMPLE_PHI:
            case GIMPLE_ASSIGN:
	      break;

	    default:
	      if (dump_enabled_p ())
		dump_printf_loc (MSG_MISSED_OPTIMIZATION, vect_location,
				 "unsupported defining stmt:\n");
	      return -1;
            }
        }

      if (second)
	oprnd_info->second_pattern = pattern;

      if (first)
	{
	  oprnd_info->first_dt = dt;
	  oprnd_info->first_pattern = pattern;
	  oprnd_info->first_op_type = TREE_TYPE (oprnd);
	}
      else
	{
	  /* Not first stmt of the group, check that the def-stmt/s match
	     the def-stmt/s of the first stmt.  Allow different definition
	     types for reduction chains: the first stmt must be a
	     vect_reduction_def (a phi node), and the rest
	     vect_internal_def.  */
	  tree type = TREE_TYPE (oprnd);
	  if ((oprnd_info->first_dt != dt
	       && !(oprnd_info->first_dt == vect_reduction_def
		    && dt == vect_internal_def)
	       && !((oprnd_info->first_dt == vect_external_def
		     || oprnd_info->first_dt == vect_constant_def)
		    && (dt == vect_external_def
			|| dt == vect_constant_def)))
	      || !types_compatible_p (oprnd_info->first_op_type, type))
	    {
	      /* Try swapping operands if we got a mismatch.  */
	      if (i == 0
		  && !swapped
		  && commutative)
		{
		  swapped = true;
		  goto again;
		}

	      if (dump_enabled_p ())
		dump_printf_loc (MSG_MISSED_OPTIMIZATION, vect_location,
				 "Build SLP failed: different types\n");

	      return 1;
	    }
	  unsigned int nvectors;
	  machine_mode vec_mode;
	  if ((dt == vect_constant_def
	       || dt == vect_external_def)
	      && !current_vector_size.is_constant ()
	      && (TREE_CODE (type) == BOOLEAN_TYPE
		  || !can_duplicate_and_interleave_p (stmts.length (),
						      TYPE_MODE (type),
						      &nvectors, &vec_mode)))
	    {
	      if (dump_enabled_p ())
		{
		  dump_printf_loc (MSG_MISSED_OPTIMIZATION, vect_location,
				   "Build SLP failed: invalid type of def "
				   "for variable-length SLP ");
		  dump_generic_expr (MSG_MISSED_OPTIMIZATION, TDF_SLIM, oprnd);
		  dump_printf (MSG_MISSED_OPTIMIZATION, "\n");
		}
	      return -1;
	    }
	}

      /* Check the types of the definitions.  */
      switch (dt)
	{
	case vect_constant_def:
	case vect_external_def:
        case vect_reduction_def:
	  break;

	case vect_internal_def:
	  oprnd_info->def_stmts.quick_push (def_stmt);
	  break;

	default:
	  /* FORNOW: Not supported.  */
	  if (dump_enabled_p ())
	    {
	      dump_printf_loc (MSG_MISSED_OPTIMIZATION, vect_location,
			       "Build SLP failed: illegal type of def ");
	      dump_generic_expr (MSG_MISSED_OPTIMIZATION, TDF_SLIM, oprnd);
              dump_printf (MSG_MISSED_OPTIMIZATION, "\n");
	    }

	  return -1;
	}
    }

  /* Swap operands.  */
  if (swapped)
    {
      /* If there are already uses of this stmt in a SLP instance then
         we've committed to the operand order and can't swap it.  */
      if (STMT_VINFO_NUM_SLP_USES (vinfo_for_stmt (stmt)) != 0)
	{
	  if (dump_enabled_p ())
	    {
	      dump_printf_loc (MSG_MISSED_OPTIMIZATION, vect_location,
			       "Build SLP failed: cannot swap operands of "
			       "shared stmt ");
	      dump_gimple_stmt (MSG_MISSED_OPTIMIZATION, TDF_SLIM, stmt, 0);
	    }
	  return -1;
	}

      if (first_op_cond)
	{
	  tree cond = gimple_assign_rhs1 (stmt);
	  enum tree_code code = TREE_CODE (cond);

	  /* Swap.  */
	  if (*swap == 1)
	    {
	      swap_ssa_operands (stmt, &TREE_OPERAND (cond, 0),
				 &TREE_OPERAND (cond, 1));
	      TREE_SET_CODE (cond, swap_tree_comparison (code));
	    }
	  /* Invert.  */
	  else
	    {
	      swap_ssa_operands (stmt, gimple_assign_rhs2_ptr (stmt),
				 gimple_assign_rhs3_ptr (stmt));
	      bool honor_nans = HONOR_NANS (TREE_OPERAND (cond, 0));
	      code = invert_tree_comparison (TREE_CODE (cond), honor_nans);
	      gcc_assert (code != ERROR_MARK);
	      TREE_SET_CODE (cond, code);
	    }
	}
      else
	swap_ssa_operands (stmt, gimple_assign_rhs1_ptr (stmt),
			   gimple_assign_rhs2_ptr (stmt));
      if (dump_enabled_p ())
	{
	  dump_printf_loc (MSG_NOTE, vect_location,
			   "swapped operands to match def types in ");
	  dump_gimple_stmt (MSG_NOTE, TDF_SLIM, stmt, 0);
	}
    }

  *swap = swapped;
  return 0;
}


/* Verify if the scalar stmts STMTS are isomorphic, require data
   permutation or are of unsupported types of operation.  Return
   true if they are, otherwise return false and indicate in *MATCHES
   which stmts are not isomorphic to the first one.  If MATCHES[0]
   is false then this indicates the comparison could not be
   carried out or the stmts will never be vectorized by SLP.

   Note COND_EXPR is possibly ismorphic to another one after swapping its
   operands.  Set SWAP[i] to 1 if stmt I is COND_EXPR and isomorphic to
   the first stmt by swapping the two operands of comparison; set SWAP[i]
   to 2 if stmt I is isormorphic to the first stmt by inverting the code
   of comparison.  Take A1 >= B1 ? X1 : Y1 as an exmple, it can be swapped
   to (B1 <= A1 ? X1 : Y1); or be inverted to (A1 < B1) ? Y1 : X1.  */

static bool
vect_build_slp_tree_1 (vec_info *vinfo, unsigned char *swap,
		       vec<gimple *> stmts, unsigned int group_size,
		       unsigned nops, poly_uint64 *max_nunits,
		       bool *matches, bool *two_operators)
{
  unsigned int i;
  gimple *first_stmt = stmts[0], *stmt = stmts[0];
  enum tree_code first_stmt_code = ERROR_MARK;
  enum tree_code alt_stmt_code = ERROR_MARK;
  enum tree_code rhs_code = ERROR_MARK;
  enum tree_code first_cond_code = ERROR_MARK;
  tree lhs;
  bool need_same_oprnds = false;
  tree vectype = NULL_TREE, scalar_type, first_op1 = NULL_TREE;
  optab optab;
  int icode;
  machine_mode optab_op2_mode;
  machine_mode vec_mode;
  HOST_WIDE_INT dummy;
  gimple *first_load = NULL, *prev_first_load = NULL;

  /* For every stmt in NODE find its def stmt/s.  */
  FOR_EACH_VEC_ELT (stmts, i, stmt)
    {
      swap[i] = 0;
      matches[i] = false;

      if (dump_enabled_p ())
	{
	  dump_printf_loc (MSG_NOTE, vect_location, "Build SLP for ");
	  dump_gimple_stmt (MSG_NOTE, TDF_SLIM, stmt, 0);
	}

      /* Fail to vectorize statements marked as unvectorizable.  */
      if (!STMT_VINFO_VECTORIZABLE (vinfo_for_stmt (stmt)))
        {
          if (dump_enabled_p ())
            {
              dump_printf_loc (MSG_MISSED_OPTIMIZATION, vect_location,
			       "Build SLP failed: unvectorizable statement ");
              dump_gimple_stmt (MSG_MISSED_OPTIMIZATION, TDF_SLIM, stmt, 0);
            }
	  /* Fatal mismatch.  */
	  matches[0] = false;
          return false;
        }

      lhs = gimple_get_lhs (stmt);
      if (lhs == NULL_TREE)
	{
	  if (dump_enabled_p ())
	    {
	      dump_printf_loc (MSG_MISSED_OPTIMIZATION, vect_location,
			       "Build SLP failed: not GIMPLE_ASSIGN nor "
			       "GIMPLE_CALL ");
	      dump_gimple_stmt (MSG_MISSED_OPTIMIZATION, TDF_SLIM, stmt, 0);
	    }
	  /* Fatal mismatch.  */
	  matches[0] = false;
	  return false;
	}

      scalar_type = vect_get_smallest_scalar_type (stmt, &dummy, &dummy);
      vectype = get_vectype_for_scalar_type (scalar_type);
      if (!vectype)
        {
          if (dump_enabled_p ())
            {
              dump_printf_loc (MSG_MISSED_OPTIMIZATION, vect_location, 
			       "Build SLP failed: unsupported data-type ");
              dump_generic_expr (MSG_MISSED_OPTIMIZATION, TDF_SLIM,
				 scalar_type);
              dump_printf (MSG_MISSED_OPTIMIZATION, "\n");
            }
	  /* Fatal mismatch.  */
	  matches[0] = false;
          return false;
        }

      /* If populating the vector type requires unrolling then fail
         before adjusting *max_nunits for basic-block vectorization.  */
      unsigned HOST_WIDE_INT const_vf;
      if (is_a <bb_vec_info> (vinfo)
	  && (!TYPE_VECTOR_SUBPARTS (vectype).is_constant (&const_vf)
	      || const_vf > group_size))
	{
	  dump_printf_loc (MSG_MISSED_OPTIMIZATION, vect_location, 
			   "Build SLP failed: unrolling required "
			   "in basic block SLP\n");
	  /* Fatal mismatch.  */
	  matches[0] = false;
	  return false;
	}

      /* In case of multiple types we need to detect the smallest type.  */
      *max_nunits = common_multiple (*max_nunits,
				     TYPE_VECTOR_SUBPARTS (vectype));

      if (gcall *call_stmt = dyn_cast <gcall *> (stmt))
	{
	  rhs_code = CALL_EXPR;
	  if (gimple_call_internal_p (call_stmt)
	      || gimple_call_tail_p (call_stmt)
	      || gimple_call_noreturn_p (call_stmt)
	      || !gimple_call_nothrow_p (call_stmt)
	      || gimple_call_chain (call_stmt))
	    {
	      if (dump_enabled_p ())
		{
		  dump_printf_loc (MSG_MISSED_OPTIMIZATION, vect_location, 
				   "Build SLP failed: unsupported call type ");
		  dump_gimple_stmt (MSG_MISSED_OPTIMIZATION, TDF_SLIM,
				    call_stmt, 0);
		}
	      /* Fatal mismatch.  */
	      matches[0] = false;
	      return false;
	    }
	}
      else
	rhs_code = gimple_assign_rhs_code (stmt);

      /* Check the operation.  */
      if (i == 0)
	{
	  first_stmt_code = rhs_code;

	  /* Shift arguments should be equal in all the packed stmts for a
	     vector shift with scalar shift operand.  */
	  if (rhs_code == LSHIFT_EXPR || rhs_code == RSHIFT_EXPR
	      || rhs_code == LROTATE_EXPR
	      || rhs_code == RROTATE_EXPR)
	    {
	      vec_mode = TYPE_MODE (vectype);

	      /* First see if we have a vector/vector shift.  */
	      optab = optab_for_tree_code (rhs_code, vectype,
					   optab_vector);

	      if (!optab
		  || optab_handler (optab, vec_mode) == CODE_FOR_nothing)
		{
		  /* No vector/vector shift, try for a vector/scalar shift.  */
		  optab = optab_for_tree_code (rhs_code, vectype,
					       optab_scalar);

		  if (!optab)
		    {
		      if (dump_enabled_p ())
			dump_printf_loc (MSG_MISSED_OPTIMIZATION, vect_location,
					 "Build SLP failed: no optab.\n");
		      /* Fatal mismatch.  */
		      matches[0] = false;
		      return false;
		    }
		  icode = (int) optab_handler (optab, vec_mode);
		  if (icode == CODE_FOR_nothing)
		    {
		      if (dump_enabled_p ())
			dump_printf_loc (MSG_MISSED_OPTIMIZATION, vect_location,
					 "Build SLP failed: "
					 "op not supported by target.\n");
		      /* Fatal mismatch.  */
		      matches[0] = false;
		      return false;
		    }
		  optab_op2_mode = insn_data[icode].operand[2].mode;
		  if (!VECTOR_MODE_P (optab_op2_mode))
		    {
		      need_same_oprnds = true;
		      first_op1 = gimple_assign_rhs2 (stmt);
		    }
		}
	    }
	  else if (rhs_code == WIDEN_LSHIFT_EXPR)
            {
              need_same_oprnds = true;
              first_op1 = gimple_assign_rhs2 (stmt);
            }
	}
      else
	{
	  if (first_stmt_code != rhs_code
	      && alt_stmt_code == ERROR_MARK)
	    alt_stmt_code = rhs_code;
	  if (first_stmt_code != rhs_code
	      && (first_stmt_code != IMAGPART_EXPR
		  || rhs_code != REALPART_EXPR)
	      && (first_stmt_code != REALPART_EXPR
		  || rhs_code != IMAGPART_EXPR)
	      /* Handle mismatches in plus/minus by computing both
		 and merging the results.  */
	      && !((first_stmt_code == PLUS_EXPR
		    || first_stmt_code == MINUS_EXPR)
		   && (alt_stmt_code == PLUS_EXPR
		       || alt_stmt_code == MINUS_EXPR)
		   && rhs_code == alt_stmt_code)
              && !(STMT_VINFO_GROUPED_ACCESS (vinfo_for_stmt (stmt))
                   && (first_stmt_code == ARRAY_REF
                       || first_stmt_code == BIT_FIELD_REF
                       || first_stmt_code == INDIRECT_REF
                       || first_stmt_code == COMPONENT_REF
                       || first_stmt_code == MEM_REF)))
	    {
	      if (dump_enabled_p ())
		{
		  dump_printf_loc (MSG_MISSED_OPTIMIZATION, vect_location, 
				   "Build SLP failed: different operation "
				   "in stmt ");
		  dump_gimple_stmt (MSG_MISSED_OPTIMIZATION, TDF_SLIM, stmt, 0);
		  dump_printf_loc (MSG_MISSED_OPTIMIZATION, vect_location,
				   "original stmt ");
		  dump_gimple_stmt (MSG_MISSED_OPTIMIZATION, TDF_SLIM,
				    first_stmt, 0);
		}
	      /* Mismatch.  */
	      continue;
	    }

	  if (need_same_oprnds
	      && !operand_equal_p (first_op1, gimple_assign_rhs2 (stmt), 0))
	    {
	      if (dump_enabled_p ())
		{
		  dump_printf_loc (MSG_MISSED_OPTIMIZATION, vect_location, 
				   "Build SLP failed: different shift "
				   "arguments in ");
		  dump_gimple_stmt (MSG_MISSED_OPTIMIZATION, TDF_SLIM, stmt, 0);
		}
	      /* Mismatch.  */
	      continue;
	    }

	  if (rhs_code == CALL_EXPR)
	    {
	      gimple *first_stmt = stmts[0];
	      if (gimple_call_num_args (stmt) != nops
		  || !operand_equal_p (gimple_call_fn (first_stmt),
				       gimple_call_fn (stmt), 0)
		  || gimple_call_fntype (first_stmt)
		     != gimple_call_fntype (stmt))
		{
		  if (dump_enabled_p ())
		    {
		      dump_printf_loc (MSG_MISSED_OPTIMIZATION, vect_location, 
				       "Build SLP failed: different calls in ");
		      dump_gimple_stmt (MSG_MISSED_OPTIMIZATION, TDF_SLIM,
					stmt, 0);
		    }
		  /* Mismatch.  */
		  continue;
		}
	    }
	}

      /* Grouped store or load.  */
      if (STMT_VINFO_GROUPED_ACCESS (vinfo_for_stmt (stmt)))
	{
	  if (REFERENCE_CLASS_P (lhs))
	    {
	      /* Store.  */
	      ;
	    }
	  else
	    {
	      /* Load.  */
              first_load = GROUP_FIRST_ELEMENT (vinfo_for_stmt (stmt));
              if (prev_first_load)
                {
                  /* Check that there are no loads from different interleaving
                     chains in the same node.  */
                  if (prev_first_load != first_load)
                    {
                      if (dump_enabled_p ())
                        {
                          dump_printf_loc (MSG_MISSED_OPTIMIZATION,
					   vect_location, 
					   "Build SLP failed: different "
					   "interleaving chains in one node ");
                          dump_gimple_stmt (MSG_MISSED_OPTIMIZATION, TDF_SLIM,
					    stmt, 0);
                        }
		      /* Mismatch.  */
		      continue;
                    }
                }
              else
                prev_first_load = first_load;
           }
        } /* Grouped access.  */
      else
	{
	  if (TREE_CODE_CLASS (rhs_code) == tcc_reference)
	    {
	      /* Not grouped load.  */
	      if (dump_enabled_p ())
		{
		  dump_printf_loc (MSG_MISSED_OPTIMIZATION, vect_location, 
				   "Build SLP failed: not grouped load ");
		  dump_gimple_stmt (MSG_MISSED_OPTIMIZATION, TDF_SLIM, stmt, 0);
		}

	      /* FORNOW: Not grouped loads are not supported.  */
	      /* Fatal mismatch.  */
	      matches[0] = false;
	      return false;
	    }

	  /* Not memory operation.  */
	  if (TREE_CODE_CLASS (rhs_code) != tcc_binary
	      && TREE_CODE_CLASS (rhs_code) != tcc_unary
	      && TREE_CODE_CLASS (rhs_code) != tcc_expression
	      && TREE_CODE_CLASS (rhs_code) != tcc_comparison
	      && rhs_code != CALL_EXPR)
	    {
	      if (dump_enabled_p ())
		{
		  dump_printf_loc (MSG_MISSED_OPTIMIZATION, vect_location,
				   "Build SLP failed: operation");
		  dump_printf (MSG_MISSED_OPTIMIZATION, " unsupported ");
		  dump_gimple_stmt (MSG_MISSED_OPTIMIZATION, TDF_SLIM, stmt, 0);
		}
	      /* Fatal mismatch.  */
	      matches[0] = false;
	      return false;
	    }

	  if (rhs_code == COND_EXPR)
	    {
	      tree cond_expr = gimple_assign_rhs1 (stmt);
	      enum tree_code cond_code = TREE_CODE (cond_expr);
	      enum tree_code swap_code = ERROR_MARK;
	      enum tree_code invert_code = ERROR_MARK;

	      if (i == 0)
		first_cond_code = TREE_CODE (cond_expr);
	      else if (TREE_CODE_CLASS (cond_code) == tcc_comparison)
		{
		  bool honor_nans = HONOR_NANS (TREE_OPERAND (cond_expr, 0));
		  swap_code = swap_tree_comparison (cond_code);
		  invert_code = invert_tree_comparison (cond_code, honor_nans);
		}

	      if (first_cond_code == cond_code)
		;
	      /* Isomorphic can be achieved by swapping.  */
	      else if (first_cond_code == swap_code)
		swap[i] = 1;
	      /* Isomorphic can be achieved by inverting.  */
	      else if (first_cond_code == invert_code)
		swap[i] = 2;
	      else
		{
		  if (dump_enabled_p ())
		    {
		      dump_printf_loc (MSG_MISSED_OPTIMIZATION, vect_location,
				       "Build SLP failed: different"
				       " operation");
		      dump_gimple_stmt (MSG_MISSED_OPTIMIZATION, TDF_SLIM,
					stmt, 0);
		    }
		  /* Mismatch.  */
		  continue;
		}
	    }
	}

      matches[i] = true;
    }

  for (i = 0; i < group_size; ++i)
    if (!matches[i])
      return false;

  /* If we allowed a two-operation SLP node verify the target can cope
     with the permute we are going to use.  */
  if (alt_stmt_code != ERROR_MARK
      && TREE_CODE_CLASS (alt_stmt_code) != tcc_reference)
    {
      unsigned HOST_WIDE_INT nelts;
      if (!TYPE_VECTOR_SUBPARTS (vectype).is_constant (&nelts))
	{
	  if (dump_enabled_p ())
	    dump_printf_loc (MSG_MISSED_OPTIMIZATION, vect_location,
			     "Build SLP failed: different operations "
			     "not allowed with variable-length SLP.\n");
	  return false;
	}
      unsigned char *sel = XALLOCAVEC (unsigned char, nelts);
      for (i = 0; i < nelts; ++i)
	{
	  sel[i] = i;
	  if (gimple_assign_rhs_code (stmts[i % group_size]) == alt_stmt_code)
	    sel[i] += nelts;
	}
      if (!can_vec_perm_p (TYPE_MODE (vectype), false, nelts, sel))
	{
	  for (i = 0; i < group_size; ++i)
	    if (gimple_assign_rhs_code (stmts[i]) == alt_stmt_code)
	      {
		matches[i] = false;
		if (dump_enabled_p ())
		  {
		    dump_printf_loc (MSG_MISSED_OPTIMIZATION, vect_location,
				     "Build SLP failed: different operation "
				     "in stmt ");
		    dump_gimple_stmt (MSG_MISSED_OPTIMIZATION, TDF_SLIM,
				      stmts[i], 0);
		    dump_printf_loc (MSG_MISSED_OPTIMIZATION, vect_location,
				     "original stmt ");
		    dump_gimple_stmt (MSG_MISSED_OPTIMIZATION, TDF_SLIM,
				      first_stmt, 0);
		  }
	      }
	  return false;
	}
      *two_operators = true;
    }

  return true;
}

/* Recursively build an SLP tree starting from NODE.
   Fail (and return a value not equal to zero) if def-stmts are not
   isomorphic, require data permutation or are of unsupported types of
   operation.  Otherwise, return 0.
   The value returned is the depth in the SLP tree where a mismatch
   was found.  */

static slp_tree
vect_build_slp_tree (vec_info *vinfo,
		     vec<gimple *> stmts, unsigned int group_size,
		     poly_uint64 *max_nunits, vec<slp_tree> *loads,
		     bool *matches, unsigned *npermutes, unsigned *tree_size,
		     unsigned max_tree_size)
{
  unsigned nops, i, this_tree_size = 0;
  poly_uint64 this_max_nunits = *max_nunits;
  gimple *stmt;
  slp_tree node;

  matches[0] = false;

  stmt = stmts[0];
  if (is_gimple_call (stmt))
    nops = gimple_call_num_args (stmt);
  else if (is_gimple_assign (stmt))
    {
      nops = gimple_num_ops (stmt) - 1;
      if (gimple_assign_rhs_code (stmt) == COND_EXPR)
	nops++;
    }
  else
    return NULL;

  bool two_operators = false;
  unsigned char *swap = XALLOCAVEC (unsigned char, group_size);
  if (!vect_build_slp_tree_1 (vinfo, swap,
			      stmts, group_size, nops,
			      &this_max_nunits, matches, &two_operators))
    return NULL;

  /* If the SLP node is a load, terminate the recursion.  */
  if (STMT_VINFO_GROUPED_ACCESS (vinfo_for_stmt (stmt))
      && DR_IS_READ (STMT_VINFO_DATA_REF (vinfo_for_stmt (stmt))))
    {
      *max_nunits = this_max_nunits;
      node = vect_create_new_slp_node (stmts);
      loads->safe_push (node);
      return node;
    }

  /* Get at the operands, verifying they are compatible.  */
  vec<slp_oprnd_info> oprnds_info = vect_create_oprnd_info (nops, group_size);
  slp_oprnd_info oprnd_info;
  FOR_EACH_VEC_ELT (stmts, i, stmt)
    {
<<<<<<< HEAD
      switch (vect_get_and_check_slp_defs (vinfo, stmts, i, &oprnds_info))
	{
	case 0:
	  break;
	case -1:
	  matches[0] = false;
	  vect_free_oprnd_info (oprnds_info);
	  return NULL;
	case 1:
	  matches[i] = false;
	  break;
	}
=======
      int res = vect_get_and_check_slp_defs (vinfo, &swap[i],
					     stmt, i, &oprnds_info);
      if (res != 0)
	matches[(res == -1) ? 0 : i] = false;
      if (!matches[0])
	break;
>>>>>>> 68b948d3
    }
  for (i = 0; i < group_size; ++i)
    if (!matches[i])
      {
	vect_free_oprnd_info (oprnds_info);
	return NULL;
      }

  auto_vec<slp_tree, 4> children;
  auto_vec<slp_tree> this_loads;

  stmt = stmts[0];

  /* Create SLP_TREE nodes for the definition node/s.  */
  FOR_EACH_VEC_ELT (oprnds_info, i, oprnd_info)
    {
      slp_tree child;
      unsigned old_nloads = this_loads.length ();
      unsigned old_tree_size = this_tree_size;
      unsigned int j;

      if (oprnd_info->first_dt != vect_internal_def)
        continue;

      if (++this_tree_size > max_tree_size)
	{
	  FOR_EACH_VEC_ELT (children, j, child)
	    vect_free_slp_tree (child);
	  vect_free_oprnd_info (oprnds_info);
	  return NULL;
	}

      if ((child = vect_build_slp_tree (vinfo, oprnd_info->def_stmts,
					group_size, &this_max_nunits,
					&this_loads, matches, npermutes,
					&this_tree_size,
					max_tree_size)) != NULL)
	{
	  /* If we have all children of child built up from scalars then just
	     throw that away and build it up this node from scalars.  */
	  if (!SLP_TREE_CHILDREN (child).is_empty ()
	      /* ???  Rejecting patterns this way doesn't work.  We'd have to
		 do extra work to cancel the pattern so the uses see the
		 scalar version.  */
	      && !is_pattern_stmt_p
	            (vinfo_for_stmt (SLP_TREE_SCALAR_STMTS (child)[0])))
	    {
	      slp_tree grandchild;

	      FOR_EACH_VEC_ELT (SLP_TREE_CHILDREN (child), j, grandchild)
		if (SLP_TREE_DEF_TYPE (grandchild) == vect_internal_def)
		  break;
	      if (!grandchild)
		{
		  /* Roll back.  */
		  this_loads.truncate (old_nloads);
		  this_tree_size = old_tree_size;
		  FOR_EACH_VEC_ELT (SLP_TREE_CHILDREN (child), j, grandchild)
		    vect_free_slp_tree (grandchild);
		  SLP_TREE_CHILDREN (child).truncate (0);

		  dump_printf_loc (MSG_NOTE, vect_location,
				   "Building parent vector operands from "
				   "scalars instead\n");
		  oprnd_info->def_stmts = vNULL;
		  SLP_TREE_DEF_TYPE (child) = vect_external_def;
		  children.safe_push (child);
		  continue;
		}
	    }

	  oprnd_info->def_stmts = vNULL;
	  children.safe_push (child);
	  continue;
	}

      /* If the SLP build failed fatally and we analyze a basic-block
         simply treat nodes we fail to build as externally defined
	 (and thus build vectors from the scalar defs).
	 The cost model will reject outright expensive cases.
	 ???  This doesn't treat cases where permutation ultimatively
	 fails (or we don't try permutation below).  Ideally we'd
	 even compute a permutation that will end up with the maximum
	 SLP tree size...  */
      if (is_a <bb_vec_info> (vinfo)
	  && !matches[0]
	  /* ???  Rejecting patterns this way doesn't work.  We'd have to
	     do extra work to cancel the pattern so the uses see the
	     scalar version.  */
	  && !is_pattern_stmt_p (vinfo_for_stmt (stmt)))
	{
	  dump_printf_loc (MSG_NOTE, vect_location,
			   "Building vector operands from scalars\n");
	  child = vect_create_new_slp_node (oprnd_info->def_stmts);
	  SLP_TREE_DEF_TYPE (child) = vect_external_def;
	  children.safe_push (child);
	  oprnd_info->def_stmts = vNULL;
	  continue;
	}

      /* If the SLP build for operand zero failed and operand zero
	 and one can be commutated try that for the scalar stmts
	 that failed the match.  */
      if (i == 0
	  /* A first scalar stmt mismatch signals a fatal mismatch.  */
	  && matches[0]
	  /* ???  For COND_EXPRs we can swap the comparison operands
	     as well as the arms under some constraints.  */
	  && nops == 2
	  && oprnds_info[1]->first_dt == vect_internal_def
	  && is_gimple_assign (stmt)
	  && commutative_tree_code (gimple_assign_rhs_code (stmt))
	  && ! two_operators
	  /* Do so only if the number of not successful permutes was nor more
	     than a cut-ff as re-trying the recursive match on
	     possibly each level of the tree would expose exponential
	     behavior.  */
	  && *npermutes < 4)
	{
	  /* Verify if we can safely swap or if we committed to a specific
	     operand order already.  */
	  for (j = 0; j < group_size; ++j)
	    if (!matches[j]
		&& (swap[j] != 0
		    || STMT_VINFO_NUM_SLP_USES (vinfo_for_stmt (stmts[j]))))
	      {
		if (dump_enabled_p ())
		  {
		    dump_printf_loc (MSG_MISSED_OPTIMIZATION, vect_location,
				     "Build SLP failed: cannot swap operands "
				     "of shared stmt ");
		    dump_gimple_stmt (MSG_MISSED_OPTIMIZATION, TDF_SLIM,
				      stmts[j], 0);
		  }
		goto fail;
	      }

	  /* Swap mismatched definition stmts.  */
	  dump_printf_loc (MSG_NOTE, vect_location,
			   "Re-trying with swapped operands of stmts ");
	  for (j = 0; j < group_size; ++j)
	    if (!matches[j])
	      {
		std::swap (oprnds_info[0]->def_stmts[j],
			   oprnds_info[1]->def_stmts[j]);
		dump_printf (MSG_NOTE, "%d ", j);
	      }
	  dump_printf (MSG_NOTE, "\n");
	  /* And try again with scratch 'matches' ... */
	  bool *tem = XALLOCAVEC (bool, group_size);
	  if ((child = vect_build_slp_tree (vinfo, oprnd_info->def_stmts,
					    group_size, &this_max_nunits,
					    &this_loads, tem, npermutes,
					    &this_tree_size,
					    max_tree_size)) != NULL)
	    {
	      /* ... so if successful we can apply the operand swapping
		 to the GIMPLE IL.  This is necessary because for example
		 vect_get_slp_defs uses operand indexes and thus expects
		 canonical operand order.  This is also necessary even
		 if we end up building the operand from scalars as
		 we'll continue to process swapped operand two.  */
	      for (j = 0; j < group_size; ++j)
		{
		  gimple *stmt = stmts[j];
		  gimple_set_plf (stmt, GF_PLF_1, false);
		}
	      for (j = 0; j < group_size; ++j)
		{
		  gimple *stmt = stmts[j];
		  if (!matches[j])
		    {
		      /* Avoid swapping operands twice.  */
		      if (gimple_plf (stmt, GF_PLF_1))
			continue;
		      swap_ssa_operands (stmt, gimple_assign_rhs1_ptr (stmt),
					 gimple_assign_rhs2_ptr (stmt));
		      gimple_set_plf (stmt, GF_PLF_1, true);
		    }
		}
	      /* Verify we swap all duplicates or none.  */
	      if (flag_checking)
		for (j = 0; j < group_size; ++j)
		  {
		    gimple *stmt = stmts[j];
		    gcc_assert (gimple_plf (stmt, GF_PLF_1) == ! matches[j]);
		  }

	      /* If we have all children of child built up from scalars then
		 just throw that away and build it up this node from scalars.  */
	      if (!SLP_TREE_CHILDREN (child).is_empty ()
		  /* ???  Rejecting patterns this way doesn't work.  We'd have
		     to do extra work to cancel the pattern so the uses see the
		     scalar version.  */
		  && !is_pattern_stmt_p
			(vinfo_for_stmt (SLP_TREE_SCALAR_STMTS (child)[0])))
		{
		  unsigned int j;
		  slp_tree grandchild;

		  FOR_EACH_VEC_ELT (SLP_TREE_CHILDREN (child), j, grandchild)
		    if (SLP_TREE_DEF_TYPE (grandchild) == vect_internal_def)
		      break;
		  if (!grandchild)
		    {
		      /* Roll back.  */
		      this_loads.truncate (old_nloads);
		      this_tree_size = old_tree_size;
		      FOR_EACH_VEC_ELT (SLP_TREE_CHILDREN (child), j, grandchild)
			vect_free_slp_tree (grandchild);
		      SLP_TREE_CHILDREN (child).truncate (0);

		      dump_printf_loc (MSG_NOTE, vect_location,
				       "Building parent vector operands from "
				       "scalars instead\n");
		      oprnd_info->def_stmts = vNULL;
		      SLP_TREE_DEF_TYPE (child) = vect_external_def;
		      children.safe_push (child);
		      continue;
		    }
		}

	      oprnd_info->def_stmts = vNULL;
	      children.safe_push (child);
	      continue;
	    }

	  ++*npermutes;
	}

fail:
      gcc_assert (child == NULL);
      FOR_EACH_VEC_ELT (children, j, child)
	vect_free_slp_tree (child);
      vect_free_oprnd_info (oprnds_info);
      return NULL;
    }

  vect_free_oprnd_info (oprnds_info);

  if (tree_size)
    *tree_size += this_tree_size;
  *max_nunits = this_max_nunits;
  loads->safe_splice (this_loads);

  node = vect_create_new_slp_node (stmts);
  SLP_TREE_TWO_OPERATORS (node) = two_operators;
  SLP_TREE_CHILDREN (node).splice (children);
  return node;
}

/* Dump a slp tree NODE using flags specified in DUMP_KIND.  */

static void
vect_print_slp_tree (int dump_kind, location_t loc, slp_tree node)
{
  int i;
  gimple *stmt;
  slp_tree child;

  dump_printf_loc (dump_kind, loc, "node%s\n",
		   SLP_TREE_DEF_TYPE (node) != vect_internal_def
		   ? " (external)" : "");
  FOR_EACH_VEC_ELT (SLP_TREE_SCALAR_STMTS (node), i, stmt)
    {
      dump_printf_loc (dump_kind, loc, "\tstmt %d ", i);
      dump_gimple_stmt (dump_kind, TDF_SLIM, stmt, 0);
    }
  FOR_EACH_VEC_ELT (SLP_TREE_CHILDREN (node), i, child)
    vect_print_slp_tree (dump_kind, loc, child);
}


/* Mark the tree rooted at NODE with MARK (PURE_SLP or HYBRID).
   If MARK is HYBRID, it refers to a specific stmt in NODE (the stmt at index
   J).  Otherwise, MARK is PURE_SLP and J is -1, which indicates that all the
   stmts in NODE are to be marked.  */

static void
vect_mark_slp_stmts (slp_tree node, enum slp_vect_type mark, int j)
{
  int i;
  gimple *stmt;
  slp_tree child;

  if (SLP_TREE_DEF_TYPE (node) != vect_internal_def)
    return;

  FOR_EACH_VEC_ELT (SLP_TREE_SCALAR_STMTS (node), i, stmt)
    if (j < 0 || i == j)
      STMT_SLP_TYPE (vinfo_for_stmt (stmt)) = mark;

  FOR_EACH_VEC_ELT (SLP_TREE_CHILDREN (node), i, child)
    vect_mark_slp_stmts (child, mark, j);
}


/* Mark the statements of the tree rooted at NODE as relevant (vect_used).  */

static void
vect_mark_slp_stmts_relevant (slp_tree node)
{
  int i;
  gimple *stmt;
  stmt_vec_info stmt_info;
  slp_tree child;

  if (SLP_TREE_DEF_TYPE (node) != vect_internal_def)
    return;

  FOR_EACH_VEC_ELT (SLP_TREE_SCALAR_STMTS (node), i, stmt)
    {
      stmt_info = vinfo_for_stmt (stmt);
      gcc_assert (!STMT_VINFO_RELEVANT (stmt_info)
                  || STMT_VINFO_RELEVANT (stmt_info) == vect_used_in_scope);
      STMT_VINFO_RELEVANT (stmt_info) = vect_used_in_scope;
    }

  FOR_EACH_VEC_ELT (SLP_TREE_CHILDREN (node), i, child)
    vect_mark_slp_stmts_relevant (child);
}


/* Rearrange the statements of NODE according to PERMUTATION.  */

static void
vect_slp_rearrange_stmts (slp_tree node, unsigned int group_size,
                          vec<unsigned> permutation)
{
  gimple *stmt;
  vec<gimple *> tmp_stmts;
  unsigned int i;
  slp_tree child;

  FOR_EACH_VEC_ELT (SLP_TREE_CHILDREN (node), i, child)
    vect_slp_rearrange_stmts (child, group_size, permutation);

  gcc_assert (group_size == SLP_TREE_SCALAR_STMTS (node).length ());
  tmp_stmts.create (group_size);
  tmp_stmts.quick_grow_cleared (group_size);

  FOR_EACH_VEC_ELT (SLP_TREE_SCALAR_STMTS (node), i, stmt)
    tmp_stmts[permutation[i]] = stmt;

  SLP_TREE_SCALAR_STMTS (node).release ();
  SLP_TREE_SCALAR_STMTS (node) = tmp_stmts;
}


/* Attempt to reorder stmts in a reduction chain so that we don't
   require any load permutation.  Return true if that was possible,
   otherwise return false.  */

static bool
vect_attempt_slp_rearrange_stmts (slp_instance slp_instn)
{
  unsigned int group_size = SLP_INSTANCE_GROUP_SIZE (slp_instn);
  unsigned int i, j;
  unsigned int lidx;
  slp_tree node, load;

  /* Compare all the permutation sequences to the first one.  We know
     that at least one load is permuted.  */
  node = SLP_INSTANCE_LOADS (slp_instn)[0];
  if (!node->load_permutation.exists ())
    return false;
  for (i = 1; SLP_INSTANCE_LOADS (slp_instn).iterate (i, &load); ++i)
    {
      if (!load->load_permutation.exists ())
	return false;
      FOR_EACH_VEC_ELT (load->load_permutation, j, lidx)
	if (lidx != node->load_permutation[j])
	  return false;
    }

  /* Check that the loads in the first sequence are different and there
     are no gaps between them.  */
  auto_sbitmap load_index (group_size);
  bitmap_clear (load_index);
  FOR_EACH_VEC_ELT (node->load_permutation, i, lidx)
    {
      if (lidx >= group_size)
	return false;
      if (bitmap_bit_p (load_index, lidx))
	return false;

      bitmap_set_bit (load_index, lidx);
    }
  for (i = 0; i < group_size; i++)
    if (!bitmap_bit_p (load_index, i))
      return false;

  /* This permutation is valid for reduction.  Since the order of the
     statements in the nodes is not important unless they are memory
     accesses, we can rearrange the statements in all the nodes
     according to the order of the loads.  */
  vect_slp_rearrange_stmts (SLP_INSTANCE_TREE (slp_instn), group_size,
			    node->load_permutation);

  /* We are done, no actual permutations need to be generated.  */
  poly_int64 unrolling_factor = SLP_INSTANCE_UNROLLING_FACTOR (slp_instn);
  FOR_EACH_VEC_ELT (SLP_INSTANCE_LOADS (slp_instn), i, node)
    {
      gimple *first_stmt = SLP_TREE_SCALAR_STMTS (node)[0];
      first_stmt = GROUP_FIRST_ELEMENT (vinfo_for_stmt (first_stmt));
      /* But we have to keep those permutations that are required because
         of handling of gaps.  */
      if (must_eq (unrolling_factor, 1)
	  || (group_size == GROUP_SIZE (vinfo_for_stmt (first_stmt))
	      && GROUP_GAP (vinfo_for_stmt (first_stmt)) == 0))
	SLP_TREE_LOAD_PERMUTATION (node).release ();
      else
	for (j = 0; j < SLP_TREE_LOAD_PERMUTATION (node).length (); ++j)
	  SLP_TREE_LOAD_PERMUTATION (node)[j] = j;
    }

  return true;
}

/* Check if the required load permutations in the SLP instance
   SLP_INSTN are supported.  */

static bool
vect_supported_load_permutation_p (slp_instance slp_instn)
{
  unsigned int group_size = SLP_INSTANCE_GROUP_SIZE (slp_instn);
  unsigned int i, j, k, next;
  slp_tree node;
  gimple *stmt, *load, *next_load;

  if (dump_enabled_p ())
    {
      dump_printf_loc (MSG_NOTE, vect_location, "Load permutation ");
      FOR_EACH_VEC_ELT (SLP_INSTANCE_LOADS (slp_instn), i, node)
	if (node->load_permutation.exists ())
	  FOR_EACH_VEC_ELT (node->load_permutation, j, next)
	    dump_printf (MSG_NOTE, "%d ", next);
	else
	  for (k = 0; k < group_size; ++k)
	    dump_printf (MSG_NOTE, "%d ", k);
      dump_printf (MSG_NOTE, "\n");
    }

  /* In case of reduction every load permutation is allowed, since the order
     of the reduction statements is not important (as opposed to the case of
     grouped stores).  The only condition we need to check is that all the
     load nodes are of the same size and have the same permutation (and then
     rearrange all the nodes of the SLP instance according to this 
     permutation).  */

  /* Check that all the load nodes are of the same size.  */
  /* ???  Can't we assert this? */
  FOR_EACH_VEC_ELT (SLP_INSTANCE_LOADS (slp_instn), i, node)
    if (SLP_TREE_SCALAR_STMTS (node).length () != (unsigned) group_size)
      return false;

  node = SLP_INSTANCE_TREE (slp_instn);
  stmt = SLP_TREE_SCALAR_STMTS (node)[0];

  /* Reduction (there are no data-refs in the root).
     In reduction chain the order of the loads is not important.  */
  if (!STMT_VINFO_DATA_REF (vinfo_for_stmt (stmt))
      && !GROUP_FIRST_ELEMENT (vinfo_for_stmt (stmt)))
    vect_attempt_slp_rearrange_stmts (slp_instn);

  /* In basic block vectorization we allow any subchain of an interleaving
     chain.
     FORNOW: not supported in loop SLP because of realignment compications.  */
  if (STMT_VINFO_BB_VINFO (vinfo_for_stmt (stmt)))
    {
      /* Check whether the loads in an instance form a subchain and thus
         no permutation is necessary.  */
      FOR_EACH_VEC_ELT (SLP_INSTANCE_LOADS (slp_instn), i, node)
        {
	  if (!SLP_TREE_LOAD_PERMUTATION (node).exists ())
	    continue;
	  bool subchain_p = true;
          next_load = NULL;
          FOR_EACH_VEC_ELT (SLP_TREE_SCALAR_STMTS (node), j, load)
            {
              if (j != 0
		  && (next_load != load
		      || GROUP_GAP (vinfo_for_stmt (load)) != 1))
		{
		  subchain_p = false;
		  break;
		}
              next_load = GROUP_NEXT_ELEMENT (vinfo_for_stmt (load));
            }
	  if (subchain_p)
	    SLP_TREE_LOAD_PERMUTATION (node).release ();
	  else
	    {
	      stmt_vec_info group_info
		= vinfo_for_stmt (SLP_TREE_SCALAR_STMTS (node)[0]);
	      group_info = vinfo_for_stmt (GROUP_FIRST_ELEMENT (group_info));
	      unsigned nunits
		= TYPE_VECTOR_SUBPARTS (STMT_VINFO_VECTYPE (group_info));
	      unsigned k, maxk = 0;
	      FOR_EACH_VEC_ELT (SLP_TREE_LOAD_PERMUTATION (node), j, k)
		if (k > maxk)
		  maxk = k;
	      /* In BB vectorization we may not actually use a loaded vector
		 accessing elements in excess of GROUP_SIZE.  */
	      if (maxk >= (GROUP_SIZE (group_info) & ~(nunits - 1)))
		{
		  dump_printf_loc (MSG_MISSED_OPTIMIZATION, vect_location,
				   "BB vectorization with gaps at the end of "
				   "a load is not supported\n");
		  return false;
		}

	      /* Verify the permutation can be generated.  */
	      vec<tree> tem;
	      unsigned n_perms;
	      if (!vect_transform_slp_perm_load (node, tem, NULL,
						 1, slp_instn, true, &n_perms))
		{
		  dump_printf_loc (MSG_MISSED_OPTIMIZATION,
				   vect_location,
				   "unsupported load permutation\n");
		  return false;
		}
	    }
        }
      return true;
    }

  /* For loop vectorization verify we can generate the permutation.  */
  unsigned n_perms;
  FOR_EACH_VEC_ELT (SLP_INSTANCE_LOADS (slp_instn), i, node)
    if (node->load_permutation.exists ()
	&& !vect_transform_slp_perm_load
	      (node, vNULL, NULL,
	       SLP_INSTANCE_UNROLLING_FACTOR (slp_instn), slp_instn, true,
	       &n_perms))
      return false;

  return true;
}


/* Find the last store in SLP INSTANCE.  */

gimple *
vect_find_last_scalar_stmt_in_slp (slp_tree node)
{
  gimple *last = NULL, *stmt;

  for (int i = 0; SLP_TREE_SCALAR_STMTS (node).iterate (i, &stmt); i++)
    {
      stmt_vec_info stmt_vinfo = vinfo_for_stmt (stmt);
      if (is_pattern_stmt_p (stmt_vinfo))
	last = get_later_stmt (STMT_VINFO_RELATED_STMT (stmt_vinfo), last);
      else
	last = get_later_stmt (stmt, last);
    }

  return last;
}

/* Compute the cost for the SLP node NODE in the SLP instance INSTANCE.  */

static void
vect_analyze_slp_cost_1 (slp_instance instance, slp_tree node,
			 stmt_vector_for_cost *prologue_cost_vec,
			 stmt_vector_for_cost *body_cost_vec,
			 unsigned ncopies_for_cost)
{
  unsigned i, j;
  slp_tree child;
  gimple *stmt;
  stmt_vec_info stmt_info;
  tree lhs;

  /* Recurse down the SLP tree.  */
  FOR_EACH_VEC_ELT (SLP_TREE_CHILDREN (node), i, child)
    if (SLP_TREE_DEF_TYPE (child) == vect_internal_def)
      vect_analyze_slp_cost_1 (instance, child, prologue_cost_vec,
			       body_cost_vec, ncopies_for_cost);

  /* Look at the first scalar stmt to determine the cost.  */
  stmt = SLP_TREE_SCALAR_STMTS (node)[0];
  stmt_info = vinfo_for_stmt (stmt);
  if (STMT_VINFO_GROUPED_ACCESS (stmt_info))
    {
      vect_memory_access_type memory_access_type
	= (STMT_VINFO_STRIDED_P (stmt_info)
	   ? VMAT_STRIDED_SLP
	   : VMAT_CONTIGUOUS);
      if (DR_IS_WRITE (STMT_VINFO_DATA_REF (stmt_info)))
	vect_model_store_cost (stmt_info, ncopies_for_cost,
			       memory_access_type, vect_uninitialized_def,
			       node, prologue_cost_vec, body_cost_vec);
      else
	{
	  gcc_checking_assert (DR_IS_READ (STMT_VINFO_DATA_REF (stmt_info)));
	  if (SLP_TREE_LOAD_PERMUTATION (node).exists ())
	    {
	      /* If the load is permuted then the alignment is determined by
		 the first group element not by the first scalar stmt DR.  */
	      stmt = GROUP_FIRST_ELEMENT (stmt_info);
	      stmt_info = vinfo_for_stmt (stmt);
	      /* Record the cost for the permutation.  */
	      unsigned n_perms;
	      vect_transform_slp_perm_load (node, vNULL, NULL,
					    ncopies_for_cost, instance, true,
					    &n_perms);
	      record_stmt_cost (body_cost_vec, n_perms, vec_perm,
				stmt_info, 0, vect_body);
<<<<<<< HEAD
	      /* And adjust the number of loads performed.  */
	      unsigned assumed_nunits
		= vect_nunits_for_cost (STMT_VINFO_VECTYPE (stmt_info));
	      ncopies_for_cost
	        = (GROUP_SIZE (stmt_info) - GROUP_GAP (stmt_info)
		   + assumed_nunits - 1) / assumed_nunits;
	      poly_uint64 uf = SLP_INSTANCE_UNROLLING_FACTOR (instance);
	      ncopies_for_cost *= estimated_poly_value (uf);
=======
	      unsigned nunits
		= TYPE_VECTOR_SUBPARTS (STMT_VINFO_VECTYPE (stmt_info));
	      /* And adjust the number of loads performed.  This handles
	         redundancies as well as loads that are later dead.  */
	      auto_sbitmap perm (GROUP_SIZE (stmt_info));
	      bitmap_clear (perm);
	      for (i = 0; i < SLP_TREE_LOAD_PERMUTATION (node).length (); ++i)
		bitmap_set_bit (perm, SLP_TREE_LOAD_PERMUTATION (node)[i]);
	      ncopies_for_cost = 0;
	      bool load_seen = false;
	      for (i = 0; i < GROUP_SIZE (stmt_info); ++i)
		{
		  if (i % nunits == 0)
		    {
		      if (load_seen)
			ncopies_for_cost++;
		      load_seen = false;
		    }
		  if (bitmap_bit_p (perm, i))
		    load_seen = true;
		}
	      if (load_seen)
		ncopies_for_cost++;
	      gcc_assert (ncopies_for_cost
			  <= (GROUP_SIZE (stmt_info) - GROUP_GAP (stmt_info)
			      + nunits - 1) / nunits);
	      ncopies_for_cost *= SLP_INSTANCE_UNROLLING_FACTOR (instance);
>>>>>>> 68b948d3
	    }
	  /* Record the cost for the vector loads.  */
	  vect_model_load_cost (stmt_info, ncopies_for_cost,
				memory_access_type, node, prologue_cost_vec,
				body_cost_vec);
	  return;
	}
    }
  else
    {
      record_stmt_cost (body_cost_vec, ncopies_for_cost, vector_stmt,
			stmt_info, 0, vect_body);
      if (SLP_TREE_TWO_OPERATORS (node))
	{
	  record_stmt_cost (body_cost_vec, ncopies_for_cost, vector_stmt,
			    stmt_info, 0, vect_body);
	  record_stmt_cost (body_cost_vec, ncopies_for_cost, vec_perm,
			    stmt_info, 0, vect_body);
	}
    }

  /* Push SLP node def-type to stmts.  */
  FOR_EACH_VEC_ELT (SLP_TREE_CHILDREN (node), i, child)
    if (SLP_TREE_DEF_TYPE (child) != vect_internal_def)
      FOR_EACH_VEC_ELT (SLP_TREE_SCALAR_STMTS (child), j, stmt)
	STMT_VINFO_DEF_TYPE (vinfo_for_stmt (stmt)) = SLP_TREE_DEF_TYPE (child);

  /* Scan operands and account for prologue cost of constants/externals.
     ???  This over-estimates cost for multiple uses and should be
     re-engineered.  */
  stmt = SLP_TREE_SCALAR_STMTS (node)[0];
  lhs = gimple_get_lhs (stmt);
  for (i = 0; i < gimple_num_ops (stmt); ++i)
    {
      tree op = gimple_op (stmt, i);
      gimple *def_stmt;
      enum vect_def_type dt;
      if (!op || op == lhs)
	continue;
      if (vect_is_simple_use (op, stmt_info->vinfo, &def_stmt, &dt))
	{
	  /* Without looking at the actual initializer a vector of
	     constants can be implemented as load from the constant pool.
	     ???  We need to pass down stmt_info for a vector type
	     even if it points to the wrong stmt.  */
	  if (dt == vect_constant_def)
	    record_stmt_cost (prologue_cost_vec, 1, vector_load,
			      stmt_info, 0, vect_prologue);
	  else if (dt == vect_external_def)
	    record_stmt_cost (prologue_cost_vec, 1, vec_construct,
			      stmt_info, 0, vect_prologue);
	}
    }

  /* Restore stmt def-types.  */
  FOR_EACH_VEC_ELT (SLP_TREE_CHILDREN (node), i, child)
    if (SLP_TREE_DEF_TYPE (child) != vect_internal_def)
      FOR_EACH_VEC_ELT (SLP_TREE_SCALAR_STMTS (child), j, stmt)
	STMT_VINFO_DEF_TYPE (vinfo_for_stmt (stmt)) = vect_internal_def;
}

/* Compute the cost for the SLP instance INSTANCE.  */

static void
vect_analyze_slp_cost (slp_instance instance, void *data)
{
  stmt_vector_for_cost body_cost_vec, prologue_cost_vec;
  unsigned ncopies_for_cost;
  stmt_info_for_cost *si;
  unsigned i;

  if (dump_enabled_p ())
    dump_printf_loc (MSG_NOTE, vect_location,
		     "=== vect_analyze_slp_cost ===\n");

  /* Calculate the number of vector stmts to create based on the unrolling
     factor (number of vectors is 1 if NUNITS >= GROUP_SIZE, and is
     GROUP_SIZE / NUNITS otherwise.  */
  unsigned group_size = SLP_INSTANCE_GROUP_SIZE (instance);
  slp_tree node = SLP_INSTANCE_TREE (instance);
  stmt_vec_info stmt_info = vinfo_for_stmt (SLP_TREE_SCALAR_STMTS (node)[0]);
  /* Get the estimated vectorization factor, which is always one for
     basic-block vectorization.  */
  unsigned int assumed_vf;
  if (STMT_VINFO_LOOP_VINFO (stmt_info))
    assumed_vf = vect_vf_for_cost (STMT_VINFO_LOOP_VINFO (stmt_info));
  else
    assumed_vf = 1;
  /* For reductions look at a reduction operand in case the reduction
     operation is widening like DOT_PROD or SAD.  */
  tree vectype_for_cost = STMT_VINFO_VECTYPE (stmt_info);
  if (!STMT_VINFO_GROUPED_ACCESS (stmt_info))
    {
      gimple *stmt = SLP_TREE_SCALAR_STMTS (node)[0];
      switch (gimple_assign_rhs_code (stmt))
	{
	case DOT_PROD_EXPR:
	case SAD_EXPR:
	  vectype_for_cost = get_vectype_for_scalar_type
	    (TREE_TYPE (gimple_assign_rhs1 (stmt)));
	  break;
	default:;
	}
    }
  unsigned assumed_nunits = vect_nunits_for_cost (vectype_for_cost);
  ncopies_for_cost = (least_common_multiple (assumed_nunits,
					     group_size * assumed_vf)
		      / assumed_nunits);

  prologue_cost_vec.create (10);
  body_cost_vec.create (10);
  vect_analyze_slp_cost_1 (instance, SLP_INSTANCE_TREE (instance),
			   &prologue_cost_vec, &body_cost_vec,
			   ncopies_for_cost);

  /* Record the prologue costs, which were delayed until we were
     sure that SLP was successful.  */
  FOR_EACH_VEC_ELT (prologue_cost_vec, i, si)
    {
      struct _stmt_vec_info *stmt_info
	= si->stmt ? vinfo_for_stmt (si->stmt) : NULL;
      (void) add_stmt_cost (data, si->count, si->kind, stmt_info,
			    si->misalign, vect_prologue);
    }

  /* Record the instance's instructions in the target cost model.  */
  FOR_EACH_VEC_ELT (body_cost_vec, i, si)
    {
      struct _stmt_vec_info *stmt_info
	= si->stmt ? vinfo_for_stmt (si->stmt) : NULL;
      (void) add_stmt_cost (data, si->count, si->kind, stmt_info,
			    si->misalign, vect_body);
    }

  prologue_cost_vec.release ();
  body_cost_vec.release ();
}

/* Splits a group of stores, currently beginning at FIRST_STMT, into two groups:
   one (still beginning at FIRST_STMT) of size GROUP1_SIZE (also containing
   the first GROUP1_SIZE stmts, since stores are consecutive), the second
   containing the remainder.
   Return the first stmt in the second group.  */

static gimple *
vect_split_slp_store_group (gimple *first_stmt, unsigned group1_size)
{
  stmt_vec_info first_vinfo = vinfo_for_stmt (first_stmt);
  gcc_assert (GROUP_FIRST_ELEMENT (first_vinfo) == first_stmt);
  gcc_assert (group1_size > 0);
  int group2_size = GROUP_SIZE (first_vinfo) - group1_size;
  gcc_assert (group2_size > 0);
  unsigned int first_uid = gimple_uid (first_stmt);
  unsigned int last_uid = first_uid;
  GROUP_SIZE (first_vinfo) = group1_size;
  GROUP_NUM_STMTS (first_vinfo) = group1_size;

  gimple *stmt = first_stmt;
  for (unsigned i = group1_size; i > 1; i--)
    {
      stmt = GROUP_NEXT_ELEMENT (vinfo_for_stmt (stmt));
      first_uid = MIN (first_uid, gimple_uid (stmt));
      last_uid = MAX (last_uid, gimple_uid (stmt));
      gcc_assert (GROUP_GAP (vinfo_for_stmt (stmt)) == 1);
    }
  GROUP_FIRST_UID (first_vinfo) = first_uid;
  GROUP_LAST_UID (first_vinfo) = last_uid;

  /* STMT is now the last element of the first group.  */
  gimple *group2 = GROUP_NEXT_ELEMENT (vinfo_for_stmt (stmt));
  GROUP_NEXT_ELEMENT (vinfo_for_stmt (stmt)) = 0;

  first_uid = last_uid = gimple_uid (group2);
  GROUP_SIZE (vinfo_for_stmt (group2)) = group2_size;
  GROUP_NUM_STMTS (vinfo_for_stmt (group2)) = 0;
  for (stmt = group2; stmt; stmt = GROUP_NEXT_ELEMENT (vinfo_for_stmt (stmt)))
    {
      first_uid = MIN (first_uid, gimple_uid (stmt));
      last_uid = MAX (last_uid, gimple_uid (stmt));
      GROUP_NUM_STMTS (vinfo_for_stmt (group2)) += 1;
      GROUP_FIRST_ELEMENT (vinfo_for_stmt (stmt)) = group2;
      gcc_assert (GROUP_GAP (vinfo_for_stmt (stmt)) == 1);
    }

  /* For the second group, the GROUP_GAP is that before the original group,
     plus skipping over the first vector.  */
  GROUP_GAP (vinfo_for_stmt (group2)) =
    GROUP_GAP (first_vinfo) + group1_size;
  GROUP_FIRST_UID (vinfo_for_stmt (group2)) = first_uid;
  GROUP_LAST_UID (vinfo_for_stmt (group2)) = last_uid;

  /* GROUP_GAP of the first group now has to skip over the second group too.  */
  GROUP_GAP (first_vinfo) += group2_size;

  if (dump_enabled_p ())
    dump_printf_loc (MSG_NOTE, vect_location, "Split group into %d and %d\n",
		     group1_size, group2_size);

  return group2;
}

/* Calculate the unrolling factor for an SLP instance with GROUP_SIZE
   statements and a vector of NUNITS elements.  */

static poly_uint64
calculate_unrolling_factor (poly_uint64 nunits, unsigned int group_size)
{
  return exact_div (common_multiple (nunits, group_size), group_size);
}

/* Analyze an SLP instance starting from a group of grouped stores.  Call
   vect_build_slp_tree to build a tree of packed stmts if possible.
   Return FALSE if it's impossible to SLP any stmt in the loop.  */

static bool
vect_analyze_slp_instance (vec_info *vinfo,
			   gimple *stmt, unsigned max_tree_size)
{
  slp_instance new_instance;
  slp_tree node;
  unsigned int group_size = GROUP_SIZE (vinfo_for_stmt (stmt));
  tree vectype, scalar_type = NULL_TREE;
  gimple *next;
  unsigned int i;
  vec<slp_tree> loads;
  struct data_reference *dr = STMT_VINFO_DATA_REF (vinfo_for_stmt (stmt));
  vec<gimple *> scalar_stmts;

  if (GROUP_FIRST_ELEMENT (vinfo_for_stmt (stmt)))
    {
      if (dr)
        {
          scalar_type = TREE_TYPE (DR_REF (dr));
          vectype = get_vectype_for_scalar_type (scalar_type);
        }
      else
        {
          gcc_assert (is_a <loop_vec_info> (vinfo));
          vectype = STMT_VINFO_VECTYPE (vinfo_for_stmt (stmt));
        }

      group_size = GROUP_SIZE (vinfo_for_stmt (stmt));
    }
  else
    {
      gcc_assert (is_a <loop_vec_info> (vinfo));
      vectype = STMT_VINFO_VECTYPE (vinfo_for_stmt (stmt));
      group_size = as_a <loop_vec_info> (vinfo)->reductions.length ();
    }

  if (!vectype)
    {
      if (dump_enabled_p ())
        {
          dump_printf_loc (MSG_MISSED_OPTIMIZATION, vect_location,
			   "Build SLP failed: unsupported data-type ");
          dump_generic_expr (MSG_MISSED_OPTIMIZATION, TDF_SLIM, scalar_type);
          dump_printf (MSG_MISSED_OPTIMIZATION, "\n");
        }

      return false;
    }
  poly_uint64 nunits = TYPE_VECTOR_SUBPARTS (vectype);

  /* Create a node (a root of the SLP tree) for the packed grouped stores.  */
  scalar_stmts.create (group_size);
  next = stmt;
  if (GROUP_FIRST_ELEMENT (vinfo_for_stmt (stmt)))
    {
      /* Collect the stores and store them in SLP_TREE_SCALAR_STMTS.  */
      while (next)
        {
	  if (STMT_VINFO_IN_PATTERN_P (vinfo_for_stmt (next))
	      && STMT_VINFO_RELATED_STMT (vinfo_for_stmt (next)))
	    scalar_stmts.safe_push (
		  STMT_VINFO_RELATED_STMT (vinfo_for_stmt (next)));
	  else
            scalar_stmts.safe_push (next);
          next = GROUP_NEXT_ELEMENT (vinfo_for_stmt (next));
        }
      /* Mark the first element of the reduction chain as reduction to properly
	 transform the node.  In the reduction analysis phase only the last
	 element of the chain is marked as reduction.  */
      if (!STMT_VINFO_GROUPED_ACCESS (vinfo_for_stmt (stmt)))
	STMT_VINFO_DEF_TYPE (vinfo_for_stmt (stmt)) = vect_reduction_def;
    }
  else
    {
      /* Collect reduction statements.  */
      vec<gimple *> reductions = as_a <loop_vec_info> (vinfo)->reductions;
      for (i = 0; reductions.iterate (i, &next); i++)
	scalar_stmts.safe_push (next);
    }

  loads.create (group_size);

  /* Build the tree for the SLP instance.  */
  bool *matches = XALLOCAVEC (bool, group_size);
  unsigned npermutes = 0;
  poly_uint64 max_nunits = nunits;
  node = vect_build_slp_tree (vinfo, scalar_stmts, group_size,
			      &max_nunits, &loads, matches, &npermutes,
			      NULL, max_tree_size);
  if (node != NULL)
    {
      /* Calculate the unrolling factor based on the smallest type.  */
      poly_uint64 unrolling_factor
	= calculate_unrolling_factor (max_nunits, group_size);

      if (may_ne (unrolling_factor, 1U)
	  && is_a <bb_vec_info> (vinfo))
	{
	  unsigned HOST_WIDE_INT const_max_nunits;
	  if (!max_nunits.is_constant (&const_max_nunits)
	      || const_max_nunits > group_size)
	    {
	      if (dump_enabled_p ())
		dump_printf_loc (MSG_MISSED_OPTIMIZATION, vect_location,
				 "Build SLP failed: store group "
				 "size not a multiple of the vector size "
				 "in basic block SLP\n");
	      vect_free_slp_tree (node);
	      loads.release ();
	      return false;
	    }
	  /* Fatal mismatch.  */
	  matches[group_size / const_max_nunits * const_max_nunits] = false;
	  vect_free_slp_tree (node);
	  loads.release ();
	}
      else
	{
      /* Create a new SLP instance.  */
      new_instance = XNEW (struct _slp_instance);
      SLP_INSTANCE_TREE (new_instance) = node;
      SLP_INSTANCE_GROUP_SIZE (new_instance) = group_size;
      SLP_INSTANCE_UNROLLING_FACTOR (new_instance) = unrolling_factor;
      SLP_INSTANCE_LOADS (new_instance) = loads;

      /* Compute the load permutation.  */
      slp_tree load_node;
      bool loads_permuted = false;
      FOR_EACH_VEC_ELT (loads, i, load_node)
	{
	  vec<unsigned> load_permutation;
	  int j;
	  gimple *load, *first_stmt;
	  bool this_load_permuted = false;
	  load_permutation.create (group_size);
	  first_stmt = GROUP_FIRST_ELEMENT
	      (vinfo_for_stmt (SLP_TREE_SCALAR_STMTS (load_node)[0]));
	  FOR_EACH_VEC_ELT (SLP_TREE_SCALAR_STMTS (load_node), j, load)
	    {
		  int load_place = vect_get_place_in_interleaving_chain
				     (load, first_stmt);
	      gcc_assert (load_place != -1);
	      if (load_place != j)
		this_load_permuted = true;
	      load_permutation.safe_push (load_place);
	    }
	  if (!this_load_permuted
	      /* The load requires permutation when unrolling exposes
	         a gap either because the group is larger than the SLP
		 group-size or because there is a gap between the groups.  */
	      && (must_eq (unrolling_factor, 1U)
		  || (group_size == GROUP_SIZE (vinfo_for_stmt (first_stmt))
		      && GROUP_GAP (vinfo_for_stmt (first_stmt)) == 0)))
	    {
	      load_permutation.release ();
	      continue;
	    }
	  SLP_TREE_LOAD_PERMUTATION (load_node) = load_permutation;
	  loads_permuted = true;
	}

      if (loads_permuted)
        {
          if (!vect_supported_load_permutation_p (new_instance))
            {
              if (dump_enabled_p ())
                {
                  dump_printf_loc (MSG_MISSED_OPTIMIZATION, vect_location,
				   "Build SLP failed: unsupported load "
				   "permutation ");
		      dump_gimple_stmt (MSG_MISSED_OPTIMIZATION,
					TDF_SLIM, stmt, 0);
                }
              vect_free_slp_instance (new_instance);
              return false;
            }
        }

	  /* If the loads and stores can be handled with load/store-lan
	 instructions do not generate this SLP instance.  */
      if (is_a <loop_vec_info> (vinfo)
	  && loads_permuted
	  && dr && vect_store_lanes_supported (vectype, group_size, false))
	{
	  slp_tree load_node;
	  FOR_EACH_VEC_ELT (loads, i, load_node)
	    {
	      gimple *first_stmt = GROUP_FIRST_ELEMENT
		  (vinfo_for_stmt (SLP_TREE_SCALAR_STMTS (load_node)[0]));
	      stmt_vec_info stmt_vinfo = vinfo_for_stmt (first_stmt);
		  /* Use SLP for strided accesses (or if we
		     can't load-lanes).  */
	      if (STMT_VINFO_STRIDED_P (stmt_vinfo)
		  || ! vect_load_lanes_supported
			(STMT_VINFO_VECTYPE (stmt_vinfo),
			 GROUP_SIZE (stmt_vinfo), false))
		break;
	    }
	  if (i == loads.length ())
	    {
	      if (dump_enabled_p ())
		dump_printf_loc (MSG_MISSED_OPTIMIZATION, vect_location,
				 "Built SLP cancelled: can use "
				 "load/store-lanes\n");
	      vect_free_slp_instance (new_instance);
	      return false;
	    }
	}

      vinfo->slp_instances.safe_push (new_instance);

      if (dump_enabled_p ())
	{
	  dump_printf_loc (MSG_NOTE, vect_location,
			   "Final SLP tree for instance:\n");
	  vect_print_slp_tree (MSG_NOTE, vect_location, node);
	}

      return true;
    }
    }
  else
    {
  /* Failed to SLP.  */
  /* Free the allocated memory.  */
  scalar_stmts.release ();
  loads.release ();
    }

  /* For basic block SLP, try to break the group up into multiples of the
     vector size.  */
  unsigned HOST_WIDE_INT const_nunits;
  if (is_a <bb_vec_info> (vinfo)
      && GROUP_FIRST_ELEMENT (vinfo_for_stmt (stmt))
      && STMT_VINFO_GROUPED_ACCESS (vinfo_for_stmt (stmt))
      && nunits.is_constant (&const_nunits))
    {
      /* We consider breaking the group only on VF boundaries from the existing
	 start.  */
      for (i = 0; i < group_size; i++)
	if (!matches[i]) break;

      if (i >= const_nunits && i < group_size)
	{
	  /* Split into two groups at the first vector boundary before i.  */
	  gcc_assert ((const_nunits & (const_nunits - 1)) == 0);
	  unsigned group1_size = i & ~(const_nunits - 1);

	  gimple *rest = vect_split_slp_store_group (stmt, group1_size);
	  bool res = vect_analyze_slp_instance (vinfo, stmt, max_tree_size);
	  /* If the first non-match was in the middle of a vector,
	     skip the rest of that vector.  */
	  if (group1_size < i)
	    {
	      i = group1_size + const_nunits;
	      if (i < group_size)
		rest = vect_split_slp_store_group (rest, const_nunits);
	    }
	  if (i < group_size)
	    res |= vect_analyze_slp_instance (vinfo, rest, max_tree_size);
	  return res;
	}
      /* Even though the first vector did not all match, we might be able to SLP
	 (some) of the remainder.  FORNOW ignore this possibility.  */
    }

  return false;
}


/* Check if there are stmts in the loop can be vectorized using SLP.  Build SLP
   trees of packed scalar stmts if SLP is possible.  */

bool
vect_analyze_slp (vec_info *vinfo, unsigned max_tree_size)
{
  unsigned int i;
  gimple *first_element;
  bool ok = false;

  if (dump_enabled_p ())
    dump_printf_loc (MSG_NOTE, vect_location, "=== vect_analyze_slp ===\n");

  /* Find SLP sequences starting from groups of grouped stores.  */
  FOR_EACH_VEC_ELT (vinfo->grouped_stores, i, first_element)
    if (vect_analyze_slp_instance (vinfo, first_element, max_tree_size))
      ok = true;

  if (loop_vec_info loop_vinfo = dyn_cast <loop_vec_info> (vinfo))
    {
      if (loop_vinfo->reduction_chains.length () > 0)
	{
	  /* Find SLP sequences starting from reduction chains.  */
	  FOR_EACH_VEC_ELT (loop_vinfo->reduction_chains, i, first_element)
	      if (vect_analyze_slp_instance (vinfo, first_element,
					     max_tree_size))
		ok = true;
	      else
		return false;

	  /* Don't try to vectorize SLP reductions if reduction chain was
	     detected.  */
	  return ok;
	}

      /* Find SLP sequences starting from groups of reductions.  */
      if (loop_vinfo->reductions.length () > 1
	  && vect_analyze_slp_instance (vinfo, loop_vinfo->reductions[0],
					max_tree_size))
	ok = true;
    }

  return true;
}


/* For each possible SLP instance decide whether to SLP it and calculate overall
   unrolling factor needed to SLP the loop.  Return TRUE if decided to SLP at
   least one instance.  */

bool
vect_make_slp_decision (loop_vec_info loop_vinfo)
{
  unsigned int i;
  poly_uint64 unrolling_factor = 1;
  vec<slp_instance> slp_instances = LOOP_VINFO_SLP_INSTANCES (loop_vinfo);
  slp_instance instance;
  int decided_to_slp = 0;

  if (dump_enabled_p ())
    dump_printf_loc (MSG_NOTE, vect_location, "=== vect_make_slp_decision ==="
                     "\n");

  FOR_EACH_VEC_ELT (slp_instances, i, instance)
    {
      /* FORNOW: SLP if you can.  */
      unrolling_factor
	= common_multiple (unrolling_factor,
			   SLP_INSTANCE_UNROLLING_FACTOR (instance));

      /* Mark all the stmts that belong to INSTANCE as PURE_SLP stmts.  Later we
	 call vect_detect_hybrid_slp () to find stmts that need hybrid SLP and
	 loop-based vectorization.  Such stmts will be marked as HYBRID.  */
      vect_mark_slp_stmts (SLP_INSTANCE_TREE (instance), pure_slp, -1);
      decided_to_slp++;
    }

  LOOP_VINFO_SLP_UNROLLING_FACTOR (loop_vinfo) = unrolling_factor;

  if (decided_to_slp && dump_enabled_p ())
    {
      dump_printf_loc (MSG_NOTE, vect_location,
		       "Decided to SLP %d instances. Unrolling factor ",
		       decided_to_slp);
      dump_dec (MSG_NOTE, unrolling_factor);
      dump_printf (MSG_NOTE, "\n");
    }

  return (decided_to_slp > 0);
}


/* Find stmts that must be both vectorized and SLPed (since they feed stmts that
   can't be SLPed) in the tree rooted at NODE.  Mark such stmts as HYBRID.  */

static void
vect_detect_hybrid_slp_stmts (slp_tree node, unsigned i, slp_vect_type stype)
{
  gimple *stmt = SLP_TREE_SCALAR_STMTS (node)[i];
  imm_use_iterator imm_iter;
  gimple *use_stmt;
  stmt_vec_info use_vinfo, stmt_vinfo = vinfo_for_stmt (stmt);
  slp_tree child;
  loop_vec_info loop_vinfo = STMT_VINFO_LOOP_VINFO (stmt_vinfo);
  struct loop *loop = LOOP_VINFO_LOOP (loop_vinfo);
  int j;

  /* Propagate hybrid down the SLP tree.  */
  if (stype == hybrid)
    ;
  else if (HYBRID_SLP_STMT (stmt_vinfo))
    stype = hybrid;
  else
    {
      /* Check if a pure SLP stmt has uses in non-SLP stmts.  */
      gcc_checking_assert (PURE_SLP_STMT (stmt_vinfo));
      /* If we get a pattern stmt here we have to use the LHS of the
         original stmt for immediate uses.  */
      if (! STMT_VINFO_IN_PATTERN_P (stmt_vinfo)
	  && STMT_VINFO_RELATED_STMT (stmt_vinfo))
	stmt = STMT_VINFO_RELATED_STMT (stmt_vinfo);
      if (TREE_CODE (gimple_op (stmt, 0)) == SSA_NAME)
	FOR_EACH_IMM_USE_STMT (use_stmt, imm_iter, gimple_op (stmt, 0))
	  {
	    if (!flow_bb_inside_loop_p (loop, gimple_bb (use_stmt)))
	      continue;
	    use_vinfo = vinfo_for_stmt (use_stmt);
	    if (STMT_VINFO_IN_PATTERN_P (use_vinfo)
		&& STMT_VINFO_RELATED_STMT (use_vinfo))
	      use_vinfo = vinfo_for_stmt (STMT_VINFO_RELATED_STMT (use_vinfo));
	    if (!STMT_SLP_TYPE (use_vinfo)
		&& (STMT_VINFO_RELEVANT (use_vinfo)
		    || VECTORIZABLE_CYCLE_DEF (STMT_VINFO_DEF_TYPE (use_vinfo)))
		&& !(gimple_code (use_stmt) == GIMPLE_PHI
		     && STMT_VINFO_DEF_TYPE (use_vinfo) == vect_reduction_def))
	      {
		if (dump_enabled_p ())
		  {
		    dump_printf_loc (MSG_NOTE, vect_location, "use of SLP "
				     "def in non-SLP stmt: ");
		    dump_gimple_stmt (MSG_NOTE, TDF_SLIM, use_stmt, 0);
		  }
		stype = hybrid;
	      }
	  }
    }

  if (stype == hybrid
      && !HYBRID_SLP_STMT (stmt_vinfo))
    {
      if (dump_enabled_p ())
	{
	  dump_printf_loc (MSG_NOTE, vect_location, "marking hybrid: ");
	  dump_gimple_stmt (MSG_NOTE, TDF_SLIM, stmt, 0);
	}
      STMT_SLP_TYPE (stmt_vinfo) = hybrid;
    }

  FOR_EACH_VEC_ELT (SLP_TREE_CHILDREN (node), j, child)
    if (SLP_TREE_DEF_TYPE (child) != vect_external_def)
      vect_detect_hybrid_slp_stmts (child, i, stype);
}

/* Helpers for vect_detect_hybrid_slp walking pattern stmt uses.  */

static tree
vect_detect_hybrid_slp_1 (tree *tp, int *, void *data)
{
  walk_stmt_info *wi = (walk_stmt_info *)data;
  struct loop *loopp = (struct loop *)wi->info;

  if (wi->is_lhs)
    return NULL_TREE;

  if (TREE_CODE (*tp) == SSA_NAME
      && !SSA_NAME_IS_DEFAULT_DEF (*tp))
    {
      gimple *def_stmt = SSA_NAME_DEF_STMT (*tp);
      if (flow_bb_inside_loop_p (loopp, gimple_bb (def_stmt))
	  && PURE_SLP_STMT (vinfo_for_stmt (def_stmt)))
	{
	  if (dump_enabled_p ())
	    {
	      dump_printf_loc (MSG_NOTE, vect_location, "marking hybrid: ");
	      dump_gimple_stmt (MSG_NOTE, TDF_SLIM, def_stmt, 0);
	    }
	  STMT_SLP_TYPE (vinfo_for_stmt (def_stmt)) = hybrid;
	}
    }

  return NULL_TREE;
}

static tree
vect_detect_hybrid_slp_2 (gimple_stmt_iterator *gsi, bool *handled,
			  walk_stmt_info *)
{
  /* If the stmt is in a SLP instance then this isn't a reason
     to mark use definitions in other SLP instances as hybrid.  */
  if (STMT_SLP_TYPE (vinfo_for_stmt (gsi_stmt (*gsi))) != loop_vect)
    *handled = true;
  return NULL_TREE;
}

/* Find stmts that must be both vectorized and SLPed.  */

void
vect_detect_hybrid_slp (loop_vec_info loop_vinfo)
{
  unsigned int i;
  vec<slp_instance> slp_instances = LOOP_VINFO_SLP_INSTANCES (loop_vinfo);
  slp_instance instance;

  if (dump_enabled_p ())
    dump_printf_loc (MSG_NOTE, vect_location, "=== vect_detect_hybrid_slp ==="
                     "\n");

  /* First walk all pattern stmt in the loop and mark defs of uses as
     hybrid because immediate uses in them are not recorded.  */
  for (i = 0; i < LOOP_VINFO_LOOP (loop_vinfo)->num_nodes; ++i)
    {
      basic_block bb = LOOP_VINFO_BBS (loop_vinfo)[i];
      for (gimple_stmt_iterator gsi = gsi_start_bb (bb); !gsi_end_p (gsi);
	   gsi_next (&gsi))
	{
	  gimple *stmt = gsi_stmt (gsi);
	  stmt_vec_info stmt_info = vinfo_for_stmt (stmt);
	  if (STMT_VINFO_IN_PATTERN_P (stmt_info))
	    {
	      walk_stmt_info wi;
	      memset (&wi, 0, sizeof (wi));
	      wi.info = LOOP_VINFO_LOOP (loop_vinfo);
	      gimple_stmt_iterator gsi2
		= gsi_for_stmt (STMT_VINFO_RELATED_STMT (stmt_info));
	      walk_gimple_stmt (&gsi2, vect_detect_hybrid_slp_2,
				vect_detect_hybrid_slp_1, &wi);
	      walk_gimple_seq (STMT_VINFO_PATTERN_DEF_SEQ (stmt_info),
			       vect_detect_hybrid_slp_2,
			       vect_detect_hybrid_slp_1, &wi);
	    }
	}
    }

  /* Then walk the SLP instance trees marking stmts with uses in
     non-SLP stmts as hybrid, also propagating hybrid down the
     SLP tree, collecting the above info on-the-fly.  */
  FOR_EACH_VEC_ELT (slp_instances, i, instance)
    {
      for (unsigned i = 0; i < SLP_INSTANCE_GROUP_SIZE (instance); ++i)
	vect_detect_hybrid_slp_stmts (SLP_INSTANCE_TREE (instance),
				      i, pure_slp);
    }
}


/* Create and initialize a new bb_vec_info struct for BB, as well as
   stmt_vec_info structs for all the stmts in it.  */

static bb_vec_info
new_bb_vec_info (gimple_stmt_iterator region_begin,
		 gimple_stmt_iterator region_end)
{
  basic_block bb = gsi_bb (region_begin);
  bb_vec_info res = NULL;
  gimple_stmt_iterator gsi;

  res = (bb_vec_info) xcalloc (1, sizeof (struct _bb_vec_info));
  res->kind = vec_info::bb;
  BB_VINFO_BB (res) = bb;
  res->region_begin = region_begin;
  res->region_end = region_end;

  for (gsi = region_begin; gsi_stmt (gsi) != gsi_stmt (region_end);
       gsi_next (&gsi))
    {
      gimple *stmt = gsi_stmt (gsi);
      gimple_set_uid (stmt, 0);
      set_vinfo_for_stmt (stmt, new_stmt_vec_info (stmt, res));
    }

  BB_VINFO_GROUPED_STORES (res).create (10);
  BB_VINFO_SLP_INSTANCES (res).create (2);
  BB_VINFO_TARGET_COST_DATA (res) = init_cost (NULL);

  bb->aux = res;
  return res;
}


/* Free BB_VINFO struct, as well as all the stmt_vec_info structs of all the
   stmts in the basic block.  */

static void
destroy_bb_vec_info (bb_vec_info bb_vinfo)
{
  slp_instance instance;
  unsigned i;

  if (!bb_vinfo)
    return;

  vect_destroy_datarefs (bb_vinfo);
  free_dependence_relations (BB_VINFO_DDRS (bb_vinfo));
  BB_VINFO_GROUPED_STORES (bb_vinfo).release ();
  FOR_EACH_VEC_ELT (BB_VINFO_SLP_INSTANCES (bb_vinfo), i, instance)
    vect_free_slp_instance (instance);
  BB_VINFO_SLP_INSTANCES (bb_vinfo).release ();
  destroy_cost_data (BB_VINFO_TARGET_COST_DATA (bb_vinfo));

  for (gimple_stmt_iterator si = bb_vinfo->region_begin;
       gsi_stmt (si) != gsi_stmt (bb_vinfo->region_end); gsi_next (&si))
    {
      gimple *stmt = gsi_stmt (si);
      stmt_vec_info stmt_info = vinfo_for_stmt (stmt);

      if (stmt_info)
        /* Free stmt_vec_info.  */
        free_stmt_vec_info (stmt);

      /* Reset region marker.  */
      gimple_set_uid (stmt, -1);
    }

  BB_VINFO_BB (bb_vinfo)->aux = NULL;
  free (bb_vinfo);
}


/* Analyze statements contained in SLP tree node after recursively analyzing
   the subtree. Return TRUE if the operations are supported.  */

static bool
vect_slp_analyze_node_operations (slp_tree node)
{
  bool dummy;
  int i, j;
  gimple *stmt;
  slp_tree child;

  if (SLP_TREE_DEF_TYPE (node) != vect_internal_def)
    return true;

  FOR_EACH_VEC_ELT (SLP_TREE_CHILDREN (node), i, child)
    if (!vect_slp_analyze_node_operations (child))
      return false;

  bool res = true;
  FOR_EACH_VEC_ELT (SLP_TREE_SCALAR_STMTS (node), i, stmt)
    {
      stmt_vec_info stmt_info = vinfo_for_stmt (stmt);
      gcc_assert (stmt_info);
      gcc_assert (STMT_SLP_TYPE (stmt_info) != loop_vect);

      /* Push SLP node def-type to stmt operands.  */
      FOR_EACH_VEC_ELT (SLP_TREE_CHILDREN (node), j, child)
	if (SLP_TREE_DEF_TYPE (child) != vect_internal_def)
	  STMT_VINFO_DEF_TYPE (vinfo_for_stmt (SLP_TREE_SCALAR_STMTS (child)[i]))
	    = SLP_TREE_DEF_TYPE (child);
      res = vect_analyze_stmt (stmt, &dummy, node, i);
      /* Restore def-types.  */
      FOR_EACH_VEC_ELT (SLP_TREE_CHILDREN (node), j, child)
	if (SLP_TREE_DEF_TYPE (child) != vect_internal_def)
	  STMT_VINFO_DEF_TYPE (vinfo_for_stmt (SLP_TREE_SCALAR_STMTS (child)[i]))
	    = vect_internal_def;
      if (! res)
	break;
    }

  return res;
}


/* Analyze statements in SLP instances of the basic block.  Return TRUE if the
   operations are supported. */

bool
vect_slp_analyze_operations (vec<slp_instance> slp_instances, void *data)
{
  slp_instance instance;
  int i;

  if (dump_enabled_p ())
    dump_printf_loc (MSG_NOTE, vect_location,
		     "=== vect_slp_analyze_operations ===\n");

  for (i = 0; slp_instances.iterate (i, &instance); )
    {
      if (!vect_slp_analyze_node_operations (SLP_INSTANCE_TREE (instance)))
        {
	  dump_printf_loc (MSG_NOTE, vect_location,
			   "removing SLP instance operations starting from: ");
	  dump_gimple_stmt (MSG_NOTE, TDF_SLIM,
			    SLP_TREE_SCALAR_STMTS
			      (SLP_INSTANCE_TREE (instance))[0], 0);
	  vect_free_slp_instance (instance);
          slp_instances.ordered_remove (i);
	}
      else
	{
	  /* Compute the costs of the SLP instance.  */
	  vect_analyze_slp_cost (instance, data);
	  i++;
	}
    }

  if (!slp_instances.length ())
    return false;

  return true;
}


/* Compute the scalar cost of the SLP node NODE and its children
   and return it.  Do not account defs that are marked in LIFE and
   update LIFE according to uses of NODE.  */

static unsigned
vect_bb_slp_scalar_cost (basic_block bb,
			 slp_tree node, vec<bool, va_heap> *life)
{
  unsigned scalar_cost = 0;
  unsigned i;
  gimple *stmt;
  slp_tree child;

  FOR_EACH_VEC_ELT (SLP_TREE_SCALAR_STMTS (node), i, stmt)
    {
      unsigned stmt_cost;
      ssa_op_iter op_iter;
      def_operand_p def_p;
      stmt_vec_info stmt_info;

      if ((*life)[i])
	continue;

      /* If there is a non-vectorized use of the defs then the scalar
         stmt is kept live in which case we do not account it or any
	 required defs in the SLP children in the scalar cost.  This
	 way we make the vectorization more costly when compared to
	 the scalar cost.  */
      FOR_EACH_SSA_DEF_OPERAND (def_p, stmt, op_iter, SSA_OP_DEF)
	{
	  imm_use_iterator use_iter;
	  gimple *use_stmt;
	  FOR_EACH_IMM_USE_STMT (use_stmt, use_iter, DEF_FROM_PTR (def_p))
	    if (!is_gimple_debug (use_stmt)
		&& (! vect_stmt_in_region_p (vinfo_for_stmt (stmt)->vinfo,
					     use_stmt)
		    || ! PURE_SLP_STMT (vinfo_for_stmt (use_stmt))))
	      {
		(*life)[i] = true;
		BREAK_FROM_IMM_USE_STMT (use_iter);
	      }
	}
      if ((*life)[i])
	continue;

      /* Count scalar stmts only once.  */
      if (gimple_visited_p (stmt))
	continue;
      gimple_set_visited (stmt, true);

      stmt_info = vinfo_for_stmt (stmt);
      if (STMT_VINFO_DATA_REF (stmt_info))
        {
          if (DR_IS_READ (STMT_VINFO_DATA_REF (stmt_info)))
            stmt_cost = vect_get_stmt_cost (scalar_load);
          else
            stmt_cost = vect_get_stmt_cost (scalar_store);
        }
      else
        stmt_cost = vect_get_stmt_cost (scalar_stmt);

      scalar_cost += stmt_cost;
    }

  FOR_EACH_VEC_ELT (SLP_TREE_CHILDREN (node), i, child)
    if (SLP_TREE_DEF_TYPE (child) == vect_internal_def)
      scalar_cost += vect_bb_slp_scalar_cost (bb, child, life);

  return scalar_cost;
}

/* Check if vectorization of the basic block is profitable.  */

static bool
vect_bb_vectorization_profitable_p (bb_vec_info bb_vinfo)
{
  vec<slp_instance> slp_instances = BB_VINFO_SLP_INSTANCES (bb_vinfo);
  slp_instance instance;
  int i;
  unsigned int vec_inside_cost = 0, vec_outside_cost = 0, scalar_cost = 0;
  unsigned int vec_prologue_cost = 0, vec_epilogue_cost = 0;

  /* Calculate scalar cost.  */
  FOR_EACH_VEC_ELT (slp_instances, i, instance)
    {
      auto_vec<bool, 20> life;
      life.safe_grow_cleared (SLP_INSTANCE_GROUP_SIZE (instance));
      scalar_cost += vect_bb_slp_scalar_cost (BB_VINFO_BB (bb_vinfo),
					      SLP_INSTANCE_TREE (instance),
					      &life);
    }

  /* Unset visited flag.  */
  for (gimple_stmt_iterator gsi = bb_vinfo->region_begin;
       gsi_stmt (gsi) != gsi_stmt (bb_vinfo->region_end); gsi_next (&gsi))
    gimple_set_visited  (gsi_stmt (gsi), false);

  /* Complete the target-specific cost calculation.  */
  finish_cost (BB_VINFO_TARGET_COST_DATA (bb_vinfo), &vec_prologue_cost,
	       &vec_inside_cost, &vec_epilogue_cost);

  vec_outside_cost = vec_prologue_cost + vec_epilogue_cost;

  if (dump_enabled_p ())
    {
      dump_printf_loc (MSG_NOTE, vect_location, "Cost model analysis: \n");
      dump_printf (MSG_NOTE, "  Vector inside of basic block cost: %d\n",
		   vec_inside_cost);
      dump_printf (MSG_NOTE, "  Vector prologue cost: %d\n", vec_prologue_cost);
      dump_printf (MSG_NOTE, "  Vector epilogue cost: %d\n", vec_epilogue_cost);
      dump_printf (MSG_NOTE, "  Scalar cost of basic block: %d\n", scalar_cost);
    }

  /* Vectorization is profitable if its cost is more than the cost of scalar
     version.  Note that we err on the vector side for equal cost because
     the cost estimate is otherwise quite pessimistic (constant uses are
     free on the scalar side but cost a load on the vector side for
     example).  */
  if (vec_outside_cost + vec_inside_cost > scalar_cost)
    return false;

  return true;
}

/* Check if the basic block can be vectorized.  Returns a bb_vec_info
   if so and sets fatal to true if failure is independent of
   current_vector_size.  */

static bb_vec_info
vect_slp_analyze_bb_1 (gimple_stmt_iterator region_begin,
		       gimple_stmt_iterator region_end,
		       vec<data_reference_p> datarefs, int n_stmts,
		       bool &fatal)
{
  bb_vec_info bb_vinfo;
  slp_instance instance;
  int i;
  poly_uint64 min_vf = 2;

  /* The first group of checks is independent of the vector size.  */
  fatal = true;

  if (n_stmts > PARAM_VALUE (PARAM_SLP_MAX_INSNS_IN_BB))
    {
      if (dump_enabled_p ())
	dump_printf_loc (MSG_MISSED_OPTIMIZATION, vect_location,
			 "not vectorized: too many instructions in "
			 "basic block.\n");
      free_data_refs (datarefs);
      return NULL;
    }

  bb_vinfo = new_bb_vec_info (region_begin, region_end);
  if (!bb_vinfo)
    return NULL;

  BB_VINFO_DATAREFS (bb_vinfo) = datarefs;

  /* Analyze the data references.  */

  if (!vect_analyze_data_refs (bb_vinfo, &min_vf))
    {
      if (dump_enabled_p ())
        dump_printf_loc (MSG_MISSED_OPTIMIZATION, vect_location,
			 "not vectorized: unhandled data-ref in basic "
			 "block.\n");

      destroy_bb_vec_info (bb_vinfo);
      return NULL;
    }

  if (BB_VINFO_DATAREFS (bb_vinfo).length () < 2)
    {
      if (dump_enabled_p ())
        dump_printf_loc (MSG_MISSED_OPTIMIZATION, vect_location,
			 "not vectorized: not enough data-refs in "
			 "basic block.\n");

      destroy_bb_vec_info (bb_vinfo);
      return NULL;
    }

  if (!vect_analyze_data_ref_accesses (bb_vinfo))
    {
     if (dump_enabled_p ())
       dump_printf_loc (MSG_MISSED_OPTIMIZATION, vect_location,
			"not vectorized: unhandled data access in "
			"basic block.\n");

      destroy_bb_vec_info (bb_vinfo);
      return NULL;
    }

  /* If there are no grouped stores in the region there is no need
     to continue with pattern recog as vect_analyze_slp will fail
     anyway.  */
  if (bb_vinfo->grouped_stores.is_empty ())
    {
      if (dump_enabled_p ())
	dump_printf_loc (MSG_MISSED_OPTIMIZATION, vect_location,
			 "not vectorized: no grouped stores in "
			 "basic block.\n");

      destroy_bb_vec_info (bb_vinfo);
      return NULL;
    }

  /* While the rest of the analysis below depends on it in some way.  */
  fatal = false;

  vect_pattern_recog (bb_vinfo);

  /* Check the SLP opportunities in the basic block, analyze and build SLP
     trees.  */
  if (!vect_analyze_slp (bb_vinfo, n_stmts))
    {
      if (dump_enabled_p ())
	{
	  dump_printf_loc (MSG_MISSED_OPTIMIZATION, vect_location,
			   "Failed to SLP the basic block.\n");
	  dump_printf_loc (MSG_MISSED_OPTIMIZATION, vect_location, 
			   "not vectorized: failed to find SLP opportunities "
			   "in basic block.\n");
	}

      destroy_bb_vec_info (bb_vinfo);
      return NULL;
    }

  /* Analyze and verify the alignment of data references and the
     dependence in the SLP instances.  */
  for (i = 0; BB_VINFO_SLP_INSTANCES (bb_vinfo).iterate (i, &instance); )
    {
      if (! vect_slp_analyze_and_verify_instance_alignment (instance)
	  || ! vect_slp_analyze_instance_dependence (instance))
	{
	  dump_printf_loc (MSG_NOTE, vect_location,
			   "removing SLP instance operations starting from: ");
	  dump_gimple_stmt (MSG_NOTE, TDF_SLIM,
			    SLP_TREE_SCALAR_STMTS
			      (SLP_INSTANCE_TREE (instance))[0], 0);
	  vect_free_slp_instance (instance);
	  BB_VINFO_SLP_INSTANCES (bb_vinfo).ordered_remove (i);
	  continue;
	}

      /* Mark all the statements that we want to vectorize as pure SLP and
	 relevant.  */
      vect_mark_slp_stmts (SLP_INSTANCE_TREE (instance), pure_slp, -1);
      vect_mark_slp_stmts_relevant (SLP_INSTANCE_TREE (instance));

      i++;
    }
  if (! BB_VINFO_SLP_INSTANCES (bb_vinfo).length ())
    {
      destroy_bb_vec_info (bb_vinfo);
      return NULL;
    }

  if (!vect_slp_analyze_operations (BB_VINFO_SLP_INSTANCES (bb_vinfo),
				    BB_VINFO_TARGET_COST_DATA (bb_vinfo)))
    {
      if (dump_enabled_p ())
        dump_printf_loc (MSG_MISSED_OPTIMIZATION, vect_location,
			 "not vectorized: bad operation in basic block.\n");

      destroy_bb_vec_info (bb_vinfo);
      return NULL;
    }

  /* Cost model: check if the vectorization is worthwhile.  */
  if (!unlimited_cost_model (NULL)
      && !vect_bb_vectorization_profitable_p (bb_vinfo))
    {
      if (dump_enabled_p ())
        dump_printf_loc (MSG_MISSED_OPTIMIZATION, vect_location,
			 "not vectorized: vectorization is not "
			 "profitable.\n");

      destroy_bb_vec_info (bb_vinfo);
      return NULL;
    }

  if (dump_enabled_p ())
    dump_printf_loc (MSG_NOTE, vect_location,
		     "Basic block will be vectorized using SLP\n");

  return bb_vinfo;
}


/* Main entry for the BB vectorizer.  Analyze and transform BB, returns
   true if anything in the basic-block was vectorized.  */

bool
vect_slp_bb (basic_block bb)
{
  bb_vec_info bb_vinfo;
  gimple_stmt_iterator gsi;
  bool any_vectorized = false;
  auto_vec<poly_uint64, 8> vector_sizes;

  if (dump_enabled_p ())
    dump_printf_loc (MSG_NOTE, vect_location, "===vect_slp_analyze_bb===\n");

  /* Autodetect first vector size we try.  */
  current_vector_size = 0;
  targetm.vectorize.autovectorize_vector_sizes (vector_sizes);
  unsigned int next_size = 0;

  gsi = gsi_start_bb (bb);

  poly_uint64 autodetected_vector_size = 0;
  while (1)
    {
      if (gsi_end_p (gsi))
	break;

      gimple_stmt_iterator region_begin = gsi;
      vec<data_reference_p> datarefs = vNULL;
      int insns = 0;

      for (; !gsi_end_p (gsi); gsi_next (&gsi))
	{
	  gimple *stmt = gsi_stmt (gsi);
	  if (is_gimple_debug (stmt))
	    continue;
	  insns++;

	  if (gimple_location (stmt) != UNKNOWN_LOCATION)
	    vect_location = gimple_location (stmt);

	  if (!find_data_references_in_stmt (NULL, stmt, &datarefs))
	    break;
	}

      /* Skip leading unhandled stmts.  */
      if (gsi_stmt (region_begin) == gsi_stmt (gsi))
	{
	  gsi_next (&gsi);
	  continue;
	}

      gimple_stmt_iterator region_end = gsi;

      bool vectorized = false;
      bool fatal = false;
      bb_vinfo = vect_slp_analyze_bb_1 (region_begin, region_end,
					datarefs, insns, fatal);
      if (bb_vinfo
	  && dbg_cnt (vect_slp))
	{
	  if (dump_enabled_p ())
	    dump_printf_loc (MSG_NOTE, vect_location, "SLPing BB part\n");

	  vect_schedule_slp (bb_vinfo);

	  if (dump_enabled_p ())
	    dump_printf_loc (MSG_NOTE, vect_location,
			     "basic block part vectorized\n");

	  destroy_bb_vec_info (bb_vinfo);

	  vectorized = true;
	}
      else
	destroy_bb_vec_info (bb_vinfo);

      any_vectorized |= vectorized;

      if (next_size == 0)
	autodetected_vector_size = current_vector_size;

      if (next_size < vector_sizes.length ()
	  && must_eq (vector_sizes[next_size], autodetected_vector_size))
	next_size += 1;

      if (vectorized
	  || next_size == vector_sizes.length ()
	  || must_eq (current_vector_size, 0U)
	  /* If vect_slp_analyze_bb_1 signaled that analysis for all
	     vector sizes will fail do not bother iterating.  */
	  || fatal)
	{
	  if (gsi_end_p (region_end))
	    break;

	  /* Skip the unhandled stmt.  */
	  gsi_next (&gsi);

	  /* And reset vector sizes.  */
	  current_vector_size = 0;
	  next_size = 0;
	}
      else
	{
	  /* Try the next biggest vector size.  */
	  current_vector_size = vector_sizes[next_size++];
	  if (dump_enabled_p ())
	    {
	      dump_printf_loc (MSG_NOTE, vect_location,
			       "***** Re-trying analysis with "
			       "vector size ");
	      dump_dec (MSG_NOTE, current_vector_size);
	      dump_printf (MSG_NOTE, "\n");
	    }

	  /* Start over.  */
	  gsi = region_begin;
	}
    }

  return any_vectorized;
}


/* Return 1 if vector type of boolean constant which is OPNUM
   operand in statement STMT is a boolean vector.  */

static bool
vect_mask_constant_operand_p (gimple *stmt, int opnum)
{
  stmt_vec_info stmt_vinfo = vinfo_for_stmt (stmt);
  enum tree_code code = gimple_expr_code (stmt);
  tree op, vectype;
  gimple *def_stmt;
  enum vect_def_type dt;

  /* For comparison and COND_EXPR type is chosen depending
     on the other comparison operand.  */
  if (TREE_CODE_CLASS (code) == tcc_comparison)
    {
      if (opnum)
	op = gimple_assign_rhs1 (stmt);
      else
	op = gimple_assign_rhs2 (stmt);

      if (!vect_is_simple_use (op, stmt_vinfo->vinfo, &def_stmt,
			       &dt, &vectype))
	gcc_unreachable ();

      return !vectype || VECTOR_BOOLEAN_TYPE_P (vectype);
    }

  if (code == COND_EXPR)
    {
      tree cond = gimple_assign_rhs1 (stmt);

      if (TREE_CODE (cond) == SSA_NAME)
	op = cond;
      else if (opnum)
	op = TREE_OPERAND (cond, 1);
      else
	op = TREE_OPERAND (cond, 0);

      if (!vect_is_simple_use (op, stmt_vinfo->vinfo, &def_stmt,
			       &dt, &vectype))
	gcc_unreachable ();

      return !vectype || VECTOR_BOOLEAN_TYPE_P (vectype);
    }

  return VECTOR_BOOLEAN_TYPE_P (STMT_VINFO_VECTYPE (stmt_vinfo));
}

/* Build a variable-length vector in which ELTS[0:NELTS] are repeated
   to a fill NRESULTS vectors of type VECTOR_TYPE.  Store the vectors in
   RESULTS and add any new instructions to SEQ.

   The approach we use is:

   (1) Find a vector mode VM with integer elements of mode IM.

   (2) Replace ELTS[0:NELTS] with ELTS'[0:NELTS'], where each element of
       ELTS' has mode IM.  This involves creating NELTS' VIEW_CONVERT_EXPRs
       from small vectors to IM.

   (3) Duplicate each ELTS'[I] into a vector of mode VM.

   (4) Use a tree of VEC_INTERLEAVE_HI/LOs to create VMs with the
       correct byte contents.

   (5) Use VIEW_CONVERT_EXPR to cast the final VM to the required type.

   We try to find the largest IM for which this sequence works, in order
   to cut down on the number of interleaves.  */

static void
duplicate_and_interleave (gimple_seq *seq, tree vector_type,
			  unsigned int nelts, tree *elts,
			  unsigned int nresults, vec<tree> &results)
{
  tree element_type = TREE_TYPE (vector_type);

  /* (1) Find a vector mode VM with integer elements of mode IM.  */
  unsigned int nvectors = 1;
  machine_mode new_vector_mode;
  if (!can_duplicate_and_interleave_p (nelts, TYPE_MODE (element_type),
				       &nvectors, &new_vector_mode))
    gcc_unreachable ();

  /* Get the types associated with IM and VM above.  */
  unsigned int new_element_bits = GET_MODE_UNIT_BITSIZE (new_vector_mode);
  tree new_element_type
    = build_nonstandard_integer_type (new_element_bits, 1);
  tree new_vector_type
    = build_vector_type (new_element_type, GET_MODE_NUNITS (new_vector_mode));

  /* Get a vector type that holds ELTS[0:NELTS/NELTS'].  */
  unsigned int partial_nelts = nelts / nvectors;
  tree partial_vector_type = build_vector_type (element_type, partial_nelts);

  auto_vec<tree, 16> pieces;
  pieces.safe_grow (nvectors * 2);
  for (unsigned int i = 0; i < nvectors; ++i)
    {
      /* (2) Replace ELTS[0:NELTS] with ELTS'[0:NELTS'], where each element of
	     ELTS' has mode IM.  */
      tree t = gimple_build_vector (seq, partial_vector_type,
				    partial_nelts, elts + i * partial_nelts);
      t = gimple_build (seq, VIEW_CONVERT_EXPR, new_element_type, t);

      /* (3) Duplicate each ELTS'[I] into a vector of mode VM.  */
      pieces[i] = gimple_build_vector_from_val (seq, new_vector_type, t);
    }

  /* (4) Use a tree of VEC_INTERLEAVE_HIs to create a single VM with the
	 correct byte contents.

     We need to repeat the following operation log2(nvectors) times:

	out[i * 2] = VEC_INTERLEAVE_HI (in[i], in[i + lo_start]);
	out[i * 2 + 1] = VEC_INTERLEAVE_LO (in[i], in[i + lo_start]);

     However, if each input repeats every N elements and the VF is
     a multiple of N * 2, the LO result is the same as the HI.  */
  unsigned int in_start = 0;
  unsigned int out_start = nvectors;
  unsigned int lo_start = nvectors / 2;
  /* A bound on the number of outputs needed to produce NRESULTS results
     in the final iteration.  */
  unsigned int noutputs_bound = nvectors * nresults;
  for (unsigned int in_repeat = 1; in_repeat < nvectors; in_repeat *= 2)
    {
      noutputs_bound /= 2;
      unsigned int limit = MIN (noutputs_bound, nvectors);
      for (unsigned int i = 0; i < limit; ++i)
	{
	  if ((i & 1) != 0
	      && multiple_p (GET_MODE_NUNITS (new_vector_mode),
			     2 * in_repeat))
	    {
	      pieces[out_start + i] = pieces[out_start + i - 1];
	      continue;
	    }

	  tree output = make_ssa_name (new_vector_type);
	  tree input1 = pieces[in_start + (i / 2)];
	  tree input2 = pieces[in_start + (i / 2) + lo_start];
	  internal_fn fn = ((i & 1) != 0
			    ? IFN_VEC_INTERLEAVE_LO
			    : IFN_VEC_INTERLEAVE_HI);
	  gcall *call = gimple_build_call_internal (fn, 2, input1, input2);
	  gimple_call_set_lhs (call, output);
	  gimple_seq_add_stmt (seq, call);
	  pieces[out_start + i] = output;
	}
      std::swap (in_start, out_start);
    }

  /* (5) Use VIEW_CONVERT_EXPR to cast the final VM to the required type.  */
  results.reserve (nresults);
  for (unsigned int i = 0; i < nresults; ++i)
    if (i < nvectors)
      results.quick_push (gimple_build (seq, VIEW_CONVERT_EXPR, vector_type,
					pieces[in_start + i]));
    else
      results.quick_push (results[i - nvectors]);
}


/* For constant and loop invariant defs of SLP_NODE this function returns
   (vector) defs (VEC_OPRNDS) that will be used in the vectorized stmts.
   OP_NUM determines if we gather defs for operand 0 or operand 1 of the RHS of
   scalar stmts.  NUMBER_OF_VECTORS is the number of vector defs to create.
   REDUC_INDEX is the index of the reduction operand in the statements, unless
   it is -1.  */

static void
vect_get_constant_vectors (tree op, slp_tree slp_node,
                           vec<tree> *vec_oprnds,
			   unsigned int op_num, unsigned int number_of_vectors,
                           int reduc_index)
{
  vec<gimple *> stmts = SLP_TREE_SCALAR_STMTS (slp_node);
  gimple *stmt = stmts[0];
  stmt_vec_info stmt_vinfo = vinfo_for_stmt (stmt);
  unsigned HOST_WIDE_INT nunits;
  tree vec_cst;
  tree *elts;
  unsigned j, number_of_places_left_in_vector;
  tree vector_type;
  tree vop;
  int group_size = stmts.length ();
  unsigned int vec_num, i;
  unsigned number_of_copies = 1;
  vec<tree> voprnds;
  voprnds.create (number_of_vectors);
  bool is_store;
  tree neutral_op = NULL;
  enum tree_code code = gimple_expr_code (stmt);
  gimple *def_stmt;
  struct loop *loop;
  gimple_seq ctor_seq = NULL;
  auto_vec<tree, 16> permute_results;

  /* Check if vector type is a boolean vector.  */
  if (VECT_SCALAR_BOOLEAN_TYPE_P (TREE_TYPE (op))
      && vect_mask_constant_operand_p (stmt, op_num))
    vector_type
      = build_same_sized_truth_vector_type (STMT_VINFO_VECTYPE (stmt_vinfo));
  else
    vector_type = get_vectype_for_scalar_type (TREE_TYPE (op));

  if (STMT_VINFO_DEF_TYPE (stmt_vinfo) == vect_reduction_def
      && reduc_index != -1)
    {
      op_num = reduc_index;
      op = gimple_op (stmt, op_num + 1);
      /* For additional copies (see the explanation of NUMBER_OF_COPIES below)
         we need either neutral operands or the original operands.  See
         get_initial_def_for_reduction() for details.  */
      switch (code)
        {
          case WIDEN_SUM_EXPR:
          case DOT_PROD_EXPR:
	  case SAD_EXPR:
          case PLUS_EXPR:
          case MINUS_EXPR:
          case BIT_IOR_EXPR:
          case BIT_XOR_EXPR:
             if (SCALAR_FLOAT_TYPE_P (TREE_TYPE (op)))
               neutral_op = build_real (TREE_TYPE (op), dconst0);
             else
               neutral_op = build_int_cst (TREE_TYPE (op), 0);

             break;

          case MULT_EXPR:
             if (SCALAR_FLOAT_TYPE_P (TREE_TYPE (op)))
               neutral_op = build_real (TREE_TYPE (op), dconst1);
             else
               neutral_op = build_int_cst (TREE_TYPE (op), 1);

             break;

          case BIT_AND_EXPR:
            neutral_op = build_int_cst (TREE_TYPE (op), -1);
            break;

	  /* For MIN/MAX we don't have an easy neutral operand but
	     the initial values can be used fine here.  Only for
	     a reduction chain we have to force a neutral element.  */
	  case MAX_EXPR:
	  case MIN_EXPR:
	    if (!GROUP_FIRST_ELEMENT (stmt_vinfo))
	      neutral_op = NULL;
	    else
	      {
		def_stmt = SSA_NAME_DEF_STMT (op);
		loop = (gimple_bb (stmt))->loop_father;
		neutral_op = PHI_ARG_DEF_FROM_EDGE (def_stmt,
						    loop_preheader_edge (loop));
	      }
	    break;

          default:
	    gcc_assert (!GROUP_FIRST_ELEMENT (stmt_vinfo));
            neutral_op = NULL;
        }
    }

  if (STMT_VINFO_DATA_REF (stmt_vinfo))
    {
      is_store = true;
      op = gimple_assign_rhs1 (stmt);
    }
  else
    is_store = false;

  gcc_assert (op);

  /* NUMBER_OF_COPIES is the number of times we need to use the same values in
     created vectors. It is greater than 1 if unrolling is performed.

     For example, we have two scalar operands, s1 and s2 (e.g., group of
     strided accesses of size two), while NUNITS is four (i.e., four scalars
     of this type can be packed in a vector).  The output vector will contain
     two copies of each scalar operand: {s1, s2, s1, s2}.  (NUMBER_OF_COPIES
     will be 2).

     If GROUP_SIZE > NUNITS, the scalars will be split into several vectors
     containing the operands.

     For example, NUNITS is four as before, and the group size is 8
     (s1, s2, ..., s8).  We will create two vectors {s1, s2, s3, s4} and
     {s5, s6, s7, s8}.  */

  if (!TYPE_VECTOR_SUBPARTS (vector_type).is_constant (&nunits))
    nunits = group_size;

  number_of_copies = nunits * number_of_vectors / group_size;

  number_of_places_left_in_vector = nunits;
  elts = XALLOCAVEC (tree, nunits);
  bool place_after_defs = false;
  for (j = 0; j < number_of_copies; j++)
    {
      for (i = group_size - 1; stmts.iterate (i, &stmt); i--)
        {
          if (is_store)
            op = gimple_assign_rhs1 (stmt);
          else
	    {
	      switch (code)
		{
		  case COND_EXPR:
		    {
		      tree cond = gimple_assign_rhs1 (stmt);
		      if (TREE_CODE (cond) == SSA_NAME)
			op = gimple_op (stmt, op_num + 1);
		      else if (op_num == 0 || op_num == 1)
			op = TREE_OPERAND (cond, op_num);
		      else
			{
			  if (op_num == 2)
			    op = gimple_assign_rhs2 (stmt);
			  else
			    op = gimple_assign_rhs3 (stmt);
			}
		    }
		    break;

		  case CALL_EXPR:
		    op = gimple_call_arg (stmt, op_num);
		    break;

		  case LSHIFT_EXPR:
		  case RSHIFT_EXPR:
		  case LROTATE_EXPR:
		  case RROTATE_EXPR:
		    op = gimple_op (stmt, op_num + 1);
		    /* Unlike the other binary operators, shifts/rotates have
		       the shift count being int, instead of the same type as
		       the lhs, so make sure the scalar is the right type if
		       we are dealing with vectors of
		       long long/long/short/char.  */
		    if (op_num == 1 && TREE_CODE (op) == INTEGER_CST)
		      op = fold_convert (TREE_TYPE (vector_type), op);
		    break;

		  default:
		    op = gimple_op (stmt, op_num + 1);
		    break;
		}
	    }

          if (reduc_index != -1)
            {
              loop = (gimple_bb (stmt))->loop_father;
              def_stmt = SSA_NAME_DEF_STMT (op);

              gcc_assert (loop);

              /* Get the def before the loop.  In reduction chain we have only
                 one initial value.  */
              if ((j != (number_of_copies - 1)
                   || (GROUP_FIRST_ELEMENT (vinfo_for_stmt (stmt))
                       && i != 0))
                  && neutral_op)
                op = neutral_op;
              else
                op = PHI_ARG_DEF_FROM_EDGE (def_stmt,
                                            loop_preheader_edge (loop));
            }

          /* Create 'vect_ = {op0,op1,...,opn}'.  */
          number_of_places_left_in_vector--;
	  tree orig_op = op;
	  if (!types_compatible_p (TREE_TYPE (vector_type), TREE_TYPE (op)))
	    {
	      if (constant_tree_p (op))
		{
		  if (VECTOR_BOOLEAN_TYPE_P (vector_type))
		    {
		      /* Can't use VIEW_CONVERT_EXPR for booleans because
			 of possibly different sizes of scalar value and
			 vector element.  */
		      if (integer_zerop (op))
			op = build_int_cst (TREE_TYPE (vector_type), 0);
		      else if (integer_onep (op))
			op = build_all_ones_cst (TREE_TYPE (vector_type));
		      else
			gcc_unreachable ();
		    }
		  else
		    op = fold_unary (VIEW_CONVERT_EXPR,
				     TREE_TYPE (vector_type), op);
		  gcc_assert (op && constant_tree_p (op));
		}
	      else
		{
		  tree new_temp = make_ssa_name (TREE_TYPE (vector_type));
		  gimple *init_stmt;
		  if (VECTOR_BOOLEAN_TYPE_P (vector_type))
		    {
		      tree true_val
			= build_all_ones_cst (TREE_TYPE (vector_type));
		      tree false_val
			= build_zero_cst (TREE_TYPE (vector_type));
		      gcc_assert (INTEGRAL_TYPE_P (TREE_TYPE (op)));
		      init_stmt = gimple_build_assign (new_temp, COND_EXPR,
						       op, true_val,
						       false_val);
		    }
		  else
		    {
		      op = build1 (VIEW_CONVERT_EXPR, TREE_TYPE (vector_type),
				   op);
		      init_stmt
			= gimple_build_assign (new_temp, VIEW_CONVERT_EXPR,
					       op);
		    }
		  gimple_seq_add_stmt (&ctor_seq, init_stmt);
		  op = new_temp;
		}
	    }
	  elts[number_of_places_left_in_vector] = op;
	  if (TREE_CODE (orig_op) == SSA_NAME
	      && !SSA_NAME_IS_DEFAULT_DEF (orig_op)
	      && STMT_VINFO_BB_VINFO (stmt_vinfo)
	      && (STMT_VINFO_BB_VINFO (stmt_vinfo)->bb
		  == gimple_bb (SSA_NAME_DEF_STMT (orig_op))))
	    place_after_defs = true;

          if (number_of_places_left_in_vector == 0)
            {
              number_of_places_left_in_vector = nunits;

	      if (must_eq (TYPE_VECTOR_SUBPARTS (vector_type), nunits))
		/* Build the vector directly from ELTS.  */
		vec_cst = gimple_build_vector (&ctor_seq, vector_type,
					       nunits, elts);
	      else if (neutral_op)
		{
		  vec_cst = gimple_build_vector_from_val (&ctor_seq,
							  vector_type,
							  neutral_op);
		  int k = nunits;
		  while (k > 0 && elts[k - 1] == neutral_op)
		    k -= 1;
		  while (k > 0)
		    {
		      k -= 1;
		      gcall *call = gimple_build_call_internal
			(IFN_VEC_SHL_INSERT, 2, vec_cst, elts[k]);
		      vec_cst = make_ssa_name (vector_type);
		      gimple_call_set_lhs (call, vec_cst);
		      gimple_seq_add_stmt (&ctor_seq, call);
		    }
		}
	      else
		{
		  if (vec_oprnds->is_empty ())
		    duplicate_and_interleave (&ctor_seq, vector_type,
					      nunits, elts, number_of_vectors,
					      permute_results);
		  vec_cst = permute_results[number_of_vectors - j - 1];
		}
	      tree init;
	      gimple_stmt_iterator gsi;
	      if (place_after_defs)
		{
		  gsi = gsi_for_stmt
		          (vect_find_last_scalar_stmt_in_slp (slp_node));
		  init = vect_init_vector (stmt, vec_cst, vector_type, &gsi);
		}
	      else
		init = vect_init_vector (stmt, vec_cst, vector_type, NULL);
	      if (ctor_seq != NULL)
		{
		  gsi = gsi_for_stmt (SSA_NAME_DEF_STMT (init));
		  gsi_insert_seq_before (&gsi, ctor_seq, GSI_SAME_STMT);
		  ctor_seq = NULL;
		}
	      voprnds.quick_push (init);
	      place_after_defs = false;
            }
        }
    }

  /* Since the vectors are created in the reverse order, we should invert
     them.  */
  vec_num = voprnds.length ();
  for (j = vec_num; j != 0; j--)
    {
      vop = voprnds[j - 1];
      vec_oprnds->quick_push (vop);
    }

  voprnds.release ();

  /* In case that VF is greater than the unrolling factor needed for the SLP
     group of stmts, NUMBER_OF_VECTORS to be created is greater than
     NUMBER_OF_SCALARS/NUNITS or NUNITS/NUMBER_OF_SCALARS, and hence we have
     to replicate the vectors.  */
  while (number_of_vectors > vec_oprnds->length ())
    {
      tree neutral_vec = NULL;

      if (neutral_op)
        {
          if (!neutral_vec)
	    neutral_vec = build_vector_from_val (vector_type, neutral_op);

          vec_oprnds->quick_push (neutral_vec);
        }
      else
        {
          for (i = 0; vec_oprnds->iterate (i, &vop) && i < vec_num; i++)
            vec_oprnds->quick_push (vop);
        }
    }
}


/* Get vectorized definitions from SLP_NODE that contains corresponding
   vectorized def-stmts.  */

static void
vect_get_slp_vect_defs (slp_tree slp_node, vec<tree> *vec_oprnds)
{
  tree vec_oprnd;
  gimple *vec_def_stmt;
  unsigned int i;

  gcc_assert (SLP_TREE_VEC_STMTS (slp_node).exists ());

  FOR_EACH_VEC_ELT (SLP_TREE_VEC_STMTS (slp_node), i, vec_def_stmt)
    {
      gcc_assert (vec_def_stmt);
      vec_oprnd = gimple_get_lhs (vec_def_stmt);
      vec_oprnds->quick_push (vec_oprnd);
    }
}


/* Get vectorized definitions for SLP_NODE.
   If the scalar definitions are loop invariants or constants, collect them and
   call vect_get_constant_vectors() to create vector stmts.
   Otherwise, the def-stmts must be already vectorized and the vectorized stmts
   must be stored in the corresponding child of SLP_NODE, and we call
   vect_get_slp_vect_defs () to retrieve them.  */

void
vect_get_slp_defs (vec<tree> ops, slp_tree slp_node,
		   vec<vec<tree> > *vec_oprnds, int reduc_index)
{
  gimple *first_stmt;
  int number_of_vects = 0, i;
  HOST_WIDE_INT lhs_size_unit, rhs_size_unit;
  slp_tree child = NULL;
  vec<tree> vec_defs;
  tree oprnd;
  bool first_iteration = true;

  first_stmt = SLP_TREE_SCALAR_STMTS (slp_node)[0];
  FOR_EACH_VEC_ELT (ops, i, oprnd)
    {
      bool vectorized_defs = false;

      if (oprnd == NULL)
	{
	  vec_defs = vNULL;
	  vec_defs.create (0);
	  vec_oprnds->quick_push (vec_defs);
	  continue;
	}

      /* For each operand we check if it has vectorized definitions in a child
	 node or we need to create them (for invariants and constants).  We
	 check if the LHS of the first stmt of the next child matches OPRND.
	 If it does, we found the correct child.  Otherwise, we call
	 vect_get_constant_vectors ().  */
      for (unsigned int child_index = 0;
	   child_index < SLP_TREE_CHILDREN (slp_node).length (); child_index++)
        {
          child = SLP_TREE_CHILDREN (slp_node)[child_index];

	  /* We have to check both pattern and original def, if available.  */
	  if (SLP_TREE_DEF_TYPE (child) == vect_internal_def)
	    {
	      gimple *first_def = SLP_TREE_SCALAR_STMTS (child)[0];
	      gimple *related
		= STMT_VINFO_RELATED_STMT (vinfo_for_stmt (first_def));

	      if (operand_equal_p (oprnd, gimple_get_lhs (first_def), 0)
		  || (related
		      && operand_equal_p (oprnd, gimple_get_lhs (related), 0)))
		{
		  /* The number of vector defs is determined by the number of
		     vector statements in the node from which we get those
		     statements.  */
		  number_of_vects = SLP_TREE_NUMBER_OF_VEC_STMTS (child);
		  vectorized_defs = true;
		  break;
		}
	    }
        }

      if (!vectorized_defs && first_iteration)
	{
	  number_of_vects = SLP_TREE_NUMBER_OF_VEC_STMTS (slp_node);
	  /* Number of vector stmts was calculated according to LHS in
	     vect_schedule_slp_instance (), fix it by replacing LHS with
	     RHS, if necessary.  See vect_get_smallest_scalar_type () for
	     details.  */
	  vect_get_smallest_scalar_type (first_stmt, &lhs_size_unit,
					 &rhs_size_unit);
	  if (rhs_size_unit != lhs_size_unit)
	    {
	      number_of_vects *= rhs_size_unit;
	      number_of_vects /= lhs_size_unit;
	    }
        }

      /* Allocate memory for vectorized defs.  */
      vec_defs = vNULL;
      vec_defs.create (number_of_vects);

      /* For reduction defs we call vect_get_constant_vectors (), since we are
         looking for initial loop invariant values.  */
      if (vectorized_defs && reduc_index == -1)
        /* The defs are already vectorized.  */
	vect_get_slp_vect_defs (child, &vec_defs);
      else
        /* Build vectors from scalar defs.  */
	vect_get_constant_vectors (oprnd, slp_node, &vec_defs, i,
                                   number_of_vects, reduc_index);

      vec_oprnds->quick_push (vec_defs);

      /* For reductions, we only need initial values.  */
      if (reduc_index != -1)
        return;

      first_iteration = false;
    }
}


/* Create NCOPIES permutation statements using the mask MASK_BYTES (by
   building a vector of type MASK_TYPE from it) and two input vectors placed in
   DR_CHAIN at FIRST_VEC_INDX and SECOND_VEC_INDX for the first copy and
   shifting by STRIDE elements of DR_CHAIN for every copy.
   (STRIDE is the number of vectorized stmts for NODE divided by the number of
   copies).
   VECT_STMTS_COUNTER specifies the index in the vectorized stmts of NODE, where
   the created stmts must be inserted.  */

static inline void
vect_create_mask_and_perm (gimple *stmt,
                           tree mask, int first_vec_indx, int second_vec_indx,
                           gimple_stmt_iterator *gsi, slp_tree node,
                           tree vectype, vec<tree> dr_chain,
                           int ncopies, int vect_stmts_counter)
{
  tree perm_dest;
  gimple *perm_stmt = NULL;
  int i, stride_in, stride_out;
  tree first_vec, second_vec, data_ref;

  stride_out = SLP_TREE_NUMBER_OF_VEC_STMTS (node) / ncopies;
  stride_in = dr_chain.length () / ncopies;

  /* Initialize the vect stmts of NODE to properly insert the generated
     stmts later.  */
  for (i = SLP_TREE_VEC_STMTS (node).length ();
       i < (int) SLP_TREE_NUMBER_OF_VEC_STMTS (node); i++)
    SLP_TREE_VEC_STMTS (node).quick_push (NULL);

  perm_dest = vect_create_destination_var (gimple_assign_lhs (stmt), vectype);
  for (i = 0; i < ncopies; i++)
    {
      first_vec = dr_chain[first_vec_indx];
      second_vec = dr_chain[second_vec_indx];

      /* Generate the permute statement if necessary.  */
      if (mask)
	{
	  perm_stmt = gimple_build_assign (perm_dest, VEC_PERM_EXPR,
					   first_vec, second_vec, mask);
	  data_ref = make_ssa_name (perm_dest, perm_stmt);
	  gimple_set_lhs (perm_stmt, data_ref);
	  vect_finish_stmt_generation (stmt, perm_stmt, gsi);
	}
      else
	/* If mask was NULL_TREE generate the requested identity transform.  */
	perm_stmt = SSA_NAME_DEF_STMT (first_vec);

      /* Store the vector statement in NODE.  */
      SLP_TREE_VEC_STMTS (node)[stride_out * i + vect_stmts_counter]
	= perm_stmt;

      first_vec_indx += stride_in;
      second_vec_indx += stride_in;
    }
}


/* Generate vector permute statements from a list of loads in DR_CHAIN.
   If ANALYZE_ONLY is TRUE, only check that it is possible to create valid
   permute statements for the SLP node NODE of the SLP instance
   SLP_NODE_INSTANCE.  */

bool
vect_transform_slp_perm_load (slp_tree node, vec<tree> dr_chain,
<<<<<<< HEAD
			      gimple_stmt_iterator *gsi, poly_uint64 vf,
                              slp_instance slp_node_instance, bool analyze_only)
=======
                              gimple_stmt_iterator *gsi, int vf,
                              slp_instance slp_node_instance, bool analyze_only,
			      unsigned *n_perms)
>>>>>>> 68b948d3
{
  gimple *stmt = SLP_TREE_SCALAR_STMTS (node)[0];
  stmt_vec_info stmt_info = vinfo_for_stmt (stmt);
  tree mask_element_type = NULL_TREE, mask_type;
  int vec_index = 0;
  tree vectype = STMT_VINFO_VECTYPE (stmt_info);
  int group_size = SLP_INSTANCE_GROUP_SIZE (slp_node_instance);
  unsigned int mask_element, ncopies;
  unsigned char *mask;
  machine_mode mode;
  unsigned HOST_WIDE_INT unroll_factor, nunits;

  if (!STMT_VINFO_GROUPED_ACCESS (stmt_info))
    return false;

  stmt_info = vinfo_for_stmt (GROUP_FIRST_ELEMENT (stmt_info));

  mode = TYPE_MODE (vectype);

  /* At the moment, all permutations are represented using per-element
     indices, so we can't cope with variable unroll factors or variable
     vector lengths.  */
  if (!(SLP_INSTANCE_UNROLLING_FACTOR (slp_node_instance)
	.is_constant (&unroll_factor))
      || !TYPE_VECTOR_SUBPARTS (vectype).is_constant (&nunits))
    return false;

  /* The number of copies is determined by the final vectorization factor
     relative to the SLP_NODE_INSTANCE unrolling factor.  */
  if (!constant_multiple_p (vf, unroll_factor, &ncopies))
    return false;

  /* The generic VEC_PERM_EXPR code always uses an integral type of the
     same size as the vector element being permuted.  */
  mask_element_type = lang_hooks.types.type_for_mode
		(*int_mode_for_mode (TYPE_MODE (TREE_TYPE (vectype))), 1);
  mask_type = get_vectype_for_scalar_type (mask_element_type);
  mask = XALLOCAVEC (unsigned char, nunits);

  /* Generate permutation masks for every NODE. Number of masks for each NODE
     is equal to GROUP_SIZE.
     E.g., we have a group of three nodes with three loads from the same
     location in each node, and the vector size is 4. I.e., we have a
     a0b0c0a1b1c1... sequence and we need to create the following vectors:
     for a's: a0a0a0a1 a1a1a2a2 a2a3a3a3
     for b's: b0b0b0b1 b1b1b2b2 b2b3b3b3
     ...

     The masks for a's should be: {0,0,0,3} {3,3,6,6} {6,9,9,9}.
     The last mask is illegal since we assume two operands for permute
     operation, and the mask element values can't be outside that range.
     Hence, the last mask must be converted into {2,5,5,5}.
     For the first two permutations we need the first and the second input
     vectors: {a0,b0,c0,a1} and {b1,c1,a2,b2}, and for the last permutation
     we need the second and the third vectors: {b1,c1,a2,b2} and
     {c2,a3,b3,c3}.  */

  int vect_stmts_counter = 0;
  unsigned int index = 0;
  int first_vec_index = -1;
  int second_vec_index = -1;
  bool noop_p = true;
  *n_perms = 0;

  for (unsigned int j = 0; j < unroll_factor; j++)
    {
      for (int k = 0; k < group_size; k++)
	{
	  unsigned int i = (SLP_TREE_LOAD_PERMUTATION (node)[k]
			    + j * STMT_VINFO_GROUP_SIZE (stmt_info));
	  vec_index = i / nunits;
	  mask_element = i % nunits;
	  if (vec_index == first_vec_index
	      || first_vec_index == -1)
	    {
	      first_vec_index = vec_index;
	    }
	  else if (vec_index == second_vec_index
		   || second_vec_index == -1)
	    {
	      second_vec_index = vec_index;
	      mask_element += nunits;
	    }
	  else
	    {
	      if (dump_enabled_p ())
		{
		  dump_printf_loc (MSG_MISSED_OPTIMIZATION, vect_location,
				   "permutation requires at "
				   "least three vectors ");
		  dump_gimple_stmt (MSG_MISSED_OPTIMIZATION, TDF_SLIM,
				    stmt, 0);
		}
	      return false;
	    }

	  gcc_assert (mask_element < 2 * nunits);
	  if (mask_element != index)
	    noop_p = false;
	  mask[index++] = mask_element;

	  if (index == nunits)
	    {
	      if (! noop_p
		  && ! can_vec_perm_p (mode, false, nunits, mask))
		{
		  if (dump_enabled_p ())
		    {
		      dump_printf_loc (MSG_MISSED_OPTIMIZATION,
				       vect_location, 
				       "unsupported vect permute { ");
		      for (i = 0; i < nunits; ++i)
			dump_printf (MSG_MISSED_OPTIMIZATION, "%d ", mask[i]);
		      dump_printf (MSG_MISSED_OPTIMIZATION, "}\n");
		    }
		  return false;
		}

	      if (! noop_p)
		++*n_perms;

	      if (!analyze_only)
		{
		  tree mask_vec = NULL_TREE;
		  
		  if (! noop_p)
		    {
		      tree *mask_elts = XALLOCAVEC (tree, nunits);
		      for (unsigned int l = 0; l < nunits; ++l)
			mask_elts[l] = build_int_cst (mask_element_type,
						      mask[l]);
		      mask_vec = build_vector (mask_type, nunits, mask_elts);
		    }

		  if (second_vec_index == -1)
		    second_vec_index = first_vec_index;
		  vect_create_mask_and_perm (stmt, mask_vec, first_vec_index,
					     second_vec_index,
					     gsi, node, vectype, dr_chain,
					     ncopies, vect_stmts_counter++);
		}

	      index = 0;
	      first_vec_index = -1;
	      second_vec_index = -1;
	      noop_p = true;
	    }
	}
    }

  return true;
}



/* Vectorize SLP instance tree in postorder.  */

static bool
vect_schedule_slp_instance (slp_tree node, slp_instance instance,
			    poly_uint64 vectorization_factor)
{
  gimple *stmt;
  bool grouped_store, is_store;
  gimple_stmt_iterator si;
  stmt_vec_info stmt_info;
  unsigned int vec_stmts_size, group_size;
  tree vectype;
  int i, j;
  slp_tree child;

  if (SLP_TREE_DEF_TYPE (node) != vect_internal_def)
    return false;

  FOR_EACH_VEC_ELT (SLP_TREE_CHILDREN (node), i, child)
    vect_schedule_slp_instance (child, instance, vectorization_factor);

  /* Push SLP node def-type to stmts.  */
  FOR_EACH_VEC_ELT (SLP_TREE_CHILDREN (node), i, child)
    if (SLP_TREE_DEF_TYPE (child) != vect_internal_def)
      FOR_EACH_VEC_ELT (SLP_TREE_SCALAR_STMTS (child), j, stmt)
	STMT_VINFO_DEF_TYPE (vinfo_for_stmt (stmt)) = SLP_TREE_DEF_TYPE (child);

  stmt = SLP_TREE_SCALAR_STMTS (node)[0];
  stmt_info = vinfo_for_stmt (stmt);

  /* VECTYPE is the type of the destination.  */
  vectype = STMT_VINFO_VECTYPE (stmt_info);
  poly_uint64 nunits = TYPE_VECTOR_SUBPARTS (vectype);
  group_size = SLP_INSTANCE_GROUP_SIZE (instance);

  /* For each SLP instance calculate number of vector stmts to be created
     for the scalar stmts in each node of the SLP tree.  Number of vector
     elements in one vector iteration is the number of scalar elements in
     one scalar iteration (GROUP_SIZE) multiplied by VF divided by vector
     size.
     Unless this is a SLP reduction in which case the number of vector
     stmts is equal to the number of vector stmts of the children.  */
  if (GROUP_FIRST_ELEMENT (stmt_info)
      && !STMT_VINFO_GROUPED_ACCESS (stmt_info))
    vec_stmts_size = SLP_TREE_NUMBER_OF_VEC_STMTS (SLP_TREE_CHILDREN (node)[0]);
  else
    vec_stmts_size = vect_get_num_vectors (vectorization_factor * group_size,
					   vectype);

  if (!SLP_TREE_VEC_STMTS (node).exists ())
    {
      SLP_TREE_VEC_STMTS (node).create (vec_stmts_size);
      SLP_TREE_NUMBER_OF_VEC_STMTS (node) = vec_stmts_size;
    }

  if (dump_enabled_p ())
    {
      dump_printf_loc (MSG_NOTE,vect_location,
		       "------>vectorizing SLP node starting from: ");
      dump_gimple_stmt (MSG_NOTE, TDF_SLIM, stmt, 0);
    }

  /* Vectorized stmts go before the last scalar stmt which is where
     all uses are ready.  */
  si = gsi_for_stmt (vect_find_last_scalar_stmt_in_slp (node));

  /* Mark the first element of the reduction chain as reduction to properly
     transform the node.  In the analysis phase only the last element of the
     chain is marked as reduction.  */
  if (GROUP_FIRST_ELEMENT (stmt_info) && !STMT_VINFO_GROUPED_ACCESS (stmt_info)
      && GROUP_FIRST_ELEMENT (stmt_info) == stmt)
    {
      STMT_VINFO_DEF_TYPE (stmt_info) = vect_reduction_def;
      STMT_VINFO_TYPE (stmt_info) = reduc_vec_info_type;
    }

  /* Handle two-operation SLP nodes by vectorizing the group with
     both operations and then performing a merge.  */
  if (SLP_TREE_TWO_OPERATORS (node))
    {
      enum tree_code code0 = gimple_assign_rhs_code (stmt);
      enum tree_code ocode = ERROR_MARK;
      gimple *ostmt;
      unsigned char *mask = XALLOCAVEC (unsigned char, group_size);
      FOR_EACH_VEC_ELT (SLP_TREE_SCALAR_STMTS (node), i, ostmt)
	if (gimple_assign_rhs_code (ostmt) != code0)
	  {
	    mask[i] = 1;
	    ocode = gimple_assign_rhs_code (ostmt);
	  }
	else
	  mask[i] = 0;
      if (ocode != ERROR_MARK)
	{
	  vec<gimple *> v0;
	  vec<gimple *> v1;
	  unsigned j;
	  tree tmask = NULL_TREE;
	  vect_transform_stmt (stmt, &si, &grouped_store, node, instance);
	  v0 = SLP_TREE_VEC_STMTS (node).copy ();
	  SLP_TREE_VEC_STMTS (node).truncate (0);
	  gimple_assign_set_rhs_code (stmt, ocode);
	  vect_transform_stmt (stmt, &si, &grouped_store, node, instance);
	  gimple_assign_set_rhs_code (stmt, code0);
	  v1 = SLP_TREE_VEC_STMTS (node).copy ();
	  SLP_TREE_VEC_STMTS (node).truncate (0);
	  tree meltype = build_nonstandard_integer_type
	      (GET_MODE_BITSIZE (SCALAR_TYPE_MODE (TREE_TYPE (vectype))), 1);
	  tree mvectype = get_same_sized_vectype (meltype, vectype);
	  unsigned k = 0, l;
	  for (j = 0; j < v0.length (); ++j)
	    {
	      /* Enforced by vect_build_slp_tree, which rejects variable-length
		 vectors for SLP_TREE_TWO_OPERATORS.  */
	      unsigned int const_nunits = nunits.to_constant ();
	      tree *melts = XALLOCAVEC (tree, const_nunits);
	      for (l = 0; l < const_nunits; ++l)
		{
		  if (k >= group_size)
		    k = 0;
		  melts[l] = build_int_cst (meltype,
					    mask[k++] * const_nunits + l);
		}
	      tmask = build_vector (mvectype, const_nunits, melts);

	      /* ???  Not all targets support a VEC_PERM_EXPR with a
	         constant mask that would translate to a vec_merge RTX
		 (with their vec_perm_const_ok).  We can either not
		 vectorize in that case or let veclower do its job.
		 Unfortunately that isn't too great and at least for
		 plus/minus we'd eventually like to match targets
		 vector addsub instructions.  */
	      gimple *vstmt;
	      vstmt = gimple_build_assign (make_ssa_name (vectype),
					   VEC_PERM_EXPR,
					   gimple_assign_lhs (v0[j]),
					   gimple_assign_lhs (v1[j]), tmask);
	      vect_finish_stmt_generation (stmt, vstmt, &si);
	      SLP_TREE_VEC_STMTS (node).quick_push (vstmt);
	    }
	  v0.release ();
	  v1.release ();
	  return false;
	}
    }
  is_store = vect_transform_stmt (stmt, &si, &grouped_store, node, instance);

  /* Restore stmt def-types.  */
  FOR_EACH_VEC_ELT (SLP_TREE_CHILDREN (node), i, child)
    if (SLP_TREE_DEF_TYPE (child) != vect_internal_def)
      FOR_EACH_VEC_ELT (SLP_TREE_SCALAR_STMTS (child), j, stmt)
	STMT_VINFO_DEF_TYPE (vinfo_for_stmt (stmt)) = vect_internal_def;

  return is_store;
}

/* Replace scalar calls from SLP node NODE with setting of their lhs to zero.
   For loop vectorization this is done in vectorizable_call, but for SLP
   it needs to be deferred until end of vect_schedule_slp, because multiple
   SLP instances may refer to the same scalar stmt.  */

static void
vect_remove_slp_scalar_calls (slp_tree node)
{
  gimple *stmt, *new_stmt;
  gimple_stmt_iterator gsi;
  int i;
  slp_tree child;
  tree lhs;
  stmt_vec_info stmt_info;

  if (SLP_TREE_DEF_TYPE (node) != vect_internal_def)
    return;

  FOR_EACH_VEC_ELT (SLP_TREE_CHILDREN (node), i, child)
    vect_remove_slp_scalar_calls (child);

  FOR_EACH_VEC_ELT (SLP_TREE_SCALAR_STMTS (node), i, stmt)
    {
      if (!is_gimple_call (stmt) || gimple_bb (stmt) == NULL)
	continue;
      stmt_info = vinfo_for_stmt (stmt);
      if (stmt_info == NULL
	  || is_pattern_stmt_p (stmt_info)
	  || !PURE_SLP_STMT (stmt_info))
	continue;
      lhs = gimple_call_lhs (stmt);
      new_stmt = gimple_build_assign (lhs, build_zero_cst (TREE_TYPE (lhs)));
      set_vinfo_for_stmt (new_stmt, stmt_info);
      set_vinfo_for_stmt (stmt, NULL);
      STMT_VINFO_STMT (stmt_info) = new_stmt;
      gsi = gsi_for_stmt (stmt);
      gsi_replace (&gsi, new_stmt, false);
      SSA_NAME_DEF_STMT (gimple_assign_lhs (new_stmt)) = new_stmt;
    }
}

/* Generate vector code for all SLP instances in the loop/basic block.  */

bool
vect_schedule_slp (vec_info *vinfo)
{
  vec<slp_instance> slp_instances;
  slp_instance instance;
  unsigned int i;
  poly_uint64 vf;
  bool is_store = false;

  slp_instances = vinfo->slp_instances;
  if (is_a <loop_vec_info> (vinfo))
    vf = as_a <loop_vec_info> (vinfo)->vectorization_factor;
  else
    vf = 1;

  FOR_EACH_VEC_ELT (slp_instances, i, instance)
    {
      /* Schedule the tree of INSTANCE.  */
      is_store = vect_schedule_slp_instance (SLP_INSTANCE_TREE (instance),
                                             instance, vf);
      if (dump_enabled_p ())
	dump_printf_loc (MSG_NOTE, vect_location,
                         "vectorizing stmts using SLP.\n");
    }

  FOR_EACH_VEC_ELT (slp_instances, i, instance)
    {
      slp_tree root = SLP_INSTANCE_TREE (instance);
      gimple *store;
      unsigned int j;
      gimple_stmt_iterator gsi;

      /* Remove scalar call stmts.  Do not do this for basic-block
	 vectorization as not all uses may be vectorized.
	 ???  Why should this be necessary?  DCE should be able to
	 remove the stmts itself.
	 ???  For BB vectorization we can as well remove scalar
	 stmts starting from the SLP tree root if they have no
	 uses.  */
      if (is_a <loop_vec_info> (vinfo))
	vect_remove_slp_scalar_calls (root);

      for (j = 0; SLP_TREE_SCALAR_STMTS (root).iterate (j, &store)
                  && j < SLP_INSTANCE_GROUP_SIZE (instance); j++)
        {
          if (!STMT_VINFO_DATA_REF (vinfo_for_stmt (store)))
            break;

         if (is_pattern_stmt_p (vinfo_for_stmt (store)))
           store = STMT_VINFO_RELATED_STMT (vinfo_for_stmt (store));
          /* Free the attached stmt_vec_info and remove the stmt.  */
          gsi = gsi_for_stmt (store);
	  unlink_stmt_vdef (store);
          gsi_remove (&gsi, true);
	  release_defs (store);
          free_stmt_vec_info (store);
        }
    }

  return is_store;
}<|MERGE_RESOLUTION|>--- conflicted
+++ resolved
@@ -210,7 +210,6 @@
    if so, returning the number of intermediate vectors in *NVECTORS_OUT
    and the mode of each intermediate vector in *VEC_MODE_OUT.  */
 
-<<<<<<< HEAD
 static bool
 can_duplicate_and_interleave_p (unsigned int count, machine_mode elt_mode,
 				unsigned int *nvectors_out,
@@ -241,32 +240,21 @@
     }
 }
 
-/* Get the defs for the rhs of STMTS[STMT_NUM] (collect them in OPRNDS_INFO),
-   check that they are of a valid type and that they match the defs of the
-   first stmt of the SLP group (stored in OPRNDS_INFO).  If there was a
-   fatal error return -1, if the error could be corrected by swapping
-   operands of the operation return 1, if everything is ok return 0.  */
-
-static int 
-vect_get_and_check_slp_defs (vec_info *vinfo,
-			     vec<gimple *> stmts, unsigned stmt_num,
-=======
 /* Get the defs for the rhs of STMT (collect them in OPRNDS_INFO), check that
    they are of a valid type and that they match the defs of the first stmt of
    the SLP group (stored in OPRNDS_INFO).  This function tries to match stmts
-   by swapping operands of STMT when possible.  Non-zero *SWAP indicates swap
-   is required for cond_expr stmts.  Specifically, *SWAP is 1 if STMT is cond
-   and operands of comparison need to be swapped; *SWAP is 2 if STMT is cond
-   and code of comparison needs to be inverted.  If there is any operand swap
-   in this function, *SWAP is set to non-zero value.
+   by swapping operands of STMTS[STMT_NUM] when possible.  Non-zero *SWAP
+   indicates swap is required for cond_expr stmts.  Specifically, *SWAP
+   is 1 if STMT is cond and operands of comparison need to be swapped;
+   *SWAP is 2 if STMT is cond and code of comparison needs to be inverted.
+   If there is any operand swap in this function, *SWAP is set to non-zero
+   value.
    If there was a fatal error return -1; if the error could be corrected by
    swapping operands of father node of this one, return 1; if everything is
    ok return 0.  */
-
 static int
 vect_get_and_check_slp_defs (vec_info *vinfo, unsigned char *swap,
-			     gimple *stmt, unsigned stmt_num,
->>>>>>> 68b948d3
+			     vec<gimple *> stmts, unsigned stmt_num,
 			     vec<slp_oprnd_info> *oprnds_info)
 {
   gimple *stmt = stmts[stmt_num];
@@ -1038,27 +1026,12 @@
   slp_oprnd_info oprnd_info;
   FOR_EACH_VEC_ELT (stmts, i, stmt)
     {
-<<<<<<< HEAD
-      switch (vect_get_and_check_slp_defs (vinfo, stmts, i, &oprnds_info))
-	{
-	case 0:
-	  break;
-	case -1:
-	  matches[0] = false;
-	  vect_free_oprnd_info (oprnds_info);
-	  return NULL;
-	case 1:
-	  matches[i] = false;
-	  break;
-	}
-=======
       int res = vect_get_and_check_slp_defs (vinfo, &swap[i],
-					     stmt, i, &oprnds_info);
+					     stmts, i, &oprnds_info);
       if (res != 0)
 	matches[(res == -1) ? 0 : i] = false;
       if (!matches[0])
 	break;
->>>>>>> 68b948d3
     }
   for (i = 0; i < group_size; ++i)
     if (!matches[i])
@@ -1555,15 +1528,16 @@
 	      stmt_vec_info group_info
 		= vinfo_for_stmt (SLP_TREE_SCALAR_STMTS (node)[0]);
 	      group_info = vinfo_for_stmt (GROUP_FIRST_ELEMENT (group_info));
-	      unsigned nunits
-		= TYPE_VECTOR_SUBPARTS (STMT_VINFO_VECTYPE (group_info));
+	      unsigned int lowest_nunits
+		= (constant_lower_bound
+		   (TYPE_VECTOR_SUBPARTS (STMT_VINFO_VECTYPE (group_info))));
 	      unsigned k, maxk = 0;
 	      FOR_EACH_VEC_ELT (SLP_TREE_LOAD_PERMUTATION (node), j, k)
 		if (k > maxk)
 		  maxk = k;
 	      /* In BB vectorization we may not actually use a loaded vector
 		 accessing elements in excess of GROUP_SIZE.  */
-	      if (maxk >= (GROUP_SIZE (group_info) & ~(nunits - 1)))
+	      if (maxk >= (GROUP_SIZE (group_info) & ~(lowest_nunits - 1)))
 		{
 		  dump_printf_loc (MSG_MISSED_OPTIMIZATION, vect_location,
 				   "BB vectorization with gaps at the end of "
@@ -1669,18 +1643,8 @@
 					    &n_perms);
 	      record_stmt_cost (body_cost_vec, n_perms, vec_perm,
 				stmt_info, 0, vect_body);
-<<<<<<< HEAD
-	      /* And adjust the number of loads performed.  */
 	      unsigned assumed_nunits
 		= vect_nunits_for_cost (STMT_VINFO_VECTYPE (stmt_info));
-	      ncopies_for_cost
-	        = (GROUP_SIZE (stmt_info) - GROUP_GAP (stmt_info)
-		   + assumed_nunits - 1) / assumed_nunits;
-	      poly_uint64 uf = SLP_INSTANCE_UNROLLING_FACTOR (instance);
-	      ncopies_for_cost *= estimated_poly_value (uf);
-=======
-	      unsigned nunits
-		= TYPE_VECTOR_SUBPARTS (STMT_VINFO_VECTYPE (stmt_info));
 	      /* And adjust the number of loads performed.  This handles
 	         redundancies as well as loads that are later dead.  */
 	      auto_sbitmap perm (GROUP_SIZE (stmt_info));
@@ -1691,7 +1655,7 @@
 	      bool load_seen = false;
 	      for (i = 0; i < GROUP_SIZE (stmt_info); ++i)
 		{
-		  if (i % nunits == 0)
+		  if (i % assumed_nunits == 0)
 		    {
 		      if (load_seen)
 			ncopies_for_cost++;
@@ -1704,9 +1668,9 @@
 		ncopies_for_cost++;
 	      gcc_assert (ncopies_for_cost
 			  <= (GROUP_SIZE (stmt_info) - GROUP_GAP (stmt_info)
-			      + nunits - 1) / nunits);
-	      ncopies_for_cost *= SLP_INSTANCE_UNROLLING_FACTOR (instance);
->>>>>>> 68b948d3
+			      + assumed_nunits - 1) / assumed_nunits);
+	      poly_uint64 uf = SLP_INSTANCE_UNROLLING_FACTOR (instance);
+	      ncopies_for_cost *= estimated_poly_value (uf);
 	    }
 	  /* Record the cost for the vector loads.  */
 	  vect_model_load_cost (stmt_info, ncopies_for_cost,
@@ -3730,14 +3694,9 @@
 
 bool
 vect_transform_slp_perm_load (slp_tree node, vec<tree> dr_chain,
-<<<<<<< HEAD
 			      gimple_stmt_iterator *gsi, poly_uint64 vf,
-                              slp_instance slp_node_instance, bool analyze_only)
-=======
-                              gimple_stmt_iterator *gsi, int vf,
                               slp_instance slp_node_instance, bool analyze_only,
 			      unsigned *n_perms)
->>>>>>> 68b948d3
 {
   gimple *stmt = SLP_TREE_SCALAR_STMTS (node)[0];
   stmt_vec_info stmt_info = vinfo_for_stmt (stmt);

--- conflicted
+++ resolved
@@ -1378,14 +1378,10 @@
 	if ((stmt_vinfo = vinfo_for_stmt (use_stmt))
 	    && !STMT_SLP_TYPE (stmt_vinfo)
             && (STMT_VINFO_RELEVANT (stmt_vinfo)
-<<<<<<< HEAD
-                || VECTORIZABLE_CYCLE_DEF (STMT_VINFO_DEF_TYPE (stmt_vinfo))))
-=======
                 || VECTORIZABLE_CYCLE_DEF (STMT_VINFO_DEF_TYPE (stmt_vinfo)))
             && !(gimple_code (use_stmt) == GIMPLE_PHI
                  && STMT_VINFO_DEF_TYPE (vinfo_for_stmt (use_stmt)) 
                      == vect_reduction_def))
->>>>>>> 6e7f08ad
 	  vect_mark_slp_stmts (node, hybrid, i);
 
   vect_detect_hybrid_slp_stmts (SLP_TREE_LEFT (node));

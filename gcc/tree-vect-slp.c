/* SLP - Basic Block Vectorization
   Copyright (C) 2007, 2008, 2009, 2010
   Free Software Foundation, Inc.
   Contributed by Dorit Naishlos <dorit@il.ibm.com>
   and Ira Rosen <irar@il.ibm.com>

This file is part of GCC.

GCC is free software; you can redistribute it and/or modify it under
the terms of the GNU General Public License as published by the Free
Software Foundation; either version 3, or (at your option) any later
version.

GCC is distributed in the hope that it will be useful, but WITHOUT ANY
WARRANTY; without even the implied warranty of MERCHANTABILITY or
FITNESS FOR A PARTICULAR PURPOSE.  See the GNU General Public License
for more details.

You should have received a copy of the GNU General Public License
along with GCC; see the file COPYING3.  If not see
<http://www.gnu.org/licenses/>.  */

#include "config.h"
#include "system.h"
#include "coretypes.h"
#include "tm.h"
#include "ggc.h"
#include "tree.h"
#include "target.h"
#include "basic-block.h"
#include "tree-pretty-print.h"
#include "gimple-pretty-print.h"
#include "tree-flow.h"
#include "tree-dump.h"
#include "cfgloop.h"
#include "cfglayout.h"
#include "expr.h"
#include "recog.h"
#include "optabs.h"
#include "tree-vectorizer.h"

/* Extract the location of the basic block in the source code.
   Return the basic block location if succeed and NULL if not.  */

LOC
find_bb_location (basic_block bb)
{
  gimple stmt = NULL;
  gimple_stmt_iterator si;

  if (!bb)
    return UNKNOWN_LOC;

  for (si = gsi_start_bb (bb); !gsi_end_p (si); gsi_next (&si))
    {
      stmt = gsi_stmt (si);
      if (gimple_location (stmt) != UNKNOWN_LOC)
        return gimple_location (stmt);
    }

  return UNKNOWN_LOC;
}


/* Recursively free the memory allocated for the SLP tree rooted at NODE.  */

static void
vect_free_slp_tree (slp_tree node)
{
  if (!node)
    return;

  if (SLP_TREE_LEFT (node))
    vect_free_slp_tree (SLP_TREE_LEFT (node));

  if (SLP_TREE_RIGHT (node))
    vect_free_slp_tree (SLP_TREE_RIGHT (node));

  VEC_free (gimple, heap, SLP_TREE_SCALAR_STMTS (node));

  if (SLP_TREE_VEC_STMTS (node))
    VEC_free (gimple, heap, SLP_TREE_VEC_STMTS (node));

  free (node);
}


/* Free the memory allocated for the SLP instance.  */

void
vect_free_slp_instance (slp_instance instance)
{
  vect_free_slp_tree (SLP_INSTANCE_TREE (instance));
  VEC_free (int, heap, SLP_INSTANCE_LOAD_PERMUTATION (instance));
  VEC_free (slp_tree, heap, SLP_INSTANCE_LOADS (instance));
}


/* Get the defs for the rhs of STMT (collect them in DEF_STMTS0/1), check that
   they are of a legal type and that they match the defs of the first stmt of
   the SLP group (stored in FIRST_STMT_...).  */

static bool
vect_get_and_check_slp_defs (loop_vec_info loop_vinfo, bb_vec_info bb_vinfo,
                             slp_tree slp_node, gimple stmt,
			     VEC (gimple, heap) **def_stmts0,
			     VEC (gimple, heap) **def_stmts1,
			     enum vect_def_type *first_stmt_dt0,
			     enum vect_def_type *first_stmt_dt1,
			     tree *first_stmt_def0_type,
			     tree *first_stmt_def1_type,
			     tree *first_stmt_const_oprnd,
			     int ncopies_for_cost,
                             bool *pattern0, bool *pattern1)
{
  tree oprnd;
  unsigned int i, number_of_oprnds;
  tree def;
  gimple def_stmt;
  enum vect_def_type dt[2] = {vect_unknown_def_type, vect_unknown_def_type};
  stmt_vec_info stmt_info =
    vinfo_for_stmt (VEC_index (gimple, SLP_TREE_SCALAR_STMTS (slp_node), 0));
  enum gimple_rhs_class rhs_class;
  struct loop *loop = NULL;

  if (loop_vinfo)
    loop = LOOP_VINFO_LOOP (loop_vinfo);

  rhs_class = get_gimple_rhs_class (gimple_assign_rhs_code (stmt));
  number_of_oprnds = gimple_num_ops (stmt) - 1;	/* RHS only */

  for (i = 0; i < number_of_oprnds; i++)
    {
      oprnd = gimple_op (stmt, i + 1);

      if (!vect_is_simple_use (oprnd, loop_vinfo, bb_vinfo, &def_stmt, &def,
                               &dt[i])
	  || (!def_stmt && dt[i] != vect_constant_def))
	{
	  if (vect_print_dump_info (REPORT_SLP))
	    {
	      fprintf (vect_dump, "Build SLP failed: can't find def for ");
	      print_generic_expr (vect_dump, oprnd, TDF_SLIM);
	    }

	  return false;
	}

      /* Check if DEF_STMT is a part of a pattern in LOOP and get the def stmt
         from the pattern.  Check that all the stmts of the node are in the
         pattern.  */
      if (loop && def_stmt && gimple_bb (def_stmt)
          && flow_bb_inside_loop_p (loop, gimple_bb (def_stmt))
          && vinfo_for_stmt (def_stmt)
          && STMT_VINFO_IN_PATTERN_P (vinfo_for_stmt (def_stmt)))
        {
          if (!*first_stmt_dt0)
            *pattern0 = true;
          else
            {
              if (i == 1 && !*first_stmt_dt1)
                *pattern1 = true;
              else if ((i == 0 && !*pattern0) || (i == 1 && !*pattern1))
                {
                  if (vect_print_dump_info (REPORT_DETAILS))
                    {
                      fprintf (vect_dump, "Build SLP failed: some of the stmts"
                                     " are in a pattern, and others are not ");
                      print_generic_expr (vect_dump, oprnd, TDF_SLIM);
                    }

                  return false;
                }
            }

          def_stmt = STMT_VINFO_RELATED_STMT (vinfo_for_stmt (def_stmt));
          dt[i] = STMT_VINFO_DEF_TYPE (vinfo_for_stmt (def_stmt));

          if (*dt == vect_unknown_def_type)
            {
              if (vect_print_dump_info (REPORT_DETAILS))
                fprintf (vect_dump, "Unsupported pattern.");
              return false;
            }

          switch (gimple_code (def_stmt))
            {
              case GIMPLE_PHI:
                def = gimple_phi_result (def_stmt);
                break;

              case GIMPLE_ASSIGN:
                def = gimple_assign_lhs (def_stmt);
                break;

              default:
                if (vect_print_dump_info (REPORT_DETAILS))
                  fprintf (vect_dump, "unsupported defining stmt: ");
                return false;
            }
        }

      if (!*first_stmt_dt0)
	{
	  /* op0 of the first stmt of the group - store its info.  */
	  *first_stmt_dt0 = dt[i];
	  if (def)
	    *first_stmt_def0_type = TREE_TYPE (def);
	  else
	    *first_stmt_const_oprnd = oprnd;

	  /* Analyze costs (for the first stmt of the group only).  */
	  if (rhs_class != GIMPLE_SINGLE_RHS)
	    /* Not memory operation (we don't call this functions for loads).  */
	    vect_model_simple_cost (stmt_info, ncopies_for_cost, dt, slp_node);
	  else
	    /* Store.  */
	    vect_model_store_cost (stmt_info, ncopies_for_cost, dt[0], slp_node);
	}

      else
	{
	  if (!*first_stmt_dt1 && i == 1)
	    {
	      /* op1 of the first stmt of the group - store its info.  */
	      *first_stmt_dt1 = dt[i];
	      if (def)
		*first_stmt_def1_type = TREE_TYPE (def);
	      else
		{
		  /* We assume that the stmt contains only one constant
		     operand. We fail otherwise, to be on the safe side.  */
		  if (*first_stmt_const_oprnd)
		    {
		      if (vect_print_dump_info (REPORT_SLP))
			fprintf (vect_dump, "Build SLP failed: two constant "
				 "oprnds in stmt");
		      return false;
		    }
		  *first_stmt_const_oprnd = oprnd;
		}
	    }
	  else
	    {
	      /* Not first stmt of the group, check that the def-stmt/s match
		 the def-stmt/s of the first stmt.  */
	      if ((i == 0
		   && (*first_stmt_dt0 != dt[i]
		       || (*first_stmt_def0_type && def
			   && !types_compatible_p (*first_stmt_def0_type,
						   TREE_TYPE (def)))))
		  || (i == 1
		      && (*first_stmt_dt1 != dt[i]
			  || (*first_stmt_def1_type && def
			      && !types_compatible_p (*first_stmt_def1_type,
						      TREE_TYPE (def)))))
		  || (!def
		      && !types_compatible_p (TREE_TYPE (*first_stmt_const_oprnd),
					      TREE_TYPE (oprnd))))
		{
		  if (vect_print_dump_info (REPORT_SLP))
		    fprintf (vect_dump, "Build SLP failed: different types ");

		  return false;
		}
	    }
	}

      /* Check the types of the definitions.  */
      switch (dt[i])
	{
	case vect_constant_def:
	case vect_external_def:
	  break;

	case vect_internal_def:
        case vect_reduction_def:
	  if (i == 0)
	    VEC_safe_push (gimple, heap, *def_stmts0, def_stmt);
	  else
	    VEC_safe_push (gimple, heap, *def_stmts1, def_stmt);
	  break;

	default:
	  /* FORNOW: Not supported.  */
	  if (vect_print_dump_info (REPORT_SLP))
	    {
	      fprintf (vect_dump, "Build SLP failed: illegal type of def ");
	      print_generic_expr (vect_dump, def, TDF_SLIM);
	    }

	  return false;
	}
    }

  return true;
}


/* Recursively build an SLP tree starting from NODE.
   Fail (and return FALSE) if def-stmts are not isomorphic, require data
   permutation or are of unsupported types of operation.  Otherwise, return
   TRUE.  */

static bool
vect_build_slp_tree (loop_vec_info loop_vinfo, bb_vec_info bb_vinfo,
                     slp_tree *node, unsigned int group_size,
                     int *inside_cost, int *outside_cost,
                     int ncopies_for_cost, unsigned int *max_nunits,
                     VEC (int, heap) **load_permutation,
                     VEC (slp_tree, heap) **loads,
                     unsigned int vectorization_factor)
{
  VEC (gimple, heap) *def_stmts0 = VEC_alloc (gimple, heap, group_size);
  VEC (gimple, heap) *def_stmts1 =  VEC_alloc (gimple, heap, group_size);
  unsigned int i;
  VEC (gimple, heap) *stmts = SLP_TREE_SCALAR_STMTS (*node);
  gimple stmt = VEC_index (gimple, stmts, 0);
  enum vect_def_type first_stmt_dt0 = vect_uninitialized_def;
  enum vect_def_type first_stmt_dt1 = vect_uninitialized_def;
  enum tree_code first_stmt_code = ERROR_MARK, rhs_code = ERROR_MARK;
  tree first_stmt_def1_type = NULL_TREE, first_stmt_def0_type = NULL_TREE;
  tree lhs;
  bool stop_recursion = false, need_same_oprnds = false;
  tree vectype, scalar_type, first_op1 = NULL_TREE;
  unsigned int ncopies;
  optab optab;
  int icode;
  enum machine_mode optab_op2_mode;
  enum machine_mode vec_mode;
  tree first_stmt_const_oprnd = NULL_TREE;
  struct data_reference *first_dr;
  bool pattern0 = false, pattern1 = false;
  HOST_WIDE_INT dummy;
  bool permutation = false;
  unsigned int load_place;
  gimple first_load, prev_first_load = NULL;

  /* For every stmt in NODE find its def stmt/s.  */
  FOR_EACH_VEC_ELT (gimple, stmts, i, stmt)
    {
      if (vect_print_dump_info (REPORT_SLP))
	{
	  fprintf (vect_dump, "Build SLP for ");
	  print_gimple_stmt (vect_dump, stmt, 0, TDF_SLIM);
	}

      /* Fail to vectorize statements marked as unvectorizable.  */
      if (!STMT_VINFO_VECTORIZABLE (vinfo_for_stmt (stmt)))
        {
          if (vect_print_dump_info (REPORT_SLP))
            {
              fprintf (vect_dump,
                       "Build SLP failed: unvectorizable statement ");
              print_gimple_stmt (vect_dump, stmt, 0, TDF_SLIM);
            }

          return false;
        }

      lhs = gimple_get_lhs (stmt);
      if (lhs == NULL_TREE)
	{
	  if (vect_print_dump_info (REPORT_SLP))
	    {
	      fprintf (vect_dump,
		       "Build SLP failed: not GIMPLE_ASSIGN nor GIMPLE_CALL");
	      print_gimple_stmt (vect_dump, stmt, 0, TDF_SLIM);
	    }

	  return false;
	}

      scalar_type = vect_get_smallest_scalar_type (stmt, &dummy, &dummy);
      vectype = get_vectype_for_scalar_type (scalar_type);
      if (!vectype)
        {
          if (vect_print_dump_info (REPORT_SLP))
            {
              fprintf (vect_dump, "Build SLP failed: unsupported data-type ");
              print_generic_expr (vect_dump, scalar_type, TDF_SLIM);
            }
          return false;
        }

      ncopies = vectorization_factor / TYPE_VECTOR_SUBPARTS (vectype);
      if (ncopies != 1)
        {
	  if (vect_print_dump_info (REPORT_SLP))
            fprintf (vect_dump, "SLP with multiple types ");

          /* FORNOW: multiple types are unsupported in BB SLP.  */
	  if (bb_vinfo)
	    return false;
        }

      /* In case of multiple types we need to detect the smallest type.  */
      if (*max_nunits < TYPE_VECTOR_SUBPARTS (vectype))
        *max_nunits = TYPE_VECTOR_SUBPARTS (vectype);

      if (is_gimple_call (stmt))
	rhs_code = CALL_EXPR;
      else
	rhs_code = gimple_assign_rhs_code (stmt);

      /* Check the operation.  */
      if (i == 0)
	{
	  first_stmt_code = rhs_code;

	  /* Shift arguments should be equal in all the packed stmts for a
	     vector shift with scalar shift operand.  */
	  if (rhs_code == LSHIFT_EXPR || rhs_code == RSHIFT_EXPR
	      || rhs_code == LROTATE_EXPR
	      || rhs_code == RROTATE_EXPR)
	    {
	      vec_mode = TYPE_MODE (vectype);

	      /* First see if we have a vector/vector shift.  */
	      optab = optab_for_tree_code (rhs_code, vectype,
					   optab_vector);

	      if (!optab
		  || optab_handler (optab, vec_mode) == CODE_FOR_nothing)
		{
		  /* No vector/vector shift, try for a vector/scalar shift.  */
		  optab = optab_for_tree_code (rhs_code, vectype,
					       optab_scalar);

		  if (!optab)
		    {
		      if (vect_print_dump_info (REPORT_SLP))
			fprintf (vect_dump, "Build SLP failed: no optab.");
		      return false;
		    }
		  icode = (int) optab_handler (optab, vec_mode);
		  if (icode == CODE_FOR_nothing)
		    {
		      if (vect_print_dump_info (REPORT_SLP))
			fprintf (vect_dump, "Build SLP failed: "
				            "op not supported by target.");
		      return false;
		    }
		  optab_op2_mode = insn_data[icode].operand[2].mode;
		  if (!VECTOR_MODE_P (optab_op2_mode))
		    {
		      need_same_oprnds = true;
		      first_op1 = gimple_assign_rhs2 (stmt);
		    }
		}
	    }
	}
      else
	{
	  if (first_stmt_code != rhs_code
	      && (first_stmt_code != IMAGPART_EXPR
		  || rhs_code != REALPART_EXPR)
	      && (first_stmt_code != REALPART_EXPR
		  || rhs_code != IMAGPART_EXPR)
              && !(STMT_VINFO_STRIDED_ACCESS (vinfo_for_stmt (stmt))
                   && (first_stmt_code == ARRAY_REF
                       || first_stmt_code == INDIRECT_REF
                       || first_stmt_code == COMPONENT_REF
                       || first_stmt_code == MEM_REF)))
	    {
	      if (vect_print_dump_info (REPORT_SLP))
		{
		  fprintf (vect_dump,
			   "Build SLP failed: different operation in stmt ");
		  print_gimple_stmt (vect_dump, stmt, 0, TDF_SLIM);
		}

	      return false;
	    }

	  if (need_same_oprnds
	      && !operand_equal_p (first_op1, gimple_assign_rhs2 (stmt), 0))
	    {
	      if (vect_print_dump_info (REPORT_SLP))
		{
		  fprintf (vect_dump,
			   "Build SLP failed: different shift arguments in ");
		  print_gimple_stmt (vect_dump, stmt, 0, TDF_SLIM);
		}

	      return false;
	    }
	}

      /* Strided store or load.  */
      if (STMT_VINFO_STRIDED_ACCESS (vinfo_for_stmt (stmt)))
	{
	  if (REFERENCE_CLASS_P (lhs))
	    {
	      /* Store.  */
	      if (!vect_get_and_check_slp_defs (loop_vinfo, bb_vinfo, *node,
						stmt, &def_stmts0, &def_stmts1,
						&first_stmt_dt0,
						&first_stmt_dt1,
						&first_stmt_def0_type,
						&first_stmt_def1_type,
						&first_stmt_const_oprnd,
						ncopies_for_cost,
                                                &pattern0, &pattern1))
		return false;
	    }
	  else
	    {
	      /* Load.  */
              /* FORNOW: Check that there is no gap between the loads.  */
              if ((DR_GROUP_FIRST_DR (vinfo_for_stmt (stmt)) == stmt
                   && DR_GROUP_GAP (vinfo_for_stmt (stmt)) != 0)
                  || (DR_GROUP_FIRST_DR (vinfo_for_stmt (stmt)) != stmt
                      && DR_GROUP_GAP (vinfo_for_stmt (stmt)) != 1))
                {
                  if (vect_print_dump_info (REPORT_SLP))
                    {
                      fprintf (vect_dump, "Build SLP failed: strided "
                                          "loads have gaps ");
                      print_gimple_stmt (vect_dump, stmt, 0, TDF_SLIM);
                    }

                  return false;
                }

              /* Check that the size of interleaved loads group is not
                 greater than the SLP group size.  */
              if (DR_GROUP_SIZE (vinfo_for_stmt (stmt)) > ncopies * group_size)
                {
                  if (vect_print_dump_info (REPORT_SLP))
                    {
                      fprintf (vect_dump, "Build SLP failed: the number of "
                                          "interleaved loads is greater than"
                                          " the SLP group size ");
                      print_gimple_stmt (vect_dump, stmt, 0, TDF_SLIM);
                    }
<<<<<<< HEAD

                  return false;
                }

=======

                  return false;
                }

>>>>>>> 155d23aa
              first_load = DR_GROUP_FIRST_DR (vinfo_for_stmt (stmt));
              if (prev_first_load)
                {
                  /* Check that there are no loads from different interleaving
<<<<<<< HEAD
                     chains in the same node. The only exception is complex
=======
                     chains in the same node.  The only exception is complex
>>>>>>> 155d23aa
                     numbers.  */
                  if (prev_first_load != first_load
                      && rhs_code != REALPART_EXPR 
                      && rhs_code != IMAGPART_EXPR)
                    {    
                      if (vect_print_dump_info (REPORT_SLP))
                        {
                          fprintf (vect_dump, "Build SLP failed: different "
                                           "interleaving chains in one node ");
                          print_gimple_stmt (vect_dump, stmt, 0, TDF_SLIM);
                        }
 
                      return false;
                    }
                }
              else
                prev_first_load = first_load;

              if (first_load == stmt)
                {
                  first_dr = STMT_VINFO_DATA_REF (vinfo_for_stmt (stmt));
                  if (vect_supportable_dr_alignment (first_dr, false)
                      == dr_unaligned_unsupported)
                    {
                      if (vect_print_dump_info (REPORT_SLP))
                        {
                          fprintf (vect_dump, "Build SLP failed: unsupported "
                                              "unaligned load ");
                          print_gimple_stmt (vect_dump, stmt, 0, TDF_SLIM);
                        }

                      return false;
                    }

                  /* Analyze costs (for the first stmt in the group).  */
                  vect_model_load_cost (vinfo_for_stmt (stmt),
                                        ncopies_for_cost, *node);
                }

              /* Store the place of this load in the interleaving chain.  In
                 case that permutation is needed we later decide if a specific
                 permutation is supported.  */
              load_place = vect_get_place_in_interleaving_chain (stmt,
                                                                 first_load);
              if (load_place != i)
                permutation = true;

              VEC_safe_push (int, heap, *load_permutation, load_place);

              /* We stop the tree when we reach a group of loads.  */
              stop_recursion = true;
             continue;
           }
        } /* Strided access.  */
      else
	{
	  if (TREE_CODE_CLASS (rhs_code) == tcc_reference)
	    {
	      /* Not strided load. */
	      if (vect_print_dump_info (REPORT_SLP))
		{
		  fprintf (vect_dump, "Build SLP failed: not strided load ");
		  print_gimple_stmt (vect_dump, stmt, 0, TDF_SLIM);
		}

	      /* FORNOW: Not strided loads are not supported.  */
	      return false;
	    }

	  /* Not memory operation.  */
	  if (TREE_CODE_CLASS (rhs_code) != tcc_binary
	      && TREE_CODE_CLASS (rhs_code) != tcc_unary)
	    {
	      if (vect_print_dump_info (REPORT_SLP))
		{
		  fprintf (vect_dump, "Build SLP failed: operation");
		  fprintf (vect_dump, " unsupported ");
		  print_gimple_stmt (vect_dump, stmt, 0, TDF_SLIM);
		}

	      return false;
	    }

	  /* Find the def-stmts.  */
	  if (!vect_get_and_check_slp_defs (loop_vinfo, bb_vinfo, *node, stmt,
					    &def_stmts0, &def_stmts1,
					    &first_stmt_dt0, &first_stmt_dt1,
					    &first_stmt_def0_type,
					    &first_stmt_def1_type,
					    &first_stmt_const_oprnd,
					    ncopies_for_cost,
                                            &pattern0, &pattern1))
	    return false;
	}
    }

  /* Add the costs of the node to the overall instance costs.  */
  *inside_cost += SLP_TREE_INSIDE_OF_LOOP_COST (*node);
  *outside_cost += SLP_TREE_OUTSIDE_OF_LOOP_COST (*node);

  /* Strided loads were reached - stop the recursion.  */
  if (stop_recursion)
    {
      if (permutation)
        {
          VEC_safe_push (slp_tree, heap, *loads, *node);
          *inside_cost 
<<<<<<< HEAD
            += targetm.vectorize.builtin_vectorization_cost (vec_perm) 
               * group_size;
=======
            += targetm.vectorize.builtin_vectorization_cost (vec_perm, NULL, 0) 
               * group_size;
        }
      else
        { 
          /* We don't check here complex numbers chains, so we keep them in
	     LOADS for further check in vect_supported_load_permutation_p.  */ 
          if (rhs_code == REALPART_EXPR || rhs_code == IMAGPART_EXPR)
            VEC_safe_push (slp_tree, heap, *loads, *node);
>>>>>>> 155d23aa
        }

      return true;
    }

  /* Create SLP_TREE nodes for the definition node/s.  */
  if (first_stmt_dt0 == vect_internal_def)
    {
      slp_tree left_node = XNEW (struct _slp_tree);
      SLP_TREE_SCALAR_STMTS (left_node) = def_stmts0;
      SLP_TREE_VEC_STMTS (left_node) = NULL;
      SLP_TREE_LEFT (left_node) = NULL;
      SLP_TREE_RIGHT (left_node) = NULL;
      SLP_TREE_OUTSIDE_OF_LOOP_COST (left_node) = 0;
      SLP_TREE_INSIDE_OF_LOOP_COST (left_node) = 0;
      if (!vect_build_slp_tree (loop_vinfo, bb_vinfo, &left_node, group_size,
				inside_cost, outside_cost, ncopies_for_cost,
				max_nunits, load_permutation, loads,
				vectorization_factor))
	return false;

      SLP_TREE_LEFT (*node) = left_node;
    }

  if (first_stmt_dt1 == vect_internal_def)
    {
      slp_tree right_node = XNEW (struct _slp_tree);
      SLP_TREE_SCALAR_STMTS (right_node) = def_stmts1;
      SLP_TREE_VEC_STMTS (right_node) = NULL;
      SLP_TREE_LEFT (right_node) = NULL;
      SLP_TREE_RIGHT (right_node) = NULL;
      SLP_TREE_OUTSIDE_OF_LOOP_COST (right_node) = 0;
      SLP_TREE_INSIDE_OF_LOOP_COST (right_node) = 0;
      if (!vect_build_slp_tree (loop_vinfo, bb_vinfo, &right_node, group_size,
				inside_cost, outside_cost, ncopies_for_cost,
				max_nunits, load_permutation, loads,
				vectorization_factor))
	return false;

      SLP_TREE_RIGHT (*node) = right_node;
    }

  return true;
}


static void
vect_print_slp_tree (slp_tree node)
{
  int i;
  gimple stmt;

  if (!node)
    return;

  fprintf (vect_dump, "node ");
  FOR_EACH_VEC_ELT (gimple, SLP_TREE_SCALAR_STMTS (node), i, stmt)
    {
      fprintf (vect_dump, "\n\tstmt %d ", i);
      print_gimple_stmt (vect_dump, stmt, 0, TDF_SLIM);
    }
  fprintf (vect_dump, "\n");

  vect_print_slp_tree (SLP_TREE_LEFT (node));
  vect_print_slp_tree (SLP_TREE_RIGHT (node));
}


/* Mark the tree rooted at NODE with MARK (PURE_SLP or HYBRID).
   If MARK is HYBRID, it refers to a specific stmt in NODE (the stmt at index
   J).  Otherwise, MARK is PURE_SLP and J is -1, which indicates that all the
   stmts in NODE are to be marked.  */

static void
vect_mark_slp_stmts (slp_tree node, enum slp_vect_type mark, int j)
{
  int i;
  gimple stmt;

  if (!node)
    return;

  FOR_EACH_VEC_ELT (gimple, SLP_TREE_SCALAR_STMTS (node), i, stmt)
    if (j < 0 || i == j)
      STMT_SLP_TYPE (vinfo_for_stmt (stmt)) = mark;

  vect_mark_slp_stmts (SLP_TREE_LEFT (node), mark, j);
  vect_mark_slp_stmts (SLP_TREE_RIGHT (node), mark, j);
}


/* Mark the statements of the tree rooted at NODE as relevant (vect_used).  */

static void
vect_mark_slp_stmts_relevant (slp_tree node)
{
  int i;
  gimple stmt;
  stmt_vec_info stmt_info;

  if (!node)
    return;

  FOR_EACH_VEC_ELT (gimple, SLP_TREE_SCALAR_STMTS (node), i, stmt)
    {
      stmt_info = vinfo_for_stmt (stmt);
      gcc_assert (!STMT_VINFO_RELEVANT (stmt_info)
                  || STMT_VINFO_RELEVANT (stmt_info) == vect_used_in_scope);
      STMT_VINFO_RELEVANT (stmt_info) = vect_used_in_scope;
    }

  vect_mark_slp_stmts_relevant (SLP_TREE_LEFT (node));
  vect_mark_slp_stmts_relevant (SLP_TREE_RIGHT (node));
}


/* Check if the permutation required by the SLP INSTANCE is supported.
   Reorganize the SLP nodes stored in SLP_INSTANCE_LOADS if needed.  */

static bool
vect_supported_slp_permutation_p (slp_instance instance)
{
  slp_tree node = VEC_index (slp_tree, SLP_INSTANCE_LOADS (instance), 0);
  gimple stmt = VEC_index (gimple, SLP_TREE_SCALAR_STMTS (node), 0);
  gimple first_load = DR_GROUP_FIRST_DR (vinfo_for_stmt (stmt));
  VEC (slp_tree, heap) *sorted_loads = NULL;
  int index;
  slp_tree *tmp_loads = NULL;
  int group_size = SLP_INSTANCE_GROUP_SIZE (instance), i, j;
  slp_tree load;

  /* FORNOW: The only supported loads permutation is loads from the same
     location in all the loads in the node, when the data-refs in
     nodes of LOADS constitute an interleaving chain.
     Sort the nodes according to the order of accesses in the chain.  */
  tmp_loads = (slp_tree *) xmalloc (sizeof (slp_tree) * group_size);
  for (i = 0, j = 0;
       VEC_iterate (int, SLP_INSTANCE_LOAD_PERMUTATION (instance), i, index)
       && VEC_iterate (slp_tree, SLP_INSTANCE_LOADS (instance), j, load);
       i += group_size, j++)
    {
      gimple scalar_stmt = VEC_index (gimple, SLP_TREE_SCALAR_STMTS (load), 0);
      /* Check that the loads are all in the same interleaving chain.  */
      if (DR_GROUP_FIRST_DR (vinfo_for_stmt (scalar_stmt)) != first_load)
        {
          if (vect_print_dump_info (REPORT_DETAILS))
            {
              fprintf (vect_dump, "Build SLP failed: unsupported data "
                                   "permutation ");
              print_gimple_stmt (vect_dump, scalar_stmt, 0, TDF_SLIM);
            }

          free (tmp_loads);
          return false;
        }

      tmp_loads[index] = load;
    }

  sorted_loads = VEC_alloc (slp_tree, heap, group_size);
  for (i = 0; i < group_size; i++)
     VEC_safe_push (slp_tree, heap, sorted_loads, tmp_loads[i]);

  VEC_free (slp_tree, heap, SLP_INSTANCE_LOADS (instance));
  SLP_INSTANCE_LOADS (instance) = sorted_loads;
  free (tmp_loads);

  if (!vect_transform_slp_perm_load (stmt, NULL, NULL,
                                     SLP_INSTANCE_UNROLLING_FACTOR (instance),
                                     instance, true))
    return false;

  return true;
}


/* Rearrange the statements of NODE according to PERMUTATION.  */

static void
vect_slp_rearrange_stmts (slp_tree node, unsigned int group_size,
                          VEC (int, heap) *permutation)
{
  gimple stmt;
  VEC (gimple, heap) *tmp_stmts;
  unsigned int index, i;

  if (!node)
    return;

  vect_slp_rearrange_stmts (SLP_TREE_LEFT (node), group_size, permutation);
  vect_slp_rearrange_stmts (SLP_TREE_RIGHT (node), group_size, permutation);

  gcc_assert (group_size == VEC_length (gimple, SLP_TREE_SCALAR_STMTS (node)));
  tmp_stmts = VEC_alloc (gimple, heap, group_size);

  for (i = 0; i < group_size; i++)
    VEC_safe_push (gimple, heap, tmp_stmts, NULL);

<<<<<<< HEAD
  for (i = 0; VEC_iterate (gimple, SLP_TREE_SCALAR_STMTS (node), i, stmt); i++)
=======
  FOR_EACH_VEC_ELT (gimple, SLP_TREE_SCALAR_STMTS (node), i, stmt)
>>>>>>> 155d23aa
    {
      index = VEC_index (int, permutation, i);
      VEC_replace (gimple, tmp_stmts, index, stmt);
    }

  VEC_free (gimple, heap, SLP_TREE_SCALAR_STMTS (node));
  SLP_TREE_SCALAR_STMTS (node) = tmp_stmts;
}


/* Check if the required load permutation is supported.
   LOAD_PERMUTATION contains a list of indices of the loads.
   In SLP this permutation is relative to the order of strided stores that are
   the base of the SLP instance.  */

static bool
vect_supported_load_permutation_p (slp_instance slp_instn, int group_size,
                                   VEC (int, heap) *load_permutation)
{
  int i = 0, j, prev = -1, next, k, number_of_groups;
  bool supported, bad_permutation = false;
  sbitmap load_index;
<<<<<<< HEAD
  slp_tree node;
  gimple stmt;
=======
  slp_tree node, other_complex_node;
  gimple stmt, first = NULL, other_node_first;
  unsigned complex_numbers = 0;
>>>>>>> 155d23aa

  /* FORNOW: permutations are only supported in SLP.  */
  if (!slp_instn)
    return false;

  if (vect_print_dump_info (REPORT_SLP))
    {
      fprintf (vect_dump, "Load permutation ");
      FOR_EACH_VEC_ELT (int, load_permutation, i, next)
        fprintf (vect_dump, "%d ", next);
    }

  /* In case of reduction every load permutation is allowed, since the order
     of the reduction statements is not important (as opposed to the case of
<<<<<<< HEAD
     strided stores). The only condition we need to check is that all the 
=======
     strided stores).  The only condition we need to check is that all the
>>>>>>> 155d23aa
     load nodes are of the same size and have the same permutation (and then
     rearrange all the nodes of the SLP instance according to this 
     permutation).  */

  /* Check that all the load nodes are of the same size.  */
<<<<<<< HEAD
  for (i = 0;
       VEC_iterate (slp_tree, SLP_INSTANCE_LOADS (slp_instn), i, node);
       i++)
    if (VEC_length (gimple, SLP_TREE_SCALAR_STMTS (node))
        != (unsigned) group_size)
      return false;
     
=======
  FOR_EACH_VEC_ELT (slp_tree, SLP_INSTANCE_LOADS (slp_instn), i, node)
    {
      if (VEC_length (gimple, SLP_TREE_SCALAR_STMTS (node))
          != (unsigned) group_size)
        return false;

      stmt = VEC_index (gimple, SLP_TREE_SCALAR_STMTS (node), 0);
      if (is_gimple_assign (stmt) 
          && (gimple_assign_rhs_code (stmt) == REALPART_EXPR
              || gimple_assign_rhs_code (stmt) == IMAGPART_EXPR))
        complex_numbers++;
    }

  /* Complex operands can be swapped as following:
      real_c = real_b + real_a;
      imag_c = imag_a + imag_b;
     i.e., we have {real_b, imag_a} and {real_a, imag_b} instead of 
     {real_a, imag_a} and {real_b, imag_b}.  We check here that if interleaving
     chains are mixed, they match the above pattern.  */
  if (complex_numbers)
    {
      FOR_EACH_VEC_ELT (slp_tree, SLP_INSTANCE_LOADS (slp_instn), i, node)
        {
	  FOR_EACH_VEC_ELT (gimple, SLP_TREE_SCALAR_STMTS (node), j, stmt)
            {
              if (j == 0)
                first = stmt;
              else
                {
                  if (DR_GROUP_FIRST_DR (vinfo_for_stmt (stmt)) != first)
                    {
                      if (complex_numbers != 2)
                        return false;

                      if (i == 0)
                        k = 1;
                      else
                        k = 0;
 
                      other_complex_node = VEC_index (slp_tree, 
                                            SLP_INSTANCE_LOADS (slp_instn), k);
                      other_node_first = VEC_index (gimple, 
                                SLP_TREE_SCALAR_STMTS (other_complex_node), 0);

                      if (DR_GROUP_FIRST_DR (vinfo_for_stmt (stmt)) 
                          != other_node_first)
                       return false;
                    }
                }
            }
        }
    }

  /* We checked that this case ok, so there is no need to proceed with 
     permutation tests.  */
  if (complex_numbers == 2)
    {
      VEC_free (slp_tree, heap, SLP_INSTANCE_LOADS (slp_instn));
      VEC_free (int, heap, SLP_INSTANCE_LOAD_PERMUTATION (slp_instn));
      return true;
    }
                   
>>>>>>> 155d23aa
  node = SLP_INSTANCE_TREE (slp_instn);
  stmt = VEC_index (gimple, SLP_TREE_SCALAR_STMTS (node), 0);
  /* LOAD_PERMUTATION is a list of indices of all the loads of the SLP
     instance, not all the loads belong to the same node or interleaving
<<<<<<< HEAD
     group. Hence, we need to divide them into groups according to
=======
     group.  Hence, we need to divide them into groups according to
>>>>>>> 155d23aa
     GROUP_SIZE.  */
  number_of_groups = VEC_length (int, load_permutation) / group_size;

  /* Reduction (there are no data-refs in the root).  */
  if (!STMT_VINFO_DATA_REF (vinfo_for_stmt (stmt)))
    {
      int first_group_load_index;

      /* Compare all the permutation sequences to the first one.  */
      for (i = 1; i < number_of_groups; i++)
        {
          k = 0;
          for (j = i * group_size; j < i * group_size + group_size; j++)
            {
              next = VEC_index (int, load_permutation, j);
              first_group_load_index = VEC_index (int, load_permutation, k);

              if (next != first_group_load_index)
                {
                  bad_permutation = true;
                  break;
                }

              k++;
            }

          if (bad_permutation)
            break;
        }

      if (!bad_permutation)
        {
<<<<<<< HEAD
          /* This permutaion is valid for reduction. Since the order of the
=======
          /* This permutaion is valid for reduction.  Since the order of the
>>>>>>> 155d23aa
             statements in the nodes is not important unless they are memory
             accesses, we can rearrange the statements in all the nodes 
             according to the order of the loads.  */
          vect_slp_rearrange_stmts (SLP_INSTANCE_TREE (slp_instn), group_size,
                                    load_permutation);
          VEC_free (int, heap, SLP_INSTANCE_LOAD_PERMUTATION (slp_instn));
          return true;
        }
    }

  /* FORNOW: the only supported permutation is 0..01..1.. of length equal to
     GROUP_SIZE and where each sequence of same drs is of GROUP_SIZE length as
     well (unless it's reduction).  */
  if (VEC_length (int, load_permutation)
      != (unsigned int) (group_size * group_size))
    return false;

  supported = true;
  load_index = sbitmap_alloc (group_size);
  sbitmap_zero (load_index);
  for (j = 0; j < group_size; j++)
    {
      for (i = j * group_size, k = 0;
           VEC_iterate (int, load_permutation, i, next) && k < group_size;
           i++, k++)
       {
         if (i != j * group_size && next != prev)
          {
            supported = false;
            break;
          }

         prev = next;
       }

      if (TEST_BIT (load_index, prev))
        {
          supported = false;
          break;
        }

      SET_BIT (load_index, prev);
    }
 
  for (j = 0; j < group_size; j++)
    if (!TEST_BIT (load_index, j))
      return false;

  sbitmap_free (load_index);

  if (supported && i == group_size * group_size
      && vect_supported_slp_permutation_p (slp_instn))
    return true;

  return false;
}


/* Find the first load in the loop that belongs to INSTANCE.
   When loads are in several SLP nodes, there can be a case in which the first
   load does not appear in the first SLP node to be transformed, causing
   incorrect order of statements.  Since we generate all the loads together,
   they must be inserted before the first load of the SLP instance and not
   before the first load of the first node of the instance.  */

static gimple
vect_find_first_load_in_slp_instance (slp_instance instance)
{
  int i, j;
  slp_tree load_node;
  gimple first_load = NULL, load;

  FOR_EACH_VEC_ELT (slp_tree, SLP_INSTANCE_LOADS (instance), i, load_node)
    FOR_EACH_VEC_ELT (gimple, SLP_TREE_SCALAR_STMTS (load_node), j, load)
      first_load = get_earlier_stmt (load, first_load);

  return first_load;
}


/* Find the last store in SLP INSTANCE.  */

static gimple
vect_find_last_store_in_slp_instance (slp_instance instance)
{
  int i;
  slp_tree node;
  gimple last_store = NULL, store;

  node = SLP_INSTANCE_TREE (instance);
  for (i = 0;
       VEC_iterate (gimple, SLP_TREE_SCALAR_STMTS (node), i, store);
       i++)
    last_store = get_later_stmt (store, last_store);

  return last_store;
}


/* Analyze an SLP instance starting from a group of strided stores.  Call
   vect_build_slp_tree to build a tree of packed stmts if possible.
   Return FALSE if it's impossible to SLP any stmt in the loop.  */

static bool
vect_analyze_slp_instance (loop_vec_info loop_vinfo, bb_vec_info bb_vinfo,
                           gimple stmt)
{
  slp_instance new_instance;
  slp_tree node = XNEW (struct _slp_tree);
  unsigned int group_size = DR_GROUP_SIZE (vinfo_for_stmt (stmt));
  unsigned int unrolling_factor = 1, nunits;
  tree vectype, scalar_type = NULL_TREE;
  gimple next;
  unsigned int vectorization_factor = 0;
  int inside_cost = 0, outside_cost = 0, ncopies_for_cost, i;
  unsigned int max_nunits = 0;
  VEC (int, heap) *load_permutation;
  VEC (slp_tree, heap) *loads;
  struct data_reference *dr = STMT_VINFO_DATA_REF (vinfo_for_stmt (stmt));

  if (dr)
    {
      scalar_type = TREE_TYPE (DR_REF (dr));
      vectype = get_vectype_for_scalar_type (scalar_type);
      group_size = DR_GROUP_SIZE (vinfo_for_stmt (stmt));
    }
  else
    {
      gcc_assert (loop_vinfo);
      vectype = STMT_VINFO_VECTYPE (vinfo_for_stmt (stmt));
      group_size = VEC_length (gimple, LOOP_VINFO_REDUCTIONS (loop_vinfo));
    }

  if (!vectype)
    {
      if (vect_print_dump_info (REPORT_SLP))
        {
          fprintf (vect_dump, "Build SLP failed: unsupported data-type ");
          print_generic_expr (vect_dump, scalar_type, TDF_SLIM);
        }

      return false;
    }

  nunits = TYPE_VECTOR_SUBPARTS (vectype);
  if (loop_vinfo)
    vectorization_factor = LOOP_VINFO_VECT_FACTOR (loop_vinfo);
  else
    /* No multitypes in BB SLP.  */
    vectorization_factor = nunits;

  /* Calculate the unrolling factor.  */
  unrolling_factor = least_common_multiple (nunits, group_size) / group_size;
  if (unrolling_factor != 1 && !loop_vinfo)
    {
      if (vect_print_dump_info (REPORT_SLP))
        fprintf (vect_dump, "Build SLP failed: unrolling required in basic"
                            " block SLP");

      return false;
    }

  /* Create a node (a root of the SLP tree) for the packed strided stores.  */
  SLP_TREE_SCALAR_STMTS (node) = VEC_alloc (gimple, heap, group_size);
  next = stmt;
  if (dr)
    {
      /* Collect the stores and store them in SLP_TREE_SCALAR_STMTS.  */
      while (next)
        {
          VEC_safe_push (gimple, heap, SLP_TREE_SCALAR_STMTS (node), next);
          next = DR_GROUP_NEXT_DR (vinfo_for_stmt (next));
        }
    }
  else
    {
      /* Collect reduction statements.  */
      for (i = 0; VEC_iterate (gimple, LOOP_VINFO_REDUCTIONS (loop_vinfo), i, 
                               next); 
           i++)
        {
          VEC_safe_push (gimple, heap, SLP_TREE_SCALAR_STMTS (node), next);
          if (vect_print_dump_info (REPORT_DETAILS))
            {
              fprintf (vect_dump, "pushing reduction into node: ");
              print_gimple_stmt (vect_dump, next, 0, TDF_SLIM);
            }
        }
    }

  SLP_TREE_VEC_STMTS (node) = NULL;
  SLP_TREE_NUMBER_OF_VEC_STMTS (node) = 0;
  SLP_TREE_LEFT (node) = NULL;
  SLP_TREE_RIGHT (node) = NULL;
  SLP_TREE_OUTSIDE_OF_LOOP_COST (node) = 0;
  SLP_TREE_INSIDE_OF_LOOP_COST (node) = 0;

  /* Calculate the number of vector stmts to create based on the unrolling
     factor (number of vectors is 1 if NUNITS >= GROUP_SIZE, and is
     GROUP_SIZE / NUNITS otherwise.  */
  ncopies_for_cost = unrolling_factor * group_size / nunits;

  load_permutation = VEC_alloc (int, heap, group_size * group_size);
  loads = VEC_alloc (slp_tree, heap, group_size);

  /* Build the tree for the SLP instance.  */
  if (vect_build_slp_tree (loop_vinfo, bb_vinfo, &node, group_size,
                           &inside_cost, &outside_cost, ncopies_for_cost,
			   &max_nunits, &load_permutation, &loads,
			   vectorization_factor))
    {
      /* Create a new SLP instance.  */
      new_instance = XNEW (struct _slp_instance);
      SLP_INSTANCE_TREE (new_instance) = node;
      SLP_INSTANCE_GROUP_SIZE (new_instance) = group_size;
      /* Calculate the unrolling factor based on the smallest type in the
         loop.  */
      if (max_nunits > nunits)
        unrolling_factor = least_common_multiple (max_nunits, group_size)
                           / group_size;

      SLP_INSTANCE_UNROLLING_FACTOR (new_instance) = unrolling_factor;
      SLP_INSTANCE_OUTSIDE_OF_LOOP_COST (new_instance) = outside_cost;
      SLP_INSTANCE_INSIDE_OF_LOOP_COST (new_instance) = inside_cost;
      SLP_INSTANCE_LOADS (new_instance) = loads;
      SLP_INSTANCE_FIRST_LOAD_STMT (new_instance) = NULL;
      SLP_INSTANCE_LOAD_PERMUTATION (new_instance) = load_permutation;
      if (VEC_length (slp_tree, loads))
        {
          if (!vect_supported_load_permutation_p (new_instance, group_size,
                                                  load_permutation))
            {
              if (vect_print_dump_info (REPORT_SLP))
                {
                  fprintf (vect_dump, "Build SLP failed: unsupported load "
                                      "permutation ");
                  print_gimple_stmt (vect_dump, stmt, 0, TDF_SLIM);
                }

              vect_free_slp_instance (new_instance);
              return false;
            }

          SLP_INSTANCE_FIRST_LOAD_STMT (new_instance)
             = vect_find_first_load_in_slp_instance (new_instance);
        }
      else
        VEC_free (int, heap, SLP_INSTANCE_LOAD_PERMUTATION (new_instance));

      if (loop_vinfo)
        VEC_safe_push (slp_instance, heap,
                       LOOP_VINFO_SLP_INSTANCES (loop_vinfo),
  		       new_instance);
      else
        VEC_safe_push (slp_instance, heap, BB_VINFO_SLP_INSTANCES (bb_vinfo),
                       new_instance);

      if (vect_print_dump_info (REPORT_SLP))
	vect_print_slp_tree (node);

      return true;
    }

  /* Failed to SLP.  */
  /* Free the allocated memory.  */
  vect_free_slp_tree (node);
  VEC_free (int, heap, load_permutation);
  VEC_free (slp_tree, heap, loads);

  return false;
}


/* Check if there are stmts in the loop can be vectorized using SLP.  Build SLP
   trees of packed scalar stmts if SLP is possible.  */

bool
vect_analyze_slp (loop_vec_info loop_vinfo, bb_vec_info bb_vinfo)
{
  unsigned int i;
  VEC (gimple, heap) *strided_stores, *reductions = NULL;
  gimple store;
  bool ok = false;

  if (vect_print_dump_info (REPORT_SLP))
    fprintf (vect_dump, "=== vect_analyze_slp ===");

  if (loop_vinfo)
    {
      strided_stores = LOOP_VINFO_STRIDED_STORES (loop_vinfo);
      reductions = LOOP_VINFO_REDUCTIONS (loop_vinfo);
    }
  else
    strided_stores = BB_VINFO_STRIDED_STORES (bb_vinfo);

  /* Find SLP sequences starting from groups of strided stores.  */
<<<<<<< HEAD
  for (i = 0; VEC_iterate (gimple, strided_stores, i, store); i++)
=======
  FOR_EACH_VEC_ELT (gimple, strided_stores, i, store)
>>>>>>> 155d23aa
    if (vect_analyze_slp_instance (loop_vinfo, bb_vinfo, store))
      ok = true;

  if (bb_vinfo && !ok)
    {
      if (vect_print_dump_info (REPORT_SLP))
        fprintf (vect_dump, "Failed to SLP the basic block.");

      return false;
    }

  /* Find SLP sequences starting from groups of reductions.  */
  if (loop_vinfo && VEC_length (gimple, LOOP_VINFO_REDUCTIONS (loop_vinfo)) > 1
      && vect_analyze_slp_instance (loop_vinfo, bb_vinfo, 
                                    VEC_index (gimple, reductions, 0)))
    ok = true;

  return true;
}


/* For each possible SLP instance decide whether to SLP it and calculate overall
   unrolling factor needed to SLP the loop.  */

void
vect_make_slp_decision (loop_vec_info loop_vinfo)
{
  unsigned int i, unrolling_factor = 1;
  VEC (slp_instance, heap) *slp_instances = LOOP_VINFO_SLP_INSTANCES (loop_vinfo);
  slp_instance instance;
  int decided_to_slp = 0;

  if (vect_print_dump_info (REPORT_SLP))
    fprintf (vect_dump, "=== vect_make_slp_decision ===");

  FOR_EACH_VEC_ELT (slp_instance, slp_instances, i, instance)
    {
      /* FORNOW: SLP if you can.  */
      if (unrolling_factor < SLP_INSTANCE_UNROLLING_FACTOR (instance))
	unrolling_factor = SLP_INSTANCE_UNROLLING_FACTOR (instance);

      /* Mark all the stmts that belong to INSTANCE as PURE_SLP stmts.  Later we
	 call vect_detect_hybrid_slp () to find stmts that need hybrid SLP and
	 loop-based vectorization.  Such stmts will be marked as HYBRID.  */
      vect_mark_slp_stmts (SLP_INSTANCE_TREE (instance), pure_slp, -1);
      decided_to_slp++;
    }

  LOOP_VINFO_SLP_UNROLLING_FACTOR (loop_vinfo) = unrolling_factor;

  if (decided_to_slp && vect_print_dump_info (REPORT_SLP))
    fprintf (vect_dump, "Decided to SLP %d instances. Unrolling factor %d",
	     decided_to_slp, unrolling_factor);
}


/* Find stmts that must be both vectorized and SLPed (since they feed stmts that
   can't be SLPed) in the tree rooted at NODE.  Mark such stmts as HYBRID.  */

static void
vect_detect_hybrid_slp_stmts (slp_tree node)
{
  int i;
  gimple stmt;
  imm_use_iterator imm_iter;
  gimple use_stmt;
  stmt_vec_info stmt_vinfo; 

  if (!node)
    return;

  FOR_EACH_VEC_ELT (gimple, SLP_TREE_SCALAR_STMTS (node), i, stmt)
    if (PURE_SLP_STMT (vinfo_for_stmt (stmt))
	&& TREE_CODE (gimple_op (stmt, 0)) == SSA_NAME)
      FOR_EACH_IMM_USE_STMT (use_stmt, imm_iter, gimple_op (stmt, 0))
	if ((stmt_vinfo = vinfo_for_stmt (use_stmt))
	    && !STMT_SLP_TYPE (stmt_vinfo)
            && (STMT_VINFO_RELEVANT (stmt_vinfo)
                || VECTORIZABLE_CYCLE_DEF (STMT_VINFO_DEF_TYPE (stmt_vinfo)))
            && !(gimple_code (use_stmt) == GIMPLE_PHI
                 && STMT_VINFO_DEF_TYPE (vinfo_for_stmt (use_stmt)) 
                     == vect_reduction_def))
	  vect_mark_slp_stmts (node, hybrid, i);

  vect_detect_hybrid_slp_stmts (SLP_TREE_LEFT (node));
  vect_detect_hybrid_slp_stmts (SLP_TREE_RIGHT (node));
}


/* Find stmts that must be both vectorized and SLPed.  */

void
vect_detect_hybrid_slp (loop_vec_info loop_vinfo)
{
  unsigned int i;
  VEC (slp_instance, heap) *slp_instances = LOOP_VINFO_SLP_INSTANCES (loop_vinfo);
  slp_instance instance;

  if (vect_print_dump_info (REPORT_SLP))
    fprintf (vect_dump, "=== vect_detect_hybrid_slp ===");

  FOR_EACH_VEC_ELT (slp_instance, slp_instances, i, instance)
    vect_detect_hybrid_slp_stmts (SLP_INSTANCE_TREE (instance));
}


/* Create and initialize a new bb_vec_info struct for BB, as well as
   stmt_vec_info structs for all the stmts in it.  */

static bb_vec_info
new_bb_vec_info (basic_block bb)
{
  bb_vec_info res = NULL;
  gimple_stmt_iterator gsi;

  res = (bb_vec_info) xcalloc (1, sizeof (struct _bb_vec_info));
  BB_VINFO_BB (res) = bb;

  for (gsi = gsi_start_bb (bb); !gsi_end_p (gsi); gsi_next (&gsi))
    {
      gimple stmt = gsi_stmt (gsi);
      gimple_set_uid (stmt, 0);
      set_vinfo_for_stmt (stmt, new_stmt_vec_info (stmt, NULL, res));
    }

  BB_VINFO_STRIDED_STORES (res) = VEC_alloc (gimple, heap, 10);
  BB_VINFO_SLP_INSTANCES (res) = VEC_alloc (slp_instance, heap, 2);

  bb->aux = res;
  return res;
}


/* Free BB_VINFO struct, as well as all the stmt_vec_info structs of all the
   stmts in the basic block.  */

static void
destroy_bb_vec_info (bb_vec_info bb_vinfo)
{
  basic_block bb;
  gimple_stmt_iterator si;

  if (!bb_vinfo)
    return;

  bb = BB_VINFO_BB (bb_vinfo);

  for (si = gsi_start_bb (bb); !gsi_end_p (si); gsi_next (&si))
    {
      gimple stmt = gsi_stmt (si);
      stmt_vec_info stmt_info = vinfo_for_stmt (stmt);

      if (stmt_info)
        /* Free stmt_vec_info.  */
        free_stmt_vec_info (stmt);
    }

  VEC_free (gimple, heap, BB_VINFO_STRIDED_STORES (bb_vinfo));
  VEC_free (slp_instance, heap, BB_VINFO_SLP_INSTANCES (bb_vinfo));
  free (bb_vinfo);
  bb->aux = NULL;
}


/* Analyze statements contained in SLP tree node after recursively analyzing
   the subtree. Return TRUE if the operations are supported.  */

static bool
vect_slp_analyze_node_operations (bb_vec_info bb_vinfo, slp_tree node)
{
  bool dummy;
  int i;
  gimple stmt;

  if (!node)
    return true;

  if (!vect_slp_analyze_node_operations (bb_vinfo, SLP_TREE_LEFT (node))
      || !vect_slp_analyze_node_operations (bb_vinfo, SLP_TREE_RIGHT (node)))
    return false;

  FOR_EACH_VEC_ELT (gimple, SLP_TREE_SCALAR_STMTS (node), i, stmt)
    {
      stmt_vec_info stmt_info = vinfo_for_stmt (stmt);
      gcc_assert (stmt_info);
      gcc_assert (PURE_SLP_STMT (stmt_info));

      if (!vect_analyze_stmt (stmt, &dummy, node))
        return false;
    }

  return true;
}


/* Analyze statements in SLP instances of the basic block.  Return TRUE if the
   operations are supported. */

static bool
vect_slp_analyze_operations (bb_vec_info bb_vinfo)
{
  VEC (slp_instance, heap) *slp_instances = BB_VINFO_SLP_INSTANCES (bb_vinfo);
  slp_instance instance;
  int i;

  for (i = 0; VEC_iterate (slp_instance, slp_instances, i, instance); )
    {
      if (!vect_slp_analyze_node_operations (bb_vinfo,
                                             SLP_INSTANCE_TREE (instance)))
        {
 	  vect_free_slp_instance (instance);
          VEC_ordered_remove (slp_instance, slp_instances, i);
	}
      else
        i++;
    }

  if (!VEC_length (slp_instance, slp_instances))
    return false;

  return true;
}

/* Check if loads and stores are mixed in the basic block (in that
   case if we are not sure that the accesses differ, we can't vectorize the
   basic block).  Also return FALSE in case that there is statement marked as
   not vectorizable.  */

static bool
vect_bb_vectorizable_with_dependencies (bb_vec_info bb_vinfo)
{
  basic_block bb = BB_VINFO_BB (bb_vinfo);
  gimple_stmt_iterator si;
  bool detected_store = false;
  gimple stmt;
  struct data_reference *dr;

  for (si = gsi_start_bb (bb); !gsi_end_p (si); gsi_next (&si))
    {
      stmt = gsi_stmt (si);

      /* We can't allow not analyzed statements, since they may contain data
         accesses.  */ 
      if (!STMT_VINFO_VECTORIZABLE (vinfo_for_stmt (stmt)))
        return false;

      if (!STMT_VINFO_DATA_REF (vinfo_for_stmt (stmt)))
        continue;

      dr = STMT_VINFO_DATA_REF (vinfo_for_stmt (stmt));
      if (DR_IS_READ (dr) && detected_store)
        return false;

      if (!DR_IS_READ (dr))
        detected_store = true;
    }

  return true;
}

/* Check if vectorization of the basic block is profitable.  */

static bool
vect_bb_vectorization_profitable_p (bb_vec_info bb_vinfo)
{
  VEC (slp_instance, heap) *slp_instances = BB_VINFO_SLP_INSTANCES (bb_vinfo);
  slp_instance instance;
  int i;
  unsigned int vec_outside_cost = 0, vec_inside_cost = 0, scalar_cost = 0;
  unsigned int stmt_cost;
  gimple stmt;
  gimple_stmt_iterator si;
  basic_block bb = BB_VINFO_BB (bb_vinfo);
  stmt_vec_info stmt_info = NULL;
  tree dummy_type = NULL;
  int dummy = 0;

  /* Calculate vector costs.  */
  FOR_EACH_VEC_ELT (slp_instance, slp_instances, i, instance)
    {
      vec_outside_cost += SLP_INSTANCE_OUTSIDE_OF_LOOP_COST (instance);
      vec_inside_cost += SLP_INSTANCE_INSIDE_OF_LOOP_COST (instance);
    }

  /* Calculate scalar cost.  */
  for (si = gsi_start_bb (bb); !gsi_end_p (si); gsi_next (&si))
    {
      stmt = gsi_stmt (si);
      stmt_info = vinfo_for_stmt (stmt);

      if (!stmt_info || !STMT_VINFO_VECTORIZABLE (stmt_info)
          || !PURE_SLP_STMT (stmt_info))
        continue;

      if (STMT_VINFO_DATA_REF (stmt_info))
        {
          if (DR_IS_READ (STMT_VINFO_DATA_REF (stmt_info)))
            stmt_cost = targetm.vectorize.builtin_vectorization_cost 
                          (scalar_load, dummy_type, dummy);
          else
            stmt_cost = targetm.vectorize.builtin_vectorization_cost
                          (scalar_store, dummy_type, dummy);
        }
      else
        stmt_cost = targetm.vectorize.builtin_vectorization_cost
                      (scalar_stmt, dummy_type, dummy);

      scalar_cost += stmt_cost;
    }

  if (vect_print_dump_info (REPORT_COST))
    {
      fprintf (vect_dump, "Cost model analysis: \n");
      fprintf (vect_dump, "  Vector inside of basic block cost: %d\n",
               vec_inside_cost);
      fprintf (vect_dump, "  Vector outside of basic block cost: %d\n",
               vec_outside_cost);
      fprintf (vect_dump, "  Scalar cost of basic block: %d", scalar_cost);
    }

  /* Vectorization is profitable if its cost is less than the cost of scalar
     version.  */
  if (vec_outside_cost + vec_inside_cost >= scalar_cost)
    return false;

  return true;
}

/* Check if the basic block can be vectorized.  */

bb_vec_info
vect_slp_analyze_bb (basic_block bb)
{
  bb_vec_info bb_vinfo;
  VEC (ddr_p, heap) *ddrs;
  VEC (slp_instance, heap) *slp_instances;
  slp_instance instance;
  int i, insns = 0;
  gimple_stmt_iterator gsi;
  int min_vf = 2;
  int max_vf = MAX_VECTORIZATION_FACTOR;
<<<<<<< HEAD
=======
  bool data_dependence_in_bb = false;

  current_vector_size = 0;
>>>>>>> 155d23aa

  if (vect_print_dump_info (REPORT_DETAILS))
    fprintf (vect_dump, "===vect_slp_analyze_bb===\n");

  for (gsi = gsi_start_bb (bb); !gsi_end_p (gsi); gsi_next (&gsi))
    {
      gimple stmt = gsi_stmt (gsi);
      if (!is_gimple_debug (stmt)
	  && !gimple_nop_p (stmt)
	  && gimple_code (stmt) != GIMPLE_LABEL)
	insns++;
    }

  if (insns > PARAM_VALUE (PARAM_SLP_MAX_INSNS_IN_BB))
    {
      if (vect_print_dump_info (REPORT_UNVECTORIZED_LOCATIONS))
        fprintf (vect_dump, "not vectorized: too many instructions in basic "
                            "block.\n");

      return NULL;
    }

  bb_vinfo = new_bb_vec_info (bb);
  if (!bb_vinfo)
    return NULL;

  if (!vect_analyze_data_refs (NULL, bb_vinfo, &min_vf))
    {
      if (vect_print_dump_info (REPORT_UNVECTORIZED_LOCATIONS))
        fprintf (vect_dump, "not vectorized: unhandled data-ref in basic "
                            "block.\n");

      destroy_bb_vec_info (bb_vinfo);
      return NULL;
    }

  ddrs = BB_VINFO_DDRS (bb_vinfo);
  if (!VEC_length (ddr_p, ddrs))
    {
      if (vect_print_dump_info (REPORT_UNVECTORIZED_LOCATIONS))
        fprintf (vect_dump, "not vectorized: not enough data-refs in basic "
                            "block.\n");

      destroy_bb_vec_info (bb_vinfo);
      return NULL;
    }

<<<<<<< HEAD
   if (!vect_analyze_data_ref_dependences (NULL, bb_vinfo, &max_vf)
       || min_vf > max_vf)
=======
   if (!vect_analyze_data_ref_dependences (NULL, bb_vinfo, &max_vf, 
                                           &data_dependence_in_bb)
       || min_vf > max_vf
       || (data_dependence_in_bb 
           && !vect_bb_vectorizable_with_dependencies (bb_vinfo)))
>>>>>>> 155d23aa
     {
       if (vect_print_dump_info (REPORT_UNVECTORIZED_LOCATIONS))
	 fprintf (vect_dump, "not vectorized: unhandled data dependence "
		  "in basic block.\n");

       destroy_bb_vec_info (bb_vinfo);
       return NULL;
     }

  if (!vect_analyze_data_refs_alignment (NULL, bb_vinfo))
    {
      if (vect_print_dump_info (REPORT_UNVECTORIZED_LOCATIONS))
        fprintf (vect_dump, "not vectorized: bad data alignment in basic "
                            "block.\n");

      destroy_bb_vec_info (bb_vinfo);
      return NULL;
    }

  if (!vect_analyze_data_ref_accesses (NULL, bb_vinfo))
    {
     if (vect_print_dump_info (REPORT_UNVECTORIZED_LOCATIONS))
       fprintf (vect_dump, "not vectorized: unhandled data access in basic "
                           "block.\n");

      destroy_bb_vec_info (bb_vinfo);
      return NULL;
    }

   if (!vect_verify_datarefs_alignment (NULL, bb_vinfo))
    {
      if (vect_print_dump_info (REPORT_UNVECTORIZED_LOCATIONS))
        fprintf (vect_dump, "not vectorized: unsupported alignment in basic "
                            "block.\n");

      destroy_bb_vec_info (bb_vinfo);
      return NULL;
    }

  /* Check the SLP opportunities in the basic block, analyze and build SLP
     trees.  */
  if (!vect_analyze_slp (NULL, bb_vinfo))
    {
      if (vect_print_dump_info (REPORT_UNVECTORIZED_LOCATIONS))
        fprintf (vect_dump, "not vectorized: failed to find SLP opportunities "
                            "in basic block.\n");

      destroy_bb_vec_info (bb_vinfo);
      return NULL;
    }

  slp_instances = BB_VINFO_SLP_INSTANCES (bb_vinfo);

  /* Mark all the statements that we want to vectorize as pure SLP and
     relevant.  */
  FOR_EACH_VEC_ELT (slp_instance, slp_instances, i, instance)
    {
      vect_mark_slp_stmts (SLP_INSTANCE_TREE (instance), pure_slp, -1);
      vect_mark_slp_stmts_relevant (SLP_INSTANCE_TREE (instance));
    }

  if (!vect_slp_analyze_operations (bb_vinfo))
    {
      if (vect_print_dump_info (REPORT_UNVECTORIZED_LOCATIONS))
        fprintf (vect_dump, "not vectorized: bad operation in basic block.\n");

      destroy_bb_vec_info (bb_vinfo);
      return NULL;
    }

  /* Cost model: check if the vectorization is worthwhile.  */
  if (flag_vect_cost_model
      && !vect_bb_vectorization_profitable_p (bb_vinfo))
    {
      if (vect_print_dump_info (REPORT_UNVECTORIZED_LOCATIONS))
        fprintf (vect_dump, "not vectorized: vectorization is not "
                            "profitable.\n");

      destroy_bb_vec_info (bb_vinfo);
      return NULL;
    }

  if (vect_print_dump_info (REPORT_DETAILS))
    fprintf (vect_dump, "Basic block will be vectorized using SLP\n");

  return bb_vinfo;
}


/* SLP costs are calculated according to SLP instance unrolling factor (i.e.,
   the number of created vector stmts depends on the unrolling factor).
   However, the actual number of vector stmts for every SLP node depends on
   VF which is set later in vect_analyze_operations ().  Hence, SLP costs
   should be updated.  In this function we assume that the inside costs
   calculated in vect_model_xxx_cost are linear in ncopies.  */

void
vect_update_slp_costs_according_to_vf (loop_vec_info loop_vinfo)
{
  unsigned int i, vf = LOOP_VINFO_VECT_FACTOR (loop_vinfo);
  VEC (slp_instance, heap) *slp_instances = LOOP_VINFO_SLP_INSTANCES (loop_vinfo);
  slp_instance instance;

  if (vect_print_dump_info (REPORT_SLP))
    fprintf (vect_dump, "=== vect_update_slp_costs_according_to_vf ===");

  FOR_EACH_VEC_ELT (slp_instance, slp_instances, i, instance)
    /* We assume that costs are linear in ncopies.  */
    SLP_INSTANCE_INSIDE_OF_LOOP_COST (instance) *= vf
      / SLP_INSTANCE_UNROLLING_FACTOR (instance);
}


/* For constant and loop invariant defs of SLP_NODE this function returns
   (vector) defs (VEC_OPRNDS) that will be used in the vectorized stmts.
<<<<<<< HEAD
   OP_NUM determines if we gather defs for operand 0 or operand 1 of the scalar
   stmts. NUMBER_OF_VECTORS is the number of vector defs to create.  
=======
   OP_NUM determines if we gather defs for operand 0 or operand 1 of the RHS of
   scalar stmts.  NUMBER_OF_VECTORS is the number of vector defs to create.
>>>>>>> 155d23aa
   REDUC_INDEX is the index of the reduction operand in the statements, unless
   it is -1.  */

static void
<<<<<<< HEAD
vect_get_constant_vectors (slp_tree slp_node, VEC(tree,heap) **vec_oprnds,
=======
vect_get_constant_vectors (tree op, slp_tree slp_node,
                           VEC (tree, heap) **vec_oprnds,
>>>>>>> 155d23aa
			   unsigned int op_num, unsigned int number_of_vectors,
                           int reduc_index)
{
  VEC (gimple, heap) *stmts = SLP_TREE_SCALAR_STMTS (slp_node);
  gimple stmt = VEC_index (gimple, stmts, 0);
  stmt_vec_info stmt_vinfo = vinfo_for_stmt (stmt);
  int nunits;
  tree vec_cst;
  tree t = NULL_TREE;
  int j, number_of_places_left_in_vector;
  tree vector_type;
  tree vop;
  int group_size = VEC_length (gimple, stmts);
  unsigned int vec_num, i;
  int number_of_copies = 1;
  VEC (tree, heap) *voprnds = VEC_alloc (tree, heap, number_of_vectors);
  bool constant_p, is_store;
  tree neutral_op = NULL;
<<<<<<< HEAD

  if (STMT_VINFO_DEF_TYPE (stmt_vinfo) == vect_reduction_def)
    {
      enum tree_code code = gimple_assign_rhs_code (stmt);
=======
  enum tree_code code = gimple_assign_rhs_code (stmt);

  if (STMT_VINFO_DEF_TYPE (stmt_vinfo) == vect_reduction_def)
    {
>>>>>>> 155d23aa
      if (reduc_index == -1)
        {
          VEC_free (tree, heap, *vec_oprnds);
          return;
        }

      op_num = reduc_index - 1;
<<<<<<< HEAD
      op = gimple_op (stmt, op_num + 1);
      /* For additional copies (see the explanation of NUMBER_OF_COPIES below)
         we need either neutral operands or the original operands. See
=======
      op = gimple_op (stmt, reduc_index);
      /* For additional copies (see the explanation of NUMBER_OF_COPIES below)
         we need either neutral operands or the original operands.  See
>>>>>>> 155d23aa
         get_initial_def_for_reduction() for details.  */
      switch (code)
        {
          case WIDEN_SUM_EXPR:
          case DOT_PROD_EXPR:
          case PLUS_EXPR:
          case MINUS_EXPR:
          case BIT_IOR_EXPR:
          case BIT_XOR_EXPR:
             if (SCALAR_FLOAT_TYPE_P (TREE_TYPE (op)))
               neutral_op = build_real (TREE_TYPE (op), dconst0);
             else
               neutral_op = build_int_cst (TREE_TYPE (op), 0);

             break;

          case MULT_EXPR:
             if (SCALAR_FLOAT_TYPE_P (TREE_TYPE (op)))
               neutral_op = build_real (TREE_TYPE (op), dconst1);
             else
               neutral_op = build_int_cst (TREE_TYPE (op), 1);

             break;

          case BIT_AND_EXPR:
            neutral_op = build_int_cst (TREE_TYPE (op), -1);
            break;

          default:
             neutral_op = NULL;
        }
    }

  if (STMT_VINFO_DATA_REF (stmt_vinfo))
    {
      is_store = true;
      op = gimple_assign_rhs1 (stmt);
    }
  else
    is_store = false;

  gcc_assert (op);

  if (CONSTANT_CLASS_P (op))
    constant_p = true;
  else
    constant_p = false;

  vector_type = get_vectype_for_scalar_type (TREE_TYPE (op));
  gcc_assert (vector_type);
  nunits = TYPE_VECTOR_SUBPARTS (vector_type);

  /* NUMBER_OF_COPIES is the number of times we need to use the same values in
     created vectors. It is greater than 1 if unrolling is performed.

     For example, we have two scalar operands, s1 and s2 (e.g., group of
     strided accesses of size two), while NUNITS is four (i.e., four scalars
     of this type can be packed in a vector). The output vector will contain
     two copies of each scalar operand: {s1, s2, s1, s2}. (NUMBER_OF_COPIES
     will be 2).

     If GROUP_SIZE > NUNITS, the scalars will be split into several vectors
     containing the operands.

     For example, NUNITS is four as before, and the group size is 8
     (s1, s2, ..., s8). We will create two vectors {s1, s2, s3, s4} and
     {s5, s6, s7, s8}.  */

  number_of_copies = least_common_multiple (nunits, group_size) / group_size;

  number_of_places_left_in_vector = nunits;
  for (j = 0; j < number_of_copies; j++)
    {
      for (i = group_size - 1; VEC_iterate (gimple, stmts, i, stmt); i--)
        {
          if (is_store)
            op = gimple_assign_rhs1 (stmt);
          else
            op = gimple_op (stmt, op_num + 1);

          if (reduc_index != -1)
            {
              struct loop *loop = (gimple_bb (stmt))->loop_father;
              gimple def_stmt = SSA_NAME_DEF_STMT (op);

              gcc_assert (loop);
              /* Get the def before the loop.  */
              op = PHI_ARG_DEF_FROM_EDGE (def_stmt, 
                                          loop_preheader_edge (loop));
              if (j != (number_of_copies - 1) && neutral_op)
                op = neutral_op;
            }

          /* Create 'vect_ = {op0,op1,...,opn}'.  */
          t = tree_cons (NULL_TREE, op, t);

          number_of_places_left_in_vector--;

          if (number_of_places_left_in_vector == 0)
            {
              number_of_places_left_in_vector = nunits;

	      if (constant_p)
		vec_cst = build_vector (vector_type, t);
	      else
		vec_cst = build_constructor_from_list (vector_type, t);
              VEC_quick_push (tree, voprnds,
                              vect_init_vector (stmt, vec_cst, vector_type, NULL));
              t = NULL_TREE;
            }
        }
    }

  /* Since the vectors are created in the reverse order, we should invert
     them.  */
  vec_num = VEC_length (tree, voprnds);
  for (j = vec_num - 1; j >= 0; j--)
    {
      vop = VEC_index (tree, voprnds, j);
      VEC_quick_push (tree, *vec_oprnds, vop);
    }

  VEC_free (tree, heap, voprnds);

  /* In case that VF is greater than the unrolling factor needed for the SLP
     group of stmts, NUMBER_OF_VECTORS to be created is greater than
     NUMBER_OF_SCALARS/NUNITS or NUNITS/NUMBER_OF_SCALARS, and hence we have
     to replicate the vectors.  */
  while (number_of_vectors > VEC_length (tree, *vec_oprnds))
    {
      tree neutral_vec = NULL;

      if (neutral_op)
        {
          if (!neutral_vec)
<<<<<<< HEAD
            {
              t = NULL;
              for (i = 0; i < (unsigned) nunits; i++)
                 t = tree_cons (NULL_TREE, neutral_op, t);
              neutral_vec = build_vector (vector_type, t);
            }
=======
	    neutral_vec = build_vector_from_val (vector_type, neutral_op);
>>>>>>> 155d23aa

          VEC_quick_push (tree, *vec_oprnds, neutral_vec);
        }
      else
        {
          for (i = 0; VEC_iterate (tree, *vec_oprnds, i, vop) && i < vec_num; i++)
            VEC_quick_push (tree, *vec_oprnds, vop);
        }
    }
}


/* Get vectorized definitions from SLP_NODE that contains corresponding
   vectorized def-stmts.  */

static void
vect_get_slp_vect_defs (slp_tree slp_node, VEC (tree,heap) **vec_oprnds)
{
  tree vec_oprnd;
  gimple vec_def_stmt;
  unsigned int i;

  gcc_assert (SLP_TREE_VEC_STMTS (slp_node));

  FOR_EACH_VEC_ELT (gimple, SLP_TREE_VEC_STMTS (slp_node), i, vec_def_stmt)
    {
      gcc_assert (vec_def_stmt);
      vec_oprnd = gimple_get_lhs (vec_def_stmt);
      VEC_quick_push (tree, *vec_oprnds, vec_oprnd);
    }
}


/* Get vectorized definitions for SLP_NODE.
   If the scalar definitions are loop invariants or constants, collect them and
   call vect_get_constant_vectors() to create vector stmts.
   Otherwise, the def-stmts must be already vectorized and the vectorized stmts
   must be stored in the LEFT/RIGHT node of SLP_NODE, and we call
   vect_get_slp_vect_defs() to retrieve them.
   If VEC_OPRNDS1 is NULL, don't get vector defs for the second operand (from
   the right node. This is used when the second operand must remain scalar.  */

void
<<<<<<< HEAD
vect_get_slp_defs (slp_tree slp_node, VEC (tree,heap) **vec_oprnds0,
=======
vect_get_slp_defs (tree op0, tree op1, slp_tree slp_node,
                   VEC (tree,heap) **vec_oprnds0,
>>>>>>> 155d23aa
                   VEC (tree,heap) **vec_oprnds1, int reduc_index)
{
  gimple first_stmt;
  enum tree_code code;
  int number_of_vects;
  HOST_WIDE_INT lhs_size_unit, rhs_size_unit;

  first_stmt = VEC_index (gimple, SLP_TREE_SCALAR_STMTS (slp_node), 0);
  /* The number of vector defs is determined by the number of vector statements
     in the node from which we get those statements.  */
  if (SLP_TREE_LEFT (slp_node))
    number_of_vects = SLP_TREE_NUMBER_OF_VEC_STMTS (SLP_TREE_LEFT (slp_node));
  else
    {
      number_of_vects = SLP_TREE_NUMBER_OF_VEC_STMTS (slp_node);
      /* Number of vector stmts was calculated according to LHS in
         vect_schedule_slp_instance(), fix it by replacing LHS with RHS, if
         necessary.  See vect_get_smallest_scalar_type () for details.  */
      vect_get_smallest_scalar_type (first_stmt, &lhs_size_unit,
                                     &rhs_size_unit);
      if (rhs_size_unit != lhs_size_unit)
        {
          number_of_vects *= rhs_size_unit;
          number_of_vects /= lhs_size_unit;
        }
    }

  /* Allocate memory for vectorized defs.  */
  *vec_oprnds0 = VEC_alloc (tree, heap, number_of_vects);

  /* SLP_NODE corresponds either to a group of stores or to a group of
<<<<<<< HEAD
     unary/binary operations. We don't call this function for loads.  
=======
     unary/binary operations.  We don't call this function for loads.
>>>>>>> 155d23aa
     For reduction defs we call vect_get_constant_vectors(), since we are
     looking for initial loop invariant values.  */
  if (SLP_TREE_LEFT (slp_node) && reduc_index == -1)
    /* The defs are already vectorized.  */
    vect_get_slp_vect_defs (SLP_TREE_LEFT (slp_node), vec_oprnds0);
  else
    /* Build vectors from scalar defs.  */
<<<<<<< HEAD
    vect_get_constant_vectors (slp_node, vec_oprnds0, 0, number_of_vects,
=======
    vect_get_constant_vectors (op0, slp_node, vec_oprnds0, 0, number_of_vects,
>>>>>>> 155d23aa
                               reduc_index);

  if (STMT_VINFO_DATA_REF (vinfo_for_stmt (first_stmt)))
    /* Since we don't call this function with loads, this is a group of
       stores.  */
    return;

  /* For reductions, we only need initial values.  */
  if (reduc_index != -1)
    return;

  code = gimple_assign_rhs_code (first_stmt);
  if (get_gimple_rhs_class (code) != GIMPLE_BINARY_RHS || !vec_oprnds1)
    return;

  /* The number of vector defs is determined by the number of vector statements
     in the node from which we get those statements.  */
  if (SLP_TREE_RIGHT (slp_node))
    number_of_vects = SLP_TREE_NUMBER_OF_VEC_STMTS (SLP_TREE_RIGHT (slp_node));
  else
    number_of_vects = SLP_TREE_NUMBER_OF_VEC_STMTS (slp_node);

  *vec_oprnds1 = VEC_alloc (tree, heap, number_of_vects);

  if (SLP_TREE_RIGHT (slp_node))
    /* The defs are already vectorized.  */
    vect_get_slp_vect_defs (SLP_TREE_RIGHT (slp_node), vec_oprnds1);
  else
    /* Build vectors from scalar defs.  */
<<<<<<< HEAD
    vect_get_constant_vectors (slp_node, vec_oprnds1, 1, number_of_vects, -1);
=======
    vect_get_constant_vectors (op1, slp_node, vec_oprnds1, 1, number_of_vects,
                               -1);
>>>>>>> 155d23aa
}


/* Create NCOPIES permutation statements using the mask MASK_BYTES (by
   building a vector of type MASK_TYPE from it) and two input vectors placed in
   DR_CHAIN at FIRST_VEC_INDX and SECOND_VEC_INDX for the first copy and
   shifting by STRIDE elements of DR_CHAIN for every copy.
   (STRIDE is the number of vectorized stmts for NODE divided by the number of
   copies).
   VECT_STMTS_COUNTER specifies the index in the vectorized stmts of NODE, where
   the created stmts must be inserted.  */

static inline void
vect_create_mask_and_perm (gimple stmt, gimple next_scalar_stmt,
                           tree mask, int first_vec_indx, int second_vec_indx,
                           gimple_stmt_iterator *gsi, slp_tree node,
                           tree builtin_decl, tree vectype,
                           VEC(tree,heap) *dr_chain,
                           int ncopies, int vect_stmts_counter)
{
  tree perm_dest;
  gimple perm_stmt = NULL;
  stmt_vec_info next_stmt_info;
  int i, stride;
  tree first_vec, second_vec, data_ref;

  stride = SLP_TREE_NUMBER_OF_VEC_STMTS (node) / ncopies;

  /* Initialize the vect stmts of NODE to properly insert the generated
     stmts later.  */
  for (i = VEC_length (gimple, SLP_TREE_VEC_STMTS (node));
       i < (int) SLP_TREE_NUMBER_OF_VEC_STMTS (node); i++)
    VEC_quick_push (gimple, SLP_TREE_VEC_STMTS (node), NULL);

  perm_dest = vect_create_destination_var (gimple_assign_lhs (stmt), vectype);
  for (i = 0; i < ncopies; i++)
    {
      first_vec = VEC_index (tree, dr_chain, first_vec_indx);
      second_vec = VEC_index (tree, dr_chain, second_vec_indx);

      /* Generate the permute statement.  */
      perm_stmt = gimple_build_call (builtin_decl,
				     3, first_vec, second_vec, mask);
      data_ref = make_ssa_name (perm_dest, perm_stmt);
      gimple_call_set_lhs (perm_stmt, data_ref);
      vect_finish_stmt_generation (stmt, perm_stmt, gsi);

      /* Store the vector statement in NODE.  */
      VEC_replace (gimple, SLP_TREE_VEC_STMTS (node),
                   stride * i + vect_stmts_counter, perm_stmt);

      first_vec_indx += stride;
      second_vec_indx += stride;
    }

  /* Mark the scalar stmt as vectorized.  */
  next_stmt_info = vinfo_for_stmt (next_scalar_stmt);
  STMT_VINFO_VEC_STMT (next_stmt_info) = perm_stmt;
}


/* Given FIRST_MASK_ELEMENT - the mask element in element representation,
   return in CURRENT_MASK_ELEMENT its equivalent in target specific
   representation.  Check that the mask is valid and return FALSE if not.
   Return TRUE in NEED_NEXT_VECTOR if the permutation requires to move to
   the next vector, i.e., the current first vector is not needed.  */

static bool
vect_get_mask_element (gimple stmt, int first_mask_element, int m,
                       int mask_nunits, bool only_one_vec, int index,
                       int *mask, int *current_mask_element,
                       bool *need_next_vector, int *number_of_mask_fixes,
                       bool *mask_fixed, bool *needs_first_vector)
{
  int i;

  /* Convert to target specific representation.  */
  *current_mask_element = first_mask_element + m;
  /* Adjust the value in case it's a mask for second and third vectors.  */
  *current_mask_element -= mask_nunits * (*number_of_mask_fixes - 1);

  if (*current_mask_element < mask_nunits)
    *needs_first_vector = true;

  /* We have only one input vector to permute but the mask accesses values in
     the next vector as well.  */
  if (only_one_vec && *current_mask_element >= mask_nunits)
    {
      if (vect_print_dump_info (REPORT_DETAILS))
        {
          fprintf (vect_dump, "permutation requires at least two vectors ");
          print_gimple_stmt (vect_dump, stmt, 0, TDF_SLIM);
        }

      return false;
    }

  /* The mask requires the next vector.  */
  if (*current_mask_element >= mask_nunits * 2)
    {
      if (*needs_first_vector || *mask_fixed)
        {
          /* We either need the first vector too or have already moved to the
             next vector. In both cases, this permutation needs three
             vectors.  */
          if (vect_print_dump_info (REPORT_DETAILS))
            {
              fprintf (vect_dump, "permutation requires at "
                                  "least three vectors ");
              print_gimple_stmt (vect_dump, stmt, 0, TDF_SLIM);
            }

          return false;
        }

      /* We move to the next vector, dropping the first one and working with
         the second and the third - we need to adjust the values of the mask
         accordingly.  */
      *current_mask_element -= mask_nunits * *number_of_mask_fixes;

      for (i = 0; i < index; i++)
        mask[i] -= mask_nunits * *number_of_mask_fixes;

      (*number_of_mask_fixes)++;
      *mask_fixed = true;
    }

  *need_next_vector = *mask_fixed;

  /* This was the last element of this mask. Start a new one.  */
  if (index == mask_nunits - 1)
    {
      *number_of_mask_fixes = 1;
      *mask_fixed = false;
      *needs_first_vector = false;
    }

  return true;
}


/* Generate vector permute statements from a list of loads in DR_CHAIN.
   If ANALYZE_ONLY is TRUE, only check that it is possible to create valid
   permute statements for SLP_NODE_INSTANCE.  */
bool
vect_transform_slp_perm_load (gimple stmt, VEC (tree, heap) *dr_chain,
                              gimple_stmt_iterator *gsi, int vf,
                              slp_instance slp_node_instance, bool analyze_only)
{
  stmt_vec_info stmt_info = vinfo_for_stmt (stmt);
  tree mask_element_type = NULL_TREE, mask_type;
  int i, j, k, m, scale, mask_nunits, nunits, vec_index = 0, scalar_index;
  slp_tree node;
  tree vectype = STMT_VINFO_VECTYPE (stmt_info), builtin_decl;
  gimple next_scalar_stmt;
  int group_size = SLP_INSTANCE_GROUP_SIZE (slp_node_instance);
  int first_mask_element;
  int index, unroll_factor, *mask, current_mask_element, ncopies;
  bool only_one_vec = false, need_next_vector = false;
  int first_vec_index, second_vec_index, orig_vec_stmts_num, vect_stmts_counter;
  int number_of_mask_fixes = 1;
  bool mask_fixed = false;
  bool needs_first_vector = false;

  if (!targetm.vectorize.builtin_vec_perm)
    {
      if (vect_print_dump_info (REPORT_DETAILS))
        {
          fprintf (vect_dump, "no builtin for vect permute for ");
          print_gimple_stmt (vect_dump, stmt, 0, TDF_SLIM);
        }

       return false;
    }

  builtin_decl = targetm.vectorize.builtin_vec_perm (vectype,
                                                     &mask_element_type);
  if (!builtin_decl || !mask_element_type)
    {
      if (vect_print_dump_info (REPORT_DETAILS))
        {
          fprintf (vect_dump, "no builtin for vect permute for ");
          print_gimple_stmt (vect_dump, stmt, 0, TDF_SLIM);
        }

       return false;
    }

  mask_type = get_vectype_for_scalar_type (mask_element_type);
  mask_nunits = TYPE_VECTOR_SUBPARTS (mask_type);
  mask = (int *) xmalloc (sizeof (int) * mask_nunits);
  nunits = TYPE_VECTOR_SUBPARTS (vectype);
  scale = mask_nunits / nunits;
  unroll_factor = SLP_INSTANCE_UNROLLING_FACTOR (slp_node_instance);

  /* The number of vector stmts to generate based only on SLP_NODE_INSTANCE
     unrolling factor.  */
  orig_vec_stmts_num = group_size *
                SLP_INSTANCE_UNROLLING_FACTOR (slp_node_instance) / nunits;
  if (orig_vec_stmts_num == 1)
    only_one_vec = true;

  /* Number of copies is determined by the final vectorization factor
     relatively to SLP_NODE_INSTANCE unrolling factor.  */
  ncopies = vf / SLP_INSTANCE_UNROLLING_FACTOR (slp_node_instance);

  /* Generate permutation masks for every NODE. Number of masks for each NODE
     is equal to GROUP_SIZE.
     E.g., we have a group of three nodes with three loads from the same
     location in each node, and the vector size is 4. I.e., we have a
     a0b0c0a1b1c1... sequence and we need to create the following vectors:
     for a's: a0a0a0a1 a1a1a2a2 a2a3a3a3
     for b's: b0b0b0b1 b1b1b2b2 b2b3b3b3
     ...

     The masks for a's should be: {0,0,0,3} {3,3,6,6} {6,9,9,9} (in target
     scpecific type, e.g., in bytes for Altivec.
     The last mask is illegal since we assume two operands for permute
     operation, and the mask element values can't be outside that range.
     Hence, the last mask must be converted into {2,5,5,5}.
     For the first two permutations we need the first and the second input
     vectors: {a0,b0,c0,a1} and {b1,c1,a2,b2}, and for the last permutation
     we need the second and the third vectors: {b1,c1,a2,b2} and
     {c2,a3,b3,c3}.  */

  FOR_EACH_VEC_ELT  (slp_tree, SLP_INSTANCE_LOADS (slp_node_instance), i, node)
    {
      scalar_index = 0;
      index = 0;
      vect_stmts_counter = 0;
      vec_index = 0;
      first_vec_index = vec_index++;
      if (only_one_vec)
        second_vec_index = first_vec_index;
      else
        second_vec_index =  vec_index++;

      for (j = 0; j < unroll_factor; j++)
        {
          for (k = 0; k < group_size; k++)
            {
              first_mask_element = (i + j * group_size) * scale;
              for (m = 0; m < scale; m++)
                {
                  if (!vect_get_mask_element (stmt, first_mask_element, m,
                                   mask_nunits, only_one_vec, index, mask,
                                   &current_mask_element, &need_next_vector,
                                   &number_of_mask_fixes, &mask_fixed,
                                   &needs_first_vector))
                    return false;

                  mask[index++] = current_mask_element;
                }

              if (index == mask_nunits)
                {
		  tree mask_vec = NULL;

		  while (--index >= 0)
		    {
		      tree t = build_int_cst (mask_element_type, mask[index]);
		      mask_vec = tree_cons (NULL, t, mask_vec);
		    }
		  mask_vec = build_vector (mask_type, mask_vec);
		  index = 0;

		  if (!targetm.vectorize.builtin_vec_perm_ok (vectype,
							      mask_vec))
		    {
		      if (vect_print_dump_info (REPORT_DETAILS))
			{
			  fprintf (vect_dump, "unsupported vect permute ");
			  print_generic_expr (vect_dump, mask_vec, 0);
			}
		      free (mask);
		      return false;
		    }

                  if (!analyze_only)
                    {
                      if (need_next_vector)
                        {
                          first_vec_index = second_vec_index;
                          second_vec_index = vec_index;
                        }

                      next_scalar_stmt = VEC_index (gimple,
                                SLP_TREE_SCALAR_STMTS (node), scalar_index++);

                      vect_create_mask_and_perm (stmt, next_scalar_stmt,
                               mask_vec, first_vec_index, second_vec_index,
			       gsi, node, builtin_decl, vectype, dr_chain,
			       ncopies, vect_stmts_counter++);
                    }
                }
            }
        }
    }

  free (mask);
  return true;
}



/* Vectorize SLP instance tree in postorder.  */

static bool
vect_schedule_slp_instance (slp_tree node, slp_instance instance,
                            unsigned int vectorization_factor)
{
  gimple stmt;
  bool strided_store, is_store;
  gimple_stmt_iterator si;
  stmt_vec_info stmt_info;
  unsigned int vec_stmts_size, nunits, group_size;
  tree vectype;
  int i;
  slp_tree loads_node;

  if (!node)
    return false;

  vect_schedule_slp_instance (SLP_TREE_LEFT (node), instance,
                              vectorization_factor);
  vect_schedule_slp_instance (SLP_TREE_RIGHT (node), instance,
                              vectorization_factor);

  stmt = VEC_index (gimple, SLP_TREE_SCALAR_STMTS (node), 0);
  stmt_info = vinfo_for_stmt (stmt);

  /* VECTYPE is the type of the destination.  */
  vectype = STMT_VINFO_VECTYPE (stmt_info);
  nunits = (unsigned int) TYPE_VECTOR_SUBPARTS (vectype);
  group_size = SLP_INSTANCE_GROUP_SIZE (instance);

  /* For each SLP instance calculate number of vector stmts to be created
     for the scalar stmts in each node of the SLP tree.  Number of vector
     elements in one vector iteration is the number of scalar elements in
     one scalar iteration (GROUP_SIZE) multiplied by VF divided by vector
     size.  */
  vec_stmts_size = (vectorization_factor * group_size) / nunits;

  /* In case of load permutation we have to allocate vectorized statements for
     all the nodes that participate in that permutation.  */
  if (SLP_INSTANCE_LOAD_PERMUTATION (instance))
    {
      FOR_EACH_VEC_ELT (slp_tree, SLP_INSTANCE_LOADS (instance), i, loads_node)
        {
          if (!SLP_TREE_VEC_STMTS (loads_node))
            {
              SLP_TREE_VEC_STMTS (loads_node) = VEC_alloc (gimple, heap,
                                                           vec_stmts_size);
              SLP_TREE_NUMBER_OF_VEC_STMTS (loads_node) = vec_stmts_size;
            }
        }
    }

  if (!SLP_TREE_VEC_STMTS (node))
    {
      SLP_TREE_VEC_STMTS (node) = VEC_alloc (gimple, heap, vec_stmts_size);
      SLP_TREE_NUMBER_OF_VEC_STMTS (node) = vec_stmts_size;
    }

  if (vect_print_dump_info (REPORT_DETAILS))
    {
      fprintf (vect_dump, "------>vectorizing SLP node starting from: ");
      print_gimple_stmt (vect_dump, stmt, 0, TDF_SLIM);
    }

  /* Loads should be inserted before the first load.  */
  if (SLP_INSTANCE_FIRST_LOAD_STMT (instance)
      && STMT_VINFO_STRIDED_ACCESS (stmt_info)
      && !REFERENCE_CLASS_P (gimple_get_lhs (stmt)))
    si = gsi_for_stmt (SLP_INSTANCE_FIRST_LOAD_STMT (instance));
  else
    si = gsi_for_stmt (stmt);

<<<<<<< HEAD
=======
  /* Stores should be inserted just before the last store.  */
  if (STMT_VINFO_STRIDED_ACCESS (stmt_info)
      && REFERENCE_CLASS_P (gimple_get_lhs (stmt)))
    { 
      gimple last_store = vect_find_last_store_in_slp_instance (instance);
      si = gsi_for_stmt (last_store);
    }

>>>>>>> 155d23aa
  is_store = vect_transform_stmt (stmt, &si, &strided_store, node, instance);
  return is_store;
}


/* Generate vector code for all SLP instances in the loop/basic block.  */

bool
vect_schedule_slp (loop_vec_info loop_vinfo, bb_vec_info bb_vinfo)
{
  VEC (slp_instance, heap) *slp_instances;
  slp_instance instance;
  unsigned int i, vf;
  bool is_store = false;

  if (loop_vinfo)
    {
      slp_instances = LOOP_VINFO_SLP_INSTANCES (loop_vinfo);
      vf = LOOP_VINFO_VECT_FACTOR (loop_vinfo);
    }
  else
    {
      slp_instances = BB_VINFO_SLP_INSTANCES (bb_vinfo);
      vf = 1;
    }

  FOR_EACH_VEC_ELT (slp_instance, slp_instances, i, instance)
    {
      /* Schedule the tree of INSTANCE.  */
      is_store = vect_schedule_slp_instance (SLP_INSTANCE_TREE (instance),
                                             instance, vf);
      if (vect_print_dump_info (REPORT_VECTORIZED_LOCATIONS)
	  || vect_print_dump_info (REPORT_UNVECTORIZED_LOCATIONS))
	fprintf (vect_dump, "vectorizing stmts using SLP.");
    }

<<<<<<< HEAD
  for (i = 0; VEC_iterate (slp_instance, slp_instances, i, instance); i++)
=======
  FOR_EACH_VEC_ELT (slp_instance, slp_instances, i, instance)
>>>>>>> 155d23aa
    {
      slp_tree root = SLP_INSTANCE_TREE (instance);
      gimple store;
      unsigned int j;
      gimple_stmt_iterator gsi;

      for (j = 0; VEC_iterate (gimple, SLP_TREE_SCALAR_STMTS (root), j, store)
                  && j < SLP_INSTANCE_GROUP_SIZE (instance); j++)
        {
          if (!STMT_VINFO_DATA_REF (vinfo_for_stmt (store)))
            break;

          /* Free the attached stmt_vec_info and remove the stmt.  */
          gsi = gsi_for_stmt (store);
          gsi_remove (&gsi, true);
          free_stmt_vec_info (store);
        }
    }

  return is_store;
}


/* Vectorize the basic block.  */

void
vect_slp_transform_bb (basic_block bb)
{
  bb_vec_info bb_vinfo = vec_info_for_bb (bb);
  gimple_stmt_iterator si;

  gcc_assert (bb_vinfo);

  if (vect_print_dump_info (REPORT_DETAILS))
    fprintf (vect_dump, "SLPing BB\n");

  for (si = gsi_start_bb (bb); !gsi_end_p (si); gsi_next (&si))
    {
      gimple stmt = gsi_stmt (si);
      stmt_vec_info stmt_info;

      if (vect_print_dump_info (REPORT_DETAILS))
        {
          fprintf (vect_dump, "------>SLPing statement: ");
          print_gimple_stmt (vect_dump, stmt, 0, TDF_SLIM);
        }

      stmt_info = vinfo_for_stmt (stmt);
      gcc_assert (stmt_info);

      /* Schedule all the SLP instances when the first SLP stmt is reached.  */
      if (STMT_SLP_TYPE (stmt_info))
        {
          vect_schedule_slp (NULL, bb_vinfo);
          break;
        }
    }

  mark_sym_for_renaming (gimple_vop (cfun));
  /* The memory tags and pointers in vectorized statements need to
     have their SSA forms updated.  FIXME, why can't this be delayed
     until all the loops have been transformed?  */
  update_ssa (TODO_update_ssa);

  if (vect_print_dump_info (REPORT_DETAILS))
    fprintf (vect_dump, "BASIC BLOCK VECTORIZED\n");

  destroy_bb_vec_info (bb_vinfo);
}
<|MERGE_RESOLUTION|>--- conflicted
+++ resolved
@@ -534,26 +534,15 @@
                                           " the SLP group size ");
                       print_gimple_stmt (vect_dump, stmt, 0, TDF_SLIM);
                     }
-<<<<<<< HEAD
 
                   return false;
                 }
 
-=======
-
-                  return false;
-                }
-
->>>>>>> 155d23aa
               first_load = DR_GROUP_FIRST_DR (vinfo_for_stmt (stmt));
               if (prev_first_load)
                 {
                   /* Check that there are no loads from different interleaving
-<<<<<<< HEAD
-                     chains in the same node. The only exception is complex
-=======
                      chains in the same node.  The only exception is complex
->>>>>>> 155d23aa
                      numbers.  */
                   if (prev_first_load != first_load
                       && rhs_code != REALPART_EXPR 
@@ -661,10 +650,6 @@
         {
           VEC_safe_push (slp_tree, heap, *loads, *node);
           *inside_cost 
-<<<<<<< HEAD
-            += targetm.vectorize.builtin_vectorization_cost (vec_perm) 
-               * group_size;
-=======
             += targetm.vectorize.builtin_vectorization_cost (vec_perm, NULL, 0) 
                * group_size;
         }
@@ -674,7 +659,6 @@
 	     LOADS for further check in vect_supported_load_permutation_p.  */ 
           if (rhs_code == REALPART_EXPR || rhs_code == IMAGPART_EXPR)
             VEC_safe_push (slp_tree, heap, *loads, *node);
->>>>>>> 155d23aa
         }
 
       return true;
@@ -873,11 +857,7 @@
   for (i = 0; i < group_size; i++)
     VEC_safe_push (gimple, heap, tmp_stmts, NULL);
 
-<<<<<<< HEAD
-  for (i = 0; VEC_iterate (gimple, SLP_TREE_SCALAR_STMTS (node), i, stmt); i++)
-=======
   FOR_EACH_VEC_ELT (gimple, SLP_TREE_SCALAR_STMTS (node), i, stmt)
->>>>>>> 155d23aa
     {
       index = VEC_index (int, permutation, i);
       VEC_replace (gimple, tmp_stmts, index, stmt);
@@ -900,14 +880,9 @@
   int i = 0, j, prev = -1, next, k, number_of_groups;
   bool supported, bad_permutation = false;
   sbitmap load_index;
-<<<<<<< HEAD
-  slp_tree node;
-  gimple stmt;
-=======
   slp_tree node, other_complex_node;
   gimple stmt, first = NULL, other_node_first;
   unsigned complex_numbers = 0;
->>>>>>> 155d23aa
 
   /* FORNOW: permutations are only supported in SLP.  */
   if (!slp_instn)
@@ -922,25 +897,12 @@
 
   /* In case of reduction every load permutation is allowed, since the order
      of the reduction statements is not important (as opposed to the case of
-<<<<<<< HEAD
-     strided stores). The only condition we need to check is that all the 
-=======
      strided stores).  The only condition we need to check is that all the
->>>>>>> 155d23aa
      load nodes are of the same size and have the same permutation (and then
      rearrange all the nodes of the SLP instance according to this 
      permutation).  */
 
   /* Check that all the load nodes are of the same size.  */
-<<<<<<< HEAD
-  for (i = 0;
-       VEC_iterate (slp_tree, SLP_INSTANCE_LOADS (slp_instn), i, node);
-       i++)
-    if (VEC_length (gimple, SLP_TREE_SCALAR_STMTS (node))
-        != (unsigned) group_size)
-      return false;
-     
-=======
   FOR_EACH_VEC_ELT (slp_tree, SLP_INSTANCE_LOADS (slp_instn), i, node)
     {
       if (VEC_length (gimple, SLP_TREE_SCALAR_STMTS (node))
@@ -1003,16 +965,11 @@
       return true;
     }
                    
->>>>>>> 155d23aa
   node = SLP_INSTANCE_TREE (slp_instn);
   stmt = VEC_index (gimple, SLP_TREE_SCALAR_STMTS (node), 0);
   /* LOAD_PERMUTATION is a list of indices of all the loads of the SLP
      instance, not all the loads belong to the same node or interleaving
-<<<<<<< HEAD
-     group. Hence, we need to divide them into groups according to
-=======
      group.  Hence, we need to divide them into groups according to
->>>>>>> 155d23aa
      GROUP_SIZE.  */
   number_of_groups = VEC_length (int, load_permutation) / group_size;
 
@@ -1045,11 +1002,7 @@
 
       if (!bad_permutation)
         {
-<<<<<<< HEAD
-          /* This permutaion is valid for reduction. Since the order of the
-=======
           /* This permutaion is valid for reduction.  Since the order of the
->>>>>>> 155d23aa
              statements in the nodes is not important unless they are memory
              accesses, we can rearrange the statements in all the nodes 
              according to the order of the loads.  */
@@ -1346,11 +1299,7 @@
     strided_stores = BB_VINFO_STRIDED_STORES (bb_vinfo);
 
   /* Find SLP sequences starting from groups of strided stores.  */
-<<<<<<< HEAD
-  for (i = 0; VEC_iterate (gimple, strided_stores, i, store); i++)
-=======
   FOR_EACH_VEC_ELT (gimple, strided_stores, i, store)
->>>>>>> 155d23aa
     if (vect_analyze_slp_instance (loop_vinfo, bb_vinfo, store))
       ok = true;
 
@@ -1692,12 +1641,9 @@
   gimple_stmt_iterator gsi;
   int min_vf = 2;
   int max_vf = MAX_VECTORIZATION_FACTOR;
-<<<<<<< HEAD
-=======
   bool data_dependence_in_bb = false;
 
   current_vector_size = 0;
->>>>>>> 155d23aa
 
   if (vect_print_dump_info (REPORT_DETAILS))
     fprintf (vect_dump, "===vect_slp_analyze_bb===\n");
@@ -1745,16 +1691,11 @@
       return NULL;
     }
 
-<<<<<<< HEAD
-   if (!vect_analyze_data_ref_dependences (NULL, bb_vinfo, &max_vf)
-       || min_vf > max_vf)
-=======
    if (!vect_analyze_data_ref_dependences (NULL, bb_vinfo, &max_vf, 
                                            &data_dependence_in_bb)
        || min_vf > max_vf
        || (data_dependence_in_bb 
            && !vect_bb_vectorizable_with_dependencies (bb_vinfo)))
->>>>>>> 155d23aa
      {
        if (vect_print_dump_info (REPORT_UNVECTORIZED_LOCATIONS))
 	 fprintf (vect_dump, "not vectorized: unhandled data dependence "
@@ -1870,23 +1811,14 @@
 
 /* For constant and loop invariant defs of SLP_NODE this function returns
    (vector) defs (VEC_OPRNDS) that will be used in the vectorized stmts.
-<<<<<<< HEAD
-   OP_NUM determines if we gather defs for operand 0 or operand 1 of the scalar
-   stmts. NUMBER_OF_VECTORS is the number of vector defs to create.  
-=======
    OP_NUM determines if we gather defs for operand 0 or operand 1 of the RHS of
    scalar stmts.  NUMBER_OF_VECTORS is the number of vector defs to create.
->>>>>>> 155d23aa
    REDUC_INDEX is the index of the reduction operand in the statements, unless
    it is -1.  */
 
 static void
-<<<<<<< HEAD
-vect_get_constant_vectors (slp_tree slp_node, VEC(tree,heap) **vec_oprnds,
-=======
 vect_get_constant_vectors (tree op, slp_tree slp_node,
                            VEC (tree, heap) **vec_oprnds,
->>>>>>> 155d23aa
 			   unsigned int op_num, unsigned int number_of_vectors,
                            int reduc_index)
 {
@@ -1905,17 +1837,10 @@
   VEC (tree, heap) *voprnds = VEC_alloc (tree, heap, number_of_vectors);
   bool constant_p, is_store;
   tree neutral_op = NULL;
-<<<<<<< HEAD
+  enum tree_code code = gimple_assign_rhs_code (stmt);
 
   if (STMT_VINFO_DEF_TYPE (stmt_vinfo) == vect_reduction_def)
     {
-      enum tree_code code = gimple_assign_rhs_code (stmt);
-=======
-  enum tree_code code = gimple_assign_rhs_code (stmt);
-
-  if (STMT_VINFO_DEF_TYPE (stmt_vinfo) == vect_reduction_def)
-    {
->>>>>>> 155d23aa
       if (reduc_index == -1)
         {
           VEC_free (tree, heap, *vec_oprnds);
@@ -1923,15 +1848,9 @@
         }
 
       op_num = reduc_index - 1;
-<<<<<<< HEAD
-      op = gimple_op (stmt, op_num + 1);
-      /* For additional copies (see the explanation of NUMBER_OF_COPIES below)
-         we need either neutral operands or the original operands. See
-=======
       op = gimple_op (stmt, reduc_index);
       /* For additional copies (see the explanation of NUMBER_OF_COPIES below)
          we need either neutral operands or the original operands.  See
->>>>>>> 155d23aa
          get_initial_def_for_reduction() for details.  */
       switch (code)
         {
@@ -2067,16 +1986,7 @@
       if (neutral_op)
         {
           if (!neutral_vec)
-<<<<<<< HEAD
-            {
-              t = NULL;
-              for (i = 0; i < (unsigned) nunits; i++)
-                 t = tree_cons (NULL_TREE, neutral_op, t);
-              neutral_vec = build_vector (vector_type, t);
-            }
-=======
 	    neutral_vec = build_vector_from_val (vector_type, neutral_op);
->>>>>>> 155d23aa
 
           VEC_quick_push (tree, *vec_oprnds, neutral_vec);
         }
@@ -2120,12 +2030,8 @@
    the right node. This is used when the second operand must remain scalar.  */
 
 void
-<<<<<<< HEAD
-vect_get_slp_defs (slp_tree slp_node, VEC (tree,heap) **vec_oprnds0,
-=======
 vect_get_slp_defs (tree op0, tree op1, slp_tree slp_node,
                    VEC (tree,heap) **vec_oprnds0,
->>>>>>> 155d23aa
                    VEC (tree,heap) **vec_oprnds1, int reduc_index)
 {
   gimple first_stmt;
@@ -2157,11 +2063,7 @@
   *vec_oprnds0 = VEC_alloc (tree, heap, number_of_vects);
 
   /* SLP_NODE corresponds either to a group of stores or to a group of
-<<<<<<< HEAD
-     unary/binary operations. We don't call this function for loads.  
-=======
      unary/binary operations.  We don't call this function for loads.
->>>>>>> 155d23aa
      For reduction defs we call vect_get_constant_vectors(), since we are
      looking for initial loop invariant values.  */
   if (SLP_TREE_LEFT (slp_node) && reduc_index == -1)
@@ -2169,11 +2071,7 @@
     vect_get_slp_vect_defs (SLP_TREE_LEFT (slp_node), vec_oprnds0);
   else
     /* Build vectors from scalar defs.  */
-<<<<<<< HEAD
-    vect_get_constant_vectors (slp_node, vec_oprnds0, 0, number_of_vects,
-=======
     vect_get_constant_vectors (op0, slp_node, vec_oprnds0, 0, number_of_vects,
->>>>>>> 155d23aa
                                reduc_index);
 
   if (STMT_VINFO_DATA_REF (vinfo_for_stmt (first_stmt)))
@@ -2203,12 +2101,8 @@
     vect_get_slp_vect_defs (SLP_TREE_RIGHT (slp_node), vec_oprnds1);
   else
     /* Build vectors from scalar defs.  */
-<<<<<<< HEAD
-    vect_get_constant_vectors (slp_node, vec_oprnds1, 1, number_of_vects, -1);
-=======
     vect_get_constant_vectors (op1, slp_node, vec_oprnds1, 1, number_of_vects,
                                -1);
->>>>>>> 155d23aa
 }
 
 
@@ -2587,8 +2481,6 @@
   else
     si = gsi_for_stmt (stmt);
 
-<<<<<<< HEAD
-=======
   /* Stores should be inserted just before the last store.  */
   if (STMT_VINFO_STRIDED_ACCESS (stmt_info)
       && REFERENCE_CLASS_P (gimple_get_lhs (stmt)))
@@ -2597,7 +2489,6 @@
       si = gsi_for_stmt (last_store);
     }
 
->>>>>>> 155d23aa
   is_store = vect_transform_stmt (stmt, &si, &strided_store, node, instance);
   return is_store;
 }
@@ -2634,11 +2525,7 @@
 	fprintf (vect_dump, "vectorizing stmts using SLP.");
     }
 
-<<<<<<< HEAD
-  for (i = 0; VEC_iterate (slp_instance, slp_instances, i, instance); i++)
-=======
   FOR_EACH_VEC_ELT (slp_instance, slp_instances, i, instance)
->>>>>>> 155d23aa
     {
       slp_tree root = SLP_INSTANCE_TREE (instance);
       gimple store;

/* Functions to support general ended bitmaps.
   Copyright (C) 1997-2015 Free Software Foundation, Inc.

This file is part of GCC.

GCC is free software; you can redistribute it and/or modify it under
the terms of the GNU General Public License as published by the Free
Software Foundation; either version 3, or (at your option) any later
version.

GCC is distributed in the hope that it will be useful, but WITHOUT ANY
WARRANTY; without even the implied warranty of MERCHANTABILITY or
FITNESS FOR A PARTICULAR PURPOSE.  See the GNU General Public License
for more details.

You should have received a copy of the GNU General Public License
along with GCC; see the file COPYING3.  If not see
<http://www.gnu.org/licenses/>.  */

#ifndef GCC_BITMAP_H
#define GCC_BITMAP_H

/* Implementation of sparse integer sets as a linked list.

   This sparse set representation is suitable for sparse sets with an
   unknown (a priori) universe.  The set is represented as a double-linked
   list of container nodes (struct bitmap_element).  Each node consists
   of an index for the first member that could be held in the container,
   a small array of integers that represent the members in the container,
   and pointers to the next and previous element in the linked list.  The
   elements in the list are sorted in ascending order, i.e. the head of
   the list holds the element with the smallest member of the set.

   For a given member I in the set:
     - the element for I will have index is I / (bits per element)
     - the position for I within element is I % (bits per element)

   This representation is very space-efficient for large sparse sets, and
   the size of the set can be changed dynamically without much overhead.
   An important parameter is the number of bits per element.  In this
   implementation, there are 128 bits per element.  This results in a
   high storage overhead *per element*, but a small overall overhead if
   the set is very sparse.

   The downside is that many operations are relatively slow because the
   linked list has to be traversed to test membership (i.e. member_p/
   add_member/remove_member).  To improve the performance of this set
   representation, the last accessed element and its index are cached.
   For membership tests on members close to recently accessed members,
   the cached last element improves membership test to a constant-time
   operation.

   The following operations can always be performed in O(1) time:

     * clear			: bitmap_clear
     * choose_one		: (not implemented, but could be
				   implemented in constant time)

   The following operations can be performed in O(E) time worst-case (with
   E the number of elements in the linked list), but in O(1) time with a
   suitable access patterns:

     * member_p			: bitmap_bit_p
     * add_member		: bitmap_set_bit
     * remove_member		: bitmap_clear_bit

   The following operations can be performed in O(E) time:

     * cardinality		: bitmap_count_bits
     * set_size			: bitmap_last_set_bit (but this could
				  in constant time with a pointer to
				  the last element in the chain)

   Additionally, the linked-list sparse set representation supports
   enumeration of the members in O(E) time:

     * forall			: EXECUTE_IF_SET_IN_BITMAP
     * set_copy			: bitmap_copy
     * set_intersection		: bitmap_intersect_p /
				  bitmap_and / bitmap_and_into /
				  EXECUTE_IF_AND_IN_BITMAP
     * set_union		: bitmap_ior / bitmap_ior_into
     * set_difference		: bitmap_intersect_compl_p /
				  bitmap_and_comp / bitmap_and_comp_into /
				  EXECUTE_IF_AND_COMPL_IN_BITMAP
     * set_disjuction		: bitmap_xor_comp / bitmap_xor_comp_into
     * set_compare		: bitmap_equal_p

   Some operations on 3 sets that occur frequently in in data flow problems
   are also implemented:

     * A | (B & C)		: bitmap_ior_and_into
     * A | (B & ~C)		: bitmap_ior_and_compl /
				  bitmap_ior_and_compl_into

   The storage requirements for linked-list sparse sets are O(E), with E->N
   in the worst case (a sparse set with large distances between the values
   of the set members).

   The linked-list set representation works well for problems involving very
   sparse sets.  The canonical example in GCC is, of course, the "set of
   sets" for some CFG-based data flow problems (liveness analysis, dominance
   frontiers, etc.).
   
   This representation also works well for data flow problems where the size
   of the set may grow dynamically, but care must be taken that the member_p,
   add_member, and remove_member operations occur with a suitable access
   pattern.
   
   For random-access sets with a known, relatively small universe size, the
   SparseSet or simple bitmap representations may be more efficient than a
   linked-list set.  For random-access sets of unknown universe, a hash table
   or a balanced binary tree representation is likely to be a more suitable
   choice.

   Traversing linked lists is usually cache-unfriendly, even with the last
   accessed element cached.
   
   Cache performance can be improved by keeping the elements in the set
   grouped together in memory, using a dedicated obstack for a set (or group
   of related sets).  Elements allocated on obstacks are released to a
   free-list and taken off the free list.  If multiple sets are allocated on
   the same obstack, elements freed from one set may be re-used for one of
   the other sets.  This usually helps avoid cache misses.

   A single free-list is used for all sets allocated in GGC space.  This is
   bad for persistent sets, so persistent sets should be allocated on an
   obstack whenever possible.  */

#include "hashtab.h"
#include "statistics.h"
#include "obstack.h"
#include "mem-stats.h"

/* Bitmap memory usage.  */
struct bitmap_usage: public mem_usage
{
  /* Default contructor.  */
  bitmap_usage (): m_nsearches (0), m_search_iter (0) {}
  /* Constructor.  */
  bitmap_usage (size_t allocated, size_t times, size_t peak,
	     uint64_t nsearches, uint64_t search_iter)
    : mem_usage (allocated, times, peak),
    m_nsearches (nsearches), m_search_iter (search_iter) {}

  /* Sum the usage with SECOND usage.  */
<<<<<<< HEAD
  bitmap_usage operator+ (const bitmap_usage &second)
=======
  bitmap_usage
  operator+ (const bitmap_usage &second)
>>>>>>> ad42dbbe
  {
    return bitmap_usage (m_allocated + second.m_allocated,
			     m_times + second.m_times,
			     m_peak + second.m_peak,
			     m_nsearches + second.m_nsearches,
			     m_search_iter + second.m_search_iter);
  }

  /* Dump usage coupled to LOC location, where TOTAL is sum of all rows.  */
<<<<<<< HEAD
  inline void dump (mem_location *loc, mem_usage &total) const
  {
    char s[4096];
    sprintf (s, "%s:%i (%s)", loc->get_trimmed_filename (),
	     loc->m_line, loc->m_function);

    s[48] = '\0';

    fprintf (stderr, "%-48s %10li:%5.1f%%%10li%10li:%5.1f%%%12li%12li%10s\n", s,
=======
  inline void
  dump (mem_location *loc, mem_usage &total) const
  {
    char *location_string = loc->to_string ();

    fprintf (stderr, "%-48s %10li:%5.1f%%%10li%10li:%5.1f%%%12li%12li%10s\n",
	     location_string,
>>>>>>> ad42dbbe
	     (long)m_allocated, get_percent (m_allocated, total.m_allocated),
	     (long)m_peak, (long)m_times,
	     get_percent (m_times, total.m_times),
	     (long)m_nsearches, (long)m_search_iter,
	     loc->m_ggc ? "ggc" : "heap");
<<<<<<< HEAD
  }

  /* Dump header with NAME.  */
  static inline void dump_header (const char *name)
=======

    free (location_string);
  }

  /* Dump header with NAME.  */
  static inline void
  dump_header (const char *name)
>>>>>>> ad42dbbe
  {
    fprintf (stderr, "%-48s %11s%16s%17s%12s%12s%10s\n", name, "Leak", "Peak",
	     "Times", "N searches", "Search iter", "Type");
    print_dash_line ();
  }

  /* Number search operations.  */
  uint64_t m_nsearches;
  /* Number of search iterations.  */
  uint64_t m_search_iter;
};

/* Bitmap memory description.  */
extern mem_alloc_description<bitmap_usage> bitmap_mem_desc;

/* Fundamental storage type for bitmap.  */

typedef unsigned long BITMAP_WORD;
/* BITMAP_WORD_BITS needs to be unsigned, but cannot contain casts as
   it is used in preprocessor directives -- hence the 1u.  */
#define BITMAP_WORD_BITS (CHAR_BIT * SIZEOF_LONG * 1u)

/* Number of words to use for each element in the linked list.  */

#ifndef BITMAP_ELEMENT_WORDS
#define BITMAP_ELEMENT_WORDS ((128 + BITMAP_WORD_BITS - 1) / BITMAP_WORD_BITS)
#endif

/* Number of bits in each actual element of a bitmap.  */

#define BITMAP_ELEMENT_ALL_BITS (BITMAP_ELEMENT_WORDS * BITMAP_WORD_BITS)

/* Obstack for allocating bitmaps and elements from.  */
struct GTY (()) bitmap_obstack {
  struct bitmap_element *elements;
  struct bitmap_head *heads;
  struct obstack GTY ((skip)) obstack;
};

/* Bitmap set element.  We use a linked list to hold only the bits that
   are set.  This allows for use to grow the bitset dynamically without
   having to realloc and copy a giant bit array.

   The free list is implemented as a list of lists.  There is one
   outer list connected together by prev fields.  Each element of that
   outer is an inner list (that may consist only of the outer list
   element) that are connected by the next fields.  The prev pointer
   is undefined for interior elements.  This allows
   bitmap_elt_clear_from to be implemented in unit time rather than
   linear in the number of elements to be freed.  */

struct GTY((chain_next ("%h.next"), chain_prev ("%h.prev"))) bitmap_element {
  struct bitmap_element *next;	/* Next element.  */
  struct bitmap_element *prev;	/* Previous element.  */
  unsigned int indx;			/* regno/BITMAP_ELEMENT_ALL_BITS.  */
  BITMAP_WORD bits[BITMAP_ELEMENT_WORDS]; /* Bits that are set.  */
};

/* Head of bitmap linked list.  The 'current' member points to something
   already pointed to by the chain started by first, so GTY((skip)) it.  */

struct GTY(()) bitmap_head {
  unsigned int indx;			/* Index of last element looked at.  */
  unsigned int descriptor_id;		/* Unique identifier for the allocation
					   site of this bitmap, for detailed
					   statistics gathering.  */
  bitmap_element *first;		/* First element in linked list.  */
  bitmap_element * GTY((skip(""))) current; /* Last element looked at.  */
  bitmap_obstack *obstack;		/* Obstack to allocate elements from.
					   If NULL, then use GGC allocation.  */
};

/* Global data */
extern bitmap_element bitmap_zero_bits;	/* Zero bitmap element */
extern bitmap_obstack bitmap_default_obstack;   /* Default bitmap obstack */

/* Clear a bitmap by freeing up the linked list.  */
extern void bitmap_clear (bitmap);

/* Copy a bitmap to another bitmap.  */
extern void bitmap_copy (bitmap, const_bitmap);

/* True if two bitmaps are identical.  */
extern bool bitmap_equal_p (const_bitmap, const_bitmap);

/* True if the bitmaps intersect (their AND is non-empty).  */
extern bool bitmap_intersect_p (const_bitmap, const_bitmap);

/* True if the complement of the second intersects the first (their
   AND_COMPL is non-empty).  */
extern bool bitmap_intersect_compl_p (const_bitmap, const_bitmap);

/* True if MAP is an empty bitmap.  */
inline bool bitmap_empty_p (const_bitmap map)
{
  return !map->first;
}

/* True if the bitmap has only a single bit set.  */
extern bool bitmap_single_bit_set_p (const_bitmap);

/* Count the number of bits set in the bitmap.  */
extern unsigned long bitmap_count_bits (const_bitmap);

/* Boolean operations on bitmaps.  The _into variants are two operand
   versions that modify the first source operand.  The other variants
   are three operand versions that to not destroy the source bitmaps.
   The operations supported are &, & ~, |, ^.  */
extern void bitmap_and (bitmap, const_bitmap, const_bitmap);
extern bool bitmap_and_into (bitmap, const_bitmap);
extern bool bitmap_and_compl (bitmap, const_bitmap, const_bitmap);
extern bool bitmap_and_compl_into (bitmap, const_bitmap);
#define bitmap_compl_and(DST, A, B) bitmap_and_compl (DST, B, A)
extern void bitmap_compl_and_into (bitmap, const_bitmap);
extern void bitmap_clear_range (bitmap, unsigned int, unsigned int);
extern void bitmap_set_range (bitmap, unsigned int, unsigned int);
extern bool bitmap_ior (bitmap, const_bitmap, const_bitmap);
extern bool bitmap_ior_into (bitmap, const_bitmap);
extern void bitmap_xor (bitmap, const_bitmap, const_bitmap);
extern void bitmap_xor_into (bitmap, const_bitmap);

/* DST = A | (B & C).  Return true if DST changes.  */
extern bool bitmap_ior_and_into (bitmap DST, const_bitmap B, const_bitmap C);
/* DST = A | (B & ~C).  Return true if DST changes.  */
extern bool bitmap_ior_and_compl (bitmap DST, const_bitmap A,
				  const_bitmap B, const_bitmap C);
/* A |= (B & ~C).  Return true if A changes.  */
extern bool bitmap_ior_and_compl_into (bitmap A,
				       const_bitmap B, const_bitmap C);

/* Clear a single bit in a bitmap.  Return true if the bit changed.  */
extern bool bitmap_clear_bit (bitmap, int);

/* Set a single bit in a bitmap.  Return true if the bit changed.  */
extern bool bitmap_set_bit (bitmap, int);

/* Return true if a register is set in a register set.  */
extern int bitmap_bit_p (bitmap, int);

/* Debug functions to print a bitmap linked list.  */
extern void debug_bitmap (const_bitmap);
extern void debug_bitmap_file (FILE *, const_bitmap);

/* Print a bitmap.  */
extern void bitmap_print (FILE *, const_bitmap, const char *, const char *);

/* Initialize and release a bitmap obstack.  */
extern void bitmap_obstack_initialize (bitmap_obstack *);
extern void bitmap_obstack_release (bitmap_obstack *);
extern void bitmap_register (bitmap MEM_STAT_DECL);
extern void dump_bitmap_statistics (void);

/* Initialize a bitmap header.  OBSTACK indicates the bitmap obstack
   to allocate from, NULL for GC'd bitmap.  */

static inline void
bitmap_initialize_stat (bitmap head, bitmap_obstack *obstack MEM_STAT_DECL)
{
  head->first = head->current = NULL;
  head->obstack = obstack;
  if (GATHER_STATISTICS)
    bitmap_register (head PASS_MEM_STAT);
}
#define bitmap_initialize(h,o) bitmap_initialize_stat (h,o MEM_STAT_INFO)

/* Allocate and free bitmaps from obstack, malloc and gc'd memory.  */
extern bitmap bitmap_obstack_alloc_stat (bitmap_obstack *obstack MEM_STAT_DECL);
#define bitmap_obstack_alloc(t) bitmap_obstack_alloc_stat (t MEM_STAT_INFO)
extern bitmap bitmap_gc_alloc_stat (ALONE_MEM_STAT_DECL);
#define bitmap_gc_alloc() bitmap_gc_alloc_stat (ALONE_MEM_STAT_INFO)
extern void bitmap_obstack_free (bitmap);

/* A few compatibility/functions macros for compatibility with sbitmaps */
inline void dump_bitmap (FILE *file, const_bitmap map)
{
  bitmap_print (file, map, "", "\n");
}
extern void debug (const bitmap_head &ref);
extern void debug (const bitmap_head *ptr);

extern unsigned bitmap_first_set_bit (const_bitmap);
extern unsigned bitmap_last_set_bit (const_bitmap);

/* Compute bitmap hash (for purposes of hashing etc.)  */
extern hashval_t bitmap_hash (const_bitmap);

/* Allocate a bitmap from a bit obstack.  */
#define BITMAP_ALLOC(OBSTACK) bitmap_obstack_alloc (OBSTACK)

/* Allocate a gc'd bitmap.  */
#define BITMAP_GGC_ALLOC() bitmap_gc_alloc ()

/* Do any cleanup needed on a bitmap when it is no longer used.  */
#define BITMAP_FREE(BITMAP) \
       ((void) (bitmap_obstack_free ((bitmap) BITMAP), (BITMAP) = (bitmap) NULL))

/* Iterator for bitmaps.  */

struct bitmap_iterator
{
  /* Pointer to the current bitmap element.  */
  bitmap_element *elt1;

  /* Pointer to 2nd bitmap element when two are involved.  */
  bitmap_element *elt2;

  /* Word within the current element.  */
  unsigned word_no;

  /* Contents of the actually processed word.  When finding next bit
     it is shifted right, so that the actual bit is always the least
     significant bit of ACTUAL.  */
  BITMAP_WORD bits;
};

/* Initialize a single bitmap iterator.  START_BIT is the first bit to
   iterate from.  */

static inline void
bmp_iter_set_init (bitmap_iterator *bi, const_bitmap map,
		   unsigned start_bit, unsigned *bit_no)
{
  bi->elt1 = map->first;
  bi->elt2 = NULL;

  /* Advance elt1 until it is not before the block containing start_bit.  */
  while (1)
    {
      if (!bi->elt1)
	{
	  bi->elt1 = &bitmap_zero_bits;
	  break;
	}

      if (bi->elt1->indx >= start_bit / BITMAP_ELEMENT_ALL_BITS)
	break;
      bi->elt1 = bi->elt1->next;
    }

  /* We might have gone past the start bit, so reinitialize it.  */
  if (bi->elt1->indx != start_bit / BITMAP_ELEMENT_ALL_BITS)
    start_bit = bi->elt1->indx * BITMAP_ELEMENT_ALL_BITS;

  /* Initialize for what is now start_bit.  */
  bi->word_no = start_bit / BITMAP_WORD_BITS % BITMAP_ELEMENT_WORDS;
  bi->bits = bi->elt1->bits[bi->word_no];
  bi->bits >>= start_bit % BITMAP_WORD_BITS;

  /* If this word is zero, we must make sure we're not pointing at the
     first bit, otherwise our incrementing to the next word boundary
     will fail.  It won't matter if this increment moves us into the
     next word.  */
  start_bit += !bi->bits;

  *bit_no = start_bit;
}

/* Initialize an iterator to iterate over the intersection of two
   bitmaps.  START_BIT is the bit to commence from.  */

static inline void
bmp_iter_and_init (bitmap_iterator *bi, const_bitmap map1, const_bitmap map2,
		   unsigned start_bit, unsigned *bit_no)
{
  bi->elt1 = map1->first;
  bi->elt2 = map2->first;

  /* Advance elt1 until it is not before the block containing
     start_bit.  */
  while (1)
    {
      if (!bi->elt1)
	{
	  bi->elt2 = NULL;
	  break;
	}

      if (bi->elt1->indx >= start_bit / BITMAP_ELEMENT_ALL_BITS)
	break;
      bi->elt1 = bi->elt1->next;
    }

  /* Advance elt2 until it is not before elt1.  */
  while (1)
    {
      if (!bi->elt2)
	{
	  bi->elt1 = bi->elt2 = &bitmap_zero_bits;
	  break;
	}

      if (bi->elt2->indx >= bi->elt1->indx)
	break;
      bi->elt2 = bi->elt2->next;
    }

  /* If we're at the same index, then we have some intersecting bits.  */
  if (bi->elt1->indx == bi->elt2->indx)
    {
      /* We might have advanced beyond the start_bit, so reinitialize
	 for that.  */
      if (bi->elt1->indx != start_bit / BITMAP_ELEMENT_ALL_BITS)
	start_bit = bi->elt1->indx * BITMAP_ELEMENT_ALL_BITS;

      bi->word_no = start_bit / BITMAP_WORD_BITS % BITMAP_ELEMENT_WORDS;
      bi->bits = bi->elt1->bits[bi->word_no] & bi->elt2->bits[bi->word_no];
      bi->bits >>= start_bit % BITMAP_WORD_BITS;
    }
  else
    {
      /* Otherwise we must immediately advance elt1, so initialize for
	 that.  */
      bi->word_no = BITMAP_ELEMENT_WORDS - 1;
      bi->bits = 0;
    }

  /* If this word is zero, we must make sure we're not pointing at the
     first bit, otherwise our incrementing to the next word boundary
     will fail.  It won't matter if this increment moves us into the
     next word.  */
  start_bit += !bi->bits;

  *bit_no = start_bit;
}

/* Initialize an iterator to iterate over the bits in MAP1 & ~MAP2.
   */

static inline void
bmp_iter_and_compl_init (bitmap_iterator *bi,
			 const_bitmap map1, const_bitmap map2,
			 unsigned start_bit, unsigned *bit_no)
{
  bi->elt1 = map1->first;
  bi->elt2 = map2->first;

  /* Advance elt1 until it is not before the block containing start_bit.  */
  while (1)
    {
      if (!bi->elt1)
	{
	  bi->elt1 = &bitmap_zero_bits;
	  break;
	}

      if (bi->elt1->indx >= start_bit / BITMAP_ELEMENT_ALL_BITS)
	break;
      bi->elt1 = bi->elt1->next;
    }

  /* Advance elt2 until it is not before elt1.  */
  while (bi->elt2 && bi->elt2->indx < bi->elt1->indx)
    bi->elt2 = bi->elt2->next;

  /* We might have advanced beyond the start_bit, so reinitialize for
     that.  */
  if (bi->elt1->indx != start_bit / BITMAP_ELEMENT_ALL_BITS)
    start_bit = bi->elt1->indx * BITMAP_ELEMENT_ALL_BITS;

  bi->word_no = start_bit / BITMAP_WORD_BITS % BITMAP_ELEMENT_WORDS;
  bi->bits = bi->elt1->bits[bi->word_no];
  if (bi->elt2 && bi->elt1->indx == bi->elt2->indx)
    bi->bits &= ~bi->elt2->bits[bi->word_no];
  bi->bits >>= start_bit % BITMAP_WORD_BITS;

  /* If this word is zero, we must make sure we're not pointing at the
     first bit, otherwise our incrementing to the next word boundary
     will fail.  It won't matter if this increment moves us into the
     next word.  */
  start_bit += !bi->bits;

  *bit_no = start_bit;
}

/* Advance to the next bit in BI.  We don't advance to the next
   nonzero bit yet.  */

static inline void
bmp_iter_next (bitmap_iterator *bi, unsigned *bit_no)
{
  bi->bits >>= 1;
  *bit_no += 1;
}

/* Advance to first set bit in BI.  */

static inline void
bmp_iter_next_bit (bitmap_iterator * bi, unsigned *bit_no)
{
#if (GCC_VERSION >= 3004)
  {
    unsigned int n = __builtin_ctzl (bi->bits);
    gcc_assert (sizeof (unsigned long) == sizeof (BITMAP_WORD));
    bi->bits >>= n;
    *bit_no += n;
  }
#else
  while (!(bi->bits & 1))
    {
      bi->bits >>= 1;
      *bit_no += 1;
    }
#endif
}

/* Advance to the next nonzero bit of a single bitmap, we will have
   already advanced past the just iterated bit.  Return true if there
   is a bit to iterate.  */

static inline bool
bmp_iter_set (bitmap_iterator *bi, unsigned *bit_no)
{
  /* If our current word is nonzero, it contains the bit we want.  */
  if (bi->bits)
    {
    next_bit:
      bmp_iter_next_bit (bi, bit_no);
      return true;
    }

  /* Round up to the word boundary.  We might have just iterated past
     the end of the last word, hence the -1.  It is not possible for
     bit_no to point at the beginning of the now last word.  */
  *bit_no = ((*bit_no + BITMAP_WORD_BITS - 1)
	     / BITMAP_WORD_BITS * BITMAP_WORD_BITS);
  bi->word_no++;

  while (1)
    {
      /* Find the next nonzero word in this elt.  */
      while (bi->word_no != BITMAP_ELEMENT_WORDS)
	{
	  bi->bits = bi->elt1->bits[bi->word_no];
	  if (bi->bits)
	    goto next_bit;
	  *bit_no += BITMAP_WORD_BITS;
	  bi->word_no++;
	}

      /* Advance to the next element.  */
      bi->elt1 = bi->elt1->next;
      if (!bi->elt1)
	return false;
      *bit_no = bi->elt1->indx * BITMAP_ELEMENT_ALL_BITS;
      bi->word_no = 0;
    }
}

/* Advance to the next nonzero bit of an intersecting pair of
   bitmaps.  We will have already advanced past the just iterated bit.
   Return true if there is a bit to iterate.  */

static inline bool
bmp_iter_and (bitmap_iterator *bi, unsigned *bit_no)
{
  /* If our current word is nonzero, it contains the bit we want.  */
  if (bi->bits)
    {
    next_bit:
      bmp_iter_next_bit (bi, bit_no);
      return true;
    }

  /* Round up to the word boundary.  We might have just iterated past
     the end of the last word, hence the -1.  It is not possible for
     bit_no to point at the beginning of the now last word.  */
  *bit_no = ((*bit_no + BITMAP_WORD_BITS - 1)
	     / BITMAP_WORD_BITS * BITMAP_WORD_BITS);
  bi->word_no++;

  while (1)
    {
      /* Find the next nonzero word in this elt.  */
      while (bi->word_no != BITMAP_ELEMENT_WORDS)
	{
	  bi->bits = bi->elt1->bits[bi->word_no] & bi->elt2->bits[bi->word_no];
	  if (bi->bits)
	    goto next_bit;
	  *bit_no += BITMAP_WORD_BITS;
	  bi->word_no++;
	}

      /* Advance to the next identical element.  */
      do
	{
	  /* Advance elt1 while it is less than elt2.  We always want
	     to advance one elt.  */
	  do
	    {
	      bi->elt1 = bi->elt1->next;
	      if (!bi->elt1)
		return false;
	    }
	  while (bi->elt1->indx < bi->elt2->indx);

	  /* Advance elt2 to be no less than elt1.  This might not
	     advance.  */
	  while (bi->elt2->indx < bi->elt1->indx)
	    {
	      bi->elt2 = bi->elt2->next;
	      if (!bi->elt2)
		return false;
	    }
	}
      while (bi->elt1->indx != bi->elt2->indx);

      *bit_no = bi->elt1->indx * BITMAP_ELEMENT_ALL_BITS;
      bi->word_no = 0;
    }
}

/* Advance to the next nonzero bit in the intersection of
   complemented bitmaps.  We will have already advanced past the just
   iterated bit.  */

static inline bool
bmp_iter_and_compl (bitmap_iterator *bi, unsigned *bit_no)
{
  /* If our current word is nonzero, it contains the bit we want.  */
  if (bi->bits)
    {
    next_bit:
      bmp_iter_next_bit (bi, bit_no);
      return true;
    }

  /* Round up to the word boundary.  We might have just iterated past
     the end of the last word, hence the -1.  It is not possible for
     bit_no to point at the beginning of the now last word.  */
  *bit_no = ((*bit_no + BITMAP_WORD_BITS - 1)
	     / BITMAP_WORD_BITS * BITMAP_WORD_BITS);
  bi->word_no++;

  while (1)
    {
      /* Find the next nonzero word in this elt.  */
      while (bi->word_no != BITMAP_ELEMENT_WORDS)
	{
	  bi->bits = bi->elt1->bits[bi->word_no];
	  if (bi->elt2 && bi->elt2->indx == bi->elt1->indx)
	    bi->bits &= ~bi->elt2->bits[bi->word_no];
	  if (bi->bits)
	    goto next_bit;
	  *bit_no += BITMAP_WORD_BITS;
	  bi->word_no++;
	}

      /* Advance to the next element of elt1.  */
      bi->elt1 = bi->elt1->next;
      if (!bi->elt1)
	return false;

      /* Advance elt2 until it is no less than elt1.  */
      while (bi->elt2 && bi->elt2->indx < bi->elt1->indx)
	bi->elt2 = bi->elt2->next;

      *bit_no = bi->elt1->indx * BITMAP_ELEMENT_ALL_BITS;
      bi->word_no = 0;
    }
}

/* Loop over all bits set in BITMAP, starting with MIN and setting
   BITNUM to the bit number.  ITER is a bitmap iterator.  BITNUM
   should be treated as a read-only variable as it contains loop
   state.  */

#ifndef EXECUTE_IF_SET_IN_BITMAP
/* See sbitmap.h for the other definition of EXECUTE_IF_SET_IN_BITMAP.  */
#define EXECUTE_IF_SET_IN_BITMAP(BITMAP, MIN, BITNUM, ITER)		\
  for (bmp_iter_set_init (&(ITER), (BITMAP), (MIN), &(BITNUM));		\
       bmp_iter_set (&(ITER), &(BITNUM));				\
       bmp_iter_next (&(ITER), &(BITNUM)))
#endif

/* Loop over all the bits set in BITMAP1 & BITMAP2, starting with MIN
   and setting BITNUM to the bit number.  ITER is a bitmap iterator.
   BITNUM should be treated as a read-only variable as it contains
   loop state.  */

#define EXECUTE_IF_AND_IN_BITMAP(BITMAP1, BITMAP2, MIN, BITNUM, ITER)	\
  for (bmp_iter_and_init (&(ITER), (BITMAP1), (BITMAP2), (MIN),		\
			  &(BITNUM));					\
       bmp_iter_and (&(ITER), &(BITNUM));				\
       bmp_iter_next (&(ITER), &(BITNUM)))

/* Loop over all the bits set in BITMAP1 & ~BITMAP2, starting with MIN
   and setting BITNUM to the bit number.  ITER is a bitmap iterator.
   BITNUM should be treated as a read-only variable as it contains
   loop state.  */

#define EXECUTE_IF_AND_COMPL_IN_BITMAP(BITMAP1, BITMAP2, MIN, BITNUM, ITER) \
  for (bmp_iter_and_compl_init (&(ITER), (BITMAP1), (BITMAP2), (MIN),	\
				&(BITNUM));				\
       bmp_iter_and_compl (&(ITER), &(BITNUM));				\
       bmp_iter_next (&(ITER), &(BITNUM)))

#endif /* GCC_BITMAP_H */<|MERGE_RESOLUTION|>--- conflicted
+++ resolved
@@ -144,12 +144,8 @@
     m_nsearches (nsearches), m_search_iter (search_iter) {}
 
   /* Sum the usage with SECOND usage.  */
-<<<<<<< HEAD
-  bitmap_usage operator+ (const bitmap_usage &second)
-=======
   bitmap_usage
   operator+ (const bitmap_usage &second)
->>>>>>> ad42dbbe
   {
     return bitmap_usage (m_allocated + second.m_allocated,
 			     m_times + second.m_times,
@@ -159,17 +155,6 @@
   }
 
   /* Dump usage coupled to LOC location, where TOTAL is sum of all rows.  */
-<<<<<<< HEAD
-  inline void dump (mem_location *loc, mem_usage &total) const
-  {
-    char s[4096];
-    sprintf (s, "%s:%i (%s)", loc->get_trimmed_filename (),
-	     loc->m_line, loc->m_function);
-
-    s[48] = '\0';
-
-    fprintf (stderr, "%-48s %10li:%5.1f%%%10li%10li:%5.1f%%%12li%12li%10s\n", s,
-=======
   inline void
   dump (mem_location *loc, mem_usage &total) const
   {
@@ -177,18 +162,11 @@
 
     fprintf (stderr, "%-48s %10li:%5.1f%%%10li%10li:%5.1f%%%12li%12li%10s\n",
 	     location_string,
->>>>>>> ad42dbbe
 	     (long)m_allocated, get_percent (m_allocated, total.m_allocated),
 	     (long)m_peak, (long)m_times,
 	     get_percent (m_times, total.m_times),
 	     (long)m_nsearches, (long)m_search_iter,
 	     loc->m_ggc ? "ggc" : "heap");
-<<<<<<< HEAD
-  }
-
-  /* Dump header with NAME.  */
-  static inline void dump_header (const char *name)
-=======
 
     free (location_string);
   }
@@ -196,7 +174,6 @@
   /* Dump header with NAME.  */
   static inline void
   dump_header (const char *name)
->>>>>>> ad42dbbe
   {
     fprintf (stderr, "%-48s %11s%16s%17s%12s%12s%10s\n", name, "Leak", "Peak",
 	     "Times", "N searches", "Search iter", "Type");

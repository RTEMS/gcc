--- conflicted
+++ resolved
@@ -1,10 +1,6 @@
 /* GCC core type declarations.
-<<<<<<< HEAD
-   Copyright (C) 2002, 2004, 2007, 2008, 2009 Free Software Foundation, Inc.
-=======
    Copyright (C) 2002, 2004, 2007, 2008, 2009, 2010
    Free Software Foundation, Inc.
->>>>>>> 03d20231
 
 This file is part of GCC.
 
@@ -115,8 +111,6 @@
   TLS_MODEL_LOCAL_EXEC
 };
 
-<<<<<<< HEAD
-=======
 /* Types of unwind/exception handling info that can be generated.  */
 
 enum unwind_info_type
@@ -143,7 +137,6 @@
 };
 
 
->>>>>>> 03d20231
 struct edge_def;
 typedef struct edge_def *edge;
 typedef const struct edge_def *const_edge;

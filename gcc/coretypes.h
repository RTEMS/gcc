--- conflicted
+++ resolved
@@ -415,11 +415,8 @@
 #include "input.h"
 #include "is-a.h"
 #include "memory-block.h"
-<<<<<<< HEAD
-#endif
-=======
 #include "dumpfile.h"
->>>>>>> 243c2883
+#endif
 #endif /* GENERATOR_FILE && !USED_FOR_TARGET */
 
 #endif /* coretypes.h */
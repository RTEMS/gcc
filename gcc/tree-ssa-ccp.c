--- conflicted
+++ resolved
@@ -956,6 +956,41 @@
                     op0 = get_value (op0)->value;
                 }
 
+	      /* Handle propagating invariant addresses into address operations.
+		 The folding we do here matches that in tree-ssa-forwprop.c.  */
+	      else if (subcode == ADDR_EXPR)
+		{
+		  tree rhs = op0;
+		  tree *base;
+		  base = &TREE_OPERAND (rhs, 0);
+		  while (handled_component_p (*base))
+		    base = &TREE_OPERAND (*base, 0);
+		  if (TREE_CODE (*base) == INDIRECT_REF
+		      && TREE_CODE (TREE_OPERAND (*base, 0)) == SSA_NAME)
+		    {
+		      prop_value_t *val = get_value (TREE_OPERAND (*base, 0));
+		      if (val->lattice_val == CONSTANT
+			  && TREE_CODE (val->value) == ADDR_EXPR
+			  && useless_type_conversion_p
+			  (TREE_TYPE (TREE_OPERAND (*base, 0)),
+			   TREE_TYPE (val->value))
+			  && useless_type_conversion_p
+			  (TREE_TYPE (*base),
+			   TREE_TYPE (TREE_OPERAND (val->value, 0))))
+			{
+			  /* We need to return a new tree, not modify the IL
+			     or share parts of it.  So play some tricks to
+			     avoid manually building it.  */
+			  tree ret, save = *base;
+			  *base = TREE_OPERAND (val->value, 0);
+			  ret = unshare_expr (rhs);
+			  recompute_tree_invariant_for_addr_expr (ret);
+			  *base = save;
+			  return ret;
+			}
+		    }
+		}
+
 	      /* Conversions are useless for CCP purposes if they are
 		 value-preserving.  Thus the restrictions that
 		 useless_type_conversion_p places for pointer type conversions
@@ -1048,72 +1083,8 @@
         return rhs;
       }
 
-<<<<<<< HEAD
     default:
       gcc_unreachable ();
-=======
-  /* Handle propagating invariant addresses into address operations.
-     The folding we do here matches that in tree-ssa-forwprop.c.  */
-  else if (code == ADDR_EXPR)
-    {
-      tree *base;
-      base = &TREE_OPERAND (rhs, 0);
-      while (handled_component_p (*base))
-	base = &TREE_OPERAND (*base, 0);
-      if (TREE_CODE (*base) == INDIRECT_REF
-	  && TREE_CODE (TREE_OPERAND (*base, 0)) == SSA_NAME)
-	{
-	  prop_value_t *val = get_value (TREE_OPERAND (*base, 0));
-	  if (val->lattice_val == CONSTANT
-	      && TREE_CODE (val->value) == ADDR_EXPR
-	      && useless_type_conversion_p (TREE_TYPE (TREE_OPERAND (*base, 0)),
-					    TREE_TYPE (val->value))
-	      && useless_type_conversion_p (TREE_TYPE (*base),
-					    TREE_TYPE (TREE_OPERAND (val->value, 0))))
-	    {
-	      /* We need to return a new tree, not modify the IL or share
-		 parts of it.  So play some tricks to avoid manually
-		 building it.  */
-	      tree ret, save = *base;
-	      *base = TREE_OPERAND (val->value, 0);
-	      ret = unshare_expr (rhs);
-	      recompute_tree_invariant_for_addr_expr (ret);
-	      *base = save;
-	      return ret;
-	    }
-	}
-    }
-
-  /* We may be able to fold away calls to builtin functions if their
-     arguments are constants.  */
-  else if (code == CALL_EXPR
-	   && TREE_CODE (CALL_EXPR_FN (rhs)) == ADDR_EXPR
- 	   && TREE_CODE (TREE_OPERAND (CALL_EXPR_FN (rhs), 0)) == FUNCTION_DECL
- 	   && DECL_BUILT_IN (TREE_OPERAND (CALL_EXPR_FN (rhs), 0)))
-    {
-      if (!ZERO_SSA_OPERANDS (stmt, SSA_OP_USE))
-	{
-	  tree *orig, var;
-	  size_t i = 0;
-	  ssa_op_iter iter;
-	  use_operand_p var_p;
-
-	  /* Preserve the original values of every operand.  */
-	  orig = XNEWVEC (tree,  NUM_SSA_OPERANDS (stmt, SSA_OP_USE));
-	  FOR_EACH_SSA_TREE_OPERAND (var, stmt, iter, SSA_OP_USE)
-	    orig[i++] = var;
-
-	  /* Substitute operands with their values and try to fold.  */
-	  replace_uses_in (stmt, NULL, const_val);
-	  retval = fold_call_expr (rhs, false);
-
-	  /* Restore operands to their original form.  */
-	  i = 0;
-	  FOR_EACH_SSA_USE_OPERAND (var_p, stmt, iter, SSA_OP_USE)
-	    SET_USE (var_p, orig[i++]);
-	  free (orig);
-	}
->>>>>>> 2de4b319
     }
 }
 
@@ -1530,12 +1501,7 @@
   if (dump_file && (dump_flags & TDF_DETAILS))
     {
       fprintf (dump_file, "\nVisiting statement:\n");
-<<<<<<< HEAD
       print_gimple_stmt (dump_file, stmt, 0, dump_flags);
-      fprintf (dump_file, "\n");
-=======
-      print_generic_stmt (dump_file, stmt, dump_flags);
->>>>>>> 2de4b319
     }
 
   switch (gimple_code (stmt))

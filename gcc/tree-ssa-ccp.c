--- conflicted
+++ resolved
@@ -1788,16 +1788,12 @@
 
   /* Resort to simplification for bitwise tracking.  */
   if (flag_tree_bit_ccp
-<<<<<<< HEAD
-      && (likelyvalue == CONSTANT || is_gimple_call (stmt))
+      && (likelyvalue == CONSTANT || is_gimple_call (stmt)
+	  || (gimple_assign_single_p (stmt)
+	      && gimple_assign_rhs_code (stmt) == ADDR_EXPR))
       && (likelyvalue == CONSTANT || is_gimple_call (stmt)
          || (gimple_assign_single_p (stmt)
              && gimple_assign_rhs_code (stmt) == ADDR_EXPR))
-=======
-      && (likelyvalue == CONSTANT || is_gimple_call (stmt)
-	  || (gimple_assign_single_p (stmt)
-	      && gimple_assign_rhs_code (stmt) == ADDR_EXPR))
->>>>>>> fafb95a6
       && !is_constant)
     {
       enum gimple_code code = gimple_code (stmt);

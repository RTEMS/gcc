/* Conditional constant propagation pass for the GNU compiler.
   Copyright (C) 2000, 2001, 2002, 2003, 2004, 2005
   Free Software Foundation, Inc.
   Adapted from original RTL SSA-CCP by Daniel Berlin <dberlin@dberlin.org>
   Adapted to GIMPLE trees by Diego Novillo <dnovillo@redhat.com>

This file is part of GCC.
   
GCC is free software; you can redistribute it and/or modify it
under the terms of the GNU General Public License as published by the
Free Software Foundation; either version 2, or (at your option) any
later version.
   
GCC is distributed in the hope that it will be useful, but WITHOUT
ANY WARRANTY; without even the implied warranty of MERCHANTABILITY or
FITNESS FOR A PARTICULAR PURPOSE.  See the GNU General Public License
for more details.
   
You should have received a copy of the GNU General Public License
along with GCC; see the file COPYING.  If not, write to the Free
Software Foundation, 51 Franklin Street, Fifth Floor, Boston, MA
02110-1301, USA.  */

/* Conditional constant propagation (CCP) is based on the SSA
   propagation engine (tree-ssa-propagate.c).  Constant assignments of
   the form VAR = CST are propagated from the assignments into uses of
   VAR, which in turn may generate new constants.  The simulation uses
   a four level lattice to keep track of constant values associated
   with SSA names.  Given an SSA name V_i, it may take one of the
   following values:

   	UNINITIALIZED	->  This is the default starting value.  V_i
			    has not been processed yet.

	UNDEFINED	->  V_i is a local variable whose definition
			    has not been processed yet.  Therefore we
			    don't yet know if its value is a constant
			    or not.

	CONSTANT	->  V_i has been found to hold a constant
			    value C.

	VARYING		->  V_i cannot take a constant value, or if it
			    does, it is not possible to determine it
			    at compile time.

   The core of SSA-CCP is in ccp_visit_stmt and ccp_visit_phi_node:

   1- In ccp_visit_stmt, we are interested in assignments whose RHS
      evaluates into a constant and conditional jumps whose predicate
      evaluates into a boolean true or false.  When an assignment of
      the form V_i = CONST is found, V_i's lattice value is set to
      CONSTANT and CONST is associated with it.  This causes the
      propagation engine to add all the SSA edges coming out the
      assignment into the worklists, so that statements that use V_i
      can be visited.

      If the statement is a conditional with a constant predicate, we
      mark the outgoing edges as executable or not executable
      depending on the predicate's value.  This is then used when
      visiting PHI nodes to know when a PHI argument can be ignored.
      

   2- In ccp_visit_phi_node, if all the PHI arguments evaluate to the
      same constant C, then the LHS of the PHI is set to C.  This
      evaluation is known as the "meet operation".  Since one of the
      goals of this evaluation is to optimistically return constant
      values as often as possible, it uses two main short cuts:

      - If an argument is flowing in through a non-executable edge, it
	is ignored.  This is useful in cases like this:

			if (PRED)
			  a_9 = 3;
			else
			  a_10 = 100;
			a_11 = PHI (a_9, a_10)

	If PRED is known to always evaluate to false, then we can
	assume that a_11 will always take its value from a_10, meaning
	that instead of consider it VARYING (a_9 and a_10 have
	different values), we can consider it CONSTANT 100.

      - If an argument has an UNDEFINED value, then it does not affect
	the outcome of the meet operation.  If a variable V_i has an
	UNDEFINED value, it means that either its defining statement
	hasn't been visited yet or V_i has no defining statement, in
	which case the original symbol 'V' is being used
	uninitialized.  Since 'V' is a local variable, the compiler
	may assume any initial value for it.


   After propagation, every variable V_i that ends up with a lattice
   value of CONSTANT will have the associated constant value in the
   array CONST_VAL[i].VALUE.  That is fed into substitute_and_fold for
   final substitution and folding.


   Constant propagation in stores and loads (STORE-CCP)
   ----------------------------------------------------

   While CCP has all the logic to propagate constants in GIMPLE
   registers, it is missing the ability to associate constants with
   stores and loads (i.e., pointer dereferences, structures and
   global/aliased variables).  We don't keep loads and stores in
   SSA, but we do build a factored use-def web for them (in the
   virtual operands).

   For instance, consider the following code fragment:

	  struct A a;
	  const int B = 42;

	  void foo (int i)
	  {
	    if (i > 10)
	      a.a = 42;
	    else
	      {
		a.b = 21;
		a.a = a.b + 21;
	      }

	    if (a.a != B)
	      never_executed ();
	  }

   We should be able to deduce that the predicate 'a.a != B' is always
   false.  To achieve this, we associate constant values to the SSA
   names in the V_MAY_DEF and V_MUST_DEF operands for each store.
   Additionally, since we also glob partial loads/stores with the base
   symbol, we also keep track of the memory reference where the
   constant value was stored (in the MEM_REF field of PROP_VALUE_T).
   For instance,

        # a_5 = V_MAY_DEF <a_4>
        a.a = 2;

        # VUSE <a_5>
        x_3 = a.b;

   In the example above, CCP will associate value '2' with 'a_5', but
   it would be wrong to replace the load from 'a.b' with '2', because
   '2' had been stored into a.a.

   To support STORE-CCP, it is necessary to add a new value to the
   constant propagation lattice.  When evaluating a load for a memory
   reference we can no longer assume a value of UNDEFINED if we
   haven't seen a preceding store to the same memory location.
   Consider, for instance global variables:

   	int A;

   	foo (int i)
  	{
	  if (i_3 > 10)
	    A_4 = 3;
          # A_5 = PHI (A_4, A_2);

	  # VUSE <A_5>
	  A.0_6 = A;

	  return A.0_6;
	}

   The value of A_2 cannot be assumed to be UNDEFINED, as it may have
   been defined outside of foo.  If we were to assume it UNDEFINED, we
   would erroneously optimize the above into 'return 3;'.  Therefore,
   when doing STORE-CCP, we introduce a fifth lattice value
   (UNKNOWN_VAL), which overrides any other value when computing the
   meet operation in PHI nodes.

   Though STORE-CCP is not too expensive, it does have to do more work
   than regular CCP, so it is only enabled at -O2.  Both regular CCP
   and STORE-CCP use the exact same algorithm.  The only distinction
   is that when doing STORE-CCP, the boolean variable DO_STORE_CCP is
   set to true.  This affects the evaluation of statements and PHI
   nodes.

   References:

     Constant propagation with conditional branches,
     Wegman and Zadeck, ACM TOPLAS 13(2):181-210.

     Building an Optimizing Compiler,
     Robert Morgan, Butterworth-Heinemann, 1998, Section 8.9.

     Advanced Compiler Design and Implementation,
     Steven Muchnick, Morgan Kaufmann, 1997, Section 12.6  */

#include "config.h"
#include "system.h"
#include "coretypes.h"
#include "tm.h"
#include "tree.h"
#include "flags.h"
#include "rtl.h"
#include "tm_p.h"
#include "ggc.h"
#include "basic-block.h"
#include "output.h"
#include "expr.h"
#include "function.h"
#include "diagnostic.h"
#include "timevar.h"
#include "tree-dump.h"
#include "tree-flow.h"
#include "tree-pass.h"
#include "tree-ssa-propagate.h"
#include "langhooks.h"
#include "target.h"


/* Possible lattice values.  */
typedef enum
{
  UNINITIALIZED = 0,
  UNDEFINED,
  UNKNOWN_VAL,
  CONSTANT,
  VARYING
} ccp_lattice_t;

/* Array of propagated constant values.  After propagation,
   CONST_VAL[I].VALUE holds the constant value for SSA_NAME(I).  If
   the constant is held in an SSA name representing a memory store
   (i.e., a V_MAY_DEF or V_MUST_DEF), CONST_VAL[I].MEM_REF will
   contain the actual memory reference used to store (i.e., the LHS of
   the assignment doing the store).  */
static prop_value_t *const_val;

/* True if we are also propagating constants in stores and loads.  */
static bool do_store_ccp;

/* Dump constant propagation value VAL to file OUTF prefixed by PREFIX.  */

static void
dump_lattice_value (FILE *outf, const char *prefix, prop_value_t val)
{
  switch (val.lattice_val)
    {
    case UNINITIALIZED:
      fprintf (outf, "%sUNINITIALIZED", prefix);
      break;
    case UNDEFINED:
      fprintf (outf, "%sUNDEFINED", prefix);
      break;
    case VARYING:
      fprintf (outf, "%sVARYING", prefix);
      break;
    case UNKNOWN_VAL:
      fprintf (outf, "%sUNKNOWN_VAL", prefix);
      break;
    case CONSTANT:
      fprintf (outf, "%sCONSTANT ", prefix);
      print_generic_expr (outf, val.value, dump_flags);
      break;
    default:
      gcc_unreachable ();
    }
}


/* Print lattice value VAL to stderr.  */

void debug_lattice_value (prop_value_t val);

void
debug_lattice_value (prop_value_t val)
{
  dump_lattice_value (stderr, "", val);
  fprintf (stderr, "\n");
}


/* Compute a default value for variable VAR and store it in the
   CONST_VAL array.  The following rules are used to get default
   values:

   1- Global and static variables that are declared constant are
      considered CONSTANT.

   2- Any other value is considered UNDEFINED.  This is useful when
      considering PHI nodes.  PHI arguments that are undefined do not
      change the constant value of the PHI node, which allows for more
      constants to be propagated.

   3- If SSA_NAME_VALUE is set and it is a constant, its value is
      used.

   4- Variables defined by statements other than assignments and PHI
      nodes are considered VARYING.

   5- Variables that are not GIMPLE registers are considered
      UNKNOWN_VAL, which is really a stronger version of UNDEFINED.
      It's used to avoid the short circuit evaluation implied by
      UNDEFINED in ccp_lattice_meet.  */

static prop_value_t
get_default_value (tree var)
{
  tree sym = SSA_NAME_VAR (var);
  prop_value_t val = { UNINITIALIZED, NULL_TREE, NULL_TREE };

  if (!do_store_ccp && !is_gimple_reg (var))
    {
      /* Short circuit for regular CCP.  We are not interested in any
	 non-register when DO_STORE_CCP is false.  */
      val.lattice_val = VARYING;
    }
  else if (SSA_NAME_VALUE (var)
	   && is_gimple_min_invariant (SSA_NAME_VALUE (var)))
    {
      val.lattice_val = CONSTANT;
      val.value = SSA_NAME_VALUE (var);
    }
  else if (TREE_STATIC (sym)
	   && TREE_READONLY (sym)
	   && DECL_INITIAL (sym)
	   && is_gimple_min_invariant (DECL_INITIAL (sym)))
    {
      /* Globals and static variables declared 'const' take their
	 initial value.  */
      val.lattice_val = CONSTANT;
      val.value = DECL_INITIAL (sym);
      val.mem_ref = sym;
    }
  else
    {
      tree stmt = SSA_NAME_DEF_STMT (var);

      if (IS_EMPTY_STMT (stmt))
	{
	  /* Variables defined by an empty statement are those used
	     before being initialized.  If VAR is a local variable, we
	     can assume initially that it is UNDEFINED.  If we are
	     doing STORE-CCP, function arguments and non-register
	     variables are initially UNKNOWN_VAL, because we cannot
	     discard the value incoming from outside of this function
	     (see ccp_lattice_meet for details).  */
	  if (is_gimple_reg (sym) && TREE_CODE (sym) != PARM_DECL)
	    val.lattice_val = UNDEFINED;
	  else if (do_store_ccp)
	    val.lattice_val = UNKNOWN_VAL;
	  else
	    val.lattice_val = VARYING;
	}
      else if (TREE_CODE (stmt) == MODIFY_EXPR
	       || TREE_CODE (stmt) == PHI_NODE)
	{
	  /* Any other variable defined by an assignment or a PHI node
	     is considered UNDEFINED (or UNKNOWN_VAL if VAR is not a
	     GIMPLE register).  */
	  val.lattice_val = is_gimple_reg (sym) ? UNDEFINED : UNKNOWN_VAL;
	}
      else
	{
	  /* Otherwise, VAR will never take on a constant value.  */
	  val.lattice_val = VARYING;
	}
    }

  return val;
}


/* Get the constant value associated with variable VAR.  If
   MAY_USE_DEFAULT_P is true, call get_default_value on variables that
   have the lattice value UNINITIALIZED.  */

static prop_value_t *
get_value (tree var, bool may_use_default_p)
{
  prop_value_t *val = &const_val[SSA_NAME_VERSION (var)];
  if (may_use_default_p && val->lattice_val == UNINITIALIZED)
    *val = get_default_value (var);

  return val;
}


/* Set the value for variable VAR to NEW_VAL.  Return true if the new
   value is different from VAR's previous value.  */

static bool
set_lattice_value (tree var, prop_value_t new_val)
{
  prop_value_t *old_val = get_value (var, false);

  /* Lattice transitions must always be monotonically increasing in
     value.  We allow two exceptions:
     
     1- If *OLD_VAL and NEW_VAL are the same, return false to
	inform the caller that this was a non-transition.

     2- If we are doing store-ccp (i.e., DOING_STORE_CCP is true),
	allow CONSTANT->UNKNOWN_VAL.  The UNKNOWN_VAL state is a
	special type of UNDEFINED state which prevents the short
	circuit evaluation of PHI arguments (see ccp_visit_phi_node
	and ccp_lattice_meet).  */
  gcc_assert (old_val->lattice_val <= new_val.lattice_val
              || (old_val->lattice_val == new_val.lattice_val
		  && old_val->value == new_val.value
		  && old_val->mem_ref == new_val.mem_ref)
	      || (do_store_ccp
		  && old_val->lattice_val == CONSTANT
		  && new_val.lattice_val == UNKNOWN_VAL));

  if (old_val->lattice_val != new_val.lattice_val)
    {
      if (dump_file && (dump_flags & TDF_DETAILS))
	{
	  dump_lattice_value (dump_file, "Lattice value changed to ", new_val);
	  fprintf (dump_file, ".  %sdding SSA edges to worklist.\n",
	           new_val.lattice_val != UNDEFINED ? "A" : "Not a");
	}

      *old_val = new_val;

      /* Transitions UNINITIALIZED -> UNDEFINED are never interesting
	 for propagation purposes.  In these cases return false to
	 avoid doing useless work.  */
      return (new_val.lattice_val != UNDEFINED);
    }

  return false;
}


/* Return the likely CCP lattice value for STMT.

   If STMT has no operands, then return CONSTANT.

   Else if any operands of STMT are undefined, then return UNDEFINED.

   Else if any operands of STMT are constants, then return CONSTANT.

   Else return VARYING.  */

static ccp_lattice_t
likely_value (tree stmt)
{
  bool found_constant;
  stmt_ann_t ann;
  tree use;
  ssa_op_iter iter;

  ann = stmt_ann (stmt);

  /* If the statement has volatile operands, it won't fold to a
     constant value.  */
  if (ann->has_volatile_ops)
    return VARYING;

  /* If we are not doing store-ccp, statements with loads
     and/or stores will never fold into a constant.  */
  if (!do_store_ccp
      && (ann->makes_aliased_stores
	  || ann->makes_aliased_loads
	  || !ZERO_SSA_OPERANDS (stmt, SSA_OP_ALL_VIRTUALS)))
    return VARYING;


  /* A CALL_EXPR is assumed to be varying.  NOTE: This may be overly
     conservative, in the presence of const and pure calls.  */
  if (get_call_expr_in (stmt) != NULL_TREE)
    return VARYING;

  /* Anything other than assignments and conditional jumps are not
     interesting for CCP.  */
  if (TREE_CODE (stmt) != MODIFY_EXPR
      && TREE_CODE (stmt) != COND_EXPR
      && TREE_CODE (stmt) != SWITCH_EXPR)
    return VARYING;

  if (is_gimple_min_invariant (get_rhs (stmt)))
    return CONSTANT;

  found_constant = false;
  FOR_EACH_SSA_TREE_OPERAND (use, stmt, iter, SSA_OP_USE|SSA_OP_VUSE)
    {
      prop_value_t *val = get_value (use, true);

      if (val->lattice_val == VARYING)
	return VARYING;

      if (val->lattice_val == UNKNOWN_VAL)
	{
	  /* UNKNOWN_VAL is invalid when not doing STORE-CCP.  */
	  gcc_assert (do_store_ccp);
	  return UNKNOWN_VAL;
	}

      if (val->lattice_val == CONSTANT)
	found_constant = true;
    }

  if (found_constant
      || ZERO_SSA_OPERANDS (stmt, SSA_OP_USE)
      || ZERO_SSA_OPERANDS (stmt, SSA_OP_VUSE))
    return CONSTANT;

  return UNDEFINED;
}


/* Initialize local data structures for CCP.  */

static void
ccp_initialize (void)
{
  basic_block bb;

  const_val = xmalloc (num_ssa_names * sizeof (*const_val));
  memset (const_val, 0, num_ssa_names * sizeof (*const_val));

  /* Initialize simulation flags for PHI nodes and statements.  */
  FOR_EACH_BB (bb)
    {
      block_stmt_iterator i;

      for (i = bsi_start (bb); !bsi_end_p (i); bsi_next (&i))
        {
	  bool is_varying = false;
	  tree stmt = bsi_stmt (i);

	  if (likely_value (stmt) == VARYING)

	    {
	      tree def;
	      ssa_op_iter iter;

	      /* If the statement will not produce a constant, mark
		 all its outputs VARYING.  */
	      FOR_EACH_SSA_TREE_OPERAND (def, stmt, iter, SSA_OP_ALL_DEFS)
		get_value (def, false)->lattice_val = VARYING;

	      /* Never mark conditional jumps with DONT_SIMULATE_AGAIN,
		 otherwise the propagator will never add the outgoing
		 control edges.  */
	      if (TREE_CODE (stmt) != COND_EXPR
		  && TREE_CODE (stmt) != SWITCH_EXPR)
		is_varying = true;
	    }

	  DONT_SIMULATE_AGAIN (stmt) = is_varying;
	}
    }

  /* Now process PHI nodes.  */
  FOR_EACH_BB (bb)
    {
      tree phi;

      for (phi = phi_nodes (bb); phi; phi = PHI_CHAIN (phi))
	{
	  int i;
	  tree arg;
	  prop_value_t *val = get_value (PHI_RESULT (phi), false);

	  for (i = 0; i < PHI_NUM_ARGS (phi); i++)
	    {
	      arg = PHI_ARG_DEF (phi, i);

<<<<<<< HEAD
	  if (replace_uses_in (stmt, &replaced_address)
	      || replace_vuse_in (stmt, &replaced_address))
	    {
	      bool changed = fold_stmt (bsi_stmt_ptr (i));
	      stmt = bsi_stmt(i);

	      /* If we folded a builtin function, we'll likely
		 need to rename VDEFs.  */
	      if (replaced_address || changed)
		mark_new_vars_to_rename (stmt, vars_to_rename);

              /* If we cleaned up EH information from the statement,
                 remove EH edges.  */
	      if (maybe_clean_eh_stmt (stmt))
		tree_purge_dead_eh_edges (bb);

	      modify_stmt (stmt);
=======
	      if (TREE_CODE (arg) == SSA_NAME
		  && get_value (arg, false)->lattice_val == VARYING)
		{
		  val->lattice_val = VARYING;
		  break;
		}
>>>>>>> 8c044a9c
	    }

	  DONT_SIMULATE_AGAIN (phi) = (val->lattice_val == VARYING);
	}
    }
}


/* Do final substitution of propagated values, cleanup the flowgraph and
   free allocated storage.  */

static void
ccp_finalize (void)
{
  /* Perform substitutions based on the known constant values.  */
  substitute_and_fold (const_val, false);

  free (const_val);
}


/* Compute the meet operator between *VAL1 and *VAL2.  Store the result
   in VAL1.

   		any  M UNDEFINED   = any
		any  M UNKNOWN_VAL = UNKNOWN_VAL
		any  M VARYING     = VARYING
		Ci   M Cj	   = Ci		if (i == j)
		Ci   M Cj	   = VARYING	if (i != j)

   Lattice values UNKNOWN_VAL and UNDEFINED are similar but have
   different semantics at PHI nodes.  Both values imply that we don't
   know whether the variable is constant or not.  However, UNKNOWN_VAL
   values override all others.  For instance, suppose that A is a
   global variable:

		+------+
		|      |
		|     / \
		|    /   \
		|   |  A_1 = 4
		|    \   /
		|     \ /    
		| A_3 = PHI (A_2, A_1)
		| ... = A_3
		|    |
		+----+

   If the edge into A_2 is not executable, the first visit to A_3 will
   yield the constant 4.  But the second visit to A_3 will be with A_2
   in state UNKNOWN_VAL.  We can no longer conclude that A_3 is 4
   because A_2 may have been set in another function.  If we had used
   the lattice value UNDEFINED, we would have had wrongly concluded
   that A_3 is 4.  */
   

static void
ccp_lattice_meet (prop_value_t *val1, prop_value_t *val2)
{
  if (val1->lattice_val == UNDEFINED)
    {
      /* UNDEFINED M any = any   */
      *val1 = *val2;
    }
  else if (val2->lattice_val == UNDEFINED)
    {
      /* any M UNDEFINED = any
         Nothing to do.  VAL1 already contains the value we want.  */
      ;
    }
  else if (val1->lattice_val == UNKNOWN_VAL
           || val2->lattice_val == UNKNOWN_VAL)
    {
      /* UNKNOWN_VAL values are invalid if we are not doing STORE-CCP.  */
      gcc_assert (do_store_ccp);

      /* any M UNKNOWN_VAL = UNKNOWN_VAL.  */
      val1->lattice_val = UNKNOWN_VAL;
      val1->value = NULL_TREE;
      val1->mem_ref = NULL_TREE;
    }
  else if (val1->lattice_val == VARYING
           || val2->lattice_val == VARYING)
    {
      /* any M VARYING = VARYING.  */
      val1->lattice_val = VARYING;
      val1->value = NULL_TREE;
      val1->mem_ref = NULL_TREE;
    }
  else if (val1->lattice_val == CONSTANT
	   && val2->lattice_val == CONSTANT
	   && simple_cst_equal (val1->value, val2->value) == 1
	   && (!do_store_ccp
	       || (val1->mem_ref && val2->mem_ref
		   && operand_equal_p (val1->mem_ref, val2->mem_ref, 0))))
    {
      /* Ci M Cj = Ci		if (i == j)
	 Ci M Cj = VARYING	if (i != j)

         If these two values come from memory stores, make sure that
	 they come from the same memory reference.  */
      val1->lattice_val = CONSTANT;
      val1->value = val1->value;
      val1->mem_ref = val1->mem_ref;
    }
  else
    {
      /* Any other combination is VARYING.  */
      val1->lattice_val = VARYING;
      val1->value = NULL_TREE;
      val1->mem_ref = NULL_TREE;
    }
}


/* Loop through the PHI_NODE's parameters for BLOCK and compare their
   lattice values to determine PHI_NODE's lattice value.  The value of a
   PHI node is determined calling ccp_lattice_meet with all the arguments
   of the PHI node that are incoming via executable edges.  */

static enum ssa_prop_result
ccp_visit_phi_node (tree phi)
{
  int i;
  prop_value_t *old_val, new_val;

  if (dump_file && (dump_flags & TDF_DETAILS))
    {
      fprintf (dump_file, "\nVisiting PHI node: ");
      print_generic_expr (dump_file, phi, dump_flags);
    }

  old_val = get_value (PHI_RESULT (phi), false);
  switch (old_val->lattice_val)
    {
    case VARYING:
      return SSA_PROP_VARYING;

    case CONSTANT:
      new_val = *old_val;
      break;

    case UNKNOWN_VAL:
      /* To avoid the default value of UNKNOWN_VAL overriding
         that of its possible constant arguments, temporarily
	 set the PHI node's default lattice value to be 
	 UNDEFINED.  If the PHI node's old value was UNKNOWN_VAL and
	 the new value is UNDEFINED, then we prevent the invalid
	 transition by not calling set_lattice_value.  */
      gcc_assert (do_store_ccp);

      /* FALLTHRU  */

    case UNDEFINED:
    case UNINITIALIZED:
      new_val.lattice_val = UNDEFINED;
      new_val.value = NULL_TREE;
      new_val.mem_ref = NULL_TREE;
      break;

    default:
      gcc_unreachable ();
    }

  for (i = 0; i < PHI_NUM_ARGS (phi); i++)
    {
      /* Compute the meet operator over all the PHI arguments flowing
	 through executable edges.  */
      edge e = PHI_ARG_EDGE (phi, i);

      if (dump_file && (dump_flags & TDF_DETAILS))
	{
	  fprintf (dump_file,
	      "\n    Argument #%d (%d -> %d %sexecutable)\n",
	      i, e->src->index, e->dest->index,
	      (e->flags & EDGE_EXECUTABLE) ? "" : "not ");
	}

      /* If the incoming edge is executable, Compute the meet operator for
	 the existing value of the PHI node and the current PHI argument.  */
      if (e->flags & EDGE_EXECUTABLE)
	{
	  tree arg = PHI_ARG_DEF (phi, i);
	  prop_value_t arg_val;

	  if (is_gimple_min_invariant (arg))
	    {
	      arg_val.lattice_val = CONSTANT;
	      arg_val.value = arg;
	      arg_val.mem_ref = NULL_TREE;
	    }
	  else
	    arg_val = *(get_value (arg, true));

	  ccp_lattice_meet (&new_val, &arg_val);

	  if (dump_file && (dump_flags & TDF_DETAILS))
	    {
	      fprintf (dump_file, "\t");
	      print_generic_expr (dump_file, arg, dump_flags);
	      dump_lattice_value (dump_file, "\tValue: ", arg_val);
	      fprintf (dump_file, "\n");
	    }

	  if (new_val.lattice_val == VARYING)
	    break;
	}
    }

  if (dump_file && (dump_flags & TDF_DETAILS))
    {
      dump_lattice_value (dump_file, "\n    PHI node value: ", new_val);
      fprintf (dump_file, "\n\n");
    }

  /* Check for an invalid change from UNKNOWN_VAL to UNDEFINED.  */
  if (do_store_ccp
      && old_val->lattice_val == UNKNOWN_VAL
      && new_val.lattice_val == UNDEFINED)
    return SSA_PROP_NOT_INTERESTING;

  /* Otherwise, make the transition to the new value.  */
  if (set_lattice_value (PHI_RESULT (phi), new_val))
    {
      if (new_val.lattice_val == VARYING)
	return SSA_PROP_VARYING;
      else
	return SSA_PROP_INTERESTING;
    }
  else
    return SSA_PROP_NOT_INTERESTING;
}


/* CCP specific front-end to the non-destructive constant folding
   routines.

   Attempt to simplify the RHS of STMT knowing that one or more
   operands are constants.

   If simplification is possible, return the simplified RHS,
   otherwise return the original RHS.  */

static tree
ccp_fold (tree stmt)
{
  tree rhs = get_rhs (stmt);
  enum tree_code code = TREE_CODE (rhs);
  enum tree_code_class kind = TREE_CODE_CLASS (code);
  tree retval = NULL_TREE;

  if (TREE_CODE (rhs) == SSA_NAME)
    {
      /* If the RHS is an SSA_NAME, return its known constant value,
	 if any.  */
      return get_value (rhs, true)->value;
    }
  else if (do_store_ccp && stmt_makes_single_load (stmt))
    {
      /* If the RHS is a memory load, see if the VUSEs associated with
	 it are a valid constant for that memory load.  */
      prop_value_t *val = get_value_loaded_by (stmt, const_val);
      if (val && val->mem_ref
	  && operand_equal_p (val->mem_ref, rhs, 0))
	return val->value;
      else
	return NULL_TREE;
    }

  /* Unary operators.  Note that we know the single operand must
     be a constant.  So this should almost always return a
     simplified RHS.  */
  if (kind == tcc_unary)
    {
      /* Handle unary operators which can appear in GIMPLE form.  */
      tree op0 = TREE_OPERAND (rhs, 0);

      /* Simplify the operand down to a constant.  */
      if (TREE_CODE (op0) == SSA_NAME)
	{
	  prop_value_t *val = get_value (op0, true);
	  if (val->lattice_val == CONSTANT)
	    op0 = get_value (op0, true)->value;
	}

      return fold_unary (code, TREE_TYPE (rhs), op0);
    }

  /* Binary and comparison operators.  We know one or both of the
     operands are constants.  */
  else if (kind == tcc_binary
           || kind == tcc_comparison
           || code == TRUTH_AND_EXPR
           || code == TRUTH_OR_EXPR
           || code == TRUTH_XOR_EXPR)
    {
      /* Handle binary and comparison operators that can appear in
         GIMPLE form.  */
      tree op0 = TREE_OPERAND (rhs, 0);
      tree op1 = TREE_OPERAND (rhs, 1);

      /* Simplify the operands down to constants when appropriate.  */
      if (TREE_CODE (op0) == SSA_NAME)
	{
	  prop_value_t *val = get_value (op0, true);
	  if (val->lattice_val == CONSTANT)
	    op0 = val->value;
	}

      if (TREE_CODE (op1) == SSA_NAME)
	{
	  prop_value_t *val = get_value (op1, true);
	  if (val->lattice_val == CONSTANT)
	    op1 = val->value;
	}

      return fold_binary (code, TREE_TYPE (rhs), op0, op1);
    }

  /* We may be able to fold away calls to builtin functions if their
     arguments are constants.  */
  else if (code == CALL_EXPR
	   && TREE_CODE (TREE_OPERAND (rhs, 0)) == ADDR_EXPR
	   && (TREE_CODE (TREE_OPERAND (TREE_OPERAND (rhs, 0), 0))
	       == FUNCTION_DECL)
	   && DECL_BUILT_IN (TREE_OPERAND (TREE_OPERAND (rhs, 0), 0)))
    {
      if (!ZERO_SSA_OPERANDS (stmt, SSA_OP_USE))
	{
	  tree *orig, var;
	  tree fndecl, arglist;
	  size_t i = 0;
	  ssa_op_iter iter;
	  use_operand_p var_p;

	  /* Preserve the original values of every operand.  */
	  orig = xmalloc (sizeof (tree) *  NUM_SSA_OPERANDS (stmt, SSA_OP_USE));
	  FOR_EACH_SSA_TREE_OPERAND (var, stmt, iter, SSA_OP_USE)
	    orig[i++] = var;

	  /* Substitute operands with their values and try to fold.  */
	  replace_uses_in (stmt, NULL, const_val);
	  fndecl = get_callee_fndecl (rhs);
	  arglist = TREE_OPERAND (rhs, 1);
	  retval = fold_builtin (fndecl, arglist, false);

	  /* Restore operands to their original form.  */
	  i = 0;
	  FOR_EACH_SSA_USE_OPERAND (var_p, stmt, iter, SSA_OP_USE)
	    SET_USE (var_p, orig[i++]);
	  free (orig);
	}
    }
  else
    return rhs;

  /* If we got a simplified form, see if we need to convert its type.  */
  if (retval)
    return fold_convert (TREE_TYPE (rhs), retval);

  /* No simplification was possible.  */
  return rhs;
}


/* Return the tree representing the element referenced by T if T is an
   ARRAY_REF or COMPONENT_REF into constant aggregates.  Return
   NULL_TREE otherwise.  */

static tree
fold_const_aggregate_ref (tree t)
{
  prop_value_t *value;
  tree base, ctor, idx, field;
  unsigned HOST_WIDE_INT cnt;
  tree cfield, cval;

  switch (TREE_CODE (t))
    {
    case ARRAY_REF:
      /* Get a CONSTRUCTOR.  If BASE is a VAR_DECL, get its
	 DECL_INITIAL.  If BASE is a nested reference into another
	 ARRAY_REF or COMPONENT_REF, make a recursive call to resolve
	 the inner reference.  */
      base = TREE_OPERAND (t, 0);
      switch (TREE_CODE (base))
	{
	case VAR_DECL:
	  if (!TREE_READONLY (base)
	      || TREE_CODE (TREE_TYPE (base)) != ARRAY_TYPE
	      || !targetm.binds_local_p (base))
	    return NULL_TREE;

	  ctor = DECL_INITIAL (base);
	  break;

	case ARRAY_REF:
	case COMPONENT_REF:
	  ctor = fold_const_aggregate_ref (base);
	  break;

	default:
	  return NULL_TREE;
	}

      if (ctor == NULL_TREE
	  || TREE_CODE (ctor) != CONSTRUCTOR
	  || !TREE_STATIC (ctor))
	return NULL_TREE;

      /* Get the index.  If we have an SSA_NAME, try to resolve it
	 with the current lattice value for the SSA_NAME.  */
      idx = TREE_OPERAND (t, 1);
      switch (TREE_CODE (idx))
	{
	case SSA_NAME:
	  if ((value = get_value (idx, true))
	      && value->lattice_val == CONSTANT
	      && TREE_CODE (value->value) == INTEGER_CST)
	    idx = value->value;
	  else
	    return NULL_TREE;
	  break;

	case INTEGER_CST:
	  break;

	default:
	  return NULL_TREE;
	}

      /* Whoo-hoo!  I'll fold ya baby.  Yeah!  */
      FOR_EACH_CONSTRUCTOR_ELT (CONSTRUCTOR_ELTS (ctor), cnt, cfield, cval)
	if (tree_int_cst_equal (cfield, idx))
	  return cval;
      break;

    case COMPONENT_REF:
      /* Get a CONSTRUCTOR.  If BASE is a VAR_DECL, get its
	 DECL_INITIAL.  If BASE is a nested reference into another
	 ARRAY_REF or COMPONENT_REF, make a recursive call to resolve
	 the inner reference.  */
      base = TREE_OPERAND (t, 0);
      switch (TREE_CODE (base))
	{
	case VAR_DECL:
	  if (!TREE_READONLY (base)
	      || TREE_CODE (TREE_TYPE (base)) != RECORD_TYPE
	      || !targetm.binds_local_p (base))
	    return NULL_TREE;

	  ctor = DECL_INITIAL (base);
	  break;

	case ARRAY_REF:
	case COMPONENT_REF:
	  ctor = fold_const_aggregate_ref (base);
	  break;

	default:
	  return NULL_TREE;
	}

      if (ctor == NULL_TREE
	  || TREE_CODE (ctor) != CONSTRUCTOR
	  || !TREE_STATIC (ctor))
	return NULL_TREE;

      field = TREE_OPERAND (t, 1);

      FOR_EACH_CONSTRUCTOR_ELT (CONSTRUCTOR_ELTS (ctor), cnt, cfield, cval)
	if (cfield == field
	    /* FIXME: Handle bit-fields.  */
	    && ! DECL_BIT_FIELD (cfield))
	  return cval;
      break;

    case REALPART_EXPR:
    case IMAGPART_EXPR:
      {
	tree c = fold_const_aggregate_ref (TREE_OPERAND (t, 0));
	if (c && TREE_CODE (c) == COMPLEX_CST)
	  return fold_build1 (TREE_CODE (t), TREE_TYPE (t), c);
	break;
      }
    
    default:
      break;
    }

  return NULL_TREE;
}
  
/* Evaluate statement STMT.  */

static prop_value_t
evaluate_stmt (tree stmt)
{
  prop_value_t val;
  tree simplified;
  ccp_lattice_t likelyvalue = likely_value (stmt);

  val.mem_ref = NULL_TREE;

  /* If the statement is likely to have a CONSTANT result, then try
     to fold the statement to determine the constant value.  */
  if (likelyvalue == CONSTANT)
    simplified = ccp_fold (stmt);
  /* If the statement is likely to have a VARYING result, then do not
     bother folding the statement.  */
  else if (likelyvalue == VARYING)
    simplified = get_rhs (stmt);
  /* If the statement is an ARRAY_REF or COMPONENT_REF into constant
     aggregates, extract the referenced constant.  Otherwise the
     statement is likely to have an UNDEFINED value, and there will be
     nothing to do.  Note that fold_const_aggregate_ref returns
     NULL_TREE if the first case does not match.  */
  else
    simplified = fold_const_aggregate_ref (get_rhs (stmt));

  if (simplified && is_gimple_min_invariant (simplified))
    {
      /* The statement produced a constant value.  */
      val.lattice_val = CONSTANT;
      val.value = simplified;
    }
  else
    {
      /* The statement produced a nonconstant value.  If the statement
	 had UNDEFINED operands, then the result of the statement
	 should be UNDEFINED.  Otherwise, the statement is VARYING.  */
      if (likelyvalue == UNDEFINED || likelyvalue == UNKNOWN_VAL)
	val.lattice_val = likelyvalue;
      else
	val.lattice_val = VARYING;

      val.value = NULL_TREE;
    }

  return val;
}


/* Visit the assignment statement STMT.  Set the value of its LHS to the
   value computed by the RHS and store LHS in *OUTPUT_P.  If STMT
   creates virtual definitions, set the value of each new name to that
   of the RHS (if we can derive a constant out of the RHS).  */

static enum ssa_prop_result
visit_assignment (tree stmt, tree *output_p)
{
  prop_value_t val;
  tree lhs, rhs;
  enum ssa_prop_result retval;

  lhs = TREE_OPERAND (stmt, 0);
  rhs = TREE_OPERAND (stmt, 1);

  if (TREE_CODE (rhs) == SSA_NAME)
    {
      /* For a simple copy operation, we copy the lattice values.  */
      prop_value_t *nval = get_value (rhs, true);
      val = *nval;
    }
  else if (do_store_ccp && stmt_makes_single_load (stmt))
    {
      /* Same as above, but the RHS is not a gimple register and yet
         has a known VUSE.  If STMT is loading from the same memory
	 location that created the SSA_NAMEs for the virtual operands,
	 we can propagate the value on the RHS.  */
      prop_value_t *nval = get_value_loaded_by (stmt, const_val);

      if (nval && nval->mem_ref
	  && operand_equal_p (nval->mem_ref, rhs, 0))
	val = *nval;
      else
	val = evaluate_stmt (stmt);
    }
  else
    /* Evaluate the statement.  */
      val = evaluate_stmt (stmt);

  /* If the original LHS was a VIEW_CONVERT_EXPR, modify the constant
     value to be a VIEW_CONVERT_EXPR of the old constant value.

     ??? Also, if this was a definition of a bitfield, we need to widen
     the constant value into the type of the destination variable.  This
     should not be necessary if GCC represented bitfields properly.  */
  {
    tree orig_lhs = TREE_OPERAND (stmt, 0);

    if (TREE_CODE (orig_lhs) == VIEW_CONVERT_EXPR
	&& val.lattice_val == CONSTANT)
      {
<<<<<<< HEAD
	tree w = fold (build1 (VIEW_CONVERT_EXPR,
			       TREE_TYPE (TREE_OPERAND (orig_lhs, 0)),
			       val.const_val));

	orig_lhs = TREE_OPERAND (orig_lhs, 1);
	if (w && is_gimple_min_invariant (w))
	  val.const_val = w;
	else
	  {
	    val.lattice_val = VARYING;
	    val.const_val = NULL;
=======
	tree w = fold_build1 (VIEW_CONVERT_EXPR,
			      TREE_TYPE (TREE_OPERAND (orig_lhs, 0)),
			      val.value);

	orig_lhs = TREE_OPERAND (orig_lhs, 0);
	if (w && is_gimple_min_invariant (w))
	  val.value = w;
	else
	  {
	    val.lattice_val = VARYING;
	    val.value = NULL;
>>>>>>> 8c044a9c
	  }
      }

    if (val.lattice_val == CONSTANT
	&& TREE_CODE (orig_lhs) == COMPONENT_REF
	&& DECL_BIT_FIELD (TREE_OPERAND (orig_lhs, 1)))
      {
<<<<<<< HEAD
	tree w = widen_bitfield (val.const_val, TREE_OPERAND (orig_lhs, 1),
=======
	tree w = widen_bitfield (val.value, TREE_OPERAND (orig_lhs, 1),
>>>>>>> 8c044a9c
				 orig_lhs);

	if (w && is_gimple_min_invariant (w))
	  val.value = w;
	else
	  {
	    val.lattice_val = VARYING;
	    val.value = NULL_TREE;
	    val.mem_ref = NULL_TREE;
	  }
      }
  }

  retval = SSA_PROP_NOT_INTERESTING;

  /* Set the lattice value of the statement's output.  */
  if (TREE_CODE (lhs) == SSA_NAME)
    {
      /* If STMT is an assignment to an SSA_NAME, we only have one
	 value to set.  */
      if (set_lattice_value (lhs, val))
	{
	  *output_p = lhs;
	  if (val.lattice_val == VARYING)
	    retval = SSA_PROP_VARYING;
	  else
	    retval = SSA_PROP_INTERESTING;
	}
    }
  else if (do_store_ccp && stmt_makes_single_store (stmt))
    {
      /* Otherwise, set the names in V_MAY_DEF/V_MUST_DEF operands
	 to the new constant value and mark the LHS as the memory
	 reference associated with VAL.  */
      ssa_op_iter i;
      tree vdef;
      bool changed;

      /* Stores cannot take on an UNDEFINED value.  */
      if (val.lattice_val == UNDEFINED)
	val.lattice_val = UNKNOWN_VAL;      

      /* Mark VAL as stored in the LHS of this assignment.  */
      val.mem_ref = lhs;

      /* Set the value of every VDEF to VAL.  */
      changed = false;
      FOR_EACH_SSA_TREE_OPERAND (vdef, stmt, i, SSA_OP_VIRTUAL_DEFS)
	changed |= set_lattice_value (vdef, val);
      
      /* Note that for propagation purposes, we are only interested in
	 visiting statements that load the exact same memory reference
	 stored here.  Those statements will have the exact same list
	 of virtual uses, so it is enough to set the output of this
	 statement to be its first virtual definition.  */
      *output_p = first_vdef (stmt);
      if (changed)
	{
	  if (val.lattice_val == VARYING)
	    retval = SSA_PROP_VARYING;
	  else 
	    retval = SSA_PROP_INTERESTING;
	}
    }

  return retval;
}


/* Visit the conditional statement STMT.  Return SSA_PROP_INTERESTING
   if it can determine which edge will be taken.  Otherwise, return
   SSA_PROP_VARYING.  */

static enum ssa_prop_result
visit_cond_stmt (tree stmt, edge *taken_edge_p)
{
  prop_value_t val;
  basic_block block;

  block = bb_for_stmt (stmt);
  val = evaluate_stmt (stmt);

  /* Find which edge out of the conditional block will be taken and add it
     to the worklist.  If no single edge can be determined statically,
     return SSA_PROP_VARYING to feed all the outgoing edges to the
     propagation engine.  */
  *taken_edge_p = val.value ? find_taken_edge (block, val.value) : 0;
  if (*taken_edge_p)
    return SSA_PROP_INTERESTING;
  else
    return SSA_PROP_VARYING;
}


/* Evaluate statement STMT.  If the statement produces an output value and
   its evaluation changes the lattice value of its output, return
   SSA_PROP_INTERESTING and set *OUTPUT_P to the SSA_NAME holding the
   output value.
   
   If STMT is a conditional branch and we can determine its truth
   value, set *TAKEN_EDGE_P accordingly.  If STMT produces a varying
   value, return SSA_PROP_VARYING.  */

static enum ssa_prop_result
ccp_visit_stmt (tree stmt, edge *taken_edge_p, tree *output_p)
{
  tree def;
  ssa_op_iter iter;

  if (dump_file && (dump_flags & TDF_DETAILS))
    {
      fprintf (dump_file, "\nVisiting statement:\n");
      print_generic_stmt (dump_file, stmt, dump_flags);
      fprintf (dump_file, "\n");
    }

  if (TREE_CODE (stmt) == MODIFY_EXPR)
    {
      /* If the statement is an assignment that produces a single
	 output value, evaluate its RHS to see if the lattice value of
	 its output has changed.  */
      return visit_assignment (stmt, output_p);
    }
  else if (TREE_CODE (stmt) == COND_EXPR || TREE_CODE (stmt) == SWITCH_EXPR)
    {
      /* If STMT is a conditional branch, see if we can determine
	 which branch will be taken.  */
      return visit_cond_stmt (stmt, taken_edge_p);
    }

  /* Any other kind of statement is not interesting for constant
     propagation and, therefore, not worth simulating.  */
  if (dump_file && (dump_flags & TDF_DETAILS))
    fprintf (dump_file, "No interesting values produced.  Marked VARYING.\n");

  /* Definitions made by statements other than assignments to
     SSA_NAMEs represent unknown modifications to their outputs.
     Mark them VARYING.  */
  FOR_EACH_SSA_TREE_OPERAND (def, stmt, iter, SSA_OP_ALL_DEFS)
    {
      prop_value_t v = { VARYING, NULL_TREE, NULL_TREE };
      set_lattice_value (def, v);
    }

  return SSA_PROP_VARYING;
}


/* Main entry point for SSA Conditional Constant Propagation.  */

static void
execute_ssa_ccp (bool store_ccp)
{
  do_store_ccp = store_ccp;
  ccp_initialize ();
  ssa_propagate (ccp_visit_stmt, ccp_visit_phi_node);
  ccp_finalize ();
}


static void
do_ssa_ccp (void)
{
  execute_ssa_ccp (false);
}


static bool
gate_ccp (void)
{
  return flag_tree_ccp != 0;
}


struct tree_opt_pass pass_ccp = 
{
  "ccp",				/* name */
  gate_ccp,				/* gate */
  do_ssa_ccp,				/* execute */
  NULL,					/* sub */
  NULL,					/* next */
  0,					/* static_pass_number */
  TV_TREE_CCP,				/* tv_id */
  PROP_cfg | PROP_ssa | PROP_alias,	/* properties_required */
  0,					/* properties_provided */
  0,					/* properties_destroyed */
  0,					/* todo_flags_start */
  TODO_cleanup_cfg | TODO_dump_func | TODO_update_ssa
    | TODO_ggc_collect | TODO_verify_ssa
    | TODO_verify_stmts,		/* todo_flags_finish */
  0					/* letter */
};


static void
do_ssa_store_ccp (void)
{
  /* If STORE-CCP is not enabled, we just run regular CCP.  */
  execute_ssa_ccp (flag_tree_store_ccp != 0);
}

static bool
gate_store_ccp (void)
{
  /* STORE-CCP is enabled only with -ftree-store-ccp, but when
     -fno-tree-store-ccp is specified, we should run regular CCP.
     That's why the pass is enabled with either flag.  */
  return flag_tree_store_ccp != 0 || flag_tree_ccp != 0;
}


struct tree_opt_pass pass_store_ccp = 
{
  "store_ccp",				/* name */
  gate_store_ccp,			/* gate */
  do_ssa_store_ccp,			/* execute */
  NULL,					/* sub */
  NULL,					/* next */
  0,					/* static_pass_number */
  TV_TREE_STORE_CCP,			/* tv_id */
  PROP_cfg | PROP_ssa | PROP_alias,	/* properties_required */
  0,					/* properties_provided */
  0,					/* properties_destroyed */
  0,					/* todo_flags_start */
  TODO_dump_func | TODO_update_ssa
    | TODO_ggc_collect | TODO_verify_ssa
    | TODO_cleanup_cfg
    | TODO_verify_stmts,		/* todo_flags_finish */
  0					/* letter */
};

/* Given a constant value VAL for bitfield FIELD, and a destination
   variable VAR, return VAL appropriately widened to fit into VAR.  If
   FIELD is wider than HOST_WIDE_INT, NULL is returned.  */

tree
widen_bitfield (tree val, tree field, tree var)
{
  unsigned HOST_WIDE_INT var_size, field_size;
  tree wide_val;
  unsigned HOST_WIDE_INT mask;
  unsigned int i;

  /* We can only do this if the size of the type and field and VAL are
     all constants representable in HOST_WIDE_INT.  */
  if (!host_integerp (TYPE_SIZE (TREE_TYPE (var)), 1)
      || !host_integerp (DECL_SIZE (field), 1)
      || !host_integerp (val, 0))
    return NULL_TREE;

  var_size = tree_low_cst (TYPE_SIZE (TREE_TYPE (var)), 1);
  field_size = tree_low_cst (DECL_SIZE (field), 1);

  /* Give up if either the bitfield or the variable are too wide.  */
  if (field_size > HOST_BITS_PER_WIDE_INT || var_size > HOST_BITS_PER_WIDE_INT)
    return NULL_TREE;

  gcc_assert (var_size >= field_size);

  /* If the sign bit of the value is not set or the field's type is unsigned,
     just mask off the high order bits of the value.  */
  if (DECL_UNSIGNED (field)
      || !(tree_low_cst (val, 0) & (((HOST_WIDE_INT)1) << (field_size - 1))))
    {
      /* Zero extension.  Build a mask with the lower 'field_size' bits
	 set and a BIT_AND_EXPR node to clear the high order bits of
	 the value.  */
      for (i = 0, mask = 0; i < field_size; i++)
	mask |= ((HOST_WIDE_INT) 1) << i;

<<<<<<< HEAD
      wide_val = build2 (BIT_AND_EXPR, TREE_TYPE (var), val, 
			 build_int_cst (TREE_TYPE (var), mask));
=======
      wide_val = fold_build2 (BIT_AND_EXPR, TREE_TYPE (var), val, 
			      build_int_cst (TREE_TYPE (var), mask));
>>>>>>> 8c044a9c
    }
  else
    {
      /* Sign extension.  Create a mask with the upper 'field_size'
	 bits set and a BIT_IOR_EXPR to set the high order bits of the
	 value.  */
      for (i = 0, mask = 0; i < (var_size - field_size); i++)
	mask |= ((HOST_WIDE_INT) 1) << (var_size - i - 1);

<<<<<<< HEAD
      wide_val = build2 (BIT_IOR_EXPR, TREE_TYPE (var), val,
			 build_int_cst (TREE_TYPE (var), mask));
=======
      wide_val = fold_build2 (BIT_IOR_EXPR, TREE_TYPE (var), val,
			      build_int_cst (TREE_TYPE (var), mask));
>>>>>>> 8c044a9c
    }

  return wide_val;
}


/* A subroutine of fold_stmt_r.  Attempts to fold *(A+O) to A[X].
   BASE is an array type.  OFFSET is a byte displacement.  ORIG_TYPE
   is the desired result type.  */

static tree
maybe_fold_offset_to_array_ref (tree base, tree offset, tree orig_type)
{
  tree min_idx, idx, elt_offset = integer_zero_node;
  tree array_type, elt_type, elt_size;

  /* If BASE is an ARRAY_REF, we can pick up another offset (this time
     measured in units of the size of elements type) from that ARRAY_REF).
     We can't do anything if either is variable.

     The case we handle here is *(&A[N]+O).  */
  if (TREE_CODE (base) == ARRAY_REF)
    {
      tree low_bound = array_ref_low_bound (base);

      elt_offset = TREE_OPERAND (base, 1);
      if (TREE_CODE (low_bound) != INTEGER_CST
	  || TREE_CODE (elt_offset) != INTEGER_CST)
	return NULL_TREE;

      elt_offset = int_const_binop (MINUS_EXPR, elt_offset, low_bound, 0);
      base = TREE_OPERAND (base, 0);
    }

  /* Ignore stupid user tricks of indexing non-array variables.  */
  array_type = TREE_TYPE (base);
  if (TREE_CODE (array_type) != ARRAY_TYPE)
    return NULL_TREE;
  elt_type = TREE_TYPE (array_type);
  if (!lang_hooks.types_compatible_p (orig_type, elt_type))
    return NULL_TREE;
	
  /* If OFFSET and ELT_OFFSET are zero, we don't care about the size of the
     element type (so we can use the alignment if it's not constant).
     Otherwise, compute the offset as an index by using a division.  If the
     division isn't exact, then don't do anything.  */
  elt_size = TYPE_SIZE_UNIT (elt_type);
  if (integer_zerop (offset))
    {
      if (TREE_CODE (elt_size) != INTEGER_CST)
	elt_size = size_int (TYPE_ALIGN (elt_type));

      idx = integer_zero_node;
    }
  else
    {
      unsigned HOST_WIDE_INT lquo, lrem;
      HOST_WIDE_INT hquo, hrem;

      if (TREE_CODE (elt_size) != INTEGER_CST
	  || div_and_round_double (TRUNC_DIV_EXPR, 1,
				   TREE_INT_CST_LOW (offset),
				   TREE_INT_CST_HIGH (offset),
				   TREE_INT_CST_LOW (elt_size),
				   TREE_INT_CST_HIGH (elt_size),
				   &lquo, &hquo, &lrem, &hrem)
	  || lrem || hrem)
	return NULL_TREE;

      idx = build_int_cst_wide (NULL_TREE, lquo, hquo);
    }

  /* Assume the low bound is zero.  If there is a domain type, get the
     low bound, if any, convert the index into that type, and add the
     low bound.  */
  min_idx = integer_zero_node;
  if (TYPE_DOMAIN (array_type))
    {
      if (TYPE_MIN_VALUE (TYPE_DOMAIN (array_type)))
	min_idx = TYPE_MIN_VALUE (TYPE_DOMAIN (array_type));
      else
	min_idx = fold_convert (TYPE_DOMAIN (array_type), min_idx);

      if (TREE_CODE (min_idx) != INTEGER_CST)
	return NULL_TREE;

      idx = fold_convert (TYPE_DOMAIN (array_type), idx);
      elt_offset = fold_convert (TYPE_DOMAIN (array_type), elt_offset);
    }

  if (!integer_zerop (min_idx))
    idx = int_const_binop (PLUS_EXPR, idx, min_idx, 0);
  if (!integer_zerop (elt_offset))
    idx = int_const_binop (PLUS_EXPR, idx, elt_offset, 0);

  return build (ARRAY_REF, orig_type, base, idx, min_idx,
		size_int (tree_low_cst (elt_size, 1)
			  / (TYPE_ALIGN_UNIT (elt_type))));
}


/* A subroutine of fold_stmt_r.  Attempts to fold *(S+O) to S.X.
   BASE is a record type.  OFFSET is a byte displacement.  ORIG_TYPE
   is the desired result type.  */
/* ??? This doesn't handle class inheritance.  */

static tree
maybe_fold_offset_to_component_ref (tree record_type, tree base, tree offset,
				    tree orig_type, bool base_is_ptr)
{
  tree f, t, field_type, tail_array_field, field_offset;

  if (TREE_CODE (record_type) != RECORD_TYPE
      && TREE_CODE (record_type) != UNION_TYPE
      && TREE_CODE (record_type) != QUAL_UNION_TYPE)
    return NULL_TREE;

  /* Short-circuit silly cases.  */
  if (lang_hooks.types_compatible_p (record_type, orig_type))
    return NULL_TREE;

  tail_array_field = NULL_TREE;
  for (f = TYPE_FIELDS (record_type); f ; f = TREE_CHAIN (f))
    {
      int cmp;

      if (TREE_CODE (f) != FIELD_DECL)
	continue;
      if (DECL_BIT_FIELD (f))
	continue;

      field_offset = byte_position (f);
      if (TREE_CODE (field_offset) != INTEGER_CST)
	continue;

      /* ??? Java creates "interesting" fields for representing base classes.
	 They have no name, and have no context.  With no context, we get into
	 trouble with nonoverlapping_component_refs_p.  Skip them.  */
      if (!DECL_FIELD_CONTEXT (f))
	continue;

      /* The previous array field isn't at the end.  */
      tail_array_field = NULL_TREE;

      /* Check to see if this offset overlaps with the field.  */
      cmp = tree_int_cst_compare (field_offset, offset);
      if (cmp > 0)
	continue;

      field_type = TREE_TYPE (f);

      /* Here we exactly match the offset being checked.  If the types match,
	 then we can return that field.  */
      if (cmp == 0
	  && lang_hooks.types_compatible_p (orig_type, field_type))
	{
	  if (base_is_ptr)
	    base = build1 (INDIRECT_REF, record_type, base);
	  t = build (COMPONENT_REF, field_type, base, f, NULL_TREE);
	  return t;
	}
      
      /* Don't care about offsets into the middle of scalars.  */
      if (!AGGREGATE_TYPE_P (field_type))
	continue;

      /* Check for array at the end of the struct.  This is often
	 used as for flexible array members.  We should be able to
	 turn this into an array access anyway.  */
      if (TREE_CODE (field_type) == ARRAY_TYPE)
	tail_array_field = f;
<<<<<<< HEAD

      /* Check the end of the field against the offset.  */
      if (!DECL_SIZE_UNIT (f)
	  || TREE_CODE (DECL_SIZE_UNIT (f)) != INTEGER_CST)
	continue;
      t = int_const_binop (MINUS_EXPR, offset, field_offset, 1);
      if (!tree_int_cst_lt (t, DECL_SIZE_UNIT (f)))
	continue;

=======

      /* Check the end of the field against the offset.  */
      if (!DECL_SIZE_UNIT (f)
	  || TREE_CODE (DECL_SIZE_UNIT (f)) != INTEGER_CST)
	continue;
      t = int_const_binop (MINUS_EXPR, offset, field_offset, 1);
      if (!tree_int_cst_lt (t, DECL_SIZE_UNIT (f)))
	continue;

>>>>>>> 8c044a9c
      /* If we matched, then set offset to the displacement into
	 this field.  */
      offset = t;
      goto found;
    }

  if (!tail_array_field)
    return NULL_TREE;

  f = tail_array_field;
  field_type = TREE_TYPE (f);
  offset = int_const_binop (MINUS_EXPR, offset, byte_position (f), 1);

 found:
  /* If we get here, we've got an aggregate field, and a possibly 
     nonzero offset into them.  Recurse and hope for a valid match.  */
  if (base_is_ptr)
    base = build1 (INDIRECT_REF, record_type, base);
  base = build (COMPONENT_REF, field_type, base, f, NULL_TREE);

  t = maybe_fold_offset_to_array_ref (base, offset, orig_type);
  if (t)
    return t;
  return maybe_fold_offset_to_component_ref (field_type, base, offset,
					     orig_type, false);
}


/* A subroutine of fold_stmt_r.  Attempt to simplify *(BASE+OFFSET).
   Return the simplified expression, or NULL if nothing could be done.  */

static tree
maybe_fold_stmt_indirect (tree expr, tree base, tree offset)
{
  tree t;

  /* We may well have constructed a double-nested PLUS_EXPR via multiple
     substitutions.  Fold that down to one.  Remove NON_LVALUE_EXPRs that
     are sometimes added.  */
  base = fold (base);
  STRIP_TYPE_NOPS (base);
  TREE_OPERAND (expr, 0) = base;

  /* One possibility is that the address reduces to a string constant.  */
  t = fold_read_from_constant_string (expr);
  if (t)
    return t;

  /* Add in any offset from a PLUS_EXPR.  */
  if (TREE_CODE (base) == PLUS_EXPR)
    {
      tree offset2;

      offset2 = TREE_OPERAND (base, 1);
      if (TREE_CODE (offset2) != INTEGER_CST)
	return NULL_TREE;
      base = TREE_OPERAND (base, 0);

      offset = int_const_binop (PLUS_EXPR, offset, offset2, 1);
    }

  if (TREE_CODE (base) == ADDR_EXPR)
    {
      /* Strip the ADDR_EXPR.  */
      base = TREE_OPERAND (base, 0);

      /* Fold away CONST_DECL to its value, if the type is scalar.  */
      if (TREE_CODE (base) == CONST_DECL
	  && is_gimple_min_invariant (DECL_INITIAL (base)))
	return DECL_INITIAL (base);

      /* Try folding *(&B+O) to B[X].  */
      t = maybe_fold_offset_to_array_ref (base, offset, TREE_TYPE (expr));
      if (t)
	return t;

      /* Try folding *(&B+O) to B.X.  */
      t = maybe_fold_offset_to_component_ref (TREE_TYPE (base), base, offset,
					      TREE_TYPE (expr), false);
      if (t)
	return t;

      /* Fold *&B to B.  We can only do this if EXPR is the same type
	 as BASE.  We can't do this if EXPR is the element type of an array
	 and BASE is the array.  */
      if (integer_zerop (offset)
	  && lang_hooks.types_compatible_p (TREE_TYPE (base),
					    TREE_TYPE (expr)))
	return base;
    }
  else
    {
      /* We can get here for out-of-range string constant accesses, 
	 such as "_"[3].  Bail out of the entire substitution search
	 and arrange for the entire statement to be replaced by a
	 call to __builtin_trap.  In all likelihood this will all be
	 constant-folded away, but in the meantime we can't leave with
	 something that get_expr_operands can't understand.  */

      t = base;
      STRIP_NOPS (t);
      if (TREE_CODE (t) == ADDR_EXPR
	  && TREE_CODE (TREE_OPERAND (t, 0)) == STRING_CST)
	{
	  /* FIXME: Except that this causes problems elsewhere with dead
	     code not being deleted, and we die in the rtl expanders 
	     because we failed to remove some ssa_name.  In the meantime,
	     just return zero.  */
	  /* FIXME2: This condition should be signaled by
	     fold_read_from_constant_string directly, rather than 
	     re-checking for it here.  */
	  return integer_zero_node;
	}

      /* Try folding *(B+O) to B->X.  Still an improvement.  */
      if (POINTER_TYPE_P (TREE_TYPE (base)))
	{
          t = maybe_fold_offset_to_component_ref (TREE_TYPE (TREE_TYPE (base)),
						  base, offset,
						  TREE_TYPE (expr), true);
	  if (t)
	    return t;
	}
    }

  /* Otherwise we had an offset that we could not simplify.  */
  return NULL_TREE;
}


/* A subroutine of fold_stmt_r.  EXPR is a PLUS_EXPR.

   A quaint feature extant in our address arithmetic is that there
   can be hidden type changes here.  The type of the result need
   not be the same as the type of the input pointer.

   What we're after here is an expression of the form
	(T *)(&array + const)
   where the cast doesn't actually exist, but is implicit in the
   type of the PLUS_EXPR.  We'd like to turn this into
	&array[x]
   which may be able to propagate further.  */

static tree
maybe_fold_stmt_addition (tree expr)
{
  tree op0 = TREE_OPERAND (expr, 0);
  tree op1 = TREE_OPERAND (expr, 1);
  tree ptr_type = TREE_TYPE (expr);
  tree ptd_type;
  tree t;
  bool subtract = (TREE_CODE (expr) == MINUS_EXPR);

  /* We're only interested in pointer arithmetic.  */
  if (!POINTER_TYPE_P (ptr_type))
    return NULL_TREE;
  /* Canonicalize the integral operand to op1.  */
  if (INTEGRAL_TYPE_P (TREE_TYPE (op0)))
    {
      if (subtract)
	return NULL_TREE;
      t = op0, op0 = op1, op1 = t;
    }
  /* It had better be a constant.  */
  if (TREE_CODE (op1) != INTEGER_CST)
    return NULL_TREE;
  /* The first operand should be an ADDR_EXPR.  */
  if (TREE_CODE (op0) != ADDR_EXPR)
    return NULL_TREE;
  op0 = TREE_OPERAND (op0, 0);

  /* If the first operand is an ARRAY_REF, expand it so that we can fold
     the offset into it.  */
  while (TREE_CODE (op0) == ARRAY_REF)
    {
      tree array_obj = TREE_OPERAND (op0, 0);
      tree array_idx = TREE_OPERAND (op0, 1);
      tree elt_type = TREE_TYPE (op0);
      tree elt_size = TYPE_SIZE_UNIT (elt_type);
      tree min_idx;

      if (TREE_CODE (array_idx) != INTEGER_CST)
	break;
      if (TREE_CODE (elt_size) != INTEGER_CST)
	break;

      /* Un-bias the index by the min index of the array type.  */
      min_idx = TYPE_DOMAIN (TREE_TYPE (array_obj));
      if (min_idx)
	{
	  min_idx = TYPE_MIN_VALUE (min_idx);
	  if (min_idx)
	    {
	      if (TREE_CODE (min_idx) != INTEGER_CST)
		break;

	      array_idx = convert (TREE_TYPE (min_idx), array_idx);
	      if (!integer_zerop (min_idx))
		array_idx = int_const_binop (MINUS_EXPR, array_idx,
					     min_idx, 0);
	    }
	}

      /* Convert the index to a byte offset.  */
      array_idx = convert (sizetype, array_idx);
      array_idx = int_const_binop (MULT_EXPR, array_idx, elt_size, 0);

      /* Update the operands for the next round, or for folding.  */
      /* If we're manipulating unsigned types, then folding into negative
	 values can produce incorrect results.  Particularly if the type
	 is smaller than the width of the pointer.  */
      if (subtract
	  && TYPE_UNSIGNED (TREE_TYPE (op1))
	  && tree_int_cst_lt (array_idx, op1))
	return NULL;
      op1 = int_const_binop (subtract ? MINUS_EXPR : PLUS_EXPR,
			     array_idx, op1, 0);
      subtract = false;
      op0 = array_obj;
    }

  /* If we weren't able to fold the subtraction into another array reference,
     canonicalize the integer for passing to the array and component ref
     simplification functions.  */
  if (subtract)
    {
      if (TYPE_UNSIGNED (TREE_TYPE (op1)))
	return NULL;
      op1 = fold_build1 (NEGATE_EXPR, TREE_TYPE (op1), op1);
      /* ??? In theory fold should always produce another integer.  */
      if (TREE_CODE (op1) != INTEGER_CST)
	return NULL;
    }

  ptd_type = TREE_TYPE (ptr_type);

  /* At which point we can try some of the same things as for indirects.  */
  t = maybe_fold_offset_to_array_ref (op0, op1, ptd_type);
  if (!t)
    t = maybe_fold_offset_to_component_ref (TREE_TYPE (op0), op0, op1,
					    ptd_type, false);
  if (t)
    t = build1 (ADDR_EXPR, ptr_type, t);

  return t;
}

/* Subroutine of fold_stmt called via walk_tree.  We perform several
   simplifications of EXPR_P, mostly having to do with pointer arithmetic.  */

static tree
fold_stmt_r (tree *expr_p, int *walk_subtrees, void *data)
{
  bool *changed_p = data;
  tree expr = *expr_p, t;

  /* ??? It'd be nice if walk_tree had a pre-order option.  */
  switch (TREE_CODE (expr))
    {
    case INDIRECT_REF:
      t = walk_tree (&TREE_OPERAND (expr, 0), fold_stmt_r, data, NULL);
      if (t)
	return t;
      *walk_subtrees = 0;

      t = maybe_fold_stmt_indirect (expr, TREE_OPERAND (expr, 0),
				    integer_zero_node);
      break;

      /* ??? Could handle ARRAY_REF here, as a variant of INDIRECT_REF.
	 We'd only want to bother decomposing an existing ARRAY_REF if
	 the base array is found to have another offset contained within.
	 Otherwise we'd be wasting time.  */

    case ADDR_EXPR:
      t = walk_tree (&TREE_OPERAND (expr, 0), fold_stmt_r, data, NULL);
      if (t)
	return t;
      *walk_subtrees = 0;

      /* Set TREE_INVARIANT properly so that the value is properly
	 considered constant, and so gets propagated as expected.  */
      if (*changed_p)
        recompute_tree_invarant_for_addr_expr (expr);
      return NULL_TREE;

    case PLUS_EXPR:
    case MINUS_EXPR:
      t = walk_tree (&TREE_OPERAND (expr, 0), fold_stmt_r, data, NULL);
      if (t)
	return t;
      t = walk_tree (&TREE_OPERAND (expr, 1), fold_stmt_r, data, NULL);
      if (t)
	return t;
      *walk_subtrees = 0;

      t = maybe_fold_stmt_addition (expr);
      break;

    case COMPONENT_REF:
      t = walk_tree (&TREE_OPERAND (expr, 0), fold_stmt_r, data, NULL);
      if (t)
        return t;
      *walk_subtrees = 0;

      /* Make sure the FIELD_DECL is actually a field in the type on the lhs.
	 We've already checked that the records are compatible, so we should
	 come up with a set of compatible fields.  */
      {
	tree expr_record = TREE_TYPE (TREE_OPERAND (expr, 0));
	tree expr_field = TREE_OPERAND (expr, 1);

        if (DECL_FIELD_CONTEXT (expr_field) != TYPE_MAIN_VARIANT (expr_record))
	  {
	    expr_field = find_compatible_field (expr_record, expr_field);
	    TREE_OPERAND (expr, 1) = expr_field;
	  }
      }
      break;

    case TARGET_MEM_REF:
      t = maybe_fold_tmr (expr);
      break;

    default:
      return NULL_TREE;
    }

  if (t)
    {
      *expr_p = t;
      *changed_p = true;
    }

  return NULL_TREE;
}


/* Return the string length, maximum string length or maximum value of
   ARG in LENGTH.
   If ARG is an SSA name variable, follow its use-def chains.  If LENGTH
   is not NULL and, for TYPE == 0, its value is not equal to the length
   we determine or if we are unable to determine the length or value,
   return false.  VISITED is a bitmap of visited variables.
   TYPE is 0 if string length should be returned, 1 for maximum string
   length and 2 for maximum value ARG can have.  */

static bool
get_maxval_strlen (tree arg, tree *length, bitmap visited, int type)
{
  tree var, def_stmt, val;
  
  if (TREE_CODE (arg) != SSA_NAME)
    {
      if (type == 2)
	{
	  val = arg;
	  if (TREE_CODE (val) != INTEGER_CST
	      || tree_int_cst_sgn (val) < 0)
	    return false;
	}
      else
	val = c_strlen (arg, 1);
      if (!val)
	return false;

      if (*length)
	{
	  if (type > 0)
	    {
	      if (TREE_CODE (*length) != INTEGER_CST
		  || TREE_CODE (val) != INTEGER_CST)
		return false;

	      if (tree_int_cst_lt (*length, val))
		*length = val;
	      return true;
	    }
	  else if (simple_cst_equal (val, *length) != 1)
	    return false;
	}

      *length = val;
      return true;
    }

  /* If we were already here, break the infinite cycle.  */
  if (bitmap_bit_p (visited, SSA_NAME_VERSION (arg)))
    return true;
  bitmap_set_bit (visited, SSA_NAME_VERSION (arg));

  var = arg;
  def_stmt = SSA_NAME_DEF_STMT (var);

  switch (TREE_CODE (def_stmt))
    {
      case MODIFY_EXPR:
	{
	  tree rhs;

	  /* The RHS of the statement defining VAR must either have a
	     constant length or come from another SSA_NAME with a constant
	     length.  */
	  rhs = TREE_OPERAND (def_stmt, 1);
	  STRIP_NOPS (rhs);
	  return get_maxval_strlen (rhs, length, visited, type);
	}

      case PHI_NODE:
	{
	  /* All the arguments of the PHI node must have the same constant
	     length.  */
	  int i;

	  for (i = 0; i < PHI_NUM_ARGS (def_stmt); i++)
	    {
	      tree arg = PHI_ARG_DEF (def_stmt, i);

	      /* If this PHI has itself as an argument, we cannot
		 determine the string length of this argument.  However,
		 if we can find a constant string length for the other
		 PHI args then we can still be sure that this is a
		 constant string length.  So be optimistic and just
		 continue with the next argument.  */
	      if (arg == PHI_RESULT (def_stmt))
		continue;

	      if (!get_maxval_strlen (arg, length, visited, type))
		return false;
	    }

	  return true;
	}

      default:
	break;
    }


  return false;
}


/* Fold builtin call FN in statement STMT.  If it cannot be folded into a
   constant, return NULL_TREE.  Otherwise, return its constant value.  */

static tree
ccp_fold_builtin (tree stmt, tree fn)
{
  tree result, val[3];
  tree callee, arglist, a;
  int arg_mask, i, type;
  bitmap visited;
  bool ignore;

  ignore = TREE_CODE (stmt) != MODIFY_EXPR;

  /* First try the generic builtin folder.  If that succeeds, return the
     result directly.  */
  callee = get_callee_fndecl (fn);
  arglist = TREE_OPERAND (fn, 1);
  result = fold_builtin (callee, arglist, ignore);
  if (result)
    {
      if (ignore)
	STRIP_NOPS (result);
      return result;
    }

  /* Ignore MD builtins.  */
  if (DECL_BUILT_IN_CLASS (callee) == BUILT_IN_MD)
    return NULL_TREE;

  /* If the builtin could not be folded, and it has no argument list,
     we're done.  */
  if (!arglist)
    return NULL_TREE;

  /* Limit the work only for builtins we know how to simplify.  */
  switch (DECL_FUNCTION_CODE (callee))
    {
    case BUILT_IN_STRLEN:
    case BUILT_IN_FPUTS:
    case BUILT_IN_FPUTS_UNLOCKED:
      arg_mask = 1;
      type = 0;
      break;
    case BUILT_IN_STRCPY:
    case BUILT_IN_STRNCPY:
      arg_mask = 2;
      type = 0;
      break;
    case BUILT_IN_MEMCPY_CHK:
    case BUILT_IN_MEMPCPY_CHK:
    case BUILT_IN_MEMMOVE_CHK:
    case BUILT_IN_MEMSET_CHK:
    case BUILT_IN_STRNCPY_CHK:
      arg_mask = 4;
      type = 2;
      break;
    case BUILT_IN_STRCPY_CHK:
    case BUILT_IN_STPCPY_CHK:
      arg_mask = 2;
      type = 1;
      break;
    case BUILT_IN_SNPRINTF_CHK:
    case BUILT_IN_VSNPRINTF_CHK:
      arg_mask = 2;
      type = 2;
      break;
    default:
      return NULL_TREE;
    }

  /* Try to use the dataflow information gathered by the CCP process.  */
  visited = BITMAP_ALLOC (NULL);

  memset (val, 0, sizeof (val));
  for (i = 0, a = arglist;
       arg_mask;
       i++, arg_mask >>= 1, a = TREE_CHAIN (a))
    if (arg_mask & 1)
      {
	bitmap_clear (visited);
	if (!get_maxval_strlen (TREE_VALUE (a), &val[i], visited, type))
	  val[i] = NULL_TREE;
      }

  BITMAP_FREE (visited);

  result = NULL_TREE;
  switch (DECL_FUNCTION_CODE (callee))
    {
    case BUILT_IN_STRLEN:
      if (val[0])
	{
	  tree new = fold_convert (TREE_TYPE (fn), val[0]);

	  /* If the result is not a valid gimple value, or not a cast
	     of a valid gimple value, then we can not use the result.  */
	  if (is_gimple_val (new)
	      || (is_gimple_cast (new)
		  && is_gimple_val (TREE_OPERAND (new, 0))))
	    return new;
	}
      break;

    case BUILT_IN_STRCPY:
      if (val[1] && is_gimple_val (val[1]))
	result = fold_builtin_strcpy (callee, arglist, val[1]);
      break;

    case BUILT_IN_STRNCPY:
      if (val[1] && is_gimple_val (val[1]))
	result = fold_builtin_strncpy (callee, arglist, val[1]);
      break;

    case BUILT_IN_FPUTS:
      result = fold_builtin_fputs (arglist,
				   TREE_CODE (stmt) != MODIFY_EXPR, 0,
				   val[0]);
      break;

    case BUILT_IN_FPUTS_UNLOCKED:
      result = fold_builtin_fputs (arglist,
				   TREE_CODE (stmt) != MODIFY_EXPR, 1,
				   val[0]);
      break;

    case BUILT_IN_MEMCPY_CHK:
    case BUILT_IN_MEMPCPY_CHK:
    case BUILT_IN_MEMMOVE_CHK:
    case BUILT_IN_MEMSET_CHK:
      if (val[2] && is_gimple_val (val[2]))
	result = fold_builtin_memory_chk (callee, arglist, val[2], ignore,
					  DECL_FUNCTION_CODE (callee));
      break;

    case BUILT_IN_STRCPY_CHK:
    case BUILT_IN_STPCPY_CHK:
      if (val[1] && is_gimple_val (val[1]))
	result = fold_builtin_stxcpy_chk (callee, arglist, val[1], ignore,
					  DECL_FUNCTION_CODE (callee));
      break;

    case BUILT_IN_STRNCPY_CHK:
      if (val[2] && is_gimple_val (val[2]))
	result = fold_builtin_strncpy_chk (arglist, val[2]);
      break;

    case BUILT_IN_SNPRINTF_CHK:
    case BUILT_IN_VSNPRINTF_CHK:
      if (val[1] && is_gimple_val (val[1]))
	result = fold_builtin_snprintf_chk (arglist, val[1],
					    DECL_FUNCTION_CODE (callee));
      break;

    default:
      gcc_unreachable ();
    }

  if (result && ignore)
    result = fold_ignored_result (result);
  return result;
}


/* Fold the statement pointed to by STMT_P.  In some cases, this function may
   replace the whole statement with a new one.  Returns true iff folding
   makes any changes.  */

bool
fold_stmt (tree *stmt_p)
{
  tree rhs, result, stmt;
  bool changed = false;

  stmt = *stmt_p;

  /* If we replaced constants and the statement makes pointer dereferences,
     then we may need to fold instances of *&VAR into VAR, etc.  */
  if (walk_tree (stmt_p, fold_stmt_r, &changed, NULL))
    {
      *stmt_p
	= build_function_call_expr (implicit_built_in_decls[BUILT_IN_TRAP],
				    NULL);
      return true;
    }

  rhs = get_rhs (stmt);
  if (!rhs)
    return changed;
  result = NULL_TREE;

  if (TREE_CODE (rhs) == CALL_EXPR)
    {
      tree callee;

      /* Check for builtins that CCP can handle using information not
	 available in the generic fold routines.  */
      callee = get_callee_fndecl (rhs);
      if (callee && DECL_BUILT_IN (callee))
	result = ccp_fold_builtin (stmt, rhs);
      else
	{
	  /* Check for resolvable OBJ_TYPE_REF.  The only sorts we can resolve
	     here are when we've propagated the address of a decl into the
	     object slot.  */
	  /* ??? Should perhaps do this in fold proper.  However, doing it
	     there requires that we create a new CALL_EXPR, and that requires
	     copying EH region info to the new node.  Easier to just do it
	     here where we can just smash the call operand.  */
	  callee = TREE_OPERAND (rhs, 0);
	  if (TREE_CODE (callee) == OBJ_TYPE_REF
	      && lang_hooks.fold_obj_type_ref
	      && TREE_CODE (OBJ_TYPE_REF_OBJECT (callee)) == ADDR_EXPR
	      && DECL_P (TREE_OPERAND
			 (OBJ_TYPE_REF_OBJECT (callee), 0)))
	    {
	      tree t;

	      /* ??? Caution: Broken ADDR_EXPR semantics means that
		 looking at the type of the operand of the addr_expr
		 can yield an array type.  See silly exception in
		 check_pointer_types_r.  */

	      t = TREE_TYPE (TREE_TYPE (OBJ_TYPE_REF_OBJECT (callee)));
	      t = lang_hooks.fold_obj_type_ref (callee, t);
	      if (t)
		{
		  TREE_OPERAND (rhs, 0) = t;
		  changed = true;
		}
	    }
	}
    }

  /* If we couldn't fold the RHS, hand over to the generic fold routines.  */
  if (result == NULL_TREE)
    result = fold (rhs);

  /* Strip away useless type conversions.  Both the NON_LVALUE_EXPR that
     may have been added by fold, and "useless" type conversions that might
     now be apparent due to propagation.  */
  STRIP_USELESS_TYPE_CONVERSION (result);

  if (result != rhs)
    changed |= set_rhs (stmt_p, result);

  return changed;
}

/* Perform the minimal folding on statement STMT.  Only operations like
   *&x created by constant propagation are handled.  The statement cannot
   be replaced with a new one.  */

bool
fold_stmt_inplace (tree stmt)
{
  tree old_stmt = stmt, rhs, new_rhs;
  bool changed = false;

  walk_tree (&stmt, fold_stmt_r, &changed, NULL);
  gcc_assert (stmt == old_stmt);

  rhs = get_rhs (stmt);
  if (!rhs || rhs == stmt)
    return changed;

  new_rhs = fold (rhs);
  STRIP_USELESS_TYPE_CONVERSION (new_rhs);
  if (new_rhs == rhs)
    return changed;

  changed |= set_rhs (&stmt, new_rhs);
  gcc_assert (stmt == old_stmt);

  return changed;
}

/* Convert EXPR into a GIMPLE value suitable for substitution on the
   RHS of an assignment.  Insert the necessary statements before
   iterator *SI_P.  */

static tree
convert_to_gimple_builtin (block_stmt_iterator *si_p, tree expr)
{
  tree_stmt_iterator ti;
  tree stmt = bsi_stmt (*si_p);
  tree tmp, stmts = NULL;

  push_gimplify_context ();
  tmp = get_initialized_tmp_var (expr, &stmts, NULL);
  pop_gimplify_context (NULL);

  if (EXPR_HAS_LOCATION (stmt))
    annotate_all_with_locus (&stmts, EXPR_LOCATION (stmt));

  /* The replacement can expose previously unreferenced variables.  */
  for (ti = tsi_start (stmts); !tsi_end_p (ti); tsi_next (&ti))
    {
      tree new_stmt = tsi_stmt (ti);
      find_new_referenced_vars (tsi_stmt_ptr (ti));
      bsi_insert_before (si_p, new_stmt, BSI_NEW_STMT);
      mark_new_vars_to_rename (bsi_stmt (*si_p));
      bsi_next (si_p);
    }

  return tmp;
}


/* A simple pass that attempts to fold all builtin functions.  This pass
   is run after we've propagated as many constants as we can.  */

static void
execute_fold_all_builtins (void)
{
  bool cfg_changed = false;
  basic_block bb;
  FOR_EACH_BB (bb)
    {
      block_stmt_iterator i;
      for (i = bsi_start (bb); !bsi_end_p (i); )
	{
	  tree *stmtp = bsi_stmt_ptr (i);
	  tree old_stmt = *stmtp;
	  tree call = get_rhs (*stmtp);
	  tree callee, result;
	  enum built_in_function fcode;

	  if (!call || TREE_CODE (call) != CALL_EXPR)
	    {
	      bsi_next (&i);
	      continue;
	    }
	  callee = get_callee_fndecl (call);
	  if (!callee || DECL_BUILT_IN_CLASS (callee) != BUILT_IN_NORMAL)
	    {
	      bsi_next (&i);
	      continue;
	    }
	  fcode = DECL_FUNCTION_CODE (callee);

	  result = ccp_fold_builtin (*stmtp, call);
	  if (!result)
	    switch (DECL_FUNCTION_CODE (callee))
	      {
	      case BUILT_IN_CONSTANT_P:
		/* Resolve __builtin_constant_p.  If it hasn't been
		   folded to integer_one_node by now, it's fairly
		   certain that the value simply isn't constant.  */
		result = integer_zero_node;
		break;

	      default:
		bsi_next (&i);
		continue;
	      }

	  if (dump_file && (dump_flags & TDF_DETAILS))
	    {
	      fprintf (dump_file, "Simplified\n  ");
	      print_generic_stmt (dump_file, *stmtp, dump_flags);
	    }

	  if (!set_rhs (stmtp, result))
	    {
	      result = convert_to_gimple_builtin (&i, result);
	      if (result)
		{
		  bool ok = set_rhs (stmtp, result);
		  
		  gcc_assert (ok);
		}
	    }
	  mark_new_vars_to_rename (*stmtp);
	  if (maybe_clean_or_replace_eh_stmt (old_stmt, *stmtp)
	      && tree_purge_dead_eh_edges (bb))
	    cfg_changed = true;

	  if (dump_file && (dump_flags & TDF_DETAILS))
	    {
	      fprintf (dump_file, "to\n  ");
	      print_generic_stmt (dump_file, *stmtp, dump_flags);
	      fprintf (dump_file, "\n");
	    }

	  /* Retry the same statement if it changed into another
	     builtin, there might be new opportunities now.  */
	  call = get_rhs (*stmtp);
	  if (!call || TREE_CODE (call) != CALL_EXPR)
	    {
	      bsi_next (&i);
	      continue;
	    }
	  callee = get_callee_fndecl (call);
	  if (!callee
	      || DECL_BUILT_IN_CLASS (callee) != BUILT_IN_NORMAL
	      || DECL_FUNCTION_CODE (callee) == fcode)
	    bsi_next (&i);
	}
    }

  /* Delete unreachable blocks.  */
  if (cfg_changed)
    cleanup_tree_cfg ();
}


struct tree_opt_pass pass_fold_builtins = 
{
  "fab",				/* name */
  NULL,					/* gate */
  execute_fold_all_builtins,		/* execute */
  NULL,					/* sub */
  NULL,					/* next */
  0,					/* static_pass_number */
  0,					/* tv_id */
  PROP_cfg | PROP_ssa | PROP_alias,	/* properties_required */
  0,					/* properties_provided */
  0,					/* properties_destroyed */
  0,					/* todo_flags_start */
  TODO_dump_func
    | TODO_verify_ssa
    | TODO_update_ssa,			/* todo_flags_finish */
  0					/* letter */
};<|MERGE_RESOLUTION|>--- conflicted
+++ resolved
@@ -562,32 +562,12 @@
 	    {
 	      arg = PHI_ARG_DEF (phi, i);
 
-<<<<<<< HEAD
-	  if (replace_uses_in (stmt, &replaced_address)
-	      || replace_vuse_in (stmt, &replaced_address))
-	    {
-	      bool changed = fold_stmt (bsi_stmt_ptr (i));
-	      stmt = bsi_stmt(i);
-
-	      /* If we folded a builtin function, we'll likely
-		 need to rename VDEFs.  */
-	      if (replaced_address || changed)
-		mark_new_vars_to_rename (stmt, vars_to_rename);
-
-              /* If we cleaned up EH information from the statement,
-                 remove EH edges.  */
-	      if (maybe_clean_eh_stmt (stmt))
-		tree_purge_dead_eh_edges (bb);
-
-	      modify_stmt (stmt);
-=======
 	      if (TREE_CODE (arg) == SSA_NAME
 		  && get_value (arg, false)->lattice_val == VARYING)
 		{
 		  val->lattice_val = VARYING;
 		  break;
 		}
->>>>>>> 8c044a9c
 	    }
 
 	  DONT_SIMULATE_AGAIN (phi) = (val->lattice_val == VARYING);
@@ -1182,19 +1162,6 @@
     if (TREE_CODE (orig_lhs) == VIEW_CONVERT_EXPR
 	&& val.lattice_val == CONSTANT)
       {
-<<<<<<< HEAD
-	tree w = fold (build1 (VIEW_CONVERT_EXPR,
-			       TREE_TYPE (TREE_OPERAND (orig_lhs, 0)),
-			       val.const_val));
-
-	orig_lhs = TREE_OPERAND (orig_lhs, 1);
-	if (w && is_gimple_min_invariant (w))
-	  val.const_val = w;
-	else
-	  {
-	    val.lattice_val = VARYING;
-	    val.const_val = NULL;
-=======
 	tree w = fold_build1 (VIEW_CONVERT_EXPR,
 			      TREE_TYPE (TREE_OPERAND (orig_lhs, 0)),
 			      val.value);
@@ -1206,7 +1173,6 @@
 	  {
 	    val.lattice_val = VARYING;
 	    val.value = NULL;
->>>>>>> 8c044a9c
 	  }
       }
 
@@ -1214,11 +1180,7 @@
 	&& TREE_CODE (orig_lhs) == COMPONENT_REF
 	&& DECL_BIT_FIELD (TREE_OPERAND (orig_lhs, 1)))
       {
-<<<<<<< HEAD
-	tree w = widen_bitfield (val.const_val, TREE_OPERAND (orig_lhs, 1),
-=======
 	tree w = widen_bitfield (val.value, TREE_OPERAND (orig_lhs, 1),
->>>>>>> 8c044a9c
 				 orig_lhs);
 
 	if (w && is_gimple_min_invariant (w))
@@ -1489,13 +1451,8 @@
       for (i = 0, mask = 0; i < field_size; i++)
 	mask |= ((HOST_WIDE_INT) 1) << i;
 
-<<<<<<< HEAD
-      wide_val = build2 (BIT_AND_EXPR, TREE_TYPE (var), val, 
-			 build_int_cst (TREE_TYPE (var), mask));
-=======
       wide_val = fold_build2 (BIT_AND_EXPR, TREE_TYPE (var), val, 
 			      build_int_cst (TREE_TYPE (var), mask));
->>>>>>> 8c044a9c
     }
   else
     {
@@ -1505,13 +1462,8 @@
       for (i = 0, mask = 0; i < (var_size - field_size); i++)
 	mask |= ((HOST_WIDE_INT) 1) << (var_size - i - 1);
 
-<<<<<<< HEAD
-      wide_val = build2 (BIT_IOR_EXPR, TREE_TYPE (var), val,
-			 build_int_cst (TREE_TYPE (var), mask));
-=======
       wide_val = fold_build2 (BIT_IOR_EXPR, TREE_TYPE (var), val,
 			      build_int_cst (TREE_TYPE (var), mask));
->>>>>>> 8c044a9c
     }
 
   return wide_val;
@@ -1683,7 +1635,6 @@
 	 turn this into an array access anyway.  */
       if (TREE_CODE (field_type) == ARRAY_TYPE)
 	tail_array_field = f;
-<<<<<<< HEAD
 
       /* Check the end of the field against the offset.  */
       if (!DECL_SIZE_UNIT (f)
@@ -1693,17 +1644,6 @@
       if (!tree_int_cst_lt (t, DECL_SIZE_UNIT (f)))
 	continue;
 
-=======
-
-      /* Check the end of the field against the offset.  */
-      if (!DECL_SIZE_UNIT (f)
-	  || TREE_CODE (DECL_SIZE_UNIT (f)) != INTEGER_CST)
-	continue;
-      t = int_const_binop (MINUS_EXPR, offset, field_offset, 1);
-      if (!tree_int_cst_lt (t, DECL_SIZE_UNIT (f)))
-	continue;
-
->>>>>>> 8c044a9c
       /* If we matched, then set offset to the displacement into
 	 this field.  */
       offset = t;

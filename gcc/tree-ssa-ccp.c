--- conflicted
+++ resolved
@@ -527,15 +527,10 @@
 	has_constant_operand = true;
     }
 
-<<<<<<< HEAD
   /* There may be constants in regular rhs operands.  For calls we
      have to ignore lhs, fndecl and static chain, otherwise only
      the lhs.  */
   for (i = (is_gimple_call (stmt) ? 2 : 0) + gimple_has_lhs (stmt);
-=======
-  /* There may be constants in regular rhs operands.  */
-  for (i = is_gimple_call (stmt) + gimple_has_lhs (stmt);
->>>>>>> 33abc845
        i < gimple_num_ops (stmt); ++i)
     {
       tree op = gimple_op (stmt, i);
@@ -607,11 +602,7 @@
     }
 
   /* Any other store operation is not interesting.  */
-<<<<<<< HEAD
   else if (gimple_vdef (stmt))
-=======
-  else if (!ZERO_SSA_OPERANDS (stmt, SSA_OP_VIRTUAL_DEFS))
->>>>>>> 33abc845
     return true;
 
   /* Anything other than assignments and conditional jumps are not

--- conflicted
+++ resolved
@@ -543,12 +543,8 @@
 
   /* Anything other than assignments and conditional jumps are not
      interesting for CCP.  */
-<<<<<<< HEAD
   if (TREE_CODE (stmt) != GIMPLE_MODIFY_STMT
-=======
-  if (TREE_CODE (stmt) != MODIFY_EXPR
       && !(TREE_CODE (stmt) == RETURN_EXPR && get_rhs (stmt) != NULL_TREE)
->>>>>>> cc0faf9d
       && TREE_CODE (stmt) != COND_EXPR
       && TREE_CODE (stmt) != SWITCH_EXPR)
     return VARYING;
@@ -605,7 +601,7 @@
 
   /* Anything other than assignments and conditional jumps are not
      interesting for CCP.  */
-  if (TREE_CODE (stmt) != MODIFY_EXPR
+  if (TREE_CODE (stmt) != GIMPLE_MODIFY_STMT
       && !(TREE_CODE (stmt) == RETURN_EXPR && get_rhs (stmt) != NULL_TREE)
       && TREE_CODE (stmt) != COND_EXPR
       && TREE_CODE (stmt) != SWITCH_EXPR)

/* Operations with long integers.
   Copyright (C) 2006, 2007, 2008, 2010 Free Software Foundation, Inc.

This file is part of GCC.

GCC is free software; you can redistribute it and/or modify it
under the terms of the GNU General Public License as published by the
Free Software Foundation; either version 3, or (at your option) any
later version.

GCC is distributed in the hope that it will be useful, but WITHOUT
ANY WARRANTY; without even the implied warranty of MERCHANTABILITY or
FITNESS FOR A PARTICULAR PURPOSE.  See the GNU General Public License
for more details.

You should have received a copy of the GNU General Public License
along with GCC; see the file COPYING3.  If not see
<http://www.gnu.org/licenses/>.  */

#ifndef DOUBLE_INT_H
#define DOUBLE_INT_H

#ifndef GENERATOR_FILE
#include <gmp.h>
#endif
#include "coretypes.h"

/* A large integer is currently represented as a pair of HOST_WIDE_INTs.
   It therefore represents a number with precision of
   2 * HOST_BITS_PER_WIDE_INT bits (it is however possible that the
   internal representation will change, if numbers with greater precision
   are needed, so the users should not rely on it).  The representation does
   not contain any information about signedness of the represented value, so
   it can be used to represent both signed and unsigned numbers.  For
   operations where the results depend on signedness (division, comparisons),
   it must be specified separately.  For each such operation, there are three
   versions of the function -- double_int_op, that takes an extra UNS argument
   giving the signedness of the values, and double_int_sop and double_int_uop
   that stand for its specializations for signed and unsigned values.

   You may also represent with numbers in smaller precision using double_int.
   You however need to use double_int_ext (that fills in the bits of the
   number over the prescribed precision with zeros or with the sign bit) before
   operations that do not perform arithmetics modulo 2^precision (comparisons,
   division), and possibly before storing the results, if you want to keep
   them in some canonical form).  In general, the signedness of double_int_ext
   should match the signedness of the operation.

   ??? The components of double_int differ in signedness mostly for
   historical reasons (they replace an older structure used to represent
   numbers with precision higher than HOST_WIDE_INT).  It might be less
   confusing to have them both signed or both unsigned.  */

typedef struct
{
  unsigned HOST_WIDE_INT low;
  HOST_WIDE_INT high;
} double_int;

#define HOST_BITS_PER_DOUBLE_INT (2 * HOST_BITS_PER_WIDE_INT)

/* Constructors and conversions.  */

/* Constructs double_int from integer CST.  The bits over the precision of
   HOST_WIDE_INT are filled with the sign bit.  */

static inline double_int
shwi_to_double_int (HOST_WIDE_INT cst)
{
  double_int r;

  r.low = (unsigned HOST_WIDE_INT) cst;
  r.high = cst < 0 ? -1 : 0;

  return r;
}

/* Some useful constants.  */

#define double_int_minus_one (shwi_to_double_int (-1))
#define double_int_zero (shwi_to_double_int (0))
#define double_int_one (shwi_to_double_int (1))
#define double_int_two (shwi_to_double_int (2))
#define double_int_ten (shwi_to_double_int (10))

/* Constructs double_int from unsigned integer CST.  The bits over the
   precision of HOST_WIDE_INT are filled with zeros.  */

static inline double_int
uhwi_to_double_int (unsigned HOST_WIDE_INT cst)
{
  double_int r;

  r.low = cst;
  r.high = 0;

  return r;
}

/* Returns value of CST as a signed number.  CST must satisfy
   double_int_fits_in_shwi_p.  */

static inline HOST_WIDE_INT
double_int_to_shwi (double_int cst)
{
  return (HOST_WIDE_INT) cst.low;
}

/* Returns value of CST as an unsigned number.  CST must satisfy
   double_int_fits_in_uhwi_p.  */

static inline unsigned HOST_WIDE_INT
double_int_to_uhwi (double_int cst)
{
  return cst.low;
}

bool double_int_fits_in_hwi_p (double_int, bool);
bool double_int_fits_in_shwi_p (double_int);

/* Returns true if CST fits in unsigned HOST_WIDE_INT.  */

static inline bool
double_int_fits_in_uhwi_p (double_int cst)
{
  return cst.high == 0;
}

/* The following operations perform arithmetics modulo 2^precision,
   so you do not need to call double_int_ext between them, even if
   you are representing numbers with precision less than
   2 * HOST_BITS_PER_WIDE_INT bits.  */

double_int double_int_mul (double_int, double_int);
double_int double_int_add (double_int, double_int);
double_int double_int_sub (double_int, double_int);
double_int double_int_neg (double_int);

/* You must ensure that double_int_ext is called on the operands
   of the following operations, if the precision of the numbers
   is less than 2 * HOST_BITS_PER_WIDE_INT bits.  */
double_int double_int_div (double_int, double_int, bool, unsigned);
double_int double_int_sdiv (double_int, double_int, unsigned);
double_int double_int_udiv (double_int, double_int, unsigned);
double_int double_int_mod (double_int, double_int, bool, unsigned);
double_int double_int_smod (double_int, double_int, unsigned);
double_int double_int_umod (double_int, double_int, unsigned);
double_int double_int_divmod (double_int, double_int, bool, unsigned, double_int *);
double_int double_int_sdivmod (double_int, double_int, unsigned, double_int *);
double_int double_int_udivmod (double_int, double_int, unsigned, double_int *);
double_int double_int_setbit (double_int, unsigned);

/* Logical operations.  */

/* Returns ~A.  */

static inline double_int
double_int_not (double_int a)
{
  a.low = ~a.low;
  a.high = ~ a.high;
  return a;
}

/* Returns A | B.  */

static inline double_int
double_int_ior (double_int a, double_int b)
{
  a.low |= b.low;
  a.high |= b.high;
  return a;
}

/* Returns A & B.  */

static inline double_int
double_int_and (double_int a, double_int b)
{
  a.low &= b.low;
  a.high &= b.high;
  return a;
}

/* Returns A ^ B.  */

static inline double_int
double_int_xor (double_int a, double_int b)
{
  a.low ^= b.low;
  a.high ^= b.high;
  return a;
}


/* Shift operations.  */
double_int double_int_lshift (double_int, HOST_WIDE_INT, unsigned int, bool);
double_int double_int_rshift (double_int, HOST_WIDE_INT, unsigned int, bool);
double_int double_int_lrotate (double_int, HOST_WIDE_INT, unsigned int);
double_int double_int_rrotate (double_int, HOST_WIDE_INT, unsigned int);

/* Returns true if CST is negative.  Of course, CST is considered to
   be signed.  */

static inline bool
double_int_negative_p (double_int cst)
{
  return cst.high < 0;
}

int double_int_cmp (double_int, double_int, bool);
int double_int_scmp (double_int, double_int);
int double_int_ucmp (double_int, double_int);

double_int double_int_max (double_int, double_int, bool);
double_int double_int_smax (double_int, double_int);
double_int double_int_umax (double_int, double_int);

double_int double_int_min (double_int, double_int, bool);
double_int double_int_smin (double_int, double_int);
double_int double_int_umin (double_int, double_int);

void dump_double_int (FILE *, double_int, bool);

/* Zero and sign extension of numbers in smaller precisions.  */

double_int double_int_ext (double_int, unsigned, bool);
double_int double_int_sext (double_int, unsigned);
double_int double_int_zext (double_int, unsigned);
double_int double_int_mask (unsigned);

#define ALL_ONES (~((unsigned HOST_WIDE_INT) 0))

/* The operands of the following comparison functions must be processed
   with double_int_ext, if their precision is less than
   2 * HOST_BITS_PER_WIDE_INT bits.  */

/* Returns true if CST is zero.  */

static inline bool
double_int_zero_p (double_int cst)
{
  return cst.low == 0 && cst.high == 0;
}

/* Returns true if CST is one.  */

static inline bool
double_int_one_p (double_int cst)
{
  return cst.low == 1 && cst.high == 0;
}

/* Returns true if CST is minus one.  */

static inline bool
double_int_minus_one_p (double_int cst)
{
  return (cst.low == ALL_ONES && cst.high == -1);
}

/* Returns true if CST1 == CST2.  */

static inline bool
double_int_equal_p (double_int cst1, double_int cst2)
{
  return cst1.low == cst2.low && cst1.high == cst2.high;
}


/* Legacy interface with decomposed high/low parts.  */

<<<<<<< HEAD
extern int fit_double_type (unsigned HOST_WIDE_INT, HOST_WIDE_INT,
			    unsigned HOST_WIDE_INT *, HOST_WIDE_INT *,
			    const_tree);
=======
>>>>>>> 3bd7a983
extern int add_double_with_sign (unsigned HOST_WIDE_INT, HOST_WIDE_INT,
				 unsigned HOST_WIDE_INT, HOST_WIDE_INT,
				 unsigned HOST_WIDE_INT *, HOST_WIDE_INT *,
				 bool);
#define add_double(l1,h1,l2,h2,lv,hv) \
  add_double_with_sign (l1, h1, l2, h2, lv, hv, false)
extern int neg_double (unsigned HOST_WIDE_INT, HOST_WIDE_INT,
		       unsigned HOST_WIDE_INT *, HOST_WIDE_INT *);
extern int mul_double_with_sign (unsigned HOST_WIDE_INT, HOST_WIDE_INT,
				 unsigned HOST_WIDE_INT, HOST_WIDE_INT,
				 unsigned HOST_WIDE_INT *, HOST_WIDE_INT *,
				 bool);
#define mul_double(l1,h1,l2,h2,lv,hv) \
  mul_double_with_sign (l1, h1, l2, h2, lv, hv, false)
extern void lshift_double (unsigned HOST_WIDE_INT, HOST_WIDE_INT,
			   HOST_WIDE_INT, unsigned int,
			   unsigned HOST_WIDE_INT *, HOST_WIDE_INT *, bool);
extern void rshift_double (unsigned HOST_WIDE_INT, HOST_WIDE_INT,
			   HOST_WIDE_INT, unsigned int,
			   unsigned HOST_WIDE_INT *, HOST_WIDE_INT *, bool);
extern int div_and_round_double (unsigned, int, unsigned HOST_WIDE_INT,
				 HOST_WIDE_INT, unsigned HOST_WIDE_INT,
				 HOST_WIDE_INT, unsigned HOST_WIDE_INT *,
				 HOST_WIDE_INT *, unsigned HOST_WIDE_INT *,
				 HOST_WIDE_INT *);


#ifndef GENERATOR_FILE
/* Conversion to and from GMP integer representations.  */

void mpz_set_double_int (mpz_t, double_int, bool);
double_int mpz_get_double_int (const_tree, mpz_t, bool);
#endif

#endif /* DOUBLE_INT_H */<|MERGE_RESOLUTION|>--- conflicted
+++ resolved
@@ -270,12 +270,6 @@
 
 /* Legacy interface with decomposed high/low parts.  */
 
-<<<<<<< HEAD
-extern int fit_double_type (unsigned HOST_WIDE_INT, HOST_WIDE_INT,
-			    unsigned HOST_WIDE_INT *, HOST_WIDE_INT *,
-			    const_tree);
-=======
->>>>>>> 3bd7a983
 extern int add_double_with_sign (unsigned HOST_WIDE_INT, HOST_WIDE_INT,
 				 unsigned HOST_WIDE_INT, HOST_WIDE_INT,
 				 unsigned HOST_WIDE_INT *, HOST_WIDE_INT *,

/* Operations with long integers.
   Copyright (C) 2006, 2007, 2008, 2010 Free Software Foundation, Inc.

This file is part of GCC.

GCC is free software; you can redistribute it and/or modify it
under the terms of the GNU General Public License as published by the
Free Software Foundation; either version 3, or (at your option) any
later version.

GCC is distributed in the hope that it will be useful, but WITHOUT
ANY WARRANTY; without even the implied warranty of MERCHANTABILITY or
FITNESS FOR A PARTICULAR PURPOSE.  See the GNU General Public License
for more details.

You should have received a copy of the GNU General Public License
along with GCC; see the file COPYING3.  If not see
<http://www.gnu.org/licenses/>.  */

#ifndef DOUBLE_INT_H
#define DOUBLE_INT_H

#ifndef GENERATOR_FILE
#include <gmp.h>
#endif
#include "coretypes.h"

/* A large integer is currently represented as a pair of HOST_WIDE_INTs.
   It therefore represents a number with precision of
   2 * HOST_BITS_PER_WIDE_INT bits (it is however possible that the
   internal representation will change, if numbers with greater precision
   are needed, so the users should not rely on it).  The representation does
   not contain any information about signedness of the represented value, so
   it can be used to represent both signed and unsigned numbers.  For
   operations where the results depend on signedness (division, comparisons),
   it must be specified separately.  For each such operation, there are three
   versions of the function -- double_int_op, that takes an extra UNS argument
   giving the signedness of the values, and double_int_sop and double_int_uop
   that stand for its specializations for signed and unsigned values.

   You may also represent with numbers in smaller precision using double_int.
   You however need to use double_int_ext (that fills in the bits of the
   number over the prescribed precision with zeros or with the sign bit) before
   operations that do not perform arithmetics modulo 2^precision (comparisons,
   division), and possibly before storing the results, if you want to keep
   them in some canonical form).  In general, the signedness of double_int_ext
   should match the signedness of the operation.

   ??? The components of double_int differ in signedness mostly for
   historical reasons (they replace an older structure used to represent
   numbers with precision higher than HOST_WIDE_INT).  It might be less
   confusing to have them both signed or both unsigned.  */

typedef struct
{
  unsigned HOST_WIDE_INT low;
  HOST_WIDE_INT high;
} double_int;

#define HOST_BITS_PER_DOUBLE_INT (2 * HOST_BITS_PER_WIDE_INT)

/* Constructors and conversions.  */

/* Constructs double_int from integer CST.  The bits over the precision of
   HOST_WIDE_INT are filled with the sign bit.  */

static inline double_int
shwi_to_double_int (HOST_WIDE_INT cst)
{
  double_int r;

  r.low = (unsigned HOST_WIDE_INT) cst;
  r.high = cst < 0 ? -1 : 0;

  return r;
}

/* Some useful constants.  */

#define double_int_minus_one (shwi_to_double_int (-1))
#define double_int_zero (shwi_to_double_int (0))
#define double_int_one (shwi_to_double_int (1))
#define double_int_two (shwi_to_double_int (2))
#define double_int_ten (shwi_to_double_int (10))

/* Constructs double_int from unsigned integer CST.  The bits over the
   precision of HOST_WIDE_INT are filled with zeros.  */

static inline double_int
uhwi_to_double_int (unsigned HOST_WIDE_INT cst)
{
  double_int r;

  r.low = cst;
  r.high = 0;

  return r;
}

/* Returns value of CST as a signed number.  CST must satisfy
   double_int_fits_in_shwi_p.  */

static inline HOST_WIDE_INT
double_int_to_shwi (double_int cst)
{
  return (HOST_WIDE_INT) cst.low;
}

/* Returns value of CST as an unsigned number.  CST must satisfy
   double_int_fits_in_uhwi_p.  */

static inline unsigned HOST_WIDE_INT
double_int_to_uhwi (double_int cst)
{
  return cst.low;
}

bool double_int_fits_in_hwi_p (double_int, bool);
bool double_int_fits_in_shwi_p (double_int);

/* Returns true if CST fits in unsigned HOST_WIDE_INT.  */

static inline bool
double_int_fits_in_uhwi_p (double_int cst)
{
  return cst.high == 0;
}

/* The following operations perform arithmetics modulo 2^precision,
   so you do not need to call double_int_ext between them, even if
   you are representing numbers with precision less than
   2 * HOST_BITS_PER_WIDE_INT bits.  */

double_int double_int_mul (double_int, double_int);
double_int double_int_mul_with_sign (double_int, double_int, bool, int *);
double_int double_int_add (double_int, double_int);
double_int double_int_sub (double_int, double_int);
double_int double_int_neg (double_int);

/* You must ensure that double_int_ext is called on the operands
   of the following operations, if the precision of the numbers
   is less than 2 * HOST_BITS_PER_WIDE_INT bits.  */
double_int double_int_div (double_int, double_int, bool, unsigned);
double_int double_int_sdiv (double_int, double_int, unsigned);
double_int double_int_udiv (double_int, double_int, unsigned);
double_int double_int_mod (double_int, double_int, bool, unsigned);
double_int double_int_smod (double_int, double_int, unsigned);
double_int double_int_umod (double_int, double_int, unsigned);
double_int double_int_divmod (double_int, double_int, bool, unsigned, double_int *);
double_int double_int_sdivmod (double_int, double_int, unsigned, double_int *);
double_int double_int_udivmod (double_int, double_int, unsigned, double_int *);
<<<<<<< HEAD
double_int double_int_setbit (double_int, unsigned);
=======

double_int double_int_setbit (double_int, unsigned);
int double_int_ctz (double_int);
>>>>>>> 03d20231

/* Logical operations.  */

/* Returns ~A.  */

static inline double_int
double_int_not (double_int a)
{
  a.low = ~a.low;
<<<<<<< HEAD
  a.high = ~ a.high;
=======
  a.high = ~a.high;
>>>>>>> 03d20231
  return a;
}

/* Returns A | B.  */

static inline double_int
double_int_ior (double_int a, double_int b)
{
  a.low |= b.low;
  a.high |= b.high;
  return a;
}

/* Returns A & B.  */

static inline double_int
double_int_and (double_int a, double_int b)
{
  a.low &= b.low;
  a.high &= b.high;
  return a;
}

<<<<<<< HEAD
=======
/* Returns A & ~B.  */

static inline double_int
double_int_and_not (double_int a, double_int b)
{
  a.low &= ~b.low;
  a.high &= ~b.high;
  return a;
}

>>>>>>> 03d20231
/* Returns A ^ B.  */

static inline double_int
double_int_xor (double_int a, double_int b)
{
  a.low ^= b.low;
  a.high ^= b.high;
  return a;
}


/* Shift operations.  */
double_int double_int_lshift (double_int, HOST_WIDE_INT, unsigned int, bool);
double_int double_int_rshift (double_int, HOST_WIDE_INT, unsigned int, bool);
double_int double_int_lrotate (double_int, HOST_WIDE_INT, unsigned int);
double_int double_int_rrotate (double_int, HOST_WIDE_INT, unsigned int);

/* Returns true if CST is negative.  Of course, CST is considered to
   be signed.  */

static inline bool
double_int_negative_p (double_int cst)
{
  return cst.high < 0;
}

int double_int_cmp (double_int, double_int, bool);
int double_int_scmp (double_int, double_int);
int double_int_ucmp (double_int, double_int);

double_int double_int_max (double_int, double_int, bool);
double_int double_int_smax (double_int, double_int);
double_int double_int_umax (double_int, double_int);

double_int double_int_min (double_int, double_int, bool);
double_int double_int_smin (double_int, double_int);
double_int double_int_umin (double_int, double_int);

void dump_double_int (FILE *, double_int, bool);

/* Zero and sign extension of numbers in smaller precisions.  */

double_int double_int_ext (double_int, unsigned, bool);
double_int double_int_sext (double_int, unsigned);
double_int double_int_zext (double_int, unsigned);
double_int double_int_mask (unsigned);

#define ALL_ONES (~((unsigned HOST_WIDE_INT) 0))

/* The operands of the following comparison functions must be processed
   with double_int_ext, if their precision is less than
   2 * HOST_BITS_PER_WIDE_INT bits.  */

/* Returns true if CST is zero.  */

static inline bool
double_int_zero_p (double_int cst)
{
  return cst.low == 0 && cst.high == 0;
}

/* Returns true if CST is one.  */

static inline bool
double_int_one_p (double_int cst)
{
  return cst.low == 1 && cst.high == 0;
}

/* Returns true if CST is minus one.  */

static inline bool
double_int_minus_one_p (double_int cst)
{
  return (cst.low == ALL_ONES && cst.high == -1);
}

/* Returns true if CST1 == CST2.  */

static inline bool
double_int_equal_p (double_int cst1, double_int cst2)
{
  return cst1.low == cst2.low && cst1.high == cst2.high;
}


/* Legacy interface with decomposed high/low parts.  */

<<<<<<< HEAD
extern int fit_double_type (unsigned HOST_WIDE_INT, HOST_WIDE_INT,
			    unsigned HOST_WIDE_INT *, HOST_WIDE_INT *,
			    const_tree);
=======
>>>>>>> 03d20231
extern int add_double_with_sign (unsigned HOST_WIDE_INT, HOST_WIDE_INT,
				 unsigned HOST_WIDE_INT, HOST_WIDE_INT,
				 unsigned HOST_WIDE_INT *, HOST_WIDE_INT *,
				 bool);
#define add_double(l1,h1,l2,h2,lv,hv) \
  add_double_with_sign (l1, h1, l2, h2, lv, hv, false)
extern int neg_double (unsigned HOST_WIDE_INT, HOST_WIDE_INT,
		       unsigned HOST_WIDE_INT *, HOST_WIDE_INT *);
extern int mul_double_with_sign (unsigned HOST_WIDE_INT, HOST_WIDE_INT,
				 unsigned HOST_WIDE_INT, HOST_WIDE_INT,
				 unsigned HOST_WIDE_INT *, HOST_WIDE_INT *,
				 bool);
#define mul_double(l1,h1,l2,h2,lv,hv) \
  mul_double_with_sign (l1, h1, l2, h2, lv, hv, false)
extern void lshift_double (unsigned HOST_WIDE_INT, HOST_WIDE_INT,
			   HOST_WIDE_INT, unsigned int,
			   unsigned HOST_WIDE_INT *, HOST_WIDE_INT *, bool);
extern void rshift_double (unsigned HOST_WIDE_INT, HOST_WIDE_INT,
			   HOST_WIDE_INT, unsigned int,
			   unsigned HOST_WIDE_INT *, HOST_WIDE_INT *, bool);
extern int div_and_round_double (unsigned, int, unsigned HOST_WIDE_INT,
				 HOST_WIDE_INT, unsigned HOST_WIDE_INT,
				 HOST_WIDE_INT, unsigned HOST_WIDE_INT *,
				 HOST_WIDE_INT *, unsigned HOST_WIDE_INT *,
				 HOST_WIDE_INT *);


#ifndef GENERATOR_FILE
/* Conversion to and from GMP integer representations.  */

void mpz_set_double_int (mpz_t, double_int, bool);
double_int mpz_get_double_int (const_tree, mpz_t, bool);
#endif

#endif /* DOUBLE_INT_H */<|MERGE_RESOLUTION|>--- conflicted
+++ resolved
@@ -149,13 +149,9 @@
 double_int double_int_divmod (double_int, double_int, bool, unsigned, double_int *);
 double_int double_int_sdivmod (double_int, double_int, unsigned, double_int *);
 double_int double_int_udivmod (double_int, double_int, unsigned, double_int *);
-<<<<<<< HEAD
-double_int double_int_setbit (double_int, unsigned);
-=======
 
 double_int double_int_setbit (double_int, unsigned);
 int double_int_ctz (double_int);
->>>>>>> 03d20231
 
 /* Logical operations.  */
 
@@ -165,11 +161,7 @@
 double_int_not (double_int a)
 {
   a.low = ~a.low;
-<<<<<<< HEAD
-  a.high = ~ a.high;
-=======
   a.high = ~a.high;
->>>>>>> 03d20231
   return a;
 }
 
@@ -193,8 +185,6 @@
   return a;
 }
 
-<<<<<<< HEAD
-=======
 /* Returns A & ~B.  */
 
 static inline double_int
@@ -205,7 +195,6 @@
   return a;
 }
 
->>>>>>> 03d20231
 /* Returns A ^ B.  */
 
 static inline double_int
@@ -294,12 +283,6 @@
 
 /* Legacy interface with decomposed high/low parts.  */
 
-<<<<<<< HEAD
-extern int fit_double_type (unsigned HOST_WIDE_INT, HOST_WIDE_INT,
-			    unsigned HOST_WIDE_INT *, HOST_WIDE_INT *,
-			    const_tree);
-=======
->>>>>>> 03d20231
 extern int add_double_with_sign (unsigned HOST_WIDE_INT, HOST_WIDE_INT,
 				 unsigned HOST_WIDE_INT, HOST_WIDE_INT,
 				 unsigned HOST_WIDE_INT *, HOST_WIDE_INT *,

--- conflicted
+++ resolved
@@ -1625,11 +1625,7 @@
   unsigned warn_if_not_align : 6;
   unsigned typeless_storage : 1;
   unsigned empty_flag : 1;
-<<<<<<< HEAD
-  unsigned sizeless : 1;
-=======
   unsigned indivisible_p : 1;
->>>>>>> 3f7c8055
   unsigned spare : 16;
 
   alias_set_type alias_set;
@@ -1872,15 +1868,8 @@
   /* Index within a virtual table.  */
   tree vindex;
 
-<<<<<<< HEAD
-  /* In a FUNCTION_DECL for which DECL_BUILT_IN holds, this is
-     DECL_FUNCTION_CODE.  Otherwise unused.
-     ???  Size should be able to hold all target function codes.  */
-  ENUM_BITFIELD(built_in_function) function_code : 32;
-=======
   /* In a FUNCTION_DECL this is DECL_UNCHECKED_FUNCTION_CODE.  */
   unsigned int function_code;
->>>>>>> 3f7c8055
 
   ENUM_BITFIELD(built_in_class) built_in_class : 2;
   unsigned static_ctor_flag : 1;
@@ -1897,18 +1886,13 @@
   unsigned no_limit_stack : 1;
   unsigned disregard_inline_limits : 1;
   unsigned pure_flag : 1;
-
   unsigned looping_const_or_pure_flag : 1;
 
   /* Align the bitfield to boundary of a byte.  */
   ENUM_BITFIELD(function_decl_type) decl_type: 2;
   unsigned has_debug_args_flag : 1;
   unsigned versioned_function : 1;
-<<<<<<< HEAD
-  unsigned lambda_function: 1;
-=======
-
->>>>>>> 3f7c8055
+
   /* 12 bits left for future expansion.  */
 };
 

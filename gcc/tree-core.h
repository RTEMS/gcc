/* Core data structures for the 'tree' type.
   Copyright (C) 1989-2018 Free Software Foundation, Inc.

This file is part of GCC.

GCC is free software; you can redistribute it and/or modify it under
the terms of the GNU General Public License as published by the Free
Software Foundation; either version 3, or (at your option) any later
version.

GCC is distributed in the hope that it will be useful, but WITHOUT ANY
WARRANTY; without even the implied warranty of MERCHANTABILITY or
FITNESS FOR A PARTICULAR PURPOSE.  See the GNU General Public License
for more details.

You should have received a copy of the GNU General Public License
along with GCC; see the file COPYING3.  If not see
<http://www.gnu.org/licenses/>.  */

#ifndef GCC_TREE_CORE_H
#define GCC_TREE_CORE_H

#include "symtab.h"

/* This file contains all the data structures that define the 'tree' type.
   There are no accessor macros nor functions in this file. Only the
   basic data structures, extern declarations and type definitions.  */

/*---------------------------------------------------------------------------
   Forward type declarations.  Mostly to avoid including unnecessary headers
---------------------------------------------------------------------------*/
struct function;
struct real_value;
struct fixed_value;
struct ptr_info_def;
struct range_info_def;
struct die_struct;


/*---------------------------------------------------------------------------
                              #defined constants
---------------------------------------------------------------------------*/
/* Nonzero if this is a call to a function whose return value depends
   solely on its arguments, has no side effects, and does not read
   global memory.  This corresponds to TREE_READONLY for function
   decls.  */
#define ECF_CONST		  (1 << 0)

/* Nonzero if this is a call to "pure" function (like const function,
   but may read memory.  This corresponds to DECL_PURE_P for function
   decls.  */
#define ECF_PURE		  (1 << 1)

/* Nonzero if this is ECF_CONST or ECF_PURE but cannot be proven to no
   infinite loop.  This corresponds to DECL_LOOPING_CONST_OR_PURE_P
   for function decls.*/
#define ECF_LOOPING_CONST_OR_PURE (1 << 2)

/* Nonzero if this call will never return.  */
#define ECF_NORETURN		  (1 << 3)

/* Nonzero if this is a call to malloc or a related function.  */
#define ECF_MALLOC		  (1 << 4)

/* Nonzero if it is plausible that this is a call to alloca.  */
#define ECF_MAY_BE_ALLOCA	  (1 << 5)

/* Nonzero if this is a call to a function that won't throw an exception.  */
#define ECF_NOTHROW		  (1 << 6)

/* Nonzero if this is a call to setjmp or a related function.  */
#define ECF_RETURNS_TWICE	  (1 << 7)

/* Nonzero if this call replaces the current stack frame.  */
#define ECF_SIBCALL		  (1 << 8)

/* Function does not read or write memory (but may have side effects, so
   it does not necessarily fit ECF_CONST).  */
#define ECF_NOVOPS		  (1 << 9)

/* The function does not lead to calls within current function unit.  */
#define ECF_LEAF		  (1 << 10)

/* Nonzero if this call returns its first argument.  */
#define ECF_RET1		  (1 << 11)

/* Nonzero if this call does not affect transactions.  */
#define ECF_TM_PURE		  (1 << 12)

/* Nonzero if this call is into the transaction runtime library.  */
#define ECF_TM_BUILTIN		  (1 << 13)

/* Nonzero if this is an indirect call by descriptor.  */
#define ECF_BY_DESCRIPTOR	  (1 << 14)

/* Nonzero if this is a cold function.  */
#define ECF_COLD		  (1 << 15)

/* Call argument flags.  */
/* Nonzero if the argument is not dereferenced recursively, thus only
   directly reachable memory is read or written.  */
#define EAF_DIRECT		(1 << 0)

/* Nonzero if memory reached by the argument is not clobbered.  */
#define EAF_NOCLOBBER		(1 << 1)

/* Nonzero if the argument does not escape.  */
#define EAF_NOESCAPE		(1 << 2)

/* Nonzero if the argument is not used by the function.  */
#define EAF_UNUSED		(1 << 3)

/* Call return flags.  */
/* Mask for the argument number that is returned.  Lower two bits of
   the return flags, encodes argument slots zero to three.  */
#define ERF_RETURN_ARG_MASK	(3)

/* Nonzero if the return value is equal to the argument number
   flags & ERF_RETURN_ARG_MASK.  */
#define ERF_RETURNS_ARG		(1 << 2)

/* Nonzero if the return value does not alias with anything.  Functions
   with the malloc attribute have this set on their return value.  */
#define ERF_NOALIAS		(1 << 3)


/*---------------------------------------------------------------------------
                                  Enumerations
---------------------------------------------------------------------------*/
/* Codes of tree nodes.  */
#define DEFTREECODE(SYM, STRING, TYPE, NARGS)   SYM,
#define END_OF_BASE_TREE_CODES LAST_AND_UNUSED_TREE_CODE,

enum tree_code {
#include "all-tree.def"
MAX_TREE_CODES
};

#undef DEFTREECODE
#undef END_OF_BASE_TREE_CODES

/* Number of language-independent tree codes.  */
#define NUM_TREE_CODES \
  ((int) LAST_AND_UNUSED_TREE_CODE)

#define CODE_CONTAINS_STRUCT(CODE, STRUCT) \
  (tree_contains_struct[(CODE)][(STRUCT)])


/* Classify which part of the compiler has defined a given builtin function.
   Note that we assume below that this is no more than two bits.  */
enum built_in_class {
  NOT_BUILT_IN = 0,
  BUILT_IN_FRONTEND,
  BUILT_IN_MD,
  BUILT_IN_NORMAL
};

/* Last marker used for LTO stremaing of built_in_class.  We can not add it
   to the enum since we need the enumb to fit in 2 bits.  */
#define BUILT_IN_LAST (BUILT_IN_NORMAL + 1)

/* Codes that identify the various built in functions
   so that expand_call can identify them quickly.  */
#define DEF_BUILTIN(ENUM, N, C, T, LT, B, F, NA, AT, IM, COND) ENUM,
enum built_in_function {
#include "builtins.def"

  BEGIN_CHKP_BUILTINS,

#define DEF_BUILTIN(ENUM, N, C, T, LT, B, F, NA, AT, IM, COND)
#define DEF_BUILTIN_CHKP(ENUM, N, C, T, LT, B, F, NA, AT, IM, COND) \
  ENUM##_CHKP = ENUM + BEGIN_CHKP_BUILTINS + 1,
#include "builtins.def"

  END_CHKP_BUILTINS = BEGIN_CHKP_BUILTINS * 2 + 1,

  /* Complex division routines in libgcc.  These are done via builtins
     because emit_library_call_value can't handle complex values.  */
  BUILT_IN_COMPLEX_MUL_MIN,
  BUILT_IN_COMPLEX_MUL_MAX
    = BUILT_IN_COMPLEX_MUL_MIN
      + MAX_MODE_COMPLEX_FLOAT
      - MIN_MODE_COMPLEX_FLOAT,

  BUILT_IN_COMPLEX_DIV_MIN,
  BUILT_IN_COMPLEX_DIV_MAX
    = BUILT_IN_COMPLEX_DIV_MIN
      + MAX_MODE_COMPLEX_FLOAT
      - MIN_MODE_COMPLEX_FLOAT,

  /* Upper bound on non-language-specific builtins.  */
  END_BUILTINS
};

/* Internal functions.  */
enum internal_fn {
#define DEF_INTERNAL_FN(CODE, FLAGS, FNSPEC) IFN_##CODE,
#include "internal-fn.def"
  IFN_LAST
};

/* An enum that combines target-independent built-in functions with
   internal functions, so that they can be treated in a similar way.
   The numbers for built-in functions are the same as for the
   built_in_function enum.  The numbers for internal functions
   start at END_BUITLINS.  */
enum combined_fn {
#define DEF_BUILTIN(ENUM, N, C, T, LT, B, F, NA, AT, IM, COND) \
  CFN_##ENUM = int (ENUM),
#include "builtins.def"

#define DEF_BUILTIN(ENUM, N, C, T, LT, B, F, NA, AT, IM, COND)
#define DEF_BUILTIN_CHKP(ENUM, N, C, T, LT, B, F, NA, AT, IM, COND) \
  CFN_##ENUM##_CHKP = int (ENUM##_CHKP),
#include "builtins.def"

#define DEF_INTERNAL_FN(CODE, FLAGS, FNSPEC) \
  CFN_##CODE = int (END_BUILTINS) + int (IFN_##CODE),
#include "internal-fn.def"

  CFN_LAST
};

/* Tree code classes.  Each tree_code has an associated code class
   represented by a TREE_CODE_CLASS.  */
enum tree_code_class {
  tcc_exceptional, /* An exceptional code (fits no category).  */
  tcc_constant,    /* A constant.  */
  /* Order of tcc_type and tcc_declaration is important.  */
  tcc_type,        /* A type object code.  */
  tcc_declaration, /* A declaration (also serving as variable refs).  */
  tcc_reference,   /* A reference to storage.  */
  tcc_comparison,  /* A comparison expression.  */
  tcc_unary,       /* A unary arithmetic expression.  */
  tcc_binary,      /* A binary arithmetic expression.  */
  tcc_statement,   /* A statement expression, which have side effects
		      but usually no interesting value.  */
  tcc_vl_exp,      /* A function call or other expression with a
		      variable-length operand vector.  */
  tcc_expression   /* Any other expression.  */
};

/* OMP_CLAUSE codes.  Do not reorder, as this is used to index into
   the tables omp_clause_num_ops and omp_clause_code_name.  */
enum omp_clause_code {
  /* Clause zero is special-cased inside the parser
     (c_parser_omp_variable_list).  */
  OMP_CLAUSE_ERROR = 0,

  /* OpenACC/OpenMP clause: private (variable_list).  */
  OMP_CLAUSE_PRIVATE,

  /* OpenMP clause: shared (variable_list).  */
  OMP_CLAUSE_SHARED,

  /* OpenACC/OpenMP clause: firstprivate (variable_list).  */
  OMP_CLAUSE_FIRSTPRIVATE,

  /* OpenMP clause: lastprivate (variable_list).  */
  OMP_CLAUSE_LASTPRIVATE,

  /* OpenACC/OpenMP clause: reduction (operator:variable_list).
     OMP_CLAUSE_REDUCTION_CODE: The tree_code of the operator.
     Operand 1: OMP_CLAUSE_REDUCTION_INIT: Stmt-list to initialize the var.
     Operand 2: OMP_CLAUSE_REDUCTION_MERGE: Stmt-list to merge private var
                into the shared one.
     Operand 3: OMP_CLAUSE_REDUCTION_PLACEHOLDER: A dummy VAR_DECL
                placeholder used in OMP_CLAUSE_REDUCTION_{INIT,MERGE}.
     Operand 4: OMP_CLAUSE_REDUCTION_DECL_PLACEHOLDER: Another dummy
		VAR_DECL placeholder, used like the above for C/C++ array
		reductions.  */
  OMP_CLAUSE_REDUCTION,

  /* OpenMP clause: copyin (variable_list).  */
  OMP_CLAUSE_COPYIN,

  /* OpenMP clause: copyprivate (variable_list).  */
  OMP_CLAUSE_COPYPRIVATE,

  /* OpenMP clause: linear (variable-list[:linear-step]).  */
  OMP_CLAUSE_LINEAR,

  /* OpenMP clause: aligned (variable-list[:alignment]).  */
  OMP_CLAUSE_ALIGNED,

  /* OpenMP clause: depend ({in,out,inout}:variable-list).  */
  OMP_CLAUSE_DEPEND,

  /* OpenMP clause: uniform (argument-list).  */
  OMP_CLAUSE_UNIFORM,

  /* OpenMP clause: to (extended-list).
     Only when it appears in declare target.  */
  OMP_CLAUSE_TO_DECLARE,

  /* OpenMP clause: link (variable-list).  */
  OMP_CLAUSE_LINK,

  /* OpenMP clause: from (variable-list).  */
  OMP_CLAUSE_FROM,

  /* OpenMP clause: to (variable-list).  */
  OMP_CLAUSE_TO,

  /* OpenACC clauses: {copy, copyin, copyout, create, delete, deviceptr,
     device, host (self), present, present_or_copy (pcopy), present_or_copyin
     (pcopyin), present_or_copyout (pcopyout), present_or_create (pcreate)}
     (variable-list).

     OpenMP clause: map ({alloc:,to:,from:,tofrom:,}variable-list).  */
  OMP_CLAUSE_MAP,

  /* OpenACC clause: use_device (variable_list).
     OpenMP clause: use_device_ptr (variable-list).  */
  OMP_CLAUSE_USE_DEVICE_PTR,

  /* OpenMP clause: is_device_ptr (variable-list).  */
  OMP_CLAUSE_IS_DEVICE_PTR,

  /* Internal structure to hold OpenACC cache directive's variable-list.
     #pragma acc cache (variable-list).  */
  OMP_CLAUSE__CACHE_,

  /* OpenACC clause: gang [(gang-argument-list)].
     Where
      gang-argument-list: [gang-argument-list, ] gang-argument
      gang-argument: [num:] integer-expression
                   | static: size-expression
      size-expression: * | integer-expression.  */
  OMP_CLAUSE_GANG,

  /* OpenACC clause: async [(integer-expression)].  */
  OMP_CLAUSE_ASYNC,

  /* OpenACC clause: wait [(integer-expression-list)].  */
  OMP_CLAUSE_WAIT,

  /* OpenACC clause: auto.  */
  OMP_CLAUSE_AUTO,

  /* OpenACC clause: seq.  */
  OMP_CLAUSE_SEQ,

  /* Internal clause: temporary for combined loops expansion.  */
  OMP_CLAUSE__LOOPTEMP_,

  /* OpenACC/OpenMP clause: if (scalar-expression).  */
  OMP_CLAUSE_IF,

  /* OpenMP clause: num_threads (integer-expression).  */
  OMP_CLAUSE_NUM_THREADS,

  /* OpenMP clause: schedule.  */
  OMP_CLAUSE_SCHEDULE,

  /* OpenMP clause: nowait.  */
  OMP_CLAUSE_NOWAIT,

  /* OpenMP clause: ordered [(constant-integer-expression)].  */
  OMP_CLAUSE_ORDERED,

  /* OpenACC/OpenMP clause: default.  */
  OMP_CLAUSE_DEFAULT,

  /* OpenACC/OpenMP clause: collapse (constant-integer-expression).  */
  OMP_CLAUSE_COLLAPSE,

  /* OpenMP clause: untied.  */
  OMP_CLAUSE_UNTIED,

  /* OpenMP clause: final (scalar-expression).  */
  OMP_CLAUSE_FINAL,

  /* OpenMP clause: mergeable.  */
  OMP_CLAUSE_MERGEABLE,

  /* OpenMP clause: device (integer-expression).  */
  OMP_CLAUSE_DEVICE,

  /* OpenMP clause: dist_schedule (static[:chunk-size]).  */
  OMP_CLAUSE_DIST_SCHEDULE,

  /* OpenMP clause: inbranch.  */
  OMP_CLAUSE_INBRANCH,

  /* OpenMP clause: notinbranch.  */
  OMP_CLAUSE_NOTINBRANCH,

  /* OpenMP clause: num_teams(integer-expression).  */
  OMP_CLAUSE_NUM_TEAMS,

  /* OpenMP clause: thread_limit(integer-expression).  */
  OMP_CLAUSE_THREAD_LIMIT,

  /* OpenMP clause: proc_bind ({master,close,spread}).  */
  OMP_CLAUSE_PROC_BIND,

  /* OpenMP clause: safelen (constant-integer-expression).  */
  OMP_CLAUSE_SAFELEN,

  /* OpenMP clause: simdlen (constant-integer-expression).  */
  OMP_CLAUSE_SIMDLEN,

  /* OpenMP clause: for.  */
  OMP_CLAUSE_FOR,

  /* OpenMP clause: parallel.  */
  OMP_CLAUSE_PARALLEL,

  /* OpenMP clause: sections.  */
  OMP_CLAUSE_SECTIONS,

  /* OpenMP clause: taskgroup.  */
  OMP_CLAUSE_TASKGROUP,

  /* OpenMP clause: priority (integer-expression).  */
  OMP_CLAUSE_PRIORITY,

  /* OpenMP clause: grainsize (integer-expression).  */
  OMP_CLAUSE_GRAINSIZE,

  /* OpenMP clause: num_tasks (integer-expression).  */
  OMP_CLAUSE_NUM_TASKS,

  /* OpenMP clause: nogroup.  */
  OMP_CLAUSE_NOGROUP,

  /* OpenMP clause: threads.  */
  OMP_CLAUSE_THREADS,

  /* OpenMP clause: simd.  */
  OMP_CLAUSE_SIMD,

  /* OpenMP clause: hint (integer-expression).  */
  OMP_CLAUSE_HINT,

  /* OpenMP clause: defaultmap (tofrom: scalar).  */
  OMP_CLAUSE_DEFAULTMAP,

  /* Internally used only clause, holding SIMD uid.  */
  OMP_CLAUSE__SIMDUID_,

  /* Internally used only clause, flag whether this is SIMT simd
     loop or not.  */
  OMP_CLAUSE__SIMT_,

  /* OpenACC clause: independent.  */
  OMP_CLAUSE_INDEPENDENT,

  /* OpenACC clause: worker [( [num:] integer-expression)].  */
  OMP_CLAUSE_WORKER,

  /* OpenACC clause: vector [( [length:] integer-expression)].  */
  OMP_CLAUSE_VECTOR,

  /* OpenACC clause: num_gangs (integer-expression).  */
  OMP_CLAUSE_NUM_GANGS,

  /* OpenACC clause: num_workers (integer-expression).  */
  OMP_CLAUSE_NUM_WORKERS,

  /* OpenACC clause: vector_length (integer-expression).  */
  OMP_CLAUSE_VECTOR_LENGTH,

  /* OpenACC clause: tile ( size-expr-list ).  */
  OMP_CLAUSE_TILE,

  /* OpenMP internal-only clause to specify grid dimensions of a gridified
     kernel.  */
  OMP_CLAUSE__GRIDDIM_
};

#undef DEFTREESTRUCT
#define DEFTREESTRUCT(ENUM, NAME) ENUM,
enum tree_node_structure_enum {
#include "treestruct.def"
  LAST_TS_ENUM
};
#undef DEFTREESTRUCT

enum omp_clause_schedule_kind {
  OMP_CLAUSE_SCHEDULE_STATIC,
  OMP_CLAUSE_SCHEDULE_DYNAMIC,
  OMP_CLAUSE_SCHEDULE_GUIDED,
  OMP_CLAUSE_SCHEDULE_AUTO,
  OMP_CLAUSE_SCHEDULE_RUNTIME,
  OMP_CLAUSE_SCHEDULE_MASK = (1 << 3) - 1,
  OMP_CLAUSE_SCHEDULE_MONOTONIC = (1 << 3),
  OMP_CLAUSE_SCHEDULE_NONMONOTONIC = (1 << 4),
  OMP_CLAUSE_SCHEDULE_LAST = 2 * OMP_CLAUSE_SCHEDULE_NONMONOTONIC - 1
};

enum omp_clause_default_kind {
  OMP_CLAUSE_DEFAULT_UNSPECIFIED,
  OMP_CLAUSE_DEFAULT_SHARED,
  OMP_CLAUSE_DEFAULT_NONE,
  OMP_CLAUSE_DEFAULT_PRIVATE,
  OMP_CLAUSE_DEFAULT_FIRSTPRIVATE,
  OMP_CLAUSE_DEFAULT_PRESENT,
  OMP_CLAUSE_DEFAULT_LAST
};

/* There is a TYPE_QUAL value for each type qualifier.  They can be
   combined by bitwise-or to form the complete set of qualifiers for a
   type.  */
enum cv_qualifier {
  TYPE_UNQUALIFIED   = 0x0,
  TYPE_QUAL_CONST    = 0x1,
  TYPE_QUAL_VOLATILE = 0x2,
  TYPE_QUAL_RESTRICT = 0x4,
  TYPE_QUAL_ATOMIC   = 0x8
};

/* Standard named or nameless data types of the C compiler.  */
enum tree_index {
  TI_ERROR_MARK,
  TI_INTQI_TYPE,
  TI_INTHI_TYPE,
  TI_INTSI_TYPE,
  TI_INTDI_TYPE,
  TI_INTTI_TYPE,

  TI_UINTQI_TYPE,
  TI_UINTHI_TYPE,
  TI_UINTSI_TYPE,
  TI_UINTDI_TYPE,
  TI_UINTTI_TYPE,

  TI_ATOMICQI_TYPE,
  TI_ATOMICHI_TYPE,
  TI_ATOMICSI_TYPE,
  TI_ATOMICDI_TYPE,
  TI_ATOMICTI_TYPE,

  TI_UINT16_TYPE,
  TI_UINT32_TYPE,
  TI_UINT64_TYPE,

  TI_VOID,

  TI_INTEGER_ZERO,
  TI_INTEGER_ONE,
  TI_INTEGER_THREE,
  TI_INTEGER_MINUS_ONE,
  TI_NULL_POINTER,

  TI_SIZE_ZERO,
  TI_SIZE_ONE,

  TI_BITSIZE_ZERO,
  TI_BITSIZE_ONE,
  TI_BITSIZE_UNIT,

  TI_PUBLIC,
  TI_PROTECTED,
  TI_PRIVATE,

  TI_BOOLEAN_FALSE,
  TI_BOOLEAN_TRUE,

  TI_FLOAT_TYPE,
  TI_DOUBLE_TYPE,
  TI_LONG_DOUBLE_TYPE,

  /* The _FloatN and _FloatNx types must be consecutive, and in the
     same sequence as the corresponding complex types, which must also
     be consecutive; _FloatN must come before _FloatNx; the order must
     also be the same as in the floatn_nx_types array and the RID_*
     values in c-common.h.  This is so that iterations over these
     types work as intended.  */
  TI_FLOAT16_TYPE,
  TI_FLOATN_TYPE_FIRST = TI_FLOAT16_TYPE,
  TI_FLOATN_NX_TYPE_FIRST = TI_FLOAT16_TYPE,
  TI_FLOAT32_TYPE,
  TI_FLOAT64_TYPE,
  TI_FLOAT128_TYPE,
  TI_FLOATN_TYPE_LAST = TI_FLOAT128_TYPE,
#define NUM_FLOATN_TYPES (TI_FLOATN_TYPE_LAST - TI_FLOATN_TYPE_FIRST + 1)
  TI_FLOAT32X_TYPE,
  TI_FLOATNX_TYPE_FIRST = TI_FLOAT32X_TYPE,
  TI_FLOAT64X_TYPE,
  TI_FLOAT128X_TYPE,
  TI_FLOATNX_TYPE_LAST = TI_FLOAT128X_TYPE,
  TI_FLOATN_NX_TYPE_LAST = TI_FLOAT128X_TYPE,
#define NUM_FLOATNX_TYPES (TI_FLOATNX_TYPE_LAST - TI_FLOATNX_TYPE_FIRST + 1)
#define NUM_FLOATN_NX_TYPES (TI_FLOATN_NX_TYPE_LAST		\
			     - TI_FLOATN_NX_TYPE_FIRST		\
			     + 1)

  /* Put the complex types after their component types, so that in (sequential)
     tree streaming we can assert that their component types have already been
     handled (see tree-streamer.c:record_common_node).  */
  TI_COMPLEX_INTEGER_TYPE,
  TI_COMPLEX_FLOAT_TYPE,
  TI_COMPLEX_DOUBLE_TYPE,
  TI_COMPLEX_LONG_DOUBLE_TYPE,

  TI_COMPLEX_FLOAT16_TYPE,
  TI_COMPLEX_FLOATN_NX_TYPE_FIRST = TI_COMPLEX_FLOAT16_TYPE,
  TI_COMPLEX_FLOAT32_TYPE,
  TI_COMPLEX_FLOAT64_TYPE,
  TI_COMPLEX_FLOAT128_TYPE,
  TI_COMPLEX_FLOAT32X_TYPE,
  TI_COMPLEX_FLOAT64X_TYPE,
  TI_COMPLEX_FLOAT128X_TYPE,

  TI_FLOAT_PTR_TYPE,
  TI_DOUBLE_PTR_TYPE,
  TI_LONG_DOUBLE_PTR_TYPE,
  TI_INTEGER_PTR_TYPE,

  TI_VOID_TYPE,
  TI_PTR_TYPE,
  TI_CONST_PTR_TYPE,
  TI_SIZE_TYPE,
  TI_PID_TYPE,
  TI_PTRDIFF_TYPE,
  TI_VA_LIST_TYPE,
  TI_VA_LIST_GPR_COUNTER_FIELD,
  TI_VA_LIST_FPR_COUNTER_FIELD,
  TI_BOOLEAN_TYPE,
  TI_FILEPTR_TYPE,
  TI_CONST_TM_PTR_TYPE,
  TI_FENV_T_PTR_TYPE,
  TI_CONST_FENV_T_PTR_TYPE,
  TI_FEXCEPT_T_PTR_TYPE,
  TI_CONST_FEXCEPT_T_PTR_TYPE,
  TI_POINTER_SIZED_TYPE,

  TI_POINTER_BOUNDS_TYPE,

  TI_DFLOAT32_TYPE,
  TI_DFLOAT64_TYPE,
  TI_DFLOAT128_TYPE,
  TI_DFLOAT32_PTR_TYPE,
  TI_DFLOAT64_PTR_TYPE,
  TI_DFLOAT128_PTR_TYPE,

  TI_VOID_LIST_NODE,

  TI_MAIN_IDENTIFIER,

  TI_SAT_SFRACT_TYPE,
  TI_SAT_FRACT_TYPE,
  TI_SAT_LFRACT_TYPE,
  TI_SAT_LLFRACT_TYPE,
  TI_SAT_USFRACT_TYPE,
  TI_SAT_UFRACT_TYPE,
  TI_SAT_ULFRACT_TYPE,
  TI_SAT_ULLFRACT_TYPE,
  TI_SFRACT_TYPE,
  TI_FRACT_TYPE,
  TI_LFRACT_TYPE,
  TI_LLFRACT_TYPE,
  TI_USFRACT_TYPE,
  TI_UFRACT_TYPE,
  TI_ULFRACT_TYPE,
  TI_ULLFRACT_TYPE,
  TI_SAT_SACCUM_TYPE,
  TI_SAT_ACCUM_TYPE,
  TI_SAT_LACCUM_TYPE,
  TI_SAT_LLACCUM_TYPE,
  TI_SAT_USACCUM_TYPE,
  TI_SAT_UACCUM_TYPE,
  TI_SAT_ULACCUM_TYPE,
  TI_SAT_ULLACCUM_TYPE,
  TI_SACCUM_TYPE,
  TI_ACCUM_TYPE,
  TI_LACCUM_TYPE,
  TI_LLACCUM_TYPE,
  TI_USACCUM_TYPE,
  TI_UACCUM_TYPE,
  TI_ULACCUM_TYPE,
  TI_ULLACCUM_TYPE,
  TI_QQ_TYPE,
  TI_HQ_TYPE,
  TI_SQ_TYPE,
  TI_DQ_TYPE,
  TI_TQ_TYPE,
  TI_UQQ_TYPE,
  TI_UHQ_TYPE,
  TI_USQ_TYPE,
  TI_UDQ_TYPE,
  TI_UTQ_TYPE,
  TI_SAT_QQ_TYPE,
  TI_SAT_HQ_TYPE,
  TI_SAT_SQ_TYPE,
  TI_SAT_DQ_TYPE,
  TI_SAT_TQ_TYPE,
  TI_SAT_UQQ_TYPE,
  TI_SAT_UHQ_TYPE,
  TI_SAT_USQ_TYPE,
  TI_SAT_UDQ_TYPE,
  TI_SAT_UTQ_TYPE,
  TI_HA_TYPE,
  TI_SA_TYPE,
  TI_DA_TYPE,
  TI_TA_TYPE,
  TI_UHA_TYPE,
  TI_USA_TYPE,
  TI_UDA_TYPE,
  TI_UTA_TYPE,
  TI_SAT_HA_TYPE,
  TI_SAT_SA_TYPE,
  TI_SAT_DA_TYPE,
  TI_SAT_TA_TYPE,
  TI_SAT_UHA_TYPE,
  TI_SAT_USA_TYPE,
  TI_SAT_UDA_TYPE,
  TI_SAT_UTA_TYPE,

  TI_OPTIMIZATION_DEFAULT,
  TI_OPTIMIZATION_CURRENT,
  TI_TARGET_OPTION_DEFAULT,
  TI_TARGET_OPTION_CURRENT,
  TI_CURRENT_TARGET_PRAGMA,
  TI_CURRENT_OPTIMIZE_PRAGMA,

  TI_MAX
};

/* An enumeration of the standard C integer types.  These must be
   ordered so that shorter types appear before longer ones, and so
   that signed types appear before unsigned ones, for the correct
   functioning of interpret_integer() in c-lex.c.  */
enum integer_type_kind {
  itk_char,
  itk_signed_char,
  itk_unsigned_char,
  itk_short,
  itk_unsigned_short,
  itk_int,
  itk_unsigned_int,
  itk_long,
  itk_unsigned_long,
  itk_long_long,
  itk_unsigned_long_long,

  itk_intN_0,
  itk_unsigned_intN_0,
  itk_intN_1,
  itk_unsigned_intN_1,
  itk_intN_2,
  itk_unsigned_intN_2,
  itk_intN_3,
  itk_unsigned_intN_3,

  itk_none
};

/* A pointer-to-function member type looks like:

     struct {
       __P __pfn;
       ptrdiff_t __delta;
     };

   If __pfn is NULL, it is a NULL pointer-to-member-function.

   (Because the vtable is always the first thing in the object, we
   don't need its offset.)  If the function is virtual, then PFN is
   one plus twice the index into the vtable; otherwise, it is just a
   pointer to the function.

   Unfortunately, using the lowest bit of PFN doesn't work in
   architectures that don't impose alignment requirements on function
   addresses, or that use the lowest bit to tell one ISA from another,
   for example.  For such architectures, we use the lowest bit of
   DELTA instead of the lowest bit of the PFN, and DELTA will be
   multiplied by 2.  */
enum ptrmemfunc_vbit_where_t {
  ptrmemfunc_vbit_in_pfn,
  ptrmemfunc_vbit_in_delta
};

/* Flags that may be passed in the third argument of decl_attributes, and
   to handler functions for attributes.  */
enum attribute_flags {
  /* The type passed in is the type of a DECL, and any attributes that
     should be passed in again to be applied to the DECL rather than the
     type should be returned.  */
  ATTR_FLAG_DECL_NEXT = 1,
  /* The type passed in is a function return type, and any attributes that
     should be passed in again to be applied to the function type rather
     than the return type should be returned.  */
  ATTR_FLAG_FUNCTION_NEXT = 2,
  /* The type passed in is an array element type, and any attributes that
     should be passed in again to be applied to the array type rather
     than the element type should be returned.  */
  ATTR_FLAG_ARRAY_NEXT = 4,
  /* The type passed in is a structure, union or enumeration type being
     created, and should be modified in place.  */
  ATTR_FLAG_TYPE_IN_PLACE = 8,
  /* The attributes are being applied by default to a library function whose
     name indicates known behavior, and should be silently ignored if they
     are not in fact compatible with the function type.  */
  ATTR_FLAG_BUILT_IN = 16,
  /* A given attribute has been parsed as a C++-11 attribute.  */
  ATTR_FLAG_CXX11 = 32
};

/* Types used to represent sizes.  */
enum size_type_kind {
  stk_sizetype,		/* Normal representation of sizes in bytes.  */
  stk_ssizetype,	/* Signed representation of sizes in bytes.  */
  stk_bitsizetype,	/* Normal representation of sizes in bits.  */
  stk_sbitsizetype,	/* Signed representation of sizes in bits.  */
  stk_type_kind_last
};

enum operand_equal_flag {
  OEP_ONLY_CONST = 1,
  OEP_PURE_SAME = 2,
  OEP_MATCH_SIDE_EFFECTS = 4,
  OEP_ADDRESS_OF = 8,
  /* Internal within operand_equal_p:  */
  OEP_NO_HASH_CHECK = 16,
  /* Internal within inchash::add_expr:  */
  OEP_HASH_CHECK = 32,
  /* Makes operand_equal_p handle more expressions:  */
  OEP_LEXICOGRAPHIC = 64
};

/* Enum and arrays used for tree allocation stats.
   Keep in sync with tree.c:tree_node_kind_names.  */
enum tree_node_kind {
  d_kind,
  t_kind,
  b_kind,
  s_kind,
  r_kind,
  e_kind,
  c_kind,
  id_kind,
  vec_kind,
  binfo_kind,
  ssa_name_kind,
  constr_kind,
  x_kind,
  lang_decl,
  lang_type,
  omp_clause_kind,
  all_kinds
};

enum annot_expr_kind {
  annot_expr_ivdep_kind,
  annot_expr_unroll_kind,
  annot_expr_no_vector_kind,
  annot_expr_vector_kind,
  annot_expr_parallel_kind,
  annot_expr_kind_last
};

/*---------------------------------------------------------------------------
                                Type definitions
---------------------------------------------------------------------------*/
/* When processing aliases at the symbol table level, we need the
   declaration of target. For this reason we need to queue aliases and
   process them after all declarations has been produced.  */
struct GTY(()) alias_pair {
  tree decl;
  tree target;
};

/* An initialization priority.  */
typedef unsigned short priority_type;

/* The type of a callback function for walking over tree structure.  */
typedef tree (*walk_tree_fn) (tree *, int *, void *);

/* The type of a callback function that represents a custom walk_tree.  */
typedef tree (*walk_tree_lh) (tree *, int *, tree (*) (tree *, int *, void *),
			      void *, hash_set<tree> *);


/*---------------------------------------------------------------------------
                              Main data structures
---------------------------------------------------------------------------*/
/* A tree node can represent a data type, a variable, an expression
   or a statement.  Each node has a TREE_CODE which says what kind of
   thing it represents.  Some common codes are:
   INTEGER_TYPE -- represents a type of integers.
   ARRAY_TYPE -- represents a type of pointer.
   VAR_DECL -- represents a declared variable.
   INTEGER_CST -- represents a constant integer value.
   PLUS_EXPR -- represents a sum (an expression).

   As for the contents of a tree node: there are some fields
   that all nodes share.  Each TREE_CODE has various special-purpose
   fields as well.  The fields of a node are never accessed directly,
   always through accessor macros.  */

/* Every kind of tree node starts with this structure,
   so all nodes have these fields.

   See the accessor macros, defined below, for documentation of the
   fields, and the table below which connects the fields and the
   accessor macros.  */

struct GTY(()) tree_base {
  ENUM_BITFIELD(tree_code) code : 16;

  unsigned side_effects_flag : 1;
  unsigned constant_flag : 1;
  unsigned addressable_flag : 1;
  unsigned volatile_flag : 1;
  unsigned readonly_flag : 1;
  unsigned asm_written_flag: 1;
  unsigned nowarning_flag : 1;
  unsigned visited : 1;

  unsigned used_flag : 1;
  unsigned nothrow_flag : 1;
  unsigned static_flag : 1;
  unsigned public_flag : 1;
  unsigned private_flag : 1;
  unsigned protected_flag : 1;
  unsigned deprecated_flag : 1;
  unsigned default_def_flag : 1;

  union {
    /* The bits in the following structure should only be used with
       accessor macros that constrain inputs with tree checking.  */
    struct {
      unsigned lang_flag_0 : 1;
      unsigned lang_flag_1 : 1;
      unsigned lang_flag_2 : 1;
      unsigned lang_flag_3 : 1;
      unsigned lang_flag_4 : 1;
      unsigned lang_flag_5 : 1;
      unsigned lang_flag_6 : 1;
      unsigned saturating_flag : 1;

      unsigned unsigned_flag : 1;
      unsigned packed_flag : 1;
      unsigned user_align : 1;
      unsigned nameless_flag : 1;
      unsigned atomic_flag : 1;
      unsigned spare0 : 3;

      unsigned spare1 : 8;

      /* This field is only used with TREE_TYPE nodes; the only reason it is
	 present in tree_base instead of tree_type is to save space.  The size
	 of the field must be large enough to hold addr_space_t values.  */
      unsigned address_space : 8;
    } bits;

    /* The following fields are present in tree_base to save space.  The
       nodes using them do not require any of the flags above and so can
       make better use of the 4-byte sized word.  */

    /* The number of HOST_WIDE_INTs in an INTEGER_CST.  */
    struct {
      /* The number of HOST_WIDE_INTs if the INTEGER_CST is accessed in
	 its native precision.  */
      unsigned char unextended;

      /* The number of HOST_WIDE_INTs if the INTEGER_CST is extended to
	 wider precisions based on its TYPE_SIGN.  */
      unsigned char extended;

      /* The number of HOST_WIDE_INTs if the INTEGER_CST is accessed in
	 offset_int precision, with smaller integers being extended
	 according to their TYPE_SIGN.  This is equal to one of the two
	 fields above but is cached for speed.  */
      unsigned char offset;
    } int_length;

    /* VEC length.  This field is only used with TREE_VEC.  */
    int length;

<<<<<<< HEAD
    /* Number of elements.  This field is only used with VECTOR_CST
       and VEC_DUPLICATE_CST.  It is always 1 for VEC_DUPLICATE_CST.  */
    unsigned int nelts;
=======
    /* This field is only used with VECTOR_CST.  */
    struct {
      /* The value of VECTOR_CST_LOG2_NPATTERNS.  */
      unsigned int log2_npatterns : 8;

      /* The value of VECTOR_CST_NELTS_PER_PATTERN.  */
      unsigned int nelts_per_pattern : 8;

      /* For future expansion.  */
      unsigned int unused : 16;
    } vector_cst;
>>>>>>> 70783a86

    /* SSA version number.  This field is only used with SSA_NAME.  */
    unsigned int version;

    /* CHREC_VARIABLE.  This field is only used with POLYNOMIAL_CHREC.  */
    unsigned int chrec_var;

    /* Internal function code.  */
    enum internal_fn ifn;

    /* The following two fields are used for MEM_REF and TARGET_MEM_REF
       expression trees and specify known data non-dependences.  For
       two memory references in a function they are known to not
       alias if dependence_info.clique are equal and dependence_info.base
       are distinct.  */
    struct {
      unsigned short clique;
      unsigned short base;
    } dependence_info;
  } GTY((skip(""))) u;
};

/* The following table lists the uses of each of the above flags and
   for which types of nodes they are defined.

   addressable_flag:

       TREE_ADDRESSABLE in
           VAR_DECL, PARM_DECL, RESULT_DECL, FUNCTION_DECL, LABEL_DECL
           SSA_NAME
           all types
           CONSTRUCTOR, IDENTIFIER_NODE
           STMT_EXPR

       CALL_EXPR_TAILCALL in
           CALL_EXPR

       CASE_LOW_SEEN in
           CASE_LABEL_EXPR

       PREDICT_EXPR_OUTCOME in
	   PREDICT_EXPR

   static_flag:

       TREE_STATIC in
           VAR_DECL, FUNCTION_DECL
           CONSTRUCTOR

       TREE_NO_TRAMPOLINE in
           ADDR_EXPR

       BINFO_VIRTUAL_P in
           TREE_BINFO

       TREE_SYMBOL_REFERENCED in
           IDENTIFIER_NODE

       CLEANUP_EH_ONLY in
           TARGET_EXPR, WITH_CLEANUP_EXPR

       TRY_CATCH_IS_CLEANUP in
           TRY_CATCH_EXPR

       ASM_INPUT_P in
           ASM_EXPR

       TYPE_REF_CAN_ALIAS_ALL in
           POINTER_TYPE, REFERENCE_TYPE

       CASE_HIGH_SEEN in
           CASE_LABEL_EXPR

       ENUM_IS_SCOPED in
	   ENUMERAL_TYPE

       TRANSACTION_EXPR_OUTER in
	   TRANSACTION_EXPR

       SSA_NAME_ANTI_RANGE_P in
	   SSA_NAME

       MUST_TAIL_CALL in
	   CALL_EXPR

   public_flag:

       TREE_OVERFLOW in
           INTEGER_CST, REAL_CST, COMPLEX_CST, VECTOR_CST, VEC_DUPLICATE_CST

       TREE_PUBLIC in
           VAR_DECL, FUNCTION_DECL
           IDENTIFIER_NODE

       CONSTRUCTOR_NO_CLEARING in
           CONSTRUCTOR

       ASM_VOLATILE_P in
           ASM_EXPR

       CALL_EXPR_VA_ARG_PACK in
           CALL_EXPR

       TYPE_CACHED_VALUES_P in
           all types

       SAVE_EXPR_RESOLVED_P in
           SAVE_EXPR

       OMP_CLAUSE_LASTPRIVATE_FIRSTPRIVATE in
           OMP_CLAUSE_LASTPRIVATE

       OMP_CLAUSE_PRIVATE_DEBUG in
           OMP_CLAUSE_PRIVATE

       OMP_CLAUSE_LINEAR_NO_COPYIN in
	   OMP_CLAUSE_LINEAR

       OMP_CLAUSE_MAP_ZERO_BIAS_ARRAY_SECTION in
	   OMP_CLAUSE_MAP

       OMP_CLAUSE_REDUCTION_OMP_ORIG_REF in
	   OMP_CLAUSE_REDUCTION

       TRANSACTION_EXPR_RELAXED in
	   TRANSACTION_EXPR

       FALLTHROUGH_LABEL_P in
	   LABEL_DECL

       SSA_NAME_IS_VIRTUAL_OPERAND in
	   SSA_NAME

       EXPR_LOCATION_WRAPPER_P in
	   NON_LVALUE_EXPR, VIEW_CONVERT_EXPR

   private_flag:

       TREE_PRIVATE in
           all decls

       CALL_EXPR_RETURN_SLOT_OPT in
           CALL_EXPR

       OMP_SECTION_LAST in
           OMP_SECTION

       OMP_PARALLEL_COMBINED in
           OMP_PARALLEL

       OMP_ATOMIC_SEQ_CST in
	   OMP_ATOMIC*

       OMP_CLAUSE_PRIVATE_OUTER_REF in
	   OMP_CLAUSE_PRIVATE

       OMP_CLAUSE_LINEAR_NO_COPYOUT in
	   OMP_CLAUSE_LINEAR

       TYPE_REF_IS_RVALUE in
	   REFERENCE_TYPE

       ENUM_IS_OPAQUE in
	   ENUMERAL_TYPE

   protected_flag:

       TREE_PROTECTED in
           BLOCK
           all decls

       CALL_FROM_THUNK_P and
       CALL_ALLOCA_FOR_VAR_P in
           CALL_EXPR

       OMP_CLAUSE_LINEAR_VARIABLE_STRIDE in
	   OMP_CLAUSE_LINEAR

   side_effects_flag:

       TREE_SIDE_EFFECTS in
           all expressions
           all decls
           all constants

       FORCED_LABEL in
           LABEL_DECL

   volatile_flag:

       TREE_THIS_VOLATILE in
           all expressions
           all decls

       TYPE_VOLATILE in
           all types

   readonly_flag:

       TREE_READONLY in
           all expressions
           all decls

       TYPE_READONLY in
           all types

   constant_flag:

       TREE_CONSTANT in
           all expressions
           all decls
           all constants

       TYPE_SIZES_GIMPLIFIED in
           all types

   unsigned_flag:

       TYPE_UNSIGNED in
           all types

       DECL_UNSIGNED in
           all decls

   asm_written_flag:

       TREE_ASM_WRITTEN in
           VAR_DECL, FUNCTION_DECL, TYPE_DECL
           RECORD_TYPE, UNION_TYPE, QUAL_UNION_TYPE
           BLOCK, STRING_CST

       SSA_NAME_OCCURS_IN_ABNORMAL_PHI in
           SSA_NAME

   used_flag:

       TREE_USED in
           all expressions
           all decls
           IDENTIFIER_NODE

   nothrow_flag:

       TREE_NOTHROW in
           CALL_EXPR
           FUNCTION_DECL

       TREE_THIS_NOTRAP in
          INDIRECT_REF, MEM_REF, TARGET_MEM_REF, ARRAY_REF, ARRAY_RANGE_REF

       SSA_NAME_IN_FREE_LIST in
          SSA_NAME

       DECL_NONALIASED in
	  VAR_DECL

   deprecated_flag:

       TREE_DEPRECATED in
           all decls
	   all types

       IDENTIFIER_TRANSPARENT_ALIAS in
           IDENTIFIER_NODE

   visited:

       TREE_VISITED in
           all trees (used liberally by many passes)

   saturating_flag:

       TYPE_REVERSE_STORAGE_ORDER in
           RECORD_TYPE, UNION_TYPE, QUAL_UNION_TYPE, ARRAY_TYPE

       TYPE_SATURATING in
           other types

       VAR_DECL_IS_VIRTUAL_OPERAND in
	   VAR_DECL

   nowarning_flag:

       TREE_NO_WARNING in
           all expressions
           all decls

       TYPE_ARTIFICIAL in
           all types

   default_def_flag:

       TYPE_FINAL_P in
	   RECORD_TYPE, UNION_TYPE and QUAL_UNION_TYPE

       TYPE_VECTOR_OPAQUE in
	   VECTOR_TYPE

       SSA_NAME_IS_DEFAULT_DEF in
           SSA_NAME

       DECL_NONLOCAL_FRAME in
	   VAR_DECL

       REF_REVERSE_STORAGE_ORDER in
           BIT_FIELD_REF, MEM_REF

       FUNC_ADDR_BY_DESCRIPTOR in
           ADDR_EXPR

       CALL_EXPR_BY_DESCRIPTOR in
           CALL_EXPR
*/

struct GTY(()) tree_typed {
  struct tree_base base;
  tree type;
};

struct GTY(()) tree_common {
  struct tree_typed typed;
  tree chain;
};

struct GTY(()) tree_int_cst {
  struct tree_typed typed;
  HOST_WIDE_INT val[1];
};


struct GTY(()) tree_real_cst {
  struct tree_typed typed;
  struct real_value * real_cst_ptr;
};

struct GTY(()) tree_fixed_cst {
  struct tree_typed typed;
  struct fixed_value * fixed_cst_ptr;
};

struct GTY(()) tree_string {
  struct tree_typed typed;
  int length;
  char str[1];
};

struct GTY(()) tree_complex {
  struct tree_typed typed;
  tree real;
  tree imag;
};

struct GTY(()) tree_vector {
  struct tree_typed typed;
<<<<<<< HEAD
  tree GTY ((length ("((tree) &%h)->base.u.nelts"))) elts[1];
=======
  tree GTY ((length ("vector_cst_encoded_nelts ((tree) &%h)"))) elts[1];
>>>>>>> 70783a86
};

struct GTY(()) tree_poly_int_cst {
  struct tree_typed typed;
  tree coeffs[NUM_POLY_INT_COEFFS];
};

struct GTY(()) tree_identifier {
  struct tree_common common;
  struct ht_identifier id;
};

struct GTY(()) tree_list {
  struct tree_common common;
  tree purpose;
  tree value;
};

struct GTY(()) tree_vec {
  struct tree_common common;
  tree GTY ((length ("TREE_VEC_LENGTH ((tree)&%h)"))) a[1];
};

/* A single element of a CONSTRUCTOR. VALUE holds the actual value of the
   element. INDEX can optionally design the position of VALUE: in arrays,
   it is the index where VALUE has to be placed; in structures, it is the
   FIELD_DECL of the member.  */
struct GTY(()) constructor_elt {
  tree index;
  tree value;
};

struct GTY(()) tree_constructor {
  struct tree_typed typed;
  vec<constructor_elt, va_gc> *elts;
};

enum omp_clause_depend_kind
{
  OMP_CLAUSE_DEPEND_IN,
  OMP_CLAUSE_DEPEND_OUT,
  OMP_CLAUSE_DEPEND_INOUT,
  OMP_CLAUSE_DEPEND_SOURCE,
  OMP_CLAUSE_DEPEND_SINK,
  OMP_CLAUSE_DEPEND_LAST
};

enum omp_clause_proc_bind_kind
{
  /* Numbers should match omp_proc_bind_t enum in omp.h.  */
  OMP_CLAUSE_PROC_BIND_FALSE = 0,
  OMP_CLAUSE_PROC_BIND_TRUE = 1,
  OMP_CLAUSE_PROC_BIND_MASTER = 2,
  OMP_CLAUSE_PROC_BIND_CLOSE = 3,
  OMP_CLAUSE_PROC_BIND_SPREAD = 4,
  OMP_CLAUSE_PROC_BIND_LAST
};

enum omp_clause_linear_kind
{
  OMP_CLAUSE_LINEAR_DEFAULT,
  OMP_CLAUSE_LINEAR_REF,
  OMP_CLAUSE_LINEAR_VAL,
  OMP_CLAUSE_LINEAR_UVAL
};

struct GTY(()) tree_exp {
  struct tree_typed typed;
  location_t locus;
  tree GTY ((special ("tree_exp"),
	     desc ("TREE_CODE ((tree) &%0)")))
    operands[1];
};

/* Immediate use linking structure.  This structure is used for maintaining
   a doubly linked list of uses of an SSA_NAME.  */
struct GTY(()) ssa_use_operand_t {
  struct ssa_use_operand_t* GTY((skip(""))) prev;
  struct ssa_use_operand_t* GTY((skip(""))) next;
  /* Immediate uses for a given SSA name are maintained as a cyclic
     list.  To recognize the root of this list, the location field
     needs to point to the original SSA name.  Since statements and
     SSA names are of different data types, we need this union.  See
     the explanation in struct imm_use_iterator.  */
  union { gimple *stmt; tree ssa_name; } GTY((skip(""))) loc;
  tree *GTY((skip(""))) use;
};

struct GTY(()) tree_ssa_name {
  struct tree_typed typed;

  /* _DECL wrapped by this SSA name.  */
  tree var;

  /* Statement that defines this SSA name.  */
  gimple *def_stmt;

  /* Value range information.  */
  union ssa_name_info_type {
    /* Pointer attributes used for alias analysis.  */
    struct GTY ((tag ("0"))) ptr_info_def *ptr_info;
    /* Value range attributes used for zero/sign extension elimination.  */
    struct GTY ((tag ("1"))) range_info_def *range_info;
  } GTY ((desc ("%1.typed.type ?" \
		"!POINTER_TYPE_P (TREE_TYPE ((tree)&%1)) : 2"))) info;

  /* Immediate uses list for this SSA_NAME.  */
  struct ssa_use_operand_t imm_uses;
};

struct GTY(()) phi_arg_d {
  /* imm_use MUST be the first element in struct because we do some
     pointer arithmetic with it.  See phi_arg_index_from_use.  */
  struct ssa_use_operand_t imm_use;
  tree def;
  location_t locus;
};

struct GTY(()) tree_omp_clause {
  struct tree_common common;
  location_t locus;
  enum omp_clause_code code;
  union omp_clause_subcode {
    enum omp_clause_default_kind   default_kind;
    enum omp_clause_schedule_kind  schedule_kind;
    enum omp_clause_depend_kind    depend_kind;
    /* See include/gomp-constants.h for enum gomp_map_kind's values.  */
    unsigned int		   map_kind;
    enum omp_clause_proc_bind_kind proc_bind_kind;
    enum tree_code                 reduction_code;
    enum omp_clause_linear_kind    linear_kind;
    enum tree_code                 if_modifier;
    /* The dimension a OMP_CLAUSE__GRIDDIM_ clause of a gridified target
       construct describes.  */
    unsigned int		   dimension;
  } GTY ((skip)) subcode;

  /* The gimplification of OMP_CLAUSE_REDUCTION_{INIT,MERGE} for omp-low's
     usage.  */
  gimple_seq gimple_reduction_init;
  gimple_seq gimple_reduction_merge;

  tree GTY ((length ("omp_clause_num_ops[OMP_CLAUSE_CODE ((tree)&%h)]")))
    ops[1];
};

struct GTY(()) tree_block {
  struct tree_base base;
  tree chain;

  unsigned abstract_flag : 1;
  unsigned block_num : 31;

  location_t locus;
  location_t end_locus;

  tree vars;
  vec<tree, va_gc> *nonlocalized_vars;

  tree subblocks;
  tree supercontext;
  tree abstract_origin;
  tree fragment_origin;
  tree fragment_chain;

  /* Pointer to the DWARF lexical block.  */
  struct die_struct *die;
};

struct GTY(()) tree_type_common {
  struct tree_common common;
  tree size;
  tree size_unit;
  tree attributes;
  unsigned int uid;

  unsigned int precision : 10;
  unsigned no_force_blk_flag : 1;
  unsigned needs_constructing_flag : 1;
  unsigned transparent_aggr_flag : 1;
  unsigned restrict_flag : 1;
  unsigned contains_placeholder_bits : 2;

  ENUM_BITFIELD(machine_mode) mode : 8;

  unsigned string_flag : 1;
  unsigned lang_flag_0 : 1;
  unsigned lang_flag_1 : 1;
  unsigned lang_flag_2 : 1;
  unsigned lang_flag_3 : 1;
  unsigned lang_flag_4 : 1;
  unsigned lang_flag_5 : 1;
  unsigned lang_flag_6 : 1;
  unsigned lang_flag_7 : 1;

  /* TYPE_ALIGN in log2; this has to be large enough to hold values
     of the maximum of BIGGEST_ALIGNMENT and MAX_OFILE_ALIGNMENT,
     the latter being usually the larger.  For ELF it is 8<<28,
     so we need to store the value 32 (not 31, as we need the zero
     as well), hence six bits.  */
  unsigned align : 6;
  unsigned warn_if_not_align : 6;
  unsigned typeless_storage : 1;
  unsigned empty_flag : 1;
  unsigned spare : 17;

  alias_set_type alias_set;
  tree pointer_to;
  tree reference_to;
  union tree_type_symtab {
    int GTY ((tag ("TYPE_SYMTAB_IS_ADDRESS"))) address;
    struct die_struct * GTY ((tag ("TYPE_SYMTAB_IS_DIE"))) die;
  } GTY ((desc ("debug_hooks->tree_type_symtab_field"))) symtab;
  tree canonical;
  tree next_variant;
  tree main_variant;
  tree context;
  tree name;
};

struct GTY(()) tree_type_with_lang_specific {
  struct tree_type_common common;
  /* Points to a structure whose details depend on the language in use.  */
  struct lang_type *lang_specific;
};

struct GTY(()) tree_type_non_common {
  struct tree_type_with_lang_specific with_lang_specific;
  tree values;
  tree minval;
  tree maxval;
  tree lang_1;
};

struct GTY (()) tree_binfo {
  struct tree_common common;

  tree offset;
  tree vtable;
  tree virtuals;
  tree vptr_field;
  vec<tree, va_gc> *base_accesses;
  tree inheritance;

  tree vtt_subvtt;
  tree vtt_vptr;

  vec<tree, va_gc> base_binfos;
};

struct GTY(()) tree_decl_minimal {
  struct tree_common common;
  location_t locus;
  unsigned int uid;
  tree name;
  tree context;
};

struct GTY(()) tree_decl_common {
  struct tree_decl_minimal common;
  tree size;

  ENUM_BITFIELD(machine_mode) mode : 8;

  unsigned nonlocal_flag : 1;
  unsigned virtual_flag : 1;
  unsigned ignored_flag : 1;
  unsigned abstract_flag : 1;
  unsigned artificial_flag : 1;
  unsigned preserve_flag: 1;
  unsigned debug_expr_is_from : 1;

  unsigned lang_flag_0 : 1;
  unsigned lang_flag_1 : 1;
  unsigned lang_flag_2 : 1;
  unsigned lang_flag_3 : 1;
  unsigned lang_flag_4 : 1;
  unsigned lang_flag_5 : 1;
  unsigned lang_flag_6 : 1;
  unsigned lang_flag_7 : 1;
  unsigned lang_flag_8 : 1;

  /* In VAR_DECL and PARM_DECL, this is DECL_REGISTER
     IN TRANSLATION_UNIT_DECL, this is TRANSLATION_UNIT_WARN_EMPTY_P.  */
  unsigned decl_flag_0 : 1;
  /* In FIELD_DECL, this is DECL_BIT_FIELD
     In VAR_DECL and FUNCTION_DECL, this is DECL_EXTERNAL.
     In TYPE_DECL, this is TYPE_DECL_SUPPRESS_DEBUG.  */
  unsigned decl_flag_1 : 1;
  /* In FIELD_DECL, this is DECL_NONADDRESSABLE_P
     In VAR_DECL, PARM_DECL and RESULT_DECL, this is
     DECL_HAS_VALUE_EXPR_P.  */
  unsigned decl_flag_2 : 1;
  /* In FIELD_DECL, this is DECL_PADDING_P.  */
  unsigned decl_flag_3 : 1;
  /* Logically, these two would go in a theoretical base shared by var and
     parm decl. */
  unsigned gimple_reg_flag : 1;
  /* In VAR_DECL, PARM_DECL and RESULT_DECL, this is DECL_BY_REFERENCE.  */
  unsigned decl_by_reference_flag : 1;
  /* In a VAR_DECL and PARM_DECL, this is DECL_READ_P.  */
  unsigned decl_read_flag : 1;
  /* In a VAR_DECL or RESULT_DECL, this is DECL_NONSHAREABLE.  */
  unsigned decl_nonshareable_flag : 1;

  /* DECL_OFFSET_ALIGN, used only for FIELD_DECLs.  */
  unsigned int off_align : 6;

  /* DECL_ALIGN.  It should have the same size as TYPE_ALIGN.  */
  unsigned int align : 6;

  /* DECL_WARN_IF_NOT_ALIGN.  It should have the same size as
     TYPE_WARN_IF_NOT_ALIGN.  */
  unsigned int warn_if_not_align : 6;

  /* 14 bits unused.  */

  /* UID for points-to sets, stable over copying from inlining.  */
  unsigned int pt_uid;

  tree size_unit;
  tree initial;
  tree attributes;
  tree abstract_origin;

  /* Points to a structure whose details depend on the language in use.  */
  struct lang_decl *lang_specific;
};

struct GTY(()) tree_decl_with_rtl {
  struct tree_decl_common common;
  rtx rtl;
};

struct GTY(()) tree_field_decl {
  struct tree_decl_common common;

  tree offset;
  tree bit_field_type;
  tree qualifier;
  tree bit_offset;
  tree fcontext;
};

struct GTY(()) tree_label_decl {
  struct tree_decl_with_rtl common;
  int label_decl_uid;
  int eh_landing_pad_nr;
};

struct GTY(()) tree_result_decl {
  struct tree_decl_with_rtl common;
};

struct GTY(()) tree_const_decl {
  struct tree_decl_common common;
};

struct GTY(()) tree_parm_decl {
  struct tree_decl_with_rtl common;
  rtx incoming_rtl;
};

struct GTY(()) tree_decl_with_vis {
 struct tree_decl_with_rtl common;
 tree assembler_name;
 struct symtab_node *symtab_node;

 /* Belong to VAR_DECL exclusively.  */
 unsigned defer_output : 1;
 unsigned hard_register : 1;
 unsigned common_flag : 1;
 unsigned in_text_section : 1;
 unsigned in_constant_pool : 1;
 unsigned dllimport_flag : 1;
 /* Don't belong to VAR_DECL exclusively.  */
 unsigned weak_flag : 1;

 unsigned seen_in_bind_expr : 1;
 unsigned comdat_flag : 1;
 /* Used for FUNCTION_DECL, VAR_DECL and in C++ for TYPE_DECL.  */
 ENUM_BITFIELD(symbol_visibility) visibility : 2;
 unsigned visibility_specified : 1;

 /* Belong to FUNCTION_DECL exclusively.  */
 unsigned init_priority_p : 1;
 /* Used by C++ only.  Might become a generic decl flag.  */
 unsigned shadowed_for_var_p : 1;
 /* Belong to FUNCTION_DECL exclusively.  */
 unsigned cxx_constructor : 1;
 /* Belong to FUNCTION_DECL exclusively.  */
 unsigned cxx_destructor : 1;
 /* Belong to FUNCTION_DECL exclusively.  */
 unsigned final : 1;
 /* Belong to FUNCTION_DECL exclusively.  */
 unsigned regdecl_flag : 1;
 /* 14 unused bits. */
};

struct GTY(()) tree_var_decl {
  struct tree_decl_with_vis common;
};

struct GTY(()) tree_decl_non_common {
  struct tree_decl_with_vis common;
  /* Almost all FE's use this.  */
  tree result;
};

/* FUNCTION_DECL inherits from DECL_NON_COMMON because of the use of the
   arguments/result/saved_tree fields by front ends.   It was either inherit
   FUNCTION_DECL from non_common, or inherit non_common from FUNCTION_DECL,
   which seemed a bit strange.  */

struct GTY(()) tree_function_decl {
  struct tree_decl_non_common common;

  struct function *f;

  /* Arguments of the function.  */
  tree arguments;
  /* The personality function. Used for stack unwinding. */
  tree personality;

  /* Function specific options that are used by this function.  */
  tree function_specific_target;	/* target options */
  tree function_specific_optimization;	/* optimization options */

  /* Generic function body.  */
  tree saved_tree;
  /* Index within a virtual table.  */
  tree vindex;

  /* In a FUNCTION_DECL for which DECL_BUILT_IN holds, this is
     DECL_FUNCTION_CODE.  Otherwise unused.
     ???  The bitfield needs to be able to hold all target function
	  codes as well.  */
  ENUM_BITFIELD(built_in_function) function_code : 12;
  ENUM_BITFIELD(built_in_class) built_in_class : 2;

  unsigned static_ctor_flag : 1;
  unsigned static_dtor_flag : 1;

  unsigned uninlinable : 1;
  unsigned possibly_inlined : 1;
  unsigned novops_flag : 1;
  unsigned returns_twice_flag : 1;
  unsigned malloc_flag : 1;
  unsigned operator_new_flag : 1;
  unsigned declared_inline_flag : 1;
  unsigned no_inline_warning_flag : 1;

  unsigned no_instrument_function_entry_exit : 1;
  unsigned no_limit_stack : 1;
  unsigned disregard_inline_limits : 1;
  unsigned pure_flag : 1;
  unsigned looping_const_or_pure_flag : 1;
  unsigned has_debug_args_flag : 1;
  unsigned tm_clone_flag : 1;
  unsigned versioned_function : 1;
  /* No bits left.  */
};

struct GTY(()) tree_translation_unit_decl {
  struct tree_decl_common common;
  /* Source language of this translation unit.  Used for DWARF output.  */
  const char * GTY((skip(""))) language;
  /* TODO: Non-optimization used to build this translation unit.  */
  /* TODO: Root of a partial DWARF tree for global types and decls.  */
};

struct GTY(()) tree_type_decl {
  struct tree_decl_non_common common;

};

struct GTY ((chain_next ("%h.next"), chain_prev ("%h.prev"))) tree_statement_list_node
 {
  struct tree_statement_list_node *prev;
  struct tree_statement_list_node *next;
  tree stmt;
};

struct GTY(()) tree_statement_list
 {
  struct tree_typed typed;
  struct tree_statement_list_node *head;
  struct tree_statement_list_node *tail;
};


/* Optimization options used by a function.  */

struct GTY(()) tree_optimization_option {
  struct tree_base base;

  /* The optimization options used by the user.  */
  struct cl_optimization *opts;

  /* Target optabs for this set of optimization options.  This is of
     type `struct target_optabs *'.  */
  void *GTY ((atomic)) optabs;

  /* The value of this_target_optabs against which the optabs above were
     generated.  */
  struct target_optabs *GTY ((skip)) base_optabs;
};

/* Forward declaration, defined in target-globals.h.  */

struct GTY(()) target_globals;

/* Target options used by a function.  */

struct GTY(()) tree_target_option {
  struct tree_base base;

  /* Target globals for the corresponding target option.  */
  struct target_globals *globals;

  /* The optimization options used by the user.  */
  struct cl_target_option *opts;
};

/* Define the overall contents of a tree node.
   It may be any of the structures declared above
   for various types of node.  */
union GTY ((ptr_alias (union lang_tree_node),
	    desc ("tree_node_structure (&%h)"), variable_size)) tree_node {
  struct tree_base GTY ((tag ("TS_BASE"))) base;
  struct tree_typed GTY ((tag ("TS_TYPED"))) typed;
  struct tree_common GTY ((tag ("TS_COMMON"))) common;
  struct tree_int_cst GTY ((tag ("TS_INT_CST"))) int_cst;
  struct tree_poly_int_cst GTY ((tag ("TS_POLY_INT_CST"))) poly_int_cst;
  struct tree_real_cst GTY ((tag ("TS_REAL_CST"))) real_cst;
  struct tree_fixed_cst GTY ((tag ("TS_FIXED_CST"))) fixed_cst;
  struct tree_vector GTY ((tag ("TS_VECTOR"))) vector;
  struct tree_string GTY ((tag ("TS_STRING"))) string;
  struct tree_complex GTY ((tag ("TS_COMPLEX"))) complex;
  struct tree_identifier GTY ((tag ("TS_IDENTIFIER"))) identifier;
  struct tree_decl_minimal GTY((tag ("TS_DECL_MINIMAL"))) decl_minimal;
  struct tree_decl_common GTY ((tag ("TS_DECL_COMMON"))) decl_common;
  struct tree_decl_with_rtl GTY ((tag ("TS_DECL_WRTL"))) decl_with_rtl;
  struct tree_decl_non_common  GTY ((tag ("TS_DECL_NON_COMMON")))
    decl_non_common;
  struct tree_parm_decl  GTY  ((tag ("TS_PARM_DECL"))) parm_decl;
  struct tree_decl_with_vis GTY ((tag ("TS_DECL_WITH_VIS"))) decl_with_vis;
  struct tree_var_decl GTY ((tag ("TS_VAR_DECL"))) var_decl;
  struct tree_field_decl GTY ((tag ("TS_FIELD_DECL"))) field_decl;
  struct tree_label_decl GTY ((tag ("TS_LABEL_DECL"))) label_decl;
  struct tree_result_decl GTY ((tag ("TS_RESULT_DECL"))) result_decl;
  struct tree_const_decl GTY ((tag ("TS_CONST_DECL"))) const_decl;
  struct tree_type_decl GTY ((tag ("TS_TYPE_DECL"))) type_decl;
  struct tree_function_decl GTY ((tag ("TS_FUNCTION_DECL"))) function_decl;
  struct tree_translation_unit_decl GTY ((tag ("TS_TRANSLATION_UNIT_DECL")))
    translation_unit_decl;
  struct tree_type_common GTY ((tag ("TS_TYPE_COMMON"))) type_common;
  struct tree_type_with_lang_specific GTY ((tag ("TS_TYPE_WITH_LANG_SPECIFIC")))
    type_with_lang_specific;
  struct tree_type_non_common GTY ((tag ("TS_TYPE_NON_COMMON")))
    type_non_common;
  struct tree_list GTY ((tag ("TS_LIST"))) list;
  struct tree_vec GTY ((tag ("TS_VEC"))) vec;
  struct tree_exp GTY ((tag ("TS_EXP"))) exp;
  struct tree_ssa_name GTY ((tag ("TS_SSA_NAME"))) ssa_name;
  struct tree_block GTY ((tag ("TS_BLOCK"))) block;
  struct tree_binfo GTY ((tag ("TS_BINFO"))) binfo;
  struct tree_statement_list GTY ((tag ("TS_STATEMENT_LIST"))) stmt_list;
  struct tree_constructor GTY ((tag ("TS_CONSTRUCTOR"))) constructor;
  struct tree_omp_clause GTY ((tag ("TS_OMP_CLAUSE"))) omp_clause;
  struct tree_optimization_option GTY ((tag ("TS_OPTIMIZATION"))) optimization;
  struct tree_target_option GTY ((tag ("TS_TARGET_OPTION"))) target_option;
};

/* Structure describing an attribute and a function to handle it.  */
struct attribute_spec {
  /* The name of the attribute (without any leading or trailing __),
     or NULL to mark the end of a table of attributes.  */
  const char *name;
  /* The minimum length of the list of arguments of the attribute.  */
  int min_length;
  /* The maximum length of the list of arguments of the attribute
     (-1 for no maximum).  */
  int max_length;
  /* Whether this attribute requires a DECL.  If it does, it will be passed
     from types of DECLs, function return types and array element types to
     the DECLs, function types and array types respectively; but when
     applied to a type in any other circumstances, it will be ignored with
     a warning.  (If greater control is desired for a given attribute,
     this should be false, and the flags argument to the handler may be
     used to gain greater control in that case.)  */
  bool decl_required;
  /* Whether this attribute requires a type.  If it does, it will be passed
     from a DECL to the type of that DECL.  */
  bool type_required;
  /* Whether this attribute requires a function (or method) type.  If it does,
     it will be passed from a function pointer type to the target type,
     and from a function return type (which is not itself a function
     pointer type) to the function type.  */
  bool function_type_required;
  /* Specifies if attribute affects type's identity.  */
  bool affects_type_identity;
  /* Function to handle this attribute.  NODE points to the node to which
     the attribute is to be applied.  If a DECL, it should be modified in
     place; if a TYPE, a copy should be created.  NAME is the name of the
     attribute (possibly with leading or trailing __).  ARGS is the TREE_LIST
     of the arguments (which may be NULL).  FLAGS gives further information
     about the context of the attribute.  Afterwards, the attributes will
     be added to the DECL_ATTRIBUTES or TYPE_ATTRIBUTES, as appropriate,
     unless *NO_ADD_ATTRS is set to true (which should be done on error,
     as well as in any other cases when the attributes should not be added
     to the DECL or TYPE).  Depending on FLAGS, any attributes to be
     applied to another type or DECL later may be returned;
     otherwise the return value should be NULL_TREE.  This pointer may be
     NULL if no special handling is required beyond the checks implied
     by the rest of this structure.  */
  tree (*handler) (tree *node, tree name, tree args,
		   int flags, bool *no_add_attrs);

  /* Specifies the name of an attribute that's mutually exclusive with
     this one, and whether the relationship applies to the function,
     variable, or type form of the attribute.  */
  struct exclusions {
    const char *name;
    bool function;
    bool variable;
    bool type;
  };

  /* An array of attribute exclusions describing names of other attributes
     that this attribute is mutually exclusive with.  */
  const exclusions *exclude;
};

/* These functions allow a front-end to perform a manual layout of a
   RECORD_TYPE.  (For instance, if the placement of subsequent fields
   depends on the placement of fields so far.)  Begin by calling
   start_record_layout.  Then, call place_field for each of the
   fields.  Then, call finish_record_layout.  See layout_type for the
   default way in which these functions are used.  */
typedef struct record_layout_info_s {
  /* The RECORD_TYPE that we are laying out.  */
  tree t;
  /* The offset into the record so far, in bytes, not including bits in
     BITPOS.  */
  tree offset;
  /* The last known alignment of SIZE.  */
  unsigned int offset_align;
  /* The bit position within the last OFFSET_ALIGN bits, in bits.  */
  tree bitpos;
  /* The alignment of the record so far, in bits.  */
  unsigned int record_align;
  /* The alignment of the record so far, ignoring #pragma pack and
     __attribute__ ((packed)), in bits.  */
  unsigned int unpacked_align;
  /* The previous field laid out.  */
  tree prev_field;
  /* The static variables (i.e., class variables, as opposed to
     instance variables) encountered in T.  */
  vec<tree, va_gc> *pending_statics;
  /* Bits remaining in the current alignment group */
  int remaining_in_alignment;
  /* True if we've seen a packed field that didn't have normal
     alignment anyway.  */
  int packed_maybe_necessary;
} *record_layout_info;

/* Iterator for going through the function arguments.  */
struct function_args_iterator {
  tree next;			/* TREE_LIST pointing to the next argument */
};

/* Structures to map from a tree to another tree.  */
struct GTY(()) tree_map_base {
  tree from;
};

/* Map from a tree to another tree.  */

struct GTY((for_user)) tree_map {
  struct tree_map_base base;
  unsigned int hash;
  tree to;
};

/* Map from a decl tree to another tree.  */
struct GTY((for_user)) tree_decl_map {
  struct tree_map_base base;
  tree to;
};

/* Map from a tree to an int.  */
struct GTY((for_user)) tree_int_map {
  struct tree_map_base base;
  unsigned int to;
};

/* Map from a decl tree to a tree vector.  */
struct GTY((for_user)) tree_vec_map {
  struct tree_map_base base;
  vec<tree, va_gc> *to;
};

/* Abstract iterators for CALL_EXPRs.  These static inline definitions
   have to go towards the end of tree.h so that union tree_node is fully
   defined by this point.  */

/* Structure containing iterator state.  */
struct call_expr_arg_iterator {
  tree t;	/* the call_expr */
  int n;	/* argument count */
  int i;	/* next argument index */
};

struct const_call_expr_arg_iterator {
  const_tree t;	/* the call_expr */
  int n;	/* argument count */
  int i;	/* next argument index */
};

/* The builtin_info structure holds the FUNCTION_DECL of the standard builtin
   function, and flags.  */
struct GTY(()) builtin_info_type {
  tree decl;
  /* Whether the user can use <xxx> instead of explicitly using calls
     to __builtin_<xxx>.  */
  unsigned implicit_p : 1;
  /* Whether the user has provided a declaration of <xxx>.  */
  unsigned declared_p : 1;
};

/* Information about a _FloatN or _FloatNx type that may be
   supported.  */
struct floatn_type_info {
  /* The number N in the type name.  */
  int n;
  /* Whether it is an extended type _FloatNx (true) or an interchange
     type (false).  */
  bool extended;
};


/*---------------------------------------------------------------------------
                                Global variables
---------------------------------------------------------------------------*/
/* Matrix describing the structures contained in a given tree code.  */
extern bool tree_contains_struct[MAX_TREE_CODES][64];

/* Class of tree given its code.  */
extern const enum tree_code_class tree_code_type[];

/* Each tree code class has an associated string representation.
   These must correspond to the tree_code_class entries.  */
extern const char *const tree_code_class_strings[];

/* Number of argument-words in each kind of tree-node.  */
extern const unsigned char tree_code_length[];

/* Vector of all alias pairs for global symbols.  */
extern GTY(()) vec<alias_pair, va_gc> *alias_pairs;

/* Names of all the built_in classes.  */
extern const char *const built_in_class_names[BUILT_IN_LAST];

/* Names of all the built_in functions.  */
extern const char * built_in_names[(int) END_BUILTINS];

/* Number of operands and names for each OMP_CLAUSE node.  */
extern unsigned const char omp_clause_num_ops[];
extern const char * const omp_clause_code_name[];

/* A vector of all translation-units.  */
extern GTY (()) vec<tree, va_gc> *all_translation_units;

/* Vector of standard trees used by the C compiler.  */
extern GTY(()) tree global_trees[TI_MAX];

/* The standard C integer types.  Use integer_type_kind to index into
   this array.  */
extern GTY(()) tree integer_types[itk_none];

/* Types used to represent sizes.  */
extern GTY(()) tree sizetype_tab[(int) stk_type_kind_last];

/* Arrays for keeping track of tree node statistics.  */
extern uint64_t tree_node_counts[];
extern uint64_t tree_node_sizes[];

/* True if we are in gimple form and the actions of the folders need to
   be restricted.  False if we are not in gimple form and folding is not
   restricted to creating gimple expressions.  */
extern bool in_gimple_form;

/* Functional interface to the builtin functions.  */
extern GTY(()) builtin_info_type builtin_info[(int)END_BUILTINS];

/* If nonzero, an upper limit on alignment of structure fields, in bits,  */
extern unsigned int maximum_field_alignment;

/* Points to the FUNCTION_DECL of the function whose body we are reading.  */
extern GTY(()) tree current_function_decl;

/* Nonzero means a FUNC_BEGIN label was emitted.  */
extern GTY(()) const char * current_function_func_begin_label;

/* Information about the _FloatN and _FloatNx types.  */
extern const floatn_type_info floatn_nx_types[NUM_FLOATN_NX_TYPES];

#endif  // GCC_TREE_CORE_H<|MERGE_RESOLUTION|>--- conflicted
+++ resolved
@@ -972,11 +972,6 @@
     /* VEC length.  This field is only used with TREE_VEC.  */
     int length;
 
-<<<<<<< HEAD
-    /* Number of elements.  This field is only used with VECTOR_CST
-       and VEC_DUPLICATE_CST.  It is always 1 for VEC_DUPLICATE_CST.  */
-    unsigned int nelts;
-=======
     /* This field is only used with VECTOR_CST.  */
     struct {
       /* The value of VECTOR_CST_LOG2_NPATTERNS.  */
@@ -988,7 +983,6 @@
       /* For future expansion.  */
       unsigned int unused : 16;
     } vector_cst;
->>>>>>> 70783a86
 
     /* SSA version number.  This field is only used with SSA_NAME.  */
     unsigned int version;
@@ -1077,7 +1071,7 @@
    public_flag:
 
        TREE_OVERFLOW in
-           INTEGER_CST, REAL_CST, COMPLEX_CST, VECTOR_CST, VEC_DUPLICATE_CST
+           INTEGER_CST, REAL_CST, COMPLEX_CST, VECTOR_CST
 
        TREE_PUBLIC in
            VAR_DECL, FUNCTION_DECL
@@ -1343,11 +1337,7 @@
 
 struct GTY(()) tree_vector {
   struct tree_typed typed;
-<<<<<<< HEAD
-  tree GTY ((length ("((tree) &%h)->base.u.nelts"))) elts[1];
-=======
   tree GTY ((length ("vector_cst_encoded_nelts ((tree) &%h)"))) elts[1];
->>>>>>> 70783a86
 };
 
 struct GTY(()) tree_poly_int_cst {

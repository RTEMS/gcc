/* Garbage collection for the GNU compiler.

   Copyright (C) 1998, 1999, 2000, 2001, 2002, 2003, 2004, 2005, 2007,
   2008, 2009 Free Software Foundation, Inc.

This file is part of GCC.

GCC is free software; you can redistribute it and/or modify it under
the terms of the GNU General Public License as published by the Free
Software Foundation; either version 3, or (at your option) any later
version.

GCC is distributed in the hope that it will be useful, but WITHOUT ANY
WARRANTY; without even the implied warranty of MERCHANTABILITY or
FITNESS FOR A PARTICULAR PURPOSE.  See the GNU General Public License
for more details.

You should have received a copy of the GNU General Public License
along with GCC; see the file COPYING3.  If not see
<http://www.gnu.org/licenses/>.  */

#ifndef GCC_GGC_H
#define GCC_GGC_H
#include "statistics.h"

/* Symbols are marked with `ggc' for `gcc gc' so as not to interfere with
   an external gc library that might be linked in.  */

/* Constants for general use.  */
extern const char empty_string[];	/* empty string */
extern const char digit_vector[];	/* "0" .. "9" */
#define digit_string(d) (digit_vector + ((d) * 2))

/* Internal functions and data structures used by the GTY
   machinery.  */

/* The first parameter is a pointer to a pointer, the second a cookie.  */
typedef void (*gt_pointer_operator) (void *, void *);

#include "gtype-desc.h"

/* One of these applies its third parameter (with cookie in the fourth
   parameter) to each pointer in the object pointed to by the first
   parameter, using the second parameter.  */
typedef void (*gt_note_pointers) (void *, void *, gt_pointer_operator,
				  void *);

/* One of these is called before objects are re-ordered in memory.
   The first parameter is the original object, the second is the
   subobject that has had its pointers reordered, the third parameter
   can compute the new values of a pointer when given the cookie in
   the fourth parameter.  */
typedef void (*gt_handle_reorder) (void *, void *, gt_pointer_operator,
				   void *);

/* Used by the gt_pch_n_* routines.  Register an object in the hash table.  */
extern int gt_pch_note_object (void *, void *, gt_note_pointers,
			       enum gt_types_enum);

/* Used by the gt_pch_n_* routines.  Register that an object has a reorder
   function.  */
extern void gt_pch_note_reorder (void *, void *, gt_handle_reorder);

/* Mark the object in the first parameter and anything it points to.  */
typedef void (*gt_pointer_walker) (void *);

/* Structures for the easy way to mark roots.
   In an array, terminated by having base == NULL.  */
struct ggc_root_tab {
  void *base;
  size_t nelt;
  size_t stride;
  gt_pointer_walker cb;
  gt_pointer_walker pchw;
};
#define LAST_GGC_ROOT_TAB { NULL, 0, 0, NULL, NULL }
/* Pointers to arrays of ggc_root_tab, terminated by NULL.  */
extern const struct ggc_root_tab * const gt_ggc_rtab[];
extern const struct ggc_root_tab * const gt_ggc_deletable_rtab[];
extern const struct ggc_root_tab * const gt_pch_cache_rtab[];
extern const struct ggc_root_tab * const gt_pch_scalar_rtab[];

/* Structure for hash table cache marking.  */
struct htab;
struct ggc_cache_tab {
  struct htab * *base;
  size_t nelt;
  size_t stride;
  gt_pointer_walker cb;
  gt_pointer_walker pchw;
  int (*marked_p) (const void *);
};
#define LAST_GGC_CACHE_TAB { NULL, 0, 0, NULL, NULL, NULL }
/* Pointers to arrays of ggc_cache_tab, terminated by NULL.  */
extern const struct ggc_cache_tab * const gt_ggc_cache_rtab[];

/* If EXPR is not NULL and previously unmarked, mark it and evaluate
   to true.  Otherwise evaluate to false.  */
#define ggc_test_and_set_mark(EXPR) \
  ((EXPR) != NULL && ((void *) (EXPR)) != (void *) 1 && ! ggc_set_mark (EXPR))

#define ggc_mark(EXPR)				\
  do {						\
    const void *const a__ = (EXPR);		\
    if (a__ != NULL && a__ != (void *) 1)	\
      ggc_set_mark (a__);			\
  } while (0)

/* Actually set the mark on a particular region of memory, but don't
   follow pointers.  This function is called by ggc_mark_*.  It
   returns zero if the object was not previously marked; nonzero if
   the object was already marked, or if, for any other reason,
   pointers in this data structure should not be traversed.  */
extern int ggc_set_mark	(const void *);

/* Return 1 if P has been marked, zero otherwise.
   P must have been allocated by the GC allocator; it mustn't point to
   static objects, stack variables, or memory allocated with malloc.  */
extern int ggc_marked_p	(const void *);

/* Mark the entries in the string pool.  */
extern void ggc_mark_stringpool	(void);

/* Purge the entries in the string pool.  */
extern void ggc_purge_stringpool (void);

/* Call ggc_set_mark on all the roots.  */
extern void ggc_mark_roots (void);

/* Likewise set mark on all roots and also call an extra marking
   routine if it is not null. */
extern void ggc_mark_roots_extra_marking (gt_pointer_walker, void*);

/* Save and restore the string pool entries for PCH.  */

extern void gt_pch_save_stringpool (void);
extern void gt_pch_fixup_stringpool (void);
extern void gt_pch_restore_stringpool (void);

/* PCH and GGC handling for strings, mostly trivial.  */

extern void gt_pch_p_S (void *, void *, gt_pointer_operator, void *);
extern void gt_pch_n_S (const void *);
extern void gt_ggc_m_S (const void *);

/* Initialize the string pool.  */
extern void init_stringpool (void);

/* A GC implementation must provide these functions.  They are internal
   to the GC system.  */

/* Forward declare the zone structure.  Only ggc_zone implements this.  */
struct alloc_zone;

/* Initialize the garbage collector.  */
extern void init_ggc (void);

/* Start a new GGC zone.  */
extern struct alloc_zone *new_ggc_zone (const char *);

/* Free a complete GGC zone, destroying everything in it.  */
extern void destroy_ggc_zone (struct alloc_zone *);

struct ggc_pch_data;

/* Return a new ggc_pch_data structure.  */
extern struct ggc_pch_data *init_ggc_pch (void);

/* The second parameter and third parameters give the address and size
   of an object.  Update the ggc_pch_data structure with as much of
   that information as is necessary. The bool argument should be true
   if the object is a string.  */
extern void ggc_pch_count_object (struct ggc_pch_data *, void *, size_t, bool,
				  enum gt_types_enum);

/* Return the total size of the data to be written to hold all
   the objects previously passed to ggc_pch_count_object.  */
extern size_t ggc_pch_total_size (struct ggc_pch_data *);

/* The objects, when read, will most likely be at the address
   in the second parameter.  */
extern void ggc_pch_this_base (struct ggc_pch_data *, void *);

/* Assuming that the objects really do end up at the address
   passed to ggc_pch_this_base, return the address of this object.
   The bool argument should be true if the object is a string.  */
extern char *ggc_pch_alloc_object (struct ggc_pch_data *, void *, size_t, bool,
				   enum gt_types_enum);

/* Write out any initial information required.  */
extern void ggc_pch_prepare_write (struct ggc_pch_data *, FILE *);
/* Write out this object, including any padding.  The last argument should be
   true if the object is a string.  */
extern void ggc_pch_write_object (struct ggc_pch_data *, FILE *, void *,
				  void *, size_t, bool);
/* All objects have been written, write out any final information
   required.  */
extern void ggc_pch_finish (struct ggc_pch_data *, FILE *);

/* A PCH file has just been read in at the address specified second
   parameter.  Set up the GC implementation for the new objects.  */
extern void ggc_pch_read (FILE *, void *);


/* Allocation.  */

/* When set, ggc_collect will do collection.  */
extern bool ggc_force_collect;

/* When true, identifier nodes are considered as GC roots.  When
   false, identifier nodes are treated like any other GC-allocated
   object, and the identifier hash table is treated as a weak
   hash.  */
extern bool ggc_protect_identifiers;

/* The internal primitive.  */
extern void *ggc_alloc_stat (size_t MEM_STAT_DECL);
#define ggc_alloc(s) ggc_alloc_stat (s MEM_STAT_INFO)
/* Allocate an object of the specified type and size.  */
extern void *ggc_alloc_typed_stat (enum gt_types_enum, size_t MEM_STAT_DECL);
#define ggc_alloc_typed(s,z) ggc_alloc_typed_stat (s,z MEM_STAT_INFO)
/* Like ggc_alloc, but allocates cleared memory.  */
extern void *ggc_alloc_cleared_stat (size_t MEM_STAT_DECL);
#define ggc_alloc_cleared(s) ggc_alloc_cleared_stat (s MEM_STAT_INFO)
/* Resize a block.  */
extern void *ggc_realloc_stat (void *, size_t MEM_STAT_DECL);
#define ggc_realloc(s,z) ggc_realloc_stat (s,z MEM_STAT_INFO)
/* Like ggc_alloc_cleared, but performs a multiplication.  */
extern void *ggc_calloc (size_t, size_t);
/* Free a block.  To be used when known for certain it's not reachable.  */
extern void ggc_free (void *);
 
extern void ggc_record_overhead (size_t, size_t, void * MEM_STAT_DECL);
extern void ggc_free_overhead (void *);
extern void ggc_prune_overhead_list (void);

extern void dump_ggc_loc_statistics (bool);

/* Type-safe, C++-friendly versions of ggc_alloc() and gcc_calloc().  */
#define GGC_NEW(T)		((T *) ggc_alloc (sizeof (T)))
#define GGC_CNEW(T)		((T *) ggc_alloc_cleared (sizeof (T)))
#define GGC_NEWVEC(T, N)	((T *) ggc_alloc ((N) * sizeof(T)))
#define GGC_CNEWVEC(T, N)	((T *) ggc_alloc_cleared ((N) * sizeof(T)))
#define GGC_RESIZEVEC(T, P, N)  ((T *) ggc_realloc ((P), (N) * sizeof (T)))
#define GGC_NEWVAR(T, S)	((T *) ggc_alloc ((S)))
#define GGC_CNEWVAR(T, S)	((T *) ggc_alloc_cleared ((S)))
#define GGC_RESIZEVAR(T, P, N)  ((T *) ggc_realloc ((P), (N)))

#define ggc_alloc_rtvec(NELT)						 \
  ((rtvec) ggc_alloc_zone (sizeof (struct rtvec_def) + ((NELT) - 1)	 \
			   * sizeof (rtx), &rtl_zone))

#define ggc_alloc_tree(LENGTH) ((tree) ggc_alloc_zone (LENGTH, &tree_zone))

#define htab_create_ggc(SIZE, HASH, EQ, DEL) \
  htab_create_alloc (SIZE, HASH, EQ, DEL, ggc_calloc, ggc_free)

#define splay_tree_new_ggc(COMPARE)					 \
  splay_tree_new_with_allocator (COMPARE, NULL, NULL,			 \
                                 &ggc_splay_alloc, &ggc_splay_dont_free, \
				 NULL)
extern void *ggc_splay_alloc (int, void *);
extern void ggc_splay_dont_free (void *, void *);

/* Allocate a gc-able string, and fill it with LENGTH bytes from CONTENTS.
   If LENGTH is -1, then CONTENTS is assumed to be a
   null-terminated string and the memory sized accordingly.  */
extern const char *ggc_alloc_string (const char *contents, int length);

/* Make a copy of S, in GC-able memory.  */
#define ggc_strdup(S) ggc_alloc_string((S), -1)

/* Invoke the collector.  Garbage collection occurs only when this
   function is called, not during allocations.  */
extern void ggc_collect	(void);

<<<<<<< HEAD
/* Invoke the collector with an extra marking routine and data */
extern void ggc_collect_extra_marking (gt_pointer_walker, void*);
=======
/* Register an additional root table.  This can be useful for some
   plugins.  Does nothing if the passed pointer is null. */
extern void ggc_register_root_tab (const struct ggc_root_tab *);
>>>>>>> a3a7bf5f

/* Return the number of bytes allocated at the indicated address.  */
extern size_t ggc_get_size (const void *);

/* Write out all GCed objects to F.  */
extern void gt_pch_save (FILE *f);

/* Read objects previously saved with gt_pch_save from F.  */
extern void gt_pch_restore (FILE *f);

/* Statistics.  */

/* This structure contains the statistics common to all collectors.
   Particular collectors can extend this structure.  */
typedef struct ggc_statistics
{
  /* At present, we don't really gather any interesting statistics.  */
  int unused;
} ggc_statistics;

/* Used by the various collectors to gather and print statistics that
   do not depend on the collector in use.  */
extern void ggc_print_common_statistics (FILE *, ggc_statistics *);

/* Print allocation statistics.  */
extern void ggc_print_statistics (void);
extern void stringpool_statistics (void);

/* Heuristics.  */
extern int ggc_min_expand_heuristic (void);
extern int ggc_min_heapsize_heuristic (void);
extern void init_ggc_heuristics (void);

/* Zone collection.  */
#if defined (GGC_ZONE) && !defined (GENERATOR_FILE)

/* For regular rtl allocations.  */
extern struct alloc_zone rtl_zone;
/* For regular tree allocations.  */
extern struct alloc_zone tree_zone;
/* For IDENTIFIER_NODE allocations.  */
extern struct alloc_zone tree_id_zone;

/* Allocate an object into the specified allocation zone.  */
extern void *ggc_alloc_zone_stat (size_t, struct alloc_zone * MEM_STAT_DECL);
# define ggc_alloc_zone(s,z) ggc_alloc_zone_stat (s,z MEM_STAT_INFO)
# define ggc_alloc_zone_pass_stat(s,z) ggc_alloc_zone_stat (s,z PASS_MEM_STAT)
#else

# define ggc_alloc_zone(s, z) ggc_alloc (s)
# define ggc_alloc_zone_pass_stat(s, z) ggc_alloc_stat (s PASS_MEM_STAT)

#endif

#endif<|MERGE_RESOLUTION|>--- conflicted
+++ resolved
@@ -275,14 +275,12 @@
    function is called, not during allocations.  */
 extern void ggc_collect	(void);
 
-<<<<<<< HEAD
 /* Invoke the collector with an extra marking routine and data */
 extern void ggc_collect_extra_marking (gt_pointer_walker, void*);
-=======
+
 /* Register an additional root table.  This can be useful for some
    plugins.  Does nothing if the passed pointer is null. */
 extern void ggc_register_root_tab (const struct ggc_root_tab *);
->>>>>>> a3a7bf5f
 
 /* Return the number of bytes allocated at the indicated address.  */
 extern size_t ggc_get_size (const void *);

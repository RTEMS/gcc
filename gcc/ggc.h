--- conflicted
+++ resolved
@@ -162,13 +162,10 @@
 
 /* Free a block.  To be used when known for certain it's not reachable.  */
 extern void ggc_free (void *);
-<<<<<<< HEAD
-=======
 
 extern void ggc_record_overhead (size_t, size_t, void * MEM_STAT_DECL);
 extern void ggc_free_overhead (void *);
 extern void ggc_prune_overhead_list (void);
->>>>>>> 7bc19392
 
 extern void dump_ggc_loc_statistics (bool);
 

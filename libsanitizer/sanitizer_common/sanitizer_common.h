--- conflicted
+++ resolved
@@ -31,14 +31,10 @@
 const uptr kCacheLineSize = 64;
 #endif
 
-<<<<<<< HEAD
-extern const char *SanitizerToolName;  // Can be changed by the tool.
-=======
 const uptr kMaxPathLength = 512;
 
 extern const char *SanitizerToolName;  // Can be changed by the tool.
 extern uptr SanitizerVerbosity;
->>>>>>> 4d0aec87
 
 uptr GetPageSize();
 uptr GetPageSizeCached();
@@ -122,11 +118,7 @@
 extern char report_path_prefix[4096];
 extern uptr report_fd_pid;
 
-<<<<<<< HEAD
-fd_t OpenFile(const char *filename, bool write);
-=======
 uptr OpenFile(const char *filename, bool write);
->>>>>>> 4d0aec87
 // Opens the file 'file_name" and reads up to 'max_len' bytes.
 // The resulting buffer is mmaped and stored in '*buff'.
 // The size of the mmaped region is stored in '*buff_size',
@@ -145,10 +137,7 @@
 const char *GetEnv(const char *name);
 bool SetEnv(const char *name, const char *value);
 const char *GetPwd();
-<<<<<<< HEAD
-=======
 char *FindPathToBinary(const char *name);
->>>>>>> 4d0aec87
 u32 GetUid();
 void ReExec();
 bool StackSizeIsUnlimited();
@@ -194,11 +183,7 @@
                         int line, const char *function);
 
 // Math
-<<<<<<< HEAD
-#if defined(_WIN32) && !defined(__clang__)
-=======
 #if SANITIZER_WINDOWS && !defined(__clang__) && !defined(__GNUC__)
->>>>>>> 4d0aec87
 extern "C" {
 unsigned char _BitScanForward(unsigned long *index, unsigned long mask);  // NOLINT
 unsigned char _BitScanReverse(unsigned long *index, unsigned long mask);  // NOLINT
@@ -210,15 +195,9 @@
 #endif
 
 INLINE uptr MostSignificantSetBitIndex(uptr x) {
-<<<<<<< HEAD
-  CHECK(x != 0);
-  unsigned long up;  // NOLINT
-#if !defined(_WIN32) || defined(__clang__)
-=======
   CHECK_NE(x, 0U);
   unsigned long up;  // NOLINT
 #if !SANITIZER_WINDOWS || defined(__clang__) || defined(__GNUC__)
->>>>>>> 4d0aec87
   up = SANITIZER_WORDSIZE - 1 - __builtin_clzl(x);
 #elif defined(_WIN64)
   _BitScanReverse64(&up, x);
@@ -257,11 +236,7 @@
 
 INLINE uptr Log2(uptr x) {
   CHECK(IsPowerOfTwo(x));
-<<<<<<< HEAD
-#if !defined(_WIN32) || defined(__clang__)
-=======
 #if !SANITIZER_WINDOWS || defined(__clang__) || defined(__GNUC__)
->>>>>>> 4d0aec87
   return __builtin_ctzl(x);
 #elif defined(_WIN64)
   unsigned long ret;  // NOLINT

--- conflicted
+++ resolved
@@ -39,12 +39,8 @@
 #include <sys/syscall.h>
 #include <sys/time.h>
 #include <sys/types.h>
-#include <sys/prctl.h>
 #include <unistd.h>
 #include <unwind.h>
-<<<<<<< HEAD
-#include <errno.h>
-=======
 
 #if !SANITIZER_ANDROID
 #include <sys/signal.h>
@@ -55,7 +51,6 @@
   long tv_sec;
   long tv_usec;
 };
->>>>>>> 4d0aec87
 
 // <linux/futex.h> is broken on some linux distributions.
 const int FUTEX_WAIT = 0;
@@ -104,19 +99,7 @@
   return internal_syscall(__NR_open, filename, flags, mode);
 }
 
-<<<<<<< HEAD
-fd_t internal_open(const char *filename, int flags) {
-  return syscall(__NR_open, filename, flags);
-}
-
-fd_t internal_open(const char *filename, int flags, u32 mode) {
-  return syscall(__NR_open, filename, flags, mode);
-}
-
-fd_t OpenFile(const char *filename, bool write) {
-=======
 uptr OpenFile(const char *filename, bool write) {
->>>>>>> 4d0aec87
   return internal_open(filename,
       write ? O_WRONLY | O_CREAT /*| O_CLOEXEC*/ : O_RDONLY, 0660);
 }
@@ -133,38 +116,6 @@
   return res;
 }
 
-<<<<<<< HEAD
-int internal_stat(const char *path, void *buf) {
-#if SANITIZER_LINUX_USES_64BIT_SYSCALLS
-  return syscall(__NR_stat, path, buf);
-#else
-  return syscall(__NR_stat64, path, buf);
-#endif
-}
-
-int internal_lstat(const char *path, void *buf) {
-#if SANITIZER_LINUX_USES_64BIT_SYSCALLS
-  return syscall(__NR_lstat, path, buf);
-#else
-  return syscall(__NR_lstat64, path, buf);
-#endif
-}
-
-int internal_fstat(fd_t fd, void *buf) {
-#if SANITIZER_LINUX_USES_64BIT_SYSCALLS
-  return syscall(__NR_fstat, fd, buf);
-#else
-  return syscall(__NR_fstat64, fd, buf);
-#endif
-}
-
-uptr internal_filesize(fd_t fd) {
-#if SANITIZER_LINUX_USES_64BIT_SYSCALLS
-  struct stat st;
-#else
-  struct stat64 st;
-#endif
-=======
 #if !SANITIZER_LINUX_USES_64BIT_SYSCALLS
 static void stat64_to_stat(struct stat64 *in, struct stat *out) {
   internal_memset(out, 0, sizeof(*out));
@@ -220,7 +171,6 @@
 
 uptr internal_filesize(fd_t fd) {
   struct stat st;
->>>>>>> 4d0aec87
   if (internal_fstat(fd, &st))
     return -1;
   return (uptr)st.st_size;
@@ -250,11 +200,6 @@
 uptr internal_execve(const char *filename, char *const argv[],
                      char *const envp[]) {
   return internal_syscall(__NR_execve, filename, argv, envp);
-}
-
-void internal__exit(int exitcode) {
-  syscall(__NR_exit_group, exitcode);
-  Die();  // Unreachable.
 }
 
 // ----------------- sanitizer_common.h
@@ -304,29 +249,11 @@
   return 0;  // Not found.
 }
 
-<<<<<<< HEAD
-#ifdef __GLIBC__
-
-extern "C" {
-  extern void *__libc_stack_end;
-}
-
-static void GetArgsAndEnv(char ***argv, char ***envp) {
-  uptr *stack_end = (uptr *)__libc_stack_end;
-  int argc = *stack_end;
-  *argv = (char**)(stack_end + 1);
-  *envp = (char**)(stack_end + argc + 2);
-}
-
-#else  // __GLIBC__
-
-=======
 extern "C" {
   SANITIZER_WEAK_ATTRIBUTE extern void *__libc_stack_end;
 }
 
 #if !SANITIZER_GO
->>>>>>> 4d0aec87
 static void ReadNullSepFileToArray(const char *path, char ***arr,
                                    int arr_size) {
   char *buff;
@@ -364,26 +291,13 @@
 #endif
 }
 
-static void GetArgsAndEnv(char ***argv, char ***envp) {
-  static const int kMaxArgv = 2000, kMaxEnvp = 2000;
-  ReadNullSepFileToArray("/proc/self/cmdline", argv, kMaxArgv);
-  ReadNullSepFileToArray("/proc/self/environ", envp, kMaxEnvp);
-}
-
-#endif  // __GLIBC__
-
 void ReExec() {
   char **argv, **envp;
   GetArgsAndEnv(&argv, &envp);
-<<<<<<< HEAD
-  execve("/proc/self/exe", argv, envp);
-  Printf("execve failed, errno %d\n", errno);
-=======
   uptr rv = internal_execve("/proc/self/exe", argv, envp);
   int rverrno;
   CHECK_EQ(internal_iserror(rv, &rverrno), true);
   Printf("execve failed, errno %d\n", rverrno);
->>>>>>> 4d0aec87
   Die();
 }
 

//===-- sanitizer_allocator.cc --------------------------------------------===//
//
// This file is distributed under the University of Illinois Open Source
// License. See LICENSE.TXT for details.
//
//===----------------------------------------------------------------------===//
//
// This file is shared between AddressSanitizer and ThreadSanitizer
// run-time libraries.
// This allocator is used inside run-times.
//===----------------------------------------------------------------------===//
#include "sanitizer_allocator.h"
#include "sanitizer_allocator_internal.h"
#include "sanitizer_common.h"
#include "sanitizer_flags.h"

namespace __sanitizer {

// ThreadSanitizer for Go uses libc malloc/free.
#if defined(SANITIZER_GO)
# if SANITIZER_LINUX && !SANITIZER_ANDROID
extern "C" void *__libc_malloc(uptr size);
extern "C" void __libc_free(void *ptr);
#  define LIBC_MALLOC __libc_malloc
#  define LIBC_FREE __libc_free
# else
#  include <stdlib.h>
#  define LIBC_MALLOC malloc
#  define LIBC_FREE free
# endif

static void *RawInternalAlloc(uptr size, InternalAllocatorCache *cache) {
  (void)cache;
  return LIBC_MALLOC(size);
}

static void RawInternalFree(void *ptr, InternalAllocatorCache *cache) {
  (void)cache;
  LIBC_FREE(ptr);
}

InternalAllocator *internal_allocator() {
  return 0;
}

#else  // SANITIZER_GO

static ALIGNED(64) char internal_alloc_placeholder[sizeof(InternalAllocator)];
static atomic_uint8_t internal_allocator_initialized;
static StaticSpinMutex internal_alloc_init_mu;

static InternalAllocatorCache internal_allocator_cache;
static StaticSpinMutex internal_allocator_cache_mu;

InternalAllocator *internal_allocator() {
  InternalAllocator *internal_allocator_instance =
      reinterpret_cast<InternalAllocator *>(&internal_alloc_placeholder);
  if (atomic_load(&internal_allocator_initialized, memory_order_acquire) == 0) {
    SpinMutexLock l(&internal_alloc_init_mu);
    if (atomic_load(&internal_allocator_initialized, memory_order_relaxed) ==
        0) {
      internal_allocator_instance->Init();
      atomic_store(&internal_allocator_initialized, 1, memory_order_release);
    }
  }
  return internal_allocator_instance;
}

static void *RawInternalAlloc(uptr size, InternalAllocatorCache *cache) {
  if (cache == 0) {
    SpinMutexLock l(&internal_allocator_cache_mu);
    return internal_allocator()->Allocate(&internal_allocator_cache, size, 8,
                                          false);
  }
  return internal_allocator()->Allocate(cache, size, 8, false);
}

static void RawInternalFree(void *ptr, InternalAllocatorCache *cache) {
  if (cache == 0) {
    SpinMutexLock l(&internal_allocator_cache_mu);
    return internal_allocator()->Deallocate(&internal_allocator_cache, ptr);
  }
  internal_allocator()->Deallocate(cache, ptr);
}

#endif  // SANITIZER_GO

const u64 kBlockMagic = 0x6A6CB03ABCEBC041ull;

void *InternalAlloc(uptr size, InternalAllocatorCache *cache) {
  if (size + sizeof(u64) < size)
    return 0;
  void *p = RawInternalAlloc(size + sizeof(u64), cache);
  if (p == 0)
    return 0;
  ((u64*)p)[0] = kBlockMagic;
  return (char*)p + sizeof(u64);
}

void InternalFree(void *addr, InternalAllocatorCache *cache) {
  if (addr == 0)
    return;
  addr = (char*)addr - sizeof(u64);
  CHECK_EQ(kBlockMagic, ((u64*)addr)[0]);
  ((u64*)addr)[0] = 0;
  RawInternalFree(addr, cache);
}

// LowLevelAllocator
static LowLevelAllocateCallback low_level_alloc_callback;

void *LowLevelAllocator::Allocate(uptr size) {
  // Align allocation size.
  size = RoundUpTo(size, 8);
  if (allocated_end_ - allocated_current_ < (sptr)size) {
    uptr size_to_allocate = Max(size, GetPageSizeCached());
    allocated_current_ =
        (char*)MmapOrDie(size_to_allocate, __FUNCTION__);
    allocated_end_ = allocated_current_ + size_to_allocate;
    if (low_level_alloc_callback) {
      low_level_alloc_callback((uptr)allocated_current_,
                               size_to_allocate);
    }
  }
  CHECK(allocated_end_ - allocated_current_ >= (sptr)size);
  void *res = allocated_current_;
  allocated_current_ += size;
  return res;
}

void SetLowLevelAllocateCallback(LowLevelAllocateCallback callback) {
  low_level_alloc_callback = callback;
}

bool CallocShouldReturnNullDueToOverflow(uptr size, uptr n) {
  if (!size) return false;
  uptr max = (uptr)-1L;
  return (max / size) < n;
}

<<<<<<< HEAD
=======
void *AllocatorReturnNull() {
  if (common_flags()->allocator_may_return_null)
    return 0;
  Report("%s's allocator is terminating the process instead of returning 0\n",
         SanitizerToolName);
  Report("If you don't like this behavior set allocator_may_return_null=1\n");
  CHECK(0);
  return 0;
}

>>>>>>> 4d0aec87
}  // namespace __sanitizer<|MERGE_RESOLUTION|>--- conflicted
+++ resolved
@@ -138,8 +138,6 @@
   return (max / size) < n;
 }
 
-<<<<<<< HEAD
-=======
 void *AllocatorReturnNull() {
   if (common_flags()->allocator_may_return_null)
     return 0;
@@ -150,5 +148,4 @@
   return 0;
 }
 
->>>>>>> 4d0aec87
 }  // namespace __sanitizer
//===-- tsan_suppressions.h -------------------------------------*- C++ -*-===//
//
// This file is distributed under the University of Illinois Open Source
// License. See LICENSE.TXT for details.
//
//===----------------------------------------------------------------------===//
//
// This file is a part of ThreadSanitizer (TSan), a race detector.
//
//===----------------------------------------------------------------------===//
#ifndef TSAN_SUPPRESSIONS_H
#define TSAN_SUPPRESSIONS_H

#include "sanitizer_common/sanitizer_suppressions.h"
#include "tsan_report.h"

namespace __tsan {

void InitializeSuppressions();
<<<<<<< HEAD
void FinalizeSuppressions();
uptr IsSuppressed(ReportType typ, const ReportStack *stack);

// Exposed for testing.
enum SuppressionType {
  SuppressionRace,
  SuppressionMutex,
  SuppressionThread,
  SuppressionSignal
};

struct Suppression {
  Suppression *next;
  SuppressionType type;
  char *templ;
};

Suppression *SuppressionParse(Suppression *head, const char* supp);
bool SuppressionMatch(char *templ, const char *str);
=======
void PrintMatchedSuppressions();
uptr IsSuppressed(ReportType typ, const ReportStack *stack, Suppression **sp);
uptr IsSuppressed(ReportType typ, const ReportLocation *loc, Suppression **sp);
>>>>>>> 4d0aec87

}  // namespace __tsan

#endif  // TSAN_SUPPRESSIONS_H<|MERGE_RESOLUTION|>--- conflicted
+++ resolved
@@ -17,31 +17,9 @@
 namespace __tsan {
 
 void InitializeSuppressions();
-<<<<<<< HEAD
-void FinalizeSuppressions();
-uptr IsSuppressed(ReportType typ, const ReportStack *stack);
-
-// Exposed for testing.
-enum SuppressionType {
-  SuppressionRace,
-  SuppressionMutex,
-  SuppressionThread,
-  SuppressionSignal
-};
-
-struct Suppression {
-  Suppression *next;
-  SuppressionType type;
-  char *templ;
-};
-
-Suppression *SuppressionParse(Suppression *head, const char* supp);
-bool SuppressionMatch(char *templ, const char *str);
-=======
 void PrintMatchedSuppressions();
 uptr IsSuppressed(ReportType typ, const ReportStack *stack, Suppression **sp);
 uptr IsSuppressed(ReportType typ, const ReportLocation *loc, Suppression **sp);
->>>>>>> 4d0aec87
 
 }  // namespace __tsan
 

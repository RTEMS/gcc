//===-- tsan_report.cc ----------------------------------------------------===//
//
// This file is distributed under the University of Illinois Open Source
// License. See LICENSE.TXT for details.
//
//===----------------------------------------------------------------------===//
//
// This file is a part of ThreadSanitizer (TSan), a race detector.
//
//===----------------------------------------------------------------------===//
#include "tsan_report.h"
#include "tsan_platform.h"
#include "tsan_rtl.h"
#include "sanitizer_common/sanitizer_report_decorator.h"

namespace __tsan {

class Decorator: private __sanitizer::AnsiColorDecorator {
 public:
  Decorator() : __sanitizer::AnsiColorDecorator(PrintsToTtyCached()) { }
  const char *Warning()    { return Red(); }
  const char *EndWarning() { return Default(); }
  const char *Access()     { return Blue(); }
  const char *EndAccess()  { return Default(); }
  const char *ThreadDescription()    { return Cyan(); }
  const char *EndThreadDescription() { return Default(); }
  const char *Location()   { return Green(); }
  const char *EndLocation() { return Default(); }
  const char *Sleep()   { return Yellow(); }
  const char *EndSleep() { return Default(); }
  const char *Mutex()   { return Magenta(); }
  const char *EndMutex() { return Default(); }
};

ReportDesc::ReportDesc()
    : stacks(MBlockReportStack)
    , mops(MBlockReportMop)
    , locs(MBlockReportLoc)
    , mutexes(MBlockReportMutex)
    , threads(MBlockReportThread)
    , sleep()
    , count() {
}

ReportMop::ReportMop()
    : mset(MBlockReportMutex) {
}

ReportDesc::~ReportDesc() {
  // FIXME(dvyukov): it must be leaking a lot of memory.
}

#ifndef TSAN_GO

const int kThreadBufSize = 32;
const char *thread_name(char *buf, int tid) {
  if (tid == 0)
    return "main thread";
  internal_snprintf(buf, kThreadBufSize, "thread T%d", tid);
  return buf;
}

static const char *ReportTypeString(ReportType typ) {
  if (typ == ReportTypeRace)
    return "data race";
<<<<<<< HEAD
=======
  if (typ == ReportTypeVptrRace)
    return "data race on vptr (ctor/dtor vs virtual call)";
>>>>>>> 4d0aec87
  if (typ == ReportTypeUseAfterFree)
    return "heap-use-after-free";
  if (typ == ReportTypeThreadLeak)
    return "thread leak";
  if (typ == ReportTypeMutexDestroyLocked)
    return "destroy of a locked mutex";
  if (typ == ReportTypeSignalUnsafe)
    return "signal-unsafe call inside of a signal";
  if (typ == ReportTypeErrnoInSignal)
    return "signal handler spoils errno";
  return "";
}

void PrintStack(const ReportStack *ent) {
  if (ent == 0) {
    Printf("    [failed to restore the stack]\n\n");
    return;
  }
  for (int i = 0; ent; ent = ent->next, i++) {
    Printf("    #%d %s %s:%d", i, ent->func, ent->file, ent->line);
    if (ent->col)
      Printf(":%d", ent->col);
    if (ent->module && ent->offset)
      Printf(" (%s+%p)\n", ent->module, (void*)ent->offset);
    else
      Printf(" (%p)\n", (void*)ent->pc);
  }
  Printf("\n");
}

static void PrintMutexSet(Vector<ReportMopMutex> const& mset) {
  for (uptr i = 0; i < mset.Size(); i++) {
    if (i == 0)
      Printf(" (mutexes:");
    const ReportMopMutex m = mset[i];
    Printf(" %s M%llu", m.write ? "write" : "read", m.id);
    Printf(i == mset.Size() - 1 ? ")" : ",");
  }
}

static const char *MopDesc(bool first, bool write, bool atomic) {
  return atomic ? (first ? (write ? "Atomic write" : "Atomic read")
                : (write ? "Previous atomic write" : "Previous atomic read"))
                : (first ? (write ? "Write" : "Read")
                : (write ? "Previous write" : "Previous read"));
}

static void PrintMop(const ReportMop *mop, bool first) {
  Decorator d;
  char thrbuf[kThreadBufSize];
  Printf("%s", d.Access());
  Printf("  %s of size %d at %p by %s",
      MopDesc(first, mop->write, mop->atomic),
      mop->size, (void*)mop->addr,
      thread_name(thrbuf, mop->tid));
  PrintMutexSet(mop->mset);
  Printf(":\n");
  Printf("%s", d.EndAccess());
  PrintStack(mop->stack);
}

static void PrintLocation(const ReportLocation *loc) {
  Decorator d;
  char thrbuf[kThreadBufSize];
  bool print_stack = false;
  Printf("%s", d.Location());
  if (loc->type == ReportLocationGlobal) {
    Printf("  Location is global '%s' of size %zu at %zx (%s+%p)\n\n",
               loc->name, loc->size, loc->addr, loc->module, loc->offset);
  } else if (loc->type == ReportLocationHeap) {
    char thrbuf[kThreadBufSize];
    Printf("  Location is heap block of size %zu at %p allocated by %s:\n",
        loc->size, loc->addr, thread_name(thrbuf, loc->tid));
    print_stack = true;
  } else if (loc->type == ReportLocationStack) {
    Printf("  Location is stack of %s.\n\n", thread_name(thrbuf, loc->tid));
  } else if (loc->type == ReportLocationTLS) {
    Printf("  Location is TLS of %s.\n\n", thread_name(thrbuf, loc->tid));
  } else if (loc->type == ReportLocationFD) {
    Printf("  Location is file descriptor %d created by %s at:\n",
        loc->fd, thread_name(thrbuf, loc->tid));
    print_stack = true;
  }
  Printf("%s", d.EndLocation());
  if (print_stack)
    PrintStack(loc->stack);
}

static void PrintMutex(const ReportMutex *rm) {
  Decorator d;
  if (rm->destroyed) {
    Printf("%s", d.Mutex());
    Printf("  Mutex M%llu is already destroyed.\n\n", rm->id);
    Printf("%s", d.EndMutex());
  } else {
    Printf("%s", d.Mutex());
    Printf("  Mutex M%llu created at:\n", rm->id);
    Printf("%s", d.EndMutex());
    PrintStack(rm->stack);
  }
}

static void PrintThread(const ReportThread *rt) {
  Decorator d;
  if (rt->id == 0)  // Little sense in describing the main thread.
    return;
  Printf("%s", d.ThreadDescription());
  Printf("  Thread T%d", rt->id);
  if (rt->name && rt->name[0] != '\0')
    Printf(" '%s'", rt->name);
  char thrbuf[kThreadBufSize];
  Printf(" (tid=%zu, %s) created by %s",
    rt->pid, rt->running ? "running" : "finished",
    thread_name(thrbuf, rt->parent_tid));
  if (rt->stack)
    Printf(" at:");
  Printf("\n");
  Printf("%s", d.EndThreadDescription());
  PrintStack(rt->stack);
}

static void PrintSleep(const ReportStack *s) {
  Decorator d;
  Printf("%s", d.Sleep());
  Printf("  As if synchronized via sleep:\n");
  Printf("%s", d.EndSleep());
  PrintStack(s);
}

static ReportStack *ChooseSummaryStack(const ReportDesc *rep) {
  if (rep->mops.Size())
    return rep->mops[0]->stack;
  if (rep->stacks.Size())
    return rep->stacks[0];
  if (rep->mutexes.Size())
    return rep->mutexes[0]->stack;
  if (rep->threads.Size())
    return rep->threads[0]->stack;
  return 0;
}

ReportStack *SkipTsanInternalFrames(ReportStack *ent) {
  while (FrameIsInternal(ent) && ent->next)
    ent = ent->next;
  return ent;
}

void PrintReport(const ReportDesc *rep) {
  Decorator d;
  Printf("==================\n");
  const char *rep_typ_str = ReportTypeString(rep->typ);
<<<<<<< HEAD
  Printf("WARNING: ThreadSanitizer: %s (pid=%d)\n", rep_typ_str, GetPid());
=======
  Printf("%s", d.Warning());
  Printf("WARNING: ThreadSanitizer: %s (pid=%d)\n", rep_typ_str,
         (int)internal_getpid());
  Printf("%s", d.EndWarning());
>>>>>>> 4d0aec87

  for (uptr i = 0; i < rep->stacks.Size(); i++) {
    if (i)
      Printf("  and:\n");
    PrintStack(rep->stacks[i]);
  }

  for (uptr i = 0; i < rep->mops.Size(); i++)
    PrintMop(rep->mops[i], i == 0);

  if (rep->sleep)
    PrintSleep(rep->sleep);

  for (uptr i = 0; i < rep->locs.Size(); i++)
    PrintLocation(rep->locs[i]);

  for (uptr i = 0; i < rep->mutexes.Size(); i++)
    PrintMutex(rep->mutexes[i]);

  for (uptr i = 0; i < rep->threads.Size(); i++)
    PrintThread(rep->threads[i]);

<<<<<<< HEAD
=======
  if (rep->typ == ReportTypeThreadLeak && rep->count > 1)
    Printf("  And %d more similar thread leaks.\n\n", rep->count - 1);

>>>>>>> 4d0aec87
  if (ReportStack *ent = SkipTsanInternalFrames(ChooseSummaryStack(rep)))
    ReportErrorSummary(rep_typ_str, ent->file, ent->line, ent->func);

  Printf("==================\n");
}

#else  // #ifndef TSAN_GO

const int kMainThreadId = 1;

void PrintStack(const ReportStack *ent) {
  if (ent == 0) {
    Printf("  [failed to restore the stack]\n");
    return;
  }
  for (int i = 0; ent; ent = ent->next, i++) {
    Printf("  %s()\n      %s:%d +0x%zx\n",
        ent->func, ent->file, ent->line, (void*)ent->offset);
  }
}

static void PrintMop(const ReportMop *mop, bool first) {
  Printf("\n");
  Printf("%s by ",
      (first ? (mop->write ? "Write" : "Read")
             : (mop->write ? "Previous write" : "Previous read")));
  if (mop->tid == kMainThreadId)
    Printf("main goroutine:\n");
  else
    Printf("goroutine %d:\n", mop->tid);
  PrintStack(mop->stack);
}

static void PrintThread(const ReportThread *rt) {
  if (rt->id == kMainThreadId)
    return;
  Printf("\n");
  Printf("Goroutine %d (%s) created at:\n",
    rt->id, rt->running ? "running" : "finished");
  PrintStack(rt->stack);
}

void PrintReport(const ReportDesc *rep) {
  Printf("==================\n");
  Printf("WARNING: DATA RACE");
  for (uptr i = 0; i < rep->mops.Size(); i++)
    PrintMop(rep->mops[i], i == 0);
  for (uptr i = 0; i < rep->threads.Size(); i++)
    PrintThread(rep->threads[i]);
  Printf("==================\n");
}

#endif

}  // namespace __tsan<|MERGE_RESOLUTION|>--- conflicted
+++ resolved
@@ -63,11 +63,8 @@
 static const char *ReportTypeString(ReportType typ) {
   if (typ == ReportTypeRace)
     return "data race";
-<<<<<<< HEAD
-=======
   if (typ == ReportTypeVptrRace)
     return "data race on vptr (ctor/dtor vs virtual call)";
->>>>>>> 4d0aec87
   if (typ == ReportTypeUseAfterFree)
     return "heap-use-after-free";
   if (typ == ReportTypeThreadLeak)
@@ -219,14 +216,10 @@
   Decorator d;
   Printf("==================\n");
   const char *rep_typ_str = ReportTypeString(rep->typ);
-<<<<<<< HEAD
-  Printf("WARNING: ThreadSanitizer: %s (pid=%d)\n", rep_typ_str, GetPid());
-=======
   Printf("%s", d.Warning());
   Printf("WARNING: ThreadSanitizer: %s (pid=%d)\n", rep_typ_str,
          (int)internal_getpid());
   Printf("%s", d.EndWarning());
->>>>>>> 4d0aec87
 
   for (uptr i = 0; i < rep->stacks.Size(); i++) {
     if (i)
@@ -249,12 +242,9 @@
   for (uptr i = 0; i < rep->threads.Size(); i++)
     PrintThread(rep->threads[i]);
 
-<<<<<<< HEAD
-=======
   if (rep->typ == ReportTypeThreadLeak && rep->count > 1)
     Printf("  And %d more similar thread leaks.\n\n", rep->count - 1);
 
->>>>>>> 4d0aec87
   if (ReportStack *ent = SkipTsanInternalFrames(ChooseSummaryStack(rep)))
     ReportErrorSummary(rep_typ_str, ent->file, ent->line, ent->func);
 

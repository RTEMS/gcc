<<<<<<< HEAD
=======
2011-02-07  Joseph Myers  <joseph@codesourcery.com>

	* update_web_docs_svn: Generate libquadmath-vers.texi.

>>>>>>> 67b73e13
2011-01-31  Gerald Pfeifer  <gerald@pfeifer.com>

	* update_version_svn (FILES): Merge with datestamp_FILES.
	(SVNROOT2): Introduce and use.
	
2011-01-30  Gerald Pfeifer  <gerald@pfeifer.com>

	* update_version_svn (SVN): Remove obsolete comment.
	(CURR_DATE): Fix description.
	Fix description of checkout procedure.

2010-12-18  Tobias Burnus  <burnus@net-b.de>

	* update_web_docs_svn (MANUALS): Add libquadmath.

2010-12-08  Ian Lance Taylor  <iant@google.com>

	* gcc_release: Add support for releasing Go as a separate
	tarball.

2010-12-08  Ian Lance Taylor  <iant@google.com>

	* update_web_docs_svn (MANUALS): Add gccgo.

2010-12-08  Ian Lance Taylor  <iant@google.com>

	* README: Change "CVS" to "Subversion".

2010-08-23  Gerald Pfeifer  <gerald@pfeifer.com>

	* gcc_release (snapshot_print): Also include an sha1 hash for
	every tarball.  Slightly tweak indentation.

2010-08-15  Gerald Pfeifer  <gerald@pfeifer.com>

	* gcc_release (CVSROOT): Remove all occurrences.

2010-08-14  Gerald Pfeifer  <gerald@pfeifer.com>

	* gcc_release (snapshot_print): Include md5 hash for every tarball
	in the README file and notification mail.

2010-08-01  Gerald Pfeifer  <gerald@pfeifer.com>

	* update_web_docs_libstdcxx_svn: Do not compress generated .html
	files any more.

2010-06-24  Joseph Myers  <joseph@codesourcery.com>

	* update_web_docs_svn: Also pass -I option pointing to ada/ source
	directory for Ada manual.

2010-04-16  Joseph Myers  <joseph@codesourcery.com>

	* crontab: Enable 4.6 snapshots.

2010-04-07  Joseph Myers  <joseph@codesourcery.com>

	* crontab: Switch 4.5 snapshots to 4.5 branch.

2010-03-31  Joseph Myers  <joseph@codesourcery.com>

	* gcc_release (build_tarfiles): Make directories mode 755, not
	777.

2009-10-10  Gerald Pfeifer  <gerald@pfeifer.com>

	* update_web_docs_svn: Update BUGURL to http://gcc.gnu.org/bugs/.

2009-10-03  Diego Novillo  <dnovillo@google.com>

	* gcc_release (JAVA_DIRS): Remove zlib.

2009-04-23  Gerald Pfeifer  <gerald@pfeifer.com>

	* update_web_docs_svn: Redirect output of texi2dvi to /dev/null.

2009-04-09  Jakub Jelinek  <jakub@redhat.com>

	* gcc_release: Change copyright header to refer to version
	3 of the GNU General Public License and to point readers at the
	COPYING3 file and the FSF's license web page.
	* maintainer-addresses: Likewise.

2009-04-08  Gerald Pfeifer  <gerald@pfeifer.com>

	* update_web_docs_svn: Run this script under plain /bin/sh
	as opposed to /bin/sh -x.

2009-03-30  Joseph Myers  <joseph@codesourcery.com>

	* update_version_svn (IGNORE_BRANCHES): Add 4.2 branch.

2009-03-28  Gerald Pfeifer  <gerald@pfeifer.com>

	* crontab: Stop 4.2 snapshots.
	Spread out 4.3, 4.4, and 4.5 snapshots more evenly.

2009-03-27  Mark Mitchell  <mark@codesourcery.com>

	* crontab: Add 4.4 branch snapshots.

2009-02-21  Gerald Pfeifer  <gerald@pfeifer.com>

	* update_version_svn (ADD_BRANCHES): Remove autovect-branch
	and document format.

2009-01-17  Richard Guenther  <rguenther@suse.de>

	* gcc_release (JAVA_DIRS): Remove fastjar.

2008-10-04  Gerald Pfeifer  <gerald@pfeifer.com>

	* gcc_release: Fix a couple of comments.

2008-07-04  Joseph Myers  <joseph@codesourcery.com>

	* crontab: Remove 4.1 snapshots job.
	* update_version: Remove.
	* gcc_release: Remove support for g77 and release status in
	version.c.
	* update_version_svn: Ignore 4.1 branch.  Remove support for
	updating files other than DATESTAMP.
	* update_web_docs_svn: Remove support for g77 manual.

2008-02-18  Jakub Jelinek  <jakub@redhat.com>

	* crontab: Add 4.3 branch.  Set trunk to 4.4.

2008-01-28  Joseph Myers  <joseph@codesourcery.com>

	* gcc_release (build_sources): Pass --disable-multilib to
	gcc_build.
	(SVN): Don't use full path.

2008-01-21  Jonathan Wakely  <jwakely.gcc@gmail.com>

	* update_web_docs_libstdcxx_svn: "docs" dir moved to "doc".

2007-10-01  Gerald Pfeifer  <gerald@pfeifer.com>

	* gcc_release: Do not include copies of faq.html in releases,
	and remove all the explicit support code to pull in web pages.

2007-08-21  Paul Brook  <paul@codesourcery.com>
	    Nathan Sidwell  <nathan@codesourcery.com>
	    Mark Mitchell  <mark@codesourcery.com>
	    Joseph Myers  <joseph@codesourcery.com>

	* gcc_release: Do not include copies of bugs.html in releases.
	* update_web_docs_svn: Set VERSION_PACKAGE and BUGURL in
	gcc-vers.texi.

2007-07-06  Joseph Myers  <joseph@codesourcery.com>

	* update_web_docs_svn: Use -o with makeinfo, texi2dvi and texi2pdf
	commands.

2007-06-28  Mike Stump  <mrs@apple.com>

	* gcc_release: Update for Objective-C++.

2007-05-28  Mark Mitchell  <mark@codesourcery.com>

	* gcc_release: Adjust placement of release candidates.

2007-04-01  Gerald Pfeifer  <gerald@pfeifer.com>

	* update_web_docs_svn (MANUALS): Move towards the top of the
	script.  Reformat for easier editing/diffing.

2006-03-31  Tobias Burnus  <burnus@net-b.de>

	* update_web_docs_svn: Build also gfc-internals.

2007-02-25  Gerald Pfeifer  <gerald@pfeifer.com>

	* update_version_svn (IGNORE_BRANCHES): Add 4_0-branch.

2007-01-29  Gerald Pfeifer  <gerald@pfeifer.com>

	* crontab: No longer build snapshots for 4.0.x.

2007-01-21  Tobias Burnus  <burnus@net-b.de>

	* update_web_docs_svn: Build also libgomp documentation.

2007-01-05  Gerald Pfeifer  <gerald@pfeifer.com>

	* crontab: Spread snapshots more evenly throughout the week, and
	in "ascending" order.  Build all at the same time of the day.

2006-10-20  Mark Mitchell  <mark@codesourcery.com>

	* crontab: Add 4.2 branch.  Set trunk to 4.3.

2006-09-17  Gerald Pfeifer  <gerald@pfeifer.com>

	* gcc_release (LC_ALL): Default to C.

2006-03-11  Gabriel Dos Reis  <gdr@integrable-solutions.net>

	* crontab: Don't build snapshot for 3.4.x anymore.
	* update_version_svn (IGNORE_BRANCHES): Add 3_4-branch.

2006-01-12  Ben Elliston  <bje@au.ibm.com>

	* update_version_svn (ADD_BRANCHES): Remove dfp-branch.

2005-12-16  Joseph S. Myers  <joseph@codesourcery.com>

	* update_web_docs_svn: Remove unnecessary files from source tree.
	Use set -e.
	* doc_exclude, update_web_docs, update_web_docs_libstdcxx: Remove.

2005-12-16  Mark Mitchell  <mark@codesourcery.com>

	* update_web_docs_svn: Set @srcdir in gcc-vers.texi. 
	
2005-11-18  Mark Mitchell  <mark@codesourcery.com>

	* crontab: Add 4.1 branch entry.

2005-11-06  Joseph S. Myers  <joseph@codesourcery.com>

	* gcc_release: Further update for SVN.  Don't set EXPORTTAG or
	EXPORTDATE; always determine SVNREV the same way.  Correct message
	about what sources are being retrived.  Include branch information
	in LAST_UPDATED.
	* crontab: Don't include initial / in branch name.

2005-11-05  Daniel Berlin  <dberlin@dberlin.org>

	* gcc_release:  Always determine revision number from date or tag,
	and use that, instead of fragile date based export.
	Put back setting of non-local CVSROOT.

2005-11-05  Daniel Berlin  <dberlin@dberlin.org>

	* gcc_release: Make tags go in /tags.
	Don't tag for snapshots.
	Determine revision number of export and put into snapshot
	announcement.

2005-11-03  Daniel Berlin  <dberlin@dberlin.org>

	* gcc_release: Update for SVN
	* crontab: Update for new gcc_release

2005-10-26  Daniel Berlin  <dberlin@dberlin.org>

	* update_web_docs_svn: Use -q to quiet svn.

2005-10-26  Daniel Berlin  <dberlin@dberlin.org>

	* crontab: Update to reflect reality

2005-10-01  Mark Mitchell  <mark@codesourcery.com>

	* gcc_release (build_sources): If trying to apply a tag that
	already exists, issue an error message and exit.

2005-09-30  Joseph S. Myers  <joseph@codesourcery.com>

	PR other/23693
	* update_web_docs: Add PDF support.  Correct check of DEV-PHASE.

2005-09-30  Joseph S. Myers  <joseph@codesourcery.com>

	* update_web_docs_old: Remove.

2005-08-14  Kelley Cook  <kcook@gcc.gnu.org>

	* gcc_release: Update with FSF address.

2005-07-26  Janis Johnson  <janis187@us.ibm.com>

	* update_version (ADD_BRANCHES): Add dfp-branch.

2005-05-21  Gerald Pfeifer  <gerald@pfeifer.com>

	* crontab: Spread snapshot building more evenly throughout the
	week.

2005-05-19  Joseph S. Myers  <joseph@codesourcery.com>

	* crontab: Don't build 3.3 branch snapshots.
	* update_version (IGNORE_BRANCHES): Add gcc-3_3-branch.

2005-03-15  Zack Weinberg  <zack@codesourcery.com>

	* README: Update.
	* gcc_release: Update gcc/DEV-PHASE if that file exists, instead
	of gcc/version.c.
	* update_version: Handle updating gcc/DATESTAMP.
	* update_web_docs: Generate gcc-vers.texi first.

2005-03-10  Ranjit Mathew  <rmathew@hotmail.com>

	* gcc_release (ADA_DIRS): Add "gnattools".

2005-02-25  Mark Mitchell  <mark@codesourcery.com>

	* crontab: Adjust for 4.0 branch.

2004-12-30  Sebastian Pop  <pop@cri.ensmp.fr>

	* update_version (ADD_BRANCHES): Replace lno-branch with
	autovect-branch.

2004-09-11  Gerald Pfeifer  <gerald@pfeifer.com>

	* crontab: Rename GCC 3.5 snapshots to GCC 4.0 snapshots.

2004-08-14  Kelley Cook  <kcook@gcc.gnu.org>

	* gcc_release (build_sources): Add comment header to generated
	MD5SUMS.

2004-08-06  Kelley Cook  <kcook@gcc.gnu.org>

	* gcc_release (snapshot_print): Accept arguments.  Don't use echo -e.
	(announce_snapshot):  Update for above.  Don't use echo -e.

2004-08-03 Kelley Cook  <kcook@gcc.gnu.org>

	* maintainer-scripts (snapshot_print): New function.
	(announce_snapshot): Generate announcment on the fly.
	Use a directory link for LATEST.
	* snapshot-README: Delete.
	* snapshot-index.html: Delete.

2004-06-09  Paolo Bonzini  <bonzini@gnu.org>

	* gcc_release (build_sources): Move the libcpp gmo files
	to the source directory.

2004-06-03  Joseph S. Myers  <jsm@polyomino.org.uk>

	* gcc_release (maybe_build_tarfile): New function.
	(build_tarfiles): Use maybe_build_tarfile.

2004-05-21  Paolo Carlini  <pcarlini@suse.de>

	* gcc_release (build_sources): Generate the NEWS file in toplevel.

2004-05-17  Kelley Cook  <kcook@gcc.gnu.org>

	* gcc_release (build_sources): Change CRCs from brik to md5sum.

2004-05-16  Gerald Pfeifer  <gerald@pfeifer.com>

	* crontab: Add GCC 3.5 snapshots, currenty run on Sundays.

2004-05-13  Joseph S. Myers  <jsm@polyomino.org.uk>

	* update_web_docs: Also remove old .gz files from subdirectories
	on the 15th of the month.

2004-05-13  Joseph S. Myers  <jsm@polyomino.org.uk>

	* update_web_docs (MANUALS): Add gfortran.

2004-05-13  Arnaud Charlet  <charlet@act-europe.fr>

	* update_web_docs: Fix generation of Ada docs.

2004-05-13  Joseph S. Myers  <jsm@polyomino.org.uk>

	* update_version (ADD_BRANCHES): Remove tree-ssa-20020619-branch.

	* gcc_release (DIFF): Remove -3 option.

2003-07-26  Paul Brook  <paul@nowt.org>

	* gcc_release: Add gcc-fortran.
	* snapshot-README: Ditto.
	* snapshot-index.html: Ditto.

2004-05-02  Gerald Pfeifer  <gerald@pfeifer.com>

	* crontab: Move GCC 3.4 snapshots from Wednesday afternoon to
	Friday night, where gcc.gnu.org has less load.

2004-05-02  Gerald Pfeifer  <gerald@pfeifer.com>

	* crontab: Adjust temporary directory used for snapshot generation.
	Move GCC 3.3 snapshots to Wednesday 22:32, where gcc.gnu.org has
	less load.

2004-04-19  Mark Mitchell  <mark@codesourcery.com>

	* gcc_release (build_sources): Do not use "-F" to tag sources.

2004-04-07  Mark Mitchell  <mark@codesourcery.com>

	* gcc_release (build_sources): Do not use "-r" and "-D" at the
	same time with "cvs export".

2004-03-27  Gerald Pfeifer  <gerald@pfeifer.com>

	* gcc_release: Fix sanity check for argument of -p command-line
	options.  In snapshot mode, only generate diffs against the previous
	snapshot if the user did not specify any old tarball explictly.

2004-03-25  Gerald Pfeifer  <gerald@pfeifer.com>

	* gcc_release (FTP_PATH): Use /var/ftp instead of ~ftp, and
	only set at a single place.

2004-03-14  Gerald Pfeifer  <gerald@pfeifer.com>

	* gcc_release (SNAPSHOTS_DIR): New variable.  Use it.
	(announce_snapshot): Use it.

2004-03-14  Gerald Pfeifer  <gerald@pfeifer.com>

	* gcc_release (announce_snapshot): Use changedir instead of
	plain cd.

2004-02-10  Arnaud Charlet  <charlet@act-europe.fr>

	* gcc_release: Add libada as part of ADA_DIRS.

2004-01-21  Gerald Pfeifer  <gerald@pfeifer.com>

	* crontab: Make 3.4 snapshots from the new 3.4 release branch.

2004-01-20  Kelley Cook  <kcook@gcc.gnu.org>

	* gcc_release (build_sources): Delete call to make f77.rebuilt.

2004-01-17  Gerald Pfeifer  <gerald@pfeifer.com>

	* snapshot-README: Mention how the snapshot was generated.
	* snapshot-index.html: Ditto.  Further sync with snapshot-README.

2004-01-03  Joseph S. Myers  <jsm@polyomino.org.uk>

	* update_web_docs: Create tarballs of documentation sources and
	HTML docs.

2004-01-02  Gerald Pfeifer  <gp@suse.de>

	* update_version: Add some documentation.

2004-01-02  Pop Sébastian  <pop@gauvain.u-strasbg.fr>

	* update_version (ADD_BRANCHES): Add lno-branch.

2003-11-02  Gerald Pfeifer  <gerald@pfeifer.com>

	* maintainer-addresses: New script.

2003-10-24  Kelley Cook  <kcook@gcc.gnu.org>

	* gcc_release (build_sources): Use --enable-generated-files-in-srcdir.

2003-09-22  Gerald Pfeifer  <gerald@pfeifer.com>

	* gcc_release (announce_snapshot): Restructure processing
	of snapshot-README and snapshot-index.html and add a new
	substitution for @EXPORT@.

2003-08-24  Gerald Pfeifer  <gerald@pfeifer.com>

	* gcc_release (build_sources): Create/update the LAST_UPDATED file
	in the source directory with information how sources were obtained.

2003-08-16  Gerald Pfeifer  <gerald@pfeifer.com>

	* gcc_release (build_sources): Use two new variables EXPORTTAG and
	EXPORTDATE to make the extraction of sources more transparent and
	also allow snapshots (off mainline) without a tag.

2003-08-08  Mark Mitchell  <mark@codesourcery.com>

	* gcc_release: Correct logic for updating version.c.  Put
	prereleases into a subdirectory.

2003-07-29  Gerald Pfeifer  <pfeifer@dbai.tuwien.ac.at>

	* crontab: Update invocation of gcc_release according to the
	previous changes there.  Add automatic 3.4 snapshots from mainline.

2003-07-23  Gerald Pfeifer  <pfeifer@dbai.tuwien.ac.at>

	* gcc_release (usage): Document that -s now takes symbolic name
	and branch of the snapshot as parameters.
	Implement this as part of command-line processing.
	(BRANCH): Remove default initialization for snapshots.
	(CVSBRANCH): Ditto.
	Do not lay down a CVS tag if generating a snapshot from mainline.

2003-07-19  Gerald Pfeifer  <pfeifer@dbai.tuwien.ac.at>

	* gcc_release (announce_snapshot): Use ${RELEASE} instead
	of ${BRANCH}-${DATE} to refer to the snapshot directory.
	Put README file into the snapshot directory.

	(RELEASE): Define as ${BRANCH}-${DATE} for snapshots.
	(FTP_PATH): Use ${RELEASE} in case of snapshots.
	(TAG): Ditto.
	(OLD_TARS): Adjust to new directory scheme for snapshots.

2003-07-14  Gerald Pfeifer  <pfeifer@dbai.tuwien.ac.at>

	* gcc_release (announce_snapshot): Add substitution of @RELEASE@
	for README and index.html.
	* snapshot-README: Use it.
	* snapshot-index.html: Ditto.

2003-07-09  Gerald Pfeifer  <pfeifer@dbai.tuwien.ac.at>

	* gcc_release (announce_snapshot): Add substitution of @BRANCH@
	for README and index.html.  Remove substitution of @LONG_DATE@.
	Put index.html into the respective snapshot directory.
	Adjust subject of the notification mail to the new naming scheme
	for CVS tags.
	Adjust name of the LATEST-IS-... files to the new naming scheme
	for snapshot directories.
	(FTP_PATH): Ditto.
	(LAST_DIR): Ditto.
	(LAST_LONG_DATE): Remove.

	* snapshot-README: Adjust to the new naming schemes for directories
	and snapshots per se.
	Dynamically fill in the respective branch instead of hardcoding it.

	* snapshot-index.html: Replace individual links to diffs with a
	general link to the diff/ subdirectory.
	Mention the concrete snapshot in <title> and <h1>.
	Adjust links to the new location of index.html.

2003-07-08  Gerald Pfeifer  <pfeifer@dbai.tuwien.ac.at>

	* gcc_release: Move handling of complex modes directly after
	switch handling.
	(TAG): Include the branch name as part of snapshot CVS tags.

2003-07-04  Gerald Pfeifer  <pfeifer@dbai.tuwien.ac.at>

	* gcc_release: Execute gcc.gnu.org-only operations which are
	related to diff generation only if diffs have been requested.
	(build_sources): Improve tracing and an error message related
	to tagging.

2003-07-01  Gerald Pfeifer  <pfeifer@dbai.tuwien.ac.at>

	* gcc_release (BRANCH): Rename to...
	(CVSBRANCH): ...new macro, and use BRANCH for the variant users
	will see.
	(FTP_BRANCH): For snapshots, include ${BRANCH} in the last part
	of the directory name.
	Use .snapshot_date-${BRANCH} instead of .snapshot_date.

2003-06-28  Gerald Pfeifer  <pfeifer@dbai.tuwien.ac.at>

	* gcc_release: Command "all" now creates .gz files only for
	releases and pre-releases.

2003-06-27  Gerald Pfeifer  <pfeifer@dbai.tuwien.ac.at>

	* gcc_release (build_sources): Do not include gnats.html any longer.
	Make an error message more descriptive.

2003-06-25  Gerald Pfeifer  <pfeifer@dbai.tuwien.ac.at>

	* gcc_release: Factor the updating of links and READMEs on the
	FTP server and sending mail for snapshots into a...
	(announce_snapshot): ...new function.
	Add informative output for both.

2003-06-18  Gerald Pfeifer  <pfeifer@dbai.tuwien.ac.at>

	* gcc_release: Do not update gcc_latest_snapshot tag any longer.

2003-06-18  Gerald Pfeifer  <pfeifer@dbai.tuwien.ac.at>

	* snapshot-index.html: Use F77 instead of G77 front end.
	Remove link to CodeSourcery snapshots which was not up-to-date.
	Do not refer to gcc-bugs@gcc.gnu.org any longer.

	* snapshot-README: Use F77 front end instead of G77 language.

2003-06-17  Gerald Pfeifer  <pfeifer@dbai.tuwien.ac.at>

	* gcc_release (build_tarfile): Build .bz2 files instead of .gz files.
	(build_bz2): Rename to build_gzip and create .gz files from .bz2
	files instead of the other way around.
	(build_gzip): New function.
	(build_diffs): Build .bz2 files instead of .gz files.
	(build_diff): Use .bz2 files instead of .gz files.
	Make an error message independent of the compression format.
	(MODE_BZIP2): Rename to MODE_GZIP.  Related changes to the
	invocation of this script.
	(MODE_GZIP): New variable.
	(OLD_TARS): Use .bz2 archive of the previous snapshot.

2003-06-14  Gerald Pfeifer  <pfeifer@dbai.tuwien.ac.at>

	* snapshot-README: Use GCC instead of gcc, C++ front end instead of
	g++ language, and note that Java includes a run time.
	* snapshot.index.html: Ditto.

2003-06-10  Gerald Pfeifer  <pfeifer@dbai.tuwien.ac.at>

	* gcc_release (build_diff): Properly use ${TAR} instead of
	hard-coded tar.

2003-05-28  Gerald Pfeifer  <pfeifer@dbai.tuwien.ac.at>

	* snapshot-index.html: Refer to .bz2 files instead of .gz files.
	Simplify the note on not using unannounced snapshots.

2003-05-28  Gerald Pfeifer  <pfeifer@dbai.tuwien.ac.at>

	* snapshot-README: Refer to .bz2 files instead of .gz files.
	Add a note on where to find the diff files.
	Simplify the note on not using unannounced snapshots.
	Remove documentation of the gcc_latest_snapshot tag.

2003-05-27  Gerald Pfeifer  <pfeifer@dbai.tuwien.ac.at>

	* gcc_release (build_diffs): Add diagnostics in case we cannot
	generate a specific diff file.

2003-05-24  Gerald Pfeifer  <pfeifer@dbai.tuwien.ac.at>

	* gcc_release (build_sources): Only update ChangeLog files which
	do not yet contain the entry we are going to add.
	Fix typo in added ChangeLog entries.

2003-05-20  Gerald Pfeifer  <pfeifer@dbai.tuwien.ac.at>

	* gcc_release (upload_files): Put diff files into a "diffs"
	subdirectory

2003-05-18  Nathanael Nerode  <neroden@gcc.gnu.org>

	* gcc_release: GNU CC -> GCC.

2003-05-12  Gerald Pfeifer  <pfeifer@dbai.tuwien.ac.at>

	* gcc_release (usage): Print more detailed description of all
	command-line options.

2003-05-09  Gerald Pfeifer  <pfeifer@dbai.tuwien.ac.at>

	* update_version (ADD_BRANCHES): Add, set to MAIN and
	tree-ssa-20020619-branch.
	(BRANCHES): Always consider branches given by $ADD_BRANCHES.

2003-05-04  Gerald Pfeifer  <pfeifer@dbai.tuwien.ac.at>

	* update_version (textstring_FILES): Only version.c needs to be
	updated, now that we do not consider older branches any more.

2003-05-02  Gerald Pfeifer  <pfeifer@dbai.tuwien.ac.at>

	* update_version (IGNORE_BRANCHES): Add.
	(BRANCHES): Do not consider branches matching $IGNORE_BRANCHES.

2003-05-02  Gerald Pfeifer  <pfeifer@dbai.tuwien.ac.at>

	* update_version: Add a trace of which branch we are currently
	working on.

2002-12-16  Mark Mitchell  <mark@codesourcery.com>

	* gcc_release: Make snapshots from the GCC 3.3 branch.
	* snapshot-README: Update.

2002-09-23  Zack Weinberg  <zack@codesourcery.com>

	* update_version: Do not check in files which are unchanged.
	* gcc_release: Only update the version in gcc/version.c.

2002-09-17  Joseph S. Myers  <jsm@polyomino.org.uk>

	* update_web_docs (MANUALS): Add fastjar.

2002-09-08  Joseph S. Myers  <jsm@polyomino.org.uk>

	* gcc_release: Make snapshots come from the mainline.
	* snapshot-README: Update.

2002-08-28  Joseph S. Myers  <jsm@polyomino.org.uk>

	* update_web_docs: Remove support for generating g77_news.html and
	g77_bugs.html.
	* update_web_docs_old: Likewise.  Remove support for generating
	thanks.html.

2002-07-28  Andreas Jaeger  <aj@suse.de>

	* gcc_release: Update comment.

	* snapshot-README: Snapshots are taken from GCC 3.2 branch.

2002-07-28  Mark Mitchell  <mark@codesourcery.com>

	* gcc_release: Use the 3.2 branch for snapshots.

2002-05-31  Florian Weimer  <fw@deneb.enyo.de>

	* update_web_docs (MANUALS): Include various flavours of the GNAT
	User Guide.

2002-05-27  Joseph S. Myers  <jsm28@cam.ac.uk>

	* update_version (textstring_FILES): Change gcc/ada/gnatvsn.ads to
	gcc/gcc/ada/gnatvsn.ads.

2002-05-26  Joseph S. Myers  <jsm28@cam.ac.uk>

	* gcc_release: Add gcc/ada/gnatvsn.ads to list of files in which
	release status is updated.
	* update_version (textstring_FILES): Add gcc/ada/gnatvsn.ads.

2002-05-21  Joseph S. Myers  <jsm28@cam.ac.uk>

	* gcc_release: Do upload files when local.

	* snapshot-README, snapshot-index.html: Remove chill.

2002-05-08  Mark Mitchell  <mark@codesourcery.com>

	* gcc_release: Correct upload handling.

2002-04-22  Mark Mitchell  <mark@codesourcery.com>

	* gcc_release (build_diffs): Remove reference to Chill.

2002-04-21  Joseph S. Myers  <jsm28@cam.ac.uk>

	* update_web_docs (MANUALS): Remove chill.  Add gnat_rm.

2002-04-19  Kelley R. Cook (kelly.r.cook@gm.com)

	* gcc_release: Set TZ to UTC0.

2002-04-15  Mark Mitchell  <mark@codesourcery.com>

	* gcc_release (build_tarfiles): Do not build Chill tarfiles.
	(CHILL_DIRS): Remove.

2002-03-10  Joseph S. Myers  <jsm28@cam.ac.uk>

	* gcc_release: Build diffs for ada and chill.  Make "bzip2" a new
	major mode.

2002-03-06  Phil Edwards  <pme@gcc.gnu.org>

	* update_version:  Don't indent the version string.

2002-03-05  Joseph S. Myers  <jsm28@cam.ac.uk>

	* snapshot-README: Note that snapshots come from the 3.1 branch.
	Update list of files.

2002-03-03  Joseph S. Myers  <jsm28@cam.ac.uk>

	* gcc_release: Make snapshots come from the 3.1 branch.

2002-02-25  Mark Mitchell  <mark@codesourcery.com>

	* update_version: Automatically update version files on all
	branches.
	* crontab: Only invoke update_version once.

2002-02-23  Joseph S. Myers  <jsm28@cam.ac.uk>

	* gcc_release: Revert change to -p interface.  Allow for local and
	remote cases in creating directories.  Give an error if -p
	argument names a directory.

2002-02-21  Mark Mitchell  <mark@codesourcery.com>

	* gcc_release: Correct handling of diff-generation.  Add
	"diffs" major mode.

2002-02-08  Joseph S. Myers  <jsm28@cam.ac.uk>

	* gcc_release: Substitute dates in snapshot-README and
	snapshot-index.html files rather than directly using the old files
	on the FTP site.  Set QMAILHOST.

2002-02-08  Gerald Pfeifer  <pfeifer@dbai.tuwien.ac.at>

	* snapshot-index.html: Improve markup.

2002-01-29  Joseph S. Myers  <jsm28@cam.ac.uk>

	* snapshot-README, snapshot-index.html: Use expressions such as
	@DATE@ rather than hardcoded dates.

	* snapshot-README, snapshot-index.html: New files.

2002-01-06  Gerald Pfeifer  <pfeifer@dbai.tuwien.ac.at>

	* update_web_docs (contrib_file): Remove.
	Also removing special handling of thanks.html.

2001-12-17  Joseph S. Myers  <jsm28@cam.ac.uk>

	* update_web_docs: Use makeinfo --html instead of texi2html.
	Remove support for pre-3.1 GCC versions.  Build online docs for
	gccint manual.

2001-12-17  Joseph S. Myers  <jsm28@cam.ac.uk>

	* update_web_docs_old: Copy from update_web_docs.  Add comment
	that this is for GCC 3.0.x and earlier versions.

2001-11-19  Joseph S. Myers  <jsm28@cam.ac.uk>

	* gcc_release: Add /usr/local/bin to path when local.

2001-11-06  Joseph S. Myers  <jsm28@cam.ac.uk>

	* update_web_docs: Set SOURCEDIR so that install manual can be
	found when running install.texi2html.

	* gcc_release: Don't require a username if running locally.

2001-11-05  Joseph S. Myers  <jsm28@cam.ac.uk>

	* update_web_docs: Eliminate warnings about keeping files from web
	page preprocessing.

	* update_web_docs: Allow for the same file name in different
	directories.

2001-10-29  Joseph S. Myers  <jsm28@cam.ac.uk>

	* update_web_docs: Generate libiberty and gnat-style manuals.

2001-10-24  Joseph S. Myers  <jsm28@cam.ac.uk>

	* gcc_release: Build snapshots from mainline.  Generate Ada and
	Chill tarballs.  Correct error check when building diffs.  Check
	for errors when building bzip2 files.
	* crontab: Use /sourceware/snapshot-tmp for building snapshots.

2001-10-08  Joseph S. Myers  <jsm28@cam.ac.uk>

	* crontab: Build weekly snapshots.

	* gcc_release: Copy from 3.0 branch.  Add support for building the
	weekly snapshots on gcc.gnu.org.

2001-08-28  Joseph S. Myers  <jsm28@cam.ac.uk>

	* update_web_docs: Also check out texinfo.tex from
	gcc/doc/include.

2001-08-06  Gerald Pfeifer  <pfeifer@dbai.tuwien.ac.at>

	* update_web_docs (PREPROCESS): Rename to WWWPREPROCESS.
	Preprocess the entire web site, not just the install docs.

2001-06-25  Phil Edwards  <pme@sources.redhat.com>

	* update_version:  Add command-line argument capability, also
	bump version for libstdc++-v3, and exit with the return code from
	the cvs commit.
	* crontab:  Call update_version with arguments instead of
	calling update_branch_version.
	* update_branch_version:  Remove.

2001-06-08  Gerald Pfeifer  <pfeifer@dbai.tuwien.ac.at>

	* update_web_docs: Only update the install documentation for the
	CVS HEAD.

2001-06-07  Joseph S. Myers  <jsm28@cam.ac.uk>

	* update_web_docs, doc_exclude: Check out files that may be in the
	Attic.  Check out texinfo.tex.  Don't generate anything from
	c-tree.texi.  Generate PostScript output from manuals.

2001-06-04  Gerald Pfeifer  <pfeifer@dbai.tuwien.ac.at>

	* update_web_docs (WWWBASE_PREFORMATTED, PREPROCESS): New
	variables.
	Fix a comment and add another one.
	Generate the installation documentation in HTML format from
	gcc/doc/install.texi.

2001-05-03  Joseph S. Myers  <jsm28@cam.ac.uk>

	* update_web_docs: Don't generate HTML from gxxint.texi.  Don't
	run texi2html on manuals that aren't present.

2001-03-18  Phil Edwards  <pme@sources.redhat.com>

	* update_web_docs_libstdcxx:  New script.
	* crontab:  Call said script.

2001-03-18  Joseph S. Myers  <jsm28@cam.ac.uk>

	* update_version, update_branch_version: Check out with gcc
	directory instead of using egcs link.

2001-03-17  Joseph S. Myers  <jsm28@cam.ac.uk>

	* update_web_docs: Don't strip leading -r from argument following
	-r, or leading -d from argument following -d.  Bug pointed out by
	Matt Kraai.

	* update_web_docs: Handle -r and -d options to generate docs for a
	release or branch in a subdirectory.  Determine names of G77 news
	and bugs files and contributors file after updated docs have been
	installed, not before.  Don't remove files from a subdirectory.
	Don't generate manuals for gcov (included in the GCC manual) or
	iostream (obsolete).  Do generate manuals for cppinternals, gcj
	and porting.  Update regular expressions for detecting whether
	files have really changed when regenerated.

2001-03-15  Joseph S. Myers  <jsm28@cam.ac.uk>

	* update_web_docs: Use /usr/local/bin/texi2html rather than
	gccadmin's local copy.

2001-03-10  Joseph S. Myers  <jsm28@cam.ac.uk>

	* crontab, doc_exclude, update_branch_version, update_version,
	update_web_docs: New files (as currently used by gccadmin).
	* README: New file.<|MERGE_RESOLUTION|>--- conflicted
+++ resolved
@@ -1,10 +1,7 @@
-<<<<<<< HEAD
-=======
 2011-02-07  Joseph Myers  <joseph@codesourcery.com>
 
 	* update_web_docs_svn: Generate libquadmath-vers.texi.
 
->>>>>>> 67b73e13
 2011-01-31  Gerald Pfeifer  <gerald@pfeifer.com>
 
 	* update_version_svn (FILES): Merge with datestamp_FILES.

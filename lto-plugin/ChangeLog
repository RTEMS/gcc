--- conflicted
+++ resolved
@@ -1,5 +1,3 @@
-<<<<<<< HEAD
-=======
 2011-02-13  Ralf Wildenhues  <Ralf.Wildenhues@gmx.de>
 
 	* Makefile.in: Regenerate.
@@ -40,7 +38,6 @@
 	(liblto_plugin_la_LIBADD): Use -Wl for libiberty library.
 	* Makefile.in: Regenerated.
 
->>>>>>> aa479012
 2011-02-07  Kai Tietz  <kai.tietz@onevision.com>
 
 	PR lto/47225

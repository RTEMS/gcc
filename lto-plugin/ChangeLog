<<<<<<< HEAD
=======
2010-11-13  Kai Tietz  <kai.tietz@onevision.com>

	* lto-plugin.c (add_output_files): Fix memory leak.

2010-11-11  Dave Korn  <dave.korn.cygwin@gmail.com>

	PR bootstrap/46397
	PR bootstrap/46362
	* configure.ac: Add AC_TYPE_INT64_T test.
	* config.h.in: Regenerate.
	* configure: Likewise.
	* lto-plugin.c (debug): Use char not bool.
	(nop): Likewise.
	(check_1): Rename from check, and use int not bool for gate argument.
	(check): Macro wrapper for the above to coerce gate argument into
	boolean-valued integer in case it has pointer type.
	(parse_table_entry): Use 0 not false.
	(claim_file_handler): Avoid use of PRIx64 by splitting 64-bit size
	into two 32-bit parts and printing as hex ints.

2010-11-03  Dave Korn  <dave.korn.cygwin@gmail.com>

	PR lto/46291
	* lto-plugin.c (claim_file_handler): Don't close file descriptor.

2010-11-03  Dave Korn  <dave.korn.cygwin@gmail.com>

	PR lto/46273
	* lto-plugin.h: Delete.
	* lto-plugin-elf.c: Likewise.
	* lto-plugin-coff.c: Likewise.
	* configure.ac: Don't use libelf, don't source config.gcc.
	(LIBELFLIBS): Delete.
	(LIBELFINC): Delete.
	(LTO_FORMAT): Delete.
	(SYM_STYLE): Add AC_DEFINE var, set based on $target.
	(config.h): Add AC_CONFIG_HEADERS directive.
	* Makefile.am (LIBELFLIBS): Delete.
	(LIBELFINC): Delete.
	(LTO_FORMAT): Delete.
	(DEFS): Import.
	(AM_CPPFLAGS): Use it.  Don't use LIBELFINC.
	(liblto_plugin_la_SOURCES): Don't use LTO_FORMAT, don't include
	any object-format-specific source file in the link.
	(liblto_plugin_la_LIBADD): Don't use LIBELFLIBS.
	* config.h.in: Generate.
	* configure: Regenerate.
	* Makefile.in: Likewise.
	* lto-plugin.c (O_BINARY): Definition moved here from lto-plugin.h.
	(LTO_SEGMENT_NAME): New definition.
	(LTO_SECTION_PREFIX): Definition moved here from lto-plugin.h.
	(LTO_SECTION_PREFIX_LEN): New definition.
	(struct sym_aux): Struct definition moved here from lto-plugin.h.
	(struct plugin_symtab): Likewise.
	(struct plugin_objfile): Likewise.
	(struct plugin_objfile): New struct def.
	(enum symbol_style): New enum type.
	(add_symbols): Make static.
	(claimed_files): Likewise.
	(num_claimed_files): Likewise.
	(sym_style): New global.
	(check): Make static.
	(parse_table_entry): Likewise.  Respect sym_style when extracting
	symbol from symtab entry.
	(translate): Make static.
	(resolve_conflicts): Likewise.
	(process_symtab): New function, per-section callback version of
	old object-format-specific handling from deleted lto-plugin-elf.c.
	(claim_file_handler): Convert ELF-specific version from deleted
	lto-plugin-elf.c to simple_object interface and move here.
	(process_options): Allow new '-sym-style=' option.
	(onload): Don't call deleted onload_format_checks hook.

2010-10-11  Kai Tietz  <kai.tietz@onevision.com>

	* lto-plugin.c (dump_symtab): Correct printf argument type.
	(finish_conflict_resolution): Initialize resolution.

2010-10-08  H.J. Lu  <hongjiu.lu@intel.com>

	PR bootstrap/45951
	* configure.ac: Add AC_CANONICAL_SYSTEM.
	* configure: Regenerated.

2010-10-07  Dave Korn  <dave.korn.cygwin@gmail.com>

	* configure.ac: Source config.gcc to determine lto_binary_reader.
	(LTO_FORMAT): New AC_SUBST variable inferred from lto_binary_reader.
	* Makefile.am (LTO_FORMAT): Import.
	(liblto_plugin_la_SOURCES): Add object format dependent module
	defined by LTO_FORMAT.
	(liblto_plugin_la_LIBADD): Allow for both PIC and non-PIC libiberty,
	and work around libtool warning.
	* configure: Regenerate.
	* Makefile.in: Likewise.
	* lto-plugin.c (struct sym_aux): Move to new lto-plugin.h.
	(struct sym_aux): Likewise.
	(struct plugin_symtab): Likewise.
	(struct plugin_file_info): Likewise.
	(LTO_SECTION_PREFIX): Likewise.
	(add_symbols):  Make non-static.
	(claimed_files): Likewise.
	(num_claimed_files): Likewise.
	(check): Likewise.
	(parse_table_entry): Likewise.
	(translate): Likewise.
	(resolve_conflicts): Likewise.
	(process_symtab): Move to new lto-plugin-elf.c object format dependent
	source file.
	(claim_file_handler): Likewise, and make non-static.
	(onload): Call new onload_format_checks function.
	* lto-plugin.h: New file.
	(LTO_SECTION_PREFIX): Move here.
	(struct sym_aux): Likewise.
	(struct plugin_symtab): Likewise.
	(struct plugin_file_info): Likewise.
	(claim_file_handler): Add new function prototype.
	(onload_format_checks): Likewise.
	(check): Declare extern.
	(translate): Likewise.
	(parse_table_entry): Likewise.
	(resolve_conflicts): Likewise.
	(add_symbols):  Likewise.
	(claimed_files): Likewise.
	(num_claimed_files): Likewise.
	* lto-plugin-elf.c (process_symtab): Move here.
	(claim_file_handler): Likewise, and make non-static.
	(onload_format_checks): New function factored out from onload.
	* lto-plugin-coff.c (claim_file_handler): New function stub.
	(onload_format_checks): Likewise.

2010-08-05  Andi Kleen  <ak@linux.intel.com>

	* lto-plugin.c: Include <hashtab.h>
	(sym_aux): Add next_conflict field to save conflict chains.
	(plugin_file_info): Add conflicts symtab.
	(parse_table_entry): Initialize aux->next_conflict.
	(process_symtab): Increment found.
	(dump_symtab): Add.
	(finish_conflict_resolution): Add.
	(free_symtab): Add.
	(write_resolution): Remove symbols loop and move into
	dump_symtab. Call dump_symtab for main symbol and conflicts table.
	Call free_symtab to free conflicts table.
	(SWAP): Add.
	(eq_sym): Add.
	(hash_sym): Add.
	(symbol_strength): Add.
	(resolve_conflicts): Add.
	(claim_file_handler): Add n variable. Check return value of
	process_symtab. Call resolve_conflicts.

2010-07-27  Andi Kleen <ak@linux.intel.com>

	* lto-plugin.c (translate): Remove debug fprintf.

2010-07-23  H.J. Lu  <hongjiu.lu@intel.com>

	PR bootstrap/45042
	* lto-plugin.c (translate): Cast to unsigned long.

2010-07-23   Andi Kleen <ak@linux.intel.com>

	PR lto/44992
	* lto-plugin.c (sym_aux): Add.
	(plugin_symtab): Remove slots. Add aux and id.
	(parse_table_entry): Change to use aux instead of slots.
	(LTO_SECTION_PREFIX): Add.
	(translate): Improve buffer allocation. Change to append
	symbols to existing out buffer.
	(get_section): Remove.
	(process_symtab): Add.
	(free_2): Free symtab->aux.
	(write_resolution): Handle aux instead of slots.
	Print sub id to resolution file.
	(claim_file_handler): Clear lto_file. Replace get_symtab/translate
	calls with call to process_symtab.

2010-07-22  Richard Guenther  <rguenther@suse.de>

	* Makefile.am: New copy_lto_plugin rule to install the plugin
	into ../gcc.
	* Makefile.in: Regenerated.

>>>>>>> 155d23aa
2010-05-21  Richard Guenther  <rguenther@suse.de>

	* lto-plugin.c (write_resolution): Do not assert syms is non-NULL.

2010-05-07  Richard Guenther <rguenther@suse.de>

	* lto-plugin.c (free_2): Do not free resolution_file.
	(write_resolution): Check that we were passed a resolution file.
	(all_symbols_read_handler): Adjust.
	(cleanup_handler): Do not remove the resolution file.
	(process_option): Handle -fresolution=.

2010-05-04  Ralf Wildenhues  <Ralf.Wildenhues@gmx.de>

	PR other/43620
	* configure.ac (AM_INIT_AUTOMAKE): Add no-dist.
	* Makefile.in: Regenerate.

2010-04-23  Richard Guenther  <rguenther@suse.de>

	PR lto/41550
	* lto-plugin.c (parse_table_entry): Use xstrdup and xrealloc.
	(translate): Likewise.
	(all_symbols_read_handler): Likewise.
	(claim_file_handler): Likewise.
	(process_option): Likewise.
	(add_output_files): Likewise.  Remove filename length limit.

2010-04-02  Ralf Wildenhues  <Ralf.Wildenhues@gmx.de>

	* Makefile.in: Regenerate.
	* aclocal.m4: Regenerate.

2010-03-16  Dmitry Gorbachev  <d.g.gorbachev@gmail.com>

	PR lto/43336
	* lto-plugin.c (cleanup_handler): Delete temporary output files.

2010-01-11  Richard Guenther  <rguenther@suse.de>

	PR lto/41569
	* Makefile.am: Disable dependencies.
	* Makefile.in: Regenerated.

2010-01-03  H.J. Lu  <hongjiu.lu@intel.com>

	PR lto/42520
	* lto-plugin.c (exec_lto_wrapper): Output lto-wrapper command
	if -v is passed.

2009-12-05  H.J. Lu  <hongjiu.lu@intel.com>

	PR bootstrap/42306
	* configure: Regenerated.
	* Makefile.in: Likewise.

2009-11-19  Rafael Avila de Espindola  <espindola@google.com>

	PR bootstrap/42096
	* lto-plugin.c (claim_file_handler): Print offsets in hex.

2009-11-12  Rafael Avila de Espindola  <espindola@google.com>

	* lto-plugin.c (write_resolution): Assume resolution_file is set.
	Print the symbol name.
	(all_symbols_read_handler): Create a resolution file.
	Pass it to gcc.
	(cleanup_handler): Remove the resolution file.
	(process_option): Drop the -resolution option.

2009-11-05  Rafael Avila de Espindola  <espindola@google.com>

	* lto-plugin.c (temp_obj_dir_name): Remove.
	(arguments_file_name): New.
	(free_2): Free arguments_file_name instead of temp_obj_dir_name.
	(exec_lto_wrapper):  Create arguments file with make_temp_file.
	(cleanup_handler): Don't remove the temporary directory. Remove the
	arguments file.
	(onload): Don't create the temporary directory.

2009-11-04  Richard Guenther  <rguenther@suse.de>
            Rafael Avila de Espindola  <espindola@google.com>

	* lto-plugin.c (plugin_file_info): Remove temp field.
	(cleanup_handler): Don't delete temporary objects.
	(claim_file_handler): Don't create temporary objects.

2009-11-04  Rafael Avila de Espindola  <espindola@google.com>

	* lto-plugin.c (cleanup_handler): Don't cleanup if debugging.

2009-10-30  Rafael Avila de Espindola  <espindola@google.com>

	PR41871
	* lto-plugin.c (claim_file_handler): Close files that we created.

2009-10-28  Rafael Avila de Espindola  <espindola@google.com>

	* lto-plugin.c (all_symbols_read_handler): Use LDPL_FATAL instead of
	LDPL_ERROR

2009-10-27  Dmitry Gorbachev  <d.g.gorbachev@gmail.com>

	PR lto/41652
	* configure.ac: Call AC_SYS_LARGEFILE before AC_OUTPUT.
	* configure: Regenerate.

2009-10-26  Richard Guenther  <rguenther@suse.de>

	* configure.ac: Use AM_MAINTAINER_MODE.
	* acinclude.m4: Remove.
	* configure: Re-generate.
	* Makefile.in: Likewise.
	* aclocal.m4: Likewise.

2009-10-19  Rafael Avila de Espindola  <espindola@google.com>
    
        PR40790
        * configure: Regenerate.
        * configure.ac: Add AC_TYPE_UINT64_T.

2009-10-16  Rafael Avila de Espindola  <espindola@google.com>

	* lto-plugin.c (message): New variable.
	(check): New function.
	(parse_table_entry, translate, write_resolution,add_output_files,
	exec_lto_wrapper,claim_file_handler, onload): Use check instead of
	assert.
	(cleanup_handler): Use check instead of assert. Remove the arguments
	file if it exists.

2009-10-15  Rafael Avila de Espindola  <espindola@google.com>

	* lto-plugin.c (resolution_file): New.
	(free_1): Update comment.
	(free_2): Free resolution_file.
	(write_resolution): Write resolution to specified file. Use the
	syms array from the symbol table.
	(all_symbols_read_handler): Delay call to free_1 past call to
	write_resolution.
	(process_option): Add a -resolution option.

2009-10-13  Richard Guenther  <rguenther@suse.de>

	* Makefile.am (liblto_plugin_la_LIBADD): Link against the
	correct libiberty.
	* Makefile.in: Regenerated.

2009-10-08  Rafael Avila de Espindola  <espindola@google.com>

	* lto-plugin.c (add_input_library): New.
	(all_symbols_read_handler): Use add_input_library for items that
	start with -l.
	(process_option): Fit in 80 columns.
	(onload): Handle LDPT_ADD_INPUT_LIBRARY.

2009-10-02  Diego Novillo  <dnovillo@google.com>

	* Makefile.am (AM_CPPFLAGS): Remove -D_LARGEFILE_SOURCE
	and -D_FILE_OFFSET_BITS=64.
	* configure.ac: Add AC_SYS_LARGEFILE.
	* configure: Regenerate.
	* Makefile.in: Regenerate.
	* lto-plugin.c: Fix copyright boilerplate.

2009-10-02  Diego Novillo  <dnovillo@google.com>

	* Makefile.am (ACLOCAL_AMFLAGS): Define.
	* aclocal.m4: Regenerate with aclocal-2.64
	* acinclude.m4: Remove.
	* Makefile.in: Regenerate with automake-1.11
	* configure.ac (AC_PREREQ): Update to 2.64.
	* configure: Regenerate.

2009-10-02  Diego Novillo  <dnovillo@google.com>

	* Makefile.am (AM_CPPFLAGS): Remove -D_LARGEFILE_SOURCE
	and -D_FILE_OFFSET_BITS=64.
	* configure.ac: Add AC_SYS_LARGEFILE.
	* configure: Regenerate.
	* Makefile.in: Regenerate.
	* lto-plugin.c: Fix copyright boilerplate.

2009-10-02  Diego Novillo  <dnovillo@google.com>

	* Makefile.am (ACLOCAL_AMFLAGS): Define.
	* aclocal.m4: Regenerate with aclocal-2.64
	* acinclude.m4: Remove.
	* Makefile.in: Regenerate with automake-1.11
	* configure.ac (AC_PREREQ): Update to 2.64.
	* configure: Regenerate.

2009-10-02  Rafael Avila de Espindola  <espindola@google.com>

	* Makefile.am (liblto_plugin_la_SOURCES): Remove
	$(top_srcdir)/../gcc/lto/common.c
	* Makefile.in: Regenerate.

2009-10-01  Rafael Avila de Espindola  <espindola@google.com>

	* lto-plugin.c (pass_through_items): New.
	(num_pass_through_items): New.
	(all_symbols_read_handler): Update to use the -pass-through option.
	(process_option): Replace -libgcc with -pass-through.
	
2009-09-30  Rafael Avila de Espindola  <espindola@google.com>

	* lto-plugin.c (onload): Return a ld_plugin_status. Don't require
	register_cleanup to be set.

2009-09-30  Rafael Avila de Espindola  <espindola@google.com>

	* Makefile.am: Remove all reference to ltosymtab.
	* Makefile.in: Regenerate.
	* lto-symtab.c: Remove.

2009-05-21  Diego Novillo  <dnovillo@google.com>

	* configure.ac: Remove call to AC_CHECK_GELF.
	Call AC_ARG_VAR for LIBELFLIBS and LIBELFINC.
	* acinclude.m4: Do not include ../config/libelf.m4
	* Makefile.am (LIBELFLIBS): Define.
	(LIBELFINC): Define.
	(AM_CPPFLAGS): Add $(LIBELFINC).
	(ltosymtab_LDADD): Add $(LIBELFLIBS).
	(liblto_plugin_la_LIBADD): Add $(LIBELFLIBS)
	* lto-plugin.c: Always include <gelf.h>
	* lto-symtab.c: Likewise.
	* configure: Regenerate.
	* Makefile.in: Regenerate.

2009-03-23  Rafael Avila de Espindola  <espindola@google.com>

	* lto-plugin.c (libgcc_filename): New.
	(all_symbols_read_handler): Pass libgcc to the linker.
	(all_symbols_read_handler): Parse -libgcc

2009-02-05  Rafael Avila de Espindola  <espindola@google.com>

	* Makefile.am (liblto_plugin_la_LIBADD): Link with libiberty.
	* Makefile.in: Regenerate.
	* lto-plugin.c (add_output_files): Argument is now a FILE.
	(exec_lto_wrapper): Use writeargv and pex.

2009-02-04  Rafael Avila de Espindola  <espindola@google.com>

	Revert:
	2009-02-04  Rafael Avila de Espindola  <espindola@google.com>
	* lto-plugin.c (exec_lto_wrapper): Use writeargv.


2009-02-04  Rafael Avila de Espindola  <espindola@google.com>

	* lto-plugin.c (exec_lto_wrapper): Use writeargv.

2009-01-29  Rafael Avila de Espindola  <espindola@google.com>

	* lto-plugin.c: Include libiberty.h.
	(exec_lto_wrapper, claim_file_handler): Use asprintf instead of
	snprintf.

2009-01-29  Rafael Avila de Espindola  <espindola@google.com>

	* lto-plugin.c (exec_lto_wrapper): Write argv to a file. Pass that
	file to lto-wrapper.

2009-01-28  Rafael Avila de Espindola  <espindola@google.com>

	* lto-plugin.c (plugin_file_info): Remove fd and elf.
	(parse_table_entry): strdup entry->name and entry->comdat_key.
	(free_1): Free name and comdat_key. Don't close the file. Don't call
	elf_end.
	(claim_file_handler): Always call elf_end.

2008-12-23  Rafael Avila de Espindola  <espindola@google.com>

	* Makefile.am (AM_CPPFLAGS): Add -D_LARGEFILE_SOURCE
	-D_FILE_OFFSET_BITS=64
	* Makefile.in: Regenerate

2008-12-22  Rafael Avila de Espindola  <espindola@google.com>

	* Makefile.am (gcc_version, target_noncanonical, libexecsubdir): New.
	(lib_LTLIBRARIES): Rename to libexecsub_LTLIBRARIES.
	* Makefile.in: Regenerate.
	* acinclude.m4: Include ../config/acx.m4 and ../lt~obsolete.m4
	* configure: Regenerate.
	* configure.ac: Add AC_SUBST(target_noncanonical).

2008-12-08  Rafael Avila de Espindola  <espindola@google.com>

	* lto-plugin.c: Include stdbool.h.
	(debug, nop): Declare as bool.

2008-12-08  Rafael Avila de Espindola  <espindola@google.com>

	* lto-plugin.c (nop): New.
	(use_original_files): New.
	(all_symbols_read_handler): Call use_original_files if nop is true.
	(process_option): Parse the -nop option.

2008-12-08  Rafael Avila de Espindola  <espindola@google.com>

	* lto-plugin.c (debug): New.
	(exec_lto_wrapper): Print argv if debug is true.
	(process_option): Process the -debug command line option.

2008-12-03  Rafael Avila de Espindola  <espindola@google.com>

	* lto-plugin.c (process_option): The argument is now a single option,
	not a space separated list.

2008-12-02  Rafael Avila de Espindola  <espindola@google.com>

	* lto-plugin.c: Include sys/types.h and sys/wait.h
	(output_files, num_output_files, lto_wrapper_argv,
	lto_wrapper_num_args): New.
	(free_2): Free output_files.
	(write_resolution): Disable.
	(add_output_files): New.
	(exec_lto_wrapper): New.
	(all_symbols_read_handler): Run lto-wrapper.
	(claim_file_handler): Free lto_file.name and call elf_end.
	(process_option): New.

2008-11-26  Rafael Espindola  <espindola@google.com>

	* lto-plugin.c (add_input_file): New.
	(get_section): Return NULL if get_section fails.
	(write_resolution): New.
	(all_symbols_read_handler): Call add_input_file.
	(claim_file_handler): Unlink the correct file.
	(onload): Record add_input_file.

2008-09-23 Rafael Espindola  <espindola@google.com>

	* Makefile.am (ltosymtab_SOURCES, liblto_plugin_la_SOURCES):
	Update the location of common.c.
	* Makefile.in: Regenerate.
	* common.c: Moved to gcc/lto.
	* common.h: Moved to gcc/lto.
	* lto-plugin.c: Update the location of common.h.
	* lto-symtab.c: Update the location of common.h.

2008-09-23 Rafael Espindola  <espindola@google.com>

	* common.c: Include common.h.
	(lto_kind_str, lto_visibility_str, lto_resolution_str): Use explicit
	sizes.
	* common.h (lto_kind_str, lto_visibility_str, lto_resolution_str): Use
	explicit sizes.

2008-09-23 Rafael Espindola  <espindola@google.com>

	* lto-plugin.c (plugin_file_info): Add temp.
	(cleanup_handler): Only delete temporary files.
	(claim_file_handler): Initialize lto_file.temp.

2008-09-23  Rafael Espindola  <espindola@google.com>

        * plugin-api.h: Moved to include.

2008-09-23 Rafael Espindola  <espindola@google.com>

	* lto-plugin.c (all_symbols_read_handler): Print resolution in a new
	format.

2008-09-22 Rafael Espindola  <espindola@google.com>

	* plugin-api.h: Copy from binutils' cvs.

2008-09-22 Rafael Espindola  <espindola@google.com>

	* lto-symtab.c (get_symbols, add_symbols): Update signature.
	* plugin-api.h: Copy from binutils' cvs.

2008-09-22 Rafael Espindola  <espindola@google.com>

	* common.h (lto_kind_str, lto_visibility_str, lto_resolution_str):
	Make extern

2008-09-10 Rafael Espindola  <espindola@google.com>

	* lto-plugin.c (onload): add missing break statements and asserts.
	* lto-symtab.c (claim_file_handler): Make it static.
	(all_symbols_read_handler): Make it static.
	(all_file_handles): Make it static.
	(num_file_handles): Make it static.
	(register_claim_file): Make it static.
	(register_object): Indent properly.

2008-09-10  Rafael Avila de Espindola  <espindola@google.com>

	* Makefile.am (ltosymtab_LDADD): Add -lelf.
	* Makefiel.in: Regenerate.
	* lto-plugin.c: Include ar.h.
	(claim_file_handler): Handle file->offset != 0.
	* lto-symtab.c: Include gelf.h.
	(all_file_handles): Change type.
	(register_object): New.
	(register_file): Add support for archives.
	(resolve): Update to new type of all_file_handles.
	(print): Update to new type of all_file_handles.
	(free_all): Update to new type of all_file_handles.
	(main): Update to new type of all_file_handles.

2008-09-10  Rafael Avila de Espindola  <espindola@google.com>

	* lto-plugin.c (get_string_table): Remove.
	(get_section): Use elf_strptr instead of get_string_table.

2008-09-08  Doug Kwan  <dougkwan@google.com>

	* lto-plugin.c (all_symbols_read_handler): Widen fprintf arguments
	to 64-bit to fix a 32-bit bootstrap failure due to format warnings.

2008-09-08  Rafael Avila de Espindola  <espindola@google.com>

	* Makefile.am (ltosymtab_SOURCES): add common.c.
	(ltosymtab_CFLAGS): New.
	(liblto_plugin_la_SOURCES): Add common.c.
	* Makefile.in: Regenerate.
	* common.c: New.
	* common.h: New.
	* lto-plugin.c: Include stdio.h, inttypes.h and common.h.
	(plugin_symtab): New.
	(plugin_file_info): New.
	(register_all_symbols_read): New.
	(get_symbols): New.
	(claimed_files): New.
	(num_claimed_files): New.
	(translate): Don't drop the slot number.
	(free_1): New.
	(free_2): New.
	(all_symbols_read_handler): New.
	(claim_file_handler): Record every claimed file.
	(onload): Handle LDPT_REGISTER_ALL_SYMBOLS_READ_HOOK and
	LDPT_GET_SYMBOLS.
	* lto-symtab.c: Include stdlib.h, string.h and common.h.
	(current_file_handle): Remove.
	(ld_plugin_all_symbols_read_handler): New.
	(plugin_handle): New.
	(file_handle): New.
	(all_file_handles): New.
	(num_file_handles): New.
	(get_symbols): New.
	(register_all_symbols_read): New.
	(add_symbols): Don't print the symbols, just record them.
	(ld_plugin_tv): Add LDPT_REGISTER_ALL_SYMBOLS_READ_HOOK and
	LDPT_GET_SYMBOLS.
	(load_plugin): Use plugin_handle.
	(register_file): Add the file handle to all_file_handles.
	(resolve): New.
	(print): New.
	(unload_plugin): New.
	(free_all): New.
	(main): Call all_symbols_read_handler and free resources.

2008-09-03  Rafael Avila de Espindola  <espindola@google.com>

	* Makefile.am (AM_CFLAGS): New.
	(ltosymtab_LDADD): Remove -lelf. Add -ldl.
	(lib_LTLIBRARIES): New.
	(liblto_plugin_la_SOURCES): New.
	(liblto_plugin_la_LIBADD): New.
	* Makefile.in: Regenerate.
	* acinclude.m4: Don't include ../config/acx.m4 and
	../config/no-executables.m4.
	Include ../ltsugar.m4, ../ltoptions.m4, ../ltversion.m4 and
	../libtool.m4.
	* aclocal.m4: Regenerate.
	* configure: Regenerate.
	* configure.ac: Use AM_PROG_LIBTOOL.
	* lto-plugin.c: New.
	* lto-symtab.c: Rewrite to use the plugin.
	* plugin-api.h: New.

2008-08-25  Rafael Avila de Espindola  <espindola@google.com>

	* configure: Regenerate.
	* configure.ac: Use AC_CHECK_GELF.
	* lto-symtab.c: Include gelf.h.
	(get_string_table): Use size independent API.
	(printTable): Use lld to print 64 bit integers.

2008-08-22  Rafael Avila de Espindola  <espindola@google.com>

	* lto-symtab.c (parse_table_entry): Assert entry->kind and
	entry->visibility are valid.

2008-07-22  Rafael Avila de Espindola  <espindola@google.com>
	* lto-symtab.c (table_entry): Add comdat.
	(parse_table_entry): Read comdat.

2008-08-21  Rafael Espindola  <espindola@google.com>

	* Makefile.am: New.
	* Makefile.in: New.
	* acinclude.m4: New.
	* aclocal.m4: New.
	* configure: New.
	* configure.ac: New.
	* lto-symtab.c: New.<|MERGE_RESOLUTION|>--- conflicted
+++ resolved
@@ -1,5 +1,3 @@
-<<<<<<< HEAD
-=======
 2010-11-13  Kai Tietz  <kai.tietz@onevision.com>
 
 	* lto-plugin.c (add_output_files): Fix memory leak.
@@ -184,7 +182,6 @@
 	into ../gcc.
 	* Makefile.in: Regenerated.
 
->>>>>>> 155d23aa
 2010-05-21  Richard Guenther  <rguenther@suse.de>
 
 	* lto-plugin.c (write_resolution): Do not assert syms is non-NULL.

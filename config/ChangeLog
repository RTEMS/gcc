<<<<<<< HEAD
=======
2015-07-16  Release Manager

	* GCC 5.2.0 released.

2015-04-22  Release Manager

	* GCC 5.1.0 released.

2015-04-10  Jakub Jelinek  <jakub@redhat.com>
	    Iain Sandoe  <iain@codesourcery.com>

	PR target/65351
	* mh-darwin: Only apply -mdynamic-no-pic for m32 Darwin when the
	compiler in use supports -mno-dynamic-no-pic.
	* picflag.m4: Only append -mno-dynamic-no-pic for Darwin when
	-mdynamic-no-pic is present in CFLAGS.

2015-04-07  Jakub Jelinek  <jakub@redhat.com>
	    Iain Sandoe  <iain@codesourcery.com>

	PR target/65351
	* picflag.m4: Append -mno-dynamic-no-pic for Darwin.

>>>>>>> 7b26e389
2015-03-25  Uros Bizjak  <ubizjak@gmail.com>

	PR bootstrap/65537
	* bootstrap-lto-noplugin.mk: New build configuration.

2015-02-18  Thomas Schwinge  <thomas@codesourcery.com>

	* elf.m4 (ACX_ELF_TARGET_IFELSE): nvptx-*-none isn't ELF.

2014-11-17  Bob Dunlop  <bob.dunlop@xyzzy.org.uk>

	* mt-ospace (CFLAGS_FOR_TARGET): Append -g -Os rather than
	overwriting.
	(CXXFLAGS_FOR_TARGET): Similarly.

2014-11-17  H.J. Lu  <hongjiu.lu@intel.com>

	PR bootstrap/63888
	* bootstrap-asan.mk (ASAN_OPTIONS): Export "detect_leaks=0".

2014-11-13  Kirill Yukhin  <kirill.yukhin@intel.com>

	* target-posix: New file.

2014-11-11  Tobias Burnus  <burnus@net-b.de>

	* cloog.m4: Remove.

2014-10-27  Tom Tromey  <tromey@redhat.com>

	* gcc-plugin.m4: New file.

2014-09-01  Andi Kleen  <ak@linux.intel.com>

	* bootstrap-lto.mk: Implement slim bootstrap.

2014-08-21  Bin Cheng  <bin.cheng@arm.com>

	* isl.m4 (ISL_CHECK_VERSION): Check link of isl library
	for cross_compiling.

2014-08-19  Alan Modra  <amodra@gmail.com>

	* plugins.m4 (AC_PLUGINS): If plugins are enabled, add -ldl to
	LIBS via AC_SEARCH_LIBS.

2014-08-18 Roman Gareev  <gareevroman@gmail.com>

	* cloog.m4: Remove the path to isllibs from clooglibs.
	* isl.m4: Add paths to islinc, isllibs.

2014-08-14  Alan Modra  <amodra@gmail.com>

	* plugins.m4: Test for dlfcn.h or windows.h here to set default
	for --enable-plugins.  Report error if someone tries to enable
	plugins on a host we don't support.

2014-07-26  Uros Bizjak  <ubizjak@gmail.com>

	PR target/47230
	* mh-alpha-linux: New file.

2014-05-14  Sandra Loosemore  <sandra@codesourcery.com>

	* mt-nios2-elf: New file.

2014-04-25  Marc Glisse  <marc.glisse@inria.fr>

	PR target/43538
	* mt-gnu: Don't reset CXXFLAGS_FOR_TARGET.

2013-12-07  Mike Frysinger  <vapier@gentoo.org>

	* acinclude.m4: Remove +x file mode.

2013-11-29  Marek Polacek  <polacek@redhat.com>

	* bootstrap-ubsan.mk (POSTSTAGE1_LDFLAGS): Remove -lpthread -ldl.
	Add -B$$r/prev-$(TARGET_SUBDIR)/libsanitizer/.

2013-11-29  H.J. Lu  <hongjiu.lu@intel.com>

	* bootstrap-asan.mk (POSTSTAGE1_LDFLAGS): Add
	-B$$r/prev-$(TARGET_SUBDIR)/libsanitizer/.

2013-11-19  Marek Polacek  <polacek@redhat.com>

	* bootstrap-ubsan.mk (POSTSTAGE1_LDFLAGS): Add -ldl.

2013-11-18  Jan Hubicka  <jh@suse.cz>

	* bootstrap-lto.mk: Use -ffat-lto-objects.

2013-11-15  Andreas Schwab  <schwab@linux-m68k.org>

	* picflag.m4 (m68k-*-*): Use default PIC flag.

2013-09-29  Iain Sandoe  <iain@codesourcery.com>

	* mh-darwin (BOOT_CFLAGS): Only add -mdynamic-no-pic for m32 hosts.
	(STAGE1_CFLAGS, STAGE1_LDFLAGS): New.
	Fix over-length lines and amend comments.

2013-08-30  Marek Polacek  <polacek@redhat.com>

	* bootstrap-ubsan.mk: New.

2013-03-27  Kai Tietz  <ktietz@redhat.com>

	* dfp.m4: Add support for cygwin x64 target.
	* picflag.m4: Likewise.

2013-02-25  H.J. Lu  <hongjiu.lu@intel.com>

	* bootstrap-asan.mk (POSTSTAGE1_LDFLAGS): Add
	-B$$r/prev-$(TARGET_SUBDIR)/libsanitizer/asan/.

2013-01-23  Shenghou Ma  <minux.ma@gmail.com>

	* isl.m4: don't echo $CFLAGS for ISL_CHECK_VERSION.

2013-01-15  Richard Biener  <rguenther@suse.de>

	PR other/55973
	* isl.m4 (ISL_INIT_FLAGS): Warn about disabled version check
	for in-tree build.
	(ISL_CHECK_VERSION): Do not use AC_CACHE_CHECK.
	* cloog.m4 (CLOOG_INIT_FLAGS): Disable version check for
	in-tree build and warn about that.
	(CLOOG_CHECK_VERSION): Do not use AC_CACHE_CHECK.

2013-01-07  H.J. Lu  <hongjiu.lu@intel.com>

	* libstdc++-raw-cxx.m4 (GCC_LIBSTDCXX_RAW_CXX_FLAGS): Remove
	"-I" from LIBSTDCXX_RAW_CXX_LDFLAGS.

2012-12-12  H.J. Lu  <hongjiu.lu@intel.com>

	* libstdc++-raw-cxx.m4 (GCC_LIBSTDCXX_RAW_CXX_FLAGS): Also
	AC_SUBST LIBSTDCXX_RAW_CXX_LDFLAGS.

2012-12-11  H.J. Lu  <hongjiu.lu@intel.com>

	PR sanitizer/55533
	* libstdc++-raw-cxx.m4: New file.

2012-11-28  H.J. Lu  <hongjiu.lu@intel.com>

	* bootstrap-asan.mk: New file.

2012-11-04  Thomas Schwinge  <thomas@codesourcery.com>

	* dfp.m4 (enable_decimal_float): Enable for i?86*-*-gnu*.

2012-10-15  Pavel Chupin  <pavel.v.chupin@intel.com>

	* gthr.m4: New. Define GCC_AC_THREAD_HEADER.

2012-09-19  Steve Ellcey  <sellcey@mips.com>

	* mt-sde: Change -mcode-xonly to -mcode-readable=pcrel.

2012-09-03  Richard Guenther  <rguenther@suse.de>

	PR bootstrap/54138
	* config/cloog.m4: Adjust for toplevel reorg.
	* config/isl.m4: Adjust.

2012-08-26  Art Haas <ahaas@impactweather.com>

	* cloog.m4 (CLOOG_INIT_FLAGS): Use = instead of == in test.

2012-07-04  Tristan Gingold  <gingold@adacore.com>

	* isl.m4 (ISL_CHECK_VERSION): Set to yes if cross-compiling.
	Fix comments.

2012-07-03  Richard Guenther  <rguenther@suse.de>

	* cloog.m4: Remove debugging print.

2012-07-03  Rainer Orth  <ro@CeBiTec.Uni-Bielefeld.DE>

	* isl.m4 (ISL_CHECK_VERSION): Add -lisl to LIBS, not LDFLAGS.

2012-07-02  Richard Guenther  <rguenther@suse.de>

	* isl.m4 (_ISL_CHECK_CT_PROG): Omit main function header/footer.
	Fix version test. 

2012-07-02  Richard Guenther  <rguenther@suse.de>
	Michael Matz  <matz@suse.de>
	Tobias Grosser <tobias@grosser.es>
	Sebastian Pop <sebpop@gmail.com>

	* cloog.m4: Set up to work against ISL only.
	* isl.m4: New file.

2012-05-29  Joseph Myers  <joseph@codesourcery.com>

	* mt-sde: Fix typos.
	* stdint.m4: Fix typos.
	* tcl.m4: Fix typos.

2012-05-03  Olivier Hainque  <hainque@adacore.com>

	* mh-ppc-aix (LDFLAGS): Quote $(CC).

2012-04-03  Tristan Gingold  <gingold@adacore.com>

	* mmap.m4: Use *vms* instead of vms*.

2012-04-02  Tristan Gingold  <gingold@adacore.com>

	* math.m4 (GCC_CHECK_MATH_FUNC): Remove if-present
	argument.  Define the variable.

2012-03-26  Tristan Gingold  <gingold@adacore.com>

	* math.m4: New file.

2012-03-12  Rainer Orth  <ro@CeBiTec.Uni-Bielefeld.DE>

	* weakref.m4 (GCC_CHECK_ELF_STYLE_WEAKREF): Remove
	alpha*-dec-osf*.

2012-01-22  Douglas B Rupp  <rupp@gnat.com>

	* config/mh-interix: Remove as unneeded.
	* config/picflag.m4 (i[[34567]]86-*-interix3*):
        Change triplet to i[[34567]]86-*-interix[[3-9]]*.

2012-01-04  Andreas Krebbel  <Andreas.Krebbel@de.ibm.com>

	PR bootstrap/51734
	* picflag.m4: Remove s390 case statement.

2011-12-20  Andreas Schwab  <schwab@linux-m68k.org>

	* warnings.m4 (ACX_PROG_CC_WARNING_OPTS): Avoid leading dash in
	expr call.

2011-12-19  Andreas Schwab  <schwab@linux-m68k.org>

	PR bootstrap/51388
	* warnings.m4 (ACX_PROG_CC_WARNING_OPTS)
	(ACX_PROG_CC_WARNING_ALMOST_PEDANTIC): Run the test without the
	no- prefix.

2011-12-18  Eric Botcazou  <ebotcazou@adacore.com>

	* acx.m4 (Test for GNAT): Update comment and add quotes in final test.

2011-11-22  Iain Sandoe  <iains@gcc.gnu.org>

	* weakref.m4: New file.

2011-11-09  Richard Henderson  <rth@redhat.com>

	* asmcfi.m4: New file.

2011-11-02  Rainer Orth  <ro@CeBiTec.Uni-Bielefeld.DE>

	* mh-interix (LIBGCC2_DEBUG_CFLAGS): Remove.

2011-08-22  Rainer Orth  <ro@CeBiTec.Uni-Bielefeld.DE>

	* picflag.m4: New file.

2011-07-18  Rainer Orth  <ro@CeBiTec.Uni-Bielefeld.DE>

	* elf.m4 (target_elf): Remove *-netware*.

2011-07-06  Uros Bizjak  <ubizjak@gmail.com>

	* mt-alphaieee (GOCFLAGS_FOR_TARGET): Add -mieee.

2011-06-15  Mike Stump  <mikestump@comcast.net>

	PR target/49461
	* mh-darwin: Turn off -pie on darwin11 and later.

2011-04-20  Eric Botcazou  <ebotcazou@adacore.com>

	* bootstrap-lto.mk: Remove obsolete requirement.

2011-03-24  Paolo Bonzini  <pbonzini@redhat.com>

	* mt-mep: Remove, obsolete.
	* mt-netware: Remove, obsolete.
	* mt-wince: Remove, obsolete.
	* mt-v810: Remove, unused.

2011-03-24  Paolo Bonzini  <bonzini@gnu.org>

	* mh-x86omitfp: Remove.

2011-03-24  Paolo Bonzini  <bonzini@gnu.org>

	* mh-cygwin: Remove obsolete variables and dependencies.

2011-03-24  Paolo Bonzini  <bonzini@gnu.org>

	* mh-sysv4: Remove.
	* mh-solaris: Remove.

2011-03-24  Paolo Bonzini  <bonzini@gnu.org>

	* mh-sysv4: Remove AR_CFLAGS.

2011-03-24  Joseph Myers  <joseph@codesourcery.com>

	* mh-cxux, mh-decstation, mh-dgux386, mh-lynxrs6k, mh-ncr3000,
	mh-necv4, mh-sco, mh-sysv5: Remove.

2011-03-05  Ralf Wildenhues  <Ralf.Wildenhues@gmx.de>
	    Eric Blake  <eblake@redhat.com>

	* override.m4: Error out if a buggy M4 was detected, to
	avoid spurious diffs in generated files.

2011-01-25  Jakub Jelinek  <jakub@redhat.com>

	* cloog.m4 (CLOOG_REQUESTED): Use $2 if --without-cloog.

2011-01-10  Jan Hubicka  <jh@suse.cz>

	* bootstrap-lto.mk: -fuse-linker-plugin is default now;
	pass -fno-lto to STAGEprofile.

2010-12-06  Dave Korn  <dave.korn.cygwin@gmail.com>

	PR target/40125
	PR lto/46695
	* lthostflags.m4: New file.
	(ACX_LT_HOST_FLAGS): Define.

2010-12-02  Dave Korn  <dave.korn.cygwin@gmail.com>

	* mh-cygwin (LDFLAGS): Turn up stack allocation to 12MB.
	(BOOT_LDFLAGS): Add matching stack size flag.
	* mh-mingw (LDFLAGS): Likewise.
	(BOOT_LDFLAGS): Likewise.

2010-11-27  Eric Botcazou  <ebotcazou@adacore.com>

	* bootstrap-lto.mk (BOOT_ADAFLAGS): Delete.

2010-11-19  Tobias Grosser  <grosser@fim.uni-passau.de>

	* cloog.m4: Use AS_HELP_STRING and fix help formatting.

2010-11-15  Andreas Schwab  <schwab@redhat.com>

	* cloog.m4 (CLOOG_INIT_FLAGS): Fix spelling in option names.

2010-11-12  Tobias Grosser  <grosser@fim.uni-passau.de>

	* cloog.m4: Add -enable-cloog-backend=(isl|ppl|ppl-legacy) to
	define the cloog backend to use. Furthermore, only pass the ppllibs to
	the configure checks, if necessary.

2010-11-12  Tobias Grosser  <grosser@fim.uni-passau.de>

	* cloog.m4: Use CLooG predefined macro to check for CLooG PPL.

2010-11-12  Tobias Grosser  <grosser@fim.uni-passau.de>

	* cloog.m4: Fix typo.  verison -> version.

2010-11-12  Tobias Grosser  <grosser@fim.uni-passau.de>

	* cloog.m4: Pass ppl libraries to the CLooG version check.

2010-11-11  Jan Hubicka  <jh@suse.cz>

	* bootstrap-lto: Use -flto.

2010-11-04  Iain Sandoe  <iains@gcc.gnu.org>

	* mh-darwin: Renamed from mh-ppc-darwin.

2010-06-27  Ralf Wildenhues  <Ralf.Wildenhues@gmx.de>

	* po.m4 (AM_PO_SUBDIRS): Fix unportable shell quoting.

2010-09-10  Jonathan Yong  <jon_y@users.sourceforge.net>

	* dfp.m4: Enable decimal float for i?86 cygwin
	and mingw, and for x86_64 mingw.

2010-09-06  H.J. Lu  <hongjiu.lu@intel.com>

	PR target/45524
	* dfp.m4: Don't set enable_decimal_float to dpd if DFP is
	disabled.  Set default_decimal_float.

2010-09-06  Andreas Schwab  <schwab@redhat.com>

	* dfp.m4: Quote argument of AC_MSG_WARN.

2010-09-03  Andreas Krebbel  <Andreas.Krebbel@de.ibm.com>

	* dfp.m4: New file.

2010-09-01  Andi Kleen	<ak@linux.intel.com>

	* bootstrap-lto.mk (STAGE2_CFLAGS, STAGE3_CFLAGS): Change
	to -fwhopr=jobserver -fuse-linker-plugin -frandom-seed=1.

2010-08-21  Ralf Wildenhues  <Ralf.Wildenhues@gmx.de>

	PR target/45084
	* stdint.m4 (GCC_HEADER_STDINT): Use m4 quotes for arguments
	of AC_MSG_ERROR.

2010-07-02  Rainer Orth  <ro@CeBiTec.Uni-Bielefeld.DE>

	* gc++filt.m4: New file.

2010-06-20  Alexandre Oliva  <aoliva@redhat.com>

	* bootstrap-lto.mk: New.

2010-06-10  Paolo Bonzini  <bonzini@gnu.org>

	* override.m4: Remove obsolete (<2.64) definitions.

2010-06-09  Iain Sandoe  <iains@gcc.gnu.org>

	PR bootstrap/43170
	* tls.m4 (GCC_CHECK_TLS): Add volatile qualifier to the test
	references.  Move the main () test reference ahead of
	pthread_create().  Add a comment to explain the requirements
	of the test.

2010-06-03  Joern Rennecke <joern.rennecke@embecosm.com>
	    Ralf Wildenhues  <Ralf.Wildenhues@gmx.de>

	PR bootstrap/42798
	* override.m4 (_AC_CHECK_DECL_BODY, _AC_CHECK_DECLS): Import
	definitions from git Autoconf.

2010-04-13  Steve Ellcey  <sje@cup.hp.com>

	* elf.m4: Add hppa[12]*-*-hpux* to list of non-elf platforms.

2010-03-23  Kai Tietz  <kai.tietz@onevision.com>

	* mh-mingw: Revert accidentally checking r156315.

2010-01-05  Rainer Orth  <ro@CeBiTec.Uni-Bielefeld.DE>

	* stdint.m4 (GCC_HEADER_STDINT): Don't typedef uint8_t etc. if
	corresponding macros already exist.

2010-01-02  Richard Guenther  <rguenther@suse.de>

	PR lto/41529
	* elf.m4: New file.

2009-11-30  Joseph Myers  <joseph@codesourcery.com>

	* largefile.m4 (ACX_LARGEFILE): Require AC_CANONICAL_HOST and
	AC_CANONICAL_TARGET.

2009-11-24  Joel Brobecker  <brobecker@adacore.com>

	* zlib.m4: New file.

2009-11-09  Jan Kratochvil  <jan.kratochvil@redhat.com>

	* largefile.m4 (ACX_LARGEFILE): Call AC_PLUGINS.

2009-11-06  Jan Kratochvil  <jan.kratochvil@redhat.com>
	    Joel Brobecker  <brobecker@adacore.com>
	    Paolo Bonzini  <bonzini@gnu.org>

	* largefile.m4: New file.

2009-10-23  Rainer Orth  <ro@CeBiTec.Uni-Bielefeld.DE>

	* acx.m4 (ACX_CHECK_CYGWIN_CAT_WORKS): Use = with test.

2009-09-09  Paolo Bonzini  <bonzini@gnu.org>

	* stdint.m4 (GCC_HEADER_STDINT): Revert changes to this macro in
	the previous two patches.

2009-09-09  Paolo Bonzini  <bonzini@gnu.org>

	* stdint.m4: Store temporary file in $tmp/_GCC_STDINT_H.

2009-09-08  Paolo Bonzini  <bonzini@gnu.org>

	* stdint.m4: Rewrite by using autoconf 2.64 features.

2009-09-03  Alexandre Oliva  <aoliva@redhat.com>

	* bootstrap-debug-big.mk (STAGE2_CFLAGS): Drop -gtoggle.
	* bootstrap-debug-lean.mk: Update comments.
	(STAGE2_CFLAGS): Likewise.
	(do-compare): Don't override.

2009-09-01  Alexandre Oliva  <aoliva@redhat.com>

	* bootstrap-debug.mk: Add comments.
	* bootstrap-debug-big.mk: New.
	* bootstrap-debug-lean.mk: New.
	* bootstrap-debug-ckovw.mk: Add comments.
	* bootstrap-debug-lib.mk: Drop CFLAGS for stages.  Use -g0
	for TFLAGS in stage1.  Drop -fvar-tracking-assignments-toggle.

2009-08-22  Ralf Wildenhues  <Ralf.Wildenhues@gmx.de>

	* override.m4 (_GCC_AUTOCONF_VERSION): Bump to 2.64.

2009-08-19  Ralf Wildenhues  <Ralf.Wildenhues@gmx.de>

	* override.m4 (AC_DISABLE_OPTION_CHECKING): Define to be
	empty if not defined, to avoid error with 2.59.
	(_AC_LANG_IO_PROGRAM): When the Autoconf version is exactly
	2.64, avoid per-language instances to drop fopen from test
	program.

2009-07-30  Ralf Wildenhues  <Ralf.Wildenhues@gmx.de>

	* extensions.m4 (AC_USE_SYSTEM_EXTENSIONS): Do not expand
	for Autoconf 2.62 or newer.
	* tls.m4 (GCC_CHECK_TLS): Fix m4 quotation.
	* no-executables.m4 (_AC_COMPILER_EXEEXT): Fix m4 quotation.
	* override.m4 (m4_copy_force, m4_rename_force): Provide
	macros if not defined.
	(AC_PREREQ): Use m4_copy_force.

2009-07-17  Joseph Myers  <joseph@codesourcery.com>

	PR other/40784
	* tls.m4 (GCC_CHECK_TLS): Add extra quoting around argument to
	AC_LINK_IFELSE.

2009-07-16  Joseph Myers  <joseph@codesourcery.com>

	* tls.m4 (GCC_CHECK_TLS): Also test TLS in a shared library when
	cross-compiling.

2009-06-25  Olivier Hainque  <hainque@adacore.com>

	* config/mh-ppc-aix (BOOT_ADAFLAGS): Remove -mminimal-toc.

2009-05-26  Rafael Avila de Espindola  <espindola@google.com>

	* plugins.m4: New.

2009-05-12  Alexandre Oliva  <aoliva@redhat.com>

	* multi.m4: Save CXX, GFORTRAN and GCJ in config.status.
	* mt-gnu (CXXFLAGS_FOR_TARGET): Adjust.
	* bootstrap-O1.mk: New.
	* bootstrap-O3.mk: New.
	* bootstrap-debug.mk: New.

2009-02-02  Doug Evans  <dje@google.com>

	* tcl.m4 (SC_PATH_TCLCONFIG): Don't exit 0 if tclconfig fails.
	(SC_PATH_TKCONFIG): Don't exit 0 if tkconfig fails.
	(SC_LOAD_TCLCONFIG): Quote all uses of TCL_BIN_DIR, it may contain
	"# no Tcl configs found".
	(SC_LOAD_TKCONFIG): Similarily for TK_BIN_DIR.

2009-04-09  Jakub Jelinek  <jakub@redhat.com>

	* lead-dot.m4: Change copyright header to refer to version
	3 of the GNU General Public License and to point readers at the
	COPYING3 file and the FSF's license web page.
	* warnings.m4: Likewise.

2009-02-11  Kai Tietz  <kai.tietz@onevision.com>

	* mh-cygwin (LDFLAGS): Add linker option to increase stack limit
	up to 8MB.

2009-01-23  Jie Zhang  <jie.zhang@analog.com>

	* tls.m4 (GCC_CHECK_EMUTLS): Define.

2008-12-21  Andrew Pinski  <pinskia@gmail.com>

	PR target/38300
	* unwind_ipinfo.m4: Darwin before 9 does not have _Unwind_GetIPInfo.

2008-11-21  Kai Tietz  <kai.tietz@onevision.com>

	Fix PR/25502
	* mh-mingw (BOOT_CFLAGS): Add -Wno-pedantic-ms-format switch.

2008-11-12  Steve Ellcey  <sje@cup.hp.com>

	PR target/27880
	* unwind_ipinfo.m4 (GCC_CHECK_UNWIND_GETIPINFO): Change from
	link test to target based test.

2008-08-09  Richard Sandiford  <rdsandiford@googlemail.com>

	* mt-mips16-compat: New file, taken from mt-mips-elfoabi.
	* mt-mips-elfoabi: Include mt-mips16-compat.
	* mt-mips-gnu: New file.

2008-08-03  Alan Modra  <amodra@bigpond.net.au>

	* mt-spu (all-ld): Update for ld Makefile changes.

2008-08-02  Keith Seitz  <keiths@redhat.com>

	* tcl.m4 (SC_PATH_TCLCONFIG): Add some simple logic to deal
	with cygwin.
	(SC_PATH_TKCONFIG): Likewise.

2008-07-30  Paolo Bonzini  <bonzini@gnu.org>

	* mh-pa: New, from gcc/config/pa/x-ada.
	* mh-pa-hpux10: New, from gcc/config/pa/x-ada-hpux10.

2008-07-25  Keith Seitz  <keiths@redhat.com>

	* acinclude.m4: Remove libide, libgui, and all the other Tcl
	functions.
	* tcl.m4: New file.

2008-07-11  Joseph Myers  <joseph@codesourcery.com>

	* mh-mingw (LDFLAGS): Append to rather than replacing previous
	value.

2008-06-17  Ralf Wildenhues  <Ralf.Wildenhues@gmx.de>

	* override.m4: Use m4_version_prereq throughout.
	(_AC_ARG_VAR_VALIDATE, AC_MSG_FAILURE): Backport from git
	Autoconf: output pwd along with fatal errors, so the right
	config.log file is hinted at more prominently.
	(PARSE_ARGS): Push setting of ac_pwd in this diversion.
	(_GCC_AUTOCONF_VERSION): New, define to 2.59 if not defined.
	(_GCC_AUTOCONF_VERSION_CHECK): New macro, require use of Autoconf
	version _GCC_AUTOCONF_VERSION throughout the tree.
	(m4_wrap): New override, fix for Posix semantics of m4wrap.

2008-06-11  Bernhard Fischer  <aldot@gcc.gnu.org>

	* tls.m4: Fix typos.

2008-06-08  Joseph Myers  <joseph@codesourcery.com>

	PR tree-optimization/36218
	* mh-mingw (LDFLAGS): Define.

2008-06-05  Danny Smith  <dannysmith@users.sourceforge.net>

	PR driver/35916
	* mh-mingw (CFLAGS): Add -D__USE_MINGW_ACCESS.

2008-05-12  Samuel Tardieu  <sam@rfc1149.net>
	    Paolo Bonzini  <bonzini@gnu.org>

	PR ada/36001
	* acx.m4: Add optional parameter to ACX_PROG_GNAT.

2008-04-23  Paolo Bonzini  <bonzini@gnu.org>

	* override.m4: Apply _AC_ARG_VALIDATE fix to all versions
	but 2.62.

2008-04-18  Paolo Bonzini  <bonzini@gnu.org>

	PR bootstrap/35457

	* confsubdir.m4: Rename to...
	* override.m4: ... this.  Make sure aclocal always picks it.
	Add more lenient precious variable check, backported from
	autoconf trunk.

2008-04-04  Nick Clifton  <nickc@redhat.com>

	PR binutils/4334
	* acx.m4 (ACX_CHECK_CYGWIN_CAT_WORKS): New macro to check that
	cygwin builds are not running in textmode.

2008-03-27  Paolo Bonzini  <bonzini@gnu.org>

	* extensions.m4: New.

2008-03-27  Paolo Bonzini  <bonzini@gnu.org>

	* mh-armpic: Remove.
	* mh-i370pic: Remove.
	* mh-m68kpic: Remove.
	* mh-ppcpic: Remove.
	* mh-sparcpic: Remove.
	* mh-ia64pic: Remove.
	* mh-papic: Remove.
	* mh-s390pic: Remove.
	* mh-x86pic: Remove.

2008-03-16  Ralf Wildenhues  <Ralf.Wildenhues@gmx.de>

	* proginstall.m4: New file, with fixed AC_PROG_INSTALL.

2008-02-20  Uros Bizjak  <ubizjak@gmail.com>

	* mh-ppc-darwin (BOOT_CFLAGS): Use +=, not =.

2008-02-20  Paolo Bonzini  <bonzini@gnu.org>

	PR bootstrap/32009
	* mh-ppc-darwin (BOOT_CFLAGS): Reenable.

2008-01-08  Jakub Jelinek  <jakub@redhat.com>

	* futex.m4: New file.

2007-12-06  Richard Sandiford  <rsandifo@nildram.co.uk>

	* mt-sde (CFLAGS_FOR_TARGET, CXXFLAGS_FOR_TARGET): Use +=, not =.
	* mt-mips-elfoabi: Likewise.

2007-10-15  Maciej W. Rozycki  <macro@linux-mips.org>

	* tls.m4 (GCC_CHECK_TLS): Rename have_tls to gcc_cv_have_tls.
	(GCC_CHECK_CC_TLS): Rename have_cc_tls to gcc_cv_have_cc_tls.

2007-10-03  Richard Sandiford  <richard@codesourcery.com>

	* no-executables.m4 (GCC_TRY_COMPILE_OR_LINK): New function.

2007-10-03  Kazu Hirata  <kazu@codesourcery.com>

	Revert:
	2007-10-02  Richard Sandiford  <richard@codesourcery.com>
	* no-executables.m4 (GCC_TRY_COMPILE_OR_LINK): New function.

2007-10-02  Richard Sandiford  <richard@codesourcery.com>

	* no-executables.m4 (GCC_TRY_COMPILE_OR_LINK): New function.

2007-09-21  Richard Sandiford  <rsandifo@nildram.co.uk>

	* mt-sde (CFLAGS_FOR_TARGET): Replace -fno-optimize-sibling-calls
	with -minterlink-mips16.
	(CXXFLAGS_FOR_TARGET): Likewise.

2007-09-20  Richard Sandiford  <rsandifo@nildram.co.uk>

	* mt-mips-elfoabi: New file.

2007-09-07  Richard Sandiford  <richard@codesourcery.com>

	* mt-sde (CFLAGS_FOR_TARGET): Add -mno-gpopt.
	(CXXFLAGS_FOR_TARGET): Likewise.

2007-09-06  Francois-Xavier Coudert  <fxcoudert@gcc.gnu.org>

	PR target/33281
	* mh-mingw: New host makefile fragment.

2007-08-18  Paul Brook  <paul@codesourcery.com>
	    Joseph Myers  <joseph@codesourcery.com>

	* mt-gnu (CXXFLAGS_FOR_TARGET): Add
	$(DEBUG_PREFIX_CFLAGS_FOR_TARGET).

2007-08-17  Richard Sandiford  <richard@codesourcery.com>
	    Nigel Stephens  <nigel@mips.com>

	* mt-sde: New file.

2007-07-06  H.J. Lu  <hongjiu.lu@intel.com>

	* tls.m4 (GCC_CHECK_CC_TLS): New.

2007-07-05  Sebastian Pop  <sebpop@gmail.com>

	PR bootstrap/32622
	* mh-x86omitfp (BOOT_CFLAGS): Add -fomit-frame-pointer,
	don't reset its value.

2007-06-27  Mike Stump  <mrs@apple.com>

	* acx.m4 (ACX_CHECK_INSTALLED_TARGET_TOOL): Fixup logic for cross
	builds.

2007-06-20  Mike Stump  <mrs@apple.com>

	* acx.m4 (NCN_STRICT_CHECK_TARGET_TOOLS): Fix incremental builds.
	(ACX_HAVE_GCC_FOR_TARGET): Likewise.

2007-06-14  Paolo Bonzini  <bonzini@gnu.org>

	* acx.m4 (ACX_CHECK_PROG_VER): Remove duplicate lines.

2007-06-04  Olivier Hainque  <hainque@adacore.com>

	* mh-ppc-aix: Add default ADAFLAGS to BOOT_ADAFLAGS.

2007-05-27  Paolo Bonzini  <bonzini@gnu.org>

	* confsubdir.m4: Move here from newlib.

2007-05-23  Paolo Bonzini  <bonzini@gnu.org>

	PR bootstrap/32009
	* mh-ppc-darwin: Temporarily disable.

2007-04-11  Kai Tietz  <kai.tietz@onevision.com>

	* stdint.m4: Make template compatible with older cygwin
	types.h, wrapping each type in a __XXX_t_defined #ifdef.

2007-03-26  H.J. Lu  <hongjiu.lu@intel.com>

	* acx.m4 (ACX_BUGURL): Set BUGURL first. Quote $BUGURL first
	when setting REPORT_BUGS_TEXI.

2007-03-23  H.J. Lu  <hongjiu.lu@intel.com>

	* acx.m4 (ACX_BUGURL): Replace "@" with "@@" for
	REPORT_BUGS_TEXI.

2007-03-23  Joseph Myers  <joseph@codesourcery.com>

	* acx.m4 (ACX_PKGVERSION, ACX_BUGURL): Define.

2007-03-07  Andreas Schwab  <schwab@suse.de>

	* acx.m4 (GCC_TARGET_TOOL): Expand backquotes outside
	AC_MSG_RESULT.

2007-02-27  Alan Modra  <amodra@bigpond.net.au>

	* mt-spu (all-ld): Depend on all-binutils.

2007-02-18  Alexandre Oliva  <aoliva@redhat.com>

	* acx.m4 (NCN_STRICT_CHECK_TOOLS): Mark environment variable as
	precious.  Prefer it over a cached value.  Use cached value
	verbosely.
	(NCN_STRICT_CHECK_TARGET_TOOLS): Likewise.  Don't override
	environment variable with build-time tools.

2006-12-11  Alan Modra  <amodra@bigpond.net.au>

	* mt-spu: New file.

2007-02-09  Daniel Jacobowitz  <dan@codesourcery.com>

	* acx.m4 (ACX_CHECK_INSTALLED_TARGET_TOOL): Avoid AC_PATH_PROG
	with an empty path.

2007-02-07  Bruno Haible  <bruno@clisp.org>

	PR libgomp/28468
	* config/tls.m4 (GCC_CHECK_TLS): Also check whether the libc supports
	TLS via __thread.

2007-01-31  Daniel Franke <franke.daniel@gmail.com>

	PR libgomp/30546
	* acx.m4 (ACX_PROG_CHECK_VER): Locate a program and check that its
	version is acceptable.

2007-01-27  Paolo Bonzini  <bonzini@gnu.org>

	* depstand.m4 (ZW_CREATE_DEPDIR): Use mkinstalldirs to make
	directory.

2007-01-23  Richard Guenther  <rguenther@suse.de>

	PR bootstrap/30541
	* config/acx.m4 (ACX_PROG_GNAT): Check for gnatmake.

2007-01-14  H.J. Lu  <hongjiu.lu@intel.com>

	* ld-symbolic.m4: New.

2007-01-11  Paolo Bonzini  <bonzini@gnu.org>

	* warnings.m4: Use m4_expand_once to clear the AC_SUBST'ed variable.
	(ACX_PROG_CC_WARNINGS_ARE_ERRORS): Fix typo.  Add optional 2nd argument.

2007-01-11  Paolo Bonzini  <bonzini@gnu.org>

	* warnings.m4: Add second parameter with name of variable.
	Always append to the variable if it exists.

2007-01-01  Mike Stump  <mrs@apple.com>

	* mh-ppc-darwin: Remove support for building with Apple's gcc-3.1.

2006-12-04  Eric Botcazou  <ebotcazou@libertysurf.fr>

	* tls.m4 (GCC_CHECK_TLS): Do not test TLS with static linking
	if static linking doesn't even work.

2006-11-13  Daniel Jacobowitz  <dan@codesourcery.com>

	* tls.m4 (GCC_CHECK_TLS): Fall back to a link test.

2006-10-14  Geoffrey Keating  <geoffk@apple.com>

	* multi.m4: New file, from automake version 2 branch.

2006-09-18  Tom Tromey  <tromey@redhat.com>

	* tls.m4 (GCC_CHECK_TLS): Pass empty argument as "help arg" to
	GCC_ENABLE.

2006-07-25  Paolo Bonzini  <bonzini@gnu.org>

	PR build/26188
	* stdint.m4: Test for uintptr_t even on systems with uint64_t
	or uint32_t.

2006-07-21  Steve Ellcey  <sje@cup.hp.com>

	PR target/26792
	* unwind_ipinfo.m4: New.

2006-07-21  David Daney  <ddaney@avtrex.com>

	PR libgcj/28426
	* gxx-include-dir.m4: Use target_alias in path for cross build.

2006-07-18  Paolo Bonzini  <bonzini@gnu.org>

	* acx.m4: Support --with-build-libsubdir and AC_SUBST
	build_libsubdir.

2006-06-13  Richard Earnshaw  <rearnsha@arm.com>
	    Alexandre Oliva <aoliva@redhat.com>

	* gettext-sister.m4 (ZW_GNU_GETTEXT_SISTER_DIR): Add optional
	argument for where to search for NLS config file.

2006-05-31  Daniel Jacobowitz  <dan@codesourcery.com>

	* gettext-sister.m4 (ZW_GNU_GETTEXT_SISTER_DIR): Provide some
	defines otherwise gotten from AM_GNU_GETTEXT.  Remove the
	po/ prefix from CATALOGS.

2006-02-14  Paolo Bonzini  <bonzini@gnu.org>
	    Andreas Schwab  <schwab@suse.de>

	* acx.m4 (NCN_STRICT_CHECK_TARGET_TOOLS): Use correct program name.
	(ACX_CHECK_INSTALLED_TARGET_TOOL): Likewise, and always set $1.

2006-01-26  Paolo Bonzini  <bonzini@gnu.org>

	* acx.m4 (NCN_STRICT_CHECK_TARGET_TOOLS): Test $with_build_time_tools.
	(ACX_PATH_SEP): New.
	(ACX_TOOL_DIRS): Move here from the gcc directory.
	(ACX_CHECK_INSTALLED_TARGET_TOOL): New.
	(GCC_TARGET_TOOL): Do not use a host tool if we found a target tool
	with a complete path in either $with_build_time_tools or $exec_prefix.

2006-01-02  Paolo Bonzini  <bonzini@gnu.org>

	PR target/25259
	* stdint.m4: New.

2005-12-20  Paolo Bonzini  <bonzini@gnu.org>

	Revert Ada-related part of the previous change.

	* mt-ppc-aix: Delete.

2005-12-19  Paolo Bonzini  <bonzini@gnu.org>

	* mt-ppc-aix, mh-ppc-aix: New.

2005-12-05  Paolo Bonzini  <bonzini@gnu.org>

	* acx.m4 (GCC_TARGET_TOOL): New.

2005-09-23  Tom Tromey  <tromey@redhat.com>

	* enable.m4: New file.
	* tls.m4: New file.

2005-08-12  Paolo Bonzini  <bonzini@gnu.org>

	* config/acx.m4 (NCN_CHECK_TARGET_TOOL, NCN_STRICT_CHECK_TOOL,
	NCN_STRICT_CHECK_TARGET_TOOL): Remove.
	(NCN_STRICT_CHECK_TOOLS, NCN_STRICT_CHECK_TARGET_TOOLS): New,
	based on the deleted macros.

2005-07-27  Mark Mitchell  <mark@codesourcery.com>

	* mt-gnu (CXXFLAGS): Include SYSROOT_CFLAGS_FOR_TARGET.

2005-07-16  Kelley Cook  <kcook@gcc.gnu.org>

	* all files: Update FSF address.

2005-06-14  Tom Tromey  <tromey@redhat.com>

	PR libgcj/19877:
	* no-executables.m4: Call real AC_FUNC_MMAP when cache variable
	is set but not 'no'.

2005-06-13  Zack Weinberg  <zack@codesourcery.com>

	* depstand.m4, lead-dot.m4: New files.

2005-05-19  Kelley Cook  <kcook@gcc.gnu.org>

	* accross.m4: Delete file.

2005-05-12  Ryota Kunisawa  <kunisawa@access.co.jp>

	PR bootstrap/21230
	* warnings.m4 (ACX_PROG_CC_WARNING_ALMOST_PEDANTIC): Add
	double quotes around GCC variable.

2005-04-29  Paolo Bonzini  <bonzini@gnu.org>

	* acx.m4 (ACX_PROG_GNAT): Remove stray break.

2005-03-31  Paolo Bonzini  <bonzini@gnu.org>

	* gcc-lib-path.m4: Remove.

2005-03-21  Zack Weinberg  <zack@codesourcery.com>

	* gxx-include-dir.m4: In all substitutions, leave $(gcc_version)
	to be expanded by the Makefile.

2005-03-15  Zack Weinberg  <zack@codesourcery.com>

	* gcc-version.m4: Delete.

2005-02-28  Paolo Bonzini  <bonzini@gnu.org>

	PR bootstrap/17383
	* acx.m4 (GCC_TOPLEV_SUBDIRS): Set HOST_SUBDIR if an in-src
	gcc build is going.

2005-01-23  Joseph S. Myers  <joseph@codesourcery.com>

	* warnings.m4 (ACX_PROG_CC_WARNING_ALMOST_PEDANTIC): Don't do
	anything for non-GCC compilers.

2004-12-03  Richard Sandiford  <rsandifo@redhat.com>

	* gxx-include-dir.m4: New file.

2004-12-02  Richard Sandiford  <rsandifo@redhat.com>

	* gcc-version.m4: New file.

2004-09-24  Zack Weinberg  <zack@codesourcery.com>

	* warnings.m4: New file.

2004-09-23  H.J. Lu  <hongjiu.lu@intel.com>

	PR bootstrap/17369
	* gcc-lib-path.m4: New file.

2004-09-22  Kelley Cook  <kcook@gcc.gnu.org>

	* gettext-sister.m4: Renamed from gettext.m4
	* codeset.m4, gettext.m4, glibc21.m4, iconv.m4, intdiv0.m4, po.m4,
	inttypes.m4, inttypes-pri.m4, inttypes_h.m4, lcmessage.m4, lib-ld.m4,
	lib-link.m4, lib-prefix.m4, nls.m4, progtest.m4, stdint_h.m4,
	uintmax_t.m4, ulonglong.m4: Import from gettext-0.12.1 sources.

2004-08-31  Robert Bowdidge <bowdidge@apple.com>

	* mh-ppc-darwin: Add file, and override BOOT_CFLAGS.

2004-08-13  Nathanael Nerode  <neroden@gcc.gnu.org>

	* Add ACX_{TARGET,HOST,BUILD}_NONCANONICAL,
	which do an automatic AC_SUBST on _GCC_TOPLEV_*_NONCANONICAL.
	The intention is that we will migrate to these bit by bit.

2004-08-01  Robert Millan  <robertmh@gnu.org>

	* mt-linux: Rename to ...
	* mt-gnu: ... this.

2004-06-09  Paolo Bonzini  <bonzini@gnu.org>

	* acx.m4 (ACX_PROG_LN): From gcc, modified to
	accept a parameter.

2004-05-23  Paolo Bonzini  <bonzini@gnu.org>

	* acx.m4 (ACX_HEADER_STDBOOL, ACX_HEADER_STRING):
	From gcc.

2004-04-16  Rainer Orth  <ro@TechFak.Uni-Bielefeld.DE>

	* acx.m4 (ACX_PROG_GNAT): Check if ${CC} produces object file for
	Ada compilation.
	Fix acx_cv_cc_gcc_supports_ada spelling.

2004-03-08  Paolo Bonzini  <bonzini@gnu.org>

	PR ada/14131
	Move language detection to the top level.
	* acx.m4 (ACX_PROG_GNAT): New macro, moved here
	from the gcc subdirectory.

2004-03-09  Hans-Peter Nilsson  <hp@axis.com>

	* accross.m4 (AC_C_BIGENDIAN_CROSS): Compile endian probe with
	"-c".  Properly quote parameter for AC_MSG_ERROR.

2004-01-14  Maciej W. Rozycki  <macro@ds2.pg.gda.pl>

	* acinclude.m4: Quote names of macros to be defined by AC_DEFUN
	throughout.
	* aclocal.m4: Regenerate.
	* configure: Regenerate.

2003-10-14  Nathanael Nerode  <neroden@gcc.gnu.org>

	* gettext.m4: Properly quote arguments to AC_DEFUN.

2003-09-24  Daniel Jacobowitz  <drow@mvista.com>

	* acx.m4 (AC_PROG_CPP_WERROR): New.

2003-08-27  Daniel Jacobowitz  <drow@mvista.com>

	* no-executables.m4: New file.

2003-07-07  Zack Weinberg  <zack@codesourcery.com>

	* gettext.m4: Delete all former contents.
	(ZW_GNU_GETTEXT_SISTER_DIR): New macro.
	* progtest.m4: New file.

2003-07-04  Zack Weinberg  <zack@codesourcery.com>

	* gettext.m4: New file - copy of gettext.m4 from binutils
	CVS, with added AC_ISC_POSIX macro from gcc/aclocal.m4.

2003-05-14  Kelley Cook  <kelleycook@wideopenwest.com>

	* acinclude.m4: Accept i[3456789]86 for machine type.

2003-05-18  Nathanael Nerode  <neroden@gcc.gnu.org>

	* acx.m4: Introduce _GCC_TOPLEV_NONCANONICAL_BUILD,
	_GCC_TOPLEV_NONCANOICAL_HOST, _GCC_TOPLEV_NONCANONICAL_TARGET,
	GCC_TOPLEV_SUBDIRS.

2003-03-04  Nathanael Nerode  <neroden@gcc.gnu.org>

	* mh-dgux: Delete.

2002-12-28  Alexandre Oliva  <aoliva@redhat.com>

	* acx.m4: Name cache variables properly.
	(NCN_STRICT_CHECK_TOOL): If program is not found and
	value-if-not-found is empty, use ${ncn_tool_prefix}$2 or $2,
	depending on whether build != host or not.
	(NCN_STRICT_CHECK_TARGET_TOOL): Ditto, with the target prefix.

2002-12-28  Nathanael Nerode  <neroden@gcc.gnu.org>

	* acx.m4: New.
	* mh-a68bsd, mh-aix386, mh-apollo68, mh-delta88, mh-hp300,
	mh-hpux, mh-hpux8, mh-irix5, mh-irix6, mh-ncrsvr43, mh-openedition,
	mh-riscos, mh-sysv: Delete.
	* mh-cxux, mh-dgux386, mh-interix, mh-lynxrs6k, mh-ncr3000,
	mh-necv4, mh-sco, mh-solaris, mh-sysv4, mh-sysv5, mt-v810: Simplify.

2002-12-16  Christopher Faylor  <cgf@redhat.com>

	* mh-cygwin: Don't build libtermcap if it doesn't exist.

2002-12-22  Geoffrey Keating  <geoffk@apple.com>

	* mt-aix43: Delete.

2002-11-23  H.J. Lu <hjl@gnu.org>

	* accross.m4: New.

2002-11-10  Stan Shebs  <shebs@apple.com>

	Retire common MPW configury bits.
	* mpw-mh-mpw: Remove.
	* mpw: Remove directory along with all of its files.

2002-05-16  Rainer Orth  <ro@TechFak.Uni-Bielefeld.DE>

	* acinclude.m4: Allow for PWDCMD to override hardcoded pwd.

2002-05-13  Nathanael Nerode  <neroden@twcny.rr.com>

	* mh-apollo68: remove unused HDEFINES setting.
	* mh-dgux: remove unused HDEFINES setting.
	* mh-dgux386: remove unused HDEFINES setting, duplicate RANLIB=true.

2002-04-29  Nathanael Nerode  <neroden@twcny.rr.com>

	* mh-cxux: remove dead code
	* mh-dgux386: remove dead code
	* mh-hp300: remove dead code
	* mh-hpux: remove dead code
	* mh-hpux8: remove dead code
	* mh-irix5: remove dead code
	* mh-irix6: remove dead code
	* mh-ncr3000: remove dead code
	* mh-ncrsvr43: remove dead code
	* mh-necv4: remove dead code
	* mh-sco: remove dead code
	* mh-solaris: remove dead code
	* mh-sysv: remove dead code
	* mh-sysv4: remove dead code
	* mh-sysv5: remove dead code
	* mh-irix4: remove, contains only dead code

	* mt-armpic: Delete.
	* mt-elfalphapic: Delete.
	* mt-i370pic: Delete.
	* mt-ia64pic: Delete.
	* mt-m68kpic: Delete.
	* mt-papic: Delete.
	* mt-ppcpic: Delete.
	* mt-s390pic: Delete.
	* mt-sparcpic: Delete.
	* mt-x86pic: Delete.

2002-04-19  Nathanael Nerode  <neroden@twcny.rr.com>

	* mh-a68bsd: clean out dead code
	* mh-apollo68: clean out dead code
	* mh-cxux: clean out dead code
	* mh-decstation: clean out dead code
	* mh-dgux: clean out dead code
	* mh-dgux386: clean out dead code
	* mh-hp300: clean out dead code
	* mh-hpux: clean out dead code
	* mh-hpux8: clean out dead code
	* mh-interix: clean out dead code
	* mh-irix4: clean out dead code
	* mh-lynxrs6k: clean out dead code
	* mh-mingw32: clean out dead code
	* mh-ncr3000: clean out dead code
	* mh-ncrsvr43: clean out dead code
	* mh-necv4: clean out dead code
	* mh-openedition: clean out dead code
	* mh-riscos: clean out dead code
	* mh-sco: clean out dead code
	* mh-sysv4: clean out dead code
	* mh-lynxos: removed, contained only dead code
	* mh-vaxult2: removed, contained only dead code
	* mh-sun3: removed, contained only dead code

2002-04-15  Keith Seitz  <keiths@redhat.com>

	* acinclude.m4 (CYG_AC_PATH_TCLCONFIG): Search the win/ directory,
	too.
	(CYG_AC_PATH_TKCONFIG): Likewise.

2001-10-07  Joseph S. Myers  <jsm28@cam.ac.uk>

	* acinclude.m4: Fix spelling error of "separate" as "seperate".

2001-05-22  Jason Merrill  <jason_merrill@redhat.com>

	* mt-linux (CXXFLAGS_FOR_TARGET): Lose -fvtable-thunks.

2001-01-27  Richard Henderson  <rth@redhat.com>

	* mt-alphaieee: New file.

2001-01-02  Laurynas Biveinis  <lauras@softhome.net>

	* mh-djgpp: do not set CFLAGS.

2000-08-04  Mark Elbrecht  <snowball3@bigfoot.com>

	* mh-djgpp: Conditionally set 'target_alias' to djgpp. Conditionally
	modify 'gcc_version'.

2000-07-21  Andrew Haley  <aph@cygnus.com>

	* mh-ia64pic: New file.
	* mt-ia64pic: New file.

2001-02-09  Martin Schwidefsky  <schwidefsky@de.ibm.com>

	* mh-s390pic: New file.
	* mt-s390pic: New file.

2000-09-26  David Edelsohn  <edelsohn@gnu.org>

	* mt-aix43 (NM_FOR_TARGET): Add -B bsd-style flag.

2000-07-14  Mark P Mitchell  <mark@codesourcery.com>

	* mh-irix6 (CC): Don't set it.

2000-06-21  Branko Cibej  <branko.cibej@hermes.si>

	* mh-sparcpic: Use single instead of double quotes.
	* mt-sparcpic: Likewise.

2000-06-19  Syd Polk <spolk@redhat.com>

	* acinclude.m4: Updated for Incr Tcl 3.0.

2000-02-23  Linas Vepstas <linas@linas.org>

	* mh-i370pic: New file.
	* mt-i370pic: New file.

2000-02-22  Nick Clifton  <nickc@cygnus.com>

	* mt-wince: new file: Makefile fragment for WinCE targets.

2000-01-06  Geoff Keating  <geoffk@cygnus.com>

	* mh-aix43: Delete, move to mt-aix43.
	* mt-aix43: New file.

Tue Sep  7 23:31:01 1999  Linas Vepstas  <linas@linas.org>

	* mh-openedition: New file.

1999-04-07  Michael Meissner  <meissner@cygnus.com>

	* mt-d30v: New file, pass -g -Os -Wa,-C as default options.

Thu Mar 18 00:17:50 1999  Mark Elbrecht <snowball3@usa.net>

	* mh-go32: Delete.
	* mh-djgpp: New. Renamed from mh-go32.

Wed Feb 24 12:52:17 1999  Stan Shebs  <shebs@andros.cygnus.com>

	* mh-windows: Ditto.

1999-02-08  Syd Polk  <spolk@cygnus.com>

	* acinclude.m4: Added macros to find itcl files.
	Export TCL_CFLAGS from tclConfig.sh.
	Export TCL_LIB_FULL_PATH, TK_LIB_FULL_PATH, ITCL_LIB_FULL_PATH,
	ITK_LIB_FULL_PATH, and TIX_LIB_FULL_PATH
	Replace TIX macros with better ones from snavigator.

Tue Feb  2 22:51:21 1999 Philip Blundell  <philb@gnu.org>

	* mh-armpic: New file.  Patch from Jim Pick <jim@jimpick.com>.
	* mt-armpic: Likewise.

Sat Jan 30 08:04:00 1999  Mumit Khan  <khan@xraylith.wisc.edu>

	* mh-interix: New file.

Mon Jan 18 19:41:08 1999  Christopher Faylor <cgf@cygnus.com>

	* cygwin.mh: Activate commented out dependencies for
	gdb: libtermcap.

Wed Dec 30 20:34:52 1998  Christopher Faylor <cgf@cygnus.com>

	* mt-cygwin: Remove.

Wed Dec 30 01:13:03 1998  Christopher Faylor <cgf@cygnus.com>

	* mt-cygwin: New file.  libtermcap target info.

Wed Nov 18 20:29:46 1998  Christopher Faylor <cgf@cygnus.com>

	* cygwin.mh: Add extra libtermcap target information.
	Add commented out dependency for gdb to libtermcap for
	future readline requirement.

Mon Nov  2 15:15:33 1998  Geoffrey Noer  <noer@cygnus.com>

	* mh-cygwin32: delete
	* mh-cygwin: was mh-cygwin32

1998-10-26  Syd Polk  <spolk@cygnus.com>

	* acinclude.m4: TCLHDIR and TKHDIR need to be run through
	cygpath for Microsoft builds.

1998-10-20  Syd Polk  <spolk@cygnus.com>

	* acinclude.m4: Re-exported TCL_LIBS and TCL_LD_SEARCH_FLAGS
	because itcl needs them.

Mon Aug 31 17:50:53 1998  David Edelsohn  <edelsohn@mhpcc.edu>

	* mh-aix43 (NM_FOR_TARGET): Add -X32_64 as well.

Sat Aug 29 14:32:55 1998  David Edelsohn  <edelsohn@mhpcc.edu>

	* mh-aix43: New file.

Mon Aug 10 00:15:47 1998  HJ Lu (hjl@gnu.org)

	* mt-linux (CXXFLAGS_FOR_TARGET): Add -D_GNU_SOURCE.

1998-05-29  Rob Savoye  <rob@chinadoll.cygnus.com>

	* acinclude.m4: New collection of generic autoconf macros.

Wed Apr 22 12:24:28 1998  Michael Meissner  <meissner@cygnus.com>

	* mt-ospace: New file, support using -Os instead of -O2 to compile
	the libraries.

Wed Apr 22 10:53:14 1998  Andreas Schwab  <schwab@issan.informatik.uni-dortmund.de>

	* mt-linux (CXXFLAGS_FOR_TARGET): Set this instead of CXXFLAGS.

Sat Apr 11 22:43:17 1998  J. Kean Johnston  <jkj@sco.com>

	* mh-svsv5: New file - support for SCO UnixWare 7 / SVR5.

Thu Mar 26 01:54:25 1998  Geoffrey Noer  <noer@cygnus.com>

	* mh-cygwin32: stop configuring and building dosrel.

Fri Feb  6 01:33:52 1998  Manfred Hollstein  <manfred@s-direktnet.de>

	* mh-sparcpic (PICFLAG): Define to properly according
	to current multilib configuration.
	* mt-sparcpic (PICFLAG_FOR_TARGET): Define to properly
	according to current multilib configuration.

Sun Jan  4 01:06:55 1998  Mumit Khan  <khan@xraylith.wisc.edu>

	* mh-mingw32: New file.

Thu Sep 11 16:43:27 1997  Jim Wilson  <wilson@cygnus.com>

	* mh-elfalphapic, mt-elfalphapic: New files.

1997-09-15 02:37  Ulrich Drepper  <drepper@cygnus.com>

	* mt-linux: Define CXXFLAGS to make sure -fvtable-thunks is used.

Sun Sep 14 20:53:42 1997  Geoffrey Noer  <noer@cygnus.com>

	* mh-cygwin32: ok to build split texinfo files

Wed Jul 23 12:32:18 1997  Robert Hoehne <robert.hoehne@Mathematik.TU-Chemnitz.DE>

	* mh-go32 (CFLAGS): Don't set -fno-omit-frame-pointer.

Mon Jun 16 19:06:41 1997  Geoff Keating  <geoffk@ozemail.com.au>

	* mh-ppcpic: New file.
	* mt-ppcpic: New file.

Thu Mar 27 15:52:40 1997  Geoffrey Noer  <noer@cygnus.com>

	* mh-cygwin32: override CXXFLAGS, setting to -O2 only
	(no debug)

Tue Mar 25 18:16:43 1997  Geoffrey Noer  <noer@cygnus.com>

	* mh-cygwin32: override LIBGCC2_DEBUG_CFLAGS so debug info
	isn't included in cygwin32-hosted libgcc2.a by default

Wed Jan  8 19:56:43 1997  Geoffrey Noer  <noer@cygnus.com>

	* mh-cygwin32: override CFLAGS so debug info isn't included
	in cygwin32-hosted tools by default

Tue Dec 31 16:04:26 1996  Ian Lance Taylor  <ian@cygnus.com>

	* mh-linux: Remove.

Mon Nov 11 10:29:51 1996  Michael Meissner  <meissner@tiktok.cygnus.com>

	* mt-ppc: Delete file, options moved to newlib configure.

Mon Oct 28 17:32:46 1996  Stu Grossman  (grossman@critters.cygnus.com)

	* mh-windows:  Add rules for building MSVC makefiles.

Thu Oct 24 09:02:07 1996  Stu Grossman  (grossman@critters.cygnus.com)

	* mh-windows (HOST_FLAGS):  Set srcroot, which is needed
	for MSVC build procedure.

Tue Oct  8 08:32:48 1996  Stu Grossman  (grossman@critters.cygnus.com)

	* mh-windows:  Add support for windows host
	(that is a build done under the Microsoft build environment).

Fri Oct  4 12:21:03 1996  Angela Marie Thomas (angela@cygnus.com)

	* mh-dgux386: New file.  x86 dgux specific flags

Mon Sep 30 15:10:07 1996  Stan Shebs  <shebs@andros.cygnus.com>

	* mpw-mh-mpw (EXTRALIBS_PPC_XCOFF): New, was EXTRALIBS_PPC.
	(EXTRALIBS_PPC): Use shared libraries instead of xcoff.

Sat Aug 17 04:56:25 1996  Geoffrey Noer  <noer@skaro.cygnus.com>

	* mh-cygwin32: don't -D_WIN32 here anymore

Sun Aug 11 20:51:50 1996  Stu Grossman  (grossman@critters.cygnus.com)

	* mh-cygwin32 (CFLAGS):  Define _WIN32 to be compatible
	with normal Windows compilation environment.

Thu Aug 15 19:46:44 1996  Stan Shebs  <shebs@andros.cygnus.com>

	* mpw-mh-mpw (SEGFLAG_68K, SEGFLAG_PPC): Remove.
	(EXTRALIBS_PPC): Add libgcc.xcoff.

Thu Aug  8 14:51:47 1996  Michael Meissner  <meissner@tiktok.cygnus.com>

	* mt-ppc: New file, add -mrelocatable-lib and -mno-eabi to all
	target builds for PowerPC eabi targets.

Fri Jul 12 12:06:01 1996  Stan Shebs  <shebs@andros.cygnus.com>

	* mpw: New subdir, Mac MPW configuration support bits.

Mon Jul  8 17:30:52 1996  Jim Wilson  <wilson@cygnus.com>

	* mh-irix6: New file.

Mon Jul  8 15:15:37 1996  Jason Merrill  <jason@yorick.cygnus.com>

	* mt-sparcpic (PICFLAG_FOR_TARGET): Use -fPIC.

Fri Jul  5 11:49:02 1996  Ian Lance Taylor  <ian@cygnus.com>

	* mh-irix4 (RANLIB): Don't define; Irix 4 does have ranlib.

Sun Jun 23 22:59:25 1996  Geoffrey Noer  <noer@cygnus.com>

	* mh-cygwin32: new file.  Like mh-go32 without the CFLAGS entry.

Tue Mar 26 14:10:41 1996  Ian Lance Taylor  <ian@cygnus.com>

	* mh-go32 (CFLAGS): Define.

Thu Mar 14 19:20:54 1996  Ian Lance Taylor  <ian@cygnus.com>

	* mh-necv4: New file.

Thu Feb 15 13:07:43 1996  Ian Lance Taylor  <ian@cygnus.com>

	* mh-cxux (CC): New variable.
	(CFLAGS, LDFLAGS): Remove.
	* mh-ncrsvr43 (CC): New variable.
	(CFLAGS): Remove.
	* mh-solaris (CFLAGS): Remove.

	* mh-go32: Remove most variable settings, since they presumed a
	Canadian Cross, which is now handled correctly by the configure
	script.

	* mh-sparcpic (PICFLAG): Set to -fPIC, not -fpic.

Mon Feb 12 14:53:39 1996  Andreas Schwab  <schwab@issan.informatik.uni-dortmund.de>

	* mh-m68kpic, mt-m68kpic: New files.

Thu Feb  1 14:15:42 1996  Stan Shebs  <shebs@andros.cygnus.com>

	* mpw-mh-mpw (CC_MWC68K): Add options similar to those used
	in CC_MWCPPC, and -mc68020 -model far.
	(AR_MWLINK68K): Add -xm library.
	(AR_AR): Define.
	(CC_LD_MWLINK68K): Remove -d.
	(EXTRALIBS_MWC68K): Define.

Thu Jan 25 16:05:33 1996  Ian Lance Taylor  <ian@cygnus.com>

	* mh-ncrsvr43 (CFLAGS): Remove -Hnocopyr.

Thu Nov 30 14:45:25 1995  J.T. Conklin  <jtc@rtl.cygnus.com>

	* mt-v810 (CC_FOR_TARGET): Add -ansi flag.  NEC compiler
	defaults to K&R mode, but doesn't have varargs.h, so we have to
	compile in ANSI mode.

Wed Nov 29 13:49:08 1995  J.T. Conklin  <jtc@rtl.cygnus.com>

	* mt-v810 (CC_FOR_TARGET, AS_FOR_TARGET, AR_FOR_TARGET,
	RANLIB_FOR_TARGET): Set as appropriate for NEC v810 toolchain.

Tue Nov 14 15:03:12 1995  Jason Molenda  (crash@phydeaux.cygnus.com)

	* mh-i386win32: add LD_FOR_TARGET.

Tue Nov  7 15:41:30 1995  Stan Shebs  <shebs@andros.cygnus.com>

	* mpw-mh-mpw (CC_MWC68K, CC_MWCPPC): Remove unused include path.
	(CC_MWCPPC): Add -mpw_chars, disable warnings, add comments
	explaining reasons for various flags.
	(EXTRALIBS_PPC, EXTRALIBS_MWCPPC ): Put runtime library first.

Fri Oct 13 14:44:25 1995  Jason Molenda  (crash@phydeaux.cygnus.com)

	* mh-aix, mh-sun:  Removed.

	* mh-decstation (X11_EXTRA_CFLAGS): Define.

	* mh-sco, mh-solaris, mh-sysv4 (X11_EXTRA_LIBS): Define.

	* mh-hp300, mh-hpux, mh-hpux8, mh-solaris, mh-sun3, mh-sysv4: Don't
	hardcode location of X stuff here.

Thu Sep 28 13:14:56 1995  Stan Shebs  <shebs@andros.cygnus.com>

	* mpw-mh-mpw: Add definitions for various 68K and PowerMac
	compilers, add definitions for library and link steps for
	PowerMacs.

Sat Sep 16 18:31:08 PDT 1995  Angela Marie Thomas <angela@cygnus.com>

	* mh-ncrsvr43: Removed AR_FLAGS

Thu Sep 14 08:20:04 1995  Fred Fish  <fnf@cygnus.com>

	* mh-hp300 (CC): Add "CC = cc -Wp,-H256000" to avoid
	"too much defining" errors from the HPUX compiler.

Thu Aug 17 17:28:56 1995  Ken Raeburn  <raeburn@kr-laptop.cygnus.com>

	* mh-hp300 (RANLIB): Use "ar ts", in case GNU ar was used and
	didn't build a symbol table.

Thu Jun 22 17:47:24 1995  Stan Shebs  <shebs@andros.cygnus.com>

	* mpw-mh-mpw (CC): Define ANSI_PROTOTYPES.

Mon Jun  5 18:26:36 1995  Jason Merrill  <jason@phydeaux.cygnus.com>

	* m?-*pic: Define PICFLAG* instead of LIB*FLAGS*.

Mon Apr 10 12:29:48 1995  Stan Shebs  <shebs@andros.cygnus.com>

	* mpw-mh-mpw (EXTRALIBS): Always link in Math.o, CSANELIB.o,
	and ToolLibs.o.

	* mpw-mh-mpw (CC): Define ALMOST_STDC.
	(CFLAGS): Remove ALMOST_STDC, -mc68881.
	(LDFLAGS): add -w.

	* mpw-mh-mpw (CFLAGS): Add -b option to put strings at the ends of
	functions.

	* mpw-mh-mpw: New file, host makefile definitions for MPW.

Fri Mar 31 11:35:17 1995  Jason Molenda (crash@phydeaux.cygnus.com)

	* mt-netware: New file.

Tue Mar 28 14:47:34 1995  Jason Molenda (crash@phydeaux.cygnus.com)

	Revert this change:

	Mon Mar 29 19:59:26 1993  david d `zoo' zuhn  (zoo at cirdan.cygnus.com)

		* mh-solaris: SunPRO C needs -Xs to be able to get a
		working xmakefile for Emacs.

Mon Mar 13 12:31:29 1995  Ian Lance Taylor  <ian@cygnus.com>

	* mh-hpux8: New file.
	* mh-hpux: Use X11R5 rather than X11R4.

Thu Feb  9 11:04:13 1995  Ian Lance Taylor  <ian@cygnus.com>

	* mh-linux (SYSV): Don't define.
	(RANLIB): Don't define.

Wed Jan 11 16:29:34 1995  Jason Merrill  <jason@phydeaux.cygnus.com>

	* m?-*pic (LIBCXXFLAGS): Add -fno-implicit-templates.

Sat Nov  5 18:43:30 1994  Jason Merrill  (jason@phydeaux.cygnus.com)

	* m[th]-*pic: Support --enable-shared.

Thu Nov  3 17:27:19 1994  Ken Raeburn  <raeburn@cujo.cygnus.com>

	* mh-irix4 (CC): Increase maximum string length.

	* mh-sco (CC): Define away const, it doesn't work right; elements
	of arrays of ptr-to-const are considered const themselves.

Sat Jul 16 12:17:49 1994  Stan Shebs  (shebs@andros.cygnus.com)

	* mh-cxux: New file, from Bob Rusk (rrusk@mail.csd.harris.com).

Sat Jun  4 17:22:12 1994  Per Bothner  (bothner@kalessin.cygnus.com)

	* mh-ncrsvr43:  New file from Tom McConnell
	<tmcconne@sedona.intel.com>.

Thu May 19 00:32:11 1994  Jeff Law  (law@snake.cs.utah.edu)

	* mh-hpux (CC): Add -Wp,-H256000 to avoid "too much defining"
	errors from the HPUX 8 compilers.

Fri May  6 14:19:25 1994  Steve Chamberlain  (sac@cygnus.com)

	* mh-go32: New fragment.

Thu May  5 20:06:45 1994  Ken Raeburn  (raeburn@cujo.cygnus.com)

	* mh-lynxrs6k: Renamed from mh-lynxosrs6k, to make it
	unique in 8.3 naming schemes.

Wed May  4 20:14:47 1994  D. V. Henkel-Wallace  (gumby@cygnus.com)

	* mh-lynxrs6k: set SHELL to /bin/bash

Tue Apr 12 12:38:17 1994  Ian Lance Taylor  (ian@tweedledumb.cygnus.com)

	* mh-irix4 (CC): Change -XNh1500 to -XNh2000.

Mon Jan 31 18:40:55 1994  Stu Grossman  (grossman at cygnus.com)

	* mh-lynxosrs6k:  Account for lack of ranlib!

Sat Dec 25 20:03:45 1993  Jeffrey A. Law  (law@snake.cs.utah.edu)

	* mt-hppa: Delete.

Thu Dec  2 14:35:54 1993  Ian Lance Taylor  (ian@tweedledumb.cygnus.com)

	* mh-irix5: New file for Irix 5.

Tue Nov 16 22:54:39 1993  Jim Kingdon  (kingdon@lioth.cygnus.com)

	* mh-a68bsd: Define CC to gcc.

Mon Nov 15 16:56:51 1993  Jim Kingdon  (kingdon@lioth.cygnus.com)

	* mh-linux: Don't put -static in LDFLAGS.  Add comments.

Mon Nov 15 13:37:58 1993  david d `zoo' zuhn  (zoo@cirdan.cygnus.com)

	* mh-sysv4 (AR_FLAGS): change from cq to cr

Fri Nov  5 08:12:32 1993  D. V. Henkel-Wallace  (gumby@blues.cygnus.com)

	* mh-unixware: remove.  It's the same as sysv4, and config.guess
	can't tell the difference.  So don't allow skew.

Wed Oct 20 20:35:14 1993  Jim Kingdon  (kingdon@lioth.cygnus.com)

	* mh-hp300: Revert yesterday's change, but add comment explaining.

Tue Oct 19 18:58:21 1993  Jim Kingdon  (kingdon@lioth.cygnus.com)

	* mh-hp300: Don't define CFLAGS to empty.  Why should hp300 be
	different from anything else?  ("gdb doesn't understand the native
	debug format" isn't a good enough answer because we might be using
	gcc).

Tue Oct  5 12:17:40 1993  Peter Schauer  (pes@regent.e-technik.tu-muenchen.de)

	* mh-alphaosf: Remove, no longer necessary now that gdb knows
	how to handle OSF/1 shared libraries.

Tue Jul  6 11:27:33 1993  Steve Chamberlain  (sac@phydeaux.cygnus.com)

	* mh-alphaosf: New file.

Thu Jul  1 15:49:33 1993  Jim Kingdon  (kingdon@lioth.cygnus.com)

	* mh-riscos: New file.

Mon Jun 14 12:03:18 1993  david d `zoo' zuhn  (zoo at rtl.cygnus.com)

	* mh-aix, mh-aix386, mh-decstation, mh-delta88, mh-hpux, mh-irix4,
	mh-ncr3000, mh-solaris, mh-sysv, mh-sysv4: remove INSTALL=cp line,
	now that we're using install.sh globally

Fri Jun  4 16:09:34 1993  Ian Lance Taylor  (ian@cygnus.com)

	* mh-sysv4 (INSTALL): Use cp, not /usr/ucb/install.

Sat Apr 17 17:19:50 1993  david d `zoo' zuhn  (zoo at cirdan.cygnus.com)

	* mh-delta88: remove extraneous GCC references

Thu Apr  8 11:21:52 1993  Ian Lance Taylor  (ian@cygnus.com)

	* mt-a29k, mt-ebmon29k, mt-os68k, mt-ose68000, mt-ose68k,
	mt-vxworks68, mt-vxworks960: Removed obsolete, unused target
	Makefile fragment files.

Wed Mar 31 12:31:56 1993  Ian Lance Taylor  (ian@cygnus.com)

	* mh-irix4: Bump -XNh value to 1500 to match gcc requirements.

Mon Mar 29 19:59:26 1993  david d `zoo' zuhn  (zoo at cirdan.cygnus.com)

	* mh-sun3: cc needs -J to compile cp-parse.c correctly

	* mh-solaris: SunPRO C needs -Xs to be able to get a
	working xmakefile for Emacs.

Mon Mar  8 15:05:25 1993  Ken Raeburn  (raeburn@cambridge.cygnus.com)

	* mh-aix386: New file; old mh-aix, plus no-op RANLIB.

Tue Mar  2 21:15:58 1993  Fred Fish  (fnf@cygnus.com)

	* mh-vaxult2:  New file.

Sat Jan 23 20:32:01 1993  david d `zoo' zuhn  (zoo at cirdan.cygnus.com)

	* mh-sco: define X11_LIB to the mess that SCO ODT requires

Tue Dec 29 15:06:00 1992  Ian Lance Taylor  (ian@cygnus.com)

	* mh-sco: Don't override BISON definition.

Mon Dec  7 06:43:27 1992  david d `zoo' zuhn  (zoo at cirdan.cygnus.com)

	* mh-sco: don't default $(CC) to gcc

Mon Nov 30 14:54:34 1992  david d `zoo' zuhn  (zoo at cirdan.cygnus.com)

	* mh-solaris: rework standard X location to use
	$OPENWINHOME, if defined.

	* mh-sun: handle X11 include locations

	* mh-decstation: define NeedFunctionPrototypes to 0, to
	work around dain-bramaged DECwindows include files

Fri Nov 27 18:35:54 1992  david d `zoo' zuhn  (zoo at cirdan.cygnus.com)

	* mh-hpux, mh-solaris: define the "standard" locations for
	the vendor supplied X11 headers and libraries

Thu Oct  1 13:50:48 1992  david d `zoo' zuhn  (zoo at cirdan.cygnus.com)

	* mh-solaris: INSTALL is NOT /usr/ucb/install

Mon Aug 24 14:25:35 1992  Ian Lance Taylor  (ian@cygnus.com)

	* mt-ose68000, mt-ose68k: renamed from mt-OSE*.

Mon Aug  3 15:41:28 1992  david d `zoo' zuhn  (zoo at cirdan.cygnus.com)

	* mh-solaris: removed the -xs from CFLAGS (let the people
	with Sun's C compiler deal with it themselved)

Tue Jul 21 02:11:01 1992  D. V. Henkel-Wallace  (gumby@cygnus.com)

	* mt-OSE68k, mt-680000: new configs.

Thu Jul 16 17:12:09 1992  K. Richard Pixley  (rich@rtl.cygnus.com)

	* mh-irix4: merged changes from progressive.

Wed Jul  8 00:01:30 1992  Stu Grossman  (grossman at cygnus.com)

	* mh-solaris:  Use -xs when compiling so that Sun-C puts
	a symbol-table into the executable.

Mon Jun 15 12:31:52 1992  Fred Fish  (fnf@cygnus.com)

	* mh-ncr3000 (INSTALL):  Don't use /usr/ucb/install,
	it is broken on ncr 3000's.

Tue Jun  9 23:29:38 1992  Per Bothner  (bothner@rtl.cygnus.com)

	* Everywhere: Change RANLIB=echo>/dev/null (which confuses
	some shells - and I don't blame them) to RANLIB=true.
	* mh-solaris:  Use /usr/ucb/install for INSTALL.

Tue Jun  9 17:18:11 1992  Fred Fish  (fnf at cygnus.com)

	* mh-ncr3000, mh-sysv4:  Add INSTALL.

Sun May 31 14:45:23 1992  Mark Eichin  (eichin at cygnus.com)

	* mh-solaris2: Add new configuration for Solaris 2 (sysv, no ranlib)

Wed Apr 22 14:38:34 1992  Fred Fish  (fnf@cygnus.com)

	* mh-delta88, mh-ncr3000:  Replace MINUS_G with
	CFLAGS per new configuration strategy.

Fri Apr 10 23:10:08 1992  Fred Fish  (fnf@cygnus.com)

	* mh-ncr3000:  Add new configuration for NCR 3000.

Thu Mar  5 12:05:58 1992  Stu Grossman  (grossman at cygnus.com)

	* mh-irix4: Port to SGI Irix-4.x.

Thu Jan 30 16:17:30 1992  Stu Grossman  (grossman at cygnus.com)

	* mh-sco: Fix SCO configuration stuff.

Tue Dec 10 00:10:55 1991  K. Richard Pixley  (rich at rtl.cygnus.com)

	* ChangeLog: fresh changelog.
<|MERGE_RESOLUTION|>--- conflicted
+++ resolved
@@ -1,5 +1,3 @@
-<<<<<<< HEAD
-=======
 2015-07-16  Release Manager
 
 	* GCC 5.2.0 released.
@@ -23,7 +21,6 @@
 	PR target/65351
 	* picflag.m4: Append -mno-dynamic-no-pic for Darwin.
 
->>>>>>> 7b26e389
 2015-03-25  Uros Bizjak  <ubizjak@gmail.com>
 
 	PR bootstrap/65537

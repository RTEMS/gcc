--- conflicted
+++ resolved
@@ -1,10 +1,7 @@
-<<<<<<< HEAD
-=======
 2013-03-22  Release Manager
 
 	* GCC 4.8.0 released.
 
->>>>>>> 43bd423a
 2013-02-25  H.J. Lu  <hongjiu.lu@intel.com>
 
 	* bootstrap-asan.mk (POSTSTAGE1_LDFLAGS): Add

--- conflicted
+++ resolved
@@ -1,5 +1,3 @@
-<<<<<<< HEAD
-=======
 2009-04-09  Jakub Jelinek  <jakub@redhat.com>
 
 	* Makefile.in: Change copyright header to refer to version
@@ -12,7 +10,6 @@
         * Makefile.in (ADA_RTS_DIR): Define.
         * Makefile.in (gnatlib-*): Link adainclude and adalib to it.
 
->>>>>>> 58277f48
 2008-09-21  Laurent Guerby  <laurent@guerby.net>
             Paolo Bonzini  <bonzini@gnu.org>
 	

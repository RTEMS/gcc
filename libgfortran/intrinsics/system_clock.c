--- conflicted
+++ resolved
@@ -1,10 +1,6 @@
 /* Implementation of the SYSTEM_CLOCK intrinsic.
-<<<<<<< HEAD
-   Copyright (C) 2004, 2005, 2007, 2009 Free Software Foundation, Inc.
-=======
    Copyright (C) 2004, 2005, 2007, 2009, 2010, 2011 Free Software
    Foundation, Inc.
->>>>>>> 3082eeb7
 
 This file is part of the GNU Fortran runtime library (libgfortran).
 
@@ -31,13 +27,6 @@
 
 #include <limits.h>
 
-<<<<<<< HEAD
-#if defined(HAVE_SYS_TIME_H) && defined(HAVE_GETTIMEOFDAY)
-#  include <sys/time.h>
-#elif defined(HAVE_TIME_H)
-#  include <time.h>
-#  define TCK 1
-=======
 #include "time_1.h"
 
 
@@ -46,7 +35,6 @@
 #if defined(HAVE_CLOCK_GETTIME) || defined(HAVE_CLOCK_GETTIME_LIBRT)
 #ifdef CLOCK_MONOTONIC
 #define GF_CLOCK_MONOTONIC CLOCK_MONOTONIC
->>>>>>> 3082eeb7
 #else
 #define GF_CLOCK_MONOTONIC CLOCK_REALTIME
 #endif
@@ -135,23 +123,13 @@
   GFC_INTEGER_4 cnt;
   GFC_INTEGER_4 mx;
 
-<<<<<<< HEAD
-#if defined(HAVE_SYS_TIME_H) && defined(HAVE_GETTIMEOFDAY)
-#define TCK 1000
-  struct timeval tp1;
-=======
   time_t secs;
   long nanosecs;
->>>>>>> 3082eeb7
 
   if (sizeof (secs) < sizeof (GFC_INTEGER_4))
     internal_error (NULL, "secs too small");
 
-<<<<<<< HEAD
-  if (gettimeofday(&tp1, NULL) == 0)
-=======
   if (gf_gettime_mono (&secs, &nanosecs) == 0)
->>>>>>> 3082eeb7
     {
       GFC_UINTEGER_4 ucnt = (GFC_UINTEGER_4) secs * TCK;
       ucnt += (nanosecs + 500000000 / TCK) / (1000000000 / TCK);
@@ -192,23 +170,13 @@
   GFC_INTEGER_8 cnt;
   GFC_INTEGER_8 mx;
 
-<<<<<<< HEAD
-#if defined(HAVE_SYS_TIME_H) && defined(HAVE_GETTIMEOFDAY)
-#define TCK 1000000
-  struct timeval tp1;
-=======
   time_t secs;
   long nanosecs;
->>>>>>> 3082eeb7
 
   if (sizeof (secs) < sizeof (GFC_INTEGER_4))
     internal_error (NULL, "secs too small");
 
-<<<<<<< HEAD
-  if (gettimeofday(&tp1, NULL) == 0)
-=======
   if (gf_gettime_mono (&secs, &nanosecs) == 0)
->>>>>>> 3082eeb7
     {
       GFC_UINTEGER_8 ucnt = (GFC_UINTEGER_8) secs * TCK;
       ucnt += (nanosecs + 500000000 / TCK) / (1000000000 / TCK);

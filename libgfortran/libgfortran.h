--- conflicted
+++ resolved
@@ -426,10 +426,7 @@
   ERROR_ALLOCATION,
   ERROR_DIRECT_EOR,
   ERROR_SHORT_RECORD,
-<<<<<<< HEAD
-=======
   ERROR_CORRUPT_FILE,
->>>>>>> 1177f497
   ERROR_LAST			/* Not a real error, the last error # + 1.  */
 }
 error_codes;

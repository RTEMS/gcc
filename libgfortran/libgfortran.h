--- conflicted
+++ resolved
@@ -46,15 +46,12 @@
 #include <float.h>
 #include <stdarg.h>
 
-<<<<<<< HEAD
-=======
 /* If we're support quad-precision floating-point type, include the
    header to our support library.  */
 #ifdef HAVE_FLOAT128
 #  include "quadmath_weak.h"
 #endif
 
->>>>>>> 155d23aa
 #ifdef __MINGW32__
 extern float __strtof (const char *, char **);
 #define gfc_strtof __strtof

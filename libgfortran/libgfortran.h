/* Common declarations for all of libgfortran.
<<<<<<< HEAD
   Copyright (C) 2002, 2003, 2004, 2005, 2006 Free Software Foundation, Inc.
=======
   Copyright (C) 2002, 2003, 2004, 2005, 2006, 2007 Free Software Foundation, Inc.
>>>>>>> 60a98cce
   Contributed by Paul Brook <paul@nowt.org>, and
   Andy Vaught <andy@xena.eas.asu.edu>

This file is part of the GNU Fortran 95 runtime library (libgfortran).

Libgfortran is free software; you can redistribute it and/or
modify it under the terms of the GNU Lesser General Public
License as published by the Free Software Foundation; either
version 2.1 of the License, or (at your option) any later version.

Libgfortran is distributed in the hope that it will be useful,
but WITHOUT ANY WARRANTY; without even the implied warranty of
MERCHANTABILITY or FITNESS FOR A PARTICULAR PURPOSE.  See the
GNU Lesser General Public License for more details.

You should have received a copy of the GNU Lesser General Public
License along with libgfor; see the file COPYING.LIB.  If not,
write to the Free Software Foundation, Inc., 51 Franklin Street, Fifth Floor,
Boston, MA 02110-1301, USA.  */

/* As a special exception, if you link this library with other files,
   some of which are compiled with GCC, to produce an executable,
   this library does not by itself cause the resulting executable
   to be covered by the GNU General Public License.
   This exception does not however invalidate any other reasons why
   the executable file might be covered by the GNU General Public License.  */


#ifndef LIBGFOR_H
#define LIBGFOR_H

#include <stdio.h>
#include <math.h>
#include <stddef.h>
#include <float.h>
<<<<<<< HEAD
=======
#include <stdarg.h>
>>>>>>> 60a98cce

#ifndef M_PI
#define M_PI 3.14159265358979323846264338327
#endif

#if HAVE_COMPLEX_H
# include <complex.h>
#else
#define complex __complex__
#endif

#include "config.h"
#include "c99_protos.h"

#if HAVE_IEEEFP_H
#include <ieeefp.h>
#endif

#include "gstdint.h"

#if HAVE_SYS_TYPES_H
#include <sys/types.h>
#endif
typedef off_t gfc_offset;

#ifndef NULL
#define NULL (void *) 0
#endif

#ifndef __GNUC__
#define __attribute__(x)
#endif


/* For a library, a standard prefix is a requirement in order to partition
   the namespace.  IPREFIX is for symbols intended to be internal to the
   library.  */
#define PREFIX(x)	_gfortran_ ## x
#define IPREFIX(x)	_gfortrani_ ## x

/* Magic to rename a symbol at the compiler level.  You continue to refer
   to the symbol as OLD in the source, but it'll be named NEW in the asm.  */
#define sym_rename(old, new) sym_rename1(old, __USER_LABEL_PREFIX__, new)
#define sym_rename1(old, ulp, new) sym_rename2(old, ulp, new)
#define sym_rename2(old, ulp, new) extern __typeof(old) old __asm__(#ulp #new)

/* There are several classifications of routines:

     (1) Symbols used only within the library,
     (2) Symbols to be exported from the library,
     (3) Symbols to be exported from the library, but
	 also used inside the library.

   By telling the compiler about these different classifications we can
   tightly control the interface seen by the user, and get better code
   from the compiler at the same time.

   One of the following should be used immediately after the declaration
   of each symbol:

     internal_proto	Marks a symbol used only within the library,
			and adds IPREFIX to the assembly-level symbol
			name.  The later is important for maintaining
			the namespace partition for the static library.

     export_proto	Marks a symbol to be exported, and adds PREFIX
			to the assembly-level symbol name.

     export_proto_np	Marks a symbol to be exported without adding PREFIX.

     iexport_proto	Marks a function to be exported, but with the 
			understanding that it can be used inside as well.

     iexport_data_proto	Similarly, marks a data symbol to be exported.
			Unfortunately, some systems can't play the hidden
			symbol renaming trick on data symbols, thanks to
			the horribleness of COPY relocations.

   If iexport_proto or iexport_data_proto is used, you must also use
   iexport or iexport_data after the *definition* of the symbol.  */

#if defined(HAVE_ATTRIBUTE_VISIBILITY)
# define internal_proto(x) \
	sym_rename(x, IPREFIX (x)) __attribute__((__visibility__("hidden")))
#else
# define internal_proto(x)	sym_rename(x, IPREFIX(x))
#endif

#if defined(HAVE_ATTRIBUTE_VISIBILITY) && defined(HAVE_ATTRIBUTE_ALIAS)
# define export_proto(x)	sym_rename(x, PREFIX(x))
# define export_proto_np(x)	extern char swallow_semicolon
# define iexport_proto(x)	internal_proto(x)
# define iexport(x)		iexport1(x, IPREFIX(x))
# define iexport1(x,y)		iexport2(x,y)
# define iexport2(x,y) \
	extern __typeof(x) PREFIX(x) __attribute__((__alias__(#y)))
/* ??? We're not currently building a dll, and it's wrong to add dllexport
   to objects going into a static library archive.  */
#elif 0 && defined(HAVE_ATTRIBUTE_DLLEXPORT)
# define export_proto_np(x)	extern __typeof(x) x __attribute__((dllexport))
# define export_proto(x)    sym_rename(x, PREFIX(x)) __attribute__((dllexport))
# define iexport_proto(x)	export_proto(x)
# define iexport(x)		extern char swallow_semicolon
#else
# define export_proto(x)	sym_rename(x, PREFIX(x))
# define export_proto_np(x)	extern char swallow_semicolon
# define iexport_proto(x)	export_proto(x)
# define iexport(x)		extern char swallow_semicolon
#endif

/* TODO: detect the case when we *can* hide the symbol.  */
#define iexport_data_proto(x)	export_proto(x)
#define iexport_data(x)		extern char swallow_semicolon

/* The only reliable way to get the offset of a field in a struct
   in a system independent way is via this macro.  */
#ifndef offsetof
#define offsetof(TYPE, MEMBER)  ((size_t) &((TYPE *) 0)->MEMBER)
#endif

/* The isfinite macro is only available with C99, but some non-C99
   systems still provide fpclassify, and there is a `finite' function
   in BSD.

   Also, isfinite is broken on Cygwin.

   When isfinite is not available, try to use one of the
   alternatives, or bail out.  */

#if defined(HAVE_BROKEN_ISFINITE) || defined(__CYGWIN__)
#undef isfinite
#endif

#if defined(HAVE_BROKEN_ISNAN)
#undef isnan
#endif

#if defined(HAVE_BROKEN_FPCLASSIFY)
#undef fpclassify
#endif

#if !defined(isfinite)
#if !defined(fpclassify)
#define isfinite(x) ((x) - (x) == 0)
#else
#define isfinite(x) (fpclassify(x) != FP_NAN && fpclassify(x) != FP_INFINITE)
#endif /* !defined(fpclassify) */
#endif /* !defined(isfinite)  */

#if !defined(isnan)
#if !defined(fpclassify)
#define isnan(x) ((x) != (x))
#else
#define isnan(x) (fpclassify(x) == FP_NAN)
#endif /* !defined(fpclassify) */
#endif /* !defined(isfinite)  */

/* TODO: find the C99 version of these an move into above ifdef.  */
#define REALPART(z) (__real__(z))
#define IMAGPART(z) (__imag__(z))
#define COMPLEX_ASSIGN(z_, r_, i_) {__real__(z_) = (r_); __imag__(z_) = (i_);}

#include "kinds.h"

/* Define the type used for the current record number for large file I/O.
   The size must be consistent with the size defined on the compiler side.  */
#ifdef HAVE_GFC_INTEGER_8
typedef GFC_INTEGER_8 GFC_IO_INT;
#else
#ifdef HAVE_GFC_INTEGER_4
typedef GFC_INTEGER_4 GFC_IO_INT;
#else
#error "GFC_INTEGER_4 should be available for the library to compile".
#endif
#endif

/* The following two definitions must be consistent with the types used
   by the compiler.  */
/* The type used of array indices, amongst other things.  */
typedef ssize_t index_type;
/* The type used for the lengths of character variables.  */
typedef GFC_INTEGER_4 gfc_charlen_type;

/* This will be 0 on little-endian machines and one on big-endian machines.  */
extern int l8_to_l4_offset;
internal_proto(l8_to_l4_offset);

#define GFOR_POINTER_L8_TO_L4(p8) \
  (l8_to_l4_offset + (GFC_LOGICAL_4 *)(p8))

#define GFC_INTEGER_1_HUGE \
  (GFC_INTEGER_1)((((GFC_UINTEGER_1)1) << 7) - 1)
#define GFC_INTEGER_2_HUGE \
  (GFC_INTEGER_2)((((GFC_UINTEGER_2)1) << 15) - 1)
#define GFC_INTEGER_4_HUGE \
  (GFC_INTEGER_4)((((GFC_UINTEGER_4)1) << 31) - 1)
#define GFC_INTEGER_8_HUGE \
  (GFC_INTEGER_8)((((GFC_UINTEGER_8)1) << 63) - 1)
#ifdef HAVE_GFC_INTEGER_16
#define GFC_INTEGER_16_HUGE \
  (GFC_INTEGER_16)((((GFC_UINTEGER_16)1) << 127) - 1)
#endif

#define GFC_REAL_4_HUGE FLT_MAX
#define GFC_REAL_8_HUGE DBL_MAX
#ifdef HAVE_GFC_REAL_10
#define GFC_REAL_10_HUGE LDBL_MAX
#endif
#ifdef HAVE_GFC_REAL_16
#define GFC_REAL_16_HUGE LDBL_MAX
#endif

#define GFC_REAL_4_DIGITS FLT_MANT_DIG
#define GFC_REAL_8_DIGITS DBL_MANT_DIG
#ifdef HAVE_GFC_REAL_10
#define GFC_REAL_10_DIGITS LDBL_MANT_DIG
#endif
#ifdef HAVE_GFC_REAL_16
#define GFC_REAL_16_DIGITS LDBL_MANT_DIG
#endif

#define GFC_REAL_4_RADIX FLT_RADIX
#define GFC_REAL_8_RADIX FLT_RADIX
#ifdef HAVE_GFC_REAL_10
#define GFC_REAL_10_RADIX FLT_RADIX
#endif
#ifdef HAVE_GFC_REAL_16
#define GFC_REAL_16_RADIX FLT_RADIX
#endif

#ifndef GFC_MAX_DIMENSIONS
#define GFC_MAX_DIMENSIONS 7
#endif

typedef struct descriptor_dimension
{
  index_type stride;
  index_type lbound;
  index_type ubound;
}
descriptor_dimension;

#define GFC_ARRAY_DESCRIPTOR(r, type) \
struct {\
  type *data;\
  size_t offset;\
  index_type dtype;\
  descriptor_dimension dim[r];\
}

/* Commonly used array descriptor types.  */
typedef GFC_ARRAY_DESCRIPTOR (GFC_MAX_DIMENSIONS, void) gfc_array_void;
typedef GFC_ARRAY_DESCRIPTOR (GFC_MAX_DIMENSIONS, char) gfc_array_char;
typedef GFC_ARRAY_DESCRIPTOR (GFC_MAX_DIMENSIONS, GFC_INTEGER_1) gfc_array_i1;
typedef GFC_ARRAY_DESCRIPTOR (GFC_MAX_DIMENSIONS, GFC_INTEGER_2) gfc_array_i2;
typedef GFC_ARRAY_DESCRIPTOR (GFC_MAX_DIMENSIONS, GFC_INTEGER_4) gfc_array_i4;
typedef GFC_ARRAY_DESCRIPTOR (GFC_MAX_DIMENSIONS, GFC_INTEGER_8) gfc_array_i8;
#ifdef HAVE_GFC_INTEGER_16
typedef GFC_ARRAY_DESCRIPTOR (GFC_MAX_DIMENSIONS, GFC_INTEGER_16) gfc_array_i16;
#endif
typedef GFC_ARRAY_DESCRIPTOR (GFC_MAX_DIMENSIONS, GFC_REAL_4) gfc_array_r4;
typedef GFC_ARRAY_DESCRIPTOR (GFC_MAX_DIMENSIONS, GFC_REAL_8) gfc_array_r8;
#ifdef HAVE_GFC_REAL_10
typedef GFC_ARRAY_DESCRIPTOR (GFC_MAX_DIMENSIONS, GFC_REAL_10) gfc_array_r10;
#endif
#ifdef HAVE_GFC_REAL_16
typedef GFC_ARRAY_DESCRIPTOR (GFC_MAX_DIMENSIONS, GFC_REAL_16) gfc_array_r16;
#endif
typedef GFC_ARRAY_DESCRIPTOR (GFC_MAX_DIMENSIONS, GFC_COMPLEX_4) gfc_array_c4;
typedef GFC_ARRAY_DESCRIPTOR (GFC_MAX_DIMENSIONS, GFC_COMPLEX_8) gfc_array_c8;
#ifdef HAVE_GFC_COMPLEX_10
typedef GFC_ARRAY_DESCRIPTOR (GFC_MAX_DIMENSIONS, GFC_COMPLEX_10) gfc_array_c10;
#endif
#ifdef HAVE_GFC_COMPLEX_16
typedef GFC_ARRAY_DESCRIPTOR (GFC_MAX_DIMENSIONS, GFC_COMPLEX_16) gfc_array_c16;
#endif
typedef GFC_ARRAY_DESCRIPTOR (GFC_MAX_DIMENSIONS, GFC_LOGICAL_4) gfc_array_l4;
typedef GFC_ARRAY_DESCRIPTOR (GFC_MAX_DIMENSIONS, GFC_LOGICAL_8) gfc_array_l8;
#ifdef HAVE_GFC_LOGICAL_16
typedef GFC_ARRAY_DESCRIPTOR (GFC_MAX_DIMENSIONS, GFC_LOGICAL_16) gfc_array_l16;
#endif

#define GFC_DTYPE_RANK_MASK 0x07
#define GFC_DTYPE_TYPE_SHIFT 3
#define GFC_DTYPE_TYPE_MASK 0x38
#define GFC_DTYPE_SIZE_SHIFT 6

/* added for f03.  --Rickett, 02.28.06 */
#define GFC_NUM_RANK_BITS 3

enum
{
  GFC_DTYPE_UNKNOWN = 0,
  GFC_DTYPE_INTEGER,
  /* TODO: recognize logical types.  */
  GFC_DTYPE_LOGICAL,
  GFC_DTYPE_REAL,
  GFC_DTYPE_COMPLEX,
  GFC_DTYPE_DERIVED,
  GFC_DTYPE_CHARACTER
};

#define GFC_DESCRIPTOR_RANK(desc) ((desc)->dtype & GFC_DTYPE_RANK_MASK)
#define GFC_DESCRIPTOR_TYPE(desc) (((desc)->dtype & GFC_DTYPE_TYPE_MASK) \
                                   >> GFC_DTYPE_TYPE_SHIFT)
#define GFC_DESCRIPTOR_SIZE(desc) ((desc)->dtype >> GFC_DTYPE_SIZE_SHIFT)
#define GFC_DESCRIPTOR_DATA(desc) ((desc)->data)
#define GFC_DESCRIPTOR_DTYPE(desc) ((desc)->dtype)

/* Runtime library include.  */
#define stringize(x) expand_macro(x)
#define expand_macro(x) # x

/* Runtime options structure.  */

typedef struct
{
  int stdin_unit, stdout_unit, stderr_unit, optional_plus;
  int allocate_init_flag, allocate_init_value;
  int locus;

  int separator_len;
  const char *separator;

  int mem_check;
  int use_stderr, all_unbuffered, default_recl;

  int fpu_round, fpu_precision, fpe;

  int sighup, sigint;
  int dump_core, backtrace;
}
options_t;

extern options_t options;
internal_proto(options);

extern void handler (int);
internal_proto(handler);


/* Compile-time options that will influence the library.  */

typedef struct
{
  int warn_std;
  int allow_std;
  int pedantic;
  int convert;
  int dump_core;
  int backtrace;
<<<<<<< HEAD
  size_t record_marker;
  int max_subrecord_length;
=======
  int sign_zero;
  size_t record_marker;
  int max_subrecord_length;
  int bounds_check;
>>>>>>> 60a98cce
}
compile_options_t;

extern compile_options_t compile_options;
internal_proto(compile_options);

extern void init_compile_options (void);
internal_proto(init_compile_options);

#define GFC_MAX_SUBRECORD_LENGTH 2147483639   /* 2**31 - 9 */

/* Structure for statement options.  */

typedef struct
{
  const char *name;
  int value;
}
st_option;

/* Runtime errors.  The EOR and EOF errors are required to be negative.
   These codes must be kept sychronized with their equivalents in
   gcc/fortran/gfortran.h .  */

typedef enum
{
  ERROR_FIRST = -3,		/* Marker for the first error.  */
  ERROR_EOR = -2,
  ERROR_END = -1,
  ERROR_OK = 0,			/* Indicates success, must be zero.  */
  ERROR_OS = 5000,		/* Operating system error, more info in errno.  */
  ERROR_OPTION_CONFLICT,
  ERROR_BAD_OPTION,
  ERROR_MISSING_OPTION,
  ERROR_ALREADY_OPEN,
  ERROR_BAD_UNIT,
  ERROR_FORMAT,
  ERROR_BAD_ACTION,
  ERROR_ENDFILE,
  ERROR_BAD_US,
  ERROR_READ_VALUE,
  ERROR_READ_OVERFLOW,
  ERROR_INTERNAL,
  ERROR_INTERNAL_UNIT,
  ERROR_ALLOCATION,
  ERROR_DIRECT_EOR,
  ERROR_SHORT_RECORD,
  ERROR_CORRUPT_FILE,
  ERROR_LAST			/* Not a real error, the last error # + 1.  */
}
error_codes;


/* Flags to specify which standard/extension contains a feature.
   Keep them in sync with their counterparts in gcc/fortran/gfortran.h.  */
#define GFC_STD_LEGACY          (1<<6) /* Backward compatibility.  */
#define GFC_STD_GNU             (1<<5)    /* GNU Fortran extension.  */
#define GFC_STD_F2003           (1<<4)    /* New in F2003.  */
/* Note that no features were obsoleted nor deleted in F2003.  */
#define GFC_STD_F95             (1<<3)    /* New in F95.  */
#define GFC_STD_F95_DEL         (1<<2)    /* Deleted in F95.  */
#define GFC_STD_F95_OBS         (1<<1)    /* Obsoleted in F95.  */
#define GFC_STD_F77             (1<<0)    /* Up to and including F77.  */

/* Bitmasks for the various FPE that can be enabled.
   Keep them in sync with their counterparts in gcc/fortran/gfortran.h.  */
#define GFC_FPE_INVALID    (1<<0)
#define GFC_FPE_DENORMAL   (1<<1)
#define GFC_FPE_ZERO       (1<<2)
#define GFC_FPE_OVERFLOW   (1<<3)
#define GFC_FPE_UNDERFLOW  (1<<4)
#define GFC_FPE_PRECISION  (1<<5)

/* This is returned by notification_std to know if, given the flags
   that were given (-std=, -pedantic) we should issue an error, a warning
   or nothing.  */
typedef enum
{ SILENT, WARNING, ERROR }
notification;

/* This is returned by notify_std and several io functions.  */
typedef enum
{ SUCCESS = 1, FAILURE }
try;

/* The filename and line number don't go inside the globals structure.
   They are set by the rest of the program and must be linked to.  */

/* Location of the current library call (optional).  */
extern unsigned line;
iexport_data_proto(line);

extern char *filename;
iexport_data_proto(filename);

/* Avoid conflicting prototypes of alloca() in system headers by using 
   GCC's builtin alloca().  */
#define gfc_alloca(x)  __builtin_alloca(x)


/* Various I/O stuff also used in other parts of the library.  */

#define DEFAULT_TEMPDIR "/tmp"

/* The default value of record length for preconnected units is defined
   here. This value can be overriden by an environment variable.
   Default value is 1 Gb.  */
#define DEFAULT_RECL 1073741824
<<<<<<< HEAD

typedef enum
{ CONVERT_NONE=-1, CONVERT_NATIVE, CONVERT_SWAP, CONVERT_BIG, CONVERT_LITTLE }
unit_convert;

#define CHARACTER2(name) \
              gfc_charlen_type name ## _len; \
              char * name

typedef struct st_parameter_common
{
  GFC_INTEGER_4 flags;
  GFC_INTEGER_4 unit;
  const char *filename;
  GFC_INTEGER_4 line;
  CHARACTER2 (iomsg);
  GFC_INTEGER_4 *iostat;
}
st_parameter_common;

#undef CHARACTER2

#define IOPARM_LIBRETURN_MASK           (3 << 0)
#define IOPARM_LIBRETURN_OK             (0 << 0)
#define IOPARM_LIBRETURN_ERROR          (1 << 0)
#define IOPARM_LIBRETURN_END            (2 << 0)
#define IOPARM_LIBRETURN_EOR            (3 << 0)
#define IOPARM_ERR                      (1 << 2)
#define IOPARM_END                      (1 << 3)
#define IOPARM_EOR                      (1 << 4)
#define IOPARM_HAS_IOSTAT               (1 << 5)
#define IOPARM_HAS_IOMSG                (1 << 6)

#define IOPARM_COMMON_MASK              ((1 << 7) - 1)

#define IOPARM_OPEN_HAS_RECL_IN         (1 << 7)
#define IOPARM_OPEN_HAS_FILE            (1 << 8)
#define IOPARM_OPEN_HAS_STATUS          (1 << 9)
#define IOPARM_OPEN_HAS_ACCESS          (1 << 10)
#define IOPARM_OPEN_HAS_FORM            (1 << 11)
#define IOPARM_OPEN_HAS_BLANK           (1 << 12)
#define IOPARM_OPEN_HAS_POSITION        (1 << 13)
#define IOPARM_OPEN_HAS_ACTION          (1 << 14)
#define IOPARM_OPEN_HAS_DELIM           (1 << 15)
#define IOPARM_OPEN_HAS_PAD             (1 << 16)
#define IOPARM_OPEN_HAS_CONVERT         (1 << 17)


/* main.c */

extern void stupid_function_name_for_static_linking (void);
internal_proto(stupid_function_name_for_static_linking);
=======

typedef enum
{ CONVERT_NONE=-1, CONVERT_NATIVE, CONVERT_SWAP, CONVERT_BIG, CONVERT_LITTLE }
unit_convert;

#define CHARACTER2(name) \
              gfc_charlen_type name ## _len; \
              char * name

typedef struct st_parameter_common
{
  GFC_INTEGER_4 flags;
  GFC_INTEGER_4 unit;
  const char *filename;
  GFC_INTEGER_4 line;
  CHARACTER2 (iomsg);
  GFC_INTEGER_4 *iostat;
}
st_parameter_common;

#undef CHARACTER2

#define IOPARM_LIBRETURN_MASK           (3 << 0)
#define IOPARM_LIBRETURN_OK             (0 << 0)
#define IOPARM_LIBRETURN_ERROR          (1 << 0)
#define IOPARM_LIBRETURN_END            (2 << 0)
#define IOPARM_LIBRETURN_EOR            (3 << 0)
#define IOPARM_ERR                      (1 << 2)
#define IOPARM_END                      (1 << 3)
#define IOPARM_EOR                      (1 << 4)
#define IOPARM_HAS_IOSTAT               (1 << 5)
#define IOPARM_HAS_IOMSG                (1 << 6)

#define IOPARM_COMMON_MASK              ((1 << 7) - 1)

#define IOPARM_OPEN_HAS_RECL_IN         (1 << 7)
#define IOPARM_OPEN_HAS_FILE            (1 << 8)
#define IOPARM_OPEN_HAS_STATUS          (1 << 9)
#define IOPARM_OPEN_HAS_ACCESS          (1 << 10)
#define IOPARM_OPEN_HAS_FORM            (1 << 11)
#define IOPARM_OPEN_HAS_BLANK           (1 << 12)
#define IOPARM_OPEN_HAS_POSITION        (1 << 13)
#define IOPARM_OPEN_HAS_ACTION          (1 << 14)
#define IOPARM_OPEN_HAS_DELIM           (1 << 15)
#define IOPARM_OPEN_HAS_PAD             (1 << 16)
#define IOPARM_OPEN_HAS_CONVERT         (1 << 17)

/* library start function and end macro.  These can be expanded if needed
   in the future.  cmp is st_parameter_common *cmp  */
>>>>>>> 60a98cce

extern void library_start (st_parameter_common *);
internal_proto(library_start);

#define library_end()
<<<<<<< HEAD
=======

/* main.c */

extern void stupid_function_name_for_static_linking (void);
internal_proto(stupid_function_name_for_static_linking);
>>>>>>> 60a98cce

extern void set_args (int, char **);
export_proto(set_args);

extern void get_args (int *, char ***);
internal_proto(get_args);

extern void store_exe_path (const char *);
export_proto(store_exe_path);

extern char * full_exe_path (void);
internal_proto(full_exe_path);

/* backtrace.c */

extern void show_backtrace (void);
internal_proto(show_backtrace);

/* error.c */

#define GFC_ITOA_BUF_SIZE (sizeof (GFC_INTEGER_LARGEST) * 3 + 2)
#define GFC_XTOA_BUF_SIZE (sizeof (GFC_UINTEGER_LARGEST) * 2 + 1)
#define GFC_OTOA_BUF_SIZE (sizeof (GFC_INTEGER_LARGEST) * 3 + 1)
#define GFC_BTOA_BUF_SIZE (sizeof (GFC_INTEGER_LARGEST) * 8 + 1)

extern void sys_exit (int) __attribute__ ((noreturn));
internal_proto(sys_exit);

extern const char *gfc_itoa (GFC_INTEGER_LARGEST, char *, size_t);
internal_proto(gfc_itoa);

extern const char *xtoa (GFC_UINTEGER_LARGEST, char *, size_t);
internal_proto(xtoa);

extern void os_error (const char *) __attribute__ ((noreturn));
iexport_proto(os_error);

extern void show_locus (st_parameter_common *);
internal_proto(show_locus);

extern void runtime_error (const char *, ...)
     __attribute__ ((noreturn, format (printf, 1, 2)));
iexport_proto(runtime_error);

<<<<<<< HEAD
=======
extern void runtime_error_at (const char *, const char *, ...)
     __attribute__ ((noreturn, format (printf, 2, 3)));
iexport_proto(runtime_error_at);

>>>>>>> 60a98cce
extern void internal_error (st_parameter_common *, const char *)
  __attribute__ ((noreturn));
internal_proto(internal_error);

extern const char *get_oserror (void);
internal_proto(get_oserror);

<<<<<<< HEAD
extern void st_sprintf (char *, const char *, ...)
  __attribute__ ((format (printf, 2, 3)));
internal_proto(st_sprintf);
=======
extern const char *translate_error (int);
internal_proto(translate_error);

extern void generate_error (st_parameter_common *, int, const char *);
iexport_proto(generate_error);

extern try notify_std (st_parameter_common *, int, const char *);
internal_proto(notify_std);
>>>>>>> 60a98cce

extern notification notification_std(int);
internal_proto(notification_std);

<<<<<<< HEAD
extern void generate_error (st_parameter_common *, int, const char *);
internal_proto(generate_error);
=======
/* fpu.c */

extern void set_fpu (void);
internal_proto(set_fpu);
>>>>>>> 60a98cce

extern try notify_std (st_parameter_common *, int, const char *);
internal_proto(notify_std);

extern notification notification_std(int);
internal_proto(notification_std);

/* fpu.c */

extern void set_fpu (void);
internal_proto(set_fpu);

/* memory.c */

extern void *get_mem (size_t) __attribute__ ((malloc));
internal_proto(get_mem);

extern void free_mem (void *);
internal_proto(free_mem);

extern void *internal_malloc_size (size_t) __attribute__ ((malloc));
internal_proto(internal_malloc_size);

/* environ.c */

extern int check_buffered (int);
internal_proto(check_buffered);

extern void init_variables (void);
internal_proto(init_variables);

extern void show_variables (void);
internal_proto(show_variables);

unit_convert get_unformatted_convert (int);
internal_proto(get_unformatted_convert);

/* string.c */

<<<<<<< HEAD
extern int find_option (st_parameter_common *, const char *, int,
=======
extern int find_option (st_parameter_common *, const char *, gfc_charlen_type,
>>>>>>> 60a98cce
			const st_option *, const char *);
internal_proto(find_option);

extern gfc_charlen_type fstrlen (const char *, gfc_charlen_type);
internal_proto(fstrlen);

extern gfc_charlen_type fstrcpy (char *, gfc_charlen_type, const char *, gfc_charlen_type);
internal_proto(fstrcpy);

extern gfc_charlen_type cf_strcpy (char *, gfc_charlen_type, const char *);
internal_proto(cf_strcpy);

/* io/intrinsics.c */

extern void flush_all_units (void);
internal_proto(flush_all_units);

/* io.c */

extern void init_units (void);
internal_proto(init_units);

extern void close_units (void);
internal_proto(close_units);

extern int unit_to_fd (int);
internal_proto(unit_to_fd);

extern int st_printf (const char *, ...)
  __attribute__ ((format (printf, 1, 2)));
internal_proto(st_printf);

<<<<<<< HEAD
=======
extern int st_vprintf (const char *, va_list);
internal_proto(st_vprintf);

extern char * filename_from_unit (int);
internal_proto(filename_from_unit);

>>>>>>> 60a98cce
/* stop.c */

extern void stop_numeric (GFC_INTEGER_4) __attribute__ ((noreturn));
iexport_proto(stop_numeric);

/* reshape_packed.c */

extern void reshape_packed (char *, index_type, const char *, index_type,
			    const char *, index_type);
internal_proto(reshape_packed);

/* Repacking functions.  */

/* ??? These aren't currently used by the compiler, though we
   certainly could do so.  */
GFC_INTEGER_4 *internal_pack_4 (gfc_array_i4 *);
internal_proto(internal_pack_4);

GFC_INTEGER_8 *internal_pack_8 (gfc_array_i8 *);
internal_proto(internal_pack_8);

#if defined HAVE_GFC_INTEGER_16
GFC_INTEGER_16 *internal_pack_16 (gfc_array_i16 *);
internal_proto(internal_pack_16);
#endif

GFC_COMPLEX_4 *internal_pack_c4 (gfc_array_c4 *);
internal_proto(internal_pack_c4);

GFC_COMPLEX_8 *internal_pack_c8 (gfc_array_c8 *);
internal_proto(internal_pack_c8);

#if defined HAVE_GFC_COMPLEX_10
GFC_COMPLEX_10 *internal_pack_c10 (gfc_array_c10 *);
internal_proto(internal_pack_c10);
#endif

extern void internal_unpack_4 (gfc_array_i4 *, const GFC_INTEGER_4 *);
internal_proto(internal_unpack_4);

extern void internal_unpack_8 (gfc_array_i8 *, const GFC_INTEGER_8 *);
internal_proto(internal_unpack_8);

#if defined HAVE_GFC_INTEGER_16
extern void internal_unpack_16 (gfc_array_i16 *, const GFC_INTEGER_16 *);
internal_proto(internal_unpack_16);
#endif

extern void internal_unpack_c4 (gfc_array_c4 *, const GFC_COMPLEX_4 *);
internal_proto(internal_unpack_c4);

extern void internal_unpack_c8 (gfc_array_c8 *, const GFC_COMPLEX_8 *);
internal_proto(internal_unpack_c8);

#if defined HAVE_GFC_COMPLEX_10
extern void internal_unpack_c10 (gfc_array_c10 *, const GFC_COMPLEX_10 *);
internal_proto(internal_unpack_c10);
#endif

#if defined HAVE_GFC_COMPLEX_16
extern void internal_unpack_c16 (gfc_array_c16 *, const GFC_COMPLEX_16 *);
internal_proto(internal_unpack_c16);
#endif

/* string_intrinsics.c */

extern int compare_string (GFC_INTEGER_4, const char *,
			   GFC_INTEGER_4, const char *);
iexport_proto(compare_string);

/* random.c */

<<<<<<< HEAD
extern void random_seed (GFC_INTEGER_4 * size, gfc_array_i4 * put,
			 gfc_array_i4 * get);
iexport_proto(random_seed);
=======
extern void random_seed_i4 (GFC_INTEGER_4 * size, gfc_array_i4 * put,
			    gfc_array_i4 * get);
iexport_proto(random_seed_i4);
extern void random_seed_i8 (GFC_INTEGER_8 * size, gfc_array_i8 * put,
			    gfc_array_i8 * get);
iexport_proto(random_seed_i8);
>>>>>>> 60a98cce

/* size.c */

typedef GFC_ARRAY_DESCRIPTOR (GFC_MAX_DIMENSIONS, void) array_t;

extern index_type size0 (const array_t * array); 
iexport_proto(size0);

#endif  /* LIBGFOR_H  */<|MERGE_RESOLUTION|>--- conflicted
+++ resolved
@@ -1,9 +1,5 @@
 /* Common declarations for all of libgfortran.
-<<<<<<< HEAD
-   Copyright (C) 2002, 2003, 2004, 2005, 2006 Free Software Foundation, Inc.
-=======
    Copyright (C) 2002, 2003, 2004, 2005, 2006, 2007 Free Software Foundation, Inc.
->>>>>>> 60a98cce
    Contributed by Paul Brook <paul@nowt.org>, and
    Andy Vaught <andy@xena.eas.asu.edu>
 
@@ -39,10 +35,7 @@
 #include <math.h>
 #include <stddef.h>
 #include <float.h>
-<<<<<<< HEAD
-=======
 #include <stdarg.h>
->>>>>>> 60a98cce
 
 #ifndef M_PI
 #define M_PI 3.14159265358979323846264338327
@@ -394,15 +387,10 @@
   int convert;
   int dump_core;
   int backtrace;
-<<<<<<< HEAD
-  size_t record_marker;
-  int max_subrecord_length;
-=======
   int sign_zero;
   size_t record_marker;
   int max_subrecord_length;
   int bounds_check;
->>>>>>> 60a98cce
 }
 compile_options_t;
 
@@ -511,7 +499,6 @@
    here. This value can be overriden by an environment variable.
    Default value is 1 Gb.  */
 #define DEFAULT_RECL 1073741824
-<<<<<<< HEAD
 
 typedef enum
 { CONVERT_NONE=-1, CONVERT_NATIVE, CONVERT_SWAP, CONVERT_BIG, CONVERT_LITTLE }
@@ -559,75 +546,18 @@
 #define IOPARM_OPEN_HAS_PAD             (1 << 16)
 #define IOPARM_OPEN_HAS_CONVERT         (1 << 17)
 
+/* library start function and end macro.  These can be expanded if needed
+   in the future.  cmp is st_parameter_common *cmp  */
+
+extern void library_start (st_parameter_common *);
+internal_proto(library_start);
+
+#define library_end()
 
 /* main.c */
 
 extern void stupid_function_name_for_static_linking (void);
 internal_proto(stupid_function_name_for_static_linking);
-=======
-
-typedef enum
-{ CONVERT_NONE=-1, CONVERT_NATIVE, CONVERT_SWAP, CONVERT_BIG, CONVERT_LITTLE }
-unit_convert;
-
-#define CHARACTER2(name) \
-              gfc_charlen_type name ## _len; \
-              char * name
-
-typedef struct st_parameter_common
-{
-  GFC_INTEGER_4 flags;
-  GFC_INTEGER_4 unit;
-  const char *filename;
-  GFC_INTEGER_4 line;
-  CHARACTER2 (iomsg);
-  GFC_INTEGER_4 *iostat;
-}
-st_parameter_common;
-
-#undef CHARACTER2
-
-#define IOPARM_LIBRETURN_MASK           (3 << 0)
-#define IOPARM_LIBRETURN_OK             (0 << 0)
-#define IOPARM_LIBRETURN_ERROR          (1 << 0)
-#define IOPARM_LIBRETURN_END            (2 << 0)
-#define IOPARM_LIBRETURN_EOR            (3 << 0)
-#define IOPARM_ERR                      (1 << 2)
-#define IOPARM_END                      (1 << 3)
-#define IOPARM_EOR                      (1 << 4)
-#define IOPARM_HAS_IOSTAT               (1 << 5)
-#define IOPARM_HAS_IOMSG                (1 << 6)
-
-#define IOPARM_COMMON_MASK              ((1 << 7) - 1)
-
-#define IOPARM_OPEN_HAS_RECL_IN         (1 << 7)
-#define IOPARM_OPEN_HAS_FILE            (1 << 8)
-#define IOPARM_OPEN_HAS_STATUS          (1 << 9)
-#define IOPARM_OPEN_HAS_ACCESS          (1 << 10)
-#define IOPARM_OPEN_HAS_FORM            (1 << 11)
-#define IOPARM_OPEN_HAS_BLANK           (1 << 12)
-#define IOPARM_OPEN_HAS_POSITION        (1 << 13)
-#define IOPARM_OPEN_HAS_ACTION          (1 << 14)
-#define IOPARM_OPEN_HAS_DELIM           (1 << 15)
-#define IOPARM_OPEN_HAS_PAD             (1 << 16)
-#define IOPARM_OPEN_HAS_CONVERT         (1 << 17)
-
-/* library start function and end macro.  These can be expanded if needed
-   in the future.  cmp is st_parameter_common *cmp  */
->>>>>>> 60a98cce
-
-extern void library_start (st_parameter_common *);
-internal_proto(library_start);
-
-#define library_end()
-<<<<<<< HEAD
-=======
-
-/* main.c */
-
-extern void stupid_function_name_for_static_linking (void);
-internal_proto(stupid_function_name_for_static_linking);
->>>>>>> 60a98cce
 
 extern void set_args (int, char **);
 export_proto(set_args);
@@ -672,13 +602,10 @@
      __attribute__ ((noreturn, format (printf, 1, 2)));
 iexport_proto(runtime_error);
 
-<<<<<<< HEAD
-=======
 extern void runtime_error_at (const char *, const char *, ...)
      __attribute__ ((noreturn, format (printf, 2, 3)));
 iexport_proto(runtime_error_at);
 
->>>>>>> 60a98cce
 extern void internal_error (st_parameter_common *, const char *)
   __attribute__ ((noreturn));
 internal_proto(internal_error);
@@ -686,11 +613,6 @@
 extern const char *get_oserror (void);
 internal_proto(get_oserror);
 
-<<<<<<< HEAD
-extern void st_sprintf (char *, const char *, ...)
-  __attribute__ ((format (printf, 2, 3)));
-internal_proto(st_sprintf);
-=======
 extern const char *translate_error (int);
 internal_proto(translate_error);
 
@@ -699,31 +621,14 @@
 
 extern try notify_std (st_parameter_common *, int, const char *);
 internal_proto(notify_std);
->>>>>>> 60a98cce
 
 extern notification notification_std(int);
 internal_proto(notification_std);
 
-<<<<<<< HEAD
-extern void generate_error (st_parameter_common *, int, const char *);
-internal_proto(generate_error);
-=======
 /* fpu.c */
 
 extern void set_fpu (void);
 internal_proto(set_fpu);
->>>>>>> 60a98cce
-
-extern try notify_std (st_parameter_common *, int, const char *);
-internal_proto(notify_std);
-
-extern notification notification_std(int);
-internal_proto(notification_std);
-
-/* fpu.c */
-
-extern void set_fpu (void);
-internal_proto(set_fpu);
 
 /* memory.c */
 
@@ -752,11 +657,7 @@
 
 /* string.c */
 
-<<<<<<< HEAD
-extern int find_option (st_parameter_common *, const char *, int,
-=======
 extern int find_option (st_parameter_common *, const char *, gfc_charlen_type,
->>>>>>> 60a98cce
 			const st_option *, const char *);
 internal_proto(find_option);
 
@@ -789,15 +690,12 @@
   __attribute__ ((format (printf, 1, 2)));
 internal_proto(st_printf);
 
-<<<<<<< HEAD
-=======
 extern int st_vprintf (const char *, va_list);
 internal_proto(st_vprintf);
 
 extern char * filename_from_unit (int);
 internal_proto(filename_from_unit);
 
->>>>>>> 60a98cce
 /* stop.c */
 
 extern void stop_numeric (GFC_INTEGER_4) __attribute__ ((noreturn));
@@ -870,18 +768,12 @@
 
 /* random.c */
 
-<<<<<<< HEAD
-extern void random_seed (GFC_INTEGER_4 * size, gfc_array_i4 * put,
-			 gfc_array_i4 * get);
-iexport_proto(random_seed);
-=======
 extern void random_seed_i4 (GFC_INTEGER_4 * size, gfc_array_i4 * put,
 			    gfc_array_i4 * get);
 iexport_proto(random_seed_i4);
 extern void random_seed_i8 (GFC_INTEGER_8 * size, gfc_array_i8 * put,
 			    gfc_array_i8 * get);
 iexport_proto(random_seed_i8);
->>>>>>> 60a98cce
 
 /* size.c */
 

--- conflicted
+++ resolved
@@ -277,8 +277,6 @@
   if test x"$libgfor_cv_have_broken_powf" = xyes; then
     AC_DEFINE(HAVE_BROKEN_POWF, 1, [Define if powf is broken.])
   fi
-<<<<<<< HEAD
-=======
 ])
 
 dnl Check whether we have a __float128 type
@@ -373,5 +371,4 @@
 
   dnl We need a conditional for the Makefile
   AM_CONDITIONAL(LIBGFOR_BUILD_QUAD, [test "x$libgfor_cv_have_float128" = xyes])
->>>>>>> 3082eeb7
 ])
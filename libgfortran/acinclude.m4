m4_include(../config/acx.m4)
m4_include(../config/no-executables.m4)

dnl Check that we have a working GNU Fortran compiler
AC_DEFUN([LIBGFOR_WORKING_GFORTRAN], [
AC_MSG_CHECKING([whether the GNU Fortran compiler is working])
AC_LANG_PUSH([Fortran])
AC_COMPILE_IFELSE([[
      program foo
      real, parameter :: bar = sin (12.34 / 2.5)
      end program foo]],
    [AC_MSG_RESULT([yes])],
    [AC_MSG_RESULT([no])
     AC_MSG_ERROR([GNU Fortran is not working; please report a bug in http://gcc.gnu.org/bugzilla, attaching $PWD/config.log])
    ])
AC_LANG_POP([Fortran])
])


sinclude(../libtool.m4)
dnl The lines below arrange for aclocal not to bring an installed
dnl libtool.m4 into aclocal.m4, while still arranging for automake to
dnl add a definition of LIBTOOL to Makefile.in.
ifelse(,,,[AC_SUBST(LIBTOOL)
AC_DEFUN([AM_PROG_LIBTOOL])
AC_DEFUN([AC_LIBTOOL_DLOPEN])
AC_DEFUN([AC_PROG_LD])
])

dnl Check whether the target is ILP32.
AC_DEFUN([LIBGFOR_TARGET_ILP32], [
  AC_CACHE_CHECK([whether the target is ILP32], target_ilp32, [
  save_CFLAGS="$CFLAGS"
  CFLAGS="-O2"
  AC_TRY_LINK(,[
if (sizeof(int) == 4 && sizeof(long) == 4 && sizeof(void *) == 4)
  ;
else
  undefined_function ();
               ],
               target_ilp32=yes,
               target_ilp32=no)
  CFLAGS="$save_CFLAGS"])
  if test $target_ilp32 = yes; then
    AC_DEFINE(TARGET_ILP32, 1,
      [Define to 1 if the target is ILP32.])
  fi
  ])

dnl Check whether the target supports hidden visibility.
AC_DEFUN([LIBGFOR_CHECK_ATTRIBUTE_VISIBILITY], [
  AC_CACHE_CHECK([whether the target supports hidden visibility],
		 have_attribute_visibility, [
  save_CFLAGS="$CFLAGS"
  CFLAGS="$CFLAGS -Werror"
  AC_TRY_COMPILE([void __attribute__((visibility("hidden"))) foo(void) { }],
		 [], have_attribute_visibility=yes,
		 have_attribute_visibility=no)
  CFLAGS="$save_CFLAGS"])
  if test $have_attribute_visibility = yes; then
    AC_DEFINE(HAVE_ATTRIBUTE_VISIBILITY, 1,
      [Define to 1 if the target supports __attribute__((visibility(...))).])
  fi])

dnl Check whether the target supports dllexport
AC_DEFUN([LIBGFOR_CHECK_ATTRIBUTE_DLLEXPORT], [
  AC_CACHE_CHECK([whether the target supports dllexport],
		 have_attribute_dllexport, [
  save_CFLAGS="$CFLAGS"
  CFLAGS="$CFLAGS -Werror"
  AC_TRY_COMPILE([void __attribute__((dllexport)) foo(void) { }],
		 [], have_attribute_dllexport=yes,
		 have_attribute_dllexport=no)
  CFLAGS="$save_CFLAGS"])
  if test $have_attribute_dllexport = yes; then
    AC_DEFINE(HAVE_ATTRIBUTE_DLLEXPORT, 1,
      [Define to 1 if the target supports __attribute__((dllexport)).])
  fi])

dnl Check whether the target supports symbol aliases.
AC_DEFUN([LIBGFOR_CHECK_ATTRIBUTE_ALIAS], [
  AC_CACHE_CHECK([whether the target supports symbol aliases],
		 have_attribute_alias, [
  AC_TRY_LINK([
void foo(void) { }
extern void bar(void) __attribute__((alias("foo")));],
    [bar();], have_attribute_alias=yes, have_attribute_alias=no)])
  if test $have_attribute_alias = yes; then
    AC_DEFINE(HAVE_ATTRIBUTE_ALIAS, 1,
      [Define to 1 if the target supports __attribute__((alias(...))).])
  fi])

dnl Check whether the target supports __sync_fetch_and_add.
AC_DEFUN([LIBGFOR_CHECK_SYNC_FETCH_AND_ADD], [
  AC_CACHE_CHECK([whether the target supports __sync_fetch_and_add],
		 have_sync_fetch_and_add, [
  AC_TRY_LINK([int foovar = 0;], [
if (foovar <= 0) return __sync_fetch_and_add (&foovar, 1);
if (foovar > 10) return __sync_add_and_fetch (&foovar, -1);],
	      have_sync_fetch_and_add=yes, have_sync_fetch_and_add=no)])
  if test $have_sync_fetch_and_add = yes; then
    AC_DEFINE(HAVE_SYNC_FETCH_AND_ADD, 1,
	      [Define to 1 if the target supports __sync_fetch_and_add])
  fi])

dnl Check if threads are supported.
AC_DEFUN([LIBGFOR_CHECK_GTHR_DEFAULT], [
  AC_CACHE_CHECK([configured target thread model],
		 target_thread_file, [
target_thread_file=`$CC -v 2>&1 | sed -n 's/^Thread model: //p'`])

  if test $target_thread_file != single; then
    AC_DEFINE(HAVE_GTHR_DEFAULT, 1,
	      [Define if the compiler has a thread header that is non single.])
  fi])

dnl Check for pragma weak.
AC_DEFUN([LIBGFOR_GTHREAD_WEAK], [
  AC_CACHE_CHECK([whether pragma weak works],
		 have_pragma_weak, [
  gfor_save_CFLAGS="$CFLAGS"
  CFLAGS="$CFLAGS -Wunknown-pragmas"
  AC_TRY_COMPILE([void foo (void);
#pragma weak foo], [if (foo) foo ();],
		 have_pragma_weak=yes, have_pragma_weak=no)])
  if test $have_pragma_weak = yes; then
    AC_DEFINE(SUPPORTS_WEAK, 1,
	      [Define to 1 if the target supports #pragma weak])
  fi
  case "$host" in
<<<<<<< HEAD
    *-*-darwin* | *-*-hpux* | *-*-cygwin*)
=======
    *-*-darwin* | *-*-hpux* | *-*-cygwin* | *-*-mingw* )
>>>>>>> 60a98cce
      AC_DEFINE(GTHREAD_USE_WEAK, 0,
		[Define to 0 if the target shouldn't use #pragma weak])
      ;;
  esac])

dnl Check whether target can unlink a file still open.
AC_DEFUN([LIBGFOR_CHECK_UNLINK_OPEN_FILE], [
  AC_CACHE_CHECK([whether the target can unlink an open file],
                  have_unlink_open_file, [
  AC_TRY_RUN([
#include <errno.h>
#include <fcntl.h>
#include <unistd.h>
#include <sys/stat.h>

int main ()
{
  int fd;

  fd = open ("testfile", O_RDWR | O_CREAT, S_IWRITE | S_IREAD);
  if (fd <= 0)
    return 0;
  if (unlink ("testfile") == -1)
    return 1;
  write (fd, "This is a test\n", 15);
  close (fd);

  if (open ("testfile", O_RDONLY, S_IWRITE | S_IREAD) == -1 && errno == ENOENT)
    return 0;
  else
    return 1;
}], have_unlink_open_file=yes, have_unlink_open_file=no, [
case "${target}" in
  *mingw*) have_unlink_open_file=no ;;
  *) have_unlink_open_file=yes;;
esac])])
if test x"$have_unlink_open_file" = xyes; then
  AC_DEFINE(HAVE_UNLINK_OPEN_FILE, 1, [Define if target can unlink open files.])
fi])

dnl Check whether CRLF is the line terminator
AC_DEFUN([LIBGFOR_CHECK_CRLF], [
  AC_CACHE_CHECK([whether the target has CRLF as line terminator],
                  have_crlf, [
  AC_TRY_RUN([
/* This test program should exit with status 0 if system uses a CRLF as
   line terminator, and status 1 otherwise.  
   Since it is used to check for mingw systems, and should return 0 in any
   other case, in case of a failure we will not use CRLF.  */
#include <sys/stat.h>
#include <stdlib.h>
#include <fcntl.h>
#include <stdio.h>

int main ()
{
#ifndef O_BINARY
  exit(1);
#else
  int fd, bytes;
  char buff[5];

  fd = open ("foo", O_WRONLY | O_CREAT | O_TRUNC, S_IRWXU);
  if (fd < 0)
    exit(1);
  if (write (fd, "\n", 1) < 0)
    perror ("write");
  
  close (fd);
  
  if ((fd = open ("foo", O_RDONLY | O_BINARY, S_IRWXU)) < 0)
    exit(1);
  bytes = read (fd, buff, 5);
  if (bytes == 2 && buff[0] == '\r' && buff[1] == '\n')
    exit(0);
  else
    exit(1);
#endif
}], have_crlf=yes, have_crlf=no, [
case "${target}" in
  *mingw*) have_crlf=yes ;;
  *) have_crlf=no;;
esac])])
if test x"$have_crlf" = xyes; then
  AC_DEFINE(HAVE_CRLF, 1, [Define if CRLF is line terminator.])
fi])

dnl Check whether isfinite is broken.
dnl The most common problem is that it does not work on long doubles.
AC_DEFUN([LIBGFOR_CHECK_FOR_BROKEN_ISFINITE], [
  AC_CACHE_CHECK([whether isfinite is broken],
                  have_broken_isfinite, [
  libgfor_check_for_broken_isfinite_save_LIBS=$LIBS
  LIBS="$LIBS -lm"
  AC_TRY_RUN([
#ifdef HAVE_MATH_H
#include <math.h>
#endif
#include <float.h>
int main ()
{
#ifdef isfinite
#ifdef LDBL_MAX
  if (!isfinite(LDBL_MAX)) return 1;
#endif
#ifdef DBL_MAX
  if (!isfinite(DBL_MAX)) return 1;
#endif
#endif
return 0;
}], have_broken_isfinite=no, have_broken_isfinite=yes, [
case "${target}" in
  hppa*-*-hpux*) have_broken_isfinite=yes ;;
  *) have_broken_isfinite=no ;;
esac])]
  LIBS=$libgfor_check_for_broken_isfinite_save_LIBS)
if test x"$have_broken_isfinite" = xyes; then
  AC_DEFINE(HAVE_BROKEN_ISFINITE, 1, [Define if isfinite is broken.])
fi])

dnl Check whether isnan is broken.
dnl The most common problem is that it does not work on long doubles.
AC_DEFUN([LIBGFOR_CHECK_FOR_BROKEN_ISNAN], [
  AC_CACHE_CHECK([whether isnan is broken],
                  have_broken_isnan, [
  libgfor_check_for_broken_isnan_save_LIBS=$LIBS
  LIBS="$LIBS -lm"
  AC_TRY_RUN([
#ifdef HAVE_MATH_H
#include <math.h>
#endif
#include <float.h>
int main ()
{
#ifdef isnan
#ifdef LDBL_MAX
  {
    long double x;
    x = __builtin_nanl ("");
    if (!isnan(x)) return 1;
    if (isnan(LDBL_MAX)) return 1;
#ifdef NAN
    x = (long double) NAN;
    if (!isnan(x)) return 1;
#endif
  }
#endif
#ifdef DBL_MAX
  {
    double y;
    y = __builtin_nan ("");
    if (!isnan(y)) return 1;
    if (isnan(DBL_MAX)) return 1;
#ifdef NAN
    y = (double) NAN;
    if (!isnan(y)) return 1;
#endif
  }
#endif
#endif
return 0;
}], have_broken_isnan=no, have_broken_isnan=yes, [
case "${target}" in
  hppa*-*-hpux*) have_broken_isnan=yes ;;
  *) have_broken_isnan=no ;;
esac])]
  LIBS=$libgfor_check_for_broken_isnan_save_LIBS)
if test x"$have_broken_isnan" = xyes; then
  AC_DEFINE(HAVE_BROKEN_ISNAN, 1, [Define if isnan is broken.])
fi])

dnl Check whether fpclassify is broken.
dnl The most common problem is that it does not work on long doubles.
AC_DEFUN([LIBGFOR_CHECK_FOR_BROKEN_FPCLASSIFY], [
  AC_CACHE_CHECK([whether fpclassify is broken],
                  have_broken_fpclassify, [
  libgfor_check_for_broken_fpclassify_save_LIBS=$LIBS
  LIBS="$LIBS -lm"
  AC_TRY_RUN([
#ifdef HAVE_MATH_H
#include <math.h>
#endif
#include <float.h>
int main ()
{
#ifdef fpclassify
#ifdef LDBL_MAX
        if (fpclassify(LDBL_MAX) == FP_NAN
            || fpclassify(LDBL_MAX) == FP_INFINITE) return 1;
#endif
#ifdef DBL_MAX
        if (fpclassify(DBL_MAX) == FP_NAN
            || fpclassify(DBL_MAX) == FP_INFINITE) return 1;
#endif
#endif
return 0;
}], have_broken_fpclassify=no, have_broken_fpclassify=yes, [
case "${target}" in
  hppa*-*-hpux*) have_broken_fpclassify=yes ;;
  *) have_broken_fpclassify=no ;;
esac])]
  LIBS=$libgfor_check_for_broken_fpclassify_save_LIBS)
if test x"$have_broken_fpclassify" = xyes; then
  AC_DEFINE(HAVE_BROKEN_FPCLASSIFY, 1, [Define if fpclassify is broken.])
fi])

dnl Check whether the st_ino and st_dev stat fields taken together uniquely
dnl identify the file within the system. This is should be true for POSIX
dnl systems; it is known to be false on mingw32.
AC_DEFUN([LIBGFOR_CHECK_WORKING_STAT], [
  AC_CACHE_CHECK([whether the target stat is reliable],
                  have_working_stat, [
  AC_TRY_RUN([
#include <stdio.h>
#include <sys/types.h>
#include <sys/stat.h>
#include <unistd.h>

int main ()
{ 
  FILE *f, *g;
  struct stat st1, st2;

  f = fopen ("foo", "w");
  g = fopen ("bar", "w");
  if (stat ("foo", &st1) != 0 || stat ("bar", &st2))
    return 1;
  if (st1.st_dev == st2.st_dev && st1.st_ino == st2.st_ino)
    return 1;
  fclose(f);
  fclose(g);
  return 0;
}], have_working_stat=yes, have_working_stat=no, [
case "${target}" in
  *mingw*) have_working_stat=no ;;
  *) have_working_stat=yes;;
esac])])
if test x"$have_working_stat" = xyes; then
  AC_DEFINE(HAVE_WORKING_STAT, 1, [Define if target has a reliable stat.])
fi])

dnl Checks for fpsetmask function.
AC_DEFUN([LIBGFOR_CHECK_FPSETMASK], [
  AC_CACHE_CHECK([whether fpsetmask is present], have_fpsetmask, [
    AC_TRY_LINK([
#if HAVE_FLOATINGPOINT_H
# include <floatingpoint.h>
#endif /* HAVE_FLOATINGPOINT_H */
#if HAVE_IEEEFP_H
# include <ieeefp.h>
#endif /* HAVE_IEEEFP_H */],[fpsetmask(0);],
    eval "have_fpsetmask=yes", eval "have_fpsetmask=no")
  ])
  if test x"$have_fpsetmask" = xyes; then
    AC_DEFINE(HAVE_FPSETMASK, 1, [Define if you have fpsetmask.])
  fi
])<|MERGE_RESOLUTION|>--- conflicted
+++ resolved
@@ -128,11 +128,7 @@
 	      [Define to 1 if the target supports #pragma weak])
   fi
   case "$host" in
-<<<<<<< HEAD
-    *-*-darwin* | *-*-hpux* | *-*-cygwin*)
-=======
     *-*-darwin* | *-*-hpux* | *-*-cygwin* | *-*-mingw* )
->>>>>>> 60a98cce
       AC_DEFINE(GTHREAD_USE_WEAK, 0,
 		[Define to 0 if the target shouldn't use #pragma weak])
       ;;

/* Common declarations for all of GNU Fortran libcaf implementations.
   Copyright (C) 2011-2014 Free Software Foundation, Inc.
   Contributed by Tobias Burnus <burnus@net-b.de>

This file is part of the GNU Fortran Coarray Runtime Library (libcaf).

Libcaf is free software; you can redistribute it and/or modify
it under the terms of the GNU General Public License as published by
the Free Software Foundation; either version 3, or (at your option)
any later version.

Libcaf is distributed in the hope that it will be useful,
but WITHOUT ANY WARRANTY; without even the implied warranty of
MERCHANTABILITY or FITNESS FOR A PARTICULAR PURPOSE.  See the
GNU General Public License for more details.

Under Section 7 of GPL version 3, you are granted additional
permissions described in the GCC Runtime Library Exception, version
3.1, as published by the Free Software Foundation.

You should have received a copy of the GNU General Public License and
a copy of the GCC Runtime Library Exception along with this program;
see the files COPYING3 and COPYING.RUNTIME respectively.  If not, see
<http://www.gnu.org/licenses/>.  */

#ifndef LIBCAF_H
#define LIBCAF_H

#include <stdbool.h>
#include <stddef.h>	/* For size_t.  */
#include <stdint.h>	/* For int32_t.  */
<<<<<<< HEAD
#include <stddef.h>	/* For size_t.  */
#include <stdbool.h>
=======
>>>>>>> 952bb49f

#ifndef __GNUC__
#define __attribute__(x)
#define likely(x)       (x)
#define unlikely(x)     (x)
#else
#define likely(x)       __builtin_expect(!!(x), 1)
#define unlikely(x)     __builtin_expect(!!(x), 0)
#endif

/* Definitions of the Fortran 2008 standard; need to kept in sync with
   ISO_FORTRAN_ENV, cf. libgfortran.h.  */
#define STAT_UNLOCKED		0
#define STAT_LOCKED		1
#define STAT_LOCKED_OTHER_IMAGE	2
#define STAT_STOPPED_IMAGE 	6000

/* Describes what type of array we are registerring. Keep in sync with
   gcc/fortran/trans.h.  */
typedef enum caf_register_t {
  CAF_REGTYPE_COARRAY_STATIC,
  CAF_REGTYPE_COARRAY_ALLOC,
  CAF_REGTYPE_LOCK,
  CAF_REGTYPE_LOCK_COMP
}
caf_register_t;

typedef void* caf_token_t;

<<<<<<< HEAD

/* GNU Fortran's array descriptor.  Keep in sync with libgfortran.h.  */

typedef struct descriptor_dimension
{
  ptrdiff_t _stride;
  ptrdiff_t lower_bound;
  ptrdiff_t _ubound;
}
descriptor_dimension;

typedef struct gfc_descriptor_t {
  void *base_addr;
  size_t offset;
  ptrdiff_t dtype;
  descriptor_dimension dim[];
} gfc_descriptor_t;


#define GFC_MAX_DIMENSIONS 7

#define GFC_DTYPE_RANK_MASK 0x07
#define GFC_DTYPE_TYPE_SHIFT 3
#define GFC_DTYPE_TYPE_MASK 0x38
#define GFC_DTYPE_SIZE_SHIFT 6
#define GFC_DESCRIPTOR_RANK(desc) ((desc)->dtype & GFC_DTYPE_RANK_MASK)
#define GFC_DESCRIPTOR_TYPE(desc) (((desc)->dtype & GFC_DTYPE_TYPE_MASK) \
                                   >> GFC_DTYPE_TYPE_SHIFT)
#define GFC_DESCRIPTOR_SIZE(desc) ((desc)->dtype >> GFC_DTYPE_SIZE_SHIFT)



=======
>>>>>>> 952bb49f
/* Linked list of static coarrays registered.  */
typedef struct caf_static_t {
  caf_token_t token;
  struct caf_static_t *prev;
}
caf_static_t;


void _gfortran_caf_init (int *, char ***);
void _gfortran_caf_finalize (void);

int _gfortran_caf_this_image (int);
<<<<<<< HEAD
int _gfortran_caf_num_images (int, int);
=======
int _gfortran_caf_num_images (int, bool);
>>>>>>> 952bb49f

void *_gfortran_caf_register (size_t, caf_register_t, caf_token_t *, int *,
			      char *, int);
void _gfortran_caf_deregister (caf_token_t *, int *, char *, int);
<<<<<<< HEAD

void _gfortran_caf_get (caf_token_t, size_t, int, void *, size_t, bool);
void _gfortran_caf_get_desc (caf_token_t, size_t, int, gfc_descriptor_t*,
			     gfc_descriptor_t*, bool);

void _gfortran_caf_send (caf_token_t, size_t, int, void *, size_t, bool);
void _gfortran_caf_send_desc (caf_token_t, size_t, int, gfc_descriptor_t*,
			      gfc_descriptor_t*, bool);
void _gfortran_caf_send_desc_scalar (caf_token_t, size_t, int,
				     gfc_descriptor_t*, void*, bool);
=======
>>>>>>> 952bb49f

void _gfortran_caf_sync_all (int *, char *, int);
void _gfortran_caf_sync_images (int, int[], int *, char *, int);

/* FIXME: The CRITICAL functions should be removed;
   the functionality is better represented using Coarray's lock feature.  */
void _gfortran_caf_critical (void);
void _gfortran_caf_critical (void)  { }

void _gfortran_caf_end_critical (void);
void _gfortran_caf_end_critical (void)  { }


void _gfortran_caf_error_stop_str (const char *, int32_t)
     __attribute__ ((noreturn));
void _gfortran_caf_error_stop (int32_t) __attribute__ ((noreturn));

void _gfortran_caf_co_sum (gfc_descriptor_t *, int, int *, char *, int);
void _gfortran_caf_co_min (gfc_descriptor_t *, int, int *, char *, int, int);
void _gfortran_caf_co_max (gfc_descriptor_t *, int, int *, char *, int, int);

#endif  /* LIBCAF_H  */<|MERGE_RESOLUTION|>--- conflicted
+++ resolved
@@ -29,11 +29,6 @@
 #include <stdbool.h>
 #include <stddef.h>	/* For size_t.  */
 #include <stdint.h>	/* For int32_t.  */
-<<<<<<< HEAD
-#include <stddef.h>	/* For size_t.  */
-#include <stdbool.h>
-=======
->>>>>>> 952bb49f
 
 #ifndef __GNUC__
 #define __attribute__(x)
@@ -62,8 +57,6 @@
 caf_register_t;
 
 typedef void* caf_token_t;
-
-<<<<<<< HEAD
 
 /* GNU Fortran's array descriptor.  Keep in sync with libgfortran.h.  */
 
@@ -95,9 +88,6 @@
 #define GFC_DESCRIPTOR_SIZE(desc) ((desc)->dtype >> GFC_DTYPE_SIZE_SHIFT)
 
 
-
-=======
->>>>>>> 952bb49f
 /* Linked list of static coarrays registered.  */
 typedef struct caf_static_t {
   caf_token_t token;
@@ -110,16 +100,11 @@
 void _gfortran_caf_finalize (void);
 
 int _gfortran_caf_this_image (int);
-<<<<<<< HEAD
 int _gfortran_caf_num_images (int, int);
-=======
-int _gfortran_caf_num_images (int, bool);
->>>>>>> 952bb49f
 
 void *_gfortran_caf_register (size_t, caf_register_t, caf_token_t *, int *,
 			      char *, int);
 void _gfortran_caf_deregister (caf_token_t *, int *, char *, int);
-<<<<<<< HEAD
 
 void _gfortran_caf_get (caf_token_t, size_t, int, void *, size_t, bool);
 void _gfortran_caf_get_desc (caf_token_t, size_t, int, gfc_descriptor_t*,
@@ -130,8 +115,6 @@
 			      gfc_descriptor_t*, bool);
 void _gfortran_caf_send_desc_scalar (caf_token_t, size_t, int,
 				     gfc_descriptor_t*, void*, bool);
-=======
->>>>>>> 952bb49f
 
 void _gfortran_caf_sync_all (int *, char *, int);
 void _gfortran_caf_sync_images (int, int[], int *, char *, int);

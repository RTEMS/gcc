--- conflicted
+++ resolved
@@ -1,8 +1,4 @@
-<<<<<<< HEAD
-/* Copyright (C) 2002, 2003, 2005, 2007, 2009, 2010
-=======
 /* Copyright (C) 2002, 2003, 2005, 2007, 2009, 2010, 2011
->>>>>>> 3082eeb7
    Free Software Foundation, Inc.
    Contributed by Andy Vaught
 
@@ -32,10 +28,7 @@
 
 #include "io.h"
 #include "unix.h"
-<<<<<<< HEAD
-=======
 #include <string.h>
->>>>>>> 3082eeb7
 
 
 static const char undefined[] = "UNDEFINED";

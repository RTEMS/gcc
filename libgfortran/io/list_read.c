/* Copyright (C) 2002, 2003, 2004, 2005, 2007, 2008, 2009, 2010
   Free Software Foundation, Inc.
   Contributed by Andy Vaught
   Namelist input contributed by Paul Thomas
   F2003 I/O support contributed by Jerry DeLisle

This file is part of the GNU Fortran runtime library (libgfortran).

Libgfortran is free software; you can redistribute it and/or modify
it under the terms of the GNU General Public License as published by
the Free Software Foundation; either version 3, or (at your option)
any later version.

Libgfortran is distributed in the hope that it will be useful,
but WITHOUT ANY WARRANTY; without even the implied warranty of
MERCHANTABILITY or FITNESS FOR A PARTICULAR PURPOSE.  See the
GNU General Public License for more details.

Under Section 7 of GPL version 3, you are granted additional
permissions described in the GCC Runtime Library Exception, version
3.1, as published by the Free Software Foundation.

You should have received a copy of the GNU General Public License and
a copy of the GCC Runtime Library Exception along with this program;
see the files COPYING3 and COPYING.RUNTIME respectively.  If not, see
<http://www.gnu.org/licenses/>.  */


#include "io.h"
#include "fbuf.h"
#include "unix.h"
#include <string.h>
#include <stdlib.h>
#include <ctype.h>


/* List directed input.  Several parsing subroutines are practically
   reimplemented from formatted input, the reason being that there are
   all kinds of small differences between formatted and list directed
   parsing.  */


/* Subroutines for reading characters from the input.  Because a
   repeat count is ambiguous with an integer, we have to read the
   whole digit string before seeing if there is a '*' which signals
   the repeat count.  Since we can have a lot of potential leading
   zeros, we have to be able to back up by arbitrary amount.  Because
   the input might not be seekable, we have to buffer the data
   ourselves.  */

#define CASE_DIGITS   case '0': case '1': case '2': case '3': case '4': \
                      case '5': case '6': case '7': case '8': case '9'

#define CASE_SEPARATORS  case ' ': case ',': case '/': case '\n': case '\t': \
                         case '\r': case ';'

/* This macro assumes that we're operating on a variable.  */

#define is_separator(c) (c == '/' ||  c == ',' || c == '\n' || c == ' ' \
                         || c == '\t' || c == '\r' || c == ';')

/* Maximum repeat count.  Less than ten times the maximum signed int32.  */

#define MAX_REPEAT 200000000

#ifndef HAVE_SNPRINTF
# undef snprintf
# define snprintf(str, size, ...) sprintf (str, __VA_ARGS__)
#endif

/* Save a character to a string buffer, enlarging it as necessary.  */

static void
push_char (st_parameter_dt *dtp, char c)
{
  char *new;

  if (dtp->u.p.saved_string == NULL)
    {
      dtp->u.p.saved_string = get_mem (SCRATCH_SIZE);
      // memset below should be commented out.
      memset (dtp->u.p.saved_string, 0, SCRATCH_SIZE);
      dtp->u.p.saved_length = SCRATCH_SIZE;
      dtp->u.p.saved_used = 0;
    }

  if (dtp->u.p.saved_used >= dtp->u.p.saved_length)
    {
      dtp->u.p.saved_length = 2 * dtp->u.p.saved_length;
      new = realloc (dtp->u.p.saved_string, dtp->u.p.saved_length);
      if (new == NULL)
	generate_error (&dtp->common, LIBERROR_OS, NULL);
      dtp->u.p.saved_string = new;
      
      // Also this should not be necessary.
      memset (new + dtp->u.p.saved_used, 0, 
	      dtp->u.p.saved_length - dtp->u.p.saved_used);

    }

  dtp->u.p.saved_string[dtp->u.p.saved_used++] = c;
}


/* Free the input buffer if necessary.  */

static void
free_saved (st_parameter_dt *dtp)
{
  if (dtp->u.p.saved_string == NULL)
    return;

  free (dtp->u.p.saved_string);

  dtp->u.p.saved_string = NULL;
  dtp->u.p.saved_used = 0;
}


/* Free the line buffer if necessary.  */

static void
free_line (st_parameter_dt *dtp)
{
  dtp->u.p.item_count = 0;
  dtp->u.p.line_buffer_enabled = 0;

  if (dtp->u.p.line_buffer == NULL)
    return;

  free (dtp->u.p.line_buffer);
  dtp->u.p.line_buffer = NULL;
}


static int
next_char (st_parameter_dt *dtp)
{
  ssize_t length;
  gfc_offset record;
  int c;

  if (dtp->u.p.last_char != EOF - 1)
    {
      dtp->u.p.at_eol = 0;
      c = dtp->u.p.last_char;
      dtp->u.p.last_char = EOF - 1;
      goto done;
    }

  /* Read from line_buffer if enabled.  */

  if (dtp->u.p.line_buffer_enabled)
    {
      dtp->u.p.at_eol = 0;

      c = dtp->u.p.line_buffer[dtp->u.p.item_count];
      if (c != '\0' && dtp->u.p.item_count < 64)
	{
	  dtp->u.p.line_buffer[dtp->u.p.item_count] = '\0';
	  dtp->u.p.item_count++;
	  goto done;
	}

      dtp->u.p.item_count = 0;
      dtp->u.p.line_buffer_enabled = 0;
    }    

  /* Handle the end-of-record and end-of-file conditions for
     internal array unit.  */
  if (is_array_io (dtp))
    {
      if (dtp->u.p.at_eof)
	return EOF;

      /* Check for "end-of-record" condition.  */
      if (dtp->u.p.current_unit->bytes_left == 0)
	{
	  int finished;

	  c = '\n';
	  record = next_array_record (dtp, dtp->u.p.current_unit->ls,
				      &finished);

	  /* Check for "end-of-file" condition.  */      
	  if (finished)
	    {
	      dtp->u.p.at_eof = 1;
	      goto done;
	    }

	  record *= dtp->u.p.current_unit->recl;
	  if (sseek (dtp->u.p.current_unit->s, record, SEEK_SET) < 0)
	    return EOF;

	  dtp->u.p.current_unit->bytes_left = dtp->u.p.current_unit->recl;
	  goto done;
	}
    }

  /* Get the next character and handle end-of-record conditions.  */

  if (is_internal_unit (dtp))
    {
      char cc;
      length = sread (dtp->u.p.current_unit->s, &cc, 1);
      c = cc;
      if (length < 0)
	{
	  generate_error (&dtp->common, LIBERROR_OS, NULL);
	  return '\0';
	}
  
      if (is_array_io (dtp))
	{
	  /* Check whether we hit EOF.  */ 
	  if (length == 0)
	    {
	      generate_error (&dtp->common, LIBERROR_INTERNAL_UNIT, NULL);
	      return '\0';
	    } 
	  dtp->u.p.current_unit->bytes_left--;
	}
      else
	{
	  if (dtp->u.p.at_eof) 
	    return EOF;
	  if (length == 0)
	    {
	      c = '\n';
	      dtp->u.p.at_eof = 1;
	    }
	}
    }
  else
    {
      c = fbuf_getc (dtp->u.p.current_unit);
      if (c != EOF && is_stream_io (dtp))
	dtp->u.p.current_unit->strm_pos++;
    }
done:
  dtp->u.p.at_eol = (c == '\n' || c == '\r' || c == EOF);
  return c;
}


/* Push a character back onto the input.  */

static void
unget_char (st_parameter_dt *dtp, int c)
{
  dtp->u.p.last_char = c;
}


/* Skip over spaces in the input.  Returns the nonspace character that
   terminated the eating and also places it back on the input.  */

static int
eat_spaces (st_parameter_dt *dtp)
{
  int c;

  do
    c = next_char (dtp);
  while (c != EOF && (c == ' ' || c == '\t'));

  unget_char (dtp, c);
  return c;
}


/* This function reads characters through to the end of the current
   line and just ignores them.  Returns 0 for success and LIBERROR_END
   if it hit EOF.  */

static int
eat_line (st_parameter_dt *dtp)
{
  int c;

  do
    c = next_char (dtp);
  while (c != EOF && c != '\n');
  if (c == EOF)
    return LIBERROR_END;
  return 0;
}


/* Skip over a separator.  Technically, we don't always eat the whole
   separator.  This is because if we've processed the last input item,
   then a separator is unnecessary.  Plus the fact that operating
   systems usually deliver console input on a line basis.

   The upshot is that if we see a newline as part of reading a
   separator, we stop reading.  If there are more input items, we
   continue reading the separator with finish_separator() which takes
   care of the fact that we may or may not have seen a comma as part
   of the separator. 

   Returns 0 for success, and non-zero error code otherwise.  */

static int
eat_separator (st_parameter_dt *dtp)
{
  int c, n;
  int err = 0;

  eat_spaces (dtp);
  dtp->u.p.comma_flag = 0;

  if ((c = next_char (dtp)) == EOF)
    return LIBERROR_END;
  switch (c)
    {
    case ',':
      if (dtp->u.p.current_unit->decimal_status == DECIMAL_COMMA)
	{
	  unget_char (dtp, c);
	  break;
	}
      /* Fall through.  */
    case ';':
      dtp->u.p.comma_flag = 1;
      eat_spaces (dtp);
      break;

    case '/':
      dtp->u.p.input_complete = 1;
      break;

    case '\r':
      dtp->u.p.at_eol = 1;
      if ((n = next_char(dtp)) == EOF)
	return LIBERROR_END;
      if (n != '\n')
	{
	  unget_char (dtp, n);
	  break;
	}
    /* Fall through.  */
    case '\n':
      dtp->u.p.at_eol = 1;
      if (dtp->u.p.namelist_mode)
	{
	  do
	    {
	      if ((c = next_char (dtp)) == EOF)
		  return LIBERROR_END;
	      if (c == '!')
		{
		  err = eat_line (dtp);
		  if (err)
		    return err;
		  if ((c = next_char (dtp)) == EOF)
		    return LIBERROR_END;
		  if (c == '!')
		    {
		      err = eat_line (dtp);
		      if (err)
			return err;
		      if ((c = next_char (dtp)) == EOF)
			return LIBERROR_END;
		    }
		}
	    }
	  while (c == '\n' || c == '\r' || c == ' ' || c == '\t');
	  unget_char (dtp, c);
	}
      break;

    case '!':
      if (dtp->u.p.namelist_mode)
	{			/* Eat a namelist comment.  */
	  err = eat_line (dtp);
	  if (err)
	    return err;

	  break;
	}

      /* Fall Through...  */

    default:
      unget_char (dtp, c);
      break;
    }
  return err;
}


/* Finish processing a separator that was interrupted by a newline.
   If we're here, then another data item is present, so we finish what
   we started on the previous line.  Return 0 on success, error code
   on failure.  */

static int
finish_separator (st_parameter_dt *dtp)
{
  int c;
  int err;

 restart:
  eat_spaces (dtp);

  if ((c = next_char (dtp)) == EOF)
    return LIBERROR_END;
  switch (c)
    {
    case ',':
      if (dtp->u.p.comma_flag)
	unget_char (dtp, c);
      else
	{
	  if ((c = eat_spaces (dtp)) == EOF)
	    return LIBERROR_END;
	  if (c == '\n' || c == '\r')
	    goto restart;
	}

      break;

    case '/':
      dtp->u.p.input_complete = 1;
      if (!dtp->u.p.namelist_mode)
	return err;
      break;

    case '\n':
    case '\r':
      goto restart;

    case '!':
      if (dtp->u.p.namelist_mode)
	{
	  err = eat_line (dtp);
	  if (err)
	    return err;
	  goto restart;
	}

    default:
      unget_char (dtp, c);
      break;
    }
  return err;
}


/* This function is needed to catch bad conversions so that namelist can
   attempt to see if dtp->u.p.saved_string contains a new object name rather
   than a bad value.  */

static int
nml_bad_return (st_parameter_dt *dtp, char c)
{
  if (dtp->u.p.namelist_mode)
    {
      dtp->u.p.nml_read_error = 1;
      unget_char (dtp, c);
      return 1;
    }
  return 0;
}

/* Convert an unsigned string to an integer.  The length value is -1
   if we are working on a repeat count.  Returns nonzero if we have a
   range problem.  As a side effect, frees the dtp->u.p.saved_string.  */

static int
convert_integer (st_parameter_dt *dtp, int length, int negative)
{
  char c, *buffer, message[100];
  int m;
  GFC_INTEGER_LARGEST v, max, max10;

  buffer = dtp->u.p.saved_string;
  v = 0;

  max = (length == -1) ? MAX_REPEAT : max_value (length, 1);
  max10 = max / 10;

  for (;;)
    {
      c = *buffer++;
      if (c == '\0')
	break;
      c -= '0';

      if (v > max10)
	goto overflow;
      v = 10 * v;

      if (v > max - c)
	goto overflow;
      v += c;
    }

  m = 0;

  if (length != -1)
    {
      if (negative)
	v = -v;
      set_integer (dtp->u.p.value, v, length);
    }
  else
    {
      dtp->u.p.repeat_count = v;

      if (dtp->u.p.repeat_count == 0)
	{
	  sprintf (message, "Zero repeat count in item %d of list input",
		   dtp->u.p.item_count);

	  generate_error (&dtp->common, LIBERROR_READ_VALUE, message);
	  m = 1;
	}
    }

  free_saved (dtp);
  return m;

 overflow:
  if (length == -1)
    sprintf (message, "Repeat count overflow in item %d of list input",
	     dtp->u.p.item_count);
  else
    sprintf (message, "Integer overflow while reading item %d",
	     dtp->u.p.item_count);

  free_saved (dtp);
  generate_error (&dtp->common, LIBERROR_READ_VALUE, message);

  return 1;
}


/* Parse a repeat count for logical and complex values which cannot
   begin with a digit.  Returns nonzero if we are done, zero if we
   should continue on.  */

static int
parse_repeat (st_parameter_dt *dtp)
{
  char message[100];
  int c, repeat;

  if ((c = next_char (dtp)) == EOF)
    goto bad_repeat;
  switch (c)
    {
    CASE_DIGITS:
      repeat = c - '0';
      break;

    CASE_SEPARATORS:
      unget_char (dtp, c);
      eat_separator (dtp);
      return 1;

    default:
      unget_char (dtp, c);
      return 0;
    }

  for (;;)
    {
      c = next_char (dtp);
      switch (c)
	{
	CASE_DIGITS:
	  repeat = 10 * repeat + c - '0';

	  if (repeat > MAX_REPEAT)
	    {
	      sprintf (message,
		       "Repeat count overflow in item %d of list input",
		       dtp->u.p.item_count);

	      generate_error (&dtp->common, LIBERROR_READ_VALUE, message);
	      return 1;
	    }

	  break;

	case '*':
	  if (repeat == 0)
	    {
	      sprintf (message,
		       "Zero repeat count in item %d of list input",
		       dtp->u.p.item_count);

	      generate_error (&dtp->common, LIBERROR_READ_VALUE, message);
	      return 1;
	    }

	  goto done;

	default:
	  goto bad_repeat;
	}
    }

 done:
  dtp->u.p.repeat_count = repeat;
  return 0;

 bad_repeat:

  free_saved (dtp);
  if (c == EOF)
    {
      hit_eof (dtp);
      return 1;
    }
  else
    eat_line (dtp);
  sprintf (message, "Bad repeat count in item %d of list input",
	   dtp->u.p.item_count);
  generate_error (&dtp->common, LIBERROR_READ_VALUE, message);
  return 1;
}


/* To read a logical we have to look ahead in the input stream to make sure
    there is not an equal sign indicating a variable name.  To do this we use 
    line_buffer to point to a temporary buffer, pushing characters there for
    possible later reading. */

static void
l_push_char (st_parameter_dt *dtp, char c)
{
  if (dtp->u.p.line_buffer == NULL)
    {
      dtp->u.p.line_buffer = get_mem (SCRATCH_SIZE);
      memset (dtp->u.p.line_buffer, 0, SCRATCH_SIZE);
    }

  dtp->u.p.line_buffer[dtp->u.p.item_count++] = c;
}


/* Read a logical character on the input.  */

static void
read_logical (st_parameter_dt *dtp, int length)
{
  char message[100];
  int c, i, v;

  if (parse_repeat (dtp))
    return;

  c = tolower (next_char (dtp));
  l_push_char (dtp, c);
  switch (c)
    {
    case 't':
      v = 1;
      if ((c = next_char (dtp)) == EOF)
	goto bad_logical;
      l_push_char (dtp, c);

      if (!is_separator(c))
	goto possible_name;

      unget_char (dtp, c);
      break;
    case 'f':
      v = 0;
      if ((c = next_char (dtp)) == EOF)
	goto bad_logical;
      l_push_char (dtp, c);

      if (!is_separator(c))
	goto possible_name;

      unget_char (dtp, c);
      break;

    case '.':
      c = tolower (next_char (dtp));
      switch (c)
	{
	  case 't':
	    v = 1;
	    break;
	  case 'f':
	    v = 0;
	    break;
	  default:
	    goto bad_logical;
	}

      break;

    CASE_SEPARATORS:
      unget_char (dtp, c);
      eat_separator (dtp);
      return;			/* Null value.  */

    default:
      /* Save the character in case it is the beginning
	 of the next object name. */
      unget_char (dtp, c);
      goto bad_logical;
    }

  dtp->u.p.saved_type = BT_LOGICAL;
  dtp->u.p.saved_length = length;

  /* Eat trailing garbage.  */
  do
    c = next_char (dtp);
  while (c != EOF && !is_separator (c));

  unget_char (dtp, c);
  eat_separator (dtp);
  set_integer ((int *) dtp->u.p.value, v, length);
  free_line (dtp);

  return;

 possible_name:

  for(i = 0; i < 63; i++)
    {
      c = next_char (dtp);
      if (is_separator(c))
	{
	  /* All done if this is not a namelist read.  */
	  if (!dtp->u.p.namelist_mode)
	    goto logical_done;

	  unget_char (dtp, c);
	  eat_separator (dtp);
	  c = next_char (dtp);
	  if (c != '=')
	    {
	      unget_char (dtp, c);
	      goto logical_done;
	    }
	}
 
      l_push_char (dtp, c);
      if (c == '=')
	{
	  dtp->u.p.nml_read_error = 1;
	  dtp->u.p.line_buffer_enabled = 1;
	  dtp->u.p.item_count = 0;
	  return;
	}
      
    }

 bad_logical:

  free_line (dtp);

  if (nml_bad_return (dtp, c))
    return;

  free_saved (dtp);
  if (c == EOF)
    {
      hit_eof (dtp);
      return;
    }
  else
    eat_line (dtp);
  sprintf (message, "Bad logical value while reading item %d",
	      dtp->u.p.item_count);
  generate_error (&dtp->common, LIBERROR_READ_VALUE, message);
  return;

 logical_done:

  dtp->u.p.saved_type = BT_LOGICAL;
  dtp->u.p.saved_length = length;
  set_integer ((int *) dtp->u.p.value, v, length);
  free_saved (dtp);
  free_line (dtp);
}


/* Reading integers is tricky because we can actually be reading a
   repeat count.  We have to store the characters in a buffer because
   we could be reading an integer that is larger than the default int
   used for repeat counts.  */

static void
read_integer (st_parameter_dt *dtp, int length)
{
  char message[100];
  int c, negative;

  negative = 0;

  c = next_char (dtp);
  switch (c)
    {
    case '-':
      negative = 1;
      /* Fall through...  */

    case '+':
      if ((c = next_char (dtp)) == EOF)
	goto bad_integer;
      goto get_integer;

    CASE_SEPARATORS:		/* Single null.  */
      unget_char (dtp, c);
      eat_separator (dtp);
      return;

    CASE_DIGITS:
      push_char (dtp, c);
      break;

    default:
      goto bad_integer;
    }

  /* Take care of what may be a repeat count.  */

  for (;;)
    {
      c = next_char (dtp);
      switch (c)
	{
	CASE_DIGITS:
	  push_char (dtp, c);
	  break;

	case '*':
	  push_char (dtp, '\0');
	  goto repeat;

	CASE_SEPARATORS:	/* Not a repeat count.  */
	  goto done;

	default:
	  goto bad_integer;
	}
    }

 repeat:
  if (convert_integer (dtp, -1, 0))
    return;

  /* Get the real integer.  */

  if ((c = next_char (dtp)) == EOF)
    goto bad_integer;
  switch (c)
    {
    CASE_DIGITS:
      break;

    CASE_SEPARATORS:
      unget_char (dtp, c);
      eat_separator (dtp);
      return;

    case '-':
      negative = 1;
      /* Fall through...  */

    case '+':
      c = next_char (dtp);
      break;
    }

 get_integer:
  if (!isdigit (c))
    goto bad_integer;
  push_char (dtp, c);

  for (;;)
    {
      c = next_char (dtp);
      switch (c)
	{
	CASE_DIGITS:
	  push_char (dtp, c);
	  break;

	CASE_SEPARATORS:
	  goto done;

	default:
	  goto bad_integer;
	}
    }

 bad_integer:

  if (nml_bad_return (dtp, c))
    return;

  free_saved (dtp);  
  if (c == EOF)
    {
      hit_eof (dtp);
      return;
    }
  else
    eat_line (dtp);
  sprintf (message, "Bad integer for item %d in list input",
	      dtp->u.p.item_count);
  generate_error (&dtp->common, LIBERROR_READ_VALUE, message);

  return;

 done:
  unget_char (dtp, c);
  eat_separator (dtp);

  push_char (dtp, '\0');
  if (convert_integer (dtp, length, negative))
    {
       free_saved (dtp);
       return;
    }

  free_saved (dtp);
  dtp->u.p.saved_type = BT_INTEGER;
}


/* Read a character variable.  */

static void
read_character (st_parameter_dt *dtp, int length __attribute__ ((unused)))
{
  char quote, message[100];
  int c;

  quote = ' ';			/* Space means no quote character.  */

  if ((c = next_char (dtp)) == EOF)
    goto eof;
  switch (c)
    {
    CASE_DIGITS:
      push_char (dtp, c);
      break;

    CASE_SEPARATORS:
      unget_char (dtp, c);		/* NULL value.  */
      eat_separator (dtp);
      return;

    case '"':
    case '\'':
      quote = c;
      goto get_string;

    default:
      if (dtp->u.p.namelist_mode)
	{
	  unget_char (dtp, c);
	  return;
	}

      push_char (dtp, c);
      goto get_string;
    }

  /* Deal with a possible repeat count.  */

  for (;;)
    {
      if ((c = next_char (dtp)) == EOF)
	goto eof;
      switch (c)
	{
	CASE_DIGITS:
	  push_char (dtp, c);
	  break;

	CASE_SEPARATORS:
	  unget_char (dtp, c);
	  goto done;		/* String was only digits!  */

	case '*':
	  push_char (dtp, '\0');
	  goto got_repeat;

	default:
	  push_char (dtp, c);
	  goto get_string;	/* Not a repeat count after all.  */
	}
    }

 got_repeat:
  if (convert_integer (dtp, -1, 0))
    return;

  /* Now get the real string.  */

  if ((c = next_char (dtp)) == EOF)
    goto eof;
  switch (c)
    {
    CASE_SEPARATORS:
      unget_char (dtp, c);		/* Repeated NULL values.  */
      eat_separator (dtp);
      return;

    case '"':
    case '\'':
      quote = c;
      break;

    default:
      push_char (dtp, c);
      break;
    }

 get_string:
  for (;;)
    {
      if ((c = next_char (dtp)) == EOF)
	goto eof;
      switch (c)
	{
	case '"':
	case '\'':
	  if (c != quote)
	    {
	      push_char (dtp, c);
	      break;
	    }

	  /* See if we have a doubled quote character or the end of
	     the string.  */

	  if ((c = next_char (dtp)) == EOF)
	    goto eof;
	  if (c == quote)
	    {
	      push_char (dtp, quote);
	      break;
	    }

	  unget_char (dtp, c);
	  goto done;

	CASE_SEPARATORS:
	  if (quote == ' ')
	    {
	      unget_char (dtp, c);
	      goto done;
	    }

	  if (c != '\n' && c != '\r')
	    push_char (dtp, c);
	  break;

	default:
	  push_char (dtp, c);
	  break;
	}
    }

  /* At this point, we have to have a separator, or else the string is
     invalid.  */
 done:
  c = next_char (dtp);
 eof:
  if (is_separator (c) || c == '!')
    {
      unget_char (dtp, c);
      eat_separator (dtp);
      dtp->u.p.saved_type = BT_CHARACTER;
      free_line (dtp);
    }
  else
    {
      free_saved (dtp);
      if (c == EOF)
	{
	  hit_eof (dtp);
	  return;
	}
      sprintf (message, "Invalid string input in item %d",
		  dtp->u.p.item_count);
      generate_error (&dtp->common, LIBERROR_READ_VALUE, message);
    }
}


/* Parse a component of a complex constant or a real number that we
   are sure is already there.  This is a straight real number parser.  */

static int
parse_real (st_parameter_dt *dtp, void *buffer, int length)
{
  char message[100];
  int c, m, seen_dp;

  if ((c = next_char (dtp)) == EOF)
    goto bad;
  if (c == '-' || c == '+')
    {
      push_char (dtp, c);
      if ((c = next_char (dtp)) == EOF)
	goto bad;
    }

  if (c == ',' && dtp->u.p.current_unit->decimal_status == DECIMAL_COMMA)
    c = '.';
  
  if (!isdigit (c) && c != '.')
    {
      if (c == 'i' || c == 'I' || c == 'n' || c == 'N')
	goto inf_nan;
      else
	goto bad;
    }

  push_char (dtp, c);

  seen_dp = (c == '.') ? 1 : 0;

  for (;;)
    {
      if ((c = next_char (dtp)) == EOF)
	goto bad;
      if (c == ',' && dtp->u.p.current_unit->decimal_status == DECIMAL_COMMA)
	c = '.';
      switch (c)
	{
	CASE_DIGITS:
	  push_char (dtp, c);
	  break;

	case '.':
	  if (seen_dp)
	    goto bad;

	  seen_dp = 1;
	  push_char (dtp, c);
	  break;

	case 'e':
	case 'E':
	case 'd':
	case 'D':
	  push_char (dtp, 'e');
	  goto exp1;

	case '-':
	case '+':
	  push_char (dtp, 'e');
	  push_char (dtp, c);
	  if ((c = next_char (dtp)) == EOF)
	    goto bad;
	  goto exp2;

	CASE_SEPARATORS:
	  unget_char (dtp, c);
	  goto done;

	default:
	  goto done;
	}
    }

 exp1:
  if ((c = next_char (dtp)) == EOF)
    goto bad;
  if (c != '-' && c != '+')
    push_char (dtp, '+');
  else
    {
      push_char (dtp, c);
      c = next_char (dtp);
    }

 exp2:
  if (!isdigit (c))
    goto bad;

  push_char (dtp, c);

  for (;;)
    {
      if ((c = next_char (dtp)) == EOF)
	goto bad;
      switch (c)
	{
	CASE_DIGITS:
	  push_char (dtp, c);
	  break;

	CASE_SEPARATORS:
	  unget_char (dtp, c);
	  goto done;

	default:
	  goto done;
	}
    }

 done:
  unget_char (dtp, c);
  push_char (dtp, '\0');

  m = convert_real (dtp, buffer, dtp->u.p.saved_string, length);
  free_saved (dtp);

  return m;

 inf_nan:
  /* Match INF and Infinity.  */
  if ((c == 'i' || c == 'I')
      && ((c = next_char (dtp)) == 'n' || c == 'N')
      && ((c = next_char (dtp)) == 'f' || c == 'F'))
    {
	c = next_char (dtp);
	if ((c != 'i' && c != 'I')
	    || ((c == 'i' || c == 'I')
		&& ((c = next_char (dtp)) == 'n' || c == 'N')
		&& ((c = next_char (dtp)) == 'i' || c == 'I')
		&& ((c = next_char (dtp)) == 't' || c == 'T')
		&& ((c = next_char (dtp)) == 'y' || c == 'Y')
		&& (c = next_char (dtp))))
	  {
	     if (is_separator (c))
	       unget_char (dtp, c);
	     push_char (dtp, 'i');
	     push_char (dtp, 'n');
	     push_char (dtp, 'f');
	     goto done;
	  }
    } /* Match NaN.  */
  else if (((c = next_char (dtp)) == 'a' || c == 'A')
	   && ((c = next_char (dtp)) == 'n' || c == 'N')
	   && (c = next_char (dtp)))
    {
      if (is_separator (c))
	unget_char (dtp, c);
      push_char (dtp, 'n');
      push_char (dtp, 'a');
      push_char (dtp, 'n');
      
      /* Match "NAN(alphanum)".  */
      if (c == '(')
	{
	  for ( ; c != ')'; c = next_char (dtp))
	    if (is_separator (c))
	      goto bad;
<<<<<<< HEAD
	    else
	      push_char (dtp, c);

	  push_char (dtp, ')');
=======

>>>>>>> 155d23aa
	  c = next_char (dtp);
	  if (is_separator (c))
	    unget_char (dtp, c);
	}
      goto done;
    }

 bad:

  if (nml_bad_return (dtp, c))
    return 0;

  free_saved (dtp);
  if (c == EOF)
    {
      hit_eof (dtp);
      return 1;
    }
  else
    eat_line (dtp);
  sprintf (message, "Bad floating point number for item %d",
	      dtp->u.p.item_count);
  generate_error (&dtp->common, LIBERROR_READ_VALUE, message);

  return 1;
}


/* Reading a complex number is straightforward because we can tell
   what it is right away.  */

static void
read_complex (st_parameter_dt *dtp, void * dest, int kind, size_t size)
{
  char message[100];
  int c;

  if (parse_repeat (dtp))
    return;

  c = next_char (dtp);
  switch (c)
    {
    case '(':
      break;

    CASE_SEPARATORS:
      unget_char (dtp, c);
      eat_separator (dtp);
      return;

    default:
      goto bad_complex;
    }

  eat_spaces (dtp);
  if (parse_real (dtp, dest, kind))
    return;

eol_1:
  eat_spaces (dtp);
  c = next_char (dtp);
  if (c == '\n' || c== '\r')
    goto eol_1;
  else
    unget_char (dtp, c);

  if (next_char (dtp)
      !=  (dtp->u.p.current_unit->decimal_status == DECIMAL_POINT ? ',' : ';'))
    goto bad_complex;

eol_2:
  eat_spaces (dtp);
  c = next_char (dtp);
  if (c == '\n' || c== '\r')
    goto eol_2;
  else
    unget_char (dtp, c);

  if (parse_real (dtp, dest + size / 2, kind))
    return;

  eat_spaces (dtp);
  if (next_char (dtp) != ')')
    goto bad_complex;

  c = next_char (dtp);
  if (!is_separator (c))
    goto bad_complex;

  unget_char (dtp, c);
  eat_separator (dtp);

  free_saved (dtp);
  dtp->u.p.saved_type = BT_COMPLEX;
  return;

 bad_complex:

  if (nml_bad_return (dtp, c))
    return;

  free_saved (dtp);
  if (c == EOF)
    {
      hit_eof (dtp);
      return;
    }
  else    
    eat_line (dtp);
  sprintf (message, "Bad complex value in item %d of list input",
	      dtp->u.p.item_count);
  generate_error (&dtp->common, LIBERROR_READ_VALUE, message);
}


/* Parse a real number with a possible repeat count.  */

static void
read_real (st_parameter_dt *dtp, void * dest, int length)
{
  char message[100];
  int c;
  int seen_dp;
  int is_inf;

  seen_dp = 0;

  c = next_char (dtp);
  if (c == ',' && dtp->u.p.current_unit->decimal_status == DECIMAL_COMMA)
    c = '.';
  switch (c)
    {
    CASE_DIGITS:
      push_char (dtp, c);
      break;

    case '.':
      push_char (dtp, c);
      seen_dp = 1;
      break;

    case '+':
    case '-':
      goto got_sign;

    CASE_SEPARATORS:
      unget_char (dtp, c);		/* Single null.  */
      eat_separator (dtp);
      return;

    case 'i':
    case 'I':
    case 'n':
    case 'N':
      goto inf_nan;

    default:
      goto bad_real;
    }

  /* Get the digit string that might be a repeat count.  */

  for (;;)
    {
      c = next_char (dtp);
      if (c == ',' && dtp->u.p.current_unit->decimal_status == DECIMAL_COMMA)
	c = '.';
      switch (c)
	{
	CASE_DIGITS:
	  push_char (dtp, c);
	  break;

	case '.':
	  if (seen_dp)
	    goto bad_real;

	  seen_dp = 1;
	  push_char (dtp, c);
	  goto real_loop;

	case 'E':
	case 'e':
	case 'D':
	case 'd':
	  goto exp1;

	case '+':
	case '-':
	  push_char (dtp, 'e');
	  push_char (dtp, c);
	  c = next_char (dtp);
	  goto exp2;

	case '*':
	  push_char (dtp, '\0');
	  goto got_repeat;

	CASE_SEPARATORS:
          if (c != '\n' && c != ',' && c != '\r' && c != ';')
	    unget_char (dtp, c);
	  goto done;

	default:
	  goto bad_real;
	}
    }

 got_repeat:
  if (convert_integer (dtp, -1, 0))
    return;

  /* Now get the number itself.  */

  if ((c = next_char (dtp)) == EOF)
    goto bad_real;
  if (is_separator (c))
    {				/* Repeated null value.  */
      unget_char (dtp, c);
      eat_separator (dtp);
      return;
    }

  if (c != '-' && c != '+')
    push_char (dtp, '+');
  else
    {
    got_sign:
      push_char (dtp, c);
      if ((c = next_char (dtp)) == EOF)
	goto bad_real;
    }

  if (c == ',' && dtp->u.p.current_unit->decimal_status == DECIMAL_COMMA)
    c = '.';

  if (!isdigit (c) && c != '.')
    {
      if (c == 'i' || c == 'I' || c == 'n' || c == 'N')
	goto inf_nan;
      else
	goto bad_real;
    }

  if (c == '.')
    {
      if (seen_dp)
        goto bad_real;
      else
        seen_dp = 1;
    }

  push_char (dtp, c);

 real_loop:
  for (;;)
    {
      c = next_char (dtp);
      if (c == ',' && dtp->u.p.current_unit->decimal_status == DECIMAL_COMMA)
	c = '.';
      switch (c)
	{
	CASE_DIGITS:
	  push_char (dtp, c);
	  break;

	CASE_SEPARATORS:
	case EOF:
	  goto done;

	case '.':
	  if (seen_dp)
	    goto bad_real;

	  seen_dp = 1;
	  push_char (dtp, c);
	  break;

	case 'E':
	case 'e':
	case 'D':
	case 'd':
	  goto exp1;

	case '+':
	case '-':
	  push_char (dtp, 'e');
	  push_char (dtp, c);
	  c = next_char (dtp);
	  goto exp2;

	default:
	  goto bad_real;
	}
    }

 exp1:
  push_char (dtp, 'e');

  if ((c = next_char (dtp)) == EOF)
    goto bad_real;
  if (c != '+' && c != '-')
    push_char (dtp, '+');
  else
    {
      push_char (dtp, c);
      c = next_char (dtp);
    }

 exp2:
  if (!isdigit (c))
    goto bad_real;
  push_char (dtp, c);

  for (;;)
    {
      c = next_char (dtp);

      switch (c)
	{
	CASE_DIGITS:
	  push_char (dtp, c);
	  break;

	CASE_SEPARATORS:
	  goto done;

	default:
	  goto bad_real;
	}
    }

 done:
  unget_char (dtp, c);
  eat_separator (dtp);
  push_char (dtp, '\0');
  if (convert_real (dtp, dest, dtp->u.p.saved_string, length))
    return;

  free_saved (dtp);
  dtp->u.p.saved_type = BT_REAL;
  return;

 inf_nan:
  l_push_char (dtp, c);
  is_inf = 0;

  /* Match INF and Infinity.  */
  if (c == 'i' || c == 'I')
    {
      c = next_char (dtp);
      l_push_char (dtp, c);
      if (c != 'n' && c != 'N')
	goto unwind;
      c = next_char (dtp);
      l_push_char (dtp, c);
      if (c != 'f' && c != 'F')
	goto unwind;
      c = next_char (dtp);
      l_push_char (dtp, c);
      if (!is_separator (c))
	{
	  if (c != 'i' && c != 'I')
	    goto unwind;
	  c = next_char (dtp);
	  l_push_char (dtp, c);
	  if (c != 'n' && c != 'N')
	    goto unwind;
	  c = next_char (dtp);
	  l_push_char (dtp, c);
	  if (c != 'i' && c != 'I')
	    goto unwind;
	  c = next_char (dtp);
	  l_push_char (dtp, c);
	  if (c != 't' && c != 'T')
	    goto unwind;
	  c = next_char (dtp);
	  l_push_char (dtp, c);
	  if (c != 'y' && c != 'Y')
	    goto unwind;
	  c = next_char (dtp);
	  l_push_char (dtp, c);
	}
	is_inf = 1;
    } /* Match NaN.  */
  else
    {
      c = next_char (dtp);
      l_push_char (dtp, c);
      if (c != 'a' && c != 'A')
	goto unwind;
      c = next_char (dtp);
      l_push_char (dtp, c);
      if (c != 'n' && c != 'N')
	goto unwind;
      c = next_char (dtp);
      l_push_char (dtp, c);

      /* Match NAN(alphanum).  */
      if (c == '(')
	{
	  for (c = next_char (dtp); c != ')'; c = next_char (dtp))
	    if (is_separator (c))
	      goto unwind;
	    else
	      l_push_char (dtp, c);

	  l_push_char (dtp, ')');
	  c = next_char (dtp);
	  l_push_char (dtp, c);
	}
    }

  if (!is_separator (c))
    goto unwind;

  if (dtp->u.p.namelist_mode)
    {	
      if (c == ' ' || c =='\n' || c == '\r')
	{
	  do
	    {
	      if ((c = next_char (dtp)) == EOF)
		goto bad_real;
	    }
	  while (c == ' ' || c =='\n' || c == '\r');

	  l_push_char (dtp, c);

	  if (c == '=')
	    goto unwind;
	}
    }

  if (is_inf)
    {
      push_char (dtp, 'i');
      push_char (dtp, 'n');
      push_char (dtp, 'f');
    }
  else
    {
      push_char (dtp, 'n');
      push_char (dtp, 'a');
      push_char (dtp, 'n');
    }

  free_line (dtp);
  goto done;

 unwind:
  if (dtp->u.p.namelist_mode)
    {
      dtp->u.p.nml_read_error = 1;
      dtp->u.p.line_buffer_enabled = 1;
      dtp->u.p.item_count = 0;
      return;
    }

 bad_real:

  if (nml_bad_return (dtp, c))
    return;

  free_saved (dtp);
  if (c == EOF)
    {
      hit_eof (dtp);
      return;
    }
  else
    eat_line (dtp);
  sprintf (message, "Bad real number in item %d of list input",
	      dtp->u.p.item_count);
  generate_error (&dtp->common, LIBERROR_READ_VALUE, message);
}


/* Check the current type against the saved type to make sure they are
   compatible.  Returns nonzero if incompatible.  */

static int
check_type (st_parameter_dt *dtp, bt type, int len)
{
  char message[100];

  if (dtp->u.p.saved_type != BT_UNKNOWN && dtp->u.p.saved_type != type)
    {
      sprintf (message, "Read type %s where %s was expected for item %d",
		  type_name (dtp->u.p.saved_type), type_name (type),
		  dtp->u.p.item_count);

      generate_error (&dtp->common, LIBERROR_READ_VALUE, message);
      return 1;
    }

  if (dtp->u.p.saved_type == BT_UNKNOWN || dtp->u.p.saved_type == BT_CHARACTER)
    return 0;

  if (dtp->u.p.saved_length != len)
    {
      sprintf (message,
		  "Read kind %d %s where kind %d is required for item %d",
		  dtp->u.p.saved_length, type_name (dtp->u.p.saved_type), len,
		  dtp->u.p.item_count);
      generate_error (&dtp->common, LIBERROR_READ_VALUE, message);
      return 1;
    }

  return 0;
}


/* Top level data transfer subroutine for list reads.  Because we have
   to deal with repeat counts, the data item is always saved after
   reading, usually in the dtp->u.p.value[] array.  If a repeat count is
   greater than one, we copy the data item multiple times.  */

static int
list_formatted_read_scalar (st_parameter_dt *dtp, bt type, void *p,
			    int kind, size_t size)
{
  gfc_char4_t *q;
  int c, i, m;
  int err = 0;

  dtp->u.p.namelist_mode = 0;

  if (dtp->u.p.first_item)
    {
      dtp->u.p.first_item = 0;
      dtp->u.p.input_complete = 0;
      dtp->u.p.repeat_count = 1;
      dtp->u.p.at_eol = 0;
      
      if ((c = eat_spaces (dtp)) == EOF)
	{
	  err = LIBERROR_END;
	  goto cleanup;
	}
      if (is_separator (c))
	{
	  /* Found a null value.  */
	  eat_separator (dtp);
	  dtp->u.p.repeat_count = 0;

	  /* eat_separator sets this flag if the separator was a comma.  */
	  if (dtp->u.p.comma_flag)
	    goto cleanup;

	  /* eat_separator sets this flag if the separator was a \n or \r.  */
	  if (dtp->u.p.at_eol)
	    finish_separator (dtp);
	  else
	    goto cleanup;
	}

    }
  else
    {
      if (dtp->u.p.repeat_count > 0)
	{
	  if (check_type (dtp, type, kind))
	    return err;
	  goto set_value;
	}
	
      if (dtp->u.p.input_complete)
	goto cleanup;

      if (dtp->u.p.at_eol)
	finish_separator (dtp);
      else
        {
	  eat_spaces (dtp);
          /* Trailing spaces prior to end of line.  */
	  if (dtp->u.p.at_eol)
	    finish_separator (dtp);
        }

      dtp->u.p.saved_type = BT_UNKNOWN;
      dtp->u.p.repeat_count = 1;
    }

  switch (type)
    {
    case BT_INTEGER:
      read_integer (dtp, kind);
      break;
    case BT_LOGICAL:
      read_logical (dtp, kind);
      break;
    case BT_CHARACTER:
      read_character (dtp, kind);
      break;
    case BT_REAL:
      read_real (dtp, p, kind);
      /* Copy value back to temporary if needed.  */
      if (dtp->u.p.repeat_count > 0)
	memcpy (dtp->u.p.value, p, kind);
      break;
    case BT_COMPLEX:
      read_complex (dtp, p, kind, size);
      /* Copy value back to temporary if needed.  */
      if (dtp->u.p.repeat_count > 0)
	memcpy (dtp->u.p.value, p, size);
      break;
    default:
      internal_error (&dtp->common, "Bad type for list read");
    }

  if (dtp->u.p.saved_type != BT_CHARACTER && dtp->u.p.saved_type != BT_UNKNOWN)
    dtp->u.p.saved_length = size;

  if ((dtp->common.flags & IOPARM_LIBRETURN_MASK) != IOPARM_LIBRETURN_OK)
    goto cleanup;

 set_value:
  switch (dtp->u.p.saved_type)
    {
    case BT_COMPLEX:
    case BT_REAL:
      if (dtp->u.p.repeat_count > 0)
	memcpy (p, dtp->u.p.value, size);
      break;

    case BT_INTEGER:
    case BT_LOGICAL:
      memcpy (p, dtp->u.p.value, size);
      break;

    case BT_CHARACTER:
      if (dtp->u.p.saved_string)
	{
	  m = ((int) size < dtp->u.p.saved_used)
	      ? (int) size : dtp->u.p.saved_used;
	  if (kind == 1)
	    memcpy (p, dtp->u.p.saved_string, m);
	  else
	    {
	      q = (gfc_char4_t *) p;
	      for (i = 0; i < m; i++)
		q[i] = (unsigned char) dtp->u.p.saved_string[i];
	    }
	}
      else
	/* Just delimiters encountered, nothing to copy but SPACE.  */
        m = 0;

      if (m < (int) size)
	{
	  if (kind == 1)
	    memset (((char *) p) + m, ' ', size - m);
	  else
	    {
	      q = (gfc_char4_t *) p;
	      for (i = m; i < (int) size; i++)
		q[i] = (unsigned char) ' ';
	    }
	}
      break;

    case BT_UNKNOWN:
      break;

    default:
      internal_error (&dtp->common, "Bad type for list read");
    }

  if (--dtp->u.p.repeat_count <= 0)
    free_saved (dtp);

cleanup:
  if (err == LIBERROR_END)
    hit_eof (dtp);
  return err;
}


void
list_formatted_read (st_parameter_dt *dtp, bt type, void *p, int kind,
		     size_t size, size_t nelems)
{
  size_t elem;
  char *tmp;
  size_t stride = type == BT_CHARACTER ?
		  size * GFC_SIZE_OF_CHAR_KIND(kind) : size;
  int err;

  tmp = (char *) p;

  /* Big loop over all the elements.  */
  for (elem = 0; elem < nelems; elem++)
    {
      dtp->u.p.item_count++;
      err = list_formatted_read_scalar (dtp, type, tmp + stride*elem, 
					kind, size);
      if (err)
	break;
    }
}


/* Finish a list read.  */

void
finish_list_read (st_parameter_dt *dtp)
{
  int err;

  free_saved (dtp);

  fbuf_flush (dtp->u.p.current_unit, dtp->u.p.mode);

  if (dtp->u.p.at_eol)
    {
      dtp->u.p.at_eol = 0;
      return;
    }

  err = eat_line (dtp);
  if (err == LIBERROR_END)
    hit_eof (dtp);
}

/*			NAMELIST INPUT

void namelist_read (st_parameter_dt *dtp)
calls:
   static void nml_match_name (char *name, int len)
   static int nml_query (st_parameter_dt *dtp)
   static int nml_get_obj_data (st_parameter_dt *dtp,
				namelist_info **prev_nl, char *, size_t)
calls:
      static void nml_untouch_nodes (st_parameter_dt *dtp)
      static namelist_info * find_nml_node (st_parameter_dt *dtp,
					    char * var_name)
      static int nml_parse_qualifier(descriptor_dimension * ad,
				     array_loop_spec * ls, int rank, char *)
      static void nml_touch_nodes (namelist_info * nl)
      static int nml_read_obj (namelist_info *nl, index_type offset,
			       namelist_info **prev_nl, char *, size_t,
			       index_type clow, index_type chigh)
calls:
      -itself-  */

/* Inputs a rank-dimensional qualifier, which can contain
   singlets, doublets, triplets or ':' with the standard meanings.  */

static try
nml_parse_qualifier (st_parameter_dt *dtp, descriptor_dimension *ad,
		     array_loop_spec *ls, int rank, char *parse_err_msg,
		     int *parsed_rank)
{
  int dim;
  int indx;
  int neg;
  int null_flag;
  int is_array_section, is_char;
  int c;

  is_char = 0;
  is_array_section = 0;
  dtp->u.p.expanded_read = 0;

  /* See if this is a character substring qualifier we are looking for.  */
  if (rank == -1)
    {
      rank = 1;
      is_char = 1;
    }

  /* The next character in the stream should be the '('.  */

  if ((c = next_char (dtp)) == EOF)
    return FAILURE;

  /* Process the qualifier, by dimension and triplet.  */

  for (dim=0; dim < rank; dim++ )
    {
      for (indx=0; indx<3; indx++)
	{
	  free_saved (dtp);
	  eat_spaces (dtp);
	  neg = 0;

	  /* Process a potential sign.  */
	  if ((c = next_char (dtp)) == EOF)
	    return FAILURE;
	  switch (c)
	    {
	    case '-':
	      neg = 1;
	      break;

	    case '+':
	      break;

	    default:
	      unget_char (dtp, c);
	      break;
	    }

	  /* Process characters up to the next ':' , ',' or ')'.  */
	  for (;;)
	    {
	      if ((c = next_char (dtp)) == EOF)
		return FAILURE;

	      switch (c)
		{
		case ':':
                  is_array_section = 1;
		  break;

		case ',': case ')':
		  if ((c==',' && dim == rank -1)
		      || (c==')' && dim < rank -1))
		    {
		      if (is_char)
		        sprintf (parse_err_msg, "Bad substring qualifier");
		      else
			sprintf (parse_err_msg, "Bad number of index fields");
		      goto err_ret;
		    }
		  break;

		CASE_DIGITS:
		  push_char (dtp, c);
		  continue;

		case ' ': case '\t':
		  eat_spaces (dtp);
		  if ((c = next_char (dtp) == EOF))
		    return FAILURE;
		  break;

		default:
		  if (is_char)
		    sprintf (parse_err_msg,
			     "Bad character in substring qualifier");
		  else
		    sprintf (parse_err_msg, "Bad character in index");
		  goto err_ret;
		}

	      if ((c == ',' || c == ')') && indx == 0
		  && dtp->u.p.saved_string == 0)
		{
		  if (is_char)
		    sprintf (parse_err_msg, "Null substring qualifier");
		  else
		    sprintf (parse_err_msg, "Null index field");
		  goto err_ret;
		}

	      if ((c == ':' && indx == 1 && dtp->u.p.saved_string == 0)
		  || (indx == 2 && dtp->u.p.saved_string == 0))
		{
		  if (is_char)
		    sprintf (parse_err_msg, "Bad substring qualifier");
		  else
		    sprintf (parse_err_msg, "Bad index triplet");
		  goto err_ret;
		}

	      if (is_char && !is_array_section)
		{
		  sprintf (parse_err_msg,
			   "Missing colon in substring qualifier");
		  goto err_ret;
		}

	      /* If '( : ? )' or '( ? : )' break and flag read failure.  */
	      null_flag = 0;
	      if ((c == ':' && indx == 0 && dtp->u.p.saved_string == 0)
		  || (indx==1 && dtp->u.p.saved_string == 0))
		{
		  null_flag = 1;
		  break;
		}

	      /* Now read the index.  */
	      if (convert_integer (dtp, sizeof(ssize_t), neg))
		{
		  if (is_char)
		    sprintf (parse_err_msg, "Bad integer substring qualifier");
		  else
		    sprintf (parse_err_msg, "Bad integer in index");
		  goto err_ret;
		}
	      break;
	    }

	  /* Feed the index values to the triplet arrays.  */
	  if (!null_flag)
	    {
	      if (indx == 0)
		memcpy (&ls[dim].start, dtp->u.p.value, sizeof(ssize_t));
	      if (indx == 1)
		memcpy (&ls[dim].end, dtp->u.p.value, sizeof(ssize_t));
	      if (indx == 2)
		memcpy (&ls[dim].step, dtp->u.p.value, sizeof(ssize_t));
	    }

	  /* Singlet or doublet indices.  */
	  if (c==',' || c==')')
	    {
	      if (indx == 0)
		{
		  memcpy (&ls[dim].start, dtp->u.p.value, sizeof(ssize_t));

		  /*  If -std=f95/2003 or an array section is specified,
		      do not allow excess data to be processed.  */
<<<<<<< HEAD
                  if (is_array_section == 1
		      || !(compile_options.allow_std & GFC_STD_GNU))
=======
		  if (is_array_section == 1
		      || !(compile_options.allow_std & GFC_STD_GNU)
		      || !dtp->u.p.ionml->touched
		      || dtp->u.p.ionml->type == BT_DERIVED)
>>>>>>> 155d23aa
		    ls[dim].end = ls[dim].start;
		  else
		    dtp->u.p.expanded_read = 1;
		}

	      /* Check for non-zero rank.  */
	      if (is_array_section == 1 && ls[dim].start != ls[dim].end)
		*parsed_rank = 1;

	      break;
	    }
	}

      if (is_array_section == 1 && dtp->u.p.expanded_read == 1)
<<<<<<< HEAD
     	{
=======
	{
>>>>>>> 155d23aa
	  int i;
	  dtp->u.p.expanded_read = 0;
	  for (i = 0; i < dim; i++)
	    ls[i].end = ls[i].start;
<<<<<<< HEAD
      	}
=======
	}
>>>>>>> 155d23aa

      /* Check the values of the triplet indices.  */
      if ((ls[dim].start > (ssize_t) GFC_DIMENSION_UBOUND(ad[dim]))
	   || (ls[dim].start < (ssize_t) GFC_DIMENSION_LBOUND(ad[dim]))
	   || (ls[dim].end > (ssize_t) GFC_DIMENSION_UBOUND(ad[dim]))
	   || (ls[dim].end < (ssize_t) GFC_DIMENSION_LBOUND(ad[dim])))
	{
	  if (is_char)
	    sprintf (parse_err_msg, "Substring out of range");
	  else
	    sprintf (parse_err_msg, "Index %d out of range", dim + 1);
	  goto err_ret;
	}

      if (((ls[dim].end - ls[dim].start ) * ls[dim].step < 0)
	  || (ls[dim].step == 0))
	{
	  sprintf (parse_err_msg, "Bad range in index %d", dim + 1);
	  goto err_ret;
	}

      /* Initialise the loop index counter.  */
      ls[dim].idx = ls[dim].start;
    }
  eat_spaces (dtp);
  return SUCCESS;

err_ret:

  return FAILURE;
}

static namelist_info *
find_nml_node (st_parameter_dt *dtp, char * var_name)
{
  namelist_info * t = dtp->u.p.ionml;
  while (t != NULL)
    {
      if (strcmp (var_name, t->var_name) == 0)
	{
	  t->touched = 1;
	  return t;
	}
      t = t->next;
    }
  return NULL;
}

/* Visits all the components of a derived type that have
   not explicitly been identified in the namelist input.
   touched is set and the loop specification initialised
   to default values  */

static void
nml_touch_nodes (namelist_info * nl)
{
  index_type len = strlen (nl->var_name) + 1;
  int dim;
  char * ext_name = (char*)get_mem (len + 1);
  memcpy (ext_name, nl->var_name, len-1);
  memcpy (ext_name + len - 1, "%", 2);
  for (nl = nl->next; nl; nl = nl->next)
    {
      if (strncmp (nl->var_name, ext_name, len) == 0)
	{
	  nl->touched = 1;
	  for (dim=0; dim < nl->var_rank; dim++)
	    {
	      nl->ls[dim].step = 1;
	      nl->ls[dim].end = GFC_DESCRIPTOR_UBOUND(nl,dim);
	      nl->ls[dim].start = GFC_DESCRIPTOR_LBOUND(nl,dim);
	      nl->ls[dim].idx = nl->ls[dim].start;
	    }
	}
      else
	break;
    }
  free (ext_name);
  return;
}

/* Resets touched for the entire list of nml_nodes, ready for a
   new object.  */

static void
nml_untouch_nodes (st_parameter_dt *dtp)
{
  namelist_info * t;
  for (t = dtp->u.p.ionml; t; t = t->next)
    t->touched = 0;
  return;
}

/* Attempts to input name to namelist name.  Returns
   dtp->u.p.nml_read_error = 1 on no match.  */

static void
nml_match_name (st_parameter_dt *dtp, const char *name, index_type len)
{
  index_type i;
  int c;

  dtp->u.p.nml_read_error = 0;
  for (i = 0; i < len; i++)
    {
      c = next_char (dtp);
      if (c == EOF || (tolower (c) != tolower (name[i])))
	{
	  dtp->u.p.nml_read_error = 1;
	  break;
	}
    }
}

/* If the namelist read is from stdin, output the current state of the
   namelist to stdout.  This is used to implement the non-standard query
   features, ? and =?. If c == '=' the full namelist is printed. Otherwise
   the names alone are printed.  */

static void
nml_query (st_parameter_dt *dtp, char c)
{
  gfc_unit * temp_unit;
  namelist_info * nl;
  index_type len;
  char * p;
#ifdef HAVE_CRLF
  static const index_type endlen = 3;
  static const char endl[] = "\r\n";
  static const char nmlend[] = "&end\r\n";
#else
  static const index_type endlen = 2;
  static const char endl[] = "\n";
  static const char nmlend[] = "&end\n";
#endif

  if (dtp->u.p.current_unit->unit_number != options.stdin_unit)
    return;

  /* Store the current unit and transfer to stdout.  */

  temp_unit = dtp->u.p.current_unit;
  dtp->u.p.current_unit = find_unit (options.stdout_unit);

  if (dtp->u.p.current_unit)
    {
      dtp->u.p.mode = WRITING;
      next_record (dtp, 0);

      /* Write the namelist in its entirety.  */

      if (c == '=')
	namelist_write (dtp);

      /* Or write the list of names.  */

      else
	{
	  /* "&namelist_name\n"  */

	  len = dtp->namelist_name_len;
	  p = write_block (dtp, len + endlen);
          if (!p)
            goto query_return;
	  memcpy (p, "&", 1);
	  memcpy ((char*)(p + 1), dtp->namelist_name, len);
	  memcpy ((char*)(p + len + 1), &endl, endlen - 1);
	  for (nl = dtp->u.p.ionml; nl; nl = nl->next)
	    {
	      /* " var_name\n"  */

	      len = strlen (nl->var_name);
              p = write_block (dtp, len + endlen);
	      if (!p)
		goto query_return;
	      memcpy (p, " ", 1);
	      memcpy ((char*)(p + 1), nl->var_name, len);
	      memcpy ((char*)(p + len + 1), &endl, endlen - 1);
	    }

	  /* "&end\n"  */

          p = write_block (dtp, endlen + 3);
	    goto query_return;
          memcpy (p, &nmlend, endlen + 3);
	}

      /* Flush the stream to force immediate output.  */

      fbuf_flush (dtp->u.p.current_unit, WRITING);
      sflush (dtp->u.p.current_unit->s);
      unlock_unit (dtp->u.p.current_unit);
    }

query_return:

  /* Restore the current unit.  */

  dtp->u.p.current_unit = temp_unit;
  dtp->u.p.mode = READING;
  return;
}

/* Reads and stores the input for the namelist object nl.  For an array,
   the function loops over the ranges defined by the loop specification.
   This default to all the data or to the specification from a qualifier.
   nml_read_obj recursively calls itself to read derived types. It visits
   all its own components but only reads data for those that were touched
   when the name was parsed.  If a read error is encountered, an attempt is
   made to return to read a new object name because the standard allows too
   little data to be available.  On the other hand, too much data is an
   error.  */

static try
nml_read_obj (st_parameter_dt *dtp, namelist_info * nl, index_type offset,
	      namelist_info **pprev_nl, char *nml_err_msg,
	      size_t nml_err_msg_size, index_type clow, index_type chigh)
{
  namelist_info * cmp;
  char * obj_name;
  int nml_carry;
  int len;
  int dim;
  index_type dlen;
  index_type m;
  size_t obj_name_len;
  void * pdata;

  /* This object not touched in name parsing.  */

  if (!nl->touched)
    return SUCCESS;

  dtp->u.p.repeat_count = 0;
  eat_spaces (dtp);

  len = nl->len;
  switch (nl->type)
  {
    case BT_INTEGER:
    case BT_LOGICAL:
      dlen = len;
      break;

    case BT_REAL:
      dlen = size_from_real_kind (len);
      break;

    case BT_COMPLEX:
      dlen = size_from_complex_kind (len);
      break;

    case BT_CHARACTER:
      dlen = chigh ? (chigh - clow + 1) : nl->string_length;
      break;

    default:
      dlen = 0;
    }

  do
    {
      /* Update the pointer to the data, using the current index vector  */

      pdata = (void*)(nl->mem_pos + offset);
      for (dim = 0; dim < nl->var_rank; dim++)
	pdata = (void*)(pdata + (nl->ls[dim].idx
				 - GFC_DESCRIPTOR_LBOUND(nl,dim))
			* GFC_DESCRIPTOR_STRIDE(nl,dim) * nl->size);

      /* Reset the error flag and try to read next value, if
	 dtp->u.p.repeat_count=0  */

      dtp->u.p.nml_read_error = 0;
      nml_carry = 0;
      if (--dtp->u.p.repeat_count <= 0)
	{
	  if (dtp->u.p.input_complete)
	    return SUCCESS;
	  if (dtp->u.p.at_eol)
	    finish_separator (dtp);
	  if (dtp->u.p.input_complete)
	    return SUCCESS;

	  dtp->u.p.saved_type = BT_UNKNOWN;
	  free_saved (dtp);

          switch (nl->type)
	  {
	  case BT_INTEGER:
	      read_integer (dtp, len);
              break;

	  case BT_LOGICAL:
	      read_logical (dtp, len);
              break;

	  case BT_CHARACTER:
	      read_character (dtp, len);
              break;

	  case BT_REAL:
	    /* Need to copy data back from the real location to the temp in order
	       to handle nml reads into arrays.  */
	    read_real (dtp, pdata, len);
	    memcpy (dtp->u.p.value, pdata, dlen);
	    break;

	  case BT_COMPLEX:
	    /* Same as for REAL, copy back to temp.  */
	    read_complex (dtp, pdata, len, dlen);
	    memcpy (dtp->u.p.value, pdata, dlen);
	    break;

	  case BT_DERIVED:
	    obj_name_len = strlen (nl->var_name) + 1;
	    obj_name = get_mem (obj_name_len+1);
	    memcpy (obj_name, nl->var_name, obj_name_len-1);
	    memcpy (obj_name + obj_name_len - 1, "%", 2);

	    /* If reading a derived type, disable the expanded read warning
	       since a single object can have multiple reads.  */
	    dtp->u.p.expanded_read = 0;

	    /* Now loop over the components. Update the component pointer
	       with the return value from nml_write_obj.  This loop jumps
	       past nested derived types by testing if the potential
	       component name contains '%'.  */

	    for (cmp = nl->next;
		 cmp &&
		   !strncmp (cmp->var_name, obj_name, obj_name_len) &&
		   !strchr (cmp->var_name + obj_name_len, '%');
		 cmp = cmp->next)
	      {

		if (nml_read_obj (dtp, cmp, (index_type)(pdata - nl->mem_pos),
				  pprev_nl, nml_err_msg, nml_err_msg_size,
				  clow, chigh) == FAILURE)
		  {
		    free (obj_name);
		    return FAILURE;
		  }

		if (dtp->u.p.input_complete)
		  {
		    free (obj_name);
		    return SUCCESS;
		  }
	      }

	    free (obj_name);
	    goto incr_idx;

          default:
	    snprintf (nml_err_msg, nml_err_msg_size,
		      "Bad type for namelist object %s", nl->var_name);
	    internal_error (&dtp->common, nml_err_msg);
	    goto nml_err_ret;
          }
        }

      /* The standard permits array data to stop short of the number of
	 elements specified in the loop specification.  In this case, we
	 should be here with dtp->u.p.nml_read_error != 0.  Control returns to
	 nml_get_obj_data and an attempt is made to read object name.  */

      *pprev_nl = nl;
      if (dtp->u.p.nml_read_error)
	{
	  dtp->u.p.expanded_read = 0;
	  return SUCCESS;
	}

      if (dtp->u.p.saved_type == BT_UNKNOWN)
	{
	  dtp->u.p.expanded_read = 0;
	  goto incr_idx;
	}

      switch (dtp->u.p.saved_type)
      {

	case BT_COMPLEX:
	case BT_REAL:
	case BT_INTEGER:
	case BT_LOGICAL:
	  memcpy (pdata, dtp->u.p.value, dlen);
	  break;

	case BT_CHARACTER:
	  if (dlen < dtp->u.p.saved_used)
	    {
	      if (compile_options.bounds_check)
		{
		  snprintf (nml_err_msg, nml_err_msg_size,
			    "Namelist object '%s' truncated on read.",
			    nl->var_name);
		  generate_warning (&dtp->common, nml_err_msg);
		}
	      m = dlen;
	    }
	  else
	    m = dtp->u.p.saved_used;
	  pdata = (void*)( pdata + clow - 1 );
	  memcpy (pdata, dtp->u.p.saved_string, m);
	  if (m < dlen)
	    memset ((void*)( pdata + m ), ' ', dlen - m);
	  break;

	default:
	  break;
      }

      /* Warn if a non-standard expanded read occurs. A single read of a
	 single object is acceptable.  If a second read occurs, issue a warning
	 and set the flag to zero to prevent further warnings.  */
      if (dtp->u.p.expanded_read == 2)
	{
	  notify_std (&dtp->common, GFC_STD_GNU, "Non-standard expanded namelist read.");
	  dtp->u.p.expanded_read = 0;
	}

      /* If the expanded read warning flag is set, increment it,
	 indicating that a single read has occurred.  */
      if (dtp->u.p.expanded_read >= 1)
	dtp->u.p.expanded_read++;

      /* Break out of loop if scalar.  */
      if (!nl->var_rank)
	break;

      /* Now increment the index vector.  */

incr_idx:

      nml_carry = 1;
      for (dim = 0; dim < nl->var_rank; dim++)
	{
	  nl->ls[dim].idx += nml_carry * nl->ls[dim].step;
	  nml_carry = 0;
	  if (((nl->ls[dim].step > 0) && (nl->ls[dim].idx > nl->ls[dim].end))
	      ||
	      ((nl->ls[dim].step < 0) && (nl->ls[dim].idx < nl->ls[dim].end)))
	    {
	      nl->ls[dim].idx = nl->ls[dim].start;
	      nml_carry = 1;
	    }
        }
    } while (!nml_carry);

  if (dtp->u.p.repeat_count > 1)
    {
      snprintf (nml_err_msg, nml_err_msg_size,
		"Repeat count too large for namelist object %s", nl->var_name);
      goto nml_err_ret;
    }
  return SUCCESS;

nml_err_ret:

  return FAILURE;
}

/* Parses the object name, including array and substring qualifiers.  It
   iterates over derived type components, touching those components and
   setting their loop specifications, if there is a qualifier.  If the
   object is itself a derived type, its components and subcomponents are
   touched.  nml_read_obj is called at the end and this reads the data in
   the manner specified by the object name.  */

static try
nml_get_obj_data (st_parameter_dt *dtp, namelist_info **pprev_nl,
		  char *nml_err_msg, size_t nml_err_msg_size)
{
  int c;
  namelist_info * nl;
  namelist_info * first_nl = NULL;
  namelist_info * root_nl = NULL;
  int dim, parsed_rank;
  int component_flag, qualifier_flag;
  index_type clow, chigh;
  int non_zero_rank_count;

  /* Look for end of input or object name.  If '?' or '=?' are encountered
     in stdin, print the node names or the namelist to stdout.  */

  eat_separator (dtp);
  if (dtp->u.p.input_complete)
    return SUCCESS;

  if (dtp->u.p.at_eol)
    finish_separator (dtp);
  if (dtp->u.p.input_complete)
    return SUCCESS;

  if ((c = next_char (dtp)) == EOF)
    return FAILURE;
  switch (c)
    {
    case '=':
      if ((c = next_char (dtp)) == EOF)
	return FAILURE;
      if (c != '?')
	{
	  sprintf (nml_err_msg, "namelist read: misplaced = sign");
	  goto nml_err_ret;
	}
      nml_query (dtp, '=');
      return SUCCESS;

    case '?':
      nml_query (dtp, '?');
      return SUCCESS;

    case '$':
    case '&':
      nml_match_name (dtp, "end", 3);
      if (dtp->u.p.nml_read_error)
	{
	  sprintf (nml_err_msg, "namelist not terminated with / or &end");
	  goto nml_err_ret;
	}
    case '/':
      dtp->u.p.input_complete = 1;
      return SUCCESS;

    default :
      break;
    }

  /* Untouch all nodes of the namelist and reset the flags that are set for
     derived type components.  */

  nml_untouch_nodes (dtp);
  component_flag = 0;
  qualifier_flag = 0;
  non_zero_rank_count = 0;

  /* Get the object name - should '!' and '\n' be permitted separators?  */

get_name:

  free_saved (dtp);

  do
    {
      if (!is_separator (c))
	push_char (dtp, tolower(c));
      if ((c = next_char (dtp)) == EOF)
	return FAILURE;
    } while (!( c=='=' || c==' ' || c=='\t' || c =='(' || c =='%' ));

  unget_char (dtp, c);

  /* Check that the name is in the namelist and get pointer to object.
     Three error conditions exist: (i) An attempt is being made to
     identify a non-existent object, following a failed data read or
     (ii) The object name does not exist or (iii) Too many data items
     are present for an object.  (iii) gives the same error message
     as (i)  */

  push_char (dtp, '\0');

  if (component_flag)
    {
      size_t var_len = strlen (root_nl->var_name);
      size_t saved_len
	= dtp->u.p.saved_string ? strlen (dtp->u.p.saved_string) : 0;
      char ext_name[var_len + saved_len + 1];

      memcpy (ext_name, root_nl->var_name, var_len);
      if (dtp->u.p.saved_string)
	memcpy (ext_name + var_len, dtp->u.p.saved_string, saved_len);
      ext_name[var_len + saved_len] = '\0';
      nl = find_nml_node (dtp, ext_name);
    }
  else
    nl = find_nml_node (dtp, dtp->u.p.saved_string);

  if (nl == NULL)
    {
      if (dtp->u.p.nml_read_error && *pprev_nl)
	snprintf (nml_err_msg, nml_err_msg_size,
		  "Bad data for namelist object %s", (*pprev_nl)->var_name);

      else
	snprintf (nml_err_msg, nml_err_msg_size,
		  "Cannot match namelist object name %s",
		  dtp->u.p.saved_string);

      goto nml_err_ret;
    }

  /* Get the length, data length, base pointer and rank of the variable.
     Set the default loop specification first.  */

  for (dim=0; dim < nl->var_rank; dim++)
    {
      nl->ls[dim].step = 1;
      nl->ls[dim].end = GFC_DESCRIPTOR_UBOUND(nl,dim);
      nl->ls[dim].start = GFC_DESCRIPTOR_LBOUND(nl,dim);
      nl->ls[dim].idx = nl->ls[dim].start;
    }

/* Check to see if there is a qualifier: if so, parse it.*/

  if (c == '(' && nl->var_rank)
    {
      parsed_rank = 0;
      if (nml_parse_qualifier (dtp, nl->dim, nl->ls, nl->var_rank,
			       nml_err_msg, &parsed_rank) == FAILURE)
	{
	  char *nml_err_msg_end = strchr (nml_err_msg, '\0');
	  snprintf (nml_err_msg_end,
		    nml_err_msg_size - (nml_err_msg_end - nml_err_msg),
		    " for namelist variable %s", nl->var_name);
	  goto nml_err_ret;
	}
      if (parsed_rank > 0)
	non_zero_rank_count++;

      qualifier_flag = 1;

      if ((c = next_char (dtp)) == EOF)
	return FAILURE;
      unget_char (dtp, c);
    }
  else if (nl->var_rank > 0)
    non_zero_rank_count++;

  /* Now parse a derived type component. The root namelist_info address
     is backed up, as is the previous component level.  The  component flag
     is set and the iteration is made by jumping back to get_name.  */

  if (c == '%')
    {
      if (nl->type != BT_DERIVED)
	{
	  snprintf (nml_err_msg, nml_err_msg_size,
		    "Attempt to get derived component for %s", nl->var_name);
	  goto nml_err_ret;
	}

      if (*pprev_nl == NULL || !component_flag)
	first_nl = nl;

      root_nl = nl;

      component_flag = 1;
      if ((c = next_char (dtp)) == EOF)
	return FAILURE;
      goto get_name;
    }

  /* Parse a character qualifier, if present.  chigh = 0 is a default
     that signals that the string length = string_length.  */

  clow = 1;
  chigh = 0;

  if (c == '(' && nl->type == BT_CHARACTER)
    {
      descriptor_dimension chd[1] = { {1, clow, nl->string_length} };
      array_loop_spec ind[1] = { {1, clow, nl->string_length, 1} };

      if (nml_parse_qualifier (dtp, chd, ind, -1, nml_err_msg, &parsed_rank)
	  == FAILURE)
	{
	  char *nml_err_msg_end = strchr (nml_err_msg, '\0');
	  snprintf (nml_err_msg_end,
		    nml_err_msg_size - (nml_err_msg_end - nml_err_msg),
		    " for namelist variable %s", nl->var_name);
	  goto nml_err_ret;
	}

      clow = ind[0].start;
      chigh = ind[0].end;

      if (ind[0].step != 1)
	{
	  snprintf (nml_err_msg, nml_err_msg_size,
		    "Step not allowed in substring qualifier"
		    " for namelist object %s", nl->var_name);
	  goto nml_err_ret;
	}

      if ((c = next_char (dtp)) == EOF)
	return FAILURE;
      unget_char (dtp, c);
    }

  /* Make sure no extraneous qualifiers are there.  */

  if (c == '(')
    {
      snprintf (nml_err_msg, nml_err_msg_size,
		"Qualifier for a scalar or non-character namelist object %s",
		nl->var_name);
      goto nml_err_ret;
    }

  /* Make sure there is no more than one non-zero rank object.  */
  if (non_zero_rank_count > 1)
    {
      snprintf (nml_err_msg, nml_err_msg_size,
		"Multiple sub-objects with non-zero rank in namelist object %s",
		nl->var_name);
      non_zero_rank_count = 0;
      goto nml_err_ret;
    }

/* According to the standard, an equal sign MUST follow an object name. The
   following is possibly lax - it allows comments, blank lines and so on to
   intervene.  eat_spaces (dtp); c = next_char (dtp); would be compliant*/

  free_saved (dtp);

  eat_separator (dtp);
  if (dtp->u.p.input_complete)
    return SUCCESS;

  if (dtp->u.p.at_eol)
    finish_separator (dtp);
  if (dtp->u.p.input_complete)
    return SUCCESS;

  if ((c = next_char (dtp)) == EOF)
    return FAILURE;

  if (c != '=')
    {
      snprintf (nml_err_msg, nml_err_msg_size,
		"Equal sign must follow namelist object name %s",
		nl->var_name);
      goto nml_err_ret;
    }
  /* If a derived type, touch its components and restore the root
     namelist_info if we have parsed a qualified derived type
     component.  */

  if (nl->type == BT_DERIVED)
    nml_touch_nodes (nl);

  if (first_nl)
    {
      if (first_nl->var_rank == 0)
	{
	  if (component_flag && qualifier_flag)
	    nl = first_nl;
	}
      else
	nl = first_nl;
    }

  if (nml_read_obj (dtp, nl, 0, pprev_nl, nml_err_msg, nml_err_msg_size,
		    clow, chigh) == FAILURE)
    goto nml_err_ret;

  return SUCCESS;

nml_err_ret:

  return FAILURE;
}

/* Entry point for namelist input.  Goes through input until namelist name
  is matched.  Then cycles through nml_get_obj_data until the input is
  completed or there is an error.  */

void
namelist_read (st_parameter_dt *dtp)
{
  int c;
  char nml_err_msg[200];
  /* Pointer to the previously read object, in case attempt is made to read
     new object name.  Should this fail, error message can give previous
     name.  */
  namelist_info *prev_nl = NULL;

  dtp->u.p.namelist_mode = 1;
  dtp->u.p.input_complete = 0;
  dtp->u.p.expanded_read = 0;

  /* Look for &namelist_name .  Skip all characters, testing for $nmlname.
     Exit on success or EOF. If '?' or '=?' encountered in stdin, print
     node names or namelist on stdout.  */

find_nml_name:
  if ((c = next_char (dtp)) == EOF)
    goto nml_err_eof;
  switch (c)
    {
    case '$':
    case '&':
          break;

    case '!':
      if (eat_line (dtp))
	goto nml_err_eof;
      goto find_nml_name;

    case '=':
      if ((c = next_char (dtp)) == EOF)
	goto nml_err_eof;
      if (c == '?')
	nml_query (dtp, '=');
      else
	unget_char (dtp, c);
      goto find_nml_name;

    case '?':
      nml_query (dtp, '?');

    default:
      goto find_nml_name;
    }

  /* Match the name of the namelist.  */

  nml_match_name (dtp, dtp->namelist_name, dtp->namelist_name_len);

  if (dtp->u.p.nml_read_error)
    goto find_nml_name;

  /* A trailing space is required, we give a little lattitude here, 10.9.1.  */ 
  if ((c = next_char (dtp)) == EOF)
    goto nml_err_eof;
  if (!is_separator(c) && c != '!')
    {
      unget_char (dtp, c);
      goto find_nml_name;
    }

  unget_char (dtp, c);
  eat_separator (dtp);

  /* Ready to read namelist objects.  If there is an error in input
     from stdin, output the error message and continue.  */

  while (!dtp->u.p.input_complete)
    {
      if (nml_get_obj_data (dtp, &prev_nl, nml_err_msg, sizeof nml_err_msg)
			    == FAILURE)
	{
	  if (dtp->u.p.current_unit->unit_number != options.stdin_unit)
	    goto nml_err_ret;
	  generate_error (&dtp->common, LIBERROR_READ_VALUE, nml_err_msg);
        }
    }

  free_saved (dtp);
  free_line (dtp);
  return;

  /* All namelist error calls return from here */

nml_err_eof:
  hit_eof (dtp);

nml_err_ret:

  free_saved (dtp);
  free_line (dtp);
  generate_error (&dtp->common, LIBERROR_READ_VALUE, nml_err_msg);
  return;
}<|MERGE_RESOLUTION|>--- conflicted
+++ resolved
@@ -1254,14 +1254,7 @@
 	  for ( ; c != ')'; c = next_char (dtp))
 	    if (is_separator (c))
 	      goto bad;
-<<<<<<< HEAD
-	    else
-	      push_char (dtp, c);
-
-	  push_char (dtp, ')');
-=======
-
->>>>>>> 155d23aa
+
 	  c = next_char (dtp);
 	  if (is_separator (c))
 	    unget_char (dtp, c);
@@ -2178,15 +2171,10 @@
 
 		  /*  If -std=f95/2003 or an array section is specified,
 		      do not allow excess data to be processed.  */
-<<<<<<< HEAD
-                  if (is_array_section == 1
-		      || !(compile_options.allow_std & GFC_STD_GNU))
-=======
 		  if (is_array_section == 1
 		      || !(compile_options.allow_std & GFC_STD_GNU)
 		      || !dtp->u.p.ionml->touched
 		      || dtp->u.p.ionml->type == BT_DERIVED)
->>>>>>> 155d23aa
 		    ls[dim].end = ls[dim].start;
 		  else
 		    dtp->u.p.expanded_read = 1;
@@ -2201,20 +2189,12 @@
 	}
 
       if (is_array_section == 1 && dtp->u.p.expanded_read == 1)
-<<<<<<< HEAD
-     	{
-=======
-	{
->>>>>>> 155d23aa
+	{
 	  int i;
 	  dtp->u.p.expanded_read = 0;
 	  for (i = 0; i < dim; i++)
 	    ls[i].end = ls[i].start;
-<<<<<<< HEAD
-      	}
-=======
-	}
->>>>>>> 155d23aa
+	}
 
       /* Check the values of the triplet indices.  */
       if ((ls[dim].start > (ssize_t) GFC_DIMENSION_UBOUND(ad[dim]))

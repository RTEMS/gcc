--- conflicted
+++ resolved
@@ -1620,10 +1620,6 @@
 file_exists (const char *file, gfc_charlen_type file_len)
 {
   char path[PATH_MAX + 1];
-<<<<<<< HEAD
-  gfstat_t statbuf;
-=======
->>>>>>> 6e7f08ad
 
   if (unpack_filename (path, file, file_len))
     return 0;

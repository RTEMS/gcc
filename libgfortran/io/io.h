/* Copyright (C) 2002, 2003, 2004, 2005, 2006, 2007, 2008, 2009, 2010
   Free Software Foundation, Inc.
   Contributed by Andy Vaught
   F2003 I/O support contributed by Jerry DeLisle

This file is part of the GNU Fortran 95 runtime library (libgfortran).

Libgfortran is free software; you can redistribute it and/or modify
it under the terms of the GNU General Public License as published by
the Free Software Foundation; either version 3, or (at your option)
any later version.

Libgfortran is distributed in the hope that it will be useful,
but WITHOUT ANY WARRANTY; without even the implied warranty of
MERCHANTABILITY or FITNESS FOR A PARTICULAR PURPOSE.  See the
GNU General Public License for more details.

Under Section 7 of GPL version 3, you are granted additional
permissions described in the GCC Runtime Library Exception, version
3.1, as published by the Free Software Foundation.

You should have received a copy of the GNU General Public License and
a copy of the GCC Runtime Library Exception along with this program;
see the files COPYING3 and COPYING.RUNTIME respectively.  If not, see
<http://www.gnu.org/licenses/>.  */

#ifndef GFOR_IO_H
#define GFOR_IO_H

/* IO library include.  */

#include "libgfortran.h"

#include <gthr.h>

/* Forward declarations.  */
struct st_parameter_dt;
typedef struct stream stream;
struct fbuf;
struct format_data;
typedef struct fnode fnode;
struct gfc_unit;


/* Macros for testing what kinds of I/O we are doing.  */

#define is_array_io(dtp) ((dtp)->internal_unit_desc)

#define is_internal_unit(dtp) ((dtp)->u.p.unit_is_internal)

#define is_stream_io(dtp) ((dtp)->u.p.current_unit->flags.access == ACCESS_STREAM)

#define is_char4_unit(dtp) ((dtp)->u.p.unit_is_internal && (dtp)->common.unit)

/* The array_loop_spec contains the variables for the loops over index ranges
   that are encountered.  Since the variables can be negative, ssize_t
   is used.  */

typedef struct array_loop_spec
{
  /* Index counter for this dimension.  */
  ssize_t idx;

  /* Start for the index counter.  */
  ssize_t start;

  /* End for the index counter.  */
  ssize_t end;

  /* Step for the index counter.  */
  ssize_t step;
}
array_loop_spec;

/* A stucture to build a hash table for format data.  */

#define FORMAT_HASH_SIZE 16

typedef struct format_hash_entry
{
  char *key;
  gfc_charlen_type key_len;
  struct format_data *hashed_fmt;
}
format_hash_entry;

/* Representation of a namelist object in libgfortran

   Namelist Records
      &GROUPNAME  OBJECT=value[s] [,OBJECT=value[s]].../
     or
      &GROUPNAME  OBJECT=value[s] [,OBJECT=value[s]]...&END

   The object can be a fully qualified, compound name for an intrinsic
   type, derived types or derived type components.  So, a substring
   a(:)%b(4)%ch(2:4)(1:7) has to be treated correctly in namelist
   read. Hence full information about the structure of the object has
   to be available to list_read.c and write.

   These requirements are met by the following data structures.

   namelist_info type contains all the scalar information about the
   object and arrays of descriptor_dimension and array_loop_spec types for
   arrays.  */

typedef struct namelist_type
{
  /* Object type.  */
  bt type;

  /* Object name.  */
  char * var_name;

  /* Address for the start of the object's data.  */
  void * mem_pos;

  /* Flag to show that a read is to be attempted for this node.  */
  int touched;

  /* Length of intrinsic type in bytes.  */
  int len;

  /* Rank of the object.  */
  int var_rank;

  /* Overall size of the object in bytes.  */
  index_type size;

  /* Length of character string.  */
  index_type string_length;

  descriptor_dimension * dim;
  array_loop_spec * ls;
  struct namelist_type * next;
}
namelist_info;

/* Options for the OPEN statement.  */

typedef enum
{ ACCESS_SEQUENTIAL, ACCESS_DIRECT, ACCESS_APPEND, ACCESS_STREAM,
  ACCESS_UNSPECIFIED
}
unit_access;

typedef enum
{ ACTION_READ, ACTION_WRITE, ACTION_READWRITE,
  ACTION_UNSPECIFIED
}
unit_action;

typedef enum
{ BLANK_NULL, BLANK_ZERO, BLANK_UNSPECIFIED }
unit_blank;

typedef enum
{ DELIM_NONE, DELIM_APOSTROPHE, DELIM_QUOTE,
  DELIM_UNSPECIFIED
}
unit_delim;

typedef enum
{ FORM_FORMATTED, FORM_UNFORMATTED, FORM_UNSPECIFIED }
unit_form;

typedef enum
{ POSITION_ASIS, POSITION_REWIND, POSITION_APPEND,
  POSITION_UNSPECIFIED
}
unit_position;

typedef enum
{ STATUS_UNKNOWN, STATUS_OLD, STATUS_NEW, STATUS_SCRATCH,
  STATUS_REPLACE, STATUS_UNSPECIFIED
}
unit_status;

typedef enum
{ PAD_YES, PAD_NO, PAD_UNSPECIFIED }
unit_pad;

typedef enum
{ DECIMAL_POINT, DECIMAL_COMMA, DECIMAL_UNSPECIFIED }
unit_decimal;

typedef enum
{ ENCODING_UTF8, ENCODING_DEFAULT, ENCODING_UNSPECIFIED }
unit_encoding;

typedef enum
{ ROUND_UP, ROUND_DOWN, ROUND_ZERO, ROUND_NEAREST, ROUND_COMPATIBLE,
  ROUND_PROCDEFINED, ROUND_UNSPECIFIED }
unit_round;

/* NOTE: unit_sign must correspond with the sign_status enumerator in
   st_parameter_dt to not break the ABI.  */
typedef enum
{ SIGN_PROCDEFINED, SIGN_SUPPRESS, SIGN_PLUS, SIGN_UNSPECIFIED }
unit_sign;

typedef enum
{ ADVANCE_YES, ADVANCE_NO, ADVANCE_UNSPECIFIED }
unit_advance;

typedef enum
{READING, WRITING}
unit_mode;

typedef enum
{ ASYNC_YES, ASYNC_NO, ASYNC_UNSPECIFIED }
unit_async;

typedef enum
{ SIGN_S, SIGN_SS, SIGN_SP }
unit_sign_s;

#define CHARACTER1(name) \
	      char * name; \
	      gfc_charlen_type name ## _len
#define CHARACTER2(name) \
	      gfc_charlen_type name ## _len; \
	      char * name

typedef struct
{
  st_parameter_common common;
  GFC_INTEGER_4 recl_in;
  CHARACTER2 (file);
  CHARACTER1 (status);
  CHARACTER2 (access);
  CHARACTER1 (form);
  CHARACTER2 (blank);
  CHARACTER1 (position);
  CHARACTER2 (action);
  CHARACTER1 (delim);
  CHARACTER2 (pad);
  CHARACTER1 (convert);
  CHARACTER2 (decimal);
  CHARACTER1 (encoding);
  CHARACTER2 (round);
  CHARACTER1 (sign);
  CHARACTER2 (asynchronous);
  GFC_INTEGER_4 *newunit;
}
st_parameter_open;

#define IOPARM_CLOSE_HAS_STATUS		(1 << 7)

typedef struct
{
  st_parameter_common common;
  CHARACTER1 (status);
}
st_parameter_close;

typedef struct
{
  st_parameter_common common;
}
st_parameter_filepos;

#define IOPARM_INQUIRE_HAS_EXIST	(1 << 7)
#define IOPARM_INQUIRE_HAS_OPENED	(1 << 8)
#define IOPARM_INQUIRE_HAS_NUMBER	(1 << 9)
#define IOPARM_INQUIRE_HAS_NAMED	(1 << 10)
#define IOPARM_INQUIRE_HAS_NEXTREC	(1 << 11)
#define IOPARM_INQUIRE_HAS_RECL_OUT	(1 << 12)
#define IOPARM_INQUIRE_HAS_STRM_POS_OUT (1 << 13)
#define IOPARM_INQUIRE_HAS_FILE		(1 << 14)
#define IOPARM_INQUIRE_HAS_ACCESS	(1 << 15)
#define IOPARM_INQUIRE_HAS_FORM		(1 << 16)
#define IOPARM_INQUIRE_HAS_BLANK	(1 << 17)
#define IOPARM_INQUIRE_HAS_POSITION	(1 << 18)
#define IOPARM_INQUIRE_HAS_ACTION	(1 << 19)
#define IOPARM_INQUIRE_HAS_DELIM	(1 << 20)
#define IOPARM_INQUIRE_HAS_PAD		(1 << 21)
#define IOPARM_INQUIRE_HAS_NAME		(1 << 22)
#define IOPARM_INQUIRE_HAS_SEQUENTIAL	(1 << 23)
#define IOPARM_INQUIRE_HAS_DIRECT	(1 << 24)
#define IOPARM_INQUIRE_HAS_FORMATTED	(1 << 25)
#define IOPARM_INQUIRE_HAS_UNFORMATTED	(1 << 26)
#define IOPARM_INQUIRE_HAS_READ		(1 << 27)
#define IOPARM_INQUIRE_HAS_WRITE	(1 << 28)
#define IOPARM_INQUIRE_HAS_READWRITE	(1 << 29)
#define IOPARM_INQUIRE_HAS_CONVERT	(1 << 30)
#define IOPARM_INQUIRE_HAS_FLAGS2	(1 << 31)

#define IOPARM_INQUIRE_HAS_ASYNCHRONOUS	(1 << 0)
#define IOPARM_INQUIRE_HAS_DECIMAL	(1 << 1)
#define IOPARM_INQUIRE_HAS_ENCODING	(1 << 2)
#define IOPARM_INQUIRE_HAS_ROUND	(1 << 3)
#define IOPARM_INQUIRE_HAS_SIGN		(1 << 4)
#define IOPARM_INQUIRE_HAS_PENDING	(1 << 5)
#define IOPARM_INQUIRE_HAS_SIZE		(1 << 6)
#define IOPARM_INQUIRE_HAS_ID		(1 << 7)

typedef struct
{
  st_parameter_common common;
  GFC_INTEGER_4 *exist, *opened, *number, *named;
  GFC_INTEGER_4 *nextrec, *recl_out;
  GFC_IO_INT *strm_pos_out;
  CHARACTER1 (file);
  CHARACTER2 (access);
  CHARACTER1 (form);
  CHARACTER2 (blank);
  CHARACTER1 (position);
  CHARACTER2 (action);
  CHARACTER1 (delim);
  CHARACTER2 (pad);
  CHARACTER1 (name);
  CHARACTER2 (sequential);
  CHARACTER1 (direct);
  CHARACTER2 (formatted);
  CHARACTER1 (unformatted);
  CHARACTER2 (read);
  CHARACTER1 (write);
  CHARACTER2 (readwrite);
  CHARACTER1 (convert);
  GFC_INTEGER_4 flags2;
  CHARACTER1 (asynchronous);
  CHARACTER2 (decimal);
  CHARACTER1 (encoding);
  CHARACTER2 (round);
  CHARACTER1 (sign);
  GFC_INTEGER_4 *pending;
  GFC_IO_INT *size;
  GFC_INTEGER_4 *id;
}
st_parameter_inquire;


#define IOPARM_DT_LIST_FORMAT			(1 << 7)
#define IOPARM_DT_NAMELIST_READ_MODE		(1 << 8)
#define IOPARM_DT_HAS_REC			(1 << 9)
#define IOPARM_DT_HAS_SIZE			(1 << 10)
#define IOPARM_DT_HAS_IOLENGTH			(1 << 11)
#define IOPARM_DT_HAS_FORMAT			(1 << 12)
#define IOPARM_DT_HAS_ADVANCE			(1 << 13)
#define IOPARM_DT_HAS_INTERNAL_UNIT		(1 << 14)
#define IOPARM_DT_HAS_NAMELIST_NAME		(1 << 15)
#define IOPARM_DT_HAS_ID			(1 << 16)
#define IOPARM_DT_HAS_POS			(1 << 17)
#define IOPARM_DT_HAS_ASYNCHRONOUS		(1 << 18)
#define IOPARM_DT_HAS_BLANK			(1 << 19)
#define IOPARM_DT_HAS_DECIMAL			(1 << 20)
#define IOPARM_DT_HAS_DELIM			(1 << 21)
#define IOPARM_DT_HAS_PAD			(1 << 22)
#define IOPARM_DT_HAS_ROUND			(1 << 23)
#define IOPARM_DT_HAS_SIGN			(1 << 24)
#define IOPARM_DT_HAS_F2003                     (1 << 25)
/* Internal use bit.  */
#define IOPARM_DT_IONML_SET			(1 << 31)


typedef struct st_parameter_dt
{
  st_parameter_common common;
  GFC_IO_INT rec;
  GFC_IO_INT *size, *iolength;
  gfc_array_char *internal_unit_desc;
  CHARACTER1 (format);
  CHARACTER2 (advance);
  CHARACTER1 (internal_unit);
  CHARACTER2 (namelist_name);
  /* Private part of the structure.  The compiler just needs
     to reserve enough space.  */
  union
    {
      struct
	{
	  void (*transfer) (struct st_parameter_dt *, bt, void *, int,
			    size_t, size_t);
	  struct gfc_unit *current_unit;
	  /* Item number in a formatted data transfer.  Also used in namelist
	     read_logical as an index into line_buffer.  */
	  int item_count;
	  unit_mode mode;
	  unit_blank blank_status;
	  unit_sign sign_status;
	  int scale_factor;
	  int max_pos; /* Maximum righthand column written to.  */
	  /* Number of skips + spaces to be done for T and X-editing.  */
	  int skips;
	  /* Number of spaces to be done for T and X-editing.  */
	  int pending_spaces;
	  /* Whether an EOR condition was encountered. Value is:
	       0 if no EOR was encountered
	       1 if an EOR was encountered due to a 1-byte marker (LF)
	       2 if an EOR was encountered due to a 2-bytes marker (CRLF) */
	  int sf_seen_eor;
	  unit_advance advance_status;
	  unsigned reversion_flag : 1; /* Format reversion has occurred.  */
	  unsigned first_item : 1;
	  unsigned seen_dollar : 1;
	  unsigned eor_condition : 1;
	  unsigned no_leading_blank : 1;
	  unsigned char_flag : 1;
	  unsigned input_complete : 1;
	  unsigned at_eol : 1;
	  unsigned comma_flag : 1;
	  /* A namelist specific flag used in the list directed library
	     to flag that calls are being made from namelist read (eg. to
	     ignore comments or to treat '/' as a terminator)  */
	  unsigned namelist_mode : 1;
	  /* A namelist specific flag used in the list directed library
	     to flag read errors and return, so that an attempt can be
	     made to read a new object name.  */
	  unsigned nml_read_error : 1;
	  /* A sequential formatted read specific flag used to signal that a
	     character string is being read so don't use commas to shorten a
	     formatted field width.  */
	  unsigned sf_read_comma : 1;
	  /* A namelist specific flag used to enable reading input from 
	     line_buffer for logical reads.  */
	  unsigned line_buffer_enabled : 1;
	  /* An internal unit specific flag used to identify that the associated
	     unit is internal.  */
	  unsigned unit_is_internal : 1;
	  /* An internal unit specific flag to signify an EOF condition for list
	     directed read.  */
	  unsigned at_eof : 1;
	  /* Used for g0 floating point output.  */
	  unsigned g0_no_blanks : 1;
	  /* Used to signal use of free_format_data.  */
	  unsigned format_not_saved : 1;
	  /* 14 unused bits.  */

	  /* Used for ungetc() style functionality. Possible values
	     are an unsigned char, EOF, or EOF - 1 used to mark the
	     field as not valid.  */
	  int last_char;
	  char nml_delim;

	  int repeat_count;
	  int saved_length;
	  int saved_used;
	  bt saved_type;
	  char *saved_string;
	  char *scratch;
	  char *line_buffer;
	  struct format_data *fmt;
	  namelist_info *ionml;
	  /* A flag used to identify when a non-standard expanded namelist read
	     has occurred.  */
	  int expanded_read;
	  /* Storage area for values except for strings.  Must be
	     large enough to hold a complex value (two reals) of the
	     largest kind.  */
	  char value[32];
	  GFC_IO_INT size_used;
	} p;
      /* This pad size must be equal to the pad_size declared in
	 trans-io.c (gfc_build_io_library_fndecls).  The above structure
	 must be smaller or equal to this array.  */
      char pad[16 * sizeof (char *) + 32 * sizeof (int)];
    } u;
  GFC_INTEGER_4 *id;
  GFC_IO_INT pos;
  CHARACTER1 (asynchronous);
  CHARACTER2 (blank);
  CHARACTER1 (decimal);
  CHARACTER2 (delim);
  CHARACTER1 (pad);
  CHARACTER2 (round);
  CHARACTER1 (sign);
}
st_parameter_dt;

/* Ensure st_parameter_dt's u.pad is bigger or equal to u.p.  */
extern char check_st_parameter_dt[sizeof (((st_parameter_dt *) 0)->u.pad)
				  >= sizeof (((st_parameter_dt *) 0)->u.p)
				  ? 1 : -1];

#define IOPARM_WAIT_HAS_ID		(1 << 7)

typedef struct
{
  st_parameter_common common;
  CHARACTER1 (id);
}
st_parameter_wait;


#undef CHARACTER1
#undef CHARACTER2

typedef struct
{
  unit_access access;
  unit_action action;
  unit_blank blank;
  unit_delim delim;
  unit_form form;
  int is_notpadded;
  unit_position position;
  unit_status status;
  unit_pad pad;
  unit_convert convert;
  int has_recl;
  unit_decimal decimal;
  unit_encoding encoding;
  unit_round round;
  unit_sign sign;
  unit_async async;
}
unit_flags;


typedef struct gfc_unit
{
  int unit_number;
  stream *s;
  
  /* Treap links.  */
  struct gfc_unit *left, *right;
  int priority;

  int read_bad, current_record, saved_pos, previous_nonadvancing_write;

  enum
  { NO_ENDFILE, AT_ENDFILE, AFTER_ENDFILE }
  endfile;

  unit_mode mode;
  unit_flags flags;
  unit_pad pad_status;
  unit_decimal decimal_status;
  unit_delim delim_status;
  unit_round round_status;

  /* recl                 -- Record length of the file.
     last_record          -- Last record number read or written
     maxrec               -- Maximum record number in a direct access file
     bytes_left           -- Bytes left in current record.
     strm_pos             -- Current position in file for STREAM I/O.
     recl_subrecord       -- Maximum length for subrecord.
     bytes_left_subrecord -- Bytes left in current subrecord.  */
  gfc_offset recl, last_record, maxrec, bytes_left, strm_pos,
    recl_subrecord, bytes_left_subrecord;

  /* Set to 1 if we have read a subrecord.  */

  int continued;

  __gthread_mutex_t lock;
  /* Number of threads waiting to acquire this unit's lock.
     When non-zero, close_unit doesn't only removes the unit
     from the UNIT_ROOT tree, but doesn't free it and the
     last of the waiting threads will do that.
     This must be either atomically increased/decreased, or
     always guarded by UNIT_LOCK.  */
  int waiting;
  /* Flag set by close_unit if the unit as been closed.
     Must be manipulated under unit's lock.  */
  int closed;

  /* For traversing arrays */
  array_loop_spec *ls;
  int rank;

  int file_len;
  char *file;

  /* The format hash table.  */
  struct format_hash_entry format_hash_table[FORMAT_HASH_SIZE];
  
  /* Formatting buffer.  */
  struct fbuf *fbuf;
}
gfc_unit;


/* unit.c */

/* Maximum file offset, computed at library initialization time.  */
extern gfc_offset max_offset;
internal_proto(max_offset);

/* Unit number to be assigned when NEWUNIT is used in an OPEN statement.  */
extern GFC_INTEGER_4 next_available_newunit;
internal_proto(next_available_newunit);

/* Unit tree root.  */
extern gfc_unit *unit_root;
internal_proto(unit_root);

extern __gthread_mutex_t unit_lock;
internal_proto(unit_lock);

extern int close_unit (gfc_unit *);
internal_proto(close_unit);

extern gfc_unit *get_internal_unit (st_parameter_dt *);
internal_proto(get_internal_unit);

extern void free_internal_unit (st_parameter_dt *);
internal_proto(free_internal_unit);

extern gfc_unit *find_unit (int);
internal_proto(find_unit);

extern gfc_unit *find_or_create_unit (int);
internal_proto(find_or_create_unit);

extern gfc_unit *get_unit (st_parameter_dt *, int);
internal_proto(get_unit);

extern void unlock_unit (gfc_unit *);
internal_proto(unlock_unit);

extern void update_position (gfc_unit *);
internal_proto(update_position);

extern void finish_last_advance_record (gfc_unit *u);
internal_proto (finish_last_advance_record);

extern int unit_truncate (gfc_unit *, gfc_offset, st_parameter_common *);
internal_proto (unit_truncate);

extern GFC_INTEGER_4 get_unique_unit_number (st_parameter_open *);
internal_proto(get_unique_unit_number);

/* open.c */

extern gfc_unit *new_unit (st_parameter_open *, gfc_unit *, unit_flags *);
internal_proto(new_unit);


/* transfer.c */

#define SCRATCH_SIZE 300

extern const char *type_name (bt);
internal_proto(type_name);

extern void * read_block_form (st_parameter_dt *, int *);
internal_proto(read_block_form);

<<<<<<< HEAD
=======
extern void * read_block_form4 (st_parameter_dt *, int *);
internal_proto(read_block_form4);

>>>>>>> 155d23aa
extern void *write_block (st_parameter_dt *, int);
internal_proto(write_block);

extern gfc_offset next_array_record (st_parameter_dt *, array_loop_spec *,
				     int*);
internal_proto(next_array_record);

extern gfc_offset init_loop_spec (gfc_array_char *, array_loop_spec *,
				  gfc_offset *);
internal_proto(init_loop_spec);

extern void next_record (st_parameter_dt *, int);
internal_proto(next_record);

extern void reverse_memcpy (void *, const void *, size_t);
internal_proto (reverse_memcpy);

extern void st_wait (st_parameter_wait *);
export_proto(st_wait);

extern void hit_eof (st_parameter_dt *);
internal_proto(hit_eof);

/* read.c */

extern void set_integer (void *, GFC_INTEGER_LARGEST, int);
internal_proto(set_integer);

extern GFC_UINTEGER_LARGEST max_value (int, int);
internal_proto(max_value);

extern int convert_real (st_parameter_dt *, void *, const char *, int);
internal_proto(convert_real);

extern void read_a (st_parameter_dt *, const fnode *, char *, int);
internal_proto(read_a);

extern void read_a_char4 (st_parameter_dt *, const fnode *, char *, int);
internal_proto(read_a);

extern void read_f (st_parameter_dt *, const fnode *, char *, int);
internal_proto(read_f);

extern void read_l (st_parameter_dt *, const fnode *, char *, int);
internal_proto(read_l);

extern void read_x (st_parameter_dt *, int);
internal_proto(read_x);

extern void read_radix (st_parameter_dt *, const fnode *, char *, int, int);
internal_proto(read_radix);

extern void read_decimal (st_parameter_dt *, const fnode *, char *, int);
internal_proto(read_decimal);

/* list_read.c */

extern void list_formatted_read (st_parameter_dt *, bt, void *, int, size_t,
				 size_t);
internal_proto(list_formatted_read);

extern void finish_list_read (st_parameter_dt *);
internal_proto(finish_list_read);

extern void namelist_read (st_parameter_dt *);
internal_proto(namelist_read);

extern void namelist_write (st_parameter_dt *);
internal_proto(namelist_write);

/* write.c */

extern void write_a (st_parameter_dt *, const fnode *, const char *, int);
internal_proto(write_a);

extern void write_a_char4 (st_parameter_dt *, const fnode *, const char *, int);
internal_proto(write_a_char4);

extern void write_b (st_parameter_dt *, const fnode *, const char *, int);
internal_proto(write_b);

extern void write_d (st_parameter_dt *, const fnode *, const char *, int);
internal_proto(write_d);

extern void write_e (st_parameter_dt *, const fnode *, const char *, int);
internal_proto(write_e);

extern void write_en (st_parameter_dt *, const fnode *, const char *, int);
internal_proto(write_en);

extern void write_es (st_parameter_dt *, const fnode *, const char *, int);
internal_proto(write_es);

extern void write_f (st_parameter_dt *, const fnode *, const char *, int);
internal_proto(write_f);

extern void write_i (st_parameter_dt *, const fnode *, const char *, int);
internal_proto(write_i);

extern void write_l (st_parameter_dt *, const fnode *, char *, int);
internal_proto(write_l);

extern void write_o (st_parameter_dt *, const fnode *, const char *, int);
internal_proto(write_o);

extern void write_real (st_parameter_dt *, const char *, int);
internal_proto(write_real);

extern void write_real_g0 (st_parameter_dt *, const char *, int, int);
internal_proto(write_real_g0);

extern void write_x (st_parameter_dt *, int, int);
internal_proto(write_x);

extern void write_z (st_parameter_dt *, const fnode *, const char *, int);
internal_proto(write_z);

extern void list_formatted_write (st_parameter_dt *, bt, void *, int, size_t,
				  size_t);
internal_proto(list_formatted_write);

/* size_from_kind.c */
extern size_t size_from_real_kind (int);
internal_proto(size_from_real_kind);

extern size_t size_from_complex_kind (int);
internal_proto(size_from_complex_kind);


/* lock.c */
extern void free_ionml (st_parameter_dt *);
internal_proto(free_ionml);

static inline void
inc_waiting_locked (gfc_unit *u)
{
#ifdef HAVE_SYNC_FETCH_AND_ADD
  (void) __sync_fetch_and_add (&u->waiting, 1);
#else
  u->waiting++;
#endif
}

static inline int
predec_waiting_locked (gfc_unit *u)
{
#ifdef HAVE_SYNC_FETCH_AND_ADD
  return __sync_add_and_fetch (&u->waiting, -1);
#else
  return --u->waiting;
#endif
}

static inline void
dec_waiting_unlocked (gfc_unit *u)
{
#ifdef HAVE_SYNC_FETCH_AND_ADD
  (void) __sync_fetch_and_add (&u->waiting, -1);
#else
  __gthread_mutex_lock (&unit_lock);
  u->waiting--;
  __gthread_mutex_unlock (&unit_lock);
#endif
}

#endif
<|MERGE_RESOLUTION|>--- conflicted
+++ resolved
@@ -637,12 +637,9 @@
 extern void * read_block_form (st_parameter_dt *, int *);
 internal_proto(read_block_form);
 
-<<<<<<< HEAD
-=======
 extern void * read_block_form4 (st_parameter_dt *, int *);
 internal_proto(read_block_form4);
 
->>>>>>> 155d23aa
 extern void *write_block (st_parameter_dt *, int);
 internal_proto(write_block);
 

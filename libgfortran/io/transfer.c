--- conflicted
+++ resolved
@@ -176,8 +176,6 @@
 
 
 /* Mid level data transfer statements.  */
-<<<<<<< HEAD
-=======
 
 /* Read sequential file - internal unit  */
 
@@ -230,7 +228,6 @@
   return base;
 
 }
->>>>>>> 6e7f08ad
 
 /* When reading sequential formatted records we have a problem.  We
    don't know how long the line is until we read the trailing newline,
@@ -243,58 +240,6 @@
    we hit the newline.  For small allocations, we use a static buffer.
    For larger allocations, we are forced to allocate memory on the
    heap.  Hopefully this won't happen very often.  */
-   
-/* Read sequential file - internal unit  */
-
-<<<<<<< HEAD
-static char *
-read_sf_internal (st_parameter_dt *dtp, int * length)
-{
-  static char *empty_string[0];
-  char *base;
-  int lorig;
-
-  /* Zero size array gives internal unit len of 0.  Nothing to read. */
-  if (dtp->internal_unit_len == 0
-      && dtp->u.p.current_unit->pad_status == PAD_NO)
-    hit_eof (dtp);
-
-  /* If we have seen an eor previously, return a length of 0.  The
-     caller is responsible for correctly padding the input field.  */
-  if (dtp->u.p.sf_seen_eor)
-    {
-      *length = 0;
-      /* Just return something that isn't a NULL pointer, otherwise the
-         caller thinks an error occured.  */
-      return (char*) empty_string;
-    }
-
-  lorig = *length;
-  base = mem_alloc_r (dtp->u.p.current_unit->s, length);
-  if (unlikely (lorig > *length))
-    {
-      hit_eof (dtp);
-      return NULL;
-    }
-=======
-/* Read sequential file - external unit */
-
-static char *
-read_sf (st_parameter_dt *dtp, int * length)
-{
-  static char *empty_string[0];
-  char *base, *p, q;
-  int n, lorig, seen_comma;
->>>>>>> 6e7f08ad
-
-  dtp->u.p.current_unit->bytes_left -= *length;
-
-  if ((dtp->common.flags & IOPARM_DT_HAS_SIZE) != 0)
-    dtp->u.p.size_used += (GFC_IO_INT) *length;
-
-  return base;
-
-}
 
 /* Read sequential file - external unit */
 

--- conflicted
+++ resolved
@@ -2344,7 +2344,6 @@
 			"data transfer");
 	  return;
 	}
-<<<<<<< HEAD
 
       if (dtp->u.p.current_unit->endfile == AFTER_ENDFILE)
       	{
@@ -2354,17 +2353,6 @@
 	  return;
 	}
 
-=======
-
-      if (dtp->u.p.current_unit->endfile == AFTER_ENDFILE)
-      	{
-	  generate_error (&dtp->common, LIBERROR_OPTION_CONFLICT,
-			"Sequential READ or WRITE not allowed after "
-			"EOF marker, possibly use REWIND or BACKSPACE");
-	  return;
-	}
-
->>>>>>> e8da5f64
     }
   /* Process the ADVANCE option.  */
 

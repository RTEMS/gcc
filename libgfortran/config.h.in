--- conflicted
+++ resolved
@@ -525,26 +525,18 @@
 /* libm includes logl */
 #undef HAVE_LOGL
 
-<<<<<<< HEAD
+/* libm includes lround */
+#undef HAVE_LROUND
+
+/* libm includes lroundf */
+#undef HAVE_LROUNDF
+
+/* libm includes lroundl */
+#undef HAVE_LROUNDL
+
 /* Define to 1 if you have the `lstat' function. */
 #undef HAVE_LSTAT
 
-/* Define to 1 if you have the <math.h> header file. */
-#undef HAVE_MATH_H
-=======
-/* libm includes lround */
-#undef HAVE_LROUND
-
-/* libm includes lroundf */
-#undef HAVE_LROUNDF
-
-/* libm includes lroundl */
-#undef HAVE_LROUNDL
-
-/* Define to 1 if you have the `lstat' function. */
-#undef HAVE_LSTAT
->>>>>>> 42bae686
-
 /* Define to 1 if you have the <memory.h> header file. */
 #undef HAVE_MEMORY_H
 
@@ -644,13 +636,8 @@
 /* Define to 1 if you have the `stat' function. */
 #undef HAVE_STAT
 
-<<<<<<< HEAD
-/* Define to 1 if you have the <stddef.h> header file. */
-#undef HAVE_STDDEF_H
-=======
 /* Define to 1 if you have the <stdarg.h> header file. */
 #undef HAVE_STDARG_H
->>>>>>> 42bae686
 
 /* Define to 1 if you have the <stdint.h> header file. */
 #undef HAVE_STDINT_H

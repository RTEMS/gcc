--- conflicted
+++ resolved
@@ -263,17 +263,10 @@
 # Check for library functions.
 AC_CHECK_FUNCS_ONCE(getrusage times mkstemp strtof strtold snprintf \
 ftruncate chsize chdir getlogin gethostname kill link symlink sleep ttyname \
-<<<<<<< HEAD
-alarm access fork execl wait setmode execve pipe dup2 close fdopen \
-strcasestr getrlimit gettimeofday stat fstat lstat getpwuid vsnprintf dup \
-getcwd localtime_r gmtime_r strerror_r getpwuid_r ttyname_r clock_gettime \
-readlink getgid getpid getppid getuid geteuid)
-=======
 alarm access fork execl wait setmode execve pipe dup2 close \
 strcasestr getrlimit gettimeofday stat fstat lstat getpwuid vsnprintf dup \
 getcwd localtime_r gmtime_r strerror_r getpwuid_r ttyname_r clock_gettime \
 readlink getgid getpid getppid getuid geteuid umask)
->>>>>>> 6c4f0f01
 
 # Check for C99 (and other IEEE) math functions
 AC_CHECK_LIB([m],[acosf],[AC_DEFINE([HAVE_ACOSF],[1],[libm includes acosf])])

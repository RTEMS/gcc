--- conflicted
+++ resolved
@@ -1,5 +1,3 @@
-<<<<<<< HEAD
-=======
 2011-02-22  Tobias Burnus  <burnus@net-b.de>
 	    Kai-Uwe Eckhardt  <kuehro@gmx.de>
 
@@ -52,7 +50,6 @@
 	* aclocal.m4: Likewise.
 	* configure: Likewise.
 
->>>>>>> aa479012
 2011-02-05  Jerry DeLisle  <jvdelisle@gcc.gnu.org>
 
 	PR libgfortran/47567

--- conflicted
+++ resolved
@@ -1,45 +1,3 @@
-<<<<<<< HEAD
-2007-02-10  Thomas Koenig  <Thomas.Koenig@online.de>
-
-	* Makefile.am:  Use $(M4) instead of m4.
-	* Makefile.in:  Regenerate.
-
-2007-02-10  Thomas Koenig  <Thomas.Koenig@online.de>
-
-	* Makefile.am: Remove $(srcdir) from assorted targets
-	in maintainer mode.
-	* Makefile.in: Regenerate.
-
-2007-02-09  Thomas Koenig  <Thomas.Koenig@online.de>
-	    Tobias Burnus  <burnus@net-b.de>
-
-	PR fortran/30512
-	* m4/iparm.m4: Use HUGE-1 for most negative integer.
-	* generated/maxloc1_8_i4.c: Regenerate.
-	* generated/maxloc0_8_i8.c: Regenerate.
-	* generated/maxloc1_16_i4.c: Regenerate.
-	* generated/maxloc0_16_i8.c: Regenerate.
-	* generated/maxval_i4.c: Regenerate.
-	* generated/maxloc1_4_i8.c: Regenerate.
-	* generated/maxloc0_16_i16.c: Regenerate.
-	* generated/maxloc1_4_i16.c: Regenerate.
-	* generated/maxloc0_8_i16.c: Regenerate.
-	* generated/maxloc0_4_i4.c: Regenerate.
-	* generated/maxloc1_8_i8.c: Regenerate.
-	* generated/maxloc0_8_i4.c: Regenerate.
-	* generated/maxloc0_16_i4.c: Regenerate.
-	* generated/maxloc1_16_i8.c: Regenerate.
-	* generated/maxloc1_4_i4.c: Regenerate.
-	* generated/maxval_i8.c: Regenerate.
-	* generated/maxloc0_4_i16.c: Regenerate.
-	* generated/maxloc1_8_i16.c: Regenerate.
-	* generated/maxloc0_4_i8.c: Regenerate.
-	* generated/maxloc1_16_i16.c: Regenerate.
-	* generated/maxval_i16.c: Regenerate.
-
-2007-02-04  Francois-Xavier Coudert  <coudert@clipper.ens.fr>
-
-=======
 2007-02-19  Thomas Koenig  <Thomas.Koenig@online.de>
 
 	PR libfortran/30533
@@ -146,7 +104,6 @@
 
 2007-02-04  Francois-Xavier Coudert  <coudert@clipper.ens.fr>
 
->>>>>>> 29c07800
 	PR fortran/30611
 	* intrinsics/string_intrinsics.c (string_repeat): Don't check
 	if ncopies is negative.
@@ -182,8 +139,6 @@
 	* configure.ac: Remove AC_TRY_RUN test for timezone in
 	  gettimeofday.
 	* acinclude.m4: Ditto.
-<<<<<<< HEAD
-=======
 	* configure: Regenerate.
 	* config.h.in: Regenerate.
 
@@ -360,184 +315,6 @@
 	(sys_exit): Move prototype.
 	* io/unix.c (sys_exit): Move to runtime/error.c.
 	* configure.ac: Add check for getrlimit.
->>>>>>> 29c07800
-	* configure: Regenerate.
-	* config.h.in: Regenerate.
-
-<<<<<<< HEAD
-2007-01-20  Francois-Xavier Coudert  <coudert@clipper.ens.fr>
-
-	* m4/misc_specifics.m4: Add _gfortran prefix to specific names.
-	* m4/specific2.m4: Likewise.
-	* m4/specific.m4: Likewise.
-	* intrinsics/f2c_specifics.F90: Likewise.
-	* intrinsics/selected_int_kind.f90: Add _gfortran prefix.
-	* intrinsics/selected_real_kind.f90: Likewise.
-	* intrinsics/dprod_r8.f90: Likewise.
-	* Makefile.am: Add -fallow-leading-underscore to the
-	gfor_specific_src files, as well as selected_real_kind.F90
-	and selected_int_kind.F90
-	* Makefile.in: Regenerate.
-	* generated/_sqrt_c8.F90: Regenerate.
-	* generated/_sign_r16.F90: Regenerate.
-	* generated/_log_c16.F90: Regenerate.
-	* generated/_sin_c10.F90: Regenerate.
-	* generated/_tanh_r4.F90: Regenerate.
-	* generated/_tanh_r8.F90: Regenerate.
-	* generated/_log10_r10.F90: Regenerate.
-	* generated/_aimag_c4.F90: Regenerate.
-	* generated/_sign_r4.F90: Regenerate.
-	* generated/_aimag_c8.F90: Regenerate.
-	* generated/_sign_r8.F90: Regenerate.
-	* generated/_mod_i4.F90: Regenerate.
-	* generated/_cos_r16.F90: Regenerate.
-	* generated/_aint_r10.F90: Regenerate.
-	* generated/_mod_i8.F90: Regenerate.
-	* generated/_abs_i16.F90: Regenerate.
-	* generated/_sqrt_c10.F90: Regenerate.
-	* generated/_atan2_r4.F90: Regenerate.
-	* generated/_cos_c4.F90: Regenerate.
-	* generated/_atan_r16.F90: Regenerate.
-	* generated/_tanh_r10.F90: Regenerate.
-	* generated/_atan2_r8.F90: Regenerate.
-	* generated/_cos_c8.F90: Regenerate.
-	* generated/_exp_r4.F90: Regenerate.
-	* generated/_log_r10.F90: Regenerate.
-	* generated/_exp_r8.F90: Regenerate.
-	* generated/_abs_r4.F90: Regenerate.
-	* generated/_abs_r8.F90: Regenerate.
-	* generated/_sin_r16.F90: Regenerate.
-	* generated/_tan_r4.F90: Regenerate.
-	* generated/_tan_r8.F90: Regenerate.
-	* generated/_sign_i4.F90: Regenerate.
-	* generated/_sign_i8.F90: Regenerate.
-	* generated/_exp_c16.F90: Regenerate.
-	* generated/_sqrt_r16.F90: Regenerate.
-	* generated/_conjg_c4.F90: Regenerate.
-	* generated/_conjg_c8.F90: Regenerate.
-	* generated/_dim_r16.F90: Regenerate.
-	* generated/_mod_r10.F90: Regenerate.
-	* generated/_abs_c10.F90: Regenerate.
-	* generated/_conjg_c16.F90: Regenerate.
-	* generated/_tan_r16.F90: Regenerate.
-	* generated/_asinh_r10.F90: Regenerate.
-	* generated/_abs_i4.F90: Regenerate.
-	* generated/_abs_i8.F90: Regenerate.
-	* generated/_acos_r10.F90: Regenerate.
-	* generated/_exp_r10.F90: Regenerate.
-	* generated/_acosh_r16.F90: Regenerate.
-	* generated/_atan2_r16.F90: Regenerate.
-	* generated/_cos_c16.F90: Regenerate.
-	* generated/_mod_i16.F90: Regenerate.
-	* generated/_asin_r4.F90: Regenerate.
-	* generated/_anint_r16.F90: Regenerate.
-	* generated/_asin_r8.F90: Regenerate.
-	* generated/_aimag_c10.F90: Regenerate.
-	* generated/_exp_c4.F90: Regenerate.
-	* generated/_sinh_r10.F90: Regenerate.
-	* generated/_exp_c8.F90: Regenerate.
-	* generated/_log10_r4.F90: Regenerate.
-	* generated/_log10_r8.F90: Regenerate.
-	* generated/_abs_c4.F90: Regenerate.
-	* generated/_abs_r16.F90: Regenerate.
-	* generated/_abs_c8.F90: Regenerate.
-	* generated/_asin_r10.F90: Regenerate.
-	* generated/_sign_r10.F90: Regenerate.
-	* generated/_atanh_r16.F90: Regenerate.
-	* generated/_log_c10.F90: Regenerate.
-	* generated/_cosh_r16.F90: Regenerate.
-	* generated/_sin_c16.F90: Regenerate.
-	* generated/_cos_r10.F90: Regenerate.
-	* generated/_log10_r16.F90: Regenerate.
-	* generated/_aint_r16.F90: Regenerate.
-	* generated/_acos_r4.F90: Regenerate.
-	* generated/_acos_r8.F90: Regenerate.
-	* generated/_sqrt_c16.F90: Regenerate.
-	* generated/_acosh_r4.F90: Regenerate.
-	* generated/_atan_r10.F90: Regenerate.
-	* generated/_acosh_r8.F90: Regenerate.
-	* generated/_sign_i16.F90: Regenerate.
-	* generated/_tanh_r16.F90: Regenerate.
-	* generated/_log_r4.F90: Regenerate.
-	* generated/_log_r8.F90: Regenerate.
-	* generated/_sin_r4.F90: Regenerate.
-	* generated/_sin_r8.F90: Regenerate.
-	* generated/_log_r16.F90: Regenerate.
-	* generated/_sin_r10.F90: Regenerate.
-	* generated/_sqrt_r4.F90: Regenerate.
-	* generated/_exp_c10.F90: Regenerate.
-	* generated/_sqrt_r8.F90: Regenerate.
-	* generated/_asinh_r4.F90: Regenerate.
-	* generated/_sqrt_r10.F90: Regenerate.
-	* generated/_asinh_r8.F90: Regenerate.
-	* generated/_dim_r4.F90: Regenerate.
-	* generated/_dim_r8.F90: Regenerate.
-	* generated/_dim_r10.F90: Regenerate.
-	* generated/_cosh_r4.F90: Regenerate.
-	* generated/_conjg_c10.F90: Regenerate.
-	* generated/_tan_r10.F90: Regenerate.
-	* generated/_cosh_r8.F90: Regenerate.
-	* generated/_mod_r16.F90: Regenerate.
-	* generated/_abs_c16.F90: Regenerate.
-	* generated/_cos_r4.F90: Regenerate.
-	* generated/_asinh_r16.F90: Regenerate.
-	* generated/_cos_r8.F90: Regenerate.
-	* generated/_atanh_r4.F90: Regenerate.
-	* generated/_atanh_r8.F90: Regenerate.
-	* generated/_acos_r16.F90: Regenerate.
-	* generated/_anint_r4.F90: Regenerate.
-	* generated/_acosh_r10.F90: Regenerate.
-	* generated/_anint_r8.F90: Regenerate.
-	* generated/_exp_r16.F90: Regenerate.
-	* generated/_mod_r4.F90: Regenerate.
-	* generated/_cos_c10.F90: Regenerate.
-	* generated/_atan2_r10.F90: Regenerate.
-	* generated/_dim_i16.F90: Regenerate.
-	* generated/_mod_r8.F90: Regenerate.
-	* generated/_anint_r10.F90: Regenerate.
-	* generated/_aint_r4.F90: Regenerate.
-	* generated/_aint_r8.F90: Regenerate.
-	* generated/_dim_i4.F90: Regenerate.
-	* generated/_sinh_r4.F90: Regenerate.
-	* generated/_log_c4.F90: Regenerate.
-	* generated/_dim_i8.F90: Regenerate.
-	* generated/_sinh_r8.F90: Regenerate.
-	* generated/_log_c8.F90: Regenerate.
-	* generated/_sin_c4.F90: Regenerate.
-	* generated/_sin_c8.F90: Regenerate.
-	* generated/misc_specifics.F90: Regenerate.
-	* generated/_abs_r10.F90: Regenerate.
-	* generated/_aimag_c16.F90: Regenerate.
-	* generated/_atan_r4.F90: Regenerate.
-	* generated/_sinh_r16.F90: Regenerate.
-	* generated/_atan_r8.F90: Regenerate.
-	* generated/_atanh_r10.F90: Regenerate.
-	* generated/_cosh_r10.F90: Regenerate.
-	* generated/_sqrt_c4.F90: Regenerate.
-	* generated/_asin_r16.F90: Regenerate.
-
-2007-01-19  Francois-Xavier Coudert  <coudert@clipper.ens.fr>
-
-	PR libfortran/26893
-	* acinclude.m4 (LIBGFOR_WORKING_GFORTRAN): New check.
-	* configure.ac: Add call to LIBGFOR_WORKING_GFORTRAN.
-	* configure: Regenerate.
-	* config.h.in: Regenerate because it was forgottent in the last
-	commit.
-
-2007-01-18  Francois-Xavier Coudert  <coudert@clipper.ens.fr>
-	    Tobias Burnus  <burnus@net-b.de>
-
-	PR libfortran/29649
-	* runtime/environ.c (variable_table): New GFORTRAN_ERROR_DUMPCORE
-	environment variable.
-	* runtime/compile_options.c (set_std): Add new argument.
-	* runtime/error.c (sys_exit): Move from io/unix.c. Add coredump
-	functionality.
-	* libgfortran.h (options_t): New dump_core and backtrace members.
-	(sys_exit): Move prototype.
-	* io/unix.c (sys_exit): Move to runtime/error.c.
-	* configure.ac: Add check for getrlimit.
 	* configure: Regenerate.
 
 2007-01-17  Tom Tromey  <tromey@redhat.com>
@@ -549,17 +326,6 @@
 
 2007-01-17  Francois-Xavier Coudert  <coudert@clipper.ens.fr>
 
-=======
-2007-01-17  Tom Tromey  <tromey@redhat.com>
-
-	PR libgfortran/27107:
-	* aclocal.m4, configure, Makefile.in: Rebuilt.
-	* configure.ac: Enable automake dependency tracking.  Update
-	minimum automake version.
-
-2007-01-17  Francois-Xavier Coudert  <coudert@clipper.ens.fr>
-
->>>>>>> 29c07800
 	PR libfortran/27107
 	* runtime/environ.c: Don't include io/io.h.
 	* runtime/string.c: Don't include io/io.h.

<<<<<<< HEAD
2016-08-19  Janne Blomqvist  <jb@gcc.gnu.org>

        * intrinsics/random.c (xor_keys): New array with "secret" keys.
        (scramble_seed): XOR given seed with xor_keys array rather than
        shuffling bytes.
        (unscramble_seed): Remove function.
        (random_seed_i4): Use new scramble_seed.
        (random_seed_i8): Likewise.

2016-08-19  Janne Blomqvist  <jb@gcc.gnu.org>

        * intrinsics/random.c (master_init): New variable.
        (init_rand_state): Move below getosrandom (), maybe initialize
        master_state.
        (random_seed_i4): If called with no arguments, set master_init to
        false, and reinitialize. If called with PUT=, set master_init to
        true.
        (random_seed_i8): Likewise.
=======
2016-10-09  Janne Blomqvist  <jb@gcc.gnu.org>

        PR libfortran/67585
        * io/io.h: TEMP_FAILURE_RETRY: Define macro if not found.
        * io/unix.c (raw_read): Handle EINTR.
        (raw_write): Check for return value -1.
        (raw_seek): Handle EINTR.
        (raw_tell): Likewise.
        (raw_size): Likewise.
        (raw_truncate): Likewise.
        (raw_close): Likewise.
        (buf_flush): Call raw_seek instead of lseek.
        (buf_read): Likewise.
        (buf_write): Likewise.
        (fd_to_stream): Handle EINTR.
        (tempfile_open): Likewise.
        (regular_file2): Likewise.
        (compare_file_filename): Likewise.
        (find_file): Likewise.
        (inquire_sequential): Likewise.
        (inquire_direct): Likewise.
        (inquire_formatted): Likewise.

2016-10-05  Jerry DeLisle  <jvdelisle@gcc.gnu.org>

	PR fortran/77868
	* io/inquire.c (inquire_via_unit): NULL guard the check for
	internal unit passed into child IO procedure.

2016-10-04  Jerry DeLisle  <jvdelisle@gcc.gnu.org>

	* io/inquire.c (inquire_via_unit): Add check for internal unit
	passed into child IO procedure.

2016-10-01  Andre Vehreschild  <vehre@gcc.gnu.org>

	PR fortran/77663
	* caf/single.c (caf_internal_error): Fix not terminating va-list.
	(_gfortran_caf_register): Free memory also when other allocs failed.
	(_gfortran_caf_get_by_ref): Fixed style.
	(send_by_ref): Token is now stored at the correct position preventing
	inaccessible tokens, memory loss and possibly crashes.

2016-09-28  Jerry DeLisle  <jvdelisle@gcc.gnu.org>

	PR libgfortran/77707
	io/transfer.c (next_record): Flush before calculating next_record.
	Correctly calculate.

2016-09-23  Jerry DeLisle  <jvdelisle@gcc.gnu.org>

	PR libgfortran/48298
	* io/inquire.c (inquire_via_unit): Adjust error check for the
	two possible internal unit KINDs.
	* io/io.h: Adjust defines for is_internal_unit and
	is_char4_unit. (gfc_unit): Add internal unit data to structure.
	(get_internal_unit): Change declaration to set_internal_unit.
	(free_internal_unit): Change name to stash_internal_unit_number.
	(get_unique_unit_number): Adjust parameter argument.
	Define IOPARM_DT_HAS_UDTIO. (gfc_saved_unit): New structure.
	* io/list_read.c (next_char_internal): Use is_char4_unit.
	* io/open.c (st_open): Adjust call to get_unique_unit_number.
	* io/transfer.c (write_block): Use is_char4_unit.
	(data_transfer_init): Update check for unit numbers.
	(st_read_done): Free the various allocated memories used for the
	internal units and stash the negative unit number and pointer to unit
	structure to allow reuse. (st_write_done): Likewise stash the freed
	unit.
	* io/unit.c: Create a fixed size buffer of 16 gfc_saved_unit's to use
	as a stack to save newunit unit numbers and unit structure for reuse.
	(get_external_unit): Change name to get_gfc_unit to better
	reflect what it does. (find_unit): Change call to get_gfc_unit.
	(find_or_create_unit): Likewise. (get_internal_unit): Change
	name to set_internal_unit. Move internal unit from the dtp
	structure to the gfc_unit structure so that it can be passed to
	child I/O statements through the UNIT.
	(free_internal_unit): Change name to stash_internal_unit_number.
	Push the common.unit number onto the newunit stack, saving it
	for possible reuse later. (get_unit): Set the internal unit
	KIND. Use get_unique_unit_number to get a negative unit number
	for the internal unit. Use get_gfc_unit to get the unit structure
	and use set_internal_unit to initialize it.
	(init_units): Initialize the newunit stack.
	(get_unique_unit_number): Check the stack for an available unit
	number and use it. If none there get the next most negative
	number. (close_units): Free any unit structures pointed to from the save
	stack.

2016-09-21  Janne Blomqvist  <jb@gcc.gnu.org>

	* intrinsics/random.c (getosrandom): Use rand_s() on
	MinGW-w64. Fix bounds overflow in fallback code.

2016-09-19  Andre Vehreschild  <vehre@gcc.gnu.org>

	* caf/libcaf.h: Add caf_reference_type.
	* caf/mpi.c: Adapted signature of caf_register().
	* caf/single.c (struct caf_single_token): Added to keep the pointer
	to the memory registered and array descriptor.
	(caf_internal_error): Added convenience interface.
	(_gfortran_caf_register): Adapted to work with caf_single_token and
	return memory in the array descriptor.
	(_gfortran_caf_deregister): Same.
	(assign_char1_from_char4): Fixed style.
	(convert_type): Fixed incorrect conversion.
	(_gfortran_caf_get): Adapted to work with caf_single_token.
	(_gfortran_caf_send): Same.
	(_gfortran_caf_sendget): Same.
	(copy_data): Added to stop repeating it in all _by_ref functions.
	(get_for_ref): Recursive getting of coarray data using a chain of
	references.
	(_gfortran_caf_get_by_ref): Driver for computing the memory needed for
	the get and checking properties of the operation.
	(send_by_ref): Same as get_for_ref but for sending data.
	(_gfortran_caf_send_by_ref): Same like caf_get_by_ref but for sending.
	(_gfortran_caf_sendget_by_ref): Uses get_by_ref and send_by_ref to
	implement sendget for reference chains.
	(_gfortran_caf_atomic_define): Adapted to work with caf_single_token.
	(_gfortran_caf_atomic_ref): Likewise.
	(_gfortran_caf_atomic_cas): Likewise.
	(_gfortran_caf_atomic_op): Likewise.
	(_gfortran_caf_event_post): Likewise.
	(_gfortran_caf_event_wait): Likewise.
	(_gfortran_caf_event_query): Likewise.
	(_gfortran_caf_lock): Likewise.
	(_gfortran_caf_unlock): Likewise.

2016-09-09  Steven G. Kargl  <kargl@gcc.gnu.org>

	PR fortran/77507
 	* ieee/ieee_arithmetic.F90 (IEEE_VALUE_4,IEEE_VALUE_8,IEEE_VALULE_10,
	IEEE_VALUE_16):  Use correct keyword.

2016-09-06  Jerry DeLisle  <jvdelisle@gcc.gnu.org>

	PR libgfortran/77393
	* io/write_float.def (build_float_string): Recognize when the
	result will not fit in the user provided, star fill, and exit
	early.

2016-08-31  Jerry DeLisle  <jvdelisle@gcc.gnu.org>

	PR libgfortran/77393
	* io/write.c (kind_from_size): New function to calculate required buffer
	size based on kind type. (select_buffer, select_string): Use new
	function. (write_float_0, write_real, write_real_g0, write_complex):
	Adjust calls to pass parameters needed by new function.

2016-08-31  Jerry DeLisle  <jvdelisle@gcc.gnu.org>
	Paul Thomas  <pault@gcc.gnu.org>

	PR libgfortran/48298
	* gfortran.map : Flag _st_set_nml_dtio_var and
	_gfortran_transfer_derived.
	* io/format.c (format_lex): Detect DTIO formatting.
	(parse_format_list): Parse the DTIO format.
	(next_format): Include FMT_DT.
	* io/format.h : Likewise. Add structure 'udf' to structure
	'fnode' to carry the IOTYPE string and the 'vlist'.
	* io/io.h : Add prototypes for the two types of DTIO subroutine
	and a typedef for gfc_class. Also, add to 'namelist_type'
	fields for the pointer to the DTIO procedure and the vtable.
	Add fields to struct st_parameter_dt for pointers to the two
	types of DTIO subroutine. Add to gfc_unit DTIO specific fields.
	(internal_proto): Add prototype for 'read_user_defined' and
	'write_user_defined'.
	* io/list_read.c (check_buffers): Use the 'current_unit' field.
	(unget_char): Likewise.
	(eat_spaces): Likewise.
	(list_formatted_read_scalar): For case BT_CLASS, call the DTIO
	procedure.
	(nml_get_obj_data): Likewise when DTIO procedure is present,.
	* io/transfer.c : Export prototypes for 'transfer_derived' and
	'transfer_derived_write'.
	(unformatted_read): For case BT_CLASS, call the DTIO procedure.
	(unformatted_write): Likewise.
	(formatted_transfer_scalar_read): Likewise.
	(formatted_transfer_scalar_write: Likewise.
	(transfer_derived): New function.
	(data_transfer_init): Set last_char if no child_dtio.
	(finalize_transfer): Return if child_dtio set.
	(st_write_done): Add condition for child_dtio not set.
	Add extra arguments for st_set_nml_var prototype.
	(set_nml_var): New function that contains the contents of the
	old version of st_set_nml_var. Also sets the 'dtio_sub' and
	'vtable' fields of the 'nml' structure.
	(st_set_nml_var): Now just calls set_nml_var with 'dtio_sub'
	and 'vtable' NULL.
	(st_set_nml_dtio_var): New function that calls set_nml_var.
	* io/unit.c (get_external_unit): If the found unit child_dtio
	is non zero, don't do any mutex locking/unlocking.  Just
	return the unit.
	* io/unix.c (tempfile_open): Revert to C style comment.
	* io/write.c (list_formatted_write_scalar): Do the DTIO call.
	(nml_write_obj): Add BT_CLASS and do the DTIO call.

2016-08-29  Nathan Sidwell  <nathan@acm.org>

	* configure.ac (nvptx-*): Hardwire newlib.
	* configure: Rebuilt.

2016-08-19  Janne Blomqvist  <jb@gcc.gnu.org>

	* intrinsics/random.c (xor_keys): New array with "secret" keys.
	(scramble_seed): XOR given seed with xor_keys array rather than
	shuffling bytes.
	(unscramble_seed): Remove function.
	(random_seed_i4): Use new scramble_seed.
	(random_seed_i8): Likewise.

2016-08-19  Janne Blomqvist  <jb@gcc.gnu.org>

	* intrinsics/random.c (master_init): New variable.
	(init_rand_state): Move below getosrandom (), maybe initialize
	master_state.
	(random_seed_i4): If called with no arguments, set master_init to
	false, and reinitialize. If called with PUT=, set master_init to
	true.
	(random_seed_i8): Likewise.
>>>>>>> 9833e931

2016-08-11  Rainer Orth  <ro@CeBiTec.Uni-Bielefeld.DE>

	* intrinsics/random.c: Include <stdlib.h>.

2016-08-11  Janne Blomqvist  <jb@gcc.gnu.org>

	* intrinsics/random.c: Replace KISS with xorshift1024* using
	per-thread state.
	* runtime/main.c (init): Don't call random_seed_i4.

2016-07-22  Andre Vehreschild  <vehre@gcc.gnu.org>

	* caf/libcaf.h: Add parameter stat to caf_get() and
	caf_send()'s function prototypes.
	* caf/single.c (_gfortran_caf_get): Implement reporting
	error using stat instead of abort().
	(_gfortran_caf_send): Same.
	(_gfortran_caf_sendget): Use NULL for stat when calling
	caf_send().

2016-06-23  Jerry DeLisle  <jvdelisle@gcc.gnu.org>

	PR libgfortran/48852
	* io/write.c: Cleaned up whitespace.
	(write_d, write_e, write_f, write_es, write_en): Use new helper
	function write_float_0.
	(write_float_0): New helper function.
	(get_precision, select_buffer, select_string, write_float_string): New
	helper functions used in remaining float writing functions.
	Helper function write_float_string now contains code for writing
	to kind=4 character internal units.
	(write_real): Modified to establish working buffers at this level
	and to 	use new helper functions.
	(write_real_g0): Likewise modified.
	(write_complex): Likewise modified. Gets both float strings before
	output so that final lengths can be determined which allows right
	justifying the complex number with no intervening spaces.
	* io/write_float.def (build_float_string): Renamed from previosly
	output_float, modified to use buffers passed in from higher functions,
	builds a null terminated string of the floating point value. Character
	kind=4 code eliminated.
	(write_infnan): Likewise modified to use incoming buffers and eliminate
	kind=4 related code.
	(OUTPUT_FLOAT_FMT_G): Deleted, functionality moved into FORMAT_FLOAT.
	(FORMAT_FLOAT): Renamed macro from WRITE_FLOAT. Use build_float_string.
	(get_float_string): Renamed from write_float, uses FORMAT_FLOAT macro.
	Buffer allocation removed, now at higher level.

2016-05-23  Jerry DeLisle  <jvdelisle@gcc.gnu.org>

	PR libgfortran/71123
	* io/list_read (eat_spaces): Eat '\r' as part of spaces.

2016-04-19  Jerry DeLisle  <jvdelisle@gcc.gnu.org>

	PR libgfortran/70684
	* io/list_read (check_buffers): Add '\r' to check for end of line.

2016-03-30  Jerry DeLisle  <jvdelisle@gcc.gnu.org>
	    Dominique d'Humieres  <dominiq@lps.ens.fr>

	PR libgfortran/70235
	* io/write_float.def: Fix PF format for negative values of the scale
	factor.

2016-03-28  Alessandro Fanfarillo  <fanfarillo.gcc@gmail.com>

	* caf/libcaf.h: caf_stop_numeric and caf_stop_str prototype.
	* caf/single.c: _gfortran_caf_stop_numeric and
	_gfortran_caf_stop_str implementation.

2016-02-23  Jerry DeLisle  <jvdelisle@gcc.gnu.org>

	PR libgfortran/69456
	* io/list_read.c (read_real): If digit is missing from exponent issue
	an error. (parse_real): Likewise and adjusted error message to clarify
	it is part of a complex number.
	(nml_read_obj): Bump item count and add comment that this is used to
	identify which item in a namelist read has a problem.

2016-02-17  Jerry DeLisle  <jvdelisle@gcc.gnu.org>

	PR libgfortran/69651
	* io/list_read.c (push_char4): Fix the pointer usage for xrealloc.

2016-02-15  Jerry DeLisle  <jvdelisle@gcc.gnu.org>

	PR libgfortran/69651
	* io/list_read.c: Entire file trailing spaces removed.
	(CASE_SEPARATORS): Remove '!'.
	(is_separator): Add namelist mode as condition with '!'.
	(push_char): Remove un-needed memset. (push_char4): Likewise and remove
	'new' pointer. (eat_separator): Remove un-needed use of notify_std.
	(read_logical): If '!' bang encountered when not in namelist mode got
	bad_logical to give an error. (read_integer): Likewise reject '!'.
	(read_character): Remove condition testing c = '!' which is now inside
	the is_separator macro. (parse_real): Reject '!' unless in namelist mode.
	(read_complex): Reject '!' unless in namelist mode. (read_real): Likewise
	reject '!'.

2016-02-12  Jerry DeLisle  <jvdelisle@gcc.gnu.org>

	PR libgfortran/69668
	* io/list_read.c (read_character): Remove code related to DELIM_NONE.

2016-01-23  John David Anglin  <danglin@gcc.gnu.org>

	PR libfortran/68744
	* runtime/backtrace.c: Include gthr.h.
	(show_backtrace): Use __gthread_active_p() to determine whether threads
	are active.  Return if lbstate is NULL.

2016-01-15  Jakub Jelinek  <jakub@redhat.com>

	* intrinsics/execute_command_line.c (set_cmdstat): Use "%s", msg
	instead of msg to avoid -Wformat-security warning.

2016-01-04  Jakub Jelinek  <jakub@redhat.com>

	Update copyright years.

Copyright (C) 2016 Free Software Foundation, Inc.

Copying and distribution of this file, with or without modification,
are permitted in any medium without royalty provided the copyright
notice and this notice are preserved.<|MERGE_RESOLUTION|>--- conflicted
+++ resolved
@@ -1,23 +1,3 @@
-<<<<<<< HEAD
-2016-08-19  Janne Blomqvist  <jb@gcc.gnu.org>
-
-        * intrinsics/random.c (xor_keys): New array with "secret" keys.
-        (scramble_seed): XOR given seed with xor_keys array rather than
-        shuffling bytes.
-        (unscramble_seed): Remove function.
-        (random_seed_i4): Use new scramble_seed.
-        (random_seed_i8): Likewise.
-
-2016-08-19  Janne Blomqvist  <jb@gcc.gnu.org>
-
-        * intrinsics/random.c (master_init): New variable.
-        (init_rand_state): Move below getosrandom (), maybe initialize
-        master_state.
-        (random_seed_i4): If called with no arguments, set master_init to
-        false, and reinitialize. If called with PUT=, set master_init to
-        true.
-        (random_seed_i8): Likewise.
-=======
 2016-10-09  Janne Blomqvist  <jb@gcc.gnu.org>
 
         PR libfortran/67585
@@ -237,7 +217,6 @@
 	false, and reinitialize. If called with PUT=, set master_init to
 	true.
 	(random_seed_i8): Likewise.
->>>>>>> 9833e931
 
 2016-08-11  Rainer Orth  <ro@CeBiTec.Uni-Bielefeld.DE>
 

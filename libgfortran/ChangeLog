--- conflicted
+++ resolved
@@ -1,5 +1,3 @@
-<<<<<<< HEAD
-=======
 2015-08-28  James Greenhalgh  <james.greenhalgh@arm.com>
 
 	Backport from gcc-5-branch.
@@ -20,7 +18,6 @@
 	* libgfortran.h (GFC_DTYPE_SIZE_MASK): Rewrite to avoid
 	"left shift of negative value" warning.
 
->>>>>>> 51d12272
 2015-06-26  Release Manager
 
 	* GCC 4.9.3 released.

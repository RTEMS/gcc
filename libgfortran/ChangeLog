--- conflicted
+++ resolved
@@ -1,5 +1,3 @@
-<<<<<<< HEAD
-=======
 2010-07-19  Jerry DeLisle  <jvdelisle@gcc.gnu.org>
 
 	PR libfortran/44953
@@ -98,7 +96,6 @@
 	versioning on Solaris 2.
 	* configure: Regenerate.
 
->>>>>>> e8da5f64
 2010-07-02  Rainer Orth  <ro@CeBiTec.Uni-Bielefeld.DE>
 
 	* configure.ac: Check for Sun symbol versioning.

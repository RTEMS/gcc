--- conflicted
+++ resolved
@@ -1,60 +1,3 @@
-<<<<<<< HEAD
-2013-03-11  Tobias Burnus  <burnus@net-b.de>
-
-	* io/transfer.c (read_block_direct): Correct condition.
-	* intrinsics/execute_command_line.c (execute_command_line):
-	Remove dead code for the HAVE_FORK case.
-
-2013-02-21  Janne Blomqvist  <jb@gcc.gnu.org>
-
-	PR libfortran/30162
-	* io/open.c (test_endfile): Call stell only if size != 0.
-	* io/unix.c (raw_tell): Revert r194679.
-	(raw_size): Return size field only for regular files, otherwise 0.
-
-2013-02-19  John David Anglin  <dave.anglin@nrc-cnrc.gc.ca>
-
-	PR target/56347
-	* acinclude.m4 (LIBGFOR_CHECK_FOR_BROKEN_POWF): Remove check for
-	broken powf.
-	* configure.ac (LIBGFOR_CHECK_FOR_BROKEN_POWF): Likewise.
-	* intrinsics/c99_functions.c: Likewise.
-	* configure: Rebuilt.
-	* config.h.in: Rebuilt.
-
-2013-02-06  Janus Weil  <janus@gcc.gnu.org>
-
-	PR fortran/55978
-	* runtime/in_pack_generic.c (internal_pack): Return if base_addr is
-	NULL.
-
-2013-01-23  Janne Blomqvist  <jb@gcc.gnu.org>
-
-	* io/file_pos.c (unformatted_backspace): Use __builtin_bswapXX
-	instead of reverse_memcpy.
-	* io/io.h (reverse_memcpy): Remove prototype.
-	* io/transfer.c (reverse_memcpy): Make static, move towards
-	beginning of file.
-	(bswap_array): New function.
-	(unformatted_read): Use bswap_array to byte swap the data
-	in-place.
-	(unformatted_write): Use a larger temp buffer and bswap_array.
-	(us_read): Use __builtin_bswapXX instead of reverse_memcpy.
-	(write_us_marker): Likewise.
-
-2013-01-14  Richard Sandiford  <rdsandiford@googlemail.com>
-
-	Update copyright years.
-
-2013-01-06  Tobias Burnus  <burnus@net-b.de>
-
-	PR fortran/54678
-	* intrinsics/env.c (get_environment_variable_i8): Don't use
-	uninitialized variable.
-
-2013-01-02  Jerry DeLisle  <jvdelisle@gcc.gnu.org>
-
-=======
 2013-04-02  Tobias Burnus  <burnus@net-b.de>
 
 	Backport from mainline:
@@ -146,7 +89,6 @@
 
 2013-01-02  Jerry DeLisle  <jvdelisle@gcc.gnu.org>
 
->>>>>>> 43bd423a
 	PR libfortran/55818
 	* io/list_read.c (read_real): Do not call hit_eof when EOF can be
 	treated as a value separator.

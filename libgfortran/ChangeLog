<<<<<<< HEAD
2007-04-06  Francois-Xavier Coudert  <fxcoudert@gcc.gnu.org>

	* intrinsics/cpu_time.c: Don't include headers already included
	by libgfortran.h. Protect inclusion of sys/times.h.
	* configure.ac: Remove unneeded checks for finit, stdio.h,
	stddef.h, math.h and sys/params.h.
	* config/fpu-aix.h: Don't include headers already included by
	libgfortran.h.
	* config/fpu-sysv.h: Likewise.
	* io/write.c: Likewise.
	* m4/minloc1.m4: Likewise.
	* m4/maxloc1.m4: Likewise.
	* m4/fraction.m4: Likewise.
	* m4/set_exponent.m4: Likewise.
	* m4/spacing.m4: Likewise.
	* m4/minval.m4: Likewise.
	* m4/maxval.m4: Likewise.
	* m4/exponent.m4: Likewise.
	* m4/nearest.m4: Likewise.
	* m4/minloc0.m4: Likewise.
	* m4/maxloc0.m4: Likewise.
	* m4/rrspacing.m4: Likewise.
	* runtime/main.c: Likewise.
	* runtime/error.c: Likewise.
	* intrinsics/system_clock.c: Likewise.
	* intrinsics/etime.c: Likewise.
	* intrinsics/stat.c: Likewise.
	* intrinsics/date_and_time.c: Likewise.
	* intrinsics/env.c: Likewise.
	* intrinsics/kill.c: Likewise.
	* intrinsics/getXid.c: Likewise.
	* intrinsics/chmod.c: Likewise.
	* intrinsics/args.c: Likewise.
	* intrinsics/c99_functions.c: Likewise.
	* generated/minval_r8.c: Regenerate.
	* generated/maxloc1_4_r8.c: Regenerate.
	* generated/minloc1_16_r16.c: Regenerate.
	* generated/maxval_i2.c: Regenerate.
	* generated/maxloc1_8_i4.c: Regenerate.
	* generated/exponent_r16.c: Regenerate.
	* generated/maxloc0_4_r4.c: Regenerate.
	* generated/fraction_r16.c: Regenerate.
	* generated/fraction_r4.c: Regenerate.
	* generated/minloc0_4_r16.c: Regenerate.
	* generated/minloc0_4_i1.c: Regenerate.
	* generated/maxloc0_4_r16.c: Regenerate.
	* generated/maxloc0_4_i2.c: Regenerate.
	* generated/minloc1_8_r16.c: Regenerate.
	* generated/maxloc1_8_r16.c: Regenerate.
	* generated/set_exponent_r8.c: Regenerate.
	* generated/maxloc0_8_i8.c: Regenerate.
	* generated/minloc1_4_r8.c: Regenerate.
	* generated/maxloc1_16_r16.c: Regenerate.
	* generated/minloc1_16_i4.c: Regenerate.
	* generated/maxloc1_16_i4.c: Regenerate.
	* generated/minloc0_16_i8.c: Regenerate.
	* generated/maxloc0_16_i8.c: Regenerate.
	* generated/nearest_r8.c: Regenerate.
	* generated/spacing_r16.c: Regenerate.
	* generated/maxval_r16.c: Regenerate.
	* generated/minloc1_8_i4.c: Regenerate.
	* generated/minloc0_16_i16.c: Regenerate.
	* generated/minloc0_4_r4.c: Regenerate.
	* generated/set_exponent_r10.c: Regenerate.
	* generated/rrspacing_r10.c: Regenerate.
	* generated/minloc0_4_i2.c: Regenerate.
	* generated/maxloc0_8_i1.c: Regenerate.
	* generated/minloc0_8_i8.c: Regenerate.
	* generated/spacing_r4.c: Regenerate.
	* generated/minloc1_16_r10.c: Regenerate.
	* generated/minloc0_16_i1.c: Regenerate.
	* generated/maxloc0_16_i1.c: Regenerate.
	* generated/maxloc1_8_r8.c: Regenerate.
	* generated/minval_i16.c: Regenerate.
	* generated/exponent_r10.c: Regenerate.
	* generated/maxval_i4.c: Regenerate.
	* generated/minval_i8.c: Regenerate.
	* generated/maxloc1_4_i8.c: Regenerate.
	* generated/fraction_r10.c: Regenerate.
	* generated/maxloc0_16_i16.c: Regenerate.
	* generated/maxloc0_8_r4.c: Regenerate.
	* generated/rrspacing_r8.c: Regenerate.
	* generated/minloc1_4_i16.c: Regenerate.
	* generated/minloc0_4_r10.c: Regenerate.
	* generated/maxloc1_4_i16.c: Regenerate.
	* generated/minloc0_8_i16.c: Regenerate.
	* generated/maxloc0_4_r10.c: Regenerate.
	* generated/maxloc0_8_i16.c: Regenerate.
	* generated/minloc1_8_r10.c: Regenerate.
	* generated/minloc0_16_r4.c: Regenerate.
	* generated/maxloc1_8_r10.c: Regenerate.
	* generated/maxloc0_16_r4.c: Regenerate.
	* generated/minloc1_16_r8.c: Regenerate.
	* generated/minloc0_8_i1.c: Regenerate.
	* generated/maxloc0_4_i4.c: Regenerate.
	* generated/maxloc1_16_r8.c: Regenerate.
	* generated/maxloc0_8_i2.c: Regenerate.
	* generated/nearest_r16.c: Regenerate.
	* generated/maxloc1_16_r10.c: Regenerate.
	* generated/minloc0_16_i2.c: Regenerate.
	* generated/minloc1_8_r8.c: Regenerate.
	* generated/maxloc0_16_i2.c: Regenerate.
	* generated/exponent_r4.c: Regenerate.
	* generated/spacing_r10.c: Regenerate.
	* generated/maxval_r10.c: Regenerate.
	* generated/minval_i1.c: Regenerate.
	* generated/maxloc1_4_i1.c: Regenerate.
	* generated/minloc1_4_i8.c: Regenerate.
	* generated/minloc0_8_r4.c: Regenerate.
	* generated/minloc0_16_r16.c: Regenerate.
	* generated/minloc0_4_i4.c: Regenerate.
	* generated/minloc0_8_i2.c: Regenerate.
	* generated/minval_r4.c: Regenerate.
	* generated/maxloc1_4_r4.c: Regenerate.
	* generated/maxval_r8.c: Regenerate.
	* generated/minval_r16.c: Regenerate.
	* generated/minloc1_4_i1.c: Regenerate.
	* generated/minval_i2.c: Regenerate.
	* generated/maxloc1_4_i2.c: Regenerate.
	* generated/maxloc1_8_i8.c: Regenerate.
	* generated/maxloc0_4_r8.c: Regenerate.
	* generated/maxloc0_16_r16.c: Regenerate.
	* generated/minloc1_4_r16.c: Regenerate.
	* generated/fraction_r8.c: Regenerate.
	* generated/maxloc1_4_r16.c: Regenerate.
	* generated/set_exponent_r4.c: Regenerate.
	* generated/minloc0_8_r16.c: Regenerate.
	* generated/maxloc0_8_r16.c: Regenerate.
	* generated/nearest_r10.c: Regenerate.
	* generated/maxloc0_8_i4.c: Regenerate.
	* generated/minloc1_4_r4.c: Regenerate.
	* generated/minloc0_16_i4.c: Regenerate.
	* generated/maxloc0_16_i4.c: Regenerate.
	* generated/nearest_r4.c: Regenerate.
	* generated/minloc1_16_i8.c: Regenerate.
	* generated/maxloc1_16_i8.c: Regenerate.
	* generated/minloc1_4_i2.c: Regenerate.
	* generated/maxloc1_8_i1.c: Regenerate.
	* generated/minloc0_16_r10.c: Regenerate.
	* generated/minloc1_8_i8.c: Regenerate.
	* generated/minloc0_4_r8.c: Regenerate.
	* generated/minloc0_8_i4.c: Regenerate.
	* generated/minloc1_16_i16.c: Regenerate.
	* generated/spacing_r8.c: Regenerate.
	* generated/maxloc1_8_r4.c: Regenerate.
	* generated/minloc1_16_i1.c: Regenerate.
	* generated/maxloc1_16_i1.c: Regenerate.
	* generated/minval_r10.c: Regenerate.
	* generated/minval_i4.c: Regenerate.
	* generated/minloc1_8_i1.c: Regenerate.
	* generated/maxloc1_4_i4.c: Regenerate.
	* generated/maxloc1_8_i2.c: Regenerate.
	* generated/maxval_i8.c: Regenerate.
	* generated/maxloc0_16_r10.c: Regenerate.
	* generated/rrspacing_r4.c: Regenerate.
	* generated/minloc0_4_i16.c: Regenerate.
	* generated/maxloc0_8_r8.c: Regenerate.
	* generated/maxloc0_4_i16.c: Regenerate.
	* generated/minloc1_4_r10.c: Regenerate.
	* generated/minloc1_8_i16.c: Regenerate.
	* generated/maxloc1_4_r10.c: Regenerate.
	* generated/minloc0_8_r10.c: Regenerate.
	* generated/maxloc1_8_i16.c: Regenerate.
	* generated/maxloc0_8_r10.c: Regenerate.
	* generated/minloc1_16_r4.c: Regenerate.
	* generated/maxloc1_16_r4.c: Regenerate.
	* generated/minloc0_16_r8.c: Regenerate.
	* generated/maxloc0_16_r8.c: Regenerate.
	* generated/maxloc0_4_i8.c: Regenerate.
	* generated/maxloc1_16_i16.c: Regenerate.
	* generated/minloc1_8_r4.c: Regenerate.
	* generated/minloc1_16_i2.c: Regenerate.
	* generated/maxloc1_16_i2.c: Regenerate.
	* generated/maxval_i16.c: Regenerate.
	* generated/exponent_r8.c: Regenerate.
	* generated/minloc1_4_i4.c: Regenerate.
	* generated/maxval_i1.c: Regenerate.
	* generated/minloc1_8_i2.c: Regenerate.
	* generated/minloc0_8_r8.c: Regenerate.
	* generated/set_exponent_r16.c: Regenerate.
	* generated/maxloc0_4_i1.c: Regenerate.
	* generated/rrspacing_r16.c: Regenerate.
	* generated/minloc0_4_i8.c: Regenerate.
	* generated/maxval_r4.c: Regenerate.
	* configure: Regenerate.
	* config.h.in: Regenerate.

2007-04-06  Jerry DeLisle  <jvdelisle@gcc.gnu.org>

	PR libgfortran/31395
	* io/format.c (parse_format_list): Fix parsing.

2007-04-03  Francois-Xavier Coudert  <fxcoudert@gcc.gnu.org>

	PR fortran/31304
	intrinsics/string_intrinsics.c (string_repeat): Remove.

2007-04-01  Jerry DeLisle  <jvdelisle@gcc.gnu.org>

	PR libgfortran/31052
	* io/open.c (test_endfile): Delete this function.
	(edit_modes): Delete call to test_endfile.
	(new_unit): Likewise.
	* io/io.h: Delete prototype for test_endfile.
	* io/transfer.c (next_record_r): Remove use of test_endfile.
	(st_read):  Add test for end file condition and adjust status. 

2007-04-01  Jerry DeLisle  <jvdelisle@gcc.gnu.org>

	PR libgfortran/31366
	* io/transfer.c (read_block_direct): Do not generate error when reading
	past EOF on a short record that is less than the RECL= specified.
	
2007-04-01  Jerry DeLisle  <jvdelisle@gcc.gnu.org>

	PR libgfortran/31207
	* io/unit.c (close_unit_1): If there are bytes previously written from
	ADVANCE="no", move to the end before closing.

2007-03-31  Francois-Xavier Coudert  <fxcoudert@gcc.gnu.org>

	PR libfortran/31335
	* intrinsics/stat.c: Only provide STAT and FSTAT library routines
	if stat() and fstat() library functions are available. When lstat()
	is not available, use stat() instead.
	* configure.ac: Add checks for stat, fstat and lstat.
=======
2007-08-17  Francois-Xavier Coudert  <fxcoudert@gcc.gnu.org>

	PR fortran/33079
	* intrinsics/string_intrinsics.c (string_trim, string_minmax): Fix
	the zero-length result case.

2007-08-15  Francois-Xavier Coudert  <fxcoudert@gcc.gnu.org>

	PR fortran/33077
	* intrinsics/random.c (random_seed_i8): Fix code logic.

2007-08-13  Danny Smith  <dannysmit@users.sourceforge.net>

	* acinclude.m4 (GTHREAD_USE_WEAK) Define to 0 for mingw32.
	* configure: Regenerate.

2007-08-12  Francois-Xavier Coudert  <fxcoudert@gcc.gnu.org>

	PR fortran/30964
	PR fortran/33054
	* intrinsics/random.c (random_seed): Rename into random_seed_i4.
	(random_seed_i8): New function.
	* gfortran.map (GFORTRAN_1.0): Remove _gfortran_random_seed,
	add _gfortran_random_seed_i4 and _gfortran_random_seed_i8.
	* libgfortran.h (iexport_proto): Replace random_seed by
	random_seed_i4 and random_seed_i8.
	* runtime/main.c (init): Call the new random_seed_i4.

2007-08-11  Francois-Xavier Coudert  <fxcoudert@gcc.gnu.org>
	    Tobias Burnus  <burnus@gcc.gnu.org>

	PR fortran/31189
	* runtime/backtrace.c (show_backtrace): Skip _gfortrani_handler
	when displaying backtrace.
	* runtime/compile_options.c: Include <signal.h>.
	(handler): New function.
	(set_options): Set signal handlers for backtrace.
	* libgfortran.h (handler): Add prototype.

2007-08-11  Francois-Xavier Coudert  <fxcoudert@gcc.gnu.org>

	* intrinsics/string_intrinsics.c (compare_string): Return an int.
	* libgfortran.h (compare_string): Likewise.

2007-08-10  Francois-Xavier Coudert  <fxcoudert@gcc.gnu.org>

	PR fortran/31270
	* runtime/error.c (runtime_error_at): Add a variable number of
	arguments.
	* libgfortran.h (runtime_error_at): Update prototype.

2007-08-10  Francois-Xavier Coudert  <fxcoudert@gcc.gnu.org>

	PR fortran/32933
	* intrinsics/associated.c: Change return type of associated into
	a C int.

2007-08-10  Jerry DeLisle  <jvdelisle@gcc.gnu.org>

	PR libfortran/33039
	* io/list_read.c (find_nml_name): Check for a space after a namelist
	name match.

2007-08-09  Tobias Burnus  <burnus@net-b.de>

	PR fortran/32987
	* io/format.c (next_char): Treat '\t' as ' ' in format specification.

2007-08-06  Francois-Xavier Coudert  <fxcoudert@gcc.gnu.org>

	PR fortran/30947
	* intrinsics/signal.c: Create specific versions of alarm_sub and
	alarm_sub_int according to the integer kind of the last argument.
	* gfortran.map (GFORTRAN_1.0): Remove _gfortran_alarm_sub and
	_gfortran_alarm_sub_int, add _gfortran_alarm_sub_i4,
	_gfortran_alarm_sub_i8, _gfortran_alarm_sub_int_i4 and
	_gfortran_alarm_sub_int_i8.

2007-08-06  Francois-Xavier Coudert  <fxcoudert@gcc.gnu.org>

	PR fortran/29828
	* intrinsics/string_intrinsics.c (string_minmax): New function
	and prototype.
	* gfortran.map (GFORTRAN_1.0): Add _gfortran_string_minmax

2007-08-05  Francois-Xavier Coudert  <fxcoudert@gcc.gnu.org>

	PR fortran/31202
	* intrinsics/c99_functions.c (roundl): Provide fallback
	implementation for systems without ceill.
	* c99_protos.h (roundl): Define prototype in all cases.

2007-08-03  Thomas Koenig  <tkoenig@gcc.gnu.org>

	PR libfortran/32977
	* io/unix.c:  If there is no vsnprintf, use vsprintf and issue
	a fatal error when a buffer overrun occurs.

2007-08-03  Francois-Xavier Coudert  <fxcoudert@gcc.gnu.org>

	PR fortran/31202
	* intrinsics/c99_functions.c (roundl,lroundf,lround,lroundl,
	llroundf,llround,llroundl): New functions.
	* c99_protos.h (roundl,lroundf,lround,lroundl,llroundf,llround,
	llroundl): New prototypes.
	* configure.ac: Check for lroundf, lround, lroundl, llroundf,
	llround and llroundl.
>>>>>>> 60a98cce
	* configure: Regenerate.
	* Makefile.in: Regenerate.
	* config.h.in: Regenerate.

<<<<<<< HEAD
2007-03-27  Jerry DeLisle  <jvdelisle@gcc.gnu.org>

	PR libgfortran/31052
	* io/transfer.c (next_record_r): Do not call test_endfile if in namelist
	mode.

2007-03-25  Jerry DeLisle  <jvdelisle@gcc.gnu.org>

	PR libgfortran/31199
	* io/io.h: Add saved_pos to gfc_unit structure.
	* io/open.c (new_unit): Initialize saved_pos.
	* io/transfer.c (data_transfer_init): Set max_pos to value in saved_pos.
	(next_record_w): Fix whitespace.
	(finalze_transfer): Calculate max_pos for ADVANCE="no" and save it for
	later use.  If not ADVANCE="no" set saved_pos to zero.

2007-03-25  Thomas Koenig  <tkoenig@gcc.gnu.org>

	PR libfortran/31196
	* intrinsics/reshape_generic.c (reshape_internal):  Increment
	correct variable.

2007-03-22  Jerry DeLisle  <jvdelisle@gcc.gnu.org>

	PR libgfortran/31052
	* file_pos.c: Update Copyright year.
	* io/open.c (test_endfile): Restore test_endfile to fix SPEC regression.
	Update Copyright year.
	* io/io.h: Same.
	* io/unix.c (is_special): Add missing type for this function.
	Update Copyright year.
	* io/transfer.c (next_record_r): Restore test_endfile.
	(st_read): Fix whitespace.  Update Copyright year

2007-03-20  Francois-Xavier Coudert  <coudert@clipper.ens.fr>

	* configure.ac: Add missing check for gettimeofday.
	* config.h.in: Renegerate.
	* configure: Regenerate.

2007-03-18  Jerry DeLisle  <jvdelisle@gcc.gnu.org>

	PR libgfortran/31052
	* io/file_position (st_rewind): Fix comments. Remove use of
	test_endfile. Don't seek if already at 0 position.  Use new is_special
	function to set endfile state.
	* io/open.c (test_endfile): Delete this function.
	* io/io.h: Delete prototype for test_endfile.  Add prototype
	for is_special.
	* io/unix.c (is_special): New function. Fix whitespace.
	* io/transfer.c (next_record_r): Remove use of test_endfile.

2007-03-16  David Edelsohn  <edelsohn@gnu.org>

	* runtime/main.c: Include "config.h" first.

2007-03-15  Jerry DeLisle  <jvdelisle@gcc.gnu.org>

	PR libgfortran/31099
	* io/file_pos.c (st_rewind): Don't set bytes_left to zero.

2007-03-15  Francois-Xavier Coudert  <coudert@clipper.ens.fr>

	* runtime/backtrace.c: New file.
	* runtime/environ.c (variable_table): New GFORTRAN_ERROR_BACKTRACE
	environment variable.
	* runtime/compile_options.c (set_std): Add new argument.
	* runtime/main.c (store_exe_path, full_exe_path): New functions.
	* runtime/error.c (sys_exit): Add call to show_backtrace.
	* libgfortran.h (options_t): New backtrace field.
	(store_exe_path, full_exe_path, show_backtrace): New prototypes.
	* configure.ac: Add checks for execinfo.h, execvp, pipe, dup2,
	close, fdopen, strcasestr, getrlimit, backtrace, backtrace_symbols
	and getppid.
	* Makefile.am: Add runtime/backtrace.c.
	* fmain.c (main): Add call to store_exe_path.
	* Makefile.in: Renegerate.
	* config.h.in: Renegerate.
	* configure: Regenerate.

2007-03-14  Jerry DeLisle  <jvdelisle@gcc.gnu.org>

	PR libgfortran/31051
	* io/transfer.c (formatted_transfer_scalar): Adjust position for pending
	spaces when in writing mode.  Clean up some formatting.

2007-03-14  Thomas Koenig  <Thomas.Koenig@online.de>

	PR libfortran/30690
	* all.m4: Quote everything, except for m4 macros.
	* any.m4: Likewise.
	* count.m4: Likewise.
	* cshift1.m4: Likewise.
	* eoshift1.m4: Likewise.
	* eoshift3.m4: Likewise.
	* exponent.m4: Likewise.
	* fraction.m4: Likewise.
	* in_pack.m4: Likewise.
	* in_unpack.m4: Likewise.
	* matmul.m4: Likewise.
	* matmull.m4: Likewise.
	* nearest.m4: Likewise.
	* pow.m4: Likewise.
	* product.m4: Likewise.
	* reshape.m4: Likewise.
	* rrspacing.m4: Likewise.
	* set_exponent.m4: Likewise.
	* shape.m4: Likewise.
	* spacing.m4: Likewise.
	* transpose.m4: Likewise.

2007-03-14  Jakub Jelinek  <jakub@redhat.com>

	* io/unix.c (regular_file): For ACTION_UNSPECIFIED retry with
	O_RDONLY even if errno is EROFS.

2007-03-09  Jerry DeLisle  <jvdelisle@gcc.gnu.org>

	PR libgfortran/31099
	* io/open.c (new_unit): Initialize bytes_left and recl_subrecord.
	* io/transfer.c (next_record_w): Set bytes left to record length for
	sequential unformatted I/O.
	(next_record_r): Ditto.
	(read_block_direct): Fix test for exceeding bytes_left.

2007-03-08  Daniel Franke  <franke.daniel@gmail.com>

	PR fortran/30947
	* intrinsics/signal.c (alarm_sub_int): Avoid SEGFAULT with 
	integer arguments.

2007-03-04  Thomas Koenig  <Thomas.Koenig@online.de>

	PR libfortran/30981
	* m4/pow_m4: Use appropriate unsigned int type for u.
	* generated/pow_c10_i16.c: Regenerated.
	* generated/pow_c10_i4.c: Regenerated.
	* generated/pow_c10_i8.c: Regenerated.
	* generated/pow_c16_i16.c: Regenerated.
	* generated/pow_c16_i4.c: Regenerated.
	* generated/pow_c16_i8.c: Regenerated.
	* generated/pow_c4_i16.c: Regenerated.
	* generated/pow_c4_i4.c: Regenerated.
	* generated/pow_c4_i8.c: Regenerated.
	* generated/pow_c8_i16.c: Regenerated.
	* generated/pow_c8_i4.c: Regenerated.
	* generated/pow_c8_i8.c: Regenerated.
	* generated/pow_i16_i16.c: Regenerated.
	* generated/pow_i16_i4.c: Regenerated.
	* generated/pow_i16_i8.c: Regenerated.
	* generated/pow_i4_i16.c: Regenerated.
	* generated/pow_i4_i4.c: Regenerated.
	* generated/pow_i4_i8.c: Regenerated.
	* generated/pow_i8_i16.c: Regenerated.
	* generated/pow_i8_i4.c: Regenerated.
	* generated/pow_i8_i8.c: Regenerated.
	* generated/pow_r10_i16.c: Regenerated.
	* generated/pow_r10_i4.c: Regenerated.
	* generated/pow_r10_i8.c: Regenerated.
	* generated/pow_r16_i16.c: Regenerated.
	* generated/pow_r16_i4.c: Regenerated.
	* generated/pow_r16_i8.c: Regenerated.
	* generated/pow_r4_i16.c: Regenerated.
	* generated/pow_r4_i4.c: Regenerated.
	* generated/pow_r4_i8.c: Regenerated.
	* generated/pow_r8_i16.c: Regenerated.
	* generated/pow_r8_i4.c: Regenerated.
	* generated/pow_r8_i8.c: Regenerated.

2007-03-03  Francois-Xavier Coudert  <coudert@clipper.ens.fr>

	PR libfortran/31001
	* intrinsics/pack_generic.c (pack_internal): Add special checks
	for zero-sized arrays.

2007-03-01  Brooks Moses  <brooks.moses@codesourcery.com>

	* Makefile.am: Add dummy install-pdf target.
	* Makefile.in: Regenerate

2007-02-24  Jerry DeLisle  <jvdelisle@gcc.gnu.org>

	PR libgfortran/30918
	* io/listread.c (namelist_read): Eat comment line.

2007-02-22  Jerry DeLisle  <jvdelisle@gcc.gnu.org>

	PR libgfortran/30910
	* io/write.c (output_float): Add condition of format F only for
	special case rounding with zero precision.

2007-02-19  Thomas Koenig  <Thomas.Koenig@online.de>

	PR libfortran/30533
	PR libfortran/30765
	* Makefile.am: Add $(srcdir) too all files in generated/.
	(i_maxloc0_c): Add maxloc0_4_i1.c, maxloc0_8_i1.c,
	maxloc0_16_i1.c, maxloc0_4_i2.c, maxloc0_8_i2.c and
	maxloc0_16_i2.c.
	(i_maxloc1_c): Add maxloc1_4_i1.c, maxloc1_8_i1.c,
	maxloc1_16_i1.c, maxloc1_4_i2.c, maxloc1_8_i2.c and
	maxloc1_16_i2.c.
	(i_maxval_c): Add maxval_i1.c and maxval_i2.c.
	(i_minloc0_c):  Add minloc0_4_i1.c, minloc0_8_i1.c,
	minloc0_16_i1.c, minloc0_4_i2.c, minloc0_8_i2.c and
	minloc0_16_i2.c.
	(i_minloc_1.c): Add minloc1_4_i1.c, minloc1_8_i1.c,
	minloc1_16_i1.c, minloc1_4_i2.c, minloc1_8_i2.c and
	minloc1_16_i2.c.
	(i_minval_c):  Add minval_i1.c and minval_i2.c.
	(i_sum_c):  Add sum_i1.c and sum_i2.c.
	(i_product_c):  Add product_i1.c and product_i2.c.
	(i_matmul_c):  Add matmul_i1.c and matmul_i2.c.
	(gfor_built_specific_src):  Remove $(srcdir) from target.
	(gfor_bulit_specific2_src):  Likewise.
	Makefile.in:  Regenerated.
	libgfortran.h:  Add GFC_INTEGER_1_HUGE and GFC_INTEGER_2_HUGE.
	Add gfc_array_i1 and gfc_array_i2.
	* generated/matmul_i1.c: New file.
	* generated/matmul_i2.c: New file.
	* generated/maxloc0_16_i1.c: New file.
	* generated/maxloc0_16_i2.c: New file.
	* generated/maxloc0_4_i1.c: New file.
	* generated/maxloc0_4_i2.c: New file.
	* generated/maxloc0_8_i1.c: New file.
	* generated/maxloc0_8_i2.c: New file.
	* generated/maxloc1_16_i1.c: New file.
	* generated/maxloc1_16_i2.c: New file.
	* generated/maxloc1_4_i1.c: New file.
	* generated/maxloc1_4_i2.c: New file.
	* generated/maxloc1_8_i1.c: New file.
	* generated/maxloc1_8_i2.c: New file.
	* generated/maxval_i1.c: New file.
	* generated/maxval_i2.c: New file.
	* generated/minloc0_16_i1.c: New file.
	* generated/minloc0_16_i2.c: New file.
	* generated/minloc0_4_i1.c: New file.
	* generated/minloc0_4_i2.c: New file.
	* generated/minloc0_8_i1.c: New file.
	* generated/minloc0_8_i2.c: New file.
	* generated/minloc1_16_i1.c: New file.
	* generated/minloc1_16_i2.c: New file.
	* generated/minloc1_4_i1.c: New file.
	* generated/minloc1_4_i2.c: New file.
	* generated/minloc1_8_i1.c: New file.
	* generated/minloc1_8_i2.c: New file.
	* generated/minval_i1.c: New file.
	* generated/minval_i2.c: New file.
	* generated/product_i1.c: New file.
	* generated/product_i2.c: New file.
	* generated/sum_i1.c: New file.
	* generated/sum_i2.c: New file.

2007-02-16  Francois-Xavier Coudert  <coudert@clipper.ens.fr>

	* runtime/memory.c (deallocate): Correct comment.

2007-02-10  Thomas Koenig  <Thomas.Koenig@online.de>

	* Makefile.am:  Use $(M4) instead of m4.
	* Makefile.in:  Regenerate.

2007-02-10  Thomas Koenig  <Thomas.Koenig@online.de>

	* Makefile.am: Remove $(srcdir) from assorted targets
	in maintainer mode.
	* Makefile.in: Regenerate.

2007-02-09  Thomas Koenig  <Thomas.Koenig@online.de>
	    Tobias Burnus  <burnus@net-b.de>

	PR fortran/30512
	* m4/iparm.m4: Use HUGE-1 for most negative integer.
	* generated/maxloc1_8_i4.c: Regenerate.
	* generated/maxloc0_8_i8.c: Regenerate.
	* generated/maxloc1_16_i4.c: Regenerate.
	* generated/maxloc0_16_i8.c: Regenerate.
	* generated/maxval_i4.c: Regenerate.
	* generated/maxloc1_4_i8.c: Regenerate.
	* generated/maxloc0_16_i16.c: Regenerate.
	* generated/maxloc1_4_i16.c: Regenerate.
	* generated/maxloc0_8_i16.c: Regenerate.
	* generated/maxloc0_4_i4.c: Regenerate.
	* generated/maxloc1_8_i8.c: Regenerate.
	* generated/maxloc0_8_i4.c: Regenerate.
	* generated/maxloc0_16_i4.c: Regenerate.
	* generated/maxloc1_16_i8.c: Regenerate.
	* generated/maxloc1_4_i4.c: Regenerate.
	* generated/maxval_i8.c: Regenerate.
	* generated/maxloc0_4_i16.c: Regenerate.
	* generated/maxloc1_8_i16.c: Regenerate.
	* generated/maxloc0_4_i8.c: Regenerate.
	* generated/maxloc1_16_i16.c: Regenerate.
	* generated/maxval_i16.c: Regenerate.

2007-02-04  Francois-Xavier Coudert  <coudert@clipper.ens.fr>

	PR fortran/30611
	* intrinsics/string_intrinsics.c (string_repeat): Don't check
	if ncopies is negative.

2007-02-04  Francois-Xavier Coudert  <coudert@clipper.ens.fr>

	PR libfortran/30007
	* libgfortran.h: Do not prefix symbol name with
	__USER_LABEL_PREFIX__ when used in __attribute__((__alias__(...))).

2007-02-02  Paul Thomas  <pault@gcc.gnu.org>

	PR fortran/30284
	PR fortran/30626
	* io/transfer.c (init_loop_spec, next_array_record): Change to
	lbound rather than unity base.

2007-01-21  Francois-Xavier Coudert  <coudert@clipper.ens.fr>

	* runtime/error.c: Include sys/time.h before sys/resource.h.

2007-01-21  Thomas Koenig  <Thomas.Koenig@online.de>

	PR libfortran/30525
	* intrinsics/string_intrinsics.c(compare_string):  Make
	sure that comparisons are done unsigned.

2007-01-21  Tobias Burnus  <burnus@net-b.de>

	PR libfortran/30015
	* intrinsics/date_and_time.c (date_and_time): Fix case where time
	  can go backwards.
	* configure.ac: Remove AC_TRY_RUN test for timezone in
	  gettimeofday.
	* acinclude.m4: Ditto.
	* configure: Regenerate.
	* config.h.in: Regenerate.

2007-01-20  Francois-Xavier Coudert  <coudert@clipper.ens.fr>

	* m4/misc_specifics.m4: Add _gfortran prefix to specific names.
	* m4/specific2.m4: Likewise.
	* m4/specific.m4: Likewise.
	* intrinsics/f2c_specifics.F90: Likewise.
	* intrinsics/selected_int_kind.f90: Add _gfortran prefix.
	* intrinsics/selected_real_kind.f90: Likewise.
	* intrinsics/dprod_r8.f90: Likewise.
	* Makefile.am: Add -fallow-leading-underscore to the
	gfor_specific_src files, as well as selected_real_kind.F90
	and selected_int_kind.F90
	* Makefile.in: Regenerate.
	* generated/_sqrt_c8.F90: Regenerate.
	* generated/_sign_r16.F90: Regenerate.
	* generated/_log_c16.F90: Regenerate.
	* generated/_sin_c10.F90: Regenerate.
	* generated/_tanh_r4.F90: Regenerate.
	* generated/_tanh_r8.F90: Regenerate.
	* generated/_log10_r10.F90: Regenerate.
	* generated/_aimag_c4.F90: Regenerate.
	* generated/_sign_r4.F90: Regenerate.
	* generated/_aimag_c8.F90: Regenerate.
	* generated/_sign_r8.F90: Regenerate.
	* generated/_mod_i4.F90: Regenerate.
	* generated/_cos_r16.F90: Regenerate.
	* generated/_aint_r10.F90: Regenerate.
	* generated/_mod_i8.F90: Regenerate.
	* generated/_abs_i16.F90: Regenerate.
	* generated/_sqrt_c10.F90: Regenerate.
	* generated/_atan2_r4.F90: Regenerate.
	* generated/_cos_c4.F90: Regenerate.
	* generated/_atan_r16.F90: Regenerate.
	* generated/_tanh_r10.F90: Regenerate.
	* generated/_atan2_r8.F90: Regenerate.
	* generated/_cos_c8.F90: Regenerate.
	* generated/_exp_r4.F90: Regenerate.
	* generated/_log_r10.F90: Regenerate.
	* generated/_exp_r8.F90: Regenerate.
	* generated/_abs_r4.F90: Regenerate.
	* generated/_abs_r8.F90: Regenerate.
	* generated/_sin_r16.F90: Regenerate.
	* generated/_tan_r4.F90: Regenerate.
	* generated/_tan_r8.F90: Regenerate.
	* generated/_sign_i4.F90: Regenerate.
	* generated/_sign_i8.F90: Regenerate.
	* generated/_exp_c16.F90: Regenerate.
	* generated/_sqrt_r16.F90: Regenerate.
	* generated/_conjg_c4.F90: Regenerate.
	* generated/_conjg_c8.F90: Regenerate.
	* generated/_dim_r16.F90: Regenerate.
	* generated/_mod_r10.F90: Regenerate.
	* generated/_abs_c10.F90: Regenerate.
	* generated/_conjg_c16.F90: Regenerate.
	* generated/_tan_r16.F90: Regenerate.
	* generated/_asinh_r10.F90: Regenerate.
	* generated/_abs_i4.F90: Regenerate.
	* generated/_abs_i8.F90: Regenerate.
	* generated/_acos_r10.F90: Regenerate.
	* generated/_exp_r10.F90: Regenerate.
	* generated/_acosh_r16.F90: Regenerate.
	* generated/_atan2_r16.F90: Regenerate.
	* generated/_cos_c16.F90: Regenerate.
	* generated/_mod_i16.F90: Regenerate.
	* generated/_asin_r4.F90: Regenerate.
	* generated/_anint_r16.F90: Regenerate.
	* generated/_asin_r8.F90: Regenerate.
	* generated/_aimag_c10.F90: Regenerate.
	* generated/_exp_c4.F90: Regenerate.
	* generated/_sinh_r10.F90: Regenerate.
	* generated/_exp_c8.F90: Regenerate.
	* generated/_log10_r4.F90: Regenerate.
	* generated/_log10_r8.F90: Regenerate.
	* generated/_abs_c4.F90: Regenerate.
	* generated/_abs_r16.F90: Regenerate.
	* generated/_abs_c8.F90: Regenerate.
	* generated/_asin_r10.F90: Regenerate.
	* generated/_sign_r10.F90: Regenerate.
	* generated/_atanh_r16.F90: Regenerate.
	* generated/_log_c10.F90: Regenerate.
	* generated/_cosh_r16.F90: Regenerate.
	* generated/_sin_c16.F90: Regenerate.
	* generated/_cos_r10.F90: Regenerate.
	* generated/_log10_r16.F90: Regenerate.
	* generated/_aint_r16.F90: Regenerate.
	* generated/_acos_r4.F90: Regenerate.
	* generated/_acos_r8.F90: Regenerate.
	* generated/_sqrt_c16.F90: Regenerate.
	* generated/_acosh_r4.F90: Regenerate.
	* generated/_atan_r10.F90: Regenerate.
	* generated/_acosh_r8.F90: Regenerate.
	* generated/_sign_i16.F90: Regenerate.
	* generated/_tanh_r16.F90: Regenerate.
	* generated/_log_r4.F90: Regenerate.
	* generated/_log_r8.F90: Regenerate.
	* generated/_sin_r4.F90: Regenerate.
	* generated/_sin_r8.F90: Regenerate.
	* generated/_log_r16.F90: Regenerate.
	* generated/_sin_r10.F90: Regenerate.
	* generated/_sqrt_r4.F90: Regenerate.
	* generated/_exp_c10.F90: Regenerate.
	* generated/_sqrt_r8.F90: Regenerate.
	* generated/_asinh_r4.F90: Regenerate.
	* generated/_sqrt_r10.F90: Regenerate.
	* generated/_asinh_r8.F90: Regenerate.
	* generated/_dim_r4.F90: Regenerate.
	* generated/_dim_r8.F90: Regenerate.
	* generated/_dim_r10.F90: Regenerate.
	* generated/_cosh_r4.F90: Regenerate.
	* generated/_conjg_c10.F90: Regenerate.
	* generated/_tan_r10.F90: Regenerate.
	* generated/_cosh_r8.F90: Regenerate.
	* generated/_mod_r16.F90: Regenerate.
	* generated/_abs_c16.F90: Regenerate.
	* generated/_cos_r4.F90: Regenerate.
	* generated/_asinh_r16.F90: Regenerate.
	* generated/_cos_r8.F90: Regenerate.
	* generated/_atanh_r4.F90: Regenerate.
	* generated/_atanh_r8.F90: Regenerate.
	* generated/_acos_r16.F90: Regenerate.
	* generated/_anint_r4.F90: Regenerate.
	* generated/_acosh_r10.F90: Regenerate.
	* generated/_anint_r8.F90: Regenerate.
	* generated/_exp_r16.F90: Regenerate.
	* generated/_mod_r4.F90: Regenerate.
	* generated/_cos_c10.F90: Regenerate.
	* generated/_atan2_r10.F90: Regenerate.
	* generated/_dim_i16.F90: Regenerate.
	* generated/_mod_r8.F90: Regenerate.
	* generated/_anint_r10.F90: Regenerate.
	* generated/_aint_r4.F90: Regenerate.
	* generated/_aint_r8.F90: Regenerate.
	* generated/_dim_i4.F90: Regenerate.
	* generated/_sinh_r4.F90: Regenerate.
	* generated/_log_c4.F90: Regenerate.
	* generated/_dim_i8.F90: Regenerate.
	* generated/_sinh_r8.F90: Regenerate.
	* generated/_log_c8.F90: Regenerate.
	* generated/_sin_c4.F90: Regenerate.
	* generated/_sin_c8.F90: Regenerate.
	* generated/misc_specifics.F90: Regenerate.
	* generated/_abs_r10.F90: Regenerate.
	* generated/_aimag_c16.F90: Regenerate.
	* generated/_atan_r4.F90: Regenerate.
	* generated/_sinh_r16.F90: Regenerate.
	* generated/_atan_r8.F90: Regenerate.
	* generated/_atanh_r10.F90: Regenerate.
	* generated/_cosh_r10.F90: Regenerate.
	* generated/_sqrt_c4.F90: Regenerate.
	* generated/_asin_r16.F90: Regenerate.

2007-01-19  Francois-Xavier Coudert  <coudert@clipper.ens.fr>

	PR libfortran/26893
	* acinclude.m4 (LIBGFOR_WORKING_GFORTRAN): New check.
	* configure.ac: Add call to LIBGFOR_WORKING_GFORTRAN.
	* configure: Regenerate.
	* config.h.in: Regenerate because it was forgottent in the last
	commit.

2007-01-18  Francois-Xavier Coudert  <coudert@clipper.ens.fr>
	    Tobias Burnus  <burnus@net-b.de>

=======
2007-07-30  Francois-Xavier Coudert  <fxcoudert@gcc.gnu.org>

	* libgfortran.h: Include <stdarg.h>.

2007-07-29  Thomas Koenig  <tkoenig@gcc.gnu.org>

	PR libfortran/32858
	PR libfortran/30814
	* configure.ac:  Added checks for presence of stdio.h and
	stdarg.h.  Test presence of vsnprintf().
	* configure: Regenerated.
	* config.h.in:  Regenerated.
	* libgfortran.h:  Include <stdio.h>.  Add printf attribute to
	prototype of runtime_error.  Remove prototype for st_sprintf.
	Add prototype for st_vprintf.
	* runtime/main.c (store_exec_path):  Replace st_sprintf by sprintf.
	* runtime/error.c (st_sprintf):  Remove.
	(runtime_error):  Rewrite as a variadic function.  Call
	st_vprintf().
	* intrinsics/pack_generic.c:  Output extents of LHS and RHS for
	bounds error.
	* io/open.c (new_unit):  Replace st_sprintf by sprintf.
	* io/list_read.c (convert_integer):  Likewise.
	(parse_repeat):  Likewise.
	(read_logical):  Likewise.
	(read_character):  Likewise.
	(parse_real):  Likewise.
	(read_real):  Likewise.
	(check_type):  Likewise.
	(nml_parse_qualifyer):  Likewise.
	(nml_read_obj):  Likewise.
	(nml_get_ojb_data):  Likewise.
	* io/unix.c (init_error_stream):  Remove.
	(tempfile):  Replace st_sprintf by sprintf.
	(st_vprintf):  New function.
	(st_printf):  Rewrite to call st_vprintf.
	* io/transfer.c (require_type):  Replace st_sprintf by sprintf.
	* io/format.c (format_error):  Likewise.
	* io/write.c (nml_write_obj):  Likewise.

2007-07-27  Janne Blomqvist  <jb@gcc.gnu.org>

	* io/transfer.c (st_set_nml_var_dim): Use index_type instead of
	GFC_INTEGER_4 for array descriptor triplets.

2007-07-27  Francois-Xavier Coudert  <fxcoudert@gcc.gnu.org>

	* io/unix.c (stream_ttyname): Mark argument as potentialy unused.

2007-07-27  Francois-Xavier Coudert  <fxcoudert@gcc.gnu.org>

	PR fortran/32035
	* runtime/select.c (select_string): Adjust prototype and function
	so that the return value is an integer, not a pointer.

2007-07-24  Tobias Burnus  <burnus@net-b.de>

	* libgfortran.h:  Add bounds_check to compile_options_t.

2007-07-24  Thomas Koenig  <tkoenig@gcc.gnu.org>

	PR fortran/30814
	* libgfortran.h:  Add bounds_check to compile_options_t.
	* runtime/compile_options.c (set_options):  Add handling
	of compile_options.bounds_check.
	* intrinsics/pack_generic.c (pack_internal):  Also determine
	the number of elements if compile_options.bounds_check is
	true.  Raise runtime error if a different array shape is
	detected.

2007-07-23  Christopher D. Rickett  <crickett@lanl.gov>

	PR fortran/32600
	* intrinsics/iso_c_binding.c (c_funloc): Remove.
	* intrinsics/iso_c_binding.h: Remove c_funloc.
	* gfortran.map: Ditto.

2007-07-22  Jerry DeLisle  <jvdelisle@gcc.gnu.org>

	* io/read.c (convert_real): Generate error only on EINVAL.

2007-07-21  Christopher D. Rickett  <crickett@lanl.gov>

	PR fortran/32627
	* libgfortran/intrinsics/iso_c_generated_procs.c: Add c_f_pointer
	for character/string arguments.
	* libgfortran/intrinsic/iso_c_binding.c (c_f_pointer_u0): Allow
	the optional SHAPE arg to be any valid integer kind.
	* libgfortran/gfortran.map: Add c_f_pointer_s0.
	* libgfortran/mk-kinds-h.sh: Save smallest integer kind as default
	character kind.
	* libgfortran/intrinsics/iso_c_generated_procs.c: Add versions of
	c_f_pointer for complex and logical types.
	* libgfortran/gfortran.map: Add c_f_pointer versions for logical
	and complex types.

2007-07-19  Christopher D. Rickett  <crickett@lanl.gov>

	PR fortran/32600
	* libgfortran/intrinsics/iso_c_binding.c: Remove C_LOC.
	* libgfortran/intrinsics/iso_c_binding.h: Ditto.
	* libgfortran/gfortran.map: Ditto.

2007-07-15  Jerry DeLisle  <jvdelisle@gcc.gnu.org>
	    Francois-Xavier Coudert  <fxcoudert@gcc.gnu.org>

	PR fortran/32611
	* runtime/compile_options.c (set_std): Remove.
	(set_options): New function.
	(init_compile_options): Add initialization for -fsign-zero option.
	* gfortran.map (GFORTRAN_1.0): Rename _gfortran_set_std into
	_gfortran_set_options.
	* libgfortran.h (compile_options_t): Add sign_zero field.
	* io/write.c (output_float): Use the sign bit of the value to determine
	if a negative sign should be emitted for zero values.  Do not emit the
	negative sign for zero if -fno-sign-zero was set during compile.
	
2007-07-14  Jerry DeLisle  <jvdelisle@gcc.gnu.org>

	PR libgfortran/32752
	* io/unix.c (unix_stream): Move buffer pointer adjacent to small_buffer.
	* io/transfer.c (formatted_transfer_scalar): If stream I/O, set
	bytes_used to zero. Fix off by one error in calculation of pos and
	skips. Eliminate duplicate pending_spaces check.

2007-07-15  Francois-Xavier Coudert  <fxcoudert@gcc.gnu.org>

	PR fortran/32357
	* intrinsics/mvbits.c: Change prototype so that FROMPOS, LEN and
	TOPOS arguments are C int.

2007-07-09  Jerry DeLisle  <jvdelisle@gcc.gnu.org>

	PR libgfortran/32702
	* io/unix.c (unix_stream): Restore buffer pointer and small_buffer.
	(fd_alloc): If the number of bytes needed is greater than the default
	BUFFER_SIZE, allocate a new buffer large enough.  Free the old buffer if
	necessary. (fd_sfree): Restore use of buffer pointer.
	(fd_close): Likewise. (fd_open): Likewise.
	(init_error_stream): Likewise.
	
2007-07-09  Thomas Koenig  <tkoenig@gcc.gnu.org>

	PR libfortran/32336
	* m4/matmul.m4:  When the dimension of b is incorrect,
	raise a runtime error instead of a failed assertion.
	* generated/matmul_i1.c:  Regenerated.
	* generated/matmul_i2.c:  Regenerated.
	* generated/matmul_i4.c:  Regenerated.
	* generated/matmul_i8.c:  Regenerated.
	* generated/matmul_i16.c:  Regenerated.
	* generated/matmul_r4.c:  Regenerated.
	* generated/matmul_r8.c:  Regenerated.
	* generated/matmul_r10.c:  Regenerated.
	* generated/matmul_r16.c:  Regenerated.

2007-07-08  Jerry DeLisle  <jvdelisle@gcc.gnu.org>

	PR libgfortran/32678
	* io/transfer.c (formatted_transfer_scalar): Don't allow pending_spaces
	to go negative.

2007-07-08  Thomas Koenig  <tkoenig@gcc.gnu.org>

	PR libfortran/32217
	* intrinsics/unpack_generic.c:  If the destination array is
	empty, return early.

2007-07-05  H.J. Lu  <hongjiu.lu@intel.com>

	* aclocal.m4: Regenerated.

2007-07-04  David Edelsohn  <edelsohn@gnu.org>

	* configure.ac: SUBST CFLAGS.
	* configure: Regenerate.

2007-07-03  Janne Blomqvist  <jb@gcc.gnu.org>

	* libgfortran.h: Mark internal_malloc_size as a malloc function.
	* runtime/memory.c (internal_realloc_size): Remove.
	(internal_realloc): Call realloc directly instead of
	internal_realloc_size.
	(allocate_size): Remove.
	(allocate): Call malloc directly instead of allocate_size, mark as
	malloc function.

2007-07-02  Steven G. Kargl  <kargl@gcc.gnu.org>

	Restore collateral damage from ISO C Binding merge.

2007-06-29  Jerry DeLisle  <jvdelisle@gcc.gnu.org>

	PR libgfortran/32456
	* io/unit.c (filename_from_unit): Don't use find_unit, instead search
	for unit directly.

2007-07-02  Steven G. Kargl  <kargl@gcc.gnu.org>

	* Makefile.in:  Regenerated with automake 1.9.6.

2007-07-02  Steven G. Kargl  <kargl@gcc.gnu.org>

	* Makefile.in:  Remove extraneous kill.lo rule.

2007-07-02  Janne Blomqvist  <jb@gcc.gnu.org>

	PR fortran/32239
	* generated/pow_r*_i4.c: Removed.

2007-07-01  Christopher D. Rickett  <crickett@lanl.gov>

	* Makefile.in: Add support for iso_c_generated_procs.c and
	iso_c_binding.c.
	* Makefile.am: Ditto.
	* intrinsics/iso_c_generated_procs.c: New file containing helper
	functions.
	* intrinsics/iso_c_binding.c: Ditto.
	* intrinsics/iso_c_binding.h: New file
	* gfortran.map: Include the __iso_c_binding_c_* functions.
	* libgfortran.h: define GFC_NUM_RANK_BITS.

2007-07-01  Janne Blomqvist  <jb@gcc.gnu.org>

	PR fortran/32239
	* Makefile.am: Don't generate real**int4 pow functions.
	* gfortran.map: Remove real**int4 pow symbols.
	* Makefile.in: Regenerated.

2007-07-01  Jerry DeLisle  <jvdelisle@gcc.gnu.org>

	PR libgfortran/32554
	* io/write.c (output_float): Set edigits to a fixed size, avoiding
	variation in field width calculation and eliminate buffer overrun.

2007-07-01  Janne Blomqvist  <jb@gcc.gnu.org>

	* runtime/memory.c (internal_realloc): Use index_type for size
	argument instead of GFC_INTEGER_4.
	(allocate_array): Likewise.
	(allocate): Likewise, add ifdef around unnecessary check.
	(internal_reallo64): Remove.
	(allocate_array64): Remove.
	(allocate64): Remove.
	* gfortran.map: Remove symbols for 64-bit allocation functions.

2007-06-29  Jerry DeLisle  <jvdelisle@gcc.gnu.org>

	PR libgfortran/32456
	* io/unit.c (filename_from_unit): Don't use find_unit, instead search
	for unit directly.

2007-06-24  Adam Nemet  <anemet@caviumnetworks.com>

	PR libfortran/32495
	* runtime/backtrace.c (local_strcasestr): Rename from strcasestr.
	(show_backtrace): Rename strcasestr to local_strcasestr.

2007-06-24  Jerry DeLisle  <jvdelisle@gcc.gnu.org>

	PR libgfortran/32456
	* runtime/error.c (show_locus): Update to emit the unit number
	and file name involved with the error.  Use new function
	filename_from_unit.
	* libgfortran.h (filename_from_unit): Declare new function.
	* io/unit.c (init_units): Set the unit file name for stdin, stdout,
	and stderr for use later in error reporting.
	(filename_from_unit): Add this new function.

2007-06-24  Jerry DeLisle  <jvdelisle@gcc.gnu.org>

	PR libgfortran/32446
	* io/write.c (output_float): Calculate ndigits correctly for large
	numbered formats that must pad zeros before the decimal point.

2007-06-15  Rainer Orth  <ro@TechFak.Uni-Bielefeld.DE>

	PR libfortran/32345
	* runtime/backtrace.c (show_backtrace): Only use snprintf if
	available.

2007-06-10  Jerry DeLisle  <jvdelisle@gcc.gnu.org>

	PR libgfortran/32235
	* io/transfer.c (st_read): Remove test for end of file condition.
	(next_record_r): Add test for end of file condition.

2007-06-02  Paolo Bonzini  <bonzini@gnu.org>

	* configure: Regenerate.

2007-05-28  Tobias Burnus  <burnus@net-b.de>

	PR fortran/32124
	* runtime/memory.c (allocate_size): Use ERROR_ALLOCATION.
	(allocate,allocate64): Use stat variable if present.

2007-05-27  Janne Blomqvist  <jb@gcc.gnu.org>

	* runtime/string.c (compare0): Use gfc_charlen_type instead of
	int.
	(fstrlen): Likewise.
	(find_option): Likewise.
	(fstrcpy): Use gfc_charlen_type instead of int, return length.
	(cf_strcpy): Likewise.
	* libgfortran.h: Change string prototypes to use gfc_charlen_type.
	* io/open.c (new_unit): Use snprintf if available.
	* io/list_read.c (nml_touch_nodes): Use memcpy instead of
	strcpy/strcat.
	(nml_read_obj): Likewise.
	* io/transfer.c (st_set_nml_var): Likewise.
	* io/write.c (output_float): Use snprintf if available.
	(nml_write_obj) Use memcpy instead of strcpy/strcat.

2007-05-26  Janne Blomqvist  <jb@gcc.gnu.org>

	* io/unix.c (unix_stream): Rearrange struct members, remove
	small_buffer.
	(int_stream): New struct.
	(fd_alloc): Always use existing buffer, never reallocate.
	(fd_sfree): Remove check for buffer != small_buffer.
	(fd_close): Likewise.
	(mem_alloc_r_at): Change to use int_stream.
	(mem_alloc_w_at): Likewise.
	(mem_read): Likewise.
	(mem_write): Likewise.
	(mem_set): Likewise.
	(mem_truncate): Likewise.
	(mem_close): Likewise.
	(mem_sfree): Likewise.
	(empty_internal_buffer): Likewise.
	(open_internal): Likewise.
	
2007-05-25  Jerry DeLisle  <jvdelisle@gcc.gnu.org>

	* io/transfer.c (unformatted_read): Use size from front end eliminating
	use of size_from_real_kind. (unformatted_write): Ditto.

2007-05-23  Steve Ellcey  <sje@cup.hp.com>

	* Makefile.in: Regenerate.
	* configure: Regenerate.
	* aclocal.m4: Regenerate.

2007-05-22  Tobias Burnus  <burnus@net-b.de>

	* libgfortran.h: Mark stop_numeric as noreturn.

2007-05-22  Tobias Burnus  <burnus@net-b.de>

	PR libgfortran/31295
	* intrinsics/eoshift0.c (eoshift0): Silence uninitialized warning.
	* intrinsics/eoshift2.c (eoshift2): Ditto.

2007-05-18  Jerry DeLisle  <jvdelisle@gcc.gnu.org>

	PR libfortran/31964
	* intrinsics/ishftc.c (ishftc4, ishftc8, ishftc16): Fix mask to handle
	shift of bit-size number of bits.

2007-05-17  Tobias Burnus <burnus@net-b.de>

	PR fortran/31917
	* runtime/environ.c (mark_range): Fix setting default convert unit.

2007-05-15  Jerry DeLisle  <jvdelisle@gcc.gnu.org>

	PR libfortran/31922
	* intrinsics/string_intrinsics.c (string_trim): Set result to null if
	string length is zero.

2007-05-15  Tobias Burnus  <burnus@net-b.de>

	PR libfortran/31915
	* io/transfer.c (unformatted_read): Use proper size for real(10).
	  (unformatted_write): Ditto.

2007-05-14  Francois-Xavier Coudert  <fxcoudert@gcc.gnu.org>

	PR fortran/30723
	* runtime/memory.c (internal_malloc, internal_malloc64,
	internal_free): Remove.
	* runtime/error.c (os_error): Export function.
	* intrinsics/move_alloc.c: Include stdlib.h.
	(move_alloc): Call free instead of internal_free.
	(move_alloc_c): Wrap long lines.
	* libgfortran.h (os_error): Export prototype.
	(internal_free): Remove prototype.
	* gfortran.map (GFORTRAN_1.0): Remove _gfortran_internal_free,
	_gfortran_internal_malloc and _gfortran_internal_malloc64.
	Add _gfortran_os_error.

2007-05-09  Jerry DeLisle  <jvdelisle@gcc.gnu.org>

	PR libfortran/31880
	* io/unix.c (fd_alloc_r_at): Fix calculation of physical offset.

2007-05-07  Francois-Xavier Coudert  <fxcoudert@gcc.gnu.org>

	PR libfortran/31607
	* intrinsics/system.c (system_sub): Call flush_all_units.
	* io/io.h (flush_all_units): Move prototype to libgfortran.h.
	* libgfortran.h (flush_all_units): Add prototype.

2007-05-06  Jerry DeLisle  <jvdelisle@gcc.gnu.org>

	PR libfortran/31201
	* runtime/error.c (runtime_error_at): New function.
	(generate_error): Export this function.
	* gfortran.map: Add _gfortran_generate_error and
	_gfortran_runtime_error_at.
	* libgfortran.h: Add comment to reference error codes in front end.
	(library_start): Locate prototype with library_end macro and add
	a new comment.  Add prototype for runtime_error_at. Export prototype for
	generate_error.
	* io/lock.c (library_start): Fix check for error condition.
	* io/transfer.c (data_transfer_init): Add library check.

2007-05-04  Daniel Franke  <franke.daniel@gmail.com>

	PR fortran/22359
	* io/intrinsics.c (fseek_sub): New.
	* io/unix.c (fd_fseek): Change logical and physical offsets only
	if seek succeeds.
	* gfortran.map (fseek_sub): New.

2007-05-04  Francois-Xavier Coudert  <fxcoudert@gcc.gnu.org>

	PR libfortran/31210
	* io/transfer.c (transfer_character): Avoid passing a NULL
	pointer as source to the transfer routines, if the string length
	is zero.

2007-04-28  Jerry DeLisle  <jvdelisle@gcc.gnu.org>

	PR libfortran/31501
	* io/list_read.c (next_char): Fix whitespace.
	* io/io.h: Remove prototypes and define macros for is_array_io,
	is_stream_io, and is_internal_unit.
	* io/unit.c (is_array_io), (is_internal_unit), (is_stream_io): Delete
	these functions.
	* io/transfer.c (read_sf): Change handling of internal_unit to make a
	single call to salloc_r and use memcpy to transfer the data. 

2007-04-27  Jerry DeLisle  <jvdelisle@gcc.gnu.org>

	PR libfortran/31532
	* io/file_pos.c (st_backspace): Set flags.position for end of file
	condition and use new function update_position.
	(st_endfile): Use new function update_position.
	* io/io.h: Add prototype for new function.
	* io/inquire.c (inquire_via_unit): If not direct access, set NEXTREC
	to zero.
	* io/unit.c (update_position): New function to update position info
	used by inquire.
	* io/transfer.c (next_record): Fix typo and use new function.

2007-04-25  Francois-Xavier Coudert  <fxcoudert@gcc.gnu.org>

	PR libfortran/31299
	* intrinsics/getlog.c: Use getpwuid and geteuid instead of
	getlogin if they are available.
	* configure.ac: Add checks for getpwuid and geteuid.
	* configure: Regenerate.
	* config.h.in: Regenerate.

2007-04-25  Janne Blomqvist  <jb@gcc.gnu.org>

	* configure: Regenerate using autoconf 2.59.
	* Makefile.in: Likewise.  
	* config.h.in: Likewise.

2007-04-24  Janne Blomqvist  <jb@gcc.gnu.org>

	PR libfortran/27740
	* configure.ac: New test to determine if symbol versioning is
	supported.
	* Makefile.am: Use result of above test to add appropriate linker
	flags.
	* gfortran.map: New file.
	* configure: Regenerated.
	* Makefile.in: Regenerated.
	* config.h.in: Regenerated.

2007-04-23  Thomas Koenig  <tkoenig@gcc.gnu.org>

	PR fortran/31618
	* io/transfer.c (read_block_direct):  Instead of calling us_read,
	set dtp->u.p.current_unit->current_record = 0 so that pre_position
	will read the record marker.
	(data_transfer_init):  For different error conditions, call
	generate_error, then return.

2007-04-19  Francois-Xavier Coudert  <fxcoudert@gcc.gnu.org>

	* runtime/main.c (please_free_exe_path_when_done): New variable.
	(store_exe_path): Initialize character buffer, and mark whether
	exe_path should be free'd by the library destructor function.
	(cleanup): Only free exe_path if needed.

2007-04-18  Francois-Xavier Coudert  <fxcoudert@gcc.gnu.org>
	    Tobias Burnus  <burnus@net-b.de>

	PR libfortran/31286
	PR libfortran/31296
	* intrinsics/cshift0.c (cshift0): Initialize sstride[0] and rstride[0].
	* intrinsics/unpack_generic.c (unpack0, unpack0_char): Zero the
	array structures we pass to unpack_internal.

2007-04-14  Jerry DeLisle  <jvdelisle@gcc.gnu.org>

	* io/open.c (test_endfile): Revert changes for 31052, restoring this
	function. 

2007-04-14  Steve Ellcey  <sje@cup.hp.com>

	* Makefile.am: Add -I .. to ACLOCAL_AMFLAGS.  Add libgfortran_la_LINK.
	* Makefile.in: Regenerate.

2007-04-11  Kai Tietz  <kai.tietz@onevision.com>

	* configure: Regenerate.

2007-04-06  Francois-Xavier Coudert  <fxcoudert@gcc.gnu.org>

	* intrinsics/cpu_time.c: Don't include headers already included
	by libgfortran.h. Protect inclusion of sys/times.h.
	* configure.ac: Remove unneeded checks for finit, stdio.h,
	stddef.h, math.h and sys/params.h.
	* config/fpu-aix.h: Don't include headers already included by
	libgfortran.h.
	* config/fpu-sysv.h: Likewise.
	* io/write.c: Likewise.
	* m4/minloc1.m4: Likewise.
	* m4/maxloc1.m4: Likewise.
	* m4/fraction.m4: Likewise.
	* m4/set_exponent.m4: Likewise.
	* m4/spacing.m4: Likewise.
	* m4/minval.m4: Likewise.
	* m4/maxval.m4: Likewise.
	* m4/exponent.m4: Likewise.
	* m4/nearest.m4: Likewise.
	* m4/minloc0.m4: Likewise.
	* m4/maxloc0.m4: Likewise.
	* m4/rrspacing.m4: Likewise.
	* runtime/main.c: Likewise.
	* runtime/error.c: Likewise.
	* intrinsics/system_clock.c: Likewise.
	* intrinsics/etime.c: Likewise.
	* intrinsics/stat.c: Likewise.
	* intrinsics/date_and_time.c: Likewise.
	* intrinsics/env.c: Likewise.
	* intrinsics/kill.c: Likewise.
	* intrinsics/getXid.c: Likewise.
	* intrinsics/chmod.c: Likewise.
	* intrinsics/args.c: Likewise.
	* intrinsics/c99_functions.c: Likewise.
	* generated/minval_r8.c: Regenerate.
	* generated/maxloc1_4_r8.c: Regenerate.
	* generated/minloc1_16_r16.c: Regenerate.
	* generated/maxval_i2.c: Regenerate.
	* generated/maxloc1_8_i4.c: Regenerate.
	* generated/exponent_r16.c: Regenerate.
	* generated/maxloc0_4_r4.c: Regenerate.
	* generated/fraction_r16.c: Regenerate.
	* generated/fraction_r4.c: Regenerate.
	* generated/minloc0_4_r16.c: Regenerate.
	* generated/minloc0_4_i1.c: Regenerate.
	* generated/maxloc0_4_r16.c: Regenerate.
	* generated/maxloc0_4_i2.c: Regenerate.
	* generated/minloc1_8_r16.c: Regenerate.
	* generated/maxloc1_8_r16.c: Regenerate.
	* generated/set_exponent_r8.c: Regenerate.
	* generated/maxloc0_8_i8.c: Regenerate.
	* generated/minloc1_4_r8.c: Regenerate.
	* generated/maxloc1_16_r16.c: Regenerate.
	* generated/minloc1_16_i4.c: Regenerate.
	* generated/maxloc1_16_i4.c: Regenerate.
	* generated/minloc0_16_i8.c: Regenerate.
	* generated/maxloc0_16_i8.c: Regenerate.
	* generated/nearest_r8.c: Regenerate.
	* generated/spacing_r16.c: Regenerate.
	* generated/maxval_r16.c: Regenerate.
	* generated/minloc1_8_i4.c: Regenerate.
	* generated/minloc0_16_i16.c: Regenerate.
	* generated/minloc0_4_r4.c: Regenerate.
	* generated/set_exponent_r10.c: Regenerate.
	* generated/rrspacing_r10.c: Regenerate.
	* generated/minloc0_4_i2.c: Regenerate.
	* generated/maxloc0_8_i1.c: Regenerate.
	* generated/minloc0_8_i8.c: Regenerate.
	* generated/spacing_r4.c: Regenerate.
	* generated/minloc1_16_r10.c: Regenerate.
	* generated/minloc0_16_i1.c: Regenerate.
	* generated/maxloc0_16_i1.c: Regenerate.
	* generated/maxloc1_8_r8.c: Regenerate.
	* generated/minval_i16.c: Regenerate.
	* generated/exponent_r10.c: Regenerate.
	* generated/maxval_i4.c: Regenerate.
	* generated/minval_i8.c: Regenerate.
	* generated/maxloc1_4_i8.c: Regenerate.
	* generated/fraction_r10.c: Regenerate.
	* generated/maxloc0_16_i16.c: Regenerate.
	* generated/maxloc0_8_r4.c: Regenerate.
	* generated/rrspacing_r8.c: Regenerate.
	* generated/minloc1_4_i16.c: Regenerate.
	* generated/minloc0_4_r10.c: Regenerate.
	* generated/maxloc1_4_i16.c: Regenerate.
	* generated/minloc0_8_i16.c: Regenerate.
	* generated/maxloc0_4_r10.c: Regenerate.
	* generated/maxloc0_8_i16.c: Regenerate.
	* generated/minloc1_8_r10.c: Regenerate.
	* generated/minloc0_16_r4.c: Regenerate.
	* generated/maxloc1_8_r10.c: Regenerate.
	* generated/maxloc0_16_r4.c: Regenerate.
	* generated/minloc1_16_r8.c: Regenerate.
	* generated/minloc0_8_i1.c: Regenerate.
	* generated/maxloc0_4_i4.c: Regenerate.
	* generated/maxloc1_16_r8.c: Regenerate.
	* generated/maxloc0_8_i2.c: Regenerate.
	* generated/nearest_r16.c: Regenerate.
	* generated/maxloc1_16_r10.c: Regenerate.
	* generated/minloc0_16_i2.c: Regenerate.
	* generated/minloc1_8_r8.c: Regenerate.
	* generated/maxloc0_16_i2.c: Regenerate.
	* generated/exponent_r4.c: Regenerate.
	* generated/spacing_r10.c: Regenerate.
	* generated/maxval_r10.c: Regenerate.
	* generated/minval_i1.c: Regenerate.
	* generated/maxloc1_4_i1.c: Regenerate.
	* generated/minloc1_4_i8.c: Regenerate.
	* generated/minloc0_8_r4.c: Regenerate.
	* generated/minloc0_16_r16.c: Regenerate.
	* generated/minloc0_4_i4.c: Regenerate.
	* generated/minloc0_8_i2.c: Regenerate.
	* generated/minval_r4.c: Regenerate.
	* generated/maxloc1_4_r4.c: Regenerate.
	* generated/maxval_r8.c: Regenerate.
	* generated/minval_r16.c: Regenerate.
	* generated/minloc1_4_i1.c: Regenerate.
	* generated/minval_i2.c: Regenerate.
	* generated/maxloc1_4_i2.c: Regenerate.
	* generated/maxloc1_8_i8.c: Regenerate.
	* generated/maxloc0_4_r8.c: Regenerate.
	* generated/maxloc0_16_r16.c: Regenerate.
	* generated/minloc1_4_r16.c: Regenerate.
	* generated/fraction_r8.c: Regenerate.
	* generated/maxloc1_4_r16.c: Regenerate.
	* generated/set_exponent_r4.c: Regenerate.
	* generated/minloc0_8_r16.c: Regenerate.
	* generated/maxloc0_8_r16.c: Regenerate.
	* generated/nearest_r10.c: Regenerate.
	* generated/maxloc0_8_i4.c: Regenerate.
	* generated/minloc1_4_r4.c: Regenerate.
	* generated/minloc0_16_i4.c: Regenerate.
	* generated/maxloc0_16_i4.c: Regenerate.
	* generated/nearest_r4.c: Regenerate.
	* generated/minloc1_16_i8.c: Regenerate.
	* generated/maxloc1_16_i8.c: Regenerate.
	* generated/minloc1_4_i2.c: Regenerate.
	* generated/maxloc1_8_i1.c: Regenerate.
	* generated/minloc0_16_r10.c: Regenerate.
	* generated/minloc1_8_i8.c: Regenerate.
	* generated/minloc0_4_r8.c: Regenerate.
	* generated/minloc0_8_i4.c: Regenerate.
	* generated/minloc1_16_i16.c: Regenerate.
	* generated/spacing_r8.c: Regenerate.
	* generated/maxloc1_8_r4.c: Regenerate.
	* generated/minloc1_16_i1.c: Regenerate.
	* generated/maxloc1_16_i1.c: Regenerate.
	* generated/minval_r10.c: Regenerate.
	* generated/minval_i4.c: Regenerate.
	* generated/minloc1_8_i1.c: Regenerate.
	* generated/maxloc1_4_i4.c: Regenerate.
	* generated/maxloc1_8_i2.c: Regenerate.
	* generated/maxval_i8.c: Regenerate.
	* generated/maxloc0_16_r10.c: Regenerate.
	* generated/rrspacing_r4.c: Regenerate.
	* generated/minloc0_4_i16.c: Regenerate.
	* generated/maxloc0_8_r8.c: Regenerate.
	* generated/maxloc0_4_i16.c: Regenerate.
	* generated/minloc1_4_r10.c: Regenerate.
	* generated/minloc1_8_i16.c: Regenerate.
	* generated/maxloc1_4_r10.c: Regenerate.
	* generated/minloc0_8_r10.c: Regenerate.
	* generated/maxloc1_8_i16.c: Regenerate.
	* generated/maxloc0_8_r10.c: Regenerate.
	* generated/minloc1_16_r4.c: Regenerate.
	* generated/maxloc1_16_r4.c: Regenerate.
	* generated/minloc0_16_r8.c: Regenerate.
	* generated/maxloc0_16_r8.c: Regenerate.
	* generated/maxloc0_4_i8.c: Regenerate.
	* generated/maxloc1_16_i16.c: Regenerate.
	* generated/minloc1_8_r4.c: Regenerate.
	* generated/minloc1_16_i2.c: Regenerate.
	* generated/maxloc1_16_i2.c: Regenerate.
	* generated/maxval_i16.c: Regenerate.
	* generated/exponent_r8.c: Regenerate.
	* generated/minloc1_4_i4.c: Regenerate.
	* generated/maxval_i1.c: Regenerate.
	* generated/minloc1_8_i2.c: Regenerate.
	* generated/minloc0_8_r8.c: Regenerate.
	* generated/set_exponent_r16.c: Regenerate.
	* generated/maxloc0_4_i1.c: Regenerate.
	* generated/rrspacing_r16.c: Regenerate.
	* generated/minloc0_4_i8.c: Regenerate.
	* generated/maxval_r4.c: Regenerate.
	* configure: Regenerate.
	* config.h.in: Regenerate.

2007-04-06  Jerry DeLisle  <jvdelisle@gcc.gnu.org>

	PR libfortran/31395
	* io/format.c (parse_format_list): Fix parsing.

2007-04-03  Francois-Xavier Coudert  <fxcoudert@gcc.gnu.org>

	PR fortran/31304
	intrinsics/string_intrinsics.c (string_repeat): Remove.

2007-04-01  Jerry DeLisle  <jvdelisle@gcc.gnu.org>

	PR libfortran/31052
	* io/open.c (test_endfile): Delete this function.
	(edit_modes): Delete call to test_endfile.
	(new_unit): Likewise.
	* io/io.h: Delete prototype for test_endfile.
	* io/transfer.c (next_record_r): Remove use of test_endfile.
	(st_read):  Add test for end file condition and adjust status. 

2007-04-01  Jerry DeLisle  <jvdelisle@gcc.gnu.org>

	PR libfortran/31366
	* io/transfer.c (read_block_direct): Do not generate error when reading
	past EOF on a short record that is less than the RECL= specified.
	
2007-04-01  Jerry DeLisle  <jvdelisle@gcc.gnu.org>

	PR libfortran/31207
	* io/unit.c (close_unit_1): If there are bytes previously written from
	ADVANCE="no", move to the end before closing.

2007-03-31  Francois-Xavier Coudert  <fxcoudert@gcc.gnu.org>

	PR libfortran/31335
	* intrinsics/stat.c: Only provide STAT and FSTAT library routines
	if stat() and fstat() library functions are available. When lstat()
	is not available, use stat() instead.
	* configure.ac: Add checks for stat, fstat and lstat.
	* configure: Regenerate.
	* config.h.in: Regenerate.

2007-03-27  Jerry DeLisle  <jvdelisle@gcc.gnu.org>

	PR libfortran/31052
	* io/transfer.c (next_record_r): Do not call test_endfile if in namelist
	mode.

2007-03-25  Jerry DeLisle  <jvdelisle@gcc.gnu.org>

	PR libfortran/31199
	* io/io.h: Add saved_pos to gfc_unit structure.
	* io/open.c (new_unit): Initialize saved_pos.
	* io/transfer.c (data_transfer_init): Set max_pos to value in saved_pos.
	(next_record_w): Fix whitespace.
	(finalze_transfer): Calculate max_pos for ADVANCE="no" and save it for
	later use.  If not ADVANCE="no" set saved_pos to zero.

2007-03-25  Thomas Koenig  <tkoenig@gcc.gnu.org>

	PR libfortran/31196
	* intrinsics/reshape_generic.c (reshape_internal):  Increment
	correct variable.

2007-03-22  Jerry DeLisle  <jvdelisle@gcc.gnu.org>

	PR libfortran/31052
	* file_pos.c: Update Copyright year.
	* io/open.c (test_endfile): Restore test_endfile to fix SPEC regression.
	Update Copyright year.
	* io/io.h: Same.
	* io/unix.c (is_special): Add missing type for this function.
	Update Copyright year.
	* io/transfer.c (next_record_r): Restore test_endfile.
	(st_read): Fix whitespace.  Update Copyright year

2007-03-20  Francois-Xavier Coudert  <coudert@clipper.ens.fr>

	* configure.ac: Add missing check for gettimeofday.
	* config.h.in: Renegerate.
	* configure: Regenerate.

2007-03-18  Jerry DeLisle  <jvdelisle@gcc.gnu.org>

	PR libfortran/31052
	* io/file_position (st_rewind): Fix comments. Remove use of
	test_endfile. Don't seek if already at 0 position.  Use new is_special
	function to set endfile state.
	* io/open.c (test_endfile): Delete this function.
	* io/io.h: Delete prototype for test_endfile.  Add prototype
	for is_special.
	* io/unix.c (is_special): New function. Fix whitespace.
	* io/transfer.c (next_record_r): Remove use of test_endfile.

2007-03-16  David Edelsohn  <edelsohn@gnu.org>

	* runtime/main.c: Include "config.h" first.

2007-03-15  Jerry DeLisle  <jvdelisle@gcc.gnu.org>

	PR libfortran/31099
	* io/file_pos.c (st_rewind): Don't set bytes_left to zero.

2007-03-15  Francois-Xavier Coudert  <coudert@clipper.ens.fr>

	* runtime/backtrace.c: New file.
	* runtime/environ.c (variable_table): New GFORTRAN_ERROR_BACKTRACE
	environment variable.
	* runtime/compile_options.c (set_std): Add new argument.
	* runtime/main.c (store_exe_path, full_exe_path): New functions.
	* runtime/error.c (sys_exit): Add call to show_backtrace.
	* libgfortran.h (options_t): New backtrace field.
	(store_exe_path, full_exe_path, show_backtrace): New prototypes.
	* configure.ac: Add checks for execinfo.h, execvp, pipe, dup2,
	close, fdopen, strcasestr, getrlimit, backtrace, backtrace_symbols
	and getppid.
	* Makefile.am: Add runtime/backtrace.c.
	* fmain.c (main): Add call to store_exe_path.
	* Makefile.in: Renegerate.
	* config.h.in: Renegerate.
	* configure: Regenerate.

2007-03-14  Jerry DeLisle  <jvdelisle@gcc.gnu.org>

	PR libfortran/31051
	* io/transfer.c (formatted_transfer_scalar): Adjust position for pending
	spaces when in writing mode.  Clean up some formatting.

2007-03-14  Thomas Koenig  <Thomas.Koenig@online.de>

	PR libfortran/30690
	* all.m4: Quote everything, except for m4 macros.
	* any.m4: Likewise.
	* count.m4: Likewise.
	* cshift1.m4: Likewise.
	* eoshift1.m4: Likewise.
	* eoshift3.m4: Likewise.
	* exponent.m4: Likewise.
	* fraction.m4: Likewise.
	* in_pack.m4: Likewise.
	* in_unpack.m4: Likewise.
	* matmul.m4: Likewise.
	* matmull.m4: Likewise.
	* nearest.m4: Likewise.
	* pow.m4: Likewise.
	* product.m4: Likewise.
	* reshape.m4: Likewise.
	* rrspacing.m4: Likewise.
	* set_exponent.m4: Likewise.
	* shape.m4: Likewise.
	* spacing.m4: Likewise.
	* transpose.m4: Likewise.

2007-03-14  Jakub Jelinek  <jakub@redhat.com>

	* io/unix.c (regular_file): For ACTION_UNSPECIFIED retry with
	O_RDONLY even if errno is EROFS.

2007-03-09  Jerry DeLisle  <jvdelisle@gcc.gnu.org>

	PR libfortran/31099
	* io/open.c (new_unit): Initialize bytes_left and recl_subrecord.
	* io/transfer.c (next_record_w): Set bytes left to record length for
	sequential unformatted I/O.
	(next_record_r): Ditto.
	(read_block_direct): Fix test for exceeding bytes_left.

2007-03-08  Daniel Franke  <franke.daniel@gmail.com>

	PR fortran/30947
	* intrinsics/signal.c (alarm_sub_int): Avoid SEGFAULT with 
	integer arguments.

2007-03-04  Thomas Koenig  <Thomas.Koenig@online.de>

	PR libfortran/30981
	* m4/pow_m4: Use appropriate unsigned int type for u.
	* generated/pow_c10_i16.c: Regenerated.
	* generated/pow_c10_i4.c: Regenerated.
	* generated/pow_c10_i8.c: Regenerated.
	* generated/pow_c16_i16.c: Regenerated.
	* generated/pow_c16_i4.c: Regenerated.
	* generated/pow_c16_i8.c: Regenerated.
	* generated/pow_c4_i16.c: Regenerated.
	* generated/pow_c4_i4.c: Regenerated.
	* generated/pow_c4_i8.c: Regenerated.
	* generated/pow_c8_i16.c: Regenerated.
	* generated/pow_c8_i4.c: Regenerated.
	* generated/pow_c8_i8.c: Regenerated.
	* generated/pow_i16_i16.c: Regenerated.
	* generated/pow_i16_i4.c: Regenerated.
	* generated/pow_i16_i8.c: Regenerated.
	* generated/pow_i4_i16.c: Regenerated.
	* generated/pow_i4_i4.c: Regenerated.
	* generated/pow_i4_i8.c: Regenerated.
	* generated/pow_i8_i16.c: Regenerated.
	* generated/pow_i8_i4.c: Regenerated.
	* generated/pow_i8_i8.c: Regenerated.
	* generated/pow_r10_i16.c: Regenerated.
	* generated/pow_r10_i4.c: Regenerated.
	* generated/pow_r10_i8.c: Regenerated.
	* generated/pow_r16_i16.c: Regenerated.
	* generated/pow_r16_i4.c: Regenerated.
	* generated/pow_r16_i8.c: Regenerated.
	* generated/pow_r4_i16.c: Regenerated.
	* generated/pow_r4_i4.c: Regenerated.
	* generated/pow_r4_i8.c: Regenerated.
	* generated/pow_r8_i16.c: Regenerated.
	* generated/pow_r8_i4.c: Regenerated.
	* generated/pow_r8_i8.c: Regenerated.

2007-03-03  Francois-Xavier Coudert  <coudert@clipper.ens.fr>

	PR libfortran/31001
	* intrinsics/pack_generic.c (pack_internal): Add special checks
	for zero-sized arrays.

2007-03-01  Brooks Moses  <brooks.moses@codesourcery.com>

	* Makefile.am: Add dummy install-pdf target.
	* Makefile.in: Regenerate

2007-02-24  Jerry DeLisle  <jvdelisle@gcc.gnu.org>

	PR libfortran/30918
	* io/listread.c (namelist_read): Eat comment line.

2007-02-22  Jerry DeLisle  <jvdelisle@gcc.gnu.org>

	PR libfortran/30910
	* io/write.c (output_float): Add condition of format F only for
	special case rounding with zero precision.

2007-02-19  Thomas Koenig  <Thomas.Koenig@online.de>

	PR libfortran/30533
	PR libfortran/30765
	* Makefile.am: Add $(srcdir) too all files in generated/.
	(i_maxloc0_c): Add maxloc0_4_i1.c, maxloc0_8_i1.c,
	maxloc0_16_i1.c, maxloc0_4_i2.c, maxloc0_8_i2.c and
	maxloc0_16_i2.c.
	(i_maxloc1_c): Add maxloc1_4_i1.c, maxloc1_8_i1.c,
	maxloc1_16_i1.c, maxloc1_4_i2.c, maxloc1_8_i2.c and
	maxloc1_16_i2.c.
	(i_maxval_c): Add maxval_i1.c and maxval_i2.c.
	(i_minloc0_c):  Add minloc0_4_i1.c, minloc0_8_i1.c,
	minloc0_16_i1.c, minloc0_4_i2.c, minloc0_8_i2.c and
	minloc0_16_i2.c.
	(i_minloc_1.c): Add minloc1_4_i1.c, minloc1_8_i1.c,
	minloc1_16_i1.c, minloc1_4_i2.c, minloc1_8_i2.c and
	minloc1_16_i2.c.
	(i_minval_c):  Add minval_i1.c and minval_i2.c.
	(i_sum_c):  Add sum_i1.c and sum_i2.c.
	(i_product_c):  Add product_i1.c and product_i2.c.
	(i_matmul_c):  Add matmul_i1.c and matmul_i2.c.
	(gfor_built_specific_src):  Remove $(srcdir) from target.
	(gfor_bulit_specific2_src):  Likewise.
	Makefile.in:  Regenerated.
	libgfortran.h:  Add GFC_INTEGER_1_HUGE and GFC_INTEGER_2_HUGE.
	Add gfc_array_i1 and gfc_array_i2.
	* generated/matmul_i1.c: New file.
	* generated/matmul_i2.c: New file.
	* generated/maxloc0_16_i1.c: New file.
	* generated/maxloc0_16_i2.c: New file.
	* generated/maxloc0_4_i1.c: New file.
	* generated/maxloc0_4_i2.c: New file.
	* generated/maxloc0_8_i1.c: New file.
	* generated/maxloc0_8_i2.c: New file.
	* generated/maxloc1_16_i1.c: New file.
	* generated/maxloc1_16_i2.c: New file.
	* generated/maxloc1_4_i1.c: New file.
	* generated/maxloc1_4_i2.c: New file.
	* generated/maxloc1_8_i1.c: New file.
	* generated/maxloc1_8_i2.c: New file.
	* generated/maxval_i1.c: New file.
	* generated/maxval_i2.c: New file.
	* generated/minloc0_16_i1.c: New file.
	* generated/minloc0_16_i2.c: New file.
	* generated/minloc0_4_i1.c: New file.
	* generated/minloc0_4_i2.c: New file.
	* generated/minloc0_8_i1.c: New file.
	* generated/minloc0_8_i2.c: New file.
	* generated/minloc1_16_i1.c: New file.
	* generated/minloc1_16_i2.c: New file.
	* generated/minloc1_4_i1.c: New file.
	* generated/minloc1_4_i2.c: New file.
	* generated/minloc1_8_i1.c: New file.
	* generated/minloc1_8_i2.c: New file.
	* generated/minval_i1.c: New file.
	* generated/minval_i2.c: New file.
	* generated/product_i1.c: New file.
	* generated/product_i2.c: New file.
	* generated/sum_i1.c: New file.
	* generated/sum_i2.c: New file.

2007-02-16  Francois-Xavier Coudert  <coudert@clipper.ens.fr>

	* runtime/memory.c (deallocate): Correct comment.

2007-02-10  Thomas Koenig  <Thomas.Koenig@online.de>

	* Makefile.am:  Use $(M4) instead of m4.
	* Makefile.in:  Regenerate.

2007-02-10  Thomas Koenig  <Thomas.Koenig@online.de>

	* Makefile.am: Remove $(srcdir) from assorted targets
	in maintainer mode.
	* Makefile.in: Regenerate.

2007-02-09  Thomas Koenig  <Thomas.Koenig@online.de>
	    Tobias Burnus  <burnus@net-b.de>

	PR fortran/30512
	* m4/iparm.m4: Use HUGE-1 for most negative integer.
	* generated/maxloc1_8_i4.c: Regenerate.
	* generated/maxloc0_8_i8.c: Regenerate.
	* generated/maxloc1_16_i4.c: Regenerate.
	* generated/maxloc0_16_i8.c: Regenerate.
	* generated/maxval_i4.c: Regenerate.
	* generated/maxloc1_4_i8.c: Regenerate.
	* generated/maxloc0_16_i16.c: Regenerate.
	* generated/maxloc1_4_i16.c: Regenerate.
	* generated/maxloc0_8_i16.c: Regenerate.
	* generated/maxloc0_4_i4.c: Regenerate.
	* generated/maxloc1_8_i8.c: Regenerate.
	* generated/maxloc0_8_i4.c: Regenerate.
	* generated/maxloc0_16_i4.c: Regenerate.
	* generated/maxloc1_16_i8.c: Regenerate.
	* generated/maxloc1_4_i4.c: Regenerate.
	* generated/maxval_i8.c: Regenerate.
	* generated/maxloc0_4_i16.c: Regenerate.
	* generated/maxloc1_8_i16.c: Regenerate.
	* generated/maxloc0_4_i8.c: Regenerate.
	* generated/maxloc1_16_i16.c: Regenerate.
	* generated/maxval_i16.c: Regenerate.

2007-02-04  Francois-Xavier Coudert  <coudert@clipper.ens.fr>

	PR fortran/30611
	* intrinsics/string_intrinsics.c (string_repeat): Don't check
	if ncopies is negative.

2007-02-04  Francois-Xavier Coudert  <coudert@clipper.ens.fr>

	PR libfortran/30007
	* libgfortran.h: Do not prefix symbol name with
	__USER_LABEL_PREFIX__ when used in __attribute__((__alias__(...))).

2007-02-02  Paul Thomas  <pault@gcc.gnu.org>

	PR fortran/30284
	PR fortran/30626
	* io/transfer.c (init_loop_spec, next_array_record): Change to
	lbound rather than unity base.

2007-01-21  Francois-Xavier Coudert  <coudert@clipper.ens.fr>

	* runtime/error.c: Include sys/time.h before sys/resource.h.

2007-01-21  Thomas Koenig  <Thomas.Koenig@online.de>

	PR libfortran/30525
	* intrinsics/string_intrinsics.c(compare_string):  Make
	sure that comparisons are done unsigned.

2007-01-21  Tobias Burnus  <burnus@net-b.de>

	PR libfortran/30015
	* intrinsics/date_and_time.c (date_and_time): Fix case where time
	  can go backwards.
	* configure.ac: Remove AC_TRY_RUN test for timezone in
	  gettimeofday.
	* acinclude.m4: Ditto.
	* configure: Regenerate.
	* config.h.in: Regenerate.

2007-01-20  Francois-Xavier Coudert  <coudert@clipper.ens.fr>

	* m4/misc_specifics.m4: Add _gfortran prefix to specific names.
	* m4/specific2.m4: Likewise.
	* m4/specific.m4: Likewise.
	* intrinsics/f2c_specifics.F90: Likewise.
	* intrinsics/selected_int_kind.f90: Add _gfortran prefix.
	* intrinsics/selected_real_kind.f90: Likewise.
	* intrinsics/dprod_r8.f90: Likewise.
	* Makefile.am: Add -fallow-leading-underscore to the
	gfor_specific_src files, as well as selected_real_kind.F90
	and selected_int_kind.F90
	* Makefile.in: Regenerate.
	* generated/_sqrt_c8.F90: Regenerate.
	* generated/_sign_r16.F90: Regenerate.
	* generated/_log_c16.F90: Regenerate.
	* generated/_sin_c10.F90: Regenerate.
	* generated/_tanh_r4.F90: Regenerate.
	* generated/_tanh_r8.F90: Regenerate.
	* generated/_log10_r10.F90: Regenerate.
	* generated/_aimag_c4.F90: Regenerate.
	* generated/_sign_r4.F90: Regenerate.
	* generated/_aimag_c8.F90: Regenerate.
	* generated/_sign_r8.F90: Regenerate.
	* generated/_mod_i4.F90: Regenerate.
	* generated/_cos_r16.F90: Regenerate.
	* generated/_aint_r10.F90: Regenerate.
	* generated/_mod_i8.F90: Regenerate.
	* generated/_abs_i16.F90: Regenerate.
	* generated/_sqrt_c10.F90: Regenerate.
	* generated/_atan2_r4.F90: Regenerate.
	* generated/_cos_c4.F90: Regenerate.
	* generated/_atan_r16.F90: Regenerate.
	* generated/_tanh_r10.F90: Regenerate.
	* generated/_atan2_r8.F90: Regenerate.
	* generated/_cos_c8.F90: Regenerate.
	* generated/_exp_r4.F90: Regenerate.
	* generated/_log_r10.F90: Regenerate.
	* generated/_exp_r8.F90: Regenerate.
	* generated/_abs_r4.F90: Regenerate.
	* generated/_abs_r8.F90: Regenerate.
	* generated/_sin_r16.F90: Regenerate.
	* generated/_tan_r4.F90: Regenerate.
	* generated/_tan_r8.F90: Regenerate.
	* generated/_sign_i4.F90: Regenerate.
	* generated/_sign_i8.F90: Regenerate.
	* generated/_exp_c16.F90: Regenerate.
	* generated/_sqrt_r16.F90: Regenerate.
	* generated/_conjg_c4.F90: Regenerate.
	* generated/_conjg_c8.F90: Regenerate.
	* generated/_dim_r16.F90: Regenerate.
	* generated/_mod_r10.F90: Regenerate.
	* generated/_abs_c10.F90: Regenerate.
	* generated/_conjg_c16.F90: Regenerate.
	* generated/_tan_r16.F90: Regenerate.
	* generated/_asinh_r10.F90: Regenerate.
	* generated/_abs_i4.F90: Regenerate.
	* generated/_abs_i8.F90: Regenerate.
	* generated/_acos_r10.F90: Regenerate.
	* generated/_exp_r10.F90: Regenerate.
	* generated/_acosh_r16.F90: Regenerate.
	* generated/_atan2_r16.F90: Regenerate.
	* generated/_cos_c16.F90: Regenerate.
	* generated/_mod_i16.F90: Regenerate.
	* generated/_asin_r4.F90: Regenerate.
	* generated/_anint_r16.F90: Regenerate.
	* generated/_asin_r8.F90: Regenerate.
	* generated/_aimag_c10.F90: Regenerate.
	* generated/_exp_c4.F90: Regenerate.
	* generated/_sinh_r10.F90: Regenerate.
	* generated/_exp_c8.F90: Regenerate.
	* generated/_log10_r4.F90: Regenerate.
	* generated/_log10_r8.F90: Regenerate.
	* generated/_abs_c4.F90: Regenerate.
	* generated/_abs_r16.F90: Regenerate.
	* generated/_abs_c8.F90: Regenerate.
	* generated/_asin_r10.F90: Regenerate.
	* generated/_sign_r10.F90: Regenerate.
	* generated/_atanh_r16.F90: Regenerate.
	* generated/_log_c10.F90: Regenerate.
	* generated/_cosh_r16.F90: Regenerate.
	* generated/_sin_c16.F90: Regenerate.
	* generated/_cos_r10.F90: Regenerate.
	* generated/_log10_r16.F90: Regenerate.
	* generated/_aint_r16.F90: Regenerate.
	* generated/_acos_r4.F90: Regenerate.
	* generated/_acos_r8.F90: Regenerate.
	* generated/_sqrt_c16.F90: Regenerate.
	* generated/_acosh_r4.F90: Regenerate.
	* generated/_atan_r10.F90: Regenerate.
	* generated/_acosh_r8.F90: Regenerate.
	* generated/_sign_i16.F90: Regenerate.
	* generated/_tanh_r16.F90: Regenerate.
	* generated/_log_r4.F90: Regenerate.
	* generated/_log_r8.F90: Regenerate.
	* generated/_sin_r4.F90: Regenerate.
	* generated/_sin_r8.F90: Regenerate.
	* generated/_log_r16.F90: Regenerate.
	* generated/_sin_r10.F90: Regenerate.
	* generated/_sqrt_r4.F90: Regenerate.
	* generated/_exp_c10.F90: Regenerate.
	* generated/_sqrt_r8.F90: Regenerate.
	* generated/_asinh_r4.F90: Regenerate.
	* generated/_sqrt_r10.F90: Regenerate.
	* generated/_asinh_r8.F90: Regenerate.
	* generated/_dim_r4.F90: Regenerate.
	* generated/_dim_r8.F90: Regenerate.
	* generated/_dim_r10.F90: Regenerate.
	* generated/_cosh_r4.F90: Regenerate.
	* generated/_conjg_c10.F90: Regenerate.
	* generated/_tan_r10.F90: Regenerate.
	* generated/_cosh_r8.F90: Regenerate.
	* generated/_mod_r16.F90: Regenerate.
	* generated/_abs_c16.F90: Regenerate.
	* generated/_cos_r4.F90: Regenerate.
	* generated/_asinh_r16.F90: Regenerate.
	* generated/_cos_r8.F90: Regenerate.
	* generated/_atanh_r4.F90: Regenerate.
	* generated/_atanh_r8.F90: Regenerate.
	* generated/_acos_r16.F90: Regenerate.
	* generated/_anint_r4.F90: Regenerate.
	* generated/_acosh_r10.F90: Regenerate.
	* generated/_anint_r8.F90: Regenerate.
	* generated/_exp_r16.F90: Regenerate.
	* generated/_mod_r4.F90: Regenerate.
	* generated/_cos_c10.F90: Regenerate.
	* generated/_atan2_r10.F90: Regenerate.
	* generated/_dim_i16.F90: Regenerate.
	* generated/_mod_r8.F90: Regenerate.
	* generated/_anint_r10.F90: Regenerate.
	* generated/_aint_r4.F90: Regenerate.
	* generated/_aint_r8.F90: Regenerate.
	* generated/_dim_i4.F90: Regenerate.
	* generated/_sinh_r4.F90: Regenerate.
	* generated/_log_c4.F90: Regenerate.
	* generated/_dim_i8.F90: Regenerate.
	* generated/_sinh_r8.F90: Regenerate.
	* generated/_log_c8.F90: Regenerate.
	* generated/_sin_c4.F90: Regenerate.
	* generated/_sin_c8.F90: Regenerate.
	* generated/misc_specifics.F90: Regenerate.
	* generated/_abs_r10.F90: Regenerate.
	* generated/_aimag_c16.F90: Regenerate.
	* generated/_atan_r4.F90: Regenerate.
	* generated/_sinh_r16.F90: Regenerate.
	* generated/_atan_r8.F90: Regenerate.
	* generated/_atanh_r10.F90: Regenerate.
	* generated/_cosh_r10.F90: Regenerate.
	* generated/_sqrt_c4.F90: Regenerate.
	* generated/_asin_r16.F90: Regenerate.

2007-01-19  Francois-Xavier Coudert  <coudert@clipper.ens.fr>

	PR libfortran/26893
	* acinclude.m4 (LIBGFOR_WORKING_GFORTRAN): New check.
	* configure.ac: Add call to LIBGFOR_WORKING_GFORTRAN.
	* configure: Regenerate.
	* config.h.in: Regenerate because it was forgottent in the last
	commit.

2007-01-18  Francois-Xavier Coudert  <coudert@clipper.ens.fr>
	    Tobias Burnus  <burnus@net-b.de>

>>>>>>> 60a98cce
	PR libfortran/29649
	* runtime/environ.c (variable_table): New GFORTRAN_ERROR_DUMPCORE
	environment variable.
	* runtime/compile_options.c (set_std): Add new argument.
	* runtime/error.c (sys_exit): Move from io/unix.c. Add coredump
	functionality.
	* libgfortran.h (options_t): New dump_core and backtrace members.
	(sys_exit): Move prototype.
	* io/unix.c (sys_exit): Move to runtime/error.c.
	* configure.ac: Add check for getrlimit.
	* configure: Regenerate.

2007-01-17  Tom Tromey  <tromey@redhat.com>

<<<<<<< HEAD
	PR libgfortran/27107:
=======
	PR libfortran/27107:
>>>>>>> 60a98cce
	* aclocal.m4, configure, Makefile.in: Rebuilt.
	* configure.ac: Enable automake dependency tracking.  Update
	minimum automake version.

2007-01-17  Francois-Xavier Coudert  <coudert@clipper.ens.fr>

	PR libfortran/27107
	* runtime/environ.c: Don't include io/io.h.
	* runtime/string.c: Don't include io/io.h.
	(compare0): Add cast to avoid warning.
	* runtime/error.c: Don't include io/io.h.
	(st_printf): Move to io/unix.c.
	* intrinsics/flush.c: Delete, contents moved to io/intrinsics.c.
	* intrinsics/fget.c: Likewise.
	* intrinsics/ftell.c: Likewise.
	* intrinsics/tty.c: Likewise.
	* libgfortran.h (DEFAULT_RECL, notification_std,
	get_unformatted_convert, IOPARM_*, st_parameter_common, unit_convert,
	DEFAULT_TEMPDIR): New declarations.
	* io/io.h (DEFAULT_RECL, notification_std, get_unformatted_convert,
	IOPARM_*, st_parameter_common, unit_convert, DEFAULT_TEMPDIR):
	Move to libgfortran.h.
	* io/unix.c: Add io/unix.h content.
	(st_printf): New function.
	* io/intrinsics.c: New file.
	* io/unix.h: Remove, contents moved into unix.c.
	* libtool-version: Update library version to 3.0.0.
	* configure.ac: Update library version to 0.3.
	* Makefile.am (intrinsics/fget.c, intrinsics/flush.c,
	intrinsics/ftell.c, intrinsics/tty.c, libgfortran.h): Remove targets.
	* Makefile.in: Regenerate.
	* configure: Regenerate.

2007-01-12  Jerry DeLisle  <jvdelisle@gcc.gnu.org>

<<<<<<< HEAD
	PR libgfortran/30435
=======
	PR libfortran/30435
>>>>>>> 60a98cce
	* io/list_read.c (finish_separator): Don't call next_record.
	(list_formatted_read_scalar): Clean up some comments and whitespace.
	(nml_read_obj): Whitespace fix.

2007-01-05  Jerry DeLisle  <jvdelisle@gcc.gnu.org>

<<<<<<< HEAD
	PR libgfortran/30162
=======
	PR libfortran/30162
>>>>>>> 60a98cce
	* io/unix.c (fd_flush): Don't seek if file is not seekable, defined as
	s->file_length == -1.
	(fd_alloc_w_at): Do not adjust file_length if file is not seekable.
	(fd_seek): If not seekable, just return success.
	(fd_truncate): If not seekable, no need to truncate.  Return failure if
	seek fails and the stream is not a pipe.
	(fd_to_stream): Make test for non-seekable file more robust.

2007-01-01  Steven G. Kargl  <kargls@comcast.net>

	* ChangeLog: Copied to ...
	* ChangeLog-2006: here.<|MERGE_RESOLUTION|>--- conflicted
+++ resolved
@@ -1,4 +1,637 @@
-<<<<<<< HEAD
+2007-08-17  Francois-Xavier Coudert  <fxcoudert@gcc.gnu.org>
+
+	PR fortran/33079
+	* intrinsics/string_intrinsics.c (string_trim, string_minmax): Fix
+	the zero-length result case.
+
+2007-08-15  Francois-Xavier Coudert  <fxcoudert@gcc.gnu.org>
+
+	PR fortran/33077
+	* intrinsics/random.c (random_seed_i8): Fix code logic.
+
+2007-08-13  Danny Smith  <dannysmit@users.sourceforge.net>
+
+	* acinclude.m4 (GTHREAD_USE_WEAK) Define to 0 for mingw32.
+	* configure: Regenerate.
+
+2007-08-12  Francois-Xavier Coudert  <fxcoudert@gcc.gnu.org>
+
+	PR fortran/30964
+	PR fortran/33054
+	* intrinsics/random.c (random_seed): Rename into random_seed_i4.
+	(random_seed_i8): New function.
+	* gfortran.map (GFORTRAN_1.0): Remove _gfortran_random_seed,
+	add _gfortran_random_seed_i4 and _gfortran_random_seed_i8.
+	* libgfortran.h (iexport_proto): Replace random_seed by
+	random_seed_i4 and random_seed_i8.
+	* runtime/main.c (init): Call the new random_seed_i4.
+
+2007-08-11  Francois-Xavier Coudert  <fxcoudert@gcc.gnu.org>
+	    Tobias Burnus  <burnus@gcc.gnu.org>
+
+	PR fortran/31189
+	* runtime/backtrace.c (show_backtrace): Skip _gfortrani_handler
+	when displaying backtrace.
+	* runtime/compile_options.c: Include <signal.h>.
+	(handler): New function.
+	(set_options): Set signal handlers for backtrace.
+	* libgfortran.h (handler): Add prototype.
+
+2007-08-11  Francois-Xavier Coudert  <fxcoudert@gcc.gnu.org>
+
+	* intrinsics/string_intrinsics.c (compare_string): Return an int.
+	* libgfortran.h (compare_string): Likewise.
+
+2007-08-10  Francois-Xavier Coudert  <fxcoudert@gcc.gnu.org>
+
+	PR fortran/31270
+	* runtime/error.c (runtime_error_at): Add a variable number of
+	arguments.
+	* libgfortran.h (runtime_error_at): Update prototype.
+
+2007-08-10  Francois-Xavier Coudert  <fxcoudert@gcc.gnu.org>
+
+	PR fortran/32933
+	* intrinsics/associated.c: Change return type of associated into
+	a C int.
+
+2007-08-10  Jerry DeLisle  <jvdelisle@gcc.gnu.org>
+
+	PR libfortran/33039
+	* io/list_read.c (find_nml_name): Check for a space after a namelist
+	name match.
+
+2007-08-09  Tobias Burnus  <burnus@net-b.de>
+
+	PR fortran/32987
+	* io/format.c (next_char): Treat '\t' as ' ' in format specification.
+
+2007-08-06  Francois-Xavier Coudert  <fxcoudert@gcc.gnu.org>
+
+	PR fortran/30947
+	* intrinsics/signal.c: Create specific versions of alarm_sub and
+	alarm_sub_int according to the integer kind of the last argument.
+	* gfortran.map (GFORTRAN_1.0): Remove _gfortran_alarm_sub and
+	_gfortran_alarm_sub_int, add _gfortran_alarm_sub_i4,
+	_gfortran_alarm_sub_i8, _gfortran_alarm_sub_int_i4 and
+	_gfortran_alarm_sub_int_i8.
+
+2007-08-06  Francois-Xavier Coudert  <fxcoudert@gcc.gnu.org>
+
+	PR fortran/29828
+	* intrinsics/string_intrinsics.c (string_minmax): New function
+	and prototype.
+	* gfortran.map (GFORTRAN_1.0): Add _gfortran_string_minmax
+
+2007-08-05  Francois-Xavier Coudert  <fxcoudert@gcc.gnu.org>
+
+	PR fortran/31202
+	* intrinsics/c99_functions.c (roundl): Provide fallback
+	implementation for systems without ceill.
+	* c99_protos.h (roundl): Define prototype in all cases.
+
+2007-08-03  Thomas Koenig  <tkoenig@gcc.gnu.org>
+
+	PR libfortran/32977
+	* io/unix.c:  If there is no vsnprintf, use vsprintf and issue
+	a fatal error when a buffer overrun occurs.
+
+2007-08-03  Francois-Xavier Coudert  <fxcoudert@gcc.gnu.org>
+
+	PR fortran/31202
+	* intrinsics/c99_functions.c (roundl,lroundf,lround,lroundl,
+	llroundf,llround,llroundl): New functions.
+	* c99_protos.h (roundl,lroundf,lround,lroundl,llroundf,llround,
+	llroundl): New prototypes.
+	* configure.ac: Check for lroundf, lround, lroundl, llroundf,
+	llround and llroundl.
+	* configure: Regenerate.
+	* Makefile.in: Regenerate.
+	* config.h.in: Regenerate.
+
+2007-07-30  Francois-Xavier Coudert  <fxcoudert@gcc.gnu.org>
+
+	* libgfortran.h: Include <stdarg.h>.
+
+2007-07-29  Thomas Koenig  <tkoenig@gcc.gnu.org>
+
+	PR libfortran/32858
+	PR libfortran/30814
+	* configure.ac:  Added checks for presence of stdio.h and
+	stdarg.h.  Test presence of vsnprintf().
+	* configure: Regenerated.
+	* config.h.in:  Regenerated.
+	* libgfortran.h:  Include <stdio.h>.  Add printf attribute to
+	prototype of runtime_error.  Remove prototype for st_sprintf.
+	Add prototype for st_vprintf.
+	* runtime/main.c (store_exec_path):  Replace st_sprintf by sprintf.
+	* runtime/error.c (st_sprintf):  Remove.
+	(runtime_error):  Rewrite as a variadic function.  Call
+	st_vprintf().
+	* intrinsics/pack_generic.c:  Output extents of LHS and RHS for
+	bounds error.
+	* io/open.c (new_unit):  Replace st_sprintf by sprintf.
+	* io/list_read.c (convert_integer):  Likewise.
+	(parse_repeat):  Likewise.
+	(read_logical):  Likewise.
+	(read_character):  Likewise.
+	(parse_real):  Likewise.
+	(read_real):  Likewise.
+	(check_type):  Likewise.
+	(nml_parse_qualifyer):  Likewise.
+	(nml_read_obj):  Likewise.
+	(nml_get_ojb_data):  Likewise.
+	* io/unix.c (init_error_stream):  Remove.
+	(tempfile):  Replace st_sprintf by sprintf.
+	(st_vprintf):  New function.
+	(st_printf):  Rewrite to call st_vprintf.
+	* io/transfer.c (require_type):  Replace st_sprintf by sprintf.
+	* io/format.c (format_error):  Likewise.
+	* io/write.c (nml_write_obj):  Likewise.
+
+2007-07-27  Janne Blomqvist  <jb@gcc.gnu.org>
+
+	* io/transfer.c (st_set_nml_var_dim): Use index_type instead of
+	GFC_INTEGER_4 for array descriptor triplets.
+
+2007-07-27  Francois-Xavier Coudert  <fxcoudert@gcc.gnu.org>
+
+	* io/unix.c (stream_ttyname): Mark argument as potentialy unused.
+
+2007-07-27  Francois-Xavier Coudert  <fxcoudert@gcc.gnu.org>
+
+	PR fortran/32035
+	* runtime/select.c (select_string): Adjust prototype and function
+	so that the return value is an integer, not a pointer.
+
+2007-07-24  Tobias Burnus  <burnus@net-b.de>
+
+	* libgfortran.h:  Add bounds_check to compile_options_t.
+
+2007-07-24  Thomas Koenig  <tkoenig@gcc.gnu.org>
+
+	PR fortran/30814
+	* libgfortran.h:  Add bounds_check to compile_options_t.
+	* runtime/compile_options.c (set_options):  Add handling
+	of compile_options.bounds_check.
+	* intrinsics/pack_generic.c (pack_internal):  Also determine
+	the number of elements if compile_options.bounds_check is
+	true.  Raise runtime error if a different array shape is
+	detected.
+
+2007-07-23  Christopher D. Rickett  <crickett@lanl.gov>
+
+	PR fortran/32600
+	* intrinsics/iso_c_binding.c (c_funloc): Remove.
+	* intrinsics/iso_c_binding.h: Remove c_funloc.
+	* gfortran.map: Ditto.
+
+2007-07-22  Jerry DeLisle  <jvdelisle@gcc.gnu.org>
+
+	* io/read.c (convert_real): Generate error only on EINVAL.
+
+2007-07-21  Christopher D. Rickett  <crickett@lanl.gov>
+
+	PR fortran/32627
+	* libgfortran/intrinsics/iso_c_generated_procs.c: Add c_f_pointer
+	for character/string arguments.
+	* libgfortran/intrinsic/iso_c_binding.c (c_f_pointer_u0): Allow
+	the optional SHAPE arg to be any valid integer kind.
+	* libgfortran/gfortran.map: Add c_f_pointer_s0.
+	* libgfortran/mk-kinds-h.sh: Save smallest integer kind as default
+	character kind.
+	* libgfortran/intrinsics/iso_c_generated_procs.c: Add versions of
+	c_f_pointer for complex and logical types.
+	* libgfortran/gfortran.map: Add c_f_pointer versions for logical
+	and complex types.
+
+2007-07-19  Christopher D. Rickett  <crickett@lanl.gov>
+
+	PR fortran/32600
+	* libgfortran/intrinsics/iso_c_binding.c: Remove C_LOC.
+	* libgfortran/intrinsics/iso_c_binding.h: Ditto.
+	* libgfortran/gfortran.map: Ditto.
+
+2007-07-15  Jerry DeLisle  <jvdelisle@gcc.gnu.org>
+	    Francois-Xavier Coudert  <fxcoudert@gcc.gnu.org>
+
+	PR fortran/32611
+	* runtime/compile_options.c (set_std): Remove.
+	(set_options): New function.
+	(init_compile_options): Add initialization for -fsign-zero option.
+	* gfortran.map (GFORTRAN_1.0): Rename _gfortran_set_std into
+	_gfortran_set_options.
+	* libgfortran.h (compile_options_t): Add sign_zero field.
+	* io/write.c (output_float): Use the sign bit of the value to determine
+	if a negative sign should be emitted for zero values.  Do not emit the
+	negative sign for zero if -fno-sign-zero was set during compile.
+	
+2007-07-14  Jerry DeLisle  <jvdelisle@gcc.gnu.org>
+
+	PR libgfortran/32752
+	* io/unix.c (unix_stream): Move buffer pointer adjacent to small_buffer.
+	* io/transfer.c (formatted_transfer_scalar): If stream I/O, set
+	bytes_used to zero. Fix off by one error in calculation of pos and
+	skips. Eliminate duplicate pending_spaces check.
+
+2007-07-15  Francois-Xavier Coudert  <fxcoudert@gcc.gnu.org>
+
+	PR fortran/32357
+	* intrinsics/mvbits.c: Change prototype so that FROMPOS, LEN and
+	TOPOS arguments are C int.
+
+2007-07-09  Jerry DeLisle  <jvdelisle@gcc.gnu.org>
+
+	PR libgfortran/32702
+	* io/unix.c (unix_stream): Restore buffer pointer and small_buffer.
+	(fd_alloc): If the number of bytes needed is greater than the default
+	BUFFER_SIZE, allocate a new buffer large enough.  Free the old buffer if
+	necessary. (fd_sfree): Restore use of buffer pointer.
+	(fd_close): Likewise. (fd_open): Likewise.
+	(init_error_stream): Likewise.
+	
+2007-07-09  Thomas Koenig  <tkoenig@gcc.gnu.org>
+
+	PR libfortran/32336
+	* m4/matmul.m4:  When the dimension of b is incorrect,
+	raise a runtime error instead of a failed assertion.
+	* generated/matmul_i1.c:  Regenerated.
+	* generated/matmul_i2.c:  Regenerated.
+	* generated/matmul_i4.c:  Regenerated.
+	* generated/matmul_i8.c:  Regenerated.
+	* generated/matmul_i16.c:  Regenerated.
+	* generated/matmul_r4.c:  Regenerated.
+	* generated/matmul_r8.c:  Regenerated.
+	* generated/matmul_r10.c:  Regenerated.
+	* generated/matmul_r16.c:  Regenerated.
+
+2007-07-08  Jerry DeLisle  <jvdelisle@gcc.gnu.org>
+
+	PR libgfortran/32678
+	* io/transfer.c (formatted_transfer_scalar): Don't allow pending_spaces
+	to go negative.
+
+2007-07-08  Thomas Koenig  <tkoenig@gcc.gnu.org>
+
+	PR libfortran/32217
+	* intrinsics/unpack_generic.c:  If the destination array is
+	empty, return early.
+
+2007-07-05  H.J. Lu  <hongjiu.lu@intel.com>
+
+	* aclocal.m4: Regenerated.
+
+2007-07-04  David Edelsohn  <edelsohn@gnu.org>
+
+	* configure.ac: SUBST CFLAGS.
+	* configure: Regenerate.
+
+2007-07-03  Janne Blomqvist  <jb@gcc.gnu.org>
+
+	* libgfortran.h: Mark internal_malloc_size as a malloc function.
+	* runtime/memory.c (internal_realloc_size): Remove.
+	(internal_realloc): Call realloc directly instead of
+	internal_realloc_size.
+	(allocate_size): Remove.
+	(allocate): Call malloc directly instead of allocate_size, mark as
+	malloc function.
+
+2007-07-02  Steven G. Kargl  <kargl@gcc.gnu.org>
+
+	Restore collateral damage from ISO C Binding merge.
+
+2007-06-29  Jerry DeLisle  <jvdelisle@gcc.gnu.org>
+
+	PR libgfortran/32456
+	* io/unit.c (filename_from_unit): Don't use find_unit, instead search
+	for unit directly.
+
+2007-07-02  Steven G. Kargl  <kargl@gcc.gnu.org>
+
+	* Makefile.in:  Regenerated with automake 1.9.6.
+
+2007-07-02  Steven G. Kargl  <kargl@gcc.gnu.org>
+
+	* Makefile.in:  Remove extraneous kill.lo rule.
+
+2007-07-02  Janne Blomqvist  <jb@gcc.gnu.org>
+
+	PR fortran/32239
+	* generated/pow_r*_i4.c: Removed.
+
+2007-07-01  Christopher D. Rickett  <crickett@lanl.gov>
+
+	* Makefile.in: Add support for iso_c_generated_procs.c and
+	iso_c_binding.c.
+	* Makefile.am: Ditto.
+	* intrinsics/iso_c_generated_procs.c: New file containing helper
+	functions.
+	* intrinsics/iso_c_binding.c: Ditto.
+	* intrinsics/iso_c_binding.h: New file
+	* gfortran.map: Include the __iso_c_binding_c_* functions.
+	* libgfortran.h: define GFC_NUM_RANK_BITS.
+
+2007-07-01  Janne Blomqvist  <jb@gcc.gnu.org>
+
+	PR fortran/32239
+	* Makefile.am: Don't generate real**int4 pow functions.
+	* gfortran.map: Remove real**int4 pow symbols.
+	* Makefile.in: Regenerated.
+
+2007-07-01  Jerry DeLisle  <jvdelisle@gcc.gnu.org>
+
+	PR libgfortran/32554
+	* io/write.c (output_float): Set edigits to a fixed size, avoiding
+	variation in field width calculation and eliminate buffer overrun.
+
+2007-07-01  Janne Blomqvist  <jb@gcc.gnu.org>
+
+	* runtime/memory.c (internal_realloc): Use index_type for size
+	argument instead of GFC_INTEGER_4.
+	(allocate_array): Likewise.
+	(allocate): Likewise, add ifdef around unnecessary check.
+	(internal_reallo64): Remove.
+	(allocate_array64): Remove.
+	(allocate64): Remove.
+	* gfortran.map: Remove symbols for 64-bit allocation functions.
+
+2007-06-29  Jerry DeLisle  <jvdelisle@gcc.gnu.org>
+
+	PR libgfortran/32456
+	* io/unit.c (filename_from_unit): Don't use find_unit, instead search
+	for unit directly.
+
+2007-06-24  Adam Nemet  <anemet@caviumnetworks.com>
+
+	PR libfortran/32495
+	* runtime/backtrace.c (local_strcasestr): Rename from strcasestr.
+	(show_backtrace): Rename strcasestr to local_strcasestr.
+
+2007-06-24  Jerry DeLisle  <jvdelisle@gcc.gnu.org>
+
+	PR libgfortran/32456
+	* runtime/error.c (show_locus): Update to emit the unit number
+	and file name involved with the error.  Use new function
+	filename_from_unit.
+	* libgfortran.h (filename_from_unit): Declare new function.
+	* io/unit.c (init_units): Set the unit file name for stdin, stdout,
+	and stderr for use later in error reporting.
+	(filename_from_unit): Add this new function.
+
+2007-06-24  Jerry DeLisle  <jvdelisle@gcc.gnu.org>
+
+	PR libgfortran/32446
+	* io/write.c (output_float): Calculate ndigits correctly for large
+	numbered formats that must pad zeros before the decimal point.
+
+2007-06-15  Rainer Orth  <ro@TechFak.Uni-Bielefeld.DE>
+
+	PR libfortran/32345
+	* runtime/backtrace.c (show_backtrace): Only use snprintf if
+	available.
+
+2007-06-10  Jerry DeLisle  <jvdelisle@gcc.gnu.org>
+
+	PR libgfortran/32235
+	* io/transfer.c (st_read): Remove test for end of file condition.
+	(next_record_r): Add test for end of file condition.
+
+2007-06-02  Paolo Bonzini  <bonzini@gnu.org>
+
+	* configure: Regenerate.
+
+2007-05-28  Tobias Burnus  <burnus@net-b.de>
+
+	PR fortran/32124
+	* runtime/memory.c (allocate_size): Use ERROR_ALLOCATION.
+	(allocate,allocate64): Use stat variable if present.
+
+2007-05-27  Janne Blomqvist  <jb@gcc.gnu.org>
+
+	* runtime/string.c (compare0): Use gfc_charlen_type instead of
+	int.
+	(fstrlen): Likewise.
+	(find_option): Likewise.
+	(fstrcpy): Use gfc_charlen_type instead of int, return length.
+	(cf_strcpy): Likewise.
+	* libgfortran.h: Change string prototypes to use gfc_charlen_type.
+	* io/open.c (new_unit): Use snprintf if available.
+	* io/list_read.c (nml_touch_nodes): Use memcpy instead of
+	strcpy/strcat.
+	(nml_read_obj): Likewise.
+	* io/transfer.c (st_set_nml_var): Likewise.
+	* io/write.c (output_float): Use snprintf if available.
+	(nml_write_obj) Use memcpy instead of strcpy/strcat.
+
+2007-05-26  Janne Blomqvist  <jb@gcc.gnu.org>
+
+	* io/unix.c (unix_stream): Rearrange struct members, remove
+	small_buffer.
+	(int_stream): New struct.
+	(fd_alloc): Always use existing buffer, never reallocate.
+	(fd_sfree): Remove check for buffer != small_buffer.
+	(fd_close): Likewise.
+	(mem_alloc_r_at): Change to use int_stream.
+	(mem_alloc_w_at): Likewise.
+	(mem_read): Likewise.
+	(mem_write): Likewise.
+	(mem_set): Likewise.
+	(mem_truncate): Likewise.
+	(mem_close): Likewise.
+	(mem_sfree): Likewise.
+	(empty_internal_buffer): Likewise.
+	(open_internal): Likewise.
+	
+2007-05-25  Jerry DeLisle  <jvdelisle@gcc.gnu.org>
+
+	* io/transfer.c (unformatted_read): Use size from front end eliminating
+	use of size_from_real_kind. (unformatted_write): Ditto.
+
+2007-05-23  Steve Ellcey  <sje@cup.hp.com>
+
+	* Makefile.in: Regenerate.
+	* configure: Regenerate.
+	* aclocal.m4: Regenerate.
+
+2007-05-22  Tobias Burnus  <burnus@net-b.de>
+
+	* libgfortran.h: Mark stop_numeric as noreturn.
+
+2007-05-22  Tobias Burnus  <burnus@net-b.de>
+
+	PR libgfortran/31295
+	* intrinsics/eoshift0.c (eoshift0): Silence uninitialized warning.
+	* intrinsics/eoshift2.c (eoshift2): Ditto.
+
+2007-05-18  Jerry DeLisle  <jvdelisle@gcc.gnu.org>
+
+	PR libfortran/31964
+	* intrinsics/ishftc.c (ishftc4, ishftc8, ishftc16): Fix mask to handle
+	shift of bit-size number of bits.
+
+2007-05-17  Tobias Burnus <burnus@net-b.de>
+
+	PR fortran/31917
+	* runtime/environ.c (mark_range): Fix setting default convert unit.
+
+2007-05-15  Jerry DeLisle  <jvdelisle@gcc.gnu.org>
+
+	PR libfortran/31922
+	* intrinsics/string_intrinsics.c (string_trim): Set result to null if
+	string length is zero.
+
+2007-05-15  Tobias Burnus  <burnus@net-b.de>
+
+	PR libfortran/31915
+	* io/transfer.c (unformatted_read): Use proper size for real(10).
+	  (unformatted_write): Ditto.
+
+2007-05-14  Francois-Xavier Coudert  <fxcoudert@gcc.gnu.org>
+
+	PR fortran/30723
+	* runtime/memory.c (internal_malloc, internal_malloc64,
+	internal_free): Remove.
+	* runtime/error.c (os_error): Export function.
+	* intrinsics/move_alloc.c: Include stdlib.h.
+	(move_alloc): Call free instead of internal_free.
+	(move_alloc_c): Wrap long lines.
+	* libgfortran.h (os_error): Export prototype.
+	(internal_free): Remove prototype.
+	* gfortran.map (GFORTRAN_1.0): Remove _gfortran_internal_free,
+	_gfortran_internal_malloc and _gfortran_internal_malloc64.
+	Add _gfortran_os_error.
+
+2007-05-09  Jerry DeLisle  <jvdelisle@gcc.gnu.org>
+
+	PR libfortran/31880
+	* io/unix.c (fd_alloc_r_at): Fix calculation of physical offset.
+
+2007-05-07  Francois-Xavier Coudert  <fxcoudert@gcc.gnu.org>
+
+	PR libfortran/31607
+	* intrinsics/system.c (system_sub): Call flush_all_units.
+	* io/io.h (flush_all_units): Move prototype to libgfortran.h.
+	* libgfortran.h (flush_all_units): Add prototype.
+
+2007-05-06  Jerry DeLisle  <jvdelisle@gcc.gnu.org>
+
+	PR libfortran/31201
+	* runtime/error.c (runtime_error_at): New function.
+	(generate_error): Export this function.
+	* gfortran.map: Add _gfortran_generate_error and
+	_gfortran_runtime_error_at.
+	* libgfortran.h: Add comment to reference error codes in front end.
+	(library_start): Locate prototype with library_end macro and add
+	a new comment.  Add prototype for runtime_error_at. Export prototype for
+	generate_error.
+	* io/lock.c (library_start): Fix check for error condition.
+	* io/transfer.c (data_transfer_init): Add library check.
+
+2007-05-04  Daniel Franke  <franke.daniel@gmail.com>
+
+	PR fortran/22359
+	* io/intrinsics.c (fseek_sub): New.
+	* io/unix.c (fd_fseek): Change logical and physical offsets only
+	if seek succeeds.
+	* gfortran.map (fseek_sub): New.
+
+2007-05-04  Francois-Xavier Coudert  <fxcoudert@gcc.gnu.org>
+
+	PR libfortran/31210
+	* io/transfer.c (transfer_character): Avoid passing a NULL
+	pointer as source to the transfer routines, if the string length
+	is zero.
+
+2007-04-28  Jerry DeLisle  <jvdelisle@gcc.gnu.org>
+
+	PR libfortran/31501
+	* io/list_read.c (next_char): Fix whitespace.
+	* io/io.h: Remove prototypes and define macros for is_array_io,
+	is_stream_io, and is_internal_unit.
+	* io/unit.c (is_array_io), (is_internal_unit), (is_stream_io): Delete
+	these functions.
+	* io/transfer.c (read_sf): Change handling of internal_unit to make a
+	single call to salloc_r and use memcpy to transfer the data. 
+
+2007-04-27  Jerry DeLisle  <jvdelisle@gcc.gnu.org>
+
+	PR libfortran/31532
+	* io/file_pos.c (st_backspace): Set flags.position for end of file
+	condition and use new function update_position.
+	(st_endfile): Use new function update_position.
+	* io/io.h: Add prototype for new function.
+	* io/inquire.c (inquire_via_unit): If not direct access, set NEXTREC
+	to zero.
+	* io/unit.c (update_position): New function to update position info
+	used by inquire.
+	* io/transfer.c (next_record): Fix typo and use new function.
+
+2007-04-25  Francois-Xavier Coudert  <fxcoudert@gcc.gnu.org>
+
+	PR libfortran/31299
+	* intrinsics/getlog.c: Use getpwuid and geteuid instead of
+	getlogin if they are available.
+	* configure.ac: Add checks for getpwuid and geteuid.
+	* configure: Regenerate.
+	* config.h.in: Regenerate.
+
+2007-04-25  Janne Blomqvist  <jb@gcc.gnu.org>
+
+	* configure: Regenerate using autoconf 2.59.
+	* Makefile.in: Likewise.  
+	* config.h.in: Likewise.
+
+2007-04-24  Janne Blomqvist  <jb@gcc.gnu.org>
+
+	PR libfortran/27740
+	* configure.ac: New test to determine if symbol versioning is
+	supported.
+	* Makefile.am: Use result of above test to add appropriate linker
+	flags.
+	* gfortran.map: New file.
+	* configure: Regenerated.
+	* Makefile.in: Regenerated.
+	* config.h.in: Regenerated.
+
+2007-04-23  Thomas Koenig  <tkoenig@gcc.gnu.org>
+
+	PR fortran/31618
+	* io/transfer.c (read_block_direct):  Instead of calling us_read,
+	set dtp->u.p.current_unit->current_record = 0 so that pre_position
+	will read the record marker.
+	(data_transfer_init):  For different error conditions, call
+	generate_error, then return.
+
+2007-04-19  Francois-Xavier Coudert  <fxcoudert@gcc.gnu.org>
+
+	* runtime/main.c (please_free_exe_path_when_done): New variable.
+	(store_exe_path): Initialize character buffer, and mark whether
+	exe_path should be free'd by the library destructor function.
+	(cleanup): Only free exe_path if needed.
+
+2007-04-18  Francois-Xavier Coudert  <fxcoudert@gcc.gnu.org>
+	    Tobias Burnus  <burnus@net-b.de>
+
+	PR libfortran/31286
+	PR libfortran/31296
+	* intrinsics/cshift0.c (cshift0): Initialize sstride[0] and rstride[0].
+	* intrinsics/unpack_generic.c (unpack0, unpack0_char): Zero the
+	array structures we pass to unpack_internal.
+
+2007-04-14  Jerry DeLisle  <jvdelisle@gcc.gnu.org>
+
+	* io/open.c (test_endfile): Revert changes for 31052, restoring this
+	function. 
+
+2007-04-14  Steve Ellcey  <sje@cup.hp.com>
+
+	* Makefile.am: Add -I .. to ACLOCAL_AMFLAGS.  Add libgfortran_la_LINK.
+	* Makefile.in: Regenerate.
+
+2007-04-11  Kai Tietz  <kai.tietz@onevision.com>
+
+	* configure: Regenerate.
+
 2007-04-06  Francois-Xavier Coudert  <fxcoudert@gcc.gnu.org>
 
 	* intrinsics/cpu_time.c: Don't include headers already included
@@ -188,7 +821,7 @@
 
 2007-04-06  Jerry DeLisle  <jvdelisle@gcc.gnu.org>
 
-	PR libgfortran/31395
+	PR libfortran/31395
 	* io/format.c (parse_format_list): Fix parsing.
 
 2007-04-03  Francois-Xavier Coudert  <fxcoudert@gcc.gnu.org>
@@ -198,7 +831,7 @@
 
 2007-04-01  Jerry DeLisle  <jvdelisle@gcc.gnu.org>
 
-	PR libgfortran/31052
+	PR libfortran/31052
 	* io/open.c (test_endfile): Delete this function.
 	(edit_modes): Delete call to test_endfile.
 	(new_unit): Likewise.
@@ -208,13 +841,13 @@
 
 2007-04-01  Jerry DeLisle  <jvdelisle@gcc.gnu.org>
 
-	PR libgfortran/31366
+	PR libfortran/31366
 	* io/transfer.c (read_block_direct): Do not generate error when reading
 	past EOF on a short record that is less than the RECL= specified.
 	
 2007-04-01  Jerry DeLisle  <jvdelisle@gcc.gnu.org>
 
-	PR libgfortran/31207
+	PR libfortran/31207
 	* io/unit.c (close_unit_1): If there are bytes previously written from
 	ADVANCE="no", move to the end before closing.
 
@@ -225,129 +858,18 @@
 	if stat() and fstat() library functions are available. When lstat()
 	is not available, use stat() instead.
 	* configure.ac: Add checks for stat, fstat and lstat.
-=======
-2007-08-17  Francois-Xavier Coudert  <fxcoudert@gcc.gnu.org>
-
-	PR fortran/33079
-	* intrinsics/string_intrinsics.c (string_trim, string_minmax): Fix
-	the zero-length result case.
-
-2007-08-15  Francois-Xavier Coudert  <fxcoudert@gcc.gnu.org>
-
-	PR fortran/33077
-	* intrinsics/random.c (random_seed_i8): Fix code logic.
-
-2007-08-13  Danny Smith  <dannysmit@users.sourceforge.net>
-
-	* acinclude.m4 (GTHREAD_USE_WEAK) Define to 0 for mingw32.
 	* configure: Regenerate.
-
-2007-08-12  Francois-Xavier Coudert  <fxcoudert@gcc.gnu.org>
-
-	PR fortran/30964
-	PR fortran/33054
-	* intrinsics/random.c (random_seed): Rename into random_seed_i4.
-	(random_seed_i8): New function.
-	* gfortran.map (GFORTRAN_1.0): Remove _gfortran_random_seed,
-	add _gfortran_random_seed_i4 and _gfortran_random_seed_i8.
-	* libgfortran.h (iexport_proto): Replace random_seed by
-	random_seed_i4 and random_seed_i8.
-	* runtime/main.c (init): Call the new random_seed_i4.
-
-2007-08-11  Francois-Xavier Coudert  <fxcoudert@gcc.gnu.org>
-	    Tobias Burnus  <burnus@gcc.gnu.org>
-
-	PR fortran/31189
-	* runtime/backtrace.c (show_backtrace): Skip _gfortrani_handler
-	when displaying backtrace.
-	* runtime/compile_options.c: Include <signal.h>.
-	(handler): New function.
-	(set_options): Set signal handlers for backtrace.
-	* libgfortran.h (handler): Add prototype.
-
-2007-08-11  Francois-Xavier Coudert  <fxcoudert@gcc.gnu.org>
-
-	* intrinsics/string_intrinsics.c (compare_string): Return an int.
-	* libgfortran.h (compare_string): Likewise.
-
-2007-08-10  Francois-Xavier Coudert  <fxcoudert@gcc.gnu.org>
-
-	PR fortran/31270
-	* runtime/error.c (runtime_error_at): Add a variable number of
-	arguments.
-	* libgfortran.h (runtime_error_at): Update prototype.
-
-2007-08-10  Francois-Xavier Coudert  <fxcoudert@gcc.gnu.org>
-
-	PR fortran/32933
-	* intrinsics/associated.c: Change return type of associated into
-	a C int.
-
-2007-08-10  Jerry DeLisle  <jvdelisle@gcc.gnu.org>
-
-	PR libfortran/33039
-	* io/list_read.c (find_nml_name): Check for a space after a namelist
-	name match.
-
-2007-08-09  Tobias Burnus  <burnus@net-b.de>
-
-	PR fortran/32987
-	* io/format.c (next_char): Treat '\t' as ' ' in format specification.
-
-2007-08-06  Francois-Xavier Coudert  <fxcoudert@gcc.gnu.org>
-
-	PR fortran/30947
-	* intrinsics/signal.c: Create specific versions of alarm_sub and
-	alarm_sub_int according to the integer kind of the last argument.
-	* gfortran.map (GFORTRAN_1.0): Remove _gfortran_alarm_sub and
-	_gfortran_alarm_sub_int, add _gfortran_alarm_sub_i4,
-	_gfortran_alarm_sub_i8, _gfortran_alarm_sub_int_i4 and
-	_gfortran_alarm_sub_int_i8.
-
-2007-08-06  Francois-Xavier Coudert  <fxcoudert@gcc.gnu.org>
-
-	PR fortran/29828
-	* intrinsics/string_intrinsics.c (string_minmax): New function
-	and prototype.
-	* gfortran.map (GFORTRAN_1.0): Add _gfortran_string_minmax
-
-2007-08-05  Francois-Xavier Coudert  <fxcoudert@gcc.gnu.org>
-
-	PR fortran/31202
-	* intrinsics/c99_functions.c (roundl): Provide fallback
-	implementation for systems without ceill.
-	* c99_protos.h (roundl): Define prototype in all cases.
-
-2007-08-03  Thomas Koenig  <tkoenig@gcc.gnu.org>
-
-	PR libfortran/32977
-	* io/unix.c:  If there is no vsnprintf, use vsprintf and issue
-	a fatal error when a buffer overrun occurs.
-
-2007-08-03  Francois-Xavier Coudert  <fxcoudert@gcc.gnu.org>
-
-	PR fortran/31202
-	* intrinsics/c99_functions.c (roundl,lroundf,lround,lroundl,
-	llroundf,llround,llroundl): New functions.
-	* c99_protos.h (roundl,lroundf,lround,lroundl,llroundf,llround,
-	llroundl): New prototypes.
-	* configure.ac: Check for lroundf, lround, lroundl, llroundf,
-	llround and llroundl.
->>>>>>> 60a98cce
-	* configure: Regenerate.
-	* Makefile.in: Regenerate.
 	* config.h.in: Regenerate.
 
-<<<<<<< HEAD
 2007-03-27  Jerry DeLisle  <jvdelisle@gcc.gnu.org>
 
-	PR libgfortran/31052
+	PR libfortran/31052
 	* io/transfer.c (next_record_r): Do not call test_endfile if in namelist
 	mode.
 
 2007-03-25  Jerry DeLisle  <jvdelisle@gcc.gnu.org>
 
-	PR libgfortran/31199
+	PR libfortran/31199
 	* io/io.h: Add saved_pos to gfc_unit structure.
 	* io/open.c (new_unit): Initialize saved_pos.
 	* io/transfer.c (data_transfer_init): Set max_pos to value in saved_pos.
@@ -363,7 +885,7 @@
 
 2007-03-22  Jerry DeLisle  <jvdelisle@gcc.gnu.org>
 
-	PR libgfortran/31052
+	PR libfortran/31052
 	* file_pos.c: Update Copyright year.
 	* io/open.c (test_endfile): Restore test_endfile to fix SPEC regression.
 	Update Copyright year.
@@ -381,7 +903,7 @@
 
 2007-03-18  Jerry DeLisle  <jvdelisle@gcc.gnu.org>
 
-	PR libgfortran/31052
+	PR libfortran/31052
 	* io/file_position (st_rewind): Fix comments. Remove use of
 	test_endfile. Don't seek if already at 0 position.  Use new is_special
 	function to set endfile state.
@@ -397,7 +919,7 @@
 
 2007-03-15  Jerry DeLisle  <jvdelisle@gcc.gnu.org>
 
-	PR libgfortran/31099
+	PR libfortran/31099
 	* io/file_pos.c (st_rewind): Don't set bytes_left to zero.
 
 2007-03-15  Francois-Xavier Coudert  <coudert@clipper.ens.fr>
@@ -421,7 +943,7 @@
 
 2007-03-14  Jerry DeLisle  <jvdelisle@gcc.gnu.org>
 
-	PR libgfortran/31051
+	PR libfortran/31051
 	* io/transfer.c (formatted_transfer_scalar): Adjust position for pending
 	spaces when in writing mode.  Clean up some formatting.
 
@@ -457,7 +979,7 @@
 
 2007-03-09  Jerry DeLisle  <jvdelisle@gcc.gnu.org>
 
-	PR libgfortran/31099
+	PR libfortran/31099
 	* io/open.c (new_unit): Initialize bytes_left and recl_subrecord.
 	* io/transfer.c (next_record_w): Set bytes left to record length for
 	sequential unformatted I/O.
@@ -521,12 +1043,12 @@
 
 2007-02-24  Jerry DeLisle  <jvdelisle@gcc.gnu.org>
 
-	PR libgfortran/30918
+	PR libfortran/30918
 	* io/listread.c (namelist_read): Eat comment line.
 
 2007-02-22  Jerry DeLisle  <jvdelisle@gcc.gnu.org>
 
-	PR libgfortran/30910
+	PR libfortran/30910
 	* io/write.c (output_float): Add condition of format F only for
 	special case rounding with zero precision.
 
@@ -837,1258 +1359,6 @@
 2007-01-18  Francois-Xavier Coudert  <coudert@clipper.ens.fr>
 	    Tobias Burnus  <burnus@net-b.de>
 
-=======
-2007-07-30  Francois-Xavier Coudert  <fxcoudert@gcc.gnu.org>
-
-	* libgfortran.h: Include <stdarg.h>.
-
-2007-07-29  Thomas Koenig  <tkoenig@gcc.gnu.org>
-
-	PR libfortran/32858
-	PR libfortran/30814
-	* configure.ac:  Added checks for presence of stdio.h and
-	stdarg.h.  Test presence of vsnprintf().
-	* configure: Regenerated.
-	* config.h.in:  Regenerated.
-	* libgfortran.h:  Include <stdio.h>.  Add printf attribute to
-	prototype of runtime_error.  Remove prototype for st_sprintf.
-	Add prototype for st_vprintf.
-	* runtime/main.c (store_exec_path):  Replace st_sprintf by sprintf.
-	* runtime/error.c (st_sprintf):  Remove.
-	(runtime_error):  Rewrite as a variadic function.  Call
-	st_vprintf().
-	* intrinsics/pack_generic.c:  Output extents of LHS and RHS for
-	bounds error.
-	* io/open.c (new_unit):  Replace st_sprintf by sprintf.
-	* io/list_read.c (convert_integer):  Likewise.
-	(parse_repeat):  Likewise.
-	(read_logical):  Likewise.
-	(read_character):  Likewise.
-	(parse_real):  Likewise.
-	(read_real):  Likewise.
-	(check_type):  Likewise.
-	(nml_parse_qualifyer):  Likewise.
-	(nml_read_obj):  Likewise.
-	(nml_get_ojb_data):  Likewise.
-	* io/unix.c (init_error_stream):  Remove.
-	(tempfile):  Replace st_sprintf by sprintf.
-	(st_vprintf):  New function.
-	(st_printf):  Rewrite to call st_vprintf.
-	* io/transfer.c (require_type):  Replace st_sprintf by sprintf.
-	* io/format.c (format_error):  Likewise.
-	* io/write.c (nml_write_obj):  Likewise.
-
-2007-07-27  Janne Blomqvist  <jb@gcc.gnu.org>
-
-	* io/transfer.c (st_set_nml_var_dim): Use index_type instead of
-	GFC_INTEGER_4 for array descriptor triplets.
-
-2007-07-27  Francois-Xavier Coudert  <fxcoudert@gcc.gnu.org>
-
-	* io/unix.c (stream_ttyname): Mark argument as potentialy unused.
-
-2007-07-27  Francois-Xavier Coudert  <fxcoudert@gcc.gnu.org>
-
-	PR fortran/32035
-	* runtime/select.c (select_string): Adjust prototype and function
-	so that the return value is an integer, not a pointer.
-
-2007-07-24  Tobias Burnus  <burnus@net-b.de>
-
-	* libgfortran.h:  Add bounds_check to compile_options_t.
-
-2007-07-24  Thomas Koenig  <tkoenig@gcc.gnu.org>
-
-	PR fortran/30814
-	* libgfortran.h:  Add bounds_check to compile_options_t.
-	* runtime/compile_options.c (set_options):  Add handling
-	of compile_options.bounds_check.
-	* intrinsics/pack_generic.c (pack_internal):  Also determine
-	the number of elements if compile_options.bounds_check is
-	true.  Raise runtime error if a different array shape is
-	detected.
-
-2007-07-23  Christopher D. Rickett  <crickett@lanl.gov>
-
-	PR fortran/32600
-	* intrinsics/iso_c_binding.c (c_funloc): Remove.
-	* intrinsics/iso_c_binding.h: Remove c_funloc.
-	* gfortran.map: Ditto.
-
-2007-07-22  Jerry DeLisle  <jvdelisle@gcc.gnu.org>
-
-	* io/read.c (convert_real): Generate error only on EINVAL.
-
-2007-07-21  Christopher D. Rickett  <crickett@lanl.gov>
-
-	PR fortran/32627
-	* libgfortran/intrinsics/iso_c_generated_procs.c: Add c_f_pointer
-	for character/string arguments.
-	* libgfortran/intrinsic/iso_c_binding.c (c_f_pointer_u0): Allow
-	the optional SHAPE arg to be any valid integer kind.
-	* libgfortran/gfortran.map: Add c_f_pointer_s0.
-	* libgfortran/mk-kinds-h.sh: Save smallest integer kind as default
-	character kind.
-	* libgfortran/intrinsics/iso_c_generated_procs.c: Add versions of
-	c_f_pointer for complex and logical types.
-	* libgfortran/gfortran.map: Add c_f_pointer versions for logical
-	and complex types.
-
-2007-07-19  Christopher D. Rickett  <crickett@lanl.gov>
-
-	PR fortran/32600
-	* libgfortran/intrinsics/iso_c_binding.c: Remove C_LOC.
-	* libgfortran/intrinsics/iso_c_binding.h: Ditto.
-	* libgfortran/gfortran.map: Ditto.
-
-2007-07-15  Jerry DeLisle  <jvdelisle@gcc.gnu.org>
-	    Francois-Xavier Coudert  <fxcoudert@gcc.gnu.org>
-
-	PR fortran/32611
-	* runtime/compile_options.c (set_std): Remove.
-	(set_options): New function.
-	(init_compile_options): Add initialization for -fsign-zero option.
-	* gfortran.map (GFORTRAN_1.0): Rename _gfortran_set_std into
-	_gfortran_set_options.
-	* libgfortran.h (compile_options_t): Add sign_zero field.
-	* io/write.c (output_float): Use the sign bit of the value to determine
-	if a negative sign should be emitted for zero values.  Do not emit the
-	negative sign for zero if -fno-sign-zero was set during compile.
-	
-2007-07-14  Jerry DeLisle  <jvdelisle@gcc.gnu.org>
-
-	PR libgfortran/32752
-	* io/unix.c (unix_stream): Move buffer pointer adjacent to small_buffer.
-	* io/transfer.c (formatted_transfer_scalar): If stream I/O, set
-	bytes_used to zero. Fix off by one error in calculation of pos and
-	skips. Eliminate duplicate pending_spaces check.
-
-2007-07-15  Francois-Xavier Coudert  <fxcoudert@gcc.gnu.org>
-
-	PR fortran/32357
-	* intrinsics/mvbits.c: Change prototype so that FROMPOS, LEN and
-	TOPOS arguments are C int.
-
-2007-07-09  Jerry DeLisle  <jvdelisle@gcc.gnu.org>
-
-	PR libgfortran/32702
-	* io/unix.c (unix_stream): Restore buffer pointer and small_buffer.
-	(fd_alloc): If the number of bytes needed is greater than the default
-	BUFFER_SIZE, allocate a new buffer large enough.  Free the old buffer if
-	necessary. (fd_sfree): Restore use of buffer pointer.
-	(fd_close): Likewise. (fd_open): Likewise.
-	(init_error_stream): Likewise.
-	
-2007-07-09  Thomas Koenig  <tkoenig@gcc.gnu.org>
-
-	PR libfortran/32336
-	* m4/matmul.m4:  When the dimension of b is incorrect,
-	raise a runtime error instead of a failed assertion.
-	* generated/matmul_i1.c:  Regenerated.
-	* generated/matmul_i2.c:  Regenerated.
-	* generated/matmul_i4.c:  Regenerated.
-	* generated/matmul_i8.c:  Regenerated.
-	* generated/matmul_i16.c:  Regenerated.
-	* generated/matmul_r4.c:  Regenerated.
-	* generated/matmul_r8.c:  Regenerated.
-	* generated/matmul_r10.c:  Regenerated.
-	* generated/matmul_r16.c:  Regenerated.
-
-2007-07-08  Jerry DeLisle  <jvdelisle@gcc.gnu.org>
-
-	PR libgfortran/32678
-	* io/transfer.c (formatted_transfer_scalar): Don't allow pending_spaces
-	to go negative.
-
-2007-07-08  Thomas Koenig  <tkoenig@gcc.gnu.org>
-
-	PR libfortran/32217
-	* intrinsics/unpack_generic.c:  If the destination array is
-	empty, return early.
-
-2007-07-05  H.J. Lu  <hongjiu.lu@intel.com>
-
-	* aclocal.m4: Regenerated.
-
-2007-07-04  David Edelsohn  <edelsohn@gnu.org>
-
-	* configure.ac: SUBST CFLAGS.
-	* configure: Regenerate.
-
-2007-07-03  Janne Blomqvist  <jb@gcc.gnu.org>
-
-	* libgfortran.h: Mark internal_malloc_size as a malloc function.
-	* runtime/memory.c (internal_realloc_size): Remove.
-	(internal_realloc): Call realloc directly instead of
-	internal_realloc_size.
-	(allocate_size): Remove.
-	(allocate): Call malloc directly instead of allocate_size, mark as
-	malloc function.
-
-2007-07-02  Steven G. Kargl  <kargl@gcc.gnu.org>
-
-	Restore collateral damage from ISO C Binding merge.
-
-2007-06-29  Jerry DeLisle  <jvdelisle@gcc.gnu.org>
-
-	PR libgfortran/32456
-	* io/unit.c (filename_from_unit): Don't use find_unit, instead search
-	for unit directly.
-
-2007-07-02  Steven G. Kargl  <kargl@gcc.gnu.org>
-
-	* Makefile.in:  Regenerated with automake 1.9.6.
-
-2007-07-02  Steven G. Kargl  <kargl@gcc.gnu.org>
-
-	* Makefile.in:  Remove extraneous kill.lo rule.
-
-2007-07-02  Janne Blomqvist  <jb@gcc.gnu.org>
-
-	PR fortran/32239
-	* generated/pow_r*_i4.c: Removed.
-
-2007-07-01  Christopher D. Rickett  <crickett@lanl.gov>
-
-	* Makefile.in: Add support for iso_c_generated_procs.c and
-	iso_c_binding.c.
-	* Makefile.am: Ditto.
-	* intrinsics/iso_c_generated_procs.c: New file containing helper
-	functions.
-	* intrinsics/iso_c_binding.c: Ditto.
-	* intrinsics/iso_c_binding.h: New file
-	* gfortran.map: Include the __iso_c_binding_c_* functions.
-	* libgfortran.h: define GFC_NUM_RANK_BITS.
-
-2007-07-01  Janne Blomqvist  <jb@gcc.gnu.org>
-
-	PR fortran/32239
-	* Makefile.am: Don't generate real**int4 pow functions.
-	* gfortran.map: Remove real**int4 pow symbols.
-	* Makefile.in: Regenerated.
-
-2007-07-01  Jerry DeLisle  <jvdelisle@gcc.gnu.org>
-
-	PR libgfortran/32554
-	* io/write.c (output_float): Set edigits to a fixed size, avoiding
-	variation in field width calculation and eliminate buffer overrun.
-
-2007-07-01  Janne Blomqvist  <jb@gcc.gnu.org>
-
-	* runtime/memory.c (internal_realloc): Use index_type for size
-	argument instead of GFC_INTEGER_4.
-	(allocate_array): Likewise.
-	(allocate): Likewise, add ifdef around unnecessary check.
-	(internal_reallo64): Remove.
-	(allocate_array64): Remove.
-	(allocate64): Remove.
-	* gfortran.map: Remove symbols for 64-bit allocation functions.
-
-2007-06-29  Jerry DeLisle  <jvdelisle@gcc.gnu.org>
-
-	PR libgfortran/32456
-	* io/unit.c (filename_from_unit): Don't use find_unit, instead search
-	for unit directly.
-
-2007-06-24  Adam Nemet  <anemet@caviumnetworks.com>
-
-	PR libfortran/32495
-	* runtime/backtrace.c (local_strcasestr): Rename from strcasestr.
-	(show_backtrace): Rename strcasestr to local_strcasestr.
-
-2007-06-24  Jerry DeLisle  <jvdelisle@gcc.gnu.org>
-
-	PR libgfortran/32456
-	* runtime/error.c (show_locus): Update to emit the unit number
-	and file name involved with the error.  Use new function
-	filename_from_unit.
-	* libgfortran.h (filename_from_unit): Declare new function.
-	* io/unit.c (init_units): Set the unit file name for stdin, stdout,
-	and stderr for use later in error reporting.
-	(filename_from_unit): Add this new function.
-
-2007-06-24  Jerry DeLisle  <jvdelisle@gcc.gnu.org>
-
-	PR libgfortran/32446
-	* io/write.c (output_float): Calculate ndigits correctly for large
-	numbered formats that must pad zeros before the decimal point.
-
-2007-06-15  Rainer Orth  <ro@TechFak.Uni-Bielefeld.DE>
-
-	PR libfortran/32345
-	* runtime/backtrace.c (show_backtrace): Only use snprintf if
-	available.
-
-2007-06-10  Jerry DeLisle  <jvdelisle@gcc.gnu.org>
-
-	PR libgfortran/32235
-	* io/transfer.c (st_read): Remove test for end of file condition.
-	(next_record_r): Add test for end of file condition.
-
-2007-06-02  Paolo Bonzini  <bonzini@gnu.org>
-
-	* configure: Regenerate.
-
-2007-05-28  Tobias Burnus  <burnus@net-b.de>
-
-	PR fortran/32124
-	* runtime/memory.c (allocate_size): Use ERROR_ALLOCATION.
-	(allocate,allocate64): Use stat variable if present.
-
-2007-05-27  Janne Blomqvist  <jb@gcc.gnu.org>
-
-	* runtime/string.c (compare0): Use gfc_charlen_type instead of
-	int.
-	(fstrlen): Likewise.
-	(find_option): Likewise.
-	(fstrcpy): Use gfc_charlen_type instead of int, return length.
-	(cf_strcpy): Likewise.
-	* libgfortran.h: Change string prototypes to use gfc_charlen_type.
-	* io/open.c (new_unit): Use snprintf if available.
-	* io/list_read.c (nml_touch_nodes): Use memcpy instead of
-	strcpy/strcat.
-	(nml_read_obj): Likewise.
-	* io/transfer.c (st_set_nml_var): Likewise.
-	* io/write.c (output_float): Use snprintf if available.
-	(nml_write_obj) Use memcpy instead of strcpy/strcat.
-
-2007-05-26  Janne Blomqvist  <jb@gcc.gnu.org>
-
-	* io/unix.c (unix_stream): Rearrange struct members, remove
-	small_buffer.
-	(int_stream): New struct.
-	(fd_alloc): Always use existing buffer, never reallocate.
-	(fd_sfree): Remove check for buffer != small_buffer.
-	(fd_close): Likewise.
-	(mem_alloc_r_at): Change to use int_stream.
-	(mem_alloc_w_at): Likewise.
-	(mem_read): Likewise.
-	(mem_write): Likewise.
-	(mem_set): Likewise.
-	(mem_truncate): Likewise.
-	(mem_close): Likewise.
-	(mem_sfree): Likewise.
-	(empty_internal_buffer): Likewise.
-	(open_internal): Likewise.
-	
-2007-05-25  Jerry DeLisle  <jvdelisle@gcc.gnu.org>
-
-	* io/transfer.c (unformatted_read): Use size from front end eliminating
-	use of size_from_real_kind. (unformatted_write): Ditto.
-
-2007-05-23  Steve Ellcey  <sje@cup.hp.com>
-
-	* Makefile.in: Regenerate.
-	* configure: Regenerate.
-	* aclocal.m4: Regenerate.
-
-2007-05-22  Tobias Burnus  <burnus@net-b.de>
-
-	* libgfortran.h: Mark stop_numeric as noreturn.
-
-2007-05-22  Tobias Burnus  <burnus@net-b.de>
-
-	PR libgfortran/31295
-	* intrinsics/eoshift0.c (eoshift0): Silence uninitialized warning.
-	* intrinsics/eoshift2.c (eoshift2): Ditto.
-
-2007-05-18  Jerry DeLisle  <jvdelisle@gcc.gnu.org>
-
-	PR libfortran/31964
-	* intrinsics/ishftc.c (ishftc4, ishftc8, ishftc16): Fix mask to handle
-	shift of bit-size number of bits.
-
-2007-05-17  Tobias Burnus <burnus@net-b.de>
-
-	PR fortran/31917
-	* runtime/environ.c (mark_range): Fix setting default convert unit.
-
-2007-05-15  Jerry DeLisle  <jvdelisle@gcc.gnu.org>
-
-	PR libfortran/31922
-	* intrinsics/string_intrinsics.c (string_trim): Set result to null if
-	string length is zero.
-
-2007-05-15  Tobias Burnus  <burnus@net-b.de>
-
-	PR libfortran/31915
-	* io/transfer.c (unformatted_read): Use proper size for real(10).
-	  (unformatted_write): Ditto.
-
-2007-05-14  Francois-Xavier Coudert  <fxcoudert@gcc.gnu.org>
-
-	PR fortran/30723
-	* runtime/memory.c (internal_malloc, internal_malloc64,
-	internal_free): Remove.
-	* runtime/error.c (os_error): Export function.
-	* intrinsics/move_alloc.c: Include stdlib.h.
-	(move_alloc): Call free instead of internal_free.
-	(move_alloc_c): Wrap long lines.
-	* libgfortran.h (os_error): Export prototype.
-	(internal_free): Remove prototype.
-	* gfortran.map (GFORTRAN_1.0): Remove _gfortran_internal_free,
-	_gfortran_internal_malloc and _gfortran_internal_malloc64.
-	Add _gfortran_os_error.
-
-2007-05-09  Jerry DeLisle  <jvdelisle@gcc.gnu.org>
-
-	PR libfortran/31880
-	* io/unix.c (fd_alloc_r_at): Fix calculation of physical offset.
-
-2007-05-07  Francois-Xavier Coudert  <fxcoudert@gcc.gnu.org>
-
-	PR libfortran/31607
-	* intrinsics/system.c (system_sub): Call flush_all_units.
-	* io/io.h (flush_all_units): Move prototype to libgfortran.h.
-	* libgfortran.h (flush_all_units): Add prototype.
-
-2007-05-06  Jerry DeLisle  <jvdelisle@gcc.gnu.org>
-
-	PR libfortran/31201
-	* runtime/error.c (runtime_error_at): New function.
-	(generate_error): Export this function.
-	* gfortran.map: Add _gfortran_generate_error and
-	_gfortran_runtime_error_at.
-	* libgfortran.h: Add comment to reference error codes in front end.
-	(library_start): Locate prototype with library_end macro and add
-	a new comment.  Add prototype for runtime_error_at. Export prototype for
-	generate_error.
-	* io/lock.c (library_start): Fix check for error condition.
-	* io/transfer.c (data_transfer_init): Add library check.
-
-2007-05-04  Daniel Franke  <franke.daniel@gmail.com>
-
-	PR fortran/22359
-	* io/intrinsics.c (fseek_sub): New.
-	* io/unix.c (fd_fseek): Change logical and physical offsets only
-	if seek succeeds.
-	* gfortran.map (fseek_sub): New.
-
-2007-05-04  Francois-Xavier Coudert  <fxcoudert@gcc.gnu.org>
-
-	PR libfortran/31210
-	* io/transfer.c (transfer_character): Avoid passing a NULL
-	pointer as source to the transfer routines, if the string length
-	is zero.
-
-2007-04-28  Jerry DeLisle  <jvdelisle@gcc.gnu.org>
-
-	PR libfortran/31501
-	* io/list_read.c (next_char): Fix whitespace.
-	* io/io.h: Remove prototypes and define macros for is_array_io,
-	is_stream_io, and is_internal_unit.
-	* io/unit.c (is_array_io), (is_internal_unit), (is_stream_io): Delete
-	these functions.
-	* io/transfer.c (read_sf): Change handling of internal_unit to make a
-	single call to salloc_r and use memcpy to transfer the data. 
-
-2007-04-27  Jerry DeLisle  <jvdelisle@gcc.gnu.org>
-
-	PR libfortran/31532
-	* io/file_pos.c (st_backspace): Set flags.position for end of file
-	condition and use new function update_position.
-	(st_endfile): Use new function update_position.
-	* io/io.h: Add prototype for new function.
-	* io/inquire.c (inquire_via_unit): If not direct access, set NEXTREC
-	to zero.
-	* io/unit.c (update_position): New function to update position info
-	used by inquire.
-	* io/transfer.c (next_record): Fix typo and use new function.
-
-2007-04-25  Francois-Xavier Coudert  <fxcoudert@gcc.gnu.org>
-
-	PR libfortran/31299
-	* intrinsics/getlog.c: Use getpwuid and geteuid instead of
-	getlogin if they are available.
-	* configure.ac: Add checks for getpwuid and geteuid.
-	* configure: Regenerate.
-	* config.h.in: Regenerate.
-
-2007-04-25  Janne Blomqvist  <jb@gcc.gnu.org>
-
-	* configure: Regenerate using autoconf 2.59.
-	* Makefile.in: Likewise.  
-	* config.h.in: Likewise.
-
-2007-04-24  Janne Blomqvist  <jb@gcc.gnu.org>
-
-	PR libfortran/27740
-	* configure.ac: New test to determine if symbol versioning is
-	supported.
-	* Makefile.am: Use result of above test to add appropriate linker
-	flags.
-	* gfortran.map: New file.
-	* configure: Regenerated.
-	* Makefile.in: Regenerated.
-	* config.h.in: Regenerated.
-
-2007-04-23  Thomas Koenig  <tkoenig@gcc.gnu.org>
-
-	PR fortran/31618
-	* io/transfer.c (read_block_direct):  Instead of calling us_read,
-	set dtp->u.p.current_unit->current_record = 0 so that pre_position
-	will read the record marker.
-	(data_transfer_init):  For different error conditions, call
-	generate_error, then return.
-
-2007-04-19  Francois-Xavier Coudert  <fxcoudert@gcc.gnu.org>
-
-	* runtime/main.c (please_free_exe_path_when_done): New variable.
-	(store_exe_path): Initialize character buffer, and mark whether
-	exe_path should be free'd by the library destructor function.
-	(cleanup): Only free exe_path if needed.
-
-2007-04-18  Francois-Xavier Coudert  <fxcoudert@gcc.gnu.org>
-	    Tobias Burnus  <burnus@net-b.de>
-
-	PR libfortran/31286
-	PR libfortran/31296
-	* intrinsics/cshift0.c (cshift0): Initialize sstride[0] and rstride[0].
-	* intrinsics/unpack_generic.c (unpack0, unpack0_char): Zero the
-	array structures we pass to unpack_internal.
-
-2007-04-14  Jerry DeLisle  <jvdelisle@gcc.gnu.org>
-
-	* io/open.c (test_endfile): Revert changes for 31052, restoring this
-	function. 
-
-2007-04-14  Steve Ellcey  <sje@cup.hp.com>
-
-	* Makefile.am: Add -I .. to ACLOCAL_AMFLAGS.  Add libgfortran_la_LINK.
-	* Makefile.in: Regenerate.
-
-2007-04-11  Kai Tietz  <kai.tietz@onevision.com>
-
-	* configure: Regenerate.
-
-2007-04-06  Francois-Xavier Coudert  <fxcoudert@gcc.gnu.org>
-
-	* intrinsics/cpu_time.c: Don't include headers already included
-	by libgfortran.h. Protect inclusion of sys/times.h.
-	* configure.ac: Remove unneeded checks for finit, stdio.h,
-	stddef.h, math.h and sys/params.h.
-	* config/fpu-aix.h: Don't include headers already included by
-	libgfortran.h.
-	* config/fpu-sysv.h: Likewise.
-	* io/write.c: Likewise.
-	* m4/minloc1.m4: Likewise.
-	* m4/maxloc1.m4: Likewise.
-	* m4/fraction.m4: Likewise.
-	* m4/set_exponent.m4: Likewise.
-	* m4/spacing.m4: Likewise.
-	* m4/minval.m4: Likewise.
-	* m4/maxval.m4: Likewise.
-	* m4/exponent.m4: Likewise.
-	* m4/nearest.m4: Likewise.
-	* m4/minloc0.m4: Likewise.
-	* m4/maxloc0.m4: Likewise.
-	* m4/rrspacing.m4: Likewise.
-	* runtime/main.c: Likewise.
-	* runtime/error.c: Likewise.
-	* intrinsics/system_clock.c: Likewise.
-	* intrinsics/etime.c: Likewise.
-	* intrinsics/stat.c: Likewise.
-	* intrinsics/date_and_time.c: Likewise.
-	* intrinsics/env.c: Likewise.
-	* intrinsics/kill.c: Likewise.
-	* intrinsics/getXid.c: Likewise.
-	* intrinsics/chmod.c: Likewise.
-	* intrinsics/args.c: Likewise.
-	* intrinsics/c99_functions.c: Likewise.
-	* generated/minval_r8.c: Regenerate.
-	* generated/maxloc1_4_r8.c: Regenerate.
-	* generated/minloc1_16_r16.c: Regenerate.
-	* generated/maxval_i2.c: Regenerate.
-	* generated/maxloc1_8_i4.c: Regenerate.
-	* generated/exponent_r16.c: Regenerate.
-	* generated/maxloc0_4_r4.c: Regenerate.
-	* generated/fraction_r16.c: Regenerate.
-	* generated/fraction_r4.c: Regenerate.
-	* generated/minloc0_4_r16.c: Regenerate.
-	* generated/minloc0_4_i1.c: Regenerate.
-	* generated/maxloc0_4_r16.c: Regenerate.
-	* generated/maxloc0_4_i2.c: Regenerate.
-	* generated/minloc1_8_r16.c: Regenerate.
-	* generated/maxloc1_8_r16.c: Regenerate.
-	* generated/set_exponent_r8.c: Regenerate.
-	* generated/maxloc0_8_i8.c: Regenerate.
-	* generated/minloc1_4_r8.c: Regenerate.
-	* generated/maxloc1_16_r16.c: Regenerate.
-	* generated/minloc1_16_i4.c: Regenerate.
-	* generated/maxloc1_16_i4.c: Regenerate.
-	* generated/minloc0_16_i8.c: Regenerate.
-	* generated/maxloc0_16_i8.c: Regenerate.
-	* generated/nearest_r8.c: Regenerate.
-	* generated/spacing_r16.c: Regenerate.
-	* generated/maxval_r16.c: Regenerate.
-	* generated/minloc1_8_i4.c: Regenerate.
-	* generated/minloc0_16_i16.c: Regenerate.
-	* generated/minloc0_4_r4.c: Regenerate.
-	* generated/set_exponent_r10.c: Regenerate.
-	* generated/rrspacing_r10.c: Regenerate.
-	* generated/minloc0_4_i2.c: Regenerate.
-	* generated/maxloc0_8_i1.c: Regenerate.
-	* generated/minloc0_8_i8.c: Regenerate.
-	* generated/spacing_r4.c: Regenerate.
-	* generated/minloc1_16_r10.c: Regenerate.
-	* generated/minloc0_16_i1.c: Regenerate.
-	* generated/maxloc0_16_i1.c: Regenerate.
-	* generated/maxloc1_8_r8.c: Regenerate.
-	* generated/minval_i16.c: Regenerate.
-	* generated/exponent_r10.c: Regenerate.
-	* generated/maxval_i4.c: Regenerate.
-	* generated/minval_i8.c: Regenerate.
-	* generated/maxloc1_4_i8.c: Regenerate.
-	* generated/fraction_r10.c: Regenerate.
-	* generated/maxloc0_16_i16.c: Regenerate.
-	* generated/maxloc0_8_r4.c: Regenerate.
-	* generated/rrspacing_r8.c: Regenerate.
-	* generated/minloc1_4_i16.c: Regenerate.
-	* generated/minloc0_4_r10.c: Regenerate.
-	* generated/maxloc1_4_i16.c: Regenerate.
-	* generated/minloc0_8_i16.c: Regenerate.
-	* generated/maxloc0_4_r10.c: Regenerate.
-	* generated/maxloc0_8_i16.c: Regenerate.
-	* generated/minloc1_8_r10.c: Regenerate.
-	* generated/minloc0_16_r4.c: Regenerate.
-	* generated/maxloc1_8_r10.c: Regenerate.
-	* generated/maxloc0_16_r4.c: Regenerate.
-	* generated/minloc1_16_r8.c: Regenerate.
-	* generated/minloc0_8_i1.c: Regenerate.
-	* generated/maxloc0_4_i4.c: Regenerate.
-	* generated/maxloc1_16_r8.c: Regenerate.
-	* generated/maxloc0_8_i2.c: Regenerate.
-	* generated/nearest_r16.c: Regenerate.
-	* generated/maxloc1_16_r10.c: Regenerate.
-	* generated/minloc0_16_i2.c: Regenerate.
-	* generated/minloc1_8_r8.c: Regenerate.
-	* generated/maxloc0_16_i2.c: Regenerate.
-	* generated/exponent_r4.c: Regenerate.
-	* generated/spacing_r10.c: Regenerate.
-	* generated/maxval_r10.c: Regenerate.
-	* generated/minval_i1.c: Regenerate.
-	* generated/maxloc1_4_i1.c: Regenerate.
-	* generated/minloc1_4_i8.c: Regenerate.
-	* generated/minloc0_8_r4.c: Regenerate.
-	* generated/minloc0_16_r16.c: Regenerate.
-	* generated/minloc0_4_i4.c: Regenerate.
-	* generated/minloc0_8_i2.c: Regenerate.
-	* generated/minval_r4.c: Regenerate.
-	* generated/maxloc1_4_r4.c: Regenerate.
-	* generated/maxval_r8.c: Regenerate.
-	* generated/minval_r16.c: Regenerate.
-	* generated/minloc1_4_i1.c: Regenerate.
-	* generated/minval_i2.c: Regenerate.
-	* generated/maxloc1_4_i2.c: Regenerate.
-	* generated/maxloc1_8_i8.c: Regenerate.
-	* generated/maxloc0_4_r8.c: Regenerate.
-	* generated/maxloc0_16_r16.c: Regenerate.
-	* generated/minloc1_4_r16.c: Regenerate.
-	* generated/fraction_r8.c: Regenerate.
-	* generated/maxloc1_4_r16.c: Regenerate.
-	* generated/set_exponent_r4.c: Regenerate.
-	* generated/minloc0_8_r16.c: Regenerate.
-	* generated/maxloc0_8_r16.c: Regenerate.
-	* generated/nearest_r10.c: Regenerate.
-	* generated/maxloc0_8_i4.c: Regenerate.
-	* generated/minloc1_4_r4.c: Regenerate.
-	* generated/minloc0_16_i4.c: Regenerate.
-	* generated/maxloc0_16_i4.c: Regenerate.
-	* generated/nearest_r4.c: Regenerate.
-	* generated/minloc1_16_i8.c: Regenerate.
-	* generated/maxloc1_16_i8.c: Regenerate.
-	* generated/minloc1_4_i2.c: Regenerate.
-	* generated/maxloc1_8_i1.c: Regenerate.
-	* generated/minloc0_16_r10.c: Regenerate.
-	* generated/minloc1_8_i8.c: Regenerate.
-	* generated/minloc0_4_r8.c: Regenerate.
-	* generated/minloc0_8_i4.c: Regenerate.
-	* generated/minloc1_16_i16.c: Regenerate.
-	* generated/spacing_r8.c: Regenerate.
-	* generated/maxloc1_8_r4.c: Regenerate.
-	* generated/minloc1_16_i1.c: Regenerate.
-	* generated/maxloc1_16_i1.c: Regenerate.
-	* generated/minval_r10.c: Regenerate.
-	* generated/minval_i4.c: Regenerate.
-	* generated/minloc1_8_i1.c: Regenerate.
-	* generated/maxloc1_4_i4.c: Regenerate.
-	* generated/maxloc1_8_i2.c: Regenerate.
-	* generated/maxval_i8.c: Regenerate.
-	* generated/maxloc0_16_r10.c: Regenerate.
-	* generated/rrspacing_r4.c: Regenerate.
-	* generated/minloc0_4_i16.c: Regenerate.
-	* generated/maxloc0_8_r8.c: Regenerate.
-	* generated/maxloc0_4_i16.c: Regenerate.
-	* generated/minloc1_4_r10.c: Regenerate.
-	* generated/minloc1_8_i16.c: Regenerate.
-	* generated/maxloc1_4_r10.c: Regenerate.
-	* generated/minloc0_8_r10.c: Regenerate.
-	* generated/maxloc1_8_i16.c: Regenerate.
-	* generated/maxloc0_8_r10.c: Regenerate.
-	* generated/minloc1_16_r4.c: Regenerate.
-	* generated/maxloc1_16_r4.c: Regenerate.
-	* generated/minloc0_16_r8.c: Regenerate.
-	* generated/maxloc0_16_r8.c: Regenerate.
-	* generated/maxloc0_4_i8.c: Regenerate.
-	* generated/maxloc1_16_i16.c: Regenerate.
-	* generated/minloc1_8_r4.c: Regenerate.
-	* generated/minloc1_16_i2.c: Regenerate.
-	* generated/maxloc1_16_i2.c: Regenerate.
-	* generated/maxval_i16.c: Regenerate.
-	* generated/exponent_r8.c: Regenerate.
-	* generated/minloc1_4_i4.c: Regenerate.
-	* generated/maxval_i1.c: Regenerate.
-	* generated/minloc1_8_i2.c: Regenerate.
-	* generated/minloc0_8_r8.c: Regenerate.
-	* generated/set_exponent_r16.c: Regenerate.
-	* generated/maxloc0_4_i1.c: Regenerate.
-	* generated/rrspacing_r16.c: Regenerate.
-	* generated/minloc0_4_i8.c: Regenerate.
-	* generated/maxval_r4.c: Regenerate.
-	* configure: Regenerate.
-	* config.h.in: Regenerate.
-
-2007-04-06  Jerry DeLisle  <jvdelisle@gcc.gnu.org>
-
-	PR libfortran/31395
-	* io/format.c (parse_format_list): Fix parsing.
-
-2007-04-03  Francois-Xavier Coudert  <fxcoudert@gcc.gnu.org>
-
-	PR fortran/31304
-	intrinsics/string_intrinsics.c (string_repeat): Remove.
-
-2007-04-01  Jerry DeLisle  <jvdelisle@gcc.gnu.org>
-
-	PR libfortran/31052
-	* io/open.c (test_endfile): Delete this function.
-	(edit_modes): Delete call to test_endfile.
-	(new_unit): Likewise.
-	* io/io.h: Delete prototype for test_endfile.
-	* io/transfer.c (next_record_r): Remove use of test_endfile.
-	(st_read):  Add test for end file condition and adjust status. 
-
-2007-04-01  Jerry DeLisle  <jvdelisle@gcc.gnu.org>
-
-	PR libfortran/31366
-	* io/transfer.c (read_block_direct): Do not generate error when reading
-	past EOF on a short record that is less than the RECL= specified.
-	
-2007-04-01  Jerry DeLisle  <jvdelisle@gcc.gnu.org>
-
-	PR libfortran/31207
-	* io/unit.c (close_unit_1): If there are bytes previously written from
-	ADVANCE="no", move to the end before closing.
-
-2007-03-31  Francois-Xavier Coudert  <fxcoudert@gcc.gnu.org>
-
-	PR libfortran/31335
-	* intrinsics/stat.c: Only provide STAT and FSTAT library routines
-	if stat() and fstat() library functions are available. When lstat()
-	is not available, use stat() instead.
-	* configure.ac: Add checks for stat, fstat and lstat.
-	* configure: Regenerate.
-	* config.h.in: Regenerate.
-
-2007-03-27  Jerry DeLisle  <jvdelisle@gcc.gnu.org>
-
-	PR libfortran/31052
-	* io/transfer.c (next_record_r): Do not call test_endfile if in namelist
-	mode.
-
-2007-03-25  Jerry DeLisle  <jvdelisle@gcc.gnu.org>
-
-	PR libfortran/31199
-	* io/io.h: Add saved_pos to gfc_unit structure.
-	* io/open.c (new_unit): Initialize saved_pos.
-	* io/transfer.c (data_transfer_init): Set max_pos to value in saved_pos.
-	(next_record_w): Fix whitespace.
-	(finalze_transfer): Calculate max_pos for ADVANCE="no" and save it for
-	later use.  If not ADVANCE="no" set saved_pos to zero.
-
-2007-03-25  Thomas Koenig  <tkoenig@gcc.gnu.org>
-
-	PR libfortran/31196
-	* intrinsics/reshape_generic.c (reshape_internal):  Increment
-	correct variable.
-
-2007-03-22  Jerry DeLisle  <jvdelisle@gcc.gnu.org>
-
-	PR libfortran/31052
-	* file_pos.c: Update Copyright year.
-	* io/open.c (test_endfile): Restore test_endfile to fix SPEC regression.
-	Update Copyright year.
-	* io/io.h: Same.
-	* io/unix.c (is_special): Add missing type for this function.
-	Update Copyright year.
-	* io/transfer.c (next_record_r): Restore test_endfile.
-	(st_read): Fix whitespace.  Update Copyright year
-
-2007-03-20  Francois-Xavier Coudert  <coudert@clipper.ens.fr>
-
-	* configure.ac: Add missing check for gettimeofday.
-	* config.h.in: Renegerate.
-	* configure: Regenerate.
-
-2007-03-18  Jerry DeLisle  <jvdelisle@gcc.gnu.org>
-
-	PR libfortran/31052
-	* io/file_position (st_rewind): Fix comments. Remove use of
-	test_endfile. Don't seek if already at 0 position.  Use new is_special
-	function to set endfile state.
-	* io/open.c (test_endfile): Delete this function.
-	* io/io.h: Delete prototype for test_endfile.  Add prototype
-	for is_special.
-	* io/unix.c (is_special): New function. Fix whitespace.
-	* io/transfer.c (next_record_r): Remove use of test_endfile.
-
-2007-03-16  David Edelsohn  <edelsohn@gnu.org>
-
-	* runtime/main.c: Include "config.h" first.
-
-2007-03-15  Jerry DeLisle  <jvdelisle@gcc.gnu.org>
-
-	PR libfortran/31099
-	* io/file_pos.c (st_rewind): Don't set bytes_left to zero.
-
-2007-03-15  Francois-Xavier Coudert  <coudert@clipper.ens.fr>
-
-	* runtime/backtrace.c: New file.
-	* runtime/environ.c (variable_table): New GFORTRAN_ERROR_BACKTRACE
-	environment variable.
-	* runtime/compile_options.c (set_std): Add new argument.
-	* runtime/main.c (store_exe_path, full_exe_path): New functions.
-	* runtime/error.c (sys_exit): Add call to show_backtrace.
-	* libgfortran.h (options_t): New backtrace field.
-	(store_exe_path, full_exe_path, show_backtrace): New prototypes.
-	* configure.ac: Add checks for execinfo.h, execvp, pipe, dup2,
-	close, fdopen, strcasestr, getrlimit, backtrace, backtrace_symbols
-	and getppid.
-	* Makefile.am: Add runtime/backtrace.c.
-	* fmain.c (main): Add call to store_exe_path.
-	* Makefile.in: Renegerate.
-	* config.h.in: Renegerate.
-	* configure: Regenerate.
-
-2007-03-14  Jerry DeLisle  <jvdelisle@gcc.gnu.org>
-
-	PR libfortran/31051
-	* io/transfer.c (formatted_transfer_scalar): Adjust position for pending
-	spaces when in writing mode.  Clean up some formatting.
-
-2007-03-14  Thomas Koenig  <Thomas.Koenig@online.de>
-
-	PR libfortran/30690
-	* all.m4: Quote everything, except for m4 macros.
-	* any.m4: Likewise.
-	* count.m4: Likewise.
-	* cshift1.m4: Likewise.
-	* eoshift1.m4: Likewise.
-	* eoshift3.m4: Likewise.
-	* exponent.m4: Likewise.
-	* fraction.m4: Likewise.
-	* in_pack.m4: Likewise.
-	* in_unpack.m4: Likewise.
-	* matmul.m4: Likewise.
-	* matmull.m4: Likewise.
-	* nearest.m4: Likewise.
-	* pow.m4: Likewise.
-	* product.m4: Likewise.
-	* reshape.m4: Likewise.
-	* rrspacing.m4: Likewise.
-	* set_exponent.m4: Likewise.
-	* shape.m4: Likewise.
-	* spacing.m4: Likewise.
-	* transpose.m4: Likewise.
-
-2007-03-14  Jakub Jelinek  <jakub@redhat.com>
-
-	* io/unix.c (regular_file): For ACTION_UNSPECIFIED retry with
-	O_RDONLY even if errno is EROFS.
-
-2007-03-09  Jerry DeLisle  <jvdelisle@gcc.gnu.org>
-
-	PR libfortran/31099
-	* io/open.c (new_unit): Initialize bytes_left and recl_subrecord.
-	* io/transfer.c (next_record_w): Set bytes left to record length for
-	sequential unformatted I/O.
-	(next_record_r): Ditto.
-	(read_block_direct): Fix test for exceeding bytes_left.
-
-2007-03-08  Daniel Franke  <franke.daniel@gmail.com>
-
-	PR fortran/30947
-	* intrinsics/signal.c (alarm_sub_int): Avoid SEGFAULT with 
-	integer arguments.
-
-2007-03-04  Thomas Koenig  <Thomas.Koenig@online.de>
-
-	PR libfortran/30981
-	* m4/pow_m4: Use appropriate unsigned int type for u.
-	* generated/pow_c10_i16.c: Regenerated.
-	* generated/pow_c10_i4.c: Regenerated.
-	* generated/pow_c10_i8.c: Regenerated.
-	* generated/pow_c16_i16.c: Regenerated.
-	* generated/pow_c16_i4.c: Regenerated.
-	* generated/pow_c16_i8.c: Regenerated.
-	* generated/pow_c4_i16.c: Regenerated.
-	* generated/pow_c4_i4.c: Regenerated.
-	* generated/pow_c4_i8.c: Regenerated.
-	* generated/pow_c8_i16.c: Regenerated.
-	* generated/pow_c8_i4.c: Regenerated.
-	* generated/pow_c8_i8.c: Regenerated.
-	* generated/pow_i16_i16.c: Regenerated.
-	* generated/pow_i16_i4.c: Regenerated.
-	* generated/pow_i16_i8.c: Regenerated.
-	* generated/pow_i4_i16.c: Regenerated.
-	* generated/pow_i4_i4.c: Regenerated.
-	* generated/pow_i4_i8.c: Regenerated.
-	* generated/pow_i8_i16.c: Regenerated.
-	* generated/pow_i8_i4.c: Regenerated.
-	* generated/pow_i8_i8.c: Regenerated.
-	* generated/pow_r10_i16.c: Regenerated.
-	* generated/pow_r10_i4.c: Regenerated.
-	* generated/pow_r10_i8.c: Regenerated.
-	* generated/pow_r16_i16.c: Regenerated.
-	* generated/pow_r16_i4.c: Regenerated.
-	* generated/pow_r16_i8.c: Regenerated.
-	* generated/pow_r4_i16.c: Regenerated.
-	* generated/pow_r4_i4.c: Regenerated.
-	* generated/pow_r4_i8.c: Regenerated.
-	* generated/pow_r8_i16.c: Regenerated.
-	* generated/pow_r8_i4.c: Regenerated.
-	* generated/pow_r8_i8.c: Regenerated.
-
-2007-03-03  Francois-Xavier Coudert  <coudert@clipper.ens.fr>
-
-	PR libfortran/31001
-	* intrinsics/pack_generic.c (pack_internal): Add special checks
-	for zero-sized arrays.
-
-2007-03-01  Brooks Moses  <brooks.moses@codesourcery.com>
-
-	* Makefile.am: Add dummy install-pdf target.
-	* Makefile.in: Regenerate
-
-2007-02-24  Jerry DeLisle  <jvdelisle@gcc.gnu.org>
-
-	PR libfortran/30918
-	* io/listread.c (namelist_read): Eat comment line.
-
-2007-02-22  Jerry DeLisle  <jvdelisle@gcc.gnu.org>
-
-	PR libfortran/30910
-	* io/write.c (output_float): Add condition of format F only for
-	special case rounding with zero precision.
-
-2007-02-19  Thomas Koenig  <Thomas.Koenig@online.de>
-
-	PR libfortran/30533
-	PR libfortran/30765
-	* Makefile.am: Add $(srcdir) too all files in generated/.
-	(i_maxloc0_c): Add maxloc0_4_i1.c, maxloc0_8_i1.c,
-	maxloc0_16_i1.c, maxloc0_4_i2.c, maxloc0_8_i2.c and
-	maxloc0_16_i2.c.
-	(i_maxloc1_c): Add maxloc1_4_i1.c, maxloc1_8_i1.c,
-	maxloc1_16_i1.c, maxloc1_4_i2.c, maxloc1_8_i2.c and
-	maxloc1_16_i2.c.
-	(i_maxval_c): Add maxval_i1.c and maxval_i2.c.
-	(i_minloc0_c):  Add minloc0_4_i1.c, minloc0_8_i1.c,
-	minloc0_16_i1.c, minloc0_4_i2.c, minloc0_8_i2.c and
-	minloc0_16_i2.c.
-	(i_minloc_1.c): Add minloc1_4_i1.c, minloc1_8_i1.c,
-	minloc1_16_i1.c, minloc1_4_i2.c, minloc1_8_i2.c and
-	minloc1_16_i2.c.
-	(i_minval_c):  Add minval_i1.c and minval_i2.c.
-	(i_sum_c):  Add sum_i1.c and sum_i2.c.
-	(i_product_c):  Add product_i1.c and product_i2.c.
-	(i_matmul_c):  Add matmul_i1.c and matmul_i2.c.
-	(gfor_built_specific_src):  Remove $(srcdir) from target.
-	(gfor_bulit_specific2_src):  Likewise.
-	Makefile.in:  Regenerated.
-	libgfortran.h:  Add GFC_INTEGER_1_HUGE and GFC_INTEGER_2_HUGE.
-	Add gfc_array_i1 and gfc_array_i2.
-	* generated/matmul_i1.c: New file.
-	* generated/matmul_i2.c: New file.
-	* generated/maxloc0_16_i1.c: New file.
-	* generated/maxloc0_16_i2.c: New file.
-	* generated/maxloc0_4_i1.c: New file.
-	* generated/maxloc0_4_i2.c: New file.
-	* generated/maxloc0_8_i1.c: New file.
-	* generated/maxloc0_8_i2.c: New file.
-	* generated/maxloc1_16_i1.c: New file.
-	* generated/maxloc1_16_i2.c: New file.
-	* generated/maxloc1_4_i1.c: New file.
-	* generated/maxloc1_4_i2.c: New file.
-	* generated/maxloc1_8_i1.c: New file.
-	* generated/maxloc1_8_i2.c: New file.
-	* generated/maxval_i1.c: New file.
-	* generated/maxval_i2.c: New file.
-	* generated/minloc0_16_i1.c: New file.
-	* generated/minloc0_16_i2.c: New file.
-	* generated/minloc0_4_i1.c: New file.
-	* generated/minloc0_4_i2.c: New file.
-	* generated/minloc0_8_i1.c: New file.
-	* generated/minloc0_8_i2.c: New file.
-	* generated/minloc1_16_i1.c: New file.
-	* generated/minloc1_16_i2.c: New file.
-	* generated/minloc1_4_i1.c: New file.
-	* generated/minloc1_4_i2.c: New file.
-	* generated/minloc1_8_i1.c: New file.
-	* generated/minloc1_8_i2.c: New file.
-	* generated/minval_i1.c: New file.
-	* generated/minval_i2.c: New file.
-	* generated/product_i1.c: New file.
-	* generated/product_i2.c: New file.
-	* generated/sum_i1.c: New file.
-	* generated/sum_i2.c: New file.
-
-2007-02-16  Francois-Xavier Coudert  <coudert@clipper.ens.fr>
-
-	* runtime/memory.c (deallocate): Correct comment.
-
-2007-02-10  Thomas Koenig  <Thomas.Koenig@online.de>
-
-	* Makefile.am:  Use $(M4) instead of m4.
-	* Makefile.in:  Regenerate.
-
-2007-02-10  Thomas Koenig  <Thomas.Koenig@online.de>
-
-	* Makefile.am: Remove $(srcdir) from assorted targets
-	in maintainer mode.
-	* Makefile.in: Regenerate.
-
-2007-02-09  Thomas Koenig  <Thomas.Koenig@online.de>
-	    Tobias Burnus  <burnus@net-b.de>
-
-	PR fortran/30512
-	* m4/iparm.m4: Use HUGE-1 for most negative integer.
-	* generated/maxloc1_8_i4.c: Regenerate.
-	* generated/maxloc0_8_i8.c: Regenerate.
-	* generated/maxloc1_16_i4.c: Regenerate.
-	* generated/maxloc0_16_i8.c: Regenerate.
-	* generated/maxval_i4.c: Regenerate.
-	* generated/maxloc1_4_i8.c: Regenerate.
-	* generated/maxloc0_16_i16.c: Regenerate.
-	* generated/maxloc1_4_i16.c: Regenerate.
-	* generated/maxloc0_8_i16.c: Regenerate.
-	* generated/maxloc0_4_i4.c: Regenerate.
-	* generated/maxloc1_8_i8.c: Regenerate.
-	* generated/maxloc0_8_i4.c: Regenerate.
-	* generated/maxloc0_16_i4.c: Regenerate.
-	* generated/maxloc1_16_i8.c: Regenerate.
-	* generated/maxloc1_4_i4.c: Regenerate.
-	* generated/maxval_i8.c: Regenerate.
-	* generated/maxloc0_4_i16.c: Regenerate.
-	* generated/maxloc1_8_i16.c: Regenerate.
-	* generated/maxloc0_4_i8.c: Regenerate.
-	* generated/maxloc1_16_i16.c: Regenerate.
-	* generated/maxval_i16.c: Regenerate.
-
-2007-02-04  Francois-Xavier Coudert  <coudert@clipper.ens.fr>
-
-	PR fortran/30611
-	* intrinsics/string_intrinsics.c (string_repeat): Don't check
-	if ncopies is negative.
-
-2007-02-04  Francois-Xavier Coudert  <coudert@clipper.ens.fr>
-
-	PR libfortran/30007
-	* libgfortran.h: Do not prefix symbol name with
-	__USER_LABEL_PREFIX__ when used in __attribute__((__alias__(...))).
-
-2007-02-02  Paul Thomas  <pault@gcc.gnu.org>
-
-	PR fortran/30284
-	PR fortran/30626
-	* io/transfer.c (init_loop_spec, next_array_record): Change to
-	lbound rather than unity base.
-
-2007-01-21  Francois-Xavier Coudert  <coudert@clipper.ens.fr>
-
-	* runtime/error.c: Include sys/time.h before sys/resource.h.
-
-2007-01-21  Thomas Koenig  <Thomas.Koenig@online.de>
-
-	PR libfortran/30525
-	* intrinsics/string_intrinsics.c(compare_string):  Make
-	sure that comparisons are done unsigned.
-
-2007-01-21  Tobias Burnus  <burnus@net-b.de>
-
-	PR libfortran/30015
-	* intrinsics/date_and_time.c (date_and_time): Fix case where time
-	  can go backwards.
-	* configure.ac: Remove AC_TRY_RUN test for timezone in
-	  gettimeofday.
-	* acinclude.m4: Ditto.
-	* configure: Regenerate.
-	* config.h.in: Regenerate.
-
-2007-01-20  Francois-Xavier Coudert  <coudert@clipper.ens.fr>
-
-	* m4/misc_specifics.m4: Add _gfortran prefix to specific names.
-	* m4/specific2.m4: Likewise.
-	* m4/specific.m4: Likewise.
-	* intrinsics/f2c_specifics.F90: Likewise.
-	* intrinsics/selected_int_kind.f90: Add _gfortran prefix.
-	* intrinsics/selected_real_kind.f90: Likewise.
-	* intrinsics/dprod_r8.f90: Likewise.
-	* Makefile.am: Add -fallow-leading-underscore to the
-	gfor_specific_src files, as well as selected_real_kind.F90
-	and selected_int_kind.F90
-	* Makefile.in: Regenerate.
-	* generated/_sqrt_c8.F90: Regenerate.
-	* generated/_sign_r16.F90: Regenerate.
-	* generated/_log_c16.F90: Regenerate.
-	* generated/_sin_c10.F90: Regenerate.
-	* generated/_tanh_r4.F90: Regenerate.
-	* generated/_tanh_r8.F90: Regenerate.
-	* generated/_log10_r10.F90: Regenerate.
-	* generated/_aimag_c4.F90: Regenerate.
-	* generated/_sign_r4.F90: Regenerate.
-	* generated/_aimag_c8.F90: Regenerate.
-	* generated/_sign_r8.F90: Regenerate.
-	* generated/_mod_i4.F90: Regenerate.
-	* generated/_cos_r16.F90: Regenerate.
-	* generated/_aint_r10.F90: Regenerate.
-	* generated/_mod_i8.F90: Regenerate.
-	* generated/_abs_i16.F90: Regenerate.
-	* generated/_sqrt_c10.F90: Regenerate.
-	* generated/_atan2_r4.F90: Regenerate.
-	* generated/_cos_c4.F90: Regenerate.
-	* generated/_atan_r16.F90: Regenerate.
-	* generated/_tanh_r10.F90: Regenerate.
-	* generated/_atan2_r8.F90: Regenerate.
-	* generated/_cos_c8.F90: Regenerate.
-	* generated/_exp_r4.F90: Regenerate.
-	* generated/_log_r10.F90: Regenerate.
-	* generated/_exp_r8.F90: Regenerate.
-	* generated/_abs_r4.F90: Regenerate.
-	* generated/_abs_r8.F90: Regenerate.
-	* generated/_sin_r16.F90: Regenerate.
-	* generated/_tan_r4.F90: Regenerate.
-	* generated/_tan_r8.F90: Regenerate.
-	* generated/_sign_i4.F90: Regenerate.
-	* generated/_sign_i8.F90: Regenerate.
-	* generated/_exp_c16.F90: Regenerate.
-	* generated/_sqrt_r16.F90: Regenerate.
-	* generated/_conjg_c4.F90: Regenerate.
-	* generated/_conjg_c8.F90: Regenerate.
-	* generated/_dim_r16.F90: Regenerate.
-	* generated/_mod_r10.F90: Regenerate.
-	* generated/_abs_c10.F90: Regenerate.
-	* generated/_conjg_c16.F90: Regenerate.
-	* generated/_tan_r16.F90: Regenerate.
-	* generated/_asinh_r10.F90: Regenerate.
-	* generated/_abs_i4.F90: Regenerate.
-	* generated/_abs_i8.F90: Regenerate.
-	* generated/_acos_r10.F90: Regenerate.
-	* generated/_exp_r10.F90: Regenerate.
-	* generated/_acosh_r16.F90: Regenerate.
-	* generated/_atan2_r16.F90: Regenerate.
-	* generated/_cos_c16.F90: Regenerate.
-	* generated/_mod_i16.F90: Regenerate.
-	* generated/_asin_r4.F90: Regenerate.
-	* generated/_anint_r16.F90: Regenerate.
-	* generated/_asin_r8.F90: Regenerate.
-	* generated/_aimag_c10.F90: Regenerate.
-	* generated/_exp_c4.F90: Regenerate.
-	* generated/_sinh_r10.F90: Regenerate.
-	* generated/_exp_c8.F90: Regenerate.
-	* generated/_log10_r4.F90: Regenerate.
-	* generated/_log10_r8.F90: Regenerate.
-	* generated/_abs_c4.F90: Regenerate.
-	* generated/_abs_r16.F90: Regenerate.
-	* generated/_abs_c8.F90: Regenerate.
-	* generated/_asin_r10.F90: Regenerate.
-	* generated/_sign_r10.F90: Regenerate.
-	* generated/_atanh_r16.F90: Regenerate.
-	* generated/_log_c10.F90: Regenerate.
-	* generated/_cosh_r16.F90: Regenerate.
-	* generated/_sin_c16.F90: Regenerate.
-	* generated/_cos_r10.F90: Regenerate.
-	* generated/_log10_r16.F90: Regenerate.
-	* generated/_aint_r16.F90: Regenerate.
-	* generated/_acos_r4.F90: Regenerate.
-	* generated/_acos_r8.F90: Regenerate.
-	* generated/_sqrt_c16.F90: Regenerate.
-	* generated/_acosh_r4.F90: Regenerate.
-	* generated/_atan_r10.F90: Regenerate.
-	* generated/_acosh_r8.F90: Regenerate.
-	* generated/_sign_i16.F90: Regenerate.
-	* generated/_tanh_r16.F90: Regenerate.
-	* generated/_log_r4.F90: Regenerate.
-	* generated/_log_r8.F90: Regenerate.
-	* generated/_sin_r4.F90: Regenerate.
-	* generated/_sin_r8.F90: Regenerate.
-	* generated/_log_r16.F90: Regenerate.
-	* generated/_sin_r10.F90: Regenerate.
-	* generated/_sqrt_r4.F90: Regenerate.
-	* generated/_exp_c10.F90: Regenerate.
-	* generated/_sqrt_r8.F90: Regenerate.
-	* generated/_asinh_r4.F90: Regenerate.
-	* generated/_sqrt_r10.F90: Regenerate.
-	* generated/_asinh_r8.F90: Regenerate.
-	* generated/_dim_r4.F90: Regenerate.
-	* generated/_dim_r8.F90: Regenerate.
-	* generated/_dim_r10.F90: Regenerate.
-	* generated/_cosh_r4.F90: Regenerate.
-	* generated/_conjg_c10.F90: Regenerate.
-	* generated/_tan_r10.F90: Regenerate.
-	* generated/_cosh_r8.F90: Regenerate.
-	* generated/_mod_r16.F90: Regenerate.
-	* generated/_abs_c16.F90: Regenerate.
-	* generated/_cos_r4.F90: Regenerate.
-	* generated/_asinh_r16.F90: Regenerate.
-	* generated/_cos_r8.F90: Regenerate.
-	* generated/_atanh_r4.F90: Regenerate.
-	* generated/_atanh_r8.F90: Regenerate.
-	* generated/_acos_r16.F90: Regenerate.
-	* generated/_anint_r4.F90: Regenerate.
-	* generated/_acosh_r10.F90: Regenerate.
-	* generated/_anint_r8.F90: Regenerate.
-	* generated/_exp_r16.F90: Regenerate.
-	* generated/_mod_r4.F90: Regenerate.
-	* generated/_cos_c10.F90: Regenerate.
-	* generated/_atan2_r10.F90: Regenerate.
-	* generated/_dim_i16.F90: Regenerate.
-	* generated/_mod_r8.F90: Regenerate.
-	* generated/_anint_r10.F90: Regenerate.
-	* generated/_aint_r4.F90: Regenerate.
-	* generated/_aint_r8.F90: Regenerate.
-	* generated/_dim_i4.F90: Regenerate.
-	* generated/_sinh_r4.F90: Regenerate.
-	* generated/_log_c4.F90: Regenerate.
-	* generated/_dim_i8.F90: Regenerate.
-	* generated/_sinh_r8.F90: Regenerate.
-	* generated/_log_c8.F90: Regenerate.
-	* generated/_sin_c4.F90: Regenerate.
-	* generated/_sin_c8.F90: Regenerate.
-	* generated/misc_specifics.F90: Regenerate.
-	* generated/_abs_r10.F90: Regenerate.
-	* generated/_aimag_c16.F90: Regenerate.
-	* generated/_atan_r4.F90: Regenerate.
-	* generated/_sinh_r16.F90: Regenerate.
-	* generated/_atan_r8.F90: Regenerate.
-	* generated/_atanh_r10.F90: Regenerate.
-	* generated/_cosh_r10.F90: Regenerate.
-	* generated/_sqrt_c4.F90: Regenerate.
-	* generated/_asin_r16.F90: Regenerate.
-
-2007-01-19  Francois-Xavier Coudert  <coudert@clipper.ens.fr>
-
-	PR libfortran/26893
-	* acinclude.m4 (LIBGFOR_WORKING_GFORTRAN): New check.
-	* configure.ac: Add call to LIBGFOR_WORKING_GFORTRAN.
-	* configure: Regenerate.
-	* config.h.in: Regenerate because it was forgottent in the last
-	commit.
-
-2007-01-18  Francois-Xavier Coudert  <coudert@clipper.ens.fr>
-	    Tobias Burnus  <burnus@net-b.de>
-
->>>>>>> 60a98cce
 	PR libfortran/29649
 	* runtime/environ.c (variable_table): New GFORTRAN_ERROR_DUMPCORE
 	environment variable.
@@ -2103,11 +1373,7 @@
 
 2007-01-17  Tom Tromey  <tromey@redhat.com>
 
-<<<<<<< HEAD
-	PR libgfortran/27107:
-=======
 	PR libfortran/27107:
->>>>>>> 60a98cce
 	* aclocal.m4, configure, Makefile.in: Rebuilt.
 	* configure.ac: Enable automake dependency tracking.  Update
 	minimum automake version.
@@ -2143,22 +1409,14 @@
 
 2007-01-12  Jerry DeLisle  <jvdelisle@gcc.gnu.org>
 
-<<<<<<< HEAD
-	PR libgfortran/30435
-=======
 	PR libfortran/30435
->>>>>>> 60a98cce
 	* io/list_read.c (finish_separator): Don't call next_record.
 	(list_formatted_read_scalar): Clean up some comments and whitespace.
 	(nml_read_obj): Whitespace fix.
 
 2007-01-05  Jerry DeLisle  <jvdelisle@gcc.gnu.org>
 
-<<<<<<< HEAD
-	PR libgfortran/30162
-=======
 	PR libfortran/30162
->>>>>>> 60a98cce
 	* io/unix.c (fd_flush): Don't seek if file is not seekable, defined as
 	s->file_length == -1.
 	(fd_alloc_w_at): Do not adjust file_length if file is not seekable.

--- conflicted
+++ resolved
@@ -1,5 +1,3 @@
-<<<<<<< HEAD
-=======
 2006-05-29  Jerry DeLisle  <jvdelisle@gcc.gnu.org>
 
 	PR libgfortran/27757
@@ -575,7 +573,6 @@
 	work around a brain-dead libm by redirecting calls to cabs{,f,l}
 	to a local __gfc_cabs{,f,l}.
 
->>>>>>> ce0e61fe
 2006-01-07  Janne Blomqvist  <jb@gcc.gnu.org>
 
 	* configure.ac: Remove check for sys/mman.h.
@@ -591,10 +588,6 @@
 	to seek is not less than zero.
 	(st_backspace): Set unit bytes_left to zero.
 	* io/transfer.c (next_record_r): Fix line lengths, no functional change.
-<<<<<<< HEAD
-	a null value (default). Revert patch of 25419 on 2005-12-28.  
-=======
->>>>>>> ce0e61fe
 
 2006-01-02  Paolo Bonzini  <bonzini@gnu.org>
 

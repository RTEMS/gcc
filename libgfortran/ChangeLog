<<<<<<< HEAD
=======
2009-04-10  Janne Blomqvist  <jb@gcc.gnu.org>

        * io/io.h (move_pos_offset): Remove prototype.
        * io/transfer.c (formatted_transfer_scalar_read): Use sseek
        instead of move_pos_offset.
        * io/unix.c (move_pos_offset): Remove.

2009-04-10  Janne Blomqvist  <jb@gcc.gnu.org>

	PR libfortran/39665 libfortran/39702 libfortran/39709
	* io/io.h (st_parameter_dt): Revert aligned attribute from u.p.value.
        * io/list_read.c (read_complex): Read directly into user pointer.
        (read_real): Likewise.
        (list_formatted_read_scalar): Update read_complex and read_real calls.
        (nml_read_obj): Read directly into user pointer.

2009-04-09  Janne Blomqvist  <jb@gcc.gnu.org>

	PR libfortran/39665
	* io/io.h (st_parameter_dt): Add aligned attribute to u.p.value.
	* io/read.c (convert_real): Add note about alignment requirements.

2009-04-09  Nick Clifton  <nickc@redhat.com>

	* m4/cshift0.m4: Change copyright header to refer to version 3
	of the GNU General Public License with version 3.1 of the GCC
	Runtime Library Exception and to point readers at the COPYING3
	and COPYING3.RUNTIME files and the FSF's license web page.
	* c99_protos.h: Likewise.
	* config/fpu-387.h: Likewise.
	* config/fpu-aix.h: Likewise.
	* config/fpu-generic.h: Likewise.
	* config/fpu-glibc.h: Likewise.
	* config/fpu-sysv.h: Likewise.
	* intrinsics/abort.c: Likewise.
	* intrinsics/access.c: Likewise.
	* intrinsics/args.c: Likewise.
	* intrinsics/associated.c: Likewise.
	* intrinsics/c99_functions.c: Likewise.
	* intrinsics/chdir.c: Likewise.
	* intrinsics/chmod.c: Likewise.
	* intrinsics/clock.c: Likewise.
	* intrinsics/cpu_time.c: Likewise.
	* intrinsics/cshift0.c: Likewise.
	* intrinsics/ctime.c: Likewise.
	* intrinsics/date_and_time.c: Likewise.
	* intrinsics/dprod_r8.f90: Likewise.
	* intrinsics/dtime.c: Likewise.
	* intrinsics/env.c: Likewise.
	* intrinsics/eoshift0.c: Likewise.
	* intrinsics/eoshift2.c: Likewise.
	* intrinsics/erfc_scaled.c: Likewise.
	* intrinsics/erfc_scaled_inc.c: Likewise.
	* intrinsics/etime.c: Likewise.
	* intrinsics/exit.c: Likewise.
	* intrinsics/f2c_specifics.F90: Likewise.
	* intrinsics/fnum.c: Likewise.
	* intrinsics/gerror.c: Likewise.
	* intrinsics/getXid.c: Likewise.
	* intrinsics/getcwd.c: Likewise.
	* intrinsics/getlog.c: Likewise.
	* intrinsics/hostnm.c: Likewise.
	* intrinsics/ierrno.c: Likewise.
	* intrinsics/ishftc.c: Likewise.
	* intrinsics/iso_c_binding.c: Likewise.
	* intrinsics/iso_c_binding.h: Likewise.
	* intrinsics/iso_c_generated_procs.c: Likewise.
	* intrinsics/kill.c: Likewise.
	* intrinsics/link.c: Likewise.
	* intrinsics/malloc.c: Likewise.
	* intrinsics/move_alloc.c: Likewise.
	* intrinsics/mvbits.c: Likewise.
	* intrinsics/pack_generic.c: Likewise.
	* intrinsics/perror.c: Likewise.
	* intrinsics/rand.c: Likewise.
	* intrinsics/random.c: Likewise.
	* intrinsics/rename.c: Likewise.
	* intrinsics/reshape_generic.c: Likewise.
	* intrinsics/reshape_packed.c: Likewise.
	* intrinsics/selected_char_kind.c: Likewise.
	* intrinsics/selected_int_kind.f90: Likewise.
	* intrinsics/selected_real_kind.f90: Likewise.
	* intrinsics/signal.c: Likewise.
	* intrinsics/size.c: Likewise.
	* intrinsics/sleep.c: Likewise.
	* intrinsics/spread_generic.c: Likewise.
	* intrinsics/stat.c: Likewise.
	* intrinsics/string_intrinsics.c: Likewise.
	* intrinsics/string_intrinsics_inc.c: Likewise.
	* intrinsics/symlnk.c: Likewise.
	* intrinsics/system.c: Likewise.
	* intrinsics/system_clock.c: Likewise.
	* intrinsics/time.c: Likewise.
	* intrinsics/time_1.h: Likewise.
	* intrinsics/transpose_generic.c: Likewise.
	* intrinsics/umask.c: Likewise.
	* intrinsics/unlink.c: Likewise.
	* intrinsics/unpack_generic.c: Likewise.
	* io/close.c: Likewise.
	* io/fbuf.c: Likewise.
	* io/file_pos.c: Likewise.
	* io/format.c: Likewise.
	* io/inquire.c: Likewise.
	* io/intrinsics.c: Likewise.
	* io/io.h: Likewise.
	* io/list_read.c: Likewise.
	* io/lock.c: Likewise.
	* io/open.c: Likewise.
	* io/read.c: Likewise.
	* io/size_from_kind.c: Likewise.
	* io/transfer.c: Likewise.
	* io/unit.c: Likewise.
	* io/unix.c: Likewise.
	* io/write.c: Likewise.
	* io/write_float.def: Likewise.
	* libgfortran.h: Likewise.
	* m4/all.m4: Likewise.
	* m4/any.m4: Likewise.
	* m4/count.m4: Likewise.
	* m4/cshift1.m4: Likewise.
	* m4/eoshift1.m4: Likewise.
	* m4/eoshift3.m4: Likewise.
	* m4/exponent.m4: Likewise.
	* m4/fraction.m4: Likewise.
	* m4/head.m4: Likewise.
	* m4/in_pack.m4: Likewise.
	* m4/in_unpack.m4: Likewise.
	* m4/matmul.m4: Likewise.
	* m4/matmull.m4: Likewise.
	* m4/maxloc0.m4: Likewise.
	* m4/maxloc1.m4: Likewise.
	* m4/maxval.m4: Likewise.
	* m4/minloc0.m4: Likewise.
	* m4/minloc1.m4: Likewise.
	* m4/minval.m4: Likewise.
	* m4/nearest.m4: Likewise.
	* m4/pack.m4: Likewise.
	* m4/pow.m4: Likewise.
	* m4/product.m4: Likewise.
	* m4/reshape.m4: Likewise.
	* m4/rrspacing.m4: Likewise.
	* m4/set_exponent.m4: Likewise.
	* m4/shape.m4: Likewise.
	* m4/spacing.m4: Likewise.
	* m4/spread.m4: Likewise.
	* m4/sum.m4: Likewise.
	* m4/transpose.m4: Likewise.
	* m4/unpack.m4: Likewise.
	* runtime/backtrace.c: Likewise.
	* runtime/compile_options.c: Likewise.
	* runtime/convert_char.c: Likewise.
	* runtime/environ.c: Likewise.
	* runtime/error.c: Likewise.
	* runtime/in_pack_generic.c: Likewise.
	* runtime/in_unpack_generic.c: Likewise.
	* runtime/main.c: Likewise.
	* runtime/memory.c: Likewise.
	* runtime/pause.c: Likewise.
	* runtime/select.c: Likewise.
	* runtime/select_inc.c: Likewise.
	* runtime/stop.c: Likewise.
	* runtime/string.c: Likewise.
	* generated/_abs_c10.F90: Regenerate.
	* generated/_abs_c16.F90: Regenerate.
	* generated/_abs_c4.F90: Regenerate.
	* generated/_abs_c8.F90: Regenerate.
	* generated/_abs_i16.F90: Regenerate.
	* generated/_abs_i4.F90: Regenerate.
	* generated/_abs_i8.F90: Regenerate.
	* generated/_abs_r10.F90: Regenerate.
	* generated/_abs_r16.F90: Regenerate.
	* generated/_abs_r4.F90: Regenerate.
	* generated/_abs_r8.F90: Regenerate.
	* generated/_acos_r10.F90: Regenerate.
	* generated/_acos_r16.F90: Regenerate.
	* generated/_acos_r4.F90: Regenerate.
	* generated/_acos_r8.F90: Regenerate.
	* generated/_acosh_r10.F90: Regenerate.
	* generated/_acosh_r16.F90: Regenerate.
	* generated/_acosh_r4.F90: Regenerate.
	* generated/_acosh_r8.F90: Regenerate.
	* generated/_aimag_c10.F90: Regenerate.
	* generated/_aimag_c16.F90: Regenerate.
	* generated/_aimag_c4.F90: Regenerate.
	* generated/_aimag_c8.F90: Regenerate.
	* generated/_aint_r10.F90: Regenerate.
	* generated/_aint_r16.F90: Regenerate.
	* generated/_aint_r4.F90: Regenerate.
	* generated/_aint_r8.F90: Regenerate.
	* generated/_anint_r10.F90: Regenerate.
	* generated/_anint_r16.F90: Regenerate.
	* generated/_anint_r4.F90: Regenerate.
	* generated/_anint_r8.F90: Regenerate.
	* generated/_asin_r10.F90: Regenerate.
	* generated/_asin_r16.F90: Regenerate.
	* generated/_asin_r4.F90: Regenerate.
	* generated/_asin_r8.F90: Regenerate.
	* generated/_asinh_r10.F90: Regenerate.
	* generated/_asinh_r16.F90: Regenerate.
	* generated/_asinh_r4.F90: Regenerate.
	* generated/_asinh_r8.F90: Regenerate.
	* generated/_atan2_r10.F90: Regenerate.
	* generated/_atan2_r16.F90: Regenerate.
	* generated/_atan2_r4.F90: Regenerate.
	* generated/_atan2_r8.F90: Regenerate.
	* generated/_atan_r10.F90: Regenerate.
	* generated/_atan_r16.F90: Regenerate.
	* generated/_atan_r4.F90: Regenerate.
	* generated/_atan_r8.F90: Regenerate.
	* generated/_atanh_r10.F90: Regenerate.
	* generated/_atanh_r16.F90: Regenerate.
	* generated/_atanh_r4.F90: Regenerate.
	* generated/_atanh_r8.F90: Regenerate.
	* generated/_conjg_c10.F90: Regenerate.
	* generated/_conjg_c16.F90: Regenerate.
	* generated/_conjg_c4.F90: Regenerate.
	* generated/_conjg_c8.F90: Regenerate.
	* generated/_cos_c10.F90: Regenerate.
	* generated/_cos_c16.F90: Regenerate.
	* generated/_cos_c4.F90: Regenerate.
	* generated/_cos_c8.F90: Regenerate.
	* generated/_cos_r10.F90: Regenerate.
	* generated/_cos_r16.F90: Regenerate.
	* generated/_cos_r4.F90: Regenerate.
	* generated/_cos_r8.F90: Regenerate.
	* generated/_cosh_r10.F90: Regenerate.
	* generated/_cosh_r16.F90: Regenerate.
	* generated/_cosh_r4.F90: Regenerate.
	* generated/_cosh_r8.F90: Regenerate.
	* generated/_dim_i16.F90: Regenerate.
	* generated/_dim_i4.F90: Regenerate.
	* generated/_dim_i8.F90: Regenerate.
	* generated/_dim_r10.F90: Regenerate.
	* generated/_dim_r16.F90: Regenerate.
	* generated/_dim_r4.F90: Regenerate.
	* generated/_dim_r8.F90: Regenerate.
	* generated/_exp_c10.F90: Regenerate.
	* generated/_exp_c16.F90: Regenerate.
	* generated/_exp_c4.F90: Regenerate.
	* generated/_exp_c8.F90: Regenerate.
	* generated/_exp_r10.F90: Regenerate.
	* generated/_exp_r16.F90: Regenerate.
	* generated/_exp_r4.F90: Regenerate.
	* generated/_exp_r8.F90: Regenerate.
	* generated/_log10_r10.F90: Regenerate.
	* generated/_log10_r16.F90: Regenerate.
	* generated/_log10_r4.F90: Regenerate.
	* generated/_log10_r8.F90: Regenerate.
	* generated/_log_c10.F90: Regenerate.
	* generated/_log_c16.F90: Regenerate.
	* generated/_log_c4.F90: Regenerate.
	* generated/_log_c8.F90: Regenerate.
	* generated/_log_r10.F90: Regenerate.
	* generated/_log_r16.F90: Regenerate.
	* generated/_log_r4.F90: Regenerate.
	* generated/_log_r8.F90: Regenerate.
	* generated/_mod_i16.F90: Regenerate.
	* generated/_mod_i4.F90: Regenerate.
	* generated/_mod_i8.F90: Regenerate.
	* generated/_mod_r10.F90: Regenerate.
	* generated/_mod_r16.F90: Regenerate.
	* generated/_mod_r4.F90: Regenerate.
	* generated/_mod_r8.F90: Regenerate.
	* generated/_sign_i16.F90: Regenerate.
	* generated/_sign_i4.F90: Regenerate.
	* generated/_sign_i8.F90: Regenerate.
	* generated/_sign_r10.F90: Regenerate.
	* generated/_sign_r16.F90: Regenerate.
	* generated/_sign_r4.F90: Regenerate.
	* generated/_sign_r8.F90: Regenerate.
	* generated/_sin_c10.F90: Regenerate.
	* generated/_sin_c16.F90: Regenerate.
	* generated/_sin_c4.F90: Regenerate.
	* generated/_sin_c8.F90: Regenerate.
	* generated/_sin_r10.F90: Regenerate.
	* generated/_sin_r16.F90: Regenerate.
	* generated/_sin_r4.F90: Regenerate.
	* generated/_sin_r8.F90: Regenerate.
	* generated/_sinh_r10.F90: Regenerate.
	* generated/_sinh_r16.F90: Regenerate.
	* generated/_sinh_r4.F90: Regenerate.
	* generated/_sinh_r8.F90: Regenerate.
	* generated/_sqrt_c10.F90: Regenerate.
	* generated/_sqrt_c16.F90: Regenerate.
	* generated/_sqrt_c4.F90: Regenerate.
	* generated/_sqrt_c8.F90: Regenerate.
	* generated/_sqrt_r10.F90: Regenerate.
	* generated/_sqrt_r16.F90: Regenerate.
	* generated/_sqrt_r4.F90: Regenerate.
	* generated/_sqrt_r8.F90: Regenerate.
	* generated/_tan_r10.F90: Regenerate.
	* generated/_tan_r16.F90: Regenerate.
	* generated/_tan_r4.F90: Regenerate.
	* generated/_tan_r8.F90: Regenerate.
	* generated/_tanh_r10.F90: Regenerate.
	* generated/_tanh_r16.F90: Regenerate.
	* generated/_tanh_r4.F90: Regenerate.
	* generated/_tanh_r8.F90: Regenerate.
	* generated/all_l1.c: Regenerate.
	* generated/all_l16.c: Regenerate.
	* generated/all_l2.c: Regenerate.
	* generated/all_l4.c: Regenerate.
	* generated/all_l8.c: Regenerate.
	* generated/any_l1.c: Regenerate.
	* generated/any_l16.c: Regenerate.
	* generated/any_l2.c: Regenerate.
	* generated/any_l4.c: Regenerate.
	* generated/any_l8.c: Regenerate.
	* generated/count_16_l.c: Regenerate.
	* generated/count_1_l.c: Regenerate.
	* generated/count_2_l.c: Regenerate.
	* generated/count_4_l.c: Regenerate.
	* generated/count_8_l.c: Regenerate.
	* generated/cshift0_c10.c: Regenerate.
	* generated/cshift0_c16.c: Regenerate.
	* generated/cshift0_c4.c: Regenerate.
	* generated/cshift0_c8.c: Regenerate.
	* generated/cshift0_i1.c: Regenerate.
	* generated/cshift0_i16.c: Regenerate.
	* generated/cshift0_i2.c: Regenerate.
	* generated/cshift0_i4.c: Regenerate.
	* generated/cshift0_i8.c: Regenerate.
	* generated/cshift0_r10.c: Regenerate.
	* generated/cshift0_r16.c: Regenerate.
	* generated/cshift0_r4.c: Regenerate.
	* generated/cshift0_r8.c: Regenerate.
	* generated/cshift1_16.c: Regenerate.
	* generated/cshift1_4.c: Regenerate.
	* generated/cshift1_8.c: Regenerate.
	* generated/eoshift1_16.c: Regenerate.
	* generated/eoshift1_4.c: Regenerate.
	* generated/eoshift1_8.c: Regenerate.
	* generated/eoshift3_16.c: Regenerate.
	* generated/eoshift3_4.c: Regenerate.
	* generated/eoshift3_8.c: Regenerate.
	* generated/exponent_r10.c: Regenerate.
	* generated/exponent_r16.c: Regenerate.
	* generated/exponent_r4.c: Regenerate.
	* generated/exponent_r8.c: Regenerate.
	* generated/fraction_r10.c: Regenerate.
	* generated/fraction_r16.c: Regenerate.
	* generated/fraction_r4.c: Regenerate.
	* generated/fraction_r8.c: Regenerate.
	* generated/in_pack_c10.c: Regenerate.
	* generated/in_pack_c16.c: Regenerate.
	* generated/in_pack_c4.c: Regenerate.
	* generated/in_pack_c8.c: Regenerate.
	* generated/in_pack_i1.c: Regenerate.
	* generated/in_pack_i16.c: Regenerate.
	* generated/in_pack_i2.c: Regenerate.
	* generated/in_pack_i4.c: Regenerate.
	* generated/in_pack_i8.c: Regenerate.
	* generated/in_pack_r10.c: Regenerate.
	* generated/in_pack_r16.c: Regenerate.
	* generated/in_pack_r4.c: Regenerate.
	* generated/in_pack_r8.c: Regenerate.
	* generated/in_unpack_c10.c: Regenerate.
	* generated/in_unpack_c16.c: Regenerate.
	* generated/in_unpack_c4.c: Regenerate.
	* generated/in_unpack_c8.c: Regenerate.
	* generated/in_unpack_i1.c: Regenerate.
	* generated/in_unpack_i16.c: Regenerate.
	* generated/in_unpack_i2.c: Regenerate.
	* generated/in_unpack_i4.c: Regenerate.
	* generated/in_unpack_i8.c: Regenerate.
	* generated/in_unpack_r10.c: Regenerate.
	* generated/in_unpack_r16.c: Regenerate.
	* generated/in_unpack_r4.c: Regenerate.
	* generated/in_unpack_r8.c: Regenerate.
	* generated/matmul_c10.c: Regenerate.
	* generated/matmul_c16.c: Regenerate.
	* generated/matmul_c4.c: Regenerate.
	* generated/matmul_c8.c: Regenerate.
	* generated/matmul_i1.c: Regenerate.
	* generated/matmul_i16.c: Regenerate.
	* generated/matmul_i2.c: Regenerate.
	* generated/matmul_i4.c: Regenerate.
	* generated/matmul_i8.c: Regenerate.
	* generated/matmul_l16.c: Regenerate.
	* generated/matmul_l4.c: Regenerate.
	* generated/matmul_l8.c: Regenerate.
	* generated/matmul_r10.c: Regenerate.
	* generated/matmul_r16.c: Regenerate.
	* generated/matmul_r4.c: Regenerate.
	* generated/matmul_r8.c: Regenerate.
	* generated/maxloc0_16_i1.c: Regenerate.
	* generated/maxloc0_16_i16.c: Regenerate.
	* generated/maxloc0_16_i2.c: Regenerate.
	* generated/maxloc0_16_i4.c: Regenerate.
	* generated/maxloc0_16_i8.c: Regenerate.
	* generated/maxloc0_16_r10.c: Regenerate.
	* generated/maxloc0_16_r16.c: Regenerate.
	* generated/maxloc0_16_r4.c: Regenerate.
	* generated/maxloc0_16_r8.c: Regenerate.
	* generated/maxloc0_4_i1.c: Regenerate.
	* generated/maxloc0_4_i16.c: Regenerate.
	* generated/maxloc0_4_i2.c: Regenerate.
	* generated/maxloc0_4_i4.c: Regenerate.
	* generated/maxloc0_4_i8.c: Regenerate.
	* generated/maxloc0_4_r10.c: Regenerate.
	* generated/maxloc0_4_r16.c: Regenerate.
	* generated/maxloc0_4_r4.c: Regenerate.
	* generated/maxloc0_4_r8.c: Regenerate.
	* generated/maxloc0_8_i1.c: Regenerate.
	* generated/maxloc0_8_i16.c: Regenerate.
	* generated/maxloc0_8_i2.c: Regenerate.
	* generated/maxloc0_8_i4.c: Regenerate.
	* generated/maxloc0_8_i8.c: Regenerate.
	* generated/maxloc0_8_r10.c: Regenerate.
	* generated/maxloc0_8_r16.c: Regenerate.
	* generated/maxloc0_8_r4.c: Regenerate.
	* generated/maxloc0_8_r8.c: Regenerate.
	* generated/maxloc1_16_i1.c: Regenerate.
	* generated/maxloc1_16_i16.c: Regenerate.
	* generated/maxloc1_16_i2.c: Regenerate.
	* generated/maxloc1_16_i4.c: Regenerate.
	* generated/maxloc1_16_i8.c: Regenerate.
	* generated/maxloc1_16_r10.c: Regenerate.
	* generated/maxloc1_16_r16.c: Regenerate.
	* generated/maxloc1_16_r4.c: Regenerate.
	* generated/maxloc1_16_r8.c: Regenerate.
	* generated/maxloc1_4_i1.c: Regenerate.
	* generated/maxloc1_4_i16.c: Regenerate.
	* generated/maxloc1_4_i2.c: Regenerate.
	* generated/maxloc1_4_i4.c: Regenerate.
	* generated/maxloc1_4_i8.c: Regenerate.
	* generated/maxloc1_4_r10.c: Regenerate.
	* generated/maxloc1_4_r16.c: Regenerate.
	* generated/maxloc1_4_r4.c: Regenerate.
	* generated/maxloc1_4_r8.c: Regenerate.
	* generated/maxloc1_8_i1.c: Regenerate.
	* generated/maxloc1_8_i16.c: Regenerate.
	* generated/maxloc1_8_i2.c: Regenerate.
	* generated/maxloc1_8_i4.c: Regenerate.
	* generated/maxloc1_8_i8.c: Regenerate.
	* generated/maxloc1_8_r10.c: Regenerate.
	* generated/maxloc1_8_r16.c: Regenerate.
	* generated/maxloc1_8_r4.c: Regenerate.
	* generated/maxloc1_8_r8.c: Regenerate.
	* generated/maxval_i1.c: Regenerate.
	* generated/maxval_i16.c: Regenerate.
	* generated/maxval_i2.c: Regenerate.
	* generated/maxval_i4.c: Regenerate.
	* generated/maxval_i8.c: Regenerate.
	* generated/maxval_r10.c: Regenerate.
	* generated/maxval_r16.c: Regenerate.
	* generated/maxval_r4.c: Regenerate.
	* generated/maxval_r8.c: Regenerate.
	* generated/minloc0_16_i1.c: Regenerate.
	* generated/minloc0_16_i16.c: Regenerate.
	* generated/minloc0_16_i2.c: Regenerate.
	* generated/minloc0_16_i4.c: Regenerate.
	* generated/minloc0_16_i8.c: Regenerate.
	* generated/minloc0_16_r10.c: Regenerate.
	* generated/minloc0_16_r16.c: Regenerate.
	* generated/minloc0_16_r4.c: Regenerate.
	* generated/minloc0_16_r8.c: Regenerate.
	* generated/minloc0_4_i1.c: Regenerate.
	* generated/minloc0_4_i16.c: Regenerate.
	* generated/minloc0_4_i2.c: Regenerate.
	* generated/minloc0_4_i4.c: Regenerate.
	* generated/minloc0_4_i8.c: Regenerate.
	* generated/minloc0_4_r10.c: Regenerate.
	* generated/minloc0_4_r16.c: Regenerate.
	* generated/minloc0_4_r4.c: Regenerate.
	* generated/minloc0_4_r8.c: Regenerate.
	* generated/minloc0_8_i1.c: Regenerate.
	* generated/minloc0_8_i16.c: Regenerate.
	* generated/minloc0_8_i2.c: Regenerate.
	* generated/minloc0_8_i4.c: Regenerate.
	* generated/minloc0_8_i8.c: Regenerate.
	* generated/minloc0_8_r10.c: Regenerate.
	* generated/minloc0_8_r16.c: Regenerate.
	* generated/minloc0_8_r4.c: Regenerate.
	* generated/minloc0_8_r8.c: Regenerate.
	* generated/minloc1_16_i1.c: Regenerate.
	* generated/minloc1_16_i16.c: Regenerate.
	* generated/minloc1_16_i2.c: Regenerate.
	* generated/minloc1_16_i4.c: Regenerate.
	* generated/minloc1_16_i8.c: Regenerate.
	* generated/minloc1_16_r10.c: Regenerate.
	* generated/minloc1_16_r16.c: Regenerate.
	* generated/minloc1_16_r4.c: Regenerate.
	* generated/minloc1_16_r8.c: Regenerate.
	* generated/minloc1_4_i1.c: Regenerate.
	* generated/minloc1_4_i16.c: Regenerate.
	* generated/minloc1_4_i2.c: Regenerate.
	* generated/minloc1_4_i4.c: Regenerate.
	* generated/minloc1_4_i8.c: Regenerate.
	* generated/minloc1_4_r10.c: Regenerate.
	* generated/minloc1_4_r16.c: Regenerate.
	* generated/minloc1_4_r4.c: Regenerate.
	* generated/minloc1_4_r8.c: Regenerate.
	* generated/minloc1_8_i1.c: Regenerate.
	* generated/minloc1_8_i16.c: Regenerate.
	* generated/minloc1_8_i2.c: Regenerate.
	* generated/minloc1_8_i4.c: Regenerate.
	* generated/minloc1_8_i8.c: Regenerate.
	* generated/minloc1_8_r10.c: Regenerate.
	* generated/minloc1_8_r16.c: Regenerate.
	* generated/minloc1_8_r4.c: Regenerate.
	* generated/minloc1_8_r8.c: Regenerate.
	* generated/minval_i1.c: Regenerate.
	* generated/minval_i16.c: Regenerate.
	* generated/minval_i2.c: Regenerate.
	* generated/minval_i4.c: Regenerate.
	* generated/minval_i8.c: Regenerate.
	* generated/minval_r10.c: Regenerate.
	* generated/minval_r16.c: Regenerate.
	* generated/minval_r4.c: Regenerate.
	* generated/minval_r8.c: Regenerate.
	* generated/misc_specifics.F90: Regenerate.
	* generated/nearest_r10.c: Regenerate.
	* generated/nearest_r16.c: Regenerate.
	* generated/nearest_r4.c: Regenerate.
	* generated/nearest_r8.c: Regenerate.
	* generated/pack_c10.c: Regenerate.
	* generated/pack_c16.c: Regenerate.
	* generated/pack_c4.c: Regenerate.
	* generated/pack_c8.c: Regenerate.
	* generated/pack_i1.c: Regenerate.
	* generated/pack_i16.c: Regenerate.
	* generated/pack_i2.c: Regenerate.
	* generated/pack_i4.c: Regenerate.
	* generated/pack_i8.c: Regenerate.
	* generated/pack_r10.c: Regenerate.
	* generated/pack_r16.c: Regenerate.
	* generated/pack_r4.c: Regenerate.
	* generated/pack_r8.c: Regenerate.
	* generated/pow_c10_i16.c: Regenerate.
	* generated/pow_c10_i4.c: Regenerate.
	* generated/pow_c10_i8.c: Regenerate.
	* generated/pow_c16_i16.c: Regenerate.
	* generated/pow_c16_i4.c: Regenerate.
	* generated/pow_c16_i8.c: Regenerate.
	* generated/pow_c4_i16.c: Regenerate.
	* generated/pow_c4_i4.c: Regenerate.
	* generated/pow_c4_i8.c: Regenerate.
	* generated/pow_c8_i16.c: Regenerate.
	* generated/pow_c8_i4.c: Regenerate.
	* generated/pow_c8_i8.c: Regenerate.
	* generated/pow_i16_i16.c: Regenerate.
	* generated/pow_i16_i4.c: Regenerate.
	* generated/pow_i16_i8.c: Regenerate.
	* generated/pow_i4_i16.c: Regenerate.
	* generated/pow_i4_i4.c: Regenerate.
	* generated/pow_i4_i8.c: Regenerate.
	* generated/pow_i8_i16.c: Regenerate.
	* generated/pow_i8_i4.c: Regenerate.
	* generated/pow_i8_i8.c: Regenerate.
	* generated/pow_r10_i16.c: Regenerate.
	* generated/pow_r10_i8.c: Regenerate.
	* generated/pow_r16_i16.c: Regenerate.
	* generated/pow_r16_i8.c: Regenerate.
	* generated/pow_r4_i16.c: Regenerate.
	* generated/pow_r4_i8.c: Regenerate.
	* generated/pow_r8_i16.c: Regenerate.
	* generated/pow_r8_i8.c: Regenerate.
	* generated/product_c10.c: Regenerate.
	* generated/product_c16.c: Regenerate.
	* generated/product_c4.c: Regenerate.
	* generated/product_c8.c: Regenerate.
	* generated/product_i1.c: Regenerate.
	* generated/product_i16.c: Regenerate.
	* generated/product_i2.c: Regenerate.
	* generated/product_i4.c: Regenerate.
	* generated/product_i8.c: Regenerate.
	* generated/product_r10.c: Regenerate.
	* generated/product_r16.c: Regenerate.
	* generated/product_r4.c: Regenerate.
	* generated/product_r8.c: Regenerate.
	* generated/reshape_c10.c: Regenerate.
	* generated/reshape_c16.c: Regenerate.
	* generated/reshape_c4.c: Regenerate.
	* generated/reshape_c8.c: Regenerate.
	* generated/reshape_i16.c: Regenerate.
	* generated/reshape_i4.c: Regenerate.
	* generated/reshape_i8.c: Regenerate.
	* generated/reshape_r10.c: Regenerate.
	* generated/reshape_r16.c: Regenerate.
	* generated/reshape_r4.c: Regenerate.
	* generated/reshape_r8.c: Regenerate.
	* generated/rrspacing_r10.c: Regenerate.
	* generated/rrspacing_r16.c: Regenerate.
	* generated/rrspacing_r4.c: Regenerate.
	* generated/rrspacing_r8.c: Regenerate.
	* generated/set_exponent_r10.c: Regenerate.
	* generated/set_exponent_r16.c: Regenerate.
	* generated/set_exponent_r4.c: Regenerate.
	* generated/set_exponent_r8.c: Regenerate.
	* generated/shape_i16.c: Regenerate.
	* generated/shape_i4.c: Regenerate.
	* generated/shape_i8.c: Regenerate.
	* generated/spacing_r10.c: Regenerate.
	* generated/spacing_r16.c: Regenerate.
	* generated/spacing_r4.c: Regenerate.
	* generated/spacing_r8.c: Regenerate.
	* generated/spread_c10.c: Regenerate.
	* generated/spread_c16.c: Regenerate.
	* generated/spread_c4.c: Regenerate.
	* generated/spread_c8.c: Regenerate.
	* generated/spread_i1.c: Regenerate.
	* generated/spread_i16.c: Regenerate.
	* generated/spread_i2.c: Regenerate.
	* generated/spread_i4.c: Regenerate.
	* generated/spread_i8.c: Regenerate.
	* generated/spread_r10.c: Regenerate.
	* generated/spread_r16.c: Regenerate.
	* generated/spread_r4.c: Regenerate.
	* generated/spread_r8.c: Regenerate.
	* generated/sum_c10.c: Regenerate.
	* generated/sum_c16.c: Regenerate.
	* generated/sum_c4.c: Regenerate.
	* generated/sum_c8.c: Regenerate.
	* generated/sum_i1.c: Regenerate.
	* generated/sum_i16.c: Regenerate.
	* generated/sum_i2.c: Regenerate.
	* generated/sum_i4.c: Regenerate.
	* generated/sum_i8.c: Regenerate.
	* generated/sum_r10.c: Regenerate.
	* generated/sum_r16.c: Regenerate.
	* generated/sum_r4.c: Regenerate.
	* generated/sum_r8.c: Regenerate.
	* generated/transpose_c10.c: Regenerate.
	* generated/transpose_c16.c: Regenerate.
	* generated/transpose_c4.c: Regenerate.
	* generated/transpose_c8.c: Regenerate.
	* generated/transpose_i16.c: Regenerate.
	* generated/transpose_i4.c: Regenerate.
	* generated/transpose_i8.c: Regenerate.
	* generated/transpose_r10.c: Regenerate.
	* generated/transpose_r16.c: Regenerate.
	* generated/transpose_r4.c: Regenerate.
	* generated/transpose_r8.c: Regenerate.
	* generated/unpack_c10.c: Regenerate.
	* generated/unpack_c16.c: Regenerate.
	* generated/unpack_c4.c: Regenerate.
	* generated/unpack_c8.c: Regenerate.
	* generated/unpack_i1.c: Regenerate.
	* generated/unpack_i16.c: Regenerate.
	* generated/unpack_i2.c: Regenerate.
	* generated/unpack_i4.c: Regenerate.
	* generated/unpack_i8.c: Regenerate.
	* generated/unpack_r10.c: Regenerate.
	* generated/unpack_r16.c: Regenerate.
	* generated/unpack_r4.c: Regenerate.
	* generated/unpack_r8.c: Regenerate.

2009-04-08  Janne Blomqvist  <jb@gcc.gnu.org>

        * io/open.c (already_open): Test for POSIX close return value.
        * io/unit.c (close_unit_1): Likewise.
        * io/unix.c (raw_close): Return 0 for success for preconnected units.

2009-04-08  Janne Blomqvist  <jb@gcc.gnu.org>

        * runtime/string.c (compare0): Use gfc_charlen_type.
        * runtime/error.c (gfc_itoa): Move to io/write.c
        (xtoa): Rename to gfc_xtoa.
        * runtime/backtrace.c (show_backtrace): Call gfc_xtoa.
        * intrinsics/cshift0.c (cshift0): Use index_type for shift arg.
        * intrinsics/date_and_time.c (date_and_time): Use index_type.
        (itime_i4): Likewise.
        (itime_i8): Likewise.
        (idate_i4): Likewise.
        (idate_i8): Likewise.
        (gmtime_i4): Likewise.
        (gmtime_i8): Likewise.
        (ltime_i4): Likewise.
        (ltime_i8): Likewise.
        * libgfortran.h (gfc_itoa): Remove prototype.
        (xtoa): Rename prototype to gfc_xtoa.
        * io/list_read.c (nml_read_obj): Use size_t for string length.
        * io/transfer.c (read_block_direct): Change nbytes arg from
        pointer to value.
        (unformatted_read): Minor cleanup, call read_block_directly properly.
        (skip_record): Use ssize_t.
        (next_record_w_unf): Avoid stell() call by calling sseek with SEEK_CUR.
        (iolength_transfer): Make sure to multiply before cast.
        * io/intrinsics.c (fgetc): Remove unnecessary variable.
        * io/format.c (format_hash): Use gfc_charlen_type.
        * io/write.c (itoa): Move from runtime/error.c:gfc_itoa, rename,
        make static.
        (write_i): Call with pointer to itoa.
        (write_z): Call with pointer to gfc_xtoa.
        (write_integer): Pointer to itoa.
        (nml_write_obj): Type cleanup, don't call strlen in loop.
	
2009-04-06  H.J. Lu  <hongjiu.lu@intel.com>

	PR libgfortran/39664
	* io/unix.c (raw_close): Don't close STDOUT_FILENO,
	STDERR_FILENO nor STDIN_FILENO.

2009-04-06  David Edelsohn  <edelsohn@gnu.org>
	
	* io/io.h (struct stream): Rename truncate to trunc.
	(struncate): Same.
	* io/unix.c (raw_init): Rename truncate to trunc.
	(buf_init): Same.
	(open_internal): Same.
	
>>>>>>> 58277f48
2009-04-05  Daniel Kraft  <d@domob.eu>

	PR fortran/38654
	* io/read.c (read_f): Reworked to speed up floating point parsing.
	(convert_real): Use pointer-casting instead of memcpy and temporaries.

2009-04-05  Jerry DeLisle  <jvdelisle@gcc.gnu.org>

        PR libfortran/37754
	* io/io.h (format_hash_entry): New structure for hash table.
	(format_hash_table): The hash table itself.
	(free_format_data): Revise function prototype.
	(free_format_hash_table, init_format_hash,
	free_format_hash): New function prototypes.
	* io/unit.c (close_unit_1): Use free_format_hash_table.
	* io/transfer.c (st_read_done, st_write_done): Free format data if
	internal unit.
	* io/format.c (free_format_hash_table): New function that frees any
	memory allocated previously for cached format data.
	(reset_node): New static helper function to reset the format counters
	for a format node.
	(reset_fnode_counters): New static function recursively calls reset_node
	to traverse the	fnode tree.
	(format_hash): New simple hash function based on XOR, probabalistic,
	tosses collisions.
	(save_parsed_format): New static function to save the parsed format
	data to use again.
	(find_parsed_format): New static function searches the hash table
	looking for a match.
	(free_format_data): Revised to accept pointer to format data rather than
	the dtp pointer so that the function can be used in more places.
	(format_lex): Editorial.
	(parse_format_list): Set flag used to determine of format data hashing
	is to be used.  Internal units are not persistent enough for this.
	(revert): Move to ne location in file.
	(parse_format): Use new functions to look for previously parsed
	format strings and use them rather than re-parse.  If not found, saves
	the parsed format data for later use.
	
2009-04-05  Jerry DeLisle  <jvdelisle@gcc.gnu.org>

        PR libfortran/37754
	* io/transfer.c (formatted_transfer_scalar): Remove this function by
	factoring it into two new functions, one for read and one for write,
	eliminating all the conditionals for read or write mode.
	(formatted transfer_scalar_read): New function.
	(formatted transfer_scalar_write): New function.
	(formatted_transfer): Use new functions.

2009-04-05  Janne Blomqvist  <jb@gcc.gnu.org>

        PR libfortran/25561 libfortran/37754
	* io/io.h (struct stream): Define new stream interface function
	pointers, and inline functions for accessing it.
	(struct fbuf): Use int instead of size_t, remove flushed element.
	(mem_alloc_w): New prototype.
	(mem_alloc_r): New prototype.
	(stream_at_bof): Remove prototype.
	(stream_at_eof): Remove prototype.
	(file_position): Remove prototype.
	(flush): Remove prototype.
	(stream_offset): Remove prototype.
	(unit_truncate): New prototype.
	(read_block_form): Change to return pointer, int* argument.
	(hit_eof): New prototype.
	(fbuf_init): Change prototype.
	(fbuf_reset): Change prototype.
	(fbuf_alloc): Change prototype.
	(fbuf_flush): Change prototype.
	(fbuf_seek): Change prototype.
	(fbuf_read): New prototype.
	(fbuf_getc_refill): New prototype.
	(fbuf_getc): New inline function.
        * io/fbuf.c (fbuf_init): Use int, get rid of flushed.
	(fbuf_debug): New function.
	(fbuf_reset): Flush, and return position offset.
	(fbuf_alloc): Simplify, don't flush, just realloc.
	(fbuf_flush): Make usable for read mode, salvage remaining bytes.
	(fbuf_seek): New whence argument.
	(fbuf_read): New function.
	(fbuf_getc_refill): New function.
	* io/file_pos.c (formatted_backspace): Use new stream interface.
	(unformatted_backspace): Likewise.
	(st_backspace): Make sure format buffer is reset, use new stream
	interface, use unit_truncate.
	(st_endfile): Likewise.
	(st_rewind): Likewise.
	* io/intrinsics.c: Use new stream interface.
	* io/list_read.c (push_char): Don't use u.p.scratch, use realloc
	to resize.
	(free_saved): Don't check u.p.scratch.
	(next_char): Use new stream interface, use fbuf_getc() for external files.
	(finish_list_read): flush format buffer.
	(nml_query): Update to use modified interface:s
	* io/open.c (test_endfile): Use new stream interface.
	(edit_modes): Likewise.
	(new_unit): Likewise, set bytes_left to 1 for stream files.
	* io/read.c (read_l): Use new read_block_form interface.
	(read_utf8): Likewise.
	(read_utf8_char1): Likewise.
	(read_default_char1): Likewise.
	(read_utf8_char4): Likewise.
	(read_default_char4): Likewise.
	(read_a): Likewise.
	(read_a_char4): Likewise.
	(read_decimal): Likewise.
	(read_radix): Likewise.
	(read_f): Likewise.
	* io/transfer.c (read_sf): Use fbuf_read and mem_alloc_r, remove
	usage of u.p.line_buffer.
	(read_block_form): Update interface to return pointer, use
	fbuf_read for direct access.
	(read_block_direct): Update to new stream interface.
	(write_block): Use mem_alloc_w for internal I/O.
	(write_buf): Update to new stream interface.
	(formatted_transfer_scalar): Don't use u.p.line_buffer, use
	fbuf_seek for external files.
	(us_read): Update to new stream interface.
	(us_write): Likewise.
	(data_transfer_init): Always check if we switch modes and flush.
	(skip_record): Use new stream interface, fix comparison.
	(next_record_r): Check for and reset u.p.at_eof, use new stream
	interface, use fbuf_getc for spacing.
	(write_us_marker): Update to new stream interface, don't inline.
	(next_record_w_unf): Likewise.
	(sset): New function.
	(next_record_w): Use new stream interface, use fbuf for printing
	newline.
	(next_record): Use new stream interface.
	(finalize_transfer): Remove sfree call, use new stream interface.
	(st_iolength_done): Don't use u.p.scratch.
	(st_read): Don't check for end of file.
	(st_read_done): Don't use u.p.scratch, use unit_truncate.
	(hit_eof): New function.
	* io/unit.c (init_units): Always init fbuf for formatted units.
	(update_position): Use new stream interface.
	(unit_truncate): New function.
	(finish_last_advance_record): Use fbuf to print newline.
	* io/unix.c: Remove unused SSIZE_MAX macro.
	(BUFFER_SIZE): Make static const variable rather than macro.
	(struct unix_stream): Remove dirty_offset, len, method,
	small_buffer. Order elements by decreasing size.
	(struct int_stream): Remove.
	(move_pos_offset): Remove usage of dirty_offset.
	(reset_stream): Remove.
	(do_read): Rename to raw_read, update to match new stream
	interface.
	(do_write): Rename to raw_write, update to new stream interface.
	(raw_seek): New function.
	(raw_tell): New function.
	(raw_truncate): New function.
	(raw_close): New function.
	(raw_flush): New function.
	(raw_init): New function.
	(fd_alloc): Remove.
	(fd_alloc_r_at): Remove.
	(fd_alloc_w_at): Remove.
	(fd_sfree): Remove.
	(fd_seek): Remove.
	(fd_truncate): Remove.
	(fd_sset): Remove.
	(fd_read): Remove.
	(fd_write): Remove.
	(fd_close): Remove.
	(fd_open): Remove.
	(fd_flush): Rename to buf_flush, update to new stream interface
	and unix_stream.
	(buf_read): New function.
	(buf_write): New function.
	(buf_seek): New function.
	(buf_tell): New function.
	(buf_truncate): New function.
	(buf_close): New function.
	(buf_init): New function.
	(mem_alloc_r_at): Rename to mem_alloc_r, change prototype.
	(mem_alloc_w_at): Rename to mem_alloc_w, change prototype.
	(mem_read): Change to match new stream interface.
	(mem_write): Likewise.
	(mem_seek): Likewise.
	(mem_tell): Likewise.
	(mem_truncate): Likewise.
	(mem_close): Likewise.
	(mem_flush): New function.
	(mem_sfree): Remove.
	(empty_internal_buffer): Cast to correct type.
	(open_internal): Use correct type, init function pointers.
	(fd_to_stream): Test whether to open file as buffered or raw.
	(output_stream): Remove mode set.
	(error_stream): Likewise.
	(flush_all_units_1): Use new stream interface.
	(flush_all_units): Likewise.
	(stream_at_bof): Remove.
	(stream_at_eof): Remove.
	(file_position): Remove.
	(file_length): Update logic to use stream interface.
	(flush): Remove.
	(stream_offset): Remove.
	* io/write.c (write_utf8_char4): Use int instead of size_t.
	(write_x): Extra safety check.
	(namelist_write_newline): Use new stream interface.

2009-03-29  John David Anglin  <dave.anglin@nrc-cnrc.gc.ca>

	PR fortran/33595
	* intrinsics/c99_functions.c (round): Use floor instead of ceil.
	Revise checks to round up.
	(roundf): Likewise.

2009-03-28  Daniel Kraft  <d@domob.eu>

	* intrinsics/string_intrinsics.c: #include <assert.h>
	* intrinsics/string_intrinsics_inc.c (string_trim): Use string_len_trim
	instead of calculating the length directly.
	(string_len_trim): For KIND=1, speed search up.

2009-03-24  Jerry DeLisle  <jvdelisle@gcc.gnu.org>

	PR libfortran/39528
	* io/list_read.c (list_formatted_read_scalar): Move check for read
	completion to just after the check for a repeated value.

2009-03-08  Jerry DeLisle  <jvdelisle@gcc.gnu.org>

	PR libfortran/39402
	* io/write_float.def (output_float): Handle F0.d formatting correctly
	for any d when value is 0.0.

2009-03-01  Ralf Wildenhues  <Ralf.Wildenhues@gmx.de>

	* configure: Regenerate.

2009-01-21  Daniel Kraft  <d@domob.eu>

	PR fortran/38887
	* runtime/in_unpack_generic.c (internal_unpack):  Return instead of
	abort when called with empty array.
	* m4/in_unpack.m4:  Ditto.
	* generated/in_unpack_i1.c:  Regenerated.
	* generated/in_unpack_i2.c:  Regenerated.
	* generated/in_unpack_i4.c:  Regenerated.
	* generated/in_unpack_i8.c:  Regenerated.
	* generated/in_unpack_i16.c: Regenerated.
	* generated/in_unpack_r4.c:  Regenerated.
	* generated/in_unpack_r8.c:  Regenerated.
	* generated/in_unpack_r10.c: Regenerated.
	* generated/in_unpack_r16.c: Regenerated.
	* generated/in_unpack_c4.c:  Regenerated.
	* generated/in_unpack_c8.c:  Regenerated.
	* generated/in_unpack_c10.c: Regenerated.
	* generated/in_unpack_c16.c: Regenerated.

2009-01-12  Jerry DeLisle  <jvdelisle@gcc.gnu.org>

	PR libfortran/38772
	* io/read.c (read_f): Clean up loop conditions for BZ/BN,
	allowing proper digit testing. White space fix.

2009-01-05  Jerry DeLisle  <jvdelisle@gcc.gnu.org>

	PR libfortran/38735
	* io/unit.c (get_internal_unit): Set default BLANK= status to NULL for
	internal units.

2008-12-29  John David Anglin  <dave.anglin@nrc-cnrc.gc.ca>

	PR fortran/31832
	* acinclude.m4 (LIBGFOR_CHECK_FOR_BROKEN_POWF): New autoconf check for
	broken powf.
	* configure.ac (LIBGFOR_CHECK_FOR_BROKEN_POWF): Use it.
	* intrinsics/c99_functions.c: Use internal powf implementation if
	HAVE_BROKEN_POWF is defined.
	* configure: Rebuilt.
	* config.h.in: Rebuilt.

2008-12-22  Jerry DeLisle  <jvdelisle@gcc.gnu.org>

	PR libfortran/37472
	* io/write_float.def (output_float_FMT_G_): Modify calculation of temp
	to avoid sensitivity to round-off.

2008-12-21  Jerry DeLisle  <jvdelisle@gcc.gnu.org>

	PR libfortran/38398
	* io/io.h (st_parameter_dt): Add new bit to keep track of when to
	suppress blanks for g0 formatting.
	* io/transfer.c (formatted_transfer_scalar): Always call write_real_g0
	for g0 formatting.
	* io.c (write.c): Do not use ES formatting and use new bit to suppress
	blanks.
	* io/write_float.def (output_float): Adjust the location of setting the
	width so that it can be adjusted when suppressing blanks.  Set number of
	blanks to zero when dtp->u.p.g0_no_blanks is set. Do some minor code
	clean-up and add some white space for readability.
	
2008-12-18  Ralf Wildenhues  <Ralf.Wildenhues@gmx.de>

	* configure: Regenerate.

2008-12-13  Jerry DeLisle  <jvdelisle@gcc.gnu.org>

	PR libfortran/38504
	io/write.c (write_decimal): Skip extra sign '-' at beginning of string
	returned by gfc_itoa.

2008-12-08  Jerry DeLisle  <jvdelisle@gcc.gnu.org>

	PR libfortran/38430
	* io/transfer.c (data_transfer_init): Move constraint check for REC=
	and STREAM access into condition for other REC= constraints to simplify.
	Comment out this constraint to avoid breaking compatibility with 4.3
	until later.  Added a TODO for above comment and this one.
	Fix test for max pos.

2008-12-06  Jerry DeLisle  <jvdelisle@gcc.gnu.org>

	PR libfortran/38291
	* io/transfer.c (data_transfer_init): Add fbuf_flush inadvertently
	ommitted.  Add check for invalid use of REC= with ACCESS="stream".  Fix
	comment.

2008-12-06  Adam Nemet  <anemet@caviumnetworks.com>

	* runtime/main.c (store_exe_path): Don't crash if argv0 is NULL.

2008-12-05  Jerry DeLisle  <jvdelisle@gcc.gnu.org>

	PR libfortran/38291
	* io/transfer.c (data_transfer_init): Add checks for POS= valid range.
	Add check for unit opened with ACCESS="stream". Flush and seek if
	current stream position does not match. Check ENDFILE on read.

2008-12-04  Jerry DeLisle  <jvdelisle@gcc.gnu.org>

	PR fortran/38285
	* write_float.def (WRITE_FLOAT): Zero the float value for special case
	only if	scale_factor = 0.
	
2008-11-23  Thomas Koenig  <tkoenig@gcc.gnu.org>

	PR libfortran/38234
	* intrinsics/reshape_generic.c (reshape_internal):
	Source can be larger than shape.
	* m4/reshape.m4:  Likewise.
	* generated/reshape_c10.c Regenerated.
	* generated/reshape_c16.c Regenerated.
	* generated/reshape_c4.c Regenerated.
	* generated/reshape_c8.c Regenerated.
	* generated/reshape_i16.c Regenerated.
	* generated/reshape_i4.c Regenerated.
	* generated/reshape_i8.c Regenerated.
	* generated/reshape_r10.c Regenerated.
	* generated/reshape_r16.c Regenerated.
	* generated/reshape_r4.c Regenerated.
	* generated/reshape_r8.c Regenerated.

2008-11-22  Danny Smith  <dannysmith@users.sourceforge.net>

	* libgfortran.h (__mingw_snprintf): Declare with gnu_printf
	format attribute.


2008-11-22  Thomas Koenig  <tkoenig@gcc.gnu.org>

	PR libfortran/38225
	* intrinsics/reshape_generic.c (reshape_internal):
	Use all dimensions of source for bounds checking.
	* m4/reshape.m4:  Likewise.
	* generated/reshape_c10.c Regenerated.
	* generated/reshape_c16.c Regenerated.
	* generated/reshape_c4.c Regenerated.
	* generated/reshape_c8.c Regenerated.
	* generated/reshape_i16.c Regenerated.
	* generated/reshape_i4.c Regenerated.
	* generated/reshape_i8.c Regenerated.
	* generated/reshape_r10.c Regenerated.
	* generated/reshape_r16.c Regenerated.
	* generated/reshape_r4.c Regenerated.
	* generated/reshape_r8.c Regenerated.

2008-11-22  Jakub Jelinek  <jakub@redhat.com>

	PR libfortran/37839
	* io/io.h (IOPARM_INQUIRE_HAS_ROUND, IOPARM_INQUIRE_HAS_SIGN,
	IOPARM_INQUIRE_HAS_PENDING): Adjust values.
	(st_parameter_inquire): Reorder and fix types of round, sign and
	pending fields.
	(st_parameter_43, st_parameter_44): Removed.
	(st_parameter_dt): Put back struct definition directly to u.p
	declaration.  Change type of u.p.size_used from gfc_offset to
	GFC_IO_INT.  Decrease back size of u.pad to 16 pointers and
	32 ints.  Put id, pos, asynchronous, blank, decimal, delim,
	pad, round and sign fields after the union.
	* io/inquire.c (inquire_via_unit, inquire_via_filename): Only read
	flags2 if it is defined.
	* io/transfer.c (read_sf, read_block_form, write_block): Cast
	additions to size_used to GFC_IO_INT instead of gfc_offset.
	(data_transfer_init): Clear whole u.p struct.  Adjust
	for moving id, pos, asynchronous, blank, decimal, delim, pad,
	round and sign fields from u.p directly into st_parameter_dt.
	(finalize_transfer): Don't cast size_used to GFC_IO_INT.
	* io/file_pos.c (st_endfile): Clear whole u.p struct.

2008-11-20  Jerry DeLisle  <jvdelisle@gcc.gnu.org>

	PR libfortran/37472
	* io/write_float.def (output_float_FMT_G_): Adjust conversion of
	G format specification to F format.

2008-11-18  Thomas Koenig  <tkoenig@gcc.gnu.org>

	PR libfortran/38135
	* m4/reshape.m4:  Correct bounds checking when PAD is present.
	Treat PAD as if it were SOURCE when SOURCE is empty.
	* intrinsics/reshape_generic.c:  Likewise.
	* generated/reshape_c10.c Regenerated.
	* generated/reshape_c16.c Regenerated.
	* generated/reshape_c4.c Regenerated.
	* generated/reshape_c8.c Regenerated.
	* generated/reshape_i16.c Regenerated.
	* generated/reshape_i4.c Regenerated.
	* generated/reshape_i8.c Regenerated.
	* generated/reshape_r10.c Regenerated.
	* generated/reshape_r16.c Regenerated.
	* generated/reshape_r4.c Regenerated.
	* generated/reshape_r8.c Regenerated.

2008-11-16  Jerry DeLisle  <jvdelisle@gcc.gnu.org>

	PR libfortran/38097
	* io/read.c (read_f): Initialize exponent. Fix comment. Set loop
	conditions for BZ/BN.
	* io/unit.c (get_internal_unit): Initialize flags.blank.
	* io/transfer.c (data_transfer_init): Fix whitespace.

2008-11-15  Jerry DeLisle  <jvdelisle@gcc.gnu.org>

	PR libfortran/37294
	* io/write.c (namelist_write_newline): Use array loop specification to
	advance to next internal array unit record. (namelist_write): Adjust to
	accomodate the internal array unit behavior.

2008-11-01  Dennis Wassel  <dennis.wassel@gmail.com>

	PR fortran/37159
	* intrinsics/random.c: Added comment to adapt check.c, should
	kiss_size change.
	Few cosmetic changes to existing comments.

2008-10-22  Jerry DeLisle  <jvdelisle@gcc.gnu.org>

	PR libfortran/37707
	* io/list_read.c (read_character): Remove code to look ahead in namelist
	reads to descriminate non-delimited strings from namelist objects.
	* io/write.c (namelist_write): Delimit character strings with quote or
	apostrophe, defaulting to quote.

2008-10-21  Thomas Koenig  <tkoenig@gcc.gnu.org>

	PR libfortran/34670
	* intrinsics/transpose_generic.c:  Implement bounds checking.
	* m4/transpose.m4:  Likewise.
	* generated/transpose_c8.c: Regenerated.
	* generated/transpose_c16.c: Regenerated.
	* generated/transpose_r10.c: Regenerated.
	* generated/transpose_i8.c: Regenerated.
	* generated/transpose_c10.c: Regenerated.
	* generated/transpose_r4.c: Regenerated.
	* generated/transpose_c4.c: Regenerated.
	* generated/transpose_i16.c: Regenerated.
	* generated/transpose_i4.c: Regenerated.
	* generated/transpose_r8.c: Regenerated.
	* generated/transpose_r16.c: Regenerated.

2008-10-19  Jerry DeLisle  <jvdelisle@gcc.gnu.org

	PR libfortran/37834
	* io/write_float.def (output_float): Emit '0.' for special case of
	format specifier 'f0.0' and value of zero. Likewise emit '0' for 'f1.0'.

2008-10-17  Jerry DeLisle  <jvdelisle@gcc.gnu.org

	PR libfortran/37863
	* io/write_float.def (WRITE_FLOAT): Round to 1.0 correctly.
	* io/io.h (st_parameter_44): Fix id type declaration.

2008-10-16  Thomas Koenig  <tkoenig@gcc.gnu.org>

	* io/file_pos.c (unformatted_backspace): Normal case is
	GFC_CONVERT_NATIVE.
	* io/transfer.c (read_sf):  Mark paths leading to generate_error()
	as unlikely.
	(readl_block_form):  Likewise.
	(read_block_direct):  Likewise.
	(write_block):  Likewise.
	(write_buf):  Likewise.
	(us_read):  Likewise.  Normal case is GFC_CONVERT_NATIVE.
	(next_record_w_unf):  Mark paths leading to generate_error()
	as unlikely.

2008-10-16  Thomas Koenig  <tkoenig@gcc.gnu.org>

	PR libfortran/34670
	* generated/spread_r4.c: Regenerated.

2008-10-15  Thomas Koenig  <tkoenig@gcc.gnu.org>

	PR libfortran/34670
	* intrinsics/reshape_generic.c:  Add bounds checking.
	* m4/reshape.m4:  Likewise.
        * generated/reshape_c10.c: Regenerated.
        * generated/reshape_c16.c: Regenerated.
        * generated/reshape_c4.c: Regenerated.
        * generated/reshape_c8.c: Regenerated.
        * generated/reshape_i16.c: Regenerated.
        * generated/reshape_i4.c: Regenerated.
        * generated/reshape_i8.c: Regenerated.
        * generated/reshape_r10.c: Regenerated.
        * generated/reshape_r16.c: Regenerated.
        * generated/reshape_r4.c: Regenerated.
        * generated/reshape_r8.c: Regenerated.
        * generated/spread_r4.c: Regenerated.

2008-10-13  Jerry DeLisle  <jvdelisle@gcc.gnu.org

	PR libfortran/37083
	* io/list_read.c (next_char): Simplify EOF tests and set endfile flag.
	(finish_list_read): Add EOF check.

2008-10-09  Thomas Koenig  <tkoenig@gcc.gnu.org>

	PR libfortran/37753
	* io/transfer.c (unformatted_read):  CONVERT_NATIVE
	is the usual case.  Check for kind==1 for non-byte-reversing
	operation.
	(unformatted_write):  Likewise.

2008-10-08  Jerry DeLisle  <jvdelisle@gcc.gnu.org

	PR libfortran/37707
	* io/list_read.c (nml_get_obj_data): If the first namelist object rank
	is greater than zero, call nml_object_read with the first object rather
	than the sub-object.

2008-09-26  Peter O'Gorman  <pogma@thewrittenword.com>
            Steve Ellcey  <sje@cup.hp.com>

	* configure: Regenerate for new libtool.
	* Makefile.in: Ditto.

2008-09-25  Jerry DeLisle  <jvdelisle@gcc.gnu.org

	PR libfortran/37498
	* list_read.c (eat_separator): Revert previous patch and move
	delim_status, decimal_status, and pad_status to gfc_unit.
	(parse_real): Ditto. (read_real): Ditto.
	* read.c (read_a): Likewise. (read_a_char4): Likewise.
	(read_f): Likewise.
	* inquire.c (inquire_via_unit): Add missing check for
	IOPARM_INQUIRE_HAS_FLAGS2. (inquire_via_filename): Likewise.
	* io.h (unit_sign_s): Move delim_status, decimal_status, and pad_status
	to gfc_unit.
	* transfer.c (read_sf): Ditto. (read_block_form): Ditto.
	(formatted_transfer_scalar): Ditto. (data_transfer_init): Ditto.
	* write.c (write_default_char4): Ditto. (write_utf8_char4): Ditto.
	(write_character): Ditto. (write_real_g0): Ditto.
	(list_formatted_write_scalar): Ditto. (nml_write_obj): Ditto.
	(namelist_write): Ditto.
	* write_float.def (calculate_sign): Ditto. (output_float): Ditto.

2008-09-24  Tobias Burnus  <burnus@net-b.de>

	* runtime/compile_options.c (init_compile_options):
	Sync flags with front end.

2008-09-22  Jerry DeLisle  <jvdelisle@gcc.gnu.org

	PR libfortran/37498
	* file_pos (st_endfile): Clear memory only for libfortran 4.3 private
	area.
	* list_read.c (eat_separator): Only access F2003 I/O parameters if
	IOPARM_DT_HAS_F2003 bit is set. (parse_real): Ditto.
	(read_real): Ditto.
	* read.c (read_a): Likewise. (read_a_char4): Likewise though not
	strictly necessary. (read_f): Likewise.
	* io.h (unit_sign_s): New enumerator to allow duplication of
	st_parameter structures. (IOPARM_DT_HAS_F2003): New mask bit.
	(st_parameter_43): New structure copied from 4.3 version of 
	st_paramater_dt private section. (st_parameter_44): New structure with
	F2003 items added. (st_parameter_dt): Modified to create union of new
	and old structures to allow correct memory setting for 4.3 ABI
	compatibility. Bumped the pad size.
	* transfer.c (read_sf): Do not use F2003 I/O memory areas unless
	IOPARM_DT_HAS_F2003 bit has been set. (read_block_form): Ditto.
	(formatted_transfer_scalar): Ditto. (data_transfer_init): Ditto and
	add comment, fix formatting.
	* write.c (write_default_char4): Likewise though not strictly necessary.
	(write_utf8_char4): Ditto. (write_character): Ditto.
	(write_real_g0): Ditto. (list_formatted_write_scalar): Ditto.
	(nml_write_obj): Ditto. (namelist_write): Ditto.
	* write_float.def (calculate_sign): Eliminate warning by including all
	cases in switch. (output_float): Output only decimal point of F2003 flag
	is not set.

2008-09-10  Tobias Burnus  <burnus@net-b.de>
	    H. J. Lu  <hongjiu.lu@intel.com>

	* mk-sik-inc.sh: Make -Wunused-variable proof.
	* mk-srk-inc.sh: Make -Wunused-variable proof.

2008-09-10  Tobias Burnus  <burnus@net-b.de>

	* mk-kinds-h.sh: Make -Wunused-variable proof.

2008-09-07  Thomas Koenig  <tkoenig@gcc.gnu.org>

	PR fortran/37203
	* intrinsics/reshape_generic.c:  Add checking on
	out-of-bounds and duplicate values of order argument.
	* m4/reshape.m4:  Likewise.
	* generated/reshape_c10.c: Regenerated.
	* generated/reshape_c16.c: Regenerated.
	* generated/reshape_c4.c: Regenerated.
	* generated/reshape_c8.c: Regenerated.
	* generated/reshape_i16.c: Regenerated.
	* generated/reshape_i4.c: Regenerated.
	* generated/reshape_i8.c: Regenerated.
	* generated/reshape_r10.c: Regenerated.
	* generated/reshape_r16.c: Regenerated.
	* generated/reshape_r4.c: Regenerated.
	* generated/reshape_r8.c: Regenerated.

2008-09-06  Tobias Burnus  <burnus@net-b.de>

	* libgfortran.h (likely,unlikely): New makros.
	(runtime_warning_at,__mingw_snprintf): Add __attribute__(format()).
	* m4/spread.m4 (spread_'rtype_code`): Use unlikely for bounds_check.
	* m4/iforeach.m4 (name`'rtype_qual`_'atype_code): Ditto.
	* m4/matmull.m4 (matmul_'rtype_code`): Ditto.
	* m4/ifunction_logical.m4 (name`'rtype_qual`_'atype_code): Ditto.
	* m4/ifunction.m4 (name`'rtype_qual`_'atype_code): Ditto.
	* m4/matmul.m4 (matmul_'rtype_code`): Ditto.

	* generated/minval_r8.c: Regenerated.
	* generated/spread_r10.c: Regenerated.
	* generated/minloc1_16_r16.c: Regenerated.
	* generated/maxloc1_4_r8.c: Regenerated.
	* generated/sum_i8.c: Regenerated.
	* generated/any_l16.c: Regenerated.
	* generated/spread_i8.c: Regenerated.
	* generated/maxval_i2.c: Regenerated.
	* generated/any_l2.c: Regenerated.
	* generated/product_r4.c: Regenerated.
	* generated/maxloc1_8_i4.c: Regenerated.
	* generated/maxloc0_4_r4.c: Regenerated.
	* generated/all_l1.c: Regenerated.
	* generated/matmul_r8.c: Regenerated.
	* generated/product_i2.c: Regenerated.
	* generated/minloc0_4_r16.c: Regenerated.
	* generated/minloc0_4_i1.c: Regenerated.
	* generated/maxloc0_4_r16.c: Regenerated.
	* generated/maxloc0_4_i2.c: Regenerated.
	* generated/minloc1_8_r16.c: Regenerated.
	* generated/maxloc1_8_r16.c: Regenerated.
	* generated/maxloc0_8_i8.c: Regenerated.
	* generated/sum_r16.c: Regenerated.
	* generated/sum_i1.c: Regenerated.
	* generated/minloc1_4_r8.c: Regenerated.
	* generated/maxloc1_16_r16.c: Regenerated.
	* generated/minloc1_16_i4.c: Regenerated.
	* generated/maxloc1_16_i4.c: Regenerated.
	* generated/minloc0_16_i8.c: Regenerated.
	* generated/spread_i1.c: Regenerated.
	* generated/maxloc0_16_i8.c: Regenerated.
	* generated/maxval_r16.c: Regenerated.
	* generated/product_c10.c: Regenerated.
	* generated/minloc1_8_i4.c: Regenerated.
	* generated/minloc0_16_i16.c: Regenerated.
	* generated/matmul_r16.c: Regenerated.
	* generated/minloc0_4_r4.c: Regenerated.
	* generated/all_l2.c: Regenerated.
	* generated/product_c4.c: Regenerated.
	* generated/sum_r4.c: Regenerated.
	* generated/minloc0_4_i2.c: Regenerated.
	* generated/spread_c10.c: Regenerated.
	* generated/maxloc0_8_i1.c: Regenerated.
	* generated/spread_r4.c: Regenerated.
	* generated/minloc0_8_i8.c: Regenerated.
	* generated/matmul_c8.c: Regenerated.
	* generated/all_l16.c: Regenerated.
	* generated/minloc1_16_r10.c: Regenerated.
	* generated/sum_i2.c: Regenerated.
	* generated/minloc0_16_i1.c: Regenerated.
	* generated/maxloc0_16_i1.c: Regenerated.
	* generated/maxloc1_8_r8.c: Regenerated.
	* generated/minval_i16.c: Regenerated.
	* generated/spread_i2.c: Regenerated.
	* generated/maxval_i4.c: Regenerated.
	* generated/minval_i8.c: Regenerated.
	* generated/any_l4.c: Regenerated.
	* generated/maxloc1_4_i8.c: Regenerated.
	* generated/maxloc0_16_i16.c: Regenerated.
	* generated/maxloc0_8_r4.c: Regenerated.
	* generated/minloc1_4_i16.c: Regenerated.
	* generated/maxloc1_4_i16.c: Regenerated.
	* generated/minloc0_4_r10.c: Regenerated.
	* generated/minloc0_8_i16.c: Regenerated.
	* generated/maxloc0_4_r10.c: Regenerated.
	* generated/maxloc0_8_i16.c: Regenerated.
	* generated/minloc1_8_r10.c: Regenerated.
	* generated/product_i4.c: Regenerated.
	* generated/minloc0_16_r4.c: Regenerated.
	* generated/sum_c16.c: Regenerated.
	* generated/maxloc1_8_r10.c: Regenerated.
	* generated/maxloc0_16_r4.c: Regenerated.
	* generated/minloc1_16_r8.c: Regenerated.
	* generated/minloc0_8_i1.c: Regenerated.
	* generated/maxloc0_4_i4.c: Regenerated.
	* generated/maxloc1_16_r8.c: Regenerated.
	* generated/maxloc0_8_i2.c: Regenerated.
	* generated/sum_r10.c: Regenerated.
	* generated/count_4_l.c: Regenerated.
	* generated/sum_c4.c: Regenerated.
	* generated/count_8_l.c: Regenerated.
	* generated/maxloc1_16_r10.c: Regenerated.
	* generated/matmul_i8.c: Regenerated.
	* generated/minloc0_16_i2.c: Regenerated.
	* generated/minloc1_8_r8.c: Regenerated.
	* generated/maxloc0_16_i2.c: Regenerated.
	* generated/spread_c4.c: Regenerated.
	* generated/matmul_c16.c: Regenerated.
	* generated/maxval_r10.c: Regenerated.
	* generated/minval_i1.c: Regenerated.
	* generated/maxloc1_4_i1.c: Regenerated.
	* generated/matmul_r10.c: Regenerated.
	* generated/minloc1_4_i8.c: Regenerated.
	* generated/minloc0_8_r4.c: Regenerated.
	* generated/matmul_l4.c: Regenerated.
	* generated/product_i16.c: Regenerated.
	* generated/minloc0_16_r16.c: Regenerated.
	* generated/all_l4.c: Regenerated.
	* generated/minloc0_4_i4.c: Regenerated.
	* generated/minloc0_8_i2.c: Regenerated.
	* generated/matmul_i1.c: Regenerated.
	* generated/minval_r4.c: Regenerated.
	* generated/maxloc1_4_r4.c: Regenerated.
	* generated/spread_i16.c: Regenerated.
	* generated/sum_i4.c: Regenerated.
	* generated/maxval_r8.c: Regenerated.
	* generated/spread_i4.c: Regenerated.
	* generated/minloc1_4_i1.c: Regenerated.
	* generated/minval_r16.c: Regenerated.
	* generated/minval_i2.c: Regenerated.
	* generated/maxloc1_4_i2.c: Regenerated.
	* generated/product_r8.c: Regenerated.
	* generated/maxloc1_8_i8.c: Regenerated.
	* generated/maxloc0_4_r8.c: Regenerated.
	* generated/maxloc0_16_r16.c: Regenerated.
	* generated/matmul_r4.c: Regenerated.
	* generated/sum_c10.c: Regenerated.
	* generated/minloc1_4_r16.c: Regenerated.
	* generated/maxloc1_4_r16.c: Regenerated.
	* generated/minloc0_8_r16.c: Regenerated.
	* generated/maxloc0_8_r16.c: Regenerated.
	* generated/count_1_l.c: Regenerated.
	* generated/maxloc0_8_i4.c: Regenerated.
	* generated/matmul_i2.c: Regenerated.
	* generated/minloc1_4_r4.c: Regenerated.
	* generated/matmul_c10.c: Regenerated.
	* generated/minloc0_16_i4.c: Regenerated.
	* generated/maxloc0_16_i4.c: Regenerated.
	* generated/minloc1_16_i8.c: Regenerated.
	* generated/maxloc1_16_i8.c: Regenerated.
	* generated/minloc1_4_i2.c: Regenerated.
	* generated/matmul_l16.c: Regenerated.
	* generated/maxloc1_8_i1.c: Regenerated.
	* generated/minloc0_16_r10.c: Regenerated.
	* generated/minloc1_8_i8.c: Regenerated.
	* generated/minloc0_4_r8.c: Regenerated.
	* generated/product_r16.c: Regenerated.
	* generated/product_c8.c: Regenerated.
	* generated/sum_r8.c: Regenerated.
	* generated/minloc0_8_i4.c: Regenerated.
	* generated/matmul_c4.c: Regenerated.
	* generated/minloc1_16_i16.c: Regenerated.
	* generated/spread_r8.c: Regenerated.
	* generated/maxloc1_8_r4.c: Regenerated.
	* generated/minloc1_16_i1.c: Regenerated.
	* generated/maxloc1_16_i1.c: Regenerated.
	* generated/spread_r16.c: Regenerated.
	* generated/minval_r10.c: Regenerated.
	* generated/count_16_l.c: Regenerated.
	* generated/minval_i4.c: Regenerated.
	* generated/minloc1_8_i1.c: Regenerated.
	* generated/maxloc1_4_i4.c: Regenerated.
	* generated/maxloc1_8_i2.c: Regenerated.
	* generated/maxval_i8.c: Regenerated.
	* generated/any_l8.c: Regenerated.
	* generated/maxloc0_16_r10.c: Regenerated.
	* generated/minloc0_4_i16.c: Regenerated.
	* generated/maxloc0_8_r8.c: Regenerated.
	* generated/maxloc0_4_i16.c: Regenerated.
	* generated/minloc1_4_r10.c: Regenerated.
	* generated/minloc1_8_i16.c: Regenerated.
	* generated/maxloc1_4_r10.c: Regenerated.
	* generated/maxloc1_8_i16.c: Regenerated.
	* generated/minloc0_8_r10.c: Regenerated.
	* generated/maxloc0_8_r10.c: Regenerated.
	* generated/minloc1_16_r4.c: Regenerated.
	* generated/maxloc1_16_r4.c: Regenerated.
	* generated/minloc0_16_r8.c: Regenerated.
	* generated/product_i8.c: Regenerated.
	* generated/maxloc0_16_r8.c: Regenerated.
	* generated/sum_i16.c: Regenerated.
	* generated/count_2_l.c: Regenerated.
	* generated/maxloc0_4_i8.c: Regenerated.
	* generated/maxloc1_16_i16.c: Regenerated.
	* generated/matmul_i4.c: Regenerated.
	* generated/minloc1_8_r4.c: Regenerated.
	* generated/sum_c8.c: Regenerated.
	* generated/minloc1_16_i2.c: Regenerated.
	* generated/maxloc1_16_i2.c: Regenerated.
	* generated/maxval_i16.c: Regenerated.
	* generated/spread_c8.c: Regenerated.
	* generated/matmul_i16.c: Regenerated.
	* generated/minloc1_4_i4.c: Regenerated.
	* generated/maxval_i1.c: Regenerated.
	* generated/minloc1_8_i2.c: Regenerated.
	* generated/any_l1.c: Regenerated.
	* generated/product_c16.c: Regenerated.
	* generated/minloc0_8_r8.c: Regenerated.
	* generated/matmul_l8.c: Regenerated.
	* generated/product_r10.c: Regenerated.
	* generated/product_i1.c: Regenerated.
	* generated/all_l8.c: Regenerated.
	* generated/maxloc0_4_i1.c: Regenerated.
	* generated/minloc0_4_i8.c: Regenerated.
	* generated/spread_c16.c: Regenerated.
	* generated/maxval_r4.c: Regenerated.

2008-09-01  Jerry DeLisle  <jvdelisle@gcc.gnu.org>

	PR libfortran/37301
	PR libfortran/37228
	* io/io.h (write_real_g0): Declare new function to handle g0.d format.
	* io/transfer.c (formatted_transfer_scalar): Use new function.
	* io/format.c (parse_format_list): Enable g0.d.
	* io/write.c (write_a_char4): Delete unused var.
	(set_fnode_default): New function to set the default fnode w, d, and e
	factored from write_real. (write_real): Use new factored function.
	(write_real_g0): New function that sets d to that passed by g0.d format
	specifier and set format to ES.  Default values for w and e are used
	from the new function, set_fnode_default.

2008-09-01  Jerry DeLisle  <jvdelisle@gcc.gnu.org>

	* runtime/error.c: Fix cast for printf.

2008-08-30  Jerry DeLisle  <jvdelisle@gcc.gnu.org>

	PR libfortran/36895
	* io/write.c (namelist_write_newline): New function to correctly mark
	next records in both external and internal units.
	(nml_write_obj): Use new function.
	(namelist_write: Use new function.

2008-08-19  Tobias Burnus  <burnus@net-b.de>

	PR libfortran/35863
	* io/write.c (write_a_char4): Add missing variable declaration
	in HAVE_CRLF block.

2008-08-15  Jerry DeLisle  <jvdelisle@gcc.gnu.org>

	PR libfortran/35863
	* intrinsics/selected_char_kind.c: Enable iso_10646.
	* io/read.c (typedef uchar): New type.
	(read_utf8): New function to read a single UTF-8 encoded character.
	(read_utf8_char1): New function to read UTF-8 into a KIND=1 string.
	(read_default_char1): New functio to read default into KIND=1 string.
	(read_utf8_char4): New function to read UTF-8 into a KIND=4 string.
	(read_default_char4): New function to read UTF-8 into a KIND=4 string.
	(read_a): Modify to use the new functions.
	(read_a_char4): Modify to use the new functions.
	* io/write.c (error.h): Add include. (typedef uchar): New type.
	(write_default_char4): New function to default write KIND=4 string.
	(write_utf8_char4): New function to UTF-8 write KIND=4 string.
	(write_a_char4): Modify to use new functions.
	(write_character): Modify to use new functions.

2008-08-14  H.J. Lu  <hongjiu.lu@intel.com>

	PR libfortran/37123
	* intrinsics/cshift0.c (cshift0): Fix 2 typos.

2008-08-14  Thomas Koenig  <tkoenig@gcc.gnu.org>

	PR libfortran/36886
	* Makefile.am:  Added $(i_cshift0_c).
	Added $(i_cshift0_c) to gfor_built_specific_src.
	Add rule to build from cshift0.m4.
	* Makefile.in:  Regenerated.
	* libgfortran.h:  Addedd prototypes for cshift0_i1,
	cshift0_i2, cshift0_i4, cshift0_i8, cshift0_i16,
	cshift0_r4, cshift0_r8, cshift0_r10, cshift0_r16,
	cshift0_c4, cshift0_c8, cshift0_c10, cshift0_c16.
	Define Macros GFC_UNALIGNED_C4 and GFC_UNALIGNED_C8.
	* intrinsics/cshift0.c:  Remove helper functions for
	the innter shift loop.
	(cshift0):  Call specific functions depending on type
	of array argument.  Only call specific functions for
	correct alignment for other types.
	* m4/cshift0.m4:  New file.
	* generated/cshift0_i1.c:  New file.
	* generated/cshift0_i2.c:  New file.
	* generated/cshift0_i4.c:  New file.
	* generated/cshift0_i8:.c  New file.
	* generated/cshift0_i16.c:  New file.
	* generated/cshift0_r4.c:  New file.
	* generated/cshift0_r8.c:  New file.
	* generated/cshift0_r10.c:  New file.
	* generated/cshift0_r16.c:  New file.
	* generated/cshift0_c4.c:  New file.
	* generated/cshift0_c8.c:  New file.
	* generated/cshift0_c10.c:  New file.
	* generated/cshift0_c16.c:  New file.

2008-07-27  Tobias Burnus  <burnus@net-b.de>

	PR fortran/36132
	PR fortran/29952
	PR fortran/36909
	* runtime/error.c: New function runtime_error_at.
	* gfortran.map: Ditto.
	* libgfortran.h: Ditto.

2008-07-22  Jerry DeLisle  <jvdelisle@gcc.gnu.org>

	PR fortran/36582
	* io/list_read.c: If variable rank is zero, do not adjust the found
	namelist object pointer.

2008-07-22  Daniel Kraft  <d@domob.eu>

	PR fortran/29835
	* io/format.c (struct format_data):  New member error_element.
	(unexpected_element):  Added '%c' to message.
	(next_char):  Keep track of last parsed character in fmt->error_element.
	(format_error):  If the message is unexpected_element, output the
	offending character, too.

2008-07-22  Thomas Koenig  <tkoenig@gcc.gnu.org>

	PR libfortran/36890
	* io/file_pos.c:  Declare READ_CHUNK as signed to avoid
	signed/unsigned comparison warning in formatted_backspace.

2008-07-21  Thomas Koenig  <tkoenig@gcc.gnu.org>

	PR libfortran/36773
	* intrinsics/cshift0.c (cshift0):  Return early if size of array
	is zero.
	* intrinsics/eoshift0.c (eoshift0):  Return early if size of
	return array is zero.
	* intrinsics/eoshift2.c (eoshift2):  Likewise.
	* m4/eoshift1.m4 (eoshift1):  Return early if size of array
	is zero.
	* m4/eoshift3.m4 (eoshift3):  Likewise.
	* m4/eoshift2.m4 (eoshift2):  Return early if size of return
	array is zero.
	* m4/eoshift4.m4 (eoshift2):  Return early if size of return
	array is zero.
	* generated/cshift1_16.c: Regenerated.
	* generated/cshift1_4.c: Regenerated.
	* generated/cshift1_8.c: Regenerated.
	* generated/eoshift1_16.c: Regenerated.
	* generated/eoshift1_4.c: Regenerated.
	* generated/eoshift1_8.c: Regenerated.
	* generated/eoshift3_16.c: Regenerated.
	* generated/eoshift3_4.c: Regenerated.
	* generated/eoshift3_8.c: Regenerated.

2008-07-20  Jerry DeLisle  <jvdelisle@gcc.gnu.org>

	PR fortran/36857
	* io/write_float.def: Comment out locale dependent code and fix general
	comments.
	
2008-07-07  Thomas Koenig  <tkoenig@gcc.gnu.org>

	PR fortran/36341
	PR fortran/34670
	* m4/matmul.m4:  Add bounds checking.
	* m4/matmull.m4:  Likewise.
	* generated/matmul_c10.c: Regenerated.
	* generated/matmul_c16.c: Regenerated.
	* generated/matmul_c4.c: Regenerated.
	* generated/matmul_c8.c: Regenerated.
	* generated/matmul_i1.c: Regenerated.
	* generated/matmul_i16.c: Regenerated.
	* generated/matmul_i2.c: Regenerated.
	* generated/matmul_i4.c: Regenerated.
	* generated/matmul_i8.c: Regenerated.
	* generated/matmul_l16.c: Regenerated.
	* generated/matmul_l4.c: Regenerated.
	* generated/matmul_l8.c: Regenerated.
	* generated/matmul_r10.c: Regenerated.
	* generated/matmul_r16.c: Regenerated.
	* generated/matmul_r4.c: Regenerated.
	* generated/matmul_r8.c: Regenerated.

2008-07-07  Ralf Wildenhues  <Ralf.Wildenhues@gmx.de>

	* acinclude.m4 (LIBGFOR_CHECK_GTHR_DEFAULT): Fix configure cache
	variable name.
	* configure: Regenerate.

2008-07-01  Jerry DeLisle  <jvdelisle@gcc.gnu.org>

	PR fortran/36676
	* io/list_read.c (find_nml_name): Use eat_separator instead of eat_line.
	
2008-06-28  Jerry DeLisle  <jvdelisle@gcc.gnu.org>

	PR fortran/36657
	* io/list_read.c (read_character): Check for '!' along with separators.
	(find_nml_name): Likewise and eat the comment if found.

2008-06-17  Ralf Wildenhues  <Ralf.Wildenhues@gmx.de>

	* configure: Regenerate.

2008-06-16  Jerry DeLisle  <jvdelisle@gcc.gnu.org>

	PR fortran/36546
	* io/list_read.c (eat_separator): Add tab character to condition
	for looping past whitespace.

2008-06-14  Jerry DeLisle  <jvdelisle@gcc.gnu.org>

	PR fortran/36515
	* libgfortran.h (compile_options_t): Add int range_check to structure.
	* runtime/compile_options.c (set_options): Add range_check option.
	(init_compile_options): Likewise.
	*io/read.c (read_decimal): Change overflow checks to include
	range_check.
	
2008-06-13  Jerry DeLisle  <jvdelisle@gcc.gnu.org>

	PR fortran/36538
	* io/list_read.c (namelist_read): Add eat_separator to eliminate leading
	tabs.

2008-06-13  Jerry DeLisle  <jvdelisle@gcc.gnu.org>

	PR fortran/35863
	* libgfortran.h: Change l8_to_l4_offset to big_endian and add endian_off.
	* runtime/main.c: Fix error in comment. Change l8_to_l4_offset to
	big_endian. (determine_endianness): Add endian_off and set its value
	according to big_endian.
	* gfortran.map: Add symbol for new _gfortran_transfer_character_wide.
	* io/io.h: Add prototype declarations for new functions.
	* io/list_read.c (list_formatted_read_scalar): Modify to handle kind=4.
	(list_formatted_read): Calculate stride based on kind for character type
	and use it when calling list_formatted_read_scalar.
	* io/inquire.c (inquire_via_unit): Change l8_to_l4_offset to big_endian.
	* io/open.c (st_open): Change l8_to_l4_offset to big_endian.
	* io/read.c (read_a_char4): New function to handle formatted read.
	* io/write.c: Define GFC_CHAR4(x) to improve readability of code.
	(write_a_char4): New function to handle formatted write.
	(write_character): Modify to accept the kind parameter and adjust for
	endianess of the machine. (list_formatted_write): Calculate the stride
	resulting from the kind and adjust the list_formatted_write_scalar call
	accordingly. (nml_write_obj): Adjust calls to write_character.
	(namelist_write): Likewise.
	* io/transfer.c (formatted_transfer_scaler): Rename 'len' argument to
	'kind' argument to better describe what it is. Add calls to new
	functions for kind == 4. (formatted_transfer): Modify to handle the case
	of type character and kind equals 4 to pass in the kind to the transfer
	routines. (transfer_character_wide): Add this new function.
	(transfer_array): Don't set kind to the character string length. Adjust
	strides bases on character kind.
	(unformatted_read): Adjust size based on kind for character types.
	(unformatted_write): Likewise. (data_transfer_init): Change
	l8_to_l4_offset to big_endian.
	io/fbuf.c (fbuf_seek): Add cast to eliminate warning.

2008-06-13  Tobias Burnus  <burnus@net-b.de>

	* configure.ac (AM_CFLAGS): Remove -Werror again.
	* configure: Regenerate.

2008-06-13  Tobias Burnus  <burnus@net-b.de>

	PR libgfortran/36518
	* configure.ac (AM_CFLAGS): Add -Werror.
	* configure: Regenerate.
	* m4/ifunction_logical.m4: Cast "n" to "(int)".
	* generated/any_l16.c: Regenerate.
	* generated/any_l2.c: Regenerate.
	* generated/all_l1.c: Regenerate.
	* generated/all_l2.c: Regenerate.
	* generated/all_l16.c: Regenerate.
	* generated/any_l4.c: Regenerate.
	* generated/count_4_l.c: Regenerate.
	* generated/count_8_l.c: Regenerate.
	* generated/all_l4.c: Regenerate.
	* generated/count_1_l.c: Regenerate.
	* generated/count_16_l.c: Regenerate.
	* generated/any_l8.c: Regenerate.
	* generated/count_2_l.c: Regenerate.
	* generated/any_l1.c: Regenerate.
	* generated/all_l8.c: Regenerate.

2008-06-13  Tobias Burnus  <burnus@net-b.de>

	PR fortran/36495
	* configure.ac (AM_FCFLAGS): Add "-Werror -fimplicit-none".
	* configure: (generated) ditto.
	* intrinsics/dprod_r8.f90: Add "implicit none".

2008-06-07  Jerry DeLisle  <jvdelisle@gcc.gnu.org>

	PR libfortran/36420
	PR libfortran/36421
	PR libfortran/36422
	* io/io.h: Add prototype for write_real.
	* io/transfer.c (formatted_transfer_scalar): For FMT_G and width zero,
	use write_real.
	* io/format.c: Add zero width error message. (parse_format_list): Use
	error message for FMT_A if followed by FMT_ZERO. Use zero width error
	message	for FMT_G if mode is READ or if -std=f95 or f2003. (fmormat0):
	Fix typo in comment.
	* io/write.c(write_a): Set wlen to len if FMT_G	and length is zero.
	(write_l): Add wlen variable and use it if FMT_G and width is zero.
	(write_decimal): If FMT_G, set m to -1 to flag processor dependent
	formatting. (write_real): Remove static declaration.

2008-05-28  Francois-Xavier Coudert  <fxcoudert@gcc.gnu.org>

	PR fortran/36319
	* intrinsics/string_intrinsics_inc.c (string_index): Return
	correct value for zero-length substring.
	* intrinsics/cshift0.c: Add _char4 variant.
	* intrinsics/eoshift0.c (eoshift0): Allow filler to be a pattern
	wider than a single byte. Add _char4 variant and use above
	functionality.
	* intrinsics/eoshift2.c (eoshift2): Likewise.
	* m4/eoshift1.m4: Likewise.
	* m4/eoshift3.m4: Likewise.
	* m4/cshift1.m4: Add _char4 variants.
	* gfortran.map (GFORTRAN_1.1): Add _gfortran_cshift0_1_char4,
	_gfortran_cshift0_2_char4, _gfortran_cshift0_4_char4,
	_gfortran_cshift0_8_char4, _gfortran_cshift1_16_char4,
	_gfortran_cshift1_4_char4, _gfortran_cshift1_8_char4,
	_gfortran_eoshift0_1_char4, _gfortran_eoshift0_2_char4,
	_gfortran_eoshift0_4_char4, _gfortran_eoshift0_8_char4,
	_gfortran_eoshift1_16_char4, _gfortran_eoshift1_4_char4,
	_gfortran_eoshift1_8_char4, _gfortran_eoshift2_1_char4,
	_gfortran_eoshift2_2_char4, _gfortran_eoshift2_4_char4,
	_gfortran_eoshift2_8_char4, _gfortran_eoshift3_16_char4,
	_gfortran_eoshift3_4_char4 and _gfortran_eoshift3_8_char4.
	* generated/eoshift3_4.c: Regenerate.
	* generated/eoshift1_8.c: Regenerate.
	* generated/eoshift1_16.c: Regenerate.
	* generated/cshift1_4.c: Regenerate.
	* generated/eoshift1_4.c: Regenerate.
	* generated/eoshift3_8.c: Regenerate.
	* generated/eoshift3_16.c: Regenerate.
	* generated/cshift1_8.c: Regenerate.
	* generated/cshift1_16.c: Regenerate.

2008-05-25  Tobias Burnus  <burnus@net-b.de>

	PR fortran/32600
	* intrinsics/iso_c_binding.c (c_f_procpointer): Remove.
	* intrinsics/iso_c_binding.h (c_f_procpointer): Remove.
	* gfortran.map (c_f_procpointer): Remove.

2008-05-22  Thomas Koenig  <tkoenig@gcc.gnu.org>

	PR libgfortran/36302
	* gfortran.map (GFORTRAN_1.1): Add _gfortran_eoshift0_16,
	_gfortran_eoshift0_16_char, _gfortran_eoshift2_16,
	_gfortran_eoshift2_16_char,_gfortran_cshift0_16,
	_gfortran_cshift0_16_char.  Sort alphabetically.
	* intrinsics/eoshift0.c:  Add function for kind=16 integer.
	* intrinsics/eoshift2.c:  Likewise.
	* intrinsics/cshift0.c:  Likewise.

2008-05-18  Thomas Koenig  <tkoenig@gcc.gnu.org>

	* m4/in_pack.m4 (internal_pack_'rtype_code`):  Destination
	pointer is restrict.
	* m4/transpose.m4 (transpose_'rtype_code`):  Likewise.
	* m4/pack.m4 (pack_'rtype_code`):  Likewise.
	* m4/spread.m4 (spread_'rtype_code`):  Likewise.
	(spread_scalar_'rtype_code`): Likewise.
	* m4/iforeach.m4 (name`'rtype_qual`_'atype_code):  Likewise.
	* m4/eoshift1.m4 (eoshift1):  Likewise.
	* m4/eoshift3.m4 (eoshift3):  Likewise.
	* m4/in_unpack.m4 (internal_unpack_'rtype_ccode`):  Likewise.
	* m4/unpack.m4 (unpack0_'rtype_code`):  Likewise.
	(unpack1_'rtype_code`):  Likewise.
	* intrinsics/pack_generic.c (pack_generic.c):  Likewise.
	* intrinsics/unpack_generic.c (unpack_internal):  Likewise.
	* intrinsics/eoshift0.c (eoshift0):  Likewise.
	* intrinsics/eoshift2.c (eoshift2):  Likewise.
	* intrinsics/reshape_generic.c (reshape_internal):  Likewise.
	* intrinsics/reshape_packed.c (reshape_packed):  Likewise.
	* generated/eoshift1_16.c: Regenerated.
	* generated/eoshift1_4.c: Regenerated.
	* generated/eoshift1_8.c: Regenerated.
	* generated/eoshift3_16.c: Regenerated.
	* generated/eoshift3_4.c: Regenerated.
	* generated/eoshift3_8.c: Regenerated.
	* generated/in_pack_c10.c: Regenerated.
	* generated/in_pack_c16.c: Regenerated.
	* generated/in_pack_c4.c: Regenerated.
	* generated/in_pack_c8.c: Regenerated.
	* generated/in_pack_i1.c: Regenerated.
	* generated/in_pack_i16.c: Regenerated.
	* generated/in_pack_i2.c: Regenerated.
	* generated/in_pack_i4.c: Regenerated.
	* generated/in_pack_i8.c: Regenerated.
	* generated/in_pack_r10.c: Regenerated.
	* generated/in_pack_r16.c: Regenerated.
	* generated/in_pack_r4.c: Regenerated.
	* generated/in_pack_r8.c: Regenerated.
	* generated/in_unpack_c10.c: Regenerated.
	* generated/in_unpack_c16.c: Regenerated.
	* generated/in_unpack_c4.c: Regenerated.
	* generated/in_unpack_c8.c: Regenerated.
	* generated/in_unpack_i1.c: Regenerated.
	* generated/in_unpack_i16.c: Regenerated.
	* generated/in_unpack_i2.c: Regenerated.
	* generated/in_unpack_i4.c: Regenerated.
	* generated/in_unpack_i8.c: Regenerated.
	* generated/in_unpack_r10.c: Regenerated.
	* generated/in_unpack_r16.c: Regenerated.
	* generated/in_unpack_r4.c: Regenerated.
	* generated/in_unpack_r8.c: Regenerated.
	* generated/maxloc0_16_i1.c: Regenerated.
	* generated/maxloc0_16_i16.c: Regenerated.
	* generated/maxloc0_16_i2.c: Regenerated.
	* generated/maxloc0_16_i4.c: Regenerated.
	* generated/maxloc0_16_i8.c: Regenerated.
	* generated/maxloc0_16_r10.c: Regenerated.
	* generated/maxloc0_16_r16.c: Regenerated.
	* generated/maxloc0_16_r4.c: Regenerated.
	* generated/maxloc0_16_r8.c: Regenerated.
	* generated/maxloc0_4_i1.c: Regenerated.
	* generated/maxloc0_4_i16.c: Regenerated.
	* generated/maxloc0_4_i2.c: Regenerated.
	* generated/maxloc0_4_i4.c: Regenerated.
	* generated/maxloc0_4_i8.c: Regenerated.
	* generated/maxloc0_4_r10.c: Regenerated.
	* generated/maxloc0_4_r16.c: Regenerated.
	* generated/maxloc0_4_r4.c: Regenerated.
	* generated/maxloc0_4_r8.c: Regenerated.
	* generated/maxloc0_8_i1.c: Regenerated.
	* generated/maxloc0_8_i16.c: Regenerated.
	* generated/maxloc0_8_i2.c: Regenerated.
	* generated/maxloc0_8_i4.c: Regenerated.
	* generated/maxloc0_8_i8.c: Regenerated.
	* generated/maxloc0_8_r10.c: Regenerated.
	* generated/maxloc0_8_r16.c: Regenerated.
	* generated/maxloc0_8_r4.c: Regenerated.
	* generated/maxloc0_8_r8.c: Regenerated.
	* generated/minloc0_16_i1.c: Regenerated.
	* generated/minloc0_16_i16.c: Regenerated.
	* generated/minloc0_16_i2.c: Regenerated.
	* generated/minloc0_16_i4.c: Regenerated.
	* generated/minloc0_16_i8.c: Regenerated.
	* generated/minloc0_16_r10.c: Regenerated.
	* generated/minloc0_16_r16.c: Regenerated.
	* generated/minloc0_16_r4.c: Regenerated.
	* generated/minloc0_16_r8.c: Regenerated.
	* generated/minloc0_4_i1.c: Regenerated.
	* generated/minloc0_4_i16.c: Regenerated.
	* generated/minloc0_4_i2.c: Regenerated.
	* generated/minloc0_4_i4.c: Regenerated.
	* generated/minloc0_4_i8.c: Regenerated.
	* generated/minloc0_4_r10.c: Regenerated.
	* generated/minloc0_4_r16.c: Regenerated.
	* generated/minloc0_4_r4.c: Regenerated.
	* generated/minloc0_4_r8.c: Regenerated.
	* generated/minloc0_8_i1.c: Regenerated.
	* generated/minloc0_8_i16.c: Regenerated.
	* generated/minloc0_8_i2.c: Regenerated.
	* generated/minloc0_8_i4.c: Regenerated.
	* generated/minloc0_8_i8.c: Regenerated.
	* generated/minloc0_8_r10.c: Regenerated.
	* generated/minloc0_8_r16.c: Regenerated.
	* generated/minloc0_8_r4.c: Regenerated.
	* generated/minloc0_8_r8.c: Regenerated.
	* generated/pack_c10.c: Regenerated.
	* generated/pack_c16.c: Regenerated.
	* generated/pack_c4.c: Regenerated.
	* generated/pack_c8.c: Regenerated.
	* generated/pack_i1.c: Regenerated.
	* generated/pack_i16.c: Regenerated.
	* generated/pack_i2.c: Regenerated.
	* generated/pack_i4.c: Regenerated.
	* generated/pack_i8.c: Regenerated.
	* generated/pack_r10.c: Regenerated.
	* generated/pack_r16.c: Regenerated.
	* generated/pack_r4.c: Regenerated.
	* generated/pack_r8.c: Regenerated.
	* generated/spread_c10.c: Regenerated.
	* generated/spread_c16.c: Regenerated.
	* generated/spread_c4.c: Regenerated.
	* generated/spread_c8.c: Regenerated.
	* generated/spread_i1.c: Regenerated.
	* generated/spread_i16.c: Regenerated.
	* generated/spread_i2.c: Regenerated.
	* generated/spread_i4.c: Regenerated.
	* generated/spread_i8.c: Regenerated.
	* generated/spread_r10.c: Regenerated.
	* generated/spread_r16.c: Regenerated.
	* generated/spread_r4.c: Regenerated.
	* generated/spread_r8.c: Regenerated.
	* generated/transpose_c10.c: Regenerated.
	* generated/transpose_c16.c: Regenerated.
	* generated/transpose_c4.c: Regenerated.
	* generated/transpose_c8.c: Regenerated.
	* generated/transpose_i16.c: Regenerated.
	* generated/transpose_i4.c: Regenerated.
	* generated/transpose_i8.c: Regenerated.
	* generated/transpose_r10.c: Regenerated.
	* generated/transpose_r16.c: Regenerated.
	* generated/transpose_r4.c: Regenerated.
	* generated/transpose_r8.c: Regenerated.
	* generated/unpack_c10.c: Regenerated.
	* generated/unpack_c16.c: Regenerated.
	* generated/unpack_c4.c: Regenerated.
	* generated/unpack_c8.c: Regenerated.
	* generated/unpack_i1.c: Regenerated.
	* generated/unpack_i16.c: Regenerated.
	* generated/unpack_i2.c: Regenerated.
	* generated/unpack_i4.c: Regenerated.
	* generated/unpack_i8.c: Regenerated.
	* generated/unpack_r10.c: Regenerated.
	* generated/unpack_r16.c: Regenerated.
	* generated/unpack_r4.c: Regenerated.
	* generated/unpack_r8.c: Regenerated.

2008-05-18  Francois-Xavier Coudert  <fxcoudert@gcc.gnu.org>

	* runtime/select.c: Moved content to select_inc.c. Include it. 
	Add macros for different character types.
	* runtime/select_inc.c: New file.
	* runtime/convert_char.c: New file.
	* intrinsics/pack_generic.c (pack_char4, pack_s_char4): New
	functions.
	* intrinsics/transpose_generic.c (transpose_char4): New function.
	* intrinsics/spread_generic.c (spread_char4, spread_char4_scalar):
	New functions.
	* intrinsics/unpack_generic.c (unpack1_char4, unpack0_char4): 
	New functions.
	* intrinsics/reshape_generic.c (reshape_char): Use
	gfc_charlen_type as type for length variables.
	(reshape_char4): New function.
	* gfortran.map (GFORTRAN_1.1): Add _gfortran_select_string_char4,
	_gfortran_convert_char1_to_char4, _gfortran_convert_char4_to_char1,
	_gfortran_transpose_char4, _gfortran_spread_char4,
	_gfortran_spread_char4_scalar, _gfortran_reshape_char4,
	_gfortran_pack_char4, _gfortran_pack_s_char4,
	_gfortran_unpack0_char4 and _gfortran_unpack1_char4.
	* Makefile.am: Add runtime/convert_char.c.
	* Makefile.in: Regenerate.

2008-05-17  Thomas Koenig  <tkoenig@gcc.gnu.org>

	* io/list_read.c (list_formatted_read_scalar):  Declare
	type as volatile to shut up compiler warning.

2008-05-16  Janne Blomqvist  <jb@gcc.gnu.org>

	PR libfortran/25561
	* io/io.h (struct fbuf): Change pointer to position offset.
	* io/fbuf.c (fbuf_init): Reduce default size of buffer, ptr=>pos
	changes.
	(fbuf_reset): ptr=>pos changes.
	(fbuf_alloc): If the request doesn't fit, don't waste memory by
	keeping flushed bytes. ptr=>pos changes.
	(fbuf_flush): ptr=>pos changes.
	(fbuf_seek): Don't seek past the left tab limit, don't update active
	byte count.
	* io/open.c (new_unit): If RECL has been specified, used that as
	initial buffer size.

2008-05-16  Janne Blomqvist  <jb@gcc.gnu.org>

	PR libfortran/35632
	* io/open.c (new_unit): Set stream position to correct value.

2008-05-15  Janne Blomqvist  <jb@gcc.gnu.org>

	PR libfortran/25561
	* Makefile.am: Add fbuf.c to gfor_io_src.
	* Makefile.in: Regenerate.
	* io/io.h (read_block): Remove.
	(struct stream): Remove alloc_r_at function pointer.
	(salloc_r): Remove.
	(salloc_r_at): Remove.
	(salloc_w_at): Remove.
	(salloc_w): Remove offset argument.
	(struct fbuf): New struct for format buffer.
	(struct gfc_unit): Add fbuf.
	(read_block_form): New prototype.
	(fbuf_init): Likewise.
	(fbuf_destroy): Likewise.
	(fbuf_reset): Likewise.
	(fbuf_alloc): Likewise.
	(fbuf_flush): Likewise.
	(fbuf_seek): Likewise.
	* io/file_pos.c (formatted_backspace): Change to use sread.
	(unformatted_backspace): Likewise.
	(st_backspace): Flush format buffer.
	(st_rewind): Likewise.
	* io/list_read.c (next_char): Likewise.
	(nml_query): Tidying, flush format buffer.
	* io/open.c (new_unit): Init format buffer.
	* io/read.c (read_l): Change to use read_block_form.
	(read_a): Likewise.
	(read_decimal): Likewise.
	(read_radix): Likewise.
	(read_f): Likewise.
	(read_x): Empty reads also for stream I/O.
	* io/transfer.c (read_sf): Change to use sread.
	(read_block): Rename to read_block_form, change prototype, use sread.
	(read_block_direct): Don't seek stream files.
	(write_block): Change to use fbuf if external file, don't seek stream
	files.
	(write_buf): Don't seek stream files.
	(formatted_transfer_scalar): Use fbuf for external files.
	(us_read): Change to use sread.
	(pre_position): Do nothing for stream I/O.
	(data_transfer_init): Flush fbuf when switching from write to read, if
	POS is specified, seek stream file to correct offset.
	(skip_record): Change to use sread.
	(min_off): New function.
	(next_record_r): Change to use sread.
	(next_record_w): Change to use sset/sseek, flush fbuf.
	(finalize_transfer): Flush fbuf.
	* io/unit.c (init_units): Init fbuf for stdout, stderr.
	(close_unit_1): Destroy fbuf.
	(finish_last_advance_record): Flush fbuf, no need to seek.
	* io/unix.c (fd_alloc_r_at): Remove unused where argument.
	(fd_alloc_w_at): Likewise.
	(fd_read): Remove third argument to fd_alloc_r_at.
	(fd_write): Remove third argument to fd_alloc_w_at.
	(fd_sset): Likewise.
	(fd_open): Don't set alloc_r_at.
	(mem_alloc_r_at): Remove unused where argument.
	(mem_alloc_w_at): Likewise.
	(mem_read): Don't incorrectly return previous errno, remove unused
	third argument to alloc function.
	(mem_write): Likewise.
	(mem_set): Likewise.
	(open_internal): Don't set alloc_r_at pointer.
	* io/fbuf.c: New file.

2008-05-14  Francois-Xavier Coudert  <fxcoudert@gcc.gnu.org>

	* libgfortran.h (gfc_char4_t): New type.
	(GFC_SIZE_OF_CHAR_KIND): New macro.
	(compare_string): Adjust prototype.
	(compare_string_char4): New prototype.
	* gfortran.map (GFORTRAN_1.1): Add _gfortran_adjustl_char4,
	_gfortran_adjustr_char4, _gfortran_compare_string_char4,
	_gfortran_concat_string_char4, _gfortran_string_index_char4,
	_gfortran_string_len_trim_char4, _gfortran_string_minmax_char4,
	_gfortran_string_scan_char4, _gfortran_string_trim_char4 and
	_gfortran_string_verify_char4.
	* intrinsics/string_intrinsics_inc.c: New file from content of
	string_intrinsics.c with types replaced by macros.
	* intrinsics/string_intrinsics.c: Move content to
	string_intrinsics_inc.c.

2008-05-11  Jerry DeLisle  <jvdelisle@gcc.gnu.org>

	PR libfortran/36202
	* io/list_read (eat_separator): Handle the CR-LF case correctly.

2008-05-09  Julian Brown  <julian@codesourcery.com>

	* Makefile.am (LTLDFLAGS): New.
	(libgfortran_la_LDFLAGS): Use above.
	* Makefile.in: Regenerate.

2008-05-05  Jerry DeLisle  <jvdelisle@gcc.gnu.org>

	PR libfortran/36131
	* io/transfer.c (formatted_transfer_scalar): Revert patch for PR34974.
	(next_record_w): Likewise.

2008-05-04  Thomas Koenig  <tkoenig@gcc.gnu.org>

	PR libfortran/35995
	* m4/ifunction_logical.m4:  If the extent of "array"
	is less than zero, set it to zero.  Use an explicit
	flag for breaking out of the main loop to avoid, because
	the data pointer for "array" may be NULL for an empty
	array.
	* m4/ifunction.m4:  Likewise.
	* generated/all_l1.c: Regenerated.
	* generated/all_l16.c: Regenerated.
	* generated/all_l2.c: Regenerated.
	* generated/all_l4.c: Regenerated.
	* generated/all_l8.c: Regenerated.
	* generated/any_l1.c: Regenerated.
	* generated/any_l16.c: Regenerated.
	* generated/any_l2.c: Regenerated.
	* generated/any_l4.c: Regenerated.
	* generated/any_l8.c: Regenerated.
	* generated/count_16_l.c: Regenerated.
	* generated/count_1_l.c: Regenerated.
	* generated/count_2_l.c: Regenerated.
	* generated/count_4_l.c: Regenerated.
	* generated/count_8_l.c: Regenerated.
	* generated/maxloc1_16_i1.c: Regenerated.
	* generated/maxloc1_16_i16.c: Regenerated.
	* generated/maxloc1_16_i2.c: Regenerated.
	* generated/maxloc1_16_i4.c: Regenerated.
	* generated/maxloc1_16_i8.c: Regenerated.
	* generated/maxloc1_16_r10.c: Regenerated.
	* generated/maxloc1_16_r16.c: Regenerated.
	* generated/maxloc1_16_r4.c: Regenerated.
	* generated/maxloc1_16_r8.c: Regenerated.
	* generated/maxloc1_4_i1.c: Regenerated.
	* generated/maxloc1_4_i16.c: Regenerated.
	* generated/maxloc1_4_i2.c: Regenerated.
	* generated/maxloc1_4_i4.c: Regenerated.
	* generated/maxloc1_4_i8.c: Regenerated.
	* generated/maxloc1_4_r10.c: Regenerated.
	* generated/maxloc1_4_r16.c: Regenerated.
	* generated/maxloc1_4_r4.c: Regenerated.
	* generated/maxloc1_4_r8.c: Regenerated.
	* generated/maxloc1_8_i1.c: Regenerated.
	* generated/maxloc1_8_i16.c: Regenerated.
	* generated/maxloc1_8_i2.c: Regenerated.
	* generated/maxloc1_8_i4.c: Regenerated.
	* generated/maxloc1_8_i8.c: Regenerated.
	* generated/maxloc1_8_r10.c: Regenerated.
	* generated/maxloc1_8_r16.c: Regenerated.
	* generated/maxloc1_8_r4.c: Regenerated.
	* generated/maxloc1_8_r8.c: Regenerated.
	* generated/maxval_i1.c: Regenerated.
	* generated/maxval_i16.c: Regenerated.
	* generated/maxval_i2.c: Regenerated.
	* generated/maxval_i4.c: Regenerated.
	* generated/maxval_i8.c: Regenerated.
	* generated/maxval_r10.c: Regenerated.
	* generated/maxval_r16.c: Regenerated.
	* generated/maxval_r4.c: Regenerated.
	* generated/maxval_r8.c: Regenerated.
	* generated/minloc1_16_i1.c: Regenerated.
	* generated/minloc1_16_i16.c: Regenerated.
	* generated/minloc1_16_i2.c: Regenerated.
	* generated/minloc1_16_i4.c: Regenerated.
	* generated/minloc1_16_i8.c: Regenerated.
	* generated/minloc1_16_r10.c: Regenerated.
	* generated/minloc1_16_r16.c: Regenerated.
	* generated/minloc1_16_r4.c: Regenerated.
	* generated/minloc1_16_r8.c: Regenerated.
	* generated/minloc1_4_i1.c: Regenerated.
	* generated/minloc1_4_i16.c: Regenerated.
	* generated/minloc1_4_i2.c: Regenerated.
	* generated/minloc1_4_i4.c: Regenerated.
	* generated/minloc1_4_i8.c: Regenerated.
	* generated/minloc1_4_r10.c: Regenerated.
	* generated/minloc1_4_r16.c: Regenerated.
	* generated/minloc1_4_r4.c: Regenerated.
	* generated/minloc1_4_r8.c: Regenerated.
	* generated/minloc1_8_i1.c: Regenerated.
	* generated/minloc1_8_i16.c: Regenerated.
	* generated/minloc1_8_i2.c: Regenerated.
	* generated/minloc1_8_i4.c: Regenerated.
	* generated/minloc1_8_i8.c: Regenerated.
	* generated/minloc1_8_r10.c: Regenerated.
	* generated/minloc1_8_r16.c: Regenerated.
	* generated/minloc1_8_r4.c: Regenerated.
	* generated/minloc1_8_r8.c: Regenerated.
	* generated/minval_i1.c: Regenerated.
	* generated/minval_i16.c: Regenerated.
	* generated/minval_i2.c: Regenerated.
	* generated/minval_i4.c: Regenerated.
	* generated/minval_i8.c: Regenerated.
	* generated/minval_r10.c: Regenerated.
	* generated/minval_r16.c: Regenerated.
	* generated/minval_r4.c: Regenerated.
	* generated/minval_r8.c: Regenerated.
	* generated/product_c10.c: Regenerated.
	* generated/product_c16.c: Regenerated.
	* generated/product_c4.c: Regenerated.
	* generated/product_c8.c: Regenerated.
	* generated/product_i1.c: Regenerated.
	* generated/product_i16.c: Regenerated.
	* generated/product_i2.c: Regenerated.
	* generated/product_i4.c: Regenerated.
	* generated/product_i8.c: Regenerated.
	* generated/product_r10.c: Regenerated.
	* generated/product_r16.c: Regenerated.
	* generated/product_r4.c: Regenerated.
	* generated/product_r8.c: Regenerated.
	* generated/sum_c10.c: Regenerated.
	* generated/sum_c16.c: Regenerated.
	* generated/sum_c4.c: Regenerated.
	* generated/sum_c8.c: Regenerated.
	* generated/sum_i1.c: Regenerated.
	* generated/sum_i16.c: Regenerated.
	* generated/sum_i2.c: Regenerated.
	* generated/sum_i4.c: Regenerated.
	* generated/sum_i8.c: Regenerated.
	* generated/sum_r10.c: Regenerated.
	* generated/sum_r16.c: Regenerated.
	* generated/sum_r4.c: Regenerated.
	* generated/sum_r8.c: Regenerated.

2008-05-04  Thomas Koenig  <tkoenig@gcc.gnu.org>

	PR libfortran/35990
	* intrinsics/pack_generic.c:  Really commit.

2008-05-04  Thomas Koenig  <tkoenig@gcc.gnu.org>

	PR libfortran/35990
	* intrinsics/pack_generic.c:  If an extent of the source
	array is less then zero, set it to zero.  Set the source
	pointer to NULL if the source size is zero.  Set the total
	number of elements to zero if the vector has an extent
	less or equal to zero.
	* m4/pack.m4:  Set the source pointer to NULL if the
	source array is zero-sized.  Set the total number of
	elemements to zero if the vector has an extent less or
	equal to zero.
	* generated/pack_i1.c:  Regenerated.
	* generated/pack_i2.c:  Regenerated.
	* generated/pack_i4.c:  Regenerated.
	* generated/pack_i8.c:  Regenerated.
	* generated/pack_i16.c:  Regenerated.
	* generated/pack_r4.c:  Regenerated.
	* generated/pack_r8.c:  Regenerated.
	* generated/pack_r10.c:  Regenerated.
	* generated/pack_r16.c:  Regenerated.
	* generated/pack_c4.c:  Regenerated.
	* generated/pack_c8.c:  Regenerated.
	* generated/pack_c10.c:  Regenerated.
	* generated/pack_c16.c:  Regenerated.

2008-05-01  Jerry DeLisle  <jvdelisle@gcc.gnu.org>

	PR libfortran/36094
	* runtime/error.c (show_locus): Provide modified error message when
	filename has not yet been associated with a unit number.
	* io/open.c (encoding_opt[]): Comment out "utf-8" option and add TODO.

2008-04-30  Francois-Xavier Coudert  <fxcoudert@gcc.gnu.org>

	* intrinsics/selected_char_kind.c: New file.
	* gfortran.map (GFORTRAN_1.1): Add _gfortran_selected_char_kind.
	* Makefile.am: Add intrinsics/selected_char_kind.c.
	* Makefile.in: Regenerate.

2008-04-30  Thomas Koenig  <tkoenig@gcc.gnu.org>

	PR libfortran/35993
	* ifunction.m4 (SCALAR_ARRAY_FUNCTION):  Use correct
	implementation for multi-dimensional return arrays when
	the mask is .false.
	* generated/maxloc1_16_i1.c: Regenerated.
	* generated/maxloc1_16_i16.c: Regenerated.
	* generated/maxloc1_16_i2.c: Regenerated.
	* generated/maxloc1_16_i4.c: Regenerated.
	* generated/maxloc1_16_i8.c: Regenerated.
	* generated/maxloc1_16_r10.c: Regenerated.
	* generated/maxloc1_16_r16.c: Regenerated.
	* generated/maxloc1_16_r4.c: Regenerated.
	* generated/maxloc1_16_r8.c: Regenerated.
	* generated/maxloc1_4_i1.c: Regenerated.
	* generated/maxloc1_4_i16.c: Regenerated.
	* generated/maxloc1_4_i2.c: Regenerated.
	* generated/maxloc1_4_i4.c: Regenerated.
	* generated/maxloc1_4_i8.c: Regenerated.
	* generated/maxloc1_4_r10.c: Regenerated.
	* generated/maxloc1_4_r16.c: Regenerated.
	* generated/maxloc1_4_r4.c: Regenerated.
	* generated/maxloc1_4_r8.c: Regenerated.
	* generated/maxloc1_8_i1.c: Regenerated.
	* generated/maxloc1_8_i16.c: Regenerated.
	* generated/maxloc1_8_i2.c: Regenerated.
	* generated/maxloc1_8_i4.c: Regenerated.
	* generated/maxloc1_8_i8.c: Regenerated.
	* generated/maxloc1_8_r10.c: Regenerated.
	* generated/maxloc1_8_r16.c: Regenerated.
	* generated/maxloc1_8_r4.c: Regenerated.
	* generated/maxloc1_8_r8.c: Regenerated.
	* generated/maxval_i1.c: Regenerated.
	* generated/maxval_i16.c: Regenerated.
	* generated/maxval_i2.c: Regenerated.
	* generated/maxval_i4.c: Regenerated.
	* generated/maxval_i8.c: Regenerated.
	* generated/maxval_r10.c: Regenerated.
	* generated/maxval_r16.c: Regenerated.
	* generated/maxval_r4.c: Regenerated.
	* generated/maxval_r8.c: Regenerated.
	* generated/minloc1_16_i1.c: Regenerated.
	* generated/minloc1_16_i16.c: Regenerated.
	* generated/minloc1_16_i2.c: Regenerated.
	* generated/minloc1_16_i4.c: Regenerated.
	* generated/minloc1_16_i8.c: Regenerated.
	* generated/minloc1_16_r10.c: Regenerated.
	* generated/minloc1_16_r16.c: Regenerated.
	* generated/minloc1_16_r4.c: Regenerated.
	* generated/minloc1_16_r8.c: Regenerated.
	* generated/minloc1_4_i1.c: Regenerated.
	* generated/minloc1_4_i16.c: Regenerated.
	* generated/minloc1_4_i2.c: Regenerated.
	* generated/minloc1_4_i4.c: Regenerated.
	* generated/minloc1_4_i8.c: Regenerated.
	* generated/minloc1_4_r10.c: Regenerated.
	* generated/minloc1_4_r16.c: Regenerated.
	* generated/minloc1_4_r4.c: Regenerated.
	* generated/minloc1_4_r8.c: Regenerated.
	* generated/minloc1_8_i1.c: Regenerated.
	* generated/minloc1_8_i16.c: Regenerated.
	* generated/minloc1_8_i2.c: Regenerated.
	* generated/minloc1_8_i4.c: Regenerated.
	* generated/minloc1_8_i8.c: Regenerated.
	* generated/minloc1_8_r10.c: Regenerated.
	* generated/minloc1_8_r16.c: Regenerated.
	* generated/minloc1_8_r4.c: Regenerated.
	* generated/minloc1_8_r8.c: Regenerated.
	* generated/minval_i1.c: Regenerated.
	* generated/minval_i16.c: Regenerated.
	* generated/minval_i2.c: Regenerated.
	* generated/minval_i4.c: Regenerated.
	* generated/minval_i8.c: Regenerated.
	* generated/minval_r10.c: Regenerated.
	* generated/minval_r16.c: Regenerated.
	* generated/minval_r4.c: Regenerated.
	* generated/minval_r8.c: Regenerated.
	* generated/product_c10.c: Regenerated.
	* generated/product_c16.c: Regenerated.
	* generated/product_c4.c: Regenerated.
	* generated/product_c8.c: Regenerated.
	* generated/product_i1.c: Regenerated.
	* generated/product_i16.c: Regenerated.
	* generated/product_i2.c: Regenerated.
	* generated/product_i4.c: Regenerated.
	* generated/product_i8.c: Regenerated.
	* generated/product_r10.c: Regenerated.
	* generated/product_r16.c: Regenerated.
	* generated/product_r4.c: Regenerated.
	* generated/product_r8.c: Regenerated.
	* generated/sum_c10.c: Regenerated.
	* generated/sum_c16.c: Regenerated.
	* generated/sum_c4.c: Regenerated.
	* generated/sum_c8.c: Regenerated.
	* generated/sum_i1.c: Regenerated.
	* generated/sum_i16.c: Regenerated.
	* generated/sum_i2.c: Regenerated.
	* generated/sum_i4.c: Regenerated.
	* generated/sum_i8.c: Regenerated.
	* generated/sum_r10.c: Regenerated.
	* generated/sum_r16.c: Regenerated.
	* generated/sum_r4.c: Regenerated.
	* generated/sum_r8.c: Regenerated.

2008-04-25  Thomas Koenig  <tkoenig@gcc.gnu.org>

	PR libfortran/35960
	* m4/reshape.m4:  Fix typo in last commit.
	* generated/reshape_i4.c:  Regererated.
	* generated/reshape_i8.c:  Regenerated.
	* generated/reshape_i16.c:  Regenerated.
	* generated/reshape_r4.c:  Regenerated.
	* generated/reshape_r8.c:  Regenerated.
	* generated/reshape_r10.c:  Regenerated.
	* generated/reshape_r16.c:  Regenerated.
	* generated/reshape_c4.c:  Regenerated.
	* generated/reshape_c8.c:  Regenerated.
	* generated/reshape_c10.c:  Regenerated.
	* generated/reshape_c16.c:  Regenerated.

2008-04-24  Francois-Xavier Coudert  <fxcoudert@gcc.gnu.org>

	* intrinsics/time_1.h (__time_1): Remove unused variable.

2008-04-23  Thomas Koenig  <tkoenig@gcc.gnu.org>

	PR libfortran/35988
	* m4/matmul.m4:  Only issue a runtime error if extents are
	non-zero.
	* generated/matmul_i1.c:  Regenerated.
	* generated/matmul_i2.c:  Regenerated.
	* generated/matmul_i4.c:  Regenerated.
	* generated/matmul_i8.c:  Regenerated.
	* generated/matmul_i16.c:  Regenerated.
	* generated/matmul_r4.c:  Regenerated.
	* generated/matmul_r8.c:  Regenerated.
	* generated/matmul_r10.c:  Regenerated.
	* generated/matmul_r16.c:  Regenerated.
	* generated/matmul_c4.c:  Regenerated.
	* generated/matmul_c8.c:  Regenerated.
	* generated/matmul_c10.c:  Regenerated.
	* generated/matmul_c16.c:  Regenerated.

2008-04-21  Ralf Wildenhues  <Ralf.Wildenhues@gmx.de>

	* acinclude.m4 (LIBGFOR_CHECK_ATTRIBUTE_VISIBILITY)
	(LIBGFOR_CHECK_ATTRIBUTE_DLLEXPORT)
	(LIBGFOR_CHECK_ATTRIBUTE_ALIAS, LIBGFOR_CHECK_SYNC_FETCH_AND_ADD)
	(LIBGFOR_GTHREAD_WEAK, LIBGFOR_CHECK_UNLINK_OPEN_FILE)
	(LIBGFOR_CHECK_CRLF, LIBGFOR_CHECK_FOR_BROKEN_ISFINITE)
	(LIBGFOR_CHECK_FOR_BROKEN_ISNAN)
	(LIBGFOR_CHECK_FOR_BROKEN_FPCLASSIFY, LIBGFOR_CHECK_WORKING_STAT)
	(LIBGFOR_CHECK_FPSETMASK, LIBGFOR_CHECK_MINGW_SNPRINTF):
	Fix cache variable names.
	* configure, Makefile.in: Regenerate.

2008-04-20  Jerry DeLisle  <jvdelisle@gcc.gnu.org>

	PR fortran/35991
	* intrinsics/cshift0.c (cshift0): Avoid divide by zero.

2008-04-20  Thomas Koenig  <tkoenig@gcc.gnu.org>

	PR libfortran/35960
	* intrinsics/reshape_generic.c (reshape_internal): If the size
	of the resized array is zero, as determined by the SHAPE
	argument, return early.
	* m4/reshape.m4:  Likewise.
	* generated/reshape_i4.c:  Regererated.
	* generated/reshape_i8.c:  Regenerated.
	* generated/reshape_i16.c:  Regenerated.
	* generated/reshape_r4.c:  Regenerated.
	* generated/reshape_r8.c:  Regenerated.
	* generated/reshape_r10.c:  Regenerated.
	* generated/reshape_r16.c:  Regenerated.
	* generated/reshape_c4.c:  Regenerated.
	* generated/reshape_c8.c:  Regenerated.
	* generated/reshape_c10.c:  Regenerated.
	* generated/reshape_c16.c:  Regenerated.

2008-04-18  Paolo Bonzini  <bonzini@gnu.org>

	PR bootstrap/35457
	* aclocal.m4: Regenerate.
	* configure: Regenerate.

2008-04-14  Thomas Koenig  <tkoenig@gcc.gnu.org>

	PR libfortran/32972
	* intrinsics/spread_generic.c (spread):  Use spread_i2()
	for GFC_DTYPE_DERIVED_2 (fix typo from previous commit).

2008-04-13  Thomas Koenig  <tkoenig@gcc.gnu.org>
	Francois-Xavier Coudert  <fxcoudert@gcc.gnu.org>

	PR libfortran/32972
	PR libfortran/32512
	configure.ac:  Add test for uintptr_t.
	configure:  Regenerated.
	config.h.in:  Regenerated.
	* libgfortran.h: GFC_DTYPE_DERIVED_1:  New macro.
	GFC_DTYPE_DERIVED_2:  New macro.
	GFC_DTYPE_DERIVED_4:  New macro.
	GFC_DTYPE_DERIVED_8:  New macro.
	GFC_DTYPE_DERIVED_16:  New macro.
	GFC_UNALIGNED_2:  New macro.
	GFC_UNALIGNED_4:  New macro.
	GFC_UNALIGNED_8:  New macro.
	GFC_UNALIGNED_16:  New macro.
	intptr_t:  Define if we don't have it.
	uintptr_t:  Likewise.
	* runtime/backtrace.c (show_backtrace):  Use intptr_t.
	* intrinsics/signal.c (signal_sub):  Likewise.
	(signal_sub_int):  Likewise.
	(alarm_sub_int_i4):  Likewise.
	* intrinsics/spread_generic.c (spread):  Use the integer
	routines for handling derived types of sizes 1, 2, 4, 8 and 16
	if the alignment of all pointers is correct.
	(spread_scalar):  Likewise.
	* intrinsics/pack_generic.c (pack):  Likewise.
	Use GFD_DTYPE_TYPE_SIZE to avoid nested switch statements.
	* intrinsics/unpack_generic.c (unpack1):  Likewise.
	(unpack0):  Likewise.
	* runtime/in_pack_generic.c (internal_pack):  Likewise.
	* runtime/in_unpack_generic.c (internal_unpack):  Likewise.

2008-04-09  Jakub Jelinek  <jakub@redhat.com>

	* io/list_read.c (snprintf): Define if HAVE_SNPRINTF isn't defined.
	(nml_read_obj): Add nml_err_msg_size argument.  Pass it down to
	recursive call.  Use snprintf instead of sprintf when %s nl->var_name
	is used.
	(nml_get_obj_data): Add nml_err_msg_size argument.  Pass it down to
	nml_read_obj call.  Use snprintf instead of sprintf when %s
	nl->var_name is used.  Pass nml_err_msg to nml_parse_qualifier instead
	of parse_err_msg array.  Append " for namelist variable " and
	nl->var_name to it.
	(namelist_read): Increase size of nml_err_msg array to 200.  Pass
	sizeof nml_err_msg as extra argument to nml_get_obj_data.

2008-04-07  Jerry DeLisle  <jvdelisle@gcc.gnu.org>

	PR fortran/25829 28655
	* io/open.c (edit_modes): Set flags.async. (new_unit) Set flags.async
	and flags.status. (st_open): Initialize flags.async.
	* io/list_read.c (read_charactor): Use delim_status instead of
	flags.delim.
	* io/read.c (read_x): Use pad_status instead of flags.pad.
	* io/inquire.c (inquire_via_unit): Add new checks.
	(inquire_via_filename): Likewise.
	* io/io.h (st_parameter_inquire): Add new flags.
	(st_parameter_dt): Likewise.
	* io/unit.c (get_internal_unit): Set flags.async. (init_units): Set
	flags.async.
	* io/transfer.c: Add delim and pad option arrays. (read_sf): Use
	pad_status instead of flags.pad. (read_block): Likewise.
	(data_transfer_init): Set flags.async and add checks.
	* io/write.c (write_character): Use delim_status.
	(list_formatted_write_scalar): Likewise. (nml_write_obj): Likewise.
	(namelist_write): Likewise.

2008-04-05  Jerry DeLisle  <jvdelisle@gcc.gnu.org>

	PR fortran/25829 28655
	* gfortran.map: Add new symbol, _gfortran_st_wait.
	* libgfortran.h (st_paramter_common): Add new I/O parameters.
	* open.c (st_option decimal_opt[], st_option encoding_opt[],
	st_option round_opt[], st_option sign_opt[], st_option async_opt[]): New
	parameter option arrays. (edit_modes): Add checks for new parameters.
	(new_unit): Likewise. (st_open): Likewise.
	* list_read.c (CASE_SEPERATORS): Add ';' as a valid separator.
	(eat_separator): Handle deimal comma. (read_logical): Fix whitespace.
	(parse_real): Handle decimal comma. (read_real): Handle decimal comma.
	* read.c (read_a): Use decimal status flag to allow comma in place of a
	decimal point. (read_f): Allow comma as acceptable character in float.
	According to decimal flag, substitute a period for a comma.
	(read_x): If decimal status flag is comma, disable the read_comma flag,
	not allowing comma as a delimiter, an extension otherwise.
	* io.h: (unit_decimal, unit_encoding, unit_round, unit_sign,
	unit_async): New enumerators. Add all new I/O parameters.
	* unix.c (unix_stream, int_stream): Add io_mode	asychronous I/O	control.
	(move_pos_offset, fd_alloc_w_at): Fix some whitespace.
	(fd_sfree): Use new enumerator. (fd_read): Likewise.
	(fd_write): Likewise. (fd_close): Fix whitespace.
	(fd_open): Use new enumertors. (tempfile, regular_file,
	open_external): Fix whitespace. (output_stream, error_stream): Set
	method. (stream_offset): Fix whitespace.
	* transfer.c: (st_option decimal_opt[], sign_opt[], blank_opt[]): New
	option arrays. 	(formatted_transfer_scalar): Set sf_read_comma flag
	based on new decimal_status flag. (data_transfer_init): Initialize new
	parameters. Add checks for decimal, sign, and blank. (st_wait): New stub.
	* format.c: (format_lex): Add format specifiers DP, DC, and D.
	(parse_format_list): Parse the new specifiers.
	* write.c (write_decimal): Use new sign enumerators to set the sign.
	(write_complex): Handle decimal comma and semi-colon separator.
	(nml_write_obj): Likewise.
	* write_float.def: Revise sign enumerators. (calculate_sign): Use new
	sign enumerators. (output_float): Likewise. Use new decimal_status flag
	to set the decimal character to a point or a comma.
	
2008-03-28  Thomas Koenig  <tkoenig@gcc.gnu.org>

	PR libfortran/32972
	PR libfortran/32512
	* Makefile.am:  Add new variable, i_spread_c, containing
	pack_i1.c, pack_i2.c, pack_i4.c, pack_i8.c, spread_i16.c,
	spread_r4.c, spread_r8.c, spread_r10.c, spread_r16.c,
	spread_c4.c, spread_c8.c, spread_c10.c, spread_c16.c.
	* Makefile.in:  Regenerated.
	* libgfortran.h:  Add prototypes for spread_i1, spread_i2,
	spread_i4, spread_i8, spread_i16, spread_r4, spread_r8,
	spread_c4, spread_c8, spread_c10, spread_c16,
	spread_scalar_i1, spread_scalar_i2, spread_scalar_i4,
	spread_scalar_i8, spread_scalar_i16, spread_scalar_r4
	spread_scalar_r8, spread_scalar_c4, spread_scalar_c8,
	spread_scalar_c10 and spread_scalar_c16.
	Add macros to isolate both type and size information
	from array descriptors with a single mask operation.
	* intrinsics/spread_generic.c:  Add calls to specific
	spread functions.
	* m4/spread.m4:  New file.
	* generated/spread_i1.c:  New file.
	* generated/spread_i2.c:  New file.
	* generated/spread_i4.c:  New file.
	* generated/spread_i8.c:  New file.
	* generated/spread_i16.c:  New file.
	* generated/spread_r4.c:  New file.
	* generated/spread_r8.c:  New file.
	* generated/spread_r10.c:  New file.
	* generated/spread_r16.c:  New file.
	* generated/spread_c4.c:  New file.
	* generated/spread_c8.c:  New file.
	* generated/spread_c10.c:  New file.
	* generated/spread_c16.c:  New file.

2008-03-28  Jerry DeLisle  <jvdelisle@gcc.gnu.org>

	PR libfortran/35699
	* io/transfer.c (write_buf):  Don't pad the record, just return if the
	data is NULL.  (next_record_w): If there are bytes left in the record
	for unformatted direct I/O, pad out the record with zero bytes.

2008-03-28  Tobias Burnus  <burnus@net-b.de>

	PR fortran/35721
	* intrinsics/associated.c (associated): Ignore different
	stride of pointer vs. target if only one element is referred.

2008-03-26  Jerry DeLisle  <jvdelisle@gcc.gnu.org>

	* io/unix.c (fd_close):  Do not close STDIN.

2007-03-23  Thomas Koenig  <tkoenig@gcc.gnu.org

	PR libfortran/32972
	* Makefile.am:  Add new variable, i_unpack_c, containing
	unpack_i1.c, unpack_i2.c, unpack_i4.c, unpack_i8.c,
	unpack_i16.c, unpack_r4.c, unpack_r8.c, unpack_r10.c,
	unpack_r16.c, unpack_c4.c, unpack_c8.c, unpack_c10.c
	and unpack_c16.c
	Add i_unpack_c to gfor_built_src.
	Add rule to generate i_unpack_c from m4/unpack.m4.
	* Makefile.in:  Regenerated.
	* libgfortran.h: Add prototypes for unpack0_i1, unpack0_i2,
	unpack0_i4, unpack0_i8, unpack0_i16, unpack0_r4, unpack0_r8,
	unpack0_r10, unpack0_r16, unpack0_c4, unpack0_c8, unpack0_c10,
	unpack0_c16, unpack1_i1, unpack1_i2, unpack1_i4, unpack1_i8,
	unpack1_i16, unpack1_r4, unpack1_r8, unpack1_r10, unpack1_r16,
	unpack1_c4, unpack1_c8, unpack1_c10 and unpack1_c16.
	* intrinsics/pack_generic.c (unpack1):  Add calls to specific
	unpack1 functions.
	(unpack0):  Add calls to specific unpack0 functions.
	* m4/unpack.m4:  New file.
	* generated/unpack_i1.c:  New file.
	* generated/unpack_i2.c:  New file.
	* generated/unpack_i4.c:  New file.
	* generated/unpack_i8.c:  New file.
	* generated/unpack_i16.c:  New file.
	* generated/unpack_r4.c:  New file.
	* generated/unpack_r8.c:  New file.
	* generated/unpack_r10.c:  New file.
	* generated/unpack_r16.c:  New file.
	* generated/unpack_c4.c:  New file.
	* generated/unpack_c8.c:  New file.
	* generated/unpack_c10.c:  New file.
	* generated/unpack_c16.c:  New file.

2008-03-22  Jerry DeLisle  <jvdelisle@gcc.gnu.org>

	PR libfortran/35632
	* io/transfer.c (data_transfer_init):  Fix whitespace.
	(next_record_w): Truncate the file only if the stream
	position is short of the file end.

2008-03-21  Jerry DeLisle  <jvdelisle@gcc.gnu.org>

	* intrinsics/pack_generic.c:  Fix typo.

2008-03-21  Janne Blomqvist  <jb@gcc.gnu.org>

	* gfortran.map: Move erfc_scaled symbols to new symbol node
	GFORTRAN_1.1, thereby fixing ABI bug introduced in r132846.

2008-03-21  Thomas Koenig  <tkoenig@gcc.gnu.org>

	PR libfortran/32972
	* runtime/in_pack_generic.c (internal_pack):  Call correct
	function, pack_i16, for GFC_INTEGER_16.

2008-03-21  Thomas Koenig  <tkoenig@gcc.gnu.org>

	PR libfortran/32972
	* Makefile.am:  Add new variable, i_pack_c, containing
	pack_i1.c, pack_i2.c, pack_i4.c, pack_i8.c, pack_i16.c,
	pack_r4.c, pack_r8.c, pack_r10.c, pack_r16.c, pack_c4.c,
	pack_c8.c, pack_c10.c, pack_c16.c.
	Add m4/pack.m4 to m4_files.
	Add i_pack_c to gfor_built_src.
	Add rule to generate i_pack_c from m4/pack.m4.
	* Makefile.in:  Regenerated.
	* libgfortran.h: Add prototypes for pack_i1, pack_i2, pack_i4,
	pack_i8, pack_i16, pack_r4, pack_r8, pack_c4, pack_c8,
	pack_c10, pack_c16.
	* intrinsics/pack_generic.c:  Add calls to specific
	pack functions.
	* m4/pack.m4:  New file.
	* generated/pack_i1.c:  New file.
	* generated/pack_i2.c:  New file.
	* generated/pack_i4.c:  New file.
	* generated/pack_i8.c:  New file.
	* generated/pack_i16.c:  New file.
	* generated/pack_r4.c:  New file.
	* generated/pack_r8.c:  New file.
	* generated/pack_r10.c:  New file.
	* generated/pack_r16.c:  New file.
	* generated/pack_c4.c:  New file.
	* generated/pack_c8.c:  New file.
	* generated/pack_c10.c:  New file.
	* generated/pack_c16.c:  New file.

2008-03-19  Jerry DeLisle  <jvdelisle@gcc.gnu.org>

	PR libfortran/35627
	* io/list_read.c (free_line): Clear the line buffer enable flag and
	reset the index into line_buffer, aka item_count.
	(next_char): Cleanup whitespace.
	(read_logical): Use unget_char to assure that the first character of the
	bad logical is saved in case it is part of an object name. Remove the
	clearing of index and flag that is now in free_line.
	(read_real): Likewise.

2008-03-19  Thomas Koenig  <tkoenig@gcc.gnu.org>

	PR libfortran/32972
	* runtime/in_pack_generic.c (internal_pack):  Fix typo in
	last commit.

2008-03-19  Thomas Koenig  <tkoenig@gcc.gnu.org>

	PR libfortran/32972
	* Makefile.am (in_pack_c): Add in_pack_i1.c, in_pack_i2.c,
	in_pack_r4.c, in_pack_r8.c, in_pack_r10.c and in_pack_r16.c.
	(in_unpack_c): Add in_unpack_i1.c, in_unpack_i2.c,
	in_unpack_r4.c, in_unpack_r8.c, in_unpack_r10.c and
	in_unpack_r16.c.
	* Makefile.in: Regenerate.
	* libgfortran.h:  Add prototypes for internal_pack_1,
	internal_pack_2, internal_pack_16, internal_pack_r4,
	internal_pack_r8, internal_pack_r10, internal_pack_r16,
	internal_pack_c10 and internal_pack_c16.  Add prototypes for
	internal_unpack_1, internal_unpack_2, internal_unpack_16,
	internal_unpack_r4, internal_unpack_r8, internal_unpack_r10,
	internal_unpack_r16, internal_unpack_c10 and
	internal_unpack_c16.
	* runtime/in_pack_generic.c (internal_pack): Use sizeof instead
	of hardwired sizes.
	Add calls to internal_pack_1, internal_pack_2,
	internal_pack_16, internal_pack_r4, internal_pack_r8,
	internal_pack_r10, internal_pack_r16, internal_pack_c10 and
	internal_pack_c16.
	* runtime/in_unpack_generic.c (internal_unpack):  Use sizeof
	instead of hardwired sizes.
	Add calls to internal_unpack_1, internal_unpack_2,
	internal_unpack_16, internal_unpack_r4, internal_unpack_r8,
	internal_unpack_r10, internal_unpack_r16, internal_unpack_c10
	and internal_unpack_c16.
	* generated/in_pack_r4.c:  New file.
	* generated/in_pack_i2.c:  New file.
	* generated/in_unpack_i1.c:  New file.
	* generated/in_pack_r10.c:  New file.
	* generated/in_unpack_r4.c:  New file.
	* generated/in_unpack_i2.c:  New file.
	* generated/in_unpack_r16.c:  New file.
	* generated/in_pack_r8.c:  New file.
	* generated/in_unpack_r10.c:  New file.
	* generated/in_unpack_r8.c:  New file.
	* generated/in_pack_r16.c:  New file.
	* generated/in_pack_i1.c:  New file.

2008-03-17  Jerry DeLisle  <jvdelisle@gcc.gnu.org>

	PR libfortran/35617
	* io/list_read.c (eat_separator): If next character after eatline is '!'
	then eatline again. 

2008-03-16  Ralf Wildenhues  <Ralf.Wildenhues@gmx.de>

	* aclocal.m4: Regenerate.
	* configure: Likewise.
	* Makefile.in: Likewise.

2008-03-12  Francois-Xavier Coudert  <fxcoudert@gcc.gnu.org>

	PR libfortran/35524
	* intrinsics/erfc_scaled_inc.c: Only define the long double
	variant of erfc_scaled if expl is available.

2008-03-11  Francois-Xavier Coudert  <fxcoudert@gcc.gnu.org>

	PR libfortran/32812
	* intrinsics/random.c (scramble_seed, unscramble_seed): New
	functions.
	(random_seed_i4): Scramble the seed the user gives us before
	storing it, and unscramble it when we return it back later.

2008-03-05  Hans-Peter Nilsson  <hp@axis.com>

	PR libfortran/35293
	* io/unix.c (fd_truncate): Fold s->special_file case into
	success case of ftruncate/chsize call instead of the failure case.
	Make failure case actually return failure.  Properly update stream
	pointers on failure.  Call runtime_error for targets without
	neither ftruncate nor chsize where such a call would be needed.

2008-03-03  Francois-Xavier Coudert  <fxcoudert@gcc.gnu.org>

	PR fortran/33197
	* intrinsics/erfc_scaled_inc.c: New file.
	* intrinsics/erfc_scaled.c: New file.
	* gfortran.map (GFORTRAN_1.0): Add _gfortran_erfc_scaled_r*.
	* Makefile.am: Add intrinsics/erfc_scaled.c.
	* config.h.in: Regenerate.
	* configure: Regenerate.
	* Makefile.in: Regenerate.

2008-03-01  Francois-Xavier Coudert  <fxcoudert@gcc.gnu.org>

	PR libfortran/35355
	* intrinsics/time_1.h (__time_1): Fix calculation of user_usec
	for mingw.

2008-03-01  Janne Blomqvist  <jb@gcc.gnu.org>

	PR libfortran/35063
	* io/unit.c (destroy_unit_mutex): Call __gthread_mutex_destroy
	instead of macro kludge.
	
2008-02-25  Janne Blomqvist  <jb@gcc.gnu.org>

	PR fortran/29549
	* Makefile.am: Add -fcx-fortran-rules to AM_CFLAGS for all of
	libgfortran.
	* Makefile.in: Regenerated.

2008-02-25  Francois-Xavier Coudert  <fxcoudert@gcc.gnu.org>

	* m4/ifunction_logical.m4: Add casts to get rid of warnings.
	* generated/all_l1.c: Regenerate.
	* generated/all_l2.c: Regenerate.
	* generated/all_l4.c: Regenerate.
	* generated/all_l8.c: Regenerate.
	* generated/all_l16.c: Regenerate.
	* generated/any_l1.c: Regenerate.
	* generated/any_l2.c: Regenerate.
	* generated/any_l4.c: Regenerate.
	* generated/any_l8.c: Regenerate.
	* generated/any_l16.c: Regenerate.
	* generated/count_1_l.c: Regenerate.
	* generated/count_2_l.c: Regenerate.
	* generated/count_4_l.c: Regenerate.
	* generated/count_8_l.c: Regenerate.
	* generated/count_16_l.c: Regenerate.

2008-02-24  Francois-Xavier Coudert  <fxcoudert@gcc.gnu.org>

	PR libfortran/32841
	* acinclude.m4: Don't use HAVE_MATH_H.
	* configure: Regenerate.

2008-02-20  Jerry DeLisle  <jvdelisle@gcc.gnu.org>

	PR libfortran/35132
	* io/transfer.c (next_record_w): Truncate after the last record for
	STREAM I/O.

	PR libfortran/34954
	* io/transfer.c (data_transfer_init): Initialize dtp->rec if writing.

	PR libfortran/34974
	* io/transfer.c (formatted_transfer_scalar): Flush the buffer if skips
	is less than zero. (next_record_w): Use sseek to position the file to
	the max position reached.

2008-02-20  Jerry DeLisle  <jvdelisle@gcc.gnu.org>

	PR libfortran/35036
	* write_float.def (output_float):  Add error checks for zero digits
	after decimal point in E and D format specifiers.
	
2008-02-10  Jerry DeLisle  <jvdelisle@gcc.gnu.org>

	PR libfortran/35063
	* io/unit.c (destroy_unit_mutex): New function that uses
	__gthread_mutex_destroy_function or pthread_mutex_destroy after
	unlocking and before free_mem for final closure of I/O unit.
	(delete_root): Use new function.
	(free_internal_unit): Likewise.
	(close_unit_1): Likewise.

2008-02-02  Thomas Koenig  <tkoenig@gcc.gnu.org>

	PR libfortran/35001
	* m4/shape.m4:  Return 0 for extents <= 0.
	* generated/shape_i4.c:  Regenerated.
	* generated/shape_i8.c:  Regenerated.
	* generated/shape_i16.c:  Regenerated.

2008-01-27  Thomas Koenig  <tkoenig@gcc.gnu.org>

	PR libfortran/34980
	* m4/shape.m4:  If return array is empty, return early.
	* generated/shape_i4.c:  Regenerated.
	* generated/shape_i8.c:  Regenerated.
	* generated/shape_i16.c:  Regenerated.

2008-01-26  Thomas Koenig  <tkoenig@gcc.gnu.org>

	PR libfofortran/34887
	* io/transfer.c (next_record_w): Always move to the farthest
	position when completing the record (also when we are
	processing a slash edit descriptor).

2008-01-25  Jerry DeLisle  <jvdelisle@gcc.gnu.org>

	PR libfortran/34876
	* io/transfer.c (write_buf): Handle case of zero sized array.
	(transfer_array): Set data pointer to NULL and size to zero.  Then
	make a data transfer and return.
	
2008-01-24  David Edelsohn  <edelsohn@gnu.org>

	* configure: Regenerate.

2008-01-19  Jerry DeLisle  <jvdelisle@gcc.gnu.org>

	PR libfortran/34795
	* io/inquire.c (inquire_via_unit): If a unit is opened, return values
	according to the open action for DIRECT, FORMATTED, and	UNFORMATTED.
	(inquire_via_filename): Return "UNKNOWN" for SEQUENTIAL, DIRECT,
	FORAMATTED, and UNFORMATTED inquiries.
	* io/unix.c (inquire_sequential): Return "UNKNOWN" when appropriate
	for files that are not opened. (inquire_direct): Same.
	(inquire_formatted): Same.
	
2008-01-18  Jerry DeLisle  <jvdelisle@gcc.gnu.org>

	PR libfortran/34782
	* io/transfer.c (formatted_transfer_scalar): Set max_pos to the greater
	of the current max_pos or the newly calculated position.

2008-01-18  Tobias Burnus  <burnus@net-b.de>

	* io/write.c (write_real): Increase default precision
	for REAL(16) by one.

2008-01-16  Steven Bosscher  <steven@gcc.gnu.org>

	PR libfortran/34669
	* mk-kinds-h.sh: Compile with -S to avoid calling the assembler,
	to avoid piping the -fdump-parse-tree output to the assembler
	when configuring with -pipe.
	* mk-sik-inc.sh: Likewise.
	* mk-srk-inc.sh: Likewise.

2008-01-15  Thomas Koenig  <tkoenig@gcc.gnu.org>

	PR libfortran/34671
	* gfortran.am: Added _gfortran_all_l1, _gfortran_all_l2,
	_gfortran_any_l1, _gfortran_any_l2, -28,15 _gfortran_count_1_l,
	_gfortran_count_16_l, _gfortran_count_2_l, _gfortran_count_4_l and
	_gfortran_count_8_l Removed _gfortran_count_16_l16,
	_gfortran_count_16_l4, _gfortran_count_16_l8,
	_gfortran_count_4_l16, _gfortran_count_4_l4, _gfortran_count_4_l8,
	_gfortran_count_8_l16, _gfortran_count_8_l4 and
	_gfortran_count_8_l8.
	* Makefile.am: Added generated/any_l1.c and generated/any_l2.c to
	i_any_c.  Added generated/all_l1. and generated/all_l2.c to
	i_all_c.  Removed generated/count_4_l4.c, generated/count_8_l4.c,
	generated/count_16_l4.c, generated/count_4_l8.c,
	generated/count_8_l8.c, generated/count_16_l8.c,
	generated/count_4_l16.c, generated/count_8_l16.c, and
	generated/count_16_l16.c from i_count_c.  Added count_1_l.c,
	count_2_l.c, count_4_l.c, count_8_l.c and count_16_l.c to
	i_count_c.  I_M4_DEPS2 depends on ifunction_logical.m4, for
	any of the files generated from all.m4, any.m4 and count.m4.
	* Makefile.in:  Regenerated.
	* m4/ifunction_logical.m4:  New file.  Use
	GFC_LOGICAL_1 pointer for access to source arrays.
	* m4/any.m4:  Include ifunction_logical.m4 instead of
	ifunction.m4.  Don't check atype_name.
	* m4/all.m4:  Likewise.
	* m4/count.m4:  Likewise.
	* generated/any_l1.c:  New file.
	* generated/any_l2.c:  New file.
	* generated/all_l1.c:  New file.
	* generated/count_1_l.c:  New file.
	* generated/count_2_l.c:  New file.
	* generated/count_4_l.c:  New file.
	* generated/count_8_l.c:  New file.
	* generated/count_16_l.c:  New file.
	* generated/any_l4.c:  Regenerated.
	* generated/any_l8.c:  Regenerated.
	* generated/any_l16.c:  Regenerated.
	* generated/all_l4.c: Regenerated.
	* generated/all_l8.c: Regenerated.
	* generated/all_l16.c: Regenerated.
	* generated/count_4_l4.c:  Removed.
	* generated/count_4_l8.c:  Removed.
	* generated/count_4_l16.c:  Removed.
	* generated/count_8_l4.c:  Removed.
	* generated/count_8_l8.c:  Removed.
	* generated/count_8_l16.c:  Removed.
	* generated/count_16_l4.c:  Removed.
	* generated/count_16_l8.c:  Removed.
	* generated/count_16_l16.c:  Removed.

2008-01-13  Thomas Koenig  <tkoenig@gcc.gnu.org>

	PR libfortran/34746
	* m4/iforeach.m4 (name`'rtype_qual`_'atype_code):  Use %ld
	in printf format for all bounds checking; cast all
	integer-like arguments to runtime_error() to long int.
	(`m'name`'rtype_qual`_'atype_code):  Likewise.
	(`s'name`'rtype_qual`_'atype_code):  Likewise.
	* m4/ifunction.m4 (name`'rtype_qual`_'atype_code):  Likewise.
	(`m'name`'rtype_qual`_'atype_code):  Likewise.
	(`s'name`'rtype_qual`_'atype_code):  Likewise.
	* generated/all_l16.c: Regenerated.
	* generated/all_l4.c: Regenerated.
	* generated/all_l8.c: Regenerated.
	* generated/any_l16.c: Regenerated.
	* generated/any_l4.c: Regenerated.
	* generated/any_l8.c: Regenerated.
	* generated/count_16_l16.c: Regenerated.
	* generated/count_16_l4.c: Regenerated.
	* generated/count_16_l8.c: Regenerated.
	* generated/count_4_l16.c: Regenerated.
	* generated/count_4_l4.c: Regenerated.
	* generated/count_4_l8.c: Regenerated.
	* generated/count_8_l16.c: Regenerated.
	* generated/count_8_l4.c: Regenerated.
	* generated/count_8_l8.c: Regenerated.
	* generated/maxloc0_16_i1.c: Regenerated.
	* generated/maxloc0_16_i16.c: Regenerated.
	* generated/maxloc0_16_i2.c: Regenerated.
	* generated/maxloc0_16_i4.c: Regenerated.
	* generated/maxloc0_16_i8.c: Regenerated.
	* generated/maxloc0_16_r10.c: Regenerated.
	* generated/maxloc0_16_r16.c: Regenerated.
	* generated/maxloc0_16_r4.c: Regenerated.
	* generated/maxloc0_16_r8.c: Regenerated.
	* generated/maxloc0_4_i1.c: Regenerated.
	* generated/maxloc0_4_i16.c: Regenerated.
	* generated/maxloc0_4_i2.c: Regenerated.
	* generated/maxloc0_4_i4.c: Regenerated.
	* generated/maxloc0_4_i8.c: Regenerated.
	* generated/maxloc0_4_r10.c: Regenerated.
	* generated/maxloc0_4_r16.c: Regenerated.
	* generated/maxloc0_4_r4.c: Regenerated.
	* generated/maxloc0_4_r8.c: Regenerated.
	* generated/maxloc0_8_i1.c: Regenerated.
	* generated/maxloc0_8_i16.c: Regenerated.
	* generated/maxloc0_8_i2.c: Regenerated.
	* generated/maxloc0_8_i4.c: Regenerated.
	* generated/maxloc0_8_i8.c: Regenerated.
	* generated/maxloc0_8_r10.c: Regenerated.
	* generated/maxloc0_8_r16.c: Regenerated.
	* generated/maxloc0_8_r4.c: Regenerated.
	* generated/maxloc0_8_r8.c: Regenerated.
	* generated/maxloc1_16_i1.c: Regenerated.
	* generated/maxloc1_16_i16.c: Regenerated.
	* generated/maxloc1_16_i2.c: Regenerated.
	* generated/maxloc1_16_i4.c: Regenerated.
	* generated/maxloc1_16_i8.c: Regenerated.
	* generated/maxloc1_16_r10.c: Regenerated.
	* generated/maxloc1_16_r16.c: Regenerated.
	* generated/maxloc1_16_r4.c: Regenerated.
	* generated/maxloc1_16_r8.c: Regenerated.
	* generated/maxloc1_4_i1.c: Regenerated.
	* generated/maxloc1_4_i16.c: Regenerated.
	* generated/maxloc1_4_i2.c: Regenerated.
	* generated/maxloc1_4_i4.c: Regenerated.
	* generated/maxloc1_4_i8.c: Regenerated.
	* generated/maxloc1_4_r10.c: Regenerated.
	* generated/maxloc1_4_r16.c: Regenerated.
	* generated/maxloc1_4_r4.c: Regenerated.
	* generated/maxloc1_4_r8.c: Regenerated.
	* generated/maxloc1_8_i1.c: Regenerated.
	* generated/maxloc1_8_i16.c: Regenerated.
	* generated/maxloc1_8_i2.c: Regenerated.
	* generated/maxloc1_8_i4.c: Regenerated.
	* generated/maxloc1_8_i8.c: Regenerated.
	* generated/maxloc1_8_r10.c: Regenerated.
	* generated/maxloc1_8_r16.c: Regenerated.
	* generated/maxloc1_8_r4.c: Regenerated.
	* generated/maxloc1_8_r8.c: Regenerated.
	* generated/maxval_i1.c: Regenerated.
	* generated/maxval_i16.c: Regenerated.
	* generated/maxval_i2.c: Regenerated.
	* generated/maxval_i4.c: Regenerated.
	* generated/maxval_i8.c: Regenerated.
	* generated/maxval_r10.c: Regenerated.
	* generated/maxval_r16.c: Regenerated.
	* generated/maxval_r4.c: Regenerated.
	* generated/maxval_r8.c: Regenerated.
	* generated/minloc0_16_i1.c: Regenerated.
	* generated/minloc0_16_i16.c: Regenerated.
	* generated/minloc0_16_i2.c: Regenerated.
	* generated/minloc0_16_i4.c: Regenerated.
	* generated/minloc0_16_i8.c: Regenerated.
	* generated/minloc0_16_r10.c: Regenerated.
	* generated/minloc0_16_r16.c: Regenerated.
	* generated/minloc0_16_r4.c: Regenerated.
	* generated/minloc0_16_r8.c: Regenerated.
	* generated/minloc0_4_i1.c: Regenerated.
	* generated/minloc0_4_i16.c: Regenerated.
	* generated/minloc0_4_i2.c: Regenerated.
	* generated/minloc0_4_i4.c: Regenerated.
	* generated/minloc0_4_i8.c: Regenerated.
	* generated/minloc0_4_r10.c: Regenerated.
	* generated/minloc0_4_r16.c: Regenerated.
	* generated/minloc0_4_r4.c: Regenerated.
	* generated/minloc0_4_r8.c: Regenerated.
	* generated/minloc0_8_i1.c: Regenerated.
	* generated/minloc0_8_i16.c: Regenerated.
	* generated/minloc0_8_i2.c: Regenerated.
	* generated/minloc0_8_i4.c: Regenerated.
	* generated/minloc0_8_i8.c: Regenerated.
	* generated/minloc0_8_r10.c: Regenerated.
	* generated/minloc0_8_r16.c: Regenerated.
	* generated/minloc0_8_r4.c: Regenerated.
	* generated/minloc0_8_r8.c: Regenerated.
	* generated/minloc1_16_i1.c: Regenerated.
	* generated/minloc1_16_i16.c: Regenerated.
	* generated/minloc1_16_i2.c: Regenerated.
	* generated/minloc1_16_i4.c: Regenerated.
	* generated/minloc1_16_i8.c: Regenerated.
	* generated/minloc1_16_r10.c: Regenerated.
	* generated/minloc1_16_r16.c: Regenerated.
	* generated/minloc1_16_r4.c: Regenerated.
	* generated/minloc1_16_r8.c: Regenerated.
	* generated/minloc1_4_i1.c: Regenerated.
	* generated/minloc1_4_i16.c: Regenerated.
	* generated/minloc1_4_i2.c: Regenerated.
	* generated/minloc1_4_i4.c: Regenerated.
	* generated/minloc1_4_i8.c: Regenerated.
	* generated/minloc1_4_r10.c: Regenerated.
	* generated/minloc1_4_r16.c: Regenerated.
	* generated/minloc1_4_r4.c: Regenerated.
	* generated/minloc1_4_r8.c: Regenerated.
	* generated/minloc1_8_i1.c: Regenerated.
	* generated/minloc1_8_i16.c: Regenerated.
	* generated/minloc1_8_i2.c: Regenerated.
	* generated/minloc1_8_i4.c: Regenerated.
	* generated/minloc1_8_i8.c: Regenerated.
	* generated/minloc1_8_r10.c: Regenerated.
	* generated/minloc1_8_r16.c: Regenerated.
	* generated/minloc1_8_r4.c: Regenerated.
	* generated/minloc1_8_r8.c: Regenerated.
	* generated/minval_i1.c: Regenerated.
	* generated/minval_i16.c: Regenerated.
	* generated/minval_i2.c: Regenerated.
	* generated/minval_i4.c: Regenerated.
	* generated/minval_i8.c: Regenerated.
	* generated/minval_r10.c: Regenerated.
	* generated/minval_r16.c: Regenerated.
	* generated/minval_r4.c: Regenerated.
	* generated/minval_r8.c: Regenerated.
	* generated/product_c10.c: Regenerated.
	* generated/product_c16.c: Regenerated.
	* generated/product_c4.c: Regenerated.
	* generated/product_c8.c: Regenerated.
	* generated/product_i1.c: Regenerated.
	* generated/product_i16.c: Regenerated.
	* generated/product_i2.c: Regenerated.
	* generated/product_i4.c: Regenerated.
	* generated/product_i8.c: Regenerated.
	* generated/product_r10.c: Regenerated.
	* generated/product_r16.c: Regenerated.
	* generated/product_r4.c: Regenerated.
	* generated/product_r8.c: Regenerated.
	* generated/sum_c10.c: Regenerated.
	* generated/sum_c16.c: Regenerated.
	* generated/sum_c4.c: Regenerated.
	* generated/sum_c8.c: Regenerated.
	* generated/sum_i1.c: Regenerated.
	* generated/sum_i16.c: Regenerated.
	* generated/sum_i2.c: Regenerated.
	* generated/sum_i4.c: Regenerated.
	* generated/sum_i8.c: Regenerated.
	* generated/sum_r10.c: Regenerated.
	* generated/sum_r16.c: Regenerated.
	* generated/sum_r4.c: Regenerated.
	* generated/sum_r8.c: Regenerated.

2008-01-11  Thomas Koenig  <tkoenig@gcc.gnu.org>

	PR libfortran/34670
	* m4/iparm.m4 (upcase):  New macro (copied from the m4 manual).
	(u_name):  New macro for the upper case name of the intrinsic.
	* m4/iforeach.m4 (name`'rtype_qual`_'atype_code):  Add
	bounds checking and rank check, depending on
	compile_options.bounds_check.
	(`m'name`'rtype_qual`_'atype_code):  Likewise.
	(`s'name`'rtype_qual`_'atype_code):  Likewise.
	* m4/ifunction.m4 (name`'rtype_qual`_'atype_code):  Add
	bounds checking and rank check, depending on
	compile_options.bounds_check.
	(`m'name`'rtype_qual`_'atype_code):  Likewise.
	(`s'name`'rtype_qual`_'atype_code):  Likewise.
	* generated/all_l16.c: Regenerated.
	* generated/all_l4.c: Regenerated.
	* generated/all_l8.c: Regenerated.
	* generated/any_l16.c: Regenerated.
	* generated/any_l4.c: Regenerated.
	* generated/any_l8.c: Regenerated.
	* generated/count_16_l16.c: Regenerated.
	* generated/count_16_l4.c: Regenerated.
	* generated/count_16_l8.c: Regenerated.
	* generated/count_4_l16.c: Regenerated.
	* generated/count_4_l4.c: Regenerated.
	* generated/count_4_l8.c: Regenerated.
	* generated/count_8_l16.c: Regenerated.
	* generated/count_8_l4.c: Regenerated.
	* generated/count_8_l8.c: Regenerated.
	* generated/maxloc0_16_i1.c: Regenerated.
	* generated/maxloc0_16_i16.c: Regenerated.
	* generated/maxloc0_16_i2.c: Regenerated.
	* generated/maxloc0_16_i4.c: Regenerated.
	* generated/maxloc0_16_i8.c: Regenerated.
	* generated/maxloc0_16_r10.c: Regenerated.
	* generated/maxloc0_16_r16.c: Regenerated.
	* generated/maxloc0_16_r4.c: Regenerated.
	* generated/maxloc0_16_r8.c: Regenerated.
	* generated/maxloc0_4_i1.c: Regenerated.
	* generated/maxloc0_4_i16.c: Regenerated.
	* generated/maxloc0_4_i2.c: Regenerated.
	* generated/maxloc0_4_i4.c: Regenerated.
	* generated/maxloc0_4_i8.c: Regenerated.
	* generated/maxloc0_4_r10.c: Regenerated.
	* generated/maxloc0_4_r16.c: Regenerated.
	* generated/maxloc0_4_r4.c: Regenerated.
	* generated/maxloc0_4_r8.c: Regenerated.
	* generated/maxloc0_8_i1.c: Regenerated.
	* generated/maxloc0_8_i16.c: Regenerated.
	* generated/maxloc0_8_i2.c: Regenerated.
	* generated/maxloc0_8_i4.c: Regenerated.
	* generated/maxloc0_8_i8.c: Regenerated.
	* generated/maxloc0_8_r10.c: Regenerated.
	* generated/maxloc0_8_r16.c: Regenerated.
	* generated/maxloc0_8_r4.c: Regenerated.
	* generated/maxloc0_8_r8.c: Regenerated.
	* generated/maxloc1_16_i1.c: Regenerated.
	* generated/maxloc1_16_i16.c: Regenerated.
	* generated/maxloc1_16_i2.c: Regenerated.
	* generated/maxloc1_16_i4.c: Regenerated.
	* generated/maxloc1_16_i8.c: Regenerated.
	* generated/maxloc1_16_r10.c: Regenerated.
	* generated/maxloc1_16_r16.c: Regenerated.
	* generated/maxloc1_16_r4.c: Regenerated.
	* generated/maxloc1_16_r8.c: Regenerated.
	* generated/maxloc1_4_i1.c: Regenerated.
	* generated/maxloc1_4_i16.c: Regenerated.
	* generated/maxloc1_4_i2.c: Regenerated.
	* generated/maxloc1_4_i4.c: Regenerated.
	* generated/maxloc1_4_i8.c: Regenerated.
	* generated/maxloc1_4_r10.c: Regenerated.
	* generated/maxloc1_4_r16.c: Regenerated.
	* generated/maxloc1_4_r4.c: Regenerated.
	* generated/maxloc1_4_r8.c: Regenerated.
	* generated/maxloc1_8_i1.c: Regenerated.
	* generated/maxloc1_8_i16.c: Regenerated.
	* generated/maxloc1_8_i2.c: Regenerated.
	* generated/maxloc1_8_i4.c: Regenerated.
	* generated/maxloc1_8_i8.c: Regenerated.
	* generated/maxloc1_8_r10.c: Regenerated.
	* generated/maxloc1_8_r16.c: Regenerated.
	* generated/maxloc1_8_r4.c: Regenerated.
	* generated/maxloc1_8_r8.c: Regenerated.
	* generated/maxval_i1.c: Regenerated.
	* generated/maxval_i16.c: Regenerated.
	* generated/maxval_i2.c: Regenerated.
	* generated/maxval_i4.c: Regenerated.
	* generated/maxval_i8.c: Regenerated.
	* generated/maxval_r10.c: Regenerated.
	* generated/maxval_r16.c: Regenerated.
	* generated/maxval_r4.c: Regenerated.
	* generated/maxval_r8.c: Regenerated.
	* generated/minloc0_16_i1.c: Regenerated.
	* generated/minloc0_16_i16.c: Regenerated.
	* generated/minloc0_16_i2.c: Regenerated.
	* generated/minloc0_16_i4.c: Regenerated.
	* generated/minloc0_16_i8.c: Regenerated.
	* generated/minloc0_16_r10.c: Regenerated.
	* generated/minloc0_16_r16.c: Regenerated.
	* generated/minloc0_16_r4.c: Regenerated.
	* generated/minloc0_16_r8.c: Regenerated.
	* generated/minloc0_4_i1.c: Regenerated.
	* generated/minloc0_4_i16.c: Regenerated.
	* generated/minloc0_4_i2.c: Regenerated.
	* generated/minloc0_4_i4.c: Regenerated.
	* generated/minloc0_4_i8.c: Regenerated.
	* generated/minloc0_4_r10.c: Regenerated.
	* generated/minloc0_4_r16.c: Regenerated.
	* generated/minloc0_4_r4.c: Regenerated.
	* generated/minloc0_4_r8.c: Regenerated.
	* generated/minloc0_8_i1.c: Regenerated.
	* generated/minloc0_8_i16.c: Regenerated.
	* generated/minloc0_8_i2.c: Regenerated.
	* generated/minloc0_8_i4.c: Regenerated.
	* generated/minloc0_8_i8.c: Regenerated.
	* generated/minloc0_8_r10.c: Regenerated.
	* generated/minloc0_8_r16.c: Regenerated.
	* generated/minloc0_8_r4.c: Regenerated.
	* generated/minloc0_8_r8.c: Regenerated.
	* generated/minloc1_16_i1.c: Regenerated.
	* generated/minloc1_16_i16.c: Regenerated.
	* generated/minloc1_16_i2.c: Regenerated.
	* generated/minloc1_16_i4.c: Regenerated.
	* generated/minloc1_16_i8.c: Regenerated.
	* generated/minloc1_16_r10.c: Regenerated.
	* generated/minloc1_16_r16.c: Regenerated.
	* generated/minloc1_16_r4.c: Regenerated.
	* generated/minloc1_16_r8.c: Regenerated.
	* generated/minloc1_4_i1.c: Regenerated.
	* generated/minloc1_4_i16.c: Regenerated.
	* generated/minloc1_4_i2.c: Regenerated.
	* generated/minloc1_4_i4.c: Regenerated.
	* generated/minloc1_4_i8.c: Regenerated.
	* generated/minloc1_4_r10.c: Regenerated.
	* generated/minloc1_4_r16.c: Regenerated.
	* generated/minloc1_4_r4.c: Regenerated.
	* generated/minloc1_4_r8.c: Regenerated.
	* generated/minloc1_8_i1.c: Regenerated.
	* generated/minloc1_8_i16.c: Regenerated.
	* generated/minloc1_8_i2.c: Regenerated.
	* generated/minloc1_8_i4.c: Regenerated.
	* generated/minloc1_8_i8.c: Regenerated.
	* generated/minloc1_8_r10.c: Regenerated.
	* generated/minloc1_8_r16.c: Regenerated.
	* generated/minloc1_8_r4.c: Regenerated.
	* generated/minloc1_8_r8.c: Regenerated.
	* generated/minval_i1.c: Regenerated.
	* generated/minval_i16.c: Regenerated.
	* generated/minval_i2.c: Regenerated.
	* generated/minval_i4.c: Regenerated.
	* generated/minval_i8.c: Regenerated.
	* generated/minval_r10.c: Regenerated.
	* generated/minval_r16.c: Regenerated.
	* generated/minval_r4.c: Regenerated.
	* generated/minval_r8.c: Regenerated.
	* generated/product_c10.c: Regenerated.
	* generated/product_c16.c: Regenerated.
	* generated/product_c4.c: Regenerated.
	* generated/product_c8.c: Regenerated.
	* generated/product_i1.c: Regenerated.
	* generated/product_i16.c: Regenerated.
	* generated/product_i2.c: Regenerated.
	* generated/product_i4.c: Regenerated.
	* generated/product_i8.c: Regenerated.
	* generated/product_r10.c: Regenerated.
	* generated/product_r16.c: Regenerated.
	* generated/product_r4.c: Regenerated.
	* generated/product_r8.c: Regenerated.
	* generated/sum_c10.c: Regenerated.
	* generated/sum_c16.c: Regenerated.
	* generated/sum_c4.c: Regenerated.
	* generated/sum_c8.c: Regenerated.
	* generated/sum_i1.c: Regenerated.
	* generated/sum_i16.c: Regenerated.
	* generated/sum_i2.c: Regenerated.
	* generated/sum_i4.c: Regenerated.
	* generated/sum_i8.c: Regenerated.
	* generated/sum_r10.c: Regenerated.
	* generated/sum_r16.c: Regenerated.
	* generated/sum_r4.c: Regenerated.
	* generated/sum_r8.c: Regenerated.

2008-01-05  Jerry DeLisle  <jvdelisle@gcc.gnu.org>

	PR libfortran/34676
	* io/list_read.c (next_char): Only save the EOF condition for later if
	advance="no".

2008-01-03  Thomas Koenig  <tkoenig@gcc.gnu.org>

	PR libfortran/34565
	* io/io.h:  Adjust protoypes for open_internal(),
	next_array_record() and init_loop_spec().
	* io/list_read.c (next_char):  Use argument "finished"
	of next_array_record to check for end on internal file.
	* io/unit.c:  Calculate the offset for an array
	internal file and supply this informatin to open_internal().
	* io/unix.c (open_internal):  Set the offset for the internal
	file on open.
	* io/transfer.c (init_loop_spec):  Calculate the starting
	record in case of negative strides.  Return size of 0 for
	an empty array.
	(next_array_record):  Use an extra flag to signal that the
	array is finished.
	(next_record_r):  Use the new flag to next_array_record().
	(next_record_w):  Likewise.<|MERGE_RESOLUTION|>--- conflicted
+++ resolved
@@ -1,5 +1,3 @@
-<<<<<<< HEAD
-=======
 2009-04-10  Janne Blomqvist  <jb@gcc.gnu.org>
 
         * io/io.h (move_pos_offset): Remove prototype.
@@ -702,7 +700,6 @@
 	(buf_init): Same.
 	(open_internal): Same.
 	
->>>>>>> 58277f48
 2009-04-05  Daniel Kraft  <d@domob.eu>
 
 	PR fortran/38654

--- conflicted
+++ resolved
@@ -25,13 +25,8 @@
 
 You should have received a copy of the GNU General Public
 License along with libgfortran; see the file COPYING.  If not,
-<<<<<<< HEAD
-write to the Free Software Foundation, Inc., 59 Temple Place - Suite 330,
-Boston, MA 02111-1307, USA.  */
-=======
 write to the Free Software Foundation, Inc., 51 Franklin Street, Fifth Floor,
 Boston, MA 02110-1301, USA.  */
->>>>>>> 8c044a9c
 
 #include "config.h"
 #include <stdlib.h>
@@ -39,23 +34,11 @@
 #include <string.h>
 #include "libgfortran.h"
 
-<<<<<<< HEAD
-void cshift1_8 (const gfc_array_char * ret,
-			   const gfc_array_char * array,
-			   const gfc_array_i8 * h, const GFC_INTEGER_8 * pwhich);
-export_proto(cshift1_8);
-
-void
-cshift1_8 (const gfc_array_char * ret,
-		      const gfc_array_char * array,
-		      const gfc_array_i8 * h, const GFC_INTEGER_8 * pwhich)
-=======
 #if defined (HAVE_GFC_INTEGER_8)
 
 static void
 cshift1 (gfc_array_char * ret, const gfc_array_char * array,
 	 const gfc_array_i8 * h, const GFC_INTEGER_8 * pwhich, index_type size)
->>>>>>> 8c044a9c
 {
   /* r.* indicates the return array.  */
   index_type rstride[GFC_MAX_DIMENSIONS];
@@ -70,11 +53,7 @@
   const char *sptr;
   const char *src;
   /* h.* indicates the  array.  */
-<<<<<<< HEAD
-  index_type hstride[GFC_MAX_DIMENSIONS - 1];
-=======
   index_type hstride[GFC_MAX_DIMENSIONS];
->>>>>>> 8c044a9c
   index_type hstride0;
   const GFC_INTEGER_8 *hptr;
 
@@ -213,9 +192,6 @@
             }
         }
     }
-<<<<<<< HEAD
-}
-=======
 }
 
 void cshift1_8 (gfc_array_char *, const gfc_array_char *,
@@ -246,5 +222,4 @@
   cshift1 (ret, array, h, pwhich, array_length);
 }
 
-#endif
->>>>>>> 8c044a9c
+#endif
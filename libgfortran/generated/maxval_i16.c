--- conflicted
+++ resolved
@@ -517,10 +517,6 @@
 
   dest = retarray->data;
 
-<<<<<<< HEAD
-    for (n = 0; n < rank; n++)
-      dest[n * dstride] = (-GFC_INTEGER_16_HUGE-1) ;
-=======
   while(1)
     {
       *dest = (-GFC_INTEGER_16_HUGE-1);
@@ -545,7 +541,6 @@
             }
       	}
     }
->>>>>>> 42bae686
 }
 
 #endif
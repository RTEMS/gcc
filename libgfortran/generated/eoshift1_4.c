/* Implementation of the EOSHIFT intrinsic
   Copyright 2002, 2005 Free Software Foundation, Inc.
   Contributed by Paul Brook <paul@nowt.org>

This file is part of the GNU Fortran 95 runtime library (libgfortran).

Libgfortran is free software; you can redistribute it and/or
modify it under the terms of the GNU General Public
License as published by the Free Software Foundation; either
version 2 of the License, or (at your option) any later version.

In addition to the permissions in the GNU General Public License, the
Free Software Foundation gives you unlimited permission to link the
compiled version of this file into combinations with other programs,
and to distribute those combinations without any restriction coming
from the use of this file.  (The General Public License restrictions
do apply in other respects; for example, they cover modification of
the file, and distribution when not linked into a combine
executable.)

Libgfortran is distributed in the hope that it will be useful,
but WITHOUT ANY WARRANTY; without even the implied warranty of
MERCHANTABILITY or FITNESS FOR A PARTICULAR PURPOSE.  See the
GNU General Public License for more details.

You should have received a copy of the GNU General Public
License along with libgfortran; see the file COPYING.  If not,
<<<<<<< HEAD
write to the Free Software Foundation, Inc., 59 Temple Place - Suite 330,
Boston, MA 02111-1307, USA.  */
=======
write to the Free Software Foundation, Inc., 51 Franklin Street, Fifth Floor,
Boston, MA 02110-1301, USA.  */
>>>>>>> 8c044a9c

#include "config.h"
#include <stdlib.h>
#include <assert.h>
#include <string.h>
#include "libgfortran.h"

#if defined (HAVE_GFC_INTEGER_4)

<<<<<<< HEAD
extern void eoshift1_4 (const gfc_array_char *,
				     const gfc_array_char *,
				     const gfc_array_i4 *, const char *,
				     const GFC_INTEGER_4 *);
export_proto(eoshift1_4);

void
eoshift1_4 (const gfc_array_char *ret,
		       const gfc_array_char *array,
		       const gfc_array_i4 *h, const char *pbound,
		       const GFC_INTEGER_4 *pwhich)
=======
static void
eoshift1 (gfc_array_char *ret, const gfc_array_char *array, const gfc_array_i4 *h,
	  const char *pbound, const GFC_INTEGER_4 *pwhich, index_type size,
	  char filler)
>>>>>>> 8c044a9c
{
  /* r.* indicates the return array.  */
  index_type rstride[GFC_MAX_DIMENSIONS];
  index_type rstride0;
  index_type roffset;
  char *rptr;
  char *dest;
  /* s.* indicates the source array.  */
  index_type sstride[GFC_MAX_DIMENSIONS];
  index_type sstride0;
  index_type soffset;
  const char *sptr;
  const char *src;
  /* h.* indicates the shift array.  */
  index_type hstride[GFC_MAX_DIMENSIONS];
  index_type hstride0;
  const GFC_INTEGER_4 *hptr;

  index_type count[GFC_MAX_DIMENSIONS];
  index_type extent[GFC_MAX_DIMENSIONS];
  index_type dim;
  index_type len;
  index_type n;
  int which;
  GFC_INTEGER_4 sh;
  GFC_INTEGER_4 delta;

  /* The compiler cannot figure out that these are set, initialize
     them to avoid warnings.  */
  len = 0;
  soffset = 0;
  roffset = 0;

  if (pwhich)
    which = *pwhich - 1;
  else
    which = 0;

  extent[0] = 1;
  count[0] = 0;

  if (ret->data == NULL)
    {
      int i;

      ret->data = internal_malloc_size (size * size0 ((array_t *)array));
      ret->offset = 0;
      ret->dtype = array->dtype;
      for (i = 0; i < GFC_DESCRIPTOR_RANK (array); i++)
        {
          ret->dim[i].lbound = 0;
          ret->dim[i].ubound = array->dim[i].ubound - array->dim[i].lbound;

          if (i == 0)
            ret->dim[i].stride = 1;
          else
            ret->dim[i].stride = (ret->dim[i-1].ubound + 1) * ret->dim[i-1].stride;
        }
    }

  n = 0;
  for (dim = 0; dim < GFC_DESCRIPTOR_RANK (array); dim++)
    {
      if (dim == which)
        {
          roffset = ret->dim[dim].stride * size;
          if (roffset == 0)
            roffset = size;
          soffset = array->dim[dim].stride * size;
          if (soffset == 0)
            soffset = size;
          len = array->dim[dim].ubound + 1 - array->dim[dim].lbound;
        }
      else
        {
          count[n] = 0;
          extent[n] = array->dim[dim].ubound + 1 - array->dim[dim].lbound;
          rstride[n] = ret->dim[dim].stride * size;
          sstride[n] = array->dim[dim].stride * size;

          hstride[n] = h->dim[n].stride;
          n++;
        }
    }
  if (sstride[0] == 0)
    sstride[0] = size;
  if (rstride[0] == 0)
    rstride[0] = size;
  if (hstride[0] == 0)
    hstride[0] = 1;

  dim = GFC_DESCRIPTOR_RANK (array);
  rstride0 = rstride[0];
  sstride0 = sstride[0];
  hstride0 = hstride[0];
  rptr = ret->data;
  sptr = array->data;
  hptr = h->data;

  while (rptr)
    {
      /* Do the shift for this dimension.  */
      sh = *hptr;
      if (( sh >= 0 ? sh : -sh ) > len)
	{
	  delta = len;
	  sh = len;
	}
      else
	delta = (sh >= 0) ? sh: -sh;

      if (sh > 0)
        {
          src = &sptr[delta * soffset];
          dest = rptr;
        }
      else
        {
          src = sptr;
          dest = &rptr[delta * roffset];
        }
      for (n = 0; n < len - delta; n++)
        {
          memcpy (dest, src, size);
          dest += roffset;
          src += soffset;
        }
      if (sh < 0)
        dest = rptr;
      n = delta;

      if (pbound)
	while (n--)
	  {
	    memcpy (dest, pbound, size);
	    dest += roffset;
	  }
      else
	while (n--)
	  {
	    memset (dest, filler, size);
	    dest += roffset;
	  }

      /* Advance to the next section.  */
      rptr += rstride0;
      sptr += sstride0;
      hptr += hstride0;
      count[0]++;
      n = 0;
      while (count[n] == extent[n])
        {
          /* When we get to the end of a dimension, reset it and increment
             the next dimension.  */
          count[n] = 0;
          /* We could precalculate these products, but this is a less
             frequently used path so proabably not worth it.  */
          rptr -= rstride[n] * extent[n];
          sptr -= sstride[n] * extent[n];
	  hptr -= hstride[n] * extent[n];
          n++;
          if (n >= dim - 1)
            {
              /* Break out of the loop.  */
              rptr = NULL;
              break;
            }
          else
            {
              count[n]++;
              rptr += rstride[n];
              sptr += sstride[n];
	      hptr += hstride[n];
            }
        }
    }
<<<<<<< HEAD
}
=======
}

void eoshift1_4 (gfc_array_char *, const gfc_array_char *,
			    const gfc_array_i4 *, const char *, const GFC_INTEGER_4 *);
export_proto(eoshift1_4);

void
eoshift1_4 (gfc_array_char *ret, const gfc_array_char *array,
		       const gfc_array_i4 *h, const char *pbound,
		       const GFC_INTEGER_4 *pwhich)
{
  eoshift1 (ret, array, h, pbound, pwhich, GFC_DESCRIPTOR_SIZE (array), 0);
}

void eoshift1_4_char (gfc_array_char *, GFC_INTEGER_4,
				   const gfc_array_char *, const gfc_array_i4 *,
				   const char *, const GFC_INTEGER_4 *,
				   GFC_INTEGER_4, GFC_INTEGER_4);
export_proto(eoshift1_4_char);

void
eoshift1_4_char (gfc_array_char *ret,
			      GFC_INTEGER_4 ret_length __attribute__((unused)),
			      const gfc_array_char *array, const gfc_array_i4 *h,
			      const char *pbound, const GFC_INTEGER_4 *pwhich,
			      GFC_INTEGER_4 array_length,
			      GFC_INTEGER_4 bound_length
				__attribute__((unused)))
{
  eoshift1 (ret, array, h, pbound, pwhich, array_length, ' ');
}

#endif
>>>>>>> 8c044a9c
<|MERGE_RESOLUTION|>--- conflicted
+++ resolved
@@ -25,13 +25,8 @@
 
 You should have received a copy of the GNU General Public
 License along with libgfortran; see the file COPYING.  If not,
-<<<<<<< HEAD
-write to the Free Software Foundation, Inc., 59 Temple Place - Suite 330,
-Boston, MA 02111-1307, USA.  */
-=======
 write to the Free Software Foundation, Inc., 51 Franklin Street, Fifth Floor,
 Boston, MA 02110-1301, USA.  */
->>>>>>> 8c044a9c
 
 #include "config.h"
 #include <stdlib.h>
@@ -41,24 +36,10 @@
 
 #if defined (HAVE_GFC_INTEGER_4)
 
-<<<<<<< HEAD
-extern void eoshift1_4 (const gfc_array_char *,
-				     const gfc_array_char *,
-				     const gfc_array_i4 *, const char *,
-				     const GFC_INTEGER_4 *);
-export_proto(eoshift1_4);
-
-void
-eoshift1_4 (const gfc_array_char *ret,
-		       const gfc_array_char *array,
-		       const gfc_array_i4 *h, const char *pbound,
-		       const GFC_INTEGER_4 *pwhich)
-=======
 static void
 eoshift1 (gfc_array_char *ret, const gfc_array_char *array, const gfc_array_i4 *h,
 	  const char *pbound, const GFC_INTEGER_4 *pwhich, index_type size,
 	  char filler)
->>>>>>> 8c044a9c
 {
   /* r.* indicates the return array.  */
   index_type rstride[GFC_MAX_DIMENSIONS];
@@ -235,9 +216,6 @@
             }
         }
     }
-<<<<<<< HEAD
-}
-=======
 }
 
 void eoshift1_4 (gfc_array_char *, const gfc_array_char *,
@@ -270,5 +248,4 @@
   eoshift1 (ret, array, h, pbound, pwhich, array_length, ' ');
 }
 
-#endif
->>>>>>> 8c044a9c
+#endif
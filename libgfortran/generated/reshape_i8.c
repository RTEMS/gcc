/* Implementation of the RESHAPE
   Copyright 2002, 2006 Free Software Foundation, Inc.
   Contributed by Paul Brook <paul@nowt.org>

This file is part of the GNU Fortran 95 runtime library (libgfortran).

Libgfortran is free software; you can redistribute it and/or
modify it under the terms of the GNU General Public
License as published by the Free Software Foundation; either
version 2 of the License, or (at your option) any later version.

In addition to the permissions in the GNU General Public License, the
Free Software Foundation gives you unlimited permission to link the
compiled version of this file into combinations with other programs,
and to distribute those combinations without any restriction coming
from the use of this file.  (The General Public License restrictions
do apply in other respects; for example, they cover modification of
the file, and distribution when not linked into a combine
executable.)

Libgfortran is distributed in the hope that it will be useful,
but WITHOUT ANY WARRANTY; without even the implied warranty of
MERCHANTABILITY or FITNESS FOR A PARTICULAR PURPOSE.  See the
GNU General Public License for more details.

You should have received a copy of the GNU General Public
License along with libgfortran; see the file COPYING.  If not,
write to the Free Software Foundation, Inc., 51 Franklin Street, Fifth Floor,
Boston, MA 02110-1301, USA.  */

#include "config.h"
#include <stdlib.h>
#include <assert.h>
#include "libgfortran.h"

#if defined (HAVE_GFC_INTEGER_8)

typedef GFC_ARRAY_DESCRIPTOR(1, index_type) shape_type;

<<<<<<< HEAD
/* The shape parameter is ignored. We can currently deduce the shape from the
   return array.  */
=======
>>>>>>> c355071f

extern void reshape_8 (gfc_array_i8 * const restrict, 
	gfc_array_i8 * const restrict, 
	shape_type * const restrict,
	gfc_array_i8 * const restrict, 
	shape_type * const restrict);
export_proto(reshape_8);

void
reshape_8 (gfc_array_i8 * const restrict ret, 
	gfc_array_i8 * const restrict source, 
	shape_type * const restrict shape,
	gfc_array_i8 * const restrict pad, 
	shape_type * const restrict order)
{
  /* r.* indicates the return array.  */
  index_type rcount[GFC_MAX_DIMENSIONS];
  index_type rextent[GFC_MAX_DIMENSIONS];
  index_type rstride[GFC_MAX_DIMENSIONS];
  index_type rstride0;
  index_type rdim;
  index_type rsize;
  index_type rs;
  index_type rex;
  GFC_INTEGER_8 *rptr;
  /* s.* indicates the source array.  */
  index_type scount[GFC_MAX_DIMENSIONS];
  index_type sextent[GFC_MAX_DIMENSIONS];
  index_type sstride[GFC_MAX_DIMENSIONS];
  index_type sstride0;
  index_type sdim;
  index_type ssize;
  const GFC_INTEGER_8 *sptr;
  /* p.* indicates the pad array.  */
  index_type pcount[GFC_MAX_DIMENSIONS];
  index_type pextent[GFC_MAX_DIMENSIONS];
  index_type pstride[GFC_MAX_DIMENSIONS];
  index_type pdim;
  index_type psize;
  const GFC_INTEGER_8 *pptr;

  const GFC_INTEGER_8 *src;
  int n;
  int dim;
  int sempty, pempty;

  if (ret->data == NULL)
    {
      rdim = shape->dim[0].ubound - shape->dim[0].lbound + 1;
      rs = 1;
      for (n = 0; n < rdim; n++)
	{
	  ret->dim[n].lbound = 0;
	  rex = shape->data[n * shape->dim[0].stride];
	  ret->dim[n].ubound =  rex - 1;
	  ret->dim[n].stride = rs;
	  rs *= rex;
	}
      ret->offset = 0;
      ret->data = internal_malloc_size ( rs * sizeof (GFC_INTEGER_8));
      ret->dtype = (source->dtype & ~GFC_DTYPE_RANK_MASK) | rdim;
    }
  else
    {
      rdim = GFC_DESCRIPTOR_RANK (ret);
    }

<<<<<<< HEAD
  if (source->dim[0].stride == 0)
    source->dim[0].stride = 1;
  if (shape->dim[0].stride == 0)
    shape->dim[0].stride = 1;
  if (pad && pad->dim[0].stride == 0)
    pad->dim[0].stride = 1;
  if (order && order->dim[0].stride == 0)
    order->dim[0].stride = 1;

  if (ret->data == NULL)
    {
      rdim = shape->dim[0].ubound - shape->dim[0].lbound + 1;
      rs = 1;
      for (n=0; n < rdim; n++)
	{
	  ret->dim[n].lbound = 0;
	  rex = shape->data[n * shape->dim[0].stride];
	  ret->dim[n].ubound =  rex - 1;
	  ret->dim[n].stride = rs;
	  rs *= rex;
	}
      ret->offset = 0;
      ret->data = internal_malloc_size ( rs * sizeof (GFC_INTEGER_8));
      ret->dtype = (source->dtype & ~GFC_DTYPE_RANK_MASK) | rdim;
    }
  else
    {
      rdim = GFC_DESCRIPTOR_RANK (ret);
      if (ret->dim[0].stride == 0)
	ret->dim[0].stride = 1;
    }

=======
>>>>>>> c355071f
  rsize = 1;
  for (n = 0; n < rdim; n++)
    {
      if (order)
        dim = order->data[n * order->dim[0].stride] - 1;
      else
        dim = n;

      rcount[n] = 0;
      rstride[n] = ret->dim[dim].stride;
      rextent[n] = ret->dim[dim].ubound + 1 - ret->dim[dim].lbound;

      if (rextent[n] != shape->data[dim * shape->dim[0].stride])
        runtime_error ("shape and target do not conform");

      if (rsize == rstride[n])
        rsize *= rextent[n];
      else
        rsize = 0;
      if (rextent[n] <= 0)
        return;
    }

  sdim = GFC_DESCRIPTOR_RANK (source);
  ssize = 1;
  sempty = 0;
  for (n = 0; n < sdim; n++)
    {
      scount[n] = 0;
      sstride[n] = source->dim[n].stride;
      sextent[n] = source->dim[n].ubound + 1 - source->dim[n].lbound;
      if (sextent[n] <= 0)
	{
	  sempty = 1;
	  sextent[n] = 0;
	}

      if (ssize == sstride[n])
        ssize *= sextent[n];
      else
        ssize = 0;
    }

  if (pad)
    {
      pdim = GFC_DESCRIPTOR_RANK (pad);
      psize = 1;
      pempty = 0;
      for (n = 0; n < pdim; n++)
        {
          pcount[n] = 0;
          pstride[n] = pad->dim[n].stride;
          pextent[n] = pad->dim[n].ubound + 1 - pad->dim[n].lbound;
          if (pextent[n] <= 0)
	    {
	      pempty = 1;
	      pextent[n] = 0;
	    }

          if (psize == pstride[n])
            psize *= pextent[n];
          else
            psize = 0;
        }
      pptr = pad->data;
    }
  else
    {
      pdim = 0;
      psize = 1;
      pempty = 1;
      pptr = NULL;
    }

  if (rsize != 0 && ssize != 0 && psize != 0)
    {
      rsize *= sizeof (GFC_INTEGER_8);
      ssize *= sizeof (GFC_INTEGER_8);
      psize *= sizeof (GFC_INTEGER_8);
      reshape_packed ((char *)ret->data, rsize, (char *)source->data,
		      ssize, pad ? (char *)pad->data : NULL, psize);
      return;
    }
  rptr = ret->data;
  src = sptr = source->data;
  rstride0 = rstride[0];
  sstride0 = sstride[0];

  if (sempty && pempty)
    abort ();

  if (sempty)
    {
      /* Switch immediately to the pad array.  */
      src = pptr;
      sptr = NULL;
      sdim = pdim;
      for (dim = 0; dim < pdim; dim++)
	{
	  scount[dim] = pcount[dim];
	  sextent[dim] = pextent[dim];
	  sstride[dim] = pstride[dim];
	  sstride0 = sstride[0] * sizeof (GFC_INTEGER_8);
	}
    }

  while (rptr)
    {
      /* Select between the source and pad arrays.  */
      *rptr = *src;
      /* Advance to the next element.  */
      rptr += rstride0;
      src += sstride0;
      rcount[0]++;
      scount[0]++;

      /* Advance to the next destination element.  */
      n = 0;
      while (rcount[n] == rextent[n])
        {
          /* When we get to the end of a dimension, reset it and increment
             the next dimension.  */
          rcount[n] = 0;
          /* We could precalculate these products, but this is a less
             frequently used path so probably not worth it.  */
          rptr -= rstride[n] * rextent[n];
          n++;
          if (n == rdim)
            {
              /* Break out of the loop.  */
              rptr = NULL;
              break;
            }
          else
            {
              rcount[n]++;
              rptr += rstride[n];
            }
        }
      /* Advance to the next source element.  */
      n = 0;
      while (scount[n] == sextent[n])
        {
          /* When we get to the end of a dimension, reset it and increment
             the next dimension.  */
          scount[n] = 0;
          /* We could precalculate these products, but this is a less
             frequently used path so probably not worth it.  */
          src -= sstride[n] * sextent[n];
          n++;
          if (n == sdim)
            {
              if (sptr && pad)
                {
                  /* Switch to the pad array.  */
                  sptr = NULL;
                  sdim = pdim;
                  for (dim = 0; dim < pdim; dim++)
                    {
                      scount[dim] = pcount[dim];
                      sextent[dim] = pextent[dim];
                      sstride[dim] = pstride[dim];
                      sstride0 = sstride[0];
                    }
                }
              /* We now start again from the beginning of the pad array.  */
              src = pptr;
              break;
            }
          else
            {
              scount[n]++;
              src += sstride[n];
            }
        }
    }
}

#endif<|MERGE_RESOLUTION|>--- conflicted
+++ resolved
@@ -37,11 +37,6 @@
 
 typedef GFC_ARRAY_DESCRIPTOR(1, index_type) shape_type;
 
-<<<<<<< HEAD
-/* The shape parameter is ignored. We can currently deduce the shape from the
-   return array.  */
-=======
->>>>>>> c355071f
 
 extern void reshape_8 (gfc_array_i8 * const restrict, 
 	gfc_array_i8 * const restrict, 
@@ -109,41 +104,6 @@
       rdim = GFC_DESCRIPTOR_RANK (ret);
     }
 
-<<<<<<< HEAD
-  if (source->dim[0].stride == 0)
-    source->dim[0].stride = 1;
-  if (shape->dim[0].stride == 0)
-    shape->dim[0].stride = 1;
-  if (pad && pad->dim[0].stride == 0)
-    pad->dim[0].stride = 1;
-  if (order && order->dim[0].stride == 0)
-    order->dim[0].stride = 1;
-
-  if (ret->data == NULL)
-    {
-      rdim = shape->dim[0].ubound - shape->dim[0].lbound + 1;
-      rs = 1;
-      for (n=0; n < rdim; n++)
-	{
-	  ret->dim[n].lbound = 0;
-	  rex = shape->data[n * shape->dim[0].stride];
-	  ret->dim[n].ubound =  rex - 1;
-	  ret->dim[n].stride = rs;
-	  rs *= rex;
-	}
-      ret->offset = 0;
-      ret->data = internal_malloc_size ( rs * sizeof (GFC_INTEGER_8));
-      ret->dtype = (source->dtype & ~GFC_DTYPE_RANK_MASK) | rdim;
-    }
-  else
-    {
-      rdim = GFC_DESCRIPTOR_RANK (ret);
-      if (ret->dim[0].stride == 0)
-	ret->dim[0].stride = 1;
-    }
-
-=======
->>>>>>> c355071f
   rsize = 1;
   for (n = 0; n < rdim; n++)
     {

!   Copyright 2002 Free Software Foundation, Inc.
!   Contributed by Paul Brook <paul@nowt.org>
!
!This file is part of the GNU Fortran 95 runtime library (libgfortran).
!
!GNU libgfortran is free software; you can redistribute it and/or
!modify it under the terms of the GNU General Public
!License as published by the Free Software Foundation; either
!version 2 of the License, or (at your option) any later version.

!In addition to the permissions in the GNU General Public License, the
!Free Software Foundation gives you unlimited permission to link the
!compiled version of this file into combinations with other programs,
!and to distribute those combinations without any restriction coming
!from the use of this file.  (The General Public License restrictions
!do apply in other respects; for example, they cover modification of
!the file, and distribution when not linked into a combine
!executable.)
!
!GNU libgfortran is distributed in the hope that it will be useful,
!but WITHOUT ANY WARRANTY; without even the implied warranty of
!MERCHANTABILITY or FITNESS FOR A PARTICULAR PURPOSE.  See the
!GNU General Public License for more details.
!
!You should have received a copy of the GNU General Public
!License along with libgfortran; see the file COPYING.  If not,
!write to the Free Software Foundation, Inc., 51 Franklin Street, Fifth Floor,
!Boston, MA 02110-1301, USA.
!
!This file is machine generated.





#include "config.h"
#include "kinds.inc"
#include "c99_protos.inc"

#if defined (HAVE_GFC_COMPLEX_8)
#ifdef HAVE_CABS

elemental function _gfortran_specific__abs_c8 (parm)
   complex (kind=8), intent (in) :: parm
<<<<<<< HEAD
   real (kind=8) :: specific__abs_c8
=======
   real (kind=8) :: _gfortran_specific__abs_c8
>>>>>>> 1177f497

   _gfortran_specific__abs_c8 = abs (parm)
end function

#endif
#endif<|MERGE_RESOLUTION|>--- conflicted
+++ resolved
@@ -42,11 +42,7 @@
 
 elemental function _gfortran_specific__abs_c8 (parm)
    complex (kind=8), intent (in) :: parm
-<<<<<<< HEAD
-   real (kind=8) :: specific__abs_c8
-=======
    real (kind=8) :: _gfortran_specific__abs_c8
->>>>>>> 1177f497
 
    _gfortran_specific__abs_c8 = abs (parm)
 end function

--- conflicted
+++ resolved
@@ -25,13 +25,8 @@
 
 You should have received a copy of the GNU General Public
 License along with libgfortran; see the file COPYING.  If not,
-<<<<<<< HEAD
-write to the Free Software Foundation, Inc., 59 Temple Place - Suite 330,
-Boston, MA 02111-1307, USA.  */
-=======
 write to the Free Software Foundation, Inc., 51 Franklin Street, Fifth Floor,
 Boston, MA 02110-1301, USA.  */
->>>>>>> 8c044a9c
 
 #include "config.h"
 #include <stdlib.h>
@@ -97,13 +92,8 @@
         }
           
       retarray->data
-<<<<<<< HEAD
-	= internal_malloc_size (sizeof (GFC_LOGICAL_8) * size0 (retarray));
-      retarray->base = 0;
-=======
 	= internal_malloc_size (sizeof (GFC_LOGICAL_8) * size0 ((array_t *) retarray));
       retarray->offset = 0;
->>>>>>> 8c044a9c
     }
 
   abase = a->data;
@@ -201,10 +191,6 @@
       bbase += ystride;
       dest += rystride - (rxstride * xcount);
     }
-<<<<<<< HEAD
-}
-=======
 }
 
-#endif
->>>>>>> 8c044a9c
+#endif
--- conflicted
+++ resolved
@@ -42,11 +42,7 @@
 
 elemental function _gfortran_specific__abs_c16 (parm)
    complex (kind=16), intent (in) :: parm
-<<<<<<< HEAD
-   real (kind=16) :: specific__abs_c16
-=======
    real (kind=16) :: _gfortran_specific__abs_c16
->>>>>>> 1177f497
 
    _gfortran_specific__abs_c16 = abs (parm)
 end function

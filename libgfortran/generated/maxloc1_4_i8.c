/* Implementation of the MAXLOC intrinsic
   Copyright 2002 Free Software Foundation, Inc.
   Contributed by Paul Brook <paul@nowt.org>

This file is part of the GNU Fortran 95 runtime library (libgfortran).

Libgfortran is free software; you can redistribute it and/or
modify it under the terms of the GNU General Public
License as published by the Free Software Foundation; either
version 2 of the License, or (at your option) any later version.

In addition to the permissions in the GNU General Public License, the
Free Software Foundation gives you unlimited permission to link the
compiled version of this file into combinations with other programs,
and to distribute those combinations without any restriction coming
from the use of this file.  (The General Public License restrictions
do apply in other respects; for example, they cover modification of
the file, and distribution when not linked into a combine
executable.)

Libgfortran is distributed in the hope that it will be useful,
but WITHOUT ANY WARRANTY; without even the implied warranty of
MERCHANTABILITY or FITNESS FOR A PARTICULAR PURPOSE.  See the
GNU General Public License for more details.

You should have received a copy of the GNU General Public
License along with libgfortran; see the file COPYING.  If not,
<<<<<<< HEAD
write to the Free Software Foundation, Inc., 59 Temple Place - Suite 330,
Boston, MA 02111-1307, USA.  */
=======
write to the Free Software Foundation, Inc., 51 Franklin Street, Fifth Floor,
Boston, MA 02110-1301, USA.  */
>>>>>>> 8c044a9c

#include "config.h"
#include <stdlib.h>
#include <assert.h>
#include <float.h>
#include <limits.h>
#include "libgfortran.h"


<<<<<<< HEAD
=======
#if defined (HAVE_GFC_INTEGER_8) && defined (HAVE_GFC_INTEGER_4)


>>>>>>> 8c044a9c
extern void maxloc1_4_i8 (gfc_array_i4 *, gfc_array_i8 *, index_type *);
export_proto(maxloc1_4_i8);

void
maxloc1_4_i8 (gfc_array_i4 *retarray, gfc_array_i8 *array, index_type *pdim)
{
  index_type count[GFC_MAX_DIMENSIONS];
  index_type extent[GFC_MAX_DIMENSIONS];
  index_type sstride[GFC_MAX_DIMENSIONS];
  index_type dstride[GFC_MAX_DIMENSIONS];
  GFC_INTEGER_8 *base;
  GFC_INTEGER_4 *dest;
  index_type rank;
  index_type n;
  index_type len;
  index_type delta;
  index_type dim;

  /* Make dim zero based to avoid confusion.  */
  dim = (*pdim) - 1;
  rank = GFC_DESCRIPTOR_RANK (array) - 1;

  /* TODO:  It should be a front end job to correctly set the strides.  */

  if (array->dim[0].stride == 0)
    array->dim[0].stride = 1;

  len = array->dim[dim].ubound + 1 - array->dim[dim].lbound;
  delta = array->dim[dim].stride;

  for (n = 0; n < dim; n++)
    {
      sstride[n] = array->dim[n].stride;
      extent[n] = array->dim[n].ubound + 1 - array->dim[n].lbound;
    }
  for (n = dim; n < rank; n++)
    {
      sstride[n] = array->dim[n + 1].stride;
      extent[n] =
        array->dim[n + 1].ubound + 1 - array->dim[n + 1].lbound;
    }

  if (retarray->data == NULL)
    {
      for (n = 0; n < rank; n++)
        {
          retarray->dim[n].lbound = 0;
          retarray->dim[n].ubound = extent[n]-1;
          if (n == 0)
            retarray->dim[n].stride = 1;
          else
            retarray->dim[n].stride = retarray->dim[n-1].stride * extent[n-1];
        }

      retarray->data
	 = internal_malloc_size (sizeof (GFC_INTEGER_4)
		 		 * retarray->dim[rank-1].stride
				 * extent[rank-1]);
<<<<<<< HEAD
      retarray->base = 0;
=======
      retarray->offset = 0;
      retarray->dtype = (array->dtype & ~GFC_DTYPE_RANK_MASK) | rank;
>>>>>>> 8c044a9c
    }
  else
    {
      if (retarray->dim[0].stride == 0)
	retarray->dim[0].stride = 1;

      if (rank != GFC_DESCRIPTOR_RANK (retarray))
	runtime_error ("rank of return array incorrect");
    }

  for (n = 0; n < rank; n++)
    {
      count[n] = 0;
      dstride[n] = retarray->dim[n].stride;
      if (extent[n] <= 0)
        len = 0;
    }

  base = array->data;
  dest = retarray->data;

  while (base)
    {
      GFC_INTEGER_8 *src;
      GFC_INTEGER_4 result;
      src = base;
      {

  GFC_INTEGER_8 maxval;
  maxval = -GFC_INTEGER_8_HUGE;
  result = 1;
        if (len <= 0)
	  *dest = 0;
	else
	  {
	    for (n = 0; n < len; n++, src += delta)
	      {

  if (*src > maxval)
    {
      maxval = *src;
      result = (GFC_INTEGER_4)n + 1;
    }
          }
	    *dest = result;
	  }
      }
      /* Advance to the next element.  */
      count[0]++;
      base += sstride[0];
      dest += dstride[0];
      n = 0;
      while (count[n] == extent[n])
        {
          /* When we get to the end of a dimension, reset it and increment
             the next dimension.  */
          count[n] = 0;
          /* We could precalculate these products, but this is a less
             frequently used path so proabably not worth it.  */
          base -= sstride[n] * extent[n];
          dest -= dstride[n] * extent[n];
          n++;
          if (n == rank)
            {
              /* Break out of the look.  */
              base = NULL;
              break;
            }
          else
            {
              count[n]++;
              base += sstride[n];
              dest += dstride[n];
            }
        }
    }
}


extern void mmaxloc1_4_i8 (gfc_array_i4 *, gfc_array_i8 *, index_type *,
					       gfc_array_l4 *);
export_proto(mmaxloc1_4_i8);

void
mmaxloc1_4_i8 (gfc_array_i4 * retarray, gfc_array_i8 * array,
				  index_type *pdim, gfc_array_l4 * mask)
{
  index_type count[GFC_MAX_DIMENSIONS];
  index_type extent[GFC_MAX_DIMENSIONS];
  index_type sstride[GFC_MAX_DIMENSIONS];
  index_type dstride[GFC_MAX_DIMENSIONS];
  index_type mstride[GFC_MAX_DIMENSIONS];
  GFC_INTEGER_4 *dest;
  GFC_INTEGER_8 *base;
  GFC_LOGICAL_4 *mbase;
  int rank;
  int dim;
  index_type n;
  index_type len;
  index_type delta;
  index_type mdelta;

  dim = (*pdim) - 1;
  rank = GFC_DESCRIPTOR_RANK (array) - 1;

  /* TODO:  It should be a front end job to correctly set the strides.  */

  if (array->dim[0].stride == 0)
    array->dim[0].stride = 1;

  if (mask->dim[0].stride == 0)
    mask->dim[0].stride = 1;

  len = array->dim[dim].ubound + 1 - array->dim[dim].lbound;
  if (len <= 0)
    return;
  delta = array->dim[dim].stride;
  mdelta = mask->dim[dim].stride;

  for (n = 0; n < dim; n++)
    {
      sstride[n] = array->dim[n].stride;
      mstride[n] = mask->dim[n].stride;
      extent[n] = array->dim[n].ubound + 1 - array->dim[n].lbound;
    }
  for (n = dim; n < rank; n++)
    {
      sstride[n] = array->dim[n + 1].stride;
      mstride[n] = mask->dim[n + 1].stride;
      extent[n] =
        array->dim[n + 1].ubound + 1 - array->dim[n + 1].lbound;
    }

  if (retarray->data == NULL)
    {
      for (n = 0; n < rank; n++)
        {
          retarray->dim[n].lbound = 0;
          retarray->dim[n].ubound = extent[n]-1;
          if (n == 0)
            retarray->dim[n].stride = 1;
          else
            retarray->dim[n].stride = retarray->dim[n-1].stride * extent[n-1];
        }

      retarray->data
	 = internal_malloc_size (sizeof (GFC_INTEGER_4)
		 		 * retarray->dim[rank-1].stride
				 * extent[rank-1]);
      retarray->offset = 0;
      retarray->dtype = (array->dtype & ~GFC_DTYPE_RANK_MASK) | rank;
    }
  else
    {
      if (retarray->dim[0].stride == 0)
	retarray->dim[0].stride = 1;

      if (rank != GFC_DESCRIPTOR_RANK (retarray))
	runtime_error ("rank of return array incorrect");
    }

  for (n = 0; n < rank; n++)
    {
      count[n] = 0;
      dstride[n] = retarray->dim[n].stride;
      if (extent[n] <= 0)
        return;
    }

  dest = retarray->data;
  base = array->data;
  mbase = mask->data;

  if (GFC_DESCRIPTOR_SIZE (mask) != 4)
    {
      /* This allows the same loop to be used for all logical types.  */
      assert (GFC_DESCRIPTOR_SIZE (mask) == 8);
      for (n = 0; n < rank; n++)
        mstride[n] <<= 1;
      mdelta <<= 1;
      mbase = (GFOR_POINTER_L8_TO_L4 (mbase));
    }

  while (base)
    {
      GFC_INTEGER_8 *src;
      GFC_LOGICAL_4 *msrc;
      GFC_INTEGER_4 result;
      src = base;
      msrc = mbase;
      {

  GFC_INTEGER_8 maxval;
  maxval = -GFC_INTEGER_8_HUGE;
  result = 1;
        if (len <= 0)
	  *dest = 0;
	else
	  {
	    for (n = 0; n < len; n++, src += delta, msrc += mdelta)
	      {

  if (*msrc && *src > maxval)
    {
      maxval = *src;
      result = (GFC_INTEGER_4)n + 1;
    }
              }
	    *dest = result;
	  }
      }
      /* Advance to the next element.  */
      count[0]++;
      base += sstride[0];
      mbase += mstride[0];
      dest += dstride[0];
      n = 0;
      while (count[n] == extent[n])
        {
          /* When we get to the end of a dimension, reset it and increment
             the next dimension.  */
          count[n] = 0;
          /* We could precalculate these products, but this is a less
             frequently used path so proabably not worth it.  */
          base -= sstride[n] * extent[n];
          mbase -= mstride[n] * extent[n];
          dest -= dstride[n] * extent[n];
          n++;
          if (n == rank)
            {
              /* Break out of the look.  */
              base = NULL;
              break;
            }
          else
            {
              count[n]++;
              base += sstride[n];
              mbase += mstride[n];
              dest += dstride[n];
            }
        }
    }
}

#endif<|MERGE_RESOLUTION|>--- conflicted
+++ resolved
@@ -25,13 +25,8 @@
 
 You should have received a copy of the GNU General Public
 License along with libgfortran; see the file COPYING.  If not,
-<<<<<<< HEAD
-write to the Free Software Foundation, Inc., 59 Temple Place - Suite 330,
-Boston, MA 02111-1307, USA.  */
-=======
 write to the Free Software Foundation, Inc., 51 Franklin Street, Fifth Floor,
 Boston, MA 02110-1301, USA.  */
->>>>>>> 8c044a9c
 
 #include "config.h"
 #include <stdlib.h>
@@ -41,12 +36,9 @@
 #include "libgfortran.h"
 
 
-<<<<<<< HEAD
-=======
 #if defined (HAVE_GFC_INTEGER_8) && defined (HAVE_GFC_INTEGER_4)
 
 
->>>>>>> 8c044a9c
 extern void maxloc1_4_i8 (gfc_array_i4 *, gfc_array_i8 *, index_type *);
 export_proto(maxloc1_4_i8);
 
@@ -105,12 +97,8 @@
 	 = internal_malloc_size (sizeof (GFC_INTEGER_4)
 		 		 * retarray->dim[rank-1].stride
 				 * extent[rank-1]);
-<<<<<<< HEAD
-      retarray->base = 0;
-=======
       retarray->offset = 0;
       retarray->dtype = (array->dtype & ~GFC_DTYPE_RANK_MASK) | rank;
->>>>>>> 8c044a9c
     }
   else
     {

--- conflicted
+++ resolved
@@ -40,19 +40,11 @@
 #if defined (HAVE_GFC_COMPLEX_8)
 
 
-<<<<<<< HEAD
-elemental function specific__conjg_8 (parm)
-   complex (kind=8), intent (in) :: parm
-   complex (kind=8) :: specific__conjg_8
-
-   specific__conjg_8 = conjg (parm)
-=======
 elemental function _gfortran_specific__conjg_8 (parm)
    complex (kind=8), intent (in) :: parm
    complex (kind=8) :: _gfortran_specific__conjg_8
 
    _gfortran_specific__conjg_8 = conjg (parm)
->>>>>>> 1177f497
 end function
 
 

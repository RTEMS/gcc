/* Implementation of the COUNT intrinsic
   Copyright (C) 2002-2014 Free Software Foundation, Inc.
   Contributed by Paul Brook <paul@nowt.org>

This file is part of the GNU Fortran runtime library (libgfortran).

Libgfortran is free software; you can redistribute it and/or
modify it under the terms of the GNU General Public
License as published by the Free Software Foundation; either
version 3 of the License, or (at your option) any later version.

Libgfortran is distributed in the hope that it will be useful,
but WITHOUT ANY WARRANTY; without even the implied warranty of
MERCHANTABILITY or FITNESS FOR A PARTICULAR PURPOSE.  See the
GNU General Public License for more details.

Under Section 7 of GPL version 3, you are granted additional
permissions described in the GCC Runtime Library Exception, version
3.1, as published by the Free Software Foundation.

You should have received a copy of the GNU General Public License and
a copy of the GCC Runtime Library Exception along with this program;
see the files COPYING3 and COPYING.RUNTIME respectively.  If not, see
<http://www.gnu.org/licenses/>.  */

#include "libgfortran.h"
#include <stdlib.h>
#include <assert.h>


#if defined (HAVE_GFC_INTEGER_16)


extern void count_16_l (gfc_array_i16 * const restrict, 
	gfc_array_l1 * const restrict, const index_type * const restrict);
export_proto(count_16_l);

void
count_16_l (gfc_array_i16 * const restrict retarray, 
	gfc_array_l1 * const restrict array, 
	const index_type * const restrict pdim)
{
  index_type count[GFC_MAX_DIMENSIONS];
  index_type extent[GFC_MAX_DIMENSIONS];
  index_type sstride[GFC_MAX_DIMENSIONS];
  index_type dstride[GFC_MAX_DIMENSIONS];
  const GFC_LOGICAL_1 * restrict base;
  GFC_INTEGER_16 * restrict dest;
  index_type rank;
  index_type n;
  index_type len;
  index_type delta;
  index_type dim;
  int src_kind;
  int continue_loop;

  /* Make dim zero based to avoid confusion.  */
  dim = (*pdim) - 1;
  rank = GFC_DESCRIPTOR_RANK (array) - 1;

  src_kind = GFC_DESCRIPTOR_ELEM_LEN (array);

  len = GFC_DESCRIPTOR_EXTENT(array,dim);
  if (len < 0)
    len = 0;

  delta = GFC_DESCRIPTOR_SM(array,dim);

  for (n = 0; n < dim; n++)
    {
      sstride[n] = GFC_DESCRIPTOR_SM(array,n);
      extent[n] = GFC_DESCRIPTOR_EXTENT(array,n);

      if (extent[n] < 0)
	extent[n] = 0;
    }
  for (n = dim; n < rank; n++)
    {
      sstride[n] = GFC_DESCRIPTOR_SM(array,n + 1);
      extent[n] = GFC_DESCRIPTOR_EXTENT(array,n + 1);

      if (extent[n] < 0)
	extent[n] = 0;
    }

  if (retarray->base_addr == NULL)
    {
      size_t alloc_size, sm;

      for (n = 0; n < rank; n++)
        {
          if (n == 0)
            sm = sizeof (GFC_INTEGER_16);
          else
            sm = GFC_DESCRIPTOR_SM (retarray,n-1) * extent[n-1];

	  GFC_DIMENSION_SET (retarray->dim[n], 0, extent[n], sm);
        }

      retarray->elem_len = array->elem_len;
      retarray->type = array->type;
      retarray->offset = 0;

<<<<<<< HEAD
      alloc_size = GFC_DESCRIPTOR_SM (retarray, rank-1)
    		   * extent[rank-1];
=======
      alloc_size = GFC_DESCRIPTOR_STRIDE(retarray,rank-1) * extent[rank-1];
>>>>>>> 634a5ad7

      if (alloc_size == 0)
	{
	  /* Make sure we have a zero-sized array.  */
	  GFC_DIMENSION_SET(retarray->dim[0], 0, -1, 1);
	  return;
	}
      else
	retarray->base_addr = xmallocarray (alloc_size, sizeof (GFC_INTEGER_16));
    }
  else
    {
      if (rank != GFC_DESCRIPTOR_RANK (retarray))
	runtime_error ("rank of return array incorrect in"
		       " COUNT intrinsic: is %ld, should be %ld",
		       (long int) GFC_DESCRIPTOR_RANK (retarray),
		       (long int) rank);

      if (unlikely (compile_options.bounds_check))
	{
	  for (n=0; n < rank; n++)
	    {
	      index_type ret_extent;

	      ret_extent = GFC_DESCRIPTOR_EXTENT(retarray,n);
	      if (extent[n] != ret_extent)
		runtime_error ("Incorrect extent in return value of"
			       " COUNT intrinsic in dimension %d:"
			       " is %ld, should be %ld", (int) n + 1,
			       (long int) ret_extent, (long int) extent[n]);
	    }
	}
    }

  for (n = 0; n < rank; n++)
    {
      count[n] = 0;
      dstride[n] = GFC_DESCRIPTOR_STRIDE_TYPEKNOWN(retarray,n);
      if (extent[n] <= 0)
	return;
    }

  base = array->base_addr;

  if (src_kind == 1 || src_kind == 2 || src_kind == 4 || src_kind == 8
#ifdef HAVE_GFC_LOGICAL_16
      || src_kind == 16
#endif
    )
    {
      if (base)
	base = GFOR_POINTER_TO_L1 (base, src_kind);
    }
  else
    internal_error (NULL, "Funny sized logical array in COUNT intrinsic");

  dest = retarray->base_addr;

  continue_loop = 1;
  while (continue_loop)
    {
      const GFC_LOGICAL_1 * restrict src;
      GFC_INTEGER_16 result;
      src = base;
      {

  result = 0;
        if (len <= 0)
	  *dest = 0;
	else
	  {
	    for (n = 0; n < len; n++, src += delta)
	      {

  if (*src)
    result++;
          }
	    *dest = result;
	  }
      }
      /* Advance to the next element.  */
      count[0]++;
      base += sstride[0];
      dest += dstride[0];
      n = 0;
      while (count[n] == extent[n])
        {
          /* When we get to the end of a dimension, reset it and increment
             the next dimension.  */
          count[n] = 0;
          /* We could precalculate these products, but this is a less
             frequently used path so probably not worth it.  */
          base -= sstride[n] * extent[n];
          dest -= dstride[n] * extent[n];
          n++;
          if (n == rank)
            {
              /* Break out of the look.  */
              continue_loop = 0;
              break;
            }
          else
            {
              count[n]++;
              base += sstride[n];
              dest += dstride[n];
            }
        }
    }
}

#endif<|MERGE_RESOLUTION|>--- conflicted
+++ resolved
@@ -101,12 +101,7 @@
       retarray->type = array->type;
       retarray->offset = 0;
 
-<<<<<<< HEAD
-      alloc_size = GFC_DESCRIPTOR_SM (retarray, rank-1)
-    		   * extent[rank-1];
-=======
-      alloc_size = GFC_DESCRIPTOR_STRIDE(retarray,rank-1) * extent[rank-1];
->>>>>>> 634a5ad7
+      alloc_size = GFC_DESCRIPTOR_SM (retarray, rank-1) * extent[rank-1];
 
       if (alloc_size == 0)
 	{

--- conflicted
+++ resolved
@@ -1,5 +1,3 @@
-<<<<<<< HEAD
-=======
 2014-03-09  Tobias Burnus  <burnus@net-b.de>
 
 	* Makefile.am: Install cilk.h.
@@ -60,7 +58,6 @@
 	* configure.ac (AC_PROG_CXX): Move after AC_PROG_CC.
 	* configure: Regenerate.
 
->>>>>>> e5d692d7
 2013-11-12  Balaji V. Iyer  <balaji.v.iyer@intel.com>
 
 	* Makefile.am (libcilkrts_la_LDFLAGS): Added a check for availability

--- conflicted
+++ resolved
@@ -55,27 +55,6 @@
 
   typedef int*			__c_locale;
 
-<<<<<<< HEAD
-  // Convert numeric value of type _Tv to string and return length of
-  // string.  If snprintf is available use it, otherwise fall back to
-  // the unsafe sprintf which, in general, can be dangerous and should
-  // be avoided.
-  template<typename _Tv>
-    int
-    __convert_from_v(char* __out, 
-		     const int __size __attribute__((__unused__)),
-		     const char* __fmt,
-		     _Tv __v, const __c_locale&, int __prec)
-    {
-      char* __old = std::setlocale(LC_NUMERIC, NULL);
-      char* __sav = NULL;
-      if (std::strcmp(__old, "C"))
-	{
-	  __sav = new char[std::strlen(__old) + 1];
-	  std::strcpy(__sav, __old);
-	  std::setlocale(LC_NUMERIC, "C");
-	}
-=======
   // Convert numeric value of type double and long double to string and
   // return length of string.  If vsnprintf is available use it, otherwise
   // fall back to the unsafe vsprintf which, in general, can be dangerous
@@ -96,24 +75,12 @@
 
     va_list __args;
     va_start(__args, __fmt);
->>>>>>> c355071f
 
 #ifdef _GLIBCXX_USE_C99
     const int __ret = std::vsnprintf(__out, __size, __fmt, __args);
 #else
     const int __ret = std::vsprintf(__out, __fmt, __args);
 #endif
-<<<<<<< HEAD
-      
-      if (__sav)
-	{
-	  std::setlocale(LC_NUMERIC, __sav);
-	  delete [] __sav;
-	}
-      return __ret;
-    }
-}
-=======
 
     va_end(__args);
       
@@ -126,6 +93,5 @@
   }
 
 _GLIBCXX_END_NAMESPACE
->>>>>>> c355071f
 
 #endif
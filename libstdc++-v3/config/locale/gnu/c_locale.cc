// Wrapper for underlying C-language localization -*- C++ -*-

<<<<<<< HEAD
// Copyright (C) 2001, 2002, 2003, 2004, 2005 
=======
// Copyright (C) 2001, 2002, 2003, 2004, 2005, 2006
>>>>>>> c355071f
// Free Software Foundation, Inc.
//
// This file is part of the GNU ISO C++ Library.  This library is free
// software; you can redistribute it and/or modify it under the
// terms of the GNU General Public License as published by the
// Free Software Foundation; either version 2, or (at your option)
// any later version.

// This library is distributed in the hope that it will be useful,
// but WITHOUT ANY WARRANTY; without even the implied warranty of
// MERCHANTABILITY or FITNESS FOR A PARTICULAR PURPOSE.  See the
// GNU General Public License for more details.

// You should have received a copy of the GNU General Public License along
// with this library; see the file COPYING.  If not, write to the Free
// Software Foundation, 51 Franklin Street, Fifth Floor, Boston, MA 02110-1301,
// USA.

// As a special exception, you may use this file as part of a free software
// library without restriction.  Specifically, if other files instantiate
// templates or use macros or inline functions from this file, or you compile
// this file and link it with other files to produce an executable, this
// file does not by itself cause the resulting executable to be covered by
// the GNU General Public License.  This exception does not however
// invalidate any other reasons why the executable file might be covered by
// the GNU General Public License.

//
// ISO C++ 14882: 22.8  Standard locale categories.
//

// Written by Benjamin Kosnik <bkoz@redhat.com>

#include <cerrno>  // For errno
#include <locale>
#include <stdexcept>
#include <langinfo.h>
#include <bits/c++locale_internal.h>

_GLIBCXX_BEGIN_NAMESPACE(std)

  template<>
    void
    __convert_to_v(const char* __s, float& __v, ios_base::iostate& __err, 
		   const __c_locale& __cloc)
    {
      char* __sanity;
      errno = 0;
      float __f = __strtof_l(__s, &__sanity, __cloc);
      if (__sanity != __s && errno != ERANGE)
	__v = __f;
      else
	__err |= ios_base::failbit;
    }

  template<>
    void
    __convert_to_v(const char* __s, double& __v, ios_base::iostate& __err, 
		   const __c_locale& __cloc)
    {
      char* __sanity;
      errno = 0;
      double __d = __strtod_l(__s, &__sanity, __cloc);
      if (__sanity != __s && errno != ERANGE)
	__v = __d;
      else
	__err |= ios_base::failbit;
    }

  template<>
    void
    __convert_to_v(const char* __s, long double& __v, ios_base::iostate& __err,
		   const __c_locale& __cloc)
    {
      char* __sanity;
      errno = 0;
<<<<<<< HEAD
      long double __ld = __strtold_l(__s, &__sanity, __cloc);
=======
#if __GLIBC__ > 2 || (__GLIBC__ == 2 && __GLIBC_MINOR__ > 2)
      // Prefer strtold_l, as __strtold_l isn't prototyped in more recent
      // glibc versions.
      long double __ld = strtold_l(__s, &__sanity, __cloc);
#else
      long double __ld = __strtold_l(__s, &__sanity, __cloc);
#endif
>>>>>>> c355071f
      if (__sanity != __s && errno != ERANGE)
	__v = __ld;
      else
	__err |= ios_base::failbit;
    }

  void
  locale::facet::_S_create_c_locale(__c_locale& __cloc, const char* __s, 
				    __c_locale __old)
  {
    __cloc = __newlocale(1 << LC_ALL, __s, __old);
    if (!__cloc)
      {
	// This named locale is not supported by the underlying OS.
	__throw_runtime_error(__N("locale::facet::_S_create_c_locale "
			      "name not valid"));
      }
  }
  
  void
  locale::facet::_S_destroy_c_locale(__c_locale& __cloc)
  {
    if (__cloc && _S_get_c_locale() != __cloc)
      __freelocale(__cloc); 
  }

  __c_locale
  locale::facet::_S_clone_c_locale(__c_locale& __cloc)
  { return __duplocale(__cloc); }

_GLIBCXX_END_NAMESPACE

_GLIBCXX_BEGIN_NAMESPACE(__gnu_cxx)

  const char* const category_names[6 + _GLIBCXX_NUM_CATEGORIES] =
    {
      "LC_CTYPE", 
      "LC_NUMERIC",
      "LC_TIME", 
      "LC_COLLATE", 
      "LC_MONETARY",
      "LC_MESSAGES", 
      "LC_PAPER", 
      "LC_NAME", 
      "LC_ADDRESS",
      "LC_TELEPHONE", 
      "LC_MEASUREMENT", 
      "LC_IDENTIFICATION" 
    };

_GLIBCXX_END_NAMESPACE

_GLIBCXX_BEGIN_NAMESPACE(std)

  const char* const* const locale::_S_categories = __gnu_cxx::category_names;

_GLIBCXX_END_NAMESPACE

// XXX GLIBCXX_ABI Deprecated
#ifdef _GLIBCXX_LONG_DOUBLE_COMPAT
#define _GLIBCXX_LDBL_COMPAT(dbl, ldbl) \
  extern "C" void ldbl (void) __attribute__ ((alias (#dbl)))
_GLIBCXX_LDBL_COMPAT(_ZSt14__convert_to_vIdEvPKcRT_RSt12_Ios_IostateRKP15__locale_struct, _ZSt14__convert_to_vIeEvPKcRT_RSt12_Ios_IostateRKP15__locale_struct);
#endif // _GLIBCXX_LONG_DOUBLE_COMPAT<|MERGE_RESOLUTION|>--- conflicted
+++ resolved
@@ -1,10 +1,6 @@
 // Wrapper for underlying C-language localization -*- C++ -*-
 
-<<<<<<< HEAD
-// Copyright (C) 2001, 2002, 2003, 2004, 2005 
-=======
 // Copyright (C) 2001, 2002, 2003, 2004, 2005, 2006
->>>>>>> c355071f
 // Free Software Foundation, Inc.
 //
 // This file is part of the GNU ISO C++ Library.  This library is free
@@ -81,9 +77,6 @@
     {
       char* __sanity;
       errno = 0;
-<<<<<<< HEAD
-      long double __ld = __strtold_l(__s, &__sanity, __cloc);
-=======
 #if __GLIBC__ > 2 || (__GLIBC__ == 2 && __GLIBC_MINOR__ > 2)
       // Prefer strtold_l, as __strtold_l isn't prototyped in more recent
       // glibc versions.
@@ -91,7 +84,6 @@
 #else
       long double __ld = __strtold_l(__s, &__sanity, __cloc);
 #endif
->>>>>>> c355071f
       if (__sanity != __s && errno != ERANGE)
 	__v = __ld;
       else

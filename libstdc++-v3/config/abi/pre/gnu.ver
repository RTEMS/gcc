--- conflicted
+++ resolved
@@ -2197,8 +2197,6 @@
     __cxa_init_primary_exception;
     _ZNSt15__exception_ptr13exception_ptrC1EPv;
 
-<<<<<<< HEAD
-=======
     # C++17 aligned new/delete
     _Znw[jmy]St11align_val_t;
     _Znw[jmy]St11align_val_tRKSt9nothrow_t;
@@ -2211,7 +2209,6 @@
     _ZdaPvSt11align_val_tRKSt9nothrow_t;
     _ZdaPv[jmy]St11align_val_t;
 
->>>>>>> 01b0c11a
 } CXXABI_1.3.10;
 
 # Symbols in the support library (libsupc++) supporting transactional memory.

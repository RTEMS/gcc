## Linker script for GNU versioning (GNU ld 2.13.91+ only.)
##
## Copyright (C) 2002, 2003, 2004, 2005, 2006, 2007, 2008, 2009, 2010,
## 2011, 2012 Free Software Foundation, Inc.
##
## This file is part of the GNU ISO C++ Library.  This library is free
## software; you can redistribute it and/or modify it under the
## terms of the GNU General Public License as published by the
## Free Software Foundation; either version 3, or (at your option)
## any later version.
##
## This library is distributed in the hope that it will be useful,
## but WITHOUT ANY WARRANTY; without even the implied warranty of
## MERCHANTABILITY or FITNESS FOR A PARTICULAR PURPOSE.  See the
## GNU General Public License for more details.
##
## You should have received a copy of the GNU General Public License along
## with this library; see the file COPYING3.  If not see
## <http://www.gnu.org/licenses/>.

GLIBCXX_3.4 {

  global:

    # Names inside the 'extern' block are demangled names.
    extern "C++"
    {
      std::[A-Z]*;
      std::a[a-c]*;
      std::ad[a-n]*;
      std::ad[p-z]*;
      std::a[e-z]*;
#     std::ba[a-r]*;
      std::basic_[a-e]*;
      std::basic_f[a-h]*;
#     std::basic_filebuf;
      std::basic_f[j-r]*;
#     std::basic_fstream;
      std::basic_f[t-z]*;
      std::basic_[g-h]*;
      std::basic_i[a-e]*;
#     std::basic_ifstream;
      std::basic_i[g-r]*;
      std::basic_istr[a-d]*;
#     std::basic_istream;
      std::basic_istr[f-z]*;
      std::basic_i[t-z]*;
      std::basic_[j-n]*;
      std::basic_o[a-e]*;
#     std::basic_ofstream;
#     std::basic_o[g-z]*;
      std::basic_o[g-r]*;
      std::basic_ostr[a-d]*;
      std::basic_ostr[f-z]*;
      std::basic_[p-r]*;
#     std::basic_streambuf
#     std::basic_string
#     std::basic_stringbuf
      std::basic_stringstream*;
      std::basic_[t-z]*;
      std::ba[t-z]*;
      std::b[b-z]*;
      std::c[a-g]*;
#     std::char_traits;
#     std::c[i-z]*;
      std::c[i-n]*;
#     std::condition_variable;
      std::co[^n]*;
      std::c[p-s]*;
      std::cu[^r]*;
#     std::current_exception
      std::c[v-z]*;
#     std::[d-g]*;
      std::d[a-d]*;
      std::d[f-n]*;
      std::domain_error::d*;
#     std::domain_error::~d*;
      std::d[p-z]*;
      std::e[a-q]*;
      std::error[^_]*;
      std::e[s-z]*;
      std::gslice*;
      std::h[^a]*;
      std::i[a-m]*;
      std::invalid_argument::i*;
#     std::invalid_argument::~i*;
#     std::ios_base::[A-Ha-z]*;
      std::ios_base::[A-Ha-f]*;
      std::ios_base::goodbit;
      std::ios_base::[h-z]*;
      std::ios_base::_M_grow_words*;
      std::ios_base::_M_init*;
      std::ios_base::Init::[A-Za-z]*;
#     std::ios_base::[J-Za-z]*;
      std::i[p-r]*;
#     std::istream
#     std::istreambuf_iterator
      std::istringstream*;
      std::istrstream*;
      std::i[t-z]*;
      std::[A-Zj-k]*;
      std::length_error::l*;
#     std::length_error::~l*;
      std::logic_error*;
      std::locale::[A-Za-e]*;
      std::locale::facet::[A-Za-z]*;
      std::locale::facet::_S_get_c_locale*;
      std::locale::facet::_S_clone_c_locale*;
      std::locale::facet::_S_create_c_locale*;
      std::locale::facet::_S_destroy_c_locale*;
      std::locale::[A-Zg-h]*;
      std::locale::id::[A-Za-z]*;
      std::locale::id::_M_id*;
      std::locale::[A-Zj-z]*;
      std::locale::_[A-Ha-z]*;
      std::locale::_Impl::[A-Za-z]*;
#     std::locale::_Impl::_M_[A-Za-z]*;
      std::locale::_[J-Ra-z]*;
      std::locale::_S_normalize_category*;
      std::locale::_[T-Za-z]*;
#     std::[A-Zm-r]*;
#     std::[A-Zm]*;
      std::[A-Z]*;
      std::messages*;
      std::money*;
#     std::n[^u]*;
      std::n[^aue]*;
      std::nu[^m]*;
      std::num[^e]*;
      std::ostrstream*;
      std::out_of_range::o*;
#     std::out_of_range::~o*;
      std::overflow_error::o*;
#     std::overflow_error::~o*;
#     std::[p-q]*;
      std::r[^ae]*;
      std::range_error::r*;
#     std::range_error::~r*;
#     std::re[^t]*;
#     std::rethrow_exception
      std::set_new_handler*;
      std::set_terminate*;
      std::set_unexpected*;
#     std::string
      std::strstream*;
      std::strstreambuf*;
#     std::t[a-q]*;
      std::t[a-g]*;
      std::th[a-h]*;
      std::th[j-q]*;
      std::th[s-z]*;
#     std::t[i-n]*;
      std::tr1::h[^a]*;
      std::t[s-z]*;
#     std::[A-Zu-z]*;
      std::underflow_error::u*;
#     std::underflow_error::~u*;
      std::uncaught_exception*;
      std::unexpected*;
      std::[A-Zv-z]*;
      std::_List_node_base::hook*;
      std::_List_node_base::swap*;
      std::_List_node_base::unhook*;
      std::_List_node_base::reverse*;
      std::_List_node_base::transfer*;
      std::__timepunct*;
#     std::__numeric_limits_base*;
      std::__num_base::_S_format_float*;
      std::__num_base::_S_format_int*;
      std::__num_base::_S_atoms_in;
      std::__num_base::_S_atoms_out;
      std::__moneypunct_cache*;
      std::__numpunct_cache*;
      std::__timepunct_cache*
#     __gnu_debug::_Error_formatter*
    };

    # Names not in an 'extern' block are mangled names.  Character classes
    # are used in many of the regex patterns to compensate for minor differences
    # among the standard integer types and sizes on different platforms and
    # under different modes of 64-bit architecture (ILP64, LLP64, etc.)

    # std::string
    # 'y' here and below represents 'unsigned long long'
    # where it is used for size_type on LLP64 platforms.
    _ZNSsC[12][EI][PRjmvyN]*;
    _ZNSsD*;
    _ZNSs[0-58-9]a*;
    _ZNSs5beginEv;
    _ZNSs[0-58-9][c-e]*;
    _ZNSs[0-59][g-z]*;
#   _ZNSs[67][a-z]*E[PRcjmvy]*;
    _ZNSs6appendE[PRcjmvy]*;
    _ZNSs6assignE[PRcjmvy]*;
    _ZNSs6insertE[PRcjmvy]*;
    _ZNSs6insertEN9__gnu_cxx17__normal_iteratorIPcSsEE[PRcjmvy]*;
    _ZNSs[67][j-z]*E[PRcjmvy]*;
    _ZNSs7[a-z]*EES2_[NPRjmy]*;
    _ZNSs7[a-z]*EES2_S[12]*;
    _ZNSs12_Alloc_hiderC*;
    _ZNSs12_M_leak_hardEv;
    _ZNSs12_S_constructE[jmy]cRKSaIcE;
    _ZNSs12_S_empty_repEv;
    _ZNSs13_S_copy_chars*;
    _ZNSs[0-9][0-9]_M_replace*;
    _ZNSs4_Rep10_M_destroy*;
    _ZNSs4_Rep10_M_dispose*;
    _ZNSs4_Rep10_M_refcopyEv;
    _ZNSs4_Rep10_M_refdataEv;
    _ZNSs4_Rep12_S_empty_repEv;
    _ZNSs4_Rep13_M_set_leakedEv;
    _ZNSs4_Rep15_M_set_sharableEv;
    _ZNSs4_Rep7_M_grab*;
    _ZNSs4_Rep8_M_clone*;
    _ZNSs4_Rep9_S_createE[jmy][jmy]*;
    _ZNSs7_M_dataEPc;
    _ZNSs7_M_leakEv;
    _ZNSs9_M_mutateE[jmy][jmy][jmy];
    _ZNSs4_Rep20_S_empty_rep_storageE;
    _ZNSs4_Rep11_S_max_sizeE;
    _ZNSs4_Rep11_S_terminalE;
    _ZNSsaSE[PRc]*;
    _ZNSsixE*;
    _ZNSspLE[PRc]*;
    _ZNKSs[0-3][a-b]*;
    _ZNKSs[5-9][a-b]*;
    _ZNKSs[0-9][d-e]*;
    _ZNKSs[0-9][g-z]*;
    _ZNKSs[0-9][0-9][a-z]*;
    _ZNKSs4find*;
    _ZNKSs[a-z]*;
    _ZNKSs4_Rep12_M_is_leakedEv;
    _ZNKSs4_Rep12_M_is_sharedEv;
    _ZNKSs6_M_repEv;
    _ZNKSs7_M_dataEv;
    _ZNKSs7_M_iendEv;
    _ZNKSs8_M_check*;
    _ZNKSs8_M_limit*;
    _ZNKSs9_M_ibeginEv;
    _ZStplIcSt11char_traitsIcESaIcEESbIT_T0_T1_E*;
    _ZNKSs7compare*;
    _ZNKSs5c_strEv;
    _ZNKSs8capacityEv;
    _ZNKSs4copyEPc[jmy][jmy];

    # std::wstring
    _ZNSbIwSt11char_traitsIwESaIwEEC[12][EI][PRjmvyN]*;
    _ZNSbIwSt11char_traitsIwESaIwEED*;
    _ZNSbIwSt11char_traitsIwESaIwEE[0-58-9]a*;
    _ZNSbIwSt11char_traitsIwESaIwEE5beginEv;
    _ZNSbIwSt11char_traitsIwESaIwEE[0-58-9][c-e]*;
    _ZNSbIwSt11char_traitsIwESaIwEE[0-59][g-z]*;
#   _ZNSbIwSt11char_traitsIwESaIwEE[67][a-b]*E[PRwjmvy]*;
    _ZNSbIwSt11char_traitsIwESaIwEE6appendE[PRwjmvy]*;
    _ZNSbIwSt11char_traitsIwESaIwEE6assignE[PRwjmvy]*;
    _ZNSbIwSt11char_traitsIwESaIwEE6insertE[PRwjmvy]*;
    _ZNSbIwSt11char_traitsIwESaIwEE6insertEN9__gnu_cxx17__normal_iteratorIPwS2_EE[PRwjmvy]*;
    _ZNSbIwSt11char_traitsIwESaIwEE[67][j-z]*E[PRwjmvy]*;
    _ZNSbIwSt11char_traitsIwESaIwEE7[a-z]*EES6_[NPRjmy]*;
    _ZNSbIwSt11char_traitsIwESaIwEE7[a-z]*EES6_S[56]*;
    _ZNSbIwSt11char_traitsIwESaIwEE12_Alloc_hiderC*;
    _ZNSbIwSt11char_traitsIwESaIwEE12_M_leak_hardEv;
    _ZNSbIwSt11char_traitsIwESaIwEE12_S_constructE[jmy]wRKS1_;
    _ZNSbIwSt11char_traitsIwESaIwEE12_S_empty_repEv;
    _ZNSbIwSt11char_traitsIwESaIwEE13_S_copy_chars*;
    _ZNSbIwSt11char_traitsIwESaIwEE[0-9][0-9]_M_replace*;
    _ZNSbIwSt11char_traitsIwESaIwEE4_Rep10_M_destroy*;
    _ZNSbIwSt11char_traitsIwESaIwEE4_Rep10_M_dispose*;
    _ZNSbIwSt11char_traitsIwESaIwEE4_Rep10_M_refcopyEv;
    _ZNSbIwSt11char_traitsIwESaIwEE4_Rep10_M_refdataEv;
    _ZNSbIwSt11char_traitsIwESaIwEE4_Rep12_S_empty_repEv;
    _ZNSbIwSt11char_traitsIwESaIwEE4_Rep13_M_set_leakedEv;
    _ZNSbIwSt11char_traitsIwESaIwEE4_Rep15_M_set_sharableEv;
    _ZNSbIwSt11char_traitsIwESaIwEE4_Rep7_M_grab*;
    _ZNSbIwSt11char_traitsIwESaIwEE4_Rep8_M_clone*;
    _ZNSbIwSt11char_traitsIwESaIwEE4_Rep9_S_createE[jmy][jmy]*;
    _ZNSbIwSt11char_traitsIwESaIwEE7_M_dataEPw;
    _ZNSbIwSt11char_traitsIwESaIwEE7_M_leakEv;
    _ZNSbIwSt11char_traitsIwESaIwEE9_M_mutateE[jmy][jmy][jmy];
    _ZNSbIwSt11char_traitsIwESaIwEE4_Rep20_S_empty_rep_storageE;
    _ZNSbIwSt11char_traitsIwESaIwEE4_Rep11_S_max_sizeE;
    _ZNSbIwSt11char_traitsIwESaIwEE4_Rep11_S_terminalE;
    _ZNSbIwSt11char_traitsIwESaIwEEaSE[PRw]*;
    _ZNSbIwSt11char_traitsIwESaIwEEixE*;
    _ZNSbIwSt11char_traitsIwESaIwEEpLE[PRw]*;
    _ZNKSbIwSt11char_traitsIwESaIwEE[0-3][a-b]*;
    _ZNKSbIwSt11char_traitsIwESaIwEE[5-9][a-b]*;
    _ZNKSbIwSt11char_traitsIwESaIwEE[0-9][d-e]*;
    _ZNKSbIwSt11char_traitsIwESaIwEE[0-9][g-z]*;
    _ZNKSbIwSt11char_traitsIwESaIwEE[0-9][0-9][a-z]*;
    _ZNKSbIwSt11char_traitsIwESaIwEE[a-z]*;
    _ZNKSbIwSt11char_traitsIwESaIwEE4find*;
    _ZNKSbIwSt11char_traitsIwESaIwEE4_Rep12_M_is_leakedEv;
    _ZNKSbIwSt11char_traitsIwESaIwEE4_Rep12_M_is_sharedEv;
    _ZNKSbIwSt11char_traitsIwESaIwEE6_M_repEv;
    _ZNKSbIwSt11char_traitsIwESaIwEE7_M_dataEv;
    _ZNKSbIwSt11char_traitsIwESaIwEE7_M_iendEv;
    _ZNKSbIwSt11char_traitsIwESaIwEE8_M_check*;
    _ZNKSbIwSt11char_traitsIwESaIwEE8_M_limit*;
    _ZNKSbIwSt11char_traitsIwESaIwEE9_M_ibeginEv;
    _ZStplIwSt11char_traitsIwESaIwEESbIT_T0_T1_E*;
    _ZNKSbIwSt11char_traitsIwESaIwEE7compare*;
    _ZNKSbIwSt11char_traitsIwESaIwEE5c_strEv;
    _ZNKSbIwSt11char_traitsIwESaIwEE8capacityEv;
    _ZNKSbIwSt11char_traitsIwESaIwEE4copyEPw[jmy][jmy];

    # std::basic_streambuf
    _ZNSt15basic_streambufI[cw]St11char_traitsI[cw]EE[CD]*;
    _ZNKSt15basic_streambufI[cw]St11char_traitsI[cw]EE[0-9]*;
    _ZNSt15basic_streambufI[cw]St11char_traitsI[cw]EE[0-9][a-z][^t]*;
    _ZNSt15basic_streambufI[cw]St11char_traitsI[cw]EE[0-9][0-9][a-z][^t]*;
    _ZNSt15basic_streambufI[cw]St11char_traitsI[cw]EEaSERKS2_;

    # std::basic_stringbuf
    _ZNSt15basic_stringbufI[cw]St11char_traitsI[cw]ESaI[cw]EEC*;
    _ZNSt15basic_stringbufI[cw]St11char_traitsI[cw]ESaI[cw]EED[^2]*;
    _ZNSt15basic_stringbufI[cw]St11char_traitsI[cw]ESaI[cw]EE[0-9][a-r]*;
    _ZNSt15basic_stringbufI[cw]St11char_traitsI[cw]ESaI[cw]EE[0-9]seek*;
    _ZNSt15basic_stringbufI[cw]St11char_traitsI[cw]ESaI[cw]EE[0-9]set*;
    _ZNKSt15basic_stringbufIcSt11char_traitsIcESaIcEE3strEv;
    _ZNKSt15basic_stringbufIwSt11char_traitsIwESaIwEE3strEv;
    _ZNSt15basic_stringbufIcSt11char_traitsIcESaIcEE3strERKSs;
    _ZNSt15basic_stringbufIwSt11char_traitsIwESaIwEE3strERKSbIwS1_S2_E;
    _ZNSt15basic_stringbufI[cw]St11char_traitsI[cw]ESaI[cw]EE[0-9][t-z]*;
    _ZNSt15basic_stringbufI[cw]St11char_traitsI[cw]ESaI[cw]EE[0-9]_M_[a-o]*;
    _ZNSt15basic_stringbufI[cw]St11char_traitsI[cw]ESaI[cw]EE[0-9]_M_[q-z]*;
    _ZNSt15basic_stringbufI[cw]St11char_traitsI[cw]ESaI[cw]EE[0-9][0-9]_M_[a-z]*;

    # std::basic_iostream constructors, destructors
    _ZNSdC*;
    _ZNSdD*;

    # std::basic_filebuf
    _ZNSt13basic_filebufI[cw]St11char_traitsI[cw]EEC*;
    _ZNSt13basic_filebufI[cw]St11char_traitsI[cw]EED*;
    _ZNSt13basic_filebufI[cw]St11char_traitsI[cw]EE0*;
    _ZNSt13basic_filebufI[cw]St11char_traitsI[cw]EE13*;
    _ZNSt13basic_filebufI[cw]St11char_traitsI[cw]EE15*;
    _ZNSt13basic_filebufI[cw]St11char_traitsI[cw]EE16*;
    _ZNSt13basic_filebufI[cw]St11char_traitsI[cw]EE19*;
    _ZNSt13basic_filebufI[cw]St11char_traitsI[cw]EE2*;
    _ZNSt13basic_filebufI[cw]St11char_traitsI[cw]EE3*;
    _ZNSt13basic_filebufI[cw]St11char_traitsI[cw]EE4openEPKc*;
    _ZNSt13basic_filebufI[cw]St11char_traitsI[cw]EE4sync*;
    _ZNSt13basic_filebufI[cw]St11char_traitsI[cw]EE[5-9]*;
    _ZNKSt13basic_filebufI[cw]St11char_traitsI[cw]EE7is_openEv;

    # std::basic_fstream
    _ZNSt13basic_fstreamI[cw]St11char_traitsI[cw]EEC[12]Ev;
    _ZNSt13basic_fstreamI[cw]St11char_traitsI[cw]EEC[12]EPKc*;
    _ZNSt13basic_fstreamI[cw]St11char_traitsI[cw]EED*;
    _ZNSt13basic_fstreamI[cw]St11char_traitsI[cw]EE5closeEv;
    _ZNSt13basic_fstreamI[cw]St11char_traitsI[cw]EE7is_openEv;
    _ZNSt13basic_fstreamI[cw]St11char_traitsI[cw]EE4openEPKc*;
    _ZNKSt13basic_fstreamI[cw]St11char_traitsI[cw]EE5rdbufEv;

    # std::basic_ifstream
    _ZNSt14basic_ifstreamI[cw]St11char_traitsI[cw]EEC[12]Ev;
    _ZNSt14basic_ifstreamI[cw]St11char_traitsI[cw]EEC[12]EPKc*;
    _ZNSt14basic_ifstreamI[cw]St11char_traitsI[cw]EED*;
    _ZNSt14basic_ifstreamI[cw]St11char_traitsI[cw]EE5closeEv;
    _ZNSt14basic_ifstreamI[cw]St11char_traitsI[cw]EE7is_openEv;
    _ZNSt14basic_ifstreamI[cw]St11char_traitsI[cw]EE4openEPKc*;
    _ZNKSt14basic_ifstreamI[cw]St11char_traitsI[cw]EE5rdbufEv;

    # std::basic_ofstream
    _ZNSt14basic_ofstreamI[cw]St11char_traitsI[cw]EEC[12]Ev;
    _ZNSt14basic_ofstreamI[cw]St11char_traitsI[cw]EEC[12]EPKc*;
    _ZNSt14basic_ofstreamI[cw]St11char_traitsI[cw]EED*;
    _ZNSt14basic_ofstreamI[cw]St11char_traitsI[cw]EE5closeEv;
    _ZNSt14basic_ofstreamI[cw]St11char_traitsI[cw]EE7is_openEv;
    _ZNSt14basic_ofstreamI[cw]St11char_traitsI[cw]EE4openEPKc*;
    _ZNKSt14basic_ofstreamI[cw]St11char_traitsI[cw]EE5rdbufEv;

    # std::basic_istream<char>
    _ZNSiC*;
    _ZNSiD*;
    _ZNKSi[0-9][a-z]*;
    _ZNSi[0-9][a-h]*;
    _ZNSi[0-9][j-z]*;
    # 'x' here and below matches 'long long' where it
    # is used for signed sizetypes on LLP64 platforms.
    _ZNSi6ignoreE[ilx][ilx];
    _ZNSirsE*[^g];

    # std::basic_istream<wchar_t>
    _ZNSt13basic_istreamIwSt11char_traitsIwEEC*;
    _ZNSt13basic_istreamIwSt11char_traitsIwEED*;
    _ZNKSt13basic_istreamIwSt11char_traitsIwEE[0-9][a-z]*;
    _ZNSt13basic_istreamIwSt11char_traitsIwEE[0-9][a-h]*;
    _ZNSt13basic_istreamIwSt11char_traitsIwEE[0-9][j-z]*;
    _ZNSt13basic_istreamIwSt11char_traitsIwEE6ignoreE[ilx][ijlmx];
    _ZNSt13basic_istreamIwSt11char_traitsIwEErsE*[^g];

    # std::istream operators and extractors
    _ZSt7getlineI[cw]St11char_traitsI[cw]ESaI[cw]EERSt13basic_istream*;
    _ZSt2wsI[cw]St11char_traitsI[cw]EE*;
    _ZStrsI[cw]St11char_traitsI[cw]EERSt13basic_istream*;
    _ZStrsI[cw]St11char_traitsI[cw]ESaI[cw]EERSt13basic_istream*;
    _ZStrsISt11char_traitsI[cw]EERSt13basic_istream*;
    _ZStrsId[cw]St11char_traitsI[cw]EERSt13basic_istream*;
    _ZStrsIe[cw]St11char_traitsI[cw]EERSt13basic_istream*;
    _ZStrsIf[cw]St11char_traitsI[cw]EERSt13basic_istream*;

    # std::basic_ostream<char>
    _ZNSoC*;
    _ZNSoD*;
    _ZNKSo6sentrycvbEv;
    _ZNSo8_M_writeEPKc[ilx];
    _ZNSo[0-9][a-z]*;
    _ZNSolsE*[^g];

    # std::basic_ostream<wchar_t>
    _ZNSt13basic_ostreamIwSt11char_traitsIwEEC*;
    _ZNSt13basic_ostreamIwSt11char_traitsIwEED*;
    _ZNKSt13basic_ostreamIwSt11char_traitsIwEE[0-9][a-z]*;
    _ZNSt13basic_ostreamIwSt11char_traitsIwEE3putEw;
    _ZNSt13basic_ostreamIwSt11char_traitsIwEE5flushEv;
    _ZNSt13basic_ostreamIwSt11char_traitsIwEE5seekpE*;
    _ZNSt13basic_ostreamIwSt11char_traitsIwEE5tellpEv;
    _ZNSt13basic_ostreamIwSt11char_traitsIwEE5writeEPKw*;
    _ZNSt13basic_ostreamIwSt11char_traitsIwEE6sentry*;
    _ZNSt13basic_ostreamIwSt11char_traitsIwEE8_M_writeEPKw[ilx];
    _ZNSt13basic_ostreamIwSt11char_traitsIwEElsE*[^g];

    # std::ostream operators and inserters
    _ZSt4end[ls]I[cw]St11char_traitsI[cw]EERSt13basic_ostream*;
    _ZSt5flushI[cw]St11char_traitsI[cw]EERSt13basic_ostream*;
    _ZStlsI[cw]St11char_traitsI[cw]EERSt13basic_ostream*;
    _ZStlsI[cw]St11char_traitsI[cw]ESaI[cw]EERSt13basic_ostream*;
    _ZStlsISt11char_traitsI[cw]EERSt13basic_ostream*;
    _ZStlsId[cw]St11char_traitsI[cw]EERSt13basic_ostream*;
    _ZStlsIe[cw]St11char_traitsI[cw]EERSt13basic_ostream*;
    _ZStlsIf[cw]St11char_traitsI[cw]EERSt13basic_ostream*;

    # std::locale destructors
    _ZNSt6localeD*;

    # std::locale::facet destructors
    _ZNSt6locale5facetD*;

    # std::locale::_Impl constructors, destructors
    _ZNSt6locale5_ImplC*;
    _ZNSt6locale5_ImplD*;

    # std::ios_base, std::ios_base::Init destructors
    _ZNSt8ios_baseD*;
    _ZNSt8ios_base4InitD*;

    # bool std::has_facet
    _ZSt9has_facetIS*;

    # std::use_facet
    _ZSt9use_facetIS*;

    # std::ctype
    _ZNKSt5ctypeIcE8*;
    _ZNKSt5ctypeIcE9*;
    _ZNKSt5ctypeIcE10*;
    _ZNKSt5ctypeIw*;
    _ZNSt5ctypeI[cw]*;

    # std::ctype_base
    _ZNSt10ctype_base*;

    # std::ctype_byname
    _ZNSt12ctype_bynameI[cw]*;

    # std::num_get
    _ZNKSt7num_getI[cw]St19istreambuf_iteratorI[cw]St11char_traitsI[cw]EEE*;

    # std::num_put
    _ZNKSt7num_putI[cw]St19ostreambuf_iteratorI[cw]St11char_traitsI[cw]EEE*;

    # std::money_get
    _ZNKSt9money_getI[cw]St19istreambuf_iteratorI[cw]St11char_traitsI[cw]EEE*;

    # std::money_put
    _ZNKSt9money_putI[cw]St19ostreambuf_iteratorI[cw]St11char_traitsI[cw]EEE*;

    # std::time_get
    _ZNSt8time_get*;
    _ZNKSt8time_getI[cw]St19istreambuf_iteratorI[cw]St11char_traitsI[cw]EEE1*;
    _ZNKSt8time_getI[cw]St19istreambuf_iteratorI[cw]St11char_traitsI[cw]EEE8*;
    _ZNKSt8time_getI[cw]St19istreambuf_iteratorI[cw]St11char_traitsI[cw]EEE21*;

    # std::time_get_byname
    _ZNSt15time_get_byname*;

    # std::time_put
    _ZNSt8time_put*;
    _ZNKSt8time_put*;

    # std::time_put_byname
    _ZNSt15time_put_byname*;

    # std::numeric_limits
    _ZNSt21__numeric_limits_base[5-9]*;
    _ZNSt21__numeric_limits_base1[0-7][hirt]*;
    _ZNSt21__numeric_limits_base1[0-7]mi*;
    _ZNSt21__numeric_limits_base1[0-7]max_e*;

    _ZNSt14numeric_limitsI[a-m]E[5-9]*;
    _ZNSt14numeric_limitsI[p-z]E[5-9]*;
    _ZNSt14numeric_limitsI[a-m]E1[0-7][hirt]*;
    _ZNSt14numeric_limitsI[p-z]E1[0-7][hirt]*;
    _ZNSt14numeric_limitsI[a-m]E1[0-7]mi*;
    _ZNSt14numeric_limitsI[p-z]E1[0-7]mi*;
    _ZNSt14numeric_limitsI[a-m]E1[0-7]max_e*;
    _ZNSt14numeric_limitsI[p-z]E1[0-7]max_e*;

    # std::_Rb_tree
    _ZSt18_Rb_tree_decrementPKSt18_Rb_tree_node_base;
    _ZSt18_Rb_tree_decrementPSt18_Rb_tree_node_base;
    _ZSt18_Rb_tree_incrementPKSt18_Rb_tree_node_base;
    _ZSt18_Rb_tree_incrementPSt18_Rb_tree_node_base;
    _ZSt20_Rb_tree_black_countPKSt18_Rb_tree_node_baseS1_;
    _ZSt20_Rb_tree_rotate_leftPSt18_Rb_tree_node_baseRS0_;
    _ZSt21_Rb_tree_rotate_rightPSt18_Rb_tree_node_baseRS0_;
    _ZSt28_Rb_tree_rebalance_for_erasePSt18_Rb_tree_node_baseRS_;
    _ZSt29_Rb_tree_insert_and_rebalancebPSt18_Rb_tree_node_baseS0_RS_;

    # std::__basic_file
    _ZNKSt12__basic_fileIcE7is_openEv;
    _ZNSt12__basic_fileIcE2fdEv;
    _ZNSt12__basic_fileIcE4openEPKcSt13_Ios_Openmodei;
    _ZNSt12__basic_fileIcE4syncEv;
    _ZNSt12__basic_fileIcE5closeEv;
    _ZNSt12__basic_fileIcE6xsgetn*;
    _ZNSt12__basic_fileIcE6xsputn*;
    _ZNSt12__basic_fileIcE7seekoff*;
    _ZNSt12__basic_fileIcE8sys_openE*St13_Ios_Openmode;
    _ZNSt12__basic_fileIcE8xsputn_2*;
    _ZNSt12__basic_fileIcE9showmanycEv;
    _ZNSt12__basic_fileIcEC*;
    _ZNSt12__basic_fileIcED*;

    # std::__convert_to_v
    _ZSt14__convert_to_vI[^g]*;

    # __gnu_cxx::stdio_sync_filebuf
    _ZTVN9__gnu_cxx18stdio_sync_filebufI[cw]St11char_traitsI[cw]EEE;

    # __gnu_cxx::__atomic_add
    # __gnu_cxx::__exchange_and_add
    _ZN9__gnu_cxx12__atomic_addEPV[il]i;
    _ZN9__gnu_cxx18__exchange_and_addEPV[il]i;

    # debug mode
    _ZN10__gnu_norm15_List_node_base4hook*;
    _ZN10__gnu_norm15_List_node_base4swap*;
    _ZN10__gnu_norm15_List_node_base6unhookEv;
    _ZN10__gnu_norm15_List_node_base7reverseEv;
    _ZN10__gnu_norm15_List_node_base8transfer*;

    # __gnu_debug::_Safe_sequence_base and _Safe_iterator_base
    _ZN11__gnu_debug19_Safe_sequence_base13_M_detach_allEv;
    _ZN11__gnu_debug19_Safe_sequence_base18_M_detach_singularEv;
    _ZN11__gnu_debug19_Safe_sequence_base22_M_revalidate_singularEv;
    _ZN11__gnu_debug19_Safe_sequence_base7_M_swapERS0_;
    _ZN11__gnu_debug19_Safe_iterator_base9_M_attachEPNS_19_Safe_sequence_baseEb;
    _ZN11__gnu_debug19_Safe_iterator_base9_M_detachEv;
    _ZNK11__gnu_debug19_Safe_iterator_base11_M_singularEv;
    _ZNK11__gnu_debug19_Safe_iterator_base14_M_can_compareERKS0_;

    # __gnu_debug::_Error_formatter
    _ZNK11__gnu_debug16_Error_formatter10_M_message*;
    _ZNK11__gnu_debug16_Error_formatter10_Parameter*;
    _ZNK11__gnu_debug16_Error_formatter13_M_print_word*;
    _ZNK11__gnu_debug16_Error_formatter15_M_print_string*;
    _ZNK11__gnu_debug16_Error_formatter8_M_error*;

    # exceptions as functions
    _ZSt16__throw_bad_castv;
    _ZSt17__throw_bad_allocv;
    _ZSt18__throw_bad_typeidv;
    _ZSt19__throw_ios_failurePKc;
    _ZSt19__throw_logic_errorPKc;
    _ZSt19__throw_range_errorPKc;
    _ZSt20__throw_domain_errorPKc;
    _ZSt20__throw_length_errorPKc;
    _ZSt20__throw_out_of_rangePKc;
    _ZSt21__throw_bad_exceptionv;
    _ZSt21__throw_runtime_errorPKc;
    _ZSt22__throw_overflow_errorPKc;
    _ZSt23__throw_underflow_errorPKc;
    _ZSt24__throw_invalid_argumentPKc;

    # operator new(size_t)
    _Znw[jmy];
    # operator new(size_t, std::nothrow_t const&)
    _Znw[jmy]RKSt9nothrow_t;

    # operator delete(void*)
    _ZdlPv;
    # operator delete(void*, std::nothrow_t const&)
    _ZdlPvRKSt9nothrow_t;

    # operator new[](size_t)
    _Zna[jmy];
    # operator new[](size_t, std::nothrow_t const&)
    _Zna[jmy]RKSt9nothrow_t;

    # operator delete[](void*)
    _ZdaPv;
    # operator delete[](void*, std::nothrow_t const&)
    _ZdaPvRKSt9nothrow_t;

    # virtual table
    _ZTVNSt8ios_base7failureE;
    _ZTVNSt6locale5facetE;
    _ZTVS[a-z];
    _ZTVSt[0-9][A-Za-z]*;
#   _ZTVSt[0-9][0-9][A-Za-z]*;
    _ZTVSt[0-9][0-9][A-Z]*;
#   _ZTVSt[0-9][0-9][a-d]*;
    _ZTVSt[0-9][0-9]a*;
    _ZTVSt10bad_typeid;
    _ZTVSt13bad_exception;
    _ZTVSt[0-9][0-9]basic*;
    _ZTVSt[0-9][0-9][c-d]*;
    _ZTVSt[0-9][0-9][g-k]*;
    _ZTVSt11logic_error;
    _ZTVSt12length_error;
#   _ZTVSt[0-9][0-9][m-q]*;
    _ZTVSt[0-9][0-9][m]*;
    _ZTVSt[0-9][0-9]n[^e]*;
    _ZTVSt[0-9][0-9][o-q]*;
    _ZTVSt11range_error;
    _ZTVSt13runtime_error;
    _ZTVSt[0-9][0-9][t-z]*;
    _ZTVSt[0-9][0-9]e[^r]*;
    _ZTVSt[0-9][0-9]s[^y]*;

    _ZTVSt11__timepunctI[cw]E;
    _ZTVSt23__codecvt_abstract_baseI[cw]c11__mbstate_tE;
    _ZTVSt21__ctype_abstract_baseI[cw]E;

    # VTT structure
    _ZTTS[a-z];
    _ZTTSt[0-9][A-Za-z]*;
    _ZTTSt[0-9][0-9][A-Za-z]*;

    # typeinfo structure
    _ZTIS[a-z];
    _ZTISt[0-9][A-Za-z]*;
#   _ZTISt[0-9][0-9][A-Za-z]*;
    _ZTISt[0-9][0-9][A-Z]*;
#   _ZTISt[0-9][0-9][a-d]*;
    _ZTISt[0-9][0-9]a*;
    _ZTISt10bad_typeid;
    _ZTISt13bad_exception;
    _ZTISt[0-9][0-9]basic*;
    _ZTISt[0-9][0-9][c-d]*;
    _ZTISt[0-9][0-9][g-k]*;
    _ZTISt11logic_error;
    _ZTISt12length_error;
#   _ZTISt[0-9][0-9][m-q]*;
    _ZTISt[0-9][0-9][m]*;
    _ZTISt[0-9][0-9]n[^e]*;
    _ZTISt[0-9][0-9][o-q]*;
    _ZTISt11range_error;
    _ZTISt13runtime_error;
    _ZTISt[0-9][0-9][t-z]*;
    _ZTISt[0-9][0-9]e[^r]*;
    _ZTISt[0-9][0-9]s[^y]*;
    _ZTISt11__timepunctI[cw]E;
    _ZTISt10__num_base;
    _ZTISt21__ctype_abstract_baseI[cw]E;
    _ZTISt23__codecvt_abstract_baseI[cw]c11__mbstate_tE;
#    _ZTISt16__numpunct_cacheI[cw]E;
#    _ZTISt17__timepunct_cacheI[cw]E;
#    _ZTISt18__moneypunct_cacheI[cw]Lb?EE;
    _ZTINSt8ios_base7failureE;
    _ZTINSt6locale5facetE;
    _ZTIN9__gnu_cxx18stdio_sync_filebufI[cw]St11char_traitsI[cw]EEE;
    _ZTIN9__gnu_cxx13stdio_filebufI[cw]St11char_traitsI[cw]EEE;

    # typeinfo name
    _ZTSNSt8ios_base7failureE;
    _ZTSNSt6locale5facetE;
    _ZTSS[a-z];
    _ZTSSt[0-9][A-Za-z]*;
#   _ZTSSt[0-9][0-9][A-Za-z]*;
    _ZTSSt[0-9][0-9][A-Z]*;
#   _ZTSSt[0-9][0-9][a-d]*;
    _ZTSSt[0-9][0-9]a*;
    _ZTSSt10bad_typeid;
    _ZTSSt13bad_exception;
    _ZTSSt[0-9][0-9]basic*;
    _ZTSSt[0-9][0-9][c-d]*;
    _ZTSSt[0-9][0-9][g-k]*;
    _ZTSSt11logic_error;
    _ZTSSt12length_error;
#   _ZTSSt[0-9][0-9][m-q]*;
    _ZTSSt[0-9][0-9][m]*;
    _ZTSSt[0-9][0-9]n[^e]*;
    _ZTSSt[0-9][0-9][o-q]*;
    _ZTSSt11range_error;
    _ZTSSt13runtime_error;
    _ZTSSt[0-9][0-9][t-z]*;
    _ZTSSt[0-9][0-9]e[^r]*;
    _ZTSSt[0-9][0-9]s[^y]*;

    _ZTSSt11__timepunctI[cw]E;
    _ZTSSt10__num_base;
    _ZTSSt21__ctype_abstract_baseI[cw]E;
    _ZTSSt23__codecvt_abstract_baseI[cw]c11__mbstate_tE;
    _ZTSN9__gnu_cxx18stdio_sync_filebufI[cw]St11char_traitsI[cw]EEE;
    _ZTSN9__gnu_cxx13stdio_filebufI[cw]St11char_traitsI[cw]EEE;

    # std::bad_alloc::~bad_alloc, std::bad_cast::~bad_cast,
    # std::bad_typeid::~bad_typeid, std::bad_exception::~bad_exception
    _ZNSt9bad_allocD*;
    _ZNSt8bad_castD*;
    _ZNSt10bad_typeidD*;
    _ZNSt13bad_exceptionD*;

    # function-scope static objects requires a guard variable.
    _ZGVNSt[^1]*;
    _ZGVNSt1[^7]*;

    # complete and deleting destructors where base destructors should not
    # be exported.
    _ZNSt11range_errorD[01]Ev;
    _ZNSt12domain_errorD[01]Ev;
    _ZNSt12length_errorD[01]Ev;
    _ZNSt12out_of_rangeD[01]Ev;
    _ZNSt14overflow_errorD[01]Ev;
    _ZNSt15underflow_errorD[01]Ev;
    _ZNSt16invalid_argumentD[01]Ev;

    # virtual function thunks
    _ZThn8_NS*;
    _ZThn16_NS*;
    _ZTv0_n12_NS*;
    _ZTv0_n24_NS*;

    # stub functions from libmath
    sinf;
    sinl;
    sinhf;
    sinhl;
    cosf;
    cosl;
    coshf;
    coshl;
    tanf;
    tanl;
    tanhf;
    tanhl;
    atan2f;
    atan2l;
    expf;
    expl;
    hypotf;
    hypotl;
    hypot;
    logf;
    logl;
    log10f;
    log10l;
    powf;
    powl;
    sqrtf;
    sqrtl;
    copysignf;

#ifdef HAVE_SYMVER_SYMBOL_RENAMING_RUNTIME_SUPPORT
   # GLIBCXX_ABI compatibility only.
    # std::string
    _ZNKSs11_M_disjunctEPKc;
    _ZNKSs15_M_check_lengthE[jmy][jmy]PKc;
    _ZNSs4_Rep26_M_set_length_and_sharableE*;
    _ZNSs7_M_copyEPcPKc[jmy];
    _ZNSs7_M_moveEPcPKc[jmy];
    _ZNSs9_M_assignEPc[jmy]c;

    # std::wstring
    _ZNKSbIwSt11char_traitsIwESaIwEE11_M_disjunctEPKw;
    _ZNKSbIwSt11char_traitsIwESaIwEE15_M_check_lengthE[jmy][jmy]PKc;
    _ZNSbIwSt11char_traitsIwESaIwEE4_Rep26_M_set_length_and_sharableE*;
    _ZNSbIwSt11char_traitsIwESaIwEE7_M_copyEPwPKw[jmy];
    _ZNSbIwSt11char_traitsIwESaIwEE7_M_moveEPwPKw[jmy];
    _ZNSbIwSt11char_traitsIwESaIwEE9_M_assignEPw[jmy]w;

    _ZNKSt13basic_fstreamI[cw]St11char_traitsI[cw]EE7is_openEv;
    _ZNKSt14basic_ifstreamI[cw]St11char_traitsI[cw]EE7is_openEv;
    _ZNKSt14basic_ofstreamI[cw]St11char_traitsI[cw]EE7is_openEv;

    _ZNSi6ignoreE[ilvx];
    _ZNSt13basic_istreamIwSt11char_traitsIwEE6ignoreE[ilvx];

    _ZNSt11char_traitsI[cw]E2eqERK[cw]S2_;

    _ZNSt19istreambuf_iteratorI[cw]St11char_traitsI[cw]EEppEv;
#endif

    # std::locale::Impl _M_ members
    _ZNSt6locale5_Impl16_M_install_facetEPKNS_2idEPKNS_5facetE;
    _ZNSt6locale5_Impl16_M_replace_facetEPKS0_PKNS_2idE;
    _ZNSt6locale5_Impl19_M_replace_categoryEPKS0_PKPKNS_2idE;
    _ZNSt6locale5_Impl21_M_replace_categoriesEPKS0_i;

  # DO NOT DELETE THIS LINE.  Port-specific symbols, if any, will be here.

  local:
    *;
};

GLIBCXX_3.4.1 {

    _ZNSt12__basic_fileIcE4fileEv;

} GLIBCXX_3.4;

GLIBCXX_3.4.2 {

    _ZN9__gnu_cxx18stdio_sync_filebufI[cw]St11char_traitsI[cw]EE4fileEv;

    _ZN9__gnu_cxx17__pool_alloc_base9_M_refillE[jmy];
    _ZN9__gnu_cxx17__pool_alloc_base16_M_get_free_listE[jmy];
    _ZN9__gnu_cxx17__pool_alloc_base12_M_get_mutexEv;

} GLIBCXX_3.4.1;

GLIBCXX_3.4.3 {

    # stub functions from libmath
    acosf;
    acosl;
    asinf;
    asinl;
    atanf;
    atanl;
    ceilf;
    ceill;
    floorf;
    floorl;
    fmodf;
    fmodl;
    frexpf;
    frexpl;
    ldexpf;
    ldexpl;
    modff;
    modfl;

} GLIBCXX_3.4.2;

GLIBCXX_3.4.4 {

    _ZN9__gnu_cxx6__poolILb0EE13_M_initializeEv;
    _ZN9__gnu_cxx6__poolILb1EE13_M_initializeEPFvPvE;
    _ZN9__gnu_cxx6__poolILb1EE21_M_destroy_thread_keyEPv;
    _ZN9__gnu_cxx6__poolILb1EE16_M_get_thread_idEv;
    _ZN9__gnu_cxx6__poolILb[01]EE16_M_reserve_blockE[jmy][jmy];
    _ZN9__gnu_cxx6__poolILb[01]EE16_M_reclaim_blockEPc[jmy];
    _ZN9__gnu_cxx6__poolILb[01]EE10_M_destroyEv;

    _ZN9__gnu_cxx9free_list6_M_getE*;
    _ZN9__gnu_cxx9free_list8_M_clearEv;

} GLIBCXX_3.4.3;

GLIBCXX_3.4.5 {

    # std::string
    _ZNKSs11_M_disjunctEPKc;
    _ZNKSs15_M_check_lengthE[jmy][jmy]PKc;
    _ZNSs4_Rep26_M_set_length_and_sharableE*;
    _ZNSs7_M_copyEPcPKc[jmy];
    _ZNSs7_M_moveEPcPKc[jmy];
    _ZNSs9_M_assignEPc[jmy]c;

    # std::wstring
    _ZNKSbIwSt11char_traitsIwESaIwEE11_M_disjunctEPKw;
    _ZNKSbIwSt11char_traitsIwESaIwEE15_M_check_lengthE[jmy][jmy]PKc;
    _ZNSbIwSt11char_traitsIwESaIwEE4_Rep26_M_set_length_and_sharableE*;
    _ZNSbIwSt11char_traitsIwESaIwEE7_M_copyEPwPKw[jmy];
    _ZNSbIwSt11char_traitsIwESaIwEE7_M_moveEPwPKw[jmy];
    _ZNSbIwSt11char_traitsIwESaIwEE9_M_assignEPw[jmy]w;

    _ZNKSt13basic_fstreamI[cw]St11char_traitsI[cw]EE7is_openEv;
    _ZNKSt14basic_ifstreamI[cw]St11char_traitsI[cw]EE7is_openEv;
    _ZNKSt14basic_ofstreamI[cw]St11char_traitsI[cw]EE7is_openEv;

    _ZNSi6ignoreE[ilvx];
    _ZNSt13basic_istreamIwSt11char_traitsIwEE6ignoreE[ilvx];

    _ZNSt11char_traitsI[cw]E2eqERK[cw]S2_;

    # Those template instantiations weren't exported on Solaris in GCC 4.6
    # and aren't necessary for correct operation, so don't emit them now
    # (PR libstdc++/52188).
#if !defined(__sun__) && !defined(__svr4__)
    _ZNSt19istreambuf_iteratorI[cw]St11char_traitsI[cw]EEppEv;
#endif
} GLIBCXX_3.4.4;

GLIBCXX_3.4.6 {

    _ZSt17__copy_streambufsI[cw]St11char_traitsI[cw]EE[ix]PSt15basic_streambuf*;
    _ZNSt8ios_base17_M_call_callbacksENS_5eventE;
    _ZNSt8ios_base20_M_dispose_callbacksEv;
    _ZNSt6locale5facet13_S_get_c_nameEv;

    _ZNSt15basic_stringbufI[cw]St11char_traitsI[cw]ESaI[cw]EE9showmanycEv;

#ifdef HAVE_SYMVER_SYMBOL_RENAMING_RUNTIME_SUPPORT
    _ZNKSt15basic_stringbufIwSt11char_traitsIwESaIwEE3strEv;
#endif

    _ZN9__gnu_cxx6__poolILb1EE13_M_initializeEv;

} GLIBCXX_3.4.5;

GLIBCXX_3.4.7 {

    _ZNSt6locale5_Impl16_M_install_cacheEPKNS_5facetE[jmy];

} GLIBCXX_3.4.6;

GLIBCXX_3.4.8 {

    _ZSt17__copy_streambufsI[cw]St11char_traitsI[cw]EElPSt15basic_streambuf*;

} GLIBCXX_3.4.7;

GLIBCXX_3.4.9 {

    _ZNSt6__norm15_List_node_base4hook*;
    _ZNSt6__norm15_List_node_base4swap*;
    _ZNSt6__norm15_List_node_base6unhookEv;
    _ZNSt6__norm15_List_node_base7reverseEv;
    _ZNSt6__norm15_List_node_base8transfer*;

    _ZNSo9_M_insertI[^g]*;
    _ZNSt13basic_ostreamIwSt11char_traitsIwEE9_M_insertI[^g]*;
    _ZNSi10_M_extractI[^g]*;
    _ZNSt13basic_istreamIwSt11char_traitsIwEE10_M_extractI[^g]*;

    _ZSt21__copy_streambufs_eofI[cw]St11char_traitsI[cw]EE[ilx]PSt15basic_streambuf*;

    _ZSt16__ostream_insert*;

    _ZN11__gnu_debug19_Safe_sequence_base12_M_get_mutexEv;
    _ZN11__gnu_debug19_Safe_iterator_base16_M_attach_singleEPNS_19_Safe_sequence_baseEb;
    _ZN11__gnu_debug19_Safe_iterator_base16_M_detach_singleEv;
    _ZN11__gnu_debug19_Safe_iterator_base12_M_get_mutexEv;

    _ZNKSt9bad_alloc4whatEv;
    _ZNKSt8bad_cast4whatEv;
    _ZNKSt10bad_typeid4whatEv;
    _ZNKSt13bad_exception4whatEv;

} GLIBCXX_3.4.8;

GLIBCXX_3.4.10 {

    _ZNK11__gnu_debug16_Error_formatter17_M_get_max_lengthEv;

    _ZNKSt3tr14hashIRKSbIwSt11char_traitsIwESaIwEEEclES6_;
    _ZNKSt3tr14hashIRKSsEclES2_;
    _ZNKSt3tr14hashISbIwSt11char_traitsIwESaIwEEEclES4_;
    _ZNKSt3tr14hashISsEclESs;
    _ZNKSt3tr14hashIeEclEe;

    _ZNKSt4hashIRKSbIwSt11char_traitsIwESaIwEEEclES5_;
    _ZNKSt4hashIRKSsEclES1_;
    _ZNKSt4hashISbIwSt11char_traitsIwESaIwEEEclES3_;
    _ZNKSt4hashISsEclESs;
    _ZNKSt4hashIeEclEe;

    _ZSt17__verify_grouping*;

    _ZNSt8__detail12__prime_listE;
    _ZNSt3tr18__detail12__prime_listE;

    # for parallel mode
    _ZN14__gnu_parallel9_Settings3getEv;
    _ZN14__gnu_parallel9_Settings3setERS0_;

    _ZNSt9__cxx199815_List_node_base4hook*;
    _ZNSt9__cxx199815_List_node_base4swap*;
    _ZNSt9__cxx199815_List_node_base6unhookEv;
    _ZNSt9__cxx199815_List_node_base7reverseEv;
    _ZNSt9__cxx199815_List_node_base8transfer*;

    _ZNSt15basic_streambufI[cw]St11char_traitsI[cw]EE6stosscEv;

    _ZN9__gnu_cxx18stdio_sync_filebufI[cw]St11char_traitsI[cw]EE4syncEv;
    _ZN9__gnu_cxx18stdio_sync_filebufI[cw]St11char_traitsI[cw]EE[5-9C]*;
    _ZN9__gnu_cxx18stdio_sync_filebufI[cw]St11char_traitsI[cw]EED[^2]*;

} GLIBCXX_3.4.9;

GLIBCXX_3.4.11 {

    # atomic
    __atomic_flag_for_address;
    __atomic_flag_wait_explicit;
    atomic_flag_clear_explicit;
    atomic_flag_test_and_set_explicit;
    _ZNVSt9__atomic011atomic_flag12test_and_setESt12memory_order;
    _ZNVSt9__atomic011atomic_flag5clearESt12memory_order;

    # mutex
    _ZSt10adopt_lock;
    _ZSt10defer_lock;
    _ZSt11try_to_lock;

    _ZTISt10lock_error;
    _ZTVSt10lock_error;
    _ZTSSt10lock_error;
    _ZNKSt10lock_error4whatEv;

    _ZSt11__once_call;
    _ZSt15__once_callable;
    _ZSt14__once_functor;
    _ZSt23__get_once_functor_lockv;
    __once_proxy;

    # condition_variable
    _ZNSt18condition_variable10notify_allEv;
    _ZNSt18condition_variable10notify_oneEv;
    _ZNSt18condition_variable4waitERSt11unique_lockISt5mutexE;
    _ZNSt18condition_variableC1Ev;
    _ZNSt18condition_variableC2Ev;
    _ZNSt18condition_variableD1Ev;
    _ZNSt18condition_variableD2Ev;
    _ZNSt22condition_variable_anyC1Ev;
    _ZNSt22condition_variable_anyC2Ev;
    _ZNSt22condition_variable_anyD1Ev;
    _ZNSt22condition_variable_anyD2Ev;

    # thread
    _ZNSt6thread4joinEv;
    _ZNSt6thread6detachEv;
    _ZNSt6thread15_M_start_threadESt10shared_ptrINS_10_Impl_baseEE;

    # system_error
    _ZSt15system_categoryv;
    _ZSt16generic_categoryv;

    _ZNKSt10error_code23default_error_conditionEv;
    _ZNKSt14error_category23default_error_conditionEi;

    _ZNKSt14error_category10equivalentERKSt10error_codei;
    _ZNKSt14error_category10equivalentEiRKSt15error_condition;

    _ZTISt14error_category;
    _ZTSSt14error_category;
    _ZTVSt14error_category;

    _ZTSSt12system_error;
    _ZTISt12system_error;
    _ZTVSt12system_error;
    _ZNSt12system_errorD*Ev;
    # Those template instantiations weren't exported on Solaris in GCC 4.6
    # and aren't necessary for correct operation, so don't emit them now
    # (PR libstdc++/54872).
#if !defined(__sun__) && !defined(__svr4__)
    _ZNSt12system_errorC*;
#endif

    _ZNKSt4hashISt10error_codeEclES0_;

    _ZSt20__throw_system_errori;

    # char16_t and char32_t
    _ZNSt14numeric_limitsIDiE[5-9]*;
    _ZNSt14numeric_limitsIDsE[5-9]*;
    _ZNSt14numeric_limitsIDiE1[0-7][hirt]*;
    _ZNSt14numeric_limitsIDsE1[0-7][hirt]*;
    _ZNSt14numeric_limitsIDiE1[0-7]mi*;
    _ZNSt14numeric_limitsIDsE1[0-7]mi*;
    _ZNSt14numeric_limitsIDiE1[0-7]max_e*;
    _ZNSt14numeric_limitsIDsE1[0-7]max_e*;

    # chrono
    _ZNSt6chrono12system_clock12is_monotonicE;
    _ZNSt6chrono12system_clock3nowEv;
    _ZNSt6chrono15monotonic_clock12is_monotonicE;
    _ZNSt6chrono15monotonic_clock3nowEv;

    # string/wstring initializer_list overloads
    _ZNSs6appendESt16initializer_listIcE;
    _ZNSs6assignESt16initializer_listIcE;
    _ZNSs6insertEN9__gnu_cxx17__normal_iteratorIPcSsEESt16initializer_listIcE;
    _ZNSs7replaceEN9__gnu_cxx17__normal_iteratorIPcSsEES2_St16initializer_listIcE;
    _ZNSsC1ESt16initializer_listIcERKSaIcE;
    _ZNSsC2ESt16initializer_listIcERKSaIcE;
    _ZNSsaSESt16initializer_listIcE;
    _ZNSspLESt16initializer_listIcE;
    _ZNSbIwSt11char_traitsIwESaIwEE6appendESt16initializer_listIwE;
    _ZNSbIwSt11char_traitsIwESaIwEE6assignESt16initializer_listIwE;
    _ZNSbIwSt11char_traitsIwESaIwEE6insertEN9__gnu_cxx17__normal_iteratorIPwS2_EESt16initializer_listIwE;
    _ZNSbIwSt11char_traitsIwESaIwEE7replaceEN9__gnu_cxx17__normal_iteratorIPwS2_EES6_St16initializer_listIwE;
    _ZNSbIwSt11char_traitsIwESaIwEEC1ESt16initializer_listIwERKS1_;
    _ZNSbIwSt11char_traitsIwESaIwEEC2ESt16initializer_listIwERKS1_;
    _ZNSbIwSt11char_traitsIwESaIwEEaSESt16initializer_listIwE;
    _ZNSbIwSt11char_traitsIwESaIwEEpLESt16initializer_listIwE;

    # ctype<char>::_M_narrow_init and _M_widen_init
    _ZNKSt5ctypeIcE14_M_narrow_initEv;
    _ZNKSt5ctypeIcE13_M_widen_initEv;

} GLIBCXX_3.4.10;

GLIBCXX_3.4.12 {

    # mutex
    _ZSt27__set_once_functor_lock_ptrPSt11unique_lockISt5mutexE;
    _ZSt16__get_once_mutexv;

} GLIBCXX_3.4.11;

GLIBCXX_3.4.13 {

    # new fstream members
    _ZNSt13basic_filebufI[cw]St11char_traitsI[cw]EE4openERKSsSt13_Ios_Openmode;
    _ZNSt13basic_fstreamI[cw]St11char_traitsI[cw]EEC[12]ERKSsSt13_Ios_Openmode;
    _ZNSt13basic_fstreamI[cw]St11char_traitsI[cw]EE4openERKSsSt13_Ios_Openmode;
    _ZNSt14basic_ifstreamI[cw]St11char_traitsI[cw]EEC[12]ERKSsSt13_Ios_Openmode;
    _ZNSt14basic_ifstreamI[cw]St11char_traitsI[cw]EE4openERKSsSt13_Ios_Openmode;
    _ZNSt14basic_ofstreamI[cw]St11char_traitsI[cw]EEC[12]ERKSsSt13_Ios_Openmode;
    _ZNSt14basic_ofstreamI[cw]St11char_traitsI[cw]EE4openERKSsSt13_Ios_Openmode;

} GLIBCXX_3.4.12;

GLIBCXX_3.4.14 {

    # atomic
    _ZNSt9__atomic011atomic_flag12test_and_setESt12memory_order;
    _ZNSt9__atomic011atomic_flag5clearESt12memory_order;

    # future
    _ZNSt12future_errorD*;
    _ZNKSt12future_error4whatEv;
    _ZTSSt12future_error;
    _ZTVSt12future_error;
    _ZTISt12future_error;
    _ZSt20__throw_future_errori;

    # GLIBCXX_ABI compatibility only.
    _ZSt15future_category;

    # string|wstring ::cbegin member functions
    _ZNKSs6cbeginEv;
    _ZNKSs4cendEv;
    _ZNKSs7crbeginEv;
    _ZNKSs5crendEv;
    _ZNKSbIwSt11char_traitsIwESaIwEE4cendEv;
    _ZNKSbIwSt11char_traitsIwESaIwEE6cbeginEv;
    _ZNKSbIwSt11char_traitsIwESaIwEE7crbeginEv;
    _ZNKSbIwSt11char_traitsIwESaIwEE5crendEv;

    # string|wstring ::_S_construct<> and ::_S_construct_aux_2 helpers
    _ZNSs12_S_constructI*;
    _ZNSbIwSt11char_traitsIwESaIwEE12_S_constructI*;
    _ZNSs18_S_construct_aux_2*;
    _ZNSbIwSt11char_traitsIwESaIwEE18_S_construct_aux_2*;

    # string|wstring shrink_to_fit member function
    _ZNSs13shrink_to_fitEv;
    _ZNSbIwSt11char_traitsIwESaIwEE13shrink_to_fitEv;

    # string|wstring move contructor, move assignment operator and
    # move assign.
    _ZNSsC1EOSs;
    _ZNSbIwSt11char_traitsIwESaIwEEC1EOS2_;
    _ZNSsaSEOSs;
    _ZNSbIwSt11char_traitsIwESaIwEEaSEOS2_;
    _ZNSs6assignEOSs;
    _ZNSbIwSt11char_traitsIwESaIwEE6assignEOS2_;

    _ZSt25__throw_bad_function_callv;

    # std::time_get::_M_extract_wday_or_month
    _ZNKSt8time_getI[cw]St19istreambuf_iteratorI[cw]St11char_traitsI[cw]EEE24_M_extract_wday_or_month*;

    # libstdc++/16896
    _ZNSt15_List_node_base7_M_hook*;
    _ZNSt15_List_node_base9_M_unhookEv;
    _ZNSt15_List_node_base10_M_reverseEv;
    _ZNSt15_List_node_base11_M_transfer*;

    _ZNSt6__norm15_List_node_base7_M_hook*;
    _ZNSt6__norm15_List_node_base9_M_unhookEv;
    _ZNSt6__norm15_List_node_base10_M_reverseEv;
    _ZNSt6__norm15_List_node_base11_M_transfer*;

    _ZNSt9__cxx199815_List_node_base7_M_hook*;
    _ZNSt9__cxx199815_List_node_base9_M_unhookEv;
    _ZNSt9__cxx199815_List_node_base10_M_reverseEv;
    _ZNSt9__cxx199815_List_node_base11_M_transfer*;

    # std::numeric_limits::max_digits10
    _ZNSt21__numeric_limits_base12max_digits10E;
    _ZNSt14numeric_limitsI[a-m]E12max_digits10E;
    _ZNSt14numeric_limitsI[p-z]E12max_digits10E;
    _ZNSt14numeric_limitsID[is]E12max_digits10E;

} GLIBCXX_3.4.13;

GLIBCXX_3.4.15 {

    # string|wstring front and back member functions
    _ZNSs5frontEv;
    _ZNKSs5frontEv;
    _ZNSbIwSt11char_traitsIwESaIwEE5frontEv;
    _ZNKSbIwSt11char_traitsIwESaIwEE5frontEv;
    _ZNSs4backEv;
    _ZNKSs4backEv;
    _ZNSbIwSt11char_traitsIwESaIwEE4backEv;
    _ZNKSbIwSt11char_traitsIwESaIwEE4backEv;

    # string|wstring move contructor.
    _ZNSsC2EOSs;
    _ZNSbIwSt11char_traitsIwESaIwEEC2EOS2_;

    # basic_filebuf::_M_get_ext_pos
    _ZNSt13basic_filebufI[cw]St11char_traitsI[cw]EE14_M_get_ext_pos*;

    # targets using emutls
    __emutls_v._ZSt11__once_call;
    __emutls_v._ZSt15__once_callable;

    # std::future_category is now a function
    _ZSt15future_categoryv;

    # std::placeholders
    _ZNSt12placeholders*;

    _ZNSt8__detail15_List_node_base7_M_hook*;
    _ZNSt8__detail15_List_node_base9_M_unhookEv;
    _ZNSt8__detail15_List_node_base10_M_reverseEv;
    _ZNSt8__detail15_List_node_base11_M_transfer*;
    _ZNSt8__detail15_List_node_base4swapERS0_S1_;

    _ZNSt11range_errorD2Ev;
    _ZNSt12domain_errorD2Ev;
    _ZNSt12length_errorD2Ev;
    _ZNSt12out_of_rangeD2Ev;
    _ZNSt14overflow_errorD2Ev;
    _ZNSt15underflow_errorD2Ev;
    _ZNSt16invalid_argumentD2Ev;

    _ZNSt11regex_errorD*;
    _ZNKSt11regex_error4whatEv;
    _ZTVSt11regex_error;
    _ZTISt11regex_error;
    _ZSt19__throw_regex_errorNSt15regex_constants10error_typeE;

    # std::bad_weak_ptr
    _ZNSt12bad_weak_ptrD*;
    _ZNKSt12bad_weak_ptr4whatEv;
    _ZTVSt12bad_weak_ptr;
    _ZTISt12bad_weak_ptr;

    # std::bad_function_call
    _ZNSt17bad_function_callD*;
    _ZTISt17bad_function_call;
    _ZTVSt17bad_function_call;

    _ZNSt14error_categoryC*;
    _ZNSt14error_categoryD*;

    _ZNSt13__future_base12_Result_baseC*;
    _ZNSt13__future_base12_Result_baseD*;
    _ZTINSt13__future_base12_Result_baseE;
    _ZTVNSt13__future_base12_Result_baseE;

    _ZNSt13__future_base11_State_baseD*;
    _ZTINSt13__future_base11_State_baseE;
    _ZTVNSt13__future_base11_State_baseE;

} GLIBCXX_3.4.14;

GLIBCXX_3.4.16 {

    # libstdc++/48465
    _ZNSs10_S_compareE[jmy][jmy];
    _ZNSbIwSt11char_traitsIwESaIwEE10_S_compareE[jmy][jmy];

    # basic_streambuf<>::__safe_gbump, __safe_pbump
    _ZNSt15basic_streambufI[cw]St11char_traitsI[cw]EE12__safe_gbumpE*;
    _ZNSt15basic_streambufI[cw]St11char_traitsI[cw]EE12__safe_pbumpE*;

    # basic_stringbuf<>::_M_pbump
    _ZNSt15basic_stringbufI[cw]St11char_traitsI[cw]ESaI[cw]EE8_M_pbumpE*;

} GLIBCXX_3.4.15;

GLIBCXX_3.4.17 {

    # std::thread::hardware_concurrency
    _ZNSt6thread20hardware_concurrencyEv;

    # __gnu_debug::_Safe_unordered_container_base and _Safe_local_iterator_base
    _ZN11__gnu_debug30_Safe_unordered_container_base7_M_swapERS0_;
    _ZN11__gnu_debug30_Safe_unordered_container_base13_M_detach_allEv;
    _ZN11__gnu_debug25_Safe_local_iterator_base9_M_attachEPNS_19_Safe_sequence_baseEb;
    _ZN11__gnu_debug25_Safe_local_iterator_base9_M_detachEv;

    # std::chrono::steady_clock::now()
    _ZNSt6chrono12steady_clock3nowEv;

    # std::numeric_limits<__int128> and <unsigned __int128>
    _ZNSt14numeric_limitsInE*;
    _ZNSt14numeric_limitsIoE*;

    # std::string::pop_back()
    _ZNSs8pop_backEv;
    # std::wstring::pop_back()
    _ZNSbIwSt11char_traitsIwESaIwEE8pop_backEv;

    # std::_Async_state_common::~_Async_state_common
    _ZTINSt13__future_base19_Async_state_commonE;
    _ZTSNSt13__future_base19_Async_state_commonE;
    _ZTVNSt13__future_base19_Async_state_commonE;
    _ZNSt13__future_base19_Async_state_commonD0Ev;
    _ZNSt13__future_base19_Async_state_commonD1Ev;
    _ZNSt13__future_base19_Async_state_commonD2Ev;

} GLIBCXX_3.4.16;

GLIBCXX_3.4.18 {

<<<<<<< HEAD
    # operator delete(void*, , unsigned long)
    _ZdlPv[jmy];
=======
  global:

    # Names inside the 'extern' block are demangled names.
    extern "C++"
    {
      std::random_device::*;
    };

    # construction vtable
    _ZTCSt*;

    # std::this_thread::__sleep_for
    _ZNSt11this_thread11__sleep_for*;
>>>>>>> 40acbb11

} GLIBCXX_3.4.17;

# Symbols in the support library (libsupc++) have their own tag.
CXXABI_1.3 {

  global:
    __cxa_allocate_exception;
    __cxa_bad_cast;
    __cxa_bad_typeid;
    __cxa_begin_catch;
    __cxa_begin_cleanup;
    __cxa_call_unexpected;
    __cxa_current_exception_type;
    __cxa_demangle;
    __cxa_end_catch;
    __cxa_end_cleanup;
    __cxa_free_exception;
    __cxa_get_globals;
    __cxa_get_globals_fast;
    __cxa_guard_abort;
    __cxa_guard_acquire;
    __cxa_guard_release;
    __cxa_pure_virtual;
    __cxa_rethrow;
    __cxa_throw;
    __cxa_type_match;
    __cxa_vec_ctor;
    __cxa_vec_cctor;
    __cxa_vec_cleanup;
    __cxa_vec_delete;
    __cxa_vec_delete2;
    __cxa_vec_delete3;
    __cxa_vec_dtor;
    __cxa_vec_new;
    __cxa_vec_new2;
    __cxa_vec_new3;
    __gxx_personality_v0;
    __gxx_personality_sj0;
    __gxx_personality_seh0;
    __dynamic_cast;

    # *_type_info classes, ctor and dtor
    _ZN10__cxxabiv117__array_type_info*;
    _ZN10__cxxabiv117__class_type_info*;
    _ZN10__cxxabiv116__enum_type_info*;
    _ZN10__cxxabiv120__function_type_info*;
    _ZN10__cxxabiv123__fundamental_type_info*;
    _ZN10__cxxabiv117__pbase_type_info*;
    _ZN10__cxxabiv129__pointer_to_member_type_info*;
    _ZN10__cxxabiv119__pointer_type_info*;
    _ZN10__cxxabiv120__si_class_type_info*;
    _ZN10__cxxabiv121__vmi_class_type_info*;

    # *_type_info classes, member functions
    _ZNK10__cxxabiv117__class_type_info*;
    _ZNK10__cxxabiv120__function_type_info*;
    _ZNK10__cxxabiv117__pbase_type_info*;
    _ZNK10__cxxabiv129__pointer_to_member_type_info*;
    _ZNK10__cxxabiv119__pointer_type_info*;
    _ZNK10__cxxabiv120__si_class_type_info*;
    _ZNK10__cxxabiv121__vmi_class_type_info*;

    # virtual table
    _ZTVN10__cxxabiv117__array_type_infoE;
    _ZTVN10__cxxabiv117__class_type_infoE;
    _ZTVN10__cxxabiv116__enum_type_infoE;
    _ZTVN10__cxxabiv120__function_type_infoE;
    _ZTVN10__cxxabiv123__fundamental_type_infoE;
    _ZTVN10__cxxabiv117__pbase_type_infoE;
    _ZTVN10__cxxabiv129__pointer_to_member_type_infoE;
    _ZTVN10__cxxabiv119__pointer_type_infoE;
    _ZTVN10__cxxabiv120__si_class_type_infoE;
    _ZTVN10__cxxabiv121__vmi_class_type_infoE;

    # typeinfo structure (and some names)
    _ZTI[a-fh-mp-z];
    _ZTIP[a-fh-mp-z];
    _ZTIPK[a-fh-mp-z];
    _ZTIN10__cxxabiv117__array_type_infoE;
    _ZTIN10__cxxabiv117__class_type_infoE;
    _ZTIN10__cxxabiv116__enum_type_infoE;
    _ZTIN10__cxxabiv120__function_type_infoE;
    _ZTIN10__cxxabiv123__fundamental_type_infoE;
    _ZTIN10__cxxabiv117__pbase_type_infoE;
    _ZTIN10__cxxabiv129__pointer_to_member_type_infoE;
    _ZTIN10__cxxabiv119__pointer_type_infoE;
    _ZTIN10__cxxabiv120__si_class_type_infoE;
    _ZTIN10__cxxabiv121__vmi_class_type_infoE;

    # typeinfo name
    _ZTS[a-fh-mp-z];
    _ZTSP[a-fh-mp-z];
    _ZTSPK[a-fh-mp-z];
    _ZTSN10__cxxabiv117__array_type_infoE;
    _ZTSN10__cxxabiv117__class_type_infoE;
    _ZTSN10__cxxabiv116__enum_type_infoE;
    _ZTSN10__cxxabiv120__function_type_infoE;
    _ZTSN10__cxxabiv123__fundamental_type_infoE;
    _ZTSN10__cxxabiv117__pbase_type_infoE;
    _ZTSN10__cxxabiv129__pointer_to_member_type_infoE;
    _ZTSN10__cxxabiv119__pointer_type_infoE;
    _ZTSN10__cxxabiv120__si_class_type_infoE;
    _ZTSN10__cxxabiv121__vmi_class_type_infoE;

    # __gnu_cxx::_verbose_terminate_handler()
    _ZN9__gnu_cxx27__verbose_terminate_handlerEv;

};

CXXABI_1.3.1 {

    __cxa_get_exception_ptr;

} CXXABI_1.3;

CXXABI_1.3.2 {

    # typeinfo structures
    _ZTIN10__cxxabiv115__forced_unwindE;
    _ZTIN10__cxxabiv119__foreign_exceptionE;

} CXXABI_1.3.1;

CXXABI_1.3.3 {

    # typeinfo for char16_t and char32_t
    _ZTIDs;
    _ZTIPDs;
    _ZTIPKDs;
    _ZTIDi;
    _ZTIPDi;
    _ZTIPKDi;

    # exception_ptr
    _ZNSt15__exception_ptr13exception_ptrC1Ev;
    _ZNSt15__exception_ptr13exception_ptrC2Ev;
    _ZNSt15__exception_ptr13exception_ptrC1ERKS0_;
    _ZNSt15__exception_ptr13exception_ptrC2ERKS0_;
    _ZNSt15__exception_ptr13exception_ptrC1EMS0_FvvE;
    _ZNSt15__exception_ptr13exception_ptrC2EMS0_FvvE;
    _ZNSt15__exception_ptr13exception_ptrD1Ev;
    _ZNSt15__exception_ptr13exception_ptrD2Ev;
    _ZNSt15__exception_ptr13exception_ptraSERKS0_;
    _ZNKSt15__exception_ptr13exception_ptrcvMS0_FvvEEv;
    _ZNKSt15__exception_ptr13exception_ptrntEv;
    _ZNKSt15__exception_ptr13exception_ptr20__cxa_exception_typeEv;
    _ZNSt15__exception_ptr13exception_ptr4swapERS0_;
    _ZNSt15__exception_ptreqERKNS_13exception_ptrES2_;
    _ZNSt15__exception_ptrneERKNS_13exception_ptrES2_;

    _ZSt17current_exceptionv;
    _ZSt17rethrow_exceptionNSt15__exception_ptr13exception_ptrE;

} CXXABI_1.3.2;

CXXABI_1.3.4 {

    # typeinfo for decimal floating point types
    _ZTID[fde];
    _ZTIPD[fde];
    _ZTIPKD[fde];

} CXXABI_1.3.3;

CXXABI_1.3.5 {

    # typeinfo for decltype(nullptr)
    _ZTIDn;
    _ZTIPDn;
    _ZTIPKDn;

    # typeinfo for __int128 and unsigned __int128
    _ZTI[no];
    _ZTIP[no];
    _ZTIPK[no];

    # Default function.
    _ZSt11_Hash_bytesPKv*;

    # FNV hash.
    _ZSt15_Fnv_hash_bytesPKv*;

    # std::nested_exception
    _ZNSt16nested_exceptionD*;
    _ZTISt16nested_exception;
    _ZTVSt16nested_exception;

} CXXABI_1.3.4;

CXXABI_1.3.6 {

    __cxa_allocate_dependent_exception;
    __cxa_free_dependent_exception;
    __cxa_deleted_virtual;

} CXXABI_1.3.5;

CXXABI_1.3.7 {
    __cxa_thread_atexit;
} CXXABI_1.3.6;


# Symbols in the support library (libsupc++) supporting transactional memory.
CXXABI_TM_1 {

  global:
    __cxa_tm_cleanup;

};<|MERGE_RESOLUTION|>--- conflicted
+++ resolved
@@ -1328,10 +1328,6 @@
 
 GLIBCXX_3.4.18 {
 
-<<<<<<< HEAD
-    # operator delete(void*, , unsigned long)
-    _ZdlPv[jmy];
-=======
   global:
 
     # Names inside the 'extern' block are demangled names.
@@ -1345,7 +1341,9 @@
 
     # std::this_thread::__sleep_for
     _ZNSt11this_thread11__sleep_for*;
->>>>>>> 40acbb11
+
+    # operator delete(void*, , unsigned long)
+    _ZdlPv[jmy];
 
 } GLIBCXX_3.4.17;
 

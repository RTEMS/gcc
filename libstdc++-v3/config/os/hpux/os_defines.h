// Specific definitions for HPUX  -*- C++ -*-

// Copyright (C) 2000, 2002, 2004, 2005, 2008, 2009, 2010, 2011
// Free Software Foundation, Inc.
//
// This file is part of the GNU ISO C++ Library.  This library is free
// software; you can redistribute it and/or modify it under the
// terms of the GNU General Public License as published by the
// Free Software Foundation; either version 3, or (at your option)
// any later version.

// This library is distributed in the hope that it will be useful,
// but WITHOUT ANY WARRANTY; without even the implied warranty of
// MERCHANTABILITY or FITNESS FOR A PARTICULAR PURPOSE.  See the
// GNU General Public License for more details.

// Under Section 7 of GPL version 3, you are granted additional
// permissions described in the GCC Runtime Library Exception, version
// 3.1, as published by the Free Software Foundation.

// You should have received a copy of the GNU General Public License and
// a copy of the GCC Runtime Library Exception along with this program;
// see the files COPYING3 and COPYING.RUNTIME respectively.  If not, see
// <http://www.gnu.org/licenses/>.

/** @file bits/os_defines.h
 *  This is an internal header file, included by other library headers.
 *  Do not attempt to use it directly. @headername{iosfwd}
 */

#ifndef _GLIBCXX_OS_DEFINES
#define _GLIBCXX_OS_DEFINES 1

// System-specific #define, typedefs, corrections, etc, go here.  This
// file will come before all others.

// Use macro form of ctype functions to ensure __SB_masks is defined.
#define _SB_CTYPE_MACROS 1

/* HP-UX, for reasons unknown choose to use a different name for
   the string to [unsigned] long long conversion routines.

   Furthermore, instead of having the prototypes in stdlib.h like
   everyone else, they put them into a non-standard header
   <inttypes.h>.  Ugh.

   <inttypes.h> defines a variety of things, some of which we 
   probably do not want.  So we don't want to include it here.

   Luckily we can just declare strtoll and strtoull with the
   __asm extension which effectively renames calls at the
   source level without namespace pollution.

   Also note that the compiler defines _INCLUDE_LONGLONG for C++
   unconditionally, which makes intmax_t and uintmax_t long long
   types.

   We also force _GLIBCXX_USE_LONG_LONG here so that we don't have
   to bastardize configure to deal with this sillyness.  */

<<<<<<< HEAD
namespace std
{
_GLIBCXX_BEGIN_EXTERN_C

=======
#ifdef __cplusplus
namespace std
{
  extern "C" 
  {
>>>>>>> 67b73e13
#ifndef __LP64__
  __extension__ long long strtoll (const char *, char **, int)
    __asm  ("__strtoll");
  __extension__ unsigned long long strtoull (const char *, char **, int)
    __asm  ("__strtoull");
#else
  __extension__ long long strtoll (const char *, char **, int)
    __asm  ("strtol");
  __extension__ unsigned long long strtoull (const char *, char **, int)
    __asm  ("strtoul");
#endif
<<<<<<< HEAD

_GLIBCXX_END_EXTERN_C
} // namespace std
=======
  }
} // namespace std
#endif // __cplusplus
>>>>>>> 67b73e13

#define _GLIBCXX_USE_LONG_LONG 1

// HPUX on IA64 requires vtable to be 64 bit aligned even at 32 bit
// mode.  We need to pad the vtable structure to achieve this.  
#if !defined(_LP64) && defined (__ia64__)
#define _GLIBCXX_VTABLE_PADDING 8
typedef long int __padding_type;
#endif

// GCC on IA64 HP-UX uses the HP-UX system unwind library,
// it does not have the _Unwind_Resume_or_Rethrow entry point
// because that is not part of the standard IA64 Unwind ABI.
#if defined (__ia64__)
#define _LIBUNWIND_STD_ABI 1
#endif

/* Don't use pragma weak in gthread headers.  HP-UX rejects programs
   with unsatisfied external references even if all of those references
   are weak; gthread relies on such unsatisfied references being resolved
   to null pointers when weak symbol support is on.  */
#define _GLIBCXX_GTHREAD_USE_WEAK 0

// The strtold function is obsolete and not C99 conformant on PA HP-UX.
// It returns plus or minus _LDBL_MAX instead of plus or minus HUGE_VALL
// if the correct value would cause overflow.  It doesn't handle "inf",
// "infinity" and "nan".  It is not thread safe. 
#if defined (__hppa__)
#define _GLIBCXX_HAVE_BROKEN_STRTOLD 1
#endif
#endif<|MERGE_RESOLUTION|>--- conflicted
+++ resolved
@@ -58,18 +58,11 @@
    We also force _GLIBCXX_USE_LONG_LONG here so that we don't have
    to bastardize configure to deal with this sillyness.  */
 
-<<<<<<< HEAD
-namespace std
-{
-_GLIBCXX_BEGIN_EXTERN_C
-
-=======
 #ifdef __cplusplus
 namespace std
 {
   extern "C" 
   {
->>>>>>> 67b73e13
 #ifndef __LP64__
   __extension__ long long strtoll (const char *, char **, int)
     __asm  ("__strtoll");
@@ -81,15 +74,9 @@
   __extension__ unsigned long long strtoull (const char *, char **, int)
     __asm  ("strtoul");
 #endif
-<<<<<<< HEAD
-
-_GLIBCXX_END_EXTERN_C
-} // namespace std
-=======
   }
 } // namespace std
 #endif // __cplusplus
->>>>>>> 67b73e13
 
 #define _GLIBCXX_USE_LONG_LONG 1
 

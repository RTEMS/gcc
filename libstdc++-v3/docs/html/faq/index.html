--- conflicted
+++ resolved
@@ -994,86 +994,57 @@
       <p>Briefly, the features of TR1 and the current status are:
       </p>
 
-<<<<<<< HEAD
+      <p><strong>Reference_wrapper - Complete -</strong>
+         Useful to pass references to functions that take their parameters
+         by value.
+      </p>
+
+      <p><strong>Reference-counted smart pointers - Complete -</strong>
+         The shared_ptr and weak_ptr allow several object to know about a
+	 pointer and whether it is valid.  When the last reference to the
+	 pointer is destroyed the pointer is freed.
+      </p>
+
+      <p><strong>Function objects - Complete -</strong>
+         Function return types (i.e, result_of), the functions template
+	 mem_fn (a generalization of mem_fun and mem_fun_red), function
+	 object binders (e.g, bind, a generalization of bind1st and bind2nd),
+	 and polymorhpic function wrappers (e.g, class template function).
+      </p>
+
+      <p><strong>Type traits - Complete -</strong>
+         The type_traits class gives templates the ability to probe
+	 information about the input type and enable type-dependent logic
+	 to be performed without the need of template specializations.
+      </p>
+
+      <p><strong>A random number engine - Complete -</strong>
+         This library contains randow number generators with several different
+	 choices of distribution.
+      </p>
+
+      <p><strong>Tuples - Complete -</strong>
+         The tuple class implements small heterogeneous arrays.  This is an
+	 enhanced pair.  In fact, the standard pair is enhanced with a tuple
+	 interface.
+      </p>
+
+      <p><strong>Fixed-size arrays - Complete -</strong>
+         The array class implements small fixed-sized arrays with container
+	 semantics.
+      </p>
+
       <p><strong>Unordered containers - Complete -</strong>
          The unordered_set, unordered_map, unordered_multiset, and
 	 unordered_multimap containers are hashed versions of the map, set,
 	 multimap, and multiset containers respectively.  These classes are
 	 suitable replacements for the SGI STL hash_map and hash_set
 	 extensions.
-=======
-      <p><strong>Reference_wrapper - Complete -</strong>
-         Useful to pass references to functions that take their parameters
-         by value.
->>>>>>> f8383f28
-      </p>
-
-      <p><strong>Reference-counted smart pointers - Complete -</strong>
-         The shared_ptr and weak_ptr allow several object to know about a
-	 pointer and whether it is valid.  When the last reference to the
-	 pointer is destroyed the pointer is freed.
-      </p>
-
-<<<<<<< HEAD
-=======
-      <p><strong>Function objects - Complete -</strong>
-         Function return types (i.e, result_of), the functions template
-	 mem_fn (a generalization of mem_fun and mem_fun_red), function
-	 object binders (e.g, bind, a generalization of bind1st and bind2nd),
-	 and polymorhpic function wrappers (e.g, class template function).
-      </p>
-
->>>>>>> f8383f28
-      <p><strong>Type traits - Complete -</strong>
-         The type_traits class gives templates the ability to probe
-	 information about the input type and enable type-dependent logic
-	 to be performed without the need of template specializations.
-      </p>
-
-<<<<<<< HEAD
-      <p><strong>Fixed-size arrays - Complete -</strong>
-         The array class implements small fixed-sized arrays with container
-	 semantics.
-=======
-      <p><strong>A random number engine - Complete -</strong>
-         This library contains randow number generators with several different
-	 choices of distribution.
->>>>>>> f8383f28
-      </p>
-
-      <p><strong>Tuples - Complete -</strong>
-         The tuple class implements small heterogeneous arrays.  This is an
-	 enhanced pair.  In fact, the standard pair is enhanced with a tuple
-	 interface.
-      </p>
-
-<<<<<<< HEAD
-      <p><strong>A regular expression engine</strong>
-         This library provides for regular expression objects with traversal
-	 of text with return of subexpressions.
-      </p>
-
-      <p><strong>A random number engine</strong>
-         This library contains randow number generators with several different
-	 choices of distribution.
-=======
-      <p><strong>Fixed-size arrays - Complete -</strong>
-         The array class implements small fixed-sized arrays with container
-	 semantics.
-      </p>
-
-      <p><strong>Unordered containers - Complete -</strong>
-         The unordered_set, unordered_map, unordered_multiset, and
-	 unordered_multimap containers are hashed versions of the map, set,
-	 multimap, and multiset containers respectively.  These classes are
-	 suitable replacements for the SGI STL hash_map and hash_set
-	 extensions.
       </p>
 
       <p><strong>C99 compatibility - Under construction - </strong>
          There are many features designed to minimize the divergence of the C
 	 and the C++ languages.
->>>>>>> f8383f28
       </p>
 
       <p><strong>Special functions - Under construction - </strong>
@@ -1084,15 +1055,9 @@
 	 zeta function all for your computing pleasure.
       </p>
 
-<<<<<<< HEAD
-      <p><strong>C99 compatibility - Under construction - </strong>
-         There are many features designed to minimize the divergence of the C
-	 and the C++ languages.
-=======
       <p><strong>A regular expression engine</strong>
          This library provides for regular expression objects with traversal
 	 of text with return of subexpressions.
->>>>>>> f8383f28
       </p>
 
 <hr />

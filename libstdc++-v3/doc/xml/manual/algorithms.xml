--- conflicted
+++ resolved
@@ -1,12 +1,11 @@
-<?xml version='1.0'?>
-<!DOCTYPE chapter PUBLIC "-//OASIS//DTD DocBook XML V4.5//EN"
- "http://www.oasis-open.org/docbook/xml/4.5/docbookx.dtd"
-[ ]>
-
-<chapter id="std.algorithms" xreflabel="Algorithms">
+<chapter xmlns="http://docbook.org/ns/docbook" version="5.0" 
+	 xml:id="std.algorithms" xreflabel="Algorithms">
 <?dbhtml filename="algorithms.html"?>
 
-<chapterinfo>
+<info><title>
+  Algorithms
+  <indexterm><primary>Algorithms</primary></indexterm>
+</title>
   <keywordset>
     <keyword>
       ISO C++
@@ -18,20 +17,16 @@
       algorithm
     </keyword>
   </keywordset>
-</chapterinfo>
+</info>
 
-<title>
-  Algorithms
-  <indexterm><primary>Algorithms</primary></indexterm>
-</title>
+
 
 <para>
   The neatest accomplishment of the algorithms sect1 is that all the
   work is done via iterators, not containers directly.  This means two
   important things:
 </para>
-<orderedlist>
-<<<<<<< HEAD
+<orderedlist inheritnum="ignore" continuation="restarts">
   <listitem>
     <para>
       Anything that behaves like an iterator can be used in one of
@@ -64,66 +59,25 @@
 <para>
   The single thing that trips people up the most is the definition
   of <emphasis>range</emphasis> used with iterators; the famous
-  &quot;past-the-end&quot; rule that everybody loves to hate.  The
+  "past-the-end" rule that everybody loves to hate.  The
   <link linkend="std.iterators">iterators sect1</link> of this
     document has a complete explanation of this simple rule that seems
     to cause so much confusion.  Once you
     get <emphasis>range</emphasis> into your head (it's not that hard,
     honest!), then the algorithms are a cakewalk.
 </para>
-=======
-      <listitem>
-	<para>
-	  Anything that behaves like an iterator can be used in one of
-          these algorithms.  Raw pointers make great candidates, thus
-          built-in arrays are fine containers, as well as your own iterators.
-	</para>
-      </listitem>
-      <listitem>
-	<para>
-	  The algorithms do not (and cannot) affect the container as a
-          whole; only the things between the two iterator endpoints.  If
-          you pass a range of iterators only enclosing the middle third of
-          a container, then anything outside that range is inviolate.
-	</para>
-      </listitem>
-   </orderedlist>
-   <para>
-     Even strings can be fed through the algorithms here, although the
-     string class has specialized versions of many of these functions
-     (for example, <code>string::find()</code>).  Most of the examples
-     on this page will use simple arrays of integers as a playground
-     for algorithms, just to keep things simple.  The use of
-     <emphasis>N</emphasis> as a size in the examples is to keep
-     things easy to read but probably won't be valid code.  You can
-     use wrappers such as those described in the <link
-     linkend="manual.containers">containers chapter</link> to
-     keep real code readable.
-   </para>
-   <para>
-     The single thing that trips people up the most is the definition
-     of <emphasis>range</emphasis> used with iterators; the famous
-     &quot;past-the-end&quot; rule that everybody loves to hate.  The
-     <link linkend="manual.iterators">iterators
-     chapter</link> of this document has a complete explanation of
-     this simple rule that seems to cause so much confusion.  Once you
-     get <emphasis>range</emphasis> into your head (it's not that
-     hard, honest!), then the algorithms are a cakewalk.
-   </para>
-</preface>
->>>>>>> e33a1692
 
 <!-- Sect1 01 : Non Modifying -->
 
 <!-- Sect1 02 : Mutating -->
-<sect1 id="std.algorithms.mutating" xreflabel="Mutating">
-  <title>Mutating</title>
+<section xml:id="std.algorithms.mutating" xreflabel="Mutating"><info><title>Mutating</title></info>
+  
 
-  <sect2 id="algorithms.mutating.swap" xreflabel="swap">
-    <title><function>swap</function></title>
+  <section xml:id="algorithms.mutating.swap" xreflabel="swap"><info><title><function>swap</function></title></info>
+    
 
-    <sect3 id="algorithms.swap.specializations" xreflabel="Specializations">
-    <title>Specializations</title>
+    <section xml:id="algorithms.swap.specializations" xreflabel="Specializations"><info><title>Specializations</title></info>
+    
 
    <para>If you call <code> std::swap(x,y); </code> where x and y are standard
       containers, then the call will automatically be replaced by a call to
@@ -131,16 +85,16 @@
    </para>
    <para>This allows member functions of each container class to take over, and
       containers' swap functions should have O(1) complexity according to
-      the standard.  (And while &quot;should&quot; allows implementations to
+      the standard.  (And while "should" allows implementations to
       behave otherwise and remain compliant, this implementation does in
       fact use constant-time swaps.)  This should not be surprising, since
       for two containers of the same type to swap contents, only some
       internal pointers to storage need to be exchanged.
    </para>
 
-    </sect3>
-  </sect2>
-</sect1>
+    </section>
+  </section>
+</section>
 
 <!-- Sect1 03 : Sorting -->
 

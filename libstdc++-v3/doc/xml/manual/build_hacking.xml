--- conflicted
+++ resolved
@@ -2,11 +2,7 @@
 	 xml:id="appendix.porting.build_hacking" xreflabel="Build Hacking">
 <?dbhtml filename="build_hacking.html"?>
 
-<<<<<<< HEAD
-<sect1info>
-=======
 <info><title>Configure and Build Hacking</title>
->>>>>>> 6e7f08ad
   <keywordset>
     <keyword>
       C++
@@ -28,18 +24,10 @@
 
 
 
-<<<<<<< HEAD
-<sect2 id="build_hacking.prereq">
-  <title>Prerequisites</title>
-  <para>
-    As noted <ulink
-    url="http://gcc.gnu.org/install/prerequisites.html">previously</ulink>,
-=======
 <section xml:id="build_hacking.prereq"><info><title>Prerequisites</title></info>
   
   <para>
     As noted <link xmlns:xlink="http://www.w3.org/1999/xlink" xlink:href="http://gcc.gnu.org/install/prerequisites.html">previously</link>,
->>>>>>> 6e7f08ad
     certain other tools are necessary for hacking on files that
     control configure (<code>configure.ac</code>,
     <code>acinclude.m4</code>) and make
@@ -52,13 +40,8 @@
   </para>
 </section>
 
-<<<<<<< HEAD
-<sect2 id="build_hacking.map">
-  <title>Overview: What Comes from Where</title>
-=======
 <section xml:id="build_hacking.map"><info><title>Overview: What Comes from Where</title></info>
   
->>>>>>> 6e7f08ad
 
   <screen>
   <inlinemediaobject>

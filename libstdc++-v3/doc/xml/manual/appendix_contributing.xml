<appendix xmlns="http://docbook.org/ns/docbook" version="5.0" 
	  xml:id="appendix.contrib" xreflabel="Contributing">
<?dbhtml filename="appendix_contributing.html"?>

<info><title>
  Contributing
  <indexterm>
    <primary>Appendix</primary>
    <secondary>Contributing</secondary>
  </indexterm>
</title>
  <keywordset>
    <keyword>
      ISO C++
    </keyword>
    <keyword>
      library
    </keyword>
  </keywordset>
</info>



<para>
  The GNU C++ Library follows an open development model. Active
  contributors are assigned maintainer-ship responsibility, and given
  write access to the source repository. First time contributors
  should follow this procedure:
</para>

<section xml:id="contrib.list" xreflabel="Contributor Checklist"><info><title>Contributor Checklist</title></info>
  

  <section xml:id="list.reading"><info><title>Reading</title></info>
    

    <itemizedlist>
      <listitem>
	<para>
	  Get and read the relevant sections of the C++ language
	  specification. Copies of the full ISO 14882 standard are
	  available on line via the ISO mirror site for committee
	  members. Non-members, or those who have not paid for the
	  privilege of sitting on the committee and sustained their
	  two meeting commitment for voting rights, may get a copy of
	  the standard from their respective national standards
	  organization. In the USA, this national standards
	  organization is ANSI and their web-site is right
	  <link xmlns:xlink="http://www.w3.org/1999/xlink" xlink:href="http://www.ansi.org">here.</link>
	  (And if you've already registered with them, clicking this link will take you to directly to the place where you can
<<<<<<< HEAD
	  <ulink url="http://webstore.ansi.org/RecordDetail.aspx?sku=ISO%2FIEC+14882:2003">buy the standard on-line</ulink>.)
=======
	  <link xmlns:xlink="http://www.w3.org/1999/xlink" xlink:href="http://webstore.ansi.org/RecordDetail.aspx?sku=ISO%2FIEC+14882:2003">buy the standard on-line</link>.)
>>>>>>> e8da5f64
	</para>
      </listitem>

      <listitem>
	<para>
	  The library working group bugs, and known defects, can
	  be obtained here:
	  <link xmlns:xlink="http://www.w3.org/1999/xlink" xlink:href="http://www.open-std.org/jtc1/sc22/wg21/">http://www.open-std.org/jtc1/sc22/wg21 </link>
	</para>
      </listitem>

      <listitem>
	<para>
	  The newsgroup dedicated to standardization issues is
	  comp.std.c++: this FAQ for this group is quite useful and
	  can be
	  found <link xmlns:xlink="http://www.w3.org/1999/xlink" xlink:href="http://www.comeaucomputing.com/csc/faq.html">
	  here </link>.
      </para>
      </listitem>

      <listitem>
	<para>
	  Peruse
	  the <link xmlns:xlink="http://www.w3.org/1999/xlink" xlink:href="http://www.gnu.org/prep/standards">GNU
	  Coding Standards</link>, and chuckle when you hit the part
	  about <quote>Using Languages Other Than C</quote>.
	</para>
      </listitem>

      <listitem>
	<para>
	  Be familiar with the extensions that preceded these
	  general GNU rules. These style issues for libstdc++ can be
	  found <link linkend="contrib.coding_style">here</link>.
      </para>
      </listitem>

      <listitem>
	<para>
	  And last but certainly not least, read the
	  library-specific information
	  found <link linkend="appendix.porting"> here</link>.
      </para>
      </listitem>
    </itemizedlist>

  </section>
  <section xml:id="list.copyright"><info><title>Assignment</title></info>
    
    <para>
      Small changes can be accepted without a copyright assignment form on
      file. New code and additions to the library need completed copyright
      assignment form on file at the FSF. Note: your employer may be required
      to fill out appropriate disclaimer forms as well.
    </para>

    <para>
      Historically, the libstdc++ assignment form added the following
      question:
    </para>

    <para>
      <quote>
	Which Belgian comic book character is better, Tintin or Asterix, and
	why?
      </quote>
    </para>

    <para>
      While not strictly necessary, humoring the maintainers and answering
      this question would be appreciated.
    </para>

    <para>
      For more information about getting a copyright assignment, please see
      <link xmlns:xlink="http://www.w3.org/1999/xlink" xlink:href="http://www.gnu.org/prep/maintain/html_node/Legal-Matters.html">Legal
	Matters</link>.
    </para>

    <para>
      Please contact Benjamin Kosnik at
      <email>bkoz+assign@redhat.com</email> if you are confused
      about the assignment or have general licensing questions. When
      requesting an assignment form from
      <email>mailto:assign@gnu.org</email>, please cc the libstdc++
      maintainer above so that progress can be monitored.
    </para>
  </section>

  <section xml:id="list.getting"><info><title>Getting Sources</title></info>
    
    <para>
      <link xmlns:xlink="http://www.w3.org/1999/xlink" xlink:href="http://gcc.gnu.org/svnwrite.html">Getting write access
	(look for "Write after approval")</link>
    </para>
  </section>

  <section xml:id="list.patches"><info><title>Submitting Patches</title></info>
    

    <para>
      Every patch must have several pieces of information before it can be
      properly evaluated. Ideally (and to ensure the fastest possible
      response from the maintainers) it would have all of these pieces:
    </para>

    <itemizedlist>
      <listitem>
	<para>
	  A description of the bug and how your patch fixes this
	  bug. For new features a description of the feature and your
	  implementation.
	</para>
      </listitem>

      <listitem>
	<para>
	  A ChangeLog entry as plain text; see the various
	  ChangeLog files for format and content. If you are
	  using emacs as your editor, simply position the insertion
	  point at the beginning of your change and hit CX-4a to bring
	  up the appropriate ChangeLog entry. See--magic! Similar
	  functionality also exists for vi.
	</para>
      </listitem>

      <listitem>
	<para>
	  A testsuite submission or sample program that will
	  easily and simply show the existing error or test new
	  functionality.
	</para>
      </listitem>

      <listitem>
	<para>
	  The patch itself. If you are accessing the SVN
	  repository use <command>svn update; svn diff NEW</command>;
	  else, use <command>diff -cp OLD NEW</command> ... If your
	  version of diff does not support these options, then get the
	  latest version of GNU
	  diff. The <link xmlns:xlink="http://www.w3.org/1999/xlink" xlink:href="http://gcc.gnu.org/wiki/SvnTricks">SVN
	  Tricks</link> wiki page has information on customising the
	  output of <code>svn diff</code>.
	</para>
      </listitem>

      <listitem>
	<para>
	  When you have all these pieces, bundle them up in a
	  mail message and send it to libstdc++@gcc.gnu.org. All
	  patches and related discussion should be sent to the
	  libstdc++ mailing list.
	</para>
      </listitem>
    </itemizedlist>

  </section>

</section>

<section xml:id="contrib.organization" xreflabel="Source Organization"><info><title>Directory Layout and Source Conventions</title></info>
  <?dbhtml filename="source_organization.html"?>
  

  <para>
    The unpacked source directory of libstdc++ contains the files
    needed to create the GNU C++ Library.
  </para>

  <literallayout class="normal">
It has subdirectories:

  doc
    Files in HTML and text format that document usage, quirks of the
    implementation, and contributor checklists.

  include
    All header files for the C++ library are within this directory,
    modulo specific runtime-related files that are in the libsupc++
    directory.

    include/std
      Files meant to be found by #include &lt;name&gt; directives in
      standard-conforming user programs.

    include/c
      Headers intended to directly include standard C headers.
      [NB: this can be enabled via --enable-cheaders=c]

    include/c_global
      Headers intended to include standard C headers in
      the global namespace, and put select names into the std::
      namespace.  [NB: this is the default, and is the same as
      --enable-cheaders=c_global]

    include/c_std
      Headers intended to include standard C headers
      already in namespace std, and put select names into the std::
      namespace.  [NB: this is the same as --enable-cheaders=c_std]

    include/bits
      Files included by standard headers and by other files in
      the bits directory.

    include/backward
      Headers provided for backward compatibility, such as &lt;iostream.h&gt;.
      They are not used in this library.

    include/ext
      Headers that define extensions to the standard library.  No
      standard header refers to any of them.

  scripts
    Scripts that are used during the configure, build, make, or test
    process.

  src
    Files that are used in constructing the library, but are not
    installed.

  testsuites/[backward, demangle, ext, performance, thread, 17_* to 27_*]
    Test programs are here, and may be used to begin to exercise the
    library.  Support for "make check" and "make check-install" is
    complete, and runs through all the subdirectories here when this
    command is issued from the build directory.  Please note that
    "make check" requires DejaGNU 1.4 or later to be installed.  Please
    note that "make check-script" calls the script mkcheck, which
    requires bash, and which may need the paths to bash adjusted to
    work properly, as /bin/bash is assumed.

Other subdirectories contain variant versions of certain files
that are meant to be copied or linked by the configure script.
Currently these are:

  config/abi
  config/cpu
  config/io
  config/locale
  config/os

In addition, a subdirectory holds the convenience library libsupc++.

  libsupc++
    Contains the runtime library for C++, including exception
    handling and memory allocation and deallocation, RTTI, terminate
    handlers, etc.

Note that glibc also has a bits/ subdirectory.  We will either
need to be careful not to collide with names in its bits/
directory; or rename bits to (e.g.) cppbits/.

In files throughout the system, lines marked with an "XXX" indicate
a bug or incompletely-implemented feature.  Lines marked "XXX MT"
indicate a place that may require attention for multi-thread safety.
  </literallayout>

</section>

<section xml:id="contrib.coding_style" xreflabel="Coding Style"><info><title>Coding Style</title></info>
  <?dbhtml filename="source_code_style.html"?>
  
  <para>
  </para>
  <section xml:id="coding_style.bad_identifiers"><info><title>Bad Identifiers</title></info>
    
    <para>
      Identifiers that conflict and should be avoided.
    </para>

    <literallayout class="normal">
      This is the list of names <quote>reserved to the
      implementation</quote> that have been claimed by certain
      compilers and system headers of interest, and should not be used
      in the library. It will grow, of course.  We generally are
      interested in names that are not all-caps, except for those like
      "_T"

      For Solaris:
      _B
      _C
      _L
      _N
      _P
      _S
      _U
      _X
      _E1
      ..
      _E24

      Irix adds:
      _A
      _G

      MS adds:
      _T

      BSD adds:
      __used
      __unused
      __inline
      _Complex
      __istype
      __maskrune
      __tolower
      __toupper
      __wchar_t
      __wint_t
      _res
      _res_ext
      __tg_*

      SPU adds:
      __ea

      For GCC:

      [Note that this list is out of date. It applies to the old
      name-mangling; in G++ 3.0 and higher a different name-mangling is
      used. In addition, many of the bugs relating to G++ interpreting
      these names as operators have been fixed.]

      The full set of __* identifiers (combined from gcc/cp/lex.c and
      gcc/cplus-dem.c) that are either old or new, but are definitely
      recognized by the demangler, is:

      __aa
      __aad
      __ad
      __addr
      __adv
      __aer
      __als
      __alshift
      __amd
      __ami
      __aml
      __amu
      __aor
      __apl
      __array
      __ars
      __arshift
      __as
      __bit_and
      __bit_ior
      __bit_not
      __bit_xor
      __call
      __cl
      __cm
      __cn
      __co
      __component
      __compound
      __cond
      __convert
      __delete
      __dl
      __dv
      __eq
      __er
      __ge
      __gt
      __indirect
      __le
      __ls
      __lt
      __max
      __md
      __method_call
      __mi
      __min
      __minus
      __ml
      __mm
      __mn
      __mult
      __mx
      __ne
      __negate
      __new
      __nop
      __nt
      __nw
      __oo
      __op
      __or
      __pl
      __plus
      __postdecrement
      __postincrement
      __pp
      __pt
      __rf
      __rm
      __rs
      __sz
      __trunc_div
      __trunc_mod
      __truth_andif
      __truth_not
      __truth_orif
      __vc
      __vd
      __vn

      SGI badnames:
      __builtin_alloca
      __builtin_fsqrt
      __builtin_sqrt
      __builtin_fabs
      __builtin_dabs
      __builtin_cast_f2i
      __builtin_cast_i2f
      __builtin_cast_d2ll
      __builtin_cast_ll2d
      __builtin_copy_dhi2i
      __builtin_copy_i2dhi
      __builtin_copy_dlo2i
      __builtin_copy_i2dlo
      __add_and_fetch
      __sub_and_fetch
      __or_and_fetch
      __xor_and_fetch
      __and_and_fetch
      __nand_and_fetch
      __mpy_and_fetch
      __min_and_fetch
      __max_and_fetch
      __fetch_and_add
      __fetch_and_sub
      __fetch_and_or
      __fetch_and_xor
      __fetch_and_and
      __fetch_and_nand
      __fetch_and_mpy
      __fetch_and_min
      __fetch_and_max
      __lock_test_and_set
      __lock_release
      __lock_acquire
      __compare_and_swap
      __synchronize
      __high_multiply
      __unix
      __sgi
      __linux__
      __i386__
      __i486__
      __cplusplus
      __embedded_cplusplus
      // long double conversion members mangled as __opr
      // http://gcc.gnu.org/ml/libstdc++/1999-q4/msg00060.html
      __opr
    </literallayout>
  </section>

  <section xml:id="coding_style.example"><info><title>By Example</title></info>
    
    <literallayout class="normal">
      This library is written to appropriate C++ coding standards. As such,
      it is intended to precede the recommendations of the GNU Coding
      Standard, which can be referenced in full here:

<<<<<<< HEAD
      <ulink url="http://www.gnu.org/prep/standards/standards.html#Formatting">http://www.gnu.org/prep/standards/standards.html#Formatting</ulink>
=======
      <link xmlns:xlink="http://www.w3.org/1999/xlink" xlink:href="http://www.gnu.org/prep/standards/standards.html#Formatting">http://www.gnu.org/prep/standards/standards.html#Formatting</link>
>>>>>>> e8da5f64

      The rest of this is also interesting reading, but skip the "Design
      Advice" part.

      The GCC coding conventions are here, and are also useful:
<<<<<<< HEAD
      <ulink url="http://gcc.gnu.org/codingconventions.html">http://gcc.gnu.org/codingconventions.html</ulink>
=======
      <link xmlns:xlink="http://www.w3.org/1999/xlink" xlink:href="http://gcc.gnu.org/codingconventions.html">http://gcc.gnu.org/codingconventions.html</link>
>>>>>>> e8da5f64

      In addition, because it doesn't seem to be stated explicitly anywhere
      else, there is an 80 column source limit.

      <filename>ChangeLog</filename> entries for member functions should use the
      classname::member function name syntax as follows:

<code>
1999-04-15  Dennis Ritchie  &lt;dr@att.com&gt;

      * src/basic_file.cc (__basic_file::open): Fix thinko in
      _G_HAVE_IO_FILE_OPEN bits.
</code>

      Notable areas of divergence from what may be previous local practice
      (particularly for GNU C) include:

      01. Pointers and references
      <code>
        char* p = "flop";
        char&amp; c = *p;
          -NOT-
        char *p = "flop";  // wrong
        char &amp;c = *p;      // wrong
      </code>

      Reason: In C++, definitions are mixed with executable code. Here,
      <code>p</code> is being initialized, not <code>*p</code>.  This is near-universal
      practice among C++ programmers; it is normal for C hackers
      to switch spontaneously as they gain experience.

      02. Operator names and parentheses
      <code>
        operator==(type)
          -NOT-
        operator == (type)  // wrong
      </code>

      Reason: The <code>==</code> is part of the function name. Separating
      it makes the declaration look like an expression.

      03. Function names and parentheses
      <code>
        void mangle()
          -NOT-
        void mangle ()  // wrong
      </code>

      Reason: no space before parentheses (except after a control-flow
      keyword) is near-universal practice for C++. It identifies the
      parentheses as the function-call operator or declarator, as
      opposed to an expression or other overloaded use of parentheses.

      04. Template function indentation
      <code>
        template&lt;typename T&gt;
          void
          template_function(args)
          { }
          -NOT-
        template&lt;class T&gt;
        void template_function(args) {};
      </code>

      Reason: In class definitions, without indentation whitespace is
      needed both above and below the declaration to distinguish
      it visually from other members. (Also, re: "typename"
      rather than "class".)  <code>T</code> often could be <code>int</code>, which is
      not a class. ("class", here, is an anachronism.)

      05. Template class indentation
      <code>
        template&lt;typename _CharT, typename _Traits&gt;
          class basic_ios : public ios_base
          {
          public:
            // Types:
          };
          -NOT-
        template&lt;class _CharT, class _Traits&gt;
        class basic_ios : public ios_base
          {
          public:
            // Types:
          };
          -NOT-
        template&lt;class _CharT, class _Traits&gt;
          class basic_ios : public ios_base
        {
          public:
            // Types:
        };
      </code>

      06. Enumerators
      <code>
        enum
        {
          space = _ISspace,
          print = _ISprint,
          cntrl = _IScntrl
        };
          -NOT-
        enum { space = _ISspace, print = _ISprint, cntrl = _IScntrl };
      </code>

      07. Member initialization lists
      All one line, separate from class name.

      <code>
        gribble::gribble()
        : _M_private_data(0), _M_more_stuff(0), _M_helper(0)
        { }
          -NOT-
        gribble::gribble() : _M_private_data(0), _M_more_stuff(0), _M_helper(0)
        { }
      </code>

      08. Try/Catch blocks
      <code>
        try
          {
            //
          }
        catch (...)
          {
            //
          }
          -NOT-
        try {
          //
        } catch(...) {
          //
        }
      </code>

      09. Member functions declarations and definitions
      Keywords such as extern, static, export, explicit, inline, etc
      go on the line above the function name. Thus

      <code>
      virtual int
      foo()
      -NOT-
      virtual int foo()
      </code>

      Reason: GNU coding conventions dictate return types for functions
      are on a separate line than the function name and parameter list
      for definitions. For C++, where we have member functions that can
      be either inline definitions or declarations, keeping to this
      standard allows all member function names for a given class to be
      aligned to the same margin, increasing readability.


      10. Invocation of member functions with "this-&gt;"
      For non-uglified names, use <code>this-&gt;name</code> to call the function.

      <code>
      this-&gt;sync()
      -NOT-
      sync()
      </code>

      Reason: Koenig lookup.

      11. Namespaces
      <code>
      namespace std
      {
        blah blah blah;
      } // namespace std

      -NOT-

      namespace std {
        blah blah blah;
      } // namespace std
      </code>

      12. Spacing under protected and private in class declarations:
      space above, none below
      i.e.

      <code>
      public:
        int foo;

      -NOT-
      public:

        int foo;
      </code>

      13. Spacing WRT return statements.
      no extra spacing before returns, no parenthesis
      i.e.

      <code>
      }
      return __ret;

      -NOT-
      }

      return __ret;

      -NOT-

      }
      return (__ret);
      </code>


      14. Location of global variables.
      All global variables of class type, whether in the "user visible"
      space (e.g., <code>cin</code>) or the implementation namespace, must be defined
      as a character array with the appropriate alignment and then later
      re-initialized to the correct value.

      This is due to startup issues on certain platforms, such as AIX.
      For more explanation and examples, see <filename>src/globals.cc</filename>. All such
      variables should be contained in that file, for simplicity.

      15. Exception abstractions
      Use the exception abstractions found in <filename class="headerfile">functexcept.h</filename>, which allow
      C++ programmers to use this library with <literal>-fno-exceptions</literal>.  (Even if
      that is rarely advisable, it's a necessary evil for backwards
      compatibility.)

      16. Exception error messages
      All start with the name of the function where the exception is
      thrown, and then (optional) descriptive text is added. Example:

      <code>
      __throw_logic_error(__N("basic_string::_S_construct NULL not valid"));
      </code>

      Reason: The verbose terminate handler prints out <code>exception::what()</code>,
      as well as the typeinfo for the thrown exception. As this is the
      default terminate handler, by putting location info into the
      exception string, a very useful error message is printed out for
      uncaught exceptions. So useful, in fact, that non-programmers can
      give useful error messages, and programmers can intelligently
      speculate what went wrong without even using a debugger.

      17. The doxygen style guide to comments is a separate document,
      see index.

      The library currently has a mixture of GNU-C and modern C++ coding
      styles. The GNU C usages will be combed out gradually.

      Name patterns:

      For nonstandard names appearing in Standard headers, we are constrained
      to use names that begin with underscores. This is called "uglification".
      The convention is:

      Local and argument names:  <literal>__[a-z].*</literal>

      Examples:  <code>__count  __ix  __s1</code>

      Type names and template formal-argument names: <literal>_[A-Z][^_].*</literal>

      Examples:  <code>_Helper  _CharT  _N</code>

      Member data and function names: <literal>_M_.*</literal>

      Examples:  <code>_M_num_elements  _M_initialize ()</code>

      Static data members, constants, and enumerations: <literal>_S_.*</literal>

      Examples: <code>_S_max_elements  _S_default_value</code>

      Don't use names in the same scope that differ only in the prefix,
      e.g. _S_top and _M_top. See BADNAMES for a list of forbidden names.
      (The most tempting of these seem to be and "_T" and "__sz".)

      Names must never have "__" internally; it would confuse name
      unmanglers on some targets. Also, never use "__[0-9]", same reason.

      --------------------------

      [BY EXAMPLE]
      <code>

      #ifndef  _HEADER_
      #define  _HEADER_ 1

      namespace std
      {
        class gribble
        {
        public:
          gribble() throw();

          gribble(const gribble&amp;);

          explicit
          gribble(int __howmany);

          gribble&amp;
          operator=(const gribble&amp;);

          virtual
          ~gribble() throw ();

          // Start with a capital letter, end with a period.
          inline void
          public_member(const char* __arg) const;

          // In-class function definitions should be restricted to one-liners.
          int
          one_line() { return 0 }

          int
          two_lines(const char* arg)
          { return strchr(arg, 'a'); }

          inline int
          three_lines();  // inline, but defined below.

          // Note indentation.
          template&lt;typename _Formal_argument&gt;
            void
            public_template() const throw();

          template&lt;typename _Iterator&gt;
            void
            other_template();

        private:
          class _Helper;

          int _M_private_data;
          int _M_more_stuff;
          _Helper* _M_helper;
          int _M_private_function();

          enum _Enum
            {
              _S_one,
              _S_two
            };

          static void
          _S_initialize_library();
        };

        // More-or-less-standard language features described by lack, not presence.
      # ifndef _G_NO_LONGLONG
        extern long long _G_global_with_a_good_long_name;  // avoid globals!
      # endif

        // Avoid in-class inline definitions, define separately;
        // likewise for member class definitions:
        inline int
        gribble::public_member() const
        { int __local = 0; return __local; }

        class gribble::_Helper
        {
          int _M_stuff;

          friend class gribble;
        };
      }

      // Names beginning with "__": only for arguments and
      //   local variables; never use "__" in a type name, or
      //   within any name; never use "__[0-9]".

      #endif /* _HEADER_ */


      namespace std
      {
        template&lt;typename T&gt;  // notice: "typename", not "class", no space
          long_return_value_type&lt;with_many, args&gt;
          function_name(char* pointer,               // "char *pointer" is wrong.
                        char* argument,
                        const Reference&amp; ref)
          {
            // int a_local;  /* wrong; see below. */
            if (test)
            {
              nested code
            }

            int a_local = 0;  // declare variable at first use.

            //  char a, b, *p;   /* wrong */
            char a = 'a';
            char b = a + 1;
            char* c = "abc";  // each variable goes on its own line, always.

            // except maybe here...
            for (unsigned i = 0, mask = 1; mask; ++i, mask &lt;&lt;= 1) {
              // ...
            }
          }

        gribble::gribble()
        : _M_private_data(0), _M_more_stuff(0), _M_helper(0)
        { }

        int
        gribble::three_lines()
        {
          // doesn't fit in one line.
        }
      } // namespace std
      </code>
    </literallayout>
  </section>
</section>

<section xml:id="contrib.doc_style" xreflabel="Documentation Style"><info><title>Documentation Style</title></info>
  <?dbhtml filename="documentation_style.html"?>
  
  <section xml:id="doc_style.doxygen"><info><title>Doxygen</title></info>
    
    <section xml:id="doxygen.prereq"><info><title>Prerequisites</title></info>
      
      <para>
	Prerequisite tools are Bash 2.0 or later,
	<link xmlns:xlink="http://www.w3.org/1999/xlink" xlink:href="http://www.doxygen.org/">Doxygen</link>, and
	the <link xmlns:xlink="http://www.w3.org/1999/xlink" xlink:href="http://www.gnu.org/software/coreutils/">GNU
	coreutils</link>. (GNU versions of find, xargs, and possibly
	sed and grep are used, just because the GNU versions make
	things very easy.) 
      </para>

      <para>
	To generate the pretty pictures and hierarchy
	graphs, the
	<link xmlns:xlink="http://www.w3.org/1999/xlink" xlink:href="http://www.graphviz.org">Graphviz</link> package
	will need to be installed. For PDF
	output, <link xmlns:xlink="http://www.w3.org/1999/xlink" xlink:href="http://www.tug.org/applications/pdftex/">
	pdflatex</link> is required.
      </para>
    </section>

    <section xml:id="doxygen.rules"><info><title>Generating the Doxygen Files</title></info>
      
      <para>
	The following Makefile rules run Doxygen to generate HTML
	docs, XML docs, XML docs as a single file, PDF docs, and the man pages.
      </para>

      <para>
      <screen><userinput>make doc-html-doxygen</userinput></screen>
      </para>

      <para>
      <screen><userinput>make doc-xml-doxygen</userinput></screen>
      </para>

      <para>
      <screen><userinput>make doc-xml-single-doxygen</userinput></screen>
      </para>

      <para>
      <screen><userinput>make doc-pdf-doxygen</userinput></screen>
      </para>

      <para>
      <screen><userinput>make doc-man-doxygen</userinput></screen>
      </para>

      <para>
	Generated files are output into separate sub directores of
	<filename class="directory">doc/doxygen/</filename> in the
	build directory, based on the output format. For instance, the
	HTML docs will be in <filename class="directory">doc/doxygen/html</filename>.
      </para>

      <para>
	Careful observers will see that the Makefile rules simply call
	a script from the source tree, <filename>run_doxygen</filename>, which
	does the actual work of running Doxygen and then (most
	importantly) massaging the output files. If for some reason
	you prefer to not go through the Makefile, you can call this
	script directly. (Start by passing <literal>--help</literal>.)
      </para>

      <para>
	If you wish to tweak the Doxygen settings, do so by editing
	<filename>doc/doxygen/user.cfg.in</filename>. Notes to fellow
	library hackers are written in triple-# comments.
      </para>

    </section>

    <section xml:id="doxygen.markup"><info><title>Markup</title></info>
      

      <para>
	In general, libstdc++ files should be formatted according to
	the rules found in the
	<link linkend="contrib.coding_style">Coding Standard</link>. Before
	any doxygen-specific formatting tweaks are made, please try to
	make sure that the initial formatting is sound.
      </para>

      <para>
	Adding Doxygen markup to a file (informally called
	<quote>doxygenating</quote>) is very simple. The Doxygen manual can be
	found
	<link xmlns:xlink="http://www.w3.org/1999/xlink" xlink:href="http://www.stack.nl/~dimitri/doxygen/download.html#latestman">here</link>.
	We try to use a very-recent version of Doxygen.
      </para>

      <para>
	For classes, use
	<classname>deque</classname>/<classname>vector</classname>/<classname>list</classname>
	and <classname>std::pair</classname> as examples.  For
	functions, see their member functions, and the free functions
	in <filename>stl_algobase.h</filename>. Member functions of
	other container-like types should read similarly to these
	member functions.
      </para>

      <para>
	Some commentary to accompany
	the first list in the <link xmlns:xlink="http://www.w3.org/1999/xlink" xlink:href="http://www.stack.nl/~dimitri/doxygen/docblocks.html">Special
	Documentation Blocks</link> section of
	the Doxygen manual:
      </para>

      <orderedlist inheritnum="ignore" continuation="restarts">
	<listitem>
	  <para>For longer comments, use the Javadoc style...</para>
	</listitem>

	<listitem>
	  <para>
	    ...not the Qt style. The intermediate *'s are preferred.
	  </para>
	</listitem>

 	<listitem>
	  <para>
	    Use the triple-slash style only for one-line comments (the
	    <quote>brief</quote> mode).
	  </para>
	</listitem>

	<listitem>
	  <para>
	    This is disgusting. Don't do this.
	  </para>
	</listitem>
      </orderedlist>

      <para>
	Some specific guidelines:
      </para>

      <para>
	Use the @-style of commands, not the !-style. Please be
	careful about whitespace in your markup comments. Most of the
	time it doesn't matter; doxygen absorbs most whitespace, and
	both HTML and *roff are agnostic about whitespace. However,
	in &lt;pre&gt; blocks and @code/@endcode sections, spacing can
	have <quote>interesting</quote> effects.
      </para>

      <para>
	Use either kind of grouping, as
	appropriate. <filename>doxygroups.cc</filename> exists for this
	purpose. See <filename>stl_iterator.h</filename> for a good example
	of the <quote>other</quote> kind of grouping.
      </para>

      <para>
	Please use markup tags like @p and @a when referring to things
	such as the names of function parameters. Use @e for emphasis
	when necessary. Use @c to refer to other standard names.
	(Examples of all these abound in the present code.)
      </para>

      <para>
	Complicated math functions should use the multi-line
	format. An example from <filename>random.h</filename>:
      </para>

      <para>
<literallayout class="normal">
  /**
   * @brief A model of a linear congruential random number generator.
   *
   * @f[
   *     x_{i+1}\leftarrow(ax_{i} + c) \bmod m
   * @f]
   */
</literallayout>
      </para>

      <para>
	Be careful about using certain, special characters when
	writing Doxygen comments. Single and double quotes, and
	separators in filenames are two common trouble spots. When in
	doubt, consult the following table.
      </para>

<table frame="all">
<title>HTML to Doxygen Markup Comparison</title>

<tgroup cols="2" align="left" colsep="1" rowsep="1">
<colspec colname="c1"/>
<colspec colname="c2"/>

  <thead>
    <row>
      <entry>HTML</entry>
      <entry>Doxygen</entry>
    </row>
  </thead>

  <tbody>
    <row>
      <entry>\</entry>
      <entry>\\</entry>
    </row>

    <row>
      <entry>"</entry>
      <entry>\"</entry>
    </row>

    <row>
      <entry>'</entry>
      <entry>\'</entry>
    </row>

    <row>
      <entry>&lt;i&gt;</entry>
      <entry>@a word</entry>
    </row>

    <row>
      <entry>&lt;b&gt;</entry>
      <entry>@b word</entry>
    </row>

    <row>
      <entry>&lt;code&gt;</entry>
      <entry>@c word</entry>
    </row>

    <row>
      <entry>&lt;em&gt;</entry>
      <entry>@a word</entry>
    </row>

    <row>
      <entry>&lt;em&gt;</entry>
      <entry>&lt;em&gt;two words or more&lt;/em&gt;</entry>
    </row>
  </tbody>

</tgroup>
</table>


    </section>

  </section>

  <section xml:id="doc_style.docbook"><info><title>Docbook</title></info>
    

    <section xml:id="docbook.prereq"><info><title>Prerequisites</title></info>
      
      <para>
	Editing the DocBook sources requires an XML editor. Many
	exist: some notable options
	include <command>emacs</command>, <application>Kate</application>,
	or <application>Conglomerate</application>.
      </para>

      <para>
	Some editors support special <quote>XML Validation</quote>
	modes that can validate the file as it is
	produced. Recommended is the <command>nXML Mode</command>
	for <command>emacs</command>.
      </para>

      <para>
	Besides an editor, additional DocBook files and XML tools are
	also required.
      </para>

      <para>
	Access to the DocBook 5.0 stylesheets and schema is required. The
	stylesheets are usually packaged by vendor, in something
	like <filename>docbook5-style-xsl</filename>. To exactly match
	generated output, please use a version of the stylesheets
	equivalent
	to <filename>docbook5-style-xsl-1.75.2-3</filename>. The
	installation directory for this package corresponds to
	the <literal>XSL_STYLE_DIR</literal>
	in <filename>doc/Makefile.am</filename> and defaults
	to <filename class="directory">/usr/share/sgml/docbook/xsl-ns-stylesheets</filename>.
      </para>

      <para>
	For processing XML, an XML processor and some style
	sheets are necessary. Defaults are <command>xsltproc</command>
	provided by <filename>libxslt</filename>.
      </para>

      <para>
	For validating the XML document, you'll need
	something like <command>xmllint</command> and access to the
	relevant DocBook schema. These are provided
	by a vendor package like <filename>libxml2</filename> and <filename>docbook5-schemas-5.0-4</filename>
      </para>

      <para>
	For PDF output, something that transforms valid Docbook XML to PDF is
	required. Possible solutions include <link xmlns:xlink="http://www.w3.org/1999/xlink" xlink:href="http://dblatex.sourceforge.net">dblatex</link>,
	<command>xmlto</command>, or <command>prince</command>. Of
	these, <command>dblatex</command> is the default. Other
	options are listed on the DocBook web <link xmlns:xlink="http://www.w3.org/1999/xlink" xlink:href="http://wiki.docbook.org/topic/DocBookPublishingTools">pages</link>. Please
	consult the <email>libstdc++@gcc.gnu.org</email> list when
	preparing printed manuals for current best practice and
	suggestions.
      </para>

      <para>
	For Texinfo output, something that transforms valid Docbook
	XML to Texinfo is required. The default choice is <link xmlns:xlink="http://www.w3.org/1999/xlink" xlink:href="http://docbook2x.sourceforge.net/">docbook2X</link>.
      </para>

      <para>
	Please make sure that the XML documentation and markup is valid for
	any change. This can be done easily, with the validation rule
	detailed below, which is equivalent to doing:
      </para>

	<screen>
	  <userinput>
xmllint --noout --valid <filename>xml/index.xml</filename>
	  </userinput>
	</screen>
    </section>

    <section xml:id="docbook.rules"><info><title>Generating the DocBook Files</title></info>
      

      <para>
	The following Makefile rules generate (in order): an HTML
	version of all the DocBook documentation, a PDF version of the same, a
	single XML document, and the result of validating the entire XML
	document.
      </para>

      <para>
      <screen><userinput>make doc-html-docbook</userinput></screen>
      </para>

      <para>
      <screen><userinput>make doc-pdf-docbook</userinput></screen>
      </para>

      <para>
      <screen><userinput>make doc-xml-single-docbook</userinput></screen>
      </para>

      <para>
      <screen><userinput>make doc-xml-validate-docbook</userinput></screen>
      </para>

      <para>
	Generated files are output into separate sub directores of
	<filename class="directory">doc/docbook/</filename> in the
	build directory, based on the output format. For instance, the
	HTML docs will be in <filename class="directory">doc/docbook/html</filename>.
      </para>
    </section>

    <section xml:id="docbook.examples"><info><title>File Organization and Basics</title></info>
      

    <literallayout class="normal">
      <emphasis>Which files are important</emphasis>

      All Docbook files are in the directory
      libstdc++-v3/doc/xml

      Inside this directory, the files of importance:
      spine.xml	 	- index to documentation set
      manual/spine.xml  - index to manual
      manual/*.xml  	- individual chapters and sections of the manual
      faq.xml  		- index to FAQ
      api.xml  		- index to source level / API

      All *.txml files are template xml files, i.e., otherwise empty files with
      the correct structure, suitable for filling in with new information.

      <emphasis>Canonical Writing Style</emphasis>

      class template
      function template
      member function template
      (via C++ Templates, Vandevoorde)

      class in namespace std: allocator, not std::allocator

      header file: iostream, not &lt;iostream&gt;


      <emphasis>General structure</emphasis>

      &lt;set&gt;
      &lt;book&gt;
      &lt;/book&gt;

      &lt;book&gt;
      &lt;chapter&gt;
      &lt;/chapter&gt;
      &lt;/book&gt;

      &lt;book&gt;
      &lt;part&gt;
      &lt;chapter&gt;
      &lt;section&gt;
      &lt;/section&gt;

      &lt;sect1&gt;
      &lt;/sect1&gt;

      &lt;sect1&gt;
      &lt;sect2&gt;
      &lt;/sect2&gt;
      &lt;/sect1&gt;
      &lt;/chapter&gt;

      &lt;chapter&gt;
      &lt;/chapter&gt;
      &lt;/part&gt;
      &lt;/book&gt;

      &lt;/set&gt;
    </literallayout>
    </section>

    <section xml:id="docbook.markup"><info><title>Markup By Example</title></info>
      

      <para>
	Complete details on Docbook markup can be found in the DocBook
	Element Reference,
	<link xmlns:xlink="http://www.w3.org/1999/xlink" xlink:href="http://www.docbook.org/tdg/en/html/part2.html">online</link>.
	An incomplete reference for HTML to Docbook conversion is
	detailed in the table below.
      </para>

<table frame="all">
<title>HTML to Docbook XML Markup Comparison</title>

<tgroup cols="2" align="left" colsep="1" rowsep="1">
<colspec colname="c1"/>
<colspec colname="c2"/>

  <thead>
    <row>
      <entry>HTML</entry>
      <entry>Docbook</entry>
    </row>
  </thead>

  <tbody>
    <row>
      <entry>&lt;p&gt;</entry>
      <entry>&lt;para&gt;</entry>
    </row>
    <row>
      <entry>&lt;pre&gt;</entry>
      <entry>&lt;computeroutput&gt;, &lt;programlisting&gt;,
	&lt;literallayout&gt;</entry>
    </row>
    <row>
      <entry>&lt;ul&gt;</entry>
      <entry>&lt;itemizedlist&gt;</entry>
    </row>
    <row>
      <entry>&lt;ol&gt;</entry>
      <entry>&lt;orderedlist&gt;</entry>
    </row>
    <row>
      <entry>&lt;il&gt;</entry>
      <entry>&lt;listitem&gt;</entry>
    </row>
    <row>
      <entry>&lt;dl&gt;</entry>
      <entry>&lt;variablelist&gt;</entry>
    </row>
    <row>
      <entry>&lt;dt&gt;</entry>
      <entry>&lt;term&gt;</entry>
    </row>
    <row>
      <entry>&lt;dd&gt;</entry>
      <entry>&lt;listitem&gt;</entry>
    </row>

    <row>
      <entry>&lt;a href=""&gt;</entry>
      <entry>&lt;ulink url=""&gt;</entry>
    </row>
    <row>
      <entry>&lt;code&gt;</entry>
      <entry>&lt;literal&gt;, &lt;programlisting&gt;</entry>
    </row>
    <row>
      <entry>&lt;strong&gt;</entry>
      <entry>&lt;emphasis&gt;</entry>
    </row>
    <row>
      <entry>&lt;em&gt;</entry>
      <entry>&lt;emphasis&gt;</entry>
    </row>
    <row>
      <entry>"</entry>
      <entry>&lt;quote&gt;</entry>
    </row>
   </tbody>
</tgroup>
</table>

<para>
  And examples of detailed markup for which there are no real HTML
  equivalents are listed in the table below.
</para>

<table frame="all">
<title>Docbook XML Element Use</title>

<tgroup cols="2" align="left" colsep="1" rowsep="1">
<colspec colname="c1"/>
<colspec colname="c2"/>

  <thead>
    <row>
      <entry>Element</entry>
      <entry>Use</entry>
    </row>
  </thead>

  <tbody>
    <row>
      <entry>&lt;structname&gt;</entry>
      <entry>&lt;structname&gt;char_traits&lt;/structname&gt;</entry>
    </row>
    <row>
      <entry>&lt;classname&gt;</entry>
      <entry>&lt;classname&gt;string&lt;/classname&gt;</entry>
    </row>
    <row>
      <entry>&lt;function&gt;</entry>
      <entry>
	<para>&lt;function&gt;clear()&lt;/function&gt;</para>
	<para>&lt;function&gt;fs.clear()&lt;/function&gt;</para>
      </entry>
    </row>
    <row>
      <entry>&lt;type&gt;</entry>
      <entry>&lt;type&gt;long long&lt;/type&gt;</entry>
    </row>
    <row>
      <entry>&lt;varname&gt;</entry>
      <entry>&lt;varname&gt;fs&lt;/varname&gt;</entry>
    </row>
    <row>
      <entry>&lt;literal&gt;</entry>
      <entry>
	<para>&lt;literal&gt;-Weffc++&lt;/literal&gt;</para>
	<para>&lt;literal&gt;rel_ops&lt;/literal&gt;</para>
      </entry>
    </row>
    <row>
      <entry>&lt;constant&gt;</entry>
      <entry>
	<para>&lt;constant&gt;_GNU_SOURCE&lt;/constant&gt;</para>
	<para>&lt;constant&gt;3.0&lt;/constant&gt;</para>
      </entry>
    </row>
    <row>
      <entry>&lt;command&gt;</entry>
      <entry>&lt;command&gt;g++&lt;/command&gt;</entry>
    </row>
    <row>
      <entry>&lt;errortext&gt;</entry>
      <entry>&lt;errortext&gt;In instantiation of&lt;/errortext&gt;</entry>
    </row>
    <row>
      <entry>&lt;filename&gt;</entry>
      <entry>
	<para>&lt;filename class="headerfile"&gt;ctype.h&lt;/filename&gt;</para>
	<para>&lt;filename class="directory"&gt;/home/gcc/build&lt;/filename&gt;</para>
	<para>&lt;filename class="libraryfile"&gt;libstdc++.so&lt;/filename&gt;</para>
      </entry>
    </row>
   </tbody>
</tgroup>
</table>

    </section>
  </section>

  <section xml:id="doc_style.combines"><info><title>Combines</title></info>
    

    <section xml:id="combines.rules"><info><title>Generating Combines and Assemblages</title></info>
      

      <para>
	The following Makefile rules are defaults, and are usually
	aliased to more detailed rules. They are shortcuts for
	generating HTML, PDF, Texinfo, XML, or man files and then collecting
	the generated files into the build directory's doc directory.
      </para>

<variablelist>

<varlistentry><term>
      <emphasis>make doc-html</emphasis>
    </term>
<listitem>
      <para>
	Generates multi-page HTML documentation in the following directories:
      </para>
      <para>
	<filename class="directory">doc/libstdc++-api.html</filename>
      </para>
      <para>
	<filename class="directory">doc/libstdc++-manual.html</filename>
      </para>
</listitem>
</varlistentry>

<varlistentry><term>
      <emphasis>make doc-man</emphasis>
    </term>
<listitem>
      <para>
	Generates man pages in the following directory:
      </para>
      <para>
	<filename class="directory">doc/libstdc++-api.man</filename>
      </para>
</listitem>
</varlistentry>

<varlistentry><term>
      <emphasis>make doc-pdf</emphasis>
    </term>
<listitem>
      <para>
	Generates indexed PDF documentation in the following files:
      </para>
      <para>
	<filename>doc/libstdc++-api.pdf</filename>
      </para>
      <para>
	<filename>doc/libstdc++-manual.pdf</filename>
      </para>
</listitem>
</varlistentry>

<varlistentry><term>
      <emphasis>make doc-texinfo</emphasis>
    </term>
<listitem>
      <para>
	Generates Texinfo documentation in the following files:
      </para>
      <para>
	<filename>doc/libstdc++-manual.texinfo</filename>
      </para>
</listitem>
</varlistentry>

<varlistentry><term>
      <emphasis>make doc-xml</emphasis>
    </term>
<listitem>
      <para>
	Generates single-file XML documentation in the following files:
      </para>
      <para>
	<filename>doc/libstdc++-api.xml</filename>
      </para>
      <para>
	<filename>doc/libstdc++-manual.xml</filename>
      </para>
</listitem>
</varlistentry>

</variablelist>


  </section>
  </section>
</section>

<section xml:id="contrib.design_notes" xreflabel="Design Notes"><info><title>Design Notes</title></info>
  <?dbhtml filename="source_design_notes.html"?>
  
  <para>
  </para>

  <literallayout class="normal">

    The Library
    -----------

    This paper is covers two major areas:

    - Features and policies not mentioned in the standard that
    the quality of the library implementation depends on, including
    extensions and "implementation-defined" features;

    - Plans for required but unimplemented library features and
    optimizations to them.

    Overhead
    --------

    The standard defines a large library, much larger than the standard
    C library. A naive implementation would suffer substantial overhead
    in compile time, executable size, and speed, rendering it unusable
    in many (particularly embedded) applications. The alternative demands
    care in construction, and some compiler support, but there is no
    need for library subsets.

    What are the sources of this overhead?  There are four main causes:

    - The library is specified almost entirely as templates, which
    with current compilers must be included in-line, resulting in
    very slow builds as tens or hundreds of thousands of lines
    of function definitions are read for each user source file.
    Indeed, the entire SGI STL, as well as the dos Reis valarray,
    are provided purely as header files, largely for simplicity in
    porting. Iostream/locale is (or will be) as large again.

    - The library is very flexible, specifying a multitude of hooks
    where users can insert their own code in place of defaults.
    When these hooks are not used, any time and code expended to
    support that flexibility is wasted.

    - Templates are often described as causing to "code bloat". In
    practice, this refers (when it refers to anything real) to several
    independent processes. First, when a class template is manually
    instantiated in its entirely, current compilers place the definitions
    for all members in a single object file, so that a program linking
    to one member gets definitions of all. Second, template functions
    which do not actually depend on the template argument are, under
    current compilers, generated anew for each instantiation, rather
    than being shared with other instantiations. Third, some of the
    flexibility mentioned above comes from virtual functions (both in
    regular classes and template classes) which current linkers add
    to the executable file even when they manifestly cannot be called.

    - The library is specified to use a language feature, exceptions,
    which in the current gcc compiler ABI imposes a run time and
    code space cost to handle the possibility of exceptions even when
    they are not used. Under the new ABI (accessed with -fnew-abi),
    there is a space overhead and a small reduction in code efficiency
    resulting from lost optimization opportunities associated with
    non-local branches associated with exceptions.

    What can be done to eliminate this overhead?  A variety of coding
    techniques, and compiler, linker and library improvements and
    extensions may be used, as covered below. Most are not difficult,
    and some are already implemented in varying degrees.

    Overhead: Compilation Time
    --------------------------

    Providing "ready-instantiated" template code in object code archives
    allows us to avoid generating and optimizing template instantiations
    in each compilation unit which uses them. However, the number of such
    instantiations that are useful to provide is limited, and anyway this
    is not enough, by itself, to minimize compilation time. In particular,
    it does not reduce time spent parsing conforming headers.

    Quicker header parsing will depend on library extensions and compiler
    improvements.  One approach is some variation on the techniques
    previously marketed as "pre-compiled headers", now standardized as
    support for the "export" keyword. "Exported" template definitions
    can be placed (once) in a "repository" -- really just a library, but
    of template definitions rather than object code -- to be drawn upon
    at link time when an instantiation is needed, rather than placed in
    header files to be parsed along with every compilation unit.

    Until "export" is implemented we can put some of the lengthy template
    definitions in #if guards or alternative headers so that users can skip
    over the full definitions when they need only the ready-instantiated
    specializations.

    To be precise, this means that certain headers which define
    templates which users normally use only for certain arguments
    can be instrumented to avoid exposing the template definitions
    to the compiler unless a macro is defined. For example, in
    &lt;string&gt;, we might have:

    template &lt;class _CharT, ... &gt; class basic_string {
    ... // member declarations
    };
    ... // operator declarations

    #ifdef _STRICT_ISO_
    # if _G_NO_TEMPLATE_EXPORT
    #   include &lt;bits/std_locale.h&gt;  // headers needed by definitions
    #   ...
    #   include &lt;bits/string.tcc&gt;  // member and global template definitions.
    # endif
    #endif

    Users who compile without specifying a strict-ISO-conforming flag
    would not see many of the template definitions they now see, and rely
    instead on ready-instantiated specializations in the library. This
    technique would be useful for the following substantial components:
    string, locale/iostreams, valarray. It would *not* be useful or
    usable with the following: containers, algorithms, iterators,
    allocator. Since these constitute a large (though decreasing)
    fraction of the library, the benefit the technique offers is
    limited.

    The language specifies the semantics of the "export" keyword, but
    the gcc compiler does not yet support it. When it does, problems
    with large template inclusions can largely disappear, given some
    minor library reorganization, along with the need for the apparatus
    described above.

    Overhead: Flexibility Cost
    --------------------------

    The library offers many places where users can specify operations
    to be performed by the library in place of defaults. Sometimes
    this seems to require that the library use a more-roundabout, and
    possibly slower, way to accomplish the default requirements than
    would be used otherwise.

    The primary protection against this overhead is thorough compiler
    optimization, to crush out layers of inline function interfaces.
    Kuck &amp; Associates has demonstrated the practicality of this kind
    of optimization.

    The second line of defense against this overhead is explicit
    specialization. By defining helper function templates, and writing
    specialized code for the default case, overhead can be eliminated
    for that case without sacrificing flexibility. This takes full
    advantage of any ability of the optimizer to crush out degenerate
    code.

    The library specifies many virtual functions which current linkers
    load even when they cannot be called. Some minor improvements to the
    compiler and to ld would eliminate any such overhead by simply
    omitting virtual functions that the complete program does not call.
    A prototype of this work has already been done. For targets where
    GNU ld is not used, a "pre-linker" could do the same job.

    The main areas in the standard interface where user flexibility
    can result in overhead are:

    - Allocators:  Containers are specified to use user-definable
    allocator types and objects, making tuning for the container
    characteristics tricky.

    - Locales: the standard specifies locale objects used to implement
    iostream operations, involving many virtual functions which use
    streambuf iterators.

    - Algorithms and containers: these may be instantiated on any type,
    frequently duplicating code for identical operations.

    - Iostreams and strings: users are permitted to use these on their
    own types, and specify the operations the stream must use on these
    types.

    Note that these sources of overhead are _avoidable_. The techniques
    to avoid them are covered below.

    Code Bloat
    ----------

    In the SGI STL, and in some other headers, many of the templates
    are defined "inline" -- either explicitly or by their placement
    in class definitions -- which should not be inline. This is a
    source of code bloat. Matt had remarked that he was relying on
    the compiler to recognize what was too big to benefit from inlining,
    and generate it out-of-line automatically. However, this also can
    result in code bloat except where the linker can eliminate the extra
    copies.

    Fixing these cases will require an audit of all inline functions
    defined in the library to determine which merit inlining, and moving
    the rest out of line. This is an issue mainly in chapters 23, 25, and
    27. Of course it can be done incrementally, and we should generally
    accept patches that move large functions out of line and into ".tcc"
    files, which can later be pulled into a repository. Compiler/linker
    improvements to recognize very large inline functions and move them
    out-of-line, but shared among compilation units, could make this
    work unnecessary.

    Pre-instantiating template specializations currently produces large
    amounts of dead code which bloats statically linked programs. The
    current state of the static library, libstdc++.a, is intolerable on
    this account, and will fuel further confused speculation about a need
    for a library "subset". A compiler improvement that treats each
    instantiated function as a separate object file, for linking purposes,
    would be one solution to this problem. An alternative would be to
    split up the manual instantiation files into dozens upon dozens of
    little files, each compiled separately, but an abortive attempt at
    this was done for &lt;string&gt; and, though it is far from complete, it
    is already a nuisance. A better interim solution (just until we have
    "export") is badly needed.

    When building a shared library, the current compiler/linker cannot
    automatically generate the instantiations needed. This creates a
    miserable situation; it means any time something is changed in the
    library, before a shared library can be built someone must manually
    copy the declarations of all templates that are needed by other parts
    of the library to an "instantiation" file, and add it to the build
    system to be compiled and linked to the library. This process is
    readily automated, and should be automated as soon as possible.
    Users building their own shared libraries experience identical
    frustrations.

    Sharing common aspects of template definitions among instantiations
    can radically reduce code bloat. The compiler could help a great
    deal here by recognizing when a function depends on nothing about
    a template parameter, or only on its size, and giving the resulting
    function a link-name "equate" that allows it to be shared with other
    instantiations. Implementation code could take advantage of the
    capability by factoring out code that does not depend on the template
    argument into separate functions to be merged by the compiler.

    Until such a compiler optimization is implemented, much can be done
    manually (if tediously) in this direction. One such optimization is
    to derive class templates from non-template classes, and move as much
    implementation as possible into the base class. Another is to partial-
    specialize certain common instantiations, such as vector&lt;T*&gt;, to share
    code for instantiations on all types T. While these techniques work,
    they are far from the complete solution that a compiler improvement
    would afford.

    Overhead: Expensive Language Features
    -------------------------------------

    The main "expensive" language feature used in the standard library
    is exception support, which requires compiling in cleanup code with
    static table data to locate it, and linking in library code to use
    the table. For small embedded programs the amount of such library
    code and table data is assumed by some to be excessive. Under the
    "new" ABI this perception is generally exaggerated, although in some
    cases it may actually be excessive.

    To implement a library which does not use exceptions directly is
    not difficult given minor compiler support (to "turn off" exceptions
    and ignore exception constructs), and results in no great library
    maintenance difficulties. To be precise, given "-fno-exceptions",
    the compiler should treat "try" blocks as ordinary blocks, and
    "catch" blocks as dead code to ignore or eliminate. Compiler
    support is not strictly necessary, except in the case of "function
    try blocks"; otherwise the following macros almost suffice:

    #define throw(X)
    #define try      if (true)
    #define catch(X) else if (false)

    However, there may be a need to use function try blocks in the
    library implementation, and use of macros in this way can make
    correct diagnostics impossible. Furthermore, use of this scheme
    would require the library to call a function to re-throw exceptions
    from a try block. Implementing the above semantics in the compiler
    is preferable.

    Given the support above (however implemented) it only remains to
    replace code that "throws" with a call to a well-documented "handler"
    function in a separate compilation unit which may be replaced by
    the user. The main source of exceptions that would be difficult
    for users to avoid is memory allocation failures, but users can
    define their own memory allocation primitives that never throw.
    Otherwise, the complete list of such handlers, and which library
    functions may call them, would be needed for users to be able to
    implement the necessary substitutes. (Fortunately, they have the
    source code.)

    Opportunities
    -------------

    The template capabilities of C++ offer enormous opportunities for
    optimizing common library operations, well beyond what would be
    considered "eliminating overhead". In particular, many operations
    done in Glibc with macros that depend on proprietary language
    extensions can be implemented in pristine Standard C++. For example,
    the chapter 25 algorithms, and even C library functions such as strchr,
    can be specialized for the case of static arrays of known (small) size.

    Detailed optimization opportunities are identified below where
    the component where they would appear is discussed. Of course new
    opportunities will be identified during implementation.

    Unimplemented Required Library Features
    ---------------------------------------

    The standard specifies hundreds of components, grouped broadly by
    chapter. These are listed in excruciating detail in the CHECKLIST
    file.

    17 general
    18 support
    19 diagnostics
    20 utilities
    21 string
    22 locale
    23 containers
    24 iterators
    25 algorithms
    26 numerics
    27 iostreams
    Annex D  backward compatibility

    Anyone participating in implementation of the library should obtain
    a copy of the standard, ISO 14882.  People in the U.S. can obtain an
    electronic copy for US$18 from ANSI's web site. Those from other
    countries should visit http://www.iso.org/ to find out the location
    of their country's representation in ISO, in order to know who can
    sell them a copy.

    The emphasis in the following sections is on unimplemented features
    and optimization opportunities.

    Chapter 17  General
    -------------------

    Chapter 17 concerns overall library requirements.

    The standard doesn't mention threads. A multi-thread (MT) extension
    primarily affects operators new and delete (18), allocator (20),
    string (21), locale (22), and iostreams (27). The common underlying
    support needed for this is discussed under chapter 20.

    The standard requirements on names from the C headers create a
    lot of work, mostly done. Names in the C headers must be visible
    in the std:: and sometimes the global namespace; the names in the
    two scopes must refer to the same object. More stringent is that
    Koenig lookup implies that any types specified as defined in std::
    really are defined in std::. Names optionally implemented as
    macros in C cannot be macros in C++. (An overview may be read at
    &lt;http://www.cantrip.org/cheaders.html&gt;). The scripts "inclosure"
    and "mkcshadow", and the directories shadow/ and cshadow/, are the
    beginning of an effort to conform in this area.

    A correct conforming definition of C header names based on underlying
    C library headers, and practical linking of conforming namespaced
    customer code with third-party C libraries depends ultimately on
    an ABI change, allowing namespaced C type names to be mangled into
    type names as if they were global, somewhat as C function names in a
    namespace, or C++ global variable names, are left unmangled. Perhaps
    another "extern" mode, such as 'extern "C-global"' would be an
    appropriate place for such type definitions. Such a type would
    affect mangling as follows:

    namespace A {
    struct X {};
    extern "C-global" {  // or maybe just 'extern "C"'
    struct Y {};
    };
    }
    void f(A::X*);  // mangles to f__FPQ21A1X
    void f(A::Y*);  // mangles to f__FP1Y

    (It may be that this is really the appropriate semantics for regular
    'extern "C"', and 'extern "C-global"', as an extension, would not be
    necessary.) This would allow functions declared in non-standard C headers
    (and thus fixable by neither us nor users) to link properly with functions
    declared using C types defined in properly-namespaced headers. The
    problem this solves is that C headers (which C++ programmers do persist
    in using) frequently forward-declare C struct tags without including
    the header where the type is defined, as in

    struct tm;
    void munge(tm*);

    Without some compiler accommodation, munge cannot be called by correct
    C++ code using a pointer to a correctly-scoped tm* value.

    The current C headers use the preprocessor extension "#include_next",
    which the compiler complains about when run "-pedantic".
    (Incidentally, it appears that "-fpedantic" is currently ignored,
    probably a bug.)  The solution in the C compiler is to use
    "-isystem" rather than "-I", but unfortunately in g++ this seems
    also to wrap the whole header in an 'extern "C"' block, so it's
    unusable for C++ headers. The correct solution appears to be to
    allow the various special include-directory options, if not given
    an argument, to affect subsequent include-directory options additively,
    so that if one said

    -pedantic -iprefix $(prefix) \
    -idirafter -ino-pedantic -ino-extern-c -iwithprefix -I g++-v3 \
    -iwithprefix -I g++-v3/ext

    the compiler would search $(prefix)/g++-v3 and not report
    pedantic warnings for files found there, but treat files in
    $(prefix)/g++-v3/ext pedantically. (The undocumented semantics
    of "-isystem" in g++ stink. Can they be rescinded?  If not it
    must be replaced with something more rationally behaved.)

    All the C headers need the treatment above; in the standard these
    headers are mentioned in various chapters. Below, I have only
    mentioned those that present interesting implementation issues.

    The components identified as "mostly complete", below, have not been
    audited for conformance. In many cases where the library passes
    conformance tests we have non-conforming extensions that must be
    wrapped in #if guards for "pedantic" use, and in some cases renamed
    in a conforming way for continued use in the implementation regardless
    of conformance flags.

    The STL portion of the library still depends on a header
    stl/bits/stl_config.h full of #ifdef clauses. This apparatus
    should be replaced with autoconf/automake machinery.

    The SGI STL defines a type_traits&lt;&gt; template, specialized for
    many types in their code including the built-in numeric and
    pointer types and some library types, to direct optimizations of
    standard functions. The SGI compiler has been extended to generate
    specializations of this template automatically for user types,
    so that use of STL templates on user types can take advantage of
    these optimizations. Specializations for other, non-STL, types
    would make more optimizations possible, but extending the gcc
    compiler in the same way would be much better. Probably the next
    round of standardization will ratify this, but probably with
    changes, so it probably should be renamed to place it in the
    implementation namespace.

    The SGI STL also defines a large number of extensions visible in
    standard headers. (Other extensions that appear in separate headers
    have been sequestered in subdirectories ext/ and backward/.)  All
    these extensions should be moved to other headers where possible,
    and in any case wrapped in a namespace (not std!), and (where kept
    in a standard header) girded about with macro guards. Some cannot be
    moved out of standard headers because they are used to implement
    standard features.  The canonical method for accommodating these
    is to use a protected name, aliased in macro guards to a user-space
    name. Unfortunately C++ offers no satisfactory template typedef
    mechanism, so very ad-hoc and unsatisfactory aliasing must be used
    instead.

    Implementation of a template typedef mechanism should have the highest
    priority among possible extensions, on the same level as implementation
    of the template "export" feature.

    Chapter 18  Language support
    ----------------------------

    Headers: &lt;limits&gt; &lt;new&gt; &lt;typeinfo&gt; &lt;exception&gt;
    C headers: &lt;cstddef&gt; &lt;climits&gt; &lt;cfloat&gt;  &lt;cstdarg&gt; &lt;csetjmp&gt;
    &lt;ctime&gt;   &lt;csignal&gt; &lt;cstdlib&gt; (also 21, 25, 26)

    This defines the built-in exceptions, rtti, numeric_limits&lt;&gt;,
    operator new and delete. Much of this is provided by the
    compiler in its static runtime library.

    Work to do includes defining numeric_limits&lt;&gt; specializations in
    separate files for all target architectures. Values for integer types
    except for bool and wchar_t are readily obtained from the C header
    &lt;limits.h&gt;, but values for the remaining numeric types (bool, wchar_t,
    float, double, long double) must be entered manually. This is
    largely dog work except for those members whose values are not
    easily deduced from available documentation. Also, this involves
    some work in target configuration to identify the correct choice of
    file to build against and to install.

    The definitions of the various operators new and delete must be
    made thread-safe, which depends on a portable exclusion mechanism,
    discussed under chapter 20.  Of course there is always plenty of
    room for improvements to the speed of operators new and delete.

    &lt;cstdarg&gt;, in Glibc, defines some macros that gcc does not allow to
    be wrapped into an inline function. Probably this header will demand
    attention whenever a new target is chosen. The functions atexit(),
    exit(), and abort() in cstdlib have different semantics in C++, so
    must be re-implemented for C++.

    Chapter 19  Diagnostics
    -----------------------

    Headers: &lt;stdexcept&gt;
    C headers: &lt;cassert&gt; &lt;cerrno&gt;

    This defines the standard exception objects, which are "mostly complete".
    Cygnus has a version, and now SGI provides a slightly different one.
    It makes little difference which we use.

    The C global name "errno", which C allows to be a variable or a macro,
    is required in C++ to be a macro. For MT it must typically result in
    a function call.

    Chapter 20  Utilities
    ---------------------
    Headers: &lt;utility&gt; &lt;functional&gt; &lt;memory&gt;
    C header: &lt;ctime&gt; (also in 18)

    SGI STL provides "mostly complete" versions of all the components
    defined in this chapter. However, the auto_ptr&lt;&gt; implementation
    is known to be wrong. Furthermore, the standard definition of it
    is known to be unimplementable as written. A minor change to the
    standard would fix it, and auto_ptr&lt;&gt; should be adjusted to match.

    Multi-threading affects the allocator implementation, and there must
    be configuration/installation choices for different users' MT
    requirements. Anyway, users will want to tune allocator options
    to support different target conditions, MT or no.

    The primitives used for MT implementation should be exposed, as an
    extension, for users' own work. We need cross-CPU "mutex" support,
    multi-processor shared-memory atomic integer operations, and single-
    processor uninterruptible integer operations, and all three configurable
    to be stubbed out for non-MT use, or to use an appropriately-loaded
    dynamic library for the actual runtime environment, or statically
    compiled in for cases where the target architecture is known.

    Chapter 21  String
    ------------------
    Headers: &lt;string&gt;
    C headers: &lt;cctype&gt; &lt;cwctype&gt; &lt;cstring&gt; &lt;cwchar&gt; (also in 27)
    &lt;cstdlib&gt; (also in 18, 25, 26)

    We have "mostly-complete" char_traits&lt;&gt; implementations. Many of the
    char_traits&lt;char&gt; operations might be optimized further using existing
    proprietary language extensions.

    We have a "mostly-complete" basic_string&lt;&gt; implementation. The work
    to manually instantiate char and wchar_t specializations in object
    files to improve link-time behavior is extremely unsatisfactory,
    literally tripling library-build time with no commensurate improvement
    in static program link sizes. It must be redone. (Similar work is
    needed for some components in chapters 22 and 27.)

    Other work needed for strings is MT-safety, as discussed under the
    chapter 20 heading.

    The standard C type mbstate_t from &lt;cwchar&gt; and used in char_traits&lt;&gt;
    must be different in C++ than in C, because in C++ the default constructor
    value mbstate_t() must be the "base" or "ground" sequence state.
    (According to the likely resolution of a recently raised Core issue,
    this may become unnecessary. However, there are other reasons to
    use a state type not as limited as whatever the C library provides.)
    If we might want to provide conversions from (e.g.) internally-
    represented EUC-wide to externally-represented Unicode, or vice-
    versa, the mbstate_t we choose will need to be more accommodating
    than what might be provided by an underlying C library.

    There remain some basic_string template-member functions which do
    not overload properly with their non-template brethren. The infamous
    hack akin to what was done in vector&lt;&gt; is needed, to conform to
    23.1.1 para 10. The CHECKLIST items for basic_string marked 'X',
    or incomplete, are so marked for this reason.

    Replacing the string iterators, which currently are simple character
    pointers, with class objects would greatly increase the safety of the
    client interface, and also permit a "debug" mode in which range,
    ownership, and validity are rigorously checked. The current use of
    raw pointers as string iterators is evil. vector&lt;&gt; iterators need the
    same treatment. Note that the current implementation freely mixes
    pointers and iterators, and that must be fixed before safer iterators
    can be introduced.

    Some of the functions in &lt;cstring&gt; are different from the C version.
    generally overloaded on const and non-const argument pointers. For
    example, in &lt;cstring&gt; strchr is overloaded. The functions isupper
    etc. in &lt;cctype&gt; typically implemented as macros in C are functions
    in C++, because they are overloaded with others of the same name
    defined in &lt;locale&gt;.

    Many of the functions required in &lt;cwctype&gt; and &lt;cwchar&gt; cannot be
    implemented using underlying C facilities on intended targets because
    such facilities only partly exist.

    Chapter 22  Locale
    ------------------
    Headers: &lt;locale&gt;
    C headers: &lt;clocale&gt;

    We have a "mostly complete" class locale, with the exception of
    code for constructing, and handling the names of, named locales.
    The ways that locales are named (particularly when categories
    (e.g. LC_TIME, LC_COLLATE) are different) varies among all target
    environments. This code must be written in various versions and
    chosen by configuration parameters.

    Members of many of the facets defined in &lt;locale&gt; are stubs. Generally,
    there are two sets of facets: the base class facets (which are supposed
    to implement the "C" locale) and the "byname" facets, which are supposed
    to read files to determine their behavior. The base ctype&lt;&gt;, collate&lt;&gt;,
    and numpunct&lt;&gt; facets are "mostly complete", except that the table of
    bitmask values used for "is" operations, and corresponding mask values,
    are still defined in libio and just included/linked. (We will need to
    implement these tables independently, soon, but should take advantage
    of libio where possible.)  The num_put&lt;&gt;::put members for integer types
    are "mostly complete".

    A complete list of what has and has not been implemented may be
    found in CHECKLIST. However, note that the current definition of
    codecvt&lt;wchar_t,char,mbstate_t&gt; is wrong. It should simply write
    out the raw bytes representing the wide characters, rather than
    trying to convert each to a corresponding single "char" value.

    Some of the facets are more important than others. Specifically,
    the members of ctype&lt;&gt;, numpunct&lt;&gt;, num_put&lt;&gt;, and num_get&lt;&gt; facets
    are used by other library facilities defined in &lt;string&gt;, &lt;istream&gt;,
    and &lt;ostream&gt;, and the codecvt&lt;&gt; facet is used by basic_filebuf&lt;&gt;
    in &lt;fstream&gt;, so a conforming iostream implementation depends on
    these.

    The "long long" type eventually must be supported, but code mentioning
    it should be wrapped in #if guards to allow pedantic-mode compiling.

    Performance of num_put&lt;&gt; and num_get&lt;&gt; depend critically on
    caching computed values in ios_base objects, and on extensions
    to the interface with streambufs.

    Specifically: retrieving a copy of the locale object, extracting
    the needed facets, and gathering data from them, for each call to
    (e.g.) operator&lt;&lt; would be prohibitively slow.  To cache format
    data for use by num_put&lt;&gt; and num_get&lt;&gt; we have a _Format_cache&lt;&gt;
    object stored in the ios_base::pword() array. This is constructed
    and initialized lazily, and is organized purely for utility. It
    is discarded when a new locale with different facets is imbued.

    Using only the public interfaces of the iterator arguments to the
    facet functions would limit performance by forbidding "vector-style"
    character operations. The streambuf iterator optimizations are
    described under chapter 24, but facets can also bypass the streambuf
    iterators via explicit specializations and operate directly on the
    streambufs, and use extended interfaces to get direct access to the
    streambuf internal buffer arrays. These extensions are mentioned
    under chapter 27. These optimizations are particularly important
    for input parsing.

    Unused virtual members of locale facets can be omitted, as mentioned
    above, by a smart linker.

    Chapter 23  Containers
    ----------------------
    Headers: &lt;deque&gt; &lt;list&gt; &lt;queue&gt; &lt;stack&gt; &lt;vector&gt; &lt;map&gt; &lt;set&gt; &lt;bitset&gt;

    All the components in chapter 23 are implemented in the SGI STL.
    They are "mostly complete"; they include a large number of
    nonconforming extensions which must be wrapped. Some of these
    are used internally and must be renamed or duplicated.

    The SGI components are optimized for large-memory environments. For
    embedded targets, different criteria might be more appropriate. Users
    will want to be able to tune this behavior. We should provide
    ways for users to compile the library with different memory usage
    characteristics.

    A lot more work is needed on factoring out common code from different
    specializations to reduce code size here and in chapter 25. The
    easiest fix for this would be a compiler/ABI improvement that allows
    the compiler to recognize when a specialization depends only on the
    size (or other gross quality) of a template argument, and allow the
    linker to share the code with similar specializations. In its
    absence, many of the algorithms and containers can be partial-
    specialized, at least for the case of pointers, but this only solves
    a small part of the problem. Use of a type_traits-style template
    allows a few more optimization opportunities, more if the compiler
    can generate the specializations automatically.

    As an optimization, containers can specialize on the default allocator
    and bypass it, or take advantage of details of its implementation
    after it has been improved upon.

    Replacing the vector iterators, which currently are simple element
    pointers, with class objects would greatly increase the safety of the
    client interface, and also permit a "debug" mode in which range,
    ownership, and validity are rigorously checked. The current use of
    pointers for iterators is evil.

    As mentioned for chapter 24, the deque iterator is a good example of
    an opportunity to implement a "staged" iterator that would benefit
    from specializations of some algorithms.

    Chapter 24  Iterators
    ---------------------
    Headers: &lt;iterator&gt;

    Standard iterators are "mostly complete", with the exception of
    the stream iterators, which are not yet templatized on the
    stream type. Also, the base class template iterator&lt;&gt; appears
    to be wrong, so everything derived from it must also be wrong,
    currently.

    The streambuf iterators (currently located in stl/bits/std_iterator.h,
    but should be under bits/) can be rewritten to take advantage of
    friendship with the streambuf implementation.

    Matt Austern has identified opportunities where certain iterator
    types, particularly including streambuf iterators and deque
    iterators, have a "two-stage" quality, such that an intermediate
    limit can be checked much more quickly than the true limit on
    range operations. If identified with a member of iterator_traits,
    algorithms may be specialized for this case. Of course the
    iterators that have this quality can be identified by specializing
    a traits class.

    Many of the algorithms must be specialized for the streambuf
    iterators, to take advantage of block-mode operations, in order
    to allow iostream/locale operations' performance not to suffer.
    It may be that they could be treated as staged iterators and
    take advantage of those optimizations.

    Chapter 25  Algorithms
    ----------------------
    Headers: &lt;algorithm&gt;
    C headers: &lt;cstdlib&gt; (also in 18, 21, 26))

    The algorithms are "mostly complete". As mentioned above, they
    are optimized for speed at the expense of code and data size.

    Specializations of many of the algorithms for non-STL types would
    give performance improvements, but we must use great care not to
    interfere with fragile template overloading semantics for the
    standard interfaces. Conventionally the standard function template
    interface is an inline which delegates to a non-standard function
    which is then overloaded (this is already done in many places in
    the library). Particularly appealing opportunities for the sake of
    iostream performance are for copy and find applied to streambuf
    iterators or (as noted elsewhere) for staged iterators, of which
    the streambuf iterators are a good example.

    The bsearch and qsort functions cannot be overloaded properly as
    required by the standard because gcc does not yet allow overloading
    on the extern-"C"-ness of a function pointer.

    Chapter 26  Numerics
    --------------------
    Headers: &lt;complex&gt; &lt;valarray&gt; &lt;numeric&gt;
    C headers: &lt;cmath&gt;, &lt;cstdlib&gt; (also 18, 21, 25)

    Numeric components: Gabriel dos Reis's valarray, Drepper's complex,
    and the few algorithms from the STL are "mostly done".  Of course
    optimization opportunities abound for the numerically literate. It
    is not clear whether the valarray implementation really conforms
    fully, in the assumptions it makes about aliasing (and lack thereof)
    in its arguments.

    The C div() and ldiv() functions are interesting, because they are the
    only case where a C library function returns a class object by value.
    Since the C++ type div_t must be different from the underlying C type
    (which is in the wrong namespace) the underlying functions div() and
    ldiv() cannot be re-used efficiently. Fortunately they are trivial to
    re-implement.

    Chapter 27  Iostreams
    ---------------------
    Headers: &lt;iosfwd&gt; &lt;streambuf&gt; &lt;ios&gt; &lt;ostream&gt; &lt;istream&gt; &lt;iostream&gt;
    &lt;iomanip&gt; &lt;sstream&gt; &lt;fstream&gt;
    C headers: &lt;cstdio&gt; &lt;cwchar&gt; (also in 21)

    Iostream is currently in a very incomplete state. &lt;iosfwd&gt;, &lt;iomanip&gt;,
    ios_base, and basic_ios&lt;&gt; are "mostly complete". basic_streambuf&lt;&gt; and
    basic_ostream&lt;&gt; are well along, but basic_istream&lt;&gt; has had little work
    done. The standard stream objects, &lt;sstream&gt; and &lt;fstream&gt; have been
    started; basic_filebuf&lt;&gt; "write" functions have been implemented just
    enough to do "hello, world".

    Most of the istream and ostream operators &lt;&lt; and &gt;&gt; (with the exception
    of the op&lt;&lt;(integer) ones) have not been changed to use locale primitives,
    sentry objects, or char_traits members.

    All these templates should be manually instantiated for char and
    wchar_t in a way that links only used members into user programs.

    Streambuf is fertile ground for optimization extensions. An extended
    interface giving iterator access to its internal buffer would be very
    useful for other library components.

    Iostream operations (primarily operators &lt;&lt; and &gt;&gt;) can take advantage
    of the case where user code has not specified a locale, and bypass locale
    operations entirely. The current implementation of op&lt;&lt;/num_put&lt;&gt;::put,
    for the integer types, demonstrates how they can cache encoding details
    from the locale on each operation. There is lots more room for
    optimization in this area.

    The definition of the relationship between the standard streams
    cout et al. and stdout et al. requires something like a "stdiobuf".
    The SGI solution of using double-indirection to actually use a
    stdio FILE object for buffering is unsatisfactory, because it
    interferes with peephole loop optimizations.

    The &lt;sstream&gt; header work has begun. stringbuf can benefit from
    friendship with basic_string&lt;&gt; and basic_string&lt;&gt;::_Rep to use
    those objects directly as buffers, and avoid allocating and making
    copies.

    The basic_filebuf&lt;&gt; template is a complex beast. It is specified to
    use the locale facet codecvt&lt;&gt; to translate characters between native
    files and the locale character encoding. In general this involves
    two buffers, one of "char" representing the file and another of
    "char_type", for the stream, with codecvt&lt;&gt; translating. The process
    is complicated by the variable-length nature of the translation, and
    the need to seek to corresponding places in the two representations.
    For the case of basic_filebuf&lt;char&gt;, when no translation is needed,
    a single buffer suffices. A specialized filebuf can be used to reduce
    code space overhead when no locale has been imbued. Matt Austern's
    work at SGI will be useful, perhaps directly as a source of code, or
    at least as an example to draw on.

    Filebuf, almost uniquely (cf. operator new), depends heavily on
    underlying environmental facilities. In current releases iostream
    depends fairly heavily on libio constant definitions, but it should
    be made independent.  It also depends on operating system primitives
    for file operations. There is immense room for optimizations using
    (e.g.) mmap for reading. The shadow/ directory wraps, besides the
    standard C headers, the libio.h and unistd.h headers, for use mainly
    by filebuf. These wrappings have not been completed, though there
    is scaffolding in place.

    The encapsulation of certain C header &lt;cstdio&gt; names presents an
    interesting problem. It is possible to define an inline std::fprintf()
    implemented in terms of the 'extern "C"' vfprintf(), but there is no
    standard vfscanf() to use to implement std::fscanf(). It appears that
    vfscanf but be re-implemented in C++ for targets where no vfscanf
    extension has been defined. This is interesting in that it seems
    to be the only significant case in the C library where this kind of
    rewriting is necessary. (Of course Glibc provides the vfscanf()
    extension.)  (The functions related to exit() must be rewritten
    for other reasons.)


    Annex D
    -------
    Headers: &lt;strstream&gt;

    Annex D defines many non-library features, and many minor
    modifications to various headers, and a complete header.
    It is "mostly done", except that the libstdc++-2 &lt;strstream&gt;
    header has not been adopted into the library, or checked to
    verify that it matches the draft in those details that were
    clarified by the committee. Certainly it must at least be
    moved into the std namespace.

    We still need to wrap all the deprecated features in #if guards
    so that pedantic compile modes can detect their use.

    Nonstandard Extensions
    ----------------------
    Headers: &lt;iostream.h&gt; &lt;strstream.h&gt; &lt;hash&gt; &lt;rbtree&gt;
    &lt;pthread_alloc&gt; &lt;stdiobuf&gt; (etc.)

    User code has come to depend on a variety of nonstandard components
    that we must not omit. Much of this code can be adopted from
    libstdc++-v2 or from the SGI STL. This particularly includes
    &lt;iostream.h&gt;, &lt;strstream.h&gt;, and various SGI extensions such
    as &lt;hash_map.h&gt;. Many of these are already placed in the
    subdirectories ext/ and backward/. (Note that it is better to
    include them via "&lt;backward/hash_map.h&gt;" or "&lt;ext/hash_map&gt;" than
    to search the subdirectory itself via a "-I" directive.
  </literallayout>
</section>

</appendix><|MERGE_RESOLUTION|>--- conflicted
+++ resolved
@@ -48,11 +48,7 @@
 	  organization is ANSI and their web-site is right
 	  <link xmlns:xlink="http://www.w3.org/1999/xlink" xlink:href="http://www.ansi.org">here.</link>
 	  (And if you've already registered with them, clicking this link will take you to directly to the place where you can
-<<<<<<< HEAD
-	  <ulink url="http://webstore.ansi.org/RecordDetail.aspx?sku=ISO%2FIEC+14882:2003">buy the standard on-line</ulink>.)
-=======
 	  <link xmlns:xlink="http://www.w3.org/1999/xlink" xlink:href="http://webstore.ansi.org/RecordDetail.aspx?sku=ISO%2FIEC+14882:2003">buy the standard on-line</link>.)
->>>>>>> e8da5f64
 	</para>
       </listitem>
 
@@ -520,21 +516,13 @@
       it is intended to precede the recommendations of the GNU Coding
       Standard, which can be referenced in full here:
 
-<<<<<<< HEAD
-      <ulink url="http://www.gnu.org/prep/standards/standards.html#Formatting">http://www.gnu.org/prep/standards/standards.html#Formatting</ulink>
-=======
       <link xmlns:xlink="http://www.w3.org/1999/xlink" xlink:href="http://www.gnu.org/prep/standards/standards.html#Formatting">http://www.gnu.org/prep/standards/standards.html#Formatting</link>
->>>>>>> e8da5f64
 
       The rest of this is also interesting reading, but skip the "Design
       Advice" part.
 
       The GCC coding conventions are here, and are also useful:
-<<<<<<< HEAD
-      <ulink url="http://gcc.gnu.org/codingconventions.html">http://gcc.gnu.org/codingconventions.html</ulink>
-=======
       <link xmlns:xlink="http://www.w3.org/1999/xlink" xlink:href="http://gcc.gnu.org/codingconventions.html">http://gcc.gnu.org/codingconventions.html</link>
->>>>>>> e8da5f64
 
       In addition, because it doesn't seem to be stated explicitly anywhere
       else, there is an 80 column source limit.

<<<<<<< HEAD
<?xml version='1.0'?>
<!DOCTYPE chapter PUBLIC "-//OASIS//DTD DocBook XML V4.5//EN"
 "http://www.oasis-open.org/docbook/xml/4.5/docbookx.dtd"
[ ]>

<chapter id="std.containers" xreflabel="Containers">
<?dbhtml filename="containers.html"?>

<chapterinfo>
=======
<chapter xmlns="http://docbook.org/ns/docbook" version="5.0" 
	 xml:id="std.containers" xreflabel="Containers">
<?dbhtml filename="containers.html"?>

<info><title>
  Containers
  <indexterm><primary>Containers</primary></indexterm>
</title>
>>>>>>> 6e7f08ad
  <keywordset>
    <keyword>
      ISO C++
    </keyword>
    <keyword>
      library
    </keyword>
  </keywordset>
<<<<<<< HEAD
</chapterinfo>
=======
</info>

>>>>>>> 6e7f08ad


<!-- Sect1 01 : Sequences -->
<<<<<<< HEAD
<sect1 id="std.containers.sequences" xreflabel="Sequences">
=======
<section xml:id="std.containers.sequences" xreflabel="Sequences"><info><title>Sequences</title></info>
>>>>>>> 6e7f08ad
<?dbhtml filename="sequences.html"?>
  

<<<<<<< HEAD
<sect2 id="containers.sequences.list" xreflabel="list">
<?dbhtml filename="list.html"?>
  <title>list</title>
  <sect3 id="sequences.list.size" xreflabel="list::size() is O(n)">
    <title>list::size() is O(n)</title>
=======
<section xml:id="containers.sequences.list" xreflabel="list"><info><title>list</title></info>
<?dbhtml filename="list.html"?>
  
  <section xml:id="sequences.list.size" xreflabel="list::size() is O(n)"><info><title>list::size() is O(n)</title></info>
    
>>>>>>> 6e7f08ad
   <para>
     Yes it is, and that's okay.  This is a decision that we preserved
     when we imported SGI's STL implementation.  The following is
     quoted from <link xmlns:xlink="http://www.w3.org/1999/xlink" xlink:href="http://www.sgi.com/tech/stl/FAQ.html">their FAQ</link>:
   </para>
   <blockquote>
     <para>
       The size() member function, for list and slist, takes time
       proportional to the number of elements in the list.  This was a
       deliberate tradeoff.  The only way to get a constant-time
       size() for linked lists would be to maintain an extra member
       variable containing the list's size.  This would require taking
       extra time to update that variable (it would make splice() a
       linear time operation, for example), and it would also make the
       list larger.  Many list algorithms don't require that extra
       word (algorithms that do require it might do better with
       vectors than with lists), and, when it is necessary to maintain
       an explicit size count, it's something that users can do
       themselves.
     </para>
     <para>
       This choice is permitted by the C++ standard. The standard says
       that size() <quote>should</quote> be constant time, and
       <quote>should</quote> does not mean the same thing as
       <quote>shall</quote>.  This is the officially recommended ISO
       wording for saying that an implementation is supposed to do
       something unless there is a good reason not to.
      </para>
      <para>
	One implication of linear time size(): you should never write
      </para>
	 <programlisting>
	 if (L.size() == 0)
	     ...
	 </programlisting>

	 <para>
	 Instead, you should write
	 </para>

	 <programlisting>
	 if (L.empty())
	     ...
	 </programlisting>
   </blockquote>
<<<<<<< HEAD
  </sect3>
</sect2>

<sect2 id="containers.sequences.vector" xreflabel="vector">
=======
  </section>
</section>

<section xml:id="containers.sequences.vector" xreflabel="vector"><info><title>vector</title></info>
>>>>>>> 6e7f08ad
<?dbhtml filename="vector.html"?>
  
  <para>
  </para>
<<<<<<< HEAD
  <sect3 id="sequences.vector.management" xreflabel="Space Overhead Management">
    <title>Space Overhead Management</title>
=======
  <section xml:id="sequences.vector.management" xreflabel="Space Overhead Management"><info><title>Space Overhead Management</title></info>
    
>>>>>>> 6e7f08ad
   <para>
     In <link xmlns:xlink="http://www.w3.org/1999/xlink" xlink:href="http://gcc.gnu.org/ml/libstdc++/2002-04/msg00105.html">this
     message to the list</link>, Daniel Kostecky announced work on an
     alternate form of <code>std::vector</code> that would support
     hints on the number of elements to be over-allocated.  The design
     was also described, along with possible implementation choices.
   </para>
   <para>
     The first two alpha releases were announced <link xmlns:xlink="http://www.w3.org/1999/xlink" xlink:href="http://gcc.gnu.org/ml/libstdc++/2002-07/msg00048.html">here</link>
     and <link xmlns:xlink="http://www.w3.org/1999/xlink" xlink:href="http://gcc.gnu.org/ml/libstdc++/2002-07/msg00111.html">here</link>.
   </para>

<<<<<<< HEAD
  </sect3></sect2>
</sect1>

<!-- Sect1 02 : Associative -->
<sect1 id="std.containers.associative" xreflabel="Associative">
=======
  </section></section>
</section>

<!-- Sect1 02 : Associative -->
<section xml:id="std.containers.associative" xreflabel="Associative"><info><title>Associative</title></info>
>>>>>>> 6e7f08ad
<?dbhtml filename="associative.html"?>
  

<<<<<<< HEAD
  <sect2 id="containers.associative.insert_hints" xreflabel="Insertion Hints">
    <title>Insertion Hints</title>
=======
  <section xml:id="containers.associative.insert_hints" xreflabel="Insertion Hints"><info><title>Insertion Hints</title></info>
    
>>>>>>> 6e7f08ad
   <para>
     Section [23.1.2], Table 69, of the C++ standard lists this
     function for all of the associative containers (map, set, etc):
   </para>
   <programlisting>
      a.insert(p,t);
   </programlisting>
   <para>
     where 'p' is an iterator into the container 'a', and 't' is the
     item to insert.  The standard says that <quote><code>t</code> is
     inserted as close as possible to the position just prior to
     <code>p</code>.</quote> (Library DR #233 addresses this topic,
     referring to <link xmlns:xlink="http://www.w3.org/1999/xlink" xlink:href="http://www.open-std.org/jtc1/sc22/wg21/docs/papers/2005/n1780.html">N1780</link>.
     Since version 4.2 GCC implements the resolution to DR 233, so
     that insertions happen as close as possible to the hint. For
     earlier releases the hint was only used as described below.
   </para>
   <para>
     Here we'll describe how the hinting works in the libstdc++
     implementation, and what you need to do in order to take
     advantage of it.  (Insertions can change from logarithmic
     complexity to amortized constant time, if the hint is properly
     used.)  Also, since the current implementation is based on the
     SGI STL one, these points may hold true for other library
     implementations also, since the HP/SGI code is used in a lot of
     places.
   </para>
   <para>
     In the following text, the phrases <emphasis>greater
     than</emphasis> and <emphasis>less than</emphasis> refer to the
     results of the strict weak ordering imposed on the container by
     its comparison object, which defaults to (basically)
     <quote>&lt;</quote>.  Using those phrases is semantically sloppy,
     but I didn't want to get bogged down in syntax.  I assume that if
     you are intelligent enough to use your own comparison objects,
     you are also intelligent enough to assign <quote>greater</quote>
     and <quote>lesser</quote> their new meanings in the next
     paragraph.  *grin*
   </para>
   <para>
     If the <code>hint</code> parameter ('p' above) is equivalent to:
   </para>
     <itemizedlist>
      <listitem>
	<para>
	  <code>begin()</code>, then the item being inserted should
	  have a key less than all the other keys in the container.
	  The item will be inserted at the beginning of the container,
	  becoming the new entry at <code>begin()</code>.
      </para>
      </listitem>
      <listitem>
	<para>
	  <code>end()</code>, then the item being inserted should have
	  a key greater than all the other keys in the container.  The
	  item will be inserted at the end of the container, becoming
	  the new entry before <code>end()</code>.
      </para>
      </listitem>
      <listitem>
	<para>
	  neither <code>begin()</code> nor <code>end()</code>, then:
	  Let <code>h</code> be the entry in the container pointed to
	  by <code>hint</code>, that is, <code>h = *hint</code>.  Then
	  the item being inserted should have a key less than that of
	  <code>h</code>, and greater than that of the item preceding
	  <code>h</code>.  The new item will be inserted between
	  <code>h</code> and <code>h</code>'s predecessor.
	  </para>
      </listitem>
     </itemizedlist>
   <para>
     For <code>multimap</code> and <code>multiset</code>, the
     restrictions are slightly looser: <quote>greater than</quote>
     should be replaced by <quote>not less than</quote>and <quote>less
     than</quote> should be replaced by <quote>not greater
     than.</quote> (Why not replace greater with
     greater-than-or-equal-to?  You probably could in your head, but
     the mathematicians will tell you that it isn't the same thing.)
   </para>
   <para>
     If the conditions are not met, then the hint is not used, and the
     insertion proceeds as if you had called <code> a.insert(t)
     </code> instead.  (<emphasis>Note </emphasis> that GCC releases
     prior to 3.0.2 had a bug in the case with <code>hint ==
     begin()</code> for the <code>map</code> and <code>set</code>
     classes.  You should not use a hint argument in those releases.)
   </para>
   <para>
     This behavior goes well with other containers'
     <code>insert()</code> functions which take an iterator: if used,
     the new item will be inserted before the iterator passed as an
     argument, same as the other containers.
   </para>
   <para>
     <emphasis>Note </emphasis> also that the hint in this
     implementation is a one-shot.  The older insertion-with-hint
     routines check the immediately surrounding entries to ensure that
     the new item would in fact belong there.  If the hint does not
     point to the correct place, then no further local searching is
     done; the search begins from scratch in logarithmic time.
   </para>
<<<<<<< HEAD
  </sect2>


  <sect2 id="containers.associative.bitset" xreflabel="bitset">
    <?dbhtml filename="bitset.html"?>
    <title>bitset</title>
    <sect3 id="associative.bitset.size_variable" xreflabel="Variable">
      <title>Size Variable</title>
=======
  </section>


  <section xml:id="containers.associative.bitset" xreflabel="bitset"><info><title>bitset</title></info>
    <?dbhtml filename="bitset.html"?>
    
    <section xml:id="associative.bitset.size_variable" xreflabel="Variable"><info><title>Size Variable</title></info>
      
>>>>>>> 6e7f08ad
      <para>
	No, you cannot write code of the form
      </para>
      <!-- Careful, the leading spaces in PRE show up directly. -->
   <programlisting>
      #include &lt;bitset&gt;

      void foo (size_t n)
      {
	  std::bitset&lt;n&gt;   bits;
	  ....
      }
   </programlisting>
   <para>
     because <code>n</code> must be known at compile time.  Your
     compiler is correct; it is not a bug.  That's the way templates
     work.  (Yes, it <emphasis>is</emphasis> a feature.)
   </para>
   <para>
     There are a couple of ways to handle this kind of thing.  Please
     consider all of them before passing judgement.  They include, in
     no chaptericular order:
   </para>
      <itemizedlist>
	<listitem><para>A very large N in <code>bitset&lt;N&gt;</code>.</para></listitem>
	<listitem><para>A container&lt;bool&gt;.</para></listitem>
	<listitem><para>Extremely weird solutions.</para></listitem>
      </itemizedlist>
   <para>
     <emphasis>A very large N in
     <code>bitset&lt;N&gt;</code>.  </emphasis> It has been
     pointed out a few times in newsgroups that N bits only takes up
     (N/8) bytes on most systems, and division by a factor of eight is
     pretty impressive when speaking of memory.  Half a megabyte given
     over to a bitset (recall that there is zero space overhead for
     housekeeping info; it is known at compile time exactly how large
     the set is) will hold over four million bits.  If you're using
     those bits as status flags (e.g.,
     <quote>changed</quote>/<quote>unchanged</quote> flags), that's a
     <emphasis>lot</emphasis> of state.
   </para>
   <para>
     You can then keep track of the <quote>maximum bit used</quote>
     during some testing runs on representative data, make note of how
     many of those bits really need to be there, and then reduce N to
     a smaller number.  Leave some extra space, of course.  (If you
     plan to write code like the incorrect example above, where the
     bitset is a local variable, then you may have to talk your
     compiler into allowing that much stack space; there may be zero
     space overhead, but it's all allocated inside the object.)
   </para>
   <para>
     <emphasis>A container&lt;bool&gt;.  </emphasis> The
     Committee made provision for the space savings possible with that
     (N/8) usage previously mentioned, so that you don't have to do
     wasteful things like <code>Container&lt;char&gt;</code> or
     <code>Container&lt;short int&gt;</code>.  Specifically,
     <code>vector&lt;bool&gt;</code> is required to be specialized for
     that space savings.
   </para>
   <para>
     The problem is that <code>vector&lt;bool&gt;</code> doesn't
     behave like a normal vector anymore.  There have been
     journal articles which discuss the problems (the ones by Herb
     Sutter in the May and July/August 1999 issues of C++ Report cover
     it well).  Future revisions of the ISO C++ Standard will change
     the requirement for <code>vector&lt;bool&gt;</code>
     specialization.  In the meantime, <code>deque&lt;bool&gt;</code>
     is recommended (although its behavior is sane, you probably will
     not get the space savings, but the allocation scheme is different
     than that of vector).
   </para>
   <para>
     <emphasis>Extremely weird solutions.  </emphasis> If
     you have access to the compiler and linker at runtime, you can do
     something insane, like figuring out just how many bits you need,
     then writing a temporary source code file.  That file contains an
     instantiation of <code>bitset</code> for the required number of
     bits, inside some wrapper functions with unchanging signatures.
     Have your program then call the compiler on that file using
     Position Independent Code, then open the newly-created object
     file and load those wrapper functions.  You'll have an
     instantiation of <code>bitset&lt;N&gt;</code> for the exact
     <code>N</code> that you need at the time.  Don't forget to delete
     the temporary files.  (Yes, this <emphasis>can</emphasis> be, and
     <emphasis>has been</emphasis>, done.)
   </para>
   <!-- I wonder if this next paragraph will get me in trouble... -->
   <para>
     This would be the approach of either a visionary genius or a
     raving lunatic, depending on your programming and management
     style.  Probably the latter.
   </para>
   <para>
     Which of the above techniques you use, if any, are up to you and
     your intended application.  Some time/space profiling is
     indicated if it really matters (don't just guess).  And, if you
     manage to do anything along the lines of the third category, the
     author would love to hear from you...
   </para>
   <para>
     Also note that the implementation of bitset used in libstdc++ has
     <link linkend="manual.ext.containers.sgi">some extensions</link>.
   </para>

<<<<<<< HEAD
    </sect3>
    <sect3 id="associative.bitset.type_string" xreflabel="Type String">
      <title>Type String</title>
=======
    </section>
    <section xml:id="associative.bitset.type_string" xreflabel="Type String"><info><title>Type String</title></info>
      
>>>>>>> 6e7f08ad
      <para>
      </para>
   <para>
     Bitmasks do not take char* nor const char* arguments in their
     constructors.  This is something of an accident, but you can read
     about the problem: follow the library's <quote>Links</quote> from
     the homepage, and from the C++ information <quote>defect
     reflector</quote> link, select the library issues list.  Issue
     number 116 describes the problem.
   </para>
   <para>
     For now you can simply make a temporary string object using the
     constructor expression:
   </para>
   <programlisting>
      std::bitset&lt;5&gt; b ( std::string(<quote>10110</quote>) );
   </programlisting>

   <para>
     instead of
   </para>

    <programlisting>
      std::bitset&lt;5&gt; b ( <quote>10110</quote> );    // invalid
    </programlisting>
<<<<<<< HEAD
    </sect3>
  </sect2>

</sect1>

<!-- Sect1 03 : Interacting with C -->
<sect1 id="std.containers.c" xreflabel="Interacting with C">
=======
    </section>
  </section>

</section>

<!-- Sect1 03 : Interacting with C -->
<section xml:id="std.containers.c" xreflabel="Interacting with C"><info><title>Interacting with C</title></info>
>>>>>>> 6e7f08ad
<?dbhtml filename="containers_and_c.html"?>
  

<<<<<<< HEAD
  <sect2 id="containers.c.vs_array" xreflabel="Containers vs. Arrays">
    <title>Containers vs. Arrays</title>
=======
  <section xml:id="containers.c.vs_array" xreflabel="Containers vs. Arrays"><info><title>Containers vs. Arrays</title></info>
    
>>>>>>> 6e7f08ad
   <para>
     You're writing some code and can't decide whether to use builtin
     arrays or some kind of container.  There are compelling reasons
     to use one of the container classes, but you're afraid that
     you'll eventually run into difficulties, change everything back
     to arrays, and then have to change all the code that uses those
     data types to keep up with the change.
   </para>
   <para>
     If your code makes use of the standard algorithms, this isn't as
     scary as it sounds.  The algorithms don't know, nor care, about
     the kind of <quote>container</quote> on which they work, since
     the algorithms are only given endpoints to work with.  For the
     container classes, these are iterators (usually
     <code>begin()</code> and <code>end()</code>, but not always).
     For builtin arrays, these are the address of the first element
     and the <link linkend="iterators.predefined.end">past-the-end</link> element.
   </para>
   <para>
     Some very simple wrapper functions can hide all of that from the
     rest of the code.  For example, a pair of functions called
     <code>beginof</code> can be written, one that takes an array,
     another that takes a vector.  The first returns a pointer to the
     first element, and the second returns the vector's
     <code>begin()</code> iterator.
   </para>
   <para>
     The functions should be made template functions, and should also
     be declared inline.  As pointed out in the comments in the code
     below, this can lead to <code>beginof</code> being optimized out
     of existence, so you pay absolutely nothing in terms of increased
     code size or execution time.
   </para>
   <para>
     The result is that if all your algorithm calls look like
   </para>
   <programlisting>
   std::transform(beginof(foo), endof(foo), beginof(foo), SomeFunction);
   </programlisting>
   <para>
     then the type of foo can change from an array of ints to a vector
     of ints to a deque of ints and back again, without ever changing
     any client code.
   </para>

<programlisting>
// beginof
template&lt;typename T&gt;
  inline typename vector&lt;T&gt;::iterator
  beginof(vector&lt;T&gt; &amp;v)
  { return v.begin(); }

template&lt;typename T, unsigned int sz&gt;
  inline T*
  beginof(T (&amp;array)[sz]) { return array; }

// endof
template&lt;typename T&gt;
  inline typename vector&lt;T&gt;::iterator
  endof(vector&lt;T&gt; &amp;v)
  { return v.end(); }

template&lt;typename T, unsigned int sz&gt;
  inline T*
  endof(T (&amp;array)[sz]) { return array + sz; }

// lengthof
template&lt;typename T&gt;
  inline typename vector&lt;T&gt;::size_type
  lengthof(vector&lt;T&gt; &amp;v)
  { return v.size(); }

template&lt;typename T, unsigned int sz&gt;
  inline unsigned int
  lengthof(T (&amp;)[sz]) { return sz; }
</programlisting>

   <para>
     Astute readers will notice two things at once: first, that the
     container class is still a <code>vector&lt;T&gt;</code> instead
     of a more general <code>Container&lt;T&gt;</code>.  This would
     mean that three functions for <code>deque</code> would have to be
     added, another three for <code>list</code>, and so on.  This is
     due to problems with getting template resolution correct; I find
     it easier just to give the extra three lines and avoid confusion.
   </para>
   <para>
     Second, the line
   </para>
   <programlisting>
    inline unsigned int lengthof (T (&amp;)[sz]) { return sz; }
   </programlisting>
   <para>
     looks just weird!  Hint:  unused parameters can be left nameless.
   </para>
<<<<<<< HEAD
  </sect2>

</sect1>
=======
  </section>

</section>
>>>>>>> 6e7f08ad

</chapter><|MERGE_RESOLUTION|>--- conflicted
+++ resolved
@@ -1,14 +1,3 @@
-<<<<<<< HEAD
-<?xml version='1.0'?>
-<!DOCTYPE chapter PUBLIC "-//OASIS//DTD DocBook XML V4.5//EN"
- "http://www.oasis-open.org/docbook/xml/4.5/docbookx.dtd"
-[ ]>
-
-<chapter id="std.containers" xreflabel="Containers">
-<?dbhtml filename="containers.html"?>
-
-<chapterinfo>
-=======
 <chapter xmlns="http://docbook.org/ns/docbook" version="5.0" 
 	 xml:id="std.containers" xreflabel="Containers">
 <?dbhtml filename="containers.html"?>
@@ -17,7 +6,6 @@
   Containers
   <indexterm><primary>Containers</primary></indexterm>
 </title>
->>>>>>> 6e7f08ad
   <keywordset>
     <keyword>
       ISO C++
@@ -26,36 +14,20 @@
       library
     </keyword>
   </keywordset>
-<<<<<<< HEAD
-</chapterinfo>
-=======
 </info>
 
->>>>>>> 6e7f08ad
 
 
 <!-- Sect1 01 : Sequences -->
-<<<<<<< HEAD
-<sect1 id="std.containers.sequences" xreflabel="Sequences">
-=======
 <section xml:id="std.containers.sequences" xreflabel="Sequences"><info><title>Sequences</title></info>
->>>>>>> 6e7f08ad
 <?dbhtml filename="sequences.html"?>
   
 
-<<<<<<< HEAD
-<sect2 id="containers.sequences.list" xreflabel="list">
-<?dbhtml filename="list.html"?>
-  <title>list</title>
-  <sect3 id="sequences.list.size" xreflabel="list::size() is O(n)">
-    <title>list::size() is O(n)</title>
-=======
 <section xml:id="containers.sequences.list" xreflabel="list"><info><title>list</title></info>
 <?dbhtml filename="list.html"?>
   
   <section xml:id="sequences.list.size" xreflabel="list::size() is O(n)"><info><title>list::size() is O(n)</title></info>
     
->>>>>>> 6e7f08ad
    <para>
      Yes it is, and that's okay.  This is a decision that we preserved
      when we imported SGI's STL implementation.  The following is
@@ -101,28 +73,16 @@
 	     ...
 	 </programlisting>
    </blockquote>
-<<<<<<< HEAD
-  </sect3>
-</sect2>
-
-<sect2 id="containers.sequences.vector" xreflabel="vector">
-=======
   </section>
 </section>
 
 <section xml:id="containers.sequences.vector" xreflabel="vector"><info><title>vector</title></info>
->>>>>>> 6e7f08ad
 <?dbhtml filename="vector.html"?>
   
   <para>
   </para>
-<<<<<<< HEAD
-  <sect3 id="sequences.vector.management" xreflabel="Space Overhead Management">
-    <title>Space Overhead Management</title>
-=======
   <section xml:id="sequences.vector.management" xreflabel="Space Overhead Management"><info><title>Space Overhead Management</title></info>
     
->>>>>>> 6e7f08ad
    <para>
      In <link xmlns:xlink="http://www.w3.org/1999/xlink" xlink:href="http://gcc.gnu.org/ml/libstdc++/2002-04/msg00105.html">this
      message to the list</link>, Daniel Kostecky announced work on an
@@ -135,29 +95,16 @@
      and <link xmlns:xlink="http://www.w3.org/1999/xlink" xlink:href="http://gcc.gnu.org/ml/libstdc++/2002-07/msg00111.html">here</link>.
    </para>
 
-<<<<<<< HEAD
-  </sect3></sect2>
-</sect1>
-
-<!-- Sect1 02 : Associative -->
-<sect1 id="std.containers.associative" xreflabel="Associative">
-=======
   </section></section>
 </section>
 
 <!-- Sect1 02 : Associative -->
 <section xml:id="std.containers.associative" xreflabel="Associative"><info><title>Associative</title></info>
->>>>>>> 6e7f08ad
 <?dbhtml filename="associative.html"?>
   
 
-<<<<<<< HEAD
-  <sect2 id="containers.associative.insert_hints" xreflabel="Insertion Hints">
-    <title>Insertion Hints</title>
-=======
   <section xml:id="containers.associative.insert_hints" xreflabel="Insertion Hints"><info><title>Insertion Hints</title></info>
     
->>>>>>> 6e7f08ad
    <para>
      Section [23.1.2], Table 69, of the C++ standard lists this
      function for all of the associative containers (map, set, etc):
@@ -260,16 +207,6 @@
      point to the correct place, then no further local searching is
      done; the search begins from scratch in logarithmic time.
    </para>
-<<<<<<< HEAD
-  </sect2>
-
-
-  <sect2 id="containers.associative.bitset" xreflabel="bitset">
-    <?dbhtml filename="bitset.html"?>
-    <title>bitset</title>
-    <sect3 id="associative.bitset.size_variable" xreflabel="Variable">
-      <title>Size Variable</title>
-=======
   </section>
 
 
@@ -278,7 +215,6 @@
     
     <section xml:id="associative.bitset.size_variable" xreflabel="Variable"><info><title>Size Variable</title></info>
       
->>>>>>> 6e7f08ad
       <para>
 	No, you cannot write code of the form
       </para>
@@ -384,15 +320,9 @@
      <link linkend="manual.ext.containers.sgi">some extensions</link>.
    </para>
 
-<<<<<<< HEAD
-    </sect3>
-    <sect3 id="associative.bitset.type_string" xreflabel="Type String">
-      <title>Type String</title>
-=======
     </section>
     <section xml:id="associative.bitset.type_string" xreflabel="Type String"><info><title>Type String</title></info>
       
->>>>>>> 6e7f08ad
       <para>
       </para>
    <para>
@@ -418,15 +348,6 @@
     <programlisting>
       std::bitset&lt;5&gt; b ( <quote>10110</quote> );    // invalid
     </programlisting>
-<<<<<<< HEAD
-    </sect3>
-  </sect2>
-
-</sect1>
-
-<!-- Sect1 03 : Interacting with C -->
-<sect1 id="std.containers.c" xreflabel="Interacting with C">
-=======
     </section>
   </section>
 
@@ -434,17 +355,11 @@
 
 <!-- Sect1 03 : Interacting with C -->
 <section xml:id="std.containers.c" xreflabel="Interacting with C"><info><title>Interacting with C</title></info>
->>>>>>> 6e7f08ad
 <?dbhtml filename="containers_and_c.html"?>
   
 
-<<<<<<< HEAD
-  <sect2 id="containers.c.vs_array" xreflabel="Containers vs. Arrays">
-    <title>Containers vs. Arrays</title>
-=======
   <section xml:id="containers.c.vs_array" xreflabel="Containers vs. Arrays"><info><title>Containers vs. Arrays</title></info>
     
->>>>>>> 6e7f08ad
    <para>
      You're writing some code and can't decide whether to use builtin
      arrays or some kind of container.  There are compelling reasons
@@ -540,14 +455,8 @@
    <para>
      looks just weird!  Hint:  unused parameters can be left nameless.
    </para>
-<<<<<<< HEAD
-  </sect2>
-
-</sect1>
-=======
   </section>
 
 </section>
->>>>>>> 6e7f08ad
 
 </chapter>
<<<<<<< HEAD
<section id="std.util.memory.shared_ptr" xreflabel="shared_ptr">
<?dbhtml filename="shared_ptr.html"?>

<sectioninfo>
=======
<section xmlns="http://docbook.org/ns/docbook" version="5.0" 
	 xml:id="std.util.memory.shared_ptr" xreflabel="shared_ptr">
<?dbhtml filename="shared_ptr.html"?>

<info><title>shared_ptr</title>
>>>>>>> 3082eeb7
  <keywordset>
    <keyword>
      ISO C++
    </keyword>
    <keyword>
      shared_ptr
    </keyword>
  </keywordset>
<<<<<<< HEAD
</sectioninfo>
=======
</info>

>>>>>>> 3082eeb7


<para>
The shared_ptr class template stores a pointer, usually obtained via new,
and implements shared ownership semantics.
</para>

<<<<<<< HEAD
<section id="shared_ptr.req">
<title>Requirements</title>
=======
<section xml:id="shared_ptr.req"><info><title>Requirements</title></info>

>>>>>>> 3082eeb7

  <para>
  </para>

  <para>
    The standard deliberately doesn't require a reference-counted
    implementation, allowing other techniques such as a
    circular-linked-list.
  </para>

  <para>
    At the time of writing the C++0x working paper doesn't mention how
    threads affect shared_ptr, but it is likely to follow the existing
    practice set by <classname>boost::shared_ptr</classname>.  The
    shared_ptr in libstdc++ is derived from Boost's, so the same rules
    apply.
  </para>

  <para>
  </para>
</section>
<<<<<<< HEAD

<section id="shared_ptr.design_issues">
<title>Design Issues</title>
=======

<section xml:id="shared_ptr.design_issues"><info><title>Design Issues</title></info>

>>>>>>> 3082eeb7


  <para>
The <classname>shared_ptr</classname> code is kindly donated to GCC by the Boost
project and the original authors of the code. The basic design and
algorithms are from Boost, the notes below describe details specific to
the GCC implementation. Names have been uglified in this implementation,
but the design should be recognisable to anyone familiar with the Boost
1.32 shared_ptr.
  </para>

  <para>
The basic design is an abstract base class, <code>_Sp_counted_base</code> that
does the reference-counting and calls virtual functions when the count
drops to zero.
Derived classes override those functions to destroy resources in a context
where the correct dynamic type is known. This is an application of the
technique known as type erasure.
  </para>

</section>

<<<<<<< HEAD
<section id="shared_ptr.impl">
<title>Implementation</title>

  <section>
    <title>Class Hierarchy</title>
=======
<section xml:id="shared_ptr.impl"><info><title>Implementation</title></info>


  <section><info><title>Class Hierarchy</title></info>
    
>>>>>>> 3082eeb7

    <para>
A <classname>shared_ptr&lt;T&gt;</classname> contains a pointer of
type <type>T*</type> and an object of type
<classname>__shared_count</classname>. The shared_count contains a
pointer of type <type>_Sp_counted_base*</type> which points to the
object that maintains the reference-counts and destroys the managed
resource.
    </para>

<variablelist>

<varlistentry>
  <term><classname>_Sp_counted_base&lt;Lp&gt;</classname></term>
  <listitem>
    <para>
The base of the hierarchy is parameterized on the lock policy (see below.)
_Sp_counted_base doesn't depend on the type of pointer being managed,
it only maintains the reference counts and calls virtual functions when
the counts drop to zero. The managed object is destroyed when the last
strong reference is dropped, but the _Sp_counted_base itself must exist
until the last weak reference is dropped.
    </para>
  </listitem>
</varlistentry>

<varlistentry>
  <term><classname>_Sp_counted_base_impl&lt;Ptr, Deleter, Lp&gt;</classname></term>
  <listitem>
    <para>
Inherits from _Sp_counted_base and stores a pointer of type <type>Ptr</type>
and a deleter of type <code>Deleter</code>.  <code>_Sp_deleter</code> is
used when the user doesn't supply a custom deleter. Unlike Boost's, this
default deleter is not "checked" because GCC already issues a warning if
<function>delete</function> is used with an incomplete type.
This is the only derived type used by <classname>shared_ptr&lt;Ptr&gt;</classname>
and it is never used by <classname>shared_ptr</classname>, which uses one of
the following types, depending on how the shared_ptr is constructed.
    </para>
  </listitem>
</varlistentry>

<varlistentry>
  <term><classname>_Sp_counted_ptr&lt;Ptr, Lp&gt;</classname></term>
  <listitem>
    <para>
Inherits from _Sp_counted_base and stores a pointer of type <type>Ptr</type>,
which is passed to <function>delete</function> when the last reference is dropped.
This is the simplest form and is used when there is no custom deleter or
allocator.
    </para>
  </listitem>
</varlistentry>

<varlistentry>
  <term><classname>_Sp_counted_deleter&lt;Ptr, Deleter, Alloc&gt;</classname></term>
  <listitem>
    <para>
Inherits from _Sp_counted_ptr and adds support for custom deleter and
allocator. Empty Base Optimization is used for the allocator. This class
is used even when the user only provides a custom deleter, in which case
<classname>allocator</classname> is used as the allocator.
    </para>
  </listitem>
</varlistentry>

<varlistentry>
  <term><classname>_Sp_counted_ptr_inplace&lt;Tp, Alloc, Lp&gt;</classname></term>
  <listitem>
    <para>
Used by <code>allocate_shared</code> and <code>make_shared</code>.
Contains aligned storage to hold an object of type <type>Tp</type>,
which is constructed in-place with placement <function>new</function>.
Has a variadic template constructor allowing any number of arguments to
be forwarded to <type>Tp</type>'s constructor.
Unlike the other <classname>_Sp_counted_*</classname> classes, this one is parameterized on the
type of object, not the type of pointer; this is purely a convenience
that simplifies the implementation slightly.
    </para>
  </listitem>
</varlistentry>

</variablelist>

  </section>

<<<<<<< HEAD
  <section>
    <title>Thread Safety</title>

    <para>
The interface of <classname>tr1::shared_ptr</classname> was extended for C++0x
with support for rvalue-references and the other features from
N2351. As with other libstdc++ headers shared by TR1 and C++0x,
boost_shared_ptr.h uses conditional compilation, based on the macros
<constant>_GLIBCXX_INCLUDE_AS_CXX0X</constant> and
<constant>_GLIBCXX_INCLUDE_AS_TR1</constant>, to enable and disable
features.
    </para>
=======
  <section><info><title>Thread Safety</title></info>
    
>>>>>>> 3082eeb7

    <para>
C++0x-only features are: rvalue-ref/move support, allocator support,
aliasing constructor, make_shared &amp; allocate_shared. Additionally,
the constructors taking <classname>auto_ptr</classname> parameters are
deprecated in C++0x mode.
    </para>

<para>
The
<<<<<<< HEAD
<ulink url="http://boost.org/libs/smart_ptr/shared_ptr.htm#ThreadSafety">Thread
Safety</ulink> section of the Boost shared_ptr documentation says "shared_ptr
=======
<link xmlns:xlink="http://www.w3.org/1999/xlink" xlink:href="http://boost.org/libs/smart_ptr/shared_ptr.htm#ThreadSafety">Thread
Safety</link> section of the Boost shared_ptr documentation says "shared_ptr
>>>>>>> 3082eeb7
objects offer the same level of thread safety as built-in types."
The implementation must ensure that concurrent updates to separate shared_ptr
instances are correct even when those instances share a reference count e.g.
</para>

<programlisting>
shared_ptr&lt;A&gt; a(new A);
shared_ptr&lt;A&gt; b(a);

// Thread 1     // Thread 2
   a.reset();      b.reset();
</programlisting>

<para>
The dynamically-allocated object must be destroyed by exactly one of the
threads. Weak references make things even more interesting.
The shared state used to implement shared_ptr must be transparent to the
user and invariants must be preserved at all times.
The key pieces of shared state are the strong and weak reference counts.
Updates to these need to be atomic and visible to all threads to ensure
correct cleanup of the managed resource (which is, after all, shared_ptr's
job!)
On multi-processor systems memory synchronisation may be needed so that
reference-count updates and the destruction of the managed resource are
race-free.
</para>

<para>
The function <function>_Sp_counted_base::_M_add_ref_lock()</function>, called when
obtaining a shared_ptr from a weak_ptr, has to test if the managed
resource still exists and either increment the reference count or throw
<classname>bad_weak_ptr</classname>.
In a multi-threaded program there is a potential race condition if the last
reference is dropped (and the managed resource destroyed) between testing
the reference count and incrementing it, which could result in a shared_ptr
pointing to invalid memory.
</para>
<para>
The Boost shared_ptr (as used in GCC) features a clever lock-free
algorithm to avoid the race condition, but this relies on the
processor supporting an atomic <emphasis>Compare-And-Swap</emphasis>
instruction. For other platforms there are fall-backs using mutex
locks.  Boost (as of version 1.35) includes several different
implementations and the preprocessor selects one based on the
compiler, standard library, platform etc. For the version of
shared_ptr in libstdc++ the compiler and library are fixed, which
makes things much simpler: we have an atomic CAS or we don't, see Lock
Policy below for details.
</para>

  </section>

<<<<<<< HEAD
  <section>
    <title>Selecting Lock Policy</title>
=======
  <section><info><title>Selecting Lock Policy</title></info>
    
>>>>>>> 3082eeb7

    <para>
    </para>

    <para>
There is a single <classname>_Sp_counted_base</classname> class,
which is a template parameterized on the enum
<type>__gnu_cxx::_Lock_policy</type>.  The entire family of classes is
parameterized on the lock policy, right up to
<classname>__shared_ptr</classname>, <classname>__weak_ptr</classname> and
<classname>__enable_shared_from_this</classname>. The actual
<classname>std::shared_ptr</classname> class inherits from
<classname>__shared_ptr</classname> with the lock policy parameter
selected automatically based on the thread model and platform that
libstdc++ is configured for, so that the best available template
specialization will be used. This design is necessary because it would
not be conforming for <classname>shared_ptr</classname> to have an
extra template parameter, even if it had a default value.  The
available policies are:
    </para>

   <orderedlist>
     <listitem>
       <para>
       <type>_S_Atomic</type>
       </para>
       <para>
Selected when GCC supports a builtin atomic compare-and-swap operation
on the target processor (see <link xmlns:xlink="http://www.w3.org/1999/xlink" xlink:href="http://gcc.gnu.org/onlinedocs/gcc/Atomic-Builtins.html">Atomic
Builtins</link>.)  The reference counts are maintained using a lock-free
algorithm and GCC's atomic builtins, which provide the required memory
synchronisation.
       </para>
     </listitem>

     <listitem>
       <para>
       <type>_S_Mutex</type>
       </para>
       <para>
The _Sp_counted_base specialization for this policy contains a mutex,
which is locked in add_ref_lock(). This policy is used when GCC's atomic
builtins aren't available so explicit memory barriers are needed in places.
       </para>
     </listitem>

     <listitem>
       <para>
       <type>_S_Single</type>
       </para>
       <para>
This policy uses a non-reentrant add_ref_lock() with no locking. It is
used when libstdc++ is built without <literal>--enable-threads</literal>.
       </para>
     </listitem>

   </orderedlist>
     <para>
       For all three policies, reference count increments and
       decrements are done via the functions in
       <filename>ext/atomicity.h</filename>, which detect if the program
       is multi-threaded.  If only one thread of execution exists in
       the program then less expensive non-atomic operations are used.
     </para>
  </section>

<<<<<<< HEAD
  <section>
    <title>Dual C++0x and TR1 Implementation</title>
=======
  <section><info><title>Dual C++0x and TR1 Implementation</title></info>
    

<para>
The interface of <classname>tr1::shared_ptr</classname> was extended for C++0x
with support for rvalue-references and the other features from N2351.
The <classname>_Sp_counted_base</classname> base class is implemented in
<filename>tr1/boost_sp_shared_count.h</filename> and is common to the TR1
and C++0x versions of <classname>shared_ptr</classname>.
</para>
>>>>>>> 3082eeb7

<para>
The classes derived from <classname>_Sp_counted_base</classname> (see Class Hierarchy
above) and <classname>__shared_count</classname> are implemented separately for C++0x
and TR1, in <filename>bits/shared_ptr.h</filename> and
<filename>tr1/shared_ptr.h</filename> respectively.
</para>

<para>
The TR1 implementation is considered relatively stable, so is unlikely to
change unless bug fixes require it.  If the code that is common to both
C++0x and TR1 modes needs to diverge further then it might be necessary to
<<<<<<< HEAD
duplicate additional classes and only make changes to the C++0x versions.
</para>
</section>

<section>
<title>Related functions and classes</title>
=======
duplicate <classname>_Sp_counted_base</classname> and only make changes to
the C++0x version.
</para>
</section>

<section><info><title>Related functions and classes</title></info>

>>>>>>> 3082eeb7

<variablelist>

<varlistentry>
  <term><code>dynamic_pointer_cast</code>, <code>static_pointer_cast</code>,
<code>const_pointer_cast</code></term>
  <listitem>
    <para>
As noted in N2351, these functions can be implemented non-intrusively using
the alias constructor.  However the aliasing constructor is only available
in C++0x mode, so in TR1 mode these casts rely on three non-standard
constructors in shared_ptr and __shared_ptr.
In C++0x mode these constructors and the related tag types are not needed.
    </para>
  </listitem>
</varlistentry>

<varlistentry>
  <term><code>enable_shared_from_this</code></term>
  <listitem>
    <para>
The clever overload to detect a base class of type
<code>enable_shared_from_this</code> comes straight from Boost.
There is an extra overload for <code>__enable_shared_from_this</code> to
work smoothly with <code>__shared_ptr&lt;Tp, Lp&gt;</code> using any lock
policy.
    </para>
  </listitem>
</varlistentry>

<varlistentry>
  <term><code>make_shared</code>, <code>allocate_shared</code></term>
  <listitem>
    <para>
<code>make_shared</code> simply forwards to <code>allocate_shared</code>
with <code>std::allocator</code> as the allocator.
Although these functions can be implemented non-intrusively using the
alias constructor, if they have access to the implementation then it is
possible to save storage and reduce the number of heap allocations. The
newly constructed object and the _Sp_counted_* can be allocated in a single
block and the standard says implementations are "encouraged, but not required,"
to do so. This implementation provides additional non-standard constructors
(selected with the type <code>_Sp_make_shared_tag</code>) which create an
object of type <code>_Sp_counted_ptr_inplace</code> to hold the new object.
The returned <code>shared_ptr&lt;A&gt;</code> needs to know the address of the
new <code>A</code> object embedded in the <code>_Sp_counted_ptr_inplace</code>,
but it has no way to access it.
This implementation uses a "covert channel" to return the address of the
embedded object when <code>get_deleter&lt;_Sp_make_shared_tag&gt;()</code>
is called.  Users should not try to use this.
As well as the extra constructors, this implementation also needs some
members of _Sp_counted_deleter to be protected where they could otherwise
be private.
    </para>
  </listitem>
</varlistentry>

</variablelist>

</section>

</section>

<!--- XXX
     <listitem>
       <type>_Sp_counted_base&lt;Lp&gt;</type>
       <para>
The base of the hierarchy is parameterized on the lock policy alone.
_Sp_counted_base doesn't depend on the type of pointer being managed,
it only maintains the reference counts and calls virtual functions when
the counts drop to zero. The managed object is destroyed when the last
strong reference is dropped, but the _Sp_counted_base itself must exist
until the last weak reference is dropped.
       </para>
     </listitem>

     <listitem>
       <type>_Sp_counted_base_impl&lt;Ptr, Deleter, Lp&gt;</type>
       <para>
Inherits from _Sp_counted_base and stores a pointer of type <code>Ptr</code>
and a deleter of type <code>Deleter</code>.  <code>_Sp_deleter</code> is
used when the user doesn't supply a custom deleter. Unlike Boost's, this
default deleter is not "checked" because GCC already issues a warning if
<code>delete</code> is used with an incomplete type.
This is the only derived type used by <code>tr1::shared_ptr&lt;Ptr&gt;</code>
and it is never used by <code>std::shared_ptr</code>, which uses one of
the following types, depending on how the shared_ptr is constructed.
       </para>
     </listitem>
-->

<<<<<<< HEAD
<section id="shared_ptr.using">
<title>Use</title>

  <section>
    <title>Examples</title>
=======
<section xml:id="shared_ptr.using"><info><title>Use</title></info>


  <section><info><title>Examples</title></info>
    
>>>>>>> 3082eeb7
    <para>
      Examples of use can be found in the testsuite, under
      <filename class="directory">testsuite/tr1/2_general_utilities/shared_ptr</filename>,
      <filename class="directory">testsuite/20_util/shared_ptr</filename>
      and
      <filename class="directory">testsuite/20_util/weak_ptr</filename>.
    </para>
  </section>

<<<<<<< HEAD
  <section>
    <title>Unresolved Issues</title>
    <para>
      The resolution to C++ Standard Library issue <ulink url="http://www.open-std.org/jtc1/sc22/wg21/docs/lwg-active.html#674">674</ulink>,
      "shared_ptr interface changes for consistency with N1856" will
      need to be implemented after it is accepted into the working
      paper. Issue <ulink url="http://www.open-std.org/jtc1/sc22/wg21/docs/lwg-active.html#743">743</ulink>
      might also require changes.
=======
  <section><info><title>Unresolved Issues</title></info>
    
    <para>
      The <emphasis><classname>shared_ptr</classname> atomic access</emphasis>
      clause in the C++0x working draft is not implemented in GCC.
>>>>>>> 3082eeb7
    </para>

    <para>
      The <type>_S_single</type> policy uses atomics when used in MT
      code, because it uses the same dispatcher functions that check
      <function>__gthread_active_p()</function>. This could be
      addressed by providing template specialisations for some members
      of <classname>_Sp_counted_base&lt;_S_single&gt;</classname>.
    </para>

    <para>
      Unlike Boost, this implementation does not use separate classes
      for the pointer+deleter and pointer+deleter+allocator cases in
      C++0x mode, combining both into _Sp_counted_deleter and using
      <classname>allocator</classname> when the user doesn't specify
      an allocator.  If it was found to be beneficial an additional
      class could easily be added.  With the current implementation,
      the _Sp_counted_deleter and __shared_count constructors taking a
      custom deleter but no allocator are technically redundant and
      could be removed, changing callers to always specify an
      allocator. If a separate pointer+deleter class was added the
      __shared_count constructor would be needed, so it has been kept
      for now.
    </para>

    <para>
      The hack used to get the address of the managed object from
      <function>_Sp_counted_ptr_inplace::_M_get_deleter()</function>
      is accessible to users. This could be prevented if
      <function>get_deleter&lt;_Sp_make_shared_tag&gt;()</function>
      always returned NULL, since the hack only needs to work at a
      lower level, not in the public API. This wouldn't be difficult,
      but hasn't been done since there is no danger of accidental
      misuse: users already know they are relying on unsupported
      features if they refer to implementation details such as
      _Sp_make_shared_tag.
    </para>

    <para>
      tr1::_Sp_deleter could be a private member of tr1::__shared_count but it
      would alter the ABI.
    </para>

<<<<<<< HEAD
    <para>
      Exposing the alias constructor in TR1 mode could simplify the
      *_pointer_cast functions.  Constructor could be private in TR1
      mode, with the cast functions as friends.
    </para>
=======
>>>>>>> 3082eeb7
  </section>

</section>

<<<<<<< HEAD
<section id="shared_ptr.ack">
<title>Acknowledgments</title>

=======
<section xml:id="shared_ptr.ack"><info><title>Acknowledgments</title></info>


>>>>>>> 3082eeb7
  <para>
    The original authors of the Boost shared_ptr, which is really nice
    code to work with, Peter Dimov in particular for his help and
    invaluable advice on thread safety.  Phillip Jordan and Paolo
    Carlini for the lock policy implementation.
  </para>

</section>

<<<<<<< HEAD
<bibliography id="shared_ptr.biblio">
<title>Bibliography</title>

  <biblioentry>
    <biblioid class="uri">
      <ulink url="http://www.open-std.org/jtc1/sc22/wg21/docs/papers/2007/n2351.htm">
	<citetitle>
	  Improving shared_ptr for C++0x, Revision 2
	</citetitle>
      </ulink>
    </biblioid>
=======
<bibliography xml:id="shared_ptr.biblio"><info><title>Bibliography</title></info>


  <biblioentry>
      <title>
	<link xmlns:xlink="http://www.w3.org/1999/xlink"
	      xlink:href="http://www.open-std.org/jtc1/sc22/wg21/docs/papers/2007/n2351.htm">
      Improving shared_ptr for C++0x, Revision 2
	</link>
      </title>

    <subtitle>
      N2351
    </subtitle>
  </biblioentry>

  <biblioentry>
      <title>
	<link xmlns:xlink="http://www.w3.org/1999/xlink"
	      xlink:href="http://open-std.org/jtc1/sc22/wg21/docs/papers/2007/n2456.html">
      C++ Standard Library Active Issues List
	</link>
      </title>

>>>>>>> 3082eeb7
    <subtitle>
      N2351
    </subtitle>
  </biblioentry>

  <biblioentry>
<<<<<<< HEAD
    <biblioid class="uri">
      <ulink url="http://open-std.org/jtc1/sc22/wg21/docs/papers/2007/n2456.html">
	<citetitle>
	  C++ Standard Library Active Issues List
	</citetitle>
      </ulink>
    </biblioid>
=======
      <title>
	<link xmlns:xlink="http://www.w3.org/1999/xlink"
	      xlink:href="http://www.open-std.org/jtc1/sc22/wg21/docs/papers/2007/n2461.pdf">
      Working Draft, Standard for Programming Language C++
	</link>
      </title>
>>>>>>> 3082eeb7
    <subtitle>
      N2456
    </subtitle>
  </biblioentry>

  <biblioentry>
<<<<<<< HEAD
    <biblioid class="uri">
      <ulink url="http://www.open-std.org/jtc1/sc22/wg21/docs/papers/2007/n2461.pdf">
	<citetitle>
	  Working Draft, Standard for Programming Language C++
	</citetitle>
      </ulink>
    </biblioid>
=======
      <title>
	<link xmlns:xlink="http://www.w3.org/1999/xlink"
	      xlink:href="http://boost.org/libs/smart_ptr/shared_ptr.htm">
      Boost C++ Libraries documentation, shared_ptr
	</link>
      </title>

>>>>>>> 3082eeb7
    <subtitle>
      N2461
    </subtitle>
  </biblioentry>
<<<<<<< HEAD

  <biblioentry>
    <biblioid class="uri">
      <ulink url="http://boost.org/libs/smart_ptr/shared_ptr.htm">shared_ptr
	<citetitle>
	  Boost C++ Libraries documentation, shared_ptr
	</citetitle>
      </ulink>
    </biblioid>
    <subtitle>
      N2461
    </subtitle>
  </biblioentry>
=======
>>>>>>> 3082eeb7

</bibliography>

</section><|MERGE_RESOLUTION|>--- conflicted
+++ resolved
@@ -1,15 +1,8 @@
-<<<<<<< HEAD
-<section id="std.util.memory.shared_ptr" xreflabel="shared_ptr">
-<?dbhtml filename="shared_ptr.html"?>
-
-<sectioninfo>
-=======
 <section xmlns="http://docbook.org/ns/docbook" version="5.0" 
 	 xml:id="std.util.memory.shared_ptr" xreflabel="shared_ptr">
 <?dbhtml filename="shared_ptr.html"?>
 
 <info><title>shared_ptr</title>
->>>>>>> 3082eeb7
   <keywordset>
     <keyword>
       ISO C++
@@ -18,12 +11,8 @@
       shared_ptr
     </keyword>
   </keywordset>
-<<<<<<< HEAD
-</sectioninfo>
-=======
 </info>
 
->>>>>>> 3082eeb7
 
 
 <para>
@@ -31,13 +20,8 @@
 and implements shared ownership semantics.
 </para>
 
-<<<<<<< HEAD
-<section id="shared_ptr.req">
-<title>Requirements</title>
-=======
 <section xml:id="shared_ptr.req"><info><title>Requirements</title></info>
 
->>>>>>> 3082eeb7
 
   <para>
   </para>
@@ -59,15 +43,9 @@
   <para>
   </para>
 </section>
-<<<<<<< HEAD
-
-<section id="shared_ptr.design_issues">
-<title>Design Issues</title>
-=======
 
 <section xml:id="shared_ptr.design_issues"><info><title>Design Issues</title></info>
 
->>>>>>> 3082eeb7
 
 
   <para>
@@ -90,19 +68,11 @@
 
 </section>
 
-<<<<<<< HEAD
-<section id="shared_ptr.impl">
-<title>Implementation</title>
-
-  <section>
-    <title>Class Hierarchy</title>
-=======
 <section xml:id="shared_ptr.impl"><info><title>Implementation</title></info>
 
 
   <section><info><title>Class Hierarchy</title></info>
     
->>>>>>> 3082eeb7
 
     <para>
 A <classname>shared_ptr&lt;T&gt;</classname> contains a pointer of
@@ -189,23 +159,8 @@
 
   </section>
 
-<<<<<<< HEAD
-  <section>
-    <title>Thread Safety</title>
-
-    <para>
-The interface of <classname>tr1::shared_ptr</classname> was extended for C++0x
-with support for rvalue-references and the other features from
-N2351. As with other libstdc++ headers shared by TR1 and C++0x,
-boost_shared_ptr.h uses conditional compilation, based on the macros
-<constant>_GLIBCXX_INCLUDE_AS_CXX0X</constant> and
-<constant>_GLIBCXX_INCLUDE_AS_TR1</constant>, to enable and disable
-features.
-    </para>
-=======
   <section><info><title>Thread Safety</title></info>
     
->>>>>>> 3082eeb7
 
     <para>
 C++0x-only features are: rvalue-ref/move support, allocator support,
@@ -216,13 +171,8 @@
 
 <para>
 The
-<<<<<<< HEAD
-<ulink url="http://boost.org/libs/smart_ptr/shared_ptr.htm#ThreadSafety">Thread
-Safety</ulink> section of the Boost shared_ptr documentation says "shared_ptr
-=======
 <link xmlns:xlink="http://www.w3.org/1999/xlink" xlink:href="http://boost.org/libs/smart_ptr/shared_ptr.htm#ThreadSafety">Thread
 Safety</link> section of the Boost shared_ptr documentation says "shared_ptr
->>>>>>> 3082eeb7
 objects offer the same level of thread safety as built-in types."
 The implementation must ensure that concurrent updates to separate shared_ptr
 instances are correct even when those instances share a reference count e.g.
@@ -275,13 +225,8 @@
 
   </section>
 
-<<<<<<< HEAD
-  <section>
-    <title>Selecting Lock Policy</title>
-=======
   <section><info><title>Selecting Lock Policy</title></info>
     
->>>>>>> 3082eeb7
 
     <para>
     </para>
@@ -348,10 +293,6 @@
      </para>
   </section>
 
-<<<<<<< HEAD
-  <section>
-    <title>Dual C++0x and TR1 Implementation</title>
-=======
   <section><info><title>Dual C++0x and TR1 Implementation</title></info>
     
 
@@ -362,7 +303,6 @@
 <filename>tr1/boost_sp_shared_count.h</filename> and is common to the TR1
 and C++0x versions of <classname>shared_ptr</classname>.
 </para>
->>>>>>> 3082eeb7
 
 <para>
 The classes derived from <classname>_Sp_counted_base</classname> (see Class Hierarchy
@@ -375,14 +315,6 @@
 The TR1 implementation is considered relatively stable, so is unlikely to
 change unless bug fixes require it.  If the code that is common to both
 C++0x and TR1 modes needs to diverge further then it might be necessary to
-<<<<<<< HEAD
-duplicate additional classes and only make changes to the C++0x versions.
-</para>
-</section>
-
-<section>
-<title>Related functions and classes</title>
-=======
 duplicate <classname>_Sp_counted_base</classname> and only make changes to
 the C++0x version.
 </para>
@@ -390,7 +322,6 @@
 
 <section><info><title>Related functions and classes</title></info>
 
->>>>>>> 3082eeb7
 
 <variablelist>
 
@@ -482,19 +413,11 @@
      </listitem>
 -->
 
-<<<<<<< HEAD
-<section id="shared_ptr.using">
-<title>Use</title>
-
-  <section>
-    <title>Examples</title>
-=======
 <section xml:id="shared_ptr.using"><info><title>Use</title></info>
 
 
   <section><info><title>Examples</title></info>
     
->>>>>>> 3082eeb7
     <para>
       Examples of use can be found in the testsuite, under
       <filename class="directory">testsuite/tr1/2_general_utilities/shared_ptr</filename>,
@@ -504,22 +427,11 @@
     </para>
   </section>
 
-<<<<<<< HEAD
-  <section>
-    <title>Unresolved Issues</title>
-    <para>
-      The resolution to C++ Standard Library issue <ulink url="http://www.open-std.org/jtc1/sc22/wg21/docs/lwg-active.html#674">674</ulink>,
-      "shared_ptr interface changes for consistency with N1856" will
-      need to be implemented after it is accepted into the working
-      paper. Issue <ulink url="http://www.open-std.org/jtc1/sc22/wg21/docs/lwg-active.html#743">743</ulink>
-      might also require changes.
-=======
   <section><info><title>Unresolved Issues</title></info>
     
     <para>
       The <emphasis><classname>shared_ptr</classname> atomic access</emphasis>
       clause in the C++0x working draft is not implemented in GCC.
->>>>>>> 3082eeb7
     </para>
 
     <para>
@@ -563,27 +475,13 @@
       would alter the ABI.
     </para>
 
-<<<<<<< HEAD
-    <para>
-      Exposing the alias constructor in TR1 mode could simplify the
-      *_pointer_cast functions.  Constructor could be private in TR1
-      mode, with the cast functions as friends.
-    </para>
-=======
->>>>>>> 3082eeb7
   </section>
 
 </section>
 
-<<<<<<< HEAD
-<section id="shared_ptr.ack">
-<title>Acknowledgments</title>
-
-=======
 <section xml:id="shared_ptr.ack"><info><title>Acknowledgments</title></info>
 
 
->>>>>>> 3082eeb7
   <para>
     The original authors of the Boost shared_ptr, which is really nice
     code to work with, Peter Dimov in particular for his help and
@@ -593,19 +491,6 @@
 
 </section>
 
-<<<<<<< HEAD
-<bibliography id="shared_ptr.biblio">
-<title>Bibliography</title>
-
-  <biblioentry>
-    <biblioid class="uri">
-      <ulink url="http://www.open-std.org/jtc1/sc22/wg21/docs/papers/2007/n2351.htm">
-	<citetitle>
-	  Improving shared_ptr for C++0x, Revision 2
-	</citetitle>
-      </ulink>
-    </biblioid>
-=======
 <bibliography xml:id="shared_ptr.biblio"><info><title>Bibliography</title></info>
 
 
@@ -630,44 +515,24 @@
 	</link>
       </title>
 
->>>>>>> 3082eeb7
     <subtitle>
-      N2351
+      N2456
     </subtitle>
   </biblioentry>
 
   <biblioentry>
-<<<<<<< HEAD
-    <biblioid class="uri">
-      <ulink url="http://open-std.org/jtc1/sc22/wg21/docs/papers/2007/n2456.html">
-	<citetitle>
-	  C++ Standard Library Active Issues List
-	</citetitle>
-      </ulink>
-    </biblioid>
-=======
       <title>
 	<link xmlns:xlink="http://www.w3.org/1999/xlink"
 	      xlink:href="http://www.open-std.org/jtc1/sc22/wg21/docs/papers/2007/n2461.pdf">
       Working Draft, Standard for Programming Language C++
 	</link>
       </title>
->>>>>>> 3082eeb7
     <subtitle>
-      N2456
+      N2461
     </subtitle>
   </biblioentry>
 
   <biblioentry>
-<<<<<<< HEAD
-    <biblioid class="uri">
-      <ulink url="http://www.open-std.org/jtc1/sc22/wg21/docs/papers/2007/n2461.pdf">
-	<citetitle>
-	  Working Draft, Standard for Programming Language C++
-	</citetitle>
-      </ulink>
-    </biblioid>
-=======
       <title>
 	<link xmlns:xlink="http://www.w3.org/1999/xlink"
 	      xlink:href="http://boost.org/libs/smart_ptr/shared_ptr.htm">
@@ -675,27 +540,10 @@
 	</link>
       </title>
 
->>>>>>> 3082eeb7
     <subtitle>
       N2461
     </subtitle>
   </biblioentry>
-<<<<<<< HEAD
-
-  <biblioentry>
-    <biblioid class="uri">
-      <ulink url="http://boost.org/libs/smart_ptr/shared_ptr.htm">shared_ptr
-	<citetitle>
-	  Boost C++ Libraries documentation, shared_ptr
-	</citetitle>
-      </ulink>
-    </biblioid>
-    <subtitle>
-      N2461
-    </subtitle>
-  </biblioentry>
-=======
->>>>>>> 3082eeb7
 
 </bibliography>
 

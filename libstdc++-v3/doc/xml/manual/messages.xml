--- conflicted
+++ resolved
@@ -1,11 +1,8 @@
-<<<<<<< HEAD
-<section id="manual.localization.facet.messages" xreflabel="Messages">
-=======
-<sect1 id="manual.localization.facet.messages" xreflabel="Messages">
->>>>>>> e33a1692
+<section xmlns="http://docbook.org/ns/docbook" version="5.0" 
+	 xml:id="manual.localization.facet.messages" xreflabel="Messages">
 <?dbhtml filename="messages.html"?>
 
-<sectioninfo>
+<info><title>messages</title>
   <keywordset>
     <keyword>
       ISO C++
@@ -14,9 +11,9 @@
       messages
     </keyword>
   </keywordset>
-</sectioninfo>
-
-<title>messages</title>
+</info>
+
+
 
 <para>
 The std::messages facet implements message retrieval functionality
@@ -24,12 +21,8 @@
 or IEEE 1003.1-200 functions.
 </para>
 
-<<<<<<< HEAD
-<section id="facet.messages.req">
-=======
-<sect2 id="facet.messages.req">
->>>>>>> e33a1692
-<title>Requirements</title>
+<section xml:id="facet.messages.req"><info><title>Requirements</title></info>
+
 
 <para>
 The std::messages facet is probably the most vaguely defined facet in
@@ -116,12 +109,8 @@
 
 </section>
 
-<<<<<<< HEAD
-<section id="facet.messages.design">
-=======
-<sect2 id="facet.messages.design">
->>>>>>> e33a1692
-<title>Design</title>
+<section xml:id="facet.messages.design"><info><title>Design</title></info>
+
 
 <para>
 A couple of notes on the standard.
@@ -169,18 +158,11 @@
 
 </section>
 
-<<<<<<< HEAD
-<section id="facet.messages.impl">
-<title>Implementation</title>
-
-  <section id="messages.impl.models">
-=======
-<sect2 id="facet.messages.impl">
-<title>Implementation</title>
-
-  <sect3 id="messages.impl.models">
->>>>>>> e33a1692
-  <title>Models</title>
+<section xml:id="facet.messages.impl"><info><title>Implementation</title></info>
+
+
+  <section xml:id="messages.impl.models"><info><title>Models</title></info>
+  
   <para>
     This is a relatively simple class, on the face of it. The standard
     specifies very little in concrete terms, so generic
@@ -247,12 +229,8 @@
 
   </section>
 
-<<<<<<< HEAD
-  <section id="messages.impl.gnu">
-=======
-  <sect3 id="messages.impl.gnu">
->>>>>>> e33a1692
-  <title>The GNU Model</title>
+  <section xml:id="messages.impl.gnu"><info><title>The GNU Model</title></info>
+  
 
   <para>
     The messages facet, because it is retrieving and converting
@@ -344,12 +322,8 @@
   </section>
 </section>
 
-<<<<<<< HEAD
-<section id="facet.messages.use">
-=======
-<sect2 id="facet.messages.use">
->>>>>>> e33a1692
-<title>Use</title>
+<section xml:id="facet.messages.use"><info><title>Use</title></info>
+
  <para>
    A simple example using the GNU model of message conversion.
  </para>
@@ -378,12 +352,8 @@
 
 </section>
 
-<<<<<<< HEAD
-<section id="facet.messages.future">
-=======
-<sect2 id="facet.messages.future">
->>>>>>> e33a1692
-<title>Future</title>
+<section xml:id="facet.messages.future"><info><title>Future</title></info>
+
 
 <itemizedlist>
 <listitem>
@@ -469,21 +439,15 @@
 
 </section>
 
-<bibliography id="facet.messages.biblio">
-<title>Bibliography</title>
-
-  <biblioentry>
-    <title>
+<bibliography xml:id="facet.messages.biblio"><info><title>Bibliography</title></info>
+
+
+  <biblioentry>
+    <citetitle>
       The GNU C Library
-    </title>
-    <author>
-      <surname>McGrath</surname>
-      <firstname>Roland</firstname>
-    </author>
-    <author>
-      <surname>Drepper</surname>
-      <firstname>Ulrich</firstname>
-    </author>
+    </citetitle>
+    <author><personname><surname>McGrath</surname><firstname>Roland</firstname></personname></author>
+    <author><personname><surname>Drepper</surname><firstname>Ulrich</firstname></personname></author>
     <copyright>
       <year>2007</year>
       <holder>FSF</holder>
@@ -493,23 +457,20 @@
   </biblioentry>
 
   <biblioentry>
-    <title>
+    <citetitle>
       Correspondence
-    </title>
-    <author>
-      <surname>Drepper</surname>
-      <firstname>Ulrich</firstname>
-    </author>
+    </citetitle>
+    <author><personname><surname>Drepper</surname><firstname>Ulrich</firstname></personname></author>
     <copyright>
       <year>2002</year>
-      <holder></holder>
-    </copyright>
-  </biblioentry>
-
-  <biblioentry>
-    <title>
+      <holder/>
+    </copyright>
+  </biblioentry>
+
+  <biblioentry>
+    <citetitle>
       ISO/IEC 14882:1998 Programming languages - C++
-    </title>
+    </citetitle>
     <copyright>
       <year>1998</year>
       <holder>ISO</holder>
@@ -517,9 +478,9 @@
   </biblioentry>
 
   <biblioentry>
-    <title>
+    <citetitle>
       ISO/IEC 9899:1999 Programming languages - C
-    </title>
+    </citetitle>
 
     <copyright>
       <year>1999</year>
@@ -528,13 +489,11 @@
   </biblioentry>
 
   <biblioentry>
-    <biblioid class="uri">
-      <ulink url="http://www.opengroup.org/austin">
-	<citetitle>
-	  System Interface Definitions, Issue 7 (IEEE Std. 1003.1-2008)
-	</citetitle>
-      </ulink>
+    <biblioid xmlns:xlink="http://www.w3.org/1999/xlink" xlink:href="http://www.opengroup.org/austin" class="uri">
     </biblioid>
+    <citetitle>
+      System Interface Definitions, Issue 7 (IEEE Std. 1003.1-2008)
+    </citetitle>
     <copyright>
       <year>2008</year>
       <holder>
@@ -542,26 +501,13 @@
 	Engineers, Inc.
       </holder>
     </copyright>
-<<<<<<< HEAD
-  </biblioentry>
-=======
-
-    <biblioid>
-      <ulink url="http://www.opengroup.org/austin/">
-      </ulink>
-    </biblioid>
-
-  </biblioentry> 
->>>>>>> e33a1692
-
-  <biblioentry>
-    <title>
+  </biblioentry>
+
+  <biblioentry>
+    <citetitle>
       The C++ Programming Language, Special Edition
-    </title>
-    <author>
-      <surname>Stroustrup</surname>
-      <firstname>Bjarne</firstname>
-    </author>
+    </citetitle>
+    <author><personname><surname>Stroustrup</surname><firstname>Bjarne</firstname></personname></author>
     <copyright>
       <year>2000</year>
       <holder>Addison Wesley, Inc.</holder>
@@ -575,20 +521,14 @@
   </biblioentry>
 
   <biblioentry>
-    <title>
+    <citetitle>
       Standard C++ IOStreams and Locales
-    </title>
+    </citetitle>
     <subtitle>
       Advanced Programmer's Guide and Reference
     </subtitle>
-    <author>
-      <surname>Langer</surname>
-      <firstname>Angelika</firstname>
-    </author>
-    <author>
-      <surname>Kreft</surname>
-      <firstname>Klaus</firstname>
-    </author>
+    <author><personname><surname>Langer</surname><firstname>Angelika</firstname></personname></author>
+    <author><personname><surname>Kreft</surname><firstname>Klaus</firstname></personname></author>
     <copyright>
       <year>2000</year>
       <holder>Addison Wesley Longman, Inc.</holder>
@@ -601,37 +541,24 @@
   </biblioentry>
 
   <biblioentry>
-<<<<<<< HEAD
-    <biblioid class="uri">
-      <ulink url="http://java.sun.com/reference/api/index.html">
-	<citetitle>
-	  API Specifications, Java Platform
-	</citetitle>
-=======
-    <title>
-      Java 2 Platform, Standard Edition, v 1.3.1 API Specification
-    </title>
-    <pagenums>java.util.Properties, java.text.MessageFormat,
-java.util.Locale, java.util.ResourceBundle</pagenums>
-    <biblioid>
-      <ulink url="http://java.sun.com/reference/api/index.html">
->>>>>>> e33a1692
-      </ulink>
-    </biblioid>
+    <biblioid xmlns:xlink="http://www.w3.org/1999/xlink" xlink:href="http://java.sun.com/reference/api/index.html" class="uri">
+      </biblioid>
+      <citetitle>
+	API Specifications, Java Platform
+      </citetitle>
+
     <pagenums>java.util.Properties, java.text.MessageFormat,
 java.util.Locale, java.util.ResourceBundle
     </pagenums>
   </biblioentry>
 
   <biblioentry>
-    <biblioid class="uri">
-      <ulink url="http://www.gnu.org/software/gettext/">
-	<citetitle>
-	  GNU gettext tools, version 0.10.38, Native Language Support
-Library and Tools.
-	</citetitle>
-      </ulink>
+    <biblioid xmlns:xlink="http://www.w3.org/1999/xlink" xlink:href="http://www.gnu.org/software/gettext/" class="uri">
     </biblioid>
+    <citetitle>
+      GNU gettext tools, version 0.10.38, Native Language Support
+      Library and Tools.
+    </citetitle>
   </biblioentry>
 
 </bibliography>

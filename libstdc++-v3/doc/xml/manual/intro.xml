--- conflicted
+++ resolved
@@ -33,18 +33,6 @@
     <xi:include xmlns:xi="http://www.w3.org/2001/XInclude" parse="xml" href="status_cxx200x.xml">
     </xi:include>
 
-<<<<<<< HEAD
-    <!-- Section 01.3 : Status C++ 200x -->
-    <xi:include xmlns:xi="http://www.w3.org/2001/XInclude" 
-		parse="xml" href="status_cxx200x.xml">
-    </xi:include>    
-
-    <!-- Section 01.4 : Status C++ TR24733 -->
-    <xi:include xmlns:xi="http://www.w3.org/2001/XInclude" 
-		parse="xml" href="status_cxxtr24733.xml">
-    </xi:include>
-  </sect1>
-=======
     <!-- Section 01.3 : Status C++ TR1 -->
     <xi:include xmlns:xi="http://www.w3.org/2001/XInclude" parse="xml" href="status_cxxtr1.xml">
     </xi:include>
@@ -53,7 +41,6 @@
     <xi:include xmlns:xi="http://www.w3.org/2001/XInclude" parse="xml" href="status_cxxtr24733.xml">
     </xi:include>
   </section>
->>>>>>> 779871ac
 
   <!-- Section 02 : License -->
   <section xml:id="manual.intro.status.license" xreflabel="License"><info><title>License</title></info>
@@ -196,12 +183,7 @@
       
     <para>
       Information on known bugs, details on efforts to fix them, and
-<<<<<<< HEAD
-      fixed bugs are all available as part of the <ulink
-      url="http://gcc.gnu.org/bugs/">GCC bug tracking system</ulink>,
-=======
       fixed bugs are all available as part of the <link xmlns:xlink="http://www.w3.org/1999/xlink" xlink:href="http://gcc.gnu.org/bugs/">GCC bug tracking system</link>,
->>>>>>> 779871ac
       with the category set to <literal>libstdc++</literal>.
     </para>
     </section>
@@ -815,13 +797,8 @@
     <listitem><para>In C++0x mode, remove the pow(complex&lt;T&gt;, int) signature.
     </para></listitem></varlistentry>
 
-<<<<<<< HEAD
-    <varlistentry><term><ulink url="../ext/lwg-defects.html#853">853</ulink>:
-        <emphasis>to_string needs updating with zero and one</emphasis>
-=======
     <varlistentry><term><link xmlns:xlink="http://www.w3.org/1999/xlink" xlink:href="../ext/lwg-defects.html#853">853</link>:
 	<emphasis>to_string needs updating with zero and one</emphasis>
->>>>>>> 779871ac
     </term>
     <listitem><para>Update / add the signatures.
     </para></listitem></varlistentry>

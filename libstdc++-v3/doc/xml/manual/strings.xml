--- conflicted
+++ resolved
@@ -1,14 +1,3 @@
-<<<<<<< HEAD
-<?xml version='1.0'?>
-<!DOCTYPE chapter PUBLIC "-//OASIS//DTD DocBook XML V4.5//EN"
- "http://www.oasis-open.org/docbook/xml/4.5/docbookx.dtd"
-[ ]>
-
-<chapter id="std.strings" xreflabel="Strings">
-<?dbhtml filename="strings.html"?>
-
-<chapterinfo>
-=======
 <chapter xmlns="http://docbook.org/ns/docbook" version="5.0" 
 	 xml:id="std.strings" xreflabel="Strings">
 <?dbhtml filename="strings.html"?>
@@ -17,7 +6,6 @@
   Strings
   <indexterm><primary>Strings</primary></indexterm>
 </title>
->>>>>>> b56a5220
   <keywordset>
     <keyword>
       ISO C++
@@ -26,33 +14,16 @@
       library
     </keyword>
   </keywordset>
-<<<<<<< HEAD
-</chapterinfo>
-
-<title>
-  Strings
-  <indexterm><primary>Strings</primary></indexterm>
-</title>
-=======
 </info>
->>>>>>> b56a5220
 
 <!-- Sect1 01 : Character Traits -->
 
 <!-- Sect1 02 : String Classes -->
-<<<<<<< HEAD
-<sect1 id="std.strings.string" xreflabel="string">
-  <title>String Classes</title>
-
-  <sect2 id="strings.string.simple" xreflabel="Simple Transformations">
-    <title>Simple Transformations</title>
-=======
 <section xml:id="std.strings.string" xreflabel="string"><info><title>String Classes</title></info>
   
 
   <section xml:id="strings.string.simple" xreflabel="Simple Transformations"><info><title>Simple Transformations</title></info>
     
->>>>>>> b56a5220
     <para>
       Here are Standard, simple, and portable ways to perform common
       transformations on a <code>string</code> instance, such as
@@ -113,13 +84,8 @@
       are overloaded names (declared in <code>&lt;cctype&gt;</code> and
       <code>&lt;locale&gt;</code>) so the template-arguments for
       <code>transform&lt;&gt;</code> cannot be deduced, as explained in
-<<<<<<< HEAD
-      <ulink url="http://gcc.gnu.org/ml/libstdc++/2002-11/msg00180.html">this
-      message</ulink>.
-=======
       <link xmlns:xlink="http://www.w3.org/1999/xlink" xlink:href="http://gcc.gnu.org/ml/libstdc++/2002-11/msg00180.html">this
       message</link>.
->>>>>>> b56a5220
       <!-- section 14.8.2.4 clause 16 in ISO 14882:1998  -->
       At minimum, you can write short wrappers like
    </para>
@@ -150,15 +116,9 @@
       optimize named temporaries out of existence.
    </para>
 
-<<<<<<< HEAD
-  </sect2>
-  <sect2 id="strings.string.case" xreflabel="Case Sensitivity">
-    <title>Case Sensitivity</title>
-=======
   </section>
   <section xml:id="strings.string.case" xreflabel="Case Sensitivity"><info><title>Case Sensitivity</title></info>
     
->>>>>>> b56a5220
     <para>
     </para>
 
@@ -202,16 +162,6 @@
       remain useful instructional tools, however.
    </para>
    <para><emphasis>Added September 2000:</emphasis>  James Kanze provided a link to a
-<<<<<<< HEAD
-      <ulink url="http://www.unicode.org/reports/tr21/tr21-5.html">Unicode
-      Technical Report discussing case handling</ulink>, which provides some
-      very good information.
-   </para>
-
-  </sect2>
-  <sect2 id="strings.string.character_types" xreflabel="Arbitrary Characters">
-    <title>Arbitrary Character Types</title>
-=======
       <link xmlns:xlink="http://www.w3.org/1999/xlink" xlink:href="http://www.unicode.org/reports/tr21/tr21-5.html">Unicode
       Technical Report discussing case handling</link>, which provides some
       very good information.
@@ -220,7 +170,6 @@
   </section>
   <section xml:id="strings.string.character_types" xreflabel="Arbitrary Characters"><info><title>Arbitrary Character Types</title></info>
     
->>>>>>> b56a5220
     <para>
     </para>
 
@@ -289,17 +238,10 @@
       (See how tricky this is?)
    </para>
 
-<<<<<<< HEAD
-  </sect2>
-
-  <sect2 id="strings.string.token" xreflabel="Tokenizing">
-    <title>Tokenizing</title>
-=======
   </section>
 
   <section xml:id="strings.string.token" xreflabel="Tokenizing"><info><title>Tokenizing</title></info>
     
->>>>>>> b56a5220
     <para>
     </para>
    <para>The Standard C (and C++) function <code>strtok()</code> leaves a lot to
@@ -396,15 +338,9 @@
    </para>
 
 
-<<<<<<< HEAD
-  </sect2>
-  <sect2 id="strings.string.shrink" xreflabel="Shrink to Fit">
-    <title>Shrink to Fit</title>
-=======
   </section>
   <section xml:id="strings.string.shrink" xreflabel="Shrink to Fit"><info><title>Shrink to Fit</title></info>
     
->>>>>>> b56a5220
     <para>
     </para>
    <para>From GCC 3.4 calling <code>s.reserve(res)</code> on a
@@ -422,7 +358,6 @@
       (see <link linkend="faq.size_equals_capacity">this FAQ
       entry</link>) but the regular copy constructor cannot be used
       because libstdc++'s <code>string</code> is Copy-On-Write.
-<<<<<<< HEAD
    </para>
    <para>In <link linkend="status.iso.200x">C++0x</link> mode you can call
       <code>s.shrink_to_fit()</code> to achieve the same effect as
@@ -430,23 +365,10 @@
    </para>
 
 
-  </sect2>
-
-  <sect2 id="strings.string.Cstring" xreflabel="CString (MFC)">
-    <title>CString (MFC)</title>
-=======
-   </para>
-   <para>In <link linkend="status.iso.200x">C++0x</link> mode you can call
-      <code>s.shrink_to_fit()</code> to achieve the same effect as
-      <code>s.reserve(s.size())</code>.
-   </para>
-
-
   </section>
 
   <section xml:id="strings.string.Cstring" xreflabel="CString (MFC)"><info><title>CString (MFC)</title></info>
     
->>>>>>> b56a5220
     <para>
     </para>
 
@@ -556,13 +478,8 @@
 	 </para></listitem>
       </itemizedlist>
 
-<<<<<<< HEAD
-  </sect2>
-</sect1>
-=======
   </section>
 </section>
->>>>>>> b56a5220
 
 <!-- Sect1 03 : Interacting with C -->
 

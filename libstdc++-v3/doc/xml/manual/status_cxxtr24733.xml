<section xmlns="http://docbook.org/ns/docbook" version="5.0" 
	 xml:id="status.iso.tr24733" xreflabel="Status C++ TR24733">
<?dbhtml filename="status_iso_cxxtr24733.html"?>

<<<<<<< HEAD
<sect2info>
=======
<info><title>C++ TR 24733</title>
>>>>>>> 6e7f08ad
  <keywordset>
    <keyword>
      TR 24733
    </keyword>
  </keywordset>
</info>

<para>
This table is based on the table of contents of
ISO/IEC TR 24733 Date: 2009-08-28
Extension for the programming language C++ to support
decimal floating-point arithmetic
</para>

<para>
This page describes the TR 24733 support in mainline GCC SVN, not in any
particular release.
</para>

<!-- Status is Yes or No, Broken/Partial-->
<!--
   Yes

   No
      <?dbhtml bgcolor="#C8B0B0" ?>
   Broken/Partial
      <?dbhtml bgcolor="#B0B0B0" ?>
-->
<table frame="all">
<title>C++ TR 24733 Implementation Status</title>

<tgroup cols="4" align="left" colsep="0" rowsep="1">
<colspec colname="c1"/>
<colspec colname="c2"/>
<colspec colname="c3"/>
<colspec colname="c4"/>
  <thead>
    <row>
      <entry>Section</entry>
      <entry>Description</entry>
      <entry>Status</entry>
      <entry>Comments</entry>
    </row>
  </thead>

  <tbody>
    <row>
      <entry>
	<emphasis>0</emphasis>
      </entry>
      <entry namest="c2" nameend="c4" align="left">
	<emphasis>Introduction</emphasis>
      </entry>
    </row>

    <row>
      <entry>
	<emphasis>1</emphasis>
      </entry>
      <entry namest="c2" nameend="c4" align="left">
	<emphasis>Normative references</emphasis>
      </entry>
    </row>

    <row>
      <entry>
	<emphasis>2</emphasis>
      </entry>
      <entry namest="c2" nameend="c4" align="left">
	<emphasis>Conventions</emphasis>
      </entry>
    </row>

    <row>
      <entry>
	<emphasis>3</emphasis>
      </entry>
      <entry namest="c2" nameend="c4" align="left">
	<emphasis>Decimal floating-point types</emphasis>
      </entry>
    </row>

    <row>
      <entry>3.1</entry>
      <entry>Characteristics of decimal floating-point types</entry>
      <entry/>
      <entry/>
    </row>
    <row>
      <entry>3.2</entry>
      <entry>Decimal Types</entry>
      <entry/>
      <entry/>
    </row>
    <row>
      <?dbhtml bgcolor="#B0B0B0" ?>
      <entry>3.2.1</entry>
      <entry>Class <code>decimal</code> synopsis</entry>
      <entry>Partial</entry>
      <entry>Missing declarations for formatted input/output; non-conforming extension for functions converting to integral type</entry>
    </row>
    <row>
      <?dbhtml bgcolor="#B0B0B0" ?>
      <entry>3.2.2</entry>
      <entry>Class <code>decimal32</code></entry>
      <entry>Partial</entry>
      <entry>Missing 3.2.2.5 conversion to integral type; conforming extension for conversion from scalar decimal floating-point</entry>
    </row>
    <row>
      <?dbhtml bgcolor="#B0B0B0" ?>
      <entry>3.2.3</entry>
      <entry>Class <code>decimal64</code></entry>
      <entry>Partial</entry>
      <entry>Missing 3.2.3.5 conversion to integral type; conforming extension for conversion from scalar decimal floating-point</entry>
    </row>
    <row>
      <?dbhtml bgcolor="#B0B0B0" ?>
      <entry>3.2.4</entry>
      <entry>Class <code>decimal128</code></entry>
      <entry>Partial</entry>
      <entry>Missing 3.2.4.5 conversion to integral type; conforming extension for conversion from scalar decimal floating-point</entry>
    </row>
    <row>
      <entry>3.2.5</entry>
      <entry>Initialization from coefficient and exponent</entry>
      <entry>Y</entry>
      <entry/>
    </row>
    <row>
      <entry>3.2.6</entry>
      <entry>Conversion to generic floating-point type</entry>
      <entry>Y</entry>
      <entry/>
    </row>
    <row>
      <entry>3.2.7</entry>
      <entry>Unary arithmetic operators</entry>
      <entry>Y</entry>
      <entry/>
    </row>
    <row>
      <entry>3.2.8</entry>
      <entry>Binary arithmetic operators</entry>
      <entry>Y</entry>
      <entry/>
    </row>
    <row>
      <entry>3.2.9</entry>
      <entry>Comparison operators</entry>
      <entry>Y</entry>
      <entry/>
    </row>
    <row>
      <?dbhtml bgcolor="#C8B0B0" ?>
      <entry>3.2.10</entry>
      <entry>Formatted input</entry>
      <entry>N</entry>
      <entry/>
    </row>
    <row>
      <?dbhtml bgcolor="#C8B0B0" ?>
      <entry>3.2.11</entry>
      <entry>Formatted output</entry>
      <entry>N</entry>
      <entry/>
    </row>
    <row>
      <?dbhtml bgcolor="#C8B0B0" ?>
      <entry>3.3</entry>
      <entry>Additions to header <code>limits</code></entry>
      <entry>N</entry>
      <entry/>
    </row>
    <row>
      <entry>3.4</entry>
      <entry>Headers <code>cfloat</code> and <code>float.h</code></entry>
      <entry/>
      <entry/>
    </row>
    <row>
      <entry>3.4.2</entry>
      <entry>Additions to header <code>cfloat</code> synopsis</entry>
      <entry>Y</entry>
      <entry/>
    </row>
    <row>
      <?dbhtml bgcolor="#B0B0B0" ?>
      <entry>3.4.3</entry>
      <entry>Additions to header <code>float.h</code> synopsis</entry>
      <entry>N</entry>
      <entry/>
    </row>
    <row>
      <entry>3.4.4</entry>
      <entry>Maximum finite value</entry>
      <entry>Y</entry>
      <entry/>
    </row>
    <row>
      <entry>3.4.5</entry>
      <entry>Epsilon</entry>
      <entry>Y</entry>
      <entry/>
    </row>
    <row>
      <entry>3.4.6</entry>
      <entry>Minimum positive normal value</entry>
      <entry>Y</entry>
      <entry/>
    </row>
    <row>
      <entry>3.4.7</entry>
      <entry>Minimum positive subnormal value</entry>
      <entry>Y</entry>
      <entry/>
    </row>
    <row>
      <entry>3.4.8</entry>
      <entry>Evaluation format</entry>
      <entry>Y</entry>
      <entry/>
    </row>
    <row>
      <?dbhtml bgcolor="#C8B0B0" ?>
      <entry>3.5</entry>
      <entry>Additions to <code>cfenv</code> and <code>fenv.h</code></entry>
      <entry>Outside the scope of GCC</entry>
      <entry/>
    </row>
    <row>
      <?dbhtml bgcolor="#C8B0B0" ?>
      <entry>3.6</entry>
      <entry>Additions to <code>cmath</code> and <code>math.h</code></entry>
      <entry>Outside the scope of GCC</entry>
      <entry/>
    </row>
    <row>
      <?dbhtml bgcolor="#C8B0B0" ?>
      <entry>3.7</entry>
      <entry>Additions to <code>cstdio</code> and <code>stdio.h</code></entry>
      <entry>Outside the scope of GCC</entry>
      <entry/>
    </row>
    <row>
      <?dbhtml bgcolor="#C8B0B0" ?>
      <entry>3.8</entry>
      <entry>Additions to <code>cstdlib</code> and <code>stdlib.h</code></entry>
      <entry>Outside the scope of GCC</entry>
      <entry/>
    </row>
    <row>
      <?dbhtml bgcolor="#C8B0B0" ?>
      <entry>3.9</entry>
      <entry>Additions to <code>cwchar</code> and <code>wchar.h</code></entry>
      <entry>Outside the scope of GCC</entry>
      <entry/>
    </row>
    <row>
      <?dbhtml bgcolor="#C8B0B0" ?>
      <entry>3.10</entry>
      <entry>Facets</entry>
      <entry>N</entry>
      <entry/>
    </row>
    <row>
      <?dbhtml bgcolor="#C8B0B0" ?>
      <entry>3.11</entry>
      <entry>Type traits</entry>
      <entry>N</entry>
      <entry/>
    </row>
    <row>
      <?dbhtml bgcolor="#C8B0B0" ?>
      <entry>3.12</entry>
      <entry>Hash functions</entry>
      <entry>N</entry>
      <entry/>
    </row>

    <row>
      <entry>
	<emphasis>4</emphasis>
      </entry>
      <entry namest="c2" nameend="c4" align="left">
	<emphasis>Notes on C compatibility</emphasis>
      </entry>
    </row>

  </tbody>
</tgroup>
</table>


</section><|MERGE_RESOLUTION|>--- conflicted
+++ resolved
@@ -2,11 +2,7 @@
 	 xml:id="status.iso.tr24733" xreflabel="Status C++ TR24733">
 <?dbhtml filename="status_iso_cxxtr24733.html"?>
 
-<<<<<<< HEAD
-<sect2info>
-=======
 <info><title>C++ TR 24733</title>
->>>>>>> 6e7f08ad
   <keywordset>
     <keyword>
       TR 24733

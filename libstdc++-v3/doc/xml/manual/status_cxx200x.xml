<section xmlns="http://docbook.org/ns/docbook" version="5.0" 
	 xml:id="status.iso.200x" xreflabel="Status C++ 200x">
<?dbhtml filename="status_iso_cxx200x.html"?>

<<<<<<< HEAD
<sect2info>
=======
<info><title>C++ 200x</title>
>>>>>>> 6e7f08ad
  <keywordset>
    <keyword>
      ISO C++
    </keyword>
    <keyword>
      200x
    </keyword>
  </keywordset>
</info>

<para>
This table is based on the table of contents of ISO/IEC
<<<<<<< HEAD
Doc No: N3000=09-0190 Date: 2009-11-09
Working Draft, Standard for Programming Language C++
=======
JTC1 SC22 WG21 Doc No: N3092 Date: 2010-03-26
Final Committee Draft, Standard for Programming Language C++
>>>>>>> 6e7f08ad
</para>

<para>
In this implementation <literal>-std=gnu++0x</literal> or
<literal>-std=c++0x</literal> flags must be used to enable language
and library
features. See <link linkend="manual.intro.using.flags">dialect</link>
options. The pre-defined symbol
<constant>__GXX_EXPERIMENTAL_CXX0X__</constant> is used to check for the
presence of the required flag.
</para>

<para>
This page describes the C++0x support in mainline GCC SVN, not in any
particular release.
</para>

<!-- Status is Yes or No, Broken/Partial-->
<!--
   Yes

   No
      <?dbhtml bgcolor="#C8B0B0" ?>
   Broken/Partial
      <?dbhtml bgcolor="#B0B0B0" ?>
-->
<table frame="all">
<title>C++ 200x Implementation Status</title>

<tgroup cols="4" align="left" colsep="0" rowsep="1">
<colspec colname="c1"/>
<colspec colname="c2"/>
<colspec colname="c3"/>
<colspec colname="c4"/>
  <thead>
    <row>
      <entry>Section</entry>
      <entry>Description</entry>
      <entry>Status</entry>
      <entry>Comments</entry>
    </row>
  </thead>

  <tbody>

    <row>
      <entry>
	<emphasis>18</emphasis>
      </entry>
      <entry namest="c2" nameend="c4" align="left">
	<emphasis>Language support</emphasis>
      </entry>
    </row>

    <row>
      <entry>18.1</entry>
      <entry>General</entry>
      <entry>Y</entry>
      <entry/>
    </row>
    <row>
      <?dbhtml bgcolor="#B0B0B0" ?>
      <entry>18.2</entry>
      <entry>Types</entry>
      <entry>Partial</entry>
      <entry>Missing offsetof, max_align_t</entry>
    </row>
    <row>
      <entry>18.3</entry>
      <entry>Implementation properties</entry>
      <entry/>
      <entry/>
    </row>

    <row>
      <entry>18.3.1</entry>
      <entry>Numeric Limits</entry>
      <entry/>
      <entry/>
    </row>
    <row>
      <entry>18.3.1.1</entry>
      <entry>Class template <code>numeric_limits</code></entry>
      <entry>Y</entry>
      <entry/>
    </row>
    <row>
      <?dbhtml bgcolor="#B0B0B0" ?>
      <entry>18.3.1.2</entry>
      <entry><code>numeric_limits</code> members</entry>
      <entry>Partial</entry>
      <entry>Missing constexpr</entry>
    </row>
    <row>
      <?dbhtml bgcolor="#C8B0B0" ?>
      <entry>18.3.1.3</entry>
      <entry><code>float_round_style</code></entry>
      <entry>N</entry>
      <entry/>
    </row>
    <row>
      <?dbhtml bgcolor="#C8B0B0" ?>
      <entry>18.3.1.4</entry>
      <entry><code>float_denorm_style</code></entry>
      <entry>N</entry>
      <entry/>
    </row>
    <row>
      <entry>18.3.1.5</entry>
      <entry><code>numeric_limits</code> specializations</entry>
      <entry>Y</entry>
      <entry/>
    </row>

    <row>
      <entry>18.3.2</entry>
      <entry>C Library</entry>
      <entry>Y</entry>
      <entry/>
    </row>

    <row>
      <entry>18.4</entry>
      <entry>Integer types</entry>
      <entry/>
      <entry/>
    </row>
    <row>
      <entry>18.4.1</entry>
      <entry>Header <code>&lt;cstdint&gt;</code> synopsis</entry>
      <entry>Y</entry>
      <entry/>
    </row>
    <row>
      <?dbhtml bgcolor="#B0B0B0" ?>
<<<<<<< HEAD
      <entry>18.4.2</entry>
      <entry>The header <code>&lt;stdint.h&gt;</code></entry>
      <entry>Partial</entry>
      <entry>May use configure-generated stdint.h via GCC_HEADER_STDINT</entry>
    </row>
    <row>
      <?dbhtml bgcolor="#B0B0B0" ?>
=======
>>>>>>> 6e7f08ad
      <entry>18.5</entry>
      <entry>Start and termination</entry>
      <entry>Partial</entry>
      <entry>C library dependency for quick_exit, at_quick_exit</entry>
    </row>
    <row>
      <entry>18.6</entry>
      <entry>Dynamic memory management</entry>
      <entry>Y</entry>
      <entry/>
    </row>
    <row>
      <entry>18.7</entry>
      <entry>Type identification</entry>
      <entry/>
      <entry/>
    </row>
    <row>
      <entry>18.7.1</entry>
      <entry>Class type_info</entry>
      <entry>Y</entry>
      <entry/>
    </row>
    <row>
<<<<<<< HEAD
      <?dbhtml bgcolor="#C8B0B0" ?>
=======
>>>>>>> 6e7f08ad
      <entry>18.7.2</entry>
      <entry>Class bad_cast</entry>
      <entry>Y</entry>
      <entry/>
    </row>
    <row>
      <entry>18.7.3</entry>
      <entry>Class bad_typeid</entry>
      <entry>Y</entry>
      <entry/>
    </row>
    <row>
      <entry>18.8</entry>
      <entry>Exception handling</entry>
      <entry/>
      <entry/>
    </row>
    <row>
      <entry>18.8.1</entry>
      <entry>Class exception</entry>
      <entry>Y</entry>
      <entry/>
    </row>
    <row>
      <entry>18.8.2</entry>
      <entry>Violating exception-specifications</entry>
      <entry>Y</entry>
      <entry/>
    </row>
    <row>
      <entry>18.8.3</entry>
      <entry>Abnormal termination</entry>
      <entry>Y</entry>
      <entry/>
    </row>
    <row>
      <entry>18.8.4</entry>
      <entry><code>uncaught_exception</code></entry>
      <entry>Y</entry>
      <entry/>
    </row>
    <row>
      <entry>18.8.5</entry>
      <entry>Exception Propagation</entry>
      <entry>Y</entry>
      <entry/>
    </row>
    <row>
      <entry>18.8.6</entry>
      <entry><code>nested_exception</code></entry>
      <entry>Y</entry>
      <entry/>
    </row>
    <row>
      <entry>18.9</entry>
      <entry>Initializer lists</entry>
      <entry/>
      <entry/>
    </row>
    <row>
      <entry>18.9.1</entry>
      <entry>Initializer list constructors</entry>
      <entry>Y</entry>
      <entry/>
    </row>
    <row>
      <entry>18.9.2</entry>
      <entry>Initializer list access</entry>
      <entry>Y</entry>
      <entry/>
    </row>
    <row>
      <?dbhtml bgcolor="#C8B0B0" ?>
      <entry>18.9.3</entry>
      <entry>Initializer list range access</entry>
      <entry>N</entry>
      <entry/>
    </row>
    <row>
      <entry>18.10</entry>
      <entry>Other runtime support</entry>
      <entry>Y</entry>
      <entry/>
    </row>
    <row>
      <entry>
	<emphasis>19</emphasis>
      </entry>
      <entry namest="c2" nameend="c4" align="left">
	<emphasis>Diagnostics</emphasis>
      </entry>
    </row>
    <row>
      <entry>19.1</entry>
      <entry>General</entry>
      <entry>Y</entry>
      <entry/>
    </row>
    <row>
      <entry>19.2</entry>
      <entry>Exception classes</entry>
      <entry>Y</entry>
      <entry/>
    </row>
    <row>
      <entry>19.3</entry>
      <entry>Assertions</entry>
      <entry>Y</entry>
      <entry/>
    </row>
    <row>
      <entry>19.4</entry>
      <entry>Error numbers</entry>
      <entry>Y</entry>
      <entry/>
    </row>
    <row>
      <entry>19.5</entry>
      <entry>System error support</entry>
      <entry/>
      <entry/>
    </row>
    <row>
      <entry>19.5.1</entry>
      <entry>Class <code>error_category</code></entry>
      <entry>Y</entry>
      <entry/>
    </row>
    <row>
<<<<<<< HEAD
      <?dbhtml bgcolor="#B0B0B0" ?>
=======
>>>>>>> 6e7f08ad
      <entry>19.5.2</entry>
      <entry>Class <code>error_code</code></entry>
      <entry>Y</entry>
      <entry/>
    </row>
    <row>
<<<<<<< HEAD
      <?dbhtml bgcolor="#B0B0B0" ?>
=======
>>>>>>> 6e7f08ad
      <entry>19.5.3</entry>
      <entry>Class <code>error_condition</code></entry>
      <entry>Y</entry>
      <entry/>
    </row>
    <row>
      <entry>19.5.4</entry>
      <entry>Comparison operators</entry>
      <entry>Y</entry>
      <entry/>
    </row>
    <row>
      <entry>19.5.5</entry>
      <entry>Class <code>system_error</code></entry>
      <entry>Y</entry>
      <entry/>
    </row>
    <row>
      <entry>
	<emphasis>20</emphasis>
      </entry>
      <entry namest="c2" nameend="c4" align="left">
	<emphasis>General utilities</emphasis>
      </entry>
    </row>
    <row>
<<<<<<< HEAD
      <?dbhtml bgcolor="#B0B0B0" ?>
=======
>>>>>>> 6e7f08ad
      <entry>20.1</entry>
      <entry>General</entry>
      <entry/>
      <entry/>
    </row>
    <row>
<<<<<<< HEAD
      <?dbhtml bgcolor="#C8B0B0" ?>
=======
>>>>>>> 6e7f08ad
      <entry>20.2</entry>
      <entry>Requirements</entry>
      <entry/>
      <entry/>
    </row>
    <row>
      <entry>20.3</entry>
      <entry>Utility components</entry>
      <entry/>
      <entry/>
    </row>
    <row>
      <entry>20.3.1</entry>
      <entry>Operators</entry>
      <entry>Y</entry>
      <entry/>
    </row>
    <row>
      <entry>20.3.2</entry>
      <entry>Swap</entry>
      <entry>Y</entry>
      <entry/>
    </row>
    <row>
      <entry>20.3.3</entry>
      <entry><code>forward</code> and <code>move</code> helpers</entry>
      <entry>Y</entry>
      <entry/>
    </row>
    <row>
      <entry>20.3.4</entry>
      <entry>Function template <code>declval</code></entry>
      <entry>Y</entry>
      <entry/>
    </row>
    <row>
<<<<<<< HEAD
      <?dbhtml bgcolor="#C8B0B0" ?>
=======
>>>>>>> 6e7f08ad
      <entry>20.3.5</entry>
      <entry>Pairs</entry>
      <entry/>
      <entry/>
    </row>
    <row>
      <entry>20.3.5.1</entry>
      <entry>In general</entry>
      <entry/>
      <entry/>
    </row>
    <row>
      <?dbhtml bgcolor="#B0B0B0" ?>
      <entry>20.3.5.2</entry>
      <entry>Class template <code>pair</code></entry>
      <entry>Partial</entry>
      <entry>Missing constexpr</entry>
    </row>
    <row>
      <entry>20.3.5.3</entry>
      <entry>Tuple-like access to <code>pair</code></entry>
      <entry>Y</entry>
      <entry/>
    </row>
    <row>
      <?dbhtml bgcolor="#C8B0B0" ?>
      <entry>20.3.5.4</entry>
      <entry><code>pair</code> range access</entry>
      <entry>N</entry>
      <entry/>
    </row>
    <row>
      <?dbhtml bgcolor="#C8B0B0" ?>
      <entry>20.3.5.5</entry>
      <entry>Piecewise construction</entry>
      <entry>N</entry>
      <entry/>
    </row>
    <row>
      <entry>20.4</entry>
      <entry>Tuples</entry>
      <entry/>
      <entry/>
    </row>
    <row>
      <entry>20.4.1</entry>
      <entry>In general</entry>
      <entry/>
      <entry/>
    </row>
    <row>
      <?dbhtml bgcolor="#B0B0B0" ?>
      <entry>20.4.2</entry>
      <entry>Class template <code>tuple</code></entry>
      <entry>Partial</entry>
      <entry>Missing constexpr and range access</entry>
    </row>
    <row>
      <entry>20.5</entry>
      <entry>Class template <code>bitset</code></entry>
      <entry>Partial</entry>
      <entry>Missing constexpr</entry>
    </row>
    <row>
      <entry>20.6</entry>
      <entry>Compile-time rational arithmetic</entry>
      <entry/>
      <entry/>
    </row>
    <row>
      <entry>20.6.1</entry>
      <entry>Class template <code>ratio</code></entry>
      <entry>Y</entry>
      <entry/>
    </row>
    <row>
      <entry>20.6.2</entry>
      <entry>Arithmetic on <code>ratio</code> types</entry>
      <entry>Y</entry>
      <entry/>
    </row>
    <row>
      <entry>20.6.3</entry>
      <entry>Comparison of <code>ratio</code> types</entry>
      <entry>Y</entry>
      <entry/>
    </row>
    <row>
<<<<<<< HEAD
      <?dbhtml bgcolor="#B0B0B0" ?>
      <entry>20.5.2</entry>
      <entry>Class template <code>tuple</code></entry>
      <entry>Partial</entry>
      <entry>Missing range concept maps</entry>
=======
      <entry>20.6.4</entry>
      <entry>SI types for <code>ratio</code></entry>
      <entry>Y</entry>
      <entry/>
>>>>>>> 6e7f08ad
    </row>
    <row>
      <entry>20.7</entry>
      <entry>Metaprogramming and type traits</entry>
      <entry/>
      <entry/>
    </row>
    <row>
      <entry>20.7.1</entry>
      <entry>Requirements</entry>
      <entry>Y</entry>
      <entry/>
    </row>
    <row>
<<<<<<< HEAD
      <?dbhtml bgcolor="#B0B0B0" ?>
      <entry>20.6.2</entry>
=======
      <entry>20.7.2</entry>
>>>>>>> 6e7f08ad
      <entry>Header <code>&lt;type_traits&gt;</code> synopsis</entry>
      <entry/>
      <entry/>
    </row>
    <row>
      <entry>20.7.3</entry>
      <entry>Helper classes</entry>
      <entry>Y</entry>
      <entry/>
    </row>
    <row>
      <entry>20.7.4</entry>
      <entry>Unary Type Traits</entry>
      <entry>Y</entry>
      <entry/>
    </row>
    <row>
      <entry>20.7.4.1</entry>
      <entry>Primary type categories</entry>
      <entry>Y</entry>
      <entry/>
    </row>
    <row>
      <entry>20.7.4.2</entry>
      <entry>Composite type traits</entry>
      <entry>Y</entry>
      <entry/>
    </row>
    <row>
      <?dbhtml bgcolor="#B0B0B0" ?>
<<<<<<< HEAD
      <entry>20.6.4.3</entry>
=======
      <entry>20.7.4.3</entry>
>>>>>>> 6e7f08ad
      <entry>Type properties</entry>
      <entry>Partial</entry>
      <entry>Missing is_trivially_copyable, is_literal_type, is_nothrow_constructible</entry>
    </row>
    <row>
      <entry>20.7.5</entry>
      <entry>Relationships between types</entry>
      <entry>Y</entry>
      <entry/>
    </row>
    <row>
      <?dbhtml bgcolor="#B0B0B0" ?>
      <entry>20.7.6</entry>
      <entry>Transformations between types</entry>
      <entry>Partial</entry>
      <entry>Missing underlying_type</entry>
    </row>
    <row>
      <entry>20.7.6.1</entry>
      <entry>Const-volatile modifications</entry>
      <entry>Y</entry>
      <entry/>
    </row>
    <row>
      <entry>20.7.6.2</entry>
      <entry>Reference modifications</entry>
      <entry>Y</entry>
      <entry/>
    </row>
    <row>
      <entry>20.7.6.3</entry>
      <entry>Sign modifications</entry>
      <entry>Y</entry>
      <entry/>
    </row>
    <row>
      <entry>20.7.6.4</entry>
      <entry>Array modifications</entry>
      <entry>Y</entry>
      <entry/>
    </row>
    <row>
      <entry>20.7.6.5</entry>
      <entry>Pointer modifications</entry>
      <entry>Y</entry>
      <entry/>
    </row>
    <row>
<<<<<<< HEAD
      <?dbhtml bgcolor="#B0B0B0" ?>
      <entry>20.6.7</entry>
=======
      <entry>20.7.6.6</entry>
>>>>>>> 6e7f08ad
      <entry>Other transformations</entry>
      <entry>Y</entry>
      <entry/>
    </row>
    <row>
      <entry>20.8</entry>
      <entry>Function objects</entry>
      <entry/>
      <entry/>
    </row>
    <row>
      <entry>20.8.1</entry>
      <entry>Definitions</entry>
      <entry>Y</entry>
      <entry/>
    </row>
    <row>
      <entry>20.8.2</entry>
      <entry>Requirements</entry>
      <entry>Y</entry>
      <entry/>
    </row>
    <row>
      <entry>20.8.3</entry>
      <entry>Base</entry>
      <entry>Y</entry>
      <entry/>
    </row>
    <row>
      <entry>20.8.4</entry>
      <entry>Class template <code>reference_wrapper</code></entry>
      <entry>Y</entry>
      <entry/>
    </row>
    <row>
<<<<<<< HEAD
      <?dbhtml bgcolor="#C8B0B0" ?>
      <entry>20.7.6</entry>
      <entry>Identity operation</entry>
      <entry>N</entry>
      <entry></entry>
    </row>
    <row>
      <entry>20.7.7</entry>
=======
      <entry>20.8.5</entry>
>>>>>>> 6e7f08ad
      <entry>Arithmetic operation</entry>
      <entry>Y</entry>
      <entry/>
    </row>
    <row>
      <entry>20.8.6</entry>
      <entry>Comparisons</entry>
      <entry>Y</entry>
      <entry/>
    </row>
    <row>
      <entry>20.8.7</entry>
      <entry>Logical operations</entry>
      <entry>Y</entry>
      <entry/>
    </row>
    <row>
      <entry>20.8.8</entry>
      <entry>Bitwise operations</entry>
      <entry>Y</entry>
      <entry/>
    </row>
    <row>
      <entry>20.8.9</entry>
      <entry>Negators</entry>
      <entry>Y</entry>
      <entry/>
    </row>
    <row>
      <entry>20.8.10</entry>
      <entry>Function template <code>bind</code></entry>
      <entry>Y</entry>
      <entry/>
    </row>
    <row>
      <entry>20.8.11</entry>
      <entry>Adaptors for pointers to functions</entry>
      <entry>Y</entry>
      <entry/>
    </row>
    <row>
      <entry>20.8.12</entry>
      <entry>Adaptors for pointers to members</entry>
      <entry>Y</entry>
      <entry/>
    </row>
    <row>
      <entry>20.8.13</entry>
      <entry>Function template <code>mem_fn</code></entry>
      <entry>Y</entry>
      <entry/>
    </row>
    <row>
      <entry>20.8.14</entry>
      <entry>Polymorphic function wrappers</entry>
      <entry/>
      <entry/>
    </row>
    <row>
      <entry>20.8.14.1</entry>
      <entry>Class <code>bad_function_call</code></entry>
      <entry>Y</entry>
      <entry/>
    </row>
    <row>
      <entry>20.8.14.2</entry>
      <entry>Class template <code>function</code></entry>
      <entry>Y</entry>
      <entry/>
    </row>
    <row>
      <entry>20.8.15</entry>
      <entry>Class template <code>hash</code></entry>
      <entry>Y</entry>
<<<<<<< HEAD
      <entry></entry>
    </row>
    <row>
      <?dbhtml bgcolor="#C8B0B0" ?>
      <entry>20.7.18</entry>
      <entry>Class template <code>reference_closure</code></entry>
      <entry>N</entry>
      <entry></entry>
=======
      <entry/>
>>>>>>> 6e7f08ad
    </row>
    <row>
      <entry>20.9</entry>
      <entry>Memory</entry>
      <entry/>
      <entry/>
    </row>
    <row>
      <?dbhtml bgcolor="#C8B0B0" ?>
<<<<<<< HEAD
      <entry>20.8.01</entry>
      <entry>Allocator argument tag</entry>
      <entry>N</entry>
      <entry></entry>
    </row>
    <row>
      <entry>20.8.02</entry>
      <entry>Allocators</entry>
      <entry></entry>
      <entry></entry>
    </row>
    <row>
      <entry>20.8.02.1</entry>
      <entry>General</entry>
      <entry>Y</entry>
      <entry></entry>
    </row>
    <row>
      <?dbhtml bgcolor="#C8B0B0" ?>
      <entry>20.8.02.2</entry>
      <entry>Allocator concept</entry>
      <entry>N</entry>
      <entry></entry>
    </row>
    <row>
      <?dbhtml bgcolor="#C8B0B0" ?>
      <entry>20.8.02.3</entry>
      <entry>Support for legacy allocators</entry>
      <entry>N</entry>
      <entry></entry>
    </row>
    <row>
      <?dbhtml bgcolor="#C8B0B0" ?>
      <entry>20.8.02.4</entry>
      <entry>Allocator and Legacy Allocator members</entry>
      <entry>N</entry>
      <entry></entry>
    </row>
    <row>
      <?dbhtml bgcolor="#C8B0B0" ?>
      <entry>20.8.03</entry>
      <entry>Allocator-related element concepts</entry>
=======
      <entry>20.9.1</entry>
      <entry>Allocator argument tag</entry>
      <entry>N</entry>
      <entry/>
    </row>
    <row>
      <?dbhtml bgcolor="#C8B0B0" ?>
      <entry>20.9.2</entry>
      <entry><code>uses_allocator</code></entry>
>>>>>>> 6e7f08ad
      <entry>N</entry>
      <entry/>
    </row>
    <row>
      <?dbhtml bgcolor="#C8B0B0" ?>
<<<<<<< HEAD
      <entry>20.8.04</entry>
      <entry>Allocator propagation traits</entry>
=======
      <entry>20.9.3</entry>
      <entry>Pointer traits</entry>
>>>>>>> 6e7f08ad
      <entry>N</entry>
      <entry/>
    </row>
    <row>
      <?dbhtml bgcolor="#C8B0B0" ?>
<<<<<<< HEAD
      <entry>20.8.05</entry>
      <entry>Allocator propagation map</entry>
=======
      <entry>20.9.4</entry>
      <entry>Allocator traits</entry>
>>>>>>> 6e7f08ad
      <entry>N</entry>
      <entry/>
    </row>
    <row>
      <entry>20.9.5</entry>
      <entry>The default allocator</entry>
      <entry>Y</entry>
      <entry/>
    </row>
    <row>
      <?dbhtml bgcolor="#C8B0B0" ?>
      <entry>20.9.6</entry>
      <entry>Scoped allocator adaptor</entry>
      <entry/>
      <entry/>
    </row>
    <row>
      <?dbhtml bgcolor="#C8B0B0" ?>
<<<<<<< HEAD
      <entry>20.8.07.1</entry>
      <entry><code>scoped_allocator_adaptor_base</code></entry>
=======
      <entry>20.9.6.1</entry>
      <entry>Scoped allocator adaptor member types</entry>
>>>>>>> 6e7f08ad
      <entry>N</entry>
      <entry/>
    </row>
    <row>
      <?dbhtml bgcolor="#C8B0B0" ?>
<<<<<<< HEAD
      <entry>20.8.07.2</entry>
      <entry><code>scoped_allocator_adaptor constructors</code></entry>
=======
      <entry>20.9.6.2</entry>
      <entry>Scoped allocator adaptor constructors</entry>
>>>>>>> 6e7f08ad
      <entry>N</entry>
      <entry/>
    </row>
    <row>
      <?dbhtml bgcolor="#C8B0B0" ?>
<<<<<<< HEAD
      <entry>20.8.07.3</entry>
      <entry><code>scoped_allocator_adaptor2</code></entry>
=======
      <entry>20.9.6.3</entry>
      <entry>Scoped allocator adaptor members</entry>
>>>>>>> 6e7f08ad
      <entry>N</entry>
      <entry/>
    </row>
    <row>
<<<<<<< HEAD
      <?dbhtml bgcolor="#C8B0B0" ?>
      <entry>20.8.07.3</entry>
      <entry>scoped_allocator_adaptor members</entry>
      <entry>N</entry>
      <entry></entry>
    </row>
    <row>
      <?dbhtml bgcolor="#C8B0B0" ?>
      <entry>20.8.07.4</entry>
      <entry><code>scoped_allocator_adaptor globals</code></entry>
      <entry>N</entry>
      <entry></entry>
    </row>
    <row>
      <entry>20.8.08</entry>
=======
      <entry>20.9.7</entry>
>>>>>>> 6e7f08ad
      <entry>Raw storage iterator</entry>
      <entry>Y</entry>
      <entry/>
    </row>
    <row>
      <entry>20.9.8</entry>
      <entry>Temporary buffers</entry>
      <entry>Y</entry>
<<<<<<< HEAD
      <entry></entry>
    </row>
    <row>
      <?dbhtml bgcolor="#C8B0B0" ?>
      <entry>20.8.10</entry>
      <entry><code>construct_element</code></entry>
      <entry>N</entry>
      <entry></entry>
=======
      <entry/>
>>>>>>> 6e7f08ad
    </row>
    <row>
      <entry>20.9.9</entry>
      <entry>Specialized algorithms</entry>
      <entry/>
      <entry/>
    </row>
    <row>
      <?dbhtml bgcolor="#C8B0B0" ?>
<<<<<<< HEAD
      <entry>20.8.11.1</entry>
=======
      <entry>20.9.9.1</entry>
>>>>>>> 6e7f08ad
      <entry><code>addressof</code></entry>
      <entry>N</entry>
      <entry/>
    </row>
    <row>
      <entry>20.9.9.2</entry>
      <entry><code>uninitialized_copy</code></entry>
      <entry>Y</entry>
      <entry/>
    </row>
    <row>
      <entry>20.9.9.3</entry>
      <entry><code>uninitialized_fill</code></entry>
      <entry>Y</entry>
      <entry/>
    </row>
    <row>
      <entry>20.9.9.4</entry>
      <entry><code>uninitialized_fill_n</code></entry>
      <entry>Y</entry>
      <entry/>
    </row>
    <row>
      <entry>20.9.10</entry>
      <entry>Class template <code>unique_ptr</code></entry>
      <entry>Y</entry>
      <entry/>
    </row>
    <row>
      <entry>20.9.11</entry>
      <entry>Smart pointers</entry>
      <entry/>
      <entry/>
    </row>
    <row>
      <entry>20.9.11.1</entry>
      <entry>Class <code>bad_weak_ptr</code></entry>
      <entry>Y</entry>
      <entry/>
    </row>
    <row>
      <entry>20.9.11.2</entry>
      <entry>Class template <code>shared_ptr</code></entry>
      <entry>Y</entry>
      <entry>
	<para>
	  Uses code from
<<<<<<< HEAD
	  <ulink url="http://www.boost.org/libs/smart_ptr/shared_ptr.htm">boost::shared_ptr</ulink>.
=======
	  <link xmlns:xlink="http://www.w3.org/1999/xlink" xlink:href="http://www.boost.org/libs/smart_ptr/shared_ptr.htm">boost::shared_ptr</link>.
>>>>>>> 6e7f08ad
	</para>
      </entry>
    </row>
    <row>
      <entry>20.9.11.3</entry>
      <entry>Class template <code>weak_ptr</code></entry>
      <entry>Y</entry>
      <entry/>
    </row>
    <row>
      <entry>20.9.11.4</entry>
      <entry>Class template <code>emable_shared_from_this</code></entry>
      <entry>Y</entry>
      <entry/>
    </row>
    <row>
      <?dbhtml bgcolor="#B0B0B0" ?>
<<<<<<< HEAD
      <entry>20.8.13.6</entry>
=======
      <entry>20.9.11.5</entry>
>>>>>>> 6e7f08ad
      <entry><code>shared_ptr</code> atomic access</entry>
      <entry>Partial</entry>
      <entry/>
    </row>
    <row>
<<<<<<< HEAD
      <?dbhtml bgcolor="#B0B0B0" ?>
      <entry>20.8.13.7</entry>
=======
      <entry>20.9.11.6</entry>
      <entry>Hash support</entry>
      <entry>Y</entry>
      <entry/>
    </row>
    <row>
      <?dbhtml bgcolor="#B0B0B0" ?>
      <entry>20.9.12</entry>
>>>>>>> 6e7f08ad
      <entry>Pointer safety</entry>
      <entry>Partial</entry>
      <entry/>
    </row>
    <row>
      <?dbhtml bgcolor="#C8B0B0" ?>
<<<<<<< HEAD
      <entry>20.8.14</entry>
=======
      <entry>20.9.13</entry>
>>>>>>> 6e7f08ad
      <entry>Align</entry>
      <entry>N</entry>
      <entry/>
    </row>
    <row>
      <entry>20.9.16</entry>
      <entry>C library</entry>
      <entry>Y</entry>
      <entry/>
    </row>
    <row>
      <entry>20.10</entry>
      <entry>Time utilities</entry>
      <entry/>
      <entry/>
    </row>
    <row>
      <entry>20.10.1</entry>
      <entry>Clock requirements</entry>
      <entry>Y</entry>
      <entry/>
    </row>
    <row>
      <entry>20.10.2</entry>
      <entry>Time-related traits</entry>
      <entry/>
      <entry/>
    </row>
    <row>
      <entry>20.10.2.1</entry>
      <entry><code>treat_as_floating_point</code></entry>
      <entry>Y</entry>
      <entry/>
    </row>
    <row>
      <entry>20.10.2.2</entry>
      <entry><code>duration_values</code></entry>
      <entry>Partial</entry>
      <entry>Missing constexpr</entry>
    </row>
    <row>
      <entry>20.10.2.3</entry>
      <entry>Specializations of <code>common_type</code></entry>
      <entry>Y</entry>
      <entry/>
    </row>
    <row>
      <entry>20.10.3</entry>
      <entry>Class template <code>duration</code></entry>
      <entry>Partial</entry>
      <entry>Missing constexpr</entry>
    </row>
    <row>
      <entry>20.10.4</entry>
      <entry>Class template <code>time_point</code></entry>
      <entry>Partial</entry>
      <entry>Missing constexpr</entry>
    </row>
    <row>
      <entry>20.10.5</entry>
      <entry>Clocks</entry>
      <entry/>
      <entry/>
    </row>
    <row>
      <entry>20.10.5.1</entry>
      <entry>Class <code>system_clock</code></entry>
      <entry>Y</entry>
      <entry/>
    </row>
    <row>
      <entry>20.10.5.2</entry>
      <entry>Class <code>monotonic_clock</code></entry>
      <entry>Y</entry>
      <entry/>
    </row>
    <row>
      <entry>20.10.5.3</entry>
      <entry>Class <code>high_resolution_clock</code></entry>
      <entry>Y</entry>
      <entry/>
    </row>
    <row>
      <entry>20.11</entry>
      <entry>Date and time functions</entry>
      <entry>Y</entry>
      <entry/>
    </row>
    <row>
      <?dbhtml bgcolor="#C8B0B0" ?>
      <entry>20.12</entry>
      <entry>Class <code>type_index</code></entry>
      <entry>N</entry>
      <entry/>
    </row>
    <row>
      <entry>
	<emphasis>21</emphasis>
      </entry>
      <entry namest="c2" nameend="c4" align="left">
	<emphasis>Strings</emphasis>
      </entry>
    </row>
    <row>
      <entry>21.1</entry>
      <entry>General</entry>
      <entry>Y</entry>
      <entry/>
    </row>
    <row>
      <entry>21.2</entry>
      <entry>Character traits</entry>
      <entry/>
      <entry/>
    </row>
    <row>
      <entry>21.2.1</entry>
      <entry>Character traits requirements</entry>
      <entry>Y</entry>
      <entry/>
    </row>
    <row>
      <entry>21.2.2</entry>
      <entry>traits typedefs</entry>
      <entry>Y</entry>
      <entry/>
    </row>
    <row>
      <entry>21.2.3</entry>
      <entry><code>char_traits</code> specializations</entry>
      <entry/>
      <entry/>
    </row>
    <row>
      <entry>21.2.3.1</entry>
      <entry>struct <code>char_traits&lt;char&gt;</code></entry>
      <entry>Partial</entry>
      <entry>Missing constexpr</entry>
    </row>
    <row>
      <entry>21.2.3.2</entry>
      <entry>struct <code>char_traits&lt;char16_t&gt;</code></entry>
      <entry>Partial</entry>
      <entry>Missing constexpr</entry>
    </row>
    <row>
      <entry>21.2.3.3</entry>
      <entry>struct <code>char_traits&lt;char32_t&gt;</code></entry>
      <entry>Partial</entry>
      <entry>Missing constexpr</entry>
    </row>
    <row>
      <entry>21.2.3.4</entry>
      <entry>struct <code>char_traits&lt;wchar_t&gt;</code></entry>
      <entry>Partial</entry>
      <entry>Missing constexpr</entry>
    </row>
    <row>
      <entry>21.3</entry>
      <entry>String classes</entry>
      <entry>Y</entry>
      <entry/>
    </row>
    <row>
      <entry>21.4</entry>
      <entry>Class template <code>basic_string</code></entry>
      <entry>Y</entry>
      <entry/>
    </row>
    <row>
      <entry>21.5</entry>
      <entry>Numeric Conversions</entry>
      <entry>Y</entry>
      <entry/>
    </row>
    <row>
      <entry>21.6</entry>
      <entry>Hash support</entry>
      <entry>Y</entry>
      <entry/>
    </row>
    <row>
      <entry>21.7</entry>
      <entry>Null-terminated sequence utilities</entry>
      <entry>Y</entry>
      <entry>C library dependency</entry>
    </row>
    <row>
      <entry>
      	<emphasis>22</emphasis>
      </entry>
      <entry namest="c2" nameend="c4" align="left">
	<emphasis>Localization</emphasis>
      </entry>
    </row>
    <row>
      <entry>22.1</entry>
      <entry>General</entry>
      <entry>Y</entry>
      <entry/>
    </row>
    <row>
      <entry>22.2</entry>
      <entry>Header <code>&lt;locale&gt;</code> synopsis</entry>
      <entry>Y</entry>
      <entry/>
    </row>
    <row>
      <entry>22.3</entry>
      <entry>Locales</entry>
      <entry/>
      <entry/>
    </row>
    <row>
      <entry>22.3.1</entry>
      <entry>Class <code>locale</code></entry>
      <entry>Y</entry>
      <entry/>
    </row>
    <row>
      <entry>22.3.2</entry>
      <entry><code>locale</code> globals</entry>
      <entry>Y</entry>
      <entry/>
    </row>
    <row>
      <entry>22.3.3</entry>
      <entry>Convenience interfaces</entry>
      <entry/>
      <entry/>
    </row>
    <row>
      <entry>22.3.3.1</entry>
      <entry>Character classification</entry>
      <entry>Y</entry>
      <entry/>
    </row>
    <row>
      <entry>22.3.3.2</entry>
      <entry>Conversions</entry>
      <entry/>
      <entry/>
    </row>
    <row>
      <entry>22.3.3.2.1</entry>
      <entry>Character conversions</entry>
      <entry>Y</entry>
      <entry/>
    </row>
    <row>
      <?dbhtml bgcolor="#C8B0B0" ?>
      <entry>22.3.3.2.2</entry>
      <entry><code>string</code> conversions</entry>
      <entry>N</entry>
      <entry/>
    </row>
    <row>
      <?dbhtml bgcolor="#C8B0B0" ?>
      <entry>22.3.3.2.3</entry>
      <entry>Buffer conversions</entry>
      <entry>N</entry>
      <entry/>
    </row>
    <row>
      <entry>22.4</entry>
      <entry>Standard <code>locale</code> categories</entry>
      <entry/>
      <entry/>
    </row>
    <row>
      <entry>22.4.1</entry>
      <entry>The <code>ctype</code> category</entry>
      <entry>Y</entry>
      <entry/>
    </row>
    <row>
      <entry>22.4.2</entry>
      <entry>The numeric category</entry>
      <entry/>
      <entry/>
    </row>
    <row>
      <entry>22.4.2.1</entry>
      <entry><code>num_get</code></entry>
      <entry>Y</entry>
      <entry/>
    </row>
    <row>
      <entry>22.4.2.2</entry>
      <entry><code>num_put</code></entry>
      <entry>Y</entry>
      <entry/>
    </row>
    <row>
      <entry>22.4.3</entry>
      <entry>The numeric punctuation facet</entry>
      <entry>Y</entry>
      <entry/>
    </row>
    <row>
      <entry>22.4.4</entry>
      <entry>The collate category</entry>
      <entry>Y</entry>
      <entry/>
    </row>
    <row>
      <entry>22.4.5</entry>
      <entry>The time category</entry>
      <entry/>
      <entry/>
    </row>
    <row>
      <entry>22.4.5.1</entry>
      <entry>Class template <code>time_get</code></entry>
      <entry>Y</entry>
      <entry/>
    </row>
    <row>
      <entry>22.4.5.2</entry>
      <entry>Class template <code>time_get_byname</code></entry>
      <entry>Y</entry>
      <entry/>
    </row>
    <row>
      <entry>22.4.5.3</entry>
      <entry>Class template <code>time_put</code></entry>
      <entry>Y</entry>
      <entry/>
    </row>
    <row>
      <entry>22.4.5.3</entry>
      <entry>Class template <code>time_put_byname</code></entry>
      <entry>Y</entry>
      <entry/>
    </row>
    <row>
      <entry>22.4.6</entry>
      <entry>The monetary category</entry>
      <entry/>
      <entry/>
    </row>
    <row>
      <entry>22.4.6.1</entry>
      <entry>Class template <code>money_get</code></entry>
      <entry>Y</entry>
      <entry/>
    </row>
    <row>
      <entry>22.4.6.2</entry>
      <entry>Class template <code>money_put</code></entry>
      <entry>Y</entry>
      <entry/>
    </row>
    <row>
      <entry>22.4.6.3</entry>
      <entry>Class template <code>money_punct</code></entry>
      <entry>Y</entry>
      <entry/>
    </row>
    <row>
      <entry>22.4.6.4</entry>
      <entry>Class template <code>money_punct_byname</code></entry>
      <entry>Y</entry>
      <entry/>
    </row>
    <row>
      <entry>22.4.7</entry>
      <entry>The message retrieval category</entry>
      <entry>Y</entry>
      <entry/>
    </row>
    <row>
      <entry>22.4.8</entry>
      <entry>Program-defined facets</entry>
      <entry>Y</entry>
      <entry/>
    </row>
    <row>
      <?dbhtml bgcolor="#C8B0B0" ?>
      <entry>22.5</entry>
      <entry>Standard code conversion facets</entry>
      <entry>N</entry>
      <entry/>
    </row>
    <row>
      <entry>22.6</entry>
      <entry>C Library Locales</entry>
      <entry>Y</entry>
      <entry/>
    </row>
    <row>
      <entry>
	<emphasis>23</emphasis>
      </entry>
      <entry namest="c2" nameend="c4" align="left">
	<emphasis>Containers</emphasis>
      </entry>
    </row>
    <row>
<<<<<<< HEAD
      <?dbhtml bgcolor="#B0B0B0" ?>
=======
>>>>>>> 6e7f08ad
      <entry>23.1</entry>
      <entry>General</entry>
      <entry/>
      <entry/>
    </row>
    <row>
      <entry>23.2</entry>
      <entry>Container requirements</entry>
      <entry/>
      <entry/>
    </row>
    <row>
<<<<<<< HEAD
      <?dbhtml bgcolor="#B0B0B0" ?>
=======
>>>>>>> 6e7f08ad
      <entry>23.2.1</entry>
      <entry>General container requirements</entry>
      <entry>Y</entry>
      <entry/>
    </row>
    <row>
      <entry>23.2.2</entry>
      <entry>Data races</entry>
      <entry>Y</entry>
      <entry/>
    </row>
    <row>
      <entry>23.2.3</entry>
      <entry>Sequence containers</entry>
      <entry>Y</entry>
      <entry/>
    </row>
    <row>
      <entry>23.2.4</entry>
      <entry>Associative containers</entry>
      <entry>Y</entry>
      <entry/>
    </row>
    <row>
      <entry>23.2.5</entry>
      <entry>Unordered associative containers</entry>
      <entry>Y</entry>
      <entry/>
    </row>
    <row>
      <entry>23.3</entry>
      <entry>Sequence containers</entry>
      <entry/>
      <entry/>
    </row>
    <row>
      <entry>23.3.1</entry>
      <entry>Class template <code>array</code></entry>
      <entry>Partial</entry>
      <entry>Missing constexpr</entry>
    </row>
    <row>
      <entry>23.3.2</entry>
      <entry>Class template <code>deque</code></entry>
      <entry>Y</entry>
      <entry/>
    </row>
    <row>
      <entry>23.3.3</entry>
      <entry>Class template <code>forward_list</code></entry>
      <entry>Y</entry>
      <entry/>
    </row>
    <row>
      <entry>23.3.4</entry>
      <entry>Class template <code>list</code></entry>
      <entry>Y</entry>
      <entry/>
    </row>
    <row>
      <entry>23.3.5</entry>
      <entry>Container adaptors</entry>
      <entry/>
      <entry/>
    </row>
    <row>
      <entry>23.3.5.1</entry>
      <entry>Class template <code>queue</code></entry>
      <entry>Y</entry>
      <entry/>
    </row>
    <row>
      <entry>23.3.5.2</entry>
      <entry>Class template <code>priority_queue</code></entry>
      <entry>Y</entry>
      <entry/>
    </row>
    <row>
      <entry>23.3.5.3</entry>
      <entry>Class template <code>stack</code></entry>
      <entry>Y</entry>
      <entry/>
    </row>
    <row>
      <entry>23.3.6</entry>
      <entry>Class template <code>vector</code></entry>
      <entry>Y</entry>
      <entry/>
    </row>
    <row>
      <entry>23.3.7</entry>
      <entry>Class <code>vector&lt;bool&gt;</code></entry>
      <entry>Y</entry>
      <entry/>
    </row>
    <row>
      <entry>23.4</entry>
      <entry>Associative containers</entry>
      <entry/>
      <entry/>
    </row>
    <row>
      <entry>23.4.1</entry>
      <entry>Class template <code>map</code></entry>
      <entry>Y</entry>
      <entry/>
    </row>
    <row>
      <entry>23.4.2</entry>
      <entry>Class template <code>multimap</code></entry>
      <entry>Y</entry>
      <entry/>
    </row>
    <row>
      <entry>23.4.3</entry>
      <entry>Class template <code>set</code></entry>
      <entry>Y</entry>
      <entry/>
    </row>
    <row>
      <entry>23.4.4</entry>
      <entry>Class template <code>multiset</code></entry>
      <entry>Y</entry>
      <entry/>
    </row>
    <row>
      <entry>23.5</entry>
      <entry>Unordered associative containers</entry>
      <entry/>
      <entry/>
    </row>
    <row>
      <entry>23.5.1</entry>
      <entry>Class template <code>unordered_map</code></entry>
      <entry>Y</entry>
      <entry/>
    </row>
    <row>
      <entry>23.5.2</entry>
      <entry>Class template <code>unordered_multimap</code></entry>
      <entry>Y</entry>
      <entry/>
    </row>
    <row>
      <entry>23.5.3</entry>
      <entry>Class template <code>unordered_set</code></entry>
      <entry>Y</entry>
      <entry/>
    </row>
    <row>
      <entry>23.5.4</entry>
      <entry>Class template <code>unordered_multiset</code></entry>
      <entry>Y</entry>
      <entry/>
    </row>
    <row>
      <entry>
	<emphasis>24</emphasis>
      </entry>
      <entry namest="c2" nameend="c4" align="left">
	<emphasis>Iterators</emphasis>
      </entry>
    </row>
    <row>
<<<<<<< HEAD
      <?dbhtml bgcolor="#B0B0B0" ?>
=======
>>>>>>> 6e7f08ad
      <entry>24.1</entry>
      <entry>General</entry>
      <entry>Y</entry>
      <entry/>
    </row>
    <row>
<<<<<<< HEAD
      <?dbhtml bgcolor="#C8B0B0" ?>
=======
>>>>>>> 6e7f08ad
      <entry>24.2</entry>
      <entry>Iterator requirements</entry>
      <entry>Y</entry>
      <entry/>
    </row>
    <row>
<<<<<<< HEAD
      <?dbhtml bgcolor="#B0B0B0" ?>
=======
>>>>>>> 6e7f08ad
      <entry>24.3</entry>
      <entry>Header <code>&lt;iterator&gt;</code> synopsis</entry>
      <entry>Y</entry>
      <entry/>
    </row>
    <row>
      <entry>24.4</entry>
      <entry>Iterator primitives</entry>
      <entry>Y</entry>
      <entry/>
    </row>
    <row>
      <entry>24.5</entry>
      <entry>Iterator adaptors</entry>
      <entry/>
      <entry/>
    </row>
    <row>
      <entry>24.5.1</entry>
      <entry>Reverse iterators</entry>
      <entry>Y</entry>
      <entry/>
    </row>
    <row>
      <entry>24.5.2</entry>
      <entry>Insert iterators</entry>
      <entry>Y</entry>
      <entry/>
    </row>
    <row>
      <entry>24.5.3</entry>
      <entry>Move iterators</entry>
      <entry>Y</entry>
      <entry/>
    </row>
    <row>
      <entry>24.6</entry>
      <entry>Stream iterators</entry>
      <entry/>
      <entry/>
    </row>
    <row>
      <entry>24.6.1</entry>
      <entry>Class template <code>istream_iterator</code></entry>
      <entry>Y</entry>
      <entry/>
    </row>
    <row>
      <entry>24.6.2</entry>
      <entry>Class template <code>ostream_iterator</code></entry>
      <entry>Y</entry>
      <entry/>
    </row>
    <row>
      <entry>24.6.3</entry>
      <entry>Class template <code>istreambuf_iterator</code></entry>
      <entry>Y</entry>
      <entry/>
    </row>
    <row>
      <entry>24.6.4</entry>
      <entry>Class template <code>ostreambuf_iterator</code></entry>
      <entry>Y</entry>
      <entry/>
    </row>
    <row>
      <?dbhtml bgcolor="#C8B0B0" ?>
      <entry>24.6.5</entry>
      <entry>range access</entry>
      <entry>N</entry>
      <entry/>
    </row>
    <row>
      <entry>
	<emphasis>25</emphasis>
      </entry>
      <entry namest="c2" nameend="c4" align="left">
	<emphasis>Algorithms</emphasis>
      </entry>
    </row>
    <row>
<<<<<<< HEAD
      <?dbhtml bgcolor="#B0B0B0" ?>
=======
>>>>>>> 6e7f08ad
      <entry>25.1</entry>
      <entry>General</entry>
      <entry/>
      <entry/>
    </row>
    <row>
      <entry>25.2</entry>
      <entry>Non-modifying sequence operations</entry>
      <entry>Y</entry>
      <entry/>
    </row>
    <row>
      <entry>25.3</entry>
      <entry>Mutating sequence operations</entry>
      <entry>Y</entry>
      <entry/>
    </row>
    <row>
      <entry>25.4</entry>
      <entry>Sorting and related operations</entry>
      <entry>Y</entry>
      <entry/>
    </row>
    <row>
      <entry>25.5</entry>
      <entry>C library algorithms</entry>
      <entry>Y</entry>
      <entry/>
    </row>
    <row>
      <entry>
      <emphasis>26</emphasis>
      </entry>
      <entry namest="c2" nameend="c4" align="left">
	<emphasis>Numerics</emphasis>
      </entry>
    </row>
    <row>
      <entry>26.1</entry>
      <entry>General</entry>
      <entry>Y</entry>
      <entry/>
    </row>
    <row>
      <entry>26.2</entry>
      <entry>Numeric type requirements</entry>
      <entry>Y</entry>
      <entry/>
    </row>
    <row>
      <entry>26.3</entry>
      <entry>The floating-point environment</entry>
      <entry>Y</entry>
      <entry/>
    </row>
    <row>
      <entry>26.4</entry>
      <entry>Complex numbers</entry>
      <entry>Partial</entry>
      <entry>Missing constexpr</entry>
    </row>
    <row>
      <entry>26.5</entry>
      <entry>Random number generation</entry>
      <entry/>
      <entry/>
    </row>
    <row>
<<<<<<< HEAD
      <?dbhtml bgcolor="#B0B0B0" ?>
=======
>>>>>>> 6e7f08ad
      <entry>26.5.1</entry>
      <entry>Requirements</entry>
      <entry/>
      <entry/>
    </row>
    <row>
<<<<<<< HEAD
      <?dbhtml bgcolor="#C8B0B0" ?>
=======
>>>>>>> 6e7f08ad
      <entry>26.5.2</entry>
      <entry>Header <code>&lt;random&gt;</code> synopsis</entry>
      <entry/>
      <entry/>
    </row>
    <row>
      <entry>26.5.3</entry>
      <entry>Random number engine class templates</entry>
      <entry/>
      <entry/>
    </row>
    <row>
      <entry>26.5.3.1</entry>
      <entry>Class template <code>linear_congruential_engine</code></entry>
      <entry>Y</entry>
      <entry>Missing constexpr</entry>
    </row>
    <row>
      <entry>26.5.3.2</entry>
      <entry>Class template <code>mersenne_twister_engine</code></entry>
      <entry>Y</entry>
      <entry>Missing constexpr</entry>
    </row>
    <row>
      <entry>26.5.3.3</entry>
      <entry>Class template <code>subtract_with_carry_engine</code></entry>
      <entry>Y</entry>
      <entry>Missing constexpr</entry>
    </row>
    <row>
      <entry>26.5.4</entry>
      <entry>Random number engine adaptor class templates</entry>
      <entry/>
      <entry/>
    </row>
    <row>
      <entry>26.5.4.1</entry>
      <entry>Class template <code>discard_block_engine</code></entry>
      <entry>Y</entry>
      <entry>Missing constexpr</entry>
    </row>
    <row>
      <entry>26.5.4.2</entry>
      <entry>Class template <code>independent_bits_engine</code></entry>
      <entry>Y</entry>
      <entry>Missing constexpr</entry>
    </row>
    <row>
      <entry>26.5.4.3</entry>
      <entry>Class template <code>shuffle_order_engine</code></entry>
      <entry>Y</entry>
      <entry>Missing constexpr</entry>
    </row>
    <row>
      <entry>26.5.5</entry>
      <entry>Engines and engine adaptors with predefined parameters</entry>
      <entry>Y</entry>
      <entry/>
    </row>
    <row>
      <entry>26.5.6</entry>
      <entry>Class <code>random_device</code></entry>
      <entry>Y</entry>
      <entry>Missing constexpr</entry>
    </row>
    <row>
      <entry>26.5.7</entry>
      <entry>Utilities</entry>
      <entry/>
      <entry/>
    </row>
    <row>
      <entry>26.5.7.1</entry>
      <entry>Class <code>seed_seq</code></entry>
      <entry>Y</entry>
      <entry/>
    </row>
    <row>
      <entry>26.5.7.2</entry>
      <entry>Function template <code>generate_canonical</code></entry>
      <entry>Y</entry>
      <entry/>
    </row>
    <row>
      <entry>26.5.8</entry>
      <entry>Random number distribution class templates</entry>
      <entry/>
      <entry/>
    </row>
    <row>
      <entry>26.5.8.1</entry>
      <entry>Uniform distributions</entry>
      <entry/>
      <entry/>
    </row>
    <row>
      <entry>26.5.8.1.1</entry>
      <entry>Class template <code>uniform_int_distribution</code></entry>
      <entry>Y</entry>
      <entry/>
    </row>
    <row>
      <entry>26.5.8.1.2</entry>
      <entry>Class template <code>uniform_real_distribution</code></entry>
      <entry>Y</entry>
      <entry/>
    </row>
    <row>
      <entry>26.5.8.2</entry>
      <entry>Bernoulli distributions</entry>
      <entry/>
      <entry/>
    </row>
    <row>
      <entry>26.5.8.2.1</entry>
      <entry>Class <code>bernoulli_distribution</code></entry>
      <entry>Y</entry>
      <entry/>
    </row>
    <row>
      <entry>26.5.8.2.2</entry>
      <entry>Class template <code>binomial_distribution</code></entry>
      <entry>Y</entry>
      <entry/>
    </row>
    <row>
      <entry>26.5.8.2.3</entry>
      <entry>Class template <code>geometric_distribution</code></entry>
      <entry>Y</entry>
      <entry/>
    </row>
    <row>
      <entry>26.5.8.2.4</entry>
      <entry>Class template <code>negative_binomial_distribution</code></entry>
      <entry>Y</entry>
      <entry/>
    </row>
    <row>
      <entry>26.5.8.3</entry>
      <entry>Poisson distributions</entry>
      <entry/>
      <entry/>
    </row>
    <row>
      <entry>26.5.8.3.1</entry>
      <entry>Class template <code>poisson_distribution</code></entry>
      <entry>Y</entry>
      <entry/>
    </row>
    <row>
      <entry>26.5.8.3.2</entry>
      <entry>Class template <code>exponential_distribution</code></entry>
      <entry>Y</entry>
      <entry/>
    </row>
    <row>
      <entry>26.5.8.3.3</entry>
      <entry>Class template <code>gamma_distribution</code></entry>
      <entry>Y</entry>
      <entry/>
    </row>
    <row>
      <entry>26.5.8.3.4</entry>
      <entry>Class template <code>weibull_distribution</code></entry>
      <entry>Y</entry>
      <entry/>
    </row>
    <row>
      <entry>26.5.8.3.5</entry>
      <entry>Class template <code>extreme_value_distribution</code></entry>
      <entry>Y</entry>
      <entry/>
    </row>
    <row>
      <entry>26.5.8.4</entry>
      <entry>Normal distributions</entry>
      <entry/>
      <entry/>
    </row>
    <row>
      <entry>26.5.8.4.1</entry>
      <entry>Class template <code>normal_distribution</code></entry>
      <entry>Y</entry>
      <entry/>
    </row>
    <row>
      <entry>26.5.8.4.2</entry>
      <entry>Class template <code>lognormal_distribution</code></entry>
      <entry>Y</entry>
      <entry/>
    </row>
    <row>
      <entry>26.5.8.4.3</entry>
      <entry>Class template <code>chi_squared_distribution</code></entry>
      <entry>Y</entry>
      <entry/>
    </row>
    <row>
      <entry>26.5.8.4.4</entry>
      <entry>Class template <code>cauchy_distribution</code></entry>
      <entry>Y</entry>
      <entry/>
    </row>
    <row>
      <entry>26.5.8.4.5</entry>
      <entry>Class template <code>fisher_f_distribution</code></entry>
      <entry>Y</entry>
      <entry/>
    </row>
    <row>
      <entry>26.5.8.4.6</entry>
      <entry>Class template <code>student_t_distribution</code></entry>
      <entry>Y</entry>
      <entry/>
    </row>
    <row>
      <entry>26.5.8.5</entry>
      <entry>Sampling distributions</entry>
      <entry/>
      <entry/>
    </row>
    <row>
      <entry>26.5.8.5.1</entry>
      <entry>Class template <code>discrete_distribution</code></entry>
      <entry>Y</entry>
      <entry/>
    </row>
    <row>
      <entry>26.5.8.5.2</entry>
      <entry>Class template <code>piecewise_constant_distribution</code></entry>
      <entry>Y</entry>
      <entry/>
    </row>
    <row>
      <entry>26.5.8.5.3</entry>
      <entry>Class template <code>piecewise_linear_distribution</code></entry>
      <entry>Y</entry>
      <entry/>
    </row>
    <row>
      <entry>26.6</entry>
      <entry>Numeric arrays</entry>
      <entry/>
      <entry/>
    </row>
    <row>
      <entry>26.6.1</entry>
      <entry>Header <code>&lt;valarray&gt;</code> synopsis</entry>
      <entry>Y</entry>
      <entry/>
    </row>
    <row>
      <entry>26.6.2</entry>
      <entry>Class template <code>valarray</code></entry>
      <entry>Y</entry>
      <entry/>
    </row>
    <row>
      <entry>26.6.3</entry>
      <entry><code>valarray</code> non-member operations</entry>
      <entry>Y</entry>
      <entry/>
    </row>
    <row>
      <entry>26.6.4</entry>
      <entry>Class <code>slice</code></entry>
      <entry>Y</entry>
      <entry/>
    </row>
    <row>
      <entry>26.6.5</entry>
      <entry>Class template <code>slice_array</code></entry>
      <entry>Y</entry>
      <entry/>
    </row>
    <row>
      <entry>26.6.6</entry>
      <entry>The <code>gslice</code> class</entry>
      <entry>Y</entry>
      <entry/>
    </row>
    <row>
      <entry>26.6.7</entry>
      <entry>Class template <code>gslice_array</code></entry>
      <entry>Y</entry>
      <entry/>
    </row>
    <row>
      <entry>26.6.8</entry>
      <entry>Class template <code>mask_array</code></entry>
      <entry>Y</entry>
      <entry/>
    </row>
    <row>
      <entry>26.6.9</entry>
      <entry>Class template <code>indirect_array</code></entry>
      <entry>Y</entry>
      <entry/>
    </row>
    <row>
      <?dbhtml bgcolor="#C8B0B0" ?>
      <entry>26.6.10</entry>
      <entry><code>valarray</code> range access</entry>
      <entry>N</entry>
      <entry/>
    </row>
    <row>
      <entry>26.7</entry>
      <entry>Generalized numeric operations</entry>
      <entry/>
      <entry/>
    </row>
    <row>
      <entry>26.7.1</entry>
      <entry><code>accumulate</code></entry>
      <entry>Y</entry>
      <entry/>
    </row>
    <row>
      <entry>26.7.2</entry>
      <entry><code>inner_product</code></entry>
      <entry>Y</entry>
      <entry/>
    </row>
    <row>
      <entry>26.7.3</entry>
      <entry><code>partial_sum</code></entry>
      <entry>Y</entry>
      <entry/>
    </row>
    <row>
      <entry>26.7.4</entry>
      <entry><code>adjacent_difference</code></entry>
      <entry>Y</entry>
      <entry/>
    </row>
    <row>
      <entry>26.7.5</entry>
      <entry>iota</entry>
      <entry>Y</entry>
      <entry/>
    </row>
    <row>
      <entry>26.8</entry>
      <entry>C Library</entry>
      <entry>Y</entry>
      <entry/>
    </row>
    <row>
      <entry>
	<emphasis>27</emphasis>
      </entry>
      <entry namest="c2" nameend="c4" align="left">
	<emphasis>Input/output library</emphasis>
      </entry>
    </row>
    <row>
      <entry>27.1</entry>
      <entry>General</entry>
      <entry>Y</entry>
      <entry/>
    </row>
    <row>
      <entry>27.2</entry>
      <entry>Iostreams requirements</entry>
      <entry>Y</entry>
      <entry/>
    </row>
    <row>
      <entry>27.2.1</entry>
      <entry>Imbue Limitations</entry>
      <entry>Y</entry>
      <entry/>
    </row>
    <row>
      <entry>27.2.2</entry>
      <entry>Positioning Type Limitations</entry>
      <entry>Y</entry>
      <entry/>
    </row>
    <row>
      <?dbhtml bgcolor="#B0B0B0" ?>
      <entry>27.2.3</entry>
      <entry>Thread safety</entry>
      <entry>Partial</entry>
      <entry/>
    </row>
    <row>
      <entry>27.3</entry>
      <entry>Forward declarations</entry>
      <entry>Y</entry>
      <entry/>
    </row>
    <row>
      <entry>27.4</entry>
      <entry>Standard iostream objects</entry>
      <entry>Y</entry>
      <entry/>
    </row>
    <row>
      <entry>27.4.1</entry>
      <entry>Narrow stream objects</entry>
      <entry>Y</entry>
      <entry/>
    </row>
    <row>
      <entry>27.4.2</entry>
      <entry>Wide stream objects</entry>
      <entry>Y</entry>
      <entry/>
    </row>
    <row>
      <?dbhtml bgcolor="#B0B0B0" ?>
      <entry>27.5</entry>
      <entry>Iostreams base classes</entry>
      <entry>Partial</entry>
      <entry>Missing move and swap operations</entry>
    </row>
    <row>
      <entry>27.6</entry>
      <entry>Stream buffers</entry>
      <entry>Y</entry>
      <entry/>
    </row>
    <row>
      <?dbhtml bgcolor="#B0B0B0" ?>
      <entry>27.7</entry>
      <entry>Formatting and manipulators</entry>
      <entry>Partial</entry>
      <entry>Missing move and swap operations</entry>
    </row>
    <row>
      <?dbhtml bgcolor="#B0B0B0" ?>
      <entry>27.8</entry>
      <entry>String-based streams</entry>
      <entry>Partial</entry>
      <entry>Missing move and swap operations</entry>
    </row>
    <row>
      <?dbhtml bgcolor="#B0B0B0" ?>
      <entry>27.9</entry>
      <entry>File-based streams</entry>
      <entry>Partial</entry>
      <entry>Missing move and swap operations</entry>
    </row>
    <row>
      <entry>
	<emphasis>28</emphasis>
      </entry>
      <entry namest="c2" nameend="c4" align="left">
	<emphasis>Regular expressions</emphasis>
      </entry>
    </row>
    <row>
      <?dbhtml bgcolor="#C8B0B0" ?>
<<<<<<< HEAD
      <entry>28.01</entry>
=======
      <entry>28.1</entry>
>>>>>>> 6e7f08ad
      <entry>General</entry>
      <entry>N</entry>
      <entry/>
    </row>
    <row>
      <?dbhtml bgcolor="#C8B0B0" ?>
<<<<<<< HEAD
      <entry>28.02</entry>
=======
      <entry>28.2</entry>
>>>>>>> 6e7f08ad
      <entry>Definitions</entry>
      <entry>N</entry>
      <entry/>
    </row>
    <row>
      <?dbhtml bgcolor="#C8B0B0" ?>
<<<<<<< HEAD
      <entry>28.03</entry>
      <entry>Requirements</entry>
      <entry>N</entry>
      <entry></entry>
    </row>
    <row>
      <?dbhtml bgcolor="#C8B0B0" ?>
      <entry>28.04</entry>
      <entry>Regular expressions summary</entry>
      <entry>N</entry>
      <entry></entry>
    </row>
    <row>
      <?dbhtml bgcolor="#C8B0B0" ?>
      <entry>28.05</entry>
=======
      <entry>28.3</entry>
      <entry>Requirements</entry>
      <entry>N</entry>
      <entry/>
    </row>
    <row>
      <?dbhtml bgcolor="#C8B0B0" ?>
      <entry>28.4</entry>
>>>>>>> 6e7f08ad
      <entry>Header <code>&lt;regex&gt;</code> synopsis</entry>
      <entry>N</entry>
      <entry/>
    </row>
    <row>
      <entry>28.5</entry>
      <entry>Namespace <code>std::regex_constants</code></entry>
      <entry>Y</entry>
      <entry/>
    </row>
    <row>
      <entry>28.6</entry>
      <entry>Class <code>regex_error</code></entry>
      <entry>Y</entry>
      <entry/>
    </row>
    <row>
      <?dbhtml bgcolor="#B0B0B0" ?>
<<<<<<< HEAD
      <entry>28.08</entry>
=======
      <entry>28.7</entry>
>>>>>>> 6e7f08ad
      <entry>Class template <code>regex_traits</code></entry>
      <entry>Partial</entry>
      <entry/>
    </row>
    <row>
      <?dbhtml bgcolor="#B0B0B0" ?>
<<<<<<< HEAD
      <entry>28.09</entry>
=======
      <entry>28.8</entry>
>>>>>>> 6e7f08ad
      <entry>Class template <code>basic_regex</code></entry>
      <entry>Partial</entry>
      <entry/>
    </row>
    <row>
      <?dbhtml bgcolor="#B0B0B0" ?>
<<<<<<< HEAD
      <entry>28.10</entry>
=======
      <entry>28.9</entry>
>>>>>>> 6e7f08ad
      <entry>Class template <code>sub_match</code></entry>
      <entry>Partial</entry>
      <entry/>
    </row>
    <row>
      <?dbhtml bgcolor="#B0B0B0" ?>
<<<<<<< HEAD
      <entry>28.11</entry>
=======
      <entry>28.10</entry>
>>>>>>> 6e7f08ad
      <entry>Class template <code>match_results</code></entry>
      <entry>Partial</entry>
      <entry/>
    </row>
    <row>
      <?dbhtml bgcolor="#C8B0B0" ?>
<<<<<<< HEAD
      <entry>28.12</entry>
=======
      <entry>28.11</entry>
>>>>>>> 6e7f08ad
      <entry>Regular expression algorithms</entry>
      <entry>N</entry>
      <entry/>
    </row>
    <row>
      <?dbhtml bgcolor="#C8B0B0" ?>
<<<<<<< HEAD
      <entry>28.13</entry>
=======
      <entry>28.12</entry>
>>>>>>> 6e7f08ad
      <entry>Regular expression Iterators</entry>
      <entry>N</entry>
      <entry/>
    </row>
    <row>
      <?dbhtml bgcolor="#C8B0B0" ?>
<<<<<<< HEAD
      <entry>28.14</entry>
=======
      <entry>28.13</entry>
>>>>>>> 6e7f08ad
      <entry>Modified ECMAScript regular expression grammar</entry>
      <entry>N</entry>
      <entry/>
    </row>
    <row>
      <entry>
	<emphasis>29</emphasis>
      </entry>
      <entry namest="c2" nameend="c4" align="left">
	<emphasis>Atomic operations</emphasis>
      </entry>
    </row>
    <row>
      <entry>29.1</entry>
      <entry>General</entry>
      <entry>Y</entry>
      <entry/>
    </row>
    <row>
      <entry>29.2</entry>
      <entry>Header <code>&lt;atomic&gt;</code> synopsis</entry>
      <entry>Y</entry>
      <entry/>
    </row>
    <row>
      <?dbhtml bgcolor="#C8B0B0" ?>
      <entry>29.3</entry>
      <entry>Order and consistency</entry>
      <entry>N</entry>
      <entry/>
    </row>
    <row>
      <entry>29.4</entry>
      <entry>Lock-free property</entry>
      <entry>Y</entry>
      <entry>Based on _GLIBCXX_ATOMIC_PROPERTY</entry>
    </row>
    <row>
      <entry>29.5</entry>
      <entry>Atomic types</entry>
      <entry/>
      <entry/>
    </row>
    <row>
      <entry>29.5.1</entry>
      <entry>Integral types</entry>
      <entry>Y</entry>
      <entry>Missing constexpr</entry>
    </row>
    <row>
      <entry>29.5.2</entry>
      <entry>Address types</entry>
      <entry>Y</entry>
      <entry>Missing constexpr</entry>
    </row>
    <row>
      <entry>29.5.3</entry>
      <entry>Generic types</entry>
      <entry>Y</entry>
      <entry>Missing constexpr</entry>
    </row>
    <row>
      <entry>29.6</entry>
      <entry>Operations on atomic types</entry>
      <entry>Y</entry>
      <entry/>
    </row>
    <row>
      <entry>29.7</entry>
      <entry>Flag Type and operations</entry>
      <entry>Y</entry>
      <entry/>
    </row>
    <row>
      <?dbhtml bgcolor="#C8B0B0" ?>
      <entry>29.8</entry>
      <entry>Fences</entry>
      <entry>N</entry>
      <entry/>
    </row>
    <row>
      <entry>
	<emphasis>30</emphasis>
      </entry>
      <entry namest="c2" nameend="c4" align="left">
	<emphasis>Thread support</emphasis>
      </entry>
    </row>
    <row>
      <entry>30.1</entry>
      <entry>General</entry>
      <entry>Y</entry>
      <entry/>
    </row>
    <row>
      <entry>30.2</entry>
      <entry>Requirements</entry>
      <entry>Y</entry>
      <entry/>
    </row>
    <row>
      <entry>30.3</entry>
      <entry>Threads</entry>
      <entry/>
      <entry/>
    </row>
    <row>
      <?dbhtml bgcolor="#B0B0B0" ?>
      <entry>30.3.1</entry>
      <entry>Class <code>thread</code></entry>
      <entry>Partial</entry>
      <entry><code>thread::id</code> is not trivially copyable</entry>
    </row>
    <row>
      <entry>30.3.2</entry>
      <entry>Namespace <code>this_thread</code></entry>
      <entry>Y</entry>
      <entry/>
    </row>
    <row>
      <entry>30.4</entry>
      <entry>Mutual exclusion</entry>
      <entry/>
      <entry/>
    </row>
    <row>
      <entry>30.4.1</entry>
      <entry>Mutex requirements</entry>
      <entry/>
      <entry/>
    </row>
    <row>
      <entry>30.4.1.1</entry>
      <entry>Class <code>mutex</code></entry>
      <entry>Y</entry>
      <entry>Missing constexpr</entry>
    </row>
    <row>
      <entry>30.4.1.2</entry>
      <entry>Class <code>recursive_mutex</code></entry>
      <entry>Y</entry>
      <entry/>
    </row>
    <row>
      <entry>30.4.2</entry>
      <entry>Timed mutex requirements</entry>
      <entry/>
      <entry/>
    </row>
    <row>
      <entry>30.4.2.1</entry>
      <entry>Class <code>timed_mutex</code></entry>
      <entry>Y</entry>
      <entry/>
    </row>
    <row>
      <entry>30.4.2.2</entry>
      <entry>Class <code>recursive_timed_mutex</code></entry>
      <entry>Y</entry>
      <entry/>
    </row>
    <row>
      <entry>30.4.3</entry>
      <entry>Locks</entry>
      <entry/>
      <entry/>
    </row>
    <row>
      <entry>30.4.3.1</entry>
      <entry>Class template <code>lock_guard</code></entry>
      <entry>Y</entry>
      <entry/>
    </row>
    <row>
      <entry>30.4.3.2</entry>
      <entry>Class template <code>unique_lock</code></entry>
      <entry>Y</entry>
      <entry/>
    </row>
    <row>
      <entry>30.4.4</entry>
      <entry>Generic locking algorithms</entry>
      <entry>Y</entry>
      <entry/>
    </row>
    <row>
      <entry>30.4.5</entry>
      <entry>Call once</entry>
      <entry/>
      <entry/>
    </row>
    <row>
      <entry>30.4.5.1</entry>
      <entry><code>once_flag</code></entry>
      <entry>Y</entry>
      <entry>Missing constexpr</entry>
    </row>
    <row>
      <entry>30.4.5.2</entry>
      <entry><code>call_once</code></entry>
      <entry>Y</entry>
      <entry/>
    </row>
    <row>
      <?dbhtml bgcolor="#B0B0B0" ?>
      <entry>30.5</entry>
      <entry>Condition variables</entry>
      <entry>Partial</entry>
      <entry>Missing notify_all_at_thread_exit</entry>
    </row>
    <row>
      <entry>30.5.1</entry>
      <entry>Class <code>condition_variable</code></entry>
      <entry>Y</entry>
      <entry/>
    </row>
    <row>
<<<<<<< HEAD
      <?dbhtml bgcolor="#B0B0B0" ?>
=======
>>>>>>> 6e7f08ad
      <entry>30.5.2</entry>
      <entry>Class <code>condition_variable_any</code></entry>
      <entry>Y</entry>
      <entry/>
    </row>
    <row>
      <entry>30.6</entry>
      <entry>Futures</entry>
      <entry/>
      <entry/>
    </row>
    <row>
<<<<<<< HEAD
      <?dbhtml bgcolor="#C8B0B0" ?>
=======
>>>>>>> 6e7f08ad
      <entry>30.6.1</entry>
      <entry>Overview</entry>
      <entry/>
      <entry/>
    </row>
    <row>
<<<<<<< HEAD
      <?dbhtml bgcolor="#C8B0B0" ?>
=======
>>>>>>> 6e7f08ad
      <entry>30.6.2</entry>
      <entry>Error handling</entry>
      <entry>Y</entry>
      <entry>Missing constexpr</entry>
    </row>
    <row>
<<<<<<< HEAD
      <?dbhtml bgcolor="#C8B0B0" ?>
=======
>>>>>>> 6e7f08ad
      <entry>30.6.3</entry>
      <entry>Class <code>future_error</code></entry>
      <entry>Y</entry>
      <entry/>
    </row>
    <row>
<<<<<<< HEAD
      <?dbhtml bgcolor="#C8B0B0" ?>
=======
>>>>>>> 6e7f08ad
      <entry>30.6.4</entry>
      <entry>Associated asynchronous state</entry>
      <entry>Y</entry>
      <entry/>
    </row>
    <row>
<<<<<<< HEAD
      <?dbhtml bgcolor="#C8B0B0" ?>
=======
      <?dbhtml bgcolor="#B0B0B0" ?>
>>>>>>> 6e7f08ad
      <entry>30.6.5</entry>
      <entry>Class template <code>promise</code></entry>
      <entry>Partial</entry>
      <entry>Missing <code>allocator_arg_t</code> and set_*_at_thread_exit</entry>
    </row>
    <row>
<<<<<<< HEAD
      <?dbhtml bgcolor="#C8B0B0" ?>
=======
      <?dbhtml bgcolor="#B0B0B0" ?>
>>>>>>> 6e7f08ad
      <entry>30.6.6</entry>
      <entry>Class template <code>future</code></entry>
      <entry>Partial</entry>
      <entry>Missing future_status</entry>
    </row>
    <row>
<<<<<<< HEAD
      <?dbhtml bgcolor="#C8B0B0" ?>
=======
      <?dbhtml bgcolor="#B0B0B0" ?>
>>>>>>> 6e7f08ad
      <entry>30.6.7</entry>
      <entry>Class template <code>shared_future</code></entry>
      <entry>Partial</entry>
      <entry>Missing future_status</entry>
    </row>
    <row>
      <?dbhtml bgcolor="#C8B0B0" ?>
      <entry>30.6.8</entry>
      <entry>Class template <code>atomic_future</code></entry>
      <entry>N</entry>
      <entry/>
    </row>
    <row>
      <entry>30.6.9</entry>
      <entry>Function template <code>async</code></entry>
      <entry>Y</entry>
      <entry/>
    </row>
    <row>
      <?dbhtml bgcolor="#B0B0B0" ?>
      <entry>30.6.10</entry>
      <entry>Class template <code>packaged_task</code></entry>
      <entry>Partial</entry>
      <entry>Missing <code>allocator_arg_t</code> and make_ready_at_thread_exit</entry>
    </row>
    <row>
      <entry>
      	<emphasis>Appendix D</emphasis>
      </entry>
      <entry namest="c2" nameend="c4" align="left">
	<emphasis>Compatibility features</emphasis>
      </entry>
    </row>
    <row>
      <entry>D.1</entry>
      <entry>Increment operator with <code>bool</code> operand</entry>
      <entry/>
      <entry/>
    </row>
    <row>
      <entry>D.2</entry>
      <entry><code>static</code> keyword</entry>
      <entry/>
      <entry/>
    </row>
    <row>
      <entry>D.3</entry>
      <entry>Access declarations</entry>
      <entry/>
      <entry/>
    </row>
    <row>
      <entry>D.4</entry>
      <entry><code>register</code> keyword</entry>
      <entry/>
      <entry/>
    </row>
    <row>
      <entry>D.5</entry>
      <entry>Dynamic exception specifications</entry>
      <entry/>
      <entry/>
    </row>
    <row>
      <entry>D.6</entry>
      <entry>C standard library headers</entry>
      <entry/>
      <entry/>
    </row>
    <row>
      <entry>D.7</entry>
      <entry>Old iostreams members</entry>
      <entry/>
      <entry/>
    </row>
    <row>
      <entry>D.8</entry>
      <entry>char* streams</entry>
      <entry/>
      <entry/>
    </row>
    <row>
      <entry>D.9</entry>
      <entry>Binders</entry>
      <entry/>
      <entry/>
    </row>
    <row>
      <entry>D.10</entry>
      <entry><code>auto_ptr</code></entry>
      <entry/>
      <entry/>
    </row>

  </tbody>
</tgroup>
</table>


</section><|MERGE_RESOLUTION|>--- conflicted
+++ resolved
@@ -2,11 +2,7 @@
 	 xml:id="status.iso.200x" xreflabel="Status C++ 200x">
 <?dbhtml filename="status_iso_cxx200x.html"?>
 
-<<<<<<< HEAD
-<sect2info>
-=======
 <info><title>C++ 200x</title>
->>>>>>> 6e7f08ad
   <keywordset>
     <keyword>
       ISO C++
@@ -19,13 +15,8 @@
 
 <para>
 This table is based on the table of contents of ISO/IEC
-<<<<<<< HEAD
-Doc No: N3000=09-0190 Date: 2009-11-09
-Working Draft, Standard for Programming Language C++
-=======
 JTC1 SC22 WG21 Doc No: N3092 Date: 2010-03-26
 Final Committee Draft, Standard for Programming Language C++
->>>>>>> 6e7f08ad
 </para>
 
 <para>
@@ -161,16 +152,6 @@
     </row>
     <row>
       <?dbhtml bgcolor="#B0B0B0" ?>
-<<<<<<< HEAD
-      <entry>18.4.2</entry>
-      <entry>The header <code>&lt;stdint.h&gt;</code></entry>
-      <entry>Partial</entry>
-      <entry>May use configure-generated stdint.h via GCC_HEADER_STDINT</entry>
-    </row>
-    <row>
-      <?dbhtml bgcolor="#B0B0B0" ?>
-=======
->>>>>>> 6e7f08ad
       <entry>18.5</entry>
       <entry>Start and termination</entry>
       <entry>Partial</entry>
@@ -195,10 +176,6 @@
       <entry/>
     </row>
     <row>
-<<<<<<< HEAD
-      <?dbhtml bgcolor="#C8B0B0" ?>
-=======
->>>>>>> 6e7f08ad
       <entry>18.7.2</entry>
       <entry>Class bad_cast</entry>
       <entry>Y</entry>
@@ -328,20 +305,12 @@
       <entry/>
     </row>
     <row>
-<<<<<<< HEAD
-      <?dbhtml bgcolor="#B0B0B0" ?>
-=======
->>>>>>> 6e7f08ad
       <entry>19.5.2</entry>
       <entry>Class <code>error_code</code></entry>
       <entry>Y</entry>
       <entry/>
     </row>
     <row>
-<<<<<<< HEAD
-      <?dbhtml bgcolor="#B0B0B0" ?>
-=======
->>>>>>> 6e7f08ad
       <entry>19.5.3</entry>
       <entry>Class <code>error_condition</code></entry>
       <entry>Y</entry>
@@ -368,20 +337,12 @@
       </entry>
     </row>
     <row>
-<<<<<<< HEAD
-      <?dbhtml bgcolor="#B0B0B0" ?>
-=======
->>>>>>> 6e7f08ad
       <entry>20.1</entry>
       <entry>General</entry>
       <entry/>
       <entry/>
     </row>
     <row>
-<<<<<<< HEAD
-      <?dbhtml bgcolor="#C8B0B0" ?>
-=======
->>>>>>> 6e7f08ad
       <entry>20.2</entry>
       <entry>Requirements</entry>
       <entry/>
@@ -418,10 +379,6 @@
       <entry/>
     </row>
     <row>
-<<<<<<< HEAD
-      <?dbhtml bgcolor="#C8B0B0" ?>
-=======
->>>>>>> 6e7f08ad
       <entry>20.3.5</entry>
       <entry>Pairs</entry>
       <entry/>
@@ -510,18 +467,10 @@
       <entry/>
     </row>
     <row>
-<<<<<<< HEAD
-      <?dbhtml bgcolor="#B0B0B0" ?>
-      <entry>20.5.2</entry>
-      <entry>Class template <code>tuple</code></entry>
-      <entry>Partial</entry>
-      <entry>Missing range concept maps</entry>
-=======
       <entry>20.6.4</entry>
       <entry>SI types for <code>ratio</code></entry>
       <entry>Y</entry>
       <entry/>
->>>>>>> 6e7f08ad
     </row>
     <row>
       <entry>20.7</entry>
@@ -536,12 +485,7 @@
       <entry/>
     </row>
     <row>
-<<<<<<< HEAD
-      <?dbhtml bgcolor="#B0B0B0" ?>
-      <entry>20.6.2</entry>
-=======
       <entry>20.7.2</entry>
->>>>>>> 6e7f08ad
       <entry>Header <code>&lt;type_traits&gt;</code> synopsis</entry>
       <entry/>
       <entry/>
@@ -572,11 +516,7 @@
     </row>
     <row>
       <?dbhtml bgcolor="#B0B0B0" ?>
-<<<<<<< HEAD
-      <entry>20.6.4.3</entry>
-=======
       <entry>20.7.4.3</entry>
->>>>>>> 6e7f08ad
       <entry>Type properties</entry>
       <entry>Partial</entry>
       <entry>Missing is_trivially_copyable, is_literal_type, is_nothrow_constructible</entry>
@@ -625,12 +565,7 @@
       <entry/>
     </row>
     <row>
-<<<<<<< HEAD
-      <?dbhtml bgcolor="#B0B0B0" ?>
-      <entry>20.6.7</entry>
-=======
       <entry>20.7.6.6</entry>
->>>>>>> 6e7f08ad
       <entry>Other transformations</entry>
       <entry>Y</entry>
       <entry/>
@@ -666,18 +601,7 @@
       <entry/>
     </row>
     <row>
-<<<<<<< HEAD
-      <?dbhtml bgcolor="#C8B0B0" ?>
-      <entry>20.7.6</entry>
-      <entry>Identity operation</entry>
-      <entry>N</entry>
-      <entry></entry>
-    </row>
-    <row>
-      <entry>20.7.7</entry>
-=======
       <entry>20.8.5</entry>
->>>>>>> 6e7f08ad
       <entry>Arithmetic operation</entry>
       <entry>Y</entry>
       <entry/>
@@ -752,18 +676,7 @@
       <entry>20.8.15</entry>
       <entry>Class template <code>hash</code></entry>
       <entry>Y</entry>
-<<<<<<< HEAD
-      <entry></entry>
-    </row>
-    <row>
-      <?dbhtml bgcolor="#C8B0B0" ?>
-      <entry>20.7.18</entry>
-      <entry>Class template <code>reference_closure</code></entry>
-      <entry>N</entry>
-      <entry></entry>
-=======
-      <entry/>
->>>>>>> 6e7f08ad
+      <entry/>
     </row>
     <row>
       <entry>20.9</entry>
@@ -773,50 +686,6 @@
     </row>
     <row>
       <?dbhtml bgcolor="#C8B0B0" ?>
-<<<<<<< HEAD
-      <entry>20.8.01</entry>
-      <entry>Allocator argument tag</entry>
-      <entry>N</entry>
-      <entry></entry>
-    </row>
-    <row>
-      <entry>20.8.02</entry>
-      <entry>Allocators</entry>
-      <entry></entry>
-      <entry></entry>
-    </row>
-    <row>
-      <entry>20.8.02.1</entry>
-      <entry>General</entry>
-      <entry>Y</entry>
-      <entry></entry>
-    </row>
-    <row>
-      <?dbhtml bgcolor="#C8B0B0" ?>
-      <entry>20.8.02.2</entry>
-      <entry>Allocator concept</entry>
-      <entry>N</entry>
-      <entry></entry>
-    </row>
-    <row>
-      <?dbhtml bgcolor="#C8B0B0" ?>
-      <entry>20.8.02.3</entry>
-      <entry>Support for legacy allocators</entry>
-      <entry>N</entry>
-      <entry></entry>
-    </row>
-    <row>
-      <?dbhtml bgcolor="#C8B0B0" ?>
-      <entry>20.8.02.4</entry>
-      <entry>Allocator and Legacy Allocator members</entry>
-      <entry>N</entry>
-      <entry></entry>
-    </row>
-    <row>
-      <?dbhtml bgcolor="#C8B0B0" ?>
-      <entry>20.8.03</entry>
-      <entry>Allocator-related element concepts</entry>
-=======
       <entry>20.9.1</entry>
       <entry>Allocator argument tag</entry>
       <entry>N</entry>
@@ -826,31 +695,20 @@
       <?dbhtml bgcolor="#C8B0B0" ?>
       <entry>20.9.2</entry>
       <entry><code>uses_allocator</code></entry>
->>>>>>> 6e7f08ad
-      <entry>N</entry>
-      <entry/>
-    </row>
-    <row>
-      <?dbhtml bgcolor="#C8B0B0" ?>
-<<<<<<< HEAD
-      <entry>20.8.04</entry>
-      <entry>Allocator propagation traits</entry>
-=======
+      <entry>N</entry>
+      <entry/>
+    </row>
+    <row>
+      <?dbhtml bgcolor="#C8B0B0" ?>
       <entry>20.9.3</entry>
       <entry>Pointer traits</entry>
->>>>>>> 6e7f08ad
-      <entry>N</entry>
-      <entry/>
-    </row>
-    <row>
-      <?dbhtml bgcolor="#C8B0B0" ?>
-<<<<<<< HEAD
-      <entry>20.8.05</entry>
-      <entry>Allocator propagation map</entry>
-=======
+      <entry>N</entry>
+      <entry/>
+    </row>
+    <row>
+      <?dbhtml bgcolor="#C8B0B0" ?>
       <entry>20.9.4</entry>
       <entry>Allocator traits</entry>
->>>>>>> 6e7f08ad
       <entry>N</entry>
       <entry/>
     </row>
@@ -869,60 +727,27 @@
     </row>
     <row>
       <?dbhtml bgcolor="#C8B0B0" ?>
-<<<<<<< HEAD
-      <entry>20.8.07.1</entry>
-      <entry><code>scoped_allocator_adaptor_base</code></entry>
-=======
       <entry>20.9.6.1</entry>
       <entry>Scoped allocator adaptor member types</entry>
->>>>>>> 6e7f08ad
-      <entry>N</entry>
-      <entry/>
-    </row>
-    <row>
-      <?dbhtml bgcolor="#C8B0B0" ?>
-<<<<<<< HEAD
-      <entry>20.8.07.2</entry>
-      <entry><code>scoped_allocator_adaptor constructors</code></entry>
-=======
+      <entry>N</entry>
+      <entry/>
+    </row>
+    <row>
+      <?dbhtml bgcolor="#C8B0B0" ?>
       <entry>20.9.6.2</entry>
       <entry>Scoped allocator adaptor constructors</entry>
->>>>>>> 6e7f08ad
-      <entry>N</entry>
-      <entry/>
-    </row>
-    <row>
-      <?dbhtml bgcolor="#C8B0B0" ?>
-<<<<<<< HEAD
-      <entry>20.8.07.3</entry>
-      <entry><code>scoped_allocator_adaptor2</code></entry>
-=======
+      <entry>N</entry>
+      <entry/>
+    </row>
+    <row>
+      <?dbhtml bgcolor="#C8B0B0" ?>
       <entry>20.9.6.3</entry>
       <entry>Scoped allocator adaptor members</entry>
->>>>>>> 6e7f08ad
-      <entry>N</entry>
-      <entry/>
-    </row>
-    <row>
-<<<<<<< HEAD
-      <?dbhtml bgcolor="#C8B0B0" ?>
-      <entry>20.8.07.3</entry>
-      <entry>scoped_allocator_adaptor members</entry>
-      <entry>N</entry>
-      <entry></entry>
-    </row>
-    <row>
-      <?dbhtml bgcolor="#C8B0B0" ?>
-      <entry>20.8.07.4</entry>
-      <entry><code>scoped_allocator_adaptor globals</code></entry>
-      <entry>N</entry>
-      <entry></entry>
-    </row>
-    <row>
-      <entry>20.8.08</entry>
-=======
+      <entry>N</entry>
+      <entry/>
+    </row>
+    <row>
       <entry>20.9.7</entry>
->>>>>>> 6e7f08ad
       <entry>Raw storage iterator</entry>
       <entry>Y</entry>
       <entry/>
@@ -931,18 +756,7 @@
       <entry>20.9.8</entry>
       <entry>Temporary buffers</entry>
       <entry>Y</entry>
-<<<<<<< HEAD
-      <entry></entry>
-    </row>
-    <row>
-      <?dbhtml bgcolor="#C8B0B0" ?>
-      <entry>20.8.10</entry>
-      <entry><code>construct_element</code></entry>
-      <entry>N</entry>
-      <entry></entry>
-=======
-      <entry/>
->>>>>>> 6e7f08ad
+      <entry/>
     </row>
     <row>
       <entry>20.9.9</entry>
@@ -952,11 +766,7 @@
     </row>
     <row>
       <?dbhtml bgcolor="#C8B0B0" ?>
-<<<<<<< HEAD
-      <entry>20.8.11.1</entry>
-=======
       <entry>20.9.9.1</entry>
->>>>>>> 6e7f08ad
       <entry><code>addressof</code></entry>
       <entry>N</entry>
       <entry/>
@@ -1004,11 +814,7 @@
       <entry>
 	<para>
 	  Uses code from
-<<<<<<< HEAD
-	  <ulink url="http://www.boost.org/libs/smart_ptr/shared_ptr.htm">boost::shared_ptr</ulink>.
-=======
 	  <link xmlns:xlink="http://www.w3.org/1999/xlink" xlink:href="http://www.boost.org/libs/smart_ptr/shared_ptr.htm">boost::shared_ptr</link>.
->>>>>>> 6e7f08ad
 	</para>
       </entry>
     </row>
@@ -1026,20 +832,12 @@
     </row>
     <row>
       <?dbhtml bgcolor="#B0B0B0" ?>
-<<<<<<< HEAD
-      <entry>20.8.13.6</entry>
-=======
       <entry>20.9.11.5</entry>
->>>>>>> 6e7f08ad
       <entry><code>shared_ptr</code> atomic access</entry>
       <entry>Partial</entry>
       <entry/>
     </row>
     <row>
-<<<<<<< HEAD
-      <?dbhtml bgcolor="#B0B0B0" ?>
-      <entry>20.8.13.7</entry>
-=======
       <entry>20.9.11.6</entry>
       <entry>Hash support</entry>
       <entry>Y</entry>
@@ -1048,18 +846,13 @@
     <row>
       <?dbhtml bgcolor="#B0B0B0" ?>
       <entry>20.9.12</entry>
->>>>>>> 6e7f08ad
       <entry>Pointer safety</entry>
       <entry>Partial</entry>
       <entry/>
     </row>
     <row>
       <?dbhtml bgcolor="#C8B0B0" ?>
-<<<<<<< HEAD
-      <entry>20.8.14</entry>
-=======
       <entry>20.9.13</entry>
->>>>>>> 6e7f08ad
       <entry>Align</entry>
       <entry>N</entry>
       <entry/>
@@ -1459,10 +1252,6 @@
       </entry>
     </row>
     <row>
-<<<<<<< HEAD
-      <?dbhtml bgcolor="#B0B0B0" ?>
-=======
->>>>>>> 6e7f08ad
       <entry>23.1</entry>
       <entry>General</entry>
       <entry/>
@@ -1475,10 +1264,6 @@
       <entry/>
     </row>
     <row>
-<<<<<<< HEAD
-      <?dbhtml bgcolor="#B0B0B0" ?>
-=======
->>>>>>> 6e7f08ad
       <entry>23.2.1</entry>
       <entry>General container requirements</entry>
       <entry>Y</entry>
@@ -1643,30 +1428,18 @@
       </entry>
     </row>
     <row>
-<<<<<<< HEAD
-      <?dbhtml bgcolor="#B0B0B0" ?>
-=======
->>>>>>> 6e7f08ad
       <entry>24.1</entry>
       <entry>General</entry>
       <entry>Y</entry>
       <entry/>
     </row>
     <row>
-<<<<<<< HEAD
-      <?dbhtml bgcolor="#C8B0B0" ?>
-=======
->>>>>>> 6e7f08ad
       <entry>24.2</entry>
       <entry>Iterator requirements</entry>
       <entry>Y</entry>
       <entry/>
     </row>
     <row>
-<<<<<<< HEAD
-      <?dbhtml bgcolor="#B0B0B0" ?>
-=======
->>>>>>> 6e7f08ad
       <entry>24.3</entry>
       <entry>Header <code>&lt;iterator&gt;</code> synopsis</entry>
       <entry>Y</entry>
@@ -1748,10 +1521,6 @@
       </entry>
     </row>
     <row>
-<<<<<<< HEAD
-      <?dbhtml bgcolor="#B0B0B0" ?>
-=======
->>>>>>> 6e7f08ad
       <entry>25.1</entry>
       <entry>General</entry>
       <entry/>
@@ -1820,20 +1589,12 @@
       <entry/>
     </row>
     <row>
-<<<<<<< HEAD
-      <?dbhtml bgcolor="#B0B0B0" ?>
-=======
->>>>>>> 6e7f08ad
       <entry>26.5.1</entry>
       <entry>Requirements</entry>
       <entry/>
       <entry/>
     </row>
     <row>
-<<<<<<< HEAD
-      <?dbhtml bgcolor="#C8B0B0" ?>
-=======
->>>>>>> 6e7f08ad
       <entry>26.5.2</entry>
       <entry>Header <code>&lt;random&gt;</code> synopsis</entry>
       <entry/>
@@ -2289,45 +2050,20 @@
     </row>
     <row>
       <?dbhtml bgcolor="#C8B0B0" ?>
-<<<<<<< HEAD
-      <entry>28.01</entry>
-=======
       <entry>28.1</entry>
->>>>>>> 6e7f08ad
       <entry>General</entry>
       <entry>N</entry>
       <entry/>
     </row>
     <row>
       <?dbhtml bgcolor="#C8B0B0" ?>
-<<<<<<< HEAD
-      <entry>28.02</entry>
-=======
       <entry>28.2</entry>
->>>>>>> 6e7f08ad
       <entry>Definitions</entry>
       <entry>N</entry>
       <entry/>
     </row>
     <row>
       <?dbhtml bgcolor="#C8B0B0" ?>
-<<<<<<< HEAD
-      <entry>28.03</entry>
-      <entry>Requirements</entry>
-      <entry>N</entry>
-      <entry></entry>
-    </row>
-    <row>
-      <?dbhtml bgcolor="#C8B0B0" ?>
-      <entry>28.04</entry>
-      <entry>Regular expressions summary</entry>
-      <entry>N</entry>
-      <entry></entry>
-    </row>
-    <row>
-      <?dbhtml bgcolor="#C8B0B0" ?>
-      <entry>28.05</entry>
-=======
       <entry>28.3</entry>
       <entry>Requirements</entry>
       <entry>N</entry>
@@ -2336,7 +2072,6 @@
     <row>
       <?dbhtml bgcolor="#C8B0B0" ?>
       <entry>28.4</entry>
->>>>>>> 6e7f08ad
       <entry>Header <code>&lt;regex&gt;</code> synopsis</entry>
       <entry>N</entry>
       <entry/>
@@ -2355,77 +2090,49 @@
     </row>
     <row>
       <?dbhtml bgcolor="#B0B0B0" ?>
-<<<<<<< HEAD
-      <entry>28.08</entry>
-=======
       <entry>28.7</entry>
->>>>>>> 6e7f08ad
       <entry>Class template <code>regex_traits</code></entry>
       <entry>Partial</entry>
       <entry/>
     </row>
     <row>
       <?dbhtml bgcolor="#B0B0B0" ?>
-<<<<<<< HEAD
-      <entry>28.09</entry>
-=======
       <entry>28.8</entry>
->>>>>>> 6e7f08ad
       <entry>Class template <code>basic_regex</code></entry>
       <entry>Partial</entry>
       <entry/>
     </row>
     <row>
       <?dbhtml bgcolor="#B0B0B0" ?>
-<<<<<<< HEAD
+      <entry>28.9</entry>
+      <entry>Class template <code>sub_match</code></entry>
+      <entry>Partial</entry>
+      <entry/>
+    </row>
+    <row>
+      <?dbhtml bgcolor="#B0B0B0" ?>
       <entry>28.10</entry>
-=======
-      <entry>28.9</entry>
->>>>>>> 6e7f08ad
-      <entry>Class template <code>sub_match</code></entry>
-      <entry>Partial</entry>
-      <entry/>
-    </row>
-    <row>
-      <?dbhtml bgcolor="#B0B0B0" ?>
-<<<<<<< HEAD
+      <entry>Class template <code>match_results</code></entry>
+      <entry>Partial</entry>
+      <entry/>
+    </row>
+    <row>
+      <?dbhtml bgcolor="#C8B0B0" ?>
       <entry>28.11</entry>
-=======
-      <entry>28.10</entry>
->>>>>>> 6e7f08ad
-      <entry>Class template <code>match_results</code></entry>
-      <entry>Partial</entry>
-      <entry/>
-    </row>
-    <row>
-      <?dbhtml bgcolor="#C8B0B0" ?>
-<<<<<<< HEAD
+      <entry>Regular expression algorithms</entry>
+      <entry>N</entry>
+      <entry/>
+    </row>
+    <row>
+      <?dbhtml bgcolor="#C8B0B0" ?>
       <entry>28.12</entry>
-=======
-      <entry>28.11</entry>
->>>>>>> 6e7f08ad
-      <entry>Regular expression algorithms</entry>
-      <entry>N</entry>
-      <entry/>
-    </row>
-    <row>
-      <?dbhtml bgcolor="#C8B0B0" ?>
-<<<<<<< HEAD
+      <entry>Regular expression Iterators</entry>
+      <entry>N</entry>
+      <entry/>
+    </row>
+    <row>
+      <?dbhtml bgcolor="#C8B0B0" ?>
       <entry>28.13</entry>
-=======
-      <entry>28.12</entry>
->>>>>>> 6e7f08ad
-      <entry>Regular expression Iterators</entry>
-      <entry>N</entry>
-      <entry/>
-    </row>
-    <row>
-      <?dbhtml bgcolor="#C8B0B0" ?>
-<<<<<<< HEAD
-      <entry>28.14</entry>
-=======
-      <entry>28.13</entry>
->>>>>>> 6e7f08ad
       <entry>Modified ECMAScript regular expression grammar</entry>
       <entry>N</entry>
       <entry/>
@@ -2643,10 +2350,6 @@
       <entry/>
     </row>
     <row>
-<<<<<<< HEAD
-      <?dbhtml bgcolor="#B0B0B0" ?>
-=======
->>>>>>> 6e7f08ad
       <entry>30.5.2</entry>
       <entry>Class <code>condition_variable_any</code></entry>
       <entry>Y</entry>
@@ -2659,73 +2362,45 @@
       <entry/>
     </row>
     <row>
-<<<<<<< HEAD
-      <?dbhtml bgcolor="#C8B0B0" ?>
-=======
->>>>>>> 6e7f08ad
       <entry>30.6.1</entry>
       <entry>Overview</entry>
       <entry/>
       <entry/>
     </row>
     <row>
-<<<<<<< HEAD
-      <?dbhtml bgcolor="#C8B0B0" ?>
-=======
->>>>>>> 6e7f08ad
       <entry>30.6.2</entry>
       <entry>Error handling</entry>
       <entry>Y</entry>
       <entry>Missing constexpr</entry>
     </row>
     <row>
-<<<<<<< HEAD
-      <?dbhtml bgcolor="#C8B0B0" ?>
-=======
->>>>>>> 6e7f08ad
       <entry>30.6.3</entry>
       <entry>Class <code>future_error</code></entry>
       <entry>Y</entry>
       <entry/>
     </row>
     <row>
-<<<<<<< HEAD
-      <?dbhtml bgcolor="#C8B0B0" ?>
-=======
->>>>>>> 6e7f08ad
       <entry>30.6.4</entry>
       <entry>Associated asynchronous state</entry>
       <entry>Y</entry>
       <entry/>
     </row>
     <row>
-<<<<<<< HEAD
-      <?dbhtml bgcolor="#C8B0B0" ?>
-=======
       <?dbhtml bgcolor="#B0B0B0" ?>
->>>>>>> 6e7f08ad
       <entry>30.6.5</entry>
       <entry>Class template <code>promise</code></entry>
       <entry>Partial</entry>
       <entry>Missing <code>allocator_arg_t</code> and set_*_at_thread_exit</entry>
     </row>
     <row>
-<<<<<<< HEAD
-      <?dbhtml bgcolor="#C8B0B0" ?>
-=======
       <?dbhtml bgcolor="#B0B0B0" ?>
->>>>>>> 6e7f08ad
       <entry>30.6.6</entry>
       <entry>Class template <code>future</code></entry>
       <entry>Partial</entry>
       <entry>Missing future_status</entry>
     </row>
     <row>
-<<<<<<< HEAD
-      <?dbhtml bgcolor="#C8B0B0" ?>
-=======
       <?dbhtml bgcolor="#B0B0B0" ?>
->>>>>>> 6e7f08ad
       <entry>30.6.7</entry>
       <entry>Class template <code>shared_future</code></entry>
       <entry>Partial</entry>

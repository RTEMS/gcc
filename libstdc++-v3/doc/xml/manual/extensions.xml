--- conflicted
+++ resolved
@@ -1,14 +1,3 @@
-<<<<<<< HEAD
-<?xml version='1.0'?>
-<!DOCTYPE part PUBLIC "-//OASIS//DTD DocBook XML V4.5//EN"
- "http://www.oasis-open.org/docbook/xml/4.5/docbookx.dtd"
-[ ]>
-
-<part id="manual.ext" xreflabel="Extensions">
-<?dbhtml filename="extensions.html"?>
-
-<partinfo>
-=======
 <part xmlns="http://docbook.org/ns/docbook" version="5.0" 
       xml:id="manual.ext" xreflabel="Extensions">
 <?dbhtml filename="extensions.html"?>
@@ -17,7 +6,6 @@
   Extensions
   <indexterm><primary>Extensions</primary></indexterm>
 </title>
->>>>>>> 6e7f08ad
   <keywordset>
     <keyword>
       ISO C++
@@ -112,20 +100,6 @@
 </chapter>
 
 <!-- Chapter 02 : Debug Mode -->
-<<<<<<< HEAD
-<xi:include xmlns:xi="http://www.w3.org/2001/XInclude"
-	    parse="xml" href="debug_mode.xml">
-</xi:include>
-
-<!-- Chapter 03 : Parallel Mode -->
-<xi:include xmlns:xi="http://www.w3.org/2001/XInclude"
-	    parse="xml" href="parallel_mode.xml">
-</xi:include>
-
-<!-- Chapter 04 : Profile Mode -->
-<xi:include xmlns:xi="http://www.w3.org/2001/XInclude"
-	    parse="xml" href="profile_mode.xml">
-=======
 <xi:include xmlns:xi="http://www.w3.org/2001/XInclude" parse="xml" href="debug_mode.xml">
 </xi:include>
 
@@ -135,7 +109,6 @@
 
 <!-- Chapter 04 : Profile Mode -->
 <xi:include xmlns:xi="http://www.w3.org/2001/XInclude" parse="xml" href="profile_mode.xml">
->>>>>>> 6e7f08ad
 </xi:include>
 
 
@@ -145,21 +118,11 @@
   
 
   <!-- Section 01 : __mt_alloc -->
-<<<<<<< HEAD
-  <xi:include xmlns:xi="http://www.w3.org/2001/XInclude"
-	      parse="xml" href="mt_allocator.xml">
-  </xi:include>
-
-  <!-- Section 02 : bitmap_allocator -->
-  <xi:include xmlns:xi="http://www.w3.org/2001/XInclude"
-	      parse="xml" href="bitmap_allocator.xml">
-=======
   <xi:include xmlns:xi="http://www.w3.org/2001/XInclude" parse="xml" href="mt_allocator.xml">
   </xi:include>
 
   <!-- Section 02 : bitmap_allocator -->
   <xi:include xmlns:xi="http://www.w3.org/2001/XInclude" parse="xml" href="bitmap_allocator.xml">
->>>>>>> 6e7f08ad
   </xi:include>
 
 </chapter>
@@ -296,11 +259,7 @@
      </para>
    </blockquote>
 
-<<<<<<< HEAD
-  </sect1>
-=======
   </section>
->>>>>>> 6e7f08ad
 </chapter>
 
 <!-- Chapter 07 : Utilities -->
@@ -514,11 +473,7 @@
 	 the <code>fd()</code> function were removed from the standard
 	 filebuf.  Instead, <code>&lt;ext/stdio_filebuf.h&gt;</code> contains
 	 a derived class called
-<<<<<<< HEAD
-	 <ulink url="http://gcc.gnu.org/onlinedocs/libstdc++/latest-doxygen/a00074.html"><code>__gnu_cxx::stdio_filebuf</code></ulink>.
-=======
 	 <link xmlns:xlink="http://www.w3.org/1999/xlink" xlink:href="http://gcc.gnu.org/onlinedocs/libstdc++/latest-doxygen/a00074.html"><code>__gnu_cxx::stdio_filebuf</code></link>.
->>>>>>> 6e7f08ad
 	 This class can be constructed from a C <code>FILE*</code> or a file
 	 descriptor, and provides the <code>fd()</code> function.
      </para></listitem>
@@ -544,14 +499,8 @@
     <quote>demangling.</quote>
   </para>
   <para>
-<<<<<<< HEAD
-    If you have read the <ulink
-    url="http://gcc.gnu.org/onlinedocs/libstdc++/latest-doxygen/a01115.html">source
-    documentation for <code>namespace abi</code></ulink> then you are
-=======
     If you have read the <link xmlns:xlink="http://www.w3.org/1999/xlink" xlink:href="http://gcc.gnu.org/onlinedocs/libstdc++/latest-doxygen/a01115.html">source
     documentation for <code>namespace abi</code></link> then you are
->>>>>>> 6e7f08ad
     aware of the cross-vendor C++ ABI in use by GCC.  One of the
     exposed functions is used for demangling,
     <code>abi::__cxa_demangle</code>.
@@ -626,12 +575,7 @@
 </chapter>
 
 <!-- Chapter 13 : Concurrency -->
-<<<<<<< HEAD
-<xi:include xmlns:xi="http://www.w3.org/2001/XInclude"
-	    parse="xml" href="concurrency_extensions.xml">
-=======
 <xi:include xmlns:xi="http://www.w3.org/2001/XInclude" parse="xml" href="concurrency_extensions.xml">
->>>>>>> 6e7f08ad
 </xi:include>
 
 </part>
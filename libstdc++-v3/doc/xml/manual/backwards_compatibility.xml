<section xmlns="http://docbook.org/ns/docbook" version="5.0" 
	 xml:id="manual.appendix.porting.backwards" xreflabel="backwards">
<?dbhtml filename="backwards.html"?>

<<<<<<< HEAD
<sect1info>
=======
<info><title>Backwards Compatibility</title>
>>>>>>> 6e7f08ad
  <keywordset>
    <keyword>
      ISO C++
    </keyword>
    <keyword>
      backwards
    </keyword>
  </keywordset>
</info>



<section xml:id="backwards.first"><info><title>First</title></info>


<para>The first generation GNU C++ library was called libg++.  It was a
separate GNU project, although reliably paired with GCC. Rumors imply
that it had a working relationship with at least two kinds of
dinosaur.
</para>

<para>Some background: libg++ was designed and created when there was no
ISO standard to provide guidance.  Classes like linked lists are now
provided for by <classname>list&lt;T&gt;</classname> and do not need to be
created by <function>genclass</function>.  (For that matter, templates exist
now and are well-supported, whereas genclass (mostly) predates them.)
</para>

<para>There are other classes in libg++ that are not specified in the
ISO Standard (e.g., statistical analysis).  While there are a lot of
really useful things that are used by a lot of people, the Standards
Committee couldn't include everything, and so a lot of those
<quote>obvious</quote> classes didn't get included.
</para>

<para>Known Issues include many of the limitations of its immediate ancestor.</para>

<para>Portability notes and known implementation limitations are as follows.</para>

<section><info><title>No <code>ios_base</code></title></info>
  

<para> At least some older implementations don't have <code>std::ios_base</code>, so you should use <code>std::ios::badbit</code>, <code>std::ios::failbit</code> and <code>std::ios::eofbit</code> and <code>std::ios::goodbit</code>.
</para>
</section>

<section><info><title>No <code>cout</code> in <code>ostream.h</code>, no <code>cin</code> in <code>istream.h</code></title></info>


<para>
	In earlier versions of the standard,
	<filename class="headerfile">fstream.h</filename>,
	<filename class="headerfile">ostream.h</filename>
	and <filename class="headerfile">istream.h</filename>
	used to define
	<code>cout</code>, <code>cin</code> and so on. ISO C++ specifies that one needs to include
	<filename class="headerfile">iostream</filename>
	explicitly to get the required definitions.
 </para>
<para> Some include adjustment may be required.</para>

<para>This project is no longer maintained or supported, and the sources
archived. For the desperate,
the <link xmlns:xlink="http://www.w3.org/1999/xlink" xlink:href="http://gcc.gnu.org/extensions.html">GCC extensions
page</link> describes where to find the last libg++ source. The code is
considered replaced and rewritten.
</para>
</section>
</section>

<section xml:id="backwards.second"><info><title>Second</title></info>

<<<<<<< HEAD
=======

>>>>>>> 6e7f08ad
<para>
  The second generation GNU C++ library was called libstdc++, or
  libstdc++-v2. It spans the time between libg++ and pre-ISO C++
  standardization and is usually associated with the following GCC
  releases: egcs 1.x, gcc 2.95, and gcc 2.96.
</para>

<para>
  The STL portions of this library are based on SGI/HP STL release 3.11.
</para>

<para>
  This project is no longer maintained or supported, and the sources
  archived.  The code is considered replaced and rewritten.
</para>

<para>
  Portability notes and known implementation limitations are as follows.
</para>

<section><info><title>Namespace <code>std::</code> not supported</title></info>
  

  <para>
    Some care is required to support C++ compiler and or library
    implementation that do not have the standard library in
    <code>namespace std</code>.
  </para>

  <para>
    The following sections list some possible solutions to support compilers
    that cannot ignore <code>std::</code>-qualified names.
  </para>

  <para>
    First, see if the compiler has a flag for this. Namespace
    back-portability-issues are generally not a problem for g++
    compilers that do not have libstdc++ in <code>std::</code>, as the
    compilers use <code>-fno-honor-std</code> (ignore
    <code>std::</code>, <code>:: = std::</code>) by default. That is,
    the responsibility for enabling or disabling <code>std::</code> is
    on the user; the maintainer does not have to care about it. This
    probably applies to some other compilers as well.
  </para>

  <para>
    Second, experiment with a variety of pre-processor tricks.
  </para>

  <para>
    By defining <code>std</code> as a macro, fully-qualified namespace
    calls become global. Volia.
  </para>

<programlisting>
#ifdef WICKEDLY_OLD_COMPILER
# define std
#endif
</programlisting>

  <para>
    Thanks to Juergen Heinzl who posted this solution on gnu.gcc.help.
  </para>

  <para>
    Another pre-processor based approach is to define a macro
    <code>NAMESPACE_STD</code>, which is defined to either
    <quote> </quote> or <quote>std</quote> based on a compile-type
    test. On GNU systems, this can be done with autotools by means of
    an autoconf test (see below) for <code>HAVE_NAMESPACE_STD</code>,
    then using that to set a value for the <code>NAMESPACE_STD</code>
    macro.  At that point, one is able to use
    <code>NAMESPACE_STD::string</code>, which will evaluate to
    <code>std::string</code> or <code>::string</code> (i.e., in the
    global namespace on systems that do not put <code>string</code> in
    <code>std::</code>).
  </para>

<programlisting>
dnl @synopsis AC_CXX_NAMESPACE_STD
dnl
dnl If the compiler supports namespace std, define
dnl HAVE_NAMESPACE_STD.
dnl
dnl @category Cxx
dnl @author Todd Veldhuizen
dnl @author Luc Maisonobe &lt;luc@spaceroots.org&gt;
dnl @version 2004-02-04
dnl @license AllPermissive
AC_DEFUN([AC_CXX_NAMESPACE_STD], [
  AC_CACHE_CHECK(if g++ supports namespace std,
  ac_cv_cxx_have_std_namespace,
  [AC_LANG_SAVE
  AC_LANG_CPLUSPLUS
  AC_TRY_COMPILE([#include &lt;iostream&gt;
		  std::istream&amp; is = std::cin;],,
  ac_cv_cxx_have_std_namespace=yes, ac_cv_cxx_have_std_namespace=no)
  AC_LANG_RESTORE
  ])
  if test "$ac_cv_cxx_have_std_namespace" = yes; then
    AC_DEFINE(HAVE_NAMESPACE_STD,,[Define if g++ supports namespace std. ])
  fi
])
</programlisting>
</section>

<section><info><title>Illegal iterator usage</title></info>

<para>
  The following illustrate implementation-allowed illegal iterator
  use, and then correct use.
</para>

<itemizedlist>
  <listitem>
    <para>
      you cannot do <code>ostream::operator&lt;&lt;(iterator)</code>
      to print the address of the iterator =&gt; use
      <code>operator&lt;&lt; &amp;*iterator</code> instead
    </para>
  </listitem>
  <listitem>
    <para>
      you cannot clear an iterator's reference (<code>iterator =
      0</code>) =&gt; use <code>iterator = iterator_type();</code>
    </para>
  </listitem>
  <listitem>
    <para>
      <code>if (iterator)</code> won't work any more =&gt; use
      <code>if (iterator != iterator_type())</code>
    </para>
  </listitem>
</itemizedlist>
</section>

<section><info><title><code>isspace</code> from <filename class="headerfile">cctype</filename> is a macro
  </title></info>
  

  <para>
<<<<<<< HEAD
    Glibc 2.0.x and 2.1.x define <filename
    class="headerfile">ctype.h</filename> functionality as macros
=======
    Glibc 2.0.x and 2.1.x define <filename class="headerfile">ctype.h</filename> functionality as macros
>>>>>>> 6e7f08ad
    (isspace, isalpha etc.).
  </para>

  <para>
    This implementations of libstdc++, however, keep these functions
    as macros, and so it is not back-portable to use fully qualified
    names. For example:
  </para>

<programlisting>
#include &lt;cctype&gt;
int main() { std::isspace('X'); }
</programlisting>

<para>
  Results in something like this:
</para>

<programlisting>
std:: (__ctype_b[(int) ( ( 'X' ) )] &amp; (unsigned short int) _ISspace ) ;
</programlisting>

<para>
  A solution is to modify a header-file so that the compiler tells
  <filename class="headerfile">ctype.h</filename> to define functions
  instead of macros:
</para>

<programlisting>
// This keeps isalnum, et al from being propagated as macros.
#if __linux__
# define __NO_CTYPE 1
#endif
</programlisting>

<para>
  Then, include <filename class="headerfile">ctype.h</filename>
</para>

<para>
  Another problem arises if you put a <code>using namespace
  std;</code> declaration at the top, and include <filename class="headerfile">ctype.h</filename>. This will result in
  ambiguities between the definitions in the global namespace
  (<filename class="headerfile">ctype.h</filename>) and the
  definitions in namespace <code>std::</code>
  (<code>&lt;cctype&gt;</code>).
</para>
</section>

<section><info><title>No <code>vector::at</code>, <code>deque::at</code>, <code>string::at</code></title></info>


<para>
  One solution is to add an autoconf-test for this:
</para>

<programlisting>
AC_MSG_CHECKING(for container::at)
AC_TRY_COMPILE(
[
#include &lt;vector&gt;
#include &lt;deque&gt;
#include &lt;string&gt;

using namespace std;
],
[
deque&lt;int&gt; test_deque(3);
test_deque.at(2);
vector&lt;int&gt; test_vector(2);
test_vector.at(1);
string test_string(<quote>test_string</quote>);
test_string.at(3);
],
[AC_MSG_RESULT(yes)
AC_DEFINE(HAVE_CONTAINER_AT)],
[AC_MSG_RESULT(no)])
</programlisting>

<para>
  If you are using other (non-GNU) compilers it might be a good idea
  to check for <code>string::at</code> separately.
</para>

</section>

<section><info><title>No <code>std::char_traits&lt;char&gt;::eof</code></title></info>


<para>
  Use some kind of autoconf test, plus this:
</para>

<programlisting>
#ifdef HAVE_CHAR_TRAITS
#define CPP_EOF std::char_traits&lt;char&gt;::eof()
#else
#define CPP_EOF EOF
#endif
</programlisting>

</section>

<section><info><title>No <code>string::clear</code></title></info>


<para>
  There are two functions for deleting the contents of a string:
  <code>clear</code> and <code>erase</code> (the latter returns the
  string).
</para>

<programlisting>
void
clear() { _M_mutate(0, this-&gt;size(), 0); }
</programlisting>

<programlisting>
basic_string&amp;
erase(size_type __pos = 0, size_type __n = npos)
{
  return this-&gt;replace(_M_check(__pos), _M_fold(__pos, __n),
			  _M_data(), _M_data());
}
</programlisting>

<para>
  Unfortunately, <code>clear</code> is not implemented in this
  version, so you should use <code>erase</code> (which is probably
  faster than <code>operator=(charT*)</code>).
</para>
</section>

<section><info><title>
  Removal of <code>ostream::form</code> and <code>istream::scan</code>
  extensions
</title></info>


<para>
  These are no longer supported. Please use stringstreams instead.
</para>
</section>

<section><info><title>No <code>basic_stringbuf</code>, <code>basic_stringstream</code></title></info>


<para>
  Although the ISO standard <code>i/ostringstream</code>-classes are
  provided, (<filename class="headerfile">sstream</filename>), for
  compatibility with older implementations the pre-ISO
  <code>i/ostrstream</code> (<filename class="headerfile">strstream</filename>) interface is also provided,
  with these caveats:
</para>

<itemizedlist>
  <listitem>
    <para>
      <code>strstream</code> is considered to be deprecated
    </para>
  </listitem>
  <listitem>
    <para>
      <code>strstream</code> is limited to <code>char</code>
    </para>
  </listitem>
  <listitem>
    <para>
      with <code>ostringstream</code> you don't have to take care of
      terminating the string or freeing its memory
    </para>
  </listitem>
  <listitem>
    <para>
      <code>istringstream</code> can be re-filled (clear();
      str(input);)
    </para>
  </listitem>
</itemizedlist>

<para>
  You can then use output-stringstreams like this:
</para>

<programlisting>
#ifdef HAVE_SSTREAM
# include &lt;sstream&gt;
#else
# include &lt;strstream&gt;
#endif

#ifdef HAVE_SSTREAM
  std::ostringstream oss;
#else
  std::ostrstream oss;
#endif

oss &lt;&lt; <quote>Name=</quote> &lt;&lt; m_name &lt;&lt; <quote>, number=</quote> &lt;&lt; m_number &lt;&lt; std::endl;
...
#ifndef HAVE_SSTREAM
  oss &lt;&lt; std::ends; // terminate the char*-string
#endif

// str() returns char* for ostrstream and a string for ostringstream
// this also causes ostrstream to think that the buffer's memory
// is yours
m_label.set_text(oss.str());
#ifndef HAVE_SSTREAM
  // let the ostrstream take care of freeing the memory
  oss.freeze(false);
#endif
</programlisting>

<para>
      Input-stringstreams can be used similarly:
</para>

<programlisting>
std::string input;
...
#ifdef HAVE_SSTREAM
std::istringstream iss(input);
#else
std::istrstream iss(input.c_str());
#endif

int i;
iss &gt;&gt; i;
</programlisting>

<para> One (the only?) restriction is that an istrstream cannot be re-filled:
</para>

<programlisting>
std::istringstream iss(numerator);
iss &gt;&gt; m_num;
// this is not possible with istrstream
iss.clear();
iss.str(denominator);
iss &gt;&gt; m_den;
</programlisting>

<para>
If you don't care about speed, you can put these conversions in
      a template-function:
</para>
<programlisting>
template &lt;class X&gt;
void fromString(const string&amp; input, X&amp; any)
{
#ifdef HAVE_SSTREAM
std::istringstream iss(input);
#else
std::istrstream iss(input.c_str());
#endif
X temp;
iss &gt;&gt; temp;
if (iss.fail())
throw runtime_error(..)
any = temp;
}
</programlisting>

<para>
<<<<<<< HEAD
  Another example of using stringstreams is in <link
  linkend="strings.string.shrink">this howto</link>.
=======
  Another example of using stringstreams is in <link linkend="strings.string.shrink">this howto</link>.
>>>>>>> 6e7f08ad
</para>

<para> There is additional information in the libstdc++-v2 info files, in
particular <quote>info iostream</quote>.
</para>
</section>

<section><info><title>Little or no wide character support</title></info>
  
  <para>
    Classes <classname>wstring</classname> and
    <classname>char_traits&lt;wchar_t&gt;</classname> are
    not supported.
  </para>
</section>

<section><info><title>No templatized iostreams</title></info>
  
  <para>
    Classes <classname>wfilebuf</classname> and
    <classname>wstringstream</classname> are not supported.
  </para>
</section>

<section><info><title>Thread safety issues</title></info>


  <para>
    Earlier GCC releases had a somewhat different approach to
    threading configuration and proper compilation.  Before GCC 3.0,
    configuration of the threading model was dictated by compiler
    command-line options and macros (both of which were somewhat
    thread-implementation and port-specific).  There were no
    guarantees related to being able to link code compiled with one
    set of options and macro setting with another set.
  </para>

  <para>
    For GCC 3.0, configuration of the threading model used with
    libraries and user-code is performed when GCC is configured and
    built using the --enable-threads and --disable-threads options.
    The ABI is stable for symbol name-mangling and limited functional
    compatibility exists between code compiled under different
    threading models.
  </para>

   <para>
     The libstdc++ library has been designed so that it can be used in
     multithreaded applications (with libstdc++-v2 this was only true
     of the STL parts.)  The first problem is finding a
     <emphasis>fast</emphasis> method of implementation portable to
     all platforms.  Due to historical reasons, some of the library is
     written against per-CPU-architecture spinlocks and other parts
     against the gthr.h abstraction layer which is provided by gcc.  A
     minor problem that pops up every so often is different
     interpretations of what "thread-safe" means for a
     library (not a general program).  We currently use the <link xmlns:xlink="http://www.w3.org/1999/xlink" xlink:href="http://www.sgi.com/tech/stl/thread_safety.html">same
     definition that SGI</link> uses for their STL subset.  However,
     the exception for read-only containers only applies to the STL
     components. This definition is widely-used and something similar
     will be used in the next version of the C++ standard library.
   </para>

   <para>
     Here is a small link farm to threads (no pun) in the mail
     archives that discuss the threading problem.  Each link is to the
     first relevant message in the thread; from there you can use
     "Thread Next" to move down the thread.  This farm is in
     latest-to-oldest order.
   </para>

      <itemizedlist>
	<listitem>
	  <para>
	    Our threading expert Loren gives a breakdown of <link xmlns:xlink="http://www.w3.org/1999/xlink" xlink:href="http://gcc.gnu.org/ml/libstdc++/2001-10/msg00024.html">the
	    six situations involving threads</link> for the 3.0
	    release series.
	  </para>
      </listitem>
	<listitem>
	  <para>
<<<<<<< HEAD
	    <ulink url="http://gcc.gnu.org/ml/libstdc++/2001-05/msg00384.html">
	This message</ulink> inspired a recent updating of issues with
=======
	    <link xmlns:xlink="http://www.w3.org/1999/xlink" xlink:href="http://gcc.gnu.org/ml/libstdc++/2001-05/msg00384.html">
	This message</link> inspired a recent updating of issues with
>>>>>>> 6e7f08ad
	threading and the SGI STL library.  It also contains some
	example POSIX-multithreaded STL code.
	  </para>
	</listitem>
      </itemizedlist>

   <para>
     (A large selection of links to older messages has been removed;
     many of the messages from 1999 were lost in a disk crash, and the
     few people with access to the backup tapes have been too swamped
     with work to restore them.  Many of the points have been
     superseded anyhow.)
   </para>
</section>

</section>

<section xml:id="backwards.third"><info><title>Third</title></info>


<para> The third generation GNU C++ library is called libstdc++, or
libstdc++-v3.
</para>

      <para>The subset commonly known as the Standard Template Library
	 (chapters 23 through 25, mostly) is adapted from the final release
	 of the SGI STL (version 3.3), with extensive changes.
      </para>

      <para>A more formal description of the V3 goals can be found in the
	 official <link linkend="contrib.design_notes">design document</link>.
      </para>

<para>Portability notes and known implementation limitations are as follows.</para>

<section><info><title>Pre-ISO headers moved to backwards or removed</title></info>


<para> The pre-ISO C++ headers
      (<code>iostream.h</code>, <code>defalloc.h</code> etc.) are
      available, unlike previous libstdc++ versions, but inclusion
      generates a warning that you are using deprecated headers.
</para>

    <para>This compatibility layer is constructed by including the
    standard C++ headers, and injecting any items in
    <code>std::</code> into the global namespace.
   </para>
   <para>For those of you new to ISO C++ (welcome, time travelers!), no,
      that isn't a typo. Yes, the headers really have new names.
      Marshall Cline's C++ FAQ Lite has a good explanation in <link xmlns:xlink="http://www.w3.org/1999/xlink" xlink:href="http://www.parashift.com/c++-faq-lite/coding-standards.html#faq-27.4">item
      [27.4]</link>.
   </para>

<para> Some include adjustment may be required. What follows is an
autoconf test that defines <code>PRE_STDCXX_HEADERS</code> when they
exist.</para>

<programlisting>
# AC_HEADER_PRE_STDCXX
AC_DEFUN([AC_HEADER_PRE_STDCXX], [
  AC_CACHE_CHECK(for pre-ISO C++ include files,
  ac_cv_cxx_pre_stdcxx,
  [AC_LANG_SAVE
  AC_LANG_CPLUSPLUS
  ac_save_CXXFLAGS="$CXXFLAGS"
  CXXFLAGS="$CXXFLAGS -Wno-deprecated"

  # Omit defalloc.h, as compilation with newer compilers is problematic.
  AC_TRY_COMPILE([
  #include &lt;new.h&gt;
  #include &lt;iterator.h&gt;
  #include &lt;alloc.h&gt;
  #include &lt;set.h&gt;
  #include &lt;hashtable.h&gt;
  #include &lt;hash_set.h&gt;
  #include &lt;fstream.h&gt;
  #include &lt;tempbuf.h&gt;
  #include &lt;istream.h&gt;
  #include &lt;bvector.h&gt;
  #include &lt;stack.h&gt;
  #include &lt;rope.h&gt;
  #include &lt;complex.h&gt;
  #include &lt;ostream.h&gt;
  #include &lt;heap.h&gt;
  #include &lt;iostream.h&gt;
  #include &lt;function.h&gt;
  #include &lt;multimap.h&gt;
  #include &lt;pair.h&gt;
  #include &lt;stream.h&gt;
  #include &lt;iomanip.h&gt;
  #include &lt;slist.h&gt;
  #include &lt;tree.h&gt;
  #include &lt;vector.h&gt;
  #include &lt;deque.h&gt;
  #include &lt;multiset.h&gt;
  #include &lt;list.h&gt;
  #include &lt;map.h&gt;
  #include &lt;algobase.h&gt;
  #include &lt;hash_map.h&gt;
  #include &lt;algo.h&gt;
  #include &lt;queue.h&gt;
  #include &lt;streambuf.h&gt;
  ],,
  ac_cv_cxx_pre_stdcxx=yes, ac_cv_cxx_pre_stdcxx=no)
  CXXFLAGS="$ac_save_CXXFLAGS"
  AC_LANG_RESTORE
  ])
  if test "$ac_cv_cxx_pre_stdcxx" = yes; then
    AC_DEFINE(PRE_STDCXX_HEADERS,,[Define if pre-ISO C++ header files are present. ])
  fi
])
</programlisting>

<para>Porting between pre-ISO headers and ISO headers is simple: headers
like <filename class="headerfile">vector.h</filename> can be replaced with <filename class="headerfile">vector</filename> and a using
directive <code>using namespace std;</code> can be put at the global
scope. This should be enough to get this code compiling, assuming the
other usage is correct.
</para>
</section>

<section><info><title>Extension headers hash_map, hash_set moved to ext or backwards</title></info>


      <para>At this time most of the features of the SGI STL extension have been
	 replaced by standardized libraries.
	 In particular, the unordered_map and unordered_set containers of TR1
	 are suitable replacement for the non-standard hash_map and hash_set
	 containers in the SGI STL.
      </para>
<para> Header files <filename class="headerfile">hash_map</filename> and <filename class="headerfile">hash_set</filename> moved
to <filename class="headerfile">ext/hash_map</filename> and  <filename class="headerfile">ext/hash_set</filename>,
respectively. At the same time, all types in these files are enclosed
in <code>namespace __gnu_cxx</code>. Later versions move deprecate
these files, and suggest using TR1's  <filename class="headerfile">unordered_map</filename>
and  <filename class="headerfile">unordered_set</filename> instead.
</para>

      <para>The extensions are no longer in the global or <code>std</code>
	 namespaces, instead they are declared in the <code>__gnu_cxx</code>
	 namespace. For maximum portability, consider defining a namespace
	 alias to use to talk about extensions, e.g.:
      </para>
      <programlisting>
      #ifdef __GNUC__
      #if __GNUC__ &lt; 3
	#include &lt;hash_map.h&gt;
	namespace extension { using ::hash_map; }; // inherit globals
      #else
	#include &lt;backward/hash_map&gt;
	#if __GNUC__ == 3 &amp;&amp; __GNUC_MINOR__ == 0
	  namespace extension = std;               // GCC 3.0
	#else
	  namespace extension = ::__gnu_cxx;       // GCC 3.1 and later
	#endif
      #endif
      #else      // ...  there are other compilers, right?
	namespace extension = std;
      #endif

      extension::hash_map&lt;int,int&gt; my_map;
      </programlisting>
      <para>This is a bit cleaner than defining typedefs for all the
	 instantiations you might need.
      </para>


<para>The following autoconf tests check for working HP/SGI hash containers.
</para>

<programlisting>
# AC_HEADER_EXT_HASH_MAP
AC_DEFUN([AC_HEADER_EXT_HASH_MAP], [
  AC_CACHE_CHECK(for ext/hash_map,
  ac_cv_cxx_ext_hash_map,
  [AC_LANG_SAVE
  AC_LANG_CPLUSPLUS
  ac_save_CXXFLAGS="$CXXFLAGS"
  CXXFLAGS="$CXXFLAGS -Werror"
  AC_TRY_COMPILE([#include &lt;ext/hash_map&gt;], [using __gnu_cxx::hash_map;],
  ac_cv_cxx_ext_hash_map=yes, ac_cv_cxx_ext_hash_map=no)
  CXXFLAGS="$ac_save_CXXFLAGS"
  AC_LANG_RESTORE
  ])
  if test "$ac_cv_cxx_ext_hash_map" = yes; then
    AC_DEFINE(HAVE_EXT_HASH_MAP,,[Define if ext/hash_map is present. ])
  fi
])
</programlisting>

<programlisting>
# AC_HEADER_EXT_HASH_SET
AC_DEFUN([AC_HEADER_EXT_HASH_SET], [
  AC_CACHE_CHECK(for ext/hash_set,
  ac_cv_cxx_ext_hash_set,
  [AC_LANG_SAVE
  AC_LANG_CPLUSPLUS
  ac_save_CXXFLAGS="$CXXFLAGS"
  CXXFLAGS="$CXXFLAGS -Werror"
  AC_TRY_COMPILE([#include &lt;ext/hash_set&gt;], [using __gnu_cxx::hash_set;],
  ac_cv_cxx_ext_hash_set=yes, ac_cv_cxx_ext_hash_set=no)
  CXXFLAGS="$ac_save_CXXFLAGS"
  AC_LANG_RESTORE
  ])
  if test "$ac_cv_cxx_ext_hash_set" = yes; then
    AC_DEFINE(HAVE_EXT_HASH_SET,,[Define if ext/hash_set is present. ])
  fi
])
</programlisting>
</section>

<section><info><title>No <code>ios::nocreate/ios::noreplace</code>.
</title></info>


<para> The existence of <code>ios::nocreate</code> being used for
input-streams has been confirmed, most probably because the author
thought it would be more correct to specify nocreate explicitly.  So
it can be left out for input-streams.
</para>

<para>For output streams, <quote>nocreate</quote> is probably the default,
unless you specify <code>std::ios::trunc</code> ? To be safe, you can
open the file for reading, check if it has been opened, and then
decide whether you want to create/replace or not. To my knowledge,
even older implementations support <code>app</code>, <code>ate</code>
and <code>trunc</code> (except for <code>app</code> ?).
</para>
</section>

<section><info><title>
No <code>stream::attach(int fd)</code>
</title></info>


<para>
      Phil Edwards writes: It was considered and rejected for the ISO
      standard.  Not all environments use file descriptors.  Of those
      that do, not all of them use integers to represent them.
    </para>

<para>
      For a portable solution (among systems which use
      file descriptors), you need to implement a subclass of
      <code>std::streambuf</code> (or
      <code>std::basic_streambuf&lt;..&gt;</code>) which opens a file
      given a descriptor, and then pass an instance of this to the
      stream-constructor.
    </para>

<para>
      An extension is available that implements this.
      <filename class="headerfile">ext/stdio_filebuf.h</filename> contains a derived class called
<<<<<<< HEAD
      <ulink url="http://gcc.gnu.org/onlinedocs/libstdc++/latest-doxygen/a00074.html"><code>__gnu_cxx::stdio_filebuf</code></ulink>.
=======
      <link xmlns:xlink="http://www.w3.org/1999/xlink" xlink:href="http://gcc.gnu.org/onlinedocs/libstdc++/latest-doxygen/a00074.html"><code>__gnu_cxx::stdio_filebuf</code></link>.
>>>>>>> 6e7f08ad
      This class can be constructed from a C <code>FILE*</code> or a file
      descriptor, and provides the <code>fd()</code> function.
    </para>

<para>
 For another example of this, refer to
<<<<<<< HEAD
      <ulink url="http://www.josuttis.com/cppcode/fdstream.html">fdstream example</ulink>
=======
      <link xmlns:xlink="http://www.w3.org/1999/xlink" xlink:href="http://www.josuttis.com/cppcode/fdstream.html">fdstream example</link>
>>>>>>> 6e7f08ad
      by Nicolai Josuttis.
</para>
</section>

<section><info><title>
Support for C++98 dialect.
</title></info>


<para>Check for complete library coverage of the C++1998/2003 standard.
</para>

<programlisting>
# AC_HEADER_STDCXX_98
AC_DEFUN([AC_HEADER_STDCXX_98], [
  AC_CACHE_CHECK(for ISO C++ 98 include files,
  ac_cv_cxx_stdcxx_98,
  [AC_LANG_SAVE
  AC_LANG_CPLUSPLUS
  AC_TRY_COMPILE([
    #include &lt;cassert&gt;
    #include &lt;cctype&gt;
    #include &lt;cerrno&gt;
    #include &lt;cfloat&gt;
    #include &lt;ciso646&gt;
    #include &lt;climits&gt;
    #include &lt;clocale&gt;
    #include &lt;cmath&gt;
    #include &lt;csetjmp&gt;
    #include &lt;csignal&gt;
    #include &lt;cstdarg&gt;
    #include &lt;cstddef&gt;
    #include &lt;cstdio&gt;
    #include &lt;cstdlib&gt;
    #include &lt;cstring&gt;
    #include &lt;ctime&gt;

    #include &lt;algorithm&gt;
    #include &lt;bitset&gt;
    #include &lt;complex&gt;
    #include &lt;deque&gt;
    #include &lt;exception&gt;
    #include &lt;fstream&gt;
    #include &lt;functional&gt;
    #include &lt;iomanip&gt;
    #include &lt;ios&gt;
    #include &lt;iosfwd&gt;
    #include &lt;iostream&gt;
    #include &lt;istream&gt;
    #include &lt;iterator&gt;
    #include &lt;limits&gt;
    #include &lt;list&gt;
    #include &lt;locale&gt;
    #include &lt;map&gt;
    #include &lt;memory&gt;
    #include &lt;new&gt;
    #include &lt;numeric&gt;
    #include &lt;ostream&gt;
    #include &lt;queue&gt;
    #include &lt;set&gt;
    #include &lt;sstream&gt;
    #include &lt;stack&gt;
    #include &lt;stdexcept&gt;
    #include &lt;streambuf&gt;
    #include &lt;string&gt;
    #include &lt;typeinfo&gt;
    #include &lt;utility&gt;
    #include &lt;valarray&gt;
    #include &lt;vector&gt;
  ],,
  ac_cv_cxx_stdcxx_98=yes, ac_cv_cxx_stdcxx_98=no)
  AC_LANG_RESTORE
  ])
  if test "$ac_cv_cxx_stdcxx_98" = yes; then
    AC_DEFINE(STDCXX_98_HEADERS,,[Define if ISO C++ 1998 header files are present. ])
  fi
])
</programlisting>
</section>

<section><info><title>
Support for C++TR1 dialect.
</title></info>


<para>Check for library coverage of the TR1 standard.
</para>

<programlisting>
# AC_HEADER_STDCXX_TR1
AC_DEFUN([AC_HEADER_STDCXX_TR1], [
  AC_CACHE_CHECK(for ISO C++ TR1 include files,
  ac_cv_cxx_stdcxx_tr1,
  [AC_LANG_SAVE
  AC_LANG_CPLUSPLUS
  AC_TRY_COMPILE([
  #include &lt;tr1/array&gt;
  #include &lt;tr1/ccomplex&gt;
  #include &lt;tr1/cctype&gt;
  #include &lt;tr1/cfenv&gt;
  #include &lt;tr1/cfloat&gt;
  #include &lt;tr1/cinttypes&gt;
  #include &lt;tr1/climits&gt;
  #include &lt;tr1/cmath&gt;
  #include &lt;tr1/complex&gt;
  #include &lt;tr1/cstdarg&gt;
  #include &lt;tr1/cstdbool&gt;
  #include &lt;tr1/cstdint&gt;
  #include &lt;tr1/cstdio&gt;
  #include &lt;tr1/cstdlib&gt;
  #include &lt;tr1/ctgmath&gt;
  #include &lt;tr1/ctime&gt;
  #include &lt;tr1/cwchar&gt;
  #include &lt;tr1/cwctype&gt;
  #include &lt;tr1/functional&gt;
  #include &lt;tr1/memory&gt;
  #include &lt;tr1/random&gt;
  #include &lt;tr1/regex&gt;
  #include &lt;tr1/tuple&gt;
  #include &lt;tr1/type_traits&gt;
  #include &lt;tr1/unordered_set&gt;
  #include &lt;tr1/unordered_map&gt;
  #include &lt;tr1/utility&gt;
  ],,
  ac_cv_cxx_stdcxx_tr1=yes, ac_cv_cxx_stdcxx_tr1=no)
  AC_LANG_RESTORE
  ])
  if test "$ac_cv_cxx_stdcxx_tr1" = yes; then
    AC_DEFINE(STDCXX_TR1_HEADERS,,[Define if ISO C++ TR1 header files are present. ])
  fi
])
</programlisting>

<para>An alternative is to check just for specific TR1 includes, such as &lt;unordered_map&gt; and &lt;unordered_set&gt;.
</para>

<programlisting>
# AC_HEADER_TR1_UNORDERED_MAP
AC_DEFUN([AC_HEADER_TR1_UNORDERED_MAP], [
  AC_CACHE_CHECK(for tr1/unordered_map,
  ac_cv_cxx_tr1_unordered_map,
  [AC_LANG_SAVE
  AC_LANG_CPLUSPLUS
  AC_TRY_COMPILE([#include &lt;tr1/unordered_map&gt;], [using std::tr1::unordered_map;],
  ac_cv_cxx_tr1_unordered_map=yes, ac_cv_cxx_tr1_unordered_map=no)
  AC_LANG_RESTORE
  ])
  if test "$ac_cv_cxx_tr1_unordered_map" = yes; then
    AC_DEFINE(HAVE_TR1_UNORDERED_MAP,,[Define if tr1/unordered_map is present. ])
  fi
])
</programlisting>

<programlisting>
# AC_HEADER_TR1_UNORDERED_SET
AC_DEFUN([AC_HEADER_TR1_UNORDERED_SET], [
  AC_CACHE_CHECK(for tr1/unordered_set,
  ac_cv_cxx_tr1_unordered_set,
  [AC_LANG_SAVE
  AC_LANG_CPLUSPLUS
  AC_TRY_COMPILE([#include &lt;tr1/unordered_set&gt;], [using std::tr1::unordered_set;],
  ac_cv_cxx_tr1_unordered_set=yes, ac_cv_cxx_tr1_unordered_set=no)
  AC_LANG_RESTORE
  ])
  if test "$ac_cv_cxx_tr1_unordered_set" = yes; then
    AC_DEFINE(HAVE_TR1_UNORDERED_SET,,[Define if tr1/unordered_set is present. ])
  fi
])
</programlisting>
</section>


<section><info><title>
Support for C++0x dialect.
</title></info>


<para>Check for baseline language coverage in the compiler for the C++0xstandard.
</para>

<programlisting>
# AC_COMPILE_STDCXX_OX
AC_DEFUN([AC_COMPILE_STDCXX_0X], [
  AC_CACHE_CHECK(if g++ supports C++0x features without additional flags,
  ac_cv_cxx_compile_cxx0x_native,
  [AC_LANG_SAVE
  AC_LANG_CPLUSPLUS
  AC_TRY_COMPILE([
  template &lt;typename T&gt;
    struct check
    {
      static_assert(sizeof(int) &lt;= sizeof(T), "not big enough");
    };

    typedef check&lt;check&lt;bool&gt;&gt; right_angle_brackets;

    int a;
    decltype(a) b;

    typedef check&lt;int&gt; check_type;
    check_type c;
    check_type&amp;&amp; cr = c;],,
  ac_cv_cxx_compile_cxx0x_native=yes, ac_cv_cxx_compile_cxx0x_native=no)
  AC_LANG_RESTORE
  ])

  AC_CACHE_CHECK(if g++ supports C++0x features with -std=c++0x,
  ac_cv_cxx_compile_cxx0x_cxx,
  [AC_LANG_SAVE
  AC_LANG_CPLUSPLUS
  ac_save_CXXFLAGS="$CXXFLAGS"
  CXXFLAGS="$CXXFLAGS -std=c++0x"
  AC_TRY_COMPILE([
  template &lt;typename T&gt;
    struct check
    {
      static_assert(sizeof(int) &lt;= sizeof(T), "not big enough");
    };

    typedef check&lt;check&lt;bool&gt;&gt; right_angle_brackets;

    int a;
    decltype(a) b;

    typedef check&lt;int&gt; check_type;
    check_type c;
    check_type&amp;&amp; cr = c;],,
  ac_cv_cxx_compile_cxx0x_cxx=yes, ac_cv_cxx_compile_cxx0x_cxx=no)
  CXXFLAGS="$ac_save_CXXFLAGS"
  AC_LANG_RESTORE
  ])

  AC_CACHE_CHECK(if g++ supports C++0x features with -std=gnu++0x,
  ac_cv_cxx_compile_cxx0x_gxx,
  [AC_LANG_SAVE
  AC_LANG_CPLUSPLUS
  ac_save_CXXFLAGS="$CXXFLAGS"
  CXXFLAGS="$CXXFLAGS -std=gnu++0x"
  AC_TRY_COMPILE([
  template &lt;typename T&gt;
    struct check
    {
      static_assert(sizeof(int) &lt;= sizeof(T), "not big enough");
    };

    typedef check&lt;check&lt;bool&gt;&gt; right_angle_brackets;

    int a;
    decltype(a) b;

    typedef check&lt;int&gt; check_type;
    check_type c;
    check_type&amp;&amp; cr = c;],,
  ac_cv_cxx_compile_cxx0x_gxx=yes, ac_cv_cxx_compile_cxx0x_gxx=no)
  CXXFLAGS="$ac_save_CXXFLAGS"
  AC_LANG_RESTORE
  ])

  if test "$ac_cv_cxx_compile_cxx0x_native" = yes ||
     test "$ac_cv_cxx_compile_cxx0x_cxx" = yes ||
     test "$ac_cv_cxx_compile_cxx0x_gxx" = yes; then
    AC_DEFINE(HAVE_STDCXX_0X,,[Define if g++ supports C++0x features. ])
  fi
])
</programlisting>


<para>Check for library coverage of the C++0xstandard.
</para>

<programlisting>
# AC_HEADER_STDCXX_0X
AC_DEFUN([AC_HEADER_STDCXX_0X], [
  AC_CACHE_CHECK(for ISO C++ 0x include files,
  ac_cv_cxx_stdcxx_0x,
  [AC_REQUIRE([AC_COMPILE_STDCXX_0X])
  AC_LANG_SAVE
  AC_LANG_CPLUSPLUS
  ac_save_CXXFLAGS="$CXXFLAGS"
  CXXFLAGS="$CXXFLAGS -std=gnu++0x"

  AC_TRY_COMPILE([
    #include &lt;cassert&gt;
    #include &lt;ccomplex&gt;
    #include &lt;cctype&gt;
    #include &lt;cerrno&gt;
    #include &lt;cfenv&gt;
    #include &lt;cfloat&gt;
    #include &lt;cinttypes&gt;
    #include &lt;ciso646&gt;
    #include &lt;climits&gt;
    #include &lt;clocale&gt;
    #include &lt;cmath&gt;
    #include &lt;csetjmp&gt;
    #include &lt;csignal&gt;
    #include &lt;cstdarg&gt;
    #include &lt;cstdbool&gt;
    #include &lt;cstddef&gt;
    #include &lt;cstdint&gt;
    #include &lt;cstdio&gt;
    #include &lt;cstdlib&gt;
    #include &lt;cstring&gt;
    #include &lt;ctgmath&gt;
    #include &lt;ctime&gt;
    #include &lt;cwchar&gt;
    #include &lt;cwctype&gt;

    #include &lt;algorithm&gt;
    #include &lt;array&gt;
    #include &lt;bitset&gt;
    #include &lt;complex&gt;
    #include &lt;deque&gt;
    #include &lt;exception&gt;
    #include &lt;fstream&gt;
    #include &lt;functional&gt;
    #include &lt;iomanip&gt;
    #include &lt;ios&gt;
    #include &lt;iosfwd&gt;
    #include &lt;iostream&gt;
    #include &lt;istream&gt;
    #include &lt;iterator&gt;
    #include &lt;limits&gt;
    #include &lt;list&gt;
    #include &lt;locale&gt;
    #include &lt;map&gt;
    #include &lt;memory&gt;
    #include &lt;new&gt;
    #include &lt;numeric&gt;
    #include &lt;ostream&gt;
    #include &lt;queue&gt;
    #include &lt;random&gt;
    #include &lt;regex&gt;
    #include &lt;set&gt;
    #include &lt;sstream&gt;
    #include &lt;stack&gt;
    #include &lt;stdexcept&gt;
    #include &lt;streambuf&gt;
    #include &lt;string&gt;
    #include &lt;tuple&gt;
    #include &lt;typeinfo&gt;
    #include &lt;type_traits&gt;
    #include &lt;unordered_map&gt;
    #include &lt;unordered_set&gt;
    #include &lt;utility&gt;
    #include &lt;valarray&gt;
    #include &lt;vector&gt;
  ],,
  ac_cv_cxx_stdcxx_0x=yes, ac_cv_cxx_stdcxx_0x=no)
  AC_LANG_RESTORE
  CXXFLAGS="$ac_save_CXXFLAGS"
  ])
  if test "$ac_cv_cxx_stdcxx_0x" = yes; then
    AC_DEFINE(STDCXX_0X_HEADERS,,[Define if ISO C++ 0x header files are present. ])
  fi
])
</programlisting>

<para>As is the case for TR1 support, these autoconf macros can be made for a finer-grained, per-header-file check. For &lt;unordered_map&gt;
</para>

<programlisting>
# AC_HEADER_UNORDERED_MAP
AC_DEFUN([AC_HEADER_UNORDERED_MAP], [
  AC_CACHE_CHECK(for unordered_map,
  ac_cv_cxx_unordered_map,
  [AC_REQUIRE([AC_COMPILE_STDCXX_0X])
  AC_LANG_SAVE
  AC_LANG_CPLUSPLUS
  ac_save_CXXFLAGS="$CXXFLAGS"
  CXXFLAGS="$CXXFLAGS -std=gnu++0x"
  AC_TRY_COMPILE([#include &lt;unordered_map&gt;], [using std::unordered_map;],
  ac_cv_cxx_unordered_map=yes, ac_cv_cxx_unordered_map=no)
  CXXFLAGS="$ac_save_CXXFLAGS"
  AC_LANG_RESTORE
  ])
  if test "$ac_cv_cxx_unordered_map" = yes; then
    AC_DEFINE(HAVE_UNORDERED_MAP,,[Define if unordered_map is present. ])
  fi
])
</programlisting>

<programlisting>
# AC_HEADER_UNORDERED_SET
AC_DEFUN([AC_HEADER_UNORDERED_SET], [
  AC_CACHE_CHECK(for unordered_set,
  ac_cv_cxx_unordered_set,
  [AC_REQUIRE([AC_COMPILE_STDCXX_0X])
  AC_LANG_SAVE
  AC_LANG_CPLUSPLUS
  ac_save_CXXFLAGS="$CXXFLAGS"
  CXXFLAGS="$CXXFLAGS -std=gnu++0x"
  AC_TRY_COMPILE([#include &lt;unordered_set&gt;], [using std::unordered_set;],
  ac_cv_cxx_unordered_set=yes, ac_cv_cxx_unordered_set=no)
  CXXFLAGS="$ac_save_CXXFLAGS"
  AC_LANG_RESTORE
  ])
  if test "$ac_cv_cxx_unordered_set" = yes; then
    AC_DEFINE(HAVE_UNORDERED_SET,,[Define if unordered_set is present. ])
  fi
])
</programlisting>
</section>

<section><info><title>
  Container::iterator_type is not necessarily Container::value_type*
</title></info>


<para>
  This is a change in behavior from the previous version. Now, most
  <type>iterator_type</type> typedefs in container classes are POD
  objects, not <type>value_type</type> pointers.
</para>
</section>

</section>

<bibliography xml:id="backwards.biblio"><info><title>Bibliography</title></info>

<<<<<<< HEAD
  <biblioentry>
    <biblioid class="uri">
      <ulink url="http://www.kegel.com/gcc/gcc4.html">
	<citetitle>
	  Migrating to GCC 4.1
	</citetitle>
	</ulink>
    </biblioid>
    <author>
      <firstname>Dan</firstname>
      <surname>Kegel</surname>
    </author>
  </biblioentry>

  <biblioentry>
    <biblioid class="uri">
      <ulink url="http://lists.debian.org/debian-gcc/2006/03/msg00405.html">
	<citetitle>
	  Building the Whole Debian Archive with GCC 4.1: A Summary
	</citetitle>
      </ulink>
    </biblioid>
    <author>
      <firstname>Martin</firstname>
      <surname>Michlmayr</surname>
    </author>
  </biblioentry>

  <biblioentry>
    <biblioid class="uri">
      <ulink url="http://annwm.lbl.gov/~leggett/Atlas/gcc-3.2.html">
	<citetitle>
	  Migration guide for GCC-3.2
	</citetitle>
      </ulink>
    </biblioid>
=======

  <biblioentry>
    <biblioid xmlns:xlink="http://www.w3.org/1999/xlink" xlink:href="http://www.kegel.com/gcc/gcc4.html" class="uri">
    </biblioid>
    <citetitle>
      Migrating to GCC 4.1
    </citetitle>

    <author><personname><firstname>Dan</firstname><surname>Kegel</surname></personname></author>
  </biblioentry>

  <biblioentry>
    <biblioid xmlns:xlink="http://www.w3.org/1999/xlink" xlink:href="http://lists.debian.org/debian-gcc/2006/03/msg00405.html" class="uri">
    </biblioid>
    <citetitle>
      Building the Whole Debian Archive with GCC 4.1: A Summary
    </citetitle>

    <author><personname><firstname>Martin</firstname><surname>Michlmayr</surname></personname></author>
  </biblioentry>

  <biblioentry>
    <biblioid xmlns:xlink="http://www.w3.org/1999/xlink" xlink:href="http://annwm.lbl.gov/~leggett/Atlas/gcc-3.2.html" class="uri">
    </biblioid>
    <citetitle>
      Migration guide for GCC-3.2
    </citetitle>

>>>>>>> 6e7f08ad
  </biblioentry>

</bibliography>

</section><|MERGE_RESOLUTION|>--- conflicted
+++ resolved
@@ -2,11 +2,7 @@
 	 xml:id="manual.appendix.porting.backwards" xreflabel="backwards">
 <?dbhtml filename="backwards.html"?>
 
-<<<<<<< HEAD
-<sect1info>
-=======
 <info><title>Backwards Compatibility</title>
->>>>>>> 6e7f08ad
   <keywordset>
     <keyword>
       ISO C++
@@ -79,10 +75,7 @@
 
 <section xml:id="backwards.second"><info><title>Second</title></info>
 
-<<<<<<< HEAD
-=======
-
->>>>>>> 6e7f08ad
+
 <para>
   The second generation GNU C++ library was called libstdc++, or
   libstdc++-v2. It spans the time between libg++ and pre-ISO C++
@@ -224,12 +217,7 @@
   
 
   <para>
-<<<<<<< HEAD
-    Glibc 2.0.x and 2.1.x define <filename
-    class="headerfile">ctype.h</filename> functionality as macros
-=======
     Glibc 2.0.x and 2.1.x define <filename class="headerfile">ctype.h</filename> functionality as macros
->>>>>>> 6e7f08ad
     (isspace, isalpha etc.).
   </para>
 
@@ -494,12 +482,7 @@
 </programlisting>
 
 <para>
-<<<<<<< HEAD
-  Another example of using stringstreams is in <link
-  linkend="strings.string.shrink">this howto</link>.
-=======
   Another example of using stringstreams is in <link linkend="strings.string.shrink">this howto</link>.
->>>>>>> 6e7f08ad
 </para>
 
 <para> There is additional information in the libstdc++-v2 info files, in
@@ -581,13 +564,8 @@
       </listitem>
 	<listitem>
 	  <para>
-<<<<<<< HEAD
-	    <ulink url="http://gcc.gnu.org/ml/libstdc++/2001-05/msg00384.html">
-	This message</ulink> inspired a recent updating of issues with
-=======
 	    <link xmlns:xlink="http://www.w3.org/1999/xlink" xlink:href="http://gcc.gnu.org/ml/libstdc++/2001-05/msg00384.html">
 	This message</link> inspired a recent updating of issues with
->>>>>>> 6e7f08ad
 	threading and the SGI STL library.  It also contains some
 	example POSIX-multithreaded STL code.
 	  </para>
@@ -842,22 +820,14 @@
 <para>
       An extension is available that implements this.
       <filename class="headerfile">ext/stdio_filebuf.h</filename> contains a derived class called
-<<<<<<< HEAD
-      <ulink url="http://gcc.gnu.org/onlinedocs/libstdc++/latest-doxygen/a00074.html"><code>__gnu_cxx::stdio_filebuf</code></ulink>.
-=======
       <link xmlns:xlink="http://www.w3.org/1999/xlink" xlink:href="http://gcc.gnu.org/onlinedocs/libstdc++/latest-doxygen/a00074.html"><code>__gnu_cxx::stdio_filebuf</code></link>.
->>>>>>> 6e7f08ad
       This class can be constructed from a C <code>FILE*</code> or a file
       descriptor, and provides the <code>fd()</code> function.
     </para>
 
 <para>
  For another example of this, refer to
-<<<<<<< HEAD
-      <ulink url="http://www.josuttis.com/cppcode/fdstream.html">fdstream example</ulink>
-=======
       <link xmlns:xlink="http://www.w3.org/1999/xlink" xlink:href="http://www.josuttis.com/cppcode/fdstream.html">fdstream example</link>
->>>>>>> 6e7f08ad
       by Nicolai Josuttis.
 </para>
 </section>
@@ -1277,44 +1247,6 @@
 
 <bibliography xml:id="backwards.biblio"><info><title>Bibliography</title></info>
 
-<<<<<<< HEAD
-  <biblioentry>
-    <biblioid class="uri">
-      <ulink url="http://www.kegel.com/gcc/gcc4.html">
-	<citetitle>
-	  Migrating to GCC 4.1
-	</citetitle>
-	</ulink>
-    </biblioid>
-    <author>
-      <firstname>Dan</firstname>
-      <surname>Kegel</surname>
-    </author>
-  </biblioentry>
-
-  <biblioentry>
-    <biblioid class="uri">
-      <ulink url="http://lists.debian.org/debian-gcc/2006/03/msg00405.html">
-	<citetitle>
-	  Building the Whole Debian Archive with GCC 4.1: A Summary
-	</citetitle>
-      </ulink>
-    </biblioid>
-    <author>
-      <firstname>Martin</firstname>
-      <surname>Michlmayr</surname>
-    </author>
-  </biblioentry>
-
-  <biblioentry>
-    <biblioid class="uri">
-      <ulink url="http://annwm.lbl.gov/~leggett/Atlas/gcc-3.2.html">
-	<citetitle>
-	  Migration guide for GCC-3.2
-	</citetitle>
-      </ulink>
-    </biblioid>
-=======
 
   <biblioentry>
     <biblioid xmlns:xlink="http://www.w3.org/1999/xlink" xlink:href="http://www.kegel.com/gcc/gcc4.html" class="uri">
@@ -1343,7 +1275,6 @@
       Migration guide for GCC-3.2
     </citetitle>
 
->>>>>>> 6e7f08ad
   </biblioentry>
 
 </bibliography>

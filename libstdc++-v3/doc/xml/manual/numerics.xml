<<<<<<< HEAD
<?xml version='1.0'?>
<!DOCTYPE chapter PUBLIC "-//OASIS//DTD DocBook XML V4.5//EN"
 "http://www.oasis-open.org/docbook/xml/4.5/docbookx.dtd"
[ ]>

<chapter id="std.numerics" xreflabel="Numerics">
<?dbhtml filename="numerics.html"?>

<chapterinfo>
=======
<chapter xmlns="http://docbook.org/ns/docbook" version="5.0" 
	 xml:id="std.numerics" xreflabel="Numerics">
<?dbhtml filename="numerics.html"?>

<info><title>
  Numerics
  <indexterm><primary>Numerics</primary></indexterm>
</title>
>>>>>>> 3082eeb7
  <keywordset>
    <keyword>
      ISO C++
    </keyword>
    <keyword>
      library
    </keyword>
  </keywordset>
<<<<<<< HEAD
</chapterinfo>

<title>
  Numerics
  <indexterm><primary>Numerics</primary></indexterm>
</title>

<!-- Sect1 01 : Complex -->
<sect1 id="std.numerics.complex" xreflabel="complex">
<?dbhtml filename="complex.html"?>
  <title>Complex</title>
  <para>
  </para>
  <sect2 id="numerics.complex.processing" xreflabel="complex Processing">
    <title>complex Processing</title>
=======
</info>



<!-- Sect1 01 : Complex -->
<section xml:id="std.numerics.complex" xreflabel="complex"><info><title>Complex</title></info>
<?dbhtml filename="complex.html"?>
  
  <para>
  </para>
  <section xml:id="numerics.complex.processing" xreflabel="complex Processing"><info><title>complex Processing</title></info>
    
>>>>>>> 3082eeb7
    <para>
    </para>
   <para>Using <code>complex&lt;&gt;</code> becomes even more comple- er, sorry,
      <emphasis>complicated</emphasis>, with the not-quite-gratuitously-incompatible
      addition of complex types to the C language.  David Tribble has
      compiled a list of C++98 and C99 conflict points; his description of
      C's new type versus those of C++ and how to get them playing together
      nicely is
<link xmlns:xlink="http://www.w3.org/1999/xlink" xlink:href="http://david.tribble.com/text/cdiffs.htm#C99-complex">here</link>.
   </para>
   <para><code>complex&lt;&gt;</code> is intended to be instantiated with a
      floating-point type.  As long as you meet that and some other basic
      requirements, then the resulting instantiation has all of the usual
      math operators defined, as well as definitions of <code>op&lt;&lt;</code>
      and <code>op&gt;&gt;</code> that work with iostreams: <code>op&lt;&lt;</code>
      prints <code>(u,v)</code> and <code>op&gt;&gt;</code> can read <code>u</code>,
      <code>(u)</code>, and <code>(u,v)</code>.
   </para>

<<<<<<< HEAD
  </sect2>
</sect1>

<!-- Sect1 02 : Generalized Operations -->
<sect1 id="std.numerics.generalized_ops" xreflabel="Generalized Ops">
<?dbhtml filename="generalized_numeric_operations.html"?>
  <title>Generalized Operations</title>
=======
  </section>
</section>

<!-- Sect1 02 : Generalized Operations -->
<section xml:id="std.numerics.generalized_ops" xreflabel="Generalized Ops"><info><title>Generalized Operations</title></info>
<?dbhtml filename="generalized_numeric_operations.html"?>
  
>>>>>>> 3082eeb7
  <para>
  </para>

   <para>There are four generalized functions in the &lt;numeric&gt; header
      that follow the same conventions as those in &lt;algorithm&gt;.  Each
      of them is overloaded:  one signature for common default operations,
      and a second for fully general operations.  Their names are
      self-explanatory to anyone who works with numerics on a regular basis:
   </para>
   <itemizedlist>
      <listitem><para><code>accumulate</code></para></listitem>
      <listitem><para><code>inner_product</code></para></listitem>
      <listitem><para><code>chapterial_sum</code></para></listitem>
      <listitem><para><code>adjacent_difference</code></para></listitem>
   </itemizedlist>
   <para>Here is a simple example of the two forms of <code>accumulate</code>.
   </para>
   <programlisting>
   int   ar[50];
   int   someval = somefunction();

   // ...initialize members of ar to something...

   int  sum       = std::accumulate(ar,ar+50,0);
   int  sum_stuff = std::accumulate(ar,ar+50,someval);
   int  product   = std::accumulate(ar,ar+50,1,std::multiplies&lt;int&gt;());
   </programlisting>
   <para>The first call adds all the members of the array, using zero as an
      initial value for <code>sum</code>.  The second does the same, but uses
      <code>someval</code> as the starting value (thus, <code>sum_stuff == sum +
      someval</code>).  The final call uses the second of the two signatures,
      and multiplies all the members of the array; here we must obviously
      use 1 as a starting value instead of 0.
   </para>
   <para>The other three functions have similar dual-signature forms.
   </para>

<<<<<<< HEAD
</sect1>

<!-- Sect1 03 : Interacting with C -->
<sect1 id="std.numerics.c" xreflabel="Interacting with C">
<?dbhtml filename="numerics_and_c.html"?>
  <title>Interacting with C</title>

  <sect2 id="numerics.c.array" xreflabel="Numerics vs. Arrays">
    <title>Numerics vs. Arrays</title>
=======
</section>

<!-- Sect1 03 : Interacting with C -->
<section xml:id="std.numerics.c" xreflabel="Interacting with C"><info><title>Interacting with C</title></info>
<?dbhtml filename="numerics_and_c.html"?>
  

  <section xml:id="numerics.c.array" xreflabel="Numerics vs. Arrays"><info><title>Numerics vs. Arrays</title></info>
    
>>>>>>> 3082eeb7

   <para>One of the major reasons why FORTRAN can chew through numbers so well
      is that it is defined to be free of pointer aliasing, an assumption
      that C89 is not allowed to make, and neither is C++98.  C99 adds a new
      keyword, <code>restrict</code>, to apply to individual pointers.  The
      C++ solution is contained in the library rather than the language
      (although many vendors can be expected to add this to their compilers
      as an extension).
   </para>
   <para>That library solution is a set of two classes, five template classes,
      and "a whole bunch" of functions.  The classes are required
      to be free of pointer aliasing, so compilers can optimize the
      daylights out of them the same way that they have been for FORTRAN.
      They are collectively called <code>valarray</code>, although strictly
      speaking this is only one of the five template classes, and they are
      designed to be familiar to people who have worked with the BLAS
      libraries before.
   </para>

<<<<<<< HEAD
  </sect2>

  <sect2 id="numerics.c.c99" xreflabel="C99">
    <title>C99</title>
=======
  </section>

  <section xml:id="numerics.c.c99" xreflabel="C99"><info><title>C99</title></info>
    
>>>>>>> 3082eeb7

   <para>In addition to the other topics on this page, we'll note here some
      of the C99 features that appear in libstdc++.
   </para>
   <para>The C99 features depend on the <code>--enable-c99</code> configure flag.
      This flag is already on by default, but it can be disabled by the
      user.  Also, the configuration machinery will disable it if the
      necessary support for C99 (e.g., header files) cannot be found.
   </para>
   <para>As of GCC 3.0, C99 support includes classification functions
      such as <code>isnormal</code>, <code>isgreater</code>,
      <code>isnan</code>, etc.
      The functions used for 'long long' support such as <code>strtoll</code>
      are supported, as is the <code>lldiv_t</code> typedef.  Also supported
      are the wide character functions using 'long long', like
      <code>wcstoll</code>.
   </para>

<<<<<<< HEAD
  </sect2>
</sect1>
=======
  </section>
</section>
>>>>>>> 3082eeb7

</chapter><|MERGE_RESOLUTION|>--- conflicted
+++ resolved
@@ -1,14 +1,3 @@
-<<<<<<< HEAD
-<?xml version='1.0'?>
-<!DOCTYPE chapter PUBLIC "-//OASIS//DTD DocBook XML V4.5//EN"
- "http://www.oasis-open.org/docbook/xml/4.5/docbookx.dtd"
-[ ]>
-
-<chapter id="std.numerics" xreflabel="Numerics">
-<?dbhtml filename="numerics.html"?>
-
-<chapterinfo>
-=======
 <chapter xmlns="http://docbook.org/ns/docbook" version="5.0" 
 	 xml:id="std.numerics" xreflabel="Numerics">
 <?dbhtml filename="numerics.html"?>
@@ -17,7 +6,6 @@
   Numerics
   <indexterm><primary>Numerics</primary></indexterm>
 </title>
->>>>>>> 3082eeb7
   <keywordset>
     <keyword>
       ISO C++
@@ -26,23 +14,6 @@
       library
     </keyword>
   </keywordset>
-<<<<<<< HEAD
-</chapterinfo>
-
-<title>
-  Numerics
-  <indexterm><primary>Numerics</primary></indexterm>
-</title>
-
-<!-- Sect1 01 : Complex -->
-<sect1 id="std.numerics.complex" xreflabel="complex">
-<?dbhtml filename="complex.html"?>
-  <title>Complex</title>
-  <para>
-  </para>
-  <sect2 id="numerics.complex.processing" xreflabel="complex Processing">
-    <title>complex Processing</title>
-=======
 </info>
 
 
@@ -55,7 +26,6 @@
   </para>
   <section xml:id="numerics.complex.processing" xreflabel="complex Processing"><info><title>complex Processing</title></info>
     
->>>>>>> 3082eeb7
     <para>
     </para>
    <para>Using <code>complex&lt;&gt;</code> becomes even more comple- er, sorry,
@@ -75,15 +45,6 @@
       <code>(u)</code>, and <code>(u,v)</code>.
    </para>
 
-<<<<<<< HEAD
-  </sect2>
-</sect1>
-
-<!-- Sect1 02 : Generalized Operations -->
-<sect1 id="std.numerics.generalized_ops" xreflabel="Generalized Ops">
-<?dbhtml filename="generalized_numeric_operations.html"?>
-  <title>Generalized Operations</title>
-=======
   </section>
 </section>
 
@@ -91,7 +52,6 @@
 <section xml:id="std.numerics.generalized_ops" xreflabel="Generalized Ops"><info><title>Generalized Operations</title></info>
 <?dbhtml filename="generalized_numeric_operations.html"?>
   
->>>>>>> 3082eeb7
   <para>
   </para>
 
@@ -129,17 +89,6 @@
    <para>The other three functions have similar dual-signature forms.
    </para>
 
-<<<<<<< HEAD
-</sect1>
-
-<!-- Sect1 03 : Interacting with C -->
-<sect1 id="std.numerics.c" xreflabel="Interacting with C">
-<?dbhtml filename="numerics_and_c.html"?>
-  <title>Interacting with C</title>
-
-  <sect2 id="numerics.c.array" xreflabel="Numerics vs. Arrays">
-    <title>Numerics vs. Arrays</title>
-=======
 </section>
 
 <!-- Sect1 03 : Interacting with C -->
@@ -149,7 +98,6 @@
 
   <section xml:id="numerics.c.array" xreflabel="Numerics vs. Arrays"><info><title>Numerics vs. Arrays</title></info>
     
->>>>>>> 3082eeb7
 
    <para>One of the major reasons why FORTRAN can chew through numbers so well
       is that it is defined to be free of pointer aliasing, an assumption
@@ -169,17 +117,10 @@
       libraries before.
    </para>
 
-<<<<<<< HEAD
-  </sect2>
-
-  <sect2 id="numerics.c.c99" xreflabel="C99">
-    <title>C99</title>
-=======
   </section>
 
   <section xml:id="numerics.c.c99" xreflabel="C99"><info><title>C99</title></info>
     
->>>>>>> 3082eeb7
 
    <para>In addition to the other topics on this page, we'll note here some
       of the C99 features that appear in libstdc++.
@@ -198,12 +139,7 @@
       <code>wcstoll</code>.
    </para>
 
-<<<<<<< HEAD
-  </sect2>
-</sect1>
-=======
   </section>
 </section>
->>>>>>> 3082eeb7
 
 </chapter>
--- conflicted
+++ resolved
@@ -1,14 +1,3 @@
-<<<<<<< HEAD
-<?xml version='1.0'?>
-<!DOCTYPE chapter PUBLIC "-//OASIS//DTD DocBook XML V4.5//EN"
- "http://www.oasis-open.org/docbook/xml/4.5/docbookx.dtd"
-[ ]>
-
-<chapter id="std.diagnostics" xreflabel="Diagnostics">
-<?dbhtml filename="diagnostics.html"?>
-
-<chapterinfo>
-=======
 <chapter xmlns="http://docbook.org/ns/docbook" version="5.0" 
 	 xml:id="std.diagnostics" xreflabel="Diagnostics">
 <?dbhtml filename="diagnostics.html"?>
@@ -17,7 +6,6 @@
   Diagnostics
   <indexterm><primary>Diagnostics</primary></indexterm>
 </title>
->>>>>>> 3082eeb7
   <keywordset>
     <keyword>
       ISO C++
@@ -26,21 +14,6 @@
       library
     </keyword>
   </keywordset>
-<<<<<<< HEAD
-</chapterinfo>
-
-<title>
-  Diagnostics
-  <indexterm><primary>Diagnostics</primary></indexterm>
-</title>
-
-<sect1 id="std.diagnostics.exceptions" xreflabel="Exceptions">
-  <?dbhtml filename="exceptions.html"?>
-  <title>Exceptions</title>
-
-  <sect2 id="std.diagnostics.exceptions.api">
-    <title>API Reference</title>
-=======
 </info>
 
 
@@ -51,7 +24,6 @@
 
   <section xml:id="std.diagnostics.exceptions.api"><info><title>API Reference</title></info>
     
->>>>>>> 3082eeb7
     <para>
       All exception objects are defined in one of the standard header
       files: <filename>exception</filename>,
@@ -77,15 +49,9 @@
     
     <!-- Doxygen XML: api/group__exceptions.xml -->
       
-<<<<<<< HEAD
-  </sect2>
-  <sect2 id="std.diagnostics.exceptions.data" xreflabel="Adding Data to Exceptions">
-    <title>Adding Data to <classname>exception</classname></title>
-=======
   </section>
   <section xml:id="std.diagnostics.exceptions.data" xreflabel="Adding Data to Exceptions"><info><title>Adding Data to <classname>exception</classname></title></info>
     
->>>>>>> 3082eeb7
     <para>
       The standard exception classes carry with them a single string as
       data (usually describing what went wrong or where the 'throw' took
@@ -106,19 +72,11 @@
    };
    </programlisting>
 
-<<<<<<< HEAD
-  </sect2>
-</sect1>
-
-<sect1 id="std.diagnostics.concept_checking" xreflabel="Concept Checking">
-  <title>Concept Checking</title>
-=======
   </section>
 </section>
 
 <section xml:id="std.diagnostics.concept_checking" xreflabel="Concept Checking"><info><title>Concept Checking</title></info>
   
->>>>>>> 3082eeb7
   <para>
     In 1999, SGI added <quote>concept checkers</quote> to their
     implementation of the STL: code which checked the template
@@ -166,10 +124,6 @@
    There are no plans to address these shortcomings.
  </para>
 
-<<<<<<< HEAD
-</sect1>
-=======
 </section>
->>>>>>> 3082eeb7
 
 </chapter>
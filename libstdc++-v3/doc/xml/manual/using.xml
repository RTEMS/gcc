<chapter xmlns="http://docbook.org/ns/docbook" version="5.0" 
	 xml:id="manual.intro.using" xreflabel="Using">
  <info><title>Using</title></info>
  <?dbhtml filename="using.html"?>

  <section xml:id="manual.intro.using.flags" xreflabel="Flags"><info><title>Command Options</title></info>
    
    <para>
      The set of features available in the GNU C++ library is shaped
      by
      several <link xmlns:xlink="http://www.w3.org/1999/xlink" xlink:href="http://gcc.gnu.org/onlinedocs/gcc-4.3.2/gcc/Invoking-GCC.html">GCC
      Command Options</link>. Options that impact libstdc++ are
      enumerated and detailed in the table below.
    </para>

    <para>
      By default, <command>g++</command> is equivalent to  <command>g++ -std=gnu++98</command>. The standard library also defaults to this dialect.
    </para>

 <table frame="all">
<title>C++ Command Options</title>

<tgroup cols="2" align="left" colsep="1" rowsep="1">
<colspec colname="c1"/>
<colspec colname="c2"/>

  <thead>
    <row>
      <entry>Option Flags</entry>
      <entry>Description</entry>
    </row>
  </thead>

  <tbody>
    <row>
      <entry><literal>-std=c++98</literal></entry>
      <entry>Use the 1998 ISO C++ standard plus amendments.</entry>
    </row>

    <row>
      <entry><literal>-std=gnu++98</literal></entry>
      <entry>As directly above, with GNU extensions.</entry>
    </row>

    <row>
      <entry><literal>-std=c++11</literal></entry>
      <entry>Use the 2011 ISO C++ standard.</entry>
    </row>

    <row>
      <entry><literal>-std=gnu++11</literal></entry>
      <entry>As directly above, with GNU extensions.</entry>
    </row>

    <row>
      <entry><literal>-fexceptions</literal></entry>
      <entry>See <link linkend="intro.using.exception.no">exception-free dialect</link></entry>
    </row>

    <row>
      <entry><literal>-frtti</literal></entry>
      <entry>As above, but RTTI-free dialect.</entry>
    </row>

    <row>
      <entry><literal>-pthread</literal> or <literal>-pthreads</literal></entry>
      <entry>For ISO C++11 &lt;thread&gt;, &lt;future&gt;,
      &lt;mutex&gt;, or &lt;condition_variable&gt;.</entry>
    </row>

    <row>
      <entry><literal>-fopenmp</literal></entry>
      <entry>For <link linkend="manual.ext.parallel_mode">parallel</link> mode.</entry>
    </row>
  </tbody>

</tgroup>
</table>

  </section>

  <section xml:id="manual.intro.using.headers" xreflabel="Headers"><info><title>Headers</title></info>
    <?dbhtml filename="using_headers.html"?>
    

    <section xml:id="manual.intro.using.headers.all" xreflabel="Header Files"><info><title>Header Files</title></info>
      

   <para>
     The C++ standard specifies the entire set of header files that
     must be available to all hosted implementations.  Actually, the
     word "files" is a misnomer, since the contents of the
     headers don't necessarily have to be in any kind of external
     file.  The only rule is that when one <code>#include</code>'s a
     header, the contents of that header become available, no matter
     how.
   </para>

   <para>
   That said, in practice files are used.
   </para>

   <para>
     There are two main types of include files: header files related
     to a specific version of the ISO C++ standard (called Standard
     Headers), and all others (TR1, C++ ABI, and Extensions).
   </para>

   <para>
     Two dialects of standard headers are supported, corresponding to
     the 1998 standard as updated for 2003, and the current 2011 standard.
   </para>

   <para>
     C++98/03 include files. These are available in the default compilation mode, i.e. <code>-std=c++98</code> or <code>-std=gnu++98</code>.
   </para>

<table frame="all">
<title>C++ 1998 Library Headers</title>

<tgroup cols="5" align="left" colsep="1" rowsep="1">
<colspec colname="c1"/>
<colspec colname="c2"/>
<colspec colname="c3"/>
<colspec colname="c4"/>
<colspec colname="c5"/>
<tbody>
<row>
<entry><filename class="headerfile">algorithm</filename></entry>
<entry><filename class="headerfile">bitset</filename></entry>
<entry><filename class="headerfile">complex</filename></entry>
<entry><filename class="headerfile">deque</filename></entry>
<entry><filename class="headerfile">exception</filename></entry>
</row>
<row>
<entry><filename class="headerfile">fstream</filename></entry>
<entry><filename class="headerfile">functional</filename></entry>
<entry><filename class="headerfile">iomanip</filename></entry>
<entry><filename class="headerfile">ios</filename></entry>
<entry><filename class="headerfile">iosfwd</filename></entry>
</row>
<row>
<entry><filename class="headerfile">iostream</filename></entry>
<entry><filename class="headerfile">istream</filename></entry>
<entry><filename class="headerfile">iterator</filename></entry>
<entry><filename class="headerfile">limits</filename></entry>
<entry><filename class="headerfile">list</filename></entry>
</row>
<row>
<entry><filename class="headerfile">locale</filename></entry>
<entry><filename class="headerfile">map</filename></entry>
<entry><filename class="headerfile">memory</filename></entry>
<entry><filename class="headerfile">new</filename></entry>
<entry><filename class="headerfile">numeric</filename></entry>
</row>
<row>
<entry><filename class="headerfile">ostream</filename></entry>
<entry><filename class="headerfile">queue</filename></entry>
<entry><filename class="headerfile">set</filename></entry>
<entry><filename class="headerfile">sstream</filename></entry>
<entry><filename class="headerfile">stack</filename></entry>
</row>
<row>
<entry><filename class="headerfile">stdexcept</filename></entry>
<entry><filename class="headerfile">streambuf</filename></entry>
<entry><filename class="headerfile">string</filename></entry>
<entry><filename class="headerfile">utility</filename></entry>
<entry><filename class="headerfile">typeinfo</filename></entry>
</row>
<row>
<entry><filename class="headerfile">valarray</filename></entry>
<entry><filename class="headerfile">vector</filename></entry>
</row>
</tbody>
</tgroup>
</table>

<para/>
<table frame="all">
<title>C++ 1998 Library Headers for C Library Facilities</title>

<tgroup cols="5" align="left" colsep="1" rowsep="1">
<colspec colname="c1"/>
<colspec colname="c2"/>
<colspec colname="c3"/>
<colspec colname="c4"/>
<colspec colname="c5"/>
<tbody>
<row>
<entry><filename class="headerfile">cassert</filename></entry>
<entry><filename class="headerfile">cerrno</filename></entry>
<entry><filename class="headerfile">cctype</filename></entry>
<entry><filename class="headerfile">cfloat</filename></entry>
<entry><filename class="headerfile">ciso646</filename></entry>
</row>
<row>
<entry><filename class="headerfile">climits</filename></entry>
<entry><filename class="headerfile">clocale</filename></entry>
<entry><filename class="headerfile">cmath</filename></entry>
<entry><filename class="headerfile">csetjmp</filename></entry>
<entry><filename class="headerfile">csignal</filename></entry>
</row>
<row>
<entry><filename class="headerfile">cstdarg</filename></entry>
<entry><filename class="headerfile">cstddef</filename></entry>
<entry><filename class="headerfile">cstdio</filename></entry>
<entry><filename class="headerfile">cstdlib</filename></entry>
<entry><filename class="headerfile">cstring</filename></entry>
</row>
<row>
<entry><filename class="headerfile">ctime</filename></entry>
<entry><filename class="headerfile">cwchar</filename></entry>
<entry><filename class="headerfile">cwctype</filename></entry>
</row>
</tbody>
</tgroup>
</table>

<para>
C++11 include files. These are only available in C++11 compilation
mode, i.e. <literal>-std=c++11</literal> or <literal>-std=gnu++11</literal>.
</para>

<para/>
<table frame="all">
<title>C++ 2011 Library Headers</title>

<tgroup cols="5" align="left" colsep="1" rowsep="1">
<colspec colname="c1"/>
<colspec colname="c2"/>
<colspec colname="c3"/>
<colspec colname="c4"/>
<colspec colname="c5"/>
<tbody>

<row>
<entry><filename class="headerfile">algorithm</filename></entry>
<entry><filename class="headerfile">array</filename></entry>
<entry><filename class="headerfile">bitset</filename></entry>
<entry><filename class="headerfile">chrono</filename></entry>
<entry><filename class="headerfile">complex</filename></entry>
</row>
<row>
<entry><filename class="headerfile">condition_variable</filename></entry>
<entry><filename class="headerfile">deque</filename></entry>
<entry><filename class="headerfile">exception</filename></entry>
<entry><filename class="headerfile">forward_list</filename></entry>
<entry><filename class="headerfile">fstream</filename></entry>
</row>
<row>
<entry><filename class="headerfile">functional</filename></entry>
<entry><filename class="headerfile">future</filename></entry>
<entry><filename class="headerfile">initalizer_list</filename></entry>
<entry><filename class="headerfile">iomanip</filename></entry>
<entry><filename class="headerfile">ios</filename></entry>
</row>
<row>
<entry><filename class="headerfile">iosfwd</filename></entry>
<entry><filename class="headerfile">iostream</filename></entry>
<entry><filename class="headerfile">istream</filename></entry>
<entry><filename class="headerfile">iterator</filename></entry>
<entry><filename class="headerfile">limits</filename></entry>
</row>
<row>
<entry><filename class="headerfile">list</filename></entry>
<entry><filename class="headerfile">locale</filename></entry>
<entry><filename class="headerfile">map</filename></entry>
<entry><filename class="headerfile">memory</filename></entry>
<entry><filename class="headerfile">mutex</filename></entry>
</row>
<row>
<entry><filename class="headerfile">new</filename></entry>
<entry><filename class="headerfile">numeric</filename></entry>
<entry><filename class="headerfile">ostream</filename></entry>
<entry><filename class="headerfile">queue</filename></entry>
<entry><filename class="headerfile">random</filename></entry>
</row>
<row>
<entry><filename class="headerfile">ratio</filename></entry>
<entry><filename class="headerfile">regex</filename></entry>
<entry><filename class="headerfile">set</filename></entry>
<entry><filename class="headerfile">sstream</filename></entry>
<entry><filename class="headerfile">stack</filename></entry>
</row>
<row>
<entry><filename class="headerfile">stdexcept</filename></entry>
<entry><filename class="headerfile">streambuf</filename></entry>
<entry><filename class="headerfile">string</filename></entry>
<entry><filename class="headerfile">system_error</filename></entry>
<entry><filename class="headerfile">thread</filename></entry>
</row>
<row>
<entry><filename class="headerfile">tuple</filename></entry>
<entry><filename class="headerfile">type_traits</filename></entry>
<entry><filename class="headerfile">typeinfo</filename></entry>
<entry><filename class="headerfile">unordered_map</filename></entry>
<entry><filename class="headerfile">unordered_set</filename></entry>
</row>
<row>
<entry><filename class="headerfile">utility</filename></entry>
<entry><filename class="headerfile">valarray</filename></entry>
<entry><filename class="headerfile">vector</filename></entry>
</row>

</tbody>
</tgroup>
</table>

<para/>

<table frame="all">
<title>C++ 2011 Library Headers for C Library Facilities</title>

<tgroup cols="5" align="left" colsep="1" rowsep="1">
<colspec colname="c1"/>
<colspec colname="c2"/>
<colspec colname="c3"/>
<colspec colname="c4"/>
<colspec colname="c5"/>
<tbody>
<row>
<entry><filename class="headerfile">cassert</filename></entry>
<entry><filename class="headerfile">ccomplex</filename></entry>
<entry><filename class="headerfile">cctype</filename></entry>
<entry><filename class="headerfile">cerrno</filename></entry>
<entry><filename class="headerfile">cfenv</filename></entry>
</row>
<row>
<entry><filename class="headerfile">cfloat</filename></entry>
<entry><filename class="headerfile">cinttypes</filename></entry>
<entry><filename class="headerfile">ciso646</filename></entry>
<entry><filename class="headerfile">climits</filename></entry>
<entry><filename class="headerfile">clocale</filename></entry>
</row>
<row>
<entry><filename class="headerfile">cmath</filename></entry>
<entry><filename class="headerfile">csetjmp</filename></entry>
<entry><filename class="headerfile">csignal</filename></entry>
<entry><filename class="headerfile">cstdarg</filename></entry>
<entry><filename class="headerfile">cstdbool</filename></entry>
</row>
<row>
<entry><filename class="headerfile">cstddef</filename></entry>
<entry><filename class="headerfile">cstdint</filename></entry>
<entry><filename class="headerfile">cstdlib</filename></entry>
<entry><filename class="headerfile">cstdio</filename></entry>
<entry><filename class="headerfile">cstring</filename></entry>
</row>
<row>
<entry><filename class="headerfile">ctgmath</filename></entry>
<entry><filename class="headerfile">ctime</filename></entry>
<entry><filename class="headerfile">cuchar</filename></entry>
<entry><filename class="headerfile">cwchar</filename></entry>
<entry><filename class="headerfile">cwctype</filename></entry>
</row>
</tbody>
</tgroup>
</table>


<para>
  In addition, TR1 includes as:
</para>

<table frame="all">
<title>C++ TR 1 Library Headers</title>

<tgroup cols="5" align="left" colsep="1" rowsep="1">
<colspec colname="c1"/>
<colspec colname="c2"/>
<colspec colname="c3"/>
<colspec colname="c4"/>
<colspec colname="c5"/>
<tbody>

<row>
<entry><filename class="headerfile">tr1/array</filename></entry>
<entry><filename class="headerfile">tr1/complex</filename></entry>
<entry><filename class="headerfile">tr1/memory</filename></entry>
<entry><filename class="headerfile">tr1/functional</filename></entry>
<entry><filename class="headerfile">tr1/random</filename></entry>
</row>
<row>
<entry><filename class="headerfile">tr1/regex</filename></entry>
<entry><filename class="headerfile">tr1/tuple</filename></entry>
<entry><filename class="headerfile">tr1/type_traits</filename></entry>
<entry><filename class="headerfile">tr1/unordered_map</filename></entry>
<entry><filename class="headerfile">tr1/unordered_set</filename></entry>
</row>
<row>
<entry><filename class="headerfile">tr1/utility</filename></entry>
</row>

</tbody>
</tgroup>
</table>

<para/>


<table frame="all">
<title>C++ TR 1 Library Headers for C Library Facilities</title>

<tgroup cols="5" align="left" colsep="1" rowsep="1">
<colspec colname="c1"/>
<colspec colname="c2"/>
<colspec colname="c3"/>
<colspec colname="c4"/>
<colspec colname="c5"/>
<tbody>

<row>
<entry><filename class="headerfile">tr1/ccomplex</filename></entry>
<entry><filename class="headerfile">tr1/cfenv</filename></entry>
<entry><filename class="headerfile">tr1/cfloat</filename></entry>
<entry><filename class="headerfile">tr1/cmath</filename></entry>
<entry><filename class="headerfile">tr1/cinttypes</filename></entry>
</row>
<row>
<entry><filename class="headerfile">tr1/climits</filename></entry>
<entry><filename class="headerfile">tr1/cstdarg</filename></entry>
<entry><filename class="headerfile">tr1/cstdbool</filename></entry>
<entry><filename class="headerfile">tr1/cstdint</filename></entry>
<entry><filename class="headerfile">tr1/cstdio</filename></entry>
</row>
<row>
<entry><filename class="headerfile">tr1/cstdlib</filename></entry>
<entry><filename class="headerfile">tr1/ctgmath</filename></entry>
<entry><filename class="headerfile">tr1/ctime</filename></entry>
<entry><filename class="headerfile">tr1/cwchar</filename></entry>
<entry><filename class="headerfile">tr1/cwctype</filename></entry>
</row>

</tbody>
</tgroup>
</table>


<para>Decimal floating-point arithmetic is available if the C++
compiler supports scalar decimal floating-point types defined via
<code>__attribute__((mode(SD|DD|LD)))</code>.
</para>

<table frame="all">
<title>C++ TR 24733 Decimal Floating-Point Header</title>

<tgroup cols="1" align="left" colsep="1" rowsep="1">
<colspec colname="c1"/>
<tbody>
<row>
<entry><filename class="headerfile">decimal/decimal</filename></entry>
</row>
</tbody>
</tgroup>
</table>

<para>
  Also included are files for the C++ ABI interface:
</para>

<table frame="all">
<title>C++ ABI Headers</title>

<tgroup cols="2" align="left" colsep="1" rowsep="1">
<colspec colname="c1"/>
<colspec colname="c2"/>
<tbody>
<row><entry><filename class="headerfile">cxxabi.h</filename></entry><entry><filename class="headerfile">cxxabi_forced.h</filename></entry></row>
</tbody>
</tgroup>
</table>

<para>
  And a large variety of extensions.
</para>

<table frame="all">
<title>Extension Headers</title>

<tgroup cols="5" align="left" colsep="1" rowsep="1">
<colspec colname="c1"/>
<colspec colname="c2"/>
<colspec colname="c3"/>
<colspec colname="c4"/>
<colspec colname="c5"/>
<tbody>

<row>
<entry><filename class="headerfile">ext/algorithm</filename></entry>
<entry><filename class="headerfile">ext/atomicity.h</filename></entry>
<entry><filename class="headerfile">ext/array_allocator.h</filename></entry>
<entry><filename class="headerfile">ext/bitmap_allocator.h</filename></entry>
<entry><filename class="headerfile">ext/cast.h</filename></entry>
</row>
<row>
<entry><filename class="headerfile">ext/codecvt_specializations.h</filename></entry>
<entry><filename class="headerfile">ext/concurrence.h</filename></entry>
<entry><filename class="headerfile">ext/debug_allocator.h</filename></entry>
<entry><filename class="headerfile">ext/enc_filebuf.h</filename></entry>
<entry><filename class="headerfile">ext/extptr_allocator.h</filename></entry>
</row>
<row>
<entry><filename class="headerfile">ext/functional</filename></entry>
<entry><filename class="headerfile">ext/iterator</filename></entry>
<entry><filename class="headerfile">ext/malloc_allocator.h</filename></entry>
<entry><filename class="headerfile">ext/memory</filename></entry>
<entry><filename class="headerfile">ext/mt_allocator.h</filename></entry>
</row>
<row>
<entry><filename class="headerfile">ext/new_allocator.h</filename></entry>
<entry><filename class="headerfile">ext/numeric</filename></entry>
<entry><filename class="headerfile">ext/numeric_traits.h</filename></entry>
<entry><filename class="headerfile">ext/pb_ds/assoc_container.h</filename></entry>
<entry><filename class="headerfile">ext/pb_ds/priority_queue.h</filename></entry>
</row>
<row>
<entry><filename class="headerfile">ext/pod_char_traits.h</filename></entry>
<entry><filename class="headerfile">ext/pool_allocator.h</filename></entry>
<entry><filename class="headerfile">ext/rb_tree</filename></entry>
<entry><filename class="headerfile">ext/rope</filename></entry>
<entry><filename class="headerfile">ext/slist</filename></entry>
</row>
<row>
<entry><filename class="headerfile">ext/stdio_filebuf.h</filename></entry>
<entry><filename class="headerfile">ext/stdio_sync_filebuf.h</filename></entry>
<entry><filename class="headerfile">ext/throw_allocator.h</filename></entry>
<entry><filename class="headerfile">ext/typelist.h</filename></entry>
<entry><filename class="headerfile">ext/type_traits.h</filename></entry>
</row>
<row>
<entry><filename class="headerfile">ext/vstring.h</filename></entry>
</row>

</tbody>
</tgroup>
</table>

<para/>

<table frame="all">
<title>Extension Debug Headers</title>

<tgroup cols="5" align="left" colsep="1" rowsep="1">
<colspec colname="c1"/>
<colspec colname="c2"/>
<colspec colname="c3"/>
<colspec colname="c4"/>
<colspec colname="c5"/>
<tbody>

<row>
<entry><filename class="headerfile">debug/bitset</filename></entry>
<entry><filename class="headerfile">debug/deque</filename></entry>
<entry><filename class="headerfile">debug/list</filename></entry>
<entry><filename class="headerfile">debug/map</filename></entry>
<entry><filename class="headerfile">debug/set</filename></entry>
</row>

<row>
<entry><filename class="headerfile">debug/string</filename></entry>
<entry><filename class="headerfile">debug/unordered_map</filename></entry>
<entry><filename class="headerfile">debug/unordered_set</filename></entry>
<entry><filename class="headerfile">debug/vector</filename></entry>
</row>

</tbody>
</tgroup>
</table>

<para/>

<table frame="all">
<title>Extension Profile Headers</title>

<tgroup cols="4" align="left" colsep="1" rowsep="1">
<colspec colname="c1"/>
<colspec colname="c2"/>
<colspec colname="c3"/>
<colspec colname="c4"/>
<tbody>

<row>
<entry><filename class="headerfile">profile/bitset</filename></entry>
<entry><filename class="headerfile">profile/deque</filename></entry>
<entry><filename class="headerfile">profile/list</filename></entry>
<entry><filename class="headerfile">profile/map</filename></entry>
</row>

<row>
<entry><filename class="headerfile">profile/set</filename></entry>
<entry><filename class="headerfile">profile/unordered_map</filename></entry>
<entry><filename class="headerfile">profile/unordered_set</filename></entry>
<entry><filename class="headerfile">profile/vector</filename></entry>
</row>

</tbody>
</tgroup>
</table>

<para/>

<table frame="all">
<title>Extension Parallel Headers</title>

<tgroup cols="2" align="left" colsep="1" rowsep="1">
<colspec colname="c1"/>
<colspec colname="c2"/>
<tbody>
<row>
<entry><filename class="headerfile">parallel/algorithm</filename></entry>
<entry><filename class="headerfile">parallel/numeric</filename></entry>
</row>
</tbody>
</tgroup>
</table>

    </section>

    <section xml:id="manual.intro.using.headers.mixing" xreflabel="Mixing Headers"><info><title>Mixing Headers</title></info>
      

<para> A few simple rules.
</para>

<para>First, mixing different dialects of the standard headers is not
possible. It's an all-or-nothing affair. Thus, code like
</para>

<programlisting>
#include &lt;array&gt;
#include &lt;functional&gt;
</programlisting>

<para>Implies C++11 mode. To use the entities in &lt;array&gt;, the C++11
compilation mode must be used, which implies the C++11 functionality
(and deprecations) in &lt;functional&gt; will be present.
</para>

<para>Second, the other headers can be included with either dialect of
the standard headers, although features and types specific to C++11
are still only enabled when in C++11 compilation mode. So, to use
rvalue references with <code>__gnu_cxx::vstring</code>, or to use the
debug-mode versions of <code>std::unordered_map</code>, one must use
the <code>std=gnu++11</code> compiler flag. (Or <code>std=c++11</code>, of course.)
</para>

<para>A special case of the second rule is the mixing of TR1 and C++11
facilities. It is possible (although not especially prudent) to
include both the TR1 version and the C++11 version of header in the
same translation unit:
</para>

<programlisting>
#include &lt;tr1/type_traits&gt;
#include &lt;type_traits&gt;
</programlisting>

<para> Several parts of C++11 diverge quite substantially from TR1 predecessors.
</para>
    </section>

    <section xml:id="manual.intro.using.headers.cheaders" xreflabel="C Headers and"><info><title>The C Headers and <code>namespace std</code></title></info>
      

<para>
	The standard specifies that if one includes the C-style header
	(&lt;math.h&gt; in this case), the symbols will be available
	in the global namespace and perhaps in
	namespace <code>std::</code> (but this is no longer a firm
	requirement.) On the other hand, including the C++-style
	header (&lt;cmath&gt;) guarantees that the entities will be
	found in namespace std and perhaps in the global namespace.
      </para>

<para>
Usage of C++-style headers is recommended, as then
C-linkage names can be disambiguated by explicit qualification, such
as by <code>std::abort</code>. In addition, the C++-style headers can
use function overloading to provide a simpler interface to certain
families of C-functions. For instance in &lt;cmath&gt;, the
function <code>std::sin</code> has overloads for all the builtin
floating-point types. This means that <code>std::sin</code> can be
used uniformly, instead of a combination
of <code>std::sinf</code>, <code>std::sin</code>,
and <code>std::sinl</code>.
</para>
    </section>

    <section xml:id="manual.intro.using.headers.pre" xreflabel="Precompiled Headers"><info><title>Precompiled Headers</title></info>
      


<para>There are three base header files that are provided. They can be
used to precompile the standard headers and extensions into binary
files that may the be used to speed compiles that use these headers.
</para>


<itemizedlist>
<listitem>
  <para>stdc++.h</para>
<para>Includes all standard headers. Actual content varies depending on
language dialect.
</para>
</listitem>

<listitem>
  <para>stdtr1c++.h</para>
<para>Includes all of &lt;stdc++.h&gt;, and adds all the TR1 headers.
</para>
</listitem>

<listitem><para>extc++.h</para>
<para>Includes all of &lt;stdtr1c++.h&gt;, and adds all the Extension headers.
</para></listitem>
</itemizedlist>

<para>How to construct a .gch file from one of these base header files.</para>

<para>First, find the include directory for the compiler. One way to do
this is:</para>

<programlisting>
g++ -v hello.cc

#include &lt;...&gt; search starts here:
 /mnt/share/bld/H-x86-gcc.20071201/include/c++/4.3.0
...
End of search list.
</programlisting>


<para>Then, create a precompiled header file with the same flags that
will be used to compile other projects.</para>

<programlisting>
g++ -Winvalid-pch -x c++-header -g -O2 -o ./stdc++.h.gch /mnt/share/bld/H-x86-gcc.20071201/include/c++/4.3.0/x86_64-unknown-linux-gnu/bits/stdc++.h
</programlisting>

<para>The resulting file will be quite large: the current size is around
thirty megabytes. </para>

<para>How to use the resulting file.</para>

<programlisting>
g++ -I. -include stdc++.h  -H -g -O2 hello.cc
</programlisting>

<para>Verification that the PCH file is being used is easy:</para>

<programlisting>
g++ -Winvalid-pch -I. -include stdc++.h -H -g -O2 hello.cc -o test.exe
! ./stdc++.h.gch
. /mnt/share/bld/H-x86-gcc.20071201/include/c++/4.3.0/iostream
. /mnt/share/bld/H-x86-gcc.20071201include/c++/4.3.0/string
</programlisting>

<para>The exclamation point to the left of the <code>stdc++.h.gch</code> listing means that the generated PCH file was used, and thus the </para>
<para/>

<para> Detailed information about creating precompiled header files can be found in the GCC <link xmlns:xlink="http://www.w3.org/1999/xlink" xlink:href="http://gcc.gnu.org/onlinedocs/gcc/Precompiled-Headers.html">documentation</link>.
</para>

    </section>
  </section>


  <section xml:id="manual.intro.using.macros" xreflabel="Macros"><info><title>Macros</title></info>
    <?dbhtml filename="using_macros.html"?>
    

   <para>
     All library macros begin with <code>_GLIBCXX_</code>.
   </para>

   <para>
     Furthermore, all pre-processor macros, switches, and
      configuration options are gathered in the
      file <filename class="headerfile">c++config.h</filename>, which
      is generated during the libstdc++ configuration and build
      process. This file is then included when needed by files part of
      the public libstdc++ API, like &lt;ios&gt;. Most of these macros
      should not be used by consumers of libstdc++, and are reserved
      for internal implementation use. <emphasis>These macros cannot
      be redefined</emphasis>.
   </para>

   <para>
     A select handful of macros control libstdc++ extensions and extra
      features, or provide versioning information for the API.  Only
      those macros listed below are offered for consideration by the
      general public.
   </para>

   <para>Below is the macro which users may check for library version
      information. </para>

    <variablelist>
    <varlistentry>
      <term><code>__GLIBCXX__</code></term>
      <listitem>
	<para>The current version of
    libstdc++ in compressed ISO date format, form of an unsigned
    long. For details on the value of this particular macro for a
    particular release, please consult this <link linkend="appendix.porting.abi">
    document</link>.
    </para>
    </listitem>
    </varlistentry>
    </variablelist>

   <para>Below are the macros which users may change with #define/#undef or
      with -D/-U compiler flags.  The default state of the symbol is
      listed.</para>

   <para><quote>Configurable</quote> (or <quote>Not configurable</quote>) means
      that the symbol is initially chosen (or not) based on
      --enable/--disable options at library build and configure time
      (documented <link linkend="manual.intro.setup.configure">here</link>), with the
      various --enable/--disable choices being translated to
      #define/#undef).
   </para>

   <para> <acronym>ABI</acronym> means that changing from the default value may
  mean changing the <acronym>ABI</acronym> of compiled code. In other words, these
  choices control code which has already been compiled (i.e., in a
  binary such as libstdc++.a/.so).  If you explicitly #define or
  #undef these macros, the <emphasis>headers</emphasis> may see different code
  paths, but the <emphasis>libraries</emphasis> which you link against will not.
  Experimenting with different values with the expectation of
  consistent linkage requires changing the config headers before
  building/installing the library.
   </para>

    <variablelist>
    <varlistentry><term><code>_GLIBCXX_USE_DEPRECATED</code></term>
    <listitem>
      <para>
	Defined by default. Not configurable. ABI-changing. Turning this off
	removes older ARM-style iostreams code, and other anachronisms
	from the API.  This macro is dependent on the version of the
	standard being tracked, and as a result may give different results for
	<code>-std=c++98</code> and <code>-std=c++11</code>. This may
	be useful in updating old C++ code which no longer meet the
	requirements of the language, or for checking current code
	against new language standards.
    </para>
    </listitem></varlistentry>

    <varlistentry><term><code>_GLIBCXX_FORCE_NEW</code></term>
    <listitem>
      <para>
	Undefined by default. When defined, memory allocation and
	allocators controlled by libstdc++ call operator new/delete
	without caching and pooling. Configurable via
	<code>--enable-libstdcxx-allocator</code>. ABI-changing.
      </para>
    </listitem></varlistentry>


    <varlistentry><term><code>_GLIBCXX_CONCEPT_CHECKS</code></term>
    <listitem>
      <para>
	Undefined by default.  Configurable via
	<code>--enable-concept-checks</code>.  When defined, performs
	compile-time checking on certain template instantiations to
	detect violations of the requirements of the standard.  This
	is described in more detail <link linkend="manual.ext.compile_checks">here</link>.
      </para>
    </listitem></varlistentry>

    <varlistentry><term><code>_GLIBCXX_DEBUG</code></term>
    <listitem>
      <para>
	Undefined by default. When defined, compiles user code using
    the <link linkend="manual.ext.debug_mode">debug mode</link>.
      </para>
    </listitem></varlistentry>
    <varlistentry><term><code>_GLIBCXX_DEBUG_PEDANTIC</code></term>
    <listitem>
      <para>
	Undefined by default. When defined while compiling with
    the <link linkend="manual.ext.debug_mode">debug mode</link>, makes
    the debug mode extremely picky by making the use of libstdc++
    extensions and libstdc++-specific behavior into errors.
      </para>
    </listitem></varlistentry>
    <varlistentry><term><code>_GLIBCXX_PARALLEL</code></term>
    <listitem>
      <para>Undefined by default. When defined, compiles user code
    using the <link linkend="manual.ext.parallel_mode">parallel
    mode</link>.
      </para>
    </listitem></varlistentry>

    <varlistentry><term><code>_GLIBCXX_PROFILE</code></term>
    <listitem>
      <para>Undefined by default. When defined, compiles user code
    using the <link linkend="manual.ext.profile_mode">profile
    mode</link>.
      </para>
    </listitem></varlistentry>
    </variablelist>

  </section>

  <section xml:id="manual.intro.using.namespaces" xreflabel="Namespaces"><info><title>Namespaces</title></info>
    <?dbhtml filename="using_namespaces.html"?>
    

    <section xml:id="manual.intro.using.namespaces.all" xreflabel="Available Namespaces"><info><title>Available Namespaces</title></info>
      



<para> There are three main namespaces.
</para>

<itemizedlist>
  <listitem><para>std</para>
<para>The ISO C++ standards specify that "all library entities are defined
within namespace std." This includes namespaces nested
within <code>namespace std</code>, such as <code>namespace
std::tr1</code>.
</para>
</listitem>
<listitem><para>abi</para>
<para>Specified by the C++ ABI. This ABI specifies a number of type and
function APIs supplemental to those required by the ISO C++ Standard,
but necessary for interoperability.
</para>
</listitem>

<listitem><para>__gnu_</para>
<para>Indicating one of several GNU extensions. Choices
include <code>__gnu_cxx</code>, <code>__gnu_debug</code>, <code>__gnu_parallel</code>,
and <code>__gnu_pbds</code>.
</para></listitem>
</itemizedlist>

<para> A complete list of implementation namespaces (including namespace contents) is available in the generated source <link xmlns:xlink="http://www.w3.org/1999/xlink" xlink:href="http://gcc.gnu.org/onlinedocs/libstdc++/latest-doxygen/namespaces.html">documentation</link>.
</para>


    </section>

    <section xml:id="manual.intro.using.namespaces.std" xreflabel="namespace std"><info><title>namespace std</title></info>
      


<para>
      One standard requirement is that the library components are defined
      in <code>namespace std::</code>. Thus, in order to use these types or
      functions, one must do one of two things:
</para>

<itemizedlist>
  <listitem><para>put a kind of <emphasis>using-declaration</emphasis> in your source
(either <code>using namespace std;</code> or i.e. <code>using
std::string;</code>) This approach works well for individual source files, but
should not be used in a global context, like header files.
	  </para></listitem> <listitem><para>use a <emphasis>fully
qualified name</emphasis> for each library symbol
(i.e. <code>std::string</code>, <code>std::cout</code>) Always can be
used, and usually enhanced, by strategic use of typedefs. (In the
cases where the qualified verbiage becomes unwieldy.)
	  </para>
	</listitem>
</itemizedlist>

    </section>

    <section xml:id="manual.intro.using.namespaces.comp" xreflabel="Using Namespace Composition"><info><title>Using Namespace Composition</title></info>
      

<para>
Best practice in programming suggests sequestering new data or
functionality in a sanely-named, unique namespace whenever
possible. This is considered an advantage over dumping everything in
the global namespace, as then name look-up can be explicitly enabled or
disabled as above, symbols are consistently mangled without repetitive
naming prefixes or macros, etc.
</para>

<para>For instance, consider a project that defines most of its classes in <code>namespace gtk</code>. It is possible to
	adapt <code>namespace gtk</code> to <code>namespace std</code> by using a C++-feature called
	<emphasis>namespace composition</emphasis>. This is what happens if
	a <emphasis>using</emphasis>-declaration is put into a
	namespace-definition: the imported symbol(s) gets imported into the
	currently active namespace(s). For example:
</para>
<programlisting>
namespace gtk
{
  using std::string;
  using std::tr1::array;

  class Window { ... };
}
</programlisting>
<para>
	In this example, <code>std::string</code> gets imported into
	<code>namespace gtk</code>.  The result is that use of
	<code>std::string</code> inside namespace gtk can just use <code>string</code>, without the explicit qualification.
	As an added bonus,
	<code>std::string</code> does not get imported into
	the global namespace.  Additionally, a more elaborate arrangement can be made for backwards compatibility and portability, whereby the
	<code>using</code>-declarations can wrapped in macros that
	are set based on autoconf-tests to either "" or i.e. <code>using
	  std::string;</code> (depending on whether the system has
	libstdc++ in <code>std::</code> or not).  (ideas from
	Llewelly and Karl Nelson)
</para>


    </section>
  </section>

  <section xml:id="manual.intro.using.linkage" xreflabel="Linkage"><info><title>Linking</title></info>
    <?dbhtml filename="using_dynamic_or_shared.html"?>
    

    <section xml:id="manual.intro.using.linkage.freestanding" xreflabel="Freestanding"><info><title>Almost Nothing</title></info>
      
      <para>
	Or as close as it gets: freestanding. This is a minimal
	configuration, with only partial support for the standard
	library. Assume only the following header files can be used:
      </para>

      <itemizedlist>
	<listitem>
	  <para>
	    <filename class="headerfile">cstdarg</filename>
	  </para>
	</listitem>

	<listitem>
	  <para>
	  <filename class="headerfile">cstddef</filename>
	  </para>
	</listitem>

	<listitem>
	  <para>
	  <filename class="headerfile">cstdlib</filename>
	  </para>
	</listitem>

	<listitem>
	  <para>
	  <filename class="headerfile">exception</filename>
	  </para>
	</listitem>

	<listitem>
	  <para>
	  <filename class="headerfile">limits</filename>
	  </para>
	</listitem>

	<listitem>
	  <para>
	  <filename class="headerfile">new</filename>
	  </para>
	</listitem>

	<listitem>
	  <para>
	  <filename class="headerfile">exception</filename>
	  </para>
	</listitem>

	<listitem>
	  <para>
	  <filename class="headerfile">typeinfo</filename>
	  </para>
	</listitem>
      </itemizedlist>

      <para>
	In addition, throw in
      </para>

      <itemizedlist>
	<listitem>
	  <para>
	  <filename class="headerfile">cxxabi.h</filename>.
	  </para>
	</listitem>
      </itemizedlist>

      <para>
	In the
	C++11 <link linkend="manual.intro.using.flags">dialect</link> add
      </para>

      <itemizedlist>
	<listitem>
	  <para>
	  <filename class="headerfile">initializer_list</filename>
	  </para>
	</listitem>
	<listitem>
	  <para>
	  <filename class="headerfile">type_traits</filename>
	  </para>
	</listitem>
      </itemizedlist>

      <para> There exists a library that offers runtime support for
	just these headers, and it is called
	<filename class="libraryfile">libsupc++.a</filename>. To use it, compile with <command>gcc</command> instead of <command>g++</command>, like so:
      </para>

      <para>
	<command>gcc foo.cc -lsupc++</command>
      </para>

      <para>
	No attempt is made to verify that only the minimal subset
	identified above is actually used at compile time. Violations
	are diagnosed as undefined symbols at link time.
      </para>
    </section>

    <section xml:id="manual.intro.using.linkage.dynamic" xreflabel="Dynamic and Shared"><info><title>Finding Dynamic or Shared Libraries</title></info>
      

    <para>
      If the only library built is the static library
      (<filename class="libraryfile">libstdc++.a</filename>), or if
      specifying static linking, this section is can be skipped.  But
      if building or using a shared library
      (<filename class="libraryfile">libstdc++.so</filename>), then
      additional location information will need to be provided.
    </para>
    <para>
      But how?
    </para>
    <para>
A quick read of the relevant part of the GCC
      manual, <link xmlns:xlink="http://www.w3.org/1999/xlink" xlink:href="http://gcc.gnu.org/onlinedocs/gcc/Invoking-G_002b_002b.html#Invoking-G_002b_002b">Compiling
      C++ Programs</link>, specifies linking against a C++
      library. More details from the
      GCC <link xmlns:xlink="http://www.w3.org/1999/xlink" xlink:href="http://gcc.gnu.org/faq.html#rpath">FAQ</link>,
      which states <emphasis>GCC does not, by default, specify a
      location so that the dynamic linker can find dynamic libraries at
      runtime.</emphasis>
    </para>
    <para>
      Users will have to provide this information.
    </para>
    <para>
      Methods vary for different platforms and different styles, and
      are printed to the screen during installation. To summarize:
    </para>
    <itemizedlist>
      <listitem>
	<para>
	  At runtime set <literal>LD_LIBRARY_PATH</literal> in your
	  environment correctly, so that the shared library for
	  libstdc++ can be found and loaded.  Be certain that you
	  understand all of the other implications and behavior
	  of <literal>LD_LIBRARY_PATH</literal> first.
	</para>

      </listitem>
      <listitem>
	<para>
	  Compile the path to find the library at runtime into the
	  program.  This can be done by passing certain options to
	  <command>g++</command>, which will in turn pass them on to
	  the linker.  The exact format of the options is dependent on
	  which linker you use:
	</para>
	<itemizedlist>
	  <listitem>
	    <para>
	      GNU ld (default on GNU/Linux):
              <literal>-Wl,-rpath,</literal><filename class="directory">destdir/lib</filename>
	    </para>
	  </listitem>
	  <listitem>
	    <para>
	      IRIX ld:
              <literal>-Wl,-rpath,</literal><filename class="directory">destdir/lib</filename>
	    </para>
	  </listitem>
	  <listitem>
	  <para>
	    Solaris ld:
            <literal>-Wl,-R</literal><filename class="directory">destdir/lib</filename>
	  </para>
	  </listitem>
	</itemizedlist>
      </listitem>
      <listitem>
	<para>
	  Some linkers allow you to specify the path to the library by
	  setting <literal>LD_RUN_PATH</literal> in your environment
	  when linking.
	</para>
      </listitem>
      <listitem>
	<para>
	  On some platforms the system administrator can configure the
	  dynamic linker to always look for libraries in
	  <filename class="directory">destdir/lib</filename>, for example
	  by using the <command>ldconfig</command> utility on GNU/Linux
	  or the <command>crle</command> utility on Solaris. This is a
	  system-wide change which can make the system unusable so if you
	  are unsure then use one of the other methods described above.
	</para>
      </listitem>
    </itemizedlist>
    <para>
      Use the <command>ldd</command> utility on the linked executable
      to show
      which <filename class="libraryfile">libstdc++.so</filename>
      library the system will get at runtime.
    </para>
    <para>
      A <filename class="libraryfile">libstdc++.la</filename> file is
      also installed, for use with Libtool.  If you use Libtool to
      create your executables, these details are taken care of for
      you.
    </para>
    </section>
  </section>


  <section xml:id="manual.intro.using.concurrency" xreflabel="Concurrency"><info><title>Concurrency</title></info>
    <?dbhtml filename="using_concurrency.html"?>
    

   <para>This section discusses issues surrounding the proper compilation
      of multithreaded applications which use the Standard C++
      library.  This information is GCC-specific since the C++
      standard does not address matters of multithreaded applications.
   </para>

    <section xml:id="manual.intro.using.concurrency.prereq" xreflabel="Thread Prereq"><info><title>Prerequisites</title></info>
      

   <para>All normal disclaimers aside, multithreaded C++ application are
      only supported when libstdc++ and all user code was built with
      compilers which report (via <code> gcc/g++ -v </code>) the same thread
      model and that model is not <emphasis>single</emphasis>.  As long as your
      final application is actually single-threaded, then it should be
      safe to mix user code built with a thread model of
      <emphasis>single</emphasis> with a libstdc++ and other C++ libraries built
      with another thread model useful on the platform.  Other mixes
      may or may not work but are not considered supported.  (Thus, if
      you distribute a shared C++ library in binary form only, it may
      be best to compile it with a GCC configured with
      --enable-threads for maximal interchangeability and usefulness
      with a user population that may have built GCC with either
      --enable-threads or --disable-threads.)
   </para>
   <para>When you link a multithreaded application, you will probably
      need to add a library or flag to g++.  This is a very
      non-standardized area of GCC across ports.  Some ports support a
      special flag (the spelling isn't even standardized yet) to add
      all required macros to a compilation (if any such flags are
      required then you must provide the flag for all compilations not
      just linking) and link-library additions and/or replacements at
      link time.  The documentation is weak.  Here is a quick summary
      to display how ad hoc this is: On Solaris, both -pthreads and
      -threads (with subtly different meanings) are honored.  On OSF,
      -pthread and -threads (with subtly different meanings) are
<<<<<<< HEAD
      honored.  On GNU/Linux i386, -pthread is honored.  On FreeBSD,
=======
      honored.  On GNU/Linux x86, -pthread is honored.  On FreeBSD,
>>>>>>> c3b0c721
      -pthread is honored.  Some other ports use other switches.
      AFAIK, none of this is properly documented anywhere other than
      in ``gcc -dumpspecs'' (look at lib and cpp entries).
   </para>

    </section>

    <section xml:id="manual.intro.using.concurrency.thread_safety" xreflabel="Thread Safety"><info><title>Thread Safety</title></info>
      

<para>
In the terms of the 2011 C++ standard a thread-safe program is one which
does not perform any conflicting non-atomic operations on memory locations
and so does not contain any data races.
The standard places requirements on the library to ensure that no data
races are caused by the library itself or by programs which use the
library correctly (as described below).
The C++11 memory model and library requirements are a more formal version
of the <link xmlns:xlink="http://www.w3.org/1999/xlink" xlink:href="http://www.sgi.com/tech/stl/thread_safety.html">SGI STL</link> definition of thread safety, which the library used
prior to the 2011 standard.
</para>


      <para>The library strives to be thread-safe when all of the following
	 conditions are met:
      </para>
      <itemizedlist>
       <listitem>
       <para>The system's libc is itself thread-safe,
       </para>
       </listitem>
       <listitem>
	 <para>
	   The compiler in use reports a thread model other than
	   'single'. This can be tested via output from <code>gcc
	   -v</code>. Multi-thread capable versions of gcc output
	   something like this:
	 </para>
<programlisting>
%gcc -v
Using built-in specs.
...
Thread model: posix
gcc version 4.1.2 20070925 (Red Hat 4.1.2-33)
</programlisting>

<para>Look for "Thread model" lines that aren't equal to "single."</para>
       </listitem>
       <listitem>
       <para>
	 Requisite command-line flags are used for atomic operations
	 and threading. Examples of this include <code>-pthread</code>
	 and <code>-march=native</code>, although specifics vary
	 depending on the host environment. See <link xmlns:xlink="http://www.w3.org/1999/xlink" xlink:href="http://gcc.gnu.org/onlinedocs/gcc/Option-Summary.html">Machine
	 Dependent Options</link>.
       </para>
       </listitem>
       <listitem>
	 <para>
	   An implementation of atomicity.h functions
	   exists for the architecture in question. See the internals documentation for more <link linkend="internals.thread_safety">details</link>.
       </para>
       </listitem>

      </itemizedlist>

      <para>The user code must guard against concurrent function calls which
         access any particular library object's state when one or more of
         those accesses modifies the state. An object will be modified by
         invoking a non-const member function on it or passing it as a
         non-const argument to a library function. An object will not be
         modified by invoking a const member function on it or passing it to
         a function as a pointer- or reference-to-const.
         Typically, the application
         programmer may infer what object locks must be held based on the
         objects referenced in a function call and whether the objects are
         accessed as const or non-const.  Without getting
	 into great detail, here is an example which requires user-level
	 locks:
      </para>
      <programlisting>
     library_class_a shared_object_a;

     void thread_main () {
       library_class_b *object_b = new library_class_b;
       shared_object_a.add_b (object_b);   // must hold lock for shared_object_a
       shared_object_a.mutate ();          // must hold lock for shared_object_a
     }

     // Multiple copies of thread_main() are started in independent threads.</programlisting>
      <para>Under the assumption that object_a and object_b are never exposed to
	 another thread, here is an example that does not require any
	 user-level locks:
      </para>
      <programlisting>
     void thread_main () {
       library_class_a object_a;
       library_class_b *object_b = new library_class_b;
       object_a.add_b (object_b);
       object_a.mutate ();
     } </programlisting>

      <para>All library types are safe to use in a multithreaded program
         if objects are not shared between threads or as
	 long each thread carefully locks out access by any other
	 thread while it modifies any object visible to another thread.
	 Unless otherwise documented, the only exceptions to these rules
         are atomic operations on the types in
         <filename class="headerfile">&lt;atomic&gt;</filename>
         and lock/unlock operations on the standard mutex types in
         <filename class="headerfile">&lt;mutex&gt;</filename>. These
         atomic operations allow concurrent accesses to the same object
         without introducing data races.
      </para>

      <para>The following member functions of standard containers can be
         considered to be const for the purposes of avoiding data races:
         <code>begin</code>, <code>end</code>, <code>rbegin</code>, <code>rend</code>,
         <code>front</code>, <code>back</code>, <code>data</code>,
         <code>find</code>, <code>lower_bound</code>, <code>upper_bound</code>,
         <code>equal_range</code>, <code>at</code> 
         and, except in associative or unordered associative containers,
         <code>operator[]</code>. In other words, although they are non-const
         so that they can return mutable iterators, those member functions
         will not modify the container.
         Accessing an iterator might cause a non-modifying access to
         the container the iterator refers to (for example incrementing a
         list iterator must access the pointers between nodes, which are part
         of the container and so conflict with other accesses to the container).
      </para>

      <para>Programs which follow the rules above will not encounter data
         races in library code, even when using library types which share
         state between distinct objects.  In the example below the
         <code>shared_ptr</code> objects share a reference count, but
         because the code does not perform any non-const operations on the
         globally-visible object, the library ensures that the reference
         count updates are atomic and do not introduce data races:
      </para>
      <programlisting>
    std::shared_ptr&lt;int&gt; global_sp;

    void thread_main() {
      auto local_sp = global_sp;  // OK, copy constructor's parameter is reference-to-const

      int i = *global_sp;         // OK, operator* is const
      int j = *local_sp;          // OK, does not operate on global_sp

      // *global_sp = 2;          // NOT OK, modifies int visible to other threads      
      // *local_sp = 2;           // NOT OK, modifies int visible to other threads      

      // global_sp.reset();       // NOT OK, reset is non-const
      local_sp.reset();           // OK, does not operate on global_sp
    }

    int main() {
      global_sp.reset(new int(1));
      std::thread t1(thread_main);
      std::thread t2(thread_main);
      t1.join();
      t2.join();
    }
      </programlisting>

      <para>For further details of the C++11 memory model see Hans-J. Boehm's
      <link xmlns:xlink="http://www.w3.org/1999/xlink" xlink:href="http://www.hpl.hp.com/personal/Hans_Boehm/c++mm/user-faq.html">Threads
      and memory model for C++</link> pages, particularly the <link xmlns:xlink="http://www.w3.org/1999/xlink" xlink:href="http://www.hpl.hp.com/personal/Hans_Boehm/c++mm/threadsintro.html">introduction</link> 
      and <link xmlns:xlink="http://www.w3.org/1999/xlink" xlink:href="http://www.hpl.hp.com/personal/Hans_Boehm/c++mm/user-faq.html">FAQ</link>.
      </para>

  </section>
  <section xml:id="manual.intro.using.concurrency.atomics" xreflabel="Atomics"><info><title>Atomics</title></info>
    
    <para>
    </para>
  </section>

    <section xml:id="manual.intro.using.concurrency.io" xreflabel="IO"><info><title>IO</title></info>
      
     <para>This gets a bit tricky.  Please read carefully, and bear with me.
   </para>

    <section xml:id="concurrency.io.structure" xreflabel="Structure"><info><title>Structure</title></info>
      
   <para>A wrapper
      type called <code>__basic_file</code> provides our abstraction layer
      for the <code>std::filebuf</code> classes.  Nearly all decisions dealing
      with actual input and output must be made in <code>__basic_file</code>.
   </para>
   <para>A generic locking mechanism is somewhat in place at the filebuf layer,
      but is not used in the current code.  Providing locking at any higher
      level is akin to providing locking within containers, and is not done
      for the same reasons (see the links above).
   </para>
    </section>

    <section xml:id="concurrency.io.defaults" xreflabel="Defaults"><info><title>Defaults</title></info>
      
   <para>The __basic_file type is simply a collection of small wrappers around
      the C stdio layer (again, see the link under Structure).  We do no
      locking ourselves, but simply pass through to calls to <code>fopen</code>,
      <code>fwrite</code>, and so forth.
   </para>
   <para>So, for 3.0, the question of "is multithreading safe for I/O"
      must be answered with, "is your platform's C library threadsafe
      for I/O?"  Some are by default, some are not; many offer multiple
      implementations of the C library with varying tradeoffs of threadsafety
      and efficiency.  You, the programmer, are always required to take care
      with multiple threads.
   </para>
   <para>(As an example, the POSIX standard requires that C stdio FILE*
       operations are atomic.  POSIX-conforming C libraries (e.g, on Solaris
       and GNU/Linux) have an internal mutex to serialize operations on
       FILE*s.  However, you still need to not do stupid things like calling
       <code>fclose(fs)</code> in one thread followed by an access of
       <code>fs</code> in another.)
   </para>
   <para>So, if your platform's C library is threadsafe, then your
      <code>fstream</code> I/O operations will be threadsafe at the lowest
      level.  For higher-level operations, such as manipulating the data
      contained in the stream formatting classes (e.g., setting up callbacks
      inside an <code>std::ofstream</code>), you need to guard such accesses
      like any other critical shared resource.
   </para>
    </section>

    <section xml:id="concurrency.io.future" xreflabel="Future"><info><title>Future</title></info>
      
   <para> A
      second choice may be available for I/O implementations:  libio.  This is
      disabled by default, and in fact will not currently work due to other
      issues.  It will be revisited, however.
   </para>
   <para>The libio code is a subset of the guts of the GNU libc (glibc) I/O
      implementation.  When libio is in use, the <code>__basic_file</code>
      type is basically derived from FILE.  (The real situation is more
      complex than that... it's derived from an internal type used to
      implement FILE.  See libio/libioP.h to see scary things done with
      vtbls.)  The result is that there is no "layer" of C stdio
      to go through; the filebuf makes calls directly into the same
      functions used to implement <code>fread</code>, <code>fwrite</code>,
      and so forth, using internal data structures.  (And when I say
      "makes calls directly," I mean the function is literally
      replaced by a jump into an internal function.  Fast but frightening.
      *grin*)
   </para>
   <para>Also, the libio internal locks are used.  This requires pulling in
      large chunks of glibc, such as a pthreads implementation, and is one
      of the issues preventing widespread use of libio as the libstdc++
      cstdio implementation.
   </para>
   <para>But we plan to make this work, at least as an option if not a future
      default.  Platforms running a copy of glibc with a recent-enough
      version will see calls from libstdc++ directly into the glibc already
      installed.  For other platforms, a copy of the libio subsection will
      be built and included in libstdc++.
   </para>
    </section>

    <section xml:id="concurrency.io.alt" xreflabel="Alt"><info><title>Alternatives</title></info>
      
   <para>Don't forget that other cstdio implementations are possible.  You could
      easily write one to perform your own forms of locking, to solve your
      "interesting" problems.
   </para>
    </section>

    </section>

    <section xml:id="manual.intro.using.concurrency.containers" xreflabel="Containers"><info><title>Containers</title></info>
      

   <para>This section discusses issues surrounding the design of
      multithreaded applications which use Standard C++ containers.
      All information in this section is current as of the gcc 3.0
      release and all later point releases.  Although earlier gcc
      releases had a different approach to threading configuration and
      proper compilation, the basic code design rules presented here
      were similar.  For information on all other aspects of
      multithreading as it relates to libstdc++, including details on
      the proper compilation of threaded code (and compatibility between
      threaded and non-threaded code), see Chapter 17.
   </para>
   <para>Two excellent pages to read when working with the Standard C++
      containers and threads are
      <link xmlns:xlink="http://www.w3.org/1999/xlink" xlink:href="http://www.sgi.com/tech/stl/thread_safety.html">SGI's
      http://www.sgi.com/tech/stl/thread_safety.html</link> and
      <link xmlns:xlink="http://www.w3.org/1999/xlink" xlink:href="http://www.sgi.com/tech/stl/Allocators.html">SGI's
      http://www.sgi.com/tech/stl/Allocators.html</link>.
   </para>
   <para><emphasis>However, please ignore all discussions about the user-level
      configuration of the lock implementation inside the STL
      container-memory allocator on those pages.  For the sake of this
      discussion, libstdc++ configures the SGI STL implementation,
      not you.  This is quite different from how gcc pre-3.0 worked.
      In particular, past advice was for people using g++ to
      explicitly define _PTHREADS or other macros or port-specific
      compilation options on the command line to get a thread-safe
      STL.  This is no longer required for any port and should no
      longer be done unless you really know what you are doing and
      assume all responsibility.</emphasis>
   </para>
   <para>Since the container implementation of libstdc++ uses the SGI
      code, we use the same definition of thread safety as SGI when
      discussing design.  A key point that beginners may miss is the
      fourth major paragraph of the first page mentioned above
      (<emphasis>For most clients...</emphasis>), which points out that
      locking must nearly always be done outside the container, by
      client code (that'd be you, not us).  There is a notable
      exceptions to this rule.  Allocators called while a container or
      element is constructed uses an internal lock obtained and
      released solely within libstdc++ code (in fact, this is the
      reason STL requires any knowledge of the thread configuration).
   </para>
   <para>For implementing a container which does its own locking, it is
      trivial to provide a wrapper class which obtains the lock (as
      SGI suggests), performs the container operation, and then
      releases the lock.  This could be templatized <emphasis>to a certain
      extent</emphasis>, on the underlying container and/or a locking
      mechanism.  Trying to provide a catch-all general template
      solution would probably be more trouble than it's worth.
   </para>
   <para>The library implementation may be configured to use the
      high-speed caching memory allocator, which complicates thread
      safety issues. For all details about how to globally override
      this at application run-time
      see <link linkend="manual.intro.using.macros">here</link>. Also
      useful are details
      on <link linkend="std.util.memory.allocator">allocator</link>
      options and capabilities.
   </para>

    </section>
</section>

<!-- Section 0x : Exception policies, expectations, topics -->
<xi:include xmlns:xi="http://www.w3.org/2001/XInclude" parse="xml" href="using_exceptions.xml">
</xi:include>

<!-- Section 0x : Debug -->
<xi:include xmlns:xi="http://www.w3.org/2001/XInclude" parse="xml" href="debug.xml">
</xi:include>

</chapter><|MERGE_RESOLUTION|>--- conflicted
+++ resolved
@@ -1269,11 +1269,7 @@
       to display how ad hoc this is: On Solaris, both -pthreads and
       -threads (with subtly different meanings) are honored.  On OSF,
       -pthread and -threads (with subtly different meanings) are
-<<<<<<< HEAD
-      honored.  On GNU/Linux i386, -pthread is honored.  On FreeBSD,
-=======
       honored.  On GNU/Linux x86, -pthread is honored.  On FreeBSD,
->>>>>>> c3b0c721
       -pthread is honored.  Some other ports use other switches.
       AFAIK, none of this is properly documented anywhere other than
       in ``gcc -dumpspecs'' (look at lib and cpp entries).

<book xmlns="http://docbook.org/ns/docbook" version="5.0">

<article xml:id="faq" xreflabel="Frequently Asked Questions">
<?dbhtml filename="faq.html"?>
 
<info><title>Frequently Asked Questions</title>
  
  <copyright>
    <year>
      2008, 2010
    </year>
    <holder>
      <link xmlns:xlink="http://www.w3.org/1999/xlink" xlink:href="http://www.fsf.org">FSF</link>
    </holder>
  </copyright>
</info>

<!-- FAQ starts here -->
<qandaset>

<!-- General Information -->
<qandadiv xml:id="faq.info" xreflabel="General Information">


<qandaentry xml:id="faq.what">
  <question xml:id="faq.what.q">
    <para>
      What is libstdc++?
    </para>
  </question>
  <answer xml:id="faq.what.a">
    <para>
     The GNU Standard C++ Library v3 is an ongoing project to
     implement the ISO 14882 Standard C++ library as described in
     chapters 17 through 27 and annex D.  For those who want to see
     exactly how far the project has come, or just want the latest
     bleeding-edge code, the up-to-date source is available over
     anonymous SVN, and can even be browsed over
     the <link xmlns:xlink="http://www.w3.org/1999/xlink" xlink:href="http://gcc.gnu.org/svn.html">web</link>.
    </para> 
  </answer>
</qandaentry>

<qandaentry xml:id="faq.why">
  <question xml:id="q-why">
    <para>
      Why should I use libstdc++?
    </para>
  </question>
  <answer xml:id="a-why">
    <para>
    The completion of the ISO C++ standardization gave the C++
    community a powerful set of reuseable tools in the form of the C++
    Standard Library.  However, all existing C++ implementations are
    (as the Draft Standard used to say) <quote>incomplet and
    incorrekt</quote>, and many suffer from limitations of the compilers
    that use them.
    </para> 
    <para>
    The GNU compiler collection
    (<command>gcc</command>, <command>g++</command>, etc) is widely
    considered to be one of the leading compilers in the world.  Its
    development is overseen by the
    <link xmlns:xlink="http://www.w3.org/1999/xlink" xlink:href="http://gcc.gnu.org/">GCC team</link>.  All of
    the rapid development and near-legendary
    <link xmlns:xlink="http://www.w3.org/1999/xlink" xlink:href="http://gcc.gnu.org/buildstat.html">portability</link>
    that are the hallmarks of an open-source project are being
    applied to libstdc++.
    </para> 
    <para>
    That means that all of the Standard classes and functions will be
    freely available and fully compliant. (Such as
    <classname>string</classname>,
    <classname>vector&lt;&gt;</classname>, iostreams, and algorithms.)
    Programmers will no longer need to <quote>roll their own</quote>
    nor be worried about platform-specific incompatibilities.
    </para> 
  </answer>
</qandaentry>

<qandaentry xml:id="faq.who">
  <question xml:id="q-who">
    <para>
      Who's in charge of it?
    </para>
  </question>
  <answer xml:id="a-who">
    <para>
     The libstdc++ project is contributed to by several developers
     all over the world, in the same way as GCC or Linux.
     Benjamin Kosnik, Gabriel Dos Reis, Phil Edwards, Ulrich Drepper,
     Loren James Rittle, and Paolo Carlini are the lead maintainers of
     the SVN archive.
    </para>
    <para>
    Development and discussion is held on the libstdc++ mailing
    list.  Subscribing to the list, or searching the list
    archives, is open to everyone.  You can read instructions for
    doing so on the <link xmlns:xlink="http://www.w3.org/1999/xlink" xlink:href="http://gcc.gnu.org/libstdc++/">homepage</link>.
    If you have questions, ideas, code, or are just curious, sign up!
    </para> 
  </answer>
</qandaentry>

<qandaentry xml:id="faq.when">
  <question xml:id="q-when">
    <para>
      When is libstdc++ going to be finished?
    </para>
  </question>
  <answer xml:id="a-when">
    <para>
    Nathan Myers gave the best of all possible answers, responding to
    a Usenet article asking this question: <emphasis>Sooner, if you
    help.</emphasis>
    </para> 
  </answer>
</qandaentry>

<qandaentry xml:id="faq.how">
  <question xml:id="q-how">
    <para>
      How do I contribute to the effort?
    </para>
  </question>
  <answer xml:id="a-how">
    <para>
    Here is <link linkend="appendix.contrib">a page devoted to
    this topic</link>. Subscribing to the mailing list (see above, or
    the homepage) is a very good idea if you have something to
    contribute, or if you have spare time and want to
    help. Contributions don't have to be in the form of source code;
    anybody who is willing to help write documentation, for example,
    or has found a bug in code that we all thought was working and is
    willing to provide details, is more than welcome!
    </para> 
  </answer>
</qandaentry>

<qandaentry xml:id="faq.whereis_old">
  <question xml:id="q-whereis_old">
    <para>
      What happened to the older libg++? I need that!
    </para>
  </question>
  <answer xml:id="a-whereis_old">
    <para>
    The most recent libg++ README states that libg++ is no longer
    being actively maintained.  It should not be used for new
    projects, and is only being kicked along to support older code.
    </para> 
    <para>
    More information in the <link linkend="manual.appendix.porting.backwards">backwards compatibility documentation</link>
    </para>
  </answer>
</qandaentry>

<qandaentry xml:id="faq.more_questions">
  <question xml:id="q-more_questions">
    <para>
      What if I have more questions?
    </para>
  </question>
  <answer xml:id="a-more_questions">
    <para>
    If you have read the README file, and your question remains
    unanswered, then just ask the mailing list. At present, you do not
    need to be subscribed to the list to send a message to it.  More
    information is available on the homepage (including how to browse
    the list archives); to send a message to the list,
    use <email>libstdc++@gcc.gnu.org</email>.
    </para> 

    <para> 
    If you have a question that you think should be included
    here, or if you have a question <emphasis>about</emphasis> a question/answer
    here, please send email to the libstdc++ mailing list, as above.
    </para> 
  </answer>
</qandaentry>

</qandadiv>

<!-- License -->
<qandadiv xml:id="faq.license" xreflabel="License QA">


<qandaentry xml:id="faq.license.what">
  <question xml:id="q-license.what">
    <para>
      What are the license terms for libstdc++?
    </para>
  </question>
  <answer xml:id="a-license.what">
    <para>
    See <link linkend="manual.intro.status.license">our license description</link>
    for these and related questions.
    </para> 
  </answer>
</qandaentry>

<qandaentry xml:id="faq.license.any_program">
  <question xml:id="q-license.any_program">
    <para>
      So any program which uses libstdc++ falls under the GPL?
    </para>
  </question>
  <answer xml:id="a-license.any_program">
    <para>
     No. The special exception permits use of the library in
     proprietary applications.
    </para> 
  </answer>
</qandaentry>


<qandaentry xml:id="faq.license.lgpl">
  <question xml:id="q-license.lgpl">
    <para>
      How is that different from the GNU {Lesser,Library} GPL?
    </para>
  </question>
  <answer xml:id="a-license.lgpl">
    <para>
      The LGPL requires that users be able to replace the LGPL code with a
     modified version; this is trivial if the library in question is a C
     shared library.  But there's no way to make that work with C++, where
     much of the library consists of inline functions and templates, which
     are expanded inside the code that uses the library.  So to allow people
     to replace the library code, someone using the library would have to
     distribute their own source, rendering the LGPL equivalent to the GPL.
    </para> 
  </answer>
</qandaentry>

<qandaentry xml:id="faq.license.what_restrictions">
  <question xml:id="q-license.what_restrictions">
    <para>
      I see. So, what restrictions are there on programs that use the library?
    </para>
  </question>
  <answer xml:id="a-license.what_restrictions">
    <para>
      None.  We encourage such programs to be released as open source,
     but we won't punish you or sue you if you choose otherwise.
    </para> 
  </answer>
</qandaentry>

</qandadiv>

<!-- Installation -->
<qandadiv xml:id="faq.installation" xreflabel="Installation">


<qandaentry xml:id="faq.how_to_install">
  <question xml:id="q-how_to_install">
    <para>How do I install libstdc++?
    </para>
  </question>
  <answer xml:id="a-how_to_install">
    <para>
    Often libstdc++ comes pre-installed as an integral part of many
    existing Linux and Unix systems, as well as many embedded
    development tools. It may be necessary to install extra
    development packages to get the headers, or the documentation, or
    the source: please consult your vendor for details.
    </para> 
    <para> 
    To build and install from the GNU GCC sources, please consult the 
    <link linkend="manual.intro.setup">setup
    documentation</link> for detailed
    instructions. You may wish to browse those files ahead
    of time to get a feel for what's required.
    </para> 
  </answer>
</qandaentry>

<qandaentry xml:id="faq.how_to_get_sources">
  <question xml:id="q-how_to_get_sources">
    <para>How does one get current libstdc++ sources?
    </para>
  </question>
  <answer xml:id="a-how_to_get_sources">
    <para>
    Libstdc++ sources for all official releases can be obtained as
    part of the GCC sources, available from various sites and
    mirrors. A full <link xmlns:xlink="http://www.w3.org/1999/xlink" xlink:href="http://gcc.gnu.org/mirrors.html">list of 
    download sites</link> is provided on the main GCC site.
    </para>
    <para>
    Current libstdc++ sources can always be checked out of the main
    GCC source repository using the appropriate version control
    tool. At this time, that tool
    is <application>Subversion</application>.
    </para>
    <para>
    <application>Subversion</application>, or <acronym>SVN</acronym>, is
    one of several revision control packages.  It was selected for GNU
    projects because it's free (speech), free (beer), and very high
    quality.  The <link xmlns:xlink="http://www.w3.org/1999/xlink" xlink:href="http://subversion.tigris.org"> Subversion
    home page</link> has a better description.
    </para>
    <para>
    The <quote>anonymous client checkout</quote> feature of SVN is
    similar to anonymous FTP in that it allows anyone to retrieve
    the latest libstdc++ sources.
    </para> 
    <para>
    For more information
    see <link xmlns:xlink="http://www.w3.org/1999/xlink" xlink:href="http://gcc.gnu.org/svn.html"><acronym>SVN</acronym>
    details</link>.
    </para>
  </answer>
</qandaentry>

<qandaentry xml:id="faq.how_to_test">
  <question xml:id="q-how_to_test">
    <para>How do I know if it works?
    </para>
  </question>
  <answer xml:id="a-how_to_test">
    <para>
    Libstdc++ comes with its own validation testsuite, which includes
    conformance testing, regression testing, ABI testing, and
    performance testing. Please consult the 
    <link xmlns:xlink="http://www.w3.org/1999/xlink" xlink:href="http://gcc.gnu.org/install/test.html">testing
    documentation</link> for more details.
    </para> 
    <para>
    If you find bugs in the testsuite programs themselves, or if you
    think of a new test program that should be added to the suite,
    <emphasis>please</emphasis> write up your idea and send it to the list!
    </para>
  </answer>
</qandaentry>

<qandaentry xml:id="faq.how_to_set_paths">
  <question xml:id="q-how_to_set_paths">
    <para>How do I insure that the dynamically linked library will be found?
    </para>
  </question>
  <answer xml:id="a-how_to_set_paths">
    <para>
    Depending on your platform and library version, the error message might
    be similar to one of the following:
    </para> 

    <screen>
    ./a.out: error while loading shared libraries: libstdc++.so.6: cannot open shared object file: No such file or directory

    /usr/libexec/ld-elf.so.1: Shared object "libstdc++.so.6" not found
    </screen>

    <para>
    This doesn't mean that the shared library isn't installed, only
    that the dynamic linker can't find it. When a dynamically-linked
    executable is run the linker finds and loads the required shared
    libraries by searching a pre-configured list of directories. If
    the directory where you've installed libstdc++ is not in this list
    then the libraries won't be found. The simplest way to fix this is
    to use the <literal>LD_LIBRARY_PATH</literal> environment variable,
    which is a colon-separated list of directories in which the linker
    will search for shared libraries:
    </para> 

    <screen>
    LD_LIBRARY_PATH=${prefix}/lib:$LD_LIBRARY_PATH
    export LD_LIBRARY_PATH
    </screen>

    <para>
    The exact environment variable to use will depend on your
    platform, e.g. DYLD_LIBRARY_PATH for Darwin,
    LD_LIBRARY_PATH_32/LD_LIBRARY_PATH_64 for Solaris 32-/64-bit,
    LD_LIBRARYN32_PATH/LD_LIBRARY64_PATH for Irix N32/64-bit ABIs and
    SHLIB_PATH for HP-UX.
    </para>
    <para>
    See the man pages for <command>ld</command>, <command>ldd</command>
    and <command>ldconfig</command> for more information. The dynamic
    linker has different names on different platforms but the man page
    is usually called something such as <filename>ld.so/rtld/dld.so</filename>.
    </para>
    <para>
    Using LD_LIBRARY_PATH is not always the best solution, <link linkend="manual.intro.using.linkage.dynamic">Finding Dynamic or Shared
    Libraries</link> in the manual gives some alternatives.
    </para>
  </answer>
</qandaentry>

<qandaentry xml:id="faq.what_is_libsupcxx">
  <question xml:id="q-what_is_libsupcxx">
    <para>
      What's libsupc++?
    </para>
  </question>
  <answer xml:id="a-what_is_libsupcxx">
    <para>
      If the only functions from <filename>libstdc++.a</filename>
      which you need are language support functions (those listed in
      <link linkend="std.support">clause 18</link> of the
      standard, e.g., <function>new</function> and
      <function>delete</function>), then try linking against
      <filename>libsupc++.a</filename>, which is a subset of
      <filename>libstdc++.a</filename>.  (Using <command>gcc</command>
      instead of <command>g++</command> and explicitly linking in
      <filename>libsupc++.a</filename> via <literal>-lsupc++</literal>
      for the final link step will do it).  This library contains only
      those support routines, one per object file.  But if you are
      using anything from the rest of the library, such as IOStreams
      or vectors, then you'll still need pieces from
      <filename>libstdc++.a</filename>.
    </para> 
  </answer>
</qandaentry>

<qandaentry xml:id="faq.size">
  <question xml:id="q-size">
    <para>
      This library is HUGE!
    </para>
  </question>
  <answer xml:id="a-size">
    <para>
    Usually the size of libraries on disk isn't noticeable.  When a
    link editor (or simply <quote>linker</quote>) pulls things from a
    static archive library, only the necessary object files are copied
    into your executable, not the entire library.  Unfortunately, even
    if you only need a single function or variable from an object file,
    the entire object file is extracted.  (There's nothing unique to C++
    or libstdc++ about this; it's just common behavior, given here
    for background reasons.)
    </para>
    <para>
    Some of the object files which make up libstdc++.a are rather large.
    If you create a statically-linked executable with
    <literal>-static</literal>, those large object files are suddenly part
    of your executable.  Historically the best way around this was to
    only place a very few functions (often only a single one) in each
    source/object file; then extracting a single function is the same
    as extracting a single .o file.  For libstdc++ this is only
    possible to a certain extent; the object files in question contain
    template classes and template functions, pre-instantiated, and
    splitting those up causes severe maintenance headaches.
    </para> 
    <para>
    On supported platforms, libstdc++ takes advantage of garbage
    collection in the GNU linker to get a result similar to separating
    each symbol into a separate source and object files. On these platforms,
    GNU ld can place each function and variable into its own
    section in a .o file.  The GNU linker can then perform garbage
    collection on unused sections; this reduces the situation to only
    copying needed functions into the executable, as before, but all
    happens automatically.
    </para>
  </answer>
</qandaentry>

</qandadiv>


<!-- Platform-Specific Issues -->
<qandadiv xml:id="faq.platform-specific" xreflabel="Platform-Specific Issues">


<qandaentry xml:id="faq.other_compilers">
  <question xml:id="q-other_compilers">
    <para>
      Can libstdc++ be used with non-GNU compilers?
    </para>
  </question>
  <answer xml:id="a-other_compilers">
    <para>
    Perhaps.
    </para> 
    <para>
    Since the goal of ISO Standardization is for all C++
    implementations to be able to share code, libstdc++ should be
    usable under any ISO-compliant compiler, at least in theory.
    </para> 
    <para>
    However, the reality is that libstdc++ is targeted and optimized
    for GCC/g++. This means that often libstdc++ uses specific,
    non-standard features of g++ that are not present in older
    versions of proprietary compilers. It may take as much as a year or two
    after an official release of GCC that contains these features for
    proprietary tools to support these constructs.
    </para>
    <para>
    In the near past, specific released versions of libstdc++ have
    been known to work with versions of the EDG C++ compiler, and
    vendor-specific proprietary C++ compilers such as the Intel ICC
    C++ compiler.
    </para> 

  </answer>
</qandaentry>

<qandaentry xml:id="faq.solaris_long_long">
  <question xml:id="q-solaris_long_long">
    <para>
      No 'long long' type on Solaris?
    </para>
  </question>
  <answer xml:id="a-solaris_long_long">
    <para>
    By default we try to support the C99 <type>long long</type> type.
    This requires that certain functions from your C library be present.
    </para> 
    <para> 
    Up through release 3.0.2 the platform-specific tests performed by
    libstdc++ were too general, resulting in a conservative approach
    to enabling the <type>long long</type> code paths. The most
    commonly reported platform affected was Solaris.
    </para> 
    <para> 
    This has been fixed for libstdc++ releases greater than 3.0.3.
    </para> 
  </answer>
</qandaentry>

<qandaentry xml:id="faq.predefined">
  <question xml:id="q-predefined">
    <para>
      <constant>_XOPEN_SOURCE</constant> and <constant>_GNU_SOURCE</constant> are always defined?
    </para>
  </question>
  <answer xml:id="a-predefined">
      <para>On Solaris, g++ (but not gcc) always defines the preprocessor
         macro <constant>_XOPEN_SOURCE</constant>.  On GNU/Linux, the same happens
         with <constant>_GNU_SOURCE</constant>.  (This is not an exhaustive list;
         other macros and other platforms are also affected.)
      </para>
      <para>These macros are typically used in C library headers, guarding new
         versions of functions from their older versions.  The C++ standard
         library includes the C standard library, but it requires the C90
         version, which for backwards-compatibility reasons is often not the
         default for many vendors.
      </para>
      <para>More to the point, the C++ standard requires behavior which is only
         available on certain platforms after certain symbols are defined.
         Usually the issue involves I/O-related typedefs.  In order to
         ensure correctness, the compiler simply predefines those symbols.
      </para>
      <para>Note that it's not enough to #define them only when the library is
         being built (during installation).  Since we don't have an 'export'
         keyword, much of the library exists as headers, which means that
         the symbols must also be defined as your programs are parsed and
         compiled.
      </para>
      <para>To see which symbols are defined, look for CPLUSPLUS_CPP_SPEC in
         the gcc config headers for your target (and try changing them to
         see what happens when building complicated code).  You can also run
         <command>g++ -E -dM - &lt; /dev/null"</command> to display
         a list of predefined macros for any particular installation.
      </para>
      <para>This has been discussed on the mailing lists
         <link xmlns:xlink="http://www.w3.org/1999/xlink" xlink:href="http://gcc.gnu.org/cgi-bin/htsearch?method=and&amp;format=builtin-long&amp;sort=score&amp;words=_XOPEN_SOURCE+Solaris">quite a bit</link>.
      </para>
      <para>This method is something of a wart.  We'd like to find a cleaner
         solution, but nobody yet has contributed the time.
      </para>

  </answer>
</qandaentry>

<qandaentry xml:id="faq.darwin_ctype">
  <question xml:id="q-darwin_ctype">
    <para>
      Mac OS X <filename class="headerfile">ctype.h</filename> is broken! How can I fix it?
    </para>
  </question>
  <answer xml:id="a-darwin_ctype">
      <para>This is a long-standing bug in the OS X support.  Fortunately,
         the patch is quite simple, and well-known.
         <link xmlns:xlink="http://www.w3.org/1999/xlink" xlink:href="http://gcc.gnu.org/ml/gcc/2002-03/msg00817.html"> Here's a
         link to the solution</link>.
      </para>

  </answer>
</qandaentry>

<qandaentry xml:id="faq.threads_i386">
  <question xml:id="q-threads_i386">
    <para>
      Threading is broken on i386?
    </para>
  </question>
  <answer xml:id="a-threads_i386">
    <para>
    </para> 
      <para>Support for atomic integer operations is/was broken on i386
         platforms.  The assembly code accidentally used opcodes that are
         only available on the i486 and later.  So if you configured GCC
         to target, for example, i386-linux, but actually used the programs
         on an i686, then you would encounter no problems.  Only when
         actually running the code on a i386 will the problem appear.
      </para>
      <para>This is fixed in 3.2.2.
      </para>

  </answer>
</qandaentry>

<qandaentry xml:id="faq.atomic_mips">
  <question xml:id="q-atomic_mips">
    <para>
      MIPS atomic operations
    </para>
  </question>
  <answer xml:id="a-atomic_mips">
    <para>
    The atomic locking routines for MIPS targets requires MIPS II
    and later.  A patch went in just after the 3.3 release to
    make mips* use the generic implementation instead.  You can also
    configure for mipsel-elf as a workaround.
    </para>
    <para>    
    The mips*-*-linux* port continues to use the MIPS II routines, and more
    work in this area is expected.
    </para> 
  </answer>
</qandaentry>

<qandaentry xml:id="faq.linux_glibc">
  <question xml:id="q-linux_glibc">
    <para>
      Recent GNU/Linux glibc required?
    </para>
  </question>
  <answer xml:id="a-linux_glibc">
      <para>When running on GNU/Linux, libstdc++ 3.2.1 (shared library version
         5.0.1) and later uses localization and formatting code from the system
         C library (glibc) version 2.2.5 which contains necessary bugfixes.
         Most GNU/Linux distros make more recent versions available now.
         libstdc++ 4.6.0 and later require glibc 2.3 or later for this
         localization and formatting code.
      </para>
      <para>The guideline is simple:  the more recent the C++ library, the
         more recent the C library.  (This is also documented in the main
         GCC installation instructions.)
      </para>

  </answer>
</qandaentry>

<qandaentry xml:id="faq.freebsd_wchar">
  <question xml:id="q-freebsd_wchar">
    <para>
      Can't use wchar_t/wstring on FreeBSD
    </para>
  </question>
  <answer xml:id="a-freebsd_wchar">
    <para>
    Older versions of FreeBSD's C library do not have sufficient
    support for wide character functions, and as a result the
    libstdc++ configury decides that wchar_t support should be
    disabled. In addition, the libstdc++ platform checks that
    enabled <type>wchar_t</type> were quite strict, and not granular
    enough to detect when the minimal support to
    enable <type>wchar_t</type> and C++ library structures
    like <classname>wstring</classname> were present. This impacted Solaris,
    Darwin, and BSD variants, and is fixed in libstdc++ versions post 4.1.0.
    </para> 
    <para> 
    </para> 
  </answer>
</qandaentry>

</qandadiv>


<!-- Known Bugs -->
<qandadiv xml:id="faq.known_bugs" xreflabel="Known Bugs">


<qandaentry xml:id="faq.what_works">
  <question xml:id="q-what_works">
    <para>
      What works already?
    </para>
  </question>
  <answer xml:id="a-what_works">
    <para>
    Short answer: Pretty much everything <emphasis>works</emphasis>
    except for some corner cases.  Support for localization
    in <classname>locale</classname> may be incomplete on non-GNU
    platforms. Also dependant on the underlying platform is support
    for <type>wchar_t</type> and <type>long
    long</type> specializations, and details of thread support.
    </para>
    <para>    
    Long answer: See the implementation status pages for 
    <link linkend="status.iso.1998">C++98</link>,
    <link linkend="status.iso.tr1">TR1</link>, and 
    <link linkend="status.iso.200x">C++0x</link>.
    </para> 
  </answer>
</qandaentry>

<qandaentry xml:id="faq.standard_bugs">
  <question xml:id="q-standard_bugs">
    <para>
      Bugs in the ISO C++ language or library specification
    </para>
  </question>
  <answer xml:id="a-standard_bugs">
    <para>
    Unfortunately, there are some. 
    </para>
    <para>
    For those people who are not part of the ISO Library Group
    (i.e., nearly all of us needing to read this page in the first
    place), a public list of the library defects is occasionally
    published <link xmlns:xlink="http://www.w3.org/1999/xlink" xlink:href="http://www.open-std.org/jtc1/sc22/wg21/">here</link>.
    Some of these issues have resulted in code changes in libstdc++.
    </para> 
    <para>
    If you think you've discovered a new bug that is not listed,
    please post a message describing your problem
    to <email>libstdc++@gcc.gnu.org</email> or the Usenet group
    comp.lang.c++.moderated.
    </para>
  </answer>
</qandaentry>

<qandaentry xml:id="faq.compiler_bugs">
  <question xml:id="q-compiler_bugs">
    <para>
      Bugs in the compiler (gcc/g++) and not libstdc++
    </para>
  </question>
  <answer xml:id="a-compiler_bugs">
    <para>
    On occasion, the compiler is wrong. Please be advised that this
    happens much less often than one would think, and avoid jumping to
    conclusions.
    </para>
    <para>
    First, examine the ISO C++ standard. Second, try another compiler
    or an older version of the GNU compilers. Third, you can find more
    information on the libstdc++ and the GCC mailing lists: search
    these lists with terms describing your issue.
    </para> 
    <para> 
    Before reporting a bug, please examine the
    <link xmlns:xlink="http://www.w3.org/1999/xlink" xlink:href="http://gcc.gnu.org/bugs.html">bugs database</link> with the
    category set to <quote>g++</quote>. 
    </para> 
  </answer>
</qandaentry>

</qandadiv>

<!-- Known Non-Bugs -->
<qandadiv xml:id="faq.known_non-bugs" xreflabel="Known Non-Bugs">


<qandaentry xml:id="faq.stream_reopening_fails">
  <question xml:id="q-stream_reopening_fails">
    <para>
      Reopening a stream fails
    </para>
  </question>
  <answer xml:id="a-stream_reopening_fails">
    <para>
    One of the most-reported non-bug reports. Executing a sequence like:
    </para>

    <literallayout class="normal">
    #include &lt;fstream&gt;
    ...
    std::fstream  fs(<quote>a_file</quote>);
    // .
    // . do things with fs...
    // .
    fs.close();
    fs.open(<quote>a_new_file</quote>);
    </literallayout>
    
    <para>
    All operations on the re-opened <varname>fs</varname> will fail, or at
    least act very strangely.  Yes, they often will, especially if
    <varname>fs</varname> reached the EOF state on the previous file.  The
    reason is that the state flags are <emphasis>not</emphasis> cleared
    on a successful call to open().  The standard unfortunately did
    not specify behavior in this case, and to everybody's great sorrow,
    the <link linkend="manual.intro.status.bugs">proposed LWG resolution in
      DR #22</link> is to leave the flags unchanged.  You must insert a call
    to <function>fs.clear()</function> between the calls to close() and open(),
    and then everything will work like we all expect it to work.
    <emphasis>Update:</emphasis> for GCC 4.0 we implemented the resolution
    of <link linkend="manual.intro.status.bugs">DR #409</link> and open() 
    now calls <function>clear()</function> on success!
    </para> 
  </answer>
</qandaentry>

<qandaentry xml:id="faq.wefcxx_verbose">
  <question xml:id="q-wefcxx_verbose">
    <para>
      -Weffc++ complains too much
    </para>
  </question>
  <answer xml:id="a-wefcxx_verbose">
    <para>
    Many warnings are emitted when <literal>-Weffc++</literal> is used.  Making
    libstdc++ <literal>-Weffc++</literal>-clean is not a goal of the project,
    for a few reasons.  Mainly, that option tries to enforce
    object-oriented programming, while the Standard Library isn't
    necessarily trying to be OO.
    </para> 
    <para>
    We do, however, try to have libstdc++ sources as clean as possible. If
    you see some simple changes that pacify <literal>-Weffc++</literal>
    without other drawbacks, send us a patch.
    </para>
  </answer>
</qandaentry>

<qandaentry xml:id="faq.ambiguous_overloads">
  <question xml:id="q-ambiguous_overloads">
    <para>
      Ambiguous overloads after including an old-style header
    </para>
  </question>
  <answer xml:id="a-ambiguous_overloads">
    <para>
    Another problem is the <literal>rel_ops</literal> namespace and the template
    comparison operator functions contained therein.  If they become
    visible in the same namespace as other comparison functions
    (e.g., <quote>using</quote> them and the &lt;iterator&gt; header),
    then you will suddenly be faced with huge numbers of ambiguity
    errors.  This was discussed on the -v3 list; Nathan Myers
    <link xmlns:xlink="http://www.w3.org/1999/xlink" xlink:href="http://gcc.gnu.org/ml/libstdc++/2001-01/msg00247.html">sums
      things up here</link>.  The collisions with vector/string iterator
    types have been fixed for 3.1.
    </para> 
  </answer>
</qandaentry>

<qandaentry xml:id="faq.v2_headers">
  <question xml:id="q-v2_headers">
    <para>
      The g++-3 headers are <emphasis>not ours</emphasis>
    </para>
  </question>
  <answer xml:id="a-v2_headers">
      <para>
	If you have found an extremely broken header file which is
	causing problems for you, look carefully before submitting a
	"high" priority bug report (which you probably
	shouldn't do anyhow; see the last paragraph of the page
	describing <link xmlns:xlink="http://www.w3.org/1999/xlink" xlink:href="http://gcc.gnu.org/bugs.html">the GCC
	bug database</link>).
      </para>
      <para>
	If the headers are in <filename>${prefix}/include/g++-3</filename>, or
	if the installed library's name looks like
	<filename>libstdc++-2.10.a</filename> or
	<filename>libstdc++-libc6-2.10.so</filename>, then you are using the
	old libstdc++-v2 library, which is nonstandard and
	unmaintained.  Do not report problems with -v2 to the -v3
	mailing list.
      </para>
      <para>
	For GCC versions 3.0 and 3.1 the libstdc++ header files are
	installed in <filename>${prefix}/include/g++-v3</filename> (see the
	'v'?).  Starting with version 3.2 the headers are installed in
	<filename>${prefix}/include/c++/${version}</filename> as this prevents
	headers from previous versions being found by mistake.
      </para>

  </answer>
</qandaentry>

<qandaentry xml:id="faq.boost_concept_checks">
  <question xml:id="q-boost_concept_checks">
    <para>
      Errors about <emphasis>*Concept</emphasis> and
      <emphasis>constraints</emphasis> in the STL
    </para>
  </question>
  <answer xml:id="a-boost_concept_checks">
    <para>
    If you see compilation errors containing messages about
    <errortext>foo Concept </errortext>and something to do with a
    <errortext>constraints</errortext> member function, then most
    likely you have violated one of the requirements for types used
    during instantiation of template containers and functions.  For
    example, EqualityComparableConcept appears if your types must be
    comparable with == and you have not provided this capability (a
    typo, or wrong visibility, or you just plain forgot, etc).
    </para>
    <para>
    More information, including how to optionally enable/disable the
<<<<<<< HEAD
    checks, is available
    <link linkend="std.diagnostics.concept_checking">here</link>.
=======
    checks, is available in the
    <link linkend="std.diagnostics.concept_checking">Diagnostics</link>.
    chapter of the manual.
>>>>>>> 6e7f08ad
    </para> 
  </answer>
</qandaentry>

<qandaentry xml:id="faq.dlopen_crash">
  <question xml:id="q-dlopen_crash">
    <para>
      Program crashes when using library code in a
      dynamically-loaded library
    </para>
  </question>
  <answer xml:id="a-dlopen_crash">
    <para>
    If you are using the C++ library across dynamically-loaded
    objects, make certain that you are passing the correct options
    when compiling and linking:
    </para>

    <literallayout class="normal">
    // compile your library components
    g++ -fPIC -c a.cc
    g++ -fPIC -c b.cc
    ...
    g++ -fPIC -c z.cc

    // create your library
    g++ -fPIC -shared -rdynamic -o libfoo.so a.o b.o ... z.o

    // link the executable
    g++ -fPIC -rdynamic -o foo ... -L. -lfoo -ldl
    </literallayout>
  </answer>
</qandaentry>

<qandaentry xml:id="faq.memory_leaks">
  <question xml:id="q-memory_leaks">
    <para>
      <quote>Memory leaks</quote> in containers
    </para>
  </question>
  <answer xml:id="a-memory_leaks">
    <para>
    A few people have reported that the standard containers appear
    to leak memory when tested with memory checkers such as
    <link xmlns:xlink="http://www.w3.org/1999/xlink" xlink:href="http://valgrind.org/">valgrind</link>.
    The library's default allocators keep free memory in a pool
    for later reuse, rather than returning it to the OS.  Although
    this memory is always reachable by the library and is never
    lost, memory debugging tools can report it as a leak.  If you
    want to test the library for memory leaks please read
    <link linkend="debug.memory">Tips for memory leak hunting</link>
    first.
    </para> 
  </answer>
</qandaentry>

<qandaentry xml:id="faq.list_size_on">
  <question xml:id="q-list_size_on">
    <para>
      list::size() is O(n)!
    </para>
  </question>
  <answer xml:id="a-list_size_on">
    <para>
    See
    the <link linkend="std.containers">Containers</link>
    chapter.
    </para> 
  </answer>
</qandaentry>

<qandaentry xml:id="faq.easy_to_fix">
  <question xml:id="q-easy_to_fix">
    <para>
      Aw, that's easy to fix!
    </para>
  </question>
  <answer xml:id="a-easy_to_fix">
    <para>
    If you have found a bug in the library and you think you have
    a working fix, then send it in!  The main GCC site has a page
    on <link xmlns:xlink="http://www.w3.org/1999/xlink" xlink:href="http://gcc.gnu.org/contribute.html">submitting
    patches</link> that covers the procedure, but for libstdc++ you
    should also send the patch to our mailing list in addition to
    the GCC patches mailing list.  The libstdc++
    <link linkend="appendix.contrib">contributors' page</link>
    also talks about how to submit patches.
    </para>
    <para>
    In addition to the description, the patch, and the ChangeLog
    entry, it is a Good Thing if you can additionally create a small
    test program to test for the presence of the bug that your patch
    fixes.  Bugs have a way of being reintroduced; if an old bug
    creeps back in, it will be caught immediately by the testsuite -
    but only if such a test exists.
    </para> 
  </answer>
</qandaentry>

</qandadiv>


<!-- Miscellaneous -->
<qandadiv xml:id="faq.misc" xreflabel="Miscellaneous">


<qandaentry xml:id="faq.iterator_as_pod">
  <question xml:id="faq.iterator_as_pod_q">
    <para>
      string::iterator is not char*; vector&lt;T&gt;::iterator is not T*
    </para>
  </question>
  <answer xml:id="faq.iterator_as_pod_a">
    <para>
    If you have code that depends on container&lt;T&gt; iterators
    being implemented as pointer-to-T, your code is broken. It's
    considered a feature, not a bug, that libstdc++ points this out.
    </para>
    <para>
    While there are arguments for iterators to be implemented in
    that manner, A) they aren't very good ones in the long term,
    and B) they were never guaranteed by the Standard anyway.  The
    type-safety achieved by making iterators a real class rather
    than a typedef for <type>T*</type> outweighs nearly all opposing
    arguments.
    </para>
    <para>
    Code which does assume that a vector iterator <varname>i</varname>
    is a pointer can often be fixed by changing <varname>i</varname> in
    certain expressions to <varname>&amp;*i</varname>.  Future revisions
    of the Standard are expected to bless this usage for
    vector&lt;&gt; (but not for basic_string&lt;&gt;).
    </para>
  </answer>
</qandaentry>

<qandaentry xml:id="faq.what_is_next">
  <question xml:id="q-what_is_next">
    <para>
      What's next after libstdc++?
    </para>
  </question>
  <answer xml:id="a-what_is_next">
      <para>
	Hopefully, not much.  The goal of libstdc++ is to produce a
	fully-compliant, fully-portable Standard Library.  After that,
	we're mostly done: there won't <emphasis>be</emphasis> any
	more compliance work to do.
      </para>
      <para>
	There is an effort underway to add significant extensions to
	the standard library specification.  The latest version of
	this effort is described in
         <link xmlns:xlink="http://www.w3.org/1999/xlink" xlink:href="http://www.open-std.org/jtc1/sc22/wg21/docs/papers/2005/n1836.pdf">
         The C++ Library Technical Report 1</link>.
      </para>
  </answer>
</qandaentry>

<qandaentry xml:id="faq.sgi_stl">
  <question xml:id="q-sgi_stl">
    <para>
      What about the STL from SGI?
    </para>
  </question>
  <answer xml:id="a-sgi_stl">
    <para>
      The <link xmlns:xlink="http://www.w3.org/1999/xlink" xlink:href="http://www.sgi.com/tech/stl/">STL from SGI</link>,
    version 3.3, was the final merge of the STL codebase.  The
    code in libstdc++ contains many fixes and changes, and
    the SGI code is no longer under active
    development.  We expect that no future merges will take place.
    </para>
    <para>
    In particular, <classname>string</classname> is not from SGI and makes no
    use of their "rope" class (which is included as an
    optional extension), nor is <classname>valarray</classname> and some others.
    Classes like <classname>vector&lt;&gt;</classname> are, but have been
    extensively modified.
    </para>
    <para>
    More information on the evolution of libstdc++ can be found at the
    <link linkend="appendix.porting.api">API
    evolution</link>
    and <link linkend="manual.appendix.porting.backwards">backwards
    compatibility</link> documentation.
    </para>
    <para>
    The FAQ for SGI's STL (one jump off of their main page) is
    still recommended reading.
    </para> 
  </answer>
</qandaentry>

<qandaentry xml:id="faq.extensions_and_backwards_compat">
  <question xml:id="q-extensions_and_backwards_compat">
    <para>
      Extensions and Backward Compatibility
    </para>
  </question>
  <answer xml:id="a-extensions_and_backwards_compat">
    <para>
      See the <link linkend="manual.appendix.porting.backwards">link</link> on backwards compatibility and <link linkend="appendix.porting.api">link</link> on evolution.
    </para> 
  </answer>
</qandaentry>

<qandaentry xml:id="faq.tr1_support">
  <question xml:id="q-tr1_support">
    <para>
      Does libstdc++ support TR1?
    </para>
  </question>
  <answer xml:id="a-tr1_support">
    <para>
    Yes.
    </para>
    <para>
    The C++ Standard Library Technical Report adds many new features to 
    the library.  The latest version of this effort is described in
    <link xmlns:xlink="http://www.w3.org/1999/xlink" xlink:href="http://www.open-std.org/jtc1/sc22/wg21/docs/papers/2005/n1836.pdf">
         Technical Report 1</link>.
    </para>
    <para>
    The implementation status of TR1 in libstdc++ can be tracked <link linkend="status.iso.tr1">on the TR1 status
    page</link>.
    </para>
  </answer>
</qandaentry>

<qandaentry xml:id="faq.get_iso_cxx">
  <question xml:id="q-get_iso_cxx">
    <para>How do I get a copy of the ISO C++ Standard?
    </para>
  </question>
  <answer xml:id="a-get_iso_cxx">
    <para>
    Copies of the full ISO 14882 standard are available on line via
    the ISO mirror site for committee members.  Non-members, or those
    who have not paid for the privilege of sitting on the committee
    and sustained their two-meeting commitment for voting rights, may
    get a copy of the standard from their respective national
    standards organization.  In the USA, this national standards
    organization is ANSI and their website is
    right <link xmlns:xlink="http://www.w3.org/1999/xlink" xlink:href="http://www.ansi.org">here</link>.  (And if
    you've already registered with them, clicking this link will take
    you to directly to the place where you can
<<<<<<< HEAD
    <ulink url="http://webstore.ansi.org/RecordDetail.aspx?sku=ISO%2FIEC+14882:2003">buy the standard on-line</ulink>.
=======
    <link xmlns:xlink="http://www.w3.org/1999/xlink" xlink:href="http://webstore.ansi.org/RecordDetail.aspx?sku=ISO%2FIEC+14882:2003">buy the standard on-line</link>.
>>>>>>> 6e7f08ad
    </para>
    <para>
    Who is your country's member body?  Visit the
    <link xmlns:xlink="http://www.w3.org/1999/xlink" xlink:href="http://www.iso.ch/">ISO homepage</link> and find out!
    </para>
    <para>
    The 2003 version of the standard (the 1998 version plus TC1) is
    available in print, ISBN 0-470-84674-7.
    </para> 
  </answer>
</qandaentry>

<qandaentry xml:id="faq.what_is_abi">
  <question xml:id="q-what_is_abi">
    <para>
      What's an ABI and why is it so messy?
    </para>
  </question>
  <answer xml:id="a-what_is_abi">
    <para>
    <acronym>ABI</acronym> stands for <quote>Application Binary
     Interface</quote>.  Conventionally, it refers to a great
    mass of details about how arguments are arranged on the call
    stack and/or in registers, and how various types are arranged
    and padded in structs.  A single CPU design may suffer
    multiple ABIs designed by different development tool vendors
    who made different choices, or even by the same vendor for
    different target applications or compiler versions.  In ideal
    circumstances the CPU designer presents one ABI and all the
    OSes and compilers use it.  In practice every ABI omits
    details that compiler implementers (consciously or
    accidentally) must choose for themselves.
    </para>
    <para>
    That ABI definition suffices for compilers to generate code so a
    program can interact safely with an OS and its lowest-level libraries.
    Users usually want an ABI to encompass more detail, allowing libraries
    built with different compilers (or different releases of the same
    compiler!) to be linked together.  For C++, this includes many more
    details than for C, and CPU designers (for good reasons elaborated
    below) have not stepped up to publish C++ ABIs.  The details include
    virtual function implementation, struct inheritance layout, name
    mangling, and exception handling.  Such an ABI has been defined for
    GNU C++, and is immediately useful for embedded work relying only on
    a <quote>free-standing implementation</quote> that doesn't include (much
    of) the standard library.  It is a good basis for the work to come.
    </para>
    <para>
    A useful C++ ABI must also incorporate many details of the standard
    library implementation.  For a C ABI, the layouts of a few structs
    (such as FILE, stat, jmpbuf, and the like) and a few macros suffice.
    For C++, the details include the complete set of names of functions
    and types used, the offsets of class members and virtual functions,
    and the actual definitions of all inlines.  C++ exposes many more
    library details to the caller than C does.  It makes defining
    a complete ABI a much bigger undertaking, and requires not just
    documenting library implementation details, but carefully designing
    those details so that future bug fixes and optimizations don't
    force breaking the ABI.
    </para>
    <para>
    There are ways to help isolate library implementation details from the
    ABI, but they trade off against speed.  Library details used in
    inner loops (e.g., getchar) must be exposed and frozen for all
    time, but many others may reasonably be kept hidden from user code,
    so they may later be changed.  Deciding which, and implementing
    the decisions, must happen before you can reasonably document a
    candidate C++ ABI that encompasses the standard library.
    </para> 
  </answer>
</qandaentry>

<qandaentry xml:id="faq.size_equals_capacity">
  <question xml:id="q-size_equals_capacity">
    <para>
      How do I make std::vector&lt;T&gt;::capacity() == std::vector&lt;T&gt;::size?
    </para>
  </question>
  <answer xml:id="a-size_equals_capacity">
    <para>
    The standard idiom for deallocating a <classname>vector&lt;T&gt;</classname>'s
    unused memory is to create a temporary copy of the vector and swap their
    contents, e.g. for <classname>vector&lt;T&gt; v</classname>
    </para>
    <literallayout class="normal">
     std::vector&lt;T&gt;(v).swap(v);
    </literallayout>
    <para>
    The copy will take O(n) time and the swap is constant time.
    </para>
    <para>
    See <link linkend="strings.string.shrink">Shrink-to-fit
    strings</link> for a similar solution for strings.
    </para> 
  </answer>
</qandaentry>

</qandadiv>


<!-- FAQ ends here -->
</qandaset>

</article>

</book><|MERGE_RESOLUTION|>--- conflicted
+++ resolved
@@ -895,14 +895,9 @@
     </para>
     <para>
     More information, including how to optionally enable/disable the
-<<<<<<< HEAD
-    checks, is available
-    <link linkend="std.diagnostics.concept_checking">here</link>.
-=======
     checks, is available in the
     <link linkend="std.diagnostics.concept_checking">Diagnostics</link>.
     chapter of the manual.
->>>>>>> 6e7f08ad
     </para> 
   </answer>
 </qandaentry>
@@ -1150,11 +1145,7 @@
     right <link xmlns:xlink="http://www.w3.org/1999/xlink" xlink:href="http://www.ansi.org">here</link>.  (And if
     you've already registered with them, clicking this link will take
     you to directly to the place where you can
-<<<<<<< HEAD
-    <ulink url="http://webstore.ansi.org/RecordDetail.aspx?sku=ISO%2FIEC+14882:2003">buy the standard on-line</ulink>.
-=======
     <link xmlns:xlink="http://www.w3.org/1999/xlink" xlink:href="http://webstore.ansi.org/RecordDetail.aspx?sku=ISO%2FIEC+14882:2003">buy the standard on-line</link>.
->>>>>>> 6e7f08ad
     </para>
     <para>
     Who is your country's member body?  Visit the

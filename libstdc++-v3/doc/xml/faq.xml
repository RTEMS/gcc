--- conflicted
+++ resolved
@@ -692,15 +692,9 @@
     </para>
     <para>    
     Long answer: See the implementation status pages for 
-<<<<<<< HEAD
-    <link linkend="manual.intro.status.standard.1998">C++98</link>,
-    <link linkend="manual.intro.status.standard.tr1">TR1</link>, and 
-    <link linkend="manual.intro.status.standard.200x">C++0x</link>.
-=======
     <link linkend="status.iso.1998">C++98</link>,
     <link linkend="status.iso.tr1">TR1</link>, and 
     <link linkend="status.iso.200x">C++0x</link>.
->>>>>>> 42a9ba1d
     </para> 
   </answer>
 </qandaentry>

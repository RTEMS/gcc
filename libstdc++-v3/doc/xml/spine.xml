--- conflicted
+++ resolved
@@ -1,17 +1,6 @@
-<<<<<<< HEAD
-<?xml version='1.0'?>
-<!DOCTYPE set PUBLIC "-//OASIS//DTD DocBook XML V4.5//EN" 
- "http://www.oasis-open.org/docbook/xml/4.5/docbookx.dtd" 
-[
-<!ENTITY authors SYSTEM "authors.xml"> 
-]>
-
-<set id="set-index" xreflabel="The GNU C++ Library Documentation">
-=======
 <set xmlns="http://docbook.org/ns/docbook" version="5.0" 
      xml:id="set-index" 
      xreflabel="The GNU C++ Library">
->>>>>>> 03d20231
 <?dbhtml filename="spine.html"?>
 
   <title>The GNU C++ Library</title>
@@ -30,11 +19,7 @@
     <year>2009</year>
     <year>2010</year>
     <holder>
-<<<<<<< HEAD
-      <ulink url="http://www.fsf.org">FSF</ulink>
-=======
       <link xmlns:xlink="http://www.w3.org/1999/xlink" xlink:href="http://www.fsf.org">FSF</link>
->>>>>>> 03d20231
     </holder>
   </copyright>
 

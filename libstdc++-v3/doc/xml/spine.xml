--- conflicted
+++ resolved
@@ -1,17 +1,6 @@
-<<<<<<< HEAD
-<?xml version='1.0'?>
-<!DOCTYPE set PUBLIC "-//OASIS//DTD DocBook XML V4.5//EN" 
- "http://www.oasis-open.org/docbook/xml/4.5/docbookx.dtd" 
-[
-<!ENTITY authors SYSTEM "authors.xml"> 
-]>
-
-<set id="set-index" xreflabel="The GNU C++ Library Documentation">
-=======
 <set xmlns="http://docbook.org/ns/docbook" version="5.0" 
      xml:id="set-index" 
      xreflabel="The GNU C++ Library">
->>>>>>> 3082eeb7
 <?dbhtml filename="spine.html"?>
 
   <title>The GNU C++ Library</title>
@@ -29,14 +18,9 @@
     <year>2008</year>
     <year>2009</year>
     <year>2010</year>
-<<<<<<< HEAD
-    <holder>
-      <ulink url="http://www.fsf.org">FSF</ulink>
-=======
     <year>2011</year>
     <holder>
       <link xmlns:xlink="http://www.w3.org/1999/xlink" xlink:href="http://www.fsf.org">FSF</link>
->>>>>>> 3082eeb7
     </holder>
   </copyright>
 

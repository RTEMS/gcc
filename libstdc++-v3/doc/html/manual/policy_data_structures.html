--- conflicted
+++ resolved
@@ -251,11 +251,7 @@
 		these invariants, one must supply some policy that is aware
 		of these changes.  Without this, it would be better to use a
 		linked list (in itself very efficient for these purposes).
-<<<<<<< HEAD
-	      </p></li></ol></div><div class="figure"><a id="id694708"></a><p class="title"><strong>Figure 22.1. Node Invariants</strong></p><div class="figure-contents"><div class="mediaobject" align="center"><img src="../images/pbds_node_invariants.png" align="middle" alt="Node Invariants" /></div></div></div><br class="figure-break" /></div><div class="section" title="Underlying Data Structures"><div class="titlepage"><div><div><h5 class="title"><a id="motivation.associative.underlying"></a>Underlying Data Structures</h5></div></div></div><p>
-=======
 	      </p></li></ol></div><div class="figure"><a id="idp17717856"></a><p class="title"><strong>Figure 22.1. Node Invariants</strong></p><div class="figure-contents"><div class="mediaobject" align="center"><img src="../images/pbds_node_invariants.png" align="middle" alt="Node Invariants" /></div></div></div><br class="figure-break" /></div><div class="section" title="Underlying Data Structures"><div class="titlepage"><div><div><h5 class="title"><a id="motivation.associative.underlying"></a>Underlying Data Structures</h5></div></div></div><p>
->>>>>>> 747e4b8f
 	    The standard C++ library contains associative containers based on
 	    red-black trees and collision-chaining hash tables. These are
 	    very useful, but they are not ideal for all types of
@@ -263,11 +259,7 @@
 	  </p><p>
 	    The figure below shows the different underlying data structures
 	    currently supported in this library.
-<<<<<<< HEAD
-	  </p><div class="figure"><a id="id694764"></a><p class="title"><strong>Figure 22.2. Underlying Associative Data Structures</strong></p><div class="figure-contents"><div class="mediaobject" align="center"><img src="../images/pbds_different_underlying_dss_1.png" align="middle" alt="Underlying Associative Data Structures" /></div></div></div><br class="figure-break" /><p>
-=======
 	  </p><div class="figure"><a id="idp17724576"></a><p class="title"><strong>Figure 22.2. Underlying Associative Data Structures</strong></p><div class="figure-contents"><div class="mediaobject" align="center"><img src="../images/pbds_different_underlying_dss_1.png" align="middle" alt="Underlying Associative Data Structures" /></div></div></div><br class="figure-break" /><p>
->>>>>>> 747e4b8f
 	    A shows a collision-chaining hash-table, B shows a probing
 	    hash-table, C shows a red-black tree, D shows a splay tree, E shows
 	    a tree based on an ordered vector(implicit in the order of the
@@ -386,11 +378,7 @@
 	      no guarantee that the elements traversed will coincide with the
 	      <span class="emphasis"><em>logical</em></span> elements between 1 and 5, as in
 	      label B.
-<<<<<<< HEAD
-	    </p><div class="figure"><a id="id695027"></a><p class="title"><strong>Figure 22.3. Range Iteration in Different Data Structures</strong></p><div class="figure-contents"><div class="mediaobject" align="center"><img src="../images/pbds_point_iterators_range_ops_1.png" align="middle" alt="Node Invariants" /></div></div></div><br class="figure-break" /><p>
-=======
 	    </p><div class="figure"><a id="idp17756144"></a><p class="title"><strong>Figure 22.3. Range Iteration in Different Data Structures</strong></p><div class="figure-contents"><div class="mediaobject" align="center"><img src="../images/pbds_point_iterators_range_ops_1.png" align="middle" alt="Node Invariants" /></div></div></div><br class="figure-break" /><p>
->>>>>>> 747e4b8f
 	      In our opinion, this problem is not caused just because
 	      red-black trees are order preserving while
 	      collision-chaining hash tables are (generally) not - it
@@ -441,11 +429,7 @@
 	      list, as in the graphic below, label B.  Here the iterators are as
 	      light as can be, but the hash-table's operations are more
 	      complicated.
-<<<<<<< HEAD
-	    </p><div class="figure"><a id="id695152"></a><p class="title"><strong>Figure 22.4. Point Iteration in Hash Data Structures</strong></p><div class="figure-contents"><div class="mediaobject" align="center"><img src="../images/pbds_point_iterators_range_ops_2.png" align="middle" alt="Point Iteration in Hash Data Structures" /></div></div></div><br class="figure-break" /><p>
-=======
 	    </p><div class="figure"><a id="idp17770992"></a><p class="title"><strong>Figure 22.4. Point Iteration in Hash Data Structures</strong></p><div class="figure-contents"><div class="mediaobject" align="center"><img src="../images/pbds_point_iterators_range_ops_2.png" align="middle" alt="Point Iteration in Hash Data Structures" /></div></div></div><br class="figure-break" /><p>
->>>>>>> 747e4b8f
 	      It should be noted that containers based on collision-chaining
 	      hash-tables are not the only ones with this type of behavior;
 	      many other self-organizing data structures display it as well.
@@ -461,11 +445,7 @@
 	      container. The graphic below shows three cases: A1 and A2 show
 	      a red-black tree; B1 and B2 show a probing hash-table; C1 and C2
 	      show a collision-chaining hash table.
-<<<<<<< HEAD
-	    </p><div class="figure"><a id="id695229"></a><p class="title"><strong>Figure 22.5. Effect of erase in different underlying data structures</strong></p><div class="figure-contents"><div class="mediaobject" align="center"><img src="../images/pbds_invalidation_guarantee_erase.png" align="middle" alt="Effect of erase in different underlying data structures" /></div></div></div><br class="figure-break" /><div class="orderedlist"><ol class="orderedlist" type="1"><li class="listitem"><p>
-=======
 	    </p><div class="figure"><a id="idp17780192"></a><p class="title"><strong>Figure 22.5. Effect of erase in different underlying data structures</strong></p><div class="figure-contents"><div class="mediaobject" align="center"><img src="../images/pbds_invalidation_guarantee_erase.png" align="middle" alt="Effect of erase in different underlying data structures" /></div></div></div><br class="figure-break" /><div class="orderedlist"><ol class="orderedlist" type="1"><li class="listitem"><p>
->>>>>>> 747e4b8f
 		  Erasing 5 from A1 yields A2. Clearly, an iterator to 3 can
 		  be de-referenced and incremented. The sequence of iterators
 		  changed, but in a way that is well-defined by the interface.
@@ -701,11 +681,7 @@
 	    typically less structured than an associative container's tree;
 	    the third simply uses an associative container. These are
 	    shown in the figure below with labels A1 and A2, B, and C.
-<<<<<<< HEAD
-	  </p><div class="figure"><a id="id695792"></a><p class="title"><strong>Figure 22.6. Underlying Priority Queue Data Structures</strong></p><div class="figure-contents"><div class="mediaobject" align="center"><img src="../images/pbds_different_underlying_dss_2.png" align="middle" alt="Underlying Priority Queue Data Structures" /></div></div></div><br class="figure-break" /><p>
-=======
 	  </p><div class="figure"><a id="idp17847712"></a><p class="title"><strong>Figure 22.6. Underlying Priority Queue Data Structures</strong></p><div class="figure-contents"><div class="mediaobject" align="center"><img src="../images/pbds_different_underlying_dss_2.png" align="middle" alt="Underlying Priority Queue Data Structures" /></div></div></div><br class="figure-break" /><p>
->>>>>>> 747e4b8f
 	    No single implementation can completely replace any of the
 	    others. Some have better <code class="function">push</code>
 	    and <code class="function">pop</code> amortized performance, some have

--- conflicted
+++ resolved
@@ -266,11 +266,7 @@
   }
   catch(...)
   { this-&gt;_M_setstate(ios_base::badbit); }
-<<<<<<< HEAD
-</pre></div></div><div class="bibliography" title="Bibliography"><div class="titlepage"><div><div><h3 class="title"><a id="using.exceptions.biblio"></a>Bibliography</h3></div></div></div><div class="biblioentry"><a id="id557334"></a><p><span class="biblioid">
-=======
 </pre></div></div><div class="bibliography" title="Bibliography"><div class="titlepage"><div><div><h3 class="title"><a id="using.exceptions.biblio"></a>Bibliography</h3></div></div></div><div class="biblioentry"><a id="id417334"></a><p><span class="biblioid">
->>>>>>> e8da5f64
       <a class="ulink" href="http://www.opengroup.org/austin" target="_top">
 	<em class="citetitle">
 	  System Interface Definitions, Issue 7 (IEEE Std. 1003.1-2008)
@@ -281,11 +277,7 @@
     . </span><span class="copyright">Copyright © 2008 
 	The Open Group/The Institute of Electrical and Electronics
 	Engineers, Inc.
-<<<<<<< HEAD
-      . </span></p></div><div class="biblioentry"><a id="id564741"></a><p><span class="biblioid">
-=======
       . </span></p></div><div class="biblioentry"><a id="id444298"></a><p><span class="biblioid">
->>>>>>> e8da5f64
       <a class="ulink" href="http://www.boost.org/community/error_handling.html" target="_top">
 	<em class="citetitle">
 	  Error and Exception Handling
@@ -293,11 +285,7 @@
       </a>
     . </span><span class="author"><span class="firstname">David</span> <span class="surname">Abrahams </span>. </span><span class="publisher"><span class="publishername">
 	Boost
-<<<<<<< HEAD
-      . </span></span></p></div><div class="biblioentry"><a id="id549572"></a><p><span class="biblioid">
-=======
       . </span></span></p></div><div class="biblioentry"><a id="id390281"></a><p><span class="biblioid">
->>>>>>> e8da5f64
       <a class="ulink" href="http://www.boost.org/community/exception_safety.html" target="_top">
 	<em class="citetitle">
 	  Exception-Safety in Generic Components
@@ -305,11 +293,7 @@
       </a>
     . </span><span class="author"><span class="firstname">David</span> <span class="surname">Abrahams</span>. </span><span class="publisher"><span class="publishername">
 	Boost
-<<<<<<< HEAD
-      . </span></span></p></div><div class="biblioentry"><a id="id534395"></a><p><span class="biblioid">
-=======
       . </span></span></p></div><div class="biblioentry"><a id="id404291"></a><p><span class="biblioid">
->>>>>>> e8da5f64
       <a class="ulink" href="www.open-std.org/jtc1/sc22/wg21/docs/papers/1997/N1077.pdf" target="_top">
 	<em class="citetitle">
 	  Standard Library Exception Policy
@@ -317,11 +301,7 @@
       </a>
     . </span><span class="author"><span class="firstname">Matt</span> <span class="surname">Austern</span>. </span><span class="publisher"><span class="publishername">
 	WG21 N1077
-<<<<<<< HEAD
-      . </span></span></p></div><div class="biblioentry"><a id="id621209"></a><p><span class="biblioid">
-=======
       . </span></span></p></div><div class="biblioentry"><a id="id443907"></a><p><span class="biblioid">
->>>>>>> e8da5f64
       <a class="ulink" href="http://gcc.gnu.org/ml/gcc-patches/2001-03/msg00661.html" target="_top">
 	<em class="citetitle">
 	  ia64 c++ abi exception handling
@@ -329,29 +309,17 @@
       </a>
     . </span><span class="author"><span class="firstname">Richard</span> <span class="surname">Henderson</span>. </span><span class="publisher"><span class="publishername">
 	GNU
-<<<<<<< HEAD
-      . </span></span></p></div><div class="biblioentry"><a id="id555169"></a><p><span class="biblioid">
-=======
       . </span></span></p></div><div class="biblioentry"><a id="id444623"></a><p><span class="biblioid">
->>>>>>> e8da5f64
       <a class="ulink" href="http://www.research.att.com/~bs/3rd_safe.pdf" target="_top">
 	<em class="citetitle">
 	  Appendix E: Standard-Library Exception Safety
 	</em>
       </a>
-<<<<<<< HEAD
-    . </span><span class="author"><span class="firstname">Bjarne</span> <span class="surname">Stroustrup</span>. </span></p></div><div class="biblioentry" title="Exceptional C++"><a id="id540372"></a><p><span class="title"><i>
-      Exceptional C++
-    </i>. </span><span class="pagenums">
-      Exception-Safety Issues and Techniques
-    . </span><span class="author"><span class="firstname">Herb</span> <span class="surname">Sutter</span>. </span></p></div><div class="biblioentry"><a id="id546269"></a><p><span class="biblioid">
-=======
     . </span><span class="author"><span class="firstname">Bjarne</span> <span class="surname">Stroustrup</span>. </span></p></div><div class="biblioentry" title="Exceptional C++"><a id="id444488"></a><p><span class="title"><i>
       Exceptional C++
     </i>. </span><span class="pagenums">
       Exception-Safety Issues and Techniques
     . </span><span class="author"><span class="firstname">Herb</span> <span class="surname">Sutter</span>. </span></p></div><div class="biblioentry"><a id="id403652"></a><p><span class="biblioid">
->>>>>>> e8da5f64
       <a class="ulink" href="http://gcc.gnu.org/PR25191" target="_top">
 	<em class="citetitle">
 	  GCC Bug 25191: exception_defines.h #defines try/catch

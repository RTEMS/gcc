<?xml version="1.0" encoding="UTF-8" standalone="no"?>
<!DOCTYPE html PUBLIC "-//W3C//DTD XHTML 1.0 Transitional//EN" "http://www.w3.org/TR/xhtml1/DTD/xhtml1-transitional.dtd">
<html xmlns="http://www.w3.org/1999/xhtml"><head><meta http-equiv="Content-Type" content="text/html; charset=UTF-8" /><title>Memory</title><meta name="generator" content="DocBook XSL Stylesheets V1.75.2" /><meta name="keywords" content="&#10;      ISO C++&#10;    , &#10;      library&#10;    " /><link rel="home" href="../spine.html" title="The GNU C++ Library Documentation" /><link rel="up" href="utilities.html" title="Chapter 6.  Utilities" /><link rel="prev" href="pairs.html" title="Pairs" /><link rel="next" href="traits.html" title="Traits" /></head><body><div class="navheader"><table width="100%" summary="Navigation header"><tr><th colspan="3" align="center">Memory</th></tr><tr><td width="20%" align="left"><a accesskey="p" href="pairs.html">Prev</a> </td><th width="60%" align="center">Chapter 6. 
  Utilities
  
</th><td width="20%" align="right"> <a accesskey="n" href="traits.html">Next</a></td></tr></table><hr /></div><div class="section" title="Memory"><div class="titlepage"><div><div><h2 class="title" style="clear: both"><a id="std.util.memory"></a>Memory</h2></div></div></div><p>
    Memory contains three general areas. First, function and operator
    calls via <code class="function">new</code> and <code class="function">delete</code>
    operator or member function calls.  Second, allocation via
    <code class="classname">allocator</code>. And finally, smart pointer and
    intelligent pointer abstractions.
  </p><div class="section" title="Allocators"><div class="titlepage"><div><div><h3 class="title"><a id="std.util.memory.allocator"></a>Allocators</h3></div></div></div><p>
 Memory management for Standard Library entities is encapsulated in a
 class template called <code class="classname">allocator</code>. The
 <code class="classname">allocator</code> abstraction is used throughout the
 library in <code class="classname">string</code>, container classes,
 algorithms, and parts of iostreams. This class, and base classes of
 it, are the superset of available free store (<span class="quote">“<span class="quote">heap</span>”</span>)
 management classes.
</p><div class="section" title="Requirements"><div class="titlepage"><div><div><h4 class="title"><a id="allocator.req"></a>Requirements</h4></div></div></div><p>
    The C++ standard only gives a few directives in this area:
  </p><div class="itemizedlist"><ul class="itemizedlist" type="disc"><li class="listitem"><p>
       When you add elements to a container, and the container must
       allocate more memory to hold them, the container makes the
       request via its <span class="type">Allocator</span> template
       parameter, which is usually aliased to
       <span class="type">allocator_type</span>.  This includes adding chars
       to the string class, which acts as a regular STL container in
       this respect.
      </p></li><li class="listitem"><p>
       The default <span class="type">Allocator</span> argument of every
       container-of-T is <code class="classname">allocator&lt;T&gt;</code>.
       </p></li><li class="listitem"><p>
       The interface of the <code class="classname">allocator&lt;T&gt;</code> class is
	 extremely simple.  It has about 20 public declarations (nested
	 typedefs, member functions, etc), but the two which concern us most
	 are:
       </p><pre class="programlisting">
	 T*    allocate   (size_type n, const void* hint = 0);
	 void  deallocate (T* p, size_type n);
       </pre><p>
	 The <code class="varname">n</code> arguments in both those
	 functions is a <span class="emphasis"><em>count</em></span> of the number of
	 <span class="type">T</span>'s to allocate space for, <span class="emphasis"><em>not their
	 total size</em></span>.
	 (This is a simplification; the real signatures use nested typedefs.)
       </p></li><li class="listitem"><p>
	 The storage is obtained by calling <code class="function">::operator
	 new</code>, but it is unspecified when or how
	 often this function is called.  The use of the
	 <code class="varname">hint</code> is unspecified, but intended as an
	 aid to locality if an implementation so
	 desires. <code class="constant">[20.4.1.1]/6</code>
       </p></li></ul></div><p>
     Complete details can be found in the C++ standard, look in
     <code class="constant">[20.4 Memory]</code>.
   </p></div><div class="section" title="Design Issues"><div class="titlepage"><div><div><h4 class="title"><a id="allocator.design_issues"></a>Design Issues</h4></div></div></div><p>
    The easiest way of fulfilling the requirements is to call
    <code class="function">operator new</code> each time a container needs
    memory, and to call <code class="function">operator delete</code> each time
    the container releases memory. This method may be <a class="ulink" href="http://gcc.gnu.org/ml/libstdc++/2001-05/msg00105.html" target="_top">slower</a>
    than caching the allocations and re-using previously-allocated
    memory, but has the advantage of working correctly across a wide
    variety of hardware and operating systems, including large
    clusters. The <code class="classname">__gnu_cxx::new_allocator</code>
    implements the simple operator new and operator delete semantics,
    while <code class="classname">__gnu_cxx::malloc_allocator</code>
    implements much the same thing, only with the C language functions
    <code class="function">std::malloc</code> and <code class="function">free</code>.
  </p><p>
    Another approach is to use intelligence within the allocator
    class to cache allocations. This extra machinery can take a variety
    of forms: a bitmap index, an index into an exponentially increasing
    power-of-two-sized buckets, or simpler fixed-size pooling cache.
    The cache is shared among all the containers in the program: when
    your program's <code class="classname">std::vector&lt;int&gt;</code> gets
  cut in half and frees a bunch of its storage, that memory can be
  reused by the private
  <code class="classname">std::list&lt;WonkyWidget&gt;</code> brought in from
  a KDE library that you linked against.  And operators
  <code class="function">new</code> and <code class="function">delete</code> are not
  always called to pass the memory on, either, which is a speed
  bonus. Examples of allocators that use these techniques are
  <code class="classname">__gnu_cxx::bitmap_allocator</code>,
  <code class="classname">__gnu_cxx::pool_allocator</code>, and
  <code class="classname">__gnu_cxx::__mt_alloc</code>.
  </p><p>
    Depending on the implementation techniques used, the underlying
    operating system, and compilation environment, scaling caching
    allocators can be tricky. In particular, order-of-destruction and
    order-of-creation for memory pools may be difficult to pin down
    with certainty, which may create problems when used with plugins
    or loading and unloading shared objects in memory. As such, using
    caching allocators on systems that do not support
    <code class="function">abi::__cxa_atexit</code> is not recommended.
<<<<<<< HEAD
  </p></div><div class="section" title="Implementation"><div class="titlepage"><div><div><h4 class="title"><a id="allocator.impl"></a>Implementation</h4></div></div></div><div class="section" title="Interface Design"><div class="titlepage"><div><div><h5 class="title"><a id="id585444"></a>Interface Design</h5></div></div></div><p>
=======
  </p></div><div class="section" title="Implementation"><div class="titlepage"><div><div><h4 class="title"><a id="allocator.impl"></a>Implementation</h4></div></div></div><div class="section" title="Interface Design"><div class="titlepage"><div><div><h5 class="title"><a id="id377805"></a>Interface Design</h5></div></div></div><p>
>>>>>>> e8da5f64
     The only allocator interface that
     is supported is the standard C++ interface. As such, all STL
     containers have been adjusted, and all external allocators have
     been modified to support this change.
   </p><p>
     The class <code class="classname">allocator</code> just has typedef,
   constructor, and rebind members. It inherits from one of the
   high-speed extension allocators, covered below. Thus, all
   allocation and deallocation depends on the base class.
   </p><p>
     The base class that <code class="classname">allocator</code> is derived from
     may not be user-configurable.
<<<<<<< HEAD
</p></div><div class="section" title="Selecting Default Allocation Policy"><div class="titlepage"><div><div><h5 class="title"><a id="id571671"></a>Selecting Default Allocation Policy</h5></div></div></div><p>
=======
</p></div><div class="section" title="Selecting Default Allocation Policy"><div class="titlepage"><div><div><h5 class="title"><a id="id406368"></a>Selecting Default Allocation Policy</h5></div></div></div><p>
>>>>>>> e8da5f64
     It's difficult to pick an allocation strategy that will provide
   maximum utility, without excessively penalizing some behavior. In
   fact, it's difficult just deciding which typical actions to measure
   for speed.
   </p><p>
     Three synthetic benchmarks have been created that provide data
     that is used to compare different C++ allocators. These tests are:
   </p><div class="orderedlist"><ol class="orderedlist" type="1"><li class="listitem"><p>
       Insertion.
       </p><p>
       Over multiple iterations, various STL container
     objects have elements inserted to some maximum amount. A variety
     of allocators are tested.
     Test source for <a class="ulink" href="http://gcc.gnu.org/viewcvs/trunk/libstdc%2B%2B-v3/testsuite/performance/23_containers/insert/sequence.cc?view=markup" target="_top">sequence</a>
     and <a class="ulink" href="http://gcc.gnu.org/viewcvs/trunk/libstdc%2B%2B-v3/testsuite/performance/23_containers/insert/associative.cc?view=markup" target="_top">associative</a>
     containers.
       </p></li><li class="listitem"><p>
       Insertion and erasure in a multi-threaded environment.
       </p><p>
       This test shows the ability of the allocator to reclaim memory
     on a per-thread basis, as well as measuring thread contention
     for memory resources.
     Test source
    <a class="ulink" href="http://gcc.gnu.org/viewcvs/trunk/libstdc%2B%2B-v3/testsuite/performance/23_containers/insert_erase/associative.cc?view=markup" target="_top">here</a>.
       </p></li><li class="listitem"><p>
	 A threaded producer/consumer model.
       </p><p>
       Test source for
     <a class="ulink" href="http://gcc.gnu.org/viewcvs/trunk/libstdc++-v3/testsuite/performance/23_containers/producer_consumer/sequence.cc?view=markup" target="_top">sequence</a>
     and
     <a class="ulink" href="http://gcc.gnu.org/viewcvs/trunk/libstdc++-v3/testsuite/performance/23_containers/producer_consumer/associative.cc?view=markup" target="_top">associative</a>
     containers.
     </p></li></ol></div><p>
     The current default choice for
     <code class="classname">allocator</code> is
     <code class="classname">__gnu_cxx::new_allocator</code>.
<<<<<<< HEAD
   </p></div><div class="section" title="Disabling Memory Caching"><div class="titlepage"><div><div><h5 class="title"><a id="id594539"></a>Disabling Memory Caching</h5></div></div></div><p>
=======
   </p></div><div class="section" title="Disabling Memory Caching"><div class="titlepage"><div><div><h5 class="title"><a id="id394979"></a>Disabling Memory Caching</h5></div></div></div><p>
>>>>>>> e8da5f64
      In use, <code class="classname">allocator</code> may allocate and
      deallocate using implementation-specified strategies and
      heuristics. Because of this, every call to an allocator object's
      <code class="function">allocate</code> member function may not actually
      call the global operator new. This situation is also duplicated
      for calls to the <code class="function">deallocate</code> member
      function.
    </p><p>
     This can be confusing.
   </p><p>
     In particular, this can make debugging memory errors more
     difficult, especially when using third party tools like valgrind or
     debug versions of <code class="function">new</code>.
   </p><p>
     There are various ways to solve this problem. One would be to use
     a custom allocator that just called operators
     <code class="function">new</code> and <code class="function">delete</code>
     directly, for every allocation. (See
     <code class="filename">include/ext/new_allocator.h</code>, for instance.)
     However, that option would involve changing source code to use
     a non-default allocator. Another option is to force the
     default allocator to remove caching and pools, and to directly
     allocate with every call of <code class="function">allocate</code> and
     directly deallocate with every call of
     <code class="function">deallocate</code>, regardless of efficiency. As it
     turns out, this last option is also available.
   </p><p>
     To globally disable memory caching within the library for the
     default allocator, merely set
     <code class="constant">GLIBCXX_FORCE_NEW</code> (with any value) in the
     system's environment before running the program. If your program
     crashes with <code class="constant">GLIBCXX_FORCE_NEW</code> in the
     environment, it likely means that you linked against objects
     built against the older library (objects which might still using the
     cached allocations...).
  </p></div></div><div class="section" title="Using a Specific Allocator"><div class="titlepage"><div><div><h4 class="title"><a id="allocator.using"></a>Using a Specific Allocator</h4></div></div></div><p>
     You can specify different memory management schemes on a
     per-container basis, by overriding the default
     <span class="type">Allocator</span> template parameter.  For example, an easy
      (but non-portable) method of specifying that only <code class="function">malloc</code> or <code class="function">free</code>
      should be used instead of the default node allocator is:
   </p><pre class="programlisting">
    std::list &lt;int, __gnu_cxx::malloc_allocator&lt;int&gt; &gt;  malloc_list;</pre><p>
      Likewise, a debugging form of whichever allocator is currently in use:
    </p><pre class="programlisting">
    std::deque &lt;int, __gnu_cxx::debug_allocator&lt;std::allocator&lt;int&gt; &gt; &gt;  debug_deque;
      </pre></div><div class="section" title="Custom Allocators"><div class="titlepage"><div><div><h4 class="title"><a id="allocator.custom"></a>Custom Allocators</h4></div></div></div><p>
    Writing a portable C++ allocator would dictate that the interface
    would look much like the one specified for
    <code class="classname">allocator</code>. Additional member functions, but
    not subtractions, would be permissible.
  </p><p>
     Probably the best place to start would be to copy one of the
   extension allocators: say a simple one like
   <code class="classname">new_allocator</code>.
   </p></div><div class="section" title="Extension Allocators"><div class="titlepage"><div><div><h4 class="title"><a id="allocator.ext"></a>Extension Allocators</h4></div></div></div><p>
    Several other allocators are provided as part of this
    implementation.  The location of the extension allocators and their
    names have changed, but in all cases, functionality is
    equivalent. Starting with gcc-3.4, all extension allocators are
    standard style. Before this point, SGI style was the norm. Because of
    this, the number of template arguments also changed. Here's a simple
    chart to track the changes.
  </p><p>
    More details on each of these extension allocators follows.
  </p><div class="orderedlist"><ol class="orderedlist" type="1"><li class="listitem"><p>
       <code class="classname">new_allocator</code>
       </p><p>
	 Simply wraps <code class="function">::operator new</code>
	 and <code class="function">::operator delete</code>.
       </p></li><li class="listitem"><p>
       <code class="classname">malloc_allocator</code>
       </p><p>
	 Simply wraps <code class="function">malloc</code> and
	 <code class="function">free</code>. There is also a hook for an
	 out-of-memory handler (for
	 <code class="function">new</code>/<code class="function">delete</code> this is
	 taken care of elsewhere).
       </p></li><li class="listitem"><p>
       <code class="classname">array_allocator</code>
       </p><p>
	 Allows allocations of known and fixed sizes using existing
	 global or external storage allocated via construction of
	 <code class="classname">std::tr1::array</code> objects. By using this
	 allocator, fixed size containers (including
	 <code class="classname">std::string</code>) can be used without
	 instances calling <code class="function">::operator new</code> and
	 <code class="function">::operator delete</code>. This capability
	 allows the use of STL abstractions without runtime
	 complications or overhead, even in situations such as program
	 startup. For usage examples, please consult the testsuite.
       </p></li><li class="listitem"><p>
       <code class="classname">debug_allocator</code>
       </p><p>
	 A wrapper around an arbitrary allocator A.  It passes on
	 slightly increased size requests to A, and uses the extra
	 memory to store size information.  When a pointer is passed
	 to <code class="function">deallocate()</code>, the stored size is
	 checked, and <code class="function">assert()</code> is used to
	 guarantee they match.
       </p></li><li class="listitem"><p>
	<code class="classname">throw_allocator</code>
	</p><p>
	  Includes memory tracking and marking abilities as well as hooks for
	  throwing exceptions at configurable intervals (including random,
	  all, none).
	</p></li><li class="listitem"><p>
       <code class="classname">__pool_alloc</code>
       </p><p>
	 A high-performance, single pool allocator.  The reusable
	 memory is shared among identical instantiations of this type.
	 It calls through <code class="function">::operator new</code> to
	 obtain new memory when its lists run out.  If a client
	 container requests a block larger than a certain threshold
	 size, then the pool is bypassed, and the allocate/deallocate
	 request is passed to <code class="function">::operator new</code>
	 directly.
       </p><p>
	 Older versions of this class take a boolean template
	 parameter, called <code class="varname">thr</code>, and an integer template
	 parameter, called <code class="varname">inst</code>.
       </p><p>
	 The <code class="varname">inst</code> number is used to track additional memory
      pools.  The point of the number is to allow multiple
      instantiations of the classes without changing the semantics at
      all.  All three of
       </p><pre class="programlisting">
    typedef  __pool_alloc&lt;true,0&gt;    normal;
    typedef  __pool_alloc&lt;true,1&gt;    private;
    typedef  __pool_alloc&lt;true,42&gt;   also_private;
   </pre><p>
     behave exactly the same way.  However, the memory pool for each type
      (and remember that different instantiations result in different types)
      remains separate.
   </p><p>
     The library uses <span class="emphasis"><em>0</em></span> in all its instantiations.  If you
      wish to keep separate free lists for a particular purpose, use a
      different number.
   </p><p>The <code class="varname">thr</code> boolean determines whether the
   pool should be manipulated atomically or not.  When
   <code class="varname">thr</code> = <code class="constant">true</code>, the allocator
   is thread-safe, while <code class="varname">thr</code> =
   <code class="constant">false</code>, is slightly faster but unsafe for
   multiple threads.
   </p><p>
     For thread-enabled configurations, the pool is locked with a
     single big lock. In some situations, this implementation detail
     may result in severe performance degradation.
   </p><p>
     (Note that the GCC thread abstraction layer allows us to provide
     safe zero-overhead stubs for the threading routines, if threads
     were disabled at configuration time.)
   </p></li><li class="listitem"><p>
       <code class="classname">__mt_alloc</code>
       </p><p>
	 A high-performance fixed-size allocator with
	 exponentially-increasing allocations. It has its own
	 documentation, found <a class="link" href="ext_allocators.html#manual.ext.allocator.mt" title="mt_allocator">here</a>.
       </p></li><li class="listitem"><p>
       <code class="classname">bitmap_allocator</code>
       </p><p>
	 A high-performance allocator that uses a bit-map to keep track
	 of the used and unused memory locations. It has its own
	 documentation, found <a class="link" href="bitmap_allocator.html" title="bitmap_allocator">here</a>.
<<<<<<< HEAD
       </p></li></ol></div></div><div class="bibliography" title="Bibliography"><div class="titlepage"><div><div><h4 class="title"><a id="allocator.biblio"></a>Bibliography</h4></div></div></div><div class="biblioentry" title="ISO/IEC 14882:1998 Programming languages - C++"><a id="id577136"></a><p><span class="title"><i>
    ISO/IEC 14882:1998 Programming languages - C++
    </i>. </span>
      isoc++_1998
    <span class="pagenums">20.4 Memory. </span></p></div><div class="biblioentry"><a id="id577150"></a><p><span class="biblioid">
=======
       </p></li></ol></div></div><div class="bibliography" title="Bibliography"><div class="titlepage"><div><div><h4 class="title"><a id="allocator.biblio"></a>Bibliography</h4></div></div></div><div class="biblioentry" title="ISO/IEC 14882:1998 Programming languages - C++"><a id="id399256"></a><p><span class="title"><i>
    ISO/IEC 14882:1998 Programming languages - C++
    </i>. </span>
      isoc++_1998
    <span class="pagenums">20.4 Memory. </span></p></div><div class="biblioentry"><a id="id399271"></a><p><span class="biblioid">
>>>>>>> e8da5f64
      <a class="ulink" href="http://www.drdobbs.com/cpp/184403759" target="_top">
	<em class="citetitle">
	  The Standard Librarian: What Are Allocators Good For?
	</em>
      </a>
    . </span><span class="author"><span class="firstname">Matt</span> <span class="surname">Austern</span>. </span><span class="publisher"><span class="publishername">
	C/C++ Users Journal
<<<<<<< HEAD
      . </span></span></p></div><div class="biblioentry"><a id="id621845"></a><p><span class="biblioid">
=======
      . </span></span></p></div><div class="biblioentry"><a id="id405510"></a><p><span class="biblioid">
>>>>>>> e8da5f64
      <a class="ulink" href="http://www.cs.umass.edu/~emery/hoard/" target="_top">
	<em class="citetitle">
	  The Hoard Memory Allocator
	</em>
      </a>
<<<<<<< HEAD
    . </span><span class="author"><span class="firstname">Emery</span> <span class="surname">Berger</span>. </span></p></div><div class="biblioentry"><a id="id553878"></a><p><span class="biblioid">
=======
    . </span><span class="author"><span class="firstname">Emery</span> <span class="surname">Berger</span>. </span></p></div><div class="biblioentry"><a id="id451188"></a><p><span class="biblioid">
>>>>>>> e8da5f64
      <a class="ulink" href="http://www.cs.umass.edu/~emery/pubs/berger-oopsla2002.pdf" target="_top">
	<em class="citetitle">
	  Reconsidering Custom Memory Allocation
	</em>
      </a>
<<<<<<< HEAD
    . </span><span class="author"><span class="firstname">Emery</span> <span class="surname">Berger</span>. </span><span class="author"><span class="firstname">Ben</span> <span class="surname">Zorn</span>. </span><span class="author"><span class="firstname">Kathryn</span> <span class="surname">McKinley</span>. </span><span class="copyright">Copyright © 2002 OOPSLA. </span></p></div><div class="biblioentry"><a id="id576265"></a><p><span class="biblioid">
=======
    . </span><span class="author"><span class="firstname">Emery</span> <span class="surname">Berger</span>. </span><span class="author"><span class="firstname">Ben</span> <span class="surname">Zorn</span>. </span><span class="author"><span class="firstname">Kathryn</span> <span class="surname">McKinley</span>. </span><span class="copyright">Copyright © 2002 OOPSLA. </span></p></div><div class="biblioentry"><a id="id387032"></a><p><span class="biblioid">
>>>>>>> e8da5f64
      <a class="ulink" href="http://www.angelikalanger.com/Articles/C++Report/Allocators/Allocators.html" target="_top">
	<em class="citetitle">
	  Allocator Types
	</em>
      </a>
    . </span><span class="author"><span class="firstname">Klaus</span> <span class="surname">Kreft</span>. </span><span class="author"><span class="firstname">Angelika</span> <span class="surname">Langer</span>. </span><span class="publisher"><span class="publishername">
	C/C++ Users Journal
<<<<<<< HEAD
      . </span></span></p></div><div class="biblioentry" title="The C++ Programming Language"><a id="id564944"></a><p><span class="title"><i>The C++ Programming Language</i>. </span><span class="author"><span class="firstname">Bjarne</span> <span class="surname">Stroustrup</span>. </span><span class="copyright">Copyright © 2000 . </span><span class="pagenums">19.4 Allocators. </span><span class="publisher"><span class="publishername">
	Addison Wesley
      . </span></span></p></div><div class="biblioentry" title="Yalloc: A Recycling C++ Allocator"><a id="id564390"></a><p><span class="title"><i>Yalloc: A Recycling C++ Allocator</i>. </span><span class="author"><span class="firstname">Felix</span> <span class="surname">Yen</span>. </span></p></div></div></div><div class="section" title="auto_ptr"><div class="titlepage"><div><div><h3 class="title"><a id="std.util.memory.auto_ptr"></a>auto_ptr</h3></div></div></div><div class="section" title="Limitations"><div class="titlepage"><div><div><h4 class="title"><a id="auto_ptr.limitations"></a>Limitations</h4></div></div></div><p>Explaining all of the fun and delicious things that can
=======
      . </span></span></p></div><div class="biblioentry" title="The C++ Programming Language"><a id="id392077"></a><p><span class="title"><i>The C++ Programming Language</i>. </span><span class="author"><span class="firstname">Bjarne</span> <span class="surname">Stroustrup</span>. </span><span class="copyright">Copyright © 2000 . </span><span class="pagenums">19.4 Allocators. </span><span class="publisher"><span class="publishername">
	Addison Wesley
      . </span></span></p></div><div class="biblioentry" title="Yalloc: A Recycling C++ Allocator"><a id="id443714"></a><p><span class="title"><i>Yalloc: A Recycling C++ Allocator</i>. </span><span class="author"><span class="firstname">Felix</span> <span class="surname">Yen</span>. </span></p></div></div></div><div class="section" title="auto_ptr"><div class="titlepage"><div><div><h3 class="title"><a id="std.util.memory.auto_ptr"></a>auto_ptr</h3></div></div></div><div class="section" title="Limitations"><div class="titlepage"><div><div><h4 class="title"><a id="auto_ptr.limitations"></a>Limitations</h4></div></div></div><p>Explaining all of the fun and delicious things that can
>>>>>>> e8da5f64
   happen with misuse of the <code class="classname">auto_ptr</code> class
   template (called <acronym class="acronym">AP</acronym> here) would take some
   time. Suffice it to say that the use of <acronym class="acronym">AP</acronym>
   safely in the presence of copying has some subtleties.
   </p><p>
     The AP class is a really
      nifty idea for a smart pointer, but it is one of the dumbest of
      all the smart pointers -- and that's fine.
   </p><p>
     AP is not meant to be a supersmart solution to all resource
      leaks everywhere.  Neither is it meant to be an effective form
      of garbage collection (although it can help, a little bit).
      And it can <span class="emphasis"><em>not</em></span>be used for arrays!
   </p><p>
     <acronym class="acronym">AP</acronym> is meant to prevent nasty leaks in the
     presence of exceptions.  That's <span class="emphasis"><em>all</em></span>.  This
     code is AP-friendly:
   </p><pre class="programlisting">
    // Not a recommend naming scheme, but good for web-based FAQs.
    typedef std::auto_ptr&lt;MyClass&gt;  APMC;

    extern function_taking_MyClass_pointer (MyClass*);
    extern some_throwable_function ();

    void func (int data)
    {
	APMC  ap (new MyClass(data));

	some_throwable_function();   // this will throw an exception

	function_taking_MyClass_pointer (ap.get());
    }
   </pre><p>When an exception gets thrown, the instance of MyClass that's
      been created on the heap will be <code class="function">delete</code>'d as the stack is
      unwound past <code class="function">func()</code>.
   </p><p>Changing that code as follows is not <acronym class="acronym">AP</acronym>-friendly:
   </p><pre class="programlisting">
	APMC  ap (new MyClass[22]);
   </pre><p>You will get the same problems as you would without the use
      of <acronym class="acronym">AP</acronym>:
   </p><pre class="programlisting">
	char*  array = new char[10];       // array new...
	...
	delete array;                      // ...but single-object delete
   </pre><p>
     AP cannot tell whether the pointer you've passed at creation points
      to one or many things.  If it points to many things, you are about
      to die.  AP is trivial to write, however, so you could write your
      own <code class="code">auto_array_ptr</code> for that situation (in fact, this has
      been done many times; check the mailing lists, Usenet, Boost, etc).
   </p></div><div class="section" title="Use in Containers"><div class="titlepage"><div><div><h4 class="title"><a id="auto_ptr.using"></a>Use in Containers</h4></div></div></div><p>
  </p><p>All of the <a class="link" href="containers.html" title="Chapter 9.  Containers">containers</a>
      described in the standard library require their contained types
      to have, among other things, a copy constructor like this:
  </p><pre class="programlisting">
    struct My_Type
    {
	My_Type (My_Type const&amp;);
    };
   </pre><p>
     Note the const keyword; the object being copied shouldn't change.
     The template class <code class="code">auto_ptr</code> (called AP here) does not
     meet this requirement.  Creating a new AP by copying an existing
     one transfers ownership of the pointed-to object, which means that
     the AP being copied must change, which in turn means that the
     copy ctors of AP do not take const objects.
   </p><p>
     The resulting rule is simple: <span class="emphasis"><em>Never ever use a
     container of auto_ptr objects</em></span>. The standard says that
     <span class="quote">“<span class="quote">undefined</span>”</span> behavior is the result, but it is
     guaranteed to be messy.
   </p><p>
     To prevent you from doing this to yourself, the
      <a class="link" href="ext_compile_checks.html" title="Chapter 16. Compile Time Checks">concept checks</a> built
      in to this implementation will issue an error if you try to
      compile code like this:
   </p><pre class="programlisting">
    #include &lt;vector&gt;
    #include &lt;memory&gt;

    void f()
    {
	std::vector&lt; std::auto_ptr&lt;int&gt; &gt;   vec_ap_int;
    }
   </pre><p>
Should you try this with the checks enabled, you will see an error.
   </p></div></div><div class="section" title="shared_ptr"><div class="titlepage"><div><div><h3 class="title"><a id="std.util.memory.shared_ptr"></a>shared_ptr</h3></div></div></div><p>
The shared_ptr class template stores a pointer, usually obtained via new,
and implements shared ownership semantics.
</p><div class="section" title="Requirements"><div class="titlepage"><div><div><h4 class="title"><a id="shared_ptr.req"></a>Requirements</h4></div></div></div><p>
  </p><p>
    The standard deliberately doesn't require a reference-counted
    implementation, allowing other techniques such as a
    circular-linked-list.
  </p><p>
    At the time of writing the C++0x working paper doesn't mention how
    threads affect shared_ptr, but it is likely to follow the existing
    practice set by <code class="classname">boost::shared_ptr</code>.  The
    shared_ptr in libstdc++ is derived from Boost's, so the same rules
    apply.
  </p><p>
  </p></div><div class="section" title="Design Issues"><div class="titlepage"><div><div><h4 class="title"><a id="shared_ptr.design_issues"></a>Design Issues</h4></div></div></div><p>
The <code class="classname">shared_ptr</code> code is kindly donated to GCC by the Boost
project and the original authors of the code. The basic design and
algorithms are from Boost, the notes below describe details specific to
the GCC implementation. Names have been uglified in this implementation,
but the design should be recognisable to anyone familiar with the Boost
1.32 shared_ptr.
  </p><p>
The basic design is an abstract base class, <code class="code">_Sp_counted_base</code> that
does the reference-counting and calls virtual functions when the count
drops to zero.
Derived classes override those functions to destroy resources in a context
where the correct dynamic type is known. This is an application of the
technique known as type erasure.
<<<<<<< HEAD
  </p></div><div class="section" title="Implementation"><div class="titlepage"><div><div><h4 class="title"><a id="shared_ptr.impl"></a>Implementation</h4></div></div></div><div class="section" title="Class Hierarchy"><div class="titlepage"><div><div><h5 class="title"><a id="id536213"></a>Class Hierarchy</h5></div></div></div><p>
=======
  </p></div><div class="section" title="Implementation"><div class="titlepage"><div><div><h4 class="title"><a id="shared_ptr.impl"></a>Implementation</h4></div></div></div><div class="section" title="Class Hierarchy"><div class="titlepage"><div><div><h5 class="title"><a id="id389991"></a>Class Hierarchy</h5></div></div></div><p>
>>>>>>> e8da5f64
A <code class="classname">shared_ptr&lt;T&gt;</code> contains a pointer of
type <span class="type">T*</span> and an object of type
<code class="classname">__shared_count</code>. The shared_count contains a
pointer of type <span class="type">_Sp_counted_base*</span> which points to the
object that maintains the reference-counts and destroys the managed
resource.
    </p><div class="variablelist"><dl><dt><span class="term"><code class="classname">_Sp_counted_base&lt;Lp&gt;</code></span></dt><dd><p>
The base of the hierarchy is parameterized on the lock policy (see below.)
_Sp_counted_base doesn't depend on the type of pointer being managed,
it only maintains the reference counts and calls virtual functions when
the counts drop to zero. The managed object is destroyed when the last
strong reference is dropped, but the _Sp_counted_base itself must exist
until the last weak reference is dropped.
    </p></dd><dt><span class="term"><code class="classname">_Sp_counted_base_impl&lt;Ptr, Deleter, Lp&gt;</code></span></dt><dd><p>
Inherits from _Sp_counted_base and stores a pointer of type <span class="type">Ptr</span>
and a deleter of type <code class="code">Deleter</code>.  <code class="code">_Sp_deleter</code> is
used when the user doesn't supply a custom deleter. Unlike Boost's, this
default deleter is not "checked" because GCC already issues a warning if
<code class="function">delete</code> is used with an incomplete type.
This is the only derived type used by <code class="classname">shared_ptr&lt;Ptr&gt;</code>
and it is never used by <code class="classname">shared_ptr</code>, which uses one of
the following types, depending on how the shared_ptr is constructed.
    </p></dd><dt><span class="term"><code class="classname">_Sp_counted_ptr&lt;Ptr, Lp&gt;</code></span></dt><dd><p>
Inherits from _Sp_counted_base and stores a pointer of type <span class="type">Ptr</span>,
which is passed to <code class="function">delete</code> when the last reference is dropped.
This is the simplest form and is used when there is no custom deleter or
allocator.
    </p></dd><dt><span class="term"><code class="classname">_Sp_counted_deleter&lt;Ptr, Deleter, Alloc&gt;</code></span></dt><dd><p>
Inherits from _Sp_counted_ptr and adds support for custom deleter and
allocator. Empty Base Optimization is used for the allocator. This class
is used even when the user only provides a custom deleter, in which case
<code class="classname">allocator</code> is used as the allocator.
    </p></dd><dt><span class="term"><code class="classname">_Sp_counted_ptr_inplace&lt;Tp, Alloc, Lp&gt;</code></span></dt><dd><p>
Used by <code class="code">allocate_shared</code> and <code class="code">make_shared</code>.
Contains aligned storage to hold an object of type <span class="type">Tp</span>,
which is constructed in-place with placement <code class="function">new</code>.
Has a variadic template constructor allowing any number of arguments to
be forwarded to <span class="type">Tp</span>'s constructor.
Unlike the other <code class="classname">_Sp_counted_*</code> classes, this one is parameterized on the
type of object, not the type of pointer; this is purely a convenience
that simplifies the implementation slightly.
<<<<<<< HEAD
    </p></dd></dl></div></div><div class="section" title="Thread Safety"><div class="titlepage"><div><div><h5 class="title"><a id="id622537"></a>Thread Safety</h5></div></div></div><p>
The interface of <code class="classname">tr1::shared_ptr</code> was extended for C++0x
with support for rvalue-references and the other features from
N2351. As with other libstdc++ headers shared by TR1 and C++0x,
boost_shared_ptr.h uses conditional compilation, based on the macros
<code class="constant">_GLIBCXX_INCLUDE_AS_CXX0X</code> and
<code class="constant">_GLIBCXX_INCLUDE_AS_TR1</code>, to enable and disable
features.
    </p><p>
=======
    </p></dd></dl></div></div><div class="section" title="Thread Safety"><div class="titlepage"><div><div><h5 class="title"><a id="id388735"></a>Thread Safety</h5></div></div></div><p>
>>>>>>> e8da5f64
C++0x-only features are: rvalue-ref/move support, allocator support,
aliasing constructor, make_shared &amp; allocate_shared. Additionally,
the constructors taking <code class="classname">auto_ptr</code> parameters are
deprecated in C++0x mode.
    </p><p>
The
<a class="ulink" href="http://boost.org/libs/smart_ptr/shared_ptr.htm#ThreadSafety" target="_top">Thread
Safety</a> section of the Boost shared_ptr documentation says "shared_ptr
objects offer the same level of thread safety as built-in types."
The implementation must ensure that concurrent updates to separate shared_ptr
instances are correct even when those instances share a reference count e.g.
</p><pre class="programlisting">
shared_ptr&lt;A&gt; a(new A);
shared_ptr&lt;A&gt; b(a);

// Thread 1     // Thread 2
   a.reset();      b.reset();
</pre><p>
The dynamically-allocated object must be destroyed by exactly one of the
threads. Weak references make things even more interesting.
The shared state used to implement shared_ptr must be transparent to the
user and invariants must be preserved at all times.
The key pieces of shared state are the strong and weak reference counts.
Updates to these need to be atomic and visible to all threads to ensure
correct cleanup of the managed resource (which is, after all, shared_ptr's
job!)
On multi-processor systems memory synchronisation may be needed so that
reference-count updates and the destruction of the managed resource are
race-free.
</p><p>
The function <code class="function">_Sp_counted_base::_M_add_ref_lock()</code>, called when
obtaining a shared_ptr from a weak_ptr, has to test if the managed
resource still exists and either increment the reference count or throw
<code class="classname">bad_weak_ptr</code>.
In a multi-threaded program there is a potential race condition if the last
reference is dropped (and the managed resource destroyed) between testing
the reference count and incrementing it, which could result in a shared_ptr
pointing to invalid memory.
</p><p>
The Boost shared_ptr (as used in GCC) features a clever lock-free
algorithm to avoid the race condition, but this relies on the
processor supporting an atomic <span class="emphasis"><em>Compare-And-Swap</em></span>
instruction. For other platforms there are fall-backs using mutex
locks.  Boost (as of version 1.35) includes several different
implementations and the preprocessor selects one based on the
compiler, standard library, platform etc. For the version of
shared_ptr in libstdc++ the compiler and library are fixed, which
makes things much simpler: we have an atomic CAS or we don't, see Lock
Policy below for details.
<<<<<<< HEAD
</p></div><div class="section" title="Selecting Lock Policy"><div class="titlepage"><div><div><h5 class="title"><a id="id574548"></a>Selecting Lock Policy</h5></div></div></div><p>
=======
</p></div><div class="section" title="Selecting Lock Policy"><div class="titlepage"><div><div><h5 class="title"><a id="id480578"></a>Selecting Lock Policy</h5></div></div></div><p>
>>>>>>> e8da5f64
    </p><p>
There is a single <code class="classname">_Sp_counted_base</code> class,
which is a template parameterized on the enum
<span class="type">__gnu_cxx::_Lock_policy</span>.  The entire family of classes is
parameterized on the lock policy, right up to
<code class="classname">__shared_ptr</code>, <code class="classname">__weak_ptr</code> and
<code class="classname">__enable_shared_from_this</code>. The actual
<code class="classname">std::shared_ptr</code> class inherits from
<code class="classname">__shared_ptr</code> with the lock policy parameter
selected automatically based on the thread model and platform that
libstdc++ is configured for, so that the best available template
specialization will be used. This design is necessary because it would
not be conforming for <code class="classname">shared_ptr</code> to have an
extra template parameter, even if it had a default value.  The
available policies are:
    </p><div class="orderedlist"><ol class="orderedlist" type="1"><li class="listitem"><p>
       <span class="type">_S_Atomic</span>
       </p><p>
Selected when GCC supports a builtin atomic compare-and-swap operation
on the target processor (see <a class="ulink" href="http://gcc.gnu.org/onlinedocs/gcc/Atomic-Builtins.html" target="_top">Atomic
Builtins</a>.)  The reference counts are maintained using a lock-free
algorithm and GCC's atomic builtins, which provide the required memory
synchronisation.
       </p></li><li class="listitem"><p>
       <span class="type">_S_Mutex</span>
       </p><p>
The _Sp_counted_base specialization for this policy contains a mutex,
which is locked in add_ref_lock(). This policy is used when GCC's atomic
builtins aren't available so explicit memory barriers are needed in places.
       </p></li><li class="listitem"><p>
       <span class="type">_S_Single</span>
       </p><p>
This policy uses a non-reentrant add_ref_lock() with no locking. It is
used when libstdc++ is built without <code class="literal">--enable-threads</code>.
       </p></li></ol></div><p>
       For all three policies, reference count increments and
       decrements are done via the functions in
       <code class="filename">ext/atomicity.h</code>, which detect if the program
       is multi-threaded.  If only one thread of execution exists in
       the program then less expensive non-atomic operations are used.
<<<<<<< HEAD
     </p></div><div class="section" title="Dual C++0x and TR1 Implementation"><div class="titlepage"><div><div><h5 class="title"><a id="id552414"></a>Dual C++0x and TR1 Implementation</h5></div></div></div><p>
=======
     </p></div><div class="section" title="Dual C++0x and TR1 Implementation"><div class="titlepage"><div><div><h5 class="title"><a id="id399352"></a>Dual C++0x and TR1 Implementation</h5></div></div></div><p>
The interface of <code class="classname">tr1::shared_ptr</code> was extended for C++0x
with support for rvalue-references and the other features from N2351.
The <code class="classname">_Sp_counted_base</code> base class is implemented in
<code class="filename">tr1/boost_sp_shared_count.h</code> and is common to the TR1
and C++0x versions of <code class="classname">shared_ptr</code>.
</p><p>
>>>>>>> e8da5f64
The classes derived from <code class="classname">_Sp_counted_base</code> (see Class Hierarchy
above) and <code class="classname">__shared_count</code> are implemented separately for C++0x
and TR1, in <code class="filename">bits/shared_ptr.h</code> and
<code class="filename">tr1/shared_ptr.h</code> respectively.
</p><p>
The TR1 implementation is considered relatively stable, so is unlikely to
change unless bug fixes require it.  If the code that is common to both
C++0x and TR1 modes needs to diverge further then it might be necessary to
<<<<<<< HEAD
duplicate additional classes and only make changes to the C++0x versions.
</p></div><div class="section" title="Related functions and classes"><div class="titlepage"><div><div><h5 class="title"><a id="id530167"></a>Related functions and classes</h5></div></div></div><div class="variablelist"><dl><dt><span class="term"><code class="code">dynamic_pointer_cast</code>, <code class="code">static_pointer_cast</code>,
=======
duplicate <code class="classname">_Sp_counted_base</code> and only make changes to
the C++0x version.
</p></div><div class="section" title="Related functions and classes"><div class="titlepage"><div><div><h5 class="title"><a id="id404250"></a>Related functions and classes</h5></div></div></div><div class="variablelist"><dl><dt><span class="term"><code class="code">dynamic_pointer_cast</code>, <code class="code">static_pointer_cast</code>,
>>>>>>> e8da5f64
<code class="code">const_pointer_cast</code></span></dt><dd><p>
As noted in N2351, these functions can be implemented non-intrusively using
the alias constructor.  However the aliasing constructor is only available
in C++0x mode, so in TR1 mode these casts rely on three non-standard
constructors in shared_ptr and __shared_ptr.
In C++0x mode these constructors and the related tag types are not needed.
    </p></dd><dt><span class="term"><code class="code">enable_shared_from_this</code></span></dt><dd><p>
The clever overload to detect a base class of type
<code class="code">enable_shared_from_this</code> comes straight from Boost.
There is an extra overload for <code class="code">__enable_shared_from_this</code> to
work smoothly with <code class="code">__shared_ptr&lt;Tp, Lp&gt;</code> using any lock
policy.
    </p></dd><dt><span class="term"><code class="code">make_shared</code>, <code class="code">allocate_shared</code></span></dt><dd><p>
<code class="code">make_shared</code> simply forwards to <code class="code">allocate_shared</code>
with <code class="code">std::allocator</code> as the allocator.
Although these functions can be implemented non-intrusively using the
alias constructor, if they have access to the implementation then it is
possible to save storage and reduce the number of heap allocations. The
newly constructed object and the _Sp_counted_* can be allocated in a single
block and the standard says implementations are "encouraged, but not required,"
to do so. This implementation provides additional non-standard constructors
(selected with the type <code class="code">_Sp_make_shared_tag</code>) which create an
object of type <code class="code">_Sp_counted_ptr_inplace</code> to hold the new object.
The returned <code class="code">shared_ptr&lt;A&gt;</code> needs to know the address of the
new <code class="code">A</code> object embedded in the <code class="code">_Sp_counted_ptr_inplace</code>,
but it has no way to access it.
This implementation uses a "covert channel" to return the address of the
embedded object when <code class="code">get_deleter&lt;_Sp_make_shared_tag&gt;()</code>
is called.  Users should not try to use this.
As well as the extra constructors, this implementation also needs some
members of _Sp_counted_deleter to be protected where they could otherwise
be private.
<<<<<<< HEAD
    </p></dd></dl></div></div></div><div class="section" title="Use"><div class="titlepage"><div><div><h4 class="title"><a id="shared_ptr.using"></a>Use</h4></div></div></div><div class="section" title="Examples"><div class="titlepage"><div><div><h5 class="title"><a id="id558154"></a>Examples</h5></div></div></div><p>
      Examples of use can be found in the testsuite, under
      <code class="filename">testsuite/tr1/2_general_utilities/shared_ptr</code>.
    </p></div><div class="section" title="Unresolved Issues"><div class="titlepage"><div><div><h5 class="title"><a id="id558170"></a>Unresolved Issues</h5></div></div></div><p>
      The resolution to C++ Standard Library issue <a class="ulink" href="http://www.open-std.org/jtc1/sc22/wg21/docs/lwg-active.html#674" target="_top">674</a>,
      "shared_ptr interface changes for consistency with N1856" will
      need to be implemented after it is accepted into the working
      paper. Issue <a class="ulink" href="http://www.open-std.org/jtc1/sc22/wg21/docs/lwg-active.html#743" target="_top">743</a>
      might also require changes.
=======
    </p></dd></dl></div></div></div><div class="section" title="Use"><div class="titlepage"><div><div><h4 class="title"><a id="shared_ptr.using"></a>Use</h4></div></div></div><div class="section" title="Examples"><div class="titlepage"><div><div><h5 class="title"><a id="id478086"></a>Examples</h5></div></div></div><p>
      Examples of use can be found in the testsuite, under
      <code class="filename">testsuite/tr1/2_general_utilities/shared_ptr</code>,
      <code class="filename">testsuite/20_util/shared_ptr</code>
      and
      <code class="filename">testsuite/20_util/weak_ptr</code>.
    </p></div><div class="section" title="Unresolved Issues"><div class="titlepage"><div><div><h5 class="title"><a id="id397929"></a>Unresolved Issues</h5></div></div></div><p>
      The <span class="emphasis"><em><code class="classname">shared_ptr</code> atomic access</em></span>
      clause in the C++0x working draft is not implemented in GCC.
>>>>>>> e8da5f64
    </p><p>
      The <span class="type">_S_single</span> policy uses atomics when used in MT
      code, because it uses the same dispatcher functions that check
      <code class="function">__gthread_active_p()</code>. This could be
      addressed by providing template specialisations for some members
      of <code class="classname">_Sp_counted_base&lt;_S_single&gt;</code>.
    </p><p>
      Unlike Boost, this implementation does not use separate classes
      for the pointer+deleter and pointer+deleter+allocator cases in
      C++0x mode, combining both into _Sp_counted_deleter and using
      <code class="classname">allocator</code> when the user doesn't specify
      an allocator.  If it was found to be beneficial an additional
      class could easily be added.  With the current implementation,
      the _Sp_counted_deleter and __shared_count constructors taking a
      custom deleter but no allocator are technically redundant and
      could be removed, changing callers to always specify an
      allocator. If a separate pointer+deleter class was added the
      __shared_count constructor would be needed, so it has been kept
      for now.
    </p><p>
      The hack used to get the address of the managed object from
      <code class="function">_Sp_counted_ptr_inplace::_M_get_deleter()</code>
      is accessible to users. This could be prevented if
      <code class="function">get_deleter&lt;_Sp_make_shared_tag&gt;()</code>
      always returned NULL, since the hack only needs to work at a
      lower level, not in the public API. This wouldn't be difficult,
      but hasn't been done since there is no danger of accidental
      misuse: users already know they are relying on unsupported
      features if they refer to implementation details such as
      _Sp_make_shared_tag.
    </p><p>
      tr1::_Sp_deleter could be a private member of tr1::__shared_count but it
      would alter the ABI.
    </p></div></div><div class="section" title="Acknowledgments"><div class="titlepage"><div><div><h4 class="title"><a id="shared_ptr.ack"></a>Acknowledgments</h4></div></div></div><p>
    The original authors of the Boost shared_ptr, which is really nice
    code to work with, Peter Dimov in particular for his help and
    invaluable advice on thread safety.  Phillip Jordan and Paolo
    Carlini for the lock policy implementation.
<<<<<<< HEAD
  </p></div><div class="bibliography" title="Bibliography"><div class="titlepage"><div><div><h4 class="title"><a id="shared_ptr.biblio"></a>Bibliography</h4></div></div></div><div class="biblioentry"><a id="id569700"></a><p><span class="biblioid">
=======
  </p></div><div class="bibliography" title="Bibliography"><div class="titlepage"><div><div><h4 class="title"><a id="shared_ptr.biblio"></a>Bibliography</h4></div></div></div><div class="biblioentry"><a id="id444231"></a><p><span class="biblioid">
>>>>>>> e8da5f64
      <a class="ulink" href="http://www.open-std.org/jtc1/sc22/wg21/docs/papers/2007/n2351.htm" target="_top">
	<em class="citetitle">
	  Improving shared_ptr for C++0x, Revision 2
	</em>
      </a>
    . </span><span class="subtitle">
      N2351
<<<<<<< HEAD
    . </span></p></div><div class="biblioentry"><a id="id552965"></a><p><span class="biblioid">
=======
    . </span></p></div><div class="biblioentry"><a id="id444254"></a><p><span class="biblioid">
>>>>>>> e8da5f64
      <a class="ulink" href="http://open-std.org/jtc1/sc22/wg21/docs/papers/2007/n2456.html" target="_top">
	<em class="citetitle">
	  C++ Standard Library Active Issues List
	</em>
      </a>
    . </span><span class="subtitle">
      N2456
<<<<<<< HEAD
    . </span></p></div><div class="biblioentry"><a id="id552988"></a><p><span class="biblioid">
=======
    . </span></p></div><div class="biblioentry"><a id="id400755"></a><p><span class="biblioid">
>>>>>>> e8da5f64
      <a class="ulink" href="http://www.open-std.org/jtc1/sc22/wg21/docs/papers/2007/n2461.pdf" target="_top">
	<em class="citetitle">
	  Working Draft, Standard for Programming Language C++
	</em>
      </a>
    . </span><span class="subtitle">
      N2461
<<<<<<< HEAD
    . </span></p></div><div class="biblioentry"><a id="id554228"></a><p><span class="biblioid">
=======
    . </span></p></div><div class="biblioentry"><a id="id424141"></a><p><span class="biblioid">
>>>>>>> e8da5f64
      <a class="ulink" href="http://boost.org/libs/smart_ptr/shared_ptr.htm" target="_top">shared_ptr
	<em class="citetitle">
	  Boost C++ Libraries documentation, shared_ptr
	</em>
      </a>
    . </span><span class="subtitle">
      N2461
    . </span></p></div></div></div></div><div class="navfooter"><hr /><table width="100%" summary="Navigation footer"><tr><td width="40%" align="left"><a accesskey="p" href="pairs.html">Prev</a> </td><td width="20%" align="center"><a accesskey="u" href="utilities.html">Up</a></td><td width="40%" align="right"> <a accesskey="n" href="traits.html">Next</a></td></tr><tr><td width="40%" align="left" valign="top">Pairs </td><td width="20%" align="center"><a accesskey="h" href="../spine.html">Home</a></td><td width="40%" align="right" valign="top"> Traits</td></tr></table></div></body></html><|MERGE_RESOLUTION|>--- conflicted
+++ resolved
@@ -93,11 +93,7 @@
     or loading and unloading shared objects in memory. As such, using
     caching allocators on systems that do not support
     <code class="function">abi::__cxa_atexit</code> is not recommended.
-<<<<<<< HEAD
-  </p></div><div class="section" title="Implementation"><div class="titlepage"><div><div><h4 class="title"><a id="allocator.impl"></a>Implementation</h4></div></div></div><div class="section" title="Interface Design"><div class="titlepage"><div><div><h5 class="title"><a id="id585444"></a>Interface Design</h5></div></div></div><p>
-=======
   </p></div><div class="section" title="Implementation"><div class="titlepage"><div><div><h4 class="title"><a id="allocator.impl"></a>Implementation</h4></div></div></div><div class="section" title="Interface Design"><div class="titlepage"><div><div><h5 class="title"><a id="id377805"></a>Interface Design</h5></div></div></div><p>
->>>>>>> e8da5f64
      The only allocator interface that
      is supported is the standard C++ interface. As such, all STL
      containers have been adjusted, and all external allocators have
@@ -110,11 +106,7 @@
    </p><p>
      The base class that <code class="classname">allocator</code> is derived from
      may not be user-configurable.
-<<<<<<< HEAD
-</p></div><div class="section" title="Selecting Default Allocation Policy"><div class="titlepage"><div><div><h5 class="title"><a id="id571671"></a>Selecting Default Allocation Policy</h5></div></div></div><p>
-=======
 </p></div><div class="section" title="Selecting Default Allocation Policy"><div class="titlepage"><div><div><h5 class="title"><a id="id406368"></a>Selecting Default Allocation Policy</h5></div></div></div><p>
->>>>>>> e8da5f64
      It's difficult to pick an allocation strategy that will provide
    maximum utility, without excessively penalizing some behavior. In
    fact, it's difficult just deciding which typical actions to measure
@@ -151,11 +143,7 @@
      The current default choice for
      <code class="classname">allocator</code> is
      <code class="classname">__gnu_cxx::new_allocator</code>.
-<<<<<<< HEAD
-   </p></div><div class="section" title="Disabling Memory Caching"><div class="titlepage"><div><div><h5 class="title"><a id="id594539"></a>Disabling Memory Caching</h5></div></div></div><p>
-=======
    </p></div><div class="section" title="Disabling Memory Caching"><div class="titlepage"><div><div><h5 class="title"><a id="id394979"></a>Disabling Memory Caching</h5></div></div></div><p>
->>>>>>> e8da5f64
       In use, <code class="classname">allocator</code> may allocate and
       deallocate using implementation-specified strategies and
       heuristics. Because of this, every call to an allocator object's
@@ -320,19 +308,11 @@
 	 A high-performance allocator that uses a bit-map to keep track
 	 of the used and unused memory locations. It has its own
 	 documentation, found <a class="link" href="bitmap_allocator.html" title="bitmap_allocator">here</a>.
-<<<<<<< HEAD
-       </p></li></ol></div></div><div class="bibliography" title="Bibliography"><div class="titlepage"><div><div><h4 class="title"><a id="allocator.biblio"></a>Bibliography</h4></div></div></div><div class="biblioentry" title="ISO/IEC 14882:1998 Programming languages - C++"><a id="id577136"></a><p><span class="title"><i>
-    ISO/IEC 14882:1998 Programming languages - C++
-    </i>. </span>
-      isoc++_1998
-    <span class="pagenums">20.4 Memory. </span></p></div><div class="biblioentry"><a id="id577150"></a><p><span class="biblioid">
-=======
        </p></li></ol></div></div><div class="bibliography" title="Bibliography"><div class="titlepage"><div><div><h4 class="title"><a id="allocator.biblio"></a>Bibliography</h4></div></div></div><div class="biblioentry" title="ISO/IEC 14882:1998 Programming languages - C++"><a id="id399256"></a><p><span class="title"><i>
     ISO/IEC 14882:1998 Programming languages - C++
     </i>. </span>
       isoc++_1998
     <span class="pagenums">20.4 Memory. </span></p></div><div class="biblioentry"><a id="id399271"></a><p><span class="biblioid">
->>>>>>> e8da5f64
       <a class="ulink" href="http://www.drdobbs.com/cpp/184403759" target="_top">
 	<em class="citetitle">
 	  The Standard Librarian: What Are Allocators Good For?
@@ -340,31 +320,19 @@
       </a>
     . </span><span class="author"><span class="firstname">Matt</span> <span class="surname">Austern</span>. </span><span class="publisher"><span class="publishername">
 	C/C++ Users Journal
-<<<<<<< HEAD
-      . </span></span></p></div><div class="biblioentry"><a id="id621845"></a><p><span class="biblioid">
-=======
       . </span></span></p></div><div class="biblioentry"><a id="id405510"></a><p><span class="biblioid">
->>>>>>> e8da5f64
       <a class="ulink" href="http://www.cs.umass.edu/~emery/hoard/" target="_top">
 	<em class="citetitle">
 	  The Hoard Memory Allocator
 	</em>
       </a>
-<<<<<<< HEAD
-    . </span><span class="author"><span class="firstname">Emery</span> <span class="surname">Berger</span>. </span></p></div><div class="biblioentry"><a id="id553878"></a><p><span class="biblioid">
-=======
     . </span><span class="author"><span class="firstname">Emery</span> <span class="surname">Berger</span>. </span></p></div><div class="biblioentry"><a id="id451188"></a><p><span class="biblioid">
->>>>>>> e8da5f64
       <a class="ulink" href="http://www.cs.umass.edu/~emery/pubs/berger-oopsla2002.pdf" target="_top">
 	<em class="citetitle">
 	  Reconsidering Custom Memory Allocation
 	</em>
       </a>
-<<<<<<< HEAD
-    . </span><span class="author"><span class="firstname">Emery</span> <span class="surname">Berger</span>. </span><span class="author"><span class="firstname">Ben</span> <span class="surname">Zorn</span>. </span><span class="author"><span class="firstname">Kathryn</span> <span class="surname">McKinley</span>. </span><span class="copyright">Copyright © 2002 OOPSLA. </span></p></div><div class="biblioentry"><a id="id576265"></a><p><span class="biblioid">
-=======
     . </span><span class="author"><span class="firstname">Emery</span> <span class="surname">Berger</span>. </span><span class="author"><span class="firstname">Ben</span> <span class="surname">Zorn</span>. </span><span class="author"><span class="firstname">Kathryn</span> <span class="surname">McKinley</span>. </span><span class="copyright">Copyright © 2002 OOPSLA. </span></p></div><div class="biblioentry"><a id="id387032"></a><p><span class="biblioid">
->>>>>>> e8da5f64
       <a class="ulink" href="http://www.angelikalanger.com/Articles/C++Report/Allocators/Allocators.html" target="_top">
 	<em class="citetitle">
 	  Allocator Types
@@ -372,15 +340,9 @@
       </a>
     . </span><span class="author"><span class="firstname">Klaus</span> <span class="surname">Kreft</span>. </span><span class="author"><span class="firstname">Angelika</span> <span class="surname">Langer</span>. </span><span class="publisher"><span class="publishername">
 	C/C++ Users Journal
-<<<<<<< HEAD
-      . </span></span></p></div><div class="biblioentry" title="The C++ Programming Language"><a id="id564944"></a><p><span class="title"><i>The C++ Programming Language</i>. </span><span class="author"><span class="firstname">Bjarne</span> <span class="surname">Stroustrup</span>. </span><span class="copyright">Copyright © 2000 . </span><span class="pagenums">19.4 Allocators. </span><span class="publisher"><span class="publishername">
-	Addison Wesley
-      . </span></span></p></div><div class="biblioentry" title="Yalloc: A Recycling C++ Allocator"><a id="id564390"></a><p><span class="title"><i>Yalloc: A Recycling C++ Allocator</i>. </span><span class="author"><span class="firstname">Felix</span> <span class="surname">Yen</span>. </span></p></div></div></div><div class="section" title="auto_ptr"><div class="titlepage"><div><div><h3 class="title"><a id="std.util.memory.auto_ptr"></a>auto_ptr</h3></div></div></div><div class="section" title="Limitations"><div class="titlepage"><div><div><h4 class="title"><a id="auto_ptr.limitations"></a>Limitations</h4></div></div></div><p>Explaining all of the fun and delicious things that can
-=======
       . </span></span></p></div><div class="biblioentry" title="The C++ Programming Language"><a id="id392077"></a><p><span class="title"><i>The C++ Programming Language</i>. </span><span class="author"><span class="firstname">Bjarne</span> <span class="surname">Stroustrup</span>. </span><span class="copyright">Copyright © 2000 . </span><span class="pagenums">19.4 Allocators. </span><span class="publisher"><span class="publishername">
 	Addison Wesley
       . </span></span></p></div><div class="biblioentry" title="Yalloc: A Recycling C++ Allocator"><a id="id443714"></a><p><span class="title"><i>Yalloc: A Recycling C++ Allocator</i>. </span><span class="author"><span class="firstname">Felix</span> <span class="surname">Yen</span>. </span></p></div></div></div><div class="section" title="auto_ptr"><div class="titlepage"><div><div><h3 class="title"><a id="std.util.memory.auto_ptr"></a>auto_ptr</h3></div></div></div><div class="section" title="Limitations"><div class="titlepage"><div><div><h4 class="title"><a id="auto_ptr.limitations"></a>Limitations</h4></div></div></div><p>Explaining all of the fun and delicious things that can
->>>>>>> e8da5f64
    happen with misuse of the <code class="classname">auto_ptr</code> class
    template (called <acronym class="acronym">AP</acronym> here) would take some
    time. Suffice it to say that the use of <acronym class="acronym">AP</acronym>
@@ -496,11 +458,7 @@
 Derived classes override those functions to destroy resources in a context
 where the correct dynamic type is known. This is an application of the
 technique known as type erasure.
-<<<<<<< HEAD
-  </p></div><div class="section" title="Implementation"><div class="titlepage"><div><div><h4 class="title"><a id="shared_ptr.impl"></a>Implementation</h4></div></div></div><div class="section" title="Class Hierarchy"><div class="titlepage"><div><div><h5 class="title"><a id="id536213"></a>Class Hierarchy</h5></div></div></div><p>
-=======
   </p></div><div class="section" title="Implementation"><div class="titlepage"><div><div><h4 class="title"><a id="shared_ptr.impl"></a>Implementation</h4></div></div></div><div class="section" title="Class Hierarchy"><div class="titlepage"><div><div><h5 class="title"><a id="id389991"></a>Class Hierarchy</h5></div></div></div><p>
->>>>>>> e8da5f64
 A <code class="classname">shared_ptr&lt;T&gt;</code> contains a pointer of
 type <span class="type">T*</span> and an object of type
 <code class="classname">__shared_count</code>. The shared_count contains a
@@ -542,19 +500,7 @@
 Unlike the other <code class="classname">_Sp_counted_*</code> classes, this one is parameterized on the
 type of object, not the type of pointer; this is purely a convenience
 that simplifies the implementation slightly.
-<<<<<<< HEAD
-    </p></dd></dl></div></div><div class="section" title="Thread Safety"><div class="titlepage"><div><div><h5 class="title"><a id="id622537"></a>Thread Safety</h5></div></div></div><p>
-The interface of <code class="classname">tr1::shared_ptr</code> was extended for C++0x
-with support for rvalue-references and the other features from
-N2351. As with other libstdc++ headers shared by TR1 and C++0x,
-boost_shared_ptr.h uses conditional compilation, based on the macros
-<code class="constant">_GLIBCXX_INCLUDE_AS_CXX0X</code> and
-<code class="constant">_GLIBCXX_INCLUDE_AS_TR1</code>, to enable and disable
-features.
-    </p><p>
-=======
     </p></dd></dl></div></div><div class="section" title="Thread Safety"><div class="titlepage"><div><div><h5 class="title"><a id="id388735"></a>Thread Safety</h5></div></div></div><p>
->>>>>>> e8da5f64
 C++0x-only features are: rvalue-ref/move support, allocator support,
 aliasing constructor, make_shared &amp; allocate_shared. Additionally,
 the constructors taking <code class="classname">auto_ptr</code> parameters are
@@ -604,11 +550,7 @@
 shared_ptr in libstdc++ the compiler and library are fixed, which
 makes things much simpler: we have an atomic CAS or we don't, see Lock
 Policy below for details.
-<<<<<<< HEAD
-</p></div><div class="section" title="Selecting Lock Policy"><div class="titlepage"><div><div><h5 class="title"><a id="id574548"></a>Selecting Lock Policy</h5></div></div></div><p>
-=======
 </p></div><div class="section" title="Selecting Lock Policy"><div class="titlepage"><div><div><h5 class="title"><a id="id480578"></a>Selecting Lock Policy</h5></div></div></div><p>
->>>>>>> e8da5f64
     </p><p>
 There is a single <code class="classname">_Sp_counted_base</code> class,
 which is a template parameterized on the enum
@@ -649,9 +591,6 @@
        <code class="filename">ext/atomicity.h</code>, which detect if the program
        is multi-threaded.  If only one thread of execution exists in
        the program then less expensive non-atomic operations are used.
-<<<<<<< HEAD
-     </p></div><div class="section" title="Dual C++0x and TR1 Implementation"><div class="titlepage"><div><div><h5 class="title"><a id="id552414"></a>Dual C++0x and TR1 Implementation</h5></div></div></div><p>
-=======
      </p></div><div class="section" title="Dual C++0x and TR1 Implementation"><div class="titlepage"><div><div><h5 class="title"><a id="id399352"></a>Dual C++0x and TR1 Implementation</h5></div></div></div><p>
 The interface of <code class="classname">tr1::shared_ptr</code> was extended for C++0x
 with support for rvalue-references and the other features from N2351.
@@ -659,7 +598,6 @@
 <code class="filename">tr1/boost_sp_shared_count.h</code> and is common to the TR1
 and C++0x versions of <code class="classname">shared_ptr</code>.
 </p><p>
->>>>>>> e8da5f64
 The classes derived from <code class="classname">_Sp_counted_base</code> (see Class Hierarchy
 above) and <code class="classname">__shared_count</code> are implemented separately for C++0x
 and TR1, in <code class="filename">bits/shared_ptr.h</code> and
@@ -668,14 +606,9 @@
 The TR1 implementation is considered relatively stable, so is unlikely to
 change unless bug fixes require it.  If the code that is common to both
 C++0x and TR1 modes needs to diverge further then it might be necessary to
-<<<<<<< HEAD
-duplicate additional classes and only make changes to the C++0x versions.
-</p></div><div class="section" title="Related functions and classes"><div class="titlepage"><div><div><h5 class="title"><a id="id530167"></a>Related functions and classes</h5></div></div></div><div class="variablelist"><dl><dt><span class="term"><code class="code">dynamic_pointer_cast</code>, <code class="code">static_pointer_cast</code>,
-=======
 duplicate <code class="classname">_Sp_counted_base</code> and only make changes to
 the C++0x version.
 </p></div><div class="section" title="Related functions and classes"><div class="titlepage"><div><div><h5 class="title"><a id="id404250"></a>Related functions and classes</h5></div></div></div><div class="variablelist"><dl><dt><span class="term"><code class="code">dynamic_pointer_cast</code>, <code class="code">static_pointer_cast</code>,
->>>>>>> e8da5f64
 <code class="code">const_pointer_cast</code></span></dt><dd><p>
 As noted in N2351, these functions can be implemented non-intrusively using
 the alias constructor.  However the aliasing constructor is only available
@@ -708,17 +641,6 @@
 As well as the extra constructors, this implementation also needs some
 members of _Sp_counted_deleter to be protected where they could otherwise
 be private.
-<<<<<<< HEAD
-    </p></dd></dl></div></div></div><div class="section" title="Use"><div class="titlepage"><div><div><h4 class="title"><a id="shared_ptr.using"></a>Use</h4></div></div></div><div class="section" title="Examples"><div class="titlepage"><div><div><h5 class="title"><a id="id558154"></a>Examples</h5></div></div></div><p>
-      Examples of use can be found in the testsuite, under
-      <code class="filename">testsuite/tr1/2_general_utilities/shared_ptr</code>.
-    </p></div><div class="section" title="Unresolved Issues"><div class="titlepage"><div><div><h5 class="title"><a id="id558170"></a>Unresolved Issues</h5></div></div></div><p>
-      The resolution to C++ Standard Library issue <a class="ulink" href="http://www.open-std.org/jtc1/sc22/wg21/docs/lwg-active.html#674" target="_top">674</a>,
-      "shared_ptr interface changes for consistency with N1856" will
-      need to be implemented after it is accepted into the working
-      paper. Issue <a class="ulink" href="http://www.open-std.org/jtc1/sc22/wg21/docs/lwg-active.html#743" target="_top">743</a>
-      might also require changes.
-=======
     </p></dd></dl></div></div></div><div class="section" title="Use"><div class="titlepage"><div><div><h4 class="title"><a id="shared_ptr.using"></a>Use</h4></div></div></div><div class="section" title="Examples"><div class="titlepage"><div><div><h5 class="title"><a id="id478086"></a>Examples</h5></div></div></div><p>
       Examples of use can be found in the testsuite, under
       <code class="filename">testsuite/tr1/2_general_utilities/shared_ptr</code>,
@@ -728,7 +650,6 @@
     </p></div><div class="section" title="Unresolved Issues"><div class="titlepage"><div><div><h5 class="title"><a id="id397929"></a>Unresolved Issues</h5></div></div></div><p>
       The <span class="emphasis"><em><code class="classname">shared_ptr</code> atomic access</em></span>
       clause in the C++0x working draft is not implemented in GCC.
->>>>>>> e8da5f64
     </p><p>
       The <span class="type">_S_single</span> policy uses atomics when used in MT
       code, because it uses the same dispatcher functions that check
@@ -767,11 +688,7 @@
     code to work with, Peter Dimov in particular for his help and
     invaluable advice on thread safety.  Phillip Jordan and Paolo
     Carlini for the lock policy implementation.
-<<<<<<< HEAD
-  </p></div><div class="bibliography" title="Bibliography"><div class="titlepage"><div><div><h4 class="title"><a id="shared_ptr.biblio"></a>Bibliography</h4></div></div></div><div class="biblioentry"><a id="id569700"></a><p><span class="biblioid">
-=======
   </p></div><div class="bibliography" title="Bibliography"><div class="titlepage"><div><div><h4 class="title"><a id="shared_ptr.biblio"></a>Bibliography</h4></div></div></div><div class="biblioentry"><a id="id444231"></a><p><span class="biblioid">
->>>>>>> e8da5f64
       <a class="ulink" href="http://www.open-std.org/jtc1/sc22/wg21/docs/papers/2007/n2351.htm" target="_top">
 	<em class="citetitle">
 	  Improving shared_ptr for C++0x, Revision 2
@@ -779,11 +696,7 @@
       </a>
     . </span><span class="subtitle">
       N2351
-<<<<<<< HEAD
-    . </span></p></div><div class="biblioentry"><a id="id552965"></a><p><span class="biblioid">
-=======
     . </span></p></div><div class="biblioentry"><a id="id444254"></a><p><span class="biblioid">
->>>>>>> e8da5f64
       <a class="ulink" href="http://open-std.org/jtc1/sc22/wg21/docs/papers/2007/n2456.html" target="_top">
 	<em class="citetitle">
 	  C++ Standard Library Active Issues List
@@ -791,11 +704,7 @@
       </a>
     . </span><span class="subtitle">
       N2456
-<<<<<<< HEAD
-    . </span></p></div><div class="biblioentry"><a id="id552988"></a><p><span class="biblioid">
-=======
     . </span></p></div><div class="biblioentry"><a id="id400755"></a><p><span class="biblioid">
->>>>>>> e8da5f64
       <a class="ulink" href="http://www.open-std.org/jtc1/sc22/wg21/docs/papers/2007/n2461.pdf" target="_top">
 	<em class="citetitle">
 	  Working Draft, Standard for Programming Language C++
@@ -803,11 +712,7 @@
       </a>
     . </span><span class="subtitle">
       N2461
-<<<<<<< HEAD
-    . </span></p></div><div class="biblioentry"><a id="id554228"></a><p><span class="biblioid">
-=======
     . </span></p></div><div class="biblioentry"><a id="id424141"></a><p><span class="biblioid">
->>>>>>> e8da5f64
       <a class="ulink" href="http://boost.org/libs/smart_ptr/shared_ptr.htm" target="_top">shared_ptr
 	<em class="citetitle">
 	  Boost C++ Libraries documentation, shared_ptr

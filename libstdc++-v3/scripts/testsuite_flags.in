#!/bin/sh

#
# This script computes the various flags needed to run GNU C++ testsuites
# (compiler specific as well as library specific). 
#
# Written by Benjamin Kosnik <bkoz@redhat.com>
#            Gabriel Dos Reis <gdr@codesourcery.com>
#

# Print a message saying how this script is intended to be invoked
print_usage() {
    cat <<EOF
Usage: 
    testsuite_flags --install-includes
		    --build-includes
		    --build-cxx
		    --install-cxx
		    --cxxflags
		    --cxxpchflags
		    --cxxldflags
EOF
}

# Establish configure-generated directory structure.
BUILD_DIR=@glibcxx_builddir@
SRC_DIR=@glibcxx_srcdir@
PREFIX_DIR=@glibcxx_prefixdir@
query=$1

case ${query} in
    --install-includes)
      INCLUDES="-I${SRC_DIR}/testsuite/util"
      echo ${INCLUDES}
      ;;
    --build-includes)
      INCLUDES="-nostdinc++ @GLIBCXX_INCLUDES@ 
                -I${SRC_DIR}/include/backward -I${SRC_DIR}/testsuite/util"
      echo ${INCLUDES}
      ;;
    --install-cxx)
      CXX=${PREFIX_DIR}/bin/g++
      echo ${CXX}
      ;;
    --build-cxx)
      CXX_build="@CXX@"
      CXX=`echo "$CXX_build" | sed 's,gcc/xgcc ,gcc/g++ ,'`
      echo ${CXX}
      ;;
    --cxxflags)
      CXXFLAGS_save="-g -O2 -D_GLIBCXX_ASSERT"
      CXXFLAGS_config='@SECTION_FLAGS@ -fmessage-length=0 
<<<<<<< HEAD
 		      @EXTRA_CXX_FLAGS@ '
=======
 		      @CXXFLAGS@ @EXTRA_CXX_FLAGS@ '
>>>>>>> f8383f28
      echo ${CXXFLAGS_save} ${CXXFLAGS_config}
      ;;
    --cxxpchflags)
      PCHFLAGS="@glibcxx_PCHFLAGS@"
      echo ${PCHFLAGS}
      ;;
    --cxxldflags)
      SECTIONLDFLAGS="@SECTION_LDFLAGS@"
      echo ${SECTIONLDFLAGS}
      ;;
    *)
      print_usage
      ;;
esac

exit 0<|MERGE_RESOLUTION|>--- conflicted
+++ resolved
@@ -50,11 +50,7 @@
     --cxxflags)
       CXXFLAGS_save="-g -O2 -D_GLIBCXX_ASSERT"
       CXXFLAGS_config='@SECTION_FLAGS@ -fmessage-length=0 
-<<<<<<< HEAD
- 		      @EXTRA_CXX_FLAGS@ '
-=======
  		      @CXXFLAGS@ @EXTRA_CXX_FLAGS@ '
->>>>>>> f8383f28
       echo ${CXXFLAGS_save} ${CXXFLAGS_config}
       ;;
     --cxxpchflags)

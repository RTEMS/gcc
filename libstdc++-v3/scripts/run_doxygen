#!/bin/bash

# Runs doxygen and massages the output files.
<<<<<<< HEAD
# Copyright (C) 2001, 2002, 2003, 2004, 2008, 2009, 2010
=======
# Copyright (C) 2001, 2002, 2003, 2004, 2008, 2009, 2010, 2011
>>>>>>> 03d20231
# Free Software Foundation, Inc.
#
# Synopsis:  run_doxygen --mode=[html|latex|man|xml] --host_alias=<alias> \
#                        v3srcdir \
#                        v3builddir \
#                        shortname
#
# Originally hacked together by Phil Edwards <pme@gcc.gnu.org>


# We can check now that the version of doxygen is >= this variable.
<<<<<<< HEAD
DOXYVER=1.6.1
=======
DOXYVER=1.7.0
>>>>>>> 03d20231

find_doxygen() {
    local -r v_required=`echo $DOXYVER |  \
		awk -F. '{if(NF<3)$3=0;print ($1*100+$2)*100+$3}'`
    local testing_version doxygen maybedoxy v_found
    # thank you goat book
    set `IFS=:; X="$PATH:/usr/local/bin:/bin:/usr/bin"; echo $X`
    for dir
    do
      # AC_EXEEXT could come in useful here
      maybedoxy="$dir/doxygen"
      test -f "$maybedoxy" && testing_version=`$maybedoxy --version`
      if test -n "$testing_version"; then
       v_found=`echo $testing_version |  \
		awk -F. '{if(NF<3)$3=0;print ($1*100+$2)*100+$3}'`
       if test $v_found -ge $v_required; then
	 doxygen="$maybedoxy"
	 break
       fi
      fi
    done
    if test -z "$doxygen"; then
	echo run_doxygen error:  Could not find Doxygen $DOXYVER in path. 1>&2
	print_usage
    fi
    # We need to use other tools from the same package/version.
    echo :: Using Doxygen tools from ${dir}.
    PATH=$dir:$PATH
    hash -r
}

print_usage() {
    cat 1>&2 <<EOF
Usage:  run_doxygen --mode=MODE --host_alias=BUILD_ALIAS [<options>]
		    <v3-src-dir> <v3-build-dir> <shortnamesp>
      MODE is one of:
	  html           Generate user-level HTML library documentation.
	  man            Generate user-level man pages.
	  xml            Generate user-level XML pages.
	  latex          Generate user-level LaTeX pages.

      BUILD_ALIAS is the GCC build alias set at configure time.

Note:  Requires Doxygen ${DOXYVER} or later; get it at
       ftp://ftp.stack.nl/pub/users/dimitri/doxygen-${DOXYVER}.src.tar.gz

EOF
    exit 1
}

parse_options() {
  for o
  do
    # Blatantly ripped from autoconf, er, I mean, "gratefully standing
    # on the shoulders of those giants who have gone before us."
    case "$o" in
      -*=*) arg=`echo "$o" | sed 's/[-_a-zA-Z0-9]*=//'` ;;
      *) arg= ;;
    esac

    case "$o" in
      --mode=*)
	mode=$arg ;;
      --host_alias=*)
	host_alias=$arg ;;
      --mode | --host_alias | --help | -h)
	print_usage ;;
      *)
	# this turned out to be a mess, maybe change to --srcdir=, etc
	if test $srcdir = unset; then
	  srcdir=$o
	elif test $outdir = unset; then
	  builddir=${o}
	  outdir=${o}/doc/doxygen
	elif test $shortname = unset; then
	  shortname=$o
	else
	  echo run_doxygen error:  Too many arguments 1>&2
	  exit 1
	fi
	;;
      esac
  done
}


# script begins here
mode=unset
host_alias=unset
srcdir=unset
outdir=unset
shortname=unset
do_html=false
do_man=false
do_xml=false
do_latex=false
enabled_sections=
generate_tagfile=
DATEtext=`date '+%Y-%m-%d'`

# Show how this script is called.
echo run_doxygen $*

parse_options $*
find_doxygen

if test $srcdir = unset || test $outdir = unset || test $mode = unset || test $shortname = unset || test $host_alias = unset; then
    # this could be better
    echo run_doxygen error:  You have not given enough information...! 1>&2
    print_usage
fi

case x"$mode" in
    xhtml)
      do_html=true
      enabled_sections=maint
      generate_tagfile="$outdir/html/libstdc++.tag"
      ;;
    xlatex)
      do_latex=true
      enabled_sections=maint
      ;;
    xman)
      do_man=true
      ;;
    xxml)
      do_xml=true
      enabled_sections=maint
      ;;
    *)
      echo run_doxygen error:  $mode is an invalid mode 1>&2
      exit 1 ;;
esac

case x"$shortname" in
    xYES)
      ;;
    xNO)
      ;;
    *)
      echo run_doxygen error:  $shortname is invalid 1>&2
      exit 1 ;;
esac


mkdir -p $outdir
chmod u+w $outdir

# Run it
(
    set -e
    cd $builddir
    sed -e "s=@outdir@=${outdir}=g" \
	-e "s=@srcdir@=${srcdir}=g" \
	-e "s=@shortname@=${shortname}=g" \
	-e "s=@builddir@=${builddir}=g" \
	-e "s=@host_alias@=${host_alias}=g" \
	-e "s=@enabled_sections@=${enabled_sections}=" \
	-e "s=@do_html@=${do_html}=" \
	-e "s=@do_latex@=${do_latex}=" \
	-e "s=@do_man@=${do_man}=" \
	-e "s=@do_xml@=${do_xml}=" \
	-e "s=@generate_tagfile@=${generate_tagfile}=" \
	${srcdir}/doc/doxygen/user.cfg.in > ${outdir}/${mode}.cfg
    echo :: NOTE that this may take some time...
    echo doxygen ${outdir}/${mode}.cfg
    doxygen ${outdir}/${mode}.cfg
)
ret=$?
test $ret -ne 0 && exit $ret

if $do_xml; then
    echo ::
    echo :: XML pages begin with
    echo :: ${outdir}/xml/index.xml
fi

if $do_latex; then
    cd ${outdir}/${mode}

    # Also drop in the header file and style sheet
    doxygen -w latex header.tex doxygen.sty
    
    echo ::
    echo :: LaTeX pages begin with
    echo :: ${outdir}/latex/refman.tex
fi
    
if $do_html; then
  cd ${outdir}/${mode}

  #doxytag -t libstdc++.tag . > /dev/null 2>&1
  sed -e '/<path>/d' libstdc++.tag > TEMP
  mv TEMP libstdc++.tag

  sed -e "s=@DATE@=${DATEtext}=" \
      ${srcdir}/doc/doxygen/mainpage.html > index.html

  # The following bit of line noise changes annoying
  #   std::foo < typename _Ugly1, typename _Ugly2, .... _DefaultUgly17 >
  # to user-friendly
  #   std::foo
  # in the major "Compound List" page.
  sed -e 's=\(::[[:alnum:]_]*\)&lt; .* &gt;=\1=' annotated.html > annstrip.html
  mv annstrip.html annotated.html

  cp ${srcdir}/doc/doxygen/tables.html tables.html

  echo ::
  echo :: HTML pages begin with
  echo :: ${outdir}/html/index.html
fi

# Mess with the man pages.  We don't need documentation of the internal
# headers, since the man pages for those contain nothing useful anyhow.  The
# man pages for doxygen modules need to be renamed (or deleted).  And the
# generated #include lines need to be changed from the internal names to the
# standard ones (e.g., "#include <stl_tempbuf.h>" -> "#include <memory>").
if $do_man; then
echo ::
echo :: Fixing up the man pages...
cd $outdir/man/man3

# File names with embedded spaces (EVIL!) need to be....?  renamed or removed?
find . -name "* *" -print0 | xargs -0r rm        # requires GNU tools

# man pages are for functions/types/other entities, not source files
# directly.  who the heck would type "man foo.h" anyhow?
find . -name "[a-z]*" -a ! -name "std_*" -print | xargs rm
rm -f *.h.3 *.hpp.3 *config* *.cc.3 *.tcc.3 *_t.3
#rm ext_*.3 tr1_*.3 debug_*.3

# this is used to examine what we would have deleted, for debugging
#mkdir trash
#find . -name "[a-z]*" -a ! -name "std_*" -print | xargs -i mv {} trash
#mv *.h.3 *config* *.cc.3 *.tcc.3 *_t.3  trash

# Standardize the displayed header names.  If anyone who knows perl cares
# enough to rewrite all this, feel free.  This only gets run once a century,
# and I'm off getting coffee then anyhow, so I didn't care enough to make
# this super-fast.
g++ ${srcdir}/doc/doxygen/stdheader.cc -o ./stdheader
problematic=`egrep -l '#include <.*_.*>' [a-z]*.3`
for f in $problematic; do
    # this is also slow, but safe and easy to debug
    oldh=`sed -n '/fC#include </s/.*<\(.*\)>.*/\1/p' $f`
    newh=`echo $oldh | ./stdheader`
    sed "s=${oldh}=${newh}=" $f > TEMP
    mv TEMP $f
done
rm stdheader

# Some of the pages for generated modules have text that confuses certain
# implementations of man(1), e.g., Linux's.  We need to have another top-level
# *roff tag to /stop/ the .SH NAME entry.
problematic=`egrep --files-without-match '^\.SH SYNOPSIS' [A-Z]*.3`
#problematic='Containers.3 Sequences.3 Assoc_containers.3 Iterator_types.3'

for f in $problematic; do
    sed '/^\.SH NAME/{
n
a\
\
.SH SYNOPSIS
    }' $f > TEMP
    mv TEMP $f
done

# Also, break this (generated) line up.  It's ugly as sin.
problematic=`grep -l '[^^]Definition at line' *.3`
for f in $problematic; do
    sed 's/Definition at line/\
.PP\
&/'  $f > TEMP
    mv TEMP $f
done

cp ${srcdir}/doc/doxygen/Intro.3 C++Intro.3

# Why didn't I do this at the start?  Were rabid weasels eating my brain?
# Who the fsck would "man std_vector" when the class isn't named that?

# First, deal with nested namespaces.
for f in *chrono_*; do
    newname=`echo $f | sed 's/chrono_/chrono::/'`
    mv $f $newname
done
for f in *__debug_*; do
    newname=`echo $f | sed 's/__debug_/__debug::/'`
    mv $f $newname
done
for f in *decimal_*; do
    newname=`echo $f | sed 's/decimal_/decimal::/'`
    mv $f $newname
done
for f in *__detail_*; do
    newname=`echo $f | sed 's/__detail_/__detail::/'`
    mv $f $newname
done
for f in *__parallel_*; do
    newname=`echo $f | sed 's/__parallel_/__parallel::/'`
    mv $f $newname
done
for f in *__profile_*; do
    newname=`echo $f | sed 's/__profile_/__profile::/'`
    mv $f $newname
done
for f in *__atomic0_*; do
    newname=`echo $f | sed 's/__atomic0_/__atomic0::/'`
    mv $f $newname
done
for f in *__atomic2_*; do
    newname=`echo $f | sed 's/__atomic2_/__atomic2::/'`
    mv $f $newname
done

# Then, clean up other top-level namespaces.
for f in std_tr1_*; do
    newname=`echo $f | sed 's/^std_tr1_/std::tr1::/'`
    mv $f $newname
done
for f in std_*; do
    newname=`echo $f | sed 's/^std_/std::/'`
    mv $f $newname
done
for f in __gnu_cxx_*; do
    newname=`echo $f | sed 's/^__gnu_cxx_/__gnu_cxx::/'`
    mv $f $newname
done
for f in __gnu_debug_*; do
    newname=`echo $f | sed 's/^__gnu_debug_/__gnu_debug::/'`
    mv $f $newname
done
for f in __gnu_parallel_*; do
    newname=`echo $f | sed 's/^__gnu_parallel_/__gnu_parallel::/'`
    mv $f $newname
done
for f in __gnu_profile_*; do
    newname=`echo $f | sed 's/^__gnu_profile_/__gnu_profile::/'`
    mv $f $newname
done
for f in __gnu_pbds_*; do
    newname=`echo $f | sed 's/^__gnu_pbds_/__gnu_pbds::/'`
    mv $f $newname
done
for f in __cxxabiv1_*; do
    newname=`echo $f | sed 's/^__cxxabiv1_/abi::/'`
    mv $f $newname
done

# Then piecemeal nested classes
for f in *__future_base_*; do
    newname=`echo $f | sed 's/__future_base_/__future_base::/'`
    mv $f $newname
done



# Generic removal bits, where there are things in the generated man
# pages that need to be killed.
for f in *_libstdc__-v3_*; do
    rm $f
done

for f in *_src_*; do
    rm $f
done


# Also, for some reason, typedefs don't get their own man pages.  Sigh.
for f in ios streambuf istream ostream iostream stringbuf \
	 istringstream ostringstream stringstream filebuf ifstream \
	 ofstream fstream string;
do
    echo ".so man3/std::basic_${f}.3" > std::${f}.3
    echo ".so man3/std::basic_${f}.3" > std::w${f}.3
done

echo ::
echo :: Man pages in ${outdir}/man
fi

# all done
echo ::

exit 0<|MERGE_RESOLUTION|>--- conflicted
+++ resolved
@@ -1,11 +1,7 @@
 #!/bin/bash
 
 # Runs doxygen and massages the output files.
-<<<<<<< HEAD
-# Copyright (C) 2001, 2002, 2003, 2004, 2008, 2009, 2010
-=======
 # Copyright (C) 2001, 2002, 2003, 2004, 2008, 2009, 2010, 2011
->>>>>>> 03d20231
 # Free Software Foundation, Inc.
 #
 # Synopsis:  run_doxygen --mode=[html|latex|man|xml] --host_alias=<alias> \
@@ -17,11 +13,7 @@
 
 
 # We can check now that the version of doxygen is >= this variable.
-<<<<<<< HEAD
-DOXYVER=1.6.1
-=======
 DOXYVER=1.7.0
->>>>>>> 03d20231
 
 find_doxygen() {
     local -r v_required=`echo $DOXYVER |  \

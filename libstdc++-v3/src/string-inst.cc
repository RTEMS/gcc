--- conflicted
+++ resolved
@@ -77,13 +77,6 @@
     S::_S_construct(const C*, const C*, const allocator<C>&,
 		    forward_iterator_tag);
 
-<<<<<<< HEAD
-  // Used in str::find.
-  template
-    const C*
-    search(const C*, const C*, const C*, const C*, bool(*)(const C&, const C&));
-=======
->>>>>>> f8383f28
 _GLIBCXX_END_NAMESPACE
 
 _GLIBCXX_BEGIN_NAMESPACE(__gnu_cxx)

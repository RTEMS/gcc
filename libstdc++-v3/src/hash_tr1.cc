--- conflicted
+++ resolved
@@ -30,9 +30,6 @@
   namespace tr1 
   {
 #include "hash-long-double-aux.cc"
-<<<<<<< HEAD
-#include "hash-string-aux.cc"
-=======
 
 #ifndef _GLIBCXX_LONG_DOUBLE_COMPAT_IMPL
   template<>
@@ -57,6 +54,5 @@
     { return _Fnv_hash::hash(__s.data(), __s.length() * sizeof(wchar_t)); }
 #endif
 #endif
->>>>>>> 6e7f08ad
   }
 }
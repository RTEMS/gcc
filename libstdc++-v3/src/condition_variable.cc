--- conflicted
+++ resolved
@@ -84,11 +84,7 @@
 
   condition_variable_any::~condition_variable_any() throw ()
   { }
-<<<<<<< HEAD
-}
-=======
 
 _GLIBCXX_END_NAMESPACE
->>>>>>> b56a5220
 
 #endif // _GLIBCXX_HAS_GTHREADS && _GLIBCXX_USE_C99_STDINT_TR1
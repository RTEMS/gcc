// RB tree utilities implementation -*- C++ -*-

// Copyright (C) 2003, 2005, 2009 Free Software Foundation, Inc.
//
// This file is part of the GNU ISO C++ Library.  This library is free
// software; you can redistribute it and/or modify it under the
// terms of the GNU General Public License as published by the
// Free Software Foundation; either version 3, or (at your option)
// any later version.

// This library is distributed in the hope that it will be useful,
// but WITHOUT ANY WARRANTY; without even the implied warranty of
// MERCHANTABILITY or FITNESS FOR A PARTICULAR PURPOSE.  See the
// GNU General Public License for more details.

// Under Section 7 of GPL version 3, you are granted additional
// permissions described in the GCC Runtime Library Exception, version
// 3.1, as published by the Free Software Foundation.

// You should have received a copy of the GNU General Public License and
// a copy of the GCC Runtime Library Exception along with this program;
// see the files COPYING3 and COPYING.RUNTIME respectively.  If not, see
// <http://www.gnu.org/licenses/>.

/*
 *
 * Copyright (c) 1996,1997
 * Silicon Graphics Computer Systems, Inc.
 *
 * Permission to use, copy, modify, distribute and sell this software
 * and its documentation for any purpose is hereby granted without fee,
 * provided that the above copyright notice appear in all copies and
 * that both that copyright notice and this permission notice appear
 * in supporting documentation.  Silicon Graphics makes no
 * representations about the suitability of this software for any
 * purpose.  It is provided "as is" without express or implied warranty.
 *
 *
 * Copyright (c) 1994
 * Hewlett-Packard Company
 *
 * Permission to use, copy, modify, distribute and sell this software
 * and its documentation for any purpose is hereby granted without fee,
 * provided that the above copyright notice appear in all copies and
 * that both that copyright notice and this permission notice appear
 * in supporting documentation.  Hewlett-Packard Company makes no
 * representations about the suitability of this software for any
 * purpose.  It is provided "as is" without express or implied warranty.
 *
 *
 */

#include <bits/stl_tree.h>

_GLIBCXX_BEGIN_NAMESPACE(std)

  _Rb_tree_node_base*
  _Rb_tree_increment(_Rb_tree_node_base* __x) throw ()
  {
    if (__x->_M_right != 0) 
      {
        __x = __x->_M_right;
        while (__x->_M_left != 0)
          __x = __x->_M_left;
      }
    else 
      {
        _Rb_tree_node_base* __y = __x->_M_parent;
        while (__x == __y->_M_right) 
          {
            __x = __y;
            __y = __y->_M_parent;
          }
        if (__x->_M_right != __y)
          __x = __y;
      }
    return __x;
  }

  const _Rb_tree_node_base*
  _Rb_tree_increment(const _Rb_tree_node_base* __x) throw ()
  {
    return _Rb_tree_increment(const_cast<_Rb_tree_node_base*>(__x));
  }

  _Rb_tree_node_base*
  _Rb_tree_decrement(_Rb_tree_node_base* __x) throw ()
  {
    if (__x->_M_color == _S_red 
        && __x->_M_parent->_M_parent == __x)
      __x = __x->_M_right;
    else if (__x->_M_left != 0) 
      {
        _Rb_tree_node_base* __y = __x->_M_left;
        while (__y->_M_right != 0)
          __y = __y->_M_right;
        __x = __y;
      }
    else 
      {
        _Rb_tree_node_base* __y = __x->_M_parent;
        while (__x == __y->_M_left) 
          {
            __x = __y;
            __y = __y->_M_parent;
          }
        __x = __y;
      }
    return __x;
  }

  const _Rb_tree_node_base*
  _Rb_tree_decrement(const _Rb_tree_node_base* __x) throw ()
  {
    return _Rb_tree_decrement(const_cast<_Rb_tree_node_base*>(__x));
  }

  static void 
<<<<<<< HEAD
  _Rb_tree_rotate_left(_Rb_tree_node_base* const __x, 
		       _Rb_tree_node_base*& __root)
=======
  local_Rb_tree_rotate_left(_Rb_tree_node_base* const __x, 
		             _Rb_tree_node_base*& __root)
>>>>>>> 1cf1c842
  {
    _Rb_tree_node_base* const __y = __x->_M_right;

    __x->_M_right = __y->_M_left;
    if (__y->_M_left !=0)
      __y->_M_left->_M_parent = __x;
    __y->_M_parent = __x->_M_parent;
    
    if (__x == __root)
      __root = __y;
    else if (__x == __x->_M_parent->_M_left)
      __x->_M_parent->_M_left = __y;
    else
      __x->_M_parent->_M_right = __y;
    __y->_M_left = __x;
    __x->_M_parent = __y;
  }

<<<<<<< HEAD
  static void 
  _Rb_tree_rotate_right(_Rb_tree_node_base* const __x, 
			_Rb_tree_node_base*& __root)
=======
  /* Static keyword was missing on _Rb_tree_rotate_left.
     Export the symbol for backward compatibility until
     next ABI change.  */
  void 
  _Rb_tree_rotate_left(_Rb_tree_node_base* const __x, 
		       _Rb_tree_node_base*& __root)
  {
    local_Rb_tree_rotate_left (__x, __root);
  }

  static void 
  local_Rb_tree_rotate_right(_Rb_tree_node_base* const __x, 
			     _Rb_tree_node_base*& __root)
>>>>>>> 1cf1c842
  {
    _Rb_tree_node_base* const __y = __x->_M_left;

    __x->_M_left = __y->_M_right;
    if (__y->_M_right != 0)
      __y->_M_right->_M_parent = __x;
    __y->_M_parent = __x->_M_parent;

    if (__x == __root)
      __root = __y;
    else if (__x == __x->_M_parent->_M_right)
      __x->_M_parent->_M_right = __y;
    else
      __x->_M_parent->_M_left = __y;
    __y->_M_right = __x;
    __x->_M_parent = __y;
  }

  /* Static keyword was missing on _Rb_tree_rotate_right
     Export the symbol for backward compatibility until
     next ABI change.  */
  void 
  _Rb_tree_rotate_right(_Rb_tree_node_base* const __x, 
			_Rb_tree_node_base*& __root)
  {
    local_Rb_tree_rotate_right (__x, __root);
  }

  void 
  _Rb_tree_insert_and_rebalance(const bool          __insert_left,
                                _Rb_tree_node_base* __x,
                                _Rb_tree_node_base* __p,
                                _Rb_tree_node_base& __header) throw ()
  {
    _Rb_tree_node_base *& __root = __header._M_parent;

    // Initialize fields in new node to insert.
    __x->_M_parent = __p;
    __x->_M_left = 0;
    __x->_M_right = 0;
    __x->_M_color = _S_red;

    // Insert.
    // Make new node child of parent and maintain root, leftmost and
    // rightmost nodes.
    // N.B. First node is always inserted left.
    if (__insert_left)
      {
        __p->_M_left = __x; // also makes leftmost = __x when __p == &__header

        if (__p == &__header)
        {
            __header._M_parent = __x;
            __header._M_right = __x;
        }
        else if (__p == __header._M_left)
          __header._M_left = __x; // maintain leftmost pointing to min node
      }
    else
      {
        __p->_M_right = __x;

        if (__p == __header._M_right)
          __header._M_right = __x; // maintain rightmost pointing to max node
      }
    // Rebalance.
    while (__x != __root 
	   && __x->_M_parent->_M_color == _S_red) 
      {
	_Rb_tree_node_base* const __xpp = __x->_M_parent->_M_parent;

	if (__x->_M_parent == __xpp->_M_left) 
	  {
	    _Rb_tree_node_base* const __y = __xpp->_M_right;
	    if (__y && __y->_M_color == _S_red) 
	      {
		__x->_M_parent->_M_color = _S_black;
		__y->_M_color = _S_black;
		__xpp->_M_color = _S_red;
		__x = __xpp;
	      }
	    else 
	      {
		if (__x == __x->_M_parent->_M_right) 
		  {
		    __x = __x->_M_parent;
		    local_Rb_tree_rotate_left(__x, __root);
		  }
		__x->_M_parent->_M_color = _S_black;
		__xpp->_M_color = _S_red;
		local_Rb_tree_rotate_right(__xpp, __root);
	      }
	  }
	else 
	  {
	    _Rb_tree_node_base* const __y = __xpp->_M_left;
	    if (__y && __y->_M_color == _S_red) 
	      {
		__x->_M_parent->_M_color = _S_black;
		__y->_M_color = _S_black;
		__xpp->_M_color = _S_red;
		__x = __xpp;
	      }
	    else 
	      {
		if (__x == __x->_M_parent->_M_left) 
		  {
		    __x = __x->_M_parent;
		    local_Rb_tree_rotate_right(__x, __root);
		  }
		__x->_M_parent->_M_color = _S_black;
		__xpp->_M_color = _S_red;
		local_Rb_tree_rotate_left(__xpp, __root);
	      }
	  }
      }
    __root->_M_color = _S_black;
  }

  _Rb_tree_node_base*
  _Rb_tree_rebalance_for_erase(_Rb_tree_node_base* const __z, 
			       _Rb_tree_node_base& __header) throw ()
  {
    _Rb_tree_node_base *& __root = __header._M_parent;
    _Rb_tree_node_base *& __leftmost = __header._M_left;
    _Rb_tree_node_base *& __rightmost = __header._M_right;
    _Rb_tree_node_base* __y = __z;
    _Rb_tree_node_base* __x = 0;
    _Rb_tree_node_base* __x_parent = 0;

    if (__y->_M_left == 0)     // __z has at most one non-null child. y == z.
      __x = __y->_M_right;     // __x might be null.
    else
      if (__y->_M_right == 0)  // __z has exactly one non-null child. y == z.
	__x = __y->_M_left;    // __x is not null.
      else 
	{
	  // __z has two non-null children.  Set __y to
	  __y = __y->_M_right;   //   __z's successor.  __x might be null.
	  while (__y->_M_left != 0)
	    __y = __y->_M_left;
	  __x = __y->_M_right;
	}
    if (__y != __z) 
      {
	// relink y in place of z.  y is z's successor
	__z->_M_left->_M_parent = __y; 
	__y->_M_left = __z->_M_left;
	if (__y != __z->_M_right) 
	  {
	    __x_parent = __y->_M_parent;
	    if (__x) __x->_M_parent = __y->_M_parent;
	    __y->_M_parent->_M_left = __x;   // __y must be a child of _M_left
	    __y->_M_right = __z->_M_right;
	    __z->_M_right->_M_parent = __y;
	  }
	else
	  __x_parent = __y;  
	if (__root == __z)
	  __root = __y;
	else if (__z->_M_parent->_M_left == __z)
	  __z->_M_parent->_M_left = __y;
	else 
	  __z->_M_parent->_M_right = __y;
	__y->_M_parent = __z->_M_parent;
	std::swap(__y->_M_color, __z->_M_color);
	__y = __z;
	// __y now points to node to be actually deleted
      }
    else 
      {                        // __y == __z
	__x_parent = __y->_M_parent;
	if (__x) 
	  __x->_M_parent = __y->_M_parent;   
	if (__root == __z)
	  __root = __x;
	else 
	  if (__z->_M_parent->_M_left == __z)
	    __z->_M_parent->_M_left = __x;
	  else
	    __z->_M_parent->_M_right = __x;
	if (__leftmost == __z) 
	  {
	    if (__z->_M_right == 0)        // __z->_M_left must be null also
	      __leftmost = __z->_M_parent;
	    // makes __leftmost == _M_header if __z == __root
	    else
	      __leftmost = _Rb_tree_node_base::_S_minimum(__x);
	  }
	if (__rightmost == __z)  
	  {
	    if (__z->_M_left == 0)         // __z->_M_right must be null also
	      __rightmost = __z->_M_parent;  
	    // makes __rightmost == _M_header if __z == __root
	    else                      // __x == __z->_M_left
	      __rightmost = _Rb_tree_node_base::_S_maximum(__x);
	  }
      }
    if (__y->_M_color != _S_red) 
      { 
	while (__x != __root && (__x == 0 || __x->_M_color == _S_black))
	  if (__x == __x_parent->_M_left) 
	    {
	      _Rb_tree_node_base* __w = __x_parent->_M_right;
	      if (__w->_M_color == _S_red) 
		{
		  __w->_M_color = _S_black;
		  __x_parent->_M_color = _S_red;
		  local_Rb_tree_rotate_left(__x_parent, __root);
		  __w = __x_parent->_M_right;
		}
	      if ((__w->_M_left == 0 || 
		   __w->_M_left->_M_color == _S_black) &&
		  (__w->_M_right == 0 || 
		   __w->_M_right->_M_color == _S_black)) 
		{
		  __w->_M_color = _S_red;
		  __x = __x_parent;
		  __x_parent = __x_parent->_M_parent;
		} 
	      else 
		{
		  if (__w->_M_right == 0 
		      || __w->_M_right->_M_color == _S_black) 
		    {
		      __w->_M_left->_M_color = _S_black;
		      __w->_M_color = _S_red;
		      local_Rb_tree_rotate_right(__w, __root);
		      __w = __x_parent->_M_right;
		    }
		  __w->_M_color = __x_parent->_M_color;
		  __x_parent->_M_color = _S_black;
		  if (__w->_M_right) 
		    __w->_M_right->_M_color = _S_black;
		  local_Rb_tree_rotate_left(__x_parent, __root);
		  break;
		}
	    } 
	  else 
	    {   
	      // same as above, with _M_right <-> _M_left.
	      _Rb_tree_node_base* __w = __x_parent->_M_left;
	      if (__w->_M_color == _S_red) 
		{
		  __w->_M_color = _S_black;
		  __x_parent->_M_color = _S_red;
		  local_Rb_tree_rotate_right(__x_parent, __root);
		  __w = __x_parent->_M_left;
		}
	      if ((__w->_M_right == 0 || 
		   __w->_M_right->_M_color == _S_black) &&
		  (__w->_M_left == 0 || 
		   __w->_M_left->_M_color == _S_black)) 
		{
		  __w->_M_color = _S_red;
		  __x = __x_parent;
		  __x_parent = __x_parent->_M_parent;
		} 
	      else 
		{
		  if (__w->_M_left == 0 || __w->_M_left->_M_color == _S_black) 
		    {
		      __w->_M_right->_M_color = _S_black;
		      __w->_M_color = _S_red;
		      local_Rb_tree_rotate_left(__w, __root);
		      __w = __x_parent->_M_left;
		    }
		  __w->_M_color = __x_parent->_M_color;
		  __x_parent->_M_color = _S_black;
		  if (__w->_M_left) 
		    __w->_M_left->_M_color = _S_black;
		  local_Rb_tree_rotate_right(__x_parent, __root);
		  break;
		}
	    }
	if (__x) __x->_M_color = _S_black;
      }
    return __y;
  }

  unsigned int
  _Rb_tree_black_count(const _Rb_tree_node_base* __node,
                       const _Rb_tree_node_base* __root) throw ()
  {
    if (__node == 0)
      return 0;
    unsigned int __sum = 0;
    do 
      {
	if (__node->_M_color == _S_black) 
	  ++__sum;
	if (__node == __root) 
	  break;
	__node = __node->_M_parent;
      } 
    while (1);
    return __sum;
  }

_GLIBCXX_END_NAMESPACE<|MERGE_RESOLUTION|>--- conflicted
+++ resolved
@@ -116,13 +116,8 @@
   }
 
   static void 
-<<<<<<< HEAD
-  _Rb_tree_rotate_left(_Rb_tree_node_base* const __x, 
-		       _Rb_tree_node_base*& __root)
-=======
   local_Rb_tree_rotate_left(_Rb_tree_node_base* const __x, 
 		             _Rb_tree_node_base*& __root)
->>>>>>> 1cf1c842
   {
     _Rb_tree_node_base* const __y = __x->_M_right;
 
@@ -141,11 +136,6 @@
     __x->_M_parent = __y;
   }
 
-<<<<<<< HEAD
-  static void 
-  _Rb_tree_rotate_right(_Rb_tree_node_base* const __x, 
-			_Rb_tree_node_base*& __root)
-=======
   /* Static keyword was missing on _Rb_tree_rotate_left.
      Export the symbol for backward compatibility until
      next ABI change.  */
@@ -159,7 +149,6 @@
   static void 
   local_Rb_tree_rotate_right(_Rb_tree_node_base* const __x, 
 			     _Rb_tree_node_base*& __root)
->>>>>>> 1cf1c842
   {
     _Rb_tree_node_base* const __y = __x->_M_left;
 

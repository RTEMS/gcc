--- conflicted
+++ resolved
@@ -1,8 +1,4 @@
-<<<<<<< HEAD
-// Copyright (C) 1997, 1998, 1999, 2000, 2001, 2002, 2003, 2004, 2005
-=======
 // Copyright (C) 1997, 1998, 1999, 2000, 2001, 2002, 2003, 2004, 2005, 2006
->>>>>>> c355071f
 // Free Software Foundation, Inc.
 //
 // This file is part of the GNU ISO C++ Library.  This library is free
@@ -181,16 +177,10 @@
   fake_messages_w messages_w;
 #endif
 
-<<<<<<< HEAD
-  // Mutex object for locale initialization.
-  static __glibcxx_mutex_define_initialized(locale_mutex);
-} // namespace __gnu_internal
-=======
   // Storage for "C" locale caches.
   typedef char fake_num_cache_c[sizeof(std::__numpunct_cache<char>)]
   __attribute__ ((aligned(__alignof__(std::__numpunct_cache<char>))));
   fake_num_cache_c numpunct_cache_c;
->>>>>>> c355071f
 
   typedef char fake_money_cache_c[sizeof(std::__moneypunct_cache<char, true>)]
   __attribute__ ((aligned(__alignof__(std::__moneypunct_cache<char, true>))));

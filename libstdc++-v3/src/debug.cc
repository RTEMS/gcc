// Debugging mode support code -*- C++ -*-

// Copyright (C) 2003, 2004, 2005, 2006, 2007, 2009
// Free Software Foundation, Inc.
//
// This file is part of the GNU ISO C++ Library.  This library is free
// software; you can redistribute it and/or modify it under the
// terms of the GNU General Public License as published by the
// Free Software Foundation; either version 3, or (at your option)
// any later version.

// This library is distributed in the hope that it will be useful,
// but WITHOUT ANY WARRANTY; without even the implied warranty of
// MERCHANTABILITY or FITNESS FOR A PARTICULAR PURPOSE.  See the
// GNU General Public License for more details.

// Under Section 7 of GPL version 3, you are granted additional
// permissions described in the GCC Runtime Library Exception, version
// 3.1, as published by the Free Software Foundation.

// You should have received a copy of the GNU General Public License and
// a copy of the GCC Runtime Library Exception along with this program;
// see the files COPYING3 and COPYING.RUNTIME respectively.  If not, see
// <http://www.gnu.org/licenses/>.

#include <debug/debug.h>
#include <debug/safe_sequence.h>
#include <debug/safe_iterator.h>
#include <algorithm>
#include <cassert>
#include <cstring>
#include <cctype>
<<<<<<< HEAD
=======
#include <cstdio>
#include <cstdlib>
>>>>>>> 42bae686

using namespace std;

namespace
{
<<<<<<< HEAD
  __gnu_cxx::__mutex safe_base_mutex;
=======
  __gnu_cxx::__mutex&
  get_safe_base_mutex()
  {
    static __gnu_cxx::__mutex safe_base_mutex;
    return safe_base_mutex;
  }
>>>>>>> 42bae686
} // anonymous namespace

namespace __gnu_debug
{
  const char* _S_debug_messages[] = 
  {
    "function requires a valid iterator range [%1.name;, %2.name;)",
    "attempt to insert into container with a singular iterator",
    "attempt to insert into container with an iterator"
    " from a different container",
    "attempt to erase from container with a %2.state; iterator",
    "attempt to erase from container with an iterator"
    " from a different container",
    "attempt to subscript container with out-of-bounds index %2;,"
    " but container only holds %3; elements",
    "attempt to access an element in an empty container",
    "elements in iterator range [%1.name;, %2.name;)"
    " are not partitioned by the value %3;",
    "elements in iterator range [%1.name;, %2.name;)"
    " are not partitioned by the predicate %3; and value %4;",
    "elements in iterator range [%1.name;, %2.name;) are not sorted",
    "elements in iterator range [%1.name;, %2.name;)"
    " are not sorted according to the predicate %3;",
    "elements in iterator range [%1.name;, %2.name;) do not form a heap",
    "elements in iterator range [%1.name;, %2.name;)"
    " do not form a heap with respect to the predicate %3;",
    "attempt to write through a singular bitset reference",
    "attempt to read from a singular bitset reference",
    "attempt to flip a singular bitset reference",
    "attempt to splice a list into itself",
    "attempt to splice lists with inequal allocators",
    "attempt to splice elements referenced by a %1.state; iterator",
    "attempt to splice an iterator from a different container",
    "splice destination %1.name;"
    " occurs within source range [%2.name;, %3.name;)",
    "attempt to initialize an iterator that will immediately become singular",
    "attempt to copy-construct an iterator from a singular iterator",
    "attempt to construct a constant iterator"
    " from a singular mutable iterator",
    "attempt to copy from a singular iterator",
    "attempt to dereference a %1.state; iterator",
    "attempt to increment a %1.state; iterator",
    "attempt to decrement a %1.state; iterator",
    "attempt to subscript a %1.state; iterator %2; step from"
    " its current position, which falls outside its dereferenceable range",
    "attempt to advance a %1.state; iterator %2; steps,"
    " which falls outside its valid range",
    "attempt to retreat a %1.state; iterator %2; steps,"
    " which falls outside its valid range",
    "attempt to compare a %1.state; iterator to a %2.state; iterator",
    "attempt to compare iterators from different sequences",
    "attempt to order a %1.state; iterator to a %2.state; iterator",
    "attempt to order iterators from different sequences",
    "attempt to compute the difference between a %1.state;"
    " iterator to a %2.state; iterator",
    "attempt to compute the different between two iterators"
    " from different sequences",
    "attempt to dereference an end-of-stream istream_iterator",
    "attempt to increment an end-of-stream istream_iterator",
    "attempt to output via an ostream_iterator with no associated stream",
    "attempt to dereference an end-of-stream istreambuf_iterator"
    " (this is a GNU extension)",
    "attempt to increment an end-of-stream istreambuf_iterator"
  };

  void
  _Safe_sequence_base::
  _M_detach_all()
  {
<<<<<<< HEAD
    __gnu_cxx::__scoped_lock sentry(safe_base_mutex);
=======
    __gnu_cxx::__scoped_lock sentry(_M_get_mutex());
>>>>>>> 42bae686
    for (_Safe_iterator_base* __iter = _M_iterators; __iter;)
      {
	_Safe_iterator_base* __old = __iter;
	__iter = __iter->_M_next;
	__old->_M_detach_single();
      }
    
    for (_Safe_iterator_base* __iter2 = _M_const_iterators; __iter2;)
      {
	_Safe_iterator_base* __old = __iter2;
	__iter2 = __iter2->_M_next;
	__old->_M_detach_single();
      }
  }

  void
  _Safe_sequence_base::
  _M_detach_singular()
  {
<<<<<<< HEAD
    __gnu_cxx::__scoped_lock sentry(safe_base_mutex);
=======
    __gnu_cxx::__scoped_lock sentry(_M_get_mutex());
>>>>>>> 42bae686
    for (_Safe_iterator_base* __iter = _M_iterators; __iter;)
      {
	_Safe_iterator_base* __old = __iter;
	__iter = __iter->_M_next;
	if (__old->_M_singular())
	  __old->_M_detach_single();
      }

    for (_Safe_iterator_base* __iter2 = _M_const_iterators; __iter2;)
      {
	_Safe_iterator_base* __old = __iter2;
	__iter2 = __iter2->_M_next;
	if (__old->_M_singular())
	  __old->_M_detach_single();
      }
  }

  void
  _Safe_sequence_base::
  _M_revalidate_singular()
  {
<<<<<<< HEAD
    __gnu_cxx::__scoped_lock sentry(safe_base_mutex);
=======
    __gnu_cxx::__scoped_lock sentry(_M_get_mutex());
>>>>>>> 42bae686
    for (_Safe_iterator_base* __iter = _M_iterators; __iter;
	 __iter = __iter->_M_next)
      __iter->_M_version = _M_version;

    for (_Safe_iterator_base* __iter2 = _M_const_iterators; __iter2;
	 __iter2 = __iter2->_M_next)
      __iter2->_M_version = _M_version;
  }

  void
  _Safe_sequence_base::
  _M_swap(_Safe_sequence_base& __x)
  {
<<<<<<< HEAD
    __gnu_cxx::__scoped_lock sentry(safe_base_mutex);
=======
    __gnu_cxx::__scoped_lock sentry(_M_get_mutex());
>>>>>>> 42bae686
    swap(_M_iterators, __x._M_iterators);
    swap(_M_const_iterators, __x._M_const_iterators);
    swap(_M_version, __x._M_version);
    _Safe_iterator_base* __iter;
    for (__iter = _M_iterators; __iter; __iter = __iter->_M_next)
      __iter->_M_sequence = this;
    for (__iter = __x._M_iterators; __iter; __iter = __iter->_M_next)
      __iter->_M_sequence = &__x;
    for (__iter = _M_const_iterators; __iter; __iter = __iter->_M_next)
      __iter->_M_sequence = this;
    for (__iter = __x._M_const_iterators; __iter; __iter = __iter->_M_next)
      __iter->_M_sequence = &__x;
  }

  __gnu_cxx::__mutex&
  _Safe_sequence_base::
  _M_get_mutex()
<<<<<<< HEAD
  { return safe_base_mutex; }
=======
  { return get_safe_base_mutex(); }
>>>>>>> 42bae686

  void
  _Safe_iterator_base::
  _M_attach(_Safe_sequence_base* __seq, bool __constant)
  {
<<<<<<< HEAD
    __gnu_cxx::__scoped_lock sentry(safe_base_mutex);
=======
    __gnu_cxx::__scoped_lock sentry(_M_get_mutex());
>>>>>>> 42bae686
    _M_attach_single(__seq, __constant);
  }
  
  void
  _Safe_iterator_base::
  _M_attach_single(_Safe_sequence_base* __seq, bool __constant)
  {
    _M_detach_single();
    
    // Attach to the new sequence (if there is one)
    if (__seq)
      {
	_M_sequence = __seq;
	_M_version = _M_sequence->_M_version;
	_M_prior = 0;
	if (__constant)
	  {
	    _M_next = _M_sequence->_M_const_iterators;
	    if (_M_next)
	      _M_next->_M_prior = this;
	    _M_sequence->_M_const_iterators = this;
	  }
	else
	  {
	    _M_next = _M_sequence->_M_iterators;
	    if (_M_next)
	      _M_next->_M_prior = this;
	    _M_sequence->_M_iterators = this;
	  }
      }
  }

  void
  _Safe_iterator_base::
  _M_detach()
  {
<<<<<<< HEAD
    __gnu_cxx::__scoped_lock sentry(safe_base_mutex);
=======
    __gnu_cxx::__scoped_lock sentry(_M_get_mutex());
>>>>>>> 42bae686
    _M_detach_single();
  }

  void
  _Safe_iterator_base::
  _M_detach_single()
  {
    if (_M_sequence)
      {
	// Remove us from this sequence's list
	if (_M_prior) 
	  _M_prior->_M_next = _M_next;
	if (_M_next)  
	  _M_next->_M_prior = _M_prior;
	
	if (_M_sequence->_M_const_iterators == this)
	  _M_sequence->_M_const_iterators = _M_next;
	if (_M_sequence->_M_iterators == this)
	  _M_sequence->_M_iterators = _M_next;
      }

    _M_sequence = 0;
    _M_version = 0;
    _M_prior = 0;
    _M_next = 0;
  }

  bool
  _Safe_iterator_base::
  _M_singular() const
  { return !_M_sequence || _M_version != _M_sequence->_M_version; }
    
  bool
  _Safe_iterator_base::
  _M_can_compare(const _Safe_iterator_base& __x) const
  {
    return (!_M_singular() 
	    && !__x._M_singular() && _M_sequence == __x._M_sequence);
  }

  __gnu_cxx::__mutex&
  _Safe_iterator_base::
  _M_get_mutex()
<<<<<<< HEAD
  { return safe_base_mutex; }
=======
  { return get_safe_base_mutex(); }
>>>>>>> 42bae686

  void
  _Error_formatter::_Parameter::
  _M_print_field(const _Error_formatter* __formatter, const char* __name) const
  {
    assert(this->_M_kind != _Parameter::__unused_param);
    const int __bufsize = 64;
    char __buf[__bufsize];
    
    if (_M_kind == __iterator)
      {
	if (strcmp(__name, "name") == 0)
	  {
	    assert(_M_variant._M_iterator._M_name);
	    __formatter->_M_print_word(_M_variant._M_iterator._M_name);
	  }
	else if (strcmp(__name, "address") == 0)
	  {
	    __formatter->_M_format_word(__buf, __bufsize, "%p", 
					_M_variant._M_iterator._M_address);
	    __formatter->_M_print_word(__buf);
	  }
	else if (strcmp(__name, "type") == 0)
	  {
	    assert(_M_variant._M_iterator._M_type);
	    // TBD: demangle!
	    __formatter->_M_print_word(_M_variant._M_iterator._M_type->name());
	  }
	else if (strcmp(__name, "constness") == 0)
	  {
	    static const char* __constness_names[__last_constness] =
	      {
		"<unknown>",
		"constant",
		"mutable"
	      };
	    __formatter->_M_print_word(__constness_names[_M_variant._M_iterator._M_constness]);
	  }
	else if (strcmp(__name, "state") == 0)
	  {
	    static const char* __state_names[__last_state] = 
	      {
		"<unknown>",
		"singular",
		"dereferenceable (start-of-sequence)",
		"dereferenceable",
		"past-the-end"
	      };
	    __formatter->_M_print_word(__state_names[_M_variant._M_iterator._M_state]);
	  }
	else if (strcmp(__name, "sequence") == 0)
	  {
	    assert(_M_variant._M_iterator._M_sequence);
	    __formatter->_M_format_word(__buf, __bufsize, "%p", 
					_M_variant._M_iterator._M_sequence);
	    __formatter->_M_print_word(__buf);
	  }
	else if (strcmp(__name, "seq_type") == 0)
	  {
	    // TBD: demangle!
	    assert(_M_variant._M_iterator._M_seq_type);
	    __formatter->_M_print_word(_M_variant._M_iterator._M_seq_type->name());
	  }
	else
	  assert(false);
      }
    else if (_M_kind == __sequence)
      {
	if (strcmp(__name, "name") == 0)
	  {
	    assert(_M_variant._M_sequence._M_name);
	    __formatter->_M_print_word(_M_variant._M_sequence._M_name);
	  }
	else if (strcmp(__name, "address") == 0)
	  {
	    assert(_M_variant._M_sequence._M_address);
	    __formatter->_M_format_word(__buf, __bufsize, "%p", 
					_M_variant._M_sequence._M_address);
	    __formatter->_M_print_word(__buf);
	  }
	else if (strcmp(__name, "type") == 0)
	  {
	    // TBD: demangle!
	    assert(_M_variant._M_sequence._M_type);
	    __formatter->_M_print_word(_M_variant._M_sequence._M_type->name());
	  }
	else
	  assert(false);
      }
    else if (_M_kind == __integer)
      {
	if (strcmp(__name, "name") == 0)
	  {
	    assert(_M_variant._M_integer._M_name);
	    __formatter->_M_print_word(_M_variant._M_integer._M_name);
	  }
	else
	assert(false);
      }
    else if (_M_kind == __string)
      {
	if (strcmp(__name, "name") == 0)
	  {
	    assert(_M_variant._M_string._M_name);
	    __formatter->_M_print_word(_M_variant._M_string._M_name);
	  }
	else
	  assert(false);
      }
    else
      {
	assert(false);
      }
  }
  
  void
  _Error_formatter::_Parameter::
  _M_print_description(const _Error_formatter* __formatter) const
  {
    const int __bufsize = 128;
    char __buf[__bufsize];
    
    if (_M_kind == __iterator)
      {
	__formatter->_M_print_word("iterator ");
	if (_M_variant._M_iterator._M_name)
	  {
	    __formatter->_M_format_word(__buf, __bufsize, "\"%s\" ", 
					_M_variant._M_iterator._M_name);
	    __formatter->_M_print_word(__buf);
	  }
	
	__formatter->_M_format_word(__buf, __bufsize, "@ 0x%p {\n", 
				    _M_variant._M_iterator._M_address);
	__formatter->_M_print_word(__buf);
	if (_M_variant._M_iterator._M_type)
	  {
	    __formatter->_M_print_word("type = ");
	    _M_print_field(__formatter, "type");
	    
	    if (_M_variant._M_iterator._M_constness != __unknown_constness)
	      {
		__formatter->_M_print_word(" (");
		_M_print_field(__formatter, "constness");
		__formatter->_M_print_word(" iterator)");
	      }
	    __formatter->_M_print_word(";\n");
	  }
	
	if (_M_variant._M_iterator._M_state != __unknown_state)
	  {
	    __formatter->_M_print_word("  state = ");
	    _M_print_field(__formatter, "state");
	    __formatter->_M_print_word(";\n");
	  }
	
	if (_M_variant._M_iterator._M_sequence)
	  {
	    __formatter->_M_print_word("  references sequence ");
	    if (_M_variant._M_iterator._M_seq_type)
	      {
		__formatter->_M_print_word("with type `");
		_M_print_field(__formatter, "seq_type");
		__formatter->_M_print_word("' ");
	      }
	    
	    __formatter->_M_format_word(__buf, __bufsize, "@ 0x%p\n", 
					_M_variant._M_sequence._M_address);
	    __formatter->_M_print_word(__buf);
	  }
	__formatter->_M_print_word("}\n");
      }
    else if (_M_kind == __sequence)
      {
	__formatter->_M_print_word("sequence ");
	if (_M_variant._M_sequence._M_name)
	  {
	    __formatter->_M_format_word(__buf, __bufsize, "\"%s\" ", 
					_M_variant._M_sequence._M_name);
	    __formatter->_M_print_word(__buf);
	  }
	
	__formatter->_M_format_word(__buf, __bufsize, "@ 0x%p {\n", 
				    _M_variant._M_sequence._M_address);
	__formatter->_M_print_word(__buf);
	
	if (_M_variant._M_sequence._M_type)
	  {
	    __formatter->_M_print_word("  type = ");
	    _M_print_field(__formatter, "type");
	    __formatter->_M_print_word(";\n");
	  }	  
	__formatter->_M_print_word("}\n");
      }
  }

  const _Error_formatter&
  _Error_formatter::_M_message(_Debug_msg_id __id) const
  { return this->_M_message(_S_debug_messages[__id]); }
  
  void
  _Error_formatter::_M_error() const
  {
    const int __bufsize = 128;
    char __buf[__bufsize];
    
    // Emit file & line number information
    _M_column = 1;
    _M_wordwrap = false;
    if (_M_file)
      {
	_M_format_word(__buf, __bufsize, "%s:", _M_file);
	_M_print_word(__buf);
	_M_column += strlen(__buf);
      }
    
    if (_M_line > 0)
      {
	_M_format_word(__buf, __bufsize, "%u:", _M_line);
	_M_print_word(__buf);
	_M_column += strlen(__buf);
      }
    
    if (_M_max_length)
      _M_wordwrap = true;
    _M_print_word("error: ");
    
    // Print the error message
    assert(_M_text);
    _M_print_string(_M_text);
    _M_print_word(".\n");
    
    // Emit descriptions of the objects involved in the operation
    _M_wordwrap = false;
    bool __has_noninteger_parameters = false;
    for (unsigned int __i = 0; __i < _M_num_parameters; ++__i)
      {
	if (_M_parameters[__i]._M_kind == _Parameter::__iterator
	    || _M_parameters[__i]._M_kind == _Parameter::__sequence)
	  {
	    if (!__has_noninteger_parameters)
	      {
		_M_first_line = true;
		_M_print_word("\nObjects involved in the operation:\n");
		__has_noninteger_parameters = true;
	      }
	    _M_parameters[__i]._M_print_description(this);
	  }
      }
    
    abort();
  }

  template<typename _Tp>
    void
    _Error_formatter::_M_format_word(char* __buf, 
				     int __n __attribute__ ((__unused__)), 
				     const char* __fmt, _Tp __s) const
    {
#ifdef _GLIBCXX_USE_C99
      std::snprintf(__buf, __n, __fmt, __s);
#else
      std::sprintf(__buf, __fmt, __s);
#endif
    }

  
  void 
  _Error_formatter::_M_print_word(const char* __word) const
  {
    if (!_M_wordwrap) 
      {
	fprintf(stderr, "%s", __word);
	return;
      }
    
    size_t __length = strlen(__word);
    if (__length == 0)
      return;
    
    if ((_M_column + __length < _M_max_length)
	|| (__length >= _M_max_length && _M_column == 1)) 
      {
	// If this isn't the first line, indent
	if (_M_column == 1 && !_M_first_line)
	  {
	    char __spacing[_M_indent + 1];
	    for (int i = 0; i < _M_indent; ++i)
	      __spacing[i] = ' ';
	    __spacing[_M_indent] = '\0';
	    fprintf(stderr, "%s", __spacing);
	    _M_column += _M_indent;
	  }
	
	fprintf(stderr, "%s", __word);
	_M_column += __length;
	
	if (__word[__length - 1] == '\n') 
	  {
	    _M_first_line = false;
	    _M_column = 1;
	  }
      }
    else
      {
	_M_column = 1;
	_M_print_word("\n");
	_M_print_word(__word);
      }
  }
  
  void
  _Error_formatter::
  _M_print_string(const char* __string) const
  {
    const char* __start = __string;
    const char* __finish = __start;
    const int __bufsize = 128;
    char __buf[__bufsize];

    while (*__start)
      {
	if (*__start != '%')
	  {
	    // [__start, __finish) denotes the next word
	    __finish = __start;
	    while (isalnum(*__finish))
	      ++__finish;
	    if (__start == __finish)
	      ++__finish;
	    if (isspace(*__finish))
	      ++__finish;
	    
	    const ptrdiff_t __len = __finish - __start;
	    assert(__len < __bufsize);
	    memcpy(__buf, __start, __len);
	    __buf[__len] = '\0';
	    _M_print_word(__buf);
	    __start = __finish;
	    
	    // Skip extra whitespace
	    while (*__start == ' ') 
	      ++__start;
	    
	    continue;
	  } 
	
	++__start;
	assert(*__start);
	if (*__start == '%')
	  {
	    _M_print_word("%");
	    ++__start;
	    continue;
	  }
	
	// Get the parameter number
	assert(*__start >= '1' && *__start <= '9');
	size_t __param = *__start - '0';
	--__param;
	assert(__param < _M_num_parameters);
      
	// '.' separates the parameter number from the field
	// name, if there is one.
	++__start;
	if (*__start != '.')
	  {
	    assert(*__start == ';');
	    ++__start;
	    __buf[0] = '\0';
	    if (_M_parameters[__param]._M_kind == _Parameter::__integer)
	      {
		_M_format_word(__buf, __bufsize, "%ld", 
			       _M_parameters[__param]._M_variant._M_integer._M_value);
		_M_print_word(__buf);
	      }
	    else if (_M_parameters[__param]._M_kind == _Parameter::__string)
	      _M_print_string(_M_parameters[__param]._M_variant._M_string._M_value);
	    continue;
	  }
	
	// Extract the field name we want
	enum { __max_field_len = 16 };
	char __field[__max_field_len];
	int __field_idx = 0;
	++__start;
	while (*__start != ';')
	  {
	    assert(*__start);
	    assert(__field_idx < __max_field_len-1);
	    __field[__field_idx++] = *__start++;
	  }
	++__start;
	__field[__field_idx] = 0;
	
	_M_parameters[__param]._M_print_field(this, __field);		  
      }
  }

  void
  _Error_formatter::_M_get_max_length() const
  {
    const char* __nptr = std::getenv("GLIBCXX_DEBUG_MESSAGE_LENGTH");
    if (__nptr)
      {
	char* __endptr;
	const unsigned long __ret = std::strtoul(__nptr, &__endptr, 0);
	if (*__nptr != '\0' && *__endptr == '\0')
	  _M_max_length = __ret;
      }
  }

  // Instantiations.
  template
    void
    _Error_formatter::_M_format_word(char*, int, const char*, 
				     const void*) const;

  template
    void
    _Error_formatter::_M_format_word(char*, int, const char*, long) const;

  template
    void
    _Error_formatter::_M_format_word(char*, int, const char*, 
				     std::size_t) const;

  template
    void
    _Error_formatter::_M_format_word(char*, int, const char*, 
				     const char*) const;
} // namespace __gnu_debug<|MERGE_RESOLUTION|>--- conflicted
+++ resolved
@@ -30,26 +30,19 @@
 #include <cassert>
 #include <cstring>
 #include <cctype>
-<<<<<<< HEAD
-=======
 #include <cstdio>
 #include <cstdlib>
->>>>>>> 42bae686
 
 using namespace std;
 
 namespace
 {
-<<<<<<< HEAD
-  __gnu_cxx::__mutex safe_base_mutex;
-=======
   __gnu_cxx::__mutex&
   get_safe_base_mutex()
   {
     static __gnu_cxx::__mutex safe_base_mutex;
     return safe_base_mutex;
   }
->>>>>>> 42bae686
 } // anonymous namespace
 
 namespace __gnu_debug
@@ -119,11 +112,7 @@
   _Safe_sequence_base::
   _M_detach_all()
   {
-<<<<<<< HEAD
-    __gnu_cxx::__scoped_lock sentry(safe_base_mutex);
-=======
     __gnu_cxx::__scoped_lock sentry(_M_get_mutex());
->>>>>>> 42bae686
     for (_Safe_iterator_base* __iter = _M_iterators; __iter;)
       {
 	_Safe_iterator_base* __old = __iter;
@@ -143,11 +132,7 @@
   _Safe_sequence_base::
   _M_detach_singular()
   {
-<<<<<<< HEAD
-    __gnu_cxx::__scoped_lock sentry(safe_base_mutex);
-=======
     __gnu_cxx::__scoped_lock sentry(_M_get_mutex());
->>>>>>> 42bae686
     for (_Safe_iterator_base* __iter = _M_iterators; __iter;)
       {
 	_Safe_iterator_base* __old = __iter;
@@ -169,11 +154,7 @@
   _Safe_sequence_base::
   _M_revalidate_singular()
   {
-<<<<<<< HEAD
-    __gnu_cxx::__scoped_lock sentry(safe_base_mutex);
-=======
     __gnu_cxx::__scoped_lock sentry(_M_get_mutex());
->>>>>>> 42bae686
     for (_Safe_iterator_base* __iter = _M_iterators; __iter;
 	 __iter = __iter->_M_next)
       __iter->_M_version = _M_version;
@@ -187,11 +168,7 @@
   _Safe_sequence_base::
   _M_swap(_Safe_sequence_base& __x)
   {
-<<<<<<< HEAD
-    __gnu_cxx::__scoped_lock sentry(safe_base_mutex);
-=======
     __gnu_cxx::__scoped_lock sentry(_M_get_mutex());
->>>>>>> 42bae686
     swap(_M_iterators, __x._M_iterators);
     swap(_M_const_iterators, __x._M_const_iterators);
     swap(_M_version, __x._M_version);
@@ -209,21 +186,13 @@
   __gnu_cxx::__mutex&
   _Safe_sequence_base::
   _M_get_mutex()
-<<<<<<< HEAD
-  { return safe_base_mutex; }
-=======
   { return get_safe_base_mutex(); }
->>>>>>> 42bae686
 
   void
   _Safe_iterator_base::
   _M_attach(_Safe_sequence_base* __seq, bool __constant)
   {
-<<<<<<< HEAD
-    __gnu_cxx::__scoped_lock sentry(safe_base_mutex);
-=======
     __gnu_cxx::__scoped_lock sentry(_M_get_mutex());
->>>>>>> 42bae686
     _M_attach_single(__seq, __constant);
   }
   
@@ -260,11 +229,7 @@
   _Safe_iterator_base::
   _M_detach()
   {
-<<<<<<< HEAD
-    __gnu_cxx::__scoped_lock sentry(safe_base_mutex);
-=======
     __gnu_cxx::__scoped_lock sentry(_M_get_mutex());
->>>>>>> 42bae686
     _M_detach_single();
   }
 
@@ -308,11 +273,7 @@
   __gnu_cxx::__mutex&
   _Safe_iterator_base::
   _M_get_mutex()
-<<<<<<< HEAD
-  { return safe_base_mutex; }
-=======
   { return get_safe_base_mutex(); }
->>>>>>> 42bae686
 
   void
   _Error_formatter::_Parameter::

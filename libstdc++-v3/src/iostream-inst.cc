--- conflicted
+++ resolved
@@ -1,11 +1,7 @@
 // Explicit instantiation file.
 
-<<<<<<< HEAD
-// Copyright (C) 1997, 1998, 1999, 2000, 2001, 2002, 2003, 2005, 2006
-=======
 // Copyright (C) 1997, 1998, 1999, 2000, 2001, 2002, 2003, 2004, 2005,
 // 2006, 2007, 2009
->>>>>>> 42bae686
 // Free Software Foundation, Inc.
 //
 // This file is part of the GNU ISO C++ Library.  This library is free

--- conflicted
+++ resolved
@@ -32,10 +32,7 @@
 libstdc++-symbols.ver:  ${glibcxx_srcdir}/$(SYMVER_FILE) \
 		$(port_specific_symbol_files)
 	cp ${glibcxx_srcdir}/$(SYMVER_FILE) ./libstdc++-symbols.ver
-<<<<<<< HEAD
-=======
 	chmod +w ./libstdc++-symbols.ver
->>>>>>> 60a98cce
 	if test "x$(port_specific_symbol_files)" != x; then \
 	  if grep '^# Appended to version file.' \
 	       $(port_specific_symbol_files) /dev/null > /dev/null 2>&1; then \

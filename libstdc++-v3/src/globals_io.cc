--- conflicted
+++ resolved
@@ -1,9 +1,5 @@
-<<<<<<< HEAD
-// Copyright (C) 2001, 2002, 2003, 2004, 2005 Free Software Foundation, Inc.
-=======
 // Copyright (C) 2001, 2002, 2003, 2004, 2005, 2006
 // Free Software Foundation, Inc.
->>>>>>> f8383f28
 //
 // This file is part of the GNU ISO C++ Library.  This library is free
 // software; you can redistribute it and/or modify it under the
@@ -76,11 +72,6 @@
   fake_wostream wcerr;
   fake_wostream wclog;
 #endif
-<<<<<<< HEAD
-
-_GLIBCXX_END_NAMESPACE
-=======
->>>>>>> f8383f28
 
 _GLIBCXX_END_NAMESPACE
 

// Allocator details.

<<<<<<< HEAD
// Copyright (C) 2004, 2005 Free Software Foundation, Inc.
=======
// Copyright (C) 2004, 2005, 2006 Free Software Foundation, Inc.
>>>>>>> c355071f
//
// This file is part of the GNU ISO C++ Library.  This library is free
// software; you can redistribute it and/or modify it under the
// terms of the GNU General Public License as published by the
// Free Software Foundation; either version 2, or (at your option)
// any later version.

// This library is distributed in the hope that it will be useful,
// but WITHOUT ANY WARRANTY; without even the implied warranty of
// MERCHANTABILITY or FITNESS FOR A PARTICULAR PURPOSE.  See the
// GNU General Public License for more details.

// You should have received a copy of the GNU General Public License along
// with this library; see the file COPYING.  If not, write to the Free
// Software Foundation, 51 Franklin Street, Fifth Floor, Boston, MA 02110-1301,
// USA.

// As a special exception, you may use this file as part of a free software
// library without restriction.  Specifically, if other files instantiate
// templates or use macros or inline functions from this file, or you compile
// this file and link it with other files to produce an executable, this
// file does not by itself cause the resulting executable to be covered by
// the GNU General Public License.  This exception does not however
// invalidate any other reasons why the executable file might be covered by
// the GNU General Public License.

//
// ISO C++ 14882:
//

#include <bits/c++config.h>
#include <ext/concurrence.h>
#include <ext/mt_allocator.h>
#include <cstring>

namespace
{
#ifdef __GTHREADS
  struct __freelist
  {
    typedef __gnu_cxx::__pool<true>::_Thread_record _Thread_record;
    _Thread_record* 	_M_thread_freelist;
    _Thread_record* 	_M_thread_freelist_array;
    size_t 		_M_max_threads;
    __gthread_key_t 	_M_key;

    ~__freelist()
    {
      if (_M_thread_freelist_array)
	{
	  __gthread_key_delete(_M_key);
	  ::operator delete(static_cast<void*>(_M_thread_freelist_array));
	}
    }
  };

  // Ensure freelist is constructed first.
  static __freelist freelist;
<<<<<<< HEAD
  static __glibcxx_mutex_define_initialized(freelist_mutex);
=======
  __gnu_cxx::__mutex freelist_mutex;
>>>>>>> c355071f

  static void 
  _M_destroy_thread_key(void* __id)
  {
    // Return this thread id record to the front of thread_freelist.
<<<<<<< HEAD
    __gnu_cxx::lock sentry(__gnu_internal::freelist_mutex);
    size_t _M_id = reinterpret_cast<size_t>(__id);

    using namespace __gnu_internal;
=======
    __gnu_cxx::__scoped_lock sentry(freelist_mutex);
    size_t _M_id = reinterpret_cast<size_t>(__id);

>>>>>>> c355071f
    typedef __gnu_cxx::__pool<true>::_Thread_record _Thread_record;
    _Thread_record* __tr = &freelist._M_thread_freelist_array[_M_id - 1];
    __tr->_M_next = freelist._M_thread_freelist;
    freelist._M_thread_freelist = __tr;
  }
#endif
} // anonymous namespace

_GLIBCXX_BEGIN_NAMESPACE(__gnu_cxx)

  void
  __pool<false>::_M_destroy() throw()
  {
    if (_M_init && !_M_options._M_force_new)
      {
	for (size_t __n = 0; __n < _M_bin_size; ++__n)
	  {
	    _Bin_record& __bin = _M_bin[__n];
	    while (__bin._M_address)
	      {
		_Block_address* __tmp = __bin._M_address->_M_next;
		::operator delete(__bin._M_address->_M_initial);
		__bin._M_address = __tmp;
	      }
	    ::operator delete(__bin._M_first);
	  }
	::operator delete(_M_bin);
	::operator delete(_M_binmap);
      }
  }

  void
  __pool<false>::_M_reclaim_block(char* __p, size_t __bytes)
  {
    // Round up to power of 2 and figure out which bin to use.
    const size_t __which = _M_binmap[__bytes];
    _Bin_record& __bin = _M_bin[__which];

    char* __c = __p - _M_get_align();
    _Block_record* __block = reinterpret_cast<_Block_record*>(__c);
      
    // Single threaded application - return to global pool.
    __block->_M_next = __bin._M_first[0];
    __bin._M_first[0] = __block;
  }

  char* 
  __pool<false>::_M_reserve_block(size_t __bytes, const size_t __thread_id)
  {
    // Round up to power of 2 and figure out which bin to use.
    const size_t __which = _M_binmap[__bytes];
    _Bin_record& __bin = _M_bin[__which];
    const _Tune& __options = _M_get_options();
    const size_t __bin_size = (__options._M_min_bin << __which) 
			       + __options._M_align;
    size_t __block_count = __options._M_chunk_size - sizeof(_Block_address);
    __block_count /= __bin_size;	  

    // Get a new block dynamically, set it up for use.
    void* __v = ::operator new(__options._M_chunk_size);
    _Block_address* __address = static_cast<_Block_address*>(__v);
    __address->_M_initial = __v;
    __address->_M_next = __bin._M_address;
    __bin._M_address = __address;

    char* __c = static_cast<char*>(__v) + sizeof(_Block_address);
    _Block_record* __block = reinterpret_cast<_Block_record*>(__c);
    __bin._M_first[__thread_id] = __block;
    while (--__block_count > 0)
      {
	__c += __bin_size;
	__block->_M_next = reinterpret_cast<_Block_record*>(__c);
	__block = __block->_M_next;
      }
    __block->_M_next = NULL;

    __block = __bin._M_first[__thread_id];
    __bin._M_first[__thread_id] = __block->_M_next;

    // NB: For alignment reasons, we can't use the first _M_align
    // bytes, even when sizeof(_Block_record) < _M_align.
    return reinterpret_cast<char*>(__block) + __options._M_align;
  }

  void
  __pool<false>::_M_initialize()
  {
    // _M_force_new must not change after the first allocate(), which
    // in turn calls this method, so if it's false, it's false forever
    // and we don't need to return here ever again.
    if (_M_options._M_force_new) 
      {
	_M_init = true;
	return;
      }
      
    // Create the bins.
    // Calculate the number of bins required based on _M_max_bytes.
    // _M_bin_size is statically-initialized to one.
    size_t __bin_size = _M_options._M_min_bin;
    while (_M_options._M_max_bytes > __bin_size)
      {
	__bin_size <<= 1;
	++_M_bin_size;
      }
      
    // Setup the bin map for quick lookup of the relevant bin.
    const size_t __j = (_M_options._M_max_bytes + 1) * sizeof(_Binmap_type);
    _M_binmap = static_cast<_Binmap_type*>(::operator new(__j));
    _Binmap_type* __bp = _M_binmap;
    _Binmap_type __bin_max = _M_options._M_min_bin;
    _Binmap_type __bint = 0;
    for (_Binmap_type __ct = 0; __ct <= _M_options._M_max_bytes; ++__ct)
      {
	if (__ct > __bin_max)
	  {
	    __bin_max <<= 1;
	    ++__bint;
	  }
	*__bp++ = __bint;
      }
      
    // Initialize _M_bin and its members.
    void* __v = ::operator new(sizeof(_Bin_record) * _M_bin_size);
    _M_bin = static_cast<_Bin_record*>(__v);
    for (size_t __n = 0; __n < _M_bin_size; ++__n)
      {
	_Bin_record& __bin = _M_bin[__n];
	__v = ::operator new(sizeof(_Block_record*));
	__bin._M_first = static_cast<_Block_record**>(__v);
	__bin._M_first[0] = NULL;
	__bin._M_address = NULL;
      }
    _M_init = true;
  }

  
#ifdef __GTHREADS
  void
  __pool<true>::_M_destroy() throw()
  {
    if (_M_init && !_M_options._M_force_new)
      {
	if (__gthread_active_p())
	  {
	    for (size_t __n = 0; __n < _M_bin_size; ++__n)
	      {
		_Bin_record& __bin = _M_bin[__n];
		while (__bin._M_address)
		  {
		    _Block_address* __tmp = __bin._M_address->_M_next;
		    ::operator delete(__bin._M_address->_M_initial);
		    __bin._M_address = __tmp;
		  }
		::operator delete(__bin._M_first);
		::operator delete(__bin._M_free);
		::operator delete(__bin._M_used);
		::operator delete(__bin._M_mutex);
	      }
	  }
	else
	  {
	    for (size_t __n = 0; __n < _M_bin_size; ++__n)
	      {
		_Bin_record& __bin = _M_bin[__n];
		while (__bin._M_address)
		  {
		    _Block_address* __tmp = __bin._M_address->_M_next;
		    ::operator delete(__bin._M_address->_M_initial);
		    __bin._M_address = __tmp;
		  }
		::operator delete(__bin._M_first);
	      }
	  }
	::operator delete(_M_bin);
	::operator delete(_M_binmap);
      }
  }

  void
  __pool<true>::_M_reclaim_block(char* __p, size_t __bytes)
  {
    // Round up to power of 2 and figure out which bin to use.
    const size_t __which = _M_binmap[__bytes];
    const _Bin_record& __bin = _M_bin[__which];

    // Know __p not null, assume valid block.
    char* __c = __p - _M_get_align();
    _Block_record* __block = reinterpret_cast<_Block_record*>(__c);
    if (__gthread_active_p())
      {
	// Calculate the number of records to remove from our freelist:
	// in order to avoid too much contention we wait until the
	// number of records is "high enough".
	const size_t __thread_id = _M_get_thread_id();
	const _Tune& __options = _M_get_options();	
	const size_t __limit = (100 * (_M_bin_size - __which)
				* __options._M_freelist_headroom);

	size_t __remove = __bin._M_free[__thread_id];
	__remove *= __options._M_freelist_headroom;

	// NB: We assume that reads of _Atomic_words are atomic.
	const size_t __max_threads = __options._M_max_threads + 1;
	_Atomic_word* const __reclaimed_base =
	  reinterpret_cast<_Atomic_word*>(__bin._M_used + __max_threads);
	const _Atomic_word __reclaimed = __reclaimed_base[__thread_id];
	const size_t __net_used = __bin._M_used[__thread_id] - __reclaimed;

	// NB: For performance sake we don't resync every time, in order
	// to spare atomic ops.  Note that if __reclaimed increased by,
	// say, 1024, since the last sync, it means that the other
	// threads executed the atomic in the else below at least the
	// same number of times (at least, because _M_reserve_block may
	// have decreased the counter), therefore one more cannot hurt.
	if (__reclaimed > 1024)
	  {
	    __bin._M_used[__thread_id] -= __reclaimed;
	    __atomic_add(&__reclaimed_base[__thread_id], -__reclaimed);
	  }

	if (__remove >= __net_used)
	  __remove -= __net_used;
	else
	  __remove = 0;
	if (__remove > __limit && __remove > __bin._M_free[__thread_id])
	  {
	    _Block_record* __first = __bin._M_first[__thread_id];
	    _Block_record* __tmp = __first;
	    __remove /= __options._M_freelist_headroom;
	    const size_t __removed = __remove;
	    while (--__remove > 0)
	      __tmp = __tmp->_M_next;
	    __bin._M_first[__thread_id] = __tmp->_M_next;
	    __bin._M_free[__thread_id] -= __removed;
	    
	    __gthread_mutex_lock(__bin._M_mutex);
	    __tmp->_M_next = __bin._M_first[0];
	    __bin._M_first[0] = __first;
	    __bin._M_free[0] += __removed;
	    __gthread_mutex_unlock(__bin._M_mutex);
	  }

	// Return this block to our list and update counters and
	// owner id as needed.
	if (__block->_M_thread_id == __thread_id)
	  --__bin._M_used[__thread_id];
	else
	  __atomic_add(&__reclaimed_base[__block->_M_thread_id], 1);

	__block->_M_next = __bin._M_first[__thread_id];
	__bin._M_first[__thread_id] = __block;
	
	++__bin._M_free[__thread_id];
      }
    else
      {
	// Not using threads, so single threaded application - return
	// to global pool.
	__block->_M_next = __bin._M_first[0];
	__bin._M_first[0] = __block;
      }
  }

  char* 
  __pool<true>::_M_reserve_block(size_t __bytes, const size_t __thread_id)
  {
    // Round up to power of 2 and figure out which bin to use.
    const size_t __which = _M_binmap[__bytes];
    const _Tune& __options = _M_get_options();
    const size_t __bin_size = ((__options._M_min_bin << __which)
			       + __options._M_align);
    size_t __block_count = __options._M_chunk_size - sizeof(_Block_address);
    __block_count /= __bin_size;	  
    
    // Are we using threads?
    // - Yes, check if there are free blocks on the global
    //   list. If so, grab up to __block_count blocks in one
    //   lock and change ownership. If the global list is 
    //   empty, we allocate a new chunk and add those blocks 
    //   directly to our own freelist (with us as owner).
    // - No, all operations are made directly to global pool 0
    //   no need to lock or change ownership but check for free
    //   blocks on global list (and if not add new ones) and
    //   get the first one.
    _Bin_record& __bin = _M_bin[__which];
    _Block_record* __block = NULL;
    if (__gthread_active_p())
      {
	// Resync the _M_used counters.
	const size_t __max_threads = __options._M_max_threads + 1;
	_Atomic_word* const __reclaimed_base =
	  reinterpret_cast<_Atomic_word*>(__bin._M_used + __max_threads);
	const _Atomic_word __reclaimed = __reclaimed_base[__thread_id];
	__bin._M_used[__thread_id] -= __reclaimed;
	__atomic_add(&__reclaimed_base[__thread_id], -__reclaimed);

	__gthread_mutex_lock(__bin._M_mutex);
	if (__bin._M_first[0] == NULL)
	  {
	    void* __v = ::operator new(__options._M_chunk_size);
	    _Block_address* __address = static_cast<_Block_address*>(__v);
	    __address->_M_initial = __v;
	    __address->_M_next = __bin._M_address;
	    __bin._M_address = __address;
	    __gthread_mutex_unlock(__bin._M_mutex);

	    // No need to hold the lock when we are adding a whole
	    // chunk to our own list.
	    char* __c = static_cast<char*>(__v) + sizeof(_Block_address);
	    __block = reinterpret_cast<_Block_record*>(__c);
	    __bin._M_free[__thread_id] = __block_count;
	    __bin._M_first[__thread_id] = __block;
	    while (--__block_count > 0)
	      {
		__c += __bin_size;
		__block->_M_next = reinterpret_cast<_Block_record*>(__c);
		__block = __block->_M_next;
	      }
	    __block->_M_next = NULL;
	  }
	else
	  {
	    // Is the number of required blocks greater than or equal
	    // to the number that can be provided by the global free
	    // list?
	    __bin._M_first[__thread_id] = __bin._M_first[0];
	    if (__block_count >= __bin._M_free[0])
	      {
		__bin._M_free[__thread_id] = __bin._M_free[0];
		__bin._M_free[0] = 0;
		__bin._M_first[0] = NULL;
	      }
	    else
	      {
		__bin._M_free[__thread_id] = __block_count;
		__bin._M_free[0] -= __block_count;
		__block = __bin._M_first[0];
		while (--__block_count > 0)
		  __block = __block->_M_next;
		__bin._M_first[0] = __block->_M_next;
		__block->_M_next = NULL;
	      }
	    __gthread_mutex_unlock(__bin._M_mutex);
	  }
      }
    else
      {
	void* __v = ::operator new(__options._M_chunk_size);
	_Block_address* __address = static_cast<_Block_address*>(__v);
	__address->_M_initial = __v;
	__address->_M_next = __bin._M_address;
	__bin._M_address = __address;

	char* __c = static_cast<char*>(__v) + sizeof(_Block_address);
	__block = reinterpret_cast<_Block_record*>(__c);
 	__bin._M_first[0] = __block;
	while (--__block_count > 0)
	  {
	    __c += __bin_size;
	    __block->_M_next = reinterpret_cast<_Block_record*>(__c);
	    __block = __block->_M_next;
	  }
	__block->_M_next = NULL;
      }
      
    __block = __bin._M_first[__thread_id];
    __bin._M_first[__thread_id] = __block->_M_next;

    if (__gthread_active_p())
      {
	__block->_M_thread_id = __thread_id;
	--__bin._M_free[__thread_id];
	++__bin._M_used[__thread_id];
      }

    // NB: For alignment reasons, we can't use the first _M_align
    // bytes, even when sizeof(_Block_record) < _M_align.
    return reinterpret_cast<char*>(__block) + __options._M_align;
  }

  void
  __pool<true>::_M_initialize()
  {
    // _M_force_new must not change after the first allocate(),
    // which in turn calls this method, so if it's false, it's false
    // forever and we don't need to return here ever again.
    if (_M_options._M_force_new) 
      {
	_M_init = true;
	return;
      }

    // Create the bins.
    // Calculate the number of bins required based on _M_max_bytes.
    // _M_bin_size is statically-initialized to one.
    size_t __bin_size = _M_options._M_min_bin;
    while (_M_options._M_max_bytes > __bin_size)
      {
	__bin_size <<= 1;
	++_M_bin_size;
      }
      
    // Setup the bin map for quick lookup of the relevant bin.
    const size_t __j = (_M_options._M_max_bytes + 1) * sizeof(_Binmap_type);
    _M_binmap = static_cast<_Binmap_type*>(::operator new(__j));
    _Binmap_type* __bp = _M_binmap;
    _Binmap_type __bin_max = _M_options._M_min_bin;
    _Binmap_type __bint = 0;
    for (_Binmap_type __ct = 0; __ct <= _M_options._M_max_bytes; ++__ct)
      {
	if (__ct > __bin_max)
	  {
	    __bin_max <<= 1;
	    ++__bint;
	  }
	*__bp++ = __bint;
      }
      
    // Initialize _M_bin and its members.
    void* __v = ::operator new(sizeof(_Bin_record) * _M_bin_size);
    _M_bin = static_cast<_Bin_record*>(__v);
      
    // If __gthread_active_p() create and initialize the list of
    // free thread ids. Single threaded applications use thread id 0
    // directly and have no need for this.
    if (__gthread_active_p())
      {
	{
<<<<<<< HEAD
	  __gnu_cxx::lock sentry(__gnu_internal::freelist_mutex);

	  if (!__gnu_internal::freelist._M_thread_freelist_array
	      || __gnu_internal::freelist._M_max_threads
		 < _M_options._M_max_threads)
=======
	  __gnu_cxx::__scoped_lock sentry(freelist_mutex);

	  if (!freelist._M_thread_freelist_array
	      || freelist._M_max_threads < _M_options._M_max_threads)
>>>>>>> c355071f
	    {
	      const size_t __k = sizeof(_Thread_record)
				 * _M_options._M_max_threads;
	      __v = ::operator new(__k);
<<<<<<< HEAD
	      _Thread_record* _M_thread_freelist
		= static_cast<_Thread_record*>(__v);
=======
	      _M_thread_freelist = static_cast<_Thread_record*>(__v);
>>>>>>> c355071f

	      // NOTE! The first assignable thread id is 1 since the
	      // global pool uses id 0
	      size_t __i;
	      for (__i = 1; __i < _M_options._M_max_threads; ++__i)
		{
		  _Thread_record& __tr = _M_thread_freelist[__i - 1];
		  __tr._M_next = &_M_thread_freelist[__i];
		  __tr._M_id = __i;
		}

	      // Set last record.
	      _M_thread_freelist[__i - 1]._M_next = NULL;
	      _M_thread_freelist[__i - 1]._M_id = __i;

<<<<<<< HEAD
	      if (!__gnu_internal::freelist._M_thread_freelist_array)
		{
		  // Initialize per thread key to hold pointer to
		  // _M_thread_freelist.
		  __gthread_key_create(&__gnu_internal::freelist._M_key,
				       __gnu_internal::_M_destroy_thread_key);
		  __gnu_internal::freelist._M_thread_freelist
		    = _M_thread_freelist;
=======
	      if (!freelist._M_thread_freelist_array)
		{
		  // Initialize per thread key to hold pointer to
		  // _M_thread_freelist.
		  __gthread_key_create(&freelist._M_key,
				       ::_M_destroy_thread_key);
		  freelist._M_thread_freelist = _M_thread_freelist;
>>>>>>> c355071f
		}
	      else
		{
		  _Thread_record* _M_old_freelist
<<<<<<< HEAD
		    = __gnu_internal::freelist._M_thread_freelist;
		  _Thread_record* _M_old_array
		    = __gnu_internal::freelist._M_thread_freelist_array;
		  __gnu_internal::freelist._M_thread_freelist
=======
		    = freelist._M_thread_freelist;
		  _Thread_record* _M_old_array
		    = freelist._M_thread_freelist_array;
		  freelist._M_thread_freelist
>>>>>>> c355071f
		    = &_M_thread_freelist[_M_old_freelist - _M_old_array];
		  while (_M_old_freelist)
		    {
		      size_t next_id;
		      if (_M_old_freelist->_M_next)
			next_id = _M_old_freelist->_M_next - _M_old_array;
		      else
<<<<<<< HEAD
			next_id = __gnu_internal::freelist._M_max_threads;
=======
			next_id = freelist._M_max_threads;
>>>>>>> c355071f
		      _M_thread_freelist[_M_old_freelist->_M_id - 1]._M_next
			= &_M_thread_freelist[next_id];
		      _M_old_freelist = _M_old_freelist->_M_next;
		    }
		  ::operator delete(static_cast<void*>(_M_old_array));
		}
<<<<<<< HEAD
	      __gnu_internal::freelist._M_thread_freelist_array
		= _M_thread_freelist;
	      __gnu_internal::freelist._M_max_threads
		= _M_options._M_max_threads;
=======
	      freelist._M_thread_freelist_array = _M_thread_freelist;
	      freelist._M_max_threads = _M_options._M_max_threads;
>>>>>>> c355071f
	    }
	}

	const size_t __max_threads = _M_options._M_max_threads + 1;
	for (size_t __n = 0; __n < _M_bin_size; ++__n)
	  {
	    _Bin_record& __bin = _M_bin[__n];
	    __v = ::operator new(sizeof(_Block_record*) * __max_threads);
	    std::memset(__v, 0, sizeof(_Block_record*) * __max_threads);    
	    __bin._M_first = static_cast<_Block_record**>(__v);

	    __bin._M_address = NULL;

	    __v = ::operator new(sizeof(size_t) * __max_threads);
	    std::memset(__v, 0, sizeof(size_t) * __max_threads);

	    __bin._M_free = static_cast<size_t*>(__v);

	    __v = ::operator new(sizeof(size_t) * __max_threads
				 + sizeof(_Atomic_word) * __max_threads);
	    std::memset(__v, 0, (sizeof(size_t) * __max_threads
				 + sizeof(_Atomic_word) * __max_threads));
	    __bin._M_used = static_cast<size_t*>(__v);
	      
	    __v = ::operator new(sizeof(__gthread_mutex_t));
	    __bin._M_mutex = static_cast<__gthread_mutex_t*>(__v);
	      
#ifdef __GTHREAD_MUTEX_INIT
	    {
	      // Do not copy a POSIX/gthr mutex once in use.
	      __gthread_mutex_t __tmp = __GTHREAD_MUTEX_INIT;
	      *__bin._M_mutex = __tmp;
	    }
#else
	    { __GTHREAD_MUTEX_INIT_FUNCTION(__bin._M_mutex); }
#endif
	  }
      }
    else
      {
	for (size_t __n = 0; __n < _M_bin_size; ++__n)
	  {
	    _Bin_record& __bin = _M_bin[__n];
	    __v = ::operator new(sizeof(_Block_record*));
	    __bin._M_first = static_cast<_Block_record**>(__v);
	    __bin._M_first[0] = NULL;
	    __bin._M_address = NULL;
	  }
      }
    _M_init = true;
  }

  size_t
  __pool<true>::_M_get_thread_id()
  {
    // If we have thread support and it's active we check the thread
    // key value and return its id or if it's not set we take the
    // first record from _M_thread_freelist and sets the key and
    // returns it's id.
    if (__gthread_active_p())
      {
<<<<<<< HEAD
	void* v = __gthread_getspecific(__gnu_internal::freelist._M_key);
=======
	void* v = __gthread_getspecific(freelist._M_key);
>>>>>>> c355071f
	size_t _M_id = (size_t)v;
	if (_M_id == 0)
	  {
	    {
<<<<<<< HEAD
	      __gnu_cxx::lock sentry(__gnu_internal::freelist_mutex);
	      if (__gnu_internal::freelist._M_thread_freelist)
		{
		  _M_id = __gnu_internal::freelist._M_thread_freelist->_M_id;
		  __gnu_internal::freelist._M_thread_freelist
		    = __gnu_internal::freelist._M_thread_freelist->_M_next;
		}
	    }

	    __gthread_setspecific(__gnu_internal::freelist._M_key,
				  (void*)_M_id);
=======
	      __gnu_cxx::__scoped_lock sentry(freelist_mutex);
	      if (freelist._M_thread_freelist)
		{
		  _M_id = freelist._M_thread_freelist->_M_id;
		  freelist._M_thread_freelist
		    = freelist._M_thread_freelist->_M_next;
		}
	    }

	    __gthread_setspecific(freelist._M_key, (void*)_M_id);
>>>>>>> c355071f
	  }
	return _M_id >= _M_options._M_max_threads ? 0 : _M_id;
      }

    // Otherwise (no thread support or inactive) all requests are
    // served from the global pool 0.
    return 0;
  }

  // XXX GLIBCXX_ABI Deprecated
  void 
  __pool<true>::_M_destroy_thread_key(void*) { }

  // XXX GLIBCXX_ABI Deprecated
  void
  __pool<true>::_M_initialize(__destroy_handler)
  {
    // _M_force_new must not change after the first allocate(),
    // which in turn calls this method, so if it's false, it's false
    // forever and we don't need to return here ever again.
    if (_M_options._M_force_new) 
      {
	_M_init = true;
	return;
      }

    // Create the bins.
    // Calculate the number of bins required based on _M_max_bytes.
    // _M_bin_size is statically-initialized to one.
    size_t __bin_size = _M_options._M_min_bin;
    while (_M_options._M_max_bytes > __bin_size)
      {
	__bin_size <<= 1;
	++_M_bin_size;
      }
      
    // Setup the bin map for quick lookup of the relevant bin.
    const size_t __j = (_M_options._M_max_bytes + 1) * sizeof(_Binmap_type);
    _M_binmap = static_cast<_Binmap_type*>(::operator new(__j));
    _Binmap_type* __bp = _M_binmap;
    _Binmap_type __bin_max = _M_options._M_min_bin;
    _Binmap_type __bint = 0;
    for (_Binmap_type __ct = 0; __ct <= _M_options._M_max_bytes; ++__ct)
      {
	if (__ct > __bin_max)
	  {
	    __bin_max <<= 1;
	    ++__bint;
	  }
	*__bp++ = __bint;
      }
      
    // Initialize _M_bin and its members.
    void* __v = ::operator new(sizeof(_Bin_record) * _M_bin_size);
    _M_bin = static_cast<_Bin_record*>(__v);
      
    // If __gthread_active_p() create and initialize the list of
    // free thread ids. Single threaded applications use thread id 0
    // directly and have no need for this.
    if (__gthread_active_p())
      {
	{
<<<<<<< HEAD
	  __gnu_cxx::lock sentry(__gnu_internal::freelist_mutex);

	  if (!__gnu_internal::freelist._M_thread_freelist_array
	      || __gnu_internal::freelist._M_max_threads
		 < _M_options._M_max_threads)
=======
	  __gnu_cxx::__scoped_lock sentry(freelist_mutex);

	  if (!freelist._M_thread_freelist_array
	      || freelist._M_max_threads < _M_options._M_max_threads)
>>>>>>> c355071f
	    {
	      const size_t __k = sizeof(_Thread_record)
				 * _M_options._M_max_threads;
	      __v = ::operator new(__k);
<<<<<<< HEAD
	      _Thread_record* _M_thread_freelist
		= static_cast<_Thread_record*>(__v);
=======
	      _M_thread_freelist = static_cast<_Thread_record*>(__v);
>>>>>>> c355071f

	      // NOTE! The first assignable thread id is 1 since the
	      // global pool uses id 0
	      size_t __i;
	      for (__i = 1; __i < _M_options._M_max_threads; ++__i)
		{
		  _Thread_record& __tr = _M_thread_freelist[__i - 1];
		  __tr._M_next = &_M_thread_freelist[__i];
		  __tr._M_id = __i;
		}

	      // Set last record.
	      _M_thread_freelist[__i - 1]._M_next = NULL;
	      _M_thread_freelist[__i - 1]._M_id = __i;

<<<<<<< HEAD
	      if (!__gnu_internal::freelist._M_thread_freelist_array)
		{
		  // Initialize per thread key to hold pointer to
		  // _M_thread_freelist.
		  __gthread_key_create(&__gnu_internal::freelist._M_key,
				       __gnu_internal::_M_destroy_thread_key);
		  __gnu_internal::freelist._M_thread_freelist
		    = _M_thread_freelist;
=======
	      if (!freelist._M_thread_freelist_array)
		{
		  // Initialize per thread key to hold pointer to
		  // _M_thread_freelist.
		  __gthread_key_create(&freelist._M_key, 
				       ::_M_destroy_thread_key);
		  freelist._M_thread_freelist = _M_thread_freelist;
>>>>>>> c355071f
		}
	      else
		{
		  _Thread_record* _M_old_freelist
<<<<<<< HEAD
		    = __gnu_internal::freelist._M_thread_freelist;
		  _Thread_record* _M_old_array
		    = __gnu_internal::freelist._M_thread_freelist_array;
		  __gnu_internal::freelist._M_thread_freelist
=======
		    = freelist._M_thread_freelist;
		  _Thread_record* _M_old_array
		    = freelist._M_thread_freelist_array;
		  freelist._M_thread_freelist
>>>>>>> c355071f
		    = &_M_thread_freelist[_M_old_freelist - _M_old_array];
		  while (_M_old_freelist)
		    {
		      size_t next_id;
		      if (_M_old_freelist->_M_next)
			next_id = _M_old_freelist->_M_next - _M_old_array;
		      else
<<<<<<< HEAD
			next_id = __gnu_internal::freelist._M_max_threads;
=======
			next_id = freelist._M_max_threads;
>>>>>>> c355071f
		      _M_thread_freelist[_M_old_freelist->_M_id - 1]._M_next
			= &_M_thread_freelist[next_id];
		      _M_old_freelist = _M_old_freelist->_M_next;
		    }
		  ::operator delete(static_cast<void*>(_M_old_array));
		}
<<<<<<< HEAD
	      __gnu_internal::freelist._M_thread_freelist_array
		= _M_thread_freelist;
	      __gnu_internal::freelist._M_max_threads
		= _M_options._M_max_threads;
=======
	      freelist._M_thread_freelist_array = _M_thread_freelist;
	      freelist._M_max_threads = _M_options._M_max_threads;
>>>>>>> c355071f
	    }
	}

	const size_t __max_threads = _M_options._M_max_threads + 1;
	for (size_t __n = 0; __n < _M_bin_size; ++__n)
	  {
	    _Bin_record& __bin = _M_bin[__n];
	    __v = ::operator new(sizeof(_Block_record*) * __max_threads);
<<<<<<< HEAD
=======
	    std::memset(__v, 0, sizeof(_Block_record*) * __max_threads);
>>>>>>> c355071f
	    __bin._M_first = static_cast<_Block_record**>(__v);

	    __bin._M_address = NULL;

	    __v = ::operator new(sizeof(size_t) * __max_threads);
<<<<<<< HEAD
	    __bin._M_free = static_cast<size_t*>(__v);
	      
	    __v = ::operator new(sizeof(size_t) * __max_threads);
	    __bin._M_used = static_cast<size_t*>(__v);
	      
=======
	    std::memset(__v, 0, sizeof(size_t) * __max_threads);
	    __bin._M_free = static_cast<size_t*>(__v);
	      
	    __v = ::operator new(sizeof(size_t) * __max_threads + 
				 sizeof(_Atomic_word) * __max_threads);
	    std::memset(__v, 0, (sizeof(size_t) * __max_threads
				 + sizeof(_Atomic_word) * __max_threads));
	    __bin._M_used = static_cast<size_t*>(__v);

>>>>>>> c355071f
	    __v = ::operator new(sizeof(__gthread_mutex_t));
	    __bin._M_mutex = static_cast<__gthread_mutex_t*>(__v);
	      
#ifdef __GTHREAD_MUTEX_INIT
	    {
	      // Do not copy a POSIX/gthr mutex once in use.
	      __gthread_mutex_t __tmp = __GTHREAD_MUTEX_INIT;
	      *__bin._M_mutex = __tmp;
	    }
#else
	    { __GTHREAD_MUTEX_INIT_FUNCTION(__bin._M_mutex); }
#endif
<<<<<<< HEAD
	    for (size_t __threadn = 0; __threadn < __max_threads; ++__threadn)
	      {
		__bin._M_first[__threadn] = NULL;
		__bin._M_free[__threadn] = 0;
		__bin._M_used[__threadn] = 0;
	      }
=======
>>>>>>> c355071f
	  }
      }
    else
      {
	for (size_t __n = 0; __n < _M_bin_size; ++__n)
	  {
	    _Bin_record& __bin = _M_bin[__n];
	    __v = ::operator new(sizeof(_Block_record*));
	    __bin._M_first = static_cast<_Block_record**>(__v);
	    __bin._M_first[0] = NULL;
	    __bin._M_address = NULL;
	  }
      }
    _M_init = true;
  }
#endif

  // Instantiations.
  template class __mt_alloc<char>;
  template class __mt_alloc<wchar_t>;

_GLIBCXX_END_NAMESPACE<|MERGE_RESOLUTION|>--- conflicted
+++ resolved
@@ -1,10 +1,6 @@
 // Allocator details.
 
-<<<<<<< HEAD
-// Copyright (C) 2004, 2005 Free Software Foundation, Inc.
-=======
 // Copyright (C) 2004, 2005, 2006 Free Software Foundation, Inc.
->>>>>>> c355071f
 //
 // This file is part of the GNU ISO C++ Library.  This library is free
 // software; you can redistribute it and/or modify it under the
@@ -63,26 +59,15 @@
 
   // Ensure freelist is constructed first.
   static __freelist freelist;
-<<<<<<< HEAD
-  static __glibcxx_mutex_define_initialized(freelist_mutex);
-=======
   __gnu_cxx::__mutex freelist_mutex;
->>>>>>> c355071f
 
   static void 
   _M_destroy_thread_key(void* __id)
   {
     // Return this thread id record to the front of thread_freelist.
-<<<<<<< HEAD
-    __gnu_cxx::lock sentry(__gnu_internal::freelist_mutex);
-    size_t _M_id = reinterpret_cast<size_t>(__id);
-
-    using namespace __gnu_internal;
-=======
     __gnu_cxx::__scoped_lock sentry(freelist_mutex);
     size_t _M_id = reinterpret_cast<size_t>(__id);
 
->>>>>>> c355071f
     typedef __gnu_cxx::__pool<true>::_Thread_record _Thread_record;
     _Thread_record* __tr = &freelist._M_thread_freelist_array[_M_id - 1];
     __tr->_M_next = freelist._M_thread_freelist;
@@ -512,28 +497,15 @@
     if (__gthread_active_p())
       {
 	{
-<<<<<<< HEAD
-	  __gnu_cxx::lock sentry(__gnu_internal::freelist_mutex);
-
-	  if (!__gnu_internal::freelist._M_thread_freelist_array
-	      || __gnu_internal::freelist._M_max_threads
-		 < _M_options._M_max_threads)
-=======
 	  __gnu_cxx::__scoped_lock sentry(freelist_mutex);
 
 	  if (!freelist._M_thread_freelist_array
 	      || freelist._M_max_threads < _M_options._M_max_threads)
->>>>>>> c355071f
 	    {
 	      const size_t __k = sizeof(_Thread_record)
 				 * _M_options._M_max_threads;
 	      __v = ::operator new(__k);
-<<<<<<< HEAD
-	      _Thread_record* _M_thread_freelist
-		= static_cast<_Thread_record*>(__v);
-=======
 	      _M_thread_freelist = static_cast<_Thread_record*>(__v);
->>>>>>> c355071f
 
 	      // NOTE! The first assignable thread id is 1 since the
 	      // global pool uses id 0
@@ -549,16 +521,6 @@
 	      _M_thread_freelist[__i - 1]._M_next = NULL;
 	      _M_thread_freelist[__i - 1]._M_id = __i;
 
-<<<<<<< HEAD
-	      if (!__gnu_internal::freelist._M_thread_freelist_array)
-		{
-		  // Initialize per thread key to hold pointer to
-		  // _M_thread_freelist.
-		  __gthread_key_create(&__gnu_internal::freelist._M_key,
-				       __gnu_internal::_M_destroy_thread_key);
-		  __gnu_internal::freelist._M_thread_freelist
-		    = _M_thread_freelist;
-=======
 	      if (!freelist._M_thread_freelist_array)
 		{
 		  // Initialize per thread key to hold pointer to
@@ -566,22 +528,14 @@
 		  __gthread_key_create(&freelist._M_key,
 				       ::_M_destroy_thread_key);
 		  freelist._M_thread_freelist = _M_thread_freelist;
->>>>>>> c355071f
 		}
 	      else
 		{
 		  _Thread_record* _M_old_freelist
-<<<<<<< HEAD
-		    = __gnu_internal::freelist._M_thread_freelist;
-		  _Thread_record* _M_old_array
-		    = __gnu_internal::freelist._M_thread_freelist_array;
-		  __gnu_internal::freelist._M_thread_freelist
-=======
 		    = freelist._M_thread_freelist;
 		  _Thread_record* _M_old_array
 		    = freelist._M_thread_freelist_array;
 		  freelist._M_thread_freelist
->>>>>>> c355071f
 		    = &_M_thread_freelist[_M_old_freelist - _M_old_array];
 		  while (_M_old_freelist)
 		    {
@@ -589,26 +543,15 @@
 		      if (_M_old_freelist->_M_next)
 			next_id = _M_old_freelist->_M_next - _M_old_array;
 		      else
-<<<<<<< HEAD
-			next_id = __gnu_internal::freelist._M_max_threads;
-=======
 			next_id = freelist._M_max_threads;
->>>>>>> c355071f
 		      _M_thread_freelist[_M_old_freelist->_M_id - 1]._M_next
 			= &_M_thread_freelist[next_id];
 		      _M_old_freelist = _M_old_freelist->_M_next;
 		    }
 		  ::operator delete(static_cast<void*>(_M_old_array));
 		}
-<<<<<<< HEAD
-	      __gnu_internal::freelist._M_thread_freelist_array
-		= _M_thread_freelist;
-	      __gnu_internal::freelist._M_max_threads
-		= _M_options._M_max_threads;
-=======
 	      freelist._M_thread_freelist_array = _M_thread_freelist;
 	      freelist._M_max_threads = _M_options._M_max_threads;
->>>>>>> c355071f
 	    }
 	}
 
@@ -670,28 +613,11 @@
     // returns it's id.
     if (__gthread_active_p())
       {
-<<<<<<< HEAD
-	void* v = __gthread_getspecific(__gnu_internal::freelist._M_key);
-=======
 	void* v = __gthread_getspecific(freelist._M_key);
->>>>>>> c355071f
 	size_t _M_id = (size_t)v;
 	if (_M_id == 0)
 	  {
 	    {
-<<<<<<< HEAD
-	      __gnu_cxx::lock sentry(__gnu_internal::freelist_mutex);
-	      if (__gnu_internal::freelist._M_thread_freelist)
-		{
-		  _M_id = __gnu_internal::freelist._M_thread_freelist->_M_id;
-		  __gnu_internal::freelist._M_thread_freelist
-		    = __gnu_internal::freelist._M_thread_freelist->_M_next;
-		}
-	    }
-
-	    __gthread_setspecific(__gnu_internal::freelist._M_key,
-				  (void*)_M_id);
-=======
 	      __gnu_cxx::__scoped_lock sentry(freelist_mutex);
 	      if (freelist._M_thread_freelist)
 		{
@@ -702,7 +628,6 @@
 	    }
 
 	    __gthread_setspecific(freelist._M_key, (void*)_M_id);
->>>>>>> c355071f
 	  }
 	return _M_id >= _M_options._M_max_threads ? 0 : _M_id;
       }
@@ -765,28 +690,15 @@
     if (__gthread_active_p())
       {
 	{
-<<<<<<< HEAD
-	  __gnu_cxx::lock sentry(__gnu_internal::freelist_mutex);
-
-	  if (!__gnu_internal::freelist._M_thread_freelist_array
-	      || __gnu_internal::freelist._M_max_threads
-		 < _M_options._M_max_threads)
-=======
 	  __gnu_cxx::__scoped_lock sentry(freelist_mutex);
 
 	  if (!freelist._M_thread_freelist_array
 	      || freelist._M_max_threads < _M_options._M_max_threads)
->>>>>>> c355071f
 	    {
 	      const size_t __k = sizeof(_Thread_record)
 				 * _M_options._M_max_threads;
 	      __v = ::operator new(__k);
-<<<<<<< HEAD
-	      _Thread_record* _M_thread_freelist
-		= static_cast<_Thread_record*>(__v);
-=======
 	      _M_thread_freelist = static_cast<_Thread_record*>(__v);
->>>>>>> c355071f
 
 	      // NOTE! The first assignable thread id is 1 since the
 	      // global pool uses id 0
@@ -802,16 +714,6 @@
 	      _M_thread_freelist[__i - 1]._M_next = NULL;
 	      _M_thread_freelist[__i - 1]._M_id = __i;
 
-<<<<<<< HEAD
-	      if (!__gnu_internal::freelist._M_thread_freelist_array)
-		{
-		  // Initialize per thread key to hold pointer to
-		  // _M_thread_freelist.
-		  __gthread_key_create(&__gnu_internal::freelist._M_key,
-				       __gnu_internal::_M_destroy_thread_key);
-		  __gnu_internal::freelist._M_thread_freelist
-		    = _M_thread_freelist;
-=======
 	      if (!freelist._M_thread_freelist_array)
 		{
 		  // Initialize per thread key to hold pointer to
@@ -819,22 +721,14 @@
 		  __gthread_key_create(&freelist._M_key, 
 				       ::_M_destroy_thread_key);
 		  freelist._M_thread_freelist = _M_thread_freelist;
->>>>>>> c355071f
 		}
 	      else
 		{
 		  _Thread_record* _M_old_freelist
-<<<<<<< HEAD
-		    = __gnu_internal::freelist._M_thread_freelist;
-		  _Thread_record* _M_old_array
-		    = __gnu_internal::freelist._M_thread_freelist_array;
-		  __gnu_internal::freelist._M_thread_freelist
-=======
 		    = freelist._M_thread_freelist;
 		  _Thread_record* _M_old_array
 		    = freelist._M_thread_freelist_array;
 		  freelist._M_thread_freelist
->>>>>>> c355071f
 		    = &_M_thread_freelist[_M_old_freelist - _M_old_array];
 		  while (_M_old_freelist)
 		    {
@@ -842,26 +736,15 @@
 		      if (_M_old_freelist->_M_next)
 			next_id = _M_old_freelist->_M_next - _M_old_array;
 		      else
-<<<<<<< HEAD
-			next_id = __gnu_internal::freelist._M_max_threads;
-=======
 			next_id = freelist._M_max_threads;
->>>>>>> c355071f
 		      _M_thread_freelist[_M_old_freelist->_M_id - 1]._M_next
 			= &_M_thread_freelist[next_id];
 		      _M_old_freelist = _M_old_freelist->_M_next;
 		    }
 		  ::operator delete(static_cast<void*>(_M_old_array));
 		}
-<<<<<<< HEAD
-	      __gnu_internal::freelist._M_thread_freelist_array
-		= _M_thread_freelist;
-	      __gnu_internal::freelist._M_max_threads
-		= _M_options._M_max_threads;
-=======
 	      freelist._M_thread_freelist_array = _M_thread_freelist;
 	      freelist._M_max_threads = _M_options._M_max_threads;
->>>>>>> c355071f
 	    }
 	}
 
@@ -870,22 +753,12 @@
 	  {
 	    _Bin_record& __bin = _M_bin[__n];
 	    __v = ::operator new(sizeof(_Block_record*) * __max_threads);
-<<<<<<< HEAD
-=======
 	    std::memset(__v, 0, sizeof(_Block_record*) * __max_threads);
->>>>>>> c355071f
 	    __bin._M_first = static_cast<_Block_record**>(__v);
 
 	    __bin._M_address = NULL;
 
 	    __v = ::operator new(sizeof(size_t) * __max_threads);
-<<<<<<< HEAD
-	    __bin._M_free = static_cast<size_t*>(__v);
-	      
-	    __v = ::operator new(sizeof(size_t) * __max_threads);
-	    __bin._M_used = static_cast<size_t*>(__v);
-	      
-=======
 	    std::memset(__v, 0, sizeof(size_t) * __max_threads);
 	    __bin._M_free = static_cast<size_t*>(__v);
 	      
@@ -895,7 +768,6 @@
 				 + sizeof(_Atomic_word) * __max_threads));
 	    __bin._M_used = static_cast<size_t*>(__v);
 
->>>>>>> c355071f
 	    __v = ::operator new(sizeof(__gthread_mutex_t));
 	    __bin._M_mutex = static_cast<__gthread_mutex_t*>(__v);
 	      
@@ -908,15 +780,6 @@
 #else
 	    { __GTHREAD_MUTEX_INIT_FUNCTION(__bin._M_mutex); }
 #endif
-<<<<<<< HEAD
-	    for (size_t __threadn = 0; __threadn < __max_threads; ++__threadn)
-	      {
-		__bin._M_first[__threadn] = NULL;
-		__bin._M_free[__threadn] = 0;
-		__bin._M_used[__threadn] = 0;
-	      }
-=======
->>>>>>> c355071f
 	  }
       }
     else

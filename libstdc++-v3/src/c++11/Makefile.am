--- conflicted
+++ resolved
@@ -70,14 +70,10 @@
 	-std=gnu++11 \
 	$(PIC_CXXFLAGS) \
 	$(XTEMPLATE_FLAGS) \
-<<<<<<< HEAD
 	$(WARN_CXXFLAGS) \
 	$(OPTIMIZE_CXXFLAGS) \
-	$(CONFIG_CXXFLAGS) -std=gnu++11 \
+	$(CONFIG_CXXFLAGS) \
 	$($(@)_no_omit_frame_pointer)
-=======
-	$(WARN_CXXFLAGS) $(OPTIMIZE_CXXFLAGS) $(CONFIG_CXXFLAGS)
->>>>>>> 52527465
 
 AM_MAKEFLAGS = \
 	"gxx_include_dir=$(gxx_include_dir)"
@@ -116,17 +112,11 @@
 # course is problematic at this point.  So, we get the top-level
 # directory to configure libstdc++-v3 to use gcc as the C++
 # compilation driver.
-<<<<<<< HEAD
-CXXLINK = $(LIBTOOL) --tag CXX --tag disable-shared $(LIBTOOLFLAGS) \
-	  --mode=link $(CXX) \
-	  $(OPT_LDFLAGS) $(SECTION_LDFLAGS) $(AM_CXXFLAGS) $(LTLDFLAGS) -o $@
-
-# Google-specific pessimization
-functexcept.lo_no_omit_frame_pointer = -fno-omit-frame-pointer
-=======
 CXXLINK = \
 	$(LIBTOOL) --tag CXX --tag disable-shared \
 	$(AM_LIBTOOLFLAGS) $(LIBTOOLFLAGS) \
 	--mode=link $(CXX) \
 	$(OPT_LDFLAGS) $(SECTION_LDFLAGS) $(AM_CXXFLAGS) $(LTLDFLAGS) -o $@
->>>>>>> 52527465
+
+# Google-specific pessimization
+functexcept.lo_no_omit_frame_pointer = -fno-omit-frame-pointer
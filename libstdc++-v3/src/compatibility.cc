// Compatibility symbols for previous versions -*- C++ -*-

// Copyright (C) 2005, 2006, 2007, 2008, 2009
// Free Software Foundation, Inc.
//
// This file is part of the GNU ISO C++ Library.  This library is free
// software; you can redistribute it and/or modify it under the
// terms of the GNU General Public License as published by the
// Free Software Foundation; either version 3, or (at your option)
// any later version.

// This library is distributed in the hope that it will be useful,
// but WITHOUT ANY WARRANTY; without even the implied warranty of
// MERCHANTABILITY or FITNESS FOR A PARTICULAR PURPOSE.  See the
// GNU General Public License for more details.

// Under Section 7 of GPL version 3, you are granted additional
// permissions described in the GCC Runtime Library Exception, version
// 3.1, as published by the Free Software Foundation.

// You should have received a copy of the GNU General Public License and
// a copy of the GCC Runtime Library Exception along with this program;
// see the files COPYING3 and COPYING.RUNTIME respectively.  If not, see
// <http://www.gnu.org/licenses/>.

#include <bits/c++config.h>

#if defined(_GLIBCXX_SYMVER_GNU) && defined(PIC) \
    && defined(_GLIBCXX_HAVE_AS_SYMVER_DIRECTIVE)
#define istreambuf_iterator istreambuf_iteratorXX
#define basic_fstream basic_fstreamXX
#define basic_ifstream basic_ifstreamXX
#define basic_ofstream basic_ofstreamXX
#define _M_copy(a, b, c) _M_copyXX(a, b, c)
#define _M_move(a, b, c) _M_moveXX(a, b, c)
#define _M_assign(a, b, c) _M_assignXX(a, b, c)
#define _M_disjunct(a) _M_disjunctXX(a)
#define _M_check_length(a, b, c) _M_check_lengthXX(a, b, c)
#define _M_set_length_and_sharable(a) _M_set_length_and_sharableXX(a)
#define ignore ignoreXX
#define eq eqXX
#define _List_node_base _List_node_baseXX
#endif

#include <string>
#include <istream>
#include <fstream>
#include <sstream>
#include <cmath>
#include <ext/numeric_traits.h>

_GLIBCXX_BEGIN_NAMESPACE(std)

  // std::istream ignore explicit specializations.
  template<>
    basic_istream<char>&
    basic_istream<char>::
    ignore(streamsize __n)
    {
      if (__n == 1)
	return ignore();
      
      _M_gcount = 0;
      sentry __cerb(*this, true);
      if (__cerb && __n > 0)
	{
<<<<<<< HEAD
	  ios_base::iostate __err = ios_base::iostate(ios_base::goodbit);
=======
	  ios_base::iostate __err = ios_base::goodbit;
>>>>>>> 42a9ba1d
	  __try
	    {
	      const int_type __eof = traits_type::eof();
	      __streambuf_type* __sb = this->rdbuf();
	      int_type __c = __sb->sgetc();

	      // See comment in istream.tcc.
	      bool __large_ignore = false;
	      while (true)
		{
		  while (_M_gcount < __n
			 && !traits_type::eq_int_type(__c, __eof))
		    {
		      streamsize __size = std::min(streamsize(__sb->egptr()
							      - __sb->gptr()),
					          streamsize(__n - _M_gcount));
		      if (__size > 1)
			{
			  __sb->gbump(__size);
			  _M_gcount += __size;
			  __c = __sb->sgetc();
			}
		      else
			{
			  ++_M_gcount;
			  __c = __sb->snextc();
			} 
		    }
		  if (__n == __gnu_cxx::__numeric_traits<streamsize>::__max
		      && !traits_type::eq_int_type(__c, __eof))
		    {
		      _M_gcount =
			__gnu_cxx::__numeric_traits<streamsize>::__min;
		      __large_ignore = true;
		    }
		  else
		    break;
		}

	      if (__large_ignore)
		_M_gcount = __gnu_cxx::__numeric_traits<streamsize>::__max;

	      if (traits_type::eq_int_type(__c, __eof))
		__err |= ios_base::eofbit;
	    }
	  __catch(__cxxabiv1::__forced_unwind&)
	    {
	      this->_M_setstate(ios_base::badbit);
	      __throw_exception_again;
	    }
	  __catch(...)
	    { this->_M_setstate(ios_base::badbit); }
	  if (__err)
	    this->setstate(__err);
	}
      return *this;
    } 

#ifdef _GLIBCXX_USE_WCHAR_T
  template<>
    basic_istream<wchar_t>&
    basic_istream<wchar_t>::
    ignore(streamsize __n)
    {
      if (__n == 1)
	return ignore();
      
      _M_gcount = 0;
      sentry __cerb(*this, true);
      if (__cerb && __n > 0)
	{
<<<<<<< HEAD
	  ios_base::iostate __err = ios_base::iostate(ios_base::goodbit);
=======
	  ios_base::iostate __err = ios_base::goodbit;
>>>>>>> 42a9ba1d
	  __try
	    {
	      const int_type __eof = traits_type::eof();
	      __streambuf_type* __sb = this->rdbuf();
	      int_type __c = __sb->sgetc();

	      bool __large_ignore = false;
	      while (true)
		{
		  while (_M_gcount < __n
			 && !traits_type::eq_int_type(__c, __eof))
		    {
		      streamsize __size = std::min(streamsize(__sb->egptr()
							      - __sb->gptr()),
						  streamsize(__n - _M_gcount));
		      if (__size > 1)
			{
			  __sb->gbump(__size);
			  _M_gcount += __size;
			  __c = __sb->sgetc();
			}
		      else
			{
			  ++_M_gcount;
			  __c = __sb->snextc();
			}
		    }
		  if (__n == __gnu_cxx::__numeric_traits<streamsize>::__max
		      && !traits_type::eq_int_type(__c, __eof))
		    {
		      _M_gcount =
			__gnu_cxx::__numeric_traits<streamsize>::__min;
		      __large_ignore = true;
		    }
		  else
		    break;
		}

	      if (__large_ignore)
		_M_gcount = __gnu_cxx::__numeric_traits<streamsize>::__max;

	      if (traits_type::eq_int_type(__c, __eof))
		__err |= ios_base::eofbit;
	    }
	  __catch(__cxxabiv1::__forced_unwind&)
	    {
	      this->_M_setstate(ios_base::badbit);
	      __throw_exception_again;
	    }
	  __catch(...)
	    { this->_M_setstate(ios_base::badbit); }
	  if (__err)
	    this->setstate(__err);
	}
      return *this;
    }
#endif

_GLIBCXX_END_NAMESPACE


// NB: These symbols renames should go into the shared library only,
// and only those shared libraries that support versioning.
#if defined(_GLIBCXX_SYMVER_GNU) && defined(PIC) \
    && defined(_GLIBCXX_HAVE_AS_SYMVER_DIRECTIVE)

/* gcc-3.4.4
_ZNSt19istreambuf_iteratorIcSt11char_traitsIcEEppEv
_ZNSt19istreambuf_iteratorIwSt11char_traitsIwEEppEv
 */

_GLIBCXX_BEGIN_NAMESPACE(std)

  template
    istreambuf_iterator<char>&
    istreambuf_iterator<char>::operator++();

#ifdef _GLIBCXX_USE_WCHAR_T
  template
    istreambuf_iterator<wchar_t>&
    istreambuf_iterator<wchar_t>::operator++();
#endif

_GLIBCXX_END_NAMESPACE


/* gcc-4.0.0
_ZNSs4_Rep26_M_set_length_and_sharableEj
_ZNSs7_M_copyEPcPKcj
_ZNSs7_M_moveEPcPKcj
_ZNSs9_M_assignEPcjc
_ZNKSs11_M_disjunctEPKc
_ZNKSs15_M_check_lengthEjjPKc
_ZNSbIwSt11char_traitsIwESaIwEE4_Rep26_M_set_length_and_sharableEj
_ZNSbIwSt11char_traitsIwESaIwEE7_M_copyEPwPKwj
_ZNSbIwSt11char_traitsIwESaIwEE7_M_moveEPwPKwj
_ZNSbIwSt11char_traitsIwESaIwEE9_M_assignEPwjw
_ZNKSbIwSt11char_traitsIwESaIwEE11_M_disjunctEPKw
_ZNKSbIwSt11char_traitsIwESaIwEE15_M_check_lengthEjjPKc

_ZNKSt13basic_fstreamIcSt11char_traitsIcEE7is_openEv
_ZNKSt13basic_fstreamIwSt11char_traitsIwEE7is_openEv
_ZNKSt14basic_ifstreamIcSt11char_traitsIcEE7is_openEv
_ZNKSt14basic_ifstreamIwSt11char_traitsIwEE7is_openEv
_ZNKSt14basic_ofstreamIcSt11char_traitsIcEE7is_openEv
_ZNKSt14basic_ofstreamIwSt11char_traitsIwEE7is_openEv

_ZNSi6ignoreEi
_ZNSi6ignoreEv
_ZNSt13basic_istreamIwSt11char_traitsIwEE6ignoreEi
_ZNSt13basic_istreamIwSt11char_traitsIwEE6ignoreEv

_ZNSt11char_traitsIcE2eqERKcS2_
_ZNSt11char_traitsIwE2eqERKwS2_
 */
_GLIBCXX_BEGIN_NAMESPACE(std)

  // std::char_traits is explicitly specialized
  bool (* __p1)(const char&, const char&) = &char_traits<char>::eq;

  // std::string
  template
    void
    basic_string<char>::_M_copy(char*, const char*, size_t);

  template
    void
    basic_string<char>::_M_move(char*, const char*, size_t);

  template
    void
    basic_string<char>::_M_assign(char*, size_t, char);

  template
    bool
    basic_string<char>::_M_disjunct(const char*) const;

  template
    void
    basic_string<char>::_M_check_length(size_t, size_t, const char*) const;

  template
    void
    basic_string<char>::_Rep::_M_set_length_and_sharable(size_t);


  // std::istream
  template
    basic_istream<char>&
    basic_istream<char>::ignore(); 

  template
    bool
    basic_fstream<char>::is_open() const;

  template
    bool
    basic_ifstream<char>::is_open() const;

  template
    bool
    basic_ofstream<char>::is_open() const;

#ifdef _GLIBCXX_USE_WCHAR_T
  bool (* __p2)(const wchar_t&, const wchar_t&) = &char_traits<wchar_t>::eq;

  // std::wstring
  template
    void
    basic_string<wchar_t>::_M_copy(wchar_t*, const wchar_t*, size_t);

  template
    void
    basic_string<wchar_t>::_M_move(wchar_t*, const wchar_t*, size_t);

  template
    void
    basic_string<wchar_t>::_M_assign(wchar_t*, size_t, wchar_t);

  template
    bool
    basic_string<wchar_t>::_M_disjunct(const wchar_t*) const;

  template
    void
    basic_string<wchar_t>::_M_check_length(size_t, size_t, 
					   const char*) const;

  template
    void
    basic_string<wchar_t>::_Rep::_M_set_length_and_sharable(size_t);

  template
    basic_istream<wchar_t>&
    basic_istream<wchar_t>::ignore(); 

  template
    bool
    basic_fstream<wchar_t>::is_open() const;

  template
    bool
    basic_ifstream<wchar_t>::is_open() const;

  template
    bool
    basic_ofstream<wchar_t>::is_open() const;
#endif

_GLIBCXX_END_NAMESPACE

// The rename syntax for default exported names is
//   asm (".symver name1,exportedname@GLIBCXX_3.4")
//   asm (".symver name2,exportedname@@GLIBCXX_3.4.5")
// In the future, GLIBCXX_ABI > 6 should remove all uses of
// _GLIBCXX_*_SYMVER macros in this file.

#define _GLIBCXX_3_4_SYMVER(XXname, name) \
   extern "C" void \
   _X##name() \
   __attribute__ ((alias(#XXname))); \
   asm (".symver " "_X" #name "," #name "@GLIBCXX_3.4");

#define _GLIBCXX_3_4_5_SYMVER(XXname, name) \
   extern "C" void \
   _Y##name() \
   __attribute__ ((alias(#XXname))); \
   asm (".symver " "_Y" #name  "," #name "@@GLIBCXX_3.4.5");

#define _GLIBCXX_ASM_SYMVER(cur, old, version) \
   asm (".symver " #cur "," #old "@@" #version);

#define _GLIBCXX_APPLY_SYMVER _GLIBCXX_3_4_SYMVER
#include <bits/compatibility.h>
#undef _GLIBCXX_APPLY_SYMVER

#define _GLIBCXX_APPLY_SYMVER _GLIBCXX_3_4_5_SYMVER
#include <bits/compatibility.h>
#undef _GLIBCXX_APPLY_SYMVER


/* gcc-3.4.0
_ZN10__gnu_norm15_List_node_base4hookEPS0_;
_ZN10__gnu_norm15_List_node_base4swapERS0_S1_;
_ZN10__gnu_norm15_List_node_base6unhookEv;
_ZN10__gnu_norm15_List_node_base7reverseEv;
_ZN10__gnu_norm15_List_node_base8transferEPS0_S1_;
*/
#include "list.cc"
_GLIBCXX_ASM_SYMVER(_ZNSt17_List_node_baseXX4hookEPS_, \
_ZN10__gnu_norm15_List_node_base4hookEPS0_, \
GLIBCXX_3.4)

_GLIBCXX_ASM_SYMVER(_ZNSt17_List_node_baseXX4swapERS_S0_, \
_ZN10__gnu_norm15_List_node_base4swapERS0_S1_, \
GLIBCXX_3.4)

_GLIBCXX_ASM_SYMVER(_ZNSt17_List_node_baseXX6unhookEv, \
_ZN10__gnu_norm15_List_node_base6unhookEv, \
GLIBCXX_3.4)

_GLIBCXX_ASM_SYMVER(_ZNSt17_List_node_baseXX7reverseEv, \
_ZN10__gnu_norm15_List_node_base7reverseEv, \
GLIBCXX_3.4)

_GLIBCXX_ASM_SYMVER(_ZNSt17_List_node_baseXX8transferEPS_S0_, \
_ZN10__gnu_norm15_List_node_base8transferEPS0_S1_, \
GLIBCXX_3.4)
#undef _List_node_base

// gcc-4.1.0
// Long double versions of "C" math functions. 
#if defined (_GLIBCXX_LONG_DOUBLE_COMPAT) \
    || (defined (__hppa__) && defined (__linux__))

#define _GLIBCXX_MATHL_WRAPPER(name, argdecl, args, ver) \
extern "C" double						\
__ ## name ## l_wrapper argdecl					\
{								\
  return name args;						\
}								\
asm (".symver __" #name "l_wrapper, " #name "l@" #ver)

#define _GLIBCXX_MATHL_WRAPPER1(name, ver) \
  _GLIBCXX_MATHL_WRAPPER (name, (double x), (x), ver)

#define _GLIBCXX_MATHL_WRAPPER2(name, ver) \
  _GLIBCXX_MATHL_WRAPPER (name, (double x, double y), (x, y), ver)

#ifdef _GLIBCXX_HAVE_ACOSL
_GLIBCXX_MATHL_WRAPPER1 (acos, GLIBCXX_3.4.3);
#endif
#ifdef _GLIBCXX_HAVE_ASINL
_GLIBCXX_MATHL_WRAPPER1 (asin, GLIBCXX_3.4.3);
#endif
#ifdef _GLIBCXX_HAVE_ATAN2L
_GLIBCXX_MATHL_WRAPPER2 (atan2, GLIBCXX_3.4);
#endif
#ifdef _GLIBCXX_HAVE_ATANL
_GLIBCXX_MATHL_WRAPPER1 (atan, GLIBCXX_3.4.3);
#endif
#ifdef _GLIBCXX_HAVE_CEILL
_GLIBCXX_MATHL_WRAPPER1 (ceil, GLIBCXX_3.4.3);
#endif
#ifdef _GLIBCXX_HAVE_COSHL
_GLIBCXX_MATHL_WRAPPER1 (cosh, GLIBCXX_3.4);
#endif
#ifdef _GLIBCXX_HAVE_COSL
_GLIBCXX_MATHL_WRAPPER1 (cos, GLIBCXX_3.4);
#endif
#ifdef _GLIBCXX_HAVE_EXPL
_GLIBCXX_MATHL_WRAPPER1 (exp, GLIBCXX_3.4);
#endif
#ifdef _GLIBCXX_HAVE_FLOORL
_GLIBCXX_MATHL_WRAPPER1 (floor, GLIBCXX_3.4.3);
#endif
#ifdef _GLIBCXX_HAVE_FMODL
_GLIBCXX_MATHL_WRAPPER2 (fmod, GLIBCXX_3.4.3);
#endif
#ifdef _GLIBCXX_HAVE_FREXPL
_GLIBCXX_MATHL_WRAPPER (frexp, (double x, int *y), (x, y), GLIBCXX_3.4.3);
#endif
#ifdef _GLIBCXX_HAVE_HYPOTL
_GLIBCXX_MATHL_WRAPPER2 (hypot, GLIBCXX_3.4);
#endif
#ifdef _GLIBCXX_HAVE_LDEXPL
_GLIBCXX_MATHL_WRAPPER (ldexp, (double x, int y), (x, y), GLIBCXX_3.4.3);
#endif
#ifdef _GLIBCXX_HAVE_LOG10L
_GLIBCXX_MATHL_WRAPPER1 (log10, GLIBCXX_3.4);
#endif
#ifdef _GLIBCXX_HAVE_LOGL
_GLIBCXX_MATHL_WRAPPER1 (log, GLIBCXX_3.4);
#endif
#ifdef _GLIBCXX_HAVE_MODFL
_GLIBCXX_MATHL_WRAPPER (modf, (double x, double *y), (x, y), GLIBCXX_3.4.3);
#endif
#ifdef _GLIBCXX_HAVE_POWL
_GLIBCXX_MATHL_WRAPPER2 (pow, GLIBCXX_3.4);
#endif
#ifdef _GLIBCXX_HAVE_SINHL
_GLIBCXX_MATHL_WRAPPER1 (sinh, GLIBCXX_3.4);
#endif
#ifdef _GLIBCXX_HAVE_SINL
_GLIBCXX_MATHL_WRAPPER1 (sin, GLIBCXX_3.4);
#endif
#ifdef _GLIBCXX_HAVE_SQRTL
_GLIBCXX_MATHL_WRAPPER1 (sqrt, GLIBCXX_3.4);
#endif
#ifdef _GLIBCXX_HAVE_TANHL
_GLIBCXX_MATHL_WRAPPER1 (tanh, GLIBCXX_3.4);
#endif
#ifdef _GLIBCXX_HAVE_TANL
_GLIBCXX_MATHL_WRAPPER1 (tan, GLIBCXX_3.4);
#endif
#endif // _GLIBCXX_LONG_DOUBLE_COMPAT

#endif

#ifdef _GLIBCXX_LONG_DOUBLE_COMPAT
extern void *_ZTVN10__cxxabiv123__fundamental_type_infoE[];
extern void *_ZTVN10__cxxabiv119__pointer_type_infoE[];
extern __attribute__((used, weak)) const char _ZTSe[2] = "e";
extern __attribute__((used, weak)) const char _ZTSPe[3] = "Pe";
extern __attribute__((used, weak)) const char _ZTSPKe[4] = "PKe";
extern __attribute__((used, weak)) const void * const _ZTIe[2]
  = { (void *) &_ZTVN10__cxxabiv123__fundamental_type_infoE[2],
      (void *) _ZTSe };
extern __attribute__((used, weak)) const void * const _ZTIPe[4]
  = { (void *) &_ZTVN10__cxxabiv119__pointer_type_infoE[2],
      (void *) _ZTSPe, (void *) 0L, (void *) _ZTIe };
extern __attribute__((used, weak)) const void * const _ZTIPKe[4]
  = { (void *) &_ZTVN10__cxxabiv119__pointer_type_infoE[2],
      (void *) _ZTSPKe, (void *) 1L, (void *) _ZTIe };
#endif // _GLIBCXX_LONG_DOUBLE_COMPAT

// gcc-4.4.0
// <mutex> exported std::lock_error
#if defined(_GLIBCXX_HAS_GTHREADS) && defined(_GLIBCXX_USE_C99_STDINT_TR1)
namespace std
{
  class lock_error : public exception
  {
  public:
    virtual const char*
    _GLIBCXX_CONST what() const throw();
  };

  const char*
  lock_error::what() const throw()
  { return "std::lock_error"; }
}
#endif


#ifdef _GLIBCXX_SYMVER_DARWIN
#if (defined(__ppc__) || defined(__ppc64__)) && defined(PIC)
/* __eprintf shouldn't have been made visible from libstdc++, or
   anywhere, but on Mac OS X 10.4 it was defined in
   libstdc++.6.0.3.dylib; so on that platform we have to keep defining
   it to keep binary compatibility.  We can't just put the libgcc
   version in the export list, because that doesn't work; once a
   symbol is marked as hidden, it stays that way.  */

#include <cstdio>
#include <cstdlib>

using namespace std;

extern "C" void
__eprintf(const char *string, const char *expression,
	  unsigned int line, const char *filename)
{
  fprintf(stderr, string, expression, line, filename);
  fflush(stderr);
  abort();
}
#endif
#endif<|MERGE_RESOLUTION|>--- conflicted
+++ resolved
@@ -64,11 +64,7 @@
       sentry __cerb(*this, true);
       if (__cerb && __n > 0)
 	{
-<<<<<<< HEAD
-	  ios_base::iostate __err = ios_base::iostate(ios_base::goodbit);
-=======
 	  ios_base::iostate __err = ios_base::goodbit;
->>>>>>> 42a9ba1d
 	  __try
 	    {
 	      const int_type __eof = traits_type::eof();
@@ -140,11 +136,7 @@
       sentry __cerb(*this, true);
       if (__cerb && __n > 0)
 	{
-<<<<<<< HEAD
-	  ios_base::iostate __err = ios_base::iostate(ios_base::goodbit);
-=======
 	  ios_base::iostate __err = ios_base::goodbit;
->>>>>>> 42a9ba1d
 	  __try
 	    {
 	      const int_type __eof = traits_type::eof();

--- conflicted
+++ resolved
@@ -290,7 +290,6 @@
   {
     category __mask = 1;
     if (!_M_names[0] || !__imp->_M_names[0])
-<<<<<<< HEAD
       {
 	if (_M_names[0])
 	  {
@@ -309,26 +308,6 @@
       {
 	if (!_M_names[1])
 	  {
-=======
-      {
-	if (_M_names[0])
-	  {
-	    delete [] _M_names[0];
-	    _M_names[0] = 0;   // Unnamed.
-	  }
-
-	for (size_t __ix = 0; __ix < _S_categories_size; ++__ix, __mask <<= 1)
-	  {
-	    if (__mask & __cat)
-	      // Need to replace entry in _M_facets with other locale's info.
-	      _M_replace_category(__imp, _S_facet_categories[__ix]);
-	  }
-      }
-    else
-      {
-	if (!_M_names[1])
-	  {
->>>>>>> 42a9ba1d
 	    // A full set of _M_names must be prepared, all identical
 	    // to _M_names[0] to begin with. Then, below, a few will
 	    // be replaced by the corresponding __imp->_M_names. I.e.,

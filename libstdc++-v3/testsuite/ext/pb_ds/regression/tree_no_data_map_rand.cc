--- conflicted
+++ resolved
@@ -5,11 +5,7 @@
 
 // -*- C++ -*-
 
-<<<<<<< HEAD
-// Copyright (C) 2005, 2006, 2009 Free Software Foundation, Inc.
-=======
 // Copyright (C) 2005, 2006, 2009, 2011 Free Software Foundation, Inc.
->>>>>>> 03d20231
 //
 // This file is part of the GNU ISO C++ Library.  This library is free
 // software; you can redistribute it and/or modify it under the terms
@@ -48,13 +44,7 @@
 #include <regression/rand/assoc/rand_regression_test.hpp>
 #include <regression/common_type.hpp>
 
-<<<<<<< HEAD
-// This can take long on simulators, timing out the test.
-// { dg-options "-DPB_DS_REGRESSION -DITERATIONS=5" { target simulator } }
-// { dg-timeout-factor 2.0 }
-=======
 
->>>>>>> 03d20231
 #ifndef ITERATIONS
 # ifdef _GLIBCXX_DEBUG
 #  define ITERATIONS 100

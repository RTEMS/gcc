--- conflicted
+++ resolved
@@ -1,11 +1,7 @@
 // { dg-do compile }
 // -*- C++ -*-
 
-<<<<<<< HEAD
-// Copyright (C) 2006, 2007 Free Software Foundation, Inc.
-=======
 // Copyright (C) 2006, 2007, 2009 Free Software Foundation, Inc.
->>>>>>> 42bae686
 //
 // This file is part of the GNU ISO C++ Library.  This library is free
 // software; you can redistribute it and/or modify it under the
@@ -39,10 +35,5 @@
   return 0;
 }
 
-<<<<<<< HEAD
-// { dg-error "invalid use of incomplete" "" { target *-*-* } 29 } 
-// { dg-error "declaration of" "" { target *-*-* } 112 } 
-=======
 // { dg-error "invalid use of incomplete" "" { target *-*-* } 28 } 
-// { dg-error "declaration of" "" { target *-*-* } 105 } 
->>>>>>> 42bae686
+// { dg-error "declaration of" "" { target *-*-* } 105 } 
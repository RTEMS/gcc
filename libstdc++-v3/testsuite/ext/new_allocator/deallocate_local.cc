//
<<<<<<< HEAD
// Copyright (C) 2004, 2005, 2006, 2007, 2008, 2009
=======
// Copyright (C) 2004, 2005, 2006, 2007, 2008, 2009 
>>>>>>> 42a9ba1d
// Free Software Foundation, Inc.
//
// This file is part of the GNU ISO C++ Library.  This library is free
// software; you can redistribute it and/or modify it under the
// terms of the GNU General Public License as published by the
// Free Software Foundation; either version 3, or (at your option)
// any later version.
//
// This library is distributed in the hope that it will be useful,
// but WITHOUT ANY WARRANTY; without even the implied warranty of
// MERCHANTABILITY or FITNESS FOR A PARTICULAR PURPOSE.  See the
// GNU General Public License for more details.
//
// You should have received a copy of the GNU General Public License along
// with this library; see the file COPYING3.  If not see
// <http://www.gnu.org/licenses/>.
<<<<<<< HEAD

// 20.4.1.1 allocator members
=======
>>>>>>> 42a9ba1d

#include <string>
#include <ext/new_allocator.h>
#include <replacement_memory_operators.h>

typedef char char_t;
typedef std::char_traits<char_t> traits_t;
typedef __gnu_cxx::new_allocator<char_t> allocator_t;
typedef std::basic_string<char_t, traits_t, allocator_t> string_t;  

int main()
{
  {
    string_t s;
    s += "bayou bend";
  }

  if (__gnu_test::counter::count() != 0)
    throw std::runtime_error("count not zero");
  return 0;
}<|MERGE_RESOLUTION|>--- conflicted
+++ resolved
@@ -1,9 +1,5 @@
 //
-<<<<<<< HEAD
-// Copyright (C) 2004, 2005, 2006, 2007, 2008, 2009
-=======
 // Copyright (C) 2004, 2005, 2006, 2007, 2008, 2009 
->>>>>>> 42a9ba1d
 // Free Software Foundation, Inc.
 //
 // This file is part of the GNU ISO C++ Library.  This library is free
@@ -20,11 +16,6 @@
 // You should have received a copy of the GNU General Public License along
 // with this library; see the file COPYING3.  If not see
 // <http://www.gnu.org/licenses/>.
-<<<<<<< HEAD
-
-// 20.4.1.1 allocator members
-=======
->>>>>>> 42a9ba1d
 
 #include <string>
 #include <ext/new_allocator.h>

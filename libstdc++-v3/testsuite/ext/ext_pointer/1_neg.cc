// Bob Walters 10-2008

// Test for Container using non-standard pointer types.

// Copyright (C) 2008, 2009
// Free Software Foundation, Inc.
//
// This file is part of the GNU ISO C++ Library.  This library is free
// software; you can redistribute it and/or modify it under the
// terms of the GNU General Public License as published by the
// Free Software Foundation; either version 3, or (at your option)
// any later version.

// This library is distributed in the hope that it will be useful,
// but WITHOUT ANY WARRANTY; without even the implied warranty of
// MERCHANTABILITY or FITNESS FOR A PARTICULAR PURPOSE.  See the
// GNU General Public License for more details.

// You should have received a copy of the GNU General Public License along
// with this library; see the file COPYING3.  If not see
// <http://www.gnu.org/licenses/>.


// { dg-do compile }

#include <algorithm>
#include <testsuite_hooks.h>
#include <ext/pointer.h>

using __gnu_cxx::_Pointer_adapter;
using __gnu_cxx::_Relative_pointer_impl;
using __gnu_cxx::__static_pointer_cast;
using __gnu_cxx::__const_pointer_cast;


struct A {
  int i;
};
struct B : public A{
  int j;
};
typedef _Pointer_adapter<_Relative_pointer_impl<B> > B_pointer; 
typedef _Pointer_adapter<_Relative_pointer_impl<const B> > const_B_pointer; 
typedef _Pointer_adapter<_Relative_pointer_impl<A> > A_pointer; 
typedef _Pointer_adapter<_Relative_pointer_impl<const A> > const_A_pointer; 


void test01(void) {
  bool test __attribute__((unused)) = true;

  A a;
  B b;

  A_pointer aptr( &a );

  // Can't implicitly cast from A* to B*
  B_pointer bptr1(aptr); // { dg-error "instantiated from here" 31 }
  B_pointer bptr2(&a); // { dg-error "instantiated from here" 32 }

  // but explicit cast/conversion is OK.
  B_pointer bptr3(__static_pointer_cast<B_pointer>(aptr)); // ok
  B_pointer bptr4(__static_pointer_cast<B_pointer>(&a)); // ok

  // Can't implicitly cast from A* to B*
  bptr1 = aptr; // { dg-error "instantiated from here" 39 }
  bptr1 = &a; // { dg-error "instantiated from here" 40 }

  // but explicit cast/conversion is OK.
  bptr1 = __static_pointer_cast<B_pointer>(aptr); // ok
  bptr1 = __static_pointer_cast<B_pointer>(&a); // ok

  // Similarly, can't shed constness via implicit cast
  const_A_pointer captr(&a);
  A_pointer aptr2(captr); // { dg-error "instantiated from here" 48 }

  // but explicit cast/conversion is OK.
  A_pointer aptr3(__const_pointer_cast<A_pointer>(captr)); // ok

  // Similarly, can't shed constness via implicit cast
  aptr2 = captr; // { dg-error "instantiated from here" 54 }

  // but explicit cast/conversion is OK.
  aptr3 = __const_pointer_cast<A_pointer>(captr); // ok

  // Combine explicit const cast with implicit downcast.
  const_B_pointer cbptr(&b);
  A_pointer aptr4(cbptr); // { dg-error "instantiated from here" 61 }
  aptr4 = cbptr; // { dg-error "instantiated from here" 62 }

  A_pointer aptr5(__const_pointer_cast<B_pointer>(cbptr)); // ok
  aptr5 = __const_pointer_cast<B_pointer>(cbptr);  // ok
}

<<<<<<< HEAD
// { dg-error "invalid conversion " "" { target *-*-* } 314 }
// { dg-error "initializing argument 1 of" "" { target *-*-* } 314 }
// { dg-error "invalid conversion " "" { target *-*-* } 308 }
// { dg-error "initializing argument 1 of" "" { target *-*-* } 308 }
// { dg-error "invalid conversion " "" { target *-*-* } 331 }
// { dg-error "initializing argument 1 of" "" { target *-*-* } 331 }
// { dg-error "invalid conversion " "" { target *-*-* } 339 }
// { dg-error "initializing argument 1 of" "" { target *-*-* } 339 }
// { dg-excess-errors "In constructor" }
=======
// { dg-prune-output "include" }
>>>>>>> b56a5220
<|MERGE_RESOLUTION|>--- conflicted
+++ resolved
@@ -91,16 +91,4 @@
   aptr5 = __const_pointer_cast<B_pointer>(cbptr);  // ok
 }
 
-<<<<<<< HEAD
-// { dg-error "invalid conversion " "" { target *-*-* } 314 }
-// { dg-error "initializing argument 1 of" "" { target *-*-* } 314 }
-// { dg-error "invalid conversion " "" { target *-*-* } 308 }
-// { dg-error "initializing argument 1 of" "" { target *-*-* } 308 }
-// { dg-error "invalid conversion " "" { target *-*-* } 331 }
-// { dg-error "initializing argument 1 of" "" { target *-*-* } 331 }
-// { dg-error "invalid conversion " "" { target *-*-* } 339 }
-// { dg-error "initializing argument 1 of" "" { target *-*-* } 339 }
-// { dg-excess-errors "In constructor" }
-=======
-// { dg-prune-output "include" }
->>>>>>> b56a5220
+// { dg-prune-output "include" }
--- conflicted
+++ resolved
@@ -91,12 +91,4 @@
   aptr5 = __const_pointer_cast<B_pointer>(cbptr);  // ok
 }
 
-<<<<<<< HEAD
-// { dg-error "invalid conversion " "" { target *-*-* } 314 }
-// { dg-error "invalid conversion " "" { target *-*-* } 308 }
-// { dg-error "invalid conversion " "" { target *-*-* } 331 }
-// { dg-error "invalid conversion " "" { target *-*-* } 339 }
-// { dg-excess-errors "In constructor" }
-=======
-// { dg-prune-output "include" }
->>>>>>> 155d23aa
+// { dg-prune-output "include" }
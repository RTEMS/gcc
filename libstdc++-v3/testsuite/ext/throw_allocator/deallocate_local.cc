--- conflicted
+++ resolved
@@ -29,21 +29,14 @@
 
 int main()
 {
-<<<<<<< HEAD
-  bool test __attribute__((unused)) = true;
   size_t alloc_cnt_before = alloc_cnt;
-=======
->>>>>>> d9334061
   {
     string_t s;
     s += "bayou bend";
   }
-<<<<<<< HEAD
-  VERIFY( alloc_cnt - alloc_cnt_before == 0 );
-=======
 
   if (__gnu_test::counter::count() != 0)
     throw std::runtime_error("count not zero");
->>>>>>> d9334061
+
   return 0;
 }
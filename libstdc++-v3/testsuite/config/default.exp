--- conflicted
+++ resolved
@@ -30,10 +30,7 @@
 proc ${tool}_target_compile { srcfile destfile compile_type options } {
     v3_target_compile $srcfile $destfile $compile_type $options
 }
-<<<<<<< HEAD
-=======
 
 # Support for old dejagnu.  Must be loaded here, not in libstdc++.exp, to
 # make sure all existing procs are loaded when their presence is tested.
-load_file $srcdir/../../gcc/testsuite/lib/dejapatches.exp
->>>>>>> 751ff693
+load_file $srcdir/../../gcc/testsuite/lib/dejapatches.exp
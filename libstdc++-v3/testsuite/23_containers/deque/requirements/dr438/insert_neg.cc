// 2007-04-27  Paolo Carlini  <pcarlini@suse.de>

// Copyright (C) 2007, 2008 Free Software Foundation
//
// This file is part of the GNU ISO C++ Library.  This library is free
// software; you can redistribute it and/or modify it under the
// terms of the GNU General Public License as published by the
// Free Software Foundation; either version 2, or (at your option)
// any later version.

// This library is distributed in the hope that it will be useful,
// but WITHOUT ANY WARRANTY; without even the implied warranty of
// MERCHANTABILITY or FITNESS FOR A PARTICULAR PURPOSE.  See the
// GNU General Public License for more details.

// You should have received a copy of the GNU General Public License along
// with this library; see the file COPYING.  If not, write to the Free
// Software Foundation, 51 Franklin Street, Fifth Floor, Boston, MA 02110-1301,
// USA.

// { dg-do compile }
<<<<<<< HEAD
// { dg-error "no matching" "" { target *-*-* } 1520 }
=======
// { dg-error "no matching" "" { target *-*-* } 1588 }
>>>>>>> 46f8e3b0
// { dg-excess-errors "" }

#include <deque>

struct A
{
  explicit A(int) { }
};

void f()
{
  std::deque<A> d;
  d.insert(d.begin(), 10, 1);
}
<|MERGE_RESOLUTION|>--- conflicted
+++ resolved
@@ -19,11 +19,7 @@
 // USA.
 
 // { dg-do compile }
-<<<<<<< HEAD
-// { dg-error "no matching" "" { target *-*-* } 1520 }
-=======
 // { dg-error "no matching" "" { target *-*-* } 1588 }
->>>>>>> 46f8e3b0
 // { dg-excess-errors "" }
 
 #include <deque>

// 2007-04-27  Paolo Carlini  <pcarlini@suse.de>

// Copyright (C) 2007, 2008, 2009 Free Software Foundation
//
// This file is part of the GNU ISO C++ Library.  This library is free
// software; you can redistribute it and/or modify it under the
// terms of the GNU General Public License as published by the
// Free Software Foundation; either version 3, or (at your option)
// any later version.

// This library is distributed in the hope that it will be useful,
// but WITHOUT ANY WARRANTY; without even the implied warranty of
// MERCHANTABILITY or FITNESS FOR A PARTICULAR PURPOSE.  See the
// GNU General Public License for more details.

// You should have received a copy of the GNU General Public License along
// with this library; see the file COPYING3.  If not see
// <http://www.gnu.org/licenses/>.

// { dg-do compile }
<<<<<<< HEAD
// { dg-error "no matching" "" { target *-*-* } 1498 }
=======
// { dg-error "no matching" "" { target *-*-* } 1494 }
>>>>>>> 42a9ba1d
// { dg-excess-errors "" }

#include <deque>

struct A
{
  explicit A(int) { }
};

void f()
{
  std::deque<A> d;
  d.assign(10, 1);
}<|MERGE_RESOLUTION|>--- conflicted
+++ resolved
@@ -18,11 +18,7 @@
 // <http://www.gnu.org/licenses/>.
 
 // { dg-do compile }
-<<<<<<< HEAD
-// { dg-error "no matching" "" { target *-*-* } 1498 }
-=======
 // { dg-error "no matching" "" { target *-*-* } 1494 }
->>>>>>> 42a9ba1d
 // { dg-excess-errors "" }
 
 #include <deque>

// Copyright (C) 2001, 2003, 2004, 2005, 2009 Free Software Foundation, Inc.
//
// This file is part of the GNU ISO C++ Library.  This library is free
// software; you can redistribute it and/or modify it under the
// terms of the GNU General Public License as published by the
// Free Software Foundation; either version 3, or (at your option)
// any later version.

// This library is distributed in the hope that it will be useful,
// but WITHOUT ANY WARRANTY; without Pred the implied warranty of
// MERCHANTABILITY or FITNESS FOR A PARTICULAR PURPOSE.  See the
// GNU General Public License for more details.

// You should have received a copy of the GNU General Public License along
// with this library; see the file COPYING3.  If not see
// <http://www.gnu.org/licenses/>.
<<<<<<< HEAD

// 23.2.2.3 list modifiers [lib.list.modifiers]
=======
>>>>>>> 42a9ba1d

#include "3.h"
#include <list>

int main()
{
  modifiers3<std::list<__gnu_test::copy_tracker> >();
  return 0;
}<|MERGE_RESOLUTION|>--- conflicted
+++ resolved
@@ -14,11 +14,6 @@
 // You should have received a copy of the GNU General Public License along
 // with this library; see the file COPYING3.  If not see
 // <http://www.gnu.org/licenses/>.
-<<<<<<< HEAD
-
-// 23.2.2.3 list modifiers [lib.list.modifiers]
-=======
->>>>>>> 42a9ba1d
 
 #include "3.h"
 #include <list>

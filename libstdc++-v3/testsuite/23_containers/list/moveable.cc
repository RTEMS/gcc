--- conflicted
+++ resolved
@@ -1,10 +1,6 @@
 // { dg-options "-std=gnu++0x" }
 
-<<<<<<< HEAD
-// Copyright (C) 2005, 2007, 2009 Free Software Foundation, Inc.
-=======
 // Copyright (C) 2009 Free Software Foundation, Inc.
->>>>>>> 42a9ba1d
 //
 // This file is part of the GNU ISO C++ Library.  This library is free
 // software; you can redistribute it and/or modify it under the
@@ -20,14 +16,6 @@
 // You should have received a copy of the GNU General Public License along
 // with this library; see the file COPYING3.  If not see
 // <http://www.gnu.org/licenses/>.
-<<<<<<< HEAD
-
-
-// NOTE: This makes use of the fact that we know how moveable
-// is implemented on list (via swap). If the implementation changed
-// this test may begin to fail.
-=======
->>>>>>> 42a9ba1d
 
 #include "moveable.h"
 #include <list>

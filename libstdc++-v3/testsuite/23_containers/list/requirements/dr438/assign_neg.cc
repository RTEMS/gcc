--- conflicted
+++ resolved
@@ -19,11 +19,7 @@
 // USA.
 
 // { dg-do compile }
-<<<<<<< HEAD
-// { dg-error "no matching" "" { target *-*-* } 1325 }
-=======
 // { dg-error "no matching" "" { target *-*-* } 1383 }
->>>>>>> 46f8e3b0
 // { dg-excess-errors "" }
 
 #include <list>

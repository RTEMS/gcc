// List iterator invalidation tests

<<<<<<< HEAD
// Copyright (C) 2003, 2004, 2005 Free Software Foundation, Inc.
=======
// Copyright (C) 2003, 2004, 2005, 2006 Free Software Foundation, Inc.
>>>>>>> c355071f
//
// This file is part of the GNU ISO C++ Library.  This library is free
// software; you can redistribute it and/or modify it under the
// terms of the GNU General Public License as published by the
// Free Software Foundation; either version 2, or (at your option)
// any later version.

// This library is distributed in the hope that it will be useful,
// but WITHOUT ANY WARRANTY; without even the implied warranty of
// MERCHANTABILITY or FITNESS FOR A PARTICULAR PURPOSE.  See the
// GNU General Public License for more details.

// You should have received a copy of the GNU General Public License along
// with this library; see the file COPYING.  If not, write to the Free
// Software Foundation, 51 Franklin Street, Fifth Floor, Boston, MA 02110-1301,
// USA.

#include <debug/list>
#include <iterator>
#include <testsuite_hooks.h>

using __gnu_debug::list;
using std::advance;

bool test = true;

// Resize
void test02()
{
  list<int> v(10, 17);

  list<int>::iterator before = v.begin();
  advance(before, 6);
  list<int>::iterator at = before;
  advance(at, 1);
  list<int>::iterator after = at;
  advance(after, 1);
  list<int>::iterator finish = v.end();

  // Shrink
  v.resize(7);
  VERIFY(before._M_dereferenceable());
  VERIFY(at._M_singular());
  VERIFY(after._M_singular());
  VERIFY(!finish._M_singular() && !finish._M_dereferenceable());
}

int main()
{
  test02();
  return 0;
}<|MERGE_RESOLUTION|>--- conflicted
+++ resolved
@@ -1,10 +1,6 @@
 // List iterator invalidation tests
 
-<<<<<<< HEAD
-// Copyright (C) 2003, 2004, 2005 Free Software Foundation, Inc.
-=======
 // Copyright (C) 2003, 2004, 2005, 2006 Free Software Foundation, Inc.
->>>>>>> c355071f
 //
 // This file is part of the GNU ISO C++ Library.  This library is free
 // software; you can redistribute it and/or modify it under the

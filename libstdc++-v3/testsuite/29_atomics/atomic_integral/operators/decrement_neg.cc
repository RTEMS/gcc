--- conflicted
+++ resolved
@@ -28,12 +28,6 @@
   return 0;
 }
 
-<<<<<<< HEAD
-// { dg-error "operator" "" { target *-*-* } 376 }
-// { dg-error "operator" "" { target *-*-* } 377 }
-// { dg-error "operator" "" { target *-*-* } 378 }
-=======
 // { dg-error "operator" "" { target *-*-* } 384 }
 // { dg-error "operator" "" { target *-*-* } 385 }
-// { dg-error "operator" "" { target *-*-* } 386 }
->>>>>>> 155d23aa
+// { dg-error "operator" "" { target *-*-* } 386 }
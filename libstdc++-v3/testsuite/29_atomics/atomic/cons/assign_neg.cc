// { dg-options "-std=gnu++0x" }
// { dg-do compile }

// Copyright (C) 2008, 2009, 2010 Free Software Foundation, Inc.
//
// This file is part of the GNU ISO C++ Library.  This library is free
// software; you can redistribute it and/or modify it under the
// terms of the GNU General Public License as published by the
// Free Software Foundation; either version 3, or (at your option)
// any later version.

// This library is distributed in the hope that it will be useful,
// but WITHOUT ANY WARRANTY; without even the implied warranty of
// MERCHANTABILITY or FITNESS FOR A PARTICULAR PURPOSE.  See the
// GNU General Public License for more details.

// You should have received a copy of the GNU General Public License along
// with this library; see the file COPYING3.  If not see
// <http://www.gnu.org/licenses/>.

#include <atomic>
#include <testsuite_common_types.h>

int main()
{
  __gnu_test::assignable test;
  __gnu_cxx::typelist::apply_generator(test, __gnu_test::atomics_tl());
  return 0;
}

<<<<<<< HEAD
// { dg-error "ambiguous" "" { target *-*-* } 522 }
// { dg-excess-errors "In member function" }
=======
// { dg-error "deleted" "" { target *-*-* } 571 }
// { dg-prune-output "include" }
>>>>>>> 155d23aa
<|MERGE_RESOLUTION|>--- conflicted
+++ resolved
@@ -28,10 +28,5 @@
   return 0;
 }
 
-<<<<<<< HEAD
-// { dg-error "ambiguous" "" { target *-*-* } 522 }
-// { dg-excess-errors "In member function" }
-=======
 // { dg-error "deleted" "" { target *-*-* } 571 }
-// { dg-prune-output "include" }
->>>>>>> 155d23aa
+// { dg-prune-output "include" }
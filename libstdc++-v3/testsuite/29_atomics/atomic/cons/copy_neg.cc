--- conflicted
+++ resolved
@@ -28,25 +28,5 @@
   return 0;
 }
 
-<<<<<<< HEAD
-// { dg-error "used here" "" { target *-*-* } 560 }
-// { dg-error "deleted function" "" { target *-*-* } 229 }
-// { dg-error "deleted function" "" { target *-*-* } 247 }
-// { dg-error "deleted function" "" { target *-*-* } 265 }
-// { dg-error "deleted function" "" { target *-*-* } 283 }
-// { dg-error "deleted function" "" { target *-*-* } 301 }
-// { dg-error "deleted function" "" { target *-*-* } 319 }
-// { dg-error "deleted function" "" { target *-*-* } 337 }
-// { dg-error "deleted function" "" { target *-*-* } 355 }
-// { dg-error "deleted function" "" { target *-*-* } 373 }
-// { dg-error "deleted function" "" { target *-*-* } 391 }
-// { dg-error "deleted function" "" { target *-*-* } 409 }
-// { dg-error "deleted function" "" { target *-*-* } 427 }
-// { dg-error "deleted function" "" { target *-*-* } 445 }
-// { dg-error "deleted function" "" { target *-*-* } 463 }
-// { dg-error "deleted function" "" { target *-*-* } 481 }
-// { dg-excess-errors "In member function" }
-=======
 // { dg-error "deleted" "" { target *-*-* } 561 }
-// { dg-prune-output "include" }
->>>>>>> 6e7f08ad
+// { dg-prune-output "include" }
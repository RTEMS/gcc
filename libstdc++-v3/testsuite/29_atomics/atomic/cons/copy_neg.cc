// { dg-options "-std=gnu++0x" }
// { dg-do compile }

// Copyright (C) 2008, 2009, 2010 Free Software Foundation, Inc.
//
// This file is part of the GNU ISO C++ Library.  This library is free
// software; you can redistribute it and/or modify it under the
// terms of the GNU General Public License as published by the
// Free Software Foundation; either version 3, or (at your option)
// any later version.

// This library is distributed in the hope that it will be useful,
// but WITHOUT ANY WARRANTY; without even the implied warranty of
// MERCHANTABILITY or FITNESS FOR A PARTICULAR PURPOSE.  See the
// GNU General Public License for more details.

// You should have received a copy of the GNU General Public License along
// with this library; see the file COPYING3.  If not see
// <http://www.gnu.org/licenses/>.

#include <atomic>
#include <testsuite_common_types.h>

int main()
{
  __gnu_test::copy_constructible test;
  __gnu_cxx::typelist::apply_generator(test, __gnu_test::atomics_tl());
  return 0;
}

<<<<<<< HEAD
// { dg-error "deleted" "" { target *-*-* } 561 }
=======
// { dg-error "deleted" "" { target *-*-* } 610 }
>>>>>>> 03d20231
// { dg-prune-output "include" }<|MERGE_RESOLUTION|>--- conflicted
+++ resolved
@@ -28,9 +28,5 @@
   return 0;
 }
 
-<<<<<<< HEAD
-// { dg-error "deleted" "" { target *-*-* } 561 }
-=======
 // { dg-error "deleted" "" { target *-*-* } 610 }
->>>>>>> 03d20231
 // { dg-prune-output "include" }
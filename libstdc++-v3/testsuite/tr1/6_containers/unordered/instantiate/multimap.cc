// { dg-do compile }

// 2005-02-17  Matt Austern  <austern@apple.com>
//
// Copyright (C) 2005, 2006 Free Software Foundation, Inc.
//
// This file is part of the GNU ISO C++ Library.  This library is free
// software; you can redistribute it and/or modify it under the
// terms of the GNU General Public License as published by the
// Free Software Foundation; either version 2, or (at your option)
// any later version.
//
// This library is distributed in the hope that it will be useful,
// but WITHOUT ANY WARRANTY; without even the implied warranty of
// MERCHANTABILITY or FITNESS FOR A PARTICULAR PURPOSE.  See the
// GNU General Public License for more details.
//
// You should have received a copy of the GNU General Public License along
// with this library; see the file COPYING.  If not, write to the Free
// Software Foundation, 51 Franklin Street, Fifth Floor, Boston, MA 02110-1301,
// USA.

// 6.3.4.6 unordered_multimap

#include <string>
#include <tr1/unordered_map>

using namespace std;
using namespace std::tr1;

template class unordered_multimap<string, float>;
template class unordered_multimap<string, float,
				  hash<string>, equal_to<string>, 
<<<<<<< HEAD
				  allocator<pair<const string, float> >, true>;
=======
				  allocator<pair<const string, float> >, true>;
template class unordered_multimap<string, float,
				  hash<string>, equal_to<string>, 
				  allocator<char>, false>;
>>>>>>> f8383f28
<|MERGE_RESOLUTION|>--- conflicted
+++ resolved
@@ -31,11 +31,7 @@
 template class unordered_multimap<string, float>;
 template class unordered_multimap<string, float,
 				  hash<string>, equal_to<string>, 
-<<<<<<< HEAD
-				  allocator<pair<const string, float> >, true>;
-=======
 				  allocator<pair<const string, float> >, true>;
 template class unordered_multimap<string, float,
 				  hash<string>, equal_to<string>, 
-				  allocator<char>, false>;
->>>>>>> f8383f28
+				  allocator<char>, false>;
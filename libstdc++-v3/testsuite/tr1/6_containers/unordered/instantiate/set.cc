// { dg-do compile }

// 2005-02-17  Matt Austern  <austern@apple.com>
//
// Copyright (C) 2005, 2006 Free Software Foundation, Inc.
//
// This file is part of the GNU ISO C++ Library.  This library is free
// software; you can redistribute it and/or modify it under the
// terms of the GNU General Public License as published by the
// Free Software Foundation; either version 2, or (at your option)
// any later version.
//
// This library is distributed in the hope that it will be useful,
// but WITHOUT ANY WARRANTY; without even the implied warranty of
// MERCHANTABILITY or FITNESS FOR A PARTICULAR PURPOSE.  See the
// GNU General Public License for more details.
//
// You should have received a copy of the GNU General Public License along
// with this library; see the file COPYING.  If not, write to the Free
// Software Foundation, 51 Franklin Street, Fifth Floor, Boston, MA 02110-1301,
// USA.

// 6.3.4.3 unordered_set

#include <tr1/unordered_set>

using namespace std;
using namespace std::tr1;

template class unordered_set<int>;
template class unordered_set<int, hash<int>, equal_to<int>,
<<<<<<< HEAD
			     allocator<int>, true>;
=======
			     allocator<int>, true>;
template class unordered_set<int, hash<int>, equal_to<int>,
			     allocator<char>, false>;
>>>>>>> f8383f28
<|MERGE_RESOLUTION|>--- conflicted
+++ resolved
@@ -29,10 +29,6 @@
 
 template class unordered_set<int>;
 template class unordered_set<int, hash<int>, equal_to<int>,
-<<<<<<< HEAD
-			     allocator<int>, true>;
-=======
 			     allocator<int>, true>;
 template class unordered_set<int, hash<int>, equal_to<int>,
-			     allocator<char>, false>;
->>>>>>> f8383f28
+			     allocator<char>, false>;
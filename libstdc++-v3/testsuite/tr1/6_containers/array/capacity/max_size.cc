// 2004-10-20  Benjamin Kosnik  <bkoz@redhat.com>
//
<<<<<<< HEAD
// Copyright (C) 2004, 2005, 2006 Free Software Foundation, Inc.
=======
// Copyright (C) 2004, 2005, 2006, 2007, 2008, 2009
// Free Software Foundation, Inc.
>>>>>>> 42bae686
//
// This file is part of the GNU ISO C++ Library.  This library is free
// software; you can redistribute it and/or modify it under the
// terms of the GNU General Public License as published by the
// Free Software Foundation; either version 3, or (at your option)
// any later version.
//
// This library is distributed in the hope that it will be useful,
// but WITHOUT ANY WARRANTY; without even the implied warranty of
// MERCHANTABILITY or FITNESS FOR A PARTICULAR PURPOSE.  See the
// GNU General Public License for more details.
//
// You should have received a copy of the GNU General Public License along
// with this library; see the file COPYING3.  If not see
// <http://www.gnu.org/licenses/>.

// 6.2.2 Class template array

#include <tr1/array>
#include <testsuite_hooks.h>

void
test01() 
{ 
  {
    const size_t len = 5;
    typedef std::tr1::array<int, len> array_type;
    bool test __attribute__((unused)) = true;
<<<<<<< HEAD
    array_type a = { 0, 1, 2, 3, 4 };
    
=======
    array_type a = { { 0, 1, 2, 3, 4 } };

>>>>>>> 42bae686
    VERIFY( a.max_size() == len );
  }

  {
    const size_t len = 0;
    typedef std::tr1::array<int, len> array_type;
    bool test __attribute__((unused)) = true;
    array_type a;
<<<<<<< HEAD
    
=======

>>>>>>> 42bae686
    VERIFY( a.max_size() == len );
  }
}

int main()
{
  test01();
  return 0;
}<|MERGE_RESOLUTION|>--- conflicted
+++ resolved
@@ -1,11 +1,7 @@
 // 2004-10-20  Benjamin Kosnik  <bkoz@redhat.com>
 //
-<<<<<<< HEAD
-// Copyright (C) 2004, 2005, 2006 Free Software Foundation, Inc.
-=======
 // Copyright (C) 2004, 2005, 2006, 2007, 2008, 2009
 // Free Software Foundation, Inc.
->>>>>>> 42bae686
 //
 // This file is part of the GNU ISO C++ Library.  This library is free
 // software; you can redistribute it and/or modify it under the
@@ -34,13 +30,8 @@
     const size_t len = 5;
     typedef std::tr1::array<int, len> array_type;
     bool test __attribute__((unused)) = true;
-<<<<<<< HEAD
-    array_type a = { 0, 1, 2, 3, 4 };
-    
-=======
     array_type a = { { 0, 1, 2, 3, 4 } };
 
->>>>>>> 42bae686
     VERIFY( a.max_size() == len );
   }
 
@@ -49,11 +40,7 @@
     typedef std::tr1::array<int, len> array_type;
     bool test __attribute__((unused)) = true;
     array_type a;
-<<<<<<< HEAD
-    
-=======
 
->>>>>>> 42bae686
     VERIFY( a.max_size() == len );
   }
 }

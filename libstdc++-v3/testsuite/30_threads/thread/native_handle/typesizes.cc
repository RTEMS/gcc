<<<<<<< HEAD
// { dg-do run { target *-*-linux* *-*-solaris* *-*-cygwin *-*-darwin* alpha*-*-osf* mips-sgi-irix6* } }
// { dg-options " -std=gnu++0x -pthread" { target *-*-linux* alpha*-*-osf* mips-sgi-irix6* } }
=======
// { dg-do run { target *-*-linux* *-*-solaris* *-*-cygwin mips-sgi-irix6* powerpc-ibm-aix* } }
// { dg-options " -std=gnu++0x -pthread" { target *-*-linux* mips-sgi-irix6* powerpc-ibm-aix* } }
>>>>>>> 6c4f0f01
// { dg-options " -std=gnu++0x -pthreads" { target *-*-solaris* } }
// { dg-options " -std=gnu++0x " { target *-*-cygwin } }
// { dg-require-cstdint "" }
// { dg-require-gthreads "" }

<<<<<<< HEAD
// Copyright (C) 2009, 2010, 2011 Free Software Foundation, Inc.
=======
// Copyright (C) 2009, 2010, 2011, 2012 Free Software Foundation, Inc.
>>>>>>> 6c4f0f01
//
// This file is part of the GNU ISO C++ Library.  This library is free
// software; you can redistribute it and/or modify it under the
// terms of the GNU General Public License as published by the
// Free Software Foundation; either version 3, or (at your option)
// any later version.

// This library is distributed in the hope that it will be useful,
// but WITHOUT ANY WARRANTY; without even the implied warranty of
// MERCHANTABILITY or FITNESS FOR A PARTICULAR PURPOSE.  See the
// GNU General Public License for more details.

// You should have received a copy of the GNU General Public License along
// with this library; see the file COPYING3.  If not see
// <http://www.gnu.org/licenses/>.

#include <thread>
#include <thread/all.h>

int main()
{
  typedef std::thread test_type;
  __gnu_test::compare_type_to_native_type<test_type>();
  return 0;
}<|MERGE_RESOLUTION|>--- conflicted
+++ resolved
@@ -1,20 +1,11 @@
-<<<<<<< HEAD
-// { dg-do run { target *-*-linux* *-*-solaris* *-*-cygwin *-*-darwin* alpha*-*-osf* mips-sgi-irix6* } }
-// { dg-options " -std=gnu++0x -pthread" { target *-*-linux* alpha*-*-osf* mips-sgi-irix6* } }
-=======
 // { dg-do run { target *-*-linux* *-*-solaris* *-*-cygwin mips-sgi-irix6* powerpc-ibm-aix* } }
 // { dg-options " -std=gnu++0x -pthread" { target *-*-linux* mips-sgi-irix6* powerpc-ibm-aix* } }
->>>>>>> 6c4f0f01
 // { dg-options " -std=gnu++0x -pthreads" { target *-*-solaris* } }
 // { dg-options " -std=gnu++0x " { target *-*-cygwin } }
 // { dg-require-cstdint "" }
 // { dg-require-gthreads "" }
 
-<<<<<<< HEAD
-// Copyright (C) 2009, 2010, 2011 Free Software Foundation, Inc.
-=======
 // Copyright (C) 2009, 2010, 2011, 2012 Free Software Foundation, Inc.
->>>>>>> 6c4f0f01
 //
 // This file is part of the GNU ISO C++ Library.  This library is free
 // software; you can redistribute it and/or modify it under the

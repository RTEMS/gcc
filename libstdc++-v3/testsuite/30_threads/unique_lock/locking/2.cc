--- conflicted
+++ resolved
@@ -44,12 +44,8 @@
         }
       catch (const std::system_error& ex)
         {
-<<<<<<< HEAD
-	  VERIFY( ex.code() == std::error_code(std::errc::operation_not_permitted) );
-=======
 	  VERIFY( ex.code() == std::make_error_code
 		  (std::errc::operation_not_permitted) );
->>>>>>> 42a9ba1d
         }
       catch (...)
         {
@@ -85,13 +81,8 @@
 	}
       catch (const std::system_error& ex)
 	{
-<<<<<<< HEAD
-	  VERIFY( ex.code() == std::error_code(
-		    std::errc::resource_deadlock_would_occur) );
-=======
 	  VERIFY( ex.code() == std::make_error_code
 		  (std::errc::resource_deadlock_would_occur) );
->>>>>>> 42a9ba1d
 	}
       catch (...)
 	{

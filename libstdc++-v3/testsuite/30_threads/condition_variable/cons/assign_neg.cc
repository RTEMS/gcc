// { dg-do compile }
// { dg-options "-std=gnu++0x" }
// { dg-require-cstdint "" }
// { dg-require-gthreads "" }

// Copyright (C) 2008, 2009 Free Software Foundation, Inc.
//
// This file is part of the GNU ISO C++ Library.  This library is free
// software; you can redistribute it and/or modify it under the
// terms of the GNU General Public License as published by the
// Free Software Foundation; either version 3, or (at your option)
// any later version.

// This library is distributed in the hope that it will be useful,
// but WITHOUT ANY WARRANTY; without even the implied warranty of
// MERCHANTABILITY or FITNESS FOR A PARTICULAR PURPOSE.  See the
// GNU General Public License for more details.

// You should have received a copy of the GNU General Public License along
// with this library; see the file COPYING3.  If not see
// <http://www.gnu.org/licenses/>.


#include <condition_variable>

void test01()
{
  // assign
  std::condition_variable c1;
  std::condition_variable c2;
  c1 = c2;			// { dg-error "deleted" }
}

<<<<<<< HEAD
// { dg-error "used here" "" { target *-*-* } 31 }
// { dg-error "deleted function" "" { target *-*-* } 70 }
=======
// { dg-prune-output "include" }
>>>>>>> 6e7f08ad
<|MERGE_RESOLUTION|>--- conflicted
+++ resolved
@@ -31,9 +31,4 @@
   c1 = c2;			// { dg-error "deleted" }
 }
 
-<<<<<<< HEAD
-// { dg-error "used here" "" { target *-*-* } 31 }
-// { dg-error "deleted function" "" { target *-*-* } 70 }
-=======
-// { dg-prune-output "include" }
->>>>>>> 6e7f08ad
+// { dg-prune-output "include" }
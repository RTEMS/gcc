// { dg-do run { target c++11 } }
// { dg-options "-D__STDCPP_WANT_MATH_SPEC_FUNCS__" }
//
// Copyright (C) 2016-2017 Free Software Foundation, Inc.
//
// This file is part of the GNU ISO C++ Library.  This library is free
// software; you can redistribute it and/or modify it under the
// terms of the GNU General Public License as published by the
// Free Software Foundation; either version 3, or (at your option)
// any later version.
//
// This library is distributed in the hope that it will be useful,
// but WITHOUT ANY WARRANTY; without even the implied warranty of
// MERCHANTABILITY or FITNESS FOR A PARTICULAR PURPOSE.  See the
// GNU General Public License for more details.
//
// You should have received a copy of the GNU General Public License along
// with this library; see the file COPYING3.  If not see
// <http://www.gnu.org/licenses/>.

//  legendre
//  Compare against values generated by the GNU Scientific Library.
//  The GSL can be found on the web: http://www.gnu.org/software/gsl/
#include <limits>
#include <cmath>
#if defined(__TEST_DEBUG)
#  include <iostream>
#  define VERIFY(A) \
  if (!(A)) \
    { \
      std::cout << "line " << __LINE__ \
	<< "  max_abs_frac = " << max_abs_frac \
	<< std::endl; \
    }
#else
#  include <testsuite_hooks.h>
#endif
#include <specfun_testcase.h>


// Test data for l=0.
// max(|f - f_GSL|): 0.0000000000000000
// max(|f - f_GSL| / |f_GSL|): 0.0000000000000000
// mean(f - f_GSL): 0.0000000000000000
// variance(f - f_GSL): 0.0000000000000000
// stddev(f - f_GSL): 0.0000000000000000
const testcase_legendre<double>
data001[21] =
{
  { 1.0000000000000000, 0, -1.0000000000000000, 0.0 },
  { 1.0000000000000000, 0, -0.90000000000000002, 0.0 },
  { 1.0000000000000000, 0, -0.80000000000000004, 0.0 },
  { 1.0000000000000000, 0, -0.69999999999999996, 0.0 },
  { 1.0000000000000000, 0, -0.59999999999999998, 0.0 },
  { 1.0000000000000000, 0, -0.50000000000000000, 0.0 },
  { 1.0000000000000000, 0, -0.39999999999999991, 0.0 },
  { 1.0000000000000000, 0, -0.29999999999999993, 0.0 },
  { 1.0000000000000000, 0, -0.19999999999999996, 0.0 },
  { 1.0000000000000000, 0, -0.099999999999999978, 0.0 },
  { 1.0000000000000000, 0, 0.0000000000000000, 0.0 },
  { 1.0000000000000000, 0, 0.10000000000000009, 0.0 },
  { 1.0000000000000000, 0, 0.20000000000000018, 0.0 },
  { 1.0000000000000000, 0, 0.30000000000000004, 0.0 },
  { 1.0000000000000000, 0, 0.40000000000000013, 0.0 },
  { 1.0000000000000000, 0, 0.50000000000000000, 0.0 },
  { 1.0000000000000000, 0, 0.60000000000000009, 0.0 },
  { 1.0000000000000000, 0, 0.70000000000000018, 0.0 },
  { 1.0000000000000000, 0, 0.80000000000000004, 0.0 },
  { 1.0000000000000000, 0, 0.90000000000000013, 0.0 },
  { 1.0000000000000000, 0, 1.0000000000000000, 0.0 },
};
const double toler001 = 2.5000000000000020e-13;

// Test data for l=1.
// max(|f - f_GSL|): 0.0000000000000000
// max(|f - f_GSL| / |f_GSL|): 0.0000000000000000
// mean(f - f_GSL): 0.0000000000000000
// variance(f - f_GSL): 0.0000000000000000
// stddev(f - f_GSL): 0.0000000000000000
const testcase_legendre<double>
data002[21] =
{
  { -1.0000000000000000, 1, -1.0000000000000000, 0.0 },
  { -0.90000000000000002, 1, -0.90000000000000002, 0.0 },
  { -0.80000000000000004, 1, -0.80000000000000004, 0.0 },
  { -0.69999999999999996, 1, -0.69999999999999996, 0.0 },
  { -0.59999999999999998, 1, -0.59999999999999998, 0.0 },
  { -0.50000000000000000, 1, -0.50000000000000000, 0.0 },
  { -0.39999999999999991, 1, -0.39999999999999991, 0.0 },
  { -0.29999999999999993, 1, -0.29999999999999993, 0.0 },
  { -0.19999999999999996, 1, -0.19999999999999996, 0.0 },
  { -0.099999999999999978, 1, -0.099999999999999978, 0.0 },
  { 0.0000000000000000, 1, 0.0000000000000000, 0.0 },
  { 0.10000000000000009, 1, 0.10000000000000009, 0.0 },
  { 0.20000000000000018, 1, 0.20000000000000018, 0.0 },
  { 0.30000000000000004, 1, 0.30000000000000004, 0.0 },
  { 0.40000000000000013, 1, 0.40000000000000013, 0.0 },
  { 0.50000000000000000, 1, 0.50000000000000000, 0.0 },
  { 0.60000000000000009, 1, 0.60000000000000009, 0.0 },
  { 0.70000000000000018, 1, 0.70000000000000018, 0.0 },
  { 0.80000000000000004, 1, 0.80000000000000004, 0.0 },
  { 0.90000000000000013, 1, 0.90000000000000013, 0.0 },
  { 1.0000000000000000, 1, 1.0000000000000000, 0.0 },
};
const double toler002 = 2.5000000000000020e-13;

// Test data for l=2.
// max(|f - f_GSL|): 1.1102230246251565e-16
// max(|f - f_GSL| / |f_GSL|): 1.3877787807814482e-15
// mean(f - f_GSL): 1.8503717077085941e-17
// variance(f - f_GSL): 1.7975346147614202e-35
// stddev(f - f_GSL): 4.2397342071896678e-18
const testcase_legendre<double>
data003[21] =
{
  { 1.0000000000000000, 2, -1.0000000000000000, 0.0 },
  { 0.71500000000000008, 2, -0.90000000000000002, 0.0 },
  { 0.46000000000000019, 2, -0.80000000000000004, 0.0 },
  { 0.23499999999999988, 2, -0.69999999999999996, 0.0 },
  { 0.039999999999999925, 2, -0.59999999999999998, 0.0 },
  { -0.12500000000000000, 2, -0.50000000000000000, 0.0 },
  { -0.26000000000000012, 2, -0.39999999999999991, 0.0 },
  { -0.36500000000000005, 2, -0.29999999999999993, 0.0 },
  { -0.44000000000000006, 2, -0.19999999999999996, 0.0 },
  { -0.48499999999999999, 2, -0.099999999999999978, 0.0 },
  { -0.50000000000000000, 2, 0.0000000000000000, 0.0 },
  { -0.48499999999999999, 2, 0.10000000000000009, 0.0 },
  { -0.43999999999999989, 2, 0.20000000000000018, 0.0 },
  { -0.36499999999999999, 2, 0.30000000000000004, 0.0 },
  { -0.25999999999999984, 2, 0.40000000000000013, 0.0 },
  { -0.12500000000000000, 2, 0.50000000000000000, 0.0 },
  { 0.040000000000000147, 2, 0.60000000000000009, 0.0 },
  { 0.23500000000000032, 2, 0.70000000000000018, 0.0 },
  { 0.46000000000000019, 2, 0.80000000000000004, 0.0 },
  { 0.71500000000000030, 2, 0.90000000000000013, 0.0 },
  { 1.0000000000000000, 2, 1.0000000000000000, 0.0 },
};
const double toler003 = 2.5000000000000020e-13;

// Test data for l=5.
// max(|f - f_GSL|): 2.0122792321330962e-16
// max(|f - f_GSL| / |f_GSL|): 4.8911475274405560e-15
// mean(f - f_GSL): -2.3129646346357427e-18
// variance(f - f_GSL): 2.8086478355647191e-37
// stddev(f - f_GSL): 5.2996677589870847e-19
const testcase_legendre<double>
data004[21] =
{
  { -1.0000000000000000, 5, -1.0000000000000000, 0.0 },
  { 0.041141250000000087, 5, -0.90000000000000002, 0.0 },
  { 0.39951999999999993, 5, -0.80000000000000004, 0.0 },
  { 0.36519874999999991, 5, -0.69999999999999996, 0.0 },
  { 0.15263999999999994, 5, -0.59999999999999998, 0.0 },
  { -0.089843750000000000, 5, -0.50000000000000000, 0.0 },
  { -0.27064000000000010, 5, -0.39999999999999991, 0.0 },
  { -0.34538624999999995, 5, -0.29999999999999993, 0.0 },
  { -0.30751999999999996, 5, -0.19999999999999996, 0.0 },
  { -0.17882874999999995, 5, -0.099999999999999978, 0.0 },
  { 0.0000000000000000, 5, 0.0000000000000000, 0.0 },
  { 0.17882875000000015, 5, 0.10000000000000009, 0.0 },
  { 0.30752000000000013, 5, 0.20000000000000018, 0.0 },
  { 0.34538625000000001, 5, 0.30000000000000004, 0.0 },
  { 0.27063999999999988, 5, 0.40000000000000013, 0.0 },
  { 0.089843750000000000, 5, 0.50000000000000000, 0.0 },
  { -0.15264000000000016, 5, 0.60000000000000009, 0.0 },
  { -0.36519875000000024, 5, 0.70000000000000018, 0.0 },
  { -0.39951999999999993, 5, 0.80000000000000004, 0.0 },
  { -0.041141249999999151, 5, 0.90000000000000013, 0.0 },
  { 1.0000000000000000, 5, 1.0000000000000000, 0.0 },
};
const double toler004 = 2.5000000000000020e-13;

// Test data for l=10.
// max(|f - f_GSL|): 3.8857805861880479e-16
// max(|f - f_GSL| / |f_GSL|): 1.4766655123690915e-15
// mean(f - f_GSL): -2.5112187461759493e-17
// variance(f - f_GSL): 3.3107652853513909e-35
// stddev(f - f_GSL): 5.7539249954716919e-18
const testcase_legendre<double>
data005[21] =
{
  { 1.0000000000000000, 10, -1.0000000000000000, 0.0 },
  { -0.26314561785585960, 10, -0.90000000000000002, 0.0 },
  { 0.30052979560000004, 10, -0.80000000000000004, 0.0 },
  { 0.085805795531640333, 10, -0.69999999999999996, 0.0 },
  { -0.24366274560000001, 10, -0.59999999999999998, 0.0 },
  { -0.18822860717773438, 10, -0.50000000000000000, 0.0 },
  { 0.096839064400000258, 10, -0.39999999999999991, 0.0 },
  { 0.25147634951601561, 10, -0.29999999999999993, 0.0 },
  { 0.12907202559999983, 10, -0.19999999999999996, 0.0 },
  { -0.12212499738710943, 10, -0.099999999999999978, 0.0 },
  { -0.24609375000000000, 10, 0.0000000000000000, 0.0 },
  { -0.12212499738710922, 10, 0.10000000000000009, 0.0 },
  { 0.12907202560000042, 10, 0.20000000000000018, 0.0 },
  { 0.25147634951601561, 10, 0.30000000000000004, 0.0 },
  { 0.096839064399999633, 10, 0.40000000000000013, 0.0 },
  { -0.18822860717773438, 10, 0.50000000000000000, 0.0 },
  { -0.24366274559999984, 10, 0.60000000000000009, 0.0 },
  { 0.085805795531641277, 10, 0.70000000000000018, 0.0 },
  { 0.30052979560000004, 10, 0.80000000000000004, 0.0 },
  { -0.26314561785586010, 10, 0.90000000000000013, 0.0 },
  { 1.0000000000000000, 10, 1.0000000000000000, 0.0 },
};
const double toler005 = 2.5000000000000020e-13;

// Test data for l=20.
// max(|f - f_GSL|): 3.6082248300317588e-16
// max(|f - f_GSL| / |f_GSL|): 2.4166281401316513e-15
// mean(f - f_GSL): 0.0000000000000000
// variance(f - f_GSL): 4.9424644697959907e-65
// stddev(f - f_GSL): 7.0302663319365015e-33
const testcase_legendre<double>
data006[21] =
{
  { 1.0000000000000000, 20, -1.0000000000000000, 0.0 },
  { -0.14930823530984835, 20, -0.90000000000000002, 0.0 },
  { 0.22420460541741347, 20, -0.80000000000000004, 0.0 },
  { -0.20457394463834172, 20, -0.69999999999999996, 0.0 },
  { 0.15916752910098109, 20, -0.59999999999999998, 0.0 },
  { -0.048358381067373557, 20, -0.50000000000000000, 0.0 },
  { -0.10159261558628112, 20, -0.39999999999999991, 0.0 },
  { 0.18028715947998047, 20, -0.29999999999999993, 0.0 },
  { -0.098042194344594796, 20, -0.19999999999999996, 0.0 },
  { -0.082077130944527663, 20, -0.099999999999999978, 0.0 },
  { 0.17619705200195312, 20, 0.0000000000000000, 0.0 },
  { -0.082077130944528023, 20, 0.10000000000000009, 0.0 },
  { -0.098042194344594089, 20, 0.20000000000000018, 0.0 },
  { 0.18028715947998042, 20, 0.30000000000000004, 0.0 },
  { -0.10159261558628192, 20, 0.40000000000000013, 0.0 },
  { -0.048358381067373557, 20, 0.50000000000000000, 0.0 },
  { 0.15916752910098075, 20, 0.60000000000000009, 0.0 },
  { -0.20457394463834136, 20, 0.70000000000000018, 0.0 },
  { 0.22420460541741347, 20, 0.80000000000000004, 0.0 },
  { -0.14930823530984758, 20, 0.90000000000000013, 0.0 },
  { 1.0000000000000000, 20, 1.0000000000000000, 0.0 },
};
const double toler006 = 2.5000000000000020e-13;

// Test data for l=50.
// max(|f - f_GSL|): 1.6653345369377348e-16
// max(|f - f_GSL| / |f_GSL|): 1.6665460706897444e-15
// mean(f - f_GSL): -8.0953762212251003e-18
// variance(f - f_GSL): 3.4405935985667807e-36
// stddev(f - f_GSL): 1.8548837156454796e-18
const testcase_legendre<double>
data007[21] =
{
  { 1.0000000000000000, 50, -1.0000000000000000, 0.0 },
  { -0.17003765994383671, 50, -0.90000000000000002, 0.0 },
  { 0.13879737345093113, 50, -0.80000000000000004, 0.0 },
  { -0.014572731645892852, 50, -0.69999999999999996, 0.0 },
  { -0.058860798844002096, 50, -0.59999999999999998, 0.0 },
  { -0.031059099239609811, 50, -0.50000000000000000, 0.0 },
  { 0.041569033381824674, 50, -0.39999999999999991, 0.0 },
  { 0.10911051574714790, 50, -0.29999999999999993, 0.0 },
  { 0.083432272204197494, 50, -0.19999999999999996, 0.0 },
  { -0.038205812661313600, 50, -0.099999999999999978, 0.0 },
  { -0.11227517265921705, 50, 0.0000000000000000, 0.0 },
  { -0.038205812661314155, 50, 0.10000000000000009, 0.0 },
  { 0.083432272204196564, 50, 0.20000000000000018, 0.0 },
  { 0.10911051574714797, 50, 0.30000000000000004, 0.0 },
  { 0.041569033381826007, 50, 0.40000000000000013, 0.0 },
  { -0.031059099239609811, 50, 0.50000000000000000, 0.0 },
  { -0.058860798844001430, 50, 0.60000000000000009, 0.0 },
  { -0.014572731645890737, 50, 0.70000000000000018, 0.0 },
  { 0.13879737345093113, 50, 0.80000000000000004, 0.0 },
  { -0.17003765994383679, 50, 0.90000000000000013, 0.0 },
  { 1.0000000000000000, 50, 1.0000000000000000, 0.0 },
};
const double toler007 = 2.5000000000000020e-13;

// Test data for l=100.
// max(|f - f_GSL|): 3.4694469519536142e-16
// max(|f - f_GSL| / |f_GSL|): 6.8214063779431592e-15
// mean(f - f_GSL): -4.1385545784018113e-17
// variance(f - f_GSL): 8.9920078491655612e-35
// stddev(f - f_GSL): 9.4826198116161765e-18
const testcase_legendre<double>
data008[21] =
{
  { 1.0000000000000000, 100, -1.0000000000000000, 0.0 },
  { 0.10226582055871893, 100, -0.90000000000000002, 0.0 },
  { 0.050861167913584228, 100, -0.80000000000000004, 0.0 },
  { -0.077132507199778641, 100, -0.69999999999999996, 0.0 },
  { -0.023747023905133141, 100, -0.59999999999999998, 0.0 },
  { -0.060518025961861198, 100, -0.50000000000000000, 0.0 },
  { -0.072258202125685025, 100, -0.39999999999999991, 0.0 },
  { 0.057127392202801046, 100, -0.29999999999999993, 0.0 },
  { 0.014681835355659706, 100, -0.19999999999999996, 0.0 },
  { -0.063895098434750205, 100, -0.099999999999999978, 0.0 },
  { 0.079589237387178727, 100, 0.0000000000000000, 0.0 },
  { -0.063895098434749761, 100, 0.10000000000000009, 0.0 },
  { 0.014681835355657875, 100, 0.20000000000000018, 0.0 },
  { 0.057127392202801566, 100, 0.30000000000000004, 0.0 },
  { -0.072258202125684082, 100, 0.40000000000000013, 0.0 },
  { -0.060518025961861198, 100, 0.50000000000000000, 0.0 },
  { -0.023747023905134217, 100, 0.60000000000000009, 0.0 },
  { -0.077132507199780501, 100, 0.70000000000000018, 0.0 },
  { 0.050861167913584228, 100, 0.80000000000000004, 0.0 },
  { 0.10226582055872063, 100, 0.90000000000000013, 0.0 },
  { 1.0000000000000000, 100, 1.0000000000000000, 0.0 },
};
const double toler008 = 5.0000000000000039e-13;

template<typename Ret, unsigned int Num>
  void
  test(const testcase_legendre<Ret> (&data)[Num], Ret toler)
  {
<<<<<<< HEAD
    bool test __attribute__((unused)) = true;
    const Ret eps = std::numeric_limits<Ret>::epsilon();
    Ret max_abs_diff = -Ret(1);
    Ret max_abs_frac = -Ret(1);
=======
    const Tp eps = std::numeric_limits<Tp>::epsilon();
    Tp max_abs_diff = -Tp(1);
    Tp max_abs_frac = -Tp(1);
>>>>>>> bc042396
    unsigned int num_datum = Num;
    for (unsigned int i = 0; i < num_datum; ++i)
      {
	const Ret f = std::legendre(data[i].l, data[i].x);
	const Ret f0 = data[i].f0;
	const Ret diff = f - f0;
	if (std::abs(diff) > max_abs_diff)
	  max_abs_diff = std::abs(diff);
	if (std::abs(f0) > Ret(10) * eps
	 && std::abs(f) > Ret(10) * eps)
	  {
	    const Ret frac = diff / f0;
	    if (std::abs(frac) > max_abs_frac)
	      max_abs_frac = std::abs(frac);
	  }
      }
    VERIFY(max_abs_frac < toler);
  }

int
main()
{
  test(data001, toler001);
  test(data002, toler002);
  test(data003, toler003);
  test(data004, toler004);
  test(data005, toler005);
  test(data006, toler006);
  test(data007, toler007);
  test(data008, toler008);
  return 0;
}<|MERGE_RESOLUTION|>--- conflicted
+++ resolved
@@ -39,7 +39,7 @@
 
 
 // Test data for l=0.
-// max(|f - f_GSL|): 0.0000000000000000
+// max(|f - f_GSL|): 0.0000000000000000 at index 0
 // max(|f - f_GSL| / |f_GSL|): 0.0000000000000000
 // mean(f - f_GSL): 0.0000000000000000
 // variance(f - f_GSL): 0.0000000000000000
@@ -72,7 +72,7 @@
 const double toler001 = 2.5000000000000020e-13;
 
 // Test data for l=1.
-// max(|f - f_GSL|): 0.0000000000000000
+// max(|f - f_GSL|): 0.0000000000000000 at index 0
 // max(|f - f_GSL| / |f_GSL|): 0.0000000000000000
 // mean(f - f_GSL): 0.0000000000000000
 // variance(f - f_GSL): 0.0000000000000000
@@ -105,7 +105,7 @@
 const double toler002 = 2.5000000000000020e-13;
 
 // Test data for l=2.
-// max(|f - f_GSL|): 1.1102230246251565e-16
+// max(|f - f_GSL|): 1.1102230246251565e-16 at index 17
 // max(|f - f_GSL| / |f_GSL|): 1.3877787807814482e-15
 // mean(f - f_GSL): 1.8503717077085941e-17
 // variance(f - f_GSL): 1.7975346147614202e-35
@@ -138,7 +138,7 @@
 const double toler003 = 2.5000000000000020e-13;
 
 // Test data for l=5.
-// max(|f - f_GSL|): 2.0122792321330962e-16
+// max(|f - f_GSL|): 2.0122792321330962e-16 at index 19
 // max(|f - f_GSL| / |f_GSL|): 4.8911475274405560e-15
 // mean(f - f_GSL): -2.3129646346357427e-18
 // variance(f - f_GSL): 2.8086478355647191e-37
@@ -171,7 +171,7 @@
 const double toler004 = 2.5000000000000020e-13;
 
 // Test data for l=10.
-// max(|f - f_GSL|): 3.8857805861880479e-16
+// max(|f - f_GSL|): 3.8857805861880479e-16 at index 19
 // max(|f - f_GSL| / |f_GSL|): 1.4766655123690915e-15
 // mean(f - f_GSL): -2.5112187461759493e-17
 // variance(f - f_GSL): 3.3107652853513909e-35
@@ -204,7 +204,7 @@
 const double toler005 = 2.5000000000000020e-13;
 
 // Test data for l=20.
-// max(|f - f_GSL|): 3.6082248300317588e-16
+// max(|f - f_GSL|): 3.6082248300317588e-16 at index 19
 // max(|f - f_GSL| / |f_GSL|): 2.4166281401316513e-15
 // mean(f - f_GSL): 0.0000000000000000
 // variance(f - f_GSL): 4.9424644697959907e-65
@@ -237,7 +237,7 @@
 const double toler006 = 2.5000000000000020e-13;
 
 // Test data for l=50.
-// max(|f - f_GSL|): 1.6653345369377348e-16
+// max(|f - f_GSL|): 1.6653345369377348e-16 at index 2
 // max(|f - f_GSL| / |f_GSL|): 1.6665460706897444e-15
 // mean(f - f_GSL): -8.0953762212251003e-18
 // variance(f - f_GSL): 3.4405935985667807e-36
@@ -270,7 +270,7 @@
 const double toler007 = 2.5000000000000020e-13;
 
 // Test data for l=100.
-// max(|f - f_GSL|): 3.4694469519536142e-16
+// max(|f - f_GSL|): 3.4694469519536142e-16 at index 2
 // max(|f - f_GSL| / |f_GSL|): 6.8214063779431592e-15
 // mean(f - f_GSL): -4.1385545784018113e-17
 // variance(f - f_GSL): 8.9920078491655612e-35
@@ -306,16 +306,9 @@
   void
   test(const testcase_legendre<Ret> (&data)[Num], Ret toler)
   {
-<<<<<<< HEAD
-    bool test __attribute__((unused)) = true;
     const Ret eps = std::numeric_limits<Ret>::epsilon();
     Ret max_abs_diff = -Ret(1);
     Ret max_abs_frac = -Ret(1);
-=======
-    const Tp eps = std::numeric_limits<Tp>::epsilon();
-    Tp max_abs_diff = -Tp(1);
-    Tp max_abs_frac = -Tp(1);
->>>>>>> bc042396
     unsigned int num_datum = Num;
     for (unsigned int i = 0; i < num_datum; ++i)
       {

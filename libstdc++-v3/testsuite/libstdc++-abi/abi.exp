<<<<<<< HEAD
# Copyright (C) 2005, 2009 Free Software Foundation, Inc.
=======
# Copyright (C) 2005, 2009, 2010 Free Software Foundation, Inc.
>>>>>>> 03d20231
#
# This program is free software; you can redistribute it and/or modify
# it under the terms of the GNU General Public License as published by
# the Free Software Foundation; either version 3 of the License, or
# (at your option) any later version.
# 
# This program is distributed in the hope that it will be useful,
# but WITHOUT ANY WARRANTY; without even the implied warranty of
# MERCHANTABILITY or FITNESS FOR A PARTICULAR PURPOSE.  See the
# GNU General Public License for more details.
# 
# You should have received a copy of the GNU General Public License
# along with this program; see the file COPYING3.  If not see
# <http://www.gnu.org/licenses/>.

# If there is no baseline file, or we can't find the library, skip
# this test. Or, hey, if we don't support this kind of symbol
# versioning test: don't run it.

if { [string match "*-*-darwin*" $target_triplet] } {
    set lib $blddir/src/.libs/libstdc++.dylib
} else { 
    set lib $blddir/src/.libs/libstdc++.so
}

set baseline_subdir "[eval exec $cxx --print-multi-dir]"

# Build the support objects.
v3-build_support

if { (${v3-symver} == 0) || ![info exists baseline_dir] \
	 || ![file exists $baseline_dir] \
	 || ![file exists $lib] } {
    return
}

set baseline_file \
    [file join $baseline_dir $baseline_subdir "baseline_symbols.txt"]
# If there is no ABI-specific reference file use that of the default ABI.
if ![file exists $baseline_file] {
    set baseline_file [file join $baseline_dir "baseline_symbols.txt"]
}
if ![file exists $baseline_file] {
    return
}
send_log "Checking $lib against $baseline_file\n"

# Figure out what symbols are defined by the active build of the library.
<<<<<<< HEAD
remote_exec "build" "$srcdir/../scripts/extract_symvers" \
=======
remote_exec "build" "$objdir/../scripts/extract_symvers" \
>>>>>>> 03d20231
    [list $lib "current_symbols.txt"]

# Build the abi_check program.
if { [v3_target_compile "$srcdir/util/testsuite_abi_check.cc" "abi_check" \
      "executable" [list "additional_flags=-w"]] != "" } {
    error "could not compile testsuite_abi_check.cc"
}

remote_download "target" $baseline_file "baseline_symbols.txt"
remote_download "target" "current_symbols.txt" "current_symbols.txt"
set result [${tool}_load "./abi_check" \
		[list "--check-verbose" "current_symbols.txt" \
		     "baseline_symbols.txt"]]
[lindex $result 0] "libstdc++-abi/abi_check"<|MERGE_RESOLUTION|>--- conflicted
+++ resolved
@@ -1,8 +1,4 @@
-<<<<<<< HEAD
-# Copyright (C) 2005, 2009 Free Software Foundation, Inc.
-=======
 # Copyright (C) 2005, 2009, 2010 Free Software Foundation, Inc.
->>>>>>> 03d20231
 #
 # This program is free software; you can redistribute it and/or modify
 # it under the terms of the GNU General Public License as published by
@@ -51,11 +47,7 @@
 send_log "Checking $lib against $baseline_file\n"
 
 # Figure out what symbols are defined by the active build of the library.
-<<<<<<< HEAD
-remote_exec "build" "$srcdir/../scripts/extract_symvers" \
-=======
 remote_exec "build" "$objdir/../scripts/extract_symvers" \
->>>>>>> 03d20231
     [list $lib "current_symbols.txt"]
 
 # Build the abi_check program.

--- conflicted
+++ resolved
@@ -387,13 +387,8 @@
     void
     bitwise_operators()
     {
-<<<<<<< HEAD
-      _Tp a; 
-      _Tp b;
-=======
       _Tp a = _Tp();
       _Tp b = _Tp();
->>>>>>> 42a9ba1d
       a | b;
       a & b;
       a ^ b;
@@ -404,13 +399,8 @@
     void
     bitwise_assignment_operators()
     {
-<<<<<<< HEAD
-      _Tp a; 
-      _Tp b;
-=======
       _Tp a = _Tp();
       _Tp b = _Tp();
->>>>>>> 42a9ba1d
       a |= b; // set
       a &= ~b; // clear
       a ^= b;
@@ -436,15 +426,11 @@
 	{
 	  void __constraint()
 	  {
-<<<<<<< HEAD
-	    bitwise_assignment_operators<_Tp>();
-=======
 	    _Tp a;
 	    _Tp b;
 	    a |= b; // set
 	    a &= ~b; // clear
 	    a ^= b;
->>>>>>> 42a9ba1d
 	  }
 	};
 
@@ -488,17 +474,8 @@
 	{
 	  void __constraint()
 	  {
-<<<<<<< HEAD
-	    // libstdc++/37907
-	    // typedef std::is_standard_layout<_Tp> standard_layout_p;
-	    // static_assert(standard_layout_p::value, "not standard_layout");
-
-	    typedef std::has_virtual_destructor<_Tp> ctor_p;
-	    static_assert(!ctor_p::value, "has virtual destructor");
-=======
 	    typedef std::is_standard_layout<_Tp> standard_layout_p;
 	    static_assert(standard_layout_p::value, "not standard_layout");
->>>>>>> 42a9ba1d
 	  }
 	};
 

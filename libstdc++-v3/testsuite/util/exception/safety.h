// -*- C++ -*-

// Copyright (C) 2009, 2010 Free Software Foundation, Inc.
//
// This file is part of the GNU ISO C++ Library.  This library is free
// software; you can redistribute it and/or modify it under the terms
// of the GNU General Public License as published by the Free Software
// Foundation; either version 3, or (at your option) any later
// version.

// This library is distributed in the hope that it will be useful, but
// WITHOUT ANY WARRANTY; without even the implied warranty of
// MERCHANTABILITY or FITNESS FOR A PARTICULAR PURPOSE.  See the GNU
// General Public License for more details.

// You should have received a copy of the GNU General Public License along
// with this library; see the file COPYING3.  If not see
// <http://www.gnu.org/licenses/>.

#ifndef _GLIBCXX_EXCEPTION_SAFETY_H
#define _GLIBCXX_EXCEPTION_SAFETY_H

#include <testsuite_container_traits.h>
#include <ext/throw_allocator.h>

// Container requirement testing.
namespace __gnu_test
{
  // Base class for exception testing, contains utilities.
  struct setup_base
  {
    typedef std::size_t 				size_type;
    typedef std::uniform_int_distribution<size_type> 	distribution_type;
    typedef std::mt19937 				engine_type;

    // Return randomly generated integer on range [0, __max_size].
    static size_type
    generate(size_type __max_size)
    {
      // Make the generator static...
      const engine_type engine;
      const distribution_type distribution;
      static auto generator = std::bind(distribution, engine,
					std::placeholders::_1);

      // ... but set the range for this particular invocation here.
      const typename distribution_type::param_type p(0, __max_size);
      size_type random = generator(p);
      if (random < distribution.min() || random > distribution.max())
	{
	  std::string __s("setup_base::generate");
	  __s += "\n";
	  __s += "random number generated is: ";
	  char buf[40];
	  __builtin_sprintf(buf, "%lu", (unsigned long)random);
	  __s += buf;
	  __s += " on range [";
	  __builtin_sprintf(buf, "%lu", (unsigned long)distribution.min());
	  __s += buf;
	  __s += ", ";
	  __builtin_sprintf(buf, "%lu", (unsigned long)distribution.max());
	  __s += buf;
	  __s += "]\n";
	  std::__throw_out_of_range(__s.c_str());
	}
      return random;
    }

    // Given an instantiating type, return a unique value.
    template<typename _Tp>
      struct generate_unique
      {
	typedef _Tp value_type;

	operator value_type()
	{
	  static value_type __ret;
	  ++__ret;
	  return __ret;
	}
      };

    // Partial specialization for pair.
    template<typename _Tp1, typename _Tp2>
      struct generate_unique<std::pair<const _Tp1, _Tp2>>
      {
	typedef _Tp1 first_type;
	typedef _Tp2 second_type;
	typedef std::pair<const _Tp1, _Tp2> pair_type;

	operator pair_type()
	{
	  static first_type _S_1;
	  static second_type _S_2;
	  ++_S_1;
	  ++_S_2;
	  return pair_type(_S_1, _S_2);
	}
      };

    // Partial specialization for throw_value
    template<typename _Cond>
      struct generate_unique<__gnu_cxx::throw_value_base<_Cond>>
      {
	typedef __gnu_cxx::throw_value_base<_Cond> value_type;

	operator value_type()
	{
	  static size_t _S_i(0);
	  return value_type(_S_i++);
	}
      };


    // Construct container of size n directly. _Tp == container type.
    template<typename _Tp>
      struct make_container_base
      {
	_Tp _M_container;

	make_container_base() = default;
	make_container_base(const size_type n): _M_container(n) { }

	operator _Tp&() { return _M_container; }
      };

    // Construct container of size n, via multiple insertions. For
    // associated and unordered types, unique value_type elements are
    // necessary.
    template<typename _Tp, bool = traits<_Tp>::is_mapped::value>
      struct make_insert_container_base
      : public make_container_base<_Tp>
      {
	using make_container_base<_Tp>::_M_container;
	typedef typename _Tp::value_type value_type;

	make_insert_container_base(const size_type n)
	{
	  for (size_type i = 0; i < n; ++i)
	    {
	      value_type v = generate_unique<value_type>();
	      _M_container.insert(v);
	    }
	  assert(_M_container.size() == n);
	}
      };

    template<typename _Tp>
      struct make_insert_container_base<_Tp, false>
      : public make_container_base<_Tp>
      {
	using make_container_base<_Tp>::_M_container;
	typedef typename _Tp::value_type value_type;

	make_insert_container_base(const size_type n)
	{
	  for (size_type i = 0; i < n; ++i)
	    {
	      value_type v = generate_unique<value_type>();
	      _M_container.insert(_M_container.end(), v);
	    }
	  assert(_M_container.size() == n);
	}
      };

    template<typename _Tp, bool = traits<_Tp>::has_size_type_constructor::value>
      struct make_container_n;

    // Specialization for non-associative types that have a constructor with
    // a size argument.
    template<typename _Tp>
      struct make_container_n<_Tp, true>
      : public make_container_base<_Tp>
      {
	make_container_n(const size_type n) : make_container_base<_Tp>(n) { }
      };

    template<typename _Tp>
      struct make_container_n<_Tp, false>
      : public make_insert_container_base<_Tp>
      {
	make_container_n(const size_type n)
	: make_insert_container_base<_Tp>(n) { }
      };


    // Randomly size and populate a given container reference.
    // NB: Responsibility for turning off exceptions lies with caller.
    template<typename _Tp, bool = traits<_Tp>::is_allocator_aware::value>
      struct populate
      {
	typedef _Tp 					container_type;
	typedef typename container_type::allocator_type	allocator_type;
	typedef typename container_type::value_type    	value_type;

	populate(_Tp& __container)
	{
	  const allocator_type a = __container.get_allocator();

	  // Size test container.
	  const size_type max_elements = 100;
	  size_type n = generate(max_elements);

	  // Construct new container.
	  make_container_n<container_type> made(n);
	  container_type& tmp = made;
	  std::swap(tmp, __container);
	}
      };

    // Partial specialization, empty.
    template<typename _Tp>
      struct populate<_Tp, false>
      {
	populate(_Tp&) { }
      };

    // Compare two containers for equivalence.
    // Right now, that means size.
    // Returns true if equal, throws if not.
    template<typename _Tp>
      static bool
      compare(const _Tp& __control, const _Tp& __test)
      {
	// Make sure test container is in a consistent state, as
	// compared to the control container.
	// NB: Should be equivalent to __test != __control, but
	// computed without equivalence operators
	const size_type szt = std::distance(__test.begin(), __test.end());
	const size_type szc = std::distance(__control.begin(),
					    __control.end());
	bool __equal_size = szt == szc;

	// Should test iterator validity before and after exception.
	bool __equal_it = std::equal(__test.begin(), __test.end(),
				     __control.begin());

	if (!__equal_size || !__equal_it)
	  throw std::logic_error("setup_base::compare containers not equal");

	return true;
      }
  };


  // Containing structure holding functors.
  struct functor_base : public setup_base
  {
    // Abstract the erase function.
    template<typename _Tp>
      struct erase_base
      {
	typedef typename _Tp::iterator 			iterator;

	iterator (_Tp::* _F_erase_point)(iterator);
	iterator (_Tp::* _F_erase_range)(iterator, iterator);

	erase_base()
	: _F_erase_point(&_Tp::erase), _F_erase_range(&_Tp::erase) { }
      };

    // Specialization, as forward_list has erase_after.
    template<typename _Tp1, typename _Tp2>
      struct erase_base<std::forward_list<_Tp1, _Tp2>>
      {
	typedef std::forward_list<_Tp1, _Tp2> 		container_type;
	typedef typename container_type::iterator 	iterator;
	typedef typename container_type::const_iterator 	const_iterator;

	void (container_type::* _F_erase_point)(const_iterator);
	void (container_type::* _F_erase_range)(const_iterator, const_iterator);

	erase_base()
	: _F_erase_point(&container_type::erase_after),
	  _F_erase_range(&container_type::erase_after) { }
      };

    // Specializations for the unordered containers.
    template<typename _Tp1, typename _Tp2, typename _Tp3,
	     typename _Tp4, typename _Tp5>
      struct erase_base<std::unordered_map<_Tp1, _Tp2, _Tp3, _Tp4, _Tp5>>
      {
	typedef std::unordered_map<_Tp1, _Tp2, _Tp3, _Tp4, _Tp5>
	                                                container_type;
	typedef typename container_type::iterator 	iterator;
	typedef typename container_type::const_iterator const_iterator;

	iterator (container_type::* _F_erase_point)(const_iterator);
	iterator (container_type::* _F_erase_range)(const_iterator,
						    const_iterator);

	erase_base()
	: _F_erase_point(&container_type::erase),
	  _F_erase_range(&container_type::erase) { }
      };

    template<typename _Tp1, typename _Tp2, typename _Tp3,
	     typename _Tp4, typename _Tp5>
      struct erase_base<std::unordered_multimap<_Tp1, _Tp2, _Tp3,
						_Tp4, _Tp5>>
      {
	typedef std::unordered_multimap<_Tp1, _Tp2, _Tp3, _Tp4, _Tp5>
	                                                container_type;
	typedef typename container_type::iterator 	iterator;
	typedef typename container_type::const_iterator const_iterator;

	iterator (container_type::* _F_erase_point)(const_iterator);
	iterator (container_type::* _F_erase_range)(const_iterator,
						    const_iterator);

	erase_base()
	: _F_erase_point(&container_type::erase),
	  _F_erase_range(&container_type::erase) { }
      };

    template<typename _Tp1, typename _Tp2, typename _Tp3, typename _Tp4>
      struct erase_base<std::unordered_set<_Tp1, _Tp2, _Tp3, _Tp4>>
      {
	typedef std::unordered_set<_Tp1, _Tp2, _Tp3, _Tp4>
	                                                container_type;
	typedef typename container_type::iterator 	iterator;
	typedef typename container_type::const_iterator const_iterator;

	iterator (container_type::* _F_erase_point)(const_iterator);
	iterator (container_type::* _F_erase_range)(const_iterator,
						    const_iterator);

	erase_base()
	: _F_erase_point(&container_type::erase),
	  _F_erase_range(&container_type::erase) { }
      };

    template<typename _Tp1, typename _Tp2, typename _Tp3, typename _Tp4>
      struct erase_base<std::unordered_multiset<_Tp1, _Tp2, _Tp3, _Tp4>>
      {
	typedef std::unordered_multiset<_Tp1, _Tp2, _Tp3, _Tp4>
	                                                container_type;
	typedef typename container_type::iterator 	iterator;
	typedef typename container_type::const_iterator const_iterator;

	iterator (container_type::* _F_erase_point)(const_iterator);
	iterator (container_type::* _F_erase_range)(const_iterator,
						    const_iterator);

	erase_base()
	: _F_erase_point(&container_type::erase),
	  _F_erase_range(&container_type::erase) { }
      };

<<<<<<< HEAD
    template<typename _Tp, bool = traits<_Tp>::has_erase::value>
      struct erase_point : public erase_base<_Tp>
=======
    template<typename _Tp,
	     bool = traits<_Tp>::has_erase::value,
	     bool = traits<_Tp>::has_erase_after::value>
      struct erase_point;

    // Specialization for most containers.
    template<typename _Tp>
      struct erase_point<_Tp, true, false> : public erase_base<_Tp>
>>>>>>> 6e7f08ad
      {
	using erase_base<_Tp>::_F_erase_point;

	void
	operator()(_Tp& __container)
	{
	  try
	    {
	      // NB: Should be equivalent to size() member function, but
	      // computed with begin() and end().
	      const size_type sz = std::distance(__container.begin(),
						 __container.end());

	      // NB: Lowest common denominator: use forward iterator operations.
	      auto i = __container.begin();
	      std::advance(i, generate(sz));

	      // Makes it easier to think of this as __container.erase(i)
	      (__container.*_F_erase_point)(i);
	    }
	  catch(const __gnu_cxx::forced_error&)
	    { throw; }
	}
      };

    // Specialization for forward_list.
    template<typename _Tp>
      struct erase_point<_Tp, false, true> : public erase_base<_Tp>
      {
	using erase_base<_Tp>::_F_erase_point;

	void
	operator()(_Tp& __container)
	{
	  try
	    {
	      // NB: Should be equivalent to size() member function, but
	      // computed with begin() and end().
	      const size_type sz = std::distance(__container.begin(),
						 __container.end());

	      // NB: Lowest common denominator: use forward iterator operations.
	      auto i = __container.before_begin();
	      std::advance(i, generate(sz));

	      // Makes it easier to think of this as __container.erase(i)
	      (__container.*_F_erase_point)(i);
	    }
	  catch(const __gnu_cxx::forced_error&)
	    { throw; }
	}
      };

    // Specialization, empty.
    template<typename _Tp>
      struct erase_point<_Tp, false, false>
      {
	void
	operator()(_Tp&) { }
      };


    template<typename _Tp,
	     bool = traits<_Tp>::has_erase::value,
	     bool = traits<_Tp>::has_erase_after::value>
      struct erase_range;

    // Specialization for most containers.
    template<typename _Tp>
      struct erase_range<_Tp, true, false> : public erase_base<_Tp>
      {
	using erase_base<_Tp>::_F_erase_range;

	void
	operator()(_Tp& __container)
	{
	  try
	    {
	      const size_type sz = std::distance(__container.begin(),
						 __container.end());
	      size_type s1 = generate(sz);
	      size_type s2 = generate(sz);
	      auto i1 = __container.begin();
	      auto i2 = __container.begin();
	      std::advance(i1, std::min(s1, s2));
	      std::advance(i2, std::max(s1, s2));

	      // Makes it easier to think of this as __container.erase(i1, i2).
	      (__container.*_F_erase_range)(i1, i2);
	    }
	  catch(const __gnu_cxx::forced_error&)
	    { throw; }
	}
      };

    // Specialization for forward_list.
    template<typename _Tp>
      struct erase_range<_Tp, false, true> : public erase_base<_Tp>
      {
	using erase_base<_Tp>::_F_erase_range;

	void
	operator()(_Tp& __container)
	{
	  try
	    {
	      const size_type sz = std::distance(__container.begin(),
						 __container.end());
	      size_type s1 = generate(sz);
	      size_type s2 = generate(sz);
	      auto i1 = __container.before_begin();
	      auto i2 = __container.before_begin();
	      std::advance(i1, std::min(s1, s2));
	      std::advance(i2, std::max(s1, s2));

	      // Makes it easier to think of this as __container.erase(i1, i2).
	      (__container.*_F_erase_range)(i1, i2);
	    }
	  catch(const __gnu_cxx::forced_error&)
	    { throw; }
	}
      };

    // Specialization, empty.
    template<typename _Tp>
      struct erase_range<_Tp, false, false>
      {
	void
	operator()(_Tp&) { }
      };


    template<typename _Tp, bool = traits<_Tp>::has_push_pop::value>
      struct pop_front
      {
	void
	operator()(_Tp& __container)
	{
	  try
	    {
	      __container.pop_front();
	    }
	  catch(const __gnu_cxx::forced_error&)
	    { throw; }
	}
      };

    // Specialization, empty.
    template<typename _Tp>
      struct pop_front<_Tp, false>
      {
	void
	operator()(_Tp&) { }
      };


    template<typename _Tp, bool = traits<_Tp>::has_push_pop::value
				  && traits<_Tp>::is_reversible::value>
      struct pop_back
      {
	void
	operator()(_Tp& __container)
	{
	  try
	    {
	      __container.pop_back();
	    }
	  catch(const __gnu_cxx::forced_error&)
	    { throw; }
	}
      };

    // Specialization, empty.
    template<typename _Tp>
      struct pop_back<_Tp, false>
      {
	void
	operator()(_Tp&) { }
      };


    template<typename _Tp, bool = traits<_Tp>::has_push_pop::value>
      struct push_front
      {
	typedef _Tp 					container_type;
	typedef typename container_type::value_type    	value_type;

	void
	operator()(_Tp& __test)
	{
	  try
	    {
	      const value_type cv = generate_unique<value_type>();
	      __test.push_front(cv);
	    }
	  catch(const __gnu_cxx::forced_error&)
	    { throw; }
	}

	// Assumes containers start out equivalent.
	void
	operator()(_Tp& __control, _Tp& __test)
	{
	  try
	    {
	      const value_type cv = generate_unique<value_type>();
	      __test.push_front(cv);
	    }
	  catch(const __gnu_cxx::forced_error&)
	    { throw; }
	}
    };

    // Specialization, empty.
    template<typename _Tp>
      struct push_front<_Tp, false>
      {
	void
	operator()(_Tp&) { }

	void
	operator()(_Tp&, _Tp&) { }
      };


    template<typename _Tp, bool = traits<_Tp>::has_push_pop::value
				  && traits<_Tp>::is_reversible::value>
      struct push_back
      {
	typedef _Tp 					container_type;
	typedef typename container_type::value_type    	value_type;

	void
	operator()(_Tp& __test)
	{
	  try
	    {
	      const value_type cv = generate_unique<value_type>();
	      __test.push_back(cv);
	    }
	  catch(const __gnu_cxx::forced_error&)
	    { throw; }
	}

	// Assumes containers start out equivalent.
	void
	operator()(_Tp& __control, _Tp& __test)
	{
	  try
	    {
	      const value_type cv = generate_unique<value_type>();
	      __test.push_back(cv);
	    }
	  catch(const __gnu_cxx::forced_error&)
	    { throw; }
	}
    };

    // Specialization, empty.
    template<typename _Tp>
      struct push_back<_Tp, false>
      {
	void
	operator()(_Tp&) { }

	void
	operator()(_Tp&, _Tp&) { }
      };


    // Abstract the insert function into two parts:
    // 1, insert_base_functions == holds function pointer
    // 2, insert_base == links function pointer to class insert method
    template<typename _Tp>
      struct insert_base
      {
	typedef typename _Tp::iterator 			iterator;
	typedef typename _Tp::value_type 		value_type;

	iterator (_Tp::* _F_insert_point)(iterator, const value_type&);

	insert_base() : _F_insert_point(&_Tp::insert) { }
      };

    // Specialization, as string insertion has a different signature.
    template<typename _Tp1, typename _Tp2, typename _Tp3>
      struct insert_base<std::basic_string<_Tp1, _Tp2, _Tp3>>
      {
	typedef std::basic_string<_Tp1, _Tp2, _Tp3> 	container_type;
	typedef typename container_type::iterator 	iterator;
	typedef typename container_type::value_type 	value_type;

	iterator (container_type::* _F_insert_point)(iterator, value_type);

	insert_base() : _F_insert_point(&container_type::insert) { }
      };

    template<typename _Tp1, typename _Tp2, typename _Tp3,
	     template <typename, typename, typename> class _Tp4>
      struct insert_base<__gnu_cxx::__versa_string<_Tp1, _Tp2, _Tp3, _Tp4>>
      {
	typedef __gnu_cxx::__versa_string<_Tp1, _Tp2, _Tp3, _Tp4>
	                                                container_type;
	typedef typename container_type::iterator 	iterator;
	typedef typename container_type::value_type 	value_type;

	iterator (container_type::* _F_insert_point)(iterator, value_type);

	insert_base() : _F_insert_point(&container_type::insert) { }
      };

    // Specialization, as forward_list insertion has a different signature.
    template<typename _Tp1, typename _Tp2>
      struct insert_base<std::forward_list<_Tp1, _Tp2>>
      {
	typedef std::forward_list<_Tp1, _Tp2> container_type;
	typedef typename container_type::iterator 	iterator;
	typedef typename container_type::const_iterator const_iterator;
	typedef typename container_type::value_type 	value_type;

	iterator (container_type::* _F_insert_point)(const_iterator,
						     const value_type&);

	insert_base() : _F_insert_point(&container_type::insert_after) { }
      };

    // Likewise for the unordered containers.
    template<typename _Tp1, typename _Tp2, typename _Tp3,
	     typename _Tp4, typename _Tp5>
      struct insert_base<std::unordered_map<_Tp1, _Tp2, _Tp3, _Tp4, _Tp5>>
      {
	typedef std::unordered_map<_Tp1, _Tp2, _Tp3, _Tp4, _Tp5>
	                                                container_type;
	typedef typename container_type::iterator 	iterator;
	typedef typename container_type::const_iterator const_iterator;
	typedef typename container_type::value_type 	value_type;

	iterator (container_type::* _F_insert_point)(const_iterator,
						     const value_type&);

	insert_base() : _F_insert_point(&container_type::insert) { }
      };

    template<typename _Tp1, typename _Tp2, typename _Tp3,
	     typename _Tp4, typename _Tp5>
      struct insert_base<std::unordered_multimap<_Tp1, _Tp2, _Tp3,
						 _Tp4, _Tp5>>
      {
	typedef std::unordered_multimap<_Tp1, _Tp2, _Tp3, _Tp4, _Tp5>
	                                                container_type;
	typedef typename container_type::iterator 	iterator;
	typedef typename container_type::const_iterator const_iterator;
	typedef typename container_type::value_type 	value_type;

	iterator (container_type::* _F_insert_point)(const_iterator,
						     const value_type&);

	insert_base() : _F_insert_point(&container_type::insert) { }
      };

    template<typename _Tp1, typename _Tp2, typename _Tp3, typename _Tp4>
      struct insert_base<std::unordered_set<_Tp1, _Tp2, _Tp3, _Tp4>>
      {
	typedef std::unordered_set<_Tp1, _Tp2, _Tp3, _Tp4>
	                                                container_type;
	typedef typename container_type::iterator 	iterator;
	typedef typename container_type::const_iterator const_iterator;
	typedef typename container_type::value_type 	value_type;

	iterator (container_type::* _F_insert_point)(const_iterator,
						     const value_type&);

	insert_base() : _F_insert_point(&container_type::insert) { }
      };

    template<typename _Tp1, typename _Tp2, typename _Tp3, typename _Tp4>
      struct insert_base<std::unordered_multiset<_Tp1, _Tp2, _Tp3, _Tp4>>
      {
	typedef std::unordered_multiset<_Tp1, _Tp2, _Tp3, _Tp4>
	                                                container_type;
	typedef typename container_type::iterator 	iterator;
	typedef typename container_type::const_iterator const_iterator;
	typedef typename container_type::value_type 	value_type;

	iterator (container_type::* _F_insert_point)(const_iterator,
						     const value_type&);

	insert_base() : _F_insert_point(&container_type::insert) { }
      };

<<<<<<< HEAD
    template<typename _Tp, bool = traits<_Tp>::has_insert::value>
      struct insert_point : public insert_base<_Tp>
=======
    template<typename _Tp,
	     bool = traits<_Tp>::has_insert::value,
	     bool = traits<_Tp>::has_insert_after::value>
      struct insert_point;

    // Specialization for most containers.
    template<typename _Tp>
      struct insert_point<_Tp, true, false> : public insert_base<_Tp>
>>>>>>> 6e7f08ad
      {
	typedef _Tp 				       	container_type;
	typedef typename container_type::value_type 	value_type;
	using insert_base<_Tp>::_F_insert_point;

	void
	operator()(_Tp& __test)
	{
	  try
	    {
	      const value_type cv = generate_unique<value_type>();
	      const size_type sz = std::distance(__test.begin(), __test.end());
	      size_type s = generate(sz);
	      auto i = __test.begin();
	      std::advance(i, s);
	      (__test.*_F_insert_point)(i, cv);
	    }
	  catch(const __gnu_cxx::forced_error&)
	    { throw; }
	}

	// Assumes containers start out equivalent.
	void
	operator()(_Tp& __control, _Tp& __test)
	{
	  try
	    {
	      const value_type cv = generate_unique<value_type>();
	      const size_type sz = std::distance(__test.begin(), __test.end());
	      size_type s = generate(sz);
	      auto i = __test.begin();
	      std::advance(i, s);
	      (__test.*_F_insert_point)(i, cv);
	    }
	  catch(const __gnu_cxx::forced_error&)
	    { throw; }
 	}
      };

    // Specialization for forward_list.
    template<typename _Tp>
      struct insert_point<_Tp, false, true> : public insert_base<_Tp>
      {
	typedef _Tp 				       	container_type;
	typedef typename container_type::value_type 	value_type;
	using insert_base<_Tp>::_F_insert_point;

	void
	operator()(_Tp& __test)
	{
	  try
	    {
	      const value_type cv = generate_unique<value_type>();
	      const size_type sz = std::distance(__test.begin(), __test.end());
	      size_type s = generate(sz);
	      auto i = __test.before_begin();
	      std::advance(i, s);
	      (__test.*_F_insert_point)(i, cv);
	    }
	  catch(const __gnu_cxx::forced_error&)
	    { throw; }
	}

	// Assumes containers start out equivalent.
	void
	operator()(_Tp& __control, _Tp& __test)
	{
	  try
	    {
	      const value_type cv = generate_unique<value_type>();
	      const size_type sz = std::distance(__test.begin(), __test.end());
	      size_type s = generate(sz);
	      auto i = __test.before_begin();
	      std::advance(i, s);
	      (__test.*_F_insert_point)(i, cv);
	    }
	  catch(const __gnu_cxx::forced_error&)
	    { throw; }
 	}
      };

    // Specialization, empty.
    template<typename _Tp>
      struct insert_point<_Tp, false, false>
      {
	void
	operator()(_Tp&) { }

	void
	operator()(_Tp&, _Tp&) { }
      };


    template<typename _Tp, bool = traits<_Tp>::is_associative::value
				  || traits<_Tp>::is_unordered::value>
      struct clear
      {
	void
	operator()(_Tp& __container)
	{
	  try
	    {
	      __container.clear();
	    }
	  catch(const __gnu_cxx::forced_error&)
	    { throw; }
	}
      };

    // Specialization, empty.
    template<typename _Tp>
      struct clear<_Tp, false>
      {
	void
	operator()(_Tp&) { }
      };


    template<typename _Tp, bool = traits<_Tp>::is_unordered::value>
      struct rehash
      {
	void
	operator()(_Tp& __test)
	{
	  try
	    {
	      size_type s = generate(__test.bucket_count());
	      __test.rehash(s);
	    }
	  catch(const __gnu_cxx::forced_error&)
	    { throw; }
	}

	void
	operator()(_Tp& __control, _Tp& __test)
	{
	  try
	    {
	      size_type s = generate(__test.bucket_count());
	      __test.rehash(s);
	    }
	  catch(const __gnu_cxx::forced_error&)
	    {
	      // Also check hash status.
	      bool fail(false);
	      if (__control.load_factor() != __test.load_factor())
		fail = true;
	      if (__control.max_load_factor() != __test.max_load_factor())
		fail = true;
	      if (__control.bucket_count() != __test.bucket_count())
		fail = true;
	      if (__control.max_bucket_count() != __test.max_bucket_count())
		fail = true;

	      if (fail)
		{
		  char buf[40];
		  std::string __s("setup_base::rehash "
				  "containers not equal");
		  __s += "\n";
		  __s += "\n";
		  __s += "\t\t\tcontrol : test";
		  __s += "\n";
		  __s += "load_factor\t\t";
		  __builtin_sprintf(buf, "%lu", __control.load_factor());
		  __s += buf;
		  __s += " : ";
		  __builtin_sprintf(buf, "%lu", __test.load_factor());
		  __s += buf;
		  __s += "\n";

		  __s += "max_load_factor\t\t";
		  __builtin_sprintf(buf, "%lu", __control.max_load_factor());
		  __s += buf;
		  __s += " : ";
		  __builtin_sprintf(buf, "%lu", __test.max_load_factor());
		  __s += buf;
		  __s += "\n";

		  __s += "bucket_count\t\t";
		  __builtin_sprintf(buf, "%lu", __control.bucket_count());
		  __s += buf;
		  __s += " : ";
		  __builtin_sprintf(buf, "%lu", __test.bucket_count());
		  __s += buf;
		  __s += "\n";

		  __s += "max_bucket_count\t";
		  __builtin_sprintf(buf, "%lu", __control.max_bucket_count());
		  __s += buf;
		  __s += " : ";
		  __builtin_sprintf(buf, "%lu", __test.max_bucket_count());
		  __s += buf;
		  __s += "\n";

		  std::__throw_logic_error(__s.c_str());
		}
	    }
 	}
      };

    // Specialization, empty.
    template<typename _Tp>
      struct rehash<_Tp, false>
      {
	void
	operator()(_Tp&) { }

	void
	operator()(_Tp&, _Tp&) { }
      };


    template<typename _Tp>
      struct swap
      {
	_Tp _M_other;

	void
	operator()(_Tp& __container)
	{
	  try
	    {
	      __container.swap(_M_other);
	    }
	  catch(const __gnu_cxx::forced_error&)
	    { throw; }
	}
      };


    template<typename _Tp>
      struct iterator_operations
      {
	typedef _Tp 					container_type;
	typedef typename container_type::iterator       iterator;

	void
	operator()(_Tp& __container)
	{
	  try
	    {
	      // Any will do.
	      iterator i = __container.begin();
	      iterator __attribute__((unused)) icopy(i);
	      iterator __attribute__((unused)) iassign = i;
	    }
	  catch(const __gnu_cxx::forced_error&)
	    { throw; }
	}
      };


    template<typename _Tp>
      struct const_iterator_operations
      {
	typedef _Tp 					container_type;
	typedef typename container_type::const_iterator	const_iterator;

	void
	operator()(_Tp& __container)
	{
	  try
	    {
	      // Any will do.
	      const_iterator i = __container.begin();
	      const_iterator __attribute__((unused)) icopy(i);
	      const_iterator __attribute__((unused)) iassign = i;
	    }
	  catch(const __gnu_cxx::forced_error&)
	    { throw; }
	}
      };
  };

  // Base class for exception tests.
  template<typename _Tp>
    struct test_base: public functor_base
    {
      typedef _Tp 					container_type;

      typedef functor_base				base_type;
      typedef populate<container_type> 	       		populate;
      typedef make_container_n<container_type> 	       	make_container_n;

      typedef clear<container_type> 		       	clear;
      typedef erase_point<container_type> 	       	erase_point;
      typedef erase_range<container_type> 	       	erase_range;
      typedef insert_point<container_type> 	       	insert_point;
      typedef pop_front<container_type> 	       	pop_front;
      typedef pop_back<container_type> 			pop_back;
      typedef push_front<container_type> 	       	push_front;
      typedef push_back<container_type> 	       	push_back;
      typedef rehash<container_type> 			rehash;
      typedef swap<container_type> 			swap;
      typedef iterator_operations<container_type>	iterator_ops;
      typedef const_iterator_operations<container_type>	const_iterator_ops;

      using base_type::compare;

      // Functor objects.
      clear			_M_clear;
      erase_point		_M_erasep;
      erase_range		_M_eraser;
      insert_point		_M_insertp;
      pop_front			_M_popf;
      pop_back			_M_popb;
      push_front	       	_M_pushf;
      push_back			_M_pushb;
      rehash			_M_rehash;
      swap			_M_swap;

      iterator_ops	       	_M_iops;
      const_iterator_ops	_M_ciops;
    };


  // Run through all member functions for basic exception safety
  // guarantee: no resource leaks when exceptions are thrown.
  //
  // Types of resources checked: memory.
  //
  // For each member function, use throw_value and throw_allocator as
  // value_type and allocator_type to force potential exception safety
  // errors.
  //
  // NB: Assumes
  // _Tp::value_type is __gnu_cxx::throw_value_*
  // _Tp::allocator_type is __gnu_cxx::throw_allocator_*
  // And that the _Cond template parameter for them both is
  // __gnu_cxx::limit_condition.
  template<typename _Tp>
    struct basic_safety : public test_base<_Tp>
    {
      typedef _Tp 					container_type;
      typedef test_base<container_type>			base_type;
      typedef typename base_type::populate 		populate;
      typedef std::function<void(container_type&)> 	function_type;
      typedef __gnu_cxx::limit_condition		condition_type;

      using base_type::generate;

      container_type 					_M_container;
      std::vector<function_type>			_M_functions;

      basic_safety() { run(); }

      void
      run()
      {
	// Setup.
	condition_type::never_adjustor off;
	
	// Construct containers.
	populate p1(_M_container);
	populate p2(base_type::_M_swap._M_other);
	
	// Construct list of member functions to exercise.
	_M_functions.push_back(function_type(base_type::_M_iops));
	_M_functions.push_back(function_type(base_type::_M_ciops));
	
	_M_functions.push_back(function_type(base_type::_M_erasep));
	_M_functions.push_back(function_type(base_type::_M_eraser));
	_M_functions.push_back(function_type(base_type::_M_insertp));
	_M_functions.push_back(function_type(base_type::_M_popf));
	_M_functions.push_back(function_type(base_type::_M_popb));
	_M_functions.push_back(function_type(base_type::_M_pushf));
	_M_functions.push_back(function_type(base_type::_M_pushb));
	_M_functions.push_back(function_type(base_type::_M_rehash));
	_M_functions.push_back(function_type(base_type::_M_swap));
	
	// Last.
	_M_functions.push_back(function_type(base_type::_M_clear));

	// Run tests.
	for (auto i = _M_functions.begin(); i != _M_functions.end(); ++i)
	  {
	    function_type& f = *i;
	    run_steps_to_limit(f);
	  }
      }

      template<typename _Funct>
	void
	run_steps_to_limit(const _Funct& __f)
	{
	  size_t i(1);
	  bool exit(false);
	  auto a = _M_container.get_allocator();

	  do
	    {
	      // Use the current step as an allocator label.
	      a.set_label(i);

	      try
		{
		  condition_type::limit_adjustor limit(i);
		  __f(_M_container);

		  // If we get here, done.
		  exit = true;
		}
	      catch(const __gnu_cxx::forced_error&)
		{
		  // Check this step for allocations.
		  // NB: Will throw std::logic_error if allocations.
		  a.check_allocated(i);

		  // Check memory allocated with operator new.

		  ++i;
		}
	    }
	  while (!exit);

	  // Log count info.
	  std::cout << __f.target_type().name() << std::endl;
	  std::cout << "end count " << i << std::endl;
	}
  };


  // Run through all member functions with a no throw requirement, sudden death.
  // all: member functions erase, pop_back, pop_front, swap
  //      iterator copy ctor, assignment operator
  // unordered and associative: clear
  // NB: Assumes _Tp::allocator_type is __gnu_cxx::throw_allocator_random.
  template<typename _Tp>
    struct generation_prohibited : public test_base<_Tp>
    {
      typedef _Tp 					container_type;
      typedef test_base<container_type>			base_type;
      typedef typename base_type::populate 		populate;
      typedef __gnu_cxx::random_condition		condition_type;

      container_type 					_M_container;

      generation_prohibited()  { run(); }

      void
      run()
      {
	// Furthermore, assumes that the test functor will throw
	// forced_exception via throw_allocator, that all errors are
	// propagated and in error. Sudden death!

	// Setup.
	{
	  condition_type::never_adjustor off;
	  populate p1(_M_container);
	  populate p2(base_type::_M_swap._M_other);
	}

	// Run tests.
	{
	  condition_type::always_adjustor on;

	  // NB: Vector and deque are special, erase can throw if the copy
	  // constructor or assignment operator of value_type throws.
	  if (!traits<container_type>::has_throwing_erase::value)
	    {
	      _M_erasep(_M_container);
	      _M_eraser(_M_container);
	    }

	  _M_popf(_M_container);
	  _M_popb(_M_container);

	  _M_iops(_M_container);
	  _M_ciops(_M_container);

	  _M_swap(_M_container);

	  // Last.
	  _M_clear(_M_container);
	}
      }
    };


  // Test strong exception guarantee.
  // Run through all member functions with a roll-back, consistent
  // coherent requirement.
  // all: member functions insert of a single element, push_back, push_front
  // unordered: rehash
  template<typename _Tp>
    struct propagation_consistent : public test_base<_Tp>
    {
      typedef _Tp 					container_type;
      typedef test_base<container_type>			base_type;
      typedef typename base_type::populate 		populate;
      typedef std::function<void(container_type&)> 	function_type;
      typedef __gnu_cxx::limit_condition		condition_type;

      using base_type::compare;

      container_type 					_M_container_test;
      container_type 					_M_container_control;
      std::vector<function_type>			_M_functions;

      propagation_consistent() { run(); }

      void
      sync()
      { _M_container_test = _M_container_control; }

      // Run test.
      void
      run()
      {
	// Setup.
	condition_type::never_adjustor off;

	// Construct containers.
	populate p(_M_container_control);
	sync();

	// Construct list of member functions to exercise.
	_M_functions.push_back(function_type(base_type::_M_pushf));
	_M_functions.push_back(function_type(base_type::_M_pushb));
	_M_functions.push_back(function_type(base_type::_M_insertp));
	_M_functions.push_back(function_type(base_type::_M_rehash));

	// Run tests.
	for (auto i = _M_functions.begin(); i != _M_functions.end(); ++i)
	  {
	    function_type& f = *i;
	    run_steps_to_limit(f);
	  }
      }

      template<typename _Funct>
	void
	run_steps_to_limit(const _Funct& __f)
	{
	  size_t i(1);
	  bool exit(false);

	  do
	    {
	      sync();

	      try
		{
		  condition_type::limit_adjustor limit(i);
		  __f(_M_container_test);

		  // If we get here, done.
		  exit = true;
		}
	      catch(const __gnu_cxx::forced_error&)
		{
		  compare(_M_container_control, _M_container_test);
		  ++i;
		}
	    }
	  while (!exit);

	  // Log count info.
	  std::cout << __f.target_type().name() << std::endl;
	  std::cout << "end count " << i << std::endl;
	}
    };

} // namespace __gnu_test

#endif<|MERGE_RESOLUTION|>--- conflicted
+++ resolved
@@ -347,10 +347,6 @@
 	  _F_erase_range(&container_type::erase) { }
       };
 
-<<<<<<< HEAD
-    template<typename _Tp, bool = traits<_Tp>::has_erase::value>
-      struct erase_point : public erase_base<_Tp>
-=======
     template<typename _Tp,
 	     bool = traits<_Tp>::has_erase::value,
 	     bool = traits<_Tp>::has_erase_after::value>
@@ -359,7 +355,6 @@
     // Specialization for most containers.
     template<typename _Tp>
       struct erase_point<_Tp, true, false> : public erase_base<_Tp>
->>>>>>> 6e7f08ad
       {
 	using erase_base<_Tp>::_F_erase_point;
 
@@ -750,10 +745,6 @@
 	insert_base() : _F_insert_point(&container_type::insert) { }
       };
 
-<<<<<<< HEAD
-    template<typename _Tp, bool = traits<_Tp>::has_insert::value>
-      struct insert_point : public insert_base<_Tp>
-=======
     template<typename _Tp,
 	     bool = traits<_Tp>::has_insert::value,
 	     bool = traits<_Tp>::has_insert_after::value>
@@ -762,7 +753,6 @@
     // Specialization for most containers.
     template<typename _Tp>
       struct insert_point<_Tp, true, false> : public insert_base<_Tp>
->>>>>>> 6e7f08ad
       {
 	typedef _Tp 				       	container_type;
 	typedef typename container_type::value_type 	value_type;

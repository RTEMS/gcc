// -*- C++ -*-

// Utility subroutines for the C++ library testsuite. 
//
// Copyright (C) 2002, 2003, 2004, 2005 Free Software Foundation, Inc.
//
// This file is part of the GNU ISO C++ Library.  This library is free
// software; you can redistribute it and/or modify it under the
// terms of the GNU General Public License as published by the
// Free Software Foundation; either version 2, or (at your option)
// any later version.
//
// This library is distributed in the hope that it will be useful,
// but WITHOUT ANY WARRANTY; without even the implied warranty of
// MERCHANTABILITY or FITNESS FOR A PARTICULAR PURPOSE.  See the
// GNU General Public License for more details.
//
// You should have received a copy of the GNU General Public License along
// with this library; see the file COPYING.  If not, write to the Free
// Software Foundation, 51 Franklin Street, Fifth Floor, Boston, MA 02110-1301,
// USA.
//
// As a special exception, you may use this file as part of a free software
// library without restriction.  Specifically, if other files instantiate
// templates or use macros or inline functions from this file, or you compile
// this file and link it with other files to produce an executable, this
// file does not by itself cause the resulting executable to be covered by
// the GNU General Public License.  This exception does not however
// invalidate any other reasons why the executable file might be covered by
// the GNU General Public License.

#include <testsuite_hooks.h>

#ifdef _GLIBCXX_RES_LIMITS
#include <unistd.h>
#include <sys/time.h>
#include <sys/resource.h>
#endif
#include <list>
#include <string>
#include <stdexcept>
#include <clocale>
#include <locale>
#include <cxxabi.h>

// If we have <sys/types.h>, <sys/ipc.h>, and <sys/sem.h>, then assume
// that System V semaphores are available.
#if defined(_GLIBCXX_HAVE_SYS_TYPES_H)		\
    && defined(_GLIBCXX_HAVE_SYS_IPC_H)		\
    && defined(_GLIBCXX_HAVE_SYS_SEM_H)
#define _GLIBCXX_SYSV_SEM
#endif

#ifdef _GLIBCXX_SYSV_SEM
#include <sys/types.h>
#include <sys/ipc.h>
#include <sys/sem.h>
#endif

namespace __gnu_test
{
#ifdef _GLIBCXX_RES_LIMITS
  void 
  set_memory_limits(float size)
  {
    struct rlimit r;
    // Cater to the absence of rlim_t.
    __typeof__ (r.rlim_cur) limit = (__typeof__ (r.rlim_cur))(size * 1048576);

    // Heap size, seems to be common.
#if _GLIBCXX_HAVE_LIMIT_DATA
    getrlimit(RLIMIT_DATA, &r);
    r.rlim_cur = limit;
    setrlimit(RLIMIT_DATA, &r);
#endif

    // Resident set size.
#if _GLIBCXX_HAVE_LIMIT_RSS
    getrlimit(RLIMIT_RSS, &r);
    r.rlim_cur = limit;
    setrlimit(RLIMIT_RSS, &r);
#endif

    // Mapped memory (brk + mmap).
#if _GLIBCXX_HAVE_LIMIT_VMEM
    getrlimit(RLIMIT_VMEM, &r);
    r.rlim_cur = limit;
    setrlimit(RLIMIT_VMEM, &r);
#endif

    // Virtual memory.
    // On HP-UX 11.23, a trivial C++ program that sets RLIMIT_AS to
    // anything less than 128MB cannot "malloc" even 1K of memory.
    // Therefore, we skip RLIMIT_AS on HP-UX.
#if _GLIBCXX_HAVE_LIMIT_AS && !defined(__hpux__)
    getrlimit(RLIMIT_AS, &r);
    r.rlim_cur = limit;
    setrlimit(RLIMIT_AS, &r);
#endif
  }

#else
  void
  set_memory_limits(float) { }
#endif 

#ifdef _GLIBCXX_RES_LIMITS
  void 
  set_file_limit(unsigned long size)
  {
#if _GLIBCXX_HAVE_LIMIT_FSIZE
    struct rlimit r;
    // Cater to the absence of rlim_t.
    __typeof__ (r.rlim_cur) limit = (__typeof__ (r.rlim_cur))(size);

    getrlimit(RLIMIT_FSIZE, &r);
    r.rlim_cur = limit;
    setrlimit(RLIMIT_FSIZE, &r);
#endif
  }

#else
  void
  set_file_limit(unsigned long) { }
#endif 

  void 
  verify_demangle(const char* mangled, const char* wanted)
  {
    int status = 0;
    const char* s = abi::__cxa_demangle(mangled, 0, 0, &status);
    if (!s)
      {
	switch (status)
	  {
	  case 0:
	    s = "error code = 0: success";
	    break;
	  case -1:
	    s = "error code = -1: memory allocation failure";
	    break;
	  case -2:
	    s = "error code = -2: invalid mangled name";
	    break;
	  case -3:
	    s = "error code = -3: invalid arguments";
	    break;
	  default:
	    s = "error code unknown - who knows what happened";
	  }
      }

    std::string w(wanted);
    if (w != s)
      std::__throw_runtime_error(s);
  }

  void 
  run_tests_wrapped_locale(const char* name, const func_callback& l)
  {
    using namespace std;
    bool test = true;
    
    // Set the global locale. 
    locale loc_name = locale(name);
    locale orig = locale::global(loc_name);

    const char* res = setlocale(LC_ALL, name);
    if (res != NULL)
      {
	string preLC_ALL = res;
	const func_callback::test_type* tests = l.tests();
	for (int i = 0; i < l.size(); ++i)
	  (*tests[i])();
	string postLC_ALL= setlocale(LC_ALL, NULL);
	VERIFY( preLC_ALL == postLC_ALL );
      }
    else
      {
	string s("LC_ALL for ");
	s += name;
	__throw_runtime_error(s.c_str());
      }
  }
  
  void 
  run_tests_wrapped_env(const char* name, const char* env,
			const func_callback& l)
  {
    using namespace std;
    bool test = true;
    
#ifdef _GLIBCXX_HAVE_SETENV 
    // Set the global locale. 
    locale loc_name = locale(name);
    locale orig = locale::global(loc_name);

    // Set environment variable env to value in name. 
    const char* oldENV = getenv(env);
    if (!setenv(env, name, 1))
      {
	const func_callback::test_type* tests = l.tests();
	for (int i = 0; i < l.size(); ++i)
	  (*tests[i])();
	setenv(env, oldENV ? oldENV : "", 1);
      }
    else
<<<<<<< HEAD
      {
	string s(env);
	s += string(" to ");
	s += string(name);
	__throw_runtime_error(s.c_str());
      }
#endif
  }

  std::locale 
  try_named_locale(const char* name)
  {
    try
=======
>>>>>>> 8c044a9c
      {
	string s(env);
	s += string(" to ");
	s += string(name);
	__throw_runtime_error(s.c_str());
      }
<<<<<<< HEAD
#ifdef __EXCEPTIONS
    catch (std::runtime_error& ex)
      {
	// Thrown by generic and gnu implemenation if named locale fails.
	if (std::strstr(ex.what(), "name not valid"))
	  exit(0);
	else
	  throw;
      }
#endif
  }

  int
  try_mkfifo (const char* filename, mode_t mode)
  {
#if defined (_NEWLIB_VERSION) || defined (__MINGW32_VERSION)
    /* Newlib and MinGW32 do not have mkfifo.  */
    exit(0);
#else
    return mkfifo(filename, mode);
=======
>>>>>>> 8c044a9c
#endif
  }

  counter::size_type  counter::count = 0;
  unsigned int copy_constructor::count_ = 0;
  unsigned int copy_constructor::throw_on_ = 0;
  unsigned int assignment_operator::count_ = 0;
  unsigned int assignment_operator::throw_on_ = 0;
  unsigned int destructor::_M_count = 0;
  int copy_tracker::next_id_ = 0;
<<<<<<< HEAD

#ifdef _GLIBCXX_SYSV_SEM
  // This union is not declared in system headers.  Instead, it must
  // be defined by user programs.
  union semun 
  {
    int val;
    struct semid_ds *buf;
    unsigned short *array;
  };
#endif

  semaphore::semaphore() 
  {
#ifdef _GLIBCXX_SYSV_SEM
    // Remeber the PID for the process that created the semaphore set
    // so that only one process will destroy the set.
    pid_ = getpid();

    // GLIBC does not define SEM_R and SEM_A.
#ifndef SEM_R
#define SEM_R 0400
#endif
    
#ifndef SEM_A
#define SEM_A 0200
#endif

    // Get a semaphore set with one semaphore.
    sem_set_ = semget(IPC_PRIVATE, 1, SEM_R | SEM_A);
    if (sem_set_ == -1)
      std::__throw_runtime_error("could not obtain semaphore set");

    // Initialize the semaphore.
    union semun val;
    val.val = 0;
    if (semctl(sem_set_, 0, SETVAL, val) == -1)
      std::__throw_runtime_error("could not initialize semaphore");
#else
    // There are no semaphores on this system.  We have no way to mark
    // a test as "unsupported" at runtime, so we just exit, pretending
    // that the test passed.
    exit(0);
#endif
  }

  semaphore::~semaphore() 
  {
#ifdef _GLIBCXX_SYSV_SEM
    union semun val;
    // Destroy the semaphore set only in the process that created it. 
    if (pid_ == getpid())
      semctl(sem_set_, 0, IPC_RMID, val);
#endif
  }

  void
  semaphore::signal() 
  {
#ifdef _GLIBCXX_SYSV_SEM
    struct sembuf op[1] = 
      {
	{ 0, 1, 0 }
      };
    if (semop(sem_set_, op, 1) == -1)
      std::__throw_runtime_error("could not signal semaphore");
#endif
  }

  void
  semaphore::wait() 
  {
#ifdef _GLIBCXX_SYSV_SEM
    struct sembuf op[1] = 
      {
	{ 0, -1, SEM_UNDO }
      };
    if (semop(sem_set_, op, 1) == -1)
      std::__throw_runtime_error("could not wait for semaphore");
#endif    
  }
}; // namespace __gnu_test

namespace std
{
  // Member specializations for the existing facet classes.  
  // NB: This isn't especially portable. Perhaps a better way would be
  // to just specialize all of numpunct and ctype.
  using __gnu_test::int_type;
  using __gnu_test::value_type;
  using __gnu_test::pod_type;

  template<>
    bool 
    ctype<pod_type>::
    do_is(mask, char_type) const { return true; }

  template<>
    const pod_type*
    ctype<pod_type>::
    do_is(const char_type* __lo, const char_type*, mask*) const
    { return __lo; }

  template<>
    const pod_type*
    ctype<pod_type>::
    do_scan_is(mask, const char_type* __lo, const char_type*) const
    { return __lo; }
=======
>>>>>>> 8c044a9c

#ifdef _GLIBCXX_SYSV_SEM
  // This union is not declared in system headers.  Instead, it must
  // be defined by user programs.
  union semun 
  {
    int val;
    struct semid_ds *buf;
    unsigned short *array;
  };
#endif

  semaphore::semaphore() 
  {
#ifdef _GLIBCXX_SYSV_SEM
    // Remeber the PID for the process that created the semaphore set
    // so that only one process will destroy the set.
    pid_ = getpid();

    // GLIBC does not define SEM_R and SEM_A.
#ifndef SEM_R
#define SEM_R 0400
#endif
    
#ifndef SEM_A
#define SEM_A 0200
#endif

    // Get a semaphore set with one semaphore.
    sem_set_ = semget(IPC_PRIVATE, 1, SEM_R | SEM_A);
    if (sem_set_ == -1)
      std::__throw_runtime_error("could not obtain semaphore set");

    // Initialize the semaphore.
    union semun val;
    val.val = 0;
    if (semctl(sem_set_, 0, SETVAL, val) == -1)
      std::__throw_runtime_error("could not initialize semaphore");
#else
    // There are no semaphores on this system.  We have no way to mark
    // a test as "unsupported" at runtime, so we just exit, pretending
    // that the test passed.
    exit(0);
#endif
  }

  semaphore::~semaphore() 
  {
#ifdef _GLIBCXX_SYSV_SEM
    union semun val;
    // Destroy the semaphore set only in the process that created it. 
    if (pid_ == getpid())
      semctl(sem_set_, 0, IPC_RMID, val);
#endif
  }

  void
  semaphore::signal() 
  {
#ifdef _GLIBCXX_SYSV_SEM
    struct sembuf op[1] = 
      {
	{ 0, 1, 0 }
      };
    if (semop(sem_set_, op, 1) == -1)
      std::__throw_runtime_error("could not signal semaphore");
#endif
  }

  void
  semaphore::wait() 
  {
#ifdef _GLIBCXX_SYSV_SEM
    struct sembuf op[1] = 
      {
	{ 0, -1, SEM_UNDO }
      };
    if (semop(sem_set_, op, 1) == -1)
      std::__throw_runtime_error("could not wait for semaphore");
#endif    
  }
}; // namespace __gnu_test<|MERGE_RESOLUTION|>--- conflicted
+++ resolved
@@ -205,51 +205,12 @@
 	setenv(env, oldENV ? oldENV : "", 1);
       }
     else
-<<<<<<< HEAD
       {
 	string s(env);
 	s += string(" to ");
 	s += string(name);
 	__throw_runtime_error(s.c_str());
       }
-#endif
-  }
-
-  std::locale 
-  try_named_locale(const char* name)
-  {
-    try
-=======
->>>>>>> 8c044a9c
-      {
-	string s(env);
-	s += string(" to ");
-	s += string(name);
-	__throw_runtime_error(s.c_str());
-      }
-<<<<<<< HEAD
-#ifdef __EXCEPTIONS
-    catch (std::runtime_error& ex)
-      {
-	// Thrown by generic and gnu implemenation if named locale fails.
-	if (std::strstr(ex.what(), "name not valid"))
-	  exit(0);
-	else
-	  throw;
-      }
-#endif
-  }
-
-  int
-  try_mkfifo (const char* filename, mode_t mode)
-  {
-#if defined (_NEWLIB_VERSION) || defined (__MINGW32_VERSION)
-    /* Newlib and MinGW32 do not have mkfifo.  */
-    exit(0);
-#else
-    return mkfifo(filename, mode);
-=======
->>>>>>> 8c044a9c
 #endif
   }
 
@@ -260,7 +221,6 @@
   unsigned int assignment_operator::throw_on_ = 0;
   unsigned int destructor::_M_count = 0;
   int copy_tracker::next_id_ = 0;
-<<<<<<< HEAD
 
 #ifdef _GLIBCXX_SYSV_SEM
   // This union is not declared in system headers.  Instead, it must
@@ -342,114 +302,4 @@
       std::__throw_runtime_error("could not wait for semaphore");
 #endif    
   }
-}; // namespace __gnu_test
-
-namespace std
-{
-  // Member specializations for the existing facet classes.  
-  // NB: This isn't especially portable. Perhaps a better way would be
-  // to just specialize all of numpunct and ctype.
-  using __gnu_test::int_type;
-  using __gnu_test::value_type;
-  using __gnu_test::pod_type;
-
-  template<>
-    bool 
-    ctype<pod_type>::
-    do_is(mask, char_type) const { return true; }
-
-  template<>
-    const pod_type*
-    ctype<pod_type>::
-    do_is(const char_type* __lo, const char_type*, mask*) const
-    { return __lo; }
-
-  template<>
-    const pod_type*
-    ctype<pod_type>::
-    do_scan_is(mask, const char_type* __lo, const char_type*) const
-    { return __lo; }
-=======
->>>>>>> 8c044a9c
-
-#ifdef _GLIBCXX_SYSV_SEM
-  // This union is not declared in system headers.  Instead, it must
-  // be defined by user programs.
-  union semun 
-  {
-    int val;
-    struct semid_ds *buf;
-    unsigned short *array;
-  };
-#endif
-
-  semaphore::semaphore() 
-  {
-#ifdef _GLIBCXX_SYSV_SEM
-    // Remeber the PID for the process that created the semaphore set
-    // so that only one process will destroy the set.
-    pid_ = getpid();
-
-    // GLIBC does not define SEM_R and SEM_A.
-#ifndef SEM_R
-#define SEM_R 0400
-#endif
-    
-#ifndef SEM_A
-#define SEM_A 0200
-#endif
-
-    // Get a semaphore set with one semaphore.
-    sem_set_ = semget(IPC_PRIVATE, 1, SEM_R | SEM_A);
-    if (sem_set_ == -1)
-      std::__throw_runtime_error("could not obtain semaphore set");
-
-    // Initialize the semaphore.
-    union semun val;
-    val.val = 0;
-    if (semctl(sem_set_, 0, SETVAL, val) == -1)
-      std::__throw_runtime_error("could not initialize semaphore");
-#else
-    // There are no semaphores on this system.  We have no way to mark
-    // a test as "unsupported" at runtime, so we just exit, pretending
-    // that the test passed.
-    exit(0);
-#endif
-  }
-
-  semaphore::~semaphore() 
-  {
-#ifdef _GLIBCXX_SYSV_SEM
-    union semun val;
-    // Destroy the semaphore set only in the process that created it. 
-    if (pid_ == getpid())
-      semctl(sem_set_, 0, IPC_RMID, val);
-#endif
-  }
-
-  void
-  semaphore::signal() 
-  {
-#ifdef _GLIBCXX_SYSV_SEM
-    struct sembuf op[1] = 
-      {
-	{ 0, 1, 0 }
-      };
-    if (semop(sem_set_, op, 1) == -1)
-      std::__throw_runtime_error("could not signal semaphore");
-#endif
-  }
-
-  void
-  semaphore::wait() 
-  {
-#ifdef _GLIBCXX_SYSV_SEM
-    struct sembuf op[1] = 
-      {
-	{ 0, -1, SEM_UNDO }
-      };
-    if (semop(sem_set_, op, 1) == -1)
-      std::__throw_runtime_error("could not wait for semaphore");
-#endif    
-  }
 }; // namespace __gnu_test
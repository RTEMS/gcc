--- conflicted
+++ resolved
@@ -1,11 +1,7 @@
 // { dg-options "-std=gnu++0x" }
 // { dg-require-swprintf "" }
 
-<<<<<<< HEAD
-// Copyright (C) 2007, 2009 Free Software Foundation
-=======
 // Copyright (C) 2007, 2008, 2009 Free Software Foundation
->>>>>>> 42a9ba1d
 //
 // This file is part of the GNU ISO C++ Library.  This library is free
 // software; you can redistribute it and/or modify it under the
@@ -37,11 +33,7 @@
 
   wchar_t buf[64];
   error_code e1;
-<<<<<<< HEAD
-  error_code e2(errc::bad_address);
-=======
   error_code e2(make_error_code(errc::bad_address));
->>>>>>> 42a9ba1d
   wstring s, s1, s2;
 
   {

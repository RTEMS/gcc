// { dg-require-fork "" }
// { dg-require-mkfifo "" }

// 2001-05-21 Benjamin Kosnik  <bkoz@redhat.com>

// Copyright (C) 2001, 2002, 2003, 2004, 2005, 2006
// Free Software Foundation, Inc.
//
// This file is part of the GNU ISO C++ Library.  This library is free
// software; you can redistribute it and/or modify it under the
// terms of the GNU General Public License as published by the
// Free Software Foundation; either version 2, or (at your option)
// any later version.

// This library is distributed in the hope that it will be useful,
// but WITHOUT ANY WARRANTY; without even the implied warranty of
// MERCHANTABILITY or FITNESS FOR A PARTICULAR PURPOSE.  See the
// GNU General Public License for more details.

// You should have received a copy of the GNU General Public License along
// with this library; see the file COPYING.  If not, write to the Free
// Software Foundation, 51 Franklin Street, Fifth Floor, Boston, MA 02110-1301,
// USA.

// 27.8.1.4 Overridden virtual functions

#include <fstream>
#include <unistd.h>
#include <signal.h>
#include <fcntl.h>
#include <sys/types.h>
#include <sys/stat.h>

// No asserts, avoid leaking the semaphores if a VERIFY fails.
#undef _GLIBCXX_ASSERT

#include <testsuite_hooks.h>

class UnderBuf : public std::filebuf
{
public:
  int_type
  pub_underflow()
  { return underflow(); }

  std::streamsize
  pub_showmanyc()
  { return showmanyc(); }
};

// libstdc++/10097
// filebuf::underflow drops characters.
bool test16()
{
  using namespace std;
  using namespace __gnu_test;
  bool test __attribute__((unused)) = true;

  const char* name = "tmp_fifo1";
  
  signal(SIGPIPE, SIG_IGN);
  unlink(name);
  
  if (0 != mkfifo(name, S_IRWXU))
    {
      VERIFY( false );
    }
  
  semaphore s1, s2;
  int fval = fork();
  if (fval == -1)
    {
      unlink(name);
      VERIFY( false );
    }
  else if (fval == 0)
    {
      filebuf fbout;
      fbout.open(name, ios_base::in|ios_base::out);
      VERIFY( fbout.is_open() );
      fbout.sputn("0123456789", 10);
      fbout.pubsync();
      s1.wait();
      fbout.close();
      s2.signal();
      exit(0);
    }

  UnderBuf fb;
  fb.open(name, ios_base::in);

  fb.sgetc();
  streamsize n = fb.pub_showmanyc();

  while (n > 0)
    {
      --n;
      
      UnderBuf::int_type c = fb.pub_underflow();
      VERIFY( c != UnderBuf::traits_type::eof() );
      
      fb.sbumpc();
    }

  fb.close();
  s1.signal();
  s2.wait();
<<<<<<< HEAD
=======

  return test;
>>>>>>> f8383f28
}

int main() 
{
  return !test16();
}<|MERGE_RESOLUTION|>--- conflicted
+++ resolved
@@ -105,11 +105,8 @@
   fb.close();
   s1.signal();
   s2.wait();
-<<<<<<< HEAD
-=======
 
   return test;
->>>>>>> f8383f28
 }
 
 int main() 

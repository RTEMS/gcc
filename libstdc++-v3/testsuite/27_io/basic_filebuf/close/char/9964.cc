--- conflicted
+++ resolved
@@ -1,12 +1,8 @@
 // { dg-require-fork "" }
 // { dg-require-mkfifo "" }
 
-<<<<<<< HEAD
-// Copyright (C) 2001, 2002, 2003, 2005 Free Software Foundation, Inc.
-=======
 // Copyright (C) 2001, 2002, 2003, 2004, 2005, 2006
 // Free Software Foundation, Inc.
->>>>>>> c355071f
 //
 // This file is part of the GNU ISO C++ Library.  This library is free
 // software; you can redistribute it and/or modify it under the
@@ -65,15 +61,9 @@
     {
       filebuf fbin;
       fbin.open(name, ios_base::in);
-<<<<<<< HEAD
-      s1.wait ();
-      fbin.close();
-      s2.signal ();
-=======
       s1.wait();
       fbin.close();
       s2.signal();
->>>>>>> c355071f
       exit(0);
     }
   
@@ -81,13 +71,8 @@
   filebuf* ret = fb.open(name, ios_base::in | ios_base::out);
   VERIFY( ret != NULL );
   VERIFY( fb.is_open() );
-<<<<<<< HEAD
-  s1.signal ();
-  s2.wait ();
-=======
   s1.signal();
   s2.wait();
->>>>>>> c355071f
   fb.sputc('a');
 
   ret = fb.close();

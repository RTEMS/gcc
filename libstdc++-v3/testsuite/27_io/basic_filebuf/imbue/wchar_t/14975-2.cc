--- conflicted
+++ resolved
@@ -4,11 +4,7 @@
 
 // 2004-04-16  Petur Runolfsson  <peturr02@ru.is>
 
-<<<<<<< HEAD
-// Copyright (C) 2004, 2005 Free Software Foundation, Inc.
-=======
 // Copyright (C) 2004, 2005, 2006 Free Software Foundation, Inc.
->>>>>>> c355071f
 //
 // This file is part of the GNU ISO C++ Library.  This library is free
 // software; you can redistribute it and/or modify it under the
@@ -65,11 +61,7 @@
 	filebuf fbin;
 	fbin.open(name, ios_base::in);
       }
-<<<<<<< HEAD
-      s1.signal ();
-=======
       s1.signal();
->>>>>>> c355071f
       exit(0);
     }
   
@@ -79,11 +71,7 @@
   VERIFY( ret != NULL );
   VERIFY( fb.is_open() );
 
-<<<<<<< HEAD
-  s1.wait ();
-=======
   s1.wait();
->>>>>>> c355071f
 
   try
     {

// { dg-do compile }

<<<<<<< HEAD
// Copyright (C) 2003, 2004, 2005, 2006, 2007, 2008 Free Software
=======
// Copyright (C) 2003, 2004, 2005, 2006, 2007, 2008, 2009 Free Software
>>>>>>> a0daa400
// Foundation, Inc.
//
// This file is part of the GNU ISO C++ Library.  This library is free
// software; you can redistribute it and/or modify it under the
// terms of the GNU General Public License as published by the
// Free Software Foundation; either version 2, or (at your option)
// any later version.

// This library is distributed in the hope that it will be useful,
// but WITHOUT ANY WARRANTY; without even the implied warranty of
// MERCHANTABILITY or FITNESS FOR A PARTICULAR PURPOSE.  See the
// GNU General Public License for more details.

// You should have received a copy of the GNU General Public License along
// with this library; see the file COPYING.  If not, write to the Free
// Software Foundation, 51 Franklin Street, Fifth Floor, Boston, MA 02110-1301,
// USA.

// As a special exception, you may use this file as part of a free software
// library without restriction.  Specifically, if other files instantiate
// templates or use macros or inline functions from this file, or you compile
// this file and link it with other files to produce an executable, this
// file does not by itself cause the resulting executable to be covered by
// the GNU General Public License.  This exception does not however
// invalidate any other reasons why the executable file might be covered by
// the GNU General Public License.

#include <ios>

// Library defect report
//50.  Copy constructor and assignment operator of ios_base
struct test_base : public std::ios_base 
{ };

void test02()
{
  // copy ctor
  test_base io1;
  test_base io2 = io1; 
}
// { dg-error "within this context" "" { target *-*-* } 36 } 
// { dg-error "synthesized" "" { target *-*-* } 42 } 
<<<<<<< HEAD
// { dg-error "is private" "" { target *-*-* } 790 } 
=======
// { dg-error "is private" "" { target *-*-* } 795 } 
>>>>>>> a0daa400
// { dg-error "copy constructor" "" { target *-*-* } 0 } <|MERGE_RESOLUTION|>--- conflicted
+++ resolved
@@ -1,10 +1,6 @@
 // { dg-do compile }
 
-<<<<<<< HEAD
-// Copyright (C) 2003, 2004, 2005, 2006, 2007, 2008 Free Software
-=======
 // Copyright (C) 2003, 2004, 2005, 2006, 2007, 2008, 2009 Free Software
->>>>>>> a0daa400
 // Foundation, Inc.
 //
 // This file is part of the GNU ISO C++ Library.  This library is free
@@ -47,9 +43,5 @@
 }
 // { dg-error "within this context" "" { target *-*-* } 36 } 
 // { dg-error "synthesized" "" { target *-*-* } 42 } 
-<<<<<<< HEAD
-// { dg-error "is private" "" { target *-*-* } 790 } 
-=======
 // { dg-error "is private" "" { target *-*-* } 795 } 
->>>>>>> a0daa400
 // { dg-error "copy constructor" "" { target *-*-* } 0 } 
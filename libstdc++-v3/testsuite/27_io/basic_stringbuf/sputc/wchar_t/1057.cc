// 1999-10-11 bkoz

<<<<<<< HEAD
// Copyright (C) 1999, 2000, 2001, 2002, 2003, 2004, 2009
=======
// Copyright (C) 1999, 2000, 2001, 2002, 2003, 2004, 2009, 2010
>>>>>>> 3082eeb7
// Free Software Foundation, Inc.
//
// This file is part of the GNU ISO C++ Library.  This library is free
// software; you can redistribute it and/or modify it under the
// terms of the GNU General Public License as published by the
// Free Software Foundation; either version 3, or (at your option)
// any later version.

// This library is distributed in the hope that it will be useful,
// but WITHOUT ANY WARRANTY; without even the implied warranty of
// MERCHANTABILITY or FITNESS FOR A PARTICULAR PURPOSE.  See the
// GNU General Public License for more details.

// You should have received a copy of the GNU General Public License along
// with this library; see the file COPYING3.  If not see
// <http://www.gnu.org/licenses/>.


// 27.5.2 template class basic_streambuf

#include <string>
#include <sstream>
#include <testsuite_hooks.h>

class nullsetpbuf : public std::wstringbuf
{
  wchar_t foo[64];
public:
  nullsetpbuf()
  {
    setp(foo, foo + 64);
    setp(0, 0);
  }
};

// libstdc++/1057
void test05()
{
  std::wstring text1 = L"abcdefghijklmn";
  
  nullsetpbuf nsp;
  // Immediate crash as sputc writes to null pointer
  nsp.sputc(L'a');
}

int main() 
{
  test05();
  return 0;
}<|MERGE_RESOLUTION|>--- conflicted
+++ resolved
@@ -1,10 +1,6 @@
 // 1999-10-11 bkoz
 
-<<<<<<< HEAD
-// Copyright (C) 1999, 2000, 2001, 2002, 2003, 2004, 2009
-=======
 // Copyright (C) 1999, 2000, 2001, 2002, 2003, 2004, 2009, 2010
->>>>>>> 3082eeb7
 // Free Software Foundation, Inc.
 //
 // This file is part of the GNU ISO C++ Library.  This library is free

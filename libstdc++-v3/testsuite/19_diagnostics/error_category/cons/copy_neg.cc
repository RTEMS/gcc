// { dg-options "-std=gnu++0x" }
// { dg-do compile }
// 2007-08-22 Benjamin Kosnik  <bkoz@redhat.com>

// Copyright (C) 2007, 2008, 2009 Free Software Foundation, Inc.
//
// This file is part of the GNU ISO C++ Library.  This library is free
// software; you can redistribute it and/or modify it under the
// terms of the GNU General Public License as published by the
// Free Software Foundation; either version 3, or (at your option)
// any later version.

// This library is distributed in the hope that it will be useful,
// but WITHOUT ANY WARRANTY; without even the implied warranty of
// MERCHANTABILITY or FITNESS FOR A PARTICULAR PURPOSE.  See the
// GNU General Public License for more details.

// You should have received a copy of the GNU General Public License along
// with this library; see the file COPYING3.  If not see
// <http://www.gnu.org/licenses/>.

#include <system_error>
#include <testsuite_error.h>

int main()
{
  bool test __attribute__((unused)) = true;

  __gnu_test::test_category c1;
<<<<<<< HEAD
  __gnu_test::test_category c2(c1); // { dg-error "first required here" }
=======
  __gnu_test::test_category c2(c1); // { dg-error "deleted" }
>>>>>>> 155d23aa

  return 0;
}

<<<<<<< HEAD
// { dg-error "deleted function" "" { target *-*-* } 72 }
// { dg-error "used here" "" { target *-*-* } 30 }
=======
// { dg-prune-output "testsuite_error" }
// { dg-prune-output "include" }
>>>>>>> 155d23aa
<|MERGE_RESOLUTION|>--- conflicted
+++ resolved
@@ -27,19 +27,10 @@
   bool test __attribute__((unused)) = true;
 
   __gnu_test::test_category c1;
-<<<<<<< HEAD
-  __gnu_test::test_category c2(c1); // { dg-error "first required here" }
-=======
   __gnu_test::test_category c2(c1); // { dg-error "deleted" }
->>>>>>> 155d23aa
 
   return 0;
 }
 
-<<<<<<< HEAD
-// { dg-error "deleted function" "" { target *-*-* } 72 }
-// { dg-error "used here" "" { target *-*-* } 30 }
-=======
 // { dg-prune-output "testsuite_error" }
-// { dg-prune-output "include" }
->>>>>>> 155d23aa
+// { dg-prune-output "include" }
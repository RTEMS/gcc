--- conflicted
+++ resolved
@@ -1,11 +1,7 @@
 // { dg-options "-std=gnu++0x" }
 // 2007-08-22 Benjamin Kosnik  <bkoz@redhat.com>
 
-<<<<<<< HEAD
-// Copyright (C) 2007, 2008 Free Software Foundation, Inc.
-=======
 // Copyright (C) 2007, 2008, 2009 Free Software Foundation, Inc.
->>>>>>> a0daa400
 //
 // This file is part of the GNU ISO C++ Library.  This library is free
 // software; you can redistribute it and/or modify it under the
@@ -44,11 +40,7 @@
   // 3
   std::error_code e3(std::errc::operation_not_supported);
   VERIFY( e3.value() == int(std::errc::operation_not_supported) );
-<<<<<<< HEAD
-  VERIFY( e3.category() == std::generic_category );
-=======
   VERIFY( e3.category() == std::generic_category() );
->>>>>>> a0daa400
 
   return 0;
 }
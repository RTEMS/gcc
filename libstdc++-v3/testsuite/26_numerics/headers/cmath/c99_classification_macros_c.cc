// 2001-04-06 gdr

// Copyright (C) 2001, 2005, 2009 Free Software Foundation, Inc.
//
// This file is part of the GNU ISO C++ Library.  This library is free
// software; you can redistribute it and/or modify it under the
// terms of the GNU General Public License as published by the
// Free Software Foundation; either version 3, or (at your option)
// any later version.

// This library is distributed in the hope that it will be useful,
// but WITHOUT ANY WARRANTY; without even the implied warranty of
// MERCHANTABILITY or FITNESS FOR A PARTICULAR PURPOSE.  See the
// GNU General Public License for more details.

// You should have received a copy of the GNU General Public License along
// with this library; see the file COPYING3.  If not see
// <http://www.gnu.org/licenses/>.


// { dg-do compile }
<<<<<<< HEAD
// { dg-xfail-if "" { { *-*-linux* *-*-darwin[3-7]* } || { uclibc || newlib } } { "*" } { "" } }
// { dg-excess-errors "" { target { { *-*-linux* *-*-darwin[3-7]* } || { uclibc || newlib } } } }
=======
// { dg-xfail-if "" { { *-*-linux* *-*-darwin[3-9]* } || { uclibc || newlib } } { "*" } { "" } }
// { dg-excess-errors "" { target { { *-*-linux* *-*-darwin[3-9]* } || { uclibc || newlib } } } }
>>>>>>> 42a9ba1d

#include <math.h>

void fpclassify() { }

void isfinite() { }

void isinf() { }

void isnan() { }

void isnormal() { }

void signbit() { }

void isgreater() { }

void isgreaterequal() { }

void isless() { }

void islessequal() { }

void islessgreater() { }

void isunordered() { }
<|MERGE_RESOLUTION|>--- conflicted
+++ resolved
@@ -19,13 +19,8 @@
 
 
 // { dg-do compile }
-<<<<<<< HEAD
-// { dg-xfail-if "" { { *-*-linux* *-*-darwin[3-7]* } || { uclibc || newlib } } { "*" } { "" } }
-// { dg-excess-errors "" { target { { *-*-linux* *-*-darwin[3-7]* } || { uclibc || newlib } } } }
-=======
 // { dg-xfail-if "" { { *-*-linux* *-*-darwin[3-9]* } || { uclibc || newlib } } { "*" } { "" } }
 // { dg-excess-errors "" { target { { *-*-linux* *-*-darwin[3-9]* } || { uclibc || newlib } } } }
->>>>>>> 42a9ba1d
 
 #include <math.h>
 

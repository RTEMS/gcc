--- conflicted
+++ resolved
@@ -49,13 +49,8 @@
 // { dg-error "instantiated from here" "" { target *-*-* } 41 }
 // { dg-error "instantiated from here" "" { target *-*-* } 43 }
 
-<<<<<<< HEAD
-// { dg-error "invalid use of incomplete type" "" { target *-*-* } 477 }
-// { dg-error "declaration of" "" { target *-*-* } 440 }
-=======
 // { dg-error "invalid use of incomplete type" "" { target *-*-* } 483 }
 // { dg-error "declaration of" "" { target *-*-* } 445 }
->>>>>>> a0daa400
 
 // { dg-excess-errors "At global scope" }
 // { dg-excess-errors "In instantiation of" }
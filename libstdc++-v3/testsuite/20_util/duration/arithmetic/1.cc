--- conflicted
+++ resolved
@@ -1,11 +1,6 @@
 // { dg-options "-std=gnu++11" }
 // { dg-require-cstdint "" }
-<<<<<<< HEAD
-// Copyright (C) 2008-2014 Free Software Foundation, Inc.
-=======
-
 // Copyright (C) 2008-2015 Free Software Foundation, Inc.
->>>>>>> a5fcfb6d
 //
 // This file is part of the GNU ISO C++ Library.  This library is free
 // software; you can redistribute it and/or modify it under the

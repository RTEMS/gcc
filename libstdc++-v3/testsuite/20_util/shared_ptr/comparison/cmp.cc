// { dg-options "-std=gnu++0x" }

// Copyright (C) 2005, 2006, 2007, 2009 Free Software Foundation
//
// This file is part of the GNU ISO C++ Library.  This library is free
// software; you can redistribute it and/or modify it under the
// terms of the GNU General Public License as published by the
// Free Software Foundation; either version 3, or (at your option)
// any later version.

// This library is distributed in the hope that it will be useful,
// but WITHOUT ANY WARRANTY; without even the implied warranty of
// MERCHANTABILITY or FITNESS FOR A PARTICULAR PURPOSE.  See the
// GNU General Public License for more details.

// You should have received a copy of the GNU General Public License along
// with this library; see the file COPYING3.  If not see
// <http://www.gnu.org/licenses/>.

// 20.6.6.2 Template class shared_ptr [util.smartptr.shared]

#include <memory>
#include <testsuite_hooks.h>

struct A
{
  virtual ~A() { }
};

struct B : A
{
};

// 20.6.6.2.6 shared_ptr comparison [util.smartptr.shared.cmp]

int
test01()
{
  bool test __attribute__((unused)) = true;

  // test empty shared_ptrs compare equivalent
  std::shared_ptr<A> p1;
  std::shared_ptr<B> p2;
  VERIFY( p1 == p2 );
  VERIFY( !(p1 != p2) );
  VERIFY( !(p1 < p2) && !(p2 < p1) );
  return 0;
}


// Construction from pointer
int
test02()
{
  bool test __attribute__((unused)) = true;

  std::shared_ptr<A> A_default;

  std::shared_ptr<A> A_from_A(new A);
  VERIFY( A_default != A_from_A );
  VERIFY( !(A_default == A_from_A) );
  VERIFY( (A_default < A_from_A) || (A_from_A < A_default) );

  std::shared_ptr<B> B_from_B(new B);
  VERIFY( B_from_B != A_from_A );
  VERIFY( !(B_from_B == A_from_A) );
  VERIFY( (B_from_B < A_from_A) || (A_from_A < B_from_B) );

  A_from_A.reset();
  VERIFY( A_default == A_from_A );
  VERIFY( !(A_default != A_from_A) );
  VERIFY( !(A_default < A_from_A) && !(A_from_A < A_default) );

  B_from_B.reset();
  VERIFY( B_from_B == A_from_A );
  VERIFY( !(B_from_B != A_from_A) );
  VERIFY( !(B_from_B < A_from_A) && !(A_from_A < B_from_B) );

  return 0;
}

int
test03()
{
<<<<<<< HEAD
=======
  bool test __attribute__((unused)) = true;

>>>>>>> 42a9ba1d
  std::shared_ptr<A> p1;

  // check other operators are defined
  VERIFY( p1 <= p1 );
  VERIFY( p1 >= p1 );
  VERIFY( !(p1 > p1) );

  return 0;
}

int 
main()
{
  test01();
  test02();
  test03();
  return 0;
}<|MERGE_RESOLUTION|>--- conflicted
+++ resolved
@@ -82,11 +82,8 @@
 int
 test03()
 {
-<<<<<<< HEAD
-=======
   bool test __attribute__((unused)) = true;
 
->>>>>>> 42a9ba1d
   std::shared_ptr<A> p1;
 
   // check other operators are defined

--- conflicted
+++ resolved
@@ -49,11 +49,7 @@
   std::unique_ptr<int[2]> p2 = p1;
 }
 
-<<<<<<< HEAD
-// { dg-error "deleted function" "" { target *-*-* } 354 }
-=======
 // { dg-error "deleted function" "" { target *-*-* } 342 }
->>>>>>> d8a60d24
 // { dg-error "used here" "" { target *-*-* } 42 }
 // { dg-error "no matching" "" { target *-*-* } 48 }
 // { dg-warning "candidates are" "" { target *-*-* } 115 }
@@ -61,9 +57,5 @@
 // { dg-warning "note" "" { target *-*-* } 103 }
 // { dg-warning "note" "" { target *-*-* } 98 }
 // { dg-warning "note" "" { target *-*-* } 92 }
-<<<<<<< HEAD
-// { dg-error "deleted function" "" { target *-*-* } 209 }
-=======
 // { dg-error "deleted function" "" { target *-*-* } 207 }
->>>>>>> d8a60d24
 // { dg-error "used here" "" { target *-*-* } 49 }
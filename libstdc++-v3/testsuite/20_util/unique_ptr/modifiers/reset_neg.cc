--- conflicted
+++ resolved
@@ -36,8 +36,4 @@
 }
 
 // { dg-error "used here" "" { target *-*-* } 35 } 
-<<<<<<< HEAD
-// { dg-error "deleted function" "" { target *-*-* } 344 }
-=======
-// { dg-error "deleted function" "" { target *-*-* } 332 }
->>>>>>> d8a60d24
+// { dg-error "deleted function" "" { target *-*-* } 332 }
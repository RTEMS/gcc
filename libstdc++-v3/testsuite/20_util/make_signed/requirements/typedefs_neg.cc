// { dg-do compile }
// { dg-options "-std=gnu++0x" }

// 2007-05-03  Benjamin Kosnik  <bkoz@redhat.com>
//
// Copyright (C) 2007, 2009 Free Software Foundation, Inc.
//
// This file is part of the GNU ISO C++ Library.  This library is free
// software; you can redistribute it and/or modify it under the
// terms of the GNU General Public License as published by the
// Free Software Foundation; either version 3, or (at your option)
// any later version.
//
// This library is distributed in the hope that it will be useful,
// but WITHOUT ANY WARRANTY; without even the implied warranty of
// MERCHANTABILITY or FITNESS FOR A PARTICULAR PURPOSE.  See the
// GNU General Public License for more details.
//
// You should have received a copy of the GNU General Public License along
// with this library; see the file COPYING3.  If not see
// <http://www.gnu.org/licenses/>.

#include <type_traits>
#include <testsuite_character.h>

enum test_enum { first_selection };

void test01()
{
  using std::make_signed;

  // Negative  tests.
  typedef make_signed<bool>::type     	test1_type;

  typedef make_signed<__gnu_test::pod_uint>::type     	test2_type;

  typedef make_signed<int[4]>::type     test3_type;

  typedef void (fn_type) ();
  typedef make_signed<fn_type>::type  	test4_type;

  typedef make_signed<float>::type  	test5_type;
}

// { dg-error "does not name a type" "" { target *-*-* } 33 }
// { dg-error "instantiated from here" "" { target *-*-* } 35 }
// { dg-error "instantiated from here" "" { target *-*-* } 37 }
// { dg-error "instantiated from here" "" { target *-*-* } 40 }
// { dg-error "instantiated from here" "" { target *-*-* } 42 }

<<<<<<< HEAD
// { dg-error "invalid use of incomplete type" "" { target *-*-* } 557 }
// { dg-error "declaration of" "" { target *-*-* } 519 }
=======
// { dg-error "invalid use of incomplete type" "" { target *-*-* } 570 }
// { dg-error "declaration of" "" { target *-*-* } 532 }
>>>>>>> 42a9ba1d

// { dg-excess-errors "At global scope" }
// { dg-excess-errors "In instantiation of" }<|MERGE_RESOLUTION|>--- conflicted
+++ resolved
@@ -48,13 +48,8 @@
 // { dg-error "instantiated from here" "" { target *-*-* } 40 }
 // { dg-error "instantiated from here" "" { target *-*-* } 42 }
 
-<<<<<<< HEAD
-// { dg-error "invalid use of incomplete type" "" { target *-*-* } 557 }
-// { dg-error "declaration of" "" { target *-*-* } 519 }
-=======
 // { dg-error "invalid use of incomplete type" "" { target *-*-* } 570 }
 // { dg-error "declaration of" "" { target *-*-* } 532 }
->>>>>>> 42a9ba1d
 
 // { dg-excess-errors "At global scope" }
 // { dg-excess-errors "In instantiation of" }
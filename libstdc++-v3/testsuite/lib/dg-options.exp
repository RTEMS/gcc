# Handlers for additional dg-xxx keywords in tests.

# Copyright (C) 2004, 2005 Free Software Foundation, Inc.
#
# This program is free software; you can redistribute it and/or modify
# it under the terms of the GNU General Public License as published by
# the Free Software Foundation; either version 2 of the License, or
# (at your option) any later version.
# 
# This program is distributed in the hope that it will be useful,
# but WITHOUT ANY WARRANTY; without even the implied warranty of
# MERCHANTABILITY or FITNESS FOR A PARTICULAR PURPOSE.  See the
# GNU General Public License for more details.
# 
# You should have received a copy of the GNU General Public License
# along with this program; if not, write to the Free Software
# Foundation, Inc., 51 Franklin Street, Fifth Floor, Boston, MA 02110-1301, USA.  


proc dg-require-namedlocale { args } {
    if { ![ check_v3_target_namedlocale ] } {
	upvar dg-do-what dg-do-what
	set dg-do-what [list [lindex ${dg-do-what} 0] "N" "P"]
	return
    }
    return
}

<<<<<<< HEAD
proc dg-require-namedlocale { args } {
    if { ![ check_v3_target_namedlocale ] } {
	upvar dg-do-what dg-do-what
	set dg-do-what [list [lindex ${dg-do-what} 0] "N" "P"]
	return
    }
    return
}

proc dg-require-cxa-atexit { args } {
    if { ![ check_v3_target_cxa_atexit ] } {
	upvar dg-do-what dg-do-what
	set dg-do-what [list [lindex ${dg-do-what} 0] "N" "P"]
	return
    }
    return
}

=======
>>>>>>> c355071f
proc dg-require-sharedlib { args } {
    if { ![ check_v3_target_sharedlib ] } {
	upvar dg-do-what dg-do-what
	set dg-do-what [list [lindex ${dg-do-what} 0] "N" "P"]
	return
    }
    return
}

proc dg-require-debug-mode { args } {
    if { ![ check_v3_target_debug_mode ] } {
	upvar dg-do-what dg-do-what
	set dg-do-what [list [lindex ${dg-do-what} 0] "N" "P"]
	return
    }
    return
}<|MERGE_RESOLUTION|>--- conflicted
+++ resolved
@@ -26,27 +26,6 @@
     return
 }
 
-<<<<<<< HEAD
-proc dg-require-namedlocale { args } {
-    if { ![ check_v3_target_namedlocale ] } {
-	upvar dg-do-what dg-do-what
-	set dg-do-what [list [lindex ${dg-do-what} 0] "N" "P"]
-	return
-    }
-    return
-}
-
-proc dg-require-cxa-atexit { args } {
-    if { ![ check_v3_target_cxa_atexit ] } {
-	upvar dg-do-what dg-do-what
-	set dg-do-what [list [lindex ${dg-do-what} 0] "N" "P"]
-	return
-    }
-    return
-}
-
-=======
->>>>>>> c355071f
 proc dg-require-sharedlib { args } {
     if { ![ check_v3_target_sharedlib ] } {
 	upvar dg-do-what dg-do-what

--- conflicted
+++ resolved
@@ -1,11 +1,7 @@
 # libstdc++ "tool init file" for DejaGNU
 
-<<<<<<< HEAD
-# Copyright (C) 2001, 2002, 2003, 2004, 2005, 2006, 2007, 2008, 2009, 2010
-=======
 # Copyright (C) 2001, 2002, 2003, 2004, 2005, 2006, 2007, 2008,
 # 2009, 2010, 2011
->>>>>>> 3082eeb7
 # Free Software Foundation, Inc.
 #
 # This program is free software; you can redistribute it and/or modify
@@ -391,25 +387,16 @@
     rename dg-test saved-dg-test
 
     proc dg-test { args } {
-<<<<<<< HEAD
-=======
 	global additional_prunes
->>>>>>> 3082eeb7
 	global errorInfo
 
 	if { [ catch { eval saved-dg-test $args } errmsg ] } {
 	    set saved_info $errorInfo
-<<<<<<< HEAD
-	    unset_timeout_vars
-	    error $errmsg $saved_info
-	}
-=======
 	    set additional_prunes ""
 	    unset_timeout_vars
 	    error $errmsg $saved_info
 	}
 	set additional_prunes ""
->>>>>>> 3082eeb7
 	unset_timeout_vars
     }
 }
@@ -861,11 +848,6 @@
     return $et_time_saved
 }
 
-<<<<<<< HEAD
-proc check_v3_target_namedlocale { } {
-    global et_namedlocale_saved
-    global et_namedlocale_target_name
-=======
 proc check_v3_target_namedlocale { args } {
     global et_namedlocale
     global tool	
@@ -967,7 +949,6 @@
 
 proc check_v3_target_profile_mode { } {
     global et_profile_mode
->>>>>>> 3082eeb7
     global tool	
 
     if { ![info exists et_profile_mode_target_name] } {
@@ -995,49 +976,9 @@
 	set src profile_mode[pid].cc
 
 	set f [open $src "w"]
-<<<<<<< HEAD
-	puts $f "#include <locale>"
-	puts $f "using namespace std;"	
-	puts $f "int main ()"
-	puts $f "{"
-	puts $f "  try"	
-	puts $f "  {" 
-	puts $f "     locale(\"\");"
-	puts $f "     locale(\"de_DE\");"
-	puts $f "     locale(\"de_DE.ISO-8859-15@euro\");"
-	puts $f "     locale(\"de_DE@euro\");"
-	puts $f "     locale(\"en_GB\");"
-	puts $f "     locale(\"en_HK\");"
-	puts $f "     locale(\"en_PH\");"
-	puts $f "     locale(\"en_US\");"
-	puts $f "     locale(\"en_US.ISO-8859-1\");"
-	puts $f "     locale(\"en_US.ISO-8859-15\");"
-	puts $f "     locale(\"en_US.UTF-8\");"
-	puts $f "     locale(\"es_ES\");"
-	puts $f "     locale(\"es_MX\");"
-	puts $f "     locale(\"fr_FR\");"
-	puts $f "     locale(\"fr_FR@euro\");"
-	puts $f "     locale(\"is_IS\");"
-	puts $f "     locale(\"is_IS.UTF-8\");"
-	puts $f "     locale(\"it_IT\");"
-	puts $f "     locale(\"ja_JP.eucjp\");"
-	puts $f "     locale(\"ru_RU.ISO-8859-5\");"
-	puts $f "     locale(\"ru_RU.UTF-8\");"
-	puts $f "     locale(\"se_NO.UTF-8\");"
-	puts $f "     locale(\"ta_IN\");"
-	puts $f "     locale(\"zh_TW\");"
-	puts $f "     return 0;"
-	puts $f "  }"
-	puts $f "  catch(...)"
-	puts $f "  {"
-	puts $f "     return 1;"
-	puts $f "  }"	
-	puts $f "}"
-=======
 	puts $f "#ifndef _GLIBCXX_PROFILE"
 	puts $f "#  error No profile mode"
 	puts $f "#endif"
->>>>>>> 3082eeb7
 	close $f
 
 	set lines [v3_target_compile $src /dev/null preprocess ""]
@@ -1441,18 +1382,6 @@
     } else {
         set et_sched_yield 0
 
-<<<<<<< HEAD
-        # Set up and compile a C++0x test program that depends
-        # on the sched_yield facility to be available.
-        set src sched_yield[pid].cc
-        set exe sched_yield[pid].exe
-
-        set f [open $src "w"]
-        puts $f "#include <bits/c++config.h>"
-        puts $f "int main()"
-        puts $f "#ifdef _GLIBCXX_USE_SCHED_YIELD"
-        puts $f "{ return 0; }"
-=======
         # Set up and preprocess a C++0x test program that depends
         # on the sched_yield facility to be available.
         set src sched_yield[pid].cc
@@ -1461,27 +1390,18 @@
         puts $f "#include <bits/c++config.h>"
         puts $f "#ifndef _GLIBCXX_USE_SCHED_YIELD"
         puts $f "#  error No sched yield"
->>>>>>> 3082eeb7
         puts $f "#endif"
         close $f
 
         set cxxflags_saved $cxxflags
         set cxxflags "$cxxflags $DEFAULT_CXXFLAGS -Werror"
 
-<<<<<<< HEAD
-        set lines [v3_target_compile $src $exe executable ""]
-=======
         set lines [v3_target_compile $src /dev/null preprocess ""]
->>>>>>> 3082eeb7
         set cxxflags $cxxflags_saved
         file delete $src
 
         if [string match "" $lines] {
-<<<<<<< HEAD
-            # No error message, compilation succeeded.
-=======
             # No error message, preprocessing succeeded.
->>>>>>> 3082eeb7
             set et_sched_yield 1
         } else {
             verbose "check_v3_target_sched_yield: compilation failed" 2
@@ -1518,18 +1438,6 @@
     } else {
         set et_string_conversions 0
 	
-<<<<<<< HEAD
-	# Set up and compile a C++0x test program that depends
-        # on the string_conversions facilities to be available.
-        set src string_conversions[pid].cc
-        set exe string_conversions[pid].exe
-
-        set f [open $src "w"]
-        puts $f "#include <bits/c++config.h>"
-        puts $f "int main()"
-        puts $f "#if defined(_GLIBCXX_USE_C99) && !defined(_GLIBCXX_HAVE_BROKEN_VSWPRINTF)"
-        puts $f "{ return 0; }"
-=======
 	# Set up and preprocess a C++0x test program that depends
         # on the string_conversions facilities to be available.
         set src string_conversions[pid].cc
@@ -1538,27 +1446,18 @@
         puts $f "#include <bits/c++config.h>"
         puts $f "#if !defined(_GLIBCXX_USE_C99) || defined(_GLIBCXX_HAVE_BROKEN_VSWPRINTF)"
         puts $f "#  error No string conversions"
->>>>>>> 3082eeb7
         puts $f "#endif"
         close $f
 
         set cxxflags_saved $cxxflags
         set cxxflags "$cxxflags $DEFAULT_CXXFLAGS -Werror"
 
-<<<<<<< HEAD
-        set lines [v3_target_compile $src $exe executable ""]
-=======
         set lines [v3_target_compile $src /dev/null preprocess ""]
->>>>>>> 3082eeb7
         set cxxflags $cxxflags_saved
         file delete $src
 
         if [string match "" $lines] {
-<<<<<<< HEAD
-            # No error message, compilation succeeded.
-=======
             # No error message, preprocessing succeeded.
->>>>>>> 3082eeb7
             set et_string_conversions 1
         } else {
             verbose "check_v3_target_string_conversions: compilation failed" 2
@@ -1595,18 +1494,6 @@
     } else {
         set et_swprintf 0
 	
-<<<<<<< HEAD
-	# Set up and compile a C++0x test program that depends
-        # on a standard swprintf function to be available.
-        set src swprintf[pid].cc
-        set exe swprintf[pid].exe
-
-        set f [open $src "w"]
-        puts $f "#include <bits/c++config.h>"
-        puts $f "int main()"
-        puts $f "#if !defined(_GLIBCXX_HAVE_BROKEN_VSWPRINTF)"
-        puts $f "{ return 0; }"
-=======
 	# Set up and preprocess a C++0x test program that depends
         # on a standard swprintf function to be available.
         set src swprintf[pid].cc
@@ -1615,27 +1502,18 @@
         puts $f "#include <bits/c++config.h>"
         puts $f "#if defined(_GLIBCXX_HAVE_BROKEN_VSWPRINTF)"
         puts $f "#  error No swprintf"
->>>>>>> 3082eeb7
         puts $f "#endif"
         close $f
 
         set cxxflags_saved $cxxflags
         set cxxflags "$cxxflags $DEFAULT_CXXFLAGS -Werror"
 
-<<<<<<< HEAD
-        set lines [v3_target_compile $src $exe executable ""]
-=======
         set lines [v3_target_compile $src /dev/null preprocess ""]
->>>>>>> 3082eeb7
         set cxxflags $cxxflags_saved
         file delete $src
 
         if [string match "" $lines] {
-<<<<<<< HEAD
-            # No error message, compilation succeeded.
-=======
             # No error message, preprocessing succeeded.
->>>>>>> 3082eeb7
             set et_swprintf 1
         } else {
             verbose "check_v3_target_swprintf: compilation failed" 2
@@ -1672,18 +1550,6 @@
     } else {
         set et_binary_io 0
 	
-<<<<<<< HEAD
-	# Set up and compile a C++0x test program that depends
-        # on text and binary I/O being the same.
-        set src binary_io[pid].cc
-        set exe binary_io[pid].exe
-
-        set f [open $src "w"]
-        puts $f "#include <bits/c++config.h>"
-        puts $f "int main()"
-        puts $f "#if !defined(_GLIBCXX_HAVE_DOS_BASED_FILESYSTEM)"
-        puts $f "{ return 0; }"
-=======
 	# Set up and preprocess a C++0x test program that depends
         # on text and binary I/O being the same.
         set src binary_io[pid].cc
@@ -1692,27 +1558,18 @@
         puts $f "#include <bits/c++config.h>"
         puts $f "#if defined(_GLIBCXX_HAVE_DOS_BASED_FILESYSTEM)"
         puts $f "#  error No binary io"
->>>>>>> 3082eeb7
         puts $f "#endif"
         close $f
 
         set cxxflags_saved $cxxflags
         set cxxflags "$cxxflags $DEFAULT_CXXFLAGS -Werror"
 
-<<<<<<< HEAD
-        set lines [v3_target_compile $src $exe executable ""]
-=======
         set lines [v3_target_compile $src /dev/null preprocess ""]
->>>>>>> 3082eeb7
         set cxxflags $cxxflags_saved
         file delete $src
 
         if [string match "" $lines] {
-<<<<<<< HEAD
-            # No error message, compilation succeeded.
-=======
             # No error message, preprocessing succeeded.
->>>>>>> 3082eeb7
             set et_binary_io 1
         } else {
             verbose "check_v3_target_binary_io: compilation failed" 2
@@ -1720,9 +1577,6 @@
     }
     verbose "check_v3_target_binary_io: $et_binary_io" 2
     return $et_binary_io
-<<<<<<< HEAD
-}
-=======
 }
 
 proc check_v3_target_nprocs { } {
@@ -1788,5 +1642,4 @@
 }
 
 
-set additional_prunes ""
->>>>>>> 3082eeb7
+set additional_prunes ""
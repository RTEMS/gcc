# libstdc++ "tool init file" for DejaGNU

# Copyright (C) 2001, 2002, 2003, 2004, 2005, 2006, 2007, 2008, 2009, 2010
# Free Software Foundation, Inc.
#
# This program is free software; you can redistribute it and/or modify
# it under the terms of the GNU General Public License as published by
# the Free Software Foundation; either version 3 of the License, or
# (at your option) any later version.
# 
# This program is distributed in the hope that it will be useful,
# but WITHOUT ANY WARRANTY; without even the implied warranty of
# MERCHANTABILITY or FITNESS FOR A PARTICULAR PURPOSE.  See the
# GNU General Public License for more details.
# 
# You should have received a copy of the GNU General Public License
# along with this program; see the file COPYING3.  If not see
# <http://www.gnu.org/licenses/>.


# Define callbacks and load other libraries.  This file is loaded relatively
# early, and before any other file we write ourselves.  "load_lib" will
# find anything in the DejaGNU installation tree, or in our lib directory.
# "load_gcc_lib" will search the core compiler's .exp collection instead.
#
# The naming rule is that dg.exp looks for "tool-" and runtest.exp looks
# for "tool_" when finding callbacks.  Utility routines we define for
# our callbacks begin with "v3-".
#
# libstdc++_* callbacks we don't define, but could:
# ..._option_help           prints additional --help output
# ..._option_proc (--foo)   process our own options
# ..._init (normal.exp)     called once per test file
# ..._finish                bracketing function for libstdc++_init
# ...-dg-prune              removing output text, see top of system dg.exp
#
# Useful hook:  if ${hostname}_init exists, it will be called, almost
# the last thing before testing begins.  This can be defined in, e.g.,
# ~/.dejagnurc or $DEJAGNU.

proc load_gcc_lib { filename } {
    global srcdir
    load_file $srcdir/../../gcc/testsuite/lib/$filename
}

# system routines
load_lib dg.exp
load_lib libgloss.exp
# compiler routines, then ours
load_gcc_lib target-supports.exp
load_gcc_lib target-supports-dg.exp
load_lib prune.exp
load_lib dg-options.exp
load_gcc_lib target-libpath.exp
load_gcc_lib timeout.exp
load_gcc_lib timeout-dg.exp
load_gcc_lib wrapper.exp

# Useful for debugging.  Pass the name of a variable and the verbosity
# threshold (number of -v's on the command line).
proc v3track { var n } {
    upvar $var val
    verbose "++ $var is $val" $n
}

# Called by v3-init below.  "Static" to this file.
proc v3-copy-files {srcfiles} {
    foreach f $srcfiles {
        if { [catch { set symlink [file readlink $f] } x] } then {
	    remote_download target $f
        } else {
            if { [regexp "^/" "$symlink"] } then {
		remote_download target $symlink
            } else {
                set dirname [file dirname $f]
		remote_download target $dirname/$symlink
            }
        }
    }
}

# Called once, during runtest.exp setup.
proc libstdc++_init { testfile } {
    global env
    global v3-sharedlib v3-libgomp
    global srcdir blddir objdir tool_root_dir
    global cc cxx cxxflags cxxpchflags cxxldflags
    global includes
    global gluefile wrap_flags
    global ld_library_path
    global target_triplet
    global flags_file
    global tool_timeout
    global DEFAULT_CXXFLAGS
    global STATIC_LIBCXXFLAGS

    # We set LC_ALL and LANG to C so that we get the same error
    # messages as expected.
    setenv LC_ALL C
    setenv LANG C

    # Many hosts now default to a non-ASCII C locale, however, so
    # they can set a charset encoding here if they need.
    if { [ishost "*-*-cygwin*"] } {
      setenv LC_ALL C.ASCII
      setenv LANG C.ASCII
    }

    set blddir [lookfor_file [get_multilibs] libstdc++-v3]
    set flags_file "${blddir}/scripts/testsuite_flags"
    set shlib_ext [get_shlib_extension]
    v3track flags_file 2

    # If a test doesn't have special options, use DEFAULT_CXXFLAGS.
    # Use this variable if the behavior
    #   1) only applies to libstdc++ testing
    #   2) might need to be negated 
    # In particular, some tests have to be run without precompiled
    # headers, or without assertions.

    if ![info exists DEFAULT_CXXFLAGS] then {
	set DEFAULT_CXXFLAGS ""
	# Host specific goo here.
	if { [string match "powerpc-*-darwin*" $target_triplet] } {
	    append DEFAULT_CXXFLAGS " -multiply_defined suppress"
	} 
    }
    v3track DEFAULT_CXXFLAGS 2

    # By default, we assume we want to run program images.
    global dg-do-what-default
    set dg-do-what-default run

    # Copy any required data files.
    v3-copy-files [glob -nocomplain "$srcdir/data/*.tst"]
    v3-copy-files [glob -nocomplain "$srcdir/data/*.txt"]

    set ld_library_path_tmp ""

    # Locate libgcc.a so we don't need to account for different values of
    # SHLIB_EXT on different platforms
    set gccdir [lookfor_file $tool_root_dir gcc/libgcc.a]
    if {$gccdir != ""} {
        set gccdir [file dirname $gccdir]
	append ld_library_path_tmp ":${gccdir}"
    }
    v3track gccdir 3

    # Locate libgomp. This is only required for parallel mode.
    set v3-libgomp 0
    set libgompdir [lookfor_file $blddir/../libgomp .libs/libgomp.$shlib_ext]
    if {$libgompdir != ""} {
	set v3-libgomp 1
        set libgompdir [file dirname $libgompdir]
	append ld_library_path_tmp ":${libgompdir}"
	verbose -log "libgomp support detected"
    }
    v3track libgompdir 3

    # Locate libstdc++ shared library. (ie libstdc++.so.)
    set v3-sharedlib 0
    set sharedlibdir [lookfor_file $blddir src/.libs/libstdc++.$shlib_ext]
    if {$sharedlibdir != ""} {
	if { [string match "*-*-linux*" $target_triplet] && [isnative] } {
	    set v3-sharedlib 1
	    verbose -log "shared library support detected"
	} 
    }
    v3track v3-sharedlib 3

    set STATIC_LIBCXXFLAGS ""
    set staticlibdir [lookfor_file $blddir src/.libs/libstdc++.a]
    if {$staticlibdir != ""} {
	set staticlibdir [file dirname $staticlibdir]
	# Some targets use libstdc++.a%s in their specs, so they need a
	# -B option for uninstalled testing.
	set STATIC_LIBCXXFLAGS " -B${staticlibdir} "
    }

    # Compute what needs to be added to the existing LD_LIBRARY_PATH.
    if {$gccdir != ""} {
	set compiler ${gccdir}/g++
	set ld_library_path ${ld_library_path_tmp}
	append ld_library_path ":${blddir}/src/.libs"

	if { [is_remote host] == 0 && [which $compiler] != 0 } {
	  foreach i "[exec $compiler --print-multi-lib]" {
	    set mldir ""
	    regexp -- "\[a-z0-9=_/\.-\]*;" $i mldir
	    set mldir [string trimright $mldir "\;@"]
	    if { "$mldir" == "." } {
	      continue
	    }
	    if { [llength [glob -nocomplain ${gccdir}/${mldir}/libgcc_s*.so.*]] >= 1 } {
	      append ld_library_path ":${gccdir}/${mldir}"
	    }
	  }
	}

	set_ld_library_path_env_vars
	if [info exists env(LD_LIBRARY_PATH)] {
	  verbose -log "LD_LIBRARY_PATH = $env(LD_LIBRARY_PATH)"
	}
    } else {
	set compiler [transform "g++"]
    }

    # Set the default timeout for v3 tests.
    set tool_timeout 600

    # Default settings.
    set cxx [transform "g++"]
    set cxxflags "-g -O2 -D_GLIBCXX_ASSERT -fmessage-length=0"
    set cxxpchflags ""
    set cxxldflags ""
    set cc [transform "gcc"]
    # Locate testsuite_hooks.h and other testsuite headers.
    set includes "-I${srcdir}/util"
    # Adapt the defaults for special circumstances.
    if [is_remote host] {
	# A remote host does not, in general, have access to the
	# $srcdir so we copy the testsuite headers into the current
	# directory, and then add that to the search path.
	foreach src [glob "${srcdir}/util/*.h" \
		          "${srcdir}/util/*.cc" \
		          "${srcdir}/util/*.tcc" \
		          "${srcdir}/util/*.hpp" \
 		          "${srcdir}/util/*/*.h" \
		          "${srcdir}/util/*/*.cc" \
		          "${srcdir}/util/*/*.tcc" \
			  "${srcdir}/util/*/*.hpp" \
		          "${srcdir}/util/*/*/*.h" \
		          "${srcdir}/util/*/*/*.cc" \
		          "${srcdir}/util/*/*/*.tcc" \
			  "${srcdir}/util/*/*/*.hpp" \
		          "${srcdir}/util/*/*/*/*.h" \
		          "${srcdir}/util/*/*/*/*.cc" \
		          "${srcdir}/util/*/*/*/*.tcc" \
  			  "${srcdir}/util/*/*/*/*.hpp" \
		          "${srcdir}/util/*/*/*/*/*.h" \
		          "${srcdir}/util/*/*/*/*/*.cc" \
		          "${srcdir}/util/*/*/*/*/*.tcc" \
  			  "${srcdir}/util/*/*/*/*/*.hpp" ] {
	    # Remove everything up to "util/..."
	    set dst [string range $src [string length "${srcdir}/"] end]
	    # Create the directory containing the file.
	    set dir [file dirname $dst]
	    remote_exec host "mkdir" [list "-p" "$dir"]
	    # Download the file.
	    set result [remote_download host $src $dst]
	    if { $result == "" } {
		verbose -log "Unable to download ${srcdir}/${src} to host."
		return "untested"
	    }
	}
	set includes "-Iutil"
    } elseif { [file exists $flags_file] } {
        # If we find a testsuite_flags file, we're testing in the build dir.
	set cxx [exec sh $flags_file --build-cxx]
	set cxxflags [exec sh $flags_file --cxxflags]
	set cxxpchflags [exec sh $flags_file --cxxpchflags]
	set cxxldflags [exec sh $flags_file --cxxldflags]
	set cc [exec sh $flags_file --build-cc]
	set includes [exec sh $flags_file --build-includes]
    }
    append cxxflags " "
    append cxxflags [getenv CXXFLAGS]
    v3track cxxflags 2

    # Always use MO files built by this test harness.
    set cxxflags "$cxxflags -DLOCALEDIR=\".\""
    set ccflags "$cxxflags -DLOCALEDIR=\".\""

    # If a PCH file is available, use it.  We must delay performing
    # this check until $cxx and such have been initialized because we
    # perform a test compilation.  (Ideally, gcc --print-file-name would
    # list PCH files, but it does not.)
    if { $cxxpchflags != "" } {
	set src "config[pid].cc"
	set f [open $src "w"]
	puts $f "int main () {}"
	close $f

	# Fixme: "additional_flags=$cxxpchflags" fails, but would be
	# useful as then the requested variant of the pre-build PCH
	# files could be tested to see if it works.
	set lines [v3_target_compile $src "config[pid].o" object \
		   "additional_flags=-include additional_flags=bits/stdc++.h"]
	if { $lines != "" } {
	    verbose -log "Requested PCH file: $cxxpchflags"
	    verbose -log "is not working, and will not be used."
	    set cxxpchflags ""
	} 
	file delete $src
     } 
    v3track cxxpchflags 2

    global PCH_CXXFLAGS
    if ![info exists PCH_CXXFLAGS] then {
	set PCH_CXXFLAGS $cxxpchflags
	v3track PCH_CXXFLAGS 2
    }

    libstdc++_maybe_build_wrapper "${objdir}/testglue.o" "-fexceptions"
}

# Callback for cleanup routines.
proc libstdc++_exit { } {
    global gluefile;

    if [info exists gluefile] {
	file_on_build delete $gluefile;
	unset gluefile;
    }
}

# Callback from system dg-test.
proc libstdc++-dg-test { prog do_what extra_tool_flags } {
    # Set up the compiler flags, based on what we're going to do.
    switch $do_what {
        "preprocess" {
            set compile_type "preprocess"
            set output_file "[file rootname [file tail $prog]].i"
        }
        "compile" {
            set compile_type "assembly"
            set output_file "[file rootname [file tail $prog]].s"
        }
        "assemble" {
            set compile_type "object"
            set output_file "[file rootname [file tail $prog]].o"
        }
        "link" {
            set compile_type "executable"
            set output_file "./[file rootname [file tail $prog]].exe"
        }
        "run" {
            set compile_type "executable"
            # FIXME: "./" is to cope with "." not being in $PATH.
            # Should this be handled elsewhere?
            # YES.
            set output_file "./[file rootname [file tail $prog]].exe"
            # This is the only place where we care if an executable was
            # created or not.  If it was, dg.exp will try to run it.
            catch { remote_file build delete $output_file }
        }
	default {
            perror "$do_what: not a valid dg-do keyword"
            return ""
        }
    }

    # Short-circut a bunch of complicated goo here for the special
    # case of compiling a test file as a "C" file, not as C++. Why? So
    # -nostdc++ doesn't trip us up. So all the extra object files
    # don't trip us up. So automatically linking in libstdc++ doesn't
    # happen. So CXXFLAGS don't error.
    set select_compile "v3_target_compile"
    set options ""
    if { $extra_tool_flags != "" } {
	verbose -log "extra_tool_flags are:"
	verbose -log $extra_tool_flags
	if { [string first "-x c" $extra_tool_flags ] != -1 } {
	    verbose -log "compiling and executing as C, not C++"
	    set edit_tool_flags $extra_tool_flags
	    regsub -all ".x c" $edit_tool_flags "" edit_tool_flags
	    lappend options "additional_flags=$edit_tool_flags"
	    set select_compile "v3_target_compile_as_c"
        } else {
	    lappend options "additional_flags=$extra_tool_flags"
	}
    }

    # There is a libstdc++_compile made for us by default (via the tool-
    # and-target file), but the defaults are lacking in goodness.
    set comp_output [$select_compile "$prog" "$output_file" "$compile_type" $options];

    return [list $comp_output $output_file]
}

# Override the DejaGnu dg-test in order to clear flags after a test, as
# is done for compiler tests in gcc-dg.exp.

if { [info procs saved-dg-test] == [list] } {
    rename dg-test saved-dg-test

    proc dg-test { args } {
	global additional_prunes
	global errorInfo

	if { [ catch { eval saved-dg-test $args } errmsg ] } {
	    set saved_info $errorInfo
	    set additional_prunes ""
	    unset_timeout_vars
	    error $errmsg $saved_info
	}
	set additional_prunes ""
	unset_timeout_vars
    }
}

# True if the library supports wchar_t.
set v3-wchar_t 0

# True if the library supports threads.
set v3-threads 0

# True if the library supports symbol versioning.
set v3-symver 0

# Called from libstdc++-dg-test above.  Calls back into system's
# target_compile to actually do the work.
proc v3_target_compile { source dest type options } {
    global gluefile 
    global wrap_flags
    global cxx
    global cxxflags
    global cxxldflags
    global includes
    global STATIC_LIBCXXFLAGS

    if { [target_info needs_status_wrapper] != "" && [info exists gluefile] } {
        lappend options "libs=${gluefile}"
        lappend options "ldflags=${wrap_flags}"
    }

    set cxx_final $cxx
    set cxxlibglossflags  [libgloss_link_flags]
    set cxx_final [concat $cxx_final $cxxlibglossflags]
    set cxx_final [concat $cxx_final $STATIC_LIBCXXFLAGS]
    set cxx_final [concat $cxx_final $cxxflags]
    set cxx_final [concat $cxx_final $includes]

    # Flag setting based on type argument.
    if { $type == "executable" } {
	# Link the support objects into executables.
	lappend options "additional_flags=./libtestc++.a $cxxldflags"
    } else {
	if { $type == "sharedlib" } {
	    # Don't link in anything.
	    set type "executable"
	}
    }

    lappend options "compiler=$cxx_final"
    lappend options "timeout=[timeout_value]"

    return [target_compile $source $dest $type $options]
}


# Called from libstdc++-dg-test above, but only for "C" compilation.
# Calls back into system's target_compile to actually do the work.
proc v3_target_compile_as_c { source dest type options } {
    global gluefile 
    global wrap_flags
    global includes
    global flags_file
    global blddir
    global cc
    global cxxflags
    global STATIC_LIBCXXFLAGS

    if { [target_info needs_status_wrapper] != "" && [info exists gluefile] } {
        lappend options "libs=${gluefile}"
        lappend options "ldflags=${wrap_flags}"
    }

    set tname [target_info name]
    set cc_final $cc
    set cxxlibglossflags [libgloss_link_flags]
    set cc_final [concat $cc_final $cxxlibglossflags]
    set cc_final [concat $cc_final $STATIC_LIBCXXFLAGS]
    set cc_final [concat $cc_final $cxxflags]
    set cc_final [concat $cc_final $includes]
    regsub -all {\s[-]nostdinc[+][+]} $cc_final "" cc_final

    # This is needed for "C" tests, as this type of test may need the
    # C++ includes. And if we're not testing in the build directory,
    # the includes variable is not likely to include the necessary
    # info.
    if { ![file exists $flags_file] } {
	# ??? We need a --print-include-dirs option to GCC, so that
	# we can avoid these hacks.  The heuristics here will not
	# work with non-standard --with-includedir= options.
	set version [remote_exec host ${cc} -dumpversion]
	# Remove the trailing newline from the output.
	set version [string trimright [lindex $version 1]]
	set machine [remote_exec host ${cc} -dumpmachine]
	set machine [string trimright [lindex $machine 1]]
	set comp_base_dir [remote_exec host ${cc} --print-prog-name=cc1]
	set comp_base_dir [lindex $comp_base_dir 1]
	set comp_base_dir [file dirname [file dirname [file dirname [file dirname [file dirname $comp_base_dir]]]]]
	# For a cross compiler, the header files will be located in a
	# machine-specific subdirectory.
	set crossbase "${comp_base_dir}/${machine}/include/c++/${version}"
	set crosstarget "${crossbase}/${machine}"
	set cc_final [concat $cc_final "-I$crossbase -I$crosstarget"]
	# For a native compiler, the header files will be located at 
	# the top level.
	set includesbase "${comp_base_dir}/include/c++/${version}"
	set includestarget "${includesbase}/${machine}"
	set cc_final [concat $cc_final "-I$includesbase -I$includestarget"]

        set libdir "-L${comp_base_dir}/lib"
    } else {
        set libdir "-L${blddir}/libsupc++/.libs"
	set libdir [concat $libdir "-L${blddir}/src/.libs"]
    }

    set cc_final [concat $cc_final "$libdir"]

    lappend options "compiler=$cc_final"
    lappend options "timeout=[timeout_value]"

    return [target_compile $source $dest $type $options]
}

# Build the support objects linked in with the libstdc++ tests.  In
# addition, set v3-wchar_t, v3-threads, and v3-symver appropriately.
proc v3-build_support { } {
    global env
    global srcdir
    global v3-wchar_t
    global v3-threads
    global v3-symver
    global v3-sharedlib

    # Figure out whether or not the library supports certain features.
    set v3-wchar_t 0
    set v3-threads 0
    set v3-symver 0
    set libtest_objs ""

    set config_src "config.cc"
    set config_out "config.ii"
    set f [open $config_src "w"]
    puts $f "#include <bits/c++config.h>"
    puts $f "#include <bits/gthr.h>"
    close $f
    v3_target_compile $config_src $config_out preprocess "additional_flags=-dN"
    set file [open $config_out r]
    set preprocessed [read $file]
    close $file
    if { [string first "_GLIBCXX_USE_WCHAR_T" $preprocessed] != -1 } {
	verbose -log "wchar_t support detected"
	set v3-wchar_t 1
    }
    if { [string first "_GLIBCXX_SYMVER" $preprocessed] != -1 } {
	verbose -log "symbol versioning support detected"
	set v3-symver 1
    }
    if { [string first "__GTHREADS" $preprocessed] != -1 } {
	verbose -log "thread support detected"
	set v3-threads 1
    }

    # Try to build the MO files that are used by some of the locale
    # tests.  If we can't build them, that's OK; it just means that
    # those tests will fail.
    foreach lang [list "fr" "de"] {
	catch {
	    file mkdir "$lang/LC_MESSAGES"
	    remote_exec "build" "msgfmt" "-o $lang/LC_MESSAGES/libstdc++.mo $srcdir/../po/$lang.po"
	    if [is_remote host] {
		remote_exec "host" "mkdir" "-p $lang/LC_MESSAGES"
		remote_download "host" "$lang/LC_MESSAGES/libstdc++.mo" "$lang/LC_MESSAGES/libstdc++.mo"
	    }
	}
    }

    # Build the support objects.
    set source_files [list testsuite_abi.cc testsuite_allocator.cc \
			  testsuite_character.cc testsuite_hooks.cc \
	       	          io/verified_cmd_line_input.cc \
			  io/prog_bar.cc performance/time/elapsed_timer.cc ]
    foreach f $source_files {
	set obj [file rootname $f].o
	set object_file [file tail $obj]
	# Compile with "-w" so that warnings issued by the compiler
	# do not prevent compilation.
	if { [v3_target_compile $srcdir/util/$f $object_file "object" \
		  [list "incdir=$srcdir" "additional_flags=-w"]]
	     != "" } {
	    error "could not compile $f"
	}
	append libtest_objs "$object_file "
    }

    # Collect into libtestc++.a
    if  [info exists env(AR)] {
	set ar $env(AR)
    } else {
	set ar [transform "ar"]
    }
    set arargs "-rc ./libtestc++.a ${libtest_objs}"
    verbose -log "$ar $arargs"
    set result [lindex [remote_exec host "$ar" "$arargs"] 0]
    verbose "link result is $result"
    if { $result == 0 } {
	if  [info exists env(RANLIB)] {
	    set ranlib $env(RANLIB)
	} else {
	    set ranlib [transform "ranlib"]
	}
	set ranlibargs "./libtestc++.a"
	verbose -log "$ranlib $ranlibargs"
	set result [lindex [remote_exec host "$ranlib" "$ranlibargs"] 0]
	if { $result != 0 } {
	    error "could not link libtestc++.a"
	}
    }

    # Build any shared objects needed for regression testing.
    if { ${v3-sharedlib} == 1 } {
	set source_files [list testsuite_shared.cc]
	foreach f $source_files {
	    set object_file [file rootname $f].so
	    # Compile with "-w" so that warnings issued by the compiler
	    # do not prevent compilation.
	    if { [v3_target_compile $srcdir/util/$f $object_file "sharedlib" \
	     [list "incdir=$srcdir" "additional_flags=-w -shared -fPIC -DPIC"]]
		 != "" } {
		error "could not compile $f"
	    }
	}
    }
}

proc check_v3_target_fileio { } {
    global et_fileio_saved
    global et_fileio_target_name
    global tool	

    if { ![info exists et_fileio_target_name] } {
	set et_fileio_target_name ""
    }

    # If the target has changed since we set the cached value, clear it.
    set current_target [current_target_name]
    if { $current_target != $et_fileio_target_name } {
	verbose "check_v3_target_fileio: `$et_fileio_target_name'" 2
	set et_fileio_target_name $current_target
	if [info exists et_fileio_saved] {
	    verbose "check_v3_target_fileio: removing cached result" 2
	    unset et_fileio_saved
	}
    }

    if [info exists et_fileio_saved] {
	verbose "check_v3_target_fileio: using cached result" 2
    } else {
	set et_fileio_saved 0

	# Set up, compile, and execute a C++ test program that tries to use
	# the file functions
	set src fileio[pid].cc
	set exe fileio[pid].x

	set f [open $src "w"]
	puts $f "#include <sys/types.h>"
	puts $f "#include <sys/stat.h>"
	puts $f "#include <fcntl.h>"
	puts $f "#include <unistd.h>"
	puts $f "#include <errno.h>"
	puts $f "using namespace std;"	
	puts $f "int main ()"
	puts $f "{"
	puts $f "  int fd  = open (\".\", O_RDONLY);"
	puts $f "  int ret = 0;"
	puts $f "  if (fd == -1)"
	puts $f "  {"
	puts $f "    int err = errno;"
	puts $f "    if (err == EIO || err == ENOSYS)"
	puts $f "      ret = 1;"
	puts $f "  }"
	puts $f "  else"
	puts $f "  {"
	puts $f "    if (lseek (fd, 0, SEEK_CUR) == -1)"
	puts $f "      ret = 1;"
	puts $f "    close (fd);"
	puts $f "  }"
	puts $f "  return ret;"
	puts $f "}" 
	close $f

	set lines [v3_target_compile $src $exe executable ""]
	file delete $src

	if [string match "" $lines] {
	    # No error message, compilation succeeded.
	    set result [${tool}_load "./$exe" "" ""]
	    set status [lindex $result 0]
	    remote_file build delete $exe

	    verbose "check_v3_target_fileio: status is <$status>" 2

	    if { $status == "pass" } {
		set et_fileio_saved 1
	    }
	} else {
	    verbose "check_v3_target_fileio: compilation failed" 2
	}
    }
    return $et_fileio_saved
}

# Eventually we want C90/C99 determining and switching from this.
proc check_v3_target_c_std { } {
    global et_c_std_saved
    global et_c_std_target_name
    global tool	

    if { ![info exists et_c_std_target_name] } {
	set et_c_std_target_name ""
    }

    # If the target has changed since we set the cached value, clear it.
    set current_target [current_target_name]
    if { $current_target != $et_c_std_target_name } {
	verbose "check_v3_target_c_std: `$et_c_std_target_name'" 2
	set et_c_std_target_name $current_target
	if [info exists et_c_std_saved] {
	    verbose "check_v3_target_c_std: removing cached result" 2
	    unset et_c_std_saved
	}
    }

    if [info exists et_c_std_saved] {
	verbose "check_v3_target_c_std: using cached result" 2
    } else {
	set et_c_std_saved 0

	# Set up, compile, and execute a C++ test program that tries to use
	# C99 functionality.
        # For math bits, could use check_effective_target_c99_math.
	set src fileio[pid].cc
	set exe fileio[pid].x

	set f [open $src "w"]
	puts $f "#include <tr1/cmath>"
	puts $f "#include <cstdlib>"
	puts $f "int main ()"
	puts $f "{"
	puts $f "  float f = 45.55;"
	puts $f "  int i = std::tr1::isnan(f);"
	puts $f "  "
	puts $f "  using std::wctomb;"
	puts $f "  return i;"
	puts $f "}" 
	close $f

	set lines [v3_target_compile $src $exe executable ""]
	file delete $src

	if [string match "" $lines] {
	    # No error message, compilation succeeded.
	    set result [${tool}_load "./$exe" "" ""]
	    set status [lindex $result 0]
	    remote_file build delete $exe

	    verbose "check_v3_target_c_std: status is <$status>" 2

	    if { $status == "pass" } {
		set et_c_std_saved 1
	    }
	} else {
	    verbose "check_v3_target_c_std: compilation failed" 2
	}
    }
    return $et_c_std_saved
}

proc check_v3_target_sharedlib { } {
    global v3-sharedlib
    return ${v3-sharedlib}
}

proc check_v3_target_time { } {
    global et_time_saved
    global et_time_target_name
    global tool	

    if { ![info exists et_time_target_name] } {
	set et_time_target_name ""
    }

    # If the target has changed since we set the cached value, clear it.
    set current_target [current_target_name]
    if { $current_target != $et_time_target_name } {
	verbose "check_v3_target_time: `$et_time_target_name'" 2
	set et_time_target_name $current_target
	if [info exists et_time_saved] {
	    verbose "check_v3_target_time: removing cached result" 2
	    unset et_time_saved
	}
    }

    if [info exists et_time_saved] {
	verbose "check_v3_target_time: using cached result" 2
    } else {
	set et_time_saved 0

	# Set up and compile a C++ test program that tries to use
	# the time function
	set src time[pid].cc
	set exe time[pid].x

	set f [open $src "w"]
	puts $f "#include <time.h>"
	puts $f "using namespace std;"	
	puts $f "int main ()"
	puts $f "{"
	puts $f "  time (0);"	
	puts $f "}" 
	close $f

	set lines [v3_target_compile $src $exe executable ""]
	file delete $src

	if [string match "" $lines] {
	    # No error message, compilation succeeded.
	    verbose "check_v3_target_time: compilation succeeded" 2
	    remote_file build delete $exe
	    set et_time_saved 1
	} else {
	    verbose "check_v3_target_time: compilation failed" 2
	}
    }
    return $et_time_saved
}

proc check_v3_target_namedlocale { args } {
    global et_namedlocale
    global tool	

    set et_namedlocale 0

    # Set up, compile, and execute a C++ test program that tries to use
    # the required named locale.
    set exe nlocale[pid].x

    if ![file exists ./$exe] {
      set src nlocale[pid].cc

      set f [open $src "w"]
      puts $f "#include <locale>"
      puts $f "#include <cstdio>"
      puts $f "using namespace std;"	
      puts $f "int main (int argc, char** argv)"
      puts $f "{"
      puts $f "  try"	
      puts $f "  {"
      puts $f "    locale(*(argv + 1));"
      puts $f "    return 0;"
      puts $f "  }"
      puts $f "  catch(...)"
      puts $f "  {"
      puts $f "    printf(\"locale '%s' not supported\\n\", *(argv + 1));"
      puts $f "    return 1;"
      puts $f "  }"	
      puts $f "}"
      close $f

      set lines [v3_target_compile $src $exe executable ""]
      file delete $src

      if ![string match "" $lines] {
        verbose "check_v3_target_namedlocale: compilation failed" 2
        return $et_namedlocale
      }
      # else No error message, compilation succeeded.
    }
	
    set result [${tool}_load "./$exe" "$args" ""]
    set status [lindex $result 0]

<<<<<<< HEAD
    # If the target has changed since we set the cached value, clear it.
    set current_target [current_target_name]
    if { $current_target != $et_namedlocale_target_name } {
	verbose "check_v3_target_namedlocale: `$et_namedlocale_target_name'" 2
	set et_namedlocale_target_name $current_target
	if [info exists et_namedlocale_saved] {
	    verbose "check_v3_target_namedlocale: removing cached result" 2
	    unset et_namedlocale_saved
	}
    }

    if [info exists et_namedlocale_saved] {
	verbose "check_v3_target_namedlocale: using cached result" 2
    } else {
	set et_namedlocale_saved 0

	# Set up, compile, and execute a C++ test program that tries to use
	# all the required named locales.
	set src nlocale[pid].cc
	set exe nlocale[pid].x

	set f [open $src "w"]
	puts $f "#include <locale>"
	puts $f "using namespace std;"	
	puts $f "int main ()"
	puts $f "{"
	puts $f "  try"	
	puts $f "  {" 
	puts $f "     locale(\"\");"
	puts $f "     locale(\"de_DE\");"
	puts $f "     locale(\"de_DE.ISO-8859-15@euro\");"
	puts $f "     locale(\"de_DE@euro\");"
	puts $f "     locale(\"en_GB\");"
	puts $f "     locale(\"en_HK\");"
	puts $f "     locale(\"en_PH\");"
	puts $f "     locale(\"en_US\");"
	puts $f "     locale(\"en_US.ISO-8859-1\");"
	puts $f "     locale(\"en_US.ISO-8859-15\");"
	puts $f "     locale(\"en_US.UTF-8\");"
	puts $f "     locale(\"es_ES\");"
	puts $f "     locale(\"es_MX\");"
	puts $f "     locale(\"fr_FR\");"
	puts $f "     locale(\"fr_FR@euro\");"
	puts $f "     locale(\"is_IS\");"
	puts $f "     locale(\"is_IS.UTF-8\");"
	puts $f "     locale(\"it_IT\");"
	puts $f "     locale(\"ja_JP.eucjp\");"
	puts $f "     locale(\"ru_RU.ISO-8859-5\");"
	puts $f "     locale(\"ru_RU.UTF-8\");"
	puts $f "     locale(\"se_NO.UTF-8\");"
	puts $f "     locale(\"ta_IN\");"
	puts $f "     locale(\"zh_TW\");"
	puts $f "     return 0;"
	puts $f "  }"
	puts $f "  catch(...)"
	puts $f "  {"
	puts $f "     return 1;"
	puts $f "  }"	
	puts $f "}"
	close $f

	set lines [v3_target_compile $src $exe executable ""]
	file delete $src

	if [string match "" $lines] {
	    # No error message, compilation succeeded.
	    set result [${tool}_load "./$exe" "" ""]
	    set status [lindex $result 0]
	    remote_file build delete $exe

	    verbose "check_v3_target_namedlocale: status is <$status>" 2
=======
    verbose "check_v3_target_namedlocale <$args>: status is <$status>" 2
>>>>>>> 6e7f08ad

    if { $status == "pass" } {
      set et_namedlocale 1
    }
    return $et_namedlocale
}

proc check_v3_target_debug_mode { } {
    global et_debug_mode
    global tool	

    if { ![info exists et_debug_mode_target_name] } {
	set et_debug_mode_target_name ""
    }

    # If the target has changed since we set the cached value, clear it.
    set current_target [current_target_name]
    if { $current_target != $et_debug_mode_target_name } {
	verbose "check_v3_target_debug_mode: `$et_debug_mode_target_name'" 2
	set et_debug_mode_target_name $current_target
	if [info exists et_debug_mode] {
	    verbose "check_v3_target_debug_mode: removing cached result" 2
	    unset et_debug_mode
	}
    }

    if [info exists et_debug_mode] {
	verbose "check_v3_target_debug_mode: using cached result" 2
    } else {
	set et_debug_mode 0

	# Set up and compile a C++ test program that depends
	# on debug mode activated.
	set src debug_mode[pid].cc
	set exe debug_mode[pid].exe

	set f [open $src "w"]
	puts $f "#include <string>"
	puts $f "#ifndef _GLIBCXX_DEBUG"
	puts $f "#  error No debug mode"
	puts $f "#endif"
	puts $f "int main()"
	puts $f "{ return 0; }"
	close $f

	set lines [v3_target_compile $src $exe executable ""]
	file delete $src

	if [string match "" $lines] {
	    # No error message, compilation succeeded.
	    set et_debug_mode 1
	}
    }
    verbose "check_v3_target_debug_mode: $et_debug_mode" 2
    return $et_debug_mode
}

proc check_v3_target_parallel_mode { } {
    global cxxflags
    global v3-libgomp
    global et_parallel_mode

    global tool	

    if { ![info exists et_parallel_mode_target_name] } {
	set et_parallel_mode_target_name ""
    }

    # If the target has changed since we set the cached value, clear it.
    set current_target [current_target_name]
    if { $current_target != $et_parallel_mode_target_name } {
	verbose "check_v3_target_parallel_mode: `$et_parallel_mode_target_name'" 2
	set et_parallel_mode_target_name $current_target
	if [info exists et_parallel_mode] {
	    verbose "check_v3_target_parallel_mode: removing cached result" 2
	    unset et_parallel_mode
	}
    }

    if [info exists et_parallel_mode] {
	verbose "check_v3_target_parallel_mode: using cached result" 2
    } else {
	set et_parallel_mode 0

	# If 'make check-parallel' is running the test succeeds.
	if { ${v3-libgomp} == 1 && [regexp "libgomp" $cxxflags] } {
	    set et_parallel_mode 1
	}
    }
    verbose "check_v3_target_parallel_mode: $et_parallel_mode" 2
    return $et_parallel_mode
}

proc check_v3_target_cstdint { } {
    global cxxflags
    global DEFAULT_CXXFLAGS
    global et_cstdint

    global tool	

    if { ![info exists et_cstdint_target_name] } {
	set et_cstdint_target_name ""
    }

    # If the target has changed since we set the cached value, clear it.
    set current_target [current_target_name]
    if { $current_target != $et_cstdint_target_name } {
	verbose "check_v3_target_cstdint: `$et_cstdint_target_name'" 2
	set et_cstdint_target_name $current_target
	if [info exists et_cstdint] {
	    verbose "check_v3_target_cstdint: removing cached result" 2
	    unset et_cstdint
	}
    }

    if [info exists et_cstdint] {
	verbose "check_v3_target_cstdint: using cached result" 2
    } else {
	set et_cstdint 0

	# Set up and compile a C++0x test program that depends
	# on the C99 stdint facilities to be available.
	set src cstdint[pid].cc
	set exe cstdint[pid].exe

	set f [open $src "w"]
	puts $f "#include <tr1/cstdint>"
	puts $f "int main()"
	puts $f "#ifdef _GLIBCXX_USE_C99_STDINT_TR1"
	puts $f "{ return 0; }"
	puts $f "#endif"
	close $f

	set cxxflags_saved $cxxflags
	set cxxflags "$cxxflags $DEFAULT_CXXFLAGS -Werror"

	set lines [v3_target_compile $src $exe executable ""]
	set cxxflags $cxxflags_saved
	file delete $src

	if [string match "" $lines] {
	    # No error message, compilation succeeded.
	    set et_cstdint 1
	} else {
	    verbose "check_v3_target_cstdint: compilation failed" 2
	}
    }
    verbose "check_v3_target_cstdint: $et_cstdint" 2
    return $et_cstdint
}

proc check_v3_target_atomic_builtins { } {
    global cxxflags
    global DEFAULT_CXXFLAGS
    global et_cstdint

    global tool	

    if { ![info exists et_atomic_builtins_target_name] } {
	set et_atomic_builtins_target_name ""
    }

    # If the target has changed since we set the cached value, clear it.
    set current_target [current_target_name]
    if { $current_target != $et_atomic_builtins_target_name } {
	verbose "check_v3_target_atomic_builtins: `$et_atomic_builtins_target_name'" 2
	set et_atomic_builtins_target_name $current_target
	if [info exists et_atomic_builtins] {
	    verbose "check_v3_target_atomic_builtins: removing cached result" 2
	    unset et_atomic_builtins
	}
    }

    if [info exists et_atomic_builtins] {
	verbose "check_v3_target_atomic_builtins: using cached result" 2
    } else {
	set et_atomic_builtins 0

	# Set up and compile a C++0x test program that depends
	# on the atomic builtin facilities to be available.
	set src atomic_builtins[pid].cc
	set exe atomic_builtins[pid].exe

	set f [open $src "w"]
	puts $f "#include <bits/c++config.h>"
	puts $f "int main()"
	puts $f "#ifdef _GLIBCXX_ATOMIC_BUILTINS_4"
	puts $f "{ return 0; }"
	puts $f "#endif"
	close $f

	set cxxflags_saved $cxxflags
	set cxxflags "$cxxflags $DEFAULT_CXXFLAGS -Werror"

	set lines [v3_target_compile $src $exe executable ""]
	set cxxflags $cxxflags_saved
	file delete $src

	if [string match "" $lines] {
	    # No error message, compilation succeeded.
	    set et_atomic_builtins 1
	} else {
	    verbose "check_v3_target_atomic_builtins: compilation failed" 2
	}
    }
    verbose "check_v3_target_atomic_builtins: $et_atomic_builtins" 2
    return $et_atomic_builtins
}

proc check_v3_target_gthreads { } {
    global cxxflags
    global DEFAULT_CXXFLAGS
    global et_gthreads

    global tool

    if { ![info exists et_gthreads_target_name] } {
        set et_gthreads_target_name ""
    }

    # If the target has changed since we set the cached value, clear it.
    set current_target [current_target_name]
    if { $current_target != $et_gthreads_target_name } {
        verbose "check_v3_target_gthreads: `$et_gthreads_target_name'" 2
        set et_gthreads_target_name $current_target
        if [info exists et_gthreads] {
            verbose "check_v3_target_gthreads: removing cached result" 2
            unset et_gthreads
        }
    }

    if [info exists et_gthreads] {
        verbose "check_v3_target_gthreads: using cached result" 2
    } else {
        set et_gthreads 0

        # Set up and compile a C++0x test program that depends
        # on the gthreads facilities to be available.
        set src gthreads[pid].cc
        set exe gthreads[pid].exe

        set f [open $src "w"]
	puts $f "#include <bits/c++config.h>"
        puts $f "int main()"
        puts $f "#ifdef _GLIBCXX_HAS_GTHREADS"
        puts $f "{ return 0; }"
        puts $f "#endif"
        close $f

        set cxxflags_saved $cxxflags
        set cxxflags "$cxxflags $DEFAULT_CXXFLAGS -Werror"

        set lines [v3_target_compile $src $exe executable ""]
        set cxxflags $cxxflags_saved
        file delete $src

        if [string match "" $lines] {
            # No error message, compilation succeeded.
            set et_gthreads 1
        } else {
            verbose "check_v3_target_gthreads: compilation failed" 2
        }
    }
    verbose "check_v3_target_gthreads: $et_gthreads" 2
    return $et_gthreads
}

proc check_v3_target_nanosleep { } {
    global cxxflags
    global DEFAULT_CXXFLAGS
    global et_nanosleep

    global tool

    if { ![info exists et_nanosleep_target_name] } {
        set et_nanosleep_target_name ""
    }

    # If the target has changed since we set the cached value, clear it.
    set current_target [current_target_name]
    if { $current_target != $et_nanosleep_target_name } {
        verbose "check_v3_target_nanosleep: `$et_nanosleep_target_name'" 2
        set et_nanosleep_target_name $current_target
        if [info exists et_nanosleep] {
            verbose "check_v3_target_nanosleep: removing cached result" 2
            unset et_nanosleep
        }
    }

    if [info exists et_nanosleep] {
        verbose "check_v3_target_nanosleep: using cached result" 2
    } else {
        set et_nanosleep 0
	
	# Set up and compile a C++0x test program that depends
        # on the nanosleep facilities to be available.
        set src nanosleep[pid].cc
        set exe nanosleep[pid].exe

        set f [open $src "w"]
        puts $f "#include <bits/c++config.h>"
        puts $f "int main()"
        puts $f "#ifdef _GLIBCXX_USE_NANOSLEEP"
        puts $f "{ return 0; }"
        puts $f "#endif"
        close $f

        set cxxflags_saved $cxxflags
        set cxxflags "$cxxflags $DEFAULT_CXXFLAGS -Werror"

        set lines [v3_target_compile $src $exe executable ""]
        set cxxflags $cxxflags_saved
        file delete $src

        if [string match "" $lines] {
            # No error message, compilation succeeded.
            set et_nanosleep 1
        } else {
            verbose "check_v3_target_nanosleep: compilation failed" 2
        }
    }
    verbose "check_v3_target_nanosleep: $et_nanosleep" 2
    return $et_nanosleep
}

proc check_v3_target_sched_yield { } {
    global cxxflags
    global DEFAULT_CXXFLAGS
    global et_sched_yield

    global tool

    if { ![info exists et_sched_yield_target_name] } {
        set et_sched_yield_target_name ""
    }

    # If the target has changed since we set the cached value, clear it.
    set current_target [current_target_name]
    if { $current_target != $et_sched_yield_target_name } {
        verbose "check_v3_target_sched_yield: `$et_sched_yield_target_name'" 2
        set et_sched_yield_target_name $current_target
        if [info exists et_sched_yield] {
            verbose "check_v3_target_sched_yield: removing cached result" 2
            unset et_sched_yield
        }
    }

    if [info exists et_sched_yield] {
        verbose "check_v3_target_sched_yield: using cached result" 2
    } else {
        set et_sched_yield 0

        # Set up and compile a C++0x test program that depends
        # on the sched_yield facility to be available.
        set src sched_yield[pid].cc
        set exe sched_yield[pid].exe

        set f [open $src "w"]
        puts $f "#include <bits/c++config.h>"
        puts $f "int main()"
        puts $f "#ifdef _GLIBCXX_USE_SCHED_YIELD"
        puts $f "{ return 0; }"
        puts $f "#endif"
        close $f

        set cxxflags_saved $cxxflags
        set cxxflags "$cxxflags $DEFAULT_CXXFLAGS -Werror"

        set lines [v3_target_compile $src $exe executable ""]
        set cxxflags $cxxflags_saved
        file delete $src

        if [string match "" $lines] {
            # No error message, compilation succeeded.
            set et_sched_yield 1
        } else {
            verbose "check_v3_target_sched_yield: compilation failed" 2
        }
    }
    verbose "check_v3_target_sched_yield: $et_sched_yield" 2
    return $et_sched_yield
}

proc check_v3_target_string_conversions { } {
    global cxxflags
    global DEFAULT_CXXFLAGS
    global et_string_conversions

    global tool

    if { ![info exists et_string_conversions_target_name] } {
        set et_string_conversions_target_name ""
    }

    # If the target has changed since we set the cached value, clear it.
    set current_target [current_target_name]
    if { $current_target != $et_string_conversions_target_name } {
        verbose "check_v3_target_string_conversions: `$et_string_conversions_target_name'" 2
        set et_string_conversions_target_name $current_target
        if [info exists et_string_conversions] {
            verbose "check_v3_target_string_conversions: removing cached result" 2
            unset et_string_conversions
        }
    }

    if [info exists et_string_conversions] {
        verbose "check_v3_target_string_conversions: using cached result" 2
    } else {
        set et_string_conversions 0
	
	# Set up and compile a C++0x test program that depends
        # on the string_conversions facilities to be available.
        set src string_conversions[pid].cc
        set exe string_conversions[pid].exe

        set f [open $src "w"]
        puts $f "#include <bits/c++config.h>"
        puts $f "int main()"
        puts $f "#if defined(_GLIBCXX_USE_C99) && !defined(_GLIBCXX_HAVE_BROKEN_VSWPRINTF)"
        puts $f "{ return 0; }"
        puts $f "#endif"
        close $f

        set cxxflags_saved $cxxflags
        set cxxflags "$cxxflags $DEFAULT_CXXFLAGS -Werror"

        set lines [v3_target_compile $src $exe executable ""]
        set cxxflags $cxxflags_saved
        file delete $src

        if [string match "" $lines] {
            # No error message, compilation succeeded.
            set et_string_conversions 1
        } else {
            verbose "check_v3_target_string_conversions: compilation failed" 2
        }
    }
    verbose "check_v3_target_string_conversions: $et_string_conversions" 2
    return $et_string_conversions
}

proc check_v3_target_swprintf { } {
    global cxxflags
    global DEFAULT_CXXFLAGS
    global et_swprintf

    global tool

    if { ![info exists et_swprintf_target_name] } {
        set et_swprintf_target_name ""
    }

    # If the target has changed since we set the cached value, clear it.
    set current_target [current_target_name]
    if { $current_target != $et_swprintf_target_name } {
        verbose "check_v3_target_swprintf: `$et_swprintf_target_name'" 2
        set et_swprintf_target_name $current_target
        if [info exists et_swprintf] {
            verbose "check_v3_target_swprintf: removing cached result" 2
            unset et_swprintf
        }
    }

    if [info exists et_swprintf] {
        verbose "check_v3_target_swprintf: using cached result" 2
    } else {
        set et_swprintf 0
	
	# Set up and compile a C++0x test program that depends
        # on a standard swprintf function to be available.
        set src swprintf[pid].cc
        set exe swprintf[pid].exe

        set f [open $src "w"]
        puts $f "#include <bits/c++config.h>"
        puts $f "int main()"
        puts $f "#if !defined(_GLIBCXX_HAVE_BROKEN_VSWPRINTF)"
        puts $f "{ return 0; }"
        puts $f "#endif"
        close $f

        set cxxflags_saved $cxxflags
        set cxxflags "$cxxflags $DEFAULT_CXXFLAGS -Werror"

        set lines [v3_target_compile $src $exe executable ""]
        set cxxflags $cxxflags_saved
        file delete $src

        if [string match "" $lines] {
            # No error message, compilation succeeded.
            set et_swprintf 1
        } else {
            verbose "check_v3_target_swprintf: compilation failed" 2
        }
    }
    verbose "check_v3_target_swprintf: $et_swprintf" 2
    return $et_swprintf
}

proc check_v3_target_binary_io { } {
    global cxxflags
    global DEFAULT_CXXFLAGS
    global et_binary_io

    global tool

    if { ![info exists et_binary_io_target_name] } {
        set et_binary_io_target_name ""
    }

    # If the target has changed since we set the cached value, clear it.
    set current_target [current_target_name]
    if { $current_target != $et_binary_io_target_name } {
        verbose "check_v3_target_binary_io: `$et_binary_io_target_name'" 2
        set et_binary_io_target_name $current_target
        if [info exists et_binary_io] {
            verbose "check_v3_target_binary_io: removing cached result" 2
            unset et_binary_io
        }
    }

    if [info exists et_binary_io] {
        verbose "check_v3_target_binary_io: using cached result" 2
    } else {
        set et_binary_io 0
	
	# Set up and compile a C++0x test program that depends
        # on text and binary I/O being the same.
        set src binary_io[pid].cc
        set exe binary_io[pid].exe

        set f [open $src "w"]
        puts $f "#include <bits/c++config.h>"
        puts $f "int main()"
        puts $f "#if !defined(_GLIBCXX_HAVE_DOS_BASED_FILESYSTEM)"
        puts $f "{ return 0; }"
        puts $f "#endif"
        close $f

        set cxxflags_saved $cxxflags
        set cxxflags "$cxxflags $DEFAULT_CXXFLAGS -Werror"

        set lines [v3_target_compile $src $exe executable ""]
        set cxxflags $cxxflags_saved
        file delete $src

        if [string match "" $lines] {
            # No error message, compilation succeeded.
            set et_binary_io 1
        } else {
            verbose "check_v3_target_binary_io: compilation failed" 2
        }
    }
    verbose "check_v3_target_binary_io: $et_binary_io" 2
    return $et_binary_io
}

set additional_prunes ""<|MERGE_RESOLUTION|>--- conflicted
+++ resolved
@@ -875,81 +875,7 @@
     set result [${tool}_load "./$exe" "$args" ""]
     set status [lindex $result 0]
 
-<<<<<<< HEAD
-    # If the target has changed since we set the cached value, clear it.
-    set current_target [current_target_name]
-    if { $current_target != $et_namedlocale_target_name } {
-	verbose "check_v3_target_namedlocale: `$et_namedlocale_target_name'" 2
-	set et_namedlocale_target_name $current_target
-	if [info exists et_namedlocale_saved] {
-	    verbose "check_v3_target_namedlocale: removing cached result" 2
-	    unset et_namedlocale_saved
-	}
-    }
-
-    if [info exists et_namedlocale_saved] {
-	verbose "check_v3_target_namedlocale: using cached result" 2
-    } else {
-	set et_namedlocale_saved 0
-
-	# Set up, compile, and execute a C++ test program that tries to use
-	# all the required named locales.
-	set src nlocale[pid].cc
-	set exe nlocale[pid].x
-
-	set f [open $src "w"]
-	puts $f "#include <locale>"
-	puts $f "using namespace std;"	
-	puts $f "int main ()"
-	puts $f "{"
-	puts $f "  try"	
-	puts $f "  {" 
-	puts $f "     locale(\"\");"
-	puts $f "     locale(\"de_DE\");"
-	puts $f "     locale(\"de_DE.ISO-8859-15@euro\");"
-	puts $f "     locale(\"de_DE@euro\");"
-	puts $f "     locale(\"en_GB\");"
-	puts $f "     locale(\"en_HK\");"
-	puts $f "     locale(\"en_PH\");"
-	puts $f "     locale(\"en_US\");"
-	puts $f "     locale(\"en_US.ISO-8859-1\");"
-	puts $f "     locale(\"en_US.ISO-8859-15\");"
-	puts $f "     locale(\"en_US.UTF-8\");"
-	puts $f "     locale(\"es_ES\");"
-	puts $f "     locale(\"es_MX\");"
-	puts $f "     locale(\"fr_FR\");"
-	puts $f "     locale(\"fr_FR@euro\");"
-	puts $f "     locale(\"is_IS\");"
-	puts $f "     locale(\"is_IS.UTF-8\");"
-	puts $f "     locale(\"it_IT\");"
-	puts $f "     locale(\"ja_JP.eucjp\");"
-	puts $f "     locale(\"ru_RU.ISO-8859-5\");"
-	puts $f "     locale(\"ru_RU.UTF-8\");"
-	puts $f "     locale(\"se_NO.UTF-8\");"
-	puts $f "     locale(\"ta_IN\");"
-	puts $f "     locale(\"zh_TW\");"
-	puts $f "     return 0;"
-	puts $f "  }"
-	puts $f "  catch(...)"
-	puts $f "  {"
-	puts $f "     return 1;"
-	puts $f "  }"	
-	puts $f "}"
-	close $f
-
-	set lines [v3_target_compile $src $exe executable ""]
-	file delete $src
-
-	if [string match "" $lines] {
-	    # No error message, compilation succeeded.
-	    set result [${tool}_load "./$exe" "" ""]
-	    set status [lindex $result 0]
-	    remote_file build delete $exe
-
-	    verbose "check_v3_target_namedlocale: status is <$status>" 2
-=======
     verbose "check_v3_target_namedlocale <$args>: status is <$status>" 2
->>>>>>> 6e7f08ad
 
     if { $status == "pass" } {
       set et_namedlocale 1

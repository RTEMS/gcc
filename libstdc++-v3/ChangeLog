--- conflicted
+++ resolved
@@ -1,5 +1,3 @@
-<<<<<<< HEAD
-=======
 2010-07-25  Jonathan Wakely  <jwakely.gcc@gmail.com>
 
 	PR libstdc++/45060
@@ -151,7 +149,6 @@
 	* include/bits/regex_grep_matcher.tcc: Likewise.
 	* include/bits/regex_nfa.tcc: Likewise.
 
->>>>>>> e8da5f64
 2010-07-02  Rainer Orth  <ro@CeBiTec.Uni-Bielefeld.DE>
 
 	* acinclude.m4 (symvers_renaming): Define

--- conflicted
+++ resolved
@@ -1,5 +1,3 @@
-<<<<<<< HEAD
-=======
 2012-04-25  Jonathan Wakely  <jwakely.gcc@gmail.com>
 
 	* include/std/scoped_allocator (scoped_allocator::__outermost): Do
@@ -269,7 +267,6 @@
 	* include/c_global/cstdio: Remove extraneous extern.
 	* include/c_std/cstdio: Same.
 
->>>>>>> 52527465
 2012-03-02  Rainer Orth  <ro@CeBiTec.Uni-Bielefeld.DE>
 
 	* config/abi/post/solaris2.8/baseline_symbols.txt: Regenerate.

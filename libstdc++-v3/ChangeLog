<<<<<<< HEAD
=======
2011-02-19  François Dumont  <francois.cppdevs@free.fr>

	* include/debug/string (basic_string::insert): Add iterator check and
	pass normal iterator to normal insert.
	* include/debug/macros.h (__glibcxx_check_heap,
	__glibcxx_check_heap_pred): Remove __glibcxx_check_valid_range,
	already done.

2011-02-17  Paolo Carlini  <paolo.carlini@oracle.com>

	PR libstdc++/47776
	* testsuite/ext/vstring/hash/char/1.cc: Fix.
	* testsuite/ext/vstring/hash/wchar_t/1.cc: Likewise.

2011-02-17  Jonathan Wakely  <jwakely.gcc@gmail.com>

	* include/bits/regex.h (basic_regex::traits_type): Add typedef.
	(basic_regex::basic_regex(basic_regex&&)): Add noexcept.
	(basic_regex::operator=(basic_regex&&)): Likewise.
	(basic_regex::assign(basic_regex&&)): Likewise.
	(operator==(sub_match,...)): Implement DR 1181.
	(match_results::match_results(match_results&&)): Define.
	(match_results::operator=(const match_results&)): Fix parameter type.
	(match_results::operator=(match_results&&)): Define.

2011-02-17  Jonathan Wakely  <jwakely.gcc@gmail.com>

	PR libstdc++/47724
	* include/bits/regex_compiler.h (_Scanner::_M_advance): Do not treat
	line anchors as metacharacters.
	* testsuite/28_regex/basic_regex/ctors/47724.cc: New.

2011-02-16  Paolo Carlini  <paolo.carlini@oracle.com>

	PR libstdc++/47773
	* include/ext/vstring.h (hash<__gnu_cxx::__vstring>,
	hash<__gnu_cxx::__wvstring>, hash<__gnu_cxx::__u16vstring>,
	hash<__gnu_cxx::__u32vstring>): Add.
	* testsuite/ext/vstring/hash/char/1.cc: New.
	* testsuite/ext/vstring/hash/wchar_t/1.cc: Likewise.

2011-02-16  Jonathan Wakely  <jwakely.gcc@gmail.com>

	* include/bits/regex.h (match_results::format): Use char_traits.

2011-02-16  Benjamin Kosnik  <bkoz@redhat.com>

	* include/std/atomic: Remove atomic_address, uplift to N3225.
	* include/bits/atomic_0.h: Same.
	* include/bits/atomic_2.h: Same.
	* include/bits/atomic_base.h: Same.
	* testsuite/29_atomics/atomic_address/*: Delete.

2011-02-14  Jonathan Wakely  <jwakely.gcc@gmail.com>

	* include/bits/regex.h (sub_match::sub_match): Add.
	(match_results::ready): Add.
	(match_results::empty): Adjust.
	(match_results::length): Add missing dereference.
	(match_results::operator[],prefix,suffix): Add debug mode checks.
	(match_results::cend): Re-use end().
	(match_results::format): Adjust signatures.
	(operator==(match_results,match_results)): Implement.
	* include/bits/regex_compiler.h (_Scanner_base): Use constexpr.
	* include/bits/regex_constants.h (syntax_option_type): Likewise.
	* include/bits/regex_grep_matcher.h: Fix comment typo.
	(_SpecializedResults::_SpecializedResults): Simplify.
	* include/bits/regex_cursor.h: Fix comment typo.
	* include/bits/regex_nfa.h: Likewise.
	* testsuite/28_regex/basic_regex/ctors/basic/string_range_01_02_03.cc:
	Fix error code, remove xfail.
	* testsuite/28_regex/basic_regex/ctors/extended/
	string_range_01_02_03.cc: Likewise.

2011-02-14  Jonathan Wakely  <jwakely.gcc@gmail.com>

	* include/bits/regex_compiler.h: Remove unnecessary bind() calls.
	* include/bits/regex_nfa.h: Remove unnecessary base classes.

2011-02-13  Ralf Wildenhues  <Ralf.Wildenhues@gmx.de>

	* configure: Regenerate.

2011-02-12  Paolo Carlini  <paolo.carlini@oracle.com>

	PR libstdc++/47709
	* include/ext/algorithm (is_heap): In C++0x mode import from
	namespace std.
	* testsuite/ext/is_heap/47709.cc: New.

2011-02-12  Jakub Jelinek  <jakub@redhat.com>
	    Jonathan Wakely  <jwakely.gcc@gmail.com>

	PR libstdc++/47662
	* testsuite/17_intro/headers/c++200x/operator_names.cc: New.
	* testsuite/17_intro/headers/c++1998/operator_names.cc: Add comment.

2011-02-12  Paolo Carlini  <paolo.carlini@oracle.com>

	* include/tr1/cmath (fabs): Define.
	* include/tr1/complex (acos, asin, atan): Avoid duplicate definitions
	in C++0x mode.

2011-02-12  Jonathan Wakely  <jwakely.gcc@gmail.com>

	* testsuite/tr1/headers/c++200x/complex.cc: New.

2011-02-11  Johannes Singler  <singler@kit.edu>

	PR libstdc++/47433
	* include/parallel/losertree.h
	(_LoserTreeUnguarded<>::__delete_min_insert):
	Add missing "using std::swap;", as for other variants.

2011-02-10  Benjamin Kosnik  <bkoz@redhat.com>

	* src/Makefile.am (sources): Add regex.cc.
	* src/Makefile.in: Regenerate.
	* src/regex.cc: New.
	* include/bits/regex_error.h (error_type): Use constexpr.
	(regex_error): Move ctor and dtor out of line.

	* testsuite/28_regex/03_requirements: To...
	* testsuite/28_regex/requirements: ... this.
	* testsuite/28_regex/04_header: To...
	* testsuite/28_regex/headers: ... this.
	* testsuite/28_regex/05_constants: To...
	* testsuite/28_regex/constants: ... this.
	* testsuite/28_regex/06_exception_type: To...
	* testsuite/28_regex/regex_error: ... this.
	* testsuite/28_regex/07_traits: To...
	* testsuite/28_regex/traits: ... this.
	* testsuite/28_regex/08_basic_regex: To...
	* testsuite/28_regex/basic_regex: ... this.
	* testsuite/28_regex/09_sub_match: To...
	* testsuite/28_regex/sub_match: ... this.
	* testsuite/28_regex/10_match_results: To...
	* testsuite/28_regex/match_results: ... this.
	* testsuite/28_regex/11_algorithms: To...
	* testsuite/28_regex/algorithms: ... this.
	* testsuite/28_regex/12_iterators: To...
	* testsuite/28_regex/iterators: ... this.

2011-02-10  Jonathan Wakely  <jwakely.gcc@gmail.com>

	PR libstdc++/47662
	* include/bits/c++config: Do not use alternative token.
	* testsuite/17_intro/headers/c++1998/operator_names.cc: New.

2011-02-10  Jonathan Wakely  <jwakely.gcc@gmail.com>

	* src/future.cc (future_error_category::message): Handle no_state.

2011-02-10  Paolo Carlini  <paolo.carlini@oracle.com>

	* testsuite/23_containers/multimap/modifiers/erase/47628.cc: Do
	not test in C++0x mode.
	* testsuite/23_containers/map/modifiers/erase/47628.cc: Likewise.
	* testsuite/20_util/headers/utility/synopsis.cc: Tweak to work
	in C++0x mode too.

2011-02-10  Jonathan Wakely  <jwakely.gcc@gmail.com>

	* doc/xml/manual/status_cxx200x.xml: Update.
	* doc/html/*: Regenerate.

2011-02-10  Jonathan Wakely  <jwakely.gcc@gmail.com>

	* doc/xml/manual/debug.xml: Improve data race docs.

2011-02-09  Paolo Carlini  <paolo.carlini@oracle.com>

	PR libstdc++/47668
	* include/debug/map.h (map): Remove unnecessary using-declaration.
	* include/debug/multimap.h (multimap): Likewise.
	* include/profile/map.h (map): Likewise.
	* include/profile/multimap.h (multimap): Likewise.

2011-02-09  Jonathan Wakely  <jwakely.gcc@gmail.com>

	PR libstdc++/43863
	* libsupc++/guard.cc (recursive_init_error::~recursive_init_error):
	Move to ...
	* libsupc++/guard_error.cc: ... new file.
	* libsupc++/Makefile.am: Update.
	* libsupc++/Makefile.in: Regenerate.

2011-02-09  Jonathan Wakely  <jwakely.gcc@gmail.com>

	* include/std/future (packaged_task::operator bool): Rename to...
	(packaged_task::valid): ...this.
	* testsuite/30_threads/packaged_task/cons/1.cc: Adjust.
	* testsuite/30_threads/packaged_task/cons/2.cc: Adjust.
	* testsuite/30_threads/packaged_task/cons/move.cc: Adjust.
	* testsuite/30_threads/packaged_task/cons/move_assign.cc: Adjust.
	* testsuite/30_threads/packaged_task/cons/alloc.cc: Adjust.
	* testsuite/30_threads/packaged_task/members/invoke.cc: Adjust.
	* testsuite/30_threads/packaged_task/members/reset.cc: Adjust.
	* testsuite/30_threads/packaged_task/members/reset2.cc: Adjust.
	* testsuite/30_threads/packaged_task/members/swap.cc: Adjust.
	* testsuite/30_threads/packaged_task/members/boolconv.cc: Remove.
	* testsuite/30_threads/packaged_task/members/valid.cc: Add.

2011-02-09  Paolo Carlini  <paolo.carlini@oracle.com>

	* doc/xml/manual/io.xml: Fix typo.
	* doc/html/manual/streambufs.html: Likewise.

2011-02-09  Paolo Carlini  <paolo.carlini@oracle.com>

	* config/abi/pre/gnu.ver: Fix.

2011-02-08  Benjamin Kosnik  <bkoz@redhat.com>

	* doc/xml/manual/appendix_porting.xml: Add doc section.
	* doc/xml/manual/appendix_contributing.xml: Split out doc bits to...
	* doc/xml/manual/documentation_hacking.xml: ...here.

	* doc/xml/manual/debug_mode.xml: Adjust.
	* doc/xml/manual/prerequisites.xml: Adjust.
	* doc/Makefile.am (xml_sources): Add dot files,
	documentation_hacking.xml.
	* doc/Makefile.in: Regenerate.

	* doc/xml/manual/build_hacking.xml: Use absolute paths for images.
	* doc/xml/images/confdeps.pdf: Add.

	* doc/html/*: Regenerate.

2011-02-08  Jonathan Wakely  <jwakely.gcc@gmail.com>

	* doc/xml/gnu/fdl-1.2.xml: Remove.
	* doc/xml/gnu/gpl-2.0.xml: Remove.
	* doc/Makefile.am: Update.
	* doc/Makefile.in: Regenerate.

2011-02-07  Paolo Carlini  <paolo.carlini@oracle.com>

	PR libstdc++/47628
	* include/bits/stl_tree.h (_Rb_tree::erase(iterator), erase(iterator,
	iterator)): Add back in C++03 mode.
	* testsuite/23_containers/map/modifiers/erase/47628.cc: New.
	* testsuite/23_containers/multimap/modifiers/erase/47628.cc: Likewise.

2011-02-07  Benjamin Kosnik  <bkoz@redhat.com>

	PR libstdc++/47560 try two
	* config/os/hpux/os_defines.h: Guard for C++.

>>>>>>> aa479012
2011-02-07  Gerald Pfeifer  <gerald@pfeifer.com>

	* doc/xml/faq.xml: Adjust link to bug database.
	Remove old item on broken header files.

2011-02-04  Benjamin Kosnik  <bkoz@redhat.com>

	* include/bits/regex_error.h (__throw_regex_error): Not inline.
	* src/functexcept.cc: Add definition.
	* config/abi/pre/gnu.ver: Export.

2011-02-04  Ralf Corsépius <ralf.corsepius@rtems.org>

	* crossconfig.m4 (GLIBCXX_CROSSCONFIG): Add *-rtems*.
	* configure: Regenerate.

2011-02-01  Paolo Carlini  <paolo.carlini@oracle.com>

	PR libstdc++/46914
	* include/bits/atomic_0.h (_ATOMIC_STORE_, _ATOMIC_MODIFY_,
	_ATOMIC_CMPEXCHNG_): Rename __v -> __w, and __m -> __n, to
	avoid name conflicts.

2011-02-01  Benjamin Kosnik  <bkoz@redhat.com>

	PR libstdc++/47560
	* config/os/hpux/os_defines.h: Remove use of macros on namespace.

2011-02-01  Benjamin Kosnik  <bkoz@redhat.com>

	* scripts/run_doxygen: Allow doxygen 1.7.0 again.
	* doc/doxygen/user.cfg.in (PDF_HYPERLINKS): Re-enable.
	(COMPACT_LATEX): Enable.

	* include/profile/impl/profiler_container_size.h: Adjust doxygen markup.
	* include/profile/impl/profiler_hash_func.h: Same.
	* include/bits/hashtable.h: Same.
	* include/backward/auto_ptr.h: Same.
	* include/backward/strstream: Same.
	* include/backward/backward_warning.h: Same.
	* include/backward/binders.h: Same.

2011-02-01  Gerald Pfeifer  <gerald@pfeifer.com>

	* doc/xml/manual/debug.xml: Use GDB instead of gdb.
	Adjust link to GDB manual.

2011-01-31  Benjamin Kosnik  <bkoz@redhat.com>

	* include/bits/c++config (_GLIBCXX_DEPRECATED): To
	_GLIBCXX_USE_DEPRECATED.
	(_GLIBCXX_DEPRECATED_ATTR): To _GLIBCXX_DEPRECATED.
	* doc/xml/manual/using.xml: Same.
	* include/std/memory: Same.
	* include/std/streambuf: Same.
	* include/bits/shared_ptr.h: Same.
	* include/bits/unique_ptr.h: Same.
	* include/bits/shared_ptr_base.h: Same.
	* include/bits/stl_function.h: Same.
	* include/tr1/shared_ptr.h: Same.
	* include/backward/auto_ptr.h: Same.
	* include/backward/binders.h: Same.

2011-01-31  Paolo Carlini  <paolo.carlini@oracle.com>

	* doc/html/ext/lwg-active.html: Update to Revision D73.
	* doc/html/ext/lwg-closed.html: Likewise.
	* doc/html/ext/lwg-defects.html: Likewise.
	* doc/xml/manual/intro.xml: Update status of issues 408, 539, 865.

2011-01-30  Benjamin Kosnik  <bkoz@redhat.com>

	PR libstdc++/36104 part four
	* include/bits/c++config (_GLIBCXX_STD): Remove.
	(_GLIBCXX_STD_D, _GLIBCXX_PR): Now _GLIBCXX_STD_C.
	(_GLIBCXX_P): Now _GLIBCXX_STD_A.
	(_GLIBCXX_NAMESPACE_DEBUG, _GLIBCXX_NAMESPACE_PARALLEL,
	 _GLIBCXX_NAMESPACE_PROFILE, _GLIBCXX_NAMESPACE_VERSION): Remove.
	(_GLIBCXX_INLINE_DEBUG, _GLIBCXX_INLINE_PARALLEL,
	 _GLIBCXX_INLINE_PROFILE): Remove.
	(_GLIBCXX_BEGIN_NAMESPACE(X)): Remove.
	(_GLIBCXX_END_NAMESPACE): Remove.
	(_GLIBCXX_BEGIN_NESTED_NAMESPACE(X, Y)): Remove.
	(_GLIBCXX_END_NESTED_NAMESPACE): Remove.
	(_GLIBCXX_BEGIN_NAMESPACE_ALGO): Add.
	(_GLIBCXX_END_NAMESPACE_ALGO): Add.
	(_GLIBCXX_BEGIN_NAMESPACE_CONTAINER): Add.
	(_GLIBCXX_END_NAMESPACE_CONTAINER): Add.
	(_GLIBCXX_BEGIN_NAMESPACE_VERSION): Add.
	(_GLIBCXX_END_NAMESPACE_VERSION): Add.
	(_GLIBCXX_BEGIN_LDBL_NAMESPACE): To _GLIBCXX_BEGIN_NAMESPACE_LDBL.
	(_GLIBCXX_END_LDBL_NAMESPACE): To _GLIBCXX_END_NAMESPACE_LDBL.
	(_GLIBCXX_VISIBILITY_ATTR): Revert to _GLIBCXX_VISIBILITY.
	* include/*: Use new macros for namespace scope.
	* config/*: Same.
	* src/*: Same.

	* src/Makefile.am (sources): Remove debug_list.cc, add
	compatibility-debug_list-2.cc.
	(parallel_sources): Remove parallel_list.cc, add
	compatibility-parallel_list-2.cc.
	(compatibility-parallel_list-2.[o,lo]): New rule.
	* src/Makefile.in: Regenerate.
	* src/debug_list.cc: Remove.
	* src/parallel_list.cc: Remove.
	* src/compatibility-list-2.cc: New.
	* src/compatibility-debug_list-2.cc: New.
	* src/compatibility-parallel_list-2.cc: New.

	* doc/doxygen/user.cfg.in: Adjust macros.

	* testsuite/20_util/auto_ptr/assign_neg.cc: Adjust line numbers, macros.
	* testsuite/20_util/declval/requirements/1_neg.cc: Same.
	* testsuite/20_util/duration/requirements/typedefs_neg1.cc: Same.
	* testsuite/20_util/duration/requirements/typedefs_neg2.cc: Same.
	* testsuite/20_util/duration/requirements/typedefs_neg3.cc: Same.
	* testsuite/20_util/forward/c_neg.cc: Same.
	* testsuite/20_util/forward/f_neg.cc: Same.
	* testsuite/20_util/make_signed/requirements/typedefs_neg.cc: Same.
	* testsuite/20_util/make_unsigned/requirements/typedefs_neg.cc: Same.
	* testsuite/20_util/ratio/cons/cons_overflow_neg.cc: Same.
	* testsuite/20_util/ratio/operations/ops_overflow_neg.cc: Same.
	* testsuite/20_util/shared_ptr/cons/43820_neg.cc: Same.
	* testsuite/20_util/weak_ptr/comparison/cmp_neg.cc: Same.
	* testsuite/23_containers/deque/requirements/dr438/assign_neg.cc: Same.
	* testsuite/23_containers/deque/requirements/dr438/
	constructor_1_neg.cc: Same.
	* testsuite/23_containers/deque/requirements/dr438/
	constructor_2_neg.cc: Same.
	* testsuite/23_containers/deque/requirements/dr438/insert_neg.cc: Same.
	* testsuite/23_containers/forward_list/capacity/1.cc: Same.
	* testsuite/23_containers/forward_list/requirements/dr438/
	assign_neg.cc: Same.
	* testsuite/23_containers/forward_list/requirements/dr438/
	constructor_1_neg.cc: Same.
	* testsuite/23_containers/forward_list/requirements/dr438/
	constructor_2_neg.cc: Same.
	* testsuite/23_containers/forward_list/requirements/dr438/
	insert_neg.cc: Same.
	* testsuite/23_containers/list/capacity/29134.cc: Same.
	* testsuite/23_containers/list/requirements/dr438/assign_neg.cc: Same.
	* testsuite/23_containers/list/requirements/dr438/
	constructor_1_neg.cc: Same.
	* testsuite/23_containers/list/requirements/dr438/
	constructor_2_neg.cc: Same.
	* testsuite/23_containers/list/requirements/dr438/insert_neg.cc: Same.
	* testsuite/23_containers/vector/bool/capacity/29134.cc: Same.
	* testsuite/23_containers/vector/bool/modifiers/insert/31370.cc: Same.
	* testsuite/23_containers/vector/requirements/dr438/assign_neg.cc: Same.
	* testsuite/23_containers/vector/requirements/dr438/
	constructor_1_neg.cc: Same.
	* testsuite/23_containers/vector/requirements/dr438/
	constructor_2_neg.cc: Same.
	* testsuite/23_containers/vector/requirements/dr438/insert_neg.cc: Same.
	* testsuite/25_algorithms/sort/35588.cc: Same.
	* testsuite/27_io/ios_base/cons/assign_neg.cc: Same.
	* testsuite/27_io/ios_base/cons/copy_neg.cc: Same.
	* testsuite/ext/profile/mutex_extensions_neg.cc: Same.
	* testsuite/ext/profile/profiler_algos.cc: Same.
	* testsuite/ext/type_traits/add_unsigned_floating_neg.cc: Same.
	* testsuite/ext/type_traits/add_unsigned_integer_neg.cc: Same.
	* testsuite/ext/type_traits/remove_unsigned_floating_neg.cc: Same.
	* testsuite/ext/type_traits/remove_unsigned_integer_neg.cc: Same.
	* testsuite/tr1/2_general_utilities/shared_ptr/cons/43820_neg.cc: Same.

2011-01-30  Gerald Pfeifer  <gerald@pfeifer.com>

	* doc/xml/manual/abi.xml: Adjust link to C++ ABI specification.
	Improve description of one such reference.

2011-01-30  Gerald Pfeifer  <gerald@pfeifer.com>

	* doc/xml/manual/codecvt.xml: Fix link to The Austin Common
	Standards Revision Group.
	* doc/xml/manual/locale.xml: Ditto.
	* doc/xml/manual/messages.xml: Ditto.
	* doc/xml/manual/using_exceptions.xml: Ditto.

2011-01-28  Paolo Carlini  <paolo.carlini@oracle.com>

	* include/bits/atomic_base.h: Do not include <stddef.h>.
	(kill_dependency): Uglify ret.

2011-01-26  Johannes Singler  <singler@kit.edu>

	* include/parallel/numeric (inner_product, partial_sum):
	Qualify subsequent call with __gnu_parallel instead of
	_GLIBCXX_STD_P to reenable parallel execution without ambiguity.
	* include/parallel/algobase.h (equal): Likewise.
	* include/parallel/algo.h (find_first_of, search_n, merge,
	nth_element, partial_sort, max_element, min_element): Likewise.
	* testsuite/25_algorithms/headers/algorithm/
	parallel_algorithm_mixed1.cc (main): Add respective test cases.
	* testsuite/25_algorithms/headers/algorithm/
	parallel_algorithm_mixed2.cc (main): Likewise.
	* testsuite/26_numerics/headers/numeric/
	parallel_numeric_mixed1.cc (main): Likewise.
	* testsuite/26_numerics/headers/numeric/
	parallel_numeric_mixed2.cc (main): Likewise.

2011-01-24  Graham Reed  <greed@pobox.com>

	PR libstdc++/47387
	* config/os/aix/ctype_inline.h (ctype<char>::is): Use _M_table if
	provided.

2011-01-24  Johannes Singler  <singler@kit.edu>

	PR libstdc++/47433
	* include/parallel/losertree.h
	(_LoserTree<>::__delete_min_insert):
	Do not qualify swap with std:: for value type,
	but include a using directive instead.
	(_LoserTreeUnguarded<>::__delete_min_insert): Likewise.
	* include/parallel/balanced_quicksort.h (__qsb_divide):
	Use std::iter_swap instead of std::swap.
	(__qsb_local_sort_with_helping): Likewise.
	* include/parallel/partition.h (__parallel_partition):
	Likewise. (__parallel_nth_element): Likewise.

2011-01-24  Johannes Singler  <singler@kit.edu>

	PR libstdc++/47437
	* include/parallel/multiway_merge.h (_UnguardedIterator):
	Remove useless "mutable" from reference declaration.

2011-01-21  Benjamin Kosnik  <bkoz@redhat.com>

	* include/bits/c++config (_GLIBCXX_EXPORT_TEMPLATE): Remove.
	* include/debug/safe_sequence.h: Same.
	* include/debug/safe_iterator.h: Same.
	* include/std/forward_list: Same.
	* include/std/deque: Same.
	* include/std/list: Same.
	* include/std/random: Same.
	* include/std/streambuf: Same.
	* include/std/fstream: Same.
	* include/std/istream: Same.
	* include/std/string: Same.
	* include/std/ostream: Same.
	* include/std/sstream: Same.
	* include/ext/vstring.h: Same.
	* include/bits/basic_ios.h: Same.
	* include/bits/locale_classes.h: Same.
	* include/bits/locale_facets.h: Same.
	* include/bits/valarray_array.h: Same.
	* include/bits/locale_facets_nonio.h: Same.
	* include/tr1/random: Same.

2011-01-20  Jonathan Wakely  <jwakely.gcc@gmail.com>

	* doc/xml/manual/diagnostics.xml: Replace note about C++0x concepts.

2011-01-20  Benjamin Kosnik  <bkoz@redhat.com>

	PR libstdc++/36104 part three
	* src/hashtable_c++0x.cc: Adjust namespace macros.
	* testsuite/util/testsuite_rvalref.h: Don't forward declare hash.
	* config/abi/pre/gnu-versioned-namespace.ver: Update.

2011-01-20  Benjamin Kosnik  <bkoz@redhat.com>

	* include/ext/pb_ds/detail/resize_policy/
	hash_load_check_resize_trigger_imp.hpp: Adjust assert condition.
	* include/ext/pb_ds/detail/pat_trie_/
	constructors_destructor_fn_imps.hpp: Same.
	* include/ext/pb_ds/detail/binary_heap_/erase_fn_imps.hpp: Format.
	* include/ext/pb_ds/detail/ov_tree_map_/debug_fn_imps.hpp: Same.
	* include/ext/pb_ds/detail/debug_map_base.hpp: Use never_adjustor.

	* testsuite/ext/pb_ds/regression/hash_data_map_rand.cc: Adjust
	iterations downward when testing in debug mode.
	* testsuite/ext/pb_ds/regression/trie_data_map_rand.cc: Same.
	* testsuite/ext/pb_ds/regression/tree_no_data_map_rand.cc: Same.
	* testsuite/ext/pb_ds/regression/hash_no_data_map_rand.cc: Same.
	* testsuite/ext/pb_ds/regression/tree_data_map_rand.cc: Same.
	* testsuite/ext/pb_ds/regression/trie_no_data_map_rand.cc: Same.
	* testsuite/ext/pb_ds/example/hash_illegal_resize.cc: Use SIZE,
	reduce in debug mode.

2011-01-19  Benjamin Kosnik  <bkoz@redhat.com>

	PR libstdc++/36104 part two
	* include/bits/hashtable.h: Revert to non-nested macro usage.
	* include/bits/hashtable_policy.h: Same.

2011-01-19  Graham Reed  <greed@pobox.com>

	PR libstdc++/47354
	* src/bitmap_allocator.cc (free_list::_M_get): Lock mutex.

2011-01-18  Benjamin Kosnik  <bkoz@redhat.com>

	* doc/xml/images/confdeps.png: Regenerate.

	* include/std/chrono (duration): Mark copy constructor constexpr.
	* testsuite/20_util/duration/cons/constexpr.cc: Add test.

2011-01-18  Paolo Carlini  <paolo.carlini@oracle.com>

	* include/bits/unique_ptr.h (default_delete<>::default_delete()):
	Declare defaulted per DR 1517.
	* testsuite/util/testsuite_common_types.h
	(constexpr_defaulted_default_constructible): Add.
	* testsuite/20_util/default_delete/cons/constexpr.cc: Use it.

2011-01-17  Paolo Carlini  <paolo.carlini@oracle.com>

	* include/bits/stl_queue.h (queue<>::swap, priority_queue<>::swap):
	Implement DR 1198.
	* include/bits/stl_stack.h (stack<>::swap): Likewise.

2011-01-16  Paolo Carlini  <paolo.carlini@oracle.com>

	PR libstdc++/47323
	* testsuite/28_regex/08_basic_regex/requirements/constexpr_data.cc:
	Only test wregex when _GLIBCXX_USE_WCHAR_T is defined.

2011-01-16  Paolo Carlini  <paolo.carlini@oracle.com>

	PR libstdc++/47320
	* testsuite/18_support/numeric_limits/lowest.cc:
	Only test wchar_t when _GLIBCXX_USE_WCHAR_T is defined.

2011-01-16  Paolo Carlini  <paolo.carlini@oracle.com>

	PR libstdc++/47321
	* testsuite/21_strings/basic_string/requirements/typedefs.cc:
	Only test std::wstring when _GLIBCXX_USE_WCHAR_T is defined.

2011-01-16  François Dumont  <francois.cppdevs@free.fr>

	* testsuite/23_containers/forward_list/debug/erase_after1_neg.cc: Move
	to this. Use _neg suffix.
	* testsuite/23_containers/forward_list/debug/erase_after1.cc: ...from
	this.
	* testsuite/23_containers/forward_list/debug/erase_after2_neg.cc:
	Same.
	* testsuite/23_containers/forward_list/debug/erase_after2.cc: Same.
	* testsuite/23_containers/forward_list/debug/erase_after3_neg.cc:
	Same.
	* testsuite/23_containers/forward_list/debug/erase_after3.cc: Same.
	* testsuite/23_containers/forward_list/debug/erase_after4_neg.cc:
	Same.
	* testsuite/23_containers/forward_list/debug/erase_after4.cc: Same.
	* testsuite/23_containers/forward_list/debug/erase_after5_neg.cc:
	Same.
	* testsuite/23_containers/forward_list/debug/erase_after5.cc: Same.
	* testsuite/23_containers/forward_list/debug/erase_after6_neg.cc:
	Same.
	* testsuite/23_containers/forward_list/debug/erase_after6.cc: Same.
	* testsuite/23_containers/forward_list/debug/erase_after7_neg.cc:
	Same.
	* testsuite/23_containers/forward_list/debug/erase_after7.cc: Same.
	* testsuite/23_containers/forward_list/debug/erase_after8_neg.cc:
	Same.
	* testsuite/23_containers/forward_list/debug/erase_after8.cc: Same.
	* testsuite/23_containers/forward_list/debug/erase_after9_neg.cc:
	Same.
	* testsuite/23_containers/forward_list/debug/erase_after9.cc: Same.
	* testsuite/23_containers/forward_list/debug/insert_after1_neg.cc:
	Same.
	* testsuite/23_containers/forward_list/debug/insert_after1.cc: Same.
	* testsuite/23_containers/forward_list/debug/insert_after2_neg.cc:
	Same.
	* testsuite/23_containers/forward_list/debug/insert_after2.cc: Same.
	* testsuite/23_containers/forward_list/debug/insert_after3_neg.cc:
	Same.
	* testsuite/23_containers/forward_list/debug/insert_after3.cc: Same.
	* testsuite/23_containers/forward_list/debug/splice_after1_neg.cc:
	Same.
	* testsuite/23_containers/forward_list/debug/splice_after1.cc: Same.
	* testsuite/23_containers/forward_list/debug/splice_after2_neg.cc:
	Same.
	* testsuite/23_containers/forward_list/debug/splice_after2.cc: Same.
	* testsuite/23_containers/forward_list/debug/splice_after3_neg.cc:
	Same.
	* testsuite/23_containers/forward_list/debug/splice_after3.cc: Same.
	* testsuite/23_containers/forward_list/debug/splice_after4_neg.cc:
	Same.
	* testsuite/23_containers/forward_list/debug/splice_after4.cc: Same.

2011-01-14  Benjamin Kosnik  <bkoz@redhat.com>

	PR libstdc++/36104
	* include/Makefile.am (bits_sup_headers, stamp-bits-sup): New.
	* include/Makefile.in: Regenerate.
	* libsupc++/Makefile.am (std_HEADERS, bits_HEADERS): New.
	(install-stdHEADERS, install-bitsHEADERS): New.
	* libsupc++/Makefile.in: Regenerate.

	* include/bits/c++config: Update for inline namespaces.
	* libsupc++/cxxabi-forced.h: To...
	* libsupc++/cxxabi_forced.h: ...this.
	* libsupc++/hash_bytes.h: Separate file.
	* libsupc++/typeinfo: Use it.
	* libsupc++/exception: Adjust for bits subdirectory.
	* libsupc++/eh_aux_runtime.cc: Same.
	* libsupc++/eh_ptr.cc: Same.
	* libsupc++/new_op.cc: Same.
	* libsupc++/exception_defines.h: Same.
	* libsupc++/nested_exception.h: Same.
	* libsupc++/eh_terminate.cc: Same.
	* libsupc++/vec.cc: Same.
	* libsupc++/vterminate.cc: Same.
	* libsupc++/exception_ptr.h: Same.
	* libsupc++/eh_personality.cc: Same.
	* libsupc++/eh_call.cc: Same.
	* libsupc++/new_opnt.cc: Same.
	* libsupc++/hash_bytes.cc: Same.
	* config/cpu/arm/cxxabi_tweaks.h: Same.
	* config/cpu/generic/cxxabi_tweaks.h: Same.
	* libsupc++/cxxabi.h: Same. Consolidate _GLIBCXX_NOTHROW defines.
	* include/std/bitset: Same.
	* include/ext/vstring.tcc: Same.
	* include/bits/hashtable.h: Same.
	* include/bits/functional_hash.h: Same.
	* include/bits/hashtable_policy.h: Same.
	* include/bits/basic_string.h: Same.
	* include/bits/istream.tcc: Same.
	* include/bits/ostream.tcc: Same.
	* include/bits/algorithmfwd.h: Same.
	* include/bits/basic_string.tcc: Same.
	* include/bits/ostream_insert.h: Same.
	* include/bits/fstream.tcc: Same.
	* include/bits/functexcept.h: Same.

	* doc/doxygen/user.cfg.in: Adjust names.

	* testsuite/ext/profile/mutex_extensions_neg.cc: Adjust line numbers.

2011-01-14  Paolo Carlini  <paolo.carlini@oracle.com>

	* testsuite/25_algorithms/is_permutation/check_type.cc: Minor
	tweaks.
	* testsuite/25_algorithms/is_permutation/1.cc: Cosmetic changes.

2011-01-13  Paolo Carlini  <paolo.carlini@oracle.com>

	* testsuite/25_algorithms/is_permutation/check_type.cc: New.
	* testsuite/25_algorithms/is_permutation/requirements/
	explicit_instantiation/2.cc: Likewise.
	* testsuite/25_algorithms/is_permutation/requirements/
	explicit_instantiation/pod.cc: Likewise.
	* testsuite/25_algorithms/is_permutation/1.cc: Likewise.

2011-01-13  John Lakos  <jlakos@bloomberg.net>
	    Pablo Halpern  <phalpern@halpernwightsoftware.com>
	    Paolo Carlini  <paolo.carlini@oracle.com>

	* include/bits/stl_algo.h (is_permutation): Add, per N3068.
	* include/bits/algorithmfwd.h: Add.

2011-01-13  Jonathan Wakely  <jwakely.gcc@gmail.com>

	PR libstdc++/47045
	* config/os/bsd/netbsd/ctype_base.h: Use new macros based on version.

2011-01-11  Paolo Carlini  <paolo.carlini@oracle.com>

	* aclocal.m4: Regenerate.

2011-01-06  Paolo Carlini  <paolo.carlini@oracle.com>

	PR libstdc++/47185
	* src/placeholders.cc: New.
	* src/Makefile.am: Adjust.
	* src/Makefile.in: Regenerate.
	* include/std/functional (placeholders::_1, _2, ..., _29): Declare
	extern.
	* config/abi/pre/gnu.ver: Export.

2011-01-05  François Dumont  <francois.cppdevs@free.fr>

	* include/debug/safe_base.h (_Safe_iterator_base::_M_unlink): New.
	* include/src/debug.cc: Use latter
	* include/debug/forward_list (forward_list<>::_M_swap):  Fix to
	correctly handle before_begin iterators.
	* testsuite/23_containers/forward_list/debug/swap.cc: Remove now
	useless _GLIBCXX_DEBUG checks.

2011-01-04  Kai Tietz  <kai.tietz@onevision.com>

	PR libstdc++/47145
	* configure.ac (AC_CHECK_FILE): Replaced by test -f.
	* configure: Regenerated.

2011-01-03  Paolo Carlini  <paolo.carlini@oracle.com>

	PR libstdc++/46922
	* config/abi/pre/gnu.ver: Export std::bad_function_call symbols.


Copyright (C) 2011 Free Software Foundation, Inc.

Copying and distribution of this file, with or without modification,
are permitted in any medium without royalty provided the copyright
notice and this notice are preserved.<|MERGE_RESOLUTION|>--- conflicted
+++ resolved
@@ -1,5 +1,3 @@
-<<<<<<< HEAD
-=======
 2011-02-19  François Dumont  <francois.cppdevs@free.fr>
 
 	* include/debug/string (basic_string::insert): Add iterator check and
@@ -249,7 +247,6 @@
 	PR libstdc++/47560 try two
 	* config/os/hpux/os_defines.h: Guard for C++.
 
->>>>>>> aa479012
 2011-02-07  Gerald Pfeifer  <gerald@pfeifer.com>
 
 	* doc/xml/faq.xml: Adjust link to bug database.

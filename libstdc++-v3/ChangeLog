<<<<<<< HEAD
2011-11-15  Paolo Carlini  <paolo.carlini@oracle.com>

	PR libstdc++/51142
	* include/debug/unordered_map (unordered_map<>::erase(iterator),
	unordered_multimap<>::erase(iterator)): Add, consistently with
	LWG 2059.
	* include/debug/unordered_set (unordered_set<>::erase(iterator),
	unordered_multiset<>::erase(iterator)): Likewise.
	* include/debug/map.h (map<>::erase(iterator)): Likewise.
	* include/debug/multimap.h (multimap<>::erase(iterator)): Likewise.
	* include/profile/map.h (map<>::erase(iterator)): Likewise.
	* include/profile/multimap.h (multimap<>::erase(iterator)): Likewise.
	* include/bits/hashtable.h (_Hashtable<>::erase(iterator)): Likewise.
	* include/bits/stl_map.h (map<>::erase(iterator)): Likewise.
	* include/bits/stl_multimap.h (multimap<>::erase(iterator)): Likewise.
	* include/bits/stl_tree.h (_Rb_tree<>::erase(iterator)): Likewise.
	* testsuite/23_containers/unordered_map/erase/51142.cc: New.
	* testsuite/23_containers/multimap/modifiers/erase/51142.cc: Likewise.
	* testsuite/23_containers/set/modifiers/erase/51142.cc: Likewise.
	* testsuite/23_containers/unordered_multimap/erase/51142.cc: Likewise.
	* testsuite/23_containers/unordered_set/erase/51142.cc: Likewise.
	* testsuite/23_containers/multiset/modifiers/erase/51142.cc: Likewise.
	* testsuite/23_containers/unordered_multiset/erase/51142.cc: Likewise.
	* testsuite/23_containers/map/modifiers/erase/51142.cc: Likewise.

2011-11-15  Jason Dick  <dickphd@gmail.com>

	PR libstdc++/51133
	* include/tr1/poly_hermite.tcc (__poly_hermite_recursion): Fix
	wrong sign in recursion relation.

2011-11-14  Paolo Carlini  <paolo.carlini@oracle.com>

	* include/c_global/cmath (frexp, modf, remquo): Do not mark constexpr,
	not viable anyway due to the pointer parameter.

2011-11-13  Paolo Carlini  <paolo.carlini@oracle.com>

	* include/c_global/cmath (atan2, fmod, pow, copysign, fdim,
	fma, fmax, fmin, hypot, nextafter, remainder, remquo): Simplify
	constraining on the return type.
	* include/tr1/cmath (copysign, fdim, fma, fmax, fmin, hypot,
	nextafter, remainder, remquo): Likewise.

2011-11-13  Gerald Pfeifer  <gerald@pfeifer.com>

	* using.xml: Use GNU/Linux.

2011-11-12  Jason Merrill  <jason@redhat.com>

	PR c++/51060
	* testsuite/25_algorithms/max/1.cc (test01): Drop references.
	* testsuite/25_algorithms/min/1.cc (test01): Drop references.
	* testsuite/25_algorithms/minmax/1.cc (test01): Drop references.

2011-11-12  Jonathan Wakely  <jwakely.gcc@gmail.com>

	PR libstdc++/51083
	* include/ext/type_traits.h (__promote): Only define __type member
	for integral and floating point types, to prevent math functions
	participating in overload resolution for other types.
	(__promote_2, __promote_3, __promote_4): Use __promote in default
	template argument values, so deduction only succeeds for integral and
	floating point types.
	* testsuite/26_numerics/cmath/51083.cc: New.
	* testsuite/26_numerics/complex/51083.cc: New.
	* testsuite/tr1/8_c_compatibility/cmath/51083.cc: New.
	* testsuite/tr1/8_c_compatibility/complex/51083.cc: New.

2011-11-10  Andrew MacLeod  <amacleod@redhat.com>

	PR middle-end/51038
	* include/bits/atomic_base.h (atomic_thread_fence): Call built-in.
	(atomic_signal_fence): Call built-in.
	(test_and_set, clear): Call new atomic built-ins.

2011-11-09  Jonathan Wakely  <jwakely.gcc@gmail.com>

	* include/bits/allocator.h (__shrink_to_fit_aux::_S_do_it): Create
	the new object with the same allocator.
	* testsuite/23_containers/vector/capacity/shrink_to_fit2.cc: New.

2011-11-09  Jonathan Wakely  <jwakely.gcc@gmail.com>

	* include/profile/unordered_map: Add missing copy constructors.
	* include/profile/unordered_set: Likewise.

2011-11-09  Dodji Seketeli  <dodji@redhat.com>

	PR c++/51027
	* include/ext/pointer.h (rebind): Append missing ';'.

2011-11-09  Jonathan Wakely  <jwakely.gcc@gmail.com>

	* include/bits/stl_vector.h (vector::_Alloc_traits): Make private.
	* include/debug/vector: Add allocator-extended constructors, ensure
	move assignment and swap have same allocator propagation semantics
	and exceptions specification as base class.
	* include/profile/vector: Likewise.
	(vector::push_back(_Tp&&)): Forward argument as rvalue.
	* testsuite/23_containers/vector/debug/alloc_prop.cc: New.
	* doc/xml/manual/status_cxx2011.xml: Clarify status of container
	requirements with respect to allocators.
	(status.iso.200x): Add anchor for old ID to preserve existing links.

2011-11-08  Jonathan Wakely  <jwakely.gcc@gmail.com>

	* include/bits/shared_ptr_base.h (_Sp_counted_ptr): Make 'final'.
	(_Sp_counted_deleter): Make 'final'. Use allocator_traits.
	(_Sp_counted_ptr_inplace): Make 'final'. Use allocator_traits.
	Derive from _Sp_counted_ptr instead of _Sp_counted_deleter to use EBO
	for the allocator.
	(__shared_count, __shared_ptr): Use allocator_traits.
	* include/std/future (__future_base::_Result_alloc): Make 'final'. Use
	allocator traits.
	(__future_base::_Task_state): Make 'final'.
	(__future_base::_Deferred_state): Likewise.
	(__future_base::_Async_state): Likewise.
	* testsuite/20_util/shared_ptr/cons/alloc_min.cc: New.
	* testsuite/20_util/shared_ptr/creation/alloc_min.cc: New.
	* testsuite/20_util/shared_ptr/creation/private.cc: New.
	* testsuite/20_util/shared_ptr/cons/43820_neg.cc: Adjust line numbers.
	* testsuite/30_threads/packaged_task/cons/alloc_min.cc: New.
	* testsuite/30_threads/promise/cons/alloc_min.cc: New.

2011-11-08  Paolo Carlini  <paolo.carlini@oracle.com>

	* acinclude.m4 ([GLIBCXX_ENABLE_VISIBILITY]): Rename to
	[GLIBCXX_ENABLE_LIBSTDCXX_VISIBILITY], likewise for the
	option itself, to --enable-libstdcxx-visibility.
	* configure.ac: Adjust call.
	* doc/xml/manual/configure.xml: Update.
	* configure: Regenerate.

2011-11-08  Paolo Carlini  <paolo.carlini@oracle.com>

	* testsuite/29_atomics/headers/atomic/macros.cc: Avoid -Wall
	warnings.
	* testsuite/29_atomics/atomic/cons/user_pod.cc: Likewise.

2011-11-08  Jonathan Wakely  <jwakely.gcc@gmail.com>

	PR libstdc++/51018
	* testsuite/30_threads/thread/native_handle/typesizes.cc: Do not run
	on netbsd.

2011-11-07  Aldy Hernandez  <aldyh@redhat.com>
	    Richard Henderson  <rth@redhat.com>

	Merged from transactional-memory.

	* testsuite/util/testsuite_abi.cc (check_version): Add CXXABI_TM_1.
	* libsupc++/eh_tm.cc: New file.
	* libsupc++/unwind-cxx.h (__cxa_tm_cleanup): Declare.
	* config/abi/pre/gnu.ver: Export __cxa_tm_cleanup.
	* config/abi/pre/gnu-versioned-namespace.ver: Likewise.
	* libsupc++/Makefile.am (sources): Add eh_tm.cc.
	* libsupc++/Makefile.in: Rebuild.

2011-11-07  Paolo Carlini  <paolo.carlini@oracle.com>

	PR libstdc++/51018
	* include/profile/impl/profiler_node.h (__stack_hash::
	operator()(__stack_t)): Just use std::size_t everywhere.

2011-11-07  Jonathan Wakely  <jwakely.gcc@gmail.com>

	* include/std/future (__future_base::_Ptr): Use alias-declaration.
	(__is_same_pkgdtask): Rename to __constrain_pkgdtask and use decay
	instead of remove_reference so that cv-quals are removed.

2011-11-07  Ed Smith-Rowland  <3dw4rd@verizon.net>

	* include/precompiled/stdc++.h: Add cstdalign.

2011-11-07  Paolo Carlini  <paolo.carlini@oracle.com>

	* include/std/complex (complex<>::real(), complex<>::imag()):
	Remove redundant const qualifiers.

2011-11-07  Jonathan Wakely  <jwakely.gcc@gmail.com>

	* include/bits/ptr_traits.h (__rebind): Replace with...
	(rebind): Implement using alias-declaration.
	* include/ext/pointer.h (__rebind): Replace with...
	(rebind): Implement using alias-declaration.
	* include/bits/alloc_traits.h (__rebind_alloc, __rebind_traits):
	Replace with...
	(rebind_alloc, rebind_traits): Implement using alias-declaration.
	* include/ext/alloc_traits.h (rebind): Use rebind_alloc instead of
	__rebind_alloc.
	* include/std/scoped_allocator (rebind): Likewise.

2011-11-07  Jonathan Wakely  <jwakely.gcc@gmail.com>

	* include/std/mutex (call_once): Store closure in __once_functor
	as bound function wrapper might not be copyable.

2011-11-07  Andrew MacLeod  <amacleod@redhat.com>

	* include/bits/atomic_base.h (atomic_thread_fence): Revert.
	(atomic_signal_fence): Revert.

2011-11-07  Andrew MacLeod  <amacleod@redhat.com>

	* include/bits/atomic_base.h (atomic_thread_fence): Call builtin.
	(atomic_signal_fence): Call builtin.
	(atomic_flag::test_and_set): Call __atomic_exchange when it is lockfree,
	otherwise fall back to call __sync_lock_test_and_set.
	(atomic_flag::clear): Call __atomic_store when it is lockfree,
	otherwise fall back to call __sync_lock_release.

2011-11-07  Rainer Orth  <ro@CeBiTec.Uni-Bielefeld.DE>

	PR bootstrap/50982
	* include/Makefile.am (${host_builddir}/gthr-posix.h): Reflect
	gthr-posix.h move.
	* include/Makefile.in: Regenerate.

2011-11-07  Jonathan Wakely  <jwakely.gcc@gmail.com>

	* acinclude.m4 (GLIBCXX_CHECK_SC_NPROC_ONLN): Define.
	(GLIBCXX_CHECK_PTHREADS_NUM_PROCESSORS_NP): Define.
	(GLIBCXX_CHECK_SYSCTL_HW_NCPU): Define.
	* configure.ac: Use new checks.
	* configure: Regenerate.
	* config.h.in: Regenerate.
	* src/thread.cc: Check new config macros.
	* testsuite/lib/libstdc++.exp: Likewise.

2011-11-07  Jonathan Wakely  <jwakely.gcc@gmail.com>

	* config/abi/pre/gnu.ver: Fix exports for string::pop_back.

2011-11-07  Jonathan Wakely  <jwakely.gcc@gmail.com>

	* acinclude.m4: Check for <stdalign.h>
	* configure: Regenerate.
	* config.h.in: Likewise.
	* include/Makefile.am: Add <cstdalign>.
	* include/Makefile.in: Regenerate.
	* include/c_global/cstdalign: New.
	* testsuite/18_support/headers/cstdalign/std_c++0x_neg.cc: New.
	* doc/xml/manual/backwards_compatibility.xml: Update.
	* doc/xml/manual/status_cxx2011.xml: Update.

2011-11-07  Jonathan Wakely  <jwakely.gcc@gmail.com>

	PR libstdc++/50982
	* include/std/mutex (__once_proxy): Use void parameter list to
	work on implicit extern "C" systems.

2011-11-07  Xinliang David Li  <davidxl@google.com>

	* include/backward/hashtable.h: Make __stl_prime_list
	in comdat section.

2011-11-07  Jonathan Wakely  <jwakely.gcc@gmail.com>
=======
2012-02-10  Benjamin Kosnik  <bkoz@redhat.com>
            Jonathan Wakely  <jwakely.gcc@gmail.com>
>>>>>>> 6c4f0f01

	PR libstdc++/51798 continued.
	* acinclude.m4 (GLIBCXX_ENABLE_ATOMIC_BUILTINS): Use __atomic_*
	builtins instead of __sync_* builtins for atomic functionality.
	* include/bits/shared_ptr_base.h: Same.
	* include/parallel/compatibility.h: Same.
	* include/profile/impl/profiler_state.h: Same.
	* include/tr1/shared_ptr.h: Same.
	* libsupc++/eh_ptr.cc: Same.
	* libsupc++/eh_throw.cc: Same.
	* libsupc++/eh_tm.cc: Same.
	* libsupc++/guard.cc: Same.
	* configure: Regenerated.
	* testsuite/20_util/shared_ptr/cons/43820_neg.cc: Adjust line numbers.
	* testsuite/tr1/2_general_utilities/shared_ptr/cons/43820_neg.cc: Same.

2012-02-10  Rainer Orth  <ro@CeBiTec.Uni-Bielefeld.DE>

	PR libstdc++/51296
	* config/os/osf/ctype_base.h,
	config/os/osf/ctype_configure_char.cc,
	config/os/osf/ctype_inline.h, config/os/osf/error_constants.h:
	Copy from config/os/generic.
	* config/os/osf/os_defines.h: Likewise.
	(_GTHREAD_USE_MUTEX_INIT_FUNC, _GTHREAD_USE_COND_INIT_FUNC):
	Define.
	* configure.host <osf*>: Use os/osf for os_include_dir.

2012-02-10  Uros Bizjak  <ubizjak@gmail.com>

	* config/abi/post/alpha-linux-gnu/baseline_symbols.txt: Regenerated.

2012-02-09  Jonathan Wakely  <jwakely.gcc@gmail.com>

	* doc/xml/manual/documentation_hacking.xml: Fix invalid attribute.

2012-02-08  Jonathan Wakely  <jwakely.gcc@gmail.com>

	* doc/xml/manual/status_cxx2011.xml: Update C++11 status table.

2012-02-07  Benjamin Kosnik  <bkoz@redhat.com>

	* doc/doxygen/user.cfg.in: Update to doxygen 1.7.6.1.
	* doc/xml/manual/documentation_hacking.xml: Update.

2012-02-07  Jonathan Wakely  <jwakely.gcc@gmail.com>

	* testsuite/30_threads/call_once/39909.cc: Remove duplicate target
	selector.
	* testsuite/30_threads/call_once/49668.cc: Likewise.
	* testsuite/30_threads/call_once/call_once1.cc: Likewise.
	* testsuite/30_threads/lock_guard/cons/1.cc: Likewise.
	* testsuite/30_threads/mutex/cons/1.cc: Likewise.
	* testsuite/30_threads/mutex/dest/destructor_locked.cc: Likewise.
	* testsuite/30_threads/mutex/lock/1.cc: Likewise.
	* testsuite/30_threads/mutex/native_handle/1.cc: Likewise.
	* testsuite/30_threads/mutex/native_handle/typesizes.cc: Likewise.
	* testsuite/30_threads/mutex/try_lock/1.cc: Likewise.
	* testsuite/30_threads/mutex/try_lock/2.cc: Likewise.
	* testsuite/30_threads/mutex/unlock/1.cc: Likewise.
	* testsuite/30_threads/unique_lock/cons/1.cc: Likewise.
	* testsuite/30_threads/unique_lock/cons/2.cc: Likewise.
	* testsuite/30_threads/unique_lock/cons/3.cc: Likewise.
	* testsuite/30_threads/unique_lock/cons/4.cc: Likewise.
	* testsuite/30_threads/unique_lock/cons/5.cc: Likewise.
	* testsuite/30_threads/unique_lock/cons/6.cc: Likewise.
	* testsuite/30_threads/unique_lock/locking/1.cc: Likewise.
	* testsuite/30_threads/unique_lock/locking/2.cc: Likewise.
	* testsuite/30_threads/unique_lock/locking/3.cc: Likewise.
	* testsuite/30_threads/unique_lock/locking/4.cc: Likewise.
	* testsuite/30_threads/unique_lock/modifiers/1.cc: Likewise.
	* testsuite/30_threads/unique_lock/modifiers/2.cc: Likewise.

2012-02-07  Jonathan Wakely  <jwakely.gcc@gmail.com>

	PR libstdc++/51296
	* include/std/mutex (__mutex_base::~__mutex_base): Declare noexcept.
	* src/c++11/condition_variable.cc (condition_variable): Use macro for
	initializer function.

	PR libstdc++/51906
	* config/os/bsd/darwin/os_defines.h: Disable static initializer for
	recursive mutexes.

2012-02-06  Jonathan Wakely  <jwakely.gcc@gmail.com>

	PR libstdc++/52128
	* src/c++11/future.cc: Add explicit instantiation.

2012-02-06  François Dumont  <fdumont@gcc.gnu.org>

	* include/debug/safe_iterator.h
	(_Safe_iterator::_M_before_dereferenceable): Avoid the expensive
	creation of a _Safe_iterator instance to do the check.

2012-02-05  Jonathan Wakely  <jwakely.gcc@gmail.com>

	PR libstdc++/52104
	* include/std/future (__future_base::_Async_state_common): Define
	destructor inline for targets without TLS.
	* src/c++11/future.cc (__future_base::_Async_state_common): Only
	define destructor for TLS targets.

2012-02-05  Jonathan Wakely  <jwakely.gcc@gmail.com>

	PR libstdc++/51956
	* python/libstdcxx/v6/printers.py (StdPointerPrinter): Rename to...
	(SharedPointerPrinter): This. Also show weak count.
	* testsuite/libstdc++-prettyprinters/shared_ptr.cc: New.

2012-02-05  Jonathan Wakely  <jwakely.gcc@gmail.com>

	* testsuite/20_util/shared_ptr/cons/weak_ptr_expired.cc: Modify to
	PASS instead of XFAIL.

2012-02-05  Jeffrey Yasskin  <jyasskin@gcc.gnu.org>
	    Paolo Carlini  <paolo.carlini@oracle.com>

	PR libstdc++/52119
	* include/std/limits (__glibcxx_min): Fix to avoid undefined behavior.

2012-02-03  Benjamin Kosnik  <bkoz@redhat.com>

	PR libstdc++/49445
	* testsuite/29_atomics/atomic/cons/49445.cc: Add.

2012-02-03  Benjamin Kosnik  <bkoz@redhat.com>

	PR libstdc++/51811
	* include/bits/atomic_base.h (atomic<_Tp*>): Fix offsets.
	* testsuite/29_atomics/atomic/operators/51811.cc: New.
	* testsuite/29_atomics/atomic/operators/pointer_partial_void.cc: New.

2012-02-03  Jakub Jelinek  <jakub@redhat.com>

	* config/abi/post/i386-linux-gnu/baseline_symbols.txt: Update.
	* config/abi/post/i486-linux-gnu/baseline_symbols.txt: Likewise.
	* config/abi/post/powerpc64-linux-gnu/32/baseline_symbols.txt:
	Likewise.
	* config/abi/post/powerpc64-linux-gnu/baseline_symbols.txt: Likewise.
	* config/abi/post/powerpc-linux-gnu/baseline_symbols.txt: Likewise.
	* config/abi/post/s390-linux-gnu/baseline_symbols.txt: Likewise.
	* config/abi/post/s390x-linux-gnu/baseline_symbols.txt: Likewise.
	* config/abi/post/x86_64-linux-gnu/32/baseline_symbols.txt: Likewise.
	* config/abi/post/x86_64-linux-gnu/baseline_symbols.txt: Likewise.

2012-02-02  Benjamin Kosnik  <bkoz@redhat.com>

	PR libstdc++/52068
	* src/c++11/Makefile.am (toolexeclib_LTLIBRARIES,
	libc__11_la_SOURCES): Remove.
	* src/c++11/Makefile.in: Regenerate.
	* src/c++98/Makefile.am (toolexeclib_LTLIBRARIES,
	libc__98_la_SOURCES): Remove.
	* src/c++98/Makefile.in: Regenerate.

2012-02-01  Jonathan Wakely  <jwakely.gcc@gmail.com>

	PR libstdc++/49204
	* include/std/future (__future_base::_State_base::wait()): Use lambda
	expression for predicate and remove redundant test.
	(__future_base::_State_base::wait_for()): Return future_status and
	use lambda expression for predicate.
	(__future_base::_State_base::wait_until()): Likewise.
	(__basic_future::wait_for(), __basic_future::wait_until()): Likewise.
	(__future_base::_Async_state): Replace with _Async_state_common
	class for non-dependent functionality and _Async_state_impl class
	template for dependent functionality.
	(__future_base::_Async_state_common::_M_join): Serialize attempts to
	join thread.
	(__future_base::_Async_state_common::_M_run_deferred): Join.
	(__future_base::_Async_state::_M_do_run): Replace with lambda.
	* src/c++11/future.cc (__future_base::_Async_state_common): Define
	destructor, so key function is in the library.
	* config/abi/pre/gnu.ver: Add exports for ~_Async_state_common.
	* testsuite/30_threads/packaged_task/members/get_future.cc: Expect
	future_status return instead of bool.
	* testsuite/30_threads/shared_future/members/wait_until.cc: Likewise.
	* testsuite/30_threads/shared_future/members/wait_for.cc: Likewise.
	* testsuite/30_threads/future/members/wait_until.cc: Likewise.
	* testsuite/30_threads/future/members/wait_for.cc: Likewise.
	* testsuite/30_threads/promise/members/set_value2.cc: Likewise.
	* testsuite/30_threads/promise/members/set_value3.cc: Likewise.
	* testsuite/30_threads/promise/members/swap.cc: Likewise.

2012-01-30  Tom Tromey  <tromey@redhat.com>

	PR libstdc++/51649:
	* testsuite/libstdc++-prettyprinters/debug.cc: New file.
	* testsuite/lib/gdb-test.exp (regexp-test): New proc.
	(note-test): Update.
	(gdb-test): Handle regexp tests.  Add some logging.
	* testsuite/libstdc++-prettyprinters/simple.cc: Compile with -O0.
	(placeholder, use): Remove.
	(main): Add tests for deque, list, map, and set iterators.  Add
	tests for slist and slist iterator.
	* testsuite/libstdc++-prettyprinters/48362.cc (main): Handle __7
	namespace.
	* python/libstdcxx/v6/printers.py (StdListPrinter.children): Use
	the type's _Node typedef.
	(StdListIteratorPrinter.to_string): Change how node type is
	computed.
	(StdSlistPrinter.children): Use the type's _Node typedef.
	(StdSlistIteratorPrinter.to_string): Likewise.
	(StdRbtreeIteratorPrinter.to_string): Use the type's _Link_type
	typedef.
	(StdMapPrinter.children): Change how the node's type is computed.
	(StdSetPrinter.children): Likewise.
	(StdForwardListPrinter.children): Use the type's _Node typedef.
	(Printer.add_version): New method.
	(Printer.add_container): New method.
	(build_libstdcxx_dictionary): Handle __7 and __cxx1998
	namespaces.
	(find_type): New function.

2012-01-27  Paolo Carlini  <paolo.carlini@oracle.com>

	PR libstdc++/51795
	* include/bits/random.h (linear_congruential_generator): Add
	static_assert preventing instantiation for values of 'a' and 'm'
	currently handled incorrectly by _Mod::__calc.
	* include/bits/random.tcc (seed_seq::generate): Avoid unsafe
	uses of _Mod::__calc.

2012-01-27  Jakub Jelinek  <jakub@redhat.com>

	PR libstdc++/51798
	* config/cpu/generic/atomicity_builtins/atomicity.h
	(__exchange_and_add, __atomic_add): Use __atomic_fetch_add
	with __ATOMIC_ACQ_REL semantics instead of __sync_fetch_and_add.
	* include/ext/atomicity.h (__exchange_and_add, __atomic_add):
	Likewise.

2011-01-27  Rafael Avila de Espindola  <rafael.espindola@gmail.com>

	* libsupc++/typeinfo: Correctly match #pragma GCC visibility
	pop with #pragma GCC visibility push.

2012-01-27  Benjamin Kosnik  <bkoz@redhat.com>
	    Matthias Klose  <doko@ubuntu.com>

	* configure.ac (GLIBCXX_ENABLE_DEBUG_FLAGS): Use -gdwarf-4 -g3 -O0.
	* configure.in: Regenerated.
	* src/Makefile.am (all-once, install-data-once): New rules.
	(all-local, install-data-local): Use them.
	(build-debug, install-debug): Tweak.
	* src/Makefile.in: Regenerate.

2012-01-27  Richard Henderson  <rth@redhat.com>

	* include/bits/atomic_base.h (__atomic_flag_base): Define _M_i
	based on the value of __GCC_ATOMIC_TEST_AND_SET_TRUEVAL.
	(ATOMIC_FLAG_INIT): Initialize with 0, not false.
	(atomic_flag::atomic_flag): Use __GCC_ATOMIC_TEST_AND_SET_TRUEVAL.

2012-01-26  Jakub Jelinek  <jakub@redhat.com>

	PR bootstrap/51985
	* src/c++98/Makefile.am (libc__98_la_SOURCES,
	libc__98convenience_la_SOURCES): Remove $(inst_sources).
	* src/c++98/Makefile.in: Regenerated.

2012-01-25  Richard Sandiford  <rdsandiford@googlemail.com>

	* testsuite/20_util/system_clock/1.cc: Add dg-require-time.
	* testsuite/22_locale/time_put/put/wchar_t/12439_1.cc: Likewise.
	* testsuite/22_locale/time_put/put/wchar_t/12439_2.cc: Likewise.
	* testsuite/22_locale/time_put/put/wchar_t/12439_3.cc: Likewise.
	* testsuite/27_io/basic_istream/readsome/wchar_t/6746-2.cc: Add
	dg-require-fileio.
	* testsuite/27_io/basic_istream/seekg/wchar_t/fstream.cc: Likewise.
	* testsuite/27_io/basic_istream/tellg/wchar_t/1.cc: Likewise.
	* testsuite/27_io/basic_istream/tellg/wchar_t/fstream.cc: Likewise.
	* testsuite/27_io/basic_ostream/seekp/wchar_t/2346-fstream.cc:
	Likewise.
	* testsuite/27_io/basic_ostream/tellp/wchar_t/1.cc: Likewise.

2012-01-25  Matthias Klose  <doko@ubuntu.com>

	* testsuite/30_threads/condition_variable_any/requirements: Remove
	empty directory.

2012-01-23  Benjamin Kosnik  <bkoz@redhat.com>

	* src/Makefile.am (libstdc++convenience.la): Correct stamp rule, copy.
	* src/Makefile.in: Regenerate.

2012-01-23  Benjamin Kosnik  <bkoz@redhat.com>

	PR libstdc++/49829
	Add libc++98convenience.la, libc++11convenience.la.
	* src/c++98: New directory.
	* src/c++11: New directory.
	* acinclude.m4: (GLIBCXX_CONFIGURE): Add src-c++98, src-c++11.
	* configure: Regenerated.
	* Makefile.am (hosted_source): Add src-c++98, src-c++11 to SUBDIRS.
	* Makefile.in: Regenerate.
	* libsupc++/Makefile.am (AM_CXXFLAGS): USe XTEMPLATE_FLAGS for
	-fno-implicit-templates.
	* libsupc++/Makefile.in: Regenerate.
	* src/Makefile.am (inst_sources): Move... C++11 files into
	separate directory for libstdc++11convenience.la. Files are:
	fstream-inst.cc, string-inst.cc, wlocale-inst.cc, wstring-inst.cc).
	(sources): Move C++11 files. Files are: compatibility-c++0x.cc,
	compatibility-atomic-c++0x.cc, debug.cc, functexcept.cc,
	functional.cc, hash_c++0x.cc, hashtable_c++0x.cc, limits.cc,
	system_error.cc, placeholders.cc, regex.cc, shared_ptr.cc,
	mutex.cc, condition_variable.cc, chrono.cc, thread.cc, future.cc.
	(libstdc++convenience.la): Add new target.
	(SUBDIRS): Add c++11, c++98.
	* src/Makefile.in: Regenerate.
	* src/c++11/Makefile.am: New.
	* src/c++11/Makefile.in: Generate.
	* src/c++98/Makefile.am: New, C++98 files.
	* src/c++98/Makefile.in: Generate.

2012-01-23  Rainer Orth  <ro@CeBiTec.Uni-Bielefeld.DE>

	libstdc++-v3:
	* testsuite/22_locale/num_put/put/char/14220.cc: Don't xfail on
	32-bit Solaris 10/x86.
	* testsuite/22_locale/num_put/put/wchar_t/14220.cc: Likewise.

2012-01-21  Jonathan Wakely  <jwakely.gcc@gmail.com>

	PR libstdc++/50982
	* testsuite/30_threads/*: Add powerpc-ibm-aix* to target selectors.

2012-01-19  Jakub Jelinek  <jakub@redhat.com>

	PR libstdc++/51845
	* include/bits/hashtable.h
	(_Hashtable<>::erase(const_iterator, const_iterator)): Also update
	_M_buckets[__n_bkt] if __is_bucket_begin.
	* testsuite/23_containers/unordered_multimap/erase/51845-multimap.cc:
	New test.

2012-01-18  Benjamin Kosnik  <bkoz@redhat.com>

	* acinclude (GLIBCXX_CONFIGURE_DOCBOOK): Fix quoting.

2012-01-18  Benjamin Kosnik  <bkoz@redhat.com>

	* configure.ac: Move epub checks...
	* acinclude (GLIBCXX_CONFIGURE_DOCBOOK): ...here, use
	test -f instead of AC_CHECK_FILES.

2012-01-18  François Dumont  <fdumont@gcc.gnu.org>
	    Roman Kononov  <roman@binarylife.net>

	PR libstdc++/51866
	* include/bits/hashtable.h (_Hashtable<>::_M_insert(_Arg, false_type)):
	Do not keep a reference to a potentially moved instance.
	* testsuite/23_containers/unordered_multiset/insert/51866.cc: New.
	* testsuite/23_containers/unordered_multimap/insert/51866.cc: New.

2012-01-17  Benjamin Kosnik  <bkoz@redhat.com>

	* doc/html/*: Regenerate.

2012-01-17  Benjamin Kosnik  <bkoz@redhat.com>

	* configure.ac (BUILD_EPUB): Adjust for epub3.
	* configure: Regenerate.
	* Makefile.in: Same.
	* doc/Makefile.am (stamp-epub-docbook): Update for epub3.
	* doc/Makefile.in: Regenerate.
	* include/Makefile.in: Same.
	* libsupc++/Makefile.in: Same.
	* po/Makefile.in: Same.
	* python/Makefile.in: Same.
	* src/Makefile.in: Same.
	* testsuite/Makefile.in: Same.

	* doc/xml/manual/documentation_hacking.xml: Update.

2012-01-17  Rainer Orth  <ro@CeBiTec.Uni-Bielefeld.DE>

	PR target/47852
	* configure.host (irix6.5*): Add -lpthread to OPT_LDFLAGS.

2012-01-14  Jonathan Wakely  <jwakely.gcc@gmail.com>

	* include/bits/stl_iterator.h (reverse_iterator): Doxygen comments.

2012-01-13  François Dumont  <fdumont@gcc.gnu.org>

	* include/bits/hashtable_policy.h (_Hash_node_base): New, use it as
	base class of ...
	(_Hash_node<Value, true>, _Hash_node<Value, false>): ... those.
	* include/bits/hashtable.h (_Hashtable): Replace _M_begin_bucket_index
	by _M_before_begin. Review implementation so that we do not need to
	look for previous non-empty bucket when inserting nodes.

2012-01-09  Kai Tietz  <ktietz@redhat.com>

	PR libstc++/51673 part 2
	* config/abi/pre/gnu-versioned-namespace.ver: Adjusted new/delete
	operators signature for LLP64 size_t, and adjusted signatures for
	mt-allocator using size_t.

2012-01-09  Benjamin Kosnik  <bkoz@redhat.com>

	PR libstc++/51673 part 1
	* config/abi/pre/gnu-versioned-namespace.ver: Sync cxxabi symbols
	with gnu.ver.

2012-01-09  Benjamin Kosnik  <bkoz@redhat.com>

	* fragment.am (WARN_CXXFLAGS): Add -Wabi.
	* Makefile.in: Regenerate.
	* doc/Makefile.in: Same.
	* include/Makefile.in: Same.
	* libsupc++/Makefile.in: Same.
	* src/Makefile.in: Same.
	* testsuite/Makefile.in: Same.
	* po/Makefile.in: Same.
	* python/Makefile.in: Same.

2012-01-08  Jonathan Wakely  <jwakely.gcc@gmail.com>

	* python/libstdcxx/v6/printers.py (StdForwardListPrinter): Add.
	* testsuite/libstdc++-prettyprinters/cxx11.cc: New.

2012-01-06  Jason Merrill  <jason@redhat.com>

	* testsuite/abi/demangle/regression/cw-16.cc (main): Adjust
	expected demangling.

2012-01-06  Jonathan Wakely  <jwakely.gcc@gmail.com>

	PR libstdc++/51504
	* doc/xml/manual/debug.xml: Suggest using symbol interposition
	to override symbols using annotation macros.

2012-01-05  François Dumont  <fdumont@gcc.gnu.org>

	* include/bits/hashtable_policy.h (_Hashtable_base<>::_M_eq()):
	protected rather than private, use it...
	* include/bits/hashtable.h (_Hashtable<>::key_eq()): ... here.
	* testsuite/23_containers/unordered_set/observers.cc: New.
	* testsuite/23_containers/unordered_multiset/observers.cc: New.
	* testsuite/23_containers/unordered_map/observers.cc: New.
	* testsuite/23_containers/unordered_multimap/observers.cc: New.

2012-01-03  François Dumont  <fdumont@gcc.gnu.org>

	* include/bits/hashtable_policy.h (_Ebo_helper<>): Rename to the more
	specific _Hashtable_ebo_helper. Hide this implementation detail thanks
	to private inheritance.

2012-01-03  Paolo Carlini  <paolo.carlini@oracle.com>

	PR c++/51738
	* testsuite/23_containers/map/element_access/39901.cc: New.<|MERGE_RESOLUTION|>--- conflicted
+++ resolved
@@ -1,266 +1,5 @@
-<<<<<<< HEAD
-2011-11-15  Paolo Carlini  <paolo.carlini@oracle.com>
-
-	PR libstdc++/51142
-	* include/debug/unordered_map (unordered_map<>::erase(iterator),
-	unordered_multimap<>::erase(iterator)): Add, consistently with
-	LWG 2059.
-	* include/debug/unordered_set (unordered_set<>::erase(iterator),
-	unordered_multiset<>::erase(iterator)): Likewise.
-	* include/debug/map.h (map<>::erase(iterator)): Likewise.
-	* include/debug/multimap.h (multimap<>::erase(iterator)): Likewise.
-	* include/profile/map.h (map<>::erase(iterator)): Likewise.
-	* include/profile/multimap.h (multimap<>::erase(iterator)): Likewise.
-	* include/bits/hashtable.h (_Hashtable<>::erase(iterator)): Likewise.
-	* include/bits/stl_map.h (map<>::erase(iterator)): Likewise.
-	* include/bits/stl_multimap.h (multimap<>::erase(iterator)): Likewise.
-	* include/bits/stl_tree.h (_Rb_tree<>::erase(iterator)): Likewise.
-	* testsuite/23_containers/unordered_map/erase/51142.cc: New.
-	* testsuite/23_containers/multimap/modifiers/erase/51142.cc: Likewise.
-	* testsuite/23_containers/set/modifiers/erase/51142.cc: Likewise.
-	* testsuite/23_containers/unordered_multimap/erase/51142.cc: Likewise.
-	* testsuite/23_containers/unordered_set/erase/51142.cc: Likewise.
-	* testsuite/23_containers/multiset/modifiers/erase/51142.cc: Likewise.
-	* testsuite/23_containers/unordered_multiset/erase/51142.cc: Likewise.
-	* testsuite/23_containers/map/modifiers/erase/51142.cc: Likewise.
-
-2011-11-15  Jason Dick  <dickphd@gmail.com>
-
-	PR libstdc++/51133
-	* include/tr1/poly_hermite.tcc (__poly_hermite_recursion): Fix
-	wrong sign in recursion relation.
-
-2011-11-14  Paolo Carlini  <paolo.carlini@oracle.com>
-
-	* include/c_global/cmath (frexp, modf, remquo): Do not mark constexpr,
-	not viable anyway due to the pointer parameter.
-
-2011-11-13  Paolo Carlini  <paolo.carlini@oracle.com>
-
-	* include/c_global/cmath (atan2, fmod, pow, copysign, fdim,
-	fma, fmax, fmin, hypot, nextafter, remainder, remquo): Simplify
-	constraining on the return type.
-	* include/tr1/cmath (copysign, fdim, fma, fmax, fmin, hypot,
-	nextafter, remainder, remquo): Likewise.
-
-2011-11-13  Gerald Pfeifer  <gerald@pfeifer.com>
-
-	* using.xml: Use GNU/Linux.
-
-2011-11-12  Jason Merrill  <jason@redhat.com>
-
-	PR c++/51060
-	* testsuite/25_algorithms/max/1.cc (test01): Drop references.
-	* testsuite/25_algorithms/min/1.cc (test01): Drop references.
-	* testsuite/25_algorithms/minmax/1.cc (test01): Drop references.
-
-2011-11-12  Jonathan Wakely  <jwakely.gcc@gmail.com>
-
-	PR libstdc++/51083
-	* include/ext/type_traits.h (__promote): Only define __type member
-	for integral and floating point types, to prevent math functions
-	participating in overload resolution for other types.
-	(__promote_2, __promote_3, __promote_4): Use __promote in default
-	template argument values, so deduction only succeeds for integral and
-	floating point types.
-	* testsuite/26_numerics/cmath/51083.cc: New.
-	* testsuite/26_numerics/complex/51083.cc: New.
-	* testsuite/tr1/8_c_compatibility/cmath/51083.cc: New.
-	* testsuite/tr1/8_c_compatibility/complex/51083.cc: New.
-
-2011-11-10  Andrew MacLeod  <amacleod@redhat.com>
-
-	PR middle-end/51038
-	* include/bits/atomic_base.h (atomic_thread_fence): Call built-in.
-	(atomic_signal_fence): Call built-in.
-	(test_and_set, clear): Call new atomic built-ins.
-
-2011-11-09  Jonathan Wakely  <jwakely.gcc@gmail.com>
-
-	* include/bits/allocator.h (__shrink_to_fit_aux::_S_do_it): Create
-	the new object with the same allocator.
-	* testsuite/23_containers/vector/capacity/shrink_to_fit2.cc: New.
-
-2011-11-09  Jonathan Wakely  <jwakely.gcc@gmail.com>
-
-	* include/profile/unordered_map: Add missing copy constructors.
-	* include/profile/unordered_set: Likewise.
-
-2011-11-09  Dodji Seketeli  <dodji@redhat.com>
-
-	PR c++/51027
-	* include/ext/pointer.h (rebind): Append missing ';'.
-
-2011-11-09  Jonathan Wakely  <jwakely.gcc@gmail.com>
-
-	* include/bits/stl_vector.h (vector::_Alloc_traits): Make private.
-	* include/debug/vector: Add allocator-extended constructors, ensure
-	move assignment and swap have same allocator propagation semantics
-	and exceptions specification as base class.
-	* include/profile/vector: Likewise.
-	(vector::push_back(_Tp&&)): Forward argument as rvalue.
-	* testsuite/23_containers/vector/debug/alloc_prop.cc: New.
-	* doc/xml/manual/status_cxx2011.xml: Clarify status of container
-	requirements with respect to allocators.
-	(status.iso.200x): Add anchor for old ID to preserve existing links.
-
-2011-11-08  Jonathan Wakely  <jwakely.gcc@gmail.com>
-
-	* include/bits/shared_ptr_base.h (_Sp_counted_ptr): Make 'final'.
-	(_Sp_counted_deleter): Make 'final'. Use allocator_traits.
-	(_Sp_counted_ptr_inplace): Make 'final'. Use allocator_traits.
-	Derive from _Sp_counted_ptr instead of _Sp_counted_deleter to use EBO
-	for the allocator.
-	(__shared_count, __shared_ptr): Use allocator_traits.
-	* include/std/future (__future_base::_Result_alloc): Make 'final'. Use
-	allocator traits.
-	(__future_base::_Task_state): Make 'final'.
-	(__future_base::_Deferred_state): Likewise.
-	(__future_base::_Async_state): Likewise.
-	* testsuite/20_util/shared_ptr/cons/alloc_min.cc: New.
-	* testsuite/20_util/shared_ptr/creation/alloc_min.cc: New.
-	* testsuite/20_util/shared_ptr/creation/private.cc: New.
-	* testsuite/20_util/shared_ptr/cons/43820_neg.cc: Adjust line numbers.
-	* testsuite/30_threads/packaged_task/cons/alloc_min.cc: New.
-	* testsuite/30_threads/promise/cons/alloc_min.cc: New.
-
-2011-11-08  Paolo Carlini  <paolo.carlini@oracle.com>
-
-	* acinclude.m4 ([GLIBCXX_ENABLE_VISIBILITY]): Rename to
-	[GLIBCXX_ENABLE_LIBSTDCXX_VISIBILITY], likewise for the
-	option itself, to --enable-libstdcxx-visibility.
-	* configure.ac: Adjust call.
-	* doc/xml/manual/configure.xml: Update.
-	* configure: Regenerate.
-
-2011-11-08  Paolo Carlini  <paolo.carlini@oracle.com>
-
-	* testsuite/29_atomics/headers/atomic/macros.cc: Avoid -Wall
-	warnings.
-	* testsuite/29_atomics/atomic/cons/user_pod.cc: Likewise.
-
-2011-11-08  Jonathan Wakely  <jwakely.gcc@gmail.com>
-
-	PR libstdc++/51018
-	* testsuite/30_threads/thread/native_handle/typesizes.cc: Do not run
-	on netbsd.
-
-2011-11-07  Aldy Hernandez  <aldyh@redhat.com>
-	    Richard Henderson  <rth@redhat.com>
-
-	Merged from transactional-memory.
-
-	* testsuite/util/testsuite_abi.cc (check_version): Add CXXABI_TM_1.
-	* libsupc++/eh_tm.cc: New file.
-	* libsupc++/unwind-cxx.h (__cxa_tm_cleanup): Declare.
-	* config/abi/pre/gnu.ver: Export __cxa_tm_cleanup.
-	* config/abi/pre/gnu-versioned-namespace.ver: Likewise.
-	* libsupc++/Makefile.am (sources): Add eh_tm.cc.
-	* libsupc++/Makefile.in: Rebuild.
-
-2011-11-07  Paolo Carlini  <paolo.carlini@oracle.com>
-
-	PR libstdc++/51018
-	* include/profile/impl/profiler_node.h (__stack_hash::
-	operator()(__stack_t)): Just use std::size_t everywhere.
-
-2011-11-07  Jonathan Wakely  <jwakely.gcc@gmail.com>
-
-	* include/std/future (__future_base::_Ptr): Use alias-declaration.
-	(__is_same_pkgdtask): Rename to __constrain_pkgdtask and use decay
-	instead of remove_reference so that cv-quals are removed.
-
-2011-11-07  Ed Smith-Rowland  <3dw4rd@verizon.net>
-
-	* include/precompiled/stdc++.h: Add cstdalign.
-
-2011-11-07  Paolo Carlini  <paolo.carlini@oracle.com>
-
-	* include/std/complex (complex<>::real(), complex<>::imag()):
-	Remove redundant const qualifiers.
-
-2011-11-07  Jonathan Wakely  <jwakely.gcc@gmail.com>
-
-	* include/bits/ptr_traits.h (__rebind): Replace with...
-	(rebind): Implement using alias-declaration.
-	* include/ext/pointer.h (__rebind): Replace with...
-	(rebind): Implement using alias-declaration.
-	* include/bits/alloc_traits.h (__rebind_alloc, __rebind_traits):
-	Replace with...
-	(rebind_alloc, rebind_traits): Implement using alias-declaration.
-	* include/ext/alloc_traits.h (rebind): Use rebind_alloc instead of
-	__rebind_alloc.
-	* include/std/scoped_allocator (rebind): Likewise.
-
-2011-11-07  Jonathan Wakely  <jwakely.gcc@gmail.com>
-
-	* include/std/mutex (call_once): Store closure in __once_functor
-	as bound function wrapper might not be copyable.
-
-2011-11-07  Andrew MacLeod  <amacleod@redhat.com>
-
-	* include/bits/atomic_base.h (atomic_thread_fence): Revert.
-	(atomic_signal_fence): Revert.
-
-2011-11-07  Andrew MacLeod  <amacleod@redhat.com>
-
-	* include/bits/atomic_base.h (atomic_thread_fence): Call builtin.
-	(atomic_signal_fence): Call builtin.
-	(atomic_flag::test_and_set): Call __atomic_exchange when it is lockfree,
-	otherwise fall back to call __sync_lock_test_and_set.
-	(atomic_flag::clear): Call __atomic_store when it is lockfree,
-	otherwise fall back to call __sync_lock_release.
-
-2011-11-07  Rainer Orth  <ro@CeBiTec.Uni-Bielefeld.DE>
-
-	PR bootstrap/50982
-	* include/Makefile.am (${host_builddir}/gthr-posix.h): Reflect
-	gthr-posix.h move.
-	* include/Makefile.in: Regenerate.
-
-2011-11-07  Jonathan Wakely  <jwakely.gcc@gmail.com>
-
-	* acinclude.m4 (GLIBCXX_CHECK_SC_NPROC_ONLN): Define.
-	(GLIBCXX_CHECK_PTHREADS_NUM_PROCESSORS_NP): Define.
-	(GLIBCXX_CHECK_SYSCTL_HW_NCPU): Define.
-	* configure.ac: Use new checks.
-	* configure: Regenerate.
-	* config.h.in: Regenerate.
-	* src/thread.cc: Check new config macros.
-	* testsuite/lib/libstdc++.exp: Likewise.
-
-2011-11-07  Jonathan Wakely  <jwakely.gcc@gmail.com>
-
-	* config/abi/pre/gnu.ver: Fix exports for string::pop_back.
-
-2011-11-07  Jonathan Wakely  <jwakely.gcc@gmail.com>
-
-	* acinclude.m4: Check for <stdalign.h>
-	* configure: Regenerate.
-	* config.h.in: Likewise.
-	* include/Makefile.am: Add <cstdalign>.
-	* include/Makefile.in: Regenerate.
-	* include/c_global/cstdalign: New.
-	* testsuite/18_support/headers/cstdalign/std_c++0x_neg.cc: New.
-	* doc/xml/manual/backwards_compatibility.xml: Update.
-	* doc/xml/manual/status_cxx2011.xml: Update.
-
-2011-11-07  Jonathan Wakely  <jwakely.gcc@gmail.com>
-
-	PR libstdc++/50982
-	* include/std/mutex (__once_proxy): Use void parameter list to
-	work on implicit extern "C" systems.
-
-2011-11-07  Xinliang David Li  <davidxl@google.com>
-
-	* include/backward/hashtable.h: Make __stl_prime_list
-	in comdat section.
-
-2011-11-07  Jonathan Wakely  <jwakely.gcc@gmail.com>
-=======
 2012-02-10  Benjamin Kosnik  <bkoz@redhat.com>
             Jonathan Wakely  <jwakely.gcc@gmail.com>
->>>>>>> 6c4f0f01
 
 	PR libstdc++/51798 continued.
 	* acinclude.m4 (GLIBCXX_ENABLE_ATOMIC_BUILTINS): Use __atomic_*

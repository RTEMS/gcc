// Profiling vector implementation -*- C++ -*-

// Copyright (C) 2009-2013 Free Software Foundation, Inc.
//
// This file is part of the GNU ISO C++ Library.  This library is free
// software; you can redistribute it and/or modify it under the
// terms of the GNU General Public License as published by the
// Free Software Foundation; either version 3, or (at your option)
// any later version.
//
// This library is distributed in the hope that it will be useful,
// but WITHOUT ANY WARRANTY; without even the implied warranty of
// MERCHANTABILITY or FITNESS FOR A PARTICULAR PURPOSE.  See the
// GNU General Public License for more details.

// Under Section 7 of GPL version 3, you are granted additional
// permissions described in the GCC Runtime Library Exception, version
// 3.1, as published by the Free Software Foundation.

// You should have received a copy of the GNU General Public License along
// with this library; see the file COPYING3.  If not see
// <http://www.gnu.org/licenses/>.

/** @file profile/vector
 *  This file is a GNU profile extension to the Standard C++ Library.
 */

#ifndef _GLIBCXX_PROFILE_VECTOR
#define _GLIBCXX_PROFILE_VECTOR 1

#include <vector>
#include <utility>
#include <profile/base.h>
#include <profile/iterator_tracker.h>

namespace std _GLIBCXX_VISIBILITY(default)
{
namespace __profile
{
  template<typename _Tp,
	   typename _Allocator = std::allocator<_Tp> >
    class vector
    : public _GLIBCXX_STD_C::vector<_Tp, _Allocator>
    {
      typedef _GLIBCXX_STD_C::vector<_Tp, _Allocator> _Base;

      typedef typename _Base::iterator _Base_iterator;
      typedef typename _Base::const_iterator _Base_const_iterator;

#if __cplusplus >= 201103L
      typedef __gnu_cxx::__alloc_traits<_Allocator>  _Alloc_traits;
#endif

    public:
      typedef typename _Base::reference             reference;
      typedef typename _Base::const_reference       const_reference;

      typedef __iterator_tracker<_Base_iterator, vector>
                                                    iterator;
      typedef __iterator_tracker<_Base_const_iterator, vector>
				                    const_iterator;

      typedef typename _Base::size_type             size_type;
      typedef typename _Base::difference_type       difference_type;

      typedef _Tp				    value_type;
      typedef _Allocator			    allocator_type;
      typedef typename _Base::pointer               pointer;
      typedef typename _Base::const_pointer         const_pointer;
      typedef std::reverse_iterator<iterator>       reverse_iterator;
      typedef std::reverse_iterator<const_iterator> const_reverse_iterator;
      
      _Base&
      _M_base() _GLIBCXX_NOEXCEPT { return *this; }

      const _Base&
      _M_base() const _GLIBCXX_NOEXCEPT { return *this; }

      // 23.2.4.1 construct/copy/destroy:
      explicit
      vector(const _Allocator& __a = _Allocator()) _GLIBCXX_NOEXCEPT
      : _Base(__a)
      {
        __profcxx_vector_construct(this, this->capacity());
        __profcxx_vector_construct2(this);
      }

#if __cplusplus >= 201103L
      explicit
      vector(size_type __n, const _Allocator& __a = _Allocator())
      : _Base(__n, __a)
      {
        __profcxx_vector_construct(this, this->capacity());
        __profcxx_vector_construct2(this);
      }

      vector(size_type __n, const _Tp& __value,
	     const _Allocator& __a = _Allocator())
      :  _Base(__n, __value, __a)
      {
        __profcxx_vector_construct(this, this->capacity());
        __profcxx_vector_construct2(this);
      }
#else
      explicit
      vector(size_type __n, const _Tp& __value = _Tp(),
	     const _Allocator& __a = _Allocator())
      : _Base(__n, __value, __a)
      {
        __profcxx_vector_construct(this, this->capacity());
        __profcxx_vector_construct2(this);
      }
#endif

#if __cplusplus >= 201103L
      template<typename _InputIterator,
	       typename = std::_RequireInputIter<_InputIterator>>
#else
      template<typename _InputIterator>
#endif
        vector(_InputIterator __first, _InputIterator __last,
	       const _Allocator& __a = _Allocator())
	: _Base(__first, __last, __a)
        {
	  __profcxx_vector_construct(this, this->capacity());
	  __profcxx_vector_construct2(this);
	}

      vector(const vector& __x)
      : _Base(__x) 
      {
        __profcxx_vector_construct(this, this->capacity());
        __profcxx_vector_construct2(this);
      }

      /// Construction from a release-mode vector
      vector(const _Base& __x)
      : _Base(__x) 
      { 
        __profcxx_vector_construct(this, this->capacity());
        __profcxx_vector_construct2(this);
      }

#if __cplusplus >= 201103L
      vector(vector&& __x) noexcept
      : _Base(std::move(__x))
      {
        __profcxx_vector_construct(this, this->capacity());
        __profcxx_vector_construct2(this);
      }

      vector(const _Base& __x, const _Allocator& __a)
      : _Base(__x, __a)
      { 
        __profcxx_vector_construct(this, this->capacity());
        __profcxx_vector_construct2(this);
      }

      vector(vector&& __x, const _Allocator& __a)
      : _Base(std::move(__x), __a)
      {
        __profcxx_vector_construct(this, this->capacity());
        __profcxx_vector_construct2(this);
      }

      vector(initializer_list<value_type> __l,
	     const allocator_type& __a = allocator_type())
      : _Base(__l, __a) { }
#endif

      ~vector() _GLIBCXX_NOEXCEPT
      {
        __profcxx_vector_destruct(this, this->capacity(), this->size());
        __profcxx_vector_destruct2(this);
      }

      vector&
      operator=(const vector& __x)
      {
        static_cast<_Base&>(*this) = __x;
        return *this;
      }

#if __cplusplus >= 201103L
      vector&
      operator=(vector&& __x) noexcept(_Alloc_traits::_S_nothrow_move())
      {
	__profcxx_vector_destruct(this, this->capacity(), this->size());
	__profcxx_vector_destruct2(this);
	static_cast<_Base&>(*this) = std::move(__x);
	return *this;
      }

      vector&
      operator=(initializer_list<value_type> __l)
      {
	static_cast<_Base&>(*this) = __l;
	return *this;
      }
#endif

      using _Base::assign;
      using _Base::get_allocator;


      // iterators:
      iterator
      begin() _GLIBCXX_NOEXCEPT
      { return iterator(_Base::begin(), this); }

      const_iterator
      begin() const _GLIBCXX_NOEXCEPT
      { return const_iterator(_Base::begin(), this); }

      iterator
      end() _GLIBCXX_NOEXCEPT
      { return iterator(_Base::end(), this); }

      const_iterator
      end() const _GLIBCXX_NOEXCEPT
      { return const_iterator(_Base::end(), this); }

      reverse_iterator
      rbegin() _GLIBCXX_NOEXCEPT
      { return reverse_iterator(end()); }

      const_reverse_iterator
      rbegin() const _GLIBCXX_NOEXCEPT
      { return const_reverse_iterator(end()); }

      reverse_iterator
      rend() _GLIBCXX_NOEXCEPT
      { return reverse_iterator(begin()); }

      const_reverse_iterator
      rend() const _GLIBCXX_NOEXCEPT
      { return const_reverse_iterator(begin()); }

#if __cplusplus >= 201103L
      const_iterator
      cbegin() const noexcept
      { return const_iterator(_Base::begin(), this); }

      const_iterator
      cend() const noexcept
      { return const_iterator(_Base::end(), this); }

      const_reverse_iterator
      crbegin() const noexcept
      { return const_reverse_iterator(end()); }

      const_reverse_iterator
      crend() const noexcept
      { return const_reverse_iterator(begin()); }
#endif

      // 23.2.4.2 capacity:
      using _Base::size;
      using _Base::max_size;

#if __cplusplus >= 201103L
      void
      resize(size_type __sz)
      {
        __profcxx_vector_invalid_operator(this);
        _M_profile_resize(this, this->capacity(), __sz);
        _Base::resize(__sz);
      }

      void
      resize(size_type __sz, const _Tp& __c)
      {
        __profcxx_vector_invalid_operator(this);
        _M_profile_resize(this, this->capacity(), __sz);
        _Base::resize(__sz, __c);
      }
#else
      void
      resize(size_type __sz, _Tp __c = _Tp())
      {
        __profcxx_vector_invalid_operator(this);
        _M_profile_resize(this, this->capacity(), __sz);
        _Base::resize(__sz, __c);
      }
#endif

#if __cplusplus >= 201103L
      using _Base::shrink_to_fit;
#endif

      using _Base::empty;

      // element access:
      reference
      operator[](size_type __n) _GLIBCXX_NOEXCEPT
      {
        __profcxx_vector_invalid_operator(this);
        return _M_base()[__n];
      }
      const_reference
      operator[](size_type __n) const _GLIBCXX_NOEXCEPT
      {
        __profcxx_vector_invalid_operator(this);
        return _M_base()[__n];
      }

      using _Base::at;

      reference
      front() _GLIBCXX_NOEXCEPT
      { 
        return _Base::front();
      }

      const_reference
      front() const _GLIBCXX_NOEXCEPT
      {
	return _Base::front();
      }

      reference
      back() _GLIBCXX_NOEXCEPT
      {
	return _Base::back();
      }

      const_reference
      back() const _GLIBCXX_NOEXCEPT
      {
	return _Base::back();
      }

      // _GLIBCXX_RESOLVE_LIB_DEFECTS
      // DR 464. Suggestion for new member functions in standard containers.
      using _Base::data;

      // 23.2.4.3 modifiers:
      void
      push_back(const _Tp& __x)
      {
        size_type __old_size = this->capacity();
	_Base::push_back(__x);
        _M_profile_resize(this, __old_size, this->capacity());
      }

#if __cplusplus >= 201103L
      void
      push_back(_Tp&& __x)
      {
        size_type __old_size = this->capacity();
        _Base::push_back(std::move(__x));
        _M_profile_resize(this, __old_size, this->capacity());
      }

#endif

      iterator
#if __cplusplus >= 201103L
      insert(const_iterator __position, const _Tp& __x)
#else
      insert(iterator __position, const _Tp& __x)
#endif
      {
        __profcxx_vector_insert(this, __position.base() - _Base::begin(),
                                this->size());
        size_type __old_size = this->capacity();
	_Base_iterator __res = _Base::insert(__position.base(), __x);
        _M_profile_resize(this, __old_size, this->capacity());
	return iterator(__res, this);
      }

#if __cplusplus >= 201103L
      iterator
      insert(const_iterator __position, _Tp&& __x)
      {
        __profcxx_vector_insert(this, __position.base() - _Base::cbegin(),
                                this->size());
        size_type __old_size = this->capacity();
	_Base_iterator __res = _Base::insert(__position.base(), __x);
        _M_profile_resize(this, __old_size, this->capacity());
	return iterator(__res, this);
      }

      template<typename... _Args>
        iterator
<<<<<<< HEAD
        emplace(iterator __position, _Args&&... __args)
        {
	  typename _Base::iterator __res
	    = _Base::emplace(__position.base(),
			     std::forward<_Args>(__args)...);
	  return iterator(__res, this);
	}

      void
      insert(iterator __position, initializer_list<value_type> __l)
      { this->insert(__position, __l.begin(), __l.end()); }
=======
        emplace(const_iterator __position, _Args&&... __args)
        {
	  _Base_iterator __res = _Base::emplace(__position.base(),
						std::forward<_Args>(__args)...);
	  return iterator(__res, this);
	}

      iterator
      insert(const_iterator __position, initializer_list<value_type> __l)
      { return this->insert(__position, __l.begin(), __l.end()); }
>>>>>>> 4d0aec87
#endif

#if __cplusplus >= 201103L
      void
      swap(vector&& __x)
      {
        _Base::swap(__x);
      }
#endif

      void
      swap(vector& __x)
#if __cplusplus >= 201103L
      noexcept(_Alloc_traits::_S_nothrow_swap())
#endif
      {
        _Base::swap(__x);
      }

#if __cplusplus >= 201103L
      iterator
      insert(const_iterator __position, size_type __n, const _Tp& __x)
      {
        __profcxx_vector_insert(this, __position.base() - _Base::cbegin(),
                                this->size());
        size_type __old_size = this->capacity();
        _Base_iterator __res = _Base::insert(__position, __n, __x);
        _M_profile_resize(this, __old_size, this->capacity());
	return iterator(__res, this);
      }
#else
      void
      insert(iterator __position, size_type __n, const _Tp& __x)
      {
        __profcxx_vector_insert(this, __position.base() - _Base::begin(),
                                this->size());
        size_type __old_size = this->capacity();
        _Base::insert(__position, __n, __x);
        _M_profile_resize(this, __old_size, this->capacity());
      }
#endif

#if __cplusplus >= 201103L
      template<typename _InputIterator,
	       typename = std::_RequireInputIter<_InputIterator>>
	iterator
	insert(const_iterator __position,
	       _InputIterator __first, _InputIterator __last)
        {
	  __profcxx_vector_insert(this, __position.base() - _Base::cbegin(),
				  this->size());
	  size_type __old_size = this->capacity();
	  _Base_iterator __res = _Base::insert(__position, __first, __last);
	  _M_profile_resize(this, __old_size, this->capacity());
	  return iterator(__res, this);
	}
#else
      template<typename _InputIterator>
	void
	insert(iterator __position,
	       _InputIterator __first, _InputIterator __last)
        {
	  __profcxx_vector_insert(this, __position.base() - _Base::begin(),
				  this->size());
	  size_type __old_size = this->capacity();
	  _Base::insert(__position, __first, __last);
	  _M_profile_resize(this, __old_size, this->capacity());
	}
#endif

      iterator
#if __cplusplus >= 201103L
      erase(const_iterator __position)
#else
      erase(iterator __position)	
#endif
      {
	_Base_iterator __res = _Base::erase(__position.base());
	return iterator(__res, this);
      }

      iterator
#if __cplusplus >= 201103L
      erase(const_iterator __first, const_iterator __last)
#else
      erase(iterator __first, iterator __last)
#endif
      {
	// _GLIBCXX_RESOLVE_LIB_DEFECTS
	// 151. can't currently clear() empty container
	_Base_iterator __res = _Base::erase(__first.base(), __last.base());
	return iterator(__res, this);
      }

      void
      clear() _GLIBCXX_NOEXCEPT
      {
        __profcxx_vector_destruct(this, this->capacity(), this->size());
        __profcxx_vector_destruct2(this);
        _Base::clear();
      }

      inline void _M_profile_find() const 
      { 
        __profcxx_vector_find(this, size()); 
      }

      inline void _M_profile_iterate(int __rewind = 0) const 
      { 
        __profcxx_vector_iterate(this); 
      }

    private:
      void _M_profile_resize(void* obj, size_type __old_size, 
                             size_type __new_size)
      {
        if (__old_size < __new_size) {
          __profcxx_vector_resize(this, this->size(), __new_size);
          __profcxx_vector_resize2(this, this->size(), __new_size);
        }
      }
    };

  template<typename _Tp, typename _Alloc>
    inline bool
    operator==(const vector<_Tp, _Alloc>& __lhs,
           const vector<_Tp, _Alloc>& __rhs)
    { return __lhs._M_base() == __rhs._M_base(); }

  template<typename _Tp, typename _Alloc>
    inline bool
    operator!=(const vector<_Tp, _Alloc>& __lhs,
           const vector<_Tp, _Alloc>& __rhs)
    { return __lhs._M_base() != __rhs._M_base(); }

  template<typename _Tp, typename _Alloc>
    inline bool
    operator<(const vector<_Tp, _Alloc>& __lhs,
          const vector<_Tp, _Alloc>& __rhs)
    { return __lhs._M_base() < __rhs._M_base(); }

  template<typename _Tp, typename _Alloc>
    inline bool
    operator<=(const vector<_Tp, _Alloc>& __lhs,
           const vector<_Tp, _Alloc>& __rhs)
    { return __lhs._M_base() <= __rhs._M_base(); }

  template<typename _Tp, typename _Alloc>
    inline bool
    operator>=(const vector<_Tp, _Alloc>& __lhs,
           const vector<_Tp, _Alloc>& __rhs)
    { return __lhs._M_base() >= __rhs._M_base(); }

  template<typename _Tp, typename _Alloc>
    inline bool
    operator>(const vector<_Tp, _Alloc>& __lhs,
          const vector<_Tp, _Alloc>& __rhs)
    { return __lhs._M_base() > __rhs._M_base(); }

  template<typename _Tp, typename _Alloc>
    inline void
    swap(vector<_Tp, _Alloc>& __lhs, vector<_Tp, _Alloc>& __rhs)
    { __lhs.swap(__rhs); }

#if __cplusplus >= 201103L
  template<typename _Tp, typename _Alloc>
    inline void
    swap(vector<_Tp, _Alloc>&& __lhs, vector<_Tp, _Alloc>& __rhs)
    { __lhs.swap(__rhs); }

  template<typename _Tp, typename _Alloc>
    inline void
    swap(vector<_Tp, _Alloc>& __lhs, vector<_Tp, _Alloc>&& __rhs)
    { __lhs.swap(__rhs); }
#endif

} // namespace __profile

#if __cplusplus >= 201103L
  // DR 1182.
  /// std::hash specialization for vector<bool>.
  template<typename _Alloc>
    struct hash<__profile::vector<bool, _Alloc>>
    : public __hash_base<size_t, __profile::vector<bool, _Alloc>>
    {
      size_t
      operator()(const __profile::vector<bool, _Alloc>& __b) const noexcept
      { return std::hash<_GLIBCXX_STD_C::vector<bool, _Alloc>>()
	  (__b._M_base()); }
    };
#endif

} // namespace std

#endif<|MERGE_RESOLUTION|>--- conflicted
+++ resolved
@@ -383,19 +383,6 @@
 
       template<typename... _Args>
         iterator
-<<<<<<< HEAD
-        emplace(iterator __position, _Args&&... __args)
-        {
-	  typename _Base::iterator __res
-	    = _Base::emplace(__position.base(),
-			     std::forward<_Args>(__args)...);
-	  return iterator(__res, this);
-	}
-
-      void
-      insert(iterator __position, initializer_list<value_type> __l)
-      { this->insert(__position, __l.begin(), __l.end()); }
-=======
         emplace(const_iterator __position, _Args&&... __args)
         {
 	  _Base_iterator __res = _Base::emplace(__position.base(),
@@ -406,7 +393,6 @@
       iterator
       insert(const_iterator __position, initializer_list<value_type> __l)
       { return this->insert(__position, __l.begin(), __l.end()); }
->>>>>>> 4d0aec87
 #endif
 
 #if __cplusplus >= 201103L

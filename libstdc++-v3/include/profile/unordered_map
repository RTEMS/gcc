// Profiling unordered_map/unordered_multimap implementation -*- C++ -*-

// Copyright (C) 2009, 2010 Free Software Foundation, Inc.
//
// This file is part of the GNU ISO C++ Library.  This library is free
// software; you can redistribute it and/or modify it under the
// terms of the GNU General Public License as published by the
// Free Software Foundation; either version 2, or (at your option)
// any later version.

// This library is distributed in the hope that it will be useful,
// but WITHOUT ANY WARRANTY; without even the implied warranty of
// MERCHANTABILITY or FITNESS FOR A PARTICULAR PURPOSE.  See the
// GNU General Public License for more details.

// You should have received a copy of the GNU General Public License along
// with this library; see the file COPYING.  If not, write to the Free
// Software Foundation, 51 Franklin Street, Fifth Floor, Boston, MA 02110-1301,
// USA.

// As a special exception, you may use this file as part of a free software
// library without restriction.  Specifically, if other files instantiate
// templates or use macros or inline functions from this file, or you compile
// this file and link it with other files to produce an executable, this
// file does not by itself cause the resulting executable to be covered by
// the GNU General Public License.  This exception does not however
// invalidate any other reasons why the executable file might be covered by
// the GNU General Public License.

/** @file profile/unordered_map
 *  This file is a GNU profile extension to the Standard C++ Library.
 */

#ifndef _GLIBCXX_PROFILE_UNORDERED_MAP
#define _GLIBCXX_PROFILE_UNORDERED_MAP 1

#ifndef __GXX_EXPERIMENTAL_CXX0X__
# include <bits/c++0x_warning.h>
#else
# include <unordered_map>

#include <profile/base.h>

#define _GLIBCXX_BASE unordered_map<_Key, _Tp, _Hash, _Pred, _Alloc>
#define _GLIBCXX_STD_BASE _GLIBCXX_STD_PR::_GLIBCXX_BASE

namespace std
{
namespace __profile
{
  /// Class std::unordered_map wrapper with performance instrumentation.
  template<typename _Key, typename _Tp,
	   typename _Hash  = std::hash<_Key>,
	   typename _Pred = std::equal_to<_Key>,
	   typename _Alloc =  std::allocator<_Key> >
    class unordered_map
    : public _GLIBCXX_STD_BASE
    {
      typedef typename _GLIBCXX_STD_BASE _Base;

    public:
      typedef typename _Base::size_type       size_type;
      typedef typename _Base::hasher          hasher;
      typedef typename _Base::key_equal       key_equal;
      typedef typename _Base::allocator_type  allocator_type;
      typedef typename _Base::key_type        key_type;
      typedef typename _Base::value_type      value_type;
      typedef typename _Base::difference_type difference_type;
      typedef typename _Base::reference       reference;
      typedef typename _Base::const_reference const_reference;
      typedef typename _Base::mapped_type      mapped_type;

      typedef typename _Base::iterator iterator;
      typedef typename _Base::const_iterator const_iterator;

      explicit
      unordered_map(size_type __n = 10,
		    const hasher& __hf = hasher(),
		    const key_equal& __eql = key_equal(),
		    const allocator_type& __a = allocator_type())
      : _Base(__n, __hf, __eql, __a)
      {
        __profcxx_hashtable_construct(this, _Base::bucket_count());
        __profcxx_hashtable_construct2(this);
      }

      template<typename _InputIterator>
        unordered_map(_InputIterator __f, _InputIterator __l,
		      size_type __n = 0,
		      const hasher& __hf = hasher(),
		      const key_equal& __eql = key_equal(),
		      const allocator_type& __a = allocator_type())
      : _Base(__f, __l, __n, __hf, __eql, __a)
      {
        __profcxx_hashtable_construct(this, _Base::bucket_count());
        __profcxx_hashtable_construct2(this);
      }

      unordered_map(const _Base& __x)
      : _Base(__x) 
      { 
        __profcxx_hashtable_construct(this, _Base::bucket_count());
        __profcxx_hashtable_construct2(this);
      }

      unordered_map(unordered_map&& __x)
      : _Base(std::move(__x)) 
      {
        __profcxx_hashtable_construct(this, _Base::bucket_count());
        __profcxx_hashtable_construct2(this);
      }

      unordered_map(initializer_list<value_type> __l,
		    size_type __n = 0,
		    const hasher& __hf = hasher(),
		    const key_equal& __eql = key_equal(),
		    const allocator_type& __a = allocator_type())
      : _Base(__l, __n, __hf, __eql, __a) { }

      unordered_map&
      operator=(const unordered_map& __x)
      {
	*static_cast<_Base*>(this) = __x;
	return *this;
      }

      unordered_map&
      operator=(unordered_map&& __x)
      {
	// NB: DR 1204.
	// NB: DR 675.
	this->clear();
	this->swap(__x);
	return *this;
      }

      unordered_map&
      operator=(initializer_list<value_type> __l)
      {
	this->clear();
	this->insert(__l);
	return *this;
      }

      ~unordered_map()
      {
        __profcxx_hashtable_destruct(this, _Base::bucket_count(),
				     _Base::size());
        _M_profile_destruct();
      }

      _Base&
      _M_base()       { return *this; }

      const _Base&
      _M_base() const { return *this; }


      void
      clear()
      {
        __profcxx_hashtable_destruct(this, _Base::bucket_count(),
				     _Base::size());
        _M_profile_destruct();
        _Base::clear();
      }

      void
      insert(std::initializer_list<value_type> __l)
      { 
        size_type __old_size = _Base::bucket_count(); 
        _Base::insert(__l);
        _M_profile_resize(__old_size); 
      }

      std::pair<iterator, bool>
      insert(const value_type& __obj)
      {
        size_type __old_size =  _Base::bucket_count();
        std::pair<iterator, bool> __res = _Base::insert(__obj);
        _M_profile_resize(__old_size); 
        return __res;
      }

      iterator
      insert(const_iterator __iter, const value_type& __v)
      { 
        size_type __old_size = _Base::bucket_count(); 
        iterator __res = _Base::insert(__iter, __v);
        _M_profile_resize(__old_size); 
        return __res;
      }

      template<typename _Pair, typename = typename
	       std::enable_if<std::is_convertible<_Pair,
						  value_type>::value>::type>
        std::pair<iterator, bool>
        insert(_Pair&& __obj)
        {
	  size_type __old_size =  _Base::bucket_count();
	  std::pair<iterator, bool> __res
	    = _Base::insert(std::forward<_Pair>(__obj));
	  _M_profile_resize(__old_size); 
	  return __res;
	}

      template<typename _Pair, typename = typename
	       std::enable_if<std::is_convertible<_Pair,
						  value_type>::value>::type>
        iterator
        insert(const_iterator __iter, _Pair&& __v)
        { 
	  size_type __old_size = _Base::bucket_count(); 
	  iterator __res = _Base::insert(__iter, std::forward<_Pair>(__v));
	  _M_profile_resize(__old_size); 
	  return __res;
	}

      template<typename _InputIter>
        void
        insert(_InputIter __first, _InputIter __last)
        {
	  size_type __old_size = _Base::bucket_count(); 
	  _Base::insert(__first, __last);
<<<<<<< HEAD
	  _M_profile_resize(__old_size, _Base::bucket_count()); 
=======
	  _M_profile_resize(__old_size); 
>>>>>>> 155d23aa
	}

      void
      insert(const value_type* __first, const value_type* __last)
      {
        size_type __old_size = _Base::bucket_count(); 
        _Base::insert(__first, __last);
        _M_profile_resize(__old_size); 
      }

      // operator[]
      mapped_type&
      operator[](const _Key& __k)
      {
        size_type __old_size =  _Base::bucket_count();
        mapped_type& __res = _M_base()[__k];
        _M_profile_resize(__old_size); 
        return __res;
      }

      mapped_type&
      operator[](_Key&& __k)
      {
        size_type __old_size =  _Base::bucket_count();
        mapped_type& __res = _M_base()[std::move(__k)];
        _M_profile_resize(__old_size); 
        return __res;
      }

      void
      swap(unordered_map& __x)
      { _Base::swap(__x); }

      void rehash(size_type __n)
      {
        size_type __old_size =  _Base::bucket_count();
        _Base::rehash(__n);
        _M_profile_resize(__old_size); 
      }

    private:
      void
      _M_profile_resize(size_type __old_size)
      {
	size_type __new_size = _Base::bucket_count();
        if (__old_size != __new_size)
	  __profcxx_hashtable_resize(this, __old_size, __new_size);
      }

      void
      _M_profile_destruct()
      {
        size_type __hops = 0, __lc = 0, __chain = 0;
        for (iterator __it = _M_base().begin(); __it != _M_base().end();
	     ++__it)
	  {
	    while (__it._M_cur_node->_M_next)
	      {
		++__chain;
		++__it;
	      }
	    if (__chain)
	      {
		++__chain;
		__lc = __lc > __chain ? __lc : __chain;  
		__hops += __chain * (__chain - 1) / 2;
		__chain = 0;
	      }
	  }
        __profcxx_hashtable_destruct2(this, __lc,  _Base::size(), __hops); 
      }
   };

  template<typename _Key, typename _Tp, typename _Hash,
	   typename _Pred, typename _Alloc>
    inline void
    swap(unordered_map<_Key, _Tp, _Hash, _Pred, _Alloc>& __x,
	 unordered_map<_Key, _Tp, _Hash, _Pred, _Alloc>& __y)
    { __x.swap(__y); }

  template<typename _Key, typename _Tp, typename _Hash,
	   typename _Pred, typename _Alloc>
    inline bool
    operator==(const unordered_map<_Key, _Tp, _Hash, _Pred, _Alloc>& __x,
	       const unordered_map<_Key, _Tp, _Hash, _Pred, _Alloc>& __y)
    { return __x._M_equal(__y); }

  template<typename _Key, typename _Tp, typename _Hash,
	   typename _Pred, typename _Alloc>
    inline bool
    operator!=(const unordered_map<_Key, _Tp, _Hash, _Pred, _Alloc>& __x,
	       const unordered_map<_Key, _Tp, _Hash, _Pred, _Alloc>& __y)
    { return !(__x == __y); }

#undef _GLIBCXX_BASE
#undef _GLIBCXX_STD_BASE
#define _GLIBCXX_BASE unordered_multimap<_Key, _Tp, _Hash, _Pred, _Alloc>
#define _GLIBCXX_STD_BASE _GLIBCXX_STD_PR::_GLIBCXX_BASE

  /// Class std::unordered_multimap wrapper with performance instrumentation.
  template<typename _Key, typename _Tp,
	   typename _Hash  = std::hash<_Key>,
	   typename _Pred = std::equal_to<_Key>,
	   typename _Alloc =  std::allocator<_Key> >
    class unordered_multimap
    : public _GLIBCXX_STD_BASE
    {      
      typedef typename _GLIBCXX_STD_BASE _Base;

    public:
      typedef typename _Base::size_type       size_type;
      typedef typename _Base::hasher          hasher;
      typedef typename _Base::key_equal       key_equal;
      typedef typename _Base::allocator_type  allocator_type;
      typedef typename _Base::key_type        key_type;
      typedef typename _Base::value_type      value_type;
      typedef typename _Base::difference_type difference_type;
      typedef typename _Base::reference       reference;
      typedef typename _Base::const_reference const_reference;

      typedef typename _Base::iterator iterator;
      typedef typename _Base::const_iterator const_iterator;

      explicit
      unordered_multimap(size_type __n = 10,
			 const hasher& __hf = hasher(),
			 const key_equal& __eql = key_equal(),
			 const allocator_type& __a = allocator_type())
      : _Base(__n, __hf, __eql, __a)
      {
        __profcxx_hashtable_construct(this, _Base::bucket_count());
      }
      template<typename _InputIterator>
        unordered_multimap(_InputIterator __f, _InputIterator __l,
			   size_type __n = 0,
			   const hasher& __hf = hasher(),
			   const key_equal& __eql = key_equal(),
			   const allocator_type& __a = allocator_type())
      : _Base(__f, __l, __n, __hf, __eql, __a)
      {
        __profcxx_hashtable_construct(this, _Base::bucket_count());
      }

      unordered_multimap(const _Base& __x)
      : _Base(__x)
      {
        __profcxx_hashtable_construct(this, _Base::bucket_count());
      }

      unordered_multimap(unordered_multimap&& __x)
      : _Base(std::move(__x))
      {
        __profcxx_hashtable_construct(this, _Base::bucket_count());
      }

      unordered_multimap(initializer_list<value_type> __l,
			 size_type __n = 0,
			 const hasher& __hf = hasher(),
			 const key_equal& __eql = key_equal(),
			 const allocator_type& __a = allocator_type())
      : _Base(__l, __n, __hf, __eql, __a) { }

      unordered_multimap&
      operator=(const unordered_multimap& __x)
      {
	*static_cast<_Base*>(this) = __x;
	return *this;
      }

      unordered_multimap&
      operator=(unordered_multimap&& __x)
      {
	// NB: DR 1204.
	// NB: DR 675.
	this->clear();
	this->swap(__x);
	return *this;
      }

      unordered_multimap&
      operator=(initializer_list<value_type> __l)
      {
	this->clear();
	this->insert(__l);
	return *this;
      }

      ~unordered_multimap()
      {
        __profcxx_hashtable_destruct(this, _Base::bucket_count(), 
				     _Base::size());
        _M_profile_destruct();
      }

      _Base&
      _M_base()       { return *this; }

      const _Base&
      _M_base() const { return *this; }


      void
      clear()
      {
        __profcxx_hashtable_destruct(this, _Base::bucket_count(), 
				     _Base::size());
        _M_profile_destruct();
        _Base::clear();
      }

      void
      insert(std::initializer_list<value_type> __l)
      { 
        size_type __old_size =  _Base::bucket_count();
        _Base::insert(__l);
        _M_profile_resize(__old_size, _Base::bucket_count());
      }

      iterator
      insert(const value_type& __obj)
      {
        size_type __old_size =  _Base::bucket_count();
        iterator __res = _Base::insert(__obj);
        _M_profile_resize(__old_size, _Base::bucket_count()); 
        return __res;
      }

      iterator
      insert(const_iterator __iter, const value_type& __v)
      { 
        size_type __old_size = _Base::bucket_count(); 
        iterator __res = _Base::insert(__iter, __v);
        _M_profile_resize(__old_size, _Base::bucket_count()); 
        return __res;
      }

      template<typename _Pair, typename = typename
	       std::enable_if<std::is_convertible<_Pair,
						  value_type>::value>::type>
        iterator
        insert(_Pair&& __obj)
        {
	  size_type __old_size =  _Base::bucket_count();
	  iterator __res = _Base::insert(std::forward<_Pair>(__obj));
	  _M_profile_resize(__old_size, _Base::bucket_count()); 
	  return __res;
	}

      template<typename _Pair, typename = typename
	       std::enable_if<std::is_convertible<_Pair,
						  value_type>::value>::type>
        iterator
        insert(const_iterator __iter, _Pair&& __v)
        {
	  size_type __old_size = _Base::bucket_count(); 
	  iterator __res = _Base::insert(__iter, std::forward<_Pair>(__v));
	  _M_profile_resize(__old_size, _Base::bucket_count()); 
	  return __res;
	}

      template<typename _InputIter>
        void
        insert(_InputIter __first, _InputIter __last)
        {
	  size_type __old_size = _Base::bucket_count(); 
	  _Base::insert(__first, __last);
	  _M_profile_resize(__old_size, _Base::bucket_count()); 
	}

      void
      insert(const value_type* __first, const value_type* __last)
      {
        size_type __old_size = _Base::bucket_count(); 
        _Base::insert(__first, __last);
        _M_profile_resize(__old_size, _Base::bucket_count()); 
      }

      void
      swap(unordered_multimap& __x)
      { _Base::swap(__x); }

      void rehash(size_type __n)
      {
        size_type __old_size =  _Base::bucket_count();
        _Base::rehash(__n);
        _M_profile_resize(__old_size, _Base::bucket_count()); 
      }

    private:
      void
      _M_profile_resize(size_type __old_size, size_type __new_size)
      {
        if (__old_size != __new_size)
          __profcxx_hashtable_resize(this, __old_size, __new_size);
      }

      void
      _M_profile_destruct()
      {
        size_type __hops = 0, __lc = 0, __chain = 0;
        for (iterator __it = _M_base().begin(); __it != _M_base().end();
	     ++__it)
	  {
	    while (__it._M_cur_node->_M_next)
	      {
		++__chain;
		++__it;
	      }
	    if (__chain)
	      {
		++__chain;
		__lc = __lc > __chain ? __lc : __chain;
		__hops += __chain * (__chain - 1) / 2;
		__chain = 0;
	      }
	  }
        __profcxx_hashtable_destruct2(this, __lc,  _Base::size(), __hops);
      }

    };

  template<typename _Key, typename _Tp, typename _Hash,
	   typename _Pred, typename _Alloc>
    inline void
    swap(unordered_multimap<_Key, _Tp, _Hash, _Pred, _Alloc>& __x,
	 unordered_multimap<_Key, _Tp, _Hash, _Pred, _Alloc>& __y)
    { __x.swap(__y); }

  template<typename _Key, typename _Tp, typename _Hash,
	   typename _Pred, typename _Alloc>
    inline bool
    operator==(const unordered_multimap<_Key, _Tp, _Hash, _Pred, _Alloc>& __x,
	       const unordered_multimap<_Key, _Tp, _Hash, _Pred, _Alloc>& __y)
    { return __x._M_equal(__y); }

  template<typename _Key, typename _Tp, typename _Hash,
	   typename _Pred, typename _Alloc>
    inline bool
    operator!=(const unordered_multimap<_Key, _Tp, _Hash, _Pred, _Alloc>& __x,
	       const unordered_multimap<_Key, _Tp, _Hash, _Pred, _Alloc>& __y)
    { return !(__x == __y); }

} // namespace __profile
} // namespace std

#undef _GLIBCXX_BASE
#undef _GLIBCXX_STD_BASE

#endif // __GXX_EXPERIMENTAL_CXX0X__

#endif<|MERGE_RESOLUTION|>--- conflicted
+++ resolved
@@ -222,11 +222,7 @@
         {
 	  size_type __old_size = _Base::bucket_count(); 
 	  _Base::insert(__first, __last);
-<<<<<<< HEAD
-	  _M_profile_resize(__old_size, _Base::bucket_count()); 
-=======
 	  _M_profile_resize(__old_size); 
->>>>>>> 155d23aa
 	}
 
       void

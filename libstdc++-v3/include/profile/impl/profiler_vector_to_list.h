--- conflicted
+++ resolved
@@ -43,287 +43,6 @@
 
 namespace __gnu_profile
 {
-<<<<<<< HEAD
-
-/** @brief A vector-to-list instrumentation line in the object table.  */
-class __vector2list_info: public __object_info_base
-{
- public:
-  __vector2list_info()
-      :_M_shift_count(0), _M_iterate(0), _M_resize(0), _M_list_cost(0),
-       _M_vector_cost(0), _M_valid(true) {}
-  __vector2list_info(__stack_t __stack)
-      : __object_info_base(__stack), _M_shift_count(0), _M_iterate(0),
-        _M_resize(0), _M_list_cost(0), _M_vector_cost(0), _M_valid(true) {} 
-  virtual ~__vector2list_info() {}
-  __vector2list_info(const __vector2list_info& __o);
-  void __merge(const __vector2list_info& __o);
-  void __write(FILE* __f) const;
-  float __magnitude() const { return _M_vector_cost - _M_list_cost; }
-  const char* __advice() const 
-  { return strdup("change std::vector to std::list"); }
-
-  size_t __shift_count() { return _M_shift_count; }
-  size_t __iterate()   { return _M_iterate; }
-  float __list_cost() { return _M_list_cost; }
-  size_t __resize() { return _M_resize; }
-  void __set_list_cost(float __lc) { _M_list_cost = __lc; }
-  void __set_vector_cost(float __vc) { _M_vector_cost = __vc; }
-  bool __is_valid() { return _M_valid; }
-  void __set_invalid() { _M_valid = false; }
-
-  void __opr_insert(size_t __pos, size_t __num);
-  void __opr_iterate(size_t __num);
-  void __resize(size_t __from, size_t __to);
-  void __opr_find(size_t __size);
-
-private:
-  size_t _M_shift_count;
-  size_t _M_iterate;
-  size_t _M_resize;
-  float _M_list_cost;
-  float _M_vector_cost;
-  bool  _M_valid;
-};
-
-inline __vector2list_info::__vector2list_info(const __vector2list_info& __o)
-    : __object_info_base(__o)
-{
-  _M_shift_count  = __o._M_shift_count;
-  _M_iterate      = __o._M_iterate;
-  _M_vector_cost  = __o._M_vector_cost;
-  _M_list_cost    = __o._M_list_cost;
-  _M_valid        = __o._M_valid;
-  _M_resize       = __o._M_resize;
-}
-
-inline void __vector2list_info::__merge(const __vector2list_info& __o)
-{
-  _M_shift_count  += __o._M_shift_count;
-  _M_iterate      += __o._M_iterate;
-  _M_vector_cost  += __o._M_vector_cost;
-  _M_list_cost    += __o._M_list_cost;
-  _M_valid        &= __o._M_valid;
-  _M_resize       += __o._M_resize;
-}
-
-inline void __vector2list_info::__opr_insert(size_t __pos, size_t __num)
-{
-  _M_shift_count += __num - __pos;
-}
-
-inline void __vector2list_info::__resize(size_t __from, size_t __to)
-{
-  _M_resize += __from;
-}
-
-inline void __vector2list_info::__opr_iterate(size_t __num)
-{ 
-  _M_iterate += __num; 
-}
-
-inline void __vector2list_info::__opr_find(size_t __size)
-{
-  // Use average case complexity.
-  _M_iterate += 3.0 / 4.0 * __size;
-}
-
-/** @brief A vector-to-list instrumentation line in the stack table.  */
-class __vector2list_stack_info: public __vector2list_info {
- public:
-  __vector2list_stack_info(const __vector2list_info& __o) 
-      : __vector2list_info(__o) {}
-};
-
-/** @brief Vector-to-list instrumentation producer.  */
-class __trace_vector_to_list
-    : public __trace_base<__vector2list_info, __vector2list_stack_info> 
-{
- public:
-  __trace_vector_to_list();
-  ~__trace_vector_to_list() {}
-
-  // Insert a new node at construct with object, callstack and initial size. 
-  void __insert(__object_t __obj, __stack_t __stack);
-  // Call at destruction/clean to set container final size.
-  void __destruct(const void* __obj);
-
-  // Find the node in the live map.
-  __vector2list_info* __find(const void* __obj);
-
-  // Collect cost of operations.
-  void __opr_insert(const void* __obj, size_t __pos, size_t __num);
-  void __opr_iterate(const void* __obj, size_t __num);
-  void __invalid_operator(const void* __obj);
-  void __resize(const void* __obj, size_t __from, size_t __to);
-  float __vector_cost(size_t __shift, size_t __iterate, size_t __resize);
-  float __list_cost(size_t __shift, size_t __iterate, size_t __resize);
-  void __opr_find(const void* __obj, size_t __size);
-};
-
-inline __trace_vector_to_list::__trace_vector_to_list()
-    : __trace_base<__vector2list_info, __vector2list_stack_info>()
-{
-  __id = "vector-to-list";
-}
-
-inline void __trace_vector_to_list::__insert(__object_t __obj,
-                                             __stack_t __stack)
-{
-  __add_object(__obj, __vector2list_info(__stack));
-}
-
-inline void __vector2list_info::__write(FILE* __f) const
-{
-  fprintf(__f, "%Zu %Zu %Zu %.0f %.0f\n",
-          _M_shift_count, _M_resize, _M_iterate, _M_vector_cost, _M_list_cost);
-}
-
-inline float __trace_vector_to_list::__vector_cost(size_t __shift, 
-                                                   size_t __iterate,
-                                                   size_t __resize)
-{
-  return (
-      __shift * _GLIBCXX_PROFILE_DATA(__vector_shift_cost_factor).__value
-      + __iterate * _GLIBCXX_PROFILE_DATA(__vector_iterate_cost_factor).__value
-      + __resize * _GLIBCXX_PROFILE_DATA(__vector_resize_cost_factor).__value
-      );
-}
-
-inline float __trace_vector_to_list::__list_cost(size_t __shift, 
-                                                 size_t __iterate,
-                                                 size_t __resize)
-{
-  return (
-      __shift * _GLIBCXX_PROFILE_DATA(__list_shift_cost_factor).__value
-      + __iterate * _GLIBCXX_PROFILE_DATA(__list_iterate_cost_factor).__value
-      + __resize * _GLIBCXX_PROFILE_DATA(__list_resize_cost_factor).__value);
-}
-
-inline void __trace_vector_to_list::__destruct(const void* __obj)
-{
-  if (!__is_on())
-    return;
-
- __vector2list_info* __res = __get_object_info(__obj);
-  if (!__res)
-    return;
-
-  float __vc = __vector_cost(__res->__shift_count(), __res->__iterate(),
-                             __res->__resize());
-  float __lc = __list_cost(__res->__shift_count(), __res->__iterate(),
-                           __res->__resize());
-  __res->__set_vector_cost(__vc);
-  __res->__set_list_cost(__lc);
-
-  __retire_object(__obj);
-}
-
-inline void __trace_vector_to_list::__opr_insert(const void* __obj, 
-                                                 size_t __pos, size_t __num)
-{
-  __vector2list_info* __res = __get_object_info(__obj);
-  if (__res)
-    __res->__opr_insert(__pos, __num);
-}
-
-inline void __trace_vector_to_list::__opr_iterate(const void* __obj,
-                                                  size_t __num)
-{
-  __vector2list_info* __res = __get_object_info(__obj);
-  if (__res)
-    __res->__opr_iterate(__num);
-}
-
-inline void __trace_vector_to_list::__invalid_operator(const void* __obj)
-{
-  __vector2list_info* __res = __get_object_info(__obj);
-  if (__res)
-    __res->__set_invalid();
-}
-
-inline void __trace_vector_to_list::__resize(const void* __obj, size_t __from, 
-                                             size_t __to)
-{
-  __vector2list_info* __res = __get_object_info(__obj);
-  if (__res)
-    __res->__resize(__from, __to);
-}
-
-inline void __trace_vector_to_list::__opr_find(const void* __obj,
-                                               size_t __size)
-{
-  __vector2list_info* __res = __get_object_info(__obj);
-  if (__res)
-    __res->__opr_find(__size);
-}
-
-inline void __trace_vector_to_list_init()
-{
-  _GLIBCXX_PROFILE_DATA(_S_vector_to_list) = new __trace_vector_to_list();
-}
-
-inline void __trace_vector_to_list_report(FILE* __f, 
-                                          __warning_vector_t& __warnings)
-{
-  if (_GLIBCXX_PROFILE_DATA(_S_vector_to_list)) {
-    _GLIBCXX_PROFILE_DATA(_S_vector_to_list)->__collect_warnings(__warnings);
-    _GLIBCXX_PROFILE_DATA(_S_vector_to_list)->__write(__f);
-  }
-}
-
-inline void __trace_vector_to_list_construct(const void* __obj)
-{
-  if (!__profcxx_init()) return;
-
-  _GLIBCXX_PROFILE_DATA(_S_vector_to_list)->__insert(__obj, __get_stack());
-}
-
-inline void __trace_vector_to_list_destruct(const void* __obj)
-{
-  if (!__profcxx_init()) return;
-
-  _GLIBCXX_PROFILE_DATA(_S_vector_to_list)->__destruct(__obj);
-}
-
-inline void __trace_vector_to_list_insert(const void* __obj, 
-                                          size_t __pos, size_t __num)
-{
-  if (!__profcxx_init()) return;
-
-  _GLIBCXX_PROFILE_DATA(_S_vector_to_list)->__opr_insert(__obj, __pos, __num);
-}
-
-
-inline void __trace_vector_to_list_iterate(const void* __obj, size_t __num = 1)
-{
-  if (!__profcxx_init()) return;
-
-  _GLIBCXX_PROFILE_DATA(_S_vector_to_list)->__opr_iterate(__obj, __num);
-}
-
-inline void __trace_vector_to_list_invalid_operator(const void* __obj)
-{
-  if (!__profcxx_init()) return;
-
-  _GLIBCXX_PROFILE_DATA(_S_vector_to_list)->__invalid_operator(__obj);
-}
-
-inline void __trace_vector_to_list_resize(const void* __obj, 
-                                          size_t __from, size_t __to)
-{
-  if (!__profcxx_init()) return;
-
-  _GLIBCXX_PROFILE_DATA(_S_vector_to_list)->__resize(__obj, __from, __to);
-}
-
-inline void __trace_vector_to_list_find(const void* __obj, size_t __size)
-{
-  if (!__profcxx_init()) return;
-
-  _GLIBCXX_PROFILE_DATA(_S_vector_to_list)->__opr_find(__obj, __size);
-}
-=======
   /** @brief A vector-to-list instrumentation line in the object table.  */
   class __vector2list_info
   : public __object_info_base
@@ -630,7 +349,6 @@
 
     _GLIBCXX_PROFILE_DATA(_S_vector_to_list)->__opr_find(__obj, __size);
   }
->>>>>>> 6e7f08ad
 
 } // namespace __gnu_profile
 #endif /* _GLIBCXX_PROFILE_PROFILER_VECTOR_TO_LIST_H */
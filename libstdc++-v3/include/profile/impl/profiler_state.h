// -*- C++ -*-
//
// Copyright (C) 2009, 2010 Free Software Foundation, Inc.
//
// This file is part of the GNU ISO C++ Library.  This library is free
// software; you can redistribute it and/or modify it under the terms
// of the GNU General Public License as published by the Free Software
// Foundation; either version 2, or (at your option) any later
// version.

// This library is distributed in the hope that it will be useful, but
// WITHOUT ANY WARRANTY; without even the implied warranty of
// MERCHANTABILITY or FITNESS FOR A PARTICULAR PURPOSE.  See the GNU
// General Public License for more details.

// You should have received a copy of the GNU General Public License
// along with this library; see the file COPYING.  If not, write to
// the Free Software Foundation, 59 Temple Place - Suite 330, Boston,
// MA 02111-1307, USA.

// As a special exception, you may use this file as part of a free
// software library without restriction.  Specifically, if other files
// instantiate templates or use macros or inline functions from this
// file, or you compile this file and link it with other files to
// produce an executable, this file does not by itself cause the
// resulting executable to be covered by the GNU General Public
// License.  This exception does not however invalidate any other
// reasons why the executable file might be covered by the GNU General
// Public License.

/** @file profile/impl/profiler_state.h
 *  @brief Global profiler state.
 */

// Written by Lixia Liu and Silvius Rus.

#ifndef _GLIBCXX_PROFILE_PROFILER_STATE_H
#define _GLIBCXX_PROFILE_PROFILER_STATE_H 1

namespace __gnu_profile
{
<<<<<<< HEAD

enum __state_type { __ON, __OFF, __INVALID };

_GLIBCXX_PROFILE_DEFINE_DATA(__state_type, __state, __INVALID);

inline bool __turn(__state_type __s)
{
  return (_GLIBCXX_PROFILE_DATA(__state)
          == __sync_val_compare_and_swap(&_GLIBCXX_PROFILE_DATA(__state),
                                         __INVALID, __s));
}

inline bool __turn_on()
{ return __turn(__ON); }

inline bool __turn_off()
{ return __turn(__OFF); }

inline bool __is_on()
{ return _GLIBCXX_PROFILE_DATA(__state) == __ON; }

inline bool __is_off()
{ return _GLIBCXX_PROFILE_DATA(__state) == __OFF; }

inline bool __is_invalid()
{ return _GLIBCXX_PROFILE_DATA(__state) == __INVALID; }
=======
  enum __state_type { __ON, __OFF, __INVALID };

  _GLIBCXX_PROFILE_DEFINE_DATA(__state_type, __state, __INVALID);

  inline bool
  __turn(__state_type __s)
  { return (_GLIBCXX_PROFILE_DATA(__state)
	    == __sync_val_compare_and_swap(&_GLIBCXX_PROFILE_DATA(__state),
					   __INVALID, __s)); }

  inline bool
  __turn_on()
  { return __turn(__ON); }

  inline bool
  __turn_off()
  { return __turn(__OFF); }

  inline bool
  __is_on()
  { return _GLIBCXX_PROFILE_DATA(__state) == __ON; }

  inline bool
  __is_off()
  { return _GLIBCXX_PROFILE_DATA(__state) == __OFF; }

  inline bool
  __is_invalid()
  { return _GLIBCXX_PROFILE_DATA(__state) == __INVALID; }
>>>>>>> 6e7f08ad

} // end namespace __gnu_profile
#endif /* _GLIBCXX_PROFILE_PROFILER_STATE_H */<|MERGE_RESOLUTION|>--- conflicted
+++ resolved
@@ -39,34 +39,6 @@
 
 namespace __gnu_profile
 {
-<<<<<<< HEAD
-
-enum __state_type { __ON, __OFF, __INVALID };
-
-_GLIBCXX_PROFILE_DEFINE_DATA(__state_type, __state, __INVALID);
-
-inline bool __turn(__state_type __s)
-{
-  return (_GLIBCXX_PROFILE_DATA(__state)
-          == __sync_val_compare_and_swap(&_GLIBCXX_PROFILE_DATA(__state),
-                                         __INVALID, __s));
-}
-
-inline bool __turn_on()
-{ return __turn(__ON); }
-
-inline bool __turn_off()
-{ return __turn(__OFF); }
-
-inline bool __is_on()
-{ return _GLIBCXX_PROFILE_DATA(__state) == __ON; }
-
-inline bool __is_off()
-{ return _GLIBCXX_PROFILE_DATA(__state) == __OFF; }
-
-inline bool __is_invalid()
-{ return _GLIBCXX_PROFILE_DATA(__state) == __INVALID; }
-=======
   enum __state_type { __ON, __OFF, __INVALID };
 
   _GLIBCXX_PROFILE_DEFINE_DATA(__state_type, __state, __INVALID);
@@ -96,7 +68,6 @@
   inline bool
   __is_invalid()
   { return _GLIBCXX_PROFILE_DATA(__state) == __INVALID; }
->>>>>>> 6e7f08ad
 
 } // end namespace __gnu_profile
 #endif /* _GLIBCXX_PROFILE_PROFILER_STATE_H */
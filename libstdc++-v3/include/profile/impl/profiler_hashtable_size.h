--- conflicted
+++ resolved
@@ -45,16 +45,6 @@
 
 namespace __gnu_profile
 {
-<<<<<<< HEAD
-
-/** @brief Hashtable size instrumentation trace producer.  */
-class __trace_hashtable_size : public __trace_container_size
-{
- public:
-  __trace_hashtable_size() : __trace_container_size()
-  {
-    __id = "hashtable-size";
-=======
   /** @brief Hashtable size instrumentation trace producer.  */
   class __trace_hashtable_size
   : public __trace_container_size
@@ -78,23 +68,8 @@
 	  __collect_warnings(__warnings);
 	_GLIBCXX_PROFILE_DATA(_S_hashtable_size)->__write(__f);
       }
->>>>>>> 6e7f08ad
   }
-};
 
-<<<<<<< HEAD
-inline void __trace_hashtable_size_init()
-{
-  _GLIBCXX_PROFILE_DATA(_S_hashtable_size) = new __trace_hashtable_size();
-}
-
-inline void __trace_hashtable_size_report(FILE* __f, 
-                                          __warning_vector_t& __warnings)
-{
-  if (_GLIBCXX_PROFILE_DATA(_S_hashtable_size)) {
-    _GLIBCXX_PROFILE_DATA(_S_hashtable_size)->__collect_warnings(__warnings);
-    _GLIBCXX_PROFILE_DATA(_S_hashtable_size)->__write(__f);
-=======
   inline void
   __trace_hashtable_size_construct(const void* __obj, std::size_t __num)
   {
@@ -103,35 +78,8 @@
   
     _GLIBCXX_PROFILE_DATA(_S_hashtable_size)->__insert(__obj, __get_stack(),
 						       __num);
->>>>>>> 6e7f08ad
   }
-}
 
-<<<<<<< HEAD
-inline void __trace_hashtable_size_construct(const void* __obj, size_t __num)
-{
-  if (!__profcxx_init()) return;
-  
-  _GLIBCXX_PROFILE_DATA(_S_hashtable_size)->__insert(__obj, __get_stack(),
-                                                     __num);
-}
-
-inline void __trace_hashtable_size_destruct(const void* __obj, size_t __num, 
-                                            size_t __inum)
-{
-  if (!__profcxx_init()) return;
-
-  _GLIBCXX_PROFILE_DATA(_S_hashtable_size)->__destruct(__obj, __num, __inum);
-}
-
-inline void __trace_hashtable_size_resize(const void* __obj, size_t __from, 
-                                          size_t __to)
-{
-  if (!__profcxx_init()) return;
-
-  _GLIBCXX_PROFILE_DATA(_S_hashtable_size)->__resize(__obj, __from, __to);
-}
-=======
   inline void
   __trace_hashtable_size_destruct(const void* __obj, std::size_t __num, 
 				  std::size_t __inum)
@@ -151,7 +99,6 @@
 
     _GLIBCXX_PROFILE_DATA(_S_hashtable_size)->__resize(__obj, __from, __to);
   }
->>>>>>> 6e7f08ad
 
 } // namespace __gnu_profile
 

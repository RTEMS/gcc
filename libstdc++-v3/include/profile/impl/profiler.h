// -*- C++ -*-
//
// Copyright (C) 2009, 2010 Free Software Foundation, Inc.
//
// This file is part of the GNU ISO C++ Library.  This library is free
// software; you can redistribute it and/or modify it under the terms
// of the GNU General Public License as published by the Free Software
// Foundation; either version 2, or (at your option) any later
// version.

// This library is distributed in the hope that it will be useful, but
// WITHOUT ANY WARRANTY; without even the implied warranty of
// MERCHANTABILITY or FITNESS FOR A PARTICULAR PURPOSE.  See the GNU
// General Public License for more details.

// You should have received a copy of the GNU General Public License
// along with this library; see the file COPYING.  If not, write to
// the Free Software Foundation, 59 Temple Place - Suite 330, Boston,
// MA 02111-1307, USA.

// As a special exception, you may use this file as part of a free
// software library without restriction.  Specifically, if other files
// instantiate templates or use macros or inline functions from this
// file, or you compile this file and link it with other files to
// produce an executable, this file does not by itself cause the
// resulting executable to be covered by the GNU General Public
// License.  This exception does not however invalidate any other
// reasons why the executable file might be covered by the GNU General
// Public License.

/** @file profile/impl/profiler.h
 *  @brief Interface of the profiling runtime library.
 */

// Written by Lixia Liu and Silvius Rus.

#ifndef _GLIBCXX_PROFILE_PROFILER_H
#define _GLIBCXX_PROFILE_PROFILER_H 1

#include <bits/c++config.h>

// Mechanism to define data with inline linkage.
#define _GLIBCXX_PROFILE_DEFINE_UNINIT_DATA(__type, __name)             \
  inline __type&                                                        \
  __get_##__name()                                                      \
  {                                                                     \
    static __type __name;                                               \
    return __name;                                                      \
  }
#define _GLIBCXX_PROFILE_DEFINE_DATA(__type, __name, __initial_value...) \
  inline __type& __get_##__name() {                                      \
    static __type __name(__initial_value);                               \
    return __name;                                                       \
  }
#define _GLIBCXX_PROFILE_DATA(__name) \
  __get_##__name()

// Mechanism to define data with inline linkage.
#define _GLIBCXX_PROFILE_DEFINE_DATA(__type, __name, __initial_value...) \
  inline __type& __get_##__name() {                                      \
    static __type __name(__initial_value);                               \
    return __name;                                                       \
  }
#define _GLIBCXX_PROFILE_DATA(__name) \
  __get_##__name()

namespace __gnu_profile
{
  /** @brief Reentrance guard.
   *
   * Mechanism to protect all __gnu_profile operations against recursion,
   * multithreaded and exception reentrance.
   */
  struct __reentrance_guard
  {
    static bool
    __get_in()
    {
      if (__inside() == true)
	return false;
      else
	{
	  __inside() = true;
	  return true;
	}
    }

    static bool&
    __inside()
    {
      static __thread bool _S_inside(false);
      return _S_inside;
    }

    __reentrance_guard() { }
    ~__reentrance_guard() { __inside() = false; }
  };

#define _GLIBCXX_PROFILE_REENTRANCE_GUARD(__x...)	      	\
  {                                                             \
    if (__gnu_profile::__reentrance_guard::__get_in())          \
    {                                                           \
      __gnu_profile::__reentrance_guard __get_out; 		\
      __x;                                                      \
    }                                                           \
  }

  // Forward declarations of implementation functions.
  // Don't use any __gnu_profile:: in user code.
  // Instead, use the __profcxx... macros, which offer guarded access.
  bool __turn_on();
  bool __turn_off();
  bool __is_invalid();
  bool __is_on();
  bool __is_off();
  void __report(void);
  void __trace_hashtable_size_resize(const void*, std::size_t, std::size_t);
  void __trace_hashtable_size_destruct(const void*, std::size_t, std::size_t);
  void __trace_hashtable_size_construct(const void*, std::size_t);
  void __trace_vector_size_resize(const void*, std::size_t, std::size_t);
  void __trace_vector_size_destruct(const void*, std::size_t, std::size_t);
  void __trace_vector_size_construct(const void*, std::size_t);
  void __trace_hash_func_destruct(const void*, std::size_t, std::size_t,
				  std::size_t);
  void __trace_hash_func_construct(const void*);
  void __trace_vector_to_list_destruct(const void*);
  void __trace_vector_to_list_construct(const void*);
  void __trace_vector_to_list_insert(const void*, std::size_t, std::size_t);
  void __trace_vector_to_list_iterate(const void*, std::size_t);
  void __trace_vector_to_list_invalid_operator(const void*);
<<<<<<< HEAD
  void __trace_vector_to_list_resize(const void*, size_t, size_t);
  void __trace_vector_to_list_find(const void*, size_t);

  void __trace_list_to_slist_destruct(const void*);
  void __trace_list_to_slist_construct(const void*);
  void __trace_list_to_slist_rewind(const void*); 
=======
  void __trace_vector_to_list_resize(const void*, std::size_t, std::size_t);
  void __trace_vector_to_list_find(const void*, std::size_t);

  void __trace_list_to_slist_destruct(const void*);
  void __trace_list_to_slist_construct(const void*);
  void __trace_list_to_slist_rewind(const void*);
>>>>>>> 6e7f08ad
  void __trace_list_to_slist_operation(const void*);

  void __trace_list_to_vector_destruct(const void*);
  void __trace_list_to_vector_construct(const void*);
<<<<<<< HEAD
  void __trace_list_to_vector_insert(const void*, size_t, size_t); 
  void __trace_list_to_vector_iterate(const void*, size_t);
  void __trace_list_to_vector_invalid_operator(const void*);
  void __trace_list_to_vector_resize(const void*, size_t, size_t); 

  void __trace_list_to_set_destruct(const void*);
  void __trace_list_to_set_construct(const void*);
  void __trace_list_to_set_insert(const void*, size_t, size_t); 
  void __trace_list_to_set_iterate(const void*, size_t);
  void __trace_list_to_set_invalid_operator(const void*);
  void __trace_list_to_set_find(const void*, size_t); 
=======
  void __trace_list_to_vector_insert(const void*, std::size_t, std::size_t);
  void __trace_list_to_vector_iterate(const void*, std::size_t);
  void __trace_list_to_vector_invalid_operator(const void*);
  void __trace_list_to_vector_resize(const void*, std::size_t, std::size_t);

  void __trace_list_to_set_destruct(const void*);
  void __trace_list_to_set_construct(const void*);
  void __trace_list_to_set_insert(const void*, std::size_t, std::size_t); 
  void __trace_list_to_set_iterate(const void*, std::size_t);
  void __trace_list_to_set_invalid_operator(const void*);
  void __trace_list_to_set_find(const void*, std::size_t); 
>>>>>>> 6e7f08ad

  void __trace_map_to_unordered_map_construct(const void*);
  void __trace_map_to_unordered_map_invalidate(const void*);
  void __trace_map_to_unordered_map_insert(const void*, std::size_t,
					   std::size_t);
  void __trace_map_to_unordered_map_erase(const void*, std::size_t,
					  std::size_t);
  void __trace_map_to_unordered_map_iterate(const void*, std::size_t);
  void __trace_map_to_unordered_map_find(const void*, std::size_t);
  void __trace_map_to_unordered_map_destruct(const void*);
} // namespace __gnu_profile

// Master switch turns on all diagnostics that are not explicitly turned off.
#ifdef _GLIBCXX_PROFILE
#ifndef _GLIBCXX_PROFILE_NO_HASHTABLE_TOO_SMALL
#define _GLIBCXX_PROFILE_HASHTABLE_TOO_SMALL
#endif
#ifndef _GLIBCXX_PROFILE_NO_HASHTABLE_TOO_LARGE
#define _GLIBCXX_PROFILE_HASHTABLE_TOO_LARGE
#endif
#ifndef _GLIBCXX_PROFILE_NO_VECTOR_TOO_SMALL
#define _GLIBCXX_PROFILE_VECTOR_TOO_SMALL
#endif
#ifndef _GLIBCXX_PROFILE_NO_VECTOR_TOO_LARGE
#define _GLIBCXX_PROFILE_VECTOR_TOO_LARGE
#endif
#ifndef _GLIBCXX_PROFILE_NO_INEFFICIENT_HASH
#define _GLIBCXX_PROFILE_INEFFICIENT_HASH
#endif
#ifndef _GLIBCXX_PROFILE_NO_VECTOR_TO_LIST
#define _GLIBCXX_PROFILE_VECTOR_TO_LIST
#endif
#ifndef _GLIBCXX_PROFILE_NO_LIST_TO_SLIST
#define _GLIBCXX_PROFILE_LIST_TO_SLIST
#endif
#ifndef _GLIBCXX_PROFILE_NO_LIST_TO_VECTOR
#define _GLIBCXX_PROFILE_LIST_TO_VECTOR
#endif
#ifndef _GLIBCXX_PROFILE_NO_MAP_TO_UNORDERED_MAP
#define _GLIBCXX_PROFILE_MAP_TO_UNORDERED_MAP
#endif
#endif

// Expose global management routines to user code.
#ifdef _GLIBCXX_PROFILE
#define __profcxx_report() \
  _GLIBCXX_PROFILE_REENTRANCE_GUARD(__gnu_profile::__report())
#define __profcxx_turn_on() \
  _GLIBCXX_PROFILE_REENTRANCE_GUARD(__gnu_profile::__turn_on())
#define __profcxx_turn_off() \
  _GLIBCXX_PROFILE_REENTRANCE_GUARD(__gnu_profile::__turn_off())
#define __profcxx_is_invalid() \
  _GLIBCXX_PROFILE_REENTRANCE_GUARD(__gnu_profile::__is_invalid())
#define __profcxx_is_on() \
  _GLIBCXX_PROFILE_REENTRANCE_GUARD(__gnu_profile::__is_on())
#define __profcxx__is_off() \
  _GLIBCXX_PROFILE_REENTRANCE_GUARD(__gnu_profile::__is_off())
#else
#define __profcxx_report()
#define __profcxx_turn_on()
#define __profcxx_turn_off()
#define __profcxx_is_invalid()
#define __profcxx_is_on()
#define __profcxx_is_off()
#endif

// Turn on/off instrumentation for HASHTABLE_TOO_SMALL and HASHTABLE_TOO_LARGE.
#if (defined(_GLIBCXX_PROFILE_HASHTABLE_TOO_SMALL) \
     || defined(_GLIBCXX_PROFILE_HASHTABLE_TOO_LARGE))
#define __profcxx_hashtable_resize(__x...) \
  _GLIBCXX_PROFILE_REENTRANCE_GUARD( \
      __gnu_profile::__trace_hashtable_size_resize(__x))
#define __profcxx_hashtable_destruct(__x...) \
  _GLIBCXX_PROFILE_REENTRANCE_GUARD( \
      __gnu_profile::__trace_hashtable_size_destruct(__x))
#define __profcxx_hashtable_construct(__x...) \
  _GLIBCXX_PROFILE_REENTRANCE_GUARD( \
      __gnu_profile::__trace_hashtable_size_construct(__x))
#else
#define __profcxx_hashtable_resize(__x...)  
#define __profcxx_hashtable_destruct(__x...) 
#define __profcxx_hashtable_construct(__x...)  
#endif

// Turn on/off instrumentation for VECTOR_TOO_SMALL and VECTOR_TOO_LARGE.
#if (defined(_GLIBCXX_PROFILE_VECTOR_TOO_SMALL) \
     || defined(_GLIBCXX_PROFILE_VECTOR_TOO_LARGE))
#define __profcxx_vector_resize(__x...) \
  _GLIBCXX_PROFILE_REENTRANCE_GUARD( \
      __gnu_profile::__trace_vector_size_resize(__x))
#define __profcxx_vector_destruct(__x...) \
  _GLIBCXX_PROFILE_REENTRANCE_GUARD( \
      __gnu_profile::__trace_vector_size_destruct(__x))
#define __profcxx_vector_construct(__x...) \
  _GLIBCXX_PROFILE_REENTRANCE_GUARD( \
      __gnu_profile::__trace_vector_size_construct(__x))
#else
#define __profcxx_vector_resize(__x...)  
#define __profcxx_vector_destruct(__x...) 
#define __profcxx_vector_construct(__x...)  
#endif 

// Turn on/off instrumentation for INEFFICIENT_HASH.
#if defined(_GLIBCXX_PROFILE_INEFFICIENT_HASH)
#define __profcxx_hashtable_construct2(__x...) \
  _GLIBCXX_PROFILE_REENTRANCE_GUARD( \
      __gnu_profile::__trace_hash_func_construct(__x))
#define __profcxx_hashtable_destruct2(__x...) \
  _GLIBCXX_PROFILE_REENTRANCE_GUARD( \
      __gnu_profile::__trace_hash_func_destruct(__x))
#else
#define __profcxx_hashtable_destruct2(__x...) 
#define __profcxx_hashtable_construct2(__x...)  
#endif

// Turn on/off instrumentation for VECTOR_TO_LIST.
#if defined(_GLIBCXX_PROFILE_VECTOR_TO_LIST)
#define __profcxx_vector_construct2(__x...) \
  _GLIBCXX_PROFILE_REENTRANCE_GUARD( \
      __gnu_profile::__trace_vector_to_list_construct(__x))
#define __profcxx_vector_destruct2(__x...) \
  _GLIBCXX_PROFILE_REENTRANCE_GUARD( \
      __gnu_profile::__trace_vector_to_list_destruct(__x))
#define __profcxx_vector_insert(__x...) \
  _GLIBCXX_PROFILE_REENTRANCE_GUARD( \
      __gnu_profile::__trace_vector_to_list_insert(__x))
#define __profcxx_vector_iterate(__x...) \
  _GLIBCXX_PROFILE_REENTRANCE_GUARD( \
      __gnu_profile::__trace_vector_to_list_iterate(__x))
#define __profcxx_vector_invalid_operator(__x...) \
  _GLIBCXX_PROFILE_REENTRANCE_GUARD( \
      __gnu_profile::__trace_vector_to_list_invalid_operator(__x))
#define __profcxx_vector_resize2(__x...) \
  _GLIBCXX_PROFILE_REENTRANCE_GUARD( \
      __gnu_profile::__trace_vector_to_list_resize(__x))
#define __profcxx_vector_find(__x...) \
  _GLIBCXX_PROFILE_REENTRANCE_GUARD( \
      __gnu_profile::__trace_vector_to_list_find(__x))
#else
#define __profcxx_vector_destruct2(__x...)
#define __profcxx_vector_construct2(__x...)
#define __profcxx_vector_insert(__x...)
#define __profcxx_vector_iterate(__x...)
#define __profcxx_vector_invalid_operator(__x...)
#define __profcxx_vector_resize2(__x...)
#define __profcxx_vector_find(__x...)
#endif

// Turn on/off instrumentation for LIST_TO_VECTOR. 
#if defined(_GLIBCXX_PROFILE_LIST_TO_VECTOR)
#define __profcxx_list_construct2(__x...) \
  _GLIBCXX_PROFILE_REENTRANCE_GUARD( \
      __gnu_profile::__trace_list_to_vector_construct(__x))
#define __profcxx_list_destruct2(__x...) \
  _GLIBCXX_PROFILE_REENTRANCE_GUARD( \
      __gnu_profile::__trace_list_to_vector_destruct(__x))
#define __profcxx_list_insert(__x...) \
  _GLIBCXX_PROFILE_REENTRANCE_GUARD( \
      __gnu_profile::__trace_list_to_vector_insert(__x))
#define __profcxx_list_iterate(__x...) \
  _GLIBCXX_PROFILE_REENTRANCE_GUARD( \
      __gnu_profile::__trace_list_to_vector_iterate(__x))
#define __profcxx_list_invalid_operator(__x...) \
  _GLIBCXX_PROFILE_REENTRANCE_GUARD( \
      __gnu_profile::__trace_list_to_vector_invalid_operator(__x))
#else
#define __profcxx_list_destruct2(__x...)
#define __profcxx_list_construct2(__x...)
#define __profcxx_list_insert(__x...)
#define __profcxx_list_iterate(__x...)
#define __profcxx_list_invalid_operator(__x...)
#endif

// Turn on/off instrumentation for LIST_TO_SLIST.  
#if defined(_GLIBCXX_PROFILE_LIST_TO_SLIST)
#define __profcxx_list_rewind(__x...) \
  _GLIBCXX_PROFILE_REENTRANCE_GUARD( \
      __gnu_profile::__trace_list_to_slist_rewind(__x))
#define __profcxx_list_operation(__x...) \
  _GLIBCXX_PROFILE_REENTRANCE_GUARD( \
      __gnu_profile::__trace_list_to_slist_operation(__x))
#define __profcxx_list_destruct(__x...) \
  _GLIBCXX_PROFILE_REENTRANCE_GUARD( \
      __gnu_profile::__trace_list_to_slist_destruct(__x))
#define __profcxx_list_construct(__x...) \
  _GLIBCXX_PROFILE_REENTRANCE_GUARD( \
      __gnu_profile::__trace_list_to_slist_construct(__x))
#else
#define __profcxx_list_rewind(__x...)  
#define __profcxx_list_operation(__x...)
#define __profcxx_list_destruct(__x...) 
#define __profcxx_list_construct(__x...)  
#endif 

// Turn on/off instrumentation for MAP_TO_UNORDERED_MAP.
#if defined(_GLIBCXX_PROFILE_MAP_TO_UNORDERED_MAP)
#define __profcxx_map_to_unordered_map_construct(__x...) \
  _GLIBCXX_PROFILE_REENTRANCE_GUARD( \
      __gnu_profile::__trace_map_to_unordered_map_construct(__x))
#define __profcxx_map_to_unordered_map_destruct(__x...) \
  _GLIBCXX_PROFILE_REENTRANCE_GUARD( \
      __gnu_profile::__trace_map_to_unordered_map_destruct(__x))
#define __profcxx_map_to_unordered_map_insert(__x...) \
  _GLIBCXX_PROFILE_REENTRANCE_GUARD( \
      __gnu_profile::__trace_map_to_unordered_map_insert(__x))
#define __profcxx_map_to_unordered_map_erase(__x...) \
  _GLIBCXX_PROFILE_REENTRANCE_GUARD( \
      __gnu_profile::__trace_map_to_unordered_map_erase(__x))
#define __profcxx_map_to_unordered_map_iterate(__x...) \
  _GLIBCXX_PROFILE_REENTRANCE_GUARD( \
      __gnu_profile::__trace_map_to_unordered_map_iterate(__x))
#define __profcxx_map_to_unordered_map_invalidate(__x...) \
  _GLIBCXX_PROFILE_REENTRANCE_GUARD( \
      __gnu_profile::__trace_map_to_unordered_map_invalidate(__x))
#define __profcxx_map_to_unordered_map_find(__x...) \
  _GLIBCXX_PROFILE_REENTRANCE_GUARD( \
      __gnu_profile::__trace_map_to_unordered_map_find(__x))
#else
#define __profcxx_map_to_unordered_map_construct(__x...) \
  
#define __profcxx_map_to_unordered_map_destruct(__x...)
#define __profcxx_map_to_unordered_map_insert(__x...)
#define __profcxx_map_to_unordered_map_erase(__x...)
#define __profcxx_map_to_unordered_map_iterate(__x...)
#define __profcxx_map_to_unordered_map_invalidate(__x...)
#define __profcxx_map_to_unordered_map_find(__x...)
#endif

<<<<<<< HEAD
// Run multithreaded unless instructed not to do so.
#ifndef _GLIBCXX_PROFILE_NO_THREADS
#define _GLIBCXX_PROFILE_THREADS
#endif

=======
>>>>>>> 6e7f08ad
// Set default values for compile-time customizable variables.
#ifndef _GLIBCXX_PROFILE_TRACE_PATH_ROOT
#define _GLIBCXX_PROFILE_TRACE_PATH_ROOT "libstdcxx-profile"
#endif
#ifndef _GLIBCXX_PROFILE_TRACE_ENV_VAR
#define _GLIBCXX_PROFILE_TRACE_ENV_VAR "_GLIBCXX_PROFILE_TRACE_PATH_ROOT"
#endif
#ifndef _GLIBCXX_PROFILE_MAX_WARN_COUNT_ENV_VAR
#define _GLIBCXX_PROFILE_MAX_WARN_COUNT_ENV_VAR \
  "_GLIBCXX_PROFILE_MAX_WARN_COUNT"
#endif
#ifndef _GLIBCXX_PROFILE_MAX_WARN_COUNT
#define _GLIBCXX_PROFILE_MAX_WARN_COUNT 10
#endif
#ifndef _GLIBCXX_PROFILE_MAX_STACK_DEPTH
#define _GLIBCXX_PROFILE_MAX_STACK_DEPTH 32
#endif
#ifndef _GLIBCXX_PROFILE_MAX_STACK_DEPTH_ENV_VAR
#define _GLIBCXX_PROFILE_MAX_STACK_DEPTH_ENV_VAR \
  "_GLIBCXX_PROFILE_MAX_STACK_DEPTH"
#endif
#ifndef _GLIBCXX_PROFILE_MEM_PER_DIAGNOSTIC
#define _GLIBCXX_PROFILE_MEM_PER_DIAGNOSTIC (1 << 28)
#endif
#ifndef _GLIBCXX_PROFILE_MEM_PER_DIAGNOSTIC_ENV_VAR
#define _GLIBCXX_PROFILE_MEM_PER_DIAGNOSTIC_ENV_VAR \
  "_GLIBCXX_PROFILE_MEM_PER_DIAGNOSTIC"
#endif

// Instrumentation hook implementations.
#include "profile/impl/profiler_hash_func.h"
#include "profile/impl/profiler_hashtable_size.h"
#include "profile/impl/profiler_map_to_unordered_map.h"
#include "profile/impl/profiler_vector_size.h"
#include "profile/impl/profiler_vector_to_list.h"
#include "profile/impl/profiler_list_to_slist.h"
#include "profile/impl/profiler_list_to_vector.h"

#endif // _GLIBCXX_PROFILE_PROFILER_H<|MERGE_RESOLUTION|>--- conflicted
+++ resolved
@@ -47,15 +47,6 @@
     static __type __name;                                               \
     return __name;                                                      \
   }
-#define _GLIBCXX_PROFILE_DEFINE_DATA(__type, __name, __initial_value...) \
-  inline __type& __get_##__name() {                                      \
-    static __type __name(__initial_value);                               \
-    return __name;                                                       \
-  }
-#define _GLIBCXX_PROFILE_DATA(__name) \
-  __get_##__name()
-
-// Mechanism to define data with inline linkage.
 #define _GLIBCXX_PROFILE_DEFINE_DATA(__type, __name, __initial_value...) \
   inline __type& __get_##__name() {                                      \
     static __type __name(__initial_value);                               \
@@ -128,38 +119,16 @@
   void __trace_vector_to_list_insert(const void*, std::size_t, std::size_t);
   void __trace_vector_to_list_iterate(const void*, std::size_t);
   void __trace_vector_to_list_invalid_operator(const void*);
-<<<<<<< HEAD
-  void __trace_vector_to_list_resize(const void*, size_t, size_t);
-  void __trace_vector_to_list_find(const void*, size_t);
-
-  void __trace_list_to_slist_destruct(const void*);
-  void __trace_list_to_slist_construct(const void*);
-  void __trace_list_to_slist_rewind(const void*); 
-=======
   void __trace_vector_to_list_resize(const void*, std::size_t, std::size_t);
   void __trace_vector_to_list_find(const void*, std::size_t);
 
   void __trace_list_to_slist_destruct(const void*);
   void __trace_list_to_slist_construct(const void*);
   void __trace_list_to_slist_rewind(const void*);
->>>>>>> 6e7f08ad
   void __trace_list_to_slist_operation(const void*);
 
   void __trace_list_to_vector_destruct(const void*);
   void __trace_list_to_vector_construct(const void*);
-<<<<<<< HEAD
-  void __trace_list_to_vector_insert(const void*, size_t, size_t); 
-  void __trace_list_to_vector_iterate(const void*, size_t);
-  void __trace_list_to_vector_invalid_operator(const void*);
-  void __trace_list_to_vector_resize(const void*, size_t, size_t); 
-
-  void __trace_list_to_set_destruct(const void*);
-  void __trace_list_to_set_construct(const void*);
-  void __trace_list_to_set_insert(const void*, size_t, size_t); 
-  void __trace_list_to_set_iterate(const void*, size_t);
-  void __trace_list_to_set_invalid_operator(const void*);
-  void __trace_list_to_set_find(const void*, size_t); 
-=======
   void __trace_list_to_vector_insert(const void*, std::size_t, std::size_t);
   void __trace_list_to_vector_iterate(const void*, std::size_t);
   void __trace_list_to_vector_invalid_operator(const void*);
@@ -171,7 +140,6 @@
   void __trace_list_to_set_iterate(const void*, std::size_t);
   void __trace_list_to_set_invalid_operator(const void*);
   void __trace_list_to_set_find(const void*, std::size_t); 
->>>>>>> 6e7f08ad
 
   void __trace_map_to_unordered_map_construct(const void*);
   void __trace_map_to_unordered_map_invalidate(const void*);
@@ -400,14 +368,6 @@
 #define __profcxx_map_to_unordered_map_find(__x...)
 #endif
 
-<<<<<<< HEAD
-// Run multithreaded unless instructed not to do so.
-#ifndef _GLIBCXX_PROFILE_NO_THREADS
-#define _GLIBCXX_PROFILE_THREADS
-#endif
-
-=======
->>>>>>> 6e7f08ad
 // Set default values for compile-time customizable variables.
 #ifndef _GLIBCXX_PROFILE_TRACE_PATH_ROOT
 #define _GLIBCXX_PROFILE_TRACE_PATH_ROOT "libstdcxx-profile"

// -*- C++ -*-
//
// Copyright (C) 2009, 2010 Free Software Foundation, Inc.
//
// This file is part of the GNU ISO C++ Library.  This library is free
// software; you can redistribute it and/or modify it under the terms
// of the GNU General Public License as published by the Free Software
// Foundation; either version 2, or (at your option) any later
// version.

// This library is distributed in the hope that it will be useful, but
// WITHOUT ANY WARRANTY; without even the implied warranty of
// MERCHANTABILITY or FITNESS FOR A PARTICULAR PURPOSE.  See the GNU
// General Public License for more details.

// You should have received a copy of the GNU General Public License
// along with this library; see the file COPYING.  If not, write to
// the Free Software Foundation, 59 Temple Place - Suite 330, Boston,
// MA 02111-1307, USA.

// As a special exception, you may use this file as part of a free
// software library without restriction.  Specifically, if other files
// instantiate templates or use macros or inline functions from this
// file, or you compile this file and link it with other files to
// produce an executable, this file does not by itself cause the
// resulting executable to be covered by the GNU General Public
// License.  This exception does not however invalidate any other
// reasons why the executable file might be covered by the GNU General
// Public License.

/** @file profile/impl/profiler_vector_size.h
 *  @brief Collection of vector size traces.
 */

// Written by Lixia Liu and Silvius Rus.

#ifndef _GLIBCXX_PROFILE_PROFILER_VECTOR_SIZE_H
#define _GLIBCXX_PROFILE_PROFILER_VECTOR_SIZE_H 1

#include "profile/impl/profiler.h"
#include "profile/impl/profiler_node.h"
#include "profile/impl/profiler_trace.h"
#include "profile/impl/profiler_state.h"
#include "profile/impl/profiler_container_size.h"

namespace __gnu_profile
{
<<<<<<< HEAD

/** @brief Hashtable size instrumentation trace producer.  */
class __trace_vector_size : public __trace_container_size
{
 public:
  __trace_vector_size() : __trace_container_size() { __id = "vector-size"; }
};

inline void __trace_vector_size_init()
{
  _GLIBCXX_PROFILE_DATA(_S_vector_size) = new __trace_vector_size();
}

inline void __trace_vector_size_report(FILE* __f, 
                                       __warning_vector_t& __warnings)
{
  if (_GLIBCXX_PROFILE_DATA(_S_vector_size)) {
    _GLIBCXX_PROFILE_DATA(_S_vector_size)->__collect_warnings(__warnings);
    _GLIBCXX_PROFILE_DATA(_S_vector_size)->__write(__f);
  }
}

inline void __trace_vector_size_construct(const void* __obj, size_t __num)
{
  if (!__profcxx_init()) return;

  _GLIBCXX_PROFILE_DATA(_S_vector_size)->__insert(__obj, __get_stack(), __num);
}

inline void __trace_vector_size_destruct(const void* __obj, size_t __num,
                                         size_t __inum)
{
  if (!__profcxx_init()) return;

  _GLIBCXX_PROFILE_DATA(_S_vector_size)->__destruct(__obj, __num, __inum);
}

inline void __trace_vector_size_resize(const void* __obj, size_t __from,
                                       size_t __to)
{
  if (!__profcxx_init()) return;

  _GLIBCXX_PROFILE_DATA(_S_vector_size)->__resize(__obj, __from, __to);
}
=======
  /** @brief Hashtable size instrumentation trace producer.  */
  class __trace_vector_size
  : public __trace_container_size
  {
  public:
    __trace_vector_size()
    : __trace_container_size()
    { __id = "vector-size"; }
  };

  inline void
  __trace_vector_size_init()
  { _GLIBCXX_PROFILE_DATA(_S_vector_size) = new __trace_vector_size(); }

  inline void
  __trace_vector_size_report(FILE* __f, __warning_vector_t& __warnings)
  {
    if (_GLIBCXX_PROFILE_DATA(_S_vector_size))
      {
	_GLIBCXX_PROFILE_DATA(_S_vector_size)->__collect_warnings(__warnings);
	_GLIBCXX_PROFILE_DATA(_S_vector_size)->__write(__f);
      }
  }

  inline void
  __trace_vector_size_construct(const void* __obj, std::size_t __num)
  {
    if (!__profcxx_init())
      return;

    _GLIBCXX_PROFILE_DATA(_S_vector_size)->__insert(__obj, __get_stack(),
						    __num);
  }

  inline void
  __trace_vector_size_destruct(const void* __obj, std::size_t __num,
			       std::size_t __inum)
  {
    if (!__profcxx_init())
      return;

    _GLIBCXX_PROFILE_DATA(_S_vector_size)->__destruct(__obj, __num, __inum);
  }

  inline void
  __trace_vector_size_resize(const void* __obj, std::size_t __from,
			     std::size_t __to)
  {
    if (!__profcxx_init())
      return;

    _GLIBCXX_PROFILE_DATA(_S_vector_size)->__resize(__obj, __from, __to);
  }
>>>>>>> 6e7f08ad

} // namespace __gnu_profile

#endif /* _GLIBCXX_PROFILE_PROFILER_VECTOR_SIZE_H */<|MERGE_RESOLUTION|>--- conflicted
+++ resolved
@@ -45,52 +45,6 @@
 
 namespace __gnu_profile
 {
-<<<<<<< HEAD
-
-/** @brief Hashtable size instrumentation trace producer.  */
-class __trace_vector_size : public __trace_container_size
-{
- public:
-  __trace_vector_size() : __trace_container_size() { __id = "vector-size"; }
-};
-
-inline void __trace_vector_size_init()
-{
-  _GLIBCXX_PROFILE_DATA(_S_vector_size) = new __trace_vector_size();
-}
-
-inline void __trace_vector_size_report(FILE* __f, 
-                                       __warning_vector_t& __warnings)
-{
-  if (_GLIBCXX_PROFILE_DATA(_S_vector_size)) {
-    _GLIBCXX_PROFILE_DATA(_S_vector_size)->__collect_warnings(__warnings);
-    _GLIBCXX_PROFILE_DATA(_S_vector_size)->__write(__f);
-  }
-}
-
-inline void __trace_vector_size_construct(const void* __obj, size_t __num)
-{
-  if (!__profcxx_init()) return;
-
-  _GLIBCXX_PROFILE_DATA(_S_vector_size)->__insert(__obj, __get_stack(), __num);
-}
-
-inline void __trace_vector_size_destruct(const void* __obj, size_t __num,
-                                         size_t __inum)
-{
-  if (!__profcxx_init()) return;
-
-  _GLIBCXX_PROFILE_DATA(_S_vector_size)->__destruct(__obj, __num, __inum);
-}
-
-inline void __trace_vector_size_resize(const void* __obj, size_t __from,
-                                       size_t __to)
-{
-  if (!__profcxx_init()) return;
-
-  _GLIBCXX_PROFILE_DATA(_S_vector_size)->__resize(__obj, __from, __to);
-}
-=======
   /** @brief Hashtable size instrumentation trace producer.  */
   class __trace_vector_size
   : public __trace_container_size
@@ -144,7 +98,6 @@
 
     _GLIBCXX_PROFILE_DATA(_S_vector_size)->__resize(__obj, __from, __to);
   }
->>>>>>> 6e7f08ad
 
 } // namespace __gnu_profile
 

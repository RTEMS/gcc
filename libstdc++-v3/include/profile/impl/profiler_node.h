--- conflicted
+++ resolved
@@ -46,28 +46,11 @@
 
 namespace __gnu_profile
 {
-typedef const void* __object_t;
-typedef void* __instruction_address_t;
-typedef std::_GLIBCXX_STD_PR::vector<__instruction_address_t> __stack_npt;
-typedef __stack_npt* __stack_t;
+  typedef const void* __object_t;
+  typedef void* __instruction_address_t;
+  typedef std::_GLIBCXX_STD_PR::vector<__instruction_address_t> __stack_npt;
+  typedef __stack_npt* __stack_t;
 
-<<<<<<< HEAD
-size_t __stack_max_depth();
-
-inline __stack_t __get_stack()
-{
-#if defined _GLIBCXX_HAVE_EXECINFO_H
-  size_t __max_depth = __stack_max_depth();
-  if (__max_depth == 0)
-    return NULL;
-  __stack_npt __buffer(__max_depth);
-  int __depth = backtrace(&__buffer[0], __max_depth);
-  __stack_t __stack = new __stack_npt(__depth);
-  memcpy(&(*__stack)[0], &__buffer[0], __depth * sizeof(__object_t));
-  return __stack;
-#else
-  return NULL;
-=======
   std::size_t __stack_max_depth();
 
   inline __stack_t
@@ -85,30 +68,9 @@
     return __stack;
 #else
     return 0;
->>>>>>> 6e7f08ad
 #endif
-}
-
-inline __size(const __stack_t& __stack)
-{
-  if (!__stack) {
-    return 0;
-  } else {
-    return __stack->size();
-  }
-}
-
-<<<<<<< HEAD
-inline void __write(FILE* __f, const __stack_t __stack)
-{
-  if (!__stack) {
-    return;
   }
 
-  __stack_npt::const_iterator __it;
-  for (__it = __stack->begin(); __it != __stack->end(); ++__it) {
-    fprintf(__f, "%p ", *__it);
-=======
   inline std::size_t
   __size(__stack_t __stack)
   {
@@ -116,83 +78,8 @@
       return 0;
     else
       return __stack->size();
->>>>>>> 6e7f08ad
-  }
-}
-
-<<<<<<< HEAD
-/** @brief Hash function for summary trace using call stack as index.  */
-class __stack_hash 
-{
- public:
-  size_t operator()(const __stack_t __s) const
-  {
-    if (!__s) {
-      return 0;
-    }
-
-    uintptr_t __index = 0;
-    __stack_npt::const_iterator __it;
-    for (__it = __s->begin(); __it != __s->end(); ++__it) {
-      __index += reinterpret_cast<uintptr_t>(*__it);
-    } 
-    return __index;
   }
 
-  bool operator() (const __stack_t __stack1, const __stack_t __stack2) const
-  {
-    if (!__stack1 && !__stack2) return true;
-    if (!__stack1 || !__stack2) return false;
-    if (__stack1->size() != __stack2->size()) return false;
-
-    size_t __byte_size = __stack1->size() * sizeof(__stack_npt::value_type);
-    return memcmp(&(*__stack1)[0], &(*__stack2)[0], __byte_size) == 0;
-  }
-};
-
-/** @brief Base class for a line in the object table.  */
-class __object_info_base
-{
- public:
-  __object_info_base() {}
-  __object_info_base(__stack_t __stack);
-  __object_info_base(const __object_info_base& o);
-  virtual ~__object_info_base() {}
-  bool __is_valid() const { return _M_valid; }
-  __stack_t __stack() const { return _M_stack; }
-  virtual void __write(FILE* f) const = 0;
-
- protected:
-  __stack_t _M_stack;
-  bool _M_valid;
-};
-
-inline __object_info_base::__object_info_base(__stack_t __stack)
-{
-  _M_stack = __stack;
-  _M_valid = true;
-}
-
-inline __object_info_base::__object_info_base(const __object_info_base& __o)
-{
-  _M_stack = __o._M_stack;
-  _M_valid = __o._M_valid;
-}
-
-/** @brief Base class for a line in the stack table.  */
-template<typename __object_info>
-class __stack_info_base
-{
- public:
-  __stack_info_base() {}
-  __stack_info_base(const __object_info& __info) = 0;
-  virtual ~__stack_info_base() {}
-  void __merge(const __object_info& __info) = 0;
-  virtual float __magnitude() const = 0;
-  virtual const char* __get_id() const = 0;
-};
-
-=======
   // XXX
   inline void
   __write(FILE* __f, __stack_t __stack)
@@ -282,6 +169,5 @@
       virtual const char* __get_id() const = 0;
     };
 
->>>>>>> 6e7f08ad
 } // namespace __gnu_profile
 #endif /* _GLIBCXX_PROFILE_PROFILER_NODE_H */
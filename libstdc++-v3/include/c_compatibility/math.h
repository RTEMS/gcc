// -*- C++ -*- compatibility header.

// Copyright (C) 2002-2016 Free Software Foundation, Inc.
//
// This file is part of the GNU ISO C++ Library.  This library is free
// software; you can redistribute it and/or modify it under the
// terms of the GNU General Public License as published by the
// Free Software Foundation; either version 3, or (at your option)
// any later version.

// This library is distributed in the hope that it will be useful,
// but WITHOUT ANY WARRANTY; without even the implied warranty of
// MERCHANTABILITY or FITNESS FOR A PARTICULAR PURPOSE.  See the
// GNU General Public License for more details.

// Under Section 7 of GPL version 3, you are granted additional
// permissions described in the GCC Runtime Library Exception, version
// 3.1, as published by the Free Software Foundation.

// You should have received a copy of the GNU General Public License and
// a copy of the GCC Runtime Library Exception along with this program;
// see the files COPYING3 and COPYING.RUNTIME respectively.  If not, see
// <http://www.gnu.org/licenses/>.

/** @file math.h
 *  This is a Standard C++ Library header.
 */

#if !defined __cplusplus || defined _GLIBCXX_INCLUDE_NEXT_C_HEADERS
# include_next <math.h>
#else

#ifndef _GLIBCXX_MATH_H
#define _GLIBCXX_MATH_H 1

# include <cmath>

using std::abs;
using std::acos;
using std::asin;
using std::atan;
using std::atan2;
using std::cos;
using std::sin;
using std::tan;
using std::cosh;
using std::sinh;
using std::tanh;
using std::exp;
using std::frexp;
using std::ldexp;
using std::log;
using std::log10;
using std::modf;
using std::pow;
using std::sqrt;
using std::ceil;
using std::fabs;
using std::floor;
using std::fmod;

#if _GLIBCXX_USE_C99_MATH
using std::fpclassify;
using std::isfinite;
using std::isinf;
using std::isnan;
using std::isnormal;
using std::signbit;
using std::isgreater;
using std::isgreaterequal;
using std::isless;
using std::islessequal;
using std::islessgreater;
using std::isunordered;
#endif

#if __cplusplus >= 201103L && defined(_GLIBCXX_USE_C99_MATH_TR1)
using std::acosh;
using std::asinh;
using std::atanh;
using std::cbrt;
using std::copysign;
using std::erf;
using std::erfc;
using std::exp2;
using std::expm1;
using std::fdim;
using std::fma;
using std::fmax;
using std::fmin;
using std::hypot;
using std::ilogb;
using std::lgamma;
using std::llrint;
using std::llround;
using std::log1p;
using std::log2;
using std::logb;
using std::lrint;
using std::lround;
using std::nearbyint;
using std::nextafter;
using std::nexttoward;
using std::remainder;
using std::remquo;
using std::rint;
using std::round;
using std::scalbln;
using std::scalbn;
using std::tgamma;
using std::trunc;
#endif // C++11 && _GLIBCXX_USE_C99_MATH_TR1

#if __STDCPP_WANT_MATH_SPEC_FUNCS__ == 1
using std::assoc_laguerref;
using std::assoc_laguerrel;
using std::assoc_laguerre;
using std::assoc_legendref;
using std::assoc_legendrel;
using std::assoc_legendre;
using std::betaf;
using std::betal;
using std::beta;
using std::comp_ellint_1f;
using std::comp_ellint_1l;
using std::comp_ellint_1;
using std::comp_ellint_2f;
using std::comp_ellint_2l;
using std::comp_ellint_2;
using std::comp_ellint_3f;
using std::comp_ellint_3l;
using std::comp_ellint_3;
using std::cyl_bessel_if;
using std::cyl_bessel_il;
using std::cyl_bessel_i;
using std::cyl_bessel_jf;
using std::cyl_bessel_jl;
using std::cyl_bessel_j;
using std::cyl_bessel_kf;
using std::cyl_bessel_kl;
using std::cyl_bessel_k;
using std::cyl_neumannf;
using std::cyl_neumannl;
using std::cyl_neumann;
using std::ellint_1f;
using std::ellint_1l;
using std::ellint_1;
using std::ellint_2f;
using std::ellint_2l;
using std::ellint_2;
using std::ellint_3f;
using std::ellint_3l;
using std::ellint_3;
using std::expintf;
using std::expintl;
using std::expint;
using std::hermitef;
using std::hermitel;
using std::hermite;
using std::laguerref;
using std::laguerrel;
using std::laguerre;
using std::legendref;
using std::legendrel;
using std::legendre;
using std::riemann_zetaf;
using std::riemann_zetal;
using std::riemann_zeta;
using std::sph_besself;
using std::sph_bessell;
using std::sph_bessel;
using std::sph_legendref;
using std::sph_legendrel;
using std::sph_legendre;
using std::sph_neumannf;
using std::sph_neumannl;
using std::sph_neumann;
#endif // __STDCPP_WANT_MATH_SPEC_FUNCS__

<<<<<<< HEAD
#endif // __cplusplus

#endif // _GLIBCXX_MATH_H
=======
#endif // _GLIBCXX_MATH_H
#endif // __cplusplus
>>>>>>> 2bc9f5c6
<|MERGE_RESOLUTION|>--- conflicted
+++ resolved
@@ -177,11 +177,5 @@
 using std::sph_neumann;
 #endif // __STDCPP_WANT_MATH_SPEC_FUNCS__
 
-<<<<<<< HEAD
-#endif // __cplusplus
-
 #endif // _GLIBCXX_MATH_H
-=======
-#endif // _GLIBCXX_MATH_H
-#endif // __cplusplus
->>>>>>> 2bc9f5c6
+#endif // __cplusplus
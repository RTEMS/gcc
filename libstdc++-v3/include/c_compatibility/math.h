// -*- C++ -*- compatibility header.

// Copyright (C) 2002-2016 Free Software Foundation, Inc.
//
// This file is part of the GNU ISO C++ Library.  This library is free
// software; you can redistribute it and/or modify it under the
// terms of the GNU General Public License as published by the
// Free Software Foundation; either version 3, or (at your option)
// any later version.

// This library is distributed in the hope that it will be useful,
// but WITHOUT ANY WARRANTY; without even the implied warranty of
// MERCHANTABILITY or FITNESS FOR A PARTICULAR PURPOSE.  See the
// GNU General Public License for more details.

// Under Section 7 of GPL version 3, you are granted additional
// permissions described in the GCC Runtime Library Exception, version
// 3.1, as published by the Free Software Foundation.

// You should have received a copy of the GNU General Public License and
// a copy of the GCC Runtime Library Exception along with this program;
// see the files COPYING3 and COPYING.RUNTIME respectively.  If not, see
// <http://www.gnu.org/licenses/>.

/** @file math.h
 *  This is a Standard C++ Library header.
 */


#ifndef _GLIBCXX_MATH_H
#define _GLIBCXX_MATH_H 1

#if !defined __cplusplus || defined _GLIBCXX_INCLUDE_NEXT_C_HEADERS
# include_next <math.h>
#else
# include <cmath>

using std::abs;
using std::acos;
using std::asin;
using std::atan;
using std::atan2;
using std::cos;
using std::sin;
using std::tan;
using std::cosh;
using std::sinh;
using std::tanh;
using std::exp;
using std::frexp;
using std::ldexp;
using std::log;
using std::log10;
using std::modf;
using std::pow;
using std::sqrt;
using std::ceil;
using std::fabs;
using std::floor;
using std::fmod;

#if _GLIBCXX_USE_C99_MATH
using std::fpclassify;
using std::isfinite;
using std::isinf;
using std::isnan;
using std::isnormal;
using std::signbit;
using std::isgreater;
using std::isgreaterequal;
using std::isless;
using std::islessequal;
using std::islessgreater;
using std::isunordered;
#endif

<<<<<<< HEAD
#if __STDCPP_WANT_MATH_SPEC_FUNCS__ == 1
using std::assoc_laguerref;
using std::assoc_laguerrel;
using std::assoc_laguerre;
using std::assoc_legendref;
using std::assoc_legendrel;
using std::assoc_legendre;
using std::betaf;
using std::betal;
using std::beta;
using std::comp_ellint_1f;
using std::comp_ellint_1l;
using std::comp_ellint_1;
using std::comp_ellint_2f;
using std::comp_ellint_2l;
using std::comp_ellint_2;
using std::comp_ellint_3f;
using std::comp_ellint_3l;
using std::comp_ellint_3;
using std::cyl_bessel_if;
using std::cyl_bessel_il;
using std::cyl_bessel_i;
using std::cyl_bessel_jf;
using std::cyl_bessel_jl;
using std::cyl_bessel_j;
using std::cyl_bessel_kf;
using std::cyl_bessel_kl;
using std::cyl_bessel_k;
using std::cyl_neumannf;
using std::cyl_neumannl;
using std::cyl_neumann;
using std::ellint_1f;
using std::ellint_1l;
using std::ellint_1;
using std::ellint_2f;
using std::ellint_2l;
using std::ellint_2;
using std::ellint_3f;
using std::ellint_3l;
using std::ellint_3;
using std::expintf;
using std::expintl;
using std::expint;
using std::hermitef;
using std::hermitel;
using std::hermite;
using std::laguerref;
using std::laguerrel;
using std::laguerre;
using std::legendref;
using std::legendrel;
using std::legendre;
using std::riemann_zetaf;
using std::riemann_zetal;
using std::riemann_zeta;
using std::sph_besself;
using std::sph_bessell;
using std::sph_bessel;
using std::sph_legendref;
using std::sph_legendrel;
using std::sph_legendre;
using std::sph_neumannf;
using std::sph_neumannl;
using std::sph_neumann;
#endif // __STDCPP_WANT_MATH_SPEC_FUNCS__

#endif // __cplusplus

#endif // _GLIBCXX_MATH_H
=======
#if __cplusplus >= 201103L && defined(_GLIBCXX_USE_C99_MATH_TR1)
using std::acosh;
using std::asinh;
using std::atanh;
using std::cbrt;
using std::copysign;
using std::erf;
using std::erfc;
using std::exp2;
using std::expm1;
using std::fdim;
using std::fma;
using std::fmax;
using std::fmin;
using std::hypot;
using std::ilogb;
using std::lgamma;
using std::llrint;
using std::llround;
using std::log1p;
using std::log2;
using std::logb;
using std::lrint;
using std::lround;
using std::nearbyint;
using std::nextafter;
using std::nexttoward;
using std::remainder;
using std::remquo;
using std::rint;
using std::round;
using std::scalbln;
using std::scalbn;
using std::tgamma;
using std::trunc;
#endif // C++11 && _GLIBCXX_USE_C99_MATH_TR1

#endif
#endif
>>>>>>> d9c981c8
<|MERGE_RESOLUTION|>--- conflicted
+++ resolved
@@ -74,7 +74,43 @@
 using std::isunordered;
 #endif
 
-<<<<<<< HEAD
+#if __cplusplus >= 201103L && defined(_GLIBCXX_USE_C99_MATH_TR1)
+using std::acosh;
+using std::asinh;
+using std::atanh;
+using std::cbrt;
+using std::copysign;
+using std::erf;
+using std::erfc;
+using std::exp2;
+using std::expm1;
+using std::fdim;
+using std::fma;
+using std::fmax;
+using std::fmin;
+using std::hypot;
+using std::ilogb;
+using std::lgamma;
+using std::llrint;
+using std::llround;
+using std::log1p;
+using std::log2;
+using std::logb;
+using std::lrint;
+using std::lround;
+using std::nearbyint;
+using std::nextafter;
+using std::nexttoward;
+using std::remainder;
+using std::remquo;
+using std::rint;
+using std::round;
+using std::scalbln;
+using std::scalbn;
+using std::tgamma;
+using std::trunc;
+#endif // C++11 && _GLIBCXX_USE_C99_MATH_TR1
+
 #if __STDCPP_WANT_MATH_SPEC_FUNCS__ == 1
 using std::assoc_laguerref;
 using std::assoc_laguerrel;
@@ -144,44 +180,3 @@
 #endif // __cplusplus
 
 #endif // _GLIBCXX_MATH_H
-=======
-#if __cplusplus >= 201103L && defined(_GLIBCXX_USE_C99_MATH_TR1)
-using std::acosh;
-using std::asinh;
-using std::atanh;
-using std::cbrt;
-using std::copysign;
-using std::erf;
-using std::erfc;
-using std::exp2;
-using std::expm1;
-using std::fdim;
-using std::fma;
-using std::fmax;
-using std::fmin;
-using std::hypot;
-using std::ilogb;
-using std::lgamma;
-using std::llrint;
-using std::llround;
-using std::log1p;
-using std::log2;
-using std::logb;
-using std::lrint;
-using std::lround;
-using std::nearbyint;
-using std::nextafter;
-using std::nexttoward;
-using std::remainder;
-using std::remquo;
-using std::rint;
-using std::round;
-using std::scalbln;
-using std::scalbn;
-using std::tgamma;
-using std::trunc;
-#endif // C++11 && _GLIBCXX_USE_C99_MATH_TR1
-
-#endif
-#endif
->>>>>>> d9c981c8

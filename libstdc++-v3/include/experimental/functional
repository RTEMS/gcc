// <experimental/functional> -*- C++ -*-

// Copyright (C) 2014-2016 Free Software Foundation, Inc.
//
// This file is part of the GNU ISO C++ Library.  This library is free
// software; you can redistribute it and/or modify it under the
// terms of the GNU General Public License as published by the
// Free Software Foundation; either version 3, or (at your option)
// any later version.

// This library is distributed in the hope that it will be useful,
// but WITHOUT ANY WARRANTY; without even the implied warranty of
// MERCHANTABILITY or FITNESS FOR A PARTICULAR PURPOSE.  See the
// GNU General Public License for more details.

// Under Section 7 of GPL version 3, you are granted additional
// permissions described in the GCC Runtime Library Exception, version
// 3.1, as published by the Free Software Foundation.

// You should have received a copy of the GNU General Public License and
// a copy of the GCC Runtime Library Exception along with this program;
// see the files COPYING3 and COPYING.RUNTIME respectively.  If not, see
// <http://www.gnu.org/licenses/>.

/** @file experimental/functional
 *  This is a TS C++ Library header.
 */

#ifndef _GLIBCXX_EXPERIMENTAL_FUNCTIONAL
#define _GLIBCXX_EXPERIMENTAL_FUNCTIONAL 1

#pragma GCC system_header

#if __cplusplus <= 201103L
# include <bits/c++14_warning.h>
#else

#include <functional>
#include <tuple>
#include <iterator>
#include <unordered_map>
#include <vector>
#include <array>
#include <bits/stl_algo.h>
#ifdef _GLIBCXX_PARALLEL
# include <parallel/algorithm> // For std::__parallel::search
#endif
#include <experimental/bits/lfts_config.h>

namespace std _GLIBCXX_VISIBILITY(default)
{
namespace experimental
{
inline namespace fundamentals_v1
{
_GLIBCXX_BEGIN_NAMESPACE_VERSION

  // See C++14 §20.9.9, Function object binders

  /// Variable template for std::is_bind_expression
  template<typename _Tp>
    constexpr bool is_bind_expression_v = std::is_bind_expression<_Tp>::value;

  /// Variable template for std::is_placeholder
  template<typename _Tp>
    constexpr int is_placeholder_v = std::is_placeholder<_Tp>::value;

#define __cpp_lib_experimental_boyer_moore_searching 201411

  // Searchers

  template<typename _ForwardIterator1, typename _BinaryPredicate = equal_to<>>
    class default_searcher
    {
    public:
      default_searcher(_ForwardIterator1 __pat_first,
		       _ForwardIterator1 __pat_last,
		       _BinaryPredicate __pred = _BinaryPredicate())
      : _M_m(__pat_first, __pat_last, std::move(__pred))
      { }

      template<typename _ForwardIterator2>
	_ForwardIterator2
	operator()(_ForwardIterator2 __first, _ForwardIterator2 __last) const
	{
	  return std::search(__first, __last,
			     std::get<0>(_M_m), std::get<1>(_M_m),
			     std::get<2>(_M_m));
	}

    private:
      std::tuple<_ForwardIterator1, _ForwardIterator1, _BinaryPredicate> _M_m;
    };

  template<typename _Key, typename _Tp, typename _Hash, typename _Pred>
    struct __boyer_moore_map_base
    {
      template<typename _RAIter>
	__boyer_moore_map_base(_RAIter __pat, size_t __patlen,
			       _Hash&& __hf, _Pred&& __pred)
	: _M_bad_char{ __patlen, std::move(__hf), std::move(__pred) }
	{
	  if (__patlen > 0)
	    for (__diff_type __i = 0; __i < __patlen - 1; ++__i)
	      _M_bad_char[__pat[__i]] = __patlen - 1 - __i;
	}

      using __diff_type = _Tp;

      __diff_type
      _M_lookup(_Key __key, __diff_type __not_found) const
      {
	auto __iter = _M_bad_char.find(__key);
	if (__iter == _M_bad_char.end())
	  return __not_found;
	return __iter->second;
      }

      _Pred
      _M_pred() const { return _M_bad_char.key_eq(); }

      std::unordered_map<_Key, _Tp, _Hash, _Pred> _M_bad_char;
    };

  template<typename _Tp, size_t _Len, typename _Pred>
    struct __boyer_moore_array_base
    {
      template<typename _RAIter, typename _Unused>
	__boyer_moore_array_base(_RAIter __pat, size_t __patlen,
				 _Unused&&, _Pred&& __pred)
	: _M_bad_char{ std::array<_Tp, _Len>{}, std::move(__pred) }
	{
	  std::get<0>(_M_bad_char).fill(__patlen);
	  if (__patlen > 0)
	    for (__diff_type __i = 0; __i < __patlen - 1; ++__i)
	      {
		auto __ch = __pat[__i];
		using _UCh = std::make_unsigned_t<decltype(__ch)>;
		auto __uch = static_cast<_UCh>(__ch);
		std::get<0>(_M_bad_char)[__uch] = __patlen - 1 - __i;
	      }
	}

      using __diff_type = _Tp;

      template<typename _Key>
	__diff_type
	_M_lookup(_Key __key, __diff_type __not_found) const
	{
	  auto __ukey = static_cast<std::make_unsigned_t<_Key>>(__key);
	  if (__ukey >= _Len)
	    return __not_found;
	  return std::get<0>(_M_bad_char)[__ukey];
	}

      const _Pred&
      _M_pred() const { return std::get<1>(_M_bad_char); }

      std::tuple<std::array<_Tp, _Len>, _Pred> _M_bad_char;
    };

  template<typename _Pred>
    struct __is_std_equal_to : std::false_type { };

  template<>
    struct __is_std_equal_to<std::equal_to<void>> : std::true_type { };

  // Use __boyer_moore_array_base when pattern consists of narrow characters
  // and uses std::equal_to as the predicate.
  template<typename _RAIter, typename _Hash, typename _Pred,
           typename _Val = typename iterator_traits<_RAIter>::value_type,
	   typename _Diff = typename iterator_traits<_RAIter>::difference_type>
    using __boyer_moore_base_t
      = std::conditional_t<sizeof(_Val) == 1 && is_integral<_Val>::value
			   && __is_std_equal_to<_Pred>::value,
			   __boyer_moore_array_base<_Diff, 256, _Pred>,
			   __boyer_moore_map_base<_Val, _Diff, _Hash, _Pred>>;

  template<typename _RAIter, typename _Hash
	     = std::hash<typename std::iterator_traits<_RAIter>::value_type>,
	   typename _BinaryPredicate = std::equal_to<>>
    class boyer_moore_searcher
    : __boyer_moore_base_t<_RAIter, _Hash, _BinaryPredicate>
    {
      using _Base = __boyer_moore_base_t<_RAIter, _Hash, _BinaryPredicate>;
      using typename _Base::__diff_type;

    public:
      boyer_moore_searcher(_RAIter __pat_first, _RAIter __pat_last,
			   _Hash __hf = _Hash(),
			   _BinaryPredicate __pred = _BinaryPredicate());

      template<typename _RandomAccessIterator2>
	_RandomAccessIterator2
	operator()(_RandomAccessIterator2 __first,
		   _RandomAccessIterator2 __last) const;

    private:
      bool
      _M_is_prefix(_RAIter __word, __diff_type __len,
		   __diff_type __pos)
      {
	const auto& __pred = this->_M_pred();
	__diff_type __suffixlen = __len - __pos;
	for (__diff_type __i = 0; __i < __suffixlen; ++__i)
	  if (!__pred(__word[__i], __word[__pos + __i]))
	    return false;
	return true;
      }

      __diff_type
      _M_suffix_length(_RAIter __word, __diff_type __len,
		       __diff_type __pos)
      {
	const auto& __pred = this->_M_pred();
	__diff_type __i = 0;
	while (__pred(__word[__pos - __i], __word[__len - 1 - __i])
	       && __i < __pos)
	  {
	    ++__i;
	  }
	return __i;
      }

      template<typename _Tp>
	__diff_type
	_M_bad_char_shift(_Tp __c) const
	{ return this->_M_lookup(__c, _M_pat_end - _M_pat); }

      _RAIter _M_pat;
      _RAIter _M_pat_end;
      std::vector<__diff_type> _M_good_suffix;
    };

  template<typename _RAIter, typename _Hash
	     = std::hash<typename std::iterator_traits<_RAIter>::value_type>,
	   typename _BinaryPredicate = std::equal_to<>>
    class boyer_moore_horspool_searcher
    : __boyer_moore_base_t<_RAIter, _Hash, _BinaryPredicate>
    {
      using _Base = __boyer_moore_base_t<_RAIter, _Hash, _BinaryPredicate>;
      using typename _Base::__diff_type;

    public:
      boyer_moore_horspool_searcher(_RAIter __pat,
				    _RAIter __pat_end,
				    _Hash __hf = _Hash(),
				    _BinaryPredicate __pred
				    = _BinaryPredicate())
      : _Base(__pat, __pat_end - __pat, std::move(__hf), std::move(__pred)),
	_M_pat(__pat), _M_pat_end(__pat_end)
      { }

      template<typename _RandomAccessIterator2>
	_RandomAccessIterator2
	operator()(_RandomAccessIterator2 __first,
		   _RandomAccessIterator2 __last) const
	{
	  const auto& __pred = this->_M_pred();
	  auto __patlen = _M_pat_end - _M_pat;
	  if (__patlen == 0)
	    return __first;
	  auto __len = __last - __first;
	  while (__len >= __patlen)
	    {
	      for (auto __scan = __patlen - 1;
		   __pred(__first[__scan], _M_pat[__scan]); --__scan)
		if (__scan == 0)
		  return __first;
	      auto __shift = _M_bad_char_shift(__first[__patlen - 1]);
	      __len -= __shift;
	      __first += __shift;
	    }
	  return __last;
	}

    private:
      template<typename _Tp>
	__diff_type
	_M_bad_char_shift(_Tp __c) const
	{ return this->_M_lookup(__c, _M_pat_end - _M_pat); }

      _RAIter _M_pat;
      _RAIter _M_pat_end;
    };

  /// Generator function for default_searcher
  template<typename _ForwardIterator,
	   typename _BinaryPredicate = std::equal_to<>>
    inline default_searcher<_ForwardIterator, _BinaryPredicate>
    make_default_searcher(_ForwardIterator __pat_first,
			  _ForwardIterator __pat_last,
			  _BinaryPredicate __pred = _BinaryPredicate())
    { return { __pat_first, __pat_last, __pred }; }

  /// Generator function for boyer_moore_searcher
  template<typename _RAIter, typename _Hash
	     = std::hash<typename std::iterator_traits<_RAIter>::value_type>,
	   typename _BinaryPredicate = equal_to<>>
    inline boyer_moore_searcher<_RAIter, _Hash, _BinaryPredicate>
    make_boyer_moore_searcher(_RAIter __pat_first, _RAIter __pat_last,
			      _Hash __hf = _Hash(),
			      _BinaryPredicate __pred = _BinaryPredicate())
    { return { __pat_first, __pat_last, std::move(__hf), std::move(__pred) }; }

  /// Generator function for boyer_moore_horspool_searcher
  template<typename _RAIter, typename _Hash
	     = std::hash<typename std::iterator_traits<_RAIter>::value_type>,
	   typename _BinaryPredicate = equal_to<>>
    inline boyer_moore_horspool_searcher<_RAIter, _Hash, _BinaryPredicate>
    make_boyer_moore_horspool_searcher(_RAIter __pat_first, _RAIter __pat_last,
				       _Hash __hf = _Hash(),
				       _BinaryPredicate __pred
				       = _BinaryPredicate())
    { return { __pat_first, __pat_last, std::move(__hf), std::move(__pred) }; }

  template<typename _RAIter, typename _Hash, typename _BinaryPredicate>
    boyer_moore_searcher<_RAIter, _Hash, _BinaryPredicate>::
    boyer_moore_searcher(_RAIter __pat, _RAIter __pat_end,
			 _Hash __hf, _BinaryPredicate __pred)
    : _Base(__pat, __pat_end - __pat, std::move(__hf), std::move(__pred)),
      _M_pat(__pat), _M_pat_end(__pat_end), _M_good_suffix(__pat_end - __pat)
    {
      auto __patlen = __pat_end - __pat;
      if (__patlen == 0)
	return;
      __diff_type __last_prefix = __patlen - 1;
      for (__diff_type __p = __patlen - 1; __p >= 0; --__p)
	{
	  if (_M_is_prefix(__pat, __patlen, __p + 1))
	    __last_prefix = __p + 1;
	  _M_good_suffix[__p] = __last_prefix + (__patlen - 1 - __p);
	}
      for (__diff_type __p = 0; __p < __patlen - 1; ++__p)
	{
	  auto __slen = _M_suffix_length(__pat, __patlen, __p);
	  auto __pos = __patlen - 1 - __slen;
	  if (!__pred(__pat[__p - __slen], __pat[__pos]))
	    _M_good_suffix[__pos] = __patlen - 1 - __p + __slen;
	}
    }

  template<typename _RAIter, typename _Hash, typename _BinaryPredicate>
  template<typename _RandomAccessIterator2>
    _RandomAccessIterator2
    boyer_moore_searcher<_RAIter, _Hash, _BinaryPredicate>::
    operator()(_RandomAccessIterator2 __first,
	       _RandomAccessIterator2 __last) const
    {
      auto __patlen = _M_pat_end - _M_pat;
      if (__patlen == 0)
	return __first;
      const auto& __pred = this->_M_pred();
      __diff_type __i = __patlen - 1;
      auto __stringlen = __last - __first;
      while (__i < __stringlen)
	{
	  __diff_type __j = __patlen - 1;
	  while (__j >= 0 && __pred(__first[__i], _M_pat[__j]))
	    {
	      --__i;
	      --__j;
	    }
	  if (__j < 0)
	    return __first + __i + 1;
	  __i += std::max(_M_bad_char_shift(__first[__i]),
			  _M_good_suffix[__j]);
	}
      return __last;
    }

_GLIBCXX_END_NAMESPACE_VERSION
} // namespace fundamentals_v1

inline namespace fundamentals_v2
{
_GLIBCXX_BEGIN_NAMESPACE_VERSION

#define __cpp_lib_experimental_not_fn 201406

<<<<<<< HEAD
  /// Generalized negator.
  template<typename _Fn>
    class _Not_fn
    {
      _Fn _M_fn;

    public:
      template<typename _Fn2>
	explicit
	_Not_fn(_Fn2&& __fn)
	: _M_fn(std::forward<_Fn2>(__fn)) { }

      _Not_fn(const _Not_fn& __fn) = default;
      _Not_fn(_Not_fn&& __fn) = default;
      ~_Not_fn() = default;

      template<typename... _Args>
	auto
	operator()(_Args&&... __args) &
	noexcept(__is_nothrow_callable<_Fn&(_Args&&...)>::value)
	-> decltype(!std::declval<result_of_t<_Fn&(_Args&&...)>>())
	{ return !std::__invoke(_M_fn, std::forward<_Args>(__args)...); }

      template<typename... _Args>
	auto
	operator()(_Args&&... __args) const &
	noexcept(__is_nothrow_callable<const _Fn&(_Args&&...)>::value)
	-> decltype(!std::declval<result_of_t<const _Fn&(_Args&&...)>>())
	{ return !std::__invoke(_M_fn, std::forward<_Args>(__args)...); }

      template<typename... _Args>
	auto
	operator()(_Args&&... __args) &&
	noexcept(__is_nothrow_callable<_Fn&&(_Args&&...)>::value)
	-> decltype(!std::declval<result_of_t<_Fn&&(_Args&&...)>>())
	{
	  return !std::__invoke(std::move(_M_fn),
				std::forward<_Args>(__args)...);
	}

      template<typename... _Args>
	auto
	operator()(_Args&&... __args) const &&
	noexcept(__is_nothrow_callable<const _Fn&&(_Args&&...)>::value)
	-> decltype(!std::declval<result_of_t<const _Fn&&(_Args&&...)>>())
	{
	  return !std::__invoke(std::move(_M_fn),
				std::forward<_Args>(__args)...);
	}
    };

=======
>>>>>>> 01b0c11a
  /// [func.not_fn] Function template not_fn
  template<typename _Fn>
    inline auto
    not_fn(_Fn&& __fn)
    noexcept(std::is_nothrow_constructible<std::decay_t<_Fn>, _Fn&&>::value)
    {
<<<<<<< HEAD
      return _Not_fn<std::decay_t<_Fn>>{std::forward<_Fn>(__fn)};
=======
      return std::_Not_fn<std::decay_t<_Fn>>{std::forward<_Fn>(__fn), 0};
>>>>>>> 01b0c11a
    }

_GLIBCXX_END_NAMESPACE_VERSION
} // namespace fundamentals_v2
} // namespace experimental
} // namespace std

#endif // C++14

#endif // _GLIBCXX_EXPERIMENTAL_FUNCTIONAL<|MERGE_RESOLUTION|>--- conflicted
+++ resolved
@@ -378,71 +378,13 @@
 
 #define __cpp_lib_experimental_not_fn 201406
 
-<<<<<<< HEAD
-  /// Generalized negator.
-  template<typename _Fn>
-    class _Not_fn
-    {
-      _Fn _M_fn;
-
-    public:
-      template<typename _Fn2>
-	explicit
-	_Not_fn(_Fn2&& __fn)
-	: _M_fn(std::forward<_Fn2>(__fn)) { }
-
-      _Not_fn(const _Not_fn& __fn) = default;
-      _Not_fn(_Not_fn&& __fn) = default;
-      ~_Not_fn() = default;
-
-      template<typename... _Args>
-	auto
-	operator()(_Args&&... __args) &
-	noexcept(__is_nothrow_callable<_Fn&(_Args&&...)>::value)
-	-> decltype(!std::declval<result_of_t<_Fn&(_Args&&...)>>())
-	{ return !std::__invoke(_M_fn, std::forward<_Args>(__args)...); }
-
-      template<typename... _Args>
-	auto
-	operator()(_Args&&... __args) const &
-	noexcept(__is_nothrow_callable<const _Fn&(_Args&&...)>::value)
-	-> decltype(!std::declval<result_of_t<const _Fn&(_Args&&...)>>())
-	{ return !std::__invoke(_M_fn, std::forward<_Args>(__args)...); }
-
-      template<typename... _Args>
-	auto
-	operator()(_Args&&... __args) &&
-	noexcept(__is_nothrow_callable<_Fn&&(_Args&&...)>::value)
-	-> decltype(!std::declval<result_of_t<_Fn&&(_Args&&...)>>())
-	{
-	  return !std::__invoke(std::move(_M_fn),
-				std::forward<_Args>(__args)...);
-	}
-
-      template<typename... _Args>
-	auto
-	operator()(_Args&&... __args) const &&
-	noexcept(__is_nothrow_callable<const _Fn&&(_Args&&...)>::value)
-	-> decltype(!std::declval<result_of_t<const _Fn&&(_Args&&...)>>())
-	{
-	  return !std::__invoke(std::move(_M_fn),
-				std::forward<_Args>(__args)...);
-	}
-    };
-
-=======
->>>>>>> 01b0c11a
   /// [func.not_fn] Function template not_fn
   template<typename _Fn>
     inline auto
     not_fn(_Fn&& __fn)
     noexcept(std::is_nothrow_constructible<std::decay_t<_Fn>, _Fn&&>::value)
     {
-<<<<<<< HEAD
-      return _Not_fn<std::decay_t<_Fn>>{std::forward<_Fn>(__fn)};
-=======
       return std::_Not_fn<std::decay_t<_Fn>>{std::forward<_Fn>(__fn), 0};
->>>>>>> 01b0c11a
     }
 
 _GLIBCXX_END_NAMESPACE_VERSION

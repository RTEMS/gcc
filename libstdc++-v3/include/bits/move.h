// Move, forward and identity for C++0x + swap -*- C++ -*-

// Copyright (C) 2007, 2008, 2009, 2010 Free Software Foundation, Inc.
//
// This file is part of the GNU ISO C++ Library.  This library is free
// software; you can redistribute it and/or modify it under the
// terms of the GNU General Public License as published by the
// Free Software Foundation; either version 3, or (at your option)
// any later version.

// This library is distributed in the hope that it will be useful,
// but WITHOUT ANY WARRANTY; without even the implied warranty of
// MERCHANTABILITY or FITNESS FOR A PARTICULAR PURPOSE.  See the
// GNU General Public License for more details.

// Under Section 7 of GPL version 3, you are granted additional
// permissions described in the GCC Runtime Library Exception, version
// 3.1, as published by the Free Software Foundation.

// You should have received a copy of the GNU General Public License and
// a copy of the GCC Runtime Library Exception along with this program;
// see the files COPYING3 and COPYING.RUNTIME respectively.  If not, see
// <http://www.gnu.org/licenses/>.

/** @file move.h
 *  This is an internal header file, included by other library headers.
 *  You should not attempt to use it directly.
 */

#ifndef _MOVE_H
#define _MOVE_H 1

#include <bits/c++config.h>
#include <bits/concept_check.h>

<<<<<<< HEAD
_GLIBCXX_BEGIN_NAMESPACE(std)

  // Used, in C++03 mode too, by allocators, etc.
  template<typename _Tp>
    inline _Tp*
    __addressof(_Tp& __r)
    {
      return reinterpret_cast<_Tp*>
	(&const_cast<char&>(reinterpret_cast<const volatile char&>(__r)));
    }

_GLIBCXX_END_NAMESPACE

#ifdef __GXX_EXPERIMENTAL_CXX0X__
#include <type_traits> // Brings in std::declval too.

=======
>>>>>>> 155d23aa
_GLIBCXX_BEGIN_NAMESPACE(std)

  // Used, in C++03 mode too, by allocators, etc.
  template<typename _Tp>
    inline _Tp*
    __addressof(_Tp& __r)
    {
      return reinterpret_cast<_Tp*>
	(&const_cast<char&>(reinterpret_cast<const volatile char&>(__r)));
    }

_GLIBCXX_END_NAMESPACE

#ifdef __GXX_EXPERIMENTAL_CXX0X__
#include <type_traits> // Brings in std::declval too.

_GLIBCXX_BEGIN_NAMESPACE(std)
  
  /// forward (as per N3143)
  template<typename _Tp>
    inline _Tp&&
    forward(typename std::remove_reference<_Tp>::type& __t) 
    { return static_cast<_Tp&&>(__t); }

  template<typename _Tp>
    inline _Tp&&
    forward(typename std::remove_reference<_Tp>::type&& __t) 
    {
      static_assert(!std::is_lvalue_reference<_Tp>::value, "template argument"
		    " substituting _Tp is an lvalue reference type");
      return static_cast<_Tp&&>(__t);
    }

  /**
   *  @brief Move a value.
   *  @ingroup mutating_algorithms
   *  @param  __t  A thing of arbitrary type.
   *  @return Same, moved.
  */
  template<typename _Tp>
    inline typename std::remove_reference<_Tp>::type&&
    move(_Tp&& __t)
    { return static_cast<typename std::remove_reference<_Tp>::type&&>(__t); }

  /// declval, from type_traits.

  /**
   *  @brief Returns the actual address of the object or function
   *         referenced by r, even in the presence of an overloaded
   *         operator&.
   *  @param  __r  Reference to an object or function.
   *  @return   The actual address.
  */
  template<typename _Tp>
    inline _Tp*
    addressof(_Tp& __r)
    { return std::__addressof(__r); }

  /**
   *  @brief Returns the actual address of the object or function
   *         referenced by r, even in the presence of an overloaded
   *         operator&.
   *  @param  __r  Reference to an object or function.
   *  @return   The actual address.
  */
  template<typename _Tp>
    inline _Tp*
    addressof(_Tp& __r)
    { return std::__addressof(__r); }

_GLIBCXX_END_NAMESPACE

#define _GLIBCXX_MOVE(__val) std::move(__val)
#define _GLIBCXX_FORWARD(_Tp, __val) std::forward<_Tp>(__val)
#else
#define _GLIBCXX_MOVE(__val) (__val)
#define _GLIBCXX_FORWARD(_Tp, __val) (__val)
#endif

_GLIBCXX_BEGIN_NAMESPACE(std)

  /**
   *  @brief Swaps two values.
   *  @ingroup mutating_algorithms
   *  @param  __a  A thing of arbitrary type.
   *  @param  __b  Another thing of arbitrary type.
   *  @return   Nothing.
  */
  template<typename _Tp>
    inline void
    swap(_Tp& __a, _Tp& __b)
    {
      // concept requirements
      __glibcxx_function_requires(_SGIAssignableConcept<_Tp>)

      _Tp __tmp = _GLIBCXX_MOVE(__a);
      __a = _GLIBCXX_MOVE(__b);
      __b = _GLIBCXX_MOVE(__tmp);
    }

  // _GLIBCXX_RESOLVE_LIB_DEFECTS
  // DR 809. std::swap should be overloaded for array types.
  template<typename _Tp, size_t _Nm>
    inline void
    swap(_Tp (&__a)[_Nm], _Tp (&__b)[_Nm])
    {
      for (size_t __n = 0; __n < _Nm; ++__n)
	swap(__a[__n], __b[__n]);
    }

_GLIBCXX_END_NAMESPACE

#endif /* _MOVE_H */<|MERGE_RESOLUTION|>--- conflicted
+++ resolved
@@ -33,25 +33,6 @@
 #include <bits/c++config.h>
 #include <bits/concept_check.h>
 
-<<<<<<< HEAD
-_GLIBCXX_BEGIN_NAMESPACE(std)
-
-  // Used, in C++03 mode too, by allocators, etc.
-  template<typename _Tp>
-    inline _Tp*
-    __addressof(_Tp& __r)
-    {
-      return reinterpret_cast<_Tp*>
-	(&const_cast<char&>(reinterpret_cast<const volatile char&>(__r)));
-    }
-
-_GLIBCXX_END_NAMESPACE
-
-#ifdef __GXX_EXPERIMENTAL_CXX0X__
-#include <type_traits> // Brings in std::declval too.
-
-=======
->>>>>>> 155d23aa
 _GLIBCXX_BEGIN_NAMESPACE(std)
 
   // Used, in C++03 mode too, by allocators, etc.
@@ -110,18 +91,6 @@
     addressof(_Tp& __r)
     { return std::__addressof(__r); }
 
-  /**
-   *  @brief Returns the actual address of the object or function
-   *         referenced by r, even in the presence of an overloaded
-   *         operator&.
-   *  @param  __r  Reference to an object or function.
-   *  @return   The actual address.
-  */
-  template<typename _Tp>
-    inline _Tp*
-    addressof(_Tp& __r)
-    { return std::__addressof(__r); }
-
 _GLIBCXX_END_NAMESPACE
 
 #define _GLIBCXX_MOVE(__val) std::move(__val)

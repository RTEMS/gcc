// Vector implementation (out of line) -*- C++ -*-

// Copyright (C) 2001-2016 Free Software Foundation, Inc.
//
// This file is part of the GNU ISO C++ Library.  This library is free
// software; you can redistribute it and/or modify it under the
// terms of the GNU General Public License as published by the
// Free Software Foundation; either version 3, or (at your option)
// any later version.

// This library is distributed in the hope that it will be useful,
// but WITHOUT ANY WARRANTY; without even the implied warranty of
// MERCHANTABILITY or FITNESS FOR A PARTICULAR PURPOSE.  See the
// GNU General Public License for more details.

// Under Section 7 of GPL version 3, you are granted additional
// permissions described in the GCC Runtime Library Exception, version
// 3.1, as published by the Free Software Foundation.

// You should have received a copy of the GNU General Public License and
// a copy of the GCC Runtime Library Exception along with this program;
// see the files COPYING3 and COPYING.RUNTIME respectively.  If not, see
// <http://www.gnu.org/licenses/>.

/*
 *
 * Copyright (c) 1994
 * Hewlett-Packard Company
 *
 * Permission to use, copy, modify, distribute and sell this software
 * and its documentation for any purpose is hereby granted without fee,
 * provided that the above copyright notice appear in all copies and
 * that both that copyright notice and this permission notice appear
 * in supporting documentation.  Hewlett-Packard Company makes no
 * representations about the suitability of this software for any
 * purpose.  It is provided "as is" without express or implied warranty.
 *
 *
 * Copyright (c) 1996
 * Silicon Graphics Computer Systems, Inc.
 *
 * Permission to use, copy, modify, distribute and sell this software
 * and its documentation for any purpose is hereby granted without fee,
 * provided that the above copyright notice appear in all copies and
 * that both that copyright notice and this permission notice appear
 * in supporting documentation.  Silicon Graphics makes no
 * representations about the suitability of this  software for any
 * purpose.  It is provided "as is" without express or implied warranty.
 */

/** @file bits/vector.tcc
 *  This is an internal header file, included by other library headers.
 *  Do not attempt to use it directly. @headername{vector}
 */

#ifndef _VECTOR_TCC
#define _VECTOR_TCC 1

namespace std _GLIBCXX_VISIBILITY(default)
{
_GLIBCXX_BEGIN_NAMESPACE_CONTAINER

  template<typename _Tp, typename _Alloc>
    void
    vector<_Tp, _Alloc>::
    reserve(size_type __n)
    {
      if (__n > this->max_size())
	__throw_length_error(__N("vector::reserve"));
      if (this->capacity() < __n)
	{
	  const size_type __old_size = size();
	  pointer __tmp = _M_allocate_and_copy(__n,
	    _GLIBCXX_MAKE_MOVE_IF_NOEXCEPT_ITERATOR(this->_M_impl._M_start),
	    _GLIBCXX_MAKE_MOVE_IF_NOEXCEPT_ITERATOR(this->_M_impl._M_finish));
	  std::_Destroy(this->_M_impl._M_start, this->_M_impl._M_finish,
			_M_get_Tp_allocator());
	  _M_deallocate(this->_M_impl._M_start,
			this->_M_impl._M_end_of_storage
			- this->_M_impl._M_start);
	  this->_M_impl._M_start = __tmp;
	  this->_M_impl._M_finish = __tmp + __old_size;
	  this->_M_impl._M_end_of_storage = this->_M_impl._M_start + __n;
	}
    }

#if __cplusplus >= 201103L
  template<typename _Tp, typename _Alloc>
    template<typename... _Args>
      void
      vector<_Tp, _Alloc>::
      emplace_back(_Args&&... __args)
      {
	if (this->_M_impl._M_finish != this->_M_impl._M_end_of_storage)
	  {
	    _Alloc_traits::construct(this->_M_impl, this->_M_impl._M_finish,
				     std::forward<_Args>(__args)...);
	    ++this->_M_impl._M_finish;
	  }
	else
	  _M_realloc_insert(end(), std::forward<_Args>(__args)...);
      }
#endif

  template<typename _Tp, typename _Alloc>
    typename vector<_Tp, _Alloc>::iterator
    vector<_Tp, _Alloc>::
#if __cplusplus >= 201103L
    insert(const_iterator __position, const value_type& __x)
#else
    insert(iterator __position, const value_type& __x)
#endif
    {
      const size_type __n = __position - begin();
      if (this->_M_impl._M_finish != this->_M_impl._M_end_of_storage)
	if (__position == end())
	  {
	    _Alloc_traits::construct(this->_M_impl, this->_M_impl._M_finish,
				     __x);
	    ++this->_M_impl._M_finish;
	  }
	else
	  {
#if __cplusplus >= 201103L
	    const auto __pos = begin() + (__position - cbegin());
	    // __x could be an existing element of this vector, so make a
	    // copy of it before _M_insert_aux moves elements around.
	    _Temporary_value __x_copy(this, __x);
	    _M_insert_aux(__pos, std::move(__x_copy._M_val()));
#else
	    _M_insert_aux(__position, __x);
#endif
	  }
      else
#if __cplusplus >= 201103L
	_M_realloc_insert(begin() + (__position - cbegin()), __x);
#else
	_M_realloc_insert(__position, __x);
#endif

      return iterator(this->_M_impl._M_start + __n);
    }

  template<typename _Tp, typename _Alloc>
    typename vector<_Tp, _Alloc>::iterator
    vector<_Tp, _Alloc>::
    _M_erase(iterator __position)
    {
      if (__position + 1 != end())
	_GLIBCXX_MOVE3(__position + 1, end(), __position);
      --this->_M_impl._M_finish;
      _Alloc_traits::destroy(this->_M_impl, this->_M_impl._M_finish);
      return __position;
    }

  template<typename _Tp, typename _Alloc>
    typename vector<_Tp, _Alloc>::iterator
    vector<_Tp, _Alloc>::
    _M_erase(iterator __first, iterator __last)
    {
      if (__first != __last)
	{
	  if (__last != end())
	    _GLIBCXX_MOVE3(__last, end(), __first);
	  _M_erase_at_end(__first.base() + (end() - __last));
	}
      return __first;
    }

  template<typename _Tp, typename _Alloc>
    vector<_Tp, _Alloc>&
    vector<_Tp, _Alloc>::
    operator=(const vector<_Tp, _Alloc>& __x)
    {
      if (&__x != this)
	{
#if __cplusplus >= 201103L
	  if (_Alloc_traits::_S_propagate_on_copy_assign())
	    {
	      if (!_Alloc_traits::_S_always_equal()
	          && _M_get_Tp_allocator() != __x._M_get_Tp_allocator())
	        {
		  // replacement allocator cannot free existing storage
		  this->clear();
		  _M_deallocate(this->_M_impl._M_start,
				this->_M_impl._M_end_of_storage
				- this->_M_impl._M_start);
		  this->_M_impl._M_start = nullptr;
		  this->_M_impl._M_finish = nullptr;
		  this->_M_impl._M_end_of_storage = nullptr;
		}
	      std::__alloc_on_copy(_M_get_Tp_allocator(),
				   __x._M_get_Tp_allocator());
	    }
#endif
	  const size_type __xlen = __x.size();
	  if (__xlen > capacity())
	    {
	      pointer __tmp = _M_allocate_and_copy(__xlen, __x.begin(),
						   __x.end());
	      std::_Destroy(this->_M_impl._M_start, this->_M_impl._M_finish,
			    _M_get_Tp_allocator());
	      _M_deallocate(this->_M_impl._M_start,
			    this->_M_impl._M_end_of_storage
			    - this->_M_impl._M_start);
	      this->_M_impl._M_start = __tmp;
	      this->_M_impl._M_end_of_storage = this->_M_impl._M_start + __xlen;
	    }
	  else if (size() >= __xlen)
	    {
	      std::_Destroy(std::copy(__x.begin(), __x.end(), begin()),
			    end(), _M_get_Tp_allocator());
	    }
	  else
	    {
	      std::copy(__x._M_impl._M_start, __x._M_impl._M_start + size(),
			this->_M_impl._M_start);
	      std::__uninitialized_copy_a(__x._M_impl._M_start + size(),
					  __x._M_impl._M_finish,
					  this->_M_impl._M_finish,
					  _M_get_Tp_allocator());
	    }
	  this->_M_impl._M_finish = this->_M_impl._M_start + __xlen;
	}
      return *this;
    }

  template<typename _Tp, typename _Alloc>
    void
    vector<_Tp, _Alloc>::
    _M_fill_assign(size_t __n, const value_type& __val)
    {
      if (__n > capacity())
	{
	  vector __tmp(__n, __val, _M_get_Tp_allocator());
	  __tmp._M_impl._M_swap_data(this->_M_impl);
	}
      else if (__n > size())
	{
	  std::fill(begin(), end(), __val);
	  this->_M_impl._M_finish =
	    std::__uninitialized_fill_n_a(this->_M_impl._M_finish,
					  __n - size(), __val,
					  _M_get_Tp_allocator());
	}
      else
        _M_erase_at_end(std::fill_n(this->_M_impl._M_start, __n, __val));
    }

  template<typename _Tp, typename _Alloc>
    template<typename _InputIterator>
      void
      vector<_Tp, _Alloc>::
      _M_assign_aux(_InputIterator __first, _InputIterator __last,
		    std::input_iterator_tag)
      {
	pointer __cur(this->_M_impl._M_start);
	for (; __first != __last && __cur != this->_M_impl._M_finish;
	     ++__cur, ++__first)
	  *__cur = *__first;
	if (__first == __last)
	  _M_erase_at_end(__cur);
	else
	  insert(end(), __first, __last);
      }

  template<typename _Tp, typename _Alloc>
    template<typename _ForwardIterator>
      void
      vector<_Tp, _Alloc>::
      _M_assign_aux(_ForwardIterator __first, _ForwardIterator __last,
		    std::forward_iterator_tag)
      {
	const size_type __len = std::distance(__first, __last);

	if (__len > capacity())
	  {
	    pointer __tmp(_M_allocate_and_copy(__len, __first, __last));
	    std::_Destroy(this->_M_impl._M_start, this->_M_impl._M_finish,
			  _M_get_Tp_allocator());
	    _M_deallocate(this->_M_impl._M_start,
			  this->_M_impl._M_end_of_storage
			  - this->_M_impl._M_start);
	    this->_M_impl._M_start = __tmp;
	    this->_M_impl._M_finish = this->_M_impl._M_start + __len;
	    this->_M_impl._M_end_of_storage = this->_M_impl._M_finish;
	  }
	else if (size() >= __len)
	  _M_erase_at_end(std::copy(__first, __last, this->_M_impl._M_start));
	else
	  {
	    _ForwardIterator __mid = __first;
	    std::advance(__mid, size());
	    std::copy(__first, __mid, this->_M_impl._M_start);
	    this->_M_impl._M_finish =
	      std::__uninitialized_copy_a(__mid, __last,
					  this->_M_impl._M_finish,
					  _M_get_Tp_allocator());
	  }
      }

#if __cplusplus >= 201103L
  template<typename _Tp, typename _Alloc>
    auto
    vector<_Tp, _Alloc>::
    _M_insert_rval(const_iterator __position, value_type&& __v) -> iterator
    {
      const auto __n = __position - cbegin();
      if (this->_M_impl._M_finish != this->_M_impl._M_end_of_storage)
	if (__position == cend())
	  {
	    _Alloc_traits::construct(this->_M_impl, this->_M_impl._M_finish,
				     std::move(__v));
	    ++this->_M_impl._M_finish;
	  }
	else
	  _M_insert_aux(begin() + __n, std::move(__v));
      else
	_M_realloc_insert(begin() + __n, std::move(__v));

      return iterator(this->_M_impl._M_start + __n);
    }

  template<typename _Tp, typename _Alloc>
    template<typename... _Args>
      auto
      vector<_Tp, _Alloc>::
      _M_emplace_aux(const_iterator __position, _Args&&... __args)
      -> iterator
      {
	const auto __n = __position - cbegin();
	if (this->_M_impl._M_finish != this->_M_impl._M_end_of_storage)
	  if (__position == cend())
	    {
	      _Alloc_traits::construct(this->_M_impl, this->_M_impl._M_finish,
				       std::forward<_Args>(__args)...);
	      ++this->_M_impl._M_finish;
	    }
	  else
	    {
	      // We need to construct a temporary because something in __args...
	      // could alias one of the elements of the container and so we
	      // need to use it before _M_insert_aux moves elements around.
	      _Temporary_value __tmp(this, std::forward<_Args>(__args)...);
	      _M_insert_aux(begin() + __n, std::move(__tmp._M_val()));
	    }
	else
	  _M_realloc_insert(begin() + __n, std::forward<_Args>(__args)...);

	return iterator(this->_M_impl._M_start + __n);
      }

  template<typename _Tp, typename _Alloc>
    template<typename _Arg>
      void
      vector<_Tp, _Alloc>::
      _M_insert_aux(iterator __position, _Arg&& __arg)
#else
  template<typename _Tp, typename _Alloc>
    void
    vector<_Tp, _Alloc>::
    _M_insert_aux(iterator __position, const _Tp& __x)
#endif
    {
      _Alloc_traits::construct(this->_M_impl, this->_M_impl._M_finish,
			       _GLIBCXX_MOVE(*(this->_M_impl._M_finish
					       - 1)));
      ++this->_M_impl._M_finish;
#if __cplusplus < 201103L
      _Tp __x_copy = __x;
#endif
      _GLIBCXX_MOVE_BACKWARD3(__position.base(),
			      this->_M_impl._M_finish - 2,
			      this->_M_impl._M_finish - 1);
#if __cplusplus < 201103L
      *__position = __x_copy;
#else
<<<<<<< HEAD
	  *__position = _Tp(std::forward<_Args>(__args)...);
=======
      *__position = std::forward<_Arg>(__arg);
>>>>>>> 661af228
#endif
    }

#if __cplusplus >= 201103L
  template<typename _Tp, typename _Alloc>
    template<typename... _Args>
      void
      vector<_Tp, _Alloc>::
      _M_realloc_insert(iterator __position, _Args&&... __args)
#else
  template<typename _Tp, typename _Alloc>
    void
    vector<_Tp, _Alloc>::
    _M_realloc_insert(iterator __position, const _Tp& __x)
#endif
    {
      const size_type __len =
	_M_check_len(size_type(1), "vector::_M_realloc_insert");
      const size_type __elems_before = __position - begin();
      pointer __new_start(this->_M_allocate(__len));
      pointer __new_finish(__new_start);
      __try
	{
	  // The order of the three operations is dictated by the C++11
	  // case, where the moves could alter a new element belonging
	  // to the existing vector.  This is an issue only for callers
	  // taking the element by lvalue ref (see last bullet of C++11
	  // [res.on.arguments]).
	  _Alloc_traits::construct(this->_M_impl,
				   __new_start + __elems_before,
#if __cplusplus >= 201103L
				   std::forward<_Args>(__args)...);
#else
				   __x);
#endif
	  __new_finish = pointer();

	  __new_finish
	    = std::__uninitialized_move_if_noexcept_a
	    (this->_M_impl._M_start, __position.base(),
	     __new_start, _M_get_Tp_allocator());

	  ++__new_finish;

	  __new_finish
	    = std::__uninitialized_move_if_noexcept_a
	    (__position.base(), this->_M_impl._M_finish,
	     __new_finish, _M_get_Tp_allocator());
	}
      __catch(...)
	{
	  if (!__new_finish)
	    _Alloc_traits::destroy(this->_M_impl,
				   __new_start + __elems_before);
	  else
	    std::_Destroy(__new_start, __new_finish, _M_get_Tp_allocator());
	  _M_deallocate(__new_start, __len);
	  __throw_exception_again;
	}
      std::_Destroy(this->_M_impl._M_start, this->_M_impl._M_finish,
		    _M_get_Tp_allocator());
      _M_deallocate(this->_M_impl._M_start,
		    this->_M_impl._M_end_of_storage
		    - this->_M_impl._M_start);
      this->_M_impl._M_start = __new_start;
      this->_M_impl._M_finish = __new_finish;
      this->_M_impl._M_end_of_storage = __new_start + __len;
    }

  template<typename _Tp, typename _Alloc>
    void
    vector<_Tp, _Alloc>::
    _M_fill_insert(iterator __position, size_type __n, const value_type& __x)
    {
      if (__n != 0)
	{
	  if (size_type(this->_M_impl._M_end_of_storage
			- this->_M_impl._M_finish) >= __n)
	    {
#if __cplusplus < 201103L
	      value_type __x_copy = __x;
#else
	      _Temporary_value __tmp(this, __x);
	      value_type& __x_copy = __tmp._M_val();
#endif
	      const size_type __elems_after = end() - __position;
	      pointer __old_finish(this->_M_impl._M_finish);
	      if (__elems_after > __n)
		{
		  std::__uninitialized_move_a(this->_M_impl._M_finish - __n,
					      this->_M_impl._M_finish,
					      this->_M_impl._M_finish,
					      _M_get_Tp_allocator());
		  this->_M_impl._M_finish += __n;
		  _GLIBCXX_MOVE_BACKWARD3(__position.base(),
					  __old_finish - __n, __old_finish);
		  std::fill(__position.base(), __position.base() + __n,
			    __x_copy);
		}
	      else
		{
		  this->_M_impl._M_finish =
		    std::__uninitialized_fill_n_a(this->_M_impl._M_finish,
						  __n - __elems_after,
						  __x_copy,
						  _M_get_Tp_allocator());
		  std::__uninitialized_move_a(__position.base(), __old_finish,
					      this->_M_impl._M_finish,
					      _M_get_Tp_allocator());
		  this->_M_impl._M_finish += __elems_after;
		  std::fill(__position.base(), __old_finish, __x_copy);
		}
	    }
	  else
	    {
	      const size_type __len =
		_M_check_len(__n, "vector::_M_fill_insert");
	      const size_type __elems_before = __position - begin();
	      pointer __new_start(this->_M_allocate(__len));
	      pointer __new_finish(__new_start);
	      __try
		{
		  // See _M_realloc_insert above.
		  std::__uninitialized_fill_n_a(__new_start + __elems_before,
						__n, __x,
						_M_get_Tp_allocator());
		  __new_finish = pointer();

		  __new_finish
		    = std::__uninitialized_move_if_noexcept_a
		    (this->_M_impl._M_start, __position.base(),
		     __new_start, _M_get_Tp_allocator());

		  __new_finish += __n;

		  __new_finish
		    = std::__uninitialized_move_if_noexcept_a
		    (__position.base(), this->_M_impl._M_finish,
		     __new_finish, _M_get_Tp_allocator());
		}
	      __catch(...)
		{
		  if (!__new_finish)
		    std::_Destroy(__new_start + __elems_before,
				  __new_start + __elems_before + __n,
				  _M_get_Tp_allocator());
		  else
		    std::_Destroy(__new_start, __new_finish,
				  _M_get_Tp_allocator());
		  _M_deallocate(__new_start, __len);
		  __throw_exception_again;
		}
	      std::_Destroy(this->_M_impl._M_start, this->_M_impl._M_finish,
			    _M_get_Tp_allocator());
	      _M_deallocate(this->_M_impl._M_start,
			    this->_M_impl._M_end_of_storage
			    - this->_M_impl._M_start);
	      this->_M_impl._M_start = __new_start;
	      this->_M_impl._M_finish = __new_finish;
	      this->_M_impl._M_end_of_storage = __new_start + __len;
	    }
	}
    }

#if __cplusplus >= 201103L
  template<typename _Tp, typename _Alloc>
    void
    vector<_Tp, _Alloc>::
    _M_default_append(size_type __n)
    {
      if (__n != 0)
	{
	  if (size_type(this->_M_impl._M_end_of_storage
			- this->_M_impl._M_finish) >= __n)
	    {
	      this->_M_impl._M_finish =
		std::__uninitialized_default_n_a(this->_M_impl._M_finish,
						 __n, _M_get_Tp_allocator());
	    }
	  else
	    {
	      const size_type __len =
		_M_check_len(__n, "vector::_M_default_append");
	      const size_type __old_size = this->size();
	      pointer __new_start(this->_M_allocate(__len));
	      pointer __new_finish(__new_start);
	      __try
		{
		  __new_finish
		    = std::__uninitialized_move_if_noexcept_a
		    (this->_M_impl._M_start, this->_M_impl._M_finish,
		     __new_start, _M_get_Tp_allocator());
		  __new_finish =
		    std::__uninitialized_default_n_a(__new_finish, __n,
						     _M_get_Tp_allocator());
		}
	      __catch(...)
		{
		  std::_Destroy(__new_start, __new_finish,
				_M_get_Tp_allocator());
		  _M_deallocate(__new_start, __len);
		  __throw_exception_again;
		}
	      std::_Destroy(this->_M_impl._M_start, this->_M_impl._M_finish,
			    _M_get_Tp_allocator());
	      _M_deallocate(this->_M_impl._M_start,
			    this->_M_impl._M_end_of_storage
			    - this->_M_impl._M_start);
	      this->_M_impl._M_start = __new_start;
	      this->_M_impl._M_finish = __new_finish;
	      this->_M_impl._M_end_of_storage = __new_start + __len;
	    }
	}
    }

  template<typename _Tp, typename _Alloc>
    bool
    vector<_Tp, _Alloc>::
    _M_shrink_to_fit()
    {
      if (capacity() == size())
	return false;
      return std::__shrink_to_fit_aux<vector>::_S_do_it(*this);
    }
#endif

  template<typename _Tp, typename _Alloc>
    template<typename _InputIterator>
      void
      vector<_Tp, _Alloc>::
      _M_range_insert(iterator __pos, _InputIterator __first,
		      _InputIterator __last, std::input_iterator_tag)
      {
	for (; __first != __last; ++__first)
	  {
	    __pos = insert(__pos, *__first);
	    ++__pos;
	  }
      }

  template<typename _Tp, typename _Alloc>
    template<typename _ForwardIterator>
      void
      vector<_Tp, _Alloc>::
      _M_range_insert(iterator __position, _ForwardIterator __first,
		      _ForwardIterator __last, std::forward_iterator_tag)
      {
	if (__first != __last)
	  {
	    const size_type __n = std::distance(__first, __last);
	    if (size_type(this->_M_impl._M_end_of_storage
			  - this->_M_impl._M_finish) >= __n)
	      {
		const size_type __elems_after = end() - __position;
		pointer __old_finish(this->_M_impl._M_finish);
		if (__elems_after > __n)
		  {
		    std::__uninitialized_move_a(this->_M_impl._M_finish - __n,
						this->_M_impl._M_finish,
						this->_M_impl._M_finish,
						_M_get_Tp_allocator());
		    this->_M_impl._M_finish += __n;
		    _GLIBCXX_MOVE_BACKWARD3(__position.base(),
					    __old_finish - __n, __old_finish);
		    std::copy(__first, __last, __position);
		  }
		else
		  {
		    _ForwardIterator __mid = __first;
		    std::advance(__mid, __elems_after);
		    std::__uninitialized_copy_a(__mid, __last,
						this->_M_impl._M_finish,
						_M_get_Tp_allocator());
		    this->_M_impl._M_finish += __n - __elems_after;
		    std::__uninitialized_move_a(__position.base(),
						__old_finish,
						this->_M_impl._M_finish,
						_M_get_Tp_allocator());
		    this->_M_impl._M_finish += __elems_after;
		    std::copy(__first, __mid, __position);
		  }
	      }
	    else
	      {
		const size_type __len =
		  _M_check_len(__n, "vector::_M_range_insert");
		pointer __new_start(this->_M_allocate(__len));
		pointer __new_finish(__new_start);
		__try
		  {
		    __new_finish
		      = std::__uninitialized_move_if_noexcept_a
		      (this->_M_impl._M_start, __position.base(),
		       __new_start, _M_get_Tp_allocator());
		    __new_finish
		      = std::__uninitialized_copy_a(__first, __last,
						    __new_finish,
						    _M_get_Tp_allocator());
		    __new_finish
		      = std::__uninitialized_move_if_noexcept_a
		      (__position.base(), this->_M_impl._M_finish,
		       __new_finish, _M_get_Tp_allocator());
		  }
		__catch(...)
		  {
		    std::_Destroy(__new_start, __new_finish,
				  _M_get_Tp_allocator());
		    _M_deallocate(__new_start, __len);
		    __throw_exception_again;
		  }
		std::_Destroy(this->_M_impl._M_start, this->_M_impl._M_finish,
			      _M_get_Tp_allocator());
		_M_deallocate(this->_M_impl._M_start,
			      this->_M_impl._M_end_of_storage
			      - this->_M_impl._M_start);
		this->_M_impl._M_start = __new_start;
		this->_M_impl._M_finish = __new_finish;
		this->_M_impl._M_end_of_storage = __new_start + __len;
	      }
	  }
      }


  // vector<bool>
  template<typename _Alloc>
    void
    vector<bool, _Alloc>::
    _M_reallocate(size_type __n)
    {
      _Bit_pointer __q = this->_M_allocate(__n);
      iterator __start(std::__addressof(*__q), 0);
      this->_M_impl._M_finish = _M_copy_aligned(begin(), end(), __start);
      this->_M_deallocate();
      this->_M_impl._M_start = __start;
      this->_M_impl._M_end_of_storage = __q + _S_nword(__n);
    }

  template<typename _Alloc>
    void
    vector<bool, _Alloc>::
    _M_fill_insert(iterator __position, size_type __n, bool __x)
    {
      if (__n == 0)
	return;
      if (capacity() - size() >= __n)
	{
	  std::copy_backward(__position, end(),
			     this->_M_impl._M_finish + difference_type(__n));
	  std::fill(__position, __position + difference_type(__n), __x);
	  this->_M_impl._M_finish += difference_type(__n);
	}
      else
	{
	  const size_type __len = 
	    _M_check_len(__n, "vector<bool>::_M_fill_insert");
	  _Bit_pointer __q = this->_M_allocate(__len);
	  iterator __start(std::__addressof(*__q), 0);
	  iterator __i = _M_copy_aligned(begin(), __position, __start);
	  std::fill(__i, __i + difference_type(__n), __x);
	  this->_M_impl._M_finish = std::copy(__position, end(),
					      __i + difference_type(__n));
	  this->_M_deallocate();
	  this->_M_impl._M_end_of_storage = __q + _S_nword(__len);
	  this->_M_impl._M_start = __start;
	}
    }

  template<typename _Alloc>
    template<typename _ForwardIterator>
      void
      vector<bool, _Alloc>::
      _M_insert_range(iterator __position, _ForwardIterator __first, 
		      _ForwardIterator __last, std::forward_iterator_tag)
      {
	if (__first != __last)
	  {
	    size_type __n = std::distance(__first, __last);
	    if (capacity() - size() >= __n)
	      {
		std::copy_backward(__position, end(),
				   this->_M_impl._M_finish
				   + difference_type(__n));
		std::copy(__first, __last, __position);
		this->_M_impl._M_finish += difference_type(__n);
	      }
	    else
	      {
		const size_type __len =
		  _M_check_len(__n, "vector<bool>::_M_insert_range");
		_Bit_pointer __q = this->_M_allocate(__len);
		iterator __start(std::__addressof(*__q), 0);
		iterator __i = _M_copy_aligned(begin(), __position, __start);
		__i = std::copy(__first, __last, __i);
		this->_M_impl._M_finish = std::copy(__position, end(), __i);
		this->_M_deallocate();
		this->_M_impl._M_end_of_storage = __q + _S_nword(__len);
		this->_M_impl._M_start = __start;
	      }
	  }
      }

  template<typename _Alloc>
    void
    vector<bool, _Alloc>::
    _M_insert_aux(iterator __position, bool __x)
    {
      if (this->_M_impl._M_finish._M_p != this->_M_impl._M_end_addr())
	{
	  std::copy_backward(__position, this->_M_impl._M_finish, 
			     this->_M_impl._M_finish + 1);
	  *__position = __x;
	  ++this->_M_impl._M_finish;
	}
      else
	{
	  const size_type __len =
	    _M_check_len(size_type(1), "vector<bool>::_M_insert_aux");
	  _Bit_pointer __q = this->_M_allocate(__len);
	  iterator __start(std::__addressof(*__q), 0);
	  iterator __i = _M_copy_aligned(begin(), __position, __start);
	  *__i++ = __x;
	  this->_M_impl._M_finish = std::copy(__position, end(), __i);
	  this->_M_deallocate();
	  this->_M_impl._M_end_of_storage = __q + _S_nword(__len);
	  this->_M_impl._M_start = __start;
	}
    }

  template<typename _Alloc>
    typename vector<bool, _Alloc>::iterator
    vector<bool, _Alloc>::
    _M_erase(iterator __position)
    {
      if (__position + 1 != end())
        std::copy(__position + 1, end(), __position);
      --this->_M_impl._M_finish;
      return __position;
    }

  template<typename _Alloc>
    typename vector<bool, _Alloc>::iterator
    vector<bool, _Alloc>::
    _M_erase(iterator __first, iterator __last)
    {
      if (__first != __last)
	_M_erase_at_end(std::copy(__last, end(), __first));
      return __first;
    }

#if __cplusplus >= 201103L
  template<typename _Alloc>
    bool
    vector<bool, _Alloc>::
    _M_shrink_to_fit()
    {
      if (capacity() - size() < int(_S_word_bit))
	return false;
      __try
	{
	  _M_reallocate(size());
	  return true;
	}
      __catch(...)
	{ return false; }
    }
#endif

_GLIBCXX_END_NAMESPACE_CONTAINER
} // namespace std

#if __cplusplus >= 201103L

namespace std _GLIBCXX_VISIBILITY(default)
{
_GLIBCXX_BEGIN_NAMESPACE_VERSION

  template<typename _Alloc>
    size_t
    hash<_GLIBCXX_STD_C::vector<bool, _Alloc>>::
    operator()(const _GLIBCXX_STD_C::vector<bool, _Alloc>& __b) const noexcept
    {
      size_t __hash = 0;
      using _GLIBCXX_STD_C::_S_word_bit;
      using _GLIBCXX_STD_C::_Bit_type;

      const size_t __words = __b.size() / _S_word_bit;
      if (__words)
	{
	  const size_t __clength = __words * sizeof(_Bit_type);
	  __hash = std::_Hash_impl::hash(__b._M_impl._M_start._M_p, __clength);
	}

      const size_t __extrabits = __b.size() % _S_word_bit;
      if (__extrabits)
	{
	  _Bit_type __hiword = *__b._M_impl._M_finish._M_p;
	  __hiword &= ~((~static_cast<_Bit_type>(0)) << __extrabits);

	  const size_t __clength
	    = (__extrabits + __CHAR_BIT__ - 1) / __CHAR_BIT__;
	  if (__words)
	    __hash = std::_Hash_impl::hash(&__hiword, __clength, __hash);
	  else
	    __hash = std::_Hash_impl::hash(&__hiword, __clength);
	}

      return __hash;
    }

_GLIBCXX_END_NAMESPACE_VERSION
} // namespace std

#endif // C++11

#endif /* _VECTOR_TCC */<|MERGE_RESOLUTION|>--- conflicted
+++ resolved
@@ -261,7 +261,8 @@
 	if (__first == __last)
 	  _M_erase_at_end(__cur);
 	else
-	  insert(end(), __first, __last);
+	  _M_range_insert(end(), __first, __last,
+			  std::__iterator_category(__first));
       }
 
   template<typename _Tp, typename _Alloc>
@@ -375,11 +376,7 @@
 #if __cplusplus < 201103L
       *__position = __x_copy;
 #else
-<<<<<<< HEAD
-	  *__position = _Tp(std::forward<_Args>(__args)...);
-=======
       *__position = std::forward<_Arg>(__arg);
->>>>>>> 661af228
 #endif
     }
 

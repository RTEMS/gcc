--- conflicted
+++ resolved
@@ -748,11 +748,7 @@
       if (__words)
 	{
 	  const size_t __clength = __words * sizeof(_Bit_type);
-<<<<<<< HEAD
-	  __hash = std::_Fnv_hash::hash(__b._M_impl._M_start._M_p, __clength);
-=======
 	  __hash = std::_Hash_impl::hash(__b._M_impl._M_start._M_p, __clength);
->>>>>>> b56a5220
 	}
 
       const size_t __extrabits = __b.size() % _S_word_bit;
@@ -764,15 +760,9 @@
 	  const size_t __clength
 	    = (__extrabits + __CHAR_BIT__ - 1) / __CHAR_BIT__;
 	  if (__words)
-<<<<<<< HEAD
-	    __hash = std::_Fnv_hash::hash(&__hiword, __clength, __hash);
-	  else
-	    __hash = std::_Fnv_hash::hash(&__hiword, __clength);
-=======
 	    __hash = std::_Hash_impl::hash(&__hiword, __clength, __hash);
 	  else
 	    __hash = std::_Hash_impl::hash(&__hiword, __clength);
->>>>>>> b56a5220
 	}
 
       return __hash;

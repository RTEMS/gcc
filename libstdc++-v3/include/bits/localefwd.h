// Locale support -*- C++ -*-

<<<<<<< HEAD
// Copyright (C) 1997, 1998, 1999, 2000, 2001, 2002, 2003, 2005, 2006, 2007
=======
// Copyright (C) 1997, 1998, 1999, 2000, 2001, 2002, 2003, 2004, 2005,
// 2006, 2007
>>>>>>> 751ff693
// Free Software Foundation, Inc.
//
// This file is part of the GNU ISO C++ Library.  This library is free
// software; you can redistribute it and/or modify it under the
// terms of the GNU General Public License as published by the
// Free Software Foundation; either version 2, or (at your option)
// any later version.

// This library is distributed in the hope that it will be useful,
// but WITHOUT ANY WARRANTY; without even the implied warranty of
// MERCHANTABILITY or FITNESS FOR A PARTICULAR PURPOSE.  See the
// GNU General Public License for more details.

// You should have received a copy of the GNU General Public License along
// with this library; see the file COPYING.  If not, write to the Free
// Software Foundation, 51 Franklin Street, Fifth Floor, Boston, MA 02110-1301,
// USA.

// As a special exception, you may use this file as part of a free software
// library without restriction.  Specifically, if other files instantiate
// templates or use macros or inline functions from this file, or you compile
// this file and link it with other files to produce an executable, this
// file does not by itself cause the resulting executable to be covered by
// the GNU General Public License.  This exception does not however
// invalidate any other reasons why the executable file might be covered by
// the GNU General Public License.

/** @file localefwd.h
 *  This is an internal header file, included by other library headers.
 *  You should not attempt to use it directly.
 */

//
// ISO C++ 14882: 22.1  Locales
//

#ifndef _LOCALE_FWD_H
#define _LOCALE_FWD_H 1

#pragma GCC system_header

#include <bits/c++config.h>
<<<<<<< HEAD
#include <bits/c++locale.h>     // Defines __c_locale, config-specific includes
#include <iosfwd>		// For ostreambuf_iterator, istreambuf_iterator
#include <cctype>
#include <bits/functexcept.h>
=======
#include <bits/c++locale.h>  // Defines __c_locale, config-specific include
#include <iosfwd>            // For ostreambuf_iterator, istreambuf_iterator
#include <cctype>
>>>>>>> 751ff693

_GLIBCXX_BEGIN_NAMESPACE(std)

  // 22.1.1 Locale
  class locale;

  template<typename _Facet>
    bool
    has_facet(const locale&) throw();

  template<typename _Facet>
    const _Facet&
    use_facet(const locale&);

  // 22.1.3 Convenience interfaces
  template<typename _CharT>
<<<<<<< HEAD
    inline bool
    isspace(_CharT, const locale&);

  template<typename _CharT>
    inline bool
    isprint(_CharT, const locale&);

  template<typename _CharT>
    inline bool
    iscntrl(_CharT, const locale&);

  template<typename _CharT>
    inline bool
    isupper(_CharT, const locale&);

  template<typename _CharT>
    inline bool
    islower(_CharT, const locale&);

  template<typename _CharT>
    inline bool
    isalpha(_CharT, const locale&);

  template<typename _CharT>
    inline bool
    isdigit(_CharT, const locale&);

  template<typename _CharT>
    inline bool
    ispunct(_CharT, const locale&);

  template<typename _CharT>
    inline bool
    isxdigit(_CharT, const locale&);

  template<typename _CharT>
    inline bool
    isalnum(_CharT, const locale&);

  template<typename _CharT>
    inline bool
    isgraph(_CharT, const locale&);

  template<typename _CharT>
    inline _CharT
    toupper(_CharT, const locale&);

  template<typename _CharT>
    inline _CharT
=======
    bool
    isspace(_CharT, const locale&);

  template<typename _CharT>
    bool
    isprint(_CharT, const locale&);

  template<typename _CharT>
    bool
    iscntrl(_CharT, const locale&);

  template<typename _CharT>
    bool
    isupper(_CharT, const locale&);

  template<typename _CharT>
    bool
    islower(_CharT, const locale&);

  template<typename _CharT>
    bool
    isalpha(_CharT, const locale&);

  template<typename _CharT>
    bool
    isdigit(_CharT, const locale&);

  template<typename _CharT>
    bool
    ispunct(_CharT, const locale&);

  template<typename _CharT>
    bool
    isxdigit(_CharT, const locale&);

  template<typename _CharT>
    bool
    isalnum(_CharT, const locale&);

  template<typename _CharT>
    bool
    isgraph(_CharT, const locale&);

  template<typename _CharT>
    _CharT
    toupper(_CharT, const locale&);

  template<typename _CharT>
    _CharT
>>>>>>> 751ff693
    tolower(_CharT, const locale&);

  // 22.2.1 and 22.2.1.3 ctype
  class ctype_base;
  template<typename _CharT>
    class ctype;
  template<> class ctype<char>;
#ifdef _GLIBCXX_USE_WCHAR_T
  template<> class ctype<wchar_t>;
#endif
  template<typename _CharT>
    class ctype_byname;
  // NB: Specialized for char and wchar_t in locale_facets.h.

  class codecvt_base;
  template<typename _InternT, typename _ExternT, typename _StateT>
    class codecvt;
  template<> class codecvt<char, char, mbstate_t>;
#ifdef _GLIBCXX_USE_WCHAR_T
  template<> class codecvt<wchar_t, char, mbstate_t>;
#endif
  template<typename _InternT, typename _ExternT, typename _StateT>
    class codecvt_byname;

  // 22.2.2 and 22.2.3 numeric
_GLIBCXX_BEGIN_LDBL_NAMESPACE
  template<typename _CharT, typename _InIter = istreambuf_iterator<_CharT> >
    class num_get;
  template<typename _CharT, typename _OutIter = ostreambuf_iterator<_CharT> >
    class num_put;
_GLIBCXX_END_LDBL_NAMESPACE
  template<typename _CharT> class numpunct;
  template<typename _CharT> class numpunct_byname;

  // 22.2.4 collation
  template<typename _CharT>
    class collate;
  template<typename _CharT> class
    collate_byname;

  // 22.2.5 date and time
  class time_base;
  template<typename _CharT, typename _InIter =  istreambuf_iterator<_CharT> >
    class time_get;
  template<typename _CharT, typename _InIter =  istreambuf_iterator<_CharT> >
    class time_get_byname;
  template<typename _CharT, typename _OutIter = ostreambuf_iterator<_CharT> >
    class time_put;
  template<typename _CharT, typename _OutIter = ostreambuf_iterator<_CharT> >
    class time_put_byname;

  // 22.2.6 money
  class money_base;
_GLIBCXX_BEGIN_LDBL_NAMESPACE
  template<typename _CharT, typename _InIter =  istreambuf_iterator<_CharT> >
    class money_get;
  template<typename _CharT, typename _OutIter = ostreambuf_iterator<_CharT> >
    class money_put;
_GLIBCXX_END_LDBL_NAMESPACE
  template<typename _CharT, bool _Intl = false>
    class moneypunct;
  template<typename _CharT, bool _Intl = false>
    class moneypunct_byname;

  // 22.2.7 message retrieval
  class messages_base;
  template<typename _CharT>
    class messages;
  template<typename _CharT>
    class messages_byname;

<<<<<<< HEAD
  template<typename _Facet>
    bool
    has_facet(const locale& __loc) throw();

  template<typename _Facet>
    const _Facet&
    use_facet(const locale& __loc);

  template<typename _Facet>
    inline const _Facet&
    __check_facet(const _Facet* __f)
    {
      if (!__f)
	__throw_bad_cast();
      return *__f;
    }

=======
>>>>>>> 751ff693
_GLIBCXX_END_NAMESPACE

#endif<|MERGE_RESOLUTION|>--- conflicted
+++ resolved
@@ -1,11 +1,7 @@
 // Locale support -*- C++ -*-
 
-<<<<<<< HEAD
-// Copyright (C) 1997, 1998, 1999, 2000, 2001, 2002, 2003, 2005, 2006, 2007
-=======
 // Copyright (C) 1997, 1998, 1999, 2000, 2001, 2002, 2003, 2004, 2005,
 // 2006, 2007
->>>>>>> 751ff693
 // Free Software Foundation, Inc.
 //
 // This file is part of the GNU ISO C++ Library.  This library is free
@@ -48,16 +44,9 @@
 #pragma GCC system_header
 
 #include <bits/c++config.h>
-<<<<<<< HEAD
-#include <bits/c++locale.h>     // Defines __c_locale, config-specific includes
-#include <iosfwd>		// For ostreambuf_iterator, istreambuf_iterator
-#include <cctype>
-#include <bits/functexcept.h>
-=======
 #include <bits/c++locale.h>  // Defines __c_locale, config-specific include
 #include <iosfwd>            // For ostreambuf_iterator, istreambuf_iterator
 #include <cctype>
->>>>>>> 751ff693
 
 _GLIBCXX_BEGIN_NAMESPACE(std)
 
@@ -74,57 +63,6 @@
 
   // 22.1.3 Convenience interfaces
   template<typename _CharT>
-<<<<<<< HEAD
-    inline bool
-    isspace(_CharT, const locale&);
-
-  template<typename _CharT>
-    inline bool
-    isprint(_CharT, const locale&);
-
-  template<typename _CharT>
-    inline bool
-    iscntrl(_CharT, const locale&);
-
-  template<typename _CharT>
-    inline bool
-    isupper(_CharT, const locale&);
-
-  template<typename _CharT>
-    inline bool
-    islower(_CharT, const locale&);
-
-  template<typename _CharT>
-    inline bool
-    isalpha(_CharT, const locale&);
-
-  template<typename _CharT>
-    inline bool
-    isdigit(_CharT, const locale&);
-
-  template<typename _CharT>
-    inline bool
-    ispunct(_CharT, const locale&);
-
-  template<typename _CharT>
-    inline bool
-    isxdigit(_CharT, const locale&);
-
-  template<typename _CharT>
-    inline bool
-    isalnum(_CharT, const locale&);
-
-  template<typename _CharT>
-    inline bool
-    isgraph(_CharT, const locale&);
-
-  template<typename _CharT>
-    inline _CharT
-    toupper(_CharT, const locale&);
-
-  template<typename _CharT>
-    inline _CharT
-=======
     bool
     isspace(_CharT, const locale&);
 
@@ -174,7 +112,6 @@
 
   template<typename _CharT>
     _CharT
->>>>>>> 751ff693
     tolower(_CharT, const locale&);
 
   // 22.2.1 and 22.2.1.3 ctype
@@ -246,26 +183,6 @@
   template<typename _CharT>
     class messages_byname;
 
-<<<<<<< HEAD
-  template<typename _Facet>
-    bool
-    has_facet(const locale& __loc) throw();
-
-  template<typename _Facet>
-    const _Facet&
-    use_facet(const locale& __loc);
-
-  template<typename _Facet>
-    inline const _Facet&
-    __check_facet(const _Facet* __f)
-    {
-      if (!__f)
-	__throw_bad_cast();
-      return *__f;
-    }
-
-=======
->>>>>>> 751ff693
 _GLIBCXX_END_NAMESPACE
 
 #endif
--- conflicted
+++ resolved
@@ -1,11 +1,7 @@
 // Iostreams base classes -*- C++ -*-
 
 // Copyright (C) 1997, 1998, 1999, 2000, 2001, 2002, 2003, 2004, 2005,
-<<<<<<< HEAD
-// 2006, 2007
-=======
 // 2006, 2007, 2008
->>>>>>> 751ff693
 // Free Software Foundation, Inc.
 //
 // This file is part of the GNU ISO C++ Library.  This library is free
@@ -456,13 +452,7 @@
   protected:
     //@{
     /**
-<<<<<<< HEAD
-     *  @if maint
      *  ios_base data members (doc me)
-     *  @endif
-=======
-     *  ios_base data members (doc me)
->>>>>>> 751ff693
     */
     streamsize		_M_precision;
     streamsize		_M_width;
@@ -554,14 +544,9 @@
      *  @brief  Access to format flags.
      *  @return  The format control flags for both input and output.
     */
-<<<<<<< HEAD
-    inline fmtflags
-    flags() const { return _M_flags; }
-=======
     fmtflags
     flags() const
     { return _M_flags; }
->>>>>>> 751ff693
 
     /**
      *  @brief  Setting new format flags all at once.
@@ -570,11 +555,7 @@
      *
      *  This function overwrites all the format flags with @a fmtfl.
     */
-<<<<<<< HEAD
-    inline fmtflags
-=======
     fmtflags
->>>>>>> 751ff693
     flags(fmtflags __fmtfl)
     {
       fmtflags __old = _M_flags;
@@ -590,11 +571,7 @@
      *  This function sets additional flags in format control.  Flags that
      *  were previously set remain set.
     */
-<<<<<<< HEAD
-    inline fmtflags
-=======
     fmtflags
->>>>>>> 751ff693
     setf(fmtflags __fmtfl)
     {
       fmtflags __old = _M_flags;
@@ -611,11 +588,7 @@
      *  This function clears @a mask in the format flags, then sets
      *  @a fmtfl @c & @a mask.  An example mask is @c ios_base::adjustfield.
     */
-<<<<<<< HEAD
-    inline fmtflags
-=======
     fmtflags
->>>>>>> 751ff693
     setf(fmtflags __fmtfl, fmtflags __mask)
     {
       fmtflags __old = _M_flags;
@@ -630,46 +603,27 @@
      *
      *  This function clears @a mask in the format flags.
     */
-<<<<<<< HEAD
-    inline void
-    unsetf(fmtflags __mask) { _M_flags &= ~__mask; }
-=======
     void
     unsetf(fmtflags __mask)
     { _M_flags &= ~__mask; }
->>>>>>> 751ff693
 
     /**
      *  @brief  Flags access.
      *  @return  The precision to generate on certain output operations.
      *
-<<<<<<< HEAD
-     *  @if maint
-     *  Be careful if you try to give a definition of "precision" here; see
-     *  DR 189.
-     *  @endif
-    */
-    inline streamsize
-    precision() const { return _M_precision; }
-=======
      *  Be careful if you try to give a definition of "precision" here; see
      *  DR 189.
     */
     streamsize
     precision() const
     { return _M_precision; }
->>>>>>> 751ff693
 
     /**
      *  @brief  Changing flags.
      *  @param  prec  The new precision value.
      *  @return  The previous value of precision().
     */
-<<<<<<< HEAD
-    inline streamsize
-=======
     streamsize
->>>>>>> 751ff693
     precision(streamsize __prec)
     {
       streamsize __old = _M_precision;
@@ -683,25 +637,16 @@
      *
      *  "Minimum field width" refers to the number of characters.
     */
-<<<<<<< HEAD
-    inline streamsize
-    width() const { return _M_width; }
-=======
     streamsize
     width() const
     { return _M_width; }
->>>>>>> 751ff693
 
     /**
      *  @brief  Changing flags.
      *  @param  wide  The new width value.
      *  @return  The previous value of width().
     */
-<<<<<<< HEAD
-    inline streamsize
-=======
     streamsize
->>>>>>> 751ff693
     width(streamsize __wide)
     {
       streamsize __old = _M_width;
@@ -743,14 +688,9 @@
      *  returns @c loc.  Otherwise, it returns a copy of @c std::locale(),
      *  the global C++ locale.
     */
-<<<<<<< HEAD
-    inline locale
-    getloc() const { return _M_ios_locale; }
-=======
     locale
     getloc() const
     { return _M_ios_locale; }
->>>>>>> 751ff693
 
     /**
      *  @brief  Locale access
@@ -759,14 +699,9 @@
      *  Like getloc above, but returns a reference instead of
      *  generating a copy.
     */
-<<<<<<< HEAD
-    inline const locale&
-    _M_getloc() const { return _M_ios_locale; }
-=======
     const locale&
     _M_getloc() const
     { return _M_ios_locale; }
->>>>>>> 751ff693
 
     // [27.4.2.5] ios_base storage functions
     /**
@@ -799,11 +734,7 @@
      *  obtain an index that is safe to use.  Also note that since the array
      *  can grow dynamically, it is not safe to hold onto the reference.
     */
-<<<<<<< HEAD
-    inline long&
-=======
     long&
->>>>>>> 751ff693
     iword(int __ix)
     {
       _Words& __word = (__ix < _M_word_size)
@@ -824,11 +755,7 @@
      *  obtain an index that is safe to use.  Also note that since the array
      *  can grow dynamically, it is not safe to hold onto the reference.
     */
-<<<<<<< HEAD
-    inline void*&
-=======
     void*&
->>>>>>> 751ff693
     pword(int __ix)
     {
       _Words& __word = (__ix < _M_word_size)
@@ -972,11 +899,7 @@
      return __base;
   }
 
-<<<<<<< HEAD
-  // [27.4.5.2] adjustfield anipulators
-=======
   // [27.4.5.2] adjustfield manipulators
->>>>>>> 751ff693
   /// Calls base.setf(ios_base::internal, ios_base::adjustfield).
   inline ios_base&
   internal(ios_base& __base)
@@ -1001,11 +924,7 @@
     return __base;
   }
 
-<<<<<<< HEAD
-  // [27.4.5.3] basefield anipulators
-=======
   // [27.4.5.3] basefield manipulators
->>>>>>> 751ff693
   /// Calls base.setf(ios_base::dec, ios_base::basefield).
   inline ios_base&
   dec(ios_base& __base)
@@ -1030,11 +949,7 @@
     return __base;
   }
 
-<<<<<<< HEAD
-  // [27.4.5.4] floatfield anipulators
-=======
   // [27.4.5.4] floatfield manipulators
->>>>>>> 751ff693
   /// Calls base.setf(ios_base::fixed, ios_base::floatfield).
   inline ios_base&
   fixed(ios_base& __base)

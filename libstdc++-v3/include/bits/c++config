// Predefined symbols and macros -*- C++ -*-

// Copyright (C) 1997, 1998, 1999, 2000, 2001, 2002, 2003, 2004, 2005,
<<<<<<< HEAD
// 2006, 2007
// Free Software Foundation, Inc.
=======
// 2006, 2007, 2008, 2009 Free Software Foundation, Inc.
>>>>>>> 42bae686
//
// This file is part of the GNU ISO C++ Library.  This library is free
// software; you can redistribute it and/or modify it under the
// terms of the GNU General Public License as published by the
// Free Software Foundation; either version 3, or (at your option)
// any later version.

// This library is distributed in the hope that it will be useful,
// but WITHOUT ANY WARRANTY; without even the implied warranty of
// MERCHANTABILITY or FITNESS FOR A PARTICULAR PURPOSE.  See the
// GNU General Public License for more details.

// Under Section 7 of GPL version 3, you are granted additional
// permissions described in the GCC Runtime Library Exception, version
// 3.1, as published by the Free Software Foundation.

// You should have received a copy of the GNU General Public License and
// a copy of the GCC Runtime Library Exception along with this program;
// see the files COPYING3 and COPYING.RUNTIME respectively.  If not, see
// <http://www.gnu.org/licenses/>.

/** @file c++config.h
 *  This is an internal header file, included by other library headers.
 *  You should not attempt to use it directly.
 */
<<<<<<< HEAD

#ifndef _CXXCONFIG
#define _CXXCONFIG 1
=======
>>>>>>> 42bae686

#ifndef _GLIBCXX_CXX_CONFIG_H
#define _GLIBCXX_CXX_CONFIG_H 1

// The current version of the C++ library in compressed ISO date format.
#define __GLIBCXX__ 

// Macros for visibility.
// _GLIBCXX_HAVE_ATTRIBUTE_VISIBILITY
// _GLIBCXX_VISIBILITY_ATTR
#define _GLIBCXX_HAVE_ATTRIBUTE_VISIBILITY

#if _GLIBCXX_HAVE_ATTRIBUTE_VISIBILITY
# define _GLIBCXX_VISIBILITY_ATTR(V) __attribute__ ((__visibility__ (#V)))
#else
# define _GLIBCXX_VISIBILITY_ATTR(V) 
#endif

// Macros for deprecated.
// _GLIBCXX_DEPRECATED
// _GLIBCXX_DEPRECATED_ATTR
#ifndef _GLIBCXX_DEPRECATED
# define _GLIBCXX_DEPRECATED 1
#endif

#if defined(__DEPRECATED) && defined(__GXX_EXPERIMENTAL_CXX0X__)
# define _GLIBCXX_DEPRECATED_ATTR __attribute__ ((__deprecated__))
#else
# define _GLIBCXX_DEPRECATED_ATTR
#endif

// Macros for activating various namespace association modes.
// _GLIBCXX_NAMESPACE_ASSOCIATION_DEBUG
// _GLIBCXX_NAMESPACE_ASSOCIATION_PARALLEL
// _GLIBCXX_NAMESPACE_ASSOCIATION_VERSION

// Guide to libstdc++ namespaces.
/*
  namespace std
  {
    namespace __debug { }
    namespace __parallel { }
    namespace __norm { } // __normative, __shadow, __replaced
    namespace __cxx1998 { }

    namespace tr1 { }
  }
*/
#if __cplusplus

#ifdef _GLIBCXX_DEBUG
# define _GLIBCXX_NAMESPACE_ASSOCIATION_DEBUG 1
#endif

#ifdef _GLIBCXX_PARALLEL
# define _GLIBCXX_NAMESPACE_ASSOCIATION_PARALLEL 1
#endif

#define _GLIBCXX_NAMESPACE_ASSOCIATION_VERSION 

// Defined if any namespace association modes are active.
#if _GLIBCXX_NAMESPACE_ASSOCIATION_DEBUG \
  || _GLIBCXX_NAMESPACE_ASSOCIATION_PARALLEL \
  || _GLIBCXX_NAMESPACE_ASSOCIATION_VERSION
# define _GLIBCXX_USE_NAMESPACE_ASSOCIATION 1
#endif

// Macros for namespace scope. Either namespace std:: or the name
// of some nested namespace within it.
// _GLIBCXX_STD
// _GLIBCXX_STD_D
// _GLIBCXX_STD_P
//
// Macros for enclosing namespaces and possibly nested namespaces.
// _GLIBCXX_BEGIN_NAMESPACE
// _GLIBCXX_END_NAMESPACE
// _GLIBCXX_BEGIN_NESTED_NAMESPACE
// _GLIBCXX_END_NESTED_NAMESPACE
#ifndef _GLIBCXX_USE_NAMESPACE_ASSOCIATION
# define _GLIBCXX_STD_D _GLIBCXX_STD
# define _GLIBCXX_STD_P _GLIBCXX_STD
# define _GLIBCXX_STD std
# define _GLIBCXX_BEGIN_NESTED_NAMESPACE(X, Y) _GLIBCXX_BEGIN_NAMESPACE(X)
# define _GLIBCXX_END_NESTED_NAMESPACE _GLIBCXX_END_NAMESPACE
# define _GLIBCXX_BEGIN_NAMESPACE(X) namespace X _GLIBCXX_VISIBILITY_ATTR(default) {
# define _GLIBCXX_END_NAMESPACE }
#else

# if _GLIBCXX_NAMESPACE_ASSOCIATION_VERSION // && not anything else
#  define _GLIBCXX_STD_D _GLIBCXX_STD
#  define _GLIBCXX_STD_P _GLIBCXX_STD
#  define _GLIBCXX_STD _6
#  define _GLIBCXX_BEGIN_NAMESPACE(X) _GLIBCXX_BEGIN_NESTED_NAMESPACE(X, _6)
#  define _GLIBCXX_END_NAMESPACE _GLIBCXX_END_NESTED_NAMESPACE
# endif

//  debug
# if _GLIBCXX_NAMESPACE_ASSOCIATION_DEBUG && !_GLIBCXX_NAMESPACE_ASSOCIATION_PARALLEL
#  define _GLIBCXX_STD_D __norm
#  define _GLIBCXX_STD_P _GLIBCXX_STD
#  define _GLIBCXX_STD __cxx1998
#  define _GLIBCXX_BEGIN_NAMESPACE(X) namespace X _GLIBCXX_VISIBILITY_ATTR(default) { 
#  define _GLIBCXX_END_NAMESPACE }
#  define _GLIBCXX_EXTERN_TEMPLATE -1
# endif

// parallel
# if _GLIBCXX_NAMESPACE_ASSOCIATION_PARALLEL && !_GLIBCXX_NAMESPACE_ASSOCIATION_DEBUG 
#  define _GLIBCXX_STD_D _GLIBCXX_STD
#  define _GLIBCXX_STD_P __norm
#  define _GLIBCXX_STD __cxx1998
#  define _GLIBCXX_BEGIN_NAMESPACE(X) namespace X _GLIBCXX_VISIBILITY_ATTR(default) { 
#  define _GLIBCXX_END_NAMESPACE }
#  define _GLIBCXX_EXTERN_TEMPLATE -1
# endif

// debug + parallel
# if _GLIBCXX_NAMESPACE_ASSOCIATION_PARALLEL && _GLIBCXX_NAMESPACE_ASSOCIATION_DEBUG 
#  define _GLIBCXX_STD_D __norm
#  define _GLIBCXX_STD_P __norm
#  define _GLIBCXX_STD __cxx1998
#  define _GLIBCXX_BEGIN_NAMESPACE(X) namespace X _GLIBCXX_VISIBILITY_ATTR(default) { 
#  define _GLIBCXX_END_NAMESPACE }
#  define _GLIBCXX_EXTERN_TEMPLATE -1
# endif

# if __NO_INLINE__ && !__GXX_WEAK__
#  warning currently using namespace associated mode which may fail \
   without inlining due to lack of weak symbols
# endif

# define _GLIBCXX_BEGIN_NESTED_NAMESPACE(X, Y)  namespace X { namespace Y _GLIBCXX_VISIBILITY_ATTR(default) {
# define _GLIBCXX_END_NESTED_NAMESPACE } }
#endif

// Namespace associations for debug mode.
#if _GLIBCXX_NAMESPACE_ASSOCIATION_DEBUG
namespace std
{ 
  namespace __norm { } 
  inline namespace __debug { }
  inline namespace __cxx1998 { }
}
#endif

// Namespace associations for parallel mode.
#if _GLIBCXX_NAMESPACE_ASSOCIATION_PARALLEL
namespace std
{ 
  namespace __norm { } 
  inline namespace __parallel { }
  inline namespace __cxx1998 { }
}
#endif

// Namespace associations for versioning mode.
#if _GLIBCXX_NAMESPACE_ASSOCIATION_VERSION
namespace std
{
  inline namespace _6 { }
}

namespace __gnu_cxx 
{ 
  inline namespace _6 { }
}

namespace std
{
  namespace tr1 
  { 
    inline namespace _6 { }
  }
}
#endif

// XXX GLIBCXX_ABI Deprecated
// Define if compatibility should be provided for -mlong-double-64
#undef _GLIBCXX_LONG_DOUBLE_COMPAT

// Namespace associations for long double 128 mode.
#if defined _GLIBCXX_LONG_DOUBLE_COMPAT && defined __LONG_DOUBLE_128__ 
namespace std
{
  inline namespace __gnu_cxx_ldbl128 { }
}
# define _GLIBCXX_LDBL_NAMESPACE __gnu_cxx_ldbl128::
# define _GLIBCXX_BEGIN_LDBL_NAMESPACE namespace __gnu_cxx_ldbl128 {
# define _GLIBCXX_END_LDBL_NAMESPACE }
#else
# define _GLIBCXX_LDBL_NAMESPACE
# define _GLIBCXX_BEGIN_LDBL_NAMESPACE
# define _GLIBCXX_END_LDBL_NAMESPACE
#endif


// Defines for C compatibility. In particular, define extern "C"
// linkage only when using C++.
# define _GLIBCXX_BEGIN_EXTERN_C extern "C" {
# define _GLIBCXX_END_EXTERN_C }

#else // !__cplusplus
# undef _GLIBCXX_BEGIN_NAMESPACE
# undef _GLIBCXX_END_NAMESPACE
# define _GLIBCXX_BEGIN_NAMESPACE(X) 
# define _GLIBCXX_END_NAMESPACE 
# define _GLIBCXX_BEGIN_EXTERN_C
# define _GLIBCXX_END_EXTERN_C 
#endif

// First includes.

// Pick up any OS-specific definitions.
#include <bits/os_defines.h>

// Pick up any CPU-specific definitions.
#include <bits/cpu_defines.h>

// Allow use of "export template." This is currently not a feature
// that g++ supports.
// #define _GLIBCXX_EXPORT_TEMPLATE 1

// Allow use of the GNU syntax extension, "extern template." This
// extension is fully documented in the g++ manual, but in a nutshell,
// it inhibits all implicit instantiations and is used throughout the
// library to avoid multiple weak definitions for required types that
// are already explicitly instantiated in the library binary. This
// substantially reduces the binary size of resulting executables.
#ifndef _GLIBCXX_EXTERN_TEMPLATE
# define _GLIBCXX_EXTERN_TEMPLATE 1
#endif

// Certain function definitions that are meant to be overridable from
// user code are decorated with this macro.  For some targets, this
// macro causes these definitions to be weak.
#ifndef _GLIBCXX_WEAK_DEFINITION
# define _GLIBCXX_WEAK_DEFINITION
#endif

// Assert.
// Avoid the use of assert, because we're trying to keep the <cassert>
// include out of the mix.
#if !defined(_GLIBCXX_DEBUG) && !defined(_GLIBCXX_PARALLEL)
#define __glibcxx_assert(_Condition)
#else
_GLIBCXX_BEGIN_NAMESPACE(std)
  // Avoid the use of assert, because we're trying to keep the <cassert>
  // include out of the mix.
  inline void
  __replacement_assert(const char* __file, int __line, 
		       const char* __function, const char* __condition)
  {
    __builtin_printf("%s:%d: %s: Assertion '%s' failed.\n", __file, __line,
		     __function, __condition);
    __builtin_abort();
  }
_GLIBCXX_END_NAMESPACE

#define __glibcxx_assert(_Condition)                               	\
  do 								        \
  {							      		\
    if (! (_Condition))                                                 \
      std::__replacement_assert(__FILE__, __LINE__, 			\
				__PRETTY_FUNCTION__, #_Condition);	\
  } while (false)
#endif

// The remainder of the prewritten config is automatic; all the
// user hooks are listed above.

// Create a boolean flag to be used to determine if --fast-math is set.
#ifdef __FAST_MATH__
# define _GLIBCXX_FAST_MATH 1
#else
# define _GLIBCXX_FAST_MATH 0
#endif

// This marks string literals in header files to be extracted for eventual
// translation.  It is primarily used for messages in thrown exceptions; see
// src/functexcept.cc.  We use __N because the more traditional _N is used
// for something else under certain OSes (see BADNAMES).
#define __N(msgid)     (msgid)

// For example, <windows.h> is known to #define min and max as macros...
#undef min
#undef max

// End of prewritten config; the discovered settings follow.<|MERGE_RESOLUTION|>--- conflicted
+++ resolved
@@ -1,12 +1,7 @@
 // Predefined symbols and macros -*- C++ -*-
 
 // Copyright (C) 1997, 1998, 1999, 2000, 2001, 2002, 2003, 2004, 2005,
-<<<<<<< HEAD
-// 2006, 2007
-// Free Software Foundation, Inc.
-=======
 // 2006, 2007, 2008, 2009 Free Software Foundation, Inc.
->>>>>>> 42bae686
 //
 // This file is part of the GNU ISO C++ Library.  This library is free
 // software; you can redistribute it and/or modify it under the
@@ -32,12 +27,6 @@
  *  This is an internal header file, included by other library headers.
  *  You should not attempt to use it directly.
  */
-<<<<<<< HEAD
-
-#ifndef _CXXCONFIG
-#define _CXXCONFIG 1
-=======
->>>>>>> 42bae686
 
 #ifndef _GLIBCXX_CXX_CONFIG_H
 #define _GLIBCXX_CXX_CONFIG_H 1

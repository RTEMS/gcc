--- conflicted
+++ resolved
@@ -45,30 +45,6 @@
 // The current version of the C++ library in compressed ISO date format.
 #define __GLIBCXX__ 
 
-<<<<<<< HEAD
-// Macro used to indicate that the native "C" includes, when compiled
-// as "C++", have declarations in namespace std and not the global
-// namespace. Note, this is unrelated to possible "C" compatibility
-// includes that inject C90/C99 names into the global namespace.
-// XXX May not be necessary
-#if __cplusplus == 199711L
-# define _GLIBCXX_NAMESPACE_C 1
-#endif
-
-// Macros for visibility.
-#define _GLIBCXX_HAVE_ATTRIBUTE_VISIBILITY
-
-#if _GLIBCXX_HAVE_ATTRIBUTE_VISIBILITY
-# define _GLIBCXX_VISIBILITY(V) __attribute__ ((__visibility__ (#V)))
-#else
-# define _GLIBCXX_VISIBILITY(V) 
-#endif
-
-// Macros for controlling various namespace association schemes and modes.
-// _GLIBCXX_NAMESPACE_ASSOCIATION_DEBUG
-// _GLIBCXX_NAMESPACE_ASSOCIATION_VERSION 
-// _GLIBCXX_NAMESPACE_ASSOCIATION_CXX200x
-=======
 // Macros for visibility.
 // _GLIBCXX_HAVE_ATTRIBUTE_VISIBILITY
 // _GLIBCXX_VISIBILITY_ATTR
@@ -111,25 +87,16 @@
   }
 */
 
->>>>>>> 751ff693
 #ifdef _GLIBCXX_DEBUG
 # define _GLIBCXX_NAMESPACE_ASSOCIATION_DEBUG 1
 #endif
 
-<<<<<<< HEAD
-#ifdef __GXX_EXPERIMENTAL_CXX0X__
-# define _GLIBCXX_NAMESPACE_ASSOCIATION_CXX0X 1
-=======
 #ifdef _GLIBCXX_PARALLEL
 # define _GLIBCXX_NAMESPACE_ASSOCIATION_PARALLEL 1
->>>>>>> 751ff693
 #endif
 
 #define _GLIBCXX_NAMESPACE_ASSOCIATION_VERSION 
 
-<<<<<<< HEAD
-// Macros for namespace scope.
-=======
 // Defined if any namespace association modes are active.
 #if _GLIBCXX_NAMESPACE_ASSOCIATION_DEBUG \
   || _GLIBCXX_NAMESPACE_ASSOCIATION_PARALLEL \
@@ -145,28 +112,10 @@
 
 //
 // Macros for enclosing namespaces and possibly nested namespaces.
->>>>>>> 751ff693
 // _GLIBCXX_BEGIN_NAMESPACE
 // _GLIBCXX_END_NAMESPACE
 // _GLIBCXX_BEGIN_NESTED_NAMESPACE
 // _GLIBCXX_END_NESTED_NAMESPACE
-<<<<<<< HEAD
-#if _GLIBCXX_NAMESPACE_ASSOCIATION_VERSION
-# define _GLIBCXX_BEGIN_NESTED_NAMESPACE(X, Y)  namespace X { namespace Y _GLIBCXX_VISIBILITY(default) {
-# define _GLIBCXX_END_NESTED_NAMESPACE } }
-# define _GLIBCXX_BEGIN_NAMESPACE(X) _GLIBCXX_BEGIN_NESTED_NAMESPACE(X, _6)
-# define _GLIBCXX_END_NAMESPACE _GLIBCXX_END_NESTED_NAMESPACE
-#else
-# define _GLIBCXX_BEGIN_NAMESPACE(X) namespace X _GLIBCXX_VISIBILITY(default) { 
-# define _GLIBCXX_END_NAMESPACE } 
-# if _GLIBCXX_NAMESPACE_ASSOCIATION_DEBUG
-#  define _GLIBCXX_BEGIN_NESTED_NAMESPACE(X, Y) namespace X { namespace Y _GLIBCXX_VISIBILITY(default) {
-#  define _GLIBCXX_END_NESTED_NAMESPACE  } }
-# else
-#  define _GLIBCXX_BEGIN_NESTED_NAMESPACE(X, Y) _GLIBCXX_BEGIN_NAMESPACE(X)
-#  define _GLIBCXX_END_NESTED_NAMESPACE _GLIBCXX_END_NAMESPACE
-# endif
-=======
 // _GLIBCXX_BEGIN_POTENTIAL_NESTED_NAMESPACE
 // _GLIBCXX_END_POTENTIAL_NESTED_NAMESPACE
 #ifndef _GLIBCXX_USE_NAMESPACE_ASSOCIATION
@@ -250,7 +199,6 @@
   using namespace __parallel __attribute__ ((strong));
   using namespace __cxx1998 __attribute__ ((strong)); 
 }
->>>>>>> 751ff693
 #endif
 
 // Namespace associations for versioning mode.
@@ -275,51 +223,6 @@
     using namespace _6 __attribute__ ((strong));
   }
 }
-#endif
-
-<<<<<<< HEAD
-// Namespace associations for debug mode.
-#if _GLIBCXX_NAMESPACE_ASSOCIATION_DEBUG
-namespace std
-{ 
-  namespace __norm { }
-  namespace __debug { }
-  using namespace __debug __attribute__ ((strong)); 
-}
-
-namespace __gnu_cxx
-{
-  namespace __norm { }
-  namespace __debug { }
-  using namespace __debug __attribute__ ((strong)); 
-}
-
-# define _GLIBCXX_STD __norm
-# define _GLIBCXX_EXT __norm
-# define _GLIBCXX_EXTERN_TEMPLATE 0
-# if __NO_INLINE__ && !__GXX_WEAK__
-#  warning debug mode without inlining may fail due to lack of weak symbols
-# endif
-#else
-#if _GLIBCXX_NAMESPACE_ASSOCIATION_VERSION
-# define _GLIBCXX_STD _6
-# define _GLIBCXX_EXT _6
-#else
-# define _GLIBCXX_STD std
-# define _GLIBCXX_EXT __gnu_cxx
-#endif
-#endif
-
-// Namespace associations for C++0x, TR1 in std.
-#if _GLIBCXX_NAMESPACE_ASSOCIATION_CXX0X
-namespace std
-{ 
-  namespace __cxx200x { }
-  using namespace __cxx200x __attribute__ ((strong)); 
-}
-# define _GLIBCXX_TR1 __cxx200x
-#else
-# define _GLIBCXX_TR1 tr1
 #endif
 
 // Define if compatibility should be provided for -mlong-double-64.
@@ -341,27 +244,6 @@
 #endif
 _GLIBCXX_END_NAMESPACE
 
-=======
-// Define if compatibility should be provided for -mlong-double-64.
-#undef _GLIBCXX_LONG_DOUBLE_COMPAT
-
-// XXX GLIBCXX_ABI Deprecated
-// Namespace associations for long double 128 mode.
-_GLIBCXX_BEGIN_NAMESPACE(std)
-#if defined _GLIBCXX_LONG_DOUBLE_COMPAT && defined __LONG_DOUBLE_128__
-# define _GLIBCXX_LDBL_NAMESPACE __gnu_cxx_ldbl128::
-# define _GLIBCXX_BEGIN_LDBL_NAMESPACE namespace __gnu_cxx_ldbl128 {
-# define _GLIBCXX_END_LDBL_NAMESPACE }
-  namespace __gnu_cxx_ldbl128 { }
-  using namespace __gnu_cxx_ldbl128 __attribute__((__strong__));
-#else
-# define _GLIBCXX_LDBL_NAMESPACE
-# define _GLIBCXX_BEGIN_LDBL_NAMESPACE
-# define _GLIBCXX_END_LDBL_NAMESPACE
-#endif
-_GLIBCXX_END_NAMESPACE
-
->>>>>>> 751ff693
 
 // Allow use of "export template." This is currently not a feature
 // that g++ supports.
@@ -385,8 +267,6 @@
 # define _GLIBCXX_WEAK_DEFINITION
 #endif
 
-<<<<<<< HEAD
-=======
 // Macro used to indicate that the native "C" includes, when compiled
 // as "C++", have declarations in namespace std and not the global
 // namespace. Note, this is unrelated to possible "C" compatibility
@@ -395,7 +275,6 @@
 # define _GLIBCXX_NAMESPACE_GLOBAL_INJECTION 1
 #endif
 
->>>>>>> 751ff693
 // The remainder of the prewritten config is automatic; all the
 // user hooks are listed above.
 

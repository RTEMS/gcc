--- conflicted
+++ resolved
@@ -290,10 +290,6 @@
   // @} group atomics
 
 _GLIBCXX_END_NAMESPACE_VERSION
-<<<<<<< HEAD
-} // namespace
-=======
 } // namespace std
->>>>>>> eaeaf076
 
 #endif
--- conflicted
+++ resolved
@@ -89,11 +89,7 @@
 	sentry __cerb(*this, false);
 	if (__cerb)
 	  {
-<<<<<<< HEAD
-	    ios_base::iostate __err = ios_base::iostate(ios_base::goodbit);
-=======
 	    ios_base::iostate __err = ios_base::goodbit;
->>>>>>> 42a9ba1d
 	    __try
 	      {
 		const __num_get_type& __ng = __check_facet(this->_M_num_get);
@@ -467,11 +463,7 @@
       sentry __cerb(*this, true);
       if (__cerb)
 	{
-<<<<<<< HEAD
-	  ios_base::iostate __err = ios_base::iostate(ios_base::goodbit);
-=======
 	  ios_base::iostate __err = ios_base::goodbit;
->>>>>>> 42a9ba1d
 	  __try
 	    {
 	      const int_type __eof = traits_type::eof();
@@ -504,11 +496,7 @@
       sentry __cerb(*this, true);
       if (__cerb && __n > 0)
         {
-<<<<<<< HEAD
-          ios_base::iostate __err = ios_base::iostate(ios_base::goodbit);
-=======
           ios_base::iostate __err = ios_base::goodbit;
->>>>>>> 42a9ba1d
           __try
             {
               const int_type __eof = traits_type::eof();
@@ -570,11 +558,7 @@
       sentry __cerb(*this, true);
       if (__cerb && __n > 0)
         {
-<<<<<<< HEAD
-          ios_base::iostate __err = ios_base::iostate(ios_base::goodbit);
-=======
           ios_base::iostate __err = ios_base::goodbit;
->>>>>>> 42a9ba1d
           __try
             {
               const int_type __eof = traits_type::eof();
@@ -640,11 +624,7 @@
       sentry __cerb(*this, true);
       if (__cerb)
 	{
-<<<<<<< HEAD
-	  ios_base::iostate __err = ios_base::iostate(ios_base::goodbit);
-=======
 	  ios_base::iostate __err = ios_base::goodbit;
->>>>>>> 42a9ba1d
 	  __try
 	    {
 	      __c = this->rdbuf()->sgetc();
@@ -673,11 +653,7 @@
       sentry __cerb(*this, true);
       if (__cerb)
 	{
-<<<<<<< HEAD
-	  ios_base::iostate __err = ios_base::iostate(ios_base::goodbit);
-=======
 	  ios_base::iostate __err = ios_base::goodbit;
->>>>>>> 42a9ba1d
 	  __try
 	    {
 	      _M_gcount = this->rdbuf()->sgetn(__s, __n);
@@ -706,11 +682,7 @@
       sentry __cerb(*this, true);
       if (__cerb)
 	{
-<<<<<<< HEAD
-	  ios_base::iostate __err = ios_base::iostate(ios_base::goodbit);
-=======
 	  ios_base::iostate __err = ios_base::goodbit;
->>>>>>> 42a9ba1d
 	  __try
 	    {
 	      // Cannot compare int_type with streamsize generically.
@@ -744,11 +716,7 @@
       sentry __cerb(*this, true);
       if (__cerb)
 	{
-<<<<<<< HEAD
-	  ios_base::iostate __err = ios_base::iostate(ios_base::goodbit);
-=======
 	  ios_base::iostate __err = ios_base::goodbit;
->>>>>>> 42a9ba1d
 	  __try
 	    {
 	      const int_type __eof = traits_type::eof();
@@ -781,11 +749,7 @@
       sentry __cerb(*this, true);
       if (__cerb)
 	{
-<<<<<<< HEAD
-	  ios_base::iostate __err = ios_base::iostate(ios_base::goodbit);
-=======
 	  ios_base::iostate __err = ios_base::goodbit;
->>>>>>> 42a9ba1d
 	  __try
 	    {
 	      const int_type __eof = traits_type::eof();
@@ -818,11 +782,7 @@
       sentry __cerb(*this, true);
       if (__cerb)
 	{
-<<<<<<< HEAD
-	  ios_base::iostate __err = ios_base::iostate(ios_base::goodbit);
-=======
 	  ios_base::iostate __err = ios_base::goodbit;
->>>>>>> 42a9ba1d
 	  __try
 	    {
 	      __streambuf_type* __sb = this->rdbuf();
@@ -878,11 +838,7 @@
     {
       // _GLIBCXX_RESOLVE_LIB_DEFECTS
       // DR60.  Do not change _M_gcount.
-<<<<<<< HEAD
-      ios_base::iostate __err = ios_base::iostate(ios_base::goodbit);
-=======
       ios_base::iostate __err = ios_base::goodbit;
->>>>>>> 42a9ba1d
       __try
 	{
 	  if (!this->fail())
@@ -915,11 +871,7 @@
     {
       // _GLIBCXX_RESOLVE_LIB_DEFECTS
       // DR60.  Do not change _M_gcount.
-<<<<<<< HEAD
-      ios_base::iostate __err = ios_base::iostate(ios_base::goodbit);
-=======
       ios_base::iostate __err = ios_base::goodbit;
->>>>>>> 42a9ba1d
       __try
 	{
 	  if (!this->fail())
@@ -956,11 +908,7 @@
       typename __istream_type::sentry __cerb(__in, false);
       if (__cerb)
 	{
-<<<<<<< HEAD
-	  ios_base::iostate __err = ios_base::iostate(ios_base::goodbit);
-=======
 	  ios_base::iostate __err = ios_base::goodbit;
->>>>>>> 42a9ba1d
 	  __try
 	    {
 	      const __int_type __cb = __in.rdbuf()->sbumpc();

--- conflicted
+++ resolved
@@ -62,17 +62,12 @@
 #ifndef _LIST_TCC
 #define _LIST_TCC 1
 
-<<<<<<< HEAD
-_GLIBCXX_BEGIN_NESTED_NAMESPACE(std, _GLIBCXX_STD)
-=======
 _GLIBCXX_BEGIN_NESTED_NAMESPACE(std, _GLIBCXX_STD_D)
->>>>>>> 751ff693
 
   template<typename _Tp, typename _Alloc>
     void
     _List_base<_Tp, _Alloc>::
     _M_clear()
-<<<<<<< HEAD
     {
       typedef _List_node<_Tp>  _Node;
       _Node* __cur = static_cast<_Node*>(this->_M_impl._M_node._M_next);
@@ -83,17 +78,6 @@
 	  _M_get_Tp_allocator().destroy(&__tmp->_M_data);
 	  _M_put_node(__tmp);
 	}
-=======
-    {
-      typedef _List_node<_Tp>  _Node;
-      _Node* __cur = static_cast<_Node*>(this->_M_impl._M_node._M_next);
-      while (__cur != &this->_M_impl._M_node)
-	{
-	  _Node* __tmp = __cur;
-	  __cur = static_cast<_Node*>(__cur->_M_next);
-	  _M_get_Tp_allocator().destroy(&__tmp->_M_data);
-	  _M_put_node(__tmp);
-	}
     }
 
 #ifdef __GXX_EXPERIMENTAL_CXX0X__
@@ -117,18 +101,6 @@
       _Node* __tmp = _M_create_node(__x);
       __tmp->hook(__position._M_node);
       return iterator(__tmp);
->>>>>>> 751ff693
-    }
-
-  template<typename _Tp, typename _Alloc>
-    typename list<_Tp, _Alloc>::iterator
-    list<_Tp, _Alloc>::
-<<<<<<< HEAD
-    insert(iterator __position, const value_type& __x)
-    {
-      _Node* __tmp = _M_create_node(__x);
-      __tmp->hook(__position._M_node);
-      return iterator(__tmp);
     }
 
   template<typename _Tp, typename _Alloc>
@@ -142,16 +114,6 @@
     }
 
   template<typename _Tp, typename _Alloc>
-=======
-    erase(iterator __position)
-    {
-      iterator __ret = iterator(__position._M_node->_M_next);
-      _M_erase(__position);
-      return __ret;
-    }
-
-  template<typename _Tp, typename _Alloc>
->>>>>>> 751ff693
     void
     list<_Tp, _Alloc>::
     resize(size_type __new_size, value_type __x)
@@ -271,15 +233,11 @@
   template<typename _Tp, typename _Alloc>
     void
     list<_Tp, _Alloc>::
-<<<<<<< HEAD
-    merge(list& __x)
-=======
 #ifdef __GXX_EXPERIMENTAL_CXX0X__
     merge(list&& __x)
 #else
     merge(list& __x)
 #endif
->>>>>>> 751ff693
     {
       // _GLIBCXX_RESOLVE_LIB_DEFECTS
       // 300. list::merge() specification incomplete
@@ -309,15 +267,11 @@
     template <typename _StrictWeakOrdering>
       void
       list<_Tp, _Alloc>::
-<<<<<<< HEAD
-      merge(list& __x, _StrictWeakOrdering __comp)
-=======
 #ifdef __GXX_EXPERIMENTAL_CXX0X__
       merge(list&& __x, _StrictWeakOrdering __comp)
 #else
       merge(list& __x, _StrictWeakOrdering __comp)
 #endif
->>>>>>> 751ff693
       {
 	// _GLIBCXX_RESOLVE_LIB_DEFECTS
 	// 300. list::merge() specification incomplete

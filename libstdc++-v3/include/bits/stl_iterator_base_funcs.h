// Functions used by iterators -*- C++ -*-

<<<<<<< HEAD
// Copyright (C) 2001, 2002, 2003, 2004, 2005, 2006
=======
// Copyright (C) 2001, 2002, 2003, 2004, 2005, 2006, 2007
>>>>>>> 751ff693
// Free Software Foundation, Inc.
//
// This file is part of the GNU ISO C++ Library.  This library is free
// software; you can redistribute it and/or modify it under the
// terms of the GNU General Public License as published by the
// Free Software Foundation; either version 2, or (at your option)
// any later version.

// This library is distributed in the hope that it will be useful,
// but WITHOUT ANY WARRANTY; without even the implied warranty of
// MERCHANTABILITY or FITNESS FOR A PARTICULAR PURPOSE.  See the
// GNU General Public License for more details.

// You should have received a copy of the GNU General Public License along
// with this library; see the file COPYING.  If not, write to the Free
// Software Foundation, 51 Franklin Street, Fifth Floor, Boston, MA 02110-1301,
// USA.

// As a special exception, you may use this file as part of a free software
// library without restriction.  Specifically, if other files instantiate
// templates or use macros or inline functions from this file, or you compile
// this file and link it with other files to produce an executable, this
// file does not by itself cause the resulting executable to be covered by
// the GNU General Public License.  This exception does not however
// invalidate any other reasons why the executable file might be covered by
// the GNU General Public License.

/*
 *
 * Copyright (c) 1994
 * Hewlett-Packard Company
 *
 * Permission to use, copy, modify, distribute and sell this software
 * and its documentation for any purpose is hereby granted without fee,
 * provided that the above copyright notice appear in all copies and
 * that both that copyright notice and this permission notice appear
 * in supporting documentation.  Hewlett-Packard Company makes no
 * representations about the suitability of this software for any
 * purpose.  It is provided "as is" without express or implied warranty.
 *
 *
 * Copyright (c) 1996-1998
 * Silicon Graphics Computer Systems, Inc.
 *
 * Permission to use, copy, modify, distribute and sell this software
 * and its documentation for any purpose is hereby granted without fee,
 * provided that the above copyright notice appear in all copies and
 * that both that copyright notice and this permission notice appear
 * in supporting documentation.  Silicon Graphics makes no
 * representations about the suitability of this software for any
 * purpose.  It is provided "as is" without express or implied warranty.
 */

/** @file stl_iterator_base_funcs.h
 *  This is an internal header file, included by other library headers.
 *  You should not attempt to use it directly.
 *
 *  This file contains all of the general iterator-related utility
 *  functions, such as distance() and advance().
 */

<<<<<<< HEAD
#ifndef _ITERATOR_BASE_FUNCS_H
#define _ITERATOR_BASE_FUNCS_H 1
=======
#ifndef _STL_ITERATOR_BASE_FUNCS_H
#define _STL_ITERATOR_BASE_FUNCS_H 1
>>>>>>> 751ff693

#pragma GCC system_header
#include <bits/concept_check.h>

_GLIBCXX_BEGIN_NAMESPACE(std)

  template<typename _InputIterator>
    inline typename iterator_traits<_InputIterator>::difference_type
    __distance(_InputIterator __first, _InputIterator __last,
               input_iterator_tag)
    {
      // concept requirements
      __glibcxx_function_requires(_InputIteratorConcept<_InputIterator>)

      typename iterator_traits<_InputIterator>::difference_type __n = 0;
      while (__first != __last)
	{
	  ++__first;
	  ++__n;
	}
      return __n;
    }

  template<typename _RandomAccessIterator>
    inline typename iterator_traits<_RandomAccessIterator>::difference_type
    __distance(_RandomAccessIterator __first, _RandomAccessIterator __last,
               random_access_iterator_tag)
    {
      // concept requirements
      __glibcxx_function_requires(_RandomAccessIteratorConcept<
				  _RandomAccessIterator>)
      return __last - __first;
    }

  /**
   *  @brief A generalization of pointer arithmetic.
   *  @param  first  An input iterator.
   *  @param  last  An input iterator.
   *  @return  The distance between them.
   *
   *  Returns @c n such that first + n == last.  This requires that @p last
   *  must be reachable from @p first.  Note that @c n may be negative.
   *
   *  For random access iterators, this uses their @c + and @c - operations
   *  and are constant time.  For other %iterator classes they are linear time.
  */
  template<typename _InputIterator>
    inline typename iterator_traits<_InputIterator>::difference_type
    distance(_InputIterator __first, _InputIterator __last)
    {
      // concept requirements -- taken care of in __distance
      return std::__distance(__first, __last,
			     std::__iterator_category(__first));
    }

  template<typename _InputIterator, typename _Distance>
    inline void
    __advance(_InputIterator& __i, _Distance __n, input_iterator_tag)
    {
      // concept requirements
      __glibcxx_function_requires(_InputIteratorConcept<_InputIterator>)
      while (__n--)
	++__i;
    }

  template<typename _BidirectionalIterator, typename _Distance>
    inline void
    __advance(_BidirectionalIterator& __i, _Distance __n,
	      bidirectional_iterator_tag)
    {
      // concept requirements
      __glibcxx_function_requires(_BidirectionalIteratorConcept<
				  _BidirectionalIterator>)
      if (__n > 0)
        while (__n--)
	  ++__i;
      else
        while (__n++)
	  --__i;
    }

  template<typename _RandomAccessIterator, typename _Distance>
    inline void
    __advance(_RandomAccessIterator& __i, _Distance __n,
              random_access_iterator_tag)
    {
      // concept requirements
      __glibcxx_function_requires(_RandomAccessIteratorConcept<
				  _RandomAccessIterator>)
      __i += __n;
    }

  /**
   *  @brief A generalization of pointer arithmetic.
   *  @param  i  An input iterator.
   *  @param  n  The "delta" by which to change @p i.
   *  @return  Nothing.
   *
   *  This increments @p i by @p n.  For bidirectional and random access
   *  iterators, @p n may be negative, in which case @p i is decremented.
   *
   *  For random access iterators, this uses their @c + and @c - operations
   *  and are constant time.  For other %iterator classes they are linear time.
  */
  template<typename _InputIterator, typename _Distance>
    inline void
    advance(_InputIterator& __i, _Distance __n)
    {
      // concept requirements -- taken care of in __advance
      typename iterator_traits<_InputIterator>::difference_type __d = __n;
      std::__advance(__i, __d, std::__iterator_category(__i));
    }

_GLIBCXX_END_NAMESPACE

<<<<<<< HEAD
#endif /* _ITERATOR_BASE_FUNCS_H */
=======
#endif /* _STL_ITERATOR_BASE_FUNCS_H */
>>>>>>> 751ff693
<|MERGE_RESOLUTION|>--- conflicted
+++ resolved
@@ -1,10 +1,6 @@
 // Functions used by iterators -*- C++ -*-
 
-<<<<<<< HEAD
-// Copyright (C) 2001, 2002, 2003, 2004, 2005, 2006
-=======
 // Copyright (C) 2001, 2002, 2003, 2004, 2005, 2006, 2007
->>>>>>> 751ff693
 // Free Software Foundation, Inc.
 //
 // This file is part of the GNU ISO C++ Library.  This library is free
@@ -66,13 +62,8 @@
  *  functions, such as distance() and advance().
  */
 
-<<<<<<< HEAD
-#ifndef _ITERATOR_BASE_FUNCS_H
-#define _ITERATOR_BASE_FUNCS_H 1
-=======
 #ifndef _STL_ITERATOR_BASE_FUNCS_H
 #define _STL_ITERATOR_BASE_FUNCS_H 1
->>>>>>> 751ff693
 
 #pragma GCC system_header
 #include <bits/concept_check.h>
@@ -188,8 +179,4 @@
 
 _GLIBCXX_END_NAMESPACE
 
-<<<<<<< HEAD
-#endif /* _ITERATOR_BASE_FUNCS_H */
-=======
-#endif /* _STL_ITERATOR_BASE_FUNCS_H */
->>>>>>> 751ff693
+#endif /* _STL_ITERATOR_BASE_FUNCS_H */
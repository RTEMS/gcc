--- conflicted
+++ resolved
@@ -1,10 +1,6 @@
 // Components for manipulating sequences of characters -*- C++ -*-
 
-<<<<<<< HEAD
-// Copyright (C) 1997, 1998, 1999, 2000, 2001, 2002, 2003, 2004, 2005
-=======
 // Copyright (C) 1997, 1998, 1999, 2000, 2001, 2002, 2003, 2004, 2005, 2006
->>>>>>> c355071f
 // Free Software Foundation, Inc.
 //
 // This file is part of the GNU ISO C++ Library.  This library is free
@@ -2440,14 +2436,9 @@
   template<typename _CharT, typename _Traits, typename _Alloc>
     inline basic_istream<_CharT, _Traits>&
     getline(basic_istream<_CharT, _Traits>& __is,
-<<<<<<< HEAD
-	    basic_string<_CharT, _Traits, _Alloc>& __str);
-    
-=======
 	    basic_string<_CharT, _Traits, _Alloc>& __str)
     { return getline(__is, __str, __is.widen('\n')); }
 
->>>>>>> c355071f
   template<>
     basic_istream<char>&
     getline(basic_istream<char>& __in, basic_string<char>& __str,
@@ -2459,11 +2450,7 @@
     getline(basic_istream<wchar_t>& __in, basic_string<wchar_t>& __str,
 	    wchar_t __delim);
 #endif  
-<<<<<<< HEAD
-} // namespace std
-=======
 
 _GLIBCXX_END_NAMESPACE
->>>>>>> c355071f
 
 #endif /* _BASIC_STRING_H */
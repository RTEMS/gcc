--- conflicted
+++ resolved
@@ -1,11 +1,7 @@
 // List implementation -*- C++ -*-
 
-<<<<<<< HEAD
-// Copyright (C) 2001, 2002, 2003, 2004, 2005 Free Software Foundation, Inc.
-=======
 // Copyright (C) 2001, 2002, 2003, 2004, 2005, 2006
 // Free Software Foundation, Inc.
->>>>>>> c355071f
 //
 // This file is part of the GNU ISO C++ Library.  This library is free
 // software; you can redistribute it and/or modify it under the
@@ -327,15 +323,6 @@
   public:
       typedef _Alloc allocator_type;
 
-<<<<<<< HEAD
-      _Tp_alloc_type
-      _M_get_Tp_allocator() const
-      { return *static_cast<const _Node_alloc_type*>(&this->_M_impl); }
-
-      allocator_type
-      get_allocator() const
-      { return _M_get_Tp_allocator(); }
-=======
       _Node_alloc_type&
       _M_get_Node_allocator()
       { return *static_cast<_Node_alloc_type*>(&this->_M_impl); }
@@ -351,7 +338,6 @@
       allocator_type
       get_allocator() const
       { return allocator_type(_M_get_Node_allocator()); }
->>>>>>> c355071f
 
       _List_base(const allocator_type& __a)
       : _M_impl(__a)
@@ -451,10 +437,7 @@
       using _Base::_M_put_node;
       using _Base::_M_get_node;
       using _Base::_M_get_Tp_allocator;
-<<<<<<< HEAD
-=======
       using _Base::_M_get_Node_allocator;
->>>>>>> c355071f
 
       /**
        *  @if maint
@@ -510,11 +493,7 @@
        *  by @a x.
        */
       list(const list& __x)
-<<<<<<< HEAD
-      : _Base(__x.get_allocator())
-=======
       : _Base(__x._M_get_Node_allocator())
->>>>>>> c355071f
       { _M_initialize_dispatch(__x.begin(), __x.end(), __false_type()); }
 
       /**
@@ -828,11 +807,7 @@
       void
       insert(iterator __position, size_type __n, const value_type& __x)
       {  
-<<<<<<< HEAD
-	list __tmp(__n, __x, get_allocator());
-=======
 	list __tmp(__n, __x, _M_get_Node_allocator());
->>>>>>> c355071f
 	splice(__position, __tmp);
       }
 
@@ -854,11 +829,7 @@
         insert(iterator __position, _InputIterator __first,
 	       _InputIterator __last)
         {
-<<<<<<< HEAD
-	  list __tmp(__first, __last, get_allocator());
-=======
 	  list __tmp(__first, __last, _M_get_Node_allocator());
->>>>>>> c355071f
 	  splice(__position, __tmp);
 	}
 

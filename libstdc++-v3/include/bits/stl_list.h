--- conflicted
+++ resolved
@@ -1,10 +1,6 @@
 // List implementation -*- C++ -*-
 
-<<<<<<< HEAD
-// Copyright (C) 2001, 2002, 2003, 2004, 2005, 2006
-=======
 // Copyright (C) 2001, 2002, 2003, 2004, 2005, 2006, 2007, 2008
->>>>>>> 751ff693
 // Free Software Foundation, Inc.
 //
 // This file is part of the GNU ISO C++ Library.  This library is free
@@ -63,40 +59,23 @@
  *  You should not attempt to use it directly.
  */
 
-<<<<<<< HEAD
-#ifndef _LIST_H
-#define _LIST_H 1
-
-#include <bits/concept_check.h>
-
-_GLIBCXX_BEGIN_NESTED_NAMESPACE(std, _GLIBCXX_STD)
-=======
 #ifndef _STL_LIST_H
 #define _STL_LIST_H 1
 
 #include <bits/concept_check.h>
 
 _GLIBCXX_BEGIN_NESTED_NAMESPACE(std, _GLIBCXX_STD_D)
->>>>>>> 751ff693
 
   // Supporting structures are split into common and templated types; the
   // latter publicly inherits from the former in an effort to reduce code
   // duplication.  This results in some "needless" static_cast'ing later on,
   // but it's all safe downcasting.
 
-<<<<<<< HEAD
-  /// @if maint Common part of a node in the %list.  @endif
-  struct _List_node_base
-  {
-    _List_node_base* _M_next;   ///< Self-explanatory
-    _List_node_base* _M_prev;   ///< Self-explanatory
-=======
   /// Common part of a node in the %list. 
   struct _List_node_base
   {
     _List_node_base* _M_next;
     _List_node_base* _M_prev;
->>>>>>> 751ff693
 
     static void
     swap(_List_node_base& __x, _List_node_base& __y);
@@ -115,32 +94,18 @@
     unhook();
   };
 
-<<<<<<< HEAD
-  /// @if maint An actual node in the %list.  @endif
-  template<typename _Tp>
-    struct _List_node : public _List_node_base
-    {
-      _Tp _M_data;                ///< User's data.
-=======
   /// An actual node in the %list.
   template<typename _Tp>
     struct _List_node : public _List_node_base
     {
       ///< User's data.
       _Tp _M_data;
->>>>>>> 751ff693
     };
 
   /**
    *  @brief A list::iterator.
    *
-<<<<<<< HEAD
-   *  @if maint
    *  All the functions are op overloads.
-   *  @endif
-=======
-   *  All the functions are op overloads.
->>>>>>> 751ff693
   */
   template<typename _Tp>
     struct _List_iterator
@@ -211,623 +176,6 @@
       // The only member points to the %list element.
       _List_node_base* _M_node;
     };
-<<<<<<< HEAD
-
-  /**
-   *  @brief A list::const_iterator.
-   *
-   *  @if maint
-   *  All the functions are op overloads.
-   *  @endif
-  */
-  template<typename _Tp>
-    struct _List_const_iterator
-    {
-      typedef _List_const_iterator<_Tp>          _Self;
-      typedef const _List_node<_Tp>              _Node;
-      typedef _List_iterator<_Tp>                iterator;
-
-      typedef ptrdiff_t                          difference_type;
-      typedef std::bidirectional_iterator_tag    iterator_category;
-      typedef _Tp                                value_type;
-      typedef const _Tp*                         pointer;
-      typedef const _Tp&                         reference;
-
-      _List_const_iterator()
-      : _M_node() { }
-
-      explicit
-      _List_const_iterator(const _List_node_base* __x)
-      : _M_node(__x) { }
-
-      _List_const_iterator(const iterator& __x)
-      : _M_node(__x._M_node) { }
-
-      // Must downcast from List_node_base to _List_node to get to
-      // _M_data.
-      reference
-      operator*() const
-      { return static_cast<_Node*>(_M_node)->_M_data; }
-
-      pointer
-      operator->() const
-      { return &static_cast<_Node*>(_M_node)->_M_data; }
-
-      _Self&
-      operator++()
-      {
-	_M_node = _M_node->_M_next;
-	return *this;
-      }
-
-      _Self
-      operator++(int)
-      {
-	_Self __tmp = *this;
-	_M_node = _M_node->_M_next;
-	return __tmp;
-      }
-
-      _Self&
-      operator--()
-      {
-	_M_node = _M_node->_M_prev;
-	return *this;
-      }
-
-      _Self
-      operator--(int)
-      {
-	_Self __tmp = *this;
-	_M_node = _M_node->_M_prev;
-	return __tmp;
-      }
-
-      bool
-      operator==(const _Self& __x) const
-      { return _M_node == __x._M_node; }
-
-      bool
-      operator!=(const _Self& __x) const
-      { return _M_node != __x._M_node; }
-
-      // The only member points to the %list element.
-      const _List_node_base* _M_node;
-    };
-
-  template<typename _Val>
-    inline bool
-    operator==(const _List_iterator<_Val>& __x,
-	       const _List_const_iterator<_Val>& __y)
-    { return __x._M_node == __y._M_node; }
-
-  template<typename _Val>
-    inline bool
-    operator!=(const _List_iterator<_Val>& __x,
-               const _List_const_iterator<_Val>& __y)
-    { return __x._M_node != __y._M_node; }
-
-
-  /**
-   *  @if maint
-   *  See bits/stl_deque.h's _Deque_base for an explanation.
-   *  @endif
-  */
-  template<typename _Tp, typename _Alloc>
-    class _List_base
-    {
-    protected:
-      // NOTA BENE
-      // The stored instance is not actually of "allocator_type"'s
-      // type.  Instead we rebind the type to
-      // Allocator<List_node<Tp>>, which according to [20.1.5]/4
-      // should probably be the same.  List_node<Tp> is not the same
-      // size as Tp (it's two pointers larger), and specializations on
-      // Tp may go unused because List_node<Tp> is being bound
-      // instead.
-      //
-      // We put this to the test in the constructors and in
-      // get_allocator, where we use conversions between
-      // allocator_type and _Node_alloc_type. The conversion is
-      // required by table 32 in [20.1.5].
-      typedef typename _Alloc::template rebind<_List_node<_Tp> >::other
-        _Node_alloc_type;
-
-      typedef typename _Alloc::template rebind<_Tp>::other _Tp_alloc_type;
-
-      struct _List_impl 
-      : public _Node_alloc_type
-      {
-	_List_node_base _M_node;
-
-	_List_impl(const _Node_alloc_type& __a)
-	: _Node_alloc_type(__a), _M_node()
-	{ }
-      };
-
-      _List_impl _M_impl;
-
-      _List_node<_Tp>*
-      _M_get_node()
-      { return _M_impl._Node_alloc_type::allocate(1); }
-      
-      void
-      _M_put_node(_List_node<_Tp>* __p)
-      { _M_impl._Node_alloc_type::deallocate(__p, 1); }
-      
-  public:
-      typedef _Alloc allocator_type;
-
-      _Node_alloc_type&
-      _M_get_Node_allocator()
-      { return *static_cast<_Node_alloc_type*>(&this->_M_impl); }
-
-      const _Node_alloc_type&
-      _M_get_Node_allocator() const
-      { return *static_cast<const _Node_alloc_type*>(&this->_M_impl); }
-
-      _Tp_alloc_type
-      _M_get_Tp_allocator() const
-      { return _Tp_alloc_type(_M_get_Node_allocator()); }
-
-      allocator_type
-      get_allocator() const
-      { return allocator_type(_M_get_Node_allocator()); }
-
-      _List_base(const allocator_type& __a)
-      : _M_impl(__a)
-      { _M_init(); }
-
-      // This is what actually destroys the list.
-      ~_List_base()
-      { _M_clear(); }
-
-      void
-      _M_clear();
-
-      void
-      _M_init()
-      {
-        this->_M_impl._M_node._M_next = &this->_M_impl._M_node;
-        this->_M_impl._M_node._M_prev = &this->_M_impl._M_node;
-      }
-    };
-
-  /**
-   *  @brief A standard container with linear time access to elements,
-   *  and fixed time insertion/deletion at any point in the sequence.
-   *
-   *  @ingroup Containers
-   *  @ingroup Sequences
-   *
-   *  Meets the requirements of a <a href="tables.html#65">container</a>, a
-   *  <a href="tables.html#66">reversible container</a>, and a
-   *  <a href="tables.html#67">sequence</a>, including the
-   *  <a href="tables.html#68">optional sequence requirements</a> with the
-   *  %exception of @c at and @c operator[].
-   *
-   *  This is a @e doubly @e linked %list.  Traversal up and down the
-   *  %list requires linear time, but adding and removing elements (or
-   *  @e nodes) is done in constant time, regardless of where the
-   *  change takes place.  Unlike std::vector and std::deque,
-   *  random-access iterators are not provided, so subscripting ( @c
-   *  [] ) access is not allowed.  For algorithms which only need
-   *  sequential access, this lack makes no difference.
-   *
-   *  Also unlike the other standard containers, std::list provides
-   *  specialized algorithms %unique to linked lists, such as
-   *  splicing, sorting, and in-place reversal.
-   *
-   *  @if maint
-   *  A couple points on memory allocation for list<Tp>:
-   *
-   *  First, we never actually allocate a Tp, we allocate
-   *  List_node<Tp>'s and trust [20.1.5]/4 to DTRT.  This is to ensure
-   *  that after elements from %list<X,Alloc1> are spliced into
-   *  %list<X,Alloc2>, destroying the memory of the second %list is a
-   *  valid operation, i.e., Alloc1 giveth and Alloc2 taketh away.
-   *
-   *  Second, a %list conceptually represented as
-   *  @code
-   *    A <---> B <---> C <---> D
-   *  @endcode
-   *  is actually circular; a link exists between A and D.  The %list
-   *  class holds (as its only data member) a private list::iterator
-   *  pointing to @e D, not to @e A!  To get to the head of the %list,
-   *  we start at the tail and move forward by one.  When this member
-   *  iterator's next/previous pointers refer to itself, the %list is
-   *  %empty.  @endif
-  */
-  template<typename _Tp, typename _Alloc = std::allocator<_Tp> >
-    class list : protected _List_base<_Tp, _Alloc>
-    {
-      // concept requirements
-      typedef typename _Alloc::value_type                _Alloc_value_type;
-      __glibcxx_class_requires(_Tp, _SGIAssignableConcept)
-      __glibcxx_class_requires2(_Tp, _Alloc_value_type, _SameTypeConcept)
-
-      typedef _List_base<_Tp, _Alloc>                    _Base;
-      typedef typename _Base::_Tp_alloc_type		 _Tp_alloc_type;
-
-    public:
-      typedef _Tp                                        value_type;
-      typedef typename _Tp_alloc_type::pointer           pointer;
-      typedef typename _Tp_alloc_type::const_pointer     const_pointer;
-      typedef typename _Tp_alloc_type::reference         reference;
-      typedef typename _Tp_alloc_type::const_reference   const_reference;
-      typedef _List_iterator<_Tp>                        iterator;
-      typedef _List_const_iterator<_Tp>                  const_iterator;
-      typedef std::reverse_iterator<const_iterator>      const_reverse_iterator;
-      typedef std::reverse_iterator<iterator>            reverse_iterator;
-      typedef size_t                                     size_type;
-      typedef ptrdiff_t                                  difference_type;
-      typedef _Alloc                                     allocator_type;
-
-    protected:
-      // Note that pointers-to-_Node's can be ctor-converted to
-      // iterator types.
-      typedef _List_node<_Tp>				 _Node;
-
-      using _Base::_M_impl;
-      using _Base::_M_put_node;
-      using _Base::_M_get_node;
-      using _Base::_M_get_Tp_allocator;
-      using _Base::_M_get_Node_allocator;
-
-      /**
-       *  @if maint
-       *  @param  x  An instance of user data.
-       *
-       *  Allocates space for a new node and constructs a copy of @a x in it.
-       *  @endif
-       */
-      _Node*
-      _M_create_node(const value_type& __x)
-      {
-	_Node* __p = this->_M_get_node();
-	try
-	  {
-	    _M_get_Tp_allocator().construct(&__p->_M_data, __x);
-	  }
-	catch(...)
-	  {
-	    _M_put_node(__p);
-	    __throw_exception_again;
-	  }
-	return __p;
-      }
-
-    public:
-      // [23.2.2.1] construct/copy/destroy
-      // (assign() and get_allocator() are also listed in this section)
-      /**
-       *  @brief  Default constructor creates no elements.
-       */
-      explicit
-      list(const allocator_type& __a = allocator_type())
-      : _Base(__a) { }
-
-      /**
-       *  @brief  Create a %list with copies of an exemplar element.
-       *  @param  n  The number of elements to initially create.
-       *  @param  value  An element to copy.
-       *
-       *  This constructor fills the %list with @a n copies of @a value.
-       */
-      explicit
-      list(size_type __n, const value_type& __value = value_type(),
-	   const allocator_type& __a = allocator_type())
-      : _Base(__a)
-      { _M_fill_initialize(__n, __value); }
-
-      /**
-       *  @brief  %List copy constructor.
-       *  @param  x  A %list of identical element and allocator types.
-       *
-       *  The newly-created %list uses a copy of the allocation object used
-       *  by @a x.
-       */
-      list(const list& __x)
-      : _Base(__x._M_get_Node_allocator())
-      { _M_initialize_dispatch(__x.begin(), __x.end(), __false_type()); }
-
-      /**
-       *  @brief  Builds a %list from a range.
-       *  @param  first  An input iterator.
-       *  @param  last  An input iterator.
-       *
-       *  Create a %list consisting of copies of the elements from
-       *  [@a first,@a last).  This is linear in N (where N is
-       *  distance(@a first,@a last)).
-       */
-      template<typename _InputIterator>
-        list(_InputIterator __first, _InputIterator __last,
-	     const allocator_type& __a = allocator_type())
-        : _Base(__a)
-        { 
-	  // Check whether it's an integral type.  If so, it's not an iterator.
-	  typedef typename std::__is_integer<_InputIterator>::__type _Integral;
-	  _M_initialize_dispatch(__first, __last, _Integral());
-	}
-
-      /**
-       *  No explicit dtor needed as the _Base dtor takes care of
-       *  things.  The _Base dtor only erases the elements, and note
-       *  that if the elements themselves are pointers, the pointed-to
-       *  memory is not touched in any way.  Managing the pointer is
-       *  the user's responsibilty.
-       */
-
-      /**
-       *  @brief  %List assignment operator.
-       *  @param  x  A %list of identical element and allocator types.
-       *
-       *  All the elements of @a x are copied, but unlike the copy
-       *  constructor, the allocator object is not copied.
-       */
-      list&
-      operator=(const list& __x);
-
-      /**
-       *  @brief  Assigns a given value to a %list.
-       *  @param  n  Number of elements to be assigned.
-       *  @param  val  Value to be assigned.
-       *
-       *  This function fills a %list with @a n copies of the given
-       *  value.  Note that the assignment completely changes the %list
-       *  and that the resulting %list's size is the same as the number
-       *  of elements assigned.  Old data may be lost.
-       */
-      void
-      assign(size_type __n, const value_type& __val)
-      { _M_fill_assign(__n, __val); }
-
-      /**
-       *  @brief  Assigns a range to a %list.
-       *  @param  first  An input iterator.
-       *  @param  last   An input iterator.
-       *
-       *  This function fills a %list with copies of the elements in the
-       *  range [@a first,@a last).
-       *
-       *  Note that the assignment completely changes the %list and
-       *  that the resulting %list's size is the same as the number of
-       *  elements assigned.  Old data may be lost.
-       */
-      template<typename _InputIterator>
-        void
-        assign(_InputIterator __first, _InputIterator __last)
-        {
-	  // Check whether it's an integral type.  If so, it's not an iterator.
-	  typedef typename std::__is_integer<_InputIterator>::__type _Integral;
-	  _M_assign_dispatch(__first, __last, _Integral());
-	}
-
-      /// Get a copy of the memory allocation object.
-      allocator_type
-      get_allocator() const
-      { return _Base::get_allocator(); }
-
-      // iterators
-      /**
-       *  Returns a read/write iterator that points to the first element in the
-       *  %list.  Iteration is done in ordinary element order.
-       */
-      iterator
-      begin()
-      { return iterator(this->_M_impl._M_node._M_next); }
-
-      /**
-       *  Returns a read-only (constant) iterator that points to the
-       *  first element in the %list.  Iteration is done in ordinary
-       *  element order.
-       */
-      const_iterator
-      begin() const
-      { return const_iterator(this->_M_impl._M_node._M_next); }
-
-      /**
-       *  Returns a read/write iterator that points one past the last
-       *  element in the %list.  Iteration is done in ordinary element
-       *  order.
-       */
-      iterator
-      end()
-      { return iterator(&this->_M_impl._M_node); }
-
-      /**
-       *  Returns a read-only (constant) iterator that points one past
-       *  the last element in the %list.  Iteration is done in ordinary
-       *  element order.
-       */
-      const_iterator
-      end() const
-      { return const_iterator(&this->_M_impl._M_node); }
-
-      /**
-       *  Returns a read/write reverse iterator that points to the last
-       *  element in the %list.  Iteration is done in reverse element
-       *  order.
-       */
-      reverse_iterator
-      rbegin()
-      { return reverse_iterator(end()); }
-
-      /**
-       *  Returns a read-only (constant) reverse iterator that points to
-       *  the last element in the %list.  Iteration is done in reverse
-       *  element order.
-       */
-      const_reverse_iterator
-      rbegin() const
-      { return const_reverse_iterator(end()); }
-
-      /**
-       *  Returns a read/write reverse iterator that points to one
-       *  before the first element in the %list.  Iteration is done in
-       *  reverse element order.
-       */
-      reverse_iterator
-      rend()
-      { return reverse_iterator(begin()); }
-
-      /**
-       *  Returns a read-only (constant) reverse iterator that points to one
-       *  before the first element in the %list.  Iteration is done in reverse
-       *  element order.
-       */
-      const_reverse_iterator
-      rend() const
-      { return const_reverse_iterator(begin()); }
-
-      // [23.2.2.2] capacity
-      /**
-       *  Returns true if the %list is empty.  (Thus begin() would equal
-       *  end().)
-       */
-      bool
-      empty() const
-      { return this->_M_impl._M_node._M_next == &this->_M_impl._M_node; }
-
-      /**  Returns the number of elements in the %list.  */
-      size_type
-      size() const
-      { return std::distance(begin(), end()); }
-
-      /**  Returns the size() of the largest possible %list.  */
-      size_type
-      max_size() const
-      { return _M_get_Tp_allocator().max_size(); }
-
-      /**
-       *  @brief Resizes the %list to the specified number of elements.
-       *  @param new_size Number of elements the %list should contain.
-       *  @param x Data with which new elements should be populated.
-       *
-       *  This function will %resize the %list to the specified number
-       *  of elements.  If the number is smaller than the %list's
-       *  current size the %list is truncated, otherwise the %list is
-       *  extended and new elements are populated with given data.
-       */
-      void
-      resize(size_type __new_size, value_type __x = value_type());
-
-      // element access
-      /**
-       *  Returns a read/write reference to the data at the first
-       *  element of the %list.
-       */
-      reference
-      front()
-      { return *begin(); }
-
-      /**
-       *  Returns a read-only (constant) reference to the data at the first
-       *  element of the %list.
-       */
-      const_reference
-      front() const
-      { return *begin(); }
-
-      /**
-       *  Returns a read/write reference to the data at the last element
-       *  of the %list.
-       */
-      reference
-      back()
-      { 
-	iterator __tmp = end();
-	--__tmp;
-	return *__tmp;
-      }
-
-      /**
-       *  Returns a read-only (constant) reference to the data at the last
-       *  element of the %list.
-       */
-      const_reference
-      back() const
-      { 
-	const_iterator __tmp = end();
-	--__tmp;
-	return *__tmp;
-      }
-
-      // [23.2.2.3] modifiers
-      /**
-       *  @brief  Add data to the front of the %list.
-       *  @param  x  Data to be added.
-       *
-       *  This is a typical stack operation.  The function creates an
-       *  element at the front of the %list and assigns the given data
-       *  to it.  Due to the nature of a %list this operation can be
-       *  done in constant time, and does not invalidate iterators and
-       *  references.
-       */
-      void
-      push_front(const value_type& __x)
-      { this->_M_insert(begin(), __x); }
-
-      /**
-       *  @brief  Removes first element.
-       *
-       *  This is a typical stack operation.  It shrinks the %list by
-       *  one.  Due to the nature of a %list this operation can be done
-       *  in constant time, and only invalidates iterators/references to
-       *  the element being removed.
-       *
-       *  Note that no data is returned, and if the first element's data
-       *  is needed, it should be retrieved before pop_front() is
-       *  called.
-       */
-      void
-      pop_front()
-      { this->_M_erase(begin()); }
-
-      /**
-       *  @brief  Add data to the end of the %list.
-       *  @param  x  Data to be added.
-       *
-       *  This is a typical stack operation.  The function creates an
-       *  element at the end of the %list and assigns the given data to
-       *  it.  Due to the nature of a %list this operation can be done
-       *  in constant time, and does not invalidate iterators and
-       *  references.
-       */
-      void
-      push_back(const value_type& __x)
-      { this->_M_insert(end(), __x); }
-
-      /**
-       *  @brief  Removes last element.
-       *
-       *  This is a typical stack operation.  It shrinks the %list by
-       *  one.  Due to the nature of a %list this operation can be done
-       *  in constant time, and only invalidates iterators/references to
-       *  the element being removed.
-       *
-       *  Note that no data is returned, and if the last element's data
-       *  is needed, it should be retrieved before pop_back() is called.
-       */
-      void
-      pop_back()
-      { this->_M_erase(iterator(this->_M_impl._M_node._M_prev)); }
-
-      /**
-       *  @brief  Inserts given value into %list before specified iterator.
-       *  @param  position  An iterator into the %list.
-       *  @param  x  Data to be inserted.
-       *  @return  An iterator that points to the inserted data.
-       *
-       *  This function will insert a copy of the given value before
-       *  the specified location.  Due to the nature of a %list this
-       *  operation can be done in constant time, and does not
-       *  invalidate iterators and references.
-       */
-      iterator
-      insert(iterator __position, const value_type& __x);
-
-=======
 
   /**
    *  @brief A list::const_iterator.
@@ -1597,7 +945,6 @@
       { return emplace(__position, std::move(__x)); }
 #endif
 
->>>>>>> 751ff693
       /**
        *  @brief  Inserts a number of copies of given data into the %list.
        *  @param  position  An iterator into the %list.
@@ -1652,11 +999,7 @@
        *  the element being removed.  The user is also cautioned that
        *  this function only erases the element, and that if the element
        *  is itself a pointer, the pointed-to memory is not touched in
-<<<<<<< HEAD
-       *  any way.  Managing the pointer is the user's responsibilty.
-=======
        *  any way.  Managing the pointer is the user's responsibility.
->>>>>>> 751ff693
        */
       iterator
       erase(iterator __position);
@@ -1677,11 +1020,7 @@
        *  The user is also cautioned that this function only erases the
        *  elements, and that if the elements themselves are pointers, the
        *  pointed-to memory is not touched in any way.  Managing the pointer
-<<<<<<< HEAD
-       *  is the user's responsibilty.
-=======
        *  is the user's responsibility.
->>>>>>> 751ff693
        */
       iterator
       erase(iterator __first, iterator __last)
@@ -1701,15 +1040,11 @@
        *  function.
        */
       void
-<<<<<<< HEAD
-      swap(list& __x)
-=======
 #ifdef __GXX_EXPERIMENTAL_CXX0X__
       swap(list&& __x)
 #else
       swap(list& __x)
 #endif
->>>>>>> 751ff693
       {
 	_List_node_base::swap(this->_M_impl._M_node, __x._M_impl._M_node);
 
@@ -1723,11 +1058,7 @@
        *  Erases all the elements.  Note that this function only erases
        *  the elements, and that if the elements themselves are
        *  pointers, the pointed-to memory is not touched in any way.
-<<<<<<< HEAD
-       *  Managing the pointer is the user's responsibilty.
-=======
        *  Managing the pointer is the user's responsibility.
->>>>>>> 751ff693
        */
       void
       clear()
@@ -1749,15 +1080,11 @@
        *  Requires this != @a x.
        */
       void
-<<<<<<< HEAD
-      splice(iterator __position, list& __x)
-=======
 #ifdef __GXX_EXPERIMENTAL_CXX0X__
       splice(iterator __position, list&& __x)
 #else
       splice(iterator __position, list& __x)
 #endif
->>>>>>> 751ff693
       {
 	if (!__x.empty())
 	  {
@@ -1777,15 +1104,11 @@
        *  inserts it into the current list before @a position.
        */
       void
-<<<<<<< HEAD
-      splice(iterator __position, list& __x, iterator __i)
-=======
 #ifdef __GXX_EXPERIMENTAL_CXX0X__
       splice(iterator __position, list&& __x, iterator __i)
 #else
       splice(iterator __position, list& __x, iterator __i)
 #endif
->>>>>>> 751ff693
       {
 	iterator __j = __i;
 	++__j;
@@ -1811,9 +1134,6 @@
        *  Undefined if @a position is in [first,last).
        */
       void
-<<<<<<< HEAD
-      splice(iterator __position, list& __x, iterator __first, iterator __last)
-=======
 #ifdef __GXX_EXPERIMENTAL_CXX0X__
       splice(iterator __position, list&& __x, iterator __first,
 	     iterator __last)
@@ -1821,7 +1141,6 @@
       splice(iterator __position, list& __x, iterator __first,
 	     iterator __last)
 #endif
->>>>>>> 751ff693
       {
 	if (__first != __last)
 	  {
@@ -1841,11 +1160,7 @@
        *  function only erases the elements, and that if the elements
        *  themselves are pointers, the pointed-to memory is not
        *  touched in any way.  Managing the pointer is the user's
-<<<<<<< HEAD
-       *  responsibilty.
-=======
        *  responsibility.
->>>>>>> 751ff693
        */
       void
       remove(const _Tp& __value);
@@ -1859,11 +1174,7 @@
        *  that this function only erases the elements, and that if the
        *  elements themselves are pointers, the pointed-to memory is
        *  not touched in any way.  Managing the pointer is the user's
-<<<<<<< HEAD
-       *  responsibilty.
-=======
        *  responsibility.
->>>>>>> 751ff693
        */
       template<typename _Predicate>
         void
@@ -1877,11 +1188,7 @@
        *  list order.  Note that this function only erases the
        *  elements, and that if the elements themselves are pointers,
        *  the pointed-to memory is not touched in any way.  Managing
-<<<<<<< HEAD
-       *  the pointer is the user's responsibilty.
-=======
        *  the pointer is the user's responsibility.
->>>>>>> 751ff693
        */
       void
       unique();
@@ -1896,11 +1203,7 @@
        *  elements stay in list order.  Note that this function only
        *  erases the elements, and that if the elements themselves are
        *  pointers, the pointed-to memory is not touched in any way.
-<<<<<<< HEAD
-       *  Managing the pointer is the user's responsibilty.
-=======
        *  Managing the pointer is the user's responsibility.
->>>>>>> 751ff693
        */
       template<typename _BinaryPredicate>
         void
@@ -1916,24 +1219,16 @@
        *  this list precede elements in @a x that are equal.
        */
       void
-<<<<<<< HEAD
-      merge(list& __x);
-=======
 #ifdef __GXX_EXPERIMENTAL_CXX0X__
       merge(list&& __x);
 #else
       merge(list& __x);
 #endif
->>>>>>> 751ff693
 
       /**
        *  @brief  Merge sorted lists according to comparison function.
        *  @param  x  Sorted list to merge.
-<<<<<<< HEAD
-       *  @param StrictWeakOrdering Comparison function definining
-=======
        *  @param StrictWeakOrdering Comparison function defining
->>>>>>> 751ff693
        *  sort order.
        *
        *  Assumes that both @a x and this list are sorted according to
@@ -1944,15 +1239,11 @@
        */
       template<typename _StrictWeakOrdering>
         void
-<<<<<<< HEAD
-        merge(list&, _StrictWeakOrdering);
-=======
 #ifdef __GXX_EXPERIMENTAL_CXX0X__
         merge(list&&, _StrictWeakOrdering);
 #else
         merge(list&, _StrictWeakOrdering);
 #endif
->>>>>>> 751ff693
 
       /**
        *  @brief  Reverse the elements in list.
@@ -1986,15 +1277,6 @@
       // Internal constructor functions follow.
 
       // Called by the range constructor to implement [23.1.1]/9
-<<<<<<< HEAD
-      template<typename _Integer>
-        void
-        _M_initialize_dispatch(_Integer __n, _Integer __x, __true_type)
-        {
-	  _M_fill_initialize(static_cast<size_type>(__n),
-			     static_cast<value_type>(__x));
-	}
-=======
 
       // _GLIBCXX_RESOLVE_LIB_DEFECTS
       // 438. Ambiguity in the "do the right thing" clause
@@ -2002,7 +1284,6 @@
         void
         _M_initialize_dispatch(_Integer __n, _Integer __x, __true_type)
         { _M_fill_initialize(static_cast<size_type>(__n), __x); }
->>>>>>> 751ff693
 
       // Called by the range constructor to implement [23.1.1]/9
       template<typename _InputIterator>
@@ -2027,15 +1308,6 @@
       // Internal assign functions follow.
 
       // Called by the range assign to implement [23.1.1]/9
-<<<<<<< HEAD
-      template<typename _Integer>
-        void
-        _M_assign_dispatch(_Integer __n, _Integer __val, __true_type)
-        {
-	  _M_fill_assign(static_cast<size_type>(__n),
-			 static_cast<value_type>(__val));
-	}
-=======
 
       // _GLIBCXX_RESOLVE_LIB_DEFECTS
       // 438. Ambiguity in the "do the right thing" clause
@@ -2043,7 +1315,6 @@
         void
         _M_assign_dispatch(_Integer __n, _Integer __val, __true_type)
         { _M_fill_assign(__n, __val); }
->>>>>>> 751ff693
 
       // Called by the range assign to implement [23.1.1]/9
       template<typename _InputIterator>
@@ -2063,18 +1334,13 @@
       { __position._M_node->transfer(__first._M_node, __last._M_node); }
 
       // Inserts new element at position given and with value given.
-<<<<<<< HEAD
-=======
 #ifndef __GXX_EXPERIMENTAL_CXX0X__
->>>>>>> 751ff693
       void
       _M_insert(iterator __position, const value_type& __x)
       {
         _Node* __tmp = _M_create_node(__x);
         __tmp->hook(__position._M_node);
       }
-<<<<<<< HEAD
-=======
 #else
      template<typename... _Args>
        void
@@ -2084,7 +1350,6 @@
 	 __tmp->hook(__position._M_node);
        }
 #endif
->>>>>>> 751ff693
 
       // Erases element at position given.
       void
@@ -2100,12 +1365,8 @@
       void
       _M_check_equal_allocators(list& __x)
       {
-<<<<<<< HEAD
-	if (_M_get_Node_allocator() != __x._M_get_Node_allocator())
-=======
 	if (std::__alloc_neq<typename _Base::_Node_alloc_type>::
 	    _S_do_it(_M_get_Node_allocator(), __x._M_get_Node_allocator()))
->>>>>>> 751ff693
 	  __throw_runtime_error(__N("list::_M_check_equal_allocators"));
       }
     };
@@ -2185,11 +1446,6 @@
     swap(list<_Tp, _Alloc>& __x, list<_Tp, _Alloc>& __y)
     { __x.swap(__y); }
 
-<<<<<<< HEAD
-_GLIBCXX_END_NESTED_NAMESPACE
-
-#endif /* _LIST_H */
-=======
 #ifdef __GXX_EXPERIMENTAL_CXX0X__
   template<typename _Tp, typename _Alloc>
     inline void
@@ -2204,5 +1460,4 @@
 
 _GLIBCXX_END_NESTED_NAMESPACE
 
-#endif /* _STL_LIST_H */
->>>>>>> 751ff693
+#endif /* _STL_LIST_H */
// Deque implementation (out of line) -*- C++ -*-

<<<<<<< HEAD
// Copyright (C) 2001, 2002, 2003, 2004, 2005 Free Software Foundation, Inc.
=======
// Copyright (C) 2001, 2002, 2003, 2004, 2005, 2006
// Free Software Foundation, Inc.
>>>>>>> c355071f
//
// This file is part of the GNU ISO C++ Library.  This library is free
// software; you can redistribute it and/or modify it under the
// terms of the GNU General Public License as published by the
// Free Software Foundation; either version 2, or (at your option)
// any later version.

// This library is distributed in the hope that it will be useful,
// but WITHOUT ANY WARRANTY; without even the implied warranty of
// MERCHANTABILITY or FITNESS FOR A PARTICULAR PURPOSE.  See the
// GNU General Public License for more details.

// You should have received a copy of the GNU General Public License along
// with this library; see the file COPYING.  If not, write to the Free
// Software Foundation, 51 Franklin Street, Fifth Floor, Boston, MA 02110-1301,
// USA.

// As a special exception, you may use this file as part of a free software
// library without restriction.  Specifically, if other files instantiate
// templates or use macros or inline functions from this file, or you compile
// this file and link it with other files to produce an executable, this
// file does not by itself cause the resulting executable to be covered by
// the GNU General Public License.  This exception does not however
// invalidate any other reasons why the executable file might be covered by
// the GNU General Public License.

/*
 *
 * Copyright (c) 1994
 * Hewlett-Packard Company
 *
 * Permission to use, copy, modify, distribute and sell this software
 * and its documentation for any purpose is hereby granted without fee,
 * provided that the above copyright notice appear in all copies and
 * that both that copyright notice and this permission notice appear
 * in supporting documentation.  Hewlett-Packard Company makes no
 * representations about the suitability of this software for any
 * purpose.  It is provided "as is" without express or implied warranty.
 *
 *
 * Copyright (c) 1997
 * Silicon Graphics Computer Systems, Inc.
 *
 * Permission to use, copy, modify, distribute and sell this software
 * and its documentation for any purpose is hereby granted without fee,
 * provided that the above copyright notice appear in all copies and
 * that both that copyright notice and this permission notice appear
 * in supporting documentation.  Silicon Graphics makes no
 * representations about the suitability of this software for any
 * purpose.  It is provided "as is" without express or implied warranty.
 */

/** @file deque.tcc
 *  This is an internal header file, included by other library headers.
 *  You should not attempt to use it directly.
 */

#ifndef _DEQUE_TCC
#define _DEQUE_TCC 1

_GLIBCXX_BEGIN_NESTED_NAMESPACE(std, _GLIBCXX_STD)

  template <typename _Tp, typename _Alloc>
    deque<_Tp, _Alloc>&
    deque<_Tp, _Alloc>::
    operator=(const deque& __x)
    {
      const size_type __len = size();
      if (&__x != this)
	{
	  if (__len >= __x.size())
	    _M_erase_at_end(std::copy(__x.begin(), __x.end(),
				      this->_M_impl._M_start));
	  else
	    {
	      const_iterator __mid = __x.begin() + difference_type(__len);
	      std::copy(__x.begin(), __mid, this->_M_impl._M_start);
	      insert(this->_M_impl._M_finish, __mid, __x.end());
	    }
	}
      return *this;
    }

  template <typename _Tp, typename _Alloc>
    typename deque<_Tp, _Alloc>::iterator
    deque<_Tp, _Alloc>::
    insert(iterator __position, const value_type& __x)
    {
      if (__position._M_cur == this->_M_impl._M_start._M_cur)
	{
	  push_front(__x);
	  return this->_M_impl._M_start;
	}
      else if (__position._M_cur == this->_M_impl._M_finish._M_cur)
	{
	  push_back(__x);
	  iterator __tmp = this->_M_impl._M_finish;
	  --__tmp;
	  return __tmp;
	}
      else
        return _M_insert_aux(__position, __x);
    }

  template <typename _Tp, typename _Alloc>
    typename deque<_Tp, _Alloc>::iterator
    deque<_Tp, _Alloc>::
    erase(iterator __position)
    {
      iterator __next = __position;
      ++__next;
<<<<<<< HEAD
      const size_type __index = __position - begin();
      if (__index < (size() >> 1))
=======
      const difference_type __index = __position - begin();
      if (static_cast<size_type>(__index) < (size() >> 1))
>>>>>>> c355071f
	{
	  if (__position != begin())
	    std::copy_backward(begin(), __position, __next);
	  pop_front();
	}
      else
	{
	  if (__next != end())
	    std::copy(__next, end(), __position);
	  pop_back();
	}
      return begin() + __index;
    }

  template <typename _Tp, typename _Alloc>
    typename deque<_Tp, _Alloc>::iterator
    deque<_Tp, _Alloc>::
    erase(iterator __first, iterator __last)
    {
      if (__first == begin() && __last == end())
	{
	  clear();
	  return end();
	}
      else
	{
	  const difference_type __n = __last - __first;
	  const difference_type __elems_before = __first - begin();
	  if (static_cast<size_type>(__elems_before) < (size() - __n) / 2)
	    {
	      if (__first != begin())
		std::copy_backward(begin(), __first, __last);
	      _M_erase_at_begin(begin() + __n);
	    }
	  else
	    {
	      if (__last != end())
		std::copy(__last, end(), __first);
	      _M_erase_at_end(end() - __n);
	    }
	  return begin() + __elems_before;
	}
    }

  template <typename _Tp, class _Alloc>
    template <typename _InputIterator>
      void
      deque<_Tp, _Alloc>::
      _M_assign_aux(_InputIterator __first, _InputIterator __last,
		    std::input_iterator_tag)
      {
        iterator __cur = begin();
        for (; __first != __last && __cur != end(); ++__cur, ++__first)
          *__cur = *__first;
        if (__first == __last)
          _M_erase_at_end(__cur);
        else
          insert(end(), __first, __last);
      }

  template <typename _Tp, typename _Alloc>
    void
    deque<_Tp, _Alloc>::
    _M_fill_insert(iterator __pos, size_type __n, const value_type& __x)
    {
      if (__pos._M_cur == this->_M_impl._M_start._M_cur)
	{
	  iterator __new_start = _M_reserve_elements_at_front(__n);
	  try
	    {
	      std::__uninitialized_fill_a(__new_start, this->_M_impl._M_start,
<<<<<<< HEAD
					  __x,
					  _M_get_Tp_allocator());
=======
					  __x, _M_get_Tp_allocator());
>>>>>>> c355071f
	      this->_M_impl._M_start = __new_start;
	    }
	  catch(...)
	    {
	      _M_destroy_nodes(__new_start._M_node,
			       this->_M_impl._M_start._M_node);
	      __throw_exception_again;
	    }
	}
      else if (__pos._M_cur == this->_M_impl._M_finish._M_cur)
	{
	  iterator __new_finish = _M_reserve_elements_at_back(__n);
	  try
	    {
	      std::__uninitialized_fill_a(this->_M_impl._M_finish,
					  __new_finish, __x,
					  _M_get_Tp_allocator());
	      this->_M_impl._M_finish = __new_finish;
	    }
	  catch(...)
	    {
	      _M_destroy_nodes(this->_M_impl._M_finish._M_node + 1,
			       __new_finish._M_node + 1);
	      __throw_exception_again;
	    }
	}
      else
        _M_insert_aux(__pos, __n, __x);
    }

  template <typename _Tp, typename _Alloc>
    void
    deque<_Tp, _Alloc>::
    _M_fill_initialize(const value_type& __value)
    {
      _Map_pointer __cur;
      try
        {
          for (__cur = this->_M_impl._M_start._M_node;
	       __cur < this->_M_impl._M_finish._M_node;
	       ++__cur)
            std::__uninitialized_fill_a(*__cur, *__cur + _S_buffer_size(),
					__value, _M_get_Tp_allocator());
          std::__uninitialized_fill_a(this->_M_impl._M_finish._M_first,
				      this->_M_impl._M_finish._M_cur,
				      __value, _M_get_Tp_allocator());
        }
      catch(...)
        {
          std::_Destroy(this->_M_impl._M_start, iterator(*__cur, __cur),
			_M_get_Tp_allocator());
          __throw_exception_again;
        }
    }

  template <typename _Tp, typename _Alloc>
    template <typename _InputIterator>
      void
      deque<_Tp, _Alloc>::
      _M_range_initialize(_InputIterator __first, _InputIterator __last,
                          std::input_iterator_tag)
      {
        this->_M_initialize_map(0);
        try
          {
            for (; __first != __last; ++__first)
              push_back(*__first);
          }
        catch(...)
          {
            clear();
            __throw_exception_again;
          }
      }

  template <typename _Tp, typename _Alloc>
    template <typename _ForwardIterator>
      void
      deque<_Tp, _Alloc>::
      _M_range_initialize(_ForwardIterator __first, _ForwardIterator __last,
                          std::forward_iterator_tag)
      {
        const size_type __n = std::distance(__first, __last);
        this->_M_initialize_map(__n);

        _Map_pointer __cur_node;
        try
          {
            for (__cur_node = this->_M_impl._M_start._M_node;
                 __cur_node < this->_M_impl._M_finish._M_node;
                 ++__cur_node)
<<<<<<< HEAD
            {
              _ForwardIterator __mid = __first;
              std::advance(__mid, _S_buffer_size());
              std::__uninitialized_copy_a(__first, __mid, *__cur_node,
					  _M_get_Tp_allocator());
              __first = __mid;
            }
=======
	      {
		_ForwardIterator __mid = __first;
		std::advance(__mid, _S_buffer_size());
		std::__uninitialized_copy_a(__first, __mid, *__cur_node,
					    _M_get_Tp_allocator());
		__first = __mid;
	      }
>>>>>>> c355071f
            std::__uninitialized_copy_a(__first, __last,
					this->_M_impl._M_finish._M_first,
					_M_get_Tp_allocator());
          }
        catch(...)
          {
            std::_Destroy(this->_M_impl._M_start,
			  iterator(*__cur_node, __cur_node),
			  _M_get_Tp_allocator());
            __throw_exception_again;
          }
      }

  // Called only if _M_impl._M_finish._M_cur == _M_impl._M_finish._M_last - 1.
  template <typename _Tp, typename _Alloc>
    void
    deque<_Tp, _Alloc>::
    _M_push_back_aux(const value_type& __t)
    {
      value_type __t_copy = __t;
      _M_reserve_map_at_back();
      *(this->_M_impl._M_finish._M_node + 1) = this->_M_allocate_node();
      try
        {
          this->_M_impl.construct(this->_M_impl._M_finish._M_cur, __t_copy);
          this->_M_impl._M_finish._M_set_node(this->_M_impl._M_finish._M_node
					      + 1);
          this->_M_impl._M_finish._M_cur = this->_M_impl._M_finish._M_first;
        }
      catch(...)
        {
          _M_deallocate_node(*(this->_M_impl._M_finish._M_node + 1));
          __throw_exception_again;
        }
    }

  // Called only if _M_impl._M_start._M_cur == _M_impl._M_start._M_first.
  template <typename _Tp, typename _Alloc>
    void
    deque<_Tp, _Alloc>::
    _M_push_front_aux(const value_type& __t)
    {
      value_type __t_copy = __t;
      _M_reserve_map_at_front();
      *(this->_M_impl._M_start._M_node - 1) = this->_M_allocate_node();
      try
        {
          this->_M_impl._M_start._M_set_node(this->_M_impl._M_start._M_node
					     - 1);
          this->_M_impl._M_start._M_cur = this->_M_impl._M_start._M_last - 1;
          this->_M_impl.construct(this->_M_impl._M_start._M_cur, __t_copy);
        }
      catch(...)
        {
          ++this->_M_impl._M_start;
          _M_deallocate_node(*(this->_M_impl._M_start._M_node - 1));
          __throw_exception_again;
        }
    }

  // Called only if _M_impl._M_finish._M_cur == _M_impl._M_finish._M_first.
  template <typename _Tp, typename _Alloc>
    void deque<_Tp, _Alloc>::
    _M_pop_back_aux()
    {
      _M_deallocate_node(this->_M_impl._M_finish._M_first);
      this->_M_impl._M_finish._M_set_node(this->_M_impl._M_finish._M_node - 1);
      this->_M_impl._M_finish._M_cur = this->_M_impl._M_finish._M_last - 1;
      this->_M_impl.destroy(this->_M_impl._M_finish._M_cur);
    }

  // Called only if _M_impl._M_start._M_cur == _M_impl._M_start._M_last - 1.
  // Note that if the deque has at least one element (a precondition for this
  // member function), and if
  //   _M_impl._M_start._M_cur == _M_impl._M_start._M_last,
  // then the deque must have at least two nodes.
  template <typename _Tp, typename _Alloc>
    void deque<_Tp, _Alloc>::
    _M_pop_front_aux()
    {
      this->_M_impl.destroy(this->_M_impl._M_start._M_cur);
      _M_deallocate_node(this->_M_impl._M_start._M_first);
      this->_M_impl._M_start._M_set_node(this->_M_impl._M_start._M_node + 1);
      this->_M_impl._M_start._M_cur = this->_M_impl._M_start._M_first;
    }

  template <typename _Tp, typename _Alloc>
    template <typename _InputIterator>
      void
      deque<_Tp, _Alloc>::
      _M_range_insert_aux(iterator __pos,
                          _InputIterator __first, _InputIterator __last,
                          std::input_iterator_tag)
      { std::copy(__first, __last, std::inserter(*this, __pos)); }

  template <typename _Tp, typename _Alloc>
    template <typename _ForwardIterator>
      void
      deque<_Tp, _Alloc>::
      _M_range_insert_aux(iterator __pos,
                          _ForwardIterator __first, _ForwardIterator __last,
                          std::forward_iterator_tag)
      {
        const size_type __n = std::distance(__first, __last);
        if (__pos._M_cur == this->_M_impl._M_start._M_cur)
	  {
	    iterator __new_start = _M_reserve_elements_at_front(__n);
	    try
	      {
		std::__uninitialized_copy_a(__first, __last, __new_start,
					    _M_get_Tp_allocator());
		this->_M_impl._M_start = __new_start;
	      }
	    catch(...)
	      {
		_M_destroy_nodes(__new_start._M_node,
				 this->_M_impl._M_start._M_node);
		__throw_exception_again;
	      }
	  }
        else if (__pos._M_cur == this->_M_impl._M_finish._M_cur)
	  {
	    iterator __new_finish = _M_reserve_elements_at_back(__n);
	    try
	      {
		std::__uninitialized_copy_a(__first, __last,
					    this->_M_impl._M_finish,
					    _M_get_Tp_allocator());
		this->_M_impl._M_finish = __new_finish;
	      }
	    catch(...)
	      {
		_M_destroy_nodes(this->_M_impl._M_finish._M_node + 1,
				 __new_finish._M_node + 1);
		__throw_exception_again;
	      }
	  }
        else
          _M_insert_aux(__pos, __first, __last, __n);
      }

  template <typename _Tp, typename _Alloc>
    typename deque<_Tp, _Alloc>::iterator
    deque<_Tp, _Alloc>::
    _M_insert_aux(iterator __pos, const value_type& __x)
    {
      difference_type __index = __pos - this->_M_impl._M_start;
      value_type __x_copy = __x; // XXX copy
      if (static_cast<size_type>(__index) < size() / 2)
	{
	  push_front(front());
	  iterator __front1 = this->_M_impl._M_start;
	  ++__front1;
	  iterator __front2 = __front1;
	  ++__front2;
	  __pos = this->_M_impl._M_start + __index;
	  iterator __pos1 = __pos;
	  ++__pos1;
	  std::copy(__front2, __pos1, __front1);
	}
      else
	{
	  push_back(back());
	  iterator __back1 = this->_M_impl._M_finish;
	  --__back1;
	  iterator __back2 = __back1;
	  --__back2;
	  __pos = this->_M_impl._M_start + __index;
	  std::copy_backward(__pos, __back2, __back1);
	}
      *__pos = __x_copy;
      return __pos;
    }

  template <typename _Tp, typename _Alloc>
    void
    deque<_Tp, _Alloc>::
    _M_insert_aux(iterator __pos, size_type __n, const value_type& __x)
    {
      const difference_type __elems_before = __pos - this->_M_impl._M_start;
      const size_type __length = this->size();
      value_type __x_copy = __x;
      if (__elems_before < difference_type(__length / 2))
	{
	  iterator __new_start = _M_reserve_elements_at_front(__n);
	  iterator __old_start = this->_M_impl._M_start;
	  __pos = this->_M_impl._M_start + __elems_before;
	  try
	    {
	      if (__elems_before >= difference_type(__n))
		{
		  iterator __start_n = (this->_M_impl._M_start
					+ difference_type(__n));
		  std::__uninitialized_copy_a(this->_M_impl._M_start,
					      __start_n, __new_start,
					      _M_get_Tp_allocator());
		  this->_M_impl._M_start = __new_start;
		  std::copy(__start_n, __pos, __old_start);
		  std::fill(__pos - difference_type(__n), __pos, __x_copy);
		}
	      else
		{
		  std::__uninitialized_copy_fill(this->_M_impl._M_start,
						 __pos, __new_start,
						 this->_M_impl._M_start,
						 __x_copy,
						 _M_get_Tp_allocator());
		  this->_M_impl._M_start = __new_start;
		  std::fill(__old_start, __pos, __x_copy);
		}
	    }
	  catch(...)
	    {
	      _M_destroy_nodes(__new_start._M_node,
			       this->_M_impl._M_start._M_node);
	      __throw_exception_again;
	    }
	}
      else
	{
	  iterator __new_finish = _M_reserve_elements_at_back(__n);
	  iterator __old_finish = this->_M_impl._M_finish;
	  const difference_type __elems_after =
	    difference_type(__length) - __elems_before;
	  __pos = this->_M_impl._M_finish - __elems_after;
	  try
	    {
	      if (__elems_after > difference_type(__n))
		{
		  iterator __finish_n = (this->_M_impl._M_finish
					 - difference_type(__n));
		  std::__uninitialized_copy_a(__finish_n,
					      this->_M_impl._M_finish,
					      this->_M_impl._M_finish,
					      _M_get_Tp_allocator());
		  this->_M_impl._M_finish = __new_finish;
		  std::copy_backward(__pos, __finish_n, __old_finish);
		  std::fill(__pos, __pos + difference_type(__n), __x_copy);
		}
	      else
		{
		  std::__uninitialized_fill_copy(this->_M_impl._M_finish,
						 __pos + difference_type(__n),
						 __x_copy, __pos,
						 this->_M_impl._M_finish,
						 _M_get_Tp_allocator());
		  this->_M_impl._M_finish = __new_finish;
		  std::fill(__pos, __old_finish, __x_copy);
		}
	    }
	  catch(...)
	    {
	      _M_destroy_nodes(this->_M_impl._M_finish._M_node + 1,
			       __new_finish._M_node + 1);
	      __throw_exception_again;
	    }
	}
    }

  template <typename _Tp, typename _Alloc>
    template <typename _ForwardIterator>
      void
      deque<_Tp, _Alloc>::
      _M_insert_aux(iterator __pos,
                    _ForwardIterator __first, _ForwardIterator __last,
                    size_type __n)
      {
        const difference_type __elemsbefore = __pos - this->_M_impl._M_start;
        const size_type __length = size();
        if (static_cast<size_type>(__elemsbefore) < __length / 2)
	  {
	    iterator __new_start = _M_reserve_elements_at_front(__n);
	    iterator __old_start = this->_M_impl._M_start;
	    __pos = this->_M_impl._M_start + __elemsbefore;
	    try
	      {
		if (__elemsbefore >= difference_type(__n))
		  {
		    iterator __start_n = (this->_M_impl._M_start
					  + difference_type(__n));
		    std::__uninitialized_copy_a(this->_M_impl._M_start,
						__start_n, __new_start,
						_M_get_Tp_allocator());
		    this->_M_impl._M_start = __new_start;
		    std::copy(__start_n, __pos, __old_start);
		    std::copy(__first, __last, __pos - difference_type(__n));
		  }
		else
		  {
		    _ForwardIterator __mid = __first;
		    std::advance(__mid, difference_type(__n) - __elemsbefore);
		    std::__uninitialized_copy_copy(this->_M_impl._M_start,
						   __pos, __first, __mid,
						   __new_start,
						   _M_get_Tp_allocator());
		    this->_M_impl._M_start = __new_start;
		    std::copy(__mid, __last, __old_start);
		  }
	      }
	    catch(...)
	      {
		_M_destroy_nodes(__new_start._M_node,
				 this->_M_impl._M_start._M_node);
		__throw_exception_again;
	      }
	  }
        else
        {
          iterator __new_finish = _M_reserve_elements_at_back(__n);
          iterator __old_finish = this->_M_impl._M_finish;
          const difference_type __elemsafter =
            difference_type(__length) - __elemsbefore;
          __pos = this->_M_impl._M_finish - __elemsafter;
          try
            {
              if (__elemsafter > difference_type(__n))
		{
		  iterator __finish_n = (this->_M_impl._M_finish
					 - difference_type(__n));
		  std::__uninitialized_copy_a(__finish_n,
					      this->_M_impl._M_finish,
					      this->_M_impl._M_finish,
					      _M_get_Tp_allocator());
		  this->_M_impl._M_finish = __new_finish;
		  std::copy_backward(__pos, __finish_n, __old_finish);
		  std::copy(__first, __last, __pos);
		}
              else
		{
		  _ForwardIterator __mid = __first;
		  std::advance(__mid, __elemsafter);
		  std::__uninitialized_copy_copy(__mid, __last, __pos,
						 this->_M_impl._M_finish,
						 this->_M_impl._M_finish,
						 _M_get_Tp_allocator());
		  this->_M_impl._M_finish = __new_finish;
		  std::copy(__first, __mid, __pos);
		}
            }
          catch(...)
            {
              _M_destroy_nodes(this->_M_impl._M_finish._M_node + 1,
			       __new_finish._M_node + 1);
              __throw_exception_again;
            }
        }
      }

   template<typename _Tp, typename _Alloc>
     void
     deque<_Tp, _Alloc>::
     _M_destroy_data_aux(iterator __first, iterator __last)
     {
       for (_Map_pointer __node = __first._M_node + 1;
	    __node < __last._M_node; ++__node)
	 std::_Destroy(*__node, *__node + _S_buffer_size(),
		       _M_get_Tp_allocator());

       if (__first._M_node != __last._M_node)
	 {
	   std::_Destroy(__first._M_cur, __first._M_last,
			 _M_get_Tp_allocator());
	   std::_Destroy(__last._M_first, __last._M_cur,
			 _M_get_Tp_allocator());
	 }
       else
	 std::_Destroy(__first._M_cur, __last._M_cur,
		       _M_get_Tp_allocator());
     }

  template <typename _Tp, typename _Alloc>
    void
    deque<_Tp, _Alloc>::
    _M_new_elements_at_front(size_type __new_elems)
    {
      if (this->max_size() - this->size() < __new_elems)
	__throw_length_error(__N("deque::_M_new_elements_at_front"));

      const size_type __new_nodes = ((__new_elems + _S_buffer_size() - 1)
				     / _S_buffer_size());
      _M_reserve_map_at_front(__new_nodes);
      size_type __i;
      try
        {
          for (__i = 1; __i <= __new_nodes; ++__i)
            *(this->_M_impl._M_start._M_node - __i) = this->_M_allocate_node();
        }
      catch(...)
        {
          for (size_type __j = 1; __j < __i; ++__j)
            _M_deallocate_node(*(this->_M_impl._M_start._M_node - __j));
          __throw_exception_again;
        }
    }

  template <typename _Tp, typename _Alloc>
    void
    deque<_Tp, _Alloc>::
    _M_new_elements_at_back(size_type __new_elems)
    {
      if (this->max_size() - this->size() < __new_elems)
	__throw_length_error(__N("deque::_M_new_elements_at_back"));

      const size_type __new_nodes = ((__new_elems + _S_buffer_size() - 1)
				     / _S_buffer_size());
      _M_reserve_map_at_back(__new_nodes);
      size_type __i;
      try
        {
          for (__i = 1; __i <= __new_nodes; ++__i)
            *(this->_M_impl._M_finish._M_node + __i) = this->_M_allocate_node();
        }
      catch(...)
        {
          for (size_type __j = 1; __j < __i; ++__j)
            _M_deallocate_node(*(this->_M_impl._M_finish._M_node + __j));
          __throw_exception_again;
        }
    }

  template <typename _Tp, typename _Alloc>
    void
    deque<_Tp, _Alloc>::
    _M_reallocate_map(size_type __nodes_to_add, bool __add_at_front)
    {
      const size_type __old_num_nodes
	= this->_M_impl._M_finish._M_node - this->_M_impl._M_start._M_node + 1;
      const size_type __new_num_nodes = __old_num_nodes + __nodes_to_add;

      _Map_pointer __new_nstart;
      if (this->_M_impl._M_map_size > 2 * __new_num_nodes)
	{
	  __new_nstart = this->_M_impl._M_map + (this->_M_impl._M_map_size
					 - __new_num_nodes) / 2
	                 + (__add_at_front ? __nodes_to_add : 0);
	  if (__new_nstart < this->_M_impl._M_start._M_node)
	    std::copy(this->_M_impl._M_start._M_node,
		      this->_M_impl._M_finish._M_node + 1,
		      __new_nstart);
	  else
	    std::copy_backward(this->_M_impl._M_start._M_node,
			       this->_M_impl._M_finish._M_node + 1,
			       __new_nstart + __old_num_nodes);
	}
      else
	{
	  size_type __new_map_size = this->_M_impl._M_map_size
	                             + std::max(this->_M_impl._M_map_size,
						__nodes_to_add) + 2;

	  _Map_pointer __new_map = this->_M_allocate_map(__new_map_size);
	  __new_nstart = __new_map + (__new_map_size - __new_num_nodes) / 2
	                 + (__add_at_front ? __nodes_to_add : 0);
	  std::copy(this->_M_impl._M_start._M_node,
		    this->_M_impl._M_finish._M_node + 1,
		    __new_nstart);
	  _M_deallocate_map(this->_M_impl._M_map, this->_M_impl._M_map_size);

	  this->_M_impl._M_map = __new_map;
	  this->_M_impl._M_map_size = __new_map_size;
	}

      this->_M_impl._M_start._M_set_node(__new_nstart);
      this->_M_impl._M_finish._M_set_node(__new_nstart + __old_num_nodes - 1);
    }

  // Overload for deque::iterators, exploiting the "segmented-iterator
  // optimization".  NB: leave const_iterators alone!
  template<typename _Tp>
    void
    fill(const _Deque_iterator<_Tp, _Tp&, _Tp*>& __first,
	 const _Deque_iterator<_Tp, _Tp&, _Tp*>& __last, const _Tp& __value)
    {
      typedef typename _Deque_iterator<_Tp, _Tp&, _Tp*>::_Self _Self;

      for (typename _Self::_Map_pointer __node = __first._M_node + 1;
           __node < __last._M_node; ++__node)
	std::fill(*__node, *__node + _Self::_S_buffer_size(), __value);

      if (__first._M_node != __last._M_node)
	{
	  std::fill(__first._M_cur, __first._M_last, __value);
	  std::fill(__last._M_first, __last._M_cur, __value);
	}
      else
	std::fill(__first._M_cur, __last._M_cur, __value);
    }

_GLIBCXX_END_NESTED_NAMESPACE

#endif<|MERGE_RESOLUTION|>--- conflicted
+++ resolved
@@ -1,11 +1,7 @@
 // Deque implementation (out of line) -*- C++ -*-
 
-<<<<<<< HEAD
-// Copyright (C) 2001, 2002, 2003, 2004, 2005 Free Software Foundation, Inc.
-=======
 // Copyright (C) 2001, 2002, 2003, 2004, 2005, 2006
 // Free Software Foundation, Inc.
->>>>>>> c355071f
 //
 // This file is part of the GNU ISO C++ Library.  This library is free
 // software; you can redistribute it and/or modify it under the
@@ -117,13 +113,8 @@
     {
       iterator __next = __position;
       ++__next;
-<<<<<<< HEAD
-      const size_type __index = __position - begin();
-      if (__index < (size() >> 1))
-=======
       const difference_type __index = __position - begin();
       if (static_cast<size_type>(__index) < (size() >> 1))
->>>>>>> c355071f
 	{
 	  if (__position != begin())
 	    std::copy_backward(begin(), __position, __next);
@@ -195,12 +186,7 @@
 	  try
 	    {
 	      std::__uninitialized_fill_a(__new_start, this->_M_impl._M_start,
-<<<<<<< HEAD
-					  __x,
-					  _M_get_Tp_allocator());
-=======
 					  __x, _M_get_Tp_allocator());
->>>>>>> c355071f
 	      this->_M_impl._M_start = __new_start;
 	    }
 	  catch(...)
@@ -292,15 +278,6 @@
             for (__cur_node = this->_M_impl._M_start._M_node;
                  __cur_node < this->_M_impl._M_finish._M_node;
                  ++__cur_node)
-<<<<<<< HEAD
-            {
-              _ForwardIterator __mid = __first;
-              std::advance(__mid, _S_buffer_size());
-              std::__uninitialized_copy_a(__first, __mid, *__cur_node,
-					  _M_get_Tp_allocator());
-              __first = __mid;
-            }
-=======
 	      {
 		_ForwardIterator __mid = __first;
 		std::advance(__mid, _S_buffer_size());
@@ -308,7 +285,6 @@
 					    _M_get_Tp_allocator());
 		__first = __mid;
 	      }
->>>>>>> c355071f
             std::__uninitialized_copy_a(__first, __last,
 					this->_M_impl._M_finish._M_first,
 					_M_get_Tp_allocator());

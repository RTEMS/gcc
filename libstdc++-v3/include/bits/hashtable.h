--- conflicted
+++ resolved
@@ -401,14 +401,6 @@
       insert(const_iterator, const value_type& __v)
       { return _Insert_Conv_Type()(insert(__v)); }
 
-<<<<<<< HEAD
-      void
-      _M_erase_node(_Node*, _Node**);
-
-    public:				
-      // Insert and erase
-=======
->>>>>>> 155d23aa
       _Insert_Return_Type
       insert(value_type&& __v)
       { return _M_insert(std::move(__v),
@@ -1018,34 +1010,6 @@
         return iterator(__new_node, _M_buckets + __n);
       }
 
-  // For erase(iterator) and erase(const_iterator).
-  template<typename _Key, typename _Value, 
-	   typename _Allocator, typename _ExtractKey, typename _Equal,
-	   typename _H1, typename _H2, typename _Hash, typename _RehashPolicy,
-	   bool __chc, bool __cit, bool __uk>
-    void
-    _Hashtable<_Key, _Value, _Allocator, _ExtractKey, _Equal,
-	       _H1, _H2, _Hash, _RehashPolicy, __chc, __cit, __uk>::
-    _M_erase_node(_Node* __p, _Node** __b)
-    {
-      _Node* __cur = *__b;
-      if (__cur == __p)
-	*__b = __cur->_M_next;
-      else
-	{
-	  _Node* __next = __cur->_M_next;
-	  while (__next != __p)
-	    {
-	      __cur = __next;
-	      __next = __cur->_M_next;
-	    }
-	  __cur->_M_next = __next->_M_next;
-	}
-
-      _M_deallocate_node(__p);
-      --_M_element_count;
-    }
-
   template<typename _Key, typename _Value, 
 	   typename _Allocator, typename _ExtractKey, typename _Equal,
 	   typename _H1, typename _H2, typename _Hash, typename _RehashPolicy,
@@ -1080,9 +1044,6 @@
     {
       iterator __result(__it._M_cur_node, __it._M_cur_bucket);
       ++__result;
-<<<<<<< HEAD
-      _M_erase_node(__it._M_cur_node, __it._M_cur_bucket);
-=======
 
       _Node* __cur = *__it._M_cur_bucket;
       if (__cur == __it._M_cur_node)
@@ -1108,7 +1069,6 @@
       _M_deallocate_node(__it._M_cur_node);
       --_M_element_count;
 
->>>>>>> 155d23aa
       return __result;
     }
 
@@ -1193,13 +1153,8 @@
 	       _H1, _H2, _Hash, _RehashPolicy, __chc, __cit, __uk>::
     erase(const_iterator __first, const_iterator __last)
     {
-<<<<<<< HEAD
-      while (__first != __last)
-	__first = this->erase(__first);
-=======
        while (__first != __last)
 	 __first = this->erase(__first);
->>>>>>> 155d23aa
       return iterator(__last._M_cur_node, __last._M_cur_bucket);
     }
 

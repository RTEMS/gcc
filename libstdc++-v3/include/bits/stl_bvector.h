// vector<bool> specialization -*- C++ -*-

<<<<<<< HEAD
// Copyright (C) 2001, 2002, 2003, 2004, 2005 Free Software Foundation, Inc.
=======
// Copyright (C) 2001, 2002, 2003, 2004, 2005, 2006
// Free Software Foundation, Inc.
>>>>>>> c355071f
//
// This file is part of the GNU ISO C++ Library.  This library is free
// software; you can redistribute it and/or modify it under the
// terms of the GNU General Public License as published by the
// Free Software Foundation; either version 2, or (at your option)
// any later version.

// This library is distributed in the hope that it will be useful,
// but WITHOUT ANY WARRANTY; without even the implied warranty of
// MERCHANTABILITY or FITNESS FOR A PARTICULAR PURPOSE.  See the
// GNU General Public License for more details.

// You should have received a copy of the GNU General Public License along
// with this library; see the file COPYING.  If not, write to the Free
// Software Foundation, 51 Franklin Street, Fifth Floor, Boston, MA 02110-1301,
// USA.

// As a special exception, you may use this file as part of a free software
// library without restriction.  Specifically, if other files instantiate
// templates or use macros or inline functions from this file, or you compile
// this file and link it with other files to produce an executable, this
// file does not by itself cause the resulting executable to be covered by
// the GNU General Public License.  This exception does not however
// invalidate any other reasons why the executable file might be covered by
// the GNU General Public License.

/*
 *
 * Copyright (c) 1994
 * Hewlett-Packard Company
 *
 * Permission to use, copy, modify, distribute and sell this software
 * and its documentation for any purpose is hereby granted without fee,
 * provided that the above copyright notice appear in all copies and
 * that both that copyright notice and this permission notice appear
 * in supporting documentation.  Hewlett-Packard Company makes no
 * representations about the suitability of this software for any
 * purpose.  It is provided "as is" without express or implied warranty.
 *
 *
 * Copyright (c) 1996-1999
 * Silicon Graphics Computer Systems, Inc.
 *
 * Permission to use, copy, modify, distribute and sell this software
 * and its documentation for any purpose is hereby granted without fee,
 * provided that the above copyright notice appear in all copies and
 * that both that copyright notice and this permission notice appear
 * in supporting documentation.  Silicon Graphics makes no
 * representations about the suitability of this software for any
 * purpose.  It is provided "as is" without express or implied warranty.
 */

/** @file stl_bvector.h
 *  This is an internal header file, included by other library headers.
 *  You should not attempt to use it directly.
 */

#ifndef _BVECTOR_H
#define _BVECTOR_H 1

_GLIBCXX_BEGIN_NESTED_NAMESPACE(std, _GLIBCXX_STD)

  typedef unsigned long _Bit_type;
  enum { _S_word_bit = int(CHAR_BIT * sizeof(_Bit_type)) };

  struct _Bit_reference
  {
    _Bit_type * _M_p;
    _Bit_type _M_mask;

    _Bit_reference(_Bit_type * __x, _Bit_type __y)
    : _M_p(__x), _M_mask(__y) { }

    _Bit_reference() : _M_p(0), _M_mask(0) { }

    operator bool() const
    { return !!(*_M_p & _M_mask); }

    _Bit_reference&
    operator=(bool __x)
    {
      if (__x)
	*_M_p |= _M_mask;
      else
	*_M_p &= ~_M_mask;
      return *this;
    }

    _Bit_reference&
    operator=(const _Bit_reference& __x)
    { return *this = bool(__x); }

    bool
    operator==(const _Bit_reference& __x) const
    { return bool(*this) == bool(__x); }

    bool
    operator<(const _Bit_reference& __x) const
    { return !bool(*this) && bool(__x); }

    void
    flip()
    { *_M_p ^= _M_mask; }
  };

  struct _Bit_iterator_base
  : public std::iterator<std::random_access_iterator_tag, bool>
  {
    _Bit_type * _M_p;
    unsigned int _M_offset;

    _Bit_iterator_base(_Bit_type * __x, unsigned int __y)
    : _M_p(__x), _M_offset(__y) { }

    void
    _M_bump_up()
    {
      if (_M_offset++ == int(_S_word_bit) - 1)
	{
	  _M_offset = 0;
	  ++_M_p;
	}
    }

    void
    _M_bump_down()
    {
      if (_M_offset-- == 0)
	{
	  _M_offset = int(_S_word_bit) - 1;
	  --_M_p;
	}
    }

    void
    _M_incr(ptrdiff_t __i)
    {
      difference_type __n = __i + _M_offset;
      _M_p += __n / int(_S_word_bit);
      __n = __n % int(_S_word_bit);
      if (__n < 0)
	{
<<<<<<< HEAD
	  _M_offset = static_cast<unsigned int>(__n + int(_S_word_bit));
=======
	  __n += int(_S_word_bit);
>>>>>>> c355071f
	  --_M_p;
	}
      _M_offset = static_cast<unsigned int>(__n);
    }

    bool
    operator==(const _Bit_iterator_base& __i) const
    { return _M_p == __i._M_p && _M_offset == __i._M_offset; }

    bool
    operator<(const _Bit_iterator_base& __i) const
    {
      return _M_p < __i._M_p
	     || (_M_p == __i._M_p && _M_offset < __i._M_offset);
    }

    bool
    operator!=(const _Bit_iterator_base& __i) const
    { return !(*this == __i); }

    bool
    operator>(const _Bit_iterator_base& __i) const
    { return __i < *this; }

    bool
    operator<=(const _Bit_iterator_base& __i) const
    { return !(__i < *this); }

    bool
    operator>=(const _Bit_iterator_base& __i) const
    { return !(*this < __i); }
  };

  inline ptrdiff_t
  operator-(const _Bit_iterator_base& __x, const _Bit_iterator_base& __y)
  {
    return (int(_S_word_bit) * (__x._M_p - __y._M_p)
	    + __x._M_offset - __y._M_offset);
  }

  struct _Bit_iterator : public _Bit_iterator_base
  {
    typedef _Bit_reference  reference;
    typedef _Bit_reference* pointer;
    typedef _Bit_iterator   iterator;

    _Bit_iterator() : _Bit_iterator_base(0, 0) { }

    _Bit_iterator(_Bit_type * __x, unsigned int __y)
    : _Bit_iterator_base(__x, __y) { }

    reference
    operator*() const
    { return reference(_M_p, 1UL << _M_offset); }

    iterator&
    operator++()
    {
      _M_bump_up();
      return *this;
    }

    iterator
    operator++(int)
    {
      iterator __tmp = *this;
      _M_bump_up();
      return __tmp;
    }

    iterator&
    operator--()
    {
      _M_bump_down();
      return *this;
    }

    iterator
    operator--(int)
    {
      iterator __tmp = *this;
      _M_bump_down();
      return __tmp;
    }

    iterator&
    operator+=(difference_type __i)
    {
      _M_incr(__i);
      return *this;
    }

    iterator&
    operator-=(difference_type __i)
    {
      *this += -__i;
      return *this;
    }

    iterator
    operator+(difference_type __i) const
    {
      iterator __tmp = *this;
      return __tmp += __i;
    }

    iterator
    operator-(difference_type __i) const
    {
      iterator __tmp = *this;
      return __tmp -= __i;
    }

    reference
    operator[](difference_type __i) const
    { return *(*this + __i); }
  };

  inline _Bit_iterator
  operator+(ptrdiff_t __n, const _Bit_iterator& __x)
  { return __x + __n; }

  struct _Bit_const_iterator : public _Bit_iterator_base
  {
    typedef bool                 reference;
    typedef bool                 const_reference;
    typedef const bool*          pointer;
    typedef _Bit_const_iterator  const_iterator;

    _Bit_const_iterator() : _Bit_iterator_base(0, 0) { }

    _Bit_const_iterator(_Bit_type * __x, unsigned int __y)
    : _Bit_iterator_base(__x, __y) { }

    _Bit_const_iterator(const _Bit_iterator& __x)
    : _Bit_iterator_base(__x._M_p, __x._M_offset) { }

    const_reference
    operator*() const
    { return _Bit_reference(_M_p, 1UL << _M_offset); }

    const_iterator&
    operator++()
    {
      _M_bump_up();
      return *this;
    }

    const_iterator
    operator++(int)
    {
      const_iterator __tmp = *this;
      _M_bump_up();
      return __tmp;
    }

    const_iterator&
    operator--()
    {
      _M_bump_down();
      return *this;
    }

    const_iterator
    operator--(int)
    {
      const_iterator __tmp = *this;
      _M_bump_down();
      return __tmp;
    }

    const_iterator&
    operator+=(difference_type __i)
    {
      _M_incr(__i);
      return *this;
    }

    const_iterator&
    operator-=(difference_type __i)
    {
      *this += -__i;
      return *this;
    }

    const_iterator 
    operator+(difference_type __i) const
    {
      const_iterator __tmp = *this;
      return __tmp += __i;
    }

    const_iterator
    operator-(difference_type __i) const
    {
      const_iterator __tmp = *this;
      return __tmp -= __i;
    }

    const_reference
    operator[](difference_type __i) const
    { return *(*this + __i); }
  };

  inline _Bit_const_iterator
  operator+(ptrdiff_t __n, const _Bit_const_iterator& __x)
  { return __x + __n; }

  inline void
  __fill_bvector(_Bit_iterator __first, _Bit_iterator __last, bool __x)
  {
    for (; __first != __last; ++__first)
      *__first = __x;
  }

  inline void
  fill(_Bit_iterator __first, _Bit_iterator __last, const bool& __x)
  {
    if (__first._M_p != __last._M_p)
      {
	std::fill(__first._M_p + 1, __last._M_p, __x ? ~0 : 0);
	__fill_bvector(__first, _Bit_iterator(__first._M_p + 1, 0), __x);
	__fill_bvector(_Bit_iterator(__last._M_p, 0), __last, __x);
      }
    else
      __fill_bvector(__first, __last, __x);
  }

  template<class _Alloc>
    struct _Bvector_base
    {
      typedef typename _Alloc::template rebind<_Bit_type>::other
        _Bit_alloc_type;
      
      struct _Bvector_impl
      : public _Bit_alloc_type
      {
	_Bit_iterator 	_M_start;
	_Bit_iterator 	_M_finish;
	_Bit_type* 	_M_end_of_storage;
	_Bvector_impl(const _Bit_alloc_type& __a)
	: _Bit_alloc_type(__a), _M_start(), _M_finish(), _M_end_of_storage(0)
	{ }
      };

    public:
      typedef _Alloc allocator_type;

      _Bit_alloc_type&
      _M_get_Bit_allocator()
      { return *static_cast<_Bit_alloc_type*>(&this->_M_impl); }

      const _Bit_alloc_type&
      _M_get_Bit_allocator() const
      { return *static_cast<const _Bit_alloc_type*>(&this->_M_impl); }

      allocator_type
      get_allocator() const
      { return allocator_type(_M_get_Bit_allocator()); }

      _Bvector_base(const allocator_type& __a) : _M_impl(__a) { }

      ~_Bvector_base()
      { this->_M_deallocate(); }

    protected:
      _Bvector_impl _M_impl;

      _Bit_type*
      _M_allocate(size_t __n)
      { return _M_impl.allocate((__n + int(_S_word_bit) - 1)
				/ int(_S_word_bit)); }

      void
      _M_deallocate()
      {
	if (_M_impl._M_start._M_p)
	  _M_impl.deallocate(_M_impl._M_start._M_p,
			     _M_impl._M_end_of_storage - _M_impl._M_start._M_p);
      }
    };

_GLIBCXX_END_NESTED_NAMESPACE

// Declare a partial specialization of vector<T, Alloc>.
#include <bits/stl_vector.h>

_GLIBCXX_BEGIN_NESTED_NAMESPACE(std, _GLIBCXX_STD)

  /**
   *  @brief  A specialization of vector for booleans which offers fixed time
   *  access to individual elements in any order.
   *
   *  Note that vector<bool> does not actually meet the requirements for being
   *  a container.  This is because the reference and pointer types are not
   *  really references and pointers to bool.  See DR96 for details.  @see
   *  vector for function documentation.
   *
   *  @ingroup Containers
   *  @ingroup Sequences
   *
   *  In some terminology a %vector can be described as a dynamic
   *  C-style array, it offers fast and efficient access to individual
   *  elements in any order and saves the user from worrying about
   *  memory and size allocation.  Subscripting ( @c [] ) access is
   *  also provided as with C-style arrays.
  */
template<typename _Alloc>
  class vector<bool, _Alloc> : protected _Bvector_base<_Alloc>
  {
    typedef _Bvector_base<_Alloc>			 _Base;

  public:
    typedef bool                                         value_type;
    typedef size_t                                       size_type;
    typedef ptrdiff_t                                    difference_type;
    typedef _Bit_reference                               reference;
    typedef bool                                         const_reference;
    typedef _Bit_reference*                              pointer;
    typedef const bool*                                  const_pointer;
    typedef _Bit_iterator                                iterator;
    typedef _Bit_const_iterator                          const_iterator;
    typedef std::reverse_iterator<const_iterator>        const_reverse_iterator;
    typedef std::reverse_iterator<iterator>              reverse_iterator;
    typedef _Alloc                        		 allocator_type;

    allocator_type get_allocator() const
    { return _Base::get_allocator(); }

  protected:
    using _Base::_M_allocate;
    using _Base::_M_deallocate;
    using _Base::_M_get_Bit_allocator;

  public:
    explicit
    vector(const allocator_type& __a = allocator_type())
    : _Base(__a) { }

    explicit
    vector(size_type __n, const bool& __value = bool(), 
	   const allocator_type& __a = allocator_type())
    : _Base(__a)
    {
<<<<<<< HEAD
      _Bit_type* __q = this->_M_allocate(__n);
      this->_M_impl._M_end_of_storage = (__q
					 + ((__n + int(_S_word_bit) - 1)
					    / int(_S_word_bit)));
      this->_M_impl._M_start = iterator(__q, 0);
      this->_M_impl._M_finish = this->_M_impl._M_start + difference_type(__n);
=======
      _M_initialize(__n);
      std::fill(this->_M_impl._M_start._M_p, this->_M_impl._M_end_of_storage, 
		__value ? ~0 : 0);
>>>>>>> c355071f
    }

    vector(const vector& __x)
    : _Base(__x._M_get_Bit_allocator())
    {
<<<<<<< HEAD
      if (this->_M_impl._M_finish._M_p != this->_M_impl._M_end_of_storage)
	{
	  std::copy_backward(__position, this->_M_impl._M_finish, 
			     this->_M_impl._M_finish + 1);
	  *__position = __x;
	  ++this->_M_impl._M_finish;
	}
      else
	{
	  const size_type __len = size() ? 2 * size()
	                                 : static_cast<size_type>(_S_word_bit);
	  _Bit_type * __q = this->_M_allocate(__len);
	  iterator __i = std::copy(begin(), __position, iterator(__q, 0));
	  *__i++ = __x;
	  this->_M_impl._M_finish = std::copy(__position, end(), __i);
	  this->_M_deallocate();
	  this->_M_impl._M_end_of_storage = (__q + ((__len
						     + int(_S_word_bit) - 1)
						    / int(_S_word_bit)));
	  this->_M_impl._M_start = iterator(__q, 0);
	}
    }

    template<class _InputIterator>
      void
      _M_initialize_range(_InputIterator __first, _InputIterator __last,
			  std::input_iterator_tag)
=======
      _M_initialize(__x.size());
      _M_copy_aligned(__x.begin(), __x.end(), this->_M_impl._M_start);
    }

    template<class _InputIterator>
      vector(_InputIterator __first, _InputIterator __last,
	     const allocator_type& __a = allocator_type())
      : _Base(__a)
>>>>>>> c355071f
      {
	typedef typename std::__is_integer<_InputIterator>::__type _Integral;
	_M_initialize_dispatch(__first, __last, _Integral());
      }

<<<<<<< HEAD
    template<class _ForwardIterator>
      void
      _M_initialize_range(_ForwardIterator __first, _ForwardIterator __last,
			  std::forward_iterator_tag)
      {
	const size_type __n = std::distance(__first, __last);
	_M_initialize(__n);
	std::copy(__first, __last, this->_M_impl._M_start);
      }

    template<class _InputIterator>
      void
      _M_insert_range(iterator __pos, _InputIterator __first, 
		      _InputIterator __last, std::input_iterator_tag)
      {
	for (; __first != __last; ++__first)
	  {
	    __pos = insert(__pos, *__first);
	    ++__pos;
	  }
      }
=======
    ~vector() { }

    vector&
    operator=(const vector& __x)
    {
      if (&__x == this)
	return *this;
      if (__x.size() > capacity())
	{
	  this->_M_deallocate();
	  _M_initialize(__x.size());
	}
      this->_M_impl._M_finish = _M_copy_aligned(__x.begin(), __x.end(),
						begin());
      return *this;
    }
>>>>>>> c355071f

    // assign(), a generalized assignment member function.  Two
    // versions: one that takes a count, and one that takes a range.
    // The range version is a member template, so we dispatch on whether
    // or not the type is an integer.
    void
    assign(size_type __n, const bool& __x)
    { _M_fill_assign(__n, __x); }

    template<class _InputIterator>
      void
<<<<<<< HEAD
      _M_insert_range(iterator __position, _ForwardIterator __first, 
		      _ForwardIterator __last, std::forward_iterator_tag)
      {
	if (__first != __last)
	  {
	    size_type __n = std::distance(__first, __last);
	    if (capacity() - size() >= __n)
	      {
		std::copy_backward(__position, end(),
				   this->_M_impl._M_finish
				   + difference_type(__n));
		std::copy(__first, __last, __position);
		this->_M_impl._M_finish += difference_type(__n);
	      }
	    else
	      {
		const size_type __len = size() + std::max(size(), __n);
		_Bit_type * __q = this->_M_allocate(__len);
		iterator __i = std::copy(begin(), __position,
					 iterator(__q, 0));
		__i = std::copy(__first, __last, __i);
		this->_M_impl._M_finish = std::copy(__position, end(), __i);
		this->_M_deallocate();
		this->_M_impl._M_end_of_storage = (__q
						   + ((__len
						       + int(_S_word_bit) - 1)
						      / int(_S_word_bit)));
		this->_M_impl._M_start = iterator(__q, 0);
	      }
	  }
=======
      assign(_InputIterator __first, _InputIterator __last)
      {
	typedef typename std::__is_integer<_InputIterator>::__type _Integral;
	_M_assign_dispatch(__first, __last, _Integral());
>>>>>>> c355071f
      }

    iterator
    begin()
    { return this->_M_impl._M_start; }

    const_iterator
    begin() const
    { return this->_M_impl._M_start; }

    iterator
    end()
    { return this->_M_impl._M_finish; }

    const_iterator
    end() const
    { return this->_M_impl._M_finish; }

    reverse_iterator
    rbegin()
    { return reverse_iterator(end()); }

    const_reverse_iterator
    rbegin() const
    { return const_reverse_iterator(end()); }

    reverse_iterator
    rend()
    { return reverse_iterator(begin()); }

    const_reverse_iterator
    rend() const
    { return const_reverse_iterator(begin()); }

    size_type
    size() const
    { return size_type(end() - begin()); }

    size_type
    max_size() const
    {
      const size_type __asize = _M_get_Bit_allocator().max_size();
      return (__asize <= size_type(-1) / int(_S_word_bit) ?
	      __asize * int(_S_word_bit) : size_type(-1));
    }

    size_type
    capacity() const
    { return size_type(const_iterator(this->_M_impl._M_end_of_storage, 0)
		       - begin()); }

    bool
    empty() const
    { return begin() == end(); }

    reference
    operator[](size_type __n)
    {
      return *iterator(this->_M_impl._M_start._M_p
		       + __n / int(_S_word_bit), __n % int(_S_word_bit));
    }

    const_reference
    operator[](size_type __n) const
    {
      return *const_iterator(this->_M_impl._M_start._M_p
			     + __n / int(_S_word_bit), __n % int(_S_word_bit));
    }

  protected:
    void
    _M_range_check(size_type __n) const
    {
      if (__n >= this->size())
        __throw_out_of_range(__N("vector<bool>::_M_range_check"));
    }

  public:
    reference
    at(size_type __n)
    { _M_range_check(__n); return (*this)[__n]; }

    const_reference
    at(size_type __n) const
    { _M_range_check(__n); return (*this)[__n]; }

    void
    reserve(size_type __n)
    {
      if (__n > this->max_size())
	__throw_length_error(__N("vector::reserve"));
      if (this->capacity() < __n)
	{
	  _Bit_type* __q = this->_M_allocate(__n);
	  this->_M_impl._M_finish = _M_copy_aligned(begin(), end(),
						    iterator(__q, 0));
	  this->_M_deallocate();
	  this->_M_impl._M_start = iterator(__q, 0);
	  this->_M_impl._M_end_of_storage = (__q + (__n + int(_S_word_bit) - 1)
					     / int(_S_word_bit));
	}
    }

    reference
    front()
    { return *begin(); }

    const_reference
    front() const
    { return *begin(); }

    reference
    back()
    { return *(end() - 1); }

    const_reference
    back() const
    { return *(end() - 1); }

    // _GLIBCXX_RESOLVE_LIB_DEFECTS
    // DR 464. Suggestion for new member functions in standard containers.
    // N.B. DR 464 says nothing about vector<bool> but we need something
    // here due to the way we are implementing DR 464 in the debug-mode
    // vector class.
    void
    data() { }

    void
    push_back(bool __x)
    {
      if (this->_M_impl._M_finish._M_p != this->_M_impl._M_end_of_storage)
        *this->_M_impl._M_finish++ = __x;
      else
        _M_insert_aux(end(), __x);
    }

    void
    swap(vector<bool, _Alloc>& __x)
    {
      std::swap(this->_M_impl._M_start, __x._M_impl._M_start);
      std::swap(this->_M_impl._M_finish, __x._M_impl._M_finish);
      std::swap(this->_M_impl._M_end_of_storage, 
		__x._M_impl._M_end_of_storage);

      // _GLIBCXX_RESOLVE_LIB_DEFECTS
      // 431. Swapping containers with unequal allocators.
      std::__alloc_swap<typename _Base::_Bit_alloc_type>::
	_S_do_it(_M_get_Bit_allocator(), __x._M_get_Bit_allocator());
    }

    // [23.2.5]/1, third-to-last entry in synopsis listing
    static void
    swap(reference __x, reference __y)
    {
      bool __tmp = __x;
      __x = __y;
      __y = __tmp;
    }

    iterator
    insert(iterator __position, const bool& __x = bool())
    {
      const difference_type __n = __position - begin();
      if (this->_M_impl._M_finish._M_p != this->_M_impl._M_end_of_storage
	  && __position == end())
        *this->_M_impl._M_finish++ = __x;
      else
        _M_insert_aux(__position, __x);
      return begin() + __n;
    }

    template<class _InputIterator>
      void
      insert(iterator __position,
	     _InputIterator __first, _InputIterator __last)
      {
	typedef typename std::__is_integer<_InputIterator>::__type _Integral;
	_M_insert_dispatch(__position, __first, __last, _Integral());
      }

    void
    insert(iterator __position, size_type __n, const bool& __x)
    { _M_fill_insert(__position, __n, __x); }

    void
    pop_back()
    { --this->_M_impl._M_finish; }

    iterator
    erase(iterator __position)
    {
      if (__position + 1 != end())
        std::copy(__position + 1, end(), __position);
      --this->_M_impl._M_finish;
      return __position;
    }

    iterator
    erase(iterator __first, iterator __last)
    {
      _M_erase_at_end(std::copy(__last, end(), __first));
      return __first;
    }

    void
    resize(size_type __new_size, bool __x = bool())
    {
      if (__new_size < size())
        _M_erase_at_end(begin() + difference_type(__new_size));
      else
        insert(end(), __new_size - size(), __x);
    }

    void
    flip()
    {
      for (_Bit_type * __p = this->_M_impl._M_start._M_p;
	   __p != this->_M_impl._M_end_of_storage; ++__p)
        *__p = ~*__p;
    }

    void
    clear()
    { _M_erase_at_end(begin()); }

   
  protected:
    // Precondition: __first._M_offset == 0 && __result._M_offset == 0.
    iterator
    _M_copy_aligned(const_iterator __first, const_iterator __last,
		    iterator __result)
    {
      _Bit_type* __q = std::copy(__first._M_p, __last._M_p, __result._M_p);
      return std::copy(const_iterator(__last._M_p, 0), __last,
		       iterator(__q, 0));
    }

    void
    _M_initialize(size_type __n)
    {
      _Bit_type* __q = this->_M_allocate(__n);
      this->_M_impl._M_end_of_storage = (__q
					 + ((__n + int(_S_word_bit) - 1)
					    / int(_S_word_bit)));
      this->_M_impl._M_start = iterator(__q, 0);
      this->_M_impl._M_finish = this->_M_impl._M_start + difference_type(__n);
    }

    // Check whether it's an integral type.  If so, it's not an iterator.
    template<class _Integer>
      void
      _M_initialize_dispatch(_Integer __n, _Integer __x, __true_type)
      {
	_M_initialize(__n);
	std::fill(this->_M_impl._M_start._M_p, 
		  this->_M_impl._M_end_of_storage, __x ? ~0 : 0);
      }

    template<class _InputIterator>
      void 
      _M_initialize_dispatch(_InputIterator __first, _InputIterator __last,
			     __false_type)
      { _M_initialize_range(__first, __last, 
			    std::__iterator_category(__first)); }

    template<class _InputIterator>
      void
      _M_initialize_range(_InputIterator __first, _InputIterator __last,
			  std::input_iterator_tag)
      {
<<<<<<< HEAD
	typedef typename std::__is_integer<_InputIterator>::__type _Integral;
	_M_initialize_dispatch(__first, __last, _Integral());
=======
	for (; __first != __last; ++__first)
	  push_back(*__first);
>>>>>>> c355071f
      }

    template<class _ForwardIterator>
      void
      _M_initialize_range(_ForwardIterator __first, _ForwardIterator __last,
			  std::forward_iterator_tag)
      {
	const size_type __n = std::distance(__first, __last);
	_M_initialize(__n);
	std::copy(__first, __last, this->_M_impl._M_start);
      }

    template<class _Integer>
      void
      _M_assign_dispatch(_Integer __n, _Integer __val, __true_type)
      { _M_fill_assign((size_t) __n, (bool) __val); }

    template<class _InputIterator>
      void
      _M_assign_dispatch(_InputIterator __first, _InputIterator __last,
			 __false_type)
      { _M_assign_aux(__first, __last, std::__iterator_category(__first)); }

    void
    _M_fill_assign(size_t __n, bool __x)
    {
      if (__n > size())
	{
	  std::fill(this->_M_impl._M_start._M_p, 
		    this->_M_impl._M_end_of_storage, __x ? ~0 : 0);
	  insert(end(), __n - size(), __x);
	}
      else
	{
	  _M_erase_at_end(begin() + __n);
	  std::fill(this->_M_impl._M_start._M_p, 
		    this->_M_impl._M_end_of_storage, __x ? ~0 : 0);
	}
    }

<<<<<<< HEAD
    void
    assign(size_t __n, bool __x)
    { _M_fill_assign(__n, __x); }

    template<class _InputIterator>
      void
      assign(_InputIterator __first, _InputIterator __last)
      {
	typedef typename std::__is_integer<_InputIterator>::__type _Integral;
	_M_assign_dispatch(__first, __last, _Integral());
      }

    template<class _Integer>
      void
      _M_assign_dispatch(_Integer __n, _Integer __val, __true_type)
      { _M_fill_assign((size_t) __n, (bool) __val); }

    template<class _InputIterator>
      void
      _M_assign_dispatch(_InputIterator __first, _InputIterator __last,
			 __false_type)
      { _M_assign_aux(__first, __last, std::__iterator_category(__first)); }

=======
>>>>>>> c355071f
    template<class _InputIterator>
      void
      _M_assign_aux(_InputIterator __first, _InputIterator __last,
		    std::input_iterator_tag)
      {
	iterator __cur = begin();
	for (; __first != __last && __cur != end(); ++__cur, ++__first)
	  *__cur = *__first;
	if (__first == __last)
	  _M_erase_at_end(__cur);
	else
	  insert(end(), __first, __last);
      }
    
    template<class _ForwardIterator>
      void
      _M_assign_aux(_ForwardIterator __first, _ForwardIterator __last,
		    std::forward_iterator_tag)
      {
	const size_type __len = std::distance(__first, __last);
	if (__len < size())
	  _M_erase_at_end(std::copy(__first, __last, begin()));
	else
	  {
	    _ForwardIterator __mid = __first;
	    std::advance(__mid, size());
	    std::copy(__first, __mid, begin());
	    insert(end(), __mid, __last);
	  }
      }

<<<<<<< HEAD
    void
    reserve(size_type __n)
    {
      if (__n > this->max_size())
	__throw_length_error(__N("vector::reserve"));
      if (this->capacity() < __n)
	{
	  _Bit_type* __q = this->_M_allocate(__n);
	  this->_M_impl._M_finish = std::copy(begin(), end(), 
					      iterator(__q, 0));
	  this->_M_deallocate();
	  this->_M_impl._M_start = iterator(__q, 0);
	  this->_M_impl._M_end_of_storage = (__q + (__n + int(_S_word_bit) - 1)
					     / int(_S_word_bit));
	}
    }

    reference
    front()
    { return *begin(); }

    const_reference
    front() const
    { return *begin(); }

    reference
    back()
    { return *(end() - 1); }

    const_reference
    back() const
    { return *(end() - 1); }

    // _GLIBCXX_RESOLVE_LIB_DEFECTS
    // DR 464. Suggestion for new member functions in standard containers.
    // N.B. DR 464 says nothing about vector<bool> but we need something
    // here due to the way we are implementing DR 464 in the debug-mode
    // vector class.
    void
    data() { }

    void
    push_back(bool __x)
    {
      if (this->_M_impl._M_finish._M_p != this->_M_impl._M_end_of_storage)
        *this->_M_impl._M_finish++ = __x;
      else
        _M_insert_aux(end(), __x);
    }

    void
    swap(vector<bool, _Alloc>& __x)
    {
      std::swap(this->_M_impl._M_start, __x._M_impl._M_start);
      std::swap(this->_M_impl._M_finish, __x._M_impl._M_finish);
      std::swap(this->_M_impl._M_end_of_storage, 
		__x._M_impl._M_end_of_storage);
    }

    // [23.2.5]/1, third-to-last entry in synopsis listing
    static void
    swap(reference __x, reference __y)
    {
      bool __tmp = __x;
      __x = __y;
      __y = __tmp;
    }

    iterator
    insert(iterator __position, bool __x = bool())
    {
      const difference_type __n = __position - begin();
      if (this->_M_impl._M_finish._M_p != this->_M_impl._M_end_of_storage
	  && __position == end())
        *this->_M_impl._M_finish++ = __x;
      else
        _M_insert_aux(__position, __x);
      return begin() + __n;
    }

=======
>>>>>>> c355071f
    // Check whether it's an integral type.  If so, it's not an iterator.
    template<class _Integer>
      void
      _M_insert_dispatch(iterator __pos, _Integer __n, _Integer __x,
			 __true_type)
      { _M_fill_insert(__pos, __n, __x); }

    template<class _InputIterator>
      void
      _M_insert_dispatch(iterator __pos,
			 _InputIterator __first, _InputIterator __last,
			 __false_type)
      { _M_insert_range(__pos, __first, __last,
			std::__iterator_category(__first)); }

<<<<<<< HEAD
    template<class _InputIterator>
      void
      insert(iterator __position,
	     _InputIterator __first, _InputIterator __last)
      {
	typedef typename std::__is_integer<_InputIterator>::__type _Integral;
	_M_insert_dispatch(__position, __first, __last, _Integral());
      }

=======
>>>>>>> c355071f
    void
    _M_fill_insert(iterator __position, size_type __n, bool __x)
    {
      if (__n == 0)
	return;
      if (capacity() - size() >= __n)
	{
	  std::copy_backward(__position, end(),
			     this->_M_impl._M_finish + difference_type(__n));
	  std::fill(__position, __position + difference_type(__n), __x);
	  this->_M_impl._M_finish += difference_type(__n);
	}
      else
	{
	  const size_type __len = size() + std::max(size(), __n);
	  _Bit_type * __q = this->_M_allocate(__len);
	  iterator __i = _M_copy_aligned(begin(), __position,
					 iterator(__q, 0));
	  std::fill(__i, __i + difference_type(__n), __x);
	  this->_M_impl._M_finish = std::copy(__position, end(),
					      __i + difference_type(__n));
	  this->_M_deallocate();
	  this->_M_impl._M_end_of_storage = (__q + ((__len
						     + int(_S_word_bit) - 1)
						    / int(_S_word_bit)));
	  this->_M_impl._M_start = iterator(__q, 0);
	}
    }

    template<class _InputIterator>
      void
      _M_insert_range(iterator __pos, _InputIterator __first, 
		      _InputIterator __last, std::input_iterator_tag)
      {
	for (; __first != __last; ++__first)
	  {
	    __pos = insert(__pos, *__first);
	    ++__pos;
	  }
      }

    template<class _ForwardIterator>
      void
      _M_insert_range(iterator __position, _ForwardIterator __first, 
		      _ForwardIterator __last, std::forward_iterator_tag)
      {
	if (__first != __last)
	  {
	    size_type __n = std::distance(__first, __last);
	    if (capacity() - size() >= __n)
	      {
		std::copy_backward(__position, end(),
				   this->_M_impl._M_finish
				   + difference_type(__n));
		std::copy(__first, __last, __position);
		this->_M_impl._M_finish += difference_type(__n);
	      }
	    else
	      {
		const size_type __len = size() + std::max(size(), __n);
		_Bit_type * __q = this->_M_allocate(__len);
		iterator __i = _M_copy_aligned(begin(), __position,
					       iterator(__q, 0));
		__i = std::copy(__first, __last, __i);
		this->_M_impl._M_finish = std::copy(__position, end(), __i);
		this->_M_deallocate();
		this->_M_impl._M_end_of_storage = (__q
						   + ((__len
						       + int(_S_word_bit) - 1)
						      / int(_S_word_bit)));
		this->_M_impl._M_start = iterator(__q, 0);
	      }
	  }
      }

    void
    _M_insert_aux(iterator __position, bool __x)
    {
      if (this->_M_impl._M_finish._M_p != this->_M_impl._M_end_of_storage)
	{
	  std::copy_backward(__position, this->_M_impl._M_finish, 
			     this->_M_impl._M_finish + 1);
	  *__position = __x;
	  ++this->_M_impl._M_finish;
	}
      else
	{
	  const size_type __len = size() ? 2 * size()
	                                 : static_cast<size_type>(_S_word_bit);
	  _Bit_type * __q = this->_M_allocate(__len);
	  iterator __i = _M_copy_aligned(begin(), __position,
					 iterator(__q, 0));
	  *__i++ = __x;
	  this->_M_impl._M_finish = std::copy(__position, end(), __i);
	  this->_M_deallocate();
	  this->_M_impl._M_end_of_storage = (__q + ((__len
						     + int(_S_word_bit) - 1)
						    / int(_S_word_bit)));
	  this->_M_impl._M_start = iterator(__q, 0);
	}
    }

    void
    _M_erase_at_end(iterator __pos)
    { this->_M_impl._M_finish = __pos; }
  };

_GLIBCXX_END_NESTED_NAMESPACE

#endif<|MERGE_RESOLUTION|>--- conflicted
+++ resolved
@@ -1,11 +1,7 @@
 // vector<bool> specialization -*- C++ -*-
 
-<<<<<<< HEAD
-// Copyright (C) 2001, 2002, 2003, 2004, 2005 Free Software Foundation, Inc.
-=======
 // Copyright (C) 2001, 2002, 2003, 2004, 2005, 2006
 // Free Software Foundation, Inc.
->>>>>>> c355071f
 //
 // This file is part of the GNU ISO C++ Library.  This library is free
 // software; you can redistribute it and/or modify it under the
@@ -148,11 +144,7 @@
       __n = __n % int(_S_word_bit);
       if (__n < 0)
 	{
-<<<<<<< HEAD
-	  _M_offset = static_cast<unsigned int>(__n + int(_S_word_bit));
-=======
 	  __n += int(_S_word_bit);
->>>>>>> c355071f
 	  --_M_p;
 	}
       _M_offset = static_cast<unsigned int>(__n);
@@ -497,52 +489,14 @@
 	   const allocator_type& __a = allocator_type())
     : _Base(__a)
     {
-<<<<<<< HEAD
-      _Bit_type* __q = this->_M_allocate(__n);
-      this->_M_impl._M_end_of_storage = (__q
-					 + ((__n + int(_S_word_bit) - 1)
-					    / int(_S_word_bit)));
-      this->_M_impl._M_start = iterator(__q, 0);
-      this->_M_impl._M_finish = this->_M_impl._M_start + difference_type(__n);
-=======
       _M_initialize(__n);
       std::fill(this->_M_impl._M_start._M_p, this->_M_impl._M_end_of_storage, 
 		__value ? ~0 : 0);
->>>>>>> c355071f
     }
 
     vector(const vector& __x)
     : _Base(__x._M_get_Bit_allocator())
     {
-<<<<<<< HEAD
-      if (this->_M_impl._M_finish._M_p != this->_M_impl._M_end_of_storage)
-	{
-	  std::copy_backward(__position, this->_M_impl._M_finish, 
-			     this->_M_impl._M_finish + 1);
-	  *__position = __x;
-	  ++this->_M_impl._M_finish;
-	}
-      else
-	{
-	  const size_type __len = size() ? 2 * size()
-	                                 : static_cast<size_type>(_S_word_bit);
-	  _Bit_type * __q = this->_M_allocate(__len);
-	  iterator __i = std::copy(begin(), __position, iterator(__q, 0));
-	  *__i++ = __x;
-	  this->_M_impl._M_finish = std::copy(__position, end(), __i);
-	  this->_M_deallocate();
-	  this->_M_impl._M_end_of_storage = (__q + ((__len
-						     + int(_S_word_bit) - 1)
-						    / int(_S_word_bit)));
-	  this->_M_impl._M_start = iterator(__q, 0);
-	}
-    }
-
-    template<class _InputIterator>
-      void
-      _M_initialize_range(_InputIterator __first, _InputIterator __last,
-			  std::input_iterator_tag)
-=======
       _M_initialize(__x.size());
       _M_copy_aligned(__x.begin(), __x.end(), this->_M_impl._M_start);
     }
@@ -551,35 +505,11 @@
       vector(_InputIterator __first, _InputIterator __last,
 	     const allocator_type& __a = allocator_type())
       : _Base(__a)
->>>>>>> c355071f
       {
 	typedef typename std::__is_integer<_InputIterator>::__type _Integral;
 	_M_initialize_dispatch(__first, __last, _Integral());
       }
 
-<<<<<<< HEAD
-    template<class _ForwardIterator>
-      void
-      _M_initialize_range(_ForwardIterator __first, _ForwardIterator __last,
-			  std::forward_iterator_tag)
-      {
-	const size_type __n = std::distance(__first, __last);
-	_M_initialize(__n);
-	std::copy(__first, __last, this->_M_impl._M_start);
-      }
-
-    template<class _InputIterator>
-      void
-      _M_insert_range(iterator __pos, _InputIterator __first, 
-		      _InputIterator __last, std::input_iterator_tag)
-      {
-	for (; __first != __last; ++__first)
-	  {
-	    __pos = insert(__pos, *__first);
-	    ++__pos;
-	  }
-      }
-=======
     ~vector() { }
 
     vector&
@@ -596,7 +526,6 @@
 						begin());
       return *this;
     }
->>>>>>> c355071f
 
     // assign(), a generalized assignment member function.  Two
     // versions: one that takes a count, and one that takes a range.
@@ -608,43 +537,10 @@
 
     template<class _InputIterator>
       void
-<<<<<<< HEAD
-      _M_insert_range(iterator __position, _ForwardIterator __first, 
-		      _ForwardIterator __last, std::forward_iterator_tag)
-      {
-	if (__first != __last)
-	  {
-	    size_type __n = std::distance(__first, __last);
-	    if (capacity() - size() >= __n)
-	      {
-		std::copy_backward(__position, end(),
-				   this->_M_impl._M_finish
-				   + difference_type(__n));
-		std::copy(__first, __last, __position);
-		this->_M_impl._M_finish += difference_type(__n);
-	      }
-	    else
-	      {
-		const size_type __len = size() + std::max(size(), __n);
-		_Bit_type * __q = this->_M_allocate(__len);
-		iterator __i = std::copy(begin(), __position,
-					 iterator(__q, 0));
-		__i = std::copy(__first, __last, __i);
-		this->_M_impl._M_finish = std::copy(__position, end(), __i);
-		this->_M_deallocate();
-		this->_M_impl._M_end_of_storage = (__q
-						   + ((__len
-						       + int(_S_word_bit) - 1)
-						      / int(_S_word_bit)));
-		this->_M_impl._M_start = iterator(__q, 0);
-	      }
-	  }
-=======
       assign(_InputIterator __first, _InputIterator __last)
       {
 	typedef typename std::__is_integer<_InputIterator>::__type _Integral;
 	_M_assign_dispatch(__first, __last, _Integral());
->>>>>>> c355071f
       }
 
     iterator
@@ -915,13 +811,8 @@
       _M_initialize_range(_InputIterator __first, _InputIterator __last,
 			  std::input_iterator_tag)
       {
-<<<<<<< HEAD
-	typedef typename std::__is_integer<_InputIterator>::__type _Integral;
-	_M_initialize_dispatch(__first, __last, _Integral());
-=======
 	for (; __first != __last; ++__first)
 	  push_back(*__first);
->>>>>>> c355071f
       }
 
     template<class _ForwardIterator>
@@ -962,32 +853,6 @@
 	}
     }
 
-<<<<<<< HEAD
-    void
-    assign(size_t __n, bool __x)
-    { _M_fill_assign(__n, __x); }
-
-    template<class _InputIterator>
-      void
-      assign(_InputIterator __first, _InputIterator __last)
-      {
-	typedef typename std::__is_integer<_InputIterator>::__type _Integral;
-	_M_assign_dispatch(__first, __last, _Integral());
-      }
-
-    template<class _Integer>
-      void
-      _M_assign_dispatch(_Integer __n, _Integer __val, __true_type)
-      { _M_fill_assign((size_t) __n, (bool) __val); }
-
-    template<class _InputIterator>
-      void
-      _M_assign_dispatch(_InputIterator __first, _InputIterator __last,
-			 __false_type)
-      { _M_assign_aux(__first, __last, std::__iterator_category(__first)); }
-
-=======
->>>>>>> c355071f
     template<class _InputIterator>
       void
       _M_assign_aux(_InputIterator __first, _InputIterator __last,
@@ -1019,89 +884,6 @@
 	  }
       }
 
-<<<<<<< HEAD
-    void
-    reserve(size_type __n)
-    {
-      if (__n > this->max_size())
-	__throw_length_error(__N("vector::reserve"));
-      if (this->capacity() < __n)
-	{
-	  _Bit_type* __q = this->_M_allocate(__n);
-	  this->_M_impl._M_finish = std::copy(begin(), end(), 
-					      iterator(__q, 0));
-	  this->_M_deallocate();
-	  this->_M_impl._M_start = iterator(__q, 0);
-	  this->_M_impl._M_end_of_storage = (__q + (__n + int(_S_word_bit) - 1)
-					     / int(_S_word_bit));
-	}
-    }
-
-    reference
-    front()
-    { return *begin(); }
-
-    const_reference
-    front() const
-    { return *begin(); }
-
-    reference
-    back()
-    { return *(end() - 1); }
-
-    const_reference
-    back() const
-    { return *(end() - 1); }
-
-    // _GLIBCXX_RESOLVE_LIB_DEFECTS
-    // DR 464. Suggestion for new member functions in standard containers.
-    // N.B. DR 464 says nothing about vector<bool> but we need something
-    // here due to the way we are implementing DR 464 in the debug-mode
-    // vector class.
-    void
-    data() { }
-
-    void
-    push_back(bool __x)
-    {
-      if (this->_M_impl._M_finish._M_p != this->_M_impl._M_end_of_storage)
-        *this->_M_impl._M_finish++ = __x;
-      else
-        _M_insert_aux(end(), __x);
-    }
-
-    void
-    swap(vector<bool, _Alloc>& __x)
-    {
-      std::swap(this->_M_impl._M_start, __x._M_impl._M_start);
-      std::swap(this->_M_impl._M_finish, __x._M_impl._M_finish);
-      std::swap(this->_M_impl._M_end_of_storage, 
-		__x._M_impl._M_end_of_storage);
-    }
-
-    // [23.2.5]/1, third-to-last entry in synopsis listing
-    static void
-    swap(reference __x, reference __y)
-    {
-      bool __tmp = __x;
-      __x = __y;
-      __y = __tmp;
-    }
-
-    iterator
-    insert(iterator __position, bool __x = bool())
-    {
-      const difference_type __n = __position - begin();
-      if (this->_M_impl._M_finish._M_p != this->_M_impl._M_end_of_storage
-	  && __position == end())
-        *this->_M_impl._M_finish++ = __x;
-      else
-        _M_insert_aux(__position, __x);
-      return begin() + __n;
-    }
-
-=======
->>>>>>> c355071f
     // Check whether it's an integral type.  If so, it's not an iterator.
     template<class _Integer>
       void
@@ -1117,18 +899,6 @@
       { _M_insert_range(__pos, __first, __last,
 			std::__iterator_category(__first)); }
 
-<<<<<<< HEAD
-    template<class _InputIterator>
-      void
-      insert(iterator __position,
-	     _InputIterator __first, _InputIterator __last)
-      {
-	typedef typename std::__is_integer<_InputIterator>::__type _Integral;
-	_M_insert_dispatch(__position, __first, __last, _Integral());
-      }
-
-=======
->>>>>>> c355071f
     void
     _M_fill_insert(iterator __position, size_type __n, bool __x)
     {

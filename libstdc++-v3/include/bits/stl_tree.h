--- conflicted
+++ resolved
@@ -549,15 +549,6 @@
       iterator
       _M_insert_equal_lower(const value_type& __x);
 
-      // _GLIBCXX_RESOLVE_LIB_DEFECTS
-      // 233. Insertion hints in associative containers.
-      iterator
-      _M_insert_lower(_Base_ptr __x, _Base_ptr __y, const value_type& __v);
-
-      const_iterator
-      _M_insert(_Const_Base_ptr __x, _Const_Base_ptr __y,
-		const value_type& __v);
-
       _Link_type
       _M_copy(_Const_Link_type __x, _Link_type __p);
 
@@ -670,39 +661,15 @@
       // Insert/erase.
       pair<iterator, bool>
       _M_insert_unique(const value_type& __x);
-<<<<<<< HEAD
 
       iterator
       _M_insert_equal(const value_type& __x);
-=======
->>>>>>> f8383f28
-
-      // _GLIBCXX_RESOLVE_LIB_DEFECTS
-      // 233. Insertion hints in associative containers.
-      iterator
-<<<<<<< HEAD
-      _M_insert_equal_lower(const value_type& __x);
-
-      iterator
-      _M_insert_unique(iterator __position, const value_type& __x);
-
-      const_iterator
-      _M_insert_unique(const_iterator __position, const value_type& __x);
-
-      iterator
-      _M_insert_equal(iterator __position, const value_type& __x);
-
-      const_iterator
-      _M_insert_equal(const_iterator __position, const value_type& __x);
-=======
-      _M_insert_equal(const value_type& __x);
 
       iterator
       _M_insert_unique_(const_iterator __position, const value_type& __x);
 
       iterator
       _M_insert_equal_(const_iterator __position, const value_type& __x);
->>>>>>> f8383f28
 
       template<typename _InputIterator>
         void
@@ -897,48 +864,7 @@
            typename _Compare, typename _Alloc>
     typename _Rb_tree<_Key, _Val, _KeyOfValue, _Compare, _Alloc>::iterator
     _Rb_tree<_Key, _Val, _KeyOfValue, _Compare, _Alloc>::
-<<<<<<< HEAD
-    _M_insert_lower(_Base_ptr __x, _Base_ptr __p, const _Val& __v)
-    {
-      bool __insert_left = (__x != 0 || __p == _M_end()
-			    || !_M_impl._M_key_compare(_S_key(__p),
-						       _KeyOfValue()(__v)));
-
-      _Link_type __z = _M_create_node(__v);
-
-      _Rb_tree_insert_and_rebalance(__insert_left, __z, __p,  
-				    this->_M_impl._M_header);
-      ++_M_impl._M_node_count;
-      return iterator(__z);
-    }
-
-  template<typename _Key, typename _Val, typename _KeyOfValue,
-           typename _Compare, typename _Alloc>
-    typename _Rb_tree<_Key, _Val, _KeyOfValue, _Compare, _Alloc>::const_iterator
-    _Rb_tree<_Key, _Val, _KeyOfValue, _Compare, _Alloc>::
-    _M_insert(_Const_Base_ptr __x, _Const_Base_ptr __p, const _Val& __v)
-    {
-      bool __insert_left = (__x != 0 || __p == _M_end()
-			    || _M_impl._M_key_compare(_KeyOfValue()(__v), 
-						      _S_key(__p)));
-
-      _Link_type __z = _M_create_node(__v);
-
-      _Rb_tree_insert_and_rebalance(__insert_left, __z,
-				    const_cast<_Base_ptr>(__p),  
-				    this->_M_impl._M_header);
-      ++_M_impl._M_node_count;
-      return const_iterator(__z);
-    }
-
-  template<typename _Key, typename _Val, typename _KeyOfValue,
-           typename _Compare, typename _Alloc>
-    typename _Rb_tree<_Key, _Val, _KeyOfValue, _Compare, _Alloc>::iterator
-    _Rb_tree<_Key, _Val, _KeyOfValue, _Compare, _Alloc>::
-    _M_insert_equal(const _Val& __v)
-=======
     _M_insert_equal_lower(const _Val& __v)
->>>>>>> f8383f28
     {
       _Link_type __x = _M_begin();
       _Link_type __y = _M_end();
@@ -1064,23 +990,6 @@
 
   template<typename _Key, typename _Val, typename _KeyOfValue,
            typename _Compare, typename _Alloc>
-    typename _Rb_tree<_Key, _Val, _KeyOfValue, _Compare, _Alloc>::iterator
-    _Rb_tree<_Key, _Val, _KeyOfValue, _Compare, _Alloc>::
-    _M_insert_equal_lower(const _Val& __v)
-    {
-      _Link_type __x = _M_begin();
-      _Link_type __y = _M_end();
-      while (__x != 0)
-	{
-	  __y = __x;
-	  __x = !_M_impl._M_key_compare(_S_key(__x), _KeyOfValue()(__v)) ?
-	        _S_left(__x) : _S_right(__x);
-	}
-      return _M_insert_lower(__x, __y, __v);
-    }
-
-  template<typename _Key, typename _Val, typename _KeyOfValue,
-           typename _Compare, typename _Alloc>
     void
     _Rb_tree<_Key, _Val, _KeyOfValue, _Compare, _Alloc>::
     swap(_Rb_tree<_Key, _Val, _KeyOfValue, _Compare, _Alloc>& __t)
@@ -1160,9 +1069,6 @@
            typename _Compare, typename _Alloc>
     typename _Rb_tree<_Key, _Val, _KeyOfValue, _Compare, _Alloc>::iterator
     _Rb_tree<_Key, _Val, _KeyOfValue, _Compare, _Alloc>::
-<<<<<<< HEAD
-    _M_insert_unique(iterator __position, const _Val& __v)
-=======
     _M_insert_equal(const _Val& __v)
     {
       _Link_type __x = _M_begin();
@@ -1181,7 +1087,6 @@
     typename _Rb_tree<_Key, _Val, _KeyOfValue, _Compare, _Alloc>::iterator
     _Rb_tree<_Key, _Val, _KeyOfValue, _Compare, _Alloc>::
     _M_insert_unique_(const_iterator __position, const _Val& __v)
->>>>>>> f8383f28
     {
       // end()
       if (__position._M_node == _M_end())
@@ -1229,66 +1134,6 @@
 	    }
 	  else
 	    return _M_insert_unique(__v).first;
-<<<<<<< HEAD
-	}
-      else
-	return __position; // Equivalent keys.
-    }
-
-  template<typename _Key, typename _Val, typename _KeyOfValue,
-           typename _Compare, typename _Alloc>
-    typename _Rb_tree<_Key, _Val, _KeyOfValue, _Compare, _Alloc>::const_iterator
-    _Rb_tree<_Key, _Val, _KeyOfValue, _Compare, _Alloc>::
-    _M_insert_unique(const_iterator __position, const _Val& __v)
-    {
-      // end()
-      if (__position._M_node == _M_end())
-	{
-	  if (size() > 0
-	      && _M_impl._M_key_compare(_S_key(_M_rightmost()), 
-					_KeyOfValue()(__v)))
-	    return _M_insert(0, _M_rightmost(), __v);
-	  else
-	    return const_iterator(_M_insert_unique(__v).first);
-	}
-      else if (_M_impl._M_key_compare(_KeyOfValue()(__v),
-				      _S_key(__position._M_node)))
-	{
-	  // First, try before...
-	  const_iterator __before = __position;
-	  if (__position._M_node == _M_leftmost()) // begin()
-	    return _M_insert(_M_leftmost(), _M_leftmost(), __v);
-	  else if (_M_impl._M_key_compare(_S_key((--__before)._M_node), 
-					  _KeyOfValue()(__v)))
-	    {
-	      if (_S_right(__before._M_node) == 0)
-		return _M_insert(0, __before._M_node, __v);
-	      else
-		return _M_insert(__position._M_node,
-				 __position._M_node, __v);
-	    }
-	  else
-	    return const_iterator(_M_insert_unique(__v).first);
-	}
-      else if (_M_impl._M_key_compare(_S_key(__position._M_node),
-				      _KeyOfValue()(__v)))
-	{
-	  // ... then try after.
-	  const_iterator __after = __position;
-	  if (__position._M_node == _M_rightmost())
-	    return _M_insert(0, _M_rightmost(), __v);
-	  else if (_M_impl._M_key_compare(_KeyOfValue()(__v),
-					  _S_key((++__after)._M_node)))
-	    {
-	      if (_S_right(__position._M_node) == 0)
-		return _M_insert(0, __position._M_node, __v);
-	      else
-		return _M_insert(__after._M_node, __after._M_node, __v);
-	    }
-	  else
-	    return const_iterator(_M_insert_unique(__v).first);
-=======
->>>>>>> f8383f28
 	}
       else
 	// Equivalent keys.
@@ -1300,11 +1145,7 @@
            typename _Compare, typename _Alloc>
     typename _Rb_tree<_Key, _Val, _KeyOfValue, _Compare, _Alloc>::iterator
     _Rb_tree<_Key, _Val, _KeyOfValue, _Compare, _Alloc>::
-<<<<<<< HEAD
-    _M_insert_equal(iterator __position, const _Val& __v)
-=======
     _M_insert_equal_(const_iterator __position, const _Val& __v)
->>>>>>> f8383f28
     {
       // end()
       if (__position._M_node == _M_end())
@@ -1351,63 +1192,6 @@
 	    }
 	  else
 	    return _M_insert_equal_lower(__v);
-<<<<<<< HEAD
-	}
-    }
-
-  template<typename _Key, typename _Val, typename _KeyOfValue,
-           typename _Compare, typename _Alloc>
-    typename _Rb_tree<_Key, _Val, _KeyOfValue, _Compare, _Alloc>::const_iterator
-    _Rb_tree<_Key, _Val, _KeyOfValue, _Compare, _Alloc>::
-    _M_insert_equal(const_iterator __position, const _Val& __v)
-    {
-      // end()
-      if (__position._M_node == _M_end())
-	{
-	  if (size() > 0
-	      && !_M_impl._M_key_compare(_KeyOfValue()(__v),
-					 _S_key(_M_rightmost())))
-	    return _M_insert(0, _M_rightmost(), __v);
-	  else
-	    return const_iterator(_M_insert_equal(__v));
-	}
-      else if (!_M_impl._M_key_compare(_S_key(__position._M_node),
-				       _KeyOfValue()(__v)))
-	{
-	  // First, try before...
-	  const_iterator __before = __position;
-	  if (__position._M_node == _M_leftmost()) // begin()
-	    return _M_insert(_M_leftmost(), _M_leftmost(), __v);
-	  else if (!_M_impl._M_key_compare(_KeyOfValue()(__v),
-					   _S_key((--__before)._M_node)))
-	    {
-	      if (_S_right(__before._M_node) == 0)
-		return _M_insert(0, __before._M_node, __v);
-	      else
-		return _M_insert(__position._M_node,
-				 __position._M_node, __v);
-	    }
-	  else
-	    return const_iterator(_M_insert_equal(__v));
-	}
-      else
-	{
-	  // ... then try after.  
-	  const_iterator __after = __position;
-	  if (__position._M_node == _M_rightmost())
-	    return _M_insert(0, _M_rightmost(), __v);
-	  else if (!_M_impl._M_key_compare(_S_key((++__after)._M_node),
-					   _KeyOfValue()(__v)))
-	    {
-	      if (_S_right(__position._M_node) == 0)
-		return _M_insert(0, __position._M_node, __v);
-	      else
-		return _M_insert(__after._M_node, __after._M_node, __v);
-	    }
-	  else
-	    return const_iterator(_M_insert_equal_lower(__v));
-=======
->>>>>>> f8383f28
 	}
     }
 
@@ -1416,17 +1200,10 @@
     template<class _II>
       void
       _Rb_tree<_Key, _Val, _KoV, _Cmp, _Alloc>::
-<<<<<<< HEAD
-      _M_insert_equal(_II __first, _II __last)
-      {
-	for (; __first != __last; ++__first)
-	  _M_insert_equal(end(), *__first);
-=======
       _M_insert_unique(_II __first, _II __last)
       {
 	for (; __first != __last; ++__first)
 	  _M_insert_unique_(end(), *__first);
->>>>>>> f8383f28
       }
 
   template<typename _Key, typename _Val, typename _KoV,
@@ -1434,17 +1211,10 @@
     template<class _II>
       void
       _Rb_tree<_Key, _Val, _KoV, _Cmp, _Alloc>::
-<<<<<<< HEAD
-      _M_insert_unique(_II __first, _II __last)
-      {
-	for (; __first != __last; ++__first)
-	  _M_insert_unique(end(), *__first);
-=======
       _M_insert_equal(_II __first, _II __last)
       {
 	for (; __first != __last; ++__first)
 	  _M_insert_equal_(end(), *__first);
->>>>>>> f8383f28
       }
 
   template<typename _Key, typename _Val, typename _KeyOfValue,
@@ -1464,23 +1234,6 @@
   template<typename _Key, typename _Val, typename _KeyOfValue,
            typename _Compare, typename _Alloc>
     inline void
-<<<<<<< HEAD
-    _Rb_tree<_Key, _Val, _KeyOfValue, _Compare, _Alloc>::
-    erase(const_iterator __position)
-    {
-      _Link_type __y =
-	static_cast<_Link_type>(_Rb_tree_rebalance_for_erase
-				(const_cast<_Base_ptr>(__position._M_node),
-				 this->_M_impl._M_header));
-      destroy_node(__y);
-      --_M_impl._M_node_count;
-    }
-
-  template<typename _Key, typename _Val, typename _KeyOfValue,
-           typename _Compare, typename _Alloc>
-    typename _Rb_tree<_Key, _Val, _KeyOfValue, _Compare, _Alloc>::size_type
-=======
->>>>>>> f8383f28
     _Rb_tree<_Key, _Val, _KeyOfValue, _Compare, _Alloc>::
     erase(const_iterator __position)
     {
@@ -1534,19 +1287,6 @@
            typename _Compare, typename _Alloc>
     void
     _Rb_tree<_Key, _Val, _KeyOfValue, _Compare, _Alloc>::
-    erase(const_iterator __first, const_iterator __last)
-    {
-      if (__first == begin() && __last == end())
-	clear();
-      else
-	while (__first != __last)
-	  erase(__first++);
-    }
-
-  template<typename _Key, typename _Val, typename _KeyOfValue,
-           typename _Compare, typename _Alloc>
-    void
-    _Rb_tree<_Key, _Val, _KeyOfValue, _Compare, _Alloc>::
     erase(const _Key* __first, const _Key* __last)
     {
       while (__first != __last)

// Locale support (codecvt) -*- C++ -*-

// Copyright (C) 2000, 2001, 2002, 2003, 2004, 2005
//  Free Software Foundation, Inc.
//
// This file is part of the GNU ISO C++ Library.  This library is free
// software; you can redistribute it and/or modify it under the
// terms of the GNU General Public License as published by the
// Free Software Foundation; either version 2, or (at your option)
// any later version.

// This library is distributed in the hope that it will be useful,
// but WITHOUT ANY WARRANTY; without even the implied warranty of
// MERCHANTABILITY or FITNESS FOR A PARTICULAR PURPOSE.  See the
// GNU General Public License for more details.

// You should have received a copy of the GNU General Public License along
// with this library; see the file COPYING.  If not, write to the Free
// Software Foundation, 51 Franklin Street, Fifth Floor, Boston, MA 02110-1301,
// USA.

// As a special exception, you may use this file as part of a free software
// library without restriction.  Specifically, if other files instantiate
// templates or use macros or inline functions from this file, or you compile
// this file and link it with other files to produce an executable, this
// file does not by itself cause the resulting executable to be covered by
// the GNU General Public License.  This exception does not however
// invalidate any other reasons why the executable file might be covered by
// the GNU General Public License.

/** @file bits/codecvt.h
 *  This is an internal header file, included by other library headers.
 *  You should not attempt to use it directly.
 */

//
// ISO C++ 14882: 22.2.1.5 Template class codecvt
//

// Written by Benjamin Kosnik <bkoz@redhat.com>
<<<<<<< HEAD

/** @file bits/codecvt.h
 *  This is an internal header file, included by other library headers.
 *  You should not attempt to use it directly.
 */
=======
>>>>>>> c355071f

#ifndef _CODECVT_H
#define _CODECVT_H 1

#pragma GCC system_header

<<<<<<< HEAD
=======
_GLIBCXX_BEGIN_NAMESPACE(std)

>>>>>>> c355071f
  /// @brief  Empty base class for codecvt facet [22.2.1.5].
  class codecvt_base
  {
  public:
    enum result
    {
      ok,
      partial,
      error,
      noconv
    };
  };

  /**
   *  @brief  Common base for codecvt functions.
   *
   *  This template class provides implementations of the public functions
   *  that forward to the protected virtual functions.
   *
   *  This template also provides abstract stubs for the protected virtual
   *  functions.
  */
  template<typename _InternT, typename _ExternT, typename _StateT>
    class __codecvt_abstract_base
    : public locale::facet, public codecvt_base
    {
    public:
      // Types:
      typedef codecvt_base::result	result;
      typedef _InternT			intern_type;
      typedef _ExternT			extern_type;
      typedef _StateT			state_type;

      // 22.2.1.5.1 codecvt members
      /**
       *  @brief  Convert from internal to external character set.
       *
       *  Converts input string of intern_type to output string of
       *  extern_type.  This is analogous to wcsrtombs.  It does this by
       *  calling codecvt::do_out.
       *
       *  The source and destination character sets are determined by the
       *  facet's locale, internal and external types.
       *
       *  The characters in [from,from_end) are converted and written to
       *  [to,to_end).  from_next and to_next are set to point to the
       *  character following the last successfully converted character,
       *  respectively.  If the result needed no conversion, from_next and
       *  to_next are not affected.
       *
       *  The @a state argument should be intialized if the input is at the
       *  beginning and carried from a previous call if continuing
       *  conversion.  There are no guarantees about how @a state is used.
       *
       *  The result returned is a member of codecvt_base::result.  If
       *  all the input is converted, returns codecvt_base::ok.  If no
       *  conversion is necessary, returns codecvt_base::noconv.  If
       *  the input ends early or there is insufficient space in the
       *  output, returns codecvt_base::partial.  Otherwise the
       *  conversion failed and codecvt_base::error is returned.
       *
       *  @param  state  Persistent conversion state data.
       *  @param  from  Start of input.
       *  @param  from_end  End of input.
       *  @param  from_next  Returns start of unconverted data.
       *  @param  to  Start of output buffer.
       *  @param  to_end  End of output buffer.
       *  @param  to_next  Returns start of unused output area.
       *  @return  codecvt_base::result.
      */
      result
      out(state_type& __state, const intern_type* __from,
	  const intern_type* __from_end, const intern_type*& __from_next,
	  extern_type* __to, extern_type* __to_end,
	  extern_type*& __to_next) const
      {
	return this->do_out(__state, __from, __from_end, __from_next,
			    __to, __to_end, __to_next);
      }

      /**
       *  @brief  Reset conversion state.
       *
       *  Writes characters to output that would restore @a state to initial
       *  conditions.  The idea is that if a partial conversion occurs, then
       *  the converting the characters written by this function would leave
       *  the state in initial conditions, rather than partial conversion
       *  state.  It does this by calling codecvt::do_unshift().
       *
       *  For example, if 4 external characters always converted to 1 internal
       *  character, and input to in() had 6 external characters with state
       *  saved, this function would write two characters to the output and
       *  set the state to initialized conditions.
       *
       *  The source and destination character sets are determined by the
       *  facet's locale, internal and external types.
       *
       *  The result returned is a member of codecvt_base::result.  If the
       *  state could be reset and data written, returns codecvt_base::ok.  If
       *  no conversion is necessary, returns codecvt_base::noconv.  If the
       *  output has insufficient space, returns codecvt_base::partial.
       *  Otherwise the reset failed and codecvt_base::error is returned.
       *
       *  @param  state  Persistent conversion state data.
       *  @param  to  Start of output buffer.
       *  @param  to_end  End of output buffer.
       *  @param  to_next  Returns start of unused output area.
       *  @return  codecvt_base::result.
      */
      result
      unshift(state_type& __state, extern_type* __to, extern_type* __to_end,
	      extern_type*& __to_next) const
      { return this->do_unshift(__state, __to,__to_end,__to_next); }

      /**
       *  @brief  Convert from external to internal character set.
       *
       *  Converts input string of extern_type to output string of
       *  intern_type.  This is analogous to mbsrtowcs.  It does this by
       *  calling codecvt::do_in.
       *
       *  The source and destination character sets are determined by the
       *  facet's locale, internal and external types.
       *
       *  The characters in [from,from_end) are converted and written to
       *  [to,to_end).  from_next and to_next are set to point to the
       *  character following the last successfully converted character,
       *  respectively.  If the result needed no conversion, from_next and
       *  to_next are not affected.
       *
       *  The @a state argument should be intialized if the input is at the
       *  beginning and carried from a previous call if continuing
       *  conversion.  There are no guarantees about how @a state is used.
       *
       *  The result returned is a member of codecvt_base::result.  If
       *  all the input is converted, returns codecvt_base::ok.  If no
       *  conversion is necessary, returns codecvt_base::noconv.  If
       *  the input ends early or there is insufficient space in the
       *  output, returns codecvt_base::partial.  Otherwise the
       *  conversion failed and codecvt_base::error is returned.
       *
       *  @param  state  Persistent conversion state data.
       *  @param  from  Start of input.
       *  @param  from_end  End of input.
       *  @param  from_next  Returns start of unconverted data.
       *  @param  to  Start of output buffer.
       *  @param  to_end  End of output buffer.
       *  @param  to_next  Returns start of unused output area.
       *  @return  codecvt_base::result.
      */
      result
      in(state_type& __state, const extern_type* __from,
	 const extern_type* __from_end, const extern_type*& __from_next,
	 intern_type* __to, intern_type* __to_end,
	 intern_type*& __to_next) const
      {
	return this->do_in(__state, __from, __from_end, __from_next,
			   __to, __to_end, __to_next);
      }

      int
      encoding() const throw()
      { return this->do_encoding(); }

      bool
      always_noconv() const throw()
      { return this->do_always_noconv(); }

      int
      length(state_type& __state, const extern_type* __from,
	     const extern_type* __end, size_t __max) const
      { return this->do_length(__state, __from, __end, __max); }

      int
      max_length() const throw()
      { return this->do_max_length(); }

    protected:
      explicit
      __codecvt_abstract_base(size_t __refs = 0) : locale::facet(__refs) { }

      virtual
      ~__codecvt_abstract_base() { }

      /**
       *  @brief  Convert from internal to external character set.
       *
       *  Converts input string of intern_type to output string of
       *  extern_type.  This function is a hook for derived classes to change
       *  the value returned.  @see out for more information.
      */
      virtual result
      do_out(state_type& __state, const intern_type* __from,
	     const intern_type* __from_end, const intern_type*& __from_next,
	     extern_type* __to, extern_type* __to_end,
	     extern_type*& __to_next) const = 0;

      virtual result
      do_unshift(state_type& __state, extern_type* __to,
		 extern_type* __to_end, extern_type*& __to_next) const = 0;

      virtual result
      do_in(state_type& __state, const extern_type* __from,
	    const extern_type* __from_end, const extern_type*& __from_next,
	    intern_type* __to, intern_type* __to_end,
	    intern_type*& __to_next) const = 0;

      virtual int
      do_encoding() const throw() = 0;

      virtual bool
      do_always_noconv() const throw() = 0;

      virtual int
      do_length(state_type&, const extern_type* __from,
		const extern_type* __end, size_t __max) const = 0;

      virtual int
      do_max_length() const throw() = 0;
    };

  /// @brief class codecvt [22.2.1.5].
  /// NB: Generic, mostly useless implementation.
  template<typename _InternT, typename _ExternT, typename _StateT>
    class codecvt
    : public __codecvt_abstract_base<_InternT, _ExternT, _StateT>
    {
    public:
      // Types:
      typedef codecvt_base::result	result;
      typedef _InternT			intern_type;
      typedef _ExternT			extern_type;
      typedef _StateT			state_type;

    protected:
      __c_locale			_M_c_locale_codecvt;

    public:
      static locale::id			id;

      explicit
      codecvt(size_t __refs = 0)
      : __codecvt_abstract_base<_InternT, _ExternT, _StateT> (__refs) { }

      explicit
      codecvt(__c_locale __cloc, size_t __refs = 0);

    protected:
      virtual
      ~codecvt() { }

      virtual result
      do_out(state_type& __state, const intern_type* __from,
	     const intern_type* __from_end, const intern_type*& __from_next,
	     extern_type* __to, extern_type* __to_end,
	     extern_type*& __to_next) const;

      virtual result
      do_unshift(state_type& __state, extern_type* __to,
		 extern_type* __to_end, extern_type*& __to_next) const;

      virtual result
      do_in(state_type& __state, const extern_type* __from,
	    const extern_type* __from_end, const extern_type*& __from_next,
	    intern_type* __to, intern_type* __to_end,
	    intern_type*& __to_next) const;

      virtual int
      do_encoding() const throw();

      virtual bool
      do_always_noconv() const throw();

      virtual int
      do_length(state_type&, const extern_type* __from,
		const extern_type* __end, size_t __max) const;

      virtual int
      do_max_length() const throw();
    };

  template<typename _InternT, typename _ExternT, typename _StateT>
    locale::id codecvt<_InternT, _ExternT, _StateT>::id;

  /// @brief class codecvt<char, char, mbstate_t> specialization.
  template<>
    class codecvt<char, char, mbstate_t>
    : public __codecvt_abstract_base<char, char, mbstate_t>
    {
    public:
      // Types:
      typedef char			intern_type;
      typedef char			extern_type;
      typedef mbstate_t			state_type;

    protected:
      __c_locale			_M_c_locale_codecvt;

    public:
      static locale::id id;

      explicit
      codecvt(size_t __refs = 0);

      explicit
      codecvt(__c_locale __cloc, size_t __refs = 0);

    protected:
      virtual
      ~codecvt();

      virtual result
      do_out(state_type& __state, const intern_type* __from,
	     const intern_type* __from_end, const intern_type*& __from_next,
	     extern_type* __to, extern_type* __to_end,
	     extern_type*& __to_next) const;

      virtual result
      do_unshift(state_type& __state, extern_type* __to,
		 extern_type* __to_end, extern_type*& __to_next) const;

      virtual result
      do_in(state_type& __state, const extern_type* __from,
	    const extern_type* __from_end, const extern_type*& __from_next,
	    intern_type* __to, intern_type* __to_end,
	    intern_type*& __to_next) const;

      virtual int
      do_encoding() const throw();

      virtual bool
      do_always_noconv() const throw();

      virtual int
      do_length(state_type&, const extern_type* __from,
		const extern_type* __end, size_t __max) const;

      virtual int
      do_max_length() const throw();
  };

#ifdef _GLIBCXX_USE_WCHAR_T
  /// @brief  class codecvt<wchar_t, char, mbstate_t> specialization.
  template<>
    class codecvt<wchar_t, char, mbstate_t>
    : public __codecvt_abstract_base<wchar_t, char, mbstate_t>
    {
    public:
      // Types:
      typedef wchar_t			intern_type;
      typedef char			extern_type;
      typedef mbstate_t			state_type;

    protected:
      __c_locale			_M_c_locale_codecvt;

    public:
      static locale::id			id;

      explicit
      codecvt(size_t __refs = 0);

      explicit
      codecvt(__c_locale __cloc, size_t __refs = 0);

    protected:
      virtual
      ~codecvt();

      virtual result
      do_out(state_type& __state, const intern_type* __from,
	     const intern_type* __from_end, const intern_type*& __from_next,
	     extern_type* __to, extern_type* __to_end,
	     extern_type*& __to_next) const;

      virtual result
      do_unshift(state_type& __state,
		 extern_type* __to, extern_type* __to_end,
		 extern_type*& __to_next) const;

      virtual result
      do_in(state_type& __state,
	     const extern_type* __from, const extern_type* __from_end,
	     const extern_type*& __from_next,
	     intern_type* __to, intern_type* __to_end,
	     intern_type*& __to_next) const;

      virtual
      int do_encoding() const throw();

      virtual
      bool do_always_noconv() const throw();

      virtual
      int do_length(state_type&, const extern_type* __from,
		    const extern_type* __end, size_t __max) const;

      virtual int
      do_max_length() const throw();
    };
#endif //_GLIBCXX_USE_WCHAR_T

  /// @brief class codecvt_byname [22.2.1.6].
  template<typename _InternT, typename _ExternT, typename _StateT>
    class codecvt_byname : public codecvt<_InternT, _ExternT, _StateT>
    {
    public:
      explicit
      codecvt_byname(const char* __s, size_t __refs = 0)
      : codecvt<_InternT, _ExternT, _StateT>(__refs)
      {
	if (std::strcmp(__s, "C") != 0 && std::strcmp(__s, "POSIX") != 0)
	  {
	    this->_S_destroy_c_locale(this->_M_c_locale_codecvt);
	    this->_S_create_c_locale(this->_M_c_locale_codecvt, __s);
	  }
      }

    protected:
      virtual
      ~codecvt_byname() { }
    };

<<<<<<< HEAD
=======
_GLIBCXX_END_NAMESPACE

>>>>>>> c355071f
#endif // _CODECVT_H<|MERGE_RESOLUTION|>--- conflicted
+++ resolved
@@ -38,25 +38,14 @@
 //
 
 // Written by Benjamin Kosnik <bkoz@redhat.com>
-<<<<<<< HEAD
-
-/** @file bits/codecvt.h
- *  This is an internal header file, included by other library headers.
- *  You should not attempt to use it directly.
- */
-=======
->>>>>>> c355071f
 
 #ifndef _CODECVT_H
 #define _CODECVT_H 1
 
 #pragma GCC system_header
 
-<<<<<<< HEAD
-=======
 _GLIBCXX_BEGIN_NAMESPACE(std)
 
->>>>>>> c355071f
   /// @brief  Empty base class for codecvt facet [22.2.1.5].
   class codecvt_base
   {
@@ -480,9 +469,6 @@
       ~codecvt_byname() { }
     };
 
-<<<<<<< HEAD
-=======
 _GLIBCXX_END_NAMESPACE
 
->>>>>>> c355071f
 #endif // _CODECVT_H
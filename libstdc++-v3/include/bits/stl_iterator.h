--- conflicted
+++ resolved
@@ -74,11 +74,7 @@
 
   // 24.4.1 Reverse iterators
   /**
-<<<<<<< HEAD
-   *  'Bidirectional and random access iterators have corresponding reverse
-=======
    *  Bidirectional and random access iterators have corresponding reverse
->>>>>>> 779871ac
    *  %iterator adaptors that iterate through the data structure in the
    *  opposite direction.  They have the same signatures as the corresponding
    *  iterators.  The fundamental relation between a reverse %iterator and its
@@ -89,11 +85,7 @@
    *
    *  <em>This mapping is dictated by the fact that while there is always a
    *  pointer past the end of an array, there might not be a valid pointer
-<<<<<<< HEAD
-   *  before the beginning of an array.' [24.4.1]/1,2
-=======
    *  before the beginning of an array.</em> [24.4.1]/1,2
->>>>>>> 779871ac
    *
    *  Reverse iterators can be tricky and surprising at first.  Their
    *  semantics make sense, however, and the trickiness is a side effect of

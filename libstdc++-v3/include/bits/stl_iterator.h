// Iterators -*- C++ -*-

// Copyright (C) 2001, 2002, 2003, 2004, 2005, 2006, 2007, 2008, 2009, 2010
// Free Software Foundation, Inc.
//
// This file is part of the GNU ISO C++ Library.  This library is free
// software; you can redistribute it and/or modify it under the
// terms of the GNU General Public License as published by the
// Free Software Foundation; either version 3, or (at your option)
// any later version.

// This library is distributed in the hope that it will be useful,
// but WITHOUT ANY WARRANTY; without even the implied warranty of
// MERCHANTABILITY or FITNESS FOR A PARTICULAR PURPOSE.  See the
// GNU General Public License for more details.

// Under Section 7 of GPL version 3, you are granted additional
// permissions described in the GCC Runtime Library Exception, version
// 3.1, as published by the Free Software Foundation.

// You should have received a copy of the GNU General Public License and
// a copy of the GCC Runtime Library Exception along with this program;
// see the files COPYING3 and COPYING.RUNTIME respectively.  If not, see
// <http://www.gnu.org/licenses/>.

/*
 *
 * Copyright (c) 1994
 * Hewlett-Packard Company
 *
 * Permission to use, copy, modify, distribute and sell this software
 * and its documentation for any purpose is hereby granted without fee,
 * provided that the above copyright notice appear in all copies and
 * that both that copyright notice and this permission notice appear
 * in supporting documentation.  Hewlett-Packard Company makes no
 * representations about the suitability of this software for any
 * purpose.  It is provided "as is" without express or implied warranty.
 *
 *
 * Copyright (c) 1996-1998
 * Silicon Graphics Computer Systems, Inc.
 *
 * Permission to use, copy, modify, distribute and sell this software
 * and its documentation for any purpose is hereby granted without fee,
 * provided that the above copyright notice appear in all copies and
 * that both that copyright notice and this permission notice appear
 * in supporting documentation.  Silicon Graphics makes no
 * representations about the suitability of this software for any
 * purpose.  It is provided "as is" without express or implied warranty.
 */

/** @file bits/stl_iterator.h
 *  This is an internal header file, included by other library headers.
 *  Do not attempt to use it directly. @headername{iterator}
 *
 *  This file implements reverse_iterator, back_insert_iterator,
 *  front_insert_iterator, insert_iterator, __normal_iterator, and their
 *  supporting functions and overloaded operators.
 */

#ifndef _STL_ITERATOR_H
#define _STL_ITERATOR_H 1

#include <bits/cpp_type_traits.h>
#include <ext/type_traits.h>
#include <bits/move.h>

namespace std _GLIBCXX_VISIBILITY(default)
{
_GLIBCXX_BEGIN_NAMESPACE_VERSION

  /**
   * @addtogroup iterators
   * @{
   */

  /**
   * @addtogroup iterators
   * @{
   */

  // 24.4.1 Reverse iterators
  /**
   *  Bidirectional and random access iterators have corresponding reverse
   *  %iterator adaptors that iterate through the data structure in the
   *  opposite direction.  They have the same signatures as the corresponding
   *  iterators.  The fundamental relation between a reverse %iterator and its
   *  corresponding %iterator @c i is established by the identity:
   *  @code
   *      &*(reverse_iterator(i)) == &*(i - 1)
   *  @endcode
   *
   *  <em>This mapping is dictated by the fact that while there is always a
   *  pointer past the end of an array, there might not be a valid pointer
   *  before the beginning of an array.</em> [24.4.1]/1,2
   *
   *  Reverse iterators can be tricky and surprising at first.  Their
   *  semantics make sense, however, and the trickiness is a side effect of
   *  the requirement that the iterators must be safe.
  */
  template<typename _Iterator>
    class reverse_iterator
    : public iterator<typename iterator_traits<_Iterator>::iterator_category,
		      typename iterator_traits<_Iterator>::value_type,
		      typename iterator_traits<_Iterator>::difference_type,
		      typename iterator_traits<_Iterator>::pointer,
                      typename iterator_traits<_Iterator>::reference>
    {
    protected:
      _Iterator current;

      typedef iterator_traits<_Iterator>		__traits_type;

    public:
      typedef _Iterator					iterator_type;
      typedef typename __traits_type::difference_type	difference_type;
      typedef typename __traits_type::pointer		pointer;
      typedef typename __traits_type::reference		reference;

      /**
       *  The default constructor default-initializes member @p current.
       *  If it is a pointer, that means it is zero-initialized.
      */
      // _GLIBCXX_RESOLVE_LIB_DEFECTS
      // 235 No specification of default ctor for reverse_iterator
      reverse_iterator() : current() { }

      /**
       *  This %iterator will move in the opposite direction that @p x does.
      */
      explicit
      reverse_iterator(iterator_type __x) : current(__x) { }

      /**
       *  The copy constructor is normal.
      */
      reverse_iterator(const reverse_iterator& __x)
      : current(__x.current) { }

      /**
       *  A reverse_iterator across other types can be copied in the normal
       *  fashion.
      */
      template<typename _Iter>
        reverse_iterator(const reverse_iterator<_Iter>& __x)
	: current(__x.base()) { }

      /**
       *  @return  @c current, the %iterator used for underlying work.
      */
      iterator_type
      base() const
      { return current; }

      /**
       *  @return  TODO
       *
       *  @doctodo
      */
      reference
      operator*() const
      {
	_Iterator __tmp = current;
	return *--__tmp;
      }

      /**
       *  @return  TODO
       *
       *  @doctodo
      */
      pointer
      operator->() const
      { return &(operator*()); }

      /**
       *  @return  TODO
       *
       *  @doctodo
      */
      reverse_iterator&
      operator++()
      {
	--current;
	return *this;
      }

      /**
       *  @return  TODO
       *
       *  @doctodo
      */
      reverse_iterator
      operator++(int)
      {
	reverse_iterator __tmp = *this;
	--current;
	return __tmp;
      }

      /**
       *  @return  TODO
       *
       *  @doctodo
      */
      reverse_iterator&
      operator--()
      {
	++current;
	return *this;
      }

      /**
       *  @return  TODO
       *
       *  @doctodo
      */
      reverse_iterator
      operator--(int)
      {
	reverse_iterator __tmp = *this;
	++current;
	return __tmp;
      }

      /**
       *  @return  TODO
       *
       *  @doctodo
      */
      reverse_iterator
      operator+(difference_type __n) const
      { return reverse_iterator(current - __n); }

      /**
       *  @return  TODO
       *
       *  @doctodo
      */
      reverse_iterator&
      operator+=(difference_type __n)
      {
	current -= __n;
	return *this;
      }

      /**
       *  @return  TODO
       *
       *  @doctodo
      */
      reverse_iterator
      operator-(difference_type __n) const
      { return reverse_iterator(current + __n); }

      /**
       *  @return  TODO
       *
       *  @doctodo
      */
      reverse_iterator&
      operator-=(difference_type __n)
      {
	current += __n;
	return *this;
      }

      /**
       *  @return  TODO
       *
       *  @doctodo
      */
      reference
      operator[](difference_type __n) const
      { return *(*this + __n); }
    };

  //@{
  /**
   *  @param  x  A %reverse_iterator.
   *  @param  y  A %reverse_iterator.
   *  @return  A simple bool.
   *
   *  Reverse iterators forward many operations to their underlying base()
   *  iterators.  Others are implemented in terms of one another.
   *
  */
  template<typename _Iterator>
    inline bool
    operator==(const reverse_iterator<_Iterator>& __x,
	       const reverse_iterator<_Iterator>& __y)
    { return __x.base() == __y.base(); }

  template<typename _Iterator>
    inline bool
    operator<(const reverse_iterator<_Iterator>& __x,
	      const reverse_iterator<_Iterator>& __y)
    { return __y.base() < __x.base(); }

  template<typename _Iterator>
    inline bool
    operator!=(const reverse_iterator<_Iterator>& __x,
	       const reverse_iterator<_Iterator>& __y)
    { return !(__x == __y); }

  template<typename _Iterator>
    inline bool
    operator>(const reverse_iterator<_Iterator>& __x,
	      const reverse_iterator<_Iterator>& __y)
    { return __y < __x; }

  template<typename _Iterator>
    inline bool
    operator<=(const reverse_iterator<_Iterator>& __x,
	       const reverse_iterator<_Iterator>& __y)
    { return !(__y < __x); }

  template<typename _Iterator>
    inline bool
    operator>=(const reverse_iterator<_Iterator>& __x,
	       const reverse_iterator<_Iterator>& __y)
    { return !(__x < __y); }

  template<typename _Iterator>
    inline typename reverse_iterator<_Iterator>::difference_type
    operator-(const reverse_iterator<_Iterator>& __x,
	      const reverse_iterator<_Iterator>& __y)
    { return __y.base() - __x.base(); }

  template<typename _Iterator>
    inline reverse_iterator<_Iterator>
    operator+(typename reverse_iterator<_Iterator>::difference_type __n,
	      const reverse_iterator<_Iterator>& __x)
    { return reverse_iterator<_Iterator>(__x.base() - __n); }

  // _GLIBCXX_RESOLVE_LIB_DEFECTS
  // DR 280. Comparison of reverse_iterator to const reverse_iterator.
  template<typename _IteratorL, typename _IteratorR>
    inline bool
    operator==(const reverse_iterator<_IteratorL>& __x,
	       const reverse_iterator<_IteratorR>& __y)
    { return __x.base() == __y.base(); }

  template<typename _IteratorL, typename _IteratorR>
    inline bool
    operator<(const reverse_iterator<_IteratorL>& __x,
	      const reverse_iterator<_IteratorR>& __y)
    { return __y.base() < __x.base(); }

  template<typename _IteratorL, typename _IteratorR>
    inline bool
    operator!=(const reverse_iterator<_IteratorL>& __x,
	       const reverse_iterator<_IteratorR>& __y)
    { return !(__x == __y); }

  template<typename _IteratorL, typename _IteratorR>
    inline bool
    operator>(const reverse_iterator<_IteratorL>& __x,
	      const reverse_iterator<_IteratorR>& __y)
    { return __y < __x; }

  template<typename _IteratorL, typename _IteratorR>
    inline bool
    operator<=(const reverse_iterator<_IteratorL>& __x,
	       const reverse_iterator<_IteratorR>& __y)
    { return !(__y < __x); }

  template<typename _IteratorL, typename _IteratorR>
    inline bool
    operator>=(const reverse_iterator<_IteratorL>& __x,
	       const reverse_iterator<_IteratorR>& __y)
    { return !(__x < __y); }

  template<typename _IteratorL, typename _IteratorR>
#ifdef __GXX_EXPERIMENTAL_CXX0X__
    // DR 685.
    inline auto
    operator-(const reverse_iterator<_IteratorL>& __x,
	      const reverse_iterator<_IteratorR>& __y)
    -> decltype(__y.base() - __x.base())
#else
    inline typename reverse_iterator<_IteratorL>::difference_type
    operator-(const reverse_iterator<_IteratorL>& __x,
	      const reverse_iterator<_IteratorR>& __y)
#endif
    { return __y.base() - __x.base(); }
  //@}

  // 24.4.2.2.1 back_insert_iterator
  /**
   *  @brief  Turns assignment into insertion.
   *
   *  These are output iterators, constructed from a container-of-T.
   *  Assigning a T to the iterator appends it to the container using
   *  push_back.
   *
   *  Tip:  Using the back_inserter function to create these iterators can
   *  save typing.
  */
  template<typename _Container>
    class back_insert_iterator
    : public iterator<output_iterator_tag, void, void, void, void>
    {
    protected:
      _Container* container;

    public:
      /// A nested typedef for the type of whatever container you used.
      typedef _Container          container_type;

      /// The only way to create this %iterator is with a container.
      explicit
      back_insert_iterator(_Container& __x) : container(&__x) { }

      /**
       *  @param  value  An instance of whatever type
       *                 container_type::const_reference is; presumably a
       *                 reference-to-const T for container<T>.
       *  @return  This %iterator, for chained operations.
       *
       *  This kind of %iterator doesn't really have a @a position in the
       *  container (you can think of the position as being permanently at
       *  the end, if you like).  Assigning a value to the %iterator will
       *  always append the value to the end of the container.
      */
#ifndef __GXX_EXPERIMENTAL_CXX0X__
      back_insert_iterator&
      operator=(typename _Container::const_reference __value)
      {
	container->push_back(__value);
	return *this;
      }
#else
      back_insert_iterator&
      operator=(const typename _Container::value_type& __value)
      {
	container->push_back(__value);
	return *this;
      }

      back_insert_iterator&
      operator=(typename _Container::value_type&& __value)
      {
	container->push_back(std::move(__value));
	return *this;
      }
#endif

      /// Simply returns *this.
      back_insert_iterator&
      operator*()
      { return *this; }

      /// Simply returns *this.  (This %iterator does not @a move.)
      back_insert_iterator&
      operator++()
      { return *this; }

      /// Simply returns *this.  (This %iterator does not @a move.)
      back_insert_iterator
      operator++(int)
      { return *this; }
    };

  /**
   *  @param  x  A container of arbitrary type.
   *  @return  An instance of back_insert_iterator working on @p x.
   *
   *  This wrapper function helps in creating back_insert_iterator instances.
   *  Typing the name of the %iterator requires knowing the precise full
   *  type of the container, which can be tedious and impedes generic
   *  programming.  Using this function lets you take advantage of automatic
   *  template parameter deduction, making the compiler match the correct
   *  types for you.
  */
  template<typename _Container>
    inline back_insert_iterator<_Container>
    back_inserter(_Container& __x)
    { return back_insert_iterator<_Container>(__x); }

  /**
   *  @brief  Turns assignment into insertion.
   *
   *  These are output iterators, constructed from a container-of-T.
   *  Assigning a T to the iterator prepends it to the container using
   *  push_front.
   *
   *  Tip:  Using the front_inserter function to create these iterators can
   *  save typing.
  */
  template<typename _Container>
    class front_insert_iterator
    : public iterator<output_iterator_tag, void, void, void, void>
    {
    protected:
      _Container* container;

    public:
      /// A nested typedef for the type of whatever container you used.
      typedef _Container          container_type;

      /// The only way to create this %iterator is with a container.
      explicit front_insert_iterator(_Container& __x) : container(&__x) { }

      /**
       *  @param  value  An instance of whatever type
       *                 container_type::const_reference is; presumably a
       *                 reference-to-const T for container<T>.
       *  @return  This %iterator, for chained operations.
       *
       *  This kind of %iterator doesn't really have a @a position in the
       *  container (you can think of the position as being permanently at
       *  the front, if you like).  Assigning a value to the %iterator will
       *  always prepend the value to the front of the container.
      */
#ifndef __GXX_EXPERIMENTAL_CXX0X__
      front_insert_iterator&
      operator=(typename _Container::const_reference __value)
      {
	container->push_front(__value);
	return *this;
      }
#else
      front_insert_iterator&
      operator=(const typename _Container::value_type& __value)
      {
	container->push_front(__value);
	return *this;
      }

      front_insert_iterator&
      operator=(typename _Container::value_type&& __value)
      {
	container->push_front(std::move(__value));
	return *this;
      }
#endif

      /// Simply returns *this.
      front_insert_iterator&
      operator*()
      { return *this; }

      /// Simply returns *this.  (This %iterator does not @a move.)
      front_insert_iterator&
      operator++()
      { return *this; }

      /// Simply returns *this.  (This %iterator does not @a move.)
      front_insert_iterator
      operator++(int)
      { return *this; }
    };

  /**
   *  @param  x  A container of arbitrary type.
   *  @return  An instance of front_insert_iterator working on @p x.
   *
   *  This wrapper function helps in creating front_insert_iterator instances.
   *  Typing the name of the %iterator requires knowing the precise full
   *  type of the container, which can be tedious and impedes generic
   *  programming.  Using this function lets you take advantage of automatic
   *  template parameter deduction, making the compiler match the correct
   *  types for you.
  */
  template<typename _Container>
    inline front_insert_iterator<_Container>
    front_inserter(_Container& __x)
    { return front_insert_iterator<_Container>(__x); }

  /**
   *  @brief  Turns assignment into insertion.
   *
   *  These are output iterators, constructed from a container-of-T.
   *  Assigning a T to the iterator inserts it in the container at the
   *  %iterator's position, rather than overwriting the value at that
   *  position.
   *
   *  (Sequences will actually insert a @e copy of the value before the
   *  %iterator's position.)
   *
   *  Tip:  Using the inserter function to create these iterators can
   *  save typing.
  */
  template<typename _Container>
    class insert_iterator
    : public iterator<output_iterator_tag, void, void, void, void>
    {
    protected:
      _Container* container;
      typename _Container::iterator iter;

    public:
      /// A nested typedef for the type of whatever container you used.
      typedef _Container          container_type;

      /**
       *  The only way to create this %iterator is with a container and an
       *  initial position (a normal %iterator into the container).
      */
      insert_iterator(_Container& __x, typename _Container::iterator __i)
      : container(&__x), iter(__i) {}

      /**
       *  @param  value  An instance of whatever type
       *                 container_type::const_reference is; presumably a
       *                 reference-to-const T for container<T>.
       *  @return  This %iterator, for chained operations.
       *
       *  This kind of %iterator maintains its own position in the
       *  container.  Assigning a value to the %iterator will insert the
       *  value into the container at the place before the %iterator.
       *
       *  The position is maintained such that subsequent assignments will
       *  insert values immediately after one another.  For example,
       *  @code
       *     // vector v contains A and Z
       *
       *     insert_iterator i (v, ++v.begin());
       *     i = 1;
       *     i = 2;
       *     i = 3;
       *
       *     // vector v contains A, 1, 2, 3, and Z
       *  @endcode
      */
#ifndef __GXX_EXPERIMENTAL_CXX0X__
      insert_iterator&
      operator=(typename _Container::const_reference __value)
      {
	iter = container->insert(iter, __value);
	++iter;
	return *this;
      }
#else
      insert_iterator&
      operator=(const typename _Container::value_type& __value)
      {
	iter = container->insert(iter, __value);
	++iter;
	return *this;
      }

      insert_iterator&
      operator=(typename _Container::value_type&& __value)
      {
	iter = container->insert(iter, std::move(__value));
	++iter;
	return *this;
      }
#endif

      /// Simply returns *this.
      insert_iterator&
      operator*()
      { return *this; }

      /// Simply returns *this.  (This %iterator does not @a move.)
      insert_iterator&
      operator++()
      { return *this; }

      /// Simply returns *this.  (This %iterator does not @a move.)
      insert_iterator&
      operator++(int)
      { return *this; }
    };

  /**
   *  @param  x  A container of arbitrary type.
   *  @return  An instance of insert_iterator working on @p x.
   *
   *  This wrapper function helps in creating insert_iterator instances.
   *  Typing the name of the %iterator requires knowing the precise full
   *  type of the container, which can be tedious and impedes generic
   *  programming.  Using this function lets you take advantage of automatic
   *  template parameter deduction, making the compiler match the correct
   *  types for you.
  */
  template<typename _Container, typename _Iterator>
    inline insert_iterator<_Container>
    inserter(_Container& __x, _Iterator __i)
    {
      return insert_iterator<_Container>(__x,
					 typename _Container::iterator(__i));
    }

  // @} group iterators
<<<<<<< HEAD

_GLIBCXX_END_NAMESPACE
=======
>>>>>>> 03d20231

_GLIBCXX_END_NAMESPACE_VERSION
} // namespace

<<<<<<< HEAD
=======
namespace __gnu_cxx _GLIBCXX_VISIBILITY(default)
{
_GLIBCXX_BEGIN_NAMESPACE_VERSION

>>>>>>> 03d20231
  // This iterator adapter is @a normal in the sense that it does not
  // change the semantics of any of the operators of its iterator
  // parameter.  Its primary purpose is to convert an iterator that is
  // not a class, e.g. a pointer, into an iterator that is a class.
  // The _Container parameter exists solely so that different containers
  // using this template can instantiate different types, even if the
  // _Iterator parameter is the same.
  using std::iterator_traits;
  using std::iterator;
  template<typename _Iterator, typename _Container>
    class __normal_iterator
    {
    protected:
      _Iterator _M_current;

      typedef iterator_traits<_Iterator>		__traits_type;

    public:
      typedef _Iterator					iterator_type;
      typedef typename __traits_type::iterator_category iterator_category;
      typedef typename __traits_type::value_type  	value_type;
      typedef typename __traits_type::difference_type 	difference_type;
      typedef typename __traits_type::reference 	reference;
      typedef typename __traits_type::pointer   	pointer;

      _GLIBCXX_CONSTEXPR __normal_iterator() : _M_current(_Iterator()) { }

      explicit
      __normal_iterator(const _Iterator& __i) : _M_current(__i) { }

      // Allow iterator to const_iterator conversion
      template<typename _Iter>
        __normal_iterator(const __normal_iterator<_Iter,
			  typename __enable_if<
      	       (std::__are_same<_Iter, typename _Container::pointer>::__value),
		      _Container>::__type>& __i)
        : _M_current(__i.base()) { }

      // Forward iterator requirements
      reference
      operator*() const
      { return *_M_current; }

      pointer
      operator->() const
      { return _M_current; }

      __normal_iterator&
      operator++()
      {
	++_M_current;
	return *this;
      }

      __normal_iterator
      operator++(int)
      { return __normal_iterator(_M_current++); }

      // Bidirectional iterator requirements
      __normal_iterator&
      operator--()
      {
	--_M_current;
	return *this;
      }

      __normal_iterator
      operator--(int)
      { return __normal_iterator(_M_current--); }

      // Random access iterator requirements
      reference
      operator[](const difference_type& __n) const
      { return _M_current[__n]; }

      __normal_iterator&
      operator+=(const difference_type& __n)
      { _M_current += __n; return *this; }

      __normal_iterator
      operator+(const difference_type& __n) const
      { return __normal_iterator(_M_current + __n); }

      __normal_iterator&
      operator-=(const difference_type& __n)
      { _M_current -= __n; return *this; }

      __normal_iterator
      operator-(const difference_type& __n) const
      { return __normal_iterator(_M_current - __n); }

      const _Iterator&
      base() const
      { return _M_current; }
    };

  // Note: In what follows, the left- and right-hand-side iterators are
  // allowed to vary in types (conceptually in cv-qualification) so that
  // comparison between cv-qualified and non-cv-qualified iterators be
  // valid.  However, the greedy and unfriendly operators in std::rel_ops
  // will make overload resolution ambiguous (when in scope) if we don't
  // provide overloads whose operands are of the same type.  Can someone
  // remind me what generic programming is about? -- Gaby

  // Forward iterator requirements
  template<typename _IteratorL, typename _IteratorR, typename _Container>
    inline bool
    operator==(const __normal_iterator<_IteratorL, _Container>& __lhs,
	       const __normal_iterator<_IteratorR, _Container>& __rhs)
    { return __lhs.base() == __rhs.base(); }

  template<typename _Iterator, typename _Container>
    inline bool
    operator==(const __normal_iterator<_Iterator, _Container>& __lhs,
	       const __normal_iterator<_Iterator, _Container>& __rhs)
    { return __lhs.base() == __rhs.base(); }

  template<typename _IteratorL, typename _IteratorR, typename _Container>
    inline bool
    operator!=(const __normal_iterator<_IteratorL, _Container>& __lhs,
	       const __normal_iterator<_IteratorR, _Container>& __rhs)
    { return __lhs.base() != __rhs.base(); }

  template<typename _Iterator, typename _Container>
    inline bool
    operator!=(const __normal_iterator<_Iterator, _Container>& __lhs,
	       const __normal_iterator<_Iterator, _Container>& __rhs)
    { return __lhs.base() != __rhs.base(); }

  // Random access iterator requirements
  template<typename _IteratorL, typename _IteratorR, typename _Container>
    inline bool
    operator<(const __normal_iterator<_IteratorL, _Container>& __lhs,
	      const __normal_iterator<_IteratorR, _Container>& __rhs)
    { return __lhs.base() < __rhs.base(); }

  template<typename _Iterator, typename _Container>
    inline bool
    operator<(const __normal_iterator<_Iterator, _Container>& __lhs,
	      const __normal_iterator<_Iterator, _Container>& __rhs)
    { return __lhs.base() < __rhs.base(); }

  template<typename _IteratorL, typename _IteratorR, typename _Container>
    inline bool
    operator>(const __normal_iterator<_IteratorL, _Container>& __lhs,
	      const __normal_iterator<_IteratorR, _Container>& __rhs)
    { return __lhs.base() > __rhs.base(); }

  template<typename _Iterator, typename _Container>
    inline bool
    operator>(const __normal_iterator<_Iterator, _Container>& __lhs,
	      const __normal_iterator<_Iterator, _Container>& __rhs)
    { return __lhs.base() > __rhs.base(); }

  template<typename _IteratorL, typename _IteratorR, typename _Container>
    inline bool
    operator<=(const __normal_iterator<_IteratorL, _Container>& __lhs,
	       const __normal_iterator<_IteratorR, _Container>& __rhs)
    { return __lhs.base() <= __rhs.base(); }

  template<typename _Iterator, typename _Container>
    inline bool
    operator<=(const __normal_iterator<_Iterator, _Container>& __lhs,
	       const __normal_iterator<_Iterator, _Container>& __rhs)
    { return __lhs.base() <= __rhs.base(); }

  template<typename _IteratorL, typename _IteratorR, typename _Container>
    inline bool
    operator>=(const __normal_iterator<_IteratorL, _Container>& __lhs,
	       const __normal_iterator<_IteratorR, _Container>& __rhs)
    { return __lhs.base() >= __rhs.base(); }

  template<typename _Iterator, typename _Container>
    inline bool
    operator>=(const __normal_iterator<_Iterator, _Container>& __lhs,
	       const __normal_iterator<_Iterator, _Container>& __rhs)
    { return __lhs.base() >= __rhs.base(); }

  // _GLIBCXX_RESOLVE_LIB_DEFECTS
  // According to the resolution of DR179 not only the various comparison
  // operators but also operator- must accept mixed iterator/const_iterator
  // parameters.
  template<typename _IteratorL, typename _IteratorR, typename _Container>
#ifdef __GXX_EXPERIMENTAL_CXX0X__
    // DR 685.
    inline auto
    operator-(const __normal_iterator<_IteratorL, _Container>& __lhs,
	      const __normal_iterator<_IteratorR, _Container>& __rhs)
    -> decltype(__lhs.base() - __rhs.base())
#else
    inline typename __normal_iterator<_IteratorL, _Container>::difference_type
    operator-(const __normal_iterator<_IteratorL, _Container>& __lhs,
	      const __normal_iterator<_IteratorR, _Container>& __rhs)
#endif
    { return __lhs.base() - __rhs.base(); }

  template<typename _Iterator, typename _Container>
    inline typename __normal_iterator<_Iterator, _Container>::difference_type
    operator-(const __normal_iterator<_Iterator, _Container>& __lhs,
	      const __normal_iterator<_Iterator, _Container>& __rhs)
    { return __lhs.base() - __rhs.base(); }

  template<typename _Iterator, typename _Container>
    inline __normal_iterator<_Iterator, _Container>
    operator+(typename __normal_iterator<_Iterator, _Container>::difference_type
	      __n, const __normal_iterator<_Iterator, _Container>& __i)
    { return __normal_iterator<_Iterator, _Container>(__i.base() + __n); }

_GLIBCXX_END_NAMESPACE_VERSION
} // namespace

#ifdef __GXX_EXPERIMENTAL_CXX0X__

namespace std _GLIBCXX_VISIBILITY(default)
{
_GLIBCXX_BEGIN_NAMESPACE_VERSION

  /**
   * @addtogroup iterators
   * @{
   */

  /**
   * @addtogroup iterators
   * @{
   */

  // 24.4.3  Move iterators
  /**
   *  Class template move_iterator is an iterator adapter with the same
   *  behavior as the underlying iterator except that its dereference
   *  operator implicitly converts the value returned by the underlying
   *  iterator's dereference operator to an rvalue reference.  Some
   *  generic algorithms can be called with move iterators to replace
   *  copying with moving.
   */
  template<typename _Iterator>
    class move_iterator
    {
    protected:
      _Iterator _M_current;

      typedef iterator_traits<_Iterator>		__traits_type;

    public:
      typedef _Iterator					iterator_type;
      typedef typename __traits_type::iterator_category iterator_category;
      typedef typename __traits_type::value_type  	value_type;
      typedef typename __traits_type::difference_type	difference_type;
      // NB: DR 680.
      typedef _Iterator					pointer;
      typedef value_type&&				reference;

      move_iterator()
      : _M_current() { }

      explicit
      move_iterator(iterator_type __i)
      : _M_current(__i) { }

      template<typename _Iter>
	move_iterator(const move_iterator<_Iter>& __i)
	: _M_current(__i.base()) { }

      iterator_type
      base() const
      { return _M_current; }

      reference
      operator*() const
      { return std::move(*_M_current); }

      pointer
      operator->() const
      { return _M_current; }

      move_iterator&
      operator++()
      {
	++_M_current;
	return *this;
      }

      move_iterator
      operator++(int)
      {
	move_iterator __tmp = *this;
	++_M_current;
	return __tmp;
      }

      move_iterator&
      operator--()
      {
	--_M_current;
	return *this;
      }

      move_iterator
      operator--(int)
      {
	move_iterator __tmp = *this;
	--_M_current;
	return __tmp;
      }

      move_iterator
      operator+(difference_type __n) const
      { return move_iterator(_M_current + __n); }

      move_iterator&
      operator+=(difference_type __n)
      {
	_M_current += __n;
	return *this;
      }

      move_iterator
      operator-(difference_type __n) const
      { return move_iterator(_M_current - __n); }
    
      move_iterator&
      operator-=(difference_type __n)
      { 
	_M_current -= __n;
	return *this;
      }

      reference
      operator[](difference_type __n) const
      { return std::move(_M_current[__n]); }
    };

  // Note: See __normal_iterator operators note from Gaby to understand
  // why there are always 2 versions for most of the move_iterator
  // operators.
  template<typename _IteratorL, typename _IteratorR>
    inline bool
    operator==(const move_iterator<_IteratorL>& __x,
	       const move_iterator<_IteratorR>& __y)
    { return __x.base() == __y.base(); }

  template<typename _Iterator>
    inline bool
    operator==(const move_iterator<_Iterator>& __x,
	       const move_iterator<_Iterator>& __y)
    { return __x.base() == __y.base(); }

  template<typename _IteratorL, typename _IteratorR>
    inline bool
    operator!=(const move_iterator<_IteratorL>& __x,
	       const move_iterator<_IteratorR>& __y)
    { return !(__x == __y); }

  template<typename _Iterator>
    inline bool
    operator!=(const move_iterator<_Iterator>& __x,
	       const move_iterator<_Iterator>& __y)
    { return !(__x == __y); }

  template<typename _IteratorL, typename _IteratorR>
    inline bool
    operator<(const move_iterator<_IteratorL>& __x,
	      const move_iterator<_IteratorR>& __y)
    { return __x.base() < __y.base(); }

  template<typename _Iterator>
    inline bool
    operator<(const move_iterator<_Iterator>& __x,
	      const move_iterator<_Iterator>& __y)
    { return __x.base() < __y.base(); }

  template<typename _IteratorL, typename _IteratorR>
    inline bool
    operator<=(const move_iterator<_IteratorL>& __x,
	       const move_iterator<_IteratorR>& __y)
    { return !(__y < __x); }

  template<typename _Iterator>
    inline bool
    operator<=(const move_iterator<_Iterator>& __x,
	       const move_iterator<_Iterator>& __y)
    { return !(__y < __x); }

  template<typename _IteratorL, typename _IteratorR>
    inline bool
    operator>(const move_iterator<_IteratorL>& __x,
	      const move_iterator<_IteratorR>& __y)
    { return __y < __x; }

  template<typename _Iterator>
    inline bool
    operator>(const move_iterator<_Iterator>& __x,
	      const move_iterator<_Iterator>& __y)
    { return __y < __x; }

  template<typename _IteratorL, typename _IteratorR>
    inline bool
    operator>=(const move_iterator<_IteratorL>& __x,
	       const move_iterator<_IteratorR>& __y)
    { return !(__x < __y); }

  template<typename _Iterator>
    inline bool
    operator>=(const move_iterator<_Iterator>& __x,
	       const move_iterator<_Iterator>& __y)
    { return !(__x < __y); }

  // DR 685.
  template<typename _IteratorL, typename _IteratorR>
    inline auto
    operator-(const move_iterator<_IteratorL>& __x,
	      const move_iterator<_IteratorR>& __y)
    -> decltype(__x.base() - __y.base())
    { return __x.base() - __y.base(); }

  template<typename _Iterator>
    inline auto
    operator-(const move_iterator<_Iterator>& __x,
	      const move_iterator<_Iterator>& __y)
    -> decltype(__x.base() - __y.base())
    { return __x.base() - __y.base(); }

  template<typename _Iterator>
    inline move_iterator<_Iterator>
    operator+(typename move_iterator<_Iterator>::difference_type __n,
	      const move_iterator<_Iterator>& __x)
    { return __x + __n; }

  template<typename _Iterator>
    inline move_iterator<_Iterator>
    make_move_iterator(const _Iterator& __i)
    { return move_iterator<_Iterator>(__i); }

  // @} group iterators

<<<<<<< HEAD
_GLIBCXX_END_NAMESPACE
=======
_GLIBCXX_END_NAMESPACE_VERSION
} // namespace
>>>>>>> 03d20231

#define _GLIBCXX_MAKE_MOVE_ITERATOR(_Iter) std::make_move_iterator(_Iter)
#else
#define _GLIBCXX_MAKE_MOVE_ITERATOR(_Iter) (_Iter)
#endif // __GXX_EXPERIMENTAL_CXX0X__

#endif<|MERGE_RESOLUTION|>--- conflicted
+++ resolved
@@ -74,11 +74,6 @@
    * @{
    */
 
-  /**
-   * @addtogroup iterators
-   * @{
-   */
-
   // 24.4.1 Reverse iterators
   /**
    *  Bidirectional and random access iterators have corresponding reverse
@@ -686,22 +681,14 @@
     }
 
   // @} group iterators
-<<<<<<< HEAD
-
-_GLIBCXX_END_NAMESPACE
-=======
->>>>>>> 03d20231
 
 _GLIBCXX_END_NAMESPACE_VERSION
 } // namespace
 
-<<<<<<< HEAD
-=======
 namespace __gnu_cxx _GLIBCXX_VISIBILITY(default)
 {
 _GLIBCXX_BEGIN_NAMESPACE_VERSION
 
->>>>>>> 03d20231
   // This iterator adapter is @a normal in the sense that it does not
   // change the semantics of any of the operators of its iterator
   // parameter.  Its primary purpose is to convert an iterator that is
@@ -924,11 +911,6 @@
    * @{
    */
 
-  /**
-   * @addtogroup iterators
-   * @{
-   */
-
   // 24.4.3  Move iterators
   /**
    *  Class template move_iterator is an iterator adapter with the same
@@ -1138,12 +1120,8 @@
 
   // @} group iterators
 
-<<<<<<< HEAD
-_GLIBCXX_END_NAMESPACE
-=======
 _GLIBCXX_END_NAMESPACE_VERSION
 } // namespace
->>>>>>> 03d20231
 
 #define _GLIBCXX_MAKE_MOVE_ITERATOR(_Iter) std::make_move_iterator(_Iter)
 #else

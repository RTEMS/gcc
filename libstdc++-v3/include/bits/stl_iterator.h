// Iterators -*- C++ -*-

<<<<<<< HEAD
// Copyright (C) 2001, 2002, 2003, 2004, 2005, 2006
=======
// Copyright (C) 2001, 2002, 2003, 2004, 2005, 2006, 2007, 2008
>>>>>>> 751ff693
// Free Software Foundation, Inc.
//
// This file is part of the GNU ISO C++ Library.  This library is free
// software; you can redistribute it and/or modify it under the
// terms of the GNU General Public License as published by the
// Free Software Foundation; either version 2, or (at your option)
// any later version.

// This library is distributed in the hope that it will be useful,
// but WITHOUT ANY WARRANTY; without even the implied warranty of
// MERCHANTABILITY or FITNESS FOR A PARTICULAR PURPOSE.  See the
// GNU General Public License for more details.

// You should have received a copy of the GNU General Public License along
// with this library; see the file COPYING.  If not, write to the Free
// Software Foundation, 51 Franklin Street, Fifth Floor, Boston, MA 02110-1301,
// USA.

// As a special exception, you may use this file as part of a free software
// library without restriction.  Specifically, if other files instantiate
// templates or use macros or inline functions from this file, or you compile
// this file and link it with other files to produce an executable, this
// file does not by itself cause the resulting executable to be covered by
// the GNU General Public License.  This exception does not however
// invalidate any other reasons why the executable file might be covered by
// the GNU General Public License.

/*
 *
 * Copyright (c) 1994
 * Hewlett-Packard Company
 *
 * Permission to use, copy, modify, distribute and sell this software
 * and its documentation for any purpose is hereby granted without fee,
 * provided that the above copyright notice appear in all copies and
 * that both that copyright notice and this permission notice appear
 * in supporting documentation.  Hewlett-Packard Company makes no
 * representations about the suitability of this software for any
 * purpose.  It is provided "as is" without express or implied warranty.
 *
 *
 * Copyright (c) 1996-1998
 * Silicon Graphics Computer Systems, Inc.
 *
 * Permission to use, copy, modify, distribute and sell this software
 * and its documentation for any purpose is hereby granted without fee,
 * provided that the above copyright notice appear in all copies and
 * that both that copyright notice and this permission notice appear
 * in supporting documentation.  Silicon Graphics makes no
 * representations about the suitability of this software for any
 * purpose.  It is provided "as is" without express or implied warranty.
 */

/** @file stl_iterator.h
 *  This is an internal header file, included by other library headers.
 *  You should not attempt to use it directly.
 *
 *  This file implements reverse_iterator, back_insert_iterator,
 *  front_insert_iterator, insert_iterator, __normal_iterator, and their
 *  supporting functions and overloaded operators.
 */

<<<<<<< HEAD
#ifndef _ITERATOR_H
#define _ITERATOR_H 1

#include <bits/cpp_type_traits.h>
#include <ext/type_traits.h>
=======
#ifndef _STL_ITERATOR_H
#define _STL_ITERATOR_H 1

#include <bits/cpp_type_traits.h>
#include <ext/type_traits.h>
#include <bits/stl_move.h>
>>>>>>> 751ff693

_GLIBCXX_BEGIN_NAMESPACE(std)

  // 24.4.1 Reverse iterators
  /**
   *  "Bidirectional and random access iterators have corresponding reverse
   *  %iterator adaptors that iterate through the data structure in the
   *  opposite direction.  They have the same signatures as the corresponding
   *  iterators.  The fundamental relation between a reverse %iterator and its
   *  corresponding %iterator @c i is established by the identity:
   *  @code
   *      &*(reverse_iterator(i)) == &*(i - 1)
   *  @endcode
   *
   *  This mapping is dictated by the fact that while there is always a
   *  pointer past the end of an array, there might not be a valid pointer
   *  before the beginning of an array." [24.4.1]/1,2
   *
   *  Reverse iterators can be tricky and surprising at first.  Their
   *  semantics make sense, however, and the trickiness is a side effect of
   *  the requirement that the iterators must be safe.
  */
  template<typename _Iterator>
    class reverse_iterator
    : public iterator<typename iterator_traits<_Iterator>::iterator_category,
		      typename iterator_traits<_Iterator>::value_type,
		      typename iterator_traits<_Iterator>::difference_type,
		      typename iterator_traits<_Iterator>::pointer,
                      typename iterator_traits<_Iterator>::reference>
    {
    protected:
      _Iterator current;

    public:
      typedef _Iterator					       iterator_type;
      typedef typename iterator_traits<_Iterator>::difference_type
							       difference_type;
      typedef typename iterator_traits<_Iterator>::reference   reference;
      typedef typename iterator_traits<_Iterator>::pointer     pointer;

    public:
      /**
       *  The default constructor default-initializes member @p current.
       *  If it is a pointer, that means it is zero-initialized.
      */
      // _GLIBCXX_RESOLVE_LIB_DEFECTS
      // 235 No specification of default ctor for reverse_iterator
      reverse_iterator() : current() { }

      /**
       *  This %iterator will move in the opposite direction that @p x does.
      */
      explicit
      reverse_iterator(iterator_type __x) : current(__x) { }

      /**
       *  The copy constructor is normal.
      */
      reverse_iterator(const reverse_iterator& __x)
      : current(__x.current) { }

      /**
       *  A reverse_iterator across other types can be copied in the normal
       *  fashion.
      */
      template<typename _Iter>
        reverse_iterator(const reverse_iterator<_Iter>& __x)
	: current(__x.base()) { }

      /**
       *  @return  @c current, the %iterator used for underlying work.
      */
      iterator_type
      base() const
      { return current; }

      /**
       *  @return  TODO
       *
       *  @doctodo
      */
      reference
      operator*() const
      {
	_Iterator __tmp = current;
	return *--__tmp;
      }

      /**
       *  @return  TODO
       *
       *  @doctodo
      */
      pointer
      operator->() const
      { return &(operator*()); }

      /**
       *  @return  TODO
       *
       *  @doctodo
      */
      reverse_iterator&
      operator++()
      {
	--current;
	return *this;
      }

      /**
       *  @return  TODO
       *
       *  @doctodo
      */
      reverse_iterator
      operator++(int)
      {
	reverse_iterator __tmp = *this;
	--current;
	return __tmp;
      }

      /**
       *  @return  TODO
       *
       *  @doctodo
      */
      reverse_iterator&
      operator--()
      {
	++current;
	return *this;
      }

      /**
       *  @return  TODO
       *
       *  @doctodo
      */
      reverse_iterator
      operator--(int)
      {
	reverse_iterator __tmp = *this;
	++current;
	return __tmp;
      }

      /**
       *  @return  TODO
       *
       *  @doctodo
      */
      reverse_iterator
      operator+(difference_type __n) const
      { return reverse_iterator(current - __n); }

      /**
       *  @return  TODO
       *
       *  @doctodo
      */
      reverse_iterator&
      operator+=(difference_type __n)
      {
	current -= __n;
	return *this;
      }

      /**
       *  @return  TODO
       *
       *  @doctodo
      */
      reverse_iterator
      operator-(difference_type __n) const
      { return reverse_iterator(current + __n); }

      /**
       *  @return  TODO
       *
       *  @doctodo
      */
      reverse_iterator&
      operator-=(difference_type __n)
      {
	current += __n;
	return *this;
      }

      /**
       *  @return  TODO
       *
       *  @doctodo
      */
      reference
      operator[](difference_type __n) const
      { return *(*this + __n); }
    };

  //@{
  /**
   *  @param  x  A %reverse_iterator.
   *  @param  y  A %reverse_iterator.
   *  @return  A simple bool.
   *
   *  Reverse iterators forward many operations to their underlying base()
   *  iterators.  Others are implemented in terms of one another.
   *
  */
  template<typename _Iterator>
    inline bool
    operator==(const reverse_iterator<_Iterator>& __x,
	       const reverse_iterator<_Iterator>& __y)
    { return __x.base() == __y.base(); }

  template<typename _Iterator>
    inline bool
    operator<(const reverse_iterator<_Iterator>& __x,
	      const reverse_iterator<_Iterator>& __y)
    { return __y.base() < __x.base(); }

  template<typename _Iterator>
    inline bool
    operator!=(const reverse_iterator<_Iterator>& __x,
	       const reverse_iterator<_Iterator>& __y)
    { return !(__x == __y); }

  template<typename _Iterator>
    inline bool
    operator>(const reverse_iterator<_Iterator>& __x,
	      const reverse_iterator<_Iterator>& __y)
    { return __y < __x; }

  template<typename _Iterator>
    inline bool
    operator<=(const reverse_iterator<_Iterator>& __x,
	       const reverse_iterator<_Iterator>& __y)
    { return !(__y < __x); }

  template<typename _Iterator>
    inline bool
    operator>=(const reverse_iterator<_Iterator>& __x,
	       const reverse_iterator<_Iterator>& __y)
    { return !(__x < __y); }

  template<typename _Iterator>
    inline typename reverse_iterator<_Iterator>::difference_type
    operator-(const reverse_iterator<_Iterator>& __x,
	      const reverse_iterator<_Iterator>& __y)
    { return __y.base() - __x.base(); }

  template<typename _Iterator>
    inline reverse_iterator<_Iterator>
    operator+(typename reverse_iterator<_Iterator>::difference_type __n,
	      const reverse_iterator<_Iterator>& __x)
    { return reverse_iterator<_Iterator>(__x.base() - __n); }

  // _GLIBCXX_RESOLVE_LIB_DEFECTS
  // DR 280. Comparison of reverse_iterator to const reverse_iterator.
  template<typename _IteratorL, typename _IteratorR>
    inline bool
    operator==(const reverse_iterator<_IteratorL>& __x,
	       const reverse_iterator<_IteratorR>& __y)
    { return __x.base() == __y.base(); }

  template<typename _IteratorL, typename _IteratorR>
    inline bool
    operator<(const reverse_iterator<_IteratorL>& __x,
	      const reverse_iterator<_IteratorR>& __y)
    { return __y.base() < __x.base(); }

  template<typename _IteratorL, typename _IteratorR>
    inline bool
    operator!=(const reverse_iterator<_IteratorL>& __x,
	       const reverse_iterator<_IteratorR>& __y)
    { return !(__x == __y); }

  template<typename _IteratorL, typename _IteratorR>
    inline bool
    operator>(const reverse_iterator<_IteratorL>& __x,
	      const reverse_iterator<_IteratorR>& __y)
    { return __y < __x; }

  template<typename _IteratorL, typename _IteratorR>
    inline bool
    operator<=(const reverse_iterator<_IteratorL>& __x,
	       const reverse_iterator<_IteratorR>& __y)
    { return !(__y < __x); }

  template<typename _IteratorL, typename _IteratorR>
    inline bool
    operator>=(const reverse_iterator<_IteratorL>& __x,
	       const reverse_iterator<_IteratorR>& __y)
    { return !(__x < __y); }

  template<typename _IteratorL, typename _IteratorR>
    inline typename reverse_iterator<_IteratorL>::difference_type
    operator-(const reverse_iterator<_IteratorL>& __x,
	      const reverse_iterator<_IteratorR>& __y)
    { return __y.base() - __x.base(); }
  //@}

  // 24.4.2.2.1 back_insert_iterator
  /**
   *  @brief  Turns assignment into insertion.
   *
   *  These are output iterators, constructed from a container-of-T.
   *  Assigning a T to the iterator appends it to the container using
   *  push_back.
   *
   *  Tip:  Using the back_inserter function to create these iterators can
   *  save typing.
  */
  template<typename _Container>
    class back_insert_iterator
    : public iterator<output_iterator_tag, void, void, void, void>
    {
    protected:
      _Container* container;

    public:
      /// A nested typedef for the type of whatever container you used.
      typedef _Container          container_type;

      /// The only way to create this %iterator is with a container.
      explicit
      back_insert_iterator(_Container& __x) : container(&__x) { }

      /**
       *  @param  value  An instance of whatever type
       *                 container_type::const_reference is; presumably a
       *                 reference-to-const T for container<T>.
       *  @return  This %iterator, for chained operations.
       *
       *  This kind of %iterator doesn't really have a "position" in the
       *  container (you can think of the position as being permanently at
       *  the end, if you like).  Assigning a value to the %iterator will
       *  always append the value to the end of the container.
      */
      back_insert_iterator&
      operator=(typename _Container::const_reference __value)
      {
	container->push_back(__value);
	return *this;
      }

#ifdef __GXX_EXPERIMENTAL_CXX0X__
      back_insert_iterator&
      operator=(typename _Container::value_type&& __value)
      {
	container->push_back(std::move(__value));
	return *this;
      }
#endif

      /// Simply returns *this.
      back_insert_iterator&
      operator*()
      { return *this; }

      /// Simply returns *this.  (This %iterator does not "move".)
      back_insert_iterator&
      operator++()
      { return *this; }

      /// Simply returns *this.  (This %iterator does not "move".)
      back_insert_iterator
      operator++(int)
      { return *this; }
    };

  /**
   *  @param  x  A container of arbitrary type.
   *  @return  An instance of back_insert_iterator working on @p x.
   *
   *  This wrapper function helps in creating back_insert_iterator instances.
   *  Typing the name of the %iterator requires knowing the precise full
   *  type of the container, which can be tedious and impedes generic
   *  programming.  Using this function lets you take advantage of automatic
   *  template parameter deduction, making the compiler match the correct
   *  types for you.
  */
  template<typename _Container>
    inline back_insert_iterator<_Container>
    back_inserter(_Container& __x)
    { return back_insert_iterator<_Container>(__x); }

  /**
   *  @brief  Turns assignment into insertion.
   *
   *  These are output iterators, constructed from a container-of-T.
   *  Assigning a T to the iterator prepends it to the container using
   *  push_front.
   *
   *  Tip:  Using the front_inserter function to create these iterators can
   *  save typing.
  */
  template<typename _Container>
    class front_insert_iterator
    : public iterator<output_iterator_tag, void, void, void, void>
    {
    protected:
      _Container* container;

    public:
      /// A nested typedef for the type of whatever container you used.
      typedef _Container          container_type;

      /// The only way to create this %iterator is with a container.
      explicit front_insert_iterator(_Container& __x) : container(&__x) { }

      /**
       *  @param  value  An instance of whatever type
       *                 container_type::const_reference is; presumably a
       *                 reference-to-const T for container<T>.
       *  @return  This %iterator, for chained operations.
       *
       *  This kind of %iterator doesn't really have a "position" in the
       *  container (you can think of the position as being permanently at
       *  the front, if you like).  Assigning a value to the %iterator will
       *  always prepend the value to the front of the container.
      */
      front_insert_iterator&
      operator=(typename _Container::const_reference __value)
      {
	container->push_front(__value);
	return *this;
      }

#ifdef __GXX_EXPERIMENTAL_CXX0X__
      front_insert_iterator&
      operator=(typename _Container::value_type&& __value)
      {
	container->push_front(std::move(__value));
	return *this;
      }
#endif

      /// Simply returns *this.
      front_insert_iterator&
      operator*()
      { return *this; }

      /// Simply returns *this.  (This %iterator does not "move".)
      front_insert_iterator&
      operator++()
      { return *this; }

      /// Simply returns *this.  (This %iterator does not "move".)
      front_insert_iterator
      operator++(int)
      { return *this; }
    };

  /**
   *  @param  x  A container of arbitrary type.
   *  @return  An instance of front_insert_iterator working on @p x.
   *
   *  This wrapper function helps in creating front_insert_iterator instances.
   *  Typing the name of the %iterator requires knowing the precise full
   *  type of the container, which can be tedious and impedes generic
   *  programming.  Using this function lets you take advantage of automatic
   *  template parameter deduction, making the compiler match the correct
   *  types for you.
  */
  template<typename _Container>
    inline front_insert_iterator<_Container>
    front_inserter(_Container& __x)
    { return front_insert_iterator<_Container>(__x); }

  /**
   *  @brief  Turns assignment into insertion.
   *
   *  These are output iterators, constructed from a container-of-T.
   *  Assigning a T to the iterator inserts it in the container at the
   *  %iterator's position, rather than overwriting the value at that
   *  position.
   *
   *  (Sequences will actually insert a @e copy of the value before the
   *  %iterator's position.)
   *
   *  Tip:  Using the inserter function to create these iterators can
   *  save typing.
  */
  template<typename _Container>
    class insert_iterator
    : public iterator<output_iterator_tag, void, void, void, void>
    {
    protected:
      _Container* container;
      typename _Container::iterator iter;

    public:
      /// A nested typedef for the type of whatever container you used.
      typedef _Container          container_type;

      /**
       *  The only way to create this %iterator is with a container and an
       *  initial position (a normal %iterator into the container).
      */
      insert_iterator(_Container& __x, typename _Container::iterator __i)
      : container(&__x), iter(__i) {}

      /**
       *  @param  value  An instance of whatever type
       *                 container_type::const_reference is; presumably a
       *                 reference-to-const T for container<T>.
       *  @return  This %iterator, for chained operations.
       *
       *  This kind of %iterator maintains its own position in the
       *  container.  Assigning a value to the %iterator will insert the
       *  value into the container at the place before the %iterator.
       *
       *  The position is maintained such that subsequent assignments will
       *  insert values immediately after one another.  For example,
       *  @code
       *     // vector v contains A and Z
       *
       *     insert_iterator i (v, ++v.begin());
       *     i = 1;
       *     i = 2;
       *     i = 3;
       *
       *     // vector v contains A, 1, 2, 3, and Z
       *  @endcode
      */
      insert_iterator&
<<<<<<< HEAD
      operator=(const typename _Container::const_reference __value)
=======
      operator=(typename _Container::const_reference __value)
>>>>>>> 751ff693
      {
	iter = container->insert(iter, __value);
	++iter;
	return *this;
      }

#ifdef __GXX_EXPERIMENTAL_CXX0X__
      insert_iterator&
      operator=(typename _Container::value_type&& __value)
      {
	iter = container->insert(iter, std::move(__value));
	++iter;
	return *this;
      }
#endif

      /// Simply returns *this.
      insert_iterator&
      operator*()
      { return *this; }

      /// Simply returns *this.  (This %iterator does not "move".)
      insert_iterator&
      operator++()
      { return *this; }

      /// Simply returns *this.  (This %iterator does not "move".)
      insert_iterator&
      operator++(int)
      { return *this; }
    };

  /**
   *  @param  x  A container of arbitrary type.
   *  @return  An instance of insert_iterator working on @p x.
   *
   *  This wrapper function helps in creating insert_iterator instances.
   *  Typing the name of the %iterator requires knowing the precise full
   *  type of the container, which can be tedious and impedes generic
   *  programming.  Using this function lets you take advantage of automatic
   *  template parameter deduction, making the compiler match the correct
   *  types for you.
  */
  template<typename _Container, typename _Iterator>
    inline insert_iterator<_Container>
    inserter(_Container& __x, _Iterator __i)
    {
      return insert_iterator<_Container>(__x,
					 typename _Container::iterator(__i));
    }

_GLIBCXX_END_NAMESPACE

_GLIBCXX_BEGIN_NAMESPACE(__gnu_cxx)

  // This iterator adapter is 'normal' in the sense that it does not
  // change the semantics of any of the operators of its iterator
  // parameter.  Its primary purpose is to convert an iterator that is
  // not a class, e.g. a pointer, into an iterator that is a class.
  // The _Container parameter exists solely so that different containers
  // using this template can instantiate different types, even if the
  // _Iterator parameter is the same.
  using std::iterator_traits;
  using std::iterator;
  template<typename _Iterator, typename _Container>
    class __normal_iterator
    {
    protected:
      _Iterator _M_current;

    public:
<<<<<<< HEAD
=======
      typedef _Iterator					     iterator_type;
>>>>>>> 751ff693
      typedef typename iterator_traits<_Iterator>::iterator_category
                                                             iterator_category;
      typedef typename iterator_traits<_Iterator>::value_type  value_type;
      typedef typename iterator_traits<_Iterator>::difference_type
                                                             difference_type;
      typedef typename iterator_traits<_Iterator>::reference reference;
      typedef typename iterator_traits<_Iterator>::pointer   pointer;

      __normal_iterator() : _M_current(_Iterator()) { }

      explicit
      __normal_iterator(const _Iterator& __i) : _M_current(__i) { }

      // Allow iterator to const_iterator conversion
      template<typename _Iter>
        __normal_iterator(const __normal_iterator<_Iter,
			  typename __enable_if<
      	       (std::__are_same<_Iter, typename _Container::pointer>::__value),
		      _Container>::__type>& __i)
        : _M_current(__i.base()) { }

      // Forward iterator requirements
      reference
      operator*() const
      { return *_M_current; }

      pointer
      operator->() const
      { return _M_current; }

      __normal_iterator&
      operator++()
      {
	++_M_current;
	return *this;
      }

      __normal_iterator
      operator++(int)
      { return __normal_iterator(_M_current++); }

      // Bidirectional iterator requirements
      __normal_iterator&
      operator--()
      {
	--_M_current;
	return *this;
      }

      __normal_iterator
      operator--(int)
      { return __normal_iterator(_M_current--); }

      // Random access iterator requirements
      reference
      operator[](const difference_type& __n) const
      { return _M_current[__n]; }

      __normal_iterator&
      operator+=(const difference_type& __n)
      { _M_current += __n; return *this; }

      __normal_iterator
      operator+(const difference_type& __n) const
      { return __normal_iterator(_M_current + __n); }

      __normal_iterator&
      operator-=(const difference_type& __n)
      { _M_current -= __n; return *this; }

      __normal_iterator
      operator-(const difference_type& __n) const
      { return __normal_iterator(_M_current - __n); }

      const _Iterator&
      base() const
      { return _M_current; }
    };

  // Note: In what follows, the left- and right-hand-side iterators are
  // allowed to vary in types (conceptually in cv-qualification) so that
  // comparison between cv-qualified and non-cv-qualified iterators be
  // valid.  However, the greedy and unfriendly operators in std::rel_ops
  // will make overload resolution ambiguous (when in scope) if we don't
  // provide overloads whose operands are of the same type.  Can someone
  // remind me what generic programming is about? -- Gaby

  // Forward iterator requirements
  template<typename _IteratorL, typename _IteratorR, typename _Container>
    inline bool
    operator==(const __normal_iterator<_IteratorL, _Container>& __lhs,
	       const __normal_iterator<_IteratorR, _Container>& __rhs)
    { return __lhs.base() == __rhs.base(); }

  template<typename _Iterator, typename _Container>
    inline bool
    operator==(const __normal_iterator<_Iterator, _Container>& __lhs,
	       const __normal_iterator<_Iterator, _Container>& __rhs)
    { return __lhs.base() == __rhs.base(); }

  template<typename _IteratorL, typename _IteratorR, typename _Container>
    inline bool
    operator!=(const __normal_iterator<_IteratorL, _Container>& __lhs,
	       const __normal_iterator<_IteratorR, _Container>& __rhs)
    { return __lhs.base() != __rhs.base(); }

  template<typename _Iterator, typename _Container>
    inline bool
    operator!=(const __normal_iterator<_Iterator, _Container>& __lhs,
	       const __normal_iterator<_Iterator, _Container>& __rhs)
    { return __lhs.base() != __rhs.base(); }

  // Random access iterator requirements
  template<typename _IteratorL, typename _IteratorR, typename _Container>
    inline bool
    operator<(const __normal_iterator<_IteratorL, _Container>& __lhs,
	      const __normal_iterator<_IteratorR, _Container>& __rhs)
    { return __lhs.base() < __rhs.base(); }

  template<typename _Iterator, typename _Container>
    inline bool
    operator<(const __normal_iterator<_Iterator, _Container>& __lhs,
	      const __normal_iterator<_Iterator, _Container>& __rhs)
    { return __lhs.base() < __rhs.base(); }

  template<typename _IteratorL, typename _IteratorR, typename _Container>
    inline bool
    operator>(const __normal_iterator<_IteratorL, _Container>& __lhs,
	      const __normal_iterator<_IteratorR, _Container>& __rhs)
    { return __lhs.base() > __rhs.base(); }

  template<typename _Iterator, typename _Container>
    inline bool
    operator>(const __normal_iterator<_Iterator, _Container>& __lhs,
	      const __normal_iterator<_Iterator, _Container>& __rhs)
    { return __lhs.base() > __rhs.base(); }

  template<typename _IteratorL, typename _IteratorR, typename _Container>
    inline bool
    operator<=(const __normal_iterator<_IteratorL, _Container>& __lhs,
	       const __normal_iterator<_IteratorR, _Container>& __rhs)
    { return __lhs.base() <= __rhs.base(); }

  template<typename _Iterator, typename _Container>
    inline bool
    operator<=(const __normal_iterator<_Iterator, _Container>& __lhs,
	       const __normal_iterator<_Iterator, _Container>& __rhs)
    { return __lhs.base() <= __rhs.base(); }
<<<<<<< HEAD

  template<typename _IteratorL, typename _IteratorR, typename _Container>
    inline bool
    operator>=(const __normal_iterator<_IteratorL, _Container>& __lhs,
	       const __normal_iterator<_IteratorR, _Container>& __rhs)
    { return __lhs.base() >= __rhs.base(); }
=======
>>>>>>> 751ff693

  template<typename _Iterator, typename _Container>
    inline bool
    operator>=(const __normal_iterator<_Iterator, _Container>& __lhs,
	       const __normal_iterator<_Iterator, _Container>& __rhs)
    { return __lhs.base() >= __rhs.base(); }

  // _GLIBCXX_RESOLVE_LIB_DEFECTS
  // According to the resolution of DR179 not only the various comparison
  // operators but also operator- must accept mixed iterator/const_iterator
  // parameters.
  template<typename _IteratorL, typename _IteratorR, typename _Container>
<<<<<<< HEAD
    inline typename __normal_iterator<_IteratorL, _Container>::difference_type
    operator-(const __normal_iterator<_IteratorL, _Container>& __lhs,
	      const __normal_iterator<_IteratorR, _Container>& __rhs)
    { return __lhs.base() - __rhs.base(); }

  template<typename _Iterator, typename _Container>
=======
    inline bool
    operator>=(const __normal_iterator<_IteratorL, _Container>& __lhs,
	       const __normal_iterator<_IteratorR, _Container>& __rhs)
    { return __lhs.base() >= __rhs.base(); }

  template<typename _Iterator, typename _Container>
    inline bool
    operator>=(const __normal_iterator<_Iterator, _Container>& __lhs,
	       const __normal_iterator<_Iterator, _Container>& __rhs)
    { return __lhs.base() >= __rhs.base(); }

  // _GLIBCXX_RESOLVE_LIB_DEFECTS
  // According to the resolution of DR179 not only the various comparison
  // operators but also operator- must accept mixed iterator/const_iterator
  // parameters.
  template<typename _IteratorL, typename _IteratorR, typename _Container>
    inline typename __normal_iterator<_IteratorL, _Container>::difference_type
    operator-(const __normal_iterator<_IteratorL, _Container>& __lhs,
	      const __normal_iterator<_IteratorR, _Container>& __rhs)
    { return __lhs.base() - __rhs.base(); }

  template<typename _Iterator, typename _Container>
>>>>>>> 751ff693
    inline typename __normal_iterator<_Iterator, _Container>::difference_type
    operator-(const __normal_iterator<_Iterator, _Container>& __lhs,
	      const __normal_iterator<_Iterator, _Container>& __rhs)
    { return __lhs.base() - __rhs.base(); }

  template<typename _Iterator, typename _Container>
    inline __normal_iterator<_Iterator, _Container>
    operator+(typename __normal_iterator<_Iterator, _Container>::difference_type
	      __n, const __normal_iterator<_Iterator, _Container>& __i)
    { return __normal_iterator<_Iterator, _Container>(__i.base() + __n); }
<<<<<<< HEAD

_GLIBCXX_END_NAMESPACE
=======

_GLIBCXX_END_NAMESPACE

#ifdef __GXX_EXPERIMENTAL_CXX0X__

_GLIBCXX_BEGIN_NAMESPACE(std)

  // 24.4.3  Move iterators
  /**
   *  Class template move_iterator is an iterator adapter with the same
   *  behavior as the underlying iterator except that its dereference
   *  operator implicitly converts the value returned by the underlying
   *  iterator's dereference operator to an rvalue reference.  Some
   *  generic algorithms can be called with move iterators to replace
   *  copying with moving.
   */
  template<typename _Iterator>
    class move_iterator
    {
    protected:
      _Iterator _M_current;

    public:
      typedef _Iterator                                        iterator_type;
      typedef typename iterator_traits<_Iterator>::difference_type
                                                               difference_type;
      // NB: DR 680.
      typedef _Iterator                                        pointer;
      typedef typename iterator_traits<_Iterator>::value_type  value_type;
      typedef typename iterator_traits<_Iterator>::iterator_category
                                                               iterator_category;
      typedef value_type&&                                     reference;

    public:
      move_iterator()
      : _M_current() { }

      explicit
      move_iterator(iterator_type __i)
      : _M_current(__i) { }

      template<typename _Iter>
	move_iterator(const move_iterator<_Iter>& __i)
	: _M_current(__i.base()) { }

      iterator_type
      base() const
      { return _M_current; }

      reference
      operator*() const
      { return *_M_current; }

      pointer
      operator->() const
      { return _M_current; }

      move_iterator&
      operator++()
      {
	++_M_current;
	return *this;
      }

      move_iterator
      operator++(int)
      {
	move_iterator __tmp = *this;
	++_M_current;
	return __tmp;
      }

      move_iterator&
      operator--()
      {
	--_M_current;
	return *this;
      }

      move_iterator
      operator--(int)
      {
	move_iterator __tmp = *this;
	--_M_current;
	return __tmp;
      }

      move_iterator
      operator+(difference_type __n) const
      { return move_iterator(_M_current + __n); }

      move_iterator&
      operator+=(difference_type __n)
      {
	_M_current += __n;
	return *this;
      }

      move_iterator
      operator-(difference_type __n) const
      { return move_iterator(_M_current - __n); }
    
      move_iterator&
      operator-=(difference_type __n)
      { 
	_M_current -= __n;
	return *this;
      }

      reference
      operator[](difference_type __n) const
      { return _M_current[__n]; }
    };

  template<typename _IteratorL, typename _IteratorR>
    inline bool
    operator==(const move_iterator<_IteratorL>& __x,
	       const move_iterator<_IteratorR>& __y)
    { return __x.base() == __y.base(); }

  template<typename _IteratorL, typename _IteratorR>
    inline bool
    operator!=(const move_iterator<_IteratorL>& __x,
	       const move_iterator<_IteratorR>& __y)
    { return !(__x == __y); }

  template<typename _IteratorL, typename _IteratorR>
    inline bool
    operator<(const move_iterator<_IteratorL>& __x,
	      const move_iterator<_IteratorR>& __y)
    { return __x.base() < __y.base(); }

  template<typename _IteratorL, typename _IteratorR>
    inline bool
    operator<=(const move_iterator<_IteratorL>& __x,
	       const move_iterator<_IteratorR>& __y)
    { return !(__y < __x); }

  template<typename _IteratorL, typename _IteratorR>
    inline bool
    operator>(const move_iterator<_IteratorL>& __x,
	      const move_iterator<_IteratorR>& __y)
    { return __y < __x; }

  template<typename _IteratorL, typename _IteratorR>
    inline bool
    operator>=(const move_iterator<_IteratorL>& __x,
	       const move_iterator<_IteratorR>& __y)
    { return !(__x < __y); }

  template<typename _IteratorL, typename _IteratorR>
    inline typename move_iterator<_IteratorL>::difference_type
    operator-(const move_iterator<_IteratorL>& __x,
	      const move_iterator<_IteratorR>& __y)
    { return __x.base() - __y.base(); }

  template<typename _Iterator>
    inline move_iterator<_Iterator>
    operator+(typename move_iterator<_Iterator>::difference_type __n,
	      const move_iterator<_Iterator>& __x)
    { return __x + __n; }

  template<typename _Iterator>
    inline move_iterator<_Iterator>
    make_move_iterator(const _Iterator& __i)
    { return move_iterator<_Iterator>(__i); }

_GLIBCXX_END_NAMESPACE

#define _GLIBCXX_MAKE_MOVE_ITERATOR(_Iter) std::make_move_iterator(_Iter)
#else
#define _GLIBCXX_MAKE_MOVE_ITERATOR(_Iter) (_Iter)
#endif // __GXX_EXPERIMENTAL_CXX0X__
>>>>>>> 751ff693

#endif<|MERGE_RESOLUTION|>--- conflicted
+++ resolved
@@ -1,10 +1,6 @@
 // Iterators -*- C++ -*-
 
-<<<<<<< HEAD
-// Copyright (C) 2001, 2002, 2003, 2004, 2005, 2006
-=======
 // Copyright (C) 2001, 2002, 2003, 2004, 2005, 2006, 2007, 2008
->>>>>>> 751ff693
 // Free Software Foundation, Inc.
 //
 // This file is part of the GNU ISO C++ Library.  This library is free
@@ -67,20 +63,12 @@
  *  supporting functions and overloaded operators.
  */
 
-<<<<<<< HEAD
-#ifndef _ITERATOR_H
-#define _ITERATOR_H 1
-
-#include <bits/cpp_type_traits.h>
-#include <ext/type_traits.h>
-=======
 #ifndef _STL_ITERATOR_H
 #define _STL_ITERATOR_H 1
 
 #include <bits/cpp_type_traits.h>
 #include <ext/type_traits.h>
 #include <bits/stl_move.h>
->>>>>>> 751ff693
 
 _GLIBCXX_BEGIN_NAMESPACE(std)
 
@@ -608,11 +596,7 @@
        *  @endcode
       */
       insert_iterator&
-<<<<<<< HEAD
-      operator=(const typename _Container::const_reference __value)
-=======
       operator=(typename _Container::const_reference __value)
->>>>>>> 751ff693
       {
 	iter = container->insert(iter, __value);
 	++iter;
@@ -684,10 +668,7 @@
       _Iterator _M_current;
 
     public:
-<<<<<<< HEAD
-=======
       typedef _Iterator					     iterator_type;
->>>>>>> 751ff693
       typedef typename iterator_traits<_Iterator>::iterator_category
                                                              iterator_category;
       typedef typename iterator_traits<_Iterator>::value_type  value_type;
@@ -836,35 +817,8 @@
     operator<=(const __normal_iterator<_Iterator, _Container>& __lhs,
 	       const __normal_iterator<_Iterator, _Container>& __rhs)
     { return __lhs.base() <= __rhs.base(); }
-<<<<<<< HEAD
 
   template<typename _IteratorL, typename _IteratorR, typename _Container>
-    inline bool
-    operator>=(const __normal_iterator<_IteratorL, _Container>& __lhs,
-	       const __normal_iterator<_IteratorR, _Container>& __rhs)
-    { return __lhs.base() >= __rhs.base(); }
-=======
->>>>>>> 751ff693
-
-  template<typename _Iterator, typename _Container>
-    inline bool
-    operator>=(const __normal_iterator<_Iterator, _Container>& __lhs,
-	       const __normal_iterator<_Iterator, _Container>& __rhs)
-    { return __lhs.base() >= __rhs.base(); }
-
-  // _GLIBCXX_RESOLVE_LIB_DEFECTS
-  // According to the resolution of DR179 not only the various comparison
-  // operators but also operator- must accept mixed iterator/const_iterator
-  // parameters.
-  template<typename _IteratorL, typename _IteratorR, typename _Container>
-<<<<<<< HEAD
-    inline typename __normal_iterator<_IteratorL, _Container>::difference_type
-    operator-(const __normal_iterator<_IteratorL, _Container>& __lhs,
-	      const __normal_iterator<_IteratorR, _Container>& __rhs)
-    { return __lhs.base() - __rhs.base(); }
-
-  template<typename _Iterator, typename _Container>
-=======
     inline bool
     operator>=(const __normal_iterator<_IteratorL, _Container>& __lhs,
 	       const __normal_iterator<_IteratorR, _Container>& __rhs)
@@ -887,7 +841,6 @@
     { return __lhs.base() - __rhs.base(); }
 
   template<typename _Iterator, typename _Container>
->>>>>>> 751ff693
     inline typename __normal_iterator<_Iterator, _Container>::difference_type
     operator-(const __normal_iterator<_Iterator, _Container>& __lhs,
 	      const __normal_iterator<_Iterator, _Container>& __rhs)
@@ -898,10 +851,6 @@
     operator+(typename __normal_iterator<_Iterator, _Container>::difference_type
 	      __n, const __normal_iterator<_Iterator, _Container>& __i)
     { return __normal_iterator<_Iterator, _Container>(__i.base() + __n); }
-<<<<<<< HEAD
-
-_GLIBCXX_END_NAMESPACE
-=======
 
 _GLIBCXX_END_NAMESPACE
 
@@ -1075,6 +1024,5 @@
 #else
 #define _GLIBCXX_MAKE_MOVE_ITERATOR(_Iter) (_Iter)
 #endif // __GXX_EXPERIMENTAL_CXX0X__
->>>>>>> 751ff693
 
 #endif
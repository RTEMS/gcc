// ostream classes -*- C++ -*-

// Copyright (C) 1997, 1998, 1999, 2000, 2001, 2002, 2003, 2004, 2005,
// 2006, 2007
// Free Software Foundation, Inc.
//
// This file is part of the GNU ISO C++ Library.  This library is free
// software; you can redistribute it and/or modify it under the
// terms of the GNU General Public License as published by the
// Free Software Foundation; either version 2, or (at your option)
// any later version.

// This library is distributed in the hope that it will be useful,
// but WITHOUT ANY WARRANTY; without even the implied warranty of
// MERCHANTABILITY or FITNESS FOR A PARTICULAR PURPOSE.  See the
// GNU General Public License for more details.

// You should have received a copy of the GNU General Public License along
// with this library; see the file COPYING.  If not, write to the Free
// Software Foundation, 51 Franklin Street, Fifth Floor, Boston, MA 02110-1301,
// USA.

// As a special exception, you may use this file as part of a free software
// library without restriction.  Specifically, if other files instantiate
// templates or use macros or inline functions from this file, or you compile
// this file and link it with other files to produce an executable, this
// file does not by itself cause the resulting executable to be covered by
// the GNU General Public License.  This exception does not however
// invalidate any other reasons why the executable file might be covered by
// the GNU General Public License.

/** @file ostream.tcc
 *  This is an internal header file, included by other library headers.
 *  You should not attempt to use it directly.
 */

//
// ISO C++ 14882: 27.6.2  Output streams
//

#ifndef _OSTREAM_TCC
#define _OSTREAM_TCC 1

#pragma GCC system_header

<<<<<<< HEAD
=======
#include <cxxabi-forced.h>

>>>>>>> 751ff693
_GLIBCXX_BEGIN_NAMESPACE(std)

  template<typename _CharT, typename _Traits>
    basic_ostream<_CharT, _Traits>::sentry::
    sentry(basic_ostream<_CharT, _Traits>& __os)
    : _M_ok(false), _M_os(__os)
    {
      // XXX MT
      if (__os.tie() && __os.good())
	__os.tie()->flush();

      if (__os.good())
	_M_ok = true;
      else
	__os.setstate(ios_base::failbit);
    }

  template<typename _CharT, typename _Traits>
    template<typename _ValueT>
      basic_ostream<_CharT, _Traits>&
      basic_ostream<_CharT, _Traits>::
      _M_insert(_ValueT __v)
      {
	sentry __cerb(*this);
	if (__cerb)
	  {
	    ios_base::iostate __err = ios_base::iostate(ios_base::goodbit);
	    try
	      {
		const __num_put_type& __np = __check_facet(this->_M_num_put);
		if (__np.put(*this, *this, this->fill(), __v).failed())
		  __err |= ios_base::badbit;
	      }
<<<<<<< HEAD
=======
	    catch(__cxxabiv1::__forced_unwind&)
	      {
		this->_M_setstate(ios_base::badbit);		
		__throw_exception_again;
	      }
>>>>>>> 751ff693
	    catch(...)
	      { this->_M_setstate(ios_base::badbit); }
	    if (__err)
	      this->setstate(__err);
	  }
	return *this;
      }

  template<typename _CharT, typename _Traits>
    basic_ostream<_CharT, _Traits>&
    basic_ostream<_CharT, _Traits>::
    operator<<(short __n)
    {
      // _GLIBCXX_RESOLVE_LIB_DEFECTS
      // 117. basic_ostream uses nonexistent num_put member functions.
      const ios_base::fmtflags __fmt = this->flags() & ios_base::basefield;
      if (__fmt == ios_base::oct || __fmt == ios_base::hex)
	return _M_insert(static_cast<long>(static_cast<unsigned short>(__n)));
      else
	return _M_insert(static_cast<long>(__n));
    }

  template<typename _CharT, typename _Traits>
    basic_ostream<_CharT, _Traits>&
    basic_ostream<_CharT, _Traits>::
    operator<<(int __n)
    {
      // _GLIBCXX_RESOLVE_LIB_DEFECTS
      // 117. basic_ostream uses nonexistent num_put member functions.
      const ios_base::fmtflags __fmt = this->flags() & ios_base::basefield;
      if (__fmt == ios_base::oct || __fmt == ios_base::hex)
	return _M_insert(static_cast<long>(static_cast<unsigned int>(__n)));
      else
	return _M_insert(static_cast<long>(__n));
    }
  
  template<typename _CharT, typename _Traits>
    basic_ostream<_CharT, _Traits>&
    basic_ostream<_CharT, _Traits>::
    operator<<(__streambuf_type* __sbin)
    {
      ios_base::iostate __err = ios_base::iostate(ios_base::goodbit);
      sentry __cerb(*this);
      if (__cerb && __sbin)
	{
	  try
	    {
	      if (!__copy_streambufs(__sbin, this->rdbuf()))
		__err |= ios_base::failbit;
<<<<<<< HEAD
=======
	    }
	  catch(__cxxabiv1::__forced_unwind&)
	    {
	      this->_M_setstate(ios_base::badbit);		
	      __throw_exception_again;
>>>>>>> 751ff693
	    }
	  catch(...)
	    { this->_M_setstate(ios_base::failbit); }
	}
      else if (!__sbin)
	__err |= ios_base::badbit;
      if (__err)
	this->setstate(__err);
<<<<<<< HEAD
=======
      return *this;
    }

  template<typename _CharT, typename _Traits>
    basic_ostream<_CharT, _Traits>&
    basic_ostream<_CharT, _Traits>::
    put(char_type __c)
    {
      // _GLIBCXX_RESOLVE_LIB_DEFECTS
      // DR 60. What is a formatted input function?
      // basic_ostream::put(char_type) is an unformatted output function.
      // DR 63. Exception-handling policy for unformatted output.
      // Unformatted output functions should catch exceptions thrown
      // from streambuf members.
      sentry __cerb(*this);
      if (__cerb)
	{
	  ios_base::iostate __err = ios_base::iostate(ios_base::goodbit);
	  try
	    {
	      const int_type __put = this->rdbuf()->sputc(__c);
	      if (traits_type::eq_int_type(__put, traits_type::eof()))
		__err |= ios_base::badbit;
	    }
	  catch(__cxxabiv1::__forced_unwind&)
	    {
	      this->_M_setstate(ios_base::badbit);		
	      __throw_exception_again;
	    }
	  catch(...)
	    { this->_M_setstate(ios_base::badbit); }
	  if (__err)
	    this->setstate(__err);
	}
>>>>>>> 751ff693
      return *this;
    }

  template<typename _CharT, typename _Traits>
    basic_ostream<_CharT, _Traits>&
    basic_ostream<_CharT, _Traits>::
<<<<<<< HEAD
    put(char_type __c)
    {
      // _GLIBCXX_RESOLVE_LIB_DEFECTS
      // DR 60. What is a formatted input function?
      // basic_ostream::put(char_type) is an unformatted output function.
      // DR 63. Exception-handling policy for unformatted output.
      // Unformatted output functions should catch exceptions thrown
      // from streambuf members.
      sentry __cerb(*this);
      if (__cerb)
	{
	  ios_base::iostate __err = ios_base::iostate(ios_base::goodbit);
	  try
	    {
	      const int_type __put = this->rdbuf()->sputc(__c);
	      if (traits_type::eq_int_type(__put, traits_type::eof()))
		__err |= ios_base::badbit;
	    }
	  catch (...)
	    { this->_M_setstate(ios_base::badbit); }
	  if (__err)
	    this->setstate(__err);
	}
=======
    write(const _CharT* __s, streamsize __n)
    {
      // _GLIBCXX_RESOLVE_LIB_DEFECTS
      // DR 60. What is a formatted input function?
      // basic_ostream::write(const char_type*, streamsize) is an
      // unformatted output function.
      // DR 63. Exception-handling policy for unformatted output.
      // Unformatted output functions should catch exceptions thrown
      // from streambuf members.
      sentry __cerb(*this);
      if (__cerb)
	{
	  try
	    { _M_write(__s, __n); }
	  catch(__cxxabiv1::__forced_unwind&)
	    {
	      this->_M_setstate(ios_base::badbit);		
	      __throw_exception_again;
	    }
	  catch(...)
	    { this->_M_setstate(ios_base::badbit); }
	}
      return *this;
    }

  template<typename _CharT, typename _Traits>
    basic_ostream<_CharT, _Traits>&
    basic_ostream<_CharT, _Traits>::
    flush()
    {
      // _GLIBCXX_RESOLVE_LIB_DEFECTS
      // DR 60. What is a formatted input function?
      // basic_ostream::flush() is *not* an unformatted output function.
      ios_base::iostate __err = ios_base::iostate(ios_base::goodbit);
      try
	{
	  if (this->rdbuf() && this->rdbuf()->pubsync() == -1)
	    __err |= ios_base::badbit;
	}
      catch(__cxxabiv1::__forced_unwind&)
	{
	  this->_M_setstate(ios_base::badbit);		
	  __throw_exception_again;
	}
      catch(...)
	{ this->_M_setstate(ios_base::badbit); }
      if (__err)
	this->setstate(__err);
>>>>>>> 751ff693
      return *this;
    }

  template<typename _CharT, typename _Traits>
<<<<<<< HEAD
    basic_ostream<_CharT, _Traits>&
    basic_ostream<_CharT, _Traits>::
    write(const _CharT* __s, streamsize __n)
    {
      // _GLIBCXX_RESOLVE_LIB_DEFECTS
      // DR 60. What is a formatted input function?
      // basic_ostream::write(const char_type*, streamsize) is an
      // unformatted output function.
      // DR 63. Exception-handling policy for unformatted output.
      // Unformatted output functions should catch exceptions thrown
      // from streambuf members.
      sentry __cerb(*this);
      if (__cerb)
	{
	  try
	    { _M_write(__s, __n); }
	  catch (...)
	    { this->_M_setstate(ios_base::badbit); }
	}
      return *this;
    }

  template<typename _CharT, typename _Traits>
    basic_ostream<_CharT, _Traits>&
    basic_ostream<_CharT, _Traits>::
    flush()
    {
      // _GLIBCXX_RESOLVE_LIB_DEFECTS
      // DR 60. What is a formatted input function?
      // basic_ostream::flush() is *not* an unformatted output function.
      ios_base::iostate __err = ios_base::iostate(ios_base::goodbit);
      try
	{
	  if (this->rdbuf() && this->rdbuf()->pubsync() == -1)
	    __err |= ios_base::badbit;
	}
      catch(...)
	{ this->_M_setstate(ios_base::badbit); }
      if (__err)
	this->setstate(__err);
      return *this;
    }

  template<typename _CharT, typename _Traits>
    typename basic_ostream<_CharT, _Traits>::pos_type
    basic_ostream<_CharT, _Traits>::
    tellp()
    {
      pos_type __ret = pos_type(-1);
      try
	{
	  if (!this->fail())
	    __ret = this->rdbuf()->pubseekoff(0, ios_base::cur, ios_base::out);
	}
      catch(...)
	{ this->_M_setstate(ios_base::badbit); }
      return __ret;
    }

  template<typename _CharT, typename _Traits>
    basic_ostream<_CharT, _Traits>&
    basic_ostream<_CharT, _Traits>::
    seekp(pos_type __pos)
    {
      ios_base::iostate __err = ios_base::iostate(ios_base::goodbit);
      try
	{
	  if (!this->fail())
	    {
	      // _GLIBCXX_RESOLVE_LIB_DEFECTS
	      // 136.  seekp, seekg setting wrong streams?
	      const pos_type __p = this->rdbuf()->pubseekpos(__pos,
							     ios_base::out);

	      // 129. Need error indication from seekp() and seekg()
	      if (__p == pos_type(off_type(-1)))
		__err |= ios_base::failbit;
	    }
=======
    typename basic_ostream<_CharT, _Traits>::pos_type
    basic_ostream<_CharT, _Traits>::
    tellp()
    {
      pos_type __ret = pos_type(-1);
      try
	{
	  if (!this->fail())
	    __ret = this->rdbuf()->pubseekoff(0, ios_base::cur, ios_base::out);
	}
      catch(__cxxabiv1::__forced_unwind&)
	{
	  this->_M_setstate(ios_base::badbit);		
	  __throw_exception_again;
	}
      catch(...)
	{ this->_M_setstate(ios_base::badbit); }
      return __ret;
    }

  template<typename _CharT, typename _Traits>
    basic_ostream<_CharT, _Traits>&
    basic_ostream<_CharT, _Traits>::
    seekp(pos_type __pos)
    {
      ios_base::iostate __err = ios_base::iostate(ios_base::goodbit);
      try
	{
	  if (!this->fail())
	    {
	      // _GLIBCXX_RESOLVE_LIB_DEFECTS
	      // 136.  seekp, seekg setting wrong streams?
	      const pos_type __p = this->rdbuf()->pubseekpos(__pos,
							     ios_base::out);

	      // 129. Need error indication from seekp() and seekg()
	      if (__p == pos_type(off_type(-1)))
		__err |= ios_base::failbit;
	    }
	}
      catch(__cxxabiv1::__forced_unwind&)
	{
	  this->_M_setstate(ios_base::badbit);		
	  __throw_exception_again;
>>>>>>> 751ff693
	}
      catch(...)
	{ this->_M_setstate(ios_base::badbit); }
      if (__err)
	this->setstate(__err);
      return *this;
    }

  template<typename _CharT, typename _Traits>
    basic_ostream<_CharT, _Traits>&
    basic_ostream<_CharT, _Traits>::
    seekp(off_type __off, ios_base::seekdir __dir)
    {
      ios_base::iostate __err = ios_base::iostate(ios_base::goodbit);
      try
	{
	  if (!this->fail())
	    {
	      // _GLIBCXX_RESOLVE_LIB_DEFECTS
	      // 136.  seekp, seekg setting wrong streams?
	      const pos_type __p = this->rdbuf()->pubseekoff(__off, __dir,
							     ios_base::out);

	      // 129. Need error indication from seekp() and seekg()
	      if (__p == pos_type(off_type(-1)))
		__err |= ios_base::failbit;
	    }
	}
<<<<<<< HEAD
      catch(...)
	{ this->_M_setstate(ios_base::badbit); }
      if (__err)
	this->setstate(__err);
      return *this;
    }

  template<typename _CharT, typename _Traits>
    basic_ostream<_CharT, _Traits>&
    basic_ostream<_CharT, _Traits>::
    _M_insert(const char_type* __s, streamsize __n)
    {
      sentry __cerb(*this);
      if (__cerb)
	{
	  try
	    {
	      const streamsize __w = this->width();
	      if (__w > __n)
		{
		  const bool __left = ((this->flags() & ios_base::adjustfield)
				       == ios_base::left);
		  if (!__left)
		    _M_write(this->fill(), __w - __n);
		  if (this->good())
		    _M_write(__s, __n);
		  if (__left && this->good())
		    _M_write(this->fill(), __w - __n);
		}
	      else
		_M_write(__s, __n);
	      this->width(0);
	    }
	  catch(...)
	    { this->_M_setstate(ios_base::badbit); }
	}
=======
      catch(__cxxabiv1::__forced_unwind&)
	{
	  this->_M_setstate(ios_base::badbit);		
	  __throw_exception_again;
	}
      catch(...)
	{ this->_M_setstate(ios_base::badbit); }
      if (__err)
	this->setstate(__err);
>>>>>>> 751ff693
      return *this;
    }

  template<typename _CharT, typename _Traits>
    basic_ostream<_CharT, _Traits>&
    operator<<(basic_ostream<_CharT, _Traits>& __out, const char* __s)
    {
      if (!__s)
	__out.setstate(ios_base::badbit);
      else
	{
	  // _GLIBCXX_RESOLVE_LIB_DEFECTS
	  // 167.  Improper use of traits_type::length()
<<<<<<< HEAD
	  const size_t __clen = char_traits<char>::length(__s);      
	  _CharT* __ws = 0;
	  try
	    { 
	      __ws = new _CharT[__clen];
	      for (size_t  __i = 0; __i < __clen; ++__i)
		__ws[__i] = __out.widen(__s[__i]);
	    }
	  catch(...)
	    {
	      delete [] __ws;
	      __out._M_setstate(ios_base::badbit);
	      return __out;
	    }

	  try
	    {
	      __out._M_insert(__ws, __clen);
	      delete [] __ws;
	    }
	  catch(...)
	    {
	      delete [] __ws;
	      __throw_exception_again;
	    }
=======
	  const size_t __clen = char_traits<char>::length(__s);
	  try
	    {
	      struct __ptr_guard
	      {
		_CharT *__p;
		__ptr_guard (_CharT *__ip): __p(__ip) { }
		~__ptr_guard() { delete[] __p; }
		_CharT* __get() { return __p; }
	      } __pg (new _CharT[__clen]);

	      _CharT *__ws = __pg.__get();
	      for (size_t  __i = 0; __i < __clen; ++__i)
		__ws[__i] = __out.widen(__s[__i]);
	      __ostream_insert(__out, __ws, __clen);
	    }
	  catch(__cxxabiv1::__forced_unwind&)
	    {
	      __out._M_setstate(ios_base::badbit);
	      __throw_exception_again;
	    }
	  catch(...)
	    { __out._M_setstate(ios_base::badbit); }
>>>>>>> 751ff693
	}
      return __out;
    }

  // Inhibit implicit instantiations for required instantiations,
  // which are defined via explicit instantiations elsewhere.
  // NB:  This syntax is a GNU extension.
#if _GLIBCXX_EXTERN_TEMPLATE
  extern template class basic_ostream<char>;
  extern template ostream& endl(ostream&);
  extern template ostream& ends(ostream&);
  extern template ostream& flush(ostream&);
  extern template ostream& operator<<(ostream&, char);
  extern template ostream& operator<<(ostream&, unsigned char);
  extern template ostream& operator<<(ostream&, signed char);
  extern template ostream& operator<<(ostream&, const char*);
  extern template ostream& operator<<(ostream&, const unsigned char*);
  extern template ostream& operator<<(ostream&, const signed char*);

  extern template ostream& ostream::_M_insert(long);
  extern template ostream& ostream::_M_insert(unsigned long);
  extern template ostream& ostream::_M_insert(bool);
#ifdef _GLIBCXX_USE_LONG_LONG
  extern template ostream& ostream::_M_insert(long long);
  extern template ostream& ostream::_M_insert(unsigned long long);
#endif
  extern template ostream& ostream::_M_insert(double);
  extern template ostream& ostream::_M_insert(long double);
  extern template ostream& ostream::_M_insert(const void*);

#ifdef _GLIBCXX_USE_WCHAR_T
  extern template class basic_ostream<wchar_t>;
  extern template wostream& endl(wostream&);
  extern template wostream& ends(wostream&);
  extern template wostream& flush(wostream&);
  extern template wostream& operator<<(wostream&, wchar_t);
  extern template wostream& operator<<(wostream&, char);
  extern template wostream& operator<<(wostream&, const wchar_t*);
  extern template wostream& operator<<(wostream&, const char*);

  extern template wostream& wostream::_M_insert(long);
  extern template wostream& wostream::_M_insert(unsigned long);
  extern template wostream& wostream::_M_insert(bool);
#ifdef _GLIBCXX_USE_LONG_LONG
  extern template wostream& wostream::_M_insert(long long);
  extern template wostream& wostream::_M_insert(unsigned long long);
#endif
  extern template wostream& wostream::_M_insert(double);
  extern template wostream& wostream::_M_insert(long double);
  extern template wostream& wostream::_M_insert(const void*);
#endif
#endif

_GLIBCXX_END_NAMESPACE

#endif<|MERGE_RESOLUTION|>--- conflicted
+++ resolved
@@ -43,11 +43,8 @@
 
 #pragma GCC system_header
 
-<<<<<<< HEAD
-=======
 #include <cxxabi-forced.h>
 
->>>>>>> 751ff693
 _GLIBCXX_BEGIN_NAMESPACE(std)
 
   template<typename _CharT, typename _Traits>
@@ -81,14 +78,11 @@
 		if (__np.put(*this, *this, this->fill(), __v).failed())
 		  __err |= ios_base::badbit;
 	      }
-<<<<<<< HEAD
-=======
 	    catch(__cxxabiv1::__forced_unwind&)
 	      {
 		this->_M_setstate(ios_base::badbit);		
 		__throw_exception_again;
 	      }
->>>>>>> 751ff693
 	    catch(...)
 	      { this->_M_setstate(ios_base::badbit); }
 	    if (__err)
@@ -138,14 +132,11 @@
 	    {
 	      if (!__copy_streambufs(__sbin, this->rdbuf()))
 		__err |= ios_base::failbit;
-<<<<<<< HEAD
-=======
 	    }
 	  catch(__cxxabiv1::__forced_unwind&)
 	    {
 	      this->_M_setstate(ios_base::badbit);		
 	      __throw_exception_again;
->>>>>>> 751ff693
 	    }
 	  catch(...)
 	    { this->_M_setstate(ios_base::failbit); }
@@ -154,8 +145,6 @@
 	__err |= ios_base::badbit;
       if (__err)
 	this->setstate(__err);
-<<<<<<< HEAD
-=======
       return *this;
     }
 
@@ -190,38 +179,12 @@
 	  if (__err)
 	    this->setstate(__err);
 	}
->>>>>>> 751ff693
-      return *this;
-    }
-
-  template<typename _CharT, typename _Traits>
-    basic_ostream<_CharT, _Traits>&
-    basic_ostream<_CharT, _Traits>::
-<<<<<<< HEAD
-    put(char_type __c)
-    {
-      // _GLIBCXX_RESOLVE_LIB_DEFECTS
-      // DR 60. What is a formatted input function?
-      // basic_ostream::put(char_type) is an unformatted output function.
-      // DR 63. Exception-handling policy for unformatted output.
-      // Unformatted output functions should catch exceptions thrown
-      // from streambuf members.
-      sentry __cerb(*this);
-      if (__cerb)
-	{
-	  ios_base::iostate __err = ios_base::iostate(ios_base::goodbit);
-	  try
-	    {
-	      const int_type __put = this->rdbuf()->sputc(__c);
-	      if (traits_type::eq_int_type(__put, traits_type::eof()))
-		__err |= ios_base::badbit;
-	    }
-	  catch (...)
-	    { this->_M_setstate(ios_base::badbit); }
-	  if (__err)
-	    this->setstate(__err);
-	}
-=======
+      return *this;
+    }
+
+  template<typename _CharT, typename _Traits>
+    basic_ostream<_CharT, _Traits>&
+    basic_ostream<_CharT, _Traits>::
     write(const _CharT* __s, streamsize __n)
     {
       // _GLIBCXX_RESOLVE_LIB_DEFECTS
@@ -270,47 +233,54 @@
 	{ this->_M_setstate(ios_base::badbit); }
       if (__err)
 	this->setstate(__err);
->>>>>>> 751ff693
-      return *this;
-    }
-
-  template<typename _CharT, typename _Traits>
-<<<<<<< HEAD
-    basic_ostream<_CharT, _Traits>&
-    basic_ostream<_CharT, _Traits>::
-    write(const _CharT* __s, streamsize __n)
-    {
-      // _GLIBCXX_RESOLVE_LIB_DEFECTS
-      // DR 60. What is a formatted input function?
-      // basic_ostream::write(const char_type*, streamsize) is an
-      // unformatted output function.
-      // DR 63. Exception-handling policy for unformatted output.
-      // Unformatted output functions should catch exceptions thrown
-      // from streambuf members.
-      sentry __cerb(*this);
-      if (__cerb)
-	{
-	  try
-	    { _M_write(__s, __n); }
-	  catch (...)
-	    { this->_M_setstate(ios_base::badbit); }
-	}
-      return *this;
-    }
-
-  template<typename _CharT, typename _Traits>
-    basic_ostream<_CharT, _Traits>&
-    basic_ostream<_CharT, _Traits>::
-    flush()
-    {
-      // _GLIBCXX_RESOLVE_LIB_DEFECTS
-      // DR 60. What is a formatted input function?
-      // basic_ostream::flush() is *not* an unformatted output function.
+      return *this;
+    }
+
+  template<typename _CharT, typename _Traits>
+    typename basic_ostream<_CharT, _Traits>::pos_type
+    basic_ostream<_CharT, _Traits>::
+    tellp()
+    {
+      pos_type __ret = pos_type(-1);
+      try
+	{
+	  if (!this->fail())
+	    __ret = this->rdbuf()->pubseekoff(0, ios_base::cur, ios_base::out);
+	}
+      catch(__cxxabiv1::__forced_unwind&)
+	{
+	  this->_M_setstate(ios_base::badbit);		
+	  __throw_exception_again;
+	}
+      catch(...)
+	{ this->_M_setstate(ios_base::badbit); }
+      return __ret;
+    }
+
+  template<typename _CharT, typename _Traits>
+    basic_ostream<_CharT, _Traits>&
+    basic_ostream<_CharT, _Traits>::
+    seekp(pos_type __pos)
+    {
       ios_base::iostate __err = ios_base::iostate(ios_base::goodbit);
       try
 	{
-	  if (this->rdbuf() && this->rdbuf()->pubsync() == -1)
-	    __err |= ios_base::badbit;
+	  if (!this->fail())
+	    {
+	      // _GLIBCXX_RESOLVE_LIB_DEFECTS
+	      // 136.  seekp, seekg setting wrong streams?
+	      const pos_type __p = this->rdbuf()->pubseekpos(__pos,
+							     ios_base::out);
+
+	      // 129. Need error indication from seekp() and seekg()
+	      if (__p == pos_type(off_type(-1)))
+		__err |= ios_base::failbit;
+	    }
+	}
+      catch(__cxxabiv1::__forced_unwind&)
+	{
+	  this->_M_setstate(ios_base::badbit);		
+	  __throw_exception_again;
 	}
       catch(...)
 	{ this->_M_setstate(ios_base::badbit); }
@@ -320,25 +290,9 @@
     }
 
   template<typename _CharT, typename _Traits>
-    typename basic_ostream<_CharT, _Traits>::pos_type
-    basic_ostream<_CharT, _Traits>::
-    tellp()
-    {
-      pos_type __ret = pos_type(-1);
-      try
-	{
-	  if (!this->fail())
-	    __ret = this->rdbuf()->pubseekoff(0, ios_base::cur, ios_base::out);
-	}
-      catch(...)
-	{ this->_M_setstate(ios_base::badbit); }
-      return __ret;
-    }
-
-  template<typename _CharT, typename _Traits>
-    basic_ostream<_CharT, _Traits>&
-    basic_ostream<_CharT, _Traits>::
-    seekp(pos_type __pos)
+    basic_ostream<_CharT, _Traits>&
+    basic_ostream<_CharT, _Traits>::
+    seekp(off_type __off, ios_base::seekdir __dir)
     {
       ios_base::iostate __err = ios_base::iostate(ios_base::goodbit);
       try
@@ -347,59 +301,18 @@
 	    {
 	      // _GLIBCXX_RESOLVE_LIB_DEFECTS
 	      // 136.  seekp, seekg setting wrong streams?
-	      const pos_type __p = this->rdbuf()->pubseekpos(__pos,
+	      const pos_type __p = this->rdbuf()->pubseekoff(__off, __dir,
 							     ios_base::out);
 
 	      // 129. Need error indication from seekp() and seekg()
 	      if (__p == pos_type(off_type(-1)))
 		__err |= ios_base::failbit;
 	    }
-=======
-    typename basic_ostream<_CharT, _Traits>::pos_type
-    basic_ostream<_CharT, _Traits>::
-    tellp()
-    {
-      pos_type __ret = pos_type(-1);
-      try
-	{
-	  if (!this->fail())
-	    __ret = this->rdbuf()->pubseekoff(0, ios_base::cur, ios_base::out);
 	}
       catch(__cxxabiv1::__forced_unwind&)
 	{
 	  this->_M_setstate(ios_base::badbit);		
 	  __throw_exception_again;
-	}
-      catch(...)
-	{ this->_M_setstate(ios_base::badbit); }
-      return __ret;
-    }
-
-  template<typename _CharT, typename _Traits>
-    basic_ostream<_CharT, _Traits>&
-    basic_ostream<_CharT, _Traits>::
-    seekp(pos_type __pos)
-    {
-      ios_base::iostate __err = ios_base::iostate(ios_base::goodbit);
-      try
-	{
-	  if (!this->fail())
-	    {
-	      // _GLIBCXX_RESOLVE_LIB_DEFECTS
-	      // 136.  seekp, seekg setting wrong streams?
-	      const pos_type __p = this->rdbuf()->pubseekpos(__pos,
-							     ios_base::out);
-
-	      // 129. Need error indication from seekp() and seekg()
-	      if (__p == pos_type(off_type(-1)))
-		__err |= ios_base::failbit;
-	    }
-	}
-      catch(__cxxabiv1::__forced_unwind&)
-	{
-	  this->_M_setstate(ios_base::badbit);		
-	  __throw_exception_again;
->>>>>>> 751ff693
 	}
       catch(...)
 	{ this->_M_setstate(ios_base::badbit); }
@@ -410,77 +323,6 @@
 
   template<typename _CharT, typename _Traits>
     basic_ostream<_CharT, _Traits>&
-    basic_ostream<_CharT, _Traits>::
-    seekp(off_type __off, ios_base::seekdir __dir)
-    {
-      ios_base::iostate __err = ios_base::iostate(ios_base::goodbit);
-      try
-	{
-	  if (!this->fail())
-	    {
-	      // _GLIBCXX_RESOLVE_LIB_DEFECTS
-	      // 136.  seekp, seekg setting wrong streams?
-	      const pos_type __p = this->rdbuf()->pubseekoff(__off, __dir,
-							     ios_base::out);
-
-	      // 129. Need error indication from seekp() and seekg()
-	      if (__p == pos_type(off_type(-1)))
-		__err |= ios_base::failbit;
-	    }
-	}
-<<<<<<< HEAD
-      catch(...)
-	{ this->_M_setstate(ios_base::badbit); }
-      if (__err)
-	this->setstate(__err);
-      return *this;
-    }
-
-  template<typename _CharT, typename _Traits>
-    basic_ostream<_CharT, _Traits>&
-    basic_ostream<_CharT, _Traits>::
-    _M_insert(const char_type* __s, streamsize __n)
-    {
-      sentry __cerb(*this);
-      if (__cerb)
-	{
-	  try
-	    {
-	      const streamsize __w = this->width();
-	      if (__w > __n)
-		{
-		  const bool __left = ((this->flags() & ios_base::adjustfield)
-				       == ios_base::left);
-		  if (!__left)
-		    _M_write(this->fill(), __w - __n);
-		  if (this->good())
-		    _M_write(__s, __n);
-		  if (__left && this->good())
-		    _M_write(this->fill(), __w - __n);
-		}
-	      else
-		_M_write(__s, __n);
-	      this->width(0);
-	    }
-	  catch(...)
-	    { this->_M_setstate(ios_base::badbit); }
-	}
-=======
-      catch(__cxxabiv1::__forced_unwind&)
-	{
-	  this->_M_setstate(ios_base::badbit);		
-	  __throw_exception_again;
-	}
-      catch(...)
-	{ this->_M_setstate(ios_base::badbit); }
-      if (__err)
-	this->setstate(__err);
->>>>>>> 751ff693
-      return *this;
-    }
-
-  template<typename _CharT, typename _Traits>
-    basic_ostream<_CharT, _Traits>&
     operator<<(basic_ostream<_CharT, _Traits>& __out, const char* __s)
     {
       if (!__s)
@@ -489,33 +331,6 @@
 	{
 	  // _GLIBCXX_RESOLVE_LIB_DEFECTS
 	  // 167.  Improper use of traits_type::length()
-<<<<<<< HEAD
-	  const size_t __clen = char_traits<char>::length(__s);      
-	  _CharT* __ws = 0;
-	  try
-	    { 
-	      __ws = new _CharT[__clen];
-	      for (size_t  __i = 0; __i < __clen; ++__i)
-		__ws[__i] = __out.widen(__s[__i]);
-	    }
-	  catch(...)
-	    {
-	      delete [] __ws;
-	      __out._M_setstate(ios_base::badbit);
-	      return __out;
-	    }
-
-	  try
-	    {
-	      __out._M_insert(__ws, __clen);
-	      delete [] __ws;
-	    }
-	  catch(...)
-	    {
-	      delete [] __ws;
-	      __throw_exception_again;
-	    }
-=======
 	  const size_t __clen = char_traits<char>::length(__s);
 	  try
 	    {
@@ -539,7 +354,6 @@
 	    }
 	  catch(...)
 	    { __out._M_setstate(ios_base::badbit); }
->>>>>>> 751ff693
 	}
       return __out;
     }

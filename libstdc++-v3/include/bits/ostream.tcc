--- conflicted
+++ resolved
@@ -62,44 +62,6 @@
     }
 
   template<typename _CharT, typename _Traits>
-<<<<<<< HEAD
-    basic_ostream<_CharT, _Traits>&
-    basic_ostream<_CharT, _Traits>::
-    operator<<(__ostream_type& (*__pf)(__ostream_type&))
-    {
-      // _GLIBCXX_RESOLVE_LIB_DEFECTS
-      // DR 60. What is a formatted input function?
-      // The inserters for manipulators are *not* formatted output functions.
-      return __pf(*this);
-    }
-
-  template<typename _CharT, typename _Traits>
-    basic_ostream<_CharT, _Traits>&
-    basic_ostream<_CharT, _Traits>::
-    operator<<(__ios_type& (*__pf)(__ios_type&))
-    {
-      // _GLIBCXX_RESOLVE_LIB_DEFECTS
-      // DR 60. What is a formatted input function?
-      // The inserters for manipulators are *not* formatted output functions.
-      __pf(*this);
-      return *this;
-    }
-
-  template<typename _CharT, typename _Traits>
-    basic_ostream<_CharT, _Traits>&
-    basic_ostream<_CharT, _Traits>::
-    operator<<(ios_base& (*__pf)(ios_base&))
-    {
-      // _GLIBCXX_RESOLVE_LIB_DEFECTS
-      // DR 60. What is a formatted input function?
-      // The inserters for manipulators are *not* formatted output functions.
-      __pf(*this);
-      return *this;
-    }
-
-  template<typename _CharT, typename _Traits>
-=======
->>>>>>> f8383f28
     template<typename _ValueT>
       basic_ostream<_CharT, _Traits>&
       basic_ostream<_CharT, _Traits>::

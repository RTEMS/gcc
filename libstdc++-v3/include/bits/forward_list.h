// <forward_list.h> -*- C++ -*-

<<<<<<< HEAD
// Copyright (C) 2008, 2009, 2010 Free Software Foundation, Inc.
=======
// Copyright (C) 2008, 2009, 2010, 2011 Free Software Foundation, Inc.
>>>>>>> 03d20231
//
// This file is part of the GNU ISO C++ Library.  This library is free
// software; you can redistribute it and/or modify it under the
// terms of the GNU General Public License as published by the
// Free Software Foundation; either version 3, or (at your option)
// any later version.

// This library is distributed in the hope that it will be useful,
// but WITHOUT ANY WARRANTY; without even the implied warranty of
// MERCHANTABILITY or FITNESS FOR A PARTICULAR PURPOSE.  See the
// GNU General Public License for more details.

// Under Section 7 of GPL version 3, you are granted additional
// permissions described in the GCC Runtime Library Exception, version
// 3.1, as published by the Free Software Foundation.

// You should have received a copy of the GNU General Public License and
// a copy of the GCC Runtime Library Exception along with this program;
// see the files COPYING3 and COPYING.RUNTIME respectively.  If not, see
// <http://www.gnu.org/licenses/>.

<<<<<<< HEAD
/** @file forward_list.h
 *  This is a Standard C++ Library header.
=======
/** @file bits/forward_list.h
 *  This is an internal header file, included by other library headers.
 *  Do not attempt to use it directly. @headername{forward_list}
>>>>>>> 03d20231
 */

#ifndef _FORWARD_LIST_H
#define _FORWARD_LIST_H 1

#pragma GCC system_header

#include <memory>
#include <initializer_list>

<<<<<<< HEAD
_GLIBCXX_BEGIN_NAMESPACE(std)
=======
namespace std _GLIBCXX_VISIBILITY(default)
{
_GLIBCXX_BEGIN_NAMESPACE_CONTAINER
>>>>>>> 03d20231

  /**
   *  @brief  A helper basic node class for %forward_list.
   *          This is just a linked list with nothing inside it.
   *          There are purely list shuffling utility methods here.
   */
  struct _Fwd_list_node_base
  {
    _Fwd_list_node_base() : _M_next(0) { }

    _Fwd_list_node_base* _M_next;

<<<<<<< HEAD
    static void
    swap(_Fwd_list_node_base& __x, _Fwd_list_node_base& __y)
    { std::swap(__x._M_next, __y._M_next); }

=======
>>>>>>> 03d20231
    _Fwd_list_node_base*
    _M_transfer_after(_Fwd_list_node_base* __begin)
    {
      _Fwd_list_node_base* __end = __begin;
      while (__end && __end->_M_next)
	__end = __end->_M_next;
      return _M_transfer_after(__begin, __end);
    }

    _Fwd_list_node_base*
    _M_transfer_after(_Fwd_list_node_base* __begin,
		      _Fwd_list_node_base* __end)
    {
      _Fwd_list_node_base* __keep = __begin->_M_next;
      if (__end)
	{
	  __begin->_M_next = __end->_M_next;
	  __end->_M_next = _M_next;
	}
      else
	__begin->_M_next = 0;
      _M_next = __keep;
      return __end;
    }

    void
    _M_reverse_after()
    {
      _Fwd_list_node_base* __tail = _M_next;
      if (!__tail)
	return;
      while (_Fwd_list_node_base* __temp = __tail->_M_next)
	{
	  _Fwd_list_node_base* __keep = _M_next;
	  _M_next = __temp;
	  __tail->_M_next = __temp->_M_next;
	  _M_next->_M_next = __keep;
	}
    }
  };

  /**
   *  @brief  A helper node class for %forward_list.
   *          This is just a linked list with a data value in each node.
   *          There is a sorting utility method.
   */
  template<typename _Tp>
    struct _Fwd_list_node
    : public _Fwd_list_node_base
    {
      template<typename... _Args>
        _Fwd_list_node(_Args&&... __args)
        : _Fwd_list_node_base(), 
          _M_value(std::forward<_Args>(__args)...) { }

      _Tp _M_value;
    };

  /**
   *   @brief A forward_list::iterator.
   * 
   *   All the functions are op overloads.
   */
  template<typename _Tp>
    struct _Fwd_list_iterator
    {
      typedef _Fwd_list_iterator<_Tp>            _Self;
      typedef _Fwd_list_node<_Tp>                _Node;

      typedef _Tp                                value_type;
      typedef _Tp*                               pointer;
      typedef _Tp&                               reference;
      typedef ptrdiff_t                          difference_type;
      typedef std::forward_iterator_tag          iterator_category;

      _Fwd_list_iterator()
      : _M_node() { }

      explicit
      _Fwd_list_iterator(_Fwd_list_node_base* __n) 
      : _M_node(__n) { }

      reference
      operator*() const
      { return static_cast<_Node*>(this->_M_node)->_M_value; }

      pointer
      operator->() const
      { return std::__addressof(static_cast<_Node*>
				(this->_M_node)->_M_value); }

      _Self&
      operator++()
      {
        _M_node = _M_node->_M_next;
        return *this;
      }

      _Self
      operator++(int)
      {
        _Self __tmp(*this);
        _M_node = _M_node->_M_next;
        return __tmp;
      }

      bool
      operator==(const _Self& __x) const
      { return _M_node == __x._M_node; }

      bool
      operator!=(const _Self& __x) const
      { return _M_node != __x._M_node; }

      _Self
      _M_next() const
      {
        if (_M_node)
          return _Fwd_list_iterator(_M_node->_M_next);
        else
          return _Fwd_list_iterator(0);
      }

      _Fwd_list_node_base* _M_node;
    };

  /**
   *   @brief A forward_list::const_iterator.
   * 
   *   All the functions are op overloads.
   */
  template<typename _Tp>
    struct _Fwd_list_const_iterator
    {
      typedef _Fwd_list_const_iterator<_Tp>      _Self;
      typedef const _Fwd_list_node<_Tp>          _Node;
      typedef _Fwd_list_iterator<_Tp>            iterator;

      typedef _Tp                                value_type;
      typedef const _Tp*                         pointer;
      typedef const _Tp&                         reference;
      typedef ptrdiff_t                          difference_type;
      typedef std::forward_iterator_tag          iterator_category;

      _Fwd_list_const_iterator()
      : _M_node() { }

      explicit
      _Fwd_list_const_iterator(const _Fwd_list_node_base* __n) 
      : _M_node(__n) { }

      _Fwd_list_const_iterator(const iterator& __iter)
      : _M_node(__iter._M_node) { }

      reference
      operator*() const
      { return static_cast<_Node*>(this->_M_node)->_M_value; }

      pointer
      operator->() const
      { return std::__addressof(static_cast<_Node*>
				(this->_M_node)->_M_value); }

      _Self&
      operator++()
      {
        _M_node = _M_node->_M_next;
        return *this;
      }

      _Self
      operator++(int)
      {
        _Self __tmp(*this);
        _M_node = _M_node->_M_next;
        return __tmp;
      }

      bool
      operator==(const _Self& __x) const
      { return _M_node == __x._M_node; }

      bool
      operator!=(const _Self& __x) const
      { return _M_node != __x._M_node; }

      _Self
      _M_next() const
      {
        if (this->_M_node)
          return _Fwd_list_const_iterator(_M_node->_M_next);
        else
          return _Fwd_list_const_iterator(0);
      }

      const _Fwd_list_node_base* _M_node;
    };

  /**
   *  @brief  Forward list iterator equality comparison.
   */
  template<typename _Tp>
    inline bool
    operator==(const _Fwd_list_iterator<_Tp>& __x,
               const _Fwd_list_const_iterator<_Tp>& __y)
    { return __x._M_node == __y._M_node; }

  /**
   *  @brief  Forward list iterator inequality comparison.
   */
  template<typename _Tp>
    inline bool
    operator!=(const _Fwd_list_iterator<_Tp>& __x,
               const _Fwd_list_const_iterator<_Tp>& __y)
    { return __x._M_node != __y._M_node; }

  /**
   *  @brief  Base class for %forward_list.
   */
  template<typename _Tp, typename _Alloc>
    struct _Fwd_list_base
    {
    protected:
      typedef typename _Alloc::template rebind<_Tp>::other _Tp_alloc_type;

      typedef typename _Alloc::template 
        rebind<_Fwd_list_node<_Tp>>::other _Node_alloc_type;

      struct _Fwd_list_impl 
      : public _Node_alloc_type
      {
        _Fwd_list_node_base _M_head;

        _Fwd_list_impl()
        : _Node_alloc_type(), _M_head()
        { }

        _Fwd_list_impl(const _Node_alloc_type& __a)
        : _Node_alloc_type(__a), _M_head()
        { }
      };

      _Fwd_list_impl _M_impl;

    public:
      typedef _Fwd_list_iterator<_Tp>                 iterator;
      typedef _Fwd_list_const_iterator<_Tp>           const_iterator;
      typedef _Fwd_list_node<_Tp>                     _Node;

      _Node_alloc_type&
      _M_get_Node_allocator()
      { return *static_cast<_Node_alloc_type*>(&this->_M_impl); }

      const _Node_alloc_type&
      _M_get_Node_allocator() const
      { return *static_cast<const _Node_alloc_type*>(&this->_M_impl); }

      _Fwd_list_base()
      : _M_impl() { }

      _Fwd_list_base(const _Alloc& __a)
      : _M_impl(__a) { }

      _Fwd_list_base(const _Fwd_list_base& __lst, const _Alloc& __a);

      _Fwd_list_base(_Fwd_list_base&& __lst, const _Alloc& __a)
      : _M_impl(__a)
<<<<<<< HEAD
      { _Fwd_list_node_base::swap(this->_M_impl._M_head,
				  __lst._M_impl._M_head); }

      _Fwd_list_base(_Fwd_list_base&& __lst)
      : _M_impl(__lst._M_get_Node_allocator())
      { _Fwd_list_node_base::swap(this->_M_impl._M_head,
				  __lst._M_impl._M_head); }
=======
      {
	this->_M_impl._M_head._M_next = __lst._M_impl._M_head._M_next;
	__lst._M_impl._M_head._M_next = 0;
      }

      _Fwd_list_base(_Fwd_list_base&& __lst)
      : _M_impl(__lst._M_get_Node_allocator())
      {
	this->_M_impl._M_head._M_next = __lst._M_impl._M_head._M_next;
	__lst._M_impl._M_head._M_next = 0;
      }
>>>>>>> 03d20231

      ~_Fwd_list_base()
      { _M_erase_after(&_M_impl._M_head, 0); }

    protected:

      _Node*
      _M_get_node()
      { return _M_get_Node_allocator().allocate(1); }

      template<typename... _Args>
        _Node*
        _M_create_node(_Args&&... __args)
        {
          _Node* __node = this->_M_get_node();
          __try
            {
              _M_get_Node_allocator().construct(__node,
                                              std::forward<_Args>(__args)...);
              __node->_M_next = 0;
            }
          __catch(...)
            {
              this->_M_put_node(__node);
              __throw_exception_again;
            }
          return __node;
        }

      template<typename... _Args>
        _Fwd_list_node_base*
        _M_insert_after(const_iterator __pos, _Args&&... __args);

      void
      _M_put_node(_Node* __p)
      { _M_get_Node_allocator().deallocate(__p, 1); }

<<<<<<< HEAD
      void
      _M_erase_after(_Fwd_list_node_base* __pos);

      void
=======
      _Fwd_list_node_base*
      _M_erase_after(_Fwd_list_node_base* __pos);

      _Fwd_list_node_base*
>>>>>>> 03d20231
      _M_erase_after(_Fwd_list_node_base* __pos, 
                     _Fwd_list_node_base* __last);
    };

  /**
   *  @brief A standard container with linear time access to elements,
   *  and fixed time insertion/deletion at any point in the sequence.
   *
   *  @ingroup sequences
   *
   *  Meets the requirements of a <a href="tables.html#65">container</a>, a
   *  <a href="tables.html#67">sequence</a>, including the
   *  <a href="tables.html#68">optional sequence requirements</a> with the
   *  %exception of @c at and @c operator[].
   *
   *  This is a @e singly @e linked %list.  Traversal up the
   *  %list requires linear time, but adding and removing elements (or
   *  @e nodes) is done in constant time, regardless of where the
   *  change takes place.  Unlike std::vector and std::deque,
   *  random-access iterators are not provided, so subscripting ( @c
   *  [] ) access is not allowed.  For algorithms which only need
   *  sequential access, this lack makes no difference.
   *
   *  Also unlike the other standard containers, std::forward_list provides
   *  specialized algorithms %unique to linked lists, such as
   *  splicing, sorting, and in-place reversal.
   *
   *  A couple points on memory allocation for forward_list<Tp>:
   *
   *  First, we never actually allocate a Tp, we allocate
   *  Fwd_list_node<Tp>'s and trust [20.1.5]/4 to DTRT.  This is to ensure
   *  that after elements from %forward_list<X,Alloc1> are spliced into
   *  %forward_list<X,Alloc2>, destroying the memory of the second %list is a
   *  valid operation, i.e., Alloc1 giveth and Alloc2 taketh away.
   */
  template<typename _Tp, typename _Alloc = allocator<_Tp> >
    class forward_list : private _Fwd_list_base<_Tp, _Alloc>
    {
    private:
      typedef _Fwd_list_base<_Tp, _Alloc>                  _Base;
      typedef _Fwd_list_node<_Tp>                          _Node;
      typedef _Fwd_list_node_base                          _Node_base;
      typedef typename _Base::_Tp_alloc_type               _Tp_alloc_type;

    public:
      // types:
      typedef _Tp                                          value_type;
      typedef typename _Tp_alloc_type::pointer             pointer;
      typedef typename _Tp_alloc_type::const_pointer       const_pointer;
      typedef typename _Tp_alloc_type::reference           reference;
      typedef typename _Tp_alloc_type::const_reference     const_reference;
 
      typedef _Fwd_list_iterator<_Tp>                      iterator;
      typedef _Fwd_list_const_iterator<_Tp>                const_iterator;
      typedef std::size_t                                  size_type;
      typedef std::ptrdiff_t                               difference_type;
      typedef _Alloc                                       allocator_type;

      // 23.2.3.1 construct/copy/destroy:

      /**
       *  @brief  Creates a %forward_list with no elements.
       *  @param  al  An allocator object.
       */
      explicit
      forward_list(const _Alloc& __al = _Alloc())
      : _Base(__al)
      { }

      /**
       *  @brief  Copy constructor with allocator argument.
       *  @param  list  Input list to copy.
       *  @param  al    An allocator object.
       */
      forward_list(const forward_list& __list, const _Alloc& __al)
      : _Base(__list, __al)
      { }

      /**
       *  @brief  Move constructor with allocator argument.
       *  @param  list  Input list to move.
       *  @param  al    An allocator object.
       */
      forward_list(forward_list&& __list, const _Alloc& __al)
      : _Base(std::move(__list), __al)
      { }

      /**
       *  @brief  Creates a %forward_list with default constructed elements.
       *  @param  n  The number of elements to initially create.
       *
       *  This constructor creates the %forward_list with @a n default
       *  constructed elements.
       */
      explicit
      forward_list(size_type __n)
      : _Base()
      { _M_default_initialize(__n); }

      /**
       *  @brief  Creates a %forward_list with copies of an exemplar element.
       *  @param  n      The number of elements to initially create.
       *  @param  value  An element to copy.
       *  @param  al     An allocator object.
       *
       *  This constructor fills the %forward_list with @a n copies of @a
       *  value.
       */
      forward_list(size_type __n, const _Tp& __value,
                   const _Alloc& __al = _Alloc())
      : _Base(__al)
      { _M_fill_initialize(__n, __value); }

      /**
       *  @brief  Builds a %forward_list from a range.
       *  @param  first  An input iterator.
       *  @param  last   An input iterator.
       *  @param  al     An allocator object.
       *
       *  Create a %forward_list consisting of copies of the elements from
       *  [@a first,@a last).  This is linear in N (where N is
       *  distance(@a first,@a last)).
       */
      template<typename _InputIterator>
        forward_list(_InputIterator __first, _InputIterator __last,
                     const _Alloc& __al = _Alloc())
        : _Base(__al)
        {
          // Check whether it's an integral type.  If so, it's not an iterator.
          typedef typename std::__is_integer<_InputIterator>::__type _Integral;
          _M_initialize_dispatch(__first, __last, _Integral());
        }

      /**
       *  @brief  The %forward_list copy constructor.
       *  @param  list  A %forward_list of identical element and allocator
       *                types.
       *
       *  The newly-created %forward_list uses a copy of the allocation
       *  object used by @a list.
       */
      forward_list(const forward_list& __list)
      : _Base(__list._M_get_Node_allocator())
      { _M_initialize_dispatch(__list.begin(), __list.end(), __false_type()); }

      /**
       *  @brief  The %forward_list move constructor.
       *  @param  list  A %forward_list of identical element and allocator
       *                types.
       *
       *  The newly-created %forward_list contains the exact contents of @a
       *  forward_list. The contents of @a list are a valid, but unspecified
       *  %forward_list.
       */
      forward_list(forward_list&& __list)
      : _Base(std::move(__list)) { }

      /**
       *  @brief  Builds a %forward_list from an initializer_list
       *  @param  il  An initializer_list of value_type.
       *  @param  al  An allocator object.
       *
       *  Create a %forward_list consisting of copies of the elements
       *  in the initializer_list @a il.  This is linear in il.size().
       */
      forward_list(std::initializer_list<_Tp> __il,
                   const _Alloc& __al = _Alloc())
      : _Base(__al)
      { _M_initialize_dispatch(__il.begin(), __il.end(), __false_type()); }

      /**
       *  @brief  The forward_list dtor.
       */
      ~forward_list()
      { }

      /**
       *  @brief  The %forward_list assignment operator.
       *  @param  list  A %forward_list of identical element and allocator
       *                types.
       *
       *  All the elements of @a list are copied, but unlike the copy
       *  constructor, the allocator object is not copied.
       */
      forward_list&
      operator=(const forward_list& __list);

      /**
       *  @brief  The %forward_list move assignment operator.
       *  @param  list  A %forward_list of identical element and allocator
       *                types.
       *
       *  The contents of @a list are moved into this %forward_list
       *  (without copying). @a list is a valid, but unspecified
       *  %forward_list
       */
      forward_list&
      operator=(forward_list&& __list)
      {
	// NB: DR 1204.
	// NB: DR 675.
	this->clear();
	this->swap(__list);
	return *this;
      }

      /**
       *  @brief  The %forward_list initializer list assignment operator.
       *  @param  il  An initializer_list of value_type.
       *
       *  Replace the contents of the %forward_list with copies of the
       *  elements in the initializer_list @a il.  This is linear in
       *  il.size().
       */
      forward_list&
      operator=(std::initializer_list<_Tp> __il)
      {
        assign(__il);
        return *this;
      }

      /**
       *  @brief  Assigns a range to a %forward_list.
       *  @param  first  An input iterator.
       *  @param  last   An input iterator.
       *
       *  This function fills a %forward_list with copies of the elements
       *  in the range [@a first,@a last).
       *
       *  Note that the assignment completely changes the %forward_list and
       *  that the resulting %forward_list's size is the same as the number
       *  of elements assigned.  Old data may be lost.
       */
      template<typename _InputIterator>
        void
        assign(_InputIterator __first, _InputIterator __last)
        {
          clear();
          insert_after(cbefore_begin(), __first, __last);
        }

      /**
       *  @brief  Assigns a given value to a %forward_list.
       *  @param  n  Number of elements to be assigned.
       *  @param  val  Value to be assigned.
       *
       *  This function fills a %forward_list with @a n copies of the given
       *  value.  Note that the assignment completely changes the
       *  %forward_list and that the resulting %forward_list's size is the
       *  same as the number of elements assigned.  Old data may be lost.
       */
      void
      assign(size_type __n, const _Tp& __val)
      {
        clear();
        insert_after(cbefore_begin(), __n, __val);
      }

      /**
       *  @brief  Assigns an initializer_list to a %forward_list.
       *  @param  il  An initializer_list of value_type.
       *
       *  Replace the contents of the %forward_list with copies of the
       *  elements in the initializer_list @a il.  This is linear in
       *  il.size().
       */
      void
      assign(std::initializer_list<_Tp> __il)
      {
        clear();
        insert_after(cbefore_begin(), __il);
      }

      /// Get a copy of the memory allocation object.
      allocator_type
      get_allocator() const
      { return this->_M_get_Node_allocator(); }

      // 23.2.3.2 iterators:

      /**
       *  Returns a read/write iterator that points before the first element
       *  in the %forward_list.  Iteration is done in ordinary element order.
       */
      iterator
      before_begin()
      { return iterator(&this->_M_impl._M_head); }

      /**
       *  Returns a read-only (constant) iterator that points before the
       *  first element in the %forward_list.  Iteration is done in ordinary
       *  element order.
       */
      const_iterator
      before_begin() const
      { return const_iterator(&this->_M_impl._M_head); }

      /**
       *  Returns a read/write iterator that points to the first element
       *  in the %forward_list.  Iteration is done in ordinary element order.
       */
      iterator
      begin()
      { return iterator(this->_M_impl._M_head._M_next); }

      /**
       *  Returns a read-only (constant) iterator that points to the first
       *  element in the %forward_list.  Iteration is done in ordinary
       *  element order.
       */
      const_iterator
      begin() const
      { return const_iterator(this->_M_impl._M_head._M_next); }

      /**
       *  Returns a read/write iterator that points one past the last
       *  element in the %forward_list.  Iteration is done in ordinary
       *  element order.
       */
      iterator
      end()
      { return iterator(0); }

      /**
       *  Returns a read-only iterator that points one past the last
       *  element in the %forward_list.  Iteration is done in ordinary
       *  element order.
       */
      const_iterator
      end() const
      { return const_iterator(0); }

      /**
       *  Returns a read-only (constant) iterator that points to the
       *  first element in the %forward_list.  Iteration is done in ordinary
       *  element order.
       */
      const_iterator
      cbegin() const
      { return const_iterator(this->_M_impl._M_head._M_next); }

      /**
       *  Returns a read-only (constant) iterator that points before the
       *  first element in the %forward_list.  Iteration is done in ordinary
       *  element order.
       */
      const_iterator
      cbefore_begin() const
      { return const_iterator(&this->_M_impl._M_head); }

      /**
       *  Returns a read-only (constant) iterator that points one past
       *  the last element in the %forward_list.  Iteration is done in
       *  ordinary element order.
       */
      const_iterator
      cend() const
      { return const_iterator(0); }

      /**
       *  Returns true if the %forward_list is empty.  (Thus begin() would
       *  equal end().)
       */
      bool
      empty() const
      { return this->_M_impl._M_head._M_next == 0; }

      /**
       *  Returns the largest possible size of %forward_list.
       */
      size_type
      max_size() const
      { return this->_M_get_Node_allocator().max_size(); }

      // 23.2.3.3 element access:

      /**
       *  Returns a read/write reference to the data at the first
       *  element of the %forward_list.
       */
      reference
      front()
      {
        _Node* __front = static_cast<_Node*>(this->_M_impl._M_head._M_next);
        return __front->_M_value;
      }

      /**
       *  Returns a read-only (constant) reference to the data at the first
       *  element of the %forward_list.
       */
      const_reference
      front() const
      {
        _Node* __front = static_cast<_Node*>(this->_M_impl._M_head._M_next);
        return __front->_M_value;
      }

      // 23.2.3.4 modiﬁers:

      /**
       *  @brief  Constructs object in %forward_list at the front of the
       *          list.
       *  @param  args  Arguments.
       *
       *  This function will insert an object of type Tp constructed
       *  with Tp(std::forward<Args>(args)...) at the front of the list
       *  Due to the nature of a %forward_list this operation can
       *  be done in constant time, and does not invalidate iterators
       *  and references.
       */
      template<typename... _Args>
        void
        emplace_front(_Args&&... __args)
        { this->_M_insert_after(cbefore_begin(),
                                std::forward<_Args>(__args)...); }

      /**
       *  @brief  Add data to the front of the %forward_list.
       *  @param  val  Data to be added.
       *
       *  This is a typical stack operation.  The function creates an
       *  element at the front of the %forward_list and assigns the given
       *  data to it.  Due to the nature of a %forward_list this operation
       *  can be done in constant time, and does not invalidate iterators
       *  and references.
       */
      void
      push_front(const _Tp& __val)
      { this->_M_insert_after(cbefore_begin(), __val); }

      /**
       *
       */
      void
      push_front(_Tp&& __val)
      { this->_M_insert_after(cbefore_begin(), std::move(__val)); }

      /**
       *  @brief  Removes first element.
       *
       *  This is a typical stack operation.  It shrinks the %forward_list
       *  by one.  Due to the nature of a %forward_list this operation can
       *  be done in constant time, and only invalidates iterators/references
       *  to the element being removed.
       *
       *  Note that no data is returned, and if the first element's data
       *  is needed, it should be retrieved before pop_front() is
       *  called.
       */
      void
      pop_front()
      { this->_M_erase_after(&this->_M_impl._M_head); }

      /**
       *  @brief  Constructs object in %forward_list after the specified
       *          iterator.
       *  @param  pos  A const_iterator into the %forward_list.
       *  @param  args  Arguments.
       *  @return  An iterator that points to the inserted data.
       *
       *  This function will insert an object of type T constructed
       *  with T(std::forward<Args>(args)...) after the specified
       *  location.  Due to the nature of a %forward_list this operation can
       *  be done in constant time, and does not invalidate iterators
       *  and references.
       */
      template<typename... _Args>
        iterator
        emplace_after(const_iterator __pos, _Args&&... __args)
        { return iterator(this->_M_insert_after(__pos,
                                          std::forward<_Args>(__args)...)); }

      /**
       *  @brief  Inserts given value into %forward_list after specified
       *          iterator.
       *  @param  pos  An iterator into the %forward_list.
       *  @param  val  Data to be inserted.
       *  @return  An iterator that points to the inserted data.
       *
       *  This function will insert a copy of the given value after
       *  the specified location.  Due to the nature of a %forward_list this
       *  operation can be done in constant time, and does not
       *  invalidate iterators and references.
       */
      iterator
      insert_after(const_iterator __pos, const _Tp& __val)
      { return iterator(this->_M_insert_after(__pos, __val)); }

      /**
       *
       */
      iterator
      insert_after(const_iterator __pos, _Tp&& __val)
      { return iterator(this->_M_insert_after(__pos, std::move(__val))); }

      /**
       *  @brief  Inserts a number of copies of given data into the
       *          %forward_list.
       *  @param  pos  An iterator into the %forward_list.
       *  @param  n  Number of elements to be inserted.
       *  @param  val  Data to be inserted.
       *  @return  An iterator pointing to the last inserted copy of
       *           @a val or @a pos if @a n == 0.
       *
       *  This function will insert a specified number of copies of the
       *  given data after the location specified by @a pos.
       *
       *  This operation is linear in the number of elements inserted and
       *  does not invalidate iterators and references.
       */
      iterator
      insert_after(const_iterator __pos, size_type __n, const _Tp& __val);

      /**
       *  @brief  Inserts a range into the %forward_list.
       *  @param  position  An iterator into the %forward_list.
       *  @param  first  An input iterator.
       *  @param  last   An input iterator.
       *  @return  An iterator pointing to the last inserted element or
       *           @a pos if @a first == @a last.
       *
       *  This function will insert copies of the data in the range [@a
       *  first,@a last) into the %forward_list after the location specified
       *  by @a pos.
       *
       *  This operation is linear in the number of elements inserted and
       *  does not invalidate iterators and references.
       */
      template<typename _InputIterator>
        iterator
        insert_after(const_iterator __pos,
                     _InputIterator __first, _InputIterator __last);

      /**
       *  @brief  Inserts the contents of an initializer_list into
       *          %forward_list after the specified iterator.
       *  @param  pos  An iterator into the %forward_list.
       *  @param  il  An initializer_list of value_type.
       *  @return  An iterator pointing to the last inserted element
       *           or @a pos if @a il is empty.
       *
       *  This function will insert copies of the data in the
       *  initializer_list @a il into the %forward_list before the location
       *  specified by @a pos.
       *
       *  This operation is linear in the number of elements inserted and
       *  does not invalidate iterators and references.
       */
      iterator
      insert_after(const_iterator __pos, std::initializer_list<_Tp> __il);

      /**
       *  @brief  Removes the element pointed to by the iterator following
       *          @c pos.
       *  @param  pos  Iterator pointing before element to be erased.
<<<<<<< HEAD
=======
       *  @return  An iterator pointing to the element following the one
       *           that was erased, or end() if no such element exists.
>>>>>>> 03d20231
       *
       *  This function will erase the element at the given position and
       *  thus shorten the %forward_list by one.
       *
       *  Due to the nature of a %forward_list this operation can be done
       *  in constant time, and only invalidates iterators/references to
       *  the element being removed.  The user is also cautioned that
       *  this function only erases the element, and that if the element
       *  is itself a pointer, the pointed-to memory is not touched in
       *  any way.  Managing the pointer is the user's responsibility.
       */
      void
      erase_after(const_iterator __pos)
<<<<<<< HEAD
      { this->_M_erase_after(const_cast<_Node_base*>(__pos._M_node)); }
=======
      { return iterator(this->_M_erase_after(const_cast<_Node_base*>
					     (__pos._M_node))); }
>>>>>>> 03d20231

      /**
       *  @brief  Remove a range of elements.
       *  @param  pos  Iterator pointing before the first element to be
       *               erased.
       *  @param  last  Iterator pointing to one past the last element to be
       *                erased.
<<<<<<< HEAD
=======
       *  @return  @last.
>>>>>>> 03d20231
       *
       *  This function will erase the elements in the range @a
       *  (pos,last) and shorten the %forward_list accordingly.
       *
       *  This operation is linear time in the size of the range and only
       *  invalidates iterators/references to the element being removed.
       *  The user is also cautioned that this function only erases the
       *  elements, and that if the elements themselves are pointers, the
       *  pointed-to memory is not touched in any way.  Managing the pointer
       *  is the user's responsibility.
       */
<<<<<<< HEAD
      void
      erase_after(const_iterator __pos, const_iterator __last)
      { this->_M_erase_after(const_cast<_Node_base*>(__pos._M_node),
			     const_cast<_Node_base*>(__last._M_node)); }
=======
      iterator
      erase_after(const_iterator __pos, const_iterator __last)
      { return iterator(this->_M_erase_after(const_cast<_Node_base*>
					     (__pos._M_node),
					     const_cast<_Node_base*>
					     (__last._M_node))); }
>>>>>>> 03d20231

      /**
       *  @brief  Swaps data with another %forward_list.
       *  @param  list  A %forward_list of the same element and allocator
       *                types.
       *
       *  This exchanges the elements between two lists in constant
       *  time.  Note that the global std::swap() function is
       *  specialized such that std::swap(l1,l2) will feed to this
       *  function.
       */
      void
      swap(forward_list& __list)
<<<<<<< HEAD
      { _Node_base::swap(this->_M_impl._M_head, __list._M_impl._M_head); }
=======
      { std::swap(this->_M_impl._M_head._M_next,
		  __list._M_impl._M_head._M_next); }
>>>>>>> 03d20231

      /**
       *  @brief Resizes the %forward_list to the specified number of
       *         elements.
       *  @param sz Number of elements the %forward_list should contain.
       *
       *  This function will %resize the %forward_list to the specified
       *  number of elements.  If the number is smaller than the
       *  %forward_list's current size the %forward_list is truncated,
       *  otherwise the %forward_list is extended and the new elements
       *  are default constructed.
       */
      void
      resize(size_type __sz);

      /**
       *  @brief Resizes the %forward_list to the specified number of
       *         elements.
       *  @param sz Number of elements the %forward_list should contain.
       *  @param val Data with which new elements should be populated.
       *
       *  This function will %resize the %forward_list to the specified
       *  number of elements.  If the number is smaller than the
       *  %forward_list's current size the %forward_list is truncated,
       *  otherwise the %forward_list is extended and new elements are
       *  populated with given data.
       */
      void
      resize(size_type __sz, const value_type& __val);

      /**
       *  @brief  Erases all the elements.
       *
       *  Note that this function only erases
       *  the elements, and that if the elements themselves are
       *  pointers, the pointed-to memory is not touched in any way.
       *  Managing the pointer is the user's responsibility.
       */
      void
      clear()
      { this->_M_erase_after(&this->_M_impl._M_head, 0); }

      // 23.2.3.5 forward_list operations:

      /**
       *  @brief  Insert contents of another %forward_list.
       *  @param  pos  Iterator referencing the element to insert after.
       *  @param  list  Source list.
       *
       *  The elements of @a list are inserted in constant time after
       *  the element referenced by @a pos.  @a list becomes an empty
       *  list.
       *
       *  Requires this != @a x.
       */
      void
      splice_after(const_iterator __pos, forward_list&& __list)
      {
	if (!__list.empty())
	  _M_splice_after(__pos, std::move(__list));
      }

      /**
       *  @brief  Insert element from another %forward_list.
       *  @param  pos  Iterator referencing the element to insert after.
       *  @param  list  Source list.
       *  @param  i   Iterator referencing the element before the element
       *              to move.
       *
       *  Removes the element in list @a list referenced by @a i and
       *  inserts it into the current list after @a pos.
       */
      void
      splice_after(const_iterator __pos, forward_list&& __list,
                   const_iterator __i)
      {
	const_iterator __j = __i;
	++__j;
	if (__pos == __i || __pos == __j)
	  return;

	splice_after(__pos, std::move(__list), __i, __j);
      }

      /**
       *  @brief  Insert range from another %forward_list.
       *  @param  pos  Iterator referencing the element to insert after.
       *  @param  list  Source list.
       *  @param  before  Iterator referencing before the start of range
       *                  in list.
       *  @param  last  Iterator referencing the end of range in list.
       *
       *  Removes elements in the range (before,last) and inserts them
       *  after @a pos in constant time.
       *
       *  Undefined if @a pos is in (before,last).
       */
      void
      splice_after(const_iterator __pos, forward_list&& __list,
                   const_iterator __before, const_iterator __last);

      /**
       *  @brief  Remove all elements equal to value.
       *  @param  val  The value to remove.
       *
       *  Removes every element in the list equal to @a value.
       *  Remaining elements stay in list order.  Note that this
       *  function only erases the elements, and that if the elements
       *  themselves are pointers, the pointed-to memory is not
       *  touched in any way.  Managing the pointer is the user's
       *  responsibility.
       */
      void
      remove(const _Tp& __val);

      /**
       *  @brief  Remove all elements satisfying a predicate.
       *  @param  pred  Unary predicate function or object.
       *
       *  Removes every element in the list for which the predicate
       *  returns true.  Remaining elements stay in list order.  Note
       *  that this function only erases the elements, and that if the
       *  elements themselves are pointers, the pointed-to memory is
       *  not touched in any way.  Managing the pointer is the user's
       *  responsibility.
       */
      template<typename _Pred>
        void
        remove_if(_Pred __pred);

      /**
       *  @brief  Remove consecutive duplicate elements.
       *
       *  For each consecutive set of elements with the same value,
       *  remove all but the first one.  Remaining elements stay in
       *  list order.  Note that this function only erases the
       *  elements, and that if the elements themselves are pointers,
       *  the pointed-to memory is not touched in any way.  Managing
       *  the pointer is the user's responsibility.
       */
      void
      unique()
      { this->unique(std::equal_to<_Tp>()); }

      /**
       *  @brief  Remove consecutive elements satisfying a predicate.
       *  @param  binary_pred  Binary predicate function or object.
       *
       *  For each consecutive set of elements [first,last) that
       *  satisfy predicate(first,i) where i is an iterator in
       *  [first,last), remove all but the first one.  Remaining
       *  elements stay in list order.  Note that this function only
       *  erases the elements, and that if the elements themselves are
       *  pointers, the pointed-to memory is not touched in any way.
       *  Managing the pointer is the user's responsibility.
       */
      template<typename _BinPred>
        void
        unique(_BinPred __binary_pred);

      /**
       *  @brief  Merge sorted lists.
       *  @param  list  Sorted list to merge.
       *
       *  Assumes that both @a list and this list are sorted according to
       *  operator<().  Merges elements of @a list into this list in
       *  sorted order, leaving @a list empty when complete.  Elements in
       *  this list precede elements in @a list that are equal.
       */
      void
      merge(forward_list&& __list)
      { this->merge(std::move(__list), std::less<_Tp>()); }

      /**
       *  @brief  Merge sorted lists according to comparison function.
       *  @param  list  Sorted list to merge.
       *  @param  comp Comparison function defining sort order.
       *
       *  Assumes that both @a list and this list are sorted according to
       *  comp.  Merges elements of @a list into this list
       *  in sorted order, leaving @a list empty when complete.  Elements
       *  in this list precede elements in @a list that are equivalent
       *  according to comp().
       */
      template<typename _Comp>
        void
        merge(forward_list&& __list, _Comp __comp);

      /**
       *  @brief  Sort the elements of the list.
       *
       *  Sorts the elements of this list in NlogN time.  Equivalent
       *  elements remain in list order.
       */
      void
      sort()
      { this->sort(std::less<_Tp>()); }

      /**
       *  @brief  Sort the forward_list using a comparison function.
       *
       *  Sorts the elements of this list in NlogN time.  Equivalent
       *  elements remain in list order.
       */
      template<typename _Comp>
        void
        sort(_Comp __comp);

      /**
       *  @brief  Reverse the elements in list.
       *
       *  Reverse the order of elements in the list in linear time.
       */
      void
      reverse()
      { this->_M_impl._M_head._M_reverse_after(); }

    private:
      template<typename _Integer>
        void
        _M_initialize_dispatch(_Integer __n, _Integer __x, __true_type)
        { _M_fill_initialize(static_cast<size_type>(__n), __x); }

      // Called by the range constructor to implement [23.1.1]/9
      template<typename _InputIterator>
        void
        _M_initialize_dispatch(_InputIterator __first, _InputIterator __last,
                               __false_type);

      // Called by forward_list(n,v,a), and the range constructor when it
      // turns out to be the same thing.
      void
      _M_fill_initialize(size_type __n, const value_type& __value);

      // Called by splice_after and insert_after.
      iterator
      _M_splice_after(const_iterator __pos, forward_list&& __list);

      // Called by forward_list(n).
      void
      _M_default_initialize(size_type __n);

      // Called by resize(sz).
      void
      _M_default_insert_after(const_iterator __pos, size_type __n);
    };

  /**
   *  @brief  Forward list equality comparison.
   *  @param  lx  A %forward_list
   *  @param  ly  A %forward_list of the same type as @a lx.
   *  @return  True iff the size and elements of the forward lists are equal.
   *
   *  This is an equivalence relation.  It is linear in the size of the
   *  forward lists.  Deques are considered equivalent if corresponding
   *  elements compare equal.
   */
  template<typename _Tp, typename _Alloc>
    bool
    operator==(const forward_list<_Tp, _Alloc>& __lx,
               const forward_list<_Tp, _Alloc>& __ly);

  /**
   *  @brief  Forward list ordering relation.
   *  @param  lx  A %forward_list.
   *  @param  ly  A %forward_list of the same type as @a lx.
   *  @return  True iff @a lx is lexicographically less than @a ly.
   *
   *  This is a total ordering relation.  It is linear in the size of the
   *  forward lists.  The elements must be comparable with @c <.
   *
   *  See std::lexicographical_compare() for how the determination is made.
   */
  template<typename _Tp, typename _Alloc>
    inline bool
    operator<(const forward_list<_Tp, _Alloc>& __lx,
              const forward_list<_Tp, _Alloc>& __ly)
    { return std::lexicographical_compare(__lx.cbegin(), __lx.cend(),
					  __ly.cbegin(), __ly.cend()); }

  /// Based on operator==
  template<typename _Tp, typename _Alloc>
    inline bool
    operator!=(const forward_list<_Tp, _Alloc>& __lx,
               const forward_list<_Tp, _Alloc>& __ly)
    { return !(__lx == __ly); }

  /// Based on operator<
  template<typename _Tp, typename _Alloc>
    inline bool
    operator>(const forward_list<_Tp, _Alloc>& __lx,
              const forward_list<_Tp, _Alloc>& __ly)
    { return (__ly < __lx); }

  /// Based on operator<
  template<typename _Tp, typename _Alloc>
    inline bool
    operator>=(const forward_list<_Tp, _Alloc>& __lx,
               const forward_list<_Tp, _Alloc>& __ly)
    { return !(__lx < __ly); }

  /// Based on operator<
  template<typename _Tp, typename _Alloc>
    inline bool
    operator<=(const forward_list<_Tp, _Alloc>& __lx,
               const forward_list<_Tp, _Alloc>& __ly)
    { return !(__ly < __lx); }

  /// See std::forward_list::swap().
  template<typename _Tp, typename _Alloc>
    inline void
    swap(forward_list<_Tp, _Alloc>& __lx,
	 forward_list<_Tp, _Alloc>& __ly)
    { __lx.swap(__ly); }

<<<<<<< HEAD
_GLIBCXX_END_NAMESPACE // namespace std
=======
_GLIBCXX_END_NAMESPACE_CONTAINER
} // namespace std
>>>>>>> 03d20231

#endif // _FORWARD_LIST_H<|MERGE_RESOLUTION|>--- conflicted
+++ resolved
@@ -1,10 +1,6 @@
 // <forward_list.h> -*- C++ -*-
 
-<<<<<<< HEAD
-// Copyright (C) 2008, 2009, 2010 Free Software Foundation, Inc.
-=======
 // Copyright (C) 2008, 2009, 2010, 2011 Free Software Foundation, Inc.
->>>>>>> 03d20231
 //
 // This file is part of the GNU ISO C++ Library.  This library is free
 // software; you can redistribute it and/or modify it under the
@@ -26,14 +22,9 @@
 // see the files COPYING3 and COPYING.RUNTIME respectively.  If not, see
 // <http://www.gnu.org/licenses/>.
 
-<<<<<<< HEAD
-/** @file forward_list.h
- *  This is a Standard C++ Library header.
-=======
 /** @file bits/forward_list.h
  *  This is an internal header file, included by other library headers.
  *  Do not attempt to use it directly. @headername{forward_list}
->>>>>>> 03d20231
  */
 
 #ifndef _FORWARD_LIST_H
@@ -44,13 +35,9 @@
 #include <memory>
 #include <initializer_list>
 
-<<<<<<< HEAD
-_GLIBCXX_BEGIN_NAMESPACE(std)
-=======
 namespace std _GLIBCXX_VISIBILITY(default)
 {
 _GLIBCXX_BEGIN_NAMESPACE_CONTAINER
->>>>>>> 03d20231
 
   /**
    *  @brief  A helper basic node class for %forward_list.
@@ -63,13 +50,6 @@
 
     _Fwd_list_node_base* _M_next;
 
-<<<<<<< HEAD
-    static void
-    swap(_Fwd_list_node_base& __x, _Fwd_list_node_base& __y)
-    { std::swap(__x._M_next, __y._M_next); }
-
-=======
->>>>>>> 03d20231
     _Fwd_list_node_base*
     _M_transfer_after(_Fwd_list_node_base* __begin)
     {
@@ -337,27 +317,17 @@
 
       _Fwd_list_base(_Fwd_list_base&& __lst, const _Alloc& __a)
       : _M_impl(__a)
-<<<<<<< HEAD
-      { _Fwd_list_node_base::swap(this->_M_impl._M_head,
-				  __lst._M_impl._M_head); }
+      {
+	this->_M_impl._M_head._M_next = __lst._M_impl._M_head._M_next;
+	__lst._M_impl._M_head._M_next = 0;
+      }
 
       _Fwd_list_base(_Fwd_list_base&& __lst)
       : _M_impl(__lst._M_get_Node_allocator())
-      { _Fwd_list_node_base::swap(this->_M_impl._M_head,
-				  __lst._M_impl._M_head); }
-=======
       {
 	this->_M_impl._M_head._M_next = __lst._M_impl._M_head._M_next;
 	__lst._M_impl._M_head._M_next = 0;
       }
-
-      _Fwd_list_base(_Fwd_list_base&& __lst)
-      : _M_impl(__lst._M_get_Node_allocator())
-      {
-	this->_M_impl._M_head._M_next = __lst._M_impl._M_head._M_next;
-	__lst._M_impl._M_head._M_next = 0;
-      }
->>>>>>> 03d20231
 
       ~_Fwd_list_base()
       { _M_erase_after(&_M_impl._M_head, 0); }
@@ -395,17 +365,10 @@
       _M_put_node(_Node* __p)
       { _M_get_Node_allocator().deallocate(__p, 1); }
 
-<<<<<<< HEAD
-      void
-      _M_erase_after(_Fwd_list_node_base* __pos);
-
-      void
-=======
       _Fwd_list_node_base*
       _M_erase_after(_Fwd_list_node_base* __pos);
 
       _Fwd_list_node_base*
->>>>>>> 03d20231
       _M_erase_after(_Fwd_list_node_base* __pos, 
                      _Fwd_list_node_base* __last);
     };
@@ -962,11 +925,8 @@
        *  @brief  Removes the element pointed to by the iterator following
        *          @c pos.
        *  @param  pos  Iterator pointing before element to be erased.
-<<<<<<< HEAD
-=======
        *  @return  An iterator pointing to the element following the one
        *           that was erased, or end() if no such element exists.
->>>>>>> 03d20231
        *
        *  This function will erase the element at the given position and
        *  thus shorten the %forward_list by one.
@@ -978,14 +938,10 @@
        *  is itself a pointer, the pointed-to memory is not touched in
        *  any way.  Managing the pointer is the user's responsibility.
        */
-      void
+      iterator
       erase_after(const_iterator __pos)
-<<<<<<< HEAD
-      { this->_M_erase_after(const_cast<_Node_base*>(__pos._M_node)); }
-=======
       { return iterator(this->_M_erase_after(const_cast<_Node_base*>
 					     (__pos._M_node))); }
->>>>>>> 03d20231
 
       /**
        *  @brief  Remove a range of elements.
@@ -993,10 +949,7 @@
        *               erased.
        *  @param  last  Iterator pointing to one past the last element to be
        *                erased.
-<<<<<<< HEAD
-=======
        *  @return  @last.
->>>>>>> 03d20231
        *
        *  This function will erase the elements in the range @a
        *  (pos,last) and shorten the %forward_list accordingly.
@@ -1008,19 +961,12 @@
        *  pointed-to memory is not touched in any way.  Managing the pointer
        *  is the user's responsibility.
        */
-<<<<<<< HEAD
-      void
-      erase_after(const_iterator __pos, const_iterator __last)
-      { this->_M_erase_after(const_cast<_Node_base*>(__pos._M_node),
-			     const_cast<_Node_base*>(__last._M_node)); }
-=======
       iterator
       erase_after(const_iterator __pos, const_iterator __last)
       { return iterator(this->_M_erase_after(const_cast<_Node_base*>
 					     (__pos._M_node),
 					     const_cast<_Node_base*>
 					     (__last._M_node))); }
->>>>>>> 03d20231
 
       /**
        *  @brief  Swaps data with another %forward_list.
@@ -1034,12 +980,8 @@
        */
       void
       swap(forward_list& __list)
-<<<<<<< HEAD
-      { _Node_base::swap(this->_M_impl._M_head, __list._M_impl._M_head); }
-=======
       { std::swap(this->_M_impl._M_head._M_next,
 		  __list._M_impl._M_head._M_next); }
->>>>>>> 03d20231
 
       /**
        *  @brief Resizes the %forward_list to the specified number of
@@ -1355,11 +1297,7 @@
 	 forward_list<_Tp, _Alloc>& __ly)
     { __lx.swap(__ly); }
 
-<<<<<<< HEAD
-_GLIBCXX_END_NAMESPACE // namespace std
-=======
 _GLIBCXX_END_NAMESPACE_CONTAINER
 } // namespace std
->>>>>>> 03d20231
 
 #endif // _FORWARD_LIST_H
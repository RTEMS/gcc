// Functor implementations -*- C++ -*-

// Copyright (C) 2001, 2002, 2003, 2004, 2005, 2006, 2007, 2009, 2010,
// 2011, 2012
// Free Software Foundation, Inc.
//
// This file is part of the GNU ISO C++ Library.  This library is free
// software; you can redistribute it and/or modify it under the
// terms of the GNU General Public License as published by the
// Free Software Foundation; either version 3, or (at your option)
// any later version.

// This library is distributed in the hope that it will be useful,
// but WITHOUT ANY WARRANTY; without even the implied warranty of
// MERCHANTABILITY or FITNESS FOR A PARTICULAR PURPOSE.  See the
// GNU General Public License for more details.

// Under Section 7 of GPL version 3, you are granted additional
// permissions described in the GCC Runtime Library Exception, version
// 3.1, as published by the Free Software Foundation.

// You should have received a copy of the GNU General Public License and
// a copy of the GCC Runtime Library Exception along with this program;
// see the files COPYING3 and COPYING.RUNTIME respectively.  If not, see
// <http://www.gnu.org/licenses/>.

/*
 *
 * Copyright (c) 1994
 * Hewlett-Packard Company
 *
 * Permission to use, copy, modify, distribute and sell this software
 * and its documentation for any purpose is hereby granted without fee,
 * provided that the above copyright notice appear in all copies and
 * that both that copyright notice and this permission notice appear
 * in supporting documentation.  Hewlett-Packard Company makes no
 * representations about the suitability of this software for any
 * purpose.  It is provided "as is" without express or implied warranty.
 *
 *
 * Copyright (c) 1996-1998
 * Silicon Graphics Computer Systems, Inc.
 *
 * Permission to use, copy, modify, distribute and sell this software
 * and its documentation for any purpose is hereby granted without fee,
 * provided that the above copyright notice appear in all copies and
 * that both that copyright notice and this permission notice appear
 * in supporting documentation.  Silicon Graphics makes no
 * representations about the suitability of this software for any
 * purpose.  It is provided "as is" without express or implied warranty.
 */

/** @file bits/stl_function.h
 *  This is an internal header file, included by other library headers.
 *  Do not attempt to use it directly. @headername{functional}
 */

#ifndef _STL_FUNCTION_H
#define _STL_FUNCTION_H 1

namespace std _GLIBCXX_VISIBILITY(default)
{
_GLIBCXX_BEGIN_NAMESPACE_VERSION

  // 20.3.1 base classes
  /** @defgroup functors Function Objects
   * @ingroup utilities
   *
   *  Function objects, or @e functors, are objects with an @c operator()
   *  defined and accessible.  They can be passed as arguments to algorithm
   *  templates and used in place of a function pointer.  Not only is the
   *  resulting expressiveness of the library increased, but the generated
   *  code can be more efficient than what you might write by hand.  When we
   *  refer to @a functors, then, generally we include function pointers in
   *  the description as well.
   *
   *  Often, functors are only created as temporaries passed to algorithm
   *  calls, rather than being created as named variables.
   *
   *  Two examples taken from the standard itself follow.  To perform a
   *  by-element addition of two vectors @c a and @c b containing @c double,
   *  and put the result in @c a, use
   *  \code
   *  transform (a.begin(), a.end(), b.begin(), a.begin(), plus<double>());
   *  \endcode
   *  To negate every element in @c a, use
   *  \code
   *  transform(a.begin(), a.end(), a.begin(), negate<double>());
   *  \endcode
   *  The addition and negation functions will be inlined directly.
   *
   *  The standard functors are derived from structs named @c unary_function
   *  and @c binary_function.  These two classes contain nothing but typedefs,
   *  to aid in generic (template) programming.  If you write your own
   *  functors, you might consider doing the same.
   *
   *  @{
   */
  /**
   *  This is one of the @link functors functor base classes@endlink.
   */
  template<typename _Arg, typename _Result>
    struct unary_function
    {
      /// @c argument_type is the type of the argument
      typedef _Arg 	argument_type;   

      /// @c result_type is the return type
      typedef _Result 	result_type;  
    };

  /**
   *  This is one of the @link functors functor base classes@endlink.
   */
  template<typename _Arg1, typename _Arg2, typename _Result>
    struct binary_function
    {
      /// @c first_argument_type is the type of the first argument
      typedef _Arg1 	first_argument_type; 

      /// @c second_argument_type is the type of the second argument
      typedef _Arg2 	second_argument_type;

      /// @c result_type is the return type
      typedef _Result 	result_type;
    };
  /** @}  */

  // 20.3.2 arithmetic
  /** @defgroup arithmetic_functors Arithmetic Classes
   * @ingroup functors
   *
   *  Because basic math often needs to be done during an algorithm,
   *  the library provides functors for those operations.  See the
   *  documentation for @link functors the base classes@endlink
   *  for examples of their use.
   *
   *  @{
   */
  /// One of the @link arithmetic_functors math functors@endlink.
  template<typename _Tp>
    struct plus : public binary_function<_Tp, _Tp, _Tp>
    {
      _Tp
      operator()(const _Tp& __x, const _Tp& __y) const
      { return __x + __y; }
    };

  /// One of the @link arithmetic_functors math functors@endlink.
  template<typename _Tp>
    struct minus : public binary_function<_Tp, _Tp, _Tp>
    {
      _Tp
      operator()(const _Tp& __x, const _Tp& __y) const
      { return __x - __y; }
    };

  /// One of the @link arithmetic_functors math functors@endlink.
  template<typename _Tp>
    struct multiplies : public binary_function<_Tp, _Tp, _Tp>
    {
      _Tp
      operator()(const _Tp& __x, const _Tp& __y) const
      { return __x * __y; }
    };

  /// One of the @link arithmetic_functors math functors@endlink.
  template<typename _Tp>
    struct divides : public binary_function<_Tp, _Tp, _Tp>
    {
      _Tp
      operator()(const _Tp& __x, const _Tp& __y) const
      { return __x / __y; }
    };

  /// One of the @link arithmetic_functors math functors@endlink.
  template<typename _Tp>
    struct modulus : public binary_function<_Tp, _Tp, _Tp>
    {
      _Tp
      operator()(const _Tp& __x, const _Tp& __y) const
      { return __x % __y; }
    };

  /// One of the @link arithmetic_functors math functors@endlink.
  template<typename _Tp>
    struct negate : public unary_function<_Tp, _Tp>
    {
      _Tp
      operator()(const _Tp& __x) const
      { return -__x; }
    };
  /** @}  */

  // 20.3.3 comparisons
  /** @defgroup comparison_functors Comparison Classes
   * @ingroup functors
   *
   *  The library provides six wrapper functors for all the basic comparisons
   *  in C++, like @c <.
   *
   *  @{
   */
  /// One of the @link comparison_functors comparison functors@endlink.
  template<typename _Tp>
    struct equal_to : public binary_function<_Tp, _Tp, bool>
    {
      bool
      operator()(const _Tp& __x, const _Tp& __y) const
      { return __x == __y; }
    };

  /// One of the @link comparison_functors comparison functors@endlink.
  template<typename _Tp>
    struct not_equal_to : public binary_function<_Tp, _Tp, bool>
    {
      bool
      operator()(const _Tp& __x, const _Tp& __y) const
      { return __x != __y; }
    };

  /// One of the @link comparison_functors comparison functors@endlink.
  template<typename _Tp>
    struct greater : public binary_function<_Tp, _Tp, bool>
    {
      bool
      operator()(const _Tp& __x, const _Tp& __y) const
      { return __x > __y; }
    };

  /// One of the @link comparison_functors comparison functors@endlink.
  template<typename _Tp>
    struct less : public binary_function<_Tp, _Tp, bool>
    {
      bool
      operator()(const _Tp& __x, const _Tp& __y) const
      { return __x < __y; }
    };

  /// One of the @link comparison_functors comparison functors@endlink.
  template<typename _Tp>
    struct greater_equal : public binary_function<_Tp, _Tp, bool>
    {
      bool
      operator()(const _Tp& __x, const _Tp& __y) const
      { return __x >= __y; }
    };

  /// One of the @link comparison_functors comparison functors@endlink.
  template<typename _Tp>
    struct less_equal : public binary_function<_Tp, _Tp, bool>
    {
      bool
      operator()(const _Tp& __x, const _Tp& __y) const
      { return __x <= __y; }
    };
  /** @}  */

  // 20.3.4 logical operations
  /** @defgroup logical_functors Boolean Operations Classes
   * @ingroup functors
   *
   *  Here are wrapper functors for Boolean operations: @c &&, @c ||,
   *  and @c !.
   *
   *  @{
   */
  /// One of the @link logical_functors Boolean operations functors@endlink.
  template<typename _Tp>
    struct logical_and : public binary_function<_Tp, _Tp, bool>
    {
      bool
      operator()(const _Tp& __x, const _Tp& __y) const
      { return __x && __y; }
    };

  /// One of the @link logical_functors Boolean operations functors@endlink.
  template<typename _Tp>
    struct logical_or : public binary_function<_Tp, _Tp, bool>
    {
      bool
      operator()(const _Tp& __x, const _Tp& __y) const
      { return __x || __y; }
    };

  /// One of the @link logical_functors Boolean operations functors@endlink.
  template<typename _Tp>
    struct logical_not : public unary_function<_Tp, bool>
    {
      bool
      operator()(const _Tp& __x) const
      { return !__x; }
    };
  /** @}  */

  // _GLIBCXX_RESOLVE_LIB_DEFECTS
  // DR 660. Missing Bitwise Operations.
  template<typename _Tp>
    struct bit_and : public binary_function<_Tp, _Tp, _Tp>
    {
      _Tp
      operator()(const _Tp& __x, const _Tp& __y) const
      { return __x & __y; }
    };

  template<typename _Tp>
    struct bit_or : public binary_function<_Tp, _Tp, _Tp>
    {
      _Tp
      operator()(const _Tp& __x, const _Tp& __y) const
      { return __x | __y; }
    };

  template<typename _Tp>
    struct bit_xor : public binary_function<_Tp, _Tp, _Tp>
    {
      _Tp
      operator()(const _Tp& __x, const _Tp& __y) const
      { return __x ^ __y; }
    };

  // 20.3.5 negators
  /** @defgroup negators Negators
   * @ingroup functors
   *
   *  The functions @c not1 and @c not2 each take a predicate functor
   *  and return an instance of @c unary_negate or
   *  @c binary_negate, respectively.  These classes are functors whose
   *  @c operator() performs the stored predicate function and then returns
   *  the negation of the result.
   *
   *  For example, given a vector of integers and a trivial predicate,
   *  \code
   *  struct IntGreaterThanThree
   *    : public std::unary_function<int, bool>
   *  {
   *      bool operator() (int x) { return x > 3; }
   *  };
   *
   *  std::find_if (v.begin(), v.end(), not1(IntGreaterThanThree()));
   *  \endcode
   *  The call to @c find_if will locate the first index (i) of @c v for which
   *  <code>!(v[i] > 3)</code> is true.
   *
   *  The not1/unary_negate combination works on predicates taking a single
   *  argument.  The not2/binary_negate combination works on predicates which
   *  take two arguments.
   *
   *  @{
   */
  /// One of the @link negators negation functors@endlink.
  template<typename _Predicate>
    class unary_negate
    : public unary_function<typename _Predicate::argument_type, bool>
    {
    protected:
      _Predicate _M_pred;

    public:
      explicit
      unary_negate(const _Predicate& __x) : _M_pred(__x) { }

      bool
      operator()(const typename _Predicate::argument_type& __x) const
      { return !_M_pred(__x); }
    };

  /// One of the @link negators negation functors@endlink.
  template<typename _Predicate>
    inline unary_negate<_Predicate>
    not1(const _Predicate& __pred)
    { return unary_negate<_Predicate>(__pred); }

  /// One of the @link negators negation functors@endlink.
  template<typename _Predicate>
    class binary_negate
    : public binary_function<typename _Predicate::first_argument_type,
			     typename _Predicate::second_argument_type, bool>
    {
    protected:
      _Predicate _M_pred;

    public:
      explicit
      binary_negate(const _Predicate& __x) : _M_pred(__x) { }

      bool
      operator()(const typename _Predicate::first_argument_type& __x,
		 const typename _Predicate::second_argument_type& __y) const
      { return !_M_pred(__x, __y); }
    };

  /// One of the @link negators negation functors@endlink.
  template<typename _Predicate>
    inline binary_negate<_Predicate>
    not2(const _Predicate& __pred)
    { return binary_negate<_Predicate>(__pred); }
  /** @}  */

  // 20.3.7 adaptors pointers functions
  /** @defgroup pointer_adaptors Adaptors for pointers to functions
   * @ingroup functors
   *
   *  The advantage of function objects over pointers to functions is that
   *  the objects in the standard library declare nested typedefs describing
   *  their argument and result types with uniform names (e.g., @c result_type
   *  from the base classes @c unary_function and @c binary_function).
   *  Sometimes those typedefs are required, not just optional.
   *
   *  Adaptors are provided to turn pointers to unary (single-argument) and
   *  binary (double-argument) functions into function objects.  The
   *  long-winded functor @c pointer_to_unary_function is constructed with a
   *  function pointer @c f, and its @c operator() called with argument @c x
   *  returns @c f(x).  The functor @c pointer_to_binary_function does the same
   *  thing, but with a double-argument @c f and @c operator().
   *
   *  The function @c ptr_fun takes a pointer-to-function @c f and constructs
   *  an instance of the appropriate functor.
   *
   *  @{
   */
  /// One of the @link pointer_adaptors adaptors for function pointers@endlink.
  template<typename _Arg, typename _Result>
    class pointer_to_unary_function : public unary_function<_Arg, _Result>
    {
    protected:
      _Result (*_M_ptr)(_Arg);

    public:
      pointer_to_unary_function() { }

      explicit
      pointer_to_unary_function(_Result (*__x)(_Arg))
      : _M_ptr(__x) { }

      _Result
      operator()(_Arg __x) const
      { return _M_ptr(__x); }
    };

  /// One of the @link pointer_adaptors adaptors for function pointers@endlink.
  template<typename _Arg, typename _Result>
    inline pointer_to_unary_function<_Arg, _Result>
    ptr_fun(_Result (*__x)(_Arg))
    { return pointer_to_unary_function<_Arg, _Result>(__x); }

  /// One of the @link pointer_adaptors adaptors for function pointers@endlink.
  template<typename _Arg1, typename _Arg2, typename _Result>
    class pointer_to_binary_function
    : public binary_function<_Arg1, _Arg2, _Result>
    {
    protected:
      _Result (*_M_ptr)(_Arg1, _Arg2);

    public:
      pointer_to_binary_function() { }

      explicit
      pointer_to_binary_function(_Result (*__x)(_Arg1, _Arg2))
      : _M_ptr(__x) { }

      _Result
      operator()(_Arg1 __x, _Arg2 __y) const
      { return _M_ptr(__x, __y); }
    };

  /// One of the @link pointer_adaptors adaptors for function pointers@endlink.
  template<typename _Arg1, typename _Arg2, typename _Result>
    inline pointer_to_binary_function<_Arg1, _Arg2, _Result>
    ptr_fun(_Result (*__x)(_Arg1, _Arg2))
    { return pointer_to_binary_function<_Arg1, _Arg2, _Result>(__x); }
  /** @}  */

  template<typename _Tp>
    struct _Identity
<<<<<<< HEAD
#ifndef __GXX_EXPERIMENTAL_CXX0X__
    // unary_function itself is deprecated in C++11 and deriving from
    // it can even be a nuisance (see PR 52942).
    : public unary_function<_Tp,_Tp>
#endif
=======
    : public unary_function<_Tp,_Tp>
>>>>>>> 747e4b8f
    {
      _Tp&
      operator()(_Tp& __x) const
      { return __x; }

      const _Tp&
      operator()(const _Tp& __x) const
      { return __x; }
    };

  template<typename _Pair>
    struct _Select1st
<<<<<<< HEAD
#ifndef __GXX_EXPERIMENTAL_CXX0X__
    : public unary_function<_Pair, typename _Pair::first_type>
#endif
=======
    : public unary_function<_Pair, typename _Pair::first_type>
>>>>>>> 747e4b8f
    {
      typename _Pair::first_type&
      operator()(_Pair& __x) const
      { return __x.first; }

      const typename _Pair::first_type&
      operator()(const _Pair& __x) const
      { return __x.first; }

#ifdef __GXX_EXPERIMENTAL_CXX0X__
      template<typename _Pair2>
        typename _Pair2::first_type&
        operator()(_Pair2& __x) const
        { return __x.first; }

      template<typename _Pair2>
        const typename _Pair2::first_type&
        operator()(const _Pair2& __x) const
        { return __x.first; }
#endif
    };

  template<typename _Pair>
    struct _Select2nd
<<<<<<< HEAD
#ifndef __GXX_EXPERIMENTAL_CXX0X__
    : public unary_function<_Pair, typename _Pair::second_type>
#endif
=======
    : public unary_function<_Pair, typename _Pair::second_type>
>>>>>>> 747e4b8f
    {
      typename _Pair::second_type&
      operator()(_Pair& __x) const
      { return __x.second; }

      const typename _Pair::second_type&
      operator()(const _Pair& __x) const
      { return __x.second; }
    };

  // 20.3.8 adaptors pointers members
  /** @defgroup memory_adaptors Adaptors for pointers to members
   * @ingroup functors
   *
   *  There are a total of 8 = 2^3 function objects in this family.
   *   (1) Member functions taking no arguments vs member functions taking
   *        one argument.
   *   (2) Call through pointer vs call through reference.
   *   (3) Const vs non-const member function.
   *
   *  All of this complexity is in the function objects themselves.  You can
   *   ignore it by using the helper function mem_fun and mem_fun_ref,
   *   which create whichever type of adaptor is appropriate.
   *
   *  @{
   */
  /// One of the @link memory_adaptors adaptors for member
  /// pointers@endlink.
  template<typename _Ret, typename _Tp>
    class mem_fun_t : public unary_function<_Tp*, _Ret>
    {
    public:
      explicit
      mem_fun_t(_Ret (_Tp::*__pf)())
      : _M_f(__pf) { }

      _Ret
      operator()(_Tp* __p) const
      { return (__p->*_M_f)(); }

    private:
      _Ret (_Tp::*_M_f)();
    };

  /// One of the @link memory_adaptors adaptors for member
  /// pointers@endlink.
  template<typename _Ret, typename _Tp>
    class const_mem_fun_t : public unary_function<const _Tp*, _Ret>
    {
    public:
      explicit
      const_mem_fun_t(_Ret (_Tp::*__pf)() const)
      : _M_f(__pf) { }

      _Ret
      operator()(const _Tp* __p) const
      { return (__p->*_M_f)(); }

    private:
      _Ret (_Tp::*_M_f)() const;
    };

  /// One of the @link memory_adaptors adaptors for member
  /// pointers@endlink.
  template<typename _Ret, typename _Tp>
    class mem_fun_ref_t : public unary_function<_Tp, _Ret>
    {
    public:
      explicit
      mem_fun_ref_t(_Ret (_Tp::*__pf)())
      : _M_f(__pf) { }

      _Ret
      operator()(_Tp& __r) const
      { return (__r.*_M_f)(); }

    private:
      _Ret (_Tp::*_M_f)();
  };

  /// One of the @link memory_adaptors adaptors for member
  /// pointers@endlink.
  template<typename _Ret, typename _Tp>
    class const_mem_fun_ref_t : public unary_function<_Tp, _Ret>
    {
    public:
      explicit
      const_mem_fun_ref_t(_Ret (_Tp::*__pf)() const)
      : _M_f(__pf) { }

      _Ret
      operator()(const _Tp& __r) const
      { return (__r.*_M_f)(); }

    private:
      _Ret (_Tp::*_M_f)() const;
    };

  /// One of the @link memory_adaptors adaptors for member
  /// pointers@endlink.
  template<typename _Ret, typename _Tp, typename _Arg>
    class mem_fun1_t : public binary_function<_Tp*, _Arg, _Ret>
    {
    public:
      explicit
      mem_fun1_t(_Ret (_Tp::*__pf)(_Arg))
      : _M_f(__pf) { }

      _Ret
      operator()(_Tp* __p, _Arg __x) const
      { return (__p->*_M_f)(__x); }

    private:
      _Ret (_Tp::*_M_f)(_Arg);
    };

  /// One of the @link memory_adaptors adaptors for member
  /// pointers@endlink.
  template<typename _Ret, typename _Tp, typename _Arg>
    class const_mem_fun1_t : public binary_function<const _Tp*, _Arg, _Ret>
    {
    public:
      explicit
      const_mem_fun1_t(_Ret (_Tp::*__pf)(_Arg) const)
      : _M_f(__pf) { }

      _Ret
      operator()(const _Tp* __p, _Arg __x) const
      { return (__p->*_M_f)(__x); }

    private:
      _Ret (_Tp::*_M_f)(_Arg) const;
    };

  /// One of the @link memory_adaptors adaptors for member
  /// pointers@endlink.
  template<typename _Ret, typename _Tp, typename _Arg>
    class mem_fun1_ref_t : public binary_function<_Tp, _Arg, _Ret>
    {
    public:
      explicit
      mem_fun1_ref_t(_Ret (_Tp::*__pf)(_Arg))
      : _M_f(__pf) { }

      _Ret
      operator()(_Tp& __r, _Arg __x) const
      { return (__r.*_M_f)(__x); }

    private:
      _Ret (_Tp::*_M_f)(_Arg);
    };

  /// One of the @link memory_adaptors adaptors for member
  /// pointers@endlink.
  template<typename _Ret, typename _Tp, typename _Arg>
    class const_mem_fun1_ref_t : public binary_function<_Tp, _Arg, _Ret>
    {
    public:
      explicit
      const_mem_fun1_ref_t(_Ret (_Tp::*__pf)(_Arg) const)
      : _M_f(__pf) { }

      _Ret
      operator()(const _Tp& __r, _Arg __x) const
      { return (__r.*_M_f)(__x); }

    private:
      _Ret (_Tp::*_M_f)(_Arg) const;
    };

  // Mem_fun adaptor helper functions.  There are only two:
  // mem_fun and mem_fun_ref.
  template<typename _Ret, typename _Tp>
    inline mem_fun_t<_Ret, _Tp>
    mem_fun(_Ret (_Tp::*__f)())
    { return mem_fun_t<_Ret, _Tp>(__f); }

  template<typename _Ret, typename _Tp>
    inline const_mem_fun_t<_Ret, _Tp>
    mem_fun(_Ret (_Tp::*__f)() const)
    { return const_mem_fun_t<_Ret, _Tp>(__f); }

  template<typename _Ret, typename _Tp>
    inline mem_fun_ref_t<_Ret, _Tp>
    mem_fun_ref(_Ret (_Tp::*__f)())
    { return mem_fun_ref_t<_Ret, _Tp>(__f); }

  template<typename _Ret, typename _Tp>
    inline const_mem_fun_ref_t<_Ret, _Tp>
    mem_fun_ref(_Ret (_Tp::*__f)() const)
    { return const_mem_fun_ref_t<_Ret, _Tp>(__f); }

  template<typename _Ret, typename _Tp, typename _Arg>
    inline mem_fun1_t<_Ret, _Tp, _Arg>
    mem_fun(_Ret (_Tp::*__f)(_Arg))
    { return mem_fun1_t<_Ret, _Tp, _Arg>(__f); }

  template<typename _Ret, typename _Tp, typename _Arg>
    inline const_mem_fun1_t<_Ret, _Tp, _Arg>
    mem_fun(_Ret (_Tp::*__f)(_Arg) const)
    { return const_mem_fun1_t<_Ret, _Tp, _Arg>(__f); }

  template<typename _Ret, typename _Tp, typename _Arg>
    inline mem_fun1_ref_t<_Ret, _Tp, _Arg>
    mem_fun_ref(_Ret (_Tp::*__f)(_Arg))
    { return mem_fun1_ref_t<_Ret, _Tp, _Arg>(__f); }

  template<typename _Ret, typename _Tp, typename _Arg>
    inline const_mem_fun1_ref_t<_Ret, _Tp, _Arg>
    mem_fun_ref(_Ret (_Tp::*__f)(_Arg) const)
    { return const_mem_fun1_ref_t<_Ret, _Tp, _Arg>(__f); }

  /** @}  */

_GLIBCXX_END_NAMESPACE_VERSION
} // namespace

#if !defined(__GXX_EXPERIMENTAL_CXX0X__) || _GLIBCXX_USE_DEPRECATED
# include <backward/binders.h>
#endif

#endif /* _STL_FUNCTION_H */<|MERGE_RESOLUTION|>--- conflicted
+++ resolved
@@ -473,15 +473,7 @@
 
   template<typename _Tp>
     struct _Identity
-<<<<<<< HEAD
-#ifndef __GXX_EXPERIMENTAL_CXX0X__
-    // unary_function itself is deprecated in C++11 and deriving from
-    // it can even be a nuisance (see PR 52942).
     : public unary_function<_Tp,_Tp>
-#endif
-=======
-    : public unary_function<_Tp,_Tp>
->>>>>>> 747e4b8f
     {
       _Tp&
       operator()(_Tp& __x) const
@@ -494,13 +486,7 @@
 
   template<typename _Pair>
     struct _Select1st
-<<<<<<< HEAD
-#ifndef __GXX_EXPERIMENTAL_CXX0X__
     : public unary_function<_Pair, typename _Pair::first_type>
-#endif
-=======
-    : public unary_function<_Pair, typename _Pair::first_type>
->>>>>>> 747e4b8f
     {
       typename _Pair::first_type&
       operator()(_Pair& __x) const
@@ -525,13 +511,7 @@
 
   template<typename _Pair>
     struct _Select2nd
-<<<<<<< HEAD
-#ifndef __GXX_EXPERIMENTAL_CXX0X__
     : public unary_function<_Pair, typename _Pair::second_type>
-#endif
-=======
-    : public unary_function<_Pair, typename _Pair::second_type>
->>>>>>> 747e4b8f
     {
       typename _Pair::second_type&
       operator()(_Pair& __x) const

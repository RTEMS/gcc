// Heap implementation -*- C++ -*-

<<<<<<< HEAD
// Copyright (C) 2001, 2002, 2003, 2004, 2005, 2006, 2007, 2008, 2009
=======
// Copyright (C) 2001, 2002, 2003, 2004, 2005, 2006, 2007, 2008, 2009, 2010
>>>>>>> 03d20231
// Free Software Foundation, Inc.
//
// This file is part of the GNU ISO C++ Library.  This library is free
// software; you can redistribute it and/or modify it under the
// terms of the GNU General Public License as published by the
// Free Software Foundation; either version 3, or (at your option)
// any later version.

// This library is distributed in the hope that it will be useful,
// but WITHOUT ANY WARRANTY; without even the implied warranty of
// MERCHANTABILITY or FITNESS FOR A PARTICULAR PURPOSE.  See the
// GNU General Public License for more details.

// Under Section 7 of GPL version 3, you are granted additional
// permissions described in the GCC Runtime Library Exception, version
// 3.1, as published by the Free Software Foundation.

// You should have received a copy of the GNU General Public License and
// a copy of the GCC Runtime Library Exception along with this program;
// see the files COPYING3 and COPYING.RUNTIME respectively.  If not, see
// <http://www.gnu.org/licenses/>.

/*
 *
 * Copyright (c) 1994
 * Hewlett-Packard Company
 *
 * Permission to use, copy, modify, distribute and sell this software
 * and its documentation for any purpose is hereby granted without fee,
 * provided that the above copyright notice appear in all copies and
 * that both that copyright notice and this permission notice appear
 * in supporting documentation.  Hewlett-Packard Company makes no
 * representations about the suitability of this software for any
 * purpose.  It is provided "as is" without express or implied warranty.
 *
 * Copyright (c) 1997
 * Silicon Graphics Computer Systems, Inc.
 *
 * Permission to use, copy, modify, distribute and sell this software
 * and its documentation for any purpose is hereby granted without fee,
 * provided that the above copyright notice appear in all copies and
 * that both that copyright notice and this permission notice appear
 * in supporting documentation.  Silicon Graphics makes no
 * representations about the suitability of this software for any
 * purpose.  It is provided "as is" without express or implied warranty.
 */

/** @file bits/stl_heap.h
 *  This is an internal header file, included by other library headers.
 *  Do not attempt to use it directly. @headername{queue}
 */

#ifndef _STL_HEAP_H
#define _STL_HEAP_H 1

#include <debug/debug.h>
#include <bits/move.h>

namespace std _GLIBCXX_VISIBILITY(default)
{
_GLIBCXX_BEGIN_NAMESPACE_VERSION

  /**
   * @defgroup heap_algorithms Heap
   * @ingroup sorting_algorithms
   */

  /**
   * @defgroup heap_algorithms Heap Algorithms
   * @ingroup sorting_algorithms
   */

  template<typename _RandomAccessIterator, typename _Distance>
    _Distance
    __is_heap_until(_RandomAccessIterator __first, _Distance __n)
    {
      _Distance __parent = 0;
      for (_Distance __child = 1; __child < __n; ++__child)
	{
	  if (__first[__parent] < __first[__child])
	    return __child;
	  if ((__child & 1) == 0)
	    ++__parent;
	}
      return __n;
    }

  template<typename _RandomAccessIterator, typename _Distance,
	   typename _Compare>
    _Distance
    __is_heap_until(_RandomAccessIterator __first, _Distance __n,
		    _Compare __comp)
    {
      _Distance __parent = 0;
      for (_Distance __child = 1; __child < __n; ++__child)
	{
	  if (__comp(__first[__parent], __first[__child]))
	    return __child;
	  if ((__child & 1) == 0)
	    ++__parent;
	}
      return __n;
    }

  // __is_heap, a predicate testing whether or not a range is a heap.
  // This function is an extension, not part of the C++ standard.
  template<typename _RandomAccessIterator, typename _Distance>
    inline bool
    __is_heap(_RandomAccessIterator __first, _Distance __n)
    { return std::__is_heap_until(__first, __n) == __n; }

  template<typename _RandomAccessIterator, typename _Compare,
	   typename _Distance>
    inline bool
    __is_heap(_RandomAccessIterator __first, _Compare __comp, _Distance __n)
    { return std::__is_heap_until(__first, __n, __comp) == __n; }

  template<typename _RandomAccessIterator>
    inline bool
    __is_heap(_RandomAccessIterator __first, _RandomAccessIterator __last)
    { return std::__is_heap(__first, std::distance(__first, __last)); }

  template<typename _RandomAccessIterator, typename _Compare>
    inline bool
    __is_heap(_RandomAccessIterator __first, _RandomAccessIterator __last,
	      _Compare __comp)
    { return std::__is_heap(__first, __comp, std::distance(__first, __last)); }

  // Heap-manipulation functions: push_heap, pop_heap, make_heap, sort_heap,
  // + is_heap and is_heap_until in C++0x.

  template<typename _RandomAccessIterator, typename _Distance, typename _Tp>
    void
    __push_heap(_RandomAccessIterator __first,
		_Distance __holeIndex, _Distance __topIndex, _Tp __value)
    {
      _Distance __parent = (__holeIndex - 1) / 2;
      while (__holeIndex > __topIndex && *(__first + __parent) < __value)
	{
	  *(__first + __holeIndex) = _GLIBCXX_MOVE(*(__first + __parent));
	  __holeIndex = __parent;
	  __parent = (__holeIndex - 1) / 2;
	}
      *(__first + __holeIndex) = _GLIBCXX_MOVE(__value);
    }

  /**
   *  @brief  Push an element onto a heap.
   *  @param  first  Start of heap.
   *  @param  last   End of heap + element.
   *  @ingroup heap_algorithms
   *
   *  This operation pushes the element at last-1 onto the valid heap over the
   *  range [first,last-1).  After completion, [first,last) is a valid heap.
  */
  template<typename _RandomAccessIterator>
    inline void
    push_heap(_RandomAccessIterator __first, _RandomAccessIterator __last)
    {
      typedef typename iterator_traits<_RandomAccessIterator>::value_type
	  _ValueType;
      typedef typename iterator_traits<_RandomAccessIterator>::difference_type
	  _DistanceType;

      // concept requirements
      __glibcxx_function_requires(_Mutable_RandomAccessIteratorConcept<
	    _RandomAccessIterator>)
      __glibcxx_function_requires(_LessThanComparableConcept<_ValueType>)
      __glibcxx_requires_valid_range(__first, __last);
      __glibcxx_requires_heap(__first, __last - 1);

      _ValueType __value = _GLIBCXX_MOVE(*(__last - 1));
      std::__push_heap(__first, _DistanceType((__last - __first) - 1),
		       _DistanceType(0), _GLIBCXX_MOVE(__value));
    }

  template<typename _RandomAccessIterator, typename _Distance, typename _Tp,
	   typename _Compare>
    void
    __push_heap(_RandomAccessIterator __first, _Distance __holeIndex,
		_Distance __topIndex, _Tp __value, _Compare __comp)
    {
      _Distance __parent = (__holeIndex - 1) / 2;
      while (__holeIndex > __topIndex
	     && __comp(*(__first + __parent), __value))
	{
	  *(__first + __holeIndex) = _GLIBCXX_MOVE(*(__first + __parent));
	  __holeIndex = __parent;
	  __parent = (__holeIndex - 1) / 2;
	}
      *(__first + __holeIndex) = _GLIBCXX_MOVE(__value);
    }

  /**
   *  @brief  Push an element onto a heap using comparison functor.
   *  @param  first  Start of heap.
   *  @param  last   End of heap + element.
   *  @param  comp   Comparison functor.
   *  @ingroup heap_algorithms
   *
   *  This operation pushes the element at last-1 onto the valid heap over the
   *  range [first,last-1).  After completion, [first,last) is a valid heap.
   *  Compare operations are performed using comp.
  */
  template<typename _RandomAccessIterator, typename _Compare>
    inline void
    push_heap(_RandomAccessIterator __first, _RandomAccessIterator __last,
	      _Compare __comp)
    {
      typedef typename iterator_traits<_RandomAccessIterator>::value_type
	  _ValueType;
      typedef typename iterator_traits<_RandomAccessIterator>::difference_type
	  _DistanceType;

      // concept requirements
      __glibcxx_function_requires(_Mutable_RandomAccessIteratorConcept<
	    _RandomAccessIterator>)
      __glibcxx_requires_valid_range(__first, __last);
      __glibcxx_requires_heap_pred(__first, __last - 1, __comp);

      _ValueType __value = _GLIBCXX_MOVE(*(__last - 1));
      std::__push_heap(__first, _DistanceType((__last - __first) - 1),
		       _DistanceType(0), _GLIBCXX_MOVE(__value), __comp);
    }

  template<typename _RandomAccessIterator, typename _Distance, typename _Tp>
    void
    __adjust_heap(_RandomAccessIterator __first, _Distance __holeIndex,
		  _Distance __len, _Tp __value)
    {
      const _Distance __topIndex = __holeIndex;
      _Distance __secondChild = __holeIndex;
      while (__secondChild < (__len - 1) / 2)
	{
	  __secondChild = 2 * (__secondChild + 1);
	  if (*(__first + __secondChild) < *(__first + (__secondChild - 1)))
	    __secondChild--;
	  *(__first + __holeIndex) = _GLIBCXX_MOVE(*(__first + __secondChild));
	  __holeIndex = __secondChild;
	}
      if ((__len & 1) == 0 && __secondChild == (__len - 2) / 2)
	{
	  __secondChild = 2 * (__secondChild + 1);
	  *(__first + __holeIndex) = _GLIBCXX_MOVE(*(__first
						     + (__secondChild - 1)));
	  __holeIndex = __secondChild - 1;
	}
      std::__push_heap(__first, __holeIndex, __topIndex,
		       _GLIBCXX_MOVE(__value));
    }

  template<typename _RandomAccessIterator>
    inline void
    __pop_heap(_RandomAccessIterator __first, _RandomAccessIterator __last,
	       _RandomAccessIterator __result)
    {
      typedef typename iterator_traits<_RandomAccessIterator>::value_type
	_ValueType;
      typedef typename iterator_traits<_RandomAccessIterator>::difference_type
	_DistanceType;

      _ValueType __value = _GLIBCXX_MOVE(*__result);
      *__result = _GLIBCXX_MOVE(*__first);
      std::__adjust_heap(__first, _DistanceType(0),
			 _DistanceType(__last - __first),
			 _GLIBCXX_MOVE(__value));
    }

  /**
   *  @brief  Pop an element off a heap.
   *  @param  first  Start of heap.
   *  @param  last   End of heap.
   *  @ingroup heap_algorithms
   *
   *  This operation pops the top of the heap.  The elements first and last-1
   *  are swapped and [first,last-1) is made into a heap.
  */
  template<typename _RandomAccessIterator>
    inline void
    pop_heap(_RandomAccessIterator __first, _RandomAccessIterator __last)
    {
      typedef typename iterator_traits<_RandomAccessIterator>::value_type
	_ValueType;

      // concept requirements
      __glibcxx_function_requires(_Mutable_RandomAccessIteratorConcept<
	    _RandomAccessIterator>)
      __glibcxx_function_requires(_LessThanComparableConcept<_ValueType>)
      __glibcxx_requires_valid_range(__first, __last);
      __glibcxx_requires_heap(__first, __last);

      --__last;
      std::__pop_heap(__first, __last, __last);
    }

  template<typename _RandomAccessIterator, typename _Distance,
	   typename _Tp, typename _Compare>
    void
    __adjust_heap(_RandomAccessIterator __first, _Distance __holeIndex,
		  _Distance __len, _Tp __value, _Compare __comp)
    {
      const _Distance __topIndex = __holeIndex;
      _Distance __secondChild = __holeIndex;
      while (__secondChild < (__len - 1) / 2)
	{
	  __secondChild = 2 * (__secondChild + 1);
	  if (__comp(*(__first + __secondChild),
		     *(__first + (__secondChild - 1))))
	    __secondChild--;
	  *(__first + __holeIndex) = _GLIBCXX_MOVE(*(__first + __secondChild));
	  __holeIndex = __secondChild;
	}
      if ((__len & 1) == 0 && __secondChild == (__len - 2) / 2)
	{
	  __secondChild = 2 * (__secondChild + 1);
	  *(__first + __holeIndex) = _GLIBCXX_MOVE(*(__first
						     + (__secondChild - 1)));
	  __holeIndex = __secondChild - 1;
	}
      std::__push_heap(__first, __holeIndex, __topIndex, 
		       _GLIBCXX_MOVE(__value), __comp);      
    }

  template<typename _RandomAccessIterator, typename _Compare>
    inline void
    __pop_heap(_RandomAccessIterator __first, _RandomAccessIterator __last,
	       _RandomAccessIterator __result, _Compare __comp)
    {
      typedef typename iterator_traits<_RandomAccessIterator>::value_type
	_ValueType;
      typedef typename iterator_traits<_RandomAccessIterator>::difference_type
	_DistanceType;

      _ValueType __value = _GLIBCXX_MOVE(*__result);
      *__result = _GLIBCXX_MOVE(*__first);
      std::__adjust_heap(__first, _DistanceType(0),
			 _DistanceType(__last - __first),
			 _GLIBCXX_MOVE(__value), __comp);
    }

  /**
   *  @brief  Pop an element off a heap using comparison functor.
   *  @param  first  Start of heap.
   *  @param  last   End of heap.
   *  @param  comp   Comparison functor to use.
   *  @ingroup heap_algorithms
   *
   *  This operation pops the top of the heap.  The elements first and last-1
   *  are swapped and [first,last-1) is made into a heap.  Comparisons are
   *  made using comp.
  */
  template<typename _RandomAccessIterator, typename _Compare>
    inline void
    pop_heap(_RandomAccessIterator __first,
	     _RandomAccessIterator __last, _Compare __comp)
    {
      // concept requirements
      __glibcxx_function_requires(_Mutable_RandomAccessIteratorConcept<
	    _RandomAccessIterator>)
      __glibcxx_requires_valid_range(__first, __last);
      __glibcxx_requires_heap_pred(__first, __last, __comp);

      --__last;
      std::__pop_heap(__first, __last, __last, __comp);
    }

  /**
   *  @brief  Construct a heap over a range.
   *  @param  first  Start of heap.
   *  @param  last   End of heap.
   *  @ingroup heap_algorithms
   *
   *  This operation makes the elements in [first,last) into a heap.
  */
  template<typename _RandomAccessIterator>
    void
    make_heap(_RandomAccessIterator __first, _RandomAccessIterator __last)
    {
      typedef typename iterator_traits<_RandomAccessIterator>::value_type
	  _ValueType;
      typedef typename iterator_traits<_RandomAccessIterator>::difference_type
	  _DistanceType;

      // concept requirements
      __glibcxx_function_requires(_Mutable_RandomAccessIteratorConcept<
	    _RandomAccessIterator>)
      __glibcxx_function_requires(_LessThanComparableConcept<_ValueType>)
      __glibcxx_requires_valid_range(__first, __last);

      if (__last - __first < 2)
	return;

      const _DistanceType __len = __last - __first;
      _DistanceType __parent = (__len - 2) / 2;
      while (true)
	{
	  _ValueType __value = _GLIBCXX_MOVE(*(__first + __parent));
	  std::__adjust_heap(__first, __parent, __len, _GLIBCXX_MOVE(__value));
	  if (__parent == 0)
	    return;
	  __parent--;
	}
    }

  /**
   *  @brief  Construct a heap over a range using comparison functor.
   *  @param  first  Start of heap.
   *  @param  last   End of heap.
   *  @param  comp   Comparison functor to use.
   *  @ingroup heap_algorithms
   *
   *  This operation makes the elements in [first,last) into a heap.
   *  Comparisons are made using comp.
  */
  template<typename _RandomAccessIterator, typename _Compare>
    void
    make_heap(_RandomAccessIterator __first, _RandomAccessIterator __last,
	      _Compare __comp)
    {
      typedef typename iterator_traits<_RandomAccessIterator>::value_type
	  _ValueType;
      typedef typename iterator_traits<_RandomAccessIterator>::difference_type
	  _DistanceType;

      // concept requirements
      __glibcxx_function_requires(_Mutable_RandomAccessIteratorConcept<
	    _RandomAccessIterator>)
      __glibcxx_requires_valid_range(__first, __last);

      if (__last - __first < 2)
	return;

      const _DistanceType __len = __last - __first;
      _DistanceType __parent = (__len - 2) / 2;
      while (true)
	{
	  _ValueType __value = _GLIBCXX_MOVE(*(__first + __parent));
	  std::__adjust_heap(__first, __parent, __len, _GLIBCXX_MOVE(__value),
			     __comp);
	  if (__parent == 0)
	    return;
	  __parent--;
	}
    }

  /**
   *  @brief  Sort a heap.
   *  @param  first  Start of heap.
   *  @param  last   End of heap.
   *  @ingroup heap_algorithms
   *
   *  This operation sorts the valid heap in the range [first,last).
  */
  template<typename _RandomAccessIterator>
    void
    sort_heap(_RandomAccessIterator __first, _RandomAccessIterator __last)
    {
      // concept requirements
      __glibcxx_function_requires(_Mutable_RandomAccessIteratorConcept<
	    _RandomAccessIterator>)
      __glibcxx_function_requires(_LessThanComparableConcept<
	    typename iterator_traits<_RandomAccessIterator>::value_type>)
      __glibcxx_requires_valid_range(__first, __last);
      __glibcxx_requires_heap(__first, __last);

      while (__last - __first > 1)
	{
	  --__last;
	  std::__pop_heap(__first, __last, __last);
	}
    }

  /**
   *  @brief  Sort a heap using comparison functor.
   *  @param  first  Start of heap.
   *  @param  last   End of heap.
   *  @param  comp   Comparison functor to use.
   *  @ingroup heap_algorithms
   *
   *  This operation sorts the valid heap in the range [first,last).
   *  Comparisons are made using comp.
  */
  template<typename _RandomAccessIterator, typename _Compare>
    void
    sort_heap(_RandomAccessIterator __first, _RandomAccessIterator __last,
	      _Compare __comp)
    {
      // concept requirements
      __glibcxx_function_requires(_Mutable_RandomAccessIteratorConcept<
	    _RandomAccessIterator>)
      __glibcxx_requires_valid_range(__first, __last);
      __glibcxx_requires_heap_pred(__first, __last, __comp);

      while (__last - __first > 1)
	{
	  --__last;
	  std::__pop_heap(__first, __last, __last, __comp);
	}
    }

#ifdef __GXX_EXPERIMENTAL_CXX0X__
  /**
   *  @brief  Search the end of a heap.
   *  @param  first  Start of range.
   *  @param  last   End of range.
   *  @return  An iterator pointing to the first element not in the heap.
   *  @ingroup heap_algorithms
   *
   *  This operation returns the last iterator i in [first, last) for which
   *  the range [first, i) is a heap.
  */
  template<typename _RandomAccessIterator>
    inline _RandomAccessIterator
    is_heap_until(_RandomAccessIterator __first, _RandomAccessIterator __last)
    {
      // concept requirements
      __glibcxx_function_requires(_RandomAccessIteratorConcept<
	    _RandomAccessIterator>)
      __glibcxx_function_requires(_LessThanComparableConcept<
	    typename iterator_traits<_RandomAccessIterator>::value_type>)
      __glibcxx_requires_valid_range(__first, __last);

      return __first + std::__is_heap_until(__first, std::distance(__first,
								   __last));
    }

  /**
   *  @brief  Search the end of a heap using comparison functor.
   *  @param  first  Start of range.
   *  @param  last   End of range.
   *  @param  comp   Comparison functor to use.
   *  @return  An iterator pointing to the first element not in the heap.
   *  @ingroup heap_algorithms
   *
   *  This operation returns the last iterator i in [first, last) for which
   *  the range [first, i) is a heap.  Comparisons are made using comp.
  */
  template<typename _RandomAccessIterator, typename _Compare>
    inline _RandomAccessIterator
    is_heap_until(_RandomAccessIterator __first, _RandomAccessIterator __last,
		  _Compare __comp)
    {
      // concept requirements
      __glibcxx_function_requires(_RandomAccessIteratorConcept<
	    _RandomAccessIterator>)
      __glibcxx_requires_valid_range(__first, __last);

      return __first + std::__is_heap_until(__first, std::distance(__first,
								   __last),
					    __comp);
    }

  /**
   *  @brief  Determines whether a range is a heap.
   *  @param  first  Start of range.
   *  @param  last   End of range.
   *  @return  True if range is a heap, false otherwise.
   *  @ingroup heap_algorithms
  */
  template<typename _RandomAccessIterator>
    inline bool
    is_heap(_RandomAccessIterator __first, _RandomAccessIterator __last)
    { return std::is_heap_until(__first, __last) == __last; }

  /**
   *  @brief  Determines whether a range is a heap using comparison functor.
   *  @param  first  Start of range.
   *  @param  last   End of range.
   *  @param  comp   Comparison functor to use.
   *  @return  True if range is a heap, false otherwise.
   *  @ingroup heap_algorithms
  */
  template<typename _RandomAccessIterator, typename _Compare>
    inline bool
    is_heap(_RandomAccessIterator __first, _RandomAccessIterator __last,
	    _Compare __comp)
    { return std::is_heap_until(__first, __last, __comp) == __last; }
#endif

_GLIBCXX_END_NAMESPACE_VERSION
} // namespace

#endif /* _STL_HEAP_H */<|MERGE_RESOLUTION|>--- conflicted
+++ resolved
@@ -1,10 +1,6 @@
 // Heap implementation -*- C++ -*-
 
-<<<<<<< HEAD
-// Copyright (C) 2001, 2002, 2003, 2004, 2005, 2006, 2007, 2008, 2009
-=======
 // Copyright (C) 2001, 2002, 2003, 2004, 2005, 2006, 2007, 2008, 2009, 2010
->>>>>>> 03d20231
 // Free Software Foundation, Inc.
 //
 // This file is part of the GNU ISO C++ Library.  This library is free
@@ -72,11 +68,6 @@
    * @ingroup sorting_algorithms
    */
 
-  /**
-   * @defgroup heap_algorithms Heap Algorithms
-   * @ingroup sorting_algorithms
-   */
-
   template<typename _RandomAccessIterator, typename _Distance>
     _Distance
     __is_heap_until(_RandomAccessIterator __first, _Distance __n)

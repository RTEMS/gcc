// Set implementation -*- C++ -*-

<<<<<<< HEAD
// Copyright (C) 2001, 2002, 2004, 2005, 2006 Free Software Foundation, Inc.
=======
// Copyright (C) 2001, 2002, 2003, 2004, 2005, 2006, 2007, 2008
// Free Software Foundation, Inc.
>>>>>>> 751ff693
//
// This file is part of the GNU ISO C++ Library.  This library is free
// software; you can redistribute it and/or modify it under the
// terms of the GNU General Public License as published by the
// Free Software Foundation; either version 2, or (at your option)
// any later version.

// This library is distributed in the hope that it will be useful,
// but WITHOUT ANY WARRANTY; without even the implied warranty of
// MERCHANTABILITY or FITNESS FOR A PARTICULAR PURPOSE.  See the
// GNU General Public License for more details.

// You should have received a copy of the GNU General Public License along
// with this library; see the file COPYING.  If not, write to the Free
// Software Foundation, 51 Franklin Street, Fifth Floor, Boston, MA 02110-1301,
// USA.

// As a special exception, you may use this file as part of a free software
// library without restriction.  Specifically, if other files instantiate
// templates or use macros or inline functions from this file, or you compile
// this file and link it with other files to produce an executable, this
// file does not by itself cause the resulting executable to be covered by
// the GNU General Public License.  This exception does not however
// invalidate any other reasons why the executable file might be covered by
// the GNU General Public License.

/*
 *
 * Copyright (c) 1994
 * Hewlett-Packard Company
 *
 * Permission to use, copy, modify, distribute and sell this software
 * and its documentation for any purpose is hereby granted without fee,
 * provided that the above copyright notice appear in all copies and
 * that both that copyright notice and this permission notice appear
 * in supporting documentation.  Hewlett-Packard Company makes no
 * representations about the suitability of this software for any
 * purpose.  It is provided "as is" without express or implied warranty.
 *
 *
 * Copyright (c) 1996,1997
 * Silicon Graphics Computer Systems, Inc.
 *
 * Permission to use, copy, modify, distribute and sell this software
 * and its documentation for any purpose is hereby granted without fee,
 * provided that the above copyright notice appear in all copies and
 * that both that copyright notice and this permission notice appear
 * in supporting documentation.  Silicon Graphics makes no
 * representations about the suitability of this software for any
 * purpose.  It is provided "as is" without express or implied warranty.
 */

/** @file stl_set.h
 *  This is an internal header file, included by other library headers.
 *  You should not attempt to use it directly.
 */

<<<<<<< HEAD
#ifndef _SET_H
#define _SET_H 1

#include <bits/concept_check.h>

_GLIBCXX_BEGIN_NESTED_NAMESPACE(std, _GLIBCXX_STD)
=======
#ifndef _STL_SET_H
#define _STL_SET_H 1

#include <bits/concept_check.h>

_GLIBCXX_BEGIN_NESTED_NAMESPACE(std, _GLIBCXX_STD_D)
>>>>>>> 751ff693

  /**
   *  @brief A standard container made up of unique keys, which can be
   *  retrieved in logarithmic time.
   *
   *  @ingroup Containers
   *  @ingroup Assoc_containers
   *
   *  Meets the requirements of a <a href="tables.html#65">container</a>, a
   *  <a href="tables.html#66">reversible container</a>, and an
   *  <a href="tables.html#69">associative container</a> (using unique keys).
   *
   *  Sets support bidirectional iterators.
   *
   *  @param  Key  Type of key objects.
   *  @param  Compare  Comparison function object type, defaults to less<Key>.
   *  @param  Alloc  Allocator type, defaults to allocator<Key>.
   *
<<<<<<< HEAD
   *  @if maint
   *  The private tree data is declared exactly the same way for set and
   *  multiset; the distinction is made entirely in how the tree functions are
   *  called (*_unique versus *_equal, same as the standard).
   *  @endif
  */
  template<class _Key, class _Compare = std::less<_Key>,
	   class _Alloc = std::allocator<_Key> >
=======
   *  The private tree data is declared exactly the same way for set and
   *  multiset; the distinction is made entirely in how the tree functions are
   *  called (*_unique versus *_equal, same as the standard).
  */
  template<typename _Key, typename _Compare = std::less<_Key>,
	   typename _Alloc = std::allocator<_Key> >
>>>>>>> 751ff693
    class set
    {
      // concept requirements
      typedef typename _Alloc::value_type                   _Alloc_value_type;
      __glibcxx_class_requires(_Key, _SGIAssignableConcept)
      __glibcxx_class_requires4(_Compare, bool, _Key, _Key,
				_BinaryFunctionConcept)
      __glibcxx_class_requires2(_Key, _Alloc_value_type, _SameTypeConcept)	

    public:
      // typedefs:
      //@{
      /// Public typedefs.
      typedef _Key     key_type;
      typedef _Key     value_type;
      typedef _Compare key_compare;
      typedef _Compare value_compare;
      typedef _Alloc   allocator_type;
      //@}

    private:
      typedef typename _Alloc::template rebind<_Key>::other _Key_alloc_type;

      typedef _Rb_tree<key_type, value_type, _Identity<value_type>,
		       key_compare, _Key_alloc_type> _Rep_type;
<<<<<<< HEAD
      _Rep_type _M_t;  // red-black tree representing set
=======
      _Rep_type _M_t;  // Red-black tree representing set.
>>>>>>> 751ff693

    public:
      //@{
      ///  Iterator-related typedefs.
      typedef typename _Key_alloc_type::pointer             pointer;
      typedef typename _Key_alloc_type::const_pointer       const_pointer;
      typedef typename _Key_alloc_type::reference           reference;
      typedef typename _Key_alloc_type::const_reference     const_reference;
      // _GLIBCXX_RESOLVE_LIB_DEFECTS
      // DR 103. set::iterator is required to be modifiable,
      // but this allows modification of keys.
      typedef typename _Rep_type::const_iterator            iterator;
      typedef typename _Rep_type::const_iterator            const_iterator;
      typedef typename _Rep_type::const_reverse_iterator    reverse_iterator;
      typedef typename _Rep_type::const_reverse_iterator    const_reverse_iterator;
      typedef typename _Rep_type::size_type                 size_type;
      typedef typename _Rep_type::difference_type           difference_type;
      //@}

      // allocation/deallocation
<<<<<<< HEAD
      ///  Default constructor creates no elements.
      set()
      : _M_t(_Compare(), allocator_type()) {}

      /**
       *  @brief  Default constructor creates no elements.
       *
       *  @param  comp  Comparator to use.
       *  @param  a  Allocator to use.
=======
      /**
       *  @brief  Default constructor creates no elements.
       */
      set()
      : _M_t() { }

      /**
       *  @brief  Creates a %set with no elements.
       *  @param  comp  Comparator to use.
       *  @param  a  An allocator object.
>>>>>>> 751ff693
       */
      explicit
      set(const _Compare& __comp,
	  const allocator_type& __a = allocator_type())
<<<<<<< HEAD
      : _M_t(__comp, __a) {}
=======
      : _M_t(__comp, __a) { }
>>>>>>> 751ff693

      /**
       *  @brief  Builds a %set from a range.
       *  @param  first  An input iterator.
       *  @param  last  An input iterator.
       *
       *  Create a %set consisting of copies of the elements from [first,last).
       *  This is linear in N if the range is already sorted, and NlogN
       *  otherwise (where N is distance(first,last)).
       */
<<<<<<< HEAD
      template<class _InputIterator>
        set(_InputIterator __first, _InputIterator __last)
        : _M_t(_Compare(), allocator_type())
=======
      template<typename _InputIterator>
        set(_InputIterator __first, _InputIterator __last)
	: _M_t()
>>>>>>> 751ff693
        { _M_t._M_insert_unique(__first, __last); }

      /**
       *  @brief  Builds a %set from a range.
       *  @param  first  An input iterator.
       *  @param  last  An input iterator.
       *  @param  comp  A comparison functor.
       *  @param  a  An allocator object.
       *
       *  Create a %set consisting of copies of the elements from [first,last).
       *  This is linear in N if the range is already sorted, and NlogN
       *  otherwise (where N is distance(first,last)).
       */
<<<<<<< HEAD
      template<class _InputIterator>
=======
      template<typename _InputIterator>
>>>>>>> 751ff693
        set(_InputIterator __first, _InputIterator __last,
	    const _Compare& __comp,
	    const allocator_type& __a = allocator_type())
	: _M_t(__comp, __a)
        { _M_t._M_insert_unique(__first, __last); }

      /**
<<<<<<< HEAD
       *  @brief  Set copy constructor.
=======
       *  @brief  %Set copy constructor.
>>>>>>> 751ff693
       *  @param  x  A %set of identical element and allocator types.
       *
       *  The newly-created %set uses a copy of the allocation object used
       *  by @a x.
       */
<<<<<<< HEAD
      set(const set<_Key,_Compare,_Alloc>& __x)
      : _M_t(__x._M_t) { }

      /**
       *  @brief  Set assignment operator.
=======
      set(const set& __x)
      : _M_t(__x._M_t) { }

#ifdef __GXX_EXPERIMENTAL_CXX0X__
     /**
       *  @brief %Set move constructor
       *  @param x  A %set of identical element and allocator types.
       *
       *  The newly-created %set contains the exact contents of @a x.
       *  The contents of @a x are a valid, but unspecified %set.
       */
      set(set&& __x)
      : _M_t(std::forward<_Rep_type>(__x._M_t)) { }
#endif

      /**
       *  @brief  %Set assignment operator.
>>>>>>> 751ff693
       *  @param  x  A %set of identical element and allocator types.
       *
       *  All the elements of @a x are copied, but unlike the copy constructor,
       *  the allocator object is not copied.
       */
<<<<<<< HEAD
      set<_Key,_Compare,_Alloc>&
      operator=(const set<_Key, _Compare, _Alloc>& __x)
=======
      set&
      operator=(const set& __x)
>>>>>>> 751ff693
      {
	_M_t = __x._M_t;
	return *this;
      }

<<<<<<< HEAD
=======
#ifdef __GXX_EXPERIMENTAL_CXX0X__
      /**
       *  @brief %Set move assignment operator.
       *  @param x  A %set of identical element and allocator types.
       *
       *  The contents of @a x are moved into this %set (without copying).
       *  @a x is a valid, but unspecified %set.
       */
      set&
      operator=(set&& __x)
      {
	// NB: DR 675.
	this->clear();
	this->swap(__x); 
	return *this;
      }
#endif

>>>>>>> 751ff693
      // accessors:

      ///  Returns the comparison object with which the %set was constructed.
      key_compare
      key_comp() const
      { return _M_t.key_comp(); }
      ///  Returns the comparison object with which the %set was constructed.
      value_compare
      value_comp() const
      { return _M_t.key_comp(); }
      ///  Returns the allocator object with which the %set was constructed.
      allocator_type
      get_allocator() const
      { return _M_t.get_allocator(); }

      /**
<<<<<<< HEAD
       *  Returns a read/write iterator that points to the first element in the
       *  %set.  Iteration is done in ascending order according to the keys.
=======
       *  Returns a read-only (constant) iterator that points to the first
       *  element in the %set.  Iteration is done in ascending order according
       *  to the keys.
>>>>>>> 751ff693
       */
      iterator
      begin() const
      { return _M_t.begin(); }

      /**
<<<<<<< HEAD
       *  Returns a read/write iterator that points one past the last element in
       *  the %set.  Iteration is done in ascending order according to the keys.
=======
       *  Returns a read-only (constant) iterator that points one past the last
       *  element in the %set.  Iteration is done in ascending order according
       *  to the keys.
>>>>>>> 751ff693
       */
      iterator
      end() const
      { return _M_t.end(); }

      /**
<<<<<<< HEAD
       *  Returns a read/write reverse iterator that points to the last element
       *  in the %set.  Iteration is done in descending order according to the
       *  keys.
=======
       *  Returns a read-only (constant) iterator that points to the last
       *  element in the %set.  Iteration is done in descending order according
       *  to the keys.
>>>>>>> 751ff693
       */
      reverse_iterator
      rbegin() const
      { return _M_t.rbegin(); }

      /**
       *  Returns a read-only (constant) reverse iterator that points to the
<<<<<<< HEAD
       *  last pair in the %map.  Iteration is done in descending order
=======
       *  last pair in the %set.  Iteration is done in descending order
>>>>>>> 751ff693
       *  according to the keys.
       */
      reverse_iterator
      rend() const
      { return _M_t.rend(); }

<<<<<<< HEAD
=======
#ifdef __GXX_EXPERIMENTAL_CXX0X__
      /**
       *  Returns a read-only (constant) iterator that points to the first
       *  element in the %set.  Iteration is done in ascending order according
       *  to the keys.
       */
      iterator
      cbegin() const
      { return _M_t.begin(); }

      /**
       *  Returns a read-only (constant) iterator that points one past the last
       *  element in the %set.  Iteration is done in ascending order according
       *  to the keys.
       */
      iterator
      cend() const
      { return _M_t.end(); }

      /**
       *  Returns a read-only (constant) iterator that points to the last
       *  element in the %set.  Iteration is done in descending order according
       *  to the keys.
       */
      reverse_iterator
      crbegin() const
      { return _M_t.rbegin(); }

      /**
       *  Returns a read-only (constant) reverse iterator that points to the
       *  last pair in the %set.  Iteration is done in descending order
       *  according to the keys.
       */
      reverse_iterator
      crend() const
      { return _M_t.rend(); }
#endif

>>>>>>> 751ff693
      ///  Returns true if the %set is empty.
      bool
      empty() const
      { return _M_t.empty(); }

      ///  Returns the size of the %set.
      size_type
      size() const
      { return _M_t.size(); }

      ///  Returns the maximum size of the %set.
      size_type
      max_size() const
      { return _M_t.max_size(); }

      /**
       *  @brief  Swaps data with another %set.
       *  @param  x  A %set of the same element and allocator types.
       *
       *  This exchanges the elements between two sets in constant time.
       *  (It is only swapping a pointer, an integer, and an instance of
       *  the @c Compare type (which itself is often stateless and empty), so it
       *  should be quite fast.)
       *  Note that the global std::swap() function is specialized such that
       *  std::swap(s1,s2) will feed to this function.
       */
      void
<<<<<<< HEAD
      swap(set<_Key,_Compare,_Alloc>& __x)
=======
#ifdef __GXX_EXPERIMENTAL_CXX0X__
      swap(set&& __x)
#else
      swap(set& __x)	
#endif
>>>>>>> 751ff693
      { _M_t.swap(__x._M_t); }

      // insert/erase
      /**
       *  @brief Attempts to insert an element into the %set.
       *  @param  x  Element to be inserted.
       *  @return  A pair, of which the first element is an iterator that points
       *           to the possibly inserted element, and the second is a bool
       *           that is true if the element was actually inserted.
       *
       *  This function attempts to insert an element into the %set.  A %set
       *  relies on unique keys and thus an element is only inserted if it is
       *  not already present in the %set.
       *
       *  Insertion requires logarithmic time.
       */
<<<<<<< HEAD
      std::pair<iterator,bool>
=======
      std::pair<iterator, bool>
>>>>>>> 751ff693
      insert(const value_type& __x)
      {
	std::pair<typename _Rep_type::iterator, bool> __p =
	  _M_t._M_insert_unique(__x);
	return std::pair<iterator, bool>(__p.first, __p.second);
      }

      /**
       *  @brief Attempts to insert an element into the %set.
       *  @param  position  An iterator that serves as a hint as to where the
       *                    element should be inserted.
       *  @param  x  Element to be inserted.
       *  @return  An iterator that points to the element with key of @a x (may
       *           or may not be the element passed in).
       *
       *  This function is not concerned about whether the insertion took place,
       *  and thus does not return a boolean like the single-argument insert()
       *  does.  Note that the first parameter is only a hint and can
       *  potentially improve the performance of the insertion process.  A bad
       *  hint would cause no gains in efficiency.
       *
       *  See http://gcc.gnu.org/onlinedocs/libstdc++/23_containers/howto.html#4
       *  for more on "hinting".
       *
       *  Insertion requires logarithmic time (if the hint is not taken).
       */
      iterator
      insert(iterator __position, const value_type& __x)
      { return _M_t._M_insert_unique_(__position, __x); }

      /**
<<<<<<< HEAD
       *  @brief A template function that attemps to insert a range of elements.
=======
       *  @brief A template function that attempts to insert a range of elements.
>>>>>>> 751ff693
       *  @param  first  Iterator pointing to the start of the range to be
       *                 inserted.
       *  @param  last  Iterator pointing to the end of the range.
       *
       *  Complexity similar to that of the range constructor.
       */
<<<<<<< HEAD
      template<class _InputIterator>
=======
      template<typename _InputIterator>
>>>>>>> 751ff693
        void
        insert(_InputIterator __first, _InputIterator __last)
        { _M_t._M_insert_unique(__first, __last); }

      /**
       *  @brief Erases an element from a %set.
       *  @param  position  An iterator pointing to the element to be erased.
       *
       *  This function erases an element, pointed to by the given iterator,
       *  from a %set.  Note that this function only erases the element, and
       *  that if the element is itself a pointer, the pointed-to memory is not
<<<<<<< HEAD
       *  touched in any way.  Managing the pointer is the user's responsibilty.
=======
       *  touched in any way.  Managing the pointer is the user's responsibility.
>>>>>>> 751ff693
       */
      void
      erase(iterator __position)
      { _M_t.erase(__position); }

      /**
       *  @brief Erases elements according to the provided key.
       *  @param  x  Key of element to be erased.
       *  @return  The number of elements erased.
       *
       *  This function erases all the elements located by the given key from
       *  a %set.
       *  Note that this function only erases the element, and that if
       *  the element is itself a pointer, the pointed-to memory is not touched
<<<<<<< HEAD
       *  in any way.  Managing the pointer is the user's responsibilty.
=======
       *  in any way.  Managing the pointer is the user's responsibility.
>>>>>>> 751ff693
       */
      size_type
      erase(const key_type& __x)
      { return _M_t.erase(__x); }

      /**
       *  @brief Erases a [first,last) range of elements from a %set.
       *  @param  first  Iterator pointing to the start of the range to be
       *                 erased.
       *  @param  last  Iterator pointing to the end of the range to be erased.
       *
       *  This function erases a sequence of elements from a %set.
       *  Note that this function only erases the element, and that if
       *  the element is itself a pointer, the pointed-to memory is not touched
<<<<<<< HEAD
       *  in any way.  Managing the pointer is the user's responsibilty.
=======
       *  in any way.  Managing the pointer is the user's responsibility.
>>>>>>> 751ff693
       */
      void
      erase(iterator __first, iterator __last)
      { _M_t.erase(__first, __last); }

      /**
       *  Erases all elements in a %set.  Note that this function only erases
       *  the elements, and that if the elements themselves are pointers, the
       *  pointed-to memory is not touched in any way.  Managing the pointer is
<<<<<<< HEAD
       *  the user's responsibilty.
=======
       *  the user's responsibility.
>>>>>>> 751ff693
       */
      void
      clear()
      { _M_t.clear(); }

      // set operations:

      /**
       *  @brief  Finds the number of elements.
       *  @param  x  Element to located.
       *  @return  Number of elements with specified key.
       *
       *  This function only makes sense for multisets; for set the result will
       *  either be 0 (not present) or 1 (present).
       */
      size_type
      count(const key_type& __x) const
      { return _M_t.find(__x) == _M_t.end() ? 0 : 1; }

      // _GLIBCXX_RESOLVE_LIB_DEFECTS
      // 214.  set::find() missing const overload
      //@{
      /**
       *  @brief Tries to locate an element in a %set.
       *  @param  x  Element to be located.
       *  @return  Iterator pointing to sought-after element, or end() if not
       *           found.
       *
       *  This function takes a key and tries to locate the element with which
       *  the key matches.  If successful the function returns an iterator
       *  pointing to the sought after element.  If unsuccessful it returns the
       *  past-the-end ( @c end() ) iterator.
       */
      iterator
      find(const key_type& __x)
      { return _M_t.find(__x); }

      const_iterator
      find(const key_type& __x) const
      { return _M_t.find(__x); }
      //@}

      //@{
      /**
       *  @brief Finds the beginning of a subsequence matching given key.
       *  @param  x  Key to be located.
       *  @return  Iterator pointing to first element equal to or greater
       *           than key, or end().
       *
       *  This function returns the first element of a subsequence of elements
       *  that matches the given key.  If unsuccessful it returns an iterator
       *  pointing to the first element that has a greater value than given key
       *  or end() if no such element exists.
       */
      iterator
      lower_bound(const key_type& __x)
      { return _M_t.lower_bound(__x); }

      const_iterator
      lower_bound(const key_type& __x) const
      { return _M_t.lower_bound(__x); }
      //@}

      //@{
      /**
       *  @brief Finds the end of a subsequence matching given key.
       *  @param  x  Key to be located.
       *  @return Iterator pointing to the first element
       *          greater than key, or end().
       */
      iterator
      upper_bound(const key_type& __x)
      { return _M_t.upper_bound(__x); }

      const_iterator
      upper_bound(const key_type& __x) const
      { return _M_t.upper_bound(__x); }
      //@}

      //@{
      /**
       *  @brief Finds a subsequence matching given key.
       *  @param  x  Key to be located.
       *  @return  Pair of iterators that possibly points to the subsequence
       *           matching given key.
       *
       *  This function is equivalent to
       *  @code
       *    std::make_pair(c.lower_bound(val),
       *                   c.upper_bound(val))
       *  @endcode
       *  (but is faster than making the calls separately).
       *
       *  This function probably only makes sense for multisets.
       */
      std::pair<iterator, iterator>
      equal_range(const key_type& __x)
      { return _M_t.equal_range(__x); }

      std::pair<const_iterator, const_iterator>
      equal_range(const key_type& __x) const
      { return _M_t.equal_range(__x); }
      //@}

<<<<<<< HEAD
      template<class _K1, class _C1, class _A1>
        friend bool
        operator== (const set<_K1, _C1, _A1>&, const set<_K1, _C1, _A1>&);

      template<class _K1, class _C1, class _A1>
        friend bool
        operator< (const set<_K1, _C1, _A1>&, const set<_K1, _C1, _A1>&);
=======
      template<typename _K1, typename _C1, typename _A1>
        friend bool
        operator==(const set<_K1, _C1, _A1>&, const set<_K1, _C1, _A1>&);

      template<typename _K1, typename _C1, typename _A1>
        friend bool
        operator<(const set<_K1, _C1, _A1>&, const set<_K1, _C1, _A1>&);
>>>>>>> 751ff693
    };


  /**
   *  @brief  Set equality comparison.
   *  @param  x  A %set.
   *  @param  y  A %set of the same type as @a x.
   *  @return  True iff the size and elements of the sets are equal.
   *
   *  This is an equivalence relation.  It is linear in the size of the sets.
   *  Sets are considered equivalent if their sizes are equal, and if
   *  corresponding elements compare equal.
  */
<<<<<<< HEAD
  template<class _Key, class _Compare, class _Alloc>
=======
  template<typename _Key, typename _Compare, typename _Alloc>
>>>>>>> 751ff693
    inline bool
    operator==(const set<_Key, _Compare, _Alloc>& __x,
	       const set<_Key, _Compare, _Alloc>& __y)
    { return __x._M_t == __y._M_t; }

  /**
   *  @brief  Set ordering relation.
   *  @param  x  A %set.
   *  @param  y  A %set of the same type as @a x.
   *  @return  True iff @a x is lexicographically less than @a y.
   *
   *  This is a total ordering relation.  It is linear in the size of the
   *  maps.  The elements must be comparable with @c <.
   *
   *  See std::lexicographical_compare() for how the determination is made.
  */
<<<<<<< HEAD
  template<class _Key, class _Compare, class _Alloc>
=======
  template<typename _Key, typename _Compare, typename _Alloc>
>>>>>>> 751ff693
    inline bool
    operator<(const set<_Key, _Compare, _Alloc>& __x,
	      const set<_Key, _Compare, _Alloc>& __y)
    { return __x._M_t < __y._M_t; }

  ///  Returns !(x == y).
<<<<<<< HEAD
  template<class _Key, class _Compare, class _Alloc>
=======
  template<typename _Key, typename _Compare, typename _Alloc>
>>>>>>> 751ff693
    inline bool
    operator!=(const set<_Key, _Compare, _Alloc>& __x,
	       const set<_Key, _Compare, _Alloc>& __y)
    { return !(__x == __y); }

  ///  Returns y < x.
<<<<<<< HEAD
  template<class _Key, class _Compare, class _Alloc>
=======
  template<typename _Key, typename _Compare, typename _Alloc>
>>>>>>> 751ff693
    inline bool
    operator>(const set<_Key, _Compare, _Alloc>& __x,
	      const set<_Key, _Compare, _Alloc>& __y)
    { return __y < __x; }

  ///  Returns !(y < x)
<<<<<<< HEAD
  template<class _Key, class _Compare, class _Alloc>
=======
  template<typename _Key, typename _Compare, typename _Alloc>
>>>>>>> 751ff693
    inline bool
    operator<=(const set<_Key, _Compare, _Alloc>& __x,
	       const set<_Key, _Compare, _Alloc>& __y)
    { return !(__y < __x); }

  ///  Returns !(x < y)
<<<<<<< HEAD
  template<class _Key, class _Compare, class _Alloc>
=======
  template<typename _Key, typename _Compare, typename _Alloc>
>>>>>>> 751ff693
    inline bool
    operator>=(const set<_Key, _Compare, _Alloc>& __x,
	       const set<_Key, _Compare, _Alloc>& __y)
    { return !(__x < __y); }

  /// See std::set::swap().
<<<<<<< HEAD
  template<class _Key, class _Compare, class _Alloc>
=======
  template<typename _Key, typename _Compare, typename _Alloc>
>>>>>>> 751ff693
    inline void
    swap(set<_Key, _Compare, _Alloc>& __x, set<_Key, _Compare, _Alloc>& __y)
    { __x.swap(__y); }

<<<<<<< HEAD
_GLIBCXX_END_NESTED_NAMESPACE

#endif /* _SET_H */
=======
#ifdef __GXX_EXPERIMENTAL_CXX0X__
  template<typename _Key, typename _Compare, typename _Alloc>
    inline void
    swap(set<_Key, _Compare, _Alloc>&& __x, set<_Key, _Compare, _Alloc>& __y)
    { __x.swap(__y); }

  template<typename _Key, typename _Compare, typename _Alloc>
    inline void
    swap(set<_Key, _Compare, _Alloc>& __x, set<_Key, _Compare, _Alloc>&& __y)
    { __x.swap(__y); }
#endif

_GLIBCXX_END_NESTED_NAMESPACE

#endif /* _STL_SET_H */
>>>>>>> 751ff693
<|MERGE_RESOLUTION|>--- conflicted
+++ resolved
@@ -1,11 +1,7 @@
 // Set implementation -*- C++ -*-
 
-<<<<<<< HEAD
-// Copyright (C) 2001, 2002, 2004, 2005, 2006 Free Software Foundation, Inc.
-=======
 // Copyright (C) 2001, 2002, 2003, 2004, 2005, 2006, 2007, 2008
 // Free Software Foundation, Inc.
->>>>>>> 751ff693
 //
 // This file is part of the GNU ISO C++ Library.  This library is free
 // software; you can redistribute it and/or modify it under the
@@ -63,21 +59,12 @@
  *  You should not attempt to use it directly.
  */
 
-<<<<<<< HEAD
-#ifndef _SET_H
-#define _SET_H 1
-
-#include <bits/concept_check.h>
-
-_GLIBCXX_BEGIN_NESTED_NAMESPACE(std, _GLIBCXX_STD)
-=======
 #ifndef _STL_SET_H
 #define _STL_SET_H 1
 
 #include <bits/concept_check.h>
 
 _GLIBCXX_BEGIN_NESTED_NAMESPACE(std, _GLIBCXX_STD_D)
->>>>>>> 751ff693
 
   /**
    *  @brief A standard container made up of unique keys, which can be
@@ -96,23 +83,12 @@
    *  @param  Compare  Comparison function object type, defaults to less<Key>.
    *  @param  Alloc  Allocator type, defaults to allocator<Key>.
    *
-<<<<<<< HEAD
-   *  @if maint
-   *  The private tree data is declared exactly the same way for set and
-   *  multiset; the distinction is made entirely in how the tree functions are
-   *  called (*_unique versus *_equal, same as the standard).
-   *  @endif
-  */
-  template<class _Key, class _Compare = std::less<_Key>,
-	   class _Alloc = std::allocator<_Key> >
-=======
    *  The private tree data is declared exactly the same way for set and
    *  multiset; the distinction is made entirely in how the tree functions are
    *  called (*_unique versus *_equal, same as the standard).
   */
   template<typename _Key, typename _Compare = std::less<_Key>,
 	   typename _Alloc = std::allocator<_Key> >
->>>>>>> 751ff693
     class set
     {
       // concept requirements
@@ -138,11 +114,7 @@
 
       typedef _Rb_tree<key_type, value_type, _Identity<value_type>,
 		       key_compare, _Key_alloc_type> _Rep_type;
-<<<<<<< HEAD
-      _Rep_type _M_t;  // red-black tree representing set
-=======
       _Rep_type _M_t;  // Red-black tree representing set.
->>>>>>> 751ff693
 
     public:
       //@{
@@ -163,17 +135,6 @@
       //@}
 
       // allocation/deallocation
-<<<<<<< HEAD
-      ///  Default constructor creates no elements.
-      set()
-      : _M_t(_Compare(), allocator_type()) {}
-
-      /**
-       *  @brief  Default constructor creates no elements.
-       *
-       *  @param  comp  Comparator to use.
-       *  @param  a  Allocator to use.
-=======
       /**
        *  @brief  Default constructor creates no elements.
        */
@@ -184,16 +145,11 @@
        *  @brief  Creates a %set with no elements.
        *  @param  comp  Comparator to use.
        *  @param  a  An allocator object.
->>>>>>> 751ff693
        */
       explicit
       set(const _Compare& __comp,
 	  const allocator_type& __a = allocator_type())
-<<<<<<< HEAD
-      : _M_t(__comp, __a) {}
-=======
       : _M_t(__comp, __a) { }
->>>>>>> 751ff693
 
       /**
        *  @brief  Builds a %set from a range.
@@ -204,15 +160,9 @@
        *  This is linear in N if the range is already sorted, and NlogN
        *  otherwise (where N is distance(first,last)).
        */
-<<<<<<< HEAD
-      template<class _InputIterator>
-        set(_InputIterator __first, _InputIterator __last)
-        : _M_t(_Compare(), allocator_type())
-=======
       template<typename _InputIterator>
         set(_InputIterator __first, _InputIterator __last)
 	: _M_t()
->>>>>>> 751ff693
         { _M_t._M_insert_unique(__first, __last); }
 
       /**
@@ -226,11 +176,7 @@
        *  This is linear in N if the range is already sorted, and NlogN
        *  otherwise (where N is distance(first,last)).
        */
-<<<<<<< HEAD
-      template<class _InputIterator>
-=======
       template<typename _InputIterator>
->>>>>>> 751ff693
         set(_InputIterator __first, _InputIterator __last,
 	    const _Compare& __comp,
 	    const allocator_type& __a = allocator_type())
@@ -238,23 +184,12 @@
         { _M_t._M_insert_unique(__first, __last); }
 
       /**
-<<<<<<< HEAD
-       *  @brief  Set copy constructor.
-=======
        *  @brief  %Set copy constructor.
->>>>>>> 751ff693
        *  @param  x  A %set of identical element and allocator types.
        *
        *  The newly-created %set uses a copy of the allocation object used
        *  by @a x.
        */
-<<<<<<< HEAD
-      set(const set<_Key,_Compare,_Alloc>& __x)
-      : _M_t(__x._M_t) { }
-
-      /**
-       *  @brief  Set assignment operator.
-=======
       set(const set& __x)
       : _M_t(__x._M_t) { }
 
@@ -272,26 +207,18 @@
 
       /**
        *  @brief  %Set assignment operator.
->>>>>>> 751ff693
        *  @param  x  A %set of identical element and allocator types.
        *
        *  All the elements of @a x are copied, but unlike the copy constructor,
        *  the allocator object is not copied.
        */
-<<<<<<< HEAD
-      set<_Key,_Compare,_Alloc>&
-      operator=(const set<_Key, _Compare, _Alloc>& __x)
-=======
       set&
       operator=(const set& __x)
->>>>>>> 751ff693
       {
 	_M_t = __x._M_t;
 	return *this;
       }
 
-<<<<<<< HEAD
-=======
 #ifdef __GXX_EXPERIMENTAL_CXX0X__
       /**
        *  @brief %Set move assignment operator.
@@ -310,7 +237,6 @@
       }
 #endif
 
->>>>>>> 751ff693
       // accessors:
 
       ///  Returns the comparison object with which the %set was constructed.
@@ -327,43 +253,27 @@
       { return _M_t.get_allocator(); }
 
       /**
-<<<<<<< HEAD
-       *  Returns a read/write iterator that points to the first element in the
-       *  %set.  Iteration is done in ascending order according to the keys.
-=======
        *  Returns a read-only (constant) iterator that points to the first
        *  element in the %set.  Iteration is done in ascending order according
        *  to the keys.
->>>>>>> 751ff693
        */
       iterator
       begin() const
       { return _M_t.begin(); }
 
       /**
-<<<<<<< HEAD
-       *  Returns a read/write iterator that points one past the last element in
-       *  the %set.  Iteration is done in ascending order according to the keys.
-=======
        *  Returns a read-only (constant) iterator that points one past the last
        *  element in the %set.  Iteration is done in ascending order according
        *  to the keys.
->>>>>>> 751ff693
        */
       iterator
       end() const
       { return _M_t.end(); }
 
       /**
-<<<<<<< HEAD
-       *  Returns a read/write reverse iterator that points to the last element
-       *  in the %set.  Iteration is done in descending order according to the
-       *  keys.
-=======
        *  Returns a read-only (constant) iterator that points to the last
        *  element in the %set.  Iteration is done in descending order according
        *  to the keys.
->>>>>>> 751ff693
        */
       reverse_iterator
       rbegin() const
@@ -371,19 +281,13 @@
 
       /**
        *  Returns a read-only (constant) reverse iterator that points to the
-<<<<<<< HEAD
-       *  last pair in the %map.  Iteration is done in descending order
-=======
        *  last pair in the %set.  Iteration is done in descending order
->>>>>>> 751ff693
        *  according to the keys.
        */
       reverse_iterator
       rend() const
       { return _M_t.rend(); }
 
-<<<<<<< HEAD
-=======
 #ifdef __GXX_EXPERIMENTAL_CXX0X__
       /**
        *  Returns a read-only (constant) iterator that points to the first
@@ -422,7 +326,6 @@
       { return _M_t.rend(); }
 #endif
 
->>>>>>> 751ff693
       ///  Returns true if the %set is empty.
       bool
       empty() const
@@ -450,15 +353,11 @@
        *  std::swap(s1,s2) will feed to this function.
        */
       void
-<<<<<<< HEAD
-      swap(set<_Key,_Compare,_Alloc>& __x)
-=======
 #ifdef __GXX_EXPERIMENTAL_CXX0X__
       swap(set&& __x)
 #else
       swap(set& __x)	
 #endif
->>>>>>> 751ff693
       { _M_t.swap(__x._M_t); }
 
       // insert/erase
@@ -475,11 +374,7 @@
        *
        *  Insertion requires logarithmic time.
        */
-<<<<<<< HEAD
-      std::pair<iterator,bool>
-=======
       std::pair<iterator, bool>
->>>>>>> 751ff693
       insert(const value_type& __x)
       {
 	std::pair<typename _Rep_type::iterator, bool> __p =
@@ -511,22 +406,14 @@
       { return _M_t._M_insert_unique_(__position, __x); }
 
       /**
-<<<<<<< HEAD
-       *  @brief A template function that attemps to insert a range of elements.
-=======
        *  @brief A template function that attempts to insert a range of elements.
->>>>>>> 751ff693
        *  @param  first  Iterator pointing to the start of the range to be
        *                 inserted.
        *  @param  last  Iterator pointing to the end of the range.
        *
        *  Complexity similar to that of the range constructor.
        */
-<<<<<<< HEAD
-      template<class _InputIterator>
-=======
       template<typename _InputIterator>
->>>>>>> 751ff693
         void
         insert(_InputIterator __first, _InputIterator __last)
         { _M_t._M_insert_unique(__first, __last); }
@@ -538,11 +425,7 @@
        *  This function erases an element, pointed to by the given iterator,
        *  from a %set.  Note that this function only erases the element, and
        *  that if the element is itself a pointer, the pointed-to memory is not
-<<<<<<< HEAD
-       *  touched in any way.  Managing the pointer is the user's responsibilty.
-=======
        *  touched in any way.  Managing the pointer is the user's responsibility.
->>>>>>> 751ff693
        */
       void
       erase(iterator __position)
@@ -557,11 +440,7 @@
        *  a %set.
        *  Note that this function only erases the element, and that if
        *  the element is itself a pointer, the pointed-to memory is not touched
-<<<<<<< HEAD
-       *  in any way.  Managing the pointer is the user's responsibilty.
-=======
        *  in any way.  Managing the pointer is the user's responsibility.
->>>>>>> 751ff693
        */
       size_type
       erase(const key_type& __x)
@@ -576,11 +455,7 @@
        *  This function erases a sequence of elements from a %set.
        *  Note that this function only erases the element, and that if
        *  the element is itself a pointer, the pointed-to memory is not touched
-<<<<<<< HEAD
-       *  in any way.  Managing the pointer is the user's responsibilty.
-=======
        *  in any way.  Managing the pointer is the user's responsibility.
->>>>>>> 751ff693
        */
       void
       erase(iterator __first, iterator __last)
@@ -590,11 +465,7 @@
        *  Erases all elements in a %set.  Note that this function only erases
        *  the elements, and that if the elements themselves are pointers, the
        *  pointed-to memory is not touched in any way.  Managing the pointer is
-<<<<<<< HEAD
-       *  the user's responsibilty.
-=======
        *  the user's responsibility.
->>>>>>> 751ff693
        */
       void
       clear()
@@ -699,15 +570,6 @@
       { return _M_t.equal_range(__x); }
       //@}
 
-<<<<<<< HEAD
-      template<class _K1, class _C1, class _A1>
-        friend bool
-        operator== (const set<_K1, _C1, _A1>&, const set<_K1, _C1, _A1>&);
-
-      template<class _K1, class _C1, class _A1>
-        friend bool
-        operator< (const set<_K1, _C1, _A1>&, const set<_K1, _C1, _A1>&);
-=======
       template<typename _K1, typename _C1, typename _A1>
         friend bool
         operator==(const set<_K1, _C1, _A1>&, const set<_K1, _C1, _A1>&);
@@ -715,7 +577,6 @@
       template<typename _K1, typename _C1, typename _A1>
         friend bool
         operator<(const set<_K1, _C1, _A1>&, const set<_K1, _C1, _A1>&);
->>>>>>> 751ff693
     };
 
 
@@ -729,11 +590,7 @@
    *  Sets are considered equivalent if their sizes are equal, and if
    *  corresponding elements compare equal.
   */
-<<<<<<< HEAD
-  template<class _Key, class _Compare, class _Alloc>
-=======
-  template<typename _Key, typename _Compare, typename _Alloc>
->>>>>>> 751ff693
+  template<typename _Key, typename _Compare, typename _Alloc>
     inline bool
     operator==(const set<_Key, _Compare, _Alloc>& __x,
 	       const set<_Key, _Compare, _Alloc>& __y)
@@ -750,75 +607,46 @@
    *
    *  See std::lexicographical_compare() for how the determination is made.
   */
-<<<<<<< HEAD
-  template<class _Key, class _Compare, class _Alloc>
-=======
-  template<typename _Key, typename _Compare, typename _Alloc>
->>>>>>> 751ff693
+  template<typename _Key, typename _Compare, typename _Alloc>
     inline bool
     operator<(const set<_Key, _Compare, _Alloc>& __x,
 	      const set<_Key, _Compare, _Alloc>& __y)
     { return __x._M_t < __y._M_t; }
 
   ///  Returns !(x == y).
-<<<<<<< HEAD
-  template<class _Key, class _Compare, class _Alloc>
-=======
-  template<typename _Key, typename _Compare, typename _Alloc>
->>>>>>> 751ff693
+  template<typename _Key, typename _Compare, typename _Alloc>
     inline bool
     operator!=(const set<_Key, _Compare, _Alloc>& __x,
 	       const set<_Key, _Compare, _Alloc>& __y)
     { return !(__x == __y); }
 
   ///  Returns y < x.
-<<<<<<< HEAD
-  template<class _Key, class _Compare, class _Alloc>
-=======
-  template<typename _Key, typename _Compare, typename _Alloc>
->>>>>>> 751ff693
+  template<typename _Key, typename _Compare, typename _Alloc>
     inline bool
     operator>(const set<_Key, _Compare, _Alloc>& __x,
 	      const set<_Key, _Compare, _Alloc>& __y)
     { return __y < __x; }
 
   ///  Returns !(y < x)
-<<<<<<< HEAD
-  template<class _Key, class _Compare, class _Alloc>
-=======
-  template<typename _Key, typename _Compare, typename _Alloc>
->>>>>>> 751ff693
+  template<typename _Key, typename _Compare, typename _Alloc>
     inline bool
     operator<=(const set<_Key, _Compare, _Alloc>& __x,
 	       const set<_Key, _Compare, _Alloc>& __y)
     { return !(__y < __x); }
 
   ///  Returns !(x < y)
-<<<<<<< HEAD
-  template<class _Key, class _Compare, class _Alloc>
-=======
-  template<typename _Key, typename _Compare, typename _Alloc>
->>>>>>> 751ff693
+  template<typename _Key, typename _Compare, typename _Alloc>
     inline bool
     operator>=(const set<_Key, _Compare, _Alloc>& __x,
 	       const set<_Key, _Compare, _Alloc>& __y)
     { return !(__x < __y); }
 
   /// See std::set::swap().
-<<<<<<< HEAD
-  template<class _Key, class _Compare, class _Alloc>
-=======
-  template<typename _Key, typename _Compare, typename _Alloc>
->>>>>>> 751ff693
+  template<typename _Key, typename _Compare, typename _Alloc>
     inline void
     swap(set<_Key, _Compare, _Alloc>& __x, set<_Key, _Compare, _Alloc>& __y)
     { __x.swap(__y); }
 
-<<<<<<< HEAD
-_GLIBCXX_END_NESTED_NAMESPACE
-
-#endif /* _SET_H */
-=======
 #ifdef __GXX_EXPERIMENTAL_CXX0X__
   template<typename _Key, typename _Compare, typename _Alloc>
     inline void
@@ -833,5 +661,4 @@
 
 _GLIBCXX_END_NESTED_NAMESPACE
 
-#endif /* _STL_SET_H */
->>>>>>> 751ff693
+#endif /* _STL_SET_H */
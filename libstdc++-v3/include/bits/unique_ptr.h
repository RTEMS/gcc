--- conflicted
+++ resolved
@@ -83,11 +83,6 @@
   template <typename _Tp, typename _Dp = default_delete<_Tp> >
     class unique_ptr
     {
-<<<<<<< HEAD
-      typedef std::tuple<_Tp*, _Tp_Deleter>  __tuple_type;
-
-=======
->>>>>>> 155d23aa
       // use SFINAE to determine whether _Del::pointer exists
       class _Pointer
       {
@@ -97,13 +92,6 @@
 	template<typename _Up>
 	  static _Tp* __test(...);
 
-<<<<<<< HEAD
-	typedef typename remove_reference<_Tp_Deleter>::type _Del;
-
-      public:
-	typedef decltype( __test<_Del>(0) ) type;
-      };
-=======
 	typedef typename remove_reference<_Dp>::type _Del;
 
       public:
@@ -112,16 +100,11 @@
 
       typedef std::tuple<_Tp*, _Dp>  	__tuple_type;
       __tuple_type 			_M_t;
->>>>>>> 155d23aa
 
     public:
       typedef typename _Pointer::type	pointer;
       typedef _Tp                       element_type;
-<<<<<<< HEAD
-      typedef _Tp_Deleter               deleter_type;
-=======
       typedef _Dp                       deleter_type;
->>>>>>> 155d23aa
 
       // Constructors.
       constexpr unique_ptr()
@@ -146,16 +129,10 @@
       { static_assert(!std::is_reference<deleter_type>::value,
 		      "rvalue deleter bound to reference"); }
 
-<<<<<<< HEAD
-      unique_ptr(nullptr_t)
-      : _M_t(pointer(), deleter_type())
-      { }
-=======
       constexpr unique_ptr(nullptr_t)
       : _M_t()
       { static_assert(!std::is_pointer<deleter_type>::value,
 		     "constructed with null function pointer deleter"); }
->>>>>>> 155d23aa
 
       // Move constructors.
       unique_ptr(unique_ptr&& __u)
@@ -280,18 +257,11 @@
   // [unique.ptr.runtime]
   // _GLIBCXX_RESOLVE_LIB_DEFECTS
   // DR 740 - omit specialization for array objects with a compile time length
-<<<<<<< HEAD
-  template<typename _Tp, typename _Tp_Deleter>
-    class unique_ptr<_Tp[], _Tp_Deleter>
-    {
-      typedef std::tuple<_Tp*, _Tp_Deleter>  __tuple_type;
-=======
   template<typename _Tp, typename _Dp>
     class unique_ptr<_Tp[], _Dp>
     {
       typedef std::tuple<_Tp*, _Dp>  	__tuple_type;
       __tuple_type 			_M_t;
->>>>>>> 155d23aa
 
     public:
       typedef _Tp*		 	pointer;
@@ -321,17 +291,10 @@
       { static_assert(!std::is_reference<deleter_type>::value,
 		      "rvalue deleter bound to reference"); }
 
-<<<<<<< HEAD
-      /* TODO: use delegating constructor */
-      unique_ptr(nullptr_t)
-      : _M_t(pointer(), deleter_type())
-      { }
-=======
       constexpr unique_ptr(nullptr_t)
       : _M_t()
       { static_assert(!std::is_pointer<deleter_type>::value,
 		     "constructed with null function pointer deleter"); }
->>>>>>> 155d23aa
 
       // Move constructors.
       unique_ptr(unique_ptr&& __u)
@@ -382,11 +345,7 @@
       get() const
       { return std::get<0>(_M_t); }
 
-<<<<<<< HEAD
-      deleter_type& 
-=======
       deleter_type&
->>>>>>> 155d23aa
       get_deleter()
       { return std::get<1>(_M_t); }
 
@@ -397,12 +356,6 @@
       explicit operator bool() const
       { return get() == pointer() ? false : true; }
 
-<<<<<<< HEAD
-      explicit operator bool() const 
-      { return get() == pointer() ? false : true; }
-    
-=======
->>>>>>> 155d23aa
       // Modifiers.
       pointer
       release()
@@ -534,16 +487,6 @@
     { return !(__x.get() < __y.get()); }
 
   /// std::hash specialization for unique_ptr.
-<<<<<<< HEAD
-  template<typename _Tp, typename _Tp_Deleter>
-    struct hash<unique_ptr<_Tp, _Tp_Deleter>>
-    : public std::unary_function<unique_ptr<_Tp, _Tp_Deleter>, size_t>
-    {
-      size_t
-      operator()(const unique_ptr<_Tp, _Tp_Deleter>& __u) const
-      {
-	typedef unique_ptr<_Tp, _Tp_Deleter> _UP;
-=======
   template<typename _Tp, typename _Dp>
     struct hash<unique_ptr<_Tp, _Dp>>
     : public std::unary_function<unique_ptr<_Tp, _Dp>, size_t>
@@ -552,7 +495,6 @@
       operator()(const unique_ptr<_Tp, _Dp>& __u) const
       {
 	typedef unique_ptr<_Tp, _Dp> _UP;
->>>>>>> 155d23aa
 	return std::hash<typename _UP::pointer>()(__u.get());
       }
     };

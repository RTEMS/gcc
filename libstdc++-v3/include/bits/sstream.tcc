--- conflicted
+++ resolved
@@ -105,11 +105,7 @@
 	{
 	  // NB: Start ostringstream buffers at 512 chars.  This is an
 	  // experimental value (pronounced "arbitrary" in some of the
-<<<<<<< HEAD
-	  // hipper english-speaking countries), and can be changed to
-=======
 	  // hipper English-speaking countries), and can be changed to
->>>>>>> 751ff693
 	  // suit particular needs.
 	  //
 	  // _GLIBCXX_RESOLVE_LIB_DEFECTS

--- conflicted
+++ resolved
@@ -18,21 +18,10 @@
 // permissions described in the GCC Runtime Library Exception, version
 // 3.1, as published by the Free Software Foundation.
 
-<<<<<<< HEAD
-// As a special exception, you may use this file as part of a free software
-// library without restriction.  Specifically, if other files instantiate
-// templates or use macros or inline functions from this file, or you compile
-// this file and link it with other files to produce an executable, this
-// file does not by itself cause the resulting executable to be covered by
-// the GNU General Public License.  This exception does not however
-// invalidate any other reasons why the executable file might be covered by
-// the GNU General Public License.
-=======
 // You should have received a copy of the GNU General Public License and
 // a copy of the GCC Runtime Library Exception along with this program;
 // see the files COPYING3 and COPYING.RUNTIME respectively.  If not, see
 // <http://www.gnu.org/licenses/>.
->>>>>>> 42bae686
 
 /** @file stringfwd.h
  *  This is an internal header file, included by other library headers.

// <forward_list.tcc> -*- C++ -*-

<<<<<<< HEAD
// Copyright (C) 2008, 2009, 2010 Free Software Foundation, Inc.
=======
// Copyright (C) 2008, 2009, 2010, 2011 Free Software Foundation, Inc.
>>>>>>> 03d20231
//
// This file is part of the GNU ISO C++ Library.  This library is free
// software; you can redistribute it and/or modify it under the
// terms of the GNU General Public License as published by the
// Free Software Foundation; either version 3, or (at your option)
// any later version.

// This library is distributed in the hope that it will be useful,
// but WITHOUT ANY WARRANTY; without even the implied warranty of
// MERCHANTABILITY or FITNESS FOR A PARTICULAR PURPOSE.  See the
// GNU General Public License for more details.

// Under Section 7 of GPL version 3, you are granted additional
// permissions described in the GCC Runtime Library Exception, version
// 3.1, as published by the Free Software Foundation.

// You should have received a copy of the GNU General Public License and
// a copy of the GCC Runtime Library Exception along with this program;
// see the files COPYING3 and COPYING.RUNTIME respectively.  If not, see
// <http://www.gnu.org/licenses/>.

<<<<<<< HEAD
/** @file forward_list.tcc
 *  This is a Standard C++ Library header.
=======
/** @file bits/forward_list.tcc
 *  This is an internal header file, included by other library headers.
 *  Do not attempt to use it directly. @headername{forward_list}
>>>>>>> 03d20231
 */

#ifndef _FORWARD_LIST_TCC
#define _FORWARD_LIST_TCC 1

<<<<<<< HEAD
_GLIBCXX_BEGIN_NAMESPACE(std)
=======
namespace std _GLIBCXX_VISIBILITY(default)
{
_GLIBCXX_BEGIN_NAMESPACE_CONTAINER
>>>>>>> 03d20231

  template<typename _Tp, typename _Alloc>
    _Fwd_list_base<_Tp, _Alloc>::
    _Fwd_list_base(const _Fwd_list_base& __lst, const _Alloc& __a)
    : _M_impl(__a)
    {
      this->_M_impl._M_head._M_next = 0;
      _Fwd_list_node_base* __to = &this->_M_impl._M_head;
      _Node* __curr = static_cast<_Node*>(__lst._M_impl._M_head._M_next);

      while (__curr)
        {
          __to->_M_next = _M_create_node(__curr->_M_value);
          __to = __to->_M_next;
          __curr = static_cast<_Node*>(__curr->_M_next);
        }
    }

  template<typename _Tp, typename _Alloc>
    template<typename... _Args>
      _Fwd_list_node_base*
      _Fwd_list_base<_Tp, _Alloc>::
      _M_insert_after(const_iterator __pos, _Args&&... __args)
      {
        _Fwd_list_node_base* __to
	  = const_cast<_Fwd_list_node_base*>(__pos._M_node);
	_Node* __thing = _M_create_node(std::forward<_Args>(__args)...);
        __thing->_M_next = __to->_M_next;
        __to->_M_next = __thing;
        return __to->_M_next;
      }

  template<typename _Tp, typename _Alloc>
<<<<<<< HEAD
    void
=======
    _Fwd_list_node_base*
>>>>>>> 03d20231
    _Fwd_list_base<_Tp, _Alloc>::
    _M_erase_after(_Fwd_list_node_base* __pos)
    {
      _Node* __curr = static_cast<_Node*>(__pos->_M_next);
      __pos->_M_next = __curr->_M_next;
      _M_get_Node_allocator().destroy(__curr);
      _M_put_node(__curr);
<<<<<<< HEAD
    }

  template<typename _Tp, typename _Alloc>
    void
=======
      return __pos->_M_next;
    }

  template<typename _Tp, typename _Alloc>
    _Fwd_list_node_base*
>>>>>>> 03d20231
    _Fwd_list_base<_Tp, _Alloc>::
    _M_erase_after(_Fwd_list_node_base* __pos, 
                   _Fwd_list_node_base* __last)
    {
      _Node* __curr = static_cast<_Node*>(__pos->_M_next);
      while (__curr != __last)
        {
          _Node* __temp = __curr;
          __curr = static_cast<_Node*>(__curr->_M_next);
          _M_get_Node_allocator().destroy(__temp);
          _M_put_node(__temp);
        }
      __pos->_M_next = __last;
<<<<<<< HEAD
=======
      return __last;
>>>>>>> 03d20231
    }

  // Called by the range constructor to implement [23.1.1]/9
  template<typename _Tp, typename _Alloc>
    template<typename _InputIterator>
      void
      forward_list<_Tp, _Alloc>::
      _M_initialize_dispatch(_InputIterator __first, _InputIterator __last,
                             __false_type)
      {
        _Node_base* __to = &this->_M_impl._M_head;
        for (; __first != __last; ++__first)
          {
            __to->_M_next = this->_M_create_node(*__first);
            __to = __to->_M_next;
          }
      }

  // Called by forward_list(n,v,a), and the range constructor
  // when it turns out to be the same thing.
  template<typename _Tp, typename _Alloc>
    void
    forward_list<_Tp, _Alloc>::
    _M_fill_initialize(size_type __n, const value_type& __value)
    {
      _Node_base* __to = &this->_M_impl._M_head;
      for (; __n; --__n)
        {
          __to->_M_next = this->_M_create_node(__value);
          __to = __to->_M_next;
        }
    }

  template<typename _Tp, typename _Alloc>
    void
    forward_list<_Tp, _Alloc>::
    _M_default_initialize(size_type __n)
    {
      _Node_base* __to = &this->_M_impl._M_head;
      for (; __n; --__n)
        {
          __to->_M_next = this->_M_create_node();
          __to = __to->_M_next;
        }
    }

  template<typename _Tp, typename _Alloc>
    forward_list<_Tp, _Alloc>&
    forward_list<_Tp, _Alloc>::
    operator=(const forward_list& __list)
    {
      if (&__list != this)
        {
          iterator __prev1 = before_begin();
          iterator __curr1 = begin();
          iterator __last1 = end();
          const_iterator __first2 = __list.cbegin();
          const_iterator __last2 = __list.cend();
          while (__curr1 != __last1 && __first2 != __last2)
            {
              *__curr1 = *__first2;
              ++__prev1;
              ++__curr1;
              ++__first2;
            }
          if (__first2 == __last2)
            erase_after(__prev1, __last1);
          else
            insert_after(__prev1, __first2, __last2);
        }
      return *this;
    }

  template<typename _Tp, typename _Alloc>
    void
    forward_list<_Tp, _Alloc>::
    _M_default_insert_after(const_iterator __pos, size_type __n)
    {
      const_iterator __saved_pos = __pos;
      __try
	{
	  for (; __n; --__n)
	    __pos = emplace_after(__pos);
	}
      __catch(...)
	{
	  erase_after(__saved_pos, ++__pos);
	  __throw_exception_again;
	}
    }

  template<typename _Tp, typename _Alloc>
    void
    forward_list<_Tp, _Alloc>::
    resize(size_type __sz)
    {
      iterator __k = before_begin();

      size_type __len = 0;
      while (__k._M_next() != end() && __len < __sz)
        {
          ++__k;
          ++__len;
        }
      if (__len == __sz)
        erase_after(__k, end());
      else
	_M_default_insert_after(__k, __sz - __len);
    }

  template<typename _Tp, typename _Alloc>
    void
    forward_list<_Tp, _Alloc>::
<<<<<<< HEAD
    resize(size_type __sz, value_type __val)
=======
    resize(size_type __sz, const value_type& __val)
>>>>>>> 03d20231
    {
      iterator __k = before_begin();

      size_type __len = 0;
      while (__k._M_next() != end() && __len < __sz)
        {
          ++__k;
          ++__len;
        }
      if (__len == __sz)
        erase_after(__k, end());
      else
        insert_after(__k, __sz - __len, __val);
    }

  template<typename _Tp, typename _Alloc>
    typename forward_list<_Tp, _Alloc>::iterator
    forward_list<_Tp, _Alloc>::
    _M_splice_after(const_iterator __pos, forward_list&& __list)
    {
      _Node_base* __tmp = const_cast<_Node_base*>(__pos._M_node);
      iterator __before = __list.before_begin();
      return iterator(__tmp->_M_transfer_after(__before._M_node));
    }

  template<typename _Tp, typename _Alloc>
    void
    forward_list<_Tp, _Alloc>::
    splice_after(const_iterator __pos, forward_list&&,
                 const_iterator __before, const_iterator __last)
    {
      _Node_base* __tmp = const_cast<_Node_base*>(__pos._M_node);
      __tmp->_M_transfer_after(const_cast<_Node_base*>(__before._M_node),
                               const_cast<_Node_base*>(__last._M_node));
    }

  template<typename _Tp, typename _Alloc>
    typename forward_list<_Tp, _Alloc>::iterator
    forward_list<_Tp, _Alloc>::
    insert_after(const_iterator __pos, size_type __n, const _Tp& __val)
    {
      if (__n)
	{
	  forward_list __tmp(__n, __val, this->_M_get_Node_allocator());
	  return _M_splice_after(__pos, std::move(__tmp));
	}
      else
	return iterator(const_cast<_Node_base*>(__pos._M_node));
    }

  template<typename _Tp, typename _Alloc>
    template<typename _InputIterator>
      typename forward_list<_Tp, _Alloc>::iterator
      forward_list<_Tp, _Alloc>::
      insert_after(const_iterator __pos,
		   _InputIterator __first, _InputIterator __last)
      {
	forward_list __tmp(__first, __last, this->_M_get_Node_allocator());
	if (!__tmp.empty())
	  return _M_splice_after(__pos, std::move(__tmp));
	else
	  return iterator(const_cast<_Node_base*>(__pos._M_node));
      }

  template<typename _Tp, typename _Alloc>
    typename forward_list<_Tp, _Alloc>::iterator
    forward_list<_Tp, _Alloc>::
    insert_after(const_iterator __pos, std::initializer_list<_Tp> __il)
    {
      if (__il.size())
	{
	  forward_list __tmp(__il, this->_M_get_Node_allocator());
	  return _M_splice_after(__pos, std::move(__tmp));
	}
      else
	return iterator(const_cast<_Node_base*>(__pos._M_node));
    }

  template<typename _Tp, typename _Alloc>
    void
    forward_list<_Tp, _Alloc>::
    remove(const _Tp& __val)
    {
      _Node* __curr = static_cast<_Node*>(&this->_M_impl._M_head);
<<<<<<< HEAD
      while (_Node* __temp = static_cast<_Node*>(__curr->_M_next))
        {
          if (__temp->_M_value == __val)
            this->_M_erase_after(__curr);
          else
            __curr = static_cast<_Node*>(__curr->_M_next);
=======
      _Node* __extra = 0;

      while (_Node* __tmp = static_cast<_Node*>(__curr->_M_next))
        {
          if (__tmp->_M_value == __val)
	    {
	      if (std::__addressof(__tmp->_M_value)
		  != std::__addressof(__val))
		{
		  this->_M_erase_after(__curr);
		  continue;
		}
	      else
		__extra = __curr;
	    }
	  __curr = static_cast<_Node*>(__curr->_M_next);
>>>>>>> 03d20231
        }

      if (__extra)
	this->_M_erase_after(__extra);
    }

  template<typename _Tp, typename _Alloc>
    template<typename _Pred>
      void
      forward_list<_Tp, _Alloc>::
      remove_if(_Pred __pred)
      {
	_Node* __curr = static_cast<_Node*>(&this->_M_impl._M_head);
<<<<<<< HEAD
        while (_Node* __temp = static_cast<_Node*>(__curr->_M_next))
=======
        while (_Node* __tmp = static_cast<_Node*>(__curr->_M_next))
>>>>>>> 03d20231
          {
            if (__pred(__tmp->_M_value))
              this->_M_erase_after(__curr);
            else
              __curr = static_cast<_Node*>(__curr->_M_next);
          }
      }

  template<typename _Tp, typename _Alloc>
    template<typename _BinPred>
      void
      forward_list<_Tp, _Alloc>::
      unique(_BinPred __binary_pred)
      {
        iterator __first = begin();
        iterator __last = end();
        if (__first == __last)
          return;
        iterator __next = __first;
        while (++__next != __last)
        {
          if (__binary_pred(*__first, *__next))
            erase_after(__first);
          else
            __first = __next;
          __next = __first;
        }
      }

  template<typename _Tp, typename _Alloc>
    template<typename _Comp>
      void
      forward_list<_Tp, _Alloc>::
      merge(forward_list&& __list, _Comp __comp)
      {
        _Node_base* __node = &this->_M_impl._M_head;
        while (__node->_M_next && __list._M_impl._M_head._M_next)
          {
            if (__comp(static_cast<_Node*>
                       (__list._M_impl._M_head._M_next)->_M_value,
                       static_cast<_Node*>
                       (__node->_M_next)->_M_value))
              __node->_M_transfer_after(&__list._M_impl._M_head,
                                        __list._M_impl._M_head._M_next);
            __node = __node->_M_next;
          }
        if (__list._M_impl._M_head._M_next)
          {
            __node->_M_next = __list._M_impl._M_head._M_next;
            __list._M_impl._M_head._M_next = 0;
          }
      }

  template<typename _Tp, typename _Alloc>
    bool
    operator==(const forward_list<_Tp, _Alloc>& __lx,
               const forward_list<_Tp, _Alloc>& __ly)
    {
      //  We don't have size() so we need to walk through both lists
      //  making sure both iterators are valid.
      auto __ix = __lx.cbegin();
      auto __iy = __ly.cbegin();
      while (__ix != __lx.cend() && __iy != __ly.cend())
        {
          if (*__ix != *__iy)
            return false;
          ++__ix;
          ++__iy;
        }
      if (__ix == __lx.cend() && __iy == __ly.cend())
        return true;
      else
        return false;
    }

  template<typename _Tp, class _Alloc>
    template<typename _Comp>
      void
      forward_list<_Tp, _Alloc>::
      sort(_Comp __comp)
      {
        // If `next' is 0, return immediately.
        _Node* __list = static_cast<_Node*>(this->_M_impl._M_head._M_next);
        if (!__list)
          return;

        unsigned long __insize = 1;

        while (1)
          {
            _Node* __p = __list;
            __list = 0;
            _Node* __tail = 0;

            // Count number of merges we do in this pass.
            unsigned long __nmerges = 0;

            while (__p)
              {
                ++__nmerges;
                // There exists a merge to be done.
                // Step `insize' places along from p.
                _Node* __q = __p;
                unsigned long __psize = 0;
                for (unsigned long __i = 0; __i < __insize; ++__i)
                  {
                    ++__psize;
                    __q = static_cast<_Node*>(__q->_M_next);
                    if (!__q)
                      break;
                  }

                // If q hasn't fallen off end, we have two lists to merge.
                unsigned long __qsize = __insize;

                // Now we have two lists; merge them.
                while (__psize > 0 || (__qsize > 0 && __q))
                  {
                    // Decide whether next node of merge comes from p or q.
                    _Node* __e;
                    if (__psize == 0)
                      {
                        // p is empty; e must come from q.
                        __e = __q;
                        __q = static_cast<_Node*>(__q->_M_next);
                        --__qsize;
                      }
                    else if (__qsize == 0 || !__q)
                      {
                        // q is empty; e must come from p.
                        __e = __p;
                        __p = static_cast<_Node*>(__p->_M_next);
                        --__psize;
                      }
                    else if (__comp(__p->_M_value, __q->_M_value))
                      {
                        // First node of p is lower; e must come from p.
                        __e = __p;
                        __p = static_cast<_Node*>(__p->_M_next);
                        --__psize;
                      }
                    else
                      {
                        // First node of q is lower; e must come from q.
                        __e = __q;
                        __q = static_cast<_Node*>(__q->_M_next);
                        --__qsize;
                      }

                    // Add the next node to the merged list.
                    if (__tail)
                      __tail->_M_next = __e;
                    else
                      __list = __e;
                    __tail = __e;
                  }

                // Now p has stepped `insize' places along, and q has too.
                __p = __q;
              }
            __tail->_M_next = 0;

            // If we have done only one merge, we're finished.
            // Allow for nmerges == 0, the empty list case.
            if (__nmerges <= 1)
              {
                this->_M_impl._M_head._M_next = __list;
                return;
              }

            // Otherwise repeat, merging lists twice the size.
            __insize *= 2;
          }
      }
 
<<<<<<< HEAD
_GLIBCXX_END_NAMESPACE // namespace std
=======
_GLIBCXX_END_NAMESPACE_CONTAINER
} // namespace std
>>>>>>> 03d20231

#endif /* _FORWARD_LIST_TCC */
<|MERGE_RESOLUTION|>--- conflicted
+++ resolved
@@ -1,10 +1,6 @@
 // <forward_list.tcc> -*- C++ -*-
 
-<<<<<<< HEAD
-// Copyright (C) 2008, 2009, 2010 Free Software Foundation, Inc.
-=======
 // Copyright (C) 2008, 2009, 2010, 2011 Free Software Foundation, Inc.
->>>>>>> 03d20231
 //
 // This file is part of the GNU ISO C++ Library.  This library is free
 // software; you can redistribute it and/or modify it under the
@@ -26,26 +22,17 @@
 // see the files COPYING3 and COPYING.RUNTIME respectively.  If not, see
 // <http://www.gnu.org/licenses/>.
 
-<<<<<<< HEAD
-/** @file forward_list.tcc
- *  This is a Standard C++ Library header.
-=======
 /** @file bits/forward_list.tcc
  *  This is an internal header file, included by other library headers.
  *  Do not attempt to use it directly. @headername{forward_list}
->>>>>>> 03d20231
  */
 
 #ifndef _FORWARD_LIST_TCC
 #define _FORWARD_LIST_TCC 1
 
-<<<<<<< HEAD
-_GLIBCXX_BEGIN_NAMESPACE(std)
-=======
 namespace std _GLIBCXX_VISIBILITY(default)
 {
 _GLIBCXX_BEGIN_NAMESPACE_CONTAINER
->>>>>>> 03d20231
 
   template<typename _Tp, typename _Alloc>
     _Fwd_list_base<_Tp, _Alloc>::
@@ -79,11 +66,7 @@
       }
 
   template<typename _Tp, typename _Alloc>
-<<<<<<< HEAD
-    void
-=======
     _Fwd_list_node_base*
->>>>>>> 03d20231
     _Fwd_list_base<_Tp, _Alloc>::
     _M_erase_after(_Fwd_list_node_base* __pos)
     {
@@ -91,18 +74,11 @@
       __pos->_M_next = __curr->_M_next;
       _M_get_Node_allocator().destroy(__curr);
       _M_put_node(__curr);
-<<<<<<< HEAD
-    }
-
-  template<typename _Tp, typename _Alloc>
-    void
-=======
       return __pos->_M_next;
     }
 
   template<typename _Tp, typename _Alloc>
     _Fwd_list_node_base*
->>>>>>> 03d20231
     _Fwd_list_base<_Tp, _Alloc>::
     _M_erase_after(_Fwd_list_node_base* __pos, 
                    _Fwd_list_node_base* __last)
@@ -116,10 +92,7 @@
           _M_put_node(__temp);
         }
       __pos->_M_next = __last;
-<<<<<<< HEAD
-=======
       return __last;
->>>>>>> 03d20231
     }
 
   // Called by the range constructor to implement [23.1.1]/9
@@ -233,11 +206,7 @@
   template<typename _Tp, typename _Alloc>
     void
     forward_list<_Tp, _Alloc>::
-<<<<<<< HEAD
-    resize(size_type __sz, value_type __val)
-=======
     resize(size_type __sz, const value_type& __val)
->>>>>>> 03d20231
     {
       iterator __k = before_begin();
 
@@ -322,14 +291,6 @@
     remove(const _Tp& __val)
     {
       _Node* __curr = static_cast<_Node*>(&this->_M_impl._M_head);
-<<<<<<< HEAD
-      while (_Node* __temp = static_cast<_Node*>(__curr->_M_next))
-        {
-          if (__temp->_M_value == __val)
-            this->_M_erase_after(__curr);
-          else
-            __curr = static_cast<_Node*>(__curr->_M_next);
-=======
       _Node* __extra = 0;
 
       while (_Node* __tmp = static_cast<_Node*>(__curr->_M_next))
@@ -346,7 +307,6 @@
 		__extra = __curr;
 	    }
 	  __curr = static_cast<_Node*>(__curr->_M_next);
->>>>>>> 03d20231
         }
 
       if (__extra)
@@ -360,11 +320,7 @@
       remove_if(_Pred __pred)
       {
 	_Node* __curr = static_cast<_Node*>(&this->_M_impl._M_head);
-<<<<<<< HEAD
-        while (_Node* __temp = static_cast<_Node*>(__curr->_M_next))
-=======
         while (_Node* __tmp = static_cast<_Node*>(__curr->_M_next))
->>>>>>> 03d20231
           {
             if (__pred(__tmp->_M_value))
               this->_M_erase_after(__curr);
@@ -540,11 +496,7 @@
           }
       }
  
-<<<<<<< HEAD
-_GLIBCXX_END_NAMESPACE // namespace std
-=======
 _GLIBCXX_END_NAMESPACE_CONTAINER
 } // namespace std
->>>>>>> 03d20231
 
 #endif /* _FORWARD_LIST_TCC */

// Deque implementation -*- C++ -*-

<<<<<<< HEAD
// Copyright (C) 2001, 2002, 2003, 2004, 2005 Free Software Foundation, Inc.
=======
// Copyright (C) 2001, 2002, 2003, 2004, 2005, 2006
// Free Software Foundation, Inc.
>>>>>>> c355071f
//
// This file is part of the GNU ISO C++ Library.  This library is free
// software; you can redistribute it and/or modify it under the
// terms of the GNU General Public License as published by the
// Free Software Foundation; either version 2, or (at your option)
// any later version.

// This library is distributed in the hope that it will be useful,
// but WITHOUT ANY WARRANTY; without even the implied warranty of
// MERCHANTABILITY or FITNESS FOR A PARTICULAR PURPOSE.  See the
// GNU General Public License for more details.

// You should have received a copy of the GNU General Public License along
// with this library; see the file COPYING.  If not, write to the Free
// Software Foundation, 51 Franklin Street, Fifth Floor, Boston, MA 02110-1301,
// USA.

// As a special exception, you may use this file as part of a free software
// library without restriction.  Specifically, if other files instantiate
// templates or use macros or inline functions from this file, or you compile
// this file and link it with other files to produce an executable, this
// file does not by itself cause the resulting executable to be covered by
// the GNU General Public License.  This exception does not however
// invalidate any other reasons why the executable file might be covered by
// the GNU General Public License.

/*
 *
 * Copyright (c) 1994
 * Hewlett-Packard Company
 *
 * Permission to use, copy, modify, distribute and sell this software
 * and its documentation for any purpose is hereby granted without fee,
 * provided that the above copyright notice appear in all copies and
 * that both that copyright notice and this permission notice appear
 * in supporting documentation.  Hewlett-Packard Company makes no
 * representations about the suitability of this software for any
 * purpose.  It is provided "as is" without express or implied warranty.
 *
 *
 * Copyright (c) 1997
 * Silicon Graphics Computer Systems, Inc.
 *
 * Permission to use, copy, modify, distribute and sell this software
 * and its documentation for any purpose is hereby granted without fee,
 * provided that the above copyright notice appear in all copies and
 * that both that copyright notice and this permission notice appear
 * in supporting documentation.  Silicon Graphics makes no
 * representations about the suitability of this software for any
 * purpose.  It is provided "as is" without express or implied warranty.
 */

/** @file stl_deque.h
 *  This is an internal header file, included by other library headers.
 *  You should not attempt to use it directly.
 */

#ifndef _DEQUE_H
#define _DEQUE_H 1

#include <bits/concept_check.h>
#include <bits/stl_iterator_base_types.h>
#include <bits/stl_iterator_base_funcs.h>

_GLIBCXX_BEGIN_NESTED_NAMESPACE(std, _GLIBCXX_STD)

  /**
   *  @if maint
   *  @brief This function controls the size of memory nodes.
   *  @param  size  The size of an element.
   *  @return   The number (not byte size) of elements per node.
   *
   *  This function started off as a compiler kludge from SGI, but seems to
   *  be a useful wrapper around a repeated constant expression.  The '512' is
   *  tuneable (and no other code needs to change), but no investigation has
   *  been done since inheriting the SGI code.
   *  @endif
  */
  inline size_t
  __deque_buf_size(size_t __size)
  { return __size < 512 ? size_t(512 / __size) : size_t(1); }


  /**
   *  @brief A deque::iterator.
   *
   *  Quite a bit of intelligence here.  Much of the functionality of
   *  deque is actually passed off to this class.  A deque holds two
   *  of these internally, marking its valid range.  Access to
   *  elements is done as offsets of either of those two, relying on
   *  operator overloading in this class.
   *
   *  @if maint
   *  All the functions are op overloads except for _M_set_node.
   *  @endif
  */
  template<typename _Tp, typename _Ref, typename _Ptr>
    struct _Deque_iterator
    {
      typedef _Deque_iterator<_Tp, _Tp&, _Tp*>             iterator;
      typedef _Deque_iterator<_Tp, const _Tp&, const _Tp*> const_iterator;

      static size_t _S_buffer_size()
      { return __deque_buf_size(sizeof(_Tp)); }

      typedef std::random_access_iterator_tag iterator_category;
      typedef _Tp                             value_type;
      typedef _Ptr                            pointer;
      typedef _Ref                            reference;
      typedef size_t                          size_type;
      typedef ptrdiff_t                       difference_type;
      typedef _Tp**                           _Map_pointer;
      typedef _Deque_iterator                 _Self;

      _Tp* _M_cur;
      _Tp* _M_first;
      _Tp* _M_last;
      _Map_pointer _M_node;

      _Deque_iterator(_Tp* __x, _Map_pointer __y)
      : _M_cur(__x), _M_first(*__y),
        _M_last(*__y + _S_buffer_size()), _M_node(__y) {}

      _Deque_iterator() : _M_cur(0), _M_first(0), _M_last(0), _M_node(0) {}

      _Deque_iterator(const iterator& __x)
      : _M_cur(__x._M_cur), _M_first(__x._M_first),
        _M_last(__x._M_last), _M_node(__x._M_node) {}

      reference
      operator*() const
      { return *_M_cur; }

      pointer
      operator->() const
      { return _M_cur; }

      _Self&
      operator++()
      {
	++_M_cur;
	if (_M_cur == _M_last)
	  {
	    _M_set_node(_M_node + 1);
	    _M_cur = _M_first;
	  }
	return *this;
      }

      _Self
      operator++(int)
      {
	_Self __tmp = *this;
	++*this;
	return __tmp;
      }

      _Self&
      operator--()
      {
	if (_M_cur == _M_first)
	  {
	    _M_set_node(_M_node - 1);
	    _M_cur = _M_last;
	  }
	--_M_cur;
	return *this;
      }

      _Self
      operator--(int)
      {
	_Self __tmp = *this;
	--*this;
	return __tmp;
      }

      _Self&
      operator+=(difference_type __n)
      {
	const difference_type __offset = __n + (_M_cur - _M_first);
	if (__offset >= 0 && __offset < difference_type(_S_buffer_size()))
	  _M_cur += __n;
	else
	  {
	    const difference_type __node_offset =
	      __offset > 0 ? __offset / difference_type(_S_buffer_size())
	                   : -difference_type((-__offset - 1)
					      / _S_buffer_size()) - 1;
	    _M_set_node(_M_node + __node_offset);
	    _M_cur = _M_first + (__offset - __node_offset
				 * difference_type(_S_buffer_size()));
	  }
	return *this;
      }

      _Self
      operator+(difference_type __n) const
      {
	_Self __tmp = *this;
	return __tmp += __n;
      }

      _Self&
      operator-=(difference_type __n)
      { return *this += -__n; }

      _Self
      operator-(difference_type __n) const
      {
	_Self __tmp = *this;
	return __tmp -= __n;
      }

      reference
      operator[](difference_type __n) const
      { return *(*this + __n); }

      /** @if maint
       *  Prepares to traverse new_node.  Sets everything except
       *  _M_cur, which should therefore be set by the caller
       *  immediately afterwards, based on _M_first and _M_last.
       *  @endif
       */
      void
      _M_set_node(_Map_pointer __new_node)
      {
	_M_node = __new_node;
	_M_first = *__new_node;
	_M_last = _M_first + difference_type(_S_buffer_size());
      }
    };

  // Note: we also provide overloads whose operands are of the same type in
  // order to avoid ambiguous overload resolution when std::rel_ops operators
  // are in scope (for additional details, see libstdc++/3628)
  template<typename _Tp, typename _Ref, typename _Ptr>
    inline bool
    operator==(const _Deque_iterator<_Tp, _Ref, _Ptr>& __x,
	       const _Deque_iterator<_Tp, _Ref, _Ptr>& __y)
    { return __x._M_cur == __y._M_cur; }

  template<typename _Tp, typename _RefL, typename _PtrL,
	   typename _RefR, typename _PtrR>
    inline bool
    operator==(const _Deque_iterator<_Tp, _RefL, _PtrL>& __x,
	       const _Deque_iterator<_Tp, _RefR, _PtrR>& __y)
    { return __x._M_cur == __y._M_cur; }

  template<typename _Tp, typename _Ref, typename _Ptr>
    inline bool
    operator!=(const _Deque_iterator<_Tp, _Ref, _Ptr>& __x,
	       const _Deque_iterator<_Tp, _Ref, _Ptr>& __y)
    { return !(__x == __y); }

  template<typename _Tp, typename _RefL, typename _PtrL,
	   typename _RefR, typename _PtrR>
    inline bool
    operator!=(const _Deque_iterator<_Tp, _RefL, _PtrL>& __x,
	       const _Deque_iterator<_Tp, _RefR, _PtrR>& __y)
    { return !(__x == __y); }

  template<typename _Tp, typename _Ref, typename _Ptr>
    inline bool
    operator<(const _Deque_iterator<_Tp, _Ref, _Ptr>& __x,
	      const _Deque_iterator<_Tp, _Ref, _Ptr>& __y)
    { return (__x._M_node == __y._M_node) ? (__x._M_cur < __y._M_cur)
                                          : (__x._M_node < __y._M_node); }

  template<typename _Tp, typename _RefL, typename _PtrL,
	   typename _RefR, typename _PtrR>
    inline bool
    operator<(const _Deque_iterator<_Tp, _RefL, _PtrL>& __x,
	      const _Deque_iterator<_Tp, _RefR, _PtrR>& __y)
    { return (__x._M_node == __y._M_node) ? (__x._M_cur < __y._M_cur)
	                                  : (__x._M_node < __y._M_node); }

  template<typename _Tp, typename _Ref, typename _Ptr>
    inline bool
    operator>(const _Deque_iterator<_Tp, _Ref, _Ptr>& __x,
	      const _Deque_iterator<_Tp, _Ref, _Ptr>& __y)
    { return __y < __x; }

  template<typename _Tp, typename _RefL, typename _PtrL,
	   typename _RefR, typename _PtrR>
    inline bool
    operator>(const _Deque_iterator<_Tp, _RefL, _PtrL>& __x,
	      const _Deque_iterator<_Tp, _RefR, _PtrR>& __y)
    { return __y < __x; }

  template<typename _Tp, typename _Ref, typename _Ptr>
    inline bool
    operator<=(const _Deque_iterator<_Tp, _Ref, _Ptr>& __x,
	       const _Deque_iterator<_Tp, _Ref, _Ptr>& __y)
    { return !(__y < __x); }

  template<typename _Tp, typename _RefL, typename _PtrL,
	   typename _RefR, typename _PtrR>
    inline bool
    operator<=(const _Deque_iterator<_Tp, _RefL, _PtrL>& __x,
	       const _Deque_iterator<_Tp, _RefR, _PtrR>& __y)
    { return !(__y < __x); }

  template<typename _Tp, typename _Ref, typename _Ptr>
    inline bool
    operator>=(const _Deque_iterator<_Tp, _Ref, _Ptr>& __x,
	       const _Deque_iterator<_Tp, _Ref, _Ptr>& __y)
    { return !(__x < __y); }

  template<typename _Tp, typename _RefL, typename _PtrL,
	   typename _RefR, typename _PtrR>
    inline bool
    operator>=(const _Deque_iterator<_Tp, _RefL, _PtrL>& __x,
	       const _Deque_iterator<_Tp, _RefR, _PtrR>& __y)
    { return !(__x < __y); }

  // _GLIBCXX_RESOLVE_LIB_DEFECTS
  // According to the resolution of DR179 not only the various comparison
  // operators but also operator- must accept mixed iterator/const_iterator
  // parameters.
  template<typename _Tp, typename _Ref, typename _Ptr>
    inline typename _Deque_iterator<_Tp, _Ref, _Ptr>::difference_type
    operator-(const _Deque_iterator<_Tp, _Ref, _Ptr>& __x,
	      const _Deque_iterator<_Tp, _Ref, _Ptr>& __y)
    {
      return typename _Deque_iterator<_Tp, _Ref, _Ptr>::difference_type
	(_Deque_iterator<_Tp, _Ref, _Ptr>::_S_buffer_size())
	* (__x._M_node - __y._M_node - 1) + (__x._M_cur - __x._M_first)
	+ (__y._M_last - __y._M_cur);
    }

  template<typename _Tp, typename _RefL, typename _PtrL,
	   typename _RefR, typename _PtrR>
    inline typename _Deque_iterator<_Tp, _RefL, _PtrL>::difference_type
    operator-(const _Deque_iterator<_Tp, _RefL, _PtrL>& __x,
	      const _Deque_iterator<_Tp, _RefR, _PtrR>& __y)
    {
      return typename _Deque_iterator<_Tp, _RefL, _PtrL>::difference_type
	(_Deque_iterator<_Tp, _RefL, _PtrL>::_S_buffer_size())
	* (__x._M_node - __y._M_node - 1) + (__x._M_cur - __x._M_first)
	+ (__y._M_last - __y._M_cur);
    }

  template<typename _Tp, typename _Ref, typename _Ptr>
    inline _Deque_iterator<_Tp, _Ref, _Ptr>
    operator+(ptrdiff_t __n, const _Deque_iterator<_Tp, _Ref, _Ptr>& __x)
    { return __x + __n; }

  template<typename _Tp>
    void
    fill(const _Deque_iterator<_Tp, _Tp&, _Tp*>& __first,
	 const _Deque_iterator<_Tp, _Tp&, _Tp*>& __last, const _Tp& __value);

  /**
   *  @if maint
   *  Deque base class.  This class provides the unified face for %deque's
   *  allocation.  This class's constructor and destructor allocate and
   *  deallocate (but do not initialize) storage.  This makes %exception
   *  safety easier.
   *
   *  Nothing in this class ever constructs or destroys an actual Tp element.
   *  (Deque handles that itself.)  Only/All memory management is performed
   *  here.
   *  @endif
  */
  template<typename _Tp, typename _Alloc>
    class _Deque_base
    {
    public:
      typedef _Alloc                  allocator_type;

      allocator_type
      get_allocator() const
<<<<<<< HEAD
      { return _M_get_Tp_allocator(); }
=======
      { return allocator_type(_M_get_Tp_allocator()); }
>>>>>>> c355071f

      typedef _Deque_iterator<_Tp, _Tp&, _Tp*>             iterator;
      typedef _Deque_iterator<_Tp, const _Tp&, const _Tp*> const_iterator;

      _Deque_base(const allocator_type& __a, size_t __num_elements)
      : _M_impl(__a)
      { _M_initialize_map(__num_elements); }

      _Deque_base(const allocator_type& __a)
      : _M_impl(__a)
      { }

      ~_Deque_base();

    protected:
      //This struct encapsulates the implementation of the std::deque
      //standard container and at the same time makes use of the EBO
      //for empty allocators.
      typedef typename _Alloc::template rebind<_Tp*>::other _Map_alloc_type;

      typedef typename _Alloc::template rebind<_Tp>::other  _Tp_alloc_type;

      struct _Deque_impl
      : public _Tp_alloc_type
      {
	_Tp** _M_map;
	size_t _M_map_size;
	iterator _M_start;
	iterator _M_finish;

	_Deque_impl(const _Tp_alloc_type& __a)
	: _Tp_alloc_type(__a), _M_map(0), _M_map_size(0),
	  _M_start(), _M_finish()
	{ }
      };

      _Tp_alloc_type&
      _M_get_Tp_allocator()
      { return *static_cast<_Tp_alloc_type*>(&this->_M_impl); }

      const _Tp_alloc_type&
      _M_get_Tp_allocator() const
      { return *static_cast<const _Tp_alloc_type*>(&this->_M_impl); }

      _Map_alloc_type
      _M_get_map_allocator() const
<<<<<<< HEAD
      { return _M_get_Tp_allocator(); }
=======
      { return _Map_alloc_type(_M_get_Tp_allocator()); }
>>>>>>> c355071f

      _Tp*
      _M_allocate_node()
      { 
	return _M_impl._Tp_alloc_type::allocate(__deque_buf_size(sizeof(_Tp)));
      }

      void
      _M_deallocate_node(_Tp* __p)
      {
	_M_impl._Tp_alloc_type::deallocate(__p, __deque_buf_size(sizeof(_Tp)));
      }

      _Tp**
      _M_allocate_map(size_t __n)
      { return _M_get_map_allocator().allocate(__n); }

      void
      _M_deallocate_map(_Tp** __p, size_t __n)
      { _M_get_map_allocator().deallocate(__p, __n); }

    protected:
      void _M_initialize_map(size_t);
      void _M_create_nodes(_Tp** __nstart, _Tp** __nfinish);
      void _M_destroy_nodes(_Tp** __nstart, _Tp** __nfinish);
      enum { _S_initial_map_size = 8 };

      _Deque_impl _M_impl;
    };

  template<typename _Tp, typename _Alloc>
    _Deque_base<_Tp, _Alloc>::
    ~_Deque_base()
    {
      if (this->_M_impl._M_map)
	{
	  _M_destroy_nodes(this->_M_impl._M_start._M_node,
			   this->_M_impl._M_finish._M_node + 1);
	  _M_deallocate_map(this->_M_impl._M_map, this->_M_impl._M_map_size);
	}
    }

  /**
   *  @if maint
   *  @brief Layout storage.
   *  @param  num_elements  The count of T's for which to allocate space
   *                        at first.
   *  @return   Nothing.
   *
   *  The initial underlying memory layout is a bit complicated...
   *  @endif
  */
  template<typename _Tp, typename _Alloc>
    void
    _Deque_base<_Tp, _Alloc>::
    _M_initialize_map(size_t __num_elements)
    {
      const size_t __num_nodes = (__num_elements/ __deque_buf_size(sizeof(_Tp))
				  + 1);

      this->_M_impl._M_map_size = std::max((size_t) _S_initial_map_size,
					   size_t(__num_nodes + 2));
      this->_M_impl._M_map = _M_allocate_map(this->_M_impl._M_map_size);

      // For "small" maps (needing less than _M_map_size nodes), allocation
      // starts in the middle elements and grows outwards.  So nstart may be
      // the beginning of _M_map, but for small maps it may be as far in as
      // _M_map+3.

      _Tp** __nstart = (this->_M_impl._M_map
			+ (this->_M_impl._M_map_size - __num_nodes) / 2);
      _Tp** __nfinish = __nstart + __num_nodes;

      try
	{ _M_create_nodes(__nstart, __nfinish); }
      catch(...)
	{
	  _M_deallocate_map(this->_M_impl._M_map, this->_M_impl._M_map_size);
	  this->_M_impl._M_map = 0;
	  this->_M_impl._M_map_size = 0;
	  __throw_exception_again;
	}

      this->_M_impl._M_start._M_set_node(__nstart);
      this->_M_impl._M_finish._M_set_node(__nfinish - 1);
      this->_M_impl._M_start._M_cur = _M_impl._M_start._M_first;
      this->_M_impl._M_finish._M_cur = (this->_M_impl._M_finish._M_first
					+ __num_elements
					% __deque_buf_size(sizeof(_Tp)));
    }

  template<typename _Tp, typename _Alloc>
    void
    _Deque_base<_Tp, _Alloc>::
    _M_create_nodes(_Tp** __nstart, _Tp** __nfinish)
    {
      _Tp** __cur;
      try
	{
	  for (__cur = __nstart; __cur < __nfinish; ++__cur)
	    *__cur = this->_M_allocate_node();
	}
      catch(...)
	{
	  _M_destroy_nodes(__nstart, __cur);
	  __throw_exception_again;
	}
    }

  template<typename _Tp, typename _Alloc>
    void
    _Deque_base<_Tp, _Alloc>::
    _M_destroy_nodes(_Tp** __nstart, _Tp** __nfinish)
    {
      for (_Tp** __n = __nstart; __n < __nfinish; ++__n)
	_M_deallocate_node(*__n);
    }

  /**
   *  @brief  A standard container using fixed-size memory allocation and
   *  constant-time manipulation of elements at either end.
   *
   *  @ingroup Containers
   *  @ingroup Sequences
   *
   *  Meets the requirements of a <a href="tables.html#65">container</a>, a
   *  <a href="tables.html#66">reversible container</a>, and a
   *  <a href="tables.html#67">sequence</a>, including the
   *  <a href="tables.html#68">optional sequence requirements</a>.
   *
   *  In previous HP/SGI versions of deque, there was an extra template
   *  parameter so users could control the node size.  This extension turned
   *  out to violate the C++ standard (it can be detected using template
   *  template parameters), and it was removed.
   *
   *  @if maint
   *  Here's how a deque<Tp> manages memory.  Each deque has 4 members:
   *
   *  - Tp**        _M_map
   *  - size_t      _M_map_size
   *  - iterator    _M_start, _M_finish
   *
   *  map_size is at least 8.  %map is an array of map_size
   *  pointers-to-"nodes".  (The name %map has nothing to do with the
   *  std::map class, and "nodes" should not be confused with
   *  std::list's usage of "node".)
   *
   *  A "node" has no specific type name as such, but it is referred
   *  to as "node" in this file.  It is a simple array-of-Tp.  If Tp
   *  is very large, there will be one Tp element per node (i.e., an
   *  "array" of one).  For non-huge Tp's, node size is inversely
   *  related to Tp size: the larger the Tp, the fewer Tp's will fit
   *  in a node.  The goal here is to keep the total size of a node
   *  relatively small and constant over different Tp's, to improve
   *  allocator efficiency.
   *
   *  Not every pointer in the %map array will point to a node.  If
   *  the initial number of elements in the deque is small, the
   *  /middle/ %map pointers will be valid, and the ones at the edges
   *  will be unused.  This same situation will arise as the %map
   *  grows: available %map pointers, if any, will be on the ends.  As
   *  new nodes are created, only a subset of the %map's pointers need
   *  to be copied "outward".
   *
   *  Class invariants:
   * - For any nonsingular iterator i:
   *    - i.node points to a member of the %map array.  (Yes, you read that
   *      correctly:  i.node does not actually point to a node.)  The member of
   *      the %map array is what actually points to the node.
   *    - i.first == *(i.node)    (This points to the node (first Tp element).)
   *    - i.last  == i.first + node_size
   *    - i.cur is a pointer in the range [i.first, i.last).  NOTE:
   *      the implication of this is that i.cur is always a dereferenceable
   *      pointer, even if i is a past-the-end iterator.
   * - Start and Finish are always nonsingular iterators.  NOTE: this
   * means that an empty deque must have one node, a deque with <N
   * elements (where N is the node buffer size) must have one node, a
   * deque with N through (2N-1) elements must have two nodes, etc.
   * - For every node other than start.node and finish.node, every
   * element in the node is an initialized object.  If start.node ==
   * finish.node, then [start.cur, finish.cur) are initialized
   * objects, and the elements outside that range are uninitialized
   * storage.  Otherwise, [start.cur, start.last) and [finish.first,
   * finish.cur) are initialized objects, and [start.first, start.cur)
   * and [finish.cur, finish.last) are uninitialized storage.
   * - [%map, %map + map_size) is a valid, non-empty range.
   * - [start.node, finish.node] is a valid range contained within
   *   [%map, %map + map_size).
   * - A pointer in the range [%map, %map + map_size) points to an allocated
   *   node if and only if the pointer is in the range
   *   [start.node, finish.node].
   *
   *  Here's the magic:  nothing in deque is "aware" of the discontiguous
   *  storage!
   *
   *  The memory setup and layout occurs in the parent, _Base, and the iterator
   *  class is entirely responsible for "leaping" from one node to the next.
   *  All the implementation routines for deque itself work only through the
   *  start and finish iterators.  This keeps the routines simple and sane,
   *  and we can use other standard algorithms as well.
   *  @endif
  */
  template<typename _Tp, typename _Alloc = std::allocator<_Tp> >
    class deque : protected _Deque_base<_Tp, _Alloc>
    {
      // concept requirements
      typedef typename _Alloc::value_type        _Alloc_value_type;
      __glibcxx_class_requires(_Tp, _SGIAssignableConcept)
      __glibcxx_class_requires2(_Tp, _Alloc_value_type, _SameTypeConcept)

      typedef _Deque_base<_Tp, _Alloc>           _Base;
      typedef typename _Base::_Tp_alloc_type	 _Tp_alloc_type;

    public:
      typedef _Tp                                        value_type;
      typedef typename _Tp_alloc_type::pointer           pointer;
      typedef typename _Tp_alloc_type::const_pointer     const_pointer;
      typedef typename _Tp_alloc_type::reference         reference;
      typedef typename _Tp_alloc_type::const_reference   const_reference;
      typedef typename _Base::iterator                   iterator;
      typedef typename _Base::const_iterator             const_iterator;
      typedef std::reverse_iterator<const_iterator>      const_reverse_iterator;
      typedef std::reverse_iterator<iterator>            reverse_iterator;
      typedef size_t                             size_type;
      typedef ptrdiff_t                          difference_type;
      typedef _Alloc                             allocator_type;

    protected:
      typedef pointer*                           _Map_pointer;

      static size_t _S_buffer_size()
      { return __deque_buf_size(sizeof(_Tp)); }

      // Functions controlling memory layout, and nothing else.
      using _Base::_M_initialize_map;
      using _Base::_M_create_nodes;
      using _Base::_M_destroy_nodes;
      using _Base::_M_allocate_node;
      using _Base::_M_deallocate_node;
      using _Base::_M_allocate_map;
      using _Base::_M_deallocate_map;
      using _Base::_M_get_Tp_allocator;

      /** @if maint
       *  A total of four data members accumulated down the heirarchy.
       *  May be accessed via _M_impl.*
       *  @endif
       */
      using _Base::_M_impl;

    public:
      // [23.2.1.1] construct/copy/destroy
      // (assign() and get_allocator() are also listed in this section)
      /**
       *  @brief  Default constructor creates no elements.
       */
      explicit
      deque(const allocator_type& __a = allocator_type())
      : _Base(__a, 0) {}

      /**
       *  @brief  Create a %deque with copies of an exemplar element.
       *  @param  n  The number of elements to initially create.
       *  @param  value  An element to copy.
       *
       *  This constructor fills the %deque with @a n copies of @a value.
       */
      explicit
      deque(size_type __n, const value_type& __value = value_type(),
	    const allocator_type& __a = allocator_type())
      : _Base(__a, __n)
      { _M_fill_initialize(__value); }

      /**
       *  @brief  %Deque copy constructor.
       *  @param  x  A %deque of identical element and allocator types.
       *
       *  The newly-created %deque uses a copy of the allocation object used
       *  by @a x.
       */
      deque(const deque& __x)
      : _Base(__x._M_get_Tp_allocator(), __x.size())
      { std::__uninitialized_copy_a(__x.begin(), __x.end(), 
				    this->_M_impl._M_start,
				    _M_get_Tp_allocator()); }

      /**
       *  @brief  Builds a %deque from a range.
       *  @param  first  An input iterator.
       *  @param  last  An input iterator.
       *
       *  Create a %deque consisting of copies of the elements from [first,
       *  last).
       *
       *  If the iterators are forward, bidirectional, or random-access, then
       *  this will call the elements' copy constructor N times (where N is
       *  distance(first,last)) and do no memory reallocation.  But if only
       *  input iterators are used, then this will do at most 2N calls to the
       *  copy constructor, and logN memory reallocations.
       */
      template<typename _InputIterator>
        deque(_InputIterator __first, _InputIterator __last,
	      const allocator_type& __a = allocator_type())
	: _Base(__a)
        {
	  // Check whether it's an integral type.  If so, it's not an iterator.
	  typedef typename std::__is_integer<_InputIterator>::__type _Integral;
	  _M_initialize_dispatch(__first, __last, _Integral());
	}

      /**
       *  The dtor only erases the elements, and note that if the elements
       *  themselves are pointers, the pointed-to memory is not touched in any
       *  way.  Managing the pointer is the user's responsibilty.
       */
      ~deque()
      { _M_destroy_data(begin(), end(), _M_get_Tp_allocator()); }

      /**
       *  @brief  %Deque assignment operator.
       *  @param  x  A %deque of identical element and allocator types.
       *
       *  All the elements of @a x are copied, but unlike the copy constructor,
       *  the allocator object is not copied.
       */
      deque&
      operator=(const deque& __x);

      /**
       *  @brief  Assigns a given value to a %deque.
       *  @param  n  Number of elements to be assigned.
       *  @param  val  Value to be assigned.
       *
       *  This function fills a %deque with @a n copies of the given
       *  value.  Note that the assignment completely changes the
       *  %deque and that the resulting %deque's size is the same as
       *  the number of elements assigned.  Old data may be lost.
       */
      void
      assign(size_type __n, const value_type& __val)
      { _M_fill_assign(__n, __val); }

      /**
       *  @brief  Assigns a range to a %deque.
       *  @param  first  An input iterator.
       *  @param  last   An input iterator.
       *
       *  This function fills a %deque with copies of the elements in the
       *  range [first,last).
       *
       *  Note that the assignment completely changes the %deque and that the
       *  resulting %deque's size is the same as the number of elements
       *  assigned.  Old data may be lost.
       */
      template<typename _InputIterator>
        void
        assign(_InputIterator __first, _InputIterator __last)
        {
	  typedef typename std::__is_integer<_InputIterator>::__type _Integral;
	  _M_assign_dispatch(__first, __last, _Integral());
	}

      /// Get a copy of the memory allocation object.
      allocator_type
      get_allocator() const
      { return _Base::get_allocator(); }

      // iterators
      /**
       *  Returns a read/write iterator that points to the first element in the
       *  %deque.  Iteration is done in ordinary element order.
       */
      iterator
      begin()
      { return this->_M_impl._M_start; }

      /**
       *  Returns a read-only (constant) iterator that points to the first
       *  element in the %deque.  Iteration is done in ordinary element order.
       */
      const_iterator
      begin() const
      { return this->_M_impl._M_start; }

      /**
       *  Returns a read/write iterator that points one past the last
       *  element in the %deque.  Iteration is done in ordinary
       *  element order.
       */
      iterator
      end()
      { return this->_M_impl._M_finish; }

      /**
       *  Returns a read-only (constant) iterator that points one past
       *  the last element in the %deque.  Iteration is done in
       *  ordinary element order.
       */
      const_iterator
      end() const
      { return this->_M_impl._M_finish; }

      /**
       *  Returns a read/write reverse iterator that points to the
       *  last element in the %deque.  Iteration is done in reverse
       *  element order.
       */
      reverse_iterator
      rbegin()
      { return reverse_iterator(this->_M_impl._M_finish); }

      /**
       *  Returns a read-only (constant) reverse iterator that points
       *  to the last element in the %deque.  Iteration is done in
       *  reverse element order.
       */
      const_reverse_iterator
      rbegin() const
      { return const_reverse_iterator(this->_M_impl._M_finish); }

      /**
       *  Returns a read/write reverse iterator that points to one
       *  before the first element in the %deque.  Iteration is done
       *  in reverse element order.
       */
      reverse_iterator
      rend()
      { return reverse_iterator(this->_M_impl._M_start); }

      /**
       *  Returns a read-only (constant) reverse iterator that points
       *  to one before the first element in the %deque.  Iteration is
       *  done in reverse element order.
       */
      const_reverse_iterator
      rend() const
      { return const_reverse_iterator(this->_M_impl._M_start); }

      // [23.2.1.2] capacity
      /**  Returns the number of elements in the %deque.  */
      size_type
      size() const
      { return this->_M_impl._M_finish - this->_M_impl._M_start; }

      /**  Returns the size() of the largest possible %deque.  */
      size_type
      max_size() const
      { return _M_get_Tp_allocator().max_size(); }

      /**
       *  @brief  Resizes the %deque to the specified number of elements.
       *  @param  new_size  Number of elements the %deque should contain.
       *  @param  x  Data with which new elements should be populated.
       *
       *  This function will %resize the %deque to the specified
       *  number of elements.  If the number is smaller than the
       *  %deque's current size the %deque is truncated, otherwise the
       *  %deque is extended and new elements are populated with given
       *  data.
       */
      void
      resize(size_type __new_size, value_type __x = value_type())
      {
	const size_type __len = size();
	if (__new_size < __len)
<<<<<<< HEAD
	  _M_erase_at_end(this->_M_impl._M_start + __new_size);
=======
	  _M_erase_at_end(this->_M_impl._M_start + difference_type(__new_size));
>>>>>>> c355071f
	else
	  insert(this->_M_impl._M_finish, __new_size - __len, __x);
      }

      /**
       *  Returns true if the %deque is empty.  (Thus begin() would
       *  equal end().)
       */
      bool
      empty() const
      { return this->_M_impl._M_finish == this->_M_impl._M_start; }

      // element access
      /**
       *  @brief Subscript access to the data contained in the %deque.
       *  @param n The index of the element for which data should be
       *  accessed.
       *  @return  Read/write reference to data.
       *
       *  This operator allows for easy, array-style, data access.
       *  Note that data access with this operator is unchecked and
       *  out_of_range lookups are not defined. (For checked lookups
       *  see at().)
       */
      reference
      operator[](size_type __n)
      { return this->_M_impl._M_start[difference_type(__n)]; }

      /**
       *  @brief Subscript access to the data contained in the %deque.
       *  @param n The index of the element for which data should be
       *  accessed.
       *  @return  Read-only (constant) reference to data.
       *
       *  This operator allows for easy, array-style, data access.
       *  Note that data access with this operator is unchecked and
       *  out_of_range lookups are not defined. (For checked lookups
       *  see at().)
       */
      const_reference
      operator[](size_type __n) const
      { return this->_M_impl._M_start[difference_type(__n)]; }

    protected:
      /// @if maint Safety check used only from at().  @endif
      void
      _M_range_check(size_type __n) const
      {
	if (__n >= this->size())
	  __throw_out_of_range(__N("deque::_M_range_check"));
      }

    public:
      /**
       *  @brief  Provides access to the data contained in the %deque.
       *  @param n The index of the element for which data should be
       *  accessed.
       *  @return  Read/write reference to data.
       *  @throw  std::out_of_range  If @a n is an invalid index.
       *
       *  This function provides for safer data access.  The parameter
       *  is first checked that it is in the range of the deque.  The
       *  function throws out_of_range if the check fails.
       */
      reference
      at(size_type __n)
      {
	_M_range_check(__n);
	return (*this)[__n];
      }

      /**
       *  @brief  Provides access to the data contained in the %deque.
       *  @param n The index of the element for which data should be
       *  accessed.
       *  @return  Read-only (constant) reference to data.
       *  @throw  std::out_of_range  If @a n is an invalid index.
       *
       *  This function provides for safer data access.  The parameter is first
       *  checked that it is in the range of the deque.  The function throws
       *  out_of_range if the check fails.
       */
      const_reference
      at(size_type __n) const
      {
	_M_range_check(__n);
	return (*this)[__n];
      }

      /**
       *  Returns a read/write reference to the data at the first
       *  element of the %deque.
       */
      reference
      front()
      { return *begin(); }

      /**
       *  Returns a read-only (constant) reference to the data at the first
       *  element of the %deque.
       */
      const_reference
      front() const
      { return *begin(); }

      /**
       *  Returns a read/write reference to the data at the last element of the
       *  %deque.
       */
      reference
      back()
      {
	iterator __tmp = end();
	--__tmp;
	return *__tmp;
      }

      /**
       *  Returns a read-only (constant) reference to the data at the last
       *  element of the %deque.
       */
      const_reference
      back() const
      {
	const_iterator __tmp = end();
	--__tmp;
	return *__tmp;
      }

      // [23.2.1.2] modifiers
      /**
       *  @brief  Add data to the front of the %deque.
       *  @param  x  Data to be added.
       *
       *  This is a typical stack operation.  The function creates an
       *  element at the front of the %deque and assigns the given
       *  data to it.  Due to the nature of a %deque this operation
       *  can be done in constant time.
       */
      void
      push_front(const value_type& __x)
      {
	if (this->_M_impl._M_start._M_cur != this->_M_impl._M_start._M_first)
	  {
	    this->_M_impl.construct(this->_M_impl._M_start._M_cur - 1, __x);
	    --this->_M_impl._M_start._M_cur;
	  }
	else
	  _M_push_front_aux(__x);
      }

      /**
       *  @brief  Add data to the end of the %deque.
       *  @param  x  Data to be added.
       *
       *  This is a typical stack operation.  The function creates an
       *  element at the end of the %deque and assigns the given data
       *  to it.  Due to the nature of a %deque this operation can be
       *  done in constant time.
       */
      void
      push_back(const value_type& __x)
      {
	if (this->_M_impl._M_finish._M_cur
	    != this->_M_impl._M_finish._M_last - 1)
	  {
	    this->_M_impl.construct(this->_M_impl._M_finish._M_cur, __x);
	    ++this->_M_impl._M_finish._M_cur;
	  }
	else
	  _M_push_back_aux(__x);
      }

      /**
       *  @brief  Removes first element.
       *
       *  This is a typical stack operation.  It shrinks the %deque by one.
       *
       *  Note that no data is returned, and if the first element's data is
       *  needed, it should be retrieved before pop_front() is called.
       */
      void
      pop_front()
      {
	if (this->_M_impl._M_start._M_cur
	    != this->_M_impl._M_start._M_last - 1)
	  {
	    this->_M_impl.destroy(this->_M_impl._M_start._M_cur);
	    ++this->_M_impl._M_start._M_cur;
	  }
	else
	  _M_pop_front_aux();
      }

      /**
       *  @brief  Removes last element.
       *
       *  This is a typical stack operation.  It shrinks the %deque by one.
       *
       *  Note that no data is returned, and if the last element's data is
       *  needed, it should be retrieved before pop_back() is called.
       */
      void
      pop_back()
      {
	if (this->_M_impl._M_finish._M_cur
	    != this->_M_impl._M_finish._M_first)
	  {
	    --this->_M_impl._M_finish._M_cur;
	    this->_M_impl.destroy(this->_M_impl._M_finish._M_cur);
	  }
	else
	  _M_pop_back_aux();
      }

      /**
       *  @brief  Inserts given value into %deque before specified iterator.
       *  @param  position  An iterator into the %deque.
       *  @param  x  Data to be inserted.
       *  @return  An iterator that points to the inserted data.
       *
       *  This function will insert a copy of the given value before the
       *  specified location.
       */
      iterator
      insert(iterator __position, const value_type& __x);

      /**
       *  @brief  Inserts a number of copies of given data into the %deque.
       *  @param  position  An iterator into the %deque.
       *  @param  n  Number of elements to be inserted.
       *  @param  x  Data to be inserted.
       *
       *  This function will insert a specified number of copies of the given
       *  data before the location specified by @a position.
       */
      void
      insert(iterator __position, size_type __n, const value_type& __x)
      { _M_fill_insert(__position, __n, __x); }

      /**
       *  @brief  Inserts a range into the %deque.
       *  @param  position  An iterator into the %deque.
       *  @param  first  An input iterator.
       *  @param  last   An input iterator.
       *
       *  This function will insert copies of the data in the range
       *  [first,last) into the %deque before the location specified
       *  by @a pos.  This is known as "range insert."
       */
      template<typename _InputIterator>
        void
        insert(iterator __position, _InputIterator __first,
	       _InputIterator __last)
        {
	  // Check whether it's an integral type.  If so, it's not an iterator.
	  typedef typename std::__is_integer<_InputIterator>::__type _Integral;
	  _M_insert_dispatch(__position, __first, __last, _Integral());
	}

      /**
       *  @brief  Remove element at given position.
       *  @param  position  Iterator pointing to element to be erased.
       *  @return  An iterator pointing to the next element (or end()).
       *
       *  This function will erase the element at the given position and thus
       *  shorten the %deque by one.
       *
       *  The user is cautioned that
       *  this function only erases the element, and that if the element is
       *  itself a pointer, the pointed-to memory is not touched in any way.
       *  Managing the pointer is the user's responsibilty.
       */
      iterator
      erase(iterator __position);

      /**
       *  @brief  Remove a range of elements.
       *  @param  first  Iterator pointing to the first element to be erased.
       *  @param  last  Iterator pointing to one past the last element to be
       *                erased.
       *  @return  An iterator pointing to the element pointed to by @a last
       *           prior to erasing (or end()).
       *
       *  This function will erase the elements in the range [first,last) and
       *  shorten the %deque accordingly.
       *
       *  The user is cautioned that
       *  this function only erases the elements, and that if the elements
       *  themselves are pointers, the pointed-to memory is not touched in any
       *  way.  Managing the pointer is the user's responsibilty.
       */
      iterator
      erase(iterator __first, iterator __last);

      /**
       *  @brief  Swaps data with another %deque.
       *  @param  x  A %deque of the same element and allocator types.
       *
       *  This exchanges the elements between two deques in constant time.
       *  (Four pointers, so it should be quite fast.)
       *  Note that the global std::swap() function is specialized such that
       *  std::swap(d1,d2) will feed to this function.
       */
      void
      swap(deque& __x)
      {
	std::swap(this->_M_impl._M_start, __x._M_impl._M_start);
	std::swap(this->_M_impl._M_finish, __x._M_impl._M_finish);
	std::swap(this->_M_impl._M_map, __x._M_impl._M_map);
	std::swap(this->_M_impl._M_map_size, __x._M_impl._M_map_size);

	// _GLIBCXX_RESOLVE_LIB_DEFECTS
	// 431. Swapping containers with unequal allocators.
	std::__alloc_swap<_Tp_alloc_type>::_S_do_it(_M_get_Tp_allocator(),
						    __x._M_get_Tp_allocator());
      }

      /**
       *  Erases all the elements.  Note that this function only erases the
       *  elements, and that if the elements themselves are pointers, the
       *  pointed-to memory is not touched in any way.  Managing the pointer is
       *  the user's responsibilty.
       */
      void
      clear()
      { _M_erase_at_end(begin()); }

    protected:
      // Internal constructor functions follow.

      // called by the range constructor to implement [23.1.1]/9
      template<typename _Integer>
        void
        _M_initialize_dispatch(_Integer __n, _Integer __x, __true_type)
        {
	  _M_initialize_map(__n);
	  _M_fill_initialize(__x);
	}

      // called by the range constructor to implement [23.1.1]/9
      template<typename _InputIterator>
        void
        _M_initialize_dispatch(_InputIterator __first, _InputIterator __last,
			       __false_type)
        {
	  typedef typename std::iterator_traits<_InputIterator>::
	    iterator_category _IterCategory;
	  _M_range_initialize(__first, __last, _IterCategory());
	}

      // called by the second initialize_dispatch above
      //@{
      /**
       *  @if maint
       *  @brief Fills the deque with whatever is in [first,last).
       *  @param  first  An input iterator.
       *  @param  last  An input iterator.
       *  @return   Nothing.
       *
       *  If the iterators are actually forward iterators (or better), then the
       *  memory layout can be done all at once.  Else we move forward using
       *  push_back on each value from the iterator.
       *  @endif
       */
      template<typename _InputIterator>
        void
        _M_range_initialize(_InputIterator __first, _InputIterator __last,
			    std::input_iterator_tag);

      // called by the second initialize_dispatch above
      template<typename _ForwardIterator>
        void
        _M_range_initialize(_ForwardIterator __first, _ForwardIterator __last,
			    std::forward_iterator_tag);
      //@}

      /**
       *  @if maint
       *  @brief Fills the %deque with copies of value.
       *  @param  value  Initial value.
       *  @return   Nothing.
       *  @pre _M_start and _M_finish have already been initialized,
       *  but none of the %deque's elements have yet been constructed.
       *
       *  This function is called only when the user provides an explicit size
       *  (with or without an explicit exemplar value).
       *  @endif
       */
      void
      _M_fill_initialize(const value_type& __value);

      // Internal assign functions follow.  The *_aux functions do the actual
      // assignment work for the range versions.

      // called by the range assign to implement [23.1.1]/9
      template<typename _Integer>
        void
        _M_assign_dispatch(_Integer __n, _Integer __val, __true_type)
        {
	  _M_fill_assign(static_cast<size_type>(__n),
			 static_cast<value_type>(__val));
	}

      // called by the range assign to implement [23.1.1]/9
      template<typename _InputIterator>
        void
        _M_assign_dispatch(_InputIterator __first, _InputIterator __last,
			   __false_type)
        {
	  typedef typename std::iterator_traits<_InputIterator>::
	    iterator_category _IterCategory;
	  _M_assign_aux(__first, __last, _IterCategory());
	}

      // called by the second assign_dispatch above
      template<typename _InputIterator>
        void
        _M_assign_aux(_InputIterator __first, _InputIterator __last,
		      std::input_iterator_tag);

      // called by the second assign_dispatch above
      template<typename _ForwardIterator>
        void
        _M_assign_aux(_ForwardIterator __first, _ForwardIterator __last,
		      std::forward_iterator_tag)
        {
	  const size_type __len = std::distance(__first, __last);
	  if (__len > size())
	    {
	      _ForwardIterator __mid = __first;
	      std::advance(__mid, size());
	      std::copy(__first, __mid, begin());
	      insert(end(), __mid, __last);
	    }
	  else
	    _M_erase_at_end(std::copy(__first, __last, begin()));
	}

      // Called by assign(n,t), and the range assign when it turns out
      // to be the same thing.
      void
      _M_fill_assign(size_type __n, const value_type& __val)
      {
	if (__n > size())
	  {
	    std::fill(begin(), end(), __val);
	    insert(end(), __n - size(), __val);
	  }
	else
	  {
<<<<<<< HEAD
	    _M_erase_at_end(begin() + __n);
=======
	    _M_erase_at_end(begin() + difference_type(__n));
>>>>>>> c355071f
	    std::fill(begin(), end(), __val);
	  }
      }

      //@{
      /**
       *  @if maint
       *  @brief Helper functions for push_* and pop_*.
       *  @endif
       */
      void _M_push_back_aux(const value_type&);

      void _M_push_front_aux(const value_type&);

      void _M_pop_back_aux();

      void _M_pop_front_aux();
      //@}

      // Internal insert functions follow.  The *_aux functions do the actual
      // insertion work when all shortcuts fail.

      // called by the range insert to implement [23.1.1]/9
      template<typename _Integer>
        void
        _M_insert_dispatch(iterator __pos,
			   _Integer __n, _Integer __x, __true_type)
        {
	  _M_fill_insert(__pos, static_cast<size_type>(__n),
			 static_cast<value_type>(__x));
	}

      // called by the range insert to implement [23.1.1]/9
      template<typename _InputIterator>
        void
        _M_insert_dispatch(iterator __pos,
			   _InputIterator __first, _InputIterator __last,
			   __false_type)
        {
	  typedef typename std::iterator_traits<_InputIterator>::
	    iterator_category _IterCategory;
          _M_range_insert_aux(__pos, __first, __last, _IterCategory());
	}

      // called by the second insert_dispatch above
      template<typename _InputIterator>
        void
        _M_range_insert_aux(iterator __pos, _InputIterator __first,
			    _InputIterator __last, std::input_iterator_tag);

      // called by the second insert_dispatch above
      template<typename _ForwardIterator>
        void
        _M_range_insert_aux(iterator __pos, _ForwardIterator __first,
			    _ForwardIterator __last, std::forward_iterator_tag);

      // Called by insert(p,n,x), and the range insert when it turns out to be
      // the same thing.  Can use fill functions in optimal situations,
      // otherwise passes off to insert_aux(p,n,x).
      void
      _M_fill_insert(iterator __pos, size_type __n, const value_type& __x);

      // called by insert(p,x)
      iterator
      _M_insert_aux(iterator __pos, const value_type& __x);

      // called by insert(p,n,x) via fill_insert
      void
      _M_insert_aux(iterator __pos, size_type __n, const value_type& __x);

      // called by range_insert_aux for forward iterators
      template<typename _ForwardIterator>
        void
        _M_insert_aux(iterator __pos,
		      _ForwardIterator __first, _ForwardIterator __last,
		      size_type __n);


      // Internal erase functions follow.

      void
      _M_destroy_data_aux(iterator __first, iterator __last);

      void
      _M_destroy_data_dispatch(iterator, iterator, __true_type) { }
      
      void
      _M_destroy_data_dispatch(iterator __first, iterator __last, __false_type)
      { _M_destroy_data_aux(__first, __last); }

      // Called by ~deque().
      // NB: Doesn't deallocate the nodes.
      template<typename _Alloc1>
        void
        _M_destroy_data(iterator __first, iterator __last, const _Alloc1&)
        { _M_destroy_data_aux(__first, __last); }

      void
      _M_destroy_data(iterator __first, iterator __last,
		      const std::allocator<_Tp>&)
      {
	typedef typename std::__is_scalar<value_type>::__type
	  _Has_trivial_destructor;
	_M_destroy_data_dispatch(__first, __last, _Has_trivial_destructor());
      }

      // Called by erase(q1, q2).
      void
      _M_erase_at_begin(iterator __pos)
      {
	_M_destroy_data(begin(), __pos, _M_get_Tp_allocator());
	_M_destroy_nodes(this->_M_impl._M_start._M_node, __pos._M_node);
	this->_M_impl._M_start = __pos;
      }

      // Called by erase(q1, q2), resize(), clear(), _M_assign_aux,
      // _M_fill_assign, operator=.
      void
      _M_erase_at_end(iterator __pos)
      {
	_M_destroy_data(__pos, end(), _M_get_Tp_allocator());
	_M_destroy_nodes(__pos._M_node + 1,
			 this->_M_impl._M_finish._M_node + 1);
	this->_M_impl._M_finish = __pos;
      }

      //@{
      /**
       *  @if maint
       *  @brief Memory-handling helpers for the previous internal insert
       *         functions.
       *  @endif
       */
      iterator
      _M_reserve_elements_at_front(size_type __n)
      {
	const size_type __vacancies = this->_M_impl._M_start._M_cur
	                              - this->_M_impl._M_start._M_first;
	if (__n > __vacancies)
	  _M_new_elements_at_front(__n - __vacancies);
	return this->_M_impl._M_start - difference_type(__n);
      }

      iterator
      _M_reserve_elements_at_back(size_type __n)
      {
	const size_type __vacancies = (this->_M_impl._M_finish._M_last
				       - this->_M_impl._M_finish._M_cur) - 1;
	if (__n > __vacancies)
	  _M_new_elements_at_back(__n - __vacancies);
	return this->_M_impl._M_finish + difference_type(__n);
      }

      void
      _M_new_elements_at_front(size_type __new_elements);

      void
      _M_new_elements_at_back(size_type __new_elements);
      //@}


      //@{
      /**
       *  @if maint
       *  @brief Memory-handling helpers for the major %map.
       *
       *  Makes sure the _M_map has space for new nodes.  Does not
       *  actually add the nodes.  Can invalidate _M_map pointers.
       *  (And consequently, %deque iterators.)
       *  @endif
       */
      void
      _M_reserve_map_at_back(size_type __nodes_to_add = 1)
      {
	if (__nodes_to_add + 1 > this->_M_impl._M_map_size
	    - (this->_M_impl._M_finish._M_node - this->_M_impl._M_map))
	  _M_reallocate_map(__nodes_to_add, false);
      }

      void
      _M_reserve_map_at_front(size_type __nodes_to_add = 1)
      {
	if (__nodes_to_add > size_type(this->_M_impl._M_start._M_node
				       - this->_M_impl._M_map))
	  _M_reallocate_map(__nodes_to_add, true);
      }

      void
      _M_reallocate_map(size_type __nodes_to_add, bool __add_at_front);
      //@}
    };


  /**
   *  @brief  Deque equality comparison.
   *  @param  x  A %deque.
   *  @param  y  A %deque of the same type as @a x.
   *  @return  True iff the size and elements of the deques are equal.
   *
   *  This is an equivalence relation.  It is linear in the size of the
   *  deques.  Deques are considered equivalent if their sizes are equal,
   *  and if corresponding elements compare equal.
  */
  template<typename _Tp, typename _Alloc>
    inline bool
    operator==(const deque<_Tp, _Alloc>& __x,
                         const deque<_Tp, _Alloc>& __y)
    { return __x.size() == __y.size()
             && std::equal(__x.begin(), __x.end(), __y.begin()); }

  /**
   *  @brief  Deque ordering relation.
   *  @param  x  A %deque.
   *  @param  y  A %deque of the same type as @a x.
   *  @return  True iff @a x is lexicographically less than @a y.
   *
   *  This is a total ordering relation.  It is linear in the size of the
   *  deques.  The elements must be comparable with @c <.
   *
   *  See std::lexicographical_compare() for how the determination is made.
  */
  template<typename _Tp, typename _Alloc>
    inline bool
    operator<(const deque<_Tp, _Alloc>& __x,
	      const deque<_Tp, _Alloc>& __y)
    { return lexicographical_compare(__x.begin(), __x.end(),
				     __y.begin(), __y.end()); }

  /// Based on operator==
  template<typename _Tp, typename _Alloc>
    inline bool
    operator!=(const deque<_Tp, _Alloc>& __x,
	       const deque<_Tp, _Alloc>& __y)
    { return !(__x == __y); }

  /// Based on operator<
  template<typename _Tp, typename _Alloc>
    inline bool
    operator>(const deque<_Tp, _Alloc>& __x,
	      const deque<_Tp, _Alloc>& __y)
    { return __y < __x; }

  /// Based on operator<
  template<typename _Tp, typename _Alloc>
    inline bool
    operator<=(const deque<_Tp, _Alloc>& __x,
	       const deque<_Tp, _Alloc>& __y)
    { return !(__y < __x); }

  /// Based on operator<
  template<typename _Tp, typename _Alloc>
    inline bool
    operator>=(const deque<_Tp, _Alloc>& __x,
	       const deque<_Tp, _Alloc>& __y)
    { return !(__x < __y); }

  /// See std::deque::swap().
  template<typename _Tp, typename _Alloc>
    inline void
    swap(deque<_Tp,_Alloc>& __x, deque<_Tp,_Alloc>& __y)
    { __x.swap(__y); }

_GLIBCXX_END_NESTED_NAMESPACE

#endif /* _DEQUE_H */<|MERGE_RESOLUTION|>--- conflicted
+++ resolved
@@ -1,11 +1,7 @@
 // Deque implementation -*- C++ -*-
 
-<<<<<<< HEAD
-// Copyright (C) 2001, 2002, 2003, 2004, 2005 Free Software Foundation, Inc.
-=======
 // Copyright (C) 2001, 2002, 2003, 2004, 2005, 2006
 // Free Software Foundation, Inc.
->>>>>>> c355071f
 //
 // This file is part of the GNU ISO C++ Library.  This library is free
 // software; you can redistribute it and/or modify it under the
@@ -379,11 +375,7 @@
 
       allocator_type
       get_allocator() const
-<<<<<<< HEAD
-      { return _M_get_Tp_allocator(); }
-=======
       { return allocator_type(_M_get_Tp_allocator()); }
->>>>>>> c355071f
 
       typedef _Deque_iterator<_Tp, _Tp&, _Tp*>             iterator;
       typedef _Deque_iterator<_Tp, const _Tp&, const _Tp*> const_iterator;
@@ -430,11 +422,7 @@
 
       _Map_alloc_type
       _M_get_map_allocator() const
-<<<<<<< HEAD
-      { return _M_get_Tp_allocator(); }
-=======
       { return _Map_alloc_type(_M_get_Tp_allocator()); }
->>>>>>> c355071f
 
       _Tp*
       _M_allocate_node()
@@ -900,11 +888,7 @@
       {
 	const size_type __len = size();
 	if (__new_size < __len)
-<<<<<<< HEAD
-	  _M_erase_at_end(this->_M_impl._M_start + __new_size);
-=======
 	  _M_erase_at_end(this->_M_impl._M_start + difference_type(__new_size));
->>>>>>> c355071f
 	else
 	  insert(this->_M_impl._M_finish, __new_size - __len, __x);
       }
@@ -1356,11 +1340,7 @@
 	  }
 	else
 	  {
-<<<<<<< HEAD
-	    _M_erase_at_end(begin() + __n);
-=======
 	    _M_erase_at_end(begin() + difference_type(__n));
->>>>>>> c355071f
 	    std::fill(begin(), end(), __val);
 	  }
       }

--- conflicted
+++ resolved
@@ -63,6 +63,8 @@
 #include <initializer_list>
 #endif
 
+#include <debug/assertions.h>
+
 namespace std _GLIBCXX_VISIBILITY(default)
 {
 _GLIBCXX_BEGIN_NAMESPACE_CONTAINER
@@ -72,7 +74,7 @@
     struct _Vector_base
     {
       typedef typename __gnu_cxx::__alloc_traits<_Alloc>::template
-        rebind<_Tp>::other _Tp_alloc_type;
+	rebind<_Tp>::other _Tp_alloc_type;
       typedef typename __gnu_cxx::__alloc_traits<_Tp_alloc_type>::pointer
        	pointer;
 
@@ -214,30 +216,30 @@
     class vector : protected _Vector_base<_Tp, _Alloc>
     {
       // Concept requirements.
-      typedef typename _Alloc::value_type                _Alloc_value_type;
+      typedef typename _Alloc::value_type		_Alloc_value_type;
 #if __cplusplus < 201103L
       __glibcxx_class_requires(_Tp, _SGIAssignableConcept)
 #endif
       __glibcxx_class_requires2(_Tp, _Alloc_value_type, _SameTypeConcept)
       
-      typedef _Vector_base<_Tp, _Alloc>			 _Base;
-      typedef typename _Base::_Tp_alloc_type		 _Tp_alloc_type;
-      typedef __gnu_cxx::__alloc_traits<_Tp_alloc_type>  _Alloc_traits;
+      typedef _Vector_base<_Tp, _Alloc>			_Base;
+      typedef typename _Base::_Tp_alloc_type		_Tp_alloc_type;
+      typedef __gnu_cxx::__alloc_traits<_Tp_alloc_type>	_Alloc_traits;
 
     public:
-      typedef _Tp					 value_type;
-      typedef typename _Base::pointer                    pointer;
-      typedef typename _Alloc_traits::const_pointer      const_pointer;
-      typedef typename _Alloc_traits::reference          reference;
-      typedef typename _Alloc_traits::const_reference    const_reference;
+      typedef _Tp					value_type;
+      typedef typename _Base::pointer			pointer;
+      typedef typename _Alloc_traits::const_pointer	const_pointer;
+      typedef typename _Alloc_traits::reference		reference;
+      typedef typename _Alloc_traits::const_reference	const_reference;
       typedef __gnu_cxx::__normal_iterator<pointer, vector> iterator;
       typedef __gnu_cxx::__normal_iterator<const_pointer, vector>
       const_iterator;
-      typedef std::reverse_iterator<const_iterator>  const_reverse_iterator;
-      typedef std::reverse_iterator<iterator>		 reverse_iterator;
-      typedef size_t					 size_type;
-      typedef ptrdiff_t					 difference_type;
-      typedef _Alloc                        		 allocator_type;
+      typedef std::reverse_iterator<const_iterator>	const_reverse_iterator;
+      typedef std::reverse_iterator<iterator>		reverse_iterator;
+      typedef size_t					size_type;
+      typedef ptrdiff_t					difference_type;
+      typedef _Alloc					allocator_type;
 
     protected:
       using _Base::_M_allocate;
@@ -321,8 +323,9 @@
        */
       vector(const vector& __x)
       : _Base(__x.size(),
-        _Alloc_traits::_S_select_on_copy(__x._M_get_Tp_allocator()))
-      { this->_M_impl._M_finish =
+	_Alloc_traits::_S_select_on_copy(__x._M_get_Tp_allocator()))
+      {
+	this->_M_impl._M_finish =
 	  std::__uninitialized_copy_a(__x.begin(), __x.end(),
 				      this->_M_impl._M_start,
 				      _M_get_Tp_allocator());
@@ -342,7 +345,8 @@
       /// Copy constructor with alternative allocator
       vector(const vector& __x, const allocator_type& __a)
       : _Base(__x.size(), __a)
-      { this->_M_impl._M_finish =
+      {
+	this->_M_impl._M_finish =
 	  std::__uninitialized_copy_a(__x.begin(), __x.end(),
 				      this->_M_impl._M_start,
 				      _M_get_Tp_allocator());
@@ -402,16 +406,16 @@
 #if __cplusplus >= 201103L
       template<typename _InputIterator,
 	       typename = std::_RequireInputIter<_InputIterator>>
-        vector(_InputIterator __first, _InputIterator __last,
+	vector(_InputIterator __first, _InputIterator __last,
 	       const allocator_type& __a = allocator_type())
 	: _Base(__a)
-        { _M_initialize_dispatch(__first, __last, __false_type()); }
+	{ _M_initialize_dispatch(__first, __last, __false_type()); }
 #else
       template<typename _InputIterator>
-        vector(_InputIterator __first, _InputIterator __last,
+	vector(_InputIterator __first, _InputIterator __last,
 	       const allocator_type& __a = allocator_type())
 	: _Base(__a)
-        {
+	{
 	  // Check whether it's an integral type.  If so, it's not an iterator.
 	  typedef typename std::__is_integer<_InputIterator>::__type _Integral;
 	  _M_initialize_dispatch(__first, __last, _Integral());
@@ -454,10 +458,10 @@
       vector&
       operator=(vector&& __x) noexcept(_Alloc_traits::_S_nothrow_move())
       {
-        constexpr bool __move_storage =
-          _Alloc_traits::_S_propagate_on_move_assign()
-          || _Alloc_traits::_S_always_equal();
-        _M_move_assign(std::move(__x), __bool_constant<__move_storage>());
+	constexpr bool __move_storage =
+	  _Alloc_traits::_S_propagate_on_move_assign()
+	  || _Alloc_traits::_S_always_equal();
+	_M_move_assign(std::move(__x), __bool_constant<__move_storage>());
 	return *this;
       }
 
@@ -475,7 +479,8 @@
       vector&
       operator=(initializer_list<value_type> __l)
       {
-	this->assign(__l.begin(), __l.end());
+	this->_M_assign_aux(__l.begin(), __l.end(),
+			    random_access_iterator_tag());
 	return *this;
       }
 #endif
@@ -509,14 +514,14 @@
 #if __cplusplus >= 201103L
       template<typename _InputIterator,
 	       typename = std::_RequireInputIter<_InputIterator>>
-        void
-        assign(_InputIterator __first, _InputIterator __last)
-        { _M_assign_dispatch(__first, __last, __false_type()); }
+	void
+	assign(_InputIterator __first, _InputIterator __last)
+	{ _M_assign_dispatch(__first, __last, __false_type()); }
 #else
       template<typename _InputIterator>
-        void
-        assign(_InputIterator __first, _InputIterator __last)
-        {
+	void
+	assign(_InputIterator __first, _InputIterator __last)
+	{
 	  // Check whether it's an integral type.  If so, it's not an iterator.
 	  typedef typename std::__is_integer<_InputIterator>::__type _Integral;
 	  _M_assign_dispatch(__first, __last, _Integral());
@@ -537,7 +542,10 @@
        */
       void
       assign(initializer_list<value_type> __l)
-      { this->assign(__l.begin(), __l.end()); }
+      {
+	this->_M_assign_aux(__l.begin(), __l.end(),
+			    random_access_iterator_tag());
+      }
 #endif
 
       /// Get a copy of the memory allocation object.
@@ -699,7 +707,7 @@
       resize(size_type __new_size, const value_type& __x)
       {
 	if (__new_size > size())
-	  insert(end(), __new_size - size(), __x);
+	  _M_fill_insert(end(), __new_size - size(), __x);
 	else if (__new_size < size())
 	  _M_erase_at_end(this->_M_impl._M_start + __new_size);
       }
@@ -719,7 +727,7 @@
       resize(size_type __new_size, value_type __x = value_type())
       {
 	if (__new_size > size())
-	  insert(end(), __new_size - size(), __x);
+	  _M_fill_insert(end(), __new_size - size(), __x);
 	else if (__new_size < size())
 	  _M_erase_at_end(this->_M_impl._M_start + __new_size);
       }
@@ -783,7 +791,10 @@
        */
       reference
       operator[](size_type __n) _GLIBCXX_NOEXCEPT
-      { return *(this->_M_impl._M_start + __n); }
+      {
+	__glibcxx_requires_subscript(__n);
+	return *(this->_M_impl._M_start + __n);
+      }
 
       /**
        *  @brief  Subscript access to the data contained in the %vector.
@@ -798,7 +809,10 @@
        */
       const_reference
       operator[](size_type __n) const _GLIBCXX_NOEXCEPT
-      { return *(this->_M_impl._M_start + __n); }
+      {
+	__glibcxx_requires_subscript(__n);
+	return *(this->_M_impl._M_start + __n);
+      }
 
     protected:
       /// Safety check used only from at().
@@ -855,7 +869,10 @@
        */
       reference
       front() _GLIBCXX_NOEXCEPT
-      { return *begin(); }
+      {
+	__glibcxx_requires_nonempty();
+	return *begin();
+      }
 
       /**
        *  Returns a read-only (constant) reference to the data at the first
@@ -863,7 +880,10 @@
        */
       const_reference
       front() const _GLIBCXX_NOEXCEPT
-      { return *begin(); }
+      {
+	__glibcxx_requires_nonempty();
+	return *begin();
+      }
 
       /**
        *  Returns a read/write reference to the data at the last
@@ -871,7 +891,10 @@
        */
       reference
       back() _GLIBCXX_NOEXCEPT
-      { return *(end() - 1); }
+      {
+	__glibcxx_requires_nonempty();
+	return *(end() - 1);
+      }
       
       /**
        *  Returns a read-only (constant) reference to the data at the
@@ -879,7 +902,10 @@
        */
       const_reference
       back() const _GLIBCXX_NOEXCEPT
-      { return *(end() - 1); }
+      {
+	__glibcxx_requires_nonempty();
+	return *(end() - 1);
+      }
 
       // _GLIBCXX_RESOLVE_LIB_DEFECTS
       // DR 464. Suggestion for new member functions in standard containers.
@@ -921,7 +947,7 @@
 	if (this->_M_impl._M_finish != this->_M_impl._M_end_of_storage)
 	  {
 	    _Alloc_traits::construct(this->_M_impl, this->_M_impl._M_finish,
-	                             __x);
+				     __x);
 	    ++this->_M_impl._M_finish;
 	  }
 	else
@@ -934,8 +960,8 @@
       { emplace_back(std::move(__x)); }
 
       template<typename... _Args>
-        void
-        emplace_back(_Args&&... __args);
+	void
+	emplace_back(_Args&&... __args);
 #endif
 
       /**
@@ -950,6 +976,7 @@
       void
       pop_back() _GLIBCXX_NOEXCEPT
       {
+	__glibcxx_requires_nonempty();
 	--this->_M_impl._M_finish;
 	_Alloc_traits::destroy(this->_M_impl, this->_M_impl._M_finish);
       }
@@ -968,14 +995,9 @@
        *  std::list.
        */
       template<typename... _Args>
-<<<<<<< HEAD
-        iterator
-        emplace(const_iterator __position, _Args&&... __args);
-=======
 	iterator
 	emplace(const_iterator __position, _Args&&... __args)
 	{ return _M_emplace_aux(__position, std::forward<_Args>(__args)...); }
->>>>>>> 661af228
 
       /**
        *  @brief  Inserts given value into %vector before specified iterator.
@@ -1037,7 +1059,12 @@
        */
       iterator
       insert(const_iterator __position, initializer_list<value_type> __l)
-      { return this->insert(__position, __l.begin(), __l.end()); }
+      {
+	auto __offset = __position - cbegin();
+	_M_range_insert(begin() + __offset, __l.begin(), __l.end(),
+			std::random_access_iterator_tag());
+	return begin() + __offset;
+      }
 #endif
 
 #if __cplusplus >= 201103L
@@ -1099,10 +1126,10 @@
        */
       template<typename _InputIterator,
 	       typename = std::_RequireInputIter<_InputIterator>>
-        iterator
-        insert(const_iterator __position, _InputIterator __first,
+	iterator
+	insert(const_iterator __position, _InputIterator __first,
 	       _InputIterator __last)
-        {
+	{
 	  difference_type __offset = __position - cbegin();
 	  _M_insert_dispatch(begin() + __offset,
 			     __first, __last, __false_type());
@@ -1124,10 +1151,10 @@
        *  consider using std::list.
        */
       template<typename _InputIterator>
-        void
-        insert(iterator __position, _InputIterator __first,
+	void
+	insert(iterator __position, _InputIterator __first,
 	       _InputIterator __last)
-        {
+	{
 	  // Check whether it's an integral type.  If so, it's not an iterator.
 	  typedef typename std::__is_integer<_InputIterator>::__type _Integral;
 	  _M_insert_dispatch(__position, __first, __last, _Integral());
@@ -1203,9 +1230,13 @@
       void
       swap(vector& __x) _GLIBCXX_NOEXCEPT
       {
+#if __cplusplus >= 201103L
+	__glibcxx_assert(_Alloc_traits::propagate_on_container_swap::value
+			 || _M_get_Tp_allocator() == __x._M_get_Tp_allocator());
+#endif
 	this->_M_impl._M_swap_data(__x._M_impl);
 	_Alloc_traits::_S_on_swap(_M_get_Tp_allocator(),
-	                          __x._M_get_Tp_allocator());
+				  __x._M_get_Tp_allocator());
       }
 
       /**
@@ -1224,10 +1255,10 @@
        *  obtain @a n bytes of memory, and then copies [first,last) into it.
        */
       template<typename _ForwardIterator>
-        pointer
-        _M_allocate_and_copy(size_type __n,
+	pointer
+	_M_allocate_and_copy(size_type __n,
 			     _ForwardIterator __first, _ForwardIterator __last)
-        {
+	{
 	  pointer __result = this->_M_allocate(__n);
 	  __try
 	    {
@@ -1250,9 +1281,9 @@
       // _GLIBCXX_RESOLVE_LIB_DEFECTS
       // 438. Ambiguity in the "do the right thing" clause
       template<typename _Integer>
-        void
-        _M_initialize_dispatch(_Integer __n, _Integer __value, __true_type)
-        {
+	void
+	_M_initialize_dispatch(_Integer __n, _Integer __value, __true_type)
+	{
 	  this->_M_impl._M_start = _M_allocate(static_cast<size_type>(__n));
 	  this->_M_impl._M_end_of_storage =
 	    this->_M_impl._M_start + static_cast<size_type>(__n);
@@ -1261,10 +1292,10 @@
 
       // Called by the range constructor to implement [23.1.1]/9
       template<typename _InputIterator>
-        void
-        _M_initialize_dispatch(_InputIterator __first, _InputIterator __last,
+	void
+	_M_initialize_dispatch(_InputIterator __first, _InputIterator __last,
 			       __false_type)
-        {
+	{
 	  typedef typename std::iterator_traits<_InputIterator>::
 	    iterator_category _IterCategory;
 	  _M_range_initialize(__first, __last, _IterCategory());
@@ -1272,10 +1303,10 @@
 
       // Called by the second initialize_dispatch above
       template<typename _InputIterator>
-        void
-        _M_range_initialize(_InputIterator __first,
+	void
+	_M_range_initialize(_InputIterator __first,
 			    _InputIterator __last, std::input_iterator_tag)
-        {
+	{
 	  for (; __first != __last; ++__first)
 #if __cplusplus >= 201103L
 	    emplace_back(*__first);
@@ -1286,10 +1317,10 @@
 
       // Called by the second initialize_dispatch above
       template<typename _ForwardIterator>
-        void
-        _M_range_initialize(_ForwardIterator __first,
+	void
+	_M_range_initialize(_ForwardIterator __first,
 			    _ForwardIterator __last, std::forward_iterator_tag)
-        {
+	{
 	  const size_type __n = std::distance(__first, __last);
 	  this->_M_impl._M_start = this->_M_allocate(__n);
 	  this->_M_impl._M_end_of_storage = this->_M_impl._M_start + __n;
@@ -1328,38 +1359,33 @@
       // _GLIBCXX_RESOLVE_LIB_DEFECTS
       // 438. Ambiguity in the "do the right thing" clause
       template<typename _Integer>
-        void
-        _M_assign_dispatch(_Integer __n, _Integer __val, __true_type)
-        { _M_fill_assign(__n, __val); }
+	void
+	_M_assign_dispatch(_Integer __n, _Integer __val, __true_type)
+	{ _M_fill_assign(__n, __val); }
 
       // Called by the range assign to implement [23.1.1]/9
       template<typename _InputIterator>
-        void
-        _M_assign_dispatch(_InputIterator __first, _InputIterator __last,
+	void
+	_M_assign_dispatch(_InputIterator __first, _InputIterator __last,
 			   __false_type)
-        {
-	  typedef typename std::iterator_traits<_InputIterator>::
-	    iterator_category _IterCategory;
-	  _M_assign_aux(__first, __last, _IterCategory());
-	}
+	{ _M_assign_aux(__first, __last, std::__iterator_category(__first)); }
 
       // Called by the second assign_dispatch above
       template<typename _InputIterator>
-        void
-        _M_assign_aux(_InputIterator __first, _InputIterator __last,
+	void
+	_M_assign_aux(_InputIterator __first, _InputIterator __last,
 		      std::input_iterator_tag);
 
       // Called by the second assign_dispatch above
       template<typename _ForwardIterator>
-        void
-        _M_assign_aux(_ForwardIterator __first, _ForwardIterator __last,
+	void
+	_M_assign_aux(_ForwardIterator __first, _ForwardIterator __last,
 		      std::forward_iterator_tag);
 
       // Called by assign(n,t), and the range assign when it turns out
       // to be the same thing.
       void
       _M_fill_assign(size_type __n, const value_type& __val);
-
 
       // Internal insert functions follow.
 
@@ -1368,32 +1394,31 @@
       // _GLIBCXX_RESOLVE_LIB_DEFECTS
       // 438. Ambiguity in the "do the right thing" clause
       template<typename _Integer>
-        void
-        _M_insert_dispatch(iterator __pos, _Integer __n, _Integer __val,
+	void
+	_M_insert_dispatch(iterator __pos, _Integer __n, _Integer __val,
 			   __true_type)
-        { _M_fill_insert(__pos, __n, __val); }
+	{ _M_fill_insert(__pos, __n, __val); }
 
       // Called by the range insert to implement [23.1.1]/9
       template<typename _InputIterator>
-        void
-        _M_insert_dispatch(iterator __pos, _InputIterator __first,
+	void
+	_M_insert_dispatch(iterator __pos, _InputIterator __first,
 			   _InputIterator __last, __false_type)
-        {
-	  typedef typename std::iterator_traits<_InputIterator>::
-	    iterator_category _IterCategory;
-	  _M_range_insert(__pos, __first, __last, _IterCategory());
+	{
+	  _M_range_insert(__pos, __first, __last,
+			  std::__iterator_category(__first));
 	}
 
       // Called by the second insert_dispatch above
       template<typename _InputIterator>
-        void
-        _M_range_insert(iterator __pos, _InputIterator __first,
+	void
+	_M_range_insert(iterator __pos, _InputIterator __first,
 			_InputIterator __last, std::input_iterator_tag);
 
       // Called by the second insert_dispatch above
       template<typename _ForwardIterator>
-        void
-        _M_range_insert(iterator __pos, _ForwardIterator __first,
+	void
+	_M_range_insert(iterator __pos, _ForwardIterator __first,
 			_ForwardIterator __last, std::forward_iterator_tag);
 
       // Called by insert(p,n,x), and the range insert when it turns out to be
@@ -1418,15 +1443,6 @@
       void
       _M_realloc_insert(iterator __position, const value_type& __x);
 #else
-<<<<<<< HEAD
-      template<typename... _Args>
-        void
-        _M_insert_aux(iterator __position, _Args&&... __args);
-
-      template<typename... _Args>
-        void
-        _M_emplace_back_aux(_Args&&... __args);
-=======
       // A value_type object constructed with _Alloc_traits::construct()
       // and destroyed with _Alloc_traits::destroy().
       struct _Temporary_value
@@ -1476,7 +1492,6 @@
       iterator
       _M_emplace_aux(const_iterator __position, value_type&& __v)
       { return _M_insert_rval(__position, std::move(__v)); }
->>>>>>> 661af228
 #endif
 
       // Called by _M_fill_insert, _M_insert_aux etc.

--- conflicted
+++ resolved
@@ -1,11 +1,7 @@
 // Vector implementation -*- C++ -*-
 
-<<<<<<< HEAD
-// Copyright (C) 2001, 2002, 2003, 2004, 2005 Free Software Foundation, Inc.
-=======
 // Copyright (C) 2001, 2002, 2003, 2004, 2005, 2006
 // Free Software Foundation, Inc.
->>>>>>> c355071f
 //
 // This file is part of the GNU ISO C++ Library.  This library is free
 // software; you can redistribute it and/or modify it under the
@@ -106,11 +102,7 @@
 
       allocator_type
       get_allocator() const
-<<<<<<< HEAD
-      { return _M_get_Tp_allocator(); }
-=======
       { return allocator_type(_M_get_Tp_allocator()); }
->>>>>>> c355071f
 
       _Vector_base(const allocator_type& __a)
       : _M_impl(__a)

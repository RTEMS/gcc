--- conflicted
+++ resolved
@@ -1,10 +1,6 @@
 // Core algorithmic facilities -*- C++ -*-
 
-<<<<<<< HEAD
-// Copyright (C) 2001, 2002, 2003, 2004, 2005, 2006, 2007
-=======
 // Copyright (C) 2001, 2002, 2003, 2004, 2005, 2006, 2007, 2008, 2009
->>>>>>> 42bae686
 // Free Software Foundation, Inc.
 //
 // This file is part of the GNU ISO C++ Library.  This library is free
@@ -145,8 +141,6 @@
 	iter_swap(__a, __b);
     }
 
-<<<<<<< HEAD
-=======
   /**
    *  @brief Swap the elements of two sequences.
    *  @ingroup mutating_algorithms
@@ -176,7 +170,6 @@
       return __first2;
     }
 
->>>>>>> 42bae686
   /**
    *  @brief This does what you think it does.
    *  @ingroup sorting_algorithms
@@ -812,14 +805,8 @@
 	}
     };
 
-<<<<<<< HEAD
-  template<typename _Size>
-    inline signed char*
-    fill_n(signed char* __first, _Size __n, const signed char& __c)
-=======
   template<>
     struct __equal<true>
->>>>>>> 42bae686
     {
       template<typename _Tp>
         static bool

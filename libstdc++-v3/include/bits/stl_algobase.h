--- conflicted
+++ resolved
@@ -945,21 +945,11 @@
       __glibcxx_requires_partitioned_lower(__first, __last, __val);
 
       _DistanceType __len = std::distance(__first, __last);
-<<<<<<< HEAD
-      _DistanceType __half;
-      _ForwardIterator __middle;
-
-      while (__len > 0)
-	{
-	  __half = __len >> 1;
-	  __middle = __first;
-=======
 
       while (__len > 0)
 	{
 	  _DistanceType __half = __len >> 1;
 	  _ForwardIterator __middle = __first;
->>>>>>> 155d23aa
 	  std::advance(__middle, __half);
 	  if (*__middle < __val)
 	    {

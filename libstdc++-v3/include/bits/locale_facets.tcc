// Locale support -*- C++ -*-

<<<<<<< HEAD
// Copyright (C) 1997, 1998, 1999, 2000, 2001, 2002, 2003, 2004, 2005
=======
// Copyright (C) 1997, 1998, 1999, 2000, 2001, 2002, 2003, 2004, 2005, 2006
>>>>>>> c355071f
// Free Software Foundation, Inc.
//
// This file is part of the GNU ISO C++ Library.  This library is free
// software; you can redistribute it and/or modify it under the
// terms of the GNU General Public License as published by the
// Free Software Foundation; either version 2, or (at your option)
// any later version.

// This library is distributed in the hope that it will be useful,
// but WITHOUT ANY WARRANTY; without even the implied warranty of
// MERCHANTABILITY or FITNESS FOR A PARTICULAR PURPOSE.  See the
// GNU General Public License for more details.

// You should have received a copy of the GNU General Public License along
// with this library; see the file COPYING.  If not, write to the Free
// Software Foundation, 51 Franklin Street, Fifth Floor, Boston, MA 02110-1301,
// USA.

// As a special exception, you may use this file as part of a free software
// library without restriction.  Specifically, if other files instantiate
// templates or use macros or inline functions from this file, or you compile
// this file and link it with other files to produce an executable, this
// file does not by itself cause the resulting executable to be covered by
// the GNU General Public License.  This exception does not however
// invalidate any other reasons why the executable file might be covered by
// the GNU General Public License.

/** @file locale_facets.tcc
 *  This is an internal header file, included by other library headers.
 *  You should not attempt to use it directly.
 */

#ifndef _LOCALE_FACETS_TCC
#define _LOCALE_FACETS_TCC 1

#pragma GCC system_header

#include <limits>		// For numeric_limits
#include <typeinfo>		// For bad_cast.
#include <bits/streambuf_iterator.h>
#include <ext/type_traits.h>

_GLIBCXX_BEGIN_NAMESPACE(std)

  template<typename _Facet>
    locale
    locale::combine(const locale& __other) const
    {
      _Impl* __tmp = new _Impl(*_M_impl, 1);
      try
	{
	  __tmp->_M_replace_facet(__other._M_impl, &_Facet::id);
	}
      catch(...)
	{
	  __tmp->_M_remove_reference();
	  __throw_exception_again;
	}
      return locale(__tmp);
    }

  template<typename _CharT, typename _Traits, typename _Alloc>
    bool
    locale::operator()(const basic_string<_CharT, _Traits, _Alloc>& __s1,
                       const basic_string<_CharT, _Traits, _Alloc>& __s2) const
    {
      typedef std::collate<_CharT> __collate_type;
      const __collate_type& __collate = use_facet<__collate_type>(*this);
      return (__collate.compare(__s1.data(), __s1.data() + __s1.length(),
				__s2.data(), __s2.data() + __s2.length()) < 0);
    }

  /**
   *  @brief  Test for the presence of a facet.
   *
   *  has_facet tests the locale argument for the presence of the facet type
   *  provided as the template parameter.  Facets derived from the facet
   *  parameter will also return true.
   *
   *  @param  Facet  The facet type to test the presence of.
   *  @param  locale  The locale to test.
   *  @return  true if locale contains a facet of type Facet, else false.
  */
  template<typename _Facet>
    inline bool
    has_facet(const locale& __loc) throw()
    {
      const size_t __i = _Facet::id._M_id();
      const locale::facet** __facets = __loc._M_impl->_M_facets;
      return (__i < __loc._M_impl->_M_facets_size && __facets[__i]);
    }

  /**
   *  @brief  Return a facet.
   *
   *  use_facet looks for and returns a reference to a facet of type Facet
   *  where Facet is the template parameter.  If has_facet(locale) is true,
   *  there is a suitable facet to return.  It throws std::bad_cast if the
   *  locale doesn't contain a facet of type Facet.
   *
   *  @param  Facet  The facet type to access.
   *  @param  locale  The locale to use.
   *  @return  Reference to facet of type Facet.
   *  @throw  std::bad_cast if locale doesn't contain a facet of type Facet.
  */
  template<typename _Facet>
    inline const _Facet&
    use_facet(const locale& __loc)
    {
      const size_t __i = _Facet::id._M_id();
      const locale::facet** __facets = __loc._M_impl->_M_facets;
      if (!(__i < __loc._M_impl->_M_facets_size && __facets[__i]))
        __throw_bad_cast();
      return static_cast<const _Facet&>(*__facets[__i]);
    }

  // Routine to access a cache for the facet.  If the cache didn't
  // exist before, it gets constructed on the fly.
  template<typename _Facet>
    struct __use_cache
    {
      const _Facet*
      operator() (const locale& __loc) const;
    };

  // Specializations.
  template<typename _CharT>
    struct __use_cache<__numpunct_cache<_CharT> >
    {
      const __numpunct_cache<_CharT>*
      operator() (const locale& __loc) const
      {
	const size_t __i = numpunct<_CharT>::id._M_id();
	const locale::facet** __caches = __loc._M_impl->_M_caches;
	if (!__caches[__i])
	  {
	    __numpunct_cache<_CharT>* __tmp = NULL;
	    try
	      {
		__tmp = new __numpunct_cache<_CharT>;
		__tmp->_M_cache(__loc);
	      }
	    catch(...)
	      {
		delete __tmp;
		__throw_exception_again;
	      }
	    __loc._M_impl->_M_install_cache(__tmp, __i);
	  }
	return static_cast<const __numpunct_cache<_CharT>*>(__caches[__i]);
      }
    };

  template<typename _CharT, bool _Intl>
    struct __use_cache<__moneypunct_cache<_CharT, _Intl> >
    {
      const __moneypunct_cache<_CharT, _Intl>*
      operator() (const locale& __loc) const
      {
	const size_t __i = moneypunct<_CharT, _Intl>::id._M_id();
	const locale::facet** __caches = __loc._M_impl->_M_caches;
	if (!__caches[__i])
	  {
	    __moneypunct_cache<_CharT, _Intl>* __tmp = NULL;
	    try
	      {
		__tmp = new __moneypunct_cache<_CharT, _Intl>;
		__tmp->_M_cache(__loc);
	      }
	    catch(...)
	      {
		delete __tmp;
		__throw_exception_again;
	      }
	    __loc._M_impl->_M_install_cache(__tmp, __i);
	  }
	return static_cast<
	  const __moneypunct_cache<_CharT, _Intl>*>(__caches[__i]);
      }
    };

  template<typename _CharT>
    void
    __numpunct_cache<_CharT>::_M_cache(const locale& __loc)
    {
      _M_allocated = true;

      const numpunct<_CharT>& __np = use_facet<numpunct<_CharT> >(__loc);

      _M_grouping_size = __np.grouping().size();
      char* __grouping = new char[_M_grouping_size];
      __np.grouping().copy(__grouping, _M_grouping_size);
      _M_grouping = __grouping;
      _M_use_grouping = (_M_grouping_size
			 && static_cast<signed char>(__np.grouping()[0]) > 0);

      _M_truename_size = __np.truename().size();
      _CharT* __truename = new _CharT[_M_truename_size];
      __np.truename().copy(__truename, _M_truename_size);
      _M_truename = __truename;

      _M_falsename_size = __np.falsename().size();
      _CharT* __falsename = new _CharT[_M_falsename_size];
      __np.falsename().copy(__falsename, _M_falsename_size);
      _M_falsename = __falsename;

      _M_decimal_point = __np.decimal_point();
      _M_thousands_sep = __np.thousands_sep();

      const ctype<_CharT>& __ct = use_facet<ctype<_CharT> >(__loc);
      __ct.widen(__num_base::_S_atoms_out,
		 __num_base::_S_atoms_out + __num_base::_S_oend, _M_atoms_out);
      __ct.widen(__num_base::_S_atoms_in,
		 __num_base::_S_atoms_in + __num_base::_S_iend, _M_atoms_in);
    }

  template<typename _CharT, bool _Intl>
    void
    __moneypunct_cache<_CharT, _Intl>::_M_cache(const locale& __loc)
    {
      _M_allocated = true;

      const moneypunct<_CharT, _Intl>& __mp =
	use_facet<moneypunct<_CharT, _Intl> >(__loc);

      _M_grouping_size = __mp.grouping().size();
      char* __grouping = new char[_M_grouping_size];
      __mp.grouping().copy(__grouping, _M_grouping_size);
      _M_grouping = __grouping;
      _M_use_grouping = (_M_grouping_size
			 && static_cast<signed char>(__mp.grouping()[0]) > 0);
      
      _M_decimal_point = __mp.decimal_point();
      _M_thousands_sep = __mp.thousands_sep();
      _M_frac_digits = __mp.frac_digits();
      
      _M_curr_symbol_size = __mp.curr_symbol().size();
      _CharT* __curr_symbol = new _CharT[_M_curr_symbol_size];
      __mp.curr_symbol().copy(__curr_symbol, _M_curr_symbol_size);
      _M_curr_symbol = __curr_symbol;
      
      _M_positive_sign_size = __mp.positive_sign().size();
      _CharT* __positive_sign = new _CharT[_M_positive_sign_size];
      __mp.positive_sign().copy(__positive_sign, _M_positive_sign_size);
      _M_positive_sign = __positive_sign;

      _M_negative_sign_size = __mp.negative_sign().size();
      _CharT* __negative_sign = new _CharT[_M_negative_sign_size];
      __mp.negative_sign().copy(__negative_sign, _M_negative_sign_size);
      _M_negative_sign = __negative_sign;
      
      _M_pos_format = __mp.pos_format();
      _M_neg_format = __mp.neg_format();

      const ctype<_CharT>& __ct = use_facet<ctype<_CharT> >(__loc);
      __ct.widen(money_base::_S_atoms,
		 money_base::_S_atoms + money_base::_S_end, _M_atoms);
    }


  // Used by both numeric and monetary facets.
  // Check to make sure that the __grouping_tmp string constructed in
  // money_get or num_get matches the canonical grouping for a given
  // locale.
  // __grouping_tmp is parsed L to R
  // 1,222,444 == __grouping_tmp of "\1\3\3"
  // __grouping is parsed R to L
  // 1,222,444 == __grouping of "\3" == "\3\3\3"
  static bool
  __verify_grouping(const char* __grouping, size_t __grouping_size,
		    const string& __grouping_tmp);

_GLIBCXX_BEGIN_LDBL_NAMESPACE

  template<typename _CharT, typename _InIter>
    _InIter
    num_get<_CharT, _InIter>::
    _M_extract_float(_InIter __beg, _InIter __end, ios_base& __io,
		     ios_base::iostate& __err, string& __xtrc) const
    {
      typedef char_traits<_CharT>			__traits_type;
      typedef __numpunct_cache<_CharT>                  __cache_type;
      __use_cache<__cache_type> __uc;
      const locale& __loc = __io._M_getloc();
      const __cache_type* __lc = __uc(__loc);
      const _CharT* __lit = __lc->_M_atoms_in;
      char_type __c = char_type();

      // True if __beg becomes equal to __end.
      bool __testeof = __beg == __end;

      // First check for sign.
      if (!__testeof)
	{
	  __c = *__beg;
	  const bool __plus = __c == __lit[__num_base::_S_iplus];
	  if ((__plus || __c == __lit[__num_base::_S_iminus])
	      && !(__lc->_M_use_grouping && __c == __lc->_M_thousands_sep)
	      && !(__c == __lc->_M_decimal_point))
	    {
	      __xtrc += __plus ? '+' : '-';
	      if (++__beg != __end)
		__c = *__beg;
	      else
		__testeof = true;
	    }
	}

      // Next, look for leading zeros.
      bool __found_mantissa = false;
      int __sep_pos = 0;
      while (!__testeof)
	{
	  if ((__lc->_M_use_grouping && __c == __lc->_M_thousands_sep)
	      || __c == __lc->_M_decimal_point)
	    break;
	  else if (__c == __lit[__num_base::_S_izero])
	    {
	      if (!__found_mantissa)
		{
		  __xtrc += '0';
		  __found_mantissa = true;
		}
	      ++__sep_pos;

	      if (++__beg != __end)
		__c = *__beg;
	      else
		__testeof = true;
	    }
	  else
	    break;
	}

      // Only need acceptable digits for floating point numbers.
      bool __found_dec = false;
      bool __found_sci = false;
      string __found_grouping;
      if (__lc->_M_use_grouping)
	__found_grouping.reserve(32);
<<<<<<< HEAD
      const char_type* __q;
      const char_type* __lit_zero = __lit + __num_base::_S_izero;
      while (!__testeof)
        {
	  // According to 22.2.2.1.2, p8-9, first look for thousands_sep
	  // and decimal_point.
          if (__lc->_M_use_grouping && __c == __lc->_M_thousands_sep)
	    {
	      if (!__found_dec && !__found_sci)
		{
		  // NB: Thousands separator at the beginning of a string
		  // is a no-no, as is two consecutive thousands separators.
		  if (__sep_pos)
		    {
		      __found_grouping += static_cast<char>(__sep_pos);
		      __sep_pos = 0;
		    }
		  else
		    {
		      // NB: __convert_to_v will not assign __v and will
		      // set the failbit.
		      __xtrc.clear();
		      break;
		    }
		}
	      else
		break;
            }
	  else if (__c == __lc->_M_decimal_point)
	    {
	      if (!__found_dec && !__found_sci)
		{
		  // If no grouping chars are seen, no grouping check
		  // is applied. Therefore __found_grouping is adjusted
		  // only if decimal_point comes after some thousands_sep.
		  if (__found_grouping.size())
		    __found_grouping += static_cast<char>(__sep_pos);
		  __xtrc += '.';
		  __found_dec = true;
		}
	      else
		break;
	    }
          else if ((__q = __traits_type::find(__lit_zero, 10, __c)))
	    {
	      __xtrc += __num_base::_S_atoms_in[__q - __lit];
	      __found_mantissa = true;
	      ++__sep_pos;
	    }
	  else if ((__c == __lit[__num_base::_S_ie] 
		    || __c == __lit[__num_base::_S_iE])
		   && !__found_sci && __found_mantissa)
	    {
	      // Scientific notation.
	      if (__found_grouping.size() && !__found_dec)
		__found_grouping += static_cast<char>(__sep_pos);
	      __xtrc += 'e';
	      __found_sci = true;
=======
      const char_type* __lit_zero = __lit + __num_base::_S_izero;
>>>>>>> c355071f

      if (!__lc->_M_allocated)
	// "C" locale
	while (!__testeof)
	  {
	    const int __digit = _M_find(__lit_zero, 10, __c);
	    if (__digit != -1)
	      {
		__xtrc += '0' + __digit;
		__found_mantissa = true;
	      }
	    else if (__c == __lc->_M_decimal_point
		     && !__found_dec && !__found_sci)
	      {
		__xtrc += '.';
		__found_dec = true;
	      }
	    else if ((__c == __lit[__num_base::_S_ie] 
		      || __c == __lit[__num_base::_S_iE])
		     && !__found_sci && __found_mantissa)
	      {
		// Scientific notation.
		__xtrc += 'e';
		__found_sci = true;
		
		// Remove optional plus or minus sign, if they exist.
		if (++__beg != __end)
		  {
		    __c = *__beg;
		    const bool __plus = __c == __lit[__num_base::_S_iplus];
		    if (__plus || __c == __lit[__num_base::_S_iminus])
		      __xtrc += __plus ? '+' : '-';
		    else
		      continue;
		  }
		else
		  {
		    __testeof = true;
		    break;
		  }
	      }
	    else
	      break;

	    if (++__beg != __end)
	      __c = *__beg;
	    else
	      __testeof = true;
	  }
      else
	while (!__testeof)
	  {
	    // According to 22.2.2.1.2, p8-9, first look for thousands_sep
	    // and decimal_point.
	    if (__lc->_M_use_grouping && __c == __lc->_M_thousands_sep)
	      {
		if (!__found_dec && !__found_sci)
		  {
		    // NB: Thousands separator at the beginning of a string
		    // is a no-no, as is two consecutive thousands separators.
		    if (__sep_pos)
		      {
			__found_grouping += static_cast<char>(__sep_pos);
			__sep_pos = 0;
		      }
		    else
		      {
			// NB: __convert_to_v will not assign __v and will
			// set the failbit.
			__xtrc.clear();
			break;
		      }
		  }
		else
		  break;
	      }
	    else if (__c == __lc->_M_decimal_point)
	      {
		if (!__found_dec && !__found_sci)
		  {
		    // If no grouping chars are seen, no grouping check
		    // is applied. Therefore __found_grouping is adjusted
		    // only if decimal_point comes after some thousands_sep.
		    if (__found_grouping.size())
		      __found_grouping += static_cast<char>(__sep_pos);
		    __xtrc += '.';
		    __found_dec = true;
		  }
		else
		  break;
	      }
	    else
	      {
		const char_type* __q =
		  __traits_type::find(__lit_zero, 10, __c);
		if (__q)
		  {
		    __xtrc += '0' + (__q - __lit_zero);
		    __found_mantissa = true;
		    ++__sep_pos;
		  }
		else if ((__c == __lit[__num_base::_S_ie] 
			  || __c == __lit[__num_base::_S_iE])
			 && !__found_sci && __found_mantissa)
		  {
		    // Scientific notation.
		    if (__found_grouping.size() && !__found_dec)
		      __found_grouping += static_cast<char>(__sep_pos);
		    __xtrc += 'e';
		    __found_sci = true;
		    
		    // Remove optional plus or minus sign, if they exist.
		    if (++__beg != __end)
		      {
			__c = *__beg;
			const bool __plus = __c == __lit[__num_base::_S_iplus];
			if ((__plus || __c == __lit[__num_base::_S_iminus])
			    && !(__lc->_M_use_grouping
				 && __c == __lc->_M_thousands_sep)
			    && !(__c == __lc->_M_decimal_point))
		      __xtrc += __plus ? '+' : '-';
			else
			  continue;
		      }
		    else
		      {
			__testeof = true;
			break;
		      }
		  }
		else
		  break;
	      }
	    
	    if (++__beg != __end)
	      __c = *__beg;
	    else
	      __testeof = true;
	  }

      // Digit grouping is checked. If grouping and found_grouping don't
      // match, then get very very upset, and set failbit.
      if (__found_grouping.size())
        {
          // Add the ending grouping if a decimal or 'e'/'E' wasn't found.
	  if (!__found_dec && !__found_sci)
	    __found_grouping += static_cast<char>(__sep_pos);

          if (!std::__verify_grouping(__lc->_M_grouping, 
				      __lc->_M_grouping_size,
				      __found_grouping))
	    __err |= ios_base::failbit;
        }

      // Finish up.
      if (__testeof)
        __err |= ios_base::eofbit;
      return __beg;
    }

<<<<<<< HEAD
  template<typename _ValueT>
    struct __to_unsigned_type
    { typedef _ValueT __type; };

  template<>
    struct __to_unsigned_type<long>
    { typedef unsigned long __type; };

#ifdef _GLIBCXX_USE_LONG_LONG
  template<>
    struct __to_unsigned_type<long long>
    { typedef unsigned long long __type; };
#endif
=======
_GLIBCXX_END_LDBL_NAMESPACE

_GLIBCXX_BEGIN_LDBL_NAMESPACE
>>>>>>> c355071f

  template<typename _CharT, typename _InIter>
    template<typename _ValueT>
      _InIter
      num_get<_CharT, _InIter>::
      _M_extract_int(_InIter __beg, _InIter __end, ios_base& __io,
		     ios_base::iostate& __err, _ValueT& __v) const
      {
        typedef char_traits<_CharT>			     __traits_type;
<<<<<<< HEAD
	typedef typename __to_unsigned_type<_ValueT>::__type __unsigned_type;
=======
	using __gnu_cxx::__add_unsigned;
	typedef typename __add_unsigned<_ValueT>::__type __unsigned_type;
>>>>>>> c355071f
	typedef __numpunct_cache<_CharT>                     __cache_type;
	__use_cache<__cache_type> __uc;
	const locale& __loc = __io._M_getloc();
	const __cache_type* __lc = __uc(__loc);
	const _CharT* __lit = __lc->_M_atoms_in;
	char_type __c = char_type();

	// NB: Iff __basefield == 0, __base can change based on contents.
	const ios_base::fmtflags __basefield = __io.flags()
	                                       & ios_base::basefield;
	const bool __oct = __basefield == ios_base::oct;
	int __base = __oct ? 8 : (__basefield == ios_base::hex ? 16 : 10);

	// True if __beg becomes equal to __end.
	bool __testeof = __beg == __end;

	// First check for sign.
	bool __negative = false;
	if (!__testeof)
	  {
	    __c = *__beg;
	    if (numeric_limits<_ValueT>::is_signed)
	      __negative = __c == __lit[__num_base::_S_iminus];
	    if ((__negative || __c == __lit[__num_base::_S_iplus])
		&& !(__lc->_M_use_grouping && __c == __lc->_M_thousands_sep)
		&& !(__c == __lc->_M_decimal_point))
	      {
		if (++__beg != __end)
		  __c = *__beg;
		else
		  __testeof = true;
	      }
	  }

	// Next, look for leading zeros and check required digits
	// for base formats.
	bool __found_zero = false;
	int __sep_pos = 0;
	while (!__testeof)
	  {
	    if ((__lc->_M_use_grouping && __c == __lc->_M_thousands_sep)
		|| __c == __lc->_M_decimal_point)
	      break;
	    else if (__c == __lit[__num_base::_S_izero] 
		     && (!__found_zero || __base == 10))
	      {
		__found_zero = true;
		++__sep_pos;
		if (__basefield == 0)
		  __base = 8;
		if (__base == 8)
		  __sep_pos = 0;
	      }
	    else if (__found_zero
		     && (__c == __lit[__num_base::_S_ix]
			 || __c == __lit[__num_base::_S_iX]))
	      {
		if (__basefield == 0)
		  __base = 16;
		if (__base == 16)
		  {
		    __found_zero = false;
		    __sep_pos = 0;
		  }
		else
		  break;
	      }
	    else
	      break;

	    if (++__beg != __end)
	      {
		__c = *__beg;
		if (!__found_zero)
		  break;
	      }
	    else
	      __testeof = true;
	  }
	
	// At this point, base is determined. If not hex, only allow
	// base digits as valid input.
	const size_t __len = (__base == 16 ? __num_base::_S_iend
			      - __num_base::_S_izero : __base);

	// Extract.
	string __found_grouping;
	if (__lc->_M_use_grouping)
	  __found_grouping.reserve(32);
	bool __testfail = false;
	const __unsigned_type __max = __negative ?
	  -numeric_limits<_ValueT>::min() : numeric_limits<_ValueT>::max();
	const __unsigned_type __smax = __max / __base;
	__unsigned_type __result = 0;
<<<<<<< HEAD
	const char_type* __q;
	const char_type* __lit_zero = __lit + __num_base::_S_izero;
	while (!__testeof)
	  {
	    // According to 22.2.2.1.2, p8-9, first look for thousands_sep
	    // and decimal_point.
	    if (__lc->_M_use_grouping && __c == __lc->_M_thousands_sep)
	      {
		// NB: Thousands separator at the beginning of a string
		// is a no-no, as is two consecutive thousands separators.
		if (__sep_pos)
		  {
		    __found_grouping += static_cast<char>(__sep_pos);
		    __sep_pos = 0;
		  }
		else
		  {
		    __testfail = true;
		    break;
		  }
	      }
	    else if (__c == __lc->_M_decimal_point)
	      break;
	    else if ((__q = __traits_type::find(__lit_zero, __len, __c)))
	      {
		int __digit = __q - __lit_zero;
		if (__digit > 15)
		  __digit -= 6;
		if (__result > __smax)
		  __testfail = true;
		else
		  {
		    __result *= __base;
		    __testfail |= __result > __max - __digit;
		    __result += __digit;
		    ++__sep_pos;
		  }
	      }
	    else
	      // Not a valid input item.	      
	      break;
	    
	    if (++__beg != __end)
	      __c = *__beg;
	    else
	      __testeof = true;
	  }

=======
	int __digit = 0;
	const char_type* __lit_zero = __lit + __num_base::_S_izero;

	if (!__lc->_M_allocated)
	  // "C" locale
	  while (!__testeof)
	    {
	      __digit = _M_find(__lit_zero, __len, __c);
	      if (__digit == -1)
		break;
	      
	      if (__result > __smax)
		__testfail = true;
	      else
		{
		  __result *= __base;
		  __testfail |= __result > __max - __digit;
		  __result += __digit;
		  ++__sep_pos;
		}
	      
	      if (++__beg != __end)
		__c = *__beg;
	      else
		__testeof = true;
	    }
	else
	  while (!__testeof)
	    {
	      // According to 22.2.2.1.2, p8-9, first look for thousands_sep
	      // and decimal_point.
	      if (__lc->_M_use_grouping && __c == __lc->_M_thousands_sep)
		{
		  // NB: Thousands separator at the beginning of a string
		  // is a no-no, as is two consecutive thousands separators.
		  if (__sep_pos)
		    {
		      __found_grouping += static_cast<char>(__sep_pos);
		      __sep_pos = 0;
		    }
		  else
		    {
		      __testfail = true;
		      break;
		    }
		}
	      else if (__c == __lc->_M_decimal_point)
		break;
	      else
		{
		  const char_type* __q =
		    __traits_type::find(__lit_zero, __len, __c);
		  if (!__q)
		    break;
		  
		  __digit = __q - __lit_zero;
		  if (__digit > 15)
		    __digit -= 6;
		  if (__result > __smax)
		    __testfail = true;
		  else
		    {
		      __result *= __base;
		      __testfail |= __result > __max - __digit;
		      __result += __digit;
		      ++__sep_pos;
		    }
		}
	      
	      if (++__beg != __end)
		__c = *__beg;
	      else
		__testeof = true;
	    }
	
>>>>>>> c355071f
	// Digit grouping is checked. If grouping and found_grouping don't
	// match, then get very very upset, and set failbit.
	if (__found_grouping.size())
	  {
	    // Add the ending grouping.
	    __found_grouping += static_cast<char>(__sep_pos);

	    if (!std::__verify_grouping(__lc->_M_grouping,
					__lc->_M_grouping_size,
					__found_grouping))
	      __err |= ios_base::failbit;
	  }

	if (!__testfail && (__sep_pos || __found_zero 
			    || __found_grouping.size()))
	  __v = __negative ? -__result : __result;
	else
	  __err |= ios_base::failbit;

	if (__testeof)
	  __err |= ios_base::eofbit;
	return __beg;
      }

  // _GLIBCXX_RESOLVE_LIB_DEFECTS
  // 17.  Bad bool parsing
  template<typename _CharT, typename _InIter>
    _InIter
    num_get<_CharT, _InIter>::
    do_get(iter_type __beg, iter_type __end, ios_base& __io,
           ios_base::iostate& __err, bool& __v) const
    {
      if (!(__io.flags() & ios_base::boolalpha))
        {
	  // Parse bool values as long.
          // NB: We can't just call do_get(long) here, as it might
          // refer to a derived class.
	  long __l = -1;
          __beg = _M_extract_int(__beg, __end, __io, __err, __l);
	  if (__l == 0 || __l == 1)
	    __v = __l;
	  else
            __err |= ios_base::failbit;
        }
      else
        {
	  // Parse bool values as alphanumeric.
	  typedef __numpunct_cache<_CharT>              __cache_type;
	  __use_cache<__cache_type> __uc;
	  const locale& __loc = __io._M_getloc();
	  const __cache_type* __lc = __uc(__loc);

	  bool __testf = true;
	  bool __testt = true;
	  size_t __n;
	  bool __testeof = __beg == __end;
          for (__n = 0; !__testeof; ++__n)
            {
	      const char_type __c = *__beg;

	      if (__testf)
		if (__n < __lc->_M_falsename_size)
		  __testf = __c == __lc->_M_falsename[__n];
		else
		  break;

	      if (__testt)
		if (__n < __lc->_M_truename_size)
		  __testt = __c == __lc->_M_truename[__n];
		else
		  break;

	      if (!__testf && !__testt)
		break;
	      
	      if (++__beg == __end)
		__testeof = true;
            }
	  if (__testf && __n == __lc->_M_falsename_size)
	    __v = 0;
	  else if (__testt && __n == __lc->_M_truename_size)
	    __v = 1;
	  else
	    __err |= ios_base::failbit;

          if (__testeof)
            __err |= ios_base::eofbit;
        }
      return __beg;
    }

  template<typename _CharT, typename _InIter>
    _InIter
    num_get<_CharT, _InIter>::
    do_get(iter_type __beg, iter_type __end, ios_base& __io,
           ios_base::iostate& __err, long& __v) const
    { return _M_extract_int(__beg, __end, __io, __err, __v); }

  template<typename _CharT, typename _InIter>
    _InIter
    num_get<_CharT, _InIter>::
    do_get(iter_type __beg, iter_type __end, ios_base& __io,
           ios_base::iostate& __err, unsigned short& __v) const
    { return _M_extract_int(__beg, __end, __io, __err, __v); }

  template<typename _CharT, typename _InIter>
    _InIter
    num_get<_CharT, _InIter>::
    do_get(iter_type __beg, iter_type __end, ios_base& __io,
           ios_base::iostate& __err, unsigned int& __v) const
    { return _M_extract_int(__beg, __end, __io, __err, __v); }

  template<typename _CharT, typename _InIter>
    _InIter
    num_get<_CharT, _InIter>::
    do_get(iter_type __beg, iter_type __end, ios_base& __io,
           ios_base::iostate& __err, unsigned long& __v) const
    { return _M_extract_int(__beg, __end, __io, __err, __v); }

#ifdef _GLIBCXX_USE_LONG_LONG
  template<typename _CharT, typename _InIter>
    _InIter
    num_get<_CharT, _InIter>::
    do_get(iter_type __beg, iter_type __end, ios_base& __io,
           ios_base::iostate& __err, long long& __v) const
    { return _M_extract_int(__beg, __end, __io, __err, __v); }

  template<typename _CharT, typename _InIter>
    _InIter
    num_get<_CharT, _InIter>::
    do_get(iter_type __beg, iter_type __end, ios_base& __io,
           ios_base::iostate& __err, unsigned long long& __v) const
    { return _M_extract_int(__beg, __end, __io, __err, __v); }
#endif

  template<typename _CharT, typename _InIter>
    _InIter
    num_get<_CharT, _InIter>::
    do_get(iter_type __beg, iter_type __end, ios_base& __io,
	   ios_base::iostate& __err, float& __v) const
    {
      string __xtrc;
      __xtrc.reserve(32);
      __beg = _M_extract_float(__beg, __end, __io, __err, __xtrc);
      std::__convert_to_v(__xtrc.c_str(), __v, __err, _S_get_c_locale());
      return __beg;
    }

  template<typename _CharT, typename _InIter>
    _InIter
    num_get<_CharT, _InIter>::
    do_get(iter_type __beg, iter_type __end, ios_base& __io,
           ios_base::iostate& __err, double& __v) const
    {
      string __xtrc;
      __xtrc.reserve(32);
      __beg = _M_extract_float(__beg, __end, __io, __err, __xtrc);
      std::__convert_to_v(__xtrc.c_str(), __v, __err, _S_get_c_locale());
      return __beg;
    }

#if defined _GLIBCXX_LONG_DOUBLE_COMPAT && defined __LONG_DOUBLE_128__
  template<typename _CharT, typename _InIter>
    _InIter
    num_get<_CharT, _InIter>::
    __do_get(iter_type __beg, iter_type __end, ios_base& __io,
	     ios_base::iostate& __err, double& __v) const
    {
      string __xtrc;
      __xtrc.reserve(32);
      __beg = _M_extract_float(__beg, __end, __io, __err, __xtrc);
      std::__convert_to_v(__xtrc.c_str(), __v, __err, _S_get_c_locale());
      return __beg;
    }
#endif

  template<typename _CharT, typename _InIter>
    _InIter
    num_get<_CharT, _InIter>::
    do_get(iter_type __beg, iter_type __end, ios_base& __io,
           ios_base::iostate& __err, long double& __v) const
    {
      string __xtrc;
      __xtrc.reserve(32);
      __beg = _M_extract_float(__beg, __end, __io, __err, __xtrc);
      std::__convert_to_v(__xtrc.c_str(), __v, __err, _S_get_c_locale());
      return __beg;
    }

  template<typename _CharT, typename _InIter>
    _InIter
    num_get<_CharT, _InIter>::
    do_get(iter_type __beg, iter_type __end, ios_base& __io,
           ios_base::iostate& __err, void*& __v) const
    {
      // Prepare for hex formatted input.
      typedef ios_base::fmtflags        fmtflags;
      const fmtflags __fmt = __io.flags();
      __io.flags((__fmt & ~ios_base::basefield) | ios_base::hex);

      unsigned long __ul;
      __beg = _M_extract_int(__beg, __end, __io, __err, __ul);

      // Reset from hex formatted input.
      __io.flags(__fmt);

      if (!(__err & ios_base::failbit))
	__v = reinterpret_cast<void*>(__ul);
      return __beg;
    }

  // For use by integer and floating-point types after they have been
  // converted into a char_type string.
  template<typename _CharT, typename _OutIter>
    void
    num_put<_CharT, _OutIter>::
    _M_pad(_CharT __fill, streamsize __w, ios_base& __io,
	   _CharT* __new, const _CharT* __cs, int& __len) const
    {
      // [22.2.2.2.2] Stage 3.
      // If necessary, pad.
      __pad<_CharT, char_traits<_CharT> >::_S_pad(__io, __fill, __new, __cs,
						  __w, __len, true);
      __len = static_cast<int>(__w);
    }

<<<<<<< HEAD
  // Forwarding functions to peel signed from unsigned integer types and
  // either cast or compute the absolute value for the former, depending
  // on __basefield.
  template<typename _CharT>
    inline int
    __int_to_char(_CharT* __bufend, long __v, const _CharT* __lit,
		  ios_base::fmtflags __flags)
    {
      unsigned long __ul = __v;
      const ios_base::fmtflags __basefield = __flags & ios_base::basefield;
      if (__builtin_expect(__basefield != ios_base::oct
			   && __basefield != ios_base::hex, true))
	__ul = __v < 0 ? -__v : __ul;
      return __int_to_char(__bufend, __ul, __lit, __flags, false);
    }

  template<typename _CharT>
    inline int
    __int_to_char(_CharT* __bufend, unsigned long __v, const _CharT* __lit,
		  ios_base::fmtflags __flags)
    { return __int_to_char(__bufend, __v, __lit, __flags, false); }

#ifdef _GLIBCXX_USE_LONG_LONG
  template<typename _CharT>
    inline int
    __int_to_char(_CharT* __bufend, long long __v, const _CharT* __lit,
		  ios_base::fmtflags __flags)
    {
      unsigned long long __ull = __v;
      const ios_base::fmtflags __basefield = __flags & ios_base::basefield;
      if (__builtin_expect(__basefield != ios_base::oct
			   && __basefield != ios_base::hex, true))
	__ull = __v < 0 ? -__v : __ull;
      return __int_to_char(__bufend, __ull, __lit, __flags, false);
    }

  template<typename _CharT>
    inline int
    __int_to_char(_CharT* __bufend, unsigned long long __v, 
		  const _CharT* __lit, ios_base::fmtflags __flags)
    { return __int_to_char(__bufend, __v, __lit, __flags, false); }
#endif
=======
_GLIBCXX_END_LDBL_NAMESPACE
>>>>>>> c355071f

  // N.B. The last argument is currently unused (see libstdc++/20914).
  template<typename _CharT, typename _ValueT>
    int
    __int_to_char(_CharT* __bufend, _ValueT __v, const _CharT* __lit,
<<<<<<< HEAD
		  ios_base::fmtflags __flags, bool)
    {
      const ios_base::fmtflags __basefield = __flags & ios_base::basefield;
      _CharT* __buf = __bufend;

      if (__builtin_expect(__basefield != ios_base::oct
			   && __basefield != ios_base::hex, true))
=======
		  ios_base::fmtflags __flags, bool __dec)
    {
      _CharT* __buf = __bufend;
      if (__builtin_expect(__dec, true))
>>>>>>> c355071f
	{
	  // Decimal.
	  do
	    {
	      *--__buf = __lit[(__v % 10) + __num_base::_S_odigits];
	      __v /= 10;
	    }
	  while (__v != 0);
	}
      else if ((__flags & ios_base::basefield) == ios_base::oct)
	{
	  // Octal.
	  do
	    {
	      *--__buf = __lit[(__v & 0x7) + __num_base::_S_odigits];
	      __v >>= 3;
	    }
	  while (__v != 0);
	}
      else
	{
	  // Hex.
	  const bool __uppercase = __flags & ios_base::uppercase;
	  const int __case_offset = __uppercase ? __num_base::_S_oudigits
	                                        : __num_base::_S_odigits;
	  do
	    {
	      *--__buf = __lit[(__v & 0xf) + __case_offset];
	      __v >>= 4;
	    }
	  while (__v != 0);
	}
      return __bufend - __buf;
    }

_GLIBCXX_BEGIN_LDBL_NAMESPACE

  template<typename _CharT, typename _OutIter>
    void
    num_put<_CharT, _OutIter>::
    _M_group_int(const char* __grouping, size_t __grouping_size, _CharT __sep,
		 ios_base&, _CharT* __new, _CharT* __cs, int& __len) const
    {
      _CharT* __p = std::__add_grouping(__new, __sep, __grouping,
					__grouping_size, __cs, __cs + __len);
      __len = __p - __new;
    }
  
  template<typename _CharT, typename _OutIter>
    template<typename _ValueT>
      _OutIter
      num_put<_CharT, _OutIter>::
      _M_insert_int(_OutIter __s, ios_base& __io, _CharT __fill,
		    _ValueT __v) const
      {
<<<<<<< HEAD
	typedef __numpunct_cache<_CharT>	        __cache_type;
=======
	using __gnu_cxx::__add_unsigned;
	typedef typename __add_unsigned<_ValueT>::__type __unsigned_type;
	typedef __numpunct_cache<_CharT>	             __cache_type;
>>>>>>> c355071f
	__use_cache<__cache_type> __uc;
	const locale& __loc = __io._M_getloc();
	const __cache_type* __lc = __uc(__loc);
	const _CharT* __lit = __lc->_M_atoms_out;
	const ios_base::fmtflags __flags = __io.flags();

	// Long enough to hold hex, dec, and octal representations.
	const int __ilen = 5 * sizeof(_ValueT);
	_CharT* __cs = static_cast<_CharT*>(__builtin_alloca(sizeof(_CharT)
							     * __ilen));

	// [22.2.2.2.2] Stage 1, numeric conversion to character.
	// Result is returned right-justified in the buffer.
<<<<<<< HEAD
	int __len = __int_to_char(__cs + __ilen, __v, __lit, __flags);
=======
	const ios_base::fmtflags __basefield = __flags & ios_base::basefield;
	const bool __dec = (__basefield != ios_base::oct
			    && __basefield != ios_base::hex);
	const __unsigned_type __u = (__v > 0 || !__dec) ? __v : -__v;
 	int __len = __int_to_char(__cs + __ilen, __u, __lit, __flags, __dec);
>>>>>>> c355071f
	__cs += __ilen - __len;

	// Add grouping, if necessary.
	if (__lc->_M_use_grouping)
	  {
	    // Grouping can add (almost) as many separators as the number
	    // of digits + space is reserved for numeric base or sign.
	    _CharT* __cs2 = static_cast<_CharT*>(__builtin_alloca(sizeof(_CharT)
								  * (__len + 1)
								  * 2));
	    _M_group_int(__lc->_M_grouping, __lc->_M_grouping_size,
			 __lc->_M_thousands_sep, __io, __cs2 + 2, __cs, __len);
	    __cs = __cs2 + 2;
	  }

	// Complete Stage 1, prepend numeric base or sign.
<<<<<<< HEAD
	const ios_base::fmtflags __basefield = __flags & ios_base::basefield;
	if (__builtin_expect(__basefield != ios_base::oct
			     && __basefield != ios_base::hex, true))
=======
	if (__builtin_expect(__dec, true))
>>>>>>> c355071f
	  {
	    // Decimal.
	    if (__v > 0)
	      {
		if (__flags & ios_base::showpos
		    && numeric_limits<_ValueT>::is_signed)
		  *--__cs = __lit[__num_base::_S_oplus], ++__len;
	      }
	    else if (__v)
	      *--__cs = __lit[__num_base::_S_ominus], ++__len;
	  }
	else if (__flags & ios_base::showbase && __v)
	  {
	    if (__basefield == ios_base::oct)
	      *--__cs = __lit[__num_base::_S_odigits], ++__len;
	    else
	      {
		// 'x' or 'X'
		const bool __uppercase = __flags & ios_base::uppercase;
		*--__cs = __lit[__num_base::_S_ox + __uppercase];
		// '0'
		*--__cs = __lit[__num_base::_S_odigits];
		__len += 2;
	      }
	  }

	// Pad.
	const streamsize __w = __io.width();
	if (__w > static_cast<streamsize>(__len))
	  {
	    _CharT* __cs3 = static_cast<_CharT*>(__builtin_alloca(sizeof(_CharT)
								  * __w));
	    _M_pad(__fill, __w, __io, __cs3, __cs, __len);
	    __cs = __cs3;
	  }
	__io.width(0);

	// [22.2.2.2.2] Stage 4.
	// Write resulting, fully-formatted string to output iterator.
	return std::__write(__s, __cs, __len);
      }

  template<typename _CharT, typename _OutIter>
    void
    num_put<_CharT, _OutIter>::
    _M_group_float(const char* __grouping, size_t __grouping_size,
		   _CharT __sep, const _CharT* __p, _CharT* __new,
		   _CharT* __cs, int& __len) const
    {
      // _GLIBCXX_RESOLVE_LIB_DEFECTS
      // 282. What types does numpunct grouping refer to?
      // Add grouping, if necessary.
      const int __declen = __p ? __p - __cs : __len;
      _CharT* __p2 = std::__add_grouping(__new, __sep, __grouping,
					 __grouping_size,
					 __cs, __cs + __declen);

      // Tack on decimal part.
      int __newlen = __p2 - __new;
      if (__p)
	{
	  char_traits<_CharT>::copy(__p2, __p, __len - __declen);
	  __newlen += __len - __declen;
	}
      __len = __newlen;
    }

  // The following code uses vsnprintf (or vsprintf(), when
  // _GLIBCXX_USE_C99 is not defined) to convert floating point values
  // for insertion into a stream.  An optimization would be to replace
  // them with code that works directly on a wide buffer and then use
  // __pad to do the padding.  It would be good to replace them anyway
  // to gain back the efficiency that C++ provides by knowing up front
  // the type of the values to insert.  Also, sprintf is dangerous
  // since may lead to accidental buffer overruns.  This
  // implementation follows the C++ standard fairly directly as
  // outlined in 22.2.2.2 [lib.locale.num.put]
  template<typename _CharT, typename _OutIter>
    template<typename _ValueT>
      _OutIter
      num_put<_CharT, _OutIter>::
      _M_insert_float(_OutIter __s, ios_base& __io, _CharT __fill, char __mod,
		       _ValueT __v) const
      {
	typedef __numpunct_cache<_CharT>                __cache_type;
	__use_cache<__cache_type> __uc;
	const locale& __loc = __io._M_getloc();
	const __cache_type* __lc = __uc(__loc);

	// Use default precision if out of range.
	const streamsize __prec = __io.precision() < 0 ? 6 : __io.precision();

	const int __max_digits = numeric_limits<_ValueT>::digits10;

	// [22.2.2.2.2] Stage 1, numeric conversion to character.
	int __len;
	// Long enough for the max format spec.
	char __fbuf[16];
	__num_base::_S_format_float(__io, __fbuf, __mod);

#ifdef _GLIBCXX_USE_C99
	// First try a buffer perhaps big enough (most probably sufficient
	// for non-ios_base::fixed outputs)
	int __cs_size = __max_digits * 3;
	char* __cs = static_cast<char*>(__builtin_alloca(__cs_size));
	__len = std::__convert_from_v(_S_get_c_locale(), __cs, __cs_size,
				      __fbuf, __prec, __v);

	// If the buffer was not large enough, try again with the correct size.
	if (__len >= __cs_size)
	  {
	    __cs_size = __len + 1;
	    __cs = static_cast<char*>(__builtin_alloca(__cs_size));
	    __len = std::__convert_from_v(_S_get_c_locale(), __cs, __cs_size,
					  __fbuf, __prec, __v);
	  }
#else
	// Consider the possibility of long ios_base::fixed outputs
	const bool __fixed = __io.flags() & ios_base::fixed;
	const int __max_exp = numeric_limits<_ValueT>::max_exponent10;

	// The size of the output string is computed as follows.
	// ios_base::fixed outputs may need up to __max_exp + 1 chars
	// for the integer part + __prec chars for the fractional part
	// + 3 chars for sign, decimal point, '\0'. On the other hand,
	// for non-fixed outputs __max_digits * 2 + __prec chars are
	// largely sufficient.
	const int __cs_size = __fixed ? __max_exp + __prec + 4
	                              : __max_digits * 2 + __prec;
	char* __cs = static_cast<char*>(__builtin_alloca(__cs_size));
	__len = std::__convert_from_v(_S_get_c_locale(), __cs, 0, __fbuf, 
				      __prec, __v);
#endif

	// [22.2.2.2.2] Stage 2, convert to char_type, using correct
	// numpunct.decimal_point() values for '.' and adding grouping.
	const ctype<_CharT>& __ctype = use_facet<ctype<_CharT> >(__loc);
	
	_CharT* __ws = static_cast<_CharT*>(__builtin_alloca(sizeof(_CharT)
							     * __len));
	__ctype.widen(__cs, __cs + __len, __ws);
	
	// Replace decimal point.
<<<<<<< HEAD
	const _CharT __cdec = __ctype.widen('.');
	const _CharT __dec = __lc->_M_decimal_point;
	const _CharT* __p = char_traits<_CharT>::find(__ws, __len, __cdec);
	if (__p)
	  __ws[__p - __ws] = __dec;
=======
	_CharT* __wp = 0;
	const char* __p = char_traits<char>::find(__cs, __len, '.');
	if (__p)
	  {
	    __wp = __ws + (__p - __cs);
	    *__wp = __lc->_M_decimal_point;
	  }
>>>>>>> c355071f
	
	// Add grouping, if necessary.
	// N.B. Make sure to not group things like 2e20, i.e., no decimal
	// point, scientific notation.
	if (__lc->_M_use_grouping
<<<<<<< HEAD
	    && (__p || __len < 3 || (__cs[1] <= '9' && __cs[2] <= '9'
				     && __cs[1] >= '0' && __cs[2] >= '0')))
=======
	    && (__wp || __len < 3 || (__cs[1] <= '9' && __cs[2] <= '9'
				      && __cs[1] >= '0' && __cs[2] >= '0')))
>>>>>>> c355071f
	  {
	    // Grouping can add (almost) as many separators as the
	    // number of digits, but no more.
	    _CharT* __ws2 = static_cast<_CharT*>(__builtin_alloca(sizeof(_CharT)
								  * __len * 2));
	    
	    streamsize __off = 0;
	    if (__cs[0] == '-' || __cs[0] == '+')
	      {
		__off = 1;
		__ws2[0] = __ws[0];
		__len -= 1;
	      }
	    
	    _M_group_float(__lc->_M_grouping, __lc->_M_grouping_size,
<<<<<<< HEAD
			   __lc->_M_thousands_sep, __p, __ws2 + __off,
=======
			   __lc->_M_thousands_sep, __wp, __ws2 + __off,
>>>>>>> c355071f
			   __ws + __off, __len);
	    __len += __off;
	    
	    __ws = __ws2;
	  }

	// Pad.
	const streamsize __w = __io.width();
	if (__w > static_cast<streamsize>(__len))
	  {
	    _CharT* __ws3 = static_cast<_CharT*>(__builtin_alloca(sizeof(_CharT)
								  * __w));
	    _M_pad(__fill, __w, __io, __ws3, __ws, __len);
	    __ws = __ws3;
	  }
	__io.width(0);
	
	// [22.2.2.2.2] Stage 4.
	// Write resulting, fully-formatted string to output iterator.
	return std::__write(__s, __ws, __len);
      }
  
  template<typename _CharT, typename _OutIter>
    _OutIter
    num_put<_CharT, _OutIter>::
    do_put(iter_type __s, ios_base& __io, char_type __fill, bool __v) const
    {
      const ios_base::fmtflags __flags = __io.flags();
      if ((__flags & ios_base::boolalpha) == 0)
        {
          const long __l = __v;
          __s = _M_insert_int(__s, __io, __fill, __l);
        }
      else
        {
	  typedef __numpunct_cache<_CharT>              __cache_type;
	  __use_cache<__cache_type> __uc;
	  const locale& __loc = __io._M_getloc();
	  const __cache_type* __lc = __uc(__loc);

	  const _CharT* __name = __v ? __lc->_M_truename
	                             : __lc->_M_falsename;
	  int __len = __v ? __lc->_M_truename_size
	                  : __lc->_M_falsename_size;

	  const streamsize __w = __io.width();
	  if (__w > static_cast<streamsize>(__len))
	    {
	      _CharT* __cs
		= static_cast<_CharT*>(__builtin_alloca(sizeof(_CharT)
							* __w));
	      _M_pad(__fill, __w, __io, __cs, __name, __len);
	      __name = __cs;
	    }
	  __io.width(0);
	  __s = std::__write(__s, __name, __len);
	}
      return __s;
    }

  template<typename _CharT, typename _OutIter>
    _OutIter
    num_put<_CharT, _OutIter>::
    do_put(iter_type __s, ios_base& __io, char_type __fill, long __v) const
    { return _M_insert_int(__s, __io, __fill, __v); }

  template<typename _CharT, typename _OutIter>
    _OutIter
    num_put<_CharT, _OutIter>::
    do_put(iter_type __s, ios_base& __io, char_type __fill,
           unsigned long __v) const
    { return _M_insert_int(__s, __io, __fill, __v); }

#ifdef _GLIBCXX_USE_LONG_LONG
  template<typename _CharT, typename _OutIter>
    _OutIter
    num_put<_CharT, _OutIter>::
    do_put(iter_type __s, ios_base& __io, char_type __fill, long long __v) const
    { return _M_insert_int(__s, __io, __fill, __v); }

  template<typename _CharT, typename _OutIter>
    _OutIter
    num_put<_CharT, _OutIter>::
    do_put(iter_type __s, ios_base& __io, char_type __fill,
           unsigned long long __v) const
    { return _M_insert_int(__s, __io, __fill, __v); }
#endif

  template<typename _CharT, typename _OutIter>
    _OutIter
    num_put<_CharT, _OutIter>::
    do_put(iter_type __s, ios_base& __io, char_type __fill, double __v) const
    { return _M_insert_float(__s, __io, __fill, char(), __v); }

#if defined _GLIBCXX_LONG_DOUBLE_COMPAT && defined __LONG_DOUBLE_128__
  template<typename _CharT, typename _OutIter>
    _OutIter
    num_put<_CharT, _OutIter>::
    __do_put(iter_type __s, ios_base& __io, char_type __fill, double __v) const
    { return _M_insert_float(__s, __io, __fill, char(), __v); }
#endif

  template<typename _CharT, typename _OutIter>
    _OutIter
    num_put<_CharT, _OutIter>::
    do_put(iter_type __s, ios_base& __io, char_type __fill,
	   long double __v) const
    { return _M_insert_float(__s, __io, __fill, 'L', __v); }

  template<typename _CharT, typename _OutIter>
    _OutIter
    num_put<_CharT, _OutIter>::
    do_put(iter_type __s, ios_base& __io, char_type __fill,
           const void* __v) const
    {
      const ios_base::fmtflags __flags = __io.flags();
      const ios_base::fmtflags __fmt = ~(ios_base::basefield
					 | ios_base::uppercase
					 | ios_base::internal);
      __io.flags((__flags & __fmt) | (ios_base::hex | ios_base::showbase));

      __s = _M_insert_int(__s, __io, __fill,
			  reinterpret_cast<unsigned long>(__v));
      __io.flags(__flags);
      return __s;
    }

  template<typename _CharT, typename _InIter>
    template<bool _Intl>
      _InIter
      money_get<_CharT, _InIter>::
      _M_extract(iter_type __beg, iter_type __end, ios_base& __io,
		 ios_base::iostate& __err, string& __units) const
      {
	typedef char_traits<_CharT>			  __traits_type;
	typedef typename string_type::size_type	          size_type;	
	typedef money_base::part			  part;
	typedef __moneypunct_cache<_CharT, _Intl>         __cache_type;
	
	const locale& __loc = __io._M_getloc();
	const ctype<_CharT>& __ctype = use_facet<ctype<_CharT> >(__loc);

	__use_cache<__cache_type> __uc;
	const __cache_type* __lc = __uc(__loc);
	const char_type* __lit = __lc->_M_atoms;

	// Deduced sign.
	bool __negative = false;
	// Sign size.
	size_type __sign_size = 0;
	// True if sign is mandatory.
	const bool __mandatory_sign = (__lc->_M_positive_sign_size
				       && __lc->_M_negative_sign_size);
	// String of grouping info from thousands_sep plucked from __units.
	string __grouping_tmp;
	if (__lc->_M_use_grouping)
	  __grouping_tmp.reserve(32);
	// Last position before the decimal point.
	int __last_pos = 0;
	// Separator positions, then, possibly, fractional digits.
	int __n = 0;
	// If input iterator is in a valid state.
	bool __testvalid = true;
	// Flag marking when a decimal point is found.
	bool __testdecfound = false;

	// The tentative returned string is stored here.
	string __res;
	__res.reserve(32);

	const char_type* __lit_zero = __lit + money_base::_S_zero;
	const money_base::pattern __p = __lc->_M_neg_format;
	for (int __i = 0; __i < 4 && __testvalid; ++__i)
	  {
	    const part __which = static_cast<part>(__p.field[__i]);
	    switch (__which)
	      {
	      case money_base::symbol:
		// According to 22.2.6.1.2, p2, symbol is required
		// if (__io.flags() & ios_base::showbase), otherwise
		// is optional and consumed only if other characters
		// are needed to complete the format.
		if (__io.flags() & ios_base::showbase || __sign_size > 1
		    || __i == 0
		    || (__i == 1 && (__mandatory_sign
				     || (static_cast<part>(__p.field[0])
					 == money_base::sign)
				     || (static_cast<part>(__p.field[2])
					 == money_base::space)))
		    || (__i == 2 && ((static_cast<part>(__p.field[3])
				      == money_base::value)
				     || (__mandatory_sign
					 && (static_cast<part>(__p.field[3])
					     == money_base::sign)))))
		  {
		    const size_type __len = __lc->_M_curr_symbol_size;
		    size_type __j = 0;
		    for (; __beg != __end && __j < __len
			   && *__beg == __lc->_M_curr_symbol[__j];
			 ++__beg, ++__j);
		    if (__j != __len
			&& (__j || __io.flags() & ios_base::showbase))
		      __testvalid = false;
		  }
		break;
	      case money_base::sign:
		// Sign might not exist, or be more than one character long.
		if (__lc->_M_positive_sign_size && __beg != __end
		    && *__beg == __lc->_M_positive_sign[0])
		  {
		    __sign_size = __lc->_M_positive_sign_size;
		    ++__beg;
		  }
		else if (__lc->_M_negative_sign_size && __beg != __end
			 && *__beg == __lc->_M_negative_sign[0])
		  {
		    __negative = true;
		    __sign_size = __lc->_M_negative_sign_size;
		    ++__beg;
		  }
		else if (__lc->_M_positive_sign_size
			 && !__lc->_M_negative_sign_size)
		  // "... if no sign is detected, the result is given the sign
		  // that corresponds to the source of the empty string"
		  __negative = true;
		else if (__mandatory_sign)
		  __testvalid = false;
		break;
	      case money_base::value:
		// Extract digits, remove and stash away the
		// grouping of found thousands separators.
		for (; __beg != __end; ++__beg)
		  {
		    const char_type __c = *__beg;
		    const char_type* __q = __traits_type::find(__lit_zero, 
							       10, __c);
		    if (__q != 0)
		      {
			__res += money_base::_S_atoms[__q - __lit];
			++__n;
		      }
		    else if (__c == __lc->_M_decimal_point 
			     && !__testdecfound)
		      {
			__last_pos = __n;
			__n = 0;
			__testdecfound = true;
		      }
		    else if (__lc->_M_use_grouping
			     && __c == __lc->_M_thousands_sep
			     && !__testdecfound)
		      {
			if (__n)
			  {
			    // Mark position for later analysis.
			    __grouping_tmp += static_cast<char>(__n);
			    __n = 0;
			  }
			else
			  {
			    __testvalid = false;
			    break;
			  }
		      }
		    else
		      break;
		  }
		if (__res.empty())
		  __testvalid = false;
		break;
	      case money_base::space:
		// At least one space is required.
		if (__beg != __end && __ctype.is(ctype_base::space, *__beg))
		  ++__beg;
		else
		  __testvalid = false;
	      case money_base::none:
		// Only if not at the end of the pattern.
		if (__i != 3)
		  for (; __beg != __end
			 && __ctype.is(ctype_base::space, *__beg); ++__beg);
		break;
	      }
	  }

	// Need to get the rest of the sign characters, if they exist.
	if (__sign_size > 1 && __testvalid)
	  {
	    const char_type* __sign = __negative ? __lc->_M_negative_sign
	                                         : __lc->_M_positive_sign;
	    size_type __i = 1;
	    for (; __beg != __end && __i < __sign_size
		   && *__beg == __sign[__i]; ++__beg, ++__i);
	    
	    if (__i != __sign_size)
	      __testvalid = false;
	  }

	if (__testvalid)
	  {
	    // Strip leading zeros.
	    if (__res.size() > 1)
	      {
		const size_type __first = __res.find_first_not_of('0');
		const bool __only_zeros = __first == string::npos;
		if (__first)
		  __res.erase(0, __only_zeros ? __res.size() - 1 : __first);
	      }

	    // 22.2.6.1.2, p4
	    if (__negative && __res[0] != '0')
	      __res.insert(__res.begin(), '-');
	    
	    // Test for grouping fidelity.
	    if (__grouping_tmp.size())
	      {
		// Add the ending grouping.
		__grouping_tmp += static_cast<char>(__testdecfound ? __last_pos
						                   : __n);
		if (!std::__verify_grouping(__lc->_M_grouping,
					    __lc->_M_grouping_size,
					    __grouping_tmp))
		  __err |= ios_base::failbit;
	      }
	    
	    // Iff not enough digits were supplied after the decimal-point.
	    if (__testdecfound && __lc->_M_frac_digits > 0
		&& __n != __lc->_M_frac_digits)
	      __testvalid = false;
	  }
	
	// Iff valid sequence is not recognized.
	if (!__testvalid)
	  __err |= ios_base::failbit;
	else
	  __units.swap(__res);
	
	// Iff no more characters are available.
	if (__beg == __end)
	  __err |= ios_base::eofbit;
	return __beg;
      }

#if defined _GLIBCXX_LONG_DOUBLE_COMPAT && defined __LONG_DOUBLE_128__
  template<typename _CharT, typename _InIter>
    _InIter
    money_get<_CharT, _InIter>::
    __do_get(iter_type __beg, iter_type __end, bool __intl, ios_base& __io,
	     ios_base::iostate& __err, double& __units) const
    {
      string __str;
      __beg = __intl ? _M_extract<true>(__beg, __end, __io, __err, __str)
                     : _M_extract<false>(__beg, __end, __io, __err, __str);
      std::__convert_to_v(__str.c_str(), __units, __err, _S_get_c_locale());
      return __beg;
    }
#endif

  template<typename _CharT, typename _InIter>
    _InIter
    money_get<_CharT, _InIter>::
    do_get(iter_type __beg, iter_type __end, bool __intl, ios_base& __io,
	   ios_base::iostate& __err, long double& __units) const
    {
      string __str;
      __beg = __intl ? _M_extract<true>(__beg, __end, __io, __err, __str)
	             : _M_extract<false>(__beg, __end, __io, __err, __str);
      std::__convert_to_v(__str.c_str(), __units, __err, _S_get_c_locale());
      return __beg;
    }

  template<typename _CharT, typename _InIter>
    _InIter
    money_get<_CharT, _InIter>::
    do_get(iter_type __beg, iter_type __end, bool __intl, ios_base& __io,
	   ios_base::iostate& __err, string_type& __digits) const
    {
      typedef typename string::size_type                  size_type;

      const locale& __loc = __io._M_getloc();
      const ctype<_CharT>& __ctype = use_facet<ctype<_CharT> >(__loc);

      string __str;
      __beg = __intl ? _M_extract<true>(__beg, __end, __io, __err, __str)
	             : _M_extract<false>(__beg, __end, __io, __err, __str);
      const size_type __len = __str.size();
      if (__len)
	{
	  __digits.resize(__len);
	  __ctype.widen(__str.data(), __str.data() + __len, &__digits[0]);
	}
      return __beg;
    }

  template<typename _CharT, typename _OutIter>
    template<bool _Intl>
      _OutIter
      money_put<_CharT, _OutIter>::
      _M_insert(iter_type __s, ios_base& __io, char_type __fill,
		const string_type& __digits) const
      {
	typedef typename string_type::size_type	          size_type;
	typedef money_base::part                          part;
	typedef __moneypunct_cache<_CharT, _Intl>         __cache_type;
      
	const locale& __loc = __io._M_getloc();
	const ctype<_CharT>& __ctype = use_facet<ctype<_CharT> >(__loc);

	__use_cache<__cache_type> __uc;
	const __cache_type* __lc = __uc(__loc);
	const char_type* __lit = __lc->_M_atoms;

	// Determine if negative or positive formats are to be used, and
	// discard leading negative_sign if it is present.
	const char_type* __beg = __digits.data();

	money_base::pattern __p;
	const char_type* __sign;
	size_type __sign_size;
	if (!(*__beg == __lit[money_base::_S_minus]))
	  {
	    __p = __lc->_M_pos_format;
	    __sign = __lc->_M_positive_sign;
	    __sign_size = __lc->_M_positive_sign_size;
	  }
	else
	  {
	    __p = __lc->_M_neg_format;
	    __sign = __lc->_M_negative_sign;
	    __sign_size = __lc->_M_negative_sign_size;
	    if (__digits.size())
	      ++__beg;
	  }
       
	// Look for valid numbers in the ctype facet within input digits.
	size_type __len = __ctype.scan_not(ctype_base::digit, __beg,
					   __beg + __digits.size()) - __beg;
	if (__len)
	  {
	    // Assume valid input, and attempt to format.
	    // Break down input numbers into base components, as follows:
	    //   final_value = grouped units + (decimal point) + (digits)
	    string_type __value;
	    __value.reserve(2 * __len);

	    // Add thousands separators to non-decimal digits, per
	    // grouping rules.
	    long __paddec = __len - __lc->_M_frac_digits;
	    if (__paddec > 0)
  	      {
		if (__lc->_M_frac_digits < 0)
		  __paddec = __len;
  		if (__lc->_M_grouping_size)
  		  {
		    __value.assign(2 * __paddec, char_type());
 		    _CharT* __vend = 
		      std::__add_grouping(&__value[0], __lc->_M_thousands_sep,
					  __lc->_M_grouping,
					  __lc->_M_grouping_size,
					  __beg, __beg + __paddec);
		    __value.erase(__vend - &__value[0]);
  		  }
  		else
		  __value.assign(__beg, __paddec);
	      }

	    // Deal with decimal point, decimal digits.
	    if (__lc->_M_frac_digits > 0)
	      {
		__value += __lc->_M_decimal_point;
		if (__paddec >= 0)
		  __value.append(__beg + __paddec, __lc->_M_frac_digits);
		else
		  {
		    // Have to pad zeros in the decimal position.
		    __value.append(-__paddec, __lit[money_base::_S_zero]);
		    __value.append(__beg, __len);
		  }
  	      }
  
	    // Calculate length of resulting string.
	    const ios_base::fmtflags __f = __io.flags() 
	                                   & ios_base::adjustfield;
	    __len = __value.size() + __sign_size;
	    __len += ((__io.flags() & ios_base::showbase)
		      ? __lc->_M_curr_symbol_size : 0);

	    string_type __res;
	    __res.reserve(2 * __len);
	    
	    const size_type __width = static_cast<size_type>(__io.width());  
	    const bool __testipad = (__f == ios_base::internal
				     && __len < __width);
	    // Fit formatted digits into the required pattern.
	    for (int __i = 0; __i < 4; ++__i)
	      {
		const part __which = static_cast<part>(__p.field[__i]);
		switch (__which)
		  {
		  case money_base::symbol:
		    if (__io.flags() & ios_base::showbase)
		      __res.append(__lc->_M_curr_symbol,
				   __lc->_M_curr_symbol_size);
		    break;
		  case money_base::sign:
		    // Sign might not exist, or be more than one
		    // charater long. In that case, add in the rest
		    // below.
		    if (__sign_size)
		      __res += __sign[0];
		    break;
		  case money_base::value:
		    __res += __value;
		    break;
		  case money_base::space:
		    // At least one space is required, but if internal
		    // formatting is required, an arbitrary number of
		    // fill spaces will be necessary.
		    if (__testipad)
		      __res.append(__width - __len, __fill);
		    else
		      __res += __fill;
		    break;
		  case money_base::none:
		    if (__testipad)
		      __res.append(__width - __len, __fill);
		    break;
		  }
	      }
	    
	    // Special case of multi-part sign parts.
	    if (__sign_size > 1)
	      __res.append(__sign + 1, __sign_size - 1);
	    
	    // Pad, if still necessary.
	    __len = __res.size();
	    if (__width > __len)
	      {
		if (__f == ios_base::left)
		  // After.
		  __res.append(__width - __len, __fill);
		else
		  // Before.
		  __res.insert(0, __width - __len, __fill);
		__len = __width;
	      }
	    
	    // Write resulting, fully-formatted string to output iterator.
	    __s = std::__write(__s, __res.data(), __len);
	  }
	__io.width(0);
	return __s;    
      }

#if defined _GLIBCXX_LONG_DOUBLE_COMPAT && defined __LONG_DOUBLE_128__
  template<typename _CharT, typename _OutIter>
    _OutIter
    money_put<_CharT, _OutIter>::
    __do_put(iter_type __s, bool __intl, ios_base& __io, char_type __fill,
	     double __units) const
    { return this->do_put(__s, __intl, __io, __fill, (long double) __units); }
#endif

  template<typename _CharT, typename _OutIter>
    _OutIter
    money_put<_CharT, _OutIter>::
    do_put(iter_type __s, bool __intl, ios_base& __io, char_type __fill,
	   long double __units) const
    {
      const locale __loc = __io.getloc();
      const ctype<_CharT>& __ctype = use_facet<ctype<_CharT> >(__loc);
#ifdef _GLIBCXX_USE_C99
      // First try a buffer perhaps big enough.
      int __cs_size = 64;
      char* __cs = static_cast<char*>(__builtin_alloca(__cs_size));
      // _GLIBCXX_RESOLVE_LIB_DEFECTS
      // 328. Bad sprintf format modifier in money_put<>::do_put()
      int __len = std::__convert_from_v(_S_get_c_locale(), __cs, __cs_size,
					"%.*Lf", 0, __units);
      // If the buffer was not large enough, try again with the correct size.
      if (__len >= __cs_size)
	{
	  __cs_size = __len + 1;
	  __cs = static_cast<char*>(__builtin_alloca(__cs_size));
	  __len = std::__convert_from_v(_S_get_c_locale(), __cs, __cs_size,
					"%.*Lf", 0, __units);
	}
#else
      // max_exponent10 + 1 for the integer part, + 2 for sign and '\0'.
      const int __cs_size = numeric_limits<long double>::max_exponent10 + 3;
      char* __cs = static_cast<char*>(__builtin_alloca(__cs_size));
      int __len = std::__convert_from_v(_S_get_c_locale(), __cs, 0, "%.*Lf", 
					0, __units);
#endif
      string_type __digits(__len, char_type());
      __ctype.widen(__cs, __cs + __len, &__digits[0]);
      return __intl ? _M_insert<true>(__s, __io, __fill, __digits)
	            : _M_insert<false>(__s, __io, __fill, __digits);
    }

  template<typename _CharT, typename _OutIter>
    _OutIter
    money_put<_CharT, _OutIter>::
    do_put(iter_type __s, bool __intl, ios_base& __io, char_type __fill,
	   const string_type& __digits) const
    { return __intl ? _M_insert<true>(__s, __io, __fill, __digits)
	            : _M_insert<false>(__s, __io, __fill, __digits); }

_GLIBCXX_END_LDBL_NAMESPACE

  // NB: Not especially useful. Without an ios_base object or some
  // kind of locale reference, we are left clawing at the air where
  // the side of the mountain used to be...
  template<typename _CharT, typename _InIter>
    time_base::dateorder
    time_get<_CharT, _InIter>::do_date_order() const
    { return time_base::no_order; }

  // Expand a strftime format string and parse it.  E.g., do_get_date() may
  // pass %m/%d/%Y => extracted characters.
  template<typename _CharT, typename _InIter>
    _InIter
    time_get<_CharT, _InIter>::
    _M_extract_via_format(iter_type __beg, iter_type __end, ios_base& __io,
			  ios_base::iostate& __err, tm* __tm,
			  const _CharT* __format) const
    {
      const locale& __loc = __io._M_getloc();
      const __timepunct<_CharT>& __tp = use_facet<__timepunct<_CharT> >(__loc);
      const ctype<_CharT>& __ctype = use_facet<ctype<_CharT> >(__loc);
      const size_t __len = char_traits<_CharT>::length(__format);

      ios_base::iostate __tmperr = ios_base::goodbit;
      for (size_t __i = 0; __beg != __end && __i < __len && !__tmperr; ++__i)
	{
	  if (__ctype.narrow(__format[__i], 0) == '%')
	    {
	      // Verify valid formatting code, attempt to extract.
	      char __c = __ctype.narrow(__format[++__i], 0);
	      int __mem = 0;
	      if (__c == 'E' || __c == 'O')
		__c = __ctype.narrow(__format[++__i], 0);
	      switch (__c)
		{
		  const char* __cs;
		  _CharT __wcs[10];
		case 'a':
		  // Abbreviated weekday name [tm_wday]
		  const char_type*  __days1[7];
		  __tp._M_days_abbreviated(__days1);
		  __beg = _M_extract_name(__beg, __end, __tm->tm_wday, __days1,
					  7, __io, __tmperr);
		  break;
		case 'A':
		  // Weekday name [tm_wday].
		  const char_type*  __days2[7];
		  __tp._M_days(__days2);
		  __beg = _M_extract_name(__beg, __end, __tm->tm_wday, __days2,
					  7, __io, __tmperr);
		  break;
		case 'h':
		case 'b':
		  // Abbreviated month name [tm_mon]
		  const char_type*  __months1[12];
		  __tp._M_months_abbreviated(__months1);
		  __beg = _M_extract_name(__beg, __end, __tm->tm_mon, 
					  __months1, 12, __io, __tmperr);
		  break;
		case 'B':
		  // Month name [tm_mon].
		  const char_type*  __months2[12];
		  __tp._M_months(__months2);
		  __beg = _M_extract_name(__beg, __end, __tm->tm_mon, 
					  __months2, 12, __io, __tmperr);
		  break;
		case 'c':
		  // Default time and date representation.
		  const char_type*  __dt[2];
		  __tp._M_date_time_formats(__dt);
		  __beg = _M_extract_via_format(__beg, __end, __io, __tmperr, 
						__tm, __dt[0]);
		  break;
		case 'd':
		  // Day [01, 31]. [tm_mday]
		  __beg = _M_extract_num(__beg, __end, __tm->tm_mday, 1, 31, 2,
					 __io, __tmperr);
		  break;
		case 'e':
		  // Day [1, 31], with single digits preceded by
		  // space. [tm_mday]
		  if (__ctype.is(ctype_base::space, *__beg))
		    __beg = _M_extract_num(++__beg, __end, __tm->tm_mday, 1, 9,
					   1, __io, __tmperr);
		  else
		    __beg = _M_extract_num(__beg, __end, __tm->tm_mday, 10, 31,
					   2, __io, __tmperr);
		  break;
		case 'D':
		  // Equivalent to %m/%d/%y.[tm_mon, tm_mday, tm_year]
		  __cs = "%m/%d/%y";
		  __ctype.widen(__cs, __cs + 9, __wcs);
		  __beg = _M_extract_via_format(__beg, __end, __io, __tmperr, 
						__tm, __wcs);
		  break;
		case 'H':
		  // Hour [00, 23]. [tm_hour]
		  __beg = _M_extract_num(__beg, __end, __tm->tm_hour, 0, 23, 2,
					 __io, __tmperr);
		  break;
		case 'I':
		  // Hour [01, 12]. [tm_hour]
		  __beg = _M_extract_num(__beg, __end, __tm->tm_hour, 1, 12, 2,
					 __io, __tmperr);
		  break;
		case 'm':
		  // Month [01, 12]. [tm_mon]
		  __beg = _M_extract_num(__beg, __end, __mem, 1, 12, 2, 
					 __io, __tmperr);
		  if (!__tmperr)
		    __tm->tm_mon = __mem - 1;
		  break;
		case 'M':
		  // Minute [00, 59]. [tm_min]
		  __beg = _M_extract_num(__beg, __end, __tm->tm_min, 0, 59, 2,
					 __io, __tmperr);
		  break;
		case 'n':
		  if (__ctype.narrow(*__beg, 0) == '\n')
		    ++__beg;
		  else
		    __tmperr |= ios_base::failbit;
		  break;
		case 'R':
		  // Equivalent to (%H:%M).
		  __cs = "%H:%M";
		  __ctype.widen(__cs, __cs + 6, __wcs);
		  __beg = _M_extract_via_format(__beg, __end, __io, __tmperr, 
						__tm, __wcs);
		  break;
		case 'S':
		  // Seconds. [tm_sec]
		  // [00, 60] in C99 (one leap-second), [00, 61] in C89.
#ifdef _GLIBCXX_USE_C99
		  __beg = _M_extract_num(__beg, __end, __tm->tm_sec, 0, 60, 2,
#else
		  __beg = _M_extract_num(__beg, __end, __tm->tm_sec, 0, 61, 2,
#endif
					 __io, __tmperr);
		  break;
		case 't':
		  if (__ctype.narrow(*__beg, 0) == '\t')
		    ++__beg;
		  else
		    __tmperr |= ios_base::failbit;
		  break;
		case 'T':
		  // Equivalent to (%H:%M:%S).
		  __cs = "%H:%M:%S";
		  __ctype.widen(__cs, __cs + 9, __wcs);
		  __beg = _M_extract_via_format(__beg, __end, __io, __tmperr, 
						__tm, __wcs);
		  break;
		case 'x':
		  // Locale's date.
		  const char_type*  __dates[2];
		  __tp._M_date_formats(__dates);
		  __beg = _M_extract_via_format(__beg, __end, __io, __tmperr, 
						__tm, __dates[0]);
		  break;
		case 'X':
		  // Locale's time.
		  const char_type*  __times[2];
		  __tp._M_time_formats(__times);
		  __beg = _M_extract_via_format(__beg, __end, __io, __tmperr, 
						__tm, __times[0]);
		  break;
		case 'y':
		case 'C': // C99
		  // Two digit year. [tm_year]
		  __beg = _M_extract_num(__beg, __end, __tm->tm_year, 0, 99, 2,
					 __io, __tmperr);
		  break;
		case 'Y':
		  // Year [1900). [tm_year]
		  __beg = _M_extract_num(__beg, __end, __mem, 0, 9999, 4,
					 __io, __tmperr);
		  if (!__tmperr)
		    __tm->tm_year = __mem - 1900;
		  break;
		case 'Z':
		  // Timezone info.
		  if (__ctype.is(ctype_base::upper, *__beg))
		    {
		      int __tmp;
		      __beg = _M_extract_name(__beg, __end, __tmp,
				       __timepunct_cache<_CharT>::_S_timezones,
					      14, __io, __tmperr);

		      // GMT requires special effort.
		      if (__beg != __end && !__tmperr && __tmp == 0
			  && (*__beg == __ctype.widen('-')
			      || *__beg == __ctype.widen('+')))
			{
			  __beg = _M_extract_num(__beg, __end, __tmp, 0, 23, 2,
						 __io, __tmperr);
			  __beg = _M_extract_num(__beg, __end, __tmp, 0, 59, 2,
						 __io, __tmperr);
			}
		    }
		  else
		    __tmperr |= ios_base::failbit;
		  break;
		default:
		  // Not recognized.
		  __tmperr |= ios_base::failbit;
		}
	    }
	  else
	    {
	      // Verify format and input match, extract and discard.
	      if (__format[__i] == *__beg)
		++__beg;
	      else
		__tmperr |= ios_base::failbit;
	    }
	}

      if (__tmperr)
	__err |= ios_base::failbit;
  
      return __beg;
    }

  template<typename _CharT, typename _InIter>
    _InIter
    time_get<_CharT, _InIter>::
    _M_extract_num(iter_type __beg, iter_type __end, int& __member,
		   int __min, int __max, size_t __len,
		   ios_base& __io, ios_base::iostate& __err) const
    {
      const locale& __loc = __io._M_getloc();
      const ctype<_CharT>& __ctype = use_facet<ctype<_CharT> >(__loc);

      // As-is works for __len = 1, 2, 4, the values actually used.
      int __mult = __len == 2 ? 10 : (__len == 4 ? 1000 : 1);

      ++__min;
      size_t __i = 0;
      int __value = 0;
      for (; __beg != __end && __i < __len; ++__beg, ++__i)
	{
	  const char __c = __ctype.narrow(*__beg, '*');
	  if (__c >= '0' && __c <= '9')
	    {
	      __value = __value * 10 + (__c - '0');
	      const int __valuec = __value * __mult;
	      if (__valuec > __max || __valuec + __mult < __min)
		break;
	      __mult /= 10;
	    }
	  else
	    break;
	}
      if (__i == __len)
	__member = __value;
      else
	__err |= ios_base::failbit;

      return __beg;
    }

  // Assumptions:
  // All elements in __names are unique.
  template<typename _CharT, typename _InIter>
    _InIter
    time_get<_CharT, _InIter>::
    _M_extract_name(iter_type __beg, iter_type __end, int& __member,
		    const _CharT** __names, size_t __indexlen,
		    ios_base& __io, ios_base::iostate& __err) const
    {
      typedef char_traits<_CharT>		__traits_type;
      const locale& __loc = __io._M_getloc();
      const ctype<_CharT>& __ctype = use_facet<ctype<_CharT> >(__loc);

      int* __matches = static_cast<int*>(__builtin_alloca(sizeof(int)
							  * __indexlen));
      size_t __nmatches = 0;
      size_t __pos = 0;
      bool __testvalid = true;
      const char_type* __name;

      // Look for initial matches.
      // NB: Some of the locale data is in the form of all lowercase
      // names, and some is in the form of initially-capitalized
      // names. Look for both.
      if (__beg != __end)
	{
	  const char_type __c = *__beg;
	  for (size_t __i1 = 0; __i1 < __indexlen; ++__i1)
	    if (__c == __names[__i1][0]
		|| __c == __ctype.toupper(__names[__i1][0]))
	      __matches[__nmatches++] = __i1;
	}

      while (__nmatches > 1)
	{
	  // Find smallest matching string.
	  size_t __minlen = __traits_type::length(__names[__matches[0]]);
	  for (size_t __i2 = 1; __i2 < __nmatches; ++__i2)
	    __minlen = std::min(__minlen,
			      __traits_type::length(__names[__matches[__i2]]));
	  ++__beg, ++__pos;
	  if (__pos < __minlen && __beg != __end)
	    for (size_t __i3 = 0; __i3 < __nmatches;)
	      {
		__name = __names[__matches[__i3]];
		if (!(__name[__pos] == *__beg))
		  __matches[__i3] = __matches[--__nmatches];
		else
		  ++__i3;
	      }
	  else
	    break;
	}

      if (__nmatches == 1)
	{
	  // Make sure found name is completely extracted.
	  ++__beg, ++__pos;
	  __name = __names[__matches[0]];
	  const size_t __len = __traits_type::length(__name);
	  while (__pos < __len && __beg != __end && __name[__pos] == *__beg)
	    ++__beg, ++__pos;

	  if (__len == __pos)
	    __member = __matches[0];
	  else
	    __testvalid = false;
	}
      else
	__testvalid = false;
      if (!__testvalid)
	__err |= ios_base::failbit;

      return __beg;
    }

  template<typename _CharT, typename _InIter>
    _InIter
    time_get<_CharT, _InIter>::
    do_get_time(iter_type __beg, iter_type __end, ios_base& __io,
		ios_base::iostate& __err, tm* __tm) const
    {
      const locale& __loc = __io._M_getloc();
      const __timepunct<_CharT>& __tp = use_facet<__timepunct<_CharT> >(__loc);
      const char_type*  __times[2];
      __tp._M_time_formats(__times);
      __beg = _M_extract_via_format(__beg, __end, __io, __err, 
				    __tm, __times[0]);
      if (__beg == __end)
	__err |= ios_base::eofbit;
      return __beg;
    }

  template<typename _CharT, typename _InIter>
    _InIter
    time_get<_CharT, _InIter>::
    do_get_date(iter_type __beg, iter_type __end, ios_base& __io,
		ios_base::iostate& __err, tm* __tm) const
    {
      const locale& __loc = __io._M_getloc();
      const __timepunct<_CharT>& __tp = use_facet<__timepunct<_CharT> >(__loc);
      const char_type*  __dates[2];
      __tp._M_date_formats(__dates);
      __beg = _M_extract_via_format(__beg, __end, __io, __err, 
				    __tm, __dates[0]);
      if (__beg == __end)
	__err |= ios_base::eofbit;
      return __beg;
    }

  template<typename _CharT, typename _InIter>
    _InIter
    time_get<_CharT, _InIter>::
    do_get_weekday(iter_type __beg, iter_type __end, ios_base& __io,
		   ios_base::iostate& __err, tm* __tm) const
    {
      typedef char_traits<_CharT>		__traits_type;
      const locale& __loc = __io._M_getloc();
      const __timepunct<_CharT>& __tp = use_facet<__timepunct<_CharT> >(__loc);
      const ctype<_CharT>& __ctype = use_facet<ctype<_CharT> >(__loc);
      const char_type*  __days[7];
      __tp._M_days_abbreviated(__days);
      int __tmpwday;
      ios_base::iostate __tmperr = ios_base::goodbit;
      __beg = _M_extract_name(__beg, __end, __tmpwday, __days, 7,
			      __io, __tmperr);

      // Check to see if non-abbreviated name exists, and extract.
      // NB: Assumes both _M_days and _M_days_abbreviated organized in
      // exact same order, first to last, such that the resulting
      // __days array with the same index points to a day, and that
      // day's abbreviated form.
      // NB: Also assumes that an abbreviated name is a subset of the name.
      if (!__tmperr && __beg != __end)
	{
	  size_t __pos = __traits_type::length(__days[__tmpwday]);
	  __tp._M_days(__days);
	  const char_type* __name = __days[__tmpwday];
	  if (__name[__pos] == *__beg)
	    {
	      // Extract the rest of it.
	      const size_t __len = __traits_type::length(__name);
	      while (__pos < __len && __beg != __end
		     && __name[__pos] == *__beg)
		++__beg, ++__pos;
	      if (__len != __pos)
		__tmperr |= ios_base::failbit;
	    }
	}
      if (!__tmperr)
	__tm->tm_wday = __tmpwday;
      else
	__err |= ios_base::failbit;

      if (__beg == __end)
	__err |= ios_base::eofbit;
      return __beg;
     }

  template<typename _CharT, typename _InIter>
    _InIter
    time_get<_CharT, _InIter>::
    do_get_monthname(iter_type __beg, iter_type __end,
                     ios_base& __io, ios_base::iostate& __err, tm* __tm) const
    {
      typedef char_traits<_CharT>		__traits_type;
      const locale& __loc = __io._M_getloc();
      const __timepunct<_CharT>& __tp = use_facet<__timepunct<_CharT> >(__loc);
      const ctype<_CharT>& __ctype = use_facet<ctype<_CharT> >(__loc);
      const char_type*  __months[12];
      __tp._M_months_abbreviated(__months);
      int __tmpmon;
      ios_base::iostate __tmperr = ios_base::goodbit;
      __beg = _M_extract_name(__beg, __end, __tmpmon, __months, 12, 
			      __io, __tmperr);

      // Check to see if non-abbreviated name exists, and extract.
      // NB: Assumes both _M_months and _M_months_abbreviated organized in
      // exact same order, first to last, such that the resulting
      // __months array with the same index points to a month, and that
      // month's abbreviated form.
      // NB: Also assumes that an abbreviated name is a subset of the name.
      if (!__tmperr && __beg != __end)
	{
	  size_t __pos = __traits_type::length(__months[__tmpmon]);
	  __tp._M_months(__months);
	  const char_type* __name = __months[__tmpmon];
	  if (__name[__pos] == *__beg)
	    {
	      // Extract the rest of it.
	      const size_t __len = __traits_type::length(__name);
	      while (__pos < __len && __beg != __end
		     && __name[__pos] == *__beg)
		++__beg, ++__pos;
	      if (__len != __pos)
		__tmperr |= ios_base::failbit;
	    }
	}
      if (!__tmperr)
	__tm->tm_mon = __tmpmon;
      else
	__err |= ios_base::failbit;

      if (__beg == __end)
	__err |= ios_base::eofbit;
      return __beg;
    }

  template<typename _CharT, typename _InIter>
    _InIter
    time_get<_CharT, _InIter>::
    do_get_year(iter_type __beg, iter_type __end, ios_base& __io,
		ios_base::iostate& __err, tm* __tm) const
    {
      const locale& __loc = __io._M_getloc();
      const ctype<_CharT>& __ctype = use_facet<ctype<_CharT> >(__loc);

      size_t __i = 0;
      int __value = 0;
      for (; __beg != __end && __i < 4; ++__beg, ++__i)
	{
	  const char __c = __ctype.narrow(*__beg, '*');
	  if (__c >= '0' && __c <= '9')
	    __value = __value * 10 + (__c - '0');
	  else
	    break;
	}
      if (__i == 2 || __i == 4)
	__tm->tm_year = __i == 2 ? __value : __value - 1900;
      else
	__err |= ios_base::failbit;

      if (__beg == __end)
	__err |= ios_base::eofbit;
      return __beg;
    }

  template<typename _CharT, typename _OutIter>
    _OutIter
    time_put<_CharT, _OutIter>::
    put(iter_type __s, ios_base& __io, char_type __fill, const tm* __tm,
	const _CharT* __beg, const _CharT* __end) const
    {
      const locale& __loc = __io._M_getloc();
      ctype<_CharT> const& __ctype = use_facet<ctype<_CharT> >(__loc);
      for (; __beg != __end; ++__beg)
	if (__ctype.narrow(*__beg, 0) != '%')
	  {
	    *__s = *__beg;
	    ++__s;
	  }
	else if (++__beg != __end)
	  {
	    char __format;
	    char __mod = 0;
	    const char __c = __ctype.narrow(*__beg, 0);
	    if (__c != 'E' && __c != 'O')
	      __format = __c;
	    else if (++__beg != __end)
	      {
		__mod = __c;
		__format = __ctype.narrow(*__beg, 0);
	      }
	    else
	      break;
	    __s = this->do_put(__s, __io, __fill, __tm, __format, __mod);
	  }
	else
	  break;
      return __s;
    }

  template<typename _CharT, typename _OutIter>
    _OutIter
    time_put<_CharT, _OutIter>::
    do_put(iter_type __s, ios_base& __io, char_type, const tm* __tm,
	   char __format, char __mod) const
    {
      const locale& __loc = __io._M_getloc();
      ctype<_CharT> const& __ctype = use_facet<ctype<_CharT> >(__loc);
      __timepunct<_CharT> const& __tp = use_facet<__timepunct<_CharT> >(__loc);

      // NB: This size is arbitrary. Should this be a data member,
      // initialized at construction?
      const size_t __maxlen = 128;
      char_type* __res = 
       static_cast<char_type*>(__builtin_alloca(sizeof(char_type) * __maxlen));

      // NB: In IEE 1003.1-200x, and perhaps other locale models, it
      // is possible that the format character will be longer than one
      // character. Possibilities include 'E' or 'O' followed by a
      // format character: if __mod is not the default argument, assume
      // it's a valid modifier.
      char_type __fmt[4];
      __fmt[0] = __ctype.widen('%');
      if (!__mod)
	{
	  __fmt[1] = __format;
	  __fmt[2] = char_type();
	}
      else
	{
	  __fmt[1] = __mod;
	  __fmt[2] = __format;
	  __fmt[3] = char_type();
	}

      __tp._M_put(__res, __maxlen, __fmt, __tm);

      // Write resulting, fully-formatted string to output iterator.
      return std::__write(__s, __res, char_traits<char_type>::length(__res));
    }

  // Generic version does nothing.
  template<typename _CharT>
    int
    collate<_CharT>::_M_compare(const _CharT*, const _CharT*) const
    { return 0; }

  // Generic version does nothing.
  template<typename _CharT>
    size_t
    collate<_CharT>::_M_transform(_CharT*, const _CharT*, size_t) const
    { return 0; }

  template<typename _CharT>
    int
    collate<_CharT>::
    do_compare(const _CharT* __lo1, const _CharT* __hi1,
	       const _CharT* __lo2, const _CharT* __hi2) const
    {
      // strcoll assumes zero-terminated strings so we make a copy
      // and then put a zero at the end.
      const string_type __one(__lo1, __hi1);
      const string_type __two(__lo2, __hi2);

      const _CharT* __p = __one.c_str();
      const _CharT* __pend = __one.data() + __one.length();
      const _CharT* __q = __two.c_str();
      const _CharT* __qend = __two.data() + __two.length();

      // strcoll stops when it sees a nul character so we break
      // the strings into zero-terminated substrings and pass those
      // to strcoll.
      for (;;)
	{
	  const int __res = _M_compare(__p, __q);
	  if (__res)
	    return __res;

	  __p += char_traits<_CharT>::length(__p);
	  __q += char_traits<_CharT>::length(__q);
	  if (__p == __pend && __q == __qend)
	    return 0;
	  else if (__p == __pend)
	    return -1;
	  else if (__q == __qend)
	    return 1;

	  __p++;
	  __q++;
	}
    }

  template<typename _CharT>
    typename collate<_CharT>::string_type
    collate<_CharT>::
    do_transform(const _CharT* __lo, const _CharT* __hi) const
    {
      string_type __ret;

      // strxfrm assumes zero-terminated strings so we make a copy
      const string_type __str(__lo, __hi);

      const _CharT* __p = __str.c_str();
      const _CharT* __pend = __str.data() + __str.length();

      size_t __len = (__hi - __lo) * 2;

      _CharT* __c = new _CharT[__len];

      try
	{
	  // strxfrm stops when it sees a nul character so we break
	  // the string into zero-terminated substrings and pass those
	  // to strxfrm.
	  for (;;)
	    {
	      // First try a buffer perhaps big enough.
	      size_t __res = _M_transform(__c, __p, __len);
	      // If the buffer was not large enough, try again with the
	      // correct size.
	      if (__res >= __len)
		{
		  __len = __res + 1;
		  delete [] __c, __c = 0;
		  __c = new _CharT[__len];
		  __res = _M_transform(__c, __p, __len);
		}

	      __ret.append(__c, __res);
	      __p += char_traits<_CharT>::length(__p);
	      if (__p == __pend)
		break;

	      __p++;
	      __ret.push_back(_CharT());
	    }
	}
      catch(...)
	{
	  delete [] __c;
	  __throw_exception_again;
	}

      delete [] __c;

      return __ret;
    }

  template<typename _CharT>
    long
    collate<_CharT>::
    do_hash(const _CharT* __lo, const _CharT* __hi) const
    {
      unsigned long __val = 0;
      for (; __lo < __hi; ++__lo)
	__val = *__lo + ((__val << 7) |
		       (__val >> (numeric_limits<unsigned long>::digits - 7)));
      return static_cast<long>(__val);
    }

  // Construct correctly padded string, as per 22.2.2.2.2
  // Assumes
  // __newlen > __oldlen
  // __news is allocated for __newlen size
  // Used by both num_put and ostream inserters: if __num,
  // internal-adjusted objects are padded according to the rules below
  // concerning 0[xX] and +-, otherwise, exactly as right-adjusted
  // ones are.

  // NB: Of the two parameters, _CharT can be deduced from the
  // function arguments. The other (_Traits) has to be explicitly specified.
  template<typename _CharT, typename _Traits>
    void
    __pad<_CharT, _Traits>::_S_pad(ios_base& __io, _CharT __fill,
				   _CharT* __news, const _CharT* __olds,
				   const streamsize __newlen,
				   const streamsize __oldlen, const bool __num)
    {
      const size_t __plen = static_cast<size_t>(__newlen - __oldlen);
      const ios_base::fmtflags __adjust = __io.flags() & ios_base::adjustfield;

      // Padding last.
      if (__adjust == ios_base::left)
	{
	  _Traits::copy(__news, const_cast<_CharT*>(__olds), __oldlen);
	  _Traits::assign(__news + __oldlen, __plen, __fill);
	  return;
	}

      size_t __mod = 0;
      if (__adjust == ios_base::internal && __num)
	{
	  // Pad after the sign, if there is one.
	  // Pad after 0[xX], if there is one.
	  // Who came up with these rules, anyway? Jeeze.
          const locale& __loc = __io._M_getloc();
	  const ctype<_CharT>& __ctype = use_facet<ctype<_CharT> >(__loc);

	  const bool __testsign = (__ctype.widen('-') == __olds[0]
				   || __ctype.widen('+') == __olds[0]);
	  const bool __testhex = (__ctype.widen('0') == __olds[0]
				  && __oldlen > 1
				  && (__ctype.widen('x') == __olds[1]
				      || __ctype.widen('X') == __olds[1]));
	  if (__testhex)
	    {
	      __news[0] = __olds[0];
	      __news[1] = __olds[1];
	      __mod = 2;
	      __news += 2;
	    }
	  else if (__testsign)
	    {
	      __news[0] = __olds[0];
	      __mod = 1;
	      ++__news;
	    }
	  // else Padding first.
	}
      _Traits::assign(__news, __plen, __fill);
      _Traits::copy(__news + __plen, const_cast<_CharT*>(__olds + __mod),
		    __oldlen - __mod);
    }

  bool
  __verify_grouping(const char* __grouping, size_t __grouping_size,
		    const string& __grouping_tmp)
  {
    const size_t __n = __grouping_tmp.size() - 1;
    const size_t __min = std::min(__n, size_t(__grouping_size - 1));
    size_t __i = __n;
    bool __test = true;
    
    // Parsed number groupings have to match the
    // numpunct::grouping string exactly, starting at the
    // right-most point of the parsed sequence of elements ...
    for (size_t __j = 0; __j < __min && __test; --__i, ++__j)
      __test = __grouping_tmp[__i] == __grouping[__j];
    for (; __i && __test; --__i)
      __test = __grouping_tmp[__i] == __grouping[__min];
    // ... but the first parsed grouping can be <= numpunct
    // grouping (only do the check if the numpunct char is > 0
    // because <= 0 means any size is ok).
    if (static_cast<signed char>(__grouping[__min]) > 0)
      __test &= __grouping_tmp[0] <= __grouping[__min];
    return __test;
  }

  template<typename _CharT>
    _CharT*
    __add_grouping(_CharT* __s, _CharT __sep,
		   const char* __gbeg, size_t __gsize,
		   const _CharT* __first, const _CharT* __last)
    {
<<<<<<< HEAD
      if (__last - __first > *__gbeg
	  && static_cast<signed char>(*__gbeg) > 0)
=======
      size_t __idx = 0;
      size_t __ctr = 0;

      while (__last - __first > __gbeg[__idx]
	     && static_cast<signed char>(__gbeg[__idx]) > 0)
>>>>>>> c355071f
	{
	  __last -= __gbeg[__idx];
	  __idx < __gsize - 1 ? ++__idx : ++__ctr;
	}

      while (__first != __last)
	*__s++ = *__first++;

      while (__ctr--)
	{
	  *__s++ = __sep;	  
	  for (char __i = __gbeg[__idx]; __i > 0; --__i)
	    *__s++ = *__first++;
	}

      while (__idx--)
	{
	  *__s++ = __sep;	  
	  for (char __i = __gbeg[__idx]; __i > 0; --__i)
	    *__s++ = *__first++;
	}

      return __s;
    }

  // Inhibit implicit instantiations for required instantiations,
  // which are defined via explicit instantiations elsewhere.
  // NB: This syntax is a GNU extension.
#if _GLIBCXX_EXTERN_TEMPLATE
  extern template class moneypunct<char, false>;
  extern template class moneypunct<char, true>;
  extern template class moneypunct_byname<char, false>;
  extern template class moneypunct_byname<char, true>;
  extern template class _GLIBCXX_LDBL_NAMESPACE money_get<char>;
  extern template class _GLIBCXX_LDBL_NAMESPACE money_put<char>;
  extern template class numpunct<char>;
  extern template class numpunct_byname<char>;
  extern template class _GLIBCXX_LDBL_NAMESPACE num_get<char>;
  extern template class _GLIBCXX_LDBL_NAMESPACE num_put<char>;
  extern template class __timepunct<char>;
  extern template class time_put<char>;
  extern template class time_put_byname<char>;
  extern template class time_get<char>;
  extern template class time_get_byname<char>;
  extern template class messages<char>;
  extern template class messages_byname<char>;
  extern template class ctype_byname<char>;
  extern template class codecvt_byname<char, char, mbstate_t>;
  extern template class collate<char>;
  extern template class collate_byname<char>;

  extern template
    const codecvt<char, char, mbstate_t>&
    use_facet<codecvt<char, char, mbstate_t> >(const locale&);

  extern template
    const collate<char>&
    use_facet<collate<char> >(const locale&);

  extern template
    const numpunct<char>&
    use_facet<numpunct<char> >(const locale&);

  extern template
    const num_put<char>&
    use_facet<num_put<char> >(const locale&);

  extern template
    const num_get<char>&
    use_facet<num_get<char> >(const locale&);

  extern template
    const moneypunct<char, true>&
    use_facet<moneypunct<char, true> >(const locale&);

  extern template
    const moneypunct<char, false>&
    use_facet<moneypunct<char, false> >(const locale&);

  extern template
    const money_put<char>&
    use_facet<money_put<char> >(const locale&);

  extern template
    const money_get<char>&
    use_facet<money_get<char> >(const locale&);

  extern template
    const __timepunct<char>&
    use_facet<__timepunct<char> >(const locale&);

  extern template
    const time_put<char>&
    use_facet<time_put<char> >(const locale&);

  extern template
    const time_get<char>&
    use_facet<time_get<char> >(const locale&);

  extern template
    const messages<char>&
    use_facet<messages<char> >(const locale&);

  extern template
    bool
    has_facet<ctype<char> >(const locale&);

  extern template
    bool
    has_facet<codecvt<char, char, mbstate_t> >(const locale&);

  extern template
    bool
    has_facet<collate<char> >(const locale&);

  extern template
    bool
    has_facet<numpunct<char> >(const locale&);

  extern template
    bool
    has_facet<num_put<char> >(const locale&);

  extern template
    bool
    has_facet<num_get<char> >(const locale&);

  extern template
    bool
    has_facet<moneypunct<char> >(const locale&);

  extern template
    bool
    has_facet<money_put<char> >(const locale&);

  extern template
    bool
    has_facet<money_get<char> >(const locale&);

  extern template
    bool
    has_facet<__timepunct<char> >(const locale&);

  extern template
    bool
    has_facet<time_put<char> >(const locale&);

  extern template
    bool
    has_facet<time_get<char> >(const locale&);

  extern template
    bool
    has_facet<messages<char> >(const locale&);

#ifdef _GLIBCXX_USE_WCHAR_T
  extern template class moneypunct<wchar_t, false>;
  extern template class moneypunct<wchar_t, true>;
  extern template class moneypunct_byname<wchar_t, false>;
  extern template class moneypunct_byname<wchar_t, true>;
  extern template class _GLIBCXX_LDBL_NAMESPACE money_get<wchar_t>;
  extern template class _GLIBCXX_LDBL_NAMESPACE money_put<wchar_t>;
  extern template class numpunct<wchar_t>;
  extern template class numpunct_byname<wchar_t>;
  extern template class _GLIBCXX_LDBL_NAMESPACE num_get<wchar_t>;
  extern template class _GLIBCXX_LDBL_NAMESPACE num_put<wchar_t>;
  extern template class __timepunct<wchar_t>;
  extern template class time_put<wchar_t>;
  extern template class time_put_byname<wchar_t>;
  extern template class time_get<wchar_t>;
  extern template class time_get_byname<wchar_t>;
  extern template class messages<wchar_t>;
  extern template class messages_byname<wchar_t>;
  extern template class ctype_byname<wchar_t>;
  extern template class codecvt_byname<wchar_t, char, mbstate_t>;
  extern template class collate<wchar_t>;
  extern template class collate_byname<wchar_t>;

  extern template
    const codecvt<wchar_t, char, mbstate_t>&
    use_facet<codecvt<wchar_t, char, mbstate_t> >(locale const&);

  extern template
    const collate<wchar_t>&
    use_facet<collate<wchar_t> >(const locale&);

  extern template
    const numpunct<wchar_t>&
    use_facet<numpunct<wchar_t> >(const locale&);

  extern template
    const num_put<wchar_t>&
    use_facet<num_put<wchar_t> >(const locale&);

  extern template
    const num_get<wchar_t>&
    use_facet<num_get<wchar_t> >(const locale&);

  extern template
    const moneypunct<wchar_t, true>&
    use_facet<moneypunct<wchar_t, true> >(const locale&);

  extern template
    const moneypunct<wchar_t, false>&
    use_facet<moneypunct<wchar_t, false> >(const locale&);

  extern template
    const money_put<wchar_t>&
    use_facet<money_put<wchar_t> >(const locale&);

  extern template
    const money_get<wchar_t>&
    use_facet<money_get<wchar_t> >(const locale&);

  extern template
    const __timepunct<wchar_t>&
    use_facet<__timepunct<wchar_t> >(const locale&);

  extern template
    const time_put<wchar_t>&
    use_facet<time_put<wchar_t> >(const locale&);

  extern template
    const time_get<wchar_t>&
    use_facet<time_get<wchar_t> >(const locale&);

  extern template
    const messages<wchar_t>&
    use_facet<messages<wchar_t> >(const locale&);

 extern template
    bool
    has_facet<ctype<wchar_t> >(const locale&);

  extern template
    bool
    has_facet<codecvt<wchar_t, char, mbstate_t> >(const locale&);

  extern template
    bool
    has_facet<collate<wchar_t> >(const locale&);

  extern template
    bool
    has_facet<numpunct<wchar_t> >(const locale&);

  extern template
    bool
    has_facet<num_put<wchar_t> >(const locale&);

  extern template
    bool
    has_facet<num_get<wchar_t> >(const locale&);

  extern template
    bool
    has_facet<moneypunct<wchar_t> >(const locale&);

  extern template
    bool
    has_facet<money_put<wchar_t> >(const locale&);

  extern template
    bool
    has_facet<money_get<wchar_t> >(const locale&);

  extern template
    bool
    has_facet<__timepunct<wchar_t> >(const locale&);

  extern template
    bool
    has_facet<time_put<wchar_t> >(const locale&);

  extern template
    bool
    has_facet<time_get<wchar_t> >(const locale&);

  extern template
    bool
    has_facet<messages<wchar_t> >(const locale&);
#endif
#endif

_GLIBCXX_END_NAMESPACE

#endif<|MERGE_RESOLUTION|>--- conflicted
+++ resolved
@@ -1,10 +1,6 @@
 // Locale support -*- C++ -*-
 
-<<<<<<< HEAD
-// Copyright (C) 1997, 1998, 1999, 2000, 2001, 2002, 2003, 2004, 2005
-=======
 // Copyright (C) 1997, 1998, 1999, 2000, 2001, 2002, 2003, 2004, 2005, 2006
->>>>>>> c355071f
 // Free Software Foundation, Inc.
 //
 // This file is part of the GNU ISO C++ Library.  This library is free
@@ -345,68 +341,7 @@
       string __found_grouping;
       if (__lc->_M_use_grouping)
 	__found_grouping.reserve(32);
-<<<<<<< HEAD
-      const char_type* __q;
       const char_type* __lit_zero = __lit + __num_base::_S_izero;
-      while (!__testeof)
-        {
-	  // According to 22.2.2.1.2, p8-9, first look for thousands_sep
-	  // and decimal_point.
-          if (__lc->_M_use_grouping && __c == __lc->_M_thousands_sep)
-	    {
-	      if (!__found_dec && !__found_sci)
-		{
-		  // NB: Thousands separator at the beginning of a string
-		  // is a no-no, as is two consecutive thousands separators.
-		  if (__sep_pos)
-		    {
-		      __found_grouping += static_cast<char>(__sep_pos);
-		      __sep_pos = 0;
-		    }
-		  else
-		    {
-		      // NB: __convert_to_v will not assign __v and will
-		      // set the failbit.
-		      __xtrc.clear();
-		      break;
-		    }
-		}
-	      else
-		break;
-            }
-	  else if (__c == __lc->_M_decimal_point)
-	    {
-	      if (!__found_dec && !__found_sci)
-		{
-		  // If no grouping chars are seen, no grouping check
-		  // is applied. Therefore __found_grouping is adjusted
-		  // only if decimal_point comes after some thousands_sep.
-		  if (__found_grouping.size())
-		    __found_grouping += static_cast<char>(__sep_pos);
-		  __xtrc += '.';
-		  __found_dec = true;
-		}
-	      else
-		break;
-	    }
-          else if ((__q = __traits_type::find(__lit_zero, 10, __c)))
-	    {
-	      __xtrc += __num_base::_S_atoms_in[__q - __lit];
-	      __found_mantissa = true;
-	      ++__sep_pos;
-	    }
-	  else if ((__c == __lit[__num_base::_S_ie] 
-		    || __c == __lit[__num_base::_S_iE])
-		   && !__found_sci && __found_mantissa)
-	    {
-	      // Scientific notation.
-	      if (__found_grouping.size() && !__found_dec)
-		__found_grouping += static_cast<char>(__sep_pos);
-	      __xtrc += 'e';
-	      __found_sci = true;
-=======
-      const char_type* __lit_zero = __lit + __num_base::_S_izero;
->>>>>>> c355071f
 
       if (!__lc->_M_allocated)
 	// "C" locale
@@ -567,25 +502,9 @@
       return __beg;
     }
 
-<<<<<<< HEAD
-  template<typename _ValueT>
-    struct __to_unsigned_type
-    { typedef _ValueT __type; };
-
-  template<>
-    struct __to_unsigned_type<long>
-    { typedef unsigned long __type; };
-
-#ifdef _GLIBCXX_USE_LONG_LONG
-  template<>
-    struct __to_unsigned_type<long long>
-    { typedef unsigned long long __type; };
-#endif
-=======
 _GLIBCXX_END_LDBL_NAMESPACE
 
 _GLIBCXX_BEGIN_LDBL_NAMESPACE
->>>>>>> c355071f
 
   template<typename _CharT, typename _InIter>
     template<typename _ValueT>
@@ -595,12 +514,8 @@
 		     ios_base::iostate& __err, _ValueT& __v) const
       {
         typedef char_traits<_CharT>			     __traits_type;
-<<<<<<< HEAD
-	typedef typename __to_unsigned_type<_ValueT>::__type __unsigned_type;
-=======
 	using __gnu_cxx::__add_unsigned;
 	typedef typename __add_unsigned<_ValueT>::__type __unsigned_type;
->>>>>>> c355071f
 	typedef __numpunct_cache<_CharT>                     __cache_type;
 	__use_cache<__cache_type> __uc;
 	const locale& __loc = __io._M_getloc();
@@ -695,56 +610,6 @@
 	  -numeric_limits<_ValueT>::min() : numeric_limits<_ValueT>::max();
 	const __unsigned_type __smax = __max / __base;
 	__unsigned_type __result = 0;
-<<<<<<< HEAD
-	const char_type* __q;
-	const char_type* __lit_zero = __lit + __num_base::_S_izero;
-	while (!__testeof)
-	  {
-	    // According to 22.2.2.1.2, p8-9, first look for thousands_sep
-	    // and decimal_point.
-	    if (__lc->_M_use_grouping && __c == __lc->_M_thousands_sep)
-	      {
-		// NB: Thousands separator at the beginning of a string
-		// is a no-no, as is two consecutive thousands separators.
-		if (__sep_pos)
-		  {
-		    __found_grouping += static_cast<char>(__sep_pos);
-		    __sep_pos = 0;
-		  }
-		else
-		  {
-		    __testfail = true;
-		    break;
-		  }
-	      }
-	    else if (__c == __lc->_M_decimal_point)
-	      break;
-	    else if ((__q = __traits_type::find(__lit_zero, __len, __c)))
-	      {
-		int __digit = __q - __lit_zero;
-		if (__digit > 15)
-		  __digit -= 6;
-		if (__result > __smax)
-		  __testfail = true;
-		else
-		  {
-		    __result *= __base;
-		    __testfail |= __result > __max - __digit;
-		    __result += __digit;
-		    ++__sep_pos;
-		  }
-	      }
-	    else
-	      // Not a valid input item.	      
-	      break;
-	    
-	    if (++__beg != __end)
-	      __c = *__beg;
-	    else
-	      __testeof = true;
-	  }
-
-=======
 	int __digit = 0;
 	const char_type* __lit_zero = __lit + __num_base::_S_izero;
 
@@ -820,7 +685,6 @@
 		__testeof = true;
 	    }
 	
->>>>>>> c355071f
 	// Digit grouping is checked. If grouping and found_grouping don't
 	// match, then get very very upset, and set failbit.
 	if (__found_grouping.size())
@@ -1047,71 +911,15 @@
       __len = static_cast<int>(__w);
     }
 
-<<<<<<< HEAD
-  // Forwarding functions to peel signed from unsigned integer types and
-  // either cast or compute the absolute value for the former, depending
-  // on __basefield.
-  template<typename _CharT>
-    inline int
-    __int_to_char(_CharT* __bufend, long __v, const _CharT* __lit,
-		  ios_base::fmtflags __flags)
-    {
-      unsigned long __ul = __v;
-      const ios_base::fmtflags __basefield = __flags & ios_base::basefield;
-      if (__builtin_expect(__basefield != ios_base::oct
-			   && __basefield != ios_base::hex, true))
-	__ul = __v < 0 ? -__v : __ul;
-      return __int_to_char(__bufend, __ul, __lit, __flags, false);
-    }
-
-  template<typename _CharT>
-    inline int
-    __int_to_char(_CharT* __bufend, unsigned long __v, const _CharT* __lit,
-		  ios_base::fmtflags __flags)
-    { return __int_to_char(__bufend, __v, __lit, __flags, false); }
-
-#ifdef _GLIBCXX_USE_LONG_LONG
-  template<typename _CharT>
-    inline int
-    __int_to_char(_CharT* __bufend, long long __v, const _CharT* __lit,
-		  ios_base::fmtflags __flags)
-    {
-      unsigned long long __ull = __v;
-      const ios_base::fmtflags __basefield = __flags & ios_base::basefield;
-      if (__builtin_expect(__basefield != ios_base::oct
-			   && __basefield != ios_base::hex, true))
-	__ull = __v < 0 ? -__v : __ull;
-      return __int_to_char(__bufend, __ull, __lit, __flags, false);
-    }
-
-  template<typename _CharT>
-    inline int
-    __int_to_char(_CharT* __bufend, unsigned long long __v, 
-		  const _CharT* __lit, ios_base::fmtflags __flags)
-    { return __int_to_char(__bufend, __v, __lit, __flags, false); }
-#endif
-=======
 _GLIBCXX_END_LDBL_NAMESPACE
->>>>>>> c355071f
-
-  // N.B. The last argument is currently unused (see libstdc++/20914).
+
   template<typename _CharT, typename _ValueT>
     int
     __int_to_char(_CharT* __bufend, _ValueT __v, const _CharT* __lit,
-<<<<<<< HEAD
-		  ios_base::fmtflags __flags, bool)
-    {
-      const ios_base::fmtflags __basefield = __flags & ios_base::basefield;
-      _CharT* __buf = __bufend;
-
-      if (__builtin_expect(__basefield != ios_base::oct
-			   && __basefield != ios_base::hex, true))
-=======
 		  ios_base::fmtflags __flags, bool __dec)
     {
       _CharT* __buf = __bufend;
       if (__builtin_expect(__dec, true))
->>>>>>> c355071f
 	{
 	  // Decimal.
 	  do
@@ -1167,13 +975,9 @@
       _M_insert_int(_OutIter __s, ios_base& __io, _CharT __fill,
 		    _ValueT __v) const
       {
-<<<<<<< HEAD
-	typedef __numpunct_cache<_CharT>	        __cache_type;
-=======
 	using __gnu_cxx::__add_unsigned;
 	typedef typename __add_unsigned<_ValueT>::__type __unsigned_type;
 	typedef __numpunct_cache<_CharT>	             __cache_type;
->>>>>>> c355071f
 	__use_cache<__cache_type> __uc;
 	const locale& __loc = __io._M_getloc();
 	const __cache_type* __lc = __uc(__loc);
@@ -1187,15 +991,11 @@
 
 	// [22.2.2.2.2] Stage 1, numeric conversion to character.
 	// Result is returned right-justified in the buffer.
-<<<<<<< HEAD
-	int __len = __int_to_char(__cs + __ilen, __v, __lit, __flags);
-=======
 	const ios_base::fmtflags __basefield = __flags & ios_base::basefield;
 	const bool __dec = (__basefield != ios_base::oct
 			    && __basefield != ios_base::hex);
 	const __unsigned_type __u = (__v > 0 || !__dec) ? __v : -__v;
  	int __len = __int_to_char(__cs + __ilen, __u, __lit, __flags, __dec);
->>>>>>> c355071f
 	__cs += __ilen - __len;
 
 	// Add grouping, if necessary.
@@ -1212,13 +1012,7 @@
 	  }
 
 	// Complete Stage 1, prepend numeric base or sign.
-<<<<<<< HEAD
-	const ios_base::fmtflags __basefield = __flags & ios_base::basefield;
-	if (__builtin_expect(__basefield != ios_base::oct
-			     && __basefield != ios_base::hex, true))
-=======
 	if (__builtin_expect(__dec, true))
->>>>>>> c355071f
 	  {
 	    // Decimal.
 	    if (__v > 0)
@@ -1362,13 +1156,6 @@
 	__ctype.widen(__cs, __cs + __len, __ws);
 	
 	// Replace decimal point.
-<<<<<<< HEAD
-	const _CharT __cdec = __ctype.widen('.');
-	const _CharT __dec = __lc->_M_decimal_point;
-	const _CharT* __p = char_traits<_CharT>::find(__ws, __len, __cdec);
-	if (__p)
-	  __ws[__p - __ws] = __dec;
-=======
 	_CharT* __wp = 0;
 	const char* __p = char_traits<char>::find(__cs, __len, '.');
 	if (__p)
@@ -1376,19 +1163,13 @@
 	    __wp = __ws + (__p - __cs);
 	    *__wp = __lc->_M_decimal_point;
 	  }
->>>>>>> c355071f
 	
 	// Add grouping, if necessary.
 	// N.B. Make sure to not group things like 2e20, i.e., no decimal
 	// point, scientific notation.
 	if (__lc->_M_use_grouping
-<<<<<<< HEAD
-	    && (__p || __len < 3 || (__cs[1] <= '9' && __cs[2] <= '9'
-				     && __cs[1] >= '0' && __cs[2] >= '0')))
-=======
 	    && (__wp || __len < 3 || (__cs[1] <= '9' && __cs[2] <= '9'
 				      && __cs[1] >= '0' && __cs[2] >= '0')))
->>>>>>> c355071f
 	  {
 	    // Grouping can add (almost) as many separators as the
 	    // number of digits, but no more.
@@ -1404,11 +1185,7 @@
 	      }
 	    
 	    _M_group_float(__lc->_M_grouping, __lc->_M_grouping_size,
-<<<<<<< HEAD
-			   __lc->_M_thousands_sep, __p, __ws2 + __off,
-=======
 			   __lc->_M_thousands_sep, __wp, __ws2 + __off,
->>>>>>> c355071f
 			   __ws + __off, __len);
 	    __len += __off;
 	    
@@ -2806,16 +2583,11 @@
 		   const char* __gbeg, size_t __gsize,
 		   const _CharT* __first, const _CharT* __last)
     {
-<<<<<<< HEAD
-      if (__last - __first > *__gbeg
-	  && static_cast<signed char>(*__gbeg) > 0)
-=======
       size_t __idx = 0;
       size_t __ctr = 0;
 
       while (__last - __first > __gbeg[__idx]
 	     && static_cast<signed char>(__gbeg[__idx]) > 0)
->>>>>>> c355071f
 	{
 	  __last -= __gbeg[__idx];
 	  __idx < __gsize - 1 ? ++__idx : ++__ctr;

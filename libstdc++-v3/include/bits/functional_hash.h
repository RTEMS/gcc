// functional_hash.h header -*- C++ -*-

// Copyright (C) 2007, 2008, 2009, 2010 Free Software Foundation, Inc.
//
// This file is part of the GNU ISO C++ Library.  This library is free
// software; you can redistribute it and/or modify it under the
// terms of the GNU General Public License as published by the
// Free Software Foundation; either version 3, or (at your option)
// any later version.

// This library is distributed in the hope that it will be useful,
// but WITHOUT ANY WARRANTY; without even the implied warranty of
// MERCHANTABILITY or FITNESS FOR A PARTICULAR PURPOSE.  See the
// GNU General Public License for more details.

// Under Section 7 of GPL version 3, you are granted additional
// permissions described in the GCC Runtime Library Exception, version
// 3.1, as published by the Free Software Foundation.

// You should have received a copy of the GNU General Public License and
// a copy of the GCC Runtime Library Exception along with this program;
// see the files COPYING3 and COPYING.RUNTIME respectively.  If not, see
// <http://www.gnu.org/licenses/>.

/** @file bits/functional_hash.h
 *  This is an internal header file, included by other library headers.
 *  You should not attempt to use it directly.
 */

#ifndef _FUNCTIONAL_HASH_H
#define _FUNCTIONAL_HASH_H 1

#pragma GCC system_header

<<<<<<< HEAD
#include <string>
#include <system_error>
=======
#include <cstddef>
#include <bits/stl_function.h>
>>>>>>> d8a60d24

namespace std
{
  /** @defgroup hashes Hashes
   *  @ingroup functors
   *
   *   Hashing functors taking a variable type and returning a @c std::size_t.
   *
   *  @{
   */
<<<<<<< HEAD
 
=======

>>>>>>> d8a60d24
  /// Primary class template hash.
  template<typename _Tp>
    struct hash : public std::unary_function<_Tp, size_t>
    {
      size_t
      operator()(_Tp __val) const;
    };

  /// Partial specializations for pointer types.
  template<typename _Tp>
    struct hash<_Tp*> : public std::unary_function<_Tp*, size_t>
    {
      size_t
      operator()(_Tp* __p) const
      { return reinterpret_cast<size_t>(__p); }
    };

  // Explicit specializations for integer types.
<<<<<<< HEAD
#define _Cxx_hashtable_define_trivial_hash(_Tp) 	       \
  template<>						       \
    struct hash<_Tp> : public std::unary_function<_Tp, size_t> \
    {                                                          \
      size_t                                                   \
      operator()(_Tp __val) const		               \
      { return static_cast<size_t>(__val); }		       \
    };
=======
#define _Cxx_hashtable_define_trivial_hash(_Tp) 	\
  template<>						\
    inline size_t					\
    hash<_Tp>::operator()(_Tp __val) const		\
    { return static_cast<size_t>(__val); }
>>>>>>> d8a60d24

  /// Explicit specialization for bool.
  _Cxx_hashtable_define_trivial_hash(bool);

  /// Explicit specialization for char.
  _Cxx_hashtable_define_trivial_hash(char);

  /// Explicit specialization for signed char.
  _Cxx_hashtable_define_trivial_hash(signed char);

  /// Explicit specialization for unsigned char.
  _Cxx_hashtable_define_trivial_hash(unsigned char);

  /// Explicit specialization for wchar_t.
  _Cxx_hashtable_define_trivial_hash(wchar_t);

<<<<<<< HEAD
#ifdef _GLIBCXX_USE_C99_STDINT_TR1
=======
>>>>>>> d8a60d24
  /// Explicit specialization for char16_t.
  _Cxx_hashtable_define_trivial_hash(char16_t);

  /// Explicit specialization for char32_t.
  _Cxx_hashtable_define_trivial_hash(char32_t);
<<<<<<< HEAD
#endif
=======
>>>>>>> d8a60d24

  /// Explicit specialization for short.
  _Cxx_hashtable_define_trivial_hash(short);

  /// Explicit specialization for int.
  _Cxx_hashtable_define_trivial_hash(int);

  /// Explicit specialization for long.
  _Cxx_hashtable_define_trivial_hash(long);

  /// Explicit specialization for long long.
  _Cxx_hashtable_define_trivial_hash(long long);

  /// Explicit specialization for unsigned short.
  _Cxx_hashtable_define_trivial_hash(unsigned short);

  /// Explicit specialization for unsigned int.
  _Cxx_hashtable_define_trivial_hash(unsigned int);

  /// Explicit specialization for unsigned long.
  _Cxx_hashtable_define_trivial_hash(unsigned long);

  /// Explicit specialization for unsigned long long.
  _Cxx_hashtable_define_trivial_hash(unsigned long long);

#undef _Cxx_hashtable_define_trivial_hash

  // Fowler / Noll / Vo (FNV) Hash (type FNV-1a)

  // Dummy generic implementation (for sizeof(size_t) != 4, 8).
<<<<<<< HEAD
  template<size_t = sizeof(size_t)>
    struct _Fnv_hash
=======
  template<size_t>
    struct _Fnv_hash_base
>>>>>>> d8a60d24
    {
      template<typename _Tp>
        static size_t
        hash(const _Tp* __ptr, size_t __clength, size_t __hash = 0)
        {
	  const char* __cptr = reinterpret_cast<const char*>(__ptr);
	  for (; __clength; --__clength)
	    __hash = (__hash * 131) + *__cptr++;
	  return __hash;
	}
    };

  template<>
    struct _Fnv_hash_base<4>
    {
      template<typename _Tp>
        static size_t
        hash(const _Tp* __ptr, size_t __clength,
	     size_t __hash = static_cast<size_t>(2166136261UL))
        {
	  const char* __cptr = reinterpret_cast<const char*>(__ptr);
	  for (; __clength; --__clength)
	    {
	      __hash ^= static_cast<size_t>(*__cptr++);
	      __hash *= static_cast<size_t>(16777619UL);
	    }
	  return __hash;
	}
    };
  
  template<>
    struct _Fnv_hash_base<8>
    {
      template<typename _Tp>
        static size_t
        hash(const _Tp* __ptr, size_t __clength,
	     size_t __hash = static_cast<size_t>(14695981039346656037ULL))
        {
	  const char* __cptr = reinterpret_cast<const char*>(__ptr);
	  for (; __clength; --__clength)
	    {
	      __hash ^= static_cast<size_t>(*__cptr++);
	      __hash *= static_cast<size_t>(1099511628211ULL);
	    }
	  return __hash;
	}
    };

    struct _Fnv_hash
    : public _Fnv_hash_base<sizeof(size_t)>
    {
      using _Fnv_hash_base<sizeof(size_t)>::hash;

      template<typename _Tp>
        static size_t
        hash(const _Tp& __val)
        { return hash(&__val, sizeof(__val)); }

<<<<<<< HEAD
	// Try to use all the bits of the mantissa (really necessary only
	// on 32-bit targets, at least for 80-bit floating point formats).
	const size_t __hibits = (size_t)__val;
	__val = (__val - (long double)__hibits) * __mult;

	const size_t __coeff =
	  __gnu_cxx::__numeric_traits<size_t>::__max / __LDBL_MAX_EXP__;

	__result = __hibits + (size_t)__val + __coeff * __exponent;

	return __result;
      }
    };

  /// Explicit specializations for string.
  template<>
    struct hash<string>
    : public std::unary_function<string, size_t>
    {
      size_t
      operator()(const string& __s) const
      { return _Fnv_hash<>::hash(__s.data(), __s.length()); }
    };

#ifdef _GLIBCXX_USE_WCHAR_T
  /// Explicit specializations for wstring.
=======
      template<typename _Tp>
        static size_t
        __hash_combine(const _Tp& __val, size_t __hash)
        { return hash(&__val, sizeof(__val), __hash); }
    };

  /// Specialization for float.
>>>>>>> d8a60d24
  template<>
    inline size_t
    hash<float>::operator()(float __val) const
    {
      // 0 and -0 both hash to zero.
      return __val != 0.0f ? std::_Fnv_hash::hash(__val) : 0;
    }

<<<<<<< HEAD
#ifdef _GLIBCXX_USE_C99_STDINT_TR1
  /// Explicit specializations for u16string.
=======
  /// Specialization for double.
>>>>>>> d8a60d24
  template<>
    inline size_t
    hash<double>::operator()(double __val) const
    {
      // 0 and -0 both hash to zero.
      return __val != 0.0 ? std::_Fnv_hash::hash(__val) : 0;
    }

<<<<<<< HEAD
  /// Explicit specializations for u32string.
=======
  /// Specialization for long double.
>>>>>>> d8a60d24
  template<>
    _GLIBCXX_PURE size_t
    hash<long double>::operator()(long double __val) const;

<<<<<<< HEAD
  /// Explicit specializations for error_code.
  template<>
    struct hash<error_code>
    : public std::unary_function<error_code, size_t>
    {
      size_t
      operator()(const error_code& __e) const
      {
	const char* __p = reinterpret_cast<const char*>(&__e);
	return _Fnv_hash<>::hash(__p, sizeof(__e));
      }
    };
=======
>>>>>>> d8a60d24
  // @} group hashes
}

#endif // _FUNCTIONAL_HASH_H<|MERGE_RESOLUTION|>--- conflicted
+++ resolved
@@ -32,13 +32,8 @@
 
 #pragma GCC system_header
 
-<<<<<<< HEAD
-#include <string>
-#include <system_error>
-=======
 #include <cstddef>
 #include <bits/stl_function.h>
->>>>>>> d8a60d24
 
 namespace std
 {
@@ -49,11 +44,7 @@
    *
    *  @{
    */
-<<<<<<< HEAD
- 
-=======
-
->>>>>>> d8a60d24
+
   /// Primary class template hash.
   template<typename _Tp>
     struct hash : public std::unary_function<_Tp, size_t>
@@ -72,22 +63,11 @@
     };
 
   // Explicit specializations for integer types.
-<<<<<<< HEAD
-#define _Cxx_hashtable_define_trivial_hash(_Tp) 	       \
-  template<>						       \
-    struct hash<_Tp> : public std::unary_function<_Tp, size_t> \
-    {                                                          \
-      size_t                                                   \
-      operator()(_Tp __val) const		               \
-      { return static_cast<size_t>(__val); }		       \
-    };
-=======
 #define _Cxx_hashtable_define_trivial_hash(_Tp) 	\
   template<>						\
     inline size_t					\
     hash<_Tp>::operator()(_Tp __val) const		\
     { return static_cast<size_t>(__val); }
->>>>>>> d8a60d24
 
   /// Explicit specialization for bool.
   _Cxx_hashtable_define_trivial_hash(bool);
@@ -104,19 +84,11 @@
   /// Explicit specialization for wchar_t.
   _Cxx_hashtable_define_trivial_hash(wchar_t);
 
-<<<<<<< HEAD
-#ifdef _GLIBCXX_USE_C99_STDINT_TR1
-=======
->>>>>>> d8a60d24
   /// Explicit specialization for char16_t.
   _Cxx_hashtable_define_trivial_hash(char16_t);
 
   /// Explicit specialization for char32_t.
   _Cxx_hashtable_define_trivial_hash(char32_t);
-<<<<<<< HEAD
-#endif
-=======
->>>>>>> d8a60d24
 
   /// Explicit specialization for short.
   _Cxx_hashtable_define_trivial_hash(short);
@@ -147,13 +119,8 @@
   // Fowler / Noll / Vo (FNV) Hash (type FNV-1a)
 
   // Dummy generic implementation (for sizeof(size_t) != 4, 8).
-<<<<<<< HEAD
-  template<size_t = sizeof(size_t)>
-    struct _Fnv_hash
-=======
   template<size_t>
     struct _Fnv_hash_base
->>>>>>> d8a60d24
     {
       template<typename _Tp>
         static size_t
@@ -212,34 +179,6 @@
         hash(const _Tp& __val)
         { return hash(&__val, sizeof(__val)); }
 
-<<<<<<< HEAD
-	// Try to use all the bits of the mantissa (really necessary only
-	// on 32-bit targets, at least for 80-bit floating point formats).
-	const size_t __hibits = (size_t)__val;
-	__val = (__val - (long double)__hibits) * __mult;
-
-	const size_t __coeff =
-	  __gnu_cxx::__numeric_traits<size_t>::__max / __LDBL_MAX_EXP__;
-
-	__result = __hibits + (size_t)__val + __coeff * __exponent;
-
-	return __result;
-      }
-    };
-
-  /// Explicit specializations for string.
-  template<>
-    struct hash<string>
-    : public std::unary_function<string, size_t>
-    {
-      size_t
-      operator()(const string& __s) const
-      { return _Fnv_hash<>::hash(__s.data(), __s.length()); }
-    };
-
-#ifdef _GLIBCXX_USE_WCHAR_T
-  /// Explicit specializations for wstring.
-=======
       template<typename _Tp>
         static size_t
         __hash_combine(const _Tp& __val, size_t __hash)
@@ -247,7 +186,6 @@
     };
 
   /// Specialization for float.
->>>>>>> d8a60d24
   template<>
     inline size_t
     hash<float>::operator()(float __val) const
@@ -256,12 +194,7 @@
       return __val != 0.0f ? std::_Fnv_hash::hash(__val) : 0;
     }
 
-<<<<<<< HEAD
-#ifdef _GLIBCXX_USE_C99_STDINT_TR1
-  /// Explicit specializations for u16string.
-=======
   /// Specialization for double.
->>>>>>> d8a60d24
   template<>
     inline size_t
     hash<double>::operator()(double __val) const
@@ -270,30 +203,11 @@
       return __val != 0.0 ? std::_Fnv_hash::hash(__val) : 0;
     }
 
-<<<<<<< HEAD
-  /// Explicit specializations for u32string.
-=======
   /// Specialization for long double.
->>>>>>> d8a60d24
   template<>
     _GLIBCXX_PURE size_t
     hash<long double>::operator()(long double __val) const;
 
-<<<<<<< HEAD
-  /// Explicit specializations for error_code.
-  template<>
-    struct hash<error_code>
-    : public std::unary_function<error_code, size_t>
-    {
-      size_t
-      operator()(const error_code& __e) const
-      {
-	const char* __p = reinterpret_cast<const char*>(&__e);
-	return _Fnv_hash<>::hash(__p, sizeof(__e));
-      }
-    };
-=======
->>>>>>> d8a60d24
   // @} group hashes
 }
 

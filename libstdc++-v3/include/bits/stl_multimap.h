--- conflicted
+++ resolved
@@ -1,11 +1,7 @@
 // Multimap implementation -*- C++ -*-
 
-<<<<<<< HEAD
-// Copyright (C) 2001, 2002, 2004, 2005, 2006 Free Software Foundation, Inc.
-=======
 // Copyright (C) 2001, 2002, 2003, 2004, 2005, 2006, 2007, 2008
 // Free Software Foundation, Inc.
->>>>>>> 751ff693
 //
 // This file is part of the GNU ISO C++ Library.  This library is free
 // software; you can redistribute it and/or modify it under the
@@ -63,21 +59,12 @@
  *  You should not attempt to use it directly.
  */
 
-<<<<<<< HEAD
-#ifndef _MULTIMAP_H
-#define _MULTIMAP_H 1
-
-#include <bits/concept_check.h>
-
-_GLIBCXX_BEGIN_NESTED_NAMESPACE(std, _GLIBCXX_STD)
-=======
 #ifndef _STL_MULTIMAP_H
 #define _STL_MULTIMAP_H 1
 
 #include <bits/concept_check.h>
 
 _GLIBCXX_BEGIN_NESTED_NAMESPACE(std, _GLIBCXX_STD_D)
->>>>>>> 751ff693
 
   /**
    *  @brief A standard container made up of (key,value) pairs, which can be
@@ -94,17 +81,9 @@
    *
    *  Multimaps support bidirectional iterators.
    *
-<<<<<<< HEAD
-   *  @if maint
    *  The private tree data is declared exactly the same way for map and
    *  multimap; the distinction is made entirely in how the tree functions are
    *  called (*_unique versus *_equal, same as the standard).
-   *  @endif
-=======
-   *  The private tree data is declared exactly the same way for map and
-   *  multimap; the distinction is made entirely in how the tree functions are
-   *  called (*_unique versus *_equal, same as the standard).
->>>>>>> 751ff693
   */
   template <typename _Key, typename _Tp,
 	    typename _Compare = std::less<_Key>,
@@ -143,21 +122,13 @@
       };
 
     private:
-<<<<<<< HEAD
-      /// @if maint  This turns a red-black tree into a [multi]map.  @endif
-=======
       /// This turns a red-black tree into a [multi]map.
->>>>>>> 751ff693
       typedef typename _Alloc::template rebind<value_type>::other 
         _Pair_alloc_type;
 
       typedef _Rb_tree<key_type, value_type, _Select1st<value_type>,
 		       key_compare, _Pair_alloc_type> _Rep_type;
-<<<<<<< HEAD
-      /// @if maint  The actual tree structure.  @endif
-=======
       /// The actual tree structure.
->>>>>>> 751ff693
       _Rep_type _M_t;
 
     public:
@@ -180,20 +151,12 @@
        *  @brief  Default constructor creates no elements.
        */
       multimap()
-<<<<<<< HEAD
-      : _M_t(_Compare(), allocator_type()) { }
-
-      // for some reason this was made a separate function
-      /**
-       *  @brief  Default constructor creates no elements.
-=======
       : _M_t() { }
 
       /**
        *  @brief  Creates a %multimap with no elements.
        *  @param  comp  A comparison object.
        *  @param  a  An allocator object.
->>>>>>> 751ff693
        */
       explicit
       multimap(const _Compare& __comp,
@@ -204,19 +167,12 @@
        *  @brief  %Multimap copy constructor.
        *  @param  x  A %multimap of identical element and allocator types.
        *
-<<<<<<< HEAD
-       *  The newly-created %multimap uses a copy of the allocation object used
-       *  by @a x.
-=======
        *  The newly-created %multimap uses a copy of the allocation object
        *  used by @a x.
->>>>>>> 751ff693
        */
       multimap(const multimap& __x)
       : _M_t(__x._M_t) { }
 
-<<<<<<< HEAD
-=======
 #ifdef __GXX_EXPERIMENTAL_CXX0X__
       /**
        *  @brief  %Multimap move constructor.
@@ -229,7 +185,6 @@
       : _M_t(std::forward<_Rep_type>(__x._M_t)) { }
 #endif
 
->>>>>>> 751ff693
       /**
        *  @brief  Builds a %multimap from a range.
        *  @param  first  An input iterator.
@@ -239,17 +194,10 @@
        *  [first,last).  This is linear in N if the range is already sorted,
        *  and NlogN otherwise (where N is distance(first,last)).
        */
-<<<<<<< HEAD
-      template <typename _InputIterator>
-        multimap(_InputIterator __first, _InputIterator __last)
-	: _M_t(_Compare(), allocator_type())
-        { _M_t._M_insert_equal(__first, __last); }
-=======
       template<typename _InputIterator>
         multimap(_InputIterator __first, _InputIterator __last)
 	: _M_t()
         { _M_t._M_insert_unique(__first, __last); }
->>>>>>> 751ff693
 
       /**
        *  @brief  Builds a %multimap from a range.
@@ -262,11 +210,7 @@
        *  [first,last).  This is linear in N if the range is already sorted,
        *  and NlogN otherwise (where N is distance(first,last)).
        */
-<<<<<<< HEAD
-      template <typename _InputIterator>
-=======
       template<typename _InputIterator>
->>>>>>> 751ff693
         multimap(_InputIterator __first, _InputIterator __last,
 		 const _Compare& __comp,
 		 const allocator_type& __a = allocator_type())
@@ -279,11 +223,7 @@
       /**
        *  The dtor only erases the elements, and note that if the elements
        *  themselves are pointers, the pointed-to memory is not touched in any
-<<<<<<< HEAD
-       *  way.  Managing the pointer is the user's responsibilty.
-=======
        *  way.  Managing the pointer is the user's responsibility.
->>>>>>> 751ff693
        */
 
       /**
@@ -300,8 +240,6 @@
 	return *this;
       }
 
-<<<<<<< HEAD
-=======
 #ifdef __GXX_EXPERIMENTAL_CXX0X__
       /**
        *  @brief  %Multimap move assignment operator.
@@ -320,7 +258,6 @@
       }
 #endif
 
->>>>>>> 751ff693
       /// Get a copy of the memory allocation object.
       allocator_type
       get_allocator() const
@@ -399,8 +336,6 @@
       rend() const
       { return _M_t.rend(); }
 
-<<<<<<< HEAD
-=======
 #ifdef __GXX_EXPERIMENTAL_CXX0X__
       /**
        *  Returns a read-only (constant) iterator that points to the first pair
@@ -439,7 +374,6 @@
       { return _M_t.rend(); }
 #endif
 
->>>>>>> 751ff693
       // capacity
       /** Returns true if the %multimap is empty.  */
       bool
@@ -498,22 +432,14 @@
       { return _M_t._M_insert_equal_(__position, __x); }
 
       /**
-<<<<<<< HEAD
-       *  @brief A template function that attemps to insert a range of elements.
-=======
        *  @brief A template function that attempts to insert a range of elements.
->>>>>>> 751ff693
        *  @param  first  Iterator pointing to the start of the range to be
        *                 inserted.
        *  @param  last  Iterator pointing to the end of the range.
        *
        *  Complexity similar to that of the range constructor.
        */
-<<<<<<< HEAD
-      template <typename _InputIterator>
-=======
       template<typename _InputIterator>
->>>>>>> 751ff693
         void
         insert(_InputIterator __first, _InputIterator __last)
         { _M_t._M_insert_equal(__first, __last); }
@@ -526,11 +452,7 @@
        *  from a %multimap.  Note that this function only erases the element,
        *  and that if the element is itself a pointer, the pointed-to memory is
        *  not touched in any way.  Managing the pointer is the user's
-<<<<<<< HEAD
-       *  responsibilty.
-=======
        *  responsibility.
->>>>>>> 751ff693
        */
       void
       erase(iterator __position)
@@ -545,11 +467,7 @@
        *  %multimap.
        *  Note that this function only erases the element, and that if
        *  the element is itself a pointer, the pointed-to memory is not touched
-<<<<<<< HEAD
-       *  in any way.  Managing the pointer is the user's responsibilty.
-=======
        *  in any way.  Managing the pointer is the user's responsibility.
->>>>>>> 751ff693
        */
       size_type
       erase(const key_type& __x)
@@ -564,11 +482,7 @@
        *  This function erases a sequence of elements from a %multimap.
        *  Note that this function only erases the elements, and that if
        *  the elements themselves are pointers, the pointed-to memory is not
-<<<<<<< HEAD
-       *  touched in any way.  Managing the pointer is the user's responsibilty.
-=======
        *  touched in any way.  Managing the pointer is the user's responsibility.
->>>>>>> 751ff693
        */
       void
       erase(iterator __first, iterator __last)
@@ -586,26 +500,18 @@
        *  std::swap(m1,m2) will feed to this function.
        */
       void
-<<<<<<< HEAD
-      swap(multimap& __x)
-=======
 #ifdef __GXX_EXPERIMENTAL_CXX0X__
       swap(multimap&& __x)
 #else
       swap(multimap& __x)
 #endif
->>>>>>> 751ff693
       { _M_t.swap(__x._M_t); }
 
       /**
        *  Erases all elements in a %multimap.  Note that this function only
        *  erases the elements, and that if the elements themselves are pointers,
        *  the pointed-to memory is not touched in any way.  Managing the pointer
-<<<<<<< HEAD
-       *  is the user's responsibilty.
-=======
        *  is the user's responsibility.
->>>>>>> 751ff693
        */
       void
       clear()
@@ -752,17 +658,6 @@
       equal_range(const key_type& __x) const
       { return _M_t.equal_range(__x); }
 
-<<<<<<< HEAD
-      template <typename _K1, typename _T1, typename _C1, typename _A1>
-        friend bool
-        operator== (const multimap<_K1, _T1, _C1, _A1>&,
-		    const multimap<_K1, _T1, _C1, _A1>&);
-
-      template <typename _K1, typename _T1, typename _C1, typename _A1>
-        friend bool
-        operator< (const multimap<_K1, _T1, _C1, _A1>&,
-		   const multimap<_K1, _T1, _C1, _A1>&);
-=======
       template<typename _K1, typename _T1, typename _C1, typename _A1>
         friend bool
         operator==(const multimap<_K1, _T1, _C1, _A1>&,
@@ -772,7 +667,6 @@
         friend bool
         operator<(const multimap<_K1, _T1, _C1, _A1>&,
 		  const multimap<_K1, _T1, _C1, _A1>&);
->>>>>>> 751ff693
   };
 
   /**
@@ -785,11 +679,7 @@
    *  multimaps.  Multimaps are considered equivalent if their sizes are equal,
    *  and if corresponding elements compare equal.
   */
-<<<<<<< HEAD
-  template <typename _Key, typename _Tp, typename _Compare, typename _Alloc>
-=======
-  template<typename _Key, typename _Tp, typename _Compare, typename _Alloc>
->>>>>>> 751ff693
+  template<typename _Key, typename _Tp, typename _Compare, typename _Alloc>
     inline bool
     operator==(const multimap<_Key, _Tp, _Compare, _Alloc>& __x,
                const multimap<_Key, _Tp, _Compare, _Alloc>& __y)
@@ -806,76 +696,47 @@
    *
    *  See std::lexicographical_compare() for how the determination is made.
   */
-<<<<<<< HEAD
-  template <typename _Key, typename _Tp, typename _Compare, typename _Alloc>
-=======
-  template<typename _Key, typename _Tp, typename _Compare, typename _Alloc>
->>>>>>> 751ff693
+  template<typename _Key, typename _Tp, typename _Compare, typename _Alloc>
     inline bool
     operator<(const multimap<_Key, _Tp, _Compare, _Alloc>& __x,
               const multimap<_Key, _Tp, _Compare, _Alloc>& __y)
     { return __x._M_t < __y._M_t; }
 
   /// Based on operator==
-<<<<<<< HEAD
-  template <typename _Key, typename _Tp, typename _Compare, typename _Alloc>
-=======
-  template<typename _Key, typename _Tp, typename _Compare, typename _Alloc>
->>>>>>> 751ff693
+  template<typename _Key, typename _Tp, typename _Compare, typename _Alloc>
     inline bool
     operator!=(const multimap<_Key, _Tp, _Compare, _Alloc>& __x,
                const multimap<_Key, _Tp, _Compare, _Alloc>& __y)
     { return !(__x == __y); }
 
   /// Based on operator<
-<<<<<<< HEAD
-  template <typename _Key, typename _Tp, typename _Compare, typename _Alloc>
-=======
-  template<typename _Key, typename _Tp, typename _Compare, typename _Alloc>
->>>>>>> 751ff693
+  template<typename _Key, typename _Tp, typename _Compare, typename _Alloc>
     inline bool
     operator>(const multimap<_Key, _Tp, _Compare, _Alloc>& __x,
               const multimap<_Key, _Tp, _Compare, _Alloc>& __y)
     { return __y < __x; }
 
   /// Based on operator<
-<<<<<<< HEAD
-  template <typename _Key, typename _Tp, typename _Compare, typename _Alloc>
-=======
-  template<typename _Key, typename _Tp, typename _Compare, typename _Alloc>
->>>>>>> 751ff693
+  template<typename _Key, typename _Tp, typename _Compare, typename _Alloc>
     inline bool
     operator<=(const multimap<_Key, _Tp, _Compare, _Alloc>& __x,
                const multimap<_Key, _Tp, _Compare, _Alloc>& __y)
     { return !(__y < __x); }
 
   /// Based on operator<
-<<<<<<< HEAD
-  template <typename _Key, typename _Tp, typename _Compare, typename _Alloc>
-=======
-  template<typename _Key, typename _Tp, typename _Compare, typename _Alloc>
->>>>>>> 751ff693
+  template<typename _Key, typename _Tp, typename _Compare, typename _Alloc>
     inline bool
     operator>=(const multimap<_Key, _Tp, _Compare, _Alloc>& __x,
                const multimap<_Key, _Tp, _Compare, _Alloc>& __y)
     { return !(__x < __y); }
 
   /// See std::multimap::swap().
-<<<<<<< HEAD
-  template <typename _Key, typename _Tp, typename _Compare, typename _Alloc>
-=======
-  template<typename _Key, typename _Tp, typename _Compare, typename _Alloc>
->>>>>>> 751ff693
+  template<typename _Key, typename _Tp, typename _Compare, typename _Alloc>
     inline void
     swap(multimap<_Key, _Tp, _Compare, _Alloc>& __x,
          multimap<_Key, _Tp, _Compare, _Alloc>& __y)
     { __x.swap(__y); }
 
-<<<<<<< HEAD
-_GLIBCXX_END_NESTED_NAMESPACE
-
-#endif /* _MULTIMAP_H */
-=======
 #ifdef __GXX_EXPERIMENTAL_CXX0X__
   template<typename _Key, typename _Tp, typename _Compare, typename _Alloc>
     inline void
@@ -892,5 +753,4 @@
 
 _GLIBCXX_END_NESTED_NAMESPACE
 
-#endif /* _STL_MULTIMAP_H */
->>>>>>> 751ff693
+#endif /* _STL_MULTIMAP_H */
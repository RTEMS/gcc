// Multimap implementation -*- C++ -*-

<<<<<<< HEAD
// Copyright (C) 2001, 2002, 2004, 2005 Free Software Foundation, Inc.
=======
// Copyright (C) 2001, 2002, 2004, 2005, 2006 Free Software Foundation, Inc.
>>>>>>> c355071f
//
// This file is part of the GNU ISO C++ Library.  This library is free
// software; you can redistribute it and/or modify it under the
// terms of the GNU General Public License as published by the
// Free Software Foundation; either version 2, or (at your option)
// any later version.

// This library is distributed in the hope that it will be useful,
// but WITHOUT ANY WARRANTY; without even the implied warranty of
// MERCHANTABILITY or FITNESS FOR A PARTICULAR PURPOSE.  See the
// GNU General Public License for more details.

// You should have received a copy of the GNU General Public License along
// with this library; see the file COPYING.  If not, write to the Free
// Software Foundation, 51 Franklin Street, Fifth Floor, Boston, MA 02110-1301,
// USA.

// As a special exception, you may use this file as part of a free software
// library without restriction.  Specifically, if other files instantiate
// templates or use macros or inline functions from this file, or you compile
// this file and link it with other files to produce an executable, this
// file does not by itself cause the resulting executable to be covered by
// the GNU General Public License.  This exception does not however
// invalidate any other reasons why the executable file might be covered by
// the GNU General Public License.

/*
 *
 * Copyright (c) 1994
 * Hewlett-Packard Company
 *
 * Permission to use, copy, modify, distribute and sell this software
 * and its documentation for any purpose is hereby granted without fee,
 * provided that the above copyright notice appear in all copies and
 * that both that copyright notice and this permission notice appear
 * in supporting documentation.  Hewlett-Packard Company makes no
 * representations about the suitability of this software for any
 * purpose.  It is provided "as is" without express or implied warranty.
 *
 *
 * Copyright (c) 1996,1997
 * Silicon Graphics Computer Systems, Inc.
 *
 * Permission to use, copy, modify, distribute and sell this software
 * and its documentation for any purpose is hereby granted without fee,
 * provided that the above copyright notice appear in all copies and
 * that both that copyright notice and this permission notice appear
 * in supporting documentation.  Silicon Graphics makes no
 * representations about the suitability of this software for any
 * purpose.  It is provided "as is" without express or implied warranty.
 */

/** @file stl_multimap.h
 *  This is an internal header file, included by other library headers.
 *  You should not attempt to use it directly.
 */

#ifndef _MULTIMAP_H
#define _MULTIMAP_H 1

#include <bits/concept_check.h>

<<<<<<< HEAD
namespace _GLIBCXX_STD
{
  // Forward declaration of operators < and ==, needed for friend declaration.

  template <typename _Key, typename _Tp,
            typename _Compare = std::less<_Key>,
            typename _Alloc = std::allocator<std::pair<const _Key, _Tp> > >
    class multimap;

  template <typename _Key, typename _Tp, typename _Compare, typename _Alloc>
    inline bool
    operator==(const multimap<_Key, _Tp, _Compare, _Alloc>& __x,
	       const multimap<_Key, _Tp, _Compare, _Alloc>& __y);

  template <typename _Key, typename _Tp, typename _Compare, typename _Alloc>
    inline bool
    operator<(const multimap<_Key, _Tp, _Compare, _Alloc>& __x,
	      const multimap<_Key, _Tp, _Compare, _Alloc>& __y);
=======
_GLIBCXX_BEGIN_NESTED_NAMESPACE(std, _GLIBCXX_STD)
>>>>>>> c355071f

  /**
   *  @brief A standard container made up of (key,value) pairs, which can be
   *  retrieved based on a key, in logarithmic time.
   *
   *  @ingroup Containers
   *  @ingroup Assoc_containers
   *
   *  Meets the requirements of a <a href="tables.html#65">container</a>, a
   *  <a href="tables.html#66">reversible container</a>, and an
   *  <a href="tables.html#69">associative container</a> (using equivalent
   *  keys).  For a @c multimap<Key,T> the key_type is Key, the mapped_type
   *  is T, and the value_type is std::pair<const Key,T>.
   *
   *  Multimaps support bidirectional iterators.
   *
   *  @if maint
   *  The private tree data is declared exactly the same way for map and
   *  multimap; the distinction is made entirely in how the tree functions are
   *  called (*_unique versus *_equal, same as the standard).
   *  @endif
  */
  template <typename _Key, typename _Tp,
	    typename _Compare = std::less<_Key>,
	    typename _Alloc = std::allocator<std::pair<const _Key, _Tp> > >
    class multimap
    {
    public:
      typedef _Key                                          key_type;
      typedef _Tp                                           mapped_type;
      typedef std::pair<const _Key, _Tp>                    value_type;
      typedef _Compare                                      key_compare;
      typedef _Alloc                                        allocator_type;

    private:
      // concept requirements
      typedef typename _Alloc::value_type                   _Alloc_value_type;
      __glibcxx_class_requires(_Tp, _SGIAssignableConcept)
      __glibcxx_class_requires4(_Compare, bool, _Key, _Key,
				_BinaryFunctionConcept)
      __glibcxx_class_requires2(value_type, _Alloc_value_type, _SameTypeConcept)	

    public:
      class value_compare
      : public std::binary_function<value_type, value_type, bool>
      {
	friend class multimap<_Key, _Tp, _Compare, _Alloc>;
      protected:
	_Compare comp;

	value_compare(_Compare __c)
	: comp(__c) { }

      public:
	bool operator()(const value_type& __x, const value_type& __y) const
	{ return comp(__x.first, __y.first); }
      };

    private:
      /// @if maint  This turns a red-black tree into a [multi]map.  @endif
      typedef typename _Alloc::template rebind<value_type>::other 
        _Pair_alloc_type;

      typedef _Rb_tree<key_type, value_type, _Select1st<value_type>,
		       key_compare, _Pair_alloc_type> _Rep_type;
      /// @if maint  The actual tree structure.  @endif
      _Rep_type _M_t;

    public:
      // many of these are specified differently in ISO, but the following are
      // "functionally equivalent"
      typedef typename _Pair_alloc_type::pointer         pointer;
      typedef typename _Pair_alloc_type::const_pointer   const_pointer;
      typedef typename _Pair_alloc_type::reference       reference;
      typedef typename _Pair_alloc_type::const_reference const_reference;
      typedef typename _Rep_type::iterator               iterator;
      typedef typename _Rep_type::const_iterator         const_iterator;
      typedef typename _Rep_type::size_type              size_type;
      typedef typename _Rep_type::difference_type        difference_type;
      typedef typename _Rep_type::reverse_iterator       reverse_iterator;
      typedef typename _Rep_type::const_reverse_iterator const_reverse_iterator;

      // [23.3.2] construct/copy/destroy
      // (get_allocator() is also listed in this section)
      /**
       *  @brief  Default constructor creates no elements.
       */
      multimap()
      : _M_t(_Compare(), allocator_type()) { }

      // for some reason this was made a separate function
      /**
       *  @brief  Default constructor creates no elements.
       */
      explicit
      multimap(const _Compare& __comp,
	       const allocator_type& __a = allocator_type())
      : _M_t(__comp, __a) { }

      /**
       *  @brief  %Multimap copy constructor.
       *  @param  x  A %multimap of identical element and allocator types.
       *
       *  The newly-created %multimap uses a copy of the allocation object used
       *  by @a x.
       */
      multimap(const multimap& __x)
      : _M_t(__x._M_t) { }

      /**
       *  @brief  Builds a %multimap from a range.
       *  @param  first  An input iterator.
       *  @param  last  An input iterator.
       *
       *  Create a %multimap consisting of copies of the elements from
       *  [first,last).  This is linear in N if the range is already sorted,
       *  and NlogN otherwise (where N is distance(first,last)).
       */
      template <typename _InputIterator>
        multimap(_InputIterator __first, _InputIterator __last)
	: _M_t(_Compare(), allocator_type())
        { _M_t._M_insert_equal(__first, __last); }

      /**
       *  @brief  Builds a %multimap from a range.
       *  @param  first  An input iterator.
       *  @param  last  An input iterator.
       *  @param  comp  A comparison functor.
       *  @param  a  An allocator object.
       *
       *  Create a %multimap consisting of copies of the elements from
       *  [first,last).  This is linear in N if the range is already sorted,
       *  and NlogN otherwise (where N is distance(first,last)).
       */
      template <typename _InputIterator>
        multimap(_InputIterator __first, _InputIterator __last,
		 const _Compare& __comp,
		 const allocator_type& __a = allocator_type())
        : _M_t(__comp, __a)
        { _M_t._M_insert_equal(__first, __last); }

      // FIXME There is no dtor declared, but we should have something generated
      // by Doxygen.  I don't know what tags to add to this paragraph to make
      // that happen:
      /**
       *  The dtor only erases the elements, and note that if the elements
       *  themselves are pointers, the pointed-to memory is not touched in any
       *  way.  Managing the pointer is the user's responsibilty.
       */

      /**
       *  @brief  %Multimap assignment operator.
       *  @param  x  A %multimap of identical element and allocator types.
       *
       *  All the elements of @a x are copied, but unlike the copy constructor,
       *  the allocator object is not copied.
       */
      multimap&
      operator=(const multimap& __x)
      {
	_M_t = __x._M_t;
	return *this;
      }

      /// Get a copy of the memory allocation object.
      allocator_type
      get_allocator() const
      { return _M_t.get_allocator(); }

      // iterators
      /**
       *  Returns a read/write iterator that points to the first pair in the
       *  %multimap.  Iteration is done in ascending order according to the
       *  keys.
       */
      iterator
      begin()
      { return _M_t.begin(); }

      /**
       *  Returns a read-only (constant) iterator that points to the first pair
       *  in the %multimap.  Iteration is done in ascending order according to
       *  the keys.
       */
      const_iterator
      begin() const
      { return _M_t.begin(); }

      /**
       *  Returns a read/write iterator that points one past the last pair in
       *  the %multimap.  Iteration is done in ascending order according to the
       *  keys.
       */
      iterator
      end()
      { return _M_t.end(); }

      /**
       *  Returns a read-only (constant) iterator that points one past the last
       *  pair in the %multimap.  Iteration is done in ascending order according
       *  to the keys.
       */
      const_iterator
      end() const
      { return _M_t.end(); }

      /**
       *  Returns a read/write reverse iterator that points to the last pair in
       *  the %multimap.  Iteration is done in descending order according to the
       *  keys.
       */
      reverse_iterator
      rbegin()
      { return _M_t.rbegin(); }

      /**
       *  Returns a read-only (constant) reverse iterator that points to the
       *  last pair in the %multimap.  Iteration is done in descending order
       *  according to the keys.
       */
      const_reverse_iterator
      rbegin() const
      { return _M_t.rbegin(); }

      /**
       *  Returns a read/write reverse iterator that points to one before the
       *  first pair in the %multimap.  Iteration is done in descending order
       *  according to the keys.
       */
      reverse_iterator
      rend()
      { return _M_t.rend(); }

      /**
       *  Returns a read-only (constant) reverse iterator that points to one
       *  before the first pair in the %multimap.  Iteration is done in
       *  descending order according to the keys.
       */
      const_reverse_iterator
      rend() const
      { return _M_t.rend(); }

      // capacity
      /** Returns true if the %multimap is empty.  */
      bool
      empty() const
      { return _M_t.empty(); }

      /** Returns the size of the %multimap.  */
      size_type
      size() const
      { return _M_t.size(); }

      /** Returns the maximum size of the %multimap.  */
      size_type
      max_size() const
      { return _M_t.max_size(); }

      // modifiers
      /**
       *  @brief Inserts a std::pair into the %multimap.
       *  @param  x  Pair to be inserted (see std::make_pair for easy creation
       *             of pairs).
       *  @return An iterator that points to the inserted (key,value) pair.
       *
       *  This function inserts a (key, value) pair into the %multimap.
       *  Contrary to a std::map the %multimap does not rely on unique keys and
       *  thus multiple pairs with the same key can be inserted.
       *
       *  Insertion requires logarithmic time.
       */
      iterator
      insert(const value_type& __x)
      { return _M_t._M_insert_equal(__x); }

      /**
       *  @brief Inserts a std::pair into the %multimap.
       *  @param  position  An iterator that serves as a hint as to where the
       *                    pair should be inserted.
       *  @param  x  Pair to be inserted (see std::make_pair for easy creation
       *             of pairs).
       *  @return An iterator that points to the inserted (key,value) pair.
       *
       *  This function inserts a (key, value) pair into the %multimap.
       *  Contrary to a std::map the %multimap does not rely on unique keys and
       *  thus multiple pairs with the same key can be inserted.
       *  Note that the first parameter is only a hint and can potentially
       *  improve the performance of the insertion process.  A bad hint would
       *  cause no gains in efficiency.
       *
       *  See http://gcc.gnu.org/onlinedocs/libstdc++/23_containers/howto.html#4
       *  for more on "hinting".
       *
       *  Insertion requires logarithmic time (if the hint is not taken).
       */
      iterator
      insert(iterator __position, const value_type& __x)
      { return _M_t._M_insert_equal_(__position, __x); }

      /**
       *  @brief A template function that attemps to insert a range of elements.
       *  @param  first  Iterator pointing to the start of the range to be
       *                 inserted.
       *  @param  last  Iterator pointing to the end of the range.
       *
       *  Complexity similar to that of the range constructor.
       */
      template <typename _InputIterator>
        void
        insert(_InputIterator __first, _InputIterator __last)
        { _M_t._M_insert_equal(__first, __last); }

      /**
       *  @brief Erases an element from a %multimap.
       *  @param  position  An iterator pointing to the element to be erased.
       *
       *  This function erases an element, pointed to by the given iterator,
       *  from a %multimap.  Note that this function only erases the element,
       *  and that if the element is itself a pointer, the pointed-to memory is
       *  not touched in any way.  Managing the pointer is the user's
       *  responsibilty.
       */
      void
      erase(iterator __position)
      { _M_t.erase(__position); }

      /**
       *  @brief Erases elements according to the provided key.
       *  @param  x  Key of element to be erased.
       *  @return  The number of elements erased.
       *
       *  This function erases all elements located by the given key from a
       *  %multimap.
       *  Note that this function only erases the element, and that if
       *  the element is itself a pointer, the pointed-to memory is not touched
       *  in any way.  Managing the pointer is the user's responsibilty.
       */
      size_type
      erase(const key_type& __x)
      { return _M_t.erase(__x); }

      /**
       *  @brief Erases a [first,last) range of elements from a %multimap.
       *  @param  first  Iterator pointing to the start of the range to be
       *                 erased.
       *  @param  last  Iterator pointing to the end of the range to be erased.
       *
       *  This function erases a sequence of elements from a %multimap.
       *  Note that this function only erases the elements, and that if
       *  the elements themselves are pointers, the pointed-to memory is not
       *  touched in any way.  Managing the pointer is the user's responsibilty.
       */
      void
      erase(iterator __first, iterator __last)
      { _M_t.erase(__first, __last); }

      /**
       *  @brief  Swaps data with another %multimap.
       *  @param  x  A %multimap of the same element and allocator types.
       *
       *  This exchanges the elements between two multimaps in constant time.
       *  (It is only swapping a pointer, an integer, and an instance of
       *  the @c Compare type (which itself is often stateless and empty), so it
       *  should be quite fast.)
       *  Note that the global std::swap() function is specialized such that
       *  std::swap(m1,m2) will feed to this function.
       */
      void
      swap(multimap& __x)
      { _M_t.swap(__x._M_t); }

      /**
       *  Erases all elements in a %multimap.  Note that this function only
       *  erases the elements, and that if the elements themselves are pointers,
       *  the pointed-to memory is not touched in any way.  Managing the pointer
       *  is the user's responsibilty.
       */
      void
      clear()
      { _M_t.clear(); }

      // observers
      /**
       *  Returns the key comparison object out of which the %multimap
       *  was constructed.
       */
      key_compare
      key_comp() const
      { return _M_t.key_comp(); }

      /**
       *  Returns a value comparison object, built from the key comparison
       *  object out of which the %multimap was constructed.
       */
      value_compare
      value_comp() const
      { return value_compare(_M_t.key_comp()); }

      // multimap operations
      /**
       *  @brief Tries to locate an element in a %multimap.
       *  @param  x  Key of (key, value) pair to be located.
       *  @return  Iterator pointing to sought-after element,
       *           or end() if not found.
       *
       *  This function takes a key and tries to locate the element with which
       *  the key matches.  If successful the function returns an iterator
       *  pointing to the sought after %pair.  If unsuccessful it returns the
       *  past-the-end ( @c end() ) iterator.
       */
      iterator
      find(const key_type& __x)
      { return _M_t.find(__x); }

      /**
       *  @brief Tries to locate an element in a %multimap.
       *  @param  x  Key of (key, value) pair to be located.
       *  @return  Read-only (constant) iterator pointing to sought-after
       *           element, or end() if not found.
       *
       *  This function takes a key and tries to locate the element with which
       *  the key matches.  If successful the function returns a constant
       *  iterator pointing to the sought after %pair.  If unsuccessful it
       *  returns the past-the-end ( @c end() ) iterator.
       */
      const_iterator
      find(const key_type& __x) const
      { return _M_t.find(__x); }

      /**
       *  @brief Finds the number of elements with given key.
       *  @param  x  Key of (key, value) pairs to be located.
       *  @return Number of elements with specified key.
       */
      size_type
      count(const key_type& __x) const
      { return _M_t.count(__x); }

      /**
       *  @brief Finds the beginning of a subsequence matching given key.
       *  @param  x  Key of (key, value) pair to be located.
       *  @return  Iterator pointing to first element equal to or greater
       *           than key, or end().
       *
       *  This function returns the first element of a subsequence of elements
       *  that matches the given key.  If unsuccessful it returns an iterator
       *  pointing to the first element that has a greater value than given key
       *  or end() if no such element exists.
       */
      iterator
      lower_bound(const key_type& __x)
      { return _M_t.lower_bound(__x); }

      /**
       *  @brief Finds the beginning of a subsequence matching given key.
       *  @param  x  Key of (key, value) pair to be located.
       *  @return  Read-only (constant) iterator pointing to first element
       *           equal to or greater than key, or end().
       *
       *  This function returns the first element of a subsequence of elements
       *  that matches the given key.  If unsuccessful the iterator will point
       *  to the next greatest element or, if no such greater element exists, to
       *  end().
       */
      const_iterator
      lower_bound(const key_type& __x) const
      { return _M_t.lower_bound(__x); }

      /**
       *  @brief Finds the end of a subsequence matching given key.
       *  @param  x  Key of (key, value) pair to be located.
       *  @return Iterator pointing to the first element
       *          greater than key, or end().
       */
      iterator
      upper_bound(const key_type& __x)
      { return _M_t.upper_bound(__x); }

      /**
       *  @brief Finds the end of a subsequence matching given key.
       *  @param  x  Key of (key, value) pair to be located.
       *  @return  Read-only (constant) iterator pointing to first iterator
       *           greater than key, or end().
       */
      const_iterator
      upper_bound(const key_type& __x) const
      { return _M_t.upper_bound(__x); }

      /**
       *  @brief Finds a subsequence matching given key.
       *  @param  x  Key of (key, value) pairs to be located.
       *  @return  Pair of iterators that possibly points to the subsequence
       *           matching given key.
       *
       *  This function is equivalent to
       *  @code
       *    std::make_pair(c.lower_bound(val),
       *                   c.upper_bound(val))
       *  @endcode
       *  (but is faster than making the calls separately).
       */
      std::pair<iterator, iterator>
      equal_range(const key_type& __x)
      { return _M_t.equal_range(__x); }

      /**
       *  @brief Finds a subsequence matching given key.
       *  @param  x  Key of (key, value) pairs to be located.
       *  @return  Pair of read-only (constant) iterators that possibly points
       *           to the subsequence matching given key.
       *
       *  This function is equivalent to
       *  @code
       *    std::make_pair(c.lower_bound(val),
       *                   c.upper_bound(val))
       *  @endcode
       *  (but is faster than making the calls separately).
       */
      std::pair<const_iterator, const_iterator>
      equal_range(const key_type& __x) const
      { return _M_t.equal_range(__x); }

      template <typename _K1, typename _T1, typename _C1, typename _A1>
        friend bool
        operator== (const multimap<_K1, _T1, _C1, _A1>&,
		    const multimap<_K1, _T1, _C1, _A1>&);

      template <typename _K1, typename _T1, typename _C1, typename _A1>
        friend bool
        operator< (const multimap<_K1, _T1, _C1, _A1>&,
		   const multimap<_K1, _T1, _C1, _A1>&);
  };

  /**
   *  @brief  Multimap equality comparison.
   *  @param  x  A %multimap.
   *  @param  y  A %multimap of the same type as @a x.
   *  @return  True iff the size and elements of the maps are equal.
   *
   *  This is an equivalence relation.  It is linear in the size of the
   *  multimaps.  Multimaps are considered equivalent if their sizes are equal,
   *  and if corresponding elements compare equal.
  */
  template <typename _Key, typename _Tp, typename _Compare, typename _Alloc>
    inline bool
    operator==(const multimap<_Key, _Tp, _Compare, _Alloc>& __x,
               const multimap<_Key, _Tp, _Compare, _Alloc>& __y)
    { return __x._M_t == __y._M_t; }

  /**
   *  @brief  Multimap ordering relation.
   *  @param  x  A %multimap.
   *  @param  y  A %multimap of the same type as @a x.
   *  @return  True iff @a x is lexicographically less than @a y.
   *
   *  This is a total ordering relation.  It is linear in the size of the
   *  multimaps.  The elements must be comparable with @c <.
   *
   *  See std::lexicographical_compare() for how the determination is made.
  */
  template <typename _Key, typename _Tp, typename _Compare, typename _Alloc>
    inline bool
    operator<(const multimap<_Key, _Tp, _Compare, _Alloc>& __x,
              const multimap<_Key, _Tp, _Compare, _Alloc>& __y)
    { return __x._M_t < __y._M_t; }

  /// Based on operator==
  template <typename _Key, typename _Tp, typename _Compare, typename _Alloc>
    inline bool
    operator!=(const multimap<_Key, _Tp, _Compare, _Alloc>& __x,
               const multimap<_Key, _Tp, _Compare, _Alloc>& __y)
    { return !(__x == __y); }

  /// Based on operator<
  template <typename _Key, typename _Tp, typename _Compare, typename _Alloc>
    inline bool
    operator>(const multimap<_Key, _Tp, _Compare, _Alloc>& __x,
              const multimap<_Key, _Tp, _Compare, _Alloc>& __y)
    { return __y < __x; }

  /// Based on operator<
  template <typename _Key, typename _Tp, typename _Compare, typename _Alloc>
    inline bool
    operator<=(const multimap<_Key, _Tp, _Compare, _Alloc>& __x,
               const multimap<_Key, _Tp, _Compare, _Alloc>& __y)
    { return !(__y < __x); }

  /// Based on operator<
  template <typename _Key, typename _Tp, typename _Compare, typename _Alloc>
    inline bool
    operator>=(const multimap<_Key, _Tp, _Compare, _Alloc>& __x,
               const multimap<_Key, _Tp, _Compare, _Alloc>& __y)
    { return !(__x < __y); }

  /// See std::multimap::swap().
  template <typename _Key, typename _Tp, typename _Compare, typename _Alloc>
    inline void
    swap(multimap<_Key, _Tp, _Compare, _Alloc>& __x,
         multimap<_Key, _Tp, _Compare, _Alloc>& __y)
    { __x.swap(__y); }

_GLIBCXX_END_NESTED_NAMESPACE

#endif /* _MULTIMAP_H */<|MERGE_RESOLUTION|>--- conflicted
+++ resolved
@@ -1,10 +1,6 @@
 // Multimap implementation -*- C++ -*-
 
-<<<<<<< HEAD
-// Copyright (C) 2001, 2002, 2004, 2005 Free Software Foundation, Inc.
-=======
 // Copyright (C) 2001, 2002, 2004, 2005, 2006 Free Software Foundation, Inc.
->>>>>>> c355071f
 //
 // This file is part of the GNU ISO C++ Library.  This library is free
 // software; you can redistribute it and/or modify it under the
@@ -67,28 +63,7 @@
 
 #include <bits/concept_check.h>
 
-<<<<<<< HEAD
-namespace _GLIBCXX_STD
-{
-  // Forward declaration of operators < and ==, needed for friend declaration.
-
-  template <typename _Key, typename _Tp,
-            typename _Compare = std::less<_Key>,
-            typename _Alloc = std::allocator<std::pair<const _Key, _Tp> > >
-    class multimap;
-
-  template <typename _Key, typename _Tp, typename _Compare, typename _Alloc>
-    inline bool
-    operator==(const multimap<_Key, _Tp, _Compare, _Alloc>& __x,
-	       const multimap<_Key, _Tp, _Compare, _Alloc>& __y);
-
-  template <typename _Key, typename _Tp, typename _Compare, typename _Alloc>
-    inline bool
-    operator<(const multimap<_Key, _Tp, _Compare, _Alloc>& __x,
-	      const multimap<_Key, _Tp, _Compare, _Alloc>& __y);
-=======
 _GLIBCXX_BEGIN_NESTED_NAMESPACE(std, _GLIBCXX_STD)
->>>>>>> c355071f
 
   /**
    *  @brief A standard container made up of (key,value) pairs, which can be

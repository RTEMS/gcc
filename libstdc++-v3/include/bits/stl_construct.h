--- conflicted
+++ resolved
@@ -1,11 +1,7 @@
 // nonstandard construct and destroy functions -*- C++ -*-
 
-<<<<<<< HEAD
-// Copyright (C) 2001, 2002, 2003, 2004, 2005 Free Software Foundation, Inc.
-=======
 // Copyright (C) 2001, 2002, 2003, 2004, 2005, 2006, 2007, 2008
 // Free Software Foundation, Inc.
->>>>>>> 751ff693
 //
 // This file is part of the GNU ISO C++ Library.  This library is free
 // software; you can redistribute it and/or modify it under the
@@ -66,10 +62,6 @@
 #ifndef _STL_CONSTRUCT_H
 #define _STL_CONSTRUCT_H 1
 
-<<<<<<< HEAD
-#include <bits/cpp_type_traits.h>
-=======
->>>>>>> 751ff693
 #include <new>
 
 _GLIBCXX_BEGIN_NAMESPACE(std)
@@ -86,66 +78,6 @@
       // 402. wrong new expression in [some_]allocator::construct
       ::new(static_cast<void*>(__p)) _T1(__value);
     }
-<<<<<<< HEAD
-
-  /**
-   * @if maint
-   * Constructs an object in existing memory by invoking an allocated
-   * object's default constructor (no initializers).
-   * @endif
-   */
-  template<typename _T1>
-    inline void
-    _Construct(_T1* __p)
-    {
-      // _GLIBCXX_RESOLVE_LIB_DEFECTS
-      // 402. wrong new expression in [some_]allocator::construct
-      ::new(static_cast<void*>(__p)) _T1();
-    }
-
-  /**
-   * @if maint
-   * Destroy the object pointed to by a pointer type.
-   * @endif
-   */
-  template<typename _Tp>
-    inline void
-    _Destroy(_Tp* __pointer)
-    { __pointer->~_Tp(); }
-
-  /**
-   * @if maint
-   * Destroy a range of objects with nontrivial destructors.
-   *
-   * This is a helper function used only by _Destroy().
-   * @endif
-   */
-  template<typename _ForwardIterator>
-    inline void
-    __destroy_aux(_ForwardIterator __first, _ForwardIterator __last,
-		  __false_type)
-    {
-      for (; __first != __last; ++__first)
-	std::_Destroy(&*__first);
-    }
-
-  /**
-   * @if maint
-   * Destroy a range of objects with trivial destructors.  Since the destructors
-   * are trivial, there's nothing to do and hopefully this function will be
-   * entirely optimized away.
-   *
-   * This is a helper function used only by _Destroy().
-   * @endif
-   */
-  template<typename _ForwardIterator>
-    inline void
-    __destroy_aux(_ForwardIterator, _ForwardIterator, __true_type)
-    { }
-
-  /**
-   * @if maint
-=======
 
   /**
    * Destroy the object pointed to by a pointer type.
@@ -156,7 +88,6 @@
     { __pointer->~_Tp(); }
 
   /**
->>>>>>> 751ff693
    * Destroy a range of objects.  If the value_type of the object has
    * a trivial destructor, the compiler should optimize all of this
    * away, otherwise the objects' destructors must be invoked.
@@ -167,41 +98,6 @@
     {
       typedef typename iterator_traits<_ForwardIterator>::value_type
                        _Value_type;
-<<<<<<< HEAD
-      typedef typename std::__is_scalar<_Value_type>::__type
-	               _Has_trivial_destructor;
-
-      std::__destroy_aux(__first, __last, _Has_trivial_destructor());
-    }
-
-  /**
-   * @if maint
-   * Destroy a range of objects using the supplied allocator.  For
-   * nondefault allocators we do not optimize away invocation of 
-   * destroy() even if _Tp has a trivial destructor.
-   * @endif
-   */
-
-  template <typename _Tp> class allocator;
-
-  template<typename _ForwardIterator, typename _Allocator>
-    void
-    _Destroy(_ForwardIterator __first, _ForwardIterator __last,
-	     _Allocator __alloc)
-    {
-      for (; __first != __last; ++__first)
-	__alloc.destroy(&*__first);
-    }
-
-  template<typename _ForwardIterator, typename _Tp>
-    inline void
-    _Destroy(_ForwardIterator __first, _ForwardIterator __last,
-	     allocator<_Tp>)
-    {
-      _Destroy(__first, __last);
-    }
-
-=======
       if (!__has_trivial_destructor(_Value_type))
 	for (; __first != __last; ++__first)
 	  std::_Destroy(&*__first);
@@ -232,7 +128,6 @@
       _Destroy(__first, __last);
     }
 
->>>>>>> 751ff693
 _GLIBCXX_END_NAMESPACE
 
 #endif /* _STL_CONSTRUCT_H */

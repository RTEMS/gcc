// Map implementation -*- C++ -*-

<<<<<<< HEAD
// Copyright (C) 2001, 2002, 2004, 2005, 2006 Free Software Foundation, Inc.
=======
// Copyright (C) 2001, 2002, 2003, 2004, 2005, 2006, 2007, 2008
// Free Software Foundation, Inc.
>>>>>>> 751ff693
//
// This file is part of the GNU ISO C++ Library.  This library is free
// software; you can redistribute it and/or modify it under the
// terms of the GNU General Public License as published by the
// Free Software Foundation; either version 2, or (at your option)
// any later version.

// This library is distributed in the hope that it will be useful,
// but WITHOUT ANY WARRANTY; without even the implied warranty of
// MERCHANTABILITY or FITNESS FOR A PARTICULAR PURPOSE.  See the
// GNU General Public License for more details.

// You should have received a copy of the GNU General Public License along
// with this library; see the file COPYING.  If not, write to the Free
// Software Foundation, 51 Franklin Street, Fifth Floor, Boston, MA 02110-1301,
// USA.

// As a special exception, you may use this file as part of a free software
// library without restriction.  Specifically, if other files instantiate
// templates or use macros or inline functions from this file, or you compile
// this file and link it with other files to produce an executable, this
// file does not by itself cause the resulting executable to be covered by
// the GNU General Public License.  This exception does not however
// invalidate any other reasons why the executable file might be covered by
// the GNU General Public License.

/*
 *
 * Copyright (c) 1994
 * Hewlett-Packard Company
 *
 * Permission to use, copy, modify, distribute and sell this software
 * and its documentation for any purpose is hereby granted without fee,
 * provided that the above copyright notice appear in all copies and
 * that both that copyright notice and this permission notice appear
 * in supporting documentation.  Hewlett-Packard Company makes no
 * representations about the suitability of this software for any
 * purpose.  It is provided "as is" without express or implied warranty.
 *
 *
 * Copyright (c) 1996,1997
 * Silicon Graphics Computer Systems, Inc.
 *
 * Permission to use, copy, modify, distribute and sell this software
 * and its documentation for any purpose is hereby granted without fee,
 * provided that the above copyright notice appear in all copies and
 * that both that copyright notice and this permission notice appear
 * in supporting documentation.  Silicon Graphics makes no
 * representations about the suitability of this software for any
 * purpose.  It is provided "as is" without express or implied warranty.
 */

/** @file stl_map.h
 *  This is an internal header file, included by other library headers.
 *  You should not attempt to use it directly.
 */

<<<<<<< HEAD
#ifndef _MAP_H
#define _MAP_H 1
=======
#ifndef _STL_MAP_H
#define _STL_MAP_H 1
>>>>>>> 751ff693

#include <bits/functexcept.h>
#include <bits/concept_check.h>

<<<<<<< HEAD
_GLIBCXX_BEGIN_NESTED_NAMESPACE(std, _GLIBCXX_STD)
=======
_GLIBCXX_BEGIN_NESTED_NAMESPACE(std, _GLIBCXX_STD_D)
>>>>>>> 751ff693

  /**
   *  @brief A standard container made up of (key,value) pairs, which can be
   *  retrieved based on a key, in logarithmic time.
   *
   *  @ingroup Containers
   *  @ingroup Assoc_containers
   *
   *  Meets the requirements of a <a href="tables.html#65">container</a>, a
   *  <a href="tables.html#66">reversible container</a>, and an
   *  <a href="tables.html#69">associative container</a> (using unique keys).
   *  For a @c map<Key,T> the key_type is Key, the mapped_type is T, and the
   *  value_type is std::pair<const Key,T>.
   *
   *  Maps support bidirectional iterators.
   *
<<<<<<< HEAD
   *  @if maint
   *  The private tree data is declared exactly the same way for map and
   *  multimap; the distinction is made entirely in how the tree functions are
   *  called (*_unique versus *_equal, same as the standard).
   *  @endif
=======
   *  The private tree data is declared exactly the same way for map and
   *  multimap; the distinction is made entirely in how the tree functions are
   *  called (*_unique versus *_equal, same as the standard).
>>>>>>> 751ff693
  */
  template <typename _Key, typename _Tp, typename _Compare = std::less<_Key>,
            typename _Alloc = std::allocator<std::pair<const _Key, _Tp> > >
    class map
    {
    public:
      typedef _Key                                          key_type;
      typedef _Tp                                           mapped_type;
      typedef std::pair<const _Key, _Tp>                    value_type;
      typedef _Compare                                      key_compare;
      typedef _Alloc                                        allocator_type;

    private:
      // concept requirements
      typedef typename _Alloc::value_type                   _Alloc_value_type;
      __glibcxx_class_requires(_Tp, _SGIAssignableConcept)
      __glibcxx_class_requires4(_Compare, bool, _Key, _Key,
				_BinaryFunctionConcept)
      __glibcxx_class_requires2(value_type, _Alloc_value_type, _SameTypeConcept)

    public:
      class value_compare
      : public std::binary_function<value_type, value_type, bool>
      {
	friend class map<_Key, _Tp, _Compare, _Alloc>;
      protected:
	_Compare comp;

	value_compare(_Compare __c)
	: comp(__c) { }

      public:
	bool operator()(const value_type& __x, const value_type& __y) const
	{ return comp(__x.first, __y.first); }
      };

    private:
<<<<<<< HEAD
      /// @if maint  This turns a red-black tree into a [multi]map.  @endif
=======
      /// This turns a red-black tree into a [multi]map. 
>>>>>>> 751ff693
      typedef typename _Alloc::template rebind<value_type>::other 
        _Pair_alloc_type;

      typedef _Rb_tree<key_type, value_type, _Select1st<value_type>,
		       key_compare, _Pair_alloc_type> _Rep_type;

<<<<<<< HEAD
      /// @if maint  The actual tree structure.  @endif
=======
      /// The actual tree structure.
>>>>>>> 751ff693
      _Rep_type _M_t;

    public:
      // many of these are specified differently in ISO, but the following are
      // "functionally equivalent"
      typedef typename _Pair_alloc_type::pointer         pointer;
      typedef typename _Pair_alloc_type::const_pointer   const_pointer;
      typedef typename _Pair_alloc_type::reference       reference;
      typedef typename _Pair_alloc_type::const_reference const_reference;
      typedef typename _Rep_type::iterator               iterator;
      typedef typename _Rep_type::const_iterator         const_iterator;
      typedef typename _Rep_type::size_type              size_type;
      typedef typename _Rep_type::difference_type        difference_type;
      typedef typename _Rep_type::reverse_iterator       reverse_iterator;
      typedef typename _Rep_type::const_reverse_iterator const_reverse_iterator;

      // [23.3.1.1] construct/copy/destroy
      // (get_allocator() is normally listed in this section, but seems to have
      // been accidentally omitted in the printed standard)
      /**
       *  @brief  Default constructor creates no elements.
       */
      map()
<<<<<<< HEAD
      : _M_t(_Compare(), allocator_type()) { }

      // for some reason this was made a separate function
      /**
       *  @brief  Default constructor creates no elements.
       */
      explicit
      map(const _Compare& __comp, const allocator_type& __a = allocator_type())
      : _M_t(__comp, __a) { }

      /**
       *  @brief  Map copy constructor.
       *  @param  x  A %map of identical element and allocator types.
       *
       *  The newly-created %map uses a copy of the allocation object used
       *  by @a x.
=======
      : _M_t() { }

      /**
       *  @brief  Creates a %map with no elements.
       *  @param  comp  A comparison object.
       *  @param  a  An allocator object.
       */
      explicit
      map(const _Compare& __comp,
	  const allocator_type& __a = allocator_type())
      : _M_t(__comp, __a) { }

      /**
       *  @brief  %Map copy constructor.
       *  @param  x  A %map of identical element and allocator types.
       *
       *  The newly-created %map uses a copy of the allocation object
       *  used by @a x.
>>>>>>> 751ff693
       */
      map(const map& __x)
      : _M_t(__x._M_t) { }

<<<<<<< HEAD
=======
#ifdef __GXX_EXPERIMENTAL_CXX0X__
      /**
       *  @brief  %Map move constructor.
       *  @param  x  A %map of identical element and allocator types.
       *
       *  The newly-created %map contains the exact contents of @a x.
       *  The contents of @a x are a valid, but unspecified %map.
       */
      map(map&& __x)
      : _M_t(std::forward<_Rep_type>(__x._M_t)) { }
#endif

>>>>>>> 751ff693
      /**
       *  @brief  Builds a %map from a range.
       *  @param  first  An input iterator.
       *  @param  last  An input iterator.
       *
       *  Create a %map consisting of copies of the elements from [first,last).
       *  This is linear in N if the range is already sorted, and NlogN
       *  otherwise (where N is distance(first,last)).
       */
<<<<<<< HEAD
      template <typename _InputIterator>
        map(_InputIterator __first, _InputIterator __last)
	: _M_t(_Compare(), allocator_type())
=======
      template<typename _InputIterator>
        map(_InputIterator __first, _InputIterator __last)
	: _M_t()
>>>>>>> 751ff693
        { _M_t._M_insert_unique(__first, __last); }

      /**
       *  @brief  Builds a %map from a range.
       *  @param  first  An input iterator.
       *  @param  last  An input iterator.
       *  @param  comp  A comparison functor.
       *  @param  a  An allocator object.
       *
       *  Create a %map consisting of copies of the elements from [first,last).
       *  This is linear in N if the range is already sorted, and NlogN
       *  otherwise (where N is distance(first,last)).
       */
<<<<<<< HEAD
      template <typename _InputIterator>
        map(_InputIterator __first, _InputIterator __last,
	    const _Compare& __comp, const allocator_type& __a = allocator_type())
=======
      template<typename _InputIterator>
        map(_InputIterator __first, _InputIterator __last,
	    const _Compare& __comp,
	    const allocator_type& __a = allocator_type())
>>>>>>> 751ff693
	: _M_t(__comp, __a)
        { _M_t._M_insert_unique(__first, __last); }

      // FIXME There is no dtor declared, but we should have something
      // generated by Doxygen.  I don't know what tags to add to this
      // paragraph to make that happen:
      /**
       *  The dtor only erases the elements, and note that if the elements
       *  themselves are pointers, the pointed-to memory is not touched in any
<<<<<<< HEAD
       *  way.  Managing the pointer is the user's responsibilty.
       */

      /**
       *  @brief  Map assignment operator.
=======
       *  way.  Managing the pointer is the user's responsibility.
       */

      /**
       *  @brief  %Map assignment operator.
>>>>>>> 751ff693
       *  @param  x  A %map of identical element and allocator types.
       *
       *  All the elements of @a x are copied, but unlike the copy constructor,
       *  the allocator object is not copied.
       */
      map&
      operator=(const map& __x)
      {
	_M_t = __x._M_t;
	return *this;
      }

<<<<<<< HEAD
=======
#ifdef __GXX_EXPERIMENTAL_CXX0X__
      /**
       *  @brief  %Map move assignment operator.
       *  @param  x  A %map of identical element and allocator types.
       *
       *  The contents of @a x are moved into this map (without copying).
       *  @a x is a valid, but unspecified %map.
       */
      map&
      operator=(map&& __x)
      {
	// NB: DR 675.
	this->clear();
	this->swap(__x); 
	return *this;
      }
#endif

>>>>>>> 751ff693
      /// Get a copy of the memory allocation object.
      allocator_type
      get_allocator() const
      { return _M_t.get_allocator(); }

      // iterators
      /**
       *  Returns a read/write iterator that points to the first pair in the
       *  %map.
       *  Iteration is done in ascending order according to the keys.
       */
      iterator
      begin()
      { return _M_t.begin(); }

      /**
       *  Returns a read-only (constant) iterator that points to the first pair
       *  in the %map.  Iteration is done in ascending order according to the
       *  keys.
       */
      const_iterator
      begin() const
      { return _M_t.begin(); }

      /**
       *  Returns a read/write iterator that points one past the last
       *  pair in the %map.  Iteration is done in ascending order
       *  according to the keys.
       */
      iterator
      end()
      { return _M_t.end(); }

      /**
       *  Returns a read-only (constant) iterator that points one past the last
       *  pair in the %map.  Iteration is done in ascending order according to
       *  the keys.
       */
      const_iterator
      end() const
      { return _M_t.end(); }

      /**
       *  Returns a read/write reverse iterator that points to the last pair in
       *  the %map.  Iteration is done in descending order according to the
       *  keys.
       */
      reverse_iterator
      rbegin()
      { return _M_t.rbegin(); }

      /**
       *  Returns a read-only (constant) reverse iterator that points to the
       *  last pair in the %map.  Iteration is done in descending order
       *  according to the keys.
       */
      const_reverse_iterator
      rbegin() const
      { return _M_t.rbegin(); }

      /**
       *  Returns a read/write reverse iterator that points to one before the
       *  first pair in the %map.  Iteration is done in descending order
       *  according to the keys.
       */
      reverse_iterator
      rend()
      { return _M_t.rend(); }

      /**
       *  Returns a read-only (constant) reverse iterator that points to one
       *  before the first pair in the %map.  Iteration is done in descending
       *  order according to the keys.
       */
      const_reverse_iterator
      rend() const
      { return _M_t.rend(); }

<<<<<<< HEAD
=======
#ifdef __GXX_EXPERIMENTAL_CXX0X__
      /**
       *  Returns a read-only (constant) iterator that points to the first pair
       *  in the %map.  Iteration is done in ascending order according to the
       *  keys.
       */
      const_iterator
      cbegin() const
      { return _M_t.begin(); }

      /**
       *  Returns a read-only (constant) iterator that points one past the last
       *  pair in the %map.  Iteration is done in ascending order according to
       *  the keys.
       */
      const_iterator
      cend() const
      { return _M_t.end(); }

      /**
       *  Returns a read-only (constant) reverse iterator that points to the
       *  last pair in the %map.  Iteration is done in descending order
       *  according to the keys.
       */
      const_reverse_iterator
      crbegin() const
      { return _M_t.rbegin(); }

      /**
       *  Returns a read-only (constant) reverse iterator that points to one
       *  before the first pair in the %map.  Iteration is done in descending
       *  order according to the keys.
       */
      const_reverse_iterator
      crend() const
      { return _M_t.rend(); }
#endif

>>>>>>> 751ff693
      // capacity
      /** Returns true if the %map is empty.  (Thus begin() would equal
       *  end().)
      */
      bool
      empty() const
      { return _M_t.empty(); }

      /** Returns the size of the %map.  */
      size_type
      size() const
      { return _M_t.size(); }

      /** Returns the maximum size of the %map.  */
      size_type
      max_size() const
      { return _M_t.max_size(); }

      // [23.3.1.2] element access
      /**
       *  @brief  Subscript ( @c [] ) access to %map data.
       *  @param  k  The key for which data should be retrieved.
       *  @return  A reference to the data of the (key,data) %pair.
       *
       *  Allows for easy lookup with the subscript ( @c [] )
       *  operator.  Returns data associated with the key specified in
       *  subscript.  If the key does not exist, a pair with that key
       *  is created using default values, which is then returned.
       *
       *  Lookup requires logarithmic time.
       */
      mapped_type&
      operator[](const key_type& __k)
      {
	// concept requirements
	__glibcxx_function_requires(_DefaultConstructibleConcept<mapped_type>)

	iterator __i = lower_bound(__k);
	// __i->first is greater than or equivalent to __k.
	if (__i == end() || key_comp()(__k, (*__i).first))
          __i = insert(__i, value_type(__k, mapped_type()));
	return (*__i).second;
      }

      // _GLIBCXX_RESOLVE_LIB_DEFECTS
      // DR 464. Suggestion for new member functions in standard containers.
      /**
       *  @brief  Access to %map data.
       *  @param  k  The key for which data should be retrieved.
       *  @return  A reference to the data whose key is equivalent to @a k, if
       *           such a data is present in the %map.
       *  @throw  std::out_of_range  If no such data is present.
       */
      mapped_type&
      at(const key_type& __k)
      {
	iterator __i = lower_bound(__k);
	if (__i == end() || key_comp()(__k, (*__i).first))
	  __throw_out_of_range(__N("map::at"));
	return (*__i).second;
      }

      const mapped_type&
      at(const key_type& __k) const
      {
	const_iterator __i = lower_bound(__k);
	if (__i == end() || key_comp()(__k, (*__i).first))
	  __throw_out_of_range(__N("map::at"));
	return (*__i).second;
      }

      // modifiers
      /**
       *  @brief Attempts to insert a std::pair into the %map.

       *  @param  x  Pair to be inserted (see std::make_pair for easy creation 
       *	     of pairs).

       *  @return  A pair, of which the first element is an iterator that 
       *           points to the possibly inserted pair, and the second is 
       *           a bool that is true if the pair was actually inserted.
       *
       *  This function attempts to insert a (key, value) %pair into the %map.
       *  A %map relies on unique keys and thus a %pair is only inserted if its
       *  first element (the key) is not already present in the %map.
       *
       *  Insertion requires logarithmic time.
       */
<<<<<<< HEAD
      std::pair<iterator,bool>
=======
      std::pair<iterator, bool>
>>>>>>> 751ff693
      insert(const value_type& __x)
      { return _M_t._M_insert_unique(__x); }

      /**
       *  @brief Attempts to insert a std::pair into the %map.
       *  @param  position  An iterator that serves as a hint as to where the
       *                    pair should be inserted.
       *  @param  x  Pair to be inserted (see std::make_pair for easy creation
       *             of pairs).
       *  @return  An iterator that points to the element with key of @a x (may
       *           or may not be the %pair passed in).
       *

       *  This function is not concerned about whether the insertion
       *  took place, and thus does not return a boolean like the
       *  single-argument insert() does.  Note that the first
       *  parameter is only a hint and can potentially improve the
       *  performance of the insertion process.  A bad hint would
       *  cause no gains in efficiency.
       *
       *  See
       *  http://gcc.gnu.org/onlinedocs/libstdc++/23_containers/howto.html#4
       *  for more on "hinting".
       *
       *  Insertion requires logarithmic time (if the hint is not taken).
       */
      iterator
<<<<<<< HEAD
      insert(iterator position, const value_type& __x)
      { return _M_t._M_insert_unique_(position, __x); }

      /**
       *  @brief Template function that attemps to insert a range of elements.
=======
      insert(iterator __position, const value_type& __x)
      { return _M_t._M_insert_unique_(__position, __x); }

      /**
       *  @brief Template function that attempts to insert a range of elements.
>>>>>>> 751ff693
       *  @param  first  Iterator pointing to the start of the range to be
       *                 inserted.
       *  @param  last  Iterator pointing to the end of the range.
       *
       *  Complexity similar to that of the range constructor.
       */
<<<<<<< HEAD
      template <typename _InputIterator>
=======
      template<typename _InputIterator>
>>>>>>> 751ff693
        void
        insert(_InputIterator __first, _InputIterator __last)
        { _M_t._M_insert_unique(__first, __last); }

      /**
       *  @brief Erases an element from a %map.
       *  @param  position  An iterator pointing to the element to be erased.
       *
       *  This function erases an element, pointed to by the given
       *  iterator, from a %map.  Note that this function only erases
       *  the element, and that if the element is itself a pointer,
       *  the pointed-to memory is not touched in any way.  Managing
<<<<<<< HEAD
       *  the pointer is the user's responsibilty.
=======
       *  the pointer is the user's responsibility.
>>>>>>> 751ff693
       */
      void
      erase(iterator __position)
      { _M_t.erase(__position); }

      /**
       *  @brief Erases elements according to the provided key.
       *  @param  x  Key of element to be erased.
       *  @return  The number of elements erased.
       *
       *  This function erases all the elements located by the given key from
       *  a %map.
       *  Note that this function only erases the element, and that if
       *  the element is itself a pointer, the pointed-to memory is not touched
<<<<<<< HEAD
       *  in any way.  Managing the pointer is the user's responsibilty.
=======
       *  in any way.  Managing the pointer is the user's responsibility.
>>>>>>> 751ff693
       */
      size_type
      erase(const key_type& __x)
      { return _M_t.erase(__x); }

      /**
       *  @brief Erases a [first,last) range of elements from a %map.
       *  @param  first  Iterator pointing to the start of the range to be
       *                 erased.
       *  @param  last  Iterator pointing to the end of the range to be erased.
       *
       *  This function erases a sequence of elements from a %map.
       *  Note that this function only erases the element, and that if
       *  the element is itself a pointer, the pointed-to memory is not touched
<<<<<<< HEAD
       *  in any way.  Managing the pointer is the user's responsibilty.
=======
       *  in any way.  Managing the pointer is the user's responsibility.
>>>>>>> 751ff693
       */
      void
      erase(iterator __first, iterator __last)
      { _M_t.erase(__first, __last); }

      /**
       *  @brief  Swaps data with another %map.
       *  @param  x  A %map of the same element and allocator types.
       *
       *  This exchanges the elements between two maps in constant
       *  time.  (It is only swapping a pointer, an integer, and an
       *  instance of the @c Compare type (which itself is often
       *  stateless and empty), so it should be quite fast.)  Note
       *  that the global std::swap() function is specialized such
       *  that std::swap(m1,m2) will feed to this function.
       */
      void
<<<<<<< HEAD
      swap(map& __x)
=======
#ifdef __GXX_EXPERIMENTAL_CXX0X__
      swap(map&& __x)
#else
      swap(map& __x)
#endif
>>>>>>> 751ff693
      { _M_t.swap(__x._M_t); }

      /**
       *  Erases all elements in a %map.  Note that this function only
       *  erases the elements, and that if the elements themselves are
       *  pointers, the pointed-to memory is not touched in any way.
<<<<<<< HEAD
       *  Managing the pointer is the user's responsibilty.
=======
       *  Managing the pointer is the user's responsibility.
>>>>>>> 751ff693
       */
      void
      clear()
      { _M_t.clear(); }

      // observers
      /**
       *  Returns the key comparison object out of which the %map was
       *  constructed.
       */
      key_compare
      key_comp() const
      { return _M_t.key_comp(); }

      /**
       *  Returns a value comparison object, built from the key comparison
       *  object out of which the %map was constructed.
       */
      value_compare
      value_comp() const
      { return value_compare(_M_t.key_comp()); }

      // [23.3.1.3] map operations
      /**
       *  @brief Tries to locate an element in a %map.
       *  @param  x  Key of (key, value) %pair to be located.
       *  @return  Iterator pointing to sought-after element, or end() if not
       *           found.
       *
       *  This function takes a key and tries to locate the element with which
       *  the key matches.  If successful the function returns an iterator
       *  pointing to the sought after %pair.  If unsuccessful it returns the
       *  past-the-end ( @c end() ) iterator.
       */
      iterator
      find(const key_type& __x)
      { return _M_t.find(__x); }

      /**
       *  @brief Tries to locate an element in a %map.
       *  @param  x  Key of (key, value) %pair to be located.
       *  @return  Read-only (constant) iterator pointing to sought-after
       *           element, or end() if not found.
       *
       *  This function takes a key and tries to locate the element with which
       *  the key matches.  If successful the function returns a constant
       *  iterator pointing to the sought after %pair. If unsuccessful it
       *  returns the past-the-end ( @c end() ) iterator.
       */
      const_iterator
      find(const key_type& __x) const
      { return _M_t.find(__x); }

      /**
       *  @brief  Finds the number of elements with given key.
       *  @param  x  Key of (key, value) pairs to be located.
       *  @return  Number of elements with specified key.
       *
       *  This function only makes sense for multimaps; for map the result will
       *  either be 0 (not present) or 1 (present).
       */
      size_type
      count(const key_type& __x) const
      { return _M_t.find(__x) == _M_t.end() ? 0 : 1; }

      /**
       *  @brief Finds the beginning of a subsequence matching given key.
       *  @param  x  Key of (key, value) pair to be located.
       *  @return  Iterator pointing to first element equal to or greater
       *           than key, or end().
       *
       *  This function returns the first element of a subsequence of elements
       *  that matches the given key.  If unsuccessful it returns an iterator
       *  pointing to the first element that has a greater value than given key
       *  or end() if no such element exists.
       */
      iterator
      lower_bound(const key_type& __x)
      { return _M_t.lower_bound(__x); }

      /**
       *  @brief Finds the beginning of a subsequence matching given key.
       *  @param  x  Key of (key, value) pair to be located.
       *  @return  Read-only (constant) iterator pointing to first element
       *           equal to or greater than key, or end().
       *
       *  This function returns the first element of a subsequence of elements
       *  that matches the given key.  If unsuccessful it returns an iterator
       *  pointing to the first element that has a greater value than given key
       *  or end() if no such element exists.
       */
      const_iterator
      lower_bound(const key_type& __x) const
      { return _M_t.lower_bound(__x); }

      /**
       *  @brief Finds the end of a subsequence matching given key.
       *  @param  x  Key of (key, value) pair to be located.
       *  @return Iterator pointing to the first element
       *          greater than key, or end().
       */
      iterator
      upper_bound(const key_type& __x)
      { return _M_t.upper_bound(__x); }

      /**
       *  @brief Finds the end of a subsequence matching given key.
       *  @param  x  Key of (key, value) pair to be located.
       *  @return  Read-only (constant) iterator pointing to first iterator
       *           greater than key, or end().
       */
      const_iterator
      upper_bound(const key_type& __x) const
      { return _M_t.upper_bound(__x); }

      /**
       *  @brief Finds a subsequence matching given key.
       *  @param  x  Key of (key, value) pairs to be located.
       *  @return  Pair of iterators that possibly points to the subsequence
       *           matching given key.
       *
       *  This function is equivalent to
       *  @code
       *    std::make_pair(c.lower_bound(val),
       *                   c.upper_bound(val))
       *  @endcode
       *  (but is faster than making the calls separately).
       *
       *  This function probably only makes sense for multimaps.
       */
      std::pair<iterator, iterator>
      equal_range(const key_type& __x)
      { return _M_t.equal_range(__x); }

      /**
       *  @brief Finds a subsequence matching given key.
       *  @param  x  Key of (key, value) pairs to be located.
       *  @return  Pair of read-only (constant) iterators that possibly points
       *           to the subsequence matching given key.
       *
       *  This function is equivalent to
       *  @code
       *    std::make_pair(c.lower_bound(val),
       *                   c.upper_bound(val))
       *  @endcode
       *  (but is faster than making the calls separately).
       *
       *  This function probably only makes sense for multimaps.
       */
      std::pair<const_iterator, const_iterator>
      equal_range(const key_type& __x) const
      { return _M_t.equal_range(__x); }

<<<<<<< HEAD
      template <typename _K1, typename _T1, typename _C1, typename _A1>
        friend bool
        operator== (const map<_K1, _T1, _C1, _A1>&,
		    const map<_K1, _T1, _C1, _A1>&);

      template <typename _K1, typename _T1, typename _C1, typename _A1>
        friend bool
        operator< (const map<_K1, _T1, _C1, _A1>&,
		   const map<_K1, _T1, _C1, _A1>&);
=======
      template<typename _K1, typename _T1, typename _C1, typename _A1>
        friend bool
        operator==(const map<_K1, _T1, _C1, _A1>&,
		   const map<_K1, _T1, _C1, _A1>&);

      template<typename _K1, typename _T1, typename _C1, typename _A1>
        friend bool
        operator<(const map<_K1, _T1, _C1, _A1>&,
		  const map<_K1, _T1, _C1, _A1>&);
>>>>>>> 751ff693
    };

  /**
   *  @brief  Map equality comparison.
   *  @param  x  A %map.
   *  @param  y  A %map of the same type as @a x.
   *  @return  True iff the size and elements of the maps are equal.
   *
   *  This is an equivalence relation.  It is linear in the size of the
   *  maps.  Maps are considered equivalent if their sizes are equal,
   *  and if corresponding elements compare equal.
  */
<<<<<<< HEAD
  template <typename _Key, typename _Tp, typename _Compare, typename _Alloc>
=======
  template<typename _Key, typename _Tp, typename _Compare, typename _Alloc>
>>>>>>> 751ff693
    inline bool
    operator==(const map<_Key, _Tp, _Compare, _Alloc>& __x,
               const map<_Key, _Tp, _Compare, _Alloc>& __y)
    { return __x._M_t == __y._M_t; }

  /**
   *  @brief  Map ordering relation.
   *  @param  x  A %map.
   *  @param  y  A %map of the same type as @a x.
   *  @return  True iff @a x is lexicographically less than @a y.
   *
   *  This is a total ordering relation.  It is linear in the size of the
   *  maps.  The elements must be comparable with @c <.
   *
   *  See std::lexicographical_compare() for how the determination is made.
  */
<<<<<<< HEAD
  template <typename _Key, typename _Tp, typename _Compare, typename _Alloc>
=======
  template<typename _Key, typename _Tp, typename _Compare, typename _Alloc>
>>>>>>> 751ff693
    inline bool
    operator<(const map<_Key, _Tp, _Compare, _Alloc>& __x,
              const map<_Key, _Tp, _Compare, _Alloc>& __y)
    { return __x._M_t < __y._M_t; }

  /// Based on operator==
<<<<<<< HEAD
  template <typename _Key, typename _Tp, typename _Compare, typename _Alloc>
=======
  template<typename _Key, typename _Tp, typename _Compare, typename _Alloc>
>>>>>>> 751ff693
    inline bool
    operator!=(const map<_Key, _Tp, _Compare, _Alloc>& __x,
               const map<_Key, _Tp, _Compare, _Alloc>& __y)
    { return !(__x == __y); }

  /// Based on operator<
<<<<<<< HEAD
  template <typename _Key, typename _Tp, typename _Compare, typename _Alloc>
=======
  template<typename _Key, typename _Tp, typename _Compare, typename _Alloc>
>>>>>>> 751ff693
    inline bool
    operator>(const map<_Key, _Tp, _Compare, _Alloc>& __x,
              const map<_Key, _Tp, _Compare, _Alloc>& __y)
    { return __y < __x; }

  /// Based on operator<
<<<<<<< HEAD
  template <typename _Key, typename _Tp, typename _Compare, typename _Alloc>
=======
  template<typename _Key, typename _Tp, typename _Compare, typename _Alloc>
>>>>>>> 751ff693
    inline bool
    operator<=(const map<_Key, _Tp, _Compare, _Alloc>& __x,
               const map<_Key, _Tp, _Compare, _Alloc>& __y)
    { return !(__y < __x); }

  /// Based on operator<
<<<<<<< HEAD
  template <typename _Key, typename _Tp, typename _Compare, typename _Alloc>
=======
  template<typename _Key, typename _Tp, typename _Compare, typename _Alloc>
>>>>>>> 751ff693
    inline bool
    operator>=(const map<_Key, _Tp, _Compare, _Alloc>& __x,
               const map<_Key, _Tp, _Compare, _Alloc>& __y)
    { return !(__x < __y); }

  /// See std::map::swap().
<<<<<<< HEAD
  template <typename _Key, typename _Tp, typename _Compare, typename _Alloc>
=======
  template<typename _Key, typename _Tp, typename _Compare, typename _Alloc>
>>>>>>> 751ff693
    inline void
    swap(map<_Key, _Tp, _Compare, _Alloc>& __x,
	 map<_Key, _Tp, _Compare, _Alloc>& __y)
    { __x.swap(__y); }

<<<<<<< HEAD
_GLIBCXX_END_NESTED_NAMESPACE

#endif /* _MAP_H */
=======
#ifdef __GXX_EXPERIMENTAL_CXX0X__
  template<typename _Key, typename _Tp, typename _Compare, typename _Alloc>
    inline void
    swap(map<_Key, _Tp, _Compare, _Alloc>&& __x,
	 map<_Key, _Tp, _Compare, _Alloc>& __y)
    { __x.swap(__y); }

  template<typename _Key, typename _Tp, typename _Compare, typename _Alloc>
    inline void
    swap(map<_Key, _Tp, _Compare, _Alloc>& __x,
	 map<_Key, _Tp, _Compare, _Alloc>&& __y)
    { __x.swap(__y); }
#endif

_GLIBCXX_END_NESTED_NAMESPACE

#endif /* _STL_MAP_H */
>>>>>>> 751ff693
<|MERGE_RESOLUTION|>--- conflicted
+++ resolved
@@ -1,11 +1,7 @@
 // Map implementation -*- C++ -*-
 
-<<<<<<< HEAD
-// Copyright (C) 2001, 2002, 2004, 2005, 2006 Free Software Foundation, Inc.
-=======
 // Copyright (C) 2001, 2002, 2003, 2004, 2005, 2006, 2007, 2008
 // Free Software Foundation, Inc.
->>>>>>> 751ff693
 //
 // This file is part of the GNU ISO C++ Library.  This library is free
 // software; you can redistribute it and/or modify it under the
@@ -63,22 +59,13 @@
  *  You should not attempt to use it directly.
  */
 
-<<<<<<< HEAD
-#ifndef _MAP_H
-#define _MAP_H 1
-=======
 #ifndef _STL_MAP_H
 #define _STL_MAP_H 1
->>>>>>> 751ff693
 
 #include <bits/functexcept.h>
 #include <bits/concept_check.h>
 
-<<<<<<< HEAD
-_GLIBCXX_BEGIN_NESTED_NAMESPACE(std, _GLIBCXX_STD)
-=======
 _GLIBCXX_BEGIN_NESTED_NAMESPACE(std, _GLIBCXX_STD_D)
->>>>>>> 751ff693
 
   /**
    *  @brief A standard container made up of (key,value) pairs, which can be
@@ -95,17 +82,9 @@
    *
    *  Maps support bidirectional iterators.
    *
-<<<<<<< HEAD
-   *  @if maint
    *  The private tree data is declared exactly the same way for map and
    *  multimap; the distinction is made entirely in how the tree functions are
    *  called (*_unique versus *_equal, same as the standard).
-   *  @endif
-=======
-   *  The private tree data is declared exactly the same way for map and
-   *  multimap; the distinction is made entirely in how the tree functions are
-   *  called (*_unique versus *_equal, same as the standard).
->>>>>>> 751ff693
   */
   template <typename _Key, typename _Tp, typename _Compare = std::less<_Key>,
             typename _Alloc = std::allocator<std::pair<const _Key, _Tp> > >
@@ -143,22 +122,14 @@
       };
 
     private:
-<<<<<<< HEAD
-      /// @if maint  This turns a red-black tree into a [multi]map.  @endif
-=======
       /// This turns a red-black tree into a [multi]map. 
->>>>>>> 751ff693
       typedef typename _Alloc::template rebind<value_type>::other 
         _Pair_alloc_type;
 
       typedef _Rb_tree<key_type, value_type, _Select1st<value_type>,
 		       key_compare, _Pair_alloc_type> _Rep_type;
 
-<<<<<<< HEAD
-      /// @if maint  The actual tree structure.  @endif
-=======
       /// The actual tree structure.
->>>>>>> 751ff693
       _Rep_type _M_t;
 
     public:
@@ -182,24 +153,6 @@
        *  @brief  Default constructor creates no elements.
        */
       map()
-<<<<<<< HEAD
-      : _M_t(_Compare(), allocator_type()) { }
-
-      // for some reason this was made a separate function
-      /**
-       *  @brief  Default constructor creates no elements.
-       */
-      explicit
-      map(const _Compare& __comp, const allocator_type& __a = allocator_type())
-      : _M_t(__comp, __a) { }
-
-      /**
-       *  @brief  Map copy constructor.
-       *  @param  x  A %map of identical element and allocator types.
-       *
-       *  The newly-created %map uses a copy of the allocation object used
-       *  by @a x.
-=======
       : _M_t() { }
 
       /**
@@ -218,13 +171,10 @@
        *
        *  The newly-created %map uses a copy of the allocation object
        *  used by @a x.
->>>>>>> 751ff693
        */
       map(const map& __x)
       : _M_t(__x._M_t) { }
 
-<<<<<<< HEAD
-=======
 #ifdef __GXX_EXPERIMENTAL_CXX0X__
       /**
        *  @brief  %Map move constructor.
@@ -237,7 +187,6 @@
       : _M_t(std::forward<_Rep_type>(__x._M_t)) { }
 #endif
 
->>>>>>> 751ff693
       /**
        *  @brief  Builds a %map from a range.
        *  @param  first  An input iterator.
@@ -247,15 +196,9 @@
        *  This is linear in N if the range is already sorted, and NlogN
        *  otherwise (where N is distance(first,last)).
        */
-<<<<<<< HEAD
-      template <typename _InputIterator>
-        map(_InputIterator __first, _InputIterator __last)
-	: _M_t(_Compare(), allocator_type())
-=======
       template<typename _InputIterator>
         map(_InputIterator __first, _InputIterator __last)
 	: _M_t()
->>>>>>> 751ff693
         { _M_t._M_insert_unique(__first, __last); }
 
       /**
@@ -269,16 +212,10 @@
        *  This is linear in N if the range is already sorted, and NlogN
        *  otherwise (where N is distance(first,last)).
        */
-<<<<<<< HEAD
-      template <typename _InputIterator>
-        map(_InputIterator __first, _InputIterator __last,
-	    const _Compare& __comp, const allocator_type& __a = allocator_type())
-=======
       template<typename _InputIterator>
         map(_InputIterator __first, _InputIterator __last,
 	    const _Compare& __comp,
 	    const allocator_type& __a = allocator_type())
->>>>>>> 751ff693
 	: _M_t(__comp, __a)
         { _M_t._M_insert_unique(__first, __last); }
 
@@ -288,19 +225,11 @@
       /**
        *  The dtor only erases the elements, and note that if the elements
        *  themselves are pointers, the pointed-to memory is not touched in any
-<<<<<<< HEAD
-       *  way.  Managing the pointer is the user's responsibilty.
-       */
-
-      /**
-       *  @brief  Map assignment operator.
-=======
        *  way.  Managing the pointer is the user's responsibility.
        */
 
       /**
        *  @brief  %Map assignment operator.
->>>>>>> 751ff693
        *  @param  x  A %map of identical element and allocator types.
        *
        *  All the elements of @a x are copied, but unlike the copy constructor,
@@ -313,8 +242,6 @@
 	return *this;
       }
 
-<<<<<<< HEAD
-=======
 #ifdef __GXX_EXPERIMENTAL_CXX0X__
       /**
        *  @brief  %Map move assignment operator.
@@ -333,7 +260,6 @@
       }
 #endif
 
->>>>>>> 751ff693
       /// Get a copy of the memory allocation object.
       allocator_type
       get_allocator() const
@@ -412,8 +338,6 @@
       rend() const
       { return _M_t.rend(); }
 
-<<<<<<< HEAD
-=======
 #ifdef __GXX_EXPERIMENTAL_CXX0X__
       /**
        *  Returns a read-only (constant) iterator that points to the first pair
@@ -452,7 +376,6 @@
       { return _M_t.rend(); }
 #endif
 
->>>>>>> 751ff693
       // capacity
       /** Returns true if the %map is empty.  (Thus begin() would equal
        *  end().)
@@ -541,11 +464,7 @@
        *
        *  Insertion requires logarithmic time.
        */
-<<<<<<< HEAD
-      std::pair<iterator,bool>
-=======
       std::pair<iterator, bool>
->>>>>>> 751ff693
       insert(const value_type& __x)
       { return _M_t._M_insert_unique(__x); }
 
@@ -573,30 +492,18 @@
        *  Insertion requires logarithmic time (if the hint is not taken).
        */
       iterator
-<<<<<<< HEAD
-      insert(iterator position, const value_type& __x)
-      { return _M_t._M_insert_unique_(position, __x); }
-
-      /**
-       *  @brief Template function that attemps to insert a range of elements.
-=======
       insert(iterator __position, const value_type& __x)
       { return _M_t._M_insert_unique_(__position, __x); }
 
       /**
        *  @brief Template function that attempts to insert a range of elements.
->>>>>>> 751ff693
        *  @param  first  Iterator pointing to the start of the range to be
        *                 inserted.
        *  @param  last  Iterator pointing to the end of the range.
        *
        *  Complexity similar to that of the range constructor.
        */
-<<<<<<< HEAD
-      template <typename _InputIterator>
-=======
       template<typename _InputIterator>
->>>>>>> 751ff693
         void
         insert(_InputIterator __first, _InputIterator __last)
         { _M_t._M_insert_unique(__first, __last); }
@@ -609,11 +516,7 @@
        *  iterator, from a %map.  Note that this function only erases
        *  the element, and that if the element is itself a pointer,
        *  the pointed-to memory is not touched in any way.  Managing
-<<<<<<< HEAD
-       *  the pointer is the user's responsibilty.
-=======
        *  the pointer is the user's responsibility.
->>>>>>> 751ff693
        */
       void
       erase(iterator __position)
@@ -628,11 +531,7 @@
        *  a %map.
        *  Note that this function only erases the element, and that if
        *  the element is itself a pointer, the pointed-to memory is not touched
-<<<<<<< HEAD
-       *  in any way.  Managing the pointer is the user's responsibilty.
-=======
        *  in any way.  Managing the pointer is the user's responsibility.
->>>>>>> 751ff693
        */
       size_type
       erase(const key_type& __x)
@@ -647,11 +546,7 @@
        *  This function erases a sequence of elements from a %map.
        *  Note that this function only erases the element, and that if
        *  the element is itself a pointer, the pointed-to memory is not touched
-<<<<<<< HEAD
-       *  in any way.  Managing the pointer is the user's responsibilty.
-=======
        *  in any way.  Managing the pointer is the user's responsibility.
->>>>>>> 751ff693
        */
       void
       erase(iterator __first, iterator __last)
@@ -669,26 +564,18 @@
        *  that std::swap(m1,m2) will feed to this function.
        */
       void
-<<<<<<< HEAD
-      swap(map& __x)
-=======
 #ifdef __GXX_EXPERIMENTAL_CXX0X__
       swap(map&& __x)
 #else
       swap(map& __x)
 #endif
->>>>>>> 751ff693
       { _M_t.swap(__x._M_t); }
 
       /**
        *  Erases all elements in a %map.  Note that this function only
        *  erases the elements, and that if the elements themselves are
        *  pointers, the pointed-to memory is not touched in any way.
-<<<<<<< HEAD
-       *  Managing the pointer is the user's responsibilty.
-=======
        *  Managing the pointer is the user's responsibility.
->>>>>>> 751ff693
        */
       void
       clear()
@@ -842,17 +729,6 @@
       equal_range(const key_type& __x) const
       { return _M_t.equal_range(__x); }
 
-<<<<<<< HEAD
-      template <typename _K1, typename _T1, typename _C1, typename _A1>
-        friend bool
-        operator== (const map<_K1, _T1, _C1, _A1>&,
-		    const map<_K1, _T1, _C1, _A1>&);
-
-      template <typename _K1, typename _T1, typename _C1, typename _A1>
-        friend bool
-        operator< (const map<_K1, _T1, _C1, _A1>&,
-		   const map<_K1, _T1, _C1, _A1>&);
-=======
       template<typename _K1, typename _T1, typename _C1, typename _A1>
         friend bool
         operator==(const map<_K1, _T1, _C1, _A1>&,
@@ -862,7 +738,6 @@
         friend bool
         operator<(const map<_K1, _T1, _C1, _A1>&,
 		  const map<_K1, _T1, _C1, _A1>&);
->>>>>>> 751ff693
     };
 
   /**
@@ -875,11 +750,7 @@
    *  maps.  Maps are considered equivalent if their sizes are equal,
    *  and if corresponding elements compare equal.
   */
-<<<<<<< HEAD
-  template <typename _Key, typename _Tp, typename _Compare, typename _Alloc>
-=======
   template<typename _Key, typename _Tp, typename _Compare, typename _Alloc>
->>>>>>> 751ff693
     inline bool
     operator==(const map<_Key, _Tp, _Compare, _Alloc>& __x,
                const map<_Key, _Tp, _Compare, _Alloc>& __y)
@@ -896,76 +767,47 @@
    *
    *  See std::lexicographical_compare() for how the determination is made.
   */
-<<<<<<< HEAD
-  template <typename _Key, typename _Tp, typename _Compare, typename _Alloc>
-=======
   template<typename _Key, typename _Tp, typename _Compare, typename _Alloc>
->>>>>>> 751ff693
     inline bool
     operator<(const map<_Key, _Tp, _Compare, _Alloc>& __x,
               const map<_Key, _Tp, _Compare, _Alloc>& __y)
     { return __x._M_t < __y._M_t; }
 
   /// Based on operator==
-<<<<<<< HEAD
-  template <typename _Key, typename _Tp, typename _Compare, typename _Alloc>
-=======
   template<typename _Key, typename _Tp, typename _Compare, typename _Alloc>
->>>>>>> 751ff693
     inline bool
     operator!=(const map<_Key, _Tp, _Compare, _Alloc>& __x,
                const map<_Key, _Tp, _Compare, _Alloc>& __y)
     { return !(__x == __y); }
 
   /// Based on operator<
-<<<<<<< HEAD
-  template <typename _Key, typename _Tp, typename _Compare, typename _Alloc>
-=======
   template<typename _Key, typename _Tp, typename _Compare, typename _Alloc>
->>>>>>> 751ff693
     inline bool
     operator>(const map<_Key, _Tp, _Compare, _Alloc>& __x,
               const map<_Key, _Tp, _Compare, _Alloc>& __y)
     { return __y < __x; }
 
   /// Based on operator<
-<<<<<<< HEAD
-  template <typename _Key, typename _Tp, typename _Compare, typename _Alloc>
-=======
   template<typename _Key, typename _Tp, typename _Compare, typename _Alloc>
->>>>>>> 751ff693
     inline bool
     operator<=(const map<_Key, _Tp, _Compare, _Alloc>& __x,
                const map<_Key, _Tp, _Compare, _Alloc>& __y)
     { return !(__y < __x); }
 
   /// Based on operator<
-<<<<<<< HEAD
-  template <typename _Key, typename _Tp, typename _Compare, typename _Alloc>
-=======
   template<typename _Key, typename _Tp, typename _Compare, typename _Alloc>
->>>>>>> 751ff693
     inline bool
     operator>=(const map<_Key, _Tp, _Compare, _Alloc>& __x,
                const map<_Key, _Tp, _Compare, _Alloc>& __y)
     { return !(__x < __y); }
 
   /// See std::map::swap().
-<<<<<<< HEAD
-  template <typename _Key, typename _Tp, typename _Compare, typename _Alloc>
-=======
   template<typename _Key, typename _Tp, typename _Compare, typename _Alloc>
->>>>>>> 751ff693
     inline void
     swap(map<_Key, _Tp, _Compare, _Alloc>& __x,
 	 map<_Key, _Tp, _Compare, _Alloc>& __y)
     { __x.swap(__y); }
 
-<<<<<<< HEAD
-_GLIBCXX_END_NESTED_NAMESPACE
-
-#endif /* _MAP_H */
-=======
 #ifdef __GXX_EXPERIMENTAL_CXX0X__
   template<typename _Key, typename _Tp, typename _Compare, typename _Alloc>
     inline void
@@ -982,5 +824,4 @@
 
 _GLIBCXX_END_NESTED_NAMESPACE
 
-#endif /* _STL_MAP_H */
->>>>>>> 751ff693
+#endif /* _STL_MAP_H */
--- conflicted
+++ resolved
@@ -1,11 +1,7 @@
 // The template and inlines for the -*- C++ -*- internal _Array helper class.
 
-<<<<<<< HEAD
-// Copyright (C) 1997, 1998, 1999, 2003, 2005, 2009 Free Software Foundation, Inc.
-=======
 // Copyright (C) 1997, 1998, 1999, 2003, 2005, 2009, 2010
 // Free Software Foundation, Inc.
->>>>>>> 03d20231
 //
 // This file is part of the GNU ISO C++ Library.  This library is free
 // software; you can redistribute it and/or modify it under the
@@ -27,11 +23,7 @@
 // see the files COPYING3 and COPYING.RUNTIME respectively.  If not, see
 // <http://www.gnu.org/licenses/>.
 
-<<<<<<< HEAD
-/** @file valarray_array.tcc
-=======
 /** @file bits/valarray_array.tcc
->>>>>>> 03d20231
  *  This is an internal header file, included by other library headers.
  *  Do not attempt to use it directly. @headername{valarray}
  */

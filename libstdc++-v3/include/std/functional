// <functional> -*- C++ -*-

// Copyright (C) 2001, 2002, 2003, 2004, 2005, 2006, 2007, 2008, 2009, 2010
// Free Software Foundation, Inc.
//
// This file is part of the GNU ISO C++ Library.  This library is free
// software; you can redistribute it and/or modify it under the
// terms of the GNU General Public License as published by the
// Free Software Foundation; either version 3, or (at your option)
// any later version.

// This library is distributed in the hope that it will be useful,
// but WITHOUT ANY WARRANTY; without even the implied warranty of
// MERCHANTABILITY or FITNESS FOR A PARTICULAR PURPOSE.  See the
// GNU General Public License for more details.

// Under Section 7 of GPL version 3, you are granted additional
// permissions described in the GCC Runtime Library Exception, version
// 3.1, as published by the Free Software Foundation.

// You should have received a copy of the GNU General Public License and
// a copy of the GCC Runtime Library Exception along with this program;
// see the files COPYING3 and COPYING.RUNTIME respectively.  If not, see
// <http://www.gnu.org/licenses/>.

/*
 * Copyright (c) 1997
 * Silicon Graphics Computer Systems, Inc.
 *
 * Permission to use, copy, modify, distribute and sell this software
 * and its documentation for any purpose is hereby granted without fee,
 * provided that the above copyright notice appear in all copies and
 * that both that copyright notice and this permission notice appear
 * in supporting documentation.  Silicon Graphics makes no
 * representations about the suitability of this software for any
 * purpose.  It is provided "as is" without express or implied warranty.
 *
 */

/** @file include/functional
 *  This is a Standard C++ Library header.
 */

#ifndef _GLIBCXX_FUNCTIONAL
#define _GLIBCXX_FUNCTIONAL 1

#pragma GCC system_header

#include <bits/c++config.h>
#include <bits/stl_function.h>

#ifdef __GXX_EXPERIMENTAL_CXX0X__

#include <typeinfo>
#include <new>
#include <tuple>
#include <type_traits>
#include <bits/functexcept.h>
#include <bits/functional_hash.h>

namespace std
{
  template<typename _MemberPointer>
    class _Mem_fn;

  /**
   *  Actual implementation of _Has_result_type, which uses SFINAE to
   *  determine if the type _Tp has a publicly-accessible member type
   *  result_type.
  */
  template<typename _Tp>
    class _Has_result_type_helper : __sfinae_types
    {
      template<typename _Up>
        struct _Wrap_type
	{ };

      template<typename _Up>
        static __one __test(_Wrap_type<typename _Up::result_type>*);

      template<typename _Up>
        static __two __test(...);

    public:
      static const bool value = sizeof(__test<_Tp>(0)) == 1;
    };

  template<typename _Tp>
    struct _Has_result_type
    : integral_constant<bool,
	      _Has_result_type_helper<typename remove_cv<_Tp>::type>::value>
    { };

  /// If we have found a result_type, extract it.
  template<bool _Has_result_type, typename _Functor>
    struct _Maybe_get_result_type
    { };

  template<typename _Functor>
    struct _Maybe_get_result_type<true, _Functor>
    {
      typedef typename _Functor::result_type result_type;
    };

  /**
   *  Base class for any function object that has a weak result type, as
   *  defined in 3.3/3 of TR1.
  */
  template<typename _Functor>
    struct _Weak_result_type_impl
    : _Maybe_get_result_type<_Has_result_type<_Functor>::value, _Functor>
    { };

  /// Retrieve the result type for a function type.
  template<typename _Res, typename... _ArgTypes> 
    struct _Weak_result_type_impl<_Res(_ArgTypes...)>
    {
      typedef _Res result_type;
    };

  /// Retrieve the result type for a function reference.
  template<typename _Res, typename... _ArgTypes> 
    struct _Weak_result_type_impl<_Res(&)(_ArgTypes...)>
    {
      typedef _Res result_type;
    };

  /// Retrieve the result type for a function pointer.
  template<typename _Res, typename... _ArgTypes> 
    struct _Weak_result_type_impl<_Res(*)(_ArgTypes...)>
    {
      typedef _Res result_type;
    };

  /// Retrieve result type for a member function pointer. 
  template<typename _Res, typename _Class, typename... _ArgTypes> 
    struct _Weak_result_type_impl<_Res (_Class::*)(_ArgTypes...)>
    {
      typedef _Res result_type;
    };

  /// Retrieve result type for a const member function pointer. 
  template<typename _Res, typename _Class, typename... _ArgTypes> 
    struct _Weak_result_type_impl<_Res (_Class::*)(_ArgTypes...) const>
    {
      typedef _Res result_type;
    };

  /// Retrieve result type for a volatile member function pointer. 
  template<typename _Res, typename _Class, typename... _ArgTypes> 
    struct _Weak_result_type_impl<_Res (_Class::*)(_ArgTypes...) volatile>
    {
      typedef _Res result_type;
    };

  /// Retrieve result type for a const volatile member function pointer. 
  template<typename _Res, typename _Class, typename... _ArgTypes> 
    struct _Weak_result_type_impl<_Res (_Class::*)(_ArgTypes...)const volatile>
    {
      typedef _Res result_type;
    };

  /**
   *  Strip top-level cv-qualifiers from the function object and let
   *  _Weak_result_type_impl perform the real work.
  */
  template<typename _Functor>
    struct _Weak_result_type
    : _Weak_result_type_impl<typename remove_cv<_Functor>::type>
    { };
<<<<<<< HEAD

  template<typename _Signature>
    class result_of;

  template<typename _Functor, typename... _ArgTypes>
    struct result_of<_Functor(_ArgTypes...)>
    {
      typedef
        decltype( std::declval<_Functor>()(std::declval<_ArgTypes>()...) )
        type;
    };
=======
>>>>>>> 6e7f08ad

  /// Determines if the type _Tp derives from unary_function.
  template<typename _Tp>
    struct _Derives_from_unary_function : __sfinae_types
    {
    private:
      template<typename _T1, typename _Res>
        static __one __test(const volatile unary_function<_T1, _Res>*);

      // It's tempting to change "..." to const volatile void*, but
      // that fails when _Tp is a function type.
      static __two __test(...);

    public:
      static const bool value = sizeof(__test((_Tp*)0)) == 1;
    };

  /// Determines if the type _Tp derives from binary_function.
  template<typename _Tp>
    struct _Derives_from_binary_function : __sfinae_types
    {
    private:
      template<typename _T1, typename _T2, typename _Res>
        static __one __test(const volatile binary_function<_T1, _T2, _Res>*);

      // It's tempting to change "..." to const volatile void*, but
      // that fails when _Tp is a function type.
      static __two __test(...);

    public:
      static const bool value = sizeof(__test((_Tp*)0)) == 1;
    };

  /// Turns a function type into a function pointer type
  template<typename _Tp, bool _IsFunctionType = is_function<_Tp>::value>
    struct _Function_to_function_pointer
    {
      typedef _Tp type;
    };

  template<typename _Tp>
    struct _Function_to_function_pointer<_Tp, true>
    {
      typedef _Tp* type;
    };

  /**
   * Invoke a function object, which may be either a member pointer or a
   * function object. The first parameter will tell which.
   */
  template<typename _Functor, typename... _Args>
    inline
    typename enable_if<
             (!is_member_pointer<_Functor>::value
              && !is_function<_Functor>::value
              && !is_function<typename remove_pointer<_Functor>::type>::value),
             typename result_of<_Functor(_Args...)>::type
           >::type
    __invoke(_Functor& __f, _Args&&... __args)
    {
      return __f(std::forward<_Args>(__args)...);
    }

  // To pick up function references (that will become function pointers)
  template<typename _Functor, typename... _Args>
    inline
    typename enable_if<
             (is_pointer<_Functor>::value
              && is_function<typename remove_pointer<_Functor>::type>::value),
             typename result_of<_Functor(_Args...)>::type
           >::type
    __invoke(_Functor __f, _Args&&... __args)
    {
      return __f(std::forward<_Args>(__args)...);
    }

  /**
   *  Knowing which of unary_function and binary_function _Tp derives
   *  from, derives from the same and ensures that reference_wrapper
   *  will have a weak result type. See cases below.
   */
  template<bool _Unary, bool _Binary, typename _Tp>
    struct _Reference_wrapper_base_impl;

  // Not a unary_function or binary_function, so try a weak result type.
  template<typename _Tp>
    struct _Reference_wrapper_base_impl<false, false, _Tp>
    : _Weak_result_type<_Tp>
    { };

  // unary_function but not binary_function
  template<typename _Tp>
    struct _Reference_wrapper_base_impl<true, false, _Tp>
    : unary_function<typename _Tp::argument_type,
		     typename _Tp::result_type>
    { };

  // binary_function but not unary_function
  template<typename _Tp>
    struct _Reference_wrapper_base_impl<false, true, _Tp>
    : binary_function<typename _Tp::first_argument_type,
		      typename _Tp::second_argument_type,
		      typename _Tp::result_type>
    { };

  // Both unary_function and binary_function. Import result_type to
  // avoid conflicts.
   template<typename _Tp>
    struct _Reference_wrapper_base_impl<true, true, _Tp>
    : unary_function<typename _Tp::argument_type,
		     typename _Tp::result_type>,
      binary_function<typename _Tp::first_argument_type,
		      typename _Tp::second_argument_type,
		      typename _Tp::result_type>
    {
      typedef typename _Tp::result_type result_type;
    };

  /**
   *  Derives from unary_function or binary_function when it
   *  can. Specializations handle all of the easy cases. The primary
   *  template determines what to do with a class type, which may
   *  derive from both unary_function and binary_function.
  */
  template<typename _Tp>
    struct _Reference_wrapper_base
    : _Reference_wrapper_base_impl<
      _Derives_from_unary_function<_Tp>::value,
      _Derives_from_binary_function<_Tp>::value,
      _Tp>
    { };

  // - a function type (unary)
  template<typename _Res, typename _T1>
    struct _Reference_wrapper_base<_Res(_T1)>
    : unary_function<_T1, _Res>
    { };

  // - a function type (binary)
  template<typename _Res, typename _T1, typename _T2>
    struct _Reference_wrapper_base<_Res(_T1, _T2)>
    : binary_function<_T1, _T2, _Res>
    { };

  // - a function pointer type (unary)
  template<typename _Res, typename _T1>
    struct _Reference_wrapper_base<_Res(*)(_T1)>
    : unary_function<_T1, _Res>
    { };

  // - a function pointer type (binary)
  template<typename _Res, typename _T1, typename _T2>
    struct _Reference_wrapper_base<_Res(*)(_T1, _T2)>
    : binary_function<_T1, _T2, _Res>
    { };

  // - a pointer to member function type (unary, no qualifiers)
  template<typename _Res, typename _T1>
    struct _Reference_wrapper_base<_Res (_T1::*)()>
    : unary_function<_T1*, _Res>
    { };

  // - a pointer to member function type (binary, no qualifiers)
  template<typename _Res, typename _T1, typename _T2>
    struct _Reference_wrapper_base<_Res (_T1::*)(_T2)>
    : binary_function<_T1*, _T2, _Res>
    { };

  // - a pointer to member function type (unary, const)
  template<typename _Res, typename _T1>
    struct _Reference_wrapper_base<_Res (_T1::*)() const>
    : unary_function<const _T1*, _Res>
    { };

  // - a pointer to member function type (binary, const)
  template<typename _Res, typename _T1, typename _T2>
    struct _Reference_wrapper_base<_Res (_T1::*)(_T2) const>
    : binary_function<const _T1*, _T2, _Res>
    { };

  // - a pointer to member function type (unary, volatile)
  template<typename _Res, typename _T1>
    struct _Reference_wrapper_base<_Res (_T1::*)() volatile>
    : unary_function<volatile _T1*, _Res>
    { };

  // - a pointer to member function type (binary, volatile)
  template<typename _Res, typename _T1, typename _T2>
    struct _Reference_wrapper_base<_Res (_T1::*)(_T2) volatile>
    : binary_function<volatile _T1*, _T2, _Res>
    { };

  // - a pointer to member function type (unary, const volatile)
  template<typename _Res, typename _T1>
    struct _Reference_wrapper_base<_Res (_T1::*)() const volatile>
    : unary_function<const volatile _T1*, _Res>
    { };

  // - a pointer to member function type (binary, const volatile)
  template<typename _Res, typename _T1, typename _T2>
    struct _Reference_wrapper_base<_Res (_T1::*)(_T2) const volatile>
    : binary_function<const volatile _T1*, _T2, _Res>
    { };

  /**
   *  @brief Primary class template for reference_wrapper.
   *  @ingroup functors
   *  @{
   */
  template<typename _Tp>
    class reference_wrapper
    : public _Reference_wrapper_base<typename remove_cv<_Tp>::type>
    {
      // If _Tp is a function type, we can't form result_of<_Tp(...)>,
      // so turn it into a function pointer type.
      typedef typename _Function_to_function_pointer<_Tp>::type
        _M_func_type;

      _Tp* _M_data;
    public:
      typedef _Tp type;

<<<<<<< HEAD
      reference_wrapper(_Tp& __indata): _M_data(&__indata)
=======
      reference_wrapper(_Tp& __indata)
      : _M_data(std::__addressof(__indata))
>>>>>>> 6e7f08ad
      { }

      reference_wrapper(_Tp&&) = delete;

      reference_wrapper(const reference_wrapper<_Tp>& __inref):
      _M_data(__inref._M_data)
      { }

      reference_wrapper&
      operator=(const reference_wrapper<_Tp>& __inref)
      {
        _M_data = __inref._M_data;
        return *this;
      }

      operator _Tp&() const
      { return this->get(); }

      _Tp&
      get() const
      { return *_M_data; }

      template<typename... _Args>
        typename result_of<_M_func_type(_Args...)>::type
        operator()(_Args&&... __args) const
        {
	  return __invoke(get(), std::forward<_Args>(__args)...);
	}
    };


  /// Denotes a reference should be taken to a variable.
  template<typename _Tp>
    inline reference_wrapper<_Tp>
    ref(_Tp& __t)
    { return reference_wrapper<_Tp>(__t); }

  /// Denotes a const reference should be taken to a variable.
  template<typename _Tp>
    inline reference_wrapper<const _Tp>
    cref(const _Tp& __t)
    { return reference_wrapper<const _Tp>(__t); }

  /// Partial specialization.
  template<typename _Tp>
    inline reference_wrapper<_Tp>
    ref(reference_wrapper<_Tp> __t)
    { return ref(__t.get()); }

  /// Partial specialization.
  template<typename _Tp>
    inline reference_wrapper<const _Tp>
    cref(reference_wrapper<_Tp> __t)
    { return cref(__t.get()); }

  // @} group functors

  template<typename _Tp, bool>
    struct _Mem_fn_const_or_non
    {
      typedef const _Tp& type;
    };

  template<typename _Tp>
    struct _Mem_fn_const_or_non<_Tp, false>
    {
      typedef _Tp& type;
    };

  /**
   * Derives from @c unary_function or @c binary_function, or perhaps
   * nothing, depending on the number of arguments provided. The
   * primary template is the basis case, which derives nothing.
   */
  template<typename _Res, typename... _ArgTypes> 
    struct _Maybe_unary_or_binary_function { };

  /// Derives from @c unary_function, as appropriate. 
  template<typename _Res, typename _T1> 
    struct _Maybe_unary_or_binary_function<_Res, _T1>
    : std::unary_function<_T1, _Res> { };

  /// Derives from @c binary_function, as appropriate. 
  template<typename _Res, typename _T1, typename _T2> 
    struct _Maybe_unary_or_binary_function<_Res, _T1, _T2>
    : std::binary_function<_T1, _T2, _Res> { };

  /// Implementation of @c mem_fn for member function pointers.
  template<typename _Res, typename _Class, typename... _ArgTypes>
    class _Mem_fn<_Res (_Class::*)(_ArgTypes...)>
    : public _Maybe_unary_or_binary_function<_Res, _Class*, _ArgTypes...>
    {
      typedef _Res (_Class::*_Functor)(_ArgTypes...);

      template<typename _Tp>
        _Res
        _M_call(_Tp& __object, const volatile _Class *, 
                _ArgTypes... __args) const
        { return (__object.*__pmf)(std::forward<_ArgTypes>(__args)...); }

      template<typename _Tp>
        _Res
        _M_call(_Tp& __ptr, const volatile void *, _ArgTypes... __args) const
        { return ((*__ptr).*__pmf)(std::forward<_ArgTypes>(__args)...); }

    public:
      typedef _Res result_type;

      explicit _Mem_fn(_Functor __pmf) : __pmf(__pmf) { }

      // Handle objects
      _Res
      operator()(_Class& __object, _ArgTypes... __args) const
      { return (__object.*__pmf)(std::forward<_ArgTypes>(__args)...); }

      // Handle pointers
      _Res
      operator()(_Class* __object, _ArgTypes... __args) const
      { return (__object->*__pmf)(std::forward<_ArgTypes>(__args)...); }

      // Handle smart pointers, references and pointers to derived
      template<typename _Tp>
        _Res
	operator()(_Tp& __object, _ArgTypes... __args) const
        {
          return _M_call(__object, &__object,
              std::forward<_ArgTypes>(__args)...);
        }

    private:
      _Functor __pmf;
    };

  /// Implementation of @c mem_fn for const member function pointers.
  template<typename _Res, typename _Class, typename... _ArgTypes>
    class _Mem_fn<_Res (_Class::*)(_ArgTypes...) const>
    : public _Maybe_unary_or_binary_function<_Res, const _Class*, 
					     _ArgTypes...>
    {
      typedef _Res (_Class::*_Functor)(_ArgTypes...) const;

      template<typename _Tp>
        _Res
        _M_call(_Tp& __object, const volatile _Class *, 
                _ArgTypes... __args) const
        { return (__object.*__pmf)(std::forward<_ArgTypes>(__args)...); }

      template<typename _Tp>
        _Res
        _M_call(_Tp& __ptr, const volatile void *, _ArgTypes... __args) const
        { return ((*__ptr).*__pmf)(std::forward<_ArgTypes>(__args)...); }

    public:
      typedef _Res result_type;

      explicit _Mem_fn(_Functor __pmf) : __pmf(__pmf) { }

      // Handle objects
      _Res
      operator()(const _Class& __object, _ArgTypes... __args) const
      { return (__object.*__pmf)(std::forward<_ArgTypes>(__args)...); }

      // Handle pointers
      _Res
      operator()(const _Class* __object, _ArgTypes... __args) const
      { return (__object->*__pmf)(std::forward<_ArgTypes>(__args)...); }

      // Handle smart pointers, references and pointers to derived
      template<typename _Tp>
        _Res operator()(_Tp& __object, _ArgTypes... __args) const
        {
          return _M_call(__object, &__object,
              std::forward<_ArgTypes>(__args)...);
        }

    private:
      _Functor __pmf;
    };

  /// Implementation of @c mem_fn for volatile member function pointers.
  template<typename _Res, typename _Class, typename... _ArgTypes>
    class _Mem_fn<_Res (_Class::*)(_ArgTypes...) volatile>
    : public _Maybe_unary_or_binary_function<_Res, volatile _Class*, 
					     _ArgTypes...>
    {
      typedef _Res (_Class::*_Functor)(_ArgTypes...) volatile;

      template<typename _Tp>
        _Res
        _M_call(_Tp& __object, const volatile _Class *, 
                _ArgTypes... __args) const
        { return (__object.*__pmf)(std::forward<_ArgTypes>(__args)...); }

      template<typename _Tp>
        _Res
        _M_call(_Tp& __ptr, const volatile void *, _ArgTypes... __args) const
        { return ((*__ptr).*__pmf)(std::forward<_ArgTypes>(__args)...); }

    public:
      typedef _Res result_type;

      explicit _Mem_fn(_Functor __pmf) : __pmf(__pmf) { }

      // Handle objects
      _Res
      operator()(volatile _Class& __object, _ArgTypes... __args) const
      { return (__object.*__pmf)(std::forward<_ArgTypes>(__args)...); }

      // Handle pointers
      _Res
      operator()(volatile _Class* __object, _ArgTypes... __args) const
      { return (__object->*__pmf)(std::forward<_ArgTypes>(__args)...); }

      // Handle smart pointers, references and pointers to derived
      template<typename _Tp>
        _Res
	operator()(_Tp& __object, _ArgTypes... __args) const
        {
          return _M_call(__object, &__object,
              std::forward<_ArgTypes>(__args)...);
        }

    private:
      _Functor __pmf;
    };

  /// Implementation of @c mem_fn for const volatile member function pointers.
  template<typename _Res, typename _Class, typename... _ArgTypes>
    class _Mem_fn<_Res (_Class::*)(_ArgTypes...) const volatile>
    : public _Maybe_unary_or_binary_function<_Res, const volatile _Class*, 
					     _ArgTypes...>
    {
      typedef _Res (_Class::*_Functor)(_ArgTypes...) const volatile;

      template<typename _Tp>
        _Res
        _M_call(_Tp& __object, const volatile _Class *, 
                _ArgTypes... __args) const
        { return (__object.*__pmf)(std::forward<_ArgTypes>(__args)...); }

      template<typename _Tp>
        _Res
        _M_call(_Tp& __ptr, const volatile void *, _ArgTypes... __args) const
        { return ((*__ptr).*__pmf)(std::forward<_ArgTypes>(__args)...); }

    public:
      typedef _Res result_type;

      explicit _Mem_fn(_Functor __pmf) : __pmf(__pmf) { }

      // Handle objects
      _Res 
      operator()(const volatile _Class& __object, _ArgTypes... __args) const
      { return (__object.*__pmf)(std::forward<_ArgTypes>(__args)...); }

      // Handle pointers
      _Res 
      operator()(const volatile _Class* __object, _ArgTypes... __args) const
      { return (__object->*__pmf)(std::forward<_ArgTypes>(__args)...); }

      // Handle smart pointers, references and pointers to derived
      template<typename _Tp>
        _Res operator()(_Tp& __object, _ArgTypes... __args) const
        {
          return _M_call(__object, &__object,
              std::forward<_ArgTypes>(__args)...);
        }

    private:
      _Functor __pmf;
    };


  template<typename _Res, typename _Class>
    class _Mem_fn<_Res _Class::*>
    {
      // This bit of genius is due to Peter Dimov, improved slightly by
      // Douglas Gregor.
      template<typename _Tp>
        _Res&
        _M_call(_Tp& __object, _Class *) const
        { return __object.*__pm; }

      template<typename _Tp, typename _Up>
        _Res&
        _M_call(_Tp& __object, _Up * const *) const
        { return (*__object).*__pm; }

      template<typename _Tp, typename _Up>
        const _Res&
        _M_call(_Tp& __object, const _Up * const *) const
        { return (*__object).*__pm; }

      template<typename _Tp>
        const _Res&
        _M_call(_Tp& __object, const _Class *) const
        { return __object.*__pm; }

      template<typename _Tp>
        const _Res&
        _M_call(_Tp& __ptr, const volatile void*) const
        { return (*__ptr).*__pm; }

      template<typename _Tp> static _Tp& __get_ref();

      template<typename _Tp>
        static __sfinae_types::__one __check_const(_Tp&, _Class*);
      template<typename _Tp, typename _Up>
        static __sfinae_types::__one __check_const(_Tp&, _Up * const *);
      template<typename _Tp, typename _Up>
        static __sfinae_types::__two __check_const(_Tp&, const _Up * const *);
      template<typename _Tp>
        static __sfinae_types::__two __check_const(_Tp&, const _Class*);
      template<typename _Tp>
        static __sfinae_types::__two __check_const(_Tp&, const volatile void*);

    public:
      template<typename _Tp>
        struct _Result_type
	: _Mem_fn_const_or_non<_Res,
	  (sizeof(__sfinae_types::__two)
	   == sizeof(__check_const<_Tp>(__get_ref<_Tp>(), (_Tp*)0)))>
        { };

      template<typename _Signature>
        struct result;

      template<typename _CVMem, typename _Tp>
        struct result<_CVMem(_Tp)>
	: public _Result_type<_Tp> { };

      template<typename _CVMem, typename _Tp>
        struct result<_CVMem(_Tp&)>
	: public _Result_type<_Tp> { };

      explicit
      _Mem_fn(_Res _Class::*__pm) : __pm(__pm) { }

      // Handle objects
      _Res&
      operator()(_Class& __object) const
      { return __object.*__pm; }

      const _Res&
      operator()(const _Class& __object) const
      { return __object.*__pm; }

      // Handle pointers
      _Res&
      operator()(_Class* __object) const
      { return __object->*__pm; }

      const _Res&
      operator()(const _Class* __object) const
      { return __object->*__pm; }

      // Handle smart pointers and derived
      template<typename _Tp>
        typename _Result_type<_Tp>::type
        operator()(_Tp& __unknown) const
        { return _M_call(__unknown, &__unknown); }

    private:
      _Res _Class::*__pm;
    };

  /**
   *  @brief Returns a function object that forwards to the member
   *  pointer @a pm.
   *  @ingroup functors
   */
  template<typename _Tp, typename _Class>
    inline _Mem_fn<_Tp _Class::*>
    mem_fn(_Tp _Class::* __pm)
    {
      return _Mem_fn<_Tp _Class::*>(__pm);
    }

  /**
   *  @brief Determines if the given type _Tp is a function object
   *  should be treated as a subexpression when evaluating calls to
   *  function objects returned by bind(). [TR1 3.6.1]
   *  @ingroup binders
   */
  template<typename _Tp>
    struct is_bind_expression
    : public false_type { };

  /**
   *  @brief Determines if the given type _Tp is a placeholder in a
   *  bind() expression and, if so, which placeholder it is. [TR1 3.6.2]
   *  @ingroup binders
   */
  template<typename _Tp>
    struct is_placeholder
    : public integral_constant<int, 0>
    { };

  /// The type of placeholder objects defined by libstdc++.
  template<int _Num> struct _Placeholder { };

  /** @namespace std::placeholders
   *  @brief ISO C++ 0x entities sub namespace for functional.
   *  @ingroup binders
   *
   *  Define a large number of placeholders. There is no way to
   *  simplify this with variadic templates, because we're introducing
   *  unique names for each.
   */
  namespace placeholders 
  { 
    namespace 
    {
      _Placeholder<1> _1;
      _Placeholder<2> _2;
      _Placeholder<3> _3;
      _Placeholder<4> _4;
      _Placeholder<5> _5;
      _Placeholder<6> _6;
      _Placeholder<7> _7;
      _Placeholder<8> _8;
      _Placeholder<9> _9;
      _Placeholder<10> _10;
      _Placeholder<11> _11;
      _Placeholder<12> _12;
      _Placeholder<13> _13;
      _Placeholder<14> _14;
      _Placeholder<15> _15;
      _Placeholder<16> _16;
      _Placeholder<17> _17;
      _Placeholder<18> _18;
      _Placeholder<19> _19;
      _Placeholder<20> _20;
      _Placeholder<21> _21;
      _Placeholder<22> _22;
      _Placeholder<23> _23;
      _Placeholder<24> _24;
      _Placeholder<25> _25;
      _Placeholder<26> _26;
      _Placeholder<27> _27;
      _Placeholder<28> _28;
      _Placeholder<29> _29;
    } 
  }

  /**
   *  Partial specialization of is_placeholder that provides the placeholder
   *  number for the placeholder objects defined by libstdc++.
   *  @ingroup binders
   */
  template<int _Num>
    struct is_placeholder<_Placeholder<_Num> >
    : public integral_constant<int, _Num>
    { };
<<<<<<< HEAD

  /**
   * Stores a tuple of indices. Used by bind() to extract the elements
   * in a tuple. 
   */
  template<int... _Indexes>
    struct _Index_tuple
    {
      typedef _Index_tuple<_Indexes..., sizeof...(_Indexes)> __next;
    };

  /// Builds an _Index_tuple<0, 1, 2, ..., _Num-1>.
  template<std::size_t _Num>
    struct _Build_index_tuple
    {
      typedef typename _Build_index_tuple<_Num-1>::__type::__next __type;
    };

  template<>
    struct _Build_index_tuple<0>
    {
      typedef _Index_tuple<> __type;
    };
=======
>>>>>>> 6e7f08ad

  /** 
   * Used by _Safe_tuple_element to indicate that there is no tuple
   * element at this position.
   */
  struct _No_tuple_element;

  /**
   * Implementation helper for _Safe_tuple_element. This primary
   * template handles the case where it is safe to use @c
   * tuple_element.
   */
  template<int __i, typename _Tuple, bool _IsSafe>
    struct _Safe_tuple_element_impl
    : tuple_element<__i, _Tuple> { };

  /**
   * Implementation helper for _Safe_tuple_element. This partial
   * specialization handles the case where it is not safe to use @c
   * tuple_element. We just return @c _No_tuple_element.
   */
  template<int __i, typename _Tuple>
    struct _Safe_tuple_element_impl<__i, _Tuple, false>
    {
      typedef _No_tuple_element type;
    };

  /**
   * Like tuple_element, but returns @c _No_tuple_element when
   * tuple_element would return an error.
   */
 template<int __i, typename _Tuple>
   struct _Safe_tuple_element
   : _Safe_tuple_element_impl<__i, _Tuple, 
                              (__i >= 0 && __i < tuple_size<_Tuple>::value)>
   { };

  /**
   *  Maps an argument to bind() into an actual argument to the bound
   *  function object [TR1 3.6.3/5]. Only the first parameter should
   *  be specified: the rest are used to determine among the various
   *  implementations. Note that, although this class is a function
   *  object, it isn't entirely normal because it takes only two
   *  parameters regardless of the number of parameters passed to the
   *  bind expression. The first parameter is the bound argument and
   *  the second parameter is a tuple containing references to the
   *  rest of the arguments.
   */
  template<typename _Arg,
           bool _IsBindExp = is_bind_expression<_Arg>::value,
           bool _IsPlaceholder = (is_placeholder<_Arg>::value > 0)>
    class _Mu;

  /**
   *  If the argument is reference_wrapper<_Tp>, returns the
   *  underlying reference. [TR1 3.6.3/5 bullet 1]
   */
  template<typename _Tp>
    class _Mu<reference_wrapper<_Tp>, false, false>
    {
    public:
      typedef _Tp& result_type;

      /* Note: This won't actually work for const volatile
       * reference_wrappers, because reference_wrapper::get() is const
       * but not volatile-qualified. This might be a defect in the TR.
       */
      template<typename _CVRef, typename _Tuple>
        result_type
        operator()(_CVRef& __arg, _Tuple&&) const volatile
        { return __arg.get(); }
    };

  /**
   *  If the argument is a bind expression, we invoke the underlying
   *  function object with the same cv-qualifiers as we are given and
   *  pass along all of our arguments (unwrapped). [TR1 3.6.3/5 bullet 2]
   */
  template<typename _Arg>
    class _Mu<_Arg, true, false>
    {
    public:
      template<typename _Signature> class result;

      // Determine the result type when we pass the arguments along. This
      // involves passing along the cv-qualifiers placed on _Mu and
      // unwrapping the argument bundle.
      template<typename _CVMu, typename _CVArg, typename... _Args>
        class result<_CVMu(_CVArg, tuple<_Args...>)>
	: public result_of<_CVArg(_Args...)> { };

      template<typename _CVArg, typename... _Args>
        typename result_of<_CVArg(_Args...)>::type
        operator()(_CVArg& __arg,
		   tuple<_Args...>&& __tuple) const volatile
        {
	  // Construct an index tuple and forward to __call
	  typedef typename _Build_index_tuple<sizeof...(_Args)>::__type
	    _Indexes;
	  return this->__call(__arg, std::move(__tuple), _Indexes());
	}

    private:
      // Invokes the underlying function object __arg by unpacking all
      // of the arguments in the tuple. 
      template<typename _CVArg, typename... _Args, int... _Indexes>
        typename result_of<_CVArg(_Args...)>::type
        __call(_CVArg& __arg, tuple<_Args...>&& __tuple,
	       const _Index_tuple<_Indexes...>&) const volatile
        {
	  return __arg(std::forward<_Args>(get<_Indexes>(__tuple))...);
	}
    };

  /**
   *  If the argument is a placeholder for the Nth argument, returns
   *  a reference to the Nth argument to the bind function object.
   *  [TR1 3.6.3/5 bullet 3]
   */
  template<typename _Arg>
    class _Mu<_Arg, false, true>
    {
    public:
      template<typename _Signature> class result;

      template<typename _CVMu, typename _CVArg, typename _Tuple>
        class result<_CVMu(_CVArg, _Tuple)>
        {
	  // Add a reference, if it hasn't already been done for us.
	  // This allows us to be a little bit sloppy in constructing
	  // the tuple that we pass to result_of<...>.
	  typedef typename _Safe_tuple_element<(is_placeholder<_Arg>::value
						- 1), _Tuple>::type
	    __base_type;

	public:
	  typedef typename add_rvalue_reference<__base_type>::type type;
	};

      template<typename _Tuple>
        typename result<_Mu(_Arg, _Tuple)>::type
        operator()(const volatile _Arg&, _Tuple&& __tuple) const volatile
        {
	  return std::forward<typename result<_Mu(_Arg, _Tuple)>::type>(
              ::std::get<(is_placeholder<_Arg>::value - 1)>(__tuple));
	}
    };

  /**
   *  If the argument is just a value, returns a reference to that
   *  value. The cv-qualifiers on the reference are the same as the
   *  cv-qualifiers on the _Mu object. [TR1 3.6.3/5 bullet 4]
   */
  template<typename _Arg>
    class _Mu<_Arg, false, false>
    {
    public:
      template<typename _Signature> struct result;

      template<typename _CVMu, typename _CVArg, typename _Tuple>
        struct result<_CVMu(_CVArg, _Tuple)>
        {
	  typedef typename add_lvalue_reference<_CVArg>::type type;
	};

      // Pick up the cv-qualifiers of the argument
      template<typename _CVArg, typename _Tuple>
        _CVArg&&
        operator()(_CVArg&& __arg, _Tuple&&) const volatile
        { return std::forward<_CVArg>(__arg); }
    };

  /**
   *  Maps member pointers into instances of _Mem_fn but leaves all
   *  other function objects untouched. Used by tr1::bind(). The
   *  primary template handles the non--member-pointer case.
   */
  template<typename _Tp>
    struct _Maybe_wrap_member_pointer
    {
      typedef _Tp type;
      
      static const _Tp&
      __do_wrap(const _Tp& __x)
      { return __x; }
    };

  /**
   *  Maps member pointers into instances of _Mem_fn but leaves all
   *  other function objects untouched. Used by tr1::bind(). This
   *  partial specialization handles the member pointer case.
   */
  template<typename _Tp, typename _Class>
    struct _Maybe_wrap_member_pointer<_Tp _Class::*>
    {
      typedef _Mem_fn<_Tp _Class::*> type;
      
      static type
      __do_wrap(_Tp _Class::* __pm)
      { return type(__pm); }
    };

  // Specialization needed to prevent "forming reference to void" errors when
  // bind<void>() is called, because argument deduction instantiates
  // _Maybe_wrap_member_pointer<void> outside the immediate context where
  // SFINAE applies.
  template<>
    struct _Maybe_wrap_member_pointer<void>
    {
      typedef void type;
    };

  /// Type of the function object returned from bind().
  template<typename _Signature>
    struct _Bind;

   template<typename _Functor, typename... _Bound_args>
    class _Bind<_Functor(_Bound_args...)>
    : public _Weak_result_type<_Functor>
    {
      typedef _Bind __self_type;
      typedef typename _Build_index_tuple<sizeof...(_Bound_args)>::__type 
        _Bound_indexes;

      _Functor _M_f;
      tuple<_Bound_args...> _M_bound_args;

      // Call unqualified
      template<typename _Result, typename... _Args, int... _Indexes>
        _Result
        __call(tuple<_Args...>&& __args, _Index_tuple<_Indexes...>)
        {
          return _M_f(_Mu<_Bound_args>()
                      (get<_Indexes>(_M_bound_args), std::move(__args))...);
        }

      // Call as const
      template<typename _Result, typename... _Args, int... _Indexes>
        _Result
        __call_c(tuple<_Args...>&& __args, _Index_tuple<_Indexes...>) const
        {
          return _M_f(_Mu<_Bound_args>()
                      (get<_Indexes>(_M_bound_args), std::move(__args))...);
        }

#if 0
      // Call as volatile
      template<typename _Result, typename... _Args, int... _Indexes>
        _Result
        __call_v(tuple<_Args...>&& __args, 
		 _Index_tuple<_Indexes...>) volatile
        {
          return _M_f(_Mu<_Bound_args>()
                      (get<_Indexes>(_M_bound_args), std::move(__args))...);
        }

      // Call as const volatile
      template<typename _Result, typename... _Args, int... _Indexes>
        _Result
        __call_c_v(tuple<_Args...>&& __args, 
		   _Index_tuple<_Indexes...>) const volatile
        {
          return _M_f(_Mu<_Bound_args>()
                      (get<_Indexes>(_M_bound_args), std::move(__args))...);
        }
#endif

     public:
      explicit _Bind(_Functor __f, _Bound_args... __bound_args)
      : _M_f(std::forward<_Functor>(__f)),
	_M_bound_args(std::forward<_Bound_args>(__bound_args)...)
      { }

      // Call unqualified
      template<typename... _Args, typename _Result
        = decltype( std::declval<_Functor>()(
              _Mu<_Bound_args>()( std::declval<_Bound_args&>(),
				  std::declval<tuple<_Args...>&&>() )... ) )>
        _Result
        operator()(_Args&&... __args)
        {
          return this->__call<_Result>(tuple<_Args...>
				       (std::forward<_Args>(__args)...),
                                       _Bound_indexes());
        }

      // Call as const
      template<typename... _Args, typename _Result
        = decltype( std::declval<const _Functor>()(
	      _Mu<_Bound_args>()( std::declval<const _Bound_args&>(),
				  std::declval<tuple<_Args...>&&>() )... ) )>
        _Result
        operator()(_Args&&... __args) const
        {
          return this->__call_c<_Result>(tuple<_Args...>
                                         (std::forward<_Args>(__args)...),
                                         _Bound_indexes());
        }

#if 0
      // Call as volatile
      template<typename... _Args, typename _Result
        = decltype( std::declval<volatile _Functor>()(
              _Mu<_Bound_args>()( std::declval<volatile _Bound_args&>(),
                                  std::declval<tuple<_Args...>&&>() )... ) )>
        _Result
        operator()(_Args&&... __args) volatile
        {
          return this->__call_v<_Result>(tuple<_Args...>
                                         (std::forward<_Args>(__args)...),
                                         _Bound_indexes());
        }

      // Call as const volatile
      template<typename... _Args, typename _Result
        = decltype( std::declval<const volatile _Functor>()(
              _Mu<_Bound_args>()( std::declval<const volatile _Bound_args&>(),
                                  std::declval<tuple<_Args...>&&>() )... ) )>
        _Result
        operator()(_Args&&... __args) const volatile
        {
          return this->__call_c_v<_Result>(tuple<_Args...>
                                           (std::forward<_Args>(__args)...),
                                           _Bound_indexes());
        }
#endif
    };

  /// Type of the function object returned from bind<R>().
  template<typename _Result, typename _Signature>
    struct _Bind_result;

  template<typename _Result, typename _Functor, typename... _Bound_args>
    class _Bind_result<_Result, _Functor(_Bound_args...)>
    {
      typedef _Bind_result __self_type;
      typedef typename _Build_index_tuple<sizeof...(_Bound_args)>::__type 
        _Bound_indexes;

      _Functor _M_f;
      tuple<_Bound_args...> _M_bound_args;

      // sfinae types
      template<typename _Res>
        struct __enable_if_void : enable_if<is_void<_Res>::value, int> { };
      template<typename _Res>
        struct __disable_if_void : enable_if<!is_void<_Res>::value, int> { };

      // Call unqualified
      template<typename _Res, typename... _Args, int... _Indexes>
        _Result
        __call(tuple<_Args...>&& __args, _Index_tuple<_Indexes...>,
            typename __disable_if_void<_Res>::type = 0)
        {
          return _M_f(_Mu<_Bound_args>()
                      (get<_Indexes>(_M_bound_args), std::move(__args))...);
        }

      // Call unqualified, return void
      template<typename _Res, typename... _Args, int... _Indexes>
        void
        __call(tuple<_Args...>&& __args, _Index_tuple<_Indexes...>,
            typename __enable_if_void<_Res>::type = 0)
        {
          _M_f(_Mu<_Bound_args>()
	       (get<_Indexes>(_M_bound_args), std::move(__args))...);
        }

      // Call as const
      template<typename _Res, typename... _Args, int... _Indexes>
        _Result
        __call(tuple<_Args...>&& __args, _Index_tuple<_Indexes...>,
            typename __disable_if_void<_Res>::type = 0) const
        {
          return _M_f(_Mu<_Bound_args>()
                      (get<_Indexes>(_M_bound_args), std::move(__args))...);
        }

      // Call as const, return void
      template<typename _Res, typename... _Args, int... _Indexes>
        void
        __call(tuple<_Args...>&& __args, _Index_tuple<_Indexes...>,
            typename __enable_if_void<_Res>::type = 0) const
        {
          _M_f(_Mu<_Bound_args>()
	       (get<_Indexes>(_M_bound_args),  std::move(__args))...);
        }

      // Call as volatile
      template<typename _Res, typename... _Args, int... _Indexes>
        _Result
        __call(tuple<_Args...>&& __args, _Index_tuple<_Indexes...>,
            typename __disable_if_void<_Res>::type = 0) volatile
        {
          return _M_f(_Mu<_Bound_args>()
                      (get<_Indexes>(_M_bound_args), std::move(__args))...);
        }

      // Call as volatile, return void
      template<typename _Res, typename... _Args, int... _Indexes>
        void
        __call(tuple<_Args...>&& __args, _Index_tuple<_Indexes...>,
            typename __enable_if_void<_Res>::type = 0) volatile
        {
          _M_f(_Mu<_Bound_args>()
	       (get<_Indexes>(_M_bound_args), std::move(__args))...);
        }

      // Call as const volatile
      template<typename _Res, typename... _Args, int... _Indexes>
        _Result
        __call(tuple<_Args...>&& __args, _Index_tuple<_Indexes...>,
            typename __disable_if_void<_Res>::type = 0) const volatile
        {
          return _M_f(_Mu<_Bound_args>()
                      (get<_Indexes>(_M_bound_args), std::move(__args))...);
        }

      // Call as const volatile, return void
      template<typename _Res, typename... _Args, int... _Indexes>
        void
        __call(tuple<_Args...>&& __args, 
               _Index_tuple<_Indexes...>,
            typename __enable_if_void<_Res>::type = 0) const volatile
        {
          _M_f(_Mu<_Bound_args>()
	       (get<_Indexes>(_M_bound_args), std::move(__args))...);
        }

    public:
      typedef _Result result_type;

      explicit
      _Bind_result(_Functor __f, _Bound_args... __bound_args)
      : _M_f(std::forward<_Functor>(__f)),
	_M_bound_args(std::forward<_Bound_args>(__bound_args)...)
      { }

      // Call unqualified
      template<typename... _Args>
        result_type
        operator()(_Args&&... __args)
        {
          return this->__call<_Result>(
              tuple<_Args...>(std::forward<_Args...>(__args)...),
              _Bound_indexes());
        }

      // Call as const
      template<typename... _Args>
        result_type
        operator()(_Args&&... __args) const
        {
          return this->__call<_Result>(
              tuple<_Args...>(std::forward<_Args...>(__args)...),
              _Bound_indexes());
        }

      // Call as volatile
      template<typename... _Args>
        result_type
        operator()(_Args&&... __args) volatile
        {
          return this->__call<_Result>(
              tuple<_Args...>(std::forward<_Args...>(__args)...),
              _Bound_indexes());
        }

      // Call as const volatile
      template<typename... _Args>
        result_type
        operator()(_Args&&... __args) const volatile
        {
          return this->__call<_Result>(
              tuple<_Args...>(std::forward<_Args...>(__args)...),
              _Bound_indexes());
        }
    };

  /**
   *  @brief Class template _Bind is always a bind expression.
   *  @ingroup binders
   */
  template<typename _Signature>
    struct is_bind_expression<_Bind<_Signature> >
    : public true_type { };

  /**
   *  @brief Class template _Bind is always a bind expression.
   *  @ingroup binders
   */
  template<typename _Result, typename _Signature>
    struct is_bind_expression<_Bind_result<_Result, _Signature> >
    : public true_type { };

  /**
   *  @brief Function template for std::bind.
   *  @ingroup binders
   */
  template<typename _Functor, typename... _ArgTypes>
    inline
    _Bind<typename _Maybe_wrap_member_pointer<_Functor>::type(_ArgTypes...)>
    bind(_Functor __f, _ArgTypes... __args)
    {
      typedef _Maybe_wrap_member_pointer<_Functor> __maybe_type;
      typedef typename __maybe_type::type __functor_type;
      typedef _Bind<__functor_type(_ArgTypes...)> __result_type;
      return __result_type(__maybe_type::__do_wrap(__f),
                           std::forward<_ArgTypes>(__args)...);
    } 

  /**
   *  @brief Function template for std::bind.
   *  @ingroup binders
   */
  template<typename _Result, typename _Functor, typename... _ArgTypes>
    inline
    _Bind_result<_Result,
		 typename _Maybe_wrap_member_pointer<_Functor>::type
                            (_ArgTypes...)>
    bind(_Functor __f, _ArgTypes... __args)
    {
      typedef _Maybe_wrap_member_pointer<_Functor> __maybe_type;
      typedef typename __maybe_type::type __functor_type;
      typedef _Bind_result<_Result, __functor_type(_ArgTypes...)>
	__result_type;
      return __result_type(__maybe_type::__do_wrap(__f),
                           std::forward<_ArgTypes>(__args)...);
    }

  /**
   *  @brief Exception class thrown when class template function's
   *  operator() is called with an empty target.
   *  @ingroup exceptions
   */
  class bad_function_call : public std::exception { };

  /**
   *  Trait identifying "location-invariant" types, meaning that the
   *  address of the object (or any of its members) will not escape.
   *  Also implies a trivial copy constructor and assignment operator.
   */
  template<typename _Tp>
    struct __is_location_invariant
    : integral_constant<bool, (is_pointer<_Tp>::value
			       || is_member_pointer<_Tp>::value)>
    { };

  class _Undefined_class;

  union _Nocopy_types
  {
    void*       _M_object;
    const void* _M_const_object;
    void (*_M_function_pointer)();
    void (_Undefined_class::*_M_member_pointer)();
  };

  union _Any_data
  {
    void*       _M_access()       { return &_M_pod_data[0]; }
    const void* _M_access() const { return &_M_pod_data[0]; }

    template<typename _Tp>
      _Tp&
      _M_access()
      { return *static_cast<_Tp*>(_M_access()); }

    template<typename _Tp>
      const _Tp&
      _M_access() const
      { return *static_cast<const _Tp*>(_M_access()); }

    _Nocopy_types _M_unused;
    char _M_pod_data[sizeof(_Nocopy_types)];
  };

  enum _Manager_operation
  {
    __get_type_info,
    __get_functor_ptr,
    __clone_functor,
    __destroy_functor
  };

  // Simple type wrapper that helps avoid annoying const problems
  // when casting between void pointers and pointers-to-pointers.
  template<typename _Tp>
    struct _Simple_type_wrapper
    {
      _Simple_type_wrapper(_Tp __value) : __value(__value) { }

      _Tp __value;
    };

  template<typename _Tp>
    struct __is_location_invariant<_Simple_type_wrapper<_Tp> >
    : __is_location_invariant<_Tp>
    { };

  // Converts a reference to a function object into a callable
  // function object.
  template<typename _Functor>
    inline _Functor&
    __callable_functor(_Functor& __f)
    { return __f; }

  template<typename _Member, typename _Class>
    inline _Mem_fn<_Member _Class::*>
    __callable_functor(_Member _Class::* &__p)
    { return mem_fn(__p); }

  template<typename _Member, typename _Class>
    inline _Mem_fn<_Member _Class::*>
    __callable_functor(_Member _Class::* const &__p)
    { return mem_fn(__p); }

  template<typename _Signature>
    class function;

  /// Base class of all polymorphic function object wrappers.
  class _Function_base
  {
  public:
    static const std::size_t _M_max_size = sizeof(_Nocopy_types);
    static const std::size_t _M_max_align = __alignof__(_Nocopy_types);

    template<typename _Functor>
      class _Base_manager
      {
      protected:
	static const bool __stored_locally =
        (__is_location_invariant<_Functor>::value
         && sizeof(_Functor) <= _M_max_size
         && __alignof__(_Functor) <= _M_max_align
         && (_M_max_align % __alignof__(_Functor) == 0));
	
	typedef integral_constant<bool, __stored_locally> _Local_storage;

	// Retrieve a pointer to the function object
	static _Functor*
	_M_get_pointer(const _Any_data& __source)
	{
	  const _Functor* __ptr =
	    __stored_locally? &__source._M_access<_Functor>()
	    /* have stored a pointer */ : __source._M_access<_Functor*>();
	  return const_cast<_Functor*>(__ptr);
	}

	// Clone a location-invariant function object that fits within
	// an _Any_data structure.
	static void
	_M_clone(_Any_data& __dest, const _Any_data& __source, true_type)
	{
	  new (__dest._M_access()) _Functor(__source._M_access<_Functor>());
	}

	// Clone a function object that is not location-invariant or
	// that cannot fit into an _Any_data structure.
	static void
	_M_clone(_Any_data& __dest, const _Any_data& __source, false_type)
	{
	  __dest._M_access<_Functor*>() =
	    new _Functor(*__source._M_access<_Functor*>());
	}

	// Destroying a location-invariant object may still require
	// destruction.
	static void
	_M_destroy(_Any_data& __victim, true_type)
	{
	  __victim._M_access<_Functor>().~_Functor();
	}
	
	// Destroying an object located on the heap.
	static void
	_M_destroy(_Any_data& __victim, false_type)
	{
	  delete __victim._M_access<_Functor*>();
	}
	
      public:
	static bool
	_M_manager(_Any_data& __dest, const _Any_data& __source,
		   _Manager_operation __op)
	{
	  switch (__op)
	    {
#ifdef __GXX_RTTI
	    case __get_type_info:
	      __dest._M_access<const type_info*>() = &typeid(_Functor);
	      break;
#endif
	    case __get_functor_ptr:
	      __dest._M_access<_Functor*>() = _M_get_pointer(__source);
	      break;
	      
	    case __clone_functor:
	      _M_clone(__dest, __source, _Local_storage());
	      break;

	    case __destroy_functor:
	      _M_destroy(__dest, _Local_storage());
	      break;
	    }
	  return false;
	}

	static void
	_M_init_functor(_Any_data& __functor, _Functor&& __f)
	{ _M_init_functor(__functor, std::move(__f), _Local_storage()); }
	
	template<typename _Signature>
	  static bool
	  _M_not_empty_function(const function<_Signature>& __f)
          { return static_cast<bool>(__f); }

	template<typename _Tp>
	  static bool
	  _M_not_empty_function(const _Tp*& __fp)
	  { return __fp; }

	template<typename _Class, typename _Tp>
	  static bool
	  _M_not_empty_function(_Tp _Class::* const& __mp)
	  { return __mp; }

	template<typename _Tp>
	  static bool
	  _M_not_empty_function(const _Tp&)
	  { return true; }

      private:
        static void
	_M_init_functor(_Any_data& __functor, _Functor&& __f, true_type)
	{ new (__functor._M_access()) _Functor(std::move(__f)); }

	static void
	_M_init_functor(_Any_data& __functor, _Functor&& __f, false_type)
	{ __functor._M_access<_Functor*>() = new _Functor(std::move(__f)); }
      };

    template<typename _Functor>
      class _Ref_manager : public _Base_manager<_Functor*>
      {
	typedef _Function_base::_Base_manager<_Functor*> _Base;

    public:
	static bool
	_M_manager(_Any_data& __dest, const _Any_data& __source,
		   _Manager_operation __op)
	{
	  switch (__op)
	    {
#ifdef __GXX_RTTI
	    case __get_type_info:
	      __dest._M_access<const type_info*>() = &typeid(_Functor);
	      break;
#endif
	    case __get_functor_ptr:
	      __dest._M_access<_Functor*>() = *_Base::_M_get_pointer(__source);
	      return is_const<_Functor>::value;
	      break;
	      
	    default:
	      _Base::_M_manager(__dest, __source, __op);
	    }
	  return false;
	}

	static void
	_M_init_functor(_Any_data& __functor, reference_wrapper<_Functor> __f)
	{
	  // TBD: Use address_of function instead.
	  _Base::_M_init_functor(__functor, &__f.get());
	}
      };

    _Function_base() : _M_manager(0) { }
    
    ~_Function_base()
    {
      if (_M_manager)
	_M_manager(_M_functor, _M_functor, __destroy_functor);
    }


    bool _M_empty() const { return !_M_manager; }

    typedef bool (*_Manager_type)(_Any_data&, const _Any_data&,
                                  _Manager_operation);

    _Any_data     _M_functor;
    _Manager_type _M_manager;
  };

  template<typename _Signature, typename _Functor>
    class _Function_handler;

  template<typename _Res, typename _Functor, typename... _ArgTypes>
    class _Function_handler<_Res(_ArgTypes...), _Functor>
    : public _Function_base::_Base_manager<_Functor>
    {
      typedef _Function_base::_Base_manager<_Functor> _Base;

    public:
      static _Res
      _M_invoke(const _Any_data& __functor, _ArgTypes... __args)
      {
        return (*_Base::_M_get_pointer(__functor))(
            std::forward<_ArgTypes>(__args)...);
      }
    };

  template<typename _Functor, typename... _ArgTypes>
    class _Function_handler<void(_ArgTypes...), _Functor>
    : public _Function_base::_Base_manager<_Functor>
    {
      typedef _Function_base::_Base_manager<_Functor> _Base;

     public:
      static void
      _M_invoke(const _Any_data& __functor, _ArgTypes... __args)
      {
        (*_Base::_M_get_pointer(__functor))(
            std::forward<_ArgTypes>(__args)...);
      }
    };

  template<typename _Res, typename _Functor, typename... _ArgTypes>
    class _Function_handler<_Res(_ArgTypes...), reference_wrapper<_Functor> >
    : public _Function_base::_Ref_manager<_Functor>
    {
      typedef _Function_base::_Ref_manager<_Functor> _Base;

     public:
      static _Res
      _M_invoke(const _Any_data& __functor, _ArgTypes... __args)
      {
        return __callable_functor(**_Base::_M_get_pointer(__functor))(
              std::forward<_ArgTypes>(__args)...);
      }
    };

  template<typename _Functor, typename... _ArgTypes>
    class _Function_handler<void(_ArgTypes...), reference_wrapper<_Functor> >
    : public _Function_base::_Ref_manager<_Functor>
    {
      typedef _Function_base::_Ref_manager<_Functor> _Base;

     public:
      static void
      _M_invoke(const _Any_data& __functor, _ArgTypes... __args)
      {
        __callable_functor(**_Base::_M_get_pointer(__functor))(
            std::forward<_ArgTypes>(__args)...);
      }
    };

  template<typename _Class, typename _Member, typename _Res, 
           typename... _ArgTypes>
    class _Function_handler<_Res(_ArgTypes...), _Member _Class::*>
    : public _Function_handler<void(_ArgTypes...), _Member _Class::*>
    {
      typedef _Function_handler<void(_ArgTypes...), _Member _Class::*>
        _Base;

     public:
      static _Res
      _M_invoke(const _Any_data& __functor, _ArgTypes... __args)
      {
        return mem_fn(_Base::_M_get_pointer(__functor)->__value)(
            std::forward<_ArgTypes>(__args)...);
      }
    };

  template<typename _Class, typename _Member, typename... _ArgTypes>
    class _Function_handler<void(_ArgTypes...), _Member _Class::*>
    : public _Function_base::_Base_manager<
                 _Simple_type_wrapper< _Member _Class::* > >
    {
      typedef _Member _Class::* _Functor;
      typedef _Simple_type_wrapper<_Functor> _Wrapper;
      typedef _Function_base::_Base_manager<_Wrapper> _Base;

     public:
      static bool
      _M_manager(_Any_data& __dest, const _Any_data& __source,
                 _Manager_operation __op)
      {
        switch (__op)
	  {
#ifdef __GXX_RTTI
	  case __get_type_info:
	    __dest._M_access<const type_info*>() = &typeid(_Functor);
	    break;
#endif	    
	  case __get_functor_ptr:
	    __dest._M_access<_Functor*>() =
	      &_Base::_M_get_pointer(__source)->__value;
	    break;
	    
	  default:
	    _Base::_M_manager(__dest, __source, __op);
	  }
        return false;
      }

      static void
      _M_invoke(const _Any_data& __functor, _ArgTypes... __args)
      {
	mem_fn(_Base::_M_get_pointer(__functor)->__value)(
            std::forward<_ArgTypes>(__args)...);
      }
    };

  /**
   *  @brief Primary class template for std::function.
   *  @ingroup functors
   *
   *  Polymorphic function wrapper.
   */
  template<typename _Res, typename... _ArgTypes>
    class function<_Res(_ArgTypes...)>
    : public _Maybe_unary_or_binary_function<_Res, _ArgTypes...>,
      private _Function_base
    {
      typedef _Res _Signature_type(_ArgTypes...);
      
      struct _Useless { };
      
    public:
      typedef _Res result_type;
      
      // [3.7.2.1] construct/copy/destroy
      
      /**
       *  @brief Default construct creates an empty function call wrapper.
       *  @post @c !(bool)*this
       */
      function() : _Function_base() { }
      
      /**
       *  @brief Creates an empty function call wrapper.
       *  @post @c !(bool)*this
       */
      function(nullptr_t) : _Function_base() { }
      
      /**
       *  @brief %Function copy constructor.
       *  @param x A %function object with identical call signature.
       *  @post @c (bool)*this == (bool)x
       *
       *  The newly-created %function contains a copy of the target of @a
       *  x (if it has one).
       */
      function(const function& __x);

      /**
       *  @brief %Function move constructor.
       *  @param x A %function object rvalue with identical call signature.
       *
       *  The newly-created %function contains the target of @a x
       *  (if it has one).
       */
      function(function&& __x) : _Function_base()
      {
        __x.swap(*this);
      }

      // TODO: needs allocator_arg_t
      
      /**
       *  @brief Builds a %function that targets a copy of the incoming
       *  function object.
       *  @param f A %function object that is callable with parameters of
       *  type @c T1, @c T2, ..., @c TN and returns a value convertible
       *  to @c Res.
       *
       *  The newly-created %function object will target a copy of @a
       *  f. If @a f is @c reference_wrapper<F>, then this function
       *  object will contain a reference to the function object @c
       *  f.get(). If @a f is a NULL function pointer or NULL
       *  pointer-to-member, the newly-created object will be empty.
       *
       *  If @a f is a non-NULL function pointer or an object of type @c
       *  reference_wrapper<F>, this function will not throw.
       */
      template<typename _Functor>
        function(_Functor __f,
                 typename enable_if<
                           !is_integral<_Functor>::value, _Useless>::type
                   = _Useless());

      /**
       *  @brief %Function assignment operator.
       *  @param x A %function with identical call signature.
       *  @post @c (bool)*this == (bool)x
       *  @returns @c *this
       *
       *  The target of @a x is copied to @c *this. If @a x has no
       *  target, then @c *this will be empty.
       *
       *  If @a x targets a function pointer or a reference to a function
       *  object, then this operation will not throw an %exception.
       */
      function&
      operator=(const function& __x)
      {
        function(__x).swap(*this);
        return *this;
      }

      /**
       *  @brief %Function move-assignment operator.
       *  @param x A %function rvalue with identical call signature.
       *  @returns @c *this
       *
       *  The target of @a x is moved to @c *this. If @a x has no
       *  target, then @c *this will be empty.
       *
       *  If @a x targets a function pointer or a reference to a function
       *  object, then this operation will not throw an %exception.
       */
      function&
      operator=(function&& __x)
      {
        function(std::move(__x)).swap(*this);
        return *this;
      }

      /**
       *  @brief %Function assignment to zero.
       *  @post @c !(bool)*this
       *  @returns @c *this
       *
       *  The target of @c *this is deallocated, leaving it empty.
       */
      function&
      operator=(nullptr_t)
      {
        if (_M_manager)
	  {
	    _M_manager(_M_functor, _M_functor, __destroy_functor);
	    _M_manager = 0;
	    _M_invoker = 0;
	  }
        return *this;
      }

      /**
       *  @brief %Function assignment to a new target.
       *  @param f A %function object that is callable with parameters of
       *  type @c T1, @c T2, ..., @c TN and returns a value convertible
       *  to @c Res.
       *  @return @c *this
       *
       *  This  %function object wrapper will target a copy of @a
       *  f. If @a f is @c reference_wrapper<F>, then this function
       *  object will contain a reference to the function object @c
       *  f.get(). If @a f is a NULL function pointer or NULL
       *  pointer-to-member, @c this object will be empty.
       *
       *  If @a f is a non-NULL function pointer or an object of type @c
       *  reference_wrapper<F>, this function will not throw.
       */
      template<typename _Functor>
        typename enable_if<!is_integral<_Functor>::value, function&>::type
	operator=(_Functor&& __f)
	{
	  function(std::forward<_Functor>(__f)).swap(*this);
	  return *this;
	}

      /// @overload
      template<typename _Functor>
        typename enable_if<!is_integral<_Functor>::value, function&>::type
	operator=(reference_wrapper<_Functor> __f)
	{
	  function(__f).swap(*this);
	  return *this;
	}

      // [3.7.2.2] function modifiers
      
      /**
       *  @brief Swap the targets of two %function objects.
       *  @param f A %function with identical call signature.
       *
       *  Swap the targets of @c this function object and @a f. This
       *  function will not throw an %exception.
       */
      void swap(function& __x)
      {
	/* We cannot perform direct assignments of the _M_functor
	   parts as they are of type _Any_data and have a different
	   dynamic type.  Doing so would violate type-based aliasing
	   rules and lead to spurious miscompilations.
	   Instead perform a bytewise exchange of the memory of
	   both POD objects.
	   ???  A wordwise exchange honoring alignment of _M_functor
	   would be more efficient.  See PR42845.  */
	for (unsigned i = 0; i < sizeof (_M_functor._M_pod_data); ++i)
	  std::swap (_M_functor._M_pod_data[i], __x._M_functor._M_pod_data[i]);
	_Manager_type __old_manager = _M_manager;
	_M_manager = __x._M_manager;
	__x._M_manager = __old_manager;
	_Invoker_type __old_invoker = _M_invoker;
	_M_invoker = __x._M_invoker;
	__x._M_invoker = __old_invoker;
      }

      // TODO: needs allocator_arg_t
      /*
      template<typename _Functor, typename _Alloc>
        void
        assign(_Functor&& __f, const _Alloc& __a)
        {
          function(allocator_arg, __a,
                   std::forward<_Functor>(__f)).swap(*this);
        }
      */
      
      // [3.7.2.3] function capacity

      /**
       *  @brief Determine if the %function wrapper has a target.
       *
       *  @return @c true when this %function object contains a target,
       *  or @c false when it is empty.
       *
       *  This function will not throw an %exception.
       */
      explicit operator bool() const
      { return !_M_empty(); }

      // [3.7.2.4] function invocation

      /**
       *  @brief Invokes the function targeted by @c *this.
       *  @returns the result of the target.
       *  @throws bad_function_call when @c !(bool)*this
       *
       *  The function call operator invokes the target function object
       *  stored by @c this.
       */
      _Res operator()(_ArgTypes... __args) const;

#ifdef __GXX_RTTI
      // [3.7.2.5] function target access
      /**
       *  @brief Determine the type of the target of this function object
       *  wrapper.
       *
       *  @returns the type identifier of the target function object, or
       *  @c typeid(void) if @c !(bool)*this.
       *
       *  This function will not throw an %exception.
       */
      const type_info& target_type() const;
      
      /**
       *  @brief Access the stored target function object.
       *
       *  @return Returns a pointer to the stored target function object,
       *  if @c typeid(Functor).equals(target_type()); otherwise, a NULL
       *  pointer.
       *
       * This function will not throw an %exception.
       */
      template<typename _Functor>       _Functor* target();
      
      /// @overload
      template<typename _Functor> const _Functor* target() const;
#endif

      // deleted overloads
      template<typename _Res2, typename... _ArgTypes2>
	void operator==(const function<_Res2(_ArgTypes2...)>&) const = delete;
      template<typename _Res2, typename... _ArgTypes2>
	void operator!=(const function<_Res2(_ArgTypes2...)>&) const = delete;

    private:
      typedef _Res (*_Invoker_type)(const _Any_data&, _ArgTypes...);
      _Invoker_type _M_invoker;
  };

  // Out-of-line member definitions.
  template<typename _Res, typename... _ArgTypes>
    function<_Res(_ArgTypes...)>::
    function(const function& __x)
    : _Function_base()
    {
      if (static_cast<bool>(__x))
	{
	  _M_invoker = __x._M_invoker;
	  _M_manager = __x._M_manager;
	  __x._M_manager(_M_functor, __x._M_functor, __clone_functor);
	}
    }

  template<typename _Res, typename... _ArgTypes>
    template<typename _Functor>
      function<_Res(_ArgTypes...)>::
      function(_Functor __f,
	       typename enable_if<
	                !is_integral<_Functor>::value, _Useless>::type)
      : _Function_base()
      {
	typedef _Function_handler<_Signature_type, _Functor> _My_handler;

	if (_My_handler::_M_not_empty_function(__f))
	  {
	    _M_invoker = &_My_handler::_M_invoke;
	    _M_manager = &_My_handler::_M_manager;
	    _My_handler::_M_init_functor(_M_functor, std::move(__f));
	  }
      }

  template<typename _Res, typename... _ArgTypes>
    _Res
    function<_Res(_ArgTypes...)>::
    operator()(_ArgTypes... __args) const
    {
      if (_M_empty())
        __throw_bad_function_call();
      return _M_invoker(_M_functor, std::forward<_ArgTypes>(__args)...);
    }

#ifdef __GXX_RTTI
  template<typename _Res, typename... _ArgTypes>
    const type_info&
    function<_Res(_ArgTypes...)>::
    target_type() const
    {
      if (_M_manager)
        {
          _Any_data __typeinfo_result;
          _M_manager(__typeinfo_result, _M_functor, __get_type_info);
          return *__typeinfo_result._M_access<const type_info*>();
        }
      else
	return typeid(void);
    }

  template<typename _Res, typename... _ArgTypes>
    template<typename _Functor>
      _Functor*
      function<_Res(_ArgTypes...)>::
      target()
      {
	if (typeid(_Functor) == target_type() && _M_manager)
	  {
	    _Any_data __ptr;
	    if (_M_manager(__ptr, _M_functor, __get_functor_ptr)
		&& !is_const<_Functor>::value)
	      return 0;
	    else
	      return __ptr._M_access<_Functor*>();
	  }
	else
	  return 0;
      }

  template<typename _Res, typename... _ArgTypes>
    template<typename _Functor>
      const _Functor*
      function<_Res(_ArgTypes...)>::
      target() const
      {
	if (typeid(_Functor) == target_type() && _M_manager)
	  {
	    _Any_data __ptr;
	    _M_manager(__ptr, _M_functor, __get_functor_ptr);
	    return __ptr._M_access<const _Functor*>();
	  }
	else
	  return 0;
      }
#endif

  // [20.7.15.2.6] null pointer comparisons

  /**
   *  @brief Compares a polymorphic function object wrapper against 0
   *  (the NULL pointer).
   *  @returns @c true if the wrapper has no target, @c false otherwise
   *
   *  This function will not throw an %exception.
   */
  template<typename _Res, typename... _Args>
    inline bool
    operator==(const function<_Res(_Args...)>& __f, nullptr_t)
    { return !static_cast<bool>(__f); }

  /// @overload
  template<typename _Res, typename... _Args>
    inline bool
    operator==(nullptr_t, const function<_Res(_Args...)>& __f)
    { return !static_cast<bool>(__f); }

  /**
   *  @brief Compares a polymorphic function object wrapper against 0
   *  (the NULL pointer).
   *  @returns @c false if the wrapper has no target, @c true otherwise
   *
   *  This function will not throw an %exception.
   */
  template<typename _Res, typename... _Args>
    inline bool
    operator!=(const function<_Res(_Args...)>& __f, nullptr_t)
    { return static_cast<bool>(__f); }

  /// @overload
  template<typename _Res, typename... _Args>
    inline bool
    operator!=(nullptr_t, const function<_Res(_Args...)>& __f)
    { return static_cast<bool>(__f); }

  // [20.7.15.2.7] specialized algorithms

  /**
   *  @brief Swap the targets of two polymorphic function object wrappers.
   *
   *  This function will not throw an %exception.
   */
  template<typename _Res, typename... _Args>
    inline void
    swap(function<_Res(_Args...)>& __x, function<_Res(_Args...)>& __y)
    { __x.swap(__y); }
}

#endif // __GXX_EXPERIMENTAL_CXX0X__

#endif // _GLIBCXX_FUNCTIONAL<|MERGE_RESOLUTION|>--- conflicted
+++ resolved
@@ -168,20 +168,6 @@
     struct _Weak_result_type
     : _Weak_result_type_impl<typename remove_cv<_Functor>::type>
     { };
-<<<<<<< HEAD
-
-  template<typename _Signature>
-    class result_of;
-
-  template<typename _Functor, typename... _ArgTypes>
-    struct result_of<_Functor(_ArgTypes...)>
-    {
-      typedef
-        decltype( std::declval<_Functor>()(std::declval<_ArgTypes>()...) )
-        type;
-    };
-=======
->>>>>>> 6e7f08ad
 
   /// Determines if the type _Tp derives from unary_function.
   template<typename _Tp>
@@ -404,12 +390,8 @@
     public:
       typedef _Tp type;
 
-<<<<<<< HEAD
-      reference_wrapper(_Tp& __indata): _M_data(&__indata)
-=======
       reference_wrapper(_Tp& __indata)
       : _M_data(std::__addressof(__indata))
->>>>>>> 6e7f08ad
       { }
 
       reference_wrapper(_Tp&&) = delete;
@@ -864,32 +846,6 @@
     struct is_placeholder<_Placeholder<_Num> >
     : public integral_constant<int, _Num>
     { };
-<<<<<<< HEAD
-
-  /**
-   * Stores a tuple of indices. Used by bind() to extract the elements
-   * in a tuple. 
-   */
-  template<int... _Indexes>
-    struct _Index_tuple
-    {
-      typedef _Index_tuple<_Indexes..., sizeof...(_Indexes)> __next;
-    };
-
-  /// Builds an _Index_tuple<0, 1, 2, ..., _Num-1>.
-  template<std::size_t _Num>
-    struct _Build_index_tuple
-    {
-      typedef typename _Build_index_tuple<_Num-1>::__type::__next __type;
-    };
-
-  template<>
-    struct _Build_index_tuple<0>
-    {
-      typedef _Index_tuple<> __type;
-    };
-=======
->>>>>>> 6e7f08ad
 
   /** 
    * Used by _Safe_tuple_element to indicate that there is no tuple
@@ -1984,16 +1940,9 @@
        */
       void swap(function& __x)
       {
-	/* We cannot perform direct assignments of the _M_functor
-	   parts as they are of type _Any_data and have a different
-	   dynamic type.  Doing so would violate type-based aliasing
-	   rules and lead to spurious miscompilations.
-	   Instead perform a bytewise exchange of the memory of
-	   both POD objects.
-	   ???  A wordwise exchange honoring alignment of _M_functor
-	   would be more efficient.  See PR42845.  */
-	for (unsigned i = 0; i < sizeof (_M_functor._M_pod_data); ++i)
-	  std::swap (_M_functor._M_pod_data[i], __x._M_functor._M_pod_data[i]);
+	_Any_data __old_functor = _M_functor;
+	_M_functor = __x._M_functor;
+	__x._M_functor = __old_functor;
 	_Manager_type __old_manager = _M_manager;
 	_M_manager = __x._M_manager;
 	__x._M_manager = __old_manager;

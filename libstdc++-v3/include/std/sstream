// String based streams -*- C++ -*-

// Copyright (C) 1997, 1998, 1999, 2000, 2001, 2002, 2003, 2004, 2005,
// 2006, 2008, 2009, 2010 Free Software Foundation, Inc.
//
// This file is part of the GNU ISO C++ Library.  This library is free
// software; you can redistribute it and/or modify it under the
// terms of the GNU General Public License as published by the
// Free Software Foundation; either version 3, or (at your option)
// any later version.

// This library is distributed in the hope that it will be useful,
// but WITHOUT ANY WARRANTY; without even the implied warranty of
// MERCHANTABILITY or FITNESS FOR A PARTICULAR PURPOSE.  See the
// GNU General Public License for more details.

// Under Section 7 of GPL version 3, you are granted additional
// permissions described in the GCC Runtime Library Exception, version
// 3.1, as published by the Free Software Foundation.

// You should have received a copy of the GNU General Public License and
// a copy of the GCC Runtime Library Exception along with this program;
// see the files COPYING3 and COPYING.RUNTIME respectively.  If not, see
// <http://www.gnu.org/licenses/>.

/** @file sstream
 *  This is a Standard C++ Library header.
 */

//
// ISO C++ 14882: 27.7  String-based streams
//

#ifndef _GLIBCXX_SSTREAM
#define _GLIBCXX_SSTREAM 1

#pragma GCC system_header

#include <istream>
#include <ostream>

_GLIBCXX_BEGIN_NAMESPACE(std)

  // [27.7.1] template class basic_stringbuf
  /**
   *  @brief  The actual work of input and output (for std::string).
   *  @ingroup io
   *
   *  This class associates either or both of its input and output sequences
   *  with a sequence of characters, which can be initialized from, or made
   *  available as, a @c std::basic_string.  (Paraphrased from [27.7.1]/1.)
   *
   *  For this class, open modes (of type @c ios_base::openmode) have
   *  @c in set if the input sequence can be read, and @c out set if the
   *  output sequence can be written.
  */
  template<typename _CharT, typename _Traits, typename _Alloc>
    class basic_stringbuf : public basic_streambuf<_CharT, _Traits>
    {
    public:
      // Types:
      typedef _CharT 					char_type;
      typedef _Traits 					traits_type;
      // _GLIBCXX_RESOLVE_LIB_DEFECTS
      // 251. basic_stringbuf missing allocator_type
      typedef _Alloc				       	allocator_type;
      typedef typename traits_type::int_type 		int_type;
      typedef typename traits_type::pos_type 		pos_type;
      typedef typename traits_type::off_type 		off_type;

      typedef basic_streambuf<char_type, traits_type>  	__streambuf_type;
      typedef basic_string<char_type, _Traits, _Alloc> 	__string_type;
      typedef typename __string_type::size_type		__size_type;

    protected:
      /// Place to stash in || out || in | out settings for current stringbuf.
      ios_base::openmode 	_M_mode;

      // Data Members:
      __string_type 		_M_string;

    public:
      // Constructors:
      /**
       *  @brief  Starts with an empty string buffer.
       *  @param  mode  Whether the buffer can read, or write, or both.
       *
       *  The default constructor initializes the parent class using its
       *  own default ctor.
      */
      explicit
      basic_stringbuf(ios_base::openmode __mode = ios_base::in | ios_base::out)
      : __streambuf_type(), _M_mode(__mode), _M_string()
      { }

      /**
       *  @brief  Starts with an existing string buffer.
       *  @param  str  A string to copy as a starting buffer.
       *  @param  mode  Whether the buffer can read, or write, or both.
       *
       *  This constructor initializes the parent class using its
       *  own default ctor.
      */
      explicit
      basic_stringbuf(const __string_type& __str,
		      ios_base::openmode __mode = ios_base::in | ios_base::out)
      : __streambuf_type(), _M_mode(), _M_string(__str.data(), __str.size())
      { _M_stringbuf_init(__mode); }

      // Get and set:
      /**
       *  @brief  Copying out the string buffer.
       *  @return  A copy of one of the underlying sequences.
       *
<<<<<<< HEAD
       *  'If the buffer is only created in input mode, the underlying
       *  character sequence is equal to the input sequence; otherwise, it
       *  is equal to the output sequence.' [27.7.1.2]/1
=======
       *  <em>If the buffer is only created in input mode, the underlying
       *  character sequence is equal to the input sequence; otherwise, it
       *  is equal to the output sequence.</em> [27.7.1.2]/1
>>>>>>> 779871ac
      */
      __string_type
      str() const
      {
	__string_type __ret;
	if (this->pptr())
	  {
	    // The current egptr() may not be the actual string end.
	    if (this->pptr() > this->egptr())
	      __ret = __string_type(this->pbase(), this->pptr());
	    else
 	      __ret = __string_type(this->pbase(), this->egptr());
	  }
	else
	  __ret = _M_string;
	return __ret;
      }

      /**
       *  @brief  Setting a new buffer.
       *  @param  s  The string to use as a new sequence.
       *
       *  Deallocates any previous stored sequence, then copies @a s to
       *  use as a new one.
      */
      void
      str(const __string_type& __s)
      {
	// Cannot use _M_string = __s, since v3 strings are COW.
	_M_string.assign(__s.data(), __s.size());
	_M_stringbuf_init(_M_mode);
      }

    protected:
      // Common initialization code goes here.
      void
      _M_stringbuf_init(ios_base::openmode __mode)
      {
	_M_mode = __mode;
	__size_type __len = 0;
	if (_M_mode & (ios_base::ate | ios_base::app))
	  __len = _M_string.size();
	_M_sync(const_cast<char_type*>(_M_string.data()), 0, __len);
      }

      virtual streamsize
      showmanyc()
      { 
	streamsize __ret = -1;
	if (_M_mode & ios_base::in)
	  {
	    _M_update_egptr();
	    __ret = this->egptr() - this->gptr();
	  }
	return __ret;
      }

      virtual int_type
      underflow();

      virtual int_type
      pbackfail(int_type __c = traits_type::eof());

      virtual int_type
      overflow(int_type __c = traits_type::eof());

      /**
       *  @brief  Manipulates the buffer.
       *  @param  s  Pointer to a buffer area.
       *  @param  n  Size of @a s.
       *  @return  @c this
       *
       *  If no buffer has already been created, and both @a s and @a n are
       *  non-zero, then @c s is used as a buffer; see
       *  http://gcc.gnu.org/onlinedocs/libstdc++/manual/bk01pt11ch25s02.html
       *  for more.
      */
      virtual __streambuf_type*
      setbuf(char_type* __s, streamsize __n)
      {
	if (__s && __n >= 0)
	  {
	    // This is implementation-defined behavior, and assumes
	    // that an external char_type array of length __n exists
	    // and has been pre-allocated. If this is not the case,
	    // things will quickly blow up.
	    
	    // Step 1: Destroy the current internal array.
	    _M_string.clear();
	    
	    // Step 2: Use the external array.
	    _M_sync(__s, __n, 0);
	  }
	return this;
      }

      virtual pos_type
      seekoff(off_type __off, ios_base::seekdir __way,
	      ios_base::openmode __mode = ios_base::in | ios_base::out);

      virtual pos_type
      seekpos(pos_type __sp,
	      ios_base::openmode __mode = ios_base::in | ios_base::out);

      // Internal function for correctly updating the internal buffer
      // for a particular _M_string, due to initialization or re-sizing
      // of an existing _M_string.
      void
      _M_sync(char_type* __base, __size_type __i, __size_type __o);

      // Internal function for correctly updating egptr() to the actual
      // string end.
      void
      _M_update_egptr()
      {
	const bool __testin = _M_mode & ios_base::in;
	if (this->pptr() && this->pptr() > this->egptr())
	  {
	    if (__testin)
	      this->setg(this->eback(), this->gptr(), this->pptr());
	    else
	      this->setg(this->pptr(), this->pptr(), this->pptr());
	  }
      }
    };


  // [27.7.2] Template class basic_istringstream
  /**
   *  @brief  Controlling input for std::string.
   *  @ingroup io
   *
   *  This class supports reading from objects of type std::basic_string,
   *  using the inherited functions from std::basic_istream.  To control
   *  the associated sequence, an instance of std::basic_stringbuf is used,
   *  which this page refers to as @c sb.
  */
  template<typename _CharT, typename _Traits, typename _Alloc>
    class basic_istringstream : public basic_istream<_CharT, _Traits>
    {
    public:
      // Types:
      typedef _CharT 					char_type;
      typedef _Traits 					traits_type;
      // _GLIBCXX_RESOLVE_LIB_DEFECTS
      // 251. basic_stringbuf missing allocator_type
      typedef _Alloc				       	allocator_type;
      typedef typename traits_type::int_type 		int_type;
      typedef typename traits_type::pos_type 		pos_type;
      typedef typename traits_type::off_type 		off_type;

      // Non-standard types:
      typedef basic_string<_CharT, _Traits, _Alloc> 	__string_type;
      typedef basic_stringbuf<_CharT, _Traits, _Alloc> 	__stringbuf_type;
      typedef basic_istream<char_type, traits_type>	__istream_type;

    private:
      __stringbuf_type	_M_stringbuf;

    public:
      // Constructors:
      /**
       *  @brief  Default constructor starts with an empty string buffer.
       *  @param  mode  Whether the buffer can read, or write, or both.
       *
       *  @c ios_base::in is automatically included in @a mode.
       *
       *  Initializes @c sb using @c mode|in, and passes @c &sb to the base
       *  class initializer.  Does not allocate any buffer.
       *
       *  That's a lie.  We initialize the base class with NULL, because the
       *  string class does its own memory management.
      */
      explicit
      basic_istringstream(ios_base::openmode __mode = ios_base::in)
      : __istream_type(), _M_stringbuf(__mode | ios_base::in)
      { this->init(&_M_stringbuf); }

      /**
       *  @brief  Starts with an existing string buffer.
       *  @param  str  A string to copy as a starting buffer.
       *  @param  mode  Whether the buffer can read, or write, or both.
       *
       *  @c ios_base::in is automatically included in @a mode.
       *
       *  Initializes @c sb using @a str and @c mode|in, and passes @c &sb
       *  to the base class initializer.
       *
       *  That's a lie.  We initialize the base class with NULL, because the
       *  string class does its own memory management.
      */
      explicit
      basic_istringstream(const __string_type& __str,
			  ios_base::openmode __mode = ios_base::in)
      : __istream_type(), _M_stringbuf(__str, __mode | ios_base::in)
      { this->init(&_M_stringbuf); }

      /**
       *  @brief  The destructor does nothing.
       *
       *  The buffer is deallocated by the stringbuf object, not the
       *  formatting stream.
      */
      ~basic_istringstream()
      { }

      // Members:
      /**
       *  @brief  Accessing the underlying buffer.
       *  @return  The current basic_stringbuf buffer.
       *
       *  This hides both signatures of std::basic_ios::rdbuf().
      */
      __stringbuf_type*
      rdbuf() const
      { return const_cast<__stringbuf_type*>(&_M_stringbuf); }

      /**
       *  @brief  Copying out the string buffer.
       *  @return  @c rdbuf()->str()
      */
      __string_type
      str() const
      { return _M_stringbuf.str(); }

      /**
       *  @brief  Setting a new buffer.
       *  @param  s  The string to use as a new sequence.
       *
       *  Calls @c rdbuf()->str(s).
      */
      void
      str(const __string_type& __s)
      { _M_stringbuf.str(__s); }
    };


  // [27.7.3] Template class basic_ostringstream
  /**
   *  @brief  Controlling output for std::string.
   *  @ingroup io
   *
   *  This class supports writing to objects of type std::basic_string,
   *  using the inherited functions from std::basic_ostream.  To control
   *  the associated sequence, an instance of std::basic_stringbuf is used,
   *  which this page refers to as @c sb.
  */
  template <typename _CharT, typename _Traits, typename _Alloc>
    class basic_ostringstream : public basic_ostream<_CharT, _Traits>
    {
    public:
      // Types:
      typedef _CharT 					char_type;
      typedef _Traits 					traits_type;
      // _GLIBCXX_RESOLVE_LIB_DEFECTS
      // 251. basic_stringbuf missing allocator_type
      typedef _Alloc				       	allocator_type;
      typedef typename traits_type::int_type 		int_type;
      typedef typename traits_type::pos_type 		pos_type;
      typedef typename traits_type::off_type 		off_type;

      // Non-standard types:
      typedef basic_string<_CharT, _Traits, _Alloc> 	__string_type;
      typedef basic_stringbuf<_CharT, _Traits, _Alloc> 	__stringbuf_type;
      typedef basic_ostream<char_type, traits_type>	__ostream_type;

    private:
      __stringbuf_type	_M_stringbuf;

    public:
      // Constructors/destructor:
      /**
       *  @brief  Default constructor starts with an empty string buffer.
       *  @param  mode  Whether the buffer can read, or write, or both.
       *
       *  @c ios_base::out is automatically included in @a mode.
       *
       *  Initializes @c sb using @c mode|out, and passes @c &sb to the base
       *  class initializer.  Does not allocate any buffer.
       *
       *  That's a lie.  We initialize the base class with NULL, because the
       *  string class does its own memory management.
      */
      explicit
      basic_ostringstream(ios_base::openmode __mode = ios_base::out)
      : __ostream_type(), _M_stringbuf(__mode | ios_base::out)
      { this->init(&_M_stringbuf); }

      /**
       *  @brief  Starts with an existing string buffer.
       *  @param  str  A string to copy as a starting buffer.
       *  @param  mode  Whether the buffer can read, or write, or both.
       *
       *  @c ios_base::out is automatically included in @a mode.
       *
       *  Initializes @c sb using @a str and @c mode|out, and passes @c &sb
       *  to the base class initializer.
       *
       *  That's a lie.  We initialize the base class with NULL, because the
       *  string class does its own memory management.
      */
      explicit
      basic_ostringstream(const __string_type& __str,
			  ios_base::openmode __mode = ios_base::out)
      : __ostream_type(), _M_stringbuf(__str, __mode | ios_base::out)
      { this->init(&_M_stringbuf); }

      /**
       *  @brief  The destructor does nothing.
       *
       *  The buffer is deallocated by the stringbuf object, not the
       *  formatting stream.
      */
      ~basic_ostringstream()
      { }

      // Members:
      /**
       *  @brief  Accessing the underlying buffer.
       *  @return  The current basic_stringbuf buffer.
       *
       *  This hides both signatures of std::basic_ios::rdbuf().
      */
      __stringbuf_type*
      rdbuf() const
      { return const_cast<__stringbuf_type*>(&_M_stringbuf); }

      /**
       *  @brief  Copying out the string buffer.
       *  @return  @c rdbuf()->str()
      */
      __string_type
      str() const
      { return _M_stringbuf.str(); }

      /**
       *  @brief  Setting a new buffer.
       *  @param  s  The string to use as a new sequence.
       *
       *  Calls @c rdbuf()->str(s).
      */
      void
      str(const __string_type& __s)
      { _M_stringbuf.str(__s); }
    };


  // [27.7.4] Template class basic_stringstream
  /**
   *  @brief  Controlling input and output for std::string.
   *  @ingroup io
   *
   *  This class supports reading from and writing to objects of type
   *  std::basic_string, using the inherited functions from
   *  std::basic_iostream.  To control the associated sequence, an instance
   *  of std::basic_stringbuf is used, which this page refers to as @c sb.
  */
  template <typename _CharT, typename _Traits, typename _Alloc>
    class basic_stringstream : public basic_iostream<_CharT, _Traits>
    {
    public:
      // Types:
      typedef _CharT 					char_type;
      typedef _Traits 					traits_type;
      // _GLIBCXX_RESOLVE_LIB_DEFECTS
      // 251. basic_stringbuf missing allocator_type
      typedef _Alloc				       	allocator_type;
      typedef typename traits_type::int_type 		int_type;
      typedef typename traits_type::pos_type 		pos_type;
      typedef typename traits_type::off_type 		off_type;

      // Non-standard Types:
      typedef basic_string<_CharT, _Traits, _Alloc> 	__string_type;
      typedef basic_stringbuf<_CharT, _Traits, _Alloc> 	__stringbuf_type;
      typedef basic_iostream<char_type, traits_type>	__iostream_type;

    private:
      __stringbuf_type	_M_stringbuf;

    public:
      // Constructors/destructors
      /**
       *  @brief  Default constructor starts with an empty string buffer.
       *  @param  mode  Whether the buffer can read, or write, or both.
       *
       *  Initializes @c sb using @c mode, and passes @c &sb to the base
       *  class initializer.  Does not allocate any buffer.
       *
       *  That's a lie.  We initialize the base class with NULL, because the
       *  string class does its own memory management.
      */
      explicit
      basic_stringstream(ios_base::openmode __m = ios_base::out | ios_base::in)
      : __iostream_type(), _M_stringbuf(__m)
      { this->init(&_M_stringbuf); }

      /**
       *  @brief  Starts with an existing string buffer.
       *  @param  str  A string to copy as a starting buffer.
       *  @param  mode  Whether the buffer can read, or write, or both.
       *
       *  Initializes @c sb using @a str and @c mode, and passes @c &sb
       *  to the base class initializer.
       *
       *  That's a lie.  We initialize the base class with NULL, because the
       *  string class does its own memory management.
      */
      explicit
      basic_stringstream(const __string_type& __str,
			 ios_base::openmode __m = ios_base::out | ios_base::in)
      : __iostream_type(), _M_stringbuf(__str, __m)
      { this->init(&_M_stringbuf); }

      /**
       *  @brief  The destructor does nothing.
       *
       *  The buffer is deallocated by the stringbuf object, not the
       *  formatting stream.
      */
      ~basic_stringstream()
      { }

      // Members:
      /**
       *  @brief  Accessing the underlying buffer.
       *  @return  The current basic_stringbuf buffer.
       *
       *  This hides both signatures of std::basic_ios::rdbuf().
      */
      __stringbuf_type*
      rdbuf() const
      { return const_cast<__stringbuf_type*>(&_M_stringbuf); }

      /**
       *  @brief  Copying out the string buffer.
       *  @return  @c rdbuf()->str()
      */
      __string_type
      str() const
      { return _M_stringbuf.str(); }

      /**
       *  @brief  Setting a new buffer.
       *  @param  s  The string to use as a new sequence.
       *
       *  Calls @c rdbuf()->str(s).
      */
      void
      str(const __string_type& __s)
      { _M_stringbuf.str(__s); }
    };

_GLIBCXX_END_NAMESPACE

#ifndef _GLIBCXX_EXPORT_TEMPLATE
# include <bits/sstream.tcc>
#endif

#endif /* _GLIBCXX_SSTREAM */<|MERGE_RESOLUTION|>--- conflicted
+++ resolved
@@ -112,15 +112,9 @@
        *  @brief  Copying out the string buffer.
        *  @return  A copy of one of the underlying sequences.
        *
-<<<<<<< HEAD
-       *  'If the buffer is only created in input mode, the underlying
-       *  character sequence is equal to the input sequence; otherwise, it
-       *  is equal to the output sequence.' [27.7.1.2]/1
-=======
        *  <em>If the buffer is only created in input mode, the underlying
        *  character sequence is equal to the input sequence; otherwise, it
        *  is equal to the output sequence.</em> [27.7.1.2]/1
->>>>>>> 779871ac
       */
       __string_type
       str() const

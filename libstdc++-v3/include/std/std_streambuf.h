--- conflicted
+++ resolved
@@ -46,10 +46,7 @@
 #include <bits/localefwd.h>
 #include <bits/ios_base.h>
 #include <bits/cpp_type_traits.h>
-<<<<<<< HEAD
-=======
 #include <ext/type_traits.h>
->>>>>>> f8383f28
 
 _GLIBCXX_BEGIN_NAMESPACE(std)
 
@@ -63,19 +60,6 @@
     __copy_streambufs_eof(basic_streambuf<_CharT, _Traits>*,
 			  basic_streambuf<_CharT, _Traits>*, bool&);
 
-<<<<<<< HEAD
-  template<typename _CharT>
-    typename __enable_if<_CharT*, __is_char<_CharT>::__value>::__type
-    __copy_aux(istreambuf_iterator<_CharT>,
-	       istreambuf_iterator<_CharT>, _CharT*);
-
-  template<typename _CharT>
-    typename __enable_if<istreambuf_iterator<_CharT>,
-			 __is_char<_CharT>::__value>::__type
-    find(istreambuf_iterator<_CharT>, istreambuf_iterator<_CharT>, _CharT);
-
-=======
->>>>>>> f8383f28
   /**
    *  @brief  The actual work of input and output (interface).
    *
@@ -172,28 +156,16 @@
       __copy_streambufs_eof<>(__streambuf_type*, __streambuf_type*, bool&);
 
       template<typename _CharT2>
-<<<<<<< HEAD
-        friend typename __enable_if<_CharT2*,
-				    __is_char<_CharT2>::__value>::__type
-=======
         friend typename __gnu_cxx::__enable_if<__is_char<_CharT2>::__value, 
 					       _CharT2*>::__type
->>>>>>> f8383f28
         __copy_aux(istreambuf_iterator<_CharT2>,
 		   istreambuf_iterator<_CharT2>, _CharT2*);
 
       template<typename _CharT2>
-<<<<<<< HEAD
-        friend typename __enable_if<istreambuf_iterator<_CharT2>,
-				    __is_char<_CharT2>::__value>::__type
-        find(istreambuf_iterator<_CharT2>, istreambuf_iterator<_CharT2>,
-	     _CharT2);
-=======
         friend typename __gnu_cxx::__enable_if<__is_char<_CharT2>::__value,
 				  istreambuf_iterator<_CharT2> >::__type
         find(istreambuf_iterator<_CharT2>, istreambuf_iterator<_CharT2>,
 	     const _CharT2&);
->>>>>>> f8383f28
 
       template<typename _CharT2, typename _Traits2>
         friend basic_istream<_CharT2, _Traits2>&

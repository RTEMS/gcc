// <tuple> -*- C++ -*-

// Copyright (C) 2007, 2008, 2009 Free Software Foundation, Inc.
//
// This file is part of the GNU ISO C++ Library.  This library is free
// software; you can redistribute it and/or modify it under the
// terms of the GNU General Public License as published by the
// Free Software Foundation; either version 3, or (at your option)
// any later version.

// This library is distributed in the hope that it will be useful,
// but WITHOUT ANY WARRANTY; without even the implied warranty of
// MERCHANTABILITY or FITNESS FOR A PARTICULAR PURPOSE.  See the
// GNU General Public License for more details.

// Under Section 7 of GPL version 3, you are granted additional
// permissions described in the GCC Runtime Library Exception, version
// 3.1, as published by the Free Software Foundation.

// You should have received a copy of the GNU General Public License and
// a copy of the GCC Runtime Library Exception along with this program;
// see the files COPYING3 and COPYING.RUNTIME respectively.  If not, see
// <http://www.gnu.org/licenses/>.

/** @file include/tuple
 *  This is a Standard C++ Library header.
 */

#ifndef _GLIBCXX_TUPLE
#define _GLIBCXX_TUPLE 1

#pragma GCC system_header

#ifndef __GXX_EXPERIMENTAL_CXX0X__
# include <c++0x_warning.h>
#else

#include <utility>

namespace std
{
  // Adds a const reference to a non-reference type.
  template<typename _Tp>
    struct __add_c_ref
    { typedef const _Tp& type; };

  template<typename _Tp>
    struct __add_c_ref<_Tp&>
    { typedef _Tp& type; };

  // Adds a reference to a non-reference type.
  template<typename _Tp>
    struct __add_ref
    { typedef _Tp& type; };

  template<typename _Tp>
    struct __add_ref<_Tp&>
    { typedef _Tp& type; };

  template<std::size_t _Idx, typename _Head, bool _IsEmpty>
    struct _Head_base;

  template<std::size_t _Idx, typename _Head>
    struct _Head_base<_Idx, _Head, true>
    : public _Head
    {
      _Head_base()
      : _Head() { }

      _Head_base(const _Head& __h)
      : _Head(__h) { }

      template<typename _UHead>
        _Head_base(_UHead&& __h)
	: _Head(std::forward<_UHead>(__h)) { }

      _Head&       _M_head()       { return *this; }
      const _Head& _M_head() const { return *this; }
    
<<<<<<< HEAD
      void _M_swap_impl(_Head&&) { /* no-op */ }
=======
      void _M_swap_impl(_Head&) { /* no-op */ }
>>>>>>> 42a9ba1d
    };

  template<std::size_t _Idx, typename _Head>
    struct _Head_base<_Idx, _Head, false>
    {
      _Head_base()
      : _M_head_impl() { }

      _Head_base(const _Head& __h)
      : _M_head_impl(__h) { }

      template<typename _UHead>
        _Head_base(_UHead&& __h)
	: _M_head_impl(std::forward<_UHead>(__h)) { }

      _Head&       _M_head()       { return _M_head_impl; }
      const _Head& _M_head() const { return _M_head_impl; }        

      void
<<<<<<< HEAD
      _M_swap_impl(_Head&& __h)
=======
      _M_swap_impl(_Head& __h)
>>>>>>> 42a9ba1d
      { 
	using std::swap;
	swap(__h, _M_head_impl);
      }

      _Head _M_head_impl; 
    };

  /**
   * Contains the actual implementation of the @c tuple template, stored
   * as a recursive inheritance hierarchy from the first element (most
   * derived class) to the last (least derived class). The @c Idx
   * parameter gives the 0-based index of the element stored at this
   * point in the hierarchy; we use it to implement a constant-time
   * get() operation.
   */
  template<std::size_t _Idx, typename... _Elements>
    struct _Tuple_impl; 

  /**
   * Zero-element tuple implementation. This is the basis case for the 
   * inheritance recursion.
   */
  template<std::size_t _Idx>
    struct _Tuple_impl<_Idx>
    { 
    protected:
<<<<<<< HEAD
      void _M_swap_impl(_Tuple_impl&&) { /* no-op */ }
=======
      void _M_swap_impl(_Tuple_impl&) { /* no-op */ }
>>>>>>> 42a9ba1d
    };

  /**
   * Recursive tuple implementation. Here we store the @c Head element
   * and derive from a @c Tuple_impl containing the remaining elements
   * (which contains the @c Tail).
   */
  template<std::size_t _Idx, typename _Head, typename... _Tail>
    struct _Tuple_impl<_Idx, _Head, _Tail...>
    : public _Tuple_impl<_Idx + 1, _Tail...>,
      private _Head_base<_Idx, _Head, std::is_empty<_Head>::value>
    {
      typedef _Tuple_impl<_Idx + 1, _Tail...> _Inherited;
      typedef _Head_base<_Idx, _Head, std::is_empty<_Head>::value> _Base;

      _Head&            _M_head()       { return _Base::_M_head(); }
      const _Head&      _M_head() const { return _Base::_M_head(); }

      _Inherited&       _M_tail()       { return *this; }
      const _Inherited& _M_tail() const { return *this; }

      _Tuple_impl()
      : _Inherited(), _Base() { }

      explicit 
      _Tuple_impl(const _Head& __head, const _Tail&... __tail)
      : _Inherited(__tail...), _Base(__head) { }

      template<typename _UHead, typename... _UTail> 
        explicit
        _Tuple_impl(_UHead&& __head, _UTail&&... __tail)
	: _Inherited(std::forward<_UTail>(__tail)...),
	  _Base(std::forward<_UHead>(__head)) { }

      _Tuple_impl(const _Tuple_impl& __in)
      : _Inherited(__in._M_tail()), _Base(__in._M_head()) { }

      _Tuple_impl(_Tuple_impl&& __in)
      : _Inherited(std::move(__in._M_tail())),
	_Base(std::forward<_Head>(__in._M_head())) { }

      template<typename... _UElements>
        _Tuple_impl(const _Tuple_impl<_Idx, _UElements...>& __in)
	: _Inherited(__in._M_tail()), _Base(__in._M_head()) { }

      template<typename... _UElements>
        _Tuple_impl(_Tuple_impl<_Idx, _UElements...>&& __in)
	: _Inherited(std::move(__in._M_tail())),
	  _Base(std::forward<typename _Tuple_impl<_Idx, _UElements...>::
		_Base>(__in._M_head())) { }

      _Tuple_impl&
      operator=(const _Tuple_impl& __in)
      {
	_M_head() = __in._M_head();
	_M_tail() = __in._M_tail();
	return *this;
      }

      _Tuple_impl&
      operator=(_Tuple_impl&& __in)
      {
	_M_head() = std::move(__in._M_head());
	_M_tail() = std::move(__in._M_tail());
	return *this;
      }

      template<typename... _UElements>
        _Tuple_impl&
        operator=(const _Tuple_impl<_Idx, _UElements...>& __in)
        {
	  _M_head() = __in._M_head();
	  _M_tail() = __in._M_tail();
	  return *this;
	}

      template<typename... _UElements>
        _Tuple_impl&
        operator=(_Tuple_impl<_Idx, _UElements...>&& __in)
        {
	  _M_head() = std::move(__in._M_head());
	  _M_tail() = std::move(__in._M_tail());
	  return *this;
	}

    protected:
      void
<<<<<<< HEAD
      _M_swap_impl(_Tuple_impl&& __in)
=======
      _M_swap_impl(_Tuple_impl& __in)
>>>>>>> 42a9ba1d
      {
	_Base::_M_swap_impl(__in._M_head());
	_Inherited::_M_swap_impl(__in._M_tail());
      }
    };

  /// tuple
  template<typename... _Elements> 
    class tuple : public _Tuple_impl<0, _Elements...>
    {
      typedef _Tuple_impl<0, _Elements...> _Inherited;

    public:
      tuple()
      : _Inherited() { }

      explicit
      tuple(const _Elements&... __elements)
      : _Inherited(__elements...) { }

      template<typename... _UElements>
        explicit
        tuple(_UElements&&... __elements)
	: _Inherited(std::forward<_UElements>(__elements)...) {	}

      tuple(const tuple& __in)
      : _Inherited(static_cast<const _Inherited&>(__in)) { }

      tuple(tuple&& __in)
      : _Inherited(static_cast<_Inherited&&>(__in)) { }

      template<typename... _UElements>
        tuple(const tuple<_UElements...>& __in)
	: _Inherited(static_cast<const _Tuple_impl<0, _UElements...>&>(__in))
	{ }

      template<typename... _UElements>
        tuple(tuple<_UElements...>&& __in)
	: _Inherited(static_cast<_Tuple_impl<0, _UElements...>&&>(__in)) { }

      // XXX http://gcc.gnu.org/ml/libstdc++/2008-02/msg00047.html
      template<typename... _UElements>
        tuple(tuple<_UElements...>& __in)
	: _Inherited(static_cast<const _Tuple_impl<0, _UElements...>&>(__in))
	{ }

      tuple&
      operator=(const tuple& __in)
      {
	static_cast<_Inherited&>(*this) = __in;
	return *this;
      }

      tuple&
      operator=(tuple&& __in)
      {
	static_cast<_Inherited&>(*this) = std::move(__in);
	return *this;
      }

      template<typename... _UElements>
        tuple&
        operator=(const tuple<_UElements...>& __in)
        {
	  static_cast<_Inherited&>(*this) = __in;
	  return *this;
	}

      template<typename... _UElements>
        tuple&
        operator=(tuple<_UElements...>&& __in)
        {
	  static_cast<_Inherited&>(*this) = std::move(__in);
	  return *this;
	}

      void
<<<<<<< HEAD
      swap(tuple&& __in)
=======
      swap(tuple& __in)
>>>>>>> 42a9ba1d
      { _Inherited::_M_swap_impl(__in); }
    };


  template<>  
    class tuple<>
    {
    public:
<<<<<<< HEAD
      void swap(tuple&&) { /* no-op */ }
=======
      void swap(tuple&) { /* no-op */ }
>>>>>>> 42a9ba1d
    };

  /// tuple (2-element), with construction and assignment from a pair.
  template<typename _T1, typename _T2>
    class tuple<_T1, _T2> : public _Tuple_impl<0, _T1, _T2>
    {
      typedef _Tuple_impl<0, _T1, _T2> _Inherited;

    public:
      tuple()
      : _Inherited() { }

      explicit
      tuple(const _T1& __a1, const _T2& __a2)
      : _Inherited(__a1, __a2) { }

      template<typename _U1, typename _U2>
        explicit
        tuple(_U1&& __a1, _U2&& __a2)
	: _Inherited(std::forward<_U1>(__a1), std::forward<_U2>(__a2)) { }

      tuple(const tuple& __in)
      : _Inherited(static_cast<const _Inherited&>(__in)) { }

      tuple(tuple&& __in)
      : _Inherited(static_cast<_Inherited&&>(__in)) { }

      template<typename _U1, typename _U2>
        tuple(const tuple<_U1, _U2>& __in)
	: _Inherited(static_cast<const _Tuple_impl<0, _U1, _U2>&>(__in)) { }

      template<typename _U1, typename _U2>
        tuple(tuple<_U1, _U2>&& __in)
	: _Inherited(static_cast<_Tuple_impl<0, _U1, _U2>&&>(__in)) { }

      template<typename _U1, typename _U2>
        tuple(const pair<_U1, _U2>& __in)
	: _Inherited(__in.first, __in.second) { }

      template<typename _U1, typename _U2>
        tuple(pair<_U1, _U2>&& __in)
	: _Inherited(std::move(__in.first), std::move(__in.second)) { }

      tuple&
      operator=(const tuple& __in)
      {
	static_cast<_Inherited&>(*this) = __in;
	return *this;
      }

      tuple&
      operator=(tuple&& __in)
      {
	static_cast<_Inherited&>(*this) = std::move(__in);
	return *this;
      }

      template<typename _U1, typename _U2>
        tuple&
        operator=(const tuple<_U1, _U2>& __in)
        {
	  static_cast<_Inherited&>(*this) = __in;
	  return *this;
	}

      template<typename _U1, typename _U2>
        tuple&
        operator=(tuple<_U1, _U2>&& __in)
        {
	  static_cast<_Inherited&>(*this) = std::move(__in);
	  return *this;
	}

      template<typename _U1, typename _U2>
        tuple&
        operator=(const pair<_U1, _U2>& __in)
        {
	  this->_M_head() = __in.first;
	  this->_M_tail()._M_head() = __in.second;
	  return *this;
	}

      template<typename _U1, typename _U2>
        tuple&
        operator=(pair<_U1, _U2>&& __in)
        {
	  this->_M_head() = std::move(__in.first);
	  this->_M_tail()._M_head() = std::move(__in.second);
	  return *this;
	}

      void
<<<<<<< HEAD
      swap(tuple&& __in)
=======
      swap(tuple& __in)
>>>>>>> 42a9ba1d
      { 
	using std::swap;
	swap(this->_M_head(), __in._M_head());
	swap(this->_M_tail()._M_head(), __in._M_tail()._M_head());	
      }
    };


  /// Gives the type of the ith element of a given tuple type.
  template<std::size_t __i, typename _Tp>
    struct tuple_element;

  /**
   * Recursive case for tuple_element: strip off the first element in
   * the tuple and retrieve the (i-1)th element of the remaining tuple.
   */
  template<std::size_t __i, typename _Head, typename... _Tail>
    struct tuple_element<__i, tuple<_Head, _Tail...> >
    : tuple_element<__i - 1, tuple<_Tail...> > { };

  /**
   * Basis case for tuple_element: The first element is the one we're seeking.
   */
  template<typename _Head, typename... _Tail>
    struct tuple_element<0, tuple<_Head, _Tail...> >
    {
      typedef _Head type;
    };

  /// Finds the size of a given tuple type.
  template<typename _Tp>
    struct tuple_size;

  /// class tuple_size
  template<typename... _Elements>
    struct tuple_size<tuple<_Elements...> >
    {
      static const std::size_t value = sizeof...(_Elements);
    };

  template<typename... _Elements>
    const std::size_t tuple_size<tuple<_Elements...> >::value;

  template<std::size_t __i, typename _Head, typename... _Tail>
    inline typename __add_ref<_Head>::type
    __get_helper(_Tuple_impl<__i, _Head, _Tail...>& __t)
    { return __t._M_head(); }

  template<std::size_t __i, typename _Head, typename... _Tail>
    inline typename __add_c_ref<_Head>::type
    __get_helper(const _Tuple_impl<__i, _Head, _Tail...>& __t)
    { return __t._M_head(); }

  // Return a reference (const reference) to the ith element of a tuple.
  // Any const or non-const ref elements are returned with their original type.
  template<std::size_t __i, typename... _Elements>
    inline typename __add_ref<
                      typename tuple_element<__i, tuple<_Elements...> >::type
                    >::type
    get(tuple<_Elements...>& __t)
    { return __get_helper<__i>(__t); }

  template<std::size_t __i, typename... _Elements>
    inline typename __add_c_ref<
                      typename tuple_element<__i, tuple<_Elements...> >::type
                    >::type
    get(const tuple<_Elements...>& __t)
    { return __get_helper<__i>(__t); }

  // This class helps construct the various comparison operations on tuples
  template<std::size_t __check_equal_size, std::size_t __i, std::size_t __j,
	   typename _Tp, typename _Up>
    struct __tuple_compare;

  template<std::size_t __i, std::size_t __j, typename _Tp, typename _Up>
    struct __tuple_compare<0, __i, __j, _Tp, _Up>
    {
      static bool __eq(const _Tp& __t, const _Up& __u)
      {
	return (get<__i>(__t) == get<__i>(__u) &&
		__tuple_compare<0, __i + 1, __j, _Tp, _Up>::__eq(__t, __u));
      }
     
      static bool __less(const _Tp& __t, const _Up& __u)
      {
	return ((get<__i>(__t) < get<__i>(__u))
		|| !(get<__i>(__u) < get<__i>(__t)) &&
		__tuple_compare<0, __i + 1, __j, _Tp, _Up>::__less(__t, __u));
      }
    };

  template<std::size_t __i, typename _Tp, typename _Up>
    struct __tuple_compare<0, __i, __i, _Tp, _Up>
    {
      static bool __eq(const _Tp&, const _Up&)
      { return true; }
     
      static bool __less(const _Tp&, const _Up&)
      { return false; }
    };

  template<typename... _TElements, typename... _UElements>
    bool
    operator==(const tuple<_TElements...>& __t,
	       const tuple<_UElements...>& __u)
    {
      typedef tuple<_TElements...> _Tp;
      typedef tuple<_UElements...> _Up;
      return (__tuple_compare<tuple_size<_Tp>::value - tuple_size<_Up>::value,
	      0, tuple_size<_Tp>::value, _Tp, _Up>::__eq(__t, __u));
    }

  template<typename... _TElements, typename... _UElements>
    bool
    operator<(const tuple<_TElements...>& __t,
	      const tuple<_UElements...>& __u)
    {
      typedef tuple<_TElements...> _Tp;
      typedef tuple<_UElements...> _Up;
      return (__tuple_compare<tuple_size<_Tp>::value - tuple_size<_Up>::value,
	      0, tuple_size<_Tp>::value, _Tp, _Up>::__less(__t, __u));
    }

  template<typename... _TElements, typename... _UElements>
    inline bool
    operator!=(const tuple<_TElements...>& __t,
	       const tuple<_UElements...>& __u)
    { return !(__t == __u); }

  template<typename... _TElements, typename... _UElements>
    inline bool
    operator>(const tuple<_TElements...>& __t,
	      const tuple<_UElements...>& __u)
    { return __u < __t; }

  template<typename... _TElements, typename... _UElements>
    inline bool
    operator<=(const tuple<_TElements...>& __t,
	       const tuple<_UElements...>& __u)
    { return !(__u < __t); }

  template<typename... _TElements, typename... _UElements>
    inline bool
    operator>=(const tuple<_TElements...>& __t,
	       const tuple<_UElements...>& __u)
    { return !(__t < __u); }

  // NB: DR 705.
  template<typename... _Elements>
    inline tuple<typename __decay_and_strip<_Elements>::__type...>
    make_tuple(_Elements&&... __args)
    {
      typedef tuple<typename __decay_and_strip<_Elements>::__type...>
	__result_type;
      return __result_type(std::forward<_Elements>(__args)...);
    }

  template<std::size_t...> struct __index_holder { };    

  template<std::size_t __i, typename _IdxHolder, typename... _Elements>
    struct __index_holder_impl;

  template<std::size_t __i, std::size_t... _Indexes, typename _IdxHolder,
	   typename... _Elements>
    struct __index_holder_impl<__i, __index_holder<_Indexes...>,
			       _IdxHolder, _Elements...> 
    {
      typedef typename __index_holder_impl<__i + 1,
					   __index_holder<_Indexes..., __i>,
					   _Elements...>::type type;
    };
 
  template<std::size_t __i, std::size_t... _Indexes>
    struct __index_holder_impl<__i, __index_holder<_Indexes...> >
    { typedef __index_holder<_Indexes...> type; };

  template<typename... _Elements>
    struct __make_index_holder 
    : __index_holder_impl<0, __index_holder<>, _Elements...> { };
    
  template<typename... _TElements, std::size_t... _TIdx,
	   typename... _UElements, std::size_t... _UIdx> 
    inline tuple<_TElements..., _UElements...> 
    __tuple_cat_helper(const tuple<_TElements...>& __t,
		       const __index_holder<_TIdx...>&,
                       const tuple<_UElements...>& __u,
		       const __index_holder<_UIdx...>&)
    { return tuple<_TElements..., _UElements...>(get<_TIdx>(__t)...,
						 get<_UIdx>(__u)...); }

  template<typename... _TElements, std::size_t... _TIdx,
	   typename... _UElements, std::size_t... _UIdx> 
    inline tuple<_TElements..., _UElements...> 
    __tuple_cat_helper(tuple<_TElements...>&& __t,
		       const __index_holder<_TIdx...>&, 
		       const tuple<_UElements...>& __u,
		       const __index_holder<_UIdx...>&)
    { return tuple<_TElements..., _UElements...>
	(std::move(get<_TIdx>(__t))..., get<_UIdx>(__u)...); }

  template<typename... _TElements, std::size_t... _TIdx,
	   typename... _UElements, std::size_t... _UIdx>
    inline tuple<_TElements..., _UElements...> 
    __tuple_cat_helper(const tuple<_TElements...>& __t,
		       const __index_holder<_TIdx...>&, 
		       tuple<_UElements...>&& __u,
		       const __index_holder<_UIdx...>&)
    { return tuple<_TElements..., _UElements...>
	(get<_TIdx>(__t)..., std::move(get<_UIdx>(__u))...); }

  template<typename... _TElements, std::size_t... _TIdx,
	   typename... _UElements, std::size_t... _UIdx> 
    inline tuple<_TElements..., _UElements...> 
    __tuple_cat_helper(tuple<_TElements...>&& __t,
		       const __index_holder<_TIdx...>&, 
		       tuple<_UElements...>&& __u,
		       const __index_holder<_UIdx...>&)
    { return tuple<_TElements..., _UElements...>
	(std::move(get<_TIdx>(__t))..., std::move(get<_UIdx>(__u))...); }

  template<typename... _TElements, typename... _UElements>
    inline tuple<_TElements..., _UElements...> 
    tuple_cat(const tuple<_TElements...>& __t, const tuple<_UElements...>& __u)
    {
      return __tuple_cat_helper(__t, typename
				__make_index_holder<_TElements...>::type(),
				__u, typename
				__make_index_holder<_UElements...>::type());
    }

  template<typename... _TElements, typename... _UElements>
    inline tuple<_TElements..., _UElements...> 
    tuple_cat(tuple<_TElements...>&& __t, const tuple<_UElements...>& __u)
    {
      return __tuple_cat_helper(std::move(__t), typename
				 __make_index_holder<_TElements...>::type(),
				 __u, typename
				 __make_index_holder<_UElements...>::type());
    }

  template<typename... _TElements, typename... _UElements>
    inline tuple<_TElements..., _UElements...> 
    tuple_cat(const tuple<_TElements...>& __t, tuple<_UElements...>&& __u)
    {
      return __tuple_cat_helper(__t, typename
				__make_index_holder<_TElements...>::type(),
				std::move(__u), typename
				__make_index_holder<_UElements...>::type());
    }

  template<typename... _TElements, typename... _UElements>
    inline tuple<_TElements..., _UElements...>
    tuple_cat(tuple<_TElements...>&& __t, tuple<_UElements...>&& __u)
    {
      return __tuple_cat_helper(std::move(__t), typename
				__make_index_holder<_TElements...>::type(),
				std::move(__u), typename
				__make_index_holder<_UElements...>::type());
    }

  template<typename... _Elements>
    inline tuple<_Elements&...>
    tie(_Elements&... __args)
    { return tuple<_Elements&...>(__args...); }

  template<typename... _Elements>
    inline void 
    swap(tuple<_Elements...>& __x, tuple<_Elements...>& __y)
    { __x.swap(__y); }

<<<<<<< HEAD
  template<typename... _Elements>
    inline void
    swap(tuple<_Elements...>&& __x, tuple<_Elements...>& __y)
    { __x.swap(__y); }

  template<typename... _Elements>
    inline void
    swap(tuple<_Elements...>& __x, tuple<_Elements...>&& __y)
    { __x.swap(__y); }

=======
>>>>>>> 42a9ba1d
  // A class (and instance) which can be used in 'tie' when an element
  // of a tuple is not required
  struct _Swallow_assign
  {
    template<class _Tp>
      _Swallow_assign&
      operator=(const _Tp&)
      { return *this; }
  };

  // TODO: Put this in some kind of shared file.
  namespace
  {
    _Swallow_assign ignore;
  }; // anonymous namespace
}

#endif // __GXX_EXPERIMENTAL_CXX0X__

#endif // _GLIBCXX_TUPLE<|MERGE_RESOLUTION|>--- conflicted
+++ resolved
@@ -77,11 +77,7 @@
       _Head&       _M_head()       { return *this; }
       const _Head& _M_head() const { return *this; }
     
-<<<<<<< HEAD
-      void _M_swap_impl(_Head&&) { /* no-op */ }
-=======
       void _M_swap_impl(_Head&) { /* no-op */ }
->>>>>>> 42a9ba1d
     };
 
   template<std::size_t _Idx, typename _Head>
@@ -101,11 +97,7 @@
       const _Head& _M_head() const { return _M_head_impl; }        
 
       void
-<<<<<<< HEAD
-      _M_swap_impl(_Head&& __h)
-=======
       _M_swap_impl(_Head& __h)
->>>>>>> 42a9ba1d
       { 
 	using std::swap;
 	swap(__h, _M_head_impl);
@@ -133,11 +125,7 @@
     struct _Tuple_impl<_Idx>
     { 
     protected:
-<<<<<<< HEAD
-      void _M_swap_impl(_Tuple_impl&&) { /* no-op */ }
-=======
       void _M_swap_impl(_Tuple_impl&) { /* no-op */ }
->>>>>>> 42a9ba1d
     };
 
   /**
@@ -225,11 +213,7 @@
 
     protected:
       void
-<<<<<<< HEAD
-      _M_swap_impl(_Tuple_impl&& __in)
-=======
       _M_swap_impl(_Tuple_impl& __in)
->>>>>>> 42a9ba1d
       {
 	_Base::_M_swap_impl(__in._M_head());
 	_Inherited::_M_swap_impl(__in._M_tail());
@@ -307,11 +291,7 @@
 	}
 
       void
-<<<<<<< HEAD
-      swap(tuple&& __in)
-=======
       swap(tuple& __in)
->>>>>>> 42a9ba1d
       { _Inherited::_M_swap_impl(__in); }
     };
 
@@ -320,11 +300,7 @@
     class tuple<>
     {
     public:
-<<<<<<< HEAD
-      void swap(tuple&&) { /* no-op */ }
-=======
       void swap(tuple&) { /* no-op */ }
->>>>>>> 42a9ba1d
     };
 
   /// tuple (2-element), with construction and assignment from a pair.
@@ -417,11 +393,7 @@
 	}
 
       void
-<<<<<<< HEAD
-      swap(tuple&& __in)
-=======
       swap(tuple& __in)
->>>>>>> 42a9ba1d
       { 
 	using std::swap;
 	swap(this->_M_head(), __in._M_head());
@@ -692,19 +664,6 @@
     swap(tuple<_Elements...>& __x, tuple<_Elements...>& __y)
     { __x.swap(__y); }
 
-<<<<<<< HEAD
-  template<typename... _Elements>
-    inline void
-    swap(tuple<_Elements...>&& __x, tuple<_Elements...>& __y)
-    { __x.swap(__y); }
-
-  template<typename... _Elements>
-    inline void
-    swap(tuple<_Elements...>& __x, tuple<_Elements...>&& __y)
-    { __x.swap(__y); }
-
-=======
->>>>>>> 42a9ba1d
   // A class (and instance) which can be used in 'tie' when an element
   // of a tuple is not required
   struct _Swallow_assign

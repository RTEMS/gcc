--- conflicted
+++ resolved
@@ -338,133 +338,9 @@
     }
 
 #if __cplusplus > 201103L
-<<<<<<< HEAD
-=======
 
 #define __cpp_lib_quoted_string_io 201304
 
-_GLIBCXX_END_NAMESPACE_VERSION
-  namespace __detail {
-  _GLIBCXX_BEGIN_NAMESPACE_VERSION
-
-    /**
-     * @brief Struct for delimited strings.
-     */
-    template<typename _String, typename _CharT>
-      struct _Quoted_string
-      {
-	static_assert(is_reference<_String>::value
-		   || is_pointer<_String>::value,
-		      "String type must be pointer or reference");
-
-	_Quoted_string(_String __str, _CharT __del, _CharT __esc)
-	: _M_string(__str), _M_delim{__del}, _M_escape{__esc}
-	{ }
-
-	_Quoted_string&
-	operator=(_Quoted_string&) = delete;
-
-	_String _M_string;
-	_CharT _M_delim;
-	_CharT _M_escape;
-      };
-
-    /**
-     * @brief Inserter for quoted strings.
-     *
-     *  _GLIBCXX_RESOLVE_LIB_DEFECTS
-     *  DR 2344 quoted()'s interaction with padding is unclear
-     */
-    template<typename _CharT, typename _Traits>
-      auto&
-      operator<<(std::basic_ostream<_CharT, _Traits>& __os,
-		 const _Quoted_string<const _CharT*, _CharT>& __str)
-      {
-	std::basic_ostringstream<_CharT, _Traits> __ostr;
-	__ostr << __str._M_delim;
-	for (const _CharT* __c = __str._M_string; *__c; ++__c)
-	  {
-	    if (*__c == __str._M_delim || *__c == __str._M_escape)
-	      __ostr << __str._M_escape;
-	    __ostr << *__c;
-	  }
-	__ostr << __str._M_delim;
-
-	return __os << __ostr.str();
-      }
-
-    /**
-     * @brief Inserter for quoted strings.
-     *
-     *  _GLIBCXX_RESOLVE_LIB_DEFECTS
-     *  DR 2344 quoted()'s interaction with padding is unclear
-     */
-    template<typename _CharT, typename _Traits, typename _String>
-      auto&
-      operator<<(std::basic_ostream<_CharT, _Traits>& __os,
-		 const _Quoted_string<_String, _CharT>& __str)
-      {
-	std::basic_ostringstream<_CharT, _Traits> __ostr;
-	__ostr << __str._M_delim;
-	for (auto& __c : __str._M_string)
-	  {
-	    if (__c == __str._M_delim || __c == __str._M_escape)
-	      __ostr << __str._M_escape;
-	    __ostr << __c;
-	  }
-	__ostr << __str._M_delim;
-
-	return __os << __ostr.str();
-      }
-
-    /**
-     * @brief Extractor for delimited strings.
-     *        The left and right delimiters can be different.
-     */
-    template<typename _CharT, typename _Traits, typename _Alloc>
-      auto&
-      operator>>(std::basic_istream<_CharT, _Traits>& __is,
-		 const _Quoted_string<basic_string<_CharT, _Traits, _Alloc>&,
-				      _CharT>& __str)
-      {
-	_CharT __c;
-	__is >> __c;
-	if (!__is.good())
-	  return __is;
-	if (__c != __str._M_delim)
-	  {
-	    __is.unget();
-	    __is >> __str._M_string;
-	    return __is;
-	  }
-	__str._M_string.clear();
-	std::ios_base::fmtflags __flags
-	  = __is.flags(__is.flags() & ~std::ios_base::skipws);
-	do
-	  {
-	    __is >> __c;
-	    if (!__is.good())
-	      break;
-	    if (__c == __str._M_escape)
-	      {
-		__is >> __c;
-		if (!__is.good())
-		  break;
-	      }
-	    else if (__c == __str._M_delim)
-	      break;
-	    __str._M_string += __c;
-	  }
-	while (true);
-	__is.setf(__flags);
-
-	return __is;
-      }
-  _GLIBCXX_END_NAMESPACE_VERSION
-  } // namespace __detail
-_GLIBCXX_BEGIN_NAMESPACE_VERSION
-
->>>>>>> b207d152
   /**
    * @brief Manipulator for quoted strings.
    * @param __string String to quote.

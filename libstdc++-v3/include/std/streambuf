// Stream buffer classes -*- C++ -*-

<<<<<<< HEAD
// Copyright (C) 1997, 1998, 1999, 2000, 2001, 2002, 2003, 2004, 2005,
// 2006, 2007, 2008, 2009, 2010, 2011, 2013 Free Software Foundation, Inc.
=======
// Copyright (C) 1997-2013 Free Software Foundation, Inc.
>>>>>>> bc75ee5f
//
// This file is part of the GNU ISO C++ Library.  This library is free
// software; you can redistribute it and/or modify it under the
// terms of the GNU General Public License as published by the
// Free Software Foundation; either version 3, or (at your option)
// any later version.

// This library is distributed in the hope that it will be useful,
// but WITHOUT ANY WARRANTY; without even the implied warranty of
// MERCHANTABILITY or FITNESS FOR A PARTICULAR PURPOSE.  See the
// GNU General Public License for more details.

// Under Section 7 of GPL version 3, you are granted additional
// permissions described in the GCC Runtime Library Exception, version
// 3.1, as published by the Free Software Foundation.

// You should have received a copy of the GNU General Public License and
// a copy of the GCC Runtime Library Exception along with this program;
// see the files COPYING3 and COPYING.RUNTIME respectively.  If not, see
// <http://www.gnu.org/licenses/>.

/** @file include/streambuf
 *  This is a Standard C++ Library header.
 */

//
// ISO C++ 14882: 27.5  Stream buffers
//

#ifndef _GLIBXX_STREAMBUF
#define _GLIBXX_STREAMBUF 1

#pragma GCC system_header

#include <bits/c++config.h>
#include <iosfwd>
#include <bits/localefwd.h>
#include <bits/ios_base.h>
#include <bits/cpp_type_traits.h>
#include <ext/type_traits.h>

namespace std _GLIBCXX_VISIBILITY(default)
{
_GLIBCXX_BEGIN_NAMESPACE_VERSION

  template<typename _CharT, typename _Traits>
    streamsize
    __copy_streambufs_eof(basic_streambuf<_CharT, _Traits>*,
			  basic_streambuf<_CharT, _Traits>*, bool&);

  /**
   *  @brief  The actual work of input and output (interface).
   *  @ingroup io
   *
   *  @tparam _CharT  Type of character stream.
   *  @tparam _Traits  Traits for character type, defaults to
   *                   char_traits<_CharT>.
   *
   *  This is a base class.  Derived stream buffers each control a
   *  pair of character sequences:  one for input, and one for output.
   *
   *  Section [27.5.1] of the standard describes the requirements and
   *  behavior of stream buffer classes.  That section (three paragraphs)
   *  is reproduced here, for simplicity and accuracy.
   *
   *  -# Stream buffers can impose various constraints on the sequences
   *     they control.  Some constraints are:
   *     - The controlled input sequence can be not readable.
   *     - The controlled output sequence can be not writable.
   *     - The controlled sequences can be associated with the contents of
   *       other representations for character sequences, such as external
   *       files.
   *     - The controlled sequences can support operations @e directly to or
   *       from associated sequences.
   *     - The controlled sequences can impose limitations on how the
   *       program can read characters from a sequence, write characters to
   *       a sequence, put characters back into an input sequence, or alter
   *       the stream position.
   *     .
   *  -# Each sequence is characterized by three pointers which, if non-null,
   *     all point into the same @c charT array object.  The array object
   *     represents, at any moment, a (sub)sequence of characters from the
   *     sequence.  Operations performed on a sequence alter the values
   *     stored in these pointers, perform reads and writes directly to or
   *     from associated sequences, and alter <em>the stream position</em> and
   *     conversion state as needed to maintain this subsequence relationship.
   *     The three pointers are:
   *     - the <em>beginning pointer</em>, or lowest element address in the
   *       array (called @e xbeg here);
   *     - the <em>next pointer</em>, or next element address that is a
   *       current candidate for reading or writing (called @e xnext here);
   *     - the <em>end pointer</em>, or first element address beyond the
   *       end of the array (called @e xend here).
   *     .
   *  -# The following semantic constraints shall always apply for any set
   *     of three pointers for a sequence, using the pointer names given
   *     immediately above:
   *     - If @e xnext is not a null pointer, then @e xbeg and @e xend shall
   *       also be non-null pointers into the same @c charT array, as
   *       described above; otherwise, @e xbeg and @e xend shall also be null.
   *     - If @e xnext is not a null pointer and @e xnext < @e xend for an
   *       output sequence, then a <em>write position</em> is available.
   *       In this case, @e *xnext shall be assignable as the next element
   *       to write (to put, or to store a character value, into the sequence).
   *     - If @e xnext is not a null pointer and @e xbeg < @e xnext for an
   *       input sequence, then a <em>putback position</em> is available.
   *       In this case, @e xnext[-1] shall have a defined value and is the
   *       next (preceding) element to store a character that is put back
   *       into the input sequence.
   *     - If @e xnext is not a null pointer and @e xnext< @e xend for an
   *       input sequence, then a <em>read position</em> is available.
   *       In this case, @e *xnext shall have a defined value and is the
   *       next element to read (to get, or to obtain a character value,
   *       from the sequence).
  */
  template<typename _CharT, typename _Traits>
    class basic_streambuf 
    {
    public:
      //@{
      /**
       *  These are standard types.  They permit a standardized way of
       *  referring to names of (or names dependant on) the template
       *  parameters, which are specific to the implementation.
      */
      typedef _CharT 					char_type;
      typedef _Traits 					traits_type;
      typedef typename traits_type::int_type 		int_type;
      typedef typename traits_type::pos_type 		pos_type;
      typedef typename traits_type::off_type 		off_type;
      //@}

      //@{
      /// This is a non-standard type.
      typedef basic_streambuf<char_type, traits_type>  	__streambuf_type;
      //@}
      
      friend class basic_ios<char_type, traits_type>;
      friend class basic_istream<char_type, traits_type>;
      friend class basic_ostream<char_type, traits_type>;
      friend class istreambuf_iterator<char_type, traits_type>;
      friend class ostreambuf_iterator<char_type, traits_type>;

      friend streamsize
      __copy_streambufs_eof<>(__streambuf_type*, __streambuf_type*, bool&);

      template<bool _IsMove, typename _CharT2>
        friend typename __gnu_cxx::__enable_if<__is_char<_CharT2>::__value, 
					       _CharT2*>::__type
        __copy_move_a2(istreambuf_iterator<_CharT2>,
		       istreambuf_iterator<_CharT2>, _CharT2*);

      template<typename _CharT2>
        friend typename __gnu_cxx::__enable_if<__is_char<_CharT2>::__value,
				  istreambuf_iterator<_CharT2> >::__type
        find(istreambuf_iterator<_CharT2>, istreambuf_iterator<_CharT2>,
	     const _CharT2&);

      template<typename _CharT2, typename _Traits2>
        friend basic_istream<_CharT2, _Traits2>&
        operator>>(basic_istream<_CharT2, _Traits2>&, _CharT2*);

      template<typename _CharT2, typename _Traits2, typename _Alloc>
        friend basic_istream<_CharT2, _Traits2>&
        operator>>(basic_istream<_CharT2, _Traits2>&,
		   basic_string<_CharT2, _Traits2, _Alloc>&);

      template<typename _CharT2, typename _Traits2, typename _Alloc>
        friend basic_istream<_CharT2, _Traits2>&
        getline(basic_istream<_CharT2, _Traits2>&,
		basic_string<_CharT2, _Traits2, _Alloc>&, _CharT2);

    protected:
      /*
       *  This is based on _IO_FILE, just reordered to be more consistent,
       *  and is intended to be the most minimal abstraction for an
       *  internal buffer.
       *  -  get == input == read
       *  -  put == output == write
      */
      char_type* 		_M_in_beg;     ///< Start of get area.
      char_type* 		_M_in_cur;     ///< Current read area.
      char_type* 		_M_in_end;     ///< End of get area.
      char_type* 		_M_out_beg;    ///< Start of put area.
      char_type* 		_M_out_cur;    ///< Current put area.
      char_type* 		_M_out_end;    ///< End of put area.

      /// Current locale setting.
      locale 			_M_buf_locale;	

  public:
      /// Destructor deallocates no buffer space.
      virtual 
      ~basic_streambuf() 
      { }

      // [27.5.2.2.1] locales
      /**
       *  @brief  Entry point for imbue().
       *  @param  __loc  The new locale.
       *  @return  The previous locale.
       *
       *  Calls the derived imbue(__loc).
      */
      locale 
      pubimbue(const locale& __loc)
      {
	locale __tmp(this->getloc());
	this->imbue(__loc);
	_M_buf_locale = __loc;
	return __tmp;
      }

      /**
       *  @brief  Locale access.
       *  @return  The current locale in effect.
       *
       *  If pubimbue(loc) has been called, then the most recent @c loc
       *  is returned.  Otherwise the global locale in effect at the time
       *  of construction is returned.
      */
      locale   
      getloc() const
      { return _M_buf_locale; } 

      // [27.5.2.2.2] buffer management and positioning
      //@{
      /**
       *  @brief  Entry points for derived buffer functions.
       *
       *  The public versions of @c pubfoo dispatch to the protected
       *  derived @c foo member functions, passing the arguments (if any)
       *  and returning the result unchanged.
      */
      __streambuf_type* 
      pubsetbuf(char_type* __s, streamsize __n) 
      { return this->setbuf(__s, __n); }

      /**
       *  @brief  Alters the stream position.
       *  @param  __off  Offset.
       *  @param  __way  Value for ios_base::seekdir.
       *  @param  __mode Value for ios_base::openmode.
       *
       *  Calls virtual seekoff function.
      */
      pos_type 
      pubseekoff(off_type __off, ios_base::seekdir __way, 
		 ios_base::openmode __mode = ios_base::in | ios_base::out)
      { return this->seekoff(__off, __way, __mode); }

      /**
       *  @brief  Alters the stream position.
       *  @param  __sp  Position
       *  @param  __mode Value for ios_base::openmode.
       *
       *  Calls virtual seekpos function.
      */
      pos_type 
      pubseekpos(pos_type __sp,
		 ios_base::openmode __mode = ios_base::in | ios_base::out)
      { return this->seekpos(__sp, __mode); }

      /**
       *  @brief  Calls virtual sync function.
      */
      int 
      pubsync() { return this->sync(); }
      //@}

      // [27.5.2.2.3] get area
      /**
       *  @brief  Looking ahead into the stream.
       *  @return  The number of characters available.
       *
       *  If a read position is available, returns the number of characters
       *  available for reading before the buffer must be refilled.
       *  Otherwise returns the derived @c showmanyc().
      */
      streamsize 
      in_avail() 
      { 
	const streamsize __ret = this->egptr() - this->gptr();
	return __ret ? __ret : this->showmanyc();
      }

      /**
       *  @brief  Getting the next character.
       *  @return  The next character, or eof.
       *
       *  Calls @c sbumpc(), and if that function returns
       *  @c traits::eof(), so does this function.  Otherwise, @c sgetc().
      */
      int_type 
      snextc()
      {
	int_type __ret = traits_type::eof();
	if (__builtin_expect(!traits_type::eq_int_type(this->sbumpc(), 
						       __ret), true))
	  __ret = this->sgetc();
	return __ret;
      }

      /**
       *  @brief  Getting the next character.
       *  @return  The next character, or eof.
       *
       *  If the input read position is available, returns that character
       *  and increments the read pointer, otherwise calls and returns
       *  @c uflow().
      */
      int_type 
      sbumpc()
      {
	int_type __ret;
	if (__builtin_expect(this->gptr() < this->egptr(), true))
	  {
	    __ret = traits_type::to_int_type(*this->gptr());
	    this->gbump(1);
	  }
	else 
	  __ret = this->uflow();
	return __ret;
      }

      /**
       *  @brief  Getting the next character.
       *  @return  The next character, or eof.
       *
       *  If the input read position is available, returns that character,
       *  otherwise calls and returns @c underflow().  Does not move the 
       *  read position after fetching the character.
      */
      int_type 
      sgetc()
      {
	int_type __ret;
	if (__builtin_expect(this->gptr() < this->egptr(), true))
	  __ret = traits_type::to_int_type(*this->gptr());
	else 
	  __ret = this->underflow();
	return __ret;
      }

      /**
       *  @brief  Entry point for xsgetn.
       *  @param  __s  A buffer area.
       *  @param  __n  A count.
       *
       *  Returns xsgetn(__s,__n).  The effect is to fill @a __s[0] through
       *  @a __s[__n-1] with characters from the input sequence, if possible.
      */
      streamsize 
      sgetn(char_type* __s, streamsize __n)
      { return this->xsgetn(__s, __n); }

      // [27.5.2.2.4] putback
      /**
       *  @brief  Pushing characters back into the input stream.
       *  @param  __c  The character to push back.
       *  @return  The previous character, if possible.
       *
       *  Similar to sungetc(), but @a __c is pushed onto the stream
       *  instead of <em>the previous character.</em> If successful,
       *  the next character fetched from the input stream will be @a
       *  __c.
      */
      int_type 
      sputbackc(char_type __c)
      {
	int_type __ret;
	const bool __testpos = this->eback() < this->gptr();
	if (__builtin_expect(!__testpos || 
			     !traits_type::eq(__c, this->gptr()[-1]), false))
	  __ret = this->pbackfail(traits_type::to_int_type(__c));
	else 
	  {
	    this->gbump(-1);
	    __ret = traits_type::to_int_type(*this->gptr());
	  }
	return __ret;
      }

      /**
       *  @brief  Moving backwards in the input stream.
       *  @return  The previous character, if possible.
       *
       *  If a putback position is available, this function decrements
       *  the input pointer and returns that character.  Otherwise,
       *  calls and returns pbackfail().  The effect is to @a unget
       *  the last character @a gotten.
      */
      int_type 
      sungetc()
      {
	int_type __ret;
	if (__builtin_expect(this->eback() < this->gptr(), true))
	  {
	    this->gbump(-1);
	    __ret = traits_type::to_int_type(*this->gptr());
	  }
	else 
	  __ret = this->pbackfail();
	return __ret;
      }

      // [27.5.2.2.5] put area
      /**
       *  @brief  Entry point for all single-character output functions.
       *  @param  __c  A character to output.
       *  @return  @a __c, if possible.
       *
       *  One of two public output functions.
       *
       *  If a write position is available for the output sequence (i.e.,
       *  the buffer is not full), stores @a __c in that position, increments
       *  the position, and returns @c traits::to_int_type(__c).  If a write
       *  position is not available, returns @c overflow(__c).
      */
      int_type 
      sputc(char_type __c)
      {
	int_type __ret;
	if (__builtin_expect(this->pptr() < this->epptr(), true))
	  {
	    *this->pptr() = __c;
	    this->pbump(1);
	    __ret = traits_type::to_int_type(__c);
	  }
	else
	  __ret = this->overflow(traits_type::to_int_type(__c));
	return __ret;
      }

      /**
       *  @brief  Entry point for all single-character output functions.
       *  @param  __s  A buffer read area.
       *  @param  __n  A count.
       *
       *  One of two public output functions.
       *
       *
       *  Returns xsputn(__s,__n).  The effect is to write @a __s[0] through
       *  @a __s[__n-1] to the output sequence, if possible.
      */
      streamsize 
      sputn(const char_type* __s, streamsize __n)
      { return this->xsputn(__s, __n); }

    protected:
      /**
       *  @brief  Base constructor.
       *
       *  Only called from derived constructors, and sets up all the
       *  buffer data to zero, including the pointers described in the
       *  basic_streambuf class description.  Note that, as a result,
       *  - the class starts with no read nor write positions available,
       *  - this is not an error
      */
      basic_streambuf()
      : _M_in_beg(0), _M_in_cur(0), _M_in_end(0), 
      _M_out_beg(0), _M_out_cur(0), _M_out_end(0),
      _M_buf_locale(locale()) 
      { }

      // [27.5.2.3.1] get area access
      //@{
      /**
       *  @brief  Access to the get area.
       *
       *  These functions are only available to other protected functions,
       *  including derived classes.
       *
       *  - eback() returns the beginning pointer for the input sequence
       *  - gptr() returns the next pointer for the input sequence
       *  - egptr() returns the end pointer for the input sequence
      */
      char_type* 
      eback() const { return _M_in_beg; }

      char_type* 
      gptr()  const { return _M_in_cur;  }

      char_type* 
      egptr() const { return _M_in_end; }
      //@}

      /**
       *  @brief  Moving the read position.
       *  @param  __n  The delta by which to move.
       *
       *  This just advances the read position without returning any data.
      */
      void 
      gbump(int __n) { _M_in_cur += __n; }

      /**
       *  @brief  Setting the three read area pointers.
       *  @param  __gbeg  A pointer.
       *  @param  __gnext  A pointer.
       *  @param  __gend  A pointer.
       *  @post  @a __gbeg == @c eback(), @a __gnext == @c gptr(), and
       *         @a __gend == @c egptr()
      */
      void 
      setg(char_type* __gbeg, char_type* __gnext, char_type* __gend)
      {
	_M_in_beg = __gbeg;
	_M_in_cur = __gnext;
	_M_in_end = __gend;
      }

      // [27.5.2.3.2] put area access
      //@{
      /**
       *  @brief  Access to the put area.
       *
       *  These functions are only available to other protected functions,
       *  including derived classes.
       *
       *  - pbase() returns the beginning pointer for the output sequence
       *  - pptr() returns the next pointer for the output sequence
       *  - epptr() returns the end pointer for the output sequence
      */
      char_type* 
      pbase() const { return _M_out_beg; }

      char_type* 
      pptr() const { return _M_out_cur; }

      char_type* 
      epptr() const { return _M_out_end; }
      //@}

      /**
       *  @brief  Moving the write position.
       *  @param  __n  The delta by which to move.
       *
       *  This just advances the write position without returning any data.
      */
      void 
      pbump(int __n) { _M_out_cur += __n; }

      /**
       *  @brief  Setting the three write area pointers.
       *  @param  __pbeg  A pointer.
       *  @param  __pend  A pointer.
       *  @post  @a __pbeg == @c pbase(), @a __pbeg == @c pptr(), and
       *         @a __pend == @c epptr()
      */
      void 
      setp(char_type* __pbeg, char_type* __pend)
      { 
	_M_out_beg = _M_out_cur = __pbeg; 
	_M_out_end = __pend;
      }

      // [27.5.2.4] virtual functions
      // [27.5.2.4.1] locales
      /**
       *  @brief  Changes translations.
       *  @param  __loc  A new locale.
       *
       *  Translations done during I/O which depend on the current
       *  locale are changed by this call.  The standard adds,
       *  <em>Between invocations of this function a class derived
       *  from streambuf can safely cache results of calls to locale
       *  functions and to members of facets so obtained.</em>
       *
       *  @note  Base class version does nothing.
      */
      virtual void 
      imbue(const locale& __loc) 
      { }

      // [27.5.2.4.2] buffer management and positioning
      /**
       *  @brief  Manipulates the buffer.
       *
       *  Each derived class provides its own appropriate behavior.  See
       *  the next-to-last paragraph of 
       *  http://gcc.gnu.org/onlinedocs/libstdc++/manual/bk01pt11ch25s02.html
       *  for more on this function.
       *
       *  @note  Base class version does nothing, returns @c this.
      */
      virtual basic_streambuf<char_type,_Traits>* 
      setbuf(char_type*, streamsize)
      {	return this; }
      
      /**
       *  @brief  Alters the stream positions.
       *
       *  Each derived class provides its own appropriate behavior.
       *  @note  Base class version does nothing, returns a @c pos_type
       *         that represents an invalid stream position.
      */
      virtual pos_type 
      seekoff(off_type, ios_base::seekdir,
	      ios_base::openmode /*__mode*/ = ios_base::in | ios_base::out)
      { return pos_type(off_type(-1)); } 

      /**
       *  @brief  Alters the stream positions.
       *
       *  Each derived class provides its own appropriate behavior.
       *  @note  Base class version does nothing, returns a @c pos_type
       *         that represents an invalid stream position.
      */
      virtual pos_type 
      seekpos(pos_type, 
	      ios_base::openmode /*__mode*/ = ios_base::in | ios_base::out)
      { return pos_type(off_type(-1)); } 

      /**
       *  @brief  Synchronizes the buffer arrays with the controlled sequences.
       *  @return  -1 on failure.
       *
       *  Each derived class provides its own appropriate behavior,
       *  including the definition of @a failure.
       *  @note  Base class version does nothing, returns zero.
      */
      virtual int 
      sync() { return 0; }

      // [27.5.2.4.3] get area
      /**
       *  @brief  Investigating the data available.
       *  @return  An estimate of the number of characters available in the
       *           input sequence, or -1.
       *
       *  <em>If it returns a positive value, then successive calls to
       *  @c underflow() will not return @c traits::eof() until at
       *  least that number of characters have been supplied.  If @c
       *  showmanyc() returns -1, then calls to @c underflow() or @c
       *  uflow() will fail.</em> [27.5.2.4.3]/1
       *
       *  @note  Base class version does nothing, returns zero.
       *  @note  The standard adds that <em>the intention is not only that the
       *         calls [to underflow or uflow] will not return @c eof() but
       *         that they will return immediately.</em>
       *  @note  The standard adds that <em>the morphemes of @c showmanyc are
       *         @b es-how-many-see, not @b show-manic.</em>
      */
      virtual streamsize 
      showmanyc() { return 0; }

      /**
       *  @brief  Multiple character extraction.
       *  @param  __s  A buffer area.
       *  @param  __n  Maximum number of characters to assign.
       *  @return  The number of characters assigned.
       *
       *  Fills @a __s[0] through @a __s[__n-1] with characters from the input
       *  sequence, as if by @c sbumpc().  Stops when either @a __n characters
       *  have been copied, or when @c traits::eof() would be copied.
       *
       *  It is expected that derived classes provide a more efficient
       *  implementation by overriding this definition.
      */
      virtual streamsize 
      xsgetn(char_type* __s, streamsize __n);

      /**
       *  @brief  Fetches more data from the controlled sequence.
       *  @return  The first character from the <em>pending sequence</em>.
       *
       *  Informally, this function is called when the input buffer is
       *  exhausted (or does not exist, as buffering need not actually be
       *  done).  If a buffer exists, it is @a refilled.  In either case, the
       *  next available character is returned, or @c traits::eof() to
       *  indicate a null pending sequence.
       *
       *  For a formal definition of the pending sequence, see a good text
       *  such as Langer & Kreft, or [27.5.2.4.3]/7-14.
       *
       *  A functioning input streambuf can be created by overriding only
       *  this function (no buffer area will be used).  For an example, see
       *  http://gcc.gnu.org/onlinedocs/libstdc++/manual/bk01pt11ch25.html
       *
       *  @note  Base class version does nothing, returns eof().
      */
      virtual int_type 
      underflow()
      { return traits_type::eof(); }

      /**
       *  @brief  Fetches more data from the controlled sequence.
       *  @return  The first character from the <em>pending sequence</em>.
       *
       *  Informally, this function does the same thing as @c underflow(),
       *  and in fact is required to call that function.  It also returns
       *  the new character, like @c underflow() does.  However, this
       *  function also moves the read position forward by one.
      */
      virtual int_type 
      uflow() 
      {
	int_type __ret = traits_type::eof();
	const bool __testeof = traits_type::eq_int_type(this->underflow(), 
							__ret);
	if (!__testeof)
	  {
	    __ret = traits_type::to_int_type(*this->gptr());
	    this->gbump(1);
	  }
	return __ret;    
      }

      // [27.5.2.4.4] putback
      /**
       *  @brief  Tries to back up the input sequence.
       *  @param  __c  The character to be inserted back into the sequence.
       *  @return  eof() on failure, <em>some other value</em> on success
       *  @post  The constraints of @c gptr(), @c eback(), and @c pptr()
       *         are the same as for @c underflow().
       *
       *  @note  Base class version does nothing, returns eof().
      */
      virtual int_type 
      pbackfail(int_type __c  = traits_type::eof())
      { return traits_type::eof(); }

      // Put area:
      /**
       *  @brief  Multiple character insertion.
       *  @param  __s  A buffer area.
       *  @param  __n  Maximum number of characters to write.
       *  @return  The number of characters written.
       *
       *  Writes @a __s[0] through @a __s[__n-1] to the output sequence, as if
       *  by @c sputc().  Stops when either @a n characters have been
       *  copied, or when @c sputc() would return @c traits::eof().
       *
       *  It is expected that derived classes provide a more efficient
       *  implementation by overriding this definition.
      */
      virtual streamsize 
      xsputn(const char_type* __s, streamsize __n);

      /**
       *  @brief  Consumes data from the buffer; writes to the
       *          controlled sequence.
       *  @param  __c  An additional character to consume.
       *  @return  eof() to indicate failure, something else (usually
       *           @a __c, or not_eof())
       *
       *  Informally, this function is called when the output buffer
       *  is full (or does not exist, as buffering need not actually
       *  be done).  If a buffer exists, it is @a consumed, with
       *  <em>some effect</em> on the controlled sequence.
       *  (Typically, the buffer is written out to the sequence
       *  verbatim.)  In either case, the character @a c is also
       *  written out, if @a __c is not @c eof().
       *
       *  For a formal definition of this function, see a good text
       *  such as Langer & Kreft, or [27.5.2.4.5]/3-7.
       *
       *  A functioning output streambuf can be created by overriding only
       *  this function (no buffer area will be used).
       *
       *  @note  Base class version does nothing, returns eof().
      */
      virtual int_type 
      overflow(int_type __c  = traits_type::eof())
      { return traits_type::eof(); }

#if _GLIBCXX_USE_DEPRECATED
    // Annex D.6
    public:
      /**
       *  @brief  Tosses a character.
       *
       *  Advances the read pointer, ignoring the character that would have
       *  been read.
       *
       *  See http://gcc.gnu.org/ml/libstdc++/2002-05/msg00168.html
       */
      void 
      stossc() 
      {
	if (this->gptr() < this->egptr()) 
	  this->gbump(1);
	else 
	  this->uflow();
      }
#endif

      // Also used by specializations for char and wchar_t in src.
      void 
      __safe_gbump(streamsize __n) { _M_in_cur += __n; }

      void
      __safe_pbump(streamsize __n) { _M_out_cur += __n; }

    private:
      // _GLIBCXX_RESOLVE_LIB_DEFECTS
      // Side effect of DR 50. 
      basic_streambuf(const __streambuf_type& __sb)
      : _M_in_beg(__sb._M_in_beg), _M_in_cur(__sb._M_in_cur), 
      _M_in_end(__sb._M_in_end), _M_out_beg(__sb._M_out_beg), 
      _M_out_cur(__sb._M_out_cur), _M_out_end(__sb._M_out_cur),
      _M_buf_locale(__sb._M_buf_locale) 
      { }

      __streambuf_type& 
      operator=(const __streambuf_type&) { return *this; };
    };

  // Explicit specialization declarations, defined in src/streambuf.cc.
  template<>
    streamsize
    __copy_streambufs_eof(basic_streambuf<char>* __sbin,
			  basic_streambuf<char>* __sbout, bool& __ineof);
#ifdef _GLIBCXX_USE_WCHAR_T
  template<>
    streamsize
    __copy_streambufs_eof(basic_streambuf<wchar_t>* __sbin,
			  basic_streambuf<wchar_t>* __sbout, bool& __ineof);
#endif

_GLIBCXX_END_NAMESPACE_VERSION
} // namespace

#include <bits/streambuf.tcc>

#endif /* _GLIBCXX_STREAMBUF */<|MERGE_RESOLUTION|>--- conflicted
+++ resolved
@@ -1,11 +1,6 @@
 // Stream buffer classes -*- C++ -*-
 
-<<<<<<< HEAD
-// Copyright (C) 1997, 1998, 1999, 2000, 2001, 2002, 2003, 2004, 2005,
-// 2006, 2007, 2008, 2009, 2010, 2011, 2013 Free Software Foundation, Inc.
-=======
 // Copyright (C) 1997-2013 Free Software Foundation, Inc.
->>>>>>> bc75ee5f
 //
 // This file is part of the GNU ISO C++ Library.  This library is free
 // software; you can redistribute it and/or modify it under the

--- conflicted
+++ resolved
@@ -733,10 +733,6 @@
 	typedef _Sanitize<_Nb % _GLIBCXX_BITSET_BITS_PER_WORD> __sanitize_type;
 	__sanitize_type::_S_do_sanitize(this->_M_hiword());
       }
-
-#ifdef __GXX_EXPERIMENTAL_CXX0X__
-      template<typename> friend class hash;
-#endif
 
 #ifdef __GXX_EXPERIMENTAL_CXX0X__
       template<typename> friend class hash;
@@ -1524,31 +1520,19 @@
   /// std::hash specialization for bitset.
   template<size_t _Nb>
     struct hash<_GLIBCXX_STD_D::bitset<_Nb>>
-<<<<<<< HEAD
-    : public std::unary_function<_GLIBCXX_STD_D::bitset<_Nb>, size_t>
-=======
     : public __hash_base<size_t, _GLIBCXX_STD_D::bitset<_Nb>>
->>>>>>> 155d23aa
     {
       size_t
       operator()(const _GLIBCXX_STD_D::bitset<_Nb>& __b) const
       {
 	const size_t __clength = (_Nb + __CHAR_BIT__ - 1) / __CHAR_BIT__;
-<<<<<<< HEAD
-	return std::_Fnv_hash::hash(__b._M_getdata(), __clength);
-=======
 	return std::_Hash_impl::hash(__b._M_getdata(), __clength);
->>>>>>> 155d23aa
       }
     };
 
   template<>
     struct hash<_GLIBCXX_STD_D::bitset<0>>
-<<<<<<< HEAD
-    : public std::unary_function<_GLIBCXX_STD_D::bitset<0>, size_t>
-=======
     : public __hash_base<size_t, _GLIBCXX_STD_D::bitset<0>>
->>>>>>> 155d23aa
     {
       size_t
       operator()(const _GLIBCXX_STD_D::bitset<0>&) const

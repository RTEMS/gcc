// File based streams -*- C++ -*-

// Copyright (C) 1997, 1998, 1999, 2000, 2001, 2002, 2003, 2004, 2005,
<<<<<<< HEAD
// 2006, 2007, 2008, 2009, 2010
=======
// 2006, 2007, 2008, 2009, 2010, 2011
>>>>>>> 3082eeb7
// Free Software Foundation, Inc.
//
// This file is part of the GNU ISO C++ Library.  This library is free
// software; you can redistribute it and/or modify it under the
// terms of the GNU General Public License as published by the
// Free Software Foundation; either version 3, or (at your option)
// any later version.

// This library is distributed in the hope that it will be useful,
// but WITHOUT ANY WARRANTY; without even the implied warranty of
// MERCHANTABILITY or FITNESS FOR A PARTICULAR PURPOSE.  See the
// GNU General Public License for more details.

// Under Section 7 of GPL version 3, you are granted additional
// permissions described in the GCC Runtime Library Exception, version
// 3.1, as published by the Free Software Foundation.

// You should have received a copy of the GNU General Public License and
// a copy of the GCC Runtime Library Exception along with this program;
// see the files COPYING3 and COPYING.RUNTIME respectively.  If not, see
// <http://www.gnu.org/licenses/>.

<<<<<<< HEAD
/** @file fstream
=======
/** @file include/fstream
>>>>>>> 3082eeb7
 *  This is a Standard C++ Library header.
 */

//
// ISO C++ 14882: 27.8  File-based streams
//

#ifndef _GLIBCXX_FSTREAM
#define _GLIBCXX_FSTREAM 1

#pragma GCC system_header

#include <istream>
#include <ostream>
#include <bits/codecvt.h>
#include <cstdio>             // For BUFSIZ
#include <bits/basic_file.h>  // For __basic_file, __c_lock
#ifdef __GXX_EXPERIMENTAL_CXX0X__
#include <string>             // For std::string overloads.
#endif

namespace std _GLIBCXX_VISIBILITY(default)
{
_GLIBCXX_BEGIN_NAMESPACE_VERSION

  // [27.8.1.1] template class basic_filebuf
  /**
   *  @brief  The actual work of input and output (for files).
   *  @ingroup io
   *
   *  This class associates both its input and output sequence with an
   *  external disk file, and maintains a joint file position for both
   *  sequences.  Many of its semantics are described in terms of similar
   *  behavior in the Standard C Library's @c FILE streams.
   */
  // Requirements on traits_type, specific to this class:
  // traits_type::pos_type must be fpos<traits_type::state_type>
  // traits_type::off_type must be streamoff
  // traits_type::state_type must be Assignable and DefaultConstructible,
  // and traits_type::state_type() must be the initial state for codecvt.
  template<typename _CharT, typename _Traits>
    class basic_filebuf : public basic_streambuf<_CharT, _Traits>
    {
    public:
      // Types:
      typedef _CharT                     	        char_type;
      typedef _Traits                    	        traits_type;
      typedef typename traits_type::int_type 		int_type;
      typedef typename traits_type::pos_type 		pos_type;
      typedef typename traits_type::off_type 		off_type;

      typedef basic_streambuf<char_type, traits_type>  	__streambuf_type;
      typedef basic_filebuf<char_type, traits_type>     __filebuf_type;
      typedef __basic_file<char>		        __file_type;
      typedef typename traits_type::state_type          __state_type;
      typedef codecvt<char_type, char, __state_type>    __codecvt_type;

      friend class ios_base; // For sync_with_stdio.

    protected:
      // Data Members:
      // MT lock inherited from libio or other low-level io library.
      __c_lock          	_M_lock;

      // External buffer.
      __file_type 		_M_file;

      /// Place to stash in || out || in | out settings for current filebuf.
      ios_base::openmode 	_M_mode;

      // Beginning state type for codecvt.
      __state_type 		_M_state_beg;

      // During output, the state that corresponds to pptr(),
      // during input, the state that corresponds to egptr() and
      // _M_ext_next.
      __state_type		_M_state_cur;

      // Not used for output. During input, the state that corresponds
      // to eback() and _M_ext_buf.
      __state_type		_M_state_last;

      /// Pointer to the beginning of internal buffer.
      char_type*		_M_buf; 	

      /**
       *  Actual size of internal buffer. This number is equal to the size
       *  of the put area + 1 position, reserved for the overflow char of
       *  a full area.
       */
      size_t			_M_buf_size;

      // Set iff _M_buf is allocated memory from _M_allocate_internal_buffer.
      bool			_M_buf_allocated;

      /**
       *  _M_reading == false && _M_writing == false for @b uncommitted mode;
       *  _M_reading == true for @b read mode;
       *  _M_writing == true for @b write mode;
       *
       *  NB: _M_reading == true && _M_writing == true is unused.
       */
      bool                      _M_reading;
      bool                      _M_writing;

      //@{
      /**
       *  Necessary bits for putback buffer management.
       *
       *  @note pbacks of over one character are not currently supported.
       */
      char_type			_M_pback;
      char_type*		_M_pback_cur_save;
      char_type*		_M_pback_end_save;
      bool			_M_pback_init;
      //@}

      // Cached codecvt facet.
      const __codecvt_type* 	_M_codecvt;

      /**
       *  Buffer for external characters. Used for input when
       *  codecvt::always_noconv() == false. When valid, this corresponds
       *  to eback().
       */
      char*			_M_ext_buf;

      /**
       *  Size of buffer held by _M_ext_buf.
       */
      streamsize		_M_ext_buf_size;

      /**
       *  Pointers into the buffer held by _M_ext_buf that delimit a
       *  subsequence of bytes that have been read but not yet converted.
       *  When valid, _M_ext_next corresponds to egptr().
       */
      const char*		_M_ext_next;
      char*			_M_ext_end;

      /**
       *  Initializes pback buffers, and moves normal buffers to safety.
       *  Assumptions:
       *  _M_in_cur has already been moved back
       */
      void
      _M_create_pback()
      {
	if (!_M_pback_init)
	  {
	    _M_pback_cur_save = this->gptr();
	    _M_pback_end_save = this->egptr();
	    this->setg(&_M_pback, &_M_pback, &_M_pback + 1);
	    _M_pback_init = true;
	  }
      }

      /**
       *  Deactivates pback buffer contents, and restores normal buffer.
       *  Assumptions:
       *  The pback buffer has only moved forward.
       */
      void
      _M_destroy_pback() throw()
      {
	if (_M_pback_init)
	  {
	    // Length _M_in_cur moved in the pback buffer.
	    _M_pback_cur_save += this->gptr() != this->eback();
	    this->setg(_M_buf, _M_pback_cur_save, _M_pback_end_save);
	    _M_pback_init = false;
	  }
      }

    public:
      // Constructors/destructor:
      /**
       *  @brief  Does not open any files.
       *
       *  The default constructor initializes the parent class using its
       *  own default ctor.
       */
      basic_filebuf();

      /**
       *  @brief  The destructor closes the file first.
       */
      virtual
      ~basic_filebuf()
      { this->close(); }

      // Members:
      /**
       *  @brief  Returns true if the external file is open.
       */
      bool
      is_open() const throw()
      { return _M_file.is_open(); }

      /**
       *  @brief  Opens an external file.
       *  @param  __s  The name of the file.
       *  @param  __mode  The open mode flags.
       *  @return  @c this on success, NULL on failure
       *
       *  If a file is already open, this function immediately fails.
       *  Otherwise it tries to open the file named @a __s using the flags
       *  given in @a mode.
       *
       *  Table 92, adapted here, gives the relation between openmode
       *  combinations and the equivalent fopen() flags.
       *  (NB: lines app, in|out|app, in|app, binary|app, binary|in|out|app,
       *  and binary|in|app per DR 596)
       *  +---------------------------------------------------------+
       *  | ios_base Flag combination            stdio equivalent   |
       *  |binary  in  out  trunc  app                              |
       *  +---------------------------------------------------------+
       *  |             +                        w                  |
       *  |             +           +            a                  |
       *  |                         +            a                  |
       *  |             +     +                  w                  |
       *  |         +                            r                  |
       *  |         +   +                        r+                 |
       *  |         +   +     +                  w+                 |
       *  |         +   +           +            a+                 |
       *  |         +               +            a+                 |
       *  +---------------------------------------------------------+
       *  |   +         +                        wb                 |
       *  |   +         +           +            ab                 |
       *  |   +                     +            ab                 |
       *  |   +         +     +                  wb                 |
       *  |   +     +                            rb                 |
       *  |   +     +   +                        r+b                |
       *  |   +     +   +     +                  w+b                |
       *  |   +     +   +           +            a+b                |
       *  |   +     +               +            a+b                |
       *  +---------------------------------------------------------+
       */
      __filebuf_type*
      open(const char* __s, ios_base::openmode __mode);

#ifdef __GXX_EXPERIMENTAL_CXX0X__
      /**
       *  @brief  Opens an external file.
<<<<<<< HEAD
       *  @param  s  The name of the file.
       *  @param  mode  The open mode flags.
=======
       *  @param  __s  The name of the file.
       *  @param  __mode  The open mode flags.
>>>>>>> 3082eeb7
       *  @return  @c this on success, NULL on failure
       */
      __filebuf_type*
      open(const std::string& __s, ios_base::openmode __mode)
      { return open(__s.c_str(), __mode); }
#endif

      /**
       *  @brief  Closes the currently associated file.
       *  @return  @c this on success, NULL on failure
       *
       *  If no file is currently open, this function immediately fails.
       *
       *  If a <em>put buffer area</em> exists, @c overflow(eof) is
       *  called to flush all the characters.  The file is then
       *  closed.
       *
       *  If any operations fail, this function also fails.
       */
      __filebuf_type*
      close();

    protected:
      void
      _M_allocate_internal_buffer();

      void
      _M_destroy_internal_buffer() throw();

      // [27.8.1.4] overridden virtual functions
      virtual streamsize
      showmanyc();

      // Stroustrup, 1998, p. 628
      // underflow() and uflow() functions are called to get the next
      // character from the real input source when the buffer is empty.
      // Buffered input uses underflow()

      virtual int_type
      underflow();

      virtual int_type
      pbackfail(int_type __c = _Traits::eof());

      // Stroustrup, 1998, p 648
      // The overflow() function is called to transfer characters to the
      // real output destination when the buffer is full. A call to
      // overflow(c) outputs the contents of the buffer plus the
      // character c.
      // 27.5.2.4.5
      // Consume some sequence of the characters in the pending sequence.
      virtual int_type
      overflow(int_type __c = _Traits::eof());

      // Convert internal byte sequence to external, char-based
      // sequence via codecvt.
      bool
      _M_convert_to_external(char_type*, streamsize);

      /**
       *  @brief  Manipulates the buffer.
       *  @param  __s  Pointer to a buffer area.
       *  @param  __n  Size of @a __s.
       *  @return  @c this
       *
       *  If no file has been opened, and both @a __s and @a __n are zero, then
       *  the stream becomes unbuffered.  Otherwise, @c __s is used as a
       *  buffer; see
       *  http://gcc.gnu.org/onlinedocs/libstdc++/manual/bk01pt11ch25s02.html
       *  for more.
       */
      virtual __streambuf_type*
      setbuf(char_type* __s, streamsize __n);

      virtual pos_type
      seekoff(off_type __off, ios_base::seekdir __way,
	      ios_base::openmode __mode = ios_base::in | ios_base::out);

      virtual pos_type
      seekpos(pos_type __pos,
	      ios_base::openmode __mode = ios_base::in | ios_base::out);

      // Common code for seekoff, seekpos, and overflow
      pos_type
      _M_seek(off_type __off, ios_base::seekdir __way, __state_type __state);
      
      int
      _M_get_ext_pos(__state_type &__state);

      virtual int
      sync();

      virtual void
      imbue(const locale& __loc);

      virtual streamsize
      xsgetn(char_type* __s, streamsize __n);

      virtual streamsize
      xsputn(const char_type* __s, streamsize __n);

      // Flushes output buffer, then writes unshift sequence.
      bool
      _M_terminate_output();

      /**
       *  This function sets the pointers of the internal buffer, both get
       *  and put areas. Typically:
       *
       *   __off == egptr() - eback() upon underflow/uflow (@b read mode);
       *   __off == 0 upon overflow (@b write mode);
       *   __off == -1 upon open, setbuf, seekoff/pos (@b uncommitted mode).
       *
       *  NB: epptr() - pbase() == _M_buf_size - 1, since _M_buf_size
       *  reflects the actual allocated memory and the last cell is reserved
       *  for the overflow char of a full put area.
       */
      void
      _M_set_buffer(streamsize __off)
      {
 	const bool __testin = _M_mode & ios_base::in;
 	const bool __testout = _M_mode & ios_base::out;
	
	if (__testin && __off > 0)
	  this->setg(_M_buf, _M_buf, _M_buf + __off);
	else
	  this->setg(_M_buf, _M_buf, _M_buf);

	if (__testout && __off == 0 && _M_buf_size > 1 )
	  this->setp(_M_buf, _M_buf + _M_buf_size - 1);
	else
	  this->setp(0, 0);
      }
    };

  // [27.8.1.5] Template class basic_ifstream
  /**
   *  @brief  Controlling input for files.
   *  @ingroup io
   *
   *  This class supports reading from named files, using the inherited
   *  functions from std::basic_istream.  To control the associated
   *  sequence, an instance of std::basic_filebuf is used, which this page
   *  refers to as @c sb.
   */
  template<typename _CharT, typename _Traits>
    class basic_ifstream : public basic_istream<_CharT, _Traits>
    {
    public:
      // Types:
      typedef _CharT 					char_type;
      typedef _Traits 					traits_type;
      typedef typename traits_type::int_type 		int_type;
      typedef typename traits_type::pos_type 		pos_type;
      typedef typename traits_type::off_type 		off_type;

      // Non-standard types:
      typedef basic_filebuf<char_type, traits_type> 	__filebuf_type;
      typedef basic_istream<char_type, traits_type>	__istream_type;

    private:
      __filebuf_type	_M_filebuf;

    public:
      // Constructors/Destructors:
      /**
       *  @brief  Default constructor.
       *
       *  Initializes @c sb using its default constructor, and passes
       *  @c &sb to the base class initializer.  Does not open any files
       *  (you haven't given it a filename to open).
       */
      basic_ifstream() : __istream_type(), _M_filebuf()
      { this->init(&_M_filebuf); }

      /**
       *  @brief  Create an input file stream.
       *  @param  __s  Null terminated string specifying the filename.
       *  @param  __mode  Open file in specified mode (see std::ios_base).
       *
       *  @c ios_base::in is automatically included in @a __mode.
       *
       *  Tip:  When using std::string to hold the filename, you must use
       *  .c_str() before passing it to this constructor.
       */
      explicit
      basic_ifstream(const char* __s, ios_base::openmode __mode = ios_base::in)
      : __istream_type(), _M_filebuf()
      {
	this->init(&_M_filebuf);
	this->open(__s, __mode);
      }

#ifdef __GXX_EXPERIMENTAL_CXX0X__
      /**
       *  @brief  Create an input file stream.
<<<<<<< HEAD
       *  @param  s  std::string specifying the filename.
       *  @param  mode  Open file in specified mode (see std::ios_base).
       *
       *  @c ios_base::in is automatically included in @a mode.
=======
       *  @param  __s  std::string specifying the filename.
       *  @param  __mode  Open file in specified mode (see std::ios_base).
       *
       *  @c ios_base::in is automatically included in @a __mode.
>>>>>>> 3082eeb7
       */
      explicit
      basic_ifstream(const std::string& __s,
		     ios_base::openmode __mode = ios_base::in)
      : __istream_type(), _M_filebuf()
      {
	this->init(&_M_filebuf);
	this->open(__s, __mode);
      }
#endif

      /**
       *  @brief  The destructor does nothing.
       *
       *  The file is closed by the filebuf object, not the formatting
       *  stream.
       */
      ~basic_ifstream()
      { }

      // Members:
      /**
       *  @brief  Accessing the underlying buffer.
       *  @return  The current basic_filebuf buffer.
       *
       *  This hides both signatures of std::basic_ios::rdbuf().
       */
      __filebuf_type*
      rdbuf() const
      { return const_cast<__filebuf_type*>(&_M_filebuf); }

      /**
       *  @brief  Wrapper to test for an open file.
       *  @return  @c rdbuf()->is_open()
       */
      bool
      is_open()
      { return _M_filebuf.is_open(); }

      // _GLIBCXX_RESOLVE_LIB_DEFECTS
      // 365. Lack of const-qualification in clause 27
      bool
      is_open() const
      { return _M_filebuf.is_open(); }

      /**
       *  @brief  Opens an external file.
       *  @param  __s  The name of the file.
       *  @param  __mode  The open mode flags.
       *
       *  Calls @c std::basic_filebuf::open(s,__mode|in).  If that function
       *  fails, @c failbit is set in the stream's error state.
       *
       *  Tip:  When using std::string to hold the filename, you must use
       *  .c_str() before passing it to this constructor.
       */
      void
      open(const char* __s, ios_base::openmode __mode = ios_base::in)
      {
	if (!_M_filebuf.open(__s, __mode | ios_base::in))
	  this->setstate(ios_base::failbit);
	else
	  // _GLIBCXX_RESOLVE_LIB_DEFECTS
	  // 409. Closing an fstream should clear error state
	  this->clear();
      }

#ifdef __GXX_EXPERIMENTAL_CXX0X__
      /**
       *  @brief  Opens an external file.
<<<<<<< HEAD
       *  @param  s  The name of the file.
       *  @param  mode  The open mode flags.
       *
       *  Calls @c std::basic_filebuf::open(s,mode|in).  If that function
=======
       *  @param  __s  The name of the file.
       *  @param  __mode  The open mode flags.
       *
       *  Calls @c std::basic_filebuf::open(__s,__mode|in).  If that function
>>>>>>> 3082eeb7
       *  fails, @c failbit is set in the stream's error state.
       */
      void
      open(const std::string& __s, ios_base::openmode __mode = ios_base::in)
      {
	if (!_M_filebuf.open(__s, __mode | ios_base::in))
	  this->setstate(ios_base::failbit);
	else
	  // _GLIBCXX_RESOLVE_LIB_DEFECTS
	  // 409. Closing an fstream should clear error state
	  this->clear();
      }
#endif

      /**
       *  @brief  Close the file.
       *
       *  Calls @c std::basic_filebuf::close().  If that function
       *  fails, @c failbit is set in the stream's error state.
       */
      void
      close()
      {
	if (!_M_filebuf.close())
	  this->setstate(ios_base::failbit);
      }
    };


  // [27.8.1.8] Template class basic_ofstream
  /**
   *  @brief  Controlling output for files.
   *  @ingroup io
   *
   *  This class supports reading from named files, using the inherited
   *  functions from std::basic_ostream.  To control the associated
   *  sequence, an instance of std::basic_filebuf is used, which this page
   *  refers to as @c sb.
   */
  template<typename _CharT, typename _Traits>
    class basic_ofstream : public basic_ostream<_CharT,_Traits>
    {
    public:
      // Types:
      typedef _CharT 					char_type;
      typedef _Traits 					traits_type;
      typedef typename traits_type::int_type 		int_type;
      typedef typename traits_type::pos_type 		pos_type;
      typedef typename traits_type::off_type 		off_type;

      // Non-standard types:
      typedef basic_filebuf<char_type, traits_type> 	__filebuf_type;
      typedef basic_ostream<char_type, traits_type>	__ostream_type;

    private:
      __filebuf_type	_M_filebuf;

    public:
      // Constructors:
      /**
       *  @brief  Default constructor.
       *
       *  Initializes @c sb using its default constructor, and passes
       *  @c &sb to the base class initializer.  Does not open any files
       *  (you haven't given it a filename to open).
       */
      basic_ofstream(): __ostream_type(), _M_filebuf()
      { this->init(&_M_filebuf); }

      /**
       *  @brief  Create an output file stream.
       *  @param  __s  Null terminated string specifying the filename.
       *  @param  __mode  Open file in specified mode (see std::ios_base).
       *
       *  @c ios_base::out|ios_base::trunc is automatically included in
       *  @a __mode.
       *
       *  Tip:  When using std::string to hold the filename, you must use
       *  .c_str() before passing it to this constructor.
       */
      explicit
      basic_ofstream(const char* __s,
		     ios_base::openmode __mode = ios_base::out|ios_base::trunc)
      : __ostream_type(), _M_filebuf()
      {
	this->init(&_M_filebuf);
	this->open(__s, __mode);
      }

#ifdef __GXX_EXPERIMENTAL_CXX0X__
      /**
       *  @brief  Create an output file stream.
<<<<<<< HEAD
       *  @param  s  std::string specifying the filename.
       *  @param  mode  Open file in specified mode (see std::ios_base).
       *
       *  @c ios_base::out|ios_base::trunc is automatically included in
       *  @a mode.
=======
       *  @param  __s  std::string specifying the filename.
       *  @param  __mode  Open file in specified mode (see std::ios_base).
       *
       *  @c ios_base::out|ios_base::trunc is automatically included in
       *  @a __mode.
>>>>>>> 3082eeb7
       */
      explicit
      basic_ofstream(const std::string& __s,
		     ios_base::openmode __mode = ios_base::out|ios_base::trunc)
      : __ostream_type(), _M_filebuf()
      {
	this->init(&_M_filebuf);
	this->open(__s, __mode);
      }
#endif

      /**
       *  @brief  The destructor does nothing.
       *
       *  The file is closed by the filebuf object, not the formatting
       *  stream.
       */
      ~basic_ofstream()
      { }

      // Members:
      /**
       *  @brief  Accessing the underlying buffer.
       *  @return  The current basic_filebuf buffer.
       *
       *  This hides both signatures of std::basic_ios::rdbuf().
       */
      __filebuf_type*
      rdbuf() const
      { return const_cast<__filebuf_type*>(&_M_filebuf); }

      /**
       *  @brief  Wrapper to test for an open file.
       *  @return  @c rdbuf()->is_open()
       */
      bool
      is_open()
      { return _M_filebuf.is_open(); }

      // _GLIBCXX_RESOLVE_LIB_DEFECTS
      // 365. Lack of const-qualification in clause 27
      bool
      is_open() const
      { return _M_filebuf.is_open(); }

      /**
       *  @brief  Opens an external file.
       *  @param  __s  The name of the file.
       *  @param  __mode  The open mode flags.
       *
       *  Calls @c std::basic_filebuf::open(__s,__mode|out|trunc).  If that
       *  function fails, @c failbit is set in the stream's error state.
       *
       *  Tip:  When using std::string to hold the filename, you must use
       *  .c_str() before passing it to this constructor.
       */
      void
      open(const char* __s,
	   ios_base::openmode __mode = ios_base::out | ios_base::trunc)
      {
	if (!_M_filebuf.open(__s, __mode | ios_base::out))
	  this->setstate(ios_base::failbit);
	else
	  // _GLIBCXX_RESOLVE_LIB_DEFECTS
	  // 409. Closing an fstream should clear error state
	  this->clear();
      }

#ifdef __GXX_EXPERIMENTAL_CXX0X__
      /**
       *  @brief  Opens an external file.
<<<<<<< HEAD
       *  @param  s  The name of the file.
       *  @param  mode  The open mode flags.
=======
       *  @param  __s  The name of the file.
       *  @param  __mode  The open mode flags.
>>>>>>> 3082eeb7
       *
       *  Calls @c std::basic_filebuf::open(s,mode|out|trunc).  If that
       *  function fails, @c failbit is set in the stream's error state.
       */
      void
      open(const std::string& __s,
	   ios_base::openmode __mode = ios_base::out | ios_base::trunc)
      {
	if (!_M_filebuf.open(__s, __mode | ios_base::out))
	  this->setstate(ios_base::failbit);
	else
	  // _GLIBCXX_RESOLVE_LIB_DEFECTS
	  // 409. Closing an fstream should clear error state
	  this->clear();
      }
#endif

      /**
       *  @brief  Close the file.
       *
       *  Calls @c std::basic_filebuf::close().  If that function
       *  fails, @c failbit is set in the stream's error state.
       */
      void
      close()
      {
	if (!_M_filebuf.close())
	  this->setstate(ios_base::failbit);
      }
    };


  // [27.8.1.11] Template class basic_fstream
  /**
   *  @brief  Controlling input and output for files.
   *  @ingroup io
   *
   *  This class supports reading from and writing to named files, using
   *  the inherited functions from std::basic_iostream.  To control the
   *  associated sequence, an instance of std::basic_filebuf is used, which
   *  this page refers to as @c sb.
   */
  template<typename _CharT, typename _Traits>
    class basic_fstream : public basic_iostream<_CharT, _Traits>
    {
    public:
      // Types:
      typedef _CharT 					char_type;
      typedef _Traits 					traits_type;
      typedef typename traits_type::int_type 		int_type;
      typedef typename traits_type::pos_type 		pos_type;
      typedef typename traits_type::off_type 		off_type;

      // Non-standard types:
      typedef basic_filebuf<char_type, traits_type> 	__filebuf_type;
      typedef basic_ios<char_type, traits_type>		__ios_type;
      typedef basic_iostream<char_type, traits_type>	__iostream_type;

    private:
      __filebuf_type	_M_filebuf;

    public:
      // Constructors/destructor:
      /**
       *  @brief  Default constructor.
       *
       *  Initializes @c sb using its default constructor, and passes
       *  @c &sb to the base class initializer.  Does not open any files
       *  (you haven't given it a filename to open).
       */
      basic_fstream()
      : __iostream_type(), _M_filebuf()
      { this->init(&_M_filebuf); }

      /**
       *  @brief  Create an input/output file stream.
       *  @param  __s  Null terminated string specifying the filename.
       *  @param  __mode  Open file in specified mode (see std::ios_base).
       *
       *  Tip:  When using std::string to hold the filename, you must use
       *  .c_str() before passing it to this constructor.
       */
      explicit
      basic_fstream(const char* __s,
		    ios_base::openmode __mode = ios_base::in | ios_base::out)
      : __iostream_type(0), _M_filebuf()
      {
	this->init(&_M_filebuf);
	this->open(__s, __mode);
      }

#ifdef __GXX_EXPERIMENTAL_CXX0X__
      /**
       *  @brief  Create an input/output file stream.
<<<<<<< HEAD
       *  @param  s  Null terminated string specifying the filename.
       *  @param  mode  Open file in specified mode (see std::ios_base).
=======
       *  @param  __s  Null terminated string specifying the filename.
       *  @param  __mode  Open file in specified mode (see std::ios_base).
>>>>>>> 3082eeb7
       */
      explicit
      basic_fstream(const std::string& __s,
		    ios_base::openmode __mode = ios_base::in | ios_base::out)
<<<<<<< HEAD
      : __iostream_type(NULL), _M_filebuf()
=======
      : __iostream_type(0), _M_filebuf()
>>>>>>> 3082eeb7
      {
	this->init(&_M_filebuf);
	this->open(__s, __mode);
      }
#endif

      /**
       *  @brief  The destructor does nothing.
       *
       *  The file is closed by the filebuf object, not the formatting
       *  stream.
       */
      ~basic_fstream()
      { }

      // Members:
      /**
       *  @brief  Accessing the underlying buffer.
       *  @return  The current basic_filebuf buffer.
       *
       *  This hides both signatures of std::basic_ios::rdbuf().
       */
      __filebuf_type*
      rdbuf() const
      { return const_cast<__filebuf_type*>(&_M_filebuf); }

      /**
       *  @brief  Wrapper to test for an open file.
       *  @return  @c rdbuf()->is_open()
       */
      bool
      is_open()
      { return _M_filebuf.is_open(); }

      // _GLIBCXX_RESOLVE_LIB_DEFECTS
      // 365. Lack of const-qualification in clause 27
      bool
      is_open() const
      { return _M_filebuf.is_open(); }

      /**
       *  @brief  Opens an external file.
       *  @param  __s  The name of the file.
       *  @param  __mode  The open mode flags.
       *
       *  Calls @c std::basic_filebuf::open(__s,__mode).  If that
       *  function fails, @c failbit is set in the stream's error state.
       *
       *  Tip:  When using std::string to hold the filename, you must use
       *  .c_str() before passing it to this constructor.
       */
      void
      open(const char* __s,
	   ios_base::openmode __mode = ios_base::in | ios_base::out)
      {
	if (!_M_filebuf.open(__s, __mode))
	  this->setstate(ios_base::failbit);
	else
	  // _GLIBCXX_RESOLVE_LIB_DEFECTS
	  // 409. Closing an fstream should clear error state
	  this->clear();
      }

#ifdef __GXX_EXPERIMENTAL_CXX0X__
      /**
       *  @brief  Opens an external file.
<<<<<<< HEAD
       *  @param  s  The name of the file.
       *  @param  mode  The open mode flags.
       *
       *  Calls @c std::basic_filebuf::open(s,mode).  If that
=======
       *  @param  __s  The name of the file.
       *  @param  __mode  The open mode flags.
       *
       *  Calls @c std::basic_filebuf::open(__s,__mode).  If that
>>>>>>> 3082eeb7
       *  function fails, @c failbit is set in the stream's error state.
       */
      void
      open(const std::string& __s,
	   ios_base::openmode __mode = ios_base::in | ios_base::out)
      {
	if (!_M_filebuf.open(__s, __mode))
	  this->setstate(ios_base::failbit);
	else
	  // _GLIBCXX_RESOLVE_LIB_DEFECTS
	  // 409. Closing an fstream should clear error state
	  this->clear();
      }
#endif

      /**
       *  @brief  Close the file.
       *
       *  Calls @c std::basic_filebuf::close().  If that function
       *  fails, @c failbit is set in the stream's error state.
       */
      void
      close()
      {
	if (!_M_filebuf.close())
	  this->setstate(ios_base::failbit);
      }
    };

_GLIBCXX_END_NAMESPACE_VERSION
} // namespace

#include <bits/fstream.tcc>

#endif /* _GLIBCXX_FSTREAM */<|MERGE_RESOLUTION|>--- conflicted
+++ resolved
@@ -1,11 +1,7 @@
 // File based streams -*- C++ -*-
 
 // Copyright (C) 1997, 1998, 1999, 2000, 2001, 2002, 2003, 2004, 2005,
-<<<<<<< HEAD
-// 2006, 2007, 2008, 2009, 2010
-=======
 // 2006, 2007, 2008, 2009, 2010, 2011
->>>>>>> 3082eeb7
 // Free Software Foundation, Inc.
 //
 // This file is part of the GNU ISO C++ Library.  This library is free
@@ -28,11 +24,7 @@
 // see the files COPYING3 and COPYING.RUNTIME respectively.  If not, see
 // <http://www.gnu.org/licenses/>.
 
-<<<<<<< HEAD
-/** @file fstream
-=======
 /** @file include/fstream
->>>>>>> 3082eeb7
  *  This is a Standard C++ Library header.
  */
 
@@ -277,13 +269,8 @@
 #ifdef __GXX_EXPERIMENTAL_CXX0X__
       /**
        *  @brief  Opens an external file.
-<<<<<<< HEAD
-       *  @param  s  The name of the file.
-       *  @param  mode  The open mode flags.
-=======
        *  @param  __s  The name of the file.
        *  @param  __mode  The open mode flags.
->>>>>>> 3082eeb7
        *  @return  @c this on success, NULL on failure
        */
       __filebuf_type*
@@ -480,17 +467,10 @@
 #ifdef __GXX_EXPERIMENTAL_CXX0X__
       /**
        *  @brief  Create an input file stream.
-<<<<<<< HEAD
-       *  @param  s  std::string specifying the filename.
-       *  @param  mode  Open file in specified mode (see std::ios_base).
-       *
-       *  @c ios_base::in is automatically included in @a mode.
-=======
        *  @param  __s  std::string specifying the filename.
        *  @param  __mode  Open file in specified mode (see std::ios_base).
        *
        *  @c ios_base::in is automatically included in @a __mode.
->>>>>>> 3082eeb7
        */
       explicit
       basic_ifstream(const std::string& __s,
@@ -561,17 +541,10 @@
 #ifdef __GXX_EXPERIMENTAL_CXX0X__
       /**
        *  @brief  Opens an external file.
-<<<<<<< HEAD
-       *  @param  s  The name of the file.
-       *  @param  mode  The open mode flags.
-       *
-       *  Calls @c std::basic_filebuf::open(s,mode|in).  If that function
-=======
        *  @param  __s  The name of the file.
        *  @param  __mode  The open mode flags.
        *
        *  Calls @c std::basic_filebuf::open(__s,__mode|in).  If that function
->>>>>>> 3082eeb7
        *  fails, @c failbit is set in the stream's error state.
        */
       void
@@ -664,19 +637,11 @@
 #ifdef __GXX_EXPERIMENTAL_CXX0X__
       /**
        *  @brief  Create an output file stream.
-<<<<<<< HEAD
-       *  @param  s  std::string specifying the filename.
-       *  @param  mode  Open file in specified mode (see std::ios_base).
-       *
-       *  @c ios_base::out|ios_base::trunc is automatically included in
-       *  @a mode.
-=======
        *  @param  __s  std::string specifying the filename.
        *  @param  __mode  Open file in specified mode (see std::ios_base).
        *
        *  @c ios_base::out|ios_base::trunc is automatically included in
        *  @a __mode.
->>>>>>> 3082eeb7
        */
       explicit
       basic_ofstream(const std::string& __s,
@@ -748,13 +713,8 @@
 #ifdef __GXX_EXPERIMENTAL_CXX0X__
       /**
        *  @brief  Opens an external file.
-<<<<<<< HEAD
-       *  @param  s  The name of the file.
-       *  @param  mode  The open mode flags.
-=======
        *  @param  __s  The name of the file.
        *  @param  __mode  The open mode flags.
->>>>>>> 3082eeb7
        *
        *  Calls @c std::basic_filebuf::open(s,mode|out|trunc).  If that
        *  function fails, @c failbit is set in the stream's error state.
@@ -849,22 +809,13 @@
 #ifdef __GXX_EXPERIMENTAL_CXX0X__
       /**
        *  @brief  Create an input/output file stream.
-<<<<<<< HEAD
-       *  @param  s  Null terminated string specifying the filename.
-       *  @param  mode  Open file in specified mode (see std::ios_base).
-=======
        *  @param  __s  Null terminated string specifying the filename.
        *  @param  __mode  Open file in specified mode (see std::ios_base).
->>>>>>> 3082eeb7
        */
       explicit
       basic_fstream(const std::string& __s,
 		    ios_base::openmode __mode = ios_base::in | ios_base::out)
-<<<<<<< HEAD
-      : __iostream_type(NULL), _M_filebuf()
-=======
       : __iostream_type(0), _M_filebuf()
->>>>>>> 3082eeb7
       {
 	this->init(&_M_filebuf);
 	this->open(__s, __mode);
@@ -931,17 +882,10 @@
 #ifdef __GXX_EXPERIMENTAL_CXX0X__
       /**
        *  @brief  Opens an external file.
-<<<<<<< HEAD
-       *  @param  s  The name of the file.
-       *  @param  mode  The open mode flags.
-       *
-       *  Calls @c std::basic_filebuf::open(s,mode).  If that
-=======
        *  @param  __s  The name of the file.
        *  @param  __mode  The open mode flags.
        *
        *  Calls @c std::basic_filebuf::open(__s,__mode).  If that
->>>>>>> 3082eeb7
        *  function fails, @c failbit is set in the stream's error state.
        */
       void

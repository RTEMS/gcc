--- conflicted
+++ resolved
@@ -1,10 +1,6 @@
 // C++0x type_traits -*- C++ -*-
 
-<<<<<<< HEAD
-// Copyright (C) 2007, 2008 Free Software Foundation, Inc.
-=======
 // Copyright (C) 2007, 2008, 2009 Free Software Foundation, Inc.
->>>>>>> a0daa400
 //
 // This file is part of the GNU ISO C++ Library.  This library is free
 // software; you can redistribute it and/or modify it under the
@@ -322,44 +318,26 @@
 
 
   // Define a nested type if some predicate holds.
-<<<<<<< HEAD
-  /// Primary template.
-=======
   // Primary template.
   /// enable_if
->>>>>>> a0daa400
   template<bool, typename _Tp = void>
     struct enable_if 
     { };
 
-<<<<<<< HEAD
-  /// Partial specialization for true.
-=======
   // Partial specialization for true.
->>>>>>> a0daa400
   template<typename _Tp>
     struct enable_if<true, _Tp>
     { typedef _Tp type; };
 
 
-<<<<<<< HEAD
-  // A conditional expression, but for types. 
-  // If true, first, if false, second.
-  /// Primary template.
-=======
   // A conditional expression, but for types. If true, first, if false, second.
   // Primary template.
   /// conditional
->>>>>>> a0daa400
   template<bool _Cond, typename _Iftrue, typename _Iffalse>
     struct conditional
     { typedef _Iftrue type; };
 
-<<<<<<< HEAD
-  /// Partial specialization for false.
-=======
   // Partial specialization for false.
->>>>>>> a0daa400
   template<typename _Iftrue, typename _Iffalse>
     struct conditional<false, _Iftrue, _Iffalse>
     { typedef _Iffalse type; };
@@ -498,12 +476,8 @@
 
   // Given an integral/enum type, return the corresponding unsigned
   // integer type.
-<<<<<<< HEAD
-  /// Primary template.
-=======
   // Primary template.
   /// make_unsigned
->>>>>>> a0daa400
   template<typename _Tp>
     struct make_unsigned 
     { typedef typename __make_unsigned_selector<_Tp>::__type type; };
@@ -581,12 +555,8 @@
 
   // Given an integral/enum type, return the corresponding signed
   // integer type.
-<<<<<<< HEAD
-  /// Primary template.
-=======
   // Primary template.
   /// make_signed
->>>>>>> a0daa400
   template<typename _Tp>
     struct make_signed 
     { typedef typename __make_signed_selector<_Tp>::__type type; };
@@ -595,10 +565,7 @@
   template<>
     struct make_signed<bool>;
 
-<<<<<<< HEAD
-=======
   /// common_type
->>>>>>> a0daa400
   template<typename... _Tp>
     struct common_type;
 
@@ -633,11 +600,8 @@
       typedef typename
         common_type<typename common_type<_Tp, _Up>::type, _Vp...>::type type;
     };
-<<<<<<< HEAD
-=======
 
   // @} group metaprogramming
->>>>>>> a0daa400
 }
 
 #endif  // __GXX_EXPERIMENTAL_CXX0X__

#o# Makefile for the include subdirectory of the GNU C++ Standard library.
##
## Copyright (C) 2001, 2002, 2003, 2004, 2005, 2006, 2007, 2008, 2009
## Free Software Foundation, Inc.
##
## This file is part of the libstdc++ version 3 distribution.
## Process this file with automake to produce Makefile.in.

## This file is part of the GNU ISO C++ Library.  This library is free
## software; you can redistribute it and/or modify it under the
## terms of the GNU General Public License as published by the
## Free Software Foundation; either version 3, or (at your option)
## any later version.

## This library is distributed in the hope that it will be useful,
## but WITHOUT ANY WARRANTY; without even the implied warranty of
## MERCHANTABILITY or FITNESS FOR A PARTICULAR PURPOSE.  See the
## GNU General Public License for more details.

## You should have received a copy of the GNU General Public License along
## with this library; see the file COPYING3.  If not see
## <http://www.gnu.org/licenses/>.

include $(top_srcdir)/fragment.am

# Standard C++ includes.
std_srcdir = ${glibcxx_srcdir}/include/std
std_builddir = .
std_headers = \
	${std_srcdir}/algorithm \
	${std_srcdir}/array \
	${std_srcdir}/bitset \
	${std_srcdir}/c++0x_warning.h \
	${std_srcdir}/chrono \
	${std_srcdir}/complex \
	${std_srcdir}/condition_variable \
	${std_srcdir}/deque \
	${std_srcdir}/forward_list \
	${std_srcdir}/fstream \
	${std_srcdir}/functional \
	${std_srcdir}/future \
	${std_srcdir}/iomanip \
	${std_srcdir}/ios \
	${std_srcdir}/iosfwd \
	${std_srcdir}/iostream \
	${std_srcdir}/istream \
	${std_srcdir}/iterator \
	${std_srcdir}/limits \
	${std_srcdir}/list \
	${std_srcdir}/locale \
	${std_srcdir}/map \
	${std_srcdir}/memory \
	${std_srcdir}/mutex \
	${std_srcdir}/numeric \
	${std_srcdir}/ostream \
	${std_srcdir}/queue \
	${std_srcdir}/random \
	${std_srcdir}/ratio \
	${std_srcdir}/regex \
	${std_srcdir}/set \
	${std_srcdir}/sstream \
	${std_srcdir}/stack \
	${std_srcdir}/stdexcept \
	${std_srcdir}/streambuf \
	${std_srcdir}/string \
	${std_srcdir}/system_error \
	${std_srcdir}/thread \
	${std_srcdir}/tuple \
	${std_srcdir}/type_traits \
	${std_srcdir}/unordered_map \
	${std_srcdir}/unordered_set \
	${std_srcdir}/utility \
	${std_srcdir}/valarray \
	${std_srcdir}/vector

bits_srcdir = ${glibcxx_srcdir}/include/bits
bits_builddir = ./bits
bits_headers = \
        ${bits_srcdir}/algorithmfwd.h \
	${bits_srcdir}/allocator.h \
	${bits_srcdir}/atomicfwd_c.h \
	${bits_srcdir}/atomicfwd_cxx.h \
	${bits_srcdir}/atomic_0.h \
	${bits_srcdir}/atomic_2.h \
	${bits_srcdir}/basic_ios.h \
	${bits_srcdir}/basic_ios.tcc \
	${bits_srcdir}/basic_string.h \
	${bits_srcdir}/basic_string.tcc \
	${bits_srcdir}/boost_concept_check.h \
	${bits_srcdir}/char_traits.h \
	${bits_srcdir}/codecvt.h \
	${bits_srcdir}/concept_check.h \
	${bits_srcdir}/cpp_type_traits.h \
	${bits_srcdir}/deque.tcc \
	${bits_srcdir}/forward_list.h \
	${bits_srcdir}/forward_list.tcc \
	${bits_srcdir}/fstream.tcc \
	${bits_srcdir}/functexcept.h \
	${bits_srcdir}/functional_hash.h \
	${bits_srcdir}/gslice.h \
	${bits_srcdir}/gslice_array.h \
	${bits_srcdir}/hashtable.h \
	${bits_srcdir}/indirect_array.h \
	${bits_srcdir}/ios_base.h \
	${bits_srcdir}/istream.tcc \
	${bits_srcdir}/list.tcc \
	${bits_srcdir}/locale_classes.h \
	${bits_srcdir}/locale_classes.tcc \
	${bits_srcdir}/locale_facets.h \
	${bits_srcdir}/locale_facets.tcc \
	${bits_srcdir}/locale_facets_nonio.h \
	${bits_srcdir}/locale_facets_nonio.tcc \
	${bits_srcdir}/localefwd.h \
	${bits_srcdir}/mask_array.h \
	${bits_srcdir}/move.h \
	${bits_srcdir}/ostream.tcc \
	${bits_srcdir}/ostream_insert.h \
	${bits_srcdir}/postypes.h \
	${bits_srcdir}/random.h \
	${bits_srcdir}/random.tcc \
	${bits_srcdir}/stream_iterator.h \
	${bits_srcdir}/streambuf_iterator.h \
	${bits_srcdir}/shared_ptr.h \
	${bits_srcdir}/shared_ptr_base.h \
	${bits_srcdir}/slice_array.h \
	${bits_srcdir}/sstream.tcc \
	${bits_srcdir}/stl_algo.h \
	${bits_srcdir}/stl_algobase.h \
	${bits_srcdir}/stl_bvector.h \
	${bits_srcdir}/stl_construct.h \
	${bits_srcdir}/stl_deque.h \
	${bits_srcdir}/stl_function.h \
	${bits_srcdir}/stl_heap.h \
	${bits_srcdir}/stl_iterator.h \
	${bits_srcdir}/stl_iterator_base_funcs.h \
	${bits_srcdir}/stl_iterator_base_types.h \
	${bits_srcdir}/stl_list.h \
	${bits_srcdir}/stl_map.h \
	${bits_srcdir}/stl_multimap.h \
	${bits_srcdir}/stl_multiset.h \
	${bits_srcdir}/stl_numeric.h \
	${bits_srcdir}/stl_pair.h \
	${bits_srcdir}/stl_queue.h \
	${bits_srcdir}/stl_raw_storage_iter.h \
	${bits_srcdir}/stl_relops.h \
	${bits_srcdir}/stl_set.h \
	${bits_srcdir}/stl_stack.h \
	${bits_srcdir}/stl_tempbuf.h \
	${bits_srcdir}/stl_tree.h \
	${bits_srcdir}/stl_uninitialized.h \
	${bits_srcdir}/stl_vector.h \
	${bits_srcdir}/streambuf.tcc \
	${bits_srcdir}/stringfwd.h \
	${bits_srcdir}/unique_ptr.h \
	${bits_srcdir}/valarray_array.h \
	${bits_srcdir}/valarray_array.tcc \
	${bits_srcdir}/valarray_before.h \
	${bits_srcdir}/valarray_after.h \
	${bits_srcdir}/vector.tcc

backward_srcdir = ${glibcxx_srcdir}/include/backward
backward_builddir = ./backward
backward_headers = \
	${backward_srcdir}/auto_ptr.h \
	${backward_srcdir}/backward_warning.h \
	${backward_srcdir}/binders.h \
	${backward_srcdir}/hash_map \
	${backward_srcdir}/hash_set \
	${backward_srcdir}/hash_fun.h \
	${backward_srcdir}/hashtable.h \
	${backward_srcdir}/strstream

pb_srcdir = ${glibcxx_srcdir}/include/ext/pb_ds
pb_builddir = ./ext/pb_ds

pb_subdirs = \
	${pb_builddir}/detail \
	${pb_builddir}/detail/pairing_heap_ \
	${pb_builddir}/detail/splay_tree_ \
	${pb_builddir}/detail/list_update_map_ \
	${pb_builddir}/detail/basic_tree_policy \
	${pb_builddir}/detail/trie_policy \
	${pb_builddir}/detail/gp_hash_table_map_ \
	${pb_builddir}/detail/tree_policy \
	${pb_builddir}/detail/binomial_heap_base_ \
	${pb_builddir}/detail/resize_policy \
	${pb_builddir}/detail/bin_search_tree_ \
	${pb_builddir}/detail/binomial_heap_ \
	${pb_builddir}/detail/thin_heap_ \
	${pb_builddir}/detail/pat_trie_ \
	${pb_builddir}/detail/cc_hash_table_map_ \
	${pb_builddir}/detail/rc_binomial_heap_ \
	${pb_builddir}/detail/left_child_next_sibling_heap_ \
	${pb_builddir}/detail/unordered_iterator \
	${pb_builddir}/detail/binary_heap_ \
	${pb_builddir}/detail/ov_tree_map_ \
	${pb_builddir}/detail/hash_fn \
	${pb_builddir}/detail/eq_fn \
	${pb_builddir}/detail/rb_tree_map_ \
	${pb_builddir}/detail/list_update_policy

# The ability for make and the underlying host to deal with this
# unwieldy list as one entire entity is not a sure thing, and may
# cause build errors. Thus, split one list into many smaller
# mini-lists, with the maximum size per mini-list of no more than 42.

pb_headers1 = \
	${pb_srcdir}/assoc_container.hpp \
	${pb_srcdir}/exception.hpp \
	${pb_srcdir}/hash_policy.hpp \
	${pb_srcdir}/list_update_policy.hpp \
	${pb_srcdir}/priority_queue.hpp \
	${pb_srcdir}/tag_and_trait.hpp \
	${pb_srcdir}/tree_policy.hpp \
	${pb_srcdir}/trie_policy.hpp \
	${pb_srcdir}/detail/basic_tree_policy/basic_tree_policy_base.hpp \
	${pb_srcdir}/detail/basic_tree_policy/null_node_metadata.hpp \
	${pb_srcdir}/detail/basic_tree_policy/traits.hpp \
	${pb_srcdir}/detail/basic_types.hpp \
	${pb_srcdir}/detail/binary_heap_/binary_heap_.hpp \
	${pb_srcdir}/detail/binary_heap_/const_iterator.hpp \
	${pb_srcdir}/detail/binary_heap_/const_point_iterator.hpp \
	${pb_srcdir}/detail/binary_heap_/constructors_destructor_fn_imps.hpp \
	${pb_srcdir}/detail/binary_heap_/debug_fn_imps.hpp \
	${pb_srcdir}/detail/binary_heap_/entry_cmp.hpp \
	${pb_srcdir}/detail/binary_heap_/entry_pred.hpp \
	${pb_srcdir}/detail/binary_heap_/erase_fn_imps.hpp \
	${pb_srcdir}/detail/binary_heap_/find_fn_imps.hpp \
	${pb_srcdir}/detail/binary_heap_/info_fn_imps.hpp \
	${pb_srcdir}/detail/binary_heap_/insert_fn_imps.hpp \
	${pb_srcdir}/detail/binary_heap_/iterators_fn_imps.hpp \
	${pb_srcdir}/detail/binary_heap_/policy_access_fn_imps.hpp \
	${pb_srcdir}/detail/binary_heap_/resize_policy.hpp \
	${pb_srcdir}/detail/binary_heap_/split_join_fn_imps.hpp \
	${pb_srcdir}/detail/binary_heap_/trace_fn_imps.hpp \
	${pb_srcdir}/detail/binomial_heap_base_/binomial_heap_base_.hpp \
	${pb_srcdir}/detail/binomial_heap_base_/constructors_destructor_fn_imps.hpp \
	${pb_srcdir}/detail/binomial_heap_base_/debug_fn_imps.hpp \
	${pb_srcdir}/detail/binomial_heap_base_/erase_fn_imps.hpp \
	${pb_srcdir}/detail/binomial_heap_base_/find_fn_imps.hpp \
	${pb_srcdir}/detail/binomial_heap_base_/insert_fn_imps.hpp \
	${pb_srcdir}/detail/binomial_heap_base_/split_join_fn_imps.hpp \
	${pb_srcdir}/detail/binomial_heap_/binomial_heap_.hpp \
	${pb_srcdir}/detail/binomial_heap_/constructors_destructor_fn_imps.hpp \
	${pb_srcdir}/detail/binomial_heap_/debug_fn_imps.hpp \
	${pb_srcdir}/detail/bin_search_tree_/bin_search_tree_.hpp \
	${pb_srcdir}/detail/bin_search_tree_/cond_dtor_entry_dealtor.hpp \
	${pb_srcdir}/detail/bin_search_tree_/cond_key_dtor_entry_dealtor.hpp

pb_headers2 = \
	${pb_srcdir}/detail/bin_search_tree_/constructors_destructor_fn_imps.hpp \
	${pb_srcdir}/detail/bin_search_tree_/debug_fn_imps.hpp \
	${pb_srcdir}/detail/bin_search_tree_/erase_fn_imps.hpp \
	${pb_srcdir}/detail/bin_search_tree_/find_fn_imps.hpp \
	${pb_srcdir}/detail/bin_search_tree_/info_fn_imps.hpp \
	${pb_srcdir}/detail/bin_search_tree_/insert_fn_imps.hpp \
	${pb_srcdir}/detail/bin_search_tree_/iterators_fn_imps.hpp \
	${pb_srcdir}/detail/bin_search_tree_/node_iterators.hpp \
	${pb_srcdir}/detail/bin_search_tree_/point_iterators.hpp \
	${pb_srcdir}/detail/bin_search_tree_/policy_access_fn_imps.hpp \
	${pb_srcdir}/detail/bin_search_tree_/r_erase_fn_imps.hpp \
	${pb_srcdir}/detail/bin_search_tree_/rotate_fn_imps.hpp \
	${pb_srcdir}/detail/bin_search_tree_/split_join_fn_imps.hpp \
	${pb_srcdir}/detail/bin_search_tree_/traits.hpp \
	${pb_srcdir}/detail/cc_hash_table_map_/cc_ht_map_.hpp \
	${pb_srcdir}/detail/cc_hash_table_map_/cmp_fn_imps.hpp \
	${pb_srcdir}/detail/cc_hash_table_map_/cond_key_dtor_entry_dealtor.hpp \
	${pb_srcdir}/detail/cc_hash_table_map_/constructor_destructor_fn_imps.hpp \
	${pb_srcdir}/detail/cc_hash_table_map_/constructor_destructor_no_store_hash_fn_imps.hpp \
	${pb_srcdir}/detail/cc_hash_table_map_/constructor_destructor_store_hash_fn_imps.hpp \
	${pb_srcdir}/detail/cc_hash_table_map_/debug_fn_imps.hpp \
	${pb_srcdir}/detail/cc_hash_table_map_/debug_no_store_hash_fn_imps.hpp \
	${pb_srcdir}/detail/cc_hash_table_map_/debug_store_hash_fn_imps.hpp \
	${pb_srcdir}/detail/cc_hash_table_map_/entry_list_fn_imps.hpp \
	${pb_srcdir}/detail/cc_hash_table_map_/erase_fn_imps.hpp \
	${pb_srcdir}/detail/cc_hash_table_map_/erase_no_store_hash_fn_imps.hpp \
	${pb_srcdir}/detail/cc_hash_table_map_/erase_store_hash_fn_imps.hpp \
	${pb_srcdir}/detail/cc_hash_table_map_/find_fn_imps.hpp \
	${pb_srcdir}/detail/cc_hash_table_map_/find_store_hash_fn_imps.hpp \
	${pb_srcdir}/detail/cc_hash_table_map_/info_fn_imps.hpp \
	${pb_srcdir}/detail/cc_hash_table_map_/insert_fn_imps.hpp \
	${pb_srcdir}/detail/cc_hash_table_map_/insert_no_store_hash_fn_imps.hpp \
	${pb_srcdir}/detail/cc_hash_table_map_/insert_store_hash_fn_imps.hpp \
	${pb_srcdir}/detail/cc_hash_table_map_/iterators_fn_imps.hpp \
	${pb_srcdir}/detail/cc_hash_table_map_/policy_access_fn_imps.hpp \
	${pb_srcdir}/detail/cc_hash_table_map_/resize_fn_imps.hpp \
	${pb_srcdir}/detail/cc_hash_table_map_/resize_no_store_hash_fn_imps.hpp \
	${pb_srcdir}/detail/cc_hash_table_map_/resize_store_hash_fn_imps.hpp \
	${pb_srcdir}/detail/cc_hash_table_map_/size_fn_imps.hpp \
	${pb_srcdir}/detail/cc_hash_table_map_/standard_policies.hpp

pb_headers3 = \
	${pb_srcdir}/detail/cc_hash_table_map_/trace_fn_imps.hpp \
	${pb_srcdir}/detail/cond_dealtor.hpp \
	${pb_srcdir}/detail/constructors_destructor_fn_imps.hpp \
	${pb_srcdir}/detail/container_base_dispatch.hpp \
	${pb_srcdir}/detail/eq_fn/eq_by_less.hpp \
	${pb_srcdir}/detail/eq_fn/hash_eq_fn.hpp \
	${pb_srcdir}/detail/gp_hash_table_map_/constructor_destructor_fn_imps.hpp \
	${pb_srcdir}/detail/gp_hash_table_map_/constructor_destructor_no_store_hash_fn_imps.hpp \
	${pb_srcdir}/detail/gp_hash_table_map_/constructor_destructor_store_hash_fn_imps.hpp \
	${pb_srcdir}/detail/gp_hash_table_map_/debug_fn_imps.hpp \
	${pb_srcdir}/detail/gp_hash_table_map_/debug_no_store_hash_fn_imps.hpp \
	${pb_srcdir}/detail/gp_hash_table_map_/debug_store_hash_fn_imps.hpp \
	${pb_srcdir}/detail/gp_hash_table_map_/erase_fn_imps.hpp \
	${pb_srcdir}/detail/gp_hash_table_map_/erase_no_store_hash_fn_imps.hpp \
	${pb_srcdir}/detail/gp_hash_table_map_/erase_store_hash_fn_imps.hpp \
	${pb_srcdir}/detail/gp_hash_table_map_/find_fn_imps.hpp \
	${pb_srcdir}/detail/gp_hash_table_map_/find_no_store_hash_fn_imps.hpp \
	${pb_srcdir}/detail/gp_hash_table_map_/find_store_hash_fn_imps.hpp \
	${pb_srcdir}/detail/gp_hash_table_map_/gp_ht_map_.hpp \
	${pb_srcdir}/detail/gp_hash_table_map_/info_fn_imps.hpp \
	${pb_srcdir}/detail/gp_hash_table_map_/insert_fn_imps.hpp \
	${pb_srcdir}/detail/gp_hash_table_map_/insert_no_store_hash_fn_imps.hpp \
	${pb_srcdir}/detail/gp_hash_table_map_/insert_store_hash_fn_imps.hpp \
	${pb_srcdir}/detail/gp_hash_table_map_/iterator_fn_imps.hpp \
	${pb_srcdir}/detail/gp_hash_table_map_/policy_access_fn_imps.hpp \
	${pb_srcdir}/detail/gp_hash_table_map_/resize_fn_imps.hpp \
	${pb_srcdir}/detail/gp_hash_table_map_/resize_no_store_hash_fn_imps.hpp \
	${pb_srcdir}/detail/gp_hash_table_map_/resize_store_hash_fn_imps.hpp \
	${pb_srcdir}/detail/gp_hash_table_map_/standard_policies.hpp \
	${pb_srcdir}/detail/gp_hash_table_map_/trace_fn_imps.hpp \
	${pb_srcdir}/detail/hash_fn/direct_mask_range_hashing_imp.hpp \
	${pb_srcdir}/detail/hash_fn/direct_mod_range_hashing_imp.hpp \
	${pb_srcdir}/detail/hash_fn/linear_probe_fn_imp.hpp \
	${pb_srcdir}/detail/hash_fn/mask_based_range_hashing.hpp \
	${pb_srcdir}/detail/hash_fn/mod_based_range_hashing.hpp \
	${pb_srcdir}/detail/hash_fn/probe_fn_base.hpp \
	${pb_srcdir}/detail/hash_fn/quadratic_probe_fn_imp.hpp \
	${pb_srcdir}/detail/hash_fn/ranged_hash_fn.hpp \
	${pb_srcdir}/detail/hash_fn/ranged_probe_fn.hpp

pb_headers4 = \
	${pb_srcdir}/detail/hash_fn/sample_probe_fn.hpp \
	${pb_srcdir}/detail/hash_fn/sample_ranged_hash_fn.hpp \
	${pb_srcdir}/detail/hash_fn/sample_ranged_probe_fn.hpp \
	${pb_srcdir}/detail/hash_fn/sample_range_hashing.hpp \
	${pb_srcdir}/detail/left_child_next_sibling_heap_/const_iterator.hpp \
	${pb_srcdir}/detail/left_child_next_sibling_heap_/const_point_iterator.hpp \
	${pb_srcdir}/detail/left_child_next_sibling_heap_/constructors_destructor_fn_imps.hpp \
	${pb_srcdir}/detail/left_child_next_sibling_heap_/debug_fn_imps.hpp \
	${pb_srcdir}/detail/left_child_next_sibling_heap_/erase_fn_imps.hpp \
	${pb_srcdir}/detail/left_child_next_sibling_heap_/info_fn_imps.hpp \
	${pb_srcdir}/detail/left_child_next_sibling_heap_/insert_fn_imps.hpp \
	${pb_srcdir}/detail/left_child_next_sibling_heap_/iterators_fn_imps.hpp \
	${pb_srcdir}/detail/left_child_next_sibling_heap_/left_child_next_sibling_heap_.hpp \
	${pb_srcdir}/detail/left_child_next_sibling_heap_/node.hpp \
	${pb_srcdir}/detail/left_child_next_sibling_heap_/null_metadata.hpp \
	${pb_srcdir}/detail/left_child_next_sibling_heap_/policy_access_fn_imps.hpp \
	${pb_srcdir}/detail/left_child_next_sibling_heap_/trace_fn_imps.hpp \
	${pb_srcdir}/detail/list_update_map_/constructor_destructor_fn_imps.hpp \
	${pb_srcdir}/detail/list_update_map_/debug_fn_imps.hpp \
	${pb_srcdir}/detail/list_update_map_/entry_metadata_base.hpp \
	${pb_srcdir}/detail/list_update_map_/erase_fn_imps.hpp \
	${pb_srcdir}/detail/list_update_map_/find_fn_imps.hpp \
	${pb_srcdir}/detail/list_update_map_/info_fn_imps.hpp \
	${pb_srcdir}/detail/list_update_map_/insert_fn_imps.hpp \
	${pb_srcdir}/detail/list_update_map_/iterators_fn_imps.hpp \
	${pb_srcdir}/detail/list_update_map_/lu_map_.hpp \
	${pb_srcdir}/detail/list_update_map_/trace_fn_imps.hpp \
	${pb_srcdir}/detail/list_update_policy/counter_lu_metadata.hpp \
	${pb_srcdir}/detail/list_update_policy/counter_lu_policy_imp.hpp \
	${pb_srcdir}/detail/list_update_policy/mtf_lu_policy_imp.hpp \
	${pb_srcdir}/detail/list_update_policy/sample_update_policy.hpp \
	${pb_srcdir}/detail/debug_map_base.hpp \
	${pb_srcdir}/detail/ov_tree_map_/cond_dtor.hpp \
	${pb_srcdir}/detail/ov_tree_map_/constructors_destructor_fn_imps.hpp \
	${pb_srcdir}/detail/ov_tree_map_/debug_fn_imps.hpp \
	${pb_srcdir}/detail/ov_tree_map_/erase_fn_imps.hpp \
	${pb_srcdir}/detail/ov_tree_map_/info_fn_imps.hpp \
	${pb_srcdir}/detail/ov_tree_map_/insert_fn_imps.hpp \
	${pb_srcdir}/detail/ov_tree_map_/iterators_fn_imps.hpp \
	${pb_srcdir}/detail/ov_tree_map_/node_iterators.hpp \
	${pb_srcdir}/detail/ov_tree_map_/ov_tree_map_.hpp

pb_headers5 = \
	${pb_srcdir}/detail/ov_tree_map_/policy_access_fn_imps.hpp \
	${pb_srcdir}/detail/ov_tree_map_/split_join_fn_imps.hpp \
	${pb_srcdir}/detail/ov_tree_map_/traits.hpp \
	${pb_srcdir}/detail/pairing_heap_/constructors_destructor_fn_imps.hpp \
	${pb_srcdir}/detail/pairing_heap_/debug_fn_imps.hpp \
	${pb_srcdir}/detail/pairing_heap_/erase_fn_imps.hpp \
	${pb_srcdir}/detail/pairing_heap_/find_fn_imps.hpp \
	${pb_srcdir}/detail/pairing_heap_/insert_fn_imps.hpp \
	${pb_srcdir}/detail/pairing_heap_/pairing_heap_.hpp \
	${pb_srcdir}/detail/pairing_heap_/split_join_fn_imps.hpp \
	${pb_srcdir}/detail/pat_trie_/child_iterator.hpp \
	${pb_srcdir}/detail/pat_trie_/cond_dtor_entry_dealtor.hpp \
	${pb_srcdir}/detail/pat_trie_/const_child_iterator.hpp \
	${pb_srcdir}/detail/pat_trie_/constructors_destructor_fn_imps.hpp \
	${pb_srcdir}/detail/pat_trie_/debug_fn_imps.hpp \
	${pb_srcdir}/detail/pat_trie_/erase_fn_imps.hpp \
	${pb_srcdir}/detail/pat_trie_/find_fn_imps.hpp \
	${pb_srcdir}/detail/pat_trie_/head.hpp \
	${pb_srcdir}/detail/pat_trie_/info_fn_imps.hpp \
	${pb_srcdir}/detail/pat_trie_/insert_join_fn_imps.hpp \
	${pb_srcdir}/detail/pat_trie_/internal_node.hpp \
	${pb_srcdir}/detail/pat_trie_/iterators_fn_imps.hpp \
	${pb_srcdir}/detail/pat_trie_/leaf.hpp \
	${pb_srcdir}/detail/pat_trie_/node_base.hpp \
	${pb_srcdir}/detail/pat_trie_/node_iterators.hpp \
	${pb_srcdir}/detail/pat_trie_/node_metadata_base.hpp \
	${pb_srcdir}/detail/pat_trie_/pat_trie_.hpp \
	${pb_srcdir}/detail/pat_trie_/point_iterators.hpp \
	${pb_srcdir}/detail/pat_trie_/policy_access_fn_imps.hpp \
	${pb_srcdir}/detail/pat_trie_/r_erase_fn_imps.hpp \
	${pb_srcdir}/detail/pat_trie_/rotate_fn_imps.hpp \
	${pb_srcdir}/detail/pat_trie_/split_fn_imps.hpp \
	${pb_srcdir}/detail/pat_trie_/split_join_branch_bag.hpp \
	${pb_srcdir}/detail/pat_trie_/synth_e_access_traits.hpp \
	${pb_srcdir}/detail/pat_trie_/trace_fn_imps.hpp \
	${pb_srcdir}/detail/pat_trie_/traits.hpp \
	${pb_srcdir}/detail/pat_trie_/update_fn_imps.hpp \
	${pb_srcdir}/detail/priority_queue_base_dispatch.hpp \
	${pb_srcdir}/detail/rb_tree_map_/constructors_destructor_fn_imps.hpp \
	${pb_srcdir}/detail/rb_tree_map_/debug_fn_imps.hpp

pb_headers6 = \
	${pb_srcdir}/detail/rb_tree_map_/erase_fn_imps.hpp \
	${pb_srcdir}/detail/rb_tree_map_/find_fn_imps.hpp \
	${pb_srcdir}/detail/rb_tree_map_/info_fn_imps.hpp \
	${pb_srcdir}/detail/rb_tree_map_/insert_fn_imps.hpp \
	${pb_srcdir}/detail/rb_tree_map_/node.hpp \
	${pb_srcdir}/detail/rb_tree_map_/rb_tree_.hpp \
	${pb_srcdir}/detail/rb_tree_map_/split_join_fn_imps.hpp \
	${pb_srcdir}/detail/rb_tree_map_/traits.hpp \
	${pb_srcdir}/detail/rc_binomial_heap_/constructors_destructor_fn_imps.hpp \
	${pb_srcdir}/detail/rc_binomial_heap_/debug_fn_imps.hpp \
	${pb_srcdir}/detail/rc_binomial_heap_/erase_fn_imps.hpp \
	${pb_srcdir}/detail/rc_binomial_heap_/insert_fn_imps.hpp \
	${pb_srcdir}/detail/rc_binomial_heap_/rc_binomial_heap_.hpp \
	${pb_srcdir}/detail/rc_binomial_heap_/rc.hpp \
	${pb_srcdir}/detail/rc_binomial_heap_/split_join_fn_imps.hpp \
	${pb_srcdir}/detail/rc_binomial_heap_/trace_fn_imps.hpp \
	${pb_srcdir}/detail/resize_policy/cc_hash_max_collision_check_resize_trigger_imp.hpp \
	${pb_srcdir}/detail/resize_policy/hash_exponential_size_policy_imp.hpp \
	${pb_srcdir}/detail/resize_policy/hash_load_check_resize_trigger_imp.hpp \
	${pb_srcdir}/detail/resize_policy/hash_load_check_resize_trigger_size_base.hpp \
	${pb_srcdir}/detail/resize_policy/hash_prime_size_policy_imp.hpp \
	${pb_srcdir}/detail/resize_policy/hash_standard_resize_policy_imp.hpp \
	${pb_srcdir}/detail/resize_policy/sample_resize_policy.hpp \
	${pb_srcdir}/detail/resize_policy/sample_resize_trigger.hpp \
	${pb_srcdir}/detail/resize_policy/sample_size_policy.hpp \
	${pb_srcdir}/detail/splay_tree_/constructors_destructor_fn_imps.hpp \
	${pb_srcdir}/detail/splay_tree_/debug_fn_imps.hpp \
	${pb_srcdir}/detail/splay_tree_/erase_fn_imps.hpp \
	${pb_srcdir}/detail/splay_tree_/find_fn_imps.hpp \
	${pb_srcdir}/detail/splay_tree_/info_fn_imps.hpp \
	${pb_srcdir}/detail/splay_tree_/insert_fn_imps.hpp \
	${pb_srcdir}/detail/splay_tree_/node.hpp \
	${pb_srcdir}/detail/splay_tree_/splay_fn_imps.hpp \
	${pb_srcdir}/detail/splay_tree_/splay_tree_.hpp \
	${pb_srcdir}/detail/splay_tree_/split_join_fn_imps.hpp \
	${pb_srcdir}/detail/splay_tree_/traits.hpp \
	${pb_srcdir}/detail/standard_policies.hpp \
	${pb_srcdir}/detail/thin_heap_/constructors_destructor_fn_imps.hpp \
	${pb_srcdir}/detail/thin_heap_/debug_fn_imps.hpp \
	${pb_srcdir}/detail/thin_heap_/erase_fn_imps.hpp

pb_headers7 = \
	${pb_srcdir}/detail/thin_heap_/find_fn_imps.hpp \
	${pb_srcdir}/detail/thin_heap_/insert_fn_imps.hpp \
	${pb_srcdir}/detail/thin_heap_/split_join_fn_imps.hpp \
	${pb_srcdir}/detail/thin_heap_/thin_heap_.hpp \
	${pb_srcdir}/detail/thin_heap_/trace_fn_imps.hpp \
	${pb_srcdir}/detail/tree_policy/node_metadata_selector.hpp \
	${pb_srcdir}/detail/tree_policy/null_node_update_imp.hpp \
	${pb_srcdir}/detail/tree_policy/order_statistics_imp.hpp \
	${pb_srcdir}/detail/tree_policy/sample_tree_node_update.hpp \
	${pb_srcdir}/detail/tree_trace_base.hpp \
	${pb_srcdir}/detail/trie_policy/node_metadata_selector.hpp \
	${pb_srcdir}/detail/trie_policy/null_node_update_imp.hpp \
	${pb_srcdir}/detail/trie_policy/order_statistics_imp.hpp \
	${pb_srcdir}/detail/trie_policy/prefix_search_node_update_imp.hpp \
	${pb_srcdir}/detail/trie_policy/sample_trie_e_access_traits.hpp \
	${pb_srcdir}/detail/trie_policy/sample_trie_node_update.hpp \
	${pb_srcdir}/detail/trie_policy/string_trie_e_access_traits_imp.hpp \
	${pb_srcdir}/detail/trie_policy/trie_policy_base.hpp \
	${pb_srcdir}/detail/types_traits.hpp \
	${pb_srcdir}/detail/type_utils.hpp \
	${pb_srcdir}/detail/unordered_iterator/const_iterator.hpp \
	${pb_srcdir}/detail/unordered_iterator/const_point_iterator.hpp \
	${pb_srcdir}/detail/unordered_iterator/iterator.hpp \
	${pb_srcdir}/detail/unordered_iterator/point_iterator.hpp


ext_srcdir = ${glibcxx_srcdir}/include/ext
ext_builddir = ./ext
ext_headers = \
	${ext_srcdir}/algorithm \
	${ext_srcdir}/atomicity.h \
	${ext_srcdir}/array_allocator.h \
	${ext_srcdir}/bitmap_allocator.h \
	${ext_srcdir}/cast.h \
	${ext_srcdir}/codecvt_specializations.h \
	${ext_srcdir}/concurrence.h \
	${ext_srcdir}/debug_allocator.h \
	${ext_srcdir}/enc_filebuf.h \
	${ext_srcdir}/extptr_allocator.h \
	${ext_srcdir}/stdio_filebuf.h \
	${ext_srcdir}/stdio_sync_filebuf.h \
	${ext_srcdir}/functional \
	${ext_srcdir}/iterator \
	${ext_srcdir}/malloc_allocator.h \
	${ext_srcdir}/memory \
	${ext_srcdir}/mt_allocator.h \
	${ext_srcdir}/new_allocator.h \
	${ext_srcdir}/numeric \
	${ext_srcdir}/numeric_traits.h \
	${ext_srcdir}/pod_char_traits.h \
	${ext_srcdir}/pointer.h \
	${ext_srcdir}/pool_allocator.h \
	${ext_srcdir}/rb_tree \
	${ext_srcdir}/rope \
	${ext_srcdir}/ropeimpl.h \
	${ext_srcdir}/slist \
	${ext_srcdir}/string_conversions.h \
	${ext_srcdir}/throw_allocator.h \
	${ext_srcdir}/typelist.h \
	${ext_srcdir}/type_traits.h \
	${ext_srcdir}/rc_string_base.h \
	${ext_srcdir}/sso_string_base.h \
	${ext_srcdir}/vstring.h \
	${ext_srcdir}/vstring.tcc \
	${ext_srcdir}/vstring_fwd.h \
	${ext_srcdir}/vstring_util.h \
	${ext_compat_headers}

ext_compat_headers = \
	${backward_srcdir}/hash_set \
	${backward_srcdir}/hash_map

tr1_srcdir = ${glibcxx_srcdir}/include/tr1
tr1_builddir = ./tr1
tr1_headers = \
	${tr1_srcdir}/array \
	${tr1_srcdir}/bessel_function.tcc \
	${tr1_srcdir}/beta_function.tcc \
	${tr1_srcdir}/ccomplex \
	${tr1_srcdir}/cctype \
	${tr1_srcdir}/cfenv \
	${tr1_srcdir}/cfloat \
	${tr1_srcdir}/cinttypes \
	${tr1_srcdir}/climits \
	${tr1_srcdir}/cmath \
	${tr1_srcdir}/complex \
	${tr1_srcdir}/complex.h \
	${tr1_srcdir}/cstdarg \
	${tr1_srcdir}/cstdbool \
	${tr1_srcdir}/cstdint \
	${tr1_srcdir}/cstdio \
	${tr1_srcdir}/cstdlib \
	${tr1_srcdir}/ctgmath \
	${tr1_srcdir}/ctime \
	${tr1_srcdir}/ctype.h \
	${tr1_srcdir}/cwchar \
	${tr1_srcdir}/cwctype \
	${tr1_srcdir}/ell_integral.tcc \
	${tr1_srcdir}/exp_integral.tcc \
	${tr1_srcdir}/fenv.h \
	${tr1_srcdir}/float.h \
	${tr1_srcdir}/functional \
	${tr1_srcdir}/functional_hash.h \
	${tr1_srcdir}/gamma.tcc \
	${tr1_srcdir}/hypergeometric.tcc \
	${tr1_srcdir}/hashtable.h \
	${tr1_srcdir}/inttypes.h \
	${tr1_srcdir}/limits.h \
	${tr1_srcdir}/math.h \
	${tr1_srcdir}/memory \
	${tr1_srcdir}/modified_bessel_func.tcc \
	${tr1_srcdir}/poly_hermite.tcc \
	${tr1_srcdir}/poly_laguerre.tcc \
	${tr1_srcdir}/legendre_function.tcc \
	${tr1_srcdir}/random \
	${tr1_srcdir}/random.h \
	${tr1_srcdir}/random.tcc \
	${tr1_srcdir}/regex \
	${tr1_srcdir}/riemann_zeta.tcc \
	${tr1_srcdir}/shared_ptr.h \
	${tr1_srcdir}/special_function_util.h \
	${tr1_srcdir}/stdarg.h \
	${tr1_srcdir}/stdbool.h \
	${tr1_srcdir}/stdint.h \
	${tr1_srcdir}/stdio.h \
	${tr1_srcdir}/stdlib.h \
	${tr1_srcdir}/tgmath.h \
	${tr1_srcdir}/tuple \
	${tr1_srcdir}/type_traits \
	${tr1_srcdir}/unordered_set \
	${tr1_srcdir}/unordered_map \
	${tr1_srcdir}/utility \
	${tr1_srcdir}/wchar.h \
	${tr1_srcdir}/wctype.h


tr1_impl_srcdir = ${glibcxx_srcdir}/include/tr1_impl
tr1_impl_builddir = ./tr1_impl
tr1_impl_headers = \
	${tr1_impl_srcdir}/array \
	${tr1_impl_srcdir}/boost_sp_counted_base.h \
	${tr1_impl_srcdir}/cctype \
	${tr1_impl_srcdir}/cfenv \
	${tr1_impl_srcdir}/cinttypes \
	${tr1_impl_srcdir}/cmath \
	${tr1_impl_srcdir}/complex \
	${tr1_impl_srcdir}/cstdint \
	${tr1_impl_srcdir}/cstdio \
	${tr1_impl_srcdir}/cstdlib \
	${tr1_impl_srcdir}/cwchar \
	${tr1_impl_srcdir}/cwctype \
	${tr1_impl_srcdir}/functional \
	${tr1_impl_srcdir}/functional_hash.h \
	${tr1_impl_srcdir}/hashtable \
	${tr1_impl_srcdir}/hashtable_policy.h \
	${tr1_impl_srcdir}/regex \
	${tr1_impl_srcdir}/type_traits \
	${tr1_impl_srcdir}/unordered_map \
	${tr1_impl_srcdir}/unordered_set \
	${tr1_impl_srcdir}/utility

decimal_srcdir = ${glibcxx_srcdir}/include/decimal
decimal_builddir = ./decimal
decimal_headers = \
	${decimal_srcdir}/decimal \
	${decimal_srcdir}/decimal.h

# This is the common subset of C++ files that all three "C" header models use.
c_base_srcdir = $(C_INCLUDE_DIR)
c_base_builddir = .
c_base_headers = \
	${c_base_srcdir}/cassert \
	${c_base_srcdir}/ccomplex \
	${c_base_srcdir}/cctype \
	${c_base_srcdir}/cerrno \
	${c_base_srcdir}/cfenv \
	${c_base_srcdir}/cfloat \
	${c_base_srcdir}/cinttypes \
	${c_base_srcdir}/ciso646 \
	${c_base_srcdir}/climits \
	${c_base_srcdir}/clocale \
	${c_base_srcdir}/cmath \
	${c_base_srcdir}/csetjmp \
	${c_base_srcdir}/csignal \
	${c_base_srcdir}/cstdarg \
	${c_base_srcdir}/cstdatomic \
	${c_base_srcdir}/cstdbool \
	${c_base_srcdir}/cstddef \
	${c_base_srcdir}/cstdint \
	${c_base_srcdir}/cstdio \
	${c_base_srcdir}/cstdlib \
	${c_base_srcdir}/cstring \
	${c_base_srcdir}/ctgmath \
	${c_base_srcdir}/ctime \
	${c_base_srcdir}/cwchar \
	${c_base_srcdir}/cwctype

# "C" compatibility headers.
c_compatibility_srcdir = ${glibcxx_srcdir}/include/c_compatibility
c_compatibility_builddir = .

if GLIBCXX_C_HEADERS_C_STD
c_compatibility_headers =
endif

if GLIBCXX_C_HEADERS_C_GLOBAL
c_compatibility_headers = \
	${c_compatibility_srcdir}/complex.h \
	${c_compatibility_srcdir}/fenv.h \
	${c_compatibility_srcdir}/tgmath.h \
	${c_compatibility_srcdir}/stdatomic.h
endif

if GLIBCXX_C_HEADERS_C
c_compatibility_headers = \
	${c_compatibility_srcdir}/assert.h \
	${c_compatibility_srcdir}/complex.h \
	${c_compatibility_srcdir}/ctype.h \
	${c_compatibility_srcdir}/errno.h \
	${c_compatibility_srcdir}/fenv.h \
	${c_compatibility_srcdir}/float.h \
	${c_compatibility_srcdir}/inttypes.h \
	${c_compatibility_srcdir}/iso646.h \
	${c_compatibility_srcdir}/limits.h \
	${c_compatibility_srcdir}/locale.h \
	${c_compatibility_srcdir}/math.h \
	${c_compatibility_srcdir}/setjmp.h \
	${c_compatibility_srcdir}/signal.h \
	${c_compatibility_srcdir}/stdarg.h \
	${c_compatibility_srcdir}/stdbool.h \
	${c_compatibility_srcdir}/stddef.h \
	${c_compatibility_srcdir}/stdint.h \
	${c_compatibility_srcdir}/stdio.h \
	${c_compatibility_srcdir}/stdlib.h \
	${c_compatibility_srcdir}/string.h \
	${c_compatibility_srcdir}/tgmath.h \
	${c_compatibility_srcdir}/time.h \
	${c_compatibility_srcdir}/wchar.h \
	${c_compatibility_srcdir}/wctype.h
endif

# Debug mode headers
debug_srcdir = ${glibcxx_srcdir}/include/debug
debug_builddir = ./debug
debug_headers = \
	${debug_srcdir}/bitset \
	${debug_srcdir}/debug.h \
	${debug_srcdir}/deque \
	${debug_srcdir}/formatter.h \
	${debug_srcdir}/functions.h \
	${debug_srcdir}/list \
	${debug_srcdir}/map \
	${debug_srcdir}/macros.h \
	${debug_srcdir}/map.h \
	${debug_srcdir}/multimap.h \
	${debug_srcdir}/multiset.h \
	${debug_srcdir}/safe_base.h \
	${debug_srcdir}/safe_iterator.h \
	${debug_srcdir}/safe_iterator.tcc \
	${debug_srcdir}/safe_sequence.h \
	${debug_srcdir}/set \
	${debug_srcdir}/set.h \
	${debug_srcdir}/string \
	${debug_srcdir}/unordered_map \
	${debug_srcdir}/unordered_set \
	${debug_srcdir}/vector

# Parallel mode headers
parallel_srcdir = ${glibcxx_srcdir}/include/parallel
parallel_builddir = ./parallel
if ENABLE_PARALLEL
parallel_headers = \
        ${parallel_srcdir}/algo.h \
        ${parallel_srcdir}/algobase.h \
        ${parallel_srcdir}/algorithm \
        ${parallel_srcdir}/algorithmfwd.h \
        ${parallel_srcdir}/balanced_quicksort.h \
        ${parallel_srcdir}/base.h \
        ${parallel_srcdir}/basic_iterator.h \
        ${parallel_srcdir}/checkers.h \
        ${parallel_srcdir}/compatibility.h \
        ${parallel_srcdir}/compiletime_settings.h \
        ${parallel_srcdir}/equally_split.h \
        ${parallel_srcdir}/features.h \
        ${parallel_srcdir}/find.h \
        ${parallel_srcdir}/find_selectors.h \
        ${parallel_srcdir}/for_each.h \
        ${parallel_srcdir}/for_each_selectors.h \
        ${parallel_srcdir}/iterator.h \
        ${parallel_srcdir}/list_partition.h \
        ${parallel_srcdir}/losertree.h \
        ${parallel_srcdir}/merge.h \
        ${parallel_srcdir}/multiseq_selection.h \
        ${parallel_srcdir}/multiway_merge.h \
        ${parallel_srcdir}/multiway_mergesort.h \
        ${parallel_srcdir}/numeric \
        ${parallel_srcdir}/numericfwd.h \
        ${parallel_srcdir}/omp_loop.h \
        ${parallel_srcdir}/omp_loop_static.h \
        ${parallel_srcdir}/par_loop.h \
        ${parallel_srcdir}/parallel.h \
        ${parallel_srcdir}/partial_sum.h \
        ${parallel_srcdir}/partition.h \
        ${parallel_srcdir}/queue.h \
        ${parallel_srcdir}/quicksort.h \
        ${parallel_srcdir}/random_number.h \
        ${parallel_srcdir}/random_shuffle.h \
        ${parallel_srcdir}/search.h \
        ${parallel_srcdir}/set_operations.h \
        ${parallel_srcdir}/settings.h \
        ${parallel_srcdir}/sort.h \
        ${parallel_srcdir}/tags.h \
        ${parallel_srcdir}/types.h \
        ${parallel_srcdir}/unique_copy.h \
        ${parallel_srcdir}/workstealing.h
else
parallel_headers =
endif

# Profile mode headers
profile_srcdir = ${glibcxx_srcdir}/include/profile
profile_builddir = ./profile
profile_headers = \
	${profile_srcdir}/base.h \
	${profile_srcdir}/unordered_map \
	${profile_srcdir}/unordered_set \
	${profile_srcdir}/vector \
	${profile_srcdir}/bitset \
	${profile_srcdir}/deque \
	${profile_srcdir}/list \
	${profile_srcdir}/map \
	${profile_srcdir}/map.h \
	${profile_srcdir}/multimap.h \
	${profile_srcdir}/multiset.h \
	${profile_srcdir}/set \
	${profile_srcdir}/set.h \
	${profile_srcdir}/hashtable.h
profile_impl_srcdir = ${glibcxx_srcdir}/include/profile/impl
profile_impl_builddir = ./profile/impl
profile_impl_headers = \
	${profile_impl_srcdir}/profiler.h \
	${profile_impl_srcdir}/profiler_container_size.h \
	${profile_impl_srcdir}/profiler_hash_func.h \
	${profile_impl_srcdir}/profiler_hashtable_size.h \
	${profile_impl_srcdir}/profiler_map_to_unordered_map.h \
	${profile_impl_srcdir}/profiler_node.h \
	${profile_impl_srcdir}/profiler_state.h \
	${profile_impl_srcdir}/profiler_trace.h \
	${profile_impl_srcdir}/profiler_vector_size.h \
	${profile_impl_srcdir}/profiler_vector_to_list.h

# Some of the different "C" header models need extra files.
# Some "C" header schemes require the "C" compatibility headers.
# For --enable-cheaders=c_std
if GLIBCXX_C_HEADERS_EXTRA
c_base_headers_extra = ${c_base_srcdir}/cmath.tcc
else
c_base_headers_extra =
endif

if GLIBCXX_C_HEADERS_COMPATIBILITY
c_compatibility_headers_extra = ${c_compatibility_headers}
else
c_compatibility_headers_extra =
endif

host_srcdir = ${glibcxx_srcdir}/$(OS_INC_SRCDIR)
host_builddir = ./${host_alias}/bits
host_installdir = ${gxx_include_dir}/${host_alias}$(MULTISUBDIR)/bits
host_headers = \
	${host_srcdir}/ctype_base.h \
	${host_srcdir}/ctype_inline.h \
	${host_srcdir}/ctype_noninline.h \
	${host_srcdir}/os_defines.h \
	${glibcxx_srcdir}/$(ATOMIC_WORD_SRCDIR)/atomic_word.h \
	${glibcxx_srcdir}/$(ABI_TWEAKS_SRCDIR)/cxxabi_tweaks.h \
	${glibcxx_srcdir}/$(CPU_DEFINES_SRCDIR)/cpu_defines.h \
	${glibcxx_srcdir}/$(ERROR_CONSTANTS_SRCDIR)/error_constants.h \
	${glibcxx_srcdir}/include/precompiled/stdc++.h \
	${glibcxx_srcdir}/include/precompiled/stdtr1c++.h \
	${glibcxx_srcdir}/include/precompiled/extc++.h

# Non-installed host_header files.
COMPATIBILITY_H = config/abi/compatibility.h
host_headers_noinst = \
	${glibcxx_srcdir}/$(CLOCALE_INTERNAL_H) \
	${glibcxx_srcdir}/$(COMPATIBILITY_H)

# These host_headers_extra files are all built with ad hoc naming rules.
host_headers_extra = \
	${host_builddir}/basic_file.h \
	${host_builddir}/c++config.h \
	${host_builddir}/c++allocator.h \
	${host_builddir}/c++io.h \
	${host_builddir}/c++locale.h \
	${host_builddir}/messages_members.h \
	${host_builddir}/time_members.h

thread_host_headers = \
	${host_builddir}/gthr.h \
	${host_builddir}/gthr-single.h \
	${host_builddir}/gthr-posix.h \
	${host_builddir}/gthr-tpf.h \
	${host_builddir}/gthr-default.h


pch1_source = ${glibcxx_srcdir}/include/precompiled/stdc++.h
pch1_output_builddir = ${host_builddir}/stdc++.h.gch
pch1_output_anchor = ${host_builddir}/stdc++.h
pch1_output_installdir = ${host_installdir}/stdc++.h.gch
pch1a_output = ${pch1_output_builddir}/O2ggnu++0x.gch
pch1b_output = ${pch1_output_builddir}/O2g.gch
pch1_output = ${pch1a_output} ${pch1b_output}

pch2_source = ${glibcxx_srcdir}/include/precompiled/stdtr1c++.h
pch2_output_builddir = ${host_builddir}/stdtr1c++.h.gch
pch2_output_anchor = ${host_builddir}/stdtr1c++.h
pch2_output_installdir = ${host_installdir}/stdtr1c++.h.gch
pch2_output = ${pch2_output_builddir}/O2g.gch

pch3_source = ${glibcxx_srcdir}/include/precompiled/extc++.h
pch3_output_builddir = ${host_builddir}/extc++.h.gch
pch3_output_anchor = ${host_builddir}/extc++.h
pch3_output_installdir = ${host_installdir}/extc++.h.gch
pch3_output = ${pch3_output_builddir}/O2g.gch


pch_output = ${pch1_output} ${pch2_output} ${pch3_output}
pch_output_dirs = \
	${pch1_output_builddir} ${pch2_output_builddir} ${pch3_output_builddir}
pch_output_anchors = \
	${pch1_output_anchor} ${pch2_output_anchor} ${pch3_output_anchor}
PCHFLAGS=-x c++-header $(CXXFLAGS)
if GLIBCXX_BUILD_PCH
pch_build = ${pch_output}
else
pch_build =
endif

# List of all timestamp files.  By keeping only one copy of this list, both
# CLEANFILES and all-local are kept up-to-date.
allstamped = \
	stamp-std stamp-bits stamp-c_base stamp-c_base_extra \
	stamp-c_compatibility  stamp-backward stamp-ext stamp-pb \
<<<<<<< HEAD
	stamp-tr1 stamp-tr1-impl stamp-debug stamp-parallel stamp-host \
    stamp-profile stamp-profile-impl
=======
	stamp-tr1 stamp-tr1-impl stamp-decimal stamp-debug \
	stamp-parallel stamp-profile stamp-profile-impl stamp-host 
>>>>>>> 8e32aa11

# List of all files that are created by explicit building, editing, or
# catenation.
allcreated = \
	${host_builddir}/c++config.h \
	${thread_host_headers} \
	${pch_build}

# Here are the rules for building the headers
all-local: ${allstamped} ${allcreated}

# Ignore errors from 'mkdir -p' to avoid parallel make failure on
# systems with broken mkdir.  Call mkdir unconditionally because
# it is just as cheap to avoid going through the shell.
# Ignore errors from $(LN_S) because the links may already exist.
stamp-std: ${std_headers}
	@-mkdir -p ${std_builddir}
	@-cd ${std_builddir} && $(LN_S) $? . 2>/dev/null
	@$(STAMP) stamp-std

stamp-bits: ${bits_headers}
	@-mkdir -p ${bits_builddir}
	@-cd ${bits_builddir} && $(LN_S) $? . 2>/dev/null
	@$(STAMP) stamp-bits

stamp-c_base: ${c_base_headers}
	@-mkdir -p ${c_base_builddir}
	@-cd ${c_base_builddir} && $(LN_S) $? . 2>/dev/null
	@$(STAMP) stamp-c_base

stamp-c_base_extra: ${c_base_headers_extra}
	@-mkdir -p ${bits_builddir}
	@-cd ${bits_builddir} && $(LN_S) $? . 2>/dev/null
	@$(STAMP) stamp-c_base_extra

stamp-c_compatibility: ${c_compatibility_headers_extra}
	@-mkdir -p ${c_compatibility_builddir}
	@-if [ ! -z "${c_compatibility_headers_extra}" ]; then \
	  cd ${c_compatibility_builddir} && $(LN_S) $? . 2>/dev/null ;\
	fi
	@$(STAMP) stamp-c_compatibility

stamp-backward: ${backward_headers}
	@-mkdir -p ${backward_builddir}
	@-cd ${backward_builddir} && $(LN_S) $? . 2>/dev/null
	@$(STAMP) stamp-backward

stamp-ext: ${ext_headers}
	@-mkdir -p ${ext_builddir}
	@-cd ${ext_builddir} && $(LN_S) $? . 2>/dev/null
	@$(STAMP) stamp-ext

# Have to deal with nested include directories, gah! Strip off source
# directory before making the link.
# XXX check  ${pb_headers}
stamp-pb:
	@if [ ! -d "${pb_builddir}" ]; then \
	    mkdir -p ${pb_subdirs} ;\
	fi
	@if [ ! -f stamp-pb ]; then \
	    cd ${pb_builddir} && for h in ${pb_headers1}; do \
		build_name=`echo $$h | sed -e "s|${pb_srcdir}|.|g"` ;\
		$(LN_S) $$h $${build_name} || true ;\
	      done ;\
	fi
	@if [ ! -f stamp-pb ]; then \
	    cd ${pb_builddir} && for h in ${pb_headers2}; do \
		build_name=`echo $$h | sed -e "s|${pb_srcdir}|.|g"` ;\
		$(LN_S) $$h $${build_name} || true ;\
	      done ;\
	fi
	@if [ ! -f stamp-pb ]; then \
	    cd ${pb_builddir} && for h in ${pb_headers3}; do \
		build_name=`echo $$h | sed -e "s|${pb_srcdir}|.|g"` ;\
		$(LN_S) $$h $${build_name} || true ;\
	      done ;\
	fi
	@if [ ! -f stamp-pb ]; then \
	    cd ${pb_builddir} && for h in ${pb_headers4}; do \
		build_name=`echo $$h | sed -e "s|${pb_srcdir}|.|g"` ;\
		$(LN_S) $$h $${build_name} || true ;\
	      done ;\
	fi
	@if [ ! -f stamp-pb ]; then \
	    cd ${pb_builddir} && for h in ${pb_headers5}; do \
		build_name=`echo $$h | sed -e "s|${pb_srcdir}|.|g"` ;\
		$(LN_S) $$h $${build_name} || true ;\
	      done ;\
	fi
	@if [ ! -f stamp-pb ]; then \
	    cd ${pb_builddir} && for h in ${pb_headers6}; do \
		build_name=`echo $$h | sed -e "s|${pb_srcdir}|.|g"` ;\
		$(LN_S) $$h $${build_name} || true ;\
	      done ;\
	fi
	@if [ ! -f stamp-pb ]; then \
	    cd ${pb_builddir} && for h in ${pb_headers7}; do \
		build_name=`echo $$h | sed -e "s|${pb_srcdir}|.|g"` ;\
		$(LN_S) $$h $${build_name} || true ;\
	      done ;\
	fi
	$(STAMP) stamp-pb

stamp-tr1: ${tr1_headers}
	@-mkdir -p ${tr1_builddir}
	@-cd ${tr1_builddir} && $(LN_S) $? . 2>/dev/null
	@$(STAMP) stamp-tr1

stamp-tr1-impl: ${tr1_impl_headers}
	@-mkdir -p ${tr1_impl_builddir}
	@-cd ${tr1_impl_builddir} && $(LN_S) $? . 2>/dev/null
	@$(STAMP) stamp-tr1-impl

stamp-decimal: ${decimal_headers}
	@-mkdir -p ${decimal_builddir}
	@-cd ${decimal_builddir} && $(LN_S) $? . 2>/dev/null
	@$(STAMP) stamp-decimal

stamp-debug: ${debug_headers}
	@-mkdir -p ${debug_builddir}
	@-cd ${debug_builddir} && $(LN_S) $? . 2>/dev/null
	@$(STAMP) stamp-debug

stamp-parallel: ${parallel_headers}
	@-mkdir -p ${parallel_builddir}
	@-cd ${parallel_builddir} && $(LN_S) $? . 2>/dev/null
	@$(STAMP) stamp-parallel

stamp-profile: ${profile_headers}
	@-mkdir -p ${profile_builddir}
	@-cd ${profile_builddir} && $(LN_S) $? . 2>/dev/null
	@$(STAMP) stamp-profile

stamp-profile-impl: ${profile_impl_headers}
	@-mkdir -p ${profile_impl_builddir}
	@-cd ${profile_impl_builddir} && $(LN_S) $? . 2>/dev/null
	@$(STAMP) stamp-profile-impl

stamp-${host_alias}:
	@-mkdir -p ${host_builddir}
	@$(STAMP) stamp-${host_alias}

# Host includes static.
# XXX Missing dependency info for {host_headers_extra}
stamp-host: ${host_headers} ${host_headers_noinst} stamp-${host_alias}
	@cd ${host_builddir} && {\
	  $(LN_S) ${host_headers} . || true ;\
	  $(LN_S) ${glibcxx_srcdir}/$(BASIC_FILE_H) basic_file.h || true ;\
	  $(LN_S) ${glibcxx_srcdir}/$(ALLOCATOR_H) c++allocator.h || true ;\
	  $(LN_S) ${glibcxx_srcdir}/$(CSTDIO_H) c++io.h || true ;\
	  $(LN_S) ${glibcxx_srcdir}/$(CLOCALE_H) c++locale.h || true ;\
	  $(LN_S) ${glibcxx_srcdir}/$(CLOCALE_INTERNAL_H) . || true ;\
	  $(LN_S) ${glibcxx_srcdir}/$(COMPATIBILITY_H) . || true ;\
	  $(LN_S) ${glibcxx_srcdir}/$(CMESSAGES_H) messages_members.h || true ;\
	  $(LN_S) ${glibcxx_srcdir}/$(CTIME_H) time_members.h || true;\
	} 2>/dev/null
	$(STAMP) stamp-host

# Host includes dynamic.
if ENABLE_SYMVERS_GNU_NAMESPACE
stamp-namespace-version:
	echo 1 > stamp-namespace-version
else
stamp-namespace-version:
	echo 0 > stamp-namespace-version
endif

if ENABLE_VISIBILITY
stamp-visibility:
	echo 1 > stamp-visibility
else
stamp-visibility:
	echo 0 > stamp-visibility
endif

# NB: The non-empty default ldbl_compat works around an AIX sed
# oddity, see libstdc++/31957 for details.
${host_builddir}/c++config.h: ${CONFIG_HEADER} \
			      ${glibcxx_srcdir}/include/bits/c++config \
			      stamp-${host_alias} \
			      ${toplevel_srcdir}/gcc/DATESTAMP \
			      stamp-namespace-version \
			      stamp-visibility
	@date=`cat ${toplevel_srcdir}/gcc/DATESTAMP` ;\
	nsa_version=`cat stamp-namespace-version` ;\
	visibility=`cat stamp-visibility` ;\
	ldbl_compat='s,g,g,' ;\
	grep "^[ 	]*#[ 	]*define[ 	][ 	]*_GLIBCXX_LONG_DOUBLE_COMPAT[ 	][ 	]*1[ 	]*$$" \
	${CONFIG_HEADER} > /dev/null 2>&1 \
	&& ldbl_compat='s,^#undef _GLIBCXX_LONG_DOUBLE_COMPAT$$,#define _GLIBCXX_LONG_DOUBLE_COMPAT 1,' ;\
	sed -e "s,define __GLIBCXX__,define __GLIBCXX__ $$date," \
	-e "s,define _GLIBCXX_NAMESPACE_ASSOCIATION_VERSION, define _GLIBCXX_NAMESPACE_ASSOCIATION_VERSION $$nsa_version," \
	-e "s,define _GLIBCXX_HAVE_ATTRIBUTE_VISIBILITY, define _GLIBCXX_HAVE_ATTRIBUTE_VISIBILITY $$visibility," \
	-e "$$ldbl_compat" \
            < ${glibcxx_srcdir}/include/bits/c++config > $@ ;\
	sed -e 's/HAVE_/_GLIBCXX_HAVE_/g' \
	    -e 's/PACKAGE/_GLIBCXX_PACKAGE/g' \
	    -e 's/VERSION/_GLIBCXX_VERSION/g' \
	    -e 's/WORDS_/_GLIBCXX_WORDS_/g' \
	    -e 's/ICONV_CONST/_GLIBCXX_ICONV_CONST/g' \
	    -e '/[ 	]_GLIBCXX_LONG_DOUBLE_COMPAT[ 	]/d' \
	    < ${CONFIG_HEADER} >> $@ ;\
	echo "" >> $@ ;\
	echo "#endif // _GLIBCXX_CXX_CONFIG_H" >> $@

# Host includes for threads
uppercase = [ABCDEFGHIJKLMNOPQRSTUVWXYZ_]

${host_builddir}/gthr.h: ${toplevel_srcdir}/gcc/gthr.h stamp-${host_alias}
	sed -e '/^#pragma/b' \
	    -e '/^#/s/\(${uppercase}${uppercase}*\)/_GLIBCXX_\1/g' \
	    -e 's/_GLIBCXX_SUPPORTS_WEAK/__GXX_WEAK__/g' \
	    -e 's,^#include "\(.*\)",#include <bits/\1>,g' \
	    < ${toplevel_srcdir}/gcc/gthr.h > $@

${host_builddir}/gthr-single.h: ${toplevel_srcdir}/gcc/gthr-single.h \
				  stamp-${host_alias}
	sed -e 's/\(UNUSED\)/_GLIBCXX_\1/g' \
	    -e 's/\(GCC${uppercase}*_H\)/_GLIBCXX_\1/g' \
	    < ${toplevel_srcdir}/gcc/gthr-single.h > $@

${host_builddir}/gthr-posix.h: ${toplevel_srcdir}/gcc/gthr-posix.h \
				   stamp-${host_alias}
	sed -e 's/\(UNUSED\)/_GLIBCXX_\1/g' \
	    -e 's/\(GCC${uppercase}*_H\)/_GLIBCXX_\1/g' \
	    -e 's/SUPPORTS_WEAK/__GXX_WEAK__/g' \
	    -e 's/\(${uppercase}*USE_WEAK\)/_GLIBCXX_\1/g' \
	    < ${toplevel_srcdir}/gcc/gthr-posix.h > $@

${host_builddir}/gthr-tpf.h: ${toplevel_srcdir}/gcc/gthr-tpf.h \
				   stamp-${host_alias}
	sed -e 's/\(UNUSED\)/_GLIBCXX_\1/g' \
	    -e 's/\(GCC${uppercase}*_H\)/_GLIBCXX_\1/g' \
	    -e 's/SUPPORTS_WEAK/__GXX_WEAK__/g' \
	    -e 's/\(${uppercase}*USE_WEAK\)/_GLIBCXX_\1/g' \
	    < ${toplevel_srcdir}/gcc/gthr-tpf.h > $@

${host_builddir}/gthr-default.h: ${toplevel_srcdir}/gcc/${glibcxx_thread_h} \
				   stamp-${host_alias}
	sed -e 's/\(UNUSED\)/_GLIBCXX_\1/g' \
	    -e 's/\(GCC${uppercase}*_H\)/_GLIBCXX_\1/g' \
	    -e 's/SUPPORTS_WEAK/__GXX_WEAK__/g' \
	    -e 's/\(${uppercase}*USE_WEAK\)/_GLIBCXX_\1/g' \
	    -e 's,^#include "\(.*\)",#include <bits/\1>,g' \
	    < ${toplevel_srcdir}/gcc/${glibcxx_thread_h} > $@

# Build two precompiled C++ includes, stdc++.h.gch/*.gch
${pch1a_output}: ${allstamped} ${host_builddir}/c++config.h ${pch1_source}
	-mkdir -p ${pch1_output_builddir}
	$(CXX) $(PCHFLAGS) $(AM_CPPFLAGS) -O2 -g -std=gnu++0x ${pch1_source} \
	-o $@

${pch1b_output}: ${allstamped} ${host_builddir}/c++config.h ${pch1_source}
	-mkdir -p ${pch1_output_builddir}
	$(CXX) $(PCHFLAGS) $(AM_CPPFLAGS) -O2 -g ${pch1_source} -o $@

# Build a precompiled TR1 include, stdtr1c++.h.gch/O2.gch
${pch2_output}: ${pch2_source} ${pch1_output}
	-mkdir -p ${pch2_output_builddir}
	$(CXX) $(PCHFLAGS) $(AM_CPPFLAGS) -O2 -g ${pch2_source} -o $@

# Build a precompiled extension include, extc++.h.gch/O2.gch
${pch3_output}: ${pch3_source} ${pch2_output}
	-mkdir -p ${pch3_output_builddir}
	$(CXX) $(PCHFLAGS) $(AM_CPPFLAGS) -O2 -g ${pch3_source} -o $@

# For robustness sake (in light of junk files or in-source
# configuration), copy from the build or source tree to the install
# tree using only the human-maintained file lists and directory
# components.  Yes, with minor differences, this is sheer duplication
# of the staging rules above using $(INSTALL_DATA) instead of LN_S and
# `$(mkinstalldirs)' instead of `mkdir -p'.  In particular,
# host_headers_extra are taken out of the build tree staging area;
# the rest are taken from the original source tree.

if GLIBCXX_HOSTED
install-data-local: install-headers
else
install-data-local: install-freestanding-headers
endif

# This is a subset of the full install-headers rule.  We only need <cstddef>,
# <limits>, <cstdlib>, <cstdarg>, <new>, <typeinfo>, <exception>, and any
# files which they include (and which we provide).  The last three headers
# are installed by libsupc++, so only the first four and the sub-includes
# are copied here.
install-freestanding-headers:
	$(mkinstalldirs) $(DESTDIR)${gxx_include_dir}
	$(mkinstalldirs) $(DESTDIR)${host_installdir}
	for file in ${host_srcdir}/os_defines.h ${host_builddir}/c++config.h; do \
	  $(INSTALL_DATA) $${file} $(DESTDIR)${host_installdir}; done
	$(mkinstalldirs) $(DESTDIR)${gxx_include_dir}/${std_builddir}
	$(INSTALL_DATA) ${std_builddir}/limits $(DESTDIR)${gxx_include_dir}/${std_builddir}
	$(mkinstalldirs) $(DESTDIR)${gxx_include_dir}/${c_base_builddir}
	for file in cstddef cstdlib cstdarg; do \
	  $(INSTALL_DATA) ${c_base_builddir}/$${file} $(DESTDIR)${gxx_include_dir}/${c_base_builddir}; done

# The real deal.
install-headers:
	$(mkinstalldirs) $(DESTDIR)${gxx_include_dir}
	$(mkinstalldirs) $(DESTDIR)${gxx_include_dir}/${bits_builddir}
	for file in ${bits_headers}; do \
	  $(INSTALL_DATA) $${file} $(DESTDIR)${gxx_include_dir}/${bits_builddir}; done
	$(mkinstalldirs) $(DESTDIR)${gxx_include_dir}/${backward_builddir}
	for file in ${backward_headers}; do \
	  $(INSTALL_DATA) $${file} $(DESTDIR)${gxx_include_dir}/${backward_builddir}; done
	$(mkinstalldirs) $(DESTDIR)${gxx_include_dir}/${ext_builddir}
	for file in ${ext_headers}; do \
	  $(INSTALL_DATA) $${file} $(DESTDIR)${gxx_include_dir}/${ext_builddir}; done
	$(mkinstalldirs) $(DESTDIR)${gxx_include_dir}/${pb_builddir}
	for dir in ${pb_subdirs}; do \
	  $(mkinstalldirs) $(DESTDIR)${gxx_include_dir}/$${dir} ; done
	for file in ${pb_headers1}; do \
	  install_base=$(DESTDIR)${gxx_include_dir}/${pb_builddir} ; \
	  relative_name=`echo $$file | sed -e "s|${pb_srcdir}|.|g"` ;\
	  $(INSTALL_DATA) $${file} $${install_base}/$${relative_name} ; done
	for file in ${pb_headers2}; do \
	  install_base=$(DESTDIR)${gxx_include_dir}/${pb_builddir} ; \
	  relative_name=`echo $$file | sed -e "s|${pb_srcdir}|.|g"` ;\
	  $(INSTALL_DATA) $${file} $${install_base}/$${relative_name} ; done
	for file in ${pb_headers3}; do \
	  install_base=$(DESTDIR)${gxx_include_dir}/${pb_builddir} ; \
	  relative_name=`echo $$file | sed -e "s|${pb_srcdir}|.|g"` ;\
	  $(INSTALL_DATA) $${file} $${install_base}/$${relative_name} ; done
	for file in ${pb_headers4}; do \
	  install_base=$(DESTDIR)${gxx_include_dir}/${pb_builddir} ; \
	  relative_name=`echo $$file | sed -e "s|${pb_srcdir}|.|g"` ;\
	  $(INSTALL_DATA) $${file} $${install_base}/$${relative_name} ; done
	for file in ${pb_headers5}; do \
	  install_base=$(DESTDIR)${gxx_include_dir}/${pb_builddir} ; \
	  relative_name=`echo $$file | sed -e "s|${pb_srcdir}|.|g"` ;\
	  $(INSTALL_DATA) $${file} $${install_base}/$${relative_name} ; done
	for file in ${pb_headers6}; do \
	  install_base=$(DESTDIR)${gxx_include_dir}/${pb_builddir} ; \
	  relative_name=`echo $$file | sed -e "s|${pb_srcdir}|.|g"` ;\
	  $(INSTALL_DATA) $${file} $${install_base}/$${relative_name} ; done
	for file in ${pb_headers7}; do \
	  install_base=$(DESTDIR)${gxx_include_dir}/${pb_builddir} ; \
	  relative_name=`echo $$file | sed -e "s|${pb_srcdir}|.|g"` ;\
	  $(INSTALL_DATA) $${file} $${install_base}/$${relative_name} ; done
	$(mkinstalldirs) $(DESTDIR)${gxx_include_dir}/${tr1_builddir}
	for file in ${tr1_headers}; do \
	  $(INSTALL_DATA) $${file} $(DESTDIR)${gxx_include_dir}/${tr1_builddir}; done
	$(mkinstalldirs) $(DESTDIR)${gxx_include_dir}/${tr1_impl_builddir}
	for file in ${tr1_impl_headers}; do \
	  $(INSTALL_DATA) $${file} $(DESTDIR)${gxx_include_dir}/${tr1_impl_builddir}; done
	$(mkinstalldirs) $(DESTDIR)${gxx_include_dir}/${decimal_builddir}
	for file in ${decimal_headers}; do \
	  $(INSTALL_DATA) $${file} $(DESTDIR)${gxx_include_dir}/${decimal_builddir}; done
	$(mkinstalldirs) $(DESTDIR)${gxx_include_dir}/${c_base_builddir}
	for file in ${c_base_headers}; do \
	  $(INSTALL_DATA) $${file} $(DESTDIR)${gxx_include_dir}/${c_base_builddir}; done
	c_base_headers_extra_install='$(c_base_headers_extra)';\
	for file in $$c_base_headers_extra_install; do \
	  $(INSTALL_DATA) $$file $(DESTDIR)${gxx_include_dir}/${bits_builddir}; done
	c_compatibility_headers_install='$(c_compatibility_headers_extra)';\
	for file in $$c_compatibility_headers_install; do \
	  $(INSTALL_DATA) $$file $(DESTDIR)${gxx_include_dir}; done
	$(mkinstalldirs) $(DESTDIR)${gxx_include_dir}/${std_builddir}
	for file in ${std_headers}; do \
	  $(INSTALL_DATA) $${file} $(DESTDIR)${gxx_include_dir}/${std_builddir}; done
	$(mkinstalldirs) $(DESTDIR)${gxx_include_dir}/${debug_builddir}
	for file in ${debug_headers}; do \
	  $(INSTALL_DATA) $${file} $(DESTDIR)${gxx_include_dir}/${debug_builddir}; done
	parallel_headers_install='${parallel_headers}';\
	test -z "$$parallel_headers_install" || \
	  $(mkinstalldirs) $(DESTDIR)${gxx_include_dir}/${parallel_builddir};\
	for file in $$parallel_headers_install; do \
	  $(INSTALL_DATA) $${file} $(DESTDIR)${gxx_include_dir}/${parallel_builddir}; done
	$(mkinstalldirs) $(DESTDIR)${gxx_include_dir}/${profile_builddir}
	for file in ${profile_headers}; do \
	  $(INSTALL_DATA) $${file} $(DESTDIR)${gxx_include_dir}/${profile_builddir}; done
	$(mkinstalldirs) $(DESTDIR)${gxx_include_dir}/${profile_impl_builddir}
	for file in ${profile_impl_headers}; do \
	  $(INSTALL_DATA) $${file} $(DESTDIR)${gxx_include_dir}/${profile_impl_builddir}; done
	$(mkinstalldirs) $(DESTDIR)${host_installdir}
	for file in ${host_headers} ${host_headers_extra} \
	 ${thread_host_headers}; do \
	  $(INSTALL_DATA) $${file} $(DESTDIR)${host_installdir}; done

# By adding these files here, automake will remove them for 'make clean'
CLEANFILES = ${pch_output} ${pch_output_anchors} stamp-host

# To remove directories.
clean-local:
	rm -rf ${pch_output_dirs}

# Stop implicit '.o' make rules from ever stomping on extensionless
# headers, in the improbable case where some foolish, crack-addled
# developer tries to create them via make in the include build
# directory. (This is more of an example of how this kind of rule can
# be made.)
.PRECIOUS: $(std_headers) $(c_base_headers) $(tr1_headers) $(tr1_impl_headers)
	   $(decimal_headers) $(ext_headers)
$(std_headers): ; @:
$(c_base_headers): ; @:
$(tr1_headers): ; @:
$(tr1_impl_headers): ; @:
$(decimal_headers): ; @:
$(ext_headers): ; @:<|MERGE_RESOLUTION|>--- conflicted
+++ resolved
@@ -902,13 +902,8 @@
 allstamped = \
 	stamp-std stamp-bits stamp-c_base stamp-c_base_extra \
 	stamp-c_compatibility  stamp-backward stamp-ext stamp-pb \
-<<<<<<< HEAD
-	stamp-tr1 stamp-tr1-impl stamp-debug stamp-parallel stamp-host \
-    stamp-profile stamp-profile-impl
-=======
 	stamp-tr1 stamp-tr1-impl stamp-decimal stamp-debug \
 	stamp-parallel stamp-profile stamp-profile-impl stamp-host 
->>>>>>> 8e32aa11
 
 # List of all files that are created by explicit building, editing, or
 # catenation.

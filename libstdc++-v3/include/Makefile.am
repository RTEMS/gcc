## Makefile for the include subdirectory of the GNU C++ Standard library.
##
## Copyright (C) 2001-2013 Free Software Foundation, Inc.
##
## This file is part of the libstdc++ version 3 distribution.
## Process this file with automake to produce Makefile.in.

## This file is part of the GNU ISO C++ Library.  This library is free
## software; you can redistribute it and/or modify it under the
## terms of the GNU General Public License as published by the
## Free Software Foundation; either version 3, or (at your option)
## any later version.

## This library is distributed in the hope that it will be useful,
## but WITHOUT ANY WARRANTY; without even the implied warranty of
## MERCHANTABILITY or FITNESS FOR A PARTICULAR PURPOSE.  See the
## GNU General Public License for more details.

## You should have received a copy of the GNU General Public License along
## with this library; see the file COPYING3.  If not see
## <http://www.gnu.org/licenses/>.

include $(top_srcdir)/fragment.am

# Standard C++ includes.
std_srcdir = ${glibcxx_srcdir}/include/std
std_builddir = .
std_headers = \
	${std_srcdir}/algorithm \
	${std_srcdir}/array \
	${std_srcdir}/atomic \
	${std_srcdir}/bitset \
	${std_srcdir}/chrono \
	${std_srcdir}/complex \
	${std_srcdir}/condition_variable \
	${std_srcdir}/deque \
	${std_srcdir}/forward_list \
	${std_srcdir}/fstream \
	${std_srcdir}/functional \
	${std_srcdir}/future \
	${std_srcdir}/iomanip \
	${std_srcdir}/ios \
	${std_srcdir}/iosfwd \
	${std_srcdir}/iostream \
	${std_srcdir}/istream \
	${std_srcdir}/iterator \
	${std_srcdir}/limits \
	${std_srcdir}/list \
	${std_srcdir}/locale \
	${std_srcdir}/map \
	${std_srcdir}/memory \
	${std_srcdir}/mutex \
	${std_srcdir}/numeric \
	${std_srcdir}/ostream \
	${std_srcdir}/queue \
	${std_srcdir}/random \
	${std_srcdir}/ratio \
	${std_srcdir}/regex \
	${std_srcdir}/scoped_allocator \
	${std_srcdir}/set \
	${std_srcdir}/sstream \
	${std_srcdir}/stack \
	${std_srcdir}/stdexcept \
	${std_srcdir}/streambuf \
	${std_srcdir}/string \
	${std_srcdir}/system_error \
	${std_srcdir}/thread \
	${std_srcdir}/tuple \
	${std_srcdir}/typeindex \
	${std_srcdir}/type_traits \
	${std_srcdir}/unordered_map \
	${std_srcdir}/unordered_set \
	${std_srcdir}/utility \
	${std_srcdir}/valarray \
	${std_srcdir}/vector

bits_srcdir = ${glibcxx_srcdir}/include/bits
bits_builddir = ./bits
bits_headers = \
	${bits_srcdir}/algorithmfwd.h \
	${bits_srcdir}/alloc_traits.h \
	${bits_srcdir}/allocator.h \
	${bits_srcdir}/atomic_base.h \
	${bits_srcdir}/basic_ios.h \
	${bits_srcdir}/basic_ios.tcc \
	${bits_srcdir}/basic_string.h \
	${bits_srcdir}/basic_string.tcc \
	${bits_srcdir}/boost_concept_check.h \
	${bits_srcdir}/c++0x_warning.h \
	${bits_srcdir}/char_traits.h \
	${bits_srcdir}/codecvt.h \
	${bits_srcdir}/concept_check.h \
	${bits_srcdir}/cpp_type_traits.h \
	${bits_srcdir}/deque.tcc \
	${bits_srcdir}/forward_list.h \
	${bits_srcdir}/forward_list.tcc \
	${bits_srcdir}/fstream.tcc \
	${bits_srcdir}/functexcept.h \
	${bits_srcdir}/functional_hash.h \
	${bits_srcdir}/gslice.h \
	${bits_srcdir}/gslice_array.h \
	${bits_srcdir}/hashtable.h \
	${bits_srcdir}/hashtable_policy.h \
	${bits_srcdir}/indirect_array.h \
	${bits_srcdir}/ios_base.h \
	${bits_srcdir}/istream.tcc \
	${bits_srcdir}/list.tcc \
	${bits_srcdir}/locale_classes.h \
	${bits_srcdir}/locale_classes.tcc \
	${bits_srcdir}/locale_facets.h \
	${bits_srcdir}/locale_facets.tcc \
	${bits_srcdir}/locale_facets_nonio.h \
	${bits_srcdir}/locale_facets_nonio.tcc \
	${bits_srcdir}/localefwd.h \
	${bits_srcdir}/mask_array.h \
	${bits_srcdir}/move.h \
	${bits_srcdir}/ostream.tcc \
	${bits_srcdir}/ostream_insert.h \
	${bits_srcdir}/postypes.h \
	${bits_srcdir}/ptr_traits.h \
	${bits_srcdir}/random.h \
	${bits_srcdir}/random.tcc \
	${bits_srcdir}/range_access.h \
	${bits_srcdir}/regex.h \
	${bits_srcdir}/regex_compiler.h \
	${bits_srcdir}/regex_constants.h \
	${bits_srcdir}/regex_cursor.h \
	${bits_srcdir}/regex_error.h \
	${bits_srcdir}/regex_grep_matcher.h \
	${bits_srcdir}/regex_grep_matcher.tcc \
	${bits_srcdir}/regex_nfa.h \
	${bits_srcdir}/regex_nfa.tcc \
	${bits_srcdir}/stream_iterator.h \
	${bits_srcdir}/streambuf_iterator.h \
	${bits_srcdir}/shared_ptr.h \
	${bits_srcdir}/shared_ptr_base.h \
	${bits_srcdir}/slice_array.h \
	${bits_srcdir}/sstream.tcc \
	${bits_srcdir}/stl_algo.h \
	${bits_srcdir}/stl_algobase.h \
	${bits_srcdir}/stl_bvector.h \
	${bits_srcdir}/stl_construct.h \
	${bits_srcdir}/stl_deque.h \
	${bits_srcdir}/stl_function.h \
	${bits_srcdir}/stl_heap.h \
	${bits_srcdir}/stl_iterator.h \
	${bits_srcdir}/stl_iterator_base_funcs.h \
	${bits_srcdir}/stl_iterator_base_types.h \
	${bits_srcdir}/stl_list.h \
	${bits_srcdir}/stl_map.h \
	${bits_srcdir}/stl_multimap.h \
	${bits_srcdir}/stl_multiset.h \
	${bits_srcdir}/stl_numeric.h \
	${bits_srcdir}/stl_pair.h \
	${bits_srcdir}/stl_queue.h \
	${bits_srcdir}/stl_raw_storage_iter.h \
	${bits_srcdir}/stl_relops.h \
	${bits_srcdir}/stl_set.h \
	${bits_srcdir}/stl_stack.h \
	${bits_srcdir}/stl_tempbuf.h \
	${bits_srcdir}/stl_tree.h \
	${bits_srcdir}/stl_uninitialized.h \
	${bits_srcdir}/stl_vector.h \
	${bits_srcdir}/streambuf.tcc \
	${bits_srcdir}/stringfwd.h \
	${bits_srcdir}/unique_ptr.h \
	${bits_srcdir}/unordered_map.h \
	${bits_srcdir}/unordered_set.h \
	${bits_srcdir}/uses_allocator.h \
	${bits_srcdir}/valarray_array.h \
	${bits_srcdir}/valarray_array.tcc \
	${bits_srcdir}/valarray_before.h \
	${bits_srcdir}/valarray_after.h \
	${bits_srcdir}/vector.tcc \
	${bits_host_headers}

bits_host_headers = \
	${glibcxx_srcdir}/${CPU_OPT_BITS_RANDOM}

bits_sup_srcdir = ${glibcxx_srcdir}/libsupc++
bits_sup_headers = \
	${bits_sup_srcdir}/atomic_lockfree_defines.h \
	${bits_sup_srcdir}/cxxabi_forced.h \
	${bits_sup_srcdir}/exception_defines.h \
	${bits_sup_srcdir}/exception_ptr.h \
	${bits_sup_srcdir}/hash_bytes.h \
	${bits_sup_srcdir}/nested_exception.h

backward_srcdir = ${glibcxx_srcdir}/include/backward
backward_builddir = ./backward
backward_headers = \
	${backward_srcdir}/auto_ptr.h \
	${backward_srcdir}/backward_warning.h \
	${backward_srcdir}/binders.h \
	${backward_srcdir}/hash_map \
	${backward_srcdir}/hash_set \
	${backward_srcdir}/hash_fun.h \
	${backward_srcdir}/hashtable.h \
	${backward_srcdir}/strstream

pb_srcdir = ${glibcxx_srcdir}/include/ext/pb_ds
pb_builddir = ./ext/pb_ds

pb_subdirs = \
	${pb_builddir}/detail \
	${pb_builddir}/detail/pairing_heap_ \
	${pb_builddir}/detail/splay_tree_ \
	${pb_builddir}/detail/list_update_map_ \
	${pb_builddir}/detail/branch_policy \
	${pb_builddir}/detail/trie_policy \
	${pb_builddir}/detail/gp_hash_table_map_ \
	${pb_builddir}/detail/tree_policy \
	${pb_builddir}/detail/binomial_heap_base_ \
	${pb_builddir}/detail/resize_policy \
	${pb_builddir}/detail/bin_search_tree_ \
	${pb_builddir}/detail/binomial_heap_ \
	${pb_builddir}/detail/thin_heap_ \
	${pb_builddir}/detail/pat_trie_ \
	${pb_builddir}/detail/cc_hash_table_map_ \
	${pb_builddir}/detail/rc_binomial_heap_ \
	${pb_builddir}/detail/left_child_next_sibling_heap_ \
	${pb_builddir}/detail/unordered_iterator \
	${pb_builddir}/detail/binary_heap_ \
	${pb_builddir}/detail/ov_tree_map_ \
	${pb_builddir}/detail/hash_fn \
	${pb_builddir}/detail/eq_fn \
	${pb_builddir}/detail/rb_tree_map_ \
	${pb_builddir}/detail/list_update_policy

# The ability for make and the underlying host to deal with this
# unwieldy list as one entire entity is not a sure thing, and may
# cause build errors. Thus, split one list into many smaller
# mini-lists, with the maximum size per mini-list of no more than 42.

pb_headers1 = \
	${pb_srcdir}/assoc_container.hpp \
	${pb_srcdir}/exception.hpp \
	${pb_srcdir}/hash_policy.hpp \
	${pb_srcdir}/list_update_policy.hpp \
	${pb_srcdir}/priority_queue.hpp \
	${pb_srcdir}/tag_and_trait.hpp \
	${pb_srcdir}/tree_policy.hpp \
	${pb_srcdir}/trie_policy.hpp \
	${pb_srcdir}/detail/branch_policy/branch_policy.hpp \
	${pb_srcdir}/detail/branch_policy/null_node_metadata.hpp \
	${pb_srcdir}/detail/branch_policy/traits.hpp \
	${pb_srcdir}/detail/binary_heap_/binary_heap_.hpp \
	${pb_srcdir}/detail/binary_heap_/const_iterator.hpp \
	${pb_srcdir}/detail/binary_heap_/point_const_iterator.hpp \
	${pb_srcdir}/detail/binary_heap_/constructors_destructor_fn_imps.hpp \
	${pb_srcdir}/detail/binary_heap_/debug_fn_imps.hpp \
	${pb_srcdir}/detail/binary_heap_/entry_cmp.hpp \
	${pb_srcdir}/detail/binary_heap_/entry_pred.hpp \
	${pb_srcdir}/detail/binary_heap_/erase_fn_imps.hpp \
	${pb_srcdir}/detail/binary_heap_/find_fn_imps.hpp \
	${pb_srcdir}/detail/binary_heap_/info_fn_imps.hpp \
	${pb_srcdir}/detail/binary_heap_/insert_fn_imps.hpp \
	${pb_srcdir}/detail/binary_heap_/iterators_fn_imps.hpp \
	${pb_srcdir}/detail/binary_heap_/policy_access_fn_imps.hpp \
	${pb_srcdir}/detail/binary_heap_/resize_policy.hpp \
	${pb_srcdir}/detail/binary_heap_/split_join_fn_imps.hpp \
	${pb_srcdir}/detail/binary_heap_/trace_fn_imps.hpp \
	${pb_srcdir}/detail/binomial_heap_base_/binomial_heap_base_.hpp \
	${pb_srcdir}/detail/binomial_heap_base_/constructors_destructor_fn_imps.hpp \
	${pb_srcdir}/detail/binomial_heap_base_/debug_fn_imps.hpp \
	${pb_srcdir}/detail/binomial_heap_base_/erase_fn_imps.hpp \
	${pb_srcdir}/detail/binomial_heap_base_/find_fn_imps.hpp \
	${pb_srcdir}/detail/binomial_heap_base_/insert_fn_imps.hpp \
	${pb_srcdir}/detail/binomial_heap_base_/split_join_fn_imps.hpp \
	${pb_srcdir}/detail/binomial_heap_/binomial_heap_.hpp \
	${pb_srcdir}/detail/binomial_heap_/constructors_destructor_fn_imps.hpp \
	${pb_srcdir}/detail/binomial_heap_/debug_fn_imps.hpp \
	${pb_srcdir}/detail/bin_search_tree_/bin_search_tree_.hpp

pb_headers2 = \
	${pb_srcdir}/detail/bin_search_tree_/constructors_destructor_fn_imps.hpp \
	${pb_srcdir}/detail/bin_search_tree_/debug_fn_imps.hpp \
	${pb_srcdir}/detail/bin_search_tree_/erase_fn_imps.hpp \
	${pb_srcdir}/detail/bin_search_tree_/find_fn_imps.hpp \
	${pb_srcdir}/detail/bin_search_tree_/info_fn_imps.hpp \
	${pb_srcdir}/detail/bin_search_tree_/insert_fn_imps.hpp \
	${pb_srcdir}/detail/bin_search_tree_/iterators_fn_imps.hpp \
	${pb_srcdir}/detail/bin_search_tree_/node_iterators.hpp \
	${pb_srcdir}/detail/bin_search_tree_/point_iterators.hpp \
	${pb_srcdir}/detail/bin_search_tree_/policy_access_fn_imps.hpp \
	${pb_srcdir}/detail/bin_search_tree_/r_erase_fn_imps.hpp \
	${pb_srcdir}/detail/bin_search_tree_/rotate_fn_imps.hpp \
	${pb_srcdir}/detail/bin_search_tree_/split_join_fn_imps.hpp \
	${pb_srcdir}/detail/bin_search_tree_/traits.hpp \
	${pb_srcdir}/detail/cc_hash_table_map_/cc_ht_map_.hpp \
	${pb_srcdir}/detail/cc_hash_table_map_/cmp_fn_imps.hpp \
	${pb_srcdir}/detail/cc_hash_table_map_/cond_key_dtor_entry_dealtor.hpp \
	${pb_srcdir}/detail/cc_hash_table_map_/constructor_destructor_fn_imps.hpp \
	${pb_srcdir}/detail/cc_hash_table_map_/constructor_destructor_no_store_hash_fn_imps.hpp \
	${pb_srcdir}/detail/cc_hash_table_map_/constructor_destructor_store_hash_fn_imps.hpp \
	${pb_srcdir}/detail/cc_hash_table_map_/debug_fn_imps.hpp \
	${pb_srcdir}/detail/cc_hash_table_map_/debug_no_store_hash_fn_imps.hpp \
	${pb_srcdir}/detail/cc_hash_table_map_/debug_store_hash_fn_imps.hpp \
	${pb_srcdir}/detail/cc_hash_table_map_/entry_list_fn_imps.hpp \
	${pb_srcdir}/detail/cc_hash_table_map_/erase_fn_imps.hpp \
	${pb_srcdir}/detail/cc_hash_table_map_/erase_no_store_hash_fn_imps.hpp \
	${pb_srcdir}/detail/cc_hash_table_map_/erase_store_hash_fn_imps.hpp \
	${pb_srcdir}/detail/cc_hash_table_map_/find_fn_imps.hpp \
	${pb_srcdir}/detail/cc_hash_table_map_/find_store_hash_fn_imps.hpp \
	${pb_srcdir}/detail/cc_hash_table_map_/info_fn_imps.hpp \
	${pb_srcdir}/detail/cc_hash_table_map_/insert_fn_imps.hpp \
	${pb_srcdir}/detail/cc_hash_table_map_/insert_no_store_hash_fn_imps.hpp \
	${pb_srcdir}/detail/cc_hash_table_map_/insert_store_hash_fn_imps.hpp \
	${pb_srcdir}/detail/cc_hash_table_map_/iterators_fn_imps.hpp \
	${pb_srcdir}/detail/cc_hash_table_map_/policy_access_fn_imps.hpp \
	${pb_srcdir}/detail/cc_hash_table_map_/resize_fn_imps.hpp \
	${pb_srcdir}/detail/cc_hash_table_map_/resize_no_store_hash_fn_imps.hpp \
	${pb_srcdir}/detail/cc_hash_table_map_/resize_store_hash_fn_imps.hpp \
	${pb_srcdir}/detail/cc_hash_table_map_/size_fn_imps.hpp

pb_headers3 = \
	${pb_srcdir}/detail/cc_hash_table_map_/trace_fn_imps.hpp \
	${pb_srcdir}/detail/cond_dealtor.hpp \
	${pb_srcdir}/detail/container_base_dispatch.hpp \
	${pb_srcdir}/detail/eq_fn/eq_by_less.hpp \
	${pb_srcdir}/detail/eq_fn/hash_eq_fn.hpp \
	${pb_srcdir}/detail/gp_hash_table_map_/constructor_destructor_fn_imps.hpp \
	${pb_srcdir}/detail/gp_hash_table_map_/constructor_destructor_no_store_hash_fn_imps.hpp \
	${pb_srcdir}/detail/gp_hash_table_map_/constructor_destructor_store_hash_fn_imps.hpp \
	${pb_srcdir}/detail/gp_hash_table_map_/debug_fn_imps.hpp \
	${pb_srcdir}/detail/gp_hash_table_map_/debug_no_store_hash_fn_imps.hpp \
	${pb_srcdir}/detail/gp_hash_table_map_/debug_store_hash_fn_imps.hpp \
	${pb_srcdir}/detail/gp_hash_table_map_/erase_fn_imps.hpp \
	${pb_srcdir}/detail/gp_hash_table_map_/erase_no_store_hash_fn_imps.hpp \
	${pb_srcdir}/detail/gp_hash_table_map_/erase_store_hash_fn_imps.hpp \
	${pb_srcdir}/detail/gp_hash_table_map_/find_fn_imps.hpp \
	${pb_srcdir}/detail/gp_hash_table_map_/find_no_store_hash_fn_imps.hpp \
	${pb_srcdir}/detail/gp_hash_table_map_/find_store_hash_fn_imps.hpp \
	${pb_srcdir}/detail/gp_hash_table_map_/gp_ht_map_.hpp \
	${pb_srcdir}/detail/gp_hash_table_map_/info_fn_imps.hpp \
	${pb_srcdir}/detail/gp_hash_table_map_/insert_fn_imps.hpp \
	${pb_srcdir}/detail/gp_hash_table_map_/insert_no_store_hash_fn_imps.hpp \
	${pb_srcdir}/detail/gp_hash_table_map_/insert_store_hash_fn_imps.hpp \
	${pb_srcdir}/detail/gp_hash_table_map_/iterator_fn_imps.hpp \
	${pb_srcdir}/detail/gp_hash_table_map_/policy_access_fn_imps.hpp \
	${pb_srcdir}/detail/gp_hash_table_map_/resize_fn_imps.hpp \
	${pb_srcdir}/detail/gp_hash_table_map_/resize_no_store_hash_fn_imps.hpp \
	${pb_srcdir}/detail/gp_hash_table_map_/resize_store_hash_fn_imps.hpp \
	${pb_srcdir}/detail/gp_hash_table_map_/trace_fn_imps.hpp \
	${pb_srcdir}/detail/hash_fn/direct_mask_range_hashing_imp.hpp \
	${pb_srcdir}/detail/hash_fn/direct_mod_range_hashing_imp.hpp \
	${pb_srcdir}/detail/hash_fn/linear_probe_fn_imp.hpp \
	${pb_srcdir}/detail/hash_fn/mask_based_range_hashing.hpp \
	${pb_srcdir}/detail/hash_fn/mod_based_range_hashing.hpp \
	${pb_srcdir}/detail/hash_fn/probe_fn_base.hpp \
	${pb_srcdir}/detail/hash_fn/quadratic_probe_fn_imp.hpp \
	${pb_srcdir}/detail/hash_fn/ranged_hash_fn.hpp \
	${pb_srcdir}/detail/hash_fn/ranged_probe_fn.hpp

pb_headers4 = \
	${pb_srcdir}/detail/hash_fn/sample_probe_fn.hpp \
	${pb_srcdir}/detail/hash_fn/sample_ranged_hash_fn.hpp \
	${pb_srcdir}/detail/hash_fn/sample_ranged_probe_fn.hpp \
	${pb_srcdir}/detail/hash_fn/sample_range_hashing.hpp \
	${pb_srcdir}/detail/left_child_next_sibling_heap_/const_iterator.hpp \
	${pb_srcdir}/detail/left_child_next_sibling_heap_/point_const_iterator.hpp \
	${pb_srcdir}/detail/left_child_next_sibling_heap_/constructors_destructor_fn_imps.hpp \
	${pb_srcdir}/detail/left_child_next_sibling_heap_/debug_fn_imps.hpp \
	${pb_srcdir}/detail/left_child_next_sibling_heap_/erase_fn_imps.hpp \
	${pb_srcdir}/detail/left_child_next_sibling_heap_/info_fn_imps.hpp \
	${pb_srcdir}/detail/left_child_next_sibling_heap_/insert_fn_imps.hpp \
	${pb_srcdir}/detail/left_child_next_sibling_heap_/iterators_fn_imps.hpp \
	${pb_srcdir}/detail/left_child_next_sibling_heap_/left_child_next_sibling_heap_.hpp \
	${pb_srcdir}/detail/left_child_next_sibling_heap_/node.hpp \
	${pb_srcdir}/detail/left_child_next_sibling_heap_/policy_access_fn_imps.hpp \
	${pb_srcdir}/detail/left_child_next_sibling_heap_/trace_fn_imps.hpp \
	${pb_srcdir}/detail/list_update_map_/constructor_destructor_fn_imps.hpp \
	${pb_srcdir}/detail/list_update_map_/debug_fn_imps.hpp \
	${pb_srcdir}/detail/list_update_map_/entry_metadata_base.hpp \
	${pb_srcdir}/detail/list_update_map_/erase_fn_imps.hpp \
	${pb_srcdir}/detail/list_update_map_/find_fn_imps.hpp \
	${pb_srcdir}/detail/list_update_map_/info_fn_imps.hpp \
	${pb_srcdir}/detail/list_update_map_/insert_fn_imps.hpp \
	${pb_srcdir}/detail/list_update_map_/iterators_fn_imps.hpp \
	${pb_srcdir}/detail/list_update_map_/lu_map_.hpp \
	${pb_srcdir}/detail/list_update_map_/trace_fn_imps.hpp \
	${pb_srcdir}/detail/list_update_policy/lu_counter_metadata.hpp \
	${pb_srcdir}/detail/list_update_policy/sample_update_policy.hpp \
	${pb_srcdir}/detail/debug_map_base.hpp \
	${pb_srcdir}/detail/ov_tree_map_/constructors_destructor_fn_imps.hpp \
	${pb_srcdir}/detail/ov_tree_map_/debug_fn_imps.hpp \
	${pb_srcdir}/detail/ov_tree_map_/erase_fn_imps.hpp \
	${pb_srcdir}/detail/ov_tree_map_/info_fn_imps.hpp \
	${pb_srcdir}/detail/ov_tree_map_/insert_fn_imps.hpp \
	${pb_srcdir}/detail/ov_tree_map_/iterators_fn_imps.hpp \
	${pb_srcdir}/detail/ov_tree_map_/node_iterators.hpp \
	${pb_srcdir}/detail/ov_tree_map_/ov_tree_map_.hpp

pb_headers5 = \
	${pb_srcdir}/detail/ov_tree_map_/policy_access_fn_imps.hpp \
	${pb_srcdir}/detail/ov_tree_map_/split_join_fn_imps.hpp \
	${pb_srcdir}/detail/ov_tree_map_/traits.hpp \
	${pb_srcdir}/detail/pairing_heap_/constructors_destructor_fn_imps.hpp \
	${pb_srcdir}/detail/pairing_heap_/debug_fn_imps.hpp \
	${pb_srcdir}/detail/pairing_heap_/erase_fn_imps.hpp \
	${pb_srcdir}/detail/pairing_heap_/find_fn_imps.hpp \
	${pb_srcdir}/detail/pairing_heap_/insert_fn_imps.hpp \
	${pb_srcdir}/detail/pairing_heap_/pairing_heap_.hpp \
	${pb_srcdir}/detail/pairing_heap_/split_join_fn_imps.hpp \
	${pb_srcdir}/detail/pat_trie_/constructors_destructor_fn_imps.hpp \
	${pb_srcdir}/detail/pat_trie_/debug_fn_imps.hpp \
	${pb_srcdir}/detail/pat_trie_/erase_fn_imps.hpp \
	${pb_srcdir}/detail/pat_trie_/find_fn_imps.hpp \
	${pb_srcdir}/detail/pat_trie_/info_fn_imps.hpp \
	${pb_srcdir}/detail/pat_trie_/insert_join_fn_imps.hpp \
	${pb_srcdir}/detail/pat_trie_/iterators_fn_imps.hpp \
	${pb_srcdir}/detail/pat_trie_/pat_trie_.hpp \
	${pb_srcdir}/detail/pat_trie_/pat_trie_base.hpp \
	${pb_srcdir}/detail/pat_trie_/policy_access_fn_imps.hpp \
	${pb_srcdir}/detail/pat_trie_/r_erase_fn_imps.hpp \
	${pb_srcdir}/detail/pat_trie_/rotate_fn_imps.hpp \
	${pb_srcdir}/detail/pat_trie_/split_fn_imps.hpp \
	${pb_srcdir}/detail/pat_trie_/synth_access_traits.hpp \
	${pb_srcdir}/detail/pat_trie_/trace_fn_imps.hpp \
	${pb_srcdir}/detail/pat_trie_/traits.hpp \
	${pb_srcdir}/detail/pat_trie_/update_fn_imps.hpp \
	${pb_srcdir}/detail/priority_queue_base_dispatch.hpp \
	${pb_srcdir}/detail/rb_tree_map_/constructors_destructor_fn_imps.hpp \
	${pb_srcdir}/detail/rb_tree_map_/debug_fn_imps.hpp

pb_headers6 = \
	${pb_srcdir}/detail/rb_tree_map_/erase_fn_imps.hpp \
	${pb_srcdir}/detail/rb_tree_map_/find_fn_imps.hpp \
	${pb_srcdir}/detail/rb_tree_map_/info_fn_imps.hpp \
	${pb_srcdir}/detail/rb_tree_map_/insert_fn_imps.hpp \
	${pb_srcdir}/detail/rb_tree_map_/node.hpp \
	${pb_srcdir}/detail/rb_tree_map_/rb_tree_.hpp \
	${pb_srcdir}/detail/rb_tree_map_/split_join_fn_imps.hpp \
	${pb_srcdir}/detail/rb_tree_map_/traits.hpp \
	${pb_srcdir}/detail/rc_binomial_heap_/constructors_destructor_fn_imps.hpp \
	${pb_srcdir}/detail/rc_binomial_heap_/debug_fn_imps.hpp \
	${pb_srcdir}/detail/rc_binomial_heap_/erase_fn_imps.hpp \
	${pb_srcdir}/detail/rc_binomial_heap_/insert_fn_imps.hpp \
	${pb_srcdir}/detail/rc_binomial_heap_/rc_binomial_heap_.hpp \
	${pb_srcdir}/detail/rc_binomial_heap_/rc.hpp \
	${pb_srcdir}/detail/rc_binomial_heap_/split_join_fn_imps.hpp \
	${pb_srcdir}/detail/rc_binomial_heap_/trace_fn_imps.hpp \
	${pb_srcdir}/detail/resize_policy/cc_hash_max_collision_check_resize_trigger_imp.hpp \
	${pb_srcdir}/detail/resize_policy/hash_exponential_size_policy_imp.hpp \
	${pb_srcdir}/detail/resize_policy/hash_load_check_resize_trigger_imp.hpp \
	${pb_srcdir}/detail/resize_policy/hash_load_check_resize_trigger_size_base.hpp \
	${pb_srcdir}/detail/resize_policy/hash_prime_size_policy_imp.hpp \
	${pb_srcdir}/detail/resize_policy/hash_standard_resize_policy_imp.hpp \
	${pb_srcdir}/detail/resize_policy/sample_resize_policy.hpp \
	${pb_srcdir}/detail/resize_policy/sample_resize_trigger.hpp \
	${pb_srcdir}/detail/resize_policy/sample_size_policy.hpp \
	${pb_srcdir}/detail/splay_tree_/constructors_destructor_fn_imps.hpp \
	${pb_srcdir}/detail/splay_tree_/debug_fn_imps.hpp \
	${pb_srcdir}/detail/splay_tree_/erase_fn_imps.hpp \
	${pb_srcdir}/detail/splay_tree_/find_fn_imps.hpp \
	${pb_srcdir}/detail/splay_tree_/info_fn_imps.hpp \
	${pb_srcdir}/detail/splay_tree_/insert_fn_imps.hpp \
	${pb_srcdir}/detail/splay_tree_/node.hpp \
	${pb_srcdir}/detail/splay_tree_/splay_fn_imps.hpp \
	${pb_srcdir}/detail/splay_tree_/splay_tree_.hpp \
	${pb_srcdir}/detail/splay_tree_/split_join_fn_imps.hpp \
	${pb_srcdir}/detail/splay_tree_/traits.hpp \
	${pb_srcdir}/detail/standard_policies.hpp \
	${pb_srcdir}/detail/thin_heap_/constructors_destructor_fn_imps.hpp \
	${pb_srcdir}/detail/thin_heap_/debug_fn_imps.hpp \
	${pb_srcdir}/detail/thin_heap_/erase_fn_imps.hpp

pb_headers7 = \
	${pb_srcdir}/detail/thin_heap_/find_fn_imps.hpp \
	${pb_srcdir}/detail/thin_heap_/insert_fn_imps.hpp \
	${pb_srcdir}/detail/thin_heap_/split_join_fn_imps.hpp \
	${pb_srcdir}/detail/thin_heap_/thin_heap_.hpp \
	${pb_srcdir}/detail/thin_heap_/trace_fn_imps.hpp \
	${pb_srcdir}/detail/tree_policy/node_metadata_selector.hpp \
	${pb_srcdir}/detail/tree_policy/order_statistics_imp.hpp \
	${pb_srcdir}/detail/tree_policy/sample_tree_node_update.hpp \
	${pb_srcdir}/detail/tree_trace_base.hpp \
	${pb_srcdir}/detail/trie_policy/node_metadata_selector.hpp \
	${pb_srcdir}/detail/trie_policy/order_statistics_imp.hpp \
	${pb_srcdir}/detail/trie_policy/prefix_search_node_update_imp.hpp \
	${pb_srcdir}/detail/trie_policy/sample_trie_access_traits.hpp \
	${pb_srcdir}/detail/trie_policy/sample_trie_node_update.hpp \
	${pb_srcdir}/detail/trie_policy/trie_string_access_traits_imp.hpp \
	${pb_srcdir}/detail/trie_policy/trie_policy_base.hpp \
	${pb_srcdir}/detail/types_traits.hpp \
	${pb_srcdir}/detail/type_utils.hpp \
	${pb_srcdir}/detail/unordered_iterator/const_iterator.hpp \
	${pb_srcdir}/detail/unordered_iterator/point_const_iterator.hpp \
	${pb_srcdir}/detail/unordered_iterator/iterator.hpp \
	${pb_srcdir}/detail/unordered_iterator/point_iterator.hpp


ext_srcdir = ${glibcxx_srcdir}/include/ext
ext_builddir = ./ext
ext_headers = \
	${ext_srcdir}/algorithm \
	${ext_srcdir}/alloc_traits.h \
	${ext_srcdir}/atomicity.h \
	${ext_srcdir}/array_allocator.h \
	${ext_srcdir}/bitmap_allocator.h \
	${ext_srcdir}/cast.h \
	${ext_srcdir}/codecvt_specializations.h \
	${ext_srcdir}/concurrence.h \
	${ext_srcdir}/debug_allocator.h \
	${ext_srcdir}/enc_filebuf.h \
	${ext_srcdir}/extptr_allocator.h \
	${ext_srcdir}/stdio_filebuf.h \
	${ext_srcdir}/stdio_sync_filebuf.h \
	${ext_srcdir}/functional \
	${ext_srcdir}/iterator \
	${ext_srcdir}/malloc_allocator.h \
	${ext_srcdir}/memory \
	${ext_srcdir}/mt_allocator.h \
	${ext_srcdir}/new_allocator.h \
	${ext_srcdir}/numeric \
	${ext_srcdir}/numeric_traits.h \
	${ext_srcdir}/pod_char_traits.h \
	${ext_srcdir}/pointer.h \
	${ext_srcdir}/pool_allocator.h \
	${ext_srcdir}/rb_tree \
	${ext_srcdir}/random \
	${ext_srcdir}/random.tcc \
	${ext_srcdir}/rope \
	${ext_srcdir}/ropeimpl.h \
	${ext_srcdir}/slist \
	${ext_srcdir}/string_conversions.h \
	${ext_srcdir}/throw_allocator.h \
	${ext_srcdir}/typelist.h \
	${ext_srcdir}/type_traits.h \
	${ext_srcdir}/rc_string_base.h \
	${ext_srcdir}/sso_string_base.h \
	${ext_srcdir}/vstring.h \
	${ext_srcdir}/vstring.tcc \
	${ext_srcdir}/vstring_fwd.h \
	${ext_srcdir}/vstring_util.h \
	${ext_compat_headers} \
	${ext_host_headers}

ext_compat_headers = \
	${backward_srcdir}/hash_set \
	${backward_srcdir}/hash_map

ext_host_headers = \
	${glibcxx_srcdir}/${CPU_OPT_EXT_RANDOM}

tr1_srcdir = ${glibcxx_srcdir}/include/tr1
tr1_builddir = ./tr1
tr1_headers = \
	${tr1_srcdir}/array \
	${tr1_srcdir}/bessel_function.tcc \
	${tr1_srcdir}/beta_function.tcc \
	${tr1_srcdir}/ccomplex \
	${tr1_srcdir}/cctype \
	${tr1_srcdir}/cfenv \
	${tr1_srcdir}/cfloat \
	${tr1_srcdir}/cinttypes \
	${tr1_srcdir}/climits \
	${tr1_srcdir}/cmath \
	${tr1_srcdir}/complex \
	${tr1_srcdir}/complex.h \
	${tr1_srcdir}/cstdarg \
	${tr1_srcdir}/cstdbool \
	${tr1_srcdir}/cstdint \
	${tr1_srcdir}/cstdio \
	${tr1_srcdir}/cstdlib \
	${tr1_srcdir}/ctgmath \
	${tr1_srcdir}/ctime \
	${tr1_srcdir}/ctype.h \
	${tr1_srcdir}/cwchar \
	${tr1_srcdir}/cwctype \
	${tr1_srcdir}/ell_integral.tcc \
	${tr1_srcdir}/exp_integral.tcc \
	${tr1_srcdir}/fenv.h \
	${tr1_srcdir}/float.h \
	${tr1_srcdir}/functional \
	${tr1_srcdir}/functional_hash.h \
	${tr1_srcdir}/gamma.tcc \
	${tr1_srcdir}/hypergeometric.tcc \
	${tr1_srcdir}/hashtable.h \
	${tr1_srcdir}/hashtable_policy.h \
	${tr1_srcdir}/inttypes.h \
	${tr1_srcdir}/limits.h \
	${tr1_srcdir}/math.h \
	${tr1_srcdir}/memory \
	${tr1_srcdir}/modified_bessel_func.tcc \
	${tr1_srcdir}/poly_hermite.tcc \
	${tr1_srcdir}/poly_laguerre.tcc \
	${tr1_srcdir}/legendre_function.tcc \
	${tr1_srcdir}/random \
	${tr1_srcdir}/random.h \
	${tr1_srcdir}/random.tcc \
	${tr1_srcdir}/regex \
	${tr1_srcdir}/riemann_zeta.tcc \
	${tr1_srcdir}/shared_ptr.h \
	${tr1_srcdir}/special_function_util.h \
	${tr1_srcdir}/stdarg.h \
	${tr1_srcdir}/stdbool.h \
	${tr1_srcdir}/stdint.h \
	${tr1_srcdir}/stdio.h \
	${tr1_srcdir}/stdlib.h \
	${tr1_srcdir}/tgmath.h \
	${tr1_srcdir}/tuple \
	${tr1_srcdir}/type_traits \
	${tr1_srcdir}/unordered_map \
	${tr1_srcdir}/unordered_map.h \
	${tr1_srcdir}/unordered_set \
	${tr1_srcdir}/unordered_set.h \
	${tr1_srcdir}/utility \
	${tr1_srcdir}/wchar.h \
	${tr1_srcdir}/wctype.h

tr2_srcdir = ${glibcxx_srcdir}/include/tr2
tr2_builddir = ./tr2
tr2_headers = \
	${tr2_srcdir}/bool_set \
	${tr2_srcdir}/bool_set.tcc \
	${tr2_srcdir}/dynamic_bitset \
	${tr2_srcdir}/ratio \
	${tr2_srcdir}/type_traits

decimal_srcdir = ${glibcxx_srcdir}/include/decimal
decimal_builddir = ./decimal
decimal_headers = \
	${decimal_srcdir}/decimal \
	${decimal_srcdir}/decimal.h

# This is the common subset of C++ files that all three "C" header models use.
c_base_srcdir = $(C_INCLUDE_DIR)
c_base_builddir = .
c_base_headers = \
	${c_base_srcdir}/cassert \
	${c_base_srcdir}/ccomplex \
	${c_base_srcdir}/cctype \
	${c_base_srcdir}/cerrno \
	${c_base_srcdir}/cfenv \
	${c_base_srcdir}/cfloat \
	${c_base_srcdir}/cinttypes \
	${c_base_srcdir}/ciso646 \
	${c_base_srcdir}/climits \
	${c_base_srcdir}/clocale \
	${c_base_srcdir}/cmath \
	${c_base_srcdir}/csetjmp \
	${c_base_srcdir}/csignal \
	${c_base_srcdir}/cstdalign \
	${c_base_srcdir}/cstdarg \
	${c_base_srcdir}/cstdbool \
	${c_base_srcdir}/cstddef \
	${c_base_srcdir}/cstdint \
	${c_base_srcdir}/cstdio \
	${c_base_srcdir}/cstdlib \
	${c_base_srcdir}/cstring \
	${c_base_srcdir}/ctgmath \
	${c_base_srcdir}/ctime \
	${c_base_srcdir}/cwchar \
	${c_base_srcdir}/cwctype

# "C" compatibility headers.
c_compatibility_srcdir = ${glibcxx_srcdir}/include/c_compatibility
c_compatibility_builddir = .

if GLIBCXX_C_HEADERS_C_STD
c_compatibility_headers =
endif

if GLIBCXX_C_HEADERS_C_GLOBAL
c_compatibility_headers = \
	${c_compatibility_srcdir}/complex.h \
	${c_compatibility_srcdir}/fenv.h \
	${c_compatibility_srcdir}/tgmath.h
endif

if GLIBCXX_C_HEADERS_C
c_compatibility_headers = \
	${c_compatibility_srcdir}/assert.h \
	${c_compatibility_srcdir}/complex.h \
	${c_compatibility_srcdir}/ctype.h \
	${c_compatibility_srcdir}/errno.h \
	${c_compatibility_srcdir}/fenv.h \
	${c_compatibility_srcdir}/float.h \
	${c_compatibility_srcdir}/inttypes.h \
	${c_compatibility_srcdir}/iso646.h \
	${c_compatibility_srcdir}/limits.h \
	${c_compatibility_srcdir}/locale.h \
	${c_compatibility_srcdir}/math.h \
	${c_compatibility_srcdir}/setjmp.h \
	${c_compatibility_srcdir}/signal.h \
	${c_compatibility_srcdir}/stdarg.h \
	${c_compatibility_srcdir}/stdbool.h \
	${c_compatibility_srcdir}/stddef.h \
	${c_compatibility_srcdir}/stdint.h \
	${c_compatibility_srcdir}/stdio.h \
	${c_compatibility_srcdir}/stdlib.h \
	${c_compatibility_srcdir}/string.h \
	${c_compatibility_srcdir}/tgmath.h \
	${c_compatibility_srcdir}/time.h \
	${c_compatibility_srcdir}/wchar.h \
	${c_compatibility_srcdir}/wctype.h
endif

# Debug mode headers
debug_srcdir = ${glibcxx_srcdir}/include/debug
debug_builddir = ./debug
debug_headers = \
	${debug_srcdir}/array \
	${debug_srcdir}/bitset \
	${debug_srcdir}/debug.h \
	${debug_srcdir}/deque \
	${debug_srcdir}/formatter.h \
	${debug_srcdir}/forward_list \
	${debug_srcdir}/functions.h \
	${debug_srcdir}/list \
	${debug_srcdir}/map \
	${debug_srcdir}/macros.h \
	${debug_srcdir}/map.h \
	${debug_srcdir}/multimap.h \
	${debug_srcdir}/multiset.h \
	${debug_srcdir}/safe_base.h \
	${debug_srcdir}/safe_iterator.h \
	${debug_srcdir}/safe_iterator.tcc \
	${debug_srcdir}/safe_local_iterator.h \
	${debug_srcdir}/safe_local_iterator.tcc \
	${debug_srcdir}/safe_sequence.h \
	${debug_srcdir}/safe_sequence.tcc \
	${debug_srcdir}/safe_unordered_base.h \
	${debug_srcdir}/safe_unordered_container.h \
	${debug_srcdir}/safe_unordered_container.tcc \
	${debug_srcdir}/set \
	${debug_srcdir}/set.h \
	${debug_srcdir}/string \
	${debug_srcdir}/unordered_map \
	${debug_srcdir}/unordered_set \
	${debug_srcdir}/vector

# Parallel mode headers
parallel_srcdir = ${glibcxx_srcdir}/include/parallel
parallel_builddir = ./parallel
parallel_headers = \
	${parallel_srcdir}/algo.h \
	${parallel_srcdir}/algobase.h \
	${parallel_srcdir}/algorithm \
	${parallel_srcdir}/algorithmfwd.h \
	${parallel_srcdir}/balanced_quicksort.h \
	${parallel_srcdir}/base.h \
	${parallel_srcdir}/basic_iterator.h \
	${parallel_srcdir}/checkers.h \
	${parallel_srcdir}/compatibility.h \
	${parallel_srcdir}/compiletime_settings.h \
	${parallel_srcdir}/equally_split.h \
	${parallel_srcdir}/features.h \
	${parallel_srcdir}/find.h \
	${parallel_srcdir}/find_selectors.h \
	${parallel_srcdir}/for_each.h \
	${parallel_srcdir}/for_each_selectors.h \
	${parallel_srcdir}/iterator.h \
	${parallel_srcdir}/list_partition.h \
	${parallel_srcdir}/losertree.h \
	${parallel_srcdir}/merge.h \
	${parallel_srcdir}/multiseq_selection.h \
	${parallel_srcdir}/multiway_merge.h \
	${parallel_srcdir}/multiway_mergesort.h \
	${parallel_srcdir}/numeric \
	${parallel_srcdir}/numericfwd.h \
	${parallel_srcdir}/omp_loop.h \
	${parallel_srcdir}/omp_loop_static.h \
	${parallel_srcdir}/par_loop.h \
	${parallel_srcdir}/parallel.h \
	${parallel_srcdir}/partial_sum.h \
	${parallel_srcdir}/partition.h \
	${parallel_srcdir}/queue.h \
	${parallel_srcdir}/quicksort.h \
	${parallel_srcdir}/random_number.h \
	${parallel_srcdir}/random_shuffle.h \
	${parallel_srcdir}/search.h \
	${parallel_srcdir}/set_operations.h \
	${parallel_srcdir}/settings.h \
	${parallel_srcdir}/sort.h \
	${parallel_srcdir}/tags.h \
	${parallel_srcdir}/types.h \
	${parallel_srcdir}/unique_copy.h \
	${parallel_srcdir}/workstealing.h

# Profile mode headers
profile_srcdir = ${glibcxx_srcdir}/include/profile
profile_builddir = ./profile
profile_headers = \
	${profile_srcdir}/array \
	${profile_srcdir}/base.h \
	${profile_srcdir}/unordered_map \
	${profile_srcdir}/unordered_set \
	${profile_srcdir}/vector \
	${profile_srcdir}/bitset \
	${profile_srcdir}/deque \
	${profile_srcdir}/forward_list \
	${profile_srcdir}/list \
	${profile_srcdir}/map \
	${profile_srcdir}/map.h \
	${profile_srcdir}/multimap.h \
	${profile_srcdir}/multiset.h \
	${profile_srcdir}/set \
	${profile_srcdir}/set.h \
	${profile_srcdir}/iterator_tracker.h
profile_impl_srcdir = ${glibcxx_srcdir}/include/profile/impl
profile_impl_builddir = ./profile/impl
profile_impl_headers = \
	${profile_impl_srcdir}/profiler.h \
	${profile_impl_srcdir}/profiler_algos.h \
	${profile_impl_srcdir}/profiler_container_size.h \
	${profile_impl_srcdir}/profiler_hash_func.h \
	${profile_impl_srcdir}/profiler_hashtable_size.h \
	${profile_impl_srcdir}/profiler_map_to_unordered_map.h \
	${profile_impl_srcdir}/profiler_node.h \
	${profile_impl_srcdir}/profiler_state.h \
	${profile_impl_srcdir}/profiler_trace.h \
	${profile_impl_srcdir}/profiler_vector_size.h \
	${profile_impl_srcdir}/profiler_vector_to_list.h \
	${profile_impl_srcdir}/profiler_list_to_vector.h \
	${profile_impl_srcdir}/profiler_list_to_slist.h

# Some "C" header schemes require the "C" compatibility headers.
# For --enable-cheaders=c_std
if GLIBCXX_C_HEADERS_COMPATIBILITY
c_compatibility_headers_extra = ${c_compatibility_headers}
else
c_compatibility_headers_extra =
endif

host_srcdir = ${glibcxx_srcdir}/$(OS_INC_SRCDIR)
host_builddir = ./${host_alias}/bits
host_installdir = ${gxx_include_dir}/${host_alias}$(MULTISUBDIR)/bits
host_headers = \
	${host_srcdir}/ctype_base.h \
	${host_srcdir}/ctype_inline.h \
	${host_srcdir}/os_defines.h \
	${glibcxx_srcdir}/$(ATOMIC_WORD_SRCDIR)/atomic_word.h \
	${glibcxx_srcdir}/$(ABI_TWEAKS_SRCDIR)/cxxabi_tweaks.h \
	${glibcxx_srcdir}/$(CPU_DEFINES_SRCDIR)/cpu_defines.h \
	${glibcxx_srcdir}/$(ERROR_CONSTANTS_SRCDIR)/error_constants.h \
	${glibcxx_srcdir}/include/precompiled/stdc++.h \
	${glibcxx_srcdir}/include/precompiled/stdtr1c++.h \
	${glibcxx_srcdir}/include/precompiled/extc++.h

# Non-installed host_header files.
COMPATIBILITY_H = config/abi/compatibility.h
host_headers_noinst = \
	${glibcxx_srcdir}/$(CLOCALE_INTERNAL_H) \
	${glibcxx_srcdir}/$(COMPATIBILITY_H)

# These host_headers_extra files are all built with ad hoc naming rules.
host_headers_extra = \
	${host_builddir}/basic_file.h \
	${host_builddir}/c++config.h \
	${host_builddir}/c++allocator.h \
	${host_builddir}/c++io.h \
	${host_builddir}/c++locale.h \
	${host_builddir}/messages_members.h \
	${host_builddir}/time_members.h

thread_host_headers = \
	${host_builddir}/gthr.h \
	${host_builddir}/gthr-single.h \
	${host_builddir}/gthr-posix.h \
	${host_builddir}/gthr-default.h


pch1_source = ${glibcxx_srcdir}/include/precompiled/stdc++.h
pch1_output_builddir = ${host_builddir}/stdc++.h.gch
pch1_output_anchor = ${host_builddir}/stdc++.h
pch1_output_installdir = ${host_installdir}/stdc++.h.gch
pch1a_output = ${pch1_output_builddir}/O2ggnu++0x.gch
pch1b_output = ${pch1_output_builddir}/O2g.gch
pch1_output = ${pch1a_output} ${pch1b_output}

pch2_source = ${glibcxx_srcdir}/include/precompiled/stdtr1c++.h
pch2_output_builddir = ${host_builddir}/stdtr1c++.h.gch
pch2_output_anchor = ${host_builddir}/stdtr1c++.h
pch2_output_installdir = ${host_installdir}/stdtr1c++.h.gch
pch2_output = ${pch2_output_builddir}/O2g.gch

pch3_source = ${glibcxx_srcdir}/include/precompiled/extc++.h
pch3_output_builddir = ${host_builddir}/extc++.h.gch
pch3_output_anchor = ${host_builddir}/extc++.h
pch3_output_installdir = ${host_installdir}/extc++.h.gch
pch3_output = ${pch3_output_builddir}/O2g.gch


pch_output = ${pch1_output} ${pch2_output} ${pch3_output}
pch_output_dirs = \
	${pch1_output_builddir} ${pch2_output_builddir} ${pch3_output_builddir}
pch_output_anchors = \
	${pch1_output_anchor} ${pch2_output_anchor} ${pch3_output_anchor}
PCHFLAGS=-x c++-header -nostdinc++ $(CXXFLAGS)
if GLIBCXX_BUILD_PCH
pch_build = ${pch_output}
else
pch_build =
endif

# List of all timestamp files.  By keeping only one copy of this list, both
# CLEANFILES and all-local are kept up-to-date.
allstamped = \
	stamp-std stamp-bits stamp-bits-sup stamp-c_base stamp-c_compatibility \
	stamp-backward stamp-ext stamp-pb stamp-tr1 stamp-tr2 stamp-decimal \
	stamp-debug stamp-parallel stamp-profile stamp-profile-impl \
	stamp-host

# List of all files that are created by explicit building, editing, or
# catenation.
allcreated = \
	${host_builddir}/c++config.h \
	${thread_host_headers} \
	${pch_build}

# Here are the rules for building the headers
all-local: ${allstamped} ${allcreated}

# Ignore errors from 'mkdir -p' to avoid parallel make failure on
# systems with broken mkdir.  Call mkdir unconditionally because
# it is just as cheap to avoid going through the shell.
# Ignore errors from $(LN_S) because the links may already exist.
stamp-std: ${std_headers}
	@-mkdir -p ${std_builddir}
	@-cd ${std_builddir} && $(LN_S) $? . 2>/dev/null
	@$(STAMP) stamp-std

stamp-bits: ${bits_headers}
	@-mkdir -p ${bits_builddir}
	@-cd ${bits_builddir} && $(LN_S) $? . 2>/dev/null
	@$(STAMP) stamp-bits

stamp-bits-sup: stamp-bits ${bits_sup_headers}
	@-cd ${bits_builddir} && $(LN_S) $? . 2>/dev/null
	@$(STAMP) stamp-bits-sup

stamp-c_base: ${c_base_headers}
	@-mkdir -p ${c_base_builddir}
	@-cd ${c_base_builddir} && $(LN_S) $? . 2>/dev/null
	@$(STAMP) stamp-c_base

stamp-c_base_extra: ${c_base_headers_extra}
	@-mkdir -p ${bits_builddir}
	@-cd ${bits_builddir} && $(LN_S) $? . 2>/dev/null
	@$(STAMP) stamp-c_base_extra

stamp-c_compatibility: ${c_compatibility_headers_extra}
	@-mkdir -p ${c_compatibility_builddir}
	@-if [ ! -z "${c_compatibility_headers_extra}" ]; then \
	  cd ${c_compatibility_builddir} && $(LN_S) $? . 2>/dev/null ;\
	fi
	@$(STAMP) stamp-c_compatibility

stamp-backward: ${backward_headers}
	@-mkdir -p ${backward_builddir}
	@-cd ${backward_builddir} && $(LN_S) $? . 2>/dev/null
	@$(STAMP) stamp-backward

stamp-ext: ${ext_headers}
	@-mkdir -p ${ext_builddir}
	@-cd ${ext_builddir} && $(LN_S) $? . 2>/dev/null
	@$(STAMP) stamp-ext

# Have to deal with nested include directories, gah! Strip off source
# directory before making the link.
# XXX check  ${pb_headers}
stamp-pb:
	@if [ ! -d "${pb_builddir}" ]; then \
	    mkdir -p ${pb_subdirs} ;\
	fi
	@if [ ! -f stamp-pb ]; then \
	    cd ${pb_builddir} && for h in ${pb_headers1}; do \
		build_name=`echo $$h | sed -e "s|${pb_srcdir}|.|g"` ;\
		$(LN_S) $$h $${build_name} || true ;\
	      done ;\
	fi
	@if [ ! -f stamp-pb ]; then \
	    cd ${pb_builddir} && for h in ${pb_headers2}; do \
		build_name=`echo $$h | sed -e "s|${pb_srcdir}|.|g"` ;\
		$(LN_S) $$h $${build_name} || true ;\
	      done ;\
	fi
	@if [ ! -f stamp-pb ]; then \
	    cd ${pb_builddir} && for h in ${pb_headers3}; do \
		build_name=`echo $$h | sed -e "s|${pb_srcdir}|.|g"` ;\
		$(LN_S) $$h $${build_name} || true ;\
	      done ;\
	fi
	@if [ ! -f stamp-pb ]; then \
	    cd ${pb_builddir} && for h in ${pb_headers4}; do \
		build_name=`echo $$h | sed -e "s|${pb_srcdir}|.|g"` ;\
		$(LN_S) $$h $${build_name} || true ;\
	      done ;\
	fi
	@if [ ! -f stamp-pb ]; then \
	    cd ${pb_builddir} && for h in ${pb_headers5}; do \
		build_name=`echo $$h | sed -e "s|${pb_srcdir}|.|g"` ;\
		$(LN_S) $$h $${build_name} || true ;\
	      done ;\
	fi
	@if [ ! -f stamp-pb ]; then \
	    cd ${pb_builddir} && for h in ${pb_headers6}; do \
		build_name=`echo $$h | sed -e "s|${pb_srcdir}|.|g"` ;\
		$(LN_S) $$h $${build_name} || true ;\
	      done ;\
	fi
	@if [ ! -f stamp-pb ]; then \
	    cd ${pb_builddir} && for h in ${pb_headers7}; do \
		build_name=`echo $$h | sed -e "s|${pb_srcdir}|.|g"` ;\
		$(LN_S) $$h $${build_name} || true ;\
	      done ;\
	fi
	$(STAMP) stamp-pb

stamp-tr1: ${tr1_headers}
	@-mkdir -p ${tr1_builddir}
	@-cd ${tr1_builddir} && $(LN_S) $? . 2>/dev/null
	@$(STAMP) stamp-tr1

stamp-tr2: ${tr2_headers}
	@-mkdir -p ${tr2_builddir}
	@-cd ${tr2_builddir} && $(LN_S) $? . 2>/dev/null
	@$(STAMP) stamp-tr2

stamp-decimal: ${decimal_headers}
	@-mkdir -p ${decimal_builddir}
	@-cd ${decimal_builddir} && $(LN_S) $? . 2>/dev/null
	@$(STAMP) stamp-decimal

stamp-debug: ${debug_headers}
	@-mkdir -p ${debug_builddir}
	@-cd ${debug_builddir} && $(LN_S) $? . 2>/dev/null
	@$(STAMP) stamp-debug

stamp-parallel: ${parallel_headers}
	@-mkdir -p ${parallel_builddir}
	@-cd ${parallel_builddir} && $(LN_S) $? . 2>/dev/null
	@$(STAMP) stamp-parallel

stamp-profile: ${profile_headers}
	@-mkdir -p ${profile_builddir}
	@-cd ${profile_builddir} && $(LN_S) $? . 2>/dev/null
	@$(STAMP) stamp-profile

stamp-profile-impl: ${profile_impl_headers}
	@-mkdir -p ${profile_impl_builddir}
	@-cd ${profile_impl_builddir} && $(LN_S) $? . 2>/dev/null
	@$(STAMP) stamp-profile-impl

stamp-${host_alias}:
	@-mkdir -p ${host_builddir}
	@$(STAMP) stamp-${host_alias}

# Host includes static.
# XXX Missing dependency info for {host_headers_extra}
stamp-host: ${host_headers} ${host_headers_noinst} stamp-${host_alias}
	@cd ${host_builddir} && {\
	  $(LN_S) ${host_headers} . || true ;\
	  $(LN_S) ${glibcxx_srcdir}/$(BASIC_FILE_H) basic_file.h || true ;\
	  $(LN_S) ${glibcxx_srcdir}/$(ALLOCATOR_H) c++allocator.h || true ;\
	  $(LN_S) ${glibcxx_srcdir}/$(CSTDIO_H) c++io.h || true ;\
	  $(LN_S) ${glibcxx_srcdir}/$(CLOCALE_H) c++locale.h || true ;\
	  $(LN_S) ${glibcxx_srcdir}/$(CLOCALE_INTERNAL_H) . || true ;\
	  $(LN_S) ${glibcxx_srcdir}/$(COMPATIBILITY_H) . || true ;\
	  $(LN_S) ${glibcxx_srcdir}/$(CMESSAGES_H) messages_members.h || true ;\
	  $(LN_S) ${glibcxx_srcdir}/$(CTIME_H) time_members.h || true;\
	} 2>/dev/null
	$(STAMP) stamp-host

# Host includes dynamic.
if ENABLE_SYMVERS_GNU_NAMESPACE
stamp-namespace-version:
	echo 1 > stamp-namespace-version
else
stamp-namespace-version:
	echo 0 > stamp-namespace-version
endif

if ENABLE_EXTERN_TEMPLATE
stamp-extern-template:
	echo 1 > stamp-extern-template
else
stamp-extern-template:
	echo 0 > stamp-extern-template
endif

if ENABLE_VISIBILITY
stamp-visibility:
	echo 1 > stamp-visibility
else
stamp-visibility:
	echo 0 > stamp-visibility
endif

# NB: The non-empty default ldbl_compat works around an AIX sed
# oddity, see libstdc++/31957 for details.
${host_builddir}/c++config.h: ${CONFIG_HEADER} \
			      ${glibcxx_srcdir}/include/bits/c++config \
			      stamp-${host_alias} \
			      ${toplevel_srcdir}/gcc/DATESTAMP \
			      stamp-namespace-version \
			      stamp-visibility \
			      stamp-extern-template
	@date=`cat ${toplevel_srcdir}/gcc/DATESTAMP` ;\
	ns_version=`cat stamp-namespace-version` ;\
	visibility=`cat stamp-visibility` ;\
	externtemplate=`cat stamp-extern-template` ;\
	ldbl_compat='s,g,g,' ;\
	grep "^[	 ]*#[	 ]*define[	 ][	 ]*_GLIBCXX_LONG_DOUBLE_COMPAT[	 ][	 ]*1[	 ]*$$" \
	${CONFIG_HEADER} > /dev/null 2>&1 \
	&& ldbl_compat='s,^#undef _GLIBCXX_LONG_DOUBLE_COMPAT$$,#define _GLIBCXX_LONG_DOUBLE_COMPAT 1,' ;\
	sed -e "s,define __GLIBCXX__,define __GLIBCXX__ $$date," \
	-e "s,define _GLIBCXX_INLINE_VERSION, define _GLIBCXX_INLINE_VERSION $$ns_version," \
	-e "s,define _GLIBCXX_HAVE_ATTRIBUTE_VISIBILITY, define _GLIBCXX_HAVE_ATTRIBUTE_VISIBILITY $$visibility," \
	-e "s,define _GLIBCXX_EXTERN_TEMPLATE$$, define _GLIBCXX_EXTERN_TEMPLATE $$externtemplate," \
	-e "$$ldbl_compat" \
	    < ${glibcxx_srcdir}/include/bits/c++config > $@ ;\
	sed -e 's/HAVE_/_GLIBCXX_HAVE_/g' \
	    -e 's/PACKAGE/_GLIBCXX_PACKAGE/g' \
	    -e 's/VERSION/_GLIBCXX_VERSION/g' \
	    -e 's/WORDS_/_GLIBCXX_WORDS_/g' \
	    -e 's/ICONV_CONST/_GLIBCXX_ICONV_CONST/g' \
	    -e '/[	 ]_GLIBCXX_LONG_DOUBLE_COMPAT[	 ]/d' \
	    < ${CONFIG_HEADER} >> $@ ;\
	echo "" >> $@ ;\
	echo "#endif // _GLIBCXX_CXX_CONFIG_H" >> $@

# Host includes for threads
uppercase = [ABCDEFGHIJKLMNOPQRSTUVWXYZ_]

${host_builddir}/gthr.h: ${toplevel_srcdir}/libgcc/gthr.h stamp-${host_alias}
	sed -e '/^#pragma/b' \
	    -e '/^#/s/\(${uppercase}${uppercase}*\)/_GLIBCXX_\1/g' \
	    -e 's/_GLIBCXX_SUPPORTS_WEAK/__GXX_WEAK__/g' \
	    -e 's,^#include "\(.*\)",#include <bits/\1>,g' \
	    < $< > $@

${host_builddir}/gthr-single.h: ${toplevel_srcdir}/libgcc/gthr-single.h \
				  stamp-${host_alias}
	sed -e 's/\(UNUSED\)/_GLIBCXX_\1/g' \
	    -e 's/\(GCC${uppercase}*_H\)/_GLIBCXX_\1/g' \
	    < $< > $@

${host_builddir}/gthr-posix.h: ${toplevel_srcdir}/libgcc/gthr-posix.h \
				   stamp-${host_alias}
	sed -e 's/\(UNUSED\)/_GLIBCXX_\1/g' \
	    -e 's/\(GCC${uppercase}*_H\)/_GLIBCXX_\1/g' \
	    -e 's/SUPPORTS_WEAK/__GXX_WEAK__/g' \
	    -e 's/\(${uppercase}*USE_WEAK\)/_GLIBCXX_\1/g' \
	    < $< > $@

<<<<<<< HEAD
${host_builddir}/gthr-default.h: ${toplevel_builddir}/libgcc/gthr-default.h \
=======
${host_builddir}/gthr-default.h: ${toplevel_srcdir}/libgcc/${thread_header} \
>>>>>>> bc75ee5f
				   stamp-${host_alias}
	sed -e 's/\(UNUSED\)/_GLIBCXX_\1/g' \
	    -e 's/\(GCC${uppercase}*_H\)/_GLIBCXX_\1/g' \
	    -e 's/SUPPORTS_WEAK/__GXX_WEAK__/g' \
	    -e 's/\(${uppercase}*USE_WEAK\)/_GLIBCXX_\1/g' \
	    -e 's,^#include "\(.*\)",#include <bits/\1>,g' \
	    < $< > $@

# Build two precompiled C++ includes, stdc++.h.gch/*.gch
${pch1a_output}: ${allstamped} ${host_builddir}/c++config.h ${pch1_source}
	-mkdir -p ${pch1_output_builddir}
	$(CXX) $(PCHFLAGS) $(AM_CPPFLAGS) -O2 -g -std=gnu++0x ${pch1_source} \
	-o $@

${pch1b_output}: ${allstamped} ${host_builddir}/c++config.h ${pch1_source}
	-mkdir -p ${pch1_output_builddir}
	$(CXX) $(PCHFLAGS) $(AM_CPPFLAGS) -O2 -g ${pch1_source} -o $@

# Build a precompiled TR1 include, stdtr1c++.h.gch/O2.gch
${pch2_output}: ${pch2_source} ${pch1_output}
	-mkdir -p ${pch2_output_builddir}
	$(CXX) $(PCHFLAGS) $(AM_CPPFLAGS) -O2 -g ${pch2_source} -o $@

# Build a precompiled extension include, extc++.h.gch/O2.gch
${pch3_output}: ${pch3_source} ${pch2_output}
	-mkdir -p ${pch3_output_builddir}
	$(CXX) $(PCHFLAGS) $(AM_CPPFLAGS) -O2 -g ${pch3_source} -o $@

# For robustness sake (in light of junk files or in-source
# configuration), copy from the build or source tree to the install
# tree using only the human-maintained file lists and directory
# components.  Yes, with minor differences, this is sheer duplication
# of the staging rules above using $(INSTALL_DATA) instead of LN_S and
# `$(mkinstalldirs)' instead of `mkdir -p'.  In particular,
# host_headers_extra are taken out of the build tree staging area;
# the rest are taken from the original source tree.

if GLIBCXX_HOSTED
install-data-local: install-headers
else
install-data-local: install-freestanding-headers
endif

# This is a subset of the full install-headers rule.  We only need <cstddef>,
# <limits>, <cstdlib>, <cstdarg>, <new>, <typeinfo>, <exception>, and any
# files which they include (and which we provide).  The last three headers
# are installed by libsupc++, so only the first four and the sub-includes
# are copied here.
install-freestanding-headers:
	$(mkinstalldirs) $(DESTDIR)${gxx_include_dir}/bits
	$(mkinstalldirs) $(DESTDIR)${host_installdir}
	$(INSTALL_DATA) ${glibcxx_srcdir}/include/bits/c++0x_warning.h \
	  $(DESTDIR)${gxx_include_dir}/bits
	for file in ${host_srcdir}/os_defines.h ${host_builddir}/c++config.h \
	  ${glibcxx_srcdir}/$(ABI_TWEAKS_SRCDIR)/cxxabi_tweaks.h \
	  ${glibcxx_srcdir}/$(CPU_DEFINES_SRCDIR)/cpu_defines.h; do \
	  $(INSTALL_DATA) $${file} $(DESTDIR)${host_installdir}; done
	$(mkinstalldirs) $(DESTDIR)${gxx_include_dir}/${std_builddir}
	$(INSTALL_DATA) ${std_builddir}/limits $(DESTDIR)${gxx_include_dir}/${std_builddir}
	$(mkinstalldirs) $(DESTDIR)${gxx_include_dir}/${c_base_builddir}
	for file in cstddef cstdlib cstdarg; do \
	  $(INSTALL_DATA) ${c_base_builddir}/$${file} $(DESTDIR)${gxx_include_dir}/${c_base_builddir}; done

# The real deal.
install-headers:
	$(mkinstalldirs) $(DESTDIR)${gxx_include_dir}
	$(mkinstalldirs) $(DESTDIR)${gxx_include_dir}/${bits_builddir}
	for file in ${bits_headers}; do \
	  $(INSTALL_DATA) $${file} $(DESTDIR)${gxx_include_dir}/${bits_builddir}; done
	$(mkinstalldirs) $(DESTDIR)${gxx_include_dir}/${backward_builddir}
	for file in ${backward_headers}; do \
	  $(INSTALL_DATA) $${file} $(DESTDIR)${gxx_include_dir}/${backward_builddir}; done
	$(mkinstalldirs) $(DESTDIR)${gxx_include_dir}/${ext_builddir}
	for file in ${ext_headers}; do \
	  $(INSTALL_DATA) $${file} $(DESTDIR)${gxx_include_dir}/${ext_builddir}; done
	$(mkinstalldirs) $(DESTDIR)${gxx_include_dir}/${pb_builddir}
	for dir in ${pb_subdirs}; do \
	  $(mkinstalldirs) $(DESTDIR)${gxx_include_dir}/$${dir} ; done
	for file in ${pb_headers1}; do \
	  install_base=$(DESTDIR)${gxx_include_dir}/${pb_builddir} ; \
	  relative_name=`echo $$file | sed -e "s|${pb_srcdir}|.|g"` ;\
	  $(INSTALL_DATA) $${file} $${install_base}/$${relative_name} ; done
	for file in ${pb_headers2}; do \
	  install_base=$(DESTDIR)${gxx_include_dir}/${pb_builddir} ; \
	  relative_name=`echo $$file | sed -e "s|${pb_srcdir}|.|g"` ;\
	  $(INSTALL_DATA) $${file} $${install_base}/$${relative_name} ; done
	for file in ${pb_headers3}; do \
	  install_base=$(DESTDIR)${gxx_include_dir}/${pb_builddir} ; \
	  relative_name=`echo $$file | sed -e "s|${pb_srcdir}|.|g"` ;\
	  $(INSTALL_DATA) $${file} $${install_base}/$${relative_name} ; done
	for file in ${pb_headers4}; do \
	  install_base=$(DESTDIR)${gxx_include_dir}/${pb_builddir} ; \
	  relative_name=`echo $$file | sed -e "s|${pb_srcdir}|.|g"` ;\
	  $(INSTALL_DATA) $${file} $${install_base}/$${relative_name} ; done
	for file in ${pb_headers5}; do \
	  install_base=$(DESTDIR)${gxx_include_dir}/${pb_builddir} ; \
	  relative_name=`echo $$file | sed -e "s|${pb_srcdir}|.|g"` ;\
	  $(INSTALL_DATA) $${file} $${install_base}/$${relative_name} ; done
	for file in ${pb_headers6}; do \
	  install_base=$(DESTDIR)${gxx_include_dir}/${pb_builddir} ; \
	  relative_name=`echo $$file | sed -e "s|${pb_srcdir}|.|g"` ;\
	  $(INSTALL_DATA) $${file} $${install_base}/$${relative_name} ; done
	for file in ${pb_headers7}; do \
	  install_base=$(DESTDIR)${gxx_include_dir}/${pb_builddir} ; \
	  relative_name=`echo $$file | sed -e "s|${pb_srcdir}|.|g"` ;\
	  $(INSTALL_DATA) $${file} $${install_base}/$${relative_name} ; done
	$(mkinstalldirs) $(DESTDIR)${gxx_include_dir}/${tr1_builddir}
	for file in ${tr1_headers}; do \
	  $(INSTALL_DATA) $${file} $(DESTDIR)${gxx_include_dir}/${tr1_builddir}; done
	$(mkinstalldirs) $(DESTDIR)${gxx_include_dir}/${tr2_builddir}
	for file in ${tr2_headers}; do \
	  $(INSTALL_DATA) $${file} $(DESTDIR)${gxx_include_dir}/${tr2_builddir}; done
	$(mkinstalldirs) $(DESTDIR)${gxx_include_dir}/${decimal_builddir}
	for file in ${decimal_headers}; do \
	  $(INSTALL_DATA) $${file} $(DESTDIR)${gxx_include_dir}/${decimal_builddir}; done
	$(mkinstalldirs) $(DESTDIR)${gxx_include_dir}/${c_base_builddir}
	for file in ${c_base_headers}; do \
	  $(INSTALL_DATA) $${file} $(DESTDIR)${gxx_include_dir}/${c_base_builddir}; done
	c_base_headers_extra_install='$(c_base_headers_extra)';\
	for file in $$c_base_headers_extra_install; do \
	  $(INSTALL_DATA) $$file $(DESTDIR)${gxx_include_dir}/${bits_builddir}; done
	c_compatibility_headers_install='$(c_compatibility_headers_extra)';\
	for file in $$c_compatibility_headers_install; do \
	  $(INSTALL_DATA) $$file $(DESTDIR)${gxx_include_dir}; done
	$(mkinstalldirs) $(DESTDIR)${gxx_include_dir}/${std_builddir}
	for file in ${std_headers}; do \
	  $(INSTALL_DATA) $${file} $(DESTDIR)${gxx_include_dir}/${std_builddir}; done
	$(mkinstalldirs) $(DESTDIR)${gxx_include_dir}/${debug_builddir}
	for file in ${debug_headers}; do \
	  $(INSTALL_DATA) $${file} $(DESTDIR)${gxx_include_dir}/${debug_builddir}; done
	$(mkinstalldirs) $(DESTDIR)${gxx_include_dir}/${parallel_builddir}
	for file in ${parallel_headers}; do \
	  $(INSTALL_DATA) $${file} $(DESTDIR)${gxx_include_dir}/${parallel_builddir}; done
	$(mkinstalldirs) $(DESTDIR)${gxx_include_dir}/${profile_builddir}
	for file in ${profile_headers}; do \
	  $(INSTALL_DATA) $${file} $(DESTDIR)${gxx_include_dir}/${profile_builddir}; done
	$(mkinstalldirs) $(DESTDIR)${gxx_include_dir}/${profile_impl_builddir}
	for file in ${profile_impl_headers}; do \
	  $(INSTALL_DATA) $${file} $(DESTDIR)${gxx_include_dir}/${profile_impl_builddir}; done
	$(mkinstalldirs) $(DESTDIR)${host_installdir}
	for file in ${host_headers} ${host_headers_extra} \
	 ${thread_host_headers}; do \
	  $(INSTALL_DATA) $${file} $(DESTDIR)${host_installdir}; done

# By adding these files here, automake will remove them for 'make clean'
CLEANFILES = ${pch_output} ${pch_output_anchors} stamp-host

# To remove directories.
clean-local:
	rm -rf ${pch_output_dirs}

# Stop implicit '.o' make rules from ever stomping on extensionless
# headers, in the improbable case where some foolish, crack-addled
# developer tries to create them via make in the include build
# directory. (This is more of an example of how this kind of rule can
# be made.)
.PRECIOUS: $(std_headers) $(c_base_headers) $(tr1_headers) $(tr2_headers)
	   $(decimal_headers) $(ext_headers)
$(std_headers): ; @:
$(c_base_headers): ; @:
$(tr1_headers): ; @:
$(decimal_headers): ; @:
$(ext_headers): ; @:<|MERGE_RESOLUTION|>--- conflicted
+++ resolved
@@ -1146,11 +1146,7 @@
 	    -e 's/\(${uppercase}*USE_WEAK\)/_GLIBCXX_\1/g' \
 	    < $< > $@
 
-<<<<<<< HEAD
-${host_builddir}/gthr-default.h: ${toplevel_builddir}/libgcc/gthr-default.h \
-=======
 ${host_builddir}/gthr-default.h: ${toplevel_srcdir}/libgcc/${thread_header} \
->>>>>>> bc75ee5f
 				   stamp-${host_alias}
 	sed -e 's/\(UNUSED\)/_GLIBCXX_\1/g' \
 	    -e 's/\(GCC${uppercase}*_H\)/_GLIBCXX_\1/g' \

--- conflicted
+++ resolved
@@ -236,41 +236,6 @@
       using _Base::max_size;
 
 #ifdef __GXX_EXPERIMENTAL_CXX0X__
-<<<<<<< HEAD
-      void
-      resize(size_type __sz)
-      {
-	typedef typename _Base::const_iterator _Base_const_iterator;
-	typedef __gnu_debug::_After_nth_from<_Base_const_iterator> _After_nth;
-
-	bool __invalidate_all = __sz > this->size();
-	if (__sz < this->size())
-	  this->_M_invalidate_if(_After_nth(__sz, _M_base().begin()));
-
-	_Base::resize(__sz);
-
-	if (__invalidate_all)
-	  this->_M_invalidate_all();
-      }
-
-      void
-      resize(size_type __sz, const _Tp& __c)
-      {
-	typedef typename _Base::const_iterator _Base_const_iterator;
-	typedef __gnu_debug::_After_nth_from<_Base_const_iterator> _After_nth;
-
-	bool __invalidate_all = __sz > this->size();
-	if (__sz < this->size())
-	  this->_M_invalidate_if(_After_nth(__sz, _M_base().begin()));
-
-	_Base::resize(__sz, __c);
-
-	if (__invalidate_all)
-	  this->_M_invalidate_all();
-      }
-#else
-=======
->>>>>>> 155d23aa
       void
       resize(size_type __sz)
       {

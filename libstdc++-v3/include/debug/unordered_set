// Debugging unordered_set/unordered_multiset implementation -*- C++ -*-

// Copyright (C) 2003, 2004, 2005, 2006, 2007, 2008, 2009, 2010
// Free Software Foundation, Inc.
//
// This file is part of the GNU ISO C++ Library.  This library is free
// software; you can redistribute it and/or modify it under the
// terms of the GNU General Public License as published by the
// Free Software Foundation; either version 3, or (at your option)
// any later version.

// This library is distributed in the hope that it will be useful,
// but WITHOUT ANY WARRANTY; without even the implied warranty of
// MERCHANTABILITY or FITNESS FOR A PARTICULAR PURPOSE.  See the
// GNU General Public License for more details.

// Under Section 7 of GPL version 3, you are granted additional
// permissions described in the GCC Runtime Library Exception, version
// 3.1, as published by the Free Software Foundation.

// You should have received a copy of the GNU General Public License and
// a copy of the GCC Runtime Library Exception along with this program;
// see the files COPYING3 and COPYING.RUNTIME respectively.  If not, see
// <http://www.gnu.org/licenses/>.

/** @file debug/unordered_set
 *  This file is a GNU debug extension to the Standard C++ Library.
 */

#ifndef _GLIBCXX_DEBUG_UNORDERED_SET
#define _GLIBCXX_DEBUG_UNORDERED_SET 1

#ifndef __GXX_EXPERIMENTAL_CXX0X__
# include <bits/c++0x_warning.h>
#else
# include <unordered_set>

#include <debug/safe_sequence.h>
#include <debug/safe_iterator.h>

namespace std
{
namespace __debug
{
  /// Class std::unordered_set with safety/checking/debug instrumentation.
  template<typename _Value,
	   typename _Hash = std::hash<_Value>,
	   typename _Pred = std::equal_to<_Value>,
	   typename _Alloc = std::allocator<_Value> >
    class unordered_set
    : public _GLIBCXX_STD_D::unordered_set<_Value, _Hash, _Pred, _Alloc>,
      public __gnu_debug::_Safe_sequence<unordered_set<_Value, _Hash,
						       _Pred, _Alloc> >
    {
      typedef _GLIBCXX_STD_D::unordered_set<_Value, _Hash,
					    _Pred, _Alloc> _Base;
      typedef __gnu_debug::_Safe_sequence<unordered_set> _Safe_base;
      typedef typename _Base::const_iterator _Base_const_iterator;
      typedef typename _Base::iterator _Base_iterator;
      typedef __gnu_debug::_Equal_to<_Base_const_iterator> _Equal;

    public:
      typedef typename _Base::size_type       size_type;
      typedef typename _Base::hasher          hasher;
      typedef typename _Base::key_equal       key_equal;
      typedef typename _Base::allocator_type  allocator_type;

      typedef typename _Base::key_type        key_type;
      typedef typename _Base::value_type      value_type;

      typedef __gnu_debug::_Safe_iterator<_Base_iterator,
					  unordered_set> iterator;
      typedef __gnu_debug::_Safe_iterator<_Base_const_iterator,
					  unordered_set> const_iterator;

      explicit
      unordered_set(size_type __n = 10,
		    const hasher& __hf = hasher(),
		    const key_equal& __eql = key_equal(),
		    const allocator_type& __a = allocator_type())
      : _Base(__n, __hf, __eql, __a) { }

      template<typename _InputIterator>
        unordered_set(_InputIterator __first, _InputIterator __last, 
		      size_type __n = 0,
		      const hasher& __hf = hasher(), 
		      const key_equal& __eql = key_equal(), 
		      const allocator_type& __a = allocator_type())
	: _Base(__gnu_debug::__base(__gnu_debug::__check_valid_range(__first,
								     __last)),
		__gnu_debug::__base(__last), __n,
		__hf, __eql, __a), _Safe_base() { }

      unordered_set(const unordered_set& __x) 
      : _Base(__x), _Safe_base() { }

      unordered_set(const _Base& __x) 
      : _Base(__x), _Safe_base() { }

      unordered_set(unordered_set&& __x) 
      : _Base(std::move(__x)), _Safe_base() { }

      unordered_set(initializer_list<value_type> __l,
		    size_type __n = 0,
		    const hasher& __hf = hasher(),
		    const key_equal& __eql = key_equal(),
		    const allocator_type& __a = allocator_type())
      : _Base(__l, __n, __hf, __eql, __a), _Safe_base() { }

      unordered_set&
      operator=(const unordered_set& __x)
      {
	*static_cast<_Base*>(this) = __x;
	this->_M_invalidate_all();
	return *this;
      }

      unordered_set&
      operator=(unordered_set&& __x)
      {
	// NB: DR 1204.
	// NB: DR 675.
	clear();
	swap(__x);
	return *this;
      }

      unordered_set&
      operator=(initializer_list<value_type> __l)
      {
	this->clear();
	this->insert(__l);
	return *this;
      }

      void
      swap(unordered_set& __x)
      {
	_Base::swap(__x);
	_Safe_base::_M_swap(__x);
      }

      void
      clear()
      {
	_Base::clear();
	this->_M_invalidate_all();
      }

      iterator 
      begin()
      { return iterator(_Base::begin(), this); }

      const_iterator
      begin() const
      { return const_iterator(_Base::begin(), this); }

      iterator
      end()
      { return iterator(_Base::end(), this); }

      const_iterator
      end() const
      { return const_iterator(_Base::end(), this); }

      const_iterator
      cbegin() const
      { return const_iterator(_Base::begin(), this); }

      const_iterator
      cend() const
      { return const_iterator(_Base::end(), this); }

      // local versions
      using _Base::begin;
      using _Base::end;
      using _Base::cbegin;
      using _Base::cend;

      std::pair<iterator, bool>
      insert(const value_type& __obj)
      {
	typedef std::pair<_Base_iterator, bool> __pair_type;
	__pair_type __res = _Base::insert(__obj);
	return std::make_pair(iterator(__res.first, this), __res.second);
      }

      iterator
      insert(const_iterator __hint, const value_type& __obj)
      {
	__glibcxx_check_insert(__hint);
	return iterator(_Base::insert(__hint.base(), __obj), this);
      }

      std::pair<iterator, bool>
      insert(value_type&& __obj)
      {
	typedef std::pair<typename _Base::iterator, bool> __pair_type;
	__pair_type __res = _Base::insert(std::move(__obj));
	return std::make_pair(iterator(__res.first, this), __res.second);
      }

      iterator
      insert(const_iterator __hint, value_type&& __obj)
      {
	__glibcxx_check_insert(__hint);
	return iterator(_Base::insert(__hint.base(), std::move(__obj)), this);
      }

      void
      insert(std::initializer_list<value_type> __l)
      { _Base::insert(__l); }

      template<typename _InputIterator>
        void
        insert(_InputIterator __first, _InputIterator __last)
        {
	  __glibcxx_check_valid_range(__first, __last);
	  _Base::insert(__gnu_debug::__base(__first),
			__gnu_debug::__base(__last));
	}

      iterator
      find(const key_type& __key)
      { return iterator(_Base::find(__key), this); }

      const_iterator
      find(const key_type& __key) const
      { return const_iterator(_Base::find(__key), this); }

      std::pair<iterator, iterator>
      equal_range(const key_type& __key)
      {
	typedef std::pair<_Base_iterator, _Base_iterator> __pair_type;
	__pair_type __res = _Base::equal_range(__key);
	return std::make_pair(iterator(__res.first, this),
			      iterator(__res.second, this));
      }

      std::pair<const_iterator, const_iterator>
      equal_range(const key_type& __key) const
      {
	std::pair<_Base_const_iterator, _Base_const_iterator>
	  __res = _Base::equal_range(__key);
	return std::make_pair(const_iterator(__res.first, this),
			      const_iterator(__res.second, this));
      }

      size_type
      erase(const key_type& __key)
      {
	size_type __ret(0);
	_Base_iterator __victim(_Base::find(__key));
	if (__victim != _Base::end())
	  {
	    this->_M_invalidate_if(_Equal(__victim));
	    _Base::erase(__victim);
	    __ret = 1;
	  }
	return __ret;
      }

      iterator
      erase(const_iterator __it)
      {
	__glibcxx_check_erase(__it);
<<<<<<< HEAD
	__it._M_invalidate();
=======
	this->_M_invalidate_if(_Equal(__it.base()));
>>>>>>> 155d23aa
	return iterator(_Base::erase(__it.base()), this);
      }

      iterator
      erase(const_iterator __first, const_iterator __last)
      {
	__glibcxx_check_erase_range(__first, __last);
<<<<<<< HEAD
	for (const_iterator __tmp = __first; __tmp != __last;)
	{
	  const_iterator __victim = __tmp++;
	  __victim._M_invalidate();
	}
=======
	for (_Base_const_iterator __tmp = __first.base();
	     __tmp != __last.base(); ++__tmp)
	  {
	    _GLIBCXX_DEBUG_VERIFY(__tmp != _Base::end(),
				  _M_message(__gnu_debug::__msg_valid_range)
				  ._M_iterator(__first, "first")
				  ._M_iterator(__last, "last"));
	    this->_M_invalidate_if(_Equal(__tmp));
	  }
>>>>>>> 155d23aa
	return iterator(_Base::erase(__first.base(),
				     __last.base()), this);
      }

      _Base&
      _M_base() { return *this; }

      const _Base&
      _M_base() const { return *this; }

    private:
      void
      _M_invalidate_all()
      {
	typedef __gnu_debug::_Not_equal_to<_Base_const_iterator> _Not_equal;
	this->_M_invalidate_if(_Not_equal(_Base::end()));
      }
    };

  template<typename _Value, typename _Hash, typename _Pred, typename _Alloc>
    inline void
    swap(unordered_set<_Value, _Hash, _Pred, _Alloc>& __x,
	 unordered_set<_Value, _Hash, _Pred, _Alloc>& __y)
    { __x.swap(__y); }

  template<typename _Value, typename _Hash, typename _Pred, typename _Alloc>
    inline bool
    operator==(const unordered_set<_Value, _Hash, _Pred, _Alloc>& __x,
	       const unordered_set<_Value, _Hash, _Pred, _Alloc>& __y)
    { return __x._M_equal(__y); }

  template<typename _Value, typename _Hash, typename _Pred, typename _Alloc>
    inline bool
    operator!=(const unordered_set<_Value, _Hash, _Pred, _Alloc>& __x,
	       const unordered_set<_Value, _Hash, _Pred, _Alloc>& __y)
    { return !(__x == __y); }


  /// Class std::unordered_multiset with safety/checking/debug instrumentation.
  template<typename _Value,
	   typename _Hash = std::hash<_Value>,
	   typename _Pred = std::equal_to<_Value>,
	   typename _Alloc = std::allocator<_Value> >
    class unordered_multiset
    : public _GLIBCXX_STD_D::unordered_multiset<_Value, _Hash, _Pred, _Alloc>,
      public __gnu_debug::_Safe_sequence<unordered_multiset<_Value, _Hash,
							    _Pred, _Alloc> >
    {
      typedef _GLIBCXX_STD_D::unordered_multiset<_Value, _Hash,
						 _Pred, _Alloc> _Base;
      typedef __gnu_debug::_Safe_sequence<unordered_multiset> _Safe_base;
      typedef typename _Base::const_iterator _Base_const_iterator;
      typedef typename _Base::iterator _Base_iterator;
      typedef __gnu_debug::_Equal_to<_Base_const_iterator> _Equal;

    public:
      typedef typename _Base::size_type       size_type;
      typedef typename _Base::hasher          hasher;
      typedef typename _Base::key_equal       key_equal;
      typedef typename _Base::allocator_type  allocator_type;

      typedef typename _Base::key_type        key_type;
      typedef typename _Base::value_type      value_type;

      typedef __gnu_debug::_Safe_iterator<_Base_iterator,
					  unordered_multiset> iterator;
      typedef __gnu_debug::_Safe_iterator<_Base_const_iterator,
					  unordered_multiset> const_iterator;

      explicit
      unordered_multiset(size_type __n = 10,
			 const hasher& __hf = hasher(),
			 const key_equal& __eql = key_equal(),
			 const allocator_type& __a = allocator_type())
      : _Base(__n, __hf, __eql, __a) { }

      template<typename _InputIterator>
        unordered_multiset(_InputIterator __first, _InputIterator __last, 
			   size_type __n = 0,
			   const hasher& __hf = hasher(), 
			   const key_equal& __eql = key_equal(), 
			   const allocator_type& __a = allocator_type())
	: _Base(__gnu_debug::__base(__gnu_debug::__check_valid_range(__first,
								     __last)),
		__gnu_debug::__base(__last), __n,
		__hf, __eql, __a), _Safe_base() { }

      unordered_multiset(const unordered_multiset& __x) 
      : _Base(__x), _Safe_base() { }

      unordered_multiset(const _Base& __x) 
      : _Base(__x), _Safe_base() { }

      unordered_multiset(unordered_multiset&& __x) 
      : _Base(std::move(__x)), _Safe_base() { }

      unordered_multiset(initializer_list<value_type> __l,
			 size_type __n = 0,
			 const hasher& __hf = hasher(),
			 const key_equal& __eql = key_equal(),
			 const allocator_type& __a = allocator_type())
      : _Base(__l, __n, __hf, __eql, __a), _Safe_base() { }

      unordered_multiset&
      operator=(const unordered_multiset& __x)
      {
	*static_cast<_Base*>(this) = __x;
	this->_M_invalidate_all();
	return *this;
      }

      unordered_multiset&
      operator=(unordered_multiset&& __x)
      {
	// NB: DR 1204.
        // NB: DR 675.
	clear();
	swap(__x);
	return *this;
      }

      unordered_multiset&
      operator=(initializer_list<value_type> __l)
      {
	this->clear();
	this->insert(__l);
	return *this;
      }

      void
      swap(unordered_multiset& __x)
      {
	_Base::swap(__x);
	_Safe_base::_M_swap(__x);
      }

      void
      clear()
      {
	_Base::clear();
	this->_M_invalidate_all();
      }

      iterator
      begin()
      { return iterator(_Base::begin(), this); }

      const_iterator
      begin() const
      { return const_iterator(_Base::begin(), this); }

      iterator
      end()
      { return iterator(_Base::end(), this); }

      const_iterator
      end() const
      { return const_iterator(_Base::end(), this); }

      const_iterator
      cbegin() const
      { return const_iterator(_Base::begin(), this); }

      const_iterator
      cend() const
      { return const_iterator(_Base::end(), this); }

      // local versions
      using _Base::begin;
      using _Base::end;
      using _Base::cbegin;
      using _Base::cend;

      iterator
      insert(const value_type& __obj)
      { return iterator(_Base::insert(__obj), this); }

      iterator
      insert(const_iterator __hint, const value_type& __obj)
      {
	__glibcxx_check_insert(__hint);
	return iterator(_Base::insert(__hint.base(), __obj), this);
      }

      iterator
      insert(value_type&& __obj)
      { return iterator(_Base::insert(std::move(__obj)), this); }

      iterator
      insert(const_iterator __hint, value_type&& __obj)
      {
	__glibcxx_check_insert(__hint);
	return iterator(_Base::insert(__hint.base(), std::move(__obj)), this);
      }

      void
      insert(std::initializer_list<value_type> __l)
      { _Base::insert(__l); }

      template<typename _InputIterator>
        void
        insert(_InputIterator __first, _InputIterator __last)
        {
	  __glibcxx_check_valid_range(__first, __last);
	  _Base::insert(__gnu_debug::__base(__first),
			__gnu_debug::__base(__last));
	}

      iterator
      find(const key_type& __key)
      { return iterator(_Base::find(__key), this); }

      const_iterator
      find(const key_type& __key) const
      { return const_iterator(_Base::find(__key), this); }

      std::pair<iterator, iterator>
      equal_range(const key_type& __key)
      {
	typedef std::pair<_Base_iterator, _Base_iterator> __pair_type;
	__pair_type __res = _Base::equal_range(__key);
	return std::make_pair(iterator(__res.first, this),
			      iterator(__res.second, this));
      }

      std::pair<const_iterator, const_iterator>
      equal_range(const key_type& __key) const
      {
	std::pair<_Base_const_iterator, _Base_const_iterator>
	  __res = _Base::equal_range(__key);
	return std::make_pair(const_iterator(__res.first, this),
			      const_iterator(__res.second, this));
      }

      size_type
      erase(const key_type& __key)
      {
	size_type __ret(0);
	std::pair<_Base_iterator, _Base_iterator> __pair =
	  _Base::equal_range(__key);
	for (_Base_iterator __victim = __pair.first; __victim != __pair.second;)
	  {
	    this->_M_invalidate_if(_Equal(__victim));
	    _Base::erase(__victim++);
	    ++__ret;
	  }
	return __ret;
      }

      iterator
      erase(const_iterator __it)
      {
	__glibcxx_check_erase(__it);
<<<<<<< HEAD
	__it._M_invalidate();
=======
	this->_M_invalidate_if(_Equal(__it.base()));
>>>>>>> 155d23aa
	return iterator(_Base::erase(__it.base()), this);
      }

      iterator
      erase(const_iterator __first, const_iterator __last)
      {
	__glibcxx_check_erase_range(__first, __last);
<<<<<<< HEAD
	for (const_iterator __tmp = __first; __tmp != __last;)
	{
	  const_iterator __victim = __tmp++;
	  __victim._M_invalidate();
	}
=======
	for (_Base_const_iterator __tmp = __first.base();
	     __tmp != __last.base(); ++__tmp)
	  {
	    _GLIBCXX_DEBUG_VERIFY(__tmp != _Base::end(),
				  _M_message(__gnu_debug::__msg_valid_range)
				  ._M_iterator(__first, "first")
				  ._M_iterator(__last, "last"));
	    this->_M_invalidate_if(_Equal(__tmp));
	  }
>>>>>>> 155d23aa
	return iterator(_Base::erase(__first.base(),
				     __last.base()), this);
      }

      _Base&
      _M_base() { return *this; }

      const _Base&
      _M_base() const { return *this; }

    private:
      void
      _M_invalidate_all()
      {
	typedef __gnu_debug::_Not_equal_to<_Base_const_iterator> _Not_equal;
	this->_M_invalidate_if(_Not_equal(_Base::end()));
      }
    };

  template<typename _Value, typename _Hash, typename _Pred, typename _Alloc>
    inline void
    swap(unordered_multiset<_Value, _Hash, _Pred, _Alloc>& __x,
	 unordered_multiset<_Value, _Hash, _Pred, _Alloc>& __y)
    { __x.swap(__y); }

  template<typename _Value, typename _Hash, typename _Pred, typename _Alloc>
    inline bool
    operator==(const unordered_multiset<_Value, _Hash, _Pred, _Alloc>& __x,
	       const unordered_multiset<_Value, _Hash, _Pred, _Alloc>& __y)
    { return __x._M_equal(__y); }

  template<typename _Value, typename _Hash, typename _Pred, typename _Alloc>
    inline bool
    operator!=(const unordered_multiset<_Value, _Hash, _Pred, _Alloc>& __x,
	       const unordered_multiset<_Value, _Hash, _Pred, _Alloc>& __y)
    { return !(__x == __y); }

} // namespace __debug
} // namespace std

#endif // __GXX_EXPERIMENTAL_CXX0X__

#endif<|MERGE_RESOLUTION|>--- conflicted
+++ resolved
@@ -264,11 +264,7 @@
       erase(const_iterator __it)
       {
 	__glibcxx_check_erase(__it);
-<<<<<<< HEAD
-	__it._M_invalidate();
-=======
 	this->_M_invalidate_if(_Equal(__it.base()));
->>>>>>> 155d23aa
 	return iterator(_Base::erase(__it.base()), this);
       }
 
@@ -276,13 +272,6 @@
       erase(const_iterator __first, const_iterator __last)
       {
 	__glibcxx_check_erase_range(__first, __last);
-<<<<<<< HEAD
-	for (const_iterator __tmp = __first; __tmp != __last;)
-	{
-	  const_iterator __victim = __tmp++;
-	  __victim._M_invalidate();
-	}
-=======
 	for (_Base_const_iterator __tmp = __first.base();
 	     __tmp != __last.base(); ++__tmp)
 	  {
@@ -292,7 +281,6 @@
 				  ._M_iterator(__last, "last"));
 	    this->_M_invalidate_if(_Equal(__tmp));
 	  }
->>>>>>> 155d23aa
 	return iterator(_Base::erase(__first.base(),
 				     __last.base()), this);
       }
@@ -546,11 +534,7 @@
       erase(const_iterator __it)
       {
 	__glibcxx_check_erase(__it);
-<<<<<<< HEAD
-	__it._M_invalidate();
-=======
 	this->_M_invalidate_if(_Equal(__it.base()));
->>>>>>> 155d23aa
 	return iterator(_Base::erase(__it.base()), this);
       }
 
@@ -558,13 +542,6 @@
       erase(const_iterator __first, const_iterator __last)
       {
 	__glibcxx_check_erase_range(__first, __last);
-<<<<<<< HEAD
-	for (const_iterator __tmp = __first; __tmp != __last;)
-	{
-	  const_iterator __victim = __tmp++;
-	  __victim._M_invalidate();
-	}
-=======
 	for (_Base_const_iterator __tmp = __first.base();
 	     __tmp != __last.base(); ++__tmp)
 	  {
@@ -574,7 +551,6 @@
 				  ._M_iterator(__last, "last"));
 	    this->_M_invalidate_if(_Equal(__tmp));
 	  }
->>>>>>> 155d23aa
 	return iterator(_Base::erase(__first.base(),
 				     __last.base()), this);
       }

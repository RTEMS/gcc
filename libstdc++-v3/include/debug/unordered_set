// Debugging unordered_set/unordered_multiset implementation -*- C++ -*-

// Copyright (C) 2003, 2004, 2005, 2006, 2007, 2008, 2009
// Free Software Foundation, Inc.
//
// This file is part of the GNU ISO C++ Library.  This library is free
// software; you can redistribute it and/or modify it under the
// terms of the GNU General Public License as published by the
// Free Software Foundation; either version 3, or (at your option)
// any later version.

// This library is distributed in the hope that it will be useful,
// but WITHOUT ANY WARRANTY; without even the implied warranty of
// MERCHANTABILITY or FITNESS FOR A PARTICULAR PURPOSE.  See the
// GNU General Public License for more details.

// Under Section 7 of GPL version 3, you are granted additional
// permissions described in the GCC Runtime Library Exception, version
// 3.1, as published by the Free Software Foundation.

// You should have received a copy of the GNU General Public License and
// a copy of the GCC Runtime Library Exception along with this program;
// see the files COPYING3 and COPYING.RUNTIME respectively.  If not, see
// <http://www.gnu.org/licenses/>.

/** @file debug/unordered_set
 *  This file is a GNU debug extension to the Standard C++ Library.
 */

#ifndef _GLIBCXX_DEBUG_UNORDERED_SET
#define _GLIBCXX_DEBUG_UNORDERED_SET 1

#ifdef __GXX_EXPERIMENTAL_CXX0X__
# include <unordered_set>
#else
# include <c++0x_warning.h>
#endif

#include <debug/safe_sequence.h>
#include <debug/safe_iterator.h>
#include <initializer_list>

namespace std
{
namespace __debug
{
  template<typename _Value,
	   typename _Hash = std::hash<_Value>,
	   typename _Pred = std::equal_to<_Value>,
	   typename _Alloc = std::allocator<_Value> >
    class unordered_set
    : public _GLIBCXX_STD_D::unordered_set<_Value, _Hash, _Pred, _Alloc>,
      public __gnu_debug::_Safe_sequence<unordered_set<_Value, _Hash,
						       _Pred, _Alloc> >
    {
      typedef _GLIBCXX_STD_D::unordered_set<_Value, _Hash,
					    _Pred, _Alloc> _Base;
      typedef __gnu_debug::_Safe_sequence<unordered_set> _Safe_base;

    public:
      typedef typename _Base::size_type       size_type;
      typedef typename _Base::hasher          hasher;
      typedef typename _Base::key_equal       key_equal;
      typedef typename _Base::allocator_type  allocator_type;

      typedef typename _Base::key_type        key_type;
      typedef typename _Base::value_type      value_type;

      typedef __gnu_debug::_Safe_iterator<typename _Base::iterator,
					  unordered_set> iterator;
      typedef __gnu_debug::_Safe_iterator<typename _Base::const_iterator,
					  unordered_set> const_iterator;

      explicit
      unordered_set(size_type __n = 10,
		    const hasher& __hf = hasher(),
		    const key_equal& __eql = key_equal(),
		    const allocator_type& __a = allocator_type())
      : _Base(__n, __hf, __eql, __a) { }

      template<typename _InputIterator>
        unordered_set(_InputIterator __f, _InputIterator __l, 
		      size_type __n = 10,
		      const hasher& __hf = hasher(), 
		      const key_equal& __eql = key_equal(), 
		      const allocator_type& __a = allocator_type())
	: _Base(__gnu_debug::__check_valid_range(__f, __l), __l, __n,
		__hf, __eql, __a), _Safe_base() { }

      unordered_set(const unordered_set& __x) 
      : _Base(__x), _Safe_base() { }

      unordered_set(const _Base& __x) 
      : _Base(__x), _Safe_base() { }

      unordered_set(unordered_set&& __x) 
      : _Base(std::forward<unordered_set>(__x)), _Safe_base() { }

      unordered_set(initializer_list<value_type> __l,
		    size_type __n = 10,
		    const hasher& __hf = hasher(),
		    const key_equal& __eql = key_equal(),
		    const allocator_type& __a = allocator_type())
      : _Base(__l, __n, __hf, __eql, __a), _Safe_base() { }

      unordered_set&
      operator=(const unordered_set& __x)
      {
	*static_cast<_Base*>(this) = __x;
	this->_M_invalidate_all();
	return *this;
      }

      unordered_set&
      operator=(unordered_set&& __x)
      {
        // NB: DR 675.
	clear();
	swap(__x);
	return *this;
      }

      unordered_set&
      operator=(initializer_list<value_type> __l)
      {
	this->clear();
	this->insert(__l);
	return *this;
      }

      void
      swap(unordered_set& __x)
      {
	_Base::swap(__x);
	_Safe_base::_M_swap(__x);
      }

      void
      clear()
      {
	_Base::clear();
	this->_M_invalidate_all();
      }

      iterator 
      begin()
      { return iterator(_Base::begin(), this); }

      const_iterator
      begin() const
      { return const_iterator(_Base::begin(), this); }

      iterator
      end()
      { return iterator(_Base::end(), this); }

      const_iterator
      end() const
      { return const_iterator(_Base::end(), this); }

      const_iterator
      cbegin() const
      { return const_iterator(_Base::begin(), this); }

      const_iterator
      cend() const
      { return const_iterator(_Base::end(), this); }

      // local versions
      using _Base::begin;
      using _Base::end;
      using _Base::cbegin;
      using _Base::cend;

      std::pair<iterator, bool>
      insert(const value_type& __obj)
      {
	typedef std::pair<typename _Base::iterator, bool> __pair_type;
	__pair_type __res = _Base::insert(__obj);
	return std::make_pair(iterator(__res.first, this), __res.second);
      }

      iterator
      insert(iterator, const value_type& __obj)
      {
	typedef std::pair<typename _Base::iterator, bool> __pair_type;
	__pair_type __res = _Base::insert(__obj);
	return iterator(__res.first, this);
      }

      const_iterator
      insert(const_iterator, const value_type& __obj)
      {
	typedef std::pair<typename _Base::iterator, bool> __pair_type;
	__pair_type __res = _Base::insert(__obj);
	return const_iterator(__res.first, this);
      }

      void
      insert(std::initializer_list<value_type> __l)
      { _Base::insert(__l); }

      template<typename _InputIterator>
        void
        insert(_InputIterator __first, _InputIterator __last)
        {
	  __glibcxx_check_valid_range(__first, __last);
	  _Base::insert(__first, __last);
	}

      iterator
      find(const key_type& __key)
      { return iterator(_Base::find(__key), this); }

      const_iterator
      find(const key_type& __key) const
      { return const_iterator(_Base::find(__key), this); }

      std::pair<iterator, iterator>
      equal_range(const key_type& __key)
      {
	typedef typename _Base::iterator _Base_iterator;
	typedef std::pair<_Base_iterator, _Base_iterator> __pair_type;
	__pair_type __res = _Base::equal_range(__key);
	return std::make_pair(iterator(__res.first, this),
			      iterator(__res.second, this));
      }

      std::pair<const_iterator, const_iterator>
      equal_range(const key_type& __key) const
      {
	typedef typename _Base::const_iterator _Base_iterator;
	typedef std::pair<_Base_iterator, _Base_iterator> __pair_type;
	__pair_type __res = _Base::equal_range(__key);
	return std::make_pair(const_iterator(__res.first, this),
			      const_iterator(__res.second, this));
      }

      size_type
      erase(const key_type& __key)
      {
	size_type __ret(0);
	iterator __victim(_Base::find(__key), this);
	if (__victim != end())
	  {
	    this->erase(__victim);
	    __ret = 1;
	  }
	return __ret;
      }

      iterator
      erase(iterator __it)
      {
	__glibcxx_check_erase(__it);
	__it._M_invalidate();
	return iterator(_Base::erase(__it.base()), this);
      }

      const_iterator
      erase(const_iterator __it)
      {
	__glibcxx_check_erase(__it);
	__it._M_invalidate();
	return const_iterator(_Base::erase(__it.base()), this);
      }

      iterator
      erase(iterator __first, iterator __last)
      {
	__glibcxx_check_erase_range(__first, __last);
	for (iterator __tmp = __first; __tmp != __last;)
	{
	  iterator __victim = __tmp++;
	  __victim._M_invalidate();
	}
	return iterator(_Base::erase(__first.base(),
				     __last.base()), this);
      }

      const_iterator
      erase(const_iterator __first, const_iterator __last)
      {
	__glibcxx_check_erase_range(__first, __last);
	for (const_iterator __tmp = __first; __tmp != __last;)
	{
	  const_iterator __victim = __tmp++;
	  __victim._M_invalidate();
	}
	return const_iterator(_Base::erase(__first.base(),
					   __last.base()), this);
      }

      _Base&
      _M_base() { return *this; }

      const _Base&
      _M_base() const { return *this; }

    private:
      void
      _M_invalidate_all()
      {
	typedef typename _Base::const_iterator _Base_const_iterator;
	typedef __gnu_debug::_Not_equal_to<_Base_const_iterator> _Not_equal;
	this->_M_invalidate_if(_Not_equal(_M_base().end()));
      }
    };

  template<typename _Value, typename _Hash, typename _Pred, typename _Alloc>
    inline void
    swap(unordered_set<_Value, _Hash, _Pred, _Alloc>& __x,
	 unordered_set<_Value, _Hash, _Pred, _Alloc>& __y)
    { __x.swap(__y); }

<<<<<<< HEAD
  template<typename _Value, typename _Hash, typename _Pred, typename _Alloc>
    inline void
    swap(unordered_set<_Value, _Hash, _Pred, _Alloc>&& __x,
	 unordered_set<_Value, _Hash, _Pred, _Alloc>& __y)
    { __x.swap(__y); }

  template<typename _Value, typename _Hash, typename _Pred, typename _Alloc>
    inline void
    swap(unordered_set<_Value, _Hash, _Pred, _Alloc>& __x,
	 unordered_set<_Value, _Hash, _Pred, _Alloc>&& __y)
    { __x.swap(__y); }

=======
>>>>>>> 42a9ba1d

  template<typename _Value,
	   typename _Hash = std::hash<_Value>,
	   typename _Pred = std::equal_to<_Value>,
	   typename _Alloc = std::allocator<_Value> >
    class unordered_multiset
    : public _GLIBCXX_STD_D::unordered_multiset<_Value, _Hash, _Pred, _Alloc>,
      public __gnu_debug::_Safe_sequence<unordered_multiset<_Value, _Hash,
							    _Pred, _Alloc> >
    {
      typedef _GLIBCXX_STD_D::unordered_multiset<_Value, _Hash,
						 _Pred, _Alloc> _Base;
      typedef __gnu_debug::_Safe_sequence<unordered_multiset> _Safe_base;

    public:
      typedef typename _Base::size_type       size_type;
      typedef typename _Base::hasher          hasher;
      typedef typename _Base::key_equal       key_equal;
      typedef typename _Base::allocator_type  allocator_type;

      typedef typename _Base::key_type        key_type;
      typedef typename _Base::value_type      value_type;

      typedef __gnu_debug::_Safe_iterator<typename _Base::iterator,
					  unordered_multiset> iterator;
      typedef __gnu_debug::_Safe_iterator<typename _Base::const_iterator,
					  unordered_multiset> const_iterator;

      explicit
      unordered_multiset(size_type __n = 10,
			 const hasher& __hf = hasher(),
			 const key_equal& __eql = key_equal(),
			 const allocator_type& __a = allocator_type())
      : _Base(__n, __hf, __eql, __a) { }

      template<typename _InputIterator>
        unordered_multiset(_InputIterator __f, _InputIterator __l, 
			   size_type __n = 10,
			   const hasher& __hf = hasher(), 
			   const key_equal& __eql = key_equal(), 
			   const allocator_type& __a = allocator_type())
	: _Base(__gnu_debug::__check_valid_range(__f, __l), __l, __n,
		__hf, __eql, __a), _Safe_base() { }

      unordered_multiset(const unordered_multiset& __x) 
      : _Base(__x), _Safe_base() { }

      unordered_multiset(const _Base& __x) 
      : _Base(__x), _Safe_base() { }

      unordered_multiset(unordered_multiset&& __x) 
      : _Base(std::forward<unordered_multiset>(__x)), _Safe_base() { }

      unordered_multiset(initializer_list<value_type> __l,
			 size_type __n = 10,
			 const hasher& __hf = hasher(),
			 const key_equal& __eql = key_equal(),
			 const allocator_type& __a = allocator_type())
      : _Base(__l, __n, __hf, __eql, __a), _Safe_base() { }

      unordered_multiset&
      operator=(const unordered_multiset& __x)
      {
	*static_cast<_Base*>(this) = __x;
	this->_M_invalidate_all();
	return *this;
      }

      unordered_multiset&
      operator=(unordered_multiset&& __x)
      {
        // NB: DR 675.
	clear();
	swap(__x);
	return *this;
      }

      unordered_multiset&
      operator=(initializer_list<value_type> __l)
      {
	this->clear();
	this->insert(__l);
	return *this;
      }

      void
      swap(unordered_multiset& __x)
      {
	_Base::swap(__x);
	_Safe_base::_M_swap(__x);
      }

      void
      clear()
      {
	_Base::clear();
	this->_M_invalidate_all();
      }

      iterator
      begin()
      { return iterator(_Base::begin(), this); }

      const_iterator
      begin() const
      { return const_iterator(_Base::begin(), this); }

      iterator
      end()
      { return iterator(_Base::end(), this); }

      const_iterator
      end() const
      { return const_iterator(_Base::end(), this); }

      const_iterator
      cbegin() const
      { return const_iterator(_Base::begin(), this); }

      const_iterator
      cend() const
      { return const_iterator(_Base::end(), this); }

      // local versions
      using _Base::begin;
      using _Base::end;
      using _Base::cbegin;
      using _Base::cend;

      iterator
      insert(const value_type& __obj)
      { return iterator(_Base::insert(__obj), this); }

      iterator
      insert(iterator, const value_type& __obj)
      { return iterator(_Base::insert(__obj), this); }

      const_iterator
      insert(const_iterator, const value_type& __obj)
      { return const_iterator(_Base::insert(__obj), this); }

      void
      insert(std::initializer_list<value_type> __l)
      { _Base::insert(__l); }

      template<typename _InputIterator>
        void
        insert(_InputIterator __first, _InputIterator __last)
        {
	  __glibcxx_check_valid_range(__first, __last);
	  _Base::insert(__first, __last);
	}

      iterator
      find(const key_type& __key)
      { return iterator(_Base::find(__key), this); }

      const_iterator
      find(const key_type& __key) const
      { return const_iterator(_Base::find(__key), this); }

      std::pair<iterator, iterator>
      equal_range(const key_type& __key)
      {
	typedef typename _Base::iterator _Base_iterator;
	typedef std::pair<_Base_iterator, _Base_iterator> __pair_type;
	__pair_type __res = _Base::equal_range(__key);
	return std::make_pair(iterator(__res.first, this),
			      iterator(__res.second, this));
      }

      std::pair<const_iterator, const_iterator>
      equal_range(const key_type& __key) const
      {
	typedef typename _Base::const_iterator _Base_iterator;
	typedef std::pair<_Base_iterator, _Base_iterator> __pair_type;
	__pair_type __res = _Base::equal_range(__key);
	return std::make_pair(const_iterator(__res.first, this),
			      const_iterator(__res.second, this));
      }

      size_type
      erase(const key_type& __key)
      {
	size_type __ret(0);
	iterator __victim(_Base::find(__key), this);
	if (__victim != end())
	  {
	    this->erase(__victim);
	    __ret = 1;
	  }
	return __ret;
      }

      iterator
      erase(iterator __it)
      {
	__glibcxx_check_erase(__it);
	__it._M_invalidate();
	return iterator(_Base::erase(__it.base()), this);
      }

      const_iterator
      erase(const_iterator __it)
      {
	__glibcxx_check_erase(__it);
	__it._M_invalidate();
	return const_iterator(_Base::erase(__it.base()), this);
      }

      iterator
      erase(iterator __first, iterator __last)
      {
	__glibcxx_check_erase_range(__first, __last);
	for (iterator __tmp = __first; __tmp != __last;)
	{
	  iterator __victim = __tmp++;
	  __victim._M_invalidate();
	}
	return iterator(_Base::erase(__first.base(),
				     __last.base()), this);
      }

      const_iterator
      erase(const_iterator __first, const_iterator __last)
      {
	__glibcxx_check_erase_range(__first, __last);
	for (const_iterator __tmp = __first; __tmp != __last;)
	{
	  const_iterator __victim = __tmp++;
	  __victim._M_invalidate();
	}
	return const_iterator(_Base::erase(__first.base(),
					   __last.base()), this);
      }

      _Base&
      _M_base() { return *this; }

      const _Base&
      _M_base() const { return *this; }

    private:
      void
      _M_invalidate_all()
      {
	typedef typename _Base::const_iterator _Base_const_iterator;
	typedef __gnu_debug::_Not_equal_to<_Base_const_iterator> _Not_equal;
	this->_M_invalidate_if(_Not_equal(_M_base().end()));
      }
    };

  template<typename _Value, typename _Hash, typename _Pred, typename _Alloc>
    inline void
    swap(unordered_multiset<_Value, _Hash, _Pred, _Alloc>& __x,
	 unordered_multiset<_Value, _Hash, _Pred, _Alloc>& __y)
    { __x.swap(__y); }

} // namespace __debug
} // namespace std

#endif<|MERGE_RESOLUTION|>--- conflicted
+++ resolved
@@ -313,21 +313,6 @@
 	 unordered_set<_Value, _Hash, _Pred, _Alloc>& __y)
     { __x.swap(__y); }
 
-<<<<<<< HEAD
-  template<typename _Value, typename _Hash, typename _Pred, typename _Alloc>
-    inline void
-    swap(unordered_set<_Value, _Hash, _Pred, _Alloc>&& __x,
-	 unordered_set<_Value, _Hash, _Pred, _Alloc>& __y)
-    { __x.swap(__y); }
-
-  template<typename _Value, typename _Hash, typename _Pred, typename _Alloc>
-    inline void
-    swap(unordered_set<_Value, _Hash, _Pred, _Alloc>& __x,
-	 unordered_set<_Value, _Hash, _Pred, _Alloc>&& __y)
-    { __x.swap(__y); }
-
-=======
->>>>>>> 42a9ba1d
 
   template<typename _Value,
 	   typename _Hash = std::hash<_Value>,

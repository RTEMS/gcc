--- conflicted
+++ resolved
@@ -1,10 +1,6 @@
 // Safe iterator implementation  -*- C++ -*-
 
-<<<<<<< HEAD
-// Copyright (C) 2003, 2004, 2005
-=======
 // Copyright (C) 2003, 2004, 2005, 2006
->>>>>>> c355071f
 // Free Software Foundation, Inc.
 //
 // This file is part of the GNU ISO C++ Library.  This library is free
@@ -45,11 +41,7 @@
 #include <debug/formatter.h>
 #include <debug/safe_base.h>
 #include <bits/stl_pair.h>
-<<<<<<< HEAD
-#include <bits/cpp_type_traits.h>
-=======
 #include <ext/type_traits.h>
->>>>>>> c355071f
 
 namespace __gnu_debug
 {
@@ -148,17 +140,9 @@
       template<typename _MutableIterator>
         _Safe_iterator(
           const _Safe_iterator<_MutableIterator,
-<<<<<<< HEAD
-          typename std::__enable_if<
-                     _Sequence,
-                     (std::__are_same<_MutableIterator,
-                      typename _Sequence::iterator::_Base_iterator>::__value)
-                   >::__type>& __x)
-=======
           typename __gnu_cxx::__enable_if<(std::__are_same<_MutableIterator,
                       typename _Sequence::iterator::_Base_iterator>::__value),
                    _Sequence>::__type>& __x)
->>>>>>> c355071f
 	: _Safe_iterator_base(__x, _M_constant()), _M_current(__x.base())
         {
 	  _GLIBCXX_DEBUG_VERIFY(!__x._M_singular(),

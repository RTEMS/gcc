// class template array -*- C++ -*-

<<<<<<< HEAD
// Copyright (C) 2004, 2005 Free Software Foundation, Inc.
=======
// Copyright (C) 2004, 2005, 2006 Free Software Foundation, Inc.
>>>>>>> c355071f
//
// This file is part of the GNU ISO C++ Library.  This library is free
// software; you can redistribute it and/or modify it under the
// terms of the GNU General Public License as published by the
// Free Software Foundation; either version 2, or (at your option)
// any later version.

// This library is distributed in the hope that it will be useful,
// but WITHOUT ANY WARRANTY; without even the implied warranty of
// MERCHANTABILITY or FITNESS FOR A PARTICULAR PURPOSE.  See the
// GNU General Public License for more details.

// You should have received a copy of the GNU General Public License along
// with this library; see the file COPYING.  If not, write to the Free
// Software Foundation, 51 Franklin Street, Fifth Floor, Boston, MA 02110-1301,
// USA.

// As a special exception, you may use this file as part of a free software
// library without restriction.  Specifically, if other files instantiate
// templates or use macros or inline functions from this file, or you compile
// this file and link it with other files to produce an executable, this
// file does not by itself cause the resulting executable to be covered by
// the GNU General Public License.  This exception does not however
// invalidate any other reasons why the executable file might be covered by
// the GNU General Public License.

<<<<<<< HEAD
/** @file 
 *  This is a TR1 C++ Library header. 
 */

#ifndef _ARRAY
#define _ARRAY 1
=======
/** @file tr1/array
 *  This is a TR1 C++ Library header. 
 */

#ifndef _TR1_ARRAY
#define _TR1_ARRAY 1
>>>>>>> c355071f

#include <new>
#include <iterator>
#include <algorithm>
#include <cstddef>
#include <bits/functexcept.h>
#include <ext/type_traits.h>

//namespace std::tr1
namespace std
{
<<<<<<< HEAD
namespace tr1
{
  /// @brief  struct array [6.2.2].
  /// NB: Requires complete type _Tp.
  template<typename _Tp, std::size_t _Nm = 1>
    struct array
    {
      typedef _Tp 	    			value_type;
      typedef value_type&                   	reference;
      typedef const value_type&             	const_reference;
      typedef value_type*          		iterator;
      typedef const value_type*			const_iterator;
      typedef std::size_t                    	size_type;
      typedef std::ptrdiff_t                   	difference_type;
      typedef std::reverse_iterator<iterator>	reverse_iterator;
      typedef std::reverse_iterator<const_iterator>	const_reverse_iterator;

      // Compile time constant without other dependencies.
      enum { _S_index = _Nm };
=======
_GLIBCXX_BEGIN_NAMESPACE(tr1)

  /// @brief  struct array [6.2.2].
  /// NB: Requires complete type _Tp.
  template<typename _Tp, std::size_t _Nm>
    struct array
    {
      typedef _Tp 	    			      value_type;
      typedef value_type&                   	      reference;
      typedef const value_type&             	      const_reference;
      typedef value_type*          		      iterator;
      typedef const value_type*			      const_iterator;
      typedef std::size_t                    	      size_type;
      typedef std::ptrdiff_t                   	      difference_type;
      typedef std::reverse_iterator<iterator>	      reverse_iterator;
      typedef std::reverse_iterator<const_iterator>   const_reverse_iterator;
>>>>>>> c355071f

      // Support for zero-sized arrays mandatory.
      value_type _M_instance[_Nm ? _Nm : 1] __attribute__((__aligned__));

      // No explicit construct/copy/destroy for aggregate type.

      void 
      assign(const value_type& __u)
      { std::fill_n(begin(), size(), __u); }

      void 
      swap(array& __other)
      { std::swap_ranges(begin(), end(), __other.begin()); }

      // Iterators.
      iterator
      begin()
      { return iterator(&_M_instance[0]); }

      const_iterator
      begin() const 
      { return const_iterator(&_M_instance[0]); }

      iterator
      end() 
      { return iterator(&_M_instance[_Nm]); }

      const_iterator
      end() const
      { return const_iterator(&_M_instance[_Nm]); }

      reverse_iterator 
      rbegin()
      { return reverse_iterator(end()); }

      const_reverse_iterator 
      rbegin() const
      { return const_reverse_iterator(end()); }

      reverse_iterator 
      rend()
      { return reverse_iterator(begin()); }

      const_reverse_iterator 
      rend() const
      { return const_reverse_iterator(begin()); }

      // Capacity.
      size_type 
      size() const { return _Nm; }

      size_type 
      max_size() const { return _Nm; }

      bool 
      empty() const { return size() == 0; }

      // Element access.
      reference
      operator[](size_type __n)
      { return _M_instance[__n]; }

      const_reference
      operator[](size_type __n) const
      { return _M_instance[__n]; }

      reference
      at(size_type __n)
      { 
<<<<<<< HEAD
	if (__builtin_expect(__n > _Nm, false))
	  std::__throw_out_of_range("array::at");
	return _M_instance[__n]; 
      }

      reference 
      at(size_type __n)
      { 
	if (__builtin_expect(__n > _Nm, false))
	  std::__throw_out_of_range("array::at");
	return _M_instance[__n]; 
=======
	_M_check<_Nm>(__n);
	return _M_instance[__n];
      }

      const_reference
      at(size_type __n) const
      {
	_M_check<_Nm>(__n);
	return _M_instance[__n];
>>>>>>> c355071f
      }

      reference 
      front()
      { return *begin(); }

      const_reference 
      front() const
      { return *begin(); }

      reference 
      back()
<<<<<<< HEAD
      { return *(end() - 1); }

      const_reference 
      back() const
      { return *(end() - 1); }
=======
      { return _Nm ? *(end() - 1) : *end(); }

      const_reference 
      back() const
      { return _Nm ? *(end() - 1) : *end(); }
>>>>>>> c355071f

      _Tp* 
      data()
      { return &_M_instance[0]; }

      const _Tp* 
      data() const
      { return &_M_instance[0]; }
<<<<<<< HEAD
=======

    private:
      template<std::size_t _Mm>
        typename __gnu_cxx::__enable_if<_Mm, void>::__type
        _M_check(size_type __n) const
        {
	  if (__builtin_expect(__n >= _Mm, false))
	    std::__throw_out_of_range(__N("array::_M_check"));
	}

      // Avoid "unsigned comparison with zero" warnings.
      template<std::size_t _Mm>
        typename __gnu_cxx::__enable_if<!_Mm, void>::__type
        _M_check(size_type) const
        { std::__throw_out_of_range(__N("array::_M_check")); }
>>>>>>> c355071f
    };

  // Array comparisons.
  template<typename _Tp, std::size_t _Nm>
<<<<<<< HEAD
    bool 
=======
    inline bool 
>>>>>>> c355071f
    operator==(const array<_Tp, _Nm>& __one, const array<_Tp, _Nm>& __two)
    { return std::equal(__one.begin(), __one.end(), __two.begin()); }

  template<typename _Tp, std::size_t _Nm>
<<<<<<< HEAD
    bool 
=======
    inline bool
>>>>>>> c355071f
    operator!=(const array<_Tp, _Nm>& __one, const array<_Tp, _Nm>& __two)
    { return !(__one == __two); }

  template<typename _Tp, std::size_t _Nm>
<<<<<<< HEAD
    bool 
=======
    inline bool
>>>>>>> c355071f
    operator<(const array<_Tp, _Nm>& __a, const array<_Tp, _Nm>& __b)
    { 
      return std::lexicographical_compare(__a.begin(), __a.end(),
					  __b.begin(), __b.end()); 
    }

  template<typename _Tp, std::size_t _Nm>
<<<<<<< HEAD
    bool 
=======
    inline bool
>>>>>>> c355071f
    operator>(const array<_Tp, _Nm>& __one, const array<_Tp, _Nm>& __two)
    { return __two < __one; }

  template<typename _Tp, std::size_t _Nm>
<<<<<<< HEAD
    bool 
=======
    inline bool
>>>>>>> c355071f
    operator<=(const array<_Tp, _Nm>& __one, const array<_Tp, _Nm>& __two)
    { return !(__one > __two); }

  template<typename _Tp, std::size_t _Nm>
<<<<<<< HEAD
    bool 
=======
    inline bool
>>>>>>> c355071f
    operator>=(const array<_Tp, _Nm>& __one, const array<_Tp, _Nm>& __two)
    { return !(__one < __two); }

  // Specialized algorithms [6.2.2.2].
  template<typename _Tp, std::size_t _Nm>
<<<<<<< HEAD
    void
    swap(array<_Tp, _Nm>& __one, array<_Tp, _Nm>& __two)
    { swap_ranges(__one.begin(), __one.end(), __two.begin()); }
=======
    inline void
    swap(array<_Tp, _Nm>& __one, array<_Tp, _Nm>& __two)
    { std::swap_ranges(__one.begin(), __one.end(), __two.begin()); }
>>>>>>> c355071f

  // Tuple interface to class template array [6.2.2.5].
  template<typename _Tp> class tuple_size;
  template<int _Int, typename _Tp> class tuple_element;
<<<<<<< HEAD
  
  template<typename _Tp, std::size_t _Nm>
    struct tuple_size<array<_Tp, _Nm> >
    { static const int value = _Nm; };
 
=======

  template<typename _Tp, std::size_t _Nm>
    struct tuple_size<array<_Tp, _Nm> >
    { static const int value = _Nm; };

  template<typename _Tp, std::size_t _Nm>
    const int tuple_size<array<_Tp, _Nm> >::value;

>>>>>>> c355071f
  template<int _Int, typename _Tp, std::size_t _Nm>
    struct tuple_element<_Int, array<_Tp, _Nm> >
    { typedef _Tp type; };

  template<int _Int, typename _Tp, std::size_t _Nm>
<<<<<<< HEAD
    _Tp&
=======
    inline _Tp&
>>>>>>> c355071f
    get(array<_Tp, _Nm>& __arr)
    { return __arr[_Int]; }

  template<int _Int, typename _Tp, std::size_t _Nm>
<<<<<<< HEAD
    const _Tp&
    get(const array<_Tp, _Nm>& __arr)
    { return __arr[_Int]; }
} // namespace std::tr1
=======
    inline const _Tp&
    get(const array<_Tp, _Nm>& __arr)
    { return __arr[_Int]; }

_GLIBCXX_END_NAMESPACE
>>>>>>> c355071f
}

#endif<|MERGE_RESOLUTION|>--- conflicted
+++ resolved
@@ -1,10 +1,6 @@
 // class template array -*- C++ -*-
 
-<<<<<<< HEAD
-// Copyright (C) 2004, 2005 Free Software Foundation, Inc.
-=======
 // Copyright (C) 2004, 2005, 2006 Free Software Foundation, Inc.
->>>>>>> c355071f
 //
 // This file is part of the GNU ISO C++ Library.  This library is free
 // software; you can redistribute it and/or modify it under the
@@ -31,21 +27,12 @@
 // invalidate any other reasons why the executable file might be covered by
 // the GNU General Public License.
 
-<<<<<<< HEAD
-/** @file 
- *  This is a TR1 C++ Library header. 
- */
-
-#ifndef _ARRAY
-#define _ARRAY 1
-=======
 /** @file tr1/array
  *  This is a TR1 C++ Library header. 
  */
 
 #ifndef _TR1_ARRAY
 #define _TR1_ARRAY 1
->>>>>>> c355071f
 
 #include <new>
 #include <iterator>
@@ -57,27 +44,6 @@
 //namespace std::tr1
 namespace std
 {
-<<<<<<< HEAD
-namespace tr1
-{
-  /// @brief  struct array [6.2.2].
-  /// NB: Requires complete type _Tp.
-  template<typename _Tp, std::size_t _Nm = 1>
-    struct array
-    {
-      typedef _Tp 	    			value_type;
-      typedef value_type&                   	reference;
-      typedef const value_type&             	const_reference;
-      typedef value_type*          		iterator;
-      typedef const value_type*			const_iterator;
-      typedef std::size_t                    	size_type;
-      typedef std::ptrdiff_t                   	difference_type;
-      typedef std::reverse_iterator<iterator>	reverse_iterator;
-      typedef std::reverse_iterator<const_iterator>	const_reverse_iterator;
-
-      // Compile time constant without other dependencies.
-      enum { _S_index = _Nm };
-=======
 _GLIBCXX_BEGIN_NAMESPACE(tr1)
 
   /// @brief  struct array [6.2.2].
@@ -94,7 +60,6 @@
       typedef std::ptrdiff_t                   	      difference_type;
       typedef std::reverse_iterator<iterator>	      reverse_iterator;
       typedef std::reverse_iterator<const_iterator>   const_reverse_iterator;
->>>>>>> c355071f
 
       // Support for zero-sized arrays mandatory.
       value_type _M_instance[_Nm ? _Nm : 1] __attribute__((__aligned__));
@@ -164,19 +129,6 @@
       reference
       at(size_type __n)
       { 
-<<<<<<< HEAD
-	if (__builtin_expect(__n > _Nm, false))
-	  std::__throw_out_of_range("array::at");
-	return _M_instance[__n]; 
-      }
-
-      reference 
-      at(size_type __n)
-      { 
-	if (__builtin_expect(__n > _Nm, false))
-	  std::__throw_out_of_range("array::at");
-	return _M_instance[__n]; 
-=======
 	_M_check<_Nm>(__n);
 	return _M_instance[__n];
       }
@@ -186,7 +138,6 @@
       {
 	_M_check<_Nm>(__n);
 	return _M_instance[__n];
->>>>>>> c355071f
       }
 
       reference 
@@ -199,19 +150,11 @@
 
       reference 
       back()
-<<<<<<< HEAD
-      { return *(end() - 1); }
-
-      const_reference 
-      back() const
-      { return *(end() - 1); }
-=======
       { return _Nm ? *(end() - 1) : *end(); }
 
       const_reference 
       back() const
       { return _Nm ? *(end() - 1) : *end(); }
->>>>>>> c355071f
 
       _Tp* 
       data()
@@ -220,8 +163,6 @@
       const _Tp* 
       data() const
       { return &_M_instance[0]; }
-<<<<<<< HEAD
-=======
 
     private:
       template<std::size_t _Mm>
@@ -237,34 +178,21 @@
         typename __gnu_cxx::__enable_if<!_Mm, void>::__type
         _M_check(size_type) const
         { std::__throw_out_of_range(__N("array::_M_check")); }
->>>>>>> c355071f
     };
 
   // Array comparisons.
   template<typename _Tp, std::size_t _Nm>
-<<<<<<< HEAD
-    bool 
-=======
     inline bool 
->>>>>>> c355071f
     operator==(const array<_Tp, _Nm>& __one, const array<_Tp, _Nm>& __two)
     { return std::equal(__one.begin(), __one.end(), __two.begin()); }
 
   template<typename _Tp, std::size_t _Nm>
-<<<<<<< HEAD
-    bool 
-=======
-    inline bool
->>>>>>> c355071f
+    inline bool
     operator!=(const array<_Tp, _Nm>& __one, const array<_Tp, _Nm>& __two)
     { return !(__one == __two); }
 
   template<typename _Tp, std::size_t _Nm>
-<<<<<<< HEAD
-    bool 
-=======
-    inline bool
->>>>>>> c355071f
+    inline bool
     operator<(const array<_Tp, _Nm>& __a, const array<_Tp, _Nm>& __b)
     { 
       return std::lexicographical_compare(__a.begin(), __a.end(),
@@ -272,89 +200,52 @@
     }
 
   template<typename _Tp, std::size_t _Nm>
-<<<<<<< HEAD
-    bool 
-=======
-    inline bool
->>>>>>> c355071f
+    inline bool
     operator>(const array<_Tp, _Nm>& __one, const array<_Tp, _Nm>& __two)
     { return __two < __one; }
 
   template<typename _Tp, std::size_t _Nm>
-<<<<<<< HEAD
-    bool 
-=======
-    inline bool
->>>>>>> c355071f
+    inline bool
     operator<=(const array<_Tp, _Nm>& __one, const array<_Tp, _Nm>& __two)
     { return !(__one > __two); }
 
   template<typename _Tp, std::size_t _Nm>
-<<<<<<< HEAD
-    bool 
-=======
-    inline bool
->>>>>>> c355071f
+    inline bool
     operator>=(const array<_Tp, _Nm>& __one, const array<_Tp, _Nm>& __two)
     { return !(__one < __two); }
 
   // Specialized algorithms [6.2.2.2].
   template<typename _Tp, std::size_t _Nm>
-<<<<<<< HEAD
-    void
-    swap(array<_Tp, _Nm>& __one, array<_Tp, _Nm>& __two)
-    { swap_ranges(__one.begin(), __one.end(), __two.begin()); }
-=======
     inline void
     swap(array<_Tp, _Nm>& __one, array<_Tp, _Nm>& __two)
     { std::swap_ranges(__one.begin(), __one.end(), __two.begin()); }
->>>>>>> c355071f
 
   // Tuple interface to class template array [6.2.2.5].
   template<typename _Tp> class tuple_size;
   template<int _Int, typename _Tp> class tuple_element;
-<<<<<<< HEAD
-  
+
   template<typename _Tp, std::size_t _Nm>
     struct tuple_size<array<_Tp, _Nm> >
     { static const int value = _Nm; };
- 
-=======
-
-  template<typename _Tp, std::size_t _Nm>
-    struct tuple_size<array<_Tp, _Nm> >
-    { static const int value = _Nm; };
 
   template<typename _Tp, std::size_t _Nm>
     const int tuple_size<array<_Tp, _Nm> >::value;
 
->>>>>>> c355071f
   template<int _Int, typename _Tp, std::size_t _Nm>
     struct tuple_element<_Int, array<_Tp, _Nm> >
     { typedef _Tp type; };
 
   template<int _Int, typename _Tp, std::size_t _Nm>
-<<<<<<< HEAD
-    _Tp&
-=======
     inline _Tp&
->>>>>>> c355071f
     get(array<_Tp, _Nm>& __arr)
     { return __arr[_Int]; }
 
   template<int _Int, typename _Tp, std::size_t _Nm>
-<<<<<<< HEAD
-    const _Tp&
-    get(const array<_Tp, _Nm>& __arr)
-    { return __arr[_Int]; }
-} // namespace std::tr1
-=======
     inline const _Tp&
     get(const array<_Tp, _Nm>& __arr)
     { return __arr[_Int]; }
 
 _GLIBCXX_END_NAMESPACE
->>>>>>> c355071f
 }
 
 #endif
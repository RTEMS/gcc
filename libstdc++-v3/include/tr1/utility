--- conflicted
+++ resolved
@@ -1,10 +1,6 @@
 // TR1 utility -*- C++ -*-
 
-<<<<<<< HEAD
-// Copyright (C) 2004, 2005, 2006, 2007 Free Software Foundation, Inc.
-=======
 // Copyright (C) 2004, 2005, 2006, 2007, 2009 Free Software Foundation, Inc.
->>>>>>> 42bae686
 //
 // This file is part of the GNU ISO C++ Library.  This library is free
 // software; you can redistribute it and/or modify it under the
@@ -30,77 +26,6 @@
  *  This is a TR1 C++ Library header. 
  */
 
-<<<<<<< HEAD
-#ifndef _TR1_UTILITY
-#define _TR1_UTILITY 1
-
-#include "../utility"
-
-namespace std
-{
-_GLIBCXX_BEGIN_NAMESPACE(tr1)
-
-  template<class _Tp> class tuple_size;
-  template<int _Int, class _Tp> class tuple_element;
-
-   // Various functions which give std::pair a tuple-like interface.
-  template<class _Tp1, class _Tp2>
-    struct tuple_size<std::pair<_Tp1, _Tp2> >
-    { static const int value = 2; };
-
-  template<class _Tp1, class _Tp2>
-    const int tuple_size<std::pair<_Tp1, _Tp2> >::value;
-
-  template<class _Tp1, class _Tp2>
-    struct tuple_element<0, std::pair<_Tp1, _Tp2> >
-    { typedef _Tp1 type; };
- 
-  template<class _Tp1, class _Tp2>
-    struct tuple_element<1, std::pair<_Tp1, _Tp2> >
-    { typedef _Tp2 type; };
- 
-
-  template<int _Int> struct __pair_get;
-
-  template<>
-    struct __pair_get<0>
-    {
-      template<typename _Tp1, typename _Tp2>
-      static _Tp1& __get(std::pair<_Tp1, _Tp2>& __pair)
-      { return __pair.first; }
-
-      template<typename _Tp1, typename _Tp2>
-      static const _Tp1& __const_get(const std::pair<_Tp1, _Tp2>& __pair)
-      { return __pair.first; }
-    };
-
-  template<>
-    struct __pair_get<1>
-    {
-      template<typename _Tp1, typename _Tp2>
-      static _Tp2& __get(std::pair<_Tp1, _Tp2>& __pair)
-      { return __pair.second; }
-
-      template<typename _Tp1, typename _Tp2>
-      static const _Tp2& __const_get(const std::pair<_Tp1, _Tp2>& __pair)
-      { return __pair.second; }
-    };
-
-   template<int _Int, class _Tp1, class _Tp2>
-     inline typename tuple_element<_Int, std::pair<_Tp1, _Tp2> >::type&
-     get(std::pair<_Tp1, _Tp2>& __in)
-     { return __pair_get<_Int>::__get(__in); }
- 
-   template<int _Int, class _Tp1, class _Tp2>
-     inline const typename tuple_element<_Int, std::pair<_Tp1, _Tp2> >::type&
-     get(const std::pair<_Tp1, _Tp2>& __in)
-     { return __pair_get<_Int>::__const_get(__in); }
-
-_GLIBCXX_END_NAMESPACE
-} 
-
-#endif
-=======
 #ifndef _GLIBCXX_TR1_UTILITY
 #define _GLIBCXX_TR1_UTILITY 1
 
@@ -128,5 +53,4 @@
 #  undef _GLIBCXX_INCLUDE_AS_TR1
 #endif
 
-#endif // _GLIBCXX_TR1_UTILITY
->>>>>>> 42bae686
+#endif // _GLIBCXX_TR1_UTILITY
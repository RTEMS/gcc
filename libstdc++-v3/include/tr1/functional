// TR1 functional header -*- C++ -*-

<<<<<<< HEAD
// Copyright (C) 2004, 2005, 2006, 2007, 2009, 2010
=======
// Copyright (C) 2004, 2005, 2006, 2007, 2009, 2010, 2011
>>>>>>> 03d20231
// Free Software Foundation, Inc.
//
// This file is part of the GNU ISO C++ Library.  This library is free
// software; you can redistribute it and/or modify it under the
// terms of the GNU General Public License as published by the
// Free Software Foundation; either version 3, or (at your option)
// any later version.

// This library is distributed in the hope that it will be useful,
// but WITHOUT ANY WARRANTY; without even the implied warranty of
// MERCHANTABILITY or FITNESS FOR A PARTICULAR PURPOSE.  See the
// GNU General Public License for more details.

// Under Section 7 of GPL version 3, you are granted additional
// permissions described in the GCC Runtime Library Exception, version
// 3.1, as published by the Free Software Foundation.

// You should have received a copy of the GNU General Public License and
// a copy of the GCC Runtime Library Exception along with this program;
// see the files COPYING3 and COPYING.RUNTIME respectively.  If not, see
// <http://www.gnu.org/licenses/>.

/** @file tr1/functional
 *  This is a TR1 C++ Library header.
 */

#ifndef _GLIBCXX_TR1_FUNCTIONAL
#define _GLIBCXX_TR1_FUNCTIONAL 1

#pragma GCC system_header

#include <bits/c++config.h>
#include <bits/stl_function.h>

#include <typeinfo>
#include <new>
#include <tr1/tuple>
#include <tr1/type_traits>
#include <bits/stringfwd.h>
#include <tr1/functional_hash.h>
#include <ext/type_traits.h>
#include <bits/move.h> // for std::__addressof

<<<<<<< HEAD
namespace std
{
namespace tr1
{
=======
namespace std _GLIBCXX_VISIBILITY(default)
{
namespace tr1
{
_GLIBCXX_BEGIN_NAMESPACE_VERSION

>>>>>>> 03d20231
  template<typename _MemberPointer>
    class _Mem_fn;

  /**
   *  Actual implementation of _Has_result_type, which uses SFINAE to
   *  determine if the type _Tp has a publicly-accessible member type
   *  result_type.
  */
  template<typename _Tp>
    class _Has_result_type_helper : __sfinae_types
    {
      template<typename _Up>
        struct _Wrap_type
	{ };

      template<typename _Up>
        static __one __test(_Wrap_type<typename _Up::result_type>*);

      template<typename _Up>
        static __two __test(...);

    public:
      static const bool value = sizeof(__test<_Tp>(0)) == 1;
    };

  template<typename _Tp>
    struct _Has_result_type
    : integral_constant<bool,
	      _Has_result_type_helper<typename remove_cv<_Tp>::type>::value>
    { };

  /**
   *  
  */
  /// If we have found a result_type, extract it.
  template<bool _Has_result_type, typename _Functor>
    struct _Maybe_get_result_type
    { };

  template<typename _Functor>
    struct _Maybe_get_result_type<true, _Functor>
    {
      typedef typename _Functor::result_type result_type;
    };

  /**
   *  Base class for any function object that has a weak result type, as
   *  defined in 3.3/3 of TR1.
  */
  template<typename _Functor>
    struct _Weak_result_type_impl
    : _Maybe_get_result_type<_Has_result_type<_Functor>::value, _Functor>
    {
    };

  /// Retrieve the result type for a function type.
  template<typename _Res, typename... _ArgTypes> 
    struct _Weak_result_type_impl<_Res(_ArgTypes...)>
    {
      typedef _Res result_type;
    };

  /// Retrieve the result type for a function reference.
  template<typename _Res, typename... _ArgTypes> 
    struct _Weak_result_type_impl<_Res(&)(_ArgTypes...)>
    {
      typedef _Res result_type;
    };

  /// Retrieve the result type for a function pointer.
  template<typename _Res, typename... _ArgTypes> 
    struct _Weak_result_type_impl<_Res(*)(_ArgTypes...)>
    {
      typedef _Res result_type;
    };

  /// Retrieve result type for a member function pointer. 
  template<typename _Res, typename _Class, typename... _ArgTypes> 
    struct _Weak_result_type_impl<_Res (_Class::*)(_ArgTypes...)>
    {
      typedef _Res result_type;
    };

  /// Retrieve result type for a const member function pointer. 
  template<typename _Res, typename _Class, typename... _ArgTypes> 
    struct _Weak_result_type_impl<_Res (_Class::*)(_ArgTypes...) const>
    {
      typedef _Res result_type;
    };

  /// Retrieve result type for a volatile member function pointer. 
  template<typename _Res, typename _Class, typename... _ArgTypes> 
    struct _Weak_result_type_impl<_Res (_Class::*)(_ArgTypes...) volatile>
    {
      typedef _Res result_type;
    };

  /// Retrieve result type for a const volatile member function pointer. 
  template<typename _Res, typename _Class, typename... _ArgTypes> 
    struct _Weak_result_type_impl<_Res (_Class::*)(_ArgTypes...)const volatile>
    {
      typedef _Res result_type;
    };

  /**
   *  Strip top-level cv-qualifiers from the function object and let
   *  _Weak_result_type_impl perform the real work.
  */
  template<typename _Functor>
    struct _Weak_result_type
    : _Weak_result_type_impl<typename remove_cv<_Functor>::type>
    {
    };

  template<typename _Signature>
    class result_of;

  /**
   *  Actual implementation of result_of. When _Has_result_type is
   *  true, gets its result from _Weak_result_type. Otherwise, uses
   *  the function object's member template result to extract the
   *  result type.
  */
  template<bool _Has_result_type, typename _Signature>
    struct _Result_of_impl;

  // Handle member data pointers using _Mem_fn's logic
  template<typename _Res, typename _Class, typename _T1>
    struct _Result_of_impl<false, _Res _Class::*(_T1)>
    {
      typedef typename _Mem_fn<_Res _Class::*>
                ::template _Result_type<_T1>::type type;
    };

  /**
   * Determine whether we can determine a result type from @c Functor 
   * alone.
   */ 
  template<typename _Functor, typename... _ArgTypes>
    class result_of<_Functor(_ArgTypes...)>
    : public _Result_of_impl<
               _Has_result_type<_Weak_result_type<_Functor> >::value,
               _Functor(_ArgTypes...)>
    {
    };

  /// We already know the result type for @c Functor; use it.
  template<typename _Functor, typename... _ArgTypes>
    struct _Result_of_impl<true, _Functor(_ArgTypes...)>
    {
      typedef typename _Weak_result_type<_Functor>::result_type type;
    };

  /**
   * We need to compute the result type for this invocation the hard 
   * way.
   */
  template<typename _Functor, typename... _ArgTypes>
    struct _Result_of_impl<false, _Functor(_ArgTypes...)>
    {
      typedef typename _Functor
                ::template result<_Functor(_ArgTypes...)>::type type;
    };

  /**
   * It is unsafe to access ::result when there are zero arguments, so we 
   * return @c void instead.
   */
  template<typename _Functor>
    struct _Result_of_impl<false, _Functor()>
    {
      typedef void type;
    };

  /// Determines if the type _Tp derives from unary_function.
  template<typename _Tp>
    struct _Derives_from_unary_function : __sfinae_types
    {
    private:
      template<typename _T1, typename _Res>
        static __one __test(const volatile unary_function<_T1, _Res>*);

      // It's tempting to change "..." to const volatile void*, but
      // that fails when _Tp is a function type.
      static __two __test(...);

    public:
      static const bool value = sizeof(__test((_Tp*)0)) == 1;
    };

  /// Determines if the type _Tp derives from binary_function.
  template<typename _Tp>
    struct _Derives_from_binary_function : __sfinae_types
    {
    private:
      template<typename _T1, typename _T2, typename _Res>
        static __one __test(const volatile binary_function<_T1, _T2, _Res>*);

      // It's tempting to change "..." to const volatile void*, but
      // that fails when _Tp is a function type.
      static __two __test(...);

    public:
      static const bool value = sizeof(__test((_Tp*)0)) == 1;
    };

  /// Turns a function type into a function pointer type
  template<typename _Tp, bool _IsFunctionType = is_function<_Tp>::value>
    struct _Function_to_function_pointer
    {
      typedef _Tp type;
    };

  template<typename _Tp>
    struct _Function_to_function_pointer<_Tp, true>
    {
      typedef _Tp* type;
    };

  /**
   * Invoke a function object, which may be either a member pointer or a
   * function object. The first parameter will tell which.
   */
  template<typename _Functor, typename... _Args>
    inline
    typename __gnu_cxx::__enable_if<
             (!is_member_pointer<_Functor>::value
              && !is_function<_Functor>::value
              && !is_function<typename remove_pointer<_Functor>::type>::value),
             typename result_of<_Functor(_Args...)>::type
           >::__type
    __invoke(_Functor& __f, _Args&... __args)
    {
      return __f(__args...);
    }

  template<typename _Functor, typename... _Args>
    inline
    typename __gnu_cxx::__enable_if<
             (is_member_pointer<_Functor>::value
              && !is_function<_Functor>::value
              && !is_function<typename remove_pointer<_Functor>::type>::value),
             typename result_of<_Functor(_Args...)>::type
           >::__type
    __invoke(_Functor& __f, _Args&... __args)
    {
      return mem_fn(__f)(__args...);
    }

  // To pick up function references (that will become function pointers)
  template<typename _Functor, typename... _Args>
    inline
    typename __gnu_cxx::__enable_if<
             (is_pointer<_Functor>::value
              && is_function<typename remove_pointer<_Functor>::type>::value),
             typename result_of<_Functor(_Args...)>::type
           >::__type
    __invoke(_Functor __f, _Args&... __args)
    {
      return __f(__args...);
    }

  /**
   *  Knowing which of unary_function and binary_function _Tp derives
   *  from, derives from the same and ensures that reference_wrapper
   *  will have a weak result type. See cases below.
   */
  template<bool _Unary, bool _Binary, typename _Tp>
    struct _Reference_wrapper_base_impl;

  // Not a unary_function or binary_function, so try a weak result type.
  template<typename _Tp>
    struct _Reference_wrapper_base_impl<false, false, _Tp>
    : _Weak_result_type<_Tp>
    { };

  // unary_function but not binary_function
  template<typename _Tp>
    struct _Reference_wrapper_base_impl<true, false, _Tp>
    : unary_function<typename _Tp::argument_type,
		     typename _Tp::result_type>
    { };

  // binary_function but not unary_function
  template<typename _Tp>
    struct _Reference_wrapper_base_impl<false, true, _Tp>
    : binary_function<typename _Tp::first_argument_type,
		      typename _Tp::second_argument_type,
		      typename _Tp::result_type>
    { };

  // Both unary_function and binary_function. Import result_type to
  // avoid conflicts.
   template<typename _Tp>
    struct _Reference_wrapper_base_impl<true, true, _Tp>
    : unary_function<typename _Tp::argument_type,
		     typename _Tp::result_type>,
      binary_function<typename _Tp::first_argument_type,
		      typename _Tp::second_argument_type,
		      typename _Tp::result_type>
    {
      typedef typename _Tp::result_type result_type;
    };

  /**
   *  Derives from unary_function or binary_function when it
   *  can. Specializations handle all of the easy cases. The primary
   *  template determines what to do with a class type, which may
   *  derive from both unary_function and binary_function.
  */
  template<typename _Tp>
    struct _Reference_wrapper_base
    : _Reference_wrapper_base_impl<
      _Derives_from_unary_function<_Tp>::value,
      _Derives_from_binary_function<_Tp>::value,
      _Tp>
    { };

  // - a function type (unary)
  template<typename _Res, typename _T1>
    struct _Reference_wrapper_base<_Res(_T1)>
    : unary_function<_T1, _Res>
    { };

  // - a function type (binary)
  template<typename _Res, typename _T1, typename _T2>
    struct _Reference_wrapper_base<_Res(_T1, _T2)>
    : binary_function<_T1, _T2, _Res>
    { };

  // - a function pointer type (unary)
  template<typename _Res, typename _T1>
    struct _Reference_wrapper_base<_Res(*)(_T1)>
    : unary_function<_T1, _Res>
    { };

  // - a function pointer type (binary)
  template<typename _Res, typename _T1, typename _T2>
    struct _Reference_wrapper_base<_Res(*)(_T1, _T2)>
    : binary_function<_T1, _T2, _Res>
    { };

  // - a pointer to member function type (unary, no qualifiers)
  template<typename _Res, typename _T1>
    struct _Reference_wrapper_base<_Res (_T1::*)()>
    : unary_function<_T1*, _Res>
    { };

  // - a pointer to member function type (binary, no qualifiers)
  template<typename _Res, typename _T1, typename _T2>
    struct _Reference_wrapper_base<_Res (_T1::*)(_T2)>
    : binary_function<_T1*, _T2, _Res>
    { };

  // - a pointer to member function type (unary, const)
  template<typename _Res, typename _T1>
    struct _Reference_wrapper_base<_Res (_T1::*)() const>
    : unary_function<const _T1*, _Res>
    { };

  // - a pointer to member function type (binary, const)
  template<typename _Res, typename _T1, typename _T2>
    struct _Reference_wrapper_base<_Res (_T1::*)(_T2) const>
    : binary_function<const _T1*, _T2, _Res>
    { };

  // - a pointer to member function type (unary, volatile)
  template<typename _Res, typename _T1>
    struct _Reference_wrapper_base<_Res (_T1::*)() volatile>
    : unary_function<volatile _T1*, _Res>
    { };

  // - a pointer to member function type (binary, volatile)
  template<typename _Res, typename _T1, typename _T2>
    struct _Reference_wrapper_base<_Res (_T1::*)(_T2) volatile>
    : binary_function<volatile _T1*, _T2, _Res>
    { };

  // - a pointer to member function type (unary, const volatile)
  template<typename _Res, typename _T1>
    struct _Reference_wrapper_base<_Res (_T1::*)() const volatile>
    : unary_function<const volatile _T1*, _Res>
    { };

  // - a pointer to member function type (binary, const volatile)
  template<typename _Res, typename _T1, typename _T2>
    struct _Reference_wrapper_base<_Res (_T1::*)(_T2) const volatile>
    : binary_function<const volatile _T1*, _T2, _Res>
    { };

  /// reference_wrapper
  template<typename _Tp>
    class reference_wrapper
    : public _Reference_wrapper_base<typename remove_cv<_Tp>::type>
    {
      // If _Tp is a function type, we can't form result_of<_Tp(...)>,
      // so turn it into a function pointer type.
      typedef typename _Function_to_function_pointer<_Tp>::type
        _M_func_type;

      _Tp* _M_data;
    public:
      typedef _Tp type;

      explicit
      reference_wrapper(_Tp& __indata)
      : _M_data(std::__addressof(__indata))
      { }

      reference_wrapper(const reference_wrapper<_Tp>& __inref):
      _M_data(__inref._M_data)
      { }

      reference_wrapper&
      operator=(const reference_wrapper<_Tp>& __inref)
      {
        _M_data = __inref._M_data;
        return *this;
      }

      operator _Tp&() const
      { return this->get(); }

      _Tp&
      get() const
      { return *_M_data; }

      template<typename... _Args>
        typename result_of<_M_func_type(_Args...)>::type
        operator()(_Args&... __args) const
        {
	  return __invoke(get(), __args...);
	}
    };


  // Denotes a reference should be taken to a variable.
  template<typename _Tp>
    inline reference_wrapper<_Tp>
    ref(_Tp& __t)
    { return reference_wrapper<_Tp>(__t); }

  // Denotes a const reference should be taken to a variable.
  template<typename _Tp>
    inline reference_wrapper<const _Tp>
    cref(const _Tp& __t)
    { return reference_wrapper<const _Tp>(__t); }

  template<typename _Tp>
    inline reference_wrapper<_Tp>
    ref(reference_wrapper<_Tp> __t)
    { return ref(__t.get()); }

  template<typename _Tp>
    inline reference_wrapper<const _Tp>
    cref(reference_wrapper<_Tp> __t)
    { return cref(__t.get()); }

  template<typename _Tp, bool>
    struct _Mem_fn_const_or_non
    {
      typedef const _Tp& type;
    };

  template<typename _Tp>
    struct _Mem_fn_const_or_non<_Tp, false>
    {
      typedef _Tp& type;
    };

  /**
   * Derives from @c unary_function or @c binary_function, or perhaps
   * nothing, depending on the number of arguments provided. The
   * primary template is the basis case, which derives nothing.
   */
  template<typename _Res, typename... _ArgTypes> 
    struct _Maybe_unary_or_binary_function { };

  /// Derives from @c unary_function, as appropriate. 
  template<typename _Res, typename _T1> 
    struct _Maybe_unary_or_binary_function<_Res, _T1>
    : std::unary_function<_T1, _Res> { };

  /// Derives from @c binary_function, as appropriate. 
  template<typename _Res, typename _T1, typename _T2> 
    struct _Maybe_unary_or_binary_function<_Res, _T1, _T2>
    : std::binary_function<_T1, _T2, _Res> { };

  /// Implementation of @c mem_fn for member function pointers.
  template<typename _Res, typename _Class, typename... _ArgTypes>
    class _Mem_fn<_Res (_Class::*)(_ArgTypes...)>
    : public _Maybe_unary_or_binary_function<_Res, _Class*, _ArgTypes...>
    {
      typedef _Res (_Class::*_Functor)(_ArgTypes...);

      template<typename _Tp>
        _Res
        _M_call(_Tp& __object, const volatile _Class *, 
                _ArgTypes... __args) const
        { return (__object.*__pmf)(__args...); }

      template<typename _Tp>
        _Res
        _M_call(_Tp& __ptr, const volatile void *, _ArgTypes... __args) const
        { return ((*__ptr).*__pmf)(__args...); }

    public:
      typedef _Res result_type;

      explicit _Mem_fn(_Functor __pmf) : __pmf(__pmf) { }

      // Handle objects
      _Res
      operator()(_Class& __object, _ArgTypes... __args) const
      { return (__object.*__pmf)(__args...); }

      // Handle pointers
      _Res
      operator()(_Class* __object, _ArgTypes... __args) const
      { return (__object->*__pmf)(__args...); }

      // Handle smart pointers, references and pointers to derived
      template<typename _Tp>
        _Res
	operator()(_Tp& __object, _ArgTypes... __args) const
        { return _M_call(__object, &__object, __args...); }

    private:
      _Functor __pmf;
    };

  /// Implementation of @c mem_fn for const member function pointers.
  template<typename _Res, typename _Class, typename... _ArgTypes>
    class _Mem_fn<_Res (_Class::*)(_ArgTypes...) const>
    : public _Maybe_unary_or_binary_function<_Res, const _Class*, 
					     _ArgTypes...>
    {
      typedef _Res (_Class::*_Functor)(_ArgTypes...) const;

      template<typename _Tp>
        _Res
        _M_call(_Tp& __object, const volatile _Class *, 
                _ArgTypes... __args) const
        { return (__object.*__pmf)(__args...); }

      template<typename _Tp>
        _Res
        _M_call(_Tp& __ptr, const volatile void *, _ArgTypes... __args) const
        { return ((*__ptr).*__pmf)(__args...); }

    public:
      typedef _Res result_type;

      explicit _Mem_fn(_Functor __pmf) : __pmf(__pmf) { }

      // Handle objects
      _Res
      operator()(const _Class& __object, _ArgTypes... __args) const
      { return (__object.*__pmf)(__args...); }

      // Handle pointers
      _Res
      operator()(const _Class* __object, _ArgTypes... __args) const
      { return (__object->*__pmf)(__args...); }

      // Handle smart pointers, references and pointers to derived
      template<typename _Tp>
        _Res operator()(_Tp& __object, _ArgTypes... __args) const
        { return _M_call(__object, &__object, __args...); }

    private:
      _Functor __pmf;
    };

  /// Implementation of @c mem_fn for volatile member function pointers.
  template<typename _Res, typename _Class, typename... _ArgTypes>
    class _Mem_fn<_Res (_Class::*)(_ArgTypes...) volatile>
    : public _Maybe_unary_or_binary_function<_Res, volatile _Class*, 
					     _ArgTypes...>
    {
      typedef _Res (_Class::*_Functor)(_ArgTypes...) volatile;

      template<typename _Tp>
        _Res
        _M_call(_Tp& __object, const volatile _Class *, 
                _ArgTypes... __args) const
        { return (__object.*__pmf)(__args...); }

      template<typename _Tp>
        _Res
        _M_call(_Tp& __ptr, const volatile void *, _ArgTypes... __args) const
        { return ((*__ptr).*__pmf)(__args...); }

    public:
      typedef _Res result_type;

      explicit _Mem_fn(_Functor __pmf) : __pmf(__pmf) { }

      // Handle objects
      _Res
      operator()(volatile _Class& __object, _ArgTypes... __args) const
      { return (__object.*__pmf)(__args...); }

      // Handle pointers
      _Res
      operator()(volatile _Class* __object, _ArgTypes... __args) const
      { return (__object->*__pmf)(__args...); }

      // Handle smart pointers, references and pointers to derived
      template<typename _Tp>
        _Res
	operator()(_Tp& __object, _ArgTypes... __args) const
        { return _M_call(__object, &__object, __args...); }

    private:
      _Functor __pmf;
    };

  /// Implementation of @c mem_fn for const volatile member function pointers.
  template<typename _Res, typename _Class, typename... _ArgTypes>
    class _Mem_fn<_Res (_Class::*)(_ArgTypes...) const volatile>
    : public _Maybe_unary_or_binary_function<_Res, const volatile _Class*, 
					     _ArgTypes...>
    {
      typedef _Res (_Class::*_Functor)(_ArgTypes...) const volatile;

      template<typename _Tp>
        _Res
        _M_call(_Tp& __object, const volatile _Class *, 
                _ArgTypes... __args) const
        { return (__object.*__pmf)(__args...); }

      template<typename _Tp>
        _Res
        _M_call(_Tp& __ptr, const volatile void *, _ArgTypes... __args) const
        { return ((*__ptr).*__pmf)(__args...); }

    public:
      typedef _Res result_type;

      explicit _Mem_fn(_Functor __pmf) : __pmf(__pmf) { }

      // Handle objects
      _Res 
      operator()(const volatile _Class& __object, _ArgTypes... __args) const
      { return (__object.*__pmf)(__args...); }

      // Handle pointers
      _Res 
      operator()(const volatile _Class* __object, _ArgTypes... __args) const
      { return (__object->*__pmf)(__args...); }

      // Handle smart pointers, references and pointers to derived
      template<typename _Tp>
        _Res operator()(_Tp& __object, _ArgTypes... __args) const
        { return _M_call(__object, &__object, __args...); }

    private:
      _Functor __pmf;
    };


  template<typename _Res, typename _Class>
    class _Mem_fn<_Res _Class::*>
    {
      // This bit of genius is due to Peter Dimov, improved slightly by
      // Douglas Gregor.
      template<typename _Tp>
        _Res&
        _M_call(_Tp& __object, _Class *) const
        { return __object.*__pm; }

      template<typename _Tp, typename _Up>
        _Res&
        _M_call(_Tp& __object, _Up * const *) const
        { return (*__object).*__pm; }

      template<typename _Tp, typename _Up>
        const _Res&
        _M_call(_Tp& __object, const _Up * const *) const
        { return (*__object).*__pm; }

      template<typename _Tp>
        const _Res&
        _M_call(_Tp& __object, const _Class *) const
        { return __object.*__pm; }

      template<typename _Tp>
        const _Res&
        _M_call(_Tp& __ptr, const volatile void*) const
        { return (*__ptr).*__pm; }

      template<typename _Tp> static _Tp& __get_ref();

      template<typename _Tp>
        static __sfinae_types::__one __check_const(_Tp&, _Class*);
      template<typename _Tp, typename _Up>
        static __sfinae_types::__one __check_const(_Tp&, _Up * const *);
      template<typename _Tp, typename _Up>
        static __sfinae_types::__two __check_const(_Tp&, const _Up * const *);
      template<typename _Tp>
        static __sfinae_types::__two __check_const(_Tp&, const _Class*);
      template<typename _Tp>
        static __sfinae_types::__two __check_const(_Tp&, const volatile void*);

    public:
      template<typename _Tp>
        struct _Result_type
	: _Mem_fn_const_or_non<_Res,
	  (sizeof(__sfinae_types::__two)
	   == sizeof(__check_const<_Tp>(__get_ref<_Tp>(), (_Tp*)0)))>
        { };

      template<typename _Signature>
        struct result;

      template<typename _CVMem, typename _Tp>
        struct result<_CVMem(_Tp)>
	: public _Result_type<_Tp> { };

      template<typename _CVMem, typename _Tp>
        struct result<_CVMem(_Tp&)>
	: public _Result_type<_Tp> { };

      explicit
      _Mem_fn(_Res _Class::*__pm) : __pm(__pm) { }

      // Handle objects
      _Res&
      operator()(_Class& __object) const
      { return __object.*__pm; }

      const _Res&
      operator()(const _Class& __object) const
      { return __object.*__pm; }

      // Handle pointers
      _Res&
      operator()(_Class* __object) const
      { return __object->*__pm; }

      const _Res&
      operator()(const _Class* __object) const
      { return __object->*__pm; }

      // Handle smart pointers and derived
      template<typename _Tp>
        typename _Result_type<_Tp>::type
        operator()(_Tp& __unknown) const
        { return _M_call(__unknown, &__unknown); }

    private:
      _Res _Class::*__pm;
    };

  /**
   *  @brief Returns a function object that forwards to the member
   *  pointer @a pm.
   */
  template<typename _Tp, typename _Class>
    inline _Mem_fn<_Tp _Class::*>
    mem_fn(_Tp _Class::* __pm)
    {
      return _Mem_fn<_Tp _Class::*>(__pm);
    }

  /**
   *  @brief Determines if the given type _Tp is a function object
   *  should be treated as a subexpression when evaluating calls to
   *  function objects returned by bind(). [TR1 3.6.1]
   */
  template<typename _Tp>
    struct is_bind_expression
    { static const bool value = false; };

  template<typename _Tp>
    const bool is_bind_expression<_Tp>::value;

  /**
   *  @brief Determines if the given type _Tp is a placeholder in a
   *  bind() expression and, if so, which placeholder it is. [TR1 3.6.2]
   */
  template<typename _Tp>
    struct is_placeholder
    { static const int value = 0; };

  template<typename _Tp>
    const int is_placeholder<_Tp>::value;

  /// The type of placeholder objects defined by libstdc++.
  template<int _Num> struct _Placeholder { };

<<<<<<< HEAD
=======
_GLIBCXX_END_NAMESPACE_VERSION

>>>>>>> 03d20231
  /** @namespace std::placeholders
   *  @brief ISO C++ 0x entities sub namespace for functional.
   *
   *  Define a large number of placeholders. There is no way to
   *  simplify this with variadic templates, because we're introducing
   *  unique names for each.
   */
  namespace placeholders 
  { 
<<<<<<< HEAD
=======
  _GLIBCXX_BEGIN_NAMESPACE_VERSION
>>>>>>> 03d20231
    namespace 
    {
      _Placeholder<1> _1;
      _Placeholder<2> _2;
      _Placeholder<3> _3;
      _Placeholder<4> _4;
      _Placeholder<5> _5;
      _Placeholder<6> _6;
      _Placeholder<7> _7;
      _Placeholder<8> _8;
      _Placeholder<9> _9;
      _Placeholder<10> _10;
      _Placeholder<11> _11;
      _Placeholder<12> _12;
      _Placeholder<13> _13;
      _Placeholder<14> _14;
      _Placeholder<15> _15;
      _Placeholder<16> _16;
      _Placeholder<17> _17;
      _Placeholder<18> _18;
      _Placeholder<19> _19;
      _Placeholder<20> _20;
      _Placeholder<21> _21;
      _Placeholder<22> _22;
      _Placeholder<23> _23;
      _Placeholder<24> _24;
      _Placeholder<25> _25;
      _Placeholder<26> _26;
      _Placeholder<27> _27;
      _Placeholder<28> _28;
      _Placeholder<29> _29;
    } 
<<<<<<< HEAD
  }

=======
  _GLIBCXX_END_NAMESPACE_VERSION
  }

_GLIBCXX_BEGIN_NAMESPACE_VERSION
>>>>>>> 03d20231
  /**
   *  Partial specialization of is_placeholder that provides the placeholder
   *  number for the placeholder objects defined by libstdc++.
   */
  template<int _Num>
    struct is_placeholder<_Placeholder<_Num> >
    { static const int value = _Num; };

  template<int _Num>
    const int is_placeholder<_Placeholder<_Num> >::value;

  /**
   * Stores a tuple of indices. Used by bind() to extract the elements
   * in a tuple. 
   */
  template<int... _Indexes>
    struct _Index_tuple { };

  /// Builds an _Index_tuple<0, 1, 2, ..., _Num-1>.
  template<std::size_t _Num, typename _Tuple = _Index_tuple<> >
    struct _Build_index_tuple;
 
  template<std::size_t _Num, int... _Indexes> 
    struct _Build_index_tuple<_Num, _Index_tuple<_Indexes...> >
    : _Build_index_tuple<_Num - 1, 
                         _Index_tuple<_Indexes..., sizeof...(_Indexes)> >
    {
    };

  template<int... _Indexes>
    struct _Build_index_tuple<0, _Index_tuple<_Indexes...> >
    {
      typedef _Index_tuple<_Indexes...> __type;
    };

  /** 
   * Used by _Safe_tuple_element to indicate that there is no tuple
   * element at this position.
   */
  struct _No_tuple_element;

  /**
   * Implementation helper for _Safe_tuple_element. This primary
   * template handles the case where it is safe to use @c
   * tuple_element.
   */
  template<int __i, typename _Tuple, bool _IsSafe>
    struct _Safe_tuple_element_impl
    : tuple_element<__i, _Tuple> { };

  /**
   * Implementation helper for _Safe_tuple_element. This partial
   * specialization handles the case where it is not safe to use @c
   * tuple_element. We just return @c _No_tuple_element.
   */
  template<int __i, typename _Tuple>
    struct _Safe_tuple_element_impl<__i, _Tuple, false>
    {
      typedef _No_tuple_element type;
    };

  /**
   * Like tuple_element, but returns @c _No_tuple_element when
   * tuple_element would return an error.
   */
 template<int __i, typename _Tuple>
   struct _Safe_tuple_element
   : _Safe_tuple_element_impl<__i, _Tuple, 
                              (__i >= 0 && __i < tuple_size<_Tuple>::value)>
   {
   };

  /**
   *  Maps an argument to bind() into an actual argument to the bound
   *  function object [TR1 3.6.3/5]. Only the first parameter should
   *  be specified: the rest are used to determine among the various
   *  implementations. Note that, although this class is a function
   *  object, it isn't entirely normal because it takes only two
   *  parameters regardless of the number of parameters passed to the
   *  bind expression. The first parameter is the bound argument and
   *  the second parameter is a tuple containing references to the
   *  rest of the arguments.
   */
  template<typename _Arg,
           bool _IsBindExp = is_bind_expression<_Arg>::value,
           bool _IsPlaceholder = (is_placeholder<_Arg>::value > 0)>
    class _Mu;

  /**
   *  If the argument is reference_wrapper<_Tp>, returns the
   *  underlying reference. [TR1 3.6.3/5 bullet 1]
   */
  template<typename _Tp>
    class _Mu<reference_wrapper<_Tp>, false, false>
    {
    public:
      typedef _Tp& result_type;

      /* Note: This won't actually work for const volatile
       * reference_wrappers, because reference_wrapper::get() is const
       * but not volatile-qualified. This might be a defect in the TR.
       */
      template<typename _CVRef, typename _Tuple>
        result_type
        operator()(_CVRef& __arg, const _Tuple&) const volatile
        { return __arg.get(); }
    };

  /**
   *  If the argument is a bind expression, we invoke the underlying
   *  function object with the same cv-qualifiers as we are given and
   *  pass along all of our arguments (unwrapped). [TR1 3.6.3/5 bullet 2]
   */
  template<typename _Arg>
    class _Mu<_Arg, true, false>
    {
    public:
      template<typename _Signature> class result;

      // Determine the result type when we pass the arguments along. This
      // involves passing along the cv-qualifiers placed on _Mu and
      // unwrapping the argument bundle.
      template<typename _CVMu, typename _CVArg, typename... _Args>
        class result<_CVMu(_CVArg, tuple<_Args...>)>
	: public result_of<_CVArg(_Args...)> { };

      template<typename _CVArg, typename... _Args>
        typename result_of<_CVArg(_Args...)>::type
        operator()(_CVArg& __arg,
		   const tuple<_Args...>& __tuple) const volatile
        {
	  // Construct an index tuple and forward to __call
	  typedef typename _Build_index_tuple<sizeof...(_Args)>::__type
	    _Indexes;
	  return this->__call(__arg, __tuple, _Indexes());
	}

    private:
      // Invokes the underlying function object __arg by unpacking all
      // of the arguments in the tuple. 
      template<typename _CVArg, typename... _Args, int... _Indexes>
        typename result_of<_CVArg(_Args...)>::type
        __call(_CVArg& __arg, const tuple<_Args...>& __tuple,
	       const _Index_tuple<_Indexes...>&) const volatile
        {
	  return __arg(tr1::get<_Indexes>(__tuple)...);
	}
    };

  /**
   *  If the argument is a placeholder for the Nth argument, returns
   *  a reference to the Nth argument to the bind function object.
   *  [TR1 3.6.3/5 bullet 3]
   */
  template<typename _Arg>
    class _Mu<_Arg, false, true>
    {
    public:
      template<typename _Signature> class result;

      template<typename _CVMu, typename _CVArg, typename _Tuple>
        class result<_CVMu(_CVArg, _Tuple)>
        {
	  // Add a reference, if it hasn't already been done for us.
	  // This allows us to be a little bit sloppy in constructing
	  // the tuple that we pass to result_of<...>.
	  typedef typename _Safe_tuple_element<(is_placeholder<_Arg>::value
						- 1), _Tuple>::type
	    __base_type;

	public:
	  typedef typename add_reference<__base_type>::type type;
	};

      template<typename _Tuple>
        typename result<_Mu(_Arg, _Tuple)>::type
        operator()(const volatile _Arg&, const _Tuple& __tuple) const volatile
        {
	  return ::std::tr1::get<(is_placeholder<_Arg>::value - 1)>(__tuple);
	}
    };

  /**
   *  If the argument is just a value, returns a reference to that
   *  value. The cv-qualifiers on the reference are the same as the
   *  cv-qualifiers on the _Mu object. [TR1 3.6.3/5 bullet 4]
   */
  template<typename _Arg>
    class _Mu<_Arg, false, false>
    {
    public:
      template<typename _Signature> struct result;

      template<typename _CVMu, typename _CVArg, typename _Tuple>
        struct result<_CVMu(_CVArg, _Tuple)>
        {
	  typedef typename add_reference<_CVArg>::type type;
	};

      // Pick up the cv-qualifiers of the argument
      template<typename _CVArg, typename _Tuple>
        _CVArg&
        operator()(_CVArg& __arg, const _Tuple&) const volatile
        { return __arg; }
    };

  /**
   *  Maps member pointers into instances of _Mem_fn but leaves all
   *  other function objects untouched. Used by tr1::bind(). The
   *  primary template handles the non--member-pointer case.
   */
  template<typename _Tp>
    struct _Maybe_wrap_member_pointer
    {
      typedef _Tp type;
      
      static const _Tp&
      __do_wrap(const _Tp& __x)
      { return __x; }
    };

  /**
   *  Maps member pointers into instances of _Mem_fn but leaves all
   *  other function objects untouched. Used by tr1::bind(). This
   *  partial specialization handles the member pointer case.
   */
  template<typename _Tp, typename _Class>
    struct _Maybe_wrap_member_pointer<_Tp _Class::*>
    {
      typedef _Mem_fn<_Tp _Class::*> type;
      
      static type
      __do_wrap(_Tp _Class::* __pm)
      { return type(__pm); }
    };

  /// Type of the function object returned from bind().
  template<typename _Signature>
    struct _Bind;

   template<typename _Functor, typename... _Bound_args>
    class _Bind<_Functor(_Bound_args...)>
    : public _Weak_result_type<_Functor>
    {
      typedef _Bind __self_type;
      typedef typename _Build_index_tuple<sizeof...(_Bound_args)>::__type 
        _Bound_indexes;

      _Functor _M_f;
      tuple<_Bound_args...> _M_bound_args;

      // Call unqualified
      template<typename... _Args, int... _Indexes>
        typename result_of<
                   _Functor(typename result_of<_Mu<_Bound_args> 
                            (_Bound_args, tuple<_Args...>)>::type...)
                 >::type
        __call(const tuple<_Args...>& __args, _Index_tuple<_Indexes...>)
        {
          return _M_f(_Mu<_Bound_args>()
                      (tr1::get<_Indexes>(_M_bound_args), __args)...);
        }

      // Call as const
      template<typename... _Args, int... _Indexes>
        typename result_of<
                   const _Functor(typename result_of<_Mu<_Bound_args> 
                                    (const _Bound_args, tuple<_Args...>)
                                  >::type...)>::type
        __call(const tuple<_Args...>& __args, _Index_tuple<_Indexes...>) const
        {
          return _M_f(_Mu<_Bound_args>()
                      (tr1::get<_Indexes>(_M_bound_args), __args)...);
        }

      // Call as volatile
      template<typename... _Args, int... _Indexes>
        typename result_of<
                   volatile _Functor(typename result_of<_Mu<_Bound_args> 
                                    (volatile _Bound_args, tuple<_Args...>)
                                  >::type...)>::type
        __call(const tuple<_Args...>& __args, 
               _Index_tuple<_Indexes...>) volatile
        {
          return _M_f(_Mu<_Bound_args>()
                      (tr1::get<_Indexes>(_M_bound_args), __args)...);
        }

      // Call as const volatile
      template<typename... _Args, int... _Indexes>
        typename result_of<
                   const volatile _Functor(typename result_of<_Mu<_Bound_args> 
                                    (const volatile _Bound_args, 
                                     tuple<_Args...>)
                                  >::type...)>::type
        __call(const tuple<_Args...>& __args, 
               _Index_tuple<_Indexes...>) const volatile
        {
          return _M_f(_Mu<_Bound_args>()
                      (tr1::get<_Indexes>(_M_bound_args), __args)...);
        }

     public:
      explicit _Bind(_Functor __f, _Bound_args... __bound_args)
        : _M_f(__f), _M_bound_args(__bound_args...) { }

      // Call unqualified
      template<typename... _Args>
        typename result_of<
                   _Functor(typename result_of<_Mu<_Bound_args> 
                            (_Bound_args, tuple<_Args...>)>::type...)
                 >::type
        operator()(_Args&... __args)
        {
          return this->__call(tr1::tie(__args...), _Bound_indexes());
        }

      // Call as const
      template<typename... _Args>
        typename result_of<
                   const _Functor(typename result_of<_Mu<_Bound_args> 
                            (const _Bound_args, tuple<_Args...>)>::type...)
                 >::type
        operator()(_Args&... __args) const
        {
          return this->__call(tr1::tie(__args...), _Bound_indexes());
        }


      // Call as volatile
      template<typename... _Args>
        typename result_of<
                   volatile _Functor(typename result_of<_Mu<_Bound_args> 
                            (volatile _Bound_args, tuple<_Args...>)>::type...)
                 >::type
        operator()(_Args&... __args) volatile
        {
          return this->__call(tr1::tie(__args...), _Bound_indexes());
        }


      // Call as const volatile
      template<typename... _Args>
        typename result_of<
                   const volatile _Functor(typename result_of<_Mu<_Bound_args> 
                            (const volatile _Bound_args, 
                             tuple<_Args...>)>::type...)
                 >::type
        operator()(_Args&... __args) const volatile
        {
          return this->__call(tr1::tie(__args...), _Bound_indexes());
        }
    };

  /// Type of the function object returned from bind<R>().
  template<typename _Result, typename _Signature>
    struct _Bind_result;

  template<typename _Result, typename _Functor, typename... _Bound_args>
    class _Bind_result<_Result, _Functor(_Bound_args...)>
    {
      typedef _Bind_result __self_type;
      typedef typename _Build_index_tuple<sizeof...(_Bound_args)>::__type 
        _Bound_indexes;

      _Functor _M_f;
      tuple<_Bound_args...> _M_bound_args;

      // Call unqualified
      template<typename... _Args, int... _Indexes>
        _Result
        __call(const tuple<_Args...>& __args, _Index_tuple<_Indexes...>)
        {
          return _M_f(_Mu<_Bound_args>()
                      (tr1::get<_Indexes>(_M_bound_args), __args)...);
        }

      // Call as const
      template<typename... _Args, int... _Indexes>
        _Result
        __call(const tuple<_Args...>& __args, _Index_tuple<_Indexes...>) const
        {
          return _M_f(_Mu<_Bound_args>()
                      (tr1::get<_Indexes>(_M_bound_args), __args)...);
        }

      // Call as volatile
      template<typename... _Args, int... _Indexes>
        _Result
        __call(const tuple<_Args...>& __args, 
               _Index_tuple<_Indexes...>) volatile
        {
          return _M_f(_Mu<_Bound_args>()
                      (tr1::get<_Indexes>(_M_bound_args), __args)...);
        }

      // Call as const volatile
      template<typename... _Args, int... _Indexes>
        _Result
        __call(const tuple<_Args...>& __args, 
               _Index_tuple<_Indexes...>) const volatile
        {
          return _M_f(_Mu<_Bound_args>()
                      (tr1::get<_Indexes>(_M_bound_args), __args)...);
        }

    public:
      typedef _Result result_type;

      explicit
      _Bind_result(_Functor __f, _Bound_args... __bound_args)
      : _M_f(__f), _M_bound_args(__bound_args...) { }

      // Call unqualified
      template<typename... _Args>
        result_type
        operator()(_Args&... __args)
        {
          return this->__call(tr1::tie(__args...), _Bound_indexes());
        }

      // Call as const
      template<typename... _Args>
        result_type
        operator()(_Args&... __args) const
        {
          return this->__call(tr1::tie(__args...), _Bound_indexes());
        }

      // Call as volatile
      template<typename... _Args>
        result_type
        operator()(_Args&... __args) volatile
        {
          return this->__call(tr1::tie(__args...), _Bound_indexes());
        }

      // Call as const volatile
      template<typename... _Args>
        result_type
        operator()(_Args&... __args) const volatile
        {
          return this->__call(tr1::tie(__args...), _Bound_indexes());
        }
    };

  /// Class template _Bind is always a bind expression.
  template<typename _Signature>
    struct is_bind_expression<_Bind<_Signature> >
    { static const bool value = true; };

  template<typename _Signature>
    const bool is_bind_expression<_Bind<_Signature> >::value;

  /// Class template _Bind_result is always a bind expression.
  template<typename _Result, typename _Signature>
    struct is_bind_expression<_Bind_result<_Result, _Signature> >
    { static const bool value = true; };

  template<typename _Result, typename _Signature>
    const bool is_bind_expression<_Bind_result<_Result, _Signature> >::value;

  /// bind
  template<typename _Functor, typename... _ArgTypes>
    inline
    _Bind<typename _Maybe_wrap_member_pointer<_Functor>::type(_ArgTypes...)>
    bind(_Functor __f, _ArgTypes... __args)
    {
      typedef _Maybe_wrap_member_pointer<_Functor> __maybe_type;
      typedef typename __maybe_type::type __functor_type;
      typedef _Bind<__functor_type(_ArgTypes...)> __result_type;
      return __result_type(__maybe_type::__do_wrap(__f), __args...);
    } 

  template<typename _Result, typename _Functor, typename... _ArgTypes>
    inline
    _Bind_result<_Result,
		 typename _Maybe_wrap_member_pointer<_Functor>::type
                            (_ArgTypes...)>
    bind(_Functor __f, _ArgTypes... __args)
    {
      typedef _Maybe_wrap_member_pointer<_Functor> __maybe_type;
      typedef typename __maybe_type::type __functor_type;
      typedef _Bind_result<_Result, __functor_type(_ArgTypes...)>
	__result_type;
      return __result_type(__maybe_type::__do_wrap(__f), __args...);
    }

  /**
   *  @brief Exception class thrown when class template function's
   *  operator() is called with an empty target.
   *  @ingroup exceptions
   */
  class bad_function_call : public std::exception { };

  /**
   *  The integral constant expression 0 can be converted into a
   *  pointer to this type. It is used by the function template to
   *  accept NULL pointers.
   */
  struct _M_clear_type;

  /**
   *  Trait identifying @a location-invariant types, meaning that the
   *  address of the object (or any of its members) will not escape.
   *  Also implies a trivial copy constructor and assignment operator.
   */
  template<typename _Tp>
    struct __is_location_invariant
    : integral_constant<bool,
                        (is_pointer<_Tp>::value
                         || is_member_pointer<_Tp>::value)>
    {
    };

  class _Undefined_class;

  union _Nocopy_types
  {
    void*       _M_object;
    const void* _M_const_object;
    void (*_M_function_pointer)();
    void (_Undefined_class::*_M_member_pointer)();
  };

  union _Any_data
  {
    void*       _M_access()       { return &_M_pod_data[0]; }
    const void* _M_access() const { return &_M_pod_data[0]; }

    template<typename _Tp>
      _Tp&
      _M_access()
      { return *static_cast<_Tp*>(_M_access()); }

    template<typename _Tp>
      const _Tp&
      _M_access() const
      { return *static_cast<const _Tp*>(_M_access()); }

    _Nocopy_types _M_unused;
    char _M_pod_data[sizeof(_Nocopy_types)];
  };

  enum _Manager_operation
  {
    __get_type_info,
    __get_functor_ptr,
    __clone_functor,
    __destroy_functor
  };

  // Simple type wrapper that helps avoid annoying const problems
  // when casting between void pointers and pointers-to-pointers.
  template<typename _Tp>
    struct _Simple_type_wrapper
    {
      _Simple_type_wrapper(_Tp __value) : __value(__value) { }

      _Tp __value;
    };

  template<typename _Tp>
    struct __is_location_invariant<_Simple_type_wrapper<_Tp> >
    : __is_location_invariant<_Tp>
    {
    };

  // Converts a reference to a function object into a callable
  // function object.
  template<typename _Functor>
    inline _Functor&
    __callable_functor(_Functor& __f)
    { return __f; }

  template<typename _Member, typename _Class>
    inline _Mem_fn<_Member _Class::*>
    __callable_functor(_Member _Class::* &__p)
    { return mem_fn(__p); }

  template<typename _Member, typename _Class>
    inline _Mem_fn<_Member _Class::*>
    __callable_functor(_Member _Class::* const &__p)
    { return mem_fn(__p); }

  template<typename _Signature>
    class function;

  /// Base class of all polymorphic function object wrappers.
  class _Function_base
  {
  public:
    static const std::size_t _M_max_size = sizeof(_Nocopy_types);
    static const std::size_t _M_max_align = __alignof__(_Nocopy_types);

    template<typename _Functor>
      class _Base_manager
      {
      protected:
	static const bool __stored_locally =
        (__is_location_invariant<_Functor>::value
         && sizeof(_Functor) <= _M_max_size
         && __alignof__(_Functor) <= _M_max_align
         && (_M_max_align % __alignof__(_Functor) == 0));
	
	typedef integral_constant<bool, __stored_locally> _Local_storage;

	// Retrieve a pointer to the function object
	static _Functor*
	_M_get_pointer(const _Any_data& __source)
	{
	  const _Functor* __ptr =
	    __stored_locally? &__source._M_access<_Functor>()
	    /* have stored a pointer */ : __source._M_access<_Functor*>();
	  return const_cast<_Functor*>(__ptr);
	}

	// Clone a location-invariant function object that fits within
	// an _Any_data structure.
	static void
	_M_clone(_Any_data& __dest, const _Any_data& __source, true_type)
	{
	  new (__dest._M_access()) _Functor(__source._M_access<_Functor>());
	}

	// Clone a function object that is not location-invariant or
	// that cannot fit into an _Any_data structure.
	static void
	_M_clone(_Any_data& __dest, const _Any_data& __source, false_type)
	{
	  __dest._M_access<_Functor*>() =
	    new _Functor(*__source._M_access<_Functor*>());
	}

	// Destroying a location-invariant object may still require
	// destruction.
	static void
	_M_destroy(_Any_data& __victim, true_type)
	{
	  __victim._M_access<_Functor>().~_Functor();
	}
	
	// Destroying an object located on the heap.
	static void
	_M_destroy(_Any_data& __victim, false_type)
	{
	  delete __victim._M_access<_Functor*>();
	}
	
      public:
	static bool
	_M_manager(_Any_data& __dest, const _Any_data& __source,
		   _Manager_operation __op)
	{
	  switch (__op)
	    {
#ifdef __GXX_RTTI
	    case __get_type_info:
	      __dest._M_access<const type_info*>() = &typeid(_Functor);
	      break;
#endif
	    case __get_functor_ptr:
	      __dest._M_access<_Functor*>() = _M_get_pointer(__source);
	      break;
	      
	    case __clone_functor:
	      _M_clone(__dest, __source, _Local_storage());
	      break;

	    case __destroy_functor:
	      _M_destroy(__dest, _Local_storage());
	      break;
	    }
	  return false;
	}

	static void
	_M_init_functor(_Any_data& __functor, const _Functor& __f)
	{ _M_init_functor(__functor, __f, _Local_storage()); }
	
	template<typename _Signature>
	  static bool
	  _M_not_empty_function(const function<_Signature>& __f)
          { return static_cast<bool>(__f); }

	template<typename _Tp>
	  static bool
	  _M_not_empty_function(const _Tp*& __fp)
	  { return __fp; }

	template<typename _Class, typename _Tp>
	  static bool
	  _M_not_empty_function(_Tp _Class::* const& __mp)
	  { return __mp; }

	template<typename _Tp>
	  static bool
	  _M_not_empty_function(const _Tp&)
	  { return true; }

      private:
	static void
	_M_init_functor(_Any_data& __functor, const _Functor& __f, true_type)
	{ new (__functor._M_access()) _Functor(__f); }

	static void
	_M_init_functor(_Any_data& __functor, const _Functor& __f, false_type)
	{ __functor._M_access<_Functor*>() = new _Functor(__f); }
      };

    template<typename _Functor>
      class _Ref_manager : public _Base_manager<_Functor*>
      {
	typedef _Function_base::_Base_manager<_Functor*> _Base;

    public:
	static bool
	_M_manager(_Any_data& __dest, const _Any_data& __source,
		   _Manager_operation __op)
	{
	  switch (__op)
	    {
#ifdef __GXX_RTTI
	    case __get_type_info:
	      __dest._M_access<const type_info*>() = &typeid(_Functor);
	      break;
#endif
	    case __get_functor_ptr:
	      __dest._M_access<_Functor*>() = *_Base::_M_get_pointer(__source);
	      return is_const<_Functor>::value;
	      break;
	      
	    default:
	      _Base::_M_manager(__dest, __source, __op);
	    }
	  return false;
	}

	static void
	_M_init_functor(_Any_data& __functor, reference_wrapper<_Functor> __f)
	{
	  // TBD: Use address_of function instead.
	  _Base::_M_init_functor(__functor, &__f.get());
	}
      };

    _Function_base() : _M_manager(0) { }
    
    ~_Function_base()
    {
      if (_M_manager)
	_M_manager(_M_functor, _M_functor, __destroy_functor);
    }


    bool _M_empty() const { return !_M_manager; }

    typedef bool (*_Manager_type)(_Any_data&, const _Any_data&,
                                  _Manager_operation);

    _Any_data     _M_functor;
    _Manager_type _M_manager;
  };

  template<typename _Signature, typename _Functor>
    class _Function_handler;

  template<typename _Res, typename _Functor, typename... _ArgTypes>
    class _Function_handler<_Res(_ArgTypes...), _Functor>
    : public _Function_base::_Base_manager<_Functor>
    {
      typedef _Function_base::_Base_manager<_Functor> _Base;

    public:
      static _Res
      _M_invoke(const _Any_data& __functor, _ArgTypes... __args)
      {
        return (*_Base::_M_get_pointer(__functor))(__args...);
      }
    };

  template<typename _Functor, typename... _ArgTypes>
    class _Function_handler<void(_ArgTypes...), _Functor>
    : public _Function_base::_Base_manager<_Functor>
    {
      typedef _Function_base::_Base_manager<_Functor> _Base;

     public:
      static void
      _M_invoke(const _Any_data& __functor, _ArgTypes... __args)
      {
        (*_Base::_M_get_pointer(__functor))(__args...);
      }
    };

  template<typename _Res, typename _Functor, typename... _ArgTypes>
    class _Function_handler<_Res(_ArgTypes...), reference_wrapper<_Functor> >
    : public _Function_base::_Ref_manager<_Functor>
    {
      typedef _Function_base::_Ref_manager<_Functor> _Base;

     public:
      static _Res
      _M_invoke(const _Any_data& __functor, _ArgTypes... __args)
      {
        return 
          __callable_functor(**_Base::_M_get_pointer(__functor))(__args...);
      }
    };

  template<typename _Functor, typename... _ArgTypes>
    class _Function_handler<void(_ArgTypes...), reference_wrapper<_Functor> >
    : public _Function_base::_Ref_manager<_Functor>
    {
      typedef _Function_base::_Ref_manager<_Functor> _Base;

     public:
      static void
      _M_invoke(const _Any_data& __functor, _ArgTypes... __args)
      {
        __callable_functor(**_Base::_M_get_pointer(__functor))(__args...);
      }
    };

  template<typename _Class, typename _Member, typename _Res, 
           typename... _ArgTypes>
    class _Function_handler<_Res(_ArgTypes...), _Member _Class::*>
    : public _Function_handler<void(_ArgTypes...), _Member _Class::*>
    {
      typedef _Function_handler<void(_ArgTypes...), _Member _Class::*>
        _Base;

     public:
      static _Res
      _M_invoke(const _Any_data& __functor, _ArgTypes... __args)
      {
        return tr1::
	  mem_fn(_Base::_M_get_pointer(__functor)->__value)(__args...);
      }
    };

  template<typename _Class, typename _Member, typename... _ArgTypes>
    class _Function_handler<void(_ArgTypes...), _Member _Class::*>
    : public _Function_base::_Base_manager<
                 _Simple_type_wrapper< _Member _Class::* > >
    {
      typedef _Member _Class::* _Functor;
      typedef _Simple_type_wrapper<_Functor> _Wrapper;
      typedef _Function_base::_Base_manager<_Wrapper> _Base;

     public:
      static bool
      _M_manager(_Any_data& __dest, const _Any_data& __source,
                 _Manager_operation __op)
      {
        switch (__op)
	  {
#ifdef __GXX_RTTI
	  case __get_type_info:
	    __dest._M_access<const type_info*>() = &typeid(_Functor);
	    break;
#endif	    
	  case __get_functor_ptr:
	    __dest._M_access<_Functor*>() =
	      &_Base::_M_get_pointer(__source)->__value;
	    break;
	    
	  default:
	    _Base::_M_manager(__dest, __source, __op);
	  }
        return false;
      }

      static void
      _M_invoke(const _Any_data& __functor, _ArgTypes... __args)
      {
	tr1::mem_fn(_Base::_M_get_pointer(__functor)->__value)(__args...);
      }
    };

  /// class function
  template<typename _Res, typename... _ArgTypes>
    class function<_Res(_ArgTypes...)>
    : public _Maybe_unary_or_binary_function<_Res, _ArgTypes...>,
      private _Function_base
    {
#ifndef __GXX_EXPERIMENTAL_CXX0X__
      /// This class is used to implement the safe_bool idiom.
      struct _Hidden_type
      {
	_Hidden_type* _M_bool;
      };

      /// This typedef is used to implement the safe_bool idiom.
      typedef _Hidden_type* _Hidden_type::* _Safe_bool;
#endif

      typedef _Res _Signature_type(_ArgTypes...);
      
      struct _Useless { };
      
    public:
      typedef _Res result_type;
      
      // [3.7.2.1] construct/copy/destroy
      
      /**
       *  @brief Default construct creates an empty function call wrapper.
       *  @post @c !(bool)*this
       */
      function() : _Function_base() { }
      
      /**
       *  @brief Default construct creates an empty function call wrapper.
       *  @post @c !(bool)*this
       */
      function(_M_clear_type*) : _Function_base() { }
      
      /**
       *  @brief %Function copy constructor.
       *  @param x A %function object with identical call signature.
       *  @post @c (bool)*this == (bool)x
       *
       *  The newly-created %function contains a copy of the target of @a
       *  x (if it has one).
       */
      function(const function& __x);

      /**
       *  @brief Builds a %function that targets a copy of the incoming
       *  function object.
       *  @param f A %function object that is callable with parameters of
       *  type @c T1, @c T2, ..., @c TN and returns a value convertible
       *  to @c Res.
       *
       *  The newly-created %function object will target a copy of @a
       *  f. If @a f is @c reference_wrapper<F>, then this function
       *  object will contain a reference to the function object @c
       *  f.get(). If @a f is a NULL function pointer or NULL
       *  pointer-to-member, the newly-created object will be empty.
       *
       *  If @a f is a non-NULL function pointer or an object of type @c
       *  reference_wrapper<F>, this function will not throw.
       */
      template<typename _Functor>
        function(_Functor __f,
                 typename __gnu_cxx::__enable_if<
                           !is_integral<_Functor>::value, _Useless>::__type
                   = _Useless());

      /**
       *  @brief %Function assignment operator.
       *  @param x A %function with identical call signature.
       *  @post @c (bool)*this == (bool)x
       *  @returns @c *this
       *
       *  The target of @a x is copied to @c *this. If @a x has no
       *  target, then @c *this will be empty.
       *
       *  If @a x targets a function pointer or a reference to a function
       *  object, then this operation will not throw an %exception.
       */
      function&
      operator=(const function& __x)
      {
        function(__x).swap(*this);
        return *this;
      }

      /**
       *  @brief %Function assignment to zero.
       *  @post @c !(bool)*this
       *  @returns @c *this
       *
       *  The target of @c *this is deallocated, leaving it empty.
       */
      function&
      operator=(_M_clear_type*)
      {
        if (_M_manager)
	  {
	    _M_manager(_M_functor, _M_functor, __destroy_functor);
	    _M_manager = 0;
	    _M_invoker = 0;
	  }
        return *this;
      }

      /**
       *  @brief %Function assignment to a new target.
       *  @param f A %function object that is callable with parameters of
       *  type @c T1, @c T2, ..., @c TN and returns a value convertible
       *  to @c Res.
       *  @return @c *this
       *
       *  This  %function object wrapper will target a copy of @a
       *  f. If @a f is @c reference_wrapper<F>, then this function
       *  object will contain a reference to the function object @c
       *  f.get(). If @a f is a NULL function pointer or NULL
       *  pointer-to-member, @c this object will be empty.
       *
       *  If @a f is a non-NULL function pointer or an object of type @c
       *  reference_wrapper<F>, this function will not throw.
       */
      template<typename _Functor>
        typename __gnu_cxx::__enable_if<!is_integral<_Functor>::value,
	                                function&>::__type
	operator=(_Functor __f)
	{
	  function(__f).swap(*this);
	  return *this;
	}

      // [3.7.2.2] function modifiers
      
      /**
       *  @brief Swap the targets of two %function objects.
       *  @param f A %function with identical call signature.
       *
       *  Swap the targets of @c this function object and @a f. This
       *  function will not throw an %exception.
       */
      void swap(function& __x)
      {
<<<<<<< HEAD
	_Any_data __old_functor = _M_functor;
	_M_functor = __x._M_functor;
	__x._M_functor = __old_functor;
	_Manager_type __old_manager = _M_manager;
	_M_manager = __x._M_manager;
	__x._M_manager = __old_manager;
	_Invoker_type __old_invoker = _M_invoker;
	_M_invoker = __x._M_invoker;
	__x._M_invoker = __old_invoker;
=======
	std::swap(_M_functor, __x._M_functor);
	std::swap(_M_manager, __x._M_manager);
	std::swap(_M_invoker, __x._M_invoker);
>>>>>>> 03d20231
      }

      // [3.7.2.3] function capacity

      /**
       *  @brief Determine if the %function wrapper has a target.
       *
       *  @return @c true when this %function object contains a target,
       *  or @c false when it is empty.
       *
       *  This function will not throw an %exception.
       */
#ifdef __GXX_EXPERIMENTAL_CXX0X__
      explicit operator bool() const
      { return !_M_empty(); }
#else
      operator _Safe_bool() const
      {
        if (_M_empty())
	  return 0;
	else
	  return &_Hidden_type::_M_bool;
      }
#endif

      // [3.7.2.4] function invocation

      /**
       *  @brief Invokes the function targeted by @c *this.
       *  @returns the result of the target.
       *  @throws bad_function_call when @c !(bool)*this
       *
       *  The function call operator invokes the target function object
       *  stored by @c this.
       */
      _Res operator()(_ArgTypes... __args) const;

#ifdef __GXX_RTTI
      // [3.7.2.5] function target access
      /**
       *  @brief Determine the type of the target of this function object
       *  wrapper.
       *
       *  @returns the type identifier of the target function object, or
       *  @c typeid(void) if @c !(bool)*this.
       *
       *  This function will not throw an %exception.
       */
      const type_info& target_type() const;
      
      /**
       *  @brief Access the stored target function object.
       *
       *  @return Returns a pointer to the stored target function object,
       *  if @c typeid(Functor).equals(target_type()); otherwise, a NULL
       *  pointer.
       *
       * This function will not throw an %exception.
       */
      template<typename _Functor>       _Functor* target();
      
      /// @overload
      template<typename _Functor> const _Functor* target() const;
#endif

    private:
      // [3.7.2.6] undefined operators
      template<typename _Function>
	void operator==(const function<_Function>&) const;
      template<typename _Function>
	void operator!=(const function<_Function>&) const;

      typedef _Res (*_Invoker_type)(const _Any_data&, _ArgTypes...);
      _Invoker_type _M_invoker;
  };

  template<typename _Res, typename... _ArgTypes>
    function<_Res(_ArgTypes...)>::
    function(const function& __x)
    : _Function_base()
    {
      if (static_cast<bool>(__x))
	{
	  _M_invoker = __x._M_invoker;
	  _M_manager = __x._M_manager;
	  __x._M_manager(_M_functor, __x._M_functor, __clone_functor);
	}
    }

  template<typename _Res, typename... _ArgTypes>
    template<typename _Functor>
      function<_Res(_ArgTypes...)>::
      function(_Functor __f,
	       typename __gnu_cxx::__enable_if<
                       !is_integral<_Functor>::value, _Useless>::__type)
      : _Function_base()
      {
	typedef _Function_handler<_Signature_type, _Functor> _My_handler;

	if (_My_handler::_M_not_empty_function(__f))
	  {
	    _M_invoker = &_My_handler::_M_invoke;
	    _M_manager = &_My_handler::_M_manager;
	    _My_handler::_M_init_functor(_M_functor, __f);
	  }
      }

  template<typename _Res, typename... _ArgTypes>
    _Res
    function<_Res(_ArgTypes...)>::
    operator()(_ArgTypes... __args) const
    {
      if (_M_empty())
        {
#if __EXCEPTIONS
          throw bad_function_call();
#else
          __builtin_abort();
#endif
        }
      return _M_invoker(_M_functor, __args...);
    }

#ifdef __GXX_RTTI
  template<typename _Res, typename... _ArgTypes>
    const type_info&
    function<_Res(_ArgTypes...)>::
    target_type() const
    {
      if (_M_manager)
        {
          _Any_data __typeinfo_result;
          _M_manager(__typeinfo_result, _M_functor, __get_type_info);
          return *__typeinfo_result._M_access<const type_info*>();
        }
      else
	return typeid(void);
    }

  template<typename _Res, typename... _ArgTypes>
    template<typename _Functor>
      _Functor*
      function<_Res(_ArgTypes...)>::
      target()
      {
	if (typeid(_Functor) == target_type() && _M_manager)
	  {
	    _Any_data __ptr;
	    if (_M_manager(__ptr, _M_functor, __get_functor_ptr)
		&& !is_const<_Functor>::value)
	      return 0;
	    else
	      return __ptr._M_access<_Functor*>();
	  }
	else
	  return 0;
      }

  template<typename _Res, typename... _ArgTypes>
    template<typename _Functor>
      const _Functor*
      function<_Res(_ArgTypes...)>::
      target() const
      {
	if (typeid(_Functor) == target_type() && _M_manager)
	  {
	    _Any_data __ptr;
	    _M_manager(__ptr, _M_functor, __get_functor_ptr);
	    return __ptr._M_access<const _Functor*>();
	  }
	else
	  return 0;
      }
#endif

  // [3.7.2.7] null pointer comparisons

  /**
   *  @brief Compares a polymorphic function object wrapper against 0
   *  (the NULL pointer).
   *  @returns @c true if the wrapper has no target, @c false otherwise
   *
   *  This function will not throw an %exception.
   */
  template<typename _Signature>
    inline bool
    operator==(const function<_Signature>& __f, _M_clear_type*)
    { return !static_cast<bool>(__f); }

  /// @overload
  template<typename _Signature>
    inline bool
    operator==(_M_clear_type*, const function<_Signature>& __f)
    { return !static_cast<bool>(__f); }

  /**
   *  @brief Compares a polymorphic function object wrapper against 0
   *  (the NULL pointer).
   *  @returns @c false if the wrapper has no target, @c true otherwise
   *
   *  This function will not throw an %exception.
   */
  template<typename _Signature>
    inline bool
    operator!=(const function<_Signature>& __f, _M_clear_type*)
    { return static_cast<bool>(__f); }

  /// @overload
  template<typename _Signature>
    inline bool
    operator!=(_M_clear_type*, const function<_Signature>& __f)
    { return static_cast<bool>(__f); }

  // [3.7.2.8] specialized algorithms

  /**
   *  @brief Swap the targets of two polymorphic function object wrappers.
   *
   *  This function will not throw an %exception.
   */
  template<typename _Signature>
    inline void
    swap(function<_Signature>& __x, function<_Signature>& __y)
    { __x.swap(__y); }
<<<<<<< HEAD
=======

_GLIBCXX_END_NAMESPACE_VERSION
>>>>>>> 03d20231
}
}

#endif // _GLIBCXX_TR1_FUNCTIONAL<|MERGE_RESOLUTION|>--- conflicted
+++ resolved
@@ -1,10 +1,6 @@
 // TR1 functional header -*- C++ -*-
 
-<<<<<<< HEAD
-// Copyright (C) 2004, 2005, 2006, 2007, 2009, 2010
-=======
 // Copyright (C) 2004, 2005, 2006, 2007, 2009, 2010, 2011
->>>>>>> 03d20231
 // Free Software Foundation, Inc.
 //
 // This file is part of the GNU ISO C++ Library.  This library is free
@@ -48,19 +44,12 @@
 #include <ext/type_traits.h>
 #include <bits/move.h> // for std::__addressof
 
-<<<<<<< HEAD
-namespace std
-{
-namespace tr1
-{
-=======
 namespace std _GLIBCXX_VISIBILITY(default)
 {
 namespace tr1
 {
 _GLIBCXX_BEGIN_NAMESPACE_VERSION
 
->>>>>>> 03d20231
   template<typename _MemberPointer>
     class _Mem_fn;
 
@@ -853,11 +842,8 @@
   /// The type of placeholder objects defined by libstdc++.
   template<int _Num> struct _Placeholder { };
 
-<<<<<<< HEAD
-=======
 _GLIBCXX_END_NAMESPACE_VERSION
 
->>>>>>> 03d20231
   /** @namespace std::placeholders
    *  @brief ISO C++ 0x entities sub namespace for functional.
    *
@@ -867,10 +853,7 @@
    */
   namespace placeholders 
   { 
-<<<<<<< HEAD
-=======
   _GLIBCXX_BEGIN_NAMESPACE_VERSION
->>>>>>> 03d20231
     namespace 
     {
       _Placeholder<1> _1;
@@ -903,15 +886,10 @@
       _Placeholder<28> _28;
       _Placeholder<29> _29;
     } 
-<<<<<<< HEAD
-  }
-
-=======
   _GLIBCXX_END_NAMESPACE_VERSION
   }
 
 _GLIBCXX_BEGIN_NAMESPACE_VERSION
->>>>>>> 03d20231
   /**
    *  Partial specialization of is_placeholder that provides the placeholder
    *  number for the placeholder objects defined by libstdc++.
@@ -1936,21 +1914,9 @@
        */
       void swap(function& __x)
       {
-<<<<<<< HEAD
-	_Any_data __old_functor = _M_functor;
-	_M_functor = __x._M_functor;
-	__x._M_functor = __old_functor;
-	_Manager_type __old_manager = _M_manager;
-	_M_manager = __x._M_manager;
-	__x._M_manager = __old_manager;
-	_Invoker_type __old_invoker = _M_invoker;
-	_M_invoker = __x._M_invoker;
-	__x._M_invoker = __old_invoker;
-=======
 	std::swap(_M_functor, __x._M_functor);
 	std::swap(_M_manager, __x._M_manager);
 	std::swap(_M_invoker, __x._M_invoker);
->>>>>>> 03d20231
       }
 
       // [3.7.2.3] function capacity
@@ -2175,11 +2141,8 @@
     inline void
     swap(function<_Signature>& __x, function<_Signature>& __y)
     { __x.swap(__y); }
-<<<<<<< HEAD
-=======
 
 _GLIBCXX_END_NAMESPACE_VERSION
->>>>>>> 03d20231
 }
 }
 

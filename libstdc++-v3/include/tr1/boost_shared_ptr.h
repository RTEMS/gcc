// <tr1/boost_shared_ptr.h> -*- C++ -*-

// Copyright (C) 2005, 2006 Free Software Foundation, Inc.
//
// This file is part of the GNU ISO C++ Library.  This library is free
// software; you can redistribute it and/or modify it under the
// terms of the GNU General Public License as published by the
// Free Software Foundation; either version 2, or (at your option)
// any later version.

// This library is distributed in the hope that it will be useful,
// but WITHOUT ANY WARRANTY; without even the implied warranty of
// MERCHANTABILITY or FITNESS FOR A PARTICULAR PURPOSE.  See the
// GNU General Public License for more details.

// You should have received a copy of the GNU General Public License along
// with this library; see the file COPYING.  If not, write to the Free
// Software Foundation, 51 Franklin Street, Fifth Floor, Boston, MA 02110-1301,
// USA.

// As a special exception, you may use this file as part of a free software
// library without restriction.  Specifically, if other files instantiate
// templates or use macros or inline functions from this file, or you compile
// this file and link it with other files to produce an executable, this
// file does not by itself cause the resulting executable to be covered by
// the GNU General Public License.  This exception does not however
// invalidate any other reasons why the executable file might be covered by
// the GNU General Public License.

//  shared_count.hpp
//  Copyright (c) 2001, 2002, 2003 Peter Dimov and Multi Media Ltd.

//  shared_ptr.hpp
//  Copyright (C) 1998, 1999 Greg Colvin and Beman Dawes.
//  Copyright (C) 2001, 2002, 2003 Peter Dimov

//  weak_ptr.hpp
//  Copyright (C) 2001, 2002, 2003 Peter Dimov

//  enable_shared_from_this.hpp
//  Copyright (C) 2002 Peter Dimov

// Distributed under the Boost Software License, Version 1.0. (See
// accompanying file LICENSE_1_0.txt or copy at
// http://www.boost.org/LICENSE_1_0.txt)

// GCC Note:  based on version 1.32.0 of the Boost library.

/** @file boost_shared_ptr.h
 *  This is an internal header file, included by other library headers.
 *  You should not attempt to use it directly.
 */

#ifndef _BOOST_SHARED_PTR_H
#define _BOOST_SHARED_PTR_H 1

namespace std
{
_GLIBCXX_BEGIN_NAMESPACE(tr1)
<<<<<<< HEAD

class bad_weak_ptr : public std::exception
{
public:
=======
>>>>>>> f8383f28

  class bad_weak_ptr : public std::exception
  {
  public:
    virtual char const*
    what() const throw()
    { return "tr1::bad_weak_ptr"; }
  };

  // Substitute for bad_weak_ptr object in the case of -fno-exceptions.
  inline void
  __throw_bad_weak_ptr()
  {
#if __EXCEPTIONS
    throw bad_weak_ptr();
#else
    std::abort();
#endif
  }

  using __gnu_cxx::_Lock_policy;
  using __gnu_cxx::__default_lock_policy;
  using __gnu_cxx::_S_single;
  using __gnu_cxx::_S_mutex;
  using __gnu_cxx::_S_atomic;

  template<typename _Tp>
    struct _Sp_deleter
    {
      typedef void result_type;
      typedef _Tp* argument_type;

      void
      operator()(_Tp* __p) const
      { delete __p; }
    };

  // Empty helper class except when the template argument is _S_mutex.
  template<_Lock_policy _Lp>
    class _Mutex_base
    { };

  template<>
    class _Mutex_base<_S_mutex>
    : public __gnu_cxx::__mutex
    { };

  template<_Lock_policy _Lp = __default_lock_policy>
    class _Sp_counted_base
    : public _Mutex_base<_Lp>
    {
    public:  
      _Sp_counted_base()
      : _M_use_count(1), _M_weak_count(1) { }
      
      virtual
      ~_Sp_counted_base() // nothrow 
      { }
  
      // Called when _M_use_count drops to zero, to release the resources
      // managed by *this.
      virtual void
      _M_dispose() = 0; // nothrow
      
      // Called when _M_weak_count drops to zero.
      virtual void
      _M_destroy() // nothrow
      { delete this; }
      
      virtual void*
      _M_get_deleter(const std::type_info&) = 0;

      void
      _M_add_ref_copy()
      { __gnu_cxx::__atomic_add_dispatch(&_M_use_count, 1); }
  
      void
      _M_add_ref_lock();
      
      void
      _M_release() // nothrow
      {
	if (__gnu_cxx::__exchange_and_add_dispatch(&_M_use_count,
						   -1) == 1)
	  {
	    _M_dispose();
#ifdef __GTHREADS
	    _GLIBCXX_READ_MEM_BARRIER;
	    _GLIBCXX_WRITE_MEM_BARRIER;
#endif
	    if (__gnu_cxx::__exchange_and_add_dispatch(&_M_weak_count,
						       -1) == 1)
	      _M_destroy();
	  }
      }
  
      void
      _M_weak_add_ref() // nothrow
      { __gnu_cxx::__atomic_add_dispatch(&_M_weak_count, 1); }

      void
      _M_weak_release() // nothrow
      {
	if (__gnu_cxx::__exchange_and_add_dispatch(&_M_weak_count, -1) == 1)
	  {
#ifdef __GTHREADS
	    _GLIBCXX_READ_MEM_BARRIER;
	    _GLIBCXX_WRITE_MEM_BARRIER;
#endif
	    _M_destroy();
	  }
      }
  
      long
      _M_get_use_count() const // nothrow
      { return _M_use_count; }  // XXX is this MT safe? 
      
    private:  
      _Sp_counted_base(_Sp_counted_base const&);
      _Sp_counted_base& operator=(_Sp_counted_base const&);

      _Atomic_word  _M_use_count;     // #shared
      _Atomic_word  _M_weak_count;    // #weak + (#shared != 0)
    };

  template<>
    inline void
    _Sp_counted_base<_S_single>::
    _M_add_ref_lock()
    {
      if (__gnu_cxx::__exchange_and_add_dispatch(&_M_use_count, 1) == 0)
	{
	  _M_use_count = 0;
	  __throw_bad_weak_ptr();
	}
    }

#ifdef __GTHREADS
  template<>
    inline void
    _Sp_counted_base<_S_mutex>::
    _M_add_ref_lock()
    {
      __gnu_cxx::__scoped_lock sentry(*this);
      if (__gnu_cxx::__exchange_and_add_dispatch(&_M_use_count, 1) == 0)
	{
	  _M_use_count = 0;
	  __throw_bad_weak_ptr();
	}
    }
#endif

  template<> 
    inline void
    _Sp_counted_base<_S_atomic>::
    _M_add_ref_lock()
    {
      // Perform lock-free add-if-not-zero operation.
      _Atomic_word __count;
      do
	{
	  __count = _M_use_count;
	  if (__count == 0)
	    __throw_bad_weak_ptr();
	  
	  // Replace the current counter value with the old value + 1, as
	  // long as it's not changed meanwhile. 
	}
      while (!__sync_bool_compare_and_swap(&_M_use_count, __count,
					   __count + 1));
    }

  template<typename _Ptr, typename _Deleter, _Lock_policy _Lp>
    class _Sp_counted_base_impl
    : public _Sp_counted_base<_Lp>
    {
    public:
      /**
       *  @brief   
       *  @pre     __d(__p) must not throw.
       */
      _Sp_counted_base_impl(_Ptr __p, _Deleter __d)
      : _M_ptr(__p), _M_del(__d) { }
    
      virtual void
      _M_dispose() // nothrow
      { _M_del(_M_ptr); }
      
      virtual void*
      _M_get_deleter(const std::type_info& __ti)
      { return __ti == typeid(_Deleter) ? &_M_del : 0; }
      
    private:
      _Sp_counted_base_impl(const _Sp_counted_base_impl&);
      _Sp_counted_base_impl& operator=(const _Sp_counted_base_impl&);
      
      _Ptr      _M_ptr;  // copy constructor must not throw
      _Deleter  _M_del;  // copy constructor must not throw
    };

  template<_Lock_policy _Lp = __default_lock_policy>
    class __weak_count;

  template<_Lock_policy _Lp = __default_lock_policy>
    class __shared_count
    {
    public: 
      __shared_count()
      : _M_pi(0) // nothrow
      { }
  
      template<typename _Ptr, typename _Deleter>
        __shared_count(_Ptr __p, _Deleter __d) : _M_pi(0)
        {
	  try
	    {
	      _M_pi = new _Sp_counted_base_impl<_Ptr, _Deleter, _Lp>(__p, __d);
	    }
	  catch(...)
	    {
	      __d(__p); // Call _Deleter on __p.
	      __throw_exception_again;
	    }
	}

      // Special case for auto_ptr<_Tp> to provide the strong guarantee.
      template<typename _Tp>
        explicit
        __shared_count(std::auto_ptr<_Tp>& __r)
	: _M_pi(new _Sp_counted_base_impl<_Tp*,
		_Sp_deleter<_Tp>, _Lp >(__r.get(), _Sp_deleter<_Tp>()))
        { __r.release(); }
  
      // Throw bad_weak_ptr when __r._M_get_use_count() == 0.
      explicit
      __shared_count(const __weak_count<_Lp>& __r);
  
      ~__shared_count() // nothrow
      {
	if (_M_pi != 0)
	  _M_pi->_M_release();
      }
      
      __shared_count(const __shared_count& __r)
      : _M_pi(__r._M_pi) // nothrow
      {
	if (_M_pi != 0)
	  _M_pi->_M_add_ref_copy();
      }
  
      __shared_count&
      operator=(const __shared_count& __r) // nothrow
      {
	_Sp_counted_base<_Lp>* __tmp = __r._M_pi;
	if (__tmp != _M_pi)
	  {
	    if (__tmp != 0)
	      __tmp->_M_add_ref_copy();
	    if (_M_pi != 0)
	      _M_pi->_M_release();
	    _M_pi = __tmp;
	  }
	return *this;
      }
  
      void
      _M_swap(__shared_count& __r) // nothrow
      {
	_Sp_counted_base<_Lp>* __tmp = __r._M_pi;
	__r._M_pi = _M_pi;
	_M_pi = __tmp;
      }
  
      long
      _M_get_use_count() const // nothrow
      { return _M_pi != 0 ? _M_pi->_M_get_use_count() : 0; }

      bool
      _M_unique() const // nothrow
      { return this->_M_get_use_count() == 1; }
      
      friend inline bool
      operator==(const __shared_count& __a, const __shared_count& __b)
      { return __a._M_pi == __b._M_pi; }
  
      friend inline bool
      operator<(const __shared_count& __a, const __shared_count& __b)
      { return std::less<_Sp_counted_base<_Lp>*>()(__a._M_pi, __b._M_pi); }
  
      void*
      _M_get_deleter(const std::type_info& __ti) const
      { return _M_pi ? _M_pi->_M_get_deleter(__ti) : 0; }

    private:
      friend class __weak_count<_Lp>;

      _Sp_counted_base<_Lp>*  _M_pi;
    };

  template<_Lock_policy _Lp>
    class __weak_count
    {
    public:
      __weak_count()
      : _M_pi(0) // nothrow
      { }
  
      __weak_count(const __shared_count<_Lp>& __r)
      : _M_pi(__r._M_pi) // nothrow
      {
	if (_M_pi != 0)
	  _M_pi->_M_weak_add_ref();
      }
      
      __weak_count(const __weak_count<_Lp>& __r)
      : _M_pi(__r._M_pi) // nothrow
      {
	if (_M_pi != 0)
	  _M_pi->_M_weak_add_ref();
      }
      
      ~__weak_count() // nothrow
      {
	if (_M_pi != 0)
	  _M_pi->_M_weak_release();
      }
      
      __weak_count<_Lp>&
      operator=(const __shared_count<_Lp>& __r) // nothrow
      {
	_Sp_counted_base<_Lp>* __tmp = __r._M_pi;
	if (__tmp != 0)
	  __tmp->_M_weak_add_ref();
	if (_M_pi != 0)
	  _M_pi->_M_weak_release();
	_M_pi = __tmp;  
	return *this;
      }
      
      __weak_count<_Lp>&
      operator=(const __weak_count<_Lp>& __r) // nothrow
      {
	_Sp_counted_base<_Lp>* __tmp = __r._M_pi;
	if (__tmp != 0)
	  __tmp->_M_weak_add_ref();
	if (_M_pi != 0)
	  _M_pi->_M_weak_release();
	_M_pi = __tmp;
	return *this;
      }

      void
      _M_swap(__weak_count<_Lp>& __r) // nothrow
      {
	_Sp_counted_base<_Lp>* __tmp = __r._M_pi;
	__r._M_pi = _M_pi;
	_M_pi = __tmp;
      }
  
      long
      _M_get_use_count() const // nothrow
      { return _M_pi != 0 ? _M_pi->_M_get_use_count() : 0; }

      friend inline bool
      operator==(const __weak_count<_Lp>& __a, const __weak_count<_Lp>& __b)
      { return __a._M_pi == __b._M_pi; }
      
      friend inline bool
      operator<(const __weak_count<_Lp>& __a, const __weak_count<_Lp>& __b)
      { return std::less<_Sp_counted_base<_Lp>*>()(__a._M_pi, __b._M_pi); }

    private:
      friend class __shared_count<_Lp>;

      _Sp_counted_base<_Lp>*  _M_pi;
    };

  template<_Lock_policy _Lp>
    inline
    __shared_count<_Lp>::
    __shared_count(const __weak_count<_Lp>& __r)
    : _M_pi(__r._M_pi)
    {
      if (_M_pi != 0)
	_M_pi->_M_add_ref_lock();
      else
	__throw_bad_weak_ptr();
    }
  

  // Forward declarations.
  template<typename _Tp, _Lock_policy _Lp = __default_lock_policy>
    class __shared_ptr;
  
  template<typename _Tp, _Lock_policy _Lp = __default_lock_policy>
    class __weak_ptr;

  template<typename _Tp, _Lock_policy _Lp = __default_lock_policy>
    class __enable_shared_from_this;

  template<typename _Tp>
    class shared_ptr;
  
  template<typename _Tp>
    class weak_ptr;

  template<typename _Tp>
    class enable_shared_from_this;

  // Support for enable_shared_from_this.

  // Friend of __enable_shared_from_this.
  template<_Lock_policy _Lp, typename _Tp1, typename _Tp2>
    void
    __enable_shared_from_this_helper(const __shared_count<_Lp>&,
				     const __enable_shared_from_this<_Tp1,
				     _Lp>*, const _Tp2*);

  // Friend of enable_shared_from_this.
  template<typename _Tp1, typename _Tp2>
    void
    __enable_shared_from_this_helper(const __shared_count<>&,
				     const enable_shared_from_this<_Tp1>*,
				     const _Tp2*);

  template<_Lock_policy _Lp>
    inline void
    __enable_shared_from_this_helper(const __shared_count<_Lp>&, ...)
    { }


  struct __static_cast_tag { };
  struct __const_cast_tag { };
  struct __dynamic_cast_tag { };

  /**
   *  @class shared_ptr <tr1/memory>
   *
   *  A smart pointer with reference-counted copy semantics.
   *  The object pointed to is deleted when the last shared_ptr pointing to
   *  it is destroyed or reset.
   */
  template<typename _Tp, _Lock_policy _Lp>
    class __shared_ptr
    {
    public:
      typedef _Tp   element_type;
      
      /** @brief  Construct an empty %__shared_ptr.
       *  @post   use_count()==0 && get()==0
       */
      __shared_ptr()
      : _M_ptr(0), _M_refcount() // never throws
      { }

      /** @brief  Construct a %__shared_ptr that owns the pointer @a __p.
       *  @param  __p  A pointer that is convertible to element_type*.
       *  @post   use_count() == 1 && get() == __p
       *  @throw  std::bad_alloc, in which case @c delete @a __p is called.
       */
      template<typename _Tp1>
        explicit
        __shared_ptr(_Tp1* __p)
	: _M_ptr(__p), _M_refcount(__p, _Sp_deleter<_Tp1>())
        {
	  __glibcxx_function_requires(_ConvertibleConcept<_Tp1*, _Tp*>)
	  // __glibcxx_function_requires(_CompleteConcept<_Tp1*>)
	  __enable_shared_from_this_helper(_M_refcount, __p, __p);
	}

      //
      // Requirements: _Deleter' copy constructor and destructor must not throw
      //
      // __shared_ptr will release __p by calling __d(__p)
      //
      /** @brief  Construct a %__shared_ptr that owns the pointer @a __p
       *          and the deleter @a __d.
       *  @param  __p  A pointer.
       *  @param  __d  A deleter.
       *  @post   use_count() == 1 && get() == __p
       *  @throw  std::bad_alloc, in which case @a __d(__p) is called.
       */
      template<typename _Tp1, typename _Deleter>
        __shared_ptr(_Tp1* __p, _Deleter __d)
	: _M_ptr(__p), _M_refcount(__p, __d)
        {
	  __glibcxx_function_requires(_ConvertibleConcept<_Tp1*, _Tp*>)
	  // TODO requires _Deleter CopyConstructible and __d(__p) well-formed
	  __enable_shared_from_this_helper(_M_refcount, __p, __p);
	}
      
      //  generated copy constructor, assignment, destructor are fine.
      
      /** @brief  If @a __r is empty, constructs an empty %__shared_ptr;
       *          otherwise construct a %__shared_ptr that shares ownership
       *          with @a __r.
       *  @param  __r  A %__shared_ptr.
       *  @post   get() == __r.get() && use_count() == __r.use_count()
       *  @throw  std::bad_alloc, in which case 
       */
      template<typename _Tp1>
        __shared_ptr(const __shared_ptr<_Tp1, _Lp>& __r)
	: _M_ptr(__r._M_ptr), _M_refcount(__r._M_refcount) // never throws
        { __glibcxx_function_requires(_ConvertibleConcept<_Tp1*, _Tp*>) }

      /** @brief  Constructs a %__shared_ptr that shares ownership with @a __r
       *          and stores a copy of the pointer stored in @a __r.
       *  @param  __r  A weak_ptr.
       *  @post   use_count() == __r.use_count()
       *  @throw  bad_weak_ptr when __r.expired(),
       *          in which case the constructor has no effect.
       */
      template<typename _Tp1>
        explicit
        __shared_ptr(const __weak_ptr<_Tp1, _Lp>& __r)
	: _M_refcount(__r._M_refcount) // may throw
        {
	  __glibcxx_function_requires(_ConvertibleConcept<_Tp1*, _Tp*>)
	  // It is now safe to copy __r._M_ptr, as _M_refcount(__r._M_refcount)
	  // did not throw.
	  _M_ptr = __r._M_ptr;
	}

      /**
       * @post use_count() == 1 and __r.get() == 0
       */
      template<typename _Tp1>
        explicit
        __shared_ptr(std::auto_ptr<_Tp1>& __r)
	: _M_ptr(__r.get()), _M_refcount()
        {
	  // TODO requires __r.release() convertible to _Tp*, _Tp1 is complete,
	  // delete __r.release() well-formed
	  _Tp1* __tmp = __r.get();
	  _M_refcount = __shared_count<_Lp>(__r);
	  __enable_shared_from_this_helper(_M_refcount, __tmp, __tmp);
	}

      template<typename _Tp1>
        __shared_ptr(const __shared_ptr<_Tp1, _Lp>& __r, __static_cast_tag)
	: _M_ptr(static_cast<element_type*>(__r._M_ptr)),
	  _M_refcount(__r._M_refcount)
        { }

      template<typename _Tp1>
        __shared_ptr(const __shared_ptr<_Tp1, _Lp>& __r, __const_cast_tag)
	: _M_ptr(const_cast<element_type*>(__r._M_ptr)),
	  _M_refcount(__r._M_refcount)
        { }

      template<typename _Tp1>
        __shared_ptr(const __shared_ptr<_Tp1, _Lp>& __r, __dynamic_cast_tag)
	: _M_ptr(dynamic_cast<element_type*>(__r._M_ptr)),
	  _M_refcount(__r._M_refcount)
        {
	  if (_M_ptr == 0) // need to allocate new counter -- the cast failed
	    _M_refcount = __shared_count<_Lp>();
	}
      
      template<typename _Tp1>
        __shared_ptr&
        operator=(const __shared_ptr<_Tp1, _Lp>& __r) // never throws
        {
	  _M_ptr = __r._M_ptr;
	  _M_refcount = __r._M_refcount; // __shared_count::op= doesn't throw
	  return *this;
	}

      template<typename _Tp1>
        __shared_ptr&
        operator=(std::auto_ptr<_Tp1>& __r)
        {
	  __shared_ptr(__r).swap(*this);
	  return *this;
	}

      void
      reset() // never throws
      { __shared_ptr().swap(*this); }

      template<typename _Tp1>
        void
        reset(_Tp1* __p) // _Tp1 must be complete.
        {
	  // Catch self-reset errors.
	  _GLIBCXX_DEBUG_ASSERT(__p == 0 || __p != _M_ptr); 
	  __shared_ptr(__p).swap(*this);
	}

      template<typename _Tp1, typename _Deleter>
        void
        reset(_Tp1* __p, _Deleter __d)
        { __shared_ptr(__p, __d).swap(*this); }

      // Allow class instantiation when _Tp is [cv-qual] void.
      typename add_reference<_Tp>::type
      operator*() const // never throws
      {
	_GLIBCXX_DEBUG_ASSERT(_M_ptr != 0);
	return *_M_ptr;
      }

      _Tp*
      operator->() const // never throws
      {
	_GLIBCXX_DEBUG_ASSERT(_M_ptr != 0);
	return _M_ptr;
      }
    
      _Tp*
      get() const // never throws
      { return _M_ptr; }

      // Implicit conversion to "bool"
    private:
      typedef _Tp* __shared_ptr::*__unspecified_bool_type;

    public:
      operator __unspecified_bool_type() const // never throws
      { return _M_ptr == 0 ? 0 : &__shared_ptr::_M_ptr; }

      bool
      unique() const // never throws
      { return _M_refcount._M_unique(); }

      long
      use_count() const // never throws
      { return _M_refcount._M_get_use_count(); }

      void
      swap(__shared_ptr<_Tp, _Lp>& __other) // never throws
      {
	std::swap(_M_ptr, __other._M_ptr);
	_M_refcount._M_swap(__other._M_refcount);
      }

    private:
      void*
      _M_get_deleter(const std::type_info& __ti) const
      { return _M_refcount._M_get_deleter(__ti); }

      template<typename _Tp1, _Lock_policy _Lp1>
        bool
        _M_less(const __shared_ptr<_Tp1, _Lp1>& __rhs) const
        { return _M_refcount < __rhs._M_refcount; }

      template<typename _Tp1, _Lock_policy _Lp1> friend class __shared_ptr;
      template<typename _Tp1, _Lock_policy _Lp1> friend class __weak_ptr;

      template<typename _Del, typename _Tp1, _Lock_policy _Lp1>
        friend _Del* get_deleter(const __shared_ptr<_Tp1, _Lp1>&);

      // Friends injected into enclosing namespace and found by ADL:
      template<typename _Tp1>
        friend inline bool
        operator==(const __shared_ptr& __a, const __shared_ptr<_Tp1, _Lp>& __b)
        { return __a.get() == __b.get(); }

      template<typename _Tp1>
        friend inline bool
        operator!=(const __shared_ptr& __a, const __shared_ptr<_Tp1, _Lp>& __b)
        { return __a.get() != __b.get(); }

      template<typename _Tp1>
        friend inline bool
        operator<(const __shared_ptr& __a, const __shared_ptr<_Tp1, _Lp>& __b)
        { return __a._M_less(__b); }

      _Tp*         	   _M_ptr;         // Contained pointer.
      __shared_count<_Lp>  _M_refcount;    // Reference counter.
    };

  // 2.2.3.8 shared_ptr specialized algorithms.
  template<typename _Tp, _Lock_policy _Lp>
    inline void
    swap(__shared_ptr<_Tp, _Lp>& __a, __shared_ptr<_Tp, _Lp>& __b)
    { __a.swap(__b); }

  // 2.2.3.9 shared_ptr casts
  /** @warning The seemingly equivalent
   *           <code>shared_ptr<_Tp, _Lp>(static_cast<_Tp*>(__r.get()))</code>
   *           will eventually result in undefined behaviour,
   *           attempting to delete the same object twice.
   */
  template<typename _Tp, typename _Tp1, _Lock_policy _Lp>
    __shared_ptr<_Tp, _Lp>
    static_pointer_cast(const __shared_ptr<_Tp1, _Lp>& __r)
    { return __shared_ptr<_Tp, _Lp>(__r, __static_cast_tag()); }

  /** @warning The seemingly equivalent
   *           <code>shared_ptr<_Tp, _Lp>(const_cast<_Tp*>(__r.get()))</code>
   *           will eventually result in undefined behaviour,
   *           attempting to delete the same object twice.
   */
  template<typename _Tp, typename _Tp1, _Lock_policy _Lp>
    __shared_ptr<_Tp, _Lp>
    const_pointer_cast(const __shared_ptr<_Tp1, _Lp>& __r)
    { return __shared_ptr<_Tp, _Lp>(__r, __const_cast_tag()); }

  /** @warning The seemingly equivalent
   *           <code>shared_ptr<_Tp, _Lp>(dynamic_cast<_Tp*>(__r.get()))</code>
   *           will eventually result in undefined behaviour,
   *           attempting to delete the same object twice.
   */
  template<typename _Tp, typename _Tp1, _Lock_policy _Lp>
    __shared_ptr<_Tp, _Lp>
    dynamic_pointer_cast(const __shared_ptr<_Tp1, _Lp>& __r)
    { return __shared_ptr<_Tp, _Lp>(__r, __dynamic_cast_tag()); }

  // 2.2.3.7 shared_ptr I/O
  template<typename _Ch, typename _Tr, typename _Tp, _Lock_policy _Lp>
    std::basic_ostream<_Ch, _Tr>&
    operator<<(std::basic_ostream<_Ch, _Tr>& __os, 
	       const __shared_ptr<_Tp, _Lp>& __p)
    {
      __os << __p.get();
      return __os;
    }

  // 2.2.3.10 shared_ptr get_deleter (experimental)
  template<typename _Del, typename _Tp, _Lock_policy _Lp>
    inline _Del*
    get_deleter(const __shared_ptr<_Tp, _Lp>& __p)
    { return static_cast<_Del*>(__p._M_get_deleter(typeid(_Del))); }


  template<typename _Tp, _Lock_policy _Lp>
    class __weak_ptr
    {
    public:
      typedef _Tp element_type;
      
      __weak_ptr()
      : _M_ptr(0), _M_refcount() // never throws
      { }

      // Generated copy constructor, assignment, destructor are fine.
      
      // The "obvious" converting constructor implementation:
      //
      //  template<typename _Tp1>
      //    __weak_ptr(const __weak_ptr<_Tp1, _Lp>& __r)
      //    : _M_ptr(__r._M_ptr), _M_refcount(__r._M_refcount) // never throws
      //    { }
      //
      // has a serious problem.
      //
      //  __r._M_ptr may already have been invalidated. The _M_ptr(__r._M_ptr)
      //  conversion may require access to *__r._M_ptr (virtual inheritance).
      //
      // It is not possible to avoid spurious access violations since
      // in multithreaded programs __r._M_ptr may be invalidated at any point.
      template<typename _Tp1>
        __weak_ptr(const __weak_ptr<_Tp1, _Lp>& __r)
	: _M_refcount(__r._M_refcount) // never throws
        {
	  __glibcxx_function_requires(_ConvertibleConcept<_Tp1*, _Tp*>)
	  _M_ptr = __r.lock().get();
	}

      template<typename _Tp1>
        __weak_ptr(const __shared_ptr<_Tp1, _Lp>& __r)
	: _M_ptr(__r._M_ptr), _M_refcount(__r._M_refcount) // never throws
        { __glibcxx_function_requires(_ConvertibleConcept<_Tp1*, _Tp*>) }

      template<typename _Tp1>
        __weak_ptr&
        operator=(const __weak_ptr<_Tp1, _Lp>& __r) // never throws
        {
	  _M_ptr = __r.lock().get();
	  _M_refcount = __r._M_refcount;
	  return *this;
	}
      
      template<typename _Tp1>
        __weak_ptr&
        operator=(const __shared_ptr<_Tp1, _Lp>& __r) // never throws
        {
	  _M_ptr = __r._M_ptr;
	  _M_refcount = __r._M_refcount;
	  return *this;
	}

      __shared_ptr<_Tp, _Lp>
      lock() const // never throws
      {
#ifdef __GTHREADS
	// Optimization: avoid throw overhead.
	if (expired())
	  return __shared_ptr<element_type, _Lp>();

	try
	  {
	    return __shared_ptr<element_type, _Lp>(*this);
	  }
	catch(const bad_weak_ptr&)
	  {
	    // Q: How can we get here?
	    // A: Another thread may have invalidated r after the
	    //    use_count test above.
	    return __shared_ptr<element_type>();
	  }
	
#else
	// Optimization: avoid try/catch overhead when single threaded.
	return expired() ? __shared_ptr<element_type, _Lp>()
	                 : __shared_ptr<element_type, _Lp>(*this);

#endif
      } // XXX MT

      long
      use_count() const // never throws
      { return _M_refcount._M_get_use_count(); }

      bool
      expired() const // never throws
      { return _M_refcount._M_get_use_count() == 0; }
      
      void
      reset() // never throws
      { __weak_ptr().swap(*this); }

      void
      swap(__weak_ptr& __s) // never throws
      {
	std::swap(_M_ptr, __s._M_ptr);
	_M_refcount._M_swap(__s._M_refcount);
      }

    private:
      // Used by __enable_shared_from_this.
      void
      _M_assign(_Tp* __ptr, const __shared_count<_Lp>& __refcount)
      {
	_M_ptr = __ptr;
	_M_refcount = __refcount;
      }

      template<typename _Tp1>
        bool
        _M_less(const __weak_ptr<_Tp1, _Lp>& __rhs) const
        { return _M_refcount < __rhs._M_refcount; }

      template<typename _Tp1, _Lock_policy _Lp1> friend class __shared_ptr;
      template<typename _Tp1, _Lock_policy _Lp1> friend class __weak_ptr;
      friend class __enable_shared_from_this<_Tp, _Lp>;
      friend class enable_shared_from_this<_Tp>;

      // Friend injected into namespace and found by ADL.
      template<typename _Tp1>
        friend inline bool
        operator<(const __weak_ptr& __lhs, const __weak_ptr<_Tp1, _Lp>& __rhs)
        { return __lhs._M_less(__rhs); }

      _Tp*       	 _M_ptr;         // Contained pointer.
      __weak_count<_Lp>  _M_refcount;    // Reference counter.
    };

  // 2.2.4.7 weak_ptr specialized algorithms.
  template<typename _Tp, _Lock_policy _Lp>
    inline void
    swap(__weak_ptr<_Tp, _Lp>& __a, __weak_ptr<_Tp, _Lp>& __b)
    { __a.swap(__b); }


  template<typename _Tp, _Lock_policy _Lp>
    class __enable_shared_from_this
    {
    protected:
      __enable_shared_from_this() { }
      
      __enable_shared_from_this(const __enable_shared_from_this&) { }
      
      __enable_shared_from_this&
      operator=(const __enable_shared_from_this&)
      { return *this; }

      ~__enable_shared_from_this() { }
      
    public:
      __shared_ptr<_Tp, _Lp>
      shared_from_this()
      { return __shared_ptr<_Tp, _Lp>(this->_M_weak_this); }

      __shared_ptr<const _Tp, _Lp>
      shared_from_this() const
      { return __shared_ptr<const _Tp, _Lp>(this->_M_weak_this); }

    private:
      template<typename _Tp1>
        void
        _M_weak_assign(_Tp1* __p, const __shared_count<_Lp>& __n) const
        { _M_weak_this._M_assign(__p, __n); }

      template<typename _Tp1>
        friend void
        __enable_shared_from_this_helper(const __shared_count<_Lp>& __pn,
					 const __enable_shared_from_this* __pe,
					 const _Tp1* __px)
        {
	  if (__pe != 0)
	    __pe->_M_weak_assign(const_cast<_Tp1*>(__px), __pn);
	}

      mutable __weak_ptr<_Tp, _Lp>  _M_weak_this;
    };


  // The actual TR1 shared_ptr, with forwarding constructors and
  // assignment operators.
  template<typename _Tp>
    class shared_ptr
    : public __shared_ptr<_Tp>
    {
    public:
      shared_ptr()
      : __shared_ptr<_Tp>() { }

      template<typename _Tp1>
        explicit
        shared_ptr(_Tp1* __p)
	: __shared_ptr<_Tp>(__p) { }

      template<typename _Tp1, typename _Deleter>
        shared_ptr(_Tp1* __p, _Deleter __d)
	: __shared_ptr<_Tp>(__p, __d) { }

      template<typename _Tp1>
        shared_ptr(const shared_ptr<_Tp1>& __r)
	: __shared_ptr<_Tp>(__r) { }

      template<typename _Tp1>
        explicit
        shared_ptr(const weak_ptr<_Tp1>& __r)
	: __shared_ptr<_Tp>(__r) { }

      template<typename _Tp1>
        explicit
        shared_ptr(std::auto_ptr<_Tp1>& __r)
	: __shared_ptr<_Tp>(__r) { }

      template<typename _Tp1>
        shared_ptr(const shared_ptr<_Tp1>& __r, __static_cast_tag)
	: __shared_ptr<_Tp>(__r, __static_cast_tag()) { }

      template<typename _Tp1>
        shared_ptr(const shared_ptr<_Tp1>& __r, __const_cast_tag)
	: __shared_ptr<_Tp>(__r, __const_cast_tag()) { }

      template<typename _Tp1>
        shared_ptr(const shared_ptr<_Tp1>& __r, __dynamic_cast_tag)
	: __shared_ptr<_Tp>(__r, __dynamic_cast_tag()) { }

      template<typename _Tp1>
        shared_ptr&
        operator=(const shared_ptr<_Tp1>& __r) // never throws
        {
	  this->__shared_ptr<_Tp>::operator=(__r);
	  return *this;
	}

      template<typename _Tp1>
        shared_ptr&
        operator=(std::auto_ptr<_Tp1>& __r)
        {
	  this->__shared_ptr<_Tp>::operator=(__r);
	  return *this;
	}
    };

  template<typename _Tp, typename _Tp1>
    shared_ptr<_Tp>
    static_pointer_cast(const shared_ptr<_Tp1>& __r)
    { return shared_ptr<_Tp>(__r, __static_cast_tag()); }

  template<typename _Tp, typename _Tp1>
    shared_ptr<_Tp>
    const_pointer_cast(const shared_ptr<_Tp1>& __r)
    { return shared_ptr<_Tp>(__r, __const_cast_tag()); }

  template<typename _Tp, typename _Tp1>
    shared_ptr<_Tp>
    dynamic_pointer_cast(const shared_ptr<_Tp1>& __r)
    { return shared_ptr<_Tp>(__r, __dynamic_cast_tag()); }


  // The actual TR1 weak_ptr, with forwarding constructors and
  // assignment operators.
  template<typename _Tp>
    class weak_ptr
    : public __weak_ptr<_Tp>
    {
    public:
      weak_ptr()
      : __weak_ptr<_Tp>() { }
      
      template<typename _Tp1>
        weak_ptr(const weak_ptr<_Tp1>& __r)
	: __weak_ptr<_Tp>(__r) { }

      template<typename _Tp1>
        weak_ptr(const shared_ptr<_Tp1>& __r)
	: __weak_ptr<_Tp>(__r) { }

      template<typename _Tp1>
        weak_ptr&
        operator=(const weak_ptr<_Tp1>& __r) // never throws
        {
	  this->__weak_ptr<_Tp>::operator=(__r);
	  return *this;
	}

      template<typename _Tp1>
        weak_ptr&
        operator=(const shared_ptr<_Tp1>& __r) // never throws
        {
	  this->__weak_ptr<_Tp>::operator=(__r);
	  return *this;
	}

      shared_ptr<_Tp>
      lock() const // never throws
      {
#ifdef __GTHREADS
	if (this->expired())
	  return shared_ptr<_Tp>();

	try
	  {
	    return shared_ptr<_Tp>(*this);
	  }
	catch(const bad_weak_ptr&)
	  {
	    return shared_ptr<_Tp>();
	  }
#else
	return this->expired() ? shared_ptr<_Tp>()
	                       : shared_ptr<_Tp>(*this);
#endif
      }
    };


<<<<<<< HEAD
=======
  template<typename _Tp>
    class enable_shared_from_this
    {
    protected:
      enable_shared_from_this() { }
      
      enable_shared_from_this(const enable_shared_from_this&) { }

      enable_shared_from_this&
      operator=(const enable_shared_from_this&)
      { return *this; }

      ~enable_shared_from_this() { }

    public:
      shared_ptr<_Tp>
      shared_from_this()
      { return shared_ptr<_Tp>(this->_M_weak_this); }

      shared_ptr<const _Tp>
      shared_from_this() const
      { return shared_ptr<const _Tp>(this->_M_weak_this); }

    private:
      template<typename _Tp1>
        void
        _M_weak_assign(_Tp1* __p, const __shared_count<>& __n) const
        { _M_weak_this._M_assign(__p, __n); }

      template<typename _Tp1>
        friend void
        __enable_shared_from_this_helper(const __shared_count<>& __pn,
					 const enable_shared_from_this* __pe,
					 const _Tp1* __px)
        {
	  if (__pe != 0)
	    __pe->_M_weak_assign(const_cast<_Tp1*>(__px), __pn);
	}

      mutable weak_ptr<_Tp>  _M_weak_this;
    };

>>>>>>> f8383f28
_GLIBCXX_END_NAMESPACE
} // namespace std

#endif<|MERGE_RESOLUTION|>--- conflicted
+++ resolved
@@ -57,13 +57,6 @@
 namespace std
 {
 _GLIBCXX_BEGIN_NAMESPACE(tr1)
-<<<<<<< HEAD
-
-class bad_weak_ptr : public std::exception
-{
-public:
-=======
->>>>>>> f8383f28
 
   class bad_weak_ptr : public std::exception
   {
@@ -1108,8 +1101,6 @@
     };
 
 
-<<<<<<< HEAD
-=======
   template<typename _Tp>
     class enable_shared_from_this
     {
@@ -1152,7 +1143,6 @@
       mutable weak_ptr<_Tp>  _M_weak_this;
     };
 
->>>>>>> f8383f28
 _GLIBCXX_END_NAMESPACE
 } // namespace std
 

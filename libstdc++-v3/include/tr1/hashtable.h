--- conflicted
+++ resolved
@@ -36,17 +36,6 @@
 #include <tr1/hashtable_policy.h>
 
 namespace std
-<<<<<<< HEAD
-{ 
-namespace tr1
-{
-  // Class template _Hashtable, class definition.
-  
-  // Meaning of class template _Hashtable's template parameters
-  
-  // _Key and _Value: arbitrary CopyConstructible types.
-  
-=======
 {
 namespace tr1
 {
@@ -56,51 +45,31 @@
 
   // _Key and _Value: arbitrary CopyConstructible types.
 
->>>>>>> b56a5220
   // _Allocator: an allocator type ([lib.allocator.requirements]) whose
   // value type is Value.  As a conforming extension, we allow for
   // value type != Value.
 
   // _ExtractKey: function object that takes a object of type Value
   // and returns a value of type _Key.
-<<<<<<< HEAD
-  
+
   // _Equal: function object that takes two objects of type k and returns
   // a bool-like value that is true if the two objects are considered equal.
-  
+
   // _H1: the hash function.  A unary function object with argument type
   // Key and result type size_t.  Return values should be distributed
   // over the entire range [0, numeric_limits<size_t>:::max()].
-  
-=======
-
-  // _Equal: function object that takes two objects of type k and returns
-  // a bool-like value that is true if the two objects are considered equal.
-
-  // _H1: the hash function.  A unary function object with argument type
-  // Key and result type size_t.  Return values should be distributed
-  // over the entire range [0, numeric_limits<size_t>:::max()].
-
->>>>>>> b56a5220
+
   // _H2: the range-hashing function (in the terminology of Tavori and
   // Dreizin).  A binary function object whose argument types and result
   // type are all size_t.  Given arguments r and N, the return value is
   // in the range [0, N).
-<<<<<<< HEAD
-  
-=======
-
->>>>>>> b56a5220
+
   // _Hash: the ranged hash function (Tavori and Dreizin). A binary function
   // whose argument types are _Key and size_t and whose result type is
   // size_t.  Given arguments k and N, the return value is in the range
   // [0, N).  Default: hash(k, N) = h2(h1(k), N).  If _Hash is anything other
   // than the default, _H1 and _H2 are ignored.
-<<<<<<< HEAD
-  
-=======
-
->>>>>>> b56a5220
+
   // _RehashPolicy: Policy class with three members, all of which govern
   // the bucket count. _M_next_bkt(n) returns a bucket count no smaller
   // than n.  _M_bkt_for_elements(n) returns a bucket count appropriate
@@ -109,49 +78,27 @@
   // current element count is n_elt, we need to increase the bucket
   // count.  If so, returns make_pair(true, n), where n is the new
   // bucket count.  If not, returns make_pair(false, <anything>).
-<<<<<<< HEAD
-  
+
   // ??? Right now it is hard-wired that the number of buckets never
   // shrinks.  Should we allow _RehashPolicy to change that?
-  
-=======
-
-  // ??? Right now it is hard-wired that the number of buckets never
-  // shrinks.  Should we allow _RehashPolicy to change that?
-
->>>>>>> b56a5220
+
   // __cache_hash_code: bool.  true if we store the value of the hash
   // function along with the value.  This is a time-space tradeoff.
   // Storing it may improve lookup speed by reducing the number of times
   // we need to call the Equal function.
-<<<<<<< HEAD
-  
+
   // __constant_iterators: bool.  true if iterator and const_iterator are
   // both constant iterator types.  This is true for unordered_set and
   // unordered_multiset, false for unordered_map and unordered_multimap.
-  
-=======
-
-  // __constant_iterators: bool.  true if iterator and const_iterator are
-  // both constant iterator types.  This is true for unordered_set and
-  // unordered_multiset, false for unordered_map and unordered_multimap.
-
->>>>>>> b56a5220
+
   // __unique_keys: bool.  true if the return value of _Hashtable::count(k)
   // is always at most one, false if it may be an arbitrary number.  This
   // true for unordered_set and unordered_map, false for unordered_multiset
   // and unordered_multimap.
-<<<<<<< HEAD
-  
-  template<typename _Key, typename _Value, typename _Allocator,
-	   typename _ExtractKey, typename _Equal,
-	   typename _H1, typename _H2, typename _Hash, 
-=======
 
   template<typename _Key, typename _Value, typename _Allocator,
 	   typename _ExtractKey, typename _Equal,
 	   typename _H1, typename _H2, typename _Hash,
->>>>>>> b56a5220
 	   typename _RehashPolicy,
 	   bool __cache_hash_code,
 	   bool __constant_iterators,
@@ -189,28 +136,6 @@
       typedef typename _Allocator::const_pointer          const_pointer;
       typedef typename _Allocator::reference              reference;
       typedef typename _Allocator::const_reference        const_reference;
-<<<<<<< HEAD
-      
-      typedef __detail::_Node_iterator<value_type, __constant_iterators,
-				       __cache_hash_code>
-                                                          local_iterator;
-      typedef __detail::_Node_const_iterator<value_type,
-					     __constant_iterators,
-					     __cache_hash_code>
-                                                          const_local_iterator;
-
-      typedef __detail::_Hashtable_iterator<value_type, __constant_iterators,
-					    __cache_hash_code>
-                                                          iterator;
-      typedef __detail::_Hashtable_const_iterator<value_type,
-						  __constant_iterators,
-						  __cache_hash_code>
-                                                          const_iterator;
-
-      template<typename _Key2, typename _Value2, typename _Ex2, bool __unique2,
-	       typename _Hashtable2>
-        friend struct __detail::_Map_base;
-=======
 
       typedef __detail::_Node_iterator<value_type, __constant_iterators,
 				       __cache_hash_code>
@@ -231,84 +156,44 @@
       template<typename _Key2, typename _Value2, typename _Ex2, bool __unique2,
 	       typename _Hashtable2>
 	friend struct __detail::_Map_base;
->>>>>>> b56a5220
 
     private:
       typedef __detail::_Hash_node<_Value, __cache_hash_code> _Node;
       typedef typename _Allocator::template rebind<_Node>::other
-<<<<<<< HEAD
-                                                        _Node_allocator_type;
-      typedef typename _Allocator::template rebind<_Node*>::other
-                                                        _Bucket_allocator_type;
-
-      typedef typename _Allocator::template rebind<_Value>::other
-                                                        _Value_allocator_type;
-=======
 							_Node_allocator_type;
       typedef typename _Allocator::template rebind<_Node*>::other
 							_Bucket_allocator_type;
 
       typedef typename _Allocator::template rebind<_Value>::other
 							_Value_allocator_type;
->>>>>>> b56a5220
 
       _Node_allocator_type   _M_node_allocator;
       _Node**                _M_buckets;
       size_type              _M_bucket_count;
       size_type              _M_element_count;
       _RehashPolicy          _M_rehash_policy;
-<<<<<<< HEAD
-      
+
       _Node*
       _M_allocate_node(const value_type& __v);
-  
+
       void
       _M_deallocate_node(_Node* __n);
-  
-=======
-
-      _Node*
-      _M_allocate_node(const value_type& __v);
-
-      void
-      _M_deallocate_node(_Node* __n);
-
->>>>>>> b56a5220
+
       void
       _M_deallocate_nodes(_Node**, size_type);
 
       _Node**
       _M_allocate_buckets(size_type __n);
-<<<<<<< HEAD
-  
+
       void
       _M_deallocate_buckets(_Node**, size_type __n);
 
-    public:			    
-=======
-
-      void
-      _M_deallocate_buckets(_Node**, size_type __n);
-
     public:
->>>>>>> b56a5220
       // Constructor, destructor, assignment, swap
       _Hashtable(size_type __bucket_hint,
 		 const _H1&, const _H2&, const _Hash&,
 		 const _Equal&, const _ExtractKey&,
 		 const allocator_type&);
-<<<<<<< HEAD
-  
-      template<typename _InputIterator>
-        _Hashtable(_InputIterator __first, _InputIterator __last,
-		   size_type __bucket_hint,
-		   const _H1&, const _H2&, const _Hash&, 
-		   const _Equal&, const _ExtractKey&,
-		   const allocator_type&);
-  
-      _Hashtable(const _Hashtable&);
-    
-=======
 
       template<typename _InputIterator>
 	_Hashtable(_InputIterator __first, _InputIterator __last,
@@ -319,7 +204,6 @@
 
       _Hashtable(const _Hashtable&);
 
->>>>>>> b56a5220
       _Hashtable&
       operator=(const _Hashtable&);
 
@@ -357,11 +241,7 @@
       size_type
       size() const
       { return _M_element_count; }
-<<<<<<< HEAD
-  
-=======
-
->>>>>>> b56a5220
+
       bool
       empty() const
       { return size() == 0; }
@@ -389,33 +269,18 @@
       size_type
       bucket_count() const
       { return _M_bucket_count; }
-<<<<<<< HEAD
-  
+
       size_type
       max_bucket_count() const
       { return max_size(); }
-  
+
       size_type
       bucket_size(size_type __n) const
       { return std::distance(begin(__n), end(__n)); }
-  
-      size_type
-      bucket(const key_type& __k) const
-      { 
-=======
-
-      size_type
-      max_bucket_count() const
-      { return max_size(); }
-
-      size_type
-      bucket_size(size_type __n) const
-      { return std::distance(begin(__n), end(__n)); }
 
       size_type
       bucket(const key_type& __k) const
       {
->>>>>>> b56a5220
 	return this->_M_bucket_index(__k, this->_M_hash_code(__k),
 				     bucket_count());
       }
@@ -438,11 +303,7 @@
 
       float
       load_factor() const
-<<<<<<< HEAD
-      { 
-=======
       {
->>>>>>> b56a5220
 	return static_cast<float>(size()) / static_cast<float>(bucket_count());
       }
 
@@ -453,13 +314,8 @@
       const _RehashPolicy&
       __rehash_policy() const
       { return _M_rehash_policy; }
-<<<<<<< HEAD
-      
-      void 
-=======
 
       void
->>>>>>> b56a5220
       __rehash_policy(const _RehashPolicy&);
 
       // Lookup.
@@ -485,22 +341,13 @@
       // cleaner workaround.
       typedef typename __gnu_cxx::__conditional_type<__unique_keys,
 		       	    std::pair<iterator, bool>, iterator>::__type
-<<<<<<< HEAD
-        _Insert_Return_Type;
-=======
 	_Insert_Return_Type;
->>>>>>> b56a5220
 
       typedef typename __gnu_cxx::__conditional_type<__unique_keys,
 					  std::_Select1st<_Insert_Return_Type>,
 				  	  std::_Identity<_Insert_Return_Type>
-<<<<<<< HEAD
-                                   >::__type
-        _Insert_Conv_Type;
-=======
 				   >::__type
 	_Insert_Conv_Type;
->>>>>>> b56a5220
 
       _Node*
       _M_find_node(_Node*, const key_type&,
@@ -519,17 +366,10 @@
       void
       _M_erase_node(_Node*, _Node**);
 
-<<<<<<< HEAD
-    public:				
-      // Insert and erase
-      _Insert_Return_Type
-      insert(const value_type& __v) 
-=======
     public:
       // Insert and erase
       _Insert_Return_Type
       insert(const value_type& __v)
->>>>>>> b56a5220
       { return _M_insert(__v, std::tr1::integral_constant<bool,
 			 __unique_keys>()); }
 
@@ -542,13 +382,8 @@
       { return const_iterator(_Insert_Conv_Type()(this->insert(__v))); }
 
       template<typename _InputIterator>
-<<<<<<< HEAD
-        void
-        insert(_InputIterator __first, _InputIterator __last);
-=======
 	void
 	insert(_InputIterator __first, _InputIterator __last);
->>>>>>> b56a5220
 
       iterator
       erase(iterator);
@@ -570,11 +405,7 @@
 
       // Set number of buckets to be appropriate for container of n element.
       void rehash(size_type __n);
-<<<<<<< HEAD
-      
-=======
-
->>>>>>> b56a5220
+
     private:
       // Unconditionally change size of bucket array to n.
       void _M_rehash(size_type __n);
@@ -582,11 +413,7 @@
 
 
   // Definitions of class template _Hashtable's out-of-line member functions.
-<<<<<<< HEAD
-  template<typename _Key, typename _Value, 
-=======
-  template<typename _Key, typename _Value,
->>>>>>> b56a5220
+  template<typename _Key, typename _Value,
 	   typename _Allocator, typename _ExtractKey, typename _Equal,
 	   typename _H1, typename _H2, typename _Hash, typename _RehashPolicy,
 	   bool __chc, bool __cit, bool __uk>
@@ -611,11 +438,7 @@
 	}
     }
 
-<<<<<<< HEAD
-  template<typename _Key, typename _Value, 
-=======
-  template<typename _Key, typename _Value,
->>>>>>> b56a5220
+  template<typename _Key, typename _Value,
 	   typename _Allocator, typename _ExtractKey, typename _Equal,
 	   typename _H1, typename _H2, typename _Hash, typename _RehashPolicy,
 	   bool __chc, bool __cit, bool __uk>
@@ -628,11 +451,7 @@
       _M_node_allocator.deallocate(__n, 1);
     }
 
-<<<<<<< HEAD
-  template<typename _Key, typename _Value, 
-=======
-  template<typename _Key, typename _Value,
->>>>>>> b56a5220
+  template<typename _Key, typename _Value,
 	   typename _Allocator, typename _ExtractKey, typename _Equal,
 	   typename _H1, typename _H2, typename _Hash, typename _RehashPolicy,
 	   bool __chc, bool __cit, bool __uk>
@@ -654,11 +473,7 @@
 	}
     }
 
-<<<<<<< HEAD
-  template<typename _Key, typename _Value, 
-=======
-  template<typename _Key, typename _Value,
->>>>>>> b56a5220
+  template<typename _Key, typename _Value,
 	   typename _Allocator, typename _ExtractKey, typename _Equal,
 	   typename _H1, typename _H2, typename _Hash, typename _RehashPolicy,
 	   bool __chc, bool __cit, bool __uk>
@@ -679,11 +494,7 @@
       return __p;
     }
 
-<<<<<<< HEAD
-  template<typename _Key, typename _Value, 
-=======
-  template<typename _Key, typename _Value,
->>>>>>> b56a5220
+  template<typename _Key, typename _Value,
 	   typename _Allocator, typename _ExtractKey, typename _Equal,
 	   typename _H1, typename _H2, typename _Hash, typename _RehashPolicy,
 	   bool __chc, bool __cit, bool __uk>
@@ -696,11 +507,7 @@
       __alloc.deallocate(__p, __n + 1);
     }
 
-<<<<<<< HEAD
-  template<typename _Key, typename _Value, 
-=======
-  template<typename _Key, typename _Value,
->>>>>>> b56a5220
+  template<typename _Key, typename _Value,
 	   typename _Allocator, typename _ExtractKey, typename _Equal,
 	   typename _H1, typename _H2, typename _Hash, typename _RehashPolicy,
 	   bool __chc, bool __cit, bool __uk>
@@ -724,11 +531,7 @@
       _M_buckets = _M_allocate_buckets(_M_bucket_count);
     }
 
-<<<<<<< HEAD
-  template<typename _Key, typename _Value, 
-=======
-  template<typename _Key, typename _Value,
->>>>>>> b56a5220
+  template<typename _Key, typename _Value,
 	   typename _Allocator, typename _ExtractKey, typename _Equal,
 	   typename _H1, typename _H2, typename _Hash, typename _RehashPolicy,
 	   bool __chc, bool __cit, bool __uk>
@@ -768,13 +571,8 @@
 	    __throw_exception_again;
 	  }
       }
-<<<<<<< HEAD
-  
-  template<typename _Key, typename _Value, 
-=======
-
-  template<typename _Key, typename _Value,
->>>>>>> b56a5220
+
+  template<typename _Key, typename _Value,
 	   typename _Allocator, typename _ExtractKey, typename _Equal,
 	   typename _H1, typename _H2, typename _Hash, typename _RehashPolicy,
 	   bool __chc, bool __cit, bool __uk>
@@ -814,11 +612,7 @@
 	}
     }
 
-<<<<<<< HEAD
-  template<typename _Key, typename _Value, 
-=======
-  template<typename _Key, typename _Value,
->>>>>>> b56a5220
+  template<typename _Key, typename _Value,
 	   typename _Allocator, typename _ExtractKey, typename _Equal,
 	   typename _H1, typename _H2, typename _Hash, typename _RehashPolicy,
 	   bool __chc, bool __cit, bool __uk>
@@ -833,11 +627,7 @@
       return *this;
     }
 
-<<<<<<< HEAD
-  template<typename _Key, typename _Value, 
-=======
-  template<typename _Key, typename _Value,
->>>>>>> b56a5220
+  template<typename _Key, typename _Value,
 	   typename _Allocator, typename _ExtractKey, typename _Equal,
 	   typename _H1, typename _H2, typename _Hash, typename _RehashPolicy,
 	   bool __chc, bool __cit, bool __uk>
@@ -849,11 +639,7 @@
       _M_deallocate_buckets(_M_buckets, _M_bucket_count);
     }
 
-<<<<<<< HEAD
-  template<typename _Key, typename _Value, 
-=======
-  template<typename _Key, typename _Value,
->>>>>>> b56a5220
+  template<typename _Key, typename _Value,
 	   typename _Allocator, typename _ExtractKey, typename _Equal,
 	   typename _H1, typename _H2, typename _Hash, typename _RehashPolicy,
 	   bool __chc, bool __cit, bool __uk>
@@ -879,11 +665,7 @@
       std::swap(_M_element_count, __x._M_element_count);
     }
 
-<<<<<<< HEAD
-  template<typename _Key, typename _Value, 
-=======
-  template<typename _Key, typename _Value,
->>>>>>> b56a5220
+  template<typename _Key, typename _Value,
 	   typename _Allocator, typename _ExtractKey, typename _Equal,
 	   typename _H1, typename _H2, typename _Hash, typename _RehashPolicy,
 	   bool __chc, bool __cit, bool __uk>
@@ -898,11 +680,7 @@
 	_M_rehash(__n_bkt);
     }
 
-<<<<<<< HEAD
-  template<typename _Key, typename _Value, 
-=======
-  template<typename _Key, typename _Value,
->>>>>>> b56a5220
+  template<typename _Key, typename _Value,
 	   typename _Allocator, typename _ExtractKey, typename _Equal,
 	   typename _H1, typename _H2, typename _Hash, typename _RehashPolicy,
 	   bool __chc, bool __cit, bool __uk>
@@ -919,11 +697,7 @@
       return __p ? iterator(__p, _M_buckets + __n) : this->end();
     }
 
-<<<<<<< HEAD
-  template<typename _Key, typename _Value, 
-=======
-  template<typename _Key, typename _Value,
->>>>>>> b56a5220
+  template<typename _Key, typename _Value,
 	   typename _Allocator, typename _ExtractKey, typename _Equal,
 	   typename _H1, typename _H2, typename _Hash, typename _RehashPolicy,
 	   bool __chc, bool __cit, bool __uk>
@@ -940,11 +714,7 @@
       return __p ? const_iterator(__p, _M_buckets + __n) : this->end();
     }
 
-<<<<<<< HEAD
-  template<typename _Key, typename _Value, 
-=======
-  template<typename _Key, typename _Value,
->>>>>>> b56a5220
+  template<typename _Key, typename _Value,
 	   typename _Allocator, typename _ExtractKey, typename _Equal,
 	   typename _H1, typename _H2, typename _Hash, typename _RehashPolicy,
 	   bool __chc, bool __cit, bool __uk>
@@ -964,11 +734,7 @@
       return __result;
     }
 
-<<<<<<< HEAD
-  template<typename _Key, typename _Value, 
-=======
-  template<typename _Key, typename _Value,
->>>>>>> b56a5220
+  template<typename _Key, typename _Value,
 	   typename _Allocator, typename _ExtractKey, typename _Equal,
 	   typename _H1, typename _H2, typename _Hash, typename _RehashPolicy,
 	   bool __chc, bool __cit, bool __uk>
@@ -988,11 +754,7 @@
       std::size_t __n = this->_M_bucket_index(__k, __code, _M_bucket_count);
       _Node** __head = _M_buckets + __n;
       _Node* __p = _M_find_node(*__head, __k, __code);
-<<<<<<< HEAD
-      
-=======
-
->>>>>>> b56a5220
+
       if (__p)
 	{
 	  _Node* __p1 = __p->_M_next;
@@ -1010,11 +772,7 @@
 	return std::make_pair(this->end(), this->end());
     }
 
-<<<<<<< HEAD
-  template<typename _Key, typename _Value, 
-=======
-  template<typename _Key, typename _Value,
->>>>>>> b56a5220
+  template<typename _Key, typename _Value,
 	   typename _Allocator, typename _ExtractKey, typename _Equal,
 	   typename _H1, typename _H2, typename _Hash, typename _RehashPolicy,
 	   bool __chc, bool __cit, bool __uk>
@@ -1054,21 +812,13 @@
 
   // Find the node whose key compares equal to k, beginning the search
   // at p (usually the head of a bucket).  Return nil if no node is found.
-<<<<<<< HEAD
-  template<typename _Key, typename _Value, 
-=======
-  template<typename _Key, typename _Value,
->>>>>>> b56a5220
+  template<typename _Key, typename _Value,
 	   typename _Allocator, typename _ExtractKey, typename _Equal,
 	   typename _H1, typename _H2, typename _Hash, typename _RehashPolicy,
 	   bool __chc, bool __cit, bool __uk>
     typename _Hashtable<_Key, _Value, _Allocator, _ExtractKey,
 			_Equal, _H1, _H2, _Hash, _RehashPolicy,
-<<<<<<< HEAD
-			__chc, __cit, __uk>::_Node* 
-=======
 			__chc, __cit, __uk>::_Node*
->>>>>>> b56a5220
     _Hashtable<_Key, _Value, _Allocator, _ExtractKey, _Equal,
 	       _H1, _H2, _Hash, _RehashPolicy, __chc, __cit, __uk>::
     _M_find_node(_Node* __p, const key_type& __k,
@@ -1081,11 +831,7 @@
     }
 
   // Insert v in bucket n (assumes no element with its key already present).
-<<<<<<< HEAD
-  template<typename _Key, typename _Value, 
-=======
-  template<typename _Key, typename _Value,
->>>>>>> b56a5220
+  template<typename _Key, typename _Value,
 	   typename _Allocator, typename _ExtractKey, typename _Equal,
 	   typename _H1, typename _H2, typename _Hash, typename _RehashPolicy,
 	   bool __chc, bool __cit, bool __uk>
@@ -1128,11 +874,7 @@
     }
 
   // Insert v if no element with its key is already present.
-<<<<<<< HEAD
-  template<typename _Key, typename _Value, 
-=======
-  template<typename _Key, typename _Value,
->>>>>>> b56a5220
+  template<typename _Key, typename _Value,
 	   typename _Allocator, typename _ExtractKey, typename _Equal,
 	   typename _H1, typename _H2, typename _Hash, typename _RehashPolicy,
 	   bool __chc, bool __cit, bool __uk>
@@ -1152,15 +894,9 @@
 	return std::make_pair(iterator(__p, _M_buckets + __n), false);
       return std::make_pair(_M_insert_bucket(__v, __n, __code), true);
     }
-<<<<<<< HEAD
-  
+
   // Insert v unconditionally.
-  template<typename _Key, typename _Value, 
-=======
-
-  // Insert v unconditionally.
-  template<typename _Key, typename _Value,
->>>>>>> b56a5220
+  template<typename _Key, typename _Value,
 	   typename _Allocator, typename _ExtractKey, typename _Equal,
 	   typename _H1, typename _H2, typename _Hash, typename _RehashPolicy,
 	   bool __chc, bool __cit, bool __uk>
@@ -1176,11 +912,7 @@
 					  _M_element_count, 1);
       if (__do_rehash.first)
 	_M_rehash(__do_rehash.second);
-<<<<<<< HEAD
- 
-=======
-
->>>>>>> b56a5220
+
       const key_type& __k = this->_M_extract(__v);
       typename _Hashtable::_Hash_code_type __code = this->_M_hash_code(__k);
       size_type __n = this->_M_bucket_index(__k, __code, _M_bucket_count);
@@ -1206,11 +938,7 @@
     }
 
   // For erase(iterator) and erase(const_iterator).
-<<<<<<< HEAD
-  template<typename _Key, typename _Value, 
-=======
-  template<typename _Key, typename _Value,
->>>>>>> b56a5220
+  template<typename _Key, typename _Value,
 	   typename _Allocator, typename _ExtractKey, typename _Equal,
 	   typename _H1, typename _H2, typename _Hash, typename _RehashPolicy,
 	   bool __chc, bool __cit, bool __uk>
@@ -1237,20 +965,12 @@
       --_M_element_count;
     }
 
-<<<<<<< HEAD
-  template<typename _Key, typename _Value, 
-=======
-  template<typename _Key, typename _Value,
->>>>>>> b56a5220
+  template<typename _Key, typename _Value,
 	   typename _Allocator, typename _ExtractKey, typename _Equal,
 	   typename _H1, typename _H2, typename _Hash, typename _RehashPolicy,
 	   bool __chc, bool __cit, bool __uk>
     template<typename _InputIterator>
-<<<<<<< HEAD
-      void 
-=======
       void
->>>>>>> b56a5220
       _Hashtable<_Key, _Value, _Allocator, _ExtractKey, _Equal,
 		 _H1, _H2, _Hash, _RehashPolicy, __chc, __cit, __uk>::
       insert(_InputIterator __first, _InputIterator __last)
@@ -1266,11 +986,7 @@
 	  this->insert(*__first);
       }
 
-<<<<<<< HEAD
-  template<typename _Key, typename _Value, 
-=======
-  template<typename _Key, typename _Value,
->>>>>>> b56a5220
+  template<typename _Key, typename _Value,
 	   typename _Allocator, typename _ExtractKey, typename _Equal,
 	   typename _H1, typename _H2, typename _Hash, typename _RehashPolicy,
 	   bool __chc, bool __cit, bool __uk>
@@ -1287,11 +1003,7 @@
       return __result;
     }
 
-<<<<<<< HEAD
-  template<typename _Key, typename _Value, 
-=======
-  template<typename _Key, typename _Value,
->>>>>>> b56a5220
+  template<typename _Key, typename _Value,
 	   typename _Allocator, typename _ExtractKey, typename _Equal,
 	   typename _H1, typename _H2, typename _Hash, typename _RehashPolicy,
 	   bool __chc, bool __cit, bool __uk>
@@ -1308,11 +1020,7 @@
       return __result;
     }
 
-<<<<<<< HEAD
-  template<typename _Key, typename _Value, 
-=======
-  template<typename _Key, typename _Value,
->>>>>>> b56a5220
+  template<typename _Key, typename _Value,
 	   typename _Allocator, typename _ExtractKey, typename _Equal,
 	   typename _H1, typename _H2, typename _Hash, typename _RehashPolicy,
 	   bool __chc, bool __cit, bool __uk>
@@ -1326,11 +1034,7 @@
       typename _Hashtable::_Hash_code_type __code = this->_M_hash_code(__k);
       std::size_t __n = this->_M_bucket_index(__k, __code, _M_bucket_count);
       size_type __result = 0;
-<<<<<<< HEAD
-      
-=======
-
->>>>>>> b56a5220
+
       _Node** __slot = _M_buckets + __n;
       while (*__slot && !this->_M_compare(__k, __code, *__slot))
 	__slot = &((*__slot)->_M_next);
@@ -1343,13 +1047,8 @@
 	  // in parameters?
 	  if (&this->_M_extract((*__slot)->_M_v) != &__k)
 	    {
-<<<<<<< HEAD
-              _Node* __p = *__slot;
-              *__slot = __p->_M_next;
-=======
 	      _Node* __p = *__slot;
 	      *__slot = __p->_M_next;
->>>>>>> b56a5220
 	      _M_deallocate_node(__p);
 	      --_M_element_count;
 	      ++__result;
@@ -1376,11 +1075,7 @@
   // ??? This could be optimized by taking advantage of the bucket
   // structure, but it's not clear that it's worth doing.  It probably
   // wouldn't even be an optimization unless the load factor is large.
-<<<<<<< HEAD
-  template<typename _Key, typename _Value, 
-=======
-  template<typename _Key, typename _Value,
->>>>>>> b56a5220
+  template<typename _Key, typename _Value,
 	   typename _Allocator, typename _ExtractKey, typename _Equal,
 	   typename _H1, typename _H2, typename _Hash, typename _RehashPolicy,
 	   bool __chc, bool __cit, bool __uk>
@@ -1395,13 +1090,8 @@
 	__first = this->erase(__first);
       return __last;
     }
-<<<<<<< HEAD
-  
-  template<typename _Key, typename _Value, 
-=======
-
-  template<typename _Key, typename _Value,
->>>>>>> b56a5220
+
+  template<typename _Key, typename _Value,
 	   typename _Allocator, typename _ExtractKey, typename _Equal,
 	   typename _H1, typename _H2, typename _Hash, typename _RehashPolicy,
 	   bool __chc, bool __cit, bool __uk>
@@ -1417,11 +1107,7 @@
       return __last;
     }
 
-<<<<<<< HEAD
-  template<typename _Key, typename _Value, 
-=======
-  template<typename _Key, typename _Value,
->>>>>>> b56a5220
+  template<typename _Key, typename _Value,
 	   typename _Allocator, typename _ExtractKey, typename _Equal,
 	   typename _H1, typename _H2, typename _Hash, typename _RehashPolicy,
 	   bool __chc, bool __cit, bool __uk>
@@ -1433,13 +1119,8 @@
       _M_deallocate_nodes(_M_buckets, _M_bucket_count);
       _M_element_count = 0;
     }
-<<<<<<< HEAD
- 
-  template<typename _Key, typename _Value, 
-=======
-
-  template<typename _Key, typename _Value,
->>>>>>> b56a5220
+
+  template<typename _Key, typename _Value,
 	   typename _Allocator, typename _ExtractKey, typename _Equal,
 	   typename _H1, typename _H2, typename _Hash, typename _RehashPolicy,
 	   bool __chc, bool __cit, bool __uk>
@@ -1453,11 +1134,7 @@
 							      + 1)));
     }
 
-<<<<<<< HEAD
-  template<typename _Key, typename _Value, 
-=======
-  template<typename _Key, typename _Value,
->>>>>>> b56a5220
+  template<typename _Key, typename _Value,
 	   typename _Allocator, typename _ExtractKey, typename _Equal,
 	   typename _H1, typename _H2, typename _Hash, typename _RehashPolicy,
 	   bool __chc, bool __cit, bool __uk>

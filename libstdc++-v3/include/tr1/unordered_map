--- conflicted
+++ resolved
@@ -48,11 +48,7 @@
 	   class _Pred = std::equal_to<_Key>,
 	   class _Alloc = std::allocator<std::pair<const _Key, _Tp> >,
 	   bool __cache_hash_code = false>
-<<<<<<< HEAD
-    class unordered_map
-=======
     class __unordered_map
->>>>>>> 1177f497
     : public _Hashtable<_Key, std::pair<const _Key, _Tp>, _Alloc,
 			std::_Select1st<std::pair<const _Key, _Tp> >, _Pred, 
 			_Hash, __detail::_Mod_range_hashing,
@@ -75,36 +71,21 @@
       typedef typename _Base::allocator_type  allocator_type;
 
       explicit
-<<<<<<< HEAD
-      unordered_map(size_type __n = 10,
-		    const hasher& __hf = hasher(),
-		    const key_equal& __eql = key_equal(),
-		    const allocator_type& __a = allocator_type())
-=======
       __unordered_map(size_type __n = 10,
 		      const hasher& __hf = hasher(),
 		      const key_equal& __eql = key_equal(),
 		      const allocator_type& __a = allocator_type())
->>>>>>> 1177f497
       : _Base(__n, __hf, __detail::_Mod_range_hashing(),
 	      __detail::_Default_ranged_hash(),
 	      __eql, std::_Select1st<std::pair<const _Key, _Tp> >(), __a)
       { }
 
       template<typename _InputIterator>
-<<<<<<< HEAD
-        unordered_map(_InputIterator __f, _InputIterator __l, 
-		      size_type __n = 10,
-		      const hasher& __hf = hasher(), 
-		      const key_equal& __eql = key_equal(), 
-		      const allocator_type& __a = allocator_type())
-=======
         __unordered_map(_InputIterator __f, _InputIterator __l, 
 			size_type __n = 10,
 			const hasher& __hf = hasher(), 
 			const key_equal& __eql = key_equal(), 
 			const allocator_type& __a = allocator_type())
->>>>>>> 1177f497
 	: _Base(__f, __l, __n, __hf, __detail::_Mod_range_hashing(),
 		__detail::_Default_ranged_hash(),
 		__eql, std::_Select1st<std::pair<const _Key, _Tp> >(), __a)
@@ -116,11 +97,7 @@
 	   class _Pred = std::equal_to<_Key>,
 	   class _Alloc = std::allocator<std::pair<const _Key, _Tp> >,
 	   bool __cache_hash_code = false>
-<<<<<<< HEAD
-    class unordered_multimap
-=======
     class __unordered_multimap
->>>>>>> 1177f497
     : public _Hashtable<_Key, std::pair<const _Key, _Tp>,
 			_Alloc,
 			std::_Select1st<std::pair<const _Key, _Tp> >, _Pred,
@@ -145,17 +122,10 @@
       typedef typename _Base::allocator_type  allocator_type;
       
       explicit
-<<<<<<< HEAD
-      unordered_multimap(size_type __n = 10,
-			 const hasher& __hf = hasher(),
-			 const key_equal& __eql = key_equal(),
-			 const allocator_type& __a = allocator_type())
-=======
       __unordered_multimap(size_type __n = 10,
 			   const hasher& __hf = hasher(),
 			   const key_equal& __eql = key_equal(),
 			   const allocator_type& __a = allocator_type())
->>>>>>> 1177f497
       : _Base(__n, __hf, __detail::_Mod_range_hashing(),
 	      __detail::_Default_ranged_hash(),
 	      __eql, std::_Select1st<std::pair<const _Key, _Tp> >(), __a)
@@ -163,19 +133,11 @@
 
 
       template<typename _InputIterator>
-<<<<<<< HEAD
-        unordered_multimap(_InputIterator __f, _InputIterator __l, 
-			   typename _Base::size_type __n = 0,
-			   const hasher& __hf = hasher(), 
-			   const key_equal& __eql = key_equal(), 
-			   const allocator_type& __a = allocator_type())
-=======
         __unordered_multimap(_InputIterator __f, _InputIterator __l, 
 			     typename _Base::size_type __n = 0,
 			     const hasher& __hf = hasher(), 
 			     const key_equal& __eql = key_equal(), 
 			     const allocator_type& __a = allocator_type())
->>>>>>> 1177f497
 	: _Base(__f, __l, __n, __hf, __detail::_Mod_range_hashing(),
 		__detail::_Default_ranged_hash(),
 		__eql, std::_Select1st<std::pair<const _Key, _Tp> >(), __a)
@@ -185,28 +147,15 @@
   template<class _Key, class _Tp, class _Hash, class _Pred, class _Alloc,
 	   bool __cache_hash_code>
     inline void
-<<<<<<< HEAD
-    swap(unordered_map<_Key, _Tp, _Hash, _Pred,
-	 _Alloc, __cache_hash_code>& __x,
-	 unordered_map<_Key, _Tp, _Hash, _Pred,
-=======
     swap(__unordered_map<_Key, _Tp, _Hash, _Pred,
 	 _Alloc, __cache_hash_code>& __x,
 	 __unordered_map<_Key, _Tp, _Hash, _Pred,
->>>>>>> 1177f497
 	 _Alloc, __cache_hash_code>& __y)
     { __x.swap(__y); }
 
   template<class _Key, class _Tp, class _Hash, class _Pred, class _Alloc,
 	   bool __cache_hash_code>
     inline void
-<<<<<<< HEAD
-    swap(unordered_multimap<_Key, _Tp, _Hash, _Pred,
-	 _Alloc, __cache_hash_code>& __x,
-	 unordered_multimap<_Key, _Tp, _Hash, _Pred,
-	 _Alloc, __cache_hash_code>& __y)
-    { __x.swap(__y); }
-=======
     swap(__unordered_multimap<_Key, _Tp, _Hash, _Pred,
 	 _Alloc, __cache_hash_code>& __x,
 	 __unordered_multimap<_Key, _Tp, _Hash, _Pred,
@@ -280,7 +229,6 @@
 	: _Base(__f, __l, __n, __hf, __eql, __a)
         { }
     };
->>>>>>> 1177f497
 
 _GLIBCXX_END_NAMESPACE
 }

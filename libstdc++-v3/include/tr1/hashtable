// Internal header for TR1 unordered_set and unordered_map -*- C++ -*-

// Copyright (C) 2005, 2006, 2007 Free Software Foundation, Inc.
//
// This file is part of the GNU ISO C++ Library.  This library is free
// software; you can redistribute it and/or modify it under the
// terms of the GNU General Public License as published by the
// Free Software Foundation; either version 2, or (at your option)
// any later version.

// This library is distributed in the hope that it will be useful,
// but WITHOUT ANY WARRANTY; without even the implied warranty of
// MERCHANTABILITY or FITNESS FOR A PARTICULAR PURPOSE.  See the
// GNU General Public License for more details.

// You should have received a copy of the GNU General Public License along
// with this library; see the file COPYING.  If not, write to the Free
// Software Foundation, 51 Franklin Street, Fifth Floor, Boston, MA 02110-1301,
// USA.

// As a special exception, you may use this file as part of a free software
// library without restriction.  Specifically, if other files instantiate
// templates or use macros or inline functions from this file, or you compile
// this file and link it with other files to produce an executable, this
// file does not by itself cause the resulting executable to be covered by
// the GNU General Public License.  This exception does not however
// invalidate any other reasons why the executable file might be covered by
// the GNU General Public License.

/** @file tr1/hashtable
 *  This is a TR1 C++ Library header. 
 */

// This header file defines std::tr1::hashtable, which is used to
// implement std::tr1::unordered_set, std::tr1::unordered_map, 
// std::tr1::unordered_multiset, and std::tr1::unordered_multimap.
// hashtable has many template parameters, partly to accommodate
// the differences between those four classes and partly to 
// accommodate policy choices that go beyond what TR1 calls for.

// Class template hashtable attempts to encapsulate all reasonable
// variation among hash tables that use chaining.  It does not handle
// open addressing.

// References: 
// M. Austern, "A Proposal to Add Hash Tables to the Standard
//    Library (revision 4)," WG21 Document N1456=03-0039, 2003.
// D. E. Knuth, The Art of Computer Programming, v. 3, Sorting and Searching.
// A. Tavori and V. Dreizin, "Policy-Based Data Structures", 2004.
// http://gcc.gnu.org/onlinedocs/libstdc++/ext/pb_ds/index.html

#ifndef _TR1_HASHTABLE
#define _TR1_HASHTABLE 1

#include <utility>		// For std::pair
#include <cstddef>
#include <cmath>
#include <bits/stl_iterator_base_types.h>
#include <bits/stl_iterator_base_funcs.h>
#include <bits/allocator.h>
#include <bits/functexcept.h>
#include <tr1/type_traits>	// For true_type and false_type
#include <tr1/hashtable_policy.h>

namespace std
{ 
_GLIBCXX_BEGIN_NAMESPACE(_GLIBCXX_TR1)

  // Class template _Hashtable, class definition.
  
  // Meaning of class template _Hashtable's template parameters
  
  // _Key and _Value: arbitrary CopyConstructible types.
  
  // _Allocator: an allocator type ([lib.allocator.requirements]) whose
  // value type is Value.  As a conforming extension, we allow for
  // value type != Value.

  // _ExtractKey: function object that takes a object of type Value
  // and returns a value of type _Key.
  
  // _Equal: function object that takes two objects of type k and returns
  // a bool-like value that is true if the two objects are considered equal.
  
  // _H1: the hash function.  A unary function object with argument type
  // Key and result type size_t.  Return values should be distributed
  // over the entire range [0, numeric_limits<size_t>:::max()].
  
  // _H2: the range-hashing function (in the terminology of Tavori and
  // Dreizin).  A binary function object whose argument types and result
  // type are all size_t.  Given arguments r and N, the return value is
  // in the range [0, N).
  
  // _Hash: the ranged hash function (Tavori and Dreizin). A binary function
  // whose argument types are _Key and size_t and whose result type is
  // size_t.  Given arguments k and N, the return value is in the range
  // [0, N).  Default: hash(k, N) = h2(h1(k), N).  If _Hash is anything other
  // than the default, _H1 and _H2 are ignored.
  
  // _RehashPolicy: Policy class with three members, all of which govern
  // the bucket count. _M_next_bkt(n) returns a bucket count no smaller
  // than n.  _M_bkt_for_elements(n) returns a bucket count appropriate
  // for an element count of n.  _M_need_rehash(n_bkt, n_elt, n_ins)
  // determines whether, if the current bucket count is n_bkt and the
  // current element count is n_elt, we need to increase the bucket
  // count.  If so, returns make_pair(true, n), where n is the new
  // bucket count.  If not, returns make_pair(false, <anything>).
  
  // ??? Right now it is hard-wired that the number of buckets never
  // shrinks.  Should we allow _RehashPolicy to change that?
  
  // __cache_hash_code: bool.  true if we store the value of the hash
  // function along with the value.  This is a time-space tradeoff.
  // Storing it may improve lookup speed by reducing the number of times
  // we need to call the Equal function.
  
  // __constant_iterators: bool.  true if iterator and const_iterator are
  // both constant iterator types.  This is true for unordered_set and
  // unordered_multiset, false for unordered_map and unordered_multimap.
  
  // __unique_keys: bool.  true if the return value of _Hashtable::count(k)
  // is always at most one, false if it may be an arbitrary number.  This
  // true for unordered_set and unordered_map, false for unordered_multiset
  // and unordered_multimap.
  
  template<typename _Key, typename _Value, typename _Allocator,
	   typename _ExtractKey, typename _Equal,
	   typename _H1, typename _H2, typename _Hash, 
	   typename _RehashPolicy,
	   bool __cache_hash_code,
	   bool __constant_iterators,
	   bool __unique_keys>
    class _Hashtable
    : public __detail::_Rehash_base<_RehashPolicy,
				    _Hashtable<_Key, _Value, _Allocator,
					       _ExtractKey,
					       _Equal, _H1, _H2, _Hash,
					       _RehashPolicy,
					       __cache_hash_code,
					       __constant_iterators,
					       __unique_keys> >,
      public __detail::_Hash_code_base<_Key, _Value, _ExtractKey, _Equal,
				       _H1, _H2, _Hash, __cache_hash_code>,
      public __detail::_Map_base<_Key, _Value, _ExtractKey, __unique_keys,
				 _Hashtable<_Key, _Value, _Allocator,
					    _ExtractKey,
					    _Equal, _H1, _H2, _Hash,
					    _RehashPolicy,
					    __cache_hash_code,
					    __constant_iterators,
					    __unique_keys> >
    {
    public:
      typedef _Allocator                                  allocator_type;
      typedef _Value                                      value_type;
      typedef _Key                                        key_type;
      typedef _Equal                                      key_equal;
      // mapped_type, if present, comes from _Map_base.
      // hasher, if present, comes from _Hash_code_base.
      typedef typename _Allocator::difference_type        difference_type;
      typedef typename _Allocator::size_type              size_type;
      typedef typename _Allocator::reference              reference;
      typedef typename _Allocator::const_reference        const_reference;
      
      typedef __detail::_Node_iterator<value_type, __constant_iterators,
				       __cache_hash_code>
                                                          local_iterator;
      typedef __detail::_Node_const_iterator<value_type,
					     __constant_iterators,
					     __cache_hash_code>
                                                          const_local_iterator;

      typedef __detail::_Hashtable_iterator<value_type, __constant_iterators,
					    __cache_hash_code>
                                                          iterator;
      typedef __detail::_Hashtable_const_iterator<value_type,
						  __constant_iterators,
						  __cache_hash_code>
                                                          const_iterator;

      template<typename _Key2, typename _Pair, typename _Hashtable>
        friend struct __detail::_Map_base;

    private:
      typedef __detail::_Hash_node<_Value, __cache_hash_code> _Node;
      typedef typename _Allocator::template rebind<_Node>::other
                                                        _Node_allocator_type;
      typedef typename _Allocator::template rebind<_Node*>::other
                                                        _Bucket_allocator_type;

      typedef typename _Allocator::template rebind<_Value>::other
                                                        _Value_allocator_type;

      _Node_allocator_type   _M_node_allocator;
      _Node**                _M_buckets;
      size_type              _M_bucket_count;
      size_type              _M_element_count;
      _RehashPolicy          _M_rehash_policy;
      
      _Node*
      _M_allocate_node(const value_type& __v);
  
      void
      _M_deallocate_node(_Node* __n);
  
      void
      _M_deallocate_nodes(_Node**, size_type);

      _Node**
      _M_allocate_buckets(size_type __n);
  
      void
      _M_deallocate_buckets(_Node**, size_type __n);

    public:			    
      // Constructor, destructor, assignment, swap
      _Hashtable(size_type __bucket_hint,
		 const _H1&, const _H2&, const _Hash&,
		 const _Equal&, const _ExtractKey&,
		 const allocator_type&);
  
      template<typename _InputIterator>
        _Hashtable(_InputIterator __first, _InputIterator __last,
		   size_type __bucket_hint,
		   const _H1&, const _H2&, const _Hash&, 
		   const _Equal&, const _ExtractKey&,
		   const allocator_type&);
  
      _Hashtable(const _Hashtable&);
      
      _Hashtable&
      operator=(const _Hashtable&);
  
      ~_Hashtable();

      void swap(_Hashtable&);

      // Basic container operations
      iterator
      begin()
      {
	iterator __i(_M_buckets);
	if (!__i._M_cur_node)
	  __i._M_incr_bucket();
	return __i;
      }

      const_iterator
      begin() const
      {
	const_iterator __i(_M_buckets);
	if (!__i._M_cur_node)
	  __i._M_incr_bucket();
	return __i;
      }

      iterator
      end()
      { return iterator(_M_buckets + _M_bucket_count); }

      const_iterator
      end() const
      { return const_iterator(_M_buckets + _M_bucket_count); }

      size_type
      size() const
      { return _M_element_count; }
  
      bool
      empty() const
      { return size() == 0; }

      allocator_type
      get_allocator() const
      { return allocator_type(_M_node_allocator); }

      _Value_allocator_type
      _M_get_Value_allocator() const
      { return _Value_allocator_type(_M_node_allocator); }

      size_type
      max_size() const
      { return _M_get_Value_allocator().max_size(); }

      // Observers
      key_equal
      key_eq() const
      { return this->_M_eq; }

      // hash_function, if present, comes from _Hash_code_base.

      // Bucket operations
      size_type
      bucket_count() const
      { return _M_bucket_count; }
  
      size_type
      max_bucket_count() const
      { return max_size(); }
  
      size_type
      bucket_size(size_type __n) const
      { return std::distance(begin(__n), end(__n)); }
  
      size_type
      bucket(const key_type& __k) const
      { 
	return this->_M_bucket_index(__k, this->_M_hash_code(__k),
				     bucket_count());
      }

      local_iterator
      begin(size_type __n)
      { return local_iterator(_M_buckets[__n]); }
  
      local_iterator
      end(size_type)
      { return local_iterator(0); }
  
      const_local_iterator
      begin(size_type __n) const
      { return const_local_iterator(_M_buckets[__n]); }
  
      const_local_iterator
      end(size_type) const
      { return const_local_iterator(0); }

      float
      load_factor() const
      { 
	return static_cast<float>(size()) / static_cast<float>(bucket_count());
      }

      // max_load_factor, if present, comes from _Rehash_base.

      // Generalization of max_load_factor.  Extension, not found in TR1.  Only
      // useful if _RehashPolicy is something other than the default.
      const _RehashPolicy&
      __rehash_policy() const
      { return _M_rehash_policy; }
      
      void 
      __rehash_policy(const _RehashPolicy&);

      // Lookup.
      iterator
      find(const key_type& __k);

      const_iterator
      find(const key_type& __k) const;

      size_type
      count(const key_type& __k) const;

      std::pair<iterator, iterator>
      equal_range(const key_type& __k);

      std::pair<const_iterator, const_iterator>
      equal_range(const key_type& __k) const;

    private:			// Find, insert and erase helper functions
      // ??? This dispatching is a workaround for the fact that we don't
      // have partial specialization of member templates; it would be
      // better to just specialize insert on __unique_keys.  There may be a
      // cleaner workaround.
      typedef typename __gnu_cxx::__conditional_type<__unique_keys,
		       	    std::pair<iterator, bool>, iterator>::__type
        _Insert_Return_Type;

      typedef typename __gnu_cxx::__conditional_type<__unique_keys,
					  std::_Select1st<_Insert_Return_Type>,
				  	  std::_Identity<_Insert_Return_Type>
                                   >::__type
        _Insert_Conv_Type;

      _Node*
      _M_find_node(_Node*, const key_type&,
		   typename _Hashtable::_Hash_code_type) const;

      iterator
      _M_insert_bucket(const value_type&, size_type,
		       typename _Hashtable::_Hash_code_type);

      std::pair<iterator, bool>
<<<<<<< HEAD
      _M_insert(const value_type&, std::tr1::true_type);

      iterator
      _M_insert(const value_type&, std::tr1::false_type);
=======
      _M_insert(const value_type&, std::_GLIBCXX_TR1::true_type);

      iterator
      _M_insert(const value_type&, std::_GLIBCXX_TR1::false_type);
>>>>>>> 1177f497

      void
      _M_erase_node(_Node*, _Node**);

    public:				
      // Insert and erase
      _Insert_Return_Type
      insert(const value_type& __v) 
<<<<<<< HEAD
      { return _M_insert(__v, std::tr1::integral_constant<bool,
=======
      { return _M_insert(__v, std::_GLIBCXX_TR1::integral_constant<bool,
>>>>>>> 1177f497
			 __unique_keys>()); }

      iterator
      insert(iterator, const value_type& __v)
      { return iterator(_Insert_Conv_Type()(this->insert(__v))); }

      const_iterator
      insert(const_iterator, const value_type& __v)
      { return const_iterator(_Insert_Conv_Type()(this->insert(__v))); }

      template<typename _InputIterator>
        void
        insert(_InputIterator __first, _InputIterator __last);

      iterator
      erase(iterator);

      const_iterator
      erase(const_iterator);

      size_type
      erase(const key_type&);

      iterator
      erase(iterator, iterator);

      const_iterator
      erase(const_iterator, const_iterator);

      void
      clear();

      // Set number of buckets to be appropriate for container of n element.
      void rehash(size_type __n);
      
    private:
      // Unconditionally change size of bucket array to n.
      void _M_rehash(size_type __n);
    };


  // Definitions of class template _Hashtable's out-of-line member functions.
  template<typename _Key, typename _Value, 
	   typename _Allocator, typename _ExtractKey, typename _Equal,
	   typename _H1, typename _H2, typename _Hash, typename _RehashPolicy,
	   bool __chc, bool __cit, bool __uk>
    typename _Hashtable<_Key, _Value, _Allocator, _ExtractKey, _Equal,
			_H1, _H2, _Hash, _RehashPolicy,
			__chc, __cit, __uk>::_Node*
    _Hashtable<_Key, _Value, _Allocator, _ExtractKey, _Equal,
	       _H1, _H2, _Hash, _RehashPolicy, __chc, __cit, __uk>::
    _M_allocate_node(const value_type& __v)
    {
      _Node* __n = _M_node_allocator.allocate(1);
      try
	{
	  _M_get_Value_allocator().construct(&__n->_M_v, __v);
	  __n->_M_next = 0;
	  return __n;
	}
      catch(...)
	{
	  _M_node_allocator.deallocate(__n, 1);
	  __throw_exception_again;
	}
    }

  template<typename _Key, typename _Value, 
	   typename _Allocator, typename _ExtractKey, typename _Equal,
	   typename _H1, typename _H2, typename _Hash, typename _RehashPolicy,
	   bool __chc, bool __cit, bool __uk>
    void
    _Hashtable<_Key, _Value, _Allocator, _ExtractKey, _Equal,
	       _H1, _H2, _Hash, _RehashPolicy, __chc, __cit, __uk>::
    _M_deallocate_node(_Node* __n)
    {
      _M_get_Value_allocator().destroy(&__n->_M_v);
      _M_node_allocator.deallocate(__n, 1);
    }

  template<typename _Key, typename _Value, 
	   typename _Allocator, typename _ExtractKey, typename _Equal,
	   typename _H1, typename _H2, typename _Hash, typename _RehashPolicy,
	   bool __chc, bool __cit, bool __uk>
    void
    _Hashtable<_Key, _Value, _Allocator, _ExtractKey, _Equal,
	       _H1, _H2, _Hash, _RehashPolicy, __chc, __cit, __uk>::
    _M_deallocate_nodes(_Node** __array, size_type __n)
    {
      for (size_type __i = 0; __i < __n; ++__i)
	{
	  _Node* __p = __array[__i];
	  while (__p)
	    {
	      _Node* __tmp = __p;
	      __p = __p->_M_next;
	      _M_deallocate_node(__tmp);
	    }
	  __array[__i] = 0;
	}
    }

  template<typename _Key, typename _Value, 
	   typename _Allocator, typename _ExtractKey, typename _Equal,
	   typename _H1, typename _H2, typename _Hash, typename _RehashPolicy,
	   bool __chc, bool __cit, bool __uk>
    typename _Hashtable<_Key, _Value, _Allocator, _ExtractKey, _Equal,
			_H1, _H2, _Hash, _RehashPolicy,
			__chc, __cit, __uk>::_Node**
    _Hashtable<_Key, _Value, _Allocator, _ExtractKey, _Equal,
	       _H1, _H2, _Hash, _RehashPolicy, __chc, __cit, __uk>::
    _M_allocate_buckets(size_type __n)
    {
      _Bucket_allocator_type __alloc(_M_node_allocator);

      // We allocate one extra bucket to hold a sentinel, an arbitrary
      // non-null pointer.  Iterator increment relies on this.
      _Node** __p = __alloc.allocate(__n + 1);
      std::fill(__p, __p + __n, (_Node*) 0);
      __p[__n] = reinterpret_cast<_Node*>(0x1000);
      return __p;
    }

  template<typename _Key, typename _Value, 
	   typename _Allocator, typename _ExtractKey, typename _Equal,
	   typename _H1, typename _H2, typename _Hash, typename _RehashPolicy,
	   bool __chc, bool __cit, bool __uk>
    void
    _Hashtable<_Key, _Value, _Allocator, _ExtractKey, _Equal,
	       _H1, _H2, _Hash, _RehashPolicy, __chc, __cit, __uk>::
    _M_deallocate_buckets(_Node** __p, size_type __n)
    {
      _Bucket_allocator_type __alloc(_M_node_allocator);
      __alloc.deallocate(__p, __n + 1);
    }

  template<typename _Key, typename _Value, 
	   typename _Allocator, typename _ExtractKey, typename _Equal,
	   typename _H1, typename _H2, typename _Hash, typename _RehashPolicy,
	   bool __chc, bool __cit, bool __uk>
    _Hashtable<_Key, _Value, _Allocator, _ExtractKey, _Equal,
	       _H1, _H2, _Hash, _RehashPolicy, __chc, __cit, __uk>::
    _Hashtable(size_type __bucket_hint,
	       const _H1& __h1, const _H2& __h2, const _Hash& __h,
	       const _Equal& __eq, const _ExtractKey& __exk,
	       const allocator_type& __a)
    : __detail::_Rehash_base<_RehashPolicy, _Hashtable>(),
      __detail::_Hash_code_base<_Key, _Value, _ExtractKey, _Equal,
				_H1, _H2, _Hash, __chc>(__exk, __eq,
							__h1, __h2, __h),
      __detail::_Map_base<_Key, _Value, _ExtractKey, __uk, _Hashtable>(),
      _M_node_allocator(__a),
      _M_bucket_count(0),
      _M_element_count(0),
      _M_rehash_policy()
    {
      _M_bucket_count = _M_rehash_policy._M_next_bkt(__bucket_hint);
      _M_buckets = _M_allocate_buckets(_M_bucket_count);
    }

  template<typename _Key, typename _Value, 
	   typename _Allocator, typename _ExtractKey, typename _Equal,
	   typename _H1, typename _H2, typename _Hash, typename _RehashPolicy,
	   bool __chc, bool __cit, bool __uk>
    template<typename _InputIterator>
      _Hashtable<_Key, _Value, _Allocator, _ExtractKey, _Equal,
		 _H1, _H2, _Hash, _RehashPolicy, __chc, __cit, __uk>::
      _Hashtable(_InputIterator __f, _InputIterator __l,
		 size_type __bucket_hint,
		 const _H1& __h1, const _H2& __h2, const _Hash& __h,
		 const _Equal& __eq, const _ExtractKey& __exk,
		 const allocator_type& __a)
      : __detail::_Rehash_base<_RehashPolicy, _Hashtable>(),
	__detail::_Hash_code_base<_Key, _Value, _ExtractKey, _Equal,
				  _H1, _H2, _Hash, __chc>(__exk, __eq,
							  __h1, __h2, __h),
	__detail::_Map_base<_Key, _Value, _ExtractKey, __uk, _Hashtable>(),
	_M_node_allocator(__a),
	_M_bucket_count(0),
	_M_element_count(0),
	_M_rehash_policy()
      {
	_M_bucket_count = std::max(_M_rehash_policy._M_next_bkt(__bucket_hint),
				   _M_rehash_policy.
				   _M_bkt_for_elements(__detail::
						       __distance_fw(__f,
								     __l)));
	_M_buckets = _M_allocate_buckets(_M_bucket_count);
	try
	  {
	    for (; __f != __l; ++__f)
	      this->insert(*__f);
	  }
	catch(...)
	  {
	    clear();
	    _M_deallocate_buckets(_M_buckets, _M_bucket_count);
	    __throw_exception_again;
	  }
      }
  
  template<typename _Key, typename _Value, 
	   typename _Allocator, typename _ExtractKey, typename _Equal,
	   typename _H1, typename _H2, typename _Hash, typename _RehashPolicy,
	   bool __chc, bool __cit, bool __uk>
    _Hashtable<_Key, _Value, _Allocator, _ExtractKey, _Equal,
	       _H1, _H2, _Hash, _RehashPolicy, __chc, __cit, __uk>::
    _Hashtable(const _Hashtable& __ht)
    : __detail::_Rehash_base<_RehashPolicy, _Hashtable>(__ht),
      __detail::_Hash_code_base<_Key, _Value, _ExtractKey, _Equal,
				_H1, _H2, _Hash, __chc>(__ht),
      __detail::_Map_base<_Key, _Value, _ExtractKey, __uk, _Hashtable>(__ht),
      _M_node_allocator(__ht._M_node_allocator),
      _M_bucket_count(__ht._M_bucket_count),
      _M_element_count(__ht._M_element_count),
      _M_rehash_policy(__ht._M_rehash_policy)
    {
      _M_buckets = _M_allocate_buckets(_M_bucket_count);
      try
	{
	  for (size_type __i = 0; __i < __ht._M_bucket_count; ++__i)
	    {
	      _Node* __n = __ht._M_buckets[__i];
	      _Node** __tail = _M_buckets + __i;
	      while (__n)
		{
		  *__tail = _M_allocate_node(__n->_M_v);
		  this->_M_copy_code(*__tail, __n);
		  __tail = &((*__tail)->_M_next);
		  __n = __n->_M_next;
		}
	    }
	}
      catch(...)
	{
	  clear();
	  _M_deallocate_buckets(_M_buckets, _M_bucket_count);
	  __throw_exception_again;
	}
    }

  template<typename _Key, typename _Value, 
	   typename _Allocator, typename _ExtractKey, typename _Equal,
	   typename _H1, typename _H2, typename _Hash, typename _RehashPolicy,
	   bool __chc, bool __cit, bool __uk>
    _Hashtable<_Key, _Value, _Allocator, _ExtractKey, _Equal,
	       _H1, _H2, _Hash, _RehashPolicy, __chc, __cit, __uk>&
    _Hashtable<_Key, _Value, _Allocator, _ExtractKey, _Equal,
	       _H1, _H2, _Hash, _RehashPolicy, __chc, __cit, __uk>::
    operator=(const _Hashtable& __ht)
    {
      _Hashtable __tmp(__ht);
      this->swap(__tmp);
      return *this;
    }

  template<typename _Key, typename _Value, 
	   typename _Allocator, typename _ExtractKey, typename _Equal,
	   typename _H1, typename _H2, typename _Hash, typename _RehashPolicy,
	   bool __chc, bool __cit, bool __uk>
    _Hashtable<_Key, _Value, _Allocator, _ExtractKey, _Equal,
	       _H1, _H2, _Hash, _RehashPolicy, __chc, __cit, __uk>::
    ~_Hashtable()
    {
      clear();
      _M_deallocate_buckets(_M_buckets, _M_bucket_count);
    }

  template<typename _Key, typename _Value, 
	   typename _Allocator, typename _ExtractKey, typename _Equal,
	   typename _H1, typename _H2, typename _Hash, typename _RehashPolicy,
	   bool __chc, bool __cit, bool __uk>
    void
    _Hashtable<_Key, _Value, _Allocator, _ExtractKey, _Equal,
	       _H1, _H2, _Hash, _RehashPolicy, __chc, __cit, __uk>::
    swap(_Hashtable& __x)
    {
      // The only base class with member variables is hash_code_base.  We
      // define _Hash_code_base::_M_swap because different specializations
      // have different members.
      __detail::_Hash_code_base<_Key, _Value, _ExtractKey, _Equal,
	_H1, _H2, _Hash, __chc>::_M_swap(__x);

      // _GLIBCXX_RESOLVE_LIB_DEFECTS
      // 431. Swapping containers with unequal allocators.
      std::__alloc_swap<_Node_allocator_type>::_S_do_it(_M_node_allocator,
							__x._M_node_allocator);

      std::swap(_M_rehash_policy, __x._M_rehash_policy);
      std::swap(_M_buckets, __x._M_buckets);
      std::swap(_M_bucket_count, __x._M_bucket_count);
      std::swap(_M_element_count, __x._M_element_count);
    }

  template<typename _Key, typename _Value, 
	   typename _Allocator, typename _ExtractKey, typename _Equal,
	   typename _H1, typename _H2, typename _Hash, typename _RehashPolicy,
	   bool __chc, bool __cit, bool __uk>
    void
    _Hashtable<_Key, _Value, _Allocator, _ExtractKey, _Equal,
	       _H1, _H2, _Hash, _RehashPolicy, __chc, __cit, __uk>::
    __rehash_policy(const _RehashPolicy& __pol)
    {
      _M_rehash_policy = __pol;
      size_type __n_bkt = __pol._M_bkt_for_elements(_M_element_count);
      if (__n_bkt > _M_bucket_count)
	_M_rehash(__n_bkt);
    }

  template<typename _Key, typename _Value, 
	   typename _Allocator, typename _ExtractKey, typename _Equal,
	   typename _H1, typename _H2, typename _Hash, typename _RehashPolicy,
	   bool __chc, bool __cit, bool __uk>
    typename _Hashtable<_Key, _Value, _Allocator, _ExtractKey, _Equal,
			_H1, _H2, _Hash, _RehashPolicy,
			__chc, __cit, __uk>::iterator
    _Hashtable<_Key, _Value, _Allocator, _ExtractKey, _Equal,
	       _H1, _H2, _Hash, _RehashPolicy, __chc, __cit, __uk>::
    find(const key_type& __k)
    {
      typename _Hashtable::_Hash_code_type __code = this->_M_hash_code(__k);
      std::size_t __n = this->_M_bucket_index(__k, __code, _M_bucket_count);
      _Node* __p = _M_find_node(_M_buckets[__n], __k, __code);
      return __p ? iterator(__p, _M_buckets + __n) : this->end();
    }

  template<typename _Key, typename _Value, 
	   typename _Allocator, typename _ExtractKey, typename _Equal,
	   typename _H1, typename _H2, typename _Hash, typename _RehashPolicy,
	   bool __chc, bool __cit, bool __uk>
    typename _Hashtable<_Key, _Value, _Allocator, _ExtractKey, _Equal,
			_H1, _H2, _Hash, _RehashPolicy,
			__chc, __cit, __uk>::const_iterator
    _Hashtable<_Key, _Value, _Allocator, _ExtractKey, _Equal,
	       _H1, _H2, _Hash, _RehashPolicy, __chc, __cit, __uk>::
    find(const key_type& __k) const
    {
      typename _Hashtable::_Hash_code_type __code = this->_M_hash_code(__k);
      std::size_t __n = this->_M_bucket_index(__k, __code, _M_bucket_count);
      _Node* __p = _M_find_node(_M_buckets[__n], __k, __code);
      return __p ? const_iterator(__p, _M_buckets + __n) : this->end();
    }

  template<typename _Key, typename _Value, 
	   typename _Allocator, typename _ExtractKey, typename _Equal,
	   typename _H1, typename _H2, typename _Hash, typename _RehashPolicy,
	   bool __chc, bool __cit, bool __uk>
    typename _Hashtable<_Key, _Value, _Allocator, _ExtractKey, _Equal,
			_H1, _H2, _Hash, _RehashPolicy,
			__chc, __cit, __uk>::size_type
    _Hashtable<_Key, _Value, _Allocator, _ExtractKey, _Equal,
	       _H1, _H2, _Hash, _RehashPolicy, __chc, __cit, __uk>::
    count(const key_type& __k) const
    {
      typename _Hashtable::_Hash_code_type __code = this->_M_hash_code(__k);
      std::size_t __n = this->_M_bucket_index(__k, __code, _M_bucket_count);
      std::size_t __result = 0;
      for (_Node* __p = _M_buckets[__n]; __p; __p = __p->_M_next)
	if (this->_M_compare(__k, __code, __p))
	  ++__result;
      return __result;
    }

  template<typename _Key, typename _Value, 
	   typename _Allocator, typename _ExtractKey, typename _Equal,
	   typename _H1, typename _H2, typename _Hash, typename _RehashPolicy,
	   bool __chc, bool __cit, bool __uk>
    std::pair<typename _Hashtable<_Key, _Value, _Allocator,
				  _ExtractKey, _Equal, _H1,
				  _H2, _Hash, _RehashPolicy,
				  __chc, __cit, __uk>::iterator,
	      typename _Hashtable<_Key, _Value, _Allocator,
				  _ExtractKey, _Equal, _H1,
				  _H2, _Hash, _RehashPolicy,
				  __chc, __cit, __uk>::iterator>
    _Hashtable<_Key, _Value, _Allocator, _ExtractKey, _Equal,
	       _H1, _H2, _Hash, _RehashPolicy, __chc, __cit, __uk>::
    equal_range(const key_type& __k)
    {
      typename _Hashtable::_Hash_code_type __code = this->_M_hash_code(__k);
      std::size_t __n = this->_M_bucket_index(__k, __code, _M_bucket_count);
      _Node** __head = _M_buckets + __n;
      _Node* __p = _M_find_node(*__head, __k, __code);
      
      if (__p)
	{
	  _Node* __p1 = __p->_M_next;
	  for (; __p1; __p1 = __p1->_M_next)
	    if (!this->_M_compare(__k, __code, __p1))
	      break;

	  iterator __first(__p, __head);
	  iterator __last(__p1, __head);
	  if (!__p1)
	    __last._M_incr_bucket();
	  return std::make_pair(__first, __last);
	}
      else
	return std::make_pair(this->end(), this->end());
    }

  template<typename _Key, typename _Value, 
	   typename _Allocator, typename _ExtractKey, typename _Equal,
	   typename _H1, typename _H2, typename _Hash, typename _RehashPolicy,
	   bool __chc, bool __cit, bool __uk>
    std::pair<typename _Hashtable<_Key, _Value, _Allocator,
				  _ExtractKey, _Equal, _H1,
				  _H2, _Hash, _RehashPolicy,
				  __chc, __cit, __uk>::const_iterator,
	      typename _Hashtable<_Key, _Value, _Allocator,
				  _ExtractKey, _Equal, _H1,
				  _H2, _Hash, _RehashPolicy,
				  __chc, __cit, __uk>::const_iterator>
    _Hashtable<_Key, _Value, _Allocator, _ExtractKey, _Equal,
	       _H1, _H2, _Hash, _RehashPolicy, __chc, __cit, __uk>::
    equal_range(const key_type& __k) const
    {
      typename _Hashtable::_Hash_code_type __code = this->_M_hash_code(__k);
      std::size_t __n = this->_M_bucket_index(__k, __code, _M_bucket_count);
      _Node** __head = _M_buckets + __n;
      _Node* __p = _M_find_node(*__head, __k, __code);

      if (__p)
	{
	  _Node* __p1 = __p->_M_next;
	  for (; __p1; __p1 = __p1->_M_next)
	    if (!this->_M_compare(__k, __code, __p1))
	      break;

	  const_iterator __first(__p, __head);
	  const_iterator __last(__p1, __head);
	  if (!__p1)
	    __last._M_incr_bucket();
	  return std::make_pair(__first, __last);
	}
      else
	return std::make_pair(this->end(), this->end());
    }

  // Find the node whose key compares equal to k, beginning the search
  // at p (usually the head of a bucket).  Return nil if no node is found.
  template<typename _Key, typename _Value, 
	   typename _Allocator, typename _ExtractKey, typename _Equal,
	   typename _H1, typename _H2, typename _Hash, typename _RehashPolicy,
	   bool __chc, bool __cit, bool __uk>
    typename _Hashtable<_Key, _Value, _Allocator, _ExtractKey,
			_Equal, _H1, _H2, _Hash, _RehashPolicy,
			__chc, __cit, __uk>::_Node* 
    _Hashtable<_Key, _Value, _Allocator, _ExtractKey, _Equal,
	       _H1, _H2, _Hash, _RehashPolicy, __chc, __cit, __uk>::
    _M_find_node(_Node* __p, const key_type& __k,
		typename _Hashtable::_Hash_code_type __code) const
    {
      for (; __p; __p = __p->_M_next)
	if (this->_M_compare(__k, __code, __p))
	  return __p;
      return false;
    }

  // Insert v in bucket n (assumes no element with its key already present).
  template<typename _Key, typename _Value, 
	   typename _Allocator, typename _ExtractKey, typename _Equal,
	   typename _H1, typename _H2, typename _Hash, typename _RehashPolicy,
	   bool __chc, bool __cit, bool __uk>
    typename _Hashtable<_Key, _Value, _Allocator, _ExtractKey, _Equal,
			_H1, _H2, _Hash, _RehashPolicy,
			__chc, __cit, __uk>::iterator
    _Hashtable<_Key, _Value, _Allocator, _ExtractKey, _Equal,
	       _H1, _H2, _Hash, _RehashPolicy, __chc, __cit, __uk>::
    _M_insert_bucket(const value_type& __v, size_type __n,
		    typename _Hashtable::_Hash_code_type __code)
    {
      std::pair<bool, std::size_t> __do_rehash
	= _M_rehash_policy._M_need_rehash(_M_bucket_count,
					  _M_element_count, 1);

      // Allocate the new node before doing the rehash so that we don't
      // do a rehash if the allocation throws.
      _Node* __new_node = _M_allocate_node(__v);

      try
	{
	  if (__do_rehash.first)
	    {
	      const key_type& __k = this->_M_extract(__v);
	      __n = this->_M_bucket_index(__k, __code, __do_rehash.second);
	      _M_rehash(__do_rehash.second);
	    }

	  __new_node->_M_next = _M_buckets[__n];
	  this->_M_store_code(__new_node, __code);
	  _M_buckets[__n] = __new_node;
	  ++_M_element_count;
	  return iterator(__new_node, _M_buckets + __n);
	}
      catch(...)
	{
	  _M_deallocate_node(__new_node);
	  __throw_exception_again;
	}
    }

  // Insert v if no element with its key is already present.
  template<typename _Key, typename _Value, 
	   typename _Allocator, typename _ExtractKey, typename _Equal,
	   typename _H1, typename _H2, typename _Hash, typename _RehashPolicy,
	   bool __chc, bool __cit, bool __uk>
    std::pair<typename _Hashtable<_Key, _Value, _Allocator,
				  _ExtractKey, _Equal, _H1,
				  _H2, _Hash, _RehashPolicy,
				  __chc, __cit, __uk>::iterator, bool>
    _Hashtable<_Key, _Value, _Allocator, _ExtractKey, _Equal,
	       _H1, _H2, _Hash, _RehashPolicy, __chc, __cit, __uk>::
<<<<<<< HEAD
    _M_insert(const value_type& __v, std::tr1::true_type)
=======
    _M_insert(const value_type& __v, std::_GLIBCXX_TR1::true_type)
>>>>>>> 1177f497
    {
      const key_type& __k = this->_M_extract(__v);
      typename _Hashtable::_Hash_code_type __code = this->_M_hash_code(__k);
      size_type __n = this->_M_bucket_index(__k, __code, _M_bucket_count);

      if (_Node* __p = _M_find_node(_M_buckets[__n], __k, __code))
	return std::make_pair(iterator(__p, _M_buckets + __n), false);
      return std::make_pair(_M_insert_bucket(__v, __n, __code), true);
    }
  
  // Insert v unconditionally.
  template<typename _Key, typename _Value, 
	   typename _Allocator, typename _ExtractKey, typename _Equal,
	   typename _H1, typename _H2, typename _Hash, typename _RehashPolicy,
	   bool __chc, bool __cit, bool __uk>
    typename _Hashtable<_Key, _Value, _Allocator, _ExtractKey, _Equal,
			_H1, _H2, _Hash, _RehashPolicy,
			__chc, __cit, __uk>::iterator
    _Hashtable<_Key, _Value, _Allocator, _ExtractKey, _Equal,
	       _H1, _H2, _Hash, _RehashPolicy, __chc, __cit, __uk>::
<<<<<<< HEAD
    _M_insert(const value_type& __v, std::tr1::false_type)
=======
    _M_insert(const value_type& __v, std::_GLIBCXX_TR1::false_type)
>>>>>>> 1177f497
    {
      std::pair<bool, std::size_t> __do_rehash
	= _M_rehash_policy._M_need_rehash(_M_bucket_count,
					  _M_element_count, 1);
      if (__do_rehash.first)
	_M_rehash(__do_rehash.second);
 
      const key_type& __k = this->_M_extract(__v);
      typename _Hashtable::_Hash_code_type __code = this->_M_hash_code(__k);
      size_type __n = this->_M_bucket_index(__k, __code, _M_bucket_count);

      // First find the node, avoid leaking new_node if compare throws.
      _Node* __prev = _M_find_node(_M_buckets[__n], __k, __code);
      _Node* __new_node = _M_allocate_node(__v);

      if (__prev)
	{
	  __new_node->_M_next = __prev->_M_next;
	  __prev->_M_next = __new_node;
	}
      else
	{
	  __new_node->_M_next = _M_buckets[__n];
	  _M_buckets[__n] = __new_node;
	}
      this->_M_store_code(__new_node, __code);

      ++_M_element_count;
      return iterator(__new_node, _M_buckets + __n);
    }

  // For erase(iterator) and erase(const_iterator).
  template<typename _Key, typename _Value, 
	   typename _Allocator, typename _ExtractKey, typename _Equal,
	   typename _H1, typename _H2, typename _Hash, typename _RehashPolicy,
	   bool __chc, bool __cit, bool __uk>
    void
    _Hashtable<_Key, _Value, _Allocator, _ExtractKey, _Equal,
	       _H1, _H2, _Hash, _RehashPolicy, __chc, __cit, __uk>::
    _M_erase_node(_Node* __p, _Node** __b)
    {
      _Node* __cur = *__b;
      if (__cur == __p)
	*__b = __cur->_M_next;
      else
	{
	  _Node* __next = __cur->_M_next;
	  while (__next != __p)
	    {
	      __cur = __next;
	      __next = __cur->_M_next;
	    }
	  __cur->_M_next = __next->_M_next;
	}

      _M_deallocate_node(__p);
      --_M_element_count;
    }

  template<typename _Key, typename _Value, 
	   typename _Allocator, typename _ExtractKey, typename _Equal,
	   typename _H1, typename _H2, typename _Hash, typename _RehashPolicy,
	   bool __chc, bool __cit, bool __uk>
    template<typename _InputIterator>
      void 
      _Hashtable<_Key, _Value, _Allocator, _ExtractKey, _Equal,
		 _H1, _H2, _Hash, _RehashPolicy, __chc, __cit, __uk>::
      insert(_InputIterator __first, _InputIterator __last)
      {
	size_type __n_elt = __detail::__distance_fw(__first, __last);
	std::pair<bool, std::size_t> __do_rehash
	  = _M_rehash_policy._M_need_rehash(_M_bucket_count,
					    _M_element_count, __n_elt);
	if (__do_rehash.first)
	  _M_rehash(__do_rehash.second);

	for (; __first != __last; ++__first)
	  this->insert(*__first);
      }

  template<typename _Key, typename _Value, 
	   typename _Allocator, typename _ExtractKey, typename _Equal,
	   typename _H1, typename _H2, typename _Hash, typename _RehashPolicy,
	   bool __chc, bool __cit, bool __uk>
    typename _Hashtable<_Key, _Value, _Allocator, _ExtractKey, _Equal,
			_H1, _H2, _Hash, _RehashPolicy,
			__chc, __cit, __uk>::iterator
    _Hashtable<_Key, _Value, _Allocator, _ExtractKey, _Equal,
	       _H1, _H2, _Hash, _RehashPolicy, __chc, __cit, __uk>::
    erase(iterator __it)
    {
      iterator __result = __it;
      ++__result;
      _M_erase_node(__it._M_cur_node, __it._M_cur_bucket);
      return __result;
    }

  template<typename _Key, typename _Value, 
	   typename _Allocator, typename _ExtractKey, typename _Equal,
	   typename _H1, typename _H2, typename _Hash, typename _RehashPolicy,
	   bool __chc, bool __cit, bool __uk>
    typename _Hashtable<_Key, _Value, _Allocator, _ExtractKey, _Equal,
			_H1, _H2, _Hash, _RehashPolicy,
			__chc, __cit, __uk>::const_iterator
    _Hashtable<_Key, _Value, _Allocator, _ExtractKey, _Equal,
	       _H1, _H2, _Hash, _RehashPolicy, __chc, __cit, __uk>::
    erase(const_iterator __it)
    {
      const_iterator __result = __it;
      ++__result;
      _M_erase_node(__it._M_cur_node, __it._M_cur_bucket);
      return __result;
    }

  template<typename _Key, typename _Value, 
	   typename _Allocator, typename _ExtractKey, typename _Equal,
	   typename _H1, typename _H2, typename _Hash, typename _RehashPolicy,
	   bool __chc, bool __cit, bool __uk>
    typename _Hashtable<_Key, _Value, _Allocator, _ExtractKey, _Equal,
			_H1, _H2, _Hash, _RehashPolicy,
			__chc, __cit, __uk>::size_type
    _Hashtable<_Key, _Value, _Allocator, _ExtractKey, _Equal,
	       _H1, _H2, _Hash, _RehashPolicy, __chc, __cit, __uk>::
    erase(const key_type& __k)
    {
      typename _Hashtable::_Hash_code_type __code = this->_M_hash_code(__k);
      std::size_t __n = this->_M_bucket_index(__k, __code, _M_bucket_count);
      size_type __result = 0;
      
      _Node** __slot = _M_buckets + __n;
      while (*__slot && !this->_M_compare(__k, __code, *__slot))
	__slot = &((*__slot)->_M_next);
<<<<<<< HEAD

      while (*__slot && this->_M_compare(__k, __code, *__slot))
	{
	  _Node* __p = *__slot;
	  *__slot = __p->_M_next;
=======

      _Node** __saved_slot = 0;
      while (*__slot && this->_M_compare(__k, __code, *__slot))
	{
	  // _GLIBCXX_RESOLVE_LIB_DEFECTS
	  // 526. Is it undefined if a function in the standard changes
	  // in parameters?
	  if (&this->_M_extract((*__slot)->_M_v) != &__k)
	    {
              _Node* __p = *__slot;
              *__slot = __p->_M_next;
	      _M_deallocate_node(__p);
	      --_M_element_count;
	      ++__result;
	    }
	  else
	    {
	      __saved_slot = __slot;
	      __slot = &((*__slot)->_M_next);
	    }
	}

      if (__saved_slot)
	{
	  _Node* __p = *__saved_slot;
	  *__saved_slot = __p->_M_next;
>>>>>>> 1177f497
	  _M_deallocate_node(__p);
	  --_M_element_count;
	  ++__result;
	}

      return __result;
    }

  // ??? This could be optimized by taking advantage of the bucket
  // structure, but it's not clear that it's worth doing.  It probably
  // wouldn't even be an optimization unless the load factor is large.
  template<typename _Key, typename _Value, 
	   typename _Allocator, typename _ExtractKey, typename _Equal,
	   typename _H1, typename _H2, typename _Hash, typename _RehashPolicy,
	   bool __chc, bool __cit, bool __uk>
    typename _Hashtable<_Key, _Value, _Allocator, _ExtractKey, _Equal,
			_H1, _H2, _Hash, _RehashPolicy,
			__chc, __cit, __uk>::iterator
    _Hashtable<_Key, _Value, _Allocator, _ExtractKey, _Equal,
	       _H1, _H2, _Hash, _RehashPolicy, __chc, __cit, __uk>::
    erase(iterator __first, iterator __last)
    {
      while (__first != __last)
	__first = this->erase(__first);
      return __last;
    }
  
  template<typename _Key, typename _Value, 
	   typename _Allocator, typename _ExtractKey, typename _Equal,
	   typename _H1, typename _H2, typename _Hash, typename _RehashPolicy,
	   bool __chc, bool __cit, bool __uk>
    typename _Hashtable<_Key, _Value, _Allocator, _ExtractKey, _Equal,
			_H1, _H2, _Hash, _RehashPolicy,
			__chc, __cit, __uk>::const_iterator
    _Hashtable<_Key, _Value, _Allocator, _ExtractKey, _Equal,
	       _H1, _H2, _Hash, _RehashPolicy, __chc, __cit, __uk>::
    erase(const_iterator __first, const_iterator __last)
    {
      while (__first != __last)
	__first = this->erase(__first);
      return __last;
    }

  template<typename _Key, typename _Value, 
	   typename _Allocator, typename _ExtractKey, typename _Equal,
	   typename _H1, typename _H2, typename _Hash, typename _RehashPolicy,
	   bool __chc, bool __cit, bool __uk>
    void
    _Hashtable<_Key, _Value, _Allocator, _ExtractKey, _Equal,
	       _H1, _H2, _Hash, _RehashPolicy, __chc, __cit, __uk>::
    clear()
    {
      _M_deallocate_nodes(_M_buckets, _M_bucket_count);
      _M_element_count = 0;
    }
 
  template<typename _Key, typename _Value, 
	   typename _Allocator, typename _ExtractKey, typename _Equal,
	   typename _H1, typename _H2, typename _Hash, typename _RehashPolicy,
	   bool __chc, bool __cit, bool __uk>
    void
    _Hashtable<_Key, _Value, _Allocator, _ExtractKey, _Equal,
	       _H1, _H2, _Hash, _RehashPolicy, __chc, __cit, __uk>::
    rehash(size_type __n)
    {
      _M_rehash(std::max(_M_rehash_policy._M_next_bkt(__n),
			 _M_rehash_policy._M_bkt_for_elements(_M_element_count
							      + 1)));
    }

  template<typename _Key, typename _Value, 
	   typename _Allocator, typename _ExtractKey, typename _Equal,
	   typename _H1, typename _H2, typename _Hash, typename _RehashPolicy,
	   bool __chc, bool __cit, bool __uk>
    void
    _Hashtable<_Key, _Value, _Allocator, _ExtractKey, _Equal,
	       _H1, _H2, _Hash, _RehashPolicy, __chc, __cit, __uk>::
    _M_rehash(size_type __n)
    {
      _Node** __new_array = _M_allocate_buckets(__n);
      try
	{
	  for (size_type __i = 0; __i < _M_bucket_count; ++__i)
	    while (_Node* __p = _M_buckets[__i])
	      {
		std::size_t __new_index = this->_M_bucket_index(__p, __n);
		_M_buckets[__i] = __p->_M_next;
		__p->_M_next = __new_array[__new_index];
		__new_array[__new_index] = __p;
	      }
	  _M_deallocate_buckets(_M_buckets, _M_bucket_count);
	  _M_bucket_count = __n;
	  _M_buckets = __new_array;
	}
      catch(...)
	{
	  // A failure here means that a hash function threw an exception.
	  // We can't restore the previous state without calling the hash
	  // function again, so the only sensible recovery is to delete
	  // everything.
	  _M_deallocate_nodes(__new_array, __n);
	  _M_deallocate_buckets(__new_array, __n);
	  _M_deallocate_nodes(_M_buckets, _M_bucket_count);
	  _M_element_count = 0;
	  __throw_exception_again;
	}
    }

_GLIBCXX_END_NAMESPACE
} // namespace std::tr1

#endif // _TR1_HASHTABLE
<|MERGE_RESOLUTION|>--- conflicted
+++ resolved
@@ -382,17 +382,10 @@
 		       typename _Hashtable::_Hash_code_type);
 
       std::pair<iterator, bool>
-<<<<<<< HEAD
-      _M_insert(const value_type&, std::tr1::true_type);
-
-      iterator
-      _M_insert(const value_type&, std::tr1::false_type);
-=======
       _M_insert(const value_type&, std::_GLIBCXX_TR1::true_type);
 
       iterator
       _M_insert(const value_type&, std::_GLIBCXX_TR1::false_type);
->>>>>>> 1177f497
 
       void
       _M_erase_node(_Node*, _Node**);
@@ -401,11 +394,7 @@
       // Insert and erase
       _Insert_Return_Type
       insert(const value_type& __v) 
-<<<<<<< HEAD
-      { return _M_insert(__v, std::tr1::integral_constant<bool,
-=======
       { return _M_insert(__v, std::_GLIBCXX_TR1::integral_constant<bool,
->>>>>>> 1177f497
 			 __unique_keys>()); }
 
       iterator
@@ -919,11 +908,7 @@
 				  __chc, __cit, __uk>::iterator, bool>
     _Hashtable<_Key, _Value, _Allocator, _ExtractKey, _Equal,
 	       _H1, _H2, _Hash, _RehashPolicy, __chc, __cit, __uk>::
-<<<<<<< HEAD
-    _M_insert(const value_type& __v, std::tr1::true_type)
-=======
     _M_insert(const value_type& __v, std::_GLIBCXX_TR1::true_type)
->>>>>>> 1177f497
     {
       const key_type& __k = this->_M_extract(__v);
       typename _Hashtable::_Hash_code_type __code = this->_M_hash_code(__k);
@@ -944,11 +929,7 @@
 			__chc, __cit, __uk>::iterator
     _Hashtable<_Key, _Value, _Allocator, _ExtractKey, _Equal,
 	       _H1, _H2, _Hash, _RehashPolicy, __chc, __cit, __uk>::
-<<<<<<< HEAD
-    _M_insert(const value_type& __v, std::tr1::false_type)
-=======
     _M_insert(const value_type& __v, std::_GLIBCXX_TR1::false_type)
->>>>>>> 1177f497
     {
       std::pair<bool, std::size_t> __do_rehash
 	= _M_rehash_policy._M_need_rehash(_M_bucket_count,
@@ -1081,13 +1062,6 @@
       _Node** __slot = _M_buckets + __n;
       while (*__slot && !this->_M_compare(__k, __code, *__slot))
 	__slot = &((*__slot)->_M_next);
-<<<<<<< HEAD
-
-      while (*__slot && this->_M_compare(__k, __code, *__slot))
-	{
-	  _Node* __p = *__slot;
-	  *__slot = __p->_M_next;
-=======
 
       _Node** __saved_slot = 0;
       while (*__slot && this->_M_compare(__k, __code, *__slot))
@@ -1114,7 +1088,6 @@
 	{
 	  _Node* __p = *__saved_slot;
 	  *__saved_slot = __p->_M_next;
->>>>>>> 1177f497
 	  _M_deallocate_node(__p);
 	  --_M_element_count;
 	  ++__result;

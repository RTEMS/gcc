--- conflicted
+++ resolved
@@ -98,11 +98,7 @@
 
 #ifdef __GXX_EXPERIMENTAL_CXX0X__
 #include <array>
-<<<<<<< HEAD
-#include <date_time>
-=======
 #include <chrono>
->>>>>>> 46f8e3b0
 #include <random>
 #include <ratio>
 #include <regex>

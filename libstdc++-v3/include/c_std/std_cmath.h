// -*- C++ -*- C forwarding header.

<<<<<<< HEAD
// Copyright (C) 1997, 1998, 1999, 2000, 2001, 2002, 2003, 2005
=======
// Copyright (C) 1997, 1998, 1999, 2000, 2001, 2002, 2003, 2004, 2005
>>>>>>> 8c044a9c
// Free Software Foundation, Inc.
//
// This file is part of the GNU ISO C++ Library.  This library is free
// software; you can redistribute it and/or modify it under the
// terms of the GNU General Public License as published by the
// Free Software Foundation; either version 2, or (at your option)
// any later version.

// This library is distributed in the hope that it will be useful,
// but WITHOUT ANY WARRANTY; without even the implied warranty of
// MERCHANTABILITY or FITNESS FOR A PARTICULAR PURPOSE.  See the
// GNU General Public License for more details.

// You should have received a copy of the GNU General Public License along
// with this library; see the file COPYING.  If not, write to the Free
// Software Foundation, 51 Franklin Street, Fifth Floor, Boston, MA 02110-1301,
// USA.

// As a special exception, you may use this file as part of a free software
// library without restriction.  Specifically, if other files instantiate
// templates or use macros or inline functions from this file, or you compile
// this file and link it with other files to produce an executable, this
// file does not by itself cause the resulting executable to be covered by
// the GNU General Public License.  This exception does not however
// invalidate any other reasons why the executable file might be covered by
// the GNU General Public License.

//
// ISO C++ 14882: 26.5  C library
//

/** @file cmath
 *  This is a Standard C++ Library file.  You should @c #include this file
 *  in your programs, rather than any of the "*.h" implementation files.
 *
 *  This is the C++ version of the Standard C Library header @c math.h,
 *  and its contents are (mostly) the same as that header, but are all
 *  contained in the namespace @c std (except for names which are defined
 *  as macros in C).
 */

#ifndef _GLIBCXX_CMATH
#define _GLIBCXX_CMATH 1

#pragma GCC system_header

#include <bits/c++config.h>
#include <bits/cpp_type_traits.h>

#include <math.h>

// Get rid of those macros defined in <math.h> in lieu of real functions.
#undef abs
#undef div
#undef acos
#undef asin
#undef atan
#undef atan2
#undef ceil
#undef cos
#undef cosh
#undef exp
#undef fabs
#undef floor
#undef fmod
#undef frexp
#undef ldexp
#undef log
#undef log10
#undef modf
#undef pow
#undef sin
#undef sinh
#undef sqrt
#undef tan
#undef tanh


namespace std
{
  // Forward declaration of a helper function.  This really should be
  // an `exported' forward declaration.
  template<typename _Tp> _Tp __cmath_power(_Tp, unsigned int);

  inline double
  abs(double __x)
  { return __builtin_fabs(__x); }

  inline float
  abs(float __x)
  { return __builtin_fabsf(__x); }

  inline long double
  abs(long double __x)
  { return __builtin_fabsl(__x); }

  using ::acos;

  inline float
  acos(float __x)
  { return __builtin_acosf(__x); }

  inline long double
  acos(long double __x)
  { return __builtin_acosl(__x); }

  template<typename _Tp>
    inline typename __enable_if<double, __is_integer<_Tp>::__value>::__type
    acos(_Tp __x)
    {
      return __builtin_acos(__x);
    }

  using ::asin;

  inline float
  asin(float __x)
  { return __builtin_asinf(__x); }

  inline long double
  asin(long double __x)
  { return __builtin_asinl(__x); }

  template<typename _Tp>
    inline typename __enable_if<double, __is_integer<_Tp>::__value>::__type
    asin(_Tp __x)
    { return __builtin_asin(__x); }

  using ::atan;

  inline float
  atan(float __x)
  { return __builtin_atanf(__x); }

  inline long double
  atan(long double __x)
  { return __builtin_atanl(__x); }

  template<typename _Tp>
    inline typename __enable_if<double, __is_integer<_Tp>::__value>::__type
    atan(_Tp __x)
    { return __builtin_atan(__x); }

  using ::atan2;

  inline float
  atan2(float __y, float __x)
  { return __builtin_atan2f(__y, __x); }

  inline long double
  atan2(long double __y, long double __x)
  { return __builtin_atan2l(__y, __x); }

  template<typename _Tp, typename _Up>
    inline typename __enable_if<double, __is_integer<_Tp>::__value
                                        && __is_integer<_Up>::__value>::__type
    atan2(_Tp __y, _Up __x)
    { return __builtin_atan2(__y, __x); }

  using ::ceil;

  inline float
  ceil(float __x)
  { return __builtin_ceilf(__x); }

  inline long double
  ceil(long double __x)
  { return __builtin_ceill(__x); }

  template<typename _Tp>
    inline typename __enable_if<double, __is_integer<_Tp>::__value>::__type
    ceil(_Tp __x)
    { return __builtin_ceil(__x); }

  using ::cos;

  inline float
  cos(float __x)
  { return __builtin_cosf(__x); }

  inline long double
  cos(long double __x)
  { return __builtin_cosl(__x); }

  template<typename _Tp>
    inline typename __enable_if<double, __is_integer<_Tp>::__value>::__type
    cos(_Tp __x)
    { return __builtin_cos(__x); }

  using ::cosh;

  inline float
  cosh(float __x)
  { return __builtin_coshf(__x); }

  inline long double
  cosh(long double __x)
  { return __builtin_coshl(__x); }

  template<typename _Tp>
    inline typename __enable_if<double, __is_integer<_Tp>::__value>::__type
    cosh(_Tp __x)
    { return __builtin_cosh(__x); }

  using ::exp;

  inline float
  exp(float __x)
  { return __builtin_expf(__x); }

  inline long double
  exp(long double __x)
  { return __builtin_expl(__x); }

  template<typename _Tp>
    inline typename __enable_if<double, __is_integer<_Tp>::__value>::__type
    exp(_Tp __x)
    { return __builtin_exp(__x); }

  using ::fabs;

  inline float
  fabs(float __x)
  { return __builtin_fabsf(__x); }

  inline long double
  fabs(long double __x)
  { return __builtin_fabsl(__x); }

  template<typename _Tp>
    inline typename __enable_if<double, __is_integer<_Tp>::__value>::__type
    fabs(_Tp __x)
    { return __builtin_fabs(__x); }

  using ::floor;

  inline float
  floor(float __x)
  { return __builtin_floorf(__x); }

  inline long double
  floor(long double __x)
  { return __builtin_floorl(__x); }

  template<typename _Tp>
    inline typename __enable_if<double, __is_integer<_Tp>::__value>::__type
    floor(_Tp __x)
    { return __builtin_floor(__x); }

  using ::fmod;

  inline float
  fmod(float __x, float __y)
  { return __builtin_fmodf(__x, __y); }

  inline long double
  fmod(long double __x, long double __y)
  { return __builtin_fmodl(__x, __y); }

  using ::frexp;

  inline float
  frexp(float __x, int* __exp)
  { return __builtin_frexpf(__x, __exp); }

  inline long double
  frexp(long double __x, int* __exp)
  { return __builtin_frexpl(__x, __exp); }

  template<typename _Tp>
    inline typename __enable_if<double, __is_integer<_Tp>::__value>::__type
    frexp(_Tp __x, int* __exp)
    { return __builtin_frexp(__x, __exp); }

  using ::ldexp;

  inline float
  ldexp(float __x, int __exp)
  { return __builtin_ldexpf(__x, __exp); }

  inline long double
  ldexp(long double __x, int __exp)
  { return __builtin_ldexpl(__x, __exp); }

  template<typename _Tp>
  inline typename __enable_if<double, __is_integer<_Tp>::__value>::__type
  ldexp(_Tp __x, int __exp)
  { return __builtin_ldexp(__x, __exp); }

  using ::log;

  inline float
  log(float __x)
  { return __builtin_logf(__x); }

  inline long double
  log(long double __x)
  { return __builtin_logl(__x); }

  template<typename _Tp>
    inline typename __enable_if<double, __is_integer<_Tp>::__value>::__type
    log(_Tp __x)
    { return __builtin_log(__x); }

  using ::log10;

  inline float
  log10(float __x)
  { return __builtin_log10f(__x); }

  inline long double
  log10(long double __x)
  { return __builtin_log10l(__x); }

  template<typename _Tp>
    inline typename __enable_if<double, __is_integer<_Tp>::__value>::__type
    log10(_Tp __x)
    { return __builtin_log10(__x); }

  using ::modf;

  inline float
  modf(float __x, float* __iptr)
  { return __builtin_modff(__x, __iptr); }

  inline long double
  modf(long double __x, long double* __iptr)
  { return __builtin_modfl(__x, __iptr); }

  template<typename _Tp>
    inline _Tp
    __pow_helper(_Tp __x, int __n)
    {
      return __n < 0
        ? _Tp(1)/__cmath_power(__x, -__n)
        : __cmath_power(__x, __n);
    }

  using ::pow;

  inline float
  pow(float __x, float __y)
  { return __builtin_powf(__x, __y); }

  inline long double
  pow(long double __x, long double __y)
  { return __builtin_powl(__x, __y); }

  inline double
  pow(double __x, int __i)
  { return __builtin_powi(__x, __i); }

  inline float
  pow(float __x, int __n)
  { return __builtin_powif(__x, __n); }

  inline long double
  pow(long double __x, int __n)
  { return __builtin_powil(__x, __n); }

  using ::sin;

  inline float
  sin(float __x)
  { return __builtin_sinf(__x); }

  inline long double
  sin(long double __x)
  { return __builtin_sinl(__x); }

  template<typename _Tp>
    inline typename __enable_if<double, __is_integer<_Tp>::__value>::__type
    sin(_Tp __x)
    { return __builtin_sin(__x); }

  using ::sinh;

  inline float
  sinh(float __x)
  { return __builtin_sinhf(__x); }

  inline long double
  sinh(long double __x)
  { return __builtin_sinhl(__x); }

  template<typename _Tp>
    inline typename __enable_if<double, __is_integer<_Tp>::__value>::__type
    sinh(_Tp __x)
    { return __builtin_sinh(__x); }

  using ::sqrt;

  inline float
  sqrt(float __x)
  { return __builtin_sqrtf(__x); }

  inline long double
  sqrt(long double __x)
  { return __builtin_sqrtl(__x); }

  template<typename _Tp>
    inline typename __enable_if<double, __is_integer<_Tp>::__value>::__type
    sqrt(_Tp __x)
    { return __builtin_sqrt(__x); }

  using ::tan;

  inline float
  tan(float __x)
  { return __builtin_tanf(__x); }

  inline long double
  tan(long double __x)
  { return __builtin_tanl(__x); }

  template<typename _Tp>
    inline typename __enable_if<double, __is_integer<_Tp>::__value>::__type
    tan(_Tp __x)
    { return __builtin_tan(__x); }

  using ::tanh;

  inline float
  tanh(float __x)
  { return __builtin_tanhf(__x); }

  inline long double
  tanh(long double __x)
  { return __builtin_tanhl(__x); }

  template<typename _Tp>
    inline typename __enable_if<double, __is_integer<_Tp>::__value>::__type
    tanh(_Tp __x)
    { return __builtin_tanh(__x); }
}

#if _GLIBCXX_USE_C99_MATH
#if !_GLIBCXX_USE_C99_FP_MACROS_DYNAMIC
// These are possible macros imported from C99-land. For strict
// conformance, remove possible C99-injected names from the global
// namespace, and sequester them in the __gnu_cxx extension namespace.
namespace __gnu_cxx
{
  template<typename _Tp>
    inline int
    __capture_fpclassify(_Tp __f) { return fpclassify(__f); }

  template<typename _Tp>
    inline int
    __capture_isfinite(_Tp __f) { return isfinite(__f); }

  template<typename _Tp>
    inline int
    __capture_isinf(_Tp __f) { return isinf(__f); }

  template<typename _Tp>
    inline int
    __capture_isnan(_Tp __f) { return isnan(__f); }

  template<typename _Tp>
    inline int
    __capture_isnormal(_Tp __f) { return isnormal(__f); }

  template<typename _Tp>
    inline int
    __capture_signbit(_Tp __f) { return signbit(__f); }

  template<typename _Tp>
    inline int
    __capture_isgreater(_Tp __f1, _Tp __f2)
    { return isgreater(__f1, __f2); }

  template<typename _Tp>
    inline int
    __capture_isgreaterequal(_Tp __f1, _Tp __f2)
    { return isgreaterequal(__f1, __f2); }

  template<typename _Tp>
    inline int
    __capture_isless(_Tp __f1, _Tp __f2) { return isless(__f1, __f2); }

  template<typename _Tp>
    inline int
    __capture_islessequal(_Tp __f1, _Tp __f2)
    { return islessequal(__f1, __f2); }

  template<typename _Tp>
    inline int
    __capture_islessgreater(_Tp __f1, _Tp __f2)
    { return islessgreater(__f1, __f2); }

  template<typename _Tp>
    inline int
    __capture_isunordered(_Tp __f1, _Tp __f2)
    { return isunordered(__f1, __f2); }
}

// Only undefine the C99 FP macros, if actually captured for namespace movement
#undef fpclassify
#undef isfinite
#undef isinf
#undef isnan
#undef isnormal
#undef signbit
#undef isgreater
#undef isgreaterequal
#undef isless
#undef islessequal
#undef islessgreater
#undef isunordered

namespace std
{
  template<typename _Tp>
<<<<<<< HEAD
    int
    fpclassify(_Tp __f) { return __gnu_cxx::__capture_fpclassify(__f); }

  template<typename _Tp>
    int
    isfinite(_Tp __f) { return __gnu_cxx::__capture_isfinite(__f); }

  template<typename _Tp>
    int
    isinf(_Tp __f) { return __gnu_cxx::__capture_isinf(__f); }

  template<typename _Tp>
    int
    isnan(_Tp __f) { return __gnu_cxx::__capture_isnan(__f); }

  template<typename _Tp>
    int
    isnormal(_Tp __f) { return __gnu_cxx::__capture_isnormal(__f); }

  template<typename _Tp>
    int
    signbit(_Tp __f) { return __gnu_cxx::__capture_signbit(__f); }

  template<typename _Tp>
    int
=======
    inline int
    fpclassify(_Tp __f) { return __gnu_cxx::__capture_fpclassify(__f); }

  template<typename _Tp>
    inline int
    isfinite(_Tp __f) { return __gnu_cxx::__capture_isfinite(__f); }

  template<typename _Tp>
    inline int
    isinf(_Tp __f) { return __gnu_cxx::__capture_isinf(__f); }

  template<typename _Tp>
    inline int
    isnan(_Tp __f) { return __gnu_cxx::__capture_isnan(__f); }

  template<typename _Tp>
    inline int
    isnormal(_Tp __f) { return __gnu_cxx::__capture_isnormal(__f); }

  template<typename _Tp>
    inline int
    signbit(_Tp __f) { return __gnu_cxx::__capture_signbit(__f); }

  template<typename _Tp>
    inline int
>>>>>>> 8c044a9c
    isgreater(_Tp __f1, _Tp __f2)
    { return __gnu_cxx::__capture_isgreater(__f1, __f2); }

  template<typename _Tp>
    inline int
    isgreaterequal(_Tp __f1, _Tp __f2)
    { return __gnu_cxx::__capture_isgreaterequal(__f1, __f2); }

  template<typename _Tp>
<<<<<<< HEAD
    int
=======
    inline int
>>>>>>> 8c044a9c
    isless(_Tp __f1, _Tp __f2)
    { return __gnu_cxx::__capture_isless(__f1, __f2); }

  template<typename _Tp>
    inline int
    islessequal(_Tp __f1, _Tp __f2)
    { return __gnu_cxx::__capture_islessequal(__f1, __f2); }

  template<typename _Tp>
    inline int
    islessgreater(_Tp __f1, _Tp __f2)
    { return __gnu_cxx::__capture_islessgreater(__f1, __f2); }

  template<typename _Tp>
    inline int
    isunordered(_Tp __f1, _Tp __f2)
    { return __gnu_cxx::__capture_isunordered(__f1, __f2); }
}
#endif /* _GLIBCXX_USE_C99_FP_MACROS_DYNAMIC */
#endif

#ifndef _GLIBCXX_EXPORT_TEMPLATE
# include <bits/cmath.tcc>
#endif

#endif<|MERGE_RESOLUTION|>--- conflicted
+++ resolved
@@ -1,10 +1,6 @@
 // -*- C++ -*- C forwarding header.
 
-<<<<<<< HEAD
-// Copyright (C) 1997, 1998, 1999, 2000, 2001, 2002, 2003, 2005
-=======
 // Copyright (C) 1997, 1998, 1999, 2000, 2001, 2002, 2003, 2004, 2005
->>>>>>> 8c044a9c
 // Free Software Foundation, Inc.
 //
 // This file is part of the GNU ISO C++ Library.  This library is free
@@ -519,59 +515,31 @@
 namespace std
 {
   template<typename _Tp>
-<<<<<<< HEAD
-    int
+    inline int
     fpclassify(_Tp __f) { return __gnu_cxx::__capture_fpclassify(__f); }
 
   template<typename _Tp>
-    int
+    inline int
     isfinite(_Tp __f) { return __gnu_cxx::__capture_isfinite(__f); }
 
   template<typename _Tp>
-    int
+    inline int
     isinf(_Tp __f) { return __gnu_cxx::__capture_isinf(__f); }
 
   template<typename _Tp>
-    int
+    inline int
     isnan(_Tp __f) { return __gnu_cxx::__capture_isnan(__f); }
 
   template<typename _Tp>
-    int
+    inline int
     isnormal(_Tp __f) { return __gnu_cxx::__capture_isnormal(__f); }
 
   template<typename _Tp>
-    int
+    inline int
     signbit(_Tp __f) { return __gnu_cxx::__capture_signbit(__f); }
 
   template<typename _Tp>
-    int
-=======
-    inline int
-    fpclassify(_Tp __f) { return __gnu_cxx::__capture_fpclassify(__f); }
-
-  template<typename _Tp>
-    inline int
-    isfinite(_Tp __f) { return __gnu_cxx::__capture_isfinite(__f); }
-
-  template<typename _Tp>
-    inline int
-    isinf(_Tp __f) { return __gnu_cxx::__capture_isinf(__f); }
-
-  template<typename _Tp>
-    inline int
-    isnan(_Tp __f) { return __gnu_cxx::__capture_isnan(__f); }
-
-  template<typename _Tp>
-    inline int
-    isnormal(_Tp __f) { return __gnu_cxx::__capture_isnormal(__f); }
-
-  template<typename _Tp>
-    inline int
-    signbit(_Tp __f) { return __gnu_cxx::__capture_signbit(__f); }
-
-  template<typename _Tp>
-    inline int
->>>>>>> 8c044a9c
+    inline int
     isgreater(_Tp __f1, _Tp __f2)
     { return __gnu_cxx::__capture_isgreater(__f1, __f2); }
 
@@ -581,11 +549,7 @@
     { return __gnu_cxx::__capture_isgreaterequal(__f1, __f2); }
 
   template<typename _Tp>
-<<<<<<< HEAD
-    int
-=======
-    inline int
->>>>>>> 8c044a9c
+    inline int
     isless(_Tp __f1, _Tp __f2)
     { return __gnu_cxx::__capture_isless(__f1, __f2); }
 

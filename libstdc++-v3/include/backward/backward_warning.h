// Copyright (C) 2001, 2007 Free Software Foundation, Inc.
//
// This file is part of the GNU ISO C++ Library.  This library is free
// software; you can redistribute it and/or modify it under the
// terms of the GNU General Public License as published by the
// Free Software Foundation; either version 2, or (at your option)
// any later version.

// This library is distributed in the hope that it will be useful,
// but WITHOUT ANY WARRANTY; without even the implied warranty of
// MERCHANTABILITY or FITNESS FOR A PARTICULAR PURPOSE.  See the
// GNU General Public License for more details.

// You should have received a copy of the GNU General Public License along
// with this library; see the file COPYING.  If not, write to the Free
// Software Foundation, 51 Franklin Street, Fifth Floor, Boston, MA 02110-1301,
// USA.

// As a special exception, you may use this file as part of a free software
// library without restriction.  Specifically, if other files instantiate
// templates or use macros or inline functions from this file, or you compile
// this file and link it with other files to produce an executable, this
// file does not by itself cause the resulting executable to be covered by
// the GNU General Public License.  This exception does not however
// invalidate any other reasons why the executable file might be covered by
// the GNU General Public License.

#ifndef _BACKWARD_BACKWARD_WARNING_H
#define _BACKWARD_BACKWARD_WARNING_H 1

#ifdef __DEPRECATED
<<<<<<< HEAD
#warning This file includes at least one deprecated or antiquated header. \
Please consider using one of the 32 headers found in section 17.4.1.2 of the \
C++ standard. Examples include substituting the <X> header for the <X.h> \
header for C++ includes, or <iostream> instead of the deprecated header \
<iostream.h>. To disable this warning use -Wno-deprecated.
=======
#warning \
  This file includes at least one deprecated or antiquated header which \
  may be removed without further notice at a future date. Please use a \
  non-deprecated interface with equivalent functionality instead. For a \
  listing of replacement headers and interfaces, consult the file \
  backward_warning.h. To disable this warning use -Wno-deprecated.

/*
  A list of valid replacements is as follows:

  Use:					Instead of:
  <sstream>, basic_stringbuf	   	<strstream>, strstreambuf
  <sstream>, basic_istringstream	<strstream>, istrstream
  <sstream>, basic_ostringstream	<strstream>, ostrstream
  <sstream>, basic_stringstream		<strstream>, strstream
  <unordered_set>, unordered_set     	<ext/hash_set>, hash_set
  <unordered_set>, unordered_multiset	<ext/hash_set>, hash_multiset
  <unordered_map>, unordered_map	<ext/hash_set>, hash_map
  <unordered_map>, unordered_multimap	<ext/hash_set>, hash_multimap
  <functional>, bind			<functional>, binder1st
  <functional>, bind			<functional>, binder2nd
  <functional>, bind			<functional>, bind1st
  <functional>, bind			<functional>, bind2nd
  <memory>, unique_ptr       		<memory>, auto_ptr
*/

>>>>>>> 751ff693
#endif

#endif<|MERGE_RESOLUTION|>--- conflicted
+++ resolved
@@ -29,13 +29,6 @@
 #define _BACKWARD_BACKWARD_WARNING_H 1
 
 #ifdef __DEPRECATED
-<<<<<<< HEAD
-#warning This file includes at least one deprecated or antiquated header. \
-Please consider using one of the 32 headers found in section 17.4.1.2 of the \
-C++ standard. Examples include substituting the <X> header for the <X.h> \
-header for C++ includes, or <iostream> instead of the deprecated header \
-<iostream.h>. To disable this warning use -Wno-deprecated.
-=======
 #warning \
   This file includes at least one deprecated or antiquated header which \
   may be removed without further notice at a future date. Please use a \
@@ -62,7 +55,6 @@
   <memory>, unique_ptr       		<memory>, auto_ptr
 */
 
->>>>>>> 751ff693
 #endif
 
 #endif
--- conflicted
+++ resolved
@@ -39,13 +39,8 @@
 
 #include <string>
 
-<<<<<<< HEAD
-namespace __gnu_cxx
-{
-=======
 _GLIBCXX_BEGIN_NAMESPACE(__gnu_cxx)
 
->>>>>>> c355071f
   // POD character abstraction.
   // NB: The char_type parameter is a subset of int_type, as to allow
   // int_type to properly hold the full range of char_type values as
@@ -89,15 +84,10 @@
     operator<(const character<V, I, S>& lhs, const character<V, I, S>& rhs)
     { return lhs.value < rhs.value; }
 
-<<<<<<< HEAD
-namespace std
-{
-=======
 _GLIBCXX_END_NAMESPACE
 
 _GLIBCXX_BEGIN_NAMESPACE(std)
 
->>>>>>> c355071f
   /// char_traits<__gnu_cxx::character> specialization.
   template<typename V, typename I, typename S>
     struct char_traits<__gnu_cxx::character<V, I, S> >

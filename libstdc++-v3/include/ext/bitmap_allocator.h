// Bitmap Allocator. -*- C++ -*-

// Copyright (C) 2004, 2005, 2006 Free Software Foundation, Inc.
//
// This file is part of the GNU ISO C++ Library.  This library is free
// software; you can redistribute it and/or modify it under the
// terms of the GNU General Public License as published by the
// Free Software Foundation; either version 2, or (at your option)
// any later version.

// This library is distributed in the hope that it will be useful,
// but WITHOUT ANY WARRANTY; without even the implied warranty of
// MERCHANTABILITY or FITNESS FOR A PARTICULAR PURPOSE.  See the
// GNU General Public License for more details.

// You should have received a copy of the GNU General Public License along
// with this library; see the file COPYING.  If not, write to the Free
// Software Foundation, 51 Franklin Street, Fifth Floor, Boston, MA 02110-1301,
// USA.

// As a special exception, you may use this file as part of a free software
// library without restriction.  Specifically, if other files instantiate
// templates or use macros or inline functions from this file, or you compile
// this file and link it with other files to produce an executable, this
// file does not by itself cause the resulting executable to be covered by
// the GNU General Public License.  This exception does not however
// invalidate any other reasons why the executable file might be covered by
// the GNU General Public License.

/** @file ext/bitmap_allocator.h
 *  This file is a GNU extension to the Standard C++ Library.
 */

#ifndef _BITMAP_ALLOCATOR_H
#define _BITMAP_ALLOCATOR_H 1

#include <cstddef> // For std::size_t, and ptrdiff_t.
#include <bits/functexcept.h> // For __throw_bad_alloc().
#include <utility> // For std::pair.
#include <functional> // For greater_equal, and less_equal.
#include <new> // For operator new.
#include <debug/debug.h> // _GLIBCXX_DEBUG_ASSERT
#include <ext/concurrence.h>


/** @brief The constant in the expression below is the alignment
 * required in bytes.
 */
#define _BALLOC_ALIGN_BYTES 8

<<<<<<< HEAD
#if defined _BALLOC_SANITY_CHECK
#include <cassert>
#define _BALLOC_ASSERT(_EXPR) assert(_EXPR)
#else
#define _BALLOC_ASSERT(_EXPR)
#endif


_GLIBCXX_BEGIN_NAMESPACE(__gnu_cxx)

#if defined __GTHREADS
  namespace
  {
    /** @brief  If true, then the application being compiled will be
     *  using threads, so use mutexes as a synchronization primitive,
     *  else do no use any synchronization primitives.
     */
    bool const __threads_enabled = __gthread_active_p();
  }
#endif

#if defined __GTHREADS
  /** @class  _Mutex bitmap_allocator.h bitmap_allocator.h
   *
   *  @brief  _Mutex is an OO-Wrapper for __gthread_mutex_t. 
   *
   *  It does not allow you to copy or assign an already initialized
   *  mutex. This is used merely as a convenience for the locking
   *  classes.
   */
  class _Mutex 
  {
    __gthread_mutex_t _M_mut;

    // Prevent Copying and assignment.
    _Mutex(_Mutex const&);
    _Mutex& operator=(_Mutex const&);
=======
_GLIBCXX_BEGIN_NAMESPACE(__gnu_cxx)
>>>>>>> f8383f28

  using std::size_t;
  using std::ptrdiff_t;

  namespace __balloc
  {
    /** @class  __mini_vector bitmap_allocator.h bitmap_allocator.h
     *
     *  @brief  __mini_vector<> is a stripped down version of the
     *  full-fledged std::vector<>.
     *
     *  It is to be used only for built-in types or PODs. Notable
     *  differences are:
     * 
     *  @detail
     *  1. Not all accessor functions are present.
     *  2. Used ONLY for PODs.
     *  3. No Allocator template argument. Uses ::operator new() to get
     *  memory, and ::operator delete() to free it.
     *  Caveat: The dtor does NOT free the memory allocated, so this a
     *  memory-leaking vector!
     */
    template<typename _Tp>
      class __mini_vector
      {
	__mini_vector(const __mini_vector&);
	__mini_vector& operator=(const __mini_vector&);

      public:
	typedef _Tp value_type;
	typedef _Tp* pointer;
	typedef _Tp& reference;
	typedef const _Tp& const_reference;
	typedef size_t size_type;
	typedef ptrdiff_t difference_type;
	typedef pointer iterator;

      private:
	pointer _M_start;
	pointer _M_finish;
	pointer _M_end_of_storage;

	size_type
	_M_space_left() const throw()
	{ return _M_end_of_storage - _M_finish; }

	pointer
	allocate(size_type __n)
	{ return static_cast<pointer>(::operator new(__n * sizeof(_Tp))); }

	void
	deallocate(pointer __p, size_type)
	{ ::operator delete(__p); }

      public:
	// Members used: size(), push_back(), pop_back(),
	// insert(iterator, const_reference), erase(iterator),
	// begin(), end(), back(), operator[].

	__mini_vector() : _M_start(0), _M_finish(0), 
			  _M_end_of_storage(0)
	{ }

#if 0
	~__mini_vector()
	{
	  if (this->_M_start)
	    {
	      this->deallocate(this->_M_start, this->_M_end_of_storage 
			       - this->_M_start);
	    }
	}
#endif

	size_type
	size() const throw()
	{ return _M_finish - _M_start; }

	iterator
	begin() const throw()
	{ return this->_M_start; }

	iterator
	end() const throw()
	{ return this->_M_finish; }

	reference
	back() const throw()
	{ return *(this->end() - 1); }

	reference
	operator[](const size_type __pos) const throw()
	{ return this->_M_start[__pos]; }

	void
	insert(iterator __pos, const_reference __x);

	void
	push_back(const_reference __x)
	{
	  if (this->_M_space_left())
	    {
	      *this->end() = __x;
	      ++this->_M_finish;
	    }
	  else
	    this->insert(this->end(), __x);
	}

	void
	pop_back() throw()
	{ --this->_M_finish; }

	void
	erase(iterator __pos) throw();

	void
	clear() throw()
	{ this->_M_finish = this->_M_start; }
      };

    // Out of line function definitions.
    template<typename _Tp>
      void __mini_vector<_Tp>::
      insert(iterator __pos, const_reference __x)
      {
	if (this->_M_space_left())
	  {
	    size_type __to_move = this->_M_finish - __pos;
	    iterator __dest = this->end();
	    iterator __src = this->end() - 1;

	    ++this->_M_finish;
	    while (__to_move)
	      {
		*__dest = *__src;
		--__dest; --__src; --__to_move;
	      }
	    *__pos = __x;
	  }
	else
	  {
	    size_type __new_size = this->size() ? this->size() * 2 : 1;
	    iterator __new_start = this->allocate(__new_size);
	    iterator __first = this->begin();
	    iterator __start = __new_start;
	    while (__first != __pos)
	      {
		*__start = *__first;
		++__start; ++__first;
	      }
	    *__start = __x;
	    ++__start;
	    while (__first != this->end())
	      {
		*__start = *__first;
		++__start; ++__first;
	      }
	    if (this->_M_start)
	      this->deallocate(this->_M_start, this->size());

	    this->_M_start = __new_start;
	    this->_M_finish = __start;
	    this->_M_end_of_storage = this->_M_start + __new_size;
	  }
      }

    template<typename _Tp>
      void __mini_vector<_Tp>::
      erase(iterator __pos) throw()
      {
	while (__pos + 1 != this->end())
	  {
	    *__pos = __pos[1];
	    ++__pos;
	  }
	--this->_M_finish;
      }


    template<typename _Tp>
      struct __mv_iter_traits
      {
	typedef typename _Tp::value_type value_type;
	typedef typename _Tp::difference_type difference_type;
      };

    template<typename _Tp>
      struct __mv_iter_traits<_Tp*>
      {
	typedef _Tp value_type;
	typedef ptrdiff_t difference_type;
      };

    enum 
      { 
	bits_per_byte = 8,
	bits_per_block = sizeof(size_t) * size_t(bits_per_byte) 
      };

    template<typename _ForwardIterator, typename _Tp, typename _Compare>
      _ForwardIterator
      __lower_bound(_ForwardIterator __first, _ForwardIterator __last,
		    const _Tp& __val, _Compare __comp)
      {
	typedef typename __mv_iter_traits<_ForwardIterator>::value_type
	  _ValueType;
	typedef typename __mv_iter_traits<_ForwardIterator>::difference_type
	  _DistanceType;

	_DistanceType __len = __last - __first;
	_DistanceType __half;
	_ForwardIterator __middle;

	while (__len > 0)
	  {
	    __half = __len >> 1;
	    __middle = __first;
	    __middle += __half;
	    if (__comp(*__middle, __val))
	      {
		__first = __middle;
		++__first;
		__len = __len - __half - 1;
	      }
	    else
	      __len = __half;
	  }
	return __first;
      }

    template<typename _InputIterator, typename _Predicate>
      inline _InputIterator
      __find_if(_InputIterator __first, _InputIterator __last, _Predicate __p)
      {
	while (__first != __last && !__p(*__first))
	  ++__first;
	return __first;
      }

    /** @brief The number of Blocks pointed to by the address pair
     *  passed to the function.
     */
    template<typename _AddrPair>
      inline size_t
      __num_blocks(_AddrPair __ap)
      { return (__ap.second - __ap.first) + 1; }

    /** @brief The number of Bit-maps pointed to by the address pair
     *  passed to the function.
     */
    template<typename _AddrPair>
      inline size_t
      __num_bitmaps(_AddrPair __ap)
      { return __num_blocks(__ap) / size_t(bits_per_block); }

    // _Tp should be a pointer type.
    template<typename _Tp>
      class _Inclusive_between 
      : public std::unary_function<typename std::pair<_Tp, _Tp>, bool>
      {
	typedef _Tp pointer;
	pointer _M_ptr_value;
	typedef typename std::pair<_Tp, _Tp> _Block_pair;
	
      public:
	_Inclusive_between(pointer __ptr) : _M_ptr_value(__ptr) 
	{ }
	
	bool 
	operator()(_Block_pair __bp) const throw()
	{
	  if (std::less_equal<pointer>()(_M_ptr_value, __bp.second) 
	      && std::greater_equal<pointer>()(_M_ptr_value, __bp.first))
	    return true;
	  else
	    return false;
	}
      };
  
    // Used to pass a Functor to functions by reference.
    template<typename _Functor>
      class _Functor_Ref 
      : public std::unary_function<typename _Functor::argument_type, 
				   typename _Functor::result_type>
      {
	_Functor& _M_fref;
	
      public:
	typedef typename _Functor::argument_type argument_type;
	typedef typename _Functor::result_type result_type;

	_Functor_Ref(_Functor& __fref) : _M_fref(__fref) 
	{ }

	result_type 
	operator()(argument_type __arg) 
	{ return _M_fref(__arg); }
      };

    /** @class  _Ffit_finder bitmap_allocator.h bitmap_allocator.h
     *
     *  @brief  The class which acts as a predicate for applying the
     *  first-fit memory allocation policy for the bitmap allocator.
     */
    // _Tp should be a pointer type, and _Alloc is the Allocator for
    // the vector.
    template<typename _Tp>
      class _Ffit_finder 
      : public std::unary_function<typename std::pair<_Tp, _Tp>, bool>
      {
	typedef typename std::pair<_Tp, _Tp> _Block_pair;
	typedef typename __balloc::__mini_vector<_Block_pair> _BPVector;
	typedef typename _BPVector::difference_type _Counter_type;

	size_t* _M_pbitmap;
	_Counter_type _M_data_offset;

      public:
	_Ffit_finder() : _M_pbitmap(0), _M_data_offset(0)
	{ }

	bool 
	operator()(_Block_pair __bp) throw()
	{
	  // Set the _rover to the last physical location bitmap,
	  // which is the bitmap which belongs to the first free
	  // block. Thus, the bitmaps are in exact reverse order of
	  // the actual memory layout. So, we count down the bimaps,
	  // which is the same as moving up the memory.

	  // If the used count stored at the start of the Bit Map headers
	  // is equal to the number of Objects that the current Block can
	  // store, then there is definitely no space for another single
	  // object, so just return false.
	  _Counter_type __diff = 
	    __gnu_cxx::__balloc::__num_bitmaps(__bp);

	  if (*(reinterpret_cast<size_t*>
		(__bp.first) - (__diff + 1))
	      == __gnu_cxx::__balloc::__num_blocks(__bp))
	    return false;

	  size_t* __rover = reinterpret_cast<size_t*>(__bp.first) - 1;

	  for (_Counter_type __i = 0; __i < __diff; ++__i)
	    {
	      _M_data_offset = __i;
	      if (*__rover)
		{
		  _M_pbitmap = __rover;
		  return true;
		}
	      --__rover;
	    }
	  return false;
	}

    
	size_t*
	_M_get() const throw()
	{ return _M_pbitmap; }

	_Counter_type
	_M_offset() const throw()
	{ return _M_data_offset * size_t(bits_per_block); }
      };


    /** @class  _Bitmap_counter bitmap_allocator.h bitmap_allocator.h
     *
     *  @brief  The bitmap counter which acts as the bitmap
     *  manipulator, and manages the bit-manipulation functions and
     *  the searching and identification functions on the bit-map.
     */
    // _Tp should be a pointer type.
    template<typename _Tp>
      class _Bitmap_counter
      {
	typedef typename __balloc::__mini_vector<typename std::pair<_Tp, _Tp> >
	_BPVector;
	typedef typename _BPVector::size_type _Index_type;
	typedef _Tp pointer;
    
	_BPVector& _M_vbp;
	size_t* _M_curr_bmap;
	size_t* _M_last_bmap_in_block;
	_Index_type _M_curr_index;
    
      public:
	// Use the 2nd parameter with care. Make sure that such an
	// entry exists in the vector before passing that particular
	// index to this ctor.
	_Bitmap_counter(_BPVector& Rvbp, long __index = -1) : _M_vbp(Rvbp)
	{ this->_M_reset(__index); }
    
	void 
	_M_reset(long __index = -1) throw()
	{
	  if (__index == -1)
	    {
	      _M_curr_bmap = 0;
	      _M_curr_index = static_cast<_Index_type>(-1);
	      return;
	    }

	  _M_curr_index = __index;
	  _M_curr_bmap = reinterpret_cast<size_t*>
	    (_M_vbp[_M_curr_index].first) - 1;
	  
	  _GLIBCXX_DEBUG_ASSERT(__index <= (long)_M_vbp.size() - 1);
	
	  _M_last_bmap_in_block = _M_curr_bmap
	    - ((_M_vbp[_M_curr_index].second 
		- _M_vbp[_M_curr_index].first + 1) 
	       / size_t(bits_per_block) - 1);
	}
    
	// Dangerous Function! Use with extreme care. Pass to this
	// function ONLY those values that are known to be correct,
	// otherwise this will mess up big time.
	void
	_M_set_internal_bitmap(size_t* __new_internal_marker) throw()
	{ _M_curr_bmap = __new_internal_marker; }
    
	bool
	_M_finished() const throw()
	{ return(_M_curr_bmap == 0); }
    
	_Bitmap_counter&
	operator++() throw()
	{
	  if (_M_curr_bmap == _M_last_bmap_in_block)
	    {
	      if (++_M_curr_index == _M_vbp.size())
		_M_curr_bmap = 0;
	      else
		this->_M_reset(_M_curr_index);
	    }
	  else
	    --_M_curr_bmap;
	  return *this;
	}
    
	size_t*
	_M_get() const throw()
	{ return _M_curr_bmap; }
    
	pointer 
	_M_base() const throw()
	{ return _M_vbp[_M_curr_index].first; }

	_Index_type
	_M_offset() const throw()
	{
	  return size_t(bits_per_block)
	    * ((reinterpret_cast<size_t*>(this->_M_base()) 
		- _M_curr_bmap) - 1);
	}
    
	_Index_type
	_M_where() const throw()
	{ return _M_curr_index; }
      };

    /** @brief  Mark a memory address as allocated by re-setting the
     *  corresponding bit in the bit-map.
     */
    inline void 
    __bit_allocate(size_t* __pbmap, size_t __pos) throw()
    {
      size_t __mask = 1 << __pos;
      __mask = ~__mask;
      *__pbmap &= __mask;
    }
  
    /** @brief  Mark a memory address as free by setting the
     *  corresponding bit in the bit-map.
     */
    inline void 
    __bit_free(size_t* __pbmap, size_t __pos) throw()
    {
      size_t __mask = 1 << __pos;
      *__pbmap |= __mask;
    }
  } // namespace __balloc

  /** @brief  Generic Version of the bsf instruction.
   */
  inline size_t 
  _Bit_scan_forward(size_t __num)
  { return static_cast<size_t>(__builtin_ctzl(__num)); }

  /** @class  free_list bitmap_allocator.h bitmap_allocator.h
   *
   *  @brief  The free list class for managing chunks of memory to be
   *  given to and returned by the bitmap_allocator.
   */
  class free_list
  {
    typedef size_t* 				value_type;
    typedef __balloc::__mini_vector<value_type> vector_type;
    typedef vector_type::iterator 		iterator;
    typedef __mutex				__mutex_type;

    struct _LT_pointer_compare
    {
      bool
      operator()(const size_t* __pui, 
		 const size_t __cui) const throw()
      { return *__pui < __cui; }
    };

#if defined __GTHREADS
    __mutex_type&
    _M_get_mutex()
    {
      static __mutex_type _S_mutex;
      return _S_mutex;
    }
#endif

    vector_type&
    _M_get_free_list()
    {
      static vector_type _S_free_list;
      return _S_free_list;
    }

    /** @brief  Performs validation of memory based on their size.
     *
     *  @param  __addr The pointer to the memory block to be
     *  validated.
     *
     *  @detail  Validates the memory block passed to this function and
     *  appropriately performs the action of managing the free list of
     *  blocks by adding this block to the free list or deleting this
     *  or larger blocks from the free list.
     */
    void
    _M_validate(size_t* __addr) throw()
    {
      vector_type& __free_list = _M_get_free_list();
      const vector_type::size_type __max_size = 64;
      if (__free_list.size() >= __max_size)
	{
	  // Ok, the threshold value has been reached.  We determine
	  // which block to remove from the list of free blocks.
	  if (*__addr >= *__free_list.back())
	    {
	      // Ok, the new block is greater than or equal to the
	      // last block in the list of free blocks. We just free
	      // the new block.
	      ::operator delete(static_cast<void*>(__addr));
	      return;
	    }
	  else
	    {
	      // Deallocate the last block in the list of free lists,
	      // and insert the new one in it's correct position.
	      ::operator delete(static_cast<void*>(__free_list.back()));
	      __free_list.pop_back();
	    }
	}
	  
      // Just add the block to the list of free lists unconditionally.
      iterator __temp = __gnu_cxx::__balloc::__lower_bound
	(__free_list.begin(), __free_list.end(), 
	 *__addr, _LT_pointer_compare());

      // We may insert the new free list before _temp;
      __free_list.insert(__temp, __addr);
    }

    /** @brief  Decides whether the wastage of memory is acceptable for
     *  the current memory request and returns accordingly.
     *
     *  @param __block_size The size of the block available in the free
     *  list.
     *
     *  @param __required_size The required size of the memory block.
     *
     *  @return true if the wastage incurred is acceptable, else returns
     *  false.
     */
    bool 
    _M_should_i_give(size_t __block_size, 
		     size_t __required_size) throw()
    {
      const size_t __max_wastage_percentage = 36;
      if (__block_size >= __required_size && 
	  (((__block_size - __required_size) * 100 / __block_size)
	   < __max_wastage_percentage))
	return true;
      else
	return false;
    }

  public:
    /** @brief This function returns the block of memory to the
     *  internal free list.
     *
     *  @param  __addr The pointer to the memory block that was given
     *  by a call to the _M_get function.
     */
    inline void 
    _M_insert(size_t* __addr) throw()
    {
#if defined __GTHREADS
      __gnu_cxx::__scoped_lock __bfl_lock(_M_get_mutex());
#endif
      // Call _M_validate to decide what should be done with
      // this particular free list.
      this->_M_validate(reinterpret_cast<size_t*>(__addr) - 1);
      // See discussion as to why this is 1!
    }
    
    /** @brief  This function gets a block of memory of the specified
     *  size from the free list.
     *
     *  @param  __sz The size in bytes of the memory required.
     *
     *  @return  A pointer to the new memory block of size at least
     *  equal to that requested.
     */
    size_t*
    _M_get(size_t __sz) throw(std::bad_alloc);

    /** @brief  This function just clears the internal Free List, and
     *  gives back all the memory to the OS.
     */
    void 
    _M_clear();
  };


  // Forward declare the class.
  template<typename _Tp> 
    class bitmap_allocator;

  // Specialize for void:
  template<>
    class bitmap_allocator<void>
    {
    public:
      typedef void*       pointer;
      typedef const void* const_pointer;

      // Reference-to-void members are impossible.
      typedef void  value_type;
      template<typename _Tp1>
        struct rebind
	{
	  typedef bitmap_allocator<_Tp1> other;
	};
    };

  template<typename _Tp>
    class bitmap_allocator : private free_list
    {
    public:
      typedef size_t    		size_type;
      typedef ptrdiff_t 		difference_type;
      typedef _Tp*        		pointer;
      typedef const _Tp*  		const_pointer;
      typedef _Tp&        		reference;
      typedef const _Tp&  		const_reference;
      typedef _Tp         		value_type;
      typedef free_list::__mutex_type 	__mutex_type;

      template<typename _Tp1>
        struct rebind
	{
	  typedef bitmap_allocator<_Tp1> other;
	};

    private:
      template<size_t _BSize, size_t _AlignSize>
        struct aligned_size
	{
	  enum
	    { 
	      modulus = _BSize % _AlignSize,
	      value = _BSize + (modulus ? _AlignSize - (modulus) : 0)
	    };
	};

      struct _Alloc_block
      {
	char __M_unused[aligned_size<sizeof(value_type),
			_BALLOC_ALIGN_BYTES>::value];
      };


      typedef typename std::pair<_Alloc_block*, _Alloc_block*> _Block_pair;

      typedef typename 
      __balloc::__mini_vector<_Block_pair> _BPVector;

#if defined _GLIBCXX_DEBUG
      // Complexity: O(lg(N)). Where, N is the number of block of size
      // sizeof(value_type).
      void 
      _S_check_for_free_blocks() throw()
      {
	typedef typename 
	  __gnu_cxx::__balloc::_Ffit_finder<_Alloc_block*> _FFF;
	_FFF __fff;
	typedef typename _BPVector::iterator _BPiter;
	_BPiter __bpi = 
	  __gnu_cxx::__balloc::__find_if
	  (_S_mem_blocks.begin(), _S_mem_blocks.end(), 
	   __gnu_cxx::__balloc::_Functor_Ref<_FFF>(__fff));

	_GLIBCXX_DEBUG_ASSERT(__bpi == _S_mem_blocks.end());
      }
#endif

      /** @brief  Responsible for exponentially growing the internal
       *  memory pool.
       *
       *  @throw  std::bad_alloc. If memory can not be allocated.
       *
       *  @detail  Complexity: O(1), but internally depends upon the
       *  complexity of the function free_list::_M_get. The part where
       *  the bitmap headers are written has complexity: O(X),where X
       *  is the number of blocks of size sizeof(value_type) within
       *  the newly acquired block. Having a tight bound.
       */
      void 
      _S_refill_pool() throw(std::bad_alloc)
      {
#if defined _GLIBCXX_DEBUG
	_S_check_for_free_blocks();
#endif

	const size_t __num_bitmaps = (_S_block_size
				      / size_t(__balloc::bits_per_block));
	const size_t __size_to_allocate = sizeof(size_t) 
	  + _S_block_size * sizeof(_Alloc_block) 
	  + __num_bitmaps * sizeof(size_t);

	size_t* __temp = 
	  reinterpret_cast<size_t*>
	  (this->_M_get(__size_to_allocate));
	*__temp = 0;
	++__temp;

	// The Header information goes at the Beginning of the Block.
	_Block_pair __bp = 
	  std::make_pair(reinterpret_cast<_Alloc_block*>
			 (__temp + __num_bitmaps), 
			 reinterpret_cast<_Alloc_block*>
			 (__temp + __num_bitmaps) 
			 + _S_block_size - 1);
	
	// Fill the Vector with this information.
	_S_mem_blocks.push_back(__bp);

	size_t __bit_mask = 0; // 0 Indicates all Allocated.
	__bit_mask = ~__bit_mask; // 1 Indicates all Free.

	for (size_t __i = 0; __i < __num_bitmaps; ++__i)
	  __temp[__i] = __bit_mask;

	_S_block_size *= 2;
      }


      static _BPVector _S_mem_blocks;
      static size_t _S_block_size;
      static __gnu_cxx::__balloc::
      _Bitmap_counter<_Alloc_block*> _S_last_request;
      static typename _BPVector::size_type _S_last_dealloc_index;
#if defined __GTHREADS
      static __mutex_type _S_mut;
#endif

    public:

      /** @brief  Allocates memory for a single object of size
       *  sizeof(_Tp).
       *
       *  @throw  std::bad_alloc. If memory can not be allocated.
       *
       *  @detail  Complexity: Worst case complexity is O(N), but that
       *  is hardly ever hit. If and when this particular case is
       *  encountered, the next few cases are guaranteed to have a
       *  worst case complexity of O(1)!  That's why this function
       *  performs very well on average. You can consider this
       *  function to have a complexity referred to commonly as:
       *  Amortized Constant time.
       */
      pointer 
      _M_allocate_single_object() throw(std::bad_alloc)
      {
#if defined __GTHREADS
	__gnu_cxx::__scoped_lock __bit_lock(_S_mut);
#endif

	// The algorithm is something like this: The last_request
	// variable points to the last accessed Bit Map. When such a
	// condition occurs, we try to find a free block in the
	// current bitmap, or succeeding bitmaps until the last bitmap
	// is reached. If no free block turns up, we resort to First
	// Fit method.

	// WARNING: Do not re-order the condition in the while
	// statement below, because it relies on C++'s short-circuit
	// evaluation. The return from _S_last_request->_M_get() will
	// NOT be dereference able if _S_last_request->_M_finished()
	// returns true. This would inevitably lead to a NULL pointer
	// dereference if tinkered with.
	while (_S_last_request._M_finished() == false
	       && (*(_S_last_request._M_get()) == 0))
	  {
	    _S_last_request.operator++();
	  }

	if (__builtin_expect(_S_last_request._M_finished() == true, false))
	  {
	    // Fall Back to First Fit algorithm.
	    typedef typename 
	      __gnu_cxx::__balloc::_Ffit_finder<_Alloc_block*> _FFF;
	    _FFF __fff;
	    typedef typename _BPVector::iterator _BPiter;
	    _BPiter __bpi = 
	      __gnu_cxx::__balloc::__find_if
	      (_S_mem_blocks.begin(), _S_mem_blocks.end(), 
	       __gnu_cxx::__balloc::_Functor_Ref<_FFF>(__fff));

	    if (__bpi != _S_mem_blocks.end())
	      {
		// Search was successful. Ok, now mark the first bit from
		// the right as 0, meaning Allocated. This bit is obtained
		// by calling _M_get() on __fff.
		size_t __nz_bit = _Bit_scan_forward(*__fff._M_get());
		__balloc::__bit_allocate(__fff._M_get(), __nz_bit);

		_S_last_request._M_reset(__bpi - _S_mem_blocks.begin());

		// Now, get the address of the bit we marked as allocated.
		pointer __ret = reinterpret_cast<pointer>
		  (__bpi->first + __fff._M_offset() + __nz_bit);
		size_t* __puse_count = 
		  reinterpret_cast<size_t*>
		  (__bpi->first) 
		  - (__gnu_cxx::__balloc::__num_bitmaps(*__bpi) + 1);
		
		++(*__puse_count);
		return __ret;
	      }
	    else
	      {
		// Search was unsuccessful. We Add more memory to the
		// pool by calling _S_refill_pool().
		_S_refill_pool();

		// _M_Reset the _S_last_request structure to the first
		// free block's bit map.
		_S_last_request._M_reset(_S_mem_blocks.size() - 1);

		// Now, mark that bit as allocated.
	      }
	  }

	// _S_last_request holds a pointer to a valid bit map, that
	// points to a free block in memory.
	size_t __nz_bit = _Bit_scan_forward(*_S_last_request._M_get());
	__balloc::__bit_allocate(_S_last_request._M_get(), __nz_bit);

	pointer __ret = reinterpret_cast<pointer>
	  (_S_last_request._M_base() + _S_last_request._M_offset() + __nz_bit);

	size_t* __puse_count = reinterpret_cast<size_t*>
	  (_S_mem_blocks[_S_last_request._M_where()].first)
	  - (__gnu_cxx::__balloc::
	     __num_bitmaps(_S_mem_blocks[_S_last_request._M_where()]) + 1);

	++(*__puse_count);
	return __ret;
      }

      /** @brief  Deallocates memory that belongs to a single object of
       *  size sizeof(_Tp).
       *
       *  @detail  Complexity: O(lg(N)), but the worst case is not hit
       *  often!  This is because containers usually deallocate memory
       *  close to each other and this case is handled in O(1) time by
       *  the deallocate function.
       */
      void 
      _M_deallocate_single_object(pointer __p) throw()
      {
#if defined __GTHREADS
	__gnu_cxx::__scoped_lock __bit_lock(_S_mut);
#endif
	_Alloc_block* __real_p = reinterpret_cast<_Alloc_block*>(__p);

	typedef typename _BPVector::iterator _Iterator;
	typedef typename _BPVector::difference_type _Difference_type;

	_Difference_type __diff;
	long __displacement;

	_GLIBCXX_DEBUG_ASSERT(_S_last_dealloc_index >= 0);

	
	if (__gnu_cxx::__balloc::_Inclusive_between<_Alloc_block*>
	    (__real_p) (_S_mem_blocks[_S_last_dealloc_index]))
	  {
	    _GLIBCXX_DEBUG_ASSERT(_S_last_dealloc_index
				  <= _S_mem_blocks.size() - 1);

	    // Initial Assumption was correct!
	    __diff = _S_last_dealloc_index;
	    __displacement = __real_p - _S_mem_blocks[__diff].first;
	  }
	else
	  {
	    _Iterator _iter = __gnu_cxx::__balloc::
	      __find_if(_S_mem_blocks.begin(), 
			_S_mem_blocks.end(), 
			__gnu_cxx::__balloc::
			_Inclusive_between<_Alloc_block*>(__real_p));

	    _GLIBCXX_DEBUG_ASSERT(_iter != _S_mem_blocks.end());

	    __diff = _iter - _S_mem_blocks.begin();
	    __displacement = __real_p - _S_mem_blocks[__diff].first;
	    _S_last_dealloc_index = __diff;
	  }

	// Get the position of the iterator that has been found.
	const size_t __rotate = (__displacement
				 % size_t(__balloc::bits_per_block));
	size_t* __bitmapC = 
	  reinterpret_cast<size_t*>
	  (_S_mem_blocks[__diff].first) - 1;
	__bitmapC -= (__displacement / size_t(__balloc::bits_per_block));
      
	__balloc::__bit_free(__bitmapC, __rotate);
	size_t* __puse_count = reinterpret_cast<size_t*>
	  (_S_mem_blocks[__diff].first)
	  - (__gnu_cxx::__balloc::__num_bitmaps(_S_mem_blocks[__diff]) + 1);
	
	_GLIBCXX_DEBUG_ASSERT(*__puse_count != 0);

	--(*__puse_count);

	if (__builtin_expect(*__puse_count == 0, false))
	  {
	    _S_block_size /= 2;
	  
	    // We can safely remove this block.
	    // _Block_pair __bp = _S_mem_blocks[__diff];
	    this->_M_insert(__puse_count);
	    _S_mem_blocks.erase(_S_mem_blocks.begin() + __diff);

	    // Reset the _S_last_request variable to reflect the
	    // erased block. We do this to protect future requests
	    // after the last block has been removed from a particular
	    // memory Chunk, which in turn has been returned to the
	    // free list, and hence had been erased from the vector,
	    // so the size of the vector gets reduced by 1.
	    if ((_Difference_type)_S_last_request._M_where() >= __diff--)
	      _S_last_request._M_reset(__diff); 

	    // If the Index into the vector of the region of memory
	    // that might hold the next address that will be passed to
	    // deallocated may have been invalidated due to the above
	    // erase procedure being called on the vector, hence we
	    // try to restore this invariant too.
	    if (_S_last_dealloc_index >= _S_mem_blocks.size())
	      {
		_S_last_dealloc_index =(__diff != -1 ? __diff : 0);
		_GLIBCXX_DEBUG_ASSERT(_S_last_dealloc_index >= 0);
	      }
	  }
      }

    public:
      bitmap_allocator() throw()
      { }

      bitmap_allocator(const bitmap_allocator&)
      { }

      template<typename _Tp1>
        bitmap_allocator(const bitmap_allocator<_Tp1>&) throw()
        { }

      ~bitmap_allocator() throw()
      { }

      pointer 
      allocate(size_type __n)
      {
	if (__builtin_expect(__n > this->max_size(), false))
	  std::__throw_bad_alloc();

	if (__builtin_expect(__n == 1, true))
	  return this->_M_allocate_single_object();
	else
	  { 
	    const size_type __b = __n * sizeof(value_type);
	    return reinterpret_cast<pointer>(::operator new(__b));
	  }
      }

      pointer 
      allocate(size_type __n, typename bitmap_allocator<void>::const_pointer)
      { return allocate(__n); }

      void 
      deallocate(pointer __p, size_type __n) throw()
      {
	if (__builtin_expect(__p != 0, true))
	  {
	    if (__builtin_expect(__n == 1, true))
	      this->_M_deallocate_single_object(__p);
	    else
	      ::operator delete(__p);
	  }
      }

      pointer 
      address(reference __r) const
      { return &__r; }

      const_pointer 
      address(const_reference __r) const
      { return &__r; }

      size_type 
      max_size() const throw()
      { return size_type(-1) / sizeof(value_type); }

      void 
      construct(pointer __p, const_reference __data)
      { ::new(__p) value_type(__data); }

      void 
      destroy(pointer __p)
      { __p->~value_type(); }
    };

  template<typename _Tp1, typename _Tp2>
    bool 
    operator==(const bitmap_allocator<_Tp1>&, 
	       const bitmap_allocator<_Tp2>&) throw()
    { return true; }
  
  template<typename _Tp1, typename _Tp2>
    bool 
    operator!=(const bitmap_allocator<_Tp1>&, 
	       const bitmap_allocator<_Tp2>&) throw() 
  { return false; }

  // Static member definitions.
  template<typename _Tp>
    typename bitmap_allocator<_Tp>::_BPVector
    bitmap_allocator<_Tp>::_S_mem_blocks;

  template<typename _Tp>
    size_t bitmap_allocator<_Tp>::_S_block_size = 
    2 * size_t(__balloc::bits_per_block);

  template<typename _Tp>
    typename __gnu_cxx::bitmap_allocator<_Tp>::_BPVector::size_type 
    bitmap_allocator<_Tp>::_S_last_dealloc_index = 0;

  template<typename _Tp>
    __gnu_cxx::__balloc::_Bitmap_counter 
  <typename bitmap_allocator<_Tp>::_Alloc_block*>
    bitmap_allocator<_Tp>::_S_last_request(_S_mem_blocks);

#if defined __GTHREADS
  template<typename _Tp>
    typename bitmap_allocator<_Tp>::__mutex_type
    bitmap_allocator<_Tp>::_S_mut;
#endif

_GLIBCXX_END_NAMESPACE

#endif 
<|MERGE_RESOLUTION|>--- conflicted
+++ resolved
@@ -48,47 +48,7 @@
  */
 #define _BALLOC_ALIGN_BYTES 8
 
-<<<<<<< HEAD
-#if defined _BALLOC_SANITY_CHECK
-#include <cassert>
-#define _BALLOC_ASSERT(_EXPR) assert(_EXPR)
-#else
-#define _BALLOC_ASSERT(_EXPR)
-#endif
-
-
 _GLIBCXX_BEGIN_NAMESPACE(__gnu_cxx)
-
-#if defined __GTHREADS
-  namespace
-  {
-    /** @brief  If true, then the application being compiled will be
-     *  using threads, so use mutexes as a synchronization primitive,
-     *  else do no use any synchronization primitives.
-     */
-    bool const __threads_enabled = __gthread_active_p();
-  }
-#endif
-
-#if defined __GTHREADS
-  /** @class  _Mutex bitmap_allocator.h bitmap_allocator.h
-   *
-   *  @brief  _Mutex is an OO-Wrapper for __gthread_mutex_t. 
-   *
-   *  It does not allow you to copy or assign an already initialized
-   *  mutex. This is used merely as a convenience for the locking
-   *  classes.
-   */
-  class _Mutex 
-  {
-    __gthread_mutex_t _M_mut;
-
-    // Prevent Copying and assignment.
-    _Mutex(_Mutex const&);
-    _Mutex& operator=(_Mutex const&);
-=======
-_GLIBCXX_BEGIN_NAMESPACE(__gnu_cxx)
->>>>>>> f8383f28
 
   using std::size_t;
   using std::ptrdiff_t;

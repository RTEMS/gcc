// Bitmap Allocator. -*- C++ -*-

// Copyright (C) 2004, 2005 Free Software Foundation, Inc.
//
// This file is part of the GNU ISO C++ Library.  This library is free
// software; you can redistribute it and/or modify it under the
// terms of the GNU General Public License as published by the
// Free Software Foundation; either version 2, or (at your option)
// any later version.

// This library is distributed in the hope that it will be useful,
// but WITHOUT ANY WARRANTY; without even the implied warranty of
// MERCHANTABILITY or FITNESS FOR A PARTICULAR PURPOSE.  See the
// GNU General Public License for more details.

// You should have received a copy of the GNU General Public License along
// with this library; see the file COPYING.  If not, write to the Free
// Software Foundation, 51 Franklin Street, Fifth Floor, Boston, MA 02110-1301,
// USA.

// As a special exception, you may use this file as part of a free software
// library without restriction.  Specifically, if other files instantiate
// templates or use macros or inline functions from this file, or you compile
// this file and link it with other files to produce an executable, this
// file does not by itself cause the resulting executable to be covered by
// the GNU General Public License.  This exception does not however
// invalidate any other reasons why the executable file might be covered by
// the GNU General Public License.

/** @file ext/bitmap_allocator.h
 *  This file is a GNU extension to the Standard C++ Library.
 */

#ifndef _BITMAP_ALLOCATOR_H
#define _BITMAP_ALLOCATOR_H 1

// For std::size_t, and ptrdiff_t.
#include <cstddef>

// For __throw_bad_alloc().
#include <bits/functexcept.h>

// For std::pair.
#include <utility>

// For greater_equal, and less_equal.
#include <functional>

// For operator new.
#include <new>

// For __gthread_mutex_t, __gthread_mutex_lock and __gthread_mutex_unlock.
#include <bits/gthr.h>

// Define this to enable error checking withing the allocator
// itself(to debug the allocator itself).
//#define _BALLOC_SANITY_CHECK

/** @brief The constant in the expression below is the alignment
 * required in bytes.
 */
#define _BALLOC_ALIGN_BYTES 8

#if defined _BALLOC_SANITY_CHECK
#include <cassert>
#define _BALLOC_ASSERT(_EXPR) assert(_EXPR)
#else
#define _BALLOC_ASSERT(_EXPR)
#endif


namespace __gnu_cxx
{
#if defined __GTHREADS
  namespace
  {
    /** @brief  If true, then the application being compiled will be
     *  using threads, so use mutexes as a synchronization primitive,
     *  else do no use any synchronization primitives.
     */
    bool const __threads_enabled = __gthread_active_p();
  }
#endif

#if defined __GTHREADS
  /** @class  _Mutex bitmap_allocator.h bitmap_allocator.h
   *
   *  @brief  _Mutex is an OO-Wrapper for __gthread_mutex_t. 
   *
   *  It does not allow you to copy or assign an already initialized
   *  mutex. This is used merely as a convenience for the locking
   *  classes.
   */
  class _Mutex 
  {
    __gthread_mutex_t _M_mut;

    // Prevent Copying and assignment.
    _Mutex(_Mutex const&);
    _Mutex& operator=(_Mutex const&);

  public:
    _Mutex()
    {
      if (__threads_enabled)
	{
#if !defined __GTHREAD_MUTEX_INIT
	  __GTHREAD_MUTEX_INIT_FUNCTION(&_M_mut);
#else
	  __gthread_mutex_t __mtemp = __GTHREAD_MUTEX_INIT;
	  _M_mut = __mtemp;
#endif
	}
    }

    ~_Mutex()
    {
      // Gthreads does not define a Mutex Destruction Function.
    }

    __gthread_mutex_t*
    _M_get() { return &_M_mut; }
  };

  /** @class  _Lock bitmap_allocator.h bitmap_allocator.h
   *
   *  @brief  _Lock is a simple manual locking class which allows you to
   *  manually lock and unlock a mutex associated with the lock. 
   *
   *  There is no automatic locking or unlocking happening without the
   *  programmer's explicit instructions. This class unlocks the mutex
   *  ONLY if it has not been locked. However, this check does not
   *  apply for locking, and wayward use may cause dead-locks.
   */
  class _Lock 
  {
    _Mutex* _M_pmt;
    bool _M_locked;

    // Prevent Copying and assignment.
    _Lock(_Lock const&);
    _Lock& operator=(_Lock const&);

  public:
    _Lock(_Mutex* __mptr)
    : _M_pmt(__mptr), _M_locked(false)
    { }

    void
    _M_lock()
    {
      if (__threads_enabled)
	{
	  _M_locked = true;
	  __gthread_mutex_lock(_M_pmt->_M_get());
	}
    }

    void
    _M_unlock()
    {
      if (__threads_enabled)
	{
	  if (__builtin_expect(_M_locked, true))
	    {
	      __gthread_mutex_unlock(_M_pmt->_M_get());
	      _M_locked = false;
	    }
	}
    }
    
    ~_Lock() { }
  };

  /** @class  _Auto_Lock bitmap_allocator.h bitmap_allocator.h
   *
   *  @brief  _Auto_Lock locks the associated mutex on construction, and
   *  unlocks on destruction.
   *
   *  There are no checks performed, and this class follows the RAII
   *  principle.
   */
  class _Auto_Lock 
  {
    _Mutex* _M_pmt;
    // Prevent Copying and assignment.
    _Auto_Lock(_Auto_Lock const&);
    _Auto_Lock& operator=(_Auto_Lock const&);

    void
    _M_lock()
    {
      if (__threads_enabled)
	__gthread_mutex_lock(_M_pmt->_M_get());
    }

    void
    _M_unlock()
    {
      if (__threads_enabled)
	__gthread_mutex_unlock(_M_pmt->_M_get());
    }

  public:
    _Auto_Lock(_Mutex* __mptr) : _M_pmt(__mptr)
    { this->_M_lock(); }

    ~_Auto_Lock() { this->_M_unlock(); }
  };
#endif 

  namespace balloc
  {
    /** @class  __mini_vector bitmap_allocator.h bitmap_allocator.h
     *
     *  @brief  __mini_vector<> is a stripped down version of the
     *  full-fledged std::vector<>.
     *
     *  It is to be used only for built-in types or PODs. Notable
     *  differences are:
     * 
     *  @detail
     *  1. Not all accessor functions are present.
     *  2. Used ONLY for PODs.
     *  3. No Allocator template argument. Uses ::operator new() to get
     *  memory, and ::operator delete() to free it.
     *  Caveat: The dtor does NOT free the memory allocated, so this a
     *  memory-leaking vector!
     */
    template<typename _Tp>
      class __mini_vector
      {
	__mini_vector(const __mini_vector&);
	__mini_vector& operator=(const __mini_vector&);

      public:
	typedef _Tp value_type;
	typedef _Tp* pointer;
	typedef _Tp& reference;
	typedef const _Tp& const_reference;
	typedef std::size_t size_type;
	typedef std::ptrdiff_t difference_type;
	typedef pointer iterator;

      private:
	pointer _M_start;
	pointer _M_finish;
	pointer _M_end_of_storage;

	size_type
	_M_space_left() const throw()
	{ return _M_end_of_storage - _M_finish; }

	pointer
	allocate(size_type __n)
	{ return static_cast<pointer>(::operator new(__n * sizeof(_Tp))); }

	void
	deallocate(pointer __p, size_type)
	{ ::operator delete(__p); }

      public:
	// Members used: size(), push_back(), pop_back(),
	// insert(iterator, const_reference), erase(iterator),
	// begin(), end(), back(), operator[].

	__mini_vector() : _M_start(0), _M_finish(0), 
			  _M_end_of_storage(0)
	{ }

#if 0
	~__mini_vector()
	{
	  if (this->_M_start)
	    {
	      this->deallocate(this->_M_start, this->_M_end_of_storage 
			       - this->_M_start);
	    }
	}
#endif

	size_type
	size() const throw()
	{ return _M_finish - _M_start; }

	iterator
	begin() const throw()
	{ return this->_M_start; }

	iterator
	end() const throw()
	{ return this->_M_finish; }

	reference
	back() const throw()
	{ return *(this->end() - 1); }

	reference
	operator[](const size_type __pos) const throw()
	{ return this->_M_start[__pos]; }

	void
	insert(iterator __pos, const_reference __x);

	void
	push_back(const_reference __x)
	{
	  if (this->_M_space_left())
	    {
	      *this->end() = __x;
	      ++this->_M_finish;
	    }
	  else
	    this->insert(this->end(), __x);
	}

	void
	pop_back() throw()
	{ --this->_M_finish; }

	void
	erase(iterator __pos) throw();

	void
	clear() throw()
	{ this->_M_finish = this->_M_start; }
      };

    // Out of line function definitions.
    template<typename _Tp>
      void __mini_vector<_Tp>::
      insert(iterator __pos, const_reference __x)
      {
	if (this->_M_space_left())
	  {
	    size_type __to_move = this->_M_finish - __pos;
	    iterator __dest = this->end();
	    iterator __src = this->end() - 1;

	    ++this->_M_finish;
	    while (__to_move)
	      {
		*__dest = *__src;
		--__dest; --__src; --__to_move;
	      }
	    *__pos = __x;
	  }
	else
	  {
	    size_type __new_size = this->size() ? this->size() * 2 : 1;
	    iterator __new_start = this->allocate(__new_size);
	    iterator __first = this->begin();
	    iterator __start = __new_start;
	    while (__first != __pos)
	      {
		*__start = *__first;
		++__start; ++__first;
	      }
	    *__start = __x;
	    ++__start;
	    while (__first != this->end())
	      {
		*__start = *__first;
		++__start; ++__first;
	      }
	    if (this->_M_start)
	      this->deallocate(this->_M_start, this->size());

	    this->_M_start = __new_start;
	    this->_M_finish = __start;
	    this->_M_end_of_storage = this->_M_start + __new_size;
	  }
      }

    template<typename _Tp>
      void __mini_vector<_Tp>::
      erase(iterator __pos) throw()
      {
	while (__pos + 1 != this->end())
	  {
	    *__pos = __pos[1];
	    ++__pos;
	  }
	--this->_M_finish;
      }


    template<typename _Tp>
      struct __mv_iter_traits
      {
	typedef typename _Tp::value_type value_type;
	typedef typename _Tp::difference_type difference_type;
      };

    template<typename _Tp>
      struct __mv_iter_traits<_Tp*>
      {
	typedef _Tp value_type;
	typedef std::ptrdiff_t difference_type;
      };

    enum 
      { 
	bits_per_byte = 8,
	bits_per_block = sizeof(size_t) * size_t(bits_per_byte) 
      };

    template<typename _ForwardIterator, typename _Tp, typename _Compare>
      _ForwardIterator
      __lower_bound(_ForwardIterator __first, _ForwardIterator __last,
		    const _Tp& __val, _Compare __comp)
      {
	typedef typename __mv_iter_traits<_ForwardIterator>::value_type
	  _ValueType;
	typedef typename __mv_iter_traits<_ForwardIterator>::difference_type
	  _DistanceType;

	_DistanceType __len = __last - __first;
	_DistanceType __half;
	_ForwardIterator __middle;

	while (__len > 0)
	  {
	    __half = __len >> 1;
	    __middle = __first;
	    __middle += __half;
	    if (__comp(*__middle, __val))
	      {
		__first = __middle;
		++__first;
		__len = __len - __half - 1;
	      }
	    else
	      __len = __half;
	  }
	return __first;
      }

    template<typename _InputIterator, typename _Predicate>
      inline _InputIterator
      __find_if(_InputIterator __first, _InputIterator __last, _Predicate __p)
      {
	while (__first != __last && !__p(*__first))
	  ++__first;
	return __first;
      }

    /** @brief The number of Blocks pointed to by the address pair
     *  passed to the function.
     */
    template<typename _AddrPair>
      inline size_t
      __num_blocks(_AddrPair __ap)
      { return (__ap.second - __ap.first) + 1; }

    /** @brief The number of Bit-maps pointed to by the address pair
     *  passed to the function.
     */
    template<typename _AddrPair>
      inline size_t
      __num_bitmaps(_AddrPair __ap)
      { return __num_blocks(__ap) / size_t(bits_per_block); }

    // _Tp should be a pointer type.
    template<typename _Tp>
      class _Inclusive_between 
      : public std::unary_function<typename std::pair<_Tp, _Tp>, bool>
      {
	typedef _Tp pointer;
	pointer _M_ptr_value;
	typedef typename std::pair<_Tp, _Tp> _Block_pair;
	
      public:
	_Inclusive_between(pointer __ptr) : _M_ptr_value(__ptr) 
	{ }
	
	bool 
	operator()(_Block_pair __bp) const throw()
	{
	  if (std::less_equal<pointer>()(_M_ptr_value, __bp.second) 
	      && std::greater_equal<pointer>()(_M_ptr_value, __bp.first))
	    return true;
	  else
	    return false;
	}
      };
  
    // Used to pass a Functor to functions by reference.
    template<typename _Functor>
      class _Functor_Ref 
      : public std::unary_function<typename _Functor::argument_type, 
				   typename _Functor::result_type>
      {
	_Functor& _M_fref;
	
      public:
	typedef typename _Functor::argument_type argument_type;
	typedef typename _Functor::result_type result_type;

	_Functor_Ref(_Functor& __fref) : _M_fref(__fref) 
	{ }

	result_type 
	operator()(argument_type __arg) 
	{ return _M_fref(__arg); }
      };

    /** @class  _Ffit_finder bitmap_allocator.h bitmap_allocator.h
     *
     *  @brief  The class which acts as a predicate for applying the
     *  first-fit memory allocation policy for the bitmap allocator.
     */
    // _Tp should be a pointer type, and _Alloc is the Allocator for
    // the vector.
    template<typename _Tp>
      class _Ffit_finder 
      : public std::unary_function<typename std::pair<_Tp, _Tp>, bool>
      {
	typedef typename std::pair<_Tp, _Tp> _Block_pair;
	typedef typename balloc::__mini_vector<_Block_pair> _BPVector;
	typedef typename _BPVector::difference_type _Counter_type;

	size_t* _M_pbitmap;
	_Counter_type _M_data_offset;

      public:
	_Ffit_finder() : _M_pbitmap(0), _M_data_offset(0)
	{ }

	bool 
	operator()(_Block_pair __bp) throw()
	{
	  // Set the _rover to the last physical location bitmap,
	  // which is the bitmap which belongs to the first free
	  // block. Thus, the bitmaps are in exact reverse order of
	  // the actual memory layout. So, we count down the bimaps,
	  // which is the same as moving up the memory.

	  // If the used count stored at the start of the Bit Map headers
	  // is equal to the number of Objects that the current Block can
	  // store, then there is definitely no space for another single
	  // object, so just return false.
	  _Counter_type __diff = 
	    __gnu_cxx::balloc::__num_bitmaps(__bp);

	  if (*(reinterpret_cast<size_t*>
		(__bp.first) - (__diff + 1))
	      == __gnu_cxx::balloc::__num_blocks(__bp))
	    return false;

	  size_t* __rover = reinterpret_cast<size_t*>(__bp.first) - 1;

	  for (_Counter_type __i = 0; __i < __diff; ++__i)
	    {
	      _M_data_offset = __i;
	      if (*__rover)
		{
		  _M_pbitmap = __rover;
		  return true;
		}
	      --__rover;
	    }
	  return false;
	}

    
	size_t*
	_M_get() const throw()
	{ return _M_pbitmap; }

	_Counter_type
	_M_offset() const throw()
	{ return _M_data_offset * size_t(bits_per_block); }
      };


    /** @class  _Bitmap_counter bitmap_allocator.h bitmap_allocator.h
     *
     *  @brief  The bitmap counter which acts as the bitmap
     *  manipulator, and manages the bit-manipulation functions and
     *  the searching and identification functions on the bit-map.
     */
    // _Tp should be a pointer type.
    template<typename _Tp>
      class _Bitmap_counter
      {
	typedef typename balloc::__mini_vector<typename std::pair<_Tp, _Tp> > 
	_BPVector;
	typedef typename _BPVector::size_type _Index_type;
	typedef _Tp pointer;
    
	_BPVector& _M_vbp;
	size_t* _M_curr_bmap;
	size_t* _M_last_bmap_in_block;
	_Index_type _M_curr_index;
    
      public:
	// Use the 2nd parameter with care. Make sure that such an
	// entry exists in the vector before passing that particular
	// index to this ctor.
	_Bitmap_counter(_BPVector& Rvbp, long __index = -1) : _M_vbp(Rvbp)
	{ this->_M_reset(__index); }
    
	void 
	_M_reset(long __index = -1) throw()
	{
	  if (__index == -1)
	    {
	      _M_curr_bmap = 0;
	      _M_curr_index = static_cast<_Index_type>(-1);
	      return;
	    }

	  _M_curr_index = __index;
	  _M_curr_bmap = reinterpret_cast<size_t*>
	    (_M_vbp[_M_curr_index].first) - 1;
	  
	  _BALLOC_ASSERT(__index <= (long)_M_vbp.size() - 1);
	
	  _M_last_bmap_in_block = _M_curr_bmap
	    - ((_M_vbp[_M_curr_index].second 
		- _M_vbp[_M_curr_index].first + 1) 
	       / size_t(bits_per_block) - 1);
	}
    
	// Dangerous Function! Use with extreme care. Pass to this
	// function ONLY those values that are known to be correct,
	// otherwise this will mess up big time.
	void
	_M_set_internal_bitmap(size_t* __new_internal_marker) throw()
	{ _M_curr_bmap = __new_internal_marker; }
    
	bool
	_M_finished() const throw()
	{ return(_M_curr_bmap == 0); }
    
	_Bitmap_counter&
	operator++() throw()
	{
	  if (_M_curr_bmap == _M_last_bmap_in_block)
	    {
	      if (++_M_curr_index == _M_vbp.size())
		_M_curr_bmap = 0;
	      else
		this->_M_reset(_M_curr_index);
	    }
	  else
	    --_M_curr_bmap;
	  return *this;
	}
    
	size_t*
	_M_get() const throw()
	{ return _M_curr_bmap; }
    
	pointer 
	_M_base() const throw()
	{ return _M_vbp[_M_curr_index].first; }

	_Index_type
	_M_offset() const throw()
	{
	  return size_t(bits_per_block)
	    * ((reinterpret_cast<size_t*>(this->_M_base()) 
		- _M_curr_bmap) - 1);
	}
    
	_Index_type
	_M_where() const throw()
	{ return _M_curr_index; }
      };

    /** @brief  Mark a memory address as allocated by re-setting the
     *  corresponding bit in the bit-map.
     */
    inline void 
    __bit_allocate(size_t* __pbmap, size_t __pos) throw()
    {
      size_t __mask = 1 << __pos;
      __mask = ~__mask;
      *__pbmap &= __mask;
    }
  
    /** @brief  Mark a memory address as free by setting the
     *  corresponding bit in the bit-map.
     */
    inline void 
    __bit_free(size_t* __pbmap, size_t __pos) throw()
    {
      size_t __mask = 1 << __pos;
      *__pbmap |= __mask;
    }
  } // namespace balloc

  /** @brief  Generic Version of the bsf instruction.
   */
  inline size_t 
  _Bit_scan_forward(size_t __num)
  { return static_cast<size_t>(__builtin_ctzl(__num)); }

  /** @class  free_list bitmap_allocator.h bitmap_allocator.h
   *
   *  @brief  The free list class for managing chunks of memory to be
   *  given to and returned by the bitmap_allocator.
   */
  class free_list
  {
    typedef size_t* value_type;
    typedef balloc::__mini_vector<value_type> vector_type;
    typedef vector_type::iterator iterator;

    struct _LT_pointer_compare
    {
      bool
      operator()(const size_t* __pui, 
		 const size_t __cui) const throw()
      { return *__pui < __cui; }
    };

#if defined __GTHREADS
    _Mutex*
    _M_get_mutex()
    {
      static _Mutex _S_mutex;
      return &_S_mutex;
    }
#endif
<<<<<<< HEAD
    static vector_type _S_free_list;
=======

    vector_type&
    _M_get_free_list()
    {
      static vector_type _S_free_list;
      return _S_free_list;
    }
>>>>>>> 8c044a9c

    /** @brief  Performs validation of memory based on their size.
     *
     *  @param  __addr The pointer to the memory block to be
     *  validated.
     *
     *  @detail  Validates the memory block passed to this function and
     *  appropriately performs the action of managing the free list of
     *  blocks by adding this block to the free list or deleting this
     *  or larger blocks from the free list.
     */
    void
    _M_validate(size_t* __addr) throw()
    {
      vector_type& __free_list = _M_get_free_list();
      const vector_type::size_type __max_size = 64;
      if (__free_list.size() >= __max_size)
	{
	  // Ok, the threshold value has been reached.  We determine
	  // which block to remove from the list of free blocks.
	  if (*__addr >= *__free_list.back())
	    {
	      // Ok, the new block is greater than or equal to the
	      // last block in the list of free blocks. We just free
	      // the new block.
	      ::operator delete(static_cast<void*>(__addr));
	      return;
	    }
	  else
	    {
	      // Deallocate the last block in the list of free lists,
	      // and insert the new one in it's correct position.
	      ::operator delete(static_cast<void*>(__free_list.back()));
	      __free_list.pop_back();
	    }
	}
	  
      // Just add the block to the list of free lists unconditionally.
      iterator __temp = __gnu_cxx::balloc::__lower_bound
	(__free_list.begin(), __free_list.end(), 
	 *__addr, _LT_pointer_compare());

      // We may insert the new free list before _temp;
      __free_list.insert(__temp, __addr);
    }

    /** @brief  Decides whether the wastage of memory is acceptable for
     *  the current memory request and returns accordingly.
     *
     *  @param __block_size The size of the block available in the free
     *  list.
     *
     *  @param __required_size The required size of the memory block.
     *
     *  @return true if the wastage incurred is acceptable, else returns
     *  false.
     */
    bool 
    _M_should_i_give(size_t __block_size, 
		     size_t __required_size) throw()
    {
      const size_t __max_wastage_percentage = 36;
      if (__block_size >= __required_size && 
	  (((__block_size - __required_size) * 100 / __block_size)
	   < __max_wastage_percentage))
	return true;
      else
	return false;
    }

  public:
    /** @brief This function returns the block of memory to the
     *  internal free list.
     *
     *  @param  __addr The pointer to the memory block that was given
     *  by a call to the _M_get function.
     */
    inline void 
    _M_insert(size_t* __addr) throw()
    {
#if defined __GTHREADS
      _Auto_Lock __bfl_lock(_M_get_mutex());
#endif
      // Call _M_validate to decide what should be done with
      // this particular free list.
      this->_M_validate(reinterpret_cast<size_t*>(__addr) - 1);
      // See discussion as to why this is 1!
    }
    
    /** @brief  This function gets a block of memory of the specified
     *  size from the free list.
     *
     *  @param  __sz The size in bytes of the memory required.
     *
     *  @return  A pointer to the new memory block of size at least
     *  equal to that requested.
     */
    size_t*
    _M_get(size_t __sz) throw(std::bad_alloc);

    /** @brief  This function just clears the internal Free List, and
     *  gives back all the memory to the OS.
     */
    void 
    _M_clear();
  };


  // Forward declare the class.
  template<typename _Tp> 
    class bitmap_allocator;

  // Specialize for void:
  template<>
    class bitmap_allocator<void>
    {
    public:
      typedef void*       pointer;
      typedef const void* const_pointer;

      // Reference-to-void members are impossible.
      typedef void  value_type;
      template<typename _Tp1>
        struct rebind
	{
	  typedef bitmap_allocator<_Tp1> other;
	};
    };

  template<typename _Tp>
    class bitmap_allocator : private free_list
    {
    public:
      typedef std::size_t    size_type;
      typedef std::ptrdiff_t difference_type;
      typedef _Tp*        pointer;
      typedef const _Tp*  const_pointer;
      typedef _Tp&        reference;
      typedef const _Tp&  const_reference;
      typedef _Tp         value_type;
      template<typename _Tp1>
        struct rebind
	{
	  typedef bitmap_allocator<_Tp1> other;
	};

    private:
      template<size_t _BSize, size_t _AlignSize>
        struct aligned_size
	{
	  enum
	    { 
	      modulus = _BSize % _AlignSize,
	      value = _BSize + (modulus ? _AlignSize - (modulus) : 0)
	    };
	};

      struct _Alloc_block
      {
	char __M_unused[aligned_size<sizeof(value_type),
			_BALLOC_ALIGN_BYTES>::value];
      };


      typedef typename std::pair<_Alloc_block*, _Alloc_block*> _Block_pair;

      typedef typename 
      balloc::__mini_vector<_Block_pair> _BPVector;

#if defined _BALLOC_SANITY_CHECK
      // Complexity: O(lg(N)). Where, N is the number of block of size
      // sizeof(value_type).
      void 
      _S_check_for_free_blocks() throw()
      {
	typedef typename 
	  __gnu_cxx::balloc::_Ffit_finder<_Alloc_block*> _FFF;
	_FFF __fff;
	typedef typename _BPVector::iterator _BPiter;
	_BPiter __bpi = 
	  __gnu_cxx::balloc::__find_if
	  (_S_mem_blocks.begin(), _S_mem_blocks.end(), 
	   __gnu_cxx::balloc::_Functor_Ref<_FFF>(__fff));

	_BALLOC_ASSERT(__bpi == _S_mem_blocks.end());
      }
#endif

      /** @brief  Responsible for exponentially growing the internal
       *  memory pool.
       *
       *  @throw  std::bad_alloc. If memory can not be allocated.
       *
       *  @detail  Complexity: O(1), but internally depends upon the
       *  complexity of the function free_list::_M_get. The part where
       *  the bitmap headers are written has complexity: O(X),where X
       *  is the number of blocks of size sizeof(value_type) within
       *  the newly acquired block. Having a tight bound.
       */
      void 
      _S_refill_pool() throw(std::bad_alloc)
      {
#if defined _BALLOC_SANITY_CHECK
	_S_check_for_free_blocks();
#endif

	const size_t __num_bitmaps = (_S_block_size
				      / size_t(balloc::bits_per_block));
	const size_t __size_to_allocate = sizeof(size_t) 
	  + _S_block_size * sizeof(_Alloc_block) 
	  + __num_bitmaps * sizeof(size_t);

	size_t* __temp = 
	  reinterpret_cast<size_t*>
	  (this->_M_get(__size_to_allocate));
	*__temp = 0;
	++__temp;

	// The Header information goes at the Beginning of the Block.
	_Block_pair __bp = 
	  std::make_pair(reinterpret_cast<_Alloc_block*>
			 (__temp + __num_bitmaps), 
			 reinterpret_cast<_Alloc_block*>
			 (__temp + __num_bitmaps) 
			 + _S_block_size - 1);
	
	// Fill the Vector with this information.
	_S_mem_blocks.push_back(__bp);

	size_t __bit_mask = 0; // 0 Indicates all Allocated.
	__bit_mask = ~__bit_mask; // 1 Indicates all Free.

	for (size_t __i = 0; __i < __num_bitmaps; ++__i)
	  __temp[__i] = __bit_mask;

	_S_block_size *= 2;
      }


      static _BPVector _S_mem_blocks;
      static size_t _S_block_size;
      static __gnu_cxx::balloc::
      _Bitmap_counter<_Alloc_block*> _S_last_request;
      static typename _BPVector::size_type _S_last_dealloc_index;
#if defined __GTHREADS
      static _Mutex _S_mut;
#endif

    public:

      /** @brief  Allocates memory for a single object of size
       *  sizeof(_Tp).
       *
       *  @throw  std::bad_alloc. If memory can not be allocated.
       *
       *  @detail  Complexity: Worst case complexity is O(N), but that
       *  is hardly ever hit. If and when this particular case is
       *  encountered, the next few cases are guaranteed to have a
       *  worst case complexity of O(1)!  That's why this function
       *  performs very well on average. You can consider this
       *  function to have a complexity referred to commonly as:
       *  Amortized Constant time.
       */
      pointer 
      _M_allocate_single_object() throw(std::bad_alloc)
      {
#if defined __GTHREADS
	_Auto_Lock __bit_lock(&_S_mut);
#endif

	// The algorithm is something like this: The last_request
	// variable points to the last accessed Bit Map. When such a
	// condition occurs, we try to find a free block in the
	// current bitmap, or succeeding bitmaps until the last bitmap
	// is reached. If no free block turns up, we resort to First
	// Fit method.

	// WARNING: Do not re-order the condition in the while
	// statement below, because it relies on C++'s short-circuit
	// evaluation. The return from _S_last_request->_M_get() will
	// NOT be dereference able if _S_last_request->_M_finished()
	// returns true. This would inevitably lead to a NULL pointer
	// dereference if tinkered with.
	while (_S_last_request._M_finished() == false
	       && (*(_S_last_request._M_get()) == 0))
	  {
	    _S_last_request.operator++();
	  }

	if (__builtin_expect(_S_last_request._M_finished() == true, false))
	  {
	    // Fall Back to First Fit algorithm.
	    typedef typename 
	      __gnu_cxx::balloc::_Ffit_finder<_Alloc_block*> _FFF;
	    _FFF __fff;
	    typedef typename _BPVector::iterator _BPiter;
	    _BPiter __bpi = 
	      __gnu_cxx::balloc::__find_if
	      (_S_mem_blocks.begin(), _S_mem_blocks.end(), 
	       __gnu_cxx::balloc::_Functor_Ref<_FFF>(__fff));

	    if (__bpi != _S_mem_blocks.end())
	      {
		// Search was successful. Ok, now mark the first bit from
		// the right as 0, meaning Allocated. This bit is obtained
		// by calling _M_get() on __fff.
		size_t __nz_bit = _Bit_scan_forward(*__fff._M_get());
		balloc::__bit_allocate(__fff._M_get(), __nz_bit);

		_S_last_request._M_reset(__bpi - _S_mem_blocks.begin());

		// Now, get the address of the bit we marked as allocated.
		pointer __ret = reinterpret_cast<pointer>
		  (__bpi->first + __fff._M_offset() + __nz_bit);
		size_t* __puse_count = 
		  reinterpret_cast<size_t*>
		  (__bpi->first) 
		  - (__gnu_cxx::balloc::__num_bitmaps(*__bpi) + 1);
		
		++(*__puse_count);
		return __ret;
	      }
	    else
	      {
		// Search was unsuccessful. We Add more memory to the
		// pool by calling _S_refill_pool().
		_S_refill_pool();

		// _M_Reset the _S_last_request structure to the first
		// free block's bit map.
		_S_last_request._M_reset(_S_mem_blocks.size() - 1);

		// Now, mark that bit as allocated.
	      }
	  }

	// _S_last_request holds a pointer to a valid bit map, that
	// points to a free block in memory.
	size_t __nz_bit = _Bit_scan_forward(*_S_last_request._M_get());
	balloc::__bit_allocate(_S_last_request._M_get(), __nz_bit);

	pointer __ret = reinterpret_cast<pointer>
	  (_S_last_request._M_base() + _S_last_request._M_offset() + __nz_bit);

	size_t* __puse_count = reinterpret_cast<size_t*>
	  (_S_mem_blocks[_S_last_request._M_where()].first)
	  - (__gnu_cxx::balloc::
	     __num_bitmaps(_S_mem_blocks[_S_last_request._M_where()]) + 1);

	++(*__puse_count);
	return __ret;
      }

      /** @brief  Deallocates memory that belongs to a single object of
       *  size sizeof(_Tp).
       *
       *  @detail  Complexity: O(lg(N)), but the worst case is not hit
       *  often!  This is because containers usually deallocate memory
       *  close to each other and this case is handled in O(1) time by
       *  the deallocate function.
       */
      void 
      _M_deallocate_single_object(pointer __p) throw()
      {
#if defined __GTHREADS
	_Auto_Lock __bit_lock(&_S_mut);
#endif
	_Alloc_block* __real_p = reinterpret_cast<_Alloc_block*>(__p);

	typedef typename _BPVector::iterator _Iterator;
	typedef typename _BPVector::difference_type _Difference_type;

	_Difference_type __diff;
	long __displacement;

	_BALLOC_ASSERT(_S_last_dealloc_index >= 0);

	
	if (__gnu_cxx::balloc::_Inclusive_between<_Alloc_block*>
	    (__real_p)
	    (_S_mem_blocks[_S_last_dealloc_index]))
	  {
	    _BALLOC_ASSERT(_S_last_dealloc_index <= _S_mem_blocks.size() - 1);

	    // Initial Assumption was correct!
	    __diff = _S_last_dealloc_index;
	    __displacement = __real_p - _S_mem_blocks[__diff].first;
	  }
	else
	  {
	    _Iterator _iter = 
	      __gnu_cxx::balloc::
	      __find_if(_S_mem_blocks.begin(), 
			_S_mem_blocks.end(), 
			__gnu_cxx::balloc::
			_Inclusive_between<_Alloc_block*>(__real_p));

	    _BALLOC_ASSERT(_iter != _S_mem_blocks.end());

	    __diff = _iter - _S_mem_blocks.begin();
	    __displacement = __real_p - _S_mem_blocks[__diff].first;
	    _S_last_dealloc_index = __diff;
	  }

	// Get the position of the iterator that has been found.
	const size_t __rotate = (__displacement
				 % size_t(balloc::bits_per_block));
	size_t* __bitmapC = 
	  reinterpret_cast<size_t*>
	  (_S_mem_blocks[__diff].first) - 1;
	__bitmapC -= (__displacement / size_t(balloc::bits_per_block));
      
	balloc::__bit_free(__bitmapC, __rotate);
	size_t* __puse_count = reinterpret_cast<size_t*>
	  (_S_mem_blocks[__diff].first)
	  - (__gnu_cxx::balloc::__num_bitmaps(_S_mem_blocks[__diff]) + 1);
	
	_BALLOC_ASSERT(*__puse_count != 0);

	--(*__puse_count);

	if (__builtin_expect(*__puse_count == 0, false))
	  {
	    _S_block_size /= 2;
	  
	    // We can safely remove this block.
	    // _Block_pair __bp = _S_mem_blocks[__diff];
	    this->_M_insert(__puse_count);
	    _S_mem_blocks.erase(_S_mem_blocks.begin() + __diff);

	    // Reset the _S_last_request variable to reflect the
	    // erased block. We do this to protect future requests
	    // after the last block has been removed from a particular
	    // memory Chunk, which in turn has been returned to the
	    // free list, and hence had been erased from the vector,
	    // so the size of the vector gets reduced by 1.
	    if ((_Difference_type)_S_last_request._M_where() >= __diff--)
	      _S_last_request._M_reset(__diff); 

	    // If the Index into the vector of the region of memory
	    // that might hold the next address that will be passed to
	    // deallocated may have been invalidated due to the above
	    // erase procedure being called on the vector, hence we
	    // try to restore this invariant too.
	    if (_S_last_dealloc_index >= _S_mem_blocks.size())
	      {
		_S_last_dealloc_index =(__diff != -1 ? __diff : 0);
		_BALLOC_ASSERT(_S_last_dealloc_index >= 0);
	      }
	  }
      }

    public:
      bitmap_allocator() throw()
      { }

      bitmap_allocator(const bitmap_allocator&)
      { }

      template<typename _Tp1>
        bitmap_allocator(const bitmap_allocator<_Tp1>&) throw()
        { }

      ~bitmap_allocator() throw()
      { }

      pointer 
      allocate(size_type __n)
      {
	if (__builtin_expect(__n > this->max_size(), false))
	  std::__throw_bad_alloc();

	if (__builtin_expect(__n == 1, true))
	  return this->_M_allocate_single_object();
	else
	  { 
	    const size_type __b = __n * sizeof(value_type);
	    return reinterpret_cast<pointer>(::operator new(__b));
	  }
      }

      pointer 
      allocate(size_type __n, typename bitmap_allocator<void>::const_pointer)
      { return allocate(__n); }

      void 
      deallocate(pointer __p, size_type __n) throw()
      {
	if (__builtin_expect(__p != 0, true))
	  {
	    if (__builtin_expect(__n == 1, true))
	      this->_M_deallocate_single_object(__p);
	    else
	      ::operator delete(__p);
	  }
      }

      pointer 
      address(reference __r) const
      { return &__r; }

      const_pointer 
      address(const_reference __r) const
      { return &__r; }

      size_type 
      max_size() const throw()
      { return size_type(-1) / sizeof(value_type); }

      void 
      construct(pointer __p, const_reference __data)
      { ::new(__p) value_type(__data); }

      void 
      destroy(pointer __p)
      { __p->~value_type(); }
    };

  template<typename _Tp1, typename _Tp2>
    bool 
    operator==(const bitmap_allocator<_Tp1>&, 
	       const bitmap_allocator<_Tp2>&) throw()
    { return true; }
  
  template<typename _Tp1, typename _Tp2>
    bool 
    operator!=(const bitmap_allocator<_Tp1>&, 
	       const bitmap_allocator<_Tp2>&) throw() 
  { return false; }

  // Static member definitions.
  template<typename _Tp>
    typename bitmap_allocator<_Tp>::_BPVector
    bitmap_allocator<_Tp>::_S_mem_blocks;

  template<typename _Tp>
    size_t bitmap_allocator<_Tp>::_S_block_size = 
    2 * size_t(balloc::bits_per_block);

  template<typename _Tp>
    typename __gnu_cxx::bitmap_allocator<_Tp>::_BPVector::size_type 
    bitmap_allocator<_Tp>::_S_last_dealloc_index = 0;

  template<typename _Tp>
    __gnu_cxx::balloc::_Bitmap_counter 
  <typename bitmap_allocator<_Tp>::_Alloc_block*>
    bitmap_allocator<_Tp>::_S_last_request(_S_mem_blocks);

#if defined __GTHREADS
  template<typename _Tp>
    __gnu_cxx::_Mutex
    bitmap_allocator<_Tp>::_S_mut;
#endif


}

#endif 

//  LocalWords:  namespace GTHREADS bool const gthread endif Mutex mutex<|MERGE_RESOLUTION|>--- conflicted
+++ resolved
@@ -725,9 +725,6 @@
       return &_S_mutex;
     }
 #endif
-<<<<<<< HEAD
-    static vector_type _S_free_list;
-=======
 
     vector_type&
     _M_get_free_list()
@@ -735,7 +732,6 @@
       static vector_type _S_free_list;
       return _S_free_list;
     }
->>>>>>> 8c044a9c
 
     /** @brief  Performs validation of memory based on their size.
      *

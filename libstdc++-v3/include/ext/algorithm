--- conflicted
+++ resolved
@@ -1,11 +1,7 @@
 // Algorithm extensions -*- C++ -*-
 
-<<<<<<< HEAD
-// Copyright (C) 2001, 2002, 2004, 2005 Free Software Foundation, Inc.
-=======
 // Copyright (C) 2001, 2002, 2003, 2004, 2005, 2006, 2007
 // Free Software Foundation, Inc.
->>>>>>> 751ff693
 //
 // This file is part of the GNU ISO C++ Library.  This library is free
 // software; you can redistribute it and/or modify it under the
@@ -166,12 +162,8 @@
   {
     const ptrdiff_t __len1 = __last1 - __first1;
     const ptrdiff_t __len2 = __last2 - __first2;
-<<<<<<< HEAD
-    const int __result = std::memcmp(__first1, __first2, min(__len1, __len2));
-=======
     const int __result = __builtin_memcmp(__first1, __first2,
 					  min(__len1, __len2));
->>>>>>> 751ff693
     return __result != 0 ? __result
 			 : (__len1 == __len2 ? 0 : (__len1 < __len2 ? -1 : 1));
   }
@@ -436,13 +428,10 @@
 			     __out_last - __out_first);
     }
 
-<<<<<<< HEAD
-=======
 #ifdef __GXX_EXPERIMENTAL_CXX0X__
   using std::is_heap;
   using std::is_sorted;
 #else
->>>>>>> 751ff693
   /**
    *  This is an SGI extension.
    *  @ingroup SGIextensions

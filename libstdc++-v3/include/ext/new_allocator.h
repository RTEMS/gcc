// Allocator that wraps operator new -*- C++ -*-

// Copyright (C) 2001, 2002, 2003, 2004, 2005 Free Software Foundation, Inc.
//
// This file is part of the GNU ISO C++ Library.  This library is free
// software; you can redistribute it and/or modify it under the
// terms of the GNU General Public License as published by the
// Free Software Foundation; either version 2, or (at your option)
// any later version.

// This library is distributed in the hope that it will be useful,
// but WITHOUT ANY WARRANTY; without even the implied warranty of
// MERCHANTABILITY or FITNESS FOR A PARTICULAR PURPOSE.  See the
// GNU General Public License for more details.

// You should have received a copy of the GNU General Public License along
// with this library; see the file COPYING.  If not, write to the Free
// Software Foundation, 51 Franklin Street, Fifth Floor, Boston, MA 02110-1301,
// USA.

// As a special exception, you may use this file as part of a free software
// library without restriction.  Specifically, if other files instantiate
// templates or use macros or inline functions from this file, or you compile
// this file and link it with other files to produce an executable, this
// file does not by itself cause the resulting executable to be covered by
// the GNU General Public License.  This exception does not however
// invalidate any other reasons why the executable file might be covered by
// the GNU General Public License.

/** @file ext/new_allocator.h
 *  This file is a GNU extension to the Standard C++ Library.
 */

#ifndef _NEW_ALLOCATOR_H
#define _NEW_ALLOCATOR_H 1

#include <new>
#include <bits/functexcept.h>

_GLIBCXX_BEGIN_NAMESPACE(__gnu_cxx)

<<<<<<< HEAD
=======
  using std::size_t;
  using std::ptrdiff_t;

>>>>>>> f8383f28
  /**
   *  @brief  An allocator that uses global new, as per [20.4].
   *
   *  This is precisely the allocator defined in the C++ Standard. 
   *    - all allocation calls operator new
   *    - all deallocation calls operator delete
   */
  template<typename _Tp>
    class new_allocator
    {
    public:
      typedef size_t     size_type;
      typedef ptrdiff_t  difference_type;
      typedef _Tp*       pointer;
      typedef const _Tp* const_pointer;
      typedef _Tp&       reference;
      typedef const _Tp& const_reference;
      typedef _Tp        value_type;

      template<typename _Tp1>
        struct rebind
        { typedef new_allocator<_Tp1> other; };

      new_allocator() throw() { }

      new_allocator(const new_allocator&) throw() { }

      template<typename _Tp1>
        new_allocator(const new_allocator<_Tp1>&) throw() { }

      ~new_allocator() throw() { }

      pointer
      address(reference __x) const { return &__x; }

      const_pointer
      address(const_reference __x) const { return &__x; }

      // NB: __n is permitted to be 0.  The C++ standard says nothing
      // about what the return value is when __n == 0.
      pointer
      allocate(size_type __n, const void* = 0)
      { 
	if (__builtin_expect(__n > this->max_size(), false))
	  std::__throw_bad_alloc();

	return static_cast<_Tp*>(::operator new(__n * sizeof(_Tp)));
      }

      // __p is not permitted to be a null pointer.
      void
      deallocate(pointer __p, size_type)
      { ::operator delete(__p); }

      size_type
      max_size() const throw() 
      { return size_t(-1) / sizeof(_Tp); }

      // _GLIBCXX_RESOLVE_LIB_DEFECTS
      // 402. wrong new expression in [some_] allocator::construct
      void 
      construct(pointer __p, const _Tp& __val) 
      { ::new(__p) _Tp(__val); }

      void 
      destroy(pointer __p) { __p->~_Tp(); }
    };

  template<typename _Tp>
    inline bool
    operator==(const new_allocator<_Tp>&, const new_allocator<_Tp>&)
    { return true; }
  
  template<typename _Tp>
    inline bool
    operator!=(const new_allocator<_Tp>&, const new_allocator<_Tp>&)
    { return false; }

_GLIBCXX_END_NAMESPACE

#endif<|MERGE_RESOLUTION|>--- conflicted
+++ resolved
@@ -39,12 +39,9 @@
 
 _GLIBCXX_BEGIN_NAMESPACE(__gnu_cxx)
 
-<<<<<<< HEAD
-=======
   using std::size_t;
   using std::ptrdiff_t;
 
->>>>>>> f8383f28
   /**
    *  @brief  An allocator that uses global new, as per [20.4].
    *

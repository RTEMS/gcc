// String Conversions -*- C++ -*-

// Copyright (C) 2008, 2009, 2010 Free Software Foundation, Inc.
//
// This file is part of the GNU ISO C++ Library.  This library is free
// software; you can redistribute it and/or modify it under the
// terms of the GNU General Public License as published by the
// Free Software Foundation; either version 3, or (at your option)
// any later version.

// This library is distributed in the hope that it will be useful,
// but WITHOUT ANY WARRANTY; without even the implied warranty of
// MERCHANTABILITY or FITNESS FOR A PARTICULAR PURPOSE.  See the
// GNU General Public License for more details.

// Under Section 7 of GPL version 3, you are granted additional
// permissions described in the GCC Runtime Library Exception, version
// 3.1, as published by the Free Software Foundation.

// You should have received a copy of the GNU General Public License and
// a copy of the GCC Runtime Library Exception along with this program;
// see the files COPYING3 and COPYING.RUNTIME respectively.  If not, see
// <http://www.gnu.org/licenses/>.
<<<<<<< HEAD
=======

/** @file ext/string_conversions.h
 *  This file is a GNU extension to the Standard C++ Library.
 */
>>>>>>> 03d20231

#ifndef _STRING_CONVERSIONS_H
#define _STRING_CONVERSIONS_H 1

#pragma GCC system_header

#include <bits/c++config.h>
#include <ext/numeric_traits.h>
#include <bits/functexcept.h>
#include <cstdlib>
#include <cwchar>
#include <cstdio>
#include <cerrno>

namespace __gnu_cxx _GLIBCXX_VISIBILITY(default)
{
_GLIBCXX_BEGIN_NAMESPACE_VERSION

  // Helper for all the sto* functions.
  template<typename _TRet, typename _Ret = _TRet, typename _CharT,
	   typename... _Base>
    _Ret
    __stoa(_TRet (*__convf) (const _CharT*, _CharT**, _Base...),
	   const char* __name, const _CharT* __str, std::size_t* __idx,
	   _Base... __base)
    {
      _Ret __ret;

      _CharT* __endptr;
      errno = 0;
      const _TRet __tmp = __convf(__str, &__endptr, __base...);

      if (__endptr == __str)
	std::__throw_invalid_argument(__name);
      else if (errno == ERANGE
	       || (std::__are_same<_Ret, int>::__value
		   && (__tmp < __numeric_traits<int>::__min
		       || __tmp > __numeric_traits<int>::__max)))
	std::__throw_out_of_range(__name);
      else
	__ret = __tmp;

      if (__idx)
	*__idx = __endptr - __str;

      return __ret;
    }

  // Helper for the to_string / to_wstring functions.
  template<typename _String, typename _CharT = typename _String::value_type>
    _String
    __to_xstring(int (*__convf) (_CharT*, std::size_t, const _CharT*,
				 __builtin_va_list), std::size_t __n,
		 const _CharT* __fmt, ...)
    {
      // XXX Eventually the result will be constructed in place in
      // the C++0x string, likely with the help of internal hooks.
      _CharT* __s = static_cast<_CharT*>(__builtin_alloca(sizeof(_CharT)
							  * __n));

      __builtin_va_list __args;
      __builtin_va_start(__args, __fmt);

      const int __len = __convf(__s, __n, __fmt, __args);

      __builtin_va_end(__args);

      return _String(__s, __s + __len);
    }

_GLIBCXX_END_NAMESPACE_VERSION
} // namespace

#endif // _STRING_CONVERSIONS_H<|MERGE_RESOLUTION|>--- conflicted
+++ resolved
@@ -21,13 +21,10 @@
 // a copy of the GCC Runtime Library Exception along with this program;
 // see the files COPYING3 and COPYING.RUNTIME respectively.  If not, see
 // <http://www.gnu.org/licenses/>.
-<<<<<<< HEAD
-=======
 
 /** @file ext/string_conversions.h
  *  This file is a GNU extension to the Standard C++ Library.
  */
->>>>>>> 03d20231
 
 #ifndef _STRING_CONVERSIONS_H
 #define _STRING_CONVERSIONS_H 1

--- conflicted
+++ resolved
@@ -52,11 +52,8 @@
 
 _GLIBCXX_BEGIN_NAMESPACE(__gnu_cxx)
 
-<<<<<<< HEAD
-=======
   using std::size_t;
 
->>>>>>> f8383f28
   /**
    *  @brief  A meta-allocator with debugging bits, as per [20.4].
    *

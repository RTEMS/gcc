// -*- C++ -*-

<<<<<<< HEAD
// Copyright (C) 2005, 2006, 2007, 2008 Free Software Foundation, Inc.
=======
// Copyright (C) 2005, 2006, 2007, 2008, 2009 Free Software Foundation, Inc.
>>>>>>> a0daa400
//
// This file is part of the GNU ISO C++ Library.  This library is free
// software; you can redistribute it and/or modify it under the terms
// of the GNU General Public License as published by the Free Software
// Foundation; either version 2, or (at your option) any later
// version.

// This library is distributed in the hope that it will be useful, but
// WITHOUT ANY WARRANTY; without even the implied warranty of
// MERCHANTABILITY or FITNESS FOR A PARTICULAR PURPOSE.  See the GNU
// General Public License for more details.

// You should have received a copy of the GNU General Public License
// along with this library; see the file COPYING.  If not, write to
// the Free Software Foundation, 59 Temple Place - Suite 330, Boston,
// MA 02111-1307, USA.

// As a special exception, you may use this file as part of a free
// software library without restriction.  Specifically, if other files
// instantiate templates or use macros or inline functions from this
// file, or you compile this file and link it with other files to
// produce an executable, this file does not by itself cause the
// resulting executable to be covered by the GNU General Public
// License.  This exception does not however invalidate any other
// reasons why the executable file might be covered by the GNU General
// Public License.

// Copyright (C) 2004 Ami Tavory and Vladimir Dreizin, IBM-HRL.

// Permission to use, copy, modify, sell, and distribute this software
// is hereby granted without fee, provided that the above copyright
// notice appears in all copies, and that both that copyright notice
// and this permission notice appear in supporting documentation. None
// of the above authors, nor IBM Haifa Research Laboratories, make any
// representation about the suitability of this software for any
// purpose. It is provided "as is" without express or implied
// warranty.

/** @file ext/throw_allocator.h
 *  This file is a GNU extension to the Standard C++ Library.
 *
 *  Contains an exception-throwing allocator, useful for testing
 *  exception safety. In addition, allocation addresses are stored and
 *  sanity checked.
 */

#ifndef _THROW_ALLOCATOR_H
#define _THROW_ALLOCATOR_H 1

#include <cmath>
#include <ctime>
#include <map>
#include <set>
#include <string>
#include <ostream>
#include <stdexcept>
#include <utility>
#include <tr1/random>
#include <bits/functexcept.h>
#include <bits/move.h>

_GLIBCXX_BEGIN_NAMESPACE(__gnu_cxx)

  class twister_rand_gen
  {    
  private:
    std::tr1::mt19937 _M_generator;

  public:
    twister_rand_gen(unsigned int s = static_cast<unsigned int>(std::time(0)));
    
    void
    init(unsigned int);
    
    double
    get_prob();
  };

<<<<<<< HEAD
  /// Thown by throw_allocator.
=======
  /** 
   *  @brief Thown by throw_allocator.
   *  @ingroup exceptions
   */
>>>>>>> a0daa400
  struct forced_exception_error : public std::exception
  { };

  // Substitute for concurrence_error object in the case of -fno-exceptions.
  inline void
  __throw_forced_exception_error()
  {
#if __EXCEPTIONS
    throw forced_exception_error();
#else
    __builtin_abort();
#endif
  }

  /// Base class.
  class throw_allocator_base
  {
  public:
    void
    init(unsigned long seed);

    static void
    set_throw_prob(double throw_prob);

    static double
    get_throw_prob();

    static void
    set_label(size_t l);

    static bool
    empty();

    struct group_throw_prob_adjustor
    {
      group_throw_prob_adjustor(size_t size) : _M_throw_prob_orig(_S_throw_prob)
      {
	_S_throw_prob =
	  1 - std::pow(double(1 - _S_throw_prob), double(0.5 / (size + 1)));
      }

      ~group_throw_prob_adjustor()
      { _S_throw_prob = _M_throw_prob_orig; }

    private:
      const double _M_throw_prob_orig;
    };

    struct zero_throw_prob_adjustor
    {
      zero_throw_prob_adjustor() : _M_throw_prob_orig(_S_throw_prob)
      { _S_throw_prob = 0; }

      ~zero_throw_prob_adjustor()
      { _S_throw_prob = _M_throw_prob_orig; }

    private:
      const double _M_throw_prob_orig;
    };

  protected:
    static void
    insert(void*, size_t);

    static void
    erase(void*, size_t);

    static void
    throw_conditionally();

    // See if a particular address and size has been allocated by this
    // allocator.
    static void
    check_allocated(void*, size_t);

    // See if a given label has been allocated by this allocator.
    static void
    check_allocated(size_t);

  private:
    typedef std::pair<size_t, size_t> 		alloc_data_type;
    typedef std::map<void*, alloc_data_type> 	map_type;
    typedef map_type::value_type 		entry_type;
    typedef map_type::const_iterator 		const_iterator;
    typedef map_type::const_reference 		const_reference;

    friend std::ostream& 
    operator<<(std::ostream&, const throw_allocator_base&);

    static entry_type
    make_entry(void*, size_t);

    static void
    print_to_string(std::string&);

    static void
    print_to_string(std::string&, const_reference);

    static twister_rand_gen 	_S_g;
    static map_type 		_S_map;
    static double 		_S_throw_prob;
    static size_t 		_S_label;
  };

<<<<<<< HEAD
  /// Allocator class with logging and exception control.
=======
  /** 
   *  @brief Allocator class with logging and exception control.
   *  @ingroup allocators
   */
>>>>>>> a0daa400
  template<typename T>
    class throw_allocator : public throw_allocator_base
    {
    public:
      typedef size_t 				size_type;
      typedef ptrdiff_t 			difference_type;
      typedef T 				value_type;
      typedef value_type* 			pointer;
      typedef const value_type* 		const_pointer;
      typedef value_type& 			reference;
      typedef const value_type& 		const_reference;


      template<typename U>
      struct rebind
      {
        typedef throw_allocator<U> other;
      };

      throw_allocator() throw() { }

      throw_allocator(const throw_allocator&) throw() { }

      template<typename U>
      throw_allocator(const throw_allocator<U>&) throw() { }

      ~throw_allocator() throw() { }

      size_type
      max_size() const throw()
      { return std::allocator<value_type>().max_size(); }

      pointer
      allocate(size_type __n, std::allocator<void>::const_pointer hint = 0)
      {
	if (__builtin_expect(__n > this->max_size(), false))
	  std::__throw_bad_alloc();

	throw_conditionally();
	value_type* const a = std::allocator<value_type>().allocate(__n, hint);
	insert(a, sizeof(value_type) * __n);
	return a;
      }

      void
      construct(pointer __p, const T& val)
      { return std::allocator<value_type>().construct(__p, val); }

#ifdef __GXX_EXPERIMENTAL_CXX0X__
      template<typename... _Args>
        void
        construct(pointer __p, _Args&&... __args)
	{ 
	  return std::allocator<value_type>().
	    construct(__p, std::forward<_Args>(__args)...);
	}
#endif

      void
      destroy(pointer __p)
      { std::allocator<value_type>().destroy(__p); }

      void
      deallocate(pointer __p, size_type __n)
      {
	erase(__p, sizeof(value_type) * __n);
	std::allocator<value_type>().deallocate(__p, __n);
      }

      void
      check_allocated(pointer __p, size_type __n)
      { throw_allocator_base::check_allocated(__p, sizeof(value_type) * __n); }

      void
      check_allocated(size_type label)
      { throw_allocator_base::check_allocated(label); }
    };

  template<typename T>
    inline bool
    operator==(const throw_allocator<T>&, const throw_allocator<T>&)
    { return true; }

  template<typename T>
    inline bool
    operator!=(const throw_allocator<T>&, const throw_allocator<T>&)
    { return false; }

  std::ostream& 
  operator<<(std::ostream& os, const throw_allocator_base& alloc)
  {
    std::string error;
    throw_allocator_base::print_to_string(error);
    os << error;
    return os;
  }

  // XXX Should be in .cc.
  twister_rand_gen::
  twister_rand_gen(unsigned int seed) : _M_generator(seed)  { }

  void
  twister_rand_gen::
  init(unsigned int seed)
  { _M_generator.seed(seed); }

  double
  twister_rand_gen::
  get_prob()
  {
    const double min = _M_generator.min();
    const double res = static_cast<const double>(_M_generator() - min);
    const double range = static_cast<const double>(_M_generator.max() - min);
    const double ret = res / range;
    _GLIBCXX_DEBUG_ASSERT(ret >= 0 && ret <= 1);
    return ret;
  }

  twister_rand_gen throw_allocator_base::_S_g;

  throw_allocator_base::map_type 
  throw_allocator_base::_S_map;

  double throw_allocator_base::_S_throw_prob;

  size_t throw_allocator_base::_S_label = 0;

  throw_allocator_base::entry_type
  throw_allocator_base::make_entry(void* p, size_t size)
  { return std::make_pair(p, alloc_data_type(_S_label, size)); }

  void
  throw_allocator_base::init(unsigned long seed)
  { _S_g.init(seed); }

  void
  throw_allocator_base::set_throw_prob(double throw_prob)
  { _S_throw_prob = throw_prob; }

  double
  throw_allocator_base::get_throw_prob()
  { return _S_throw_prob; }

  void
  throw_allocator_base::set_label(size_t l)
  { _S_label = l; }

  void
  throw_allocator_base::insert(void* p, size_t size)
  {
    const_iterator found_it = _S_map.find(p);
    if (found_it != _S_map.end())
      {
	std::string error("throw_allocator_base::insert");
	error += "double insert!";
	error += '\n';
	print_to_string(error, make_entry(p, size));
	print_to_string(error, *found_it);
	std::__throw_logic_error(error.c_str());
      }
    _S_map.insert(make_entry(p, size));
  }

  bool
  throw_allocator_base::empty()
  { return _S_map.empty(); }

  void
  throw_allocator_base::erase(void* p, size_t size)
  {
    check_allocated(p, size);
    _S_map.erase(p);
  }

  void
  throw_allocator_base::check_allocated(void* p, size_t size)
  {
    const_iterator found_it = _S_map.find(p);
    if (found_it == _S_map.end())
      {
	std::string error("throw_allocator_base::check_allocated by value ");
	error += "null erase!";
	error += '\n';
	print_to_string(error, make_entry(p, size));
	std::__throw_logic_error(error.c_str());
      }

    if (found_it->second.second != size)
      {
	std::string error("throw_allocator_base::check_allocated by value ");
	error += "wrong-size erase!";
	error += '\n';
	print_to_string(error, make_entry(p, size));
	print_to_string(error, *found_it);
	std::__throw_logic_error(error.c_str());
      }
  }

  void
  throw_allocator_base::check_allocated(size_t label)
  {
    std::string found;
    const_iterator it = _S_map.begin();
    while (it != _S_map.end())
      {
	if (it->second.first == label)
	  {
	    print_to_string(found, *it);
	  }
	++it;
      }

    if (!found.empty())
      {
	std::string error("throw_allocator_base::check_allocated by label ");
	error += '\n';
	error += found;
	std::__throw_logic_error(error.c_str());
      }	
  }

  void
  throw_allocator_base::throw_conditionally()
  {
    if (_S_g.get_prob() < _S_throw_prob)
      __throw_forced_exception_error();
  }

  void
  throw_allocator_base::print_to_string(std::string& s)
  {
    const_iterator begin = throw_allocator_base::_S_map.begin();
    const_iterator end = throw_allocator_base::_S_map.end();
    for (; begin != end; ++begin)
      print_to_string(s, *begin);
  }

  void
  throw_allocator_base::print_to_string(std::string& s, const_reference ref)
  {
    char buf[40];
    const char tab('\t');
    s += "address: ";
    __builtin_sprintf(buf, "%p", ref.first);
    s += buf;
    s += tab;
    s += "label: ";
    unsigned long l = static_cast<unsigned long>(ref.second.first);
    __builtin_sprintf(buf, "%lu", l);
    s += buf;
    s += tab;
    s += "size: ";
    l = static_cast<unsigned long>(ref.second.second);
    __builtin_sprintf(buf, "%lu", l);
    s += buf;
    s += '\n';
  }

_GLIBCXX_END_NAMESPACE

#endif <|MERGE_RESOLUTION|>--- conflicted
+++ resolved
@@ -1,10 +1,6 @@
 // -*- C++ -*-
 
-<<<<<<< HEAD
-// Copyright (C) 2005, 2006, 2007, 2008 Free Software Foundation, Inc.
-=======
 // Copyright (C) 2005, 2006, 2007, 2008, 2009 Free Software Foundation, Inc.
->>>>>>> a0daa400
 //
 // This file is part of the GNU ISO C++ Library.  This library is free
 // software; you can redistribute it and/or modify it under the terms
@@ -83,14 +79,10 @@
     get_prob();
   };
 
-<<<<<<< HEAD
-  /// Thown by throw_allocator.
-=======
   /** 
    *  @brief Thown by throw_allocator.
    *  @ingroup exceptions
    */
->>>>>>> a0daa400
   struct forced_exception_error : public std::exception
   { };
 
@@ -195,14 +187,10 @@
     static size_t 		_S_label;
   };
 
-<<<<<<< HEAD
-  /// Allocator class with logging and exception control.
-=======
   /** 
    *  @brief Allocator class with logging and exception control.
    *  @ingroup allocators
    */
->>>>>>> a0daa400
   template<typename T>
     class throw_allocator : public throw_allocator_base
     {

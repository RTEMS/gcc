// -*- C++ -*-

// Copyright (C) 2005, 2006, 2007, 2008, 2009, 2010
// Free Software Foundation, Inc.
//
// This file is part of the GNU ISO C++ Library.  This library is free
// software; you can redistribute it and/or modify it under the terms
// of the GNU General Public License as published by the Free Software
// Foundation; either version 3, or (at your option) any later
// version.

// This library is distributed in the hope that it will be useful, but
// WITHOUT ANY WARRANTY; without even the implied warranty of
// MERCHANTABILITY or FITNESS FOR A PARTICULAR PURPOSE.  See the GNU
// General Public License for more details.

// Under Section 7 of GPL version 3, you are granted additional
// permissions described in the GCC Runtime Library Exception, version
// 3.1, as published by the Free Software Foundation.

// You should have received a copy of the GNU General Public License and
// a copy of the GCC Runtime Library Exception along with this program;
// see the files COPYING3 and COPYING.RUNTIME respectively.  If not, see
// <http://www.gnu.org/licenses/>.

// Copyright (C) 2004 Ami Tavory and Vladimir Dreizin, IBM-HRL.

// Permission to use, copy, modify, sell, and distribute this software
// is hereby granted without fee, provided that the above copyright
// notice appears in all copies, and that both that copyright notice
// and this permission notice appear in supporting documentation. None
// of the above authors, nor IBM Haifa Research Laboratories, make any
// representation about the suitability of this software for any
// purpose. It is provided "as is" without express or implied
// warranty.

/** @file ext/throw_allocator.h
 *  This file is a GNU extension to the Standard C++ Library.
 *
 *  Contains two exception-generating types (throw_value, throw_allocator)
 *  intended to be used as value and allocator types while testing
 *  exception safety in templatized containers and algorithms. The
 *  allocator has additional log and debug features. The exception
 *  generated is of type forced_exception_error.
 */

#ifndef _THROW_ALLOCATOR_H
#define _THROW_ALLOCATOR_H 1

#include <cmath>
#include <ctime>
#include <map>
#include <string>
#include <ostream>
#include <stdexcept>
#include <utility>
#include <bits/functexcept.h>
#include <bits/move.h>
#ifdef __GXX_EXPERIMENTAL_CXX0X__
# include <functional>
# include <random>
#else
# include <tr1/functional>
# include <tr1/random>
#endif

<<<<<<< HEAD
_GLIBCXX_BEGIN_NAMESPACE(__gnu_cxx)
=======
namespace __gnu_cxx _GLIBCXX_VISIBILITY(default)
{
_GLIBCXX_BEGIN_NAMESPACE_VERSION
>>>>>>> 03d20231

  /**
   *  @brief Thown by exception safety machinery.
   *  @ingroup exceptions
   */
  struct forced_error : public std::exception
  { };

  // Substitute for forced_error object when -fno-exceptions.
  inline void
  __throw_forced_error()
  {
#if __EXCEPTIONS
    throw forced_error();
#else
    __builtin_abort();
#endif
  }


  /**
   *  @brief Base class for checking address and label information
   *  about allocations. Create a std::map between the allocated
   *  address (void*) and a datum for annotations, which are a pair of
   *  numbers corresponding to label and allocated size.
   */
  struct annotate_base
  {
    annotate_base()
    {
      label();
      map();
    }

    static void
    set_label(size_t l)
    { label() = l; }

    static size_t
    get_label()
    { return label(); }

    void
    insert(void* p, size_t size)
    {
      if (!p)
	{
	  std::string error("annotate_base::insert null insert!\n");
	  log_to_string(error, make_entry(p, size));
	  std::__throw_logic_error(error.c_str());
	}

      const_iterator found = map().find(p);
      if (found != map().end())
	{
	  std::string error("annotate_base::insert double insert!\n");
	  log_to_string(error, make_entry(p, size));
	  log_to_string(error, *found);
	  std::__throw_logic_error(error.c_str());
	}

      map().insert(make_entry(p, size));
    }

    void
    erase(void* p, size_t size)
    {
      check_allocated(p, size);
      map().erase(p);
    }

    // See if a particular address and allocation size has been saved.
    inline void
    check_allocated(void* p, size_t size)
    {
      const_iterator found = map().find(p);
      if (found == map().end())
	{
	  std::string error("annotate_base::check_allocated by value "
			    "null erase!\n");
	  log_to_string(error, make_entry(p, size));
	  std::__throw_logic_error(error.c_str());
	}

      if (found->second.second != size)
	{
	  std::string error("annotate_base::check_allocated by value "
			    "wrong-size erase!\n");
	  log_to_string(error, make_entry(p, size));
	  log_to_string(error, *found);
	  std::__throw_logic_error(error.c_str());
	}
    }

    // See if a given label has been allocated.
    inline void
    check_allocated(size_t label)
    {
      const_iterator beg = map().begin();
      const_iterator end = map().end();
      std::string found;
      while (beg != end)
	{
	  if (beg->second.first == label)
	    log_to_string(found, *beg);
	  ++beg;
	}

      if (!found.empty())
	{
	  std::string error("annotate_base::check_allocated by label\n");
	  error += found;
	  std::__throw_logic_error(error.c_str());
	}
    }

  private:
    typedef std::pair<size_t, size_t> 		data_type;
    typedef std::map<void*, data_type> 		map_type;
    typedef map_type::value_type 		entry_type;
    typedef map_type::const_iterator 		const_iterator;
    typedef map_type::const_reference 		const_reference;

    friend std::ostream&
    operator<<(std::ostream&, const annotate_base&);

    entry_type
    make_entry(void* p, size_t size)
    { return std::make_pair(p, data_type(get_label(), size)); }

    void
    log_to_string(std::string& s, const_reference ref) const
    {
      char buf[40];
      const char tab('\t');
      s += "label: ";
      unsigned long l = static_cast<unsigned long>(ref.second.first);
      __builtin_sprintf(buf, "%lu", l);
      s += buf;
      s += tab;
      s += "size: ";
      l = static_cast<unsigned long>(ref.second.second);
      __builtin_sprintf(buf, "%lu", l);
      s += buf;
      s += tab;
      s += "address: ";
      __builtin_sprintf(buf, "%p", ref.first);
      s += buf;
      s += '\n';
    }

    static size_t&
    label()
    {
      static size_t _S_label(std::numeric_limits<size_t>::max());
      return _S_label;
    }

    static map_type&
    map()
    {
      static map_type _S_map;
      return _S_map;
    }
  };

  inline std::ostream&
  operator<<(std::ostream& os, const annotate_base& __b)
  {
    std::string error;
    typedef annotate_base base_type;
    base_type::const_iterator beg = __b.map().begin();
    base_type::const_iterator end = __b.map().end();
    for (; beg != end; ++beg)
      __b.log_to_string(error, *beg);
    return os << error;
  }


  /**
   *  @brief Base struct for condition policy.
   *
   * Requires a public member function with the signature
   * void throw_conditionally()
   */
  struct condition_base
  {
    virtual ~condition_base() { };
  };


  /**
   *  @brief Base class for incremental control and throw.
   */
  struct limit_condition : public condition_base
  {
    // Scope-level adjustor objects: set limit for throw at the
    // beginning of a scope block, and restores to previous limit when
    // object is destroyed on exiting the block.
    struct adjustor_base
    {
    private:
      const size_t _M_orig;

    public:
      adjustor_base() : _M_orig(limit()) { }

      virtual
      ~adjustor_base() { set_limit(_M_orig); }
    };

    /// Never enter the condition.
    struct never_adjustor : public adjustor_base
    {
      never_adjustor() { set_limit(std::numeric_limits<size_t>::max()); }
    };

    /// Always enter the condition.
    struct always_adjustor : public adjustor_base
    {
      always_adjustor() { set_limit(count()); }
    };

    /// Enter the nth condition.
    struct limit_adjustor : public adjustor_base
    {
      limit_adjustor(const size_t __l) { set_limit(__l); }
    };

    // Increment _S_count every time called.
    // If _S_count matches the limit count, throw.
    static void
    throw_conditionally()
    {
      if (count() == limit())
	__throw_forced_error();
      ++count();
    }

    static size_t&
    count()
    {
      static size_t _S_count(0);
      return _S_count;
    }

    static size_t&
    limit()
    {
      static size_t _S_limit(std::numeric_limits<size_t>::max());
      return _S_limit;
    }

    // Zero the throw counter, set limit to argument.
    static void
    set_limit(const size_t __l)
    {
      limit() = __l;
      count() = 0;
    }
  };


  /**
   *  @brief Base class for random probability control and throw.
   */
  struct random_condition : public condition_base
  {
    // Scope-level adjustor objects: set probability for throw at the
    // beginning of a scope block, and restores to previous
    // probability when object is destroyed on exiting the block.
    struct adjustor_base
    {
    private:
      const double _M_orig;

    public:
      adjustor_base() : _M_orig(probability()) { }

      virtual ~adjustor_base()
      { set_probability(_M_orig); }
    };

    /// Group condition.
    struct group_adjustor : public adjustor_base
    {
      group_adjustor(size_t size)
      { set_probability(1 - std::pow(double(1 - probability()),
				     double(0.5 / (size + 1))));
      }
    };

    /// Never enter the condition.
    struct never_adjustor : public adjustor_base
    {
      never_adjustor() { set_probability(0); }
    };

    /// Always enter the condition.
    struct always_adjustor : public adjustor_base
    {
      always_adjustor() { set_probability(1); }
    };

    random_condition()
    {
      probability();
      engine();
    }

    static void
    set_probability(double __p)
    { probability() = __p; }

    static void
    throw_conditionally()
    {
      if (generate() < probability())
	__throw_forced_error();
    }

    void
    seed(unsigned long __s)
    { engine().seed(__s); }

  private:
#ifdef __GXX_EXPERIMENTAL_CXX0X__
    typedef std::uniform_real_distribution<double> 	distribution_type;
    typedef std::mt19937 				engine_type;
#else
    typedef std::tr1::uniform_real<double> 		distribution_type;
    typedef std::tr1::mt19937 				engine_type;
#endif

    static double
    generate()
    {
#ifdef __GXX_EXPERIMENTAL_CXX0X__
      const distribution_type distribution(0, 1);
      static auto generator = std::bind(distribution, engine());
#else
      // Use variate_generator to get normalized results.
      typedef std::tr1::variate_generator<engine_type, distribution_type> gen_t;
      distribution_type distribution(0, 1);
      static gen_t generator(engine(), distribution);
#endif

      double random = generator();
      if (random < distribution.min() || random > distribution.max())
	{
	  std::string __s("random_condition::generate");
	  __s += "\n";
	  __s += "random number generated is: ";
	  char buf[40];
	  __builtin_sprintf(buf, "%f", random);
	  __s += buf;
	  std::__throw_out_of_range(__s.c_str());
	}

      return random;
    }

    static double&
    probability()
    {
      static double _S_p;
      return _S_p;
    }
<<<<<<< HEAD

    static engine_type&
    engine()
    {
      static engine_type _S_e;
      return _S_e;
    }
  };


  /**
   *  @brief Class with exception generation control. Intended to be
   *  used as a value_type in templatized code.
   *
   *  Note: Destructor not allowed to throw.
   */
  template<typename _Cond>
    struct throw_value_base : public _Cond
    {
      typedef _Cond  				condition_type;

      using condition_type::throw_conditionally;

      std::size_t			       	_M_i;

#ifndef _GLIBCXX_IS_AGGREGATE
      throw_value_base() : _M_i(0)
      { throw_conditionally(); }

      throw_value_base(const throw_value_base& __v) : _M_i(__v._M_i)
      { throw_conditionally(); }

      explicit throw_value_base(const std::size_t __i) : _M_i(__i)
      { throw_conditionally(); }
#endif

      throw_value_base&
      operator=(const throw_value_base& __v)
      {
	throw_conditionally();
	_M_i = __v._M_i;
	return *this;
      }

      throw_value_base&
      operator++()
      {
	throw_conditionally();
	++_M_i;
	return *this;
      }
    };

  template<typename _Cond>
    inline void
    swap(throw_value_base<_Cond>& __a, throw_value_base<_Cond>& __b)
    {
      typedef throw_value_base<_Cond> throw_value;
      throw_value::throw_conditionally();
      throw_value orig(__a);
      __a = __b;
      __b = orig;
    }

  // General instantiable types requirements.
  template<typename _Cond>
    inline bool
    operator==(const throw_value_base<_Cond>& __a,
	       const throw_value_base<_Cond>& __b)
    {
      typedef throw_value_base<_Cond> throw_value;
      throw_value::throw_conditionally();
      bool __ret = __a._M_i == __b._M_i;
      return __ret;
    }

  template<typename _Cond>
    inline bool
    operator<(const throw_value_base<_Cond>& __a,
	      const throw_value_base<_Cond>& __b)
    {
      typedef throw_value_base<_Cond> throw_value;
      throw_value::throw_conditionally();
      bool __ret = __a._M_i < __b._M_i;
      return __ret;
    }

  // Numeric algorithms instantiable types requirements.
  template<typename _Cond>
    inline throw_value_base<_Cond>
    operator+(const throw_value_base<_Cond>& __a,
	      const throw_value_base<_Cond>& __b)
    {
      typedef throw_value_base<_Cond> throw_value;
      throw_value::throw_conditionally();
      throw_value __ret(__a._M_i + __b._M_i);
      return __ret;
    }

  template<typename _Cond>
    inline throw_value_base<_Cond>
    operator-(const throw_value_base<_Cond>& __a,
	      const throw_value_base<_Cond>& __b)
    {
      typedef throw_value_base<_Cond> throw_value;
      throw_value::throw_conditionally();
      throw_value __ret(__a._M_i - __b._M_i);
      return __ret;
    }

  template<typename _Cond>
    inline throw_value_base<_Cond>
    operator*(const throw_value_base<_Cond>& __a,
	      const throw_value_base<_Cond>& __b)
    {
      typedef throw_value_base<_Cond> throw_value;
      throw_value::throw_conditionally();
      throw_value __ret(__a._M_i * __b._M_i);
      return __ret;
    }


  /// Type throwing via limit condition.
  struct throw_value_limit : public throw_value_base<limit_condition>
  {
    typedef throw_value_base<limit_condition> base_type;

#ifndef _GLIBCXX_IS_AGGREGATE
    throw_value_limit() { }

    throw_value_limit(const throw_value_limit& __other)
    : base_type(__other._M_i) { }

    explicit throw_value_limit(const std::size_t __i) : base_type(__i) { }
#endif
  };

=======

    static engine_type&
    engine()
    {
      static engine_type _S_e;
      return _S_e;
    }
  };


  /**
   *  @brief Class with exception generation control. Intended to be
   *  used as a value_type in templatized code.
   *
   *  Note: Destructor not allowed to throw.
   */
  template<typename _Cond>
    struct throw_value_base : public _Cond
    {
      typedef _Cond  				condition_type;

      using condition_type::throw_conditionally;

      std::size_t			       	_M_i;

#ifndef _GLIBCXX_IS_AGGREGATE
      throw_value_base() : _M_i(0)
      { throw_conditionally(); }

      throw_value_base(const throw_value_base& __v) : _M_i(__v._M_i)
      { throw_conditionally(); }

      explicit throw_value_base(const std::size_t __i) : _M_i(__i)
      { throw_conditionally(); }
#endif

      throw_value_base&
      operator=(const throw_value_base& __v)
      {
	throw_conditionally();
	_M_i = __v._M_i;
	return *this;
      }

      throw_value_base&
      operator++()
      {
	throw_conditionally();
	++_M_i;
	return *this;
      }
    };

  template<typename _Cond>
    inline void
    swap(throw_value_base<_Cond>& __a, throw_value_base<_Cond>& __b)
    {
      typedef throw_value_base<_Cond> throw_value;
      throw_value::throw_conditionally();
      throw_value orig(__a);
      __a = __b;
      __b = orig;
    }

  // General instantiable types requirements.
  template<typename _Cond>
    inline bool
    operator==(const throw_value_base<_Cond>& __a,
	       const throw_value_base<_Cond>& __b)
    {
      typedef throw_value_base<_Cond> throw_value;
      throw_value::throw_conditionally();
      bool __ret = __a._M_i == __b._M_i;
      return __ret;
    }

  template<typename _Cond>
    inline bool
    operator<(const throw_value_base<_Cond>& __a,
	      const throw_value_base<_Cond>& __b)
    {
      typedef throw_value_base<_Cond> throw_value;
      throw_value::throw_conditionally();
      bool __ret = __a._M_i < __b._M_i;
      return __ret;
    }

  // Numeric algorithms instantiable types requirements.
  template<typename _Cond>
    inline throw_value_base<_Cond>
    operator+(const throw_value_base<_Cond>& __a,
	      const throw_value_base<_Cond>& __b)
    {
      typedef throw_value_base<_Cond> throw_value;
      throw_value::throw_conditionally();
      throw_value __ret(__a._M_i + __b._M_i);
      return __ret;
    }

  template<typename _Cond>
    inline throw_value_base<_Cond>
    operator-(const throw_value_base<_Cond>& __a,
	      const throw_value_base<_Cond>& __b)
    {
      typedef throw_value_base<_Cond> throw_value;
      throw_value::throw_conditionally();
      throw_value __ret(__a._M_i - __b._M_i);
      return __ret;
    }

  template<typename _Cond>
    inline throw_value_base<_Cond>
    operator*(const throw_value_base<_Cond>& __a,
	      const throw_value_base<_Cond>& __b)
    {
      typedef throw_value_base<_Cond> throw_value;
      throw_value::throw_conditionally();
      throw_value __ret(__a._M_i * __b._M_i);
      return __ret;
    }


  /// Type throwing via limit condition.
  struct throw_value_limit : public throw_value_base<limit_condition>
  {
    typedef throw_value_base<limit_condition> base_type;

#ifndef _GLIBCXX_IS_AGGREGATE
    throw_value_limit() { }

    throw_value_limit(const throw_value_limit& __other)
    : base_type(__other._M_i) { }

    explicit throw_value_limit(const std::size_t __i) : base_type(__i) { }
#endif
  };

>>>>>>> 03d20231
  /// Type throwing via random condition.
  struct throw_value_random : public throw_value_base<random_condition>
  {
    typedef throw_value_base<random_condition> base_type;

#ifndef _GLIBCXX_IS_AGGREGATE
    throw_value_random() { }

    throw_value_random(const throw_value_random& __other)
    : base_type(__other._M_i) { }


    explicit throw_value_random(const std::size_t __i) : base_type(__i) { }
#endif
  };


  /**
   *  @brief Allocator class with logging and exception generation control.
   * Intended to be used as an allocator_type in templatized code.
   *  @ingroup allocators
   *
   *  Note: Deallocate not allowed to throw.
   */
  template<typename _Tp, typename _Cond>
    class throw_allocator_base
    : public annotate_base, public _Cond
    {
    public:
      typedef size_t 				size_type;
      typedef ptrdiff_t 			difference_type;
      typedef _Tp 				value_type;
      typedef value_type* 			pointer;
      typedef const value_type* 		const_pointer;
      typedef value_type& 			reference;
      typedef const value_type& 		const_reference;

    private:
      typedef _Cond				condition_type;

      std::allocator<value_type> 		_M_allocator;

      using condition_type::throw_conditionally;

    public:
      size_type
      max_size() const throw()
      { return _M_allocator.max_size(); }

      pointer
      address(reference __x) const { return std::__addressof(__x); }

      const_pointer
      address(const_reference __x) const { return std::__addressof(__x); }

      pointer
      allocate(size_type __n, std::allocator<void>::const_pointer hint = 0)
      {
	if (__n > this->max_size())
	  std::__throw_bad_alloc();

	throw_conditionally();
	pointer const a = _M_allocator.allocate(__n, hint);
	insert(a, sizeof(value_type) * __n);
	return a;
      }

      void
      construct(pointer __p, const value_type& val)
      { return _M_allocator.construct(__p, val); }

#ifdef __GXX_EXPERIMENTAL_CXX0X__
      template<typename... _Args>
	void
	construct(pointer __p, _Args&&... __args)
	{ return _M_allocator.construct(__p, std::forward<_Args>(__args)...); }
#endif

      void
      destroy(pointer __p)
      { _M_allocator.destroy(__p); }

      void
      deallocate(pointer __p, size_type __n)
      {
	erase(__p, sizeof(value_type) * __n);
	_M_allocator.deallocate(__p, __n);
      }

      void
      check_allocated(pointer __p, size_type __n)
      {
	size_type __t = sizeof(value_type) * __n;
	annotate_base::check_allocated(__p, __t);
      }

      void
      check_allocated(size_type __n)
      { annotate_base::check_allocated(__n); }
  };

  template<typename _Tp, typename _Cond>
    inline bool
    operator==(const throw_allocator_base<_Tp, _Cond>&,
	       const throw_allocator_base<_Tp, _Cond>&)
    { return true; }

  template<typename _Tp, typename _Cond>
    inline bool
    operator!=(const throw_allocator_base<_Tp, _Cond>&,
	       const throw_allocator_base<_Tp, _Cond>&)
    { return false; }

  /// Allocator throwing via limit condition.
  template<typename _Tp>
    struct throw_allocator_limit
    : public throw_allocator_base<_Tp, limit_condition>
    {
      template<typename _Tp1>
	struct rebind
	{ typedef throw_allocator_limit<_Tp1> other; };

      throw_allocator_limit() throw() { }

      throw_allocator_limit(const throw_allocator_limit&) throw() { }

      template<typename _Tp1>
	throw_allocator_limit(const throw_allocator_limit<_Tp1>&) throw() { }

      ~throw_allocator_limit() throw() { }
    };

  /// Allocator throwing via random condition.
  template<typename _Tp>
    struct throw_allocator_random
    : public throw_allocator_base<_Tp, random_condition>
    {
      template<typename _Tp1>
	struct rebind
	{ typedef throw_allocator_random<_Tp1> other; };

      throw_allocator_random() throw() { }

      throw_allocator_random(const throw_allocator_random&) throw() { }

      template<typename _Tp1>
	throw_allocator_random(const throw_allocator_random<_Tp1>&) throw() { }

      ~throw_allocator_random() throw() { }
    };

<<<<<<< HEAD
_GLIBCXX_END_NAMESPACE
=======
_GLIBCXX_END_NAMESPACE_VERSION
} // namespace
>>>>>>> 03d20231

#ifdef __GXX_EXPERIMENTAL_CXX0X__

# include <bits/functional_hash.h>

<<<<<<< HEAD
namespace std
=======
namespace std _GLIBCXX_VISIBILITY(default)
>>>>>>> 03d20231
{
  /// Explicit specialization of std::hash for __gnu_cxx::throw_value_limit.
  template<>
    struct hash<__gnu_cxx::throw_value_limit>
    : public std::unary_function<__gnu_cxx::throw_value_limit, size_t>
    {
      size_t
      operator()(const __gnu_cxx::throw_value_limit& __val) const
      {
<<<<<<< HEAD
	std::hash<std::size_t> h;
	size_t __result = h(__val._M_i);
=======
	std::hash<std::size_t> __h;
	size_t __result = __h(__val._M_i);
>>>>>>> 03d20231
	return __result;
      }
    };

  /// Explicit specialization of std::hash for __gnu_cxx::throw_value_limit.
  template<>
    struct hash<__gnu_cxx::throw_value_random>
    : public std::unary_function<__gnu_cxx::throw_value_random, size_t>
    {
      size_t
      operator()(const __gnu_cxx::throw_value_random& __val) const
      {
<<<<<<< HEAD
	std::hash<std::size_t> h;
	size_t __result = h(__val._M_i);
=======
	std::hash<std::size_t> __h;
	size_t __result = __h(__val._M_i);
>>>>>>> 03d20231
	return __result;
      }
    };
} // end namespace std
#endif

#endif<|MERGE_RESOLUTION|>--- conflicted
+++ resolved
@@ -64,13 +64,9 @@
 # include <tr1/random>
 #endif
 
-<<<<<<< HEAD
-_GLIBCXX_BEGIN_NAMESPACE(__gnu_cxx)
-=======
 namespace __gnu_cxx _GLIBCXX_VISIBILITY(default)
 {
 _GLIBCXX_BEGIN_NAMESPACE_VERSION
->>>>>>> 03d20231
 
   /**
    *  @brief Thown by exception safety machinery.
@@ -439,7 +435,6 @@
       static double _S_p;
       return _S_p;
     }
-<<<<<<< HEAD
 
     static engine_type&
     engine()
@@ -577,145 +572,6 @@
 #endif
   };
 
-=======
-
-    static engine_type&
-    engine()
-    {
-      static engine_type _S_e;
-      return _S_e;
-    }
-  };
-
-
-  /**
-   *  @brief Class with exception generation control. Intended to be
-   *  used as a value_type in templatized code.
-   *
-   *  Note: Destructor not allowed to throw.
-   */
-  template<typename _Cond>
-    struct throw_value_base : public _Cond
-    {
-      typedef _Cond  				condition_type;
-
-      using condition_type::throw_conditionally;
-
-      std::size_t			       	_M_i;
-
-#ifndef _GLIBCXX_IS_AGGREGATE
-      throw_value_base() : _M_i(0)
-      { throw_conditionally(); }
-
-      throw_value_base(const throw_value_base& __v) : _M_i(__v._M_i)
-      { throw_conditionally(); }
-
-      explicit throw_value_base(const std::size_t __i) : _M_i(__i)
-      { throw_conditionally(); }
-#endif
-
-      throw_value_base&
-      operator=(const throw_value_base& __v)
-      {
-	throw_conditionally();
-	_M_i = __v._M_i;
-	return *this;
-      }
-
-      throw_value_base&
-      operator++()
-      {
-	throw_conditionally();
-	++_M_i;
-	return *this;
-      }
-    };
-
-  template<typename _Cond>
-    inline void
-    swap(throw_value_base<_Cond>& __a, throw_value_base<_Cond>& __b)
-    {
-      typedef throw_value_base<_Cond> throw_value;
-      throw_value::throw_conditionally();
-      throw_value orig(__a);
-      __a = __b;
-      __b = orig;
-    }
-
-  // General instantiable types requirements.
-  template<typename _Cond>
-    inline bool
-    operator==(const throw_value_base<_Cond>& __a,
-	       const throw_value_base<_Cond>& __b)
-    {
-      typedef throw_value_base<_Cond> throw_value;
-      throw_value::throw_conditionally();
-      bool __ret = __a._M_i == __b._M_i;
-      return __ret;
-    }
-
-  template<typename _Cond>
-    inline bool
-    operator<(const throw_value_base<_Cond>& __a,
-	      const throw_value_base<_Cond>& __b)
-    {
-      typedef throw_value_base<_Cond> throw_value;
-      throw_value::throw_conditionally();
-      bool __ret = __a._M_i < __b._M_i;
-      return __ret;
-    }
-
-  // Numeric algorithms instantiable types requirements.
-  template<typename _Cond>
-    inline throw_value_base<_Cond>
-    operator+(const throw_value_base<_Cond>& __a,
-	      const throw_value_base<_Cond>& __b)
-    {
-      typedef throw_value_base<_Cond> throw_value;
-      throw_value::throw_conditionally();
-      throw_value __ret(__a._M_i + __b._M_i);
-      return __ret;
-    }
-
-  template<typename _Cond>
-    inline throw_value_base<_Cond>
-    operator-(const throw_value_base<_Cond>& __a,
-	      const throw_value_base<_Cond>& __b)
-    {
-      typedef throw_value_base<_Cond> throw_value;
-      throw_value::throw_conditionally();
-      throw_value __ret(__a._M_i - __b._M_i);
-      return __ret;
-    }
-
-  template<typename _Cond>
-    inline throw_value_base<_Cond>
-    operator*(const throw_value_base<_Cond>& __a,
-	      const throw_value_base<_Cond>& __b)
-    {
-      typedef throw_value_base<_Cond> throw_value;
-      throw_value::throw_conditionally();
-      throw_value __ret(__a._M_i * __b._M_i);
-      return __ret;
-    }
-
-
-  /// Type throwing via limit condition.
-  struct throw_value_limit : public throw_value_base<limit_condition>
-  {
-    typedef throw_value_base<limit_condition> base_type;
-
-#ifndef _GLIBCXX_IS_AGGREGATE
-    throw_value_limit() { }
-
-    throw_value_limit(const throw_value_limit& __other)
-    : base_type(__other._M_i) { }
-
-    explicit throw_value_limit(const std::size_t __i) : base_type(__i) { }
-#endif
-  };
-
->>>>>>> 03d20231
   /// Type throwing via random condition.
   struct throw_value_random : public throw_value_base<random_condition>
   {
@@ -867,22 +723,14 @@
       ~throw_allocator_random() throw() { }
     };
 
-<<<<<<< HEAD
-_GLIBCXX_END_NAMESPACE
-=======
 _GLIBCXX_END_NAMESPACE_VERSION
 } // namespace
->>>>>>> 03d20231
 
 #ifdef __GXX_EXPERIMENTAL_CXX0X__
 
 # include <bits/functional_hash.h>
 
-<<<<<<< HEAD
-namespace std
-=======
 namespace std _GLIBCXX_VISIBILITY(default)
->>>>>>> 03d20231
 {
   /// Explicit specialization of std::hash for __gnu_cxx::throw_value_limit.
   template<>
@@ -892,13 +740,8 @@
       size_t
       operator()(const __gnu_cxx::throw_value_limit& __val) const
       {
-<<<<<<< HEAD
-	std::hash<std::size_t> h;
-	size_t __result = h(__val._M_i);
-=======
 	std::hash<std::size_t> __h;
 	size_t __result = __h(__val._M_i);
->>>>>>> 03d20231
 	return __result;
       }
     };
@@ -911,13 +754,8 @@
       size_t
       operator()(const __gnu_cxx::throw_value_random& __val) const
       {
-<<<<<<< HEAD
-	std::hash<std::size_t> h;
-	size_t __result = h(__val._M_i);
-=======
 	std::hash<std::size_t> __h;
 	size_t __result = __h(__val._M_i);
->>>>>>> 03d20231
 	return __result;
       }
     };

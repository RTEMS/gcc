// SGI's rope class -*- C++ -*-

// Copyright (C) 2001, 2002, 2003, 2004, 2005, 2006, 2007
// Free Software Foundation, Inc.
//
// This file is part of the GNU ISO C++ Library.  This library is free
// software; you can redistribute it and/or modify it under the
// terms of the GNU General Public License as published by the
// Free Software Foundation; either version 2, or (at your option)
// any later version.

// This library is distributed in the hope that it will be useful,
// but WITHOUT ANY WARRANTY; without even the implied warranty of
// MERCHANTABILITY or FITNESS FOR A PARTICULAR PURPOSE.  See the
// GNU General Public License for more details.

// You should have received a copy of the GNU General Public License along
// with this library; see the file COPYING.  If not, write to the Free
// Software Foundation, 51 Franklin Street, Fifth Floor, Boston, MA 02110-1301,
// USA.

// As a special exception, you may use this file as part of a free software
// library without restriction.  Specifically, if other files instantiate
// templates or use macros or inline functions from this file, or you compile
// this file and link it with other files to produce an executable, this
// file does not by itself cause the resulting executable to be covered by
// the GNU General Public License.  This exception does not however
// invalidate any other reasons why the executable file might be covered by
// the GNU General Public License.

/*
 * Copyright (c) 1997
 * Silicon Graphics Computer Systems, Inc.
 *
 * Permission to use, copy, modify, distribute and sell this software
 * and its documentation for any purpose is hereby granted without fee,
 * provided that the above copyright notice appear in all copies and
 * that both that copyright notice and this permission notice appear
 * in supporting documentation.  Silicon Graphics makes no
 * representations about the suitability of this software for any
 * purpose.  It is provided "as is" without express or implied warranty.
 */

/** @file ext/rope
 *  This file is a GNU extension to the Standard C++ Library (possibly
 *  containing extensions from the HP/SGI STL subset). 
 */

#ifndef _ROPE
#define _ROPE 1

<<<<<<< HEAD
#include <bits/stl_algobase.h>
#include <bits/stl_construct.h>
#include <bits/stl_uninitialized.h>
#include <bits/stl_algo.h>
#include <bits/stl_function.h>
#include <bits/stl_numeric.h>
#include <bits/allocator.h>
#include <ext/hash_fun.h>
#include <iosfwd>
#include <bits/gthr.h>
=======
#include <algorithm>
#include <iosfwd>
#include <bits/stl_construct.h>
#include <bits/stl_uninitialized.h>
#include <bits/stl_function.h>
#include <bits/stl_numeric.h>
#include <bits/allocator.h>
#include <bits/gthr.h>
#include <tr1/functional>
>>>>>>> 751ff693

# ifdef __GC
#   define __GC_CONST const
# else
#   define __GC_CONST   // constant except for deallocation
# endif

#include <ext/memory> // For uninitialized_copy_n

_GLIBCXX_BEGIN_NAMESPACE(__gnu_cxx)

  namespace __detail
  {
    enum { _S_max_rope_depth = 45 };
    enum _Tag {_S_leaf, _S_concat, _S_substringfn, _S_function};
  } // namespace __detail

  using std::size_t;
  using std::ptrdiff_t;
  using std::allocator;
  using std::_Destroy;

  // The _S_eos function is used for those functions that
  // convert to/from C-like strings to detect the end of the string.
  
  // The end-of-C-string character.
  // This is what the draft standard says it should be.
  template <class _CharT>
    inline _CharT
    _S_eos(_CharT*)
    { return _CharT(); }

  // Test for basic character types.
  // For basic character types leaves having a trailing eos.
  template <class _CharT>
    inline bool
    _S_is_basic_char_type(_CharT*)
    { return false; }
  
  template <class _CharT>
    inline bool
    _S_is_one_byte_char_type(_CharT*)
    { return false; }

  inline bool
  _S_is_basic_char_type(char*)
  { return true; }
  
  inline bool
  _S_is_one_byte_char_type(char*)
  { return true; }
  
  inline bool
  _S_is_basic_char_type(wchar_t*)
  { return true; }

  // Store an eos iff _CharT is a basic character type.
  // Do not reference _S_eos if it isn't.
  template <class _CharT>
    inline void
    _S_cond_store_eos(_CharT&) { }

  inline void
  _S_cond_store_eos(char& __c)
  { __c = 0; }

  inline void
  _S_cond_store_eos(wchar_t& __c)
  { __c = 0; }

  // char_producers are logically functions that generate a section of
<<<<<<< HEAD
  // a string.  These can be convereted to ropes.  The resulting rope
=======
  // a string.  These can be converted to ropes.  The resulting rope
>>>>>>> 751ff693
  // invokes the char_producer on demand.  This allows, for example,
  // files to be viewed as ropes without reading the entire file.
  template <class _CharT>
    class char_producer
    {
    public:
      virtual ~char_producer() { };

      virtual void
      operator()(size_t __start_pos, size_t __len,
		 _CharT* __buffer) = 0;
      // Buffer should really be an arbitrary output iterator.
      // That way we could flatten directly into an ostream, etc.
      // This is thoroughly impossible, since iterator types don't
      // have runtime descriptions.
    };

  // Sequence buffers:
  //
  // Sequence must provide an append operation that appends an
  // array to the sequence.  Sequence buffers are useful only if
  // appending an entire array is cheaper than appending element by element.
  // This is true for many string representations.
  // This should  perhaps inherit from ostream<sequence::value_type>
  // and be implemented correspondingly, so that they can be used
  // for formatted.  For the sake of portability, we don't do this yet.
  //
  // For now, sequence buffers behave as output iterators.  But they also
  // behave a little like basic_ostringstream<sequence::value_type> and a
  // little like containers.

  template<class _Sequence, size_t _Buf_sz = 100>
    class sequence_buffer
    : public std::iterator<std::output_iterator_tag, void, void, void, void>
    {
    public:
      typedef typename _Sequence::value_type value_type;
    protected:
      _Sequence* _M_prefix;
      value_type _M_buffer[_Buf_sz];
      size_t     _M_buf_count;
    public:

      void
      flush()
      {
	_M_prefix->append(_M_buffer, _M_buffer + _M_buf_count);
	_M_buf_count = 0;
      }
      
      ~sequence_buffer()
      { flush(); }
      
      sequence_buffer()
      : _M_prefix(0), _M_buf_count(0) { }

      sequence_buffer(const sequence_buffer& __x)
      {
	_M_prefix = __x._M_prefix;
	_M_buf_count = __x._M_buf_count;
	std::copy(__x._M_buffer, __x._M_buffer + __x._M_buf_count, _M_buffer);
      }
      
      sequence_buffer(sequence_buffer& __x)
      {
	__x.flush();
	_M_prefix = __x._M_prefix;
	_M_buf_count = 0;
      }
      
      sequence_buffer(_Sequence& __s)
      : _M_prefix(&__s), _M_buf_count(0) { }
      
      sequence_buffer&
      operator=(sequence_buffer& __x)
      {
	__x.flush();
	_M_prefix = __x._M_prefix;
	_M_buf_count = 0;
	return *this;
      }

      sequence_buffer&
      operator=(const sequence_buffer& __x)
      {
	_M_prefix = __x._M_prefix;
	_M_buf_count = __x._M_buf_count;
	std::copy(__x._M_buffer, __x._M_buffer + __x._M_buf_count, _M_buffer);
	return *this;
      }
      
      void
      push_back(value_type __x)
      {
	if (_M_buf_count < _Buf_sz)
	  {
	    _M_buffer[_M_buf_count] = __x;
	    ++_M_buf_count;
	  }
	else
	  {
	    flush();
	    _M_buffer[0] = __x;
	    _M_buf_count = 1;
	  }
      }
      
      void
      append(value_type* __s, size_t __len)
      {
	if (__len + _M_buf_count <= _Buf_sz)
	  {
	    size_t __i = _M_buf_count;
	    for (size_t __j = 0; __j < __len; __i++, __j++)
	      _M_buffer[__i] = __s[__j];
	    _M_buf_count += __len;
	  }
	else if (0 == _M_buf_count)
	  _M_prefix->append(__s, __s + __len);
	else
	  {
	    flush();
	    append(__s, __len);
	  }
      }

      sequence_buffer&
      write(value_type* __s, size_t __len)
      {
	append(__s, __len);
	return *this;
      }
      
      sequence_buffer&
      put(value_type __x)
      {
	push_back(__x);
	return *this;
      }
      
      sequence_buffer&
      operator=(const value_type& __rhs)
      {
	push_back(__rhs);
	return *this;
      }
      
      sequence_buffer&
      operator*()
      { return *this; }
      
      sequence_buffer&
      operator++()
      { return *this; }
      
      sequence_buffer
      operator++(int)
      { return *this; }
    };
  
  // The following should be treated as private, at least for now.
  template<class _CharT>
    class _Rope_char_consumer
    {
    public:
      // If we had member templates, these should not be virtual.
      // For now we need to use run-time parametrization where
      // compile-time would do.  Hence this should all be private
      // for now.
      // The symmetry with char_producer is accidental and temporary.
      virtual ~_Rope_char_consumer() { };
  
      virtual bool
      operator()(const _CharT* __buffer, size_t __len) = 0;
    };
  
  // First a lot of forward declarations.  The standard seems to require
  // much stricter "declaration before use" than many of the implementations
  // that preceded it.
  template<class _CharT, class _Alloc = allocator<_CharT> >
    class rope;
  
  template<class _CharT, class _Alloc>
    struct _Rope_RopeConcatenation;

  template<class _CharT, class _Alloc>
    struct _Rope_RopeLeaf;
  
  template<class _CharT, class _Alloc>
    struct _Rope_RopeFunction;
  
  template<class _CharT, class _Alloc>
    struct _Rope_RopeSubstring;
  
  template<class _CharT, class _Alloc>
    class _Rope_iterator;
  
  template<class _CharT, class _Alloc>
    class _Rope_const_iterator;
  
  template<class _CharT, class _Alloc>
    class _Rope_char_ref_proxy;
  
  template<class _CharT, class _Alloc>
    class _Rope_char_ptr_proxy;

  template<class _CharT, class _Alloc>
    bool
    operator==(const _Rope_char_ptr_proxy<_CharT, _Alloc>& __x,
	       const _Rope_char_ptr_proxy<_CharT, _Alloc>& __y);

  template<class _CharT, class _Alloc>
    _Rope_const_iterator<_CharT, _Alloc>
    operator-(const _Rope_const_iterator<_CharT, _Alloc>& __x,
	      ptrdiff_t __n);

  template<class _CharT, class _Alloc>
    _Rope_const_iterator<_CharT, _Alloc>
    operator+(const _Rope_const_iterator<_CharT, _Alloc>& __x,
	      ptrdiff_t __n);

  template<class _CharT, class _Alloc>
    _Rope_const_iterator<_CharT, _Alloc>
    operator+(ptrdiff_t __n,
	      const _Rope_const_iterator<_CharT, _Alloc>& __x);

  template<class _CharT, class _Alloc>
    bool
    operator==(const _Rope_const_iterator<_CharT, _Alloc>& __x,
	       const _Rope_const_iterator<_CharT, _Alloc>& __y);

  template<class _CharT, class _Alloc>
    bool
    operator<(const _Rope_const_iterator<_CharT, _Alloc>& __x,
	      const _Rope_const_iterator<_CharT, _Alloc>& __y);
  
  template<class _CharT, class _Alloc>
    ptrdiff_t
    operator-(const _Rope_const_iterator<_CharT, _Alloc>& __x,
	      const _Rope_const_iterator<_CharT, _Alloc>& __y);

  template<class _CharT, class _Alloc>
    _Rope_iterator<_CharT, _Alloc>
    operator-(const _Rope_iterator<_CharT, _Alloc>& __x, ptrdiff_t __n);

  template<class _CharT, class _Alloc>
    _Rope_iterator<_CharT, _Alloc>
    operator+(const _Rope_iterator<_CharT, _Alloc>& __x, ptrdiff_t __n);

  template<class _CharT, class _Alloc>
    _Rope_iterator<_CharT, _Alloc>
    operator+(ptrdiff_t __n, const _Rope_iterator<_CharT, _Alloc>& __x);

  template<class _CharT, class _Alloc>
    bool
    operator==(const _Rope_iterator<_CharT, _Alloc>& __x,
	       const _Rope_iterator<_CharT, _Alloc>& __y);

  template<class _CharT, class _Alloc>
    bool
    operator<(const _Rope_iterator<_CharT, _Alloc>& __x,
	      const _Rope_iterator<_CharT, _Alloc>& __y);

  template<class _CharT, class _Alloc>
    ptrdiff_t
    operator-(const _Rope_iterator<_CharT, _Alloc>& __x,
	      const _Rope_iterator<_CharT, _Alloc>& __y);

  template<class _CharT, class _Alloc>
    rope<_CharT, _Alloc>
    operator+(const rope<_CharT, _Alloc>& __left,
	      const rope<_CharT, _Alloc>& __right);

  template<class _CharT, class _Alloc>
    rope<_CharT, _Alloc>
    operator+(const rope<_CharT, _Alloc>& __left, const _CharT* __right);

  template<class _CharT, class _Alloc>
    rope<_CharT, _Alloc>
    operator+(const rope<_CharT, _Alloc>& __left, _CharT __right);

  // Some helpers, so we can use power on ropes.
  // See below for why this isn't local to the implementation.
  
  // This uses a nonstandard refcount convention.
  // The result has refcount 0.
  template<class _CharT, class _Alloc>
    struct _Rope_Concat_fn
    : public std::binary_function<rope<_CharT, _Alloc>, rope<_CharT, _Alloc>,
				  rope<_CharT, _Alloc> >
    {
      rope<_CharT, _Alloc>
      operator()(const rope<_CharT, _Alloc>& __x,
		 const rope<_CharT, _Alloc>& __y)
      { return __x + __y; }
    };

  template <class _CharT, class _Alloc>
    inline rope<_CharT, _Alloc>
    identity_element(_Rope_Concat_fn<_CharT, _Alloc>)
    { return rope<_CharT, _Alloc>(); }

  // Class _Refcount_Base provides a type, _RC_t, a data member,
  // _M_ref_count, and member functions _M_incr and _M_decr, which perform
  // atomic preincrement/predecrement.  The constructor initializes
  // _M_ref_count.
  struct _Refcount_Base
  {
    // The type _RC_t
    typedef size_t _RC_t;
    
    // The data member _M_ref_count
    volatile _RC_t _M_ref_count;

    // Constructor
    __gthread_mutex_t _M_ref_count_lock;

    _Refcount_Base(_RC_t __n) : _M_ref_count(__n), _M_ref_count_lock()
    {
#ifdef __GTHREAD_MUTEX_INIT
      __gthread_mutex_t __tmp = __GTHREAD_MUTEX_INIT;
      _M_ref_count_lock = __tmp;
#elif defined(__GTHREAD_MUTEX_INIT_FUNCTION)
      __GTHREAD_MUTEX_INIT_FUNCTION (&_M_ref_count_lock);
#else
#error __GTHREAD_MUTEX_INIT or __GTHREAD_MUTEX_INIT_FUNCTION should be defined by gthr.h abstraction layer, report problem to libstdc++@gcc.gnu.org.
#endif
    }

    void
    _M_incr()
    {
      __gthread_mutex_lock(&_M_ref_count_lock);
      ++_M_ref_count;
      __gthread_mutex_unlock(&_M_ref_count_lock);
    }

    _RC_t
    _M_decr()
    {
      __gthread_mutex_lock(&_M_ref_count_lock);
      volatile _RC_t __tmp = --_M_ref_count;
      __gthread_mutex_unlock(&_M_ref_count_lock);
      return __tmp;
    }
  };

  //
  // What follows should really be local to rope.  Unfortunately,
  // that doesn't work, since it makes it impossible to define generic
  // equality on rope iterators.  According to the draft standard, the
  // template parameters for such an equality operator cannot be inferred
  // from the occurrence of a member class as a parameter.
  // (SGI compilers in fact allow this, but the __result wouldn't be
  // portable.)
  // Similarly, some of the static member functions are member functions
  // only to avoid polluting the global namespace, and to circumvent
  // restrictions on type inference for template functions.
  //

  //
  // The internal data structure for representing a rope.  This is
  // private to the implementation.  A rope is really just a pointer
  // to one of these.
  //
  // A few basic functions for manipulating this data structure
  // are members of _RopeRep.  Most of the more complex algorithms
  // are implemented as rope members.
  //
  // Some of the static member functions of _RopeRep have identically
  // named functions in rope that simply invoke the _RopeRep versions.

#define __ROPE_DEFINE_ALLOCS(__a) \
        __ROPE_DEFINE_ALLOC(_CharT,_Data) /* character data */ \
        typedef _Rope_RopeConcatenation<_CharT,__a> __C; \
        __ROPE_DEFINE_ALLOC(__C,_C) \
        typedef _Rope_RopeLeaf<_CharT,__a> __L; \
        __ROPE_DEFINE_ALLOC(__L,_L) \
        typedef _Rope_RopeFunction<_CharT,__a> __F; \
        __ROPE_DEFINE_ALLOC(__F,_F) \
        typedef _Rope_RopeSubstring<_CharT,__a> __S; \
        __ROPE_DEFINE_ALLOC(__S,_S)

  //  Internal rope nodes potentially store a copy of the allocator
  //  instance used to allocate them.  This is mostly redundant.
  //  But the alternative would be to pass allocator instances around
  //  in some form to nearly all internal functions, since any pointer
  //  assignment may result in a zero reference count and thus require
  //  deallocation.

#define __STATIC_IF_SGI_ALLOC  /* not static */

  template <class _CharT, class _Alloc>
    struct _Rope_rep_base
    : public _Alloc
    {
      typedef _Alloc allocator_type;

      allocator_type
      get_allocator() const
      { return *static_cast<const _Alloc*>(this); }

<<<<<<< HEAD
=======
      allocator_type&
      _M_get_allocator()
      { return *static_cast<_Alloc*>(this); }

      const allocator_type&
      _M_get_allocator() const
      { return *static_cast<const _Alloc*>(this); }

>>>>>>> 751ff693
      _Rope_rep_base(size_t __size, const allocator_type&)
      : _M_size(__size) { }

      size_t _M_size;

# define __ROPE_DEFINE_ALLOC(_Tp, __name) \
        typedef typename \
          _Alloc::template rebind<_Tp>::other __name##Alloc; \
        static _Tp* __name##_allocate(size_t __n) \
          { return __name##Alloc().allocate(__n); } \
        static void __name##_deallocate(_Tp *__p, size_t __n) \
          { __name##Alloc().deallocate(__p, __n); }
      __ROPE_DEFINE_ALLOCS(_Alloc)
# undef __ROPE_DEFINE_ALLOC
    };

  template<class _CharT, class _Alloc>
    struct _Rope_RopeRep
    : public _Rope_rep_base<_CharT, _Alloc>
# ifndef __GC
	     , _Refcount_Base
# endif
    {
    public:
      __detail::_Tag _M_tag:8;
      bool _M_is_balanced:8;
      unsigned char _M_depth;
      __GC_CONST _CharT* _M_c_string;
      __gthread_mutex_t _M_c_string_lock;
                        /* Flattened version of string, if needed.  */
                        /* typically 0.                             */
                        /* If it's not 0, then the memory is owned  */
                        /* by this node.                            */
                        /* In the case of a leaf, this may point to */
                        /* the same memory as the data field.       */
      typedef typename _Rope_rep_base<_CharT, _Alloc>::allocator_type
        allocator_type;

      using _Rope_rep_base<_CharT, _Alloc>::get_allocator;
<<<<<<< HEAD

      _Rope_RopeRep(__detail::_Tag __t, int __d, bool __b, size_t __size,
		    allocator_type __a)
=======
      using _Rope_rep_base<_CharT, _Alloc>::_M_get_allocator;

      _Rope_RopeRep(__detail::_Tag __t, int __d, bool __b, size_t __size,
		    const allocator_type& __a)
>>>>>>> 751ff693
      : _Rope_rep_base<_CharT, _Alloc>(__size, __a),
#ifndef __GC
	_Refcount_Base(1),
#endif
	_M_tag(__t), _M_is_balanced(__b), _M_depth(__d), _M_c_string(0)
#ifdef __GTHREAD_MUTEX_INIT
    {
      // Do not copy a POSIX/gthr mutex once in use.  However, bits are bits.
      __gthread_mutex_t __tmp = __GTHREAD_MUTEX_INIT;
      _M_c_string_lock = __tmp;
    }
#else
    { __GTHREAD_MUTEX_INIT_FUNCTION (&_M_c_string_lock); }
#endif
#ifdef __GC
      void
      _M_incr () { }
#endif
      static void
      _S_free_string(__GC_CONST _CharT*, size_t __len,
<<<<<<< HEAD
		     allocator_type __a);
=======
		     allocator_type& __a);
>>>>>>> 751ff693
#define __STL_FREE_STRING(__s, __l, __a) _S_free_string(__s, __l, __a);
                        // Deallocate data section of a leaf.
                        // This shouldn't be a member function.
                        // But its hard to do anything else at the
                        // moment, because it's templatized w.r.t.
                        // an allocator.
                        // Does nothing if __GC is defined.
#ifndef __GC
      void _M_free_c_string();
      void _M_free_tree();
      // Deallocate t. Assumes t is not 0.
      void
      _M_unref_nonnil()
      {
	if (0 == _M_decr())
	  _M_free_tree();
      }

      void
      _M_ref_nonnil()
      { _M_incr(); }

      static void
      _S_unref(_Rope_RopeRep* __t)
      {
	if (0 != __t)
	  __t->_M_unref_nonnil();
      }

      static void
      _S_ref(_Rope_RopeRep* __t)
      {
	if (0 != __t)
	  __t->_M_incr();
      }
      
      static void
      _S_free_if_unref(_Rope_RopeRep* __t)
      {
	if (0 != __t && 0 == __t->_M_ref_count)
	  __t->_M_free_tree();
      }
#   else /* __GC */
      void _M_unref_nonnil() { }
      void _M_ref_nonnil() { }
      static void _S_unref(_Rope_RopeRep*) { }
      static void _S_ref(_Rope_RopeRep*) { }
      static void _S_free_if_unref(_Rope_RopeRep*) { }
#   endif
protected:
      _Rope_RopeRep&
      operator=(const _Rope_RopeRep&);

      _Rope_RopeRep(const _Rope_RopeRep&);
    };

  template<class _CharT, class _Alloc>
    struct _Rope_RopeLeaf
    : public _Rope_RopeRep<_CharT, _Alloc>
    {
    public:
      // Apparently needed by VC++
      // The data fields of leaves are allocated with some
      // extra space, to accommodate future growth and for basic
      // character types, to hold a trailing eos character.
      enum { _S_alloc_granularity = 8 };
      
      static size_t
      _S_rounded_up_size(size_t __n)
      {
        size_t __size_with_eos;
	
        if (_S_is_basic_char_type((_CharT*)0))
	  __size_with_eos = __n + 1;
	else
	  __size_with_eos = __n;
#ifdef __GC
	return __size_with_eos;
#else
	// Allow slop for in-place expansion.
	return ((__size_with_eos + size_t(_S_alloc_granularity) - 1)
		&~ (size_t(_S_alloc_granularity) - 1));
#endif
      }
      __GC_CONST _CharT* _M_data; /* Not necessarily 0 terminated. */
                                  /* The allocated size is         */
                                  /* _S_rounded_up_size(size), except */
                                  /* in the GC case, in which it   */
                                  /* doesn't matter.               */
      typedef typename _Rope_rep_base<_CharT,_Alloc>::allocator_type
        allocator_type;

      _Rope_RopeLeaf(__GC_CONST _CharT* __d, size_t __size,
<<<<<<< HEAD
		     allocator_type __a)
=======
		     const allocator_type& __a)
>>>>>>> 751ff693
      : _Rope_RopeRep<_CharT, _Alloc>(__detail::_S_leaf, 0, true,
				      __size, __a), _M_data(__d)
      {
        if (_S_is_basic_char_type((_CharT *)0))
	  {
            // already eos terminated.
            this->_M_c_string = __d;
	  }
      }
      // The constructor assumes that d has been allocated with
      // the proper allocator and the properly padded size.
      // In contrast, the destructor deallocates the data:
#ifndef __GC
      ~_Rope_RopeLeaf() throw()
      {
        if (_M_data != this->_M_c_string)
	  this->_M_free_c_string();
	
<<<<<<< HEAD
        __STL_FREE_STRING(_M_data, this->_M_size, this->get_allocator());
=======
        __STL_FREE_STRING(_M_data, this->_M_size, this->_M_get_allocator());
>>>>>>> 751ff693
      }
#endif
protected:
      _Rope_RopeLeaf&
      operator=(const _Rope_RopeLeaf&);

      _Rope_RopeLeaf(const _Rope_RopeLeaf&);
    };

  template<class _CharT, class _Alloc>
    struct _Rope_RopeConcatenation
    : public _Rope_RopeRep<_CharT, _Alloc>
    {
    public:
      _Rope_RopeRep<_CharT, _Alloc>* _M_left;
      _Rope_RopeRep<_CharT, _Alloc>* _M_right;

      typedef typename _Rope_rep_base<_CharT, _Alloc>::allocator_type
        allocator_type;

      _Rope_RopeConcatenation(_Rope_RopeRep<_CharT, _Alloc>* __l,
			      _Rope_RopeRep<_CharT, _Alloc>* __r,
<<<<<<< HEAD
			      allocator_type __a)
=======
			      const allocator_type& __a)
>>>>>>> 751ff693
	: _Rope_RopeRep<_CharT, _Alloc>(__detail::_S_concat,
				      std::max(__l->_M_depth,
					       __r->_M_depth) + 1,
				      false,
				      __l->_M_size + __r->_M_size, __a),
        _M_left(__l), _M_right(__r)
      { }
#ifndef __GC
      ~_Rope_RopeConcatenation() throw()
      {
	this->_M_free_c_string();
	_M_left->_M_unref_nonnil();
	_M_right->_M_unref_nonnil();
      }
#endif
protected:
      _Rope_RopeConcatenation&
      operator=(const _Rope_RopeConcatenation&);
      
      _Rope_RopeConcatenation(const _Rope_RopeConcatenation&);
    };

  template<class _CharT, class _Alloc>
    struct _Rope_RopeFunction
    : public _Rope_RopeRep<_CharT, _Alloc>
    {
    public:
      char_producer<_CharT>* _M_fn;
#ifndef __GC
      bool _M_delete_when_done; // Char_producer is owned by the
                                // rope and should be explicitly
                                // deleted when the rope becomes
                                // inaccessible.
#else
      // In the GC case, we either register the rope for
      // finalization, or not.  Thus the field is unnecessary;
      // the information is stored in the collector data structures.
      // We do need a finalization procedure to be invoked by the
      // collector.
      static void
      _S_fn_finalization_proc(void * __tree, void *)
      { delete ((_Rope_RopeFunction *)__tree) -> _M_fn; }
#endif
    typedef typename _Rope_rep_base<_CharT, _Alloc>::allocator_type
      allocator_type;

      _Rope_RopeFunction(char_producer<_CharT>* __f, size_t __size,
<<<<<<< HEAD
                        bool __d, allocator_type __a)
=======
                        bool __d, const allocator_type& __a)
>>>>>>> 751ff693
      : _Rope_RopeRep<_CharT, _Alloc>(__detail::_S_function, 0, true, __size, __a)
	, _M_fn(__f)
#ifndef __GC
	, _M_delete_when_done(__d)
#endif
      {
#ifdef __GC
	if (__d)
	  {
	    GC_REGISTER_FINALIZER(this, _Rope_RopeFunction::
				  _S_fn_finalization_proc, 0, 0, 0);
	  }
#endif
      }
#ifndef __GC
      ~_Rope_RopeFunction() throw()
      {
	this->_M_free_c_string();
	if (_M_delete_when_done)
	  delete _M_fn;
      }
# endif
    protected:
      _Rope_RopeFunction&
      operator=(const _Rope_RopeFunction&);

      _Rope_RopeFunction(const _Rope_RopeFunction&);
    };
  // Substring results are usually represented using just
  // concatenation nodes.  But in the case of very long flat ropes
  // or ropes with a functional representation that isn't practical.
  // In that case, we represent the __result as a special case of
  // RopeFunction, whose char_producer points back to the rope itself.
  // In all cases except repeated substring operations and
  // deallocation, we treat the __result as a RopeFunction.
  template<class _CharT, class _Alloc>
    struct _Rope_RopeSubstring
    : public _Rope_RopeFunction<_CharT, _Alloc>,
      public char_producer<_CharT>
    {
    public:
      // XXX this whole class should be rewritten.
      _Rope_RopeRep<_CharT,_Alloc>* _M_base;      // not 0
      size_t _M_start;

      virtual void
      operator()(size_t __start_pos, size_t __req_len,
		 _CharT* __buffer)
      {
        switch(_M_base->_M_tag)
	  {
	  case __detail::_S_function:
	  case __detail::_S_substringfn:
	    {
	      char_producer<_CharT>* __fn =
		((_Rope_RopeFunction<_CharT,_Alloc>*)_M_base)->_M_fn;
	      (*__fn)(__start_pos + _M_start, __req_len, __buffer);
	    }
	    break;
	  case __detail::_S_leaf:
	    {
	      __GC_CONST _CharT* __s =
		((_Rope_RopeLeaf<_CharT,_Alloc>*)_M_base)->_M_data;
	      uninitialized_copy_n(__s + __start_pos + _M_start, __req_len,
				   __buffer);
	    }
	    break;
	  default:
	    break;
	  }
      }
      
      typedef typename _Rope_rep_base<_CharT, _Alloc>::allocator_type
        allocator_type;

      _Rope_RopeSubstring(_Rope_RopeRep<_CharT, _Alloc>* __b, size_t __s,
<<<<<<< HEAD
                          size_t __l, allocator_type __a)
=======
                          size_t __l, const allocator_type& __a)
>>>>>>> 751ff693
      : _Rope_RopeFunction<_CharT, _Alloc>(this, __l, false, __a),
        char_producer<_CharT>(), _M_base(__b), _M_start(__s)
      {
#ifndef __GC
	_M_base->_M_ref_nonnil();
#endif
        this->_M_tag = __detail::_S_substringfn;
      }
    virtual ~_Rope_RopeSubstring() throw()
      {
#ifndef __GC
	_M_base->_M_unref_nonnil();
	// _M_free_c_string();  -- done by parent class
#endif
      }
    };

  // Self-destructing pointers to Rope_rep.
  // These are not conventional smart pointers.  Their
  // only purpose in life is to ensure that unref is called
  // on the pointer either at normal exit or if an exception
  // is raised.  It is the caller's responsibility to
  // adjust reference counts when these pointers are initialized
  // or assigned to.  (This convention significantly reduces
  // the number of potentially expensive reference count
  // updates.)
#ifndef __GC
  template<class _CharT, class _Alloc>
    struct _Rope_self_destruct_ptr
    {
      _Rope_RopeRep<_CharT, _Alloc>* _M_ptr;

      ~_Rope_self_destruct_ptr()
      { _Rope_RopeRep<_CharT, _Alloc>::_S_unref(_M_ptr); }
#ifdef __EXCEPTIONS
      _Rope_self_destruct_ptr() : _M_ptr(0) { };
#else
      _Rope_self_destruct_ptr() { };
#endif
      _Rope_self_destruct_ptr(_Rope_RopeRep<_CharT, _Alloc>* __p)
      : _M_ptr(__p) { }
    
      _Rope_RopeRep<_CharT, _Alloc>&
      operator*()
      { return *_M_ptr; }
    
      _Rope_RopeRep<_CharT, _Alloc>*
      operator->()
      { return _M_ptr; }
    
      operator _Rope_RopeRep<_CharT, _Alloc>*()
      { return _M_ptr; }
    
      _Rope_self_destruct_ptr&
      operator=(_Rope_RopeRep<_CharT, _Alloc>* __x)
      { _M_ptr = __x; return *this; }
    };
#endif

  // Dereferencing a nonconst iterator has to return something
  // that behaves almost like a reference.  It's not possible to
  // return an actual reference since assignment requires extra
  // work.  And we would get into the same problems as with the
  // CD2 version of basic_string.
  template<class _CharT, class _Alloc>
    class _Rope_char_ref_proxy
    {
      friend class rope<_CharT, _Alloc>;
      friend class _Rope_iterator<_CharT, _Alloc>;
      friend class _Rope_char_ptr_proxy<_CharT, _Alloc>;
#ifdef __GC
      typedef _Rope_RopeRep<_CharT, _Alloc>* _Self_destruct_ptr;
#else
      typedef _Rope_self_destruct_ptr<_CharT, _Alloc> _Self_destruct_ptr;
#endif
      typedef _Rope_RopeRep<_CharT, _Alloc> _RopeRep;
      typedef rope<_CharT, _Alloc> _My_rope;
      size_t _M_pos;
      _CharT _M_current;
      bool _M_current_valid;
      _My_rope* _M_root;     // The whole rope.
    public:
      _Rope_char_ref_proxy(_My_rope* __r, size_t __p)
      :  _M_pos(__p), _M_current(), _M_current_valid(false), _M_root(__r) { }

      _Rope_char_ref_proxy(const _Rope_char_ref_proxy& __x)
      : _M_pos(__x._M_pos), _M_current(__x._M_current), 
	_M_current_valid(false), _M_root(__x._M_root) { }

      // Don't preserve cache if the reference can outlive the
      // expression.  We claim that's not possible without calling
      // a copy constructor or generating reference to a proxy
      // reference.  We declare the latter to have undefined semantics.
      _Rope_char_ref_proxy(_My_rope* __r, size_t __p, _CharT __c)
      : _M_pos(__p), _M_current(__c), _M_current_valid(true), _M_root(__r) { }

      inline operator _CharT () const;

      _Rope_char_ref_proxy&
      operator=(_CharT __c);
    
      _Rope_char_ptr_proxy<_CharT, _Alloc> operator&() const;
      
      _Rope_char_ref_proxy&
      operator=(const _Rope_char_ref_proxy& __c)
      { return operator=((_CharT)__c); }
    };

  template<class _CharT, class __Alloc>
    inline void
    swap(_Rope_char_ref_proxy <_CharT, __Alloc > __a,
	 _Rope_char_ref_proxy <_CharT, __Alloc > __b)
    {
      _CharT __tmp = __a;
      __a = __b;
      __b = __tmp;
    }

  template<class _CharT, class _Alloc>
    class _Rope_char_ptr_proxy
    {
      // XXX this class should be rewritten.
      friend class _Rope_char_ref_proxy<_CharT, _Alloc>;
      size_t _M_pos;
      rope<_CharT,_Alloc>* _M_root;     // The whole rope.
    public:
      _Rope_char_ptr_proxy(const _Rope_char_ref_proxy<_CharT,_Alloc>& __x)
      : _M_pos(__x._M_pos), _M_root(__x._M_root) { }

      _Rope_char_ptr_proxy(const _Rope_char_ptr_proxy& __x)
      : _M_pos(__x._M_pos), _M_root(__x._M_root) { }

      _Rope_char_ptr_proxy() { }
      
      _Rope_char_ptr_proxy(_CharT* __x)
      : _M_root(0), _M_pos(0) { }

      _Rope_char_ptr_proxy&
      operator=(const _Rope_char_ptr_proxy& __x)
      {
        _M_pos = __x._M_pos;
        _M_root = __x._M_root;
        return *this;
      }

      template<class _CharT2, class _Alloc2>
        friend bool
        operator==(const _Rope_char_ptr_proxy<_CharT2, _Alloc2>& __x,
		   const _Rope_char_ptr_proxy<_CharT2, _Alloc2>& __y);

      _Rope_char_ref_proxy<_CharT, _Alloc> operator*() const
      { return _Rope_char_ref_proxy<_CharT, _Alloc>(_M_root, _M_pos); }
    };

  // Rope iterators:
  // Unlike in the C version, we cache only part of the stack
  // for rope iterators, since they must be efficiently copyable.
  // When we run out of cache, we have to reconstruct the iterator
  // value.
  // Pointers from iterators are not included in reference counts.
  // Iterators are assumed to be thread private.  Ropes can
  // be shared.
  
  template<class _CharT, class _Alloc>
    class _Rope_iterator_base
    : public std::iterator<std::random_access_iterator_tag, _CharT>
    {
      friend class rope<_CharT, _Alloc>;
    public:
      typedef _Alloc _allocator_type; // used in _Rope_rotate, VC++ workaround
      typedef _Rope_RopeRep<_CharT, _Alloc> _RopeRep;
      // Borland doesn't want this to be protected.
    protected:
      enum { _S_path_cache_len = 4 }; // Must be <= 9.
      enum { _S_iterator_buf_len = 15 };
      size_t _M_current_pos;
      _RopeRep* _M_root;     // The whole rope.
      size_t _M_leaf_pos;    // Starting position for current leaf
      __GC_CONST _CharT* _M_buf_start;
                             // Buffer possibly
                             // containing current char.
      __GC_CONST _CharT* _M_buf_ptr;
                             // Pointer to current char in buffer.
                             // != 0 ==> buffer valid.
      __GC_CONST _CharT* _M_buf_end;
                             // One past __last valid char in buffer.
      // What follows is the path cache.  We go out of our
      // way to make this compact.
      // Path_end contains the bottom section of the path from
      // the root to the current leaf.
      const _RopeRep* _M_path_end[_S_path_cache_len];
      int _M_leaf_index;     // Last valid __pos in path_end;
                             // _M_path_end[0] ... _M_path_end[leaf_index-1]
                             // point to concatenation nodes.
      unsigned char _M_path_directions;
                          // (path_directions >> __i) & 1 is 1
                          // iff we got from _M_path_end[leaf_index - __i - 1]
                          // to _M_path_end[leaf_index - __i] by going to the
                          // __right. Assumes path_cache_len <= 9.
      _CharT _M_tmp_buf[_S_iterator_buf_len];
                        // Short buffer for surrounding chars.
                        // This is useful primarily for
                        // RopeFunctions.  We put the buffer
                        // here to avoid locking in the
                        // multithreaded case.
      // The cached path is generally assumed to be valid
      // only if the buffer is valid.
      static void _S_setbuf(_Rope_iterator_base& __x);
                                        // Set buffer contents given
                                        // path cache.
      static void _S_setcache(_Rope_iterator_base& __x);
                                        // Set buffer contents and
                                        // path cache.
      static void _S_setcache_for_incr(_Rope_iterator_base& __x);
                                        // As above, but assumes path
                                        // cache is valid for previous posn.
      _Rope_iterator_base() { }

      _Rope_iterator_base(_RopeRep* __root, size_t __pos)
      : _M_current_pos(__pos), _M_root(__root), _M_buf_ptr(0) { }

      void _M_incr(size_t __n);
      void _M_decr(size_t __n);
    public:
      size_t
      index() const
      { return _M_current_pos; }
    
      _Rope_iterator_base(const _Rope_iterator_base& __x)
      {
        if (0 != __x._M_buf_ptr)
	  *this = __x;
	else
	  {
            _M_current_pos = __x._M_current_pos;
            _M_root = __x._M_root;
            _M_buf_ptr = 0;
	  }
      }
    };

  template<class _CharT, class _Alloc>
    class _Rope_iterator;

  template<class _CharT, class _Alloc>
    class _Rope_const_iterator
    : public _Rope_iterator_base<_CharT, _Alloc>
    {
      friend class rope<_CharT, _Alloc>;
    protected:
      typedef _Rope_RopeRep<_CharT, _Alloc> _RopeRep;
      // The one from the base class may not be directly visible.
      _Rope_const_iterator(const _RopeRep* __root, size_t __pos)
      : _Rope_iterator_base<_CharT, _Alloc>(const_cast<_RopeRep*>(__root),
					    __pos)
                   // Only nonconst iterators modify root ref count
      { }
  public:
      typedef _CharT reference;   // Really a value.  Returning a reference
                                  // Would be a mess, since it would have
                                  // to be included in refcount.
      typedef const _CharT* pointer;

    public:
      _Rope_const_iterator() { };

      _Rope_const_iterator(const _Rope_const_iterator& __x)
      : _Rope_iterator_base<_CharT,_Alloc>(__x) { }

      _Rope_const_iterator(const _Rope_iterator<_CharT,_Alloc>& __x);
    
      _Rope_const_iterator(const rope<_CharT, _Alloc>& __r, size_t __pos)
      : _Rope_iterator_base<_CharT,_Alloc>(__r._M_tree_ptr, __pos) { }

      _Rope_const_iterator&
      operator=(const _Rope_const_iterator& __x)
      {
        if (0 != __x._M_buf_ptr)
	  *(static_cast<_Rope_iterator_base<_CharT, _Alloc>*>(this)) = __x;
	else
	  {
            this->_M_current_pos = __x._M_current_pos;
            this->_M_root = __x._M_root;
            this->_M_buf_ptr = 0;
	  }
        return(*this);
      }

      reference
      operator*()
      {
        if (0 == this->_M_buf_ptr)
	  _S_setcache(*this);
        return *this->_M_buf_ptr;
      }

      // Without this const version, Rope iterators do not meet the
      // requirements of an Input Iterator.
      reference
      operator*() const
      {
	return *const_cast<_Rope_const_iterator&>(*this);
      }

      _Rope_const_iterator&
      operator++()
      {
        __GC_CONST _CharT* __next;
        if (0 != this->_M_buf_ptr
	    && (__next = this->_M_buf_ptr + 1) < this->_M_buf_end)
	  {
            this->_M_buf_ptr = __next;
            ++this->_M_current_pos;
	  }
	else
	  this->_M_incr(1);
	return *this;
      }

      _Rope_const_iterator&
      operator+=(ptrdiff_t __n)
      {
        if (__n >= 0)
	  this->_M_incr(__n);
	else
	  this->_M_decr(-__n);
	return *this;
      }

      _Rope_const_iterator&
      operator--()
      {
        this->_M_decr(1);
        return *this;
      }

      _Rope_const_iterator&
      operator-=(ptrdiff_t __n)
      {
        if (__n >= 0)
	  this->_M_decr(__n);
	else
	  this->_M_incr(-__n);
	return *this;
      }

      _Rope_const_iterator
      operator++(int)
      {
        size_t __old_pos = this->_M_current_pos;
        this->_M_incr(1);
        return _Rope_const_iterator<_CharT,_Alloc>(this->_M_root, __old_pos);
        // This makes a subsequent dereference expensive.
        // Perhaps we should instead copy the iterator
        // if it has a valid cache?
      }

      _Rope_const_iterator
      operator--(int)
      {
        size_t __old_pos = this->_M_current_pos;
        this->_M_decr(1);
        return _Rope_const_iterator<_CharT,_Alloc>(this->_M_root, __old_pos);
      }

      template<class _CharT2, class _Alloc2>
        friend _Rope_const_iterator<_CharT2, _Alloc2>
        operator-(const _Rope_const_iterator<_CharT2, _Alloc2>& __x,
		  ptrdiff_t __n);

      template<class _CharT2, class _Alloc2>
        friend _Rope_const_iterator<_CharT2, _Alloc2>
        operator+(const _Rope_const_iterator<_CharT2, _Alloc2>& __x,
		  ptrdiff_t __n);

      template<class _CharT2, class _Alloc2>
        friend _Rope_const_iterator<_CharT2, _Alloc2>
        operator+(ptrdiff_t __n,
		  const _Rope_const_iterator<_CharT2, _Alloc2>& __x);

      reference
      operator[](size_t __n)
      { return rope<_CharT, _Alloc>::_S_fetch(this->_M_root,
					      this->_M_current_pos + __n); }

      template<class _CharT2, class _Alloc2>
        friend bool
        operator==(const _Rope_const_iterator<_CharT2, _Alloc2>& __x,
		   const _Rope_const_iterator<_CharT2, _Alloc2>& __y);

      template<class _CharT2, class _Alloc2>
        friend bool
        operator<(const _Rope_const_iterator<_CharT2, _Alloc2>& __x,
		  const _Rope_const_iterator<_CharT2, _Alloc2>& __y);

      template<class _CharT2, class _Alloc2>
        friend ptrdiff_t
        operator-(const _Rope_const_iterator<_CharT2, _Alloc2>& __x,
		  const _Rope_const_iterator<_CharT2, _Alloc2>& __y);
    };

  template<class _CharT, class _Alloc>
    class _Rope_iterator
    : public _Rope_iterator_base<_CharT, _Alloc>
    {
      friend class rope<_CharT, _Alloc>;
    protected:
      typedef typename _Rope_iterator_base<_CharT, _Alloc>::_RopeRep _RopeRep;
      rope<_CharT, _Alloc>* _M_root_rope;

      // root is treated as a cached version of this, and is used to
      // detect changes to the underlying rope.

      // Root is included in the reference count.  This is necessary
      // so that we can detect changes reliably.  Unfortunately, it
      // requires careful bookkeeping for the nonGC case.
      _Rope_iterator(rope<_CharT, _Alloc>* __r, size_t __pos)
      : _Rope_iterator_base<_CharT, _Alloc>(__r->_M_tree_ptr, __pos),
        _M_root_rope(__r)
      { _RopeRep::_S_ref(this->_M_root);
        if (!(__r -> empty()))
	  _S_setcache(*this);
      }

      void _M_check();
    public:
      typedef _Rope_char_ref_proxy<_CharT, _Alloc>  reference;
      typedef _Rope_char_ref_proxy<_CharT, _Alloc>* pointer;

      rope<_CharT, _Alloc>&
      container()
      { return *_M_root_rope; }

      _Rope_iterator()
      {
        this->_M_root = 0;  // Needed for reference counting.
      };

      _Rope_iterator(const _Rope_iterator& __x)
      : _Rope_iterator_base<_CharT, _Alloc>(__x)
      {
        _M_root_rope = __x._M_root_rope;
        _RopeRep::_S_ref(this->_M_root);
      }

      _Rope_iterator(rope<_CharT, _Alloc>& __r, size_t __pos);

      ~_Rope_iterator()
      { _RopeRep::_S_unref(this->_M_root); }

      _Rope_iterator&
      operator=(const _Rope_iterator& __x)
      {
        _RopeRep* __old = this->_M_root;
	
        _RopeRep::_S_ref(__x._M_root);
        if (0 != __x._M_buf_ptr)
	  {
            _M_root_rope = __x._M_root_rope;
            *(static_cast<_Rope_iterator_base<_CharT, _Alloc>*>(this)) = __x;
	  }
	else
	  {
	    this->_M_current_pos = __x._M_current_pos;
            this->_M_root = __x._M_root;
            _M_root_rope = __x._M_root_rope;
            this->_M_buf_ptr = 0;
	  }
        _RopeRep::_S_unref(__old);
        return(*this);
      }

      reference
      operator*()
      {
        _M_check();
        if (0 == this->_M_buf_ptr)
	  return _Rope_char_ref_proxy<_CharT, _Alloc>(_M_root_rope,
						      this->_M_current_pos);
	else
	  return _Rope_char_ref_proxy<_CharT, _Alloc>(_M_root_rope,
						      this->_M_current_pos,
						      *this->_M_buf_ptr);
      }

      // See above comment.
      reference
      operator*() const
      {
	return *const_cast<_Rope_iterator&>(*this);
      }

      _Rope_iterator&
      operator++()
      {
        this->_M_incr(1);
        return *this;
      }

      _Rope_iterator&
      operator+=(ptrdiff_t __n)
      {
        if (__n >= 0)
	  this->_M_incr(__n);
	else
	  this->_M_decr(-__n);
	return *this;
      }

      _Rope_iterator&
      operator--()
      {
        this->_M_decr(1);
        return *this;
      }

      _Rope_iterator&
      operator-=(ptrdiff_t __n)
      {
        if (__n >= 0)
	  this->_M_decr(__n);
	else
	  this->_M_incr(-__n);
	return *this;
      }

      _Rope_iterator
      operator++(int)
      {
        size_t __old_pos = this->_M_current_pos;
        this->_M_incr(1);
        return _Rope_iterator<_CharT,_Alloc>(_M_root_rope, __old_pos);
      }

      _Rope_iterator
      operator--(int)
      {
        size_t __old_pos = this->_M_current_pos;
        this->_M_decr(1);
        return _Rope_iterator<_CharT,_Alloc>(_M_root_rope, __old_pos);
      }

      reference
      operator[](ptrdiff_t __n)
      { return _Rope_char_ref_proxy<_CharT, _Alloc>(_M_root_rope,
						    this->_M_current_pos
						    + __n); }

      template<class _CharT2, class _Alloc2>
        friend bool
        operator==(const _Rope_iterator<_CharT2, _Alloc2>& __x,
		   const _Rope_iterator<_CharT2, _Alloc2>& __y);

      template<class _CharT2, class _Alloc2>
        friend bool
        operator<(const _Rope_iterator<_CharT2, _Alloc2>& __x,
		  const _Rope_iterator<_CharT2, _Alloc2>& __y);

      template<class _CharT2, class _Alloc2>
        friend ptrdiff_t
        operator-(const _Rope_iterator<_CharT2, _Alloc2>& __x,
		  const _Rope_iterator<_CharT2, _Alloc2>& __y);

      template<class _CharT2, class _Alloc2>
        friend _Rope_iterator<_CharT2, _Alloc2>
        operator-(const _Rope_iterator<_CharT2, _Alloc2>& __x, ptrdiff_t __n);

      template<class _CharT2, class _Alloc2>
        friend _Rope_iterator<_CharT2, _Alloc2>
        operator+(const _Rope_iterator<_CharT2, _Alloc2>& __x, ptrdiff_t __n);

      template<class _CharT2, class _Alloc2>
        friend _Rope_iterator<_CharT2, _Alloc2>
        operator+(ptrdiff_t __n, const _Rope_iterator<_CharT2, _Alloc2>& __x);
    };


  template <class _CharT, class _Alloc>
    struct _Rope_base
    : public _Alloc
    {
      typedef _Alloc allocator_type;

      allocator_type
      get_allocator() const
      { return *static_cast<const _Alloc*>(this); }

<<<<<<< HEAD
=======
      allocator_type&
      _M_get_allocator()
      { return *static_cast<_Alloc*>(this); }

      const allocator_type&
      _M_get_allocator() const
      { return *static_cast<const _Alloc*>(this); }

>>>>>>> 751ff693
      typedef _Rope_RopeRep<_CharT, _Alloc> _RopeRep;
      // The one in _Base may not be visible due to template rules.

      _Rope_base(_RopeRep* __t, const allocator_type&)
      : _M_tree_ptr(__t) { }

      _Rope_base(const allocator_type&) { }

      // The only data member of a rope:
      _RopeRep *_M_tree_ptr;

#define __ROPE_DEFINE_ALLOC(_Tp, __name) \
        typedef typename \
          _Alloc::template rebind<_Tp>::other __name##Alloc; \
        static _Tp* __name##_allocate(size_t __n) \
          { return __name##Alloc().allocate(__n); } \
        static void __name##_deallocate(_Tp *__p, size_t __n) \
          { __name##Alloc().deallocate(__p, __n); }
      __ROPE_DEFINE_ALLOCS(_Alloc)
#undef __ROPE_DEFINE_ALLOC

	protected:
      _Rope_base&
      operator=(const _Rope_base&);
      
      _Rope_base(const _Rope_base&);
    };

  /**
   *  This is an SGI extension.
   *  @ingroup SGIextensions
   *  @doctodo
   */
  template <class _CharT, class _Alloc>
    class rope : public _Rope_base<_CharT, _Alloc>
    {
    public:
      typedef _CharT value_type;
      typedef ptrdiff_t difference_type;
      typedef size_t size_type;
      typedef _CharT const_reference;
      typedef const _CharT* const_pointer;
      typedef _Rope_iterator<_CharT, _Alloc> iterator;
      typedef _Rope_const_iterator<_CharT, _Alloc> const_iterator;
      typedef _Rope_char_ref_proxy<_CharT, _Alloc> reference;
      typedef _Rope_char_ptr_proxy<_CharT, _Alloc> pointer;

      friend class _Rope_iterator<_CharT, _Alloc>;
      friend class _Rope_const_iterator<_CharT, _Alloc>;
      friend struct _Rope_RopeRep<_CharT, _Alloc>;
      friend class _Rope_iterator_base<_CharT, _Alloc>;
      friend class _Rope_char_ptr_proxy<_CharT, _Alloc>;
      friend class _Rope_char_ref_proxy<_CharT, _Alloc>;
      friend struct _Rope_RopeSubstring<_CharT, _Alloc>;

    protected:
      typedef _Rope_base<_CharT, _Alloc> _Base;
      typedef typename _Base::allocator_type allocator_type;
      using _Base::_M_tree_ptr;
      using _Base::get_allocator;
<<<<<<< HEAD
=======
      using _Base::_M_get_allocator;      
>>>>>>> 751ff693
      typedef __GC_CONST _CharT* _Cstrptr;
      
      static _CharT _S_empty_c_str[1];
      
      static bool
      _S_is0(_CharT __c)
      { return __c == _S_eos((_CharT*)0); }
      
      enum { _S_copy_max = 23 };
                // For strings shorter than _S_copy_max, we copy to
                // concatenate.

      typedef _Rope_RopeRep<_CharT, _Alloc> _RopeRep;
      typedef _Rope_RopeConcatenation<_CharT, _Alloc> _RopeConcatenation;
      typedef _Rope_RopeLeaf<_CharT, _Alloc> _RopeLeaf;
      typedef _Rope_RopeFunction<_CharT, _Alloc> _RopeFunction;
      typedef _Rope_RopeSubstring<_CharT, _Alloc> _RopeSubstring;

      // Retrieve a character at the indicated position.
      static _CharT _S_fetch(_RopeRep* __r, size_type __pos);

#ifndef __GC
      // Obtain a pointer to the character at the indicated position.
      // The pointer can be used to change the character.
      // If such a pointer cannot be produced, as is frequently the
      // case, 0 is returned instead.
      // (Returns nonzero only if all nodes in the path have a refcount
      // of 1.)
      static _CharT* _S_fetch_ptr(_RopeRep* __r, size_type __pos);
#endif

      static bool
      _S_apply_to_pieces(// should be template parameter
			 _Rope_char_consumer<_CharT>& __c,
			 const _RopeRep* __r,
			 size_t __begin, size_t __end);
                         // begin and end are assumed to be in range.

#ifndef __GC
      static void
      _S_unref(_RopeRep* __t)
      { _RopeRep::_S_unref(__t); }

      static void
      _S_ref(_RopeRep* __t)
      { _RopeRep::_S_ref(__t); }

#else /* __GC */
      static void _S_unref(_RopeRep*) { }
      static void _S_ref(_RopeRep*) { }
#endif

#ifdef __GC
      typedef _Rope_RopeRep<_CharT, _Alloc>* _Self_destruct_ptr;
#else
      typedef _Rope_self_destruct_ptr<_CharT, _Alloc> _Self_destruct_ptr;
#endif

      // _Result is counted in refcount.
      static _RopeRep* _S_substring(_RopeRep* __base,
                                    size_t __start, size_t __endp1);

      static _RopeRep* _S_concat_char_iter(_RopeRep* __r,
					   const _CharT* __iter, size_t __slen);
      // Concatenate rope and char ptr, copying __s.
      // Should really take an arbitrary iterator.
      // Result is counted in refcount.
      static _RopeRep* _S_destr_concat_char_iter(_RopeRep* __r,
						 const _CharT* __iter,
						 size_t __slen)
	// As above, but one reference to __r is about to be
	// destroyed.  Thus the pieces may be recycled if all
	// relevant reference counts are 1.
#ifdef __GC
	// We can't really do anything since refcounts are unavailable.
      { return _S_concat_char_iter(__r, __iter, __slen); }
#else
      ;
#endif

      static _RopeRep* _S_concat(_RopeRep* __left, _RopeRep* __right);
      // General concatenation on _RopeRep.  _Result
      // has refcount of 1.  Adjusts argument refcounts.

   public:
      void
      apply_to_pieces(size_t __begin, size_t __end,
		      _Rope_char_consumer<_CharT>& __c) const
      { _S_apply_to_pieces(__c, this->_M_tree_ptr, __begin, __end); }

   protected:

      static size_t
      _S_rounded_up_size(size_t __n)
      { return _RopeLeaf::_S_rounded_up_size(__n); }

      static size_t
      _S_allocated_capacity(size_t __n)
      {
	if (_S_is_basic_char_type((_CharT*)0))
	  return _S_rounded_up_size(__n) - 1;
	else
	  return _S_rounded_up_size(__n);
	
      }

      // Allocate and construct a RopeLeaf using the supplied allocator
      // Takes ownership of s instead of copying.
      static _RopeLeaf*
      _S_new_RopeLeaf(__GC_CONST _CharT *__s,
<<<<<<< HEAD
		      size_t __size, allocator_type __a)
=======
		      size_t __size, allocator_type& __a)
>>>>>>> 751ff693
      {
	_RopeLeaf* __space = typename _Base::_LAlloc(__a).allocate(1);
	return new(__space) _RopeLeaf(__s, __size, __a);
      }

      static _RopeConcatenation*
      _S_new_RopeConcatenation(_RopeRep* __left, _RopeRep* __right,
<<<<<<< HEAD
			       allocator_type __a)
=======
			       allocator_type& __a)
>>>>>>> 751ff693
      {
	_RopeConcatenation* __space = typename _Base::_CAlloc(__a).allocate(1);
	return new(__space) _RopeConcatenation(__left, __right, __a);
      }

      static _RopeFunction*
      _S_new_RopeFunction(char_producer<_CharT>* __f,
<<<<<<< HEAD
			  size_t __size, bool __d, allocator_type __a)
=======
			  size_t __size, bool __d, allocator_type& __a)
>>>>>>> 751ff693
      {
	_RopeFunction* __space = typename _Base::_FAlloc(__a).allocate(1);
	return new(__space) _RopeFunction(__f, __size, __d, __a);
      }

      static _RopeSubstring*
      _S_new_RopeSubstring(_Rope_RopeRep<_CharT,_Alloc>* __b, size_t __s,
<<<<<<< HEAD
			   size_t __l, allocator_type __a)
=======
			   size_t __l, allocator_type& __a)
>>>>>>> 751ff693
      {
	_RopeSubstring* __space = typename _Base::_SAlloc(__a).allocate(1);
	return new(__space) _RopeSubstring(__b, __s, __l, __a);
      }
      
      static _RopeLeaf*
      _S_RopeLeaf_from_unowned_char_ptr(const _CharT *__s,
<<<<<<< HEAD
					size_t __size, allocator_type __a)
=======
					size_t __size, allocator_type& __a)
>>>>>>> 751ff693
#define __STL_ROPE_FROM_UNOWNED_CHAR_PTR(__s, __size, __a) \
                _S_RopeLeaf_from_unowned_char_ptr(__s, __size, __a)
      {
	if (0 == __size)
	  return 0;
	_CharT* __buf = __a.allocate(_S_rounded_up_size(__size));
	
	__uninitialized_copy_n_a(__s, __size, __buf, __a);
	_S_cond_store_eos(__buf[__size]);
	try
	  { return _S_new_RopeLeaf(__buf, __size, __a); }
	catch(...)
	  {
	    _RopeRep::__STL_FREE_STRING(__buf, __size, __a);
	    __throw_exception_again;
	  }
      }

      // Concatenation of nonempty strings.
      // Always builds a concatenation node.
      // Rebalances if the result is too deep.
      // Result has refcount 1.
      // Does not increment left and right ref counts even though
      // they are referenced.
      static _RopeRep*
      _S_tree_concat(_RopeRep* __left, _RopeRep* __right);

      // Concatenation helper functions
      static _RopeLeaf*
      _S_leaf_concat_char_iter(_RopeLeaf* __r,
			       const _CharT* __iter, size_t __slen);
      // Concatenate by copying leaf.
      // should take an arbitrary iterator
      // result has refcount 1.
#ifndef __GC
      static _RopeLeaf*
      _S_destr_leaf_concat_char_iter(_RopeLeaf* __r,
				     const _CharT* __iter, size_t __slen);
      // A version that potentially clobbers __r if __r->_M_ref_count == 1.
#endif

    private:
      
      static size_t _S_char_ptr_len(const _CharT* __s);
      // slightly generalized strlen

      rope(_RopeRep* __t, const allocator_type& __a = allocator_type())
      : _Base(__t, __a) { }


      // Copy __r to the _CharT buffer.
      // Returns __buffer + __r->_M_size.
      // Assumes that buffer is uninitialized.
      static _CharT* _S_flatten(_RopeRep* __r, _CharT* __buffer);

      // Again, with explicit starting position and length.
      // Assumes that buffer is uninitialized.
      static _CharT* _S_flatten(_RopeRep* __r,
				size_t __start, size_t __len,
				_CharT* __buffer);

      static const unsigned long
      _S_min_len[__detail::_S_max_rope_depth + 1];
      
      static bool
      _S_is_balanced(_RopeRep* __r)
      { return (__r->_M_size >= _S_min_len[__r->_M_depth]); }

      static bool
      _S_is_almost_balanced(_RopeRep* __r)
      { return (__r->_M_depth == 0
		|| __r->_M_size >= _S_min_len[__r->_M_depth - 1]); }

      static bool
      _S_is_roughly_balanced(_RopeRep* __r)
      { return (__r->_M_depth <= 1
		|| __r->_M_size >= _S_min_len[__r->_M_depth - 2]); }

      // Assumes the result is not empty.
      static _RopeRep*
      _S_concat_and_set_balanced(_RopeRep* __left, _RopeRep* __right)
      {
	_RopeRep* __result = _S_concat(__left, __right);
	if (_S_is_balanced(__result))
	  __result->_M_is_balanced = true;
	return __result;
      }

      // The basic rebalancing operation.  Logically copies the
      // rope.  The result has refcount of 1.  The client will
      // usually decrement the reference count of __r.
      // The result is within height 2 of balanced by the above
      // definition.
      static _RopeRep* _S_balance(_RopeRep* __r);

<<<<<<< HEAD
      // Add all unbalanced subtrees to the forest of balanceed trees.
=======
      // Add all unbalanced subtrees to the forest of balanced trees.
>>>>>>> 751ff693
      // Used only by balance.
      static void _S_add_to_forest(_RopeRep*__r, _RopeRep** __forest);

      // Add __r to forest, assuming __r is already balanced.
      static void _S_add_leaf_to_forest(_RopeRep* __r, _RopeRep** __forest);
      
      // Print to stdout, exposing structure
      static void _S_dump(_RopeRep* __r, int __indent = 0);
      
      // Return -1, 0, or 1 if __x < __y, __x == __y, or __x > __y resp.
      static int _S_compare(const _RopeRep* __x, const _RopeRep* __y);
      
    public:
      bool
      empty() const
      { return 0 == this->_M_tree_ptr; }
      
      // Comparison member function.  This is public only for those
      // clients that need a ternary comparison.  Others
      // should use the comparison operators below.
      int
      compare(const rope& __y) const
      { return _S_compare(this->_M_tree_ptr, __y._M_tree_ptr); }

      rope(const _CharT* __s, const allocator_type& __a = allocator_type())
<<<<<<< HEAD
      : _Base(__STL_ROPE_FROM_UNOWNED_CHAR_PTR(__s, _S_char_ptr_len(__s),
					       __a), __a)
      { }

      rope(const _CharT* __s, size_t __len,
	   const allocator_type& __a = allocator_type())
      : _Base(__STL_ROPE_FROM_UNOWNED_CHAR_PTR(__s, __len, __a), __a)
      { }
=======
      : _Base(__a)
      {
	this->_M_tree_ptr =
	  __STL_ROPE_FROM_UNOWNED_CHAR_PTR(__s, _S_char_ptr_len(__s),
					   _M_get_allocator());
      }

      rope(const _CharT* __s, size_t __len,
	   const allocator_type& __a = allocator_type())
      : _Base(__a)
      {
	this->_M_tree_ptr =
	  __STL_ROPE_FROM_UNOWNED_CHAR_PTR(__s, __len, _M_get_allocator());
      }
>>>>>>> 751ff693

      // Should perhaps be templatized with respect to the iterator type
      // and use Sequence_buffer.  (It should perhaps use sequence_buffer
      // even now.)
<<<<<<< HEAD
      rope(const _CharT *__s, const _CharT *__e,
	   const allocator_type& __a = allocator_type())
      : _Base(__STL_ROPE_FROM_UNOWNED_CHAR_PTR(__s, __e - __s, __a), __a)
      { }
=======
      rope(const _CharT* __s, const _CharT* __e,
	   const allocator_type& __a = allocator_type())
      : _Base(__a)
      {
	this->_M_tree_ptr =
	  __STL_ROPE_FROM_UNOWNED_CHAR_PTR(__s, __e - __s, _M_get_allocator());
      }
>>>>>>> 751ff693

      rope(const const_iterator& __s, const const_iterator& __e,
	   const allocator_type& __a = allocator_type())
      : _Base(_S_substring(__s._M_root, __s._M_current_pos,
			   __e._M_current_pos), __a)
      { }

      rope(const iterator& __s, const iterator& __e,
	   const allocator_type& __a = allocator_type())
      : _Base(_S_substring(__s._M_root, __s._M_current_pos,
			   __e._M_current_pos), __a)
      { }

      rope(_CharT __c, const allocator_type& __a = allocator_type())
      : _Base(__a)
      {
	_CharT* __buf = this->_Data_allocate(_S_rounded_up_size(1));
	
<<<<<<< HEAD
	get_allocator().construct(__buf, __c);
	try
	  { this->_M_tree_ptr = _S_new_RopeLeaf(__buf, 1, __a); }
	catch(...)
	  {
	    _RopeRep::__STL_FREE_STRING(__buf, 1, __a);
=======
	_M_get_allocator().construct(__buf, __c);
	try
	  {
	    this->_M_tree_ptr = _S_new_RopeLeaf(__buf, 1,
						_M_get_allocator());
	  }
	catch(...)
	  {
	    _RopeRep::__STL_FREE_STRING(__buf, 1, _M_get_allocator());
>>>>>>> 751ff693
	    __throw_exception_again;
	  }
      }

      rope(size_t __n, _CharT __c,
	   const allocator_type& __a = allocator_type());

      rope(const allocator_type& __a = allocator_type())
      : _Base(0, __a) { }

      // Construct a rope from a function that can compute its members
      rope(char_producer<_CharT> *__fn, size_t __len, bool __delete_fn,
	   const allocator_type& __a = allocator_type())
      : _Base(__a)
      {
	this->_M_tree_ptr = (0 == __len) ?
	  0 : _S_new_RopeFunction(__fn, __len, __delete_fn, __a);
      }

      rope(const rope& __x, const allocator_type& __a = allocator_type())
      : _Base(__x._M_tree_ptr, __a)
      { _S_ref(this->_M_tree_ptr); }

      ~rope() throw()
      { _S_unref(this->_M_tree_ptr); }

      rope&
      operator=(const rope& __x)
      {
	_RopeRep* __old = this->_M_tree_ptr;
	this->_M_tree_ptr = __x._M_tree_ptr;
	_S_ref(this->_M_tree_ptr);
	_S_unref(__old);
	return *this;
      }

      void
      clear()
      {
	_S_unref(this->_M_tree_ptr);
	this->_M_tree_ptr = 0;
      }
      
      void
      push_back(_CharT __x)
      {
	_RopeRep* __old = this->_M_tree_ptr;
	this->_M_tree_ptr
	  = _S_destr_concat_char_iter(this->_M_tree_ptr, &__x, 1);
	_S_unref(__old);
      }

      void
      pop_back()
      {
	_RopeRep* __old = this->_M_tree_ptr;
	this->_M_tree_ptr = _S_substring(this->_M_tree_ptr,
					 0, this->_M_tree_ptr->_M_size - 1);
	_S_unref(__old);
      }

      _CharT
      back() const
      { return _S_fetch(this->_M_tree_ptr, this->_M_tree_ptr->_M_size - 1); }

      void
      push_front(_CharT __x)
      {
	_RopeRep* __old = this->_M_tree_ptr;
	_RopeRep* __left =
<<<<<<< HEAD
	  __STL_ROPE_FROM_UNOWNED_CHAR_PTR(&__x, 1, this->get_allocator());
=======
	  __STL_ROPE_FROM_UNOWNED_CHAR_PTR(&__x, 1, _M_get_allocator());
>>>>>>> 751ff693
	try
	  {
	    this->_M_tree_ptr = _S_concat(__left, this->_M_tree_ptr);
	    _S_unref(__old);
	    _S_unref(__left);
	  }
	catch(...)
	  {
	    _S_unref(__left);
	    __throw_exception_again;
	  }
      }

      void
      pop_front()
      {
	_RopeRep* __old = this->_M_tree_ptr;
	this->_M_tree_ptr
	  = _S_substring(this->_M_tree_ptr, 1, this->_M_tree_ptr->_M_size);
	_S_unref(__old);
      }

      _CharT
      front() const
      { return _S_fetch(this->_M_tree_ptr, 0); }

      void
      balance()
      {
	_RopeRep* __old = this->_M_tree_ptr;
	this->_M_tree_ptr = _S_balance(this->_M_tree_ptr);
	_S_unref(__old);
      }
      
      void
      copy(_CharT* __buffer) const
      {
<<<<<<< HEAD
	_Destroy(__buffer, __buffer + size(), get_allocator());
=======
	_Destroy(__buffer, __buffer + size(), _M_get_allocator());
>>>>>>> 751ff693
	_S_flatten(this->_M_tree_ptr, __buffer);
      }

      // This is the copy function from the standard, but
      // with the arguments reordered to make it consistent with the
      // rest of the interface.
      // Note that this guaranteed not to compile if the draft standard
      // order is assumed.
      size_type
      copy(size_type __pos, size_type __n, _CharT* __buffer) const
      {
	size_t __size = size();
	size_t __len = (__pos + __n > __size? __size - __pos : __n);
	
<<<<<<< HEAD
	_Destroy(__buffer, __buffer + __len, get_allocator());
=======
	_Destroy(__buffer, __buffer + __len, _M_get_allocator());
>>>>>>> 751ff693
	_S_flatten(this->_M_tree_ptr, __pos, __len, __buffer);
	return __len;
      }

      // Print to stdout, exposing structure.  May be useful for
      // performance debugging.
      void
      dump()
      { _S_dump(this->_M_tree_ptr); }
      
      // Convert to 0 terminated string in new allocated memory.
      // Embedded 0s in the input do not terminate the copy.
      const _CharT* c_str() const;

<<<<<<< HEAD
      // As above, but lso use the flattened representation as the
=======
      // As above, but also use the flattened representation as
>>>>>>> 751ff693
      // the new rope representation.
      const _CharT* replace_with_c_str();
      
      // Reclaim memory for the c_str generated flattened string.
      // Intentionally undocumented, since it's hard to say when this
      // is safe for multiple threads.
      void
      delete_c_str ()
      {
	if (0 == this->_M_tree_ptr)
	  return;
	if (__detail::_S_leaf == this->_M_tree_ptr->_M_tag &&
	    ((_RopeLeaf*)this->_M_tree_ptr)->_M_data ==
	    this->_M_tree_ptr->_M_c_string)
	  {
	    // Representation shared
	    return;
	  }
#ifndef __GC
	this->_M_tree_ptr->_M_free_c_string();
#endif
	this->_M_tree_ptr->_M_c_string = 0;
      }

      _CharT
      operator[] (size_type __pos) const
      { return _S_fetch(this->_M_tree_ptr, __pos); }

      _CharT
      at(size_type __pos) const
      {
	// if (__pos >= size()) throw out_of_range;  // XXX
	return (*this)[__pos];
      }

      const_iterator
      begin() const
      { return(const_iterator(this->_M_tree_ptr, 0)); }

      // An easy way to get a const iterator from a non-const container.
      const_iterator
      const_begin() const
      { return(const_iterator(this->_M_tree_ptr, 0)); }

      const_iterator
      end() const
      { return(const_iterator(this->_M_tree_ptr, size())); }

      const_iterator
      const_end() const
      { return(const_iterator(this->_M_tree_ptr, size())); }

      size_type
      size() const
      {	return(0 == this->_M_tree_ptr? 0 : this->_M_tree_ptr->_M_size); }
      
      size_type
      length() const
      {	return size(); }

      size_type
      max_size() const
      {
	return _S_min_len[int(__detail::_S_max_rope_depth) - 1] - 1;
<<<<<<< HEAD
	//  Guarantees that the result can be sufficirntly
=======
	//  Guarantees that the result can be sufficiently
>>>>>>> 751ff693
	//  balanced.  Longer ropes will probably still work,
	//  but it's harder to make guarantees.
      }

      typedef std::reverse_iterator<const_iterator> const_reverse_iterator;

      const_reverse_iterator
      rbegin() const
      { return const_reverse_iterator(end()); }

      const_reverse_iterator
      const_rbegin() const
      {	return const_reverse_iterator(end()); }

      const_reverse_iterator
      rend() const
      { return const_reverse_iterator(begin()); }
      
      const_reverse_iterator
      const_rend() const
      {	return const_reverse_iterator(begin()); }

      template<class _CharT2, class _Alloc2>
        friend rope<_CharT2, _Alloc2>
        operator+(const rope<_CharT2, _Alloc2>& __left,
		  const rope<_CharT2, _Alloc2>& __right);

      template<class _CharT2, class _Alloc2>
        friend rope<_CharT2, _Alloc2>
        operator+(const rope<_CharT2, _Alloc2>& __left, const _CharT2* __right);

      template<class _CharT2, class _Alloc2>
        friend rope<_CharT2, _Alloc2>
        operator+(const rope<_CharT2, _Alloc2>& __left, _CharT2 __right);

      // The symmetric cases are intentionally omitted, since they're
      // presumed to be less common, and we don't handle them as well.

      // The following should really be templatized.  The first
      // argument should be an input iterator or forward iterator with
      // value_type _CharT.
      rope&
      append(const _CharT* __iter, size_t __n)
      {
	_RopeRep* __result =
	  _S_destr_concat_char_iter(this->_M_tree_ptr, __iter, __n);
	_S_unref(this->_M_tree_ptr);
	this->_M_tree_ptr = __result;
	return *this;
      }

      rope&
      append(const _CharT* __c_string)
      {
	size_t __len = _S_char_ptr_len(__c_string);
	append(__c_string, __len);
	return(*this);
      }

      rope&
      append(const _CharT* __s, const _CharT* __e)
      {
	_RopeRep* __result =
	  _S_destr_concat_char_iter(this->_M_tree_ptr, __s, __e - __s);
	_S_unref(this->_M_tree_ptr);
	this->_M_tree_ptr = __result;
	return *this;
      }

      rope&
      append(const_iterator __s, const_iterator __e)
      {
	_Self_destruct_ptr __appendee(_S_substring(__s._M_root,
						   __s._M_current_pos,
						   __e._M_current_pos));
	_RopeRep* __result = _S_concat(this->_M_tree_ptr, 
				       (_RopeRep*)__appendee);
	_S_unref(this->_M_tree_ptr);
	this->_M_tree_ptr = __result;
	return *this;
      }

      rope&
      append(_CharT __c)
      {
	_RopeRep* __result =
	  _S_destr_concat_char_iter(this->_M_tree_ptr, &__c, 1);
	_S_unref(this->_M_tree_ptr);
	this->_M_tree_ptr = __result;
	return *this;
      }

      rope&
      append()
      { return append(_CharT()); }  // XXX why?

      rope&
      append(const rope& __y)
      {
	_RopeRep* __result = _S_concat(this->_M_tree_ptr, __y._M_tree_ptr);
	_S_unref(this->_M_tree_ptr);
	this->_M_tree_ptr = __result;
	return *this;
      }

      rope&
      append(size_t __n, _CharT __c)
      {
	rope<_CharT,_Alloc> __last(__n, __c);
	return append(__last);
      }

      void
      swap(rope& __b)
      {
	_RopeRep* __tmp = this->_M_tree_ptr;
	this->_M_tree_ptr = __b._M_tree_ptr;
	__b._M_tree_ptr = __tmp;
      }

    protected:
      // Result is included in refcount.
      static _RopeRep*
      replace(_RopeRep* __old, size_t __pos1,
	      size_t __pos2, _RopeRep* __r)
      {
	if (0 == __old)
	  {
	    _S_ref(__r);
	    return __r;
	  }
	_Self_destruct_ptr __left(_S_substring(__old, 0, __pos1));
	_Self_destruct_ptr __right(_S_substring(__old, __pos2, __old->_M_size));
	_RopeRep* __result;

	if (0 == __r)
	  __result = _S_concat(__left, __right);
	else
	  {
	    _Self_destruct_ptr __left_result(_S_concat(__left, __r));
	    __result = _S_concat(__left_result, __right);
	  }
	return __result;
      }

    public:
      void
      insert(size_t __p, const rope& __r)
      {
	_RopeRep* __result =
	  replace(this->_M_tree_ptr, __p, __p, __r._M_tree_ptr);
	_S_unref(this->_M_tree_ptr);
	this->_M_tree_ptr = __result;
      }

      void
      insert(size_t __p, size_t __n, _CharT __c)
      {
	rope<_CharT,_Alloc> __r(__n,__c);
	insert(__p, __r);
      }
      
      void
      insert(size_t __p, const _CharT* __i, size_t __n)
      {
	_Self_destruct_ptr __left(_S_substring(this->_M_tree_ptr, 0, __p));
	_Self_destruct_ptr __right(_S_substring(this->_M_tree_ptr,
						__p, size()));
	_Self_destruct_ptr __left_result(_S_concat_char_iter(__left, __i, __n));
	// _S_ destr_concat_char_iter should be safe here.
	// But as it stands it's probably not a win, since __left
	// is likely to have additional references.
	_RopeRep* __result = _S_concat(__left_result, __right);
	_S_unref(this->_M_tree_ptr);
	this->_M_tree_ptr = __result;
      }

      void
      insert(size_t __p, const _CharT* __c_string)
      {	insert(__p, __c_string, _S_char_ptr_len(__c_string)); }

      void
      insert(size_t __p, _CharT __c)
      { insert(__p, &__c, 1); }

      void
      insert(size_t __p)
      {
	_CharT __c = _CharT();
	insert(__p, &__c, 1);
      }

      void
      insert(size_t __p, const _CharT* __i, const _CharT* __j)
      {
	rope __r(__i, __j);
	insert(__p, __r);
      }

      void
      insert(size_t __p, const const_iterator& __i,
	     const const_iterator& __j)
      {
	rope __r(__i, __j);
	insert(__p, __r);
      }

      void
      insert(size_t __p, const iterator& __i,
	     const iterator& __j)
      {
	rope __r(__i, __j);
	insert(__p, __r);
      }

      // (position, length) versions of replace operations:
      
      void
      replace(size_t __p, size_t __n, const rope& __r)
      {
	_RopeRep* __result =
	  replace(this->_M_tree_ptr, __p, __p + __n, __r._M_tree_ptr);
	_S_unref(this->_M_tree_ptr);
	this->_M_tree_ptr = __result;
      }

      void
      replace(size_t __p, size_t __n,
	      const _CharT* __i, size_t __i_len)
      {
	rope __r(__i, __i_len);
	replace(__p, __n, __r);
      }

      void
      replace(size_t __p, size_t __n, _CharT __c)
      {
	rope __r(__c);
	replace(__p, __n, __r);
      }

      void
      replace(size_t __p, size_t __n, const _CharT* __c_string)
      {
	rope __r(__c_string);
	replace(__p, __n, __r);
      }
      
      void
      replace(size_t __p, size_t __n,
	      const _CharT* __i, const _CharT* __j)
      {
	rope __r(__i, __j);
	replace(__p, __n, __r);
      }
      
      void
      replace(size_t __p, size_t __n,
	      const const_iterator& __i, const const_iterator& __j)
      {
	rope __r(__i, __j);
	replace(__p, __n, __r);
      }

      void
      replace(size_t __p, size_t __n,
	      const iterator& __i, const iterator& __j)
      {
	rope __r(__i, __j);
	replace(__p, __n, __r);
      }

      // Single character variants:
      void
      replace(size_t __p, _CharT __c)
      {
	iterator __i(this, __p);
	*__i = __c;
      }

      void
      replace(size_t __p, const rope& __r)
      { replace(__p, 1, __r); }

      void
      replace(size_t __p, const _CharT* __i, size_t __i_len)
      { replace(__p, 1, __i, __i_len); }

      void
      replace(size_t __p, const _CharT* __c_string)
      {	replace(__p, 1, __c_string); }

      void
      replace(size_t __p, const _CharT* __i, const _CharT* __j)
      {	replace(__p, 1, __i, __j); }

      void
      replace(size_t __p, const const_iterator& __i,
	      const const_iterator& __j)
      { replace(__p, 1, __i, __j); }

      void
      replace(size_t __p, const iterator& __i,
	      const iterator& __j)
      { replace(__p, 1, __i, __j); }

      // Erase, (position, size) variant.
      void
      erase(size_t __p, size_t __n)
      {
	_RopeRep* __result = replace(this->_M_tree_ptr, __p,
				     __p + __n, 0);
	_S_unref(this->_M_tree_ptr);
	this->_M_tree_ptr = __result;
      }

      // Erase, single character
      void
      erase(size_t __p)
      { erase(__p, __p + 1); }

      // Insert, iterator variants.
      iterator
      insert(const iterator& __p, const rope& __r)
      {
	insert(__p.index(), __r);
	return __p;
      }

      iterator
      insert(const iterator& __p, size_t __n, _CharT __c)
      {
	insert(__p.index(), __n, __c);
	return __p;
      }

      iterator insert(const iterator& __p, _CharT __c)
      {
	insert(__p.index(), __c);
	return __p;
      }
      
      iterator
      insert(const iterator& __p )
      {
	insert(__p.index());
	return __p;
      }
      
      iterator
      insert(const iterator& __p, const _CharT* c_string)
      {
	insert(__p.index(), c_string);
	return __p;
      }
      
      iterator
      insert(const iterator& __p, const _CharT* __i, size_t __n)
      {
	insert(__p.index(), __i, __n);
	return __p;
      }
      
      iterator
      insert(const iterator& __p, const _CharT* __i,
	     const _CharT* __j)
      {
	insert(__p.index(), __i, __j); 
	return __p;
      }
      
      iterator
      insert(const iterator& __p,
	     const const_iterator& __i, const const_iterator& __j)
      {
	insert(__p.index(), __i, __j);
	return __p;
      }
      
      iterator
      insert(const iterator& __p,
	     const iterator& __i, const iterator& __j)
      {
	insert(__p.index(), __i, __j);
	return __p;
      }

      // Replace, range variants.
      void
      replace(const iterator& __p, const iterator& __q, const rope& __r)
      {	replace(__p.index(), __q.index() - __p.index(), __r); }

      void
      replace(const iterator& __p, const iterator& __q, _CharT __c)
      { replace(__p.index(), __q.index() - __p.index(), __c); }
      
      void
      replace(const iterator& __p, const iterator& __q,
	      const _CharT* __c_string)
      { replace(__p.index(), __q.index() - __p.index(), __c_string); }
      
      void
      replace(const iterator& __p, const iterator& __q,
	      const _CharT* __i, size_t __n)
      { replace(__p.index(), __q.index() - __p.index(), __i, __n); }
      
      void
      replace(const iterator& __p, const iterator& __q,
	      const _CharT* __i, const _CharT* __j)
      { replace(__p.index(), __q.index() - __p.index(), __i, __j); }
      
      void
      replace(const iterator& __p, const iterator& __q,
	      const const_iterator& __i, const const_iterator& __j)
      { replace(__p.index(), __q.index() - __p.index(), __i, __j); }
      
      void
      replace(const iterator& __p, const iterator& __q,
	      const iterator& __i, const iterator& __j)
      { replace(__p.index(), __q.index() - __p.index(), __i, __j); }

      // Replace, iterator variants.
      void
      replace(const iterator& __p, const rope& __r)
      { replace(__p.index(), __r); }
      
      void
      replace(const iterator& __p, _CharT __c)
      { replace(__p.index(), __c); }
      
      void
      replace(const iterator& __p, const _CharT* __c_string)
      { replace(__p.index(), __c_string); }
      
      void
      replace(const iterator& __p, const _CharT* __i, size_t __n)
      { replace(__p.index(), __i, __n); }
      
      void
      replace(const iterator& __p, const _CharT* __i, const _CharT* __j)
      { replace(__p.index(), __i, __j); }
      
      void
      replace(const iterator& __p, const_iterator __i, const_iterator __j)
      { replace(__p.index(), __i, __j); }
      
      void
      replace(const iterator& __p, iterator __i, iterator __j)
      { replace(__p.index(), __i, __j); }

      // Iterator and range variants of erase
      iterator
      erase(const iterator& __p, const iterator& __q)
      {
	size_t __p_index = __p.index();
	erase(__p_index, __q.index() - __p_index);
	return iterator(this, __p_index);
      }

      iterator
      erase(const iterator& __p)
      {
	size_t __p_index = __p.index();
	erase(__p_index, 1);
	return iterator(this, __p_index);
      }

      rope
      substr(size_t __start, size_t __len = 1) const
      {
	return rope<_CharT, _Alloc>(_S_substring(this->_M_tree_ptr,
						 __start,
						 __start + __len));
      }

      rope
      substr(iterator __start, iterator __end) const
      {
	return rope<_CharT, _Alloc>(_S_substring(this->_M_tree_ptr,
						 __start.index(),
						 __end.index()));
      }

      rope
      substr(iterator __start) const
      {
	size_t __pos = __start.index();
	return rope<_CharT, _Alloc>(_S_substring(this->_M_tree_ptr,
						 __pos, __pos + 1));
      }

      rope
      substr(const_iterator __start, const_iterator __end) const
      {
	// This might eventually take advantage of the cache in the
	// iterator.
	return rope<_CharT, _Alloc>(_S_substring(this->_M_tree_ptr,
						 __start.index(),
						 __end.index()));
      }

      rope<_CharT, _Alloc>
      substr(const_iterator __start)
      {
	size_t __pos = __start.index();
	return rope<_CharT, _Alloc>(_S_substring(this->_M_tree_ptr,
						 __pos, __pos + 1));
      }

      static const size_type npos;

      size_type find(_CharT __c, size_type __pos = 0) const;

      size_type
      find(const _CharT* __s, size_type __pos = 0) const
      {
	size_type __result_pos;
	const_iterator __result =
	  std::search(const_begin() + __pos, const_end(),
		      __s, __s + _S_char_ptr_len(__s));
	__result_pos = __result.index();
#ifndef __STL_OLD_ROPE_SEMANTICS
	if (__result_pos == size())
	  __result_pos = npos;
#endif
	return __result_pos;
      }

      iterator
      mutable_begin()
      { return(iterator(this, 0)); }
      
      iterator
      mutable_end()
      { return(iterator(this, size())); }

      typedef std::reverse_iterator<iterator> reverse_iterator;
      
      reverse_iterator
      mutable_rbegin()
      { return reverse_iterator(mutable_end()); }

      reverse_iterator
      mutable_rend()
      { return reverse_iterator(mutable_begin()); }

      reference
      mutable_reference_at(size_type __pos)
      { return reference(this, __pos); }

#ifdef __STD_STUFF
      reference
      operator[] (size_type __pos)
      { return _char_ref_proxy(this, __pos); }

      reference
      at(size_type __pos)
      {
	// if (__pos >= size()) throw out_of_range;  // XXX
	return (*this)[__pos];
      }
      
      void resize(size_type __n, _CharT __c) { }
      void resize(size_type __n) { }
      void reserve(size_type __res_arg = 0) { }
      
      size_type
      capacity() const
      { return max_size(); }

      // Stuff below this line is dangerous because it's error prone.
      // I would really like to get rid of it.
      // copy function with funny arg ordering.
      size_type
      copy(_CharT* __buffer, size_type __n,
	   size_type __pos = 0) const
      { return copy(__pos, __n, __buffer); }

      iterator
      end()
      { return mutable_end(); }

      iterator
      begin()
      { return mutable_begin(); }

      reverse_iterator
      rend()
      { return mutable_rend(); }
      
      reverse_iterator
      rbegin()
      { return mutable_rbegin(); }

#else
      const_iterator
      end()
      { return const_end(); }

      const_iterator
      begin()
      { return const_begin(); }

      const_reverse_iterator
      rend()
      { return const_rend(); }

      const_reverse_iterator
      rbegin()
      { return const_rbegin(); }

#endif
    };

  template <class _CharT, class _Alloc>
    const typename rope<_CharT, _Alloc>::size_type
    rope<_CharT, _Alloc>::npos = (size_type)(-1);
  
  template <class _CharT, class _Alloc>
    inline bool operator==(const _Rope_const_iterator<_CharT, _Alloc>& __x,
			   const _Rope_const_iterator<_CharT, _Alloc>& __y)
    { return (__x._M_current_pos == __y._M_current_pos
	      && __x._M_root == __y._M_root); }

  template <class _CharT, class _Alloc>
    inline bool operator<(const _Rope_const_iterator<_CharT, _Alloc>& __x,
			  const _Rope_const_iterator<_CharT, _Alloc>& __y)
    { return (__x._M_current_pos < __y._M_current_pos); }

  template <class _CharT, class _Alloc>
    inline bool operator!=(const _Rope_const_iterator<_CharT, _Alloc>& __x,
			   const _Rope_const_iterator<_CharT, _Alloc>& __y)
    { return !(__x == __y); }

  template <class _CharT, class _Alloc>
    inline bool operator>(const _Rope_const_iterator<_CharT, _Alloc>& __x,
			  const _Rope_const_iterator<_CharT, _Alloc>& __y)
    { return __y < __x; }

  template <class _CharT, class _Alloc>
    inline bool
    operator<=(const _Rope_const_iterator<_CharT, _Alloc>& __x,
	       const _Rope_const_iterator<_CharT, _Alloc>& __y)
    { return !(__y < __x); }

  template <class _CharT, class _Alloc>
    inline bool
    operator>=(const _Rope_const_iterator<_CharT, _Alloc>& __x,
	       const _Rope_const_iterator<_CharT, _Alloc>& __y)
    { return !(__x < __y); }

  template <class _CharT, class _Alloc>
    inline ptrdiff_t
    operator-(const _Rope_const_iterator<_CharT, _Alloc>& __x,
	      const _Rope_const_iterator<_CharT, _Alloc>& __y)
    { return (ptrdiff_t)__x._M_current_pos - (ptrdiff_t)__y._M_current_pos; }

  template <class _CharT, class _Alloc>
    inline _Rope_const_iterator<_CharT, _Alloc>
    operator-(const _Rope_const_iterator<_CharT, _Alloc>& __x, ptrdiff_t __n)
    { return _Rope_const_iterator<_CharT, _Alloc>(__x._M_root,
						  __x._M_current_pos - __n); }

  template <class _CharT, class _Alloc>
    inline _Rope_const_iterator<_CharT, _Alloc>
    operator+(const _Rope_const_iterator<_CharT, _Alloc>& __x, ptrdiff_t __n)
    { return _Rope_const_iterator<_CharT, _Alloc>(__x._M_root,
						  __x._M_current_pos + __n); }

  template <class _CharT, class _Alloc>
    inline _Rope_const_iterator<_CharT, _Alloc>
    operator+(ptrdiff_t __n, const _Rope_const_iterator<_CharT, _Alloc>& __x)
  { return _Rope_const_iterator<_CharT, _Alloc>(__x._M_root,
						__x._M_current_pos + __n); }

  template <class _CharT, class _Alloc>
    inline bool
    operator==(const _Rope_iterator<_CharT, _Alloc>& __x,
	       const _Rope_iterator<_CharT, _Alloc>& __y)
    {return (__x._M_current_pos == __y._M_current_pos
	     && __x._M_root_rope == __y._M_root_rope); }
  
  template <class _CharT, class _Alloc>
    inline bool
    operator<(const _Rope_iterator<_CharT, _Alloc>& __x,
	      const _Rope_iterator<_CharT, _Alloc>& __y)
    { return (__x._M_current_pos < __y._M_current_pos); }

  template <class _CharT, class _Alloc>
    inline bool
    operator!=(const _Rope_iterator<_CharT, _Alloc>& __x,
	       const _Rope_iterator<_CharT, _Alloc>& __y)
    { return !(__x == __y); }

  template <class _CharT, class _Alloc>
    inline bool
    operator>(const _Rope_iterator<_CharT, _Alloc>& __x,
	      const _Rope_iterator<_CharT, _Alloc>& __y)
    { return __y < __x; }

  template <class _CharT, class _Alloc>
    inline bool
    operator<=(const _Rope_iterator<_CharT, _Alloc>& __x,
	       const _Rope_iterator<_CharT, _Alloc>& __y)
    { return !(__y < __x); }

  template <class _CharT, class _Alloc>
    inline bool
    operator>=(const _Rope_iterator<_CharT, _Alloc>& __x,
	       const _Rope_iterator<_CharT, _Alloc>& __y)
    { return !(__x < __y); }

  template <class _CharT, class _Alloc>
    inline ptrdiff_t
    operator-(const _Rope_iterator<_CharT, _Alloc>& __x,
	      const _Rope_iterator<_CharT, _Alloc>& __y)
    { return ((ptrdiff_t)__x._M_current_pos
	      - (ptrdiff_t)__y._M_current_pos); }

  template <class _CharT, class _Alloc>
    inline _Rope_iterator<_CharT, _Alloc>
    operator-(const _Rope_iterator<_CharT, _Alloc>& __x,
	      ptrdiff_t __n)
    { return _Rope_iterator<_CharT, _Alloc>(__x._M_root_rope,
					    __x._M_current_pos - __n); }

  template <class _CharT, class _Alloc>
    inline _Rope_iterator<_CharT, _Alloc>
    operator+(const _Rope_iterator<_CharT, _Alloc>& __x, ptrdiff_t __n)
    { return _Rope_iterator<_CharT, _Alloc>(__x._M_root_rope,
					    __x._M_current_pos + __n); }

  template <class _CharT, class _Alloc>
    inline _Rope_iterator<_CharT, _Alloc>
    operator+(ptrdiff_t __n, const _Rope_iterator<_CharT, _Alloc>& __x)
    { return _Rope_iterator<_CharT, _Alloc>(__x._M_root_rope,
					    __x._M_current_pos + __n); }

  template <class _CharT, class _Alloc>
    inline rope<_CharT, _Alloc>
    operator+(const rope<_CharT, _Alloc>& __left,
	      const rope<_CharT, _Alloc>& __right)
    {
      // Inlining this should make it possible to keep __left and
      // __right in registers.
      typedef rope<_CharT, _Alloc> rope_type;
      return rope_type(rope_type::_S_concat(__left._M_tree_ptr, 
					    __right._M_tree_ptr));
    }

  template <class _CharT, class _Alloc>
    inline rope<_CharT, _Alloc>&
    operator+=(rope<_CharT, _Alloc>& __left,
	       const rope<_CharT, _Alloc>& __right)
    {
      __left.append(__right);
      return __left;
    }

  template <class _CharT, class _Alloc>
    inline rope<_CharT, _Alloc>
    operator+(const rope<_CharT, _Alloc>& __left,
	      const _CharT* __right)
    {
      typedef rope<_CharT, _Alloc> rope_type;
      size_t __rlen = rope_type::_S_char_ptr_len(__right);
      return rope_type(rope_type::_S_concat_char_iter(__left._M_tree_ptr,
						      __right, __rlen));
    }

  template <class _CharT, class _Alloc>
    inline rope<_CharT, _Alloc>&
    operator+=(rope<_CharT, _Alloc>& __left,
	       const _CharT* __right)
    {
      __left.append(__right);
      return __left;
    }

  template <class _CharT, class _Alloc>
    inline rope<_CharT, _Alloc>
    operator+(const rope<_CharT, _Alloc>& __left, _CharT __right)
    {
      typedef rope<_CharT, _Alloc> rope_type;
      return rope_type(rope_type::_S_concat_char_iter(__left._M_tree_ptr,
						      &__right, 1));
    }

  template <class _CharT, class _Alloc>
    inline rope<_CharT, _Alloc>&
    operator+=(rope<_CharT, _Alloc>& __left, _CharT __right)
    {
      __left.append(__right);
      return __left;
    }
  
  template <class _CharT, class _Alloc>
    bool
    operator<(const rope<_CharT, _Alloc>& __left,
	      const rope<_CharT, _Alloc>& __right)
    { return __left.compare(__right) < 0; }

  template <class _CharT, class _Alloc>
    bool
    operator==(const rope<_CharT, _Alloc>& __left,
	       const rope<_CharT, _Alloc>& __right)
    { return __left.compare(__right) == 0; }

  template <class _CharT, class _Alloc>
    inline bool
    operator==(const _Rope_char_ptr_proxy<_CharT, _Alloc>& __x,
	       const _Rope_char_ptr_proxy<_CharT, _Alloc>& __y)
    { return (__x._M_pos == __y._M_pos && __x._M_root == __y._M_root); }

  template <class _CharT, class _Alloc>
    inline bool
    operator!=(const rope<_CharT, _Alloc>& __x,
	       const rope<_CharT, _Alloc>& __y)
    { return !(__x == __y); }

  template <class _CharT, class _Alloc>
    inline bool
    operator>(const rope<_CharT, _Alloc>& __x,
	      const rope<_CharT, _Alloc>& __y)
    { return __y < __x; }

  template <class _CharT, class _Alloc>
    inline bool
    operator<=(const rope<_CharT, _Alloc>& __x,
	       const rope<_CharT, _Alloc>& __y)
    { return !(__y < __x); }

  template <class _CharT, class _Alloc>
    inline bool
    operator>=(const rope<_CharT, _Alloc>& __x,
	       const rope<_CharT, _Alloc>& __y)
    { return !(__x < __y); }

  template <class _CharT, class _Alloc>
    inline bool
    operator!=(const _Rope_char_ptr_proxy<_CharT, _Alloc>& __x,
	       const _Rope_char_ptr_proxy<_CharT, _Alloc>& __y)
    { return !(__x == __y); }

  template<class _CharT, class _Traits, class _Alloc>
    std::basic_ostream<_CharT, _Traits>&
    operator<<(std::basic_ostream<_CharT, _Traits>& __o,
	       const rope<_CharT, _Alloc>& __r);

  typedef rope<char> crope;
  typedef rope<wchar_t> wrope;

  inline crope::reference
  __mutable_reference_at(crope& __c, size_t __i)
  { return __c.mutable_reference_at(__i); }

  inline wrope::reference
  __mutable_reference_at(wrope& __c, size_t __i)
  { return __c.mutable_reference_at(__i); }

  template <class _CharT, class _Alloc>
    inline void
    swap(rope<_CharT, _Alloc>& __x, rope<_CharT, _Alloc>& __y)
    { __x.swap(__y); }

<<<<<<< HEAD
  // Hash functions should probably be revisited later:
  template<>
    struct hash<crope>
    {
      size_t
      operator()(const crope& __str) const
=======
_GLIBCXX_END_NAMESPACE


namespace std
{ 
namespace tr1
{
  template<>
    struct hash<__gnu_cxx::crope>
    {
      size_t
      operator()(const __gnu_cxx::crope& __str) const
>>>>>>> 751ff693
      {
	size_t __size = __str.size();
	if (0 == __size)
	  return 0;
	return 13 * __str[0] + 5 * __str[__size - 1] + __size;
      }
    };


  template<>
<<<<<<< HEAD
    struct hash<wrope>
    {
      size_t
      operator()(const wrope& __str) const
=======
    struct hash<__gnu_cxx::wrope>
    {
      size_t
      operator()(const __gnu_cxx::wrope& __str) const
>>>>>>> 751ff693
      {
	size_t __size = __str.size();
	if (0 == __size)
	  return 0;
	return 13 * __str[0] + 5 * __str[__size - 1] + __size;
      }
    };
<<<<<<< HEAD

_GLIBCXX_END_NAMESPACE
=======
} // namespace tr1
} // namespace std
>>>>>>> 751ff693

# include <ext/ropeimpl.h>

#endif<|MERGE_RESOLUTION|>--- conflicted
+++ resolved
@@ -49,18 +49,6 @@
 #ifndef _ROPE
 #define _ROPE 1
 
-<<<<<<< HEAD
-#include <bits/stl_algobase.h>
-#include <bits/stl_construct.h>
-#include <bits/stl_uninitialized.h>
-#include <bits/stl_algo.h>
-#include <bits/stl_function.h>
-#include <bits/stl_numeric.h>
-#include <bits/allocator.h>
-#include <ext/hash_fun.h>
-#include <iosfwd>
-#include <bits/gthr.h>
-=======
 #include <algorithm>
 #include <iosfwd>
 #include <bits/stl_construct.h>
@@ -70,7 +58,6 @@
 #include <bits/allocator.h>
 #include <bits/gthr.h>
 #include <tr1/functional>
->>>>>>> 751ff693
 
 # ifdef __GC
 #   define __GC_CONST const
@@ -142,11 +129,7 @@
   { __c = 0; }
 
   // char_producers are logically functions that generate a section of
-<<<<<<< HEAD
-  // a string.  These can be convereted to ropes.  The resulting rope
-=======
   // a string.  These can be converted to ropes.  The resulting rope
->>>>>>> 751ff693
   // invokes the char_producer on demand.  This allows, for example,
   // files to be viewed as ropes without reading the entire file.
   template <class _CharT>
@@ -549,8 +532,6 @@
       get_allocator() const
       { return *static_cast<const _Alloc*>(this); }
 
-<<<<<<< HEAD
-=======
       allocator_type&
       _M_get_allocator()
       { return *static_cast<_Alloc*>(this); }
@@ -559,7 +540,6 @@
       _M_get_allocator() const
       { return *static_cast<const _Alloc*>(this); }
 
->>>>>>> 751ff693
       _Rope_rep_base(size_t __size, const allocator_type&)
       : _M_size(__size) { }
 
@@ -599,16 +579,10 @@
         allocator_type;
 
       using _Rope_rep_base<_CharT, _Alloc>::get_allocator;
-<<<<<<< HEAD
-
-      _Rope_RopeRep(__detail::_Tag __t, int __d, bool __b, size_t __size,
-		    allocator_type __a)
-=======
       using _Rope_rep_base<_CharT, _Alloc>::_M_get_allocator;
 
       _Rope_RopeRep(__detail::_Tag __t, int __d, bool __b, size_t __size,
 		    const allocator_type& __a)
->>>>>>> 751ff693
       : _Rope_rep_base<_CharT, _Alloc>(__size, __a),
 #ifndef __GC
 	_Refcount_Base(1),
@@ -629,11 +603,7 @@
 #endif
       static void
       _S_free_string(__GC_CONST _CharT*, size_t __len,
-<<<<<<< HEAD
-		     allocator_type __a);
-=======
 		     allocator_type& __a);
->>>>>>> 751ff693
 #define __STL_FREE_STRING(__s, __l, __a) _S_free_string(__s, __l, __a);
                         // Deallocate data section of a leaf.
                         // This shouldn't be a member function.
@@ -727,11 +697,7 @@
         allocator_type;
 
       _Rope_RopeLeaf(__GC_CONST _CharT* __d, size_t __size,
-<<<<<<< HEAD
-		     allocator_type __a)
-=======
 		     const allocator_type& __a)
->>>>>>> 751ff693
       : _Rope_RopeRep<_CharT, _Alloc>(__detail::_S_leaf, 0, true,
 				      __size, __a), _M_data(__d)
       {
@@ -750,11 +716,7 @@
         if (_M_data != this->_M_c_string)
 	  this->_M_free_c_string();
 	
-<<<<<<< HEAD
-        __STL_FREE_STRING(_M_data, this->_M_size, this->get_allocator());
-=======
         __STL_FREE_STRING(_M_data, this->_M_size, this->_M_get_allocator());
->>>>>>> 751ff693
       }
 #endif
 protected:
@@ -777,11 +739,7 @@
 
       _Rope_RopeConcatenation(_Rope_RopeRep<_CharT, _Alloc>* __l,
 			      _Rope_RopeRep<_CharT, _Alloc>* __r,
-<<<<<<< HEAD
-			      allocator_type __a)
-=======
 			      const allocator_type& __a)
->>>>>>> 751ff693
 	: _Rope_RopeRep<_CharT, _Alloc>(__detail::_S_concat,
 				      std::max(__l->_M_depth,
 					       __r->_M_depth) + 1,
@@ -829,11 +787,7 @@
       allocator_type;
 
       _Rope_RopeFunction(char_producer<_CharT>* __f, size_t __size,
-<<<<<<< HEAD
-                        bool __d, allocator_type __a)
-=======
                         bool __d, const allocator_type& __a)
->>>>>>> 751ff693
       : _Rope_RopeRep<_CharT, _Alloc>(__detail::_S_function, 0, true, __size, __a)
 	, _M_fn(__f)
 #ifndef __GC
@@ -910,11 +864,7 @@
         allocator_type;
 
       _Rope_RopeSubstring(_Rope_RopeRep<_CharT, _Alloc>* __b, size_t __s,
-<<<<<<< HEAD
-                          size_t __l, allocator_type __a)
-=======
                           size_t __l, const allocator_type& __a)
->>>>>>> 751ff693
       : _Rope_RopeFunction<_CharT, _Alloc>(this, __l, false, __a),
         char_producer<_CharT>(), _M_base(__b), _M_start(__s)
       {
@@ -1502,8 +1452,6 @@
       get_allocator() const
       { return *static_cast<const _Alloc*>(this); }
 
-<<<<<<< HEAD
-=======
       allocator_type&
       _M_get_allocator()
       { return *static_cast<_Alloc*>(this); }
@@ -1512,7 +1460,6 @@
       _M_get_allocator() const
       { return *static_cast<const _Alloc*>(this); }
 
->>>>>>> 751ff693
       typedef _Rope_RopeRep<_CharT, _Alloc> _RopeRep;
       // The one in _Base may not be visible due to template rules.
 
@@ -1573,10 +1520,7 @@
       typedef typename _Base::allocator_type allocator_type;
       using _Base::_M_tree_ptr;
       using _Base::get_allocator;
-<<<<<<< HEAD
-=======
       using _Base::_M_get_allocator;      
->>>>>>> 751ff693
       typedef __GC_CONST _CharT* _Cstrptr;
       
       static _CharT _S_empty_c_str[1];
@@ -1687,11 +1631,7 @@
       // Takes ownership of s instead of copying.
       static _RopeLeaf*
       _S_new_RopeLeaf(__GC_CONST _CharT *__s,
-<<<<<<< HEAD
-		      size_t __size, allocator_type __a)
-=======
 		      size_t __size, allocator_type& __a)
->>>>>>> 751ff693
       {
 	_RopeLeaf* __space = typename _Base::_LAlloc(__a).allocate(1);
 	return new(__space) _RopeLeaf(__s, __size, __a);
@@ -1699,11 +1639,7 @@
 
       static _RopeConcatenation*
       _S_new_RopeConcatenation(_RopeRep* __left, _RopeRep* __right,
-<<<<<<< HEAD
-			       allocator_type __a)
-=======
 			       allocator_type& __a)
->>>>>>> 751ff693
       {
 	_RopeConcatenation* __space = typename _Base::_CAlloc(__a).allocate(1);
 	return new(__space) _RopeConcatenation(__left, __right, __a);
@@ -1711,11 +1647,7 @@
 
       static _RopeFunction*
       _S_new_RopeFunction(char_producer<_CharT>* __f,
-<<<<<<< HEAD
-			  size_t __size, bool __d, allocator_type __a)
-=======
 			  size_t __size, bool __d, allocator_type& __a)
->>>>>>> 751ff693
       {
 	_RopeFunction* __space = typename _Base::_FAlloc(__a).allocate(1);
 	return new(__space) _RopeFunction(__f, __size, __d, __a);
@@ -1723,11 +1655,7 @@
 
       static _RopeSubstring*
       _S_new_RopeSubstring(_Rope_RopeRep<_CharT,_Alloc>* __b, size_t __s,
-<<<<<<< HEAD
-			   size_t __l, allocator_type __a)
-=======
 			   size_t __l, allocator_type& __a)
->>>>>>> 751ff693
       {
 	_RopeSubstring* __space = typename _Base::_SAlloc(__a).allocate(1);
 	return new(__space) _RopeSubstring(__b, __s, __l, __a);
@@ -1735,11 +1663,7 @@
       
       static _RopeLeaf*
       _S_RopeLeaf_from_unowned_char_ptr(const _CharT *__s,
-<<<<<<< HEAD
-					size_t __size, allocator_type __a)
-=======
 					size_t __size, allocator_type& __a)
->>>>>>> 751ff693
 #define __STL_ROPE_FROM_UNOWNED_CHAR_PTR(__s, __size, __a) \
                 _S_RopeLeaf_from_unowned_char_ptr(__s, __size, __a)
       {
@@ -1835,11 +1759,7 @@
       // definition.
       static _RopeRep* _S_balance(_RopeRep* __r);
 
-<<<<<<< HEAD
-      // Add all unbalanced subtrees to the forest of balanceed trees.
-=======
       // Add all unbalanced subtrees to the forest of balanced trees.
->>>>>>> 751ff693
       // Used only by balance.
       static void _S_add_to_forest(_RopeRep*__r, _RopeRep** __forest);
 
@@ -1865,16 +1785,6 @@
       { return _S_compare(this->_M_tree_ptr, __y._M_tree_ptr); }
 
       rope(const _CharT* __s, const allocator_type& __a = allocator_type())
-<<<<<<< HEAD
-      : _Base(__STL_ROPE_FROM_UNOWNED_CHAR_PTR(__s, _S_char_ptr_len(__s),
-					       __a), __a)
-      { }
-
-      rope(const _CharT* __s, size_t __len,
-	   const allocator_type& __a = allocator_type())
-      : _Base(__STL_ROPE_FROM_UNOWNED_CHAR_PTR(__s, __len, __a), __a)
-      { }
-=======
       : _Base(__a)
       {
 	this->_M_tree_ptr =
@@ -1889,17 +1799,10 @@
 	this->_M_tree_ptr =
 	  __STL_ROPE_FROM_UNOWNED_CHAR_PTR(__s, __len, _M_get_allocator());
       }
->>>>>>> 751ff693
 
       // Should perhaps be templatized with respect to the iterator type
       // and use Sequence_buffer.  (It should perhaps use sequence_buffer
       // even now.)
-<<<<<<< HEAD
-      rope(const _CharT *__s, const _CharT *__e,
-	   const allocator_type& __a = allocator_type())
-      : _Base(__STL_ROPE_FROM_UNOWNED_CHAR_PTR(__s, __e - __s, __a), __a)
-      { }
-=======
       rope(const _CharT* __s, const _CharT* __e,
 	   const allocator_type& __a = allocator_type())
       : _Base(__a)
@@ -1907,7 +1810,6 @@
 	this->_M_tree_ptr =
 	  __STL_ROPE_FROM_UNOWNED_CHAR_PTR(__s, __e - __s, _M_get_allocator());
       }
->>>>>>> 751ff693
 
       rope(const const_iterator& __s, const const_iterator& __e,
 	   const allocator_type& __a = allocator_type())
@@ -1926,14 +1828,6 @@
       {
 	_CharT* __buf = this->_Data_allocate(_S_rounded_up_size(1));
 	
-<<<<<<< HEAD
-	get_allocator().construct(__buf, __c);
-	try
-	  { this->_M_tree_ptr = _S_new_RopeLeaf(__buf, 1, __a); }
-	catch(...)
-	  {
-	    _RopeRep::__STL_FREE_STRING(__buf, 1, __a);
-=======
 	_M_get_allocator().construct(__buf, __c);
 	try
 	  {
@@ -1943,7 +1837,6 @@
 	catch(...)
 	  {
 	    _RopeRep::__STL_FREE_STRING(__buf, 1, _M_get_allocator());
->>>>>>> 751ff693
 	    __throw_exception_again;
 	  }
       }
@@ -2014,11 +1907,7 @@
       {
 	_RopeRep* __old = this->_M_tree_ptr;
 	_RopeRep* __left =
-<<<<<<< HEAD
-	  __STL_ROPE_FROM_UNOWNED_CHAR_PTR(&__x, 1, this->get_allocator());
-=======
 	  __STL_ROPE_FROM_UNOWNED_CHAR_PTR(&__x, 1, _M_get_allocator());
->>>>>>> 751ff693
 	try
 	  {
 	    this->_M_tree_ptr = _S_concat(__left, this->_M_tree_ptr);
@@ -2056,11 +1945,7 @@
       void
       copy(_CharT* __buffer) const
       {
-<<<<<<< HEAD
-	_Destroy(__buffer, __buffer + size(), get_allocator());
-=======
 	_Destroy(__buffer, __buffer + size(), _M_get_allocator());
->>>>>>> 751ff693
 	_S_flatten(this->_M_tree_ptr, __buffer);
       }
 
@@ -2075,11 +1960,7 @@
 	size_t __size = size();
 	size_t __len = (__pos + __n > __size? __size - __pos : __n);
 	
-<<<<<<< HEAD
-	_Destroy(__buffer, __buffer + __len, get_allocator());
-=======
 	_Destroy(__buffer, __buffer + __len, _M_get_allocator());
->>>>>>> 751ff693
 	_S_flatten(this->_M_tree_ptr, __pos, __len, __buffer);
 	return __len;
       }
@@ -2094,11 +1975,7 @@
       // Embedded 0s in the input do not terminate the copy.
       const _CharT* c_str() const;
 
-<<<<<<< HEAD
-      // As above, but lso use the flattened representation as the
-=======
       // As above, but also use the flattened representation as
->>>>>>> 751ff693
       // the new rope representation.
       const _CharT* replace_with_c_str();
       
@@ -2163,11 +2040,7 @@
       max_size() const
       {
 	return _S_min_len[int(__detail::_S_max_rope_depth) - 1] - 1;
-<<<<<<< HEAD
-	//  Guarantees that the result can be sufficirntly
-=======
 	//  Guarantees that the result can be sufficiently
->>>>>>> 751ff693
 	//  balanced.  Longer ropes will probably still work,
 	//  but it's harder to make guarantees.
       }
@@ -3033,14 +2906,6 @@
     swap(rope<_CharT, _Alloc>& __x, rope<_CharT, _Alloc>& __y)
     { __x.swap(__y); }
 
-<<<<<<< HEAD
-  // Hash functions should probably be revisited later:
-  template<>
-    struct hash<crope>
-    {
-      size_t
-      operator()(const crope& __str) const
-=======
 _GLIBCXX_END_NAMESPACE
 
 
@@ -3053,7 +2918,6 @@
     {
       size_t
       operator()(const __gnu_cxx::crope& __str) const
->>>>>>> 751ff693
       {
 	size_t __size = __str.size();
 	if (0 == __size)
@@ -3064,17 +2928,10 @@
 
 
   template<>
-<<<<<<< HEAD
-    struct hash<wrope>
-    {
-      size_t
-      operator()(const wrope& __str) const
-=======
     struct hash<__gnu_cxx::wrope>
     {
       size_t
       operator()(const __gnu_cxx::wrope& __str) const
->>>>>>> 751ff693
       {
 	size_t __size = __str.size();
 	if (0 == __size)
@@ -3082,13 +2939,8 @@
 	return 13 * __str[0] + 5 * __str[__size - 1] + __size;
       }
     };
-<<<<<<< HEAD
-
-_GLIBCXX_END_NAMESPACE
-=======
 } // namespace tr1
 } // namespace std
->>>>>>> 751ff693
 
 # include <ext/ropeimpl.h>
 

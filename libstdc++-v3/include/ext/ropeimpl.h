--- conflicted
+++ resolved
@@ -117,11 +117,7 @@
     _Rope_iterator_base<_CharT, _Alloc>::
     _S_setcache(_Rope_iterator_base<_CharT, _Alloc>& __x)
     {
-<<<<<<< HEAD
-      const _RopeRep* __path[int(_Rope_constants::_S_max_rope_depth) + 1];
-=======
       const _RopeRep* __path[int(__detail::_S_max_rope_depth) + 1];
->>>>>>> c355071f
       const _RopeRep* __curr_rope;
       int __curr_depth = -1;  /* index into path    */
       size_t __curr_start_pos = 0;
@@ -507,11 +503,7 @@
       
       if (__depth > 20
 	  && (__result->_M_size < 1000
-<<<<<<< HEAD
-	      || __depth > size_t(_Rope_constants::_S_max_rope_depth)))
-=======
 	      || __depth > size_t(__detail::_S_max_rope_depth)))
->>>>>>> c355071f
 	{
 	  _RopeRep* __balanced;
 
@@ -549,11 +541,7 @@
       if (0 == __r)
 	return __STL_ROPE_FROM_UNOWNED_CHAR_PTR(__s, __slen,
 						__r->get_allocator());
-<<<<<<< HEAD
-      if (_Rope_constants::_S_leaf == __r->_M_tag
-=======
       if (__r->_M_tag == __detail::_S_leaf
->>>>>>> c355071f
 	  && __r->_M_size + __slen <= size_t(_S_copy_max))
 	{
 	  __result = _S_leaf_concat_char_iter((_RopeLeaf*)__r, __s, __slen);
@@ -617,11 +605,7 @@
 	  return __r;
 	}
       if (__orig_size + __slen <= size_t(_S_copy_max)
-<<<<<<< HEAD
-	  && _Rope_constants::_S_leaf == __r->_M_tag)
-=======
 	  && __detail::_S_leaf == __r->_M_tag)
->>>>>>> c355071f
 	{
 	  __result = _S_destr_leaf_concat_char_iter((_RopeLeaf*)__r, __s, 
 						    __slen);
@@ -631,11 +615,7 @@
 	{
 	  _RopeLeaf* __right = (_RopeLeaf*)(((_RopeConcatenation*)
 					     __r)->_M_right);
-<<<<<<< HEAD
-	  if (_Rope_constants::_S_leaf == __right->_M_tag
-=======
 	  if (__detail::_S_leaf == __right->_M_tag
->>>>>>> c355071f
 	      && __right->_M_size + __slen <= size_t(_S_copy_max))
 	    {
 	      _RopeRep* __new_right =
@@ -1206,11 +1186,7 @@
   template <class _CharT, class _Alloc>
     const unsigned long
     rope<_CharT, _Alloc>::
-<<<<<<< HEAD
-    _S_min_len[int(_Rope_constants::_S_max_rope_depth) + 1] = {
-=======
     _S_min_len[int(__detail::_S_max_rope_depth) + 1] = {
->>>>>>> c355071f
       /* 0 */1, /* 1 */2, /* 2 */3, /* 3 */5, /* 4 */8, /* 5 */13, /* 6 */21,
       /* 7 */34, /* 8 */55, /* 9 */89, /* 10 */144, /* 11 */233, /* 12 */377,
       /* 13 */610, /* 14 */987, /* 15 */1597, /* 16 */2584, /* 17 */4181,
@@ -1229,11 +1205,7 @@
     rope<_CharT, _Alloc>::
     _S_balance(_RopeRep* __r)
     {
-<<<<<<< HEAD
-      _RopeRep* __forest[int(_Rope_constants::_S_max_rope_depth) + 1];
-=======
       _RopeRep* __forest[int(__detail::_S_max_rope_depth) + 1];
->>>>>>> c355071f
       _RopeRep* __result = 0;
       int __i;
       // Invariant:
@@ -1242,20 +1214,12 @@
       // __forest[__i]._M_depth = __i
       // References from forest are included in refcount.
       
-<<<<<<< HEAD
-      for (__i = 0; __i <= int(_Rope_constants::_S_max_rope_depth); ++__i)
-=======
       for (__i = 0; __i <= int(__detail::_S_max_rope_depth); ++__i)
->>>>>>> c355071f
 	__forest[__i] = 0;
       try
 	{
 	  _S_add_to_forest(__r, __forest);
-<<<<<<< HEAD
-	  for (__i = 0; __i <= int(_Rope_constants::_S_max_rope_depth); ++__i)
-=======
 	  for (__i = 0; __i <= int(__detail::_S_max_rope_depth); ++__i)
->>>>>>> c355071f
 	    if (0 != __forest[__i])
 	      {
 #ifndef __GC
@@ -1270,20 +1234,12 @@
 	}
       catch(...)
 	{
-<<<<<<< HEAD
-	  for(__i = 0; __i <= int(_Rope_constants::_S_max_rope_depth); __i++)
-=======
 	  for(__i = 0; __i <= int(__detail::_S_max_rope_depth); __i++)
->>>>>>> c355071f
 	    _S_unref(__forest[__i]);
 	  __throw_exception_again;
 	}
       
-<<<<<<< HEAD
-      if (__result->_M_depth > int(_Rope_constants::_S_max_rope_depth))
-=======
       if (__result->_M_depth > int(__detail::_S_max_rope_depth))
->>>>>>> c355071f
 	__throw_length_error(__N("rope::_S_balance"));
       return(__result);
     }
@@ -1351,11 +1307,7 @@
 	      __forest[__i]->_M_unref_nonnil();
 	      __forest[__i] = 0;
 	    }
-<<<<<<< HEAD
-	  if (__i == int(_Rope_constants::_S_max_rope_depth)
-=======
 	  if (__i == int(__detail::_S_max_rope_depth)
->>>>>>> c355071f
 	      || __insertee->_M_size < _S_min_len[__i+1])
 	    {
 	      __forest[__i] = __insertee;

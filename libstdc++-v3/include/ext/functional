--- conflicted
+++ resolved
@@ -67,10 +67,7 @@
 
 _GLIBCXX_BEGIN_NAMESPACE(__gnu_cxx)
 
-<<<<<<< HEAD
-=======
   using std::size_t;
->>>>>>> f8383f28
   using std::unary_function;
   using std::binary_function;
   using std::mem_fun1_t;

// -*- C++ -*-

// Copyright (C) 2005, 2006, 2007 Free Software Foundation, Inc.
//
// This file is part of the GNU ISO C++ Library.  This library is free
// software; you can redistribute it and/or modify it under the terms
// of the GNU General Public License as published by the Free Software
// Foundation; either version 2, or (at your option) any later
// version.

// This library is distributed in the hope that it will be useful, but
// WITHOUT ANY WARRANTY; without even the implied warranty of
// MERCHANTABILITY or FITNESS FOR A PARTICULAR PURPOSE.  See the GNU
// General Public License for more details.

// You should have received a copy of the GNU General Public License
// along with this library; see the file COPYING.  If not, write to
// the Free Software Foundation, 59 Temple Place - Suite 330, Boston,
// MA 02111-1307, USA.

// As a special exception, you may use this file as part of a free
// software library without restriction.  Specifically, if other files
// instantiate templates or use macros or inline functions from this
// file, or you compile this file and link it with other files to
// produce an executable, this file does not by itself cause the
// resulting executable to be covered by the GNU General Public
// License.  This exception does not however invalidate any other
// reasons why the executable file might be covered by the GNU General
// Public License.

// Copyright (C) 2004 Ami Tavory and Vladimir Dreizin, IBM-HRL.

// Permission to use, copy, modify, sell, and distribute this software
// is hereby granted without fee, provided that the above copyright
// notice appears in all copies, and that both that copyright notice
// and this permission notice appear in supporting documentation. None
// of the above authors, nor IBM Haifa Research Laboratories, make any
// representation about the suitability of this software for any
// purpose. It is provided "as is" without express or implied
// warranty.
 
/**
 * @file map_debug_base.hpp
 * Contains a debug-mode base for all maps.
 */

#ifndef PB_DS_MAP_DEBUG_BASE_HPP
#define PB_DS_MAP_DEBUG_BASE_HPP

#ifdef _GLIBCXX_DEBUG

#include <list>
#include <utility>
<<<<<<< HEAD
=======
#include <cstdlib>
>>>>>>> 1177f497
#include <ext/throw_allocator.h>
#include <debug/debug.h>

namespace pb_ds
{
  namespace detail
  {

#define PB_DS_CLASS_T_DEC \
    template<typename Key, class Eq_Fn, typename Const_Key_Reference>

#define PB_DS_CLASS_C_DEC \
    map_debug_base<Key, Eq_Fn, Const_Key_Reference>

    template<typename Key, class Eq_Fn, typename Const_Key_Reference>
    class map_debug_base
    {
    private:
      typedef typename std::allocator< Key> key_allocator;

      typedef typename key_allocator::size_type size_type;

      typedef Const_Key_Reference const_key_reference;

    protected:
      map_debug_base();

      map_debug_base(const PB_DS_CLASS_C_DEC& other);

      ~map_debug_base();

      inline void
      insert_new(const_key_reference r_key);

      inline void
      erase_existing(const_key_reference r_key);

      void
      clear();

      inline void
      check_key_exists(const_key_reference r_key) const;

      inline void
      check_key_does_not_exist(const_key_reference r_key) const;

      inline void
      check_size(size_type size) const;

      void
      swap(PB_DS_CLASS_C_DEC& other);

      template<typename Cmp_Fn>
      void
      split(const_key_reference, Cmp_Fn, PB_DS_CLASS_C_DEC&);

      void
      join(PB_DS_CLASS_C_DEC& other);

    private:
      typedef std::list< Key> 			key_set;
      typedef typename key_set::iterator 	key_set_iterator;
      typedef typename key_set::const_iterator 	const_key_set_iterator;

#ifdef _GLIBCXX_DEBUG
      void
      assert_valid() const;
#endif 

      const_key_set_iterator
      find(const_key_reference r_key) const;

      key_set_iterator
      find(const_key_reference r_key);

      key_set 	m_key_set;
      Eq_Fn 	m_eq;
    };

    PB_DS_CLASS_T_DEC
    PB_DS_CLASS_C_DEC::
    map_debug_base()
    { _GLIBCXX_DEBUG_ONLY(assert_valid();) }

    PB_DS_CLASS_T_DEC
    PB_DS_CLASS_C_DEC::
    map_debug_base(const PB_DS_CLASS_C_DEC& other) : m_key_set(other.m_key_set)
    { _GLIBCXX_DEBUG_ONLY(assert_valid();) }

    PB_DS_CLASS_T_DEC
    PB_DS_CLASS_C_DEC::
    ~map_debug_base()
    { _GLIBCXX_DEBUG_ONLY(assert_valid();) }

    PB_DS_CLASS_T_DEC
    inline void
    PB_DS_CLASS_C_DEC::
    insert_new(const_key_reference r_key)
    {
      _GLIBCXX_DEBUG_ONLY(assert_valid();)
      __gnu_cxx::throw_allocator<char> alloc;
      const double orig_throw_prob = alloc.get_throw_prob();
      alloc.set_throw_prob(0);
      if (find(r_key) != m_key_set.end())
	{
	  std::cerr << "insert_new " << r_key << std::endl;
<<<<<<< HEAD
	  abort();
=======
	  std::abort();
>>>>>>> 1177f497
	}

      try
	{
	  m_key_set.push_back(r_key);
	}
      catch(...)
	{
	  std::cerr << "insert_new 1" << r_key << std::endl;
<<<<<<< HEAD
	  abort();
=======
	  std::abort();
>>>>>>> 1177f497
	}
      alloc.set_throw_prob(orig_throw_prob);
      _GLIBCXX_DEBUG_ONLY(assert_valid();)
    }

    PB_DS_CLASS_T_DEC
    inline void
    PB_DS_CLASS_C_DEC::
    erase_existing(const_key_reference r_key)
    {
      _GLIBCXX_DEBUG_ONLY(assert_valid();)
      key_set_iterator it = find(r_key);
      if (it == m_key_set.end())
	{
	  std::cerr << "erase_existing " << r_key << std::endl;
<<<<<<< HEAD
	  abort();
=======
	  std::abort();
>>>>>>> 1177f497
	}
      m_key_set.erase(it);
      _GLIBCXX_DEBUG_ONLY(assert_valid();)
    }

    PB_DS_CLASS_T_DEC
    void
    PB_DS_CLASS_C_DEC::
    clear()
    {
      _GLIBCXX_DEBUG_ONLY(assert_valid();)
      m_key_set.clear();
      _GLIBCXX_DEBUG_ONLY(assert_valid();)
    }

    PB_DS_CLASS_T_DEC
    inline void
    PB_DS_CLASS_C_DEC::
    check_key_exists(const_key_reference r_key) const
    {
      _GLIBCXX_DEBUG_ONLY(assert_valid();)
      if (find(r_key) == m_key_set.end())
        {
          std::cerr << "check_key_exists " << r_key << std::endl;
<<<<<<< HEAD
          abort();
=======
          std::abort();
>>>>>>> 1177f497
        }
      _GLIBCXX_DEBUG_ONLY(assert_valid();)
    }

    PB_DS_CLASS_T_DEC
    inline void
    PB_DS_CLASS_C_DEC::
    check_key_does_not_exist(const_key_reference r_key) const
    {
      _GLIBCXX_DEBUG_ONLY(assert_valid();)
      if (find(r_key) != m_key_set.end())
        {
	  std::cerr << "check_key_does_not_exist " << r_key << std::endl;
<<<<<<< HEAD
          abort();
=======
          std::abort();
>>>>>>> 1177f497
        }
    }

    PB_DS_CLASS_T_DEC
    inline void
    PB_DS_CLASS_C_DEC::
    check_size(size_type size) const
    {
      _GLIBCXX_DEBUG_ONLY(assert_valid();)
      const size_type key_set_size = m_key_set.size();
      if (size != key_set_size)
	{
	  std::cerr << "check_size " << size 
		    << " " << key_set_size << std::endl;
<<<<<<< HEAD
	  abort();
=======
	  std::abort();
>>>>>>> 1177f497
	}
      _GLIBCXX_DEBUG_ONLY(assert_valid();)
     }

    PB_DS_CLASS_T_DEC
    void
    PB_DS_CLASS_C_DEC::
    swap(PB_DS_CLASS_C_DEC& other)
    {
      _GLIBCXX_DEBUG_ONLY(assert_valid();)
      m_key_set.swap(other.m_key_set);
      _GLIBCXX_DEBUG_ONLY(assert_valid();)
    }

    PB_DS_CLASS_T_DEC
    typename PB_DS_CLASS_C_DEC::const_key_set_iterator
    PB_DS_CLASS_C_DEC::
    find(const_key_reference r_key) const
    {
      _GLIBCXX_DEBUG_ONLY(assert_valid();)
      typedef const_key_set_iterator iterator_type;
      for (iterator_type it = m_key_set.begin(); it != m_key_set.end(); ++it)
	if (m_eq(*it, r_key))
          return it;
      return m_key_set.end();
    }

    PB_DS_CLASS_T_DEC
    typename PB_DS_CLASS_C_DEC::key_set_iterator
    PB_DS_CLASS_C_DEC::
    find(const_key_reference r_key)
    {
      _GLIBCXX_DEBUG_ONLY(assert_valid();)
      key_set_iterator it = m_key_set.begin();
      while (it != m_key_set.end())
	{
	  if (m_eq(*it, r_key))
            return it;
	  ++it;
	}
      return it;
      _GLIBCXX_DEBUG_ONLY(assert_valid();)
     }

#ifdef _GLIBCXX_DEBUG
    PB_DS_CLASS_T_DEC
    void
    PB_DS_CLASS_C_DEC::
    assert_valid() const
    {
      const_key_set_iterator prime_it = m_key_set.begin();
      while (prime_it != m_key_set.end())
	{
	  const_key_set_iterator sec_it = prime_it;
	  ++sec_it;
	  while (sec_it != m_key_set.end())
	    {
	      _GLIBCXX_DEBUG_ASSERT(!m_eq(*sec_it, *prime_it));
	      _GLIBCXX_DEBUG_ASSERT(!m_eq(*prime_it, *sec_it));
	      ++sec_it;
	    }
	  ++prime_it;
	}
    }
#endif 

    PB_DS_CLASS_T_DEC
    template<typename Cmp_Fn>
    void
    PB_DS_CLASS_C_DEC::
    split(const_key_reference r_key, Cmp_Fn cmp_fn, PB_DS_CLASS_C_DEC& other)
    {
      __gnu_cxx::throw_allocator<char> alloc;
      const double orig_throw_prob = alloc.get_throw_prob();
      alloc.set_throw_prob(0);
      other.clear();
      key_set_iterator it = m_key_set.begin();
      while (it != m_key_set.end())
        if (cmp_fn(r_key, * it))
	  {
            other.insert_new(*it);
            it = m_key_set.erase(it);
	  }
        else
	  ++it;
      alloc.set_throw_prob(orig_throw_prob);
    }

    PB_DS_CLASS_T_DEC
    void
    PB_DS_CLASS_C_DEC::
    join(PB_DS_CLASS_C_DEC& other)
    {
      __gnu_cxx::throw_allocator<char> alloc;
      const double orig_throw_prob = alloc.get_throw_prob();
      alloc.set_throw_prob(0);
      key_set_iterator it = other.m_key_set.begin();
      while (it != other.m_key_set.end())
	{
	  insert_new(*it);
	  it = other.m_key_set.erase(it);
	}
      _GLIBCXX_DEBUG_ASSERT(other.m_key_set.empty());
      alloc.set_throw_prob(orig_throw_prob);
    }

#undef PB_DS_CLASS_T_DEC
#undef PB_DS_CLASS_C_DEC

} // namespace detail
} // namespace pb_ds

#endif 

#endif 
<|MERGE_RESOLUTION|>--- conflicted
+++ resolved
@@ -51,10 +51,7 @@
 
 #include <list>
 #include <utility>
-<<<<<<< HEAD
-=======
 #include <cstdlib>
->>>>>>> 1177f497
 #include <ext/throw_allocator.h>
 #include <debug/debug.h>
 
@@ -161,11 +158,7 @@
       if (find(r_key) != m_key_set.end())
 	{
 	  std::cerr << "insert_new " << r_key << std::endl;
-<<<<<<< HEAD
-	  abort();
-=======
 	  std::abort();
->>>>>>> 1177f497
 	}
 
       try
@@ -175,11 +168,7 @@
       catch(...)
 	{
 	  std::cerr << "insert_new 1" << r_key << std::endl;
-<<<<<<< HEAD
-	  abort();
-=======
 	  std::abort();
->>>>>>> 1177f497
 	}
       alloc.set_throw_prob(orig_throw_prob);
       _GLIBCXX_DEBUG_ONLY(assert_valid();)
@@ -195,11 +184,7 @@
       if (it == m_key_set.end())
 	{
 	  std::cerr << "erase_existing " << r_key << std::endl;
-<<<<<<< HEAD
-	  abort();
-=======
 	  std::abort();
->>>>>>> 1177f497
 	}
       m_key_set.erase(it);
       _GLIBCXX_DEBUG_ONLY(assert_valid();)
@@ -224,11 +209,7 @@
       if (find(r_key) == m_key_set.end())
         {
           std::cerr << "check_key_exists " << r_key << std::endl;
-<<<<<<< HEAD
-          abort();
-=======
           std::abort();
->>>>>>> 1177f497
         }
       _GLIBCXX_DEBUG_ONLY(assert_valid();)
     }
@@ -242,11 +223,7 @@
       if (find(r_key) != m_key_set.end())
         {
 	  std::cerr << "check_key_does_not_exist " << r_key << std::endl;
-<<<<<<< HEAD
-          abort();
-=======
           std::abort();
->>>>>>> 1177f497
         }
     }
 
@@ -261,11 +238,7 @@
 	{
 	  std::cerr << "check_size " << size 
 		    << " " << key_set_size << std::endl;
-<<<<<<< HEAD
-	  abort();
-=======
 	  std::abort();
->>>>>>> 1177f497
 	}
       _GLIBCXX_DEBUG_ONLY(assert_valid();)
      }

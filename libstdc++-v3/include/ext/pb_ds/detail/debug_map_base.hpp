--- conflicted
+++ resolved
@@ -151,24 +151,14 @@
     insert_new(const_key_reference r_key)
     {
       _GLIBCXX_DEBUG_ONLY(assert_valid();)
-<<<<<<< HEAD
-      // XXX FIXME: Adapt for __gnu_cxx::throw_allocator_random.
-      //__gnu_cxx::throw_allocator<char> alloc;
-      // const double orig_throw_prob = alloc.get_probability();
-      // alloc.set_probability(0);
-=======
-
->>>>>>> 03d20231
+
       if (find(r_key) != m_key_set.end())
 	{
 	  std::cerr << "insert_new key already present " << r_key << std::endl;
 	  std::abort;
 	}
 
-<<<<<<< HEAD
-=======
       never_adjustor never;
->>>>>>> 03d20231
       __try
 	{
 	  m_key_set.push_back(r_key);
@@ -178,11 +168,7 @@
 	  std::cerr << "insert_new " << r_key << std::endl;
 	  std::abort();
 	}
-<<<<<<< HEAD
-      // alloc.set_probability(orig_throw_prob);
-=======
-
->>>>>>> 03d20231
+
       _GLIBCXX_DEBUG_ONLY(assert_valid();)
     }
 
@@ -323,13 +309,6 @@
     PB_DS_CLASS_C_DEC::
     split(const_key_reference r_key, Cmp_Fn cmp_fn, PB_DS_CLASS_C_DEC& other)
     {
-<<<<<<< HEAD
-      // XXX FIXME: Adapt for __gnu_cxx::throw_allocator_random.
-      // __gnu_cxx::throw_allocator<char> alloc;
-      // const double orig_throw_prob = alloc.get_probability();
-      // alloc.set_probability(0);
-=======
->>>>>>> 03d20231
       other.clear();
       key_set_iterator it = m_key_set.begin();
       while (it != m_key_set.end())
@@ -340,10 +319,6 @@
 	  }
 	else
 	  ++it;
-<<<<<<< HEAD
-      // alloc.set_probability(orig_throw_prob);
-=======
->>>>>>> 03d20231
     }
 
     PB_DS_CLASS_T_DEC
@@ -351,13 +326,6 @@
     PB_DS_CLASS_C_DEC::
     join(PB_DS_CLASS_C_DEC& other)
     {
-<<<<<<< HEAD
-      // XXX FIXME: Adapt for __gnu_cxx::throw_allocator_random.
-      // __gnu_cxx::throw_allocator<char> alloc;
-      // const double orig_throw_prob = alloc.get_probability();
-      // alloc.set_probability(0);
-=======
->>>>>>> 03d20231
       key_set_iterator it = other.m_key_set.begin();
       while (it != other.m_key_set.end())
 	{
@@ -365,10 +333,6 @@
 	  it = other.m_key_set.erase(it);
 	}
       _GLIBCXX_DEBUG_ASSERT(other.m_key_set.empty());
-<<<<<<< HEAD
-      // alloc.set_probability(orig_throw_prob);
-=======
->>>>>>> 03d20231
     }
 
 #undef PB_DS_CLASS_T_DEC

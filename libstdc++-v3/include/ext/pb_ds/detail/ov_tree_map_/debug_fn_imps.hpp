--- conflicted
+++ resolved
@@ -1,10 +1,6 @@
 // -*- C++ -*-
 
-<<<<<<< HEAD
-// Copyright (C) 2005, 2006, 2009 Free Software Foundation, Inc.
-=======
 // Copyright (C) 2005, 2006, 2009, 2010, 2011 Free Software Foundation, Inc.
->>>>>>> 03d20231
 //
 // This file is part of the GNU ISO C++ Library.  This library is free
 // software; you can redistribute it and/or modify it under the terms
@@ -50,10 +46,6 @@
 assert_valid() const
 {
   std::cout << "av1" << std::endl;
-<<<<<<< HEAD
-
-=======
->>>>>>> 03d20231
   if (m_a_values == 0 || m_end_it == 0 || m_size == 0)
     _GLIBCXX_DEBUG_ASSERT(m_a_values == 0 &&  m_end_it == 0 && m_size == 0);
 

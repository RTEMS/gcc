// -*- C++ -*-

// Copyright (C) 2005, 2006 Free Software Foundation, Inc.
//
// This file is part of the GNU ISO C++ Library.  This library is free
// software; you can redistribute it and/or modify it under the terms
// of the GNU General Public License as published by the Free Software
// Foundation; either version 2, or (at your option) any later
// version.

// This library is distributed in the hope that it will be useful, but
// WITHOUT ANY WARRANTY; without even the implied warranty of
// MERCHANTABILITY or FITNESS FOR A PARTICULAR PURPOSE.  See the GNU
// General Public License for more details.

// You should have received a copy of the GNU General Public License
// along with this library; see the file COPYING.  If not, write to
// the Free Software Foundation, 59 Temple Place - Suite 330, Boston,
// MA 02111-1307, USA.

// As a special exception, you may use this file as part of a free
// software library without restriction.  Specifically, if other files
// instantiate templates or use macros or inline functions from this
// file, or you compile this file and link it with other files to
// produce an executable, this file does not by itself cause the
// resulting executable to be covered by the GNU General Public
// License.  This exception does not however invalidate any other
// reasons why the executable file might be covered by the GNU General
// Public License.

// Copyright (C) 2004 Ami Tavory and Vladimir Dreizin, IBM-HRL.

// Permission to use, copy, modify, sell, and distribute this software
// is hereby granted without fee, provided that the above copyright
// notice appears in all copies, and that both that copyright notice
// and this permission notice appear in supporting documentation. None
// of the above authors, nor IBM Haifa Research Laboratories, make any
// representation about the suitability of this software for any
// purpose. It is provided "as is" without express or implied
// warranty.

/**
 * @file debug_fn_imps.hpp
 * Contains an implementation class for splay_tree_.
 */

#ifdef _GLIBCXX_DEBUG

PB_DS_CLASS_T_DEC
void
PB_DS_CLASS_C_DEC::
assert_valid() const
{
<<<<<<< HEAD
  PB_DS_BASE_C_DEC::assert_valid();
  const node_pointer p_head = PB_DS_BASE_C_DEC::m_p_head;
=======
  base_type::assert_valid();
  const node_pointer p_head = base_type::m_p_head;
>>>>>>> 61fb309f
  assert_special_imp(p_head);
}

PB_DS_CLASS_T_DEC
void
PB_DS_CLASS_C_DEC::
assert_special_imp(const node_pointer p_nd) const
{
  if (p_nd == NULL)
    return;

  if (p_nd == base_type::m_p_head)
    {
      _GLIBCXX_DEBUG_ASSERT(p_nd->m_special);
      assert_special_imp(p_nd->m_p_parent);
      return;
    }

  _GLIBCXX_DEBUG_ASSERT(!p_nd->m_special);
  assert_special_imp(p_nd->m_p_left);
  assert_special_imp(p_nd->m_p_right);
}

#endif 
<|MERGE_RESOLUTION|>--- conflicted
+++ resolved
@@ -51,13 +51,8 @@
 PB_DS_CLASS_C_DEC::
 assert_valid() const
 {
-<<<<<<< HEAD
-  PB_DS_BASE_C_DEC::assert_valid();
-  const node_pointer p_head = PB_DS_BASE_C_DEC::m_p_head;
-=======
   base_type::assert_valid();
   const node_pointer p_head = base_type::m_p_head;
->>>>>>> 61fb309f
   assert_special_imp(p_head);
 }
 

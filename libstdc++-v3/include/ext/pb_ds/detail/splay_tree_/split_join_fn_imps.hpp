--- conflicted
+++ resolved
@@ -50,22 +50,6 @@
 join(PB_DS_CLASS_C_DEC& other)
 {
   _GLIBCXX_DEBUG_ONLY(assert_valid();)
-<<<<<<< HEAD
-    _GLIBCXX_DEBUG_ONLY(other.assert_valid();)
-
-    if (PB_DS_BASE_C_DEC::join_prep(other) == false)
-      {
-        _GLIBCXX_DEBUG_ONLY(assert_valid();)
-	  _GLIBCXX_DEBUG_ONLY(other.assert_valid();)
-
-	  return;
-      }
-
-  node_pointer p_target_r = other.leftmost(other.m_p_head);
-
-  _GLIBCXX_DEBUG_ASSERT(p_target_r != NULL);
-
-=======
   _GLIBCXX_DEBUG_ONLY(other.assert_valid();)
   if (base_type::join_prep(other) == false)
     {
@@ -76,7 +60,6 @@
 
   node_pointer p_target_r = other.leftmost(other.m_p_head);
   _GLIBCXX_DEBUG_ASSERT(p_target_r != NULL);
->>>>>>> 61fb309f
   other.splay(p_target_r);
 
   _GLIBCXX_DEBUG_ASSERT(p_target_r == other.m_p_head->m_p_parent);
@@ -94,13 +77,8 @@
   base_type::join_finish(other);
 
   _GLIBCXX_DEBUG_ONLY(assert_valid();)
-<<<<<<< HEAD
-    _GLIBCXX_DEBUG_ONLY(other.assert_valid();)
-    }
-=======
   _GLIBCXX_DEBUG_ONLY(other.assert_valid();)
 }
->>>>>>> 61fb309f
 
 PB_DS_CLASS_T_DEC
 void
@@ -114,10 +92,6 @@
     {
       _GLIBCXX_DEBUG_ONLY(assert_valid());
       _GLIBCXX_DEBUG_ONLY(other.assert_valid());
-<<<<<<< HEAD
-
-=======
->>>>>>> 61fb309f
       return;
     }
 
@@ -129,12 +103,6 @@
 
   node_pointer p_new_root = p_upper_bound->m_p_left;
   _GLIBCXX_DEBUG_ASSERT(p_new_root != NULL);
-<<<<<<< HEAD
-
-  PB_DS_BASE_C_DEC::m_p_head->m_p_parent = p_new_root;
-  p_new_root->m_p_parent = PB_DS_BASE_C_DEC::m_p_head;
-=======
->>>>>>> 61fb309f
 
   base_type::m_p_head->m_p_parent = p_new_root;
   p_new_root->m_p_parent = base_type::m_p_head;
@@ -144,11 +112,6 @@
   apply_update(p_upper_bound, (node_update* )this);
   base_type::split_finish(other);
 
-<<<<<<< HEAD
-  PB_DS_BASE_C_DEC::split_finish(other);
-
-=======
->>>>>>> 61fb309f
   _GLIBCXX_DEBUG_ONLY(assert_valid());
   _GLIBCXX_DEBUG_ONLY(other.assert_valid());
 }

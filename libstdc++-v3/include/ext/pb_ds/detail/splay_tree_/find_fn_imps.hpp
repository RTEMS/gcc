--- conflicted
+++ resolved
@@ -71,15 +71,8 @@
 PB_DS_CLASS_C_DEC::
 find_imp(const_key_reference r_key)
 {
-<<<<<<< HEAD
-  _GLIBCXX_DEBUG_ONLY(PB_DS_BASE_C_DEC::structure_only_assert_valid();)
-
-    node_pointer p_nd = PB_DS_BASE_C_DEC::m_p_head->m_p_parent;
-
-=======
   _GLIBCXX_DEBUG_ONLY(base_type::structure_only_assert_valid();)
   node_pointer p_nd = base_type::m_p_head->m_p_parent;
->>>>>>> 61fb309f
   while (p_nd != NULL)
     if (!Cmp_Fn::operator()(PB_DS_V2F(p_nd->m_value), r_key))
       {
@@ -98,13 +91,7 @@
 find_imp(const_key_reference r_key) const
 {
   _GLIBCXX_DEBUG_ONLY(assert_valid();)
-<<<<<<< HEAD
-
-    node_pointer p_nd = PB_DS_BASE_C_DEC::m_p_head->m_p_parent;
-
-=======
   node_pointer p_nd = base_type::m_p_head->m_p_parent;
->>>>>>> 61fb309f
   while (p_nd != NULL)
     if (!Cmp_Fn::operator()(PB_DS_V2F(p_nd->m_value), r_key))
       {

// -*- C++ -*-

// Copyright (C) 2005, 2006 Free Software Foundation, Inc.
//
// This file is part of the GNU ISO C++ Library.  This library is free
// software; you can redistribute it and/or modify it under the terms
// of the GNU General Public License as published by the Free Software
// Foundation; either version 2, or (at your option) any later
// version.

// This library is distributed in the hope that it will be useful, but
// WITHOUT ANY WARRANTY; without even the implied warranty of
// MERCHANTABILITY or FITNESS FOR A PARTICULAR PURPOSE.  See the GNU
// General Public License for more details.

// You should have received a copy of the GNU General Public License
// along with this library; see the file COPYING.  If not, write to
// the Free Software Foundation, 59 Temple Place - Suite 330, Boston,
// MA 02111-1307, USA.

// As a special exception, you may use this file as part of a free
// software library without restriction.  Specifically, if other files
// instantiate templates or use macros or inline functions from this
// file, or you compile this file and link it with other files to
// produce an executable, this file does not by itself cause the
// resulting executable to be covered by the GNU General Public
// License.  This exception does not however invalidate any other
// reasons why the executable file might be covered by the GNU General
// Public License.

// Copyright (C) 2004 Ami Tavory and Vladimir Dreizin, IBM-HRL.

// Permission to use, copy, modify, sell, and distribute this software
// is hereby granted without fee, provided that the above copyright
// notice appears in all copies, and that both that copyright notice
// and this permission notice appear in supporting documentation. None
// of the above authors, nor IBM Haifa Research Laboratories, make any
// representation about the suitability of this software for any
// purpose. It is provided "as is" without express or implied
// warranty.

/**
 * @file debug_fn_imps.hpp
 * Contains an implementation for rb_tree_.
 */

#ifdef _GLIBCXX_DEBUG

PB_DS_CLASS_T_DEC
typename PB_DS_CLASS_C_DEC::size_type
PB_DS_CLASS_C_DEC::
assert_node_consistent(const node_pointer p_nd) const
{
  if (p_nd == NULL)
    return 1;

  const size_type l_height = assert_node_consistent(p_nd->m_p_left);
  const size_type r_height = assert_node_consistent(p_nd->m_p_right);
  if (p_nd->m_red)
    {
      _GLIBCXX_DEBUG_ASSERT(is_effectively_black(p_nd->m_p_left));
      _GLIBCXX_DEBUG_ASSERT(is_effectively_black(p_nd->m_p_right));
    }
  _GLIBCXX_DEBUG_ASSERT(l_height == r_height);
<<<<<<< HEAD
  return ((p_nd->m_red? 0 : 1) + l_height);
=======
  return (p_nd->m_red ? 0 : 1) + l_height;
>>>>>>> 61fb309f
}

PB_DS_CLASS_T_DEC
void
PB_DS_CLASS_C_DEC::
assert_valid() const
{
<<<<<<< HEAD
  PB_DS_BASE_C_DEC::assert_valid();
  const node_pointer p_head = PB_DS_BASE_C_DEC::m_p_head;
=======
  base_type::assert_valid();
  const node_pointer p_head = base_type::m_p_head;
>>>>>>> 61fb309f
  _GLIBCXX_DEBUG_ASSERT(p_head->m_red);
  if (p_head->m_p_parent != NULL)
    {
      _GLIBCXX_DEBUG_ASSERT(!p_head->m_p_parent->m_red);
      assert_node_consistent(p_head->m_p_parent);
    }
}

#endif 
<|MERGE_RESOLUTION|>--- conflicted
+++ resolved
@@ -62,11 +62,7 @@
       _GLIBCXX_DEBUG_ASSERT(is_effectively_black(p_nd->m_p_right));
     }
   _GLIBCXX_DEBUG_ASSERT(l_height == r_height);
-<<<<<<< HEAD
-  return ((p_nd->m_red? 0 : 1) + l_height);
-=======
   return (p_nd->m_red ? 0 : 1) + l_height;
->>>>>>> 61fb309f
 }
 
 PB_DS_CLASS_T_DEC
@@ -74,13 +70,8 @@
 PB_DS_CLASS_C_DEC::
 assert_valid() const
 {
-<<<<<<< HEAD
-  PB_DS_BASE_C_DEC::assert_valid();
-  const node_pointer p_head = PB_DS_BASE_C_DEC::m_p_head;
-=======
   base_type::assert_valid();
   const node_pointer p_head = base_type::m_p_head;
->>>>>>> 61fb309f
   _GLIBCXX_DEBUG_ASSERT(p_head->m_red);
   if (p_head->m_p_parent != NULL)
     {

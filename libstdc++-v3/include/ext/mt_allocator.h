--- conflicted
+++ resolved
@@ -1,10 +1,6 @@
 // MT-optimized allocator -*- C++ -*-
 
-<<<<<<< HEAD
-// Copyright (C) 2003, 2004, 2005 Free Software Foundation, Inc.
-=======
 // Copyright (C) 2003, 2004, 2005, 2006 Free Software Foundation, Inc.
->>>>>>> c355071f
 //
 // This file is part of the GNU ISO C++ Library.  This library is free
 // software; you can redistribute it and/or modify it under the
@@ -492,11 +488,7 @@
 			     sizeof(_Tp) * size_t(_Tune::_S_chunk_size),
 			     _Tune::_S_max_threads,
 			     _Tune::_S_freelist_headroom,
-<<<<<<< HEAD
-			     getenv("GLIBCXX_FORCE_NEW") ? true : false);
-=======
 			     std::getenv("GLIBCXX_FORCE_NEW") ? true : false);
->>>>>>> c355071f
 	static pool_type _S_pool(_S_tune);
 	return _S_pool;
       }
@@ -650,11 +642,7 @@
       __mt_alloc(const __mt_alloc&) throw() { }
 
       template<typename _Tp1, typename _Poolp1>
-<<<<<<< HEAD
-        __mt_alloc(const __mt_alloc<_Tp1, _Poolp1>& obj) throw() { }
-=======
         __mt_alloc(const __mt_alloc<_Tp1, _Poolp1>&) throw() { }
->>>>>>> c355071f
 
       ~__mt_alloc() throw() { }
 

--- conflicted
+++ resolved
@@ -105,15 +105,8 @@
       // 438. Ambiguity in the "do the right thing" clause
       template<typename _Integer>
         void
-<<<<<<< HEAD
-        _M_construct_aux(_InIterator __beg, _InIterator __end, 
-			 std::__true_type)
-	{ _M_construct(static_cast<size_type>(__beg),
-		       static_cast<value_type>(__end)); }
-=======
         _M_construct_aux(_Integer __beg, _Integer __end, std::__true_type)
 	{ _M_construct(static_cast<size_type>(__beg), __end); }
->>>>>>> 42bae686
 
       template<typename _InIterator>
         void

// Singly-linked list implementation -*- C++ -*-

<<<<<<< HEAD
// Copyright (C) 2001, 2002, 2004, 2005 Free Software Foundation, Inc.
=======
// Copyright (C) 2001, 2002, 2004, 2005, 2007 Free Software Foundation, Inc.
>>>>>>> 751ff693
//
// This file is part of the GNU ISO C++ Library.  This library is free
// software; you can redistribute it and/or modify it under the
// terms of the GNU General Public License as published by the
// Free Software Foundation; either version 2, or (at your option)
// any later version.

// This library is distributed in the hope that it will be useful,
// but WITHOUT ANY WARRANTY; without even the implied warranty of
// MERCHANTABILITY or FITNESS FOR A PARTICULAR PURPOSE.  See the
// GNU General Public License for more details.

// You should have received a copy of the GNU General Public License along
// with this library; see the file COPYING.  If not, write to the Free
// Software Foundation, 51 Franklin Street, Fifth Floor, Boston, MA 02110-1301,
// USA.

// As a special exception, you may use this file as part of a free software
// library without restriction.  Specifically, if other files instantiate
// templates or use macros or inline functions from this file, or you compile
// this file and link it with other files to produce an executable, this
// file does not by itself cause the resulting executable to be covered by
// the GNU General Public License.  This exception does not however
// invalidate any other reasons why the executable file might be covered by
// the GNU General Public License.

/*
 * Copyright (c) 1997
 * Silicon Graphics Computer Systems, Inc.
 *
 * Permission to use, copy, modify, distribute and sell this software
 * and its documentation for any purpose is hereby granted without fee,
 * provided that the above copyright notice appear in all copies and
 * that both that copyright notice and this permission notice appear
 * in supporting documentation.  Silicon Graphics makes no
 * representations about the suitability of this software for any
 * purpose.  It is provided "as is" without express or implied warranty.
 *
 */

/** @file ext/slist
 *  This file is a GNU extension to the Standard C++ Library (possibly
 *  containing extensions from the HP/SGI STL subset). 
 */

#ifndef _SLIST
#define _SLIST 1

<<<<<<< HEAD
#include <bits/stl_algobase.h>
=======
#include <algorithm>
>>>>>>> 751ff693
#include <bits/allocator.h>
#include <bits/stl_construct.h>
#include <bits/stl_uninitialized.h>
#include <bits/concept_check.h>

_GLIBCXX_BEGIN_NAMESPACE(__gnu_cxx)

  using std::size_t;
  using std::ptrdiff_t;
  using std::_Construct;
  using std::_Destroy;
  using std::allocator;
  using std::__true_type;
  using std::__false_type;

  struct _Slist_node_base
  {
    _Slist_node_base* _M_next;
  };
  
  inline _Slist_node_base*
  __slist_make_link(_Slist_node_base* __prev_node,
		    _Slist_node_base* __new_node)
  {
    __new_node->_M_next = __prev_node->_M_next;
    __prev_node->_M_next = __new_node;
    return __new_node;
  }

  inline _Slist_node_base*
  __slist_previous(_Slist_node_base* __head,
		   const _Slist_node_base* __node)
  {
    while (__head && __head->_M_next != __node)
      __head = __head->_M_next;
    return __head;
  }

  inline const _Slist_node_base*
  __slist_previous(const _Slist_node_base* __head,
		   const _Slist_node_base* __node)
  {
    while (__head && __head->_M_next != __node)
      __head = __head->_M_next;
    return __head;
  }

  inline void
  __slist_splice_after(_Slist_node_base* __pos,
		       _Slist_node_base* __before_first,
		       _Slist_node_base* __before_last)
  {
    if (__pos != __before_first && __pos != __before_last)
      {
	_Slist_node_base* __first = __before_first->_M_next;
	_Slist_node_base* __after = __pos->_M_next;
	__before_first->_M_next = __before_last->_M_next;
	__pos->_M_next = __first;
	__before_last->_M_next = __after;
      }
  }

  inline void
  __slist_splice_after(_Slist_node_base* __pos, _Slist_node_base* __head)
  {
    _Slist_node_base* __before_last = __slist_previous(__head, 0);
    if (__before_last != __head)
      {
	_Slist_node_base* __after = __pos->_M_next;
	__pos->_M_next = __head->_M_next;
	__head->_M_next = 0;
	__before_last->_M_next = __after;
      }
  }

  inline _Slist_node_base*
  __slist_reverse(_Slist_node_base* __node)
  {
    _Slist_node_base* __result = __node;
    __node = __node->_M_next;
    __result->_M_next = 0;
    while(__node)
      {
	_Slist_node_base* __next = __node->_M_next;
	__node->_M_next = __result;
	__result = __node;
	__node = __next;
      }
    return __result;
  }

  inline size_t
  __slist_size(_Slist_node_base* __node)
  {
    size_t __result = 0;
    for (; __node != 0; __node = __node->_M_next)
      ++__result;
    return __result;
  }

  template <class _Tp>
    struct _Slist_node : public _Slist_node_base
    {
      _Tp _M_data;
    };

  struct _Slist_iterator_base
  {
    typedef size_t                    size_type;
    typedef ptrdiff_t                 difference_type;
    typedef std::forward_iterator_tag iterator_category;

    _Slist_node_base* _M_node;
    
    _Slist_iterator_base(_Slist_node_base* __x)
    : _M_node(__x) {}

    void
    _M_incr()
    { _M_node = _M_node->_M_next; }

    bool
    operator==(const _Slist_iterator_base& __x) const
    { return _M_node == __x._M_node; }

    bool
    operator!=(const _Slist_iterator_base& __x) const
    { return _M_node != __x._M_node; }
  };

  template <class _Tp, class _Ref, class _Ptr>
    struct _Slist_iterator : public _Slist_iterator_base
    {
      typedef _Slist_iterator<_Tp, _Tp&, _Tp*>             iterator;
      typedef _Slist_iterator<_Tp, const _Tp&, const _Tp*> const_iterator;
      typedef _Slist_iterator<_Tp, _Ref, _Ptr>             _Self;

      typedef _Tp              value_type;
      typedef _Ptr             pointer;
      typedef _Ref             reference;
      typedef _Slist_node<_Tp> _Node;

      explicit
      _Slist_iterator(_Node* __x)
      : _Slist_iterator_base(__x) {}

      _Slist_iterator()
      : _Slist_iterator_base(0) {}

      _Slist_iterator(const iterator& __x)
      : _Slist_iterator_base(__x._M_node) {}

      reference
      operator*() const
      { return ((_Node*) _M_node)->_M_data; }

      pointer
      operator->() const
      { return &(operator*()); }

      _Self&
      operator++()
      {
	_M_incr();
	return *this;
      }

      _Self
      operator++(int)
      {
	_Self __tmp = *this;
	_M_incr();
	return __tmp;
      }
    };

  template <class _Tp, class _Alloc>
    struct _Slist_base
    : public _Alloc::template rebind<_Slist_node<_Tp> >::other
    {
      typedef typename _Alloc::template rebind<_Slist_node<_Tp> >::other
        _Node_alloc;
      typedef _Alloc allocator_type;

      allocator_type
      get_allocator() const
      { return *static_cast<const _Node_alloc*>(this); }

      _Slist_base(const allocator_type& __a)
      : _Node_alloc(__a)
      { this->_M_head._M_next = 0; }

      ~_Slist_base()
      { _M_erase_after(&this->_M_head, 0); }

    protected:
      _Slist_node_base _M_head;

      _Slist_node<_Tp>*
      _M_get_node()
      { return _Node_alloc::allocate(1); }
  
      void
      _M_put_node(_Slist_node<_Tp>* __p)
      { _Node_alloc::deallocate(__p, 1); }

    protected:
      _Slist_node_base* _M_erase_after(_Slist_node_base* __pos)
      {
	_Slist_node<_Tp>* __next = (_Slist_node<_Tp>*) (__pos->_M_next);
	_Slist_node_base* __next_next = __next->_M_next;
	__pos->_M_next = __next_next;
	get_allocator().destroy(&__next->_M_data);
	_M_put_node(__next);
	return __next_next;
      }
      _Slist_node_base* _M_erase_after(_Slist_node_base*, _Slist_node_base*);
    };

  template <class _Tp, class _Alloc>
    _Slist_node_base*
    _Slist_base<_Tp,_Alloc>::_M_erase_after(_Slist_node_base* __before_first,
					    _Slist_node_base* __last_node)
    {
      _Slist_node<_Tp>* __cur = (_Slist_node<_Tp>*) (__before_first->_M_next);
      while (__cur != __last_node)
	{
	  _Slist_node<_Tp>* __tmp = __cur;
	  __cur = (_Slist_node<_Tp>*) __cur->_M_next;
	  get_allocator().destroy(&__tmp->_M_data);
	  _M_put_node(__tmp);
	}
      __before_first->_M_next = __last_node;
      return __last_node;
    }

  /**
   *  This is an SGI extension.
   *  @ingroup SGIextensions
   *  @doctodo
   */
  template <class _Tp, class _Alloc = allocator<_Tp> >
    class slist : private _Slist_base<_Tp,_Alloc>
    {
      // concept requirements
      __glibcxx_class_requires(_Tp, _SGIAssignableConcept)
	
    private:
      typedef _Slist_base<_Tp,_Alloc> _Base;

    public:
      typedef _Tp               value_type;
      typedef value_type*       pointer;
      typedef const value_type* const_pointer;
      typedef value_type&       reference;
      typedef const value_type& const_reference;
      typedef size_t            size_type;
      typedef ptrdiff_t         difference_type;
      
      typedef _Slist_iterator<_Tp, _Tp&, _Tp*>             iterator;
      typedef _Slist_iterator<_Tp, const _Tp&, const _Tp*> const_iterator;
      
      typedef typename _Base::allocator_type allocator_type;

      allocator_type
      get_allocator() const
      { return _Base::get_allocator(); }

    private:
      typedef _Slist_node<_Tp>      _Node;
      typedef _Slist_node_base      _Node_base;
      typedef _Slist_iterator_base  _Iterator_base;
      
      _Node*
      _M_create_node(const value_type& __x)
      {
	_Node* __node = this->_M_get_node();
	try
	  {
	    get_allocator().construct(&__node->_M_data, __x);
	    __node->_M_next = 0;
	  }
	catch(...)
	  {
	    this->_M_put_node(__node);
	    __throw_exception_again;
	  }
	return __node;
      }

      _Node*
      _M_create_node()
      {
	_Node* __node = this->_M_get_node();
	try
	  {
	    get_allocator().construct(&__node->_M_data, value_type());
	    __node->_M_next = 0;
	  }
	catch(...)
	  {
	    this->_M_put_node(__node);
	    __throw_exception_again;
	  }
	return __node;
      }

    public:
      explicit
      slist(const allocator_type& __a = allocator_type())
      : _Base(__a) {}

      slist(size_type __n, const value_type& __x,
	    const allocator_type& __a =  allocator_type())
      : _Base(__a)
      { _M_insert_after_fill(&this->_M_head, __n, __x); }

      explicit
      slist(size_type __n)
      : _Base(allocator_type())
      { _M_insert_after_fill(&this->_M_head, __n, value_type()); }

      // We don't need any dispatching tricks here, because
      // _M_insert_after_range already does them.
      template <class _InputIterator>
        slist(_InputIterator __first, _InputIterator __last,
	      const allocator_type& __a =  allocator_type())
	: _Base(__a)
        { _M_insert_after_range(&this->_M_head, __first, __last); }

      slist(const slist& __x)
      : _Base(__x.get_allocator())
      { _M_insert_after_range(&this->_M_head, __x.begin(), __x.end()); }

      slist&
      operator= (const slist& __x);

      ~slist() {}

    public:
      // assign(), a generalized assignment member function.  Two
      // versions: one that takes a count, and one that takes a range.
      // The range version is a member template, so we dispatch on whether
      // or not the type is an integer.
      
      void
      assign(size_type __n, const _Tp& __val)
      { _M_fill_assign(__n, __val); }

      void
      _M_fill_assign(size_type __n, const _Tp& __val);

      template <class _InputIterator>
        void
        assign(_InputIterator __first, _InputIterator __last)
        {
	  typedef typename std::__is_integer<_InputIterator>::__type _Integral;
	  _M_assign_dispatch(__first, __last, _Integral());
	}

      template <class _Integer>
      void
      _M_assign_dispatch(_Integer __n, _Integer __val, __true_type)
      { _M_fill_assign((size_type) __n, (_Tp) __val); }

      template <class _InputIterator>
      void
      _M_assign_dispatch(_InputIterator __first, _InputIterator __last,
			 __false_type);

    public:

      iterator
      begin()
      { return iterator((_Node*)this->_M_head._M_next); }

      const_iterator
      begin() const
      { return const_iterator((_Node*)this->_M_head._M_next);}

      iterator
      end()
      { return iterator(0); }

      const_iterator
      end() const
      { return const_iterator(0); }

      // Experimental new feature: before_begin() returns a
      // non-dereferenceable iterator that, when incremented, yields
      // begin().  This iterator may be used as the argument to
      // insert_after, erase_after, etc.  Note that even for an empty
      // slist, before_begin() is not the same iterator as end().  It
      // is always necessary to increment before_begin() at least once to
      // obtain end().
      iterator
      before_begin()
      { return iterator((_Node*) &this->_M_head); }

      const_iterator
      before_begin() const
      { return const_iterator((_Node*) &this->_M_head); }

      size_type
      size() const
      { return __slist_size(this->_M_head._M_next); }

      size_type
      max_size() const
      { return size_type(-1); }

      bool
      empty() const
      { return this->_M_head._M_next == 0; }

      void
      swap(slist& __x)
      { std::swap(this->_M_head._M_next, __x._M_head._M_next); }

    public:

      reference
      front()
      { return ((_Node*) this->_M_head._M_next)->_M_data; }

      const_reference
      front() const
      { return ((_Node*) this->_M_head._M_next)->_M_data; }

      void
      push_front(const value_type& __x)
      { __slist_make_link(&this->_M_head, _M_create_node(__x)); }

      void
      push_front()
      { __slist_make_link(&this->_M_head, _M_create_node()); }

      void
      pop_front()
      {
	_Node* __node = (_Node*) this->_M_head._M_next;
	this->_M_head._M_next = __node->_M_next;
	get_allocator().destroy(&__node->_M_data);
	this->_M_put_node(__node);
      }

      iterator
      previous(const_iterator __pos)
      { return iterator((_Node*) __slist_previous(&this->_M_head,
						  __pos._M_node)); }

      const_iterator
      previous(const_iterator __pos) const
      { return const_iterator((_Node*) __slist_previous(&this->_M_head,
							__pos._M_node)); }

    private:
      _Node*
      _M_insert_after(_Node_base* __pos, const value_type& __x)
      { return (_Node*) (__slist_make_link(__pos, _M_create_node(__x))); }

      _Node*
      _M_insert_after(_Node_base* __pos)
      { return (_Node*) (__slist_make_link(__pos, _M_create_node())); }

      void
      _M_insert_after_fill(_Node_base* __pos,
			   size_type __n, const value_type& __x)
      {
	for (size_type __i = 0; __i < __n; ++__i)
	  __pos = __slist_make_link(__pos, _M_create_node(__x));
      }

      // Check whether it's an integral type.  If so, it's not an iterator.
      template <class _InIterator>
        void
        _M_insert_after_range(_Node_base* __pos,
			      _InIterator __first, _InIterator __last)
        {
	  typedef typename std::__is_integer<_InIterator>::__type _Integral;
	  _M_insert_after_range(__pos, __first, __last, _Integral());
	}

      template <class _Integer>
        void
        _M_insert_after_range(_Node_base* __pos, _Integer __n, _Integer __x,
			      __true_type)
        { _M_insert_after_fill(__pos, __n, __x); }

      template <class _InIterator>
        void
        _M_insert_after_range(_Node_base* __pos,
			      _InIterator __first, _InIterator __last,
			      __false_type)
        {
	  while (__first != __last)
	    {
	      __pos = __slist_make_link(__pos, _M_create_node(*__first));
	      ++__first;
	    }
	}

    public:
      iterator
      insert_after(iterator __pos, const value_type& __x)
      { return iterator(_M_insert_after(__pos._M_node, __x)); }

      iterator
      insert_after(iterator __pos)
      { return insert_after(__pos, value_type()); }

      void
      insert_after(iterator __pos, size_type __n, const value_type& __x)
      { _M_insert_after_fill(__pos._M_node, __n, __x); }

      // We don't need any dispatching tricks here, because
      // _M_insert_after_range already does them.
      template <class _InIterator>
        void
        insert_after(iterator __pos, _InIterator __first, _InIterator __last)
        { _M_insert_after_range(__pos._M_node, __first, __last); }

      iterator
      insert(iterator __pos, const value_type& __x)
      { return iterator(_M_insert_after(__slist_previous(&this->_M_head,
							 __pos._M_node),
					__x)); }

      iterator
      insert(iterator __pos)
      { return iterator(_M_insert_after(__slist_previous(&this->_M_head,
							 __pos._M_node),
					value_type())); }

      void
      insert(iterator __pos, size_type __n, const value_type& __x)
      { _M_insert_after_fill(__slist_previous(&this->_M_head, __pos._M_node),
			     __n, __x); }

      // We don't need any dispatching tricks here, because
      // _M_insert_after_range already does them.
      template <class _InIterator>
        void
        insert(iterator __pos, _InIterator __first, _InIterator __last)
        { _M_insert_after_range(__slist_previous(&this->_M_head, __pos._M_node),
				__first, __last); }

    public:
      iterator
      erase_after(iterator __pos)
      { return iterator((_Node*) this->_M_erase_after(__pos._M_node)); }

      iterator
      erase_after(iterator __before_first, iterator __last)
      { 
	return iterator((_Node*) this->_M_erase_after(__before_first._M_node,
						      __last._M_node));
      }

      iterator
      erase(iterator __pos)
      { 
	return iterator((_Node*) this->_M_erase_after
			(__slist_previous(&this->_M_head, __pos._M_node)));
      }

      iterator
      erase(iterator __first, iterator __last)
      { 
	return iterator((_Node*) this->_M_erase_after
			(__slist_previous(&this->_M_head, __first._M_node),
			 __last._M_node));
      }
      
      void
      resize(size_type new_size, const _Tp& __x);

      void
      resize(size_type new_size)
      { resize(new_size, _Tp()); }

      void
      clear()
      { this->_M_erase_after(&this->_M_head, 0); }

    public:
      // Moves the range [__before_first + 1, __before_last + 1) to *this,
      //  inserting it immediately after __pos.  This is constant time.
      void
      splice_after(iterator __pos,
		   iterator __before_first, iterator __before_last)
      {
	if (__before_first != __before_last)
	  __slist_splice_after(__pos._M_node, __before_first._M_node,
			       __before_last._M_node);
      }

      // Moves the element that follows __prev to *this, inserting it
      // immediately after __pos.  This is constant time.
      void
      splice_after(iterator __pos, iterator __prev)
      { __slist_splice_after(__pos._M_node,
			     __prev._M_node, __prev._M_node->_M_next); }

      // Removes all of the elements from the list __x to *this, inserting
      // them immediately after __pos.  __x must not be *this.  Complexity:
      // linear in __x.size().
      void
      splice_after(iterator __pos, slist& __x)
      { __slist_splice_after(__pos._M_node, &__x._M_head); }

      // Linear in distance(begin(), __pos), and linear in __x.size().
      void
      splice(iterator __pos, slist& __x)
      {
	if (__x._M_head._M_next)
	  __slist_splice_after(__slist_previous(&this->_M_head, __pos._M_node),
			       &__x._M_head,
			       __slist_previous(&__x._M_head, 0)); }

      // Linear in distance(begin(), __pos), and in distance(__x.begin(), __i).
      void
      splice(iterator __pos, slist& __x, iterator __i)
      { __slist_splice_after(__slist_previous(&this->_M_head, __pos._M_node),
			     __slist_previous(&__x._M_head, __i._M_node),
			     __i._M_node); }

      // Linear in distance(begin(), __pos), in distance(__x.begin(), __first),
      // and in distance(__first, __last).
      void
      splice(iterator __pos, slist& __x, iterator __first, iterator __last)
      {
	if (__first != __last)
	  __slist_splice_after(__slist_previous(&this->_M_head, __pos._M_node),
			       __slist_previous(&__x._M_head, __first._M_node),
			       __slist_previous(__first._M_node,
						__last._M_node));
      }

    public:
      void
      reverse()
      {
	if (this->_M_head._M_next)
	  this->_M_head._M_next = __slist_reverse(this->_M_head._M_next);
      }

      void
      remove(const _Tp& __val);

      void
      unique();
      
      void
      merge(slist& __x);
      
      void
      sort();

      template <class _Predicate>
        void
        remove_if(_Predicate __pred);

      template <class _BinaryPredicate>
        void
        unique(_BinaryPredicate __pred);

      template <class _StrictWeakOrdering>
        void
        merge(slist&, _StrictWeakOrdering);

      template <class _StrictWeakOrdering>
        void
        sort(_StrictWeakOrdering __comp);
    };

  template <class _Tp, class _Alloc>
    slist<_Tp, _Alloc>&
    slist<_Tp, _Alloc>::operator=(const slist<_Tp, _Alloc>& __x)
    {
      if (&__x != this)
	{
	  _Node_base* __p1 = &this->_M_head;
	  _Node* __n1 = (_Node*) this->_M_head._M_next;
	  const _Node* __n2 = (const _Node*) __x._M_head._M_next;
	  while (__n1 && __n2)
	    {
	      __n1->_M_data = __n2->_M_data;
	      __p1 = __n1;
	      __n1 = (_Node*) __n1->_M_next;
	      __n2 = (const _Node*) __n2->_M_next;
	    }
	  if (__n2 == 0)
	    this->_M_erase_after(__p1, 0);
	  else
	    _M_insert_after_range(__p1, const_iterator((_Node*)__n2),
                                  const_iterator(0));
	}
      return *this;
    }

  template <class _Tp, class _Alloc>
    void
    slist<_Tp, _Alloc>::_M_fill_assign(size_type __n, const _Tp& __val)
    {
      _Node_base* __prev = &this->_M_head;
      _Node* __node = (_Node*) this->_M_head._M_next;
      for (; __node != 0 && __n > 0; --__n)
	{
	  __node->_M_data = __val;
	  __prev = __node;
	  __node = (_Node*) __node->_M_next;
	}
      if (__n > 0)
	_M_insert_after_fill(__prev, __n, __val);
      else
	this->_M_erase_after(__prev, 0);
    }
  
  template <class _Tp, class _Alloc>
    template <class _InputIterator>
      void
      slist<_Tp, _Alloc>::_M_assign_dispatch(_InputIterator __first,
					     _InputIterator __last,
					     __false_type)
      {
	_Node_base* __prev = &this->_M_head;
	_Node* __node = (_Node*) this->_M_head._M_next;
	while (__node != 0 && __first != __last)
	  {
	    __node->_M_data = *__first;
	    __prev = __node;
	    __node = (_Node*) __node->_M_next;
	    ++__first;
	  }
	if (__first != __last)
	  _M_insert_after_range(__prev, __first, __last);
	else
	  this->_M_erase_after(__prev, 0);
      }
  
  template <class _Tp, class _Alloc>
    inline bool
    operator==(const slist<_Tp, _Alloc>& _SL1, const slist<_Tp, _Alloc>& _SL2)
    {
      typedef typename slist<_Tp,_Alloc>::const_iterator const_iterator;
      const_iterator __end1 = _SL1.end();
      const_iterator __end2 = _SL2.end();
      
      const_iterator __i1 = _SL1.begin();
      const_iterator __i2 = _SL2.begin();
      while (__i1 != __end1 && __i2 != __end2 && *__i1 == *__i2)
	{
	  ++__i1;
	  ++__i2;
	}
      return __i1 == __end1 && __i2 == __end2;
    }


  template <class _Tp, class _Alloc>
    inline bool
    operator<(const slist<_Tp, _Alloc>& _SL1, const slist<_Tp, _Alloc>& _SL2)
    { return std::lexicographical_compare(_SL1.begin(), _SL1.end(),
					  _SL2.begin(), _SL2.end()); }

  template <class _Tp, class _Alloc>
    inline bool
    operator!=(const slist<_Tp, _Alloc>& _SL1, const slist<_Tp, _Alloc>& _SL2)
    { return !(_SL1 == _SL2); }

  template <class _Tp, class _Alloc>
    inline bool
    operator>(const slist<_Tp, _Alloc>& _SL1, const slist<_Tp, _Alloc>& _SL2)
    { return _SL2 < _SL1; }

  template <class _Tp, class _Alloc>
    inline bool
    operator<=(const slist<_Tp, _Alloc>& _SL1, const slist<_Tp, _Alloc>& _SL2)
    { return !(_SL2 < _SL1); }

  template <class _Tp, class _Alloc>
    inline bool
    operator>=(const slist<_Tp, _Alloc>& _SL1, const slist<_Tp, _Alloc>& _SL2)
    { return !(_SL1 < _SL2); }

  template <class _Tp, class _Alloc>
    inline void
    swap(slist<_Tp, _Alloc>& __x, slist<_Tp, _Alloc>& __y)
    { __x.swap(__y); }

  template <class _Tp, class _Alloc>
    void
    slist<_Tp, _Alloc>::resize(size_type __len, const _Tp& __x)
    {
      _Node_base* __cur = &this->_M_head;
      while (__cur->_M_next != 0 && __len > 0)
	{
	  --__len;
	  __cur = __cur->_M_next;
	}
      if (__cur->_M_next)
	this->_M_erase_after(__cur, 0);
      else
	_M_insert_after_fill(__cur, __len, __x);
    }

  template <class _Tp, class _Alloc>
    void
    slist<_Tp, _Alloc>::remove(const _Tp& __val)
    { 
      _Node_base* __cur = &this->_M_head;
      while (__cur && __cur->_M_next)
	{
	  if (((_Node*) __cur->_M_next)->_M_data == __val)
	    this->_M_erase_after(__cur);
	  else
	    __cur = __cur->_M_next;
	}
    }

  template <class _Tp, class _Alloc>
    void
    slist<_Tp, _Alloc>::unique()
    {
      _Node_base* __cur = this->_M_head._M_next;
      if (__cur)
	{
	  while (__cur->_M_next)
	    {
	      if (((_Node*)__cur)->_M_data
		  == ((_Node*)(__cur->_M_next))->_M_data)
		this->_M_erase_after(__cur);
	      else
		__cur = __cur->_M_next;
	    }
	}
    }

  template <class _Tp, class _Alloc>
    void
    slist<_Tp, _Alloc>::merge(slist<_Tp, _Alloc>& __x)
    {
      _Node_base* __n1 = &this->_M_head;
      while (__n1->_M_next && __x._M_head._M_next)
	{
	  if (((_Node*) __x._M_head._M_next)->_M_data
	      < ((_Node*) __n1->_M_next)->_M_data)
	    __slist_splice_after(__n1, &__x._M_head, __x._M_head._M_next);
	  __n1 = __n1->_M_next;
	}
      if (__x._M_head._M_next)
	{
	  __n1->_M_next = __x._M_head._M_next;
	  __x._M_head._M_next = 0;
	}
    }

  template <class _Tp, class _Alloc>
    void
    slist<_Tp, _Alloc>::sort()
    {
      if (this->_M_head._M_next && this->_M_head._M_next->_M_next)
	{
	  slist __carry;
	  slist __counter[64];
	  int __fill = 0;
	  while (!empty())
	    {
	      __slist_splice_after(&__carry._M_head,
				   &this->_M_head, this->_M_head._M_next);
	      int __i = 0;
	      while (__i < __fill && !__counter[__i].empty())
		{
		  __counter[__i].merge(__carry);
		  __carry.swap(__counter[__i]);
		  ++__i;
		}
	      __carry.swap(__counter[__i]);
	      if (__i == __fill)
		++__fill;
	    }
	  
	  for (int __i = 1; __i < __fill; ++__i)
	    __counter[__i].merge(__counter[__i-1]);
	  this->swap(__counter[__fill-1]);
	}
    }

  template <class _Tp, class _Alloc>
    template <class _Predicate>
      void slist<_Tp, _Alloc>::remove_if(_Predicate __pred)
      {
	_Node_base* __cur = &this->_M_head;
	while (__cur->_M_next)
	  {
	    if (__pred(((_Node*) __cur->_M_next)->_M_data))
	      this->_M_erase_after(__cur);
	    else
	      __cur = __cur->_M_next;
	  }
      }

  template <class _Tp, class _Alloc>
    template <class _BinaryPredicate>
      void
      slist<_Tp, _Alloc>::unique(_BinaryPredicate __pred)
      {
	_Node* __cur = (_Node*) this->_M_head._M_next;
	if (__cur)
	  {
	    while (__cur->_M_next)
	      {
		if (__pred(((_Node*)__cur)->_M_data,
			   ((_Node*)(__cur->_M_next))->_M_data))
		  this->_M_erase_after(__cur);
		else
		  __cur = (_Node*) __cur->_M_next;
	      }
	  }
      }

  template <class _Tp, class _Alloc>
    template <class _StrictWeakOrdering>
      void
      slist<_Tp, _Alloc>::merge(slist<_Tp, _Alloc>& __x,
			       _StrictWeakOrdering __comp)
      {
	_Node_base* __n1 = &this->_M_head;
	while (__n1->_M_next && __x._M_head._M_next)
	  {
	    if (__comp(((_Node*) __x._M_head._M_next)->_M_data,
		       ((_Node*) __n1->_M_next)->_M_data))
	      __slist_splice_after(__n1, &__x._M_head, __x._M_head._M_next);
	    __n1 = __n1->_M_next;
	  }
	if (__x._M_head._M_next)
	  {
	    __n1->_M_next = __x._M_head._M_next;
	    __x._M_head._M_next = 0;
	  }
      }

  template <class _Tp, class _Alloc>
    template <class _StrictWeakOrdering>
      void
      slist<_Tp, _Alloc>::sort(_StrictWeakOrdering __comp)
      {
	if (this->_M_head._M_next && this->_M_head._M_next->_M_next)
	  {
	    slist __carry;
	    slist __counter[64];
	    int __fill = 0;
	    while (!empty())
	      {
		__slist_splice_after(&__carry._M_head,
				     &this->_M_head, this->_M_head._M_next);
		int __i = 0;
		while (__i < __fill && !__counter[__i].empty())
		  {
		    __counter[__i].merge(__carry, __comp);
		    __carry.swap(__counter[__i]);
		    ++__i;
		  }
		__carry.swap(__counter[__i]);
		if (__i == __fill)
		  ++__fill;
	      }

	    for (int __i = 1; __i < __fill; ++__i)
	      __counter[__i].merge(__counter[__i-1], __comp);
	    this->swap(__counter[__fill-1]);
	  }
      }

_GLIBCXX_END_NAMESPACE

_GLIBCXX_BEGIN_NAMESPACE(std)

  // Specialization of insert_iterator so that insertions will be constant
  // time rather than linear time.
  template <class _Tp, class _Alloc>
    class insert_iterator<__gnu_cxx::slist<_Tp, _Alloc> >
    {
    protected:
      typedef __gnu_cxx::slist<_Tp, _Alloc> _Container;
      _Container* container;
      typename _Container::iterator iter;

    public:
      typedef _Container          container_type;
      typedef output_iterator_tag iterator_category;
      typedef void                value_type;
      typedef void                difference_type;
      typedef void                pointer;
      typedef void                reference;

      insert_iterator(_Container& __x, typename _Container::iterator __i)
      : container(&__x)
      {
	if (__i == __x.begin())
	  iter = __x.before_begin();
	else
	  iter = __x.previous(__i);
      }

      insert_iterator<_Container>&
      operator=(const typename _Container::value_type& __value)
      {
	iter = container->insert_after(iter, __value);
	return *this;
      }

      insert_iterator<_Container>&
      operator*()
      { return *this; }

      insert_iterator<_Container>&
      operator++()
      { return *this; }

      insert_iterator<_Container>&
      operator++(int)
      { return *this; }
    };

_GLIBCXX_END_NAMESPACE

#endif<|MERGE_RESOLUTION|>--- conflicted
+++ resolved
@@ -1,10 +1,6 @@
 // Singly-linked list implementation -*- C++ -*-
 
-<<<<<<< HEAD
-// Copyright (C) 2001, 2002, 2004, 2005 Free Software Foundation, Inc.
-=======
 // Copyright (C) 2001, 2002, 2004, 2005, 2007 Free Software Foundation, Inc.
->>>>>>> 751ff693
 //
 // This file is part of the GNU ISO C++ Library.  This library is free
 // software; you can redistribute it and/or modify it under the
@@ -53,11 +49,7 @@
 #ifndef _SLIST
 #define _SLIST 1
 
-<<<<<<< HEAD
-#include <bits/stl_algobase.h>
-=======
 #include <algorithm>
->>>>>>> 751ff693
 #include <bits/allocator.h>
 #include <bits/stl_construct.h>
 #include <bits/stl_uninitialized.h>

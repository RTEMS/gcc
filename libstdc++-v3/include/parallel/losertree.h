// -*- C++ -*-

// Copyright (C) 2007, 2008 Free Software Foundation, Inc.
//
// This file is part of the GNU ISO C++ Library.  This library is free
// software; you can redistribute it and/or modify it under the terms
// of the GNU General Public License as published by the Free Software
// Foundation; either version 2, or (at your option) any later
// version.

// This library is distributed in the hope that it will be useful, but
// WITHOUT ANY WARRANTY; without even the implied warranty of
// MERCHANTABILITY or FITNESS FOR A PARTICULAR PURPOSE.  See the GNU
// General Public License for more details.

// You should have received a copy of the GNU General Public License
// along with this library; see the file COPYING.  If not, write to
// the Free Software Foundation, 59 Temple Place - Suite 330, Boston,
// MA 02111-1307, USA.

// As a special exception, you may use this file as part of a free
// software library without restriction.  Specifically, if other files
// instantiate templates or use macros or inline functions from this
// file, or you compile this file and link it with other files to
// produce an executable, this file does not by itself cause the
// resulting executable to be covered by the GNU General Public
// License.  This exception does not however invalidate any other
// reasons why the executable file might be covered by the GNU General
// Public License.

/** @file parallel/losertree.h
*  @brief Many generic loser tree variants.
*  This file is a GNU parallel extension to the Standard C++ Library.
*/

// Written by Johannes Singler.

#ifndef _GLIBCXX_PARALLEL_LOSERTREE_H
#define _GLIBCXX_PARALLEL_LOSERTREE_H 1

#include <functional>

#include <bits/stl_algobase.h>
#include <parallel/features.h>
#include <parallel/base.h>

namespace __gnu_parallel
{

/**
 * @brief Guarded loser/tournament tree.
 *
 * The smallest element is at the top.
 *
 * Guarding is done explicitly through one flag sup per element,
 * inf is not needed due to a better initialization routine.  This
 * is a well-performing variant.
 *
 * @param T the element type
 * @param Comparator the comparator to use, defaults to std::less<T>
 */
template<typename T, typename Comparator>
class LoserTreeBase
{
protected:
  /** @brief Internal representation of a LoserTree element. */
  struct Loser
  {
    /** @brief flag, true iff this is a "maximum" sentinel. */
    bool sup;
    /** @brief index of the source sequence. */
    int source;
    /** @brief key of the element in the LoserTree. */
    T key;
<<<<<<< HEAD
  };

  unsigned int ik, k, offset;

  /** log_2{k} */
  unsigned int _M_log_k;

  /** @brief LoserTree elements. */
  Loser* losers;

  /** @brief Comparator to use. */
  Comparator comp;

  /**
   * @brief State flag that determines whether the LoserTree is empty.
   *
   * Only used for building the LoserTree.
   */
  bool first_insert;

public:
  /**
   * @brief The constructor.
   *
   * @param _k The number of sequences to merge.
   * @param _comp The comparator to use.
   */
  LoserTreeBase(unsigned int _k, Comparator _comp)
  : comp(_comp)
  {
    ik = _k;

    // Compute log_2{k} for the Loser Tree
    _M_log_k = log2(ik - 1) + 1;

    // Next greater power of 2.
    k = 1 << _M_log_k;
    offset = k;

    // Avoid default-constructing losers[].key
    losers = static_cast<Loser*>(::operator new(2 * k * sizeof(Loser)));
    for (unsigned int i = ik - 1; i < k; ++i)
      losers[i + k].sup = true;

    first_insert = true;
  }

  /**
   * @brief The destructor.
   */
  ~LoserTreeBase()
  { ::operator delete(losers); }

  /**
   * @brief Initializes the sequence "source" with the element "key".
   *
   * @param key the element to insert
   * @param source index of the source sequence
   * @param sup flag that determines whether the value to insert is an
   *   explicit supremum.
   */
  inline void
  insert_start(const T& key, int source, bool sup)
  {
    unsigned int pos = k + source;

    if(first_insert)
      {
        // Construct all keys, so we can easily deconstruct them.
        for (unsigned int i = 0; i < (2 * k); ++i)
          new(&(losers[i].key)) T(key);
        first_insert = false;
      }
    else
      new(&(losers[pos].key)) T(key);

    losers[pos].sup = sup;
    losers[pos].source = source;
  }

  /**
   * @return the index of the sequence with the smallest element.
   */
  int get_min_source()
  { return losers[0].source; }
};

/**
 * @brief Stable LoserTree variant.
 *
 * Provides the stable implementations of insert_start, init_winner,
 * init and delete_min_insert.
 *
 * Unstable variant is done using partial specialisation below.
 */
template<bool stable/* default == true */, typename T, typename Comparator>
class LoserTree : public LoserTreeBase<T, Comparator>
{
  typedef LoserTreeBase<T, Comparator> Base;
  using Base::k;
  using Base::losers;
  using Base::first_insert;

public:
  LoserTree(unsigned int _k, Comparator _comp)
  : Base::LoserTreeBase(_k, _comp)
  {}

  unsigned int
  init_winner(unsigned int root)
  {
    if (root >= k)
      {
        return root;
      }
    else
      {
        unsigned int left = init_winner (2 * root);
        unsigned int right = init_winner (2 * root + 1);
        if (losers[right].sup
            || (!losers[left].sup
              && !comp(losers[right].key, losers[left].key)))
          {
            // Left one is less or equal.
            losers[root] = losers[right];
            return left;
          }
        else
          {
            // Right one is less.
            losers[root] = losers[left];
            return right;
          }
      }
  }

  void init()
  { losers[0] = losers[init_winner(1)]; }

  /**
   * @brief Delete the smallest element and insert a new element from
   *   the previously smallest element's sequence.
   *
   * This implementation is stable.
   */
  // Do not pass a const reference since key will be used as local variable.
  void delete_min_insert(T key, bool sup)
  {
#if _GLIBCXX_ASSERTIONS
    // no dummy sequence can ever be at the top!
    _GLIBCXX_PARALLEL_ASSERT(losers[0].source != -1);
#endif

    int source = losers[0].source;
    for (unsigned int pos = (k + source) / 2; pos > 0; pos /= 2)
      {
        // The smaller one gets promoted, ties are broken by source.
        if ((sup && (!losers[pos].sup || losers[pos].source < source))
              || (!sup && !losers[pos].sup
                && ((comp(losers[pos].key, key))
                  || (!comp(key, losers[pos].key)
                    && losers[pos].source < source))))
          {
            // The other one is smaller.
            std::swap(losers[pos].sup, sup);
            std::swap(losers[pos].source, source);
            std::swap(losers[pos].key, key);
          }
      }

    losers[0].sup = sup;
    losers[0].source = source;
    losers[0].key = key;
  }
};

/**
 * @brief Unstable LoserTree variant.
 *
 * Stability (non-stable here) is selected with partial specialization.
 */
template<typename T, typename Comparator>
class LoserTree</* stable == */false, T, Comparator> :
    public LoserTreeBase<T, Comparator>
{
  typedef LoserTreeBase<T, Comparator> Base;
  using Base::_M_log_k;
  using Base::k;
  using Base::losers;
  using Base::first_insert;

public:
  LoserTree(unsigned int _k, Comparator _comp)
  : Base::LoserTreeBase(_k, _comp)
  {}

  /**
   * Computes the winner of the competition at position "root".
   *
   * Called recursively (starting at 0) to build the initial tree.
   *
   * @param root index of the "game" to start.
   */
  unsigned int
  init_winner (unsigned int root)
  {
    if (root >= k)
      {
        return root;
      }
    else
      {
        unsigned int left = init_winner (2 * root);
        unsigned int right = init_winner (2 * root + 1);
        if (losers[right].sup ||
            (!losers[left].sup
              && !comp(losers[right].key, losers[left].key)))
          {
            // Left one is less or equal.
            losers[root] = losers[right];
            return left;
          }
        else
          {
            // Right one is less.
            losers[root] = losers[left];
            return right;
          }
      }
  }

  inline void
  init()
  { losers[0] = losers[init_winner(1)]; }

  /**
   * Delete the key smallest element and insert the element key instead.
   *
   * @param key the key to insert
   * @param sup true iff key is an explicitly marked supremum
   */
  // Do not pass a const reference since key will be used as local variable.
  inline void
  delete_min_insert(T key, bool sup)
  {
#if _GLIBCXX_ASSERTIONS
    // no dummy sequence can ever be at the top!
    _GLIBCXX_PARALLEL_ASSERT(losers[0].source != -1);
#endif

    int source = losers[0].source;
    for (unsigned int pos = (k + source) / 2; pos > 0; pos /= 2)
    {
        // The smaller one gets promoted.
      if (sup || (!losers[pos].sup && comp(losers[pos].key, key)))
      {
            // The other one is smaller.
        std::swap(losers[pos].sup, sup);
        std::swap(losers[pos].source, source);
        std::swap(losers[pos].key, key);
      }
    }

    losers[0].sup = sup;
    losers[0].source = source;
    losers[0].key = key;
  }
};


/**
 * @brief Base class of Loser Tree implementation using pointers.
 */
template<typename T, typename Comparator>
class LoserTreePointerBase
{
protected:
  /** @brief Internal representation of LoserTree elements. */
  struct Loser
  {
    bool sup;
    int source;
    const T* keyp;
  };

  unsigned int ik, k, offset;
  Loser* losers;
  Comparator comp;

public:
  LoserTreePointerBase(unsigned int _k, Comparator _comp = std::less<T>())
    : comp(_comp)
  {
    ik = _k;

    // Next greater power of 2.
    k = 1 << (log2(ik - 1) + 1);
    offset = k;
    losers = new Loser[k * 2];
    for (unsigned int i = ik - 1; i < k; i++)
      losers[i + k].sup = true;
  }

  ~LoserTreePointerBase()
  { ::operator delete(losers); }

  int get_min_source()
  { return losers[0].source; }

  void insert_start(const T& key, int source, bool sup)
  {
    unsigned int pos = k + source;

    losers[pos].sup = sup;
    losers[pos].source = source;
    losers[pos].keyp = &key;
  }
};

/**
 * @brief Stable LoserTree implementation.
 *
 * The unstable variant is implemented using partial instantiation below.
 */
template<bool stable/* default == true */, typename T, typename Comparator>
class LoserTreePointer : public LoserTreePointerBase<T, Comparator>
{
  typedef LoserTreePointerBase<T, Comparator> Base;
  using Base::k;
  using Base::losers;

public:
  LoserTreePointer(unsigned int _k, Comparator _comp = std::less<T>())
    : Base::LoserTreePointerBase(_k, _comp)
  {}

  unsigned int
  init_winner(unsigned int root)
  {
    if (root >= k)
      {
        return root;
      }
    else
      {
        unsigned int left = init_winner (2 * root);
        unsigned int right = init_winner (2 * root + 1);
        if (losers[right].sup
            || (!losers[left].sup && !comp(*losers[right].keyp,
                                          *losers[left].keyp)))
          {
            // Left one is less or equal.
            losers[root] = losers[right];
            return left;
          }
        else
          {
            // Right one is less.
            losers[root] = losers[left];
            return right;
          }
      }
  }

  void init()
  { losers[0] = losers[init_winner(1)]; }

  void delete_min_insert(const T& key, bool sup)
  {
#if _GLIBCXX_ASSERTIONS
    // no dummy sequence can ever be at the top!
    _GLIBCXX_PARALLEL_ASSERT(losers[0].source != -1);
#endif

    const T* keyp = &key;
    int source = losers[0].source;
    for (unsigned int pos = (k + source) / 2; pos > 0; pos /= 2)
      {
        // The smaller one gets promoted, ties are broken by source.
        if ((sup && (!losers[pos].sup || losers[pos].source < source)) ||
              (!sup && !losers[pos].sup &&
              ((comp(*losers[pos].keyp, *keyp)) ||
                (!comp(*keyp, *losers[pos].keyp)
                && losers[pos].source < source))))
          {
            // The other one is smaller.
            std::swap(losers[pos].sup, sup);
            std::swap(losers[pos].source, source);
            std::swap(losers[pos].keyp, keyp);
          }
      }

    losers[0].sup = sup;
    losers[0].source = source;
    losers[0].keyp = keyp;
  }
};

/**
 * @brief Unstable LoserTree implementation.
 *
 * The stable variant is above.
 */
template<typename T, typename Comparator>
class LoserTreePointer</* stable == */false, T, Comparator> :
    public LoserTreePointerBase<T, Comparator>
{
  typedef LoserTreePointerBase<T, Comparator> Base;
  using Base::k;
  using Base::losers;

public:
  LoserTreePointer(unsigned int _k, Comparator _comp = std::less<T>())
    : Base::LoserTreePointerBase(_k, _comp)
  {}

  unsigned int
  init_winner(unsigned int root)
  {
    if (root >= k)
      {
        return root;
      }
    else
      {
        unsigned int left = init_winner (2 * root);
        unsigned int right = init_winner (2 * root + 1);
        if (losers[right].sup
              || (!losers[left].sup
                && !comp(*losers[right].keyp, *losers[left].keyp)))
          {
            // Left one is less or equal.
            losers[root] = losers[right];
            return left;
          }
        else
          {
            // Right one is less.
            losers[root] = losers[left];
            return right;
          }
      }
  }

  void init()
  { losers[0] = losers[init_winner(1)]; }

  void delete_min_insert(const T& key, bool sup)
  {
#if _GLIBCXX_ASSERTIONS
    // no dummy sequence can ever be at the top!
    _GLIBCXX_PARALLEL_ASSERT(losers[0].source != -1);
#endif

    const T* keyp = &key;
    int source = losers[0].source;
    for (unsigned int pos = (k + source) / 2; pos > 0; pos /= 2)
      {
        // The smaller one gets promoted.
        if (sup || (!losers[pos].sup && comp(*losers[pos].keyp, *keyp)))
          {
            // The other one is smaller.
            std::swap(losers[pos].sup, sup);
            std::swap(losers[pos].source, source);
            std::swap(losers[pos].keyp, keyp);
          }
      }

    losers[0].sup = sup;
    losers[0].source = source;
    losers[0].keyp = keyp;
  }
};

/** @brief Base class for unguarded LoserTree implementation.
 * 
 * The whole element is copied into the tree structure.
 *
 * No guarding is done, therefore not a single input sequence must
 * run empty.  Unused sequence heads are marked with a sentinel which
 * is &gt; all elements that are to be merged.
 *
 * This is a very fast variant.
 */
template<typename T, typename Comparator>
class LoserTreeUnguardedBase
{
protected:
  struct Loser
  {
    int source;
    T key;
  };

  unsigned int ik, k, offset;
  Loser* losers;
  Comparator comp;

public:
  inline
  LoserTreeUnguardedBase(unsigned int _k, const T _sentinel,
                         Comparator _comp = std::less<T>())
    : comp(_comp)
  {
    ik = _k;

    // Next greater power of 2.
    k = 1 << (log2(ik - 1) + 1);
    offset = k;
    // Avoid default-constructing losers[].key
    losers = static_cast<Loser*>(::operator new(2 * k * sizeof(Loser)));

    for (unsigned int i = k + ik - 1; i < (2 * k); ++i)
      {
        losers[i].key = _sentinel;
        losers[i].source = -1;
      }
  }

  inline ~LoserTreeUnguardedBase()
  { ::operator delete(losers); }

  inline int
  get_min_source()
=======
  };

  unsigned int ik, k, offset;

  /** log_2{k} */
  unsigned int _M_log_k;

  /** @brief LoserTree elements. */
  Loser* losers;

  /** @brief Comparator to use. */
  Comparator comp;

  /**
   * @brief State flag that determines whether the LoserTree is empty.
   *
   * Only used for building the LoserTree.
   */
  bool first_insert;

public:
  /**
   * @brief The constructor.
   *
   * @param _k The number of sequences to merge.
   * @param _comp The comparator to use.
   */
  LoserTreeBase(unsigned int _k, Comparator _comp)
  : comp(_comp)
  {
    ik = _k;

    // Compute log_2{k} for the Loser Tree
    _M_log_k = log2(ik - 1) + 1;

    // Next greater power of 2.
    k = 1 << _M_log_k;
    offset = k;

    // Avoid default-constructing losers[].key
    losers = static_cast<Loser*>(::operator new(2 * k * sizeof(Loser)));
    for (unsigned int i = ik - 1; i < k; ++i)
      losers[i + k].sup = true;

    first_insert = true;
  }

  /**
   * @brief The destructor.
   */
  ~LoserTreeBase()
  { ::operator delete(losers); }

  /**
   * @brief Initializes the sequence "source" with the element "key".
   *
   * @param key the element to insert
   * @param source index of the source sequence
   * @param sup flag that determines whether the value to insert is an
   *   explicit supremum.
   */
  inline void
  insert_start(const T& key, int source, bool sup)
  {
    unsigned int pos = k + source;

    if(first_insert)
      {
        // Construct all keys, so we can easily deconstruct them.
        for (unsigned int i = 0; i < (2 * k); ++i)
          new(&(losers[i].key)) T(key);
        first_insert = false;
      }
    else
      new(&(losers[pos].key)) T(key);

    losers[pos].sup = sup;
    losers[pos].source = source;
  }

  /**
   * @return the index of the sequence with the smallest element.
   */
  int get_min_source()
  { return losers[0].source; }
};

/**
 * @brief Stable LoserTree variant.
 *
 * Provides the stable implementations of insert_start, init_winner,
 * init and delete_min_insert.
 *
 * Unstable variant is done using partial specialisation below.
 */
template<bool stable/* default == true */, typename T, typename Comparator>
class LoserTree : public LoserTreeBase<T, Comparator>
{
  typedef LoserTreeBase<T, Comparator> Base;
  using Base::k;
  using Base::losers;
  using Base::first_insert;

public:
  LoserTree(unsigned int _k, Comparator _comp)
  : Base::LoserTreeBase(_k, _comp)
  {}

  unsigned int
  init_winner(unsigned int root)
  {
    if (root >= k)
      {
        return root;
      }
    else
      {
        unsigned int left = init_winner (2 * root);
        unsigned int right = init_winner (2 * root + 1);
        if (losers[right].sup
            || (!losers[left].sup
              && !comp(losers[right].key, losers[left].key)))
          {
            // Left one is less or equal.
            losers[root] = losers[right];
            return left;
          }
        else
          {
            // Right one is less.
            losers[root] = losers[left];
            return right;
          }
      }
  }

  void init()
  { losers[0] = losers[init_winner(1)]; }

  /**
   * @brief Delete the smallest element and insert a new element from
   *   the previously smallest element's sequence.
   *
   * This implementation is stable.
   */
  // Do not pass a const reference since key will be used as local variable.
  void delete_min_insert(T key, bool sup)
  {
#if _GLIBCXX_ASSERTIONS
    // no dummy sequence can ever be at the top!
    _GLIBCXX_PARALLEL_ASSERT(losers[0].source != -1);
#endif

    int source = losers[0].source;
    for (unsigned int pos = (k + source) / 2; pos > 0; pos /= 2)
      {
        // The smaller one gets promoted, ties are broken by source.
        if ((sup && (!losers[pos].sup || losers[pos].source < source))
              || (!sup && !losers[pos].sup
                && ((comp(losers[pos].key, key))
                  || (!comp(key, losers[pos].key)
                    && losers[pos].source < source))))
          {
            // The other one is smaller.
            std::swap(losers[pos].sup, sup);
            std::swap(losers[pos].source, source);
            std::swap(losers[pos].key, key);
          }
      }

    losers[0].sup = sup;
    losers[0].source = source;
    losers[0].key = key;
  }
};

/**
 * @brief Unstable LoserTree variant.
 *
 * Stability (non-stable here) is selected with partial specialization.
 */
template<typename T, typename Comparator>
class LoserTree</* stable == */false, T, Comparator> :
    public LoserTreeBase<T, Comparator>
{
  typedef LoserTreeBase<T, Comparator> Base;
  using Base::_M_log_k;
  using Base::k;
  using Base::losers;
  using Base::first_insert;

public:
  LoserTree(unsigned int _k, Comparator _comp)
  : Base::LoserTreeBase(_k, _comp)
  {}

  /**
   * Computes the winner of the competition at position "root".
   *
   * Called recursively (starting at 0) to build the initial tree.
   *
   * @param root index of the "game" to start.
   */
  unsigned int
  init_winner (unsigned int root)
  {
    if (root >= k)
      {
        return root;
      }
    else
      {
        unsigned int left = init_winner (2 * root);
        unsigned int right = init_winner (2 * root + 1);
        if (losers[right].sup ||
            (!losers[left].sup
              && !comp(losers[right].key, losers[left].key)))
          {
            // Left one is less or equal.
            losers[root] = losers[right];
            return left;
          }
        else
          {
            // Right one is less.
            losers[root] = losers[left];
            return right;
          }
      }
  }

  inline void
  init()
  { losers[0] = losers[init_winner(1)]; }

  /**
   * Delete the key smallest element and insert the element key instead.
   *
   * @param key the key to insert
   * @param sup true iff key is an explicitly marked supremum
   */
  // Do not pass a const reference since key will be used as local variable.
  inline void
  delete_min_insert(T key, bool sup)
  {
#if _GLIBCXX_ASSERTIONS
    // no dummy sequence can ever be at the top!
    _GLIBCXX_PARALLEL_ASSERT(losers[0].source != -1);
#endif

    int source = losers[0].source;
    for (unsigned int pos = (k + source) / 2; pos > 0; pos /= 2)
    {
        // The smaller one gets promoted.
      if (sup || (!losers[pos].sup && comp(losers[pos].key, key)))
      {
            // The other one is smaller.
        std::swap(losers[pos].sup, sup);
        std::swap(losers[pos].source, source);
        std::swap(losers[pos].key, key);
      }
    }

    losers[0].sup = sup;
    losers[0].source = source;
    losers[0].key = key;
  }
};


/**
 * @brief Base class of Loser Tree implementation using pointers.
 */
template<typename T, typename Comparator>
class LoserTreePointerBase
{
protected:
  /** @brief Internal representation of LoserTree elements. */
  struct Loser
  {
    bool sup;
    int source;
    const T* keyp;
  };

  unsigned int ik, k, offset;
  Loser* losers;
  Comparator comp;

public:
  LoserTreePointerBase(unsigned int _k, Comparator _comp = std::less<T>())
    : comp(_comp)
  {
    ik = _k;

    // Next greater power of 2.
    k = 1 << (log2(ik - 1) + 1);
    offset = k;
    losers = new Loser[k * 2];
    for (unsigned int i = ik - 1; i < k; i++)
      losers[i + k].sup = true;
  }

  ~LoserTreePointerBase()
  { ::operator delete(losers); }

  int get_min_source()
  { return losers[0].source; }

  void insert_start(const T& key, int source, bool sup)
  {
    unsigned int pos = k + source;

    losers[pos].sup = sup;
    losers[pos].source = source;
    losers[pos].keyp = &key;
  }
};

/**
 * @brief Stable LoserTree implementation.
 *
 * The unstable variant is implemented using partial instantiation below.
 */
template<bool stable/* default == true */, typename T, typename Comparator>
class LoserTreePointer : public LoserTreePointerBase<T, Comparator>
{
  typedef LoserTreePointerBase<T, Comparator> Base;
  using Base::k;
  using Base::losers;

public:
  LoserTreePointer(unsigned int _k, Comparator _comp = std::less<T>())
    : Base::LoserTreePointerBase(_k, _comp)
  {}

  unsigned int
  init_winner(unsigned int root)
  {
    if (root >= k)
      {
        return root;
      }
    else
      {
        unsigned int left = init_winner (2 * root);
        unsigned int right = init_winner (2 * root + 1);
        if (losers[right].sup
            || (!losers[left].sup && !comp(*losers[right].keyp,
                                          *losers[left].keyp)))
          {
            // Left one is less or equal.
            losers[root] = losers[right];
            return left;
          }
        else
          {
            // Right one is less.
            losers[root] = losers[left];
            return right;
          }
      }
  }

  void init()
  { losers[0] = losers[init_winner(1)]; }

  void delete_min_insert(const T& key, bool sup)
>>>>>>> 46f8e3b0
  {
#if _GLIBCXX_ASSERTIONS
    // no dummy sequence can ever be at the top!
    _GLIBCXX_PARALLEL_ASSERT(losers[0].source != -1);
#endif
<<<<<<< HEAD
    return losers[0].source;
  }

  inline void
  insert_start(const T& key, int source, bool)
  {
    unsigned int pos = k + source;

    new(&(losers[pos].key)) T(key);
    losers[pos].source = source;
  }
};

/**
 * @brief Stable implementation of unguarded LoserTree.
 *
 * Unstable variant is selected below with partial specialization.
 */
template<bool stable/* default == true */, typename T, typename Comparator>
class LoserTreeUnguarded : public LoserTreeUnguardedBase<T, Comparator>
{
  typedef LoserTreeUnguardedBase<T, Comparator> Base;
  using Base::k;
  using Base::losers;

public:
  LoserTreeUnguarded(unsigned int _k, const T _sentinel,
                     Comparator _comp = std::less<T>())
    : Base::LoserTreeUnguardedBase(_k, _sentinel, _comp)
=======

    const T* keyp = &key;
    int source = losers[0].source;
    for (unsigned int pos = (k + source) / 2; pos > 0; pos /= 2)
      {
        // The smaller one gets promoted, ties are broken by source.
        if ((sup && (!losers[pos].sup || losers[pos].source < source)) ||
              (!sup && !losers[pos].sup &&
              ((comp(*losers[pos].keyp, *keyp)) ||
                (!comp(*keyp, *losers[pos].keyp)
                && losers[pos].source < source))))
          {
            // The other one is smaller.
            std::swap(losers[pos].sup, sup);
            std::swap(losers[pos].source, source);
            std::swap(losers[pos].keyp, keyp);
          }
      }

    losers[0].sup = sup;
    losers[0].source = source;
    losers[0].keyp = keyp;
  }
};

/**
 * @brief Unstable LoserTree implementation.
 *
 * The stable variant is above.
 */
template<typename T, typename Comparator>
class LoserTreePointer</* stable == */false, T, Comparator> :
    public LoserTreePointerBase<T, Comparator>
{
  typedef LoserTreePointerBase<T, Comparator> Base;
  using Base::k;
  using Base::losers;

public:
  LoserTreePointer(unsigned int _k, Comparator _comp = std::less<T>())
    : Base::LoserTreePointerBase(_k, _comp)
>>>>>>> 46f8e3b0
  {}

  unsigned int
  init_winner(unsigned int root)
  {
    if (root >= k)
      {
        return root;
      }
    else
      {
        unsigned int left = init_winner (2 * root);
        unsigned int right = init_winner (2 * root + 1);
<<<<<<< HEAD
        if (!comp(losers[right].key, losers[left].key))
=======
        if (losers[right].sup
              || (!losers[left].sup
                && !comp(*losers[right].keyp, *losers[left].keyp)))
>>>>>>> 46f8e3b0
          {
            // Left one is less or equal.
            losers[root] = losers[right];
            return left;
          }
        else
          {
            // Right one is less.
            losers[root] = losers[left];
            return right;
          }
      }
  }

<<<<<<< HEAD
  inline void
  init()
  {
    losers[0] = losers[init_winner(1)];

#if _GLIBCXX_ASSERTIONS
    // no dummy sequence can ever be at the top at the beginning (0 sequences!)
    _GLIBCXX_PARALLEL_ASSERT(losers[0].source != -1);
#endif
  }

=======
  void init()
  { losers[0] = losers[init_winner(1)]; }

  void delete_min_insert(const T& key, bool sup)
  {
#if _GLIBCXX_ASSERTIONS
    // no dummy sequence can ever be at the top!
    _GLIBCXX_PARALLEL_ASSERT(losers[0].source != -1);
#endif

    const T* keyp = &key;
    int source = losers[0].source;
    for (unsigned int pos = (k + source) / 2; pos > 0; pos /= 2)
      {
        // The smaller one gets promoted.
        if (sup || (!losers[pos].sup && comp(*losers[pos].keyp, *keyp)))
          {
            // The other one is smaller.
            std::swap(losers[pos].sup, sup);
            std::swap(losers[pos].source, source);
            std::swap(losers[pos].keyp, keyp);
          }
      }

    losers[0].sup = sup;
    losers[0].source = source;
    losers[0].keyp = keyp;
  }
};

/** @brief Base class for unguarded LoserTree implementation.
 * 
 * The whole element is copied into the tree structure.
 *
 * No guarding is done, therefore not a single input sequence must
 * run empty.  Unused sequence heads are marked with a sentinel which
 * is &gt; all elements that are to be merged.
 *
 * This is a very fast variant.
 */
template<typename T, typename Comparator>
class LoserTreeUnguardedBase
{
protected:
  struct Loser
  {
    int source;
    T key;
  };

  unsigned int ik, k, offset;
  Loser* losers;
  Comparator comp;

public:
  inline
  LoserTreeUnguardedBase(unsigned int _k, const T _sentinel,
                         Comparator _comp = std::less<T>())
    : comp(_comp)
  {
    ik = _k;

    // Next greater power of 2.
    k = 1 << (log2(ik - 1) + 1);
    offset = k;
    // Avoid default-constructing losers[].key
    losers = static_cast<Loser*>(::operator new(2 * k * sizeof(Loser)));

    for (unsigned int i = k + ik - 1; i < (2 * k); ++i)
      {
        losers[i].key = _sentinel;
        losers[i].source = -1;
      }
  }

  inline ~LoserTreeUnguardedBase()
  { ::operator delete(losers); }

  inline int
  get_min_source()
  {
#if _GLIBCXX_ASSERTIONS
    // no dummy sequence can ever be at the top!
    _GLIBCXX_PARALLEL_ASSERT(losers[0].source != -1);
#endif
    return losers[0].source;
  }

  inline void
  insert_start(const T& key, int source, bool)
  {
    unsigned int pos = k + source;

    new(&(losers[pos].key)) T(key);
    losers[pos].source = source;
  }
};

/**
 * @brief Stable implementation of unguarded LoserTree.
 *
 * Unstable variant is selected below with partial specialization.
 */
template<bool stable/* default == true */, typename T, typename Comparator>
class LoserTreeUnguarded : public LoserTreeUnguardedBase<T, Comparator>
{
  typedef LoserTreeUnguardedBase<T, Comparator> Base;
  using Base::k;
  using Base::losers;

public:
  LoserTreeUnguarded(unsigned int _k, const T _sentinel,
                     Comparator _comp = std::less<T>())
    : Base::LoserTreeUnguardedBase(_k, _sentinel, _comp)
  {}

  unsigned int
  init_winner(unsigned int root)
  {
    if (root >= k)
      {
        return root;
      }
    else
      {
        unsigned int left = init_winner (2 * root);
        unsigned int right = init_winner (2 * root + 1);
        if (!comp(losers[right].key, losers[left].key))
          {
            // Left one is less or equal.
            losers[root] = losers[right];
            return left;
          }
        else
          {
            // Right one is less.
            losers[root] = losers[left];
            return right;
          }
      }
  }

  inline void
  init()
  {
    losers[0] = losers[init_winner(1)];

#if _GLIBCXX_ASSERTIONS
    // no dummy sequence can ever be at the top at the beginning (0 sequences!)
    _GLIBCXX_PARALLEL_ASSERT(losers[0].source != -1);
#endif
  }

>>>>>>> 46f8e3b0
  // Do not pass a const reference since key will be used as local variable.
  inline void
  delete_min_insert(T key, bool)
  {
#if _GLIBCXX_ASSERTIONS
    // no dummy sequence can ever be at the top!
    _GLIBCXX_PARALLEL_ASSERT(losers[0].source != -1);
#endif

    int source = losers[0].source;
    for (unsigned int pos = (k + source) / 2; pos > 0; pos /= 2)
      {
        // The smaller one gets promoted, ties are broken by source.
        if (comp(losers[pos].key, key)
              || (!comp(key, losers[pos].key) && losers[pos].source < source))
          {
            // The other one is smaller.
            std::swap(losers[pos].source, source);
            std::swap(losers[pos].key, key);
          }
      }

    losers[0].source = source;
    losers[0].key = key;
  }
};

/**
 * @brief Non-Stable implementation of unguarded LoserTree.
 *
 * Stable implementation is above.
 */
template<typename T, typename Comparator>
class LoserTreeUnguarded</* stable == */false, T, Comparator> :
    public LoserTreeUnguardedBase<T, Comparator>
{
  typedef LoserTreeUnguardedBase<T, Comparator> Base;
  using Base::k;
  using Base::losers;

public:
  LoserTreeUnguarded(unsigned int _k, const T _sentinel,
                     Comparator _comp = std::less<T>())
    : Base::LoserTreeUnguardedBase(_k, _sentinel, _comp)
  {}

  unsigned int
  init_winner (unsigned int root)
  {
    if (root >= k)
      {
        return root;
      }
    else
      {
        unsigned int left = init_winner (2 * root);
        unsigned int right = init_winner (2 * root + 1);

#if _GLIBCXX_ASSERTIONS
        // If left one is sentinel then right one must be, too.
        if (losers[left].source == -1)
          _GLIBCXX_PARALLEL_ASSERT(losers[right].source == -1);
#endif

        if (!comp(losers[right].key, losers[left].key))
          {
            // Left one is less or equal.
            losers[root] = losers[right];
            return left;
          }
        else
          {
            // Right one is less.
            losers[root] = losers[left];
            return right;
          }
      }
  }

  inline void
  init()
  {
    losers[0] = losers[init_winner(1)];

#if _GLIBCXX_ASSERTIONS
    // no dummy sequence can ever be at the top at the beginning (0 sequences!)
    _GLIBCXX_PARALLEL_ASSERT(losers[0].source != -1);
#endif
  }

  // Do not pass a const reference since key will be used as local variable.
  inline void
  delete_min_insert(T key, bool)
  {
#if _GLIBCXX_ASSERTIONS
    // no dummy sequence can ever be at the top!
    _GLIBCXX_PARALLEL_ASSERT(losers[0].source != -1);
#endif

    int source = losers[0].source;
    for (unsigned int pos = (k + source) / 2; pos > 0; pos /= 2)
      {
        // The smaller one gets promoted.
        if (comp(losers[pos].key, key))
          {
            // The other one is smaller.
            std::swap(losers[pos].source, source);
            std::swap(losers[pos].key, key);
          }
      }

    losers[0].source = source;
    losers[0].key = key;
  }
};

/** @brief Unguarded loser tree, keeping only pointers to the
* elements in the tree structure.
*
*  No guarding is done, therefore not a single input sequence must
*  run empty.  This is a very fast variant.
*/
template<typename T, typename Comparator>
class LoserTreePointerUnguardedBase
{
protected:
  struct Loser
  {
    int source;
    const T* keyp;
  };
<<<<<<< HEAD

  unsigned int ik, k, offset;
  Loser* losers;
  Comparator comp;

public:

  inline
  LoserTreePointerUnguardedBase(unsigned int _k, const T& _sentinel,
      Comparator _comp = std::less<T>())
    : comp(_comp)
  {
    ik = _k;

    // Next greater power of 2.
    k = 1 << (log2(ik - 1) + 1);
    offset = k;
    // Avoid default-constructing losers[].key
    losers = new Loser[2 * k];

    for (unsigned int i = k + ik - 1; i < (2 * k); ++i)
      {
        losers[i].keyp = &_sentinel;
        losers[i].source = -1;
      }
  }

  inline ~LoserTreePointerUnguardedBase()
  { delete[] losers; }

  inline int
  get_min_source()
  {
#if _GLIBCXX_ASSERTIONS
    // no dummy sequence can ever be at the top!
    _GLIBCXX_PARALLEL_ASSERT(losers[0].source != -1);
#endif
    return losers[0].source;
  }

  inline void
  insert_start(const T& key, int source, bool)
  {
    unsigned int pos = k + source;

    losers[pos].keyp = &key;
    losers[pos].source = source;
  }
};

/**
 * @brief Stable unguarded LoserTree variant storing pointers.
 *
 * Unstable variant is implemented below using partial specialization.
 */
template<bool stable/* default == true */, typename T, typename Comparator>
class LoserTreePointerUnguarded :
    public LoserTreePointerUnguardedBase<T, Comparator>
{
  typedef LoserTreePointerUnguardedBase<T, Comparator> Base;
  using Base::k;
  using Base::losers;

public:
  LoserTreePointerUnguarded(unsigned int _k, const T& _sentinel,
      Comparator _comp = std::less<T>())
    : Base::LoserTreePointerUnguardedBase(_k, _sentinel, _comp)
  {}

  unsigned int
  init_winner(unsigned int root)
  {
    if (root >= k)
      {
        return root;
      }
    else
      {
        unsigned int left = init_winner (2 * root);
        unsigned int right = init_winner (2 * root + 1);
        if (!comp(*losers[right].keyp, *losers[left].keyp))
          {
            // Left one is less or equal.
            losers[root] = losers[right];
            return left;
          }
        else
          {
            // Right one is less.
            losers[root] = losers[left];
            return right;
          }
      }
  }

  inline void
  init()
  {
    losers[0] = losers[init_winner(1)];

#if _GLIBCXX_ASSERTIONS
    // no dummy sequence can ever be at the top at the beginning (0 sequences!)
    _GLIBCXX_PARALLEL_ASSERT(losers[0].source != -1);
#endif
  }

  inline void
  delete_min_insert(const T& key, bool sup)
  {
#if _GLIBCXX_ASSERTIONS
    // no dummy sequence can ever be at the top!
    _GLIBCXX_PARALLEL_ASSERT(losers[0].source != -1);
#endif

    const T* keyp = &key;
    int source = losers[0].source;
    for (unsigned int pos = (k + source) / 2; pos > 0; pos /= 2)
      {
        // The smaller one gets promoted, ties are broken by source.
        if (comp(*losers[pos].keyp, *keyp)
          || (!comp(*keyp, *losers[pos].keyp) && losers[pos].source < source))
          {
            // The other one is smaller.
            std::swap(losers[pos].source, source);
            std::swap(losers[pos].keyp, keyp);
          }
      }

    losers[0].source = source;
    losers[0].keyp = keyp;
  }
};

/**
 * @brief Unstable unguarded LoserTree variant storing pointers.
 *
 * Stable variant is above.
 */
template<typename T, typename Comparator>
class LoserTreePointerUnguarded</* stable == */false, T, Comparator> :
    public LoserTreePointerUnguardedBase<T, Comparator>
{
  typedef LoserTreePointerUnguardedBase<T, Comparator> Base;
  using Base::k;
  using Base::losers;

public:
  LoserTreePointerUnguarded(unsigned int _k, const T& _sentinel,
      Comparator _comp = std::less<T>())
    : Base::LoserTreePointerUnguardedBase(_k, _sentinel, _comp)
  {}

  unsigned int
  init_winner(unsigned int root)
  {
    if (root >= k)
      {
        return root;
      }
    else
      {
        unsigned int left = init_winner (2 * root);
        unsigned int right = init_winner (2 * root + 1);

#if _GLIBCXX_ASSERTIONS
        // If left one is sentinel then right one must be, too.
        if (losers[left].source == -1)
          _GLIBCXX_PARALLEL_ASSERT(losers[right].source == -1);
#endif

        if (!comp(*losers[right].keyp, *losers[left].keyp))
          {
            // Left one is less or equal.
            losers[root] = losers[right];
            return left;
          }
        else
          {
            // Right one is less.
            losers[root] = losers[left];
            return right;
          }
      }
  }

  inline void
  init()
  {
    losers[0] = losers[init_winner(1)];

#if _GLIBCXX_ASSERTIONS
    // no dummy sequence can ever be at the top at the beginning (0 sequences!)
    _GLIBCXX_PARALLEL_ASSERT(losers[0].source != -1);
#endif
  }

  inline void
  delete_min_insert(const T& key, bool sup)
  {
#if _GLIBCXX_ASSERTIONS
    // no dummy sequence can ever be at the top!
    _GLIBCXX_PARALLEL_ASSERT(losers[0].source != -1);
#endif

    const T* keyp = &key;
    int source = losers[0].source;
    for (unsigned int pos = (k + source) / 2; pos > 0; pos /= 2)
      {
        // The smaller one gets promoted.
        if (comp(*(losers[pos].keyp), *keyp))
          {
            // The other one is smaller.
            std::swap(losers[pos].source, source);
            std::swap(losers[pos].keyp, keyp);
          }
      }

    losers[0].source = source;
    losers[0].keyp = keyp;
  }
};

} // namespace __gnu_parallel
=======

  unsigned int ik, k, offset;
  Loser* losers;
  Comparator comp;

public:

  inline
  LoserTreePointerUnguardedBase(unsigned int _k, const T& _sentinel,
      Comparator _comp = std::less<T>())
    : comp(_comp)
  {
    ik = _k;

    // Next greater power of 2.
    k = 1 << (log2(ik - 1) + 1);
    offset = k;
    // Avoid default-constructing losers[].key
    losers = new Loser[2 * k];

    for (unsigned int i = k + ik - 1; i < (2 * k); ++i)
      {
        losers[i].keyp = &_sentinel;
        losers[i].source = -1;
      }
  }

  inline ~LoserTreePointerUnguardedBase()
  { delete[] losers; }

  inline int
  get_min_source()
  {
#if _GLIBCXX_ASSERTIONS
    // no dummy sequence can ever be at the top!
    _GLIBCXX_PARALLEL_ASSERT(losers[0].source != -1);
#endif
    return losers[0].source;
  }

  inline void
  insert_start(const T& key, int source, bool)
  {
    unsigned int pos = k + source;

    losers[pos].keyp = &key;
    losers[pos].source = source;
  }
};

/**
 * @brief Stable unguarded LoserTree variant storing pointers.
 *
 * Unstable variant is implemented below using partial specialization.
 */
template<bool stable/* default == true */, typename T, typename Comparator>
class LoserTreePointerUnguarded :
    public LoserTreePointerUnguardedBase<T, Comparator>
{
  typedef LoserTreePointerUnguardedBase<T, Comparator> Base;
  using Base::k;
  using Base::losers;

public:
  LoserTreePointerUnguarded(unsigned int _k, const T& _sentinel,
      Comparator _comp = std::less<T>())
    : Base::LoserTreePointerUnguardedBase(_k, _sentinel, _comp)
  {}

  unsigned int
  init_winner(unsigned int root)
  {
    if (root >= k)
      {
        return root;
      }
    else
      {
        unsigned int left = init_winner (2 * root);
        unsigned int right = init_winner (2 * root + 1);
        if (!comp(*losers[right].keyp, *losers[left].keyp))
          {
            // Left one is less or equal.
            losers[root] = losers[right];
            return left;
          }
        else
          {
            // Right one is less.
            losers[root] = losers[left];
            return right;
          }
      }
  }

  inline void
  init()
  {
    losers[0] = losers[init_winner(1)];

#if _GLIBCXX_ASSERTIONS
    // no dummy sequence can ever be at the top at the beginning (0 sequences!)
    _GLIBCXX_PARALLEL_ASSERT(losers[0].source != -1);
#endif
  }

  inline void
  delete_min_insert(const T& key, bool sup)
  {
#if _GLIBCXX_ASSERTIONS
    // no dummy sequence can ever be at the top!
    _GLIBCXX_PARALLEL_ASSERT(losers[0].source != -1);
#endif

    const T* keyp = &key;
    int source = losers[0].source;
    for (unsigned int pos = (k + source) / 2; pos > 0; pos /= 2)
      {
        // The smaller one gets promoted, ties are broken by source.
        if (comp(*losers[pos].keyp, *keyp)
          || (!comp(*keyp, *losers[pos].keyp) && losers[pos].source < source))
          {
            // The other one is smaller.
            std::swap(losers[pos].source, source);
            std::swap(losers[pos].keyp, keyp);
          }
      }

    losers[0].source = source;
    losers[0].keyp = keyp;
  }
};

/**
 * @brief Unstable unguarded LoserTree variant storing pointers.
 *
 * Stable variant is above.
 */
template<typename T, typename Comparator>
class LoserTreePointerUnguarded</* stable == */false, T, Comparator> :
    public LoserTreePointerUnguardedBase<T, Comparator>
{
  typedef LoserTreePointerUnguardedBase<T, Comparator> Base;
  using Base::k;
  using Base::losers;

public:
  LoserTreePointerUnguarded(unsigned int _k, const T& _sentinel,
      Comparator _comp = std::less<T>())
    : Base::LoserTreePointerUnguardedBase(_k, _sentinel, _comp)
  {}

  unsigned int
  init_winner(unsigned int root)
  {
    if (root >= k)
      {
        return root;
      }
    else
      {
        unsigned int left = init_winner (2 * root);
        unsigned int right = init_winner (2 * root + 1);

#if _GLIBCXX_ASSERTIONS
        // If left one is sentinel then right one must be, too.
        if (losers[left].source == -1)
          _GLIBCXX_PARALLEL_ASSERT(losers[right].source == -1);
#endif

        if (!comp(*losers[right].keyp, *losers[left].keyp))
          {
            // Left one is less or equal.
            losers[root] = losers[right];
            return left;
          }
        else
          {
            // Right one is less.
            losers[root] = losers[left];
            return right;
          }
      }
  }

  inline void
  init()
  {
    losers[0] = losers[init_winner(1)];

#if _GLIBCXX_ASSERTIONS
    // no dummy sequence can ever be at the top at the beginning (0 sequences!)
    _GLIBCXX_PARALLEL_ASSERT(losers[0].source != -1);
#endif
  }

  inline void
  delete_min_insert(const T& key, bool sup)
  {
#if _GLIBCXX_ASSERTIONS
    // no dummy sequence can ever be at the top!
    _GLIBCXX_PARALLEL_ASSERT(losers[0].source != -1);
#endif
>>>>>>> 46f8e3b0

    const T* keyp = &key;
    int source = losers[0].source;
    for (unsigned int pos = (k + source) / 2; pos > 0; pos /= 2)
      {
        // The smaller one gets promoted.
        if (comp(*(losers[pos].keyp), *keyp))
          {
            // The other one is smaller.
            std::swap(losers[pos].source, source);
            std::swap(losers[pos].keyp, keyp);
          }
      }

    losers[0].source = source;
    losers[0].keyp = keyp;
  }
};

} // namespace __gnu_parallel

#endif /* _GLIBCXX_PARALLEL_LOSERTREE_H */<|MERGE_RESOLUTION|>--- conflicted
+++ resolved
@@ -72,7 +72,6 @@
     int source;
     /** @brief key of the element in the LoserTree. */
     T key;
-<<<<<<< HEAD
   };
 
   unsigned int ik, k, offset;
@@ -597,382 +596,11 @@
 
   inline int
   get_min_source()
-=======
-  };
-
-  unsigned int ik, k, offset;
-
-  /** log_2{k} */
-  unsigned int _M_log_k;
-
-  /** @brief LoserTree elements. */
-  Loser* losers;
-
-  /** @brief Comparator to use. */
-  Comparator comp;
-
-  /**
-   * @brief State flag that determines whether the LoserTree is empty.
-   *
-   * Only used for building the LoserTree.
-   */
-  bool first_insert;
-
-public:
-  /**
-   * @brief The constructor.
-   *
-   * @param _k The number of sequences to merge.
-   * @param _comp The comparator to use.
-   */
-  LoserTreeBase(unsigned int _k, Comparator _comp)
-  : comp(_comp)
-  {
-    ik = _k;
-
-    // Compute log_2{k} for the Loser Tree
-    _M_log_k = log2(ik - 1) + 1;
-
-    // Next greater power of 2.
-    k = 1 << _M_log_k;
-    offset = k;
-
-    // Avoid default-constructing losers[].key
-    losers = static_cast<Loser*>(::operator new(2 * k * sizeof(Loser)));
-    for (unsigned int i = ik - 1; i < k; ++i)
-      losers[i + k].sup = true;
-
-    first_insert = true;
-  }
-
-  /**
-   * @brief The destructor.
-   */
-  ~LoserTreeBase()
-  { ::operator delete(losers); }
-
-  /**
-   * @brief Initializes the sequence "source" with the element "key".
-   *
-   * @param key the element to insert
-   * @param source index of the source sequence
-   * @param sup flag that determines whether the value to insert is an
-   *   explicit supremum.
-   */
-  inline void
-  insert_start(const T& key, int source, bool sup)
-  {
-    unsigned int pos = k + source;
-
-    if(first_insert)
-      {
-        // Construct all keys, so we can easily deconstruct them.
-        for (unsigned int i = 0; i < (2 * k); ++i)
-          new(&(losers[i].key)) T(key);
-        first_insert = false;
-      }
-    else
-      new(&(losers[pos].key)) T(key);
-
-    losers[pos].sup = sup;
-    losers[pos].source = source;
-  }
-
-  /**
-   * @return the index of the sequence with the smallest element.
-   */
-  int get_min_source()
-  { return losers[0].source; }
-};
-
-/**
- * @brief Stable LoserTree variant.
- *
- * Provides the stable implementations of insert_start, init_winner,
- * init and delete_min_insert.
- *
- * Unstable variant is done using partial specialisation below.
- */
-template<bool stable/* default == true */, typename T, typename Comparator>
-class LoserTree : public LoserTreeBase<T, Comparator>
-{
-  typedef LoserTreeBase<T, Comparator> Base;
-  using Base::k;
-  using Base::losers;
-  using Base::first_insert;
-
-public:
-  LoserTree(unsigned int _k, Comparator _comp)
-  : Base::LoserTreeBase(_k, _comp)
-  {}
-
-  unsigned int
-  init_winner(unsigned int root)
-  {
-    if (root >= k)
-      {
-        return root;
-      }
-    else
-      {
-        unsigned int left = init_winner (2 * root);
-        unsigned int right = init_winner (2 * root + 1);
-        if (losers[right].sup
-            || (!losers[left].sup
-              && !comp(losers[right].key, losers[left].key)))
-          {
-            // Left one is less or equal.
-            losers[root] = losers[right];
-            return left;
-          }
-        else
-          {
-            // Right one is less.
-            losers[root] = losers[left];
-            return right;
-          }
-      }
-  }
-
-  void init()
-  { losers[0] = losers[init_winner(1)]; }
-
-  /**
-   * @brief Delete the smallest element and insert a new element from
-   *   the previously smallest element's sequence.
-   *
-   * This implementation is stable.
-   */
-  // Do not pass a const reference since key will be used as local variable.
-  void delete_min_insert(T key, bool sup)
   {
 #if _GLIBCXX_ASSERTIONS
     // no dummy sequence can ever be at the top!
     _GLIBCXX_PARALLEL_ASSERT(losers[0].source != -1);
 #endif
-
-    int source = losers[0].source;
-    for (unsigned int pos = (k + source) / 2; pos > 0; pos /= 2)
-      {
-        // The smaller one gets promoted, ties are broken by source.
-        if ((sup && (!losers[pos].sup || losers[pos].source < source))
-              || (!sup && !losers[pos].sup
-                && ((comp(losers[pos].key, key))
-                  || (!comp(key, losers[pos].key)
-                    && losers[pos].source < source))))
-          {
-            // The other one is smaller.
-            std::swap(losers[pos].sup, sup);
-            std::swap(losers[pos].source, source);
-            std::swap(losers[pos].key, key);
-          }
-      }
-
-    losers[0].sup = sup;
-    losers[0].source = source;
-    losers[0].key = key;
-  }
-};
-
-/**
- * @brief Unstable LoserTree variant.
- *
- * Stability (non-stable here) is selected with partial specialization.
- */
-template<typename T, typename Comparator>
-class LoserTree</* stable == */false, T, Comparator> :
-    public LoserTreeBase<T, Comparator>
-{
-  typedef LoserTreeBase<T, Comparator> Base;
-  using Base::_M_log_k;
-  using Base::k;
-  using Base::losers;
-  using Base::first_insert;
-
-public:
-  LoserTree(unsigned int _k, Comparator _comp)
-  : Base::LoserTreeBase(_k, _comp)
-  {}
-
-  /**
-   * Computes the winner of the competition at position "root".
-   *
-   * Called recursively (starting at 0) to build the initial tree.
-   *
-   * @param root index of the "game" to start.
-   */
-  unsigned int
-  init_winner (unsigned int root)
-  {
-    if (root >= k)
-      {
-        return root;
-      }
-    else
-      {
-        unsigned int left = init_winner (2 * root);
-        unsigned int right = init_winner (2 * root + 1);
-        if (losers[right].sup ||
-            (!losers[left].sup
-              && !comp(losers[right].key, losers[left].key)))
-          {
-            // Left one is less or equal.
-            losers[root] = losers[right];
-            return left;
-          }
-        else
-          {
-            // Right one is less.
-            losers[root] = losers[left];
-            return right;
-          }
-      }
-  }
-
-  inline void
-  init()
-  { losers[0] = losers[init_winner(1)]; }
-
-  /**
-   * Delete the key smallest element and insert the element key instead.
-   *
-   * @param key the key to insert
-   * @param sup true iff key is an explicitly marked supremum
-   */
-  // Do not pass a const reference since key will be used as local variable.
-  inline void
-  delete_min_insert(T key, bool sup)
-  {
-#if _GLIBCXX_ASSERTIONS
-    // no dummy sequence can ever be at the top!
-    _GLIBCXX_PARALLEL_ASSERT(losers[0].source != -1);
-#endif
-
-    int source = losers[0].source;
-    for (unsigned int pos = (k + source) / 2; pos > 0; pos /= 2)
-    {
-        // The smaller one gets promoted.
-      if (sup || (!losers[pos].sup && comp(losers[pos].key, key)))
-      {
-            // The other one is smaller.
-        std::swap(losers[pos].sup, sup);
-        std::swap(losers[pos].source, source);
-        std::swap(losers[pos].key, key);
-      }
-    }
-
-    losers[0].sup = sup;
-    losers[0].source = source;
-    losers[0].key = key;
-  }
-};
-
-
-/**
- * @brief Base class of Loser Tree implementation using pointers.
- */
-template<typename T, typename Comparator>
-class LoserTreePointerBase
-{
-protected:
-  /** @brief Internal representation of LoserTree elements. */
-  struct Loser
-  {
-    bool sup;
-    int source;
-    const T* keyp;
-  };
-
-  unsigned int ik, k, offset;
-  Loser* losers;
-  Comparator comp;
-
-public:
-  LoserTreePointerBase(unsigned int _k, Comparator _comp = std::less<T>())
-    : comp(_comp)
-  {
-    ik = _k;
-
-    // Next greater power of 2.
-    k = 1 << (log2(ik - 1) + 1);
-    offset = k;
-    losers = new Loser[k * 2];
-    for (unsigned int i = ik - 1; i < k; i++)
-      losers[i + k].sup = true;
-  }
-
-  ~LoserTreePointerBase()
-  { ::operator delete(losers); }
-
-  int get_min_source()
-  { return losers[0].source; }
-
-  void insert_start(const T& key, int source, bool sup)
-  {
-    unsigned int pos = k + source;
-
-    losers[pos].sup = sup;
-    losers[pos].source = source;
-    losers[pos].keyp = &key;
-  }
-};
-
-/**
- * @brief Stable LoserTree implementation.
- *
- * The unstable variant is implemented using partial instantiation below.
- */
-template<bool stable/* default == true */, typename T, typename Comparator>
-class LoserTreePointer : public LoserTreePointerBase<T, Comparator>
-{
-  typedef LoserTreePointerBase<T, Comparator> Base;
-  using Base::k;
-  using Base::losers;
-
-public:
-  LoserTreePointer(unsigned int _k, Comparator _comp = std::less<T>())
-    : Base::LoserTreePointerBase(_k, _comp)
-  {}
-
-  unsigned int
-  init_winner(unsigned int root)
-  {
-    if (root >= k)
-      {
-        return root;
-      }
-    else
-      {
-        unsigned int left = init_winner (2 * root);
-        unsigned int right = init_winner (2 * root + 1);
-        if (losers[right].sup
-            || (!losers[left].sup && !comp(*losers[right].keyp,
-                                          *losers[left].keyp)))
-          {
-            // Left one is less or equal.
-            losers[root] = losers[right];
-            return left;
-          }
-        else
-          {
-            // Right one is less.
-            losers[root] = losers[left];
-            return right;
-          }
-      }
-  }
-
-  void init()
-  { losers[0] = losers[init_winner(1)]; }
-
-  void delete_min_insert(const T& key, bool sup)
->>>>>>> 46f8e3b0
-  {
-#if _GLIBCXX_ASSERTIONS
-    // no dummy sequence can ever be at the top!
-    _GLIBCXX_PARALLEL_ASSERT(losers[0].source != -1);
-#endif
-<<<<<<< HEAD
     return losers[0].source;
   }
 
@@ -1002,49 +630,6 @@
   LoserTreeUnguarded(unsigned int _k, const T _sentinel,
                      Comparator _comp = std::less<T>())
     : Base::LoserTreeUnguardedBase(_k, _sentinel, _comp)
-=======
-
-    const T* keyp = &key;
-    int source = losers[0].source;
-    for (unsigned int pos = (k + source) / 2; pos > 0; pos /= 2)
-      {
-        // The smaller one gets promoted, ties are broken by source.
-        if ((sup && (!losers[pos].sup || losers[pos].source < source)) ||
-              (!sup && !losers[pos].sup &&
-              ((comp(*losers[pos].keyp, *keyp)) ||
-                (!comp(*keyp, *losers[pos].keyp)
-                && losers[pos].source < source))))
-          {
-            // The other one is smaller.
-            std::swap(losers[pos].sup, sup);
-            std::swap(losers[pos].source, source);
-            std::swap(losers[pos].keyp, keyp);
-          }
-      }
-
-    losers[0].sup = sup;
-    losers[0].source = source;
-    losers[0].keyp = keyp;
-  }
-};
-
-/**
- * @brief Unstable LoserTree implementation.
- *
- * The stable variant is above.
- */
-template<typename T, typename Comparator>
-class LoserTreePointer</* stable == */false, T, Comparator> :
-    public LoserTreePointerBase<T, Comparator>
-{
-  typedef LoserTreePointerBase<T, Comparator> Base;
-  using Base::k;
-  using Base::losers;
-
-public:
-  LoserTreePointer(unsigned int _k, Comparator _comp = std::less<T>())
-    : Base::LoserTreePointerBase(_k, _comp)
->>>>>>> 46f8e3b0
   {}
 
   unsigned int
@@ -1058,13 +643,7 @@
       {
         unsigned int left = init_winner (2 * root);
         unsigned int right = init_winner (2 * root + 1);
-<<<<<<< HEAD
         if (!comp(losers[right].key, losers[left].key))
-=======
-        if (losers[right].sup
-              || (!losers[left].sup
-                && !comp(*losers[right].keyp, *losers[left].keyp)))
->>>>>>> 46f8e3b0
           {
             // Left one is less or equal.
             losers[root] = losers[right];
@@ -1079,7 +658,6 @@
       }
   }
 
-<<<<<<< HEAD
   inline void
   init()
   {
@@ -1091,161 +669,6 @@
 #endif
   }
 
-=======
-  void init()
-  { losers[0] = losers[init_winner(1)]; }
-
-  void delete_min_insert(const T& key, bool sup)
-  {
-#if _GLIBCXX_ASSERTIONS
-    // no dummy sequence can ever be at the top!
-    _GLIBCXX_PARALLEL_ASSERT(losers[0].source != -1);
-#endif
-
-    const T* keyp = &key;
-    int source = losers[0].source;
-    for (unsigned int pos = (k + source) / 2; pos > 0; pos /= 2)
-      {
-        // The smaller one gets promoted.
-        if (sup || (!losers[pos].sup && comp(*losers[pos].keyp, *keyp)))
-          {
-            // The other one is smaller.
-            std::swap(losers[pos].sup, sup);
-            std::swap(losers[pos].source, source);
-            std::swap(losers[pos].keyp, keyp);
-          }
-      }
-
-    losers[0].sup = sup;
-    losers[0].source = source;
-    losers[0].keyp = keyp;
-  }
-};
-
-/** @brief Base class for unguarded LoserTree implementation.
- * 
- * The whole element is copied into the tree structure.
- *
- * No guarding is done, therefore not a single input sequence must
- * run empty.  Unused sequence heads are marked with a sentinel which
- * is &gt; all elements that are to be merged.
- *
- * This is a very fast variant.
- */
-template<typename T, typename Comparator>
-class LoserTreeUnguardedBase
-{
-protected:
-  struct Loser
-  {
-    int source;
-    T key;
-  };
-
-  unsigned int ik, k, offset;
-  Loser* losers;
-  Comparator comp;
-
-public:
-  inline
-  LoserTreeUnguardedBase(unsigned int _k, const T _sentinel,
-                         Comparator _comp = std::less<T>())
-    : comp(_comp)
-  {
-    ik = _k;
-
-    // Next greater power of 2.
-    k = 1 << (log2(ik - 1) + 1);
-    offset = k;
-    // Avoid default-constructing losers[].key
-    losers = static_cast<Loser*>(::operator new(2 * k * sizeof(Loser)));
-
-    for (unsigned int i = k + ik - 1; i < (2 * k); ++i)
-      {
-        losers[i].key = _sentinel;
-        losers[i].source = -1;
-      }
-  }
-
-  inline ~LoserTreeUnguardedBase()
-  { ::operator delete(losers); }
-
-  inline int
-  get_min_source()
-  {
-#if _GLIBCXX_ASSERTIONS
-    // no dummy sequence can ever be at the top!
-    _GLIBCXX_PARALLEL_ASSERT(losers[0].source != -1);
-#endif
-    return losers[0].source;
-  }
-
-  inline void
-  insert_start(const T& key, int source, bool)
-  {
-    unsigned int pos = k + source;
-
-    new(&(losers[pos].key)) T(key);
-    losers[pos].source = source;
-  }
-};
-
-/**
- * @brief Stable implementation of unguarded LoserTree.
- *
- * Unstable variant is selected below with partial specialization.
- */
-template<bool stable/* default == true */, typename T, typename Comparator>
-class LoserTreeUnguarded : public LoserTreeUnguardedBase<T, Comparator>
-{
-  typedef LoserTreeUnguardedBase<T, Comparator> Base;
-  using Base::k;
-  using Base::losers;
-
-public:
-  LoserTreeUnguarded(unsigned int _k, const T _sentinel,
-                     Comparator _comp = std::less<T>())
-    : Base::LoserTreeUnguardedBase(_k, _sentinel, _comp)
-  {}
-
-  unsigned int
-  init_winner(unsigned int root)
-  {
-    if (root >= k)
-      {
-        return root;
-      }
-    else
-      {
-        unsigned int left = init_winner (2 * root);
-        unsigned int right = init_winner (2 * root + 1);
-        if (!comp(losers[right].key, losers[left].key))
-          {
-            // Left one is less or equal.
-            losers[root] = losers[right];
-            return left;
-          }
-        else
-          {
-            // Right one is less.
-            losers[root] = losers[left];
-            return right;
-          }
-      }
-  }
-
-  inline void
-  init()
-  {
-    losers[0] = losers[init_winner(1)];
-
-#if _GLIBCXX_ASSERTIONS
-    // no dummy sequence can ever be at the top at the beginning (0 sequences!)
-    _GLIBCXX_PARALLEL_ASSERT(losers[0].source != -1);
-#endif
-  }
-
->>>>>>> 46f8e3b0
   // Do not pass a const reference since key will be used as local variable.
   inline void
   delete_min_insert(T key, bool)
@@ -1377,7 +800,6 @@
     int source;
     const T* keyp;
   };
-<<<<<<< HEAD
 
   unsigned int ik, k, offset;
   Loser* losers;
@@ -1601,230 +1023,5 @@
 };
 
 } // namespace __gnu_parallel
-=======
-
-  unsigned int ik, k, offset;
-  Loser* losers;
-  Comparator comp;
-
-public:
-
-  inline
-  LoserTreePointerUnguardedBase(unsigned int _k, const T& _sentinel,
-      Comparator _comp = std::less<T>())
-    : comp(_comp)
-  {
-    ik = _k;
-
-    // Next greater power of 2.
-    k = 1 << (log2(ik - 1) + 1);
-    offset = k;
-    // Avoid default-constructing losers[].key
-    losers = new Loser[2 * k];
-
-    for (unsigned int i = k + ik - 1; i < (2 * k); ++i)
-      {
-        losers[i].keyp = &_sentinel;
-        losers[i].source = -1;
-      }
-  }
-
-  inline ~LoserTreePointerUnguardedBase()
-  { delete[] losers; }
-
-  inline int
-  get_min_source()
-  {
-#if _GLIBCXX_ASSERTIONS
-    // no dummy sequence can ever be at the top!
-    _GLIBCXX_PARALLEL_ASSERT(losers[0].source != -1);
-#endif
-    return losers[0].source;
-  }
-
-  inline void
-  insert_start(const T& key, int source, bool)
-  {
-    unsigned int pos = k + source;
-
-    losers[pos].keyp = &key;
-    losers[pos].source = source;
-  }
-};
-
-/**
- * @brief Stable unguarded LoserTree variant storing pointers.
- *
- * Unstable variant is implemented below using partial specialization.
- */
-template<bool stable/* default == true */, typename T, typename Comparator>
-class LoserTreePointerUnguarded :
-    public LoserTreePointerUnguardedBase<T, Comparator>
-{
-  typedef LoserTreePointerUnguardedBase<T, Comparator> Base;
-  using Base::k;
-  using Base::losers;
-
-public:
-  LoserTreePointerUnguarded(unsigned int _k, const T& _sentinel,
-      Comparator _comp = std::less<T>())
-    : Base::LoserTreePointerUnguardedBase(_k, _sentinel, _comp)
-  {}
-
-  unsigned int
-  init_winner(unsigned int root)
-  {
-    if (root >= k)
-      {
-        return root;
-      }
-    else
-      {
-        unsigned int left = init_winner (2 * root);
-        unsigned int right = init_winner (2 * root + 1);
-        if (!comp(*losers[right].keyp, *losers[left].keyp))
-          {
-            // Left one is less or equal.
-            losers[root] = losers[right];
-            return left;
-          }
-        else
-          {
-            // Right one is less.
-            losers[root] = losers[left];
-            return right;
-          }
-      }
-  }
-
-  inline void
-  init()
-  {
-    losers[0] = losers[init_winner(1)];
-
-#if _GLIBCXX_ASSERTIONS
-    // no dummy sequence can ever be at the top at the beginning (0 sequences!)
-    _GLIBCXX_PARALLEL_ASSERT(losers[0].source != -1);
-#endif
-  }
-
-  inline void
-  delete_min_insert(const T& key, bool sup)
-  {
-#if _GLIBCXX_ASSERTIONS
-    // no dummy sequence can ever be at the top!
-    _GLIBCXX_PARALLEL_ASSERT(losers[0].source != -1);
-#endif
-
-    const T* keyp = &key;
-    int source = losers[0].source;
-    for (unsigned int pos = (k + source) / 2; pos > 0; pos /= 2)
-      {
-        // The smaller one gets promoted, ties are broken by source.
-        if (comp(*losers[pos].keyp, *keyp)
-          || (!comp(*keyp, *losers[pos].keyp) && losers[pos].source < source))
-          {
-            // The other one is smaller.
-            std::swap(losers[pos].source, source);
-            std::swap(losers[pos].keyp, keyp);
-          }
-      }
-
-    losers[0].source = source;
-    losers[0].keyp = keyp;
-  }
-};
-
-/**
- * @brief Unstable unguarded LoserTree variant storing pointers.
- *
- * Stable variant is above.
- */
-template<typename T, typename Comparator>
-class LoserTreePointerUnguarded</* stable == */false, T, Comparator> :
-    public LoserTreePointerUnguardedBase<T, Comparator>
-{
-  typedef LoserTreePointerUnguardedBase<T, Comparator> Base;
-  using Base::k;
-  using Base::losers;
-
-public:
-  LoserTreePointerUnguarded(unsigned int _k, const T& _sentinel,
-      Comparator _comp = std::less<T>())
-    : Base::LoserTreePointerUnguardedBase(_k, _sentinel, _comp)
-  {}
-
-  unsigned int
-  init_winner(unsigned int root)
-  {
-    if (root >= k)
-      {
-        return root;
-      }
-    else
-      {
-        unsigned int left = init_winner (2 * root);
-        unsigned int right = init_winner (2 * root + 1);
-
-#if _GLIBCXX_ASSERTIONS
-        // If left one is sentinel then right one must be, too.
-        if (losers[left].source == -1)
-          _GLIBCXX_PARALLEL_ASSERT(losers[right].source == -1);
-#endif
-
-        if (!comp(*losers[right].keyp, *losers[left].keyp))
-          {
-            // Left one is less or equal.
-            losers[root] = losers[right];
-            return left;
-          }
-        else
-          {
-            // Right one is less.
-            losers[root] = losers[left];
-            return right;
-          }
-      }
-  }
-
-  inline void
-  init()
-  {
-    losers[0] = losers[init_winner(1)];
-
-#if _GLIBCXX_ASSERTIONS
-    // no dummy sequence can ever be at the top at the beginning (0 sequences!)
-    _GLIBCXX_PARALLEL_ASSERT(losers[0].source != -1);
-#endif
-  }
-
-  inline void
-  delete_min_insert(const T& key, bool sup)
-  {
-#if _GLIBCXX_ASSERTIONS
-    // no dummy sequence can ever be at the top!
-    _GLIBCXX_PARALLEL_ASSERT(losers[0].source != -1);
-#endif
->>>>>>> 46f8e3b0
-
-    const T* keyp = &key;
-    int source = losers[0].source;
-    for (unsigned int pos = (k + source) / 2; pos > 0; pos /= 2)
-      {
-        // The smaller one gets promoted.
-        if (comp(*(losers[pos].keyp), *keyp))
-          {
-            // The other one is smaller.
-            std::swap(losers[pos].source, source);
-            std::swap(losers[pos].keyp, keyp);
-          }
-      }
-
-    losers[0].source = source;
-    losers[0].keyp = keyp;
-  }
-};
-
-} // namespace __gnu_parallel
 
 #endif /* _GLIBCXX_PARALLEL_LOSERTREE_H */
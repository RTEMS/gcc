--- conflicted
+++ resolved
@@ -142,12 +142,7 @@
     inline bool
     equal(_IIter1 __begin1, _IIter1 __end1, _IIter2 __begin2)
     {
-<<<<<<< HEAD
-      return _GLIBCXX_STD_P::mismatch(__begin1, __end1, __begin2).first
-              == __end1;
-=======
       return mismatch(__begin1, __end1, __begin2).first == __end1;
->>>>>>> 155d23aa
     }
 
   // Public interface
@@ -156,12 +151,7 @@
     equal(_IIter1 __begin1, _IIter1 __end1, _IIter2 __begin2, 
           _Predicate __pred)
     {
-<<<<<<< HEAD
-      return _GLIBCXX_STD_P::mismatch(__begin1, __end1, __begin2, __pred).first
-              == __end1;
-=======
       return mismatch(__begin1, __end1, __begin2, __pred).first == __end1;
->>>>>>> 155d23aa
     }
 
   // Sequential fallback

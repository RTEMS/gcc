// -*- C++ -*-

// Copyright (C) 2007, 2008, 2009, 2010 Free Software Foundation, Inc.
//
// This file is part of the GNU ISO C++ Library.  This library is free
// software; you can redistribute it and/or modify it under the terms
// of the GNU General Public License as published by the Free Software
// Foundation; either version 3, or (at your option) any later
// version.

// This library is distributed in the hope that it will be useful, but
// WITHOUT ANY WARRANTY; without even the implied warranty of
// MERCHANTABILITY or FITNESS FOR A PARTICULAR PURPOSE.  See the GNU
// General Public License for more details.

// Under Section 7 of GPL version 3, you are granted additional
// permissions described in the GCC Runtime Library Exception, version
// 3.1, as published by the Free Software Foundation.

// You should have received a copy of the GNU General Public License and
// a copy of the GCC Runtime Library Exception along with this program;
// see the files COPYING3 and COPYING.RUNTIME respectively.  If not, see
// <http://www.gnu.org/licenses/>.

/** @file parallel/base.h
 *  @brief Sequential helper functions.
 *  This file is a GNU parallel extension to the Standard C++ Library.
 */

// Written by Johannes Singler.

#ifndef _GLIBCXX_PARALLEL_BASE_H
#define _GLIBCXX_PARALLEL_BASE_H 1

#include <bits/c++config.h>
#include <bits/stl_function.h>
#include <omp.h>
#include <parallel/features.h>
#include <parallel/basic_iterator.h>
#include <parallel/parallel.h>

// Parallel mode namespaces.

/**
 * @namespace std::__parallel
 * @brief GNU parallel code, replaces standard behavior with parallel behavior.
 */
namespace std 
{ 
  namespace __parallel { } 
}

/**
 * @namespace __gnu_parallel
 * @brief GNU parallel code for public use.
 */
namespace __gnu_parallel
{
  // Import all the parallel versions of components in namespace std.
  using namespace std::__parallel;
}

/**
 * @namespace __gnu_sequential
 * @brief GNU sequential classes for public use.
 */
namespace __gnu_sequential 
{ 
  // Import whatever is the serial version.
#ifdef _GLIBCXX_PARALLEL
  using namespace std::__norm;
#else
  using namespace std;
#endif   
}


namespace __gnu_parallel
{
  // NB: Including this file cannot produce (unresolved) symbols from
  // the OpenMP runtime unless the parallel mode is actually invoked
  // and active, which imples that the OpenMP runtime is actually
  // going to be linked in.
  inline _ThreadIndex
  __get_max_threads() 
  { 
    _ThreadIndex __i = omp_get_max_threads();
    return __i > 1 ? __i : 1; 
  }


  inline bool 
  __is_parallel(const _Parallelism __p) { return __p != sequential; }


  /** @brief Calculates the rounded-down logarithm of @c __n for base 2.
   *  @param __n Argument.
   *  @return Returns 0 for any argument <1.
   */
  template<typename _Size>
    inline _Size
    __rd_log2(_Size __n)
    {
      _Size __k;
      for (__k = 0; __n > 1; __n >>= 1)
        ++__k;
      return __k;
    }

  /** @brief Encode two integers into one gnu_parallel::_CASable.
   *  @param __a First integer, to be encoded in the most-significant @c
   *  _CASable_bits/2 bits.
   *  @param __b Second integer, to be encoded in the least-significant
   *  @c _CASable_bits/2 bits.
   *  @return value encoding @c __a and @c __b.
   *  @see __decode2
   */
  inline _CASable
  __encode2(int __a, int __b)     //must all be non-negative, actually
  {
    return (((_CASable)__a) << (_CASable_bits / 2)) | (((_CASable)__b) << 0);
  }

  /** @brief Decode two integers from one gnu_parallel::_CASable.
   *  @param __x __gnu_parallel::_CASable to decode integers from.
   *  @param __a First integer, to be decoded from the most-significant
   *  @c _CASable_bits/2 bits of @c __x.
   *  @param __b Second integer, to be encoded in the least-significant
   *  @c _CASable_bits/2 bits of @c __x.
   *  @see __encode2
   */
  inline void
  __decode2(_CASable __x, int& __a, int& __b)
  {
    __a = (int)((__x >> (_CASable_bits / 2)) & _CASable_mask);
    __b = (int)((__x >>               0 ) & _CASable_mask);
  }

  //needed for parallel "numeric", even if "algorithm" not included

  /** @brief Equivalent to std::min. */
  template<typename _Tp>
<<<<<<< HEAD
    const _Tp&
=======
    inline const _Tp&
>>>>>>> b56a5220
    min(const _Tp& __a, const _Tp& __b)
    { return (__a < __b) ? __a : __b; }

  /** @brief Equivalent to std::max. */
  template<typename _Tp>
<<<<<<< HEAD
    const _Tp&
=======
    inline const _Tp&
>>>>>>> b56a5220
    max(const _Tp& __a, const _Tp& __b)
    { return (__a > __b) ? __a : __b; }

  /** @brief Constructs predicate for equality from strict weak
   *  ordering predicate
   */
  template<typename _T1, typename _T2, typename _Compare>
    class _EqualFromLess : public std::binary_function<_T1, _T2, bool>
    {
    private:
      _Compare& _M_comp;

    public:
      _EqualFromLess(_Compare& __comp) : _M_comp(__comp) { }

      bool operator()(const _T1& __a, const _T2& __b)
      { return !_M_comp(__a, __b) && !_M_comp(__b, __a); }
    };


  /** @brief Similar to std::unary_negate,
   *  but giving the argument types explicitly. */
  template<typename _Predicate, typename argument_type>
    class __unary_negate
    : public std::unary_function<argument_type, bool>
    {
    protected:
      _Predicate _M_pred;

    public:
      explicit
      __unary_negate(const _Predicate& __x) : _M_pred(__x) { }

      bool
      operator()(const argument_type& __x)
      { return !_M_pred(__x); }
    };

  /** @brief Similar to std::binder1st,
   *  but giving the argument types explicitly. */
  template<typename _Operation, typename _FirstArgumentType,
	   typename _SecondArgumentType, typename _ResultType>
    class __binder1st
    : public std::unary_function<_SecondArgumentType, _ResultType>
    {
    protected:
      _Operation _M_op;
      _FirstArgumentType _M_value;

    public:
      __binder1st(const _Operation& __x, const _FirstArgumentType& __y)
      : _M_op(__x), _M_value(__y) { }

      _ResultType
      operator()(const _SecondArgumentType& __x)
      { return _M_op(_M_value, __x); }

      // _GLIBCXX_RESOLVE_LIB_DEFECTS
      // 109.  Missing binders for non-const sequence elements
      _ResultType
      operator()(_SecondArgumentType& __x) const
      { return _M_op(_M_value, __x); }
    };

  /**
   *  @brief Similar to std::binder2nd, but giving the argument types
   *  explicitly.
   */
  template<typename _Operation, typename _FirstArgumentType,
	   typename _SecondArgumentType, typename _ResultType>
    class __binder2nd
    : public std::unary_function<_FirstArgumentType, _ResultType>
    {
    protected:
      _Operation _M_op;
      _SecondArgumentType _M_value;

    public:
      __binder2nd(const _Operation& __x, const _SecondArgumentType& __y)
      : _M_op(__x), _M_value(__y) { }

      _ResultType
      operator()(const _FirstArgumentType& __x) const
      { return _M_op(__x, _M_value); }

      // _GLIBCXX_RESOLVE_LIB_DEFECTS
      // 109.  Missing binders for non-const sequence elements
      _ResultType
      operator()(_FirstArgumentType& __x)
      { return _M_op(__x, _M_value); }
    };

  /** @brief Similar to std::equal_to, but allows two different types. */
  template<typename _T1, typename _T2>
    struct _EqualTo : std::binary_function<_T1, _T2, bool>
    {
      bool operator()(const _T1& __t1, const _T2& __t2) const
      { return __t1 == __t2; }
    };

  /** @brief Similar to std::less, but allows two different types. */
  template<typename _T1, typename _T2>
    struct _Less : std::binary_function<_T1, _T2, bool>
    {
      bool
      operator()(const _T1& __t1, const _T2& __t2) const
      { return __t1 < __t2; }

      bool
      operator()(const _T2& __t2, const _T1& __t1) const
      { return __t2 < __t1; }
    };

  // Partial specialization for one type. Same as std::less.
  template<typename _Tp>
    struct _Less<_Tp, _Tp>
    : public std::less<_Tp> { };

  /** @brief Similar to std::plus, but allows two different types. */
  template<typename _Tp1, typename _Tp2, typename _Result
	   = __typeof__(*static_cast<_Tp1*>(0)
			+ *static_cast<_Tp2*>(0))>
    struct _Plus : public std::binary_function<_Tp1, _Tp2, _Result>
    {
      _Result
      operator()(const _Tp1& __x, const _Tp2& __y) const
      { return __x + __y; }
    };

  // Partial specialization for one type. Same as std::plus.
  template<typename _Tp>
    struct _Plus<_Tp, _Tp, _Tp>
    : public std::plus<_Tp> { };

  /** @brief Similar to std::multiplies, but allows two different types. */
  template<typename _Tp1, typename _Tp2, typename _Result
	   = __typeof__(*static_cast<_Tp1*>(0)
			* *static_cast<_Tp2*>(0))>
    struct _Multiplies : public std::binary_function<_Tp1, _Tp2, _Result>
    {
      _Result
      operator()(const _Tp1& __x, const _Tp2& __y) const
      { return __x * __y; }
    };

  // Partial specialization for one type. Same as std::multiplies.
  template<typename _Tp>
    struct _Multiplies<_Tp, _Tp, _Tp>
    : public std::multiplies<_Tp> { };

  /** @brief _Iterator associated with __gnu_parallel::_PseudoSequence.
   *  If features the usual random-access iterator functionality.
   *  @param _Tp Sequence _M_value type.
<<<<<<< HEAD
   *  @param _DifferenceType Sequence difference type.
=======
   *  @param _DifferenceTp Sequence difference type.
>>>>>>> b56a5220
   */
  template<typename _Tp, typename _DifferenceTp>
    class _PseudoSequenceIterator
    {
    public:
      typedef _DifferenceTp _DifferenceType;

      _PseudoSequenceIterator(const _Tp& __val, _DifferenceType __pos)
      : _M_val(__val), _M_pos(__pos) { }

      // Pre-increment operator.
      _PseudoSequenceIterator&
      operator++()
      {
	++_M_pos;
	return *this;
      }

      // Post-increment operator.
      _PseudoSequenceIterator
      operator++(int)
      { return _PseudoSequenceIterator(_M_pos++); }

      const _Tp&
      operator*() const
      { return _M_val; }

      const _Tp&
      operator[](_DifferenceType) const
      { return _M_val; }

      bool
      operator==(const _PseudoSequenceIterator& __i2)
      { return _M_pos == __i2._M_pos; }

      bool
      operator!=(const _PseudoSequenceIterator& __i2)
      { return _M_pos != __i2._M_pos; }

      _DifferenceType
      operator-(const _PseudoSequenceIterator& __i2)
      { return _M_pos - __i2._M_pos; }

    private:
      const _Tp& _M_val;
      _DifferenceType _M_pos;
    };

  /** @brief Sequence that conceptually consists of multiple copies of
      the same element.
      *  The copies are not stored explicitly, of course.
      *  @param _Tp Sequence _M_value type.
<<<<<<< HEAD
      *  @param _DifferenceType Sequence difference type.
=======
      *  @param _DifferenceTp Sequence difference type.
>>>>>>> b56a5220
      */
  template<typename _Tp, typename _DifferenceTp>
    class _PseudoSequence
    {
    public:
      typedef _DifferenceTp _DifferenceType;

      // Better cast down to uint64_t, than up to _DifferenceTp.
      typedef _PseudoSequenceIterator<_Tp, uint64_t> iterator;

      /** @brief Constructor.
       *  @param _M_val Element of the sequence.
       *  @param __count Number of (virtual) copies.
       */
      _PseudoSequence(const _Tp& __val, _DifferenceType __count)
      : _M_val(__val), _M_count(__count)  { }

      /** @brief Begin iterator. */
      iterator
      begin() const
      { return iterator(_M_val, 0); }

      /** @brief End iterator. */
      iterator
      end() const
      { return iterator(_M_val, _M_count); }

    private:
      const _Tp& _M_val;
      _DifferenceType _M_count;
    };

  /** @brief Compute the median of three referenced elements,
      according to @c __comp.
      *  @param __a First iterator.
      *  @param __b Second iterator.
      *  @param __c Third iterator.
      *  @param __comp Comparator.
      */
  template<typename _RAIter, typename _Compare>
    _RAIter
    __median_of_three_iterators(_RAIter __a, _RAIter __b,
				_RAIter __c, _Compare __comp)
    {
      if (__comp(*__a, *__b))
	if (__comp(*__b, *__c))
	  return __b;
	else
	  if (__comp(*__a, *__c))
	    return __c;
	  else
	    return __a;
      else
	{
	  // Just swap __a and __b.
	  if (__comp(*__a, *__c))
	    return __a;
	  else
	    if (__comp(*__b, *__c))
	      return __c;
	    else
	      return __b;
	}
    }

#define _GLIBCXX_PARALLEL_ASSERT(_Condition) __glibcxx_assert(_Condition)

} //namespace __gnu_parallel

#endif /* _GLIBCXX_PARALLEL_BASE_H */<|MERGE_RESOLUTION|>--- conflicted
+++ resolved
@@ -140,21 +140,13 @@
 
   /** @brief Equivalent to std::min. */
   template<typename _Tp>
-<<<<<<< HEAD
-    const _Tp&
-=======
     inline const _Tp&
->>>>>>> b56a5220
     min(const _Tp& __a, const _Tp& __b)
     { return (__a < __b) ? __a : __b; }
 
   /** @brief Equivalent to std::max. */
   template<typename _Tp>
-<<<<<<< HEAD
-    const _Tp&
-=======
     inline const _Tp&
->>>>>>> b56a5220
     max(const _Tp& __a, const _Tp& __b)
     { return (__a > __b) ? __a : __b; }
 
@@ -308,11 +300,7 @@
   /** @brief _Iterator associated with __gnu_parallel::_PseudoSequence.
    *  If features the usual random-access iterator functionality.
    *  @param _Tp Sequence _M_value type.
-<<<<<<< HEAD
-   *  @param _DifferenceType Sequence difference type.
-=======
    *  @param _DifferenceTp Sequence difference type.
->>>>>>> b56a5220
    */
   template<typename _Tp, typename _DifferenceTp>
     class _PseudoSequenceIterator
@@ -365,11 +353,7 @@
       the same element.
       *  The copies are not stored explicitly, of course.
       *  @param _Tp Sequence _M_value type.
-<<<<<<< HEAD
-      *  @param _DifferenceType Sequence difference type.
-=======
       *  @param _DifferenceTp Sequence difference type.
->>>>>>> b56a5220
       */
   template<typename _Tp, typename _DifferenceTp>
     class _PseudoSequence

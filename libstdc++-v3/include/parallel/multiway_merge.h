--- conflicted
+++ resolved
@@ -143,11 +143,7 @@
       /** @brief Current iterator __position. */
       _RAIter _M_current;
       /** @brief _Compare. */
-<<<<<<< HEAD
-      mutable _Compare& __comp;
-=======
       _Compare& __comp;
->>>>>>> 03d20231
 
     public:
       /** @brief Constructor. Sets iterator to beginning of sequence.

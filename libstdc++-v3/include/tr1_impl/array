--- conflicted
+++ resolved
@@ -1,10 +1,6 @@
 // class template array -*- C++ -*-
 
-<<<<<<< HEAD
-// Copyright (C) 2007, 2008 Free Software Foundation, Inc.
-=======
 // Copyright (C) 2007, 2008, 2009 Free Software Foundation, Inc.
->>>>>>> a0daa400
 //
 // This file is part of the GNU ISO C++ Library.  This library is free
 // software; you can redistribute it and/or modify it under the
@@ -40,10 +36,6 @@
 {
 _GLIBCXX_BEGIN_NAMESPACE_TR1
 
-<<<<<<< HEAD
-  /// array.
-  /// NB: Requires complete type _Tp.
-=======
   /**
    *  @brief A standard container for storing a fixed size sequence of elements.
    *
@@ -58,7 +50,6 @@
    *  @param  Tp  Type of element. Required to be a complete type.
    *  @param  N  Number of elements.
   */
->>>>>>> a0daa400
   template<typename _Tp, std::size_t _Nm>
     struct array
     {

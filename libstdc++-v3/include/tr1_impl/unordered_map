--- conflicted
+++ resolved
@@ -168,9 +168,6 @@
     { __x.swap(__y); }
 
 
-<<<<<<< HEAD
-  /// class unordered_map
-=======
   /**
    *  @brief A standard container composed of unique keys (containing
    *  at most one of each key value) that associates values of another type
@@ -189,7 +186,6 @@
    *
    * The resulting value type of the container is std::pair<const Key, Tp>.
    */
->>>>>>> a0daa400
   template<class _Key, class _Tp,
 	   class _Hash = hash<_Key>,
 	   class _Pred = std::equal_to<_Key>,
@@ -254,9 +250,6 @@
 #endif
     };
   
-<<<<<<< HEAD
-  /// class unordered_multimap
-=======
   /**
    *  @brief A standard container composed of equivalent keys
    *  (possibly containing multiple of each key value) that associates
@@ -275,7 +268,6 @@
    *
    * The resulting value type of the container is std::pair<const Key, Tp>.
    */
->>>>>>> a0daa400
   template<class _Key, class _Tp,
 	   class _Hash = hash<_Key>,
 	   class _Pred = std::equal_to<_Key>,

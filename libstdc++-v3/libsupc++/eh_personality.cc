// -*- C++ -*- The GNU C++ exception personality routine.
// Copyright (C) 2001, 2002, 2003, 2006 Free Software Foundation, Inc.
//
// This file is part of GCC.
//
// GCC is free software; you can redistribute it and/or modify
// it under the terms of the GNU General Public License as published by
// the Free Software Foundation; either version 2, or (at your option)
// any later version.
//
// GCC is distributed in the hope that it will be useful,
// but WITHOUT ANY WARRANTY; without even the implied warranty of
// MERCHANTABILITY or FITNESS FOR A PARTICULAR PURPOSE.  See the
// GNU General Public License for more details.
//
// You should have received a copy of the GNU General Public License
// along with GCC; see the file COPYING.  If not, write to
// the Free Software Foundation, 51 Franklin Street, Fifth Floor,
// Boston, MA 02110-1301, USA.

// As a special exception, you may use this file as part of a free software
// library without restriction.  Specifically, if other files instantiate
// templates or use macros or inline functions from this file, or you compile
// this file and link it with other files to produce an executable, this
// file does not by itself cause the resulting executable to be covered by
// the GNU General Public License.  This exception does not however
// invalidate any other reasons why the executable file might be covered by
// the GNU General Public License.

#include <bits/c++config.h>
#include <cstdlib>
#include <exception_defines.h>
#include <cxxabi.h>
#include "unwind-cxx.h"

using namespace __cxxabiv1;

#ifdef __ARM_EABI_UNWINDER__
#define NO_SIZE_OF_ENCODED_VALUE
#endif

#include "unwind-pe.h"


struct lsda_header_info
{
  _Unwind_Ptr Start;
  _Unwind_Ptr LPStart;
  _Unwind_Ptr ttype_base;
  const unsigned char *TType;
  const unsigned char *action_table;
  unsigned char ttype_encoding;
  unsigned char call_site_encoding;
};

static const unsigned char *
parse_lsda_header (_Unwind_Context *context, const unsigned char *p,
		   lsda_header_info *info)
{
  _uleb128_t tmp;
  unsigned char lpstart_encoding;

  info->Start = (context ? _Unwind_GetRegionStart (context) : 0);

  // Find @LPStart, the base to which landing pad offsets are relative.
  lpstart_encoding = *p++;
  if (lpstart_encoding != DW_EH_PE_omit)
    p = read_encoded_value (context, lpstart_encoding, p, &info->LPStart);
  else
    info->LPStart = info->Start;

  // Find @TType, the base of the handler and exception spec type data.
  info->ttype_encoding = *p++;
  if (info->ttype_encoding != DW_EH_PE_omit)
    {
      p = read_uleb128 (p, &tmp);
      info->TType = p + tmp;
    }
  else
    info->TType = 0;

  // The encoding and length of the call-site table; the action table
  // immediately follows.
  info->call_site_encoding = *p++;
  p = read_uleb128 (p, &tmp);
  info->action_table = p + tmp;

  return p;
}

#ifdef __ARM_EABI_UNWINDER__

// Return an element from a type table.

static const std::type_info*
get_ttype_entry(lsda_header_info* info, _uleb128_t i)
{
  _Unwind_Ptr ptr;

  ptr = (_Unwind_Ptr) (info->TType - (i * 4));
  ptr = _Unwind_decode_target2(ptr);
  
  return reinterpret_cast<const std::type_info *>(ptr);
}

// The ABI provides a routine for matching exception object types.
typedef _Unwind_Control_Block _throw_typet;
#define get_adjusted_ptr(catch_type, throw_type, thrown_ptr_p) \
  (__cxa_type_match (throw_type, catch_type, false, thrown_ptr_p) \
   != ctm_failed)

// Return true if THROW_TYPE matches one if the filter types.

static bool
check_exception_spec(lsda_header_info* info, _throw_typet* throw_type,
		     void* thrown_ptr, _sleb128_t filter_value)
{
  const _uleb128_t* e = ((const _uleb128_t*) info->TType)
			  - filter_value - 1;

  while (1)
    {
      const std::type_info* catch_type;
      _uleb128_t tmp;

      tmp = *e;
      
      // Zero signals the end of the list.  If we've not found
      // a match by now, then we've failed the specification.
      if (tmp == 0)
        return false;

      tmp = _Unwind_decode_target2((_Unwind_Word) e);

      // Match a ttype entry.
      catch_type = reinterpret_cast<const std::type_info*>(tmp);

      // ??? There is currently no way to ask the RTTI code about the
      // relationship between two types without reference to a specific
      // object.  There should be; then we wouldn't need to mess with
      // thrown_ptr here.
      if (get_adjusted_ptr(catch_type, throw_type, &thrown_ptr))
	return true;

      // Advance to the next entry.
      e++;
    }
}


// Save stage1 handler information in the exception object

static inline void
save_caught_exception(struct _Unwind_Exception* ue_header,
		      struct _Unwind_Context* context,
		      void* thrown_ptr,
		      int handler_switch_value,
		      const unsigned char* language_specific_data,
		      _Unwind_Ptr landing_pad,
		      const unsigned char* action_record
			__attribute__((__unused__)))
{
    ue_header->barrier_cache.sp = _Unwind_GetGR(context, 13);
    ue_header->barrier_cache.bitpattern[0] = (_uw) thrown_ptr;
    ue_header->barrier_cache.bitpattern[1]
      = (_uw) handler_switch_value;
    ue_header->barrier_cache.bitpattern[2]
      = (_uw) language_specific_data;
    ue_header->barrier_cache.bitpattern[3] = (_uw) landing_pad;
}


// Restore the catch handler data saved during phase1.

static inline void
restore_caught_exception(struct _Unwind_Exception* ue_header,
			 int& handler_switch_value,
			 const unsigned char*& language_specific_data,
			 _Unwind_Ptr& landing_pad)
{
  handler_switch_value = (int) ue_header->barrier_cache.bitpattern[1];
  language_specific_data =
    (const unsigned char*) ue_header->barrier_cache.bitpattern[2];
  landing_pad = (_Unwind_Ptr) ue_header->barrier_cache.bitpattern[3];
}

#define CONTINUE_UNWINDING \
  do								\
    {								\
      if (__gnu_unwind_frame(ue_header, context) != _URC_OK)	\
	return _URC_FAILURE;					\
      return _URC_CONTINUE_UNWIND;				\
    }								\
  while (0)

// Return true if the filter spec is empty, ie throw().

static bool
empty_exception_spec (lsda_header_info *info, _Unwind_Sword filter_value)
{
  const _Unwind_Word* e = ((const _Unwind_Word*) info->TType)
			  - filter_value - 1;

  return *e == 0;
}

#else
typedef const std::type_info _throw_typet;


// Return an element from a type table.

static const std::type_info *
get_ttype_entry (lsda_header_info *info, _uleb128_t i)
{
  _Unwind_Ptr ptr;

  i *= size_of_encoded_value (info->ttype_encoding);
  read_encoded_value_with_base (info->ttype_encoding, info->ttype_base,
				info->TType - i, &ptr);

  return reinterpret_cast<const std::type_info *>(ptr);
}

// Given the thrown type THROW_TYPE, pointer to a variable containing a
// pointer to the exception object THROWN_PTR_P and a type CATCH_TYPE to
// compare against, return whether or not there is a match and if so,
// update *THROWN_PTR_P.

static bool
get_adjusted_ptr (const std::type_info *catch_type,
		  const std::type_info *throw_type,
		  void **thrown_ptr_p)
{
  void *thrown_ptr = *thrown_ptr_p;

  // Pointer types need to adjust the actual pointer, not
  // the pointer to pointer that is the exception object.
  // This also has the effect of passing pointer types
  // "by value" through the __cxa_begin_catch return value.
  if (throw_type->__is_pointer_p ())
    thrown_ptr = *(void **) thrown_ptr;

  if (catch_type->__do_catch (throw_type, &thrown_ptr, 1))
    {
      *thrown_ptr_p = thrown_ptr;
      return true;
    }

  return false;
}

// Return true if THROW_TYPE matches one if the filter types.

static bool
check_exception_spec(lsda_header_info* info, _throw_typet* throw_type,
		      void* thrown_ptr, _sleb128_t filter_value)
{
  const unsigned char *e = info->TType - filter_value - 1;

  while (1)
    {
      const std::type_info *catch_type;
      _uleb128_t tmp;

      e = read_uleb128 (e, &tmp);

      // Zero signals the end of the list.  If we've not found
      // a match by now, then we've failed the specification.
      if (tmp == 0)
        return false;

      // Match a ttype entry.
      catch_type = get_ttype_entry (info, tmp);

      // ??? There is currently no way to ask the RTTI code about the
      // relationship between two types without reference to a specific
      // object.  There should be; then we wouldn't need to mess with
      // thrown_ptr here.
      if (get_adjusted_ptr (catch_type, throw_type, &thrown_ptr))
	return true;
    }
}


// Save stage1 handler information in the exception object

static inline void
save_caught_exception(struct _Unwind_Exception* ue_header,
		      struct _Unwind_Context* context
			__attribute__((__unused__)),
		      void* thrown_ptr,
		      int handler_switch_value,
		      const unsigned char* language_specific_data,
		      _Unwind_Ptr landing_pad __attribute__((__unused__)),
		      const unsigned char* action_record)
{
  __cxa_exception* xh = __get_exception_header_from_ue(ue_header);

  xh->handlerSwitchValue = handler_switch_value;
  xh->actionRecord = action_record;
  xh->languageSpecificData = language_specific_data;
  xh->adjustedPtr = thrown_ptr;

  // ??? Completely unknown what this field is supposed to be for.
  // ??? Need to cache TType encoding base for call_unexpected.
  xh->catchTemp = landing_pad;
}


// Restore the catch handler information saved during phase1.

static inline void
restore_caught_exception(struct _Unwind_Exception* ue_header,
			 int& handler_switch_value,
			 const unsigned char*& language_specific_data,
			 _Unwind_Ptr& landing_pad)
{
  __cxa_exception* xh = __get_exception_header_from_ue(ue_header);
  handler_switch_value = xh->handlerSwitchValue;
  language_specific_data = xh->languageSpecificData;
  landing_pad = (_Unwind_Ptr) xh->catchTemp;
}

#define CONTINUE_UNWINDING return _URC_CONTINUE_UNWIND

// Return true if the filter spec is empty, ie throw().

static bool
empty_exception_spec (lsda_header_info *info, _Unwind_Sword filter_value)
{
  const unsigned char *e = info->TType - filter_value - 1;
  _uleb128_t tmp;

  e = read_uleb128 (e, &tmp);
  return tmp == 0;
}

#endif // !__ARM_EABI_UNWINDER__

namespace __cxxabiv1
{

// Using a different personality function name causes link failures
// when trying to mix code using different exception handling models.
#ifdef _GLIBCXX_SJLJ_EXCEPTIONS
#define PERSONALITY_FUNCTION	__gxx_personality_sj0
#define __builtin_eh_return_data_regno(x) x
#else
#define PERSONALITY_FUNCTION	__gxx_personality_v0
#endif

extern "C" _Unwind_Reason_Code
#ifdef __ARM_EABI_UNWINDER__
PERSONALITY_FUNCTION (_Unwind_State state,
		      struct _Unwind_Exception* ue_header,
		      struct _Unwind_Context* context)
#else
PERSONALITY_FUNCTION (int version,
		      _Unwind_Action actions,
		      _Unwind_Exception_Class exception_class,
		      struct _Unwind_Exception *ue_header,
		      struct _Unwind_Context *context)
#endif
{
  enum found_handler_type
  {
    found_nothing,
    found_terminate,
    found_cleanup,
    found_handler
  } found_type;

  lsda_header_info info;
  const unsigned char *language_specific_data;
  const unsigned char *action_record;
  const unsigned char *p;
  _Unwind_Ptr landing_pad, ip;
  int handler_switch_value;
  void* thrown_ptr = ue_header + 1;
  bool foreign_exception;
  int ip_before_insn = 0;

#ifdef __ARM_EABI_UNWINDER__
  _Unwind_Action actions;

  switch (state & _US_ACTION_MASK)
    {
    case _US_VIRTUAL_UNWIND_FRAME:
      actions = _UA_SEARCH_PHASE;
      break;

    case _US_UNWIND_FRAME_STARTING:
      actions = _UA_CLEANUP_PHASE;
      if (!(state & _US_FORCE_UNWIND)
	  && ue_header->barrier_cache.sp == _Unwind_GetGR(context, 13))
	actions |= _UA_HANDLER_FRAME;
      break;

    case _US_UNWIND_FRAME_RESUME:
      CONTINUE_UNWINDING;
      break;

    default:
      std::abort();
    }
  actions |= state & _US_FORCE_UNWIND;

  // We don't know which runtime we're working with, so can't check this.
  // However the ABI routines hide this from us, and we don't actually need
  // to know.
  foreign_exception = false;

  // The dwarf unwinder assumes the context structure holds things like the
  // function and LSDA pointers.  The ARM implementation caches these in
  // the exception header (UCB).  To avoid rewriting everything we make the
  // virtual IP register point at the UCB.
  ip = (_Unwind_Ptr) ue_header;
  _Unwind_SetGR(context, 12, ip);
#else
  __cxa_exception* xh = __get_exception_header_from_ue(ue_header);

  // Interface version check.
  if (version != 1)
    return _URC_FATAL_PHASE1_ERROR;
  foreign_exception = !__is_gxx_exception_class(exception_class);
#endif

  // Shortcut for phase 2 found handler for domestic exception.
  if (actions == (_UA_CLEANUP_PHASE | _UA_HANDLER_FRAME)
      && !foreign_exception)
    {
      restore_caught_exception(ue_header, handler_switch_value,
			       language_specific_data, landing_pad);
      found_type = (landing_pad == 0 ? found_terminate : found_handler);
      goto install_context;
    }

  language_specific_data = (const unsigned char *)
    _Unwind_GetLanguageSpecificData (context);

  // If no LSDA, then there are no handlers or cleanups.
  if (! language_specific_data)
    CONTINUE_UNWINDING;

  // Parse the LSDA header.
  p = parse_lsda_header (context, language_specific_data, &info);
  info.ttype_base = base_of_encoded_value (info.ttype_encoding, context);
#ifdef HAVE_GETIPINFO
  ip = _Unwind_GetIPInfo (context, &ip_before_insn);
#else
  ip = _Unwind_GetIP (context);
#endif
  if (! ip_before_insn)
    --ip;
  landing_pad = 0;
  action_record = 0;
  handler_switch_value = 0;

#ifdef _GLIBCXX_SJLJ_EXCEPTIONS
  // The given "IP" is an index into the call-site table, with two
  // exceptions -- -1 means no-action, and 0 means terminate.  But
  // since we're using uleb128 values, we've not got random access
  // to the array.
  if ((int) ip < 0)
    return _URC_CONTINUE_UNWIND;
  else if (ip == 0)
    {
      // Fall through to set found_terminate.
    }
  else
    {
      _uleb128_t cs_lp, cs_action;
      do
	{
	  p = read_uleb128 (p, &cs_lp);
	  p = read_uleb128 (p, &cs_action);
	}
      while (--ip);

      // Can never have null landing pad for sjlj -- that would have
      // been indicated by a -1 call site index.
      landing_pad = cs_lp + 1;
      if (cs_action)
	action_record = info.action_table + cs_action - 1;
      goto found_something;
    }
#else
  // Search the call-site table for the action associated with this IP.
  while (p < info.action_table)
    {
      _Unwind_Ptr cs_start, cs_len, cs_lp;
      _uleb128_t cs_action;

      // Note that all call-site encodings are "absolute" displacements.
      p = read_encoded_value (0, info.call_site_encoding, p, &cs_start);
      p = read_encoded_value (0, info.call_site_encoding, p, &cs_len);
      p = read_encoded_value (0, info.call_site_encoding, p, &cs_lp);
      p = read_uleb128 (p, &cs_action);

      // The table is sorted, so if we've passed the ip, stop.
      if (ip < info.Start + cs_start)
	p = info.action_table;
      else if (ip < info.Start + cs_start + cs_len)
	{
	  if (cs_lp)
	    landing_pad = info.LPStart + cs_lp;
	  if (cs_action)
	    action_record = info.action_table + cs_action - 1;
	  goto found_something;
	}
    }
#endif // _GLIBCXX_SJLJ_EXCEPTIONS

  // If ip is not present in the table, call terminate.  This is for
  // a destructor inside a cleanup, or a library routine the compiler
  // was not expecting to throw.
  found_type = found_terminate;
  goto do_something;

 found_something:
  if (landing_pad == 0)
    {
      // If ip is present, and has a null landing pad, there are
      // no cleanups or handlers to be run.
      found_type = found_nothing;
    }
  else if (action_record == 0)
    {
      // If ip is present, has a non-null landing pad, and a null
      // action table offset, then there are only cleanups present.
      // Cleanups use a zero switch value, as set above.
      found_type = found_cleanup;
    }
  else
    {
      // Otherwise we have a catch handler or exception specification.

      _sleb128_t ar_filter, ar_disp;
      const std::type_info* catch_type;
      _throw_typet* throw_type;
      bool saw_cleanup = false;
      bool saw_handler = false;

<<<<<<< HEAD
      // During forced unwinding, we only run cleanups.  With a foreign
      // exception class, there's no exception type.
      // ??? What to do about GNU Java and GNU Ada exceptions.

=======
#ifdef __ARM_EABI_UNWINDER__
      throw_type = ue_header;
>>>>>>> 60a98cce
      if ((actions & _UA_FORCE_UNWIND)
	  || foreign_exception)
	thrown_ptr = 0;
#else
      // During forced unwinding, match a magic exception type.
      if (actions & _UA_FORCE_UNWIND)
	{
	  throw_type = &typeid(abi::__forced_unwind);
	  thrown_ptr = 0;
	}
      // With a foreign exception class, there's no exception type.
      // ??? What to do about GNU Java and GNU Ada exceptions?
      else if (foreign_exception)
	{
	  throw_type = &typeid(abi::__foreign_exception);
	  thrown_ptr = 0;
	}
      else
#ifdef __ARM_EABI_UNWINDER__
	throw_type = ue_header;
#else
	throw_type = xh->exceptionType;
#endif

      while (1)
	{
	  p = action_record;
	  p = read_sleb128 (p, &ar_filter);
	  read_sleb128 (p, &ar_disp);

	  if (ar_filter == 0)
	    {
	      // Zero filter values are cleanups.
	      saw_cleanup = true;
	    }
	  else if (ar_filter > 0)
	    {
	      // Positive filter values are handlers.
	      catch_type = get_ttype_entry (&info, ar_filter);

	      // Null catch type is a catch-all handler; we can catch foreign
	      // exceptions with this.  Otherwise we must match types.
	      if (! catch_type
		  || (throw_type
		      && get_adjusted_ptr (catch_type, throw_type,
					   &thrown_ptr)))
		{
		  saw_handler = true;
		  break;
		}
	    }
	  else
	    {
	      // Negative filter values are exception specifications.
	      // ??? How do foreign exceptions fit in?  As far as I can
	      // see we can't match because there's no __cxa_exception
	      // object to stuff bits in for __cxa_call_unexpected to use.
	      // Allow them iff the exception spec is non-empty.  I.e.
	      // a throw() specification results in __unexpected.
	      if ((throw_type
		   && !(actions & _UA_FORCE_UNWIND)
		   && !foreign_exception)
		  ? ! check_exception_spec (&info, throw_type, thrown_ptr,
					    ar_filter)
		  : empty_exception_spec (&info, ar_filter))
		{
		  saw_handler = true;
		  break;
		}
	    }

	  if (ar_disp == 0)
	    break;
	  action_record = p + ar_disp;
	}

      if (saw_handler)
	{
	  handler_switch_value = ar_filter;
	  found_type = found_handler;
	}
      else
	found_type = (saw_cleanup ? found_cleanup : found_nothing);
    }

 do_something:
   if (found_type == found_nothing)
     CONTINUE_UNWINDING;

  if (actions & _UA_SEARCH_PHASE)
    {
      if (found_type == found_cleanup)
	CONTINUE_UNWINDING;

      // For domestic exceptions, we cache data from phase 1 for phase 2.
      if (!foreign_exception)
        {
	  save_caught_exception(ue_header, context, thrown_ptr,
				handler_switch_value, language_specific_data,
				landing_pad, action_record);
	}
      return _URC_HANDLER_FOUND;
    }

 install_context:
  
  // We can't use any of the cxa routines with foreign exceptions,
  // because they all expect ue_header to be a struct __cxa_exception.
  // So in that case, call terminate or unexpected directly.
  if ((actions & _UA_FORCE_UNWIND)
      || foreign_exception)
    {
      if (found_type == found_terminate)
	std::terminate ();
      else if (handler_switch_value < 0)
	{
	  try 
	    { std::unexpected (); } 
	  catch(...) 
	    { std::terminate (); }
	}
    }
  else
    {
      if (found_type == found_terminate)
	__cxa_call_terminate(ue_header);

      // Cache the TType base value for __cxa_call_unexpected, as we won't
      // have an _Unwind_Context then.
      if (handler_switch_value < 0)
	{
	  parse_lsda_header (context, language_specific_data, &info);

#ifdef __ARM_EABI_UNWINDER__
	  const _Unwind_Word* e;
	  _Unwind_Word n;
	  
	  e = ((const _Unwind_Word*) info.TType) - handler_switch_value - 1;
	  // Count the number of rtti objects.
	  n = 0;
	  while (e[n] != 0)
	    n++;

	  // Count.
	  ue_header->barrier_cache.bitpattern[1] = n;
	  // Base (obsolete)
	  ue_header->barrier_cache.bitpattern[2] = 0;
	  // Stride.
	  ue_header->barrier_cache.bitpattern[3] = 4;
	  // List head.
	  ue_header->barrier_cache.bitpattern[4] = (_Unwind_Word) e;
#else
	  xh->catchTemp = base_of_encoded_value (info.ttype_encoding, context);
#endif
	}
    }

  /* For targets with pointers smaller than the word size, we must extend the
     pointer, and this extension is target dependent.  */
  _Unwind_SetGR (context, __builtin_eh_return_data_regno (0),
		 __builtin_extend_pointer (ue_header));
  _Unwind_SetGR (context, __builtin_eh_return_data_regno (1),
		 handler_switch_value);
  _Unwind_SetIP (context, landing_pad);
#ifdef __ARM_EABI_UNWINDER__
  if (found_type == found_cleanup)
    __cxa_begin_cleanup(ue_header);
#endif
  return _URC_INSTALL_CONTEXT;
}

/* The ARM EABI implementation of __cxa_call_unexpected is in a
   different file so that the personality routine (PR) can be used
   standalone.  The generic routine shared datastructures with the PR
   so it is most convenient to implement it here.  */
#ifndef __ARM_EABI_UNWINDER__
extern "C" void
__cxa_call_unexpected (void *exc_obj_in)
{
  _Unwind_Exception *exc_obj
    = reinterpret_cast <_Unwind_Exception *>(exc_obj_in);

  __cxa_begin_catch (exc_obj);

  // This function is a handler for our exception argument.  If we exit
  // by throwing a different exception, we'll need the original cleaned up.
  struct end_catch_protect
  {
    end_catch_protect() { }
    ~end_catch_protect() { __cxa_end_catch(); }
  } end_catch_protect_obj;

  lsda_header_info info;
  __cxa_exception *xh = __get_exception_header_from_ue (exc_obj);
  const unsigned char *xh_lsda;
  _Unwind_Sword xh_switch_value;
  std::terminate_handler xh_terminate_handler;

  // If the unexpectedHandler rethrows the exception (e.g. to categorize it),
  // it will clobber data about the current handler.  So copy the data out now.
  xh_lsda = xh->languageSpecificData;
  xh_switch_value = xh->handlerSwitchValue;
  xh_terminate_handler = xh->terminateHandler;
  info.ttype_base = (_Unwind_Ptr) xh->catchTemp;

  try 
    { __unexpected (xh->unexpectedHandler); } 
  catch(...) 
    {
      // Get the exception thrown from unexpected.

      __cxa_eh_globals *globals = __cxa_get_globals_fast ();
      __cxa_exception *new_xh = globals->caughtExceptions;
      void *new_ptr = new_xh + 1;

      // We don't quite have enough stuff cached; re-parse the LSDA.
      parse_lsda_header (0, xh_lsda, &info);

      // If this new exception meets the exception spec, allow it.
      if (check_exception_spec (&info, new_xh->exceptionType,
				new_ptr, xh_switch_value))
	__throw_exception_again;

      // If the exception spec allows std::bad_exception, throw that.
      // We don't have a thrown object to compare against, but since
      // bad_exception doesn't have virtual bases, that's OK; just pass 0.
#ifdef __EXCEPTIONS  
      const std::type_info &bad_exc = typeid (std::bad_exception);
      if (check_exception_spec (&info, &bad_exc, 0, xh_switch_value))
	throw std::bad_exception();
#endif   

      // Otherwise, die.
      __terminate (xh_terminate_handler);
    }
}
#endif

} // namespace __cxxabiv1<|MERGE_RESOLUTION|>--- conflicted
+++ resolved
@@ -543,15 +543,8 @@
       bool saw_cleanup = false;
       bool saw_handler = false;
 
-<<<<<<< HEAD
-      // During forced unwinding, we only run cleanups.  With a foreign
-      // exception class, there's no exception type.
-      // ??? What to do about GNU Java and GNU Ada exceptions.
-
-=======
 #ifdef __ARM_EABI_UNWINDER__
       throw_type = ue_header;
->>>>>>> 60a98cce
       if ((actions & _UA_FORCE_UNWIND)
 	  || foreign_exception)
 	thrown_ptr = 0;
@@ -570,9 +563,6 @@
 	  thrown_ptr = 0;
 	}
       else
-#ifdef __ARM_EABI_UNWINDER__
-	throw_type = ue_header;
-#else
 	throw_type = xh->exceptionType;
 #endif
 

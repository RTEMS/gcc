--- conflicted
+++ resolved
@@ -446,15 +446,11 @@
   // Parse the LSDA header.
   p = parse_lsda_header (context, language_specific_data, &info);
   info.ttype_base = base_of_encoded_value (info.ttype_encoding, context);
-<<<<<<< HEAD
-  ip = _Unwind_GetIPInfo (context, &ip_before_insn);
-=======
 #ifdef HAVE_GETIPINFO
   ip = _Unwind_GetIPInfo (context, &ip_before_insn);
 #else
   ip = _Unwind_GetIP (context);
 #endif
->>>>>>> f8383f28
   if (! ip_before_insn)
     --ip;
   landing_pad = 0;

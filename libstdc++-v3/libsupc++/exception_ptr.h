--- conflicted
+++ resolved
@@ -1,10 +1,6 @@
 // Exception Handling support header (exception_ptr class) for -*- C++ -*-
 
-<<<<<<< HEAD
-// Copyright (C) 2008, 2009 Free Software Foundation
-=======
 // Copyright (C) 2008, 2009, 2010, 2011 Free Software Foundation
->>>>>>> 3082eeb7
 //
 // This file is part of GCC.
 //
@@ -27,15 +23,9 @@
 // see the files COPYING3 and COPYING.RUNTIME respectively.  If not, see
 // <http://www.gnu.org/licenses/>.
 
-<<<<<<< HEAD
-/** @file exception_ptr.h
- *  This is an internal header file, included by other headers and the
- *  implementation. You should not attempt to use it directly.
-=======
 /** @file bits/exception_ptr.h
  *  This is an internal header file, included by other library headers.
  *  Do not attempt to use it directly. @headername{exception}
->>>>>>> 3082eeb7
  */
 
 #ifndef _EXCEPTION_PTR_H
@@ -44,11 +34,7 @@
 #pragma GCC visibility push(default)
 
 #include <bits/c++config.h>
-<<<<<<< HEAD
-#include <exception_defines.h>
-=======
 #include <bits/exception_defines.h>
->>>>>>> 3082eeb7
 
 #if !defined(_GLIBCXX_ATOMIC_BUILTINS_4)
 #  error This platform does not support exception propagation.
@@ -94,11 +80,6 @@
       void _M_release() throw();
 
       void *_M_get() const throw() __attribute__ ((__pure__));
-<<<<<<< HEAD
-
-      void _M_safe_bool_dummy() throw() __attribute__ ((__const__));
-=======
->>>>>>> 3082eeb7
 
       friend exception_ptr std::current_exception() throw();
       friend void std::rethrow_exception(exception_ptr);
@@ -116,8 +97,6 @@
       exception_ptr(exception_ptr&& __o) throw()
       : _M_exception_object(__o._M_exception_object)
       { __o._M_exception_object = 0; }
-<<<<<<< HEAD
-=======
 #endif
 
 #if !defined (__GXX_EXPERIMENTAL_CXX0X__) || defined (_GLIBCXX_EH_PTR_COMPAT)
@@ -125,7 +104,6 @@
 
       // For construction from nullptr or 0.
       exception_ptr(__safe_bool) throw();
->>>>>>> 3082eeb7
 #endif
 
       exception_ptr& 
@@ -147,11 +125,6 @@
 
 #ifdef _GLIBCXX_EH_PTR_COMPAT
       // Retained for compatibility with CXXABI_1.3.
-<<<<<<< HEAD
-      bool operator!() const throw() __attribute__ ((__pure__));
-      operator __safe_bool() const throw();
-#endif
-=======
       void _M_safe_bool_dummy() throw() __attribute__ ((__const__));
       bool operator!() const throw() __attribute__ ((__pure__));
       operator __safe_bool() const throw();
@@ -161,38 +134,23 @@
       explicit operator bool() const
       { return _M_exception_object; }
 #endif
->>>>>>> 3082eeb7
 
       friend bool 
       operator==(const exception_ptr&, const exception_ptr&) throw() 
       __attribute__ ((__pure__));
 
-<<<<<<< HEAD
-      const type_info*
-=======
       const class type_info*
->>>>>>> 3082eeb7
       __cxa_exception_type() const throw() __attribute__ ((__pure__));
     };
 
     bool 
     operator==(const exception_ptr&, const exception_ptr&) throw() 
     __attribute__ ((__pure__));
-<<<<<<< HEAD
-
-    bool 
-    operator!=(const exception_ptr&, const exception_ptr&) throw() 
-    __attribute__ ((__pure__));
-  } // namespace __exception_ptr
-=======
->>>>>>> 3082eeb7
 
     bool 
     operator!=(const exception_ptr&, const exception_ptr&) throw() 
     __attribute__ ((__pure__));
 
-<<<<<<< HEAD
-=======
     inline void
     swap(exception_ptr& __lhs, exception_ptr& __rhs)
     { __lhs.swap(__rhs); }
@@ -200,7 +158,6 @@
   } // namespace __exception_ptr
 
 
->>>>>>> 3082eeb7
   /// Obtain an exception_ptr pointing to a copy of the supplied object.
   template<typename _Ex>
     exception_ptr 
@@ -218,8 +175,6 @@
 	}
     }
 
-<<<<<<< HEAD
-=======
   // _GLIBCXX_RESOLVE_LIB_DEFECTS
   // 1130. copy_exception name misleading
   /// Obtain an exception_ptr pointing to a copy of the supplied object.
@@ -228,7 +183,6 @@
     make_exception_ptr(_Ex __ex) throw()
     { return std::copy_exception<_Ex>(__ex); }
 
->>>>>>> 3082eeb7
   // @} group exceptions
 } // namespace std
 

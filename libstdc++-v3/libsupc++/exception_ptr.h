// Exception Handling support header (exception_ptr class) for -*- C++ -*-

// Copyright (C) 2008, 2009 Free Software Foundation
//
// This file is part of GCC.
//
// GCC is free software; you can redistribute it and/or modify
// it under the terms of the GNU General Public License as published by
// the Free Software Foundation; either version 3, or (at your option)
// any later version.
// 
// GCC is distributed in the hope that it will be useful,
// but WITHOUT ANY WARRANTY; without even the implied warranty of
// MERCHANTABILITY or FITNESS FOR A PARTICULAR PURPOSE.  See the
// GNU General Public License for more details.
// 
// Under Section 7 of GPL version 3, you are granted additional
// permissions described in the GCC Runtime Library Exception, version
// 3.1, as published by the Free Software Foundation.

// You should have received a copy of the GNU General Public License and
// a copy of the GCC Runtime Library Exception along with this program;
// see the files COPYING3 and COPYING.RUNTIME respectively.  If not, see
// <http://www.gnu.org/licenses/>.

/** @file exception_ptr.h
 *  This is an internal header file, included by other headers and the
 *  implementation. You should not attempt to use it directly.
 */

#ifndef _EXCEPTION_PTR_H
#define _EXCEPTION_PTR_H

#pragma GCC visibility push(default)

#include <bits/c++config.h>
#include <exception_defines.h>

#if !defined(_GLIBCXX_ATOMIC_BUILTINS_4)
#  error This platform does not support exception propagation.
#endif

extern "C++" {

namespace std 
{
  /**
   * @addtogroup exceptions
   * @{
   */

  // Hide the free operators from other types
  namespace __exception_ptr
  {
    /**
     * @brief An opaque pointer to an arbitrary exception.
     */
    class exception_ptr;
  }

  using __exception_ptr::exception_ptr;

  /** Obtain an %exception_ptr to the currently handled exception. If there
   *  is none, or the currently handled exception is foreign, return the null
   *  value.
   */
  exception_ptr current_exception() throw();

  /// Throw the object pointed to by the %exception_ptr.
  void rethrow_exception(exception_ptr) __attribute__ ((__noreturn__));

  /// Obtain an %exception_ptr pointing to a copy of the supplied object.
  template<typename _Ex>
    exception_ptr 
    copy_exception(_Ex __ex) throw();

  namespace __exception_ptr
  {
    bool 
<<<<<<< HEAD
    operator==(const exception_ptr&, const exception_ptr&) throw() __attribute__ ((__pure__));

    bool 
    operator!=(const exception_ptr&, const exception_ptr&) throw() __attribute__ ((__pure__));
=======
    operator==(const exception_ptr&, const exception_ptr&)
      throw() __attribute__ ((__pure__));

    bool 
    operator!=(const exception_ptr&, const exception_ptr&)
      throw() __attribute__ ((__pure__));
>>>>>>> 42a9ba1d

    class exception_ptr
    {
      void* _M_exception_object;

      explicit exception_ptr(void* __e) throw();

      void _M_addref() throw();
      void _M_release() throw();

      void *_M_get() const throw() __attribute__ ((__pure__));

      void _M_safe_bool_dummy() throw() __attribute__ ((__const__));

      friend exception_ptr std::current_exception() throw();
      friend void std::rethrow_exception(exception_ptr);

    public:
      exception_ptr() throw();

      typedef void (exception_ptr::*__safe_bool)();

      // For construction from nullptr or 0.
      exception_ptr(__safe_bool) throw();

      exception_ptr(const exception_ptr&) throw();

#ifdef __GXX_EXPERIMENTAL_CXX0X__
      exception_ptr(exception_ptr&& __o) throw()
      : _M_exception_object(__o._M_exception_object)
      { __o._M_exception_object = 0; }
#endif

      exception_ptr& 
      operator=(const exception_ptr&) throw();

#ifdef __GXX_EXPERIMENTAL_CXX0X__
      exception_ptr& 
      operator=(exception_ptr&& __o) throw()
      {
        exception_ptr(static_cast<exception_ptr&&>(__o)).swap(*this);
        return *this;
      }
#endif

      ~exception_ptr() throw();

      void 
      swap(exception_ptr&) throw();

<<<<<<< HEAD
#ifdef __GXX_EXPERIMENTAL_CXX0X__
      void 
      swap(exception_ptr &&__o) throw()
      {
        void *__tmp = _M_exception_object;
        _M_exception_object = __o._M_exception_object;
        __o._M_exception_object = __tmp;
      }
#endif

=======
#ifdef _GLIBCXX_EH_PTR_COMPAT
      // Retained for compatibility with CXXABI_1.3.
>>>>>>> 42a9ba1d
      bool operator!() const throw() __attribute__ ((__pure__));
      operator __safe_bool() const throw();
#endif

      friend bool 
<<<<<<< HEAD
      operator==(const exception_ptr&, const exception_ptr&) throw() __attribute__ ((__pure__));
=======
      operator==(const exception_ptr&, const exception_ptr&)
	throw() __attribute__ ((__pure__));
>>>>>>> 42a9ba1d

      const type_info*
      __cxa_exception_type() const throw() __attribute__ ((__pure__));
    };

  } // namespace __exception_ptr


  template<typename _Ex>
    exception_ptr 
    copy_exception(_Ex __ex) throw()
    {
      __try
	{
	  throw __ex;
	}
      __catch(...)
	{
	  return current_exception ();
	}
    }

  // @} group exceptions
} // namespace std

} // extern "C++"

#pragma GCC visibility pop

#endif<|MERGE_RESOLUTION|>--- conflicted
+++ resolved
@@ -77,19 +77,12 @@
   namespace __exception_ptr
   {
     bool 
-<<<<<<< HEAD
-    operator==(const exception_ptr&, const exception_ptr&) throw() __attribute__ ((__pure__));
-
-    bool 
-    operator!=(const exception_ptr&, const exception_ptr&) throw() __attribute__ ((__pure__));
-=======
     operator==(const exception_ptr&, const exception_ptr&)
       throw() __attribute__ ((__pure__));
 
     bool 
     operator!=(const exception_ptr&, const exception_ptr&)
       throw() __attribute__ ((__pure__));
->>>>>>> 42a9ba1d
 
     class exception_ptr
     {
@@ -140,32 +133,15 @@
       void 
       swap(exception_ptr&) throw();
 
-<<<<<<< HEAD
-#ifdef __GXX_EXPERIMENTAL_CXX0X__
-      void 
-      swap(exception_ptr &&__o) throw()
-      {
-        void *__tmp = _M_exception_object;
-        _M_exception_object = __o._M_exception_object;
-        __o._M_exception_object = __tmp;
-      }
-#endif
-
-=======
 #ifdef _GLIBCXX_EH_PTR_COMPAT
       // Retained for compatibility with CXXABI_1.3.
->>>>>>> 42a9ba1d
       bool operator!() const throw() __attribute__ ((__pure__));
       operator __safe_bool() const throw();
 #endif
 
       friend bool 
-<<<<<<< HEAD
-      operator==(const exception_ptr&, const exception_ptr&) throw() __attribute__ ((__pure__));
-=======
       operator==(const exception_ptr&, const exception_ptr&)
 	throw() __attribute__ ((__pure__));
->>>>>>> 42a9ba1d
 
       const type_info*
       __cxa_exception_type() const throw() __attribute__ ((__pure__));

--- conflicted
+++ resolved
@@ -138,11 +138,8 @@
 LTCXXCOMPILE = $(LIBTOOL) --tag CXX --tag disable-shared \
 	       --mode=compile $(CXX) $(TOPLEVEL_INCLUDES) \
 	       $(AM_CPPFLAGS) $(CPPFLAGS) $(AM_CXXFLAGS) $(CXXFLAGS) 
-<<<<<<< HEAD
-=======
 
 LTLDFLAGS = $(shell $(SHELL) $(top_srcdir)/../libtool-ldflags $(LDFLAGS))
->>>>>>> c355071f
 
 # 3) We'd have a problem when building the shared libstdc++ object if
 # the rules automake generates would be used.  We cannot allow g++ to

--- conflicted
+++ resolved
@@ -1,10 +1,6 @@
 // -*- C++ -*- Allocate exception objects.
-<<<<<<< HEAD
-// Copyright (C) 2001, 2004, 2005 Free Software Foundation, Inc.
-=======
 // Copyright (C) 2001, 2002, 2003, 2004, 2005, 2006
 // Free Software Foundation, Inc.
->>>>>>> c355071f
 //
 // This file is part of GCC.
 //
@@ -43,11 +39,7 @@
 #include <climits>
 #include <exception>
 #include "unwind-cxx.h"
-<<<<<<< HEAD
-#include "bits/gthr.h"
-=======
 #include <ext/concurrence.h>
->>>>>>> c355071f
 
 #if _GLIBCXX_HOSTED
 using std::free;

--- conflicted
+++ resolved
@@ -1,9 +1,5 @@
 // -*- C++ -*- Allocate exception objects.
-<<<<<<< HEAD
-// Copyright (C) 2001, 2002, 2003, 2004, 2005, 2006, 2008
-=======
 // Copyright (C) 2001, 2002, 2003, 2004, 2005, 2006, 2008, 2009
->>>>>>> a0daa400
 // Free Software Foundation, Inc.
 //
 // This file is part of GCC.
@@ -162,11 +158,7 @@
       emergency_used &= ~((bitmask_type)1 << which);
     }
   else
-<<<<<<< HEAD
-    free (ptr - sizeof (__cxa_exception));
-=======
     free (ptr - sizeof (__cxa_refcounted_exception));
->>>>>>> a0daa400
 }
 
 

--- conflicted
+++ resolved
@@ -499,17 +499,6 @@
 			    2 * sizeof (std::size_t),
 			    /*destructor=*/NULL, dealloc);
   }
-<<<<<<< HEAD
-  
-  extern "C" int
-  __aeabi_atexit (void *object, 
-		  void (*destructor) (void *),
-		  void *dso_handle)
-  {
-    return abi::__cxa_atexit(destructor, object, dso_handle);
-  }
-=======
->>>>>>> 751ff693
 } // namespace __aeabiv1
 
 #endif // defined(__arm__) && defined(__ARM_EABI__)
// new abi support -*- C++ -*-
  
<<<<<<< HEAD
// Copyright (C) 2000, 2002, 2003, 2004, 2006 Free Software Foundation, Inc.
=======
// Copyright (C) 2000, 2002, 2003, 2004, 2006, 2007 Free Software Foundation, Inc.
>>>>>>> 60a98cce
//
// This file is part of GCC.
//
// GCC is free software; you can redistribute it and/or modify
// it under the terms of the GNU General Public License as published by
// the Free Software Foundation; either version 2, or (at your option)
// any later version.
// 
// GCC is distributed in the hope that it will be useful,
// but WITHOUT ANY WARRANTY; without even the implied warranty of
// MERCHANTABILITY or FITNESS FOR A PARTICULAR PURPOSE.  See the
// GNU General Public License for more details.
// 
// You should have received a copy of the GNU General Public License
// along with GCC; see the file COPYING.  If not, write to
// the Free Software Foundation, 51 Franklin Street, Fifth Floor,
// Boston, MA 02110-1301, USA.

// As a special exception, you may use this file as part of a free software
// library without restriction.  Specifically, if other files instantiate
// templates or use macros or inline functions from this file, or you compile
// this file and link it with other files to produce an executable, this
// file does not by itself cause the resulting executable to be covered by
// the GNU General Public License.  This exception does not however
// invalidate any other reasons why the executable file might be covered by
// the GNU General Public License.

// Written by Nathan Sidwell, Codesourcery LLC, <nathan@codesourcery.com>
 
/* This file declares the new abi entry points into the runtime. It is not
   normally necessary for user programs to include this header, or use the
   entry points directly. However, this header is available should that be
   needed.
   
   Some of the entry points are intended for both C and C++, thus this header
   is includable from both C and C++. Though the C++ specific parts are not
   available in C, naturally enough.  */

/** @file cxxabi.h
 *  The header provides an interface to the C++ ABI.
 */

#ifndef _CXXABI_H
#define _CXXABI_H 1

#pragma GCC visibility push(default)

#include <stddef.h>
#include <bits/cxxabi_tweaks.h>
#include <cxxabi-forced.h>
 
#ifdef __cplusplus
#define _GLIBCXX_NOTHROW throw() 
#else
#define _GLIBCXX_NOTHROW __attribute__((nothrow))
#endif

#ifdef __cplusplus
namespace __cxxabiv1
{  
  extern "C" 
  {
#endif

  typedef __cxa_cdtor_return_type (*__cxa_cdtor_type)(void *);

  // Allocate array.
  void* 
  __cxa_vec_new(size_t __element_count, size_t __element_size, 
		size_t __padding_size, __cxa_cdtor_type constructor,
		__cxa_cdtor_type destructor);

  void*
  __cxa_vec_new2(size_t __element_count, size_t __element_size,
		 size_t __padding_size, __cxa_cdtor_type constructor,
		 __cxa_cdtor_type destructor, void *(*__alloc) (size_t), 
		 void (*__dealloc) (void*));

  void*
  __cxa_vec_new3(size_t __element_count, size_t __element_size,
		 size_t __padding_size, __cxa_cdtor_type constructor,
		 __cxa_cdtor_type destructor, void *(*__alloc) (size_t), 
		 void (*__dealloc) (void*, size_t));

  // Construct array.
  __cxa_vec_ctor_return_type
  __cxa_vec_ctor(void* __array_address, size_t __element_count,
		 size_t __element_size, __cxa_cdtor_type constructor,
		 __cxa_cdtor_type destructor);

  __cxa_vec_ctor_return_type
  __cxa_vec_cctor(void* dest_array, void* src_array, size_t element_count, 
		  size_t element_size, 
		  __cxa_cdtor_return_type (*constructor) (void*, void*), 
		  __cxa_cdtor_type destructor);
 
  // Destruct array.
  void 
  __cxa_vec_dtor(void* __array_address, size_t __element_count,
		 size_t __element_size, __cxa_cdtor_type destructor);
  
  void 
  __cxa_vec_cleanup(void* __array_address, size_t __element_count,
		    size_t __element_size, __cxa_cdtor_type destructor);
  
  // Destruct and release array.
  void 
  __cxa_vec_delete(void* __array_address, size_t __element_size,
		   size_t __padding_size, __cxa_cdtor_type destructor);

  void 
  __cxa_vec_delete2(void* __array_address, size_t __element_size,
		    size_t __padding_size, __cxa_cdtor_type destructor,
		    void (*__dealloc) (void*));
                  
  void 
  __cxa_vec_delete3(void* __array_address, size_t __element_size,
		    size_t __padding_size, __cxa_cdtor_type destructor,
		    void (*__dealloc) (void*, size_t));

  int 
  __cxa_guard_acquire(__guard*);

  void 
  __cxa_guard_release(__guard*);

  void 
  __cxa_guard_abort(__guard*);

  // Pure virtual functions.
  void
  __cxa_pure_virtual(void);

  // Exception handling.
  void
  __cxa_bad_cast();

  void
  __cxa_bad_typeid();

  // DSO destruction.
  int
  __cxa_atexit(void (*)(void*), void*, void*) _GLIBCXX_NOTHROW;

  int
  __cxa_finalize(void*);

  // Demangling routines. 
  char*
  __cxa_demangle(const char* __mangled_name, char* __output_buffer,
		 size_t* __length, int* __status);
#ifdef __cplusplus
  }
} // namespace __cxxabiv1
#endif

#ifdef __cplusplus

#include <typeinfo>

namespace __cxxabiv1
{
  // Type information for int, float etc.
  class __fundamental_type_info : public std::type_info
  {
  public:
    explicit 
    __fundamental_type_info(const char* __n) : std::type_info(__n) { }

    virtual 
    ~__fundamental_type_info();
  };

  // Type information for array objects.
  class __array_type_info : public std::type_info
  {
  public:
    explicit 
    __array_type_info(const char* __n) : std::type_info(__n) { }

    virtual 
    ~__array_type_info();
  };

  // Type information for functions (both member and non-member).
  class __function_type_info : public std::type_info
  {
  public:
    explicit 
    __function_type_info(const char* __n) : std::type_info(__n) { }

    virtual 
    ~__function_type_info();

  protected:
    // Implementation defined member function.
    virtual bool 
    __is_function_p() const;
  };

  // Type information for enumerations.
  class __enum_type_info : public std::type_info
  {
  public:
    explicit 
    __enum_type_info(const char* __n) : std::type_info(__n) { }

    virtual 
    ~__enum_type_info();
  };

  // Common type information for simple pointers and pointers to member.
  class __pbase_type_info : public std::type_info
  {
  public:
    unsigned int 		__flags; // Qualification of the target object.
    const std::type_info* 	__pointee; // Type of pointed to object.

    explicit 
    __pbase_type_info(const char* __n, int __quals, 
		      const std::type_info* __type)
    : std::type_info(__n), __flags(__quals), __pointee(__type)
    { }
    
    virtual 
    ~__pbase_type_info();

    // Implementation defined type.
    enum __masks 
      {
	__const_mask = 0x1,
	__volatile_mask = 0x2,
	__restrict_mask = 0x4,
	__incomplete_mask = 0x8,
	__incomplete_class_mask = 0x10
      };

  protected:
    __pbase_type_info(const __pbase_type_info&);

    __pbase_type_info&
    operator=(const __pbase_type_info&);

    // Implementation defined member functions.
    virtual bool 
    __do_catch(const std::type_info* __thr_type, void** __thr_obj, 
	       unsigned int __outer) const;

    inline virtual bool 
    __pointer_catch(const __pbase_type_info* __thr_type, void** __thr_obj,
		    unsigned __outer) const;
  };

  // Type information for simple pointers.
  class __pointer_type_info : public __pbase_type_info
  {
  public:
    explicit 
    __pointer_type_info(const char* __n, int __quals, 
			const std::type_info* __type)
    : __pbase_type_info (__n, __quals, __type) { }


    virtual 
    ~__pointer_type_info();

  protected:
    // Implementation defined member functions.
    virtual bool 
    __is_pointer_p() const;

    virtual bool 
    __pointer_catch(const __pbase_type_info* __thr_type, void** __thr_obj, 
		    unsigned __outer) const;
  };

  class __class_type_info;

  // Type information for a pointer to member variable.
  class __pointer_to_member_type_info : public __pbase_type_info
  {
  public:
    __class_type_info* __context;   // Class of the member.

    explicit 
    __pointer_to_member_type_info(const char* __n, int __quals,
				  const std::type_info* __type, 
				  __class_type_info* __klass)
    : __pbase_type_info(__n, __quals, __type), __context(__klass) { }

    virtual 
    ~__pointer_to_member_type_info();

  protected:
    __pointer_to_member_type_info(const __pointer_to_member_type_info&);

    __pointer_to_member_type_info&
    operator=(const __pointer_to_member_type_info&);

    // Implementation defined member function.
    virtual bool 
    __pointer_catch(const __pbase_type_info* __thr_type, void** __thr_obj,
		    unsigned __outer) const;
  };

  // Helper class for __vmi_class_type.
  class __base_class_type_info
  {
  public:
    const __class_type_info* 	__base_type;  // Base class type.
    long 			__offset_flags;  // Offset and info.

    enum __offset_flags_masks 
      {
	__virtual_mask = 0x1,
	__public_mask = 0x2,
	__hwm_bit = 2,
	__offset_shift = 8          // Bits to shift offset.
      };
  
    // Implementation defined member functions.
    bool 
    __is_virtual_p() const
    { return __offset_flags & __virtual_mask; }

    bool 
    __is_public_p() const
    { return __offset_flags & __public_mask; }

    ptrdiff_t 
    __offset() const
    { 
      // This shift, being of a signed type, is implementation
      // defined. GCC implements such shifts as arithmetic, which is
      // what we want.
      return static_cast<ptrdiff_t>(__offset_flags) >> __offset_shift;
    }
  };

  // Type information for a class.
  class __class_type_info : public std::type_info
  {
  public:
    explicit 
    __class_type_info (const char *__n) : type_info(__n) { }

    virtual 
    ~__class_type_info ();

    // Implementation defined types.
    // The type sub_kind tells us about how a base object is contained
    // within a derived object. We often do this lazily, hence the
    // UNKNOWN value. At other times we may use NOT_CONTAINED to mean
    // not publicly contained.
    enum __sub_kind
      {
	// We have no idea.
	__unknown = 0, 

	// Not contained within us (in some circumstances this might
	// mean not contained publicly)
	__not_contained, 

	// Contained ambiguously.
	__contained_ambig, 
    
	// Via a virtual path.
	__contained_virtual_mask = __base_class_type_info::__virtual_mask, 

	// Via a public path.
	__contained_public_mask = __base_class_type_info::__public_mask,   

	// Contained within us.
	__contained_mask = 1 << __base_class_type_info::__hwm_bit,
    
	__contained_private = __contained_mask,
	__contained_public = __contained_mask | __contained_public_mask
      };

    struct __upcast_result;
    struct __dyncast_result;

  protected:
    // Implementation defined member functions.
    virtual bool 
    __do_upcast(const __class_type_info* __dst_type, void**__obj_ptr) const;

    virtual bool 
    __do_catch(const type_info* __thr_type, void** __thr_obj, 
	       unsigned __outer) const;

  public:
    // Helper for upcast. See if DST is us, or one of our bases. 
    // Return false if not found, true if found. 
    virtual bool 
    __do_upcast(const __class_type_info* __dst, const void* __obj,
		__upcast_result& __restrict __result) const;

    // Indicate whether SRC_PTR of type SRC_TYPE is contained publicly
    // within OBJ_PTR. OBJ_PTR points to a base object of our type,
    // which is the destination type. SRC2DST indicates how SRC
    // objects might be contained within this type.  If SRC_PTR is one
    // of our SRC_TYPE bases, indicate the virtuality. Returns
    // not_contained for non containment or private containment.
    inline __sub_kind 
    __find_public_src(ptrdiff_t __src2dst, const void* __obj_ptr,
		      const __class_type_info* __src_type, 
		      const void* __src_ptr) const;

    // Helper for dynamic cast. ACCESS_PATH gives the access from the
    // most derived object to this base. DST_TYPE indicates the
    // desired type we want. OBJ_PTR points to a base of our type
    // within the complete object. SRC_TYPE indicates the static type
    // started from and SRC_PTR points to that base within the most
    // derived object. Fill in RESULT with what we find. Return true
    // if we have located an ambiguous match.
    virtual bool 
    __do_dyncast(ptrdiff_t __src2dst, __sub_kind __access_path,
		 const __class_type_info* __dst_type, const void* __obj_ptr, 
		 const __class_type_info* __src_type, const void* __src_ptr, 
		 __dyncast_result& __result) const;
    
    // Helper for find_public_subobj. SRC2DST indicates how SRC_TYPE
    // bases are inherited by the type started from -- which is not
    // necessarily the current type. The current type will be a base
    // of the destination type.  OBJ_PTR points to the current base.
    virtual __sub_kind 
    __do_find_public_src(ptrdiff_t __src2dst, const void* __obj_ptr,
			 const __class_type_info* __src_type,
			 const void* __src_ptr) const;
  };

  // Type information for a class with a single non-virtual base.
  class __si_class_type_info : public __class_type_info
  {
  public:
    const __class_type_info* __base_type;

    explicit 
    __si_class_type_info(const char *__n, const __class_type_info *__base)
    : __class_type_info(__n), __base_type(__base) { }

    virtual 
    ~__si_class_type_info();

  protected:
    __si_class_type_info(const __si_class_type_info&);

    __si_class_type_info&
    operator=(const __si_class_type_info&);

    // Implementation defined member functions.
    virtual bool 
    __do_dyncast(ptrdiff_t __src2dst, __sub_kind __access_path,
		 const __class_type_info* __dst_type, const void* __obj_ptr,
		 const __class_type_info* __src_type, const void* __src_ptr,
		 __dyncast_result& __result) const;

    virtual __sub_kind 
    __do_find_public_src(ptrdiff_t __src2dst, const void* __obj_ptr,
			 const __class_type_info* __src_type,
			 const void* __sub_ptr) const;

    virtual bool 
    __do_upcast(const __class_type_info*__dst, const void*__obj,
		__upcast_result& __restrict __result) const;
  };

  // Type information for a class with multiple and/or virtual bases.
  class __vmi_class_type_info : public __class_type_info 
  {
  public:
    unsigned int 		__flags;  // Details about the class hierarchy.
    unsigned int 		__base_count;  // Number of direct bases.

    // The array of bases uses the trailing array struct hack so this
    // class is not constructable with a normal constructor. It is
    // internally generated by the compiler.
    __base_class_type_info 	__base_info[1];  // Array of bases.

    explicit 
    __vmi_class_type_info(const char* __n, int ___flags)
    : __class_type_info(__n), __flags(___flags), __base_count(0) { }

    virtual 
    ~__vmi_class_type_info();

    // Implementation defined types.
    enum __flags_masks 
      {
	__non_diamond_repeat_mask = 0x1, // Distinct instance of repeated base.
	__diamond_shaped_mask = 0x2, // Diamond shaped multiple inheritance.
	__flags_unknown_mask = 0x10
      };

  protected:
    // Implementation defined member functions.
    virtual bool 
    __do_dyncast(ptrdiff_t __src2dst, __sub_kind __access_path,
		 const __class_type_info* __dst_type, const void* __obj_ptr,
		 const __class_type_info* __src_type, const void* __src_ptr,
		 __dyncast_result& __result) const;

    virtual __sub_kind 
    __do_find_public_src(ptrdiff_t __src2dst, const void* __obj_ptr, 
			 const __class_type_info* __src_type,
			 const void* __src_ptr) const;
    
    virtual bool 
    __do_upcast(const __class_type_info* __dst, const void* __obj,
		__upcast_result& __restrict __result) const;
  };

  // Dynamic cast runtime.
  // src2dst has the following possible values
  //  >-1: src_type is a unique public non-virtual base of dst_type
  //       dst_ptr + src2dst == src_ptr
  //   -1: unspecified relationship
  //   -2: src_type is not a public base of dst_type
  //   -3: src_type is a multiple public non-virtual base of dst_type
  extern "C" void*
  __dynamic_cast(const void* __src_ptr, // Starting object.
		 const __class_type_info* __src_type, // Static type of object.
		 const __class_type_info* __dst_type, // Desired target type.
		 ptrdiff_t __src2dst); // How src and dst are related.


  // Returns the type_info for the currently handled exception [15.3/8], or
  // null if there is none.
  extern "C" std::type_info*
  __cxa_current_exception_type();

  // A magic placeholder class that can be caught by reference
  // to recognize foreign exceptions.
  class __foreign_exception
  {
    virtual ~__foreign_exception() throw();
    virtual void __pure_dummy() = 0; // prevent catch by value
  };

} // namespace __cxxabiv1

// User programs should use the alias `abi'. 
namespace abi = __cxxabiv1;

#endif // __cplusplus

#pragma GCC visibility pop

#endif // __CXXABI_H <|MERGE_RESOLUTION|>--- conflicted
+++ resolved
@@ -1,10 +1,6 @@
 // new abi support -*- C++ -*-
   
-<<<<<<< HEAD
-// Copyright (C) 2000, 2002, 2003, 2004, 2006 Free Software Foundation, Inc.
-=======
 // Copyright (C) 2000, 2002, 2003, 2004, 2006, 2007 Free Software Foundation, Inc.
->>>>>>> 60a98cce
 //
 // This file is part of GCC.
 //

// Copyright (C) 2002, 2004, 2006 Free Software Foundation, Inc.
//  
// This file is part of GCC.
//
// GCC is free software; you can redistribute it and/or modify
// it under the terms of the GNU General Public License as published by
// the Free Software Foundation; either version 2, or (at your option)
// any later version.

// GCC is distributed in the hope that it will be useful,
// but WITHOUT ANY WARRANTY; without even the implied warranty of
// MERCHANTABILITY or FITNESS FOR A PARTICULAR PURPOSE.  See the
// GNU General Public License for more details.

// You should have received a copy of the GNU General Public License
// along with GCC; see the file COPYING.  If not, write to
// the Free Software Foundation, 51 Franklin Street, Fifth Floor,
// Boston, MA 02110-1301, USA. 

// As a special exception, you may use this file as part of a free software
// library without restriction.  Specifically, if other files instantiate
// templates or use macros or inline functions from this file, or you compile
// this file and link it with other files to produce an executable, this
// file does not by itself cause the resulting executable to be covered by
// the GNU General Public License.  This exception does not however
// invalidate any other reasons why the executable file might be covered by
// the GNU General Public License.

// Written by Mark Mitchell, CodeSourcery LLC, <mark@codesourcery.com>
// Thread support written by Jason Merrill, Red Hat Inc. <jason@redhat.com>

#include <bits/c++config.h>
#include <cxxabi.h>
#include <exception>
<<<<<<< HEAD
=======
#include <new>
>>>>>>> 61fb309f
#include <ext/atomicity.h>
#include <ext/concurrence.h>

// The IA64/generic ABI uses the first byte of the guard variable.
// The ARM EABI uses the least significant bit.

// Thread-safe static local initialization support.
#ifdef __GTHREADS
namespace
{
  // A single mutex controlling all static initializations.
<<<<<<< HEAD
  __gnu_cxx::__recursive_mutex static_mutex;
=======
  static __gnu_cxx::__recursive_mutex* static_mutex;  

  typedef char fake_recursive_mutex[sizeof(__gnu_cxx::__recursive_mutex)]
  __attribute__ ((aligned(__alignof__(__gnu_cxx::__recursive_mutex))));
  fake_recursive_mutex fake_mutex;

  static void init()
  { static_mutex =  new (&fake_mutex) __gnu_cxx::__recursive_mutex(); }

  __gnu_cxx::__recursive_mutex&
  get_static_mutex()
  {
    static __gthread_once_t once = __GTHREAD_ONCE_INIT;
    __gthread_once(&once, init);
    return *static_mutex;
  }
>>>>>>> 61fb309f
}

#ifndef _GLIBCXX_GUARD_TEST_AND_ACQUIRE
inline bool
__test_and_acquire (__cxxabiv1::__guard *g)
{
  bool b = _GLIBCXX_GUARD_TEST (g);
  _GLIBCXX_READ_MEM_BARRIER;
  return b;
}
#define _GLIBCXX_GUARD_TEST_AND_ACQUIRE(G) __test_and_acquire (G)
#endif

#ifndef _GLIBCXX_GUARD_SET_AND_RELEASE
inline void
__set_and_release (__cxxabiv1::__guard *g)
{
  _GLIBCXX_WRITE_MEM_BARRIER;
  _GLIBCXX_GUARD_SET (g);
}
#define _GLIBCXX_GUARD_SET_AND_RELEASE(G) __set_and_release (G)
#endif

#else /* !__GTHREADS */

#undef _GLIBCXX_GUARD_TEST_AND_ACQUIRE
#undef _GLIBCXX_GUARD_SET_AND_RELEASE
#define _GLIBCXX_GUARD_SET_AND_RELEASE(G) _GLIBCXX_GUARD_SET (G)

#endif /* __GTHREADS */

namespace __gnu_cxx
{
  // 6.7[stmt.dcl]/4: If control re-enters the declaration (recursively)
  // while the object is being initialized, the behavior is undefined.

  // Since we already have a library function to handle locking, we might
  // as well check for this situation and throw an exception.
  // We use the second byte of the guard variable to remember that we're
  // in the middle of an initialization.
  class recursive_init_error: public std::exception
  {
  public:
    recursive_init_error() throw() { }
    virtual ~recursive_init_error() throw ();
  };

  recursive_init_error::~recursive_init_error() throw() { }
}

namespace __cxxabiv1 
{
  static inline int
  recursion_push (__guard* g)
  { return ((char *)g)[1]++; }

  static inline void
  recursion_pop (__guard* g)
  { --((char *)g)[1]; }

  static int
  acquire (__guard *g)
  {
    if (_GLIBCXX_GUARD_TEST (g))
      return 0;

    if (recursion_push (g))
      {
#ifdef __EXCEPTIONS
	throw __gnu_cxx::recursive_init_error();
#else
	// Use __builtin_trap so we don't require abort().
	__builtin_trap ();
#endif
      }
    return 1;
  }

  extern "C"
  int __cxa_guard_acquire (__guard *g) 
  {
#ifdef __GTHREADS
    // If the target can reorder loads, we need to insert a read memory
    // barrier so that accesses to the guarded variable happen after the
    // guard test.
    if (_GLIBCXX_GUARD_TEST_AND_ACQUIRE (g))
      return 0;

    if (__gthread_active_p ())
      {
	// Simple wrapper for exception safety.
	struct mutex_wrapper
	{
	  bool unlock;
<<<<<<< HEAD
	  mutex_wrapper (): unlock(true)
	  {
	    static_mutex.lock();
	  }
	  ~mutex_wrapper ()
	  {
	    if (unlock)
	      static_mutex.unlock();
=======
	  mutex_wrapper() : unlock(true)
	  { get_static_mutex().lock(); }

	  ~mutex_wrapper()
	  {
	    if (unlock)
	      static_mutex->unlock();
>>>>>>> 61fb309f
	  }
	};

	mutex_wrapper mw;
	if (acquire (g))
	  {
	    mw.unlock = false;
	    return 1;
	  }

	return 0;
      }
#endif

    return acquire (g);
  }

  extern "C"
  void __cxa_guard_abort (__guard *g)
  {
    recursion_pop (g);
#ifdef __GTHREADS
    if (__gthread_active_p ())
<<<<<<< HEAD
      static_mutex.unlock();
=======
      static_mutex->unlock();
>>>>>>> 61fb309f
#endif
  }

  extern "C"
  void __cxa_guard_release (__guard *g)
  {
    recursion_pop (g);
    _GLIBCXX_GUARD_SET_AND_RELEASE (g);
#ifdef __GTHREADS
    if (__gthread_active_p ())
<<<<<<< HEAD
      static_mutex.unlock();
=======
      static_mutex->unlock();
>>>>>>> 61fb309f
#endif
  }
}<|MERGE_RESOLUTION|>--- conflicted
+++ resolved
@@ -32,10 +32,7 @@
 #include <bits/c++config.h>
 #include <cxxabi.h>
 #include <exception>
-<<<<<<< HEAD
-=======
 #include <new>
->>>>>>> 61fb309f
 #include <ext/atomicity.h>
 #include <ext/concurrence.h>
 
@@ -47,9 +44,6 @@
 namespace
 {
   // A single mutex controlling all static initializations.
-<<<<<<< HEAD
-  __gnu_cxx::__recursive_mutex static_mutex;
-=======
   static __gnu_cxx::__recursive_mutex* static_mutex;  
 
   typedef char fake_recursive_mutex[sizeof(__gnu_cxx::__recursive_mutex)]
@@ -66,7 +60,6 @@
     __gthread_once(&once, init);
     return *static_mutex;
   }
->>>>>>> 61fb309f
 }
 
 #ifndef _GLIBCXX_GUARD_TEST_AND_ACQUIRE
@@ -161,16 +154,6 @@
 	struct mutex_wrapper
 	{
 	  bool unlock;
-<<<<<<< HEAD
-	  mutex_wrapper (): unlock(true)
-	  {
-	    static_mutex.lock();
-	  }
-	  ~mutex_wrapper ()
-	  {
-	    if (unlock)
-	      static_mutex.unlock();
-=======
 	  mutex_wrapper() : unlock(true)
 	  { get_static_mutex().lock(); }
 
@@ -178,7 +161,6 @@
 	  {
 	    if (unlock)
 	      static_mutex->unlock();
->>>>>>> 61fb309f
 	  }
 	};
 
@@ -202,11 +184,7 @@
     recursion_pop (g);
 #ifdef __GTHREADS
     if (__gthread_active_p ())
-<<<<<<< HEAD
-      static_mutex.unlock();
-=======
       static_mutex->unlock();
->>>>>>> 61fb309f
 #endif
   }
 
@@ -217,11 +195,7 @@
     _GLIBCXX_GUARD_SET_AND_RELEASE (g);
 #ifdef __GTHREADS
     if (__gthread_active_p ())
-<<<<<<< HEAD
-      static_mutex.unlock();
-=======
       static_mutex->unlock();
->>>>>>> 61fb309f
 #endif
   }
 }
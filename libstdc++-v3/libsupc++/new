// The -*- C++ -*- dynamic memory management header.

// Copyright (C) 1994, 1995, 1996, 1997, 1998, 1999, 2000, 2001, 2002,
<<<<<<< HEAD
// 2003, 2004, 2005, 2006, 2007
=======
// 2003, 2004, 2005, 2006, 2007, 2009
>>>>>>> 42bae686
// Free Software Foundation

// This file is part of GCC.
//
// GCC is free software; you can redistribute it and/or modify
// it under the terms of the GNU General Public License as published by
// the Free Software Foundation; either version 3, or (at your option)
// any later version.
// 
// GCC is distributed in the hope that it will be useful,
// but WITHOUT ANY WARRANTY; without even the implied warranty of
// MERCHANTABILITY or FITNESS FOR A PARTICULAR PURPOSE.  See the
// GNU General Public License for more details.
// 
// Under Section 7 of GPL version 3, you are granted additional
// permissions described in the GCC Runtime Library Exception, version
// 3.1, as published by the Free Software Foundation.

// You should have received a copy of the GNU General Public License and
// a copy of the GCC Runtime Library Exception along with this program;
// see the files COPYING3 and COPYING.RUNTIME respectively.  If not, see
// <http://www.gnu.org/licenses/>.

/** @file new
 *  This is a Standard C++ Library header.
 *
 *  The header @c new defines several functions to manage dynamic memory and
 *  handling memory allocation errors; see
 *  http://gcc.gnu.org/onlinedocs/libstdc++/18_support/howto.html#4 for more.
 */

#ifndef _NEW
#define _NEW

#include <cstddef>
#include <exception>

#pragma GCC visibility push(default)

extern "C++" {

namespace std 
{
  /**
   *  @brief  Exception possibly thrown by @c new.
   *  @ingroup exceptions
   *
   *  @c bad_alloc (or classes derived from it) is used to report allocation
   *  errors from the throwing forms of @c new.  */
  class bad_alloc : public exception 
  {
  public:
    bad_alloc() throw() { }

    // This declaration is not useless:
    // http://gcc.gnu.org/onlinedocs/gcc-3.0.2/gcc_6.html#SEC118
    virtual ~bad_alloc() throw();

    // See comment in eh_exception.cc.
    virtual const char* what() const throw();
  };

  struct nothrow_t { };

  extern const nothrow_t nothrow;

  /** If you write your own error handler to be called by @c new, it must
   *  be of this type.  */
  typedef void (*new_handler)();

  /// Takes a replacement handler as the argument, returns the
  /// previous handler.
  new_handler set_new_handler(new_handler) throw();
} // namespace std

//@{
/** These are replaceable signatures:
 *  - normal single new and delete (no arguments, throw @c bad_alloc on error)
 *  - normal array new and delete (same)
 *  - @c nothrow single new and delete (take a @c nothrow argument, return
 *    @c NULL on error)
 *  - @c nothrow array new and delete (same)
 *
 *  Placement new and delete signatures (take a memory address argument,
 *  does nothing) may not be replaced by a user's program.
*/
void* operator new(std::size_t) throw (std::bad_alloc);
void* operator new[](std::size_t) throw (std::bad_alloc);
void operator delete(void*) throw();
void operator delete[](void*) throw();
void* operator new(std::size_t, const std::nothrow_t&) throw();
void* operator new[](std::size_t, const std::nothrow_t&) throw();
void operator delete(void*, const std::nothrow_t&) throw();
void operator delete[](void*, const std::nothrow_t&) throw();

// Default placement versions of operator new.
inline void* operator new(std::size_t, void* __p) throw() { return __p; }
inline void* operator new[](std::size_t, void* __p) throw() { return __p; }

// Default placement versions of operator delete.
inline void  operator delete  (void*, void*) throw() { }
inline void  operator delete[](void*, void*) throw() { }
//@}
} // extern "C++"

#pragma GCC visibility pop

#endif<|MERGE_RESOLUTION|>--- conflicted
+++ resolved
@@ -1,11 +1,7 @@
 // The -*- C++ -*- dynamic memory management header.
 
 // Copyright (C) 1994, 1995, 1996, 1997, 1998, 1999, 2000, 2001, 2002,
-<<<<<<< HEAD
-// 2003, 2004, 2005, 2006, 2007
-=======
 // 2003, 2004, 2005, 2006, 2007, 2009
->>>>>>> 42bae686
 // Free Software Foundation
 
 // This file is part of GCC.

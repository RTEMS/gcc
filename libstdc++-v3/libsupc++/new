--- conflicted
+++ resolved
@@ -63,10 +63,7 @@
     // This declaration is not useless:
     // http://gcc.gnu.org/onlinedocs/gcc-3.0.2/gcc_6.html#SEC118
     virtual ~bad_alloc() throw();
-<<<<<<< HEAD
-=======
 
->>>>>>> 751ff693
     // See comment in eh_exception.cc.
     virtual const char* what() const throw();
   };
@@ -78,13 +75,9 @@
   /** If you write your own error handler to be called by @c new, it must
    *  be of this type.  */
   typedef void (*new_handler)();
-<<<<<<< HEAD
-  /// Takes a replacement handler as the argument, returns the previous handler.
-=======
 
   /// Takes a replacement handler as the argument, returns the
   /// previous handler.
->>>>>>> 751ff693
   new_handler set_new_handler(new_handler) throw();
 } // namespace std
 

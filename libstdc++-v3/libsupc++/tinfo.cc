--- conflicted
+++ resolved
@@ -1,10 +1,6 @@
 // Methods for type_info for -*- C++ -*- Run Time Type Identification.
 // Copyright (C) 1994, 1995, 1996, 1997, 1998, 1999, 2000, 2001, 2002,
-<<<<<<< HEAD
-// 2003, 2004, 2005, 2006, 2007
-=======
 // 2003, 2004, 2005, 2006, 2007, 2009
->>>>>>> 42bae686
 // Free Software Foundation
 //
 // This file is part of GCC.
@@ -36,26 +32,7 @@
 ~type_info ()
 { }
 
-<<<<<<< HEAD
-std::bad_cast::~bad_cast() throw() { }
-std::bad_typeid::~bad_typeid() throw() { }
-
-const char* 
-std::bad_cast::what() const throw()
-{
-  return "std::bad_cast";
-}
-
-const char* 
-std::bad_typeid::what() const throw()
-{
-  return "std::bad_typeid";
-}
-
-#if !__GXX_MERGED_TYPEINFO_NAMES
-=======
 #if !__GXX_TYPEINFO_EQUALITY_INLINE
->>>>>>> 42bae686
 
 // We can't rely on common symbols being shared between shared objects.
 bool std::type_info::

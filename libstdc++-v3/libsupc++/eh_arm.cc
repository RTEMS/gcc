--- conflicted
+++ resolved
@@ -113,11 +113,7 @@
       globals->propagatingExceptions = header;
     }
 
-<<<<<<< HEAD
-  return !native;
-=======
   return true;
->>>>>>> f8383f28
 }
 
 // Do the work for __cxa_end_cleanup.  Returns the currently propagating

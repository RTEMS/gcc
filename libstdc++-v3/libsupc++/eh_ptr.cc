--- conflicted
+++ resolved
@@ -1,9 +1,5 @@
 // -*- C++ -*- Implement the members of exception_ptr.
-<<<<<<< HEAD
-// Copyright (C) 2008, 2009 Free Software Foundation, Inc.
-=======
 // Copyright (C) 2008, 2009, 2010 Free Software Foundation, Inc.
->>>>>>> 03d20231
 //
 // This file is part of GCC.
 //

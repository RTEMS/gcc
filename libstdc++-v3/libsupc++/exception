// Exception Handling support header for -*- C++ -*-

// Copyright (C) 1995, 1996, 1997, 1998, 1999, 2000, 2001, 2002, 2003,
// 2004, 2005, 2006, 2007, 2008, 2009
// Free Software Foundation
//
// This file is part of GCC.
//
// GCC is free software; you can redistribute it and/or modify
// it under the terms of the GNU General Public License as published by
// the Free Software Foundation; either version 3, or (at your option)
// any later version.
//
// GCC is distributed in the hope that it will be useful,
// but WITHOUT ANY WARRANTY; without even the implied warranty of
// MERCHANTABILITY or FITNESS FOR A PARTICULAR PURPOSE.  See the
// GNU General Public License for more details.
//
// Under Section 7 of GPL version 3, you are granted additional
// permissions described in the GCC Runtime Library Exception, version
// 3.1, as published by the Free Software Foundation.

// You should have received a copy of the GNU General Public License and
// a copy of the GCC Runtime Library Exception along with this program;
// see the files COPYING3 and COPYING.RUNTIME respectively.  If not, see
// <http://www.gnu.org/licenses/>.

/** @file exception
 *  This is a Standard C++ Library header.
 */

#ifndef __EXCEPTION__
#define __EXCEPTION__

#pragma GCC visibility push(default)

#include <bits/c++config.h>

extern "C++" {

namespace std
{
  /**
   * @defgroup exceptions Exceptions
   * @ingroup diagnostics
   *
   * Classes and functions for reporting errors via exception classes.
   * @{
   */

  /**
   *  @brief Base class for all library exceptions.
   *
   *  This is the base class for all exceptions thrown by the standard
   *  library, and by certain language expressions.  You are free to derive
   *  your own %exception classes, or use a different hierarchy, or to
   *  throw non-class data (e.g., fundamental types).
   */
<<<<<<< HEAD
  class _GLIBCXX_IMPORT exception
=======
  class exception
>>>>>>> 3a56edc7
  {
  public:
    exception() throw() { }
    virtual ~exception() throw();

    /** Returns a C-style character string describing the general cause
     *  of the current error.  */
    virtual const char* what() const throw();
  };

  /** If an %exception is thrown which is not listed in a function's
   *  %exception specification, one of these may be thrown.  */
<<<<<<< HEAD
  class _GLIBCXX_IMPORT bad_exception : public exception
=======
  class bad_exception : public exception
>>>>>>> 3a56edc7
  {
  public:
    bad_exception() throw() { }

    // This declaration is not useless:
    // http://gcc.gnu.org/onlinedocs/gcc-3.0.2/gcc_6.html#SEC118
    virtual ~bad_exception() throw();

    // See comment in eh_exception.cc.
    virtual const char* what() const throw();
  };

  /// If you write a replacement %terminate handler, it must be of this type.
  typedef void (*terminate_handler) ();

  /// If you write a replacement %unexpected handler, it must be of this type.
  typedef void (*unexpected_handler) ();

  /// Takes a new handler function as an argument, returns the old function.
  terminate_handler set_terminate(terminate_handler) throw();

  /** The runtime will call this function if %exception handling must be
   *  abandoned for any reason.  It can also be called by the user.  */
  void terminate() throw() __attribute__ ((__noreturn__));

  /// Takes a new handler function as an argument, returns the old function.
  unexpected_handler set_unexpected(unexpected_handler) throw();

  /** The runtime will call this function if an %exception is thrown which
   *  violates the function's %exception specification.  */
  void unexpected() __attribute__ ((__noreturn__));

  /** [18.6.4]/1:  "Returns true after completing evaluation of a
   *  throw-expression until either completing initialization of the
   *  exception-declaration in the matching handler or entering @c unexpected()
   *  due to the throw; or after entering @c terminate() for any reason
   *  other than an explicit call to @c terminate().  [Note: This includes
   *  stack unwinding [15.2].  end note]"
   *
   *  2:  "When @c uncaught_exception() is true, throwing an %exception can
   *  result in a call of @c terminate() (15.5.1)."
   */
  bool uncaught_exception() throw() __attribute__ ((__pure__));

  // @} group exceptions
} // namespace std

_GLIBCXX_BEGIN_NAMESPACE(__gnu_cxx)

  /**
   *  @brief A replacement for the standard terminate_handler which
   *  prints more information about the terminating exception (if any)
   *  on stderr.
   *
   *  @ingroup exceptions
   *
   *  Call
   *   @code
   *     std::set_terminate(__gnu_cxx::__verbose_terminate_handler)
   *   @endcode
   *  to use.  For more info, see
   *  http://gcc.gnu.org/onlinedocs/libstdc++/manual/bk01pt02ch06s02.html
   *
   *  In 3.4 and later, this is on by default.
   */
  void __verbose_terminate_handler();

_GLIBCXX_END_NAMESPACE

} // extern "C++"

#pragma GCC visibility pop

#if (defined(__GXX_EXPERIMENTAL_CXX0X__) \
     && defined(_GLIBCXX_ATOMIC_BUILTINS_4))
#include <exception_ptr.h>
#include <nested_exception.h>
#endif

#endif<|MERGE_RESOLUTION|>--- conflicted
+++ resolved
@@ -56,11 +56,7 @@
    *  your own %exception classes, or use a different hierarchy, or to
    *  throw non-class data (e.g., fundamental types).
    */
-<<<<<<< HEAD
   class _GLIBCXX_IMPORT exception
-=======
-  class exception
->>>>>>> 3a56edc7
   {
   public:
     exception() throw() { }
@@ -73,11 +69,7 @@
 
   /** If an %exception is thrown which is not listed in a function's
    *  %exception specification, one of these may be thrown.  */
-<<<<<<< HEAD
   class _GLIBCXX_IMPORT bad_exception : public exception
-=======
-  class bad_exception : public exception
->>>>>>> 3a56edc7
   {
   public:
     bad_exception() throw() { }

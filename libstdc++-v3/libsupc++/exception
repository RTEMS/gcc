// Exception Handling support header for -*- C++ -*-

// Copyright (C) 1995, 1996, 1997, 1998, 1999, 2000, 2001, 2002, 2003,
<<<<<<< HEAD
// 2004, 2005, 2006, 2007
=======
// 2004, 2005, 2006, 2007, 2008, 2009
>>>>>>> 42bae686
// Free Software Foundation
//
// This file is part of GCC.
//
// GCC is free software; you can redistribute it and/or modify
// it under the terms of the GNU General Public License as published by
// the Free Software Foundation; either version 3, or (at your option)
// any later version.
// 
// GCC is distributed in the hope that it will be useful,
// but WITHOUT ANY WARRANTY; without even the implied warranty of
// MERCHANTABILITY or FITNESS FOR A PARTICULAR PURPOSE.  See the
// GNU General Public License for more details.
// 
// Under Section 7 of GPL version 3, you are granted additional
// permissions described in the GCC Runtime Library Exception, version
// 3.1, as published by the Free Software Foundation.

// You should have received a copy of the GNU General Public License and
// a copy of the GCC Runtime Library Exception along with this program;
// see the files COPYING3 and COPYING.RUNTIME respectively.  If not, see
// <http://www.gnu.org/licenses/>.

/** @file exception
 *  This is a Standard C++ Library header.
 */

#ifndef __EXCEPTION__
#define __EXCEPTION__

#pragma GCC visibility push(default)

#include <bits/c++config.h>

extern "C++" {

namespace std 
{
  /**
   * @defgroup exceptions Exceptions
   * @ingroup diagnostics
   *
   * Classes and functions for reporting errors via exception classes.
   * @{
   */

  /**
   *  @brief Base class for all library exceptions.
   *
   *  This is the base class for all exceptions thrown by the standard
   *  library, and by certain language expressions.  You are free to derive
   *  your own %exception classes, or use a different hierarchy, or to
   *  throw non-class data (e.g., fundamental types).
   */
  class exception 
  {
  public:
    exception() throw() { }
    virtual ~exception() throw();

    /** Returns a C-style character string describing the general cause
     *  of the current error.  */
    virtual const char* what() const throw();
  };

  /** If an %exception is thrown which is not listed in a function's
   *  %exception specification, one of these may be thrown.  */
  class bad_exception : public exception 
  {
  public:
    bad_exception() throw() { }

    // This declaration is not useless:
    // http://gcc.gnu.org/onlinedocs/gcc-3.0.2/gcc_6.html#SEC118
    virtual ~bad_exception() throw();

    // See comment in eh_exception.cc.
    virtual const char* what() const throw();
  };

  /// If you write a replacement %terminate handler, it must be of this type.
  typedef void (*terminate_handler) ();

  /// If you write a replacement %unexpected handler, it must be of this type.
  typedef void (*unexpected_handler) ();

  /// Takes a new handler function as an argument, returns the old function.
  terminate_handler set_terminate(terminate_handler) throw();

  /** The runtime will call this function if %exception handling must be
   *  abandoned for any reason.  It can also be called by the user.  */
  void terminate() __attribute__ ((__noreturn__));

  /// Takes a new handler function as an argument, returns the old function.
  unexpected_handler set_unexpected(unexpected_handler) throw();

  /** The runtime will call this function if an %exception is thrown which
   *  violates the function's %exception specification.  */
  void unexpected() __attribute__ ((__noreturn__));

  /** [18.6.4]/1:  "Returns true after completing evaluation of a
   *  throw-expression until either completing initialization of the
   *  exception-declaration in the matching handler or entering @c unexpected()
   *  due to the throw; or after entering @c terminate() for any reason
   *  other than an explicit call to @c terminate().  [Note: This includes
   *  stack unwinding [15.2].  end note]"
   *
   *  2:  "When @c uncaught_exception() is true, throwing an %exception can
   *  result in a call of @c terminate() (15.5.1)."
   */
  bool uncaught_exception() throw();

  // @} group exceptions
} // namespace std

_GLIBCXX_BEGIN_NAMESPACE(__gnu_cxx)

  /** 
   *  @brief A replacement for the standard terminate_handler which
   *  prints more information about the terminating exception (if any)
   *  on stderr.  
   *
   *  @ingroup exceptions
   *
   *  Call
   *   @code
   *     std::set_terminate(__gnu_cxx::__verbose_terminate_handler)
   *   @endcode
   *  to use.  For more info, see
   *  http://gcc.gnu.org/onlinedocs/libstdc++/manual/bk01pt02ch06s02.html
   *
   *  In 3.4 and later, this is on by default.
   */
  void __verbose_terminate_handler();

_GLIBCXX_END_NAMESPACE
  
} // extern "C++"

#pragma GCC visibility pop

#if (defined(__GXX_EXPERIMENTAL_CXX0X__) \
     && defined(_GLIBCXX_ATOMIC_BUILTINS_4))
#include <exception_ptr.h>
#endif

#endif<|MERGE_RESOLUTION|>--- conflicted
+++ resolved
@@ -1,11 +1,7 @@
 // Exception Handling support header for -*- C++ -*-
 
 // Copyright (C) 1995, 1996, 1997, 1998, 1999, 2000, 2001, 2002, 2003,
-<<<<<<< HEAD
-// 2004, 2005, 2006, 2007
-=======
 // 2004, 2005, 2006, 2007, 2008, 2009
->>>>>>> 42bae686
 // Free Software Foundation
 //
 // This file is part of GCC.

// Exception Handling support header for -*- C++ -*-

// Copyright (C) 1995, 1996, 1997, 1998, 1999, 2000, 2001, 2002, 2003,
<<<<<<< HEAD
// 2004, 2005, 2006, 2007, 2008
=======
// 2004, 2005, 2006, 2007, 2008, 2009
>>>>>>> a0daa400
// Free Software Foundation
//
// This file is part of GCC.
//
// GCC is free software; you can redistribute it and/or modify
// it under the terms of the GNU General Public License as published by
// the Free Software Foundation; either version 2, or (at your option)
// any later version.
// 
// GCC is distributed in the hope that it will be useful,
// but WITHOUT ANY WARRANTY; without even the implied warranty of
// MERCHANTABILITY or FITNESS FOR A PARTICULAR PURPOSE.  See the
// GNU General Public License for more details.
// 
// You should have received a copy of the GNU General Public License
// along with GCC; see the file COPYING.  If not, write to
// the Free Software Foundation, 51 Franklin Street, Fifth Floor,
// Boston, MA 02110-1301, USA.

// As a special exception, you may use this file as part of a free software
// library without restriction.  Specifically, if other files instantiate
// templates or use macros or inline functions from this file, or you compile
// this file and link it with other files to produce an executable, this
// file does not by itself cause the resulting executable to be covered by
// the GNU General Public License.  This exception does not however
// invalidate any other reasons why the executable file might be covered by
// the GNU General Public License.

/** @file exception
 *  This is a Standard C++ Library header.
 */

#ifndef __EXCEPTION__
#define __EXCEPTION__

#pragma GCC visibility push(default)

#include <bits/c++config.h>

extern "C++" {

namespace std 
{
  /**
   * @defgroup exceptions Exceptions
   * @ingroup diagnostics
   *
   * Classes and functions for reporting errors via exception classes.
   * @{
   */

  /**
   *  @brief Base class for all library exceptions.
   *
   *  This is the base class for all exceptions thrown by the standard
   *  library, and by certain language expressions.  You are free to derive
   *  your own %exception classes, or use a different hierarchy, or to
   *  throw non-class data (e.g., fundamental types).
   */
  class exception 
  {
  public:
    exception() throw() { }
    virtual ~exception() throw();

    /** Returns a C-style character string describing the general cause
     *  of the current error.  */
    virtual const char* what() const throw();
  };

  /** If an %exception is thrown which is not listed in a function's
   *  %exception specification, one of these may be thrown.  */
  class bad_exception : public exception 
  {
  public:
    bad_exception() throw() { }

    // This declaration is not useless:
    // http://gcc.gnu.org/onlinedocs/gcc-3.0.2/gcc_6.html#SEC118
    virtual ~bad_exception() throw();

    // See comment in eh_exception.cc.
    virtual const char* what() const throw();
  };

  /// If you write a replacement %terminate handler, it must be of this type.
  typedef void (*terminate_handler) ();

  /// If you write a replacement %unexpected handler, it must be of this type.
  typedef void (*unexpected_handler) ();

  /// Takes a new handler function as an argument, returns the old function.
  terminate_handler set_terminate(terminate_handler) throw();

  /** The runtime will call this function if %exception handling must be
   *  abandoned for any reason.  It can also be called by the user.  */
  void terminate() __attribute__ ((__noreturn__));

  /// Takes a new handler function as an argument, returns the old function.
  unexpected_handler set_unexpected(unexpected_handler) throw();

  /** The runtime will call this function if an %exception is thrown which
   *  violates the function's %exception specification.  */
  void unexpected() __attribute__ ((__noreturn__));

  /** [18.6.4]/1:  "Returns true after completing evaluation of a
   *  throw-expression until either completing initialization of the
   *  exception-declaration in the matching handler or entering @c unexpected()
   *  due to the throw; or after entering @c terminate() for any reason
   *  other than an explicit call to @c terminate().  [Note: This includes
   *  stack unwinding [15.2].  end note]"
   *
   *  2:  "When @c uncaught_exception() is true, throwing an %exception can
   *  result in a call of @c terminate() (15.5.1)."
   */
  bool uncaught_exception() throw();

<<<<<<< HEAD
=======
  // @} group exceptions
>>>>>>> a0daa400
} // namespace std

_GLIBCXX_BEGIN_NAMESPACE(__gnu_cxx)

  /** 
   *  @brief A replacement for the standard terminate_handler which
   *  prints more information about the terminating exception (if any)
   *  on stderr.  
   *
   *  @ingroup exceptions
   *
   *  Call
   *   @code
   *     std::set_terminate(__gnu_cxx::__verbose_terminate_handler)
   *   @endcode
   *  to use.  For more info, see
   *  http://gcc.gnu.org/onlinedocs/libstdc++/manual/bk01pt02ch06s02.html
   *
   *  In 3.4 and later, this is on by default.
   */
  void __verbose_terminate_handler();

_GLIBCXX_END_NAMESPACE
  
} // extern "C++"

#pragma GCC visibility pop

#if (defined(__GXX_EXPERIMENTAL_CXX0X__) \
     && defined(_GLIBCXX_ATOMIC_BUILTINS_4))
#include <exception_ptr.h>
#endif

#endif<|MERGE_RESOLUTION|>--- conflicted
+++ resolved
@@ -1,11 +1,7 @@
 // Exception Handling support header for -*- C++ -*-
 
 // Copyright (C) 1995, 1996, 1997, 1998, 1999, 2000, 2001, 2002, 2003,
-<<<<<<< HEAD
-// 2004, 2005, 2006, 2007, 2008
-=======
 // 2004, 2005, 2006, 2007, 2008, 2009
->>>>>>> a0daa400
 // Free Software Foundation
 //
 // This file is part of GCC.
@@ -123,10 +119,7 @@
    */
   bool uncaught_exception() throw();
 
-<<<<<<< HEAD
-=======
   // @} group exceptions
->>>>>>> a0daa400
 } // namespace std
 
 _GLIBCXX_BEGIN_NAMESPACE(__gnu_cxx)

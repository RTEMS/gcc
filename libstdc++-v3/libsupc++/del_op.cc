--- conflicted
+++ resolved
@@ -29,13 +29,6 @@
 // the GNU General Public License.
 
 #include <bits/c++config.h>
-<<<<<<< HEAD
-#include "new"
-#if _GLIBCXX_HOSTED
-#include <cstdlib>
-#endif
-=======
->>>>>>> 60a98cce
 
 #if !_GLIBCXX_HOSTED
 // A freestanding C runtime may not provide "free" -- but there is no

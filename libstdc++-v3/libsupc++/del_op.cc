// Boilerplate support routines for -*- C++ -*- dynamic memory management.

<<<<<<< HEAD
// Copyright (C) 1997, 1998, 1999, 2000, 2004 Free Software Foundation
=======
// Copyright (C) 1997, 1998, 1999, 2000, 2004, 2007 Free Software Foundation
>>>>>>> 751ff693
//
// This file is part of GCC.
//
// GCC is free software; you can redistribute it and/or modify
// it under the terms of the GNU General Public License as published by
// the Free Software Foundation; either version 2, or (at your option)
// any later version.
//
// GCC is distributed in the hope that it will be useful,
// but WITHOUT ANY WARRANTY; without even the implied warranty of
// MERCHANTABILITY or FITNESS FOR A PARTICULAR PURPOSE.  See the
// GNU General Public License for more details.
//
// You should have received a copy of the GNU General Public License
// along with GCC; see the file COPYING.  If not, write to
// the Free Software Foundation, 51 Franklin Street, Fifth Floor,
// Boston, MA 02110-1301, USA.
//
// As a special exception, you may use this file as part of a free software
// library without restriction.  Specifically, if other files instantiate
// templates or use macros or inline functions from this file, or you compile
// this file and link it with other files to produce an executable, this
// file does not by itself cause the resulting executable to be covered by
// the GNU General Public License.  This exception does not however
// invalidate any other reasons why the executable file might be covered by
// the GNU General Public License.

#include <bits/c++config.h>
<<<<<<< HEAD
#include "new"
#if _GLIBCXX_HOSTED
#include <cstdlib>
#endif

#if _GLIBCXX_HOSTED
using std::free;
#else
// A freestanding C runtime may not provide "free" -- but there is no
// other reasonable way to implement "operator delete".
extern "C" void free(void *);
#endif

_GLIBCXX_WEAK_DEFINITION void
operator delete (void *ptr) throw ()
=======

#if !_GLIBCXX_HOSTED
// A freestanding C runtime may not provide "free" -- but there is no
// other reasonable way to implement "operator delete".
_GLIBCXX_BEGIN_NAMESPACE(std)
  extern "C" void free(void*);
_GLIBCXX_END_NAMESPACE
#else
# include <cstdlib>
#endif

#include "new"

_GLIBCXX_WEAK_DEFINITION void
operator delete(void* ptr) throw ()
>>>>>>> 751ff693
{
  if (ptr)
    std::free(ptr);
}<|MERGE_RESOLUTION|>--- conflicted
+++ resolved
@@ -1,10 +1,6 @@
 // Boilerplate support routines for -*- C++ -*- dynamic memory management.
 
-<<<<<<< HEAD
-// Copyright (C) 1997, 1998, 1999, 2000, 2004 Free Software Foundation
-=======
 // Copyright (C) 1997, 1998, 1999, 2000, 2004, 2007 Free Software Foundation
->>>>>>> 751ff693
 //
 // This file is part of GCC.
 //
@@ -33,23 +29,6 @@
 // the GNU General Public License.
 
 #include <bits/c++config.h>
-<<<<<<< HEAD
-#include "new"
-#if _GLIBCXX_HOSTED
-#include <cstdlib>
-#endif
-
-#if _GLIBCXX_HOSTED
-using std::free;
-#else
-// A freestanding C runtime may not provide "free" -- but there is no
-// other reasonable way to implement "operator delete".
-extern "C" void free(void *);
-#endif
-
-_GLIBCXX_WEAK_DEFINITION void
-operator delete (void *ptr) throw ()
-=======
 
 #if !_GLIBCXX_HOSTED
 // A freestanding C runtime may not provide "free" -- but there is no
@@ -65,7 +44,6 @@
 
 _GLIBCXX_WEAK_DEFINITION void
 operator delete(void* ptr) throw ()
->>>>>>> 751ff693
 {
   if (ptr)
     std::free(ptr);

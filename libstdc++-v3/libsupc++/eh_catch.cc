--- conflicted
+++ resolved
@@ -38,14 +38,8 @@
 {
   _Unwind_Exception *exceptionObject
     = reinterpret_cast <_Unwind_Exception *>(exc_obj_in);
-<<<<<<< HEAD
-  __cxa_exception *header = __get_exception_header_from_ue (exceptionObject);
-
-  return header->adjustedPtr;
-=======
 
   return __gxx_caught_object(exceptionObject);
->>>>>>> 8c044a9c
 }
 
 extern "C" void *

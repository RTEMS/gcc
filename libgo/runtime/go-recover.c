--- conflicted
+++ resolved
@@ -23,11 +23,8 @@
   const char* ret;
   const char* dret;
 
-<<<<<<< HEAD
-=======
   g = runtime_g ();
 
->>>>>>> c3b0c721
   d = g->defer;
   if (d == NULL)
     return 0;
@@ -59,11 +56,8 @@
   G *g;
   struct __go_panic_stack *p;
 
-<<<<<<< HEAD
-=======
   g = runtime_g ();
 
->>>>>>> c3b0c721
   if (g->panic == NULL || g->panic->__was_recovered)
     {
       struct __go_empty_interface ret;

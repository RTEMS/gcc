// Copyright 2009 The Go Authors. All rights reserved.
// Use of this source code is governed by a BSD-style
// license that can be found in the LICENSE file.

// Memory allocator, based on tcmalloc.
// http://goog-perftools.sourceforge.net/doc/tcmalloc.html

// The main allocator works in runs of pages.
// Small allocation sizes (up to and including 32 kB) are
// rounded to one of about 100 size classes, each of which
// has its own free list of objects of exactly that size.
// Any free page of memory can be split into a set of objects
// of one size class, which are then managed using free list
// allocators.
//
// The allocator's data structures are:
//
//	FixAlloc: a free-list allocator for fixed-size objects,
//		used to manage storage used by the allocator.
//	MHeap: the malloc heap, managed at page (4096-byte) granularity.
//	MSpan: a run of pages managed by the MHeap.
//	MCentral: a shared free list for a given size class.
//	MCache: a per-thread (in Go, per-M) cache for small objects.
//	MStats: allocation statistics.
//
// Allocating a small object proceeds up a hierarchy of caches:
//
//	1. Round the size up to one of the small size classes
//	   and look in the corresponding MCache free list.
//	   If the list is not empty, allocate an object from it.
//	   This can all be done without acquiring a lock.
//
//	2. If the MCache free list is empty, replenish it by
//	   taking a bunch of objects from the MCentral free list.
//	   Moving a bunch amortizes the cost of acquiring the MCentral lock.
//
//	3. If the MCentral free list is empty, replenish it by
//	   allocating a run of pages from the MHeap and then
//	   chopping that memory into a objects of the given size.
//	   Allocating many objects amortizes the cost of locking
//	   the heap.
//
//	4. If the MHeap is empty or has no page runs large enough,
//	   allocate a new group of pages (at least 1MB) from the
//	   operating system.  Allocating a large run of pages
//	   amortizes the cost of talking to the operating system.
//
// Freeing a small object proceeds up the same hierarchy:
//
//	1. Look up the size class for the object and add it to
//	   the MCache free list.
//
//	2. If the MCache free list is too long or the MCache has
//	   too much memory, return some to the MCentral free lists.
//
//	3. If all the objects in a given span have returned to
//	   the MCentral list, return that span to the page heap.
//
//	4. If the heap has too much memory, return some to the
//	   operating system.
//
//	TODO(rsc): Step 4 is not implemented.
//
// Allocating and freeing a large object uses the page heap
// directly, bypassing the MCache and MCentral free lists.
//
// The small objects on the MCache and MCentral free lists
// may or may not be zeroed.  They are zeroed if and only if
// the second word of the object is zero.  The spans in the
// page heap are always zeroed.  When a span full of objects
// is returned to the page heap, the objects that need to be
// are zeroed first.  There are two main benefits to delaying the
// zeroing this way:
//
//	1. stack frames allocated from the small object lists
//	   can avoid zeroing altogether.
//	2. the cost of zeroing when reusing a small object is
//	   charged to the mutator, not the garbage collector.
//
// This C code was written with an eye toward translating to Go
// in the future.  Methods have the form Type_Method(Type *t, ...).

typedef struct MCentral	MCentral;
typedef struct MHeap	MHeap;
typedef struct MSpan	MSpan;
typedef struct MStats	MStats;
typedef struct MLink	MLink;
typedef struct MTypes	MTypes;
typedef struct GCStats	GCStats;

enum
{
	PageShift	= 12,
	PageSize	= 1<<PageShift,
	PageMask	= PageSize - 1,
};
typedef	uintptr	PageID;		// address >> PageShift

enum
{
	// Computed constant.  The definition of MaxSmallSize and the
	// algorithm in msize.c produce some number of different allocation
	// size classes.  NumSizeClasses is that number.  It's needed here
	// because there are static arrays of this length; when msize runs its
	// size choosing algorithm it double-checks that NumSizeClasses agrees.
	NumSizeClasses = 61,

	// Tunable constants.
	MaxSmallSize = 32<<10,

	FixAllocChunk = 16<<10,		// Chunk size for FixAlloc
	MaxMHeapList = 1<<(20 - PageShift),	// Maximum page length for fixed-size list in MHeap.
	HeapAllocChunk = 1<<20,		// Chunk size for heap growth

	// Number of bits in page to span calculations (4k pages).
	// On Windows 64-bit we limit the arena to 32GB or 35 bits (see below for reason).
	// On other 64-bit platforms, we limit the arena to 128GB, or 37 bits.
	// On 32-bit, we don't bother limiting anything, so we use the full 32-bit address.
#if __SIZEOF_POINTER__ == 8
#ifdef GOOS_windows
	// Windows counts memory used by page table into committed memory
	// of the process, so we can't reserve too much memory.
	// See http://golang.org/issue/5402 and http://golang.org/issue/5236.
	MHeapMap_Bits = 35 - PageShift,
#else
	MHeapMap_Bits = 37 - PageShift,
#endif
#else
	MHeapMap_Bits = 32 - PageShift,
#endif

	// Max number of threads to run garbage collection.
	// 2, 3, and 4 are all plausible maximums depending
	// on the hardware details of the machine.  The garbage
	// collector scales well to 8 cpus.
	MaxGcproc = 8,
};

// Maximum memory allocation size, a hint for callers.
// This must be a #define instead of an enum because it
// is so large.
#if __SIZEOF_POINTER__ == 8
#define	MaxMem	(1ULL<<(MHeapMap_Bits+PageShift))	/* 128 GB or 32 GB */
#else
#define	MaxMem	((uintptr)-1)
#endif

// A generic linked list of blocks.  (Typically the block is bigger than sizeof(MLink).)
struct MLink
{
	MLink *next;
};

// SysAlloc obtains a large chunk of zeroed memory from the
// operating system, typically on the order of a hundred kilobytes
// or a megabyte.
//
// SysUnused notifies the operating system that the contents
// of the memory region are no longer needed and can be reused
// for other purposes.
// SysUsed notifies the operating system that the contents
// of the memory region are needed again.
//
// SysFree returns it unconditionally; this is only used if
// an out-of-memory error has been detected midway through
// an allocation.  It is okay if SysFree is a no-op.
//
// SysReserve reserves address space without allocating memory.
// If the pointer passed to it is non-nil, the caller wants the
// reservation there, but SysReserve can still choose another
// location if that one is unavailable.
//
// SysMap maps previously reserved address space for use.

void*	runtime_SysAlloc(uintptr nbytes, uint64 *stat);
void	runtime_SysFree(void *v, uintptr nbytes, uint64 *stat);
void	runtime_SysUnused(void *v, uintptr nbytes);
void	runtime_SysUsed(void *v, uintptr nbytes);
void	runtime_SysMap(void *v, uintptr nbytes, uint64 *stat);
void*	runtime_SysReserve(void *v, uintptr nbytes);

// FixAlloc is a simple free-list allocator for fixed size objects.
// Malloc uses a FixAlloc wrapped around SysAlloc to manages its
// MCache and MSpan objects.
//
// Memory returned by FixAlloc_Alloc is not zeroed.
// The caller is responsible for locking around FixAlloc calls.
// Callers can keep state in the object but the first word is
// smashed by freeing and reallocating.
struct FixAlloc
{
	uintptr	size;
	void	(*first)(void *arg, byte *p);	// called first time p is returned
	void*	arg;
	MLink*	list;
	byte*	chunk;
	uint32	nchunk;
	uintptr	inuse;	// in-use bytes now
	uint64*	stat;
};

void	runtime_FixAlloc_Init(FixAlloc *f, uintptr size, void (*first)(void*, byte*), void *arg, uint64 *stat);
void*	runtime_FixAlloc_Alloc(FixAlloc *f);
void	runtime_FixAlloc_Free(FixAlloc *f, void *p);


// Statistics.
// Shared with Go: if you edit this structure, also edit type MemStats in mem.go.
struct MStats
{
	// General statistics.
	uint64	alloc;		// bytes allocated and still in use
	uint64	total_alloc;	// bytes allocated (even if freed)
	uint64	sys;		// bytes obtained from system (should be sum of xxx_sys below, no locking, approximate)
	uint64	nlookup;	// number of pointer lookups
	uint64	nmalloc;	// number of mallocs
	uint64	nfree;  // number of frees

	// Statistics about malloc heap.
	// protected by mheap.Lock
	uint64	heap_alloc;	// bytes allocated and still in use
	uint64	heap_sys;	// bytes obtained from system
	uint64	heap_idle;	// bytes in idle spans
	uint64	heap_inuse;	// bytes in non-idle spans
	uint64	heap_released;	// bytes released to the OS
	uint64	heap_objects;	// total number of allocated objects

	// Statistics about allocation of low-level fixed-size structures.
	// Protected by FixAlloc locks.
	uint64	stacks_inuse;	// bootstrap stacks
	uint64	stacks_sys;
	uint64	mspan_inuse;	// MSpan structures
	uint64	mspan_sys;
	uint64	mcache_inuse;	// MCache structures
	uint64	mcache_sys;
	uint64	buckhash_sys;	// profiling bucket hash table
	uint64	gc_sys;
	uint64	other_sys;

	// Statistics about garbage collector.
	// Protected by mheap or stopping the world during GC.
	uint64	next_gc;	// next GC (in heap_alloc time)
	uint64  last_gc;	// last GC (in absolute time)
	uint64	pause_total_ns;
	uint64	pause_ns[256];
	uint32	numgc;
	bool	enablegc;
	bool	debuggc;

	// Statistics about allocation size classes.
	struct {
		uint32 size;
		uint64 nmalloc;
		uint64 nfree;
	} by_size[NumSizeClasses];
};

extern MStats mstats
  __asm__ (GOSYM_PREFIX "runtime.VmemStats");

// Size classes.  Computed and initialized by InitSizes.
//
// SizeToClass(0 <= n <= MaxSmallSize) returns the size class,
//	1 <= sizeclass < NumSizeClasses, for n.
//	Size class 0 is reserved to mean "not small".
//
// class_to_size[i] = largest size in class i
// class_to_allocnpages[i] = number of pages to allocate when
//	making new objects in class i

int32	runtime_SizeToClass(int32);
extern	int32	runtime_class_to_size[NumSizeClasses];
extern	int32	runtime_class_to_allocnpages[NumSizeClasses];
extern	int8	runtime_size_to_class8[1024/8 + 1];
extern	int8	runtime_size_to_class128[(MaxSmallSize-1024)/128 + 1];
extern	void	runtime_InitSizes(void);


// Per-thread (in Go, per-M) cache for small objects.
// No locking needed because it is per-thread (per-M).
typedef struct MCacheList MCacheList;
struct MCacheList
{
	MLink *list;
	uint32 nlist;
};

struct MCache
{
	// The following members are accessed on every malloc,
	// so they are grouped here for better caching.
	int32 next_sample;		// trigger heap sample after allocating this many bytes
	intptr local_cachealloc;	// bytes allocated (or freed) from cache since last lock of heap
	// The rest is not accessed on every malloc.
	MCacheList list[NumSizeClasses];
	// Local allocator stats, flushed during GC.
	uintptr local_nlookup;		// number of pointer lookups
	uintptr local_largefree;	// bytes freed for large objects (>MaxSmallSize)
	uintptr local_nlargefree;	// number of frees for large objects (>MaxSmallSize)
	uintptr local_nsmallfree[NumSizeClasses];	// number of frees for small objects (<=MaxSmallSize)
};

void	runtime_MCache_Refill(MCache *c, int32 sizeclass);
void	runtime_MCache_Free(MCache *c, void *p, int32 sizeclass, uintptr size);
void	runtime_MCache_ReleaseAll(MCache *c);

// MTypes describes the types of blocks allocated within a span.
// The compression field describes the layout of the data.
//
// MTypes_Empty:
//     All blocks are free, or no type information is available for
//     allocated blocks.
//     The data field has no meaning.
// MTypes_Single:
//     The span contains just one block.
//     The data field holds the type information.
//     The sysalloc field has no meaning.
// MTypes_Words:
//     The span contains multiple blocks.
//     The data field points to an array of type [NumBlocks]uintptr,
//     and each element of the array holds the type of the corresponding
//     block.
// MTypes_Bytes:
//     The span contains at most seven different types of blocks.
//     The data field points to the following structure:
//         struct {
//             type  [8]uintptr       // type[0] is always 0
//             index [NumBlocks]byte
//         }
//     The type of the i-th block is: data.type[data.index[i]]
enum
{
	MTypes_Empty = 0,
	MTypes_Single = 1,
	MTypes_Words = 2,
	MTypes_Bytes = 3,
};
struct MTypes
{
	byte	compression;	// one of MTypes_*
	uintptr	data;
};

// An MSpan is a run of pages.
enum
{
	MSpanInUse = 0,
	MSpanFree,
	MSpanListHead,
	MSpanDead,
};
struct MSpan
{
	MSpan	*next;		// in a span linked list
	MSpan	*prev;		// in a span linked list
	PageID	start;		// starting page number
	uintptr	npages;		// number of pages in span
	MLink	*freelist;	// list of free objects
	uint32	ref;		// number of allocated objects in this span
	int32	sizeclass;	// size class
	uintptr	elemsize;	// computed from sizeclass or from npages
	uint32	state;		// MSpanInUse etc
	int64   unusedsince;	// First time spotted by GC in MSpanFree state
	uintptr npreleased;	// number of pages released to the OS
	byte	*limit;		// end of data in span
	MTypes	types;		// types of allocated objects in this span
};

void	runtime_MSpan_Init(MSpan *span, PageID start, uintptr npages);

// Every MSpan is in one doubly-linked list,
// either one of the MHeap's free lists or one of the
// MCentral's span lists.  We use empty MSpan structures as list heads.
void	runtime_MSpanList_Init(MSpan *list);
bool	runtime_MSpanList_IsEmpty(MSpan *list);
void	runtime_MSpanList_Insert(MSpan *list, MSpan *span);
void	runtime_MSpanList_Remove(MSpan *span);	// from whatever list it is in


// Central list of free objects of a given size.
struct MCentral
{
	Lock;
	int32 sizeclass;
	MSpan nonempty;
	MSpan empty;
	int32 nfree;
};

void	runtime_MCentral_Init(MCentral *c, int32 sizeclass);
int32	runtime_MCentral_AllocList(MCentral *c, MLink **first);
void	runtime_MCentral_FreeList(MCentral *c, MLink *first);
void	runtime_MCentral_FreeSpan(MCentral *c, MSpan *s, int32 n, MLink *start, MLink *end);

// Main malloc heap.
// The heap itself is the "free[]" and "large" arrays,
// but all the other global data is here too.
struct MHeap
{
	Lock;
	MSpan free[MaxMHeapList];	// free lists of given length
	MSpan large;			// free lists length >= MaxMHeapList
	MSpan **allspans;
	uint32	nspan;
	uint32	nspancap;

	// span lookup
	MSpan**	spans;
	uintptr	spans_mapped;

	// range of addresses we might see in the heap
	byte *bitmap;
	uintptr bitmap_mapped;
	byte *arena_start;
	byte *arena_used;
	byte *arena_end;

	// central free lists for small size classes.
	// the padding makes sure that the MCentrals are
	// spaced CacheLineSize bytes apart, so that each MCentral.Lock
	// gets its own cache line.
	struct {
		MCentral;
		byte pad[64];
	} central[NumSizeClasses];

	FixAlloc spanalloc;	// allocator for Span*
	FixAlloc cachealloc;	// allocator for MCache*

	// Malloc stats.
	uint64 largefree;	// bytes freed for large objects (>MaxSmallSize)
	uint64 nlargefree;	// number of frees for large objects (>MaxSmallSize)
	uint64 nsmallfree[NumSizeClasses];	// number of frees for small objects (<=MaxSmallSize)
};
extern MHeap *runtime_mheap;

void	runtime_MHeap_Init(MHeap *h);
MSpan*	runtime_MHeap_Alloc(MHeap *h, uintptr npage, int32 sizeclass, int32 acct, int32 zeroed);
void	runtime_MHeap_Free(MHeap *h, MSpan *s, int32 acct);
MSpan*	runtime_MHeap_Lookup(MHeap *h, void *v);
MSpan*	runtime_MHeap_LookupMaybe(MHeap *h, void *v);
void	runtime_MGetSizeClassInfo(int32 sizeclass, uintptr *size, int32 *npages, int32 *nobj);
void*	runtime_MHeap_SysAlloc(MHeap *h, uintptr n);
void	runtime_MHeap_MapBits(MHeap *h);
void	runtime_MHeap_MapSpans(MHeap *h);
void	runtime_MHeap_Scavenger(void*);

void*	runtime_mallocgc(uintptr size, uintptr typ, uint32 flag);
void*	runtime_persistentalloc(uintptr size, uintptr align, uint64 *stat);
int32	runtime_mlookup(void *v, byte **base, uintptr *size, MSpan **s);
void	runtime_gc(int32 force);
void	runtime_markallocated(void *v, uintptr n, bool noptr);
void	runtime_checkallocated(void *v, uintptr n);
void	runtime_markfreed(void *v, uintptr n);
void	runtime_checkfreed(void *v, uintptr n);
extern	int32	runtime_checking;
void	runtime_markspan(void *v, uintptr size, uintptr n, bool leftover);
void	runtime_unmarkspan(void *v, uintptr size);
bool	runtime_blockspecial(void*);
void	runtime_setblockspecial(void*, bool);
void	runtime_purgecachedstats(MCache*);
void*	runtime_cnew(const Type*);
void*	runtime_cnewarray(const Type*, intgo);

void	runtime_settype_flush(M*);
void	runtime_settype_sysfree(MSpan*);
uintptr	runtime_gettype(void*);

enum
{
	// flags to malloc
	FlagNoScan	= 1<<0,	// GC doesn't have to scan object
	FlagNoProfiling	= 1<<1,	// must not profile
	FlagNoGC	= 1<<2,	// must not free or scan for pointers
	FlagNoZero	= 1<<3, // don't zero memory
	FlagNoInvokeGC	= 1<<4, // don't invoke GC
};

typedef struct Obj Obj;
struct Obj
{
	byte	*p;	// data pointer
	uintptr	n;	// size of data in bytes
	uintptr	ti;	// type info
};

void	runtime_MProf_Malloc(void*, uintptr);
void	runtime_MProf_Free(void*, uintptr);
void	runtime_MProf_GC(void);
void	runtime_MProf_Mark(void (*addroot)(Obj));
int32	runtime_gcprocs(void);
void	runtime_helpgc(int32 nproc);
void	runtime_gchelper(void);

struct __go_func_type;
<<<<<<< HEAD
bool	runtime_getfinalizer(void *p, bool del, FuncVal **fn, const struct __go_func_type **ft);
=======
struct __go_ptr_type;
bool	runtime_getfinalizer(void *p, bool del, FuncVal **fn, const struct __go_func_type **ft, const struct __go_ptr_type **ot);
>>>>>>> 4d0aec87
void	runtime_walkfintab(void (*fn)(void*), void (*scan)(Obj));

enum
{
	TypeInfo_SingleObject = 0,
	TypeInfo_Array = 1,
<<<<<<< HEAD
	TypeInfo_Map = 2,
	TypeInfo_Chan = 3,
=======
	TypeInfo_Chan = 2,
>>>>>>> 4d0aec87

	// Enables type information at the end of blocks allocated from heap	
	DebugTypeAtBlockEnd = 0,
};

// defined in mgc0.go
void	runtime_gc_m_ptr(Eface*);
void	runtime_gc_itab_ptr(Eface*);

void	runtime_memorydump(void);

void	runtime_proc_scan(void (*)(Obj));
void	runtime_time_scan(void (*)(Obj));<|MERGE_RESOLUTION|>--- conflicted
+++ resolved
@@ -432,7 +432,7 @@
 	uint64 nlargefree;	// number of frees for large objects (>MaxSmallSize)
 	uint64 nsmallfree[NumSizeClasses];	// number of frees for small objects (<=MaxSmallSize)
 };
-extern MHeap *runtime_mheap;
+extern MHeap runtime_mheap;
 
 void	runtime_MHeap_Init(MHeap *h);
 MSpan*	runtime_MHeap_Alloc(MHeap *h, uintptr npage, int32 sizeclass, int32 acct, int32 zeroed);
@@ -493,24 +493,15 @@
 void	runtime_gchelper(void);
 
 struct __go_func_type;
-<<<<<<< HEAD
-bool	runtime_getfinalizer(void *p, bool del, FuncVal **fn, const struct __go_func_type **ft);
-=======
 struct __go_ptr_type;
 bool	runtime_getfinalizer(void *p, bool del, FuncVal **fn, const struct __go_func_type **ft, const struct __go_ptr_type **ot);
->>>>>>> 4d0aec87
 void	runtime_walkfintab(void (*fn)(void*), void (*scan)(Obj));
 
 enum
 {
 	TypeInfo_SingleObject = 0,
 	TypeInfo_Array = 1,
-<<<<<<< HEAD
-	TypeInfo_Map = 2,
-	TypeInfo_Chan = 3,
-=======
 	TypeInfo_Chan = 2,
->>>>>>> 4d0aec87
 
 	// Enables type information at the end of blocks allocated from heap	
 	DebugTypeAtBlockEnd = 0,

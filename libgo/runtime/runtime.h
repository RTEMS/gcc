--- conflicted
+++ resolved
@@ -49,10 +49,7 @@
 typedef	uint8			bool;
 typedef	uint8			byte;
 typedef	struct	G		G;
-<<<<<<< HEAD
-=======
 typedef	union	Lock		Lock;
->>>>>>> c3b0c721
 typedef	struct	M		M;
 typedef	union	Note		Note;
 typedef	struct	SigTab		SigTab;
@@ -62,15 +59,6 @@
 typedef	struct	Timers		Timers;
 typedef	struct	Timer		Timer;
 
-<<<<<<< HEAD
-typedef	struct	__go_defer_stack	Defer;
-typedef	struct	__go_panic_stack	Panic;
-typedef	struct	__go_open_array		Slice;
-typedef	struct	__go_string		String;
-
-/* We use mutexes for locks.  6g uses futexes directly, and perhaps
-   someday we will do that too.  */
-=======
 typedef	struct	__go_open_array		Slice;
 typedef	struct	__go_string		String;
 typedef struct	__go_interface		Iface;
@@ -78,7 +66,6 @@
 typedef	struct	__go_type_descriptor	Type;
 typedef	struct	__go_defer_stack	Defer;
 typedef	struct	__go_panic_stack	Panic;
->>>>>>> c3b0c721
 
 typedef struct	__go_func_type		FuncType;
 typedef struct	__go_map_type		MapType;
@@ -110,28 +97,6 @@
 	Gmoribund,
 	Gdead,
 };
-<<<<<<< HEAD
-
-/* Per CPU declarations.  */
-
-#ifdef __rtems__
-#define __thread
-#endif
-
-extern __thread		G*	g;
-extern __thread		M* 	m;
-
-extern M	runtime_m0;
-extern G	runtime_g0;
-
-#ifdef __rtems__
-#undef __thread
-#endif
-
-/* Constants.  */
-
-=======
->>>>>>> c3b0c721
 enum
 {
 	true	= 1,
@@ -187,51 +152,17 @@
 	void*		stack_context[10];
 };
 
-struct	G
-{
-	Defer*	defer;
-	Panic*	panic;
-	void*	exception;	// current exception being thrown
-	bool	is_foreign;	// whether current exception from other language
-	byte*	entry;		// initial function
-	G*	alllink;	// on allg
-	void*	param;		// passed parameter on wakeup
-	int16	status;
-	int32	goid;
-	int8*	waitreason;	// if status==Gwaiting
-	G*	schedlink;
-	bool	readyonstop;
-	bool	ispanic;
-	M*	m;		// for debuggers, but offset not hard-coded
-	M*	lockedm;
-	M*	idlem;
-	// int32	sig;
-	// uintptr	sigcode0;
-	// uintptr	sigcode1;
-	// uintptr	sigpc;
-	// uintptr	gopc;	// pc of go statement that created this goroutine
-};
-
 struct	M
 {
-<<<<<<< HEAD
-=======
 	G*	g0;		// goroutine with scheduling stack
 	G*	gsignal;	// signal-handling G
->>>>>>> c3b0c721
 	G*	curg;		// current running goroutine
 	int32	id;
 	int32	mallocing;
 	int32	gcing;
 	int32	locks;
 	int32	nomemprof;
-<<<<<<< HEAD
-	int32	gcing_for_prof;
-	int32	holds_finlock;
-	int32	gcing_for_finlock;
-=======
 	int32	waitnextg;
->>>>>>> c3b0c721
 	int32	dying;
 	int32	profilehz;
 	int32	helpgc;
@@ -249,17 +180,6 @@
 	uint32	waitsemalock;
 };
 
-<<<<<<< HEAD
-	/* For the list of all threads.  */
-	struct __go_thread_id *list_entry;
-
-	/* For the garbage collector.  */
-	void	*gc_sp;
-	size_t	gc_len;
-	void	*gc_next_segment;
-	void	*gc_next_sp;
-	void	*gc_initial_sp;
-=======
 struct	SigTab
 {
 	int32	sig;
@@ -272,16 +192,11 @@
 	SigRestart = 1<<2,
 	SigQueue = 1<<3,
 	SigPanic = 1<<4,
->>>>>>> c3b0c721
 };
 
 /* Macros.  */
 
-<<<<<<< HEAD
-#ifdef __WINDOWS__
-=======
 #ifdef GOOS_windows
->>>>>>> c3b0c721
 enum {
    Windows = 1
 };
@@ -291,8 +206,6 @@
 };
 #endif
 
-<<<<<<< HEAD
-=======
 struct	Timers
 {
 	Lock;
@@ -325,7 +238,6 @@
  *    you need super-gopher-guru privilege
  *    to add this list.
  */
->>>>>>> c3b0c721
 #define	nelem(x)	(sizeof(x)/sizeof((x)[0]))
 #define	nil		((void*)0)
 #define USED(v)		((void) v)
@@ -333,24 +245,6 @@
 /*
  * external data
  */
-<<<<<<< HEAD
-extern	uint32	runtime_panicking;
-
-/*
- * common functions and data
- */
-int32	runtime_findnull(const byte*);
-
-/*
- * very low level c-called
- */
-void	runtime_args(int32, byte**);
-void	runtime_goargs(void);
-void	runtime_goenvs(void);
-void	runtime_throw(const char*);
-void*	runtime_mal(uintptr);
-String	runtime_gostringnocopy(byte*);
-=======
 G*	runtime_allg;
 G*	runtime_lastg;
 M*	runtime_allm;
@@ -382,7 +276,6 @@
 void*	runtime_mstart(void*);
 G*	runtime_malg(int32, byte**, size_t*);
 void	runtime_minit(void);
->>>>>>> c3b0c721
 void	runtime_mallocinit(void);
 void	runtime_gosched(void);
 void	runtime_tsleep(int64);
@@ -476,17 +369,7 @@
 int32	runtime_atoi(const byte*);
 uint32	runtime_fastrand1(void);
 
-<<<<<<< HEAD
-void	runtime_initpanic(void);
-void	runtime_dopanic(int32) __attribute__ ((noreturn));
-void	runtime_startpanic(void);
-const byte*	runtime_getenv(const char*);
-int32	runtime_atoi(const byte*);
-void	runtime_sigprof(uint8 *pc, uint8 *sp, uint8 *lr);
-void	runtime_cpuprofinit(void);
-=======
 void	runtime_sigprof(uint8 *pc, uint8 *sp, uint8 *lr, G *gp);
->>>>>>> c3b0c721
 void	runtime_resetcpuprofiler(int32);
 void	runtime_setcpuprofilerate(void(*)(uintptr*, int32), int32);
 void	runtime_usleep(uint32);

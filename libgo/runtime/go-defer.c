/* go-defer.c -- manage the defer stack.

   Copyright 2009 The Go Authors. All rights reserved.
   Use of this source code is governed by a BSD-style
   license that can be found in the LICENSE file.  */

#include <stddef.h>

#include "runtime.h"
#include "go-alloc.h"
#include "go-panic.h"
#include "go-defer.h"

/* This function is called each time we need to defer a call.  */

void
__go_defer (_Bool *frame, void (*pfn) (void *), void *arg)
{
  G *g;
  struct __go_defer_stack *n;

<<<<<<< HEAD
=======
  g = runtime_g ();
>>>>>>> 6c4f0f01
  n = (struct __go_defer_stack *) __go_alloc (sizeof (struct __go_defer_stack));
  n->__next = g->defer;
  n->__frame = frame;
  n->__panic = g->panic;
  n->__pfn = pfn;
  n->__arg = arg;
  n->__retaddr = NULL;
  g->defer = n;
}

/* This function is called when we want to undefer the stack.  */

void
__go_undefer (_Bool *frame)
{
<<<<<<< HEAD
=======
  G *g;

  g = runtime_g ();
>>>>>>> 6c4f0f01
  while (g->defer != NULL && g->defer->__frame == frame)
    {
      struct __go_defer_stack *d;
      void (*pfn) (void *);

      d = g->defer;
      pfn = d->__pfn;
      d->__pfn = NULL;

      if (pfn != NULL)
	(*pfn) (d->__arg);

      g->defer = d->__next;
      __go_free (d);

      /* Since we are executing a defer function here, we know we are
	 returning from the calling function.  If the calling
	 function, or one of its callees, paniced, then the defer
	 functions would be executed by __go_panic.  */
      *frame = 1;
    }
}

/* This function is called to record the address to which the deferred
   function returns.  This may in turn be checked by __go_can_recover.
   The frontend relies on this function returning false.  */

_Bool
__go_set_defer_retaddr (void *retaddr)
{
<<<<<<< HEAD
=======
  G *g;

  g = runtime_g ();
>>>>>>> 6c4f0f01
  if (g->defer != NULL)
    g->defer->__retaddr = retaddr;
  return 0;
}<|MERGE_RESOLUTION|>--- conflicted
+++ resolved
@@ -19,10 +19,7 @@
   G *g;
   struct __go_defer_stack *n;
 
-<<<<<<< HEAD
-=======
   g = runtime_g ();
->>>>>>> 6c4f0f01
   n = (struct __go_defer_stack *) __go_alloc (sizeof (struct __go_defer_stack));
   n->__next = g->defer;
   n->__frame = frame;
@@ -38,12 +35,9 @@
 void
 __go_undefer (_Bool *frame)
 {
-<<<<<<< HEAD
-=======
   G *g;
 
   g = runtime_g ();
->>>>>>> 6c4f0f01
   while (g->defer != NULL && g->defer->__frame == frame)
     {
       struct __go_defer_stack *d;
@@ -74,12 +68,9 @@
 _Bool
 __go_set_defer_retaddr (void *retaddr)
 {
-<<<<<<< HEAD
-=======
   G *g;
 
   g = runtime_g ();
->>>>>>> 6c4f0f01
   if (g->defer != NULL)
     g->defer->__retaddr = retaddr;
   return 0;

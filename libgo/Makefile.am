# Makefile.am -- Go library Makefile.

# Copyright 2009 The Go Authors. All rights reserved.
# Use of this source code is governed by a BSD-style
# license that can be found in the LICENSE file.

# Process this file with autoreconf to produce Makefile.in.

# Go support.
SUFFIXES = .c .go .gox .o .obj .lo .a

if LIBGO_IS_RTEMS
subdirs = testsuite
endif

SUBDIRS = ${subdirs}

gcc_version := $(shell $(GOC) -dumpversion)

MAINT_CHARSET = latin1

mkinstalldirs = $(SHELL) $(toplevel_srcdir)/mkinstalldirs
PWD_COMMAND = $${PWDCMD-pwd}
STAMP = echo timestamp >

toolexecdir = $(glibgo_toolexecdir)
toolexeclibdir = $(glibgo_toolexeclibdir)
toolexeclibgodir = $(nover_glibgo_toolexeclibdir)/go/$(gcc_version)/$(target_alias)
libexecsubdir = $(libexecdir)/gcc/$(target_alias)/$(gcc_version)

LIBFFI = @LIBFFI@
LIBFFIINCS = @LIBFFIINCS@

LIBATOMIC = @LIBATOMIC@

WARN_CFLAGS = $(WARN_FLAGS) $(WERROR)

# -I/-D flags to pass when compiling.
AM_CPPFLAGS = -I $(srcdir)/runtime $(LIBFFIINCS) $(PTHREAD_CFLAGS)

ACLOCAL_AMFLAGS = -I ./config -I ../config

AM_CFLAGS = -fexceptions -fnon-call-exceptions -fplan9-extensions \
	$(SPLIT_STACK) $(WARN_CFLAGS) \
	$(STRINGOPS_FLAG) $(OSCFLAGS) \
	-I $(srcdir)/../libgcc -I $(srcdir)/../libbacktrace \
	-I $(MULTIBUILDTOP)../../gcc/include

if USING_SPLIT_STACK
AM_LDFLAGS = -XCClinker $(SPLIT_STACK)
endif

# Multilib support.
MAKEOVERRIDES=

# Work around what appears to be a GNU make  handling MAKEFLAGS
# values defined in terms of make variables, as is the case for CC and
# friends when we are called from the top level Makefile.
AM_MAKEFLAGS = \
	"AR_FLAGS=$(AR_FLAGS)" \
	"CC_FOR_BUILD=$(CC_FOR_BUILD)" \
	"CC_FOR_TARGET=$(CC_FOR_TARGET)" \
	"CFLAGS=$(CFLAGS)" \
	"CXXFLAGS=$(CXXFLAGS)" \
	"CFLAGS_FOR_BUILD=$(CFLAGS_FOR_BUILD)" \
	"CFLAGS_FOR_TARGET=$(CFLAGS_FOR_TARGET)" \
	"GOC_FOR_TARGET=$(GOC_FOR_TARGET)" \
	"GOC=$(GOC)" \
	"GOCFLAGS=$(GOCFLAGS)" \
	"INSTALL=$(INSTALL)" \
	"INSTALL_DATA=$(INSTALL_DATA)" \
	"INSTALL_PROGRAM=$(INSTALL_PROGRAM)" \
	"INSTALL_SCRIPT=$(INSTALL_SCRIPT)" \
	"LDFLAGS=$(LDFLAGS)" \
	"LIBCFLAGS=$(LIBCFLAGS)" \
	"LIBCFLAGS_FOR_TARGET=$(LIBCFLAGS_FOR_TARGET)" \
	"MAKE=$(MAKE)" \
	"MAKEINFO=$(MAKEINFO) $(MAKEINFOFLAGS)" \
	"PICFLAG=$(PICFLAG)" \
	"PICFLAG_FOR_TARGET=$(PICFLAG_FOR_TARGET)" \
	"SHELL=$(SHELL)" \
	"RUNTESTFLAGS=$(RUNTESTFLAGS)" \
	"exec_prefix=$(exec_prefix)" \
	"infodir=$(infodir)" \
	"libdir=$(libdir)" \
	"includedir=$(includedir)" \
	"prefix=$(prefix)" \
	"tooldir=$(tooldir)" \
	"gxx_include_dir=$(gxx_include_dir)" \
	"AR=$(AR)" \
	"AS=$(AS)" \
	"LD=$(LD)" \
	"RANLIB=$(RANLIB)" \
	"NM=$(NM)" \
	"NM_FOR_BUILD=$(NM_FOR_BUILD)" \
	"NM_FOR_TARGET=$(NM_FOR_TARGET)" \
	"DESTDIR=$(DESTDIR)" \
	"WERROR=$(WERROR)"

# Subdir rules rely on $(FLAGS_TO_PASS)
FLAGS_TO_PASS = $(AM_MAKEFLAGS)

if GOC_IS_LLGO
toolexeclib_LTLIBRARIES = libgo-llgo.la
toolexeclib_LIBRARIES = libgobegin-llgo.a
else
toolexeclib_LTLIBRARIES = libgo.la
toolexeclib_LIBRARIES = libgobegin.a libgolibbegin.a libnetgo.a
endif

toolexeclibgodir = $(toolexeclibdir)/go/$(gcc_version)/$(target_alias)

toolexeclibgo_DATA = \
	asn1.gox \
	big.gox \
	bufio.gox \
	bytes.gox \
	context.gox \
	crypto.gox \
	encoding.gox \
	errors.gox \
	expvar.gox \
	flag.gox \
	fmt.gox \
	hash.gox \
	html.gox \
	image.gox \
	io.gox \
	log.gox \
	math.gox \
	mime.gox \
	net.gox \
	os.gox \
	path.gox \
	reflect.gox \
	regexp.gox \
	runtime.gox \
	sort.gox \
	strconv.gox \
	strings.gox \
	sync.gox \
	syscall.gox \
	testing.gox \
	time.gox \
	unicode.gox

toolexeclibgoarchivedir = $(toolexeclibgodir)/archive

toolexeclibgoarchive_DATA = \
	archive/tar.gox \
	archive/zip.gox

toolexeclibgocompressdir = $(toolexeclibgodir)/compress

toolexeclibgocompress_DATA = \
	compress/flate.gox \
	compress/gzip.gox \
	compress/lzw.gox \
	compress/zlib.gox

toolexeclibgocontainerdir = $(toolexeclibgodir)/container

toolexeclibgocontainer_DATA = \
	container/heap.gox \
	container/list.gox \
	container/ring.gox

toolexeclibgocryptodir = $(toolexeclibgodir)/crypto

toolexeclibgocrypto_DATA = \
	crypto/aes.gox \
	crypto/cipher.gox \
	crypto/des.gox \
	crypto/dsa.gox \
	crypto/ecdsa.gox \
	crypto/elliptic.gox \
	crypto/hmac.gox \
	crypto/md5.gox \
	crypto/rand.gox \
	crypto/rc4.gox \
	crypto/rsa.gox \
	crypto/sha1.gox \
	crypto/sha256.gox \
	crypto/sha512.gox \
	crypto/subtle.gox \
	crypto/tls.gox \
	crypto/x509.gox

toolexeclibgodebugdir = $(toolexeclibgodir)/debug

toolexeclibgodebug_DATA = \
	debug/dwarf.gox \
	debug/elf.gox \
	debug/gosym.gox \
	debug/macho.gox \
	debug/pe.gox \
	debug/plan9obj.gox

toolexeclibgoencodingdir = $(toolexeclibgodir)/encoding

toolexeclibgoencoding_DATA = \
	encoding/ascii85.gox \
	encoding/asn1.gox \
	encoding/base32.gox \
	encoding/base64.gox \
	encoding/binary.gox \
	encoding/csv.gox \
	encoding/gob.gox \
	encoding/hex.gox \
	encoding/json.gox \
	encoding/pem.gox \
	encoding/xml.gox

toolexeclibgoexpdir = $(toolexeclibgodir)/exp

toolexeclibgoexp_DATA = \
	exp/datafmt.gox \
	exp/draw.gox \
	exp/eval.gox

toolexeclibgogodir = $(toolexeclibgodir)/go

toolexeclibgogo_DATA = \
	go/ast.gox \
	go/build.gox \
	go/constant.gox \
	go/doc.gox \
	go/format.gox \
	go/importer.gox \
	go/parser.gox \
	go/printer.gox \
	go/scanner.gox \
	go/token.gox \
	go/types.gox

toolexeclibgohashdir = $(toolexeclibgodir)/hash

toolexeclibgohash_DATA = \
	hash/adler32.gox \
	hash/crc32.gox \
	hash/crc64.gox \
	hash/fnv.gox

toolexeclibgohttpdir = $(toolexeclibgodir)/http

toolexeclibgohttp_DATA = \
	http/pprof.gox

toolexeclibgoimagedir = $(toolexeclibgodir)/image

toolexeclibgoimage_DATA = \
	image/jpeg.gox \
	image/png.gox

toolexeclibgoindexdir = $(toolexeclibgodir)/index

toolexeclibgoindex_DATA = \
	index/suffixarray.gox

toolexeclibgoiodir = $(toolexeclibgodir)/io

toolexeclibgoio_DATA = \
	io/ioutil.gox

toolexeclibgomimedir = $(toolexeclibgodir)/mime

toolexeclibgomime_DATA = \
	mime/multipart.gox \
	mime/quotedprintable.gox

toolexeclibgonetdir = $(toolexeclibgodir)/net

toolexeclibgonet_DATA = \
<<<<<<< HEAD
	net/dict.gox \
	net/textproto.gox
=======
	net/http.gox \
	net/mail.gox \
	net/rpc.gox \
	net/smtp.gox \
	net/textproto.gox \
	net/url.gox

toolexeclibgonethttpdir = $(toolexeclibgonetdir)/http

toolexeclibgonethttp_DATA = \
	net/http/cgi.gox \
	net/http/cookiejar.gox \
	net/http/fcgi.gox \
	net/http/httptest.gox \
	net/http/httptrace.gox \
	net/http/httputil.gox \
	net/http/pprof.gox

toolexeclibgonetrpcdir = $(toolexeclibgonetdir)/rpc

toolexeclibgonetrpc_DATA = \
	net/rpc/jsonrpc.gox

toolexeclibgoolddir = $(toolexeclibgodir)/old

toolexeclibgoold_DATA = \
	old/regexp.gox \
	old/template.gox
>>>>>>> 2db6ea89

toolexeclibgoosdir = $(toolexeclibgodir)/os

toolexeclibgoos_DATA = \
	os/signal.gox

toolexeclibgorpcdir = $(toolexeclibgodir)/rpc

toolexeclibgorpc_DATA = \
	rpc/jsonrpc.gox

toolexeclibgoruntimedir = $(toolexeclibgodir)/runtime

toolexeclibgoruntime_DATA = \
	runtime/pprof.gox

toolexeclibgotestingdir = $(toolexeclibgodir)/testing

toolexeclibgotesting_DATA = \
	testing/iotest.gox \
	testing/quick.gox

toolexeclibgotextdir = $(toolexeclibgodir)/text

toolexeclibgotext_DATA = \
	text/scanner.gox \
	text/tabwriter.gox \
	text/template.gox

toolexeclibgotexttemplatedir = $(toolexeclibgotextdir)/template

toolexeclibgotexttemplate_DATA = \
	text/template/parse.gox

toolexeclibgounicodedir = $(toolexeclibgodir)/unicode

toolexeclibgounicode_DATA = \
	unicode/utf16.gox \
	unicode/utf8.gox

if HAVE_SYS_MMAN_H
runtime_mem_file = runtime/mem.c
else
runtime_mem_file = runtime/mem_posix_memalign.c
endif

if LIBGO_IS_RTEMS
rtems_task_variable_add_file = runtime/rtems-task-variable-add.c
else
rtems_task_variable_add_file =
endif

if LIBGO_IS_LINUX
runtime_lock_files = runtime/lock_futex.c runtime/thread-linux.c
else
runtime_lock_files = runtime/lock_sema.c runtime/thread-sema.c
endif

if LIBGO_IS_LINUX
runtime_getncpu_file = runtime/getncpu-linux.c
else
if LIBGO_IS_DARWIN
runtime_getncpu_file = runtime/getncpu-bsd.c
else
if LIBGO_IS_IRIX
runtime_getncpu_file = runtime/getncpu-irix.c
else
if LIBGO_IS_SOLARIS
runtime_getncpu_file = runtime/getncpu-solaris.c
else
if LIBGO_IS_FREEBSD
runtime_getncpu_file = runtime/getncpu-bsd.c
else
if LIBGO_IS_NETBSD
runtime_getncpu_file = runtime/getncpu-bsd.c
else
runtime_getncpu_file = runtime/getncpu-none.c
endif
endif
endif
endif
endif
endif

if LIBGO_IS_LINUX
runtime_netpoll_files = runtime/netpoll_epoll.c
else
if LIBGO_IS_SOLARIS
runtime_netpoll_files = runtime/netpoll_select.c
else
runtime_netpoll_files = runtime/netpoll_kqueue.c
endif
endif

runtime_files = \
	runtime/go-append.c \
	runtime/go-assert.c \
	runtime/go-assert-interface.c \
	runtime/go-byte-array-to-string.c \
	runtime/go-breakpoint.c \
	runtime/go-caller.c \
	runtime/go-callers.c \
	runtime/go-can-convert-interface.c \
	runtime/go-cdiv.c \
	runtime/go-cgo.c \
	runtime/go-check-interface.c \
	runtime/go-construct-map.c \
	runtime/go-convert-interface.c \
	runtime/go-copy.c \
	runtime/go-defer.c \
	runtime/go-deferred-recover.c \
	runtime/go-eface-compare.c \
	runtime/go-eface-val-compare.c \
	runtime/go-ffi.c \
	runtime/go-fieldtrack.c \
	runtime/go-int-array-to-string.c \
	runtime/go-int-to-string.c \
	runtime/go-interface-compare.c \
	runtime/go-interface-eface-compare.c \
	runtime/go-interface-val-compare.c \
	runtime/go-make-slice.c \
	runtime/go-map-delete.c \
	runtime/go-map-index.c \
	runtime/go-map-len.c \
	runtime/go-map-range.c \
	runtime/go-matherr.c \
	runtime/go-memcmp.c \
	runtime/go-nanotime.c \
	runtime/go-now.c \
	runtime/go-new-map.c \
	runtime/go-new.c \
	runtime/go-nosys.c \
	runtime/go-panic.c \
	runtime/go-print.c \
	runtime/go-recover.c \
	runtime/go-reflect-call.c \
	runtime/go-reflect-map.c \
	runtime/go-rune.c \
	runtime/go-runtime-error.c \
	runtime/go-setenv.c \
	runtime/go-signal.c \
	runtime/go-strcmp.c \
	runtime/go-string-to-byte-array.c \
	runtime/go-string-to-int-array.c \
	runtime/go-strplus.c \
	runtime/go-strslice.c \
	runtime/go-traceback.c \
	runtime/go-type-complex.c \
	runtime/go-type-eface.c \
	runtime/go-type-error.c \
	runtime/go-type-float.c \
	runtime/go-type-identity.c \
	runtime/go-type-interface.c \
	runtime/go-type-string.c \
	runtime/go-typedesc-equal.c \
	runtime/go-unsafe-new.c \
	runtime/go-unsafe-newarray.c \
	runtime/go-unsafe-pointer.c \
	runtime/go-unsetenv.c \
	runtime/go-unwind.c \
	runtime/go-varargs.c \
	runtime/env_posix.c \
	runtime/heapdump.c \
	$(runtime_lock_files) \
	runtime/mcache.c \
	runtime/mcentral.c \
	$(runtime_mem_file) \
	runtime/mfixalloc.c \
	runtime/mgc0.c \
	runtime/mheap.c \
	runtime/msize.c \
	$(runtime_netpoll_files) \
	runtime/panic.c \
	runtime/parfor.c \
	runtime/print.c \
	runtime/proc.c \
	runtime/runtime.c \
	runtime/signal_unix.c \
	runtime/thread.c \
	runtime/yield.c \
	$(rtems_task_variable_add_file) \
	chan.c \
	cpuprof.c \
	go-iface.c \
	lfstack.c \
	malloc.c \
	map.c \
	mprof.c \
	netpoll.c \
	rdebug.c \
	reflect.c \
	runtime1.c \
	sema.c \
	sigqueue.c \
	string.c \
	time.c \
	$(runtime_getncpu_file)

goc2c.$(OBJEXT): runtime/goc2c.c
	$(CC_FOR_BUILD) -c $(CFLAGS_FOR_BUILD) $<

goc2c: goc2c.$(OBJEXT)
	$(CC_FOR_BUILD) $(CFLAGS_FOR_BUILD) $(LDFLAGS_FOR_BUILD) -o $@ $<

malloc.c: $(srcdir)/runtime/malloc.goc goc2c
	./goc2c $< > $@.tmp
	mv -f $@.tmp $@

mprof.c: $(srcdir)/runtime/mprof.goc goc2c
	./goc2c $< > $@.tmp
	mv -f $@.tmp $@

netpoll.c: $(srcdir)/runtime/netpoll.goc goc2c
	./goc2c $< > $@.tmp
	mv -f $@.tmp $@

reflect.c: $(srcdir)/runtime/reflect.goc goc2c
	./goc2c $< > $@.tmp
	mv -f $@.tmp $@

runtime1.c: $(srcdir)/runtime/runtime1.goc goc2c
	./goc2c $< > $@.tmp
	mv -f $@.tmp $@

sema.c: $(srcdir)/runtime/sema.goc goc2c
	./goc2c $< > $@.tmp
	mv -f $@.tmp $@

sigqueue.c: $(srcdir)/runtime/sigqueue.goc goc2c
	./goc2c --go-pkgpath os_signal $< > $@.tmp
	mv -f $@.tmp $@

time.c: $(srcdir)/runtime/time.goc goc2c
	./goc2c $< > $@.tmp
	mv -f $@.tmp $@

%.c: $(srcdir)/runtime/%.goc goc2c
	./goc2c $< > $@.tmp
	mv -f $@.tmp $@

version.go: s-version; @true
s-version: Makefile
	rm -f version.go.tmp
	echo "package runtime" > version.go.tmp
	echo 'const defaultGoroot = "$(prefix)"' >> version.go.tmp
	echo 'const theVersion = "'`cat $(srcdir)/VERSION | sed 1q`' '`$(GOC) --version | sed 1q`'"' >> version.go.tmp
	echo 'const theGoarch = "'$(GOARCH)'"' >> version.go.tmp
	echo 'const theGoos = "'$(GOOS)'"' >> version.go.tmp
	echo 'const theGccgoToolDir = "$(libexecsubdir)"' >> version.go.tmp
	$(SHELL) $(srcdir)/mvifdiff.sh version.go.tmp version.go
	$(STAMP) $@

noinst_DATA = zstdpkglist.go

# Generate the list of go std packages that were included in libgo
zstdpkglist.go: s-zstdpkglist; @true
s-zstdpkglist: Makefile
	rm -f zstdpkglist.go.tmp
	echo 'package main' > zstdpkglist.go.tmp
	echo "" >> zstdpkglist.go.tmp
	echo 'var stdpkg = map[string]bool{' >> zstdpkglist.go.tmp
	echo $(libgo_go_objs) 'unsafe.lo' 'runtime/cgo.lo' | sed 's/\.lo /\": true,\n/g' | sed 's/\.lo/\": true,/' | sed 's/-go//' | grep -v _c | sed 's/^/\t\"/' | sort | uniq >> zstdpkglist.go.tmp
	echo '}' >> zstdpkglist.go.tmp
	$(SHELL) $(srcdir)/mvifdiff.sh zstdpkglist.go.tmp zstdpkglist.go
	$(STAMP) $@

if LIBGO_IS_LINUX
syscall_epoll_file = epoll.go
else
syscall_epoll_file =
endif

extra_go_files_syscall = \
	libcalls.go \
	sysinfo.go \
	syscall_arch.go \
	$(syscall_epoll_file)

libcalls.go: s-libcalls; @true
s-libcalls: libcalls-list go/syscall/mksyscall.awk $(srcdir)/go/syscall/*.go
	rm -f libcalls.go.tmp
	$(AWK) -f $(srcdir)/go/syscall/mksyscall.awk `cat libcalls-list` > libcalls.go.tmp
	$(SHELL) $(srcdir)/mvifdiff.sh libcalls.go.tmp libcalls.go
	$(STAMP) $@

libcalls-list: s-libcalls-list; @true
s-libcalls-list: Makefile $(srcdir)/go/syscall/*.go
	rm -f libcalls-list.tmp
	$(SHELL) $(srcdir)/match.sh --goarch=$(GOARCH) --goos=$(GOOS) --srcdir=$(srcdir)/go/syscall $(matchargs_syscall) > libcalls-list.tmp
	$(SHELL) $(srcdir)/mvifdiff.sh libcalls-list.tmp libcalls-list
	$(STAMP) $@

syscall_arch.go: s-syscall_arch; @true
s-syscall_arch: Makefile
	rm -f syscall_arch.go.tmp
	echo "package syscall" > syscall_arch.go.tmp
	echo 'const ARCH = "'$(GOARCH)'"' >> syscall_arch.go.tmp
	echo 'const OS = "'$(GOOS)'"' >> syscall_arch.go.tmp
	$(SHELL) $(srcdir)/mvifdiff.sh syscall_arch.go.tmp syscall_arch.go
	$(STAMP) $@

sysinfo.go: s-sysinfo; @true
s-sysinfo: $(srcdir)/mksysinfo.sh config.h
	CC="$(CC) $(DEFS) $(DEFAULT_INCLUDES) $(INCLUDES) $(AM_CPPFLAGS) $(CPPFLAGS) $(OSCFLAGS) -O" $(SHELL) $(srcdir)/mksysinfo.sh
	$(SHELL) $(srcdir)/mvifdiff.sh tmp-sysinfo.go sysinfo.go
	$(STAMP) $@

# The epoll struct has an embedded union and is packed on x86_64,
# which is too complicated for mksysinfo.sh.  We find the offset of
# the only field we care about in configure.ac, and generate the
# struct here.
epoll.go: s-epoll; @true
s-epoll: Makefile
	rm -f epoll.go.tmp
	echo 'package syscall' > epoll.go.tmp
	echo 'type EpollEvent struct {' >> epoll.go.tmp
	echo '	Events uint32' >> epoll.go.tmp
	case "$(SIZEOF_STRUCT_EPOLL_EVENT),$(STRUCT_EPOLL_EVENT_FD_OFFSET)" in \
	0,0) echo 1>&2 "*** struct epoll_event data.fd offset unknown"; \
	   exit 1; ;; \
	8,4) echo '	Fd int32' >> epoll.go.tmp; ;; \
	12,4) echo '	Fd int32' >> epoll.go.tmp; \
	   echo '	Pad [4]byte' >> epoll.go.tmp; ;; \
	12,8) echo '	Pad [4]byte' >> epoll.go.tmp; \
	   echo '	Fd int32' >> epoll.go.tmp; ;; \
	16,8) echo '	Pad [4]byte' >> epoll.go.tmp; \
	   echo '	Fd int32' >> epoll.go.tmp; \
	   echo '	Pad2 [4]byte' >> epoll.go.tmp; ;; \
	*) echo 1>&2 "*** struct epoll_event unsupported"; \
	   exit 1; ;; \
	esac
	echo '}' >> epoll.go.tmp
	$(SHELL) $(srcdir)/mvifdiff.sh epoll.go.tmp epoll.go
	$(STAMP) $@

libgo_go_objs = \
	bufio.lo \
	bytes.lo \
	bytes/index.lo \
	context.lo \
	crypto.lo \
	encoding.lo \
	errors.lo \
	expvar.lo \
	flag.lo \
	fmt.lo \
	hash.lo \
	html.lo \
	image.lo \
	io.lo \
	log.lo \
	math.lo \
	mime.lo \
	net.lo \
	os.lo \
	path.lo \
	reflect-go.lo \
	reflect/makefunc_ffi_c.lo \
	regexp.lo \
	runtime-go.lo \
	sort.lo \
	strconv.lo \
	strings.lo \
	strings/index.lo \
	sync.lo \
	syscall.lo \
	syscall/errno.lo \
	syscall/signame.lo \
	syscall/wait.lo \
	testing.lo \
	time-go.lo \
	unicode.lo \
	archive/tar.lo \
	archive/zip.lo \
	compress/bzip2.lo \
	compress/flate.lo \
	compress/gzip.lo \
	compress/lzw.lo \
	compress/zlib.lo \
	container/heap.lo \
	container/list.lo \
	container/ring.lo \
	crypto/aes.lo \
	crypto/cipher.lo \
	crypto/des.lo \
	crypto/dsa.lo \
	crypto/ecdsa.lo \
	crypto/elliptic.lo \
	crypto/hmac.lo \
	crypto/md5.lo \
	crypto/rand.lo \
	crypto/rc4.lo \
	crypto/rsa.lo \
	crypto/sha1.lo \
	crypto/sha256.lo \
	crypto/sha512.lo \
	crypto/subtle.lo \
	crypto/tls.lo \
	crypto/x509.lo \
	crypto/x509/pkix.lo \
	database/sql.lo \
	database/sql/driver.lo \
	debug/dwarf.lo \
	debug/elf.lo \
	debug/gosym.lo \
	debug/macho.lo \
	debug/pe.lo \
	debug/plan9obj.lo \
	encoding/ascii85.lo \
	encoding/asn1.lo \
	encoding/base32.lo \
	encoding/base64.lo \
	encoding/binary.lo \
	encoding/csv.lo \
	encoding/gob.lo \
	encoding/hex.lo \
	encoding/json.lo \
	encoding/pem.lo \
	encoding/xml.lo \
	exp/proxy.lo \
	exp/terminal.lo \
	html/template.lo \
	go/ast.lo \
	go/build.lo \
	go/constant.lo \
	go/doc.lo \
	go/format.lo \
	go/importer.lo \
	go/internal/gcimporter.lo \
	go/internal/gccgoimporter.lo \
	go/parser.lo \
	go/printer.lo \
	go/scanner.lo \
	go/token.lo \
	go/types.lo \
	golang_org/x/net/http2/hpack.lo \
	golang_org/x/net/lex/httplex.lo \
	$(golang_org_x_net_route_lo) \
	hash/adler32.lo \
	hash/crc32.lo \
	hash/crc64.lo \
	hash/fnv.lo \
	net/http/cgi.lo \
	net/http/cookiejar.lo \
	net/http/fcgi.lo \
	net/http/httptest.lo \
	net/http/httptrace.lo \
	net/http/httputil.lo \
	net/http/internal.lo \
	net/http/pprof.lo \
	image/color.lo \
	image/color/palette.lo \
	image/draw.lo \
	image/gif.lo \
	image/internal/imageutil.lo \
	image/jpeg.lo \
	image/png.lo \
	index/suffixarray.lo \
	internal/nettrace.lo \
	internal/race.lo \
	internal/singleflight.lo \
	internal/syscall/unix.lo \
	internal/testenv.lo \
	internal/trace.lo \
	io/ioutil.lo \
	log/syslog.lo \
	log/syslog/syslog_c.lo \
	math/big.lo \
	math/cmplx.lo \
	math/rand.lo \
	mime/multipart.lo \
	mime/quotedprintable.lo \
	net/http.lo \
	net/internal/socktest.lo \
	net/mail.lo \
	net/rpc.lo \
	net/smtp.lo \
	net/textproto.lo \
	net/url.lo \
	old/regexp.lo \
	old/template.lo \
	os/exec.lo \
	$(os_lib_inotify_lo) \
	os/signal.lo \
	os/user.lo \
	path/filepath.lo \
	regexp/syntax.lo \
	net/rpc/jsonrpc.lo \
	runtime/debug.lo \
	runtime/pprof.lo \
	sync/atomic.lo \
	sync/atomic_c.lo \
	text/scanner.lo \
	text/tabwriter.lo \
	text/template.lo \
	text/template/parse.lo \
	testing/iotest.lo \
	testing/quick.lo \
	unicode/utf16.lo \
	unicode/utf8.lo

libgo_ldflags = \
	-version-info $(libtool_VERSION) $(PTHREAD_CFLAGS) $(AM_LDFLAGS)

libgo_libadd = \
	$(libgo_go_objs) ../libbacktrace/libbacktrace.la \
	$(LIBATOMIC) $(LIBFFI) $(PTHREAD_LIBS) $(MATH_LIBS) $(NET_LIBS)

libgo_la_SOURCES = $(runtime_files)
libgo_la_LDFLAGS = $(libgo_ldflags)
libgo_la_LIBADD = $(libgo_libadd)

libgo_llgo_la_SOURCES = $(runtime_files)
libgo_llgo_la_LDFLAGS = $(libgo_ldflags)
libgo_llgo_la_LIBADD = $(libgo_libadd)

libgobegin_a_SOURCES = \
	runtime/go-main.c

libgobegin_llgo_a_SOURCES = \
	runtime/go-main.c

# Use -fPIC for libgobegin so that it can be put in a PIE.
libgobegin_a_CFLAGS = $(AM_CFLAGS) -fPIC
libgobegin_llgo_a_CFLAGS = $(AM_CFLAGS) -fPIC

libgolibbegin_a_SOURCES = \
	runtime/go-libmain.c

libgolibbegin_a_CFLAGS = $(AM_CFLAGS) -fPIC

libnetgo_a_SOURCES =
libnetgo_a_LIBADD = netgo.o

LTLDFLAGS = $(shell $(SHELL) $(top_srcdir)/../libtool-ldflags $(LDFLAGS))

GOCFLAGS = $(CFLAGS)
AM_GOCFLAGS = $(STRINGOPS_FLAG) $(GO_SPLIT_STACK)
GOCOMPILE = $(GOC) $(DEFAULT_INCLUDES) $(INCLUDES) $(AM_GOCFLAGS) $(GOCFLAGS)

LTGOCOMPILE = $(LIBTOOL) --tag GO --mode=compile $(GOC) $(INCLUDES) \
	$(AM_GOCFLAGS) $(GOCFLAGS)

GOLINK = $(LIBTOOL) --tag GO --mode-link $(GOC) \
	$(OPT_LDFLAGS) $(SECTION_LDFLAGS) $(AM_GOCFLAGS) $(LTLDFLAGS) \
	$(PTHREAD_LIBS) $(MATH_LIBS) -o $@

# Build the dependencies for a Go package.
BUILDDEPS = \
	$(MKDIR_P) $(@D); \
	dir=`echo $@ | sed -e 's/.lo.dep$$//' -e 's/-go//'`; \
	files=`$(SHELL) $(srcdir)/match.sh --goarch=$(GOARCH) --goos=$(GOOS) --srcdir=$(srcdir)/go/$$dir --extrafiles="$(extra_go_files_$(subst /,_,$(subst -go,,$(subst .lo.dep,,$@))))" $(matchargs_$(subst /,_,$(subst -go,,$(subst .lo.dep,,$@))))`; \
	$(SHELL) $(srcdir)/godeps.sh `echo $@ | sed -e 's/.dep$$//'` $$files > $@.tmp; \
	if ! cmp $@.tmp $@ >/dev/null 2>/dev/null; then \
	  rm -f `echo $@ | sed -e 's/\.dep$$//'`; \
	fi; \
	mv -f $@.tmp $@

# Build the .go files for a package, generating a .lo file.
BUILDPACKAGE = \
	$(MKDIR_P) $(@D); \
<<<<<<< HEAD
	files=`echo $^ | sed -e 's/[^ ]*\.gox//g'`; \
	if $(LTGOCOMPILE) -I . -c -fgo-prefix="libgo_$(@D)" -o $@.$(OBJEXT) $$files; then \
	  $(AR) rc $@ $@.$(OBJEXT); \
	else exit 1; fi
=======
	files=`echo $^ | sed -e 's/[^ ]*\.gox//g' -e 's/[^ ]*\.dep//'`; \
	$(LTGOCOMPILE) -I . -c -fgo-pkgpath=`echo $@ | sed -e 's/.lo$$//' -e 's/-go$$//'` -o $@ $$files
>>>>>>> 2db6ea89

# Build deps for netgo.o.
BUILDNETGODEPS = \
	$(MKDIR_P) $(@D); \
	files=`$(SHELL) $(srcdir)/match.sh --nocgo --tag=netgo --goarch=$(GOARCH) --goos=$(GOOS) --srcdir=$(srcdir)/go/net`; \
	$(SHELL) $(srcdir)/godeps.sh netgo.o $$files > $@.tmp; \
	mv -f $@.tmp $@

# Build netgo.o.
BUILDNETGO = \
	$(MKDIR_P) $(@D); \
	files=`echo $^ | sed -e 's/[^ ]*\.gox//g' -e 's/[^ ]*\.dep//'`; \
	$(GOCOMPILE) -I . -c -fPIC -fgo-pkgpath=net -o $@ $$files

GOTESTFLAGS =
GOBENCH = 

# Check a package.
CHECK = \
	GC="$(GOC) $(GOCFLAGS) $($(subst /,_,$@)_GOCFLAGS) -L `${PWD_COMMAND}` -L `${PWD_COMMAND}`/.libs"; \
	export GC; \
	GOLIBS="$(MATH_LIBS) $(NET_LIBS) $(LIBS)"; \
	export GOLIBS; \
	RUNTESTFLAGS="$(RUNTESTFLAGS)"; \
	export RUNTESTFLAGS; \
	MAKE="$(MAKE)"; \
	export MAKE; \
	libgccdir=`${GOC} -print-libgcc-file-name | sed -e 's|/[^/]*$$||'`; \
	LD_LIBRARY_PATH="`${PWD_COMMAND}`/.libs:$${libgccdir}:${LD_LIBRARY_PATH}"; \
	LD_LIBRARY_PATH=`echo $${LD_LIBRARY_PATH} | sed 's,::*,:,g;s,^:*,,;s,:*$$,,'`; \
	export LD_LIBRARY_PATH; \
	$(MKDIR_P) $(@D); \
	rm -f $@-testsum $@-testlog; \
	files=`$(SHELL) $(srcdir)/match.sh --goarch=$(GOARCH) --goos=$(GOOS) --srcdir=$(srcdir)/go/$(@D) --extrafiles="$(extra_go_files_$(subst /,_,$(@D)))" $(matchargs_$(subst /,_,$(@D)))`; \
	if test "$(USE_DEJAGNU)" = "yes"; then \
	  $(SHELL) $(srcdir)/testsuite/gotest --goarch=$(GOARCH) --goos=$(GOOS) --dejagnu=yes --basedir=$(srcdir) --srcdir=$(srcdir)/go/$(@D) --pkgpath="$(@D)" --pkgfiles="$$files" --testname="$(@D)" $(GOTESTFLAGS); \
	elif test "$(GOBENCH)" != ""; then \
	  $(SHELL) $(srcdir)/testsuite/gotest --goarch=$(GOARCH) --goos=$(GOOS) --basedir=$(srcdir) --srcdir=$(srcdir)/go/$(@D) --pkgpath="$(@D)" --pkgfiles="$$files" --bench="$(GOBENCH)" $(GOTESTFLAGS); \
	else \
	  if $(SHELL) $(srcdir)/testsuite/gotest --goarch=$(GOARCH) --goos=$(GOOS) --basedir=$(srcdir) --srcdir=$(srcdir)/go/$(@D) --pkgpath="$(@D)" --pkgfiles="$$files" $(GOTESTFLAGS) >>$@-testlog 2>&1; then \
	    echo "PASS: $(@D)" >> $@-testlog; \
	    echo "PASS: $(@D)"; \
	    echo "PASS: $(@D)" > $@-testsum; \
	  else \
	    echo "FAIL: $(@D)" >> $@-testlog; \
	    cat $@-testlog; \
	    echo "FAIL: $(@D)" > $@-testsum; \
	    exit 1; \
	  fi; \
	fi

# Build all packages before checking any.
CHECK_DEPS = \
	$(toolexeclibgo_DATA) \
	$(toolexeclibgoarchive_DATA) \
	$(toolexeclibgocompress_DATA) \
	$(toolexeclibgocontainer_DATA) \
	$(toolexeclibgocrypto_DATA) \
	$(toolexeclibgodebug_DATA) \
	$(toolexeclibgoencoding_DATA) \
	$(toolexeclibgoexp_DATA) \
	$(toolexeclibgogo_DATA) \
	$(toolexeclibgohash_DATA) \
	$(toolexeclibgoimage_DATA) \
	$(toolexeclibgoindex_DATA) \
	$(toolexeclibgoio_DATA) \
	$(toolexeclibgolog_DATA) \
	$(toolexeclibgomath_DATA) \
	$(toolexeclibgomime_DATA) \
	$(toolexeclibgonet_DATA) \
	$(toolexeclibgonethttp_DATA) \
	$(toolexeclibgoos_DATA) \
	$(toolexeclibgopath_DATA) \
	$(toolexeclibgorpc_DATA) \
	$(toolexeclibgoruntime_DATA) \
	$(toolexeclibgosync_DATA) \
	$(toolexeclibgotesting_DATA) \
	$(toolexeclibgotext_DATA) \
	$(toolexeclibgotexttemplate_DATA) \
	$(toolexeclibgounicode_DATA)

if GOC_IS_LLGO
CHECK_DEPS += libgo-llgo.la libgobegin-llgo.a
else
CHECK_DEPS += libgo.la libgobegin.a
endif

@go_include@ bufio.lo.dep
bufio.lo.dep: $(srcdir)/go/bufio/*.go
	$(BUILDDEPS)
bufio.lo:
	$(BUILDPACKAGE)
bufio/check: $(CHECK_DEPS)
	@$(CHECK)
.PHONY: bufio/check

@go_include@ bytes.lo.dep
bytes.lo.dep: $(srcdir)/go/bytes/*.go
	$(BUILDDEPS)
bytes.lo:
	$(BUILDPACKAGE)
bytes/index.lo: go/bytes/indexbyte.c
	@$(MKDIR_P) bytes
	$(LTCOMPILE) -c -o bytes/index.lo $(srcdir)/go/bytes/indexbyte.c
bytes/check: $(CHECK_DEPS)
	@$(CHECK)
.PHONY: bytes/check

@go_include@ context.lo.dep
context.lo.dep: $(srcdir)/go/context/*.go
	$(BUILDDEPS)
context.lo:
	$(BUILDPACKAGE)
context/check: $(CHECK_DEPS)
	@$(CHECK)
.PHONY: context/check

@go_include@ crypto.lo.dep
crypto.lo.dep: $(srcdir)/go/crypto/*.go
	$(BUILDDEPS)
crypto.lo:
	$(BUILDPACKAGE)
crypto/check: $(CHECK_DEPS)
	@$(CHECK)
.PHONY: crypto/check

@go_include@ encoding.lo.dep
encoding.lo.dep: $(srcdir)/go/encoding/*.go
	$(BUILDDEPS)
encoding.lo:
	$(BUILDPACKAGE)
encoding/check: $(CHECK_DEPS)
	@$(CHECK)
.PHONY: encoding/check

@go_include@ errors.lo.dep
errors.lo.dep: $(srcdir)/go/errors/*.go
	$(BUILDDEPS)
errors.lo:
	$(BUILDPACKAGE)
errors/check: $(CHECK_DEPS)
	@$(CHECK)
.PHONY: errors/check

@go_include@ expvar.lo.dep
expvar.lo.dep: $(srcdir)/go/expvar/*.go
	$(BUILDDEPS)
expvar.lo:
	$(BUILDPACKAGE)
expvar/check: $(CHECK_DEPS)
	@$(CHECK)
.PHONY: expvar/check

@go_include@ flag.lo.dep
flag.lo.dep: $(srcdir)/go/flag/*.go
	$(BUILDDEPS)
flag.lo:
	$(BUILDPACKAGE)
flag/check: $(CHECK_DEPS)
	@$(CHECK)
.PHONY: flag/check

@go_include@ fmt.lo.dep
fmt.lo.dep: $(srcdir)/go/fmt/*.go
	$(BUILDDEPS)
fmt.lo:
	$(BUILDPACKAGE)
fmt/check: $(CHECK_DEPS)
	@$(CHECK)
.PHONY: fmt/check

@go_include@ hash.lo.dep
hash.lo.dep: $(srcdir)/go/hash/*.go
	$(BUILDDEPS)
hash.lo:
	$(BUILDPACKAGE)
hash/check: $(CHECK_DEPS)
	@$(CHECK)
.PHONY: hash/check

@go_include@ html.lo.dep
html.lo.dep: $(srcdir)/go/html/*.go
	$(BUILDDEPS)
html.lo:
	$(BUILDPACKAGE)
html/check: $(CHECK_DEPS)
	@$(CHECK)
.PHONY: html/check

@go_include@ image.lo.dep
image.lo.dep: $(srcdir)/go/image/*.go
	$(BUILDDEPS)
image.lo:
	$(BUILDPACKAGE)
image/check: $(CHECK_DEPS)
	@$(CHECK)
.PHONY: image/check

@go_include@ io.lo.dep
io.lo.dep: $(srcdir)/go/io/*.go
	$(BUILDDEPS)
io.lo:
	$(BUILDPACKAGE)
io/check: $(CHECK_DEPS)
	@$(CHECK)
.PHONY: io/check

@go_include@ log.lo.dep
log.lo.dep: $(srcdir)/go/log/*.go
	$(BUILDDEPS)
log.lo:
	$(BUILDPACKAGE)
log/check: $(CHECK_DEPS)
	@$(CHECK)
.PHONY: log/check

@go_include@ math.lo.dep
math.lo.dep: $(srcdir)/go/math/*.go
	$(BUILDDEPS)
math.lo:
	$(MKDIR_P) $(@D)
	files=`echo $^ | sed -e 's/[^ ]*\.gox//g'`; \
	$(LTGOCOMPILE) $(MATH_FLAG) -I . -c -fgo-pkgpath=math -o $@ $$files
math/check: $(CHECK_DEPS)
	@$(CHECK)
.PHONY: math/check

@go_include@ mime.lo.dep
mime.lo.dep: $(srcdir)/go/mime/*.go
	$(BUILDDEPS)
mime.lo:
	$(BUILDPACKAGE)
mime/check: $(CHECK_DEPS)
	@$(CHECK)
.PHONY: mime/check

@go_include@ net.lo.dep
net.lo.dep: $(srcdir)/go/net/*.go
	$(BUILDDEPS)
net.lo:
	$(BUILDPACKAGE)
net/check: $(CHECK_DEPS)
	@$(CHECK)
.PHONY: net/check

@go_include@ netgo.o.dep
netgo.o.dep: $(srcdir)/go/net/*.go
	$(BUILDNETGODEPS)
netgo.o: netgo.o.dep
	$(BUILDNETGO)

if LIBGO_IS_SOLARIS
if HAVE_STAT_TIMESPEC
matchargs_os = --tag=solaristag
else
matchargs_os =
endif
else
matchargs_os =
endif

@go_include@ os.lo.dep
os.lo.dep: $(srcdir)/go/os/*.go
	$(BUILDDEPS)
os.lo:
	$(BUILDPACKAGE)
os/check: $(CHECK_DEPS)
	@$(CHECK)
.PHONY: os/check

@go_include@ path.lo.dep
path.lo.dep: $(srcdir)/go/path/*.go
	$(BUILDDEPS)
path.lo:
	$(BUILDPACKAGE)
path/check: $(CHECK_DEPS)
	@$(CHECK)
.PHONY: path/check

@go_include@ reflect-go.lo.dep
reflect-go.lo.dep: $(srcdir)/go/reflect/*.go
	$(BUILDDEPS)
reflect-go.lo:
	$(BUILDPACKAGE)
reflect/check: $(CHECK_DEPS)
	@$(CHECK)
reflect/makefunc_ffi_c.lo: go/reflect/makefunc_ffi_c.c
	@$(MKDIR_P) reflect
	$(LTCOMPILE) -c -o $@ $<
.PHONY: reflect/check

@go_include@ regexp.lo.dep
regexp.lo.dep: $(srcdir)/go/regexp/*.go
	$(BUILDDEPS)
regexp.lo:
	$(BUILDPACKAGE)
regexp/check: $(CHECK_DEPS)
	@$(CHECK)
.PHONY: regexp/check

extra_go_files_runtime = version.go

@go_include@ runtime-go.lo.dep
runtime-go.lo.dep: $(srcdir)/go/runtime/*.go
	$(BUILDDEPS)
runtime-go.lo:
	$(BUILDPACKAGE)
runtime/check: $(CHECK_DEPS)
	@$(CHECK)
.PHONY: runtime/check

@go_include@ sort.lo.dep
sort.lo.dep: $(srcdir)/go/sort/*.go
	$(BUILDDEPS)
sort.lo:
	$(BUILDPACKAGE)
sort/check: $(CHECK_DEPS)
	@$(CHECK)
.PHONY: sort/check

@go_include@ strconv.lo.dep
strconv.lo.dep: $(srcdir)/go/strconv/*.go
	$(BUILDDEPS)
strconv.lo:
	$(BUILDPACKAGE)
strconv/check: $(CHECK_DEPS)
	@$(CHECK)
.PHONY: strconv/check

@go_include@ strings.lo.dep
strings.lo.dep: $(srcdir)/go/strings/*.go
	$(BUILDDEPS)
strings.lo:
	$(BUILDPACKAGE)
strings/index.lo: go/strings/indexbyte.c
	@$(MKDIR_P) strings
	$(LTCOMPILE) -c -o strings/index.lo $(srcdir)/go/strings/indexbyte.c
strings/check: $(CHECK_DEPS)
	@$(CHECK)
.PHONY: strings/check

@go_include@ sync.lo.dep
sync.lo.dep: $(srcdir)/go/sync/*.go
	$(BUILDDEPS)
sync.lo:
	$(BUILDPACKAGE)
sync/check: $(CHECK_DEPS)
	@$(CHECK)
.PHONY: sync/check

@go_include@ testing.lo.dep
testing.lo.dep: $(srcdir)/go/testing/*.go
	$(BUILDDEPS)
testing.lo:
	$(BUILDPACKAGE)
testing/check: $(CHECK_DEPS)
	@$(CHECK)
.PHONY: testing/check

@go_include@ time-go.lo.dep
time-go.lo.dep: $(srcdir)/go/time/*.go
	$(BUILDDEPS)
time-go.lo:
	$(BUILDPACKAGE)
time/check: $(CHECK_DEPS)
	@$(CHECK)
.PHONY: time/check

@go_include@ unicode.lo.dep
unicode.lo.dep: $(srcdir)/go/unicode/*.go
	$(BUILDDEPS)
unicode.lo:
	$(BUILDPACKAGE)
unicode/check: $(CHECK_DEPS)
	@$(CHECK)
.PHONY: unicode/check

@go_include@ archive/tar.lo.dep
archive/tar.lo.dep: $(srcdir)/go/archive/tar/*.go
	$(BUILDDEPS)
archive/tar.lo:
	$(BUILDPACKAGE)
archive/tar/check: $(CHECK_DEPS)
	@$(CHECK)
.PHONY: archive/tar/check

@go_include@ archive/zip.lo.dep
archive/zip.lo.dep: $(srcdir)/go/archive/zip/*.go
	$(BUILDDEPS)
archive/zip.lo:
	$(BUILDPACKAGE)
archive/zip/check: $(CHECK_DEPS)
	@$(CHECK)
.PHONY: archive/zip/check

@go_include@ compress/bzip2.lo.dep
compress/bzip2.lo.dep: $(srcdir)/go/compress/bzip2/*.go
	$(BUILDDEPS)
compress/bzip2.lo:
	$(BUILDPACKAGE)
compress/bzip2/check: $(CHECK_DEPS)
	@$(CHECK)
.PHONY: compress/bzip2/check

@go_include@ compress/flate.lo.dep
compress/flate.lo.dep: $(srcdir)/go/compress/flate/*.go
	$(BUILDDEPS)
compress/flate.lo:
	$(BUILDPACKAGE)
compress/flate/check: $(CHECK_DEPS)
	@$(CHECK)
.PHONY: compress/flate/check

@go_include@ compress/gzip.lo.dep
compress/gzip.lo.dep: $(srcdir)/go/compress/gzip/*.go
	$(BUILDDEPS)
compress/gzip.lo:
	$(BUILDPACKAGE)
compress/gzip/check: $(CHECK_DEPS)
	@$(CHECK)
.PHONY: compress/gzip/check

@go_include@ compress/lzw.lo.dep
compress/lzw.lo.dep: $(srcdir)/go/compress/lzw/*.go
	$(BUILDDEPS)
compress/lzw.lo:
	$(BUILDPACKAGE)
compress/lzw/check: $(CHECK_DEPS)
	@$(CHECK)
.PHONY: compress/lzw/check

@go_include@ compress/zlib.lo.dep
compress/zlib.lo.dep: $(srcdir)/go/compress/zlib/*.go
	$(BUILDDEPS)
compress/zlib.lo:
	$(BUILDPACKAGE)
compress/zlib/check: $(CHECK_DEPS)
	@$(CHECK)
.PHONY: compress/zlib/check

@go_include@ container/heap.lo.dep
container/heap.lo.dep: $(srcdir)/go/container/heap/*.go
	$(BUILDDEPS)
container/heap.lo:
	$(BUILDPACKAGE)
container/heap/check: $(CHECK_DEPS)
	@$(CHECK)
.PHONY: container/heap/check

@go_include@ container/list.lo.dep
container/list.lo.dep: $(srcdir)/go/container/list/*.go
	$(BUILDDEPS)
container/list.lo:
	$(BUILDPACKAGE)
container/list/check: $(CHECK_DEPS)
	@$(CHECK)
.PHONY: container/list/check

@go_include@ container/ring.lo.dep
container/ring.lo.dep: $(srcdir)/go/container/ring/*.go
	$(BUILDDEPS)
container/ring.lo:
	$(BUILDPACKAGE)
container/ring/check: $(CHECK_DEPS)
	@$(CHECK)
.PHONY: container/ring/check

@go_include@ crypto/aes.lo.dep
crypto/aes.lo.dep: $(srcdir)/go/crypto/aes/*.go
	$(BUILDDEPS)
crypto/aes.lo:
	$(BUILDPACKAGE)
crypto/aes/check: $(CHECK_DEPS)
	@$(CHECK)
.PHONY: crypto/aes/check

@go_include@ crypto/cipher.lo.dep
crypto/cipher.lo.dep: $(srcdir)/go/crypto/cipher/*.go
	$(BUILDDEPS)
crypto/cipher.lo:
	$(BUILDPACKAGE)
crypto/cipher/check: $(CHECK_DEPS)
	@$(CHECK)
.PHONY: crypto/cipher/check

@go_include@ crypto/des.lo.dep
crypto/des.lo.dep: $(srcdir)/go/crypto/des/*.go
	$(BUILDDEPS)
crypto/des.lo:
	$(BUILDPACKAGE)
crypto/des/check: $(CHECK_DEPS)
	@$(CHECK)
.PHONY: crypto/des/check

@go_include@ crypto/dsa.lo.dep
crypto/dsa.lo.dep: $(srcdir)/go/crypto/dsa/*.go
	$(BUILDDEPS)
crypto/dsa.lo:
	$(BUILDPACKAGE)
crypto/dsa/check: $(CHECK_DEPS)
	@$(CHECK)
.PHONY: crypto/dsa/check

@go_include@ crypto/ecdsa.lo.dep
crypto/ecdsa.lo.dep: $(srcdir)/go/crypto/ecdsa/*.go
	$(BUILDDEPS)
crypto/ecdsa.lo:
	$(BUILDPACKAGE)
crypto/ecdsa/check: $(CHECK_DEPS)
	@$(CHECK)
.PHONY: crypto/ecdsa/check

@go_include@ crypto/elliptic.lo.dep
crypto/elliptic.lo.dep: $(srcdir)/go/crypto/elliptic/*.go
	$(BUILDDEPS)
crypto/elliptic.lo:
	$(BUILDPACKAGE)
crypto/elliptic/check: $(CHECK_DEPS)
	@$(CHECK)
.PHONY: crypto/elliptic/check

@go_include@ crypto/hmac.lo.dep
crypto/hmac.lo.dep: $(srcdir)/go/crypto/hmac/*.go
	$(BUILDDEPS)
crypto/hmac.lo:
	$(BUILDPACKAGE)
crypto/hmac/check: $(CHECK_DEPS)
	@$(CHECK)
.PHONY: crypto/hmac/check

@go_include@ crypto/md5.lo.dep
crypto/md5.lo.dep: $(srcdir)/go/crypto/md5/*.go
	$(BUILDDEPS)
crypto/md5.lo:
	$(BUILDPACKAGE)
crypto/md5/check: $(CHECK_DEPS)
	@$(CHECK)
.PHONY: crypto/md5/check

@go_include@ crypto/rand.lo.dep
crypto/rand.lo.dep: $(srcdir)/go/crypto/rand/*.go
	$(BUILDDEPS)
crypto/rand.lo:
	$(BUILDPACKAGE)
crypto/rand/check: $(CHECK_DEPS)
	@$(CHECK)
.PHONY: crypto/rand/check

@go_include@ crypto/rc4.lo.dep
crypto/rc4.lo.dep: $(srcdir)/go/crypto/rc4/*.go
	$(BUILDDEPS)
crypto/rc4.lo:
	$(BUILDPACKAGE)
crypto/rc4/check: $(CHECK_DEPS)
	@$(CHECK)
.PHONY: crypto/rc4/check

@go_include@ crypto/rsa.lo.dep
crypto/rsa.lo.dep: $(srcdir)/go/crypto/rsa/*.go
	$(BUILDDEPS)
crypto/rsa.lo:
	$(BUILDPACKAGE)
crypto/rsa/check: $(CHECK_DEPS)
	@$(CHECK)
.PHONY: crypto/rsa/check

@go_include@ crypto/sha1.lo.dep
crypto/sha1.lo.dep: $(srcdir)/go/crypto/sha1/*.go
	$(BUILDDEPS)
crypto/sha1.lo:
	$(BUILDPACKAGE)
crypto/sha1/check: $(CHECK_DEPS)
	@$(CHECK)
.PHONY: crypto/sha1/check

@go_include@ crypto/sha256.lo.dep
crypto/sha256.lo.dep: $(srcdir)/go/crypto/sha256/*.go
	$(BUILDDEPS)
crypto/sha256.lo:
	$(BUILDPACKAGE)
crypto/sha256/check: $(CHECK_DEPS)
	@$(CHECK)
.PHONY: crypto/sha256/check

@go_include@ crypto/sha512.lo.dep
crypto/sha512.lo.dep: $(srcdir)/go/crypto/sha512/*.go
	$(BUILDDEPS)
crypto/sha512.lo:
	$(BUILDPACKAGE)
crypto/sha512/check: $(CHECK_DEPS)
	@$(CHECK)
.PHONY: crypto/sha512/check

@go_include@ crypto/subtle.lo.dep
crypto/subtle.lo.dep: $(srcdir)/go/crypto/subtle/*.go
	$(BUILDDEPS)
crypto/subtle.lo:
	$(BUILDPACKAGE)
crypto/subtle/check: $(CHECK_DEPS)
	@$(CHECK)
.PHONY: crypto/subtle/check

@go_include@ crypto/tls.lo.dep
crypto/tls.lo.dep: $(srcdir)/go/crypto/tls/*.go
	$(BUILDDEPS)
crypto/tls.lo:
	$(BUILDPACKAGE)
crypto/tls/check: $(CHECK_DEPS)
	@$(CHECK)
.PHONY: crypto/tls/check

@go_include@ crypto/x509.lo.dep
crypto/x509.lo.dep: $(srcdir)/go/crypto/x509/*.go
	$(BUILDDEPS)
crypto/x509.lo:
	$(BUILDPACKAGE)
crypto/x509/check: $(CHECK_DEPS)
	@$(CHECK)
.PHONY: crypto/x509/check

@go_include@ crypto/x509/pkix.lo.dep
crypto/x509/pkix.lo.dep: $(srcdir)/go/crypto/x509/pkix/*.go
	$(BUILDDEPS)
crypto/x509/pkix.lo:
	$(BUILDPACKAGE)
crypto/x509/pkix/check: $(CHECK_DEPS)
	@$(CHECK)
.PHONY: crypto/x509/pkix/check

@go_include@ database/sql.lo.dep
database/sql.lo.dep: $(srcdir)/go/database/sql/*.go
	$(BUILDDEPS)
database/sql.lo:
	$(BUILDPACKAGE)
database/sql/check: $(CHECK_DEPS)
	@$(CHECK)
.PHONY: database/sql/check

@go_include@ database/sql/driver.lo.dep
database/sql/driver.lo.dep: $(srcdir)/go/database/sql/driver/*.go
	$(BUILDDEPS)
database/sql/driver.lo:
	$(BUILDPACKAGE)
database/sql/driver/check: $(CHECK_DEPS)
	@$(CHECK)
.PHONY: database/sql/driver/check

@go_include@ debug/dwarf.lo.dep
debug/dwarf.lo.dep: $(srcdir)/go/debug/dwarf/*.go
	$(BUILDDEPS)
debug/dwarf.lo:
	$(BUILDPACKAGE)
debug/dwarf/check: $(CHECK_DEPS)
	@$(CHECK)
.PHONY: debug/dwarf/check

@go_include@ debug/elf.lo.dep
debug/elf.lo.dep: $(srcdir)/go/debug/elf/*.go
	$(BUILDDEPS)
debug/elf.lo:
	$(BUILDPACKAGE)
debug/elf/check: $(CHECK_DEPS)
	@$(CHECK)
.PHONY: debug/elf/check

@go_include@ debug/gosym.lo.dep
debug/gosym.lo.dep: $(srcdir)/go/debug/gosym/*.go
	$(BUILDDEPS)
debug/gosym.lo:
	$(BUILDPACKAGE)
debug/gosym/check: $(CHECK_DEPS)
	@$(CHECK)
.PHONY: debug/gosym/check

@go_include@ debug/macho.lo.dep
debug/macho.lo.dep: $(srcdir)/go/debug/macho/*.go
	$(BUILDDEPS)
debug/macho.lo:
	$(BUILDPACKAGE)
debug/macho/check: $(CHECK_DEPS)
	@$(CHECK)
.PHONY: debug/macho/check

@go_include@ debug/pe.lo.dep
debug/pe.lo.dep: $(srcdir)/go/debug/pe/*.go
	$(BUILDDEPS)
debug/pe.lo:
	$(BUILDPACKAGE)
debug/pe/check: $(CHECK_DEPS)
	@$(CHECK)
.PHONY: debug/pe/check

@go_include@ debug/plan9obj.lo.dep
debug/plan9obj.lo.dep: $(srcdir)/go/debug/plan9obj/*.go
	$(BUILDDEPS)
debug/plan9obj.lo:
	$(BUILDPACKAGE)
debug/plan9obj/check: $(CHECK_DEPS)
	@$(CHECK)
.PHONY: debug/plan9obj/check

@go_include@ encoding/asn1.lo.dep
encoding/asn1.lo.dep: $(srcdir)/go/encoding/asn1/*.go
	$(BUILDDEPS)
encoding/asn1.lo:
	$(BUILDPACKAGE)
encoding/asn1/check: $(CHECK_DEPS)
	@$(CHECK)
.PHONY: encoding/asn1/check

@go_include@ encoding/ascii85.lo.dep
encoding/ascii85.lo.dep: $(srcdir)/go/encoding/ascii85/*.go
	$(BUILDDEPS)
encoding/ascii85.lo:
	$(BUILDPACKAGE)
encoding/ascii85/check: $(CHECK_DEPS)
	@$(CHECK)
.PHONY: encoding/ascii85/check

@go_include@ encoding/base32.lo.dep
encoding/base32.lo.dep: $(srcdir)/go/encoding/base32/*.go
	$(BUILDDEPS)
encoding/base32.lo:
	$(BUILDPACKAGE)
encoding/base32/check: $(CHECK_DEPS)
	@$(CHECK)
.PHONY: encoding/base32/check

@go_include@ encoding/base64.lo.dep
encoding/base64.lo.dep: $(srcdir)/go/encoding/base64/*.go
	$(BUILDDEPS)
encoding/base64.lo:
	$(BUILDPACKAGE)
encoding/base64/check: $(CHECK_DEPS)
	@$(CHECK)
.PHONY: encoding/base64/check

@go_include@ encoding/binary.lo.dep
encoding/binary.lo.dep: $(srcdir)/go/encoding/binary/*.go
	$(BUILDDEPS)
encoding/binary.lo:
	$(BUILDPACKAGE)
encoding/binary/check: $(CHECK_DEPS)
	@$(CHECK)
.PHONY: encoding/binary/check

@go_include@ encoding/csv.lo.dep
encoding/csv.lo.dep: $(srcdir)/go/encoding/csv/*.go
	$(BUILDDEPS)
encoding/csv.lo:
	$(BUILDPACKAGE)
encoding/csv/check: $(CHECK_DEPS)
	@$(CHECK)
.PHONY: encoding/csv/check

@go_include@ encoding/gob.lo.dep
encoding/gob.lo.dep: $(srcdir)/go/encoding/gob/*.go
	$(BUILDDEPS)
encoding/gob.lo:
	$(BUILDPACKAGE)
encoding/gob/check: $(CHECK_DEPS)
	@$(CHECK)
.PHONY: encoding/gob/check

@go_include@ encoding/hex.lo.dep
encoding/hex.lo.dep: $(srcdir)/go/encoding/hex/*.go
	$(BUILDDEPS)
encoding/hex.lo:
	$(BUILDPACKAGE)
encoding/hex/check: $(CHECK_DEPS)
	@$(CHECK)
.PHONY: encoding/hex/check

@go_include@ encoding/json.lo.dep
encoding/json.lo.dep: $(srcdir)/go/encoding/json/*.go
	$(BUILDDEPS)
encoding/json.lo:
	$(BUILDPACKAGE)
encoding/json/check: $(CHECK_DEPS)
	@$(CHECK)
.PHONY: encoding/json/check

@go_include@ encoding/pem.lo.dep
encoding/pem.lo.dep: $(srcdir)/go/encoding/pem/*.go
	$(BUILDDEPS)
encoding/pem.lo:
	$(BUILDPACKAGE)
encoding/pem/check: $(CHECK_DEPS)
	@$(CHECK)
.PHONY: encoding/pem/check

@go_include@ encoding/xml.lo.dep
encoding/xml.lo.dep: $(srcdir)/go/encoding/xml/*.go
	$(BUILDDEPS)
encoding/xml.lo:
	$(BUILDPACKAGE)
encoding/xml/check: $(CHECK_DEPS)
	@$(CHECK)
.PHONY: encoding/xml/check

@go_include@ exp/proxy.lo.dep
exp/proxy.lo.dep: $(srcdir)/go/exp/proxy/*.go
	$(BUILDDEPS)
exp/proxy.lo:
	$(BUILDPACKAGE)
exp/proxy/check: $(CHECK_DEPS)
	@$(CHECK)
.PHONY: exp/proxy/check

@go_include@ exp/terminal.lo.dep
exp/terminal.lo.dep: $(srcdir)/go/exp/terminal/*.go
	$(BUILDDEPS)
exp/terminal.lo:
	$(BUILDPACKAGE)
exp/terminal/check: $(CHECK_DEPS)
	@$(CHECK)
.PHONY: exp/terminal/check

@go_include@ html/template.lo.dep
html/template.lo.dep: $(srcdir)/go/html/template/*.go
	$(BUILDDEPS)
html/template.lo:
	$(BUILDPACKAGE)
html/template/check: $(CHECK_DEPS)
	@$(CHECK)
.PHONY: html/template/check

@go_include@ go/ast.lo.dep
go/ast.lo.dep: $(srcdir)/go/go/ast/*.go
	$(BUILDDEPS)
go/ast.lo:
	$(BUILDPACKAGE)
go/ast/check: $(CHECK_DEPS)
	@$(CHECK)
.PHONY: go/ast/check

@go_include@ go/build.lo.dep
go/build.lo.dep: $(srcdir)/go/go/build/*.go
	$(BUILDDEPS)
go/build.lo:
	$(BUILDPACKAGE)
go/build/check: $(CHECK_DEPS)
	@$(CHECK)
.PHONY: go/build/check

@go_include@ go/constant.lo.dep
go/constant.lo.dep: $(srcdir)/go/go/constant/*.go
	$(BUILDDEPS)
go/constant.lo:
	$(BUILDPACKAGE)
go/constant/check: $(CHECK_DEPS)
	@$(CHECK)
.PHONY: go/constant/check

@go_include@ go/doc.lo.dep
go/doc.lo.dep: $(srcdir)/go/go/doc/*.go
	$(BUILDDEPS)
go/doc.lo:
	$(BUILDPACKAGE)
go/doc/check: $(CHECK_DEPS)
	@$(CHECK)
.PHONY: go/doc/check

@go_include@ go/format.lo.dep
go/format.lo.dep: $(srcdir)/go/go/format/*.go
	$(BUILDDEPS)
go/format.lo:
	$(BUILDPACKAGE)
go/format/check: $(CHECK_DEPS)
	@$(CHECK)
.PHONY: go/format/check

@go_include@ go/importer.lo.dep
go/importer.lo.dep: $(srcdir)/go/go/importer/*.go
	$(BUILDDEPS)
go/importer.lo:
	$(BUILDPACKAGE)
go/importer/check: $(CHECK_DEPS)
	@$(CHECK)
.PHONY: go/importer/check

@go_include@ go/parser.lo.dep
go/parser.lo.dep: $(srcdir)/go/go/parser/*.go
	$(BUILDDEPS)
go/parser.lo:
	$(BUILDPACKAGE)
go/parser/check: $(CHECK_DEPS)
	@$(CHECK)
.PHONY: go/parser/check

@go_include@ go/printer.lo.dep
go/printer.lo.dep: $(srcdir)/go/go/printer/*.go
	$(BUILDDEPS)
go/printer.lo:
	$(BUILDPACKAGE)
go/printer/check: $(CHECK_DEPS)
	@$(CHECK)
.PHONY: go/printer/check

@go_include@ go/scanner.lo.dep
go/scanner.lo.dep: $(srcdir)/go/go/scanner/*.go
	$(BUILDDEPS)
go/scanner.lo:
	$(BUILDPACKAGE)
go/scanner/check: $(CHECK_DEPS)
	@$(CHECK)
.PHONY: go/scanner/check

@go_include@ go/token.lo.dep
go/token.lo.dep: $(srcdir)/go/go/token/*.go
	$(BUILDDEPS)
go/token.lo:
	$(BUILDPACKAGE)
go/token/check: $(CHECK_DEPS)
	@$(CHECK)
.PHONY: go/token/check

@go_include@ go/types.lo.dep
go/types.lo.dep: $(srcdir)/go/go/types/*.go
	$(BUILDDEPS)
go/types.lo:
	$(BUILDPACKAGE)
go/types/check: $(CHECK_DEPS)
	@$(CHECK)
.PHONY: go/types/check

@go_include@ go/internal/gcimporter.lo.dep
go/internal/gcimporter.lo.dep: $(srcdir)/go/go/internal/gcimporter/*.go
	$(BUILDDEPS)
go/internal/gcimporter.lo:
	$(BUILDPACKAGE)
go/internal/gcimporter/check: $(CHECK_DEPS)
	@$(CHECK)
.PHONY: go/internal/gcimporter/check

@go_include@ go/internal/gccgoimporter.lo.dep
go/internal/gccgoimporter.lo.dep: $(srcdir)/go/go/internal/gccgoimporter/*.go
	$(BUILDDEPS)
go/internal/gccgoimporter.lo:
	$(BUILDPACKAGE)
go/internal/gccgoimporter/check: $(CHECK_DEPS)
	@$(CHECK)
.PHONY: go/internal/gccgoimporter/check

@go_include@ golang_org/x/net/http2/hpack.lo.dep
golang_org/x/net/http2/hpack.lo.dep: $(srcdir)/go/golang_org/x/net/http2/hpack/*.go
	$(BUILDDEPS)
golang_org/x/net/http2/hpack.lo:
	$(BUILDPACKAGE)
golang_org/x/net/http2/hpack/check: $(CHECK_DEPS)
	@$(CHECK)
.PHONY: golang_org/x/net/http2/hpack/check

@go_include@ golang_org/x/net/lex/httplex.lo.dep
golang_org/x/net/lex/httplex.lo.dep: $(srcdir)/go/golang_org/x/net/lex/httplex/*.go
	$(BUILDDEPS)
golang_org/x/net/lex/httplex.lo:
	$(BUILDPACKAGE)
golang_org/x/net/lex/httplex/check: $(CHECK_DEPS)
	@$(CHECK)
.PHONY: golang_org/x/net/lex/httplex/check

if LIBGO_IS_BSD

golang_org_x_net_route_lo = \
	golang_org/x/net/route/route.lo
golang_org_x_net_route_check = \
	golang_org/x/net/route/check

@go_include@ golang_org/x/net/route.lo.dep
golang_org/x/net/route.lo.dep: $(srcdir)/go/golang_org/x/net/route/*.go
	$(BUILDDEPS)
golang_org/x/net/route.lo:
	$(BUILDPACKAGE)
golang_org/x/net/route/check: $(CHECK_DEPS)
	@$(CHECK)

endif

.PHONY: golang_org/x/net/route/check

@go_include@ hash/adler32.lo.dep
hash/adler32.lo.dep: $(srcdir)/go/hash/adler32/*.go
	$(BUILDDEPS)
hash/adler32.lo:
	$(BUILDPACKAGE)
hash/adler32/check: $(CHECK_DEPS)
	@$(CHECK)
.PHONY: hash/adler32/check

@go_include@ hash/crc32.lo.dep
hash/crc32.lo.dep: $(srcdir)/go/hash/crc32/*.go
	$(BUILDDEPS)
hash/crc32.lo:
	$(BUILDPACKAGE)
hash/crc32/check: $(CHECK_DEPS)
	@$(CHECK)
.PHONY: hash/crc32/check

@go_include@ hash/crc64.lo.dep
hash/crc64.lo.dep: $(srcdir)/go/hash/crc64/*.go
	$(BUILDDEPS)
hash/crc64.lo:
	$(BUILDPACKAGE)
hash/crc64/check: $(CHECK_DEPS)
	@$(CHECK)
.PHONY: hash/crc64/check

@go_include@ hash/fnv.lo.dep
hash/fnv.lo.dep: $(srcdir)/go/hash/fnv/*.go
	$(BUILDDEPS)
hash/fnv.lo:
	$(BUILDPACKAGE)
hash/fnv/check: $(CHECK_DEPS)
	@$(CHECK)
.PHONY: hash/fnv/check

@go_include@ image/color.lo.dep
image/color.lo.dep: $(srcdir)/go/image/color/*.go
	$(BUILDDEPS)
image/color.lo:
	$(BUILDPACKAGE)
image/color/check: $(CHECK_DEPS)
	@$(CHECK)
.PHONY: image/color/check

@go_include@ image/color/palette.lo.dep
image/color/palette.lo.dep: $(srcdir)/go/image/color/palette/*.go
	$(BUILDDEPS)
image/color/palette.lo:
	$(BUILDPACKAGE)
image/color/palette/check: $(CHECK_DEPS)
	@$(CHECK)
.PHONY: image/color/palette/check

@go_include@ image/draw.lo.dep
image/draw.lo.dep: $(srcdir)/go/image/draw/*.go
	$(BUILDDEPS)
image/draw.lo:
	$(BUILDPACKAGE)
image/draw/check: $(CHECK_DEPS)
	@$(CHECK)
.PHONY: image/draw/check

@go_include@ image/gif.lo.dep
image/gif.lo.dep: $(srcdir)/go/image/gif/*.go
	$(BUILDDEPS)
image/gif.lo:
	$(BUILDPACKAGE)
image/gif/check: $(CHECK_DEPS)
	@$(CHECK)
.PHONY: image/gif/check

@go_include@ image/internal/imageutil.lo.dep
image/internal/imageutil.lo.dep: $(srcdir)/go/image/internal/imageutil/*.go
	$(BUILDDEPS)
image/internal/imageutil.lo:
	$(BUILDPACKAGE)
image/internal/imageutil/check: $(CHECK_DEPS)
	@$(CHECK)
.PHONY: image/internal/imageutil/check

@go_include@ image/jpeg.lo.dep
image/jpeg.lo.dep: $(srcdir)/go/image/jpeg/*.go
	$(BUILDDEPS)
image/jpeg.lo:
	$(BUILDPACKAGE)
image/jpeg/check: $(CHECK_DEPS)
	@$(CHECK)
.PHONY: image/jpeg/check

@go_include@ image/png.lo.dep
image/png.lo.dep: $(srcdir)/go/image/png/*.go
	$(BUILDDEPS)
image/png.lo:
	$(BUILDPACKAGE)
image/png/check: $(CHECK_DEPS)
	@$(CHECK)
.PHONY: image/png/check

@go_include@ index/suffixarray.lo.dep
index/suffixarray.lo.dep: $(srcdir)/go/index/suffixarray/*.go
	$(BUILDDEPS)
index/suffixarray.lo:
	$(BUILDPACKAGE)
index/suffixarray/check: $(CHECK_DEPS)
	@$(CHECK)
.PHONY: index/suffixarray/check

@go_include@ internal/nettrace.lo.dep
internal/nettrace.lo.dep: $(srcdir)/go/internal/nettrace/*.go
	$(BUILDDEPS)
internal/nettrace.lo:
	$(BUILDPACKAGE)
internal/nettrace/check: $(CHECK_DEPS)
	@$(CHECK)
.PHONY: internal/nettrace/check

@go_include@ internal/race.lo.dep
internal/race.lo.dep: $(srcdir)/go/internal/race/*.go
	$(BUILDDEPS)
internal/race.lo:
	$(BUILDPACKAGE)
internal/race/check: $(CHECK_DEPS)
	@$(CHECK)
.PHONY: internal/race/check

@go_include@ internal/singleflight.lo.dep
internal/singleflight.lo.dep: $(srcdir)/go/internal/singleflight/*.go
	$(BUILDDEPS)
internal/singleflight.lo:
	$(BUILDPACKAGE)
internal/singleflight/check: $(CHECK_DEPS)
	@$(CHECK)
.PHONY: internal/singleflight/check

@go_include@ internal/syscall/unix.lo.dep
internal/syscall/unix.lo.dep: $(srcdir)/go/internal/syscall/unix/*.go
	$(BUILDDEPS)
internal/syscall/unix.lo:
	$(BUILDPACKAGE)
internal/syscall/unix/check: $(CHECK_DEPS)
	@$(CHECK)
.PHONY: internal/syscall/unix/check

@go_include@ internal/testenv.lo.dep
internal/testenv.lo.dep: $(srcdir)/go/internal/testenv/*.go
	$(BUILDDEPS)
internal/testenv.lo:
	$(BUILDPACKAGE)
internal/testenv/check: $(CHECK_DEPS)
	@$(CHECK)
.PHONY: internal/testenv/check

@go_include@ internal/trace.lo.dep
internal/trace.lo.dep: $(srcdir)/go/internal/trace/*.go
	$(BUILDDEPS)
internal/trace.lo:
	$(BUILDPACKAGE)
internal/trace/check: $(CHECK_DEPS)
	@$(CHECK)
.PHONY: internal/trace/check

@go_include@ io/ioutil.lo.dep
io/ioutil.lo.dep: $(srcdir)/go/io/ioutil/*.go
	$(BUILDDEPS)
io/ioutil.lo:
	$(BUILDPACKAGE)
io/ioutil/check: $(CHECK_DEPS)
	@$(CHECK)
.PHONY: io/ioutil/check

@go_include@ log/syslog.lo.dep
log/syslog.lo.dep: $(srcdir)/go/log/syslog/*.go
	$(BUILDDEPS)
log/syslog.lo:
	$(BUILDPACKAGE)
log/syslog/syslog_c.lo: go/log/syslog/syslog_c.c log/syslog.lo
	@$(MKDIR_P) log/syslog
	$(LTCOMPILE) -c -o $@ $(srcdir)/go/log/syslog/syslog_c.c
log/syslog/check: $(CHECK_DEPS)
	@$(CHECK)
.PHONY: log/syslog/check

@go_include@ math/big.lo.dep
math/big.lo.dep: $(srcdir)/go/math/big/*.go
	$(BUILDDEPS)
math/big.lo:
	$(BUILDPACKAGE)
math/big/check: $(CHECK_DEPS)
	@$(CHECK)
.PHONY: math/big/check

@go_include@ math/cmplx.lo.dep
math/cmplx.lo.dep: $(srcdir)/go/math/cmplx/*.go
	$(BUILDDEPS)
math/cmplx.lo:
	$(BUILDPACKAGE)
math/cmplx/check: $(CHECK_DEPS)
	@$(CHECK)
.PHONY: math/cmplx/check

@go_include@ math/rand.lo.dep
math/rand.lo.dep: $(srcdir)/go/math/rand/*.go
	$(BUILDDEPS)
math/rand.lo:
	$(BUILDPACKAGE)
math/rand/check: $(CHECK_DEPS)
	@$(CHECK)
.PHONY: math/rand/check

@go_include@ mime/multipart.lo.dep
mime/multipart.lo.dep: $(srcdir)/go/mime/multipart/*.go
	$(BUILDDEPS)
mime/multipart.lo:
	$(BUILDPACKAGE)
mime/multipart/check: $(CHECK_DEPS)
	@$(CHECK)
.PHONY: mime/multipart/check

@go_include@ mime/quotedprintable.lo.dep
mime/quotedprintable.lo.dep: $(srcdir)/go/mime/quotedprintable/*.go
	$(BUILDDEPS)
mime/quotedprintable.lo:
	$(BUILDPACKAGE)
mime/quotedprintable/check: $(CHECK_DEPS)
	@$(CHECK)
.PHONY: mime/quotedprintable/check

@go_include@ net/http.lo.dep
net/http.lo.dep: $(srcdir)/go/net/http/*.go
	$(BUILDDEPS)
net/http.lo:
	$(BUILDPACKAGE)
net/http/check: $(CHECK_DEPS)
	@$(CHECK)
.PHONY: net/http/check

@go_include@ net/mail.lo.dep
net/mail.lo.dep: $(srcdir)/go/net/mail/*.go
	$(BUILDDEPS)
net/mail.lo:
	$(BUILDPACKAGE)
net/mail/check: $(CHECK_DEPS)
	@$(CHECK)
.PHONY: net/mail/check

@go_include@ net/rpc.lo.dep
net/rpc.lo.dep: $(srcdir)/go/net/rpc/*.go
	$(BUILDDEPS)
net/rpc.lo:
	$(BUILDPACKAGE)
net/rpc/check: $(CHECK_DEPS)
	@$(CHECK)
.PHONY: net/rpc/check

@go_include@ net/smtp.lo.dep
net/smtp.lo.dep: $(srcdir)/go/net/smtp/*.go
	$(BUILDDEPS)
net/smtp.lo:
	$(BUILDPACKAGE)
net/smtp/check: $(CHECK_DEPS)
	@$(CHECK)
.PHONY: net/smtp/check

@go_include@ net/url.lo.dep
net/url.lo.dep: $(srcdir)/go/net/url/*.go
	$(BUILDDEPS)
net/url.lo:
	$(BUILDPACKAGE)
net/url/check: $(CHECK_DEPS)
	@$(CHECK)
.PHONY: net/url/check

@go_include@ net/textproto.lo.dep
net/textproto.lo.dep: $(srcdir)/go/net/textproto/*.go
	$(BUILDDEPS)
net/textproto.lo:
	$(BUILDPACKAGE)
net/textproto/check: $(CHECK_DEPS)
	@$(CHECK)
.PHONY: net/textproto/check

@go_include@ net/http/cgi.lo.dep
net/http/cgi.lo.dep: $(srcdir)/go/net/http/cgi/*.go
	$(BUILDDEPS)
net/http/cgi.lo:
	$(BUILDPACKAGE)
net/http/cgi/check: $(CHECK_DEPS)
	@$(CHECK)
.PHONY: net/http/cgi/check

@go_include@ net/http/cookiejar.lo.dep
net/http/cookiejar.lo.dep: $(srcdir)/go/net/http/cookiejar/*.go
	$(BUILDDEPS)
net/http/cookiejar.lo:
	$(BUILDPACKAGE)
net/http/cookiejar/check: $(CHECK_DEPS)
	@$(CHECK)
.PHONY: net/http/cookiejar/check

@go_include@ net/http/fcgi.lo.dep
net/http/fcgi.lo.dep: $(srcdir)/go/net/http/fcgi/*.go
	$(BUILDDEPS)
net/http/fcgi.lo:
	$(BUILDPACKAGE)
net/http/fcgi/check: $(CHECK_DEPS)
	@$(CHECK)
.PHONY: net/http/fcgi/check

@go_include@ net/http/httptest.lo.dep
net/http/httptest.lo.dep: $(srcdir)/go/net/http/httptest/*.go
	$(BUILDDEPS)
net/http/httptest.lo:
	$(BUILDPACKAGE)
net/http/httptest/check: $(check_deps)
	@$(CHECK)
.PHONY: net/http/httptest/check

@go_include@ net/http/httptrace.lo.dep
net/http/httptrace.lo.dep: $(srcdir)/go/net/http/httptrace/*.go
	$(BUILDDEPS)
net/http/httptrace.lo:
	$(BUILDPACKAGE)
net/http/httptrace/check: $(check_deps)
	@$(CHECK)
.PHONY: net/http/httptrace/check

@go_include@ net/http/httputil.lo.dep
net/http/httputil.lo.dep: $(srcdir)/go/net/http/httputil/*.go
	$(BUILDDEPS)
net/http/httputil.lo:
	$(BUILDPACKAGE)
net/http/httputil/check: $(check_deps)
	@$(CHECK)
.PHONY: net/http/httputil/check

@go_include@ net/http/internal.lo.dep
net/http/internal.lo.dep: $(srcdir)/go/net/http/internal/*.go
	$(BUILDDEPS)
net/http/internal.lo:
	$(BUILDPACKAGE)
net/http/internal/check: $(CHECK_DEPS)
	@$(CHECK)
.PHONY: net/http/internal/check

@go_include@ net/http/pprof.lo.dep
net/http/pprof.lo.dep: $(srcdir)/go/net/http/pprof/*.go
	$(BUILDDEPS)
net/http/pprof.lo:
	$(BUILDPACKAGE)
net/http/pprof/check: $(CHECK_DEPS)
	@$(CHECK)
.PHONY: net/http/pprof/check

@go_include@ net/internal/socktest.lo.dep
net/internal/socktest.lo.dep: $(srcdir)/go/net/internal/socktest/*.go
	$(BUILDDEPS)
net/internal/socktest.lo:
	$(BUILDPACKAGE)
net/internal/socktest/check: $(CHECK_DEPS)
	@$(CHECK)
.PHONY: net/internal/socktest/check

@go_include@ net/rpc/jsonrpc.lo.dep
net/rpc/jsonrpc.lo.dep: $(srcdir)/go/net/rpc/jsonrpc/*.go
	$(BUILDDEPS)
net/rpc/jsonrpc.lo:
	$(BUILDPACKAGE)
net/rpc/jsonrpc/check: $(CHECK_DEPS)
	@$(CHECK)
.PHONY: net/rpc/jsonrpc/check

@go_include@ old/regexp.lo.dep
old/regexp.lo.dep: $(srcdir)/go/old/regexp/*.go
	$(BUILDDEPS)
old/regexp.lo:
	$(BUILDPACKAGE)
old/regexp/check: $(CHECK_DEPS)
	@$(CHECK)
.PHONY: old/regexp/check

@go_include@ old/template.lo.dep
old/template.lo.dep: $(srcdir)/go/old/template/*.go
	$(BUILDDEPS)
old/template.lo:
	$(BUILDPACKAGE)
old/template/check: $(CHECK_DEPS)
	@$(CHECK)
.PHONY: old/template/check

@go_include@ os/exec.lo.dep
os/exec.lo.dep: $(srcdir)/go/os/exec/*.go
	$(BUILDDEPS)
os/exec.lo:
	$(BUILDPACKAGE)
os/exec/check: $(CHECK_DEPS)
	@$(CHECK)
.PHONY: os/exec/check

@go_include@ os/signal.lo.dep
os/signal.lo.dep: $(srcdir)/go/os/signal/*.go
	$(BUILDDEPS)
os/signal.lo:
	$(BUILDPACKAGE)
os/signal/check: $(CHECK_DEPS)
	@$(CHECK)
.PHONY: os/signal/check

@go_include@ os/user.lo.dep
os/user.lo.dep: $(srcdir)/go/os/user/*.go
	$(BUILDDEPS)
os/user.lo:
	$(BUILDPACKAGE)
os/user/check: $(CHECK_DEPS)
	@$(CHECK)
.PHONY: os/user/check

@go_include@ path/filepath.lo.dep
path/filepath.lo.dep: $(srcdir)/go/path/filepath/*.go
	$(BUILDDEPS)
path/filepath.lo:
	$(BUILDPACKAGE)
path/filepath/check: $(CHECK_DEPS)
	@$(CHECK)
.PHONY: path/filepath/check

@go_include@ regexp/syntax.lo.dep
regexp/syntax.lo.dep: $(srcdir)/go/regexp/syntax/*.go
	$(BUILDDEPS)
regexp/syntax.lo:
	$(BUILDPACKAGE)
regexp/syntax/check: $(CHECK_DEPS)
	@$(CHECK)
.PHONY: regexp/syntax/check

@go_include@ runtime/debug.lo.dep
runtime/debug.lo.dep: $(srcdir)/go/runtime/debug/*.go
	$(BUILDDEPS)
runtime/debug.lo:
	$(BUILDPACKAGE)
runtime/debug/check: $(CHECK_DEPS)
	@$(CHECK)
.PHONY: runtime/debug/check

@go_include@ runtime/pprof.lo.dep
runtime/pprof.lo.dep: $(srcdir)/go/runtime/pprof/*.go
	$(BUILDDEPS)
runtime/pprof.lo:
	$(BUILDPACKAGE)
runtime/pprof/check: $(CHECK_DEPS)
	@$(CHECK)
.PHONY: runtime/pprof/check
# At least for now, we need -static-libgo for this test, because
# otherwise we can't get the line numbers.
# Also use -fno-inline to get better results from the memory profiler.
runtime_pprof_check_GOCFLAGS = -static-libgo -fno-inline

@go_include@ sync/atomic.lo.dep
sync/atomic.lo.dep: $(srcdir)/go/sync/atomic/*.go
	$(BUILDDEPS)
sync/atomic.lo:
	$(BUILDPACKAGE)
sync/atomic_c.lo: go/sync/atomic/atomic.c sync/atomic.lo
	$(LTCOMPILE) -c -o $@ $(srcdir)/go/sync/atomic/atomic.c
sync/atomic/check: $(CHECK_DEPS)
	@$(CHECK)
.PHONY: sync/atomic/check

@go_include@ text/scanner.lo.dep
text/scanner.lo.dep: $(srcdir)/go/text/scanner/*.go
	$(BUILDDEPS)
text/scanner.lo:
	$(BUILDPACKAGE)
text/scanner/check: $(CHECK_DEPS)
	@$(CHECK)
.PHONY: text/scanner/check

@go_include@ text/tabwriter.lo.dep
text/tabwriter.lo.dep: $(srcdir)/go/text/tabwriter/*.go
	$(BUILDDEPS)
text/tabwriter.lo:
	$(BUILDPACKAGE)
text/tabwriter/check: $(CHECK_DEPS)
	@$(CHECK)
.PHONY: text/tabwriter/check

@go_include@ text/template.lo.dep
text/template.lo.dep: $(srcdir)/go/text/template/*.go
	$(BUILDDEPS)
text/template.lo:
	$(BUILDPACKAGE)
text/template/check: $(CHECK_DEPS)
	@$(CHECK)
.PHONY: text/template/check

@go_include@ text/template/parse.lo.dep
text/template/parse.lo.dep: $(srcdir)/go/text/template/parse/*.go
	$(BUILDDEPS)
text/template/parse.lo:
	$(BUILDPACKAGE)
text/template/parse/check: $(CHECK_DEPS)
	@$(CHECK)
.PHONY: text/template/parse/check

@go_include@ testing/iotest.lo.dep
testing/iotest.lo.dep: $(srcdir)/go/testing/iotest/*.go
	$(BUILDDEPS)
testing/iotest.lo:
	$(BUILDPACKAGE)
testing/iotest/check: $(CHECK_DEPS)
	@$(CHECK)
.PHONY: testing/iotest/check

@go_include@ testing/quick.lo.dep
testing/quick.lo.dep: $(srcdir)/go/testing/quick/*.go
	$(BUILDDEPS)
testing/quick.lo:
	$(BUILDPACKAGE)
testing/quick/check: $(CHECK_DEPS)
	@$(CHECK)
.PHONY: testing/quick/check

@go_include@ unicode/utf16.lo.dep
unicode/utf16.lo.dep: $(srcdir)/go/unicode/utf16/*.go
	$(BUILDDEPS)
unicode/utf16.lo:
	$(BUILDPACKAGE)
unicode/utf16/check: $(CHECK_DEPS)
	@$(CHECK)
.PHONY: unicode/utf16/check

@go_include@ unicode/utf8.lo.dep
unicode/utf8.lo.dep: $(srcdir)/go/unicode/utf8/*.go
	$(BUILDDEPS)
unicode/utf8.lo:
	$(BUILDPACKAGE)
unicode/utf8/check: $(CHECK_DEPS)
	@$(CHECK)
.PHONY: unicode/utf8/check

@go_include@ syscall.lo.dep
syscall.lo.dep: $(srcdir)/go/syscall/*.go
	$(BUILDDEPS)
syscall.lo:
	$(BUILDPACKAGE)
syscall/errno.lo: go/syscall/errno.c
	@$(MKDIR_P) syscall
	$(LTCOMPILE) -c -o $@ $<
syscall/signame.lo: go/syscall/signame.c
	@$(MKDIR_P) syscall
	$(LTCOMPILE) -c -o $@ $<
syscall/wait.lo: go/syscall/wait.c
	@$(MKDIR_P) syscall
	$(LTCOMPILE) -c -o $@ $<
syscall/check: $(CHECK_DEPS)
	@$(CHECK)
.PHONY: syscall/check

# How to build a .gox file from a .lo file.
BUILDGOX = \
	f=`echo $< | sed -e 's/.lo$$/.o/'`; \
	$(OBJCOPY) -j .go_export $$f $@.tmp && mv -f $@.tmp $@

bufio.gox: bufio.lo
	$(BUILDGOX)
bytes.gox: bytes.lo
	$(BUILDGOX)
context.gox: context.lo
	$(BUILDGOX)
crypto.gox: crypto.lo
	$(BUILDGOX)
encoding.gox: encoding.lo
	$(BUILDGOX)
errors.gox: errors.lo
	$(BUILDGOX)
expvar.gox: expvar.lo
	$(BUILDGOX)
flag.gox: flag.lo
	$(BUILDGOX)
fmt.gox: fmt.lo
	$(BUILDGOX)
hash.gox: hash.lo
	$(BUILDGOX)
html.gox: html.lo
	$(BUILDGOX)
image.gox: image.lo
	$(BUILDGOX)
io.gox: io.lo
	$(BUILDGOX)
log.gox: log.lo
	$(BUILDGOX)
math.gox: math.lo
	$(BUILDGOX)
mime.gox: mime.lo
	$(BUILDGOX)
net.gox: net.lo
	$(BUILDGOX)
os.gox: os.lo
	$(BUILDGOX)
path.gox: path.lo
	$(BUILDGOX)
reflect.gox: reflect-go.lo
	$(BUILDGOX)
regexp.gox: regexp.lo
	$(BUILDGOX)
runtime.gox: runtime-go.lo
	$(BUILDGOX)
sort.gox: sort.lo
	$(BUILDGOX)
strconv.gox: strconv.lo
	$(BUILDGOX)
strings.gox: strings.lo
	$(BUILDGOX)
sync.gox: sync.lo
	$(BUILDGOX)
syscall.gox: syscall.lo
	$(BUILDGOX)
testing.gox: testing.lo
	$(BUILDGOX)
time.gox: time-go.lo
	$(BUILDGOX)
unicode.gox: unicode.lo
	$(BUILDGOX)

archive/tar.gox: archive/tar.lo
	$(BUILDGOX)
archive/zip.gox: archive/zip.lo
	$(BUILDGOX)

compress/bzip2.gox: compress/bzip2.lo
	$(BUILDGOX)
compress/flate.gox: compress/flate.lo
	$(BUILDGOX)
compress/gzip.gox: compress/gzip.lo
	$(BUILDGOX)
compress/lzw.gox: compress/lzw.lo
	$(BUILDGOX)
compress/zlib.gox: compress/zlib.lo
	$(BUILDGOX)

container/heap.gox: container/heap.lo
	$(BUILDGOX)
container/list.gox: container/list.lo
	$(BUILDGOX)
container/ring.gox: container/ring.lo
	$(BUILDGOX)

crypto/aes.gox: crypto/aes.lo
	$(BUILDGOX)
crypto/cipher.gox: crypto/cipher.lo
	$(BUILDGOX)
crypto/des.gox: crypto/des.lo
	$(BUILDGOX)
crypto/dsa.gox: crypto/dsa.lo
	$(BUILDGOX)
crypto/ecdsa.gox: crypto/ecdsa.lo	
	$(BUILDGOX)
crypto/elliptic.gox: crypto/elliptic.lo
	$(BUILDGOX)
crypto/hmac.gox: crypto/hmac.lo
	$(BUILDGOX)
crypto/md5.gox: crypto/md5.lo
	$(BUILDGOX)
crypto/rand.gox: crypto/rand.lo
	$(BUILDGOX)
crypto/rc4.gox: crypto/rc4.lo
	$(BUILDGOX)
crypto/rsa.gox: crypto/rsa.lo
	$(BUILDGOX)
crypto/sha1.gox: crypto/sha1.lo
	$(BUILDGOX)
crypto/sha256.gox: crypto/sha256.lo
	$(BUILDGOX)
crypto/sha512.gox: crypto/sha512.lo
	$(BUILDGOX)
crypto/subtle.gox: crypto/subtle.lo
	$(BUILDGOX)
crypto/tls.gox: crypto/tls.lo
	$(BUILDGOX)
crypto/x509.gox: crypto/x509.lo
	$(BUILDGOX)

crypto/x509/pkix.gox: crypto/x509/pkix.lo
	$(BUILDGOX)

database/sql.gox: database/sql.lo
	$(BUILDGOX)

database/sql/driver.gox: database/sql/driver.lo
	$(BUILDGOX)

debug/dwarf.gox: debug/dwarf.lo
	$(BUILDGOX)
debug/elf.gox: debug/elf.lo
	$(BUILDGOX)
debug/gosym.gox: debug/gosym.lo
	$(BUILDGOX)
debug/macho.gox: debug/macho.lo
	$(BUILDGOX)
debug/pe.gox: debug/pe.lo
	$(BUILDGOX)
debug/plan9obj.gox: debug/plan9obj.lo
	$(BUILDGOX)

encoding/ascii85.gox: encoding/ascii85.lo
	$(BUILDGOX)
encoding/asn1.gox: encoding/asn1.lo
	$(BUILDGOX)
encoding/base32.gox: encoding/base32.lo
	$(BUILDGOX)
encoding/base64.gox: encoding/base64.lo
	$(BUILDGOX)
encoding/binary.gox: encoding/binary.lo
	$(BUILDGOX)
encoding/csv.gox: encoding/csv.lo
	$(BUILDGOX)
encoding/gob.gox: encoding/gob.lo
	$(BUILDGOX)
encoding/hex.gox: encoding/hex.lo
	$(BUILDGOX)
encoding/json.gox: encoding/json.lo
	$(BUILDGOX)
encoding/pem.gox: encoding/pem.lo
	$(BUILDGOX)
encoding/xml.gox: encoding/xml.lo
	$(BUILDGOX)

exp/proxy.gox: exp/proxy.lo
	$(BUILDGOX)
exp/terminal.gox: exp/terminal.lo
	$(BUILDGOX)

html/template.gox: html/template.lo
	$(BUILDGOX)

go/ast.gox: go/ast.lo
	$(BUILDGOX)
go/build.gox: go/build.lo
	$(BUILDGOX)
go/constant.gox: go/constant.lo
	$(BUILDGOX)
go/doc.gox: go/doc.lo
	$(BUILDGOX)
go/format.gox: go/format.lo
	$(BUILDGOX)
go/importer.gox: go/importer.lo
	$(BUILDGOX)
go/parser.gox: go/parser.lo
	$(BUILDGOX)
go/printer.gox: go/printer.lo
	$(BUILDGOX)
go/scanner.gox: go/scanner.lo
	$(BUILDGOX)
go/token.gox: go/token.lo
	$(BUILDGOX)
go/types.gox: go/types.lo
	$(BUILDGOX)

go/internal/gcimporter.gox: go/internal/gcimporter.lo
	$(BUILDGOX)
go/internal/gccgoimporter.gox: go/internal/gccgoimporter.lo
	$(BUILDGOX)

golang_org/x/net/http2/hpack.gox: golang_org/x/net/http2/hpack.lo
	$(BUILDGOX)

golang_org/x/net/lex/httplex.gox: golang_org/x/net/lex/httplex.lo
	$(BUILDGOX)

if LIBGO_IS_BSD
golang_org/x/net/route.gox: golang_org/x/net/route.lo
	$(BUILDGOX)
endif

hash/adler32.gox: hash/adler32.lo
	$(BUILDGOX)
hash/crc32.gox: hash/crc32.lo
	$(BUILDGOX)
hash/crc64.gox: hash/crc64.lo
	$(BUILDGOX)
hash/fnv.gox: hash/fnv.lo
	$(BUILDGOX)

image/color.gox: image/color.lo
	$(BUILDGOX)
image/draw.gox: image/draw.lo
	$(BUILDGOX)
image/gif.gox: image/gif.lo
	$(BUILDGOX)
image/internal/imageutil.gox: image/internal/imageutil.lo
	$(BUILDGOX)
image/jpeg.gox: image/jpeg.lo
	$(BUILDGOX)
image/png.gox: image/png.lo
	$(BUILDGOX)

image/color/palette.gox: image/color/palette.lo
	$(BUILDGOX)

index/suffixarray.gox: index/suffixarray.lo
	$(BUILDGOX)

internal/nettrace.gox: internal/nettrace.lo
	$(BUILDGOX)
internal/race.gox: internal/race.lo
	$(BUILDGOX)
internal/singleflight.gox: internal/singleflight.lo
	$(BUILDGOX)
internal/syscall/unix.gox: internal/syscall/unix.lo
	$(BUILDGOX)
internal/testenv.gox: internal/testenv.lo
	$(BUILDGOX)
internal/trace.gox: internal/trace.lo
	$(BUILDGOX)

io/ioutil.gox: io/ioutil.lo
	$(BUILDGOX)

log/syslog.gox: log/syslog.lo
	$(BUILDGOX)

math/big.gox: math/big.lo
	$(BUILDGOX)
math/cmplx.gox: math/cmplx.lo
	$(BUILDGOX)
math/rand.gox: math/rand.lo
	$(BUILDGOX)

mime/multipart.gox: mime/multipart.lo
	$(BUILDGOX)
mime/quotedprintable.gox: mime/quotedprintable.lo
	$(BUILDGOX)

net/http.gox: net/http.lo
	$(BUILDGOX)
net/mail.gox: net/mail.lo
	$(BUILDGOX)
net/rpc.gox: net/rpc.lo
	$(BUILDGOX)
net/smtp.gox: net/smtp.lo
	$(BUILDGOX)
net/textproto.gox: net/textproto.lo
	$(BUILDGOX)
net/url.gox: net/url.lo
	$(BUILDGOX)

net/http/cgi.gox: net/http/cgi.lo
	$(BUILDGOX)
net/http/cookiejar.gox: net/http/cookiejar.lo
	$(BUILDGOX)
net/http/fcgi.gox: net/http/fcgi.lo
	$(BUILDGOX)
net/http/httptest.gox: net/http/httptest.lo
	$(BUILDGOX)
net/http/httptrace.gox: net/http/httptrace.lo
	$(BUILDGOX)
net/http/httputil.gox: net/http/httputil.lo
	$(BUILDGOX)
net/http/pprof.gox: net/http/pprof.lo
	$(BUILDGOX)

net/http/internal.gox: net/http/internal.lo
	$(BUILDGOX)

net/internal/socktest.gox: net/internal/socktest.lo
	$(BUILDGOX)

net/rpc/jsonrpc.gox: net/rpc/jsonrpc.lo
	$(BUILDGOX)

old/regexp.gox: old/regexp.lo
	$(BUILDGOX)
old/template.gox: old/template.lo
	$(BUILDGOX)

os/exec.gox: os/exec.lo
	$(BUILDGOX)
os/signal.gox: os/signal.lo
	$(BUILDGOX)
os/user.gox: os/user.lo
	$(BUILDGOX)

path/filepath.gox: path/filepath.lo
	$(BUILDGOX)

regexp/syntax.gox: regexp/syntax.lo
	$(BUILDGOX)

runtime/debug.gox: runtime/debug.lo
	$(BUILDGOX)
runtime/pprof.gox: runtime/pprof.lo
	$(BUILDGOX)

sync/atomic.gox: sync/atomic.lo
	$(BUILDGOX)

text/scanner.gox: text/scanner.lo
	$(BUILDGOX)
text/tabwriter.gox: text/tabwriter.lo
	$(BUILDGOX)
text/template.gox: text/template.lo
	$(BUILDGOX)
text/template/parse.gox: text/template/parse.lo
	$(BUILDGOX)

testing/iotest.gox: testing/iotest.lo
	$(BUILDGOX)
testing/quick.gox: testing/quick.lo
	$(BUILDGOX)

unicode/utf16.gox: unicode/utf16.lo
	$(BUILDGOX)
unicode/utf8.gox: unicode/utf8.lo
	$(BUILDGOX)

TEST_PACKAGES = \
	bufio/check \
	bytes/check \
	context/check \
	errors/check \
	expvar/check \
	flag/check \
	fmt/check \
	html/check \
	image/check \
	io/check \
	log/check \
	math/check \
	mime/check \
	net/check \
	os/check \
	path/check \
	reflect/check \
	regexp/check \
	runtime/check \
	sort/check \
	strconv/check \
	strings/check \
	sync/check \
	syscall/check \
	time/check \
	unicode/check \
	archive/tar/check \
	archive/zip/check \
	compress/bzip2/check \
	compress/flate/check \
	compress/gzip/check \
	compress/lzw/check \
	compress/zlib/check \
	container/heap/check \
	container/list/check \
	container/ring/check \
	crypto/aes/check \
	crypto/cipher/check \
	crypto/des/check \
	crypto/dsa/check \
	crypto/ecdsa/check \
	crypto/elliptic/check \
	crypto/hmac/check \
	crypto/md5/check \
	crypto/rand/check \
	crypto/rc4/check \
	crypto/rsa/check \
	crypto/sha1/check \
	crypto/sha256/check \
	crypto/sha512/check \
	crypto/subtle/check \
	crypto/tls/check \
	crypto/x509/check \
	database/sql/check \
	database/sql/driver/check \
	debug/dwarf/check \
	debug/elf/check \
	debug/macho/check \
	debug/pe/check \
	debug/plan9obj/check \
	encoding/ascii85/check \
	encoding/asn1/check \
	encoding/base32/check \
	encoding/base64/check \
	encoding/binary/check \
	encoding/csv/check \
	encoding/gob/check \
	encoding/hex/check \
	encoding/json/check \
	encoding/pem/check \
	encoding/xml/check \
	exp/proxy/check \
	exp/terminal/check \
	html/template/check \
	go/ast/check \
	go/build/check \
	go/constant/check \
	go/doc/check \
	go/format/check \
	go/internal/gcimporter/check \
	go/internal/gccgoimporter/check \
	go/parser/check \
	go/printer/check \
	go/scanner/check \
	go/token/check \
	go/types/check \
	golang_org/x/net/http2/hpack/check \
	golang_org/x/net/lex/httplex/check \
	$(golang_org_x_net_route_check) \
	hash/adler32/check \
	hash/crc32/check \
	hash/crc64/check \
	hash/fnv/check \
	image/color/check \
	image/draw/check \
	image/jpeg/check \
	image/png/check \
	index/suffixarray/check \
	internal/singleflight/check \
	internal/trace/check \
	io/ioutil/check \
	log/syslog/check \
	math/big/check \
	math/cmplx/check \
	math/rand/check \
	mime/multipart/check \
	mime/quotedprintable/check \
	net/http/check \
	net/http/cgi/check \
	net/http/cookiejar/check \
	net/http/fcgi/check \
	net/http/httptest/check \
	net/http/httptrace/check \
	net/http/httputil/check \
	net/http/internal/check \
	net/internal/socktest/check \
	net/mail/check \
	net/rpc/check \
	net/smtp/check \
	net/textproto/check \
	net/url/check \
	net/rpc/jsonrpc/check \
	old/regexp/check \
	old/template/check \
	os/exec/check \
	os/signal/check \
	os/user/check \
	path/filepath/check \
	regexp/syntax/check \
	runtime/pprof/check \
	sync/atomic/check \
	text/scanner/check \
	text/tabwriter/check \
	text/template/check \
	text/template/parse/check \
	testing/quick/check \
	unicode/utf16/check \
	unicode/utf8/check

check: check-tail
check-recursive: check-head

check-head:
	@echo "Test Run By $${USER} on `date`" > libgo.head
	@echo "Native configuration is $(host_triplet)" >> libgo.head
	@echo >> libgo.head
	@echo "		=== libgo tests ===" >> libgo.head
	@echo >> libgo.head

check-tail: check-recursive check-multi
	@if test "$(USE_DEJAGNU)" = "yes"; then \
	  exit 0; \
	fi; \
	lib=`${PWD_COMMAND} | sed -e 's,^.*/\([^/][^/]*\)$$,\1,'`; \
	for dir in . $(MULTIDIRS); do \
	  mv ../$${dir}/$${lib}/libgo.sum ../$${dir}/$${lib}/libgo.sum.sep; \
	  mv ../$${dir}/$${lib}/libgo.log ../$${dir}/$${lib}/libgo.log.sep; \
	done; \
	mv libgo.head libgo.sum; \
	cp libgo.sum libgo.log; \
	echo "Schedule of variations:" >> libgo.sum; \
	for dir in . $(MULTIDIRS); do \
	  multidir=../$${dir}/$${lib}; \
	  multivar=`cat $${multidir}/libgo.var`; \
	  echo "    $${multivar}" >> libgo.sum; \
	done; \
	echo >> libgo.sum; \
	pass=0; fail=0; untested=0; \
	for dir in . $(MULTIDIRS); do \
	  multidir=../$${dir}/$${lib}; \
	  multivar=`cat $${multidir}/libgo.var`; \
	  echo "Running target $${multivar}" >> libgo.sum; \
	  echo "Running $(srcdir)/libgo.exp ..." >> libgo.sum; \
	  cat $${multidir}/libgo.sum.sep >> libgo.sum; \
	  cat $${multidir}/libgo.log.sep >> libgo.log; \
	  if test -n "${MULTIDIRS}"; then \
	    echo "		=== libgo Summary for $${multivar} ===" >> libgo.sum; \
	    echo >> libgo.sum; \
	  fi; \
	  p=`grep -c PASS $${multidir}/libgo.sum.sep`; \
	  pass=`expr $$pass + $$p`; \
	  if test "$$p" -ne "0" && test -n "${MULTIDIRS}"; then \
	    echo "# of expected passes		$$p" >> libgo.sum; \
	  fi; \
	  p=`grep -c FAIL $${multidir}/libgo.sum.sep`; \
	  fail=`expr $$fail + $$p`; \
	  if test "$$p" -ne "0" && test -n "${MULTIDIRS}"; then \
	    echo "# of unexpected failures	$$p" >> libgo.sum; \
	  fi; \
	  p=`grep -c UNTESTED $${multidir}/libgo.sum.sep`; \
	  untested=`expr $$untested + $$p`; \
	  if test "$$p" -ne "0" && test -n "${MULTIDIRS}"; then \
	    echo "# of untested testcases		$$p" >> libgo.sum; \
	  fi; \
	done; \
	echo >> libgo.sum; \
	echo "		=== libgo Summary ===" >> libgo.sum; \
	echo >> libgo.sum; \
	if test "$$pass" -ne "0"; then \
	  echo "# of expected passes		$$pass" >> libgo.sum; \
	fi; \
	if test "$$fail" -ne "0"; then \
	  echo "# of unexpected failures	$$fail" >> libgo.sum; \
	fi; \
	if test "$$untested" -ne "0"; then \
	  echo "# of untested testcases		$$untested" >> libgo.sum; \
	fi; \
	echo `echo $(GOC) | sed -e 's/ .*//'`  `$(GOC) -v 2>&1 | grep " version" | sed -n -e 's/.* \(version.*$$\)/\1/p'` >> libgo.sum; \
	echo >> libgo.log; \
	echo "runtest completed at `date`" >> libgo.log; \
	if test "$$fail" -ne "0"; then \
	  status=1; \
	else \
	  status=0; \
	fi; \
	exit $$status

check-am:
	@rm -f libgo.sum libgo.log libgo.tail
	@multivar="unix"; \
	[ -z "$(MULTIFLAGS)" ] || multivar="$${multivar}/$(MULTIFLAGS)"; \
	echo "$${multivar}" > libgo.var
	@for f in $(TEST_PACKAGES); do \
	   rm -f $$f-testsum $$f-testlog; \
	 done
	-@$(MAKE) -k $(TEST_PACKAGES)
	@for f in $(TEST_PACKAGES); do \
	  if test -f $$f-testsum; then \
	    cat $$f-testsum >> libgo.sum; \
	  fi; \
	  if test -f $$f-testlog; then \
	    cat $$f-testlog >> libgo.log; \
	  fi; \
	done

check-multi:
	$(MULTIDO) $(AM_MAKEFLAGS) DO=check-am multi-do # $(MAKE)

bench:
	-@$(MAKE) -k $(TEST_PACKAGES) GOBENCH=.

MOSTLYCLEAN_FILES = libgo.head libgo.sum.sep libgo.log.sep

mostlyclean-local:
	find . -name '*.lo' -print | xargs $(LIBTOOL) --mode=clean rm -f
	find . -name '*.$(OBJEXT)' -print | xargs rm -f
	find . -name '*-testsum' -print | xargs rm -f
	find . -name '*-testlog' -print | xargs rm -f

CLEANFILES = *.go *.gox goc2c *.c s-version libgo.sum libgo.log

clean-local:
	find . -name '*.la' -print | xargs $(LIBTOOL) --mode=clean rm -f
	find . -name '*.a' -print | xargs rm -f<|MERGE_RESOLUTION|>--- conflicted
+++ resolved
@@ -108,11 +108,7 @@
 toolexeclib_LIBRARIES = libgobegin.a libgolibbegin.a libnetgo.a
 endif
 
-toolexeclibgodir = $(toolexeclibdir)/go/$(gcc_version)/$(target_alias)
-
 toolexeclibgo_DATA = \
-	asn1.gox \
-	big.gox \
 	bufio.gox \
 	bytes.gox \
 	context.gox \
@@ -153,6 +149,7 @@
 toolexeclibgocompressdir = $(toolexeclibgodir)/compress
 
 toolexeclibgocompress_DATA = \
+	compress/bzip2.gox \
 	compress/flate.gox \
 	compress/gzip.gox \
 	compress/lzw.gox \
@@ -186,6 +183,21 @@
 	crypto/tls.gox \
 	crypto/x509.gox
 
+toolexeclibgocryptox509dir = $(toolexeclibgocryptodir)/x509
+
+toolexeclibgocryptox509_DATA = \
+	crypto/x509/pkix.gox
+
+toolexeclibgodatabasedir = $(toolexeclibgodir)/database
+
+toolexeclibgodatabase_DATA = \
+	database/sql.gox
+
+toolexeclibgodatabasesqldir = $(toolexeclibgodatabasedir)/sql
+
+toolexeclibgodatabasesql_DATA = \
+	database/sql/driver.gox
+
 toolexeclibgodebugdir = $(toolexeclibgodir)/debug
 
 toolexeclibgodebug_DATA = \
@@ -214,9 +226,8 @@
 toolexeclibgoexpdir = $(toolexeclibgodir)/exp
 
 toolexeclibgoexp_DATA = \
-	exp/datafmt.gox \
-	exp/draw.gox \
-	exp/eval.gox
+	exp/proxy.gox \
+	exp/terminal.gox
 
 toolexeclibgogodir = $(toolexeclibgodir)/go
 
@@ -241,17 +252,25 @@
 	hash/crc64.gox \
 	hash/fnv.gox
 
-toolexeclibgohttpdir = $(toolexeclibgodir)/http
-
-toolexeclibgohttp_DATA = \
-	http/pprof.gox
+toolexeclibgohtmldir = $(toolexeclibgodir)/html
+
+toolexeclibgohtml_DATA = \
+	html/template.gox
 
 toolexeclibgoimagedir = $(toolexeclibgodir)/image
 
 toolexeclibgoimage_DATA = \
+	image/color.gox \
+	image/draw.gox \
+	image/gif.gox \
 	image/jpeg.gox \
 	image/png.gox
 
+toolexeclibgoimagecolordir = $(toolexeclibgoimagedir)/color
+
+toolexeclibgoimagecolor_DATA = \
+	image/color/palette.gox
+
 toolexeclibgoindexdir = $(toolexeclibgodir)/index
 
 toolexeclibgoindex_DATA = \
@@ -261,6 +280,18 @@
 
 toolexeclibgoio_DATA = \
 	io/ioutil.gox
+
+toolexeclibgologdir = $(toolexeclibgodir)/log
+
+toolexeclibgolog_DATA = \
+	log/syslog.gox
+
+toolexeclibgomathdir = $(toolexeclibgodir)/math
+
+toolexeclibgomath_DATA = \
+	math/big.gox \
+	math/cmplx.gox \
+	math/rand.gox
 
 toolexeclibgomimedir = $(toolexeclibgodir)/mime
 
@@ -271,10 +302,6 @@
 toolexeclibgonetdir = $(toolexeclibgodir)/net
 
 toolexeclibgonet_DATA = \
-<<<<<<< HEAD
-	net/dict.gox \
-	net/textproto.gox
-=======
 	net/http.gox \
 	net/mail.gox \
 	net/rpc.gox \
@@ -303,22 +330,34 @@
 toolexeclibgoold_DATA = \
 	old/regexp.gox \
 	old/template.gox
->>>>>>> 2db6ea89
 
 toolexeclibgoosdir = $(toolexeclibgodir)/os
 
 toolexeclibgoos_DATA = \
-	os/signal.gox
-
-toolexeclibgorpcdir = $(toolexeclibgodir)/rpc
-
-toolexeclibgorpc_DATA = \
-	rpc/jsonrpc.gox
+	os/exec.gox \
+	os/signal.gox \
+	os/user.gox
+
+toolexeclibgopathdir = $(toolexeclibgodir)/path
+
+toolexeclibgopath_DATA = \
+	path/filepath.gox
+
+toolexeclibgoregexpdir = $(toolexeclibgodir)/regexp
+
+toolexeclibgoregexp_DATA = \
+	regexp/syntax.gox
 
 toolexeclibgoruntimedir = $(toolexeclibgodir)/runtime
 
 toolexeclibgoruntime_DATA = \
+	runtime/debug.gox \
 	runtime/pprof.gox
+
+toolexeclibgosyncdir = $(toolexeclibgodir)/sync
+
+toolexeclibgosync_DATA = \
+	sync/atomic.gox
 
 toolexeclibgotestingdir = $(toolexeclibgodir)/testing
 
@@ -848,8 +887,7 @@
 	$(AM_GOCFLAGS) $(GOCFLAGS)
 
 GOLINK = $(LIBTOOL) --tag GO --mode-link $(GOC) \
-	$(OPT_LDFLAGS) $(SECTION_LDFLAGS) $(AM_GOCFLAGS) $(LTLDFLAGS) \
-	$(PTHREAD_LIBS) $(MATH_LIBS) -o $@
+	$(OPT_LDFLAGS) $(SECTION_LDFLAGS) $(AM_GOCFLAGS) $(LTLDFLAGS) -o $@
 
 # Build the dependencies for a Go package.
 BUILDDEPS = \
@@ -865,15 +903,8 @@
 # Build the .go files for a package, generating a .lo file.
 BUILDPACKAGE = \
 	$(MKDIR_P) $(@D); \
-<<<<<<< HEAD
-	files=`echo $^ | sed -e 's/[^ ]*\.gox//g'`; \
-	if $(LTGOCOMPILE) -I . -c -fgo-prefix="libgo_$(@D)" -o $@.$(OBJEXT) $$files; then \
-	  $(AR) rc $@ $@.$(OBJEXT); \
-	else exit 1; fi
-=======
 	files=`echo $^ | sed -e 's/[^ ]*\.gox//g' -e 's/[^ ]*\.dep//'`; \
 	$(LTGOCOMPILE) -I . -c -fgo-pkgpath=`echo $@ | sed -e 's/.lo$$//' -e 's/-go$$//'` -o $@ $$files
->>>>>>> 2db6ea89
 
 # Build deps for netgo.o.
 BUILDNETGODEPS = \

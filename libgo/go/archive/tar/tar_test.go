--- conflicted
+++ resolved
@@ -251,9 +251,6 @@
 			t.Error(err)
 			continue
 		}
-<<<<<<< HEAD
-		if got, want := h2.Name, g.h.Name; got != want {
-=======
 		if strings.Contains(fi.Name(), "/") {
 			t.Errorf("FileInfo of %q contains slash: %q", g.h.Name, fi.Name())
 		}
@@ -262,7 +259,6 @@
 			name += "/"
 		}
 		if got, want := h2.Name, name; got != want {
->>>>>>> 4d0aec87
 			t.Errorf("i=%d: Name: got %v, want %v", i, got, want)
 		}
 		if got, want := h2.Size, g.h.Size; got != want {

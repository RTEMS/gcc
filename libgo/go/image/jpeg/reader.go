// Copyright 2009 The Go Authors. All rights reserved.
// Use of this source code is governed by a BSD-style
// license that can be found in the LICENSE file.

// Package jpeg implements a JPEG image decoder and encoder.
//
// JPEG is defined in ITU-T T.81: http://www.w3.org/Graphics/JPEG/itu-t81.pdf.
package jpeg

import (
	"bufio"
	"image"
	"image/color"
	"io"
)

// TODO(nigeltao): fix up the doc comment style so that sentences start with
// the name of the type or function that they annotate.

// A FormatError reports that the input is not a valid JPEG.
type FormatError string

func (e FormatError) Error() string { return "invalid JPEG format: " + string(e) }

// An UnsupportedError reports that the input uses a valid but unimplemented JPEG feature.
type UnsupportedError string

func (e UnsupportedError) Error() string { return "unsupported JPEG feature: " + string(e) }

// Component specification, specified in section B.2.2.
type component struct {
	h  int   // Horizontal sampling factor.
	v  int   // Vertical sampling factor.
	c  uint8 // Component identifier.
	tq uint8 // Quantization table destination selector.
}

const (
	dcTable = 0
	acTable = 1
	maxTc   = 1
	maxTh   = 3
	maxTq   = 3

	// A grayscale JPEG image has only a Y component.
	nGrayComponent = 1
	// A color JPEG image has Y, Cb and Cr components.
	nColorComponent = 3

	// We only support 4:4:4, 4:4:0, 4:2:2 and 4:2:0 downsampling, and therefore the
	// number of luma samples per chroma sample is at most 2 in the horizontal
	// and 2 in the vertical direction.
	maxH = 2
	maxV = 2
)

const (
	soiMarker   = 0xd8 // Start Of Image.
	eoiMarker   = 0xd9 // End Of Image.
	sof0Marker  = 0xc0 // Start Of Frame (Baseline).
	sof2Marker  = 0xc2 // Start Of Frame (Progressive).
	dhtMarker   = 0xc4 // Define Huffman Table.
	dqtMarker   = 0xdb // Define Quantization Table.
	sosMarker   = 0xda // Start Of Scan.
	driMarker   = 0xdd // Define Restart Interval.
	rst0Marker  = 0xd0 // ReSTart (0).
	rst7Marker  = 0xd7 // ReSTart (7).
	app0Marker  = 0xe0 // APPlication specific (0).
	app15Marker = 0xef // APPlication specific (15).
	comMarker   = 0xfe // COMment.
)

// unzig maps from the zig-zag ordering to the natural ordering. For example,
// unzig[3] is the column and row of the fourth element in zig-zag order. The
// value is 16, which means first column (16%8 == 0) and third row (16/8 == 2).
var unzig = [blockSize]int{
	0, 1, 8, 16, 9, 2, 3, 10,
	17, 24, 32, 25, 18, 11, 4, 5,
	12, 19, 26, 33, 40, 48, 41, 34,
	27, 20, 13, 6, 7, 14, 21, 28,
	35, 42, 49, 56, 57, 50, 43, 36,
	29, 22, 15, 23, 30, 37, 44, 51,
	58, 59, 52, 45, 38, 31, 39, 46,
	53, 60, 61, 54, 47, 55, 62, 63,
}

// If the passed in io.Reader does not also have ReadByte, then Decode will introduce its own buffering.
type Reader interface {
	io.Reader
	ReadByte() (c byte, err error)
}

type decoder struct {
	r             Reader
	b             bits
	width, height int
	img1          *image.Gray
	img3          *image.YCbCr
	ri            int // Restart Interval.
	nComp         int
	comp          [nColorComponent]component
	huff          [maxTc + 1][maxTh + 1]huffman
	quant         [maxTq + 1]block // Quantization tables, in zig-zag order.
<<<<<<< HEAD
	b             bits
=======
>>>>>>> 747e4b8f
	tmp           [1024]byte
}

// Reads and ignores the next n bytes.
func (d *decoder) ignore(n int) error {
	for n > 0 {
		m := len(d.tmp)
		if m > n {
			m = n
		}
		_, err := io.ReadFull(d.r, d.tmp[0:m])
		if err != nil {
			return err
		}
		n -= m
	}
	return nil
}

// Specified in section B.2.2.
func (d *decoder) processSOF(n int) error {
	switch n {
	case 6 + 3*nGrayComponent:
		d.nComp = nGrayComponent
	case 6 + 3*nColorComponent:
		d.nComp = nColorComponent
	default:
		return UnsupportedError("SOF has wrong length")
	}
	_, err := io.ReadFull(d.r, d.tmp[:n])
	if err != nil {
		return err
	}
	// We only support 8-bit precision.
	if d.tmp[0] != 8 {
		return UnsupportedError("precision")
	}
	d.height = int(d.tmp[1])<<8 + int(d.tmp[2])
	d.width = int(d.tmp[3])<<8 + int(d.tmp[4])
	if int(d.tmp[5]) != d.nComp {
		return UnsupportedError("SOF has wrong number of image components")
	}
	for i := 0; i < d.nComp; i++ {
		hv := d.tmp[7+3*i]
		d.comp[i].h = int(hv >> 4)
		d.comp[i].v = int(hv & 0x0f)
		d.comp[i].c = d.tmp[6+3*i]
		d.comp[i].tq = d.tmp[8+3*i]
		if d.nComp == nGrayComponent {
			continue
		}
		// For color images, we only support 4:4:4, 4:4:0, 4:2:2 or 4:2:0 chroma
		// downsampling ratios. This implies that the (h, v) values for the Y
		// component are either (1, 1), (1, 2), (2, 1) or (2, 2), and the (h, v)
		// values for the Cr and Cb components must be (1, 1).
		if i == 0 {
			if hv != 0x11 && hv != 0x21 && hv != 0x22 && hv != 0x12 {
				return UnsupportedError("luma downsample ratio")
			}
		} else if hv != 0x11 {
			return UnsupportedError("chroma downsample ratio")
		}
	}
	return nil
}

// Specified in section B.2.4.1.
func (d *decoder) processDQT(n int) error {
	const qtLength = 1 + blockSize
	for ; n >= qtLength; n -= qtLength {
		_, err := io.ReadFull(d.r, d.tmp[0:qtLength])
		if err != nil {
			return err
		}
		pq := d.tmp[0] >> 4
		if pq != 0 {
			return UnsupportedError("bad Pq value")
		}
		tq := d.tmp[0] & 0x0f
		if tq > maxTq {
			return FormatError("bad Tq value")
		}
		for i := range d.quant[tq] {
			d.quant[tq][i] = int(d.tmp[i+1])
		}
	}
	if n != 0 {
		return FormatError("DQT has wrong length")
	}
	return nil
}

// makeImg allocates and initializes the destination image.
func (d *decoder) makeImg(h0, v0, mxx, myy int) {
	if d.nComp == nGrayComponent {
		m := image.NewGray(image.Rect(0, 0, 8*mxx, 8*myy))
		d.img1 = m.SubImage(image.Rect(0, 0, d.width, d.height)).(*image.Gray)
		return
	}
	var subsampleRatio image.YCbCrSubsampleRatio
	switch {
	case h0 == 1 && v0 == 1:
		subsampleRatio = image.YCbCrSubsampleRatio444
	case h0 == 1 && v0 == 2:
		subsampleRatio = image.YCbCrSubsampleRatio440
	case h0 == 2 && v0 == 1:
		subsampleRatio = image.YCbCrSubsampleRatio422
	case h0 == 2 && v0 == 2:
		subsampleRatio = image.YCbCrSubsampleRatio420
	default:
		panic("unreachable")
	}
	m := image.NewYCbCr(image.Rect(0, 0, 8*h0*mxx, 8*v0*myy), subsampleRatio)
	d.img3 = m.SubImage(image.Rect(0, 0, d.width, d.height)).(*image.YCbCr)
}

// Specified in section B.2.3.
func (d *decoder) processSOS(n int) error {
	if d.nComp == 0 {
		return FormatError("missing SOF marker")
	}
	if n != 4+2*d.nComp {
		return UnsupportedError("SOS has wrong length")
	}
	_, err := io.ReadFull(d.r, d.tmp[0:4+2*d.nComp])
	if err != nil {
		return err
	}
	if int(d.tmp[0]) != d.nComp {
		return UnsupportedError("SOS has wrong number of image components")
	}
	var scan [nColorComponent]struct {
		td uint8 // DC table selector.
		ta uint8 // AC table selector.
	}
	for i := 0; i < d.nComp; i++ {
		cs := d.tmp[1+2*i] // Component selector.
		if cs != d.comp[i].c {
			return UnsupportedError("scan components out of order")
		}
		scan[i].td = d.tmp[2+2*i] >> 4
		scan[i].ta = d.tmp[2+2*i] & 0x0f
	}
	// mxx and myy are the number of MCUs (Minimum Coded Units) in the image.
	h0, v0 := d.comp[0].h, d.comp[0].v // The h and v values from the Y components.
	mxx := (d.width + 8*h0 - 1) / (8 * h0)
	myy := (d.height + 8*v0 - 1) / (8 * v0)
	if d.img1 == nil && d.img3 == nil {
		d.makeImg(h0, v0, mxx, myy)
	}

	mcu, expectedRST := 0, uint8(rst0Marker)
	var (
		b  block
		dc [nColorComponent]int
	)
	for my := 0; my < myy; my++ {
		for mx := 0; mx < mxx; mx++ {
			for i := 0; i < d.nComp; i++ {
				qt := &d.quant[d.comp[i].tq]
				for j := 0; j < d.comp[i].h*d.comp[i].v; j++ {
					// TODO(nigeltao): make this a "var b block" once the compiler's escape
					// analysis is good enough to allocate it on the stack, not the heap.
					// b is in natural (not zig-zag) order.
					b = block{}

					// Decode the DC coefficient, as specified in section F.2.2.1.
					value, err := d.decodeHuffman(&d.huff[dcTable][scan[i].td])
					if err != nil {
						return err
					}
					if value > 16 {
						return UnsupportedError("excessive DC component")
					}
					dcDelta, err := d.receiveExtend(value)
					if err != nil {
						return err
					}
					dc[i] += dcDelta
					b[0] = dc[i] * qt[0]

					// Decode the AC coefficients, as specified in section F.2.2.2.
					for zig := 1; zig < blockSize; zig++ {
						value, err := d.decodeHuffman(&d.huff[acTable][scan[i].ta])
						if err != nil {
							return err
						}
						val0 := value >> 4
						val1 := value & 0x0f
						if val1 != 0 {
							zig += int(val0)
							if zig > blockSize {
								return FormatError("bad DCT index")
							}
							ac, err := d.receiveExtend(val1)
							if err != nil {
								return err
							}
							b[unzig[zig]] = ac * qt[zig]
						} else {
							if val0 != 0x0f {
								break
							}
							zig += 0x0f
						}
					}

					// Perform the inverse DCT and store the MCU component to the image.
					idct(&b)
					dst, stride := []byte(nil), 0
					if d.nComp == nGrayComponent {
						dst, stride = d.img1.Pix[8*(my*d.img1.Stride+mx):], d.img1.Stride
					} else {
						switch i {
						case 0:
							mx0, my0 := h0*mx, v0*my
							if h0 == 1 {
								my0 += j
							} else {
								mx0 += j % 2
								my0 += j / 2
							}
							dst, stride = d.img3.Y[8*(my0*d.img3.YStride+mx0):], d.img3.YStride
						case 1:
							dst, stride = d.img3.Cb[8*(my*d.img3.CStride+mx):], d.img3.CStride
						case 2:
							dst, stride = d.img3.Cr[8*(my*d.img3.CStride+mx):], d.img3.CStride
						}
					}
					// Level shift by +128, clip to [0, 255], and write to dst.
					for y := 0; y < 8; y++ {
						y8 := y * 8
						yStride := y * stride
						for x := 0; x < 8; x++ {
							c := b[y8+x]
							if c < -128 {
								c = 0
							} else if c > 127 {
								c = 255
							} else {
								c += 128
							}
							dst[yStride+x] = uint8(c)
						}
					}
				} // for j
			} // for i
			mcu++
			if d.ri > 0 && mcu%d.ri == 0 && mcu < mxx*myy {
				// A more sophisticated decoder could use RST[0-7] markers to resynchronize from corrupt input,
				// but this one assumes well-formed input, and hence the restart marker follows immediately.
				_, err := io.ReadFull(d.r, d.tmp[0:2])
				if err != nil {
					return err
				}
				if d.tmp[0] != 0xff || d.tmp[1] != expectedRST {
					return FormatError("bad RST marker")
				}
				expectedRST++
				if expectedRST == rst7Marker+1 {
					expectedRST = rst0Marker
				}
				// Reset the Huffman decoder.
				d.b = bits{}
				// Reset the DC components, as per section F.2.1.3.1.
				dc = [nColorComponent]int{}
			}
		} // for mx
	} // for my

	return nil
}

// Specified in section B.2.4.4.
func (d *decoder) processDRI(n int) error {
	if n != 2 {
		return FormatError("DRI has wrong length")
	}
	_, err := io.ReadFull(d.r, d.tmp[0:2])
	if err != nil {
		return err
	}
	d.ri = int(d.tmp[0])<<8 + int(d.tmp[1])
	return nil
}

// decode reads a JPEG image from r and returns it as an image.Image.
func (d *decoder) decode(r io.Reader, configOnly bool) (image.Image, error) {
	if rr, ok := r.(Reader); ok {
		d.r = rr
	} else {
		d.r = bufio.NewReader(r)
	}

	// Check for the Start Of Image marker.
	_, err := io.ReadFull(d.r, d.tmp[0:2])
	if err != nil {
		return nil, err
	}
	if d.tmp[0] != 0xff || d.tmp[1] != soiMarker {
		return nil, FormatError("missing SOI marker")
	}

	// Process the remaining segments until the End Of Image marker.
	for {
		_, err := io.ReadFull(d.r, d.tmp[0:2])
		if err != nil {
			return nil, err
		}
		if d.tmp[0] != 0xff {
			return nil, FormatError("missing 0xff marker start")
		}
		marker := d.tmp[1]
		if marker == eoiMarker { // End Of Image.
			break
		}
		if rst0Marker <= marker && marker <= rst7Marker {
			// Figures B.2 and B.16 of the specification suggest that restart markers should
			// only occur between Entropy Coded Segments and not after the final ECS.
			// However, some encoders may generate incorrect JPEGs with a final restart
			// marker. That restart marker will be seen here instead of inside the processSOS
			// method, and is ignored as a harmless error. Restart markers have no extra data,
			// so we check for this before we read the 16-bit length of the segment.
			continue
		}

		// Read the 16-bit length of the segment. The value includes the 2 bytes for the
		// length itself, so we subtract 2 to get the number of remaining bytes.
		_, err = io.ReadFull(d.r, d.tmp[0:2])
		if err != nil {
			return nil, err
		}
		n := int(d.tmp[0])<<8 + int(d.tmp[1]) - 2
		if n < 0 {
			return nil, FormatError("short segment length")
		}

		switch {
		case marker == sof0Marker: // Start Of Frame (Baseline).
			err = d.processSOF(n)
			if configOnly {
				return nil, err
			}
		case marker == sof2Marker: // Start Of Frame (Progressive).
			err = UnsupportedError("progressive mode")
		case marker == dhtMarker: // Define Huffman Table.
			err = d.processDHT(n)
		case marker == dqtMarker: // Define Quantization Table.
			err = d.processDQT(n)
		case marker == sosMarker: // Start Of Scan.
			err = d.processSOS(n)
		case marker == driMarker: // Define Restart Interval.
			err = d.processDRI(n)
		case app0Marker <= marker && marker <= app15Marker || marker == comMarker: // APPlication specific, or COMment.
			err = d.ignore(n)
		default:
			err = UnsupportedError("unknown marker")
		}
		if err != nil {
			return nil, err
		}
	}
	if d.img1 != nil {
		return d.img1, nil
	}
	if d.img3 != nil {
		return d.img3, nil
	}
	return nil, FormatError("missing SOS marker")
}

// Decode reads a JPEG image from r and returns it as an image.Image.
func Decode(r io.Reader) (image.Image, error) {
	var d decoder
	return d.decode(r, false)
}

// DecodeConfig returns the color model and dimensions of a JPEG image without
// decoding the entire image.
func DecodeConfig(r io.Reader) (image.Config, error) {
	var d decoder
	if _, err := d.decode(r, true); err != nil {
		return image.Config{}, err
	}
	switch d.nComp {
	case nGrayComponent:
		return image.Config{
			ColorModel: color.GrayModel,
			Width:      d.width,
			Height:     d.height,
		}, nil
	case nColorComponent:
		return image.Config{
			ColorModel: color.YCbCrModel,
			Width:      d.width,
			Height:     d.height,
		}, nil
	}
	return image.Config{}, FormatError("missing SOF marker")
}

func init() {
	image.RegisterFormat("jpeg", "\xff\xd8", Decode, DecodeConfig)
}<|MERGE_RESOLUTION|>--- conflicted
+++ resolved
@@ -101,10 +101,6 @@
 	comp          [nColorComponent]component
 	huff          [maxTc + 1][maxTh + 1]huffman
 	quant         [maxTq + 1]block // Quantization tables, in zig-zag order.
-<<<<<<< HEAD
-	b             bits
-=======
->>>>>>> 747e4b8f
 	tmp           [1024]byte
 }
 

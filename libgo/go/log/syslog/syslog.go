--- conflicted
+++ resolved
@@ -164,11 +164,7 @@
 		var c net.Conn
 		c, err = net.Dial(w.network, w.raddr)
 		if err == nil {
-<<<<<<< HEAD
-			w.conn = netConn{c}
-=======
 			w.conn = &netConn{conn: c}
->>>>>>> 4d0aec87
 			if w.hostname == "" {
 				w.hostname = c.LocalAddr().String()
 			}
@@ -277,13 +273,6 @@
 		nl = "\n"
 	}
 
-<<<<<<< HEAD
-	w.conn.writeString(p, w.hostname, w.tag, msg, nl)
-	return len(msg), nil
-}
-
-func (n netConn) writeString(p Priority, hostname, tag, msg, nl string) error {
-=======
 	err := w.conn.writeString(p, w.hostname, w.tag, msg, nl)
 	if err != nil {
 		return 0, err
@@ -305,7 +294,6 @@
 			tag, os.Getpid(), msg, nl)
 		return err
 	}
->>>>>>> 4d0aec87
 	timestamp := time.Now().Format(time.RFC3339)
 	_, err := fmt.Fprintf(n.conn, "<%d>%s %s %s[%d]: %s%s",
 		p, timestamp, hostname,
@@ -313,11 +301,7 @@
 	return err
 }
 
-<<<<<<< HEAD
-func (n netConn) close() error {
-=======
 func (n *netConn) close() error {
->>>>>>> 4d0aec87
 	return n.conn.Close()
 }
 

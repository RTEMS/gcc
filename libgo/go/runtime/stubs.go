--- conflicted
+++ resolved
@@ -140,21 +140,8 @@
 
 func asminit() {}
 
-<<<<<<< HEAD
-// reflectcall calls fn with a copy of the n argument bytes pointed at by arg.
-// After fn returns, reflectcall copies n-retoffset result bytes
-// back into arg+retoffset before returning. If copying result bytes back,
-// the caller should pass the argument frame type as argtype, so that
-// call can execute appropriate write barriers during the copy.
-// Package reflect passes a frame type. In package runtime, there is only
-// one call that copies results back, in cgocallbackg1, and it does NOT pass a
-// frame type, meaning there are no write barriers invoked. See that call
-// site for justification.
-func reflectcall(argtype *_type, fn, arg unsafe.Pointer, argsize uint32, retoffset uint32)
-=======
 //go:linkname reflectcall reflect.call
 func reflectcall(fntype *functype, fn *funcval, isInterface, isMethod bool, params, results *unsafe.Pointer)
->>>>>>> d1609a23
 
 func procyield(cycles uint32)
 
@@ -305,86 +292,6 @@
 	support_aes = v
 }
 
-<<<<<<< HEAD
-// typedmemmove copies a typed value.
-// For gccgo for now.
-//go:linkname typedmemmove runtime.typedmemmove
-//go:nosplit
-func typedmemmove(typ *_type, dst, src unsafe.Pointer) {
-	memmove(dst, src, typ.size)
-}
-
-// Temporary for gccgo until we port mbarrier.go.
-//go:linkname reflect_typedmemmove reflect.typedmemmove
-func reflect_typedmemmove(typ *_type, dst, src unsafe.Pointer) {
-	typedmemmove(typ, dst, src)
-}
-
-// Temporary for gccgo until we port mbarrier.go.
-//go:nosplit
-func typedmemclr(typ *_type, ptr unsafe.Pointer) {
-	memclrNoHeapPointers(ptr, typ.size)
-}
-
-// Temporary for gccgo until we port mbarrier.go.
-//go:nosplit
-func memclrHasPointers(ptr unsafe.Pointer, n uintptr) {
-	memclrNoHeapPointers(ptr, n)
-}
-
-// Temporary for gccgo until we port mbarrier.go.
-//go:linkname typedslicecopy runtime.typedslicecopy
-func typedslicecopy(typ *_type, dst, src slice) int {
-	n := dst.len
-	if n > src.len {
-		n = src.len
-	}
-	if n == 0 {
-		return 0
-	}
-	memmove(dst.array, src.array, uintptr(n)*typ.size)
-	return n
-}
-
-// Temporary for gccgo until we port mbarrier.go.
-//go:linkname reflect_typedslicecopy reflect.typedslicecopy
-func reflect_typedslicecopy(elemType *_type, dst, src slice) int {
-	return typedslicecopy(elemType, dst, src)
-}
-
-// Here for gccgo until we port malloc.go.
-const (
-	_64bit              = 1 << (^uintptr(0) >> 63) / 2
-	_MHeapMap_TotalBits = (_64bit*sys.GoosWindows)*35 + (_64bit*(1-sys.GoosWindows)*(1-sys.GoosDarwin*sys.GoarchArm64))*39 + sys.GoosDarwin*sys.GoarchArm64*31 + (1-_64bit)*32
-	_MaxMem             = uintptr(1<<_MHeapMap_TotalBits - 1)
-	_MaxGcproc          = 32
-)
-
-// Here for gccgo until we port malloc.go.
-//extern runtime_mallocgc
-func c_mallocgc(size uintptr, typ uintptr, flag uint32) unsafe.Pointer
-func mallocgc(size uintptr, typ *_type, needzero bool) unsafe.Pointer {
-	flag := uint32(0)
-	if !needzero {
-		flag = 1 << 3
-	}
-	return c_mallocgc(size, uintptr(unsafe.Pointer(typ)), flag)
-}
-
-// Here for gccgo until we port mgc.go.
-var writeBarrier struct {
-	enabled bool   // compiler emits a check of this before calling write barrier
-	needed  bool   // whether we need a write barrier for current GC phase
-	cgo     bool   // whether we need a write barrier for a cgo check
-	alignme uint64 // guarantee alignment so that compiler can use a 32 or 64-bit load
-}
-
-func queueRescan(gp *g) {
-	gp.gcscanvalid = false
-}
-
-=======
->>>>>>> d1609a23
 // Here for gccgo until we port atomic_pointer.go and mgc.go.
 //go:nosplit
 func casp(ptr *unsafe.Pointer, old, new unsafe.Pointer) bool {
@@ -404,15 +311,6 @@
 // Temporary for gccgo until we port proc.go.
 func entersyscall(int32)
 func entersyscallblock(int32)
-<<<<<<< HEAD
-
-// Temporary hack for gccgo until we port the garbage collector.
-func typeBitsBulkBarrier(typ *_type, dst, src, size uintptr) {}
-
-// Here for gccgo until we port msize.go.
-func roundupsize(uintptr) uintptr
-=======
->>>>>>> d1609a23
 
 // Here for gccgo until we port mgc.go.
 func GC()
@@ -452,22 +350,6 @@
 	atomic.StorepNoWB(noescape(ptr), new)
 }
 
-<<<<<<< HEAD
-// Temporary for gccgo until we port mbarrier.go
-func writebarrierptr(dst *uintptr, src uintptr) {
-	*dst = src
-}
-
-// Temporary for gccgo until we port malloc.go
-var zerobase uintptr
-
-//go:linkname getZerobase runtime.getZerobase
-func getZerobase() *uintptr {
-	return &zerobase
-}
-
-=======
->>>>>>> d1609a23
 // Get signal trampoline, written in C.
 func getSigtramp() uintptr
 
@@ -540,75 +422,6 @@
 	return panicking
 }
 
-<<<<<<< HEAD
-// Temporary for gccgo until we port mcache.go.
-func allocmcache() *mcache
-func freemcache(*mcache)
-
-// Temporary for gccgo until we port mgc.go.
-// This is just so that allgadd will compile.
-var work struct {
-	rescan struct {
-		lock mutex
-		list []guintptr
-	}
-}
-
-// Temporary for gccgo until we port mgc.go.
-var gcBlackenEnabled uint32
-
-// Temporary for gccgo until we port mgc.go.
-func gcMarkWorkAvailable(p *p) bool {
-	return false
-}
-
-// Temporary for gccgo until we port mgc.go.
-var gcController gcControllerState
-
-// Temporary for gccgo until we port mgc.go.
-type gcControllerState struct {
-}
-
-// Temporary for gccgo until we port mgc.go.
-func (c *gcControllerState) findRunnableGCWorker(_p_ *p) *g {
-	return nil
-}
-
-// Temporary for gccgo until we port mgc.go.
-var gcphase uint32
-
-// Temporary for gccgo until we port mgc.go.
-const (
-	_GCoff = iota
-	_GCmark
-	_GCmarktermination
-)
-
-// Temporary for gccgo until we port mgc.go.
-type gcMarkWorkerMode int
-
-// Temporary for gccgo until we port mgc.go.
-const (
-	gcMarkWorkerDedicatedMode gcMarkWorkerMode = iota
-	gcMarkWorkerFractionalMode
-	gcMarkWorkerIdleMode
-)
-
-// Temporary for gccgo until we port mheap.go.
-type mheap struct {
-}
-
-// Temporary for gccgo until we port mheap.go.
-var mheap_ mheap
-
-// Temporary for gccgo until we port mheap.go.
-func scavenge(int32, uint64, uint64)
-func (h *mheap) scavenge(k int32, now, limit uint64) {
-	scavenge(k, now, limit)
-}
-
-=======
->>>>>>> d1609a23
 // Temporary for gccgo until we initialize ncpu in Go.
 //go:linkname setncpu runtime.setncpu
 func setncpu(n int32) {
@@ -628,27 +441,6 @@
 }
 
 // Temporary for gccgo until we port mgc.go.
-<<<<<<< HEAD
-// gcMarkWorkerModeStrings are the strings labels of gcMarkWorkerModes
-// to use in execution traces.
-var gcMarkWorkerModeStrings = [...]string{
-	"GC (dedicated)",
-	"GC (fractional)",
-	"GC (idle)",
-}
-
-// Temporary for gccgo until we port mgc.go.
-func gcenable() {
-	memstats.enablegc = true
-}
-
-// Temporary for gccgo until we port mgc.go.
-func gcinit() {
-}
-
-// Temporary for gccgo until we port mgc.go.
-=======
->>>>>>> d1609a23
 //go:linkname runtime_m0 runtime.runtime_m0
 func runtime_m0() *m {
 	return &m0
@@ -660,29 +452,9 @@
 	return &g0
 }
 
-<<<<<<< HEAD
-// Temporary for gccgo until we port mgc.go.
-type gcMode int
-
-const (
-	gcBackgroundMode gcMode = iota // concurrent GC and sweep
-	gcForceMode                    // stop-the-world GC now, concurrent sweep
-	gcForceBlockMode               // stop-the-world GC now and STW sweep (forced by user)
-)
-
-// Temporary for gccgo until we port mgc.g0.
-func gc(int32)
-func gcStart(mode gcMode, forceTrigger bool) {
-	var force int32
-	if forceTrigger {
-		force = 1
-	}
-	gc(force)
-=======
 const uintptrMask = 1<<(8*sys.PtrSize) - 1
 
 type bitvector struct {
 	n        int32 // # of bits
 	bytedata *uint8
->>>>>>> d1609a23
 }
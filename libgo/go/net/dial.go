// Copyright 2010 The Go Authors.  All rights reserved.
// Use of this source code is governed by a BSD-style
// license that can be found in the LICENSE file.

package net

import (
	"errors"
	"time"
)

// A Dialer contains options for connecting to an address.
//
// The zero value for each field is equivalent to dialing
// without that option. Dialing with the zero value of Dialer
// is therefore equivalent to just calling the Dial function.
type Dialer struct {
	// Timeout is the maximum amount of time a dial will wait for
	// a connect to complete. If Deadline is also set, it may fail
	// earlier.
	//
	// The default is no timeout.
	//
	// With or without a timeout, the operating system may impose
	// its own earlier timeout. For instance, TCP timeouts are
	// often around 3 minutes.
	Timeout time.Duration

	// Deadline is the absolute point in time after which dials
	// will fail. If Timeout is set, it may fail earlier.
	// Zero means no deadline, or dependent on the operating system
	// as with the Timeout option.
	Deadline time.Time

	// LocalAddr is the local address to use when dialing an
	// address. The address must be of a compatible type for the
	// network being dialed.
	// If nil, a local address is automatically chosen.
	LocalAddr Addr
<<<<<<< HEAD
=======

	// DualStack allows a single dial to attempt to establish
	// multiple IPv4 and IPv6 connections and to return the first
	// established connection when the network is "tcp" and the
	// destination is a host name that has multiple address family
	// DNS records.
	DualStack bool
>>>>>>> 4d0aec87
}

// Return either now+Timeout or Deadline, whichever comes first.
// Or zero, if neither is set.
func (d *Dialer) deadline() time.Time {
	if d.Timeout == 0 {
		return d.Deadline
	}
	timeoutDeadline := time.Now().Add(d.Timeout)
	if d.Deadline.IsZero() || timeoutDeadline.Before(d.Deadline) {
		return timeoutDeadline
	} else {
		return d.Deadline
	}
}

func parseNetwork(net string) (afnet string, proto int, err error) {
	i := last(net, ':')
	if i < 0 { // no colon
		switch net {
		case "tcp", "tcp4", "tcp6":
		case "udp", "udp4", "udp6":
		case "ip", "ip4", "ip6":
		case "unix", "unixgram", "unixpacket":
		default:
			return "", 0, UnknownNetworkError(net)
		}
		return net, 0, nil
	}
	afnet = net[:i]
	switch afnet {
	case "ip", "ip4", "ip6":
		protostr := net[i+1:]
		proto, i, ok := dtoi(protostr, 0)
		if !ok || i != len(protostr) {
			proto, err = lookupProtocol(protostr)
			if err != nil {
				return "", 0, err
			}
		}
		return afnet, proto, nil
	}
	return "", 0, UnknownNetworkError(net)
}

<<<<<<< HEAD
func resolveAddr(op, net, addr string, deadline time.Time) (Addr, error) {
	afnet, _, err := parseNetwork(net)
	if err != nil {
		return nil, &OpError{op, net, nil, err}
	}
	if op == "dial" && addr == "" {
		return nil, &OpError{op, net, nil, errMissingAddress}
=======
func resolveAddr(op, net, addr string, deadline time.Time) (netaddr, error) {
	afnet, _, err := parseNetwork(net)
	if err != nil {
		return nil, err
	}
	if op == "dial" && addr == "" {
		return nil, errMissingAddress
>>>>>>> 4d0aec87
	}
	switch afnet {
	case "unix", "unixgram", "unixpacket":
		return ResolveUnixAddr(afnet, addr)
	}
	return resolveInternetAddr(afnet, addr, deadline)
}

// Dial connects to the address on the named network.
//
// Known networks are "tcp", "tcp4" (IPv4-only), "tcp6" (IPv6-only),
// "udp", "udp4" (IPv4-only), "udp6" (IPv6-only), "ip", "ip4"
// (IPv4-only), "ip6" (IPv6-only), "unix", "unixgram" and
// "unixpacket".
//
// For TCP and UDP networks, addresses have the form host:port.
// If host is a literal IPv6 address or host name, it must be enclosed
// in square brackets as in "[::1]:80", "[ipv6-host]:http" or
// "[ipv6-host%zone]:80".
// The functions JoinHostPort and SplitHostPort manipulate addresses
// in this form.
//
// Examples:
//	Dial("tcp", "12.34.56.78:80")
//	Dial("tcp", "google.com:http")
//	Dial("tcp", "[2001:db8::1]:http")
//	Dial("tcp", "[fe80::1%lo0]:80")
//
// For IP networks, the network must be "ip", "ip4" or "ip6" followed
// by a colon and a protocol number or name and the addr must be a
// literal IP address.
//
// Examples:
//	Dial("ip4:1", "127.0.0.1")
//	Dial("ip6:ospf", "::1")
//
// For Unix networks, the address must be a file system path.
func Dial(network, address string) (Conn, error) {
	var d Dialer
	return d.Dial(network, address)
<<<<<<< HEAD
}

// DialTimeout acts like Dial but takes a timeout.
// The timeout includes name resolution, if required.
func DialTimeout(network, address string, timeout time.Duration) (Conn, error) {
	d := Dialer{Timeout: timeout}
	return d.Dial(network, address)
}

// Dial connects to the address on the named network.
//
// See func Dial for a description of the network and address
// parameters.
func (d *Dialer) Dial(network, address string) (Conn, error) {
	return resolveAndDial(network, address, d.LocalAddr, d.deadline())
}

func dial(net, addr string, la, ra Addr, deadline time.Time) (c Conn, err error) {
	if la != nil && la.Network() != ra.Network() {
		return nil, &OpError{"dial", net, ra, errors.New("mismatched local addr type " + la.Network())}
	}
	switch ra := ra.(type) {
	case *TCPAddr:
		la, _ := la.(*TCPAddr)
		c, err = dialTCP(net, la, ra, deadline)
	case *UDPAddr:
		la, _ := la.(*UDPAddr)
		c, err = dialUDP(net, la, ra, deadline)
	case *IPAddr:
		la, _ := la.(*IPAddr)
		c, err = dialIP(net, la, ra, deadline)
	case *UnixAddr:
		la, _ := la.(*UnixAddr)
		c, err = dialUnix(net, la, ra, deadline)
	default:
		err = &OpError{"dial", net + " " + addr, ra, UnknownNetworkError(net)}
	}
	if err != nil {
		return nil, err
	}
	return
}

type stringAddr struct {
	net, addr string
=======
}

// DialTimeout acts like Dial but takes a timeout.
// The timeout includes name resolution, if required.
func DialTimeout(network, address string, timeout time.Duration) (Conn, error) {
	d := Dialer{Timeout: timeout}
	return d.Dial(network, address)
}

// Dial connects to the address on the named network.
//
// See func Dial for a description of the network and address
// parameters.
func (d *Dialer) Dial(network, address string) (Conn, error) {
	ra, err := resolveAddr("dial", network, address, d.deadline())
	if err != nil {
		return nil, &OpError{Op: "dial", Net: network, Addr: nil, Err: err}
	}
	dialer := func(deadline time.Time) (Conn, error) {
		return dialSingle(network, address, d.LocalAddr, ra.toAddr(), deadline)
	}
	if ras, ok := ra.(addrList); ok && d.DualStack && network == "tcp" {
		dialer = func(deadline time.Time) (Conn, error) {
			return dialMulti(network, address, d.LocalAddr, ras, deadline)
		}
	}
	return dial(network, ra.toAddr(), dialer, d.deadline())
}

// dialMulti attempts to establish connections to each destination of
// the list of addresses. It will return the first established
// connection and close the other connections. Otherwise it returns
// error on the last attempt.
func dialMulti(net, addr string, la Addr, ras addrList, deadline time.Time) (Conn, error) {
	type racer struct {
		Conn
		Addr
		error
	}
	// Sig controls the flow of dial results on lane. It passes a
	// token to the next racer and also indicates the end of flow
	// by using closed channel.
	sig := make(chan bool, 1)
	lane := make(chan racer, 1)
	for _, ra := range ras {
		go func(ra Addr) {
			c, err := dialSingle(net, addr, la, ra, deadline)
			if _, ok := <-sig; ok {
				lane <- racer{c, ra, err}
			} else if err == nil {
				// We have to return the resources
				// that belong to the other
				// connections here for avoiding
				// unnecessary resource starvation.
				c.Close()
			}
		}(ra.toAddr())
	}
	defer close(sig)
	var failAddr Addr
	lastErr := errTimeout
	nracers := len(ras)
	for nracers > 0 {
		sig <- true
		select {
		case racer := <-lane:
			if racer.error == nil {
				return racer.Conn, nil
			}
			failAddr = racer.Addr
			lastErr = racer.error
			nracers--
		}
	}
	return nil, &OpError{Op: "dial", Net: net, Addr: failAddr, Err: lastErr}
}

// dialSingle attempts to establish and returns a single connection to
// the destination address.
func dialSingle(net, addr string, la, ra Addr, deadline time.Time) (c Conn, err error) {
	if la != nil && la.Network() != ra.Network() {
		return nil, &OpError{Op: "dial", Net: net, Addr: ra, Err: errors.New("mismatched local address type " + la.Network())}
	}
	switch ra := ra.(type) {
	case *TCPAddr:
		la, _ := la.(*TCPAddr)
		c, err = dialTCP(net, la, ra, deadline)
	case *UDPAddr:
		la, _ := la.(*UDPAddr)
		c, err = dialUDP(net, la, ra, deadline)
	case *IPAddr:
		la, _ := la.(*IPAddr)
		c, err = dialIP(net, la, ra, deadline)
	case *UnixAddr:
		la, _ := la.(*UnixAddr)
		c, err = dialUnix(net, la, ra, deadline)
	default:
		return nil, &OpError{Op: "dial", Net: net, Addr: ra, Err: &AddrError{Err: "unexpected address type", Addr: addr}}
	}
	if err != nil {
		return nil, err // c is non-nil interface containing nil pointer
	}
	return c, nil
>>>>>>> 4d0aec87
}

// Listen announces on the local network address laddr.
// The network net must be a stream-oriented network: "tcp", "tcp4",
// "tcp6", "unix" or "unixpacket".
// See Dial for the syntax of laddr.
func Listen(net, laddr string) (Listener, error) {
	la, err := resolveAddr("listen", net, laddr, noDeadline)
	if err != nil {
		return nil, &OpError{Op: "listen", Net: net, Addr: nil, Err: err}
	}
<<<<<<< HEAD
	switch la := la.(type) {
	case *TCPAddr:
		return ListenTCP(net, la)
	case *UnixAddr:
		return ListenUnix(net, la)
=======
	var l Listener
	switch la := la.toAddr().(type) {
	case *TCPAddr:
		l, err = ListenTCP(net, la)
	case *UnixAddr:
		l, err = ListenUnix(net, la)
	default:
		return nil, &OpError{Op: "listen", Net: net, Addr: la, Err: &AddrError{Err: "unexpected address type", Addr: laddr}}
>>>>>>> 4d0aec87
	}
	if err != nil {
		return nil, err // l is non-nil interface containing nil pointer
	}
	return l, nil
}

// ListenPacket announces on the local network address laddr.
// The network net must be a packet-oriented network: "udp", "udp4",
// "udp6", "ip", "ip4", "ip6" or "unixgram".
// See Dial for the syntax of laddr.
func ListenPacket(net, laddr string) (PacketConn, error) {
	la, err := resolveAddr("listen", net, laddr, noDeadline)
	if err != nil {
		return nil, &OpError{Op: "listen", Net: net, Addr: nil, Err: err}
	}
<<<<<<< HEAD
	switch la := la.(type) {
	case *UDPAddr:
		return ListenUDP(net, la)
	case *IPAddr:
		return ListenIP(net, la)
	case *UnixAddr:
		return ListenUnixgram(net, la)
=======
	var l PacketConn
	switch la := la.toAddr().(type) {
	case *UDPAddr:
		l, err = ListenUDP(net, la)
	case *IPAddr:
		l, err = ListenIP(net, la)
	case *UnixAddr:
		l, err = ListenUnixgram(net, la)
	default:
		return nil, &OpError{Op: "listen", Net: net, Addr: la, Err: &AddrError{Err: "unexpected address type", Addr: laddr}}
	}
	if err != nil {
		return nil, err // l is non-nil interface containing nil pointer
>>>>>>> 4d0aec87
	}
	return l, nil
}<|MERGE_RESOLUTION|>--- conflicted
+++ resolved
@@ -37,8 +37,6 @@
 	// network being dialed.
 	// If nil, a local address is automatically chosen.
 	LocalAddr Addr
-<<<<<<< HEAD
-=======
 
 	// DualStack allows a single dial to attempt to establish
 	// multiple IPv4 and IPv6 connections and to return the first
@@ -46,7 +44,6 @@
 	// destination is a host name that has multiple address family
 	// DNS records.
 	DualStack bool
->>>>>>> 4d0aec87
 }
 
 // Return either now+Timeout or Deadline, whichever comes first.
@@ -92,15 +89,6 @@
 	return "", 0, UnknownNetworkError(net)
 }
 
-<<<<<<< HEAD
-func resolveAddr(op, net, addr string, deadline time.Time) (Addr, error) {
-	afnet, _, err := parseNetwork(net)
-	if err != nil {
-		return nil, &OpError{op, net, nil, err}
-	}
-	if op == "dial" && addr == "" {
-		return nil, &OpError{op, net, nil, errMissingAddress}
-=======
 func resolveAddr(op, net, addr string, deadline time.Time) (netaddr, error) {
 	afnet, _, err := parseNetwork(net)
 	if err != nil {
@@ -108,7 +96,6 @@
 	}
 	if op == "dial" && addr == "" {
 		return nil, errMissingAddress
->>>>>>> 4d0aec87
 	}
 	switch afnet {
 	case "unix", "unixgram", "unixpacket":
@@ -149,53 +136,6 @@
 func Dial(network, address string) (Conn, error) {
 	var d Dialer
 	return d.Dial(network, address)
-<<<<<<< HEAD
-}
-
-// DialTimeout acts like Dial but takes a timeout.
-// The timeout includes name resolution, if required.
-func DialTimeout(network, address string, timeout time.Duration) (Conn, error) {
-	d := Dialer{Timeout: timeout}
-	return d.Dial(network, address)
-}
-
-// Dial connects to the address on the named network.
-//
-// See func Dial for a description of the network and address
-// parameters.
-func (d *Dialer) Dial(network, address string) (Conn, error) {
-	return resolveAndDial(network, address, d.LocalAddr, d.deadline())
-}
-
-func dial(net, addr string, la, ra Addr, deadline time.Time) (c Conn, err error) {
-	if la != nil && la.Network() != ra.Network() {
-		return nil, &OpError{"dial", net, ra, errors.New("mismatched local addr type " + la.Network())}
-	}
-	switch ra := ra.(type) {
-	case *TCPAddr:
-		la, _ := la.(*TCPAddr)
-		c, err = dialTCP(net, la, ra, deadline)
-	case *UDPAddr:
-		la, _ := la.(*UDPAddr)
-		c, err = dialUDP(net, la, ra, deadline)
-	case *IPAddr:
-		la, _ := la.(*IPAddr)
-		c, err = dialIP(net, la, ra, deadline)
-	case *UnixAddr:
-		la, _ := la.(*UnixAddr)
-		c, err = dialUnix(net, la, ra, deadline)
-	default:
-		err = &OpError{"dial", net + " " + addr, ra, UnknownNetworkError(net)}
-	}
-	if err != nil {
-		return nil, err
-	}
-	return
-}
-
-type stringAddr struct {
-	net, addr string
-=======
 }
 
 // DialTimeout acts like Dial but takes a timeout.
@@ -299,7 +239,6 @@
 		return nil, err // c is non-nil interface containing nil pointer
 	}
 	return c, nil
->>>>>>> 4d0aec87
 }
 
 // Listen announces on the local network address laddr.
@@ -311,13 +250,6 @@
 	if err != nil {
 		return nil, &OpError{Op: "listen", Net: net, Addr: nil, Err: err}
 	}
-<<<<<<< HEAD
-	switch la := la.(type) {
-	case *TCPAddr:
-		return ListenTCP(net, la)
-	case *UnixAddr:
-		return ListenUnix(net, la)
-=======
 	var l Listener
 	switch la := la.toAddr().(type) {
 	case *TCPAddr:
@@ -326,7 +258,6 @@
 		l, err = ListenUnix(net, la)
 	default:
 		return nil, &OpError{Op: "listen", Net: net, Addr: la, Err: &AddrError{Err: "unexpected address type", Addr: laddr}}
->>>>>>> 4d0aec87
 	}
 	if err != nil {
 		return nil, err // l is non-nil interface containing nil pointer
@@ -343,15 +274,6 @@
 	if err != nil {
 		return nil, &OpError{Op: "listen", Net: net, Addr: nil, Err: err}
 	}
-<<<<<<< HEAD
-	switch la := la.(type) {
-	case *UDPAddr:
-		return ListenUDP(net, la)
-	case *IPAddr:
-		return ListenIP(net, la)
-	case *UnixAddr:
-		return ListenUnixgram(net, la)
-=======
 	var l PacketConn
 	switch la := la.toAddr().(type) {
 	case *UDPAddr:
@@ -365,7 +287,6 @@
 	}
 	if err != nil {
 		return nil, err // l is non-nil interface containing nil pointer
->>>>>>> 4d0aec87
 	}
 	return l, nil
 }
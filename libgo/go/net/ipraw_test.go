// Copyright 2009 The Go Authors.  All rights reserved.
// Use of this source code is governed by a BSD-style
// license that can be found in the LICENSE file.

package net

import (
	"bytes"
<<<<<<< HEAD
	"errors"
	"fmt"
	"os"
	"reflect"
=======
	"fmt"
	"os"
	"reflect"
	"runtime"
>>>>>>> 4d0aec87
	"testing"
	"time"
)

type resolveIPAddrTest struct {
<<<<<<< HEAD
	net     string
	litAddr string
	addr    *IPAddr
	err     error
=======
	net           string
	litAddrOrName string
	addr          *IPAddr
	err           error
>>>>>>> 4d0aec87
}

var resolveIPAddrTests = []resolveIPAddrTest{
	{"ip", "127.0.0.1", &IPAddr{IP: IPv4(127, 0, 0, 1)}, nil},
	{"ip4", "127.0.0.1", &IPAddr{IP: IPv4(127, 0, 0, 1)}, nil},
	{"ip4:icmp", "127.0.0.1", &IPAddr{IP: IPv4(127, 0, 0, 1)}, nil},

	{"ip", "::1", &IPAddr{IP: ParseIP("::1")}, nil},
	{"ip6", "::1", &IPAddr{IP: ParseIP("::1")}, nil},
	{"ip6:ipv6-icmp", "::1", &IPAddr{IP: ParseIP("::1")}, nil},
<<<<<<< HEAD
=======
	{"ip6:IPv6-ICMP", "::1", &IPAddr{IP: ParseIP("::1")}, nil},
>>>>>>> 4d0aec87

	{"ip", "::1%en0", &IPAddr{IP: ParseIP("::1"), Zone: "en0"}, nil},
	{"ip6", "::1%911", &IPAddr{IP: ParseIP("::1"), Zone: "911"}, nil},

	{"", "127.0.0.1", &IPAddr{IP: IPv4(127, 0, 0, 1)}, nil}, // Go 1.0 behavior
	{"", "::1", &IPAddr{IP: ParseIP("::1")}, nil},           // Go 1.0 behavior

	{"l2tp", "127.0.0.1", nil, UnknownNetworkError("l2tp")},
	{"l2tp:gre", "127.0.0.1", nil, UnknownNetworkError("l2tp:gre")},
	{"tcp", "1.2.3.4:123", nil, UnknownNetworkError("tcp")},
}

func init() {
	if ifi := loopbackInterface(); ifi != nil {
		index := fmt.Sprintf("%v", ifi.Index)
		resolveIPAddrTests = append(resolveIPAddrTests, []resolveIPAddrTest{
			{"ip6", "fe80::1%" + ifi.Name, &IPAddr{IP: ParseIP("fe80::1"), Zone: zoneToString(ifi.Index)}, nil},
			{"ip6", "fe80::1%" + index, &IPAddr{IP: ParseIP("fe80::1"), Zone: index}, nil},
		}...)
	}
<<<<<<< HEAD
=======
	if ips, err := LookupIP("localhost"); err == nil && len(ips) > 1 && supportsIPv4 && supportsIPv6 {
		resolveIPAddrTests = append(resolveIPAddrTests, []resolveIPAddrTest{
			{"ip", "localhost", &IPAddr{IP: IPv4(127, 0, 0, 1)}, nil},
			{"ip4", "localhost", &IPAddr{IP: IPv4(127, 0, 0, 1)}, nil},
			{"ip6", "localhost", &IPAddr{IP: IPv6loopback}, nil},
		}...)
	}
}

func skipRawSocketTest(t *testing.T) (skip bool, skipmsg string) {
	skip, skipmsg, err := skipRawSocketTests()
	if err != nil {
		t.Fatal(err)
	}
	return skip, skipmsg
>>>>>>> 4d0aec87
}

func TestResolveIPAddr(t *testing.T) {
	for _, tt := range resolveIPAddrTests {
		addr, err := ResolveIPAddr(tt.net, tt.litAddrOrName)
		if err != tt.err {
<<<<<<< HEAD
			condFatalf(t, "ResolveIPAddr(%v, %v) failed: %v", tt.net, tt.litAddr, err)
=======
			t.Fatalf("ResolveIPAddr(%v, %v) failed: %v", tt.net, tt.litAddrOrName, err)
>>>>>>> 4d0aec87
		} else if !reflect.DeepEqual(addr, tt.addr) {
			t.Fatalf("got %#v; expected %#v", addr, tt.addr)
		}
	}
}

var icmpEchoTests = []struct {
	net   string
	laddr string
	raddr string
}{
	{"ip4:icmp", "0.0.0.0", "127.0.0.1"},
	{"ip6:ipv6-icmp", "::", "::1"},
}

func TestConnICMPEcho(t *testing.T) {
<<<<<<< HEAD
	if os.Getuid() != 0 {
		t.Skip("skipping test; must be root")
=======
	if skip, skipmsg := skipRawSocketTest(t); skip {
		t.Skip(skipmsg)
>>>>>>> 4d0aec87
	}

	for i, tt := range icmpEchoTests {
		net, _, err := parseNetwork(tt.net)
		if err != nil {
			t.Fatalf("parseNetwork failed: %v", err)
		}
		if net == "ip6" && !supportsIPv6 {
			continue
		}

		c, err := Dial(tt.net, tt.raddr)
		if err != nil {
			t.Fatalf("Dial failed: %v", err)
		}
		c.SetDeadline(time.Now().Add(100 * time.Millisecond))
		defer c.Close()

		typ := icmpv4EchoRequest
		if net == "ip6" {
			typ = icmpv6EchoRequest
		}
		xid, xseq := os.Getpid()&0xffff, i+1
<<<<<<< HEAD
		b, err := (&icmpMessage{
=======
		wb, err := (&icmpMessage{
>>>>>>> 4d0aec87
			Type: typ, Code: 0,
			Body: &icmpEcho{
				ID: xid, Seq: xseq,
				Data: bytes.Repeat([]byte("Go Go Gadget Ping!!!"), 3),
			},
		}).Marshal()
		if err != nil {
			t.Fatalf("icmpMessage.Marshal failed: %v", err)
		}
<<<<<<< HEAD
		if _, err := c.Write(b); err != nil {
			t.Fatalf("Conn.Write failed: %v", err)
		}
		var m *icmpMessage
		for {
			if _, err := c.Read(b); err != nil {
				t.Fatalf("Conn.Read failed: %v", err)
			}
			if net == "ip4" {
				b = ipv4Payload(b)
			}
			if m, err = parseICMPMessage(b); err != nil {
				t.Fatalf("parseICMPMessage failed: %v", err)
			}
=======
		if _, err := c.Write(wb); err != nil {
			t.Fatalf("Conn.Write failed: %v", err)
		}
		var m *icmpMessage
		rb := make([]byte, 20+len(wb))
		for {
			if _, err := c.Read(rb); err != nil {
				t.Fatalf("Conn.Read failed: %v", err)
			}
			if net == "ip4" {
				rb = ipv4Payload(rb)
			}
			if m, err = parseICMPMessage(rb); err != nil {
				t.Fatalf("parseICMPMessage failed: %v", err)
			}
>>>>>>> 4d0aec87
			switch m.Type {
			case icmpv4EchoRequest, icmpv6EchoRequest:
				continue
			}
			break
		}
		switch p := m.Body.(type) {
		case *icmpEcho:
			if p.ID != xid || p.Seq != xseq {
				t.Fatalf("got id=%v, seqnum=%v; expected id=%v, seqnum=%v", p.ID, p.Seq, xid, xseq)
			}
		default:
			t.Fatalf("got type=%v, code=%v; expected type=%v, code=%v", m.Type, m.Code, typ, 0)
		}
	}
}

func TestPacketConnICMPEcho(t *testing.T) {
<<<<<<< HEAD
	if os.Getuid() != 0 {
		t.Skip("skipping test; must be root")
=======
	if skip, skipmsg := skipRawSocketTest(t); skip {
		t.Skip(skipmsg)
>>>>>>> 4d0aec87
	}

	for i, tt := range icmpEchoTests {
		net, _, err := parseNetwork(tt.net)
		if err != nil {
			t.Fatalf("parseNetwork failed: %v", err)
		}
		if net == "ip6" && !supportsIPv6 {
			continue
		}

		c, err := ListenPacket(tt.net, tt.laddr)
		if err != nil {
			t.Fatalf("ListenPacket failed: %v", err)
		}
		c.SetDeadline(time.Now().Add(100 * time.Millisecond))
		defer c.Close()

		ra, err := ResolveIPAddr(tt.net, tt.raddr)
		if err != nil {
			t.Fatalf("ResolveIPAddr failed: %v", err)
		}
		typ := icmpv4EchoRequest
		if net == "ip6" {
			typ = icmpv6EchoRequest
		}
		xid, xseq := os.Getpid()&0xffff, i+1
<<<<<<< HEAD
		b, err := (&icmpMessage{
=======
		wb, err := (&icmpMessage{
>>>>>>> 4d0aec87
			Type: typ, Code: 0,
			Body: &icmpEcho{
				ID: xid, Seq: xseq,
				Data: bytes.Repeat([]byte("Go Go Gadget Ping!!!"), 3),
			},
		}).Marshal()
		if err != nil {
			t.Fatalf("icmpMessage.Marshal failed: %v", err)
		}
<<<<<<< HEAD
		if _, err := c.WriteTo(b, ra); err != nil {
			t.Fatalf("PacketConn.WriteTo failed: %v", err)
		}
		var m *icmpMessage
		for {
			if _, _, err := c.ReadFrom(b); err != nil {
				t.Fatalf("PacketConn.ReadFrom failed: %v", err)
			}
			// TODO: fix issue 3944
			//if net == "ip4" {
			//	b = ipv4Payload(b)
			//}
			if m, err = parseICMPMessage(b); err != nil {
=======
		if _, err := c.WriteTo(wb, ra); err != nil {
			t.Fatalf("PacketConn.WriteTo failed: %v", err)
		}
		var m *icmpMessage
		rb := make([]byte, 20+len(wb))
		for {
			if _, _, err := c.ReadFrom(rb); err != nil {
				t.Fatalf("PacketConn.ReadFrom failed: %v", err)
			}
			// See BUG section.
			//if net == "ip4" {
			//	rb = ipv4Payload(rb)
			//}
			if m, err = parseICMPMessage(rb); err != nil {
>>>>>>> 4d0aec87
				t.Fatalf("parseICMPMessage failed: %v", err)
			}
			switch m.Type {
			case icmpv4EchoRequest, icmpv6EchoRequest:
				continue
			}
			break
		}
		switch p := m.Body.(type) {
		case *icmpEcho:
			if p.ID != xid || p.Seq != xseq {
				t.Fatalf("got id=%v, seqnum=%v; expected id=%v, seqnum=%v", p.ID, p.Seq, xid, xseq)
			}
		default:
			t.Fatalf("got type=%v, code=%v; expected type=%v, code=%v", m.Type, m.Code, typ, 0)
		}
	}
<<<<<<< HEAD
}

func ipv4Payload(b []byte) []byte {
	if len(b) < 20 {
		return b
	}
	hdrlen := int(b[0]&0x0f) << 2
	return b[hdrlen:]
}

const (
	icmpv4EchoRequest = 8
	icmpv4EchoReply   = 0
	icmpv6EchoRequest = 128
	icmpv6EchoReply   = 129
)

// icmpMessage represents an ICMP message.
type icmpMessage struct {
	Type     int             // type
	Code     int             // code
	Checksum int             // checksum
	Body     icmpMessageBody // body
}

// icmpMessageBody represents an ICMP message body.
type icmpMessageBody interface {
	Len() int
	Marshal() ([]byte, error)
}

// Marshal returns the binary enconding of the ICMP echo request or
// reply message m.
func (m *icmpMessage) Marshal() ([]byte, error) {
	b := []byte{byte(m.Type), byte(m.Code), 0, 0}
	if m.Body != nil && m.Body.Len() != 0 {
		mb, err := m.Body.Marshal()
		if err != nil {
			return nil, err
		}
		b = append(b, mb...)
	}
	switch m.Type {
	case icmpv6EchoRequest, icmpv6EchoReply:
		return b, nil
	}
	csumcv := len(b) - 1 // checksum coverage
	s := uint32(0)
	for i := 0; i < csumcv; i += 2 {
		s += uint32(b[i+1])<<8 | uint32(b[i])
	}
	if csumcv&1 == 0 {
		s += uint32(b[csumcv])
	}
	s = s>>16 + s&0xffff
	s = s + s>>16
	// Place checksum back in header; using ^= avoids the
	// assumption the checksum bytes are zero.
	b[2] ^= byte(^s & 0xff)
	b[3] ^= byte(^s >> 8)
	return b, nil
}

// parseICMPMessage parses b as an ICMP message.
func parseICMPMessage(b []byte) (*icmpMessage, error) {
	msglen := len(b)
	if msglen < 4 {
		return nil, errors.New("message too short")
	}
	m := &icmpMessage{Type: int(b[0]), Code: int(b[1]), Checksum: int(b[2])<<8 | int(b[3])}
	if msglen > 4 {
		var err error
		switch m.Type {
		case icmpv4EchoRequest, icmpv4EchoReply, icmpv6EchoRequest, icmpv6EchoReply:
			m.Body, err = parseICMPEcho(b[4:])
			if err != nil {
				return nil, err
			}
		}
	}
	return m, nil
}

// imcpEcho represenets an ICMP echo request or reply message body.
type icmpEcho struct {
	ID   int    // identifier
	Seq  int    // sequence number
	Data []byte // data
}

func (p *icmpEcho) Len() int {
	if p == nil {
		return 0
	}
	return 4 + len(p.Data)
}

// Marshal returns the binary enconding of the ICMP echo request or
// reply message body p.
func (p *icmpEcho) Marshal() ([]byte, error) {
	b := make([]byte, 4+len(p.Data))
	b[0], b[1] = byte(p.ID>>8), byte(p.ID&0xff)
	b[2], b[3] = byte(p.Seq>>8), byte(p.Seq&0xff)
	copy(b[4:], p.Data)
	return b, nil
}

// parseICMPEcho parses b as an ICMP echo request or reply message
// body.
func parseICMPEcho(b []byte) (*icmpEcho, error) {
	bodylen := len(b)
	p := &icmpEcho{ID: int(b[0])<<8 | int(b[1]), Seq: int(b[2])<<8 | int(b[3])}
	if bodylen > 4 {
		p.Data = make([]byte, bodylen-4)
		copy(p.Data, b[4:])
	}
	return p, nil
=======
}

func ipv4Payload(b []byte) []byte {
	if len(b) < 20 {
		return b
	}
	hdrlen := int(b[0]&0x0f) << 2
	return b[hdrlen:]
>>>>>>> 4d0aec87
}

var ipConnLocalNameTests = []struct {
	net   string
	laddr *IPAddr
}{
	{"ip4:icmp", &IPAddr{IP: IPv4(127, 0, 0, 1)}},
	{"ip4:icmp", &IPAddr{}},
	{"ip4:icmp", nil},
}

func TestIPConnLocalName(t *testing.T) {
	switch runtime.GOOS {
	case "plan9", "windows":
		t.Skipf("skipping test on %q", runtime.GOOS)
	default:
		if os.Getuid() != 0 {
			t.Skip("skipping test; must be root")
		}
	}

	for _, tt := range ipConnLocalNameTests {
		c, err := ListenIP(tt.net, tt.laddr)
		if err != nil {
			t.Fatalf("ListenIP failed: %v", err)
		}
		defer c.Close()
		if la := c.LocalAddr(); la == nil {
			t.Fatal("IPConn.LocalAddr failed")
<<<<<<< HEAD
		}
	}
}

func TestIPConnRemoteName(t *testing.T) {
	if os.Getuid() != 0 {
		t.Skip("skipping test; must be root")
	}
=======
		}
	}
}

func TestIPConnRemoteName(t *testing.T) {
	switch runtime.GOOS {
	case "plan9", "windows":
		t.Skipf("skipping test on %q", runtime.GOOS)
	default:
		if os.Getuid() != 0 {
			t.Skip("skipping test; must be root")
		}
	}
>>>>>>> 4d0aec87

	raddr := &IPAddr{IP: IPv4(127, 0, 0, 10).To4()}
	c, err := DialIP("ip:tcp", &IPAddr{IP: IPv4(127, 0, 0, 1)}, raddr)
	if err != nil {
		t.Fatalf("DialIP failed: %v", err)
	}
	defer c.Close()
	if !reflect.DeepEqual(raddr, c.RemoteAddr()) {
		t.Fatalf("got %#v, expected %#v", c.RemoteAddr(), raddr)
	}
}<|MERGE_RESOLUTION|>--- conflicted
+++ resolved
@@ -6,33 +6,19 @@
 
 import (
 	"bytes"
-<<<<<<< HEAD
-	"errors"
-	"fmt"
-	"os"
-	"reflect"
-=======
 	"fmt"
 	"os"
 	"reflect"
 	"runtime"
->>>>>>> 4d0aec87
 	"testing"
 	"time"
 )
 
 type resolveIPAddrTest struct {
-<<<<<<< HEAD
-	net     string
-	litAddr string
-	addr    *IPAddr
-	err     error
-=======
 	net           string
 	litAddrOrName string
 	addr          *IPAddr
 	err           error
->>>>>>> 4d0aec87
 }
 
 var resolveIPAddrTests = []resolveIPAddrTest{
@@ -43,10 +29,7 @@
 	{"ip", "::1", &IPAddr{IP: ParseIP("::1")}, nil},
 	{"ip6", "::1", &IPAddr{IP: ParseIP("::1")}, nil},
 	{"ip6:ipv6-icmp", "::1", &IPAddr{IP: ParseIP("::1")}, nil},
-<<<<<<< HEAD
-=======
 	{"ip6:IPv6-ICMP", "::1", &IPAddr{IP: ParseIP("::1")}, nil},
->>>>>>> 4d0aec87
 
 	{"ip", "::1%en0", &IPAddr{IP: ParseIP("::1"), Zone: "en0"}, nil},
 	{"ip6", "::1%911", &IPAddr{IP: ParseIP("::1"), Zone: "911"}, nil},
@@ -67,8 +50,6 @@
 			{"ip6", "fe80::1%" + index, &IPAddr{IP: ParseIP("fe80::1"), Zone: index}, nil},
 		}...)
 	}
-<<<<<<< HEAD
-=======
 	if ips, err := LookupIP("localhost"); err == nil && len(ips) > 1 && supportsIPv4 && supportsIPv6 {
 		resolveIPAddrTests = append(resolveIPAddrTests, []resolveIPAddrTest{
 			{"ip", "localhost", &IPAddr{IP: IPv4(127, 0, 0, 1)}, nil},
@@ -84,18 +65,13 @@
 		t.Fatal(err)
 	}
 	return skip, skipmsg
->>>>>>> 4d0aec87
 }
 
 func TestResolveIPAddr(t *testing.T) {
 	for _, tt := range resolveIPAddrTests {
 		addr, err := ResolveIPAddr(tt.net, tt.litAddrOrName)
 		if err != tt.err {
-<<<<<<< HEAD
-			condFatalf(t, "ResolveIPAddr(%v, %v) failed: %v", tt.net, tt.litAddr, err)
-=======
 			t.Fatalf("ResolveIPAddr(%v, %v) failed: %v", tt.net, tt.litAddrOrName, err)
->>>>>>> 4d0aec87
 		} else if !reflect.DeepEqual(addr, tt.addr) {
 			t.Fatalf("got %#v; expected %#v", addr, tt.addr)
 		}
@@ -112,13 +88,8 @@
 }
 
 func TestConnICMPEcho(t *testing.T) {
-<<<<<<< HEAD
-	if os.Getuid() != 0 {
-		t.Skip("skipping test; must be root")
-=======
 	if skip, skipmsg := skipRawSocketTest(t); skip {
 		t.Skip(skipmsg)
->>>>>>> 4d0aec87
 	}
 
 	for i, tt := range icmpEchoTests {
@@ -142,11 +113,7 @@
 			typ = icmpv6EchoRequest
 		}
 		xid, xseq := os.Getpid()&0xffff, i+1
-<<<<<<< HEAD
-		b, err := (&icmpMessage{
-=======
 		wb, err := (&icmpMessage{
->>>>>>> 4d0aec87
 			Type: typ, Code: 0,
 			Body: &icmpEcho{
 				ID: xid, Seq: xseq,
@@ -156,22 +123,6 @@
 		if err != nil {
 			t.Fatalf("icmpMessage.Marshal failed: %v", err)
 		}
-<<<<<<< HEAD
-		if _, err := c.Write(b); err != nil {
-			t.Fatalf("Conn.Write failed: %v", err)
-		}
-		var m *icmpMessage
-		for {
-			if _, err := c.Read(b); err != nil {
-				t.Fatalf("Conn.Read failed: %v", err)
-			}
-			if net == "ip4" {
-				b = ipv4Payload(b)
-			}
-			if m, err = parseICMPMessage(b); err != nil {
-				t.Fatalf("parseICMPMessage failed: %v", err)
-			}
-=======
 		if _, err := c.Write(wb); err != nil {
 			t.Fatalf("Conn.Write failed: %v", err)
 		}
@@ -187,7 +138,6 @@
 			if m, err = parseICMPMessage(rb); err != nil {
 				t.Fatalf("parseICMPMessage failed: %v", err)
 			}
->>>>>>> 4d0aec87
 			switch m.Type {
 			case icmpv4EchoRequest, icmpv6EchoRequest:
 				continue
@@ -206,13 +156,8 @@
 }
 
 func TestPacketConnICMPEcho(t *testing.T) {
-<<<<<<< HEAD
-	if os.Getuid() != 0 {
-		t.Skip("skipping test; must be root")
-=======
 	if skip, skipmsg := skipRawSocketTest(t); skip {
 		t.Skip(skipmsg)
->>>>>>> 4d0aec87
 	}
 
 	for i, tt := range icmpEchoTests {
@@ -240,11 +185,7 @@
 			typ = icmpv6EchoRequest
 		}
 		xid, xseq := os.Getpid()&0xffff, i+1
-<<<<<<< HEAD
-		b, err := (&icmpMessage{
-=======
 		wb, err := (&icmpMessage{
->>>>>>> 4d0aec87
 			Type: typ, Code: 0,
 			Body: &icmpEcho{
 				ID: xid, Seq: xseq,
@@ -254,21 +195,6 @@
 		if err != nil {
 			t.Fatalf("icmpMessage.Marshal failed: %v", err)
 		}
-<<<<<<< HEAD
-		if _, err := c.WriteTo(b, ra); err != nil {
-			t.Fatalf("PacketConn.WriteTo failed: %v", err)
-		}
-		var m *icmpMessage
-		for {
-			if _, _, err := c.ReadFrom(b); err != nil {
-				t.Fatalf("PacketConn.ReadFrom failed: %v", err)
-			}
-			// TODO: fix issue 3944
-			//if net == "ip4" {
-			//	b = ipv4Payload(b)
-			//}
-			if m, err = parseICMPMessage(b); err != nil {
-=======
 		if _, err := c.WriteTo(wb, ra); err != nil {
 			t.Fatalf("PacketConn.WriteTo failed: %v", err)
 		}
@@ -283,7 +209,6 @@
 			//	rb = ipv4Payload(rb)
 			//}
 			if m, err = parseICMPMessage(rb); err != nil {
->>>>>>> 4d0aec87
 				t.Fatalf("parseICMPMessage failed: %v", err)
 			}
 			switch m.Type {
@@ -301,7 +226,6 @@
 			t.Fatalf("got type=%v, code=%v; expected type=%v, code=%v", m.Type, m.Code, typ, 0)
 		}
 	}
-<<<<<<< HEAD
 }
 
 func ipv4Payload(b []byte) []byte {
@@ -310,125 +234,6 @@
 	}
 	hdrlen := int(b[0]&0x0f) << 2
 	return b[hdrlen:]
-}
-
-const (
-	icmpv4EchoRequest = 8
-	icmpv4EchoReply   = 0
-	icmpv6EchoRequest = 128
-	icmpv6EchoReply   = 129
-)
-
-// icmpMessage represents an ICMP message.
-type icmpMessage struct {
-	Type     int             // type
-	Code     int             // code
-	Checksum int             // checksum
-	Body     icmpMessageBody // body
-}
-
-// icmpMessageBody represents an ICMP message body.
-type icmpMessageBody interface {
-	Len() int
-	Marshal() ([]byte, error)
-}
-
-// Marshal returns the binary enconding of the ICMP echo request or
-// reply message m.
-func (m *icmpMessage) Marshal() ([]byte, error) {
-	b := []byte{byte(m.Type), byte(m.Code), 0, 0}
-	if m.Body != nil && m.Body.Len() != 0 {
-		mb, err := m.Body.Marshal()
-		if err != nil {
-			return nil, err
-		}
-		b = append(b, mb...)
-	}
-	switch m.Type {
-	case icmpv6EchoRequest, icmpv6EchoReply:
-		return b, nil
-	}
-	csumcv := len(b) - 1 // checksum coverage
-	s := uint32(0)
-	for i := 0; i < csumcv; i += 2 {
-		s += uint32(b[i+1])<<8 | uint32(b[i])
-	}
-	if csumcv&1 == 0 {
-		s += uint32(b[csumcv])
-	}
-	s = s>>16 + s&0xffff
-	s = s + s>>16
-	// Place checksum back in header; using ^= avoids the
-	// assumption the checksum bytes are zero.
-	b[2] ^= byte(^s & 0xff)
-	b[3] ^= byte(^s >> 8)
-	return b, nil
-}
-
-// parseICMPMessage parses b as an ICMP message.
-func parseICMPMessage(b []byte) (*icmpMessage, error) {
-	msglen := len(b)
-	if msglen < 4 {
-		return nil, errors.New("message too short")
-	}
-	m := &icmpMessage{Type: int(b[0]), Code: int(b[1]), Checksum: int(b[2])<<8 | int(b[3])}
-	if msglen > 4 {
-		var err error
-		switch m.Type {
-		case icmpv4EchoRequest, icmpv4EchoReply, icmpv6EchoRequest, icmpv6EchoReply:
-			m.Body, err = parseICMPEcho(b[4:])
-			if err != nil {
-				return nil, err
-			}
-		}
-	}
-	return m, nil
-}
-
-// imcpEcho represenets an ICMP echo request or reply message body.
-type icmpEcho struct {
-	ID   int    // identifier
-	Seq  int    // sequence number
-	Data []byte // data
-}
-
-func (p *icmpEcho) Len() int {
-	if p == nil {
-		return 0
-	}
-	return 4 + len(p.Data)
-}
-
-// Marshal returns the binary enconding of the ICMP echo request or
-// reply message body p.
-func (p *icmpEcho) Marshal() ([]byte, error) {
-	b := make([]byte, 4+len(p.Data))
-	b[0], b[1] = byte(p.ID>>8), byte(p.ID&0xff)
-	b[2], b[3] = byte(p.Seq>>8), byte(p.Seq&0xff)
-	copy(b[4:], p.Data)
-	return b, nil
-}
-
-// parseICMPEcho parses b as an ICMP echo request or reply message
-// body.
-func parseICMPEcho(b []byte) (*icmpEcho, error) {
-	bodylen := len(b)
-	p := &icmpEcho{ID: int(b[0])<<8 | int(b[1]), Seq: int(b[2])<<8 | int(b[3])}
-	if bodylen > 4 {
-		p.Data = make([]byte, bodylen-4)
-		copy(p.Data, b[4:])
-	}
-	return p, nil
-=======
-}
-
-func ipv4Payload(b []byte) []byte {
-	if len(b) < 20 {
-		return b
-	}
-	hdrlen := int(b[0]&0x0f) << 2
-	return b[hdrlen:]
->>>>>>> 4d0aec87
 }
 
 var ipConnLocalNameTests = []struct {
@@ -458,16 +263,6 @@
 		defer c.Close()
 		if la := c.LocalAddr(); la == nil {
 			t.Fatal("IPConn.LocalAddr failed")
-<<<<<<< HEAD
-		}
-	}
-}
-
-func TestIPConnRemoteName(t *testing.T) {
-	if os.Getuid() != 0 {
-		t.Skip("skipping test; must be root")
-	}
-=======
 		}
 	}
 }
@@ -481,7 +276,6 @@
 			t.Skip("skipping test; must be root")
 		}
 	}
->>>>>>> 4d0aec87
 
 	raddr := &IPAddr{IP: IPv4(127, 0, 0, 10).To4()}
 	c, err := DialIP("ip:tcp", &IPAddr{IP: IPv4(127, 0, 0, 1)}, raddr)

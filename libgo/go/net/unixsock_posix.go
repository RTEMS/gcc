--- conflicted
+++ resolved
@@ -2,11 +2,7 @@
 // Use of this source code is governed by a BSD-style
 // license that can be found in the LICENSE file.
 
-<<<<<<< HEAD
-// +build darwin freebsd linux netbsd openbsd windows
-=======
 // +build darwin dragonfly freebsd linux netbsd openbsd windows
->>>>>>> 4d0aec87
 
 package net
 
@@ -17,18 +13,7 @@
 	"time"
 )
 
-<<<<<<< HEAD
-func (a *UnixAddr) isUnnamed() bool {
-	if a == nil || a.Name == "" {
-		return true
-	}
-	return false
-}
-
-func unixSocket(net string, laddr, raddr *UnixAddr, mode string, deadline time.Time) (*netFD, error) {
-=======
 func unixSocket(net string, laddr, raddr sockaddr, mode string, deadline time.Time) (*netFD, error) {
->>>>>>> 4d0aec87
 	var sotype int
 	switch net {
 	case "unix":
@@ -43,15 +28,6 @@
 
 	switch mode {
 	case "dial":
-<<<<<<< HEAD
-		if !laddr.isUnnamed() {
-			la = &syscall.SockaddrUnix{Name: laddr.Name}
-		}
-		if raddr != nil {
-			ra = &syscall.SockaddrUnix{Name: raddr.Name}
-		} else if sotype != syscall.SOCK_DGRAM || laddr.isUnnamed() {
-			return nil, &OpError{Op: mode, Net: net, Err: errMissingAddress}
-=======
 		if laddr != nil && laddr.isWildcard() {
 			laddr = nil
 		}
@@ -60,7 +36,6 @@
 		}
 		if raddr == nil && (sotype != syscall.SOCK_DGRAM || laddr == nil) {
 			return nil, errMissingAddress
->>>>>>> 4d0aec87
 		}
 	case "listen":
 	default:
@@ -113,8 +88,6 @@
 	default:
 		panic("sotypeToNet unknown socket type")
 	}
-<<<<<<< HEAD
-=======
 }
 
 func (a *UnixAddr) family() int {
@@ -130,7 +103,6 @@
 		return nil, nil
 	}
 	return &syscall.SockaddrUnix{Name: a.Name}, nil
->>>>>>> 4d0aec87
 }
 
 // UnixConn is an implementation of the Conn interface for connections
@@ -297,14 +269,6 @@
 	}
 	fd, err := unixSocket(net, laddr, nil, "listen", noDeadline)
 	if err != nil {
-<<<<<<< HEAD
-		return nil, err
-	}
-	err = syscall.Listen(fd.sysfd, listenerBacklog)
-	if err != nil {
-		fd.Close()
-=======
->>>>>>> 4d0aec87
 		return nil, &OpError{Op: "listen", Net: net, Addr: laddr, Err: err}
 	}
 	return &UnixListener{fd, fd.laddr.String()}, nil

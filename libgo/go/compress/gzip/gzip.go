--- conflicted
+++ resolved
@@ -26,16 +26,6 @@
 // to its wrapped io.Writer.
 type Writer struct {
 	Header
-<<<<<<< HEAD
-	w          io.Writer
-	level      int
-	compressor *flate.Writer
-	digest     hash.Hash32
-	size       uint32
-	closed     bool
-	buf        [10]byte
-	err        error
-=======
 	w           io.Writer
 	level       int
 	wroteHeader bool
@@ -45,7 +35,6 @@
 	closed      bool
 	buf         [10]byte
 	err         error
->>>>>>> 4d0aec87
 }
 
 // NewWriter creates a new Writer that satisfies writes by compressing data
@@ -246,16 +235,11 @@
 	if z.closed {
 		return nil
 	}
-<<<<<<< HEAD
-	if z.compressor == nil {
-		z.Write(nil)
-=======
 	if !z.wroteHeader {
 		z.Write(nil)
 		if z.err != nil {
 			return z.err
 		}
->>>>>>> 4d0aec87
 	}
 	z.err = z.compressor.Flush()
 	return z.err

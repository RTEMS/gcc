[+ AutoGen5 template -*- Mode: Makefile -*-
in
+]

# Makefile.in is generated from Makefile.tpl by 'autogen Makefile.def'.
#
# Makefile for directory with subdirs to build.
#   Copyright (C) 1990, 1991, 1992, 1993, 1994, 1995, 1996, 1997, 1998,
<<<<<<< HEAD
#   1999, 2000, 2001, 2002, 2003, 2004, 2005, 2006, 2007, 2008
=======
#   1999, 2000, 2001, 2002, 2003, 2004, 2005, 2006, 2007, 2009
>>>>>>> afb96473
#   Free Software Foundation
#
# This file is free software; you can redistribute it and/or modify
# it under the terms of the GNU General Public License as published by
# the Free Software Foundation; either version 3 of the License, or
# (at your option) any later version.
# 
# This program is distributed in the hope that it will be useful,
# but WITHOUT ANY WARRANTY; without even the implied warranty of
# MERCHANTABILITY or FITNESS FOR A PARTICULAR PURPOSE.  See the
# GNU General Public License for more details.
# 
# You should have received a copy of the GNU General Public License
# along with this program; see the file COPYING3.  If not see
# <http://www.gnu.org/licenses/>.
#

# First, test for a proper version of make, but only where one is required.

@if gcc
ifeq (,$(.VARIABLES)) # The variable .VARIABLES, new with 3.80, is never empty.
$(error GNU make version 3.80 or newer is required.)
endif
@endif gcc

# -------------------------------
# Standard Autoconf-set variables
# -------------------------------
VPATH=@srcdir@

build_alias=@build_noncanonical@
build_vendor=@build_vendor@
build_os=@build_os@
build=@build@
host_alias=@host_noncanonical@
host_vendor=@host_vendor@
host_os=@host_os@
host=@host@
target_alias=@target_noncanonical@
target_vendor=@target_vendor@
target_os=@target_os@
target=@target@

program_transform_name = @program_transform_name@

prefix = @prefix@
exec_prefix = @exec_prefix@

srcdir = @srcdir@

bindir = @bindir@
sbindir = @sbindir@
libexecdir = @libexecdir@
datadir = @datadir@
sysconfdir = @sysconfdir@
sharedstatedir = @sharedstatedir@
localstatedir = @localstatedir@
libdir = @libdir@
includedir = @includedir@
oldincludedir = @oldincludedir@
infodir = @infodir@
datarootdir = @datarootdir@
docdir = @docdir@
pdfdir = @pdfdir@
htmldir = @htmldir@
mandir = @mandir@
man1dir = $(mandir)/man1
man2dir = $(mandir)/man2
man3dir = $(mandir)/man3
man4dir = $(mandir)/man4
man5dir = $(mandir)/man5
man6dir = $(mandir)/man6
man7dir = $(mandir)/man7
man8dir = $(mandir)/man8
man9dir = $(mandir)/man9

INSTALL = @INSTALL@
INSTALL_PROGRAM = @INSTALL_PROGRAM@
INSTALL_SCRIPT = @INSTALL_SCRIPT@
INSTALL_DATA = @INSTALL_DATA@
LN = @LN@
LN_S = @LN_S@
MAINT = @MAINT@
MAINTAINER_MODE_FALSE = @MAINTAINER_MODE_FALSE@
MAINTAINER_MODE_TRUE = @MAINTAINER_MODE_TRUE@

# -------------------------------------------------
# Miscellaneous non-standard autoconf-set variables
# -------------------------------------------------

# The gcc driver likes to know the arguments it was configured with.
TOPLEVEL_CONFIGURE_ARGUMENTS=@TOPLEVEL_CONFIGURE_ARGUMENTS@

tooldir = @tooldir@
build_tooldir = @build_tooldir@

GDB_NLM_DEPS = 

# This is the name of the environment variable used for the path to
# the libraries.
RPATH_ENVVAR = @RPATH_ENVVAR@

# On targets where RPATH_ENVVAR is PATH, a subdirectory of the GCC build path
# is used instead of the directory itself to avoid including built
# executables in PATH.
GCC_SHLIB_SUBDIR = @GCC_SHLIB_SUBDIR@

# Build programs are put under this directory.
BUILD_SUBDIR = @build_subdir@
# This is set by the configure script to the arguments to use when configuring
# directories built for the build system.
BUILD_CONFIGARGS = @build_configargs@ --with-build-subdir="$(BUILD_SUBDIR)"

# This is the list of variables to export in the environment when
# configuring any subdirectory.  It must also be exported whenever
# recursing into a build directory in case that directory's Makefile
# re-runs configure.
BASE_EXPORTS = \
	FLEX="$(FLEX)"; export FLEX; \
	LEX="$(LEX)"; export LEX; \
	BISON="$(BISON)"; export BISON; \
	YACC="$(YACC)"; export YACC; \
	M4="$(M4)"; export M4; \
	MAKEINFO="$(MAKEINFO)"; export MAKEINFO;

# This is the list of variables to export in the environment when
# configuring subdirectories for the build system.
BUILD_EXPORTS = \
	$(BASE_EXPORTS) \
	AR="$(AR_FOR_BUILD)"; export AR; \
	AS="$(AS_FOR_BUILD)"; export AS; \
	CC="$(CC_FOR_BUILD)"; export CC; \
	CFLAGS="$(CFLAGS_FOR_BUILD)"; export CFLAGS; \
	CONFIG_SHELL="$(SHELL)"; export CONFIG_SHELL; \
	CXX="$(CXX_FOR_BUILD)"; export CXX; \
	CXXFLAGS="$(CXXFLAGS_FOR_BUILD)"; export CXXFLAGS; \
	GCJ="$(GCJ_FOR_BUILD)"; export GCJ; \
	GFORTRAN="$(GFORTRAN_FOR_BUILD)"; export GFORTRAN; \
	DLLTOOL="$(DLLTOOL_FOR_BUILD)"; export DLLTOOL; \
	LD="$(LD_FOR_BUILD)"; export LD; \
	LDFLAGS="$(LDFLAGS_FOR_BUILD)"; export LDFLAGS; \
	NM="$(NM_FOR_BUILD)"; export NM; \
	RANLIB="$(RANLIB_FOR_BUILD)"; export RANLIB; \
	WINDRES="$(WINDRES_FOR_BUILD)"; export WINDRES; \
	WINDMC="$(WINDMC_FOR_BUILD)"; export WINDMC;

# These variables must be set on the make command line for directories
# built for the build system to override those in BASE_FLAGS_TO_PASSS.
EXTRA_BUILD_FLAGS = \
	CFLAGS="$(CFLAGS_FOR_BUILD)" \
	LDFLAGS="$(LDFLAGS_FOR_BUILD)"

# This is the list of directories to built for the host system.
SUBDIRS = @configdirs@
# This is set by the configure script to the arguments to use when configuring
# directories built for the host system.
HOST_CONFIGARGS = @host_configargs@
# Host programs are put under this directory, which is . except if building
# with srcdir=..
HOST_SUBDIR = @host_subdir@
# This is the list of variables to export in the environment when
# configuring subdirectories for the host system.  We need to pass
# some to the GCC configure because of its hybrid host/target nature.
HOST_EXPORTS = \
	$(BASE_EXPORTS) \
	CC="$(CC)"; export CC; \
	ADA_CFLAGS="$(ADA_CFLAGS)"; export ADA_CFLAGS; \
	CFLAGS="$(CFLAGS)"; export CFLAGS; \
	CONFIG_SHELL="$(SHELL)"; export CONFIG_SHELL; \
	CXX="$(CXX)"; export CXX; \
	CXXFLAGS="$(CXXFLAGS)"; export CXXFLAGS; \
	GCJ="$(GCJ)"; export GCJ; \
	GFORTRAN="$(GFORTRAN)"; export GFORTRAN; \
	AR="$(AR)"; export AR; \
	AS="$(AS)"; export AS; \
	CC_FOR_BUILD="$(CC_FOR_BUILD)"; export CC_FOR_BUILD; \
	DLLTOOL="$(DLLTOOL)"; export DLLTOOL; \
	LD="$(LD)"; export LD; \
	LDFLAGS="$(LDFLAGS)"; export LDFLAGS; \
	NM="$(NM)"; export NM; \
	RANLIB="$(RANLIB)"; export RANLIB; \
	WINDRES="$(WINDRES)"; export WINDRES; \
	WINDMC="$(WINDMC)"; export WINDMC; \
	OBJCOPY="$(OBJCOPY)"; export OBJCOPY; \
	OBJDUMP="$(OBJDUMP)"; export OBJDUMP; \
	AR_FOR_TARGET="$(AR_FOR_TARGET)"; export AR_FOR_TARGET; \
	AS_FOR_TARGET="$(AS_FOR_TARGET)"; export AS_FOR_TARGET; \
	GCC_FOR_TARGET="$(GCC_FOR_TARGET)"; export GCC_FOR_TARGET; \
	LD_FOR_TARGET="$(LD_FOR_TARGET)"; export LD_FOR_TARGET; \
	NM_FOR_TARGET="$(NM_FOR_TARGET)"; export NM_FOR_TARGET; \
	OBJDUMP_FOR_TARGET="$(OBJDUMP_FOR_TARGET)"; export OBJDUMP_FOR_TARGET; \
	RANLIB_FOR_TARGET="$(RANLIB_FOR_TARGET)"; export RANLIB_FOR_TARGET; \
	TOPLEVEL_CONFIGURE_ARGUMENTS="$(TOPLEVEL_CONFIGURE_ARGUMENTS)"; export TOPLEVEL_CONFIGURE_ARGUMENTS; \
	GMPLIBS="$(HOST_GMPLIBS)"; export GMPLIBS; \
	GMPINC="$(HOST_GMPINC)"; export GMPINC; \
	PPLLIBS="$(HOST_PPLLIBS)"; export PPLLIBS; \
	PPLINC="$(HOST_PPLINC)"; export PPLINC; \
	CLOOGLIBS="$(HOST_CLOOGLIBS)"; export CLOOGLIBS; \
	CLOOGINC="$(HOST_CLOOGINC)"; export CLOOGINC; \
@if gcc-bootstrap
	$(RPATH_ENVVAR)=`echo "$(TARGET_LIB_PATH)$$$(RPATH_ENVVAR)" | sed 's,::*,:,g;s,^:*,,;s,:*$$,,'`; export $(RPATH_ENVVAR); \
@endif gcc-bootstrap
	$(RPATH_ENVVAR)=`echo "$(HOST_LIB_PATH)$$$(RPATH_ENVVAR)" | sed 's,::*,:,g;s,^:*,,;s,:*$$,,'`; export $(RPATH_ENVVAR);

# Similar, for later GCC stages.
POSTSTAGE1_HOST_EXPORTS = \
	$(HOST_EXPORTS) \
	CC="$(STAGE_CC_WRAPPER) $$r/$(HOST_SUBDIR)/prev-gcc/xgcc$(exeext) \
	  -B$$r/$(HOST_SUBDIR)/prev-gcc/ -B$(build_tooldir)/bin/ \
	  $(XGCC_FLAGS_FOR_TARGET) $$TFLAGS"; export CC; \
	CC_FOR_BUILD="$$CC"; export CC_FOR_BUILD; \
	LDFLAGS="$(BOOT_LDFLAGS)"; export LDFLAGS;

# Target libraries are put under this directory:
TARGET_SUBDIR = @target_subdir@
# This is set by the configure script to the arguments to use when configuring
# directories built for the target.
TARGET_CONFIGARGS = @target_configargs@ --with-target-subdir="$(TARGET_SUBDIR)"
# This is the list of variables to export in the environment when
# configuring subdirectories for the host system.
BASE_TARGET_EXPORTS = \
	$(BASE_EXPORTS) \
	AR="$(AR_FOR_TARGET)"; export AR; \
	AS="$(COMPILER_AS_FOR_TARGET)"; export AS; \
	CC="$(CC_FOR_TARGET) $(XGCC_FLAGS_FOR_TARGET) $$TFLAGS"; export CC; \
	CFLAGS="$(CFLAGS_FOR_TARGET)"; export CFLAGS; \
	CONFIG_SHELL="$(SHELL)"; export CONFIG_SHELL; \
	CPPFLAGS="$(CPPFLAGS_FOR_TARGET)"; export CPPFLAGS; \
	CXXFLAGS="$(CXXFLAGS_FOR_TARGET)"; export CXXFLAGS; \
	GCJ="$(GCJ_FOR_TARGET) $(XGCC_FLAGS_FOR_TARGET) $$TFLAGS"; export GCJ; \
	GFORTRAN="$(GFORTRAN_FOR_TARGET) $(XGCC_FLAGS_FOR_TARGET) $$TFLAGS"; export GFORTRAN; \
	DLLTOOL="$(DLLTOOL_FOR_TARGET)"; export DLLTOOL; \
	LD="$(COMPILER_LD_FOR_TARGET)"; export LD; \
	LDFLAGS="$(LDFLAGS_FOR_TARGET)"; export LDFLAGS; \
	LIPO="$(LIPO_FOR_TARGET)"; export LIPO; \
	NM="$(COMPILER_NM_FOR_TARGET)"; export NM; \
	OBJDUMP="$(OBJDUMP_FOR_TARGET)"; export OBJDUMP; \
	RANLIB="$(RANLIB_FOR_TARGET)"; export RANLIB; \
	STRIP="$(STRIP_FOR_TARGET)"; export STRIP; \
	WINDRES="$(WINDRES_FOR_TARGET)"; export WINDRES; \
	WINDMC="$(WINDMC_FOR_TARGET)"; export WINDMC; \
	$(RPATH_ENVVAR)=`echo "$(HOST_LIB_PATH)$(TARGET_LIB_PATH)$$$(RPATH_ENVVAR)" | sed 's,::*,:,g;s,^:*,,;s,:*$$,,'`; export $(RPATH_ENVVAR);

RAW_CXX_TARGET_EXPORTS = \
	$(BASE_TARGET_EXPORTS) \
	CXX_FOR_TARGET="$(RAW_CXX_FOR_TARGET)"; export CXX_FOR_TARGET; \
	CXX="$(RAW_CXX_FOR_TARGET) $(XGCC_FLAGS_FOR_TARGET) $$TFLAGS"; export CXX;

NORMAL_TARGET_EXPORTS = \
	$(BASE_TARGET_EXPORTS) \
	CXX="$(CXX_FOR_TARGET) $(XGCC_FLAGS_FOR_TARGET) $$TFLAGS"; export CXX;

# Where to find GMP
HOST_GMPLIBS = @gmplibs@
HOST_GMPINC = @gmpinc@

# Where to find PPL
HOST_PPLLIBS = @ppllibs@
HOST_PPLINC = @pplinc@

# Where to find CLOOG
HOST_CLOOGLIBS = @clooglibs@
HOST_CLOOGINC = @clooginc@

# ----------------------------------------------
# Programs producing files for the BUILD machine
# ----------------------------------------------

SHELL = @config_shell@

# pwd command to use.  Allow user to override default by setting PWDCMD in
# the environment to account for automounters.  The make variable must not
# be called PWDCMD, otherwise the value set here is passed to make
# subprocesses and overrides the setting from the user's environment.
# Don't use PWD since it is a common shell environment variable and we
# don't want to corrupt it.
PWD_COMMAND = $${PWDCMD-pwd}

# compilers to use to create programs which must be run in the build
# environment.
AR_FOR_BUILD = @AR_FOR_BUILD@
AS_FOR_BUILD = @AS_FOR_BUILD@
CC_FOR_BUILD = @CC_FOR_BUILD@
CFLAGS_FOR_BUILD = @CFLAGS_FOR_BUILD@
CXXFLAGS_FOR_BUILD = @CXXFLAGS_FOR_BUILD@
CXX_FOR_BUILD = @CXX_FOR_BUILD@
DLLTOOL_FOR_BUILD = @DLLTOOL_FOR_BUILD@
GCJ_FOR_BUILD = @GCJ_FOR_BUILD@
GFORTRAN_FOR_BUILD = @GFORTRAN_FOR_BUILD@
LDFLAGS_FOR_BUILD = @LDFLAGS_FOR_BUILD@
LD_FOR_BUILD = @LD_FOR_BUILD@
NM_FOR_BUILD = @NM_FOR_BUILD@
RANLIB_FOR_BUILD = @RANLIB_FOR_BUILD@
WINDMC_FOR_BUILD = @WINDMC_FOR_BUILD@
WINDRES_FOR_BUILD = @WINDRES_FOR_BUILD@

# Special variables passed down in EXTRA_GCC_FLAGS.  They are defined
# here so that they can be overridden by Makefile fragments.
BUILD_PREFIX = @BUILD_PREFIX@
BUILD_PREFIX_1 = @BUILD_PREFIX_1@

# Flags to pass to stage2 and later makes.  They are defined
# here so that they can be overridden by Makefile fragments.
BOOT_CFLAGS= -g -O2
BOOT_LDFLAGS=
BOOT_ADAFLAGS=-gnatpg -gnata

BISON = @BISON@
YACC = @YACC@
FLEX = @FLEX@
LEX = @LEX@
M4 = @M4@
MAKEINFO = @MAKEINFO@
EXPECT = @EXPECT@
RUNTEST = @RUNTEST@

# This just becomes part of the MAKEINFO definition passed down to
# sub-makes.  It lets flags be given on the command line while still
# using the makeinfo from the object tree.
# (Default to avoid splitting info files by setting the threshold high.)
MAKEINFOFLAGS = --split-size=5000000

# ---------------------------------------------
# Programs producing files for the HOST machine
# ---------------------------------------------

AS = @AS@
AR = @AR@
AR_FLAGS = rc
CC = @CC@
CXX = @CXX@
DLLTOOL = @DLLTOOL@
LD = @LD@
LIPO = @LIPO@
NM = @NM@
OBJDUMP = @OBJDUMP@
RANLIB = @RANLIB@
STRIP = @STRIP@
WINDRES = @WINDRES@
WINDMC = @WINDMC@

GNATBIND = @GNATBIND@
GNATMAKE = @GNATMAKE@

CFLAGS = @CFLAGS@
LDFLAGS = @LDFLAGS@
LIBCFLAGS = $(CFLAGS)
CXXFLAGS = @CXXFLAGS@
LIBCXXFLAGS = $(CXXFLAGS) -fno-implicit-templates

TFLAGS =

# Defaults for all stages; some are overridden below.

STAGE_CFLAGS = $(BOOT_CFLAGS)
STAGE_TFLAGS = $(TFLAGS)
STAGE_CONFIGURE_FLAGS=@stage2_werror_flag@

[+ FOR bootstrap-stage +]
# Defaults for stage [+id+]; some are overridden below.
STAGE[+id+]_CFLAGS = $(STAGE_CFLAGS)
STAGE[+id+]_TFLAGS = $(STAGE_TFLAGS)
STAGE[+id+]_CONFIGURE_FLAGS = $(STAGE_CONFIGURE_FLAGS)
[+ ENDFOR bootstrap-stage +]

# Only build the C compiler for stage1, because that is the only one that
# we can guarantee will build with the native compiler, and also it is the
# only thing useful for building stage2. STAGE1_CFLAGS (via CFLAGS),
# MAKEINFO and MAKEINFOFLAGS are explicitly passed here to make them
# overrideable (for a bootstrap build stage1 also builds gcc.info).

STAGE1_CFLAGS = @stage1_cflags@
STAGE1_CHECKING=@stage1_checking@
STAGE1_LANGUAGES=@stage1_languages@
# * We force-disable intermodule optimizations, even if
#   --enable-intermodule was passed, since the installed compiler
#   probably can't handle them.  Luckily, autoconf always respects
#   the last argument when conflicting --enable arguments are passed.
# * Likewise, we force-disable coverage flags, since the installed
#   compiler probably has never heard of them.
STAGE1_CONFIGURE_FLAGS = --disable-intermodule $(STAGE1_CHECKING) \
	  --disable-coverage --enable-languages="$(STAGE1_LANGUAGES)"

STAGEprofile_CFLAGS = $(STAGE2_CFLAGS) -fprofile-generate
STAGEprofile_TFLAGS = $(STAGE2_TFLAGS)

STAGEfeedback_CFLAGS = $(STAGE3_CFLAGS) -fprofile-use
STAGEfeedback_TFLAGS = $(STAGE3_TFLAGS)

do-compare = @do_compare@
do-compare3 = $(do-compare)

# -----------------------------------------------
# Programs producing files for the TARGET machine
# -----------------------------------------------

AR_FOR_TARGET=@AR_FOR_TARGET@
AS_FOR_TARGET=@AS_FOR_TARGET@
CC_FOR_TARGET=$(STAGE_CC_WRAPPER) @CC_FOR_TARGET@

# If GCC_FOR_TARGET is not overriden on the command line, then this
# variable is passed down to the gcc Makefile, where it is used to
# build libgcc2.a.  We define it here so that it can itself be
# overridden on the command line.
GCC_FOR_TARGET=$(STAGE_CC_WRAPPER) @GCC_FOR_TARGET@
CXX_FOR_TARGET=$(STAGE_CC_WRAPPER) @CXX_FOR_TARGET@
RAW_CXX_FOR_TARGET=$(STAGE_CC_WRAPPER) @RAW_CXX_FOR_TARGET@
GCJ_FOR_TARGET=$(STAGE_CC_WRAPPER) @GCJ_FOR_TARGET@
GFORTRAN_FOR_TARGET=$(STAGE_CC_WRAPPER) @GFORTRAN_FOR_TARGET@
DLLTOOL_FOR_TARGET=@DLLTOOL_FOR_TARGET@
LD_FOR_TARGET=@LD_FOR_TARGET@

LIPO_FOR_TARGET=@LIPO_FOR_TARGET@
NM_FOR_TARGET=@NM_FOR_TARGET@
OBJDUMP_FOR_TARGET=@OBJDUMP_FOR_TARGET@
RANLIB_FOR_TARGET=@RANLIB_FOR_TARGET@
STRIP_FOR_TARGET=@STRIP_FOR_TARGET@
WINDRES_FOR_TARGET=@WINDRES_FOR_TARGET@
WINDMC_FOR_TARGET=@WINDMC_FOR_TARGET@

COMPILER_AS_FOR_TARGET=@COMPILER_AS_FOR_TARGET@
COMPILER_LD_FOR_TARGET=@COMPILER_LD_FOR_TARGET@
COMPILER_NM_FOR_TARGET=@COMPILER_NM_FOR_TARGET@

CFLAGS_FOR_TARGET = @CFLAGS_FOR_TARGET@
CXXFLAGS_FOR_TARGET = @CXXFLAGS_FOR_TARGET@

LIBCFLAGS_FOR_TARGET = $(CFLAGS_FOR_TARGET)
LIBCXXFLAGS_FOR_TARGET = $(CXXFLAGS_FOR_TARGET) -fno-implicit-templates
LDFLAGS_FOR_TARGET = 

FLAGS_FOR_TARGET = @FLAGS_FOR_TARGET@
SYSROOT_CFLAGS_FOR_TARGET = @SYSROOT_CFLAGS_FOR_TARGET@
DEBUG_PREFIX_CFLAGS_FOR_TARGET = @DEBUG_PREFIX_CFLAGS_FOR_TARGET@

XGCC_FLAGS_FOR_TARGET = $(FLAGS_FOR_TARGET) $(SYSROOT_CFLAGS_FOR_TARGET) $(DEBUG_PREFIX_CFLAGS_FOR_TARGET)

# ------------------------------------
# Miscellaneous targets and flag lists
# ------------------------------------

# The first rule in the file had better be this one.  Don't put any above it.
# This lives here to allow makefile fragments to contain dependencies.
all:

#### host and target specific makefile fragments come in here.
@target_makefile_frag@
@alphaieee_frag@
@ospace_frag@
@host_makefile_frag@
###

# This is the list of directories that may be needed in RPATH_ENVVAR
# so that prorgams built for the target machine work.
TARGET_LIB_PATH = [+ FOR target_modules +][+
  IF lib_path +]$(TARGET_LIB_PATH_[+module+])[+ ENDIF lib_path +][+
  ENDFOR target_modules +]$(HOST_LIB_PATH_gcc)
[+ FOR target_modules +][+ IF lib_path +]
@if target-[+module+]
TARGET_LIB_PATH_[+module+] = $$r/$(TARGET_SUBDIR)/[+module+]/[+lib_path+]:
@endif target-[+module+]
[+ ENDIF lib_path +][+ ENDFOR target_modules +]


# This is the list of directories that may be needed in RPATH_ENVVAR
# so that programs built for the host machine work.
HOST_LIB_PATH = [+ FOR host_modules +][+
  IF lib_path +]$(HOST_LIB_PATH_[+module+])[+ ENDIF lib_path +][+
  ENDFOR host_modules +]

# Define HOST_LIB_PATH_gcc here, for the sake of TARGET_LIB_PATH, ouch
@if gcc
HOST_LIB_PATH_gcc = $$r/$(HOST_SUBDIR)/gcc$(GCC_SHLIB_SUBDIR):$$r/$(HOST_SUBDIR)/prev-gcc$(GCC_SHLIB_SUBDIR):
@endif gcc

[+ FOR host_modules +][+ IF lib_path +]
@if [+module+]
HOST_LIB_PATH_[+module+] = \
  $$r/$(HOST_SUBDIR)/[+module+]/[+lib_path+]:[+ IF bootstrap
  +]$$r/$(HOST_SUBDIR)/prev-[+module+]/[+lib_path+]:[+ ENDIF bootstrap +]
@endif [+module+]
[+ ENDIF lib_path +][+ ENDFOR host_modules +]

# Flags to pass down to all sub-makes.
BASE_FLAGS_TO_PASS =[+ FOR flags_to_pass +][+ IF optional +] \
	"`echo '[+flag+]=$([+flag+])' | sed -e s'/[^=][^=]*=$$/XFOO=/'`"[+ ELSE optional +] \
	"[+flag+]=$([+flag+])"[+ ENDIF optional+][+ ENDFOR flags_to_pass +][+ FOR bootstrap-stage +] \
	"STAGE[+id+]_CFLAGS=$(STAGE[+id+]_CFLAGS)" \
	"STAGE[+id+]_TFLAGS=$(STAGE[+id+]_TFLAGS)"[+ ENDFOR bootstrap-stage +] \
	"TFLAGS=$(TFLAGS)" \
	"CONFIG_SHELL=$(SHELL)" \
	"MAKEINFO=$(MAKEINFO) $(MAKEINFOFLAGS)" 

# We leave this in just in case, but it is not needed anymore.
RECURSE_FLAGS_TO_PASS = $(BASE_FLAGS_TO_PASS)

# Flags to pass down to most sub-makes, in which we're building with
# the host environment.
EXTRA_HOST_FLAGS = \
	'AR=$(AR)' \
	'AS=$(AS)' \
	'CC=$(CC)' \
	'CXX=$(CXX)' \
	'DLLTOOL=$(DLLTOOL)' \
	'GCJ=$(GCJ)' \
	'GFORTRAN=$(GFORTRAN)' \
	'LD=$(LD)' \
	'LIPO=$(LIPO)' \
	'NM=$(NM)' \
	'OBJDUMP=$(OBJDUMP)' \
	'RANLIB=$(RANLIB)' \
	'STRIP=$(STRIP)' \
	'WINDRES=$(WINDRES)' \
	'WINDMC=$(WINDMC)'

FLAGS_TO_PASS = $(BASE_FLAGS_TO_PASS) $(EXTRA_HOST_FLAGS)

# Flags that are concerned with the location of the X11 include files
# and library files
#
# NOTE: until the top-level is getting the values via autoconf, it only
# causes problems to have this top-level Makefile overriding the autoconf-set
# values in child directories.  Only variables that don't conflict with
# autoconf'ed ones should be passed by X11_FLAGS_TO_PASS for now.
#
X11_FLAGS_TO_PASS = \
	'X11_EXTRA_CFLAGS=$(X11_EXTRA_CFLAGS)' \
	'X11_EXTRA_LIBS=$(X11_EXTRA_LIBS)'

# Flags to pass to stage2 and later makes.

POSTSTAGE1_FLAGS_TO_PASS = \
	CC="$${CC}" CC_FOR_BUILD="$${CC_FOR_BUILD}" \
	GNATBIND="$$r/$(HOST_SUBDIR)/prev-gcc/gnatbind" \
	LDFLAGS="$(BOOT_LDFLAGS)" \
	"`echo 'ADAFLAGS=$(BOOT_ADAFLAGS)' | sed -e s'/[^=][^=]*=$$/XFOO=/'`"

# Flags to pass down to makes which are built with the target environment.
# The double $ decreases the length of the command line; those variables
# are set in BASE_FLAGS_TO_PASS, and the sub-make will expand them.  The
# *_CFLAGS_FOR_TARGET variables are not passed down and most often empty,
# so we expand them here.
EXTRA_TARGET_FLAGS = \
	'AR=$$(AR_FOR_TARGET)' \
	'AS=$(COMPILER_AS_FOR_TARGET)' \
	'CC=$$(CC_FOR_TARGET) $$(XGCC_FLAGS_FOR_TARGET) $$(TFLAGS)' \
	'CFLAGS=$$(CFLAGS_FOR_TARGET)' \
	'CXX=$$(CXX_FOR_TARGET) $$(XGCC_FLAGS_FOR_TARGET) $$(TFLAGS)' \
	'CXXFLAGS=$$(CXXFLAGS_FOR_TARGET)' \
	'DLLTOOL=$$(DLLTOOL_FOR_TARGET)' \
	'GCJ=$$(GCJ_FOR_TARGET) $$(XGCC_FLAGS_FOR_TARGET) $$(TFLAGS)' \
	'GFORTRAN=$$(GFORTRAN_FOR_TARGET) $$(XGCC_FLAGS_FOR_TARGET) $$(TFLAGS)' \
	'LD=$(COMPILER_LD_FOR_TARGET)' \
	'LDFLAGS=$$(LDFLAGS_FOR_TARGET)' \
	'LIBCFLAGS=$$(LIBCFLAGS_FOR_TARGET)' \
	'LIBCXXFLAGS=$$(LIBCXXFLAGS_FOR_TARGET)' \
	'NM=$(COMPILER_NM_FOR_TARGET)' \
	'OBJDUMP=$$(OBJDUMP_FOR_TARGET)' \
	'RANLIB=$$(RANLIB_FOR_TARGET)' \
	'WINDRES=$$(WINDRES_FOR_TARGET)' \
	'WINDMC=$$(WINDMC_FOR_TARGET)' \
	'XGCC_FLAGS_FOR_TARGET=$(XGCC_FLAGS_FOR_TARGET)' \
	"TFLAGS=$$TFLAGS"

TARGET_FLAGS_TO_PASS = $(BASE_FLAGS_TO_PASS) $(EXTRA_TARGET_FLAGS)

# Flags to pass down to gcc.  gcc builds a library, libgcc.a, so it
# unfortunately needs the native compiler and the target ar and
# ranlib.
# If any variables are added here, they must be added to do-*, below.
# The BUILD_* variables are a special case, which are used for the gcc
# cross-building scheme.
EXTRA_GCC_FLAGS = \
	"GCC_FOR_TARGET=$(GCC_FOR_TARGET)" \
	"`echo 'STMP_FIXPROTO=$(STMP_FIXPROTO)' | sed -e s'/[^=][^=]*=$$/XFOO=/'`" \
	"`echo 'LIMITS_H_TEST=$(LIMITS_H_TEST)' | sed -e s'/[^=][^=]*=$$/XFOO=/'`" \
	"`echo 'LIBGCC2_CFLAGS=$(LIBGCC2_CFLAGS)' | sed -e s'/[^=][^=]*=$$/XFOO=/'`" \
	"`echo 'LIBGCC2_DEBUG_CFLAGS=$(LIBGCC2_DEBUG_CFLAGS)' | sed -e s'/[^=][^=]*=$$/XFOO=/'`" \
	"`echo 'LIBGCC2_INCLUDES=$(LIBGCC2_INCLUDES)' | sed -e s'/[^=][^=]*=$$/XFOO=/'`"

GCC_FLAGS_TO_PASS = $(BASE_FLAGS_TO_PASS) $(EXTRA_HOST_FLAGS) $(EXTRA_GCC_FLAGS)

@if gcc
BUILD_CONFIG =
ifneq ($(BUILD_CONFIG),)
include $(foreach CONFIG, $(BUILD_CONFIG), $(srcdir)/config/$(CONFIG).mk)
endif
@endif gcc

.PHONY: configure-host
configure-host: [+
  FOR host_modules +] \
    maybe-configure-[+module+][+
  ENDFOR host_modules +]
.PHONY: configure-target
configure-target: [+
  FOR target_modules +] \
    maybe-configure-target-[+module+][+
  ENDFOR target_modules +]

# The target built for a native non-bootstrap build.
.PHONY: all
all:
@if gcc-bootstrap
	[ -f stage_final ] || echo stage3 > stage_final
	@r=`${PWD_COMMAND}`; export r; \
	s=`cd $(srcdir); ${PWD_COMMAND}`; export s; \
	$(MAKE) $(RECURSE_FLAGS_TO_PASS) `cat stage_final`-bubble
@endif gcc-bootstrap
	@: $(MAKE); $(unstage)
	@r=`${PWD_COMMAND}`; export r; \
	s=`cd $(srcdir); ${PWD_COMMAND}`; export s; \
@if gcc-bootstrap
	if [ -f stage_last ]; then : ; \
	  TFLAGS="$(STAGE$(shell sed s,^stage,, stage_last)_TFLAGS)"; \
	  $(MAKE) $(TARGET_FLAGS_TO_PASS) all-host all-target; \
	else \
@endif gcc-bootstrap
	  $(MAKE) $(RECURSE_FLAGS_TO_PASS) all-host all-target; \
@if gcc-bootstrap
	fi; \
@endif gcc-bootstrap
	:

.PHONY: all-build
[+ FOR build_modules +]
all-build: maybe-all-build-[+module+][+ ENDFOR build_modules +]

.PHONY: all-host
[+ FOR host_modules +][+ IF bootstrap +]
@if [+module+]-no-bootstrap[+ ENDIF bootstrap +]
all-host: maybe-all-[+module+][+ IF bootstrap +]
@endif [+module+]-no-bootstrap[+ ENDIF bootstrap +][+ ENDFOR host_modules +]

.PHONY: all-target
[+ FOR target_modules +][+ IF bootstrap +]
@if target-[+module+]-no-bootstrap[+ ENDIF bootstrap +]
all-target: maybe-all-target-[+module+][+ IF bootstrap +]
@endif target-[+module+]-no-bootstrap[+
  ENDIF bootstrap +][+ ENDFOR target_modules +]

# Do a target for all the subdirectories.  A ``make do-X'' will do a
# ``make X'' in all subdirectories (because, in general, there is a
# dependency (below) of X upon do-X, a ``make X'' will also do this,
# but it may do additional work as well).
[+ FOR recursive_targets +]
.PHONY: do-[+make_target+]
do-[+make_target+]:
	@: $(MAKE); $(unstage)
	@r=`${PWD_COMMAND}`; export r; \
	s=`cd $(srcdir); ${PWD_COMMAND}`; export s; \
	$(MAKE) $(RECURSE_FLAGS_TO_PASS) [+make_target+]-host \
	  [+make_target+]-target


.PHONY: [+make_target+]-host
[+ FOR host_modules +]
[+make_target+]-host: maybe-[+make_target+]-[+module+][+ ENDFOR host_modules +]

.PHONY: [+make_target+]-target
[+ FOR target_modules +]
[+make_target+]-target: maybe-[+make_target+]-target-[+module+][+ ENDFOR target_modules +]
[+ ENDFOR recursive_targets +]

# Here are the targets which correspond to the do-X targets.

.PHONY: info installcheck dvi pdf html
.PHONY: install-info install-pdf install-html
.PHONY: clean distclean mostlyclean maintainer-clean realclean
.PHONY: local-clean local-distclean local-maintainer-clean
info: do-info
installcheck: do-installcheck
dvi: do-dvi
pdf: do-pdf
html: do-html

# Make sure makeinfo is built before we do a `make info', if we're
# in fact building texinfo.
do-info: maybe-all-texinfo

install-info: do-install-info dir.info
	s=`cd $(srcdir); ${PWD_COMMAND}`; export s; \
	if [ -f dir.info ] ; then \
	  $(INSTALL_DATA) dir.info $(DESTDIR)$(infodir)/dir.info ; \
	else true ; fi

install-pdf: do-install-pdf

install-html: do-install-html

local-clean:
	-rm -f *.a TEMP errs core *.o *~ \#* TAGS *.E *.log

local-distclean:
	-rm -f Makefile config.status config.cache mh-frag mt-frag
	-rm -f maybedep.tmp serdep.tmp
	-if [ "$(TARGET_SUBDIR)" != "." ]; then \
	  rm -rf $(TARGET_SUBDIR); \
	else true; fi
	-rm -rf $(BUILD_SUBDIR)
	-if [ "$(HOST_SUBDIR)" != "." ]; then \
	  rm -rf $(HOST_SUBDIR); \
	else true; fi
	-rm -f texinfo/po/Makefile texinfo/po/Makefile.in texinfo/info/Makefile
	-rm -f texinfo/doc/Makefile texinfo/po/POTFILES
	-rmdir texinfo/doc texinfo/info texinfo/intl texinfo/lib 2>/dev/null
	-rmdir texinfo/makeinfo texinfo/po texinfo/util 2>/dev/null
	-rmdir fastjar gcc libiberty texinfo zlib 2>/dev/null

local-maintainer-clean:
	@echo "This command is intended for maintainers to use;"
	@echo "it deletes files that may require special tools to rebuild."

clean: do-clean local-clean
mostlyclean: do-mostlyclean local-clean
distclean: do-distclean local-clean local-distclean
maintainer-clean: local-maintainer-clean do-maintainer-clean local-clean 
maintainer-clean: local-distclean
realclean: maintainer-clean

# Check target.

.PHONY: check do-check
check: do-check

# Only include modules actually being configured and built.
.PHONY: check-host
check-host: [+
  FOR host_modules +] \
    maybe-check-[+module+][+
  ENDFOR host_modules +]

.PHONY: check-target
check-target: [+
  FOR target_modules +] \
    maybe-check-target-[+module+][+
  ENDFOR target_modules +]

do-check:
	@: $(MAKE); $(unstage)
	@r=`${PWD_COMMAND}`; export r; \
	s=`cd $(srcdir); ${PWD_COMMAND}`; export s; \
	$(MAKE) $(RECURSE_FLAGS_TO_PASS) check-host check-target

# Automated reporting of test results.

warning.log: build.log
	$(srcdir)/contrib/warn_summary build.log > $@

mail-report.log:
	if test x'$(BOOT_CFLAGS)' != x''; then \
	    BOOT_CFLAGS='$(BOOT_CFLAGS)'; export BOOT_CFLAGS; \
	fi; \
	$(srcdir)/contrib/test_summary -t >$@
	chmod +x $@
	echo If you really want to send e-mail, run ./$@ now

mail-report-with-warnings.log: warning.log
	if test x'$(BOOT_CFLAGS)' != x''; then \
	    BOOT_CFLAGS='$(BOOT_CFLAGS)'; export BOOT_CFLAGS; \
	fi; \
	$(srcdir)/contrib/test_summary -t -i warning.log >$@
	chmod +x $@
	echo If you really want to send e-mail, run ./$@ now

# Installation targets.

.PHONY: install uninstall
install:
	@: $(MAKE); $(unstage)
	@r=`${PWD_COMMAND}`; export r; \
	s=`cd $(srcdir); ${PWD_COMMAND}`; export s; \
	$(MAKE) $(RECURSE_FLAGS_TO_PASS) installdirs install-host install-target

.PHONY: install-host-nogcc
install-host-nogcc: [+
  FOR host_modules +][+ IF (not (= (get "module") "gcc")) +] \
    maybe-install-[+module+][+ ENDIF +][+
  ENDFOR host_modules +]

.PHONY: install-host
install-host: [+
  FOR host_modules +] \
    maybe-install-[+module+][+
  ENDFOR host_modules +]

.PHONY: install-target
install-target: [+
  FOR target_modules +] \
    maybe-install-target-[+module+][+
  ENDFOR target_modules +]

uninstall:
	@echo "the uninstall target is not supported in this tree"

.PHONY: install.all
install.all: install-no-fixedincludes
	@if [ -f ./gcc/Makefile ] ; then \
		r=`${PWD_COMMAND}` ; export r ; \
		s=`cd $(srcdir); ${PWD_COMMAND}`; export s; \
		$(HOST_EXPORTS) \
		(cd ./gcc && \
		$(MAKE) $(FLAGS_TO_PASS) install-headers) ; \
	else \
		true ; \
	fi

# install-no-fixedincludes is used because Cygnus can not distribute
# the fixed header files.
.PHONY: install-no-fixedincludes
install-no-fixedincludes: installdirs install-host-nogcc \
	install-target gcc-no-fixedincludes

### other supporting targets

MAKEDIRS= \
	$(DESTDIR)$(prefix) \
	$(DESTDIR)$(exec_prefix)
.PHONY: installdirs
installdirs: mkinstalldirs
	$(SHELL) $(srcdir)/mkinstalldirs $(MAKEDIRS)

dir.info: do-install-info
	if [ -f $(srcdir)/texinfo/gen-info-dir ] ; then \
	  $(srcdir)/texinfo/gen-info-dir $(DESTDIR)$(infodir) $(srcdir)/texinfo/dir.info-template > dir.info.new ; \
	  mv -f dir.info.new dir.info ; \
	else true ; \
	fi

dist:
	@echo "Building a full distribution of this tree isn't done"
	@echo "via 'make dist'.  Check out the etc/ subdirectory" 

etags tags: TAGS

# Right now this just builds TAGS in each subdirectory.  emacs19 has the
# ability to use several tags files at once, so there is probably no need
# to combine them into one big TAGS file (like CVS 1.3 does).  We could
# (if we felt like it) have this Makefile write a piece of elisp which
# the user could load to tell emacs19 where all the TAGS files we just
# built are.
TAGS: do-TAGS

# ------------------------------------
# Macros for configure and all targets
# ------------------------------------

[+ DEFINE configure +]
.PHONY: configure-[+prefix+][+module+] maybe-configure-[+prefix+][+module+]
maybe-configure-[+prefix+][+module+]:
@if gcc-bootstrap
configure-[+prefix+][+module+]: stage_current
@endif gcc-bootstrap
@if [+prefix+][+module+]
maybe-configure-[+prefix+][+module+]: configure-[+prefix+][+module+]
configure-[+prefix+][+module+]: [+ IF bootstrap +][+ ELSE +]
	@: $(MAKE); $(unstage)[+ ENDIF bootstrap +]
	@r=`${PWD_COMMAND}`; export r; \
	s=`cd $(srcdir); ${PWD_COMMAND}`; export s; \
	[+ IF check_multilibs
	+]echo "Checking multilib configuration for [+module+]..."; \
	$(SHELL) $(srcdir)/mkinstalldirs [+subdir+]/[+module+] ; \
	$(CC_FOR_TARGET) --print-multi-lib > [+subdir+]/[+module+]/multilib.tmp 2> /dev/null ; \
	if test -r [+subdir+]/[+module+]/multilib.out; then \
	  if cmp -s [+subdir+]/[+module+]/multilib.tmp [+subdir+]/[+module+]/multilib.out; then \
	    rm -f [+subdir+]/[+module+]/multilib.tmp; \
	  else \
	    rm -f [+subdir+]/[+module+]/Makefile; \
	    mv [+subdir+]/[+module+]/multilib.tmp [+subdir+]/[+module+]/multilib.out; \
	  fi; \
	else \
	  mv [+subdir+]/[+module+]/multilib.tmp [+subdir+]/[+module+]/multilib.out; \
	fi; \
	[+ ENDIF check_multilibs +]test ! -f [+subdir+]/[+module+]/Makefile || exit 0; \
	$(SHELL) $(srcdir)/mkinstalldirs [+subdir+]/[+module+] ; \
	[+exports+] \
	echo Configuring in [+subdir+]/[+module+]; \
	cd "[+subdir+]/[+module+]" || exit 1; \
	case $(srcdir) in \
	  /* | [A-Za-z]:[\\/]*) topdir=$(srcdir) ;; \
	  *) topdir=`echo [+subdir+]/[+module+]/ | \
		sed -e 's,\./,,g' -e 's,[^/]*/,../,g' `$(srcdir) ;; \
	esac; \
	srcdiroption="--srcdir=$${topdir}/[+module+]"; \
	libsrcdir="$$s/[+module+]"; \
	[+ IF no-config-site +]rm -f no-such-file || : ; \
	CONFIG_SITE=no-such-file [+ ENDIF +]$(SHELL) $${libsrcdir}/configure \
	  [+args+] --build=${build_alias} --host=[+host_alias+] \
	  --target=[+target_alias+] $${srcdiroption} [+extra_configure_flags+] \
	  || exit 1
@endif [+prefix+][+module+]

[+ IF bootstrap +]
[+ FOR bootstrap_stage +]
.PHONY: configure-stage[+id+]-[+prefix+][+module+] maybe-configure-stage[+id+]-[+prefix+][+module+]
maybe-configure-stage[+id+]-[+prefix+][+module+]:
@if [+prefix+][+module+]-bootstrap
maybe-configure-stage[+id+]-[+prefix+][+module+]: configure-stage[+id+]-[+prefix+][+module+]
configure-stage[+id+]-[+prefix+][+module+]:
	@[ $(current_stage) = stage[+id+] ] || $(MAKE) stage[+id+]-start
	@$(SHELL) $(srcdir)/mkinstalldirs [+subdir+]/[+module+]
	@r=`${PWD_COMMAND}`; export r; \
	s=`cd $(srcdir); ${PWD_COMMAND}`; export s; \
	TFLAGS="$(STAGE[+id+]_TFLAGS)"; \
	[+ IF check_multilibs
	+]echo "Checking multilib configuration for [+module+]..."; \
	$(CC_FOR_TARGET) --print-multi-lib > [+subdir+]/[+module+]/multilib.tmp 2> /dev/null ; \
	if test -r [+subdir+]/[+module+]/multilib.out; then \
	  if cmp -s [+subdir+]/[+module+]/multilib.tmp [+subdir+]/[+module+]/multilib.out; then \
	    rm -f [+subdir+]/[+module+]/multilib.tmp; \
	  else \
	    rm -f [+subdir+]/[+module+]/Makefile; \
	    mv [+subdir+]/[+module+]/multilib.tmp [+subdir+]/[+module+]/multilib.out; \
	  fi; \
	else \
	  mv [+subdir+]/[+module+]/multilib.tmp [+subdir+]/[+module+]/multilib.out; \
	fi; \
	[+ ENDIF check_multilibs +]test ! -f [+subdir+]/[+module+]/Makefile || exit 0; \
	[+exports+][+ IF prev +] \
	[+poststage1_exports+][+ ENDIF prev +][+ IF prefix +] \
	CFLAGS="$(CFLAGS_FOR_TARGET)"; export CFLAGS; \
	CXXFLAGS="$(CXXFLAGS_FOR_TARGET)"; export CXXFLAGS; \
	LIBCFLAGS="$(LIBCFLAGS_FOR_TARGET)"; export LIBCFLAGS;[+ ELSE prefix +] \
	CFLAGS="$(STAGE[+id+]_CFLAGS)"; export CFLAGS; \
	CXXFLAGS="$(STAGE[+id+]_CFLAGS)"; export CXXFLAGS;[+ IF prev +] \
	LIBCFLAGS="$(STAGE[+id+]_CFLAGS)"[+ ELSE prev +] \
	LIBCFLAGS="$(LIBCFLAGS)"[+ ENDIF prev +]; export LIBCFLAGS;[+ ENDIF prefix +] \
	echo Configuring stage [+id+] in [+subdir+]/[+module+] ; \
	$(SHELL) $(srcdir)/mkinstalldirs [+subdir+]/[+module+] ; \
	cd [+subdir+]/[+module+] || exit 1; \
	case $(srcdir) in \
	  /* | [A-Za-z]:[\\/]*) topdir=$(srcdir) ;; \
	  *) topdir=`echo [+subdir+]/[+module+]/ | \
		sed -e 's,\./,,g' -e 's,[^/]*/,../,g' `$(srcdir) ;; \
	esac; \
	srcdiroption="--srcdir=$${topdir}/[+module+]"; \
	libsrcdir="$$s/[+module+]"; \
	$(SHELL) $${libsrcdir}/configure \
	  [+args+] --build=${build_alias} --host=[+host_alias+] \
	  --target=[+target_alias+] $${srcdiroption} [+ IF prev +]\
	  --with-build-libsubdir=$(HOST_SUBDIR) [+ ENDIF prev +]\
	  $(STAGE[+id+]_CONFIGURE_FLAGS)[+ IF extra_configure_flags +] \
	  [+extra_configure_flags+][+ ENDIF extra_configure_flags +]
@endif [+prefix+][+module+]-bootstrap
[+ ENDFOR bootstrap_stage +]
[+ ENDIF bootstrap +]
[+ ENDDEF +]

[+ DEFINE all +]
.PHONY: all-[+prefix+][+module+] maybe-all-[+prefix+][+module+]
maybe-all-[+prefix+][+module+]:
@if gcc-bootstrap
all-[+prefix+][+module+]: stage_current
@endif gcc-bootstrap
@if [+prefix+][+module+]
TARGET-[+prefix+][+module+]=[+
  IF all_target +][+all_target+][+ ELSE +]all[+ ENDIF all_target +]
maybe-all-[+prefix+][+module+]: all-[+prefix+][+module+]
all-[+prefix+][+module+]: configure-[+prefix+][+module+][+ IF bootstrap +][+ ELSE +]
	@: $(MAKE); $(unstage)[+ ENDIF bootstrap +]
	@r=`${PWD_COMMAND}`; export r; \
	s=`cd $(srcdir); ${PWD_COMMAND}`; export s; \
	[+exports+] \
	(cd [+subdir+]/[+module+] && \
	  $(MAKE) $(BASE_FLAGS_TO_PASS) [+args+] [+extra_make_flags+] \
		$(TARGET-[+prefix+][+module+]))
@endif [+prefix+][+module+]

[+ IF bootstrap +]
[+ FOR bootstrap_stage +]
.PHONY: all-stage[+id+]-[+prefix+][+module+] maybe-all-stage[+id+]-[+prefix+][+module+]
.PHONY: clean-stage[+id+]-[+prefix+][+module+] maybe-clean-stage[+id+]-[+prefix+][+module+]
maybe-all-stage[+id+]-[+prefix+][+module+]:
maybe-clean-stage[+id+]-[+prefix+][+module+]:
@if [+prefix+][+module+]-bootstrap
maybe-all-stage[+id+]-[+prefix+][+module+]: all-stage[+id+]-[+prefix+][+module+]
all-stage[+id+]: all-stage[+id+]-[+prefix+][+module+]
TARGET-stage[+id+]-[+prefix+][+module+] = $(TARGET-[+prefix+][+module+])
all-stage[+id+]-[+prefix+][+module+]: configure-stage[+id+]-[+prefix+][+module+]
	@[ $(current_stage) = stage[+id+] ] || $(MAKE) stage[+id+]-start
	@r=`${PWD_COMMAND}`; export r; \
	s=`cd $(srcdir); ${PWD_COMMAND}`; export s; \
	TFLAGS="$(STAGE[+id+]_TFLAGS)"; \
	[+exports+][+ IF prev +] \
	[+poststage1_exports+][+ ENDIF prev +] \
	cd [+subdir+]/[+module+] && \
	$(MAKE) $(BASE_FLAGS_TO_PASS)[+ IF prefix +] \
		CFLAGS="$(CFLAGS_FOR_TARGET)" \
		CXXFLAGS="$(CXXFLAGS_FOR_TARGET)" \
		LIBCFLAGS="$(LIBCFLAGS_FOR_TARGET)"[+ ELSE prefix +] \
		CFLAGS="$(STAGE[+id+]_CFLAGS)" \
		CXXFLAGS="$(STAGE[+id+]_CFLAGS)"[+ IF prev +] \
		LIBCFLAGS="$(STAGE[+id+]_CFLAGS)"[+ ELSE prev +] \
		LIBCFLAGS="$(LIBCFLAGS)"[+ ENDIF prev +][+ ENDIF prefix +] \
		CFLAGS_FOR_TARGET="$(CFLAGS_FOR_TARGET)" \
		CXXFLAGS_FOR_TARGET="$(CXXFLAGS_FOR_TARGET)" \
		LIBCFLAGS_FOR_TARGET="$(LIBCFLAGS_FOR_TARGET)" \
		[+args+] [+
		IF prev +][+poststage1_args+][+ ENDIF prev
		+] [+extra_make_flags+] \
		TFLAGS="$(STAGE[+id+]_TFLAGS)" \
		$(TARGET-stage[+id+]-[+prefix+][+module+])

maybe-clean-stage[+id+]-[+prefix+][+module+]: clean-stage[+id+]-[+prefix+][+module+]
clean-stage[+id+]: clean-stage[+id+]-[+prefix+][+module+]
clean-stage[+id+]-[+prefix+][+module+]:
	@if [ $(current_stage) = stage[+id+] ]; then \
	  [ -f [+subdir+]/[+module+]/Makefile ] || exit 0; \
	else \
	  [ -f [+subdir+]/stage[+id+]-[+module+]/Makefile ] || exit 0; \
	  $(MAKE) stage[+id+]-start; \
	fi; \
	cd [+subdir+]/[+module+] && \
	$(MAKE) [+args+] [+ IF prev +] \
		[+poststage1_args+] [+ ENDIF prev +] \
		[+extra_make_flags+] clean
@endif [+prefix+][+module+]-bootstrap

[+ ENDFOR bootstrap_stage +]
[+ ENDIF bootstrap +]
[+ ENDDEF +]

# --------------------------------------
# Modules which run on the build machine
# --------------------------------------
[+ FOR build_modules +]
[+ configure prefix="build-" subdir="$(BUILD_SUBDIR)" exports="$(BUILD_EXPORTS)"
	     host_alias=(get "host" "${build_alias}")
	     target_alias=(get "target" "${target_alias}")
	     args="$(BUILD_CONFIGARGS)" no-config-site=true +]

[+ all prefix="build-" subdir="$(BUILD_SUBDIR)" exports="$(BUILD_EXPORTS)"
	     args="$(EXTRA_BUILD_FLAGS)" +]
[+ ENDFOR build_module +]

# --------------------------------------
# Modules which run on the host machine
# --------------------------------------
[+ FOR host_modules +]
[+ configure prefix="" subdir="$(HOST_SUBDIR)"
	     exports="$(HOST_EXPORTS)"
	     poststage1_exports="$(POSTSTAGE1_HOST_EXPORTS)"
	     host_alias=(get "host" "${host_alias}")
	     target_alias=(get "target" "${target_alias}")
	     args="$(HOST_CONFIGARGS)" +]

[+ all prefix="" subdir="$(HOST_SUBDIR)"
       exports="$(HOST_EXPORTS)"
       poststage1_exports="$(POSTSTAGE1_HOST_EXPORTS)"
       args="$(EXTRA_HOST_FLAGS)"
       poststage1_args="$(POSTSTAGE1_FLAGS_TO_PASS)" +]

.PHONY: check-[+module+] maybe-check-[+module+]
maybe-check-[+module+]:
@if [+module+]
maybe-check-[+module+]: check-[+module+]
[+ IF no_check +]
check-[+module+]:
[+ ELIF no_check_cross +]
# This module is only tested in a native toolchain.
check-[+module+]:
	@: $(MAKE); $(unstage)
	@if [ '$(host)' = '$(target)' ] ; then \
	  r=`${PWD_COMMAND}`; export r; \
	  s=`cd $(srcdir); ${PWD_COMMAND}`; export s; \
	  $(HOST_EXPORTS) \
	  (cd $(HOST_SUBDIR)/[+module+] && \
	    $(MAKE) $(FLAGS_TO_PASS) [+extra_make_flags+] check); \
	fi
[+ ELSE check +]
check-[+module+]:
	@: $(MAKE); $(unstage)
	@r=`${PWD_COMMAND}`; export r; \
	s=`cd $(srcdir); ${PWD_COMMAND}`; export s; \
	$(HOST_EXPORTS) \
	(cd $(HOST_SUBDIR)/[+module+] && \
	  $(MAKE) $(FLAGS_TO_PASS) [+extra_make_flags+] check)
[+ ENDIF no_check +]
@endif [+module+]

.PHONY: install-[+module+] maybe-install-[+module+]
maybe-install-[+module+]:
@if [+module+]
maybe-install-[+module+]: install-[+module+]
[+ IF no_install +]
install-[+module+]:
[+ ELSE install +]
install-[+module+]: installdirs
	@: $(MAKE); $(unstage)
	@r=`${PWD_COMMAND}`; export r; \
	s=`cd $(srcdir); ${PWD_COMMAND}`; export s; \
	$(HOST_EXPORTS) \
	(cd $(HOST_SUBDIR)/[+module+] && \
	  $(MAKE) $(FLAGS_TO_PASS) [+extra_make_flags+] install)
[+ ENDIF no_install +]
@endif [+module+]

# Other targets (info, dvi, pdf, etc.)
[+ FOR recursive_targets +]
.PHONY: maybe-[+make_target+]-[+module+] [+make_target+]-[+module+]
maybe-[+make_target+]-[+module+]:
@if [+module+]
maybe-[+make_target+]-[+module+]: [+make_target+]-[+module+]
[+ IF (match-value? = "missing" (get "make_target") ) +]
# [+module+] doesn't support [+make_target+].
[+make_target+]-[+module+]:
[+ ELSE +]
[+make_target+]-[+module+]: [+
  FOR depend +]\
    [+depend+]-[+module+] [+
  ENDFOR depend +]
	@[+ IF bootstrap +][+ ELSE +]: $(MAKE); $(unstage)
	@[+ ENDIF bootstrap +][ -f ./[+module+]/Makefile ] || exit 0; \
	r=`${PWD_COMMAND}`; export r; \
	s=`cd $(srcdir); ${PWD_COMMAND}`; export s; \
	$(HOST_EXPORTS) \
	for flag in $(EXTRA_HOST_FLAGS) [+extra_make_flags+]; do \
	  eval `echo "$$flag" | sed -e "s|^\([^=]*\)=\(.*\)|\1='\2'; export \1|"`; \
	done; \
	echo "Doing [+make_target+] in [+module+]" ; \
	(cd $(HOST_SUBDIR)/[+module+] && \
	  $(MAKE) $(BASE_FLAGS_TO_PASS) "AR=$${AR}" "AS=$${AS}" \
	          "CC=$${CC}" "CXX=$${CXX}" "LD=$${LD}" "NM=$${NM}" \
	          "RANLIB=$${RANLIB}" \
	          "DLLTOOL=$${DLLTOOL}" "WINDRES=$${WINDRES}" "WINDMC=$${WINDMC}" \
	          [+make_target+]) \
	  || exit 1
[+ ENDIF +]
@endif [+module+]
[+ ENDFOR recursive_targets +]
[+ ENDFOR host_modules +]

# ---------------------------------------
# Modules which run on the target machine
# ---------------------------------------
[+ FOR target_modules +]

[+ IF raw_cxx +]
[+ configure prefix="target-" subdir="$(TARGET_SUBDIR)"
	     check_multilibs=true
	     exports="$(RAW_CXX_TARGET_EXPORTS)"
	     host_alias=(get "host" "${target_alias}")
	     target_alias=(get "target" "${target_alias}")
	     args="$(TARGET_CONFIGARGS)" no-config-site=true +]

[+ all prefix="target-" subdir="$(TARGET_SUBDIR)"
       exports="$(RAW_CXX_TARGET_EXPORTS)"
       args="$(EXTRA_TARGET_FLAGS) 'CXX=$$(RAW_CXX_FOR_TARGET)' 'CXX_FOR_TARGET=$$(RAW_CXX_FOR_TARGET)'" +]
[+ ELSE +]
[+ configure prefix="target-" subdir="$(TARGET_SUBDIR)"
	     check_multilibs=true
	     exports="$(NORMAL_TARGET_EXPORTS)"
	     host_alias=(get "host" "${target_alias}")
	     target_alias=(get "target" "${target_alias}")
	     args="$(TARGET_CONFIGARGS)" no-config-site=true +]

[+ all prefix="target-" subdir="$(TARGET_SUBDIR)"
       exports="$(NORMAL_TARGET_EXPORTS)"
       args="$(EXTRA_TARGET_FLAGS)" +]
[+ ENDIF +]

.PHONY: check-target-[+module+] maybe-check-target-[+module+]
maybe-check-target-[+module+]:
@if target-[+module+]
maybe-check-target-[+module+]: check-target-[+module+]
[+ IF no_check +]
# Dummy target for uncheckable module.
check-target-[+module+]:
[+ ELSE check +]
check-target-[+module+]:
	@: $(MAKE); $(unstage)
	@r=`${PWD_COMMAND}`; export r; \
	s=`cd $(srcdir); ${PWD_COMMAND}`; export s; \[+
IF raw_cxx +]
	$(RAW_CXX_TARGET_EXPORTS) \[+
ELSE normal_cxx +]
	$(NORMAL_TARGET_EXPORTS) \[+
ENDIF raw_cxx +]
	(cd $(TARGET_SUBDIR)/[+module+] && \
	  $(MAKE) $(TARGET_FLAGS_TO_PASS) [+
	    IF raw_cxx 
	      +] 'CXX=$$(RAW_CXX_FOR_TARGET)' 'CXX_FOR_TARGET=$$(RAW_CXX_FOR_TARGET)' [+ 
	    ENDIF raw_cxx 
	  +] [+extra_make_flags+] check)
[+ ENDIF no_check +]
@endif target-[+module+]

.PHONY: install-target-[+module+] maybe-install-target-[+module+]
maybe-install-target-[+module+]:
@if target-[+module+]
maybe-install-target-[+module+]: install-target-[+module+]
[+ IF no_install +]
# Dummy target for uninstallable.
install-target-[+module+]:
[+ ELSE install +]
install-target-[+module+]: installdirs
	@: $(MAKE); $(unstage)
	@r=`${PWD_COMMAND}`; export r; \
	s=`cd $(srcdir); ${PWD_COMMAND}`; export s; \[+
IF raw_cxx +]
	$(RAW_CXX_TARGET_EXPORTS) \[+
ELSE normal_cxx +]
	$(NORMAL_TARGET_EXPORTS) \[+
ENDIF raw_cxx +]
	(cd $(TARGET_SUBDIR)/[+module+] && \
	  $(MAKE) $(TARGET_FLAGS_TO_PASS) [+extra_make_flags+] install)
[+ ENDIF no_install +]
@endif target-[+module+]

# Other targets (info, dvi, pdf, etc.)
[+ FOR recursive_targets +]
.PHONY: maybe-[+make_target+]-target-[+module+] [+make_target+]-target-[+module+]
maybe-[+make_target+]-target-[+module+]:
@if target-[+module+]
maybe-[+make_target+]-target-[+module+]: [+make_target+]-target-[+module+]
[+ IF (match-value? = "missing" (get "make_target") ) +]
# [+module+] doesn't support [+make_target+].
[+make_target+]-target-[+module+]:
[+ ELSE +]
[+make_target+]-target-[+module+]: [+
  FOR depend +]\
    [+depend+]-target-[+module+] [+
  ENDFOR depend +]
	@: $(MAKE); $(unstage)
	@[ -f $(TARGET_SUBDIR)/[+module+]/Makefile ] || exit 0 ; \
	r=`${PWD_COMMAND}`; export r; \
	s=`cd $(srcdir); ${PWD_COMMAND}`; export s; \[+
IF raw_cxx +]
	$(RAW_CXX_TARGET_EXPORTS) \[+
ELSE normal_cxx +]
	$(NORMAL_TARGET_EXPORTS) \[+
ENDIF raw_cxx +]
	echo "Doing [+make_target+] in $(TARGET_SUBDIR)/[+module+]" ; \
	for flag in $(EXTRA_TARGET_FLAGS); do \
	  eval `echo "$$flag" | sed -e "s|^\([^=]*\)=\(.*\)|\1='\2'; export \1|"`; \
	done; \
	(cd $(TARGET_SUBDIR)/[+module+] && \
	  $(MAKE) $(BASE_FLAGS_TO_PASS) "AR=$${AR}" "AS=$${AS}" \
	          "CC=$${CC}" "CXX=$${CXX}" "LD=$${LD}" "NM=$${NM}" \
	          "RANLIB=$${RANLIB}" \
	          "DLLTOOL=$${DLLTOOL}" "WINDRES=$${WINDRES}" "WINDMC=$${WINDMC}" \
	          [+extra_make_flags+] [+make_target+]) \
	  || exit 1
[+ ENDIF +]
@endif target-[+module+]
[+ ENDFOR recursive_targets +]
[+ ENDFOR target_modules +]

# ----------
# GCC module
# ----------

@if gcc-no-bootstrap
.PHONY: cross
cross: all-build all-gas all-ld
	@r=`${PWD_COMMAND}`; export r; \
	s=`cd $(srcdir); ${PWD_COMMAND}`; export s; \
	$(HOST_EXPORTS) \
	echo "Building the C and C++ compiler"; \
	cd gcc && $(MAKE) $(GCC_FLAGS_TO_PASS) LANGUAGES="c c++"
	@r=`${PWD_COMMAND}`; export r; \
	s=`cd $(srcdir); ${PWD_COMMAND}` ; export s; \
	echo "Building runtime libraries"; \
	$(MAKE) $(RECURSE_FLAGS_TO_PASS) LANGUAGES="c c++" all
@endif gcc-no-bootstrap

@if gcc
.PHONY: check-gcc-c++
check-gcc-c++:
	@if [ -f ./gcc/Makefile ] ; then \
	  r=`${PWD_COMMAND}`; export r; \
	  s=`cd $(srcdir); ${PWD_COMMAND}`; export s; \
	  $(HOST_EXPORTS) \
	  (cd gcc && $(MAKE) $(GCC_FLAGS_TO_PASS) check-c++); \
	else \
	  true; \
	fi

.PHONY: check-c++
check-c++: check-target-libstdc++-v3 check-gcc-c++

# Install the gcc headers files, but not the fixed include files,
# which Cygnus is not allowed to distribute.  This rule is very
# dependent on the workings of the gcc Makefile.in.
.PHONY: gcc-no-fixedincludes
gcc-no-fixedincludes:
	@if [ -f ./gcc/Makefile ]; then \
	  rm -rf gcc/tmp-include; \
	  mv gcc/include gcc/tmp-include 2>/dev/null; \
	  mkdir gcc/include; \
	  cp $(srcdir)/gcc/gsyslimits.h gcc/include/syslimits.h; \
	  touch gcc/stmp-fixinc gcc/include/fixed; \
	  rm -f gcc/stmp-headers gcc/stmp-int-hdrs; \
	  r=`${PWD_COMMAND}`; export r; \
	  s=`cd $(srcdir); ${PWD_COMMAND}` ; export s; \
	  $(HOST_EXPORTS) \
	  (cd ./gcc && \
	   $(MAKE) $(GCC_FLAGS_TO_PASS) install); \
	  rm -rf gcc/include; \
	  mv gcc/tmp-include gcc/include 2>/dev/null; \
	else true; fi
@endif gcc

# ---------------------
# GCC bootstrap support
# ---------------------

# We track the current stage (the one in 'gcc') in the stage_current file.
# stage_last instead tracks the stage that was built last.  These targets
# are dummy when toplevel bootstrap is not active.

# While making host and target tools, symlinks to the final stage must be
# there, so $(unstage) should be run at various points.  To avoid excessive
# recursive invocations of make, we "inline" them using a variable.  These
# must be referenced as ": $(MAKE) ; $(unstage)" rather than "$(unstage)"
# to avoid warnings from the GNU Make job server.

unstage = :
stage = :
current_stage = ""

@if gcc-bootstrap
unstage = if [ -f stage_last ]; then [ -f stage_current ] || $(MAKE) `cat stage_last`-start || exit 1; else :; fi
stage = if [ -f stage_current ]; then $(MAKE) `cat stage_current`-end || exit 1; else :; fi
current_stage = "`cat stage_current 2> /dev/null`"
@endif gcc-bootstrap

.PHONY: unstage stage
unstage:
	@: $(MAKE); $(unstage)
stage:
	@: $(MAKE); $(stage)

# Disable commands for lean bootstrap.
LEAN = false

# We name the build directories for the various stages "stage1-gcc",
# "stage2-gcc","stage3-gcc", etc.

# Since the 'compare' process will fail (on debugging information) if any
# directory names are different, we need to link the gcc directory for
# the previous stage to a constant name ('prev-gcc'), and to make the name of
# the build directories constant as well. For the latter, we use naked names
# like 'gcc', because the scripts in that directory assume it.  We use
# mv on platforms where symlinks to directories do not work or are not
# reliable.

# 'touch' doesn't work right on some platforms.
STAMP = echo timestamp > 

# We only want to compare .o files, so set this!
objext = .o

[+ FOR bootstrap-stage +]
.PHONY: stage[+id+]-start stage[+id+]-end

stage[+id+]-start::
	@: $(MAKE); $(stage); \
	echo stage[+id+] > stage_current ; \
	echo stage[+id+] > stage_last; \
	$(SHELL) $(srcdir)/mkinstalldirs $(HOST_SUBDIR)[+
   FOR host_modules +][+ IF bootstrap +]
@if [+ module +]
	@cd $(HOST_SUBDIR); [ -d stage[+id+]-[+module+] ] || \
	  mkdir stage[+id+]-[+module+]; \
	mv stage[+id+]-[+module+] [+module+] [+ IF prev +] ; \
	mv stage[+prev+]-[+module+] prev-[+module+] || test -f stage[+prev+]-lean [+ ENDIF prev +]
@endif [+ module +][+ ENDIF bootstrap +][+ ENDFOR host_modules +]
	@[ -d stage[+id+]-$(TARGET_SUBDIR) ] || \
	  mkdir stage[+id+]-$(TARGET_SUBDIR); \
	mv stage[+id+]-$(TARGET_SUBDIR) $(TARGET_SUBDIR) [+ IF prev +] ; \
	mv stage[+prev+]-$(TARGET_SUBDIR) prev-$(TARGET_SUBDIR) || test -f stage[+prev+]-lean [+ ENDIF prev +]

stage[+id+]-end:: [+ FOR host_modules +][+ IF bootstrap +]
@if [+ module +]
	@if test -d $(HOST_SUBDIR)/[+module+] ; then \
	  cd $(HOST_SUBDIR); mv [+module+] stage[+id+]-[+module+] [+ IF prev +]; \
	  mv prev-[+module+] stage[+prev+]-[+module+] ; : [+ ENDIF prev +] ; \
	fi
@endif [+ module +][+ ENDIF bootstrap +][+ ENDFOR host_modules +]
	@if test -d $(TARGET_SUBDIR) ; then \
	  mv $(TARGET_SUBDIR) stage[+id+]-$(TARGET_SUBDIR) [+ IF prev +] ; \
	  mv prev-$(TARGET_SUBDIR) stage[+prev+]-$(TARGET_SUBDIR) ; : [+ ENDIF prev +] ; \
	fi
	rm -f stage_current

# Bubble a bug fix through all the stages up to stage [+id+].  They are
# remade, but not reconfigured.  The next stage (if any) will not be
# reconfigured either.
.PHONY: stage[+id+]-bubble
stage[+id+]-bubble:: [+ IF prev +]stage[+prev+]-bubble[+ ENDIF +]
	@r=`${PWD_COMMAND}`; export r; \
	s=`cd $(srcdir); ${PWD_COMMAND}`; export s; \
	if test -f stage[+id+]-lean [+
	  IF prev +]|| test -f stage[+prev+]-lean [+ ENDIF prev +] ; then \
	  echo Skipping rebuild of stage[+id+] ; \
	else \
	  $(MAKE) stage[+id+]-start; \[+IF lean +]
	  if $(LEAN); then \
	    rm -rf stage[+lean+]-* ; \
	    $(STAMP) stage[+lean+]-lean ; \
	  fi; \[+ ENDIF lean +]
	  $(MAKE) $(RECURSE_FLAGS_TO_PASS) all-stage[+id+]; \
	fi[+ IF compare-target +]
	$(MAKE) $(RECURSE_FLAGS_TO_PASS) [+compare-target+][+ ENDIF compare-target +]

.PHONY: all-stage[+id+] clean-stage[+id+]
do-clean: clean-stage[+id+]

# FIXME: Will not need to be conditional when toplevel bootstrap is the
# only possibility, but now it conflicts with no-bootstrap rules
@if gcc-bootstrap
[+ IF compare-target +]
[+compare-target+]:
	@r=`${PWD_COMMAND}`; export r; \
	s=`cd $(srcdir); ${PWD_COMMAND}`; export s; \
	if test -f stage[+prev+]-lean; then \
	  echo Cannot compare object files as stage [+prev+] was deleted. ; \
	  exit 0 ; \
	fi; \
	: $(MAKE); $(stage); \
	rm -f .bad_compare ; \
	echo Comparing stages [+prev+] and [+id+] ; \
        sed=`echo stage[+id+] | sed 's,^stage,,;s,.,.,g'`; \
	files=`find stage[+id+]-* -name "*$(objext)" -print | \
		 sed -n s,^stage$$sed-,,p` ; \
	for file in $${files} ; do \
	  f1=$$r/stage[+prev+]-$$file; f2=$$r/stage[+id+]-$$file; \
	  if test ! -f $$f1; then continue; fi; \
	  $(do-[+compare-target+]) > /dev/null 2>&1; \
	  if test $$? -eq 1; then \
	    case $$file in \
	      gcc/cc*-checksum$(objext) | ./libgcc/* ) \
	        echo warning: $$file differs ;; \
	      *) \
	        echo $$file differs >> .bad_compare ;; \
	    esac ; \
	  fi ; \
	done ; \
	if [ -f .bad_compare ]; then \
	  echo "Bootstrap comparison failure!"; \
	  cat .bad_compare; \
	  exit 1; \
	else \
	  echo Comparison successful.; \
	fi ; \
	$(STAMP) [+compare-target+][+ IF prev +]
	if $(LEAN); then \
	  rm -rf stage[+prev+]-*; \
	  $(STAMP) stage[+prev+]-lean; \
	fi[+ ENDIF prev +]
[+ ENDIF compare-target +]

[+ IF bootstrap-target +]
.PHONY: [+bootstrap-target+] [+bootstrap-target+]-lean
[+bootstrap-target+]:
	echo stage[+id+] > stage_final
	@r=`${PWD_COMMAND}`; export r; \
	s=`cd $(srcdir); ${PWD_COMMAND}`; export s; \
	$(MAKE) $(RECURSE_FLAGS_TO_PASS) stage[+id+]-bubble
	@: $(MAKE); $(unstage)
	@r=`${PWD_COMMAND}`; export r; \
	s=`cd $(srcdir); ${PWD_COMMAND}`; export s; \
	TFLAGS="$(STAGE[+id+]_TFLAGS)"; \
	$(MAKE) $(TARGET_FLAGS_TO_PASS) all-host all-target

[+bootstrap-target+]-lean:
	echo stage[+id+] > stage_final
	@r=`${PWD_COMMAND}`; export r; \
	s=`cd $(srcdir); ${PWD_COMMAND}`; export s; \
	$(MAKE) $(RECURSE_FLAGS_TO_PASS) LEAN=: stage[+id+]-bubble
	@: $(MAKE); $(unstage)
	@r=`${PWD_COMMAND}`; export r; \
	s=`cd $(srcdir); ${PWD_COMMAND}`; export s; \
	TFLAGS="$(STAGE[+id+]_TFLAGS)"; \
	$(MAKE) $(TARGET_FLAGS_TO_PASS) all-host all-target
[+ ENDIF bootstrap-target +]

# Rules to wipe a stage and all the following ones, also used for cleanstrap
[+ IF prev +]distclean-stage[+prev+]:: distclean-stage[+id+] [+ ENDIF prev +]
.PHONY: distclean-stage[+id+]
distclean-stage[+id+]::
	@: $(MAKE); $(stage)
	@test "`cat stage_last`" != stage[+id+] || rm -f stage_last
	rm -rf stage[+id+]-* [+
	  IF compare-target +][+compare-target+] [+ ENDIF compare-target +]

[+ IF cleanstrap-target +]
.PHONY: [+cleanstrap-target+]
[+cleanstrap-target+]: do-distclean local-clean
	echo stage[+id+] > stage_final
	@r=`${PWD_COMMAND}`; export r; \
	s=`cd $(srcdir); ${PWD_COMMAND}`; export s; \
	$(MAKE) $(RECURSE_FLAGS_TO_PASS) stage[+id+]-bubble
	@: $(MAKE); $(unstage)
	@r=`${PWD_COMMAND}`; export r; \
	s=`cd $(srcdir); ${PWD_COMMAND}`; export s; \
	TFLAGS="$(STAGE[+id+]_TFLAGS)"; \
	$(MAKE) $(TARGET_FLAGS_TO_PASS) all-host all-target
[+ ENDIF cleanstrap-target +]
@endif gcc-bootstrap

[+ ENDFOR bootstrap-stage +]

stageprofile-end::
	$(MAKE) distclean-stagefeedback

stagefeedback-start::
	@r=`${PWD_COMMAND}`; export r; \
	s=`cd $(srcdir); ${PWD_COMMAND}`; export s; \
	for i in prev-*; do \
	  j=`echo $$i | sed s/^prev-//` ; \
	  cd $$r/$$i && \
	  { find . -type d | sort | sed 's,.*,$(SHELL) '"$$s"'/mkinstalldirs "../'$$j'/&",' | $(SHELL) ; } && \
	  { find . -name '*.*da' | sed 's,.*,$(LN) -f "&" "../'$$j'/&",' | $(SHELL) ; } ; \
	done

@if gcc-bootstrap
do-distclean: distclean-stage1

# Provide a GCC build when we're building target libraries.  This does
# not work as a dependency, just as the minimum necessary to avoid errors.
stage_last:
	@r=`${PWD_COMMAND}`; export r; \
	s=`cd $(srcdir); ${PWD_COMMAND}`; export s; \
	$(MAKE) $(RECURSE_FLAGS_TO_PASS) stage1-bubble

# Same as unstage, but not phony and defaulting to stage1-start.  We place
# it in the dependency so that for example `make -j3 all-gcc' works.
stage_current:
	@if test -f stage_last; then $(unstage); else $(MAKE) stage1-start; fi

.PHONY: restrap
restrap::
	@: $(MAKE); $(stage)
	rm -rf stage1-$(TARGET_SUBDIR)[+ FOR bootstrap-stage +][+ IF prev
	  +] stage[+id+]-*[+ ENDIF prev +][+ ENDFOR bootstrap-stage +]
restrap:: all
@endif gcc-bootstrap

# --------------------------------------
# Dependencies between different modules
# --------------------------------------

# Generic dependencies for target modules on host stuff, especially gcc
@if gcc-bootstrap[+ FOR target_modules +][+ IF bootstrap
  +][+ FOR bootstrap_stage +]
configure-stage[+id+]-target-[+module+]: maybe-all-stage[+id+]-gcc[+
  ENDFOR +][+ ELSE bootstrap +]
configure-target-[+module+]: stage_last[+
  ENDIF bootstrap +][+ ENDFOR target_modules +]
@endif gcc-bootstrap

@if gcc-no-bootstrap[+ FOR target_modules +]
configure-target-[+module+]: maybe-all-gcc[+
  ENDFOR target_modules +]
@endif gcc-no-bootstrap


# There are two types of dependencies here: 'hard' dependencies, where one
# module simply won't build without the other; and 'soft' dependencies, where
# if the depended-on module is missing, the depending module will do without
# or find a substitute somewhere (perhaps installed).  Soft dependencies
# are made here to depend on a 'maybe-' target.  If you're not sure,
# it's safer to use a soft dependency.

[+ ;; These Scheme functions build the bulk of the dependencies.
   ;; dep-target builds a string like "maybe-all-MODULE_KIND-gcc",
   ;; where "maybe-" is only included if HARD is not true, and all-gcc
   ;; is taken from VAR-NAME.
   (define dep-target (lambda (module-kind var-name hard)
      (string-append
         (if hard "" "maybe-")
         (dep-subtarget var-name)
         module-kind
         (dep-module var-name)
      )))

   ;; make-dep builds a dependency from the MODULE and ON AutoGen vars.
   (define make-dep (lambda (module-kind on-kind)
      (string-append
         (dep-target module-kind "module" #t) ": "
         (dep-target on-kind "on" (exist? "hard")))))

   ;; dep-subtarget extracts everything up to the first dash in the given
   ;; AutoGen variable, for example it extracts "all-" out of "all-gcc".
   (define dep-subtarget (lambda (var-name)
      (substring (get var-name) 0 (+ 1 (string-index (get var-name) #\-)))))

   ;; dep-module extracts everything up to the first dash in the given
   ;; AutoGen variable, for example it extracts "gcc" out of "all-gcc".
   (define dep-module (lambda (var-name)
      (substring (get var-name) (+ 1 (string-index (get var-name) #\-)))))

   ;; dep-stage builds a string for the prefix of a bootstrap stage.
   (define dep-stage (lambda ()
      (string-append
	 "stage"
	 (get "id")
	 "-")))

   ;; dep-maybe is the same as the AutoGen expression "- hard 'maybe-'"
   ;; but is written in Scheme.
   (define dep-maybe (lambda ()
      (if (exist? "hard") "" "maybe-")))

   ;; dep-kind returns "normal" if the dependency is on an "install" target,
   ;; or if either module is not bootstrapped.  It returns "bootstrap" for
   ;; configure or build dependencies between bootstrapped modules; it returns
   ;; "prebootstrap" for configure or build dependencies of bootstrapped
   ;; modules on a build module (e.g. all-gcc on all-build-bison).  All this
   ;; is only necessary for host modules.
   (define dep-kind (lambda ()
      (if (and (hash-ref boot-modules (dep-module "module"))
	       (=* (dep-module "on") "build-"))
	  "prebootstrap"

	  (if (or (= (dep-subtarget "on") "install-")
		  (not (hash-ref boot-modules (dep-module "module")))
		  (not (hash-ref boot-modules (dep-module "on"))))
              "normal"
	      "bootstrap"))))

   ;; We now build the hash table that is used by dep-kind.
   (define boot-modules (make-hash-table 113))
+]

[+ FOR host_modules +][+
   (if (exist? "bootstrap")
       (hash-create-handle! boot-modules (get "module") #t))
   "" +][+ ENDFOR host_modules +]
[+ FOR target_modules +][+
   (if (exist? "bootstrap")
       (hash-create-handle! boot-modules (string-append "target-" (get "module")) #t))
   "" +][+ ENDFOR target_modules +]

# With all the machinery above in place, it is pretty easy to generate
# dependencies.  Host dependencies are a bit more complex because we have
# to check for bootstrap/prebootstrap dependencies.  To resolve
# prebootstrap dependencies, prebootstrap modules are gathered in
# a hash table.
[+ FOR dependencies +][+ (make-dep "" "") +]
[+ CASE (dep-kind) +]
[+ == "prebootstrap"
     +][+ FOR bootstrap_stage +]
[+ (make-dep (dep-stage) "") +][+
       ENDFOR bootstrap_stage +]
[+ == "bootstrap"
     +][+ FOR bootstrap_stage +]
[+ (make-dep (dep-stage) (dep-stage)) +][+
       ENDFOR bootstrap_stage +]
[+ ESAC +][+
ENDFOR dependencies +]

# Dependencies for target modules on other target modules are
# described by lang_env_dependencies; the defaults apply to anything
# not mentioned there.
[+
   ;; Predicate for whether LANG was specified in lang_env_dependencies.
   (define lang-dep (lambda (lang)
      (hash-ref lang-env-deps (string-append (get "module") "-" lang))))

   ;; Build the hash table we will need.
   (define lang-env-deps (make-hash-table 7))
+][+ FOR lang_env_dependencies +][+
   (if (exist? "cxx")
       (hash-create-handle! lang-env-deps
	  (string-append (get "module") "-" "cxx") #t))

   (if (exist? "no_c")
       (hash-create-handle! lang-env-deps
	  (string-append (get "module") "-" "no_c") #t))

   (if (exist? "no_gcc")
       (hash-create-handle! lang-env-deps
	  (string-append (get "module") "-" "no_gcc") #t))
   "" +][+ ENDFOR lang_env_dependencies +]

@if gcc-bootstrap[+ FOR target_modules +][+ IF (not (lang-dep "no_gcc"))
  +][+ IF bootstrap +][+ FOR bootstrap_stage +]
configure-stage[+id+]-target-[+module+]: maybe-all-stage[+id+]-target-libgcc[+
  ENDFOR +][+ ENDIF bootstrap +][+ ENDIF +][+ ENDFOR target_modules +]
@endif gcc-bootstrap

@if gcc-no-bootstrap[+ FOR target_modules +][+ IF (not (lang-dep "no_gcc")) +]
configure-target-[+module+]: maybe-all-target-libgcc[+
  ENDIF +][+ ENDFOR target_modules +]
@endif gcc-no-bootstrap

[+ FOR target_modules +][+ IF (not (lang-dep "no_c")) +]
configure-target-[+module+]: maybe-all-target-newlib maybe-all-target-libgloss[+
  ENDIF +][+ IF (lang-dep "cxx") +]
configure-target-[+module+]: maybe-all-target-libstdc++-v3[+
  ENDIF +]
[+ ENDFOR target_modules +]

CONFIGURE_GDB_TK = @CONFIGURE_GDB_TK@
GDB_TK = @GDB_TK@
INSTALL_GDB_TK = @INSTALL_GDB_TK@
configure-gdb: $(CONFIGURE_GDB_TK)
all-gdb: $(gdbnlmrequirements) $(GDB_TK)
install-gdb: $(INSTALL_GDB_TK)

# Serialization dependencies.  Host configures don't work well in parallel to
# each other, due to contention over config.cache.  Target configures and 
# build configures are similar.
@serialization_dependencies@

# --------------------------------
# Regenerating top level configury
# --------------------------------

# Rebuilding Makefile.in, using autogen.
AUTOGEN = autogen
$(srcdir)/Makefile.in: @MAINT@ $(srcdir)/Makefile.tpl $(srcdir)/Makefile.def
	cd $(srcdir) && $(AUTOGEN) Makefile.def

# Rebuilding Makefile.
Makefile: $(srcdir)/Makefile.in config.status
	CONFIG_FILES=$@ CONFIG_HEADERS= $(SHELL) ./config.status

config.status: configure
	CONFIG_SHELL="$(SHELL)" $(SHELL) ./config.status --recheck

# Rebuilding configure.
AUTOCONF = autoconf
$(srcdir)/configure: @MAINT@ $(srcdir)/configure.ac $(srcdir)/config/acx.m4 \
	$(srcdir)/config/override.m4 $(srcdir)/config/proginstall.m4
	cd $(srcdir) && $(AUTOCONF)

# ------------------------------
# Special directives to GNU Make
# ------------------------------

# Don't pass command-line variables to submakes.
.NOEXPORT:
MAKEOVERRIDES=

# end of Makefile.in<|MERGE_RESOLUTION|>--- conflicted
+++ resolved
@@ -6,11 +6,7 @@
 #
 # Makefile for directory with subdirs to build.
 #   Copyright (C) 1990, 1991, 1992, 1993, 1994, 1995, 1996, 1997, 1998,
-<<<<<<< HEAD
-#   1999, 2000, 2001, 2002, 2003, 2004, 2005, 2006, 2007, 2008
-=======
-#   1999, 2000, 2001, 2002, 2003, 2004, 2005, 2006, 2007, 2009
->>>>>>> afb96473
+#   1999, 2000, 2001, 2002, 2003, 2004, 2005, 2006, 2007, 2008, 2009
 #   Free Software Foundation
 #
 # This file is free software; you can redistribute it and/or modify

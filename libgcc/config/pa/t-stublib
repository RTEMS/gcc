--- conflicted
+++ resolved
@@ -1,9 +1,5 @@
-<<<<<<< HEAD
-LIBGCCSTUB_OBJS = rfi-stub.o dfi-stub.o jvrc-stub.o cxaf-stub.o \
-=======
 LIBGCCSTUB_OBJS = rfi-stub.o dfi-stub.o ritm-stub.o ditm-stub.o \
 	jvrc-stub.o cxaf-stub.o \
->>>>>>> 6c4f0f01
 	pthread_default_stacksize_np-stub.o \
 	pthread_mutex_lock-stub.o \
 	pthread_mutex_unlock-stub.o \
@@ -15,15 +11,12 @@
 dfi-stub.o: $(srcdir)/config/pa/stublib.c
 	$(gcc_compile) -c -O2 -DL_deregister_frame_info $<
 
-<<<<<<< HEAD
-=======
 ritm-stub.o: $(srcdir)/config/pa/stublib.c
 	$(gcc_compile) -c -O2 -DL_ITM_registerTMCloneTable $<
 
 ditm-stub.o: $(srcdir)/config/pa/stublib.c
 	$(gcc_compile) -c -O2 -DL_ITM_deregisterTMCloneTable $<
 
->>>>>>> 6c4f0f01
 cxaf-stub.o: $(srcdir)/config/pa/stublib.c
 	$(gcc_compile) -c -O2 -DL_cxa_finalize $<
 

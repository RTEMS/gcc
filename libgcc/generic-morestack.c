/* Library support for -fsplit-stack.  */
/* Copyright (C) 2009, 2010, 2011 Free Software Foundation, Inc.
   Contributed by Ian Lance Taylor <iant@google.com>.

This file is part of GCC.

GCC is free software; you can redistribute it and/or modify it under
the terms of the GNU General Public License as published by the Free
Software Foundation; either version 3, or (at your option) any later
version.

GCC is distributed in the hope that it will be useful, but WITHOUT ANY
WARRANTY; without even the implied warranty of MERCHANTABILITY or
FITNESS FOR A PARTICULAR PURPOSE.  See the GNU General Public License
for more details.

Under Section 7 of GPL version 3, you are granted additional
permissions described in the GCC Runtime Library Exception, version
3.1, as published by the Free Software Foundation.

You should have received a copy of the GNU General Public License and
a copy of the GCC Runtime Library Exception along with this program;
see the files COPYING3 and COPYING.RUNTIME respectively.  If not, see
<http://www.gnu.org/licenses/>.  */

#include "tconfig.h"
#include "tsystem.h"
#include "coretypes.h"
#include "tm.h"
#include "libgcc_tm.h"

/* If inhibit_libc is defined, we can not compile this file.  The
   effect is that people will not be able to use -fsplit-stack.  That
   is much better than failing the build particularly since people
   will want to define inhibit_libc while building a compiler which
   can build glibc.  */

#ifndef inhibit_libc

#include <assert.h>
#include <errno.h>
#include <signal.h>
#include <stdlib.h>
#include <string.h>
#include <unistd.h>
#include <sys/mman.h>
#include <sys/uio.h>

#include "generic-morestack.h"

typedef unsigned uintptr_type __attribute__ ((mode (pointer)));

/* This file contains subroutines that are used by code compiled with
   -fsplit-stack.  */

/* Declare functions to avoid warnings--there is no header file for
   these internal functions.  We give most of these functions the
   flatten attribute in order to minimize their stack usage--here we
   must minimize stack usage even at the cost of code size, and in
   general inlining everything will do that.  */

extern void
__generic_morestack_set_initial_sp (void *sp, size_t len)
  __attribute__ ((no_split_stack, flatten, visibility ("hidden")));

extern void *
__generic_morestack (size_t *frame_size, void *old_stack, size_t param_size)
  __attribute__ ((no_split_stack, flatten, visibility ("hidden")));

extern void *
__generic_releasestack (size_t *pavailable)
  __attribute__ ((no_split_stack, flatten, visibility ("hidden")));

extern void
__morestack_block_signals (void)
  __attribute__ ((no_split_stack, flatten, visibility ("hidden")));

extern void
__morestack_unblock_signals (void)
  __attribute__ ((no_split_stack, flatten, visibility ("hidden")));

extern size_t
__generic_findstack (void *stack)
  __attribute__ ((no_split_stack, flatten, visibility ("hidden")));

extern void
__morestack_load_mmap (void)
  __attribute__ ((no_split_stack, visibility ("hidden")));

extern void *
__morestack_allocate_stack_space (size_t size)
  __attribute__ ((visibility ("hidden")));

/* These are functions which -fsplit-stack code can call.  These are
   not called by the compiler, and are not hidden.  FIXME: These
   should be in some header file somewhere, somehow.  */

extern void *
__splitstack_find (void *, void *, size_t *, void **, void **, void **)
  __attribute__ ((visibility ("default")));

extern void
__splitstack_block_signals (int *, int *)
  __attribute__ ((visibility ("default")));

extern void
__splitstack_getcontext (void *context[10])
  __attribute__ ((no_split_stack, visibility ("default")));

extern void
__splitstack_setcontext (void *context[10])
  __attribute__ ((no_split_stack, visibility ("default")));

extern void *
__splitstack_makecontext (size_t, void *context[10], size_t *)
  __attribute__ ((visibility ("default")));

<<<<<<< HEAD
=======
extern void *
__splitstack_resetcontext (void *context[10], size_t *)
  __attribute__ ((visibility ("default")));

extern void
__splitstack_releasecontext (void *context[10])
  __attribute__ ((visibility ("default")));

>>>>>>> 6c4f0f01
extern void
__splitstack_block_signals_context (void *context[10], int *, int *)
  __attribute__ ((visibility ("default")));

extern void *
__splitstack_find_context (void *context[10], size_t *, void **, void **,
			   void **)
  __attribute__ ((visibility ("default")));

/* These functions must be defined by the processor specific code.  */

extern void *__morestack_get_guard (void)
  __attribute__ ((no_split_stack, visibility ("hidden")));

extern void __morestack_set_guard (void *)
  __attribute__ ((no_split_stack, visibility ("hidden")));

extern void *__morestack_make_guard (void *, size_t)
  __attribute__ ((no_split_stack, visibility ("hidden")));

/* When we allocate a stack segment we put this header at the
   start.  */

struct stack_segment
{
  /* The previous stack segment--when a function running on this stack
     segment returns, it will run on the previous one.  */
  struct stack_segment *prev;
  /* The next stack segment, if it has been allocated--when a function
     is running on this stack segment, the next one is not being
     used.  */
  struct stack_segment *next;
  /* The total size of this stack segment.  */
  size_t size;
  /* The stack address when this stack was created.  This is used when
     popping the stack.  */
  void *old_stack;
  /* A list of memory blocks allocated by dynamic stack
     allocation.  */
  struct dynamic_allocation_blocks *dynamic_allocation;
  /* A list of dynamic memory blocks no longer needed.  */
  struct dynamic_allocation_blocks *free_dynamic_allocation;
  /* An extra pointer in case we need some more information some
     day.  */
  void *extra;
};

/* This structure holds the (approximate) initial stack pointer and
   size for the system supplied stack for a thread.  This is set when
   the thread is created.  We also store a sigset_t here to hold the
   signal mask while splitting the stack, since we don't want to store
   that on the stack.  */

struct initial_sp
{
  /* The initial stack pointer.  */
  void *sp;
  /* The stack length.  */
  size_t len;
  /* A signal mask, put here so that the thread can use it without
     needing stack space.  */
  sigset_t mask;
  /* Non-zero if we should not block signals.  This is a reversed flag
     so that the default zero value is the safe value.  The type is
     uintptr_type because it replaced one of the void * pointers in
     extra.  */
  uintptr_type dont_block_signals;
  /* Some extra space for later extensibility.  */
  void *extra[4];
};

/* A list of memory blocks allocated by dynamic stack allocation.
   This is used for code that calls alloca or uses variably sized
   arrays.  */

struct dynamic_allocation_blocks
{
  /* The next block in the list.  */
  struct dynamic_allocation_blocks *next;
  /* The size of the allocated memory.  */
  size_t size;
  /* The allocated memory.  */
  void *block;
};

/* These thread local global variables must be shared by all split
   stack code across shared library boundaries.  Therefore, they have
   default visibility.  They have extensibility fields if needed for
   new versions.  If more radical changes are needed, new code can be
   written using new variable names, while still using the existing
   variables in a backward compatible manner.  Symbol versioning is
   also used, although, since these variables are only referenced by
   code in this file and generic-morestack-thread.c, it is likely that
   simply using new names will suffice.  */

/* The first stack segment allocated for this thread.  */

__thread struct stack_segment *__morestack_segments
  __attribute__ ((visibility ("default")));

/* The stack segment that we think we are currently using.  This will
   be correct in normal usage, but will be incorrect if an exception
   unwinds into a different stack segment or if longjmp jumps to a
   different stack segment.  */

__thread struct stack_segment *__morestack_current_segment
  __attribute__ ((visibility ("default")));

/* The initial stack pointer and size for this thread.  */

__thread struct initial_sp __morestack_initial_sp
  __attribute__ ((visibility ("default")));

/* A static signal mask, to avoid taking up stack space.  */

static sigset_t __morestack_fullmask;

/* Convert an integer to a decimal string without using much stack
   space.  Return a pointer to the part of the buffer to use.  We this
   instead of sprintf because sprintf will require too much stack
   space.  */

static char *
print_int (int val, char *buf, int buflen, size_t *print_len)
{
  int is_negative;
  int i;
  unsigned int uval;

  uval = (unsigned int) val;
  if (val >= 0)
    is_negative = 0;
  else
    {
      is_negative = 1;
      uval = - uval;
    }

  i = buflen;
  do
    {
      --i;
      buf[i] = '0' + (uval % 10);
      uval /= 10;
    }
  while (uval != 0 && i > 0);

  if (is_negative)
    {
      if (i > 0)
	--i;
      buf[i] = '-';
    }

  *print_len = buflen - i;
  return buf + i;
}

/* Print the string MSG/LEN, the errno number ERR, and a newline on
   stderr.  Then crash.  */

void
__morestack_fail (const char *, size_t, int) __attribute__ ((noreturn));

void
__morestack_fail (const char *msg, size_t len, int err)
{
  char buf[24];
  static const char nl[] = "\n";
  struct iovec iov[3];
  union { char *p; const char *cp; } const_cast;

  const_cast.cp = msg;
  iov[0].iov_base = const_cast.p;
  iov[0].iov_len = len;
  /* We can't call strerror, because it may try to translate the error
     message, and that would use too much stack space.  */
  iov[1].iov_base = print_int (err, buf, sizeof buf, &iov[1].iov_len);
  const_cast.cp = &nl[0];
  iov[2].iov_base = const_cast.p;
  iov[2].iov_len = sizeof nl - 1;
  /* FIXME: On systems without writev we need to issue three write
     calls, or punt on printing errno.  For now this is irrelevant
     since stack splitting only works on GNU/Linux anyhow.  */
  writev (2, iov, 3);
  abort ();
}

/* Allocate a new stack segment.  FRAME_SIZE is the required frame
   size.  */

static struct stack_segment *
allocate_segment (size_t frame_size)
{
  static unsigned int static_pagesize;
  static int use_guard_page;
  unsigned int pagesize;
  unsigned int overhead;
  unsigned int allocate;
  void *space;
  struct stack_segment *pss;

  pagesize = static_pagesize;
  if (pagesize == 0)
    {
      unsigned int p;

      pagesize = getpagesize ();

#ifdef __GCC_HAVE_SYNC_COMPARE_AND_SWAP_4
      p = __sync_val_compare_and_swap (&static_pagesize, 0, pagesize);
#else
      /* Just hope this assignment is atomic.  */
      static_pagesize = pagesize;
      p = 0;
#endif

      use_guard_page = getenv ("SPLIT_STACK_GUARD") != 0;

      /* FIXME: I'm not sure this assert should be in the released
	 code.  */
      assert (p == 0 || p == pagesize);
    }

  overhead = sizeof (struct stack_segment);

  allocate = pagesize;
  if (allocate < MINSIGSTKSZ)
    allocate = ((MINSIGSTKSZ + overhead + pagesize - 1)
		& ~ (pagesize - 1));
  if (allocate < frame_size)
    allocate = ((frame_size + overhead + pagesize - 1)
		& ~ (pagesize - 1));

  if (use_guard_page)
    allocate += pagesize;

  /* FIXME: If this binary requires an executable stack, then we need
     to set PROT_EXEC.  Unfortunately figuring that out is complicated
     and target dependent.  We would need to use dl_iterate_phdr to
     see if there is any object which does not have a PT_GNU_STACK
     phdr, though only for architectures which use that mechanism.  */
  space = mmap (NULL, allocate, PROT_READ | PROT_WRITE,
		MAP_ANONYMOUS | MAP_PRIVATE, -1, 0);
  if (space == MAP_FAILED)
    {
      static const char msg[] =
	"unable to allocate additional stack space: errno ";
      __morestack_fail (msg, sizeof msg - 1, errno);
    }

  if (use_guard_page)
    {
      void *guard;

#ifdef STACK_GROWS_DOWNWARD
      guard = space;
      space = (char *) space + pagesize;
#else
      guard = space + allocate - pagesize;
#endif

      mprotect (guard, pagesize, PROT_NONE);
      allocate -= pagesize;
    }

  pss = (struct stack_segment *) space;

  pss->prev = NULL;
  pss->next = NULL;
  pss->size = allocate - overhead;
  pss->dynamic_allocation = NULL;
  pss->free_dynamic_allocation = NULL;
  pss->extra = NULL;

  return pss;
}

/* Free a list of dynamic blocks.  */

static void
free_dynamic_blocks (struct dynamic_allocation_blocks *p)
{
  while (p != NULL)
    {
      struct dynamic_allocation_blocks *next;

      next = p->next;
      free (p->block);
      free (p);
      p = next;
    }
}

/* Merge two lists of dynamic blocks.  */

static struct dynamic_allocation_blocks *
merge_dynamic_blocks (struct dynamic_allocation_blocks *a,
		      struct dynamic_allocation_blocks *b)
{
  struct dynamic_allocation_blocks **pp;

  if (a == NULL)
    return b;
  if (b == NULL)
    return a;
  for (pp = &a->next; *pp != NULL; pp = &(*pp)->next)
    ;
  *pp = b;
  return a;
}

/* Release stack segments.  If FREE_DYNAMIC is non-zero, we also free
   any dynamic blocks.  Otherwise we return them.  */

struct dynamic_allocation_blocks *
__morestack_release_segments (struct stack_segment **pp, int free_dynamic)
{
  struct dynamic_allocation_blocks *ret;
  struct stack_segment *pss;

  ret = NULL;
  pss = *pp;
  while (pss != NULL)
    {
      struct stack_segment *next;
      unsigned int allocate;

      next = pss->next;

      if (pss->dynamic_allocation != NULL
	  || pss->free_dynamic_allocation != NULL)
	{
	  if (free_dynamic)
	    {
	      free_dynamic_blocks (pss->dynamic_allocation);
	      free_dynamic_blocks (pss->free_dynamic_allocation);
	    }
	  else
	    {
	      ret = merge_dynamic_blocks (pss->dynamic_allocation, ret);
	      ret = merge_dynamic_blocks (pss->free_dynamic_allocation, ret);
	    }
	}

      allocate = pss->size + sizeof (struct stack_segment);
      if (munmap (pss, allocate) < 0)
	{
	  static const char msg[] = "munmap of stack space failed: errno ";
	  __morestack_fail (msg, sizeof msg - 1, errno);
	}

      pss = next;
    }
  *pp = NULL;

  return ret;
}

/* This function is called by a processor specific function to set the
   initial stack pointer for a thread.  The operating system will
   always create a stack for a thread.  Here we record a stack pointer
   near the base of that stack.  The size argument lets the processor
   specific code estimate how much stack space is available on this
   initial stack.  */

void
__generic_morestack_set_initial_sp (void *sp, size_t len)
{
  /* The stack pointer most likely starts on a page boundary.  Adjust
     to the nearest 512 byte boundary.  It's not essential that we be
     precise here; getting it wrong will just leave some stack space
     unused.  */
#ifdef STACK_GROWS_DOWNWARD
  sp = (void *) ((((__UINTPTR_TYPE__) sp + 511U) / 512U) * 512U);
#else
  sp = (void *) ((((__UINTPTR_TYPE__) sp - 511U) / 512U) * 512U);
#endif

  __morestack_initial_sp.sp = sp;
  __morestack_initial_sp.len = len;
  sigemptyset (&__morestack_initial_sp.mask);

  sigfillset (&__morestack_fullmask);
#ifdef __GLIBC__
  /* In glibc, the first two real time signals are used by the NPTL
     threading library.  By taking them out of the set of signals, we
     avoiding copying the signal mask in pthread_sigmask.  More
     importantly, pthread_sigmask uses less stack space on x86_64.  */
  sigdelset (&__morestack_fullmask, __SIGRTMIN);
  sigdelset (&__morestack_fullmask, __SIGRTMIN + 1);
#endif
}

/* This function is called by a processor specific function which is
   run in the prologue when more stack is needed.  The processor
   specific function handles the details of saving registers and
   frobbing the actual stack pointer.  This function is responsible
   for allocating a new stack segment and for copying a parameter
   block from the old stack to the new one.  On function entry
   *PFRAME_SIZE is the size of the required stack frame--the returned
   stack must be at least this large.  On function exit *PFRAME_SIZE
   is the amount of space remaining on the allocated stack.  OLD_STACK
   points at the parameters the old stack (really the current one
   while this function is running).  OLD_STACK is saved so that it can
   be returned by a later call to __generic_releasestack.  PARAM_SIZE
   is the size in bytes of parameters to copy to the new stack.  This
   function returns a pointer to the new stack segment, pointing to
   the memory after the parameters have been copied.  The returned
   value minus the returned *PFRAME_SIZE (or plus if the stack grows
   upward) is the first address on the stack which should not be used.

   This function is running on the old stack and has only a limited
   amount of stack space available.  */

void *
__generic_morestack (size_t *pframe_size, void *old_stack, size_t param_size)
{
  size_t frame_size = *pframe_size;
  struct stack_segment *current;
  struct stack_segment **pp;
  struct dynamic_allocation_blocks *dynamic;
  char *from;
  char *to;
  void *ret;
  size_t i;

  current = __morestack_current_segment;

  pp = current != NULL ? &current->next : &__morestack_segments;
  if (*pp != NULL && (*pp)->size < frame_size)
    dynamic = __morestack_release_segments (pp, 0);
  else
    dynamic = NULL;
  current = *pp;

  if (current == NULL)
    {
      current = allocate_segment (frame_size + param_size);
      current->prev = __morestack_current_segment;
      *pp = current;
    }

  current->old_stack = old_stack;

  __morestack_current_segment = current;

  if (dynamic != NULL)
    {
      /* Move the free blocks onto our list.  We don't want to call
	 free here, as we are short on stack space.  */
      current->free_dynamic_allocation =
	merge_dynamic_blocks (dynamic, current->free_dynamic_allocation);
    }

  *pframe_size = current->size - param_size;

#ifdef STACK_GROWS_DOWNWARD
  {
    char *bottom = (char *) (current + 1) + current->size;
    to = bottom - param_size;
    ret = bottom - param_size;
  }
#else
  to = current + 1;
  ret = (char *) (current + 1) + param_size;
#endif

  /* We don't call memcpy to avoid worrying about the dynamic linker
     trying to resolve it.  */
  from = (char *) old_stack;
  for (i = 0; i < param_size; i++)
    *to++ = *from++;

  return ret;
}

/* This function is called by a processor specific function when it is
   ready to release a stack segment.  We don't actually release the
   stack segment, we just move back to the previous one.  The current
   stack segment will still be available if we need it in
   __generic_morestack.  This returns a pointer to the new stack
   segment to use, which is the one saved by a previous call to
   __generic_morestack.  The processor specific function is then
   responsible for actually updating the stack pointer.  This sets
   *PAVAILABLE to the amount of stack space now available.  */

void *
__generic_releasestack (size_t *pavailable)
{
  struct stack_segment *current;
  void *old_stack;

  current = __morestack_current_segment;
  old_stack = current->old_stack;
  current = current->prev;
  __morestack_current_segment = current;

  if (current != NULL)
    {
#ifdef STACK_GROWS_DOWNWARD
      *pavailable = (char *) old_stack - (char *) (current + 1);
#else
      *pavailable = (char *) (current + 1) + current->size - (char *) old_stack;
#endif
    }
  else
    {
      size_t used;

      /* We have popped back to the original stack.  */
#ifdef STACK_GROWS_DOWNWARD
      if ((char *) old_stack >= (char *) __morestack_initial_sp.sp)
	used = 0;
      else
	used = (char *) __morestack_initial_sp.sp - (char *) old_stack;
#else
      if ((char *) old_stack <= (char *) __morestack_initial_sp.sp)
	used = 0;
      else
	used = (char *) old_stack - (char *) __morestack_initial_sp.sp;
#endif

      if (used > __morestack_initial_sp.len)
	*pavailable = 0;
      else
	*pavailable = __morestack_initial_sp.len - used;
    }

  return old_stack;
}

/* Block signals while splitting the stack.  This avoids trouble if we
   try to invoke a signal handler which itself wants to split the
   stack.  */

extern int pthread_sigmask (int, const sigset_t *, sigset_t *)
  __attribute__ ((weak));

void
__morestack_block_signals (void)
{
  if (__morestack_initial_sp.dont_block_signals)
    ;
  else if (pthread_sigmask)
    pthread_sigmask (SIG_BLOCK, &__morestack_fullmask,
		     &__morestack_initial_sp.mask);
  else
    sigprocmask (SIG_BLOCK, &__morestack_fullmask,
		 &__morestack_initial_sp.mask);
}

/* Unblock signals while splitting the stack.  */

void
__morestack_unblock_signals (void)
{
  if (__morestack_initial_sp.dont_block_signals)
    ;
  else if (pthread_sigmask)
    pthread_sigmask (SIG_SETMASK, &__morestack_initial_sp.mask, NULL);
  else
    sigprocmask (SIG_SETMASK, &__morestack_initial_sp.mask, NULL);
}

/* This function is called to allocate dynamic stack space, for alloca
   or a variably sized array.  This is a regular function with
   sufficient stack space, so we just use malloc to allocate the
   space.  We attach the allocated blocks to the current stack
   segment, so that they will eventually be reused or freed.  */

void *
__morestack_allocate_stack_space (size_t size)
{
  struct stack_segment *seg, *current;
  struct dynamic_allocation_blocks *p;

  /* We have to block signals to avoid getting confused if we get
     interrupted by a signal whose handler itself uses alloca or a
     variably sized array.  */
  __morestack_block_signals ();

  /* Since we don't want to call free while we are low on stack space,
     we may have a list of already allocated blocks waiting to be
     freed.  Release them all, unless we find one that is large
     enough.  We don't look at every block to see if one is large
     enough, just the first one, because we aren't trying to build a
     memory allocator here, we're just trying to speed up common
     cases.  */

  current = __morestack_current_segment;
  p = NULL;
  for (seg = __morestack_segments; seg != NULL; seg = seg->next)
    {
      p = seg->free_dynamic_allocation;
      if (p != NULL)
	{
	  if (p->size >= size)
	    {
	      seg->free_dynamic_allocation = p->next;
	      break;
	    }

	  free_dynamic_blocks (p);
	  seg->free_dynamic_allocation = NULL;
	  p = NULL;
	}
    }

  if (p == NULL)
    {
      /* We need to allocate additional memory.  */
      p = malloc (sizeof (*p));
      if (p == NULL)
	abort ();
      p->size = size;
      p->block = malloc (size);
      if (p->block == NULL)
	abort ();
    }

  /* If we are still on the initial stack, then we have a space leak.
     FIXME.  */
  if (current != NULL)
    {
      p->next = current->dynamic_allocation;
      current->dynamic_allocation = p;
    }

  __morestack_unblock_signals ();

  return p->block;
}

/* Find the stack segment for STACK and return the amount of space
   available.  This is used when unwinding the stack because of an
   exception, in order to reset the stack guard correctly.  */

size_t
__generic_findstack (void *stack)
{
  struct stack_segment *pss;
  size_t used;

  for (pss = __morestack_current_segment; pss != NULL; pss = pss->prev)
    {
      if ((char *) pss < (char *) stack
	  && (char *) pss + pss->size > (char *) stack)
	{
	  __morestack_current_segment = pss;
#ifdef STACK_GROWS_DOWNWARD
	  return (char *) stack - (char *) (pss + 1);
#else
	  return (char *) (pss + 1) + pss->size - (char *) stack;
#endif
	}
    }

  /* We have popped back to the original stack.  */

  if (__morestack_initial_sp.sp == NULL)
    return 0;

#ifdef STACK_GROWS_DOWNWARD
  if ((char *) stack >= (char *) __morestack_initial_sp.sp)
    used = 0;
  else
    used = (char *) __morestack_initial_sp.sp - (char *) stack;
#else
  if ((char *) stack <= (char *) __morestack_initial_sp.sp)
    used = 0;
  else
    used = (char *) stack - (char *) __morestack_initial_sp.sp;
#endif

  if (used > __morestack_initial_sp.len)
    return 0;
  else
    return __morestack_initial_sp.len - used;
}

/* This function is called at program startup time to make sure that
   mmap, munmap, and getpagesize are resolved if linking dynamically.
   We want to resolve them while we have enough stack for them, rather
   than calling into the dynamic linker while low on stack space.  */

void
__morestack_load_mmap (void)
{
  /* Call with bogus values to run faster.  We don't care if the call
     fails.  Pass __MORESTACK_CURRENT_SEGMENT to make sure that any
     TLS accessor function is resolved.  */
  mmap (__morestack_current_segment, 0, PROT_READ, MAP_ANONYMOUS, -1, 0);
  mprotect (NULL, 0, 0);
  munmap (0, getpagesize ());
}

/* This function may be used to iterate over the stack segments.
   This can be called like this.
     void *next_segment = NULL;
     void *next_sp = NULL;
     void *initial_sp = NULL;
     void *stack;
     size_t stack_size;
     while ((stack = __splitstack_find (next_segment, next_sp, &stack_size,
                                        &next_segment, &next_sp,
					&initial_sp)) != NULL)
       {
         // Stack segment starts at stack and is stack_size bytes long.
       }

   There is no way to iterate over the stack segments of a different
   thread.  However, what is permitted is for one thread to call this
   with the first two values NULL, to pass next_segment, next_sp, and
   initial_sp to a different thread, and then to suspend one way or
   another.  A different thread may run the subsequent
   __morestack_find iterations.  Of course, this will only work if the
   first thread is suspended during the __morestack_find iterations.
   If not, the second thread will be looking at the stack while it is
   changing, and anything could happen.

   FIXME: This should be declared in some header file, but where?  */

void *
__splitstack_find (void *segment_arg, void *sp, size_t *len,
		   void **next_segment, void **next_sp,
		   void **initial_sp)
{
  struct stack_segment *segment;
  void *ret;
  char *nsp;

  if (segment_arg == (void *) (uintptr_type) 1)
    {
      char *isp = (char *) *initial_sp;

      if (isp == NULL)
	return NULL;

      *next_segment = (void *) (uintptr_type) 2;
      *next_sp = NULL;
#ifdef STACK_GROWS_DOWNWARD
      if ((char *) sp >= isp)
	return NULL;
      *len = (char *) isp - (char *) sp;
      return sp;
#else
      if ((char *) sp <= (char *) isp)
	return NULL;
      *len = (char *) sp - (char *) isp;
      return (void *) isp;
#endif
    }
  else if (segment_arg == (void *) (uintptr_type) 2)
    return NULL;
  else if (segment_arg != NULL)
    segment = (struct stack_segment *) segment_arg;
  else
    {
      *initial_sp = __morestack_initial_sp.sp;
      segment = __morestack_current_segment;
      sp = (void *) &segment;
      while (1)
	{
	  if (segment == NULL)
	    return __splitstack_find ((void *) (uintptr_type) 1, sp, len,
				      next_segment, next_sp, initial_sp);
	  if ((char *) sp >= (char *) (segment + 1)
	      && (char *) sp <= (char *) (segment + 1) + segment->size)
	    break;
	  segment = segment->prev;
	}
    }

  if (segment->prev == NULL)
    *next_segment = (void *) (uintptr_type) 1;
  else
    *next_segment = segment->prev;

  /* The old_stack value is the address of the function parameters of
     the function which called __morestack.  So if f1 called f2 which
     called __morestack, the stack looks like this:

         parameters       <- old_stack
         return in f1
	 return in f2
	 registers pushed by __morestack

     The registers pushed by __morestack may not be visible on any
     other stack, if we are being called by a signal handler
     immediately after the call to __morestack_unblock_signals.  We
     want to adjust our return value to include those registers.  This
     is target dependent.  */

  nsp = (char *) segment->old_stack;

  if (nsp == NULL)
    {
      /* We've reached the top of the stack.  */
      *next_segment = (void *) (uintptr_type) 2;
    }
  else
    {
#if defined (__x86_64__)
      nsp -= 12 * sizeof (void *);
#elif defined (__i386__)
      nsp -= 6 * sizeof (void *);
#else
#error "unrecognized target"
#endif

      *next_sp = (void *) nsp;
    }

#ifdef STACK_GROWS_DOWNWARD
  *len = (char *) (segment + 1) + segment->size - (char *) sp;
  ret = (void *) sp;
#else
  *len = (char *) sp - (char *) (segment + 1);
  ret = (void *) (segment + 1);
#endif

  return ret;
}

/* Tell the split stack code whether it has to block signals while
   manipulating the stack.  This is for programs in which some threads
   block all signals.  If a thread already blocks signals, there is no
   need for the split stack code to block them as well.  If NEW is not
   NULL, then if *NEW is non-zero signals will be blocked while
   splitting the stack, otherwise they will not.  If OLD is not NULL,
   *OLD will be set to the old value.  */

void
__splitstack_block_signals (int *new, int *old)
{
  if (old != NULL)
    *old = __morestack_initial_sp.dont_block_signals ? 0 : 1;
  if (new != NULL)
    __morestack_initial_sp.dont_block_signals = *new ? 0 : 1;
}

/* The offsets into the arrays used by __splitstack_getcontext and
   __splitstack_setcontext.  */

enum __splitstack_context_offsets
{
  MORESTACK_SEGMENTS = 0,
  CURRENT_SEGMENT = 1,
  CURRENT_STACK = 2,
  STACK_GUARD = 3,
  INITIAL_SP = 4,
  INITIAL_SP_LEN = 5,
  BLOCK_SIGNALS = 6,

  NUMBER_OFFSETS = 10
};

/* Get the current split stack context.  This may be used for
   coroutine switching, similar to getcontext.  The argument should
   have at least 10 void *pointers for extensibility, although we
   don't currently use all of them.  This would normally be called
   immediately before a call to getcontext or swapcontext or
   setjmp.  */

void
__splitstack_getcontext (void *context[NUMBER_OFFSETS])
{
  memset (context, 0, NUMBER_OFFSETS * sizeof (void *));
  context[MORESTACK_SEGMENTS] = (void *) __morestack_segments;
  context[CURRENT_SEGMENT] = (void *) __morestack_current_segment;
  context[CURRENT_STACK] = (void *) &context;
  context[STACK_GUARD] = __morestack_get_guard ();
  context[INITIAL_SP] = (void *) __morestack_initial_sp.sp;
  context[INITIAL_SP_LEN] = (void *) (uintptr_type) __morestack_initial_sp.len;
  context[BLOCK_SIGNALS] = (void *) __morestack_initial_sp.dont_block_signals;
}

/* Set the current split stack context.  The argument should be a
   context previously passed to __splitstack_getcontext.  This would
   normally be called immediately after a call to getcontext or
   swapcontext or setjmp if something jumped to it.  */

void
__splitstack_setcontext (void *context[NUMBER_OFFSETS])
{
  __morestack_segments = (struct stack_segment *) context[MORESTACK_SEGMENTS];
  __morestack_current_segment =
    (struct stack_segment *) context[CURRENT_SEGMENT];
  __morestack_set_guard (context[STACK_GUARD]);
  __morestack_initial_sp.sp = context[INITIAL_SP];
  __morestack_initial_sp.len = (size_t) context[INITIAL_SP_LEN];
  __morestack_initial_sp.dont_block_signals =
    (uintptr_type) context[BLOCK_SIGNALS];
}

/* Create a new split stack context.  This will allocate a new stack
   segment which may be used by a coroutine.  STACK_SIZE is the
   minimum size of the new stack.  The caller is responsible for
   actually setting the stack pointer.  This would normally be called
   before a call to makecontext, and the returned stack pointer and
   size would be used to set the uc_stack field.  A function called
   via makecontext on a stack created by __splitstack_makecontext may
   not return.  Note that the returned pointer points to the lowest
   address in the stack space, and thus may not be the value to which
   to set the stack pointer.  */

void *
__splitstack_makecontext (size_t stack_size, void *context[NUMBER_OFFSETS],
			  size_t *size)
{
  struct stack_segment *segment;
  void *initial_sp;

  memset (context, 0, NUMBER_OFFSETS * sizeof (void *));
  segment = allocate_segment (stack_size);
  context[MORESTACK_SEGMENTS] = segment;
  context[CURRENT_SEGMENT] = segment;
#ifdef STACK_GROWS_DOWNWARD
  initial_sp = (void *) ((char *) (segment + 1) + segment->size);
#else
  initial_sp = (void *) (segment + 1);
#endif
  context[STACK_GUARD] = __morestack_make_guard (initial_sp, segment->size);
  context[INITIAL_SP] = NULL;
  context[INITIAL_SP_LEN] = 0;
  *size = segment->size;
  return (void *) (segment + 1);
}

<<<<<<< HEAD
=======
/* Given an existing split stack context, reset it back to the start
   of the stack.  Return the stack pointer and size, appropriate for
   use with makecontext.  This may be used if a coroutine exits, in
   order to reuse the stack segments for a new coroutine.  */

void *
__splitstack_resetcontext (void *context[10], size_t *size)
{
  struct stack_segment *segment;
  void *initial_sp;
  size_t initial_size;
  void *ret;

  /* Reset the context assuming that MORESTACK_SEGMENTS, INITIAL_SP
     and INITIAL_SP_LEN are correct.  */

  segment = context[MORESTACK_SEGMENTS];
  context[CURRENT_SEGMENT] = segment;
  context[CURRENT_STACK] = NULL;
  if (segment == NULL)
    {
      initial_sp = context[INITIAL_SP];
      initial_size = (uintptr_type) context[INITIAL_SP_LEN];
      ret = initial_sp;
#ifdef STACK_GROWS_DOWNWARD
      ret = (void *) ((char *) ret - initial_size);
#endif
    }
  else
    {
#ifdef STACK_GROWS_DOWNWARD
      initial_sp = (void *) ((char *) (segment + 1) + segment->size);
#else
      initial_sp = (void *) (segment + 1);
#endif
      initial_size = segment->size;
      ret = (void *) (segment + 1);
    }
  context[STACK_GUARD] = __morestack_make_guard (initial_sp, initial_size);
  context[BLOCK_SIGNALS] = NULL;
  *size = initial_size;
  return ret;
}

/* Release all the memory associated with a splitstack context.  This
   may be used if a coroutine exits and the associated stack should be
   freed.  */

void
__splitstack_releasecontext (void *context[10])
{
  __morestack_release_segments (context[MORESTACK_SEGMENTS], 1);
}

>>>>>>> 6c4f0f01
/* Like __splitstack_block_signals, but operating on CONTEXT, rather
   than on the current state.  */

void
__splitstack_block_signals_context (void *context[NUMBER_OFFSETS], int *new,
				    int *old)
{
  if (old != NULL)
    *old = ((uintptr_type) context[BLOCK_SIGNALS]) != 0 ? 0 : 1;
  if (new != NULL)
    context[BLOCK_SIGNALS] = (void *) (uintptr_type) (*new ? 0 : 1);
}

/* Find the stack segments associated with a split stack context.
   This will return the address of the first stack segment and set
   *STACK_SIZE to its size.  It will set next_segment, next_sp, and
   initial_sp which may be passed to __splitstack_find to find the
   remaining segments.  */

void *
__splitstack_find_context (void *context[NUMBER_OFFSETS], size_t *stack_size,
			   void **next_segment, void **next_sp,
			   void **initial_sp)
{
  void *sp;
  struct stack_segment *segment;

  *initial_sp = context[INITIAL_SP];

  sp = context[CURRENT_STACK];
  if (sp == NULL)
    {
      /* Most likely this context was created but was never used.  The
	 value 2 is a code used by __splitstack_find to mean that we
	 have reached the end of the list of stacks.  */
      *next_segment = (void *) (uintptr_type) 2;
      *next_sp = NULL;
      *initial_sp = NULL;
      return NULL;
    }

  segment = context[CURRENT_SEGMENT];
  if (segment == NULL)
    {
      /* Most likely this context was saved by a thread which was not
	 created using __splistack_makecontext and which has never
	 split the stack.  The value 1 is a code used by
	 __splitstack_find to look at the initial stack.  */
      segment = (struct stack_segment *) (uintptr_type) 1;
    }

  return __splitstack_find (segment, sp, stack_size, next_segment, next_sp,
			    initial_sp);
}

#endif /* !defined (inhibit_libc) */<|MERGE_RESOLUTION|>--- conflicted
+++ resolved
@@ -115,8 +115,6 @@
 __splitstack_makecontext (size_t, void *context[10], size_t *)
   __attribute__ ((visibility ("default")));
 
-<<<<<<< HEAD
-=======
 extern void *
 __splitstack_resetcontext (void *context[10], size_t *)
   __attribute__ ((visibility ("default")));
@@ -125,7 +123,6 @@
 __splitstack_releasecontext (void *context[10])
   __attribute__ ((visibility ("default")));
 
->>>>>>> 6c4f0f01
 extern void
 __splitstack_block_signals_context (void *context[10], int *, int *)
   __attribute__ ((visibility ("default")));
@@ -1056,8 +1053,6 @@
   return (void *) (segment + 1);
 }
 
-<<<<<<< HEAD
-=======
 /* Given an existing split stack context, reset it back to the start
    of the stack.  Return the stack pointer and size, appropriate for
    use with makecontext.  This may be used if a coroutine exits, in
@@ -1112,7 +1107,6 @@
   __morestack_release_segments (context[MORESTACK_SEGMENTS], 1);
 }
 
->>>>>>> 6c4f0f01
 /* Like __splitstack_block_signals, but operating on CONTEXT, rather
    than on the current state.  */
 

--- conflicted
+++ resolved
@@ -107,12 +107,9 @@
 	;;
 mep*-*-*)
 	;;
-<<<<<<< HEAD
-=======
 microblaze*-*-*)
 	cpu_type=microblaze
 	;;
->>>>>>> 03d20231
 mips*-*-*)
 	cpu_type=mips
 	;;
@@ -624,12 +621,8 @@
   i[34567]86-*-linux* | x86_64-*-linux* | \
   i[34567]86-*-gnu* | \
   i[34567]86-*-solaris2* | \
-<<<<<<< HEAD
-  i[34567]86-*-cygwin* | i[34567]86-*-mingw* | x86_64-*-mingw*)
-=======
   i[34567]86-*-cygwin* | i[34567]86-*-mingw* | x86_64-*-mingw* | \
   i[34567]86-*-freebsd* | x86_64-*-freebsd*)
->>>>>>> 03d20231
 	if test "${host_address}" = 32; then
 		tmake_file="${tmake_file} t-softfp i386/${host_address}/t-fprules-softfp"
 	fi

--- conflicted
+++ resolved
@@ -1,13 +1,3 @@
-<<<<<<< HEAD
-2010-06-30  Jakub Jelinek  <jakub@redhat.com>
-
-	* config/ia64/lib1funcs.S: Add .note.GNU-stack section on
-	ia64-linux.
-	* config/ia64/crtbegin.S: Likewise.
-	* config/ia64/crtend.S: Likewise.
-	* config/ia64/crti.S: Likewise.
-	* config/ia64/crtn.S: Likewise.
-=======
 2016-01-25  Jakub Jelinek  <jakub@redhat.com>
 
 	PR target/69444
@@ -93,7 +83,15 @@
 	switch between software and hardware support.
 	* configure.ac (powerpc*-*-linux*): Likewise.
 	* configure: Regenerate.
->>>>>>> b1652dde
+
+2010-06-30  Jakub Jelinek  <jakub@redhat.com>
+
+	* config/ia64/lib1funcs.S: Add .note.GNU-stack section on
+	ia64-linux.
+	* config/ia64/crtbegin.S: Likewise.
+	* config/ia64/crtend.S: Likewise.
+	* config/ia64/crti.S: Likewise.
+	* config/ia64/crtn.S: Likewise.
 
 2016-01-15  Nick Clifton  <nickc@redhat.com>
 

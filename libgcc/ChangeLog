<<<<<<< HEAD
=======
2010-09-14  H.J. Lu  <hongjiu.lu@intel.com>

	* configure: Regenerated.

2010-09-10  Kai Tietz  <kai.tietz@onevision.com>

	* configure: Regenerated.

2010-09-09  Gerald Pfeifer  <gerald@pfeifer.com>
	    Andrew Pinski  <pinskia@gmail.com>

	PR target/40959	
	* config.host (ia64*-*-freebsd*): Set extra_parts.  Set tmake_file.

2010-09-06  H.J. Lu  <hongjiu.lu@intel.com>

	PR target/45524
	* configure: Regenerated.

2010-09-06  Andreas Schwab  <schwab@redhat.com>

	* configure: Regenerate.

2010-09-03  Uros Bizjak  <ubizjak@gmail.com>

	* config/i386/t-sol2 (__copysigntf3, __fabstf3): Disable for
	64bit targets.
	(__fixtfti, __fixunstfti, __floattitf, __floatuntitf): Enable only
	for 64bit targets.

2010-09-03  Uros Bizjak  <ubizjak@gmail.com>
	    Iain Sandoe  <iains@gcc.gnu.org>

	PR target/45476
	* Makefile.in (sifuncs, difuncs, tifuncs): Filter out
	LIB2FUNCS_EXCLUDE functions.

2010-09-03  Andreas Krebbel  <Andreas.Krebbel@de.ibm.com>

	* configure.ac: Use the GCC_AC_ENABLE_DECIMAL_FLOAT macro.
	Include dfp.m4.
	* configure: Regenerate.

2010-09-01  Uros Bizjak  <ubizjak@gmail.com>

	* config.host (i[34567]86-*-freebsd*, x86_64-*-freebsd*): Add
	i386/t-freebsd to tmake_file.
	* config/i386/t-freebsd: New file.
	* config/i386/libgcc-bsd.ver: New file.

2010-07-23  Nathan Froyd  <froydnj@codesourcery.com>

	* config.host (powerpc*-eabispe*): Set tmake_file.
	(powerpc*-eabi*): Likewise.
	* config/rs6000/t-ppccomm (EXTRA_PARTS): Add crtbegin, crtend,
	crtbeginS, crtendS, crtbeginT.

2010-06-12  Kazu Hirata  <kazu@codesourcery.com>

	* config.host (mips64*-*-linux*, mips*-*-linux*): Add mips/t-crtfm
	to tmake_file.  Add crtfastmath.o to extra_parts.
	* config/mips/t-crtfm: New.

2010-05-19  Joel Sherrill <joel.sherrill@oarcorp.com>

	* config.host (sparc64-*-rtems*): New target.

2010-05-19  Rainer Orth  <ro@CeBiTec.Uni-Bielefeld.DE>

	* config/i386/32/sfp-machine.h (FP_HANDLE_EXCEPTIONS): Support Sun
	assembler syntax.

2010-04-15  Thomas Schwinge  <tschwinge@gnu.org>

	* config.host <i[34567]86-*-gnu*>: Handle softfp as for Linux.

2010-04-12  Rainer Orth  <ro@CeBiTec.Uni-Bielefeld.DE>

	* config.host (alpha*-dec-osf[45]*): Removed alpha*-dec-osf4*,
	alpha-dec-osf5.0* support.

2010-04-01  Ralf Corsépius <ralf.corsepius@rtems.org>

	* config.host: Add lm32-*-rtems*.

2010-03-31  Rainer Orth  <ro@CeBiTec.Uni-Bielefeld.DE>
	    Uros Bizjak <ubizjak@gmail.com>

	PR target/39048
	* config.host (i[34567]86-*-solaris2): Handle 32-bit Solaris 2/x86
	like other remaining 32-bit x86 OSes.
	* config/i386/32/sfp-machine.h (FP_HANDLE_EXCEPTIONS): Support Sun
	assembler syntax.
	* config/i386/libgcc-sol2.ver: New file.
	* config/i386/t-sol2 (SHLIB_MAPFILES): Add it.

2010-03-30  Jack Howarth <howarth@bromo.med.uc.edu>

	PR c/43553
	* Makefile.in (INTERNAL_CFLAGS): Add @set_use_emutls@.
	* configure.ac: Use GCC_CHECK_EMUTLS to see if emulated TLS
	is used and substitute set_use_emutls.
	* configure: Regenerated.

2010-03-30  Tarik Graba  <tarik.graba@telecom-paristech.fr>

	* config/lm32/t-lm32: Remove misplaced MULTILIB_OPTIONS.

2010-03-22  Rainer Orth  <ro@CeBiTec.Uni-Bielefeld.DE>

	PR target/38085
	* config/i386/t-sol2 ($(T)gmon.o): Use CFLAGS instead of
	MULTILIB_CFLAGS.
	($(T)gcrt1.o): Likewise.
	($(T)crt1.o): Likewise.
	($(T)crti.o): Likewise.
	($(T)crtn.o): Likewise.

2010-03-01  Ralf Wildenhues  <Ralf.Wildenhues@gmx.de>

	PR other/42980
	* Makefile.in (install): Use $(MAKE) string in rule, for
	parallel make.

2010-02-22  Hans-Peter Nilsson  <hp@bitrange.com>

	Migrate from broken pre-libgcc legacy support to libgcc-centric rules.
	* config/mmix/t-mmix: New file.
	* config.host <mmix-knuth-mmixware> (extra_parts, tmake_file): Set.

2010-02-02  Jack Howarth  <howarth@bromo.med.uc.edu>

	PR java/41991
	* config/t-slibgcc-darwin: Add libgcc-libsystem.ver to
	SHLIB_MAPFILES.

2010-01-04  Anthony Green  <green@moxielogic.com>

	* config/moxie/crti.asm, config/moxie/crtn.asm,
	config/moxie/t-moxie-softfp, config/moxie/sfp-machine.h,
	config/moxie/t-moxie: New files.
	* config.host: Add t-moxie-softfp reference.

2009-11-18  Iain Sandoe <iain.sandoe@sandoe-acoustics.co.uk>

	PR other/39888
	* config/t-slibgcc-darwin: Fix embedded rpaths for
	--enable-version-specific-runtime-libs, build extension stub
	libs exposing features available from current libgcc_s.

2009-11-11  Jon Beniston <jon@beniston.com>

	* config.host: Add lm32 targets.
	* config/lm32: New directory.
	* config/lm32/libgcc_lm32.h: New file.
	* config/lm32/_mulsi3.c: New file.
	* config/lm32/_udivmodsi4.c: New file.
	* config/lm32/_divsi3.c: New file.
	* config/lm32/_modsi3.c: New file.
	* config/lm32/_udivsi3.c: New file.
	* config/lm32/_umodsi3.c: New file.
	* config/lm32/_lshrsi3.S: New file.
	* config/lm32/_ashrsi3.S: New file.
	* config/lm32/_ashlsi3.S: New file.
	* config/lm32/crti.S: New file.
	* config/lm32/crtn.S: New file.
	* config/lm32/t-lm32: New file.
	* config/lm32/t-elf: New file.
	* config/lm32/t-uclinux: New file.

>>>>>>> 779871ac
2009-10-26  Nick Clifton  <nickc@redhat.com>

	* config.host: Add support for RX target.
	* config/rx: New directory.
	* config/rx/rx-abi-functions.c: New file. Supplementary
	functions for libgcc to support the RX ABI.
	* config/rx/rx-abi.h: New file.  Supplementary header file for
	libgcc RX ABI functions.
	* config/rx/t-rx: New file: Makefile fragment for building
	libgcc for the RX.

2009-10-09  Uros Bizjak  <ubizjak@gmail.com>

	* config/i386/32/sfp-machine.h (__FP_FRAC_SUB_4): Change operand
	constraint of y0 to "g".

2009-10-07  Andreas Krebbel  <Andreas.Krebbel@de.ibm.com>

	* config.host: Include the s390 makefile fragments.
	* config/s390/32/_fixdfdi.c: New file.
	* config/s390/32/_fixsfdi.c: New file.
	* config/s390/32/_fixtfdi.c: New file.
	* config/s390/32/_fixunsdfdi.c: New file.
	* config/s390/32/_fixunssfdi.c: New file.
	* config/s390/32/_fixunstfdi.c: New file.
	* config/s390/32/t-floattodi: New file.
	* config/s390/libgcc-glibc.ver: New file.
	* config/s390/t-crtstuff: New file.
	* config/s390/t-linux: New file.
	* config/s390/t-tpf: New file.

2009-08-24  Ralf Wildenhues  <Ralf.Wildenhues@gmx.de>

	* configure.ac (AC_PREREQ): Bump to 2.64.

2009-08-22  Kaz Kojima  <kkojima@gcc.gnu.org>

	* config/sh/t-linux (HOST_LIBGCC2_CFLAGS): Add -mieee.

2009-08-22  Ralf Wildenhues  <Ralf.Wildenhues@gmx.de>

	* configure: Regenerate.

2009-08-09  Douglas B Rupp  <rupp@gnat.com>

	* config.host (ia64-hp-*vms*): New target.
	(alpha64-dec-*vms*,alpha*-dec-*vms*): Fix for config/vms and unify
	with ia64-hp-*vms*.

2009-07-30  Ralf Wildenhues  <Ralf.Wildenhues@gmx.de>

	* configure.ac: Add snippet for maintainer-mode.
	* configure: Regenerate.
	* Makefile.in (AUTOCONF, configure_deps): New variables.
	($(srcdir)/configure)): New rule, active only with maintainer
	mode turned on.

2009-06-23  DJ Delorie  <dj@redhat.com>

	Add MeP port.
	* config.host: Add mep support.

2009-06-22  Kai Tietz  <kai.tietz@onevision.com>

	* config.host: Add i386/${host_address}/t-fprules-softfp and
	t-softfp to tmake_file for i[34567]86-*-mingw*, x86_64-*-mingw*.

	* config/i386/64/_divtc3.c: Disable usage of .symver assembly symbol
	for mingw targets.
	* config/i386/64/_multc3.c: Likewise.
	* config/i386/64/_powitf2.c: Likewise.
	* config/i386/64/eqtf2.c: Likewise.
	* config/i386/64/getf2.c: Likewise.
	* config/i386/64/letf2.c: Likewise.
	* config/i386/64/letf2.c: Likewise.
	* config/i386/64/sfp-machine.h (_FP_W_TYPE): Define as
	unsigned long long for x64 mingw targets.
	(_FP_WS_TYPE): Define as signed long long for x64 mingw target.
	(_FP_I_TYPE): Define as long long for x64 mingw target.

2009-06-10  Maciej W. Rozycki  <macro@linux-mips.org>

	* config.host (vax-*-linux*): New.

2009-05-31  Anthony Green  <green@moxielogic.com>

	* config.host: Add moxie support.
	* config/moxie/t-moxie: New file.

2009-05-29  David Billinghurst <billingd@gcc.gnu.org>

	* config.host: Add i386/${host_address}/t-fprules-softfp and
	t-softfp to tmake_file for i[34567]86-*-cygwin*.

2009-04-17  Aurelien Jarno  <aurelien@aurel32.net>

	* config.host: Add i386/${host_address}/t-fprules-softfp to
	tmake_file for i[34567]86-*-kfreebsd*-gnu, x86_64-*-kfreebsd*-gnu*.

2009-04-09  Nick Clifton  <nickc@redhat.com>

	* config/ia64/tf-signs.c: Change copyright header to refer to
	version 3 of the GNU General Public License with version 3.1
	of the GCC Runtime Library Exception and to point readers at
	the COPYING3 and COPYING3.RUNTIME files and the FSF's license
	web page.
	* config/i386/32/tf-signs.c: Likewise.
	* config/libbid/_addsub_dd.c: Likewise.
	* config/libbid/_addsub_sd.c: Likewise.
	* config/libbid/_addsub_td.c: Likewise.
	* config/libbid/_dd_to_df.c: Likewise.
	* config/libbid/_dd_to_di.c: Likewise.
	* config/libbid/_dd_to_sd.c: Likewise.
	* config/libbid/_dd_to_sf.c: Likewise.
	* config/libbid/_dd_to_si.c: Likewise.
	* config/libbid/_dd_to_td.c: Likewise.
	* config/libbid/_dd_to_tf.c: Likewise.
	* config/libbid/_dd_to_udi.c: Likewise.
	* config/libbid/_dd_to_usi.c: Likewise.
	* config/libbid/_dd_to_xf.c: Likewise.
	* config/libbid/_df_to_dd.c: Likewise.
	* config/libbid/_df_to_sd.c: Likewise.
	* config/libbid/_df_to_td.c: Likewise.
	* config/libbid/_di_to_dd.c: Likewise.
	* config/libbid/_di_to_sd.c: Likewise.
	* config/libbid/_di_to_td.c: Likewise.
	* config/libbid/_div_dd.c: Likewise.
	* config/libbid/_div_sd.c: Likewise.
	* config/libbid/_div_td.c: Likewise.
	* config/libbid/_eq_dd.c: Likewise.
	* config/libbid/_eq_sd.c: Likewise.
	* config/libbid/_eq_td.c: Likewise.
	* config/libbid/_ge_dd.c: Likewise.
	* config/libbid/_ge_sd.c: Likewise.
	* config/libbid/_ge_td.c: Likewise.
	* config/libbid/_gt_dd.c: Likewise.
	* config/libbid/_gt_sd.c: Likewise.
	* config/libbid/_gt_td.c: Likewise.
	* config/libbid/_isinfd128.c: Likewise.
	* config/libbid/_isinfd32.c: Likewise.
	* config/libbid/_isinfd64.c: Likewise.
	* config/libbid/_le_dd.c: Likewise.
	* config/libbid/_le_sd.c: Likewise.
	* config/libbid/_le_td.c: Likewise.
	* config/libbid/_lt_dd.c: Likewise.
	* config/libbid/_lt_sd.c: Likewise.
	* config/libbid/_lt_td.c: Likewise.
	* config/libbid/_mul_dd.c: Likewise.
	* config/libbid/_mul_sd.c: Likewise.
	* config/libbid/_mul_td.c: Likewise.
	* config/libbid/_ne_dd.c: Likewise.
	* config/libbid/_ne_sd.c: Likewise.
	* config/libbid/_ne_td.c: Likewise.
	* config/libbid/_sd_to_dd.c: Likewise.
	* config/libbid/_sd_to_df.c: Likewise.
	* config/libbid/_sd_to_di.c: Likewise.
	* config/libbid/_sd_to_sf.c: Likewise.
	* config/libbid/_sd_to_si.c: Likewise.
	* config/libbid/_sd_to_td.c: Likewise.
	* config/libbid/_sd_to_tf.c: Likewise.
	* config/libbid/_sd_to_udi.c: Likewise.
	* config/libbid/_sd_to_usi.c: Likewise.
	* config/libbid/_sd_to_xf.c: Likewise.
	* config/libbid/_sf_to_dd.c: Likewise.
	* config/libbid/_sf_to_sd.c: Likewise.
	* config/libbid/_sf_to_td.c: Likewise.
	* config/libbid/_si_to_dd.c: Likewise.
	* config/libbid/_si_to_sd.c: Likewise.
	* config/libbid/_si_to_td.c: Likewise.
	* config/libbid/_td_to_dd.c: Likewise.
	* config/libbid/_td_to_df.c: Likewise.
	* config/libbid/_td_to_di.c: Likewise.
	* config/libbid/_td_to_sd.c: Likewise.
	* config/libbid/_td_to_sf.c: Likewise.
	* config/libbid/_td_to_si.c: Likewise.
	* config/libbid/_td_to_tf.c: Likewise.
	* config/libbid/_td_to_udi.c: Likewise.
	* config/libbid/_td_to_usi.c: Likewise.
	* config/libbid/_td_to_xf.c: Likewise.
	* config/libbid/_tf_to_dd.c: Likewise.
	* config/libbid/_tf_to_sd.c: Likewise.
	* config/libbid/_tf_to_td.c: Likewise.
	* config/libbid/_udi_to_dd.c: Likewise.
	* config/libbid/_udi_to_sd.c: Likewise.
	* config/libbid/_udi_to_td.c: Likewise.
	* config/libbid/_unord_dd.c: Likewise.
	* config/libbid/_unord_sd.c: Likewise.
	* config/libbid/_unord_td.c: Likewise.
	* config/libbid/_usi_to_dd.c: Likewise.
	* config/libbid/_usi_to_sd.c: Likewise.
	* config/libbid/_usi_to_td.c: Likewise.
	* config/libbid/_xf_to_dd.c: Likewise.
	* config/libbid/_xf_to_sd.c: Likewise.
	* config/libbid/_xf_to_td.c: Likewise.
	* config/libbid/bid128.c: Likewise.
	* config/libbid/bid128_2_str.h: Likewise.
	* config/libbid/bid128_2_str_macros.h: Likewise.
	* config/libbid/bid128_2_str_tables.c: Likewise.
	* config/libbid/bid128_add.c: Likewise.
	* config/libbid/bid128_compare.c: Likewise.
	* config/libbid/bid128_div.c: Likewise.
	* config/libbid/bid128_fma.c: Likewise.
	* config/libbid/bid128_logb.c: Likewise.
	* config/libbid/bid128_minmax.c: Likewise.
	* config/libbid/bid128_mul.c: Likewise.
	* config/libbid/bid128_next.c: Likewise.
	* config/libbid/bid128_noncomp.c: Likewise.
	* config/libbid/bid128_quantize.c: Likewise.
	* config/libbid/bid128_rem.c: Likewise.
	* config/libbid/bid128_round_integral.c: Likewise.
	* config/libbid/bid128_scalb.c: Likewise.
	* config/libbid/bid128_sqrt.c: Likewise.
	* config/libbid/bid128_string.c: Likewise.
	* config/libbid/bid128_to_int16.c: Likewise.
	* config/libbid/bid128_to_int32.c: Likewise.
	* config/libbid/bid128_to_int64.c: Likewise.
	* config/libbid/bid128_to_int8.c: Likewise.
	* config/libbid/bid128_to_uint16.c: Likewise.
	* config/libbid/bid128_to_uint32.c: Likewise.
	* config/libbid/bid128_to_uint64.c: Likewise.
	* config/libbid/bid128_to_uint8.c: Likewise.
	* config/libbid/bid32_to_bid128.c: Likewise.
	* config/libbid/bid32_to_bid64.c: Likewise.
	* config/libbid/bid64_add.c: Likewise.
	* config/libbid/bid64_compare.c: Likewise.
	* config/libbid/bid64_div.c: Likewise.
	* config/libbid/bid64_fma.c: Likewise.
	* config/libbid/bid64_logb.c: Likewise.
	* config/libbid/bid64_minmax.c: Likewise.
	* config/libbid/bid64_mul.c: Likewise.
	* config/libbid/bid64_next.c: Likewise.
	* config/libbid/bid64_noncomp.c: Likewise.
	* config/libbid/bid64_quantize.c: Likewise.
	* config/libbid/bid64_rem.c: Likewise.
	* config/libbid/bid64_round_integral.c: Likewise.
	* config/libbid/bid64_scalb.c: Likewise.
	* config/libbid/bid64_sqrt.c: Likewise.
	* config/libbid/bid64_string.c: Likewise.
	* config/libbid/bid64_to_bid128.c: Likewise.
	* config/libbid/bid64_to_int16.c: Likewise.
	* config/libbid/bid64_to_int32.c: Likewise.
	* config/libbid/bid64_to_int64.c: Likewise.
	* config/libbid/bid64_to_int8.c: Likewise.
	* config/libbid/bid64_to_uint16.c: Likewise.
	* config/libbid/bid64_to_uint32.c: Likewise.
	* config/libbid/bid64_to_uint64.c: Likewise.
	* config/libbid/bid64_to_uint8.c: Likewise.
	* config/libbid/bid_b2d.h: Likewise.
	* config/libbid/bid_binarydecimal.c: Likewise.
	* config/libbid/bid_conf.h: Likewise.
	* config/libbid/bid_convert_data.c: Likewise.
	* config/libbid/bid_decimal_data.c: Likewise.
	* config/libbid/bid_decimal_globals.c: Likewise.
	* config/libbid/bid_div_macros.h: Likewise.
	* config/libbid/bid_dpd.c: Likewise.
	* config/libbid/bid_flag_operations.c: Likewise.
	* config/libbid/bid_from_int.c: Likewise.
	* config/libbid/bid_functions.h: Likewise.
	* config/libbid/bid_gcc_intrinsics.h: Likewise.
	* config/libbid/bid_inline_add.h: Likewise.
	* config/libbid/bid_internal.h: Likewise.
	* config/libbid/bid_round.c: Likewise.
	* config/libbid/bid_sqrt_macros.h: Likewise.

2009-04-09  Jakub Jelinek  <jakub@redhat.com>

	* Makefile.in: Change copyright header to refer to version
	3 of the GNU General Public License and to point readers at the
	COPYING3 file and the FSF's license web page.
	* config.host: Likewise.

2009-04-07  Alan Modra  <amodra@bigpond.net.au>

	* config.host: Reorder and merge to match config.gcc change.

2009-04-03  Alan Modra  <amodra@bigpond.net.au>

	* config.host (powerpc-*-linux*altivec*, powerpc-*-linux*spe): Delete.

2009-03-28  Joseph Myers  <joseph@codesourcery.com>

	* config.host (arm-*-coff*, armel-*-coff*, arm-semi-aof,
	armel-semi-aof, h8300-*-*, i[34567]86-*-aout*, i[34567]86-*-coff*,
	m68k-*-aout*, m68k-*-coff*, pdp11-*-bsd, rs6000-ibm-aix4.[12]*,
	powerpc-ibm-aix4.[12]*, sh-*-*): Remove.

2009-02-12  Uros Bizjak  <ubizjak@gmail.com>

	* config.host (ia64*-*-linux*): Add t-softfp to tmake_file.
	* config/ia64/tf-signs.c (__copysigntf3, __fabstf2): Prototype.

2009-02-12  H.J. Lu  <hongjiu.lu@intel.com>

	* config.host (ia64*-*-linux*): Add ia64/t-fprules-softfp and
	ia64/t-softfp-compat to tmake_file.

	* Makefile.in (gen-hide-list): Ignore .*_compat and .*@.*.

	* config/ia64/__divxf3.asm: New.
	* config/ia64/_fixtfdi.asm: Likewise.
	* config/ia64/_fixunstfdi.asm: Likewise.
	* config/ia64/_floatditf.asm: Likewise.
	* config/ia64/t-fprules-softfp: Likewise.
	* config/ia64/t-softfp-compat: Likewise.
	* config/ia64/tf-signs.c: Likewise.

2009-01-18  Ben Elliston  <bje@au.ibm.com>

	* config/i386/32/tf-signs.c (__copysigntf3, __fabstf2): Prototype.

2009-01-16  Ben Elliston  <bje@au.ibm.com>

	* config.host (i[34567]86-*-linux*, x86_64-*-linux*): Add t-softfp
	to tmake_file.

2009-01-13  Ben Elliston  <bje@au.ibm.com>

	* config/t-softfp: New file.
	* config.host (powerpc64-*-linux*, powerpc64-*-gnu*): Add t-softfp.
	(powerpc-*-linux*spe*, powerpc-*-linux*): Likewise.

2009-01-05  Joel Sherrill <joel.sherrill@oarcorp.com>

	* config.host: Add m32r*-*-rtems*.

2008-12-01  Joel Sherrill <joel.sherrill@oarcorp.com>

	* config.host: Add m32c*-*-rtems*.

2008-11-20  Rainer Orth  <ro@TechFak.Uni-Bielefeld.DE>

	PR bootstrap/33100
	* configure.ac (i?86-*-solaris2.1[0-9]*): Only include
	i386/t-crtstuff if linker supports ZERO terminator unwind entries.
	* configure: Regenerate.
	* config.host (i[34567]86-*-solaris2*): Move i386/t-sol2 in
	tmake_file here from gcc/config.gcc.
	Move extra_parts here from gcc/config.gcc.
	* config/i386/t-sol2: Move here from gcc/config/i386.
	Use gcc_srcdir instead of srcdir.

2008-11-18  Adam Nemet  <anemet@caviumnetworks.com>

	* config.host (mipsisa64r2-*-elf* | mipsisa64r2el-*-elf*): New
	case.

2008-11-09  Thomas Schwinge  <tschwinge@gnu.org>

	* config.host <t-tls>: Also enable for GNU/kFreeBSD and GNU/kNetBSD.

2008-10-08  Thomas Schwinge  <tschwinge@gnu.org>

	* config.host: Fold `*-*-gnu*' cases into the Linux ones.

2008-09-03  Hari Sandanagobalane  <hariharan@picochip.com>

	Add picoChip port.
	* config.host: Add picochip-*-*.

2008-08-06  Bob Wilson  <bob.wilson@acm.org>

	* config.host: Match more processor names for Xtensa.

2008-07-08  H.J. Lu  <hongjiu.lu@intel.com>

	* config/i386/64/t-softfp-compat: Update comments.

2008-07-07  H.J. Lu  <hongjiu.lu@intel.com>

	* config/i386/64/_divtc3-compat.c: Moved to ...
	* config/i386/64/_divtc3.c: Here.

	* config/i386/64/_multc3-compat.c: Moved to ...
	* config/i386/64/_multc3.c: Here.

	* config/i386/64/_powitf2-compat.c: Moved to ...
	* config/i386/64/_powitf2.c: Here.

	* config/i386/64/t-softfp-compat (libgcc2-tf-compats): Add
	.c suffix instead of -compat.c.

2008-07-05  Uros Bizjak  <ubizjak@gmail.com>

	* config/i386/32/sfp-machine.h (_FP_MUL_MEAT_S): Remove.
	(_FP_MUL_MEAT_D): Ditto.
	(_FP_DIV_MEAT_S): Ditto.
	(_FP_DIV_MEAT_D): Ditto.

2008-07-03  Richard Sandiford  <rdsandiford@googlemail.com>

	* Makefile.in: Add support for __sync_* libgcc functions.

2008-07-03  H.J. Lu  <hongjiu.lu@intel.com>

	* shared-object.mk ($(base)_s$(objext)): Remove -DSHARED.

2008-07-02  H.J. Lu  <hongjiu.lu@intel.com>

	PR boostrap/36702
	* config.host: Only include 32bit t-fprules-softfp for Darwin/x86
	and Linux/x86.  Include 64bit t-softfp-compat for Linux/x86.

	* config/i386/64/t-fprules-softfp: Moved to ...
	* config/i386/64/t-softfp-compat: This.  New.

2008-07-02  Uros Bizjak  <ubizjak@gmail.com>

	* config/i386/32/sfp-machine.h (FP_HANDLE_EXCEPTIONS) [FP_EX_INVALID]:
	Initialize f with 0.0.

2008-07-02  H.J. Lu  <hongjiu.lu@intel.com>

	PR target/36669
	* shared-object.mk ($(base)_s$(objext)): Add -DSHARED.

	* config/i386/64/_divtc3-compat.c: New.
	* config/i386/64/_multc3-compat.c: Likewise.
	* config/i386/64/_powitf2-compat.c: Likewise.
	* config/i386/64/eqtf2.c: Likewise.
	* config/i386/64/getf2.c: Likewise.
	* config/i386/64/letf2.c: Likewise.
	* config/i386/64/t-fprules-softfp: Likewise.

2008-07-02  H.J. Lu  <hongjiu.lu@intel.com>

	* config.host: Add i386/${host_address}/t-fprules-softfp to
	tmake_file for i[34567]86-*-darwin*, x86_64-*-darwin*,
	i[34567]86-*-linux*, x86_64-*-linux*.

	* configure.ac: Set host_address to 64 or 32 for x86.
	* configure: Regenerated.

	* Makefile.in (config.status): Also depend on
	$(srcdir)/config.host.

	* config/i386/32/t-fprules-softfp: New.
	* config/i386/32/tf-signs.c: Likewise.

	* config/i386/64/sfp-machine.h: New. Moved from gcc.

2008-07-02  H.J. Lu  <hongjiu.lu@intel.com>
	    Uros Bizjak  <ubizjak@gmail.com>

	* config/i386/32/sfp-machine.h: New.

2008-06-26  Nathan Froyd  <froydnj@codesourcery.com>

	* config/rs6000/t-ppccomm: Remove rules that conflict with
	auto-generated rules.

2008-06-17  Ralf Wildenhues  <Ralf.Wildenhues@gmx.de>

	* configure.ac: sinclude override.m4.
	* configure: Regenerate.

2008-06-11  Bernhard Fischer  <aldot@gcc.gnu.org>

	* configure: Regenerate.

2008-06-10  Joseph Myers  <joseph@codesourcery.com>

	* Makefile.in (DECNUMINC): Remove
	-I$(MULTIBUILDTOP)../../libdecnumber.
	* gstdint.h: New.

2008-06-07  Joseph Myers  <joseph@codesourcery.com>

	* config.host (strongarm*-*-*, ep9312*-*-*, xscale-*-*,
	parisc*-*-*, m680[012]0-*-*, *-*-linux*libc1*, *-*-linux*aout*,
	alpha*-*-unicosmk*, strongarm*-*-freebsd*, ep9312-*-elf,
	arm*-*-kaos*, cris-*-aout, parisc*64*-*-linux*, parisc*-*-linux*,
	hppa1.1-*-pro*, hppa1.1-*-osf*, hppa1.1-*-bsd*,
	i[34567]86-sequent-ptx4*, i[34567]86-sequent-sysv4*,
	i[34567]86-*-beoself*, i[34567]86-*-beos*, i[34567]86-*-sco3.2v5*,
	i[34567]86-*-sysv5*, i[34567]86-*-sysv4*, i[34567]86-*-uwin*,
	i[34567]86-*-kaos*, m68020-*-elf*, m68010-*-netbsdelf*,
	mips-wrs-windiss, mt-*-elf, powerpc-*-beos*, powerpc-*-chorusos*,
	powerpc-wrs-windiss*, powerpcle-*-sysv*, powerpc-*-kaos*,
	powerpcle-*-kaos*, sh*-*-kaos*, sparc-*-sysv4*, strongarm-*-elf*,
	strongarm-*-pe, strongarm-*-kaos*, vax-*-bsd*, vax-*-sysv*,
	vax-*-ultrix*, xscale-*-elf, xscale-*-coff): Remove.

2008-05-25  Arthur Loiret  <arthur.loiret@u-psud.fr>

	* config.host (sh2[lbe]*-*-linux*): Allow target.

2008-04-30  Nathan Froyd  <froydnj@codesourcery.com>

	* config/rs6000/t-ppccomm: Add build rules for new files.
	(LIB2ADD_ST): New variable.

2008-04-07  Andy Hutchinson  <hutchinsonandy@aim.com>

	PR target/34210
	PR target/35508
	* config.host (avr-*-*): Add avr cpu_type and avr tmake_file.
	* config/t-avr: New file. Build 16bit libgcc functions.

2008-03-02  Jakub Jelinek  <jakub@redhat.com>

	PR target/35401
	* config/t-slibgcc-darwin: Make install-leaf dependent on
	install-darwin-libgcc-stubs instead of install.

2008-01-25  Joseph Myers  <joseph@codesourcery.com>

	* config.host (tic4x-*-*, c4x-*-rtems*, tic4x-*-rtems*, c4x-*,
	tic4x-*, h8300-*-rtemscoff*, ns32k-*-netbsdelf*, ns32k-*-netbsd*,
	sh-*-rtemscoff*): Remove cases.

2007-12-27  Richard Sandiford  <rsandifo@nildram.co.uk>

	* Makefile.in (all): Use install-leaf rather than install.
	(install): Split most of the rule into...
	(install-leaf): ...this new one.

2007-12-19  Etsushi Kato  <ek.kato@gmail.com>
	    Paolo Bonzini  <bonzini@gnu.org>

	PR target/30572
	* Makefile.in: Use @shlib_slibdir@ substitution to get
	correct install name on darwin.
	* config/t-slibgcc-darwin: Use @shlib_slibdir@ for -install_name.

2007-12-15  Hans-Peter Nilsson  <hp@axis.com>

	* config.host (crisv32-*-elf, crisv32-*-none): New, same as
	cris-*-elf and cris-*-none.
	(crisv32-*-linux*): Similar, as cris-*-linux*.

2007-11-20  Rask Ingemann Lambertsen  <rask@sygehus.dk>

	* config.host (ia64*-*-elf*): Build ia64 specific libgcc parts.

2007-10-27  H.J. Lu  <hongjiu.lu@intel.com>

	PR regression/33926
	* configure.ac: Replace have_cc_tls with gcc_cv_have_cc_tls.
	* configure: Regenerated.

2007-09-27  H.J. Lu  <hongjiu.lu@intel.com>

	* Makefile.in (dfp-filenames): Replace decimal_globals,
	decimal_data, binarydecimal and convert_data with
	bid_decimal_globals, bid_decimal_data, bid_binarydecimal
	and bid_convert_data, respectively.

2007-09-17  Chao-ying Fu  <fu@mips.com>
	    Nigel Stephens  <nigel@mips.com>

	* fixed-obj.mk: New file to support fine-grain fixed-point functions.
	* Makefile.in (fixed_point): Define.
	Check if fixed_point is yes to build support functions.
	* configure.ac: Check for fixed_point support.
	* configure: Regenerated.
	* gen-fixed.sh: New file to generate lists of fixed-point labels,
	funcs, modes, from, to.

2007-09-11  Janis Johnson  <janis187@us.ibm.com

	* Makefile.in (dfp-filenames): Add bid128_noncomp.

2007-09-10  Janis Johnson  <janis187@us.ibm.com>

	* Makefile.in (dfp-filenames): Remove decUtility, add
	decDouble, decPacked, decQuad, decSingle.

2007-08-27  Hans Kester  <hans.kester@ellips.nl>

	* config.host : Add x86_64-elf target.

2007-07-06  H.J. Lu  <hongjiu.lu@intel.com>

	* configure.ac (set_have_cc_tls): Add a missing =.
	* configure: Regenerated.

2007-07-06  H.J. Lu  <hongjiu.lu@intel.com>

	* config.host (tmake_file): Add t-tls for i[34567]86-*-linux*
	and x86_64-*-linux*.

	* config/t-tls: New file.

	* Makefile.in (INTERNAL_CFLAGS): Add @set_have_cc_tls@.

	* configure.ac: Include ../config/enable.m4 and
	../config/tls.m4.  Use GCC_CHECK_CC_TLS to check if assembler
	supports TLS and substitute set_have_cc_tls.
	* configure: Regenerated.

2007-07-04  H.J. Lu  <hongjiu.lu@intel.com>

	* Makefile.in: Use libbid for DFP when BID is enabled.

2007-06-14  Danny Smith  <dannysmith@users.sourceforge.net>

	* config.host(*-cygwin* |*-mingw* ): Add crtbegin.o, crtend.o to
	extra_parts. Add config/i386/t-cygming to tmake_file.
	* config/i386/t-cygming: New file with rules for crtbegin.o, crtend.o.

2007-05-29  Zuxy Meng  <zuxy.meng@gmail.com>
	    Danny Smith  <dannysmith@users.sourceforge.net>

	PR target/29498
	* config.host (i[34567]86-*-cygwin* | i[34567]86-*-mingw*) Add
	crtfastmath.o to extra_parts.  Add i386/t-crtfm to tmake_file.
	* config/i386/t-crtfm: Compile crtfastmath.o with
	-minline-all-stringops.

2007-05-10  Richard Sandiford  <richard@codesourcery.com>

	* config.host (sparc-wrs-vxworks): New target.

2007-04-14  Kazu Hirata  <kazu@codesourcery.com>

	* config.host: Recognize fido.

2007-04-04  Janis Johnson  <janis187@us.ibm.com>

	* configure: Check host, not target, for decimal float support.

2007-04-03  Uros Bizjak  <ubizjak@gmail.com>

	* config/i386/t-crtpc: New file.
	* config.host (i[34567]86-*-linux*): Add i386/t-crtpc to tm-file.
	(x86_64-*-linux*): Ditto.

2007-02-30  Kai Tietz  <kai.tietz@onevision.com>

	* config.host (x86_64-*-mingw*): New target.

2007-03-23  Michael Meissner  <michael.meissner@amd.com>
	    H.J. Lu  <hongjiu.lu@intel.com>

	* Makefile.in (enable_decimal_float): New.
	(DECNUMINC): Add
	-I$(srcdir)/../libdecnumber/$(enable_decimal_float).
	(dec-objects): Move decimal32, decimal64 and decimal128 to ...
	(decbits-filenames): This.
	(decbits-objects): New.
	(libgcc-objects): Add $(decbits-objects).

	* configure.ac: Support * --enable-decimal-float={no,yes,bid,dpd}.
	Substitute enable_decimal_float.
	* configure: Regenerated.

2007-03-19  Hans-Peter Nilsson  <hp@axis.com>

	* config.host (cris-*-elf | cris-*-none): Set extra_parts.

2007-03-12  Brooks Moses  <brooks.moses@codesourcery.com>

	* Makefile.in (install-info): New dummy target.

2007-03-05  Bernd Schmidt  <bernd.schmidt@analog.com>

	* config.host (bfin*-linux-uclibc*): Set extra_parts.

2007-03-01  Brooks Moses  <brooks.moses@codesourcery.com>

	* Makefile.in: Add install-html and install-pdf dummy
	targets.

2007-02-05  Roger Sayle  <roger@eyesopen.com>
	    Daniel Jacobowitz  <dan@codesourcery.com>

	* Makefile.in <LIBUNWIND>: Make libgcc_s.so depend on libunwind.so.
	(libgcc_s.so): Append -B./ to CFLAGS for $(SHLIB_LINK).
	(libunwind.so): Likewise for $(SHLIBUNWIND_LINK).

2007-01-29  Janis Johnson  <janis187@us.ibm.com>

	* Makefile.in (dec-filenames): Add decExcept.

2007-01-28  Daniel Jacobowitz  <dan@codesourcery.com>

	PR bootstrap/30469
	* Makefile.in (CFLAGS): Forcibly remove -fprofile-generate and
	-fprofile-use.

2007-01-25  Daniel Jacobowitz  <dan@codesourcery.com>

	* configure.ac: Add --enable-version-specific-runtime-libs.
	Correct $slibdir default.
	* configure: Regenerated.

2007-01-23  Joseph Myers  <joseph@codesourcery.com>

	* config/rs6000/t-ldbl128: Always use -mlong-double-128.

2007-01-21  Andrew Pinski  <pinskia@gmail.com>

	PR target/30519
	* config.host (alpha*-*-linux*): Set extra_parts.

2007-01-09  Kaz Kojima  <kkojima@gcc.gnu.org>

	* config/sh/t-linux: New.
	* config.host (sh*-*-linux*): Set tmake_file.

2007-01-05  Daniel Jacobowitz  <dan@codesourcery.com>

	* Makefile.in (install): Handle multilibs.

2007-01-04  Brooks Moses  <brooks.moses@codesourcery.com>

	* Makefile.in: Added .PHONY entry for documentation targets.

2007-01-04  Brooks Moses  <brooks.moses@codesourcery.com>

	* Makefile.in: Add empty info, html, dvi, pdf targets.

2007-01-04  Mike Stump  <mrs@apple.com>

	* Makefile.in (MAKEINFO): Remove.
	(PERL): Likewise.

2007-01-04  Paolo Bonzini  <bonzini@gnu.org>

	* configure.ac: Add GCC_TOPLEV_SUBDIRS.
	* configure: Regenerate.
	* Makefile.in (host_subdir): Substitute it.
	(gcc_objdir): Use it.

2007-01-04  Daniel Jacobowitz  <dan@codesourcery.com>

	* config.host (ia64*-*-linux*): Set tmake_file.

2007-01-04  Daniel Jacobowitz  <dan@codesourcery.com>

	* Makefile.in (version): Define.

2007-01-03  Daniel Jacobowitz  <dan@codesourcery.com>
	    Paolo Bonzini  <bonzini@gnu.org>

	* Makefile.in, config/i386/t-darwin, config/i386/t-darwin64,
	config/i386/t-nwld, config/rs6000/t-darwin, config/rs6000/t-ldbl128,
	config/i386/t-crtfm, config/alpha/t-crtfm, config/ia64/t-ia64,
	config/sparc/t-crtfm, config/t-slibgcc-darwin,
	config/rs6000/t-ppccomm, config.host, configure.ac, empty.mk,
	shared-object.mk, siditi-object.mk, static-object.mk: New files.
	* configure: Generated.<|MERGE_RESOLUTION|>--- conflicted
+++ resolved
@@ -1,5 +1,3 @@
-<<<<<<< HEAD
-=======
 2010-09-14  H.J. Lu  <hongjiu.lu@intel.com>
 
 	* configure: Regenerated.
@@ -170,7 +168,6 @@
 	* config/lm32/t-elf: New file.
 	* config/lm32/t-uclinux: New file.
 
->>>>>>> 779871ac
 2009-10-26  Nick Clifton  <nickc@redhat.com>
 
 	* config.host: Add support for RX target.

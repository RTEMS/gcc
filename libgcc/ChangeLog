<<<<<<< HEAD
2010-06-30  Jakub Jelinek  <jakub@redhat.com>

	* config/ia64/lib1funcs.S: Add .note.GNU-stack section on
	ia64-linux.
	* config/ia64/crtbegin.S: Likewise.
	* config/ia64/crtend.S: Likewise.
	* config/ia64/crti.S: Likewise.
	* config/ia64/crtn.S: Likewise.
=======
2022-12-16  Thomas Neumann  <tneumann@users.sourceforge.net>

	* unwind-dw2-fde.c: Initialize fde object lazily when
	the first exception tries to pass through.

2022-12-16  Thomas Neumann  <tneumann@users.sourceforge.net>

	* unwind-dw2-fde.c: Use radix sort instead of split+sort+merge.
>>>>>>> 4e4620d8

2022-12-08  Max Filippov  <jcmvbkbc@gmail.com>

	* config/xtensa/xtensa-config-builtin.h (XCHAL_NUM_AREGS)
	(XCHAL_ICACHE_SIZE, XCHAL_DCACHE_SIZE, XCHAL_ICACHE_LINESIZE)
	(XCHAL_DCACHE_LINESIZE, XCHAL_MMU_MIN_PTE_PAGE_SIZE)
	(XSHAL_ABI): Remove stray symbols from macro definitions.

2022-12-07  Max Filippov  <jcmvbkbc@gmail.com>

	* config/xtensa/crti.S (xtensa-config.h): Replace #inlcude with
	xtensa-config-builtin.h.
	* config/xtensa/crtn.S: Likewise.
	* config/xtensa/lib1funcs.S: Likewise.
	* config/xtensa/lib2funcs.S: Likewise.
	* config/xtensa/xtensa-config-builtin.h: New File.

2022-11-04  Florian Weimer  <fweimer@redhat.com>

	* unwind-dw2-fde-dip.c (find_fde_tail): Special-case encoding
	values actually used by BFD ld.

2022-10-23  LIU Hao  <lh_mouse@126.com>

	* config/i386/gthr-mcf.h: Include 'gthr_libobjc.h' when building
	libobjc, instead of 'gthr.h'

2022-10-19  LIU Hao  <lh_mouse@126.com>

	* config.host: Add new cases for `mcf` thread model
	* config/i386/gthr-mcf.h: New file
	* config/i386/t-mingw-mcfgthread: New file
	* config/i386/t-slibgcc-cygming: Add mcfgthread for libgcc DLL
	* configure: Regenerate

2022-10-18  Jonathan Wakely  <jwakely@redhat.com>

	* Makefile.in: Quote variable.

2022-10-17  H.J. Lu  <hjl.tools@gmail.com>

	* unwind-generic.h (_Unwind_Frames_Increment): Add the EXC
	argument.
	* unwind.inc (_Unwind_RaiseException_Phase2): Pass EXC to
	_Unwind_Frames_Increment.
	(_Unwind_ForcedUnwind_Phase2): Likewise.
	* config/i386/shadow-stack-unwind.h (_Unwind_Frames_Increment):
	Take the EXC argument.  Return _URC_FATAL_PHASE2_ERROR if the
	return address on normal stack doesn't match the return address
	on shadow stack.

2022-10-17  Florian Weimer  <fweimer@redhat.com>

	* unwind-dw2.h (struct frame_state_reg_info): Move cfa_how member
	and reduce its size.

2022-10-14  Jakub Jelinek  <jakub@redhat.com>

	* config/i386/t-softfp (softfp_extensions): Add bfsf.
	(softfp_truncations): Add tfbf xfbf dfbf sfbf hfbf.
	(CFLAGS-extendbfsf2.c, CFLAGS-truncsfbf2.c, CFLAGS-truncdfbf2.c,
	CFLAGS-truncxfbf2.c, CFLAGS-trunctfbf2.c, CFLAGS-trunchfbf2.c): Add
	-msse2.
	* config/i386/libgcc-glibc.ver (GCC_13.0.0): Export
	__extendbfsf2 and __trunc{s,d,x,t,h}fbf2.
	* config/i386/sfp-machine.h (_FP_NANSIGN_B): Define.
	* config/i386/64/sfp-machine.h (_FP_NANFRAC_B): Define.
	* config/i386/32/sfp-machine.h (_FP_NANFRAC_B): Define.
	* soft-fp/brain.h: New file.
	* soft-fp/truncsfbf2.c: New file.
	* soft-fp/truncdfbf2.c: New file.
	* soft-fp/truncxfbf2.c: New file.
	* soft-fp/trunctfbf2.c: New file.
	* soft-fp/trunchfbf2.c: New file.
	* soft-fp/truncbfhf2.c: New file.
	* soft-fp/extendbfsf2.c: New file.

2022-10-12  Martin Liska  <mliska@suse.cz>

	* libgcov-driver.c: Use new function.
	* libgcov.h (gcov_write_summary): Rename to ...
	(gcov_write_object_summary): ... this.

2022-10-11  Olivier Hainque  <hainque@adacore.com>

	* config.host (*vxworks*): When enable_shared, add
	libgcc and crtstuff "shared" fragments for rtp except
	large code model.
	(aarch64*-wrs-vxworks7*): Remove t-slibgcc-libgcc from
	the list of fragments.

2022-10-06  Jakub Jelinek  <jakub@redhat.com>

	* config/arc/linux-unwind.h (arc_fallback_frame_state): Use
	fs->regs.how[X] instead of fs->regs.reg[X].how.

2022-10-06  Jakub Jelinek  <jakub@redhat.com>

	* unwind-dw2.h (REG_UNSAVED, REG_SAVED_OFFSET, REG_SAVED_REG,
	REG_SAVED_EXP, REG_SAVED_VAL_OFFSET, REG_SAVED_VAL_EXP,
	REG_UNDEFINED): New anonymous enum, moved from inside of
	struct frame_state_reg_info.
	(struct frame_state_reg_info): Remove reg[].how element and the
	anonymous enum there.  Add how element.
	* unwind-dw2.c: Include stddef.h.
	(uw_frame_state_for): Don't clear first
	offsetof (_Unwind_FrameState, regs.how[0]) bytes of *fs.
	(execute_cfa_program, __frame_state_for, uw_update_context_1,
	uw_update_context): Use fs->regs.how[X] instead of fs->regs.reg[X].how
	or fs.regs.how[X] instead of fs.regs.reg[X].how.
	* config/sh/linux-unwind.h (sh_fallback_frame_state): Likewise.
	* config/bfin/linux-unwind.h (bfin_fallback_frame_state): Likewise.
	* config/pa/linux-unwind.h (pa32_fallback_frame_state): Likewise.
	* config/pa/hpux-unwind.h (UPDATE_FS_FOR_SAR, UPDATE_FS_FOR_GR,
	UPDATE_FS_FOR_FR, UPDATE_FS_FOR_PC, pa_fallback_frame_state):
	Likewise.
	* config/alpha/vms-unwind.h (alpha_vms_fallback_frame_state):
	Likewise.
	* config/alpha/linux-unwind.h (alpha_fallback_frame_state): Likewise.
	* config/arc/linux-unwind.h (arc_fallback_frame_state,
	arc_frob_update_context): Likewise.
	* config/riscv/linux-unwind.h (riscv_fallback_frame_state): Likewise.
	* config/nios2/linux-unwind.h (NIOS2_REG): Likewise.
	* config/nds32/linux-unwind.h (NDS32_PUT_FS_REG): Likewise.
	* config/s390/tpf-unwind.h (s390_fallback_frame_state): Likewise.
	* config/s390/linux-unwind.h (s390_fallback_frame_state): Likewise.
	* config/sparc/sol2-unwind.h (sparc64_frob_update_context,
	MD_FALLBACK_FRAME_STATE_FOR): Likewise.
	* config/sparc/linux-unwind.h (sparc64_fallback_frame_state,
	sparc64_frob_update_context, sparc_fallback_frame_state): Likewise.
	* config/i386/sol2-unwind.h (x86_64_fallback_frame_state,
	x86_fallback_frame_state): Likewise.
	* config/i386/w32-unwind.h (i386_w32_fallback_frame_state): Likewise.
	* config/i386/linux-unwind.h (x86_64_fallback_frame_state,
	x86_fallback_frame_state): Likewise.
	* config/i386/freebsd-unwind.h (x86_64_freebsd_fallback_frame_state):
	Likewise.
	* config/i386/dragonfly-unwind.h
	(x86_64_dragonfly_fallback_frame_state): Likewise.
	* config/i386/gnu-unwind.h (x86_gnu_fallback_frame_state): Likewise.
	* config/csky/linux-unwind.h (csky_fallback_frame_state): Likewise.
	* config/aarch64/linux-unwind.h (aarch64_fallback_frame_state):
	Likewise.
	* config/aarch64/freebsd-unwind.h
	(aarch64_freebsd_fallback_frame_state): Likewise.
	* config/aarch64/aarch64-unwind.h (aarch64_frob_update_context):
	Likewise.
	* config/or1k/linux-unwind.h (or1k_fallback_frame_state): Likewise.
	* config/mips/linux-unwind.h (mips_fallback_frame_state): Likewise.
	* config/loongarch/linux-unwind.h (loongarch_fallback_frame_state):
	Likewise.
	* config/m68k/linux-unwind.h (m68k_fallback_frame_state): Likewise.
	* config/xtensa/linux-unwind.h (xtensa_fallback_frame_state):
	Likewise.
	* config/rs6000/darwin-fallback.c (set_offset): Likewise.
	* config/rs6000/aix-unwind.h (MD_FROB_UPDATE_CONTEXT): Likewise.
	* config/rs6000/linux-unwind.h (ppc_fallback_frame_state): Likewise.
	* config/rs6000/freebsd-unwind.h (frob_update_context): Likewise.

2022-10-02  Olivier Hainque  <hainque@adacore.com>

	* config/t-vxworks (LIBGCC2_INCLUDE): Augment comment.  Move
	-I options for gcc/include and gcc/include-fixed at the end
	and make them -isystem.

2022-10-02  Olivier Hainque  <hainque@adacore.com>

	* config/gthr-vxworks.h: Prevent Wpragma warning for the
	pragma diagnostics on Wstrict-prototypes.

2022-09-29  Olivier Hainque  <hainque@adacore.com>

	* config/vxcrtstuff.c: Improve the comment attached to the use
	of auto-host.h and of __dso_handle.  Remove redundant guard on
	HAVE_INITFINI_ARRAY_SUPPORT within a USE_INITFINI_ARRAY section.

2022-09-26  Thomas Neumann  <tneumann@users.sourceforge.net>

	* unwind-dw2-fde.c: Introduce a constant for in_shutdown
	for the non-fast-path case. Drop destructor priority.

2022-09-22  Thomas Neumann  <tneumann@users.sourceforge.net>

	* unwind-dw2-fde.c: (release_register_frames) Remember
	when the btree has been destroyed.
	(__deregister_frame_info_bases) Disable the assert when
	shutting down.

2022-09-18  Thomas Neumann  <tneumann@users.sourceforge.net>

	* unwind-dw2-fde.c: Replace uintptr_t with typedef
	for __UINTPTR_TYPE__.
	* unwind-dw2-btree.h: Likewise.

2022-09-16  Thomas Neumann  <tneumann@users.sourceforge.net>

	* unwind-dw2-fde.c (release_registered_frames): Cleanup at shutdown.
	(__register_frame_info_table_bases): Use btree in atomic fast path.
	(__deregister_frame_info_bases): Likewise.
	(_Unwind_Find_FDE): Likewise.
	(base_from_object): Make parameter const.
	(classify_object_over_fdes): Add query-only mode.
	(get_pc_range): Compute PC range for lookup.
	* unwind-dw2-fde.h (last_fde): Make parameter const.
	* unwind-dw2-btree.h: New file.

2022-08-31  Martin Liska  <mliska@suse.cz>

	* config.host: Remove hppa.

2022-08-30  Martin Liska  <mliska@suse.cz>

	* config.host: Remove the port.

2022-08-26  Martin Liska  <mliska@suse.cz>

	* config.host: Remove cr16 related stuff.
	* config/cr16/crti.S: Removed.
	* config/cr16/crtlibid.S: Removed.
	* config/cr16/crtn.S: Removed.
	* config/cr16/divmodhi3.c: Removed.
	* config/cr16/lib1funcs.S: Removed.
	* config/cr16/t-cr16: Removed.
	* config/cr16/t-crtlibid: Removed.
	* config/cr16/unwind-cr16.c: Removed.
	* config/cr16/unwind-dw2.h: Removed.

2022-08-16  Kito Cheng  <kito.cheng@sifive.com>

	* config/riscv/sfp-machine.h (_FP_NANFRAC_H): New.
	(_FP_NANFRAC_H): Ditto.
	(_FP_NANSIGN_H): Ditto.
	* config/riscv/t-softfp32 (softfp_extensions): Add HF related
	routines.
	(softfp_truncations): Ditto.
	(softfp_extras): Ditto.
	* config/riscv/t-softfp64 (softfp_extras): Add HF related routines.

2022-08-16  Kito Cheng  <kito.cheng@sifive.com>

	* soft-fp/fixhfdi.c: New.
	* soft-fp/fixhfsi.c: Likewise.
	* soft-fp/fixunshfdi.c: Likewise.
	* soft-fp/fixunshfsi.c: Likewise.
	* soft-fp/floatdihf.c: Likewise.
	* soft-fp/floatsihf.c: Likewise.
	* soft-fp/floatundihf.c: Likewise.
	* soft-fp/floatunsihf.c: Likewise.
	* soft-fp/adddf3.c: Updating copyright years, removing "Contributed by"
	lines and update URL for license.
	* soft-fp/addsf3.c: Likewise.
	* soft-fp/addtf3.c: Likewise.
	* soft-fp/divdf3.c: Likewise.
	* soft-fp/divsf3.c: Likewise.
	* soft-fp/divtf3.c: Likewise.
	* soft-fp/double.h: Likewise.
	* soft-fp/eqdf2.c: Likewise.
	* soft-fp/eqhf2.c: Likewise.
	* soft-fp/eqsf2.c: Likewise.
	* soft-fp/eqtf2.c: Likewise.
	* soft-fp/extenddftf2.c: Likewise.
	* soft-fp/extended.h: Likewise.
	* soft-fp/extendhfdf2.c: Likewise.
	* soft-fp/extendhfsf2.c: Likewise.
	* soft-fp/extendhftf2.c: Likewise.
	* soft-fp/extendhfxf2.c: Likewise.
	* soft-fp/extendsfdf2.c: Likewise.
	* soft-fp/extendsftf2.c: Likewise.
	* soft-fp/extendxftf2.c: Likewise.
	* soft-fp/fixdfdi.c: Likewise.
	* soft-fp/fixdfsi.c: Likewise.
	* soft-fp/fixdfti.c: Likewise.
	* soft-fp/fixhfti.c: Likewise.
	* soft-fp/fixsfdi.c: Likewise.
	* soft-fp/fixsfsi.c: Likewise.
	* soft-fp/fixsfti.c: Likewise.
	* soft-fp/fixtfdi.c: Likewise.
	* soft-fp/fixtfsi.c: Likewise.
	* soft-fp/fixtfti.c: Likewise.
	* soft-fp/fixunsdfdi.c: Likewise.
	* soft-fp/fixunsdfsi.c: Likewise.
	* soft-fp/fixunsdfti.c: Likewise.
	* soft-fp/fixunshfti.c: Likewise.
	* soft-fp/fixunssfdi.c: Likewise.
	* soft-fp/fixunssfsi.c: Likewise.
	* soft-fp/fixunssfti.c: Likewise.
	* soft-fp/fixunstfdi.c: Likewise.
	* soft-fp/fixunstfsi.c: Likewise.
	* soft-fp/fixunstfti.c: Likewise.
	* soft-fp/floatdidf.c: Likewise.
	* soft-fp/floatdisf.c: Likewise.
	* soft-fp/floatditf.c: Likewise.
	* soft-fp/floatsidf.c: Likewise.
	* soft-fp/floatsisf.c: Likewise.
	* soft-fp/floatsitf.c: Likewise.
	* soft-fp/floattidf.c: Likewise.
	* soft-fp/floattihf.c: Likewise.
	* soft-fp/floattisf.c: Likewise.
	* soft-fp/floattitf.c: Likewise.
	* soft-fp/floatundidf.c: Likewise.
	* soft-fp/floatundisf.c: Likewise.
	* soft-fp/floatunditf.c: Likewise.
	* soft-fp/floatunsidf.c: Likewise.
	* soft-fp/floatunsisf.c: Likewise.
	* soft-fp/floatunsitf.c: Likewise.
	* soft-fp/floatuntidf.c: Likewise.
	* soft-fp/floatuntihf.c: Likewise.
	* soft-fp/floatuntisf.c: Likewise.
	* soft-fp/floatuntitf.c: Likewise.
	* soft-fp/gedf2.c: Likewise.
	* soft-fp/gesf2.c: Likewise.
	* soft-fp/getf2.c: Likewise.
	* soft-fp/half.h: Likewise.
	* soft-fp/ledf2.c: Likewise.
	* soft-fp/lesf2.c: Likewise.
	* soft-fp/letf2.c: Likewise.
	* soft-fp/muldf3.c: Likewise.
	* soft-fp/mulsf3.c: Likewise.
	* soft-fp/multf3.c: Likewise.
	* soft-fp/negdf2.c: Likewise.
	* soft-fp/negsf2.c: Likewise.
	* soft-fp/negtf2.c: Likewise.
	* soft-fp/op-1.h: Likewise.
	* soft-fp/op-2.h: Likewise.
	* soft-fp/op-4.h: Likewise.
	* soft-fp/op-8.h: Likewise.
	* soft-fp/op-common.h: Likewise.
	* soft-fp/quad.h: Likewise.
	* soft-fp/single.h: Likewise.
	* soft-fp/soft-fp.h: Likewise.
	* soft-fp/subdf3.c: Likewise.
	* soft-fp/subsf3.c: Likewise.
	* soft-fp/subtf3.c: Likewise.
	* soft-fp/truncdfhf2.c: Likewise.
	* soft-fp/truncdfsf2.c: Likewise.
	* soft-fp/truncsfhf2.c: Likewise.
	* soft-fp/trunctfdf2.c: Likewise.
	* soft-fp/trunctfhf2.c: Likewise.
	* soft-fp/trunctfsf2.c: Likewise.
	* soft-fp/trunctfxf2.c: Likewise.
	* soft-fp/truncxfhf2.c: Likewise.
	* soft-fp/unorddf2.c: Likewise.
	* soft-fp/unordsf2.c: Likewise.
	* soft-fp/unordtf2.c: Likewise.

2022-07-18  Claudiu Zissulescu  <claziss@synopsys.com>

	* config/arc/lib2funcs.c (udivmodsi4): Update AND mask.
	* config/arc/lib1funcs.S (umodsi3): Don't use it for RF16
	configurations.

2022-06-25  Jeff Law  <jeffreyalaw@gmail.com>

	* config.host: Removed tilegx and tilepro entries.
	* config/tilegx/sfp-machine.h: Removed.
	* config/tilegx/sfp-machine32.h: Removed.
	* config/tilegx/sfp-machine64.h: Removed.
	* config/tilegx/t-crtstuff: Removed.
	* config/tilegx/t-softfp: Removed.
	* config/tilegx/t-tilegx: Removed.
	* config/tilepro/atomic.c: Removed.
	* config/tilepro/atomic.h: Removed.
	* config/tilepro/linux-unwind.h: Removed.
	* config/tilepro/sfp-machine.h: Removed.
	* config/tilepro/softdivide.c: Removed.
	* config/tilepro/softmpy.S: Removed.
	* config/tilepro/t-crtstuff: Removed.
	* config/tilepro/t-tilepro: Removed.

2022-06-09  Takayuki 'January June' Suwa  <jjsuwa_sys3175@yahoo.co.jp>

	* config/xtensa/lib1funcs.S (__clrsbsi2): New function.
	* config/xtensa/t-xtensa (LIB1ASMFUNCS): Add _clrsbsi2.

2022-06-01  H.J. Lu  <hjl.tools@gmail.com>

	PR libgcc/27576
	* crtstuff.c (__EH_FRAME_BEGIN__): Aligned to pointer size.

2022-05-25  Wilco Dijkstra  <wilco.dijkstra@arm.com>

	PR libgcc/105708
	* config/aarch64/lse-init.c: Increase constructor priority.

2022-05-25  Szabolcs Nagy  <szabolcs.nagy@arm.com>

	PR target/104689
	* config/aarch64/aarch64-unwind.h (aarch64_frob_update_context):
	Handle the !REG_UNSAVED case.
	* unwind-dw2.c (execute_cfa_program): Fail toggle if !REG_UNSAVED.

2022-05-20  Christophe Lyon  <christophe.lyon@arm.com>

	* Makefile.in (D32PBIT_FUNCS): Add _hf_to_sd and _sd_to_hf.
	(D64PBIT_FUNCS): Add _hf_to_dd and _dd_to_hf.
	(D128PBIT_FUNCS): Add _hf_to_td _td_to_hf.

2022-05-20  Christophe Lyon  <christophe.lyon@arm.com>

	* config.host: Add t-dfprules to AArch64 targets.

2022-05-20  Christophe Lyon  <christophe.lyon@arm.com>

	* configure: Regenerate.

2022-05-13  Sebastian Pop  <spop@amazon.com>

	PR target/105162
	* config/aarch64/lse.S: Define BARRIER and handle memory MODEL 5.
	* config/aarch64/t-lse: Add a 5th memory model for _sync functions.

2022-05-10  Martin Liska  <mliska@suse.cz>
	    Hans-Peter Helfert  <peter-helfert@t-online.de>

	PR gcov-profile/105535
	* libgcov.h (struct gcov_info): Use gcov_unsigned_t for
	n_functions.

2022-05-02  Martin Liska  <mliska@suse.cz>

	* libgcov-driver.c: Add ATTRIBUTE_UNUSED.

2022-04-28  Sebastian Huber  <sebastian.huber@embedded-brains.de>

	* libgcov-util.c (ftw_read_file): Improve notice using xstrerror().
	(gcov_profile_merge_stream): Likewise.

2022-04-28  Sebastian Huber  <sebastian.huber@embedded-brains.de>

	* libgcov-util.c (consume_stream): New.
	(get_target_profiles_for_merge): Likewise.
	(gcov_profile_merge_stream): Likewise.

2022-04-28  Sebastian Huber  <sebastian.huber@embedded-brains.de>

	* libgcov-util.c (ftw_read_file): Use size_t for strlen() variables.

2022-04-28  Sebastian Huber  <sebastian.huber@embedded-brains.de>

	* libgcov-util.c (read_gcda_file): Do not open file.
	(ftw_read_file): Open file here.

2022-04-28  Sebastian Huber  <sebastian.huber@embedded-brains.de>

	* libgcov-util.c (read_gcda_file): Prepend new info object to global
	list.
	(ftw_read_file): Remove list append here.

2022-04-28  Sebastian Huber  <sebastian.huber@embedded-brains.de>

	* libgcov-util.c (read_gcda_file): Do not duplicate filename.
	(ftw_read_file): Duplicate filename for read_gcda_file().

2022-04-28  Sebastian Huber  <sebastian.huber@embedded-brains.de>

	* gcov.h (__gcov_info_to_gcda): Mention __gcov_filename_to_gcfn().
	(__gcov_filename_to_gcfn): Declare and document.
	* libgcov-driver.c (dump_string): New.
	(__gcov_filename_to_gcfn): Likewise.
	(__gcov_info_to_gcda): Adjust comment to match C11 standard language.

2022-04-28  Sebastian Huber  <sebastian.huber@embedded-brains.de>

	* libgcov.h (gcov_seek): Remove define and declaration.

2022-04-28  Sebastian Huber  <sebastian.huber@embedded-brains.de>

	* libgcov-driver-system.c (gcov_exit_open_gcda_file): Add mode
	parameter.  Pass mode to gcov_open() calls.
	* libgcov-driver.c (dump_one_gcov):  Add mode parameter.  Pass mode to
	gcov_exit_open_gcda_file() call.
	(gcov_do_dump): Add mode parameter.  Pass mode to dump_one_gcov()
	calls.
	(__gcov_dump_one):  Open file for reading and writing.

2022-04-28  Sebastian Huber  <sebastian.huber@embedded-brains.de>

	* libgcov-driver-system.c (gcov_exit_open_gcda_file): Open file for
	reading and writing.
	* libgcov-util.c (read_gcda_file): Open file for reading.
	* libgcov.h (gcov_open): Delete declaration.

2022-04-28  Sebastian Huber  <sebastian.huber@embedded-brains.de>

	* libgcov-util.c (gcov_profile_merge): Return the list of merged
	profiles.  Accept empty target and source profile lists.

2022-04-08  Sergei Trofimovich  <siarheit@google.com>

	* config/ia64/fde-glibc.c: Make a no-op in inhibit_libc mode.

2022-03-29  Chenghua Xu  <xuchenghua@loongson.cn>
	    Lulu Cheng  <chenglulu@loongson.cn>

	* configure: Regenerate file.

2022-03-29  Chenghua Xu  <xuchenghua@loongson.cn>
	    Lulu Cheng  <chenglulu@loongson.cn>

	* config/loongarch/crtfastmath.c: New file.
	* config/loongarch/linux-unwind.h: Like wise.
	* config/loongarch/sfp-machine.h: Like wise.
	* config/loongarch/t-crtstuff: Like wise.
	* config/loongarch/t-loongarch: Like wise.
	* config/loongarch/t-loongarch64: Like wise.
	* config/loongarch/t-softfp-tf: Like wise.
	* config.host: Add LoongArch tuples.
	* configure.ac: Add LoongArch support.

2022-03-19  Sergei Trofimovich  <slyfox at gentoo dot org>

	PR libgcc/86224
	* config/m68k/lb1sf68.S (__mulsi3_internal): Internal, hidden alias
	for __mulsi3.
	(__udivsi3_internal, __divsi3_internal): Similarly.
	(__umodsi3, __modsi3): Use the internal function names.

2022-03-09  Tobias Burnus  <tobias@codesourcery.com>

	PR target/102215
	* config/gcn/atomic.c (__sync_val_compare_and_swap_##SIZE): Move
	a line up to non-arg-dependent value first.
	(__ATOMIC_COMPARE_EXCHANGE): Define + call to generate
	__atomic_compare_exchange_{1,2}.

2022-03-04  Iain Sandoe  <iain@sandoe.co.uk>

	* config/rs6000/t-darwin-ehs: Add darwin-fallback.o.
	* config/t-darwin-ehs: Add dependency on unwind.h.

2022-02-24  Xi Ruoyao  <xry111@mengyan1223.wang>

	* unwind-dw2-fde-dip.c (_Unwind_Find_FDE): Call find_fde_tail
	with 0 instead of NULL.

2022-02-24  Jose E. Marchesi  <jose.marchesi@oracle.com>

	PR target/104656
	* configure.ac: --disable-gcov if targetting bpf-*.
	* configure: Regenerate.

2022-01-25  Florian Weimer  <fweimer@redhat.com>

	PR libgcc/104207
	* unwind-dw2-fde-dip.c (_Unwind_Find_FDE): Add NULL check.

2022-01-17  Martin Liska  <mliska@suse.cz>

	* libgcov-driver.c: Rename .c names to .cc.

2022-01-15  David  <gccbugzilla@limegreensocks.com>

	* config/i386/gthr-win32.c (__gthr_i486_lock_cmp_xchg):
	Remove inlined version, Windows 95 is no longer relevant.
	* config/i386/gthr-win32.h
	(__GTHREAD_I486_INLINE_LOCK_PRIMITIVES): unset.

2022-01-14  Claudiu Zissulescu  <claziss@synopsys.com>

	* config/arc/linux-unwind.h (arc_fallback_frame_state): Use
	DWARF_ALT_FRAME_RETURN_COLUMN macro.

2022-01-04  Florian Weimer  <fweimer@redhat.com>

	* unwind-dw2-fde-dip.c (_Unwind_Find_FDE): Call _dl_find_object
	if available.

2022-01-02  John David Anglin  <danglin@gcc.gnu.org>

	* config/pa/linux-atomic.c (_ASM_EFAULT): Define.
	(__kernel_cmpxchg): Nullify illegal iitlbp instruction if error
	return is not equal _ASM_EFAULT.
	(__kernel_cmpxchg2): Likewise.

2021-12-17  Iain Sandoe  <iain@sandoe.co.uk>

	* config.host: Add shim declaration header to powerpc*-darwin builds.
	* config/rs6000/t-darwin-ehs: Remove dependency on the powerpc end
	file.
	* config/t-darwin-ehs: Add dependencies to the shared unwinder
	objects.
	* config/t-slibgcc-darwin: Add extra_parts to the dependencies for
	the shared EH lib.  Add all-multi to the dependencies for the
	libgcc_s.1.dylib redirections.

2021-12-13  Olivier Hainque  <hainque@adacore.com>

	* config.host (powerpc*-*-vxworks7*): Remove
	rs6000/t-linux and t-slibgcc-libgcc from tmake_file.

2021-12-13  Olivier Hainque  <hainque@adacore.com>

	* config.host (*vxworks*): Remove special case for
	arm on the use of vxcrtstuff.

2021-12-13  Fred Konrad  <konrad@adacore.com>
	    Olivier Hainque  <hainque@adacore.com>

	* config/t-vxcrtstuffS: New Makefile fragment.
	* config/vxcrtstuff.c: Provide __dso_handle. Provide _init/_fini
	functions for INITFINI_ARRAY support in shared libs and guard
	the definition of eh table registration functions on conditions
	indicating they are needed.

2021-12-13  Olivier Hainque  <hainque@adacore.com>

	* config.host (powerpc*-wrs-vxworks7*): Place t-crtstuff
	ahead of the other files in tmake_files.
	* config/t-vxworks: Add to CRTSTUFF_T_CFLAGS instead of
	overriding it.

2021-12-13  Olivier Hainque  <hainque@adacore.com>

	* config/t-vxworks (LIBGCC2_INCLUDES): Simplify and handle
	both VxWorks7 and earlier.
	* config/t-vxworks7: Remove.
	* config.host: Remove special case for vxworks7.

2021-12-11  Rasmus Villemoes  <rasmus.villemoes@prevas.dk>

	* config/vxcrtstuff.c: Make constructor and destructor
	functions static when possible.

2021-12-11  Rasmus Villemoes  <rasmus.villemoes@prevas.dk>

	* config/vxcrtstuff.c: Remove constructor/destructor
	declarations.

2021-12-10  Iain Sandoe  <iain@sandoe.co.uk>

	* config/t-darwin: Add libgcc_tm.h to the dependencies
	for darwin10-unwind-find-enc-func.

2021-12-10  Rasmus Villemoes  <rv@rasmusvillemoes.dk>

	* config/rs6000/t-vxworks: New file.
	* config.host (powerpc*-*-vxworks*): Use it instead of
	t-ppccomm.

2021-12-09  Fred Konrad  <konrad@adacore.com>

	* config.host (powerpc*-wrs-vxworks7*): Fix path to
	rs6000/t-ppc64-fp, relative to config/ not libgcc/.

2021-12-09  Olivier Hainque  <hainque@adacore.com>
	    Rasmus Villemoes  <rv@rasmusvillemoes.dk>

	* config/t-vxworks: Set CRTSTUFF_T_CFLAGS to
	$(LIBGCC2_INCLUDES).
	* config/t-vxworks7: Likewise.

2021-12-08  Iain Sandoe  <iain@sandoe.co.uk>

	* config.host (*-*-darwin*): Add logic to build a shared
	unwinder library for Darwin8-10.
	* config/i386/t-darwin: Build legacy libgcc_s.1.
	* config/rs6000/t-darwin: Likewise.
	* config/t-darwin: Reorganise the EH fragments to place
	them for inclusion in a shared EH lib.
	* config/t-slibgcc-darwin: Build a legacy libgcc_s.1 and
	the supporting pieces (all FAT libs).
	* config/t-darwin-noeh: Removed.
	* config/darwin-unwind.ver: New file.
	* config/rs6000/t-darwin-ehs: New file.
	* config/t-darwin-ehs: New file.

2021-12-06  Nelson Chu  <nelson.chu@sifive.com>

	* config/riscv/div.S: Add the hidden alias symbol for __udivdi3, and
	then use HIDDEN_JUMPTARGET to target it since it is non-preemptible.
	* config/riscv/riscv-asm.h: Added new macros HIDDEN_JUMPTARGET and
	HIDDEN_DEF.

2021-11-30  Rasmus Villemoes  <rasmus.villemoes@prevas.dk>

	* config/vxcrtstuff.c: Undefine caddr_t, pid_t, rlim_t,
	ssize_t and vfork after including auto-host.h.

2021-11-29  Rasmus Villemoes  <rasmus.villemoes@prevas.dk>

	* config.host (powerpc-wrs-vxworks): Do not add crtbegin.o and
	crtend.o to extra_parts.

2021-11-27  John David Anglin  <danglin@gcc.gnu.org>

	* config/pa/t-dimode (lib2difuncs): Fix typo.

2021-11-25  Florian Weimer  <fweimer@redhat.com>

	* unwind-dw2-fde-dip.c (struct unw_eh_callback_data): Add hdr.
	Remove func, ret.
	(find_fde_tail): New function.  Split from
	_Unwind_IteratePhdrCallback.  Move the result initialization
	from _Unwind_Find_FDE.
	(_Unwind_Find_FDE): Updated to call find_fde_tail.

2021-11-22  Florian Weimer  <fweimer@redhat.com>

	* unwind-dw2-fde-dip.c (NEED_DBASE_MEMBER): Define.
	(struct unw_eh_callback_data): Make dbase member conditional.
	(unw_eh_callback_data_dbase): New function.
	(base_from_cb_data): Simplify for the non-dbase case.
	(_Unwind_IteratePhdrCallback): Adjust.
	(_Unwind_Find_FDE): Likewise.

2021-11-22  Florian Weimer  <fweimer@redhat.com>

	* unwind-dw2-fde-dip.c (struct unw_eh_callback_data): Remove
	tbase member.
	(base_from_cb_data): Adjust.
	(_Unwind_IteratePhdrCallback): Likewise.
	(_Unwind_Find_FDE): Likewise.

2021-11-19  Iain Sandoe  <iain@sandoe.co.uk>

	* config.host: Add weak emutls crt to the extra_parts.
	* config/i386/darwin-lib.h (DECLARE_LIBRARY_RENAMES): Remove
	workaround.
	* config/libgcc-libsystem.ver: Add exclude list for the system-
	provided unwinder.
	* config/t-slibgcc-darwin: Bump SO version, remove stubs code.
	* config/i386/libgcc-darwin.10.4.ver: Removed.
	* config/i386/libgcc-darwin.10.5.ver: Removed.
	* config/rs6000/libgcc-darwin.10.4.ver: Removed.
	* config/rs6000/libgcc-darwin.10.5.ver: Removed.
	* config/t-darwin-noeh: New file.

2021-11-19  Iain Sandoe  <iain@sandoe.co.uk>

	* config/t-darwin: Build weak-defined emutls objects.
	* emutls.c (__emutls_get_address): Add optional attributes.
	(__emutls_register_common): Likewise.
	(EMUTLS_ATTR): New.

2021-11-11  Raphael Moreira Zinsly  <rzinsly@linux.ibm.com>

	PR libgcc/103044
	* config/rs6000/linux-unwind.h (ppc_backchain_fallback): Check if it's
	called with a null argument or at the end of the backtrace and return.
	* unwind.inc (_Unwind_ForcedUnwind_Phase2): Treat _URC_NORMAL_STOP.

2021-11-10  Jakub Jelinek  <jakub@redhat.com>

	* config/rs6000/linux-unwind.h (ppc_back_fallback): Make it static,
	formatting fix.

2021-11-05  Iain Sandoe  <iain@sandoe.co.uk>

	* config/darwin10-unwind-find-enc-func.c: Include libgcc_tm.h.
	* config/i386/darwin-lib.h: Declare Darwin10 crt function.

2021-11-05  John David Anglin  <danglin@gcc.gnu.org>

	PR libgomp/96661
	* config.host (hppa*64*-*-linux*): Revise tmake_file.
	(hppa*64*-*-hpux11*): Likewise.
	* config/pa/sfp-exceptions.c: New.
	* config/pa/sfp-machine.h: New.
	* config/pa/t-dimode: New.
	* config/pa/t-softfp-sfdftf: New.

2021-10-27  John David Anglin  <danglin@gcc.gnu.org>

	* config.host (hppa*64*-*-linux*): Don't add pa/t-linux to
	tmake_file.
	* config/pa/linux-atomic.c: Define u8, u16 and u64 types.
	Use them in FETCH_AND_OP_2, OP_AND_FETCH_2, COMPARE_AND_SWAP_2,
	SYNC_LOCK_TEST_AND_SET_2 and SYNC_LOCK_RELEASE_1 macros.
	* config/pa/t-linux64 (LIB1ASMSRC): New define.
	(LIB1ASMFUNCS): Revise.
	(HOST_LIBGCC2_CFLAGS): Add "-DLINUX=1".

2021-10-22  Stafford Horne  <shorne@gmail.com>

	* config/or1k/sfp-machine.h (_FP_TININESS_AFTER_ROUNDING):
	Change to 0.

2021-10-14  Raphael Moreira Zinsly  <rzinsly@linux.ibm.com>

	* config/rs6000/linux-unwind.h (struct rt_sigframe): Move it to
	outside of get_regs() in order to use it in another function, this
	is done twice: for __powerpc64__ and for !__powerpc64__.
	(struct trace_arg): New struct.
	(struct layout): New struct.
	(ppc_backchain_fallback): New function.
	* unwind.inc (_Unwind_Backtrace): Look for _URC_NORMAL_STOP code
	state and call MD_BACKCHAIN_FALLBACK.

2021-10-13  Martin Liska  <mliska@suse.cz>

	PR gcov-profile/90364
	* libgcov-driver.c (merge_one_data): Skip timestamp and verify
	checksums.
	(write_one_data): Write also checksum.
	* libgcov-util.c (read_gcda_file): Read also checksum field.
	* libgcov.h (struct gcov_info): Add new field.

2021-10-08  Ian Lance Taylor  <iant@golang.org>

	* config/i386/morestack.S: Use .init_array for constructor if
	available.
	* config/rs6000/morestack.S: Likewise.
	* config/s390/morestack.S: Likewise.

2021-10-03  Patrick McGehearty  <patrick.mcgehearty@oracle.com>

	PR target/101104
	* libgcc2.c (RMIN2, RMINSCAL, RMAX2):
	Use more correct values for native IBM 128-bit.

2021-09-28  Iain Sandoe  <iain@sandoe.co.uk>

	* config/i386/libgcc-darwin.ver: Add Symbols for
	__cpu_model, __cpu_indicator_init.

2021-09-22  Iain Sandoe  <iain@sandoe.co.uk>

	* config/i386/sfp-machine.h: Guard Mach-O-specific code
	using __APPLE__.

2021-09-19  Iain Sandoe  <iain@sandoe.co.uk>

	* config/t-slibgcc-darwin: Delete unused code.

2021-09-19  Iain Sandoe  <iain@sandoe.co.uk>

	* config/i386/t-darwin: Add in a vers file for X86-specific
	symbols.
	* config/t-darwin: Add the generic symbol maps here...
	* config/t-slibgcc-darwin: ... removing from here.
	* config/i386/libgcc-darwin.ver: New file.

2021-09-19  Iain Sandoe  <iain@sandoe.co.uk>

	* config/i386/t-softfp: Exclude libgcc2 versions of __divhc3
	and __mulhc3.

2021-09-19  Iain Sandoe  <iain@sandoe.co.uk>

	* config.host: Use convenience library for Darwin10
	unwinder shim.
	* config/t-darwin: Build Darwin10 unwinder shim as a
	convenience library.

2021-09-13  Andrew Pinski  <apinski@marvell.com>

	* config.host: Remove m32r-*-linux* and m32rle-*-linux*.
	* config/m32r/libgcc-glibc.ver: Removed.
	* config/m32r/t-linux: Removed.

2021-09-08  liuhongt  <hongtao.liu@intel.com>

	* config/i386/t-softfp: Compile __{mul,div}hc3 into
	libgcc_s.so.1.

2021-09-08  Jakub Jelinek  <jakub@redhat.com>
	    Iain Sandoe  <iain@sandoe.co.uk>

	* config/i386/libgcc-glibc.ver: Add %inherit GCC_12.0.0 GCC_7.0.0
	and export *hf* and *hc* functions at GCC_12.0.0.

2021-09-06  liuhongt  <hongtao.liu@intel.com>

	* Makefile.in: Adjust to support specific CFLAGS for each
	libgcc source file.
	* config/i386/64/t-softfp: Explicitly add -msse2 for HF
	related libgcc source files.
	* config/i386/t-softfp: Ditto.
	* config/i386/_divhc3.c: New file.
	* config/i386/_mulhc3.c: New file.

2021-09-03  Iain Sandoe  <iain@sandoe.co.uk>

	* config/i386/sfp-machine.h (alias_HFtype, alias_SFtype
	alias_DFtype, alias_TFtype): New.
	(ALIAS_SELECTOR): New.
	(strong_alias): Use __typeof and a _Generic selector to
	provide the type to the synthesized function.

2021-09-02  liuhongt  <hongtao.liu@intel.com>

	* config/i386/32/sfp-machine.h (_FP_NANFRAC_H): New macro.
	* config/i386/64/sfp-machine.h (_FP_NANFRAC_H): Ditto.
	* config/i386/sfp-machine.h (_FP_NANSIGN_H): Ditto.
	* config/i386/t-softfp: Add hf soft-fp.
	* config.host: Add i386/64/t-softfp.
	* config/i386/64/t-softfp: New file.

2021-09-02  liuhongt  <hongtao.liu@intel.com>

	* soft-fp/eqhf2.c: New file.
	* soft-fp/extendhfdf2.c: New file.
	* soft-fp/extendhfsf2.c: New file.
	* soft-fp/half.h (FP_CMP_EQ_H): New marco.
	* soft-fp/truncdfhf2.c: New file
	* soft-fp/truncsfhf2.c: New file

2021-09-01  Sebastian Huber  <sebastian.huber@embedded-brains.de>

	* unwind-arm-common.inc (abort): Remove.

2021-08-31  Richard Sandiford  <richard.sandiford@arm.com>

	* config/aarch64/value-unwind.h: Add missing runtime exception
	paragraph.
	* config/frv/frv-abi.h: Likewise.
	* config/i386/value-unwind.h: Likewise.
	* config/pa/pa64-hpux-lib.h: Likewise.

2021-08-26  David Edelsohn  <dje.gcc@gmail.com>

	* config/rs6000/ibm-ldouble.c (ldouble_qadd_internal): Rename from
	__gcc_qadd.
	(__gcc_qadd): Call ldouble_qadd_internal.
	(__gcc_qsub): Call ldouble_qadd_internal with second long double
	argument negated.

2021-08-26  Jonathan Yong  <10walls@gmail.com>

	* config/i386/cygming-crtend.c: Fix register_frame_ctor
	and register_frame_dtor warnings.

2021-08-24  Richard Earnshaw  <rearnsha@arm.com>

	PR target/102035
	* config/arm/cmse_nonsecure_call.S (__gnu_cmse_nonsecure_call):
	Add vlldm erratum work-around.

2021-08-21  John David Anglin  <danglin@gcc.gnu.org>

	* config.host: Remove extra_parts from hppa[12]*-*-hpux11* case.

2021-08-16  Sebastian Huber  <sebastian.huber@embedded-brains.de>

	* libgcov.h (gcov_type): Define using __LIBGCC_GCOV_TYPE_SIZE.
	(gcov_type_unsigned): Likewise.

2021-08-14  Stafford Horne  <shorne@gmail.com>

	PR target/99783
	* config.host (or1k-*, tmake_file): Add or1k/t-crtstuff.
	* config/or1k/t-crtstuff: New file.

2021-08-06  Sebastian Huber  <sebastian.huber@embedded-brains.de>

	* libgcov-driver.c (#include <stdint.h>): Remove.
	(write_topn_counters): Use __INTPTR_TYPE__ instead of intptr_t.

2021-08-06  Sebastian Huber  <sebastian.huber@embedded-brains.de>

	* Makefile.in (LIBGCOV_DRIVER): Add _gcov_info_to_gcda.
	* gcov.h (gcov_info): Declare.
	(__gcov_info_to_gdca): Likewise.
	* libgcov.h (gcov_write_counter): Remove.
	(gcov_write_tag_length): Likewise.
	* libgcov-driver.c (#include <stdint.h>): New.
	(#include <string.h>): Remove.
	(NEED_L_GCOV): Conditionally define.
	(NEED_L_GCOV_INFO_TO_GCDA): Likewise.
	(are_all_counters_zero): New.
	(gcov_dump_handler): Likewise.
	(gcov_allocate_handler): Likewise.
	(dump_unsigned): Likewise.
	(dump_counter): Likewise.
	(write_topn_counters): Add dump_fn, allocate_fn, and arg parameters.
	Use dump_unsigned() and dump_counter().
	(write_one_data): Add dump_fn, allocate_fn, and arg parameters.  Use
	dump_unsigned(), dump_counter(), and are_all_counters_zero().
	(__gcov_info_to_gcda): New.

2021-08-05  Jakub Jelinek  <jakub@redhat.com>

	* config/t-slibgcc (SHLIB_LINK): Add $(LDFLAGS).
	* config/t-slibgcc-darwin (SHLIB_LINK): Likewise.
	* config/t-slibgcc-vms (SHLIB_LINK): Likewise.
	* config/t-slibgcc-fuchsia (SHLIB_LDFLAGS): Remove $(LDFLAGS).

2021-08-04  Jakub Jelinek  <jakub@redhat.com>

	* config/t-slibgcc-fuchsia: Undo doubly applied patch.

2021-07-15  Alan Modra  <amodra@gmail.com>

	* config/rs6000/morestack.S (R2_SAVE): Define.
	(__morestack): Save and restore r2.  Set up r2 for called
	functions.

2021-07-01  H.J. Lu  <hjl.tools@gmail.com>

	* soft-fp/extendhfxf2.c: New file.
	* soft-fp/truncxfhf2.c: Likewise.

2021-06-29  Julian Brown  <julian@codesourcery.com>

	* config/gcn/lib2-bswapti2.c: New file.
	* config/gcn/lib2-divmod-di.c: New file.
	* config/gcn/lib2-gcn.h (DItype, UDItype, TItype, UTItype): Add
	typedefs.
	(__divdi3, __moddi3, __udivdi3, __umoddi3): Add prototypes.
	* config/gcn/t-amdgcn (LIB2ADD): Add lib2-divmod-di.c and
	lib2-bswapti2.c.

2021-06-29  Julian Brown  <julian@codesourcery.com>

	* config/gcn/lib2-divmod.c (__udivsi3, __umodsi3): Change argument and
	return types to USItype.
	* config/gcn/lib2-gcn.h (__udivsi3, __umodsi3): Update prototypes.

2021-06-23  Kewen Lin  <linkw@linux.ibm.com>

	* configure: Regenerate.
	* configure.ac (test for libgcc_cv_powerpc_3_1_float128_hw): Fix
	typos among the name, CFLAGS and the test.
	* config/rs6000/t-float128-hw (fp128_3_1_hw_funcs, fp128_3_1_hw_src,
	fp128_3_1_hw_static_obj, fp128_3_1_hw_shared_obj, fp128_3_1_hw_obj):
	Remove.
	* config/rs6000/t-float128-p10-hw (FLOAT128_HW_INSNS): Append
	macro FLOAT128_HW_INSNS_ISA3_1.
	(FP128_3_1_CFLAGS_HW): Fix option typo.
	* config/rs6000/float128-ifunc.c (SW_OR_HW_ISA3_1): Guard this with
	FLOAT128_HW_INSNS_ISA3_1.
	(__floattikf_resolve): Likewise.
	(__floatuntikf_resolve): Likewise.
	(__fixkfti_resolve): Likewise.
	(__fixunskfti_resolve): Likewise.
	(__floattikf): Likewise.
	(__floatuntikf): Likewise.
	(__fixkfti): Likewise.
	(__fixunskfti): Likewise.

2021-06-11  Srinath Parvathaneni  <srinath.parvathaneni@arm.com>

	PR target/99939
	* config/arm/cmse_nonsecure_call.S: Add	__ARM_FEATURE_MVE
	macro.
	* config/arm/t-arm: To link cmse.o and cmse_nonsecure_call.o
	on passing -mcmse option.

2021-06-10  Segher Boessenkool  <segher@kernel.crashing.org>

	* config/rs6000/quad-float128.h: Guard all uses of [U]TItype_ppc by
	_ARCH_PPC64 .

2021-06-09  Carl Love  <cel@us.ibm.com>

	* config.host: Add if test and set for
	libgcc_cv_powerpc_3_1_float128_hw.
	* config/rs6000/fixkfti.c: Renamed to fixkfti-sw.c.
	Change calls of __fixkfti to __fixkfti_sw.
	* config/rs6000/fixunskfti.c: Renamed to fixunskfti-sw.c.
	Change calls of __fixunskfti to __fixunskfti_sw.
	* config/rs6000/float128-p10.c (__floattikf_hw,
	__floatuntikf_hw, __fixkfti_hw, __fixunskfti_hw): New file.
	* config/rs6000/float128-ifunc.c (SW_OR_HW_ISA3_1): New macro.
	(__floattikf_resolve, __floatuntikf_resolve, __fixkfti_resolve,
	__fixunskfti_resolve): Add resolve functions.
	(__floattikf, __floatuntikf, __fixkfti, __fixunskfti): New functions.
	* config/rs6000/float128-sed (floattitf, __floatuntitf,
	__fixtfti, __fixunstfti): Add editor commands to change names.
	* config/rs6000/float128-sed-hw (__floattitf,
	__floatuntitf, __fixtfti, __fixunstfti): Add editor commands to
	change names.
	* config/rs6000/floattikf.c: Renamed to floattikf-sw.c.
	* config/rs6000/floatuntikf.c: Renamed to floatuntikf-sw.c.
	* config/rs6000/quad-float128.h (__floattikf_sw,
	__floatuntikf_sw, __fixkfti_sw, __fixunskfti_sw, __floattikf_hw,
	__floatuntikf_hw, __fixkfti_hw, __fixunskfti_hw, __floattikf,
	__floatuntikf, __fixkfti, __fixunskfti): New extern declarations.
	* config/rs6000/t-float128 (floattikf, floatuntikf,
	fixkfti, fixunskfti): Remove file names from fp128_ppc_funcs.
	(floattikf-sw, floatuntikf-sw, fixkfti-sw, fixunskfti-sw): Add
	file names to fp128_ppc_funcs.
	* config/rs6000/t-float128-hw(fp128_3_1_hw_funcs,
	fp128_3_1_hw_src, fp128_3_1_hw_static_obj, fp128_3_1_hw_shared_obj,
	fp128_3_1_hw_obj): Add variables for ISA 3.1 support.
	* config/rs6000/t-float128-p10-hw: New file.
	* configure: Update script for isa 3.1 128-bit float support.
	* configure.ac: Add check for 128-bit float hardware support.
	* config/rs6000/fixkfti-sw.c: New file.
	* config/rs6000/fixunskfti-sw.c: New file.
	* config/rs6000/floattikf-sw.c: New file.
	* config/rs6000/floatuntikf-sw.c: New file.

2021-05-13  Dimitar Dimitrov  <dimitar@dinux.eu>

	* config/pru/mpyll.S (__pruabi_mpyll): Place into own section.

2021-05-13  Martin Liska  <mliska@suse.cz>

	* libgcov-driver.c: Fix GNU coding style.

2021-05-10  Martin Liska  <mliska@suse.cz>

	* libgcov-driver.c (gcov_version): Use different name that does
	not clash with newly introduced macro.

2021-04-29  Eric Botcazou  <ebotcazou@adacore.com>

	* libgcov.h: For the target, define GCOV_LOCKED_WITH_LOCKING
	if __MSVCRT__ and, for the host, define it if HOST_HAS_LK_LOCK.
	* libgcov-driver.c: Add directives if GCOV_LOCKED_WITH_LOCKING.

2021-04-28  Patrick McGehearty  <patrick.mcgehearty@oracle.com>

	* libgcc2.c (XMTYPE, XCTYPE, RBIG, RMIN, RMIN2, RMINSCAL, RMAX2):
	Define.
	(__divsc3, __divdc3, __divxc3, __divtc3): Improve complex divide.
	* config/rs6000/_divkc3.c (RBIG, RMIN, RMIN2, RMINSCAL, RMAX2):
	Define.
	(__divkc3): Improve complex divide.

2021-04-23  Michael Meissner  <meissner@linux.ibm.com>

	PR target/98952
	* config/rs6000/tramp.S (__trampoline_setup, elfv1 #ifdef): Fix
	trampoline size comparison in 32-bit by reversing test and
	combining load immediate with compare.
	(__trampoline_setup, elfv2 #ifdef): Fix trampoline size comparison
	in 32-bit by reversing test and combining load immediate with
	compare.

2021-04-05  Florian Weimer  <fweimer@redhat.com>
	    Michael Meissner   <meissner@linux.ibm.com>

	* config/rs6000/t-float128 (fp128_ppc_funcs): Add decimal floating
	point functions for $(decimal_float) only.

2021-04-03  Jakub Jelinek  <jakub@redhat.com>

	PR target/97653
	* config/rs6000/t-linux (IBM128_STATIC_OBJS): Fix spelling, use
	$(objext) instead of $(object).  Use _floatunditf instead of
	_floatunsditf.  Add tf <-> ti conversion objects.
	(IBM128_SHARED_OBJS): Use proper substitution reference syntax.

2021-03-29  Michael Meissner  <meissner@linux.ibm.com>

	* config/rs6000/t-float128 (fp128_decstr_funcs): Delete.
	(fp128_ppc_funcs): Do not add $(fp128_decstr_funcs).
	(fp128_decstr_objs): Delete.
	* dfp-bit.h: Call __sprintfieee128 to do conversions from
	_Float128 to a Decimal type.  Call __strtoieee128 to do
	conversions from a Decimal type to _Float128.
	* config/rs6000/_sprintfkf.c: Delete file.
	* config/rs6000/_sprintfkf.h: Delete file.
	* config/rs6000/_strtokf.c: Delete file.
	* config/rs6000/_strtokf.h: Delete file.

2021-03-23  Marcus Comstedt  <marcus@mc.pp.se>

	* config/riscv/sfp-machine.h (__BYTE_ORDER): Set according
	to __BYTE_ORDER__.

2021-03-06  Jakub Jelinek  <jakub@redhat.com>

	PR gcov-profile/99406
	* libgcov.h (MAP_FAILED, MAP_ANONYMOUS): If HAVE_SYS_MMAN_H is
	defined, define these macros if not defined already.

2021-03-04  Martin Liska  <mliska@suse.cz>

	PR gcov-profile/99105
	* libgcov-driver.c (write_top_counters): Rename to ...
	(write_topn_counters): ... this.
	(write_one_data): Pre-allocate buffer for number of items
	in the corresponding linked lists.
	* libgcov.h (malloc_mmap): New function.
	(allocate_gcov_kvp): Use it.

2021-03-04  Martin Liska  <mliska@suse.cz>

	PR gcov-profile/99385
	* libgcov.h (allocate_gcov_kvp): Call mmap with fd equal to -1.

2021-03-03  Martin Liska  <mliska@suse.cz>

	PR gcov-profile/97461
	* config.in: Regenerate.
	* configure: Likewise.
	* configure.ac: Check sys/mman.h header file
	* libgcov-driver.c (struct gcov_kvp): Remove static
	pre-allocated pool and use a dynamic one.
	* libgcov.h (MMAP_CHUNK_SIZE): New.
	(gcov_counter_add): Use mmap to allocate pool for struct
	gcov_kvp.

2021-03-02  Michael Meissner  <meissner@linux.ibm.com>

	* config/rs6000/_sprintfkf.h (__sprintfkf): Fix prototype to match
	the function.
	* config/rs6000/_sprintfkf.c: Include _sprintfkf.h.

2021-02-24  Jakub Jelinek  <jakub@redhat.com>

	PR libgcc/99236
	* libgcc2.c (__powisf2, __powidf2, __powitf2, __powixf2): Perform
	negation of m in unsigned type.

2021-02-24  Christophe Lyon  <christophe.lyon@linaro.org>
	    Hau Hsu  <hsuhau617@gmail.com>

	PR target/99157
	* config/arm/t-arm: Fix cmse support detection.

2021-02-22  Michael Meissner  <meissner@linux.ibm.com>

	* dfp-bit.c (BFP_TO_DFP): Fix a comment line that was too long.

2021-02-22  Michael Meissner  <meissner@linux.ibm.com>

	* config/rs6000/_dd_to_kf.c: New file.
	* config/rs6000/_kf_to_dd.c: New file.
	* config/rs6000/_kf_to_sd.c: New file.
	* config/rs6000/_kf_to_td.c: New file.
	* config/rs6000/_sd_to_kf.c: New file.
	* config/rs6000/_sprintfkf.c: New file.
	* config/rs6000/_sprintfkf.h: New file.
	* config/rs6000/_strtokf.h: New file.
	* config/rs6000/_strtokf.c: New file.
	* config/rs6000/_td_to_kf.c: New file.
	* config/rs6000/quad-float128.h: Add new declarations.
	* config/rs6000/t-float128 (fp128_dec_funcs): New macro.
	(fp128_decstr_funcs): New macro.
	(ibm128_dec_funcs): New macro.
	(fp128_ppc_funcs): Add the new conversions.
	(fp128_dec_objs): Force Decimal <-> __float128 conversions to be
	compiled with -mabi=ieeelongdouble.
	(fp128_decstr_objs): Force __float128 <-> string conversions to be
	compiled with -mabi=ibmlongdouble.
	(ibm128_dec_objs): Force Decimal <-> __float128 conversions to be
	compiled with -mabi=ieeelongdouble.
	(FP128_CFLAGS_DECIMAL): New macro.
	(IBM128_CFLAGS_DECIMAL): New macro.
	* dfp-bit.c (DFP_TO_BFP): Add PowerPC _Float128 support.
	(BFP_TO_DFP): Add PowerPC _Float128 support.
	* dfp-bit.h (BFP_KIND): Add new binary floating point kind for
	IEEE 128-bit floating point.
	(DFP_TO_BFP): Add PowerPC _Float128 support.
	(BFP_TO_DFP): Add PowerPC _Float128 support.
	(BFP_SPRINTF): New macro.

2021-01-27  Jakub Jelinek  <jakub@redhat.com>

	* config/i386/savms64.h: Add .note.GNU-stack section on Linux.
	* config/i386/savms64f.h: Likewise.
	* config/i386/resms64.h: Likewise.
	* config/i386/resms64f.h: Likewise.
	* config/i386/resms64x.h: Likewise.
	* config/i386/resms64fx.h: Likewise.

2021-01-26  Martin Liska  <mliska@suse.cz>

	PR gcov-profile/98739
	* libgcov.h (gcov_topn_add_value): Do not train when
	we have a merged profile with a negative number of total
	value.

2021-01-25  Martin Liska  <mliska@suse.cz>

	PR gcov-profile/98739
	* libgcov-merge.c (__gcov_merge_topn): Mark when merging
	ends with a dropped counter.
	* libgcov.h (gcov_topn_add_value): Add return value.

2021-01-13  Stafford Horne  <shorne@gmail.com>

	* config/or1k/sfp-machine.h (FP_RND_NEAREST, FP_RND_ZERO,
	FP_RND_PINF, FP_RND_MINF, FP_RND_MASK, FP_EX_OVERFLOW,
	FP_EX_UNDERFLOW, FP_EX_INEXACT, FP_EX_INVALID, FP_EX_DIVZERO,
	FP_EX_ALL): New constant macros.
	(_FP_DECL_EX, FP_ROUNDMODE, FP_INIT_ROUNDMODE,
	FP_HANDLE_EXCEPTIONS): New macros.
	(_FP_TININESS_AFTER_ROUNDING): Change to 1.

2021-01-13  Samuel Thibault  <samuel.thibault@gnu.org>

	* config/i386/gnu-unwind.h (x86_gnu_fallback_frame_state): Add the
	posix siginfo case to struct handler_args. Detect between legacy
	and siginfo from the second parameter, which is a small sigcode in
	the legacy case, and a pointer in the siginfo case.

2020-12-20  Max Filippov  <jcmvbkbc@gmail.com>

	* config/xtensa/lib1funcs.S (__bswapsi2, __bswapdi2): New
	functions.
	* config/xtensa/t-xtensa (LIB1ASMFUNCS): Add _bswapsi2 and
	_bswapdi2.

2020-12-08  Ian Lance Taylor  <iant@golang.org>

	* generic-morestack-thread.c (free_segments): Block signals during
	thread exit.

2020-12-03  Michael Meissner  <meissner@linux.ibm.com>

	PR libgcc/97543
	PR libgcc/97643
	* config/rs6000/t-linux (IBM128_STATIC_OBJS): New make variable.
	(IBM128_SHARED_OBJS): New make variable.
	(IBM128_OBJS): New make variable.  Set all objects to use the
	explicit IBM format, and disable gnu attributes.
	(IBM128_CFLAGS): New make variable.
	(gcc_s_compile): Add -mno-gnu-attribute to all shared library
	modules.

2020-12-03  Alexandre Oliva  <oliva@adacore.com>

	* config/t-vxworks (LIB2ADD): Drop.
	* config/t-vxworks7 (LIB2ADD): Likewise.
	* config/vxcache.c: Remove.

2020-11-30  Stefan Kanthak  <stefan.kanthak@nexgo.de>

	* libgcc2.c (bswapsi2): Make constants unsigned.

2020-11-25  Stefan Kanthak  <stefan.kanthak@nexgo.de>

	* libgcc2.c (absvSI2): Simplify/improve implementation by using
	builtin_add_overflow.
	(absvsi2, absvDI2): Likewise.

2020-11-20  Maciej W. Rozycki  <macro@linux-mips.org>

	* unwind-dw2-fde-dip.c [__OpenBSD__ || __NetBSD__]
	(USE_PT_GNU_EH_FRAME): Do not define if !TARGET_DL_ITERATE_PHDR.

2020-11-18  Jozef Lawrynowicz  <jozef.l@mittosystems.com>

	* config/msp430/lib2hw_mul.S (mult64_hw): New.
	(if MUL_32): Use mult64_hw for __muldi3.
	(if MUL_F5): Use mult64_hw for __muldi3.
	* config/msp430/lib2mul.c (__muldi3): New.
	* config/msp430/t-msp430 (LIB2FUNCS_EXCLUDE): Define.

2020-11-17  Alan Modra  <amodra@gmail.com>

	* config/rs6000/t-ppc64-fp (LIB2ADD): Delete.
	(LIB2_SIDITI_CONV_FUNCS): Define.
	* config/rs6000/ppc64-fp.c: Delete file.

2020-11-15  Jozef Lawrynowicz  <jozef.l@mittosystems.com>

	* config/msp430/lib2hw_mul.S: Omit _hw* suffix from GCC names for
	hwmult library functions.

2020-11-10  Jeff Law  <law@redhat.com>

	* libgcc2.c: Fix whitespace issues in most recent change.

2020-11-10  Stefan Kanthak  <stefan.kanthak@nexgo.de>

	* libgcc2.c (__addvSI3): Use overflow builtins.
	(__addvsi3, __addvDI3 ,__subvSI3, __subvsi3): Likewise.
	(__subvDI3 __mulvSI3, __mulvsi3, __negvSI2): Likewise.
	(__negvsi2, __negvDI2): Likewise.
	(__cmpdi2, __ucmpdi2): Adjust implementation to improve
	generated code.
	* libgcc2.h (__ucmpdi2): Adjust prototype.

2020-11-03  Pat Bernardi  <bernardi@adacore.com>
	    Olivier Hainque   <hainque@adacore.com>

	* config.host (aarch64-vxworks7*, tmake_file): Add
	${cpu_type}/t-lse and t-slibgcc-libgcc.

2020-11-03  Martin Storsjö  <martin@martin.st>

	* unwind-seh.c (_Unwind_Backtrace): Set the ra and cfa pointers
	before calling the callback.

2020-10-30  Olivier Hainque  <hainque@adacore.com>
	    Douglas Rupp  <rupp@adacore.com>
	    Pat Bernardi  <bernardi@adacore.com>

	* config.host: Adjust the ix86/x86_64-wrs-vxworks filters
	to apply to VxWorks 7 as well.

2020-10-29  Olivier Hainque  <hainque@adacore.com>

	* config/gthr-vxworks-tls.c: Fix preprocessor logic
	controlling the definition of VX_ENTER_TLS_DTOR and
	VX_LEAVE_TLS_DTOR based on a version major check.

2020-10-29  Olivier Hainque  <hainque@adacore.com>

	* config/gthr-vxworks-thread.c: Fix name of macro used
	to condition the inclusion of an actual implementation.

2020-10-27  Martin Liska  <mliska@suse.cz>

	PR gcov-profile/97461
	* libgcov.h (gcov_counter_add): Use first static counters
	as it should help to have malloc wrappers set up.

2020-10-23  Rasmus Villemoes  <rv@rasmusvillemoes.dk>

	* config/gthr-vxworks-thread.c: #include gthr.h before
	testing the guard defined there.
	* config/gthr-vxworks-cond.c: Likewise.

2020-10-21  Douglas Rupp  <rupp@adacore.com>
	    Olivier Hainque  <hainque@adacore.com>

	* config.host (powerpc*-wrs-vxworks7*): New case.
	* configure.ac: Handle powerpc*-*-vxworks7* as
	powerpc*-*-linux* for ppc-fp_type.
	* configure: Regenerate.

2020-10-16  Rasmus Villemoes  <rv@rasmusvillemoes.dk>

	* config/gthr-vxworks.h: Condition the ___GTHREADS_CXX0X
	section on VxWorks >= 6.
	* config/gthr-vxworks-thread.c: Condition the entire
	implementation on __GTHREAD_CXX0X.

2020-10-16  Rasmus Villemoes  <rv@rasmusvillemoes.dk>

	* config/gthr-vxworks.h: Condition the __GTHREAD_HAS_COND
	section on VxWorks >= 6.
	* config/gthr-vxworks-cond.c: Condition the entire
	implementation on __GTHREAD_HAS_COND.

2020-10-16  Rasmus Villemoes  <rv@rasmusvillemoes.dk>

	* config/gthr-vxworks.c: #include <taskLib.h>.

2020-10-16  Rasmus Villemoes  <rv@rasmusvillemoes.dk>

	* config/gthr-vxworks.h: Rewrite remaining occurrence
	of _VXW_PRE_69 as _VXWORKS_PRE(6,9).

2020-10-16  Rasmus Villemoes  <rv@rasmusvillemoes.dk>
	     Olivier Hainque   <hainque@adacore.com>

	* config/gthr-vxworks-tls.c (VX_ENTER_TLS_DTOR): Nil
	except on VxWorks 6.

2020-10-16  Olivier Hainque  <hainque@adacore.com>

	* config/t-vxcrtstuff: Remove the -kernel/-rtp specialization.

2020-10-14  Alexandre Oliva  <oliva@adacore.com>

	* config/gthr-vxworks-thread.c: Include stdlib.h.
	(tls_delete_hook): Prototype it.
	(__gthread_cond_signal): Return early if no waiters.  Consume
	signal in case the semaphore got full.  Use semInfoGet instead
	of kernel-mode-only semInfo.
	(__gthread_cond_timedwait): Use semExchange.  Always take the
	mutex again before returning.
	* config/gthr-vxworks-cond.c (__ghtread_cond_wait): Likewise.

2020-10-14  Olivier Hainque  <hainque@adacore.com>

	* config/t-vxworks (LIBGCC2_INCLUDES): Append
	$(MULTISUBDIR) to the -I path for fixed headers, as we
	arrange to have different sets of such headers for different
	multilibs when they are activated.
	* config/t-vxworks7: Likewise.

2020-10-14  Olivier Hainque  <hainque@adacore.com>

	* config/t-vxworks: Add include-fixed to include search
	paths for libgcc on VxWorks.
	* config/t-vxworks7: Likewise.

2020-10-09  H.J. Lu  <hjl.tools@gmail.com>

	PR target/97148
	* config/i386/shadow-stack-unwind.h: Include <x86gprintrin.h>
	instead of <cetintrin.h>.

2020-10-01  Alan Modra  <amodra@gmail.com>

	* config/rs6000/morestack.S,
	* config/rs6000/tramp.S: Support __PCREL__ code.

2020-10-01  Alan Modra  <amodra@gmail.com>

	* config/rs6000/t-linux: Document purpose of -mno-minimal-toc.

2020-09-29  Maciej W. Rozycki  <macro@wdc.com>

	* config/riscv/t-elf (LIB2_DIVMOD_EXCEPTION_FLAGS): New
	variable.

2020-09-28  Richard Sandiford  <richard.sandiford@arm.com>

	* config/aarch64/libgcc-softfp.ver: New file.
	* config/aarch64/t-softfp (SHLIB_MAPFILES): Add it.

2020-09-27  Clement Chigot  <clement.chigot@atos.net>

	* config/rs6000/t-slibgcc-aix: Use $(AR) without -X32_64.

2020-09-22  Sergei Trofimovich  <siarheit@google.com>

	PR gcov-profile/96913
	* libgcov-driver.c (write_one_data): Avoid function pointer
	comparison in TOP streaming decision.

2020-09-17  Torbjörn SVENSSON  <torbjorn.svensson@st.com>
	    Christophe Lyon  <christophe.lyon@linaro.org>

	* config/arm/fp16.c (__gnu_h2f_internal): Add 'static inline'
	qualifier.
	(__gnu_f2h_ieee, __gnu_h2f_ieee, __gnu_f2h_alternative)
	(__gnu_h2f_alternative,__gnu_d2h_ieee, __gnu_d2h_alternative): Add
	missing prototypes.

2020-09-17  Wei Wentao  <weiwt.fnst@cn.fujitsu.com>

	* config/aarch64/aarch64-unwind.h (aarch64_demangle_return_addr): Fix
	unused variable warning.

2020-09-16  Jojo R  <jiejie_rong@c-sky.com>

	* config.host (C-SKY): Enable crtbegin/crtend.o of libgcc for elf target.

2020-09-09  Tom de Vries  <tdevries@suse.de>

	* config/nvptx/atomic.c (__SYNC_SUBWORD_COMPARE_AND_SWAP): Fix
	Wbuiltin-declaration-mismatch.

2020-08-26  Jozef Lawrynowicz  <jozef.l@mittosystems.com>

	* config/msp430/slli.S (__gnu_mspabi_sllp): New.
	* config/msp430/srai.S (__gnu_mspabi_srap): New.
	* config/msp430/srli.S (__gnu_mspabi_srlp): New.

2020-08-13  Kwok Cheung Yeung  <kcy@codesourcery.com>

	* config/nvptx/atomic.c: New.
	* config/nvptx/t-nvptx (LIB2ADD): Add atomic.c.

2020-08-03  Ian Lance Taylor  <iant@golang.org>

	* config/i386/morestack.S (BACKOFF) [x86_64]: Add 2048 bytes.

2020-08-03  Jakub Jelinek  <jakub@redhat.com>

	PR target/96402
	* config/aarch64/lse.S (__aarch64_cas16_acq_rel): Use x2, x3 instead
	of x(tmp0), x(tmp1) in STXP arguments.

2020-07-31  Maciej W. Rozycki  <macro@wdc.com>

	* config/riscv/save-restore.S [__riscv_xlen == 64]
	(__riscv_save_10, __riscv_save_8, __riscv_save_6, __riscv_save_4)
	(__riscv_save_2): Replace negative immediates used for the final
	stack pointer adjustment with positive ones, right-shifted by 4.

2020-07-31  Martin Liska  <mliska@suse.cz>

	* libgcov-driver.c: Add __gcov_kvp_pool
	and __gcov_kvp_pool_index variables.
	* libgcov.h (allocate_gcov_kvp): New.
	(gcov_topn_add_value): Use it.

2020-07-24  Szabolcs Nagy  <szabolcs.nagy@arm.com>

	* config/aarch64/lse.S: Add PAC property note.

2020-07-23  Martin Liska  <mliska@suse.cz>

	PR gcov-profile/96035
	* libgcov-driver-system.c: Create gcov folders with 0777
	so that it respects a system umask.

2020-07-14  David Edelsohn  <dje.gcc@gmail.com>

	* config/rs6000/t-slibgcc-aix: Set BITS from compiler cpp macro.

2020-07-13  Szabolcs Nagy  <szabolcs.nagy@arm.com>

	PR target/94891
	* config/aarch64/aarch64-unwind.h (MD_POST_EXTRACT_ROOT_ADDR): Remove.
	(MD_POST_FROB_EH_HANDLER_ADDR): Remove.
	(MD_POST_EXTRACT_FRAME_ADDR): Rename to ...
	(MD_DEMANGLE_RETURN_ADDR): This.
	(aarch64_post_extract_frame_addr): Rename to ...
	(aarch64_demangle_return_addr): This.
	(aarch64_post_frob_eh_handler_addr): Remove.
	* unwind-dw2.c (uw_update_context): Demangle return address.
	(uw_frob_return_addr): Remove.

2020-07-09  Szabolcs Nagy  <szabolcs.nagy@arm.com>

	PR target/96001
	* config/aarch64/lse.S: Add BTI marking and related definitions,
	and add BTI c to function entries.

2020-07-09  Szabolcs Nagy  <szabolcs.nagy@arm.com>

	* config/aarch64/lse.S: Add stack note.

2020-07-02  Martin Liska  <mliska@suse.cz>

	PR gcov-profile/95348
	* libgcov-driver.c (merge_one_data): Merge only profiles
	that are not of non-zero type.
	(write_one_data): Write counters only if there's one non-zero
	value.
	* libgcov-util.c (tag_function): Change signature from unsigned
	to int.
	(tag_blocks): Likewise.
	(tag_arcs): Likewise.
	(tag_counters): Likewise.
	(tag_summary): Likewise.
	(tag_lines): Read only if COUNTERS is non-zero.
	(read_gcda_file): Handle negative length for COUNTERS type.

2020-06-25  Martin Liska  <mliska@suse.cz>

	* libgcov-driver.c (merge_summary): Remove function as its name
	is misleading and doing something different.
	(dump_one_gcov): Add ATTRIBUTE_UNUSED for 2 args. Take read summary
	in gcov-tool.
	* libgcov-util.c (curr_object_summary): Remove.
	(read_gcda_file): Remove unused curr_object_summary.
	(gcov_merge): Merge summaries.
	* libgcov.h: Add summary argument for gcov_info struct.

2020-06-24  H.J. Lu  <hjl.tools@gmail.com>

	PR target/95259
	* config/i386/cpuinfo.c: Don't include "cpuinfo.h".  Include
	"common/config/i386/i386-cpuinfo.h" and
	"common/config/i386/cpuinfo.h".
	(__cpu_features2): Changed to array.
	(get_amd_cpu): Removed.
	(get_intel_cpu): Likewise.
	(get_available_features): Likewise.
	(__cpu_indicator_init): Call cpu_indicator_init.
	* config/i386/cpuinfo.h: Removed.

2020-06-23  David Edelsohn  <dje.gcc@gmail.com>

	* Makefile.in: Remove uses of empty.mk. Use -include.
	* config/avr/t-avr: Use -include.
	* empty.mk: Delete.

2020-06-21  David Edelsohn  <dje.gcc@gmail.com>

	* config.host (extra_parts): Add crtcxa_64 and crtdbase_64.
	* config/rs6000/t-aix-cxa: Explicitly compile 32 bit with -maix32
	and 64 bit with -maix64.
	* config/rs6000/t-slibgcc-aix: Remove extra @multilib_dir@ level.
	Build and install AIX-style FAT libraries.

2020-06-17  Samuel Thibault  <samuel.thibault@gnu.org>

	* config.host (md_unwind_header) <i[34567]86-*-gnu*>: Set to
	'i386/gnu-unwind.h'
	* config/i386/gnu-unwind.h: New file.

2020-06-17  Martin Liska  <mliska@suse.cz>

	* libgcov-util.c (read_gcda_finalize): Remove const operator.
	(merge_wrapper): Add both counts and use them properly.
	(topn_to_memory_representation): New function.
	(gcov_merge): Covert on disk representation to in memory
	representation.
	* libgcov.h: Remove const operator.

2020-06-15  Max Filippov  <jcmvbkbc@gmail.com>

	* configure: Regenerate.
	* configure.ac: Use AC_COMPILE_IFELSE instead of manual
	preprocessor invocation to check for __XTENSA_CALL0_ABI__.

2020-06-09  Martin Liska  <mliska@suse.cz>

	PR gcov-profile/95494
	* libgcov-driver.c (write_top_counters): Cast first to
	intptr_t as sizeof(*) != sizeof(gcov_type).
	* libgcov.h (gcov_counter_set_if_null): Remove.
	(gcov_topn_add_value): Cast first to intptr_t and update
	linked list directly.

2020-06-09  Max Filippov  <jcmvbkbc@gmail.com>

	* config/xtensa/unwind-dw2-xtensa.c (uw_install_context): Merge
	with uw_install_context_1.

2020-06-04  Andreas Schwab  <schwab@suse.de>

	PR target/59230
	PR libfortran/59227
	* config/ia64/t-softfp-compat (softfp_file_list): Filter out
	soft-fp/divtf3.c.
	(LIB2ADD): Add config/ia64/divtf3.c.
	* config/ia64/divtf3.c: New file.

2020-06-03  Martin Liska  <mliska@suse.cz>

	PR gcov-profile/95480
	* libgcov-profiler.c (GCOV_SUPPORTS_ATOMIC): Move to...
	* libgcov.h (GCOV_SUPPORTS_ATOMIC): ...here.
	(gcov_counter_add): Use GCOV_SUPPORTS_ATOMIC guard.
	(gcov_counter_set_if_null): Likewise.

2020-06-02  Jim Wilson  <jimw@sifive.com>

	* config/riscv/div.S (__divdi3): For negative arguments, change bgez
	to bgtz.

2020-06-02  Martin Liska  <mliska@suse.cz>

	* libgcov.h (gcov_topn_add_value): Use xcalloc instead
	of xmalloc.

2020-06-02  Martin Liska  <mliska@suse.cz>

	* libgcov-driver.c (prune_topn_counter): Remove.
	(prune_counters): Likewise.
	(merge_one_data): Special case TOP N counters
	as they have variable length.
	(write_top_counters): New.
	(write_one_data): Special case TOP N.
	(dump_one_gcov): Do not prune TOP N counters.
	* libgcov-merge.c (merge_topn_values_set): Remove.
	(__gcov_merge_topn): Use gcov_topn_add_value.
	* libgcov-profiler.c (__gcov_topn_values_profiler_body):
	Likewise here.
	* libgcov.h (gcov_counter_add): New.
	(gcov_counter_set_if_null): Likewise.
	(gcov_topn_add_value): New.

2020-06-01  Uroš Bizjak  <ubizjak@gmail.com>

	* config/i386/sfp-exceptions.c (struct fenv):
	Add __attribute__ ((gcc_struct)).

2020-05-29  H.J. Lu  <hjl.tools@gmail.com>

	PR bootstrap/95413
	* configure: Regenerated.

2020-05-28  Dong JianQiang  <dongjianqiang2@huawei.com>

	PR gcov-profile/95332
	* libgcov-util.c (read_gcda_file): Call gcov_magic.
	* libgcov.h (gcov_magic): Disable GCC poison.

2020-05-21  H.J. Lu  <hongjiu.lu@intel.com>

	PR target/95212
	* config/i386/cpuinfo.h (processor_features): Move
	FEATURE_AVX512VP2INTERSECT after FEATURE_AVX512BF16.

2020-05-20  H.J. Lu  <hongjiu.lu@intel.com>

	PR target/91695
	* config/i386/cpuinfo.c (get_available_features): Fix VPCLMULQDQ
	check.

2020-05-19  H.J. Lu  <hongjiu.lu@intel.com>

	PR target/95212
	PR target/95220
	* config/i386/cpuinfo.c (get_available_features): Fix
	FEATURE_GFNI check.  Also check FEATURE_AVX512VP2INTERSECT.
	* config/i386/cpuinfo.h (processor_features): Add
	FEATURE_AVX512VP2INTERSECT.

2020-05-15  H.J. Lu  <hongjiu.lu@intel.com>

	PR bootstrap/95147
	* configure: Regenerated.

2020-05-14  H.J. Lu  <hongjiu.lu@intel.com>

	* configure: Regenerated.

2020-05-09  Hans-Peter Nilsson  <hp@axis.com>

	* config.host: Remove support for crisv32-*-* and cris*-*-linux.
	* config/cris/libgcc-glibc.ver, config/cris/t-linux: Remove.

2020-05-06  Uroš Bizjak  <ubizjak@gmail.com>

	* config/i386/sfp-exceptions.c (__math_force_eval): Remove.
	(__math_force_eval_div): New define.
	(__sfp_handle_exceptions): Use __math_force_eval_div to use
	generic division to generate INVALID, DIVZERO and INEXACT
	exceptions.

2020-05-06  Kyrylo Tkachov  <kyrylo.tkachov@arm.com>

	* config/aarch64/lse-init.c (init_have_lse_atomics): Use __getauxval
	instead of getauxval.
	(AT_HWCAP): Define.
	(HWCAP_ATOMICS): Define.
	Guard detection on __gnu_linux__.

2020-05-05  Michael Meissner  <meissner@linux.ibm.com>

	* config.host: Delete changes meant for a private branch.
	* config/rs6000/t-float128: Likewise.
	* configure.ac: Likewise.
	* configure: Likewise.

2020-05-05  Martin Liska  <mliska@suse.cz>

	PR gcov-profile/93623
	* Makefile.in: Remove __gcov_flush.
	* gcov.h (__gcov_flush): Remove.
	* libgcov-interface.c (__gcov_flush): Remove.
	(init_mx): Use renamed mutex.
	(__gcov_lock): Likewise.
	(__gcov_unlock): Likewise.
	(__gcov_fork): Likewise.
	(__gcov_flush): Remove.

2020-05-05  Martin Liska  <mliska@suse.cz>

	PR gcov-profile/93623
	* libgcov-interface.c (__gcov_fork): Do not flush
	and reset only in child process.
	(__gcov_execl): Dump counters only and reset them
	only if exec* fails.
	(__gcov_execlp): Likewise.
	(__gcov_execle): Likewise.
	(__gcov_execv): Likewise.
	(__gcov_execvp): Likewise.
	(__gcov_execve): Likewise.

2020-05-05  Martin Liska  <mliska@suse.cz>

	PR gcov-profile/93623
	* Makefile.in: Add _gcov_lock_unlock to LIBGCOV_INTERFACE.
	* libgcov-interface.c (ALIAS_void_fn): Remove.
	(__gcov_lock): New.
	(__gcov_unlock): New.
	(__gcov_flush): Use __gcov_lock and __gcov_unlock.
	(__gcov_reset): Likewise.
	(__gcov_dump): Likewise.
	* libgcov.h (__gcov_lock): New declaration.
	(__gcov_unlock): Likewise.

2020-05-01  Uroš Bizjak  <ubizjak@gmail.com>

	* config/i386/sfp-exceptions.c (__math_force_eval): New define.
	(__sfp_handle_exceptions): Use __math_force_eval to evaluate
	generic division to generate INVALID and DIVZERO exceptions.

2020-04-27  Sebastian Huber  <sebastian.huber@embedded-brains.de>

	* config/rs6000/crtresfpr.S: Use .machine ppc.
	* config/rs6000/crtresxfpr.S: Likewise.
	* config/rs6000/crtsavfpr.S: Likewise.

2020-04-21  Szabolcs Nagy  <szabolcs.nagy@arm.com>

	PR target/94514
	* config/aarch64/aarch64-unwind.h (aarch64_frob_update_context):
	Update context->flags accroding to the frame state.

2020-04-19  Uroš Bizjak  <ubizjak@gmail.com>

	* config/i386/sfp-exceptions.c (__sfp_handle_exceptions) [__SSE_MATH__]:
	Remove unneeded assignments to volatile memory.

2020-04-15  Jakub Jelinek  <jakub@redhat.com>

	PR target/93053
	* configure.ac (LIBGCC_CHECK_AS_LSE): Add HAVE_AS_LSE checking.
	* config/aarch64/lse.S: Include auto-target.h, if HAVE_AS_LSE
	is not defined, use just .arch armv8-a.
	(B, M, N, OPN): Define.
	(COMMENT): New .macro.
	(CAS, CASP, SWP, LDOP): Use .inst directive if HAVE_AS_LSE is not
	defined.  Otherwise, move the operands right after the glue? and
	comment out operands where the macros are used.
	* configure: Regenerated.
	* config.in: Regenerated.

2020-04-07  Ian Lance Taylor  <iant@golang.org>

	PR libgcc/94513
	* generic-morestack.c: Give up trying to use __mmap/__munmap, use
	syscall instead.

2020-04-04  Ian Lance Taylor  <iant@golang.org>

	* generic-morestack.c: Only use __mmap on glibc >= 2.26.

2020-04-03  Ian Lance Taylor  <iant@golang.org>

	* generic-morestack.c: On GNU/Linux use __mmap/__munmap rather
	than mmap/munmap, to avoid hooks.

2020-04-03  Jim Johnston  <jjohnst@us.ibm.com>

	* config/s390/tpf-unwind.h (MIN_PATRANGE, MAX_PATRANGE)
	(TPFRA_OFFSET): Macros removed.
	(CP_CNF, cinfc_fast, CINFC_CMRESET, CINTFC_CMCENBKST)
	(CINTFC_CMCENBKED, ICST_CRET, ICST_SRET, LOWCORE_PAGE3_ADDR)
	(PG3_SKIPPING_OFFSET): New macros.
	(__isPATrange): Use cinfc_fast for the check.
	(__isSkipResetAddr): New function.
	(s390_fallback_frame_state): Check for skip trace addresses. Use
	either ICST_CRET or ICST_SRET to calculate return address
	location.
	(__tpf_eh_return): Handle skip trace addresses.

2020-03-26  Richard Earnshaw  <rearnsha@arm.com>

	PR target/94220
	* config/arm/lib1funcs.asm (COND): Use a single definition for
	unified syntax.
	(aeabi_uidivmod): Unified syntax when optimizing Thumb for size.
	(aeabi_idivmod): Likewise.
	(divsi3_skip_div0_test): Likewise.

2020-03-17  Mihail Ionescu  <mihail.ionescu@arm.com>

	* config/arm/t-arm: Do not compile cmse_nonsecure_call.S for v8.1-m.

2020-03-04  Andreas Krebbel  <krebbel@linux.ibm.com>

	* config.host: Include the new makefile fragment.
	* config/s390/t-tpf: New file.

2020-03-03  Richard Earnshaw  <rearnsha@arm.com>

	* config/arm/bpabi-v6m.S (aeabi_lcmp): Convert thumb1 code to unified
	syntax.
	(aeabi_ulcmp, aeabi_ldivmod, aeabi_uldivmod): Likewise.
	(aeabi_frsub, aeabi_cfcmpeq, aeabi_fcmpeq): Likewise.
	(aeabi_fcmp, aeabi_drsub, aeabi_cdrcmple): Likewise.
	(aeabi_cdcmpeq, aeabi_dcmpeq, aeabi_dcmp): Likewise.
	* config/arm/lib1funcs.S (Lend_fde): Convert thumb1 code to unified
	syntax.
	(divsi3, modsi3): Likewise.
	(clzdi2, ctzsi2): Likewise.
	* config/arm/libunwind.S (restore_core_regs): Convert thumb1 code to
	unified syntax.
	(UNWIND_WRAPPER): Likewise.

2020-03-02  Martin Liska  <mliska@suse.cz>

	* libgcov-interface.c: Remove duplicate
	declaration of __gcov_flush_mx.

2020-02-18  Martin Liska  <mliska@suse.cz>

	PR ipa/92924
	* libgcov-merge.c (merge_topn_values_set): Record
	when a TOP N counter becomes invalid.  When merging
	remove a smallest value if the space is needed.

2020-02-12  Sandra Loosemore  <sandra@codesourcery.com>

	PR libstdc++/79193
	PR libstdc++/88999

	* configure: Regenerated.

2020-02-10  Jeff Law  <law@redhat.com>

	* config/frv/frvbegin.c: Use right flags for .ctors and .dtors
	sections.
	* config/frv/frvend.c: Similarly.

2020-02-10  H.J. Lu  <hongjiu.lu@intel.com>

	PR libgcc/85334
	* config/i386/shadow-stack-unwind.h (_Unwind_Frames_Increment):
	New.

2020-02-10  Christophe Lyon  <christophe.lyon@linaro.org>

	PR target/93615
	* unwind-arm-common.inc: Replace uses of gnu_Unwind_Find_got with
	_Unwind_gnu_Find_got.
	* unwind-pe.h: Likewise.

2020-02-07  Jakub Jelinek  <jakub@redhat.com>

	PR target/93615
	* config/arm/unwind-arm.h (gnu_Unwind_Find_got): Rename to ...
	(_Unwind_gnu_Find_got): ... this.  Use __asm instead of asm.  Remove
	trailing :s in asm.  Formatting fixes.
	(_Unwind_decode_typeinfo_ptr): Adjust caller.

2020-01-31  Sandra Loosemore  <sandra@codesourcery.com>

	nios2: Support for GOT-relative DW_EH_PE_datarel encoding.

	* config.host [nios2-*-linux*] (tmake_file, tm_file): Adjust.
	* config/nios2-elf-lib.h: New.
	* unwind-dw2-fde-dip.c (_Unwind_IteratePhdrCallback): Use existing
	code for finding GOT base for nios2.

2020-01-27  Martin Liska  <mliska@suse.cz>

	PR gcov-profile/93403
	* libgcov-profiler.c (__gcov_indirect_call_profiler_v4):
	Call __gcov_indirect_call_profiler_body.
	(__gcov_indirect_call_profiler_body): New.
	(__gcov_indirect_call_profiler_v4_atomic): New.
	* libgcov.h (__gcov_indirect_call_profiler_v4_atomic):
	New declaration.

2020-01-27  Claudiu Zissulescu  <claziss@synopsys.com>

	* config/arc/crti.S: Add RF16 object attribute.
	* config/arc/crtn.S: Likewise.
	* config/arc/crttls.S: Likewise.
	* config/arc/lib1funcs.S: Likewise.
	* config/arc/fp-hack.h (ARC_OPTFPE): Define.
	* config/arc/lib2funcs.c: New file.
	* config/arc/t-arc: Add lib2funcs to LIB2ADD.

2020-01-24  Maciej W. Rozycki  <macro@wdc.com>

	* Makefile.in (configure_deps): Add `toolexeclibdir.m4'.
	* configure.ac: Handle `--with-toolexeclibdir='.
	* configure: Regenerate.

2020-01-23  Dragan Mladjenovic  <dmladjenovic@wavecomp.com>

	* config/mips/gnustack.h: Check for TARGET_LIBC_GNUSTACK also.

2020-01-23  Dragan Mladjenovic  <dmladjenovic@wavecomp.com>

	* config/mips/gnustack.h: New file.
	* config/mips/crti.S: Include gnustack.h.
	* config/mips/crtn.S: Likewise.
	* config/mips/mips16.S: Likewise.
	* config/mips/vr4120-div.S: Likewise.

2020-01-23  Martin Liska  <mliska@suse.cz>

	* libgcov-driver.c (prune_topn_counter): Remove
	check for -1 as we only prune run-time counters
	that do not generate an invalid state.

2020-01-22  Martin Liska  <mliska@suse.cz>

	PR tree-optimization/92924
	* libgcov-profiler.c (__gcov_topn_values_profiler_body): First
	try to find an existing value, then find an empty slot
	if not found.

2020-01-22  Martin Liska  <mliska@suse.cz>

	PR tree-optimization/92924
	* libgcov-driver.c (prune_topn_counter): New.
	(prune_counters): Likewise.
	(dump_one_gcov): Prune a run-time counter.
	* libgcov-profiler.c (__gcov_topn_values_profiler_body):
	For a known value, add GCOV_TOPN_VALUES to value.
	Otherwise, decrement all counters by one.

2020-01-18  Hans-Peter Nilsson  <hp@axis.com>

	* config/cris/arit.c (DS): Apply attribute __fallthrough__.

2020-01-18  John David Anglin  <danglin@gcc.gnu.org>

	PR libgcc/92988
	* crtstuff.c (__do_global_dtors_aux): Only call __cxa_finalize if
	DEFAULT_USE_CXA_ATEXIT is true.

2020-01-16  Mihail-Calin Ionescu  <mihail.ionescu@arm.com>
	    Thomas Preud'homme  <thomas.preudhomme@arm.com>

	* config/arm/t-arm: Check return value of gcc rather than lack of
	output.

2020-01-14  Georg-Johann Lay  <avr@gjlay.de>

	* config/avr/lib1funcs.S (skip): Simplify.

2020-01-10  Kwok Cheung Yeung  <kcy@codesourcery.com>

	* config/gcn/atomic.c: Remove include of stdint.h.
	(__sync_val_compare_and_swap_##SIZE): Replace uintptr_t with
	__UINTPTR_TYPE__.

2020-01-09  Kwok Cheung Yeung  <kcy@codesourcery.com>

	* config/gcn/atomic.c: New.
	* config/gcn/t-amdgcn (LIB2ADD): Add atomic.c.

2020-01-08  Georg-Johann Lay  <avr@gjlay.de>

	Implement 64-bit double functions.

	PR target/92055
	* config.host (tmake_file) [target=avr]: Add t-libf7,
	t-libf7-math, t-libf7-math-symbols as specified by --with-libf7=.
	* config/avr/t-avrlibc: Don't copy libgcc.a if there are modules
	depending on sizeof (double) or sizeof (long double).
	* config/avr/libf7: New folder.

2020-01-05  Olivier Hainque  <hainque@adacore.com>

	* config/gthr-vxworks.h: Guard #include vxAtomicLib.h
	by IN_LIBGCC2.

2020-01-01  Jakub Jelinek  <jakub@redhat.com>

	Update copyright years.

2019-12-30  Olivier Hainque  <hainque@adacore.com>

	* config/gthr-vxworks.h: Use _vxworks-versions.h.
	* config/gthr-vxworks-tls.c: Likewise.

2019-12-30  Olivier Hainque  <hainque@adacore.com>

	* config/gthr-vxworks.h (GTHREAD_ONCE_INIT): Use
	standard zero-initializer syntax.

2019-12-30  Olivier Hainque  <hainque@adacore.com>

	* config/gthr-vxworks-tls.c (__gthread_getspecific): Fix
	reference to the internal VX_GET_TLS_DATA interface.

2019-12-30  Olivier Hainque  <hainque@adacore.com>

	* config/vxcrtstuff.c: Fix incorrect spelling of
	USE_INITFINI_ARRAY in guard.

2019-12-16  Jozef Lawrynowicz  <jozef.l@mittosystems.com>

	* config.host: s/msp430*-*-elf/msp430-*-elf*.
	Override default "extra_parts" variable.
	* configure: Regenerate.
	* configure.ac: Disable TM clone registry by default for
	msp430-elfbare.

2019-12-11  Jozef Lawrynowicz  <jozef.l@mittosystems.com>

	* config.host (msp430*-*-elf): Add crt{begin,end}_no_eh.o to
	"extra_parts".
	* config/msp430/t-msp430: Add rules to build crt{begin,end}_no_eh.o.

2019-12-11  Jozef Lawrynowicz  <jozef.l@mittosystems.com>

	* crtstuff.c: Declare __dso_handle only if DEFAULT_USE_CXA_ATEXIT is
	true.

2019-12-09  Jozef Lawrynowicz  <jozef.l@mittosystems.com>

	* crtstuff.c (__do_global_dtors_aux): Check if USE_EH_FRAME_REGISTRY is
	defined instead of its value.

2019-12-09  Jozef Lawrynowicz  <jozef.l@mittosystems.com>

	* crtstuff.c (__do_global_dtors_aux): Wrap in #if so it's only defined
	if it will have contents.

2019-12-05  Georg-Johann Lay  <avr@gjlay.de>

	PR target/92055
	* config/avr/t-avrlibc (MULTISUBDIR): Search for double, not double64.

2019-11-18  Szabolcs Nagy  <szabolcs.nagy@arm.com>

	PR libgcc/91737
	* config.host: Add t-gthr-noweak on *-*-musl*.
	* config/t-gthr-noweak: New file.

2019-11-17  John David Anglin  <danglin@gcc.gnu.org>

	* config/pa/linux-atomic.c (__kernel_cmpxchg): Change argument 1 to
	volatile void *.  Remove trap check.
	(__kernel_cmpxchg2): Likewise.
	(FETCH_AND_OP_2): Adjust operand types.
	(OP_AND_FETCH_2): Likewise.
	(FETCH_AND_OP_WORD): Likewise.
	(OP_AND_FETCH_WORD): Likewise.
	(COMPARE_AND_SWAP_2): Likewise.
	(__sync_val_compare_and_swap_4): Likewise.
	(__sync_bool_compare_and_swap_4): Likewise.
	(SYNC_LOCK_TEST_AND_SET_2): Likewise.
	(__sync_lock_test_and_set_4): Likewise.
	(SYNC_LOCK_RELEASE_1): Likewise.  Use __kernel_cmpxchg2 for release.
	(__sync_lock_release_4): Adjust operand types.  Use __kernel_cmpxchg
	for release.
	(__sync_lock_release_8): Remove.

2019-11-15  Szabolcs Nagy  <szabolcs.nagy@arm.com>

	* config/m68k/linux-unwind.h (struct uw_ucontext): Use sigset_t instead
	of __sigset_t.

2019-11-14  Jerome Lambourg  <lambourg@adacore.com>
	    Doug Rupp <rupp@adacore.com>
	    Olivier Hainque  <hainque@adacore.com>

	* config.host: Collapse the arm-vxworks entries into
	a single arm-wrs-vxworks7* one.
	* config/arm/unwind-arm-vxworks.c: Update comments.  Provide
	__gnu_Unwind_Find_exidx and a weak dummy __cxa_type_match for
	kernel modules, to be overriden by libstdc++ when we link with
	it.  Rely on externally provided __exidx_start/end.

2019-11-14  Doug Rupp  <rupp@adacore.com>
	    Olivier Hainque  <hainque@adacore.com>

	* config.host: Handle aarch64*-wrs-vxworks7*.

2019-11-12  Olivier Hainque  <hainque@adacore.com>

	* config/t-gthr-vxworksae: New file, add all the gthr-vxworks
	sources except the cxx0x support to LIB2ADDEH.  We don't support
	cxx0x on AE/653.
	* config/t-vxworksae: New file.
	* config.host: Handle *-*-vxworksae: Add the two aforementioned
	Makefile fragment files at their expected position in the tmake_file
	list, in accordance with what is done for other VxWorks variants.

2019-11-12  Corentin Gay  <gay@adacore.com>
	    Jerome Lambourg  <lambourg@adacore.com>
	    Olivier Hainque  <hainque@adacore.com>

	* config/t-gthr-vxworks: New file, add all the gthr-vxworks
	sources to LIB2ADDEH.
	* config/t-vxworks: Remove adjustments to LIB2ADDEH.
	* config/t-vxworks7: Likewise.

	* config.host: Append a block at the end of the file to add the
	t-gthr files to the tmake_file list for VxWorks after everything
	else.

	* config/vxlib.c: Rename as gthr-vxworks.c.
	* config/vxlib-tls.c: Rename as gthr-vxworks-tls.c.

	* config/gthr-vxworks.h: Simplify a few comments.  Expose a TAS
	API and a basic error checking API, both internal.  Simplify the
	__gthread_once_t type definition and initializers.  Add sections
	for condition variables support and for the C++0x thread support,
	conditioned against Vx653 for the latter.

	* config/gthr-vxworks.c (__gthread_once): Simplify comments and
	implementation, leveraging the TAS internal API.
	* config/gthr-vxworks-tls.c: Introduce an internal TLS data access
	API, leveraging the general availability of TLS services in VxWorks7
	post SR6xxx.
	(__gthread_setspecific, __gthread_setspecific): Use it.
	(tls_delete_hook): Likewise, and simplify the enter/leave dtor logic.
	* config/gthr-vxworks-cond.c: New file.  GTHREAD_COND variable
	support based on VxWorks primitives.
	* config/gthr-vxworks-thread.c: New file.  GTHREAD_CXX0X support
	based on VxWorks primitives.

2019-11-06  Jerome Lambourg  <lambourg@adacore.com>
	    Olivier Hainque  <hainque@adacore.com>

	* config/vxcrtstuff.c: New file.
	* config/t-vxcrtstuff: New Makefile fragment.
	* config.host: Append t-vxcrtstuff to the tmake_file list
	on all VxWorks ports using dwarf for table based EH.

2019-11-07  Georg-Johann Lay  <avr@gjlay.de>

	Support 64-bit double and 64-bit long double configurations.

	PR target/92055
	* config/avr/t-avr (HOST_LIBGCC2_CFLAGS): Only add -DF=SF if
	long double is a 32-bit type.
	* config/avr/t-avrlibc: Copy double64 and long-double64
	multilib(s) from the vanilla one.
	* config/avr/t-copy-libgcc: New Makefile snip.

2019-11-04  Jozef Lawrynowicz  <jozef.l@mittosystems.com>

	* crtstuff.c: Define USE_TM_CLONE_REGISTRY to 0 if it's undefined and
	the target output object format is not ELF.
	s/defined(USE_TM_CLONE_REGISTRY)/USE_TM_CLONE_REGISTRY.

2019-11-03  Oleg Endo  <olegendo@gcc.gnu.org>

	PR libgcc/78804
	* fp-bit.h: Remove FLOAT_BIT_ORDER_MISMATCH.
	* fp-bit.c (pack_d, unpack_d): Remove special cases for
	FLOAT_BIT_ORDER_MISMATCH.
	* config/arc/t-arc: Remove FLOAT_BIT_ORDER_MISMATCH.

2019-11-01  Jim Wilson  <jimw@sifive.com>

	* config/riscv/t-softfp32 (softfp_extra): Add FP divide routines

2019-10-23  Jozef Lawrynowicz  <jozef.l@mittosystems.com>

	* config/msp430/lib2hw_mul.S: Fix wrong syntax in branch instruction.
	s/RESULT_LO/RESLO, s/RESULT_HI/RESHI, s/MPY_OP1/MPY, 
	s/MPY_OP1_S/MPYS, s/MAC_OP1/MAC, s/MPY_OP2/OP2, s/MAC_OP2/OP2.
	Define symbols for 32-bit and f5series hardware multiply
	register addresses.
	Replace hard-coded register addresses with symbols.
	Fix "_mspabi*" typo.
	Fix whitespace.
	* config/msp430/lib2mul.c: Add comment.

2019-10-15  John David Anglin  <danglin@gcc.gnu.org>

	* config/pa/fptr.c (_dl_read_access_allowed): Change argument to
	unsigned int.  Adjust callers.
	(__canonicalize_funcptr_for_compare): Change plabel type to volatile
	unsigned int *.  Load relocation offset before function pointer.
	Add barrier to ensure ordering.

2019-10-12  John David Anglin  <danglin@gcc.gnu.org>

	* config/pa/lib2funcs.S (__gcc_plt_call): Load branch target to %r21.
	Load PIC register after branch target.  Fix white space.
	* config/pa/milli64.S ($$dyncall): Separate LINUX and non LINUX
	implementations.  Load PIC register after branch target.  Don't
	clobber function pointer when it points to function descriptor.
	Use nullification instead of branch in LINUX implementation.

2019-10-03  John David Anglin  <danglin@gcc.gnu.org>

	* config/pa/fptr.c: Disable -Warray-bounds warning.

2019-09-25  Richard Henderson  <richard.henderson@linaro.org>

	* config.in, configure: Re-rebuild with stock autoconf 2.69,
	not the ubuntu modified 2.69.

	PR target/91833
	* config/aarch64/lse-init.c: Include auto-target.h.  Disable
	initialization if !HAVE_SYS_AUXV_H.
	* configure.ac (AC_CHECK_HEADERS): Add sys/auxv.h.
	* config.in, configure: Rebuild.

	PR target/91834
	* config/aarch64/lse.S (LDNM): Ensure STXR output does not
	overlap the inputs.

2019-09-25  Shaokun Zhang  <zhangshaokun@hisilicon.com>

	* config/aarch64/sync-cache.c (__aarch64_sync_cache_range): Add support for
	CTR_EL0.IDC and CTR_EL0.DIC.

2019-09-20  Christophe Lyon  <christophe.lyon@st.com>

	Revert:
	2019-09-10  Christophe Lyon  <christophe.lyon@st.com>
		Mickaël Guêné <mickael.guene@st.com>

	* config/arm/unwind-arm.c (_Unwind_VRS_Set): Handle thumb-only
	architecture.

2019-09-19  Richard Henderson  <richard.henderson@linaro.org>

	* config/aarch64/lse-init.c: New file.
	* config/aarch64/lse.S: New file.
	* config/aarch64/t-lse: New file.
	* config.host: Add t-lse to all aarch64 tuples.

2019-09-10  Christophe Lyon  <christophe.lyon@st.com>
	Mickaël Guêné <mickael.guene@st.com>

	* config/arm/unwind-arm.c (_Unwind_VRS_Set): Handle thumb-only
	architecture.

2019-09-10  Christophe Lyon  <christophe.lyon@st.com>
	Mickaël Guêné <mickael.guene@st.com>

	* unwind-arm-common.inc (ARM_SET_R7_RT_SIGRETURN)
	(THUMB2_SET_R7_RT_SIGRETURN, FDPIC_LDR_R12_WITH_FUNCDESC)
	(FDPIC_LDR_R9_WITH_GOT, FDPIC_LDR_PC_WITH_RESTORER)
	(FDPIC_FUNCDESC_OFFSET, ARM_NEW_RT_SIGFRAME_UCONTEXT)
	(ARM_UCONTEXT_SIGCONTEXT, ARM_SIGCONTEXT_R0, FDPIC_T2_LDR_R12_WITH_FUNCDESC)
	(FDPIC_T2_LDR_R9_WITH_GOT, FDPIC_T2_LDR_PC_WITH_RESTORER): New.
	(__gnu_personality_sigframe_fdpic): New.
	(get_eit_entry): Add FDPIC signal frame support.

2019-09-10  Christophe Lyon  <christophe.lyon@st.com>
	Mickaël Guêné <mickael.guene@st.com>

	* config/arm/linux-atomic.c (__kernel_cmpxchg): Add FDPIC support.
	(__kernel_dmb): Likewise.
	(__fdpic_cmpxchg): New function.
	(__fdpic_dmb): New function.
	* config/arm/unwind-arm.h (FDPIC_REGNUM): New define.
	(gnu_Unwind_Find_got): New function.
	(_Unwind_decode_typeinfo_ptr): Add FDPIC support.
	* unwind-arm-common.inc (UCB_PR_GOT): New.
	(funcdesc_t): New struct.
	(get_eit_entry): Add FDPIC support.
	(unwind_phase2): Likewise.
	(unwind_phase2_forced): Likewise.
	(__gnu_Unwind_RaiseException): Likewise.
	(__gnu_Unwind_Resume): Likewise.
	(__gnu_Unwind_Backtrace): Likewise.
	* unwind-pe.h (read_encoded_value_with_base): Likewise.

2019-09-10  Christophe Lyon  <christophe.lyon@st.com>
	Mickaël Guêné <mickael.guene@st.com>

	* libgcc/crtstuff.c: Add support for FDPIC.

2019-09-10  Christophe Lyon  <christophe.lyon@st.com>

	* config.host: Handle *-*-uclinuxfdpiceabi.

2019-09-09  Jose E. Marchesi  <jose.marchesi@oracle.com>

	* config.host: Set cpu_type for bpf-*-* targets.
	* config/bpf/t-bpf: Likewise.
	* config/bpf/crtn.S: Likewise.
	* config/bpf/crti.S: New file.

2019-09-06  Jim Wilson  <jimw@sifive.com>

	* config.host (riscv*-*-linux*): Add t-slibgcc-libgcc to tmake_file.
	(riscv*-*-freebsd*): Likewise.

2019-09-03  Ulrich Weigand  <uweigand@de.ibm.com>

	* config.host: Remove references to spu.
	* config/spu/: Remove directory.

2019-08-23  Jozef Lawrynowicz  <jozef.l@mittosystems.com>

	PR target/91306
	* crtstuff.c (__CTOR_LIST__): Align to the "__alignof__" the array
	element type, instead of "sizeof" the element type.
	(__DTOR_LIST__): Likewise.
	(__TMC_LIST__): Likewise.
	(__do_global_dtors_aux_fini_array_entry): Likewise.
	(__frame_dummy_init_array_entry): Likewise.
	(__CTOR_END__): Likewise.
	(__DTOR_END__): Likweise.
	(__FRAME_END__): Likewise.
	(__TMC_END__): Likewise.

2019-08-20  Lili Cui  <lilicui@intel.com>

	* config/i386/cpuinfo.h: Add INTEL_COREI7_TIGERLAKE and
	INTEL_COREI7_COOPERLAKE.

2019-07-31  Matt Thomas  <matt@3am-software.com>
	    Nick Hudson <nick@nthcliff.demon.co.uk>
	    Matthew Green <mrg@eterna.com.au>
	    Maya Rashish <coypu@sdf.org>

	* config.host (hppa*-*-netbsd*): New case.
	* config/pa/t-netbsd: New file.

2019-07-31  Joel Hutton  <Joel.Hutton@arm.com>

	* config/arm/cmse.c (cmse_check_address_range): Add
	warn_unused_result attribute.

2019-07-22  Martin Liska  <mliska@suse.cz>

	* config/pa/stublib.c: Remove stub symbol __gnu_lto_v1.
	* config/pa/t-stublib: Likewise.

2019-07-22  Stafford Horne  <shorne@gmail.com>

	PR target/90362
	* config/or1k/lib1funcs.S (__udivsi3): Change l.sfeqi
	to l.sfeq and l.sfltsi to l.sflts equivalents as the immediate
	instructions are not available on every processor.  Change a
	l.bnf to l.bf to fix logic issue.

2019-07-04  Iain Sandoe  <iain@sandoe.co.uk>

	* config.host: Remove reference to t-darwin8.

2019-07-03  Iain Sandoe  <iain@sandoe.co.uk>

	* config.host (powerpc-*-darwin*,powerpc64-*-darwin*): Revise crt
	list.
	* config/rs6000/t-darwin: Build crt3_2 for older systems.  Revise
	mmacosx-version-min for crts to run across all system versions.
	* config/rs6000/t-darwin64 (LIB2ADD): Remove.
	* config/t-darwin: Revise mmacosx-version-min for crts to run across
	system versions >= 10.4.

2019-07-03  Martin Liska  <mliska@suse.cz>

	* Makefile.in: Use topn_values instead of one_value names.
	* libgcov-merge.c (__gcov_merge_single): Move to ...
	(__gcov_merge_topn): ... this.
	(merge_single_value_set): Move to ...
	(merge_topn_values_set): ... this.
	* libgcov-profiler.c (__gcov_one_value_profiler_body): Move to
	...
	(__gcov_topn_values_profiler_body): ... this.
	(__gcov_one_value_profiler_v2): Move to ...
	(__gcov_topn_values_profiler): ... this.
	(__gcov_one_value_profiler_v2_atomic): Move to ...
	(__gcov_topn_values_profiler_atomic): ... this.
	(__gcov_indirect_call_profiler_v4): Remove.
	* libgcov-util.c (__gcov_single_counter_op): Move to ...
	(__gcov_topn_counter_op): ... this.
	* libgcov.h (L_gcov_merge_single): Remove.
	(L_gcov_merge_topn): New.
	(__gcov_merge_single): Remove.
	(__gcov_merge_topn): New.
	(__gcov_one_value_profiler_v2): Move to ..
	(__gcov_topn_values_profiler): ... this.
	(__gcov_one_value_profiler_v2_atomic): Move to ...
	(__gcov_topn_values_profiler_atomic): ... this.

2019-07-03  Martin Liska  <mliska@suse.cz>

	* libgcov-merge.c (merge_single_value_set): Support N values.
	* libgcov-profiler.c (__gcov_one_value_profiler_body): Likewise.

2019-06-27  Ilia Diachkov  <ilia.diachkov@optimitech.com>

	* Makefile.in (USE_TM_CLONE_REGISTRY): New.
	(CRTSTUFF_CFLAGS): Use USE_TM_CLONE_REGISTRY.
	* configure.ac: Add --disable-tm-clone-registry option.
	* configure: Regenerate.

2019-06-27  Martin Liska  <mliska@suse.cz>

	* libgcov-driver-system.c (gcov_exit_open_gcda_file): Remove obviously
	dead assignments.
	* libgcov-util.c: Likewise.

2019-06-27  Martin Liska  <mliska@suse.cz>

	* libgcov-util.c (gcov_profile_merge): Release allocated
	memory.
	(calculate_overlap): Likewise.

2019-06-25  Iain Sandoe  <iain@sandoe.co.uk>

	* config.host: Add libef_ppc.a to the extra files for powerpc-darwin.
	* config/rs6000/t-darwin: (PPC_ENDFILE_SRC, PPC_ENDFILE_OBJS): New.
	Build objects for the out of line save/restore register functions
	so that they can be used for any supported Darwin version.
	* config/t-darwin: Default the build Darwin version to Darwin8
	(MacOS 10.4).

2019-06-25  Martin Liska  <mliska@suse.cz>

	* libgcov-driver-system.c (replace_filename_variables): Do not
	call strlen with NULL argument.

2019-06-25  Andrew Stubbs  <ams@codesourcery.com>

	* config/gcn/t-amdgcn (LIB2ADD): Add unwind-gcn.c.
	* config/gcn/unwind-gcn.c: New file.

2019-06-25  Kwok Cheung Yeung  <kcy@codesourcery.com>
            Andrew Stubbs  <ams@codesourcery.com>

	* configure: Regenerate.
	* config/gcn/gthr-gcn.h: New.

2019-06-18  Tom de Vries  <tdevries@suse.de>

	* config/nvptx/crt0.c (__main): Declare.

2019-06-17  Matthew Green  <mrg@eterna.com.au>
	    Maya Rashish  <coypu@sdf.org>

	* config.host (aarch64*-*-netbsd*): New case.

2019-06-16  Jozef Lawrynowicz  <jozef.l@mittosystems.com>

	* config/msp430/slli.S (__mspabi_sllll): New library function for
	performing a logical left shift of a 64-bit value.
	* config/msp430/srai.S (__mspabi_srall): New library function for
	performing a arithmetic right shift of a 64-bit value.
	* config/msp430/srll.S (__mspabi_srlll): New library function for
	performing a logical right shift of a 64-bit value.

2019-06-14  Matt Thomas  <matt@3am-software.com>
	    Matthew Green  <mrg@eterna.com.au>
	    Nick Hudson  <skrll@netbsd.org>
	    Maya Rashish  <coypu@sdf.org>

	* config.host (arm*-*-netbsdelf*): Add support for EABI configurations.
	* config/arm/t-netbsd (LIB1ASMFUNCS): Add some additional assembler
	functions to build.
	* config/arm/t-netbsd-eabi: New file.

2019-06-12  Dimitar Dimitrov  <dimitar@dinux.eu>

	* config.host: Add PRU target.
	* config/pru/asri.c: New file.
	* config/pru/eqd.c: New file.
	* config/pru/eqf.c: New file.
	* config/pru/ged.c: New file.
	* config/pru/gef.c: New file.
	* config/pru/gtd.c: New file.
	* config/pru/gtf.c: New file.
	* config/pru/led.c: New file.
	* config/pru/lef.c: New file.
	* config/pru/lib2bitcountHI.c: New file.
	* config/pru/lib2divHI.c: New file.
	* config/pru/lib2divQI.c: New file.
	* config/pru/lib2divSI.c: New file.
	* config/pru/libgcc-eabi.ver: New file.
	* config/pru/ltd.c: New file.
	* config/pru/ltf.c: New file.
	* config/pru/mpyll.S: New file.
	* config/pru/pru-abi.h: New file.
	* config/pru/pru-asm.h: New file.
	* config/pru/pru-divmod.h: New file.
	* config/pru/sfp-machine.h: New file.
	* config/pru/t-pru: New file.

2019-06-11  Jakub Jelinek  <jakub@redhat.com>

	* libgcov-merge.c (__gcov_merge_single): Revert previous change.

2019-06-10  Martin Liska  <mliska@suse.cz>

	PR bootstrap/90808
	* libgcov.h: Add ATTRIBUTE_UNUSED.

2019-06-10  Martin Liska  <mliska@suse.cz>

	* Makefile.in: Add __gcov_one_value_profiler_v2,
	__gcov_one_value_profiler_v2_atomic and
	__gcov_indirect_call_profiler_v4.
	* libgcov-merge.c (__gcov_merge_single): Change
	function signature.
	(merge_single_value_set): New.
	* libgcov-profiler.c (__gcov_one_value_profiler_body):
	Update functionality.
	(__gcov_one_value_profiler): Remove.
	(__gcov_one_value_profiler_v2): ... this.
	(__gcov_one_value_profiler_atomic): Rename to ...
	(__gcov_one_value_profiler_v2_atomic): this.
	(__gcov_indirect_call_profiler_v3): Rename to ...
	(__gcov_indirect_call_profiler_v4): ... this.
	* libgcov.h (__gcov_one_value_profiler): Remove.
	(__gcov_one_value_profiler_atomic): Remove.
	(__gcov_one_value_profiler_v2_atomic): New.
	(__gcov_indirect_call_profiler_v3): Remove.
	(__gcov_one_value_profiler_v2): New.
	(__gcov_indirect_call_profiler_v4): New.
	(gcov_get_counter_ignore_scaling): New function.

2019-06-07  Martin Liska  <mliska@suse.cz>

	* Makefile.in: Remove usage of
	_gcov_merge_icall_topn.
	* libgcov-driver.c (gcov_sort_n_vals): Remove.
	(gcov_sort_icall_topn_counter): Likewise.
	(gcov_sort_topn_counter_arrays): Likewise.
	(dump_one_gcov): Remove call to gcov_sort_topn_counter_arrays.
	* libgcov-merge.c (__gcov_merge_icall_topn): Remove.
	* libgcov-profiler.c (__gcov_topn_value_profiler_body):
	Likewise.
	(GCOV_ICALL_COUNTER_CLEAR_THRESHOLD): Remove.
	(struct indirect_call_tuple): Remove.
	(__gcov_indirect_call_topn_profiler): Remove.
	* libgcov-util.c (__gcov_icall_topn_counter_op): Remove.
	* libgcov.h (gcov_sort_n_vals): Remove.
	(L_gcov_merge_icall_topn): Likewise.
	(__gcov_merge_icall_topn): Likewise.
	(__gcov_indirect_call_topn_profiler): Likewise.

2019-06-06  Iain Sandoe  <iain@sandoe.co.uk>

	* config/rs6000/t-darwin: Ensure that the unwinder is built with
	altivec enabled.

2019-06-06  Jozef Lawrynowicz  <jozef.l@mittosystems.com>

	* config/msp430/slli.S (__mspabi_slli_n): Put function in its own
	section.
	(__mspabi_slli): Likewise.
	(__mspabi_slll_n): Likewise.
	(__mspabi_slll): Likewise.
	* config/msp430/srai.S (__mspabi_srai_n): Likewise.
	(__mspabi_srai): Likewise.
	(__mspabi_sral_n): Likewise.
	(__mspabi_sral): Likewise.
	* config/msp430/srli.S (__mspabi_srli_n): Likewise.
	(__mspabi_srli): Likewise.
	(__mspabi_srll_n): Likewise.
	(__mspabi_srll): Likewise.

2019-06-05  Yoshinori Sato  <ysato@users.sourceforge.jp>

	* config.host (rx-*-linux*): Add t-fdpbit to tmake_file
	Add appropriate tm_file clause as well.
	* config/rx/t-rx (HOST_LIBGCC2_CFLAGS): Remove.

2019-06-05  James Clarke  <jrtc27@jrtc27.com>

	* config/ia64/crtbegin.S (__dso_handle): Put in .sdata/.sbss
	rather than .data/.bss so it can be accessed via gp-relative
	addressing.

2019-06-05  David Edelsohn  <dje.gcc@gmail.com>

	* config/rs6000/aix-unwind.h (LR_REGNO): Rename to R_LR.
	(CR2_REGNO): Rename to R_CR2.
	(XER_REGNO): Rename to R_XER.
	(FIRST_ALTIVEC_REGNO): Rename to R_FIRST_ALTIVEC.
	(VRSAVE_REGNO): Rename to R_VRSAVE.
	(VSCR_REGNO): R_VSCR.

2019-05-29  Yoshinori Sato  <ysato@users.sourceforge.jp>

	* config.host (rx-*-linux*): Add new case.
	* config/rx/t-rx (HOST_LIBGCC2_CFLAGS): Force DFmode to SFmode.

2019-05-29  Sam Tebbs  <sam.tebbs@arm.com>

	* config/aarch64/aarch64-unwind.h (aarch64_cie_signed_with_b_key): New
	function.
	* config/aarch64/aarch64-unwind.h (aarch64_post_extract_frame_addr,
	aarch64_post_frob_eh_handler_addr): Add	check for b-key.
	* config/aarch64/aarch64-unwind-h (aarch64_post_extract_frame_addr,
	aarch64_post_frob_eh_handler_addr, aarch64_post_frob_update_context):
	Rename RA_A_SIGNED_BIT to RA_SIGNED_BIT.
	* unwind-dw2-fde.c (get_cie_encoding): Add check for 'B' in augmentation
	string.
	* unwind-dw2.c (extract_cie_info): Add check for 'B' in augmentation
	string.
	(RA_A_SIGNED_BIT): Rename to RA_SIGNED_BIT.

2019-05-28  Rainer Orth  <ro@CeBiTec.Uni-Bielefeld.DE>

	* config/sparc/sol2-unwind.h [__arch64__] (sparc64_is_sighandler):
	Remove Solaris 9 and 10 support.
	(sparc_is_sighandler): Likewise.

2019-05-26  John David Anglin  <danglin@gcc.gnu.org>

	* config/pa/linux-unwind.h (pa32_fallback_frame_state): Add cast.

2019-05-17  H.J. Lu  <hongjiu.lu@intel.com>

	* soft-fp/extenddftf2.c: Use "_FP_W_TYPE_SIZE < 64" to check if
	4_FP_W_TYPEs are used for IEEE quad precision.
	* soft-fp/extendhftf2.c: Likewise.
	* soft-fp/extendsftf2.c: Likewise.
	* soft-fp/extendxftf2.c: Likewise.
	* soft-fp/trunctfdf2.c: Likewise.
	* soft-fp/trunctfhf2.c: Likewise.
	* soft-fp/trunctfsf2.c: Likewise.
	* soft-fp/trunctfxf2.c: Likewise.
	* config/rs6000/ibm-ldouble.c: Likewise.

2019-05-14  Rainer Orth  <ro@CeBiTec.Uni-Bielefeld.DE>

	* config.host: Simplify various *-*-solaris2.1[0-9]* to
	*-*-solaris2*.
	* configure.ac: Likewise.
	* configure: Regenerate.

	* config/i386/sol2-unwind.h (x86_fallback_frame_state): Remove
	Solaris 10 and Solaris 11 < snv_125 handling.

2019-05-12  Iain Sandoe  <iain@sandoe.co.uk>

	* config/rs6000/darwin-vecsave.S: Set .machine appropriately.

2019-05-07  Hongtao Liu  <hongtao.liu@intel.com>

	* config/i386/cpuinfo.c (get_available_features): Detect BF16.
	* config/i386/cpuinfo.h (enum processor_features): Add
	FEATURE_AVX512BF16.

2019-04-23  Ramana Radhakrishnan  <ramana.radhakrishnan@arm.com>
	    Bernd Edlinger  <bernd.edlinger@hotmail.de>
	    Jakub Jelinek  <jakub@redhat.com>

	PR target/89093
	* config/arm/pr-support.c: Add #pragma GCC target("general-regs-only").
	* config/arm/unwind-arm.c: Likewise.
	* unwind-c.c (PERSONALITY_FUNCTION): Add general-regs-only target
	attribute for ARM.

2019-04-15  Monk Chiang  <sh.chiang04@gmail.com>

	* config/nds32/linux-unwind.h (SIGRETURN): Remove.
	(RT_SIGRETURN): Update.
	(nds32_fallback_frame_state): Update.

2019-02-21  Martin Sebor  <msebor@redhat.com>

	* libgcc2.h (__clear_cache): Correct signature.
	* libgcc2.c (__clear_cache): Same.

2019-02-20  Uroš Bizjak  <ubizjak@gmail.com>

	* config/alpha/linux-unwind.h (alpha_fallback_frame_state):
	Cast 'mcontext_t *' &rt_->uc.uc_mcontext to 'struct sigcontext *'.

2019-02-19  Uroš Bizjak  <ubizjak@gmail.com>

	* unwind-dw2.c (_Unwind_GetGR) [DWARF_ZERO_REG]: Compare
	regno instead of index to DWARF_ZERO_REG.

2019-02-15  Eric Botcazou  <ebotcazou@adacore.com>

	* config/visium/lib2funcs.c (__set_trampoline_parity): Replace
	TRAMPOLINE_SIZE with __LIBGCC_TRAMPOLINE_SIZE__.

2019-01-31  Uroš Bizjak  <ubizjak@gmail.com>

	* config/alpha/t-linux: Add -mfp-rounding-mode=d
	to HOST_LIBGCC2_CFLAGS.

2019-01-23  Joseph Myers  <joseph@codesourcery.com>

	PR libgcc/88931
	* libgcc2.c (FSTYPE FUNC (DWtype u)): Correct no leading bits case.

2019-01-18  Martin Liska  <mliska@suse.cz>

	* libgcov-profiler.c (__gcov_indirect_call_profiler_v2): Rename
	to ...
	(__gcov_indirect_call_profiler_v3): ... this.
	* libgcov.h (__gcov_indirect_call_profiler_v2): Likewise.
	(__gcov_indirect_call_profiler_v3): Likewise.
	* Makefile.in: Bump function name.

2019-01-18  Martin Liska  <mliska@suse.cz>

	* libgcov-driver.c (GCOV_PROF_PREFIX): Define.
	(gcov_version): Use in gcov_error.
	(merge_one_data): Likewise.
	(dump_one_gcov): Likewise.

2019-01-18  Martin Liska  <mliska@suse.cz>

	* libgcov-driver.c (gcov_version_string): New function.
	(gcov_version): Convert version integer into string.

2019-01-17  Andrew Stubbs  <ams@codesourcery.com>
	    Kwok Cheung Yeung  <kcy@codesourcery.com>
	    Julian Brown  <julian@codesourcery.com>
	    Tom de Vries  <tom@codesourcery.com>

	* config.host: Recognize amdgcn*-*-amdhsa.
	* config/gcn/crt0.c: New file.
	* config/gcn/lib2-divmod-hi.c: New file.
	* config/gcn/lib2-divmod.c: New file.
	* config/gcn/lib2-gcn.h: New file.
	* config/gcn/sfp-machine.h: New file.
	* config/gcn/t-amdgcn: New file.

2019-01-09  Sandra Loosemore  <sandra@codesourcery.com>

	PR other/16615

	* config/c6x/libunwind.S: Mechanically replace "can not" with
	"cannot".
	* config/tilepro/atomic.h: Likewise.
	* config/vxlib-tls.c: Likewise.
	* generic-morestack-thread.c: Likewise.
	* generic-morestack.c: Likewise.
	* mkmap-symver.awk: Likewise.

2019-01-01  Jakub Jelinek  <jakub@redhat.com>

	Update copyright years.

2018-12-20  H.J. Lu  <hongjiu.lu@intel.com>

	* unwind-pe.h (read_encoded_value_with_base): Add GCC pragma
	to ignore -Waddress-of-packed-member.

2018-12-19  Thomas Preud'homme  <thomas.preudhomme@linaro.org>

	* /config/arm/lib1funcs.S (FUNC_START): Remove unused sp_section
	parameter and corresponding code.
	(ARM_FUNC_START): Likewise in both definitions.
	Also update footer comment about condition that need to match with
	gcc/config/arm/elf.h to also include libgcc/config/arm/t-arm.
	* config/arm/ieee754-df.S (muldf3): Also build it if L_arm_muldf3 is
	defined.  Weakly define it in this case.
	* config/arm/ieee754-sf.S (mulsf3): Likewise with L_arm_mulsf3.
	* config/arm/t-elf (LIB1ASMFUNCS): Build _arm_muldf3.o and
	_arm_mulsf3.o before muldiv versions if targeting Thumb-1 only. Add
	comment to keep condition in sync with the one in
	libgcc/config/arm/lib1funcs.S and gcc/config/arm/elf.h.

2018-12-18  Wei Xiao  <wei3.xiao@intel.com>

	* config/i386/cpuinfo.c (get_intel_cpu): Handle cascadelake.
	* config/i386/cpuinfo.h: Add INTEL_COREI7_CASCADELAKE.

2018-12-12  Rasmus Villemoes  <rv@rasmusvillemoes.dk>

	* config/rs6000/tramp.S (__trampoline_setup): Also emit .size
	and .cfi_endproc directives for VxWorks targets.

2018-12-05  Paul Koning  <ni1d@arrl.net>

	* udivmodhi4.c (__udivmodhi4): Fix loop end check.

2018-11-27  Alan Modra  <amodra@gmail.com>

	* config/rs6000/morestack.S (__stack_split_initialize),
	(__morestack_get_guard, __morestack_set_guard),
	(__morestack_make_guard): Provide CFI covering these functions.
	* config/rs6000/tramp.S (__trampoline_setup): Likewise.

2018-11-15  Xianmiao Qu  <xianmiao_qu@c-sky.com>

	* config/csky/linux-unwind.h (sc_pt_regs): Update for kernel.
	(sc_pt_regs_lr): Update for kernel.
	(sc_pt_regs_tls): Update for kernel.

2018-11-15  Xianmiao Qu  <xianmiao_qu@c-sky.com>

	* config/csky/linux-unwind.h: Fix coding style.

2018-11-13  Xianmiao Qu  <xianmiao_qu@c-sky.com>

	* config/csky/linux-unwind.h (_sig_ucontext_t): Remove.
	(csky_fallback_frame_state): Modify the check of the
	instructions to adapt to changes in the kernel

2018-11-09  Stafford Horne  <shorne@gmail.com>
	    Richard Henderson  <rth@twiddle.net>

	* config.host: Add OpenRISC support.
	* config/or1k/*: New.

2018-11-08  Kito Cheng  <kito@andestech.com>

	* soft-fp/adddf3.c: Update from glibc.
	* soft-fp/addsf3.c: Likewise.
	* soft-fp/addtf3.c: Likewise.
	* soft-fp/divdf3.c: Likewise.
	* soft-fp/divsf3.c: Likewise.
	* soft-fp/divtf3.c: Likewise.
	* soft-fp/double.h: Likewise.
	* soft-fp/eqdf2.c: Likewise.
	* soft-fp/eqsf2.c: Likewise.
	* soft-fp/eqtf2.c: Likewise.
	* soft-fp/extenddftf2.c: Likewise.
	* soft-fp/extended.h: Likewise.
	* soft-fp/extendhftf2.c: Likewise.
	* soft-fp/extendsfdf2.c: Likewise.
	* soft-fp/extendsftf2.c: Likewise.
	* soft-fp/extendxftf2.c: Likewise.
	* soft-fp/fixdfdi.c: Likewise.
	* soft-fp/fixdfsi.c: Likewise.
	* soft-fp/fixdfti.c: Likewise.
	* soft-fp/fixhfti.c: Likewise.
	* soft-fp/fixsfdi.c: Likewise.
	* soft-fp/fixsfsi.c: Likewise.
	* soft-fp/fixsfti.c: Likewise.
	* soft-fp/fixtfdi.c: Likewise.
	* soft-fp/fixtfsi.c: Likewise.
	* soft-fp/fixtfti.c: Likewise.
	* soft-fp/fixunsdfdi.c: Likewise.
	* soft-fp/fixunsdfsi.c: Likewise.
	* soft-fp/fixunsdfti.c: Likewise.
	* soft-fp/fixunshfti.c: Likewise.
	* soft-fp/fixunssfdi.c: Likewise.
	* soft-fp/fixunssfsi.c: Likewise.
	* soft-fp/fixunssfti.c: Likewise.
	* soft-fp/fixunstfdi.c: Likewise.
	* soft-fp/fixunstfsi.c: Likewise.
	* soft-fp/fixunstfti.c: Likewise.
	* soft-fp/floatdidf.c: Likewise.
	* soft-fp/floatdisf.c: Likewise.
	* soft-fp/floatditf.c: Likewise.
	* soft-fp/floatsidf.c: Likewise.
	* soft-fp/floatsisf.c: Likewise.
	* soft-fp/floatsitf.c: Likewise.
	* soft-fp/floattidf.c: Likewise.
	* soft-fp/floattihf.c: Likewise.
	* soft-fp/floattisf.c: Likewise.
	* soft-fp/floattitf.c: Likewise.
	* soft-fp/floatundidf.c: Likewise.
	* soft-fp/floatundisf.c: Likewise.
	* soft-fp/floatunditf.c: Likewise.
	* soft-fp/floatunsidf.c: Likewise.
	* soft-fp/floatunsisf.c: Likewise.
	* soft-fp/floatunsitf.c: Likewise.
	* soft-fp/floatuntidf.c: Likewise.
	* soft-fp/floatuntihf.c: Likewise.
	* soft-fp/floatuntisf.c: Likewise.
	* soft-fp/floatuntitf.c: Likewise.
	* soft-fp/gedf2.c: Likewise.
	* soft-fp/gesf2.c: Likewise.
	* soft-fp/getf2.c: Likewise.
	* soft-fp/half.h: Likewise.
	* soft-fp/ledf2.c: Likewise.
	* soft-fp/lesf2.c: Likewise.
	* soft-fp/letf2.c: Likewise.
	* soft-fp/muldf3.c: Likewise.
	* soft-fp/mulsf3.c: Likewise.
	* soft-fp/multf3.c: Likewise.
	* soft-fp/negdf2.c: Likewise.
	* soft-fp/negsf2.c: Likewise.
	* soft-fp/negtf2.c: Likewise.
	* soft-fp/op-1.h: Likewise.
	* soft-fp/op-2.h: Likewise.
	* soft-fp/op-4.h: Likewise.
	* soft-fp/op-8.h: Likewise.
	* soft-fp/op-common.h: Likewise.
	* soft-fp/quad.h: Likewise.
	* soft-fp/single.h: Likewise.
	* soft-fp/soft-fp.h: Likewise.
	* soft-fp/subdf3.c: Likewise.
	* soft-fp/subsf3.c: Likewise.
	* soft-fp/subtf3.c: Likewise.
	* soft-fp/truncdfsf2.c: Likewise.
	* soft-fp/trunctfdf2.c: Likewise.
	* soft-fp/trunctfhf2.c: Likewise.
	* soft-fp/trunctfsf2.c: Likewise.
	* soft-fp/trunctfxf2.c: Likewise.
	* soft-fp/unorddf2.c: Likewise.
	* soft-fp/unordsf2.c: Likewise.
	* soft-fp/unordtf2.c: Likewise.

2018-11-04  Venkataramanan Kumar  <Venkataramanan.kumar@amd.com>

	* config/i386/cpuinfo.c: (get_amd_cpu): Add znver2.
	* config/i386/cpuinfo.h (processor_types): Add znver2.

2018-11-01  Paul Koning  <ni1d@arrl.net>

	* config/pdp11/t-pdp11 (LIB2ADD): Add divmod.c.
	(HOST_LIBGCC2_CFLAGS): Change to optimize for size.

2018-10-31  Joseph Myers  <joseph@codesourcery.com>

	PR bootstrap/82856
	* configure.ac: Remove AC_PREREQ.  Use AC_LANG_SOURCE.
	* configure: Regenerate.

2018-10-31  Claudiu Zissulescu  <claziss@synopsys.com>

	* config/arc/lib1funcs.S (_muldi3): New function.
	* config/arc/t-arc (LIB1ASMFUNCS): Add _muldi3.

2018-10-30  Rasmus Villemoes  <rv@rasmusvillemoes.dk>

	* config/gthr-vxworks.h (__gthread_mutex_destroy): Call semDelete.

2018-10-25  Martin Liska  <mliska@suse.cz>

	PR other/87735
	* libgcov-profiler.c: Revert.

2018-10-24  Martin Liska  <mliska@suse.cz>

	* libgcov-profiler.c: Start from 1 in order to distinguish
	functions which were seen and these that were not.

2018-10-18  Paul Koning  <ni1d@arrl.net>

	* udivmodsi4.c (__udivmodsi4): Rename to conform to coding
	standard.
	* divmod.c: Update references to __udivmodsi4.
	* udivmod.c: Ditto.
	* udivhi3.c: New file.
	* udivmodhi4.c: New file.
	* config/pdp11/t-pdp11 (LIB2ADD): Add the new files.

2018-10-17  Rasmus Villemoes  <rv@rasmusvillemoes.dk>

	* Makefile.in (LIB2FUNCS_ST): Filter out LIB2FUNCS_EXCLUDE.

2018-10-12  Olivier Hainque  <hainque@adacore.com>

	* config/rs6000/ibm-ldouble.c: Augment the toplevel guard with
	defined (__FLOAT128_TYPE__) || defined (__LONG_DOUBLE_128__).

2018-10-08  Paul Koning  <ni1d@arrl.net>

	* config/pdp11/t-pdp11: Remove -mfloat32 switch.

2018-10-04  Martin Liska  <mliska@suse.cz>

	PR gcov-profile/84107
	* libgcov-profiler.c (__gcov_indirect_call):
	Change type to indirect_call_tuple.
	(struct indirect_call_tuple): New struct.
	(__gcov_indirect_call_topn_profiler): Change type.
	(__gcov_indirect_call_profiler_v2): Use the new
	variables.
	* libgcov.h (struct indirect_call_tuple): New struct
	definition.

2018-10-03  Uros Bizjak  <ubizjak@gmail.com>

	* libgcc2.c (isnan): Use __builtin_isnan.
	(isfinite): Use __builtin_isfinite.
	(isinf): Use __builtin_isinf.

2018-09-26  Uros Bizjak  <ubizjak@gmail.com>

	* config/i386/crtprec.c (set_precision): Use fnstcw instead of fstcw.

2018-09-21  Alexandre Oliva  <oliva@adacore.com>

	* config/vxcache.c: New file.  Provide __clear_cache, based on
	the cacheTextUpdate VxWorks service.
	* config/t-vxworks (LIB2ADD): Add vxcache.c.
	(LIB2FUNCS_EXCLUDE): Add _clear_cache.
	* config/t-vxwoks7: Likewise.

2018-09-21  Martin Liska  <mliska@suse.cz>

	* libgcov-driver.c (crc32_unsigned): Remove.
	(gcov_histogram_insert): Likewise.
	(gcov_compute_histogram): Likewise.
	(compute_summary): Simplify rapidly.
	(merge_one_data): Do not handle PROGRAM_SUMMARY tag.
	(merge_summary): Rapidly simplify.
	(dump_one_gcov): Ignore gcov_summary.
	(gcov_do_dump): Do not handle program summary, it's not
	used.
	* libgcov-util.c (tag_summary): Remove.
	(read_gcda_finalize): Fix coding style.
	(read_gcda_file): Initialize curr_object_summary.
	(compute_summary): Remove.
	(calculate_overlap): Remove settings of run_max.

2018-09-21  Monk Chiang  <sh.chiang04@gmail.com>

	* config/nds32/linux-unwind.h (struct _rt_sigframe): Use struct
	ucontext_t type instead.
	(nds32_fallback_frame_state): Remove struct _sigframe statement.

2018-09-21  Kito Cheng  <kito.cheng@gmail.com>

	* config/nds32/t-nds32-glibc: New file.

2018-09-18  Rainer Orth  <ro@CeBiTec.Uni-Bielefeld.DE>

	* configure.ac (solaris_ld_v2_maps): New test.
	* configure: Regenerate.
	* Makefile.in (solaris_ld_v2_maps): New variable.
	* config/t-slibgcc-sld (libgcc-unwind.map): Emit v2 mapfile syntax
	if supported.

2018-08-23  Richard Earnshaw  <rearnsha@arm.com>

	PR target/86951
	* config/arm/lib1funcs.asm (speculation_barrier): New function.
	* config/arm/t-arm (LIB1ASMFUNCS): Add it to list of functions
	to build.

2018-08-22  Iain Sandoe  <iain@sandoe.co.uk>

	* config/unwind-dw2-fde-darwin.c
	(_darwin10_Unwind_FindEnclosingFunction): move from here ...
	* config/darwin10-unwind-find-enc-func.c: … to here.
	* config/t-darwin: Build Darwin10 unwinder shim crt.
	* libgcc/config.host: Add the Darwin10 unwinder shim.

2018-08-21  Rasmus Villemoes  <rv@rasmusvillemoes.dk>

	* config.host: Add crtbegin.o and crtend.o for
	powerpc-wrs-vxworks target.

2018-08-17  Jojo  <jijie_rong@c-sky.com>
	    Huibin Wang  <huibin_wang@c-sky.com>
	    Sandra Loosemore  <sandra@codesourcery.com>
	    Chung-Lin Tang  <cltang@codesourcery.com>

	C-SKY port: libgcc

	* config.host: Add C-SKY support.
	* config/csky/*: New.

2018-08-12  Chung-Ju Wu  <jasonwucj@gmail.com>

	* config/nds32/t-nds32-isr: Rearrange object dependency.
	* config/nds32/initfini.c: Add dwarf2 unwinding support.
	* config/nds32/isr-library/adj_intr_lvl.inc: Consider new extensions
	and registers usage.
	* config/nds32/isr-library/excp_isr.S: Ditto.
	* config/nds32/isr-library/intr_isr.S: Ditto.
	* config/nds32/isr-library/reset.S: Ditto.
	* config/nds32/isr-library/restore_all.inc: Ditto.
	* config/nds32/isr-library/restore_mac_regs.inc: Ditto.
	* config/nds32/isr-library/restore_partial.inc: Ditto.
	* config/nds32/isr-library/restore_usr_regs.inc: Ditto.
	* config/nds32/isr-library/save_all.inc: Ditto.
	* config/nds32/isr-library/save_mac_regs.inc: Ditto.
	* config/nds32/isr-library/save_partial.inc: Ditto.
	* config/nds32/isr-library/save_usr_regs.inc: Ditto.
	* config/nds32/isr-library/vec_vid*.S: Consider 4-byte vector size.

2018-08-11  John David Anglin  <danglin@gcc.gnu.org>

	* config/pa/linux-atomic.c: Update comment.
	(FETCH_AND_OP_2, OP_AND_FETCH_2, FETCH_AND_OP_WORD, OP_AND_FETCH_WORD,
	COMPARE_AND_SWAP_2, __sync_val_compare_and_swap_4,
	SYNC_LOCK_TEST_AND_SET_2, __sync_lock_test_and_set_4): Use
	__ATOMIC_RELAXED for atomic loads.
	(SYNC_LOCK_RELEASE_1): New define.  Use __sync_synchronize() and
	unordered store to release lock.
	(__sync_lock_release_8): Likewise.
	(SYNC_LOCK_RELEASE_2): Remove define.

2018-08-02  Nicolas Pitre <nico@fluxnic.net>

	PR libgcc/86512
	* config/arm/ieee754-df.S: Don't shortcut denormal handling when
	exponent goes negative. Update my email address.
	* config/arm/ieee754-sf.S: Likewise.

2018-08-01  Martin Liska  <mliska@suse.cz>

	* libgcov-profiler.c (__gcov_indirect_call_profiler_v2): Do not
	check that  __gcov_indirect_call_callee is non-null.

2018-07-30  Christophe Lyon  <christophe.lyon@linaro.org>

	* config/arm/ieee754-df.S: Fix comment for code working on
	architectures >= 4.
	* config/arm/ieee754-sf.S: Likewise.

2018-07-27  H.J. Lu  <hongjiu.lu@intel.com>

	PR libgcc/85334
	* config/i386/shadow-stack-unwind.h (_Unwind_Frames_Increment):
	Removed.

2018-07-05  James Clarke  <jrtc27@jrtc27.com>

	* configure: Regenerated.

2018-06-27  Rainer Orth  <ro@CeBiTec.Uni-Bielefeld.DE>

	* Makefile.in (install_leaf): Use enable_gcov instead of
	enable_libgcov.

2018-06-27  Rasmus Villemoes  <rv@rasmusvillemoes.dk>

	* configure.ac: Add --disable-gcov option.
	* configure: Regenerate.
	* Makefile.in: Honour @enable_gcov@.

2018-06-21  Christophe Lyon  <christophe.lyon@linaro.org>

	* config/arm/lib1funcs.S (__ARM_ARCH__): Remove definitions, use
	__ARM_ARCH and __ARM_FEATURE_CLZ instead.
	(HAVE_ARM_CLZ): Remove definition, use __ARM_FEATURE_CLZ instead.
	* config/arm/ieee754-df.S: Use __ARM_FEATURE_CLZ instead of
	__ARM_ARCH__.
	* config/arm/ieee754-sf.S: Likewise.
	* config/arm/libunwind.S: Use __ARM_ARCH instead of __ARM_ARCH__.

2018-06-21  Christophe Lyon  <christophe.lyon@linaro.org>

	* config/arm/ieee754-df.S: Remove code for __ARM_ARCH__ < 4, no
	longer supported.
	* config/arm/ieee754-sf.S: Likewise.

2018-06-20  Than McIntosh  <thanm@google.com>

	PR libgcc/86213
	* generic-morestack.c (allocate_segment): Move calls to getenv and
	getpagesize to __morestack_load_mmap.
	(__morestack_load_mmap) Initialize static_pagesize and
	use_guard_page here so as to avoid clobbering SSE regs during a
	__morestack call.

2018-06-18  Michael Meissner  <meissner@linux.ibm.com>

	* config/rs6000/t-float128 (FP128_CFLAGS_SW): Compile float128
	support modules with -mno-gnu-attribute.
	* config/rs6000/t-float128-hw (FP128_CFLAGS_HW): Likewise.

2018-06-07  Olivier Hainque  <hainque@adacore.com>

	* config/t-vxworks (LIBGCC_INCLUDES): Add
	-I$(MULTIBUILDTOP)../../gcc/include.
	* config/t-vxworks7: Likewise. Reformat a bit to match
	the t-vxworks layout.

2018-06-07  Olga Makhotina  <olga.makhotina@intel.com>

	* config/i386/cpuinfo.h (processor_types): Add INTEL_TREMONT.

2018-06-07  Martin Liska  <mliska@suse.cz>

	* libgcov-driver.c: Rename cs_all to all and assign it from
	all_prg.

2018-06-07  Martin Liska  <mliska@suse.cz>

	PR bootstrap/86057
	* libgcov-driver-system.c (replace_filename_variables): Use
	memcpy instead of mempcpy.
	(allocate_filename_struct): Do not allocate filename, allocate
	prefix and set it.
	(gcov_exit_open_gcda_file): Allocate memory for gf->filename
	here and properly copy content into it.
	* libgcov-driver.c (struct gcov_filename): Remove max_length
	field, change prefix from size_t into char *.
	(compute_summary): Do not calculate longest filename.
	(gcov_do_dump): Release memory of gf.filename after each file.
	* libgcov-util.c (compute_summary): Use new signature of
	compute_summary.
	(calculate_overlap): Likewise.

2018-06-05  Martin Liska  <mliska@suse.cz>

	PR gcov-profile/47618
	* libgcov-driver-system.c (replace_filename_variables): New
	function.
	(gcov_exit_open_gcda_file): Use it.

2018-06-05  Martin Liska  <mliska@suse.cz>

	* libgcov-driver.c (gcov_compute_histogram): Remove usage
	of gcov_ctr_summary.
	(compute_summary): Do it just for a single summary.
	(merge_one_data): Likewise.
	(merge_summary): Simplify as we read just single summary.
	(dump_one_gcov): Pass proper argument.
	* libgcov-util.c (compute_one_gcov): Simplify as we have just
	single summary.
	(gcov_info_count_all_cold): Likewise.
	(calculate_overlap): Likewise.

2018-06-02  Chung-Ju Wu  <jasonwucj@gmail.com>
	    Monk Chiang  <sh.chiang04@gmail.com>

	* config.host (nds32*-linux*): New.
	* config/nds32/linux-atomic.c: New file.
	* config/nds32/linux-unwind.h: New file.

2018-05-31  Uros Bizjak  <ubizjak@gmail.com>

	PR target/85591
	* config/i386/cpuinfo.c (get_amd_cpu): Return
	AMDFAM15H_BDVER2 for AMDFAM15H model 0x2.

2018-05-30  Rasmus Villemoes  <rasmus.villemoes@prevas.dk>

	* crtstuff.c: Remove declaration of _Jv_RegisterClasses.

2018-05-29  Martin Liska  <mliska@suse.cz>

	PR gcov-profile/85759
	* libgcov-driver-system.c (gcov_error): Introduce usage of
	GCOV_EXIT_AT_ERROR env. variable.
	* libgcov-driver.c (merge_one_data): Print error that we
	overwrite a gcov file with a different timestamp.

2018-05-23  Kalamatee  <kalamatee@gmail.com>

	* config/m68k/lb1sf68.S (Laddsf$nf): Fix sign bit handling in
	path to Lf$finfty.

2018-05-18  Kito Cheng <kito.cheng@gmail.com>
	    Monk Chiang  <sh.chiang04@gmail.com>
	    Jim Wilson <jimw@sifive.com>

	* config/riscv/save-restore.S: Add support for rv32e.

2018-05-18  Kyrylo Tkachov  <kyrylo.tkachov@arm.com>

	* config/arm/libunwind.S: Update comment relating to armv5.

2018-05-17  Jerome Lambourg  <lambourg@adacore.com>

	* config/arm/cmse.c (cmse_check_address_range): Replace
	UINTPTR_MAX with __UINTPTR_MAX__ and uintptr_t with __UINTPTR_TYPE__.

2018-05-17  Olga Makhotina  <olga.makhotina@intel.com>

	* config/i386/cpuinfo.h (processor_types): Add INTEL_GOLDMONT_PLUS.
	* config/i386/cpuinfo.c (get_intel_cpu): Detect Goldmont Plus.

2018-05-08  Olga Makhotina  <olga.makhotina@intel.com>

	* config/i386/cpuinfo.h (processor_types): Add INTEL_GOLDMONT.
	* config/i386/cpuinfo.c (get_intel_cpu): Detect Goldmont.

2018-05-07  Amaan Cheval  <amaan.cheval@gmail.com>

	* config.host (x86_64-*-rtems*): Build crti.o and crtn.o.

2018-04-27  Andreas Tobler  <andreast@gcc.gnu.org>
	    Maryse Levavasseur <maryse.levavasseur@stormshield.eu>

	PR libgcc/84292
	* config/arm/freebsd-atomic.c (SYNC_OP_AND_FETCH_N): Fix the
	op_and_fetch to return the right result.

2018-04-27  Alan Modra  <amodra@gmail.com>

	PR libgcc/85532
	* config/rs6000/t-crtstuff (CRTSTUFF_T_CFLAGS): Add
	-fno-asynchronous-unwind-tables.

2018-04-25  Chung-Ju Wu  <jasonwucj@gmail.com>

	* config/nds32/sfp-machine.h: Fix settings for NDS32_ABI_2FP_PLUS.
	* config/nds32/t-nds32-newlib (HOST_LIBGCC2_CFLAGS): Use -fwrapv.

2018-04-24  H.J. Lu  <hongjiu.lu@intel.com>

	* config/i386/linux-unwind.h: Add (__CET__ & 2) != 0 check
	when including "config/i386/shadow-stack-unwind.h".

2018-04-24  H.J. Lu  <hongjiu.lu@intel.com>

	* configure: Regenerated.

2018-04-20  Michael Meissner  <meissner@linux.ibm.com>

	PR target/85456
	* config/rs6000/_powikf2.c: New file.  Add support for the
	__builtin_powil function when long double is IEEE 128-bit floating
	point.
	* config/rs6000/float128-ifunc.c (__powikf2_resolve): Add
	__powikf2 support.
	(__powikf2): Likewise.
	* config/rs6000/quad-float128.h (__powikf2_sw): Likewise.
	(__powikf2_hw): Likewise.
	(__powikf2): Likewise.
	* config/rs6000/t-float128 (fp128_ppc_funcs): Likewise.
	* config/rs6000/t-float128-hw (fp128_hw_func): Likewise.
	(_powikf2-hw.c): Likewise.

2018-04-19  H.J. Lu  <hongjiu.lu@intel.com>

	PR libgcc/85334
	* unwind-generic.h (_Unwind_Frames_Increment): New.
	* config/i386/shadow-stack-unwind.h (_Unwind_Frames_Increment):
	Likewise.
	* unwind.inc (_Unwind_RaiseException_Phase2): Increment frame
	count with _Unwind_Frames_Increment.
	(_Unwind_ForcedUnwind_Phase2): Likewise.

2018-04-19  H.J. Lu  <hongjiu.lu@intel.com>

	PR libgcc/85379
	* config/i386/morestack.S (__stack_split_initialize): Add
	_CET_ENDBR.

2018-04-19  Jakub Jelinek  <jakub@redhat.com>

	* configure: Regenerated.

2018-04-18  David Malcolm  <dmalcolm@redhat.com>

	PR jit/85384
	* configure: Regenerate.

2018-04-16  Jakub Jelinek  <jakub@redhat.com>

	PR target/84945
	* config/i386/cpuinfo.c (set_feature): Wrap into do while (0) to avoid
	-Wdangling-else warnings.  Mask shift counts to avoid
	-Wshift-count-negative and -Wshift-count-overflow false positives.

2018-04-06  Ruslan Bukin  <br@bsdpad.com>

	* config.host (riscv*-*-freebsd*): Add RISC-V FreeBSD support.

2018-03-29  H.J. Lu  <hongjiu.lu@intel.com>

	PR target/85100
	* config/i386/cpuinfo.c (XCR_XFEATURE_ENABLED_MASK): New.
	(XSTATE_FP): Likewise.
	(XSTATE_SSE): Likewise.
	(XSTATE_YMM): Likewise.
	(XSTATE_OPMASK): Likewise.
	(XSTATE_ZMM): Likewise.
	(XSTATE_HI_ZMM): Likewise.
	(XCR_AVX_ENABLED_MASK): Likewise.
	(XCR_AVX512F_ENABLED_MASK): Likewise.
	(get_available_features): Enable AVX and AVX512 features only
	if their states are supported by OSXSAVE.

2018-03-22  Igor Tsimbalist  <igor.v.tsimbalist@intel.com>

	PR target/85025
	* config/i386/shadow-stack-unwind.h (_Unwind_Frames_Extra):
	Fix a typo, tmp => 255.

2018-03-20  Jakub Jelinek  <jakub@redhat.com>

	PR target/84945
	* config/i386/cpuinfo.h (__cpu_features2): Declare.
	* config/i386/cpuinfo.c (__cpu_features2): New variable for
	ifndef SHARED only.
	(set_feature): Define.
	(get_available_features): Use set_feature macro.  Set __cpu_features2
	to the second word of features ifndef SHARED.

2018-03-15  Julia Koval  <julia.koval@intel.com>

	* config/i386/cpuinfo.c (get_available_features): Add
	FEATURE_AVX512VBMI2, FEATURE_GFNI, FEATURE_VPCLMULQDQ,
	FEATURE_AVX512VNNI, FEATURE_AVX512BITALG.
	* config/i386/cpuinfo.h (processor_features): Add FEATURE_AVX512VBMI2,
	FEATURE_GFNI, FEATURE_VPCLMULQDQ, FEATURE_AVX512VNNI,
	FEATURE_AVX512BITALG.

2018-03-14  Julia Koval  <julia.koval@intel.com>

	* config/i386/cpuinfo.h (processor_subtypes): Split up icelake on
	icelake client and icelake server.

2018-03-06  John David Anglin  <danglin@gcc.gnu.org>

	* config/pa/fptr.c (_dl_read_access_allowed): New.
	(__canonicalize_funcptr_for_compare): Use it.

2018-02-28  Jakub Jelinek  <jakub@redhat.com>

	PR debug/83917
	* configure.ac (AS_HIDDEN_DIRECTIVE): AC_DEFINE_UNQUOTED this to
	$asm_hidden_op if visibility ("hidden") attribute works.
	(HAVE_AS_CFI_SECTIONS): New AC_DEFINE.
	* config/i386/i386-asm.h: Don't include auto-host.h.
	(PACKAGE_VERSION, PACKAGE_NAME, PACKAGE_STRING, PACKAGE_TARNAME,
	PACKAGE_URL): Don't undefine.
	(USE_GAS_CFI_DIRECTIVES): Don't use nor define this macro, instead
	guard cfi_startproc only on ifdef __GCC_HAVE_DWARF2_CFI_ASM.
	(FN_HIDDEN): Change guard from #ifdef HAVE_GAS_HIDDEN to
	#ifdef AS_HIDDEN_DIRECTIVE, use AS_HIDDEN_DIRECTIVE macro in the
	definition instead of hardcoded .hidden.
	* config/i386/cygwin.S: Include i386-asm.h first before .cfi_sections
	directive.  Use #ifdef HAVE_AS_CFI_SECTIONS rather than
	#ifdef HAVE_GAS_CFI_SECTIONS_DIRECTIVE to guard .cfi_sections.
	(USE_GAS_CFI_DIRECTIVES): Don't define.
	* configure: Regenerated.
	* config.in: Likewise.

2018-02-26  Jakub Jelinek  <jakub@redhat.com>

	PR debug/83917
	* config/i386/i386-asm.h (PACKAGE_VERSION, PACKAGE_NAME,
	PACKAGE_STRING, PACKAGE_TARNAME, PACKAGE_URL): Undefine between
	inclusion of auto-target.h and auto-host.h.
	(USE_GAS_CFI_DIRECTIVES): Define if not defined already based on
	__GCC_HAVE_DWARF2_CFI_ASM.
	(cfi_startproc, cfi_endproc, cfi_adjust_cfa_offset,
	cfi_def_cfa_register, cfi_def_cfa, cfi_register, cfi_offset, cfi_push,
	cfi_pop): Define.
	* config/i386/cygwin.S: Don't include auto-host.h here, just
	define USE_GAS_CFI_DIRECTIVES to 1 or 0 and include i386-asm.h.
	(cfi_startproc, cfi_endproc, cfi_adjust_cfa_offset,
	cfi_def_cfa_register, cfi_register, cfi_push, cfi_pop): Remove.
	* config/i386/resms64fx.h: Add cfi_* directives.
	* config/i386/resms64x.h: Likewise.

2018-02-20  Max Filippov  <jcmvbkbc@gmail.com>

	* config/xtensa/ieee754-df.S (__adddf3_aux): Add
	.literal_position directive.
	* config/xtensa/ieee754-sf.S (__addsf3_aux): Likewise.

2018-02-14  Igor Tsimbalist  <igor.v.tsimbalist@intel.com>

	PR target/84148
	* configure: Regenerate.

2018-02-16  Igor Tsimbalist  <igor.v.tsimbalist@intel.com>

	PR target/84239
	* config/i386/shadow-stack-unwind.h (_Unwind_Frames_Extra):
	Include cetintrin.h not x86intrin.h.

2018-02-08  Igor Tsimbalist  <igor.v.tsimbalist@intel.com>

	PR target/84239
	* config/i386/shadow-stack-unwind.h (_Unwind_Frames_Extra):
	Use new _get_ssp and _inc_ssp intrinsics.

2018-02-02  Julia Koval  <julia.koval@intel.com>

	* config/i386/cpuinfo.h (processor_subtypes): Add INTEL_COREI7_ICELAKE.

2018-01-26  Claudiu Zissulescu  <claziss@synopsys.com>

	* config/arc/lib1funcs.S (__udivmodsi4): Use safe version for RF16
	option.
	(__divsi3): Use RF16 safe registers.
	(__modsi3): Likewise.

2018-01-23  Max Filippov  <jcmvbkbc@gmail.com>

	* config/xtensa/ieee754-df.S (__addsf3, __subsf3, __mulsf3)
	(__divsf3): Make NaN return value quiet.
	* config/xtensa/ieee754-sf.S (__adddf3, __subdf3, __muldf3)
	(__divdf3): Make NaN return value quiet.

2018-01-22  Sebastian Perta  <sebastian.perta@renesas.com>

	* config/rl78/anddi3.S: New assembly file.
	* config/rl78/t-rl78: Added anddi3.S to LIB2ADD.

2018-01-22  Sebastian Perta  <sebastian.perta@renesas.com>

	* config/rl78/umindi3.S: New assembly file.
	* config/rl78/t-rl78: Added umindi3.S to LIB2ADD.

2018-01-22  Sebastian Perta  <sebastian.perta@renesas.com>

	* config/rl78/smindi3.S: New assembly file.
	* config/rl78/t-rl78: Added smindi3.S to LIB2ADD.

2018-01-22  Sebastian Perta  <sebastian.perta@renesas.com>

	* config/rl78/smaxdi3.S: New assembly file.
	* config/rl78/t-rl78: Added smaxdi3.S to LIB2ADD.

2018-01-22  Sebastian Perta  <sebastian.perta@renesas.com>

	* config/rl78/umaxdi3.S: New assembly file.
	* config/rl78/t-rl78: Added umaxdi3.S to LIB2ADD.

2018-01-21  John David Anglin  <danglin@gcc.gnu.org>

	PR lto/83452
	* config/pa/stublib.c (L_gnu_lto_v1): New stub definition.
	* config/pa/t-stublib (gnu_lto_v1-stub.o): Add make fragment.

2018-01-13  Richard Sandiford  <richard.sandiford@linaro.org>

	* config/aarch64/value-unwind.h (aarch64_vg): New function.
	(DWARF_LAZY_REGISTER_VALUE): Define.
	* unwind-dw2.c (_Unwind_GetGR): Use DWARF_LAZY_REGISTER_VALUE
	to provide a fallback register value.

2018-01-08  Michael Meissner  <meissner@linux.vnet.ibm.com>

	* config/rs6000/quad-float128.h (IBM128_TYPE): Explicitly use
	__ibm128, instead of trying to use long double.
	(CVT_FLOAT128_TO_IBM128): Use TFtype instead of __float128 to
	accomidate -mabi=ieeelongdouble multilibs.
	(CVT_IBM128_TO_FLOAT128): Likewise.
	* config/rs6000/ibm-ldouble.c (IBM128_TYPE): New macro to define
	the appropriate IBM extended double type.
	(__gcc_qadd): Change all occurances of long double to IBM128_TYPE.
	(__gcc_qsub): Likewise.
	(__gcc_qmul): Likewise.
	(__gcc_qdiv): Likewise.
	(pack_ldouble): Likewise.
	(__gcc_qneg): Likewise.
	(__gcc_qeq): Likewise.
	(__gcc_qne): Likewise.
	(__gcc_qge): Likewise.
	(__gcc_qle): Likewise.
	(__gcc_stoq): Likewise.
	(__gcc_dtoq): Likewise.
	(__gcc_itoq): Likewise.
	(__gcc_utoq): Likewise.
	(__gcc_qunord): Likewise.
	* config/rs6000/_mulkc3.c (toplevel): Include soft-fp.h and
	quad-float128.h for the definitions.
	(COPYSIGN): Use the f128 version instead of the q version.
	(INFINITY): Likewise.
	(__mulkc3): Use TFmode/TCmode for float128 scalar/complex types.
	* config/rs6000/_divkc3.c (toplevel): Include soft-fp.h and
	quad-float128.h for the definitions.
	(COPYSIGN): Use the f128 version instead of the q version.
	(INFINITY): Likewise.
	(FABS): Likewise.
	(__divkc3): Use TFmode/TCmode for float128 scalar/complex types.
	* config/rs6000/extendkftf2-sw.c (__extendkftf2_sw): Likewise.
	* config/rs6000/trunctfkf2-sw.c (__trunctfkf2_sw): Likewise.

2018-01-05  Sebastian Huber  <sebastian.huber@embedded-brains.de>

	* config.host (epiphany-*-elf*): Add (epiphany-*-rtems*)
	configuration.

2018-01-03  Jakub Jelinek  <jakub@redhat.com>

	Update copyright years.

2017-12-12  Kito Cheng  <kito.cheng@gmail.com>

	* config/riscv/t-elf: Use multi3.c instead of multi3.S.
	* config/riscv/multi3.c: New file.
	* config/riscv/multi3.S: Remove.

2017-12-08  Jim Wilson  <jimw@sifive.com>

	* config/riscv/div.S: Use FUNC_* macros.
	* config/riscv/muldi3.S, config/riscv/multi3.S: Likewise
	* config/riscv/save-restore.S: Likewise.
	* config/riscv/riscv-asm.h: New.

2017-11-30  Michael Meissner  <meissner@linux.vnet.ibm.com>

	* config/rs6000/_mulkc3.c (__mulkc3): Add forward declaration.
	* config/rs6000/_divkc3.c (__divkc3): Likewise.

	PR libgcc/83112
	* config/rs6000/float128-ifunc.c (__addkf3_resolve): Use the
	correct type for all ifunc resolvers to silence -Wattribute-alias
	warnings.  Eliminate the forward declaration of the resolver
	functions which is no longer needed.
	(__subkf3_resolve): Likewise.
	(__mulkf3_resolve): Likewise.
	(__divkf3_resolve): Likewise.
	(__negkf2_resolve): Likewise.
	(__eqkf2_resolve): Likewise.
	(__nekf2_resolve): Likewise.
	(__gekf2_resolve): Likewise.
	(__gtkf2_resolve): Likewise.
	(__lekf2_resolve): Likewise.
	(__ltkf2_resolve): Likewise.
	(__unordkf2_resolve): Likewise.
	(__extendsfkf2_resolve): Likewise.
	(__extenddfkf2_resolve): Likewise.
	(__trunckfsf2_resolve): Likewise.
	(__trunckfdf2_resolve): Likewise.
	(__fixkfsi_resolve): Likewise.
	(__fixkfdi_resolve): Likewise.
	(__fixunskfsi_resolve): Likewise.
	(__fixunskfdi_resolve): Likewise.
	(__floatsikf_resolve): Likewise.
	(__floatdikf_resolve): Likewise.
	(__floatunsikf_resolve): Likewise.
	(__floatundikf_resolve): Likewise.
	(__extendkftf2_resolve): Likewise.
	(__trunctfkf2_resolve): Likewise.

	PR libgcc/83103
	* config/rs6000/quad-float128.h (TF): Don't define if long double
	is IEEE 128-bit floating point.
	(TCtype): Define as either TCmode or KCmode, depending on whether
	long double is IEEE 128-bit floating point.
	(__mulkc3_sw): Add declarations for software/hardware versions of
	complex multiply/divide.
	(__divkc3_sw): Likewise.
	(__mulkc3_hw): Likewise.
	(__divkc3_hw): Likewise.
	* config/rs6000/_mulkc3.c (_mulkc3): If we are building ifunc
	handlers to switch between using software emulation and hardware
	float128 instructions, build the complex multiply/divide functions
	for both software and hardware support.
	* config/rs6000/_divkc3.c (_divkc3): Likewise.
	* config/rs6000/float128-ifunc.c (__mulkc3_resolve): Likewise.
	(__divkc3_resolve): Likewise.
	(__mulkc3): Likewise.
	(__divkc3): Likewise.
	* config/rs6000/t-float128-hw (fp128_hardfp_src): Likewise.
	(fp128_hw_src): Likewise.
	(fp128_hw_static_obj): Likewise.
	(fp128_hw_shared_obj): Likewise.
	(_mulkc3-hw.c): Create _mulkc3-hw.c and _divkc3-hw.c from
	_mulkc3.c and _divkc3.c, changing the function name.
	(_divkc3-hw.c): Likewise.
	* config/rs6000/t-float128 (clean-float128): Delete _mulkc3-hw.c
	and _divkc3-hw.c.

2017-11-26  Julia Koval  <julia.koval@intel.com>

	* config/i386/cpuinfo.c (get_intel_cpu): Handle cannonlake.
	* config/i386/cpuinfo.h (processor_subtypes): Add
	INTEL_COREI7_CANNONLAKE.

2017-11-20  Igor Tsimbalist  <igor.v.tsimbalist@intel.com>

	PR bootstrap/83015
	* config/cr16/unwind-cr16.c (uw_install_context): Add FRAMES
	parameter.
	* config/xtensa/unwind-dw2-xtensa.c: Likewise
	* config/ia64/unwind-ia64.c: Add frames parameter.
	* unwind-sjlj.c: Likewise.

2017-11-17  Igor Tsimbalist  <igor.v.tsimbalist@intel.com>

	* config/i386/linux-unwind.h: Include
	config/i386/shadow-stack-unwind.h.
	* config/i386/shadow-stack-unwind.h: New file.
	* unwind-dw2.c: (uw_install_context): Add a frame parameter and
	pass it to _Unwind_Frames_Extra.
	* unwind-generic.h (_Unwind_Frames_Extra): New.
	* unwind.inc (_Unwind_RaiseException_Phase2): Add frames_p
	parameter. Add local variable frames to count number of frames.
	(_Unwind_ForcedUnwind_Phase2): Likewise.
	(_Unwind_RaiseException): Add local variable frames to count
	number of frames, pass it to _Unwind_RaiseException_Phase2 and
	uw_install_context.
	(_Unwind_ForcedUnwind): Likewise.
	(_Unwind_Resume): Likewise.
	(_Unwind_Resume_or_Rethrow): Likewise.

2017-11-17  Igor Tsimbalist  <igor.v.tsimbalist@intel.com>

	* Makefile.in (configure_deps): Add $(srcdir)/../config/cet.m4.
	(CET_FLAGS): New.
	* config/i386/morestack.S: Include <cet.h>.
	(__morestack_large_model): Add _CET_ENDBR at function entrance.
	* config/i386/resms64.h: Include <cet.h>.
	* config/i386/resms64f.h: Likewise.
	* config/i386/resms64fx.h: Likewise.
	* config/i386/resms64x.h: Likewise.
	* config/i386/savms64.h: Likewise.
	* config/i386/savms64f.h: Likewise.
	* config/i386/t-linux (HOST_LIBGCC2_CFLAGS): Add $(CET_FLAGS).
	(CRTSTUFF_T_CFLAGS): Likewise.
	* configure.ac: Include ../config/cet.m4.
	Set and substitute CET_FLAGS.
	* configure: Regenerated.

2017-11-14  Rainer Orth  <ro@CeBiTec.Uni-Bielefeld.DE>

	* config.host (*-*-solaris2*): Adapt comment for Solaris 12
	renaming.
	* config/sol2/crtpg.c (__start_crt_compiler): Likewise.
	* configure.ac (libgcc_cv_solaris_crts): Likewise.
	* configure: Regenerate.

2017-11-07  Tom de Vries  <tom@codesourcery.com>

	* config/rs6000/aix-unwind.h (REGISTER_CFA_OFFSET_FOR): Remove semicolon
	after "do {} while (0)".

2017-11-07  Tom de Vries  <tom@codesourcery.com>

	PR other/82784
	* config/aarch64/sfp-machine.h (FP_HANDLE_EXCEPTIONS): Remove
	semicolon after "do {} while (0)".
	* config/i386/sfp-machine.h (FP_HANDLE_EXCEPTIONS): Same.
	* config/ia64/sfp-machine.h (FP_HANDLE_EXCEPTIONS): Same.
	* config/mips/sfp-machine.h (FP_HANDLE_EXCEPTIONS): Same.
	* config/rs6000/sfp-machine.h (FP_HANDLE_EXCEPTIONS): Same.

2017-11-04  Andreas Tobler  <andreast@gcc.gnu.org>

	PR libgcc/82635
	* config/i386/freebsd-unwind.h (MD_FALLBACK_FRAME_STATE_FOR): Use a
	sysctl to determine whether we're in a trampoline.
	Keep the pattern matching method for systems without
	KERN_PROC_SIGTRAMP sysctl.

2017-11-03  Cupertino Miranda  <cmiranda@synopsys.com>
	    Vineet Gupta <vgupta@synopsys.com>

	* config.host (arc*-*-linux*): Set md_unwind_header variable.
	* config/arc/linux-unwind-reg.def: New file.
	* config/arc/linux-unwind-reg.h: Likewise.

2017-10-23  Sebastian Perta  <sebastian.perta@renesas.com>

	* config/rl78/subdi3.S: New assembly file.
	* config/rl78/t-rl78: Added subdi3.S to LIB2ADD.

2017-10-13  Sebastian Perta  <sebastian.perta@renesas.com>

	* config/rl78/adddi3.S: New assembly file.
	* config/rl78/t-rl78: Added adddi3.S to LIB2ADD.

2017-10-13  Jakub Jelinek  <jakub@redhat.com>

	PR target/82274
	* libgcc2.c (__mulvDI3): If both operands have
	the same highpart of -1 and the topmost bit of lowpart is 0,
	multiplication overflows even if both lowparts are 0.

2017-09-28  James Bowman  <james.bowman@ftdichip.com>

	* config/ft32/crti-hw.S: Add watchdog vector, FT930 IRQ support.

2017-09-26  Joseph Myers  <joseph@codesourcery.com>

	* config/microblaze/crti.S, config/microblaze/crtn.S,
	config/microblaze/divsi3.S, config/microblaze/moddi3.S,
	config/microblaze/modsi3.S, config/microblaze/muldi3_hard.S,
	config/microblaze/mulsi3.S,
	config/microblaze/stack_overflow_exit.S,
	config/microblaze/udivsi3.S, config/microblaze/umodsi3.S,
	config/pa/milli64.S: Add .note.GNU-stack section.

2017-09-23  Daniel Santos  <daniel.santos@pobox.com>

	* configure.ac: Add Check for HAVE_AS_AVX.
	* config.in: Regenerate.
	* configure: Likewise.
	* config/i386/i386-asm.h: Include auto-target.h from libgcc.
	(SSE_SAVE, SSE_RESTORE): Emit .byte sequence for !HAVE_AS_AVX.
	Correct out-of-date comments.

2017-09-20  Sebastian Peryt  <sebastian.peryt@intel.com>

	* config/i386/cpuinfo.h (processor_types): Add INTEL_KNM.
	* config/i386/cpuinfo.c (get_intel_cpu): Detect Knights Mill.

2017-09-17  Daniel Santos  <daniel.santos@pobox.com>

	* config/i386/i386-asm.h (PASTE2): New macro.
	(ASMNAME): Modify to use PASTE2.
	(MS2SYSV_STUB_PREFIX): New macro for isa prefix.
	(MS2SYSV_STUB_BEGIN, MS2SYSV_STUB_END): New macros for stub headers.
	* config/i386/resms64.S: Rename to a header file, use MS2SYSV_STUB_BEGIN
	instead of HIDDEN_FUNC and MS2SYSV_STUB_END instead of FUNC_END.
	* config/i386/resms64f.S: Likewise.
	* config/i386/resms64fx.S: Likewise.
	* config/i386/resms64x.S: Likewise.
	* config/i386/savms64.S: Likewise.
	* config/i386/savms64f.S: Likewise.
	* config/i386/avx_resms64.S: New file that only defines a macro and
	includes it's corresponding header file.
	* config/i386/avx_resms64f.S: Likewise.
	* config/i386/avx_resms64fx.S: Likewise.
	* config/i386/avx_resms64x.S: Likewise.
	* config/i386/avx_savms64.S: Likewise.
	* config/i386/avx_savms64f.S: Likewise.
	* config/i386/sse_resms64.S: Likewise.
	* config/i386/sse_resms64f.S: Likewise.
	* config/i386/sse_resms64fx.S: Likewise.
	* config/i386/sse_resms64x.S: Likewise.
	* config/i386/sse_savms64.S: Likewise.
	* config/i386/sse_savms64f.S: Likewise.
	* config/i386/t-msabi: Modified to add avx and sse versions of stubs.

2017-09-01  Olivier Hainque  <hainque@adacore.com>
	* config.host (*-*-vxworks7): Widen scope to vxworks7*.

2017-08-31  Olivier Hainque  <hainque@adacore.com>

	* config.host (powerpc-wrs-vxworks|vxworksae|vxworksmils): Now
	match as powerpc-wrs-vxworks*.

2017-08-07  Jonathan Yong  <10walls@gmail.com>

	* config.host (*-cygwin): Include file from mingw
	config/i386/enable-execute-stack-mingw32.c

2017-08-01  Jerome Lambourg  <lambourg@adacore.com>
	    Doug Rupp  <rupp@adacore.com>
	    Olivier Hainque  <hainque@adacore.com>

	* config.host (arm-wrs-vxworks*): Rework to handle arm-wrs-vxworks7
	as well as arm-wrs-vxworks.
	* config/arm/t-vxworks7: New file.  Add unwind-arm-vxworks.c to
	LIB2ADDEH.
	* config/arm/unwind-arm-vxworks.c: New file. Provide dummy
	__exidx_start and __exidx_end for downloadable modules.

2017-08-01  Olivier Hainque  <hainque@adacore.com>

	* config/t-vxworks (LIBGCC2_INCLUDES): Start with -I. after -nostdinc.
	* config/t-vxworks7: Likewise.

2017-08-01  Olivier Hainque  <hainque@adacore.com>

	* config/t-vxworks: Instead of redefining LIB2ADD,
	augment LIB2ADDEH with vxlib.c and vxlib-tls.c.

2017-07-28  Sebastian Huber  <sebastian.huber@embedded-brains.de>

	* config/rs6000/ibm-ldouble.c: Disable if defined __rtems__.

2017-07-24  Daniel Santos  <daniel.santos@pobox.com>

	PR testsuite/80759
	* config.host: include i386/t-msabi for darwin and solaris.
	* config/i386/i386-asm.h
	(ELFFN): Rename to FN_TYPE.
	(FN_SIZE): New macro.
	(FN_HIDDEN): Likewise.
	(ASMNAME): Likewise.
	(FUNC_START): Rename to FUNC_BEGIN, use ASMNAME, replace .global with
	.globl.
	(HIDDEN_FUNC): Use ASMNAME and .globl instead of .global.
	(SSE_SAVE): Convert to cpp macro, hard-code offset (always 0x60).
	* config/i386/resms64.S: Use SSE_SAVE as cpp macro instead of gas
	.macro.
	* config/i386/resms64f.S: Likewise.
	* config/i386/resms64fx.S: Likewise.
	* config/i386/resms64x.S: Likewise.
	* config/i386/savms64.S: Likewise.
	* config/i386/savms64f.S: Likewise.

2017-07-19  John Marino  <gnugcc@marino.st>

	* config/i386/dragonfly-unwind.h: Handle sigtramp relocation.

2017-07-12  Michael Meissner  <meissner@linux.vnet.ibm.com>

	PR target/81193
	* configure.ac (PowerPC float128 hardware support): Test whether
	we can use __builtin_cpu_supports before enabling the ifunc
	handler.
	* configure: Regenerate.

2017-07-10  Vineet Gupta <vgupta@synopsys.com>

	* config.host: Remove uclibc from arc target spec.

2017-07-09  Krister Walfridsson  <krister.walfridsson@gmail.com>

	* config.host (*-*-netbsd*): Remove check for aout NetBSD releases.

2017-07-07  Peter Bergner  <bergner@vnet.ibm.com>

	* config/rs6000/float128-ifunc.c: Don't include auxv.h.
	(have_ieee_hw_p): Delete function.
	(SW_OR_HW) Use __builtin_cpu_supports().

2017-07-06  Thomas Preud'homme  <thomas.preudhomme@arm.com>

	* config/arm/lib1funcs.S: Defined __ARM_ARCH__ to 8 for ARMv8-R.

2017-07-03  Olivier Hainque  <hainque@adacore.com>

	* config/t-vxworks7: New file, really.

2017-06-28  Joseph Myers  <joseph@codesourcery.com>

	* config/aarch64/linux-unwind.h (aarch64_fallback_frame_state),
	config/alpha/linux-unwind.h (alpha_fallback_frame_state),
	config/bfin/linux-unwind.h (bfin_fallback_frame_state),
	config/i386/linux-unwind.h (x86_64_fallback_frame_state,
	x86_fallback_frame_state), config/m68k/linux-unwind.h (struct
	uw_ucontext), config/nios2/linux-unwind.h (struct nios2_ucontext),
	config/pa/linux-unwind.h (pa32_fallback_frame_state),
	config/riscv/linux-unwind.h (riscv_fallback_frame_state),
	config/sh/linux-unwind.h (sh_fallback_frame_state),
	config/tilepro/linux-unwind.h (tile_fallback_frame_state),
	config/xtensa/linux-unwind.h (xtensa_fallback_frame_state): Use
	ucontext_t instead of struct ucontext.

2017-06-27  Jerome Lambourg  <lambourg@adacore.com>

	* config.host (i*86-wrs-vxworks7): Handle new acceptable triplet.
	(x86_64-wrs-vxworks7): Likewise.

2017-06-27  Olivier Hainque  <hainque@adacore.com>

	* config/t-vxworks7: New file.
	* config.host (*-*-vxworks7): Use it.

2017-06-22  Matt Turner  <mattst88@gmail.com>

	* config/i386/cpuinfo.c (get_intel_cpu): Add Kaby Lake models to
	skylake case.

2017-06-21  Richard Biener  <rguenther@suse.de>

	PR gcov-profile/81080
	* configure.ac: Add AC_SYS_LARGEFILE.
	* libgcov.h: Include auto-target.h before tsystem.h to pick
	up _FILE_OFFSET_BITS which might differ for multilibs.
	* config.in: Regenerate.
	* configure: Likewise.

2017-06-16  Richard Earnshaw  <rearnsha@arm.com>

	* config/arm/cmse_nonsecure_call.S: Explicitly set the FPU.

2017-06-09  Martin Liska  <mliska@suse.cz>

	* libgcov-profiler.c (__gcov_indirect_call_profiler_v2):
	Reset __gcov_indirect_call_callee to NULL.

2017-06-08  Olivier Hainque  <hainque@adacore.com>

	* config/t-vxworks (LIBGCC2_INCLUDES): Add path to wrn/coreip to
	the set of -I options, support for direct inclusions of net/uio.h
	by VxWorks header files via ioLib.h.

2017-06-07  Tony Reix  <tony.reix@atos.net>
	    Matthieu Sarter  <matthieu.sarter.external@atos.net>
	    David Edelsohn  <dje.gcc@gmail.com>

	* config/rs6000/aix-unwind.h (MD_FALLBACK_FRAME_STATE_FOR): Define
	unconditionally.
	(ucontext_for): Add 64-bit AIX 6.1, 7.1, 7.2 support.  Add 32-bit
	AIX 7.2 support.

2017-06-02  Olivier Hainque  <hainque@adacore.com>

	* config/vxlib.c (__gthread_once): Add missing value to
	return statement.

2017-05-30  Olivier Hainque  <hainque@adacore.com>

	* config/t-vxworks (LIBGCC2_INCLUDES): Remove extraneous
	dollar sign before $(MULTIDIR).

2017-05-26  Richard Henderson  <rth@redhat.com>

	PR libgcc/80037
	* config/alpha/t-alpha (CRTSTUFF_T_CFLAGS): New.

2017-05-17  Andreas Tobler  <andreast@gcc.gnu.org>

	* config/arm/unwind-arm.h: Make _Unwind_GetIP, _Unwind_GetIPInfo and
	_Unwind_SetIP available as functions for arm*-*-freebsd*.
	* config/arm/unwind-arm.c: Implement the above.

2017-05-15  Adhemerval Zanella  <adhemerval.zanella@linaro.org>

	* config/sparc/lb1spc.S [__ELF__ && __linux__]: Emit .note.GNU-stack
	section for a non-executable stack.

2017-05-14  Krister Walfridsson  <krister.walfridsson@gmail.com>

	PR target/80600
	* config.host (*-*-netbsd*): Add t-slibgcc-libgcc to tmake_file.

2017-05-14  Daniel Santos  <daniel.santos@pobox.com>

	* config.host: Add i386/t-msabi to i386/t-linux file list.
	* config/i386/i386-asm.h: New file.
	* config/i386/resms64.S: New file.
	* config/i386/resms64f.S: New file.
	* config/i386/resms64fx.S: New file.
	* config/i386/resms64x.S: New file.
	* config/i386/savms64.S: New file.
	* config/i386/savms64f.S: New file.
	* config/i386/t-msabi: New file.

2017-05-09  Andreas Tobler  <andreast@gcc.gnu.org>

	* config.host: Use the generic FreeBSD t-slibgcc-elf-ver for
	arm*-*-freebsd* instead of the t-slibgcc-libgcc.

2017-05-05  Joshua Conner  <joshconner@google.com>

	* config/arm/unwind-arm.h (_Unwind_decode_typeinfo_ptr): Use
	pc-relative indirect handling for fuchsia.
	* config/t-slibgcc-fuchsia: New file.
	* config.host (*-*-fuchsia*, aarch64*-*-fuchsia*, arm*-*-fuchsia*,
	x86_64-*-fuchsia*): Add definitions.

2017-04-19  Martin Liska  <mliska@suse.cz>

	PR gcov-profile/80435
	* Makefile.in: Install gcov.h.
	* gcov.h: New file.
	* libgcov.h: Use the header and make __gcov_flush publicly
	visible.

2017-04-18  Martin Liska  <mliska@suse.cz>

	PR gcov-profile/78783
	* libgcov-driver.c (gcov_get_filename): New function.

2017-04-07  Jeff Law  <law@redhat.com>

	* Makefile.in: Swap definition of LIBGCC_LINKS and inclusion of
	target makefile fragment.
	* config/sh/t-sh (unwind-dw2-Os-4-200.o): Depend on LIBGCC_LINKS.

2017-04-07  Alan Modra  <amodra@gmail.com>

	PR target/45053
	* config/rs6000/t-crtstuff (CRTSTUFF_T_CFLAGS): Add -O2.

2017-04-03  Jonathan Wakely  <jwakely@redhat.com>

	* config/c6x/pr-support.c (__gnu_unwind_execute): Fix typo in comment.

2017-03-27  Claudiu Zissulescu  <claziss@synopsys.com>

	* config/arc/ieee-754/divdf3.S (__divdf3): Use __ARCEM__.

2017-03-10  John Marino  <gnugcc@marino.st>

	* config/aarch64/freebsd-unwind.h: New file.
	* config.host: Add aarch64-*-freebsd unwinder.

2017-03-10  Segher Boessenkool  <segher@kernel.crashing.org>

	* config/rs6000/crtrestvr.s: Use .machine altivec.
	* config/rs6000/crtsavevr.s: Ditto.

2017-03-10  Segher Boessenkool  <segher@kernel.crashing.org>

	* configure.ac (test for libgcc_cv_powerpc_float128): Temporarily
	modify CFLAGS.  Add -mabi=altivec -mvsx -mfloat128.
	(test for libgcc_cv_powerpc_float128_hw): Add -mpower9-vector and
	-mfloat128-hardware to the CFLAGS.  Fix syntax error in the C snippet.
	* configure: Regenerate.
	* config.in: Regenerate.

2017-03-02  Jonathan Yong <10walls@gmail.com>

	* config/i386/gthr-win32.h: Define NOGDI before
	windows.h include to prevent w32api CC_NONE macro
	clash with libgfortran.

2017-03-02  Jonathan Yong <10walls@gmail.com>

	* unwind-seh.c: Suppress warnings for RtlUnwindEx calls.

2017-02-16  Andrew Pinski  <apinski@cavium.com>

	* config/aarch64/value-unwind.h: New file.
	* config.host (aarch64*-*-*): Add aarch64/value-unwind.h
	to tm_file.

2017-02-06  Palmer Dabbelt <palmer@dabbelt.com>

	* config.host: Add RISC-V tuples.
	* config/riscv/atomic.c: New file.
	* config/riscv/crti.S: Likewise.
	* config/riscv/crtn.S: Likewise.
	* config/riscv/div.S: Likewise.
	* config/riscv/linux-unwind.h: Likewise.
	* config/riscv/muldi3.S: Likewise.
	* config/riscv/multi3.S: Likewise.
	* config/riscv/save-restore.S: Likewise.
	* config/riscv/sfp-machine.h: Likewise.
	* config/riscv/t-elf: Likewise.
	* config/riscv/t-elf32: Likewise.
	* config/riscv/t-elf64: Likewise.
	* config/riscv/t-softfp32: Likewise.
	* config/riscv/t-softfp64: Likewise.

2017-01-24  Jakub Jelinek  <jakub@redhat.com>

	* soft-fp/op-common.h (_FP_MUL, _FP_FMA, _FP_DIV): Add
	/* FALLTHRU */ comments.

2017-01-21  Gerald Pfeifer  <gerald@pfeifer.com>

	* config/i386/cygming-crtbegin.c (LIBGCJ_SONAME): No longer #define.

2017-01-20  Jiong Wang  <jiong.wang@arm.com>

	* config/aarch64/aarch64-unwind.h: Empty this file on ILP32.
	* unwind-dw2.c (execute_cfa_program):  Only multiplexing
	DW_CFA_GNU_window_save for AArch64 and LP64.

2017-01-20  Jiong Wang  <jiong.wang@arm.com>

	* config/aarch64/linux-unwind.h: Always include aarch64-unwind.h.

2017-01-19  Jiong Wang  <jiong.wang@arm.com>

	* config/aarch64/aarch64-unwind.h: New file.
	(DWARF_REGNUM_AARCH64_RA_STATE): Define.
	(MD_POST_EXTRACT_ROOT_ADDR): New target marcro and define it on AArch64.
	(MD_POST_EXTRACT_FRAME_ADDR): Likewise.
	(MD_POST_FROB_EH_HANDLER_ADDR): Likewise.
	(MD_FROB_UPDATE_CONTEXT): Define it on AArch64.
	(aarch64_post_extract_frame_addr): New function.
	(aarch64_post_frob_eh_handler_addr): New function.
	(aarch64_frob_update_context): New function.
	* config/aarch64/linux-unwind.h: Include aarch64-unwind.h
	* config.host (aarch64*-*-elf, aarch64*-*-rtems*,
	aarch64*-*-freebsd*):
	Initialize md_unwind_header to include aarch64-unwind.h.
	* unwind-dw2.c (struct _Unwind_Context): Define "RA_A_SIGNED_BIT".
	(execute_cfa_program): Multiplex DW_CFA_GNU_window_save for
	__aarch64__.
	(uw_update_context): Honor MD_POST_EXTRACT_FRAME_ADDR.
	(uw_init_context_1): Honor MD_POST_EXTRACT_ROOT_ADDR.
	(uw_frob_return_addr): New function.
	(uw_install_context): Use uw_frob_return_addr.

2017-01-17  Jakub Jelinek  <jakub@redhat.com>

	PR other/79046
	* configure.ac: Add GCC_BASE_VER.
	* Makefile.in (version): Use @get_gcc_base_ver@ instead of cat to get
	version from BASE-VER file.
	* configure: Regenerated.

2017-01-13  Joe Seymour  <joe.s@somniumtech.com>

	* config/msp430/t-msp430 (libmul_none.a, libmul_16.a, libmul_32.a,
	libmul_f5.a): Filter archived prerequisites.

2017-01-10  Andrew Senkevich  <andrew.senkevich@intel.com>

	* config/i386/cpuinfo.h (processor_features): Add
	FEATURE_AVX512VPOPCNTDQ.
	* config/i386/cpuinfo.c (get_available_features): Habdle new
	feature.

2017-01-04  Joseph Myers  <joseph@codesourcery.com>

	* config/mips/sfp-machine.h (_FP_CHOOSENAN): Always preserve NaN
	payload if [__mips_nan2008].

2017-01-04  Alan Modra  <amodra@gmail.com>

	* Makefile.in (configure_deps): Update.
	* configure: Regenerate.

2017-01-01  Jakub Jelinek  <jakub@redhat.com>

	Update copyright years.

2016-12-19  Krister Walfridsson  <krister.walfridsson@gmail.com>

	* config.host (*-*-netbsd*): Add t-eh-dw2-dip to tmake_file.
	* crtstuff.c (BSD_DL_ITERATE_PHDR_AVAILABLE): Define for NetBSD.
	* unwind-dw2-fde-dip.c (USE_PT_GNU_EH_FRAME, ElfW): Likewise.

2016-12-17  Matthias Klose  <doko@ubuntu.com>

	* config/arc/gmon: Remove empty directory.

2016-12-16  Claudiu Zissulescu  <claziss@synopsys.com>

	* config.host (arc*-*-linux-uclibc*): Remove libgmon, crtg, and
	crtgend.
	(arc*-*-elf*): Likewise.
	* config/arc/t-arc: Remove old gmon lib targets.
	* config/arc/crtg.S: Remove.
	* config/arc/crtgend.S: Likewise.
	* config/arc/gmon/atomic.h: Likewise.
	* config/arc/gmon/auxreg.h: Likewise.
	* config/arc/gmon/dcache_linesz.S: Likewise.
	* config/arc/gmon/gmon.c: Likewise.
	* config/arc/gmon/machine-gmon.h: Likewise.
	* config/arc/gmon/mcount.c: Likewise.
	* config/arc/gmon/prof-freq-stub.S: Likewise.
	* config/arc/gmon/prof-freq.c: Likewise.
	* config/arc/gmon/profil.S: Likewise.
	* config/arc/gmon/sys/gmon.h: Likewise.
	* config/arc/gmon/sys/gmon_out.h: Likewise.
	* config/arc/t-arc-newlib: Likewise.
	* config/arc/t-arc700-uClibc: Renamed to t-arc-uClibc.

2016-12-12  George Spelvin  <linux@sciencehorizons.net>

	* config/avr/lib1funcs.S (__ashrdi3): Fix typo from r243545.

2016-12-12  George Spelvin  <linux@sciencehorizons.net>

	* config/avr/lib1funcs.S (__ashldi3): Use __tmp_reg__ to restore
	R16 instead of push + pop.
	(__ashrdi3, __lshrdi3): Same. And use __zero_reg__ for signs.

2016-12-10  Krister Walfridsson  <krister.walfridsson@gmail.com>

	* config.host (i[34567]86-*-netbsdelf*): Add i386/t-crtstuff to
	tmake_file.

2016-12-05  Cupertino Miranda  <cmiranda@synopsys.com>

	* config.host (arc*-*-linux-uclibc*): Use default extra
	objects. Include linux-android header.
	* config/arc/crti.S (_init): Declare symbol as function.
	(_fini): Likewise.

2016-12-03  Thomas Koenig  <tkoenig@gcc.gnu.org>

	PR fortran/78379
	* config/i386/cpuinfo.c:  Move denums for processor vendors,
	processor type, processor subtypes and declaration of
	struct __processor_model into
	* config/i386/cpuinfo.h:  New header file.

2016-12-02  Andre Vieira  <andre.simoesdiasvieira@arm.com>
	    Thomas Preud'homme  <thomas.preudhomme@arm.com>

	* config/arm/cmse_nonsecure_call.S: New.
	* config/arm/t-arm: Compile cmse_nonsecure_call.S

2016-12-02  Andre Vieira  <andre.simoesdiasvieira@arm.com>
	    Thomas Preud'homme  <thomas.preudhomme@arm.com>

	* config/arm/t-arm (HAVE_CMSE): New.
	* config/arm/cmse.c: New.

2016-11-28  Thomas Petazzoni <thomas.petazzoni@free-electrons.com>

	PR gcc/74748
	* libgcc/config/bfin/libgcc-glibc.ver, libgcc/config/bfin/t-linux:
	use generic linker version information on Blackfin.

	PR gcc/74748
	* libgcc/mkmap-symver.awk: add support for skip_underscore

2016-11-27  Iain Sandoe  <iain@codesourcery.com>
	    Rainer Orth  <ro@CeBiTec.Uni-Bielefeld.DE>

	PR target/67710
	*  config/t-darwin: Default builds to 10.5 codegen.

2016-11-24  James Greenhalgh  <james.greenhalgh@arm.com>

	* config/aarch64/sfp-machine.h (_FP_NANFRAC_H): Define.
	(_FP_NANSIGN_H): Likewise.
	* config/aarch64/t-softfp (softfp_extensions): Add hftf.
	(softfp_truncations): Add tfhf.
	(softfp_extras): Add required conversion functions.

2016-11-23  James Greenhalgh  <james.greenhalgh@arm.com>
	    Matthew Wahab  <matthew.wahab@arm.com>

	* config/arm/fp16.c (binary64): New.
	(__gnu_d2h_internal): New.
	(__gnu_d2h_ieee): New.
	(__gnu_d2h_alternative): New.

2016-11-23  James Greenhalgh  <james.greenhalgh@arm.com>
	    Matthew Wahab  <matthew.wahab@arm.com>

	* config/arm/fp16.c (struct format): New.
	(binary32): New.
	(__gnu_float2h_internal): New.  Body moved from
	__gnu_f2h_internal and generalize.
	(_gnu_f2h_internal): Move body to function __gnu_float2h_internal.
	Call it with binary32.

2016-11-23  James Greenhalgh  <james.greenhalgh@arm.com>

	* soft-fp/extendhftf2.c: Update from glibc.
	* soft-fp/fixhfti.c: Likewise.
	* soft-fp/fixunshfti.c: Likewise.
	* soft-fp/floattihf.c: Likewise.
	* soft-fp/floatuntihf.c: Likewise.
	* soft-fp/half.h: Likewise.
	* soft-fp/trunctfhf2.c: Likewise.

2016-11-20  Marc Glisse  <marc.glisse@inria.fr>

	PR libgcc/77813
	* crtstuff.c (deregister_tm_clones, register_tm_clones): Hide
	__TMC_END__ behind a passthrough asm.

2016-11-18  Walter Lee  <walt@tilera.com>

	* config.host (tilepro*-*-linux*): Add t-slibgcc-libgcc to tmake_file.

2016-11-17  Andrew Senkevich <andrew.senkevich@intel.com>

	* config/i386/cpuinfo.c (processor_features): Add
	FEATURE_AVX5124VNNIW, FEATURE_AVX5124FMAPS.

2016-11-17  Claudiu Zissulescu  <claziss@synopsys.com>

	* config/arc/dp-hack.h (ARC_OPTFPE): Define.
	(__ARC_NORM__): Use instead ARC_OPTFPE.
	* config/arc/fp-hack.h: Likewise.
	* config/arc/lib1funcs.S (ARC_OPTFPE): Define.
	(__ARC_MPY__): Use it insetead of __ARC700__ and __HS__.

2016-11-16  Alexander Monakov  <amonakov@ispras.ru>

	* config/nvptx/crt0.c (__main): Setup __nvptx_stacks and __nvptx_uni.
	* config/nvptx/mgomp.c: New file.
	* config/nvptx/t-nvptx: Add mgomp.c

2016-11-16  Waldemar Brodkorb  <wbx@openadk.org>

	PR libgcc/68468
	* unwind-dw2-fde-dip.c: Fix build on FDPIC targets.

2016-11-15  Claudiu Zissulescu  <claziss@synopsys.com>

	* config/arc/lib1funcs.S (__mulsi3): Use feature defines instead
	of checking for cpus.
	(__umulsidi3, __umulsi3_highpart, __udivmodsi4, __divsi3)
	(__modsi3, __clzsi2): Likewise.

2016-11-11  Szabolcs Nagy  <szabolcs.nagy@arm.com>

	* config.host (i[3456]86-*-musl*, x86_64-*-musl*): Use
	i386/t-cpuinfo-static instead of i386/t-cpuinfo.
	* config/i386/t-cpuinfo-static: New.

2016-11-03  Martin Liska  <mliska@suse.cz>

	* libgcov-profiler.c (__gcov_time_profiler): Remove.
	(__gcov_time_profiler_atomic): Likewise.

2016-11-03  Bernd Edlinger  <bernd.edlinger@hotmail.de>

	PR libgcc/78067
	* libgcc2.c (__floatdisf, __floatdidf): Avoid undefined results from
	count_leading_zeros.

2016-11-02  Uros Bizjak  <ubizjak@gmail.com>

	* Makefile.in (LIB2_DIVMOD_FUNCS): Add _divmoddi4.
	* libgcc2.c (__divmoddi4): New function.
	* libgcc2.h (__divmoddi4): Declare.
	* libgcc-std.ver.in (GCC_7.0.0): New. Add __PFX_divmoddi4
	and __PFX_divmodti4.

2016-10-24  Florian Weimer  <fweimer@redhat.com>

	PR libgcc/78064
	* unwind-c.c: Include auto-target.h.

2016-10-19  John David Anglin  <danglin@gcc.gnu.org>

	* config/pa/pa64-hpux-lib.h: New file.
	(EH_FRAME_SECTION_NAME): Rename to __LIBGCC_EH_FRAME_SECTION_NAME__.
	(DTORS_SECTION_ASM_OP): Rename to __LIBGCC_DTORS_SECTION_ASM_OP__.
	* config.host (tm_file): Add pa/pa64-hpux-lib.h to tm_file on
	hppa*64*-*-hpux11*.

2016-10-18  Max Filippov  <jcmvbkbc@gmail.com>

	* config/xtensa/t-elf (LIB2ADDEH_XTENSA_UNWIND_DW2_FDE): New
	definition.
	* config/xtensa/t-linux (LIB2ADDEH_XTENSA_UNWIND_DW2_FDE): New
	definition.
	* config/xtensa/t-windowed (LIB2ADDEH): Use
	LIB2ADDEH_XTENSA_UNWIND_DW2_FDE defined by either xtensa/t-elf
	or xtensa/t-linux.

2016-10-18  Ding-Kai Chen  <dkchen@cadence.com>

	* config/xtensa/ieee754-df.S (__recipdf2, __rsqrtdf2,
	__ieee754_sqrt): New functions.
	(__divdf3): Add implementation with new FPU instructions under
	#if XCHAL_HAVE_DFP_DIV.
	* config/xtensa/ieee754-sf.S (__recipsf2, __rsqrtsf2,
	__ieee754_sqrtf): New functions.
	(__divsf3): Add implementation with new FPU instructions under
	#if XCHAL_HAVE_FP_DIV.
	* config/xtensa/t-xtensa (LIB1ASMFUNCS): Add _sqrtf, _recipsf2
	_rsqrtsf2, _sqrt, _recipdf2 and _rsqrtdf2.

2016-10-13  Thomas Preud'homme  <thomas.preudhomme@arm.com>

	* libgcov-profiler.c: Replace MEMMODEL_* macros by their __ATOMIC_*
	equivalent.
	* config/tilepro/atomic.c: Likewise and stop casting model to
	enum memmodel.

2016-10-10  Joseph Myers  <joseph@codesourcery.com>

	PR target/77586
	* config.host (ia64*-*-elf*, ia64*-*-freebsd*, ia64-hp-*vms*): Use
	soft-fp.

2016-10-10  Andreas Tobler  <andreast@gcc.gnu.org>

	* config.host: Add support for aarch64-*-freebsd*.

2016-10-05  Andreas Schwab  <schwab@suse.de>

	* config/ia64/crtbegin.S (__do_jv_register_classes): Remove.
	(.section .init_array): Don't call __do_jv_register_classes.
	(.section .init): Likewise.

2016-10-04  Jakub Jelinek  <jakub@redhat.com>

	* config/i386/cygming-crtbegin.c (_Jv_RegisterClasses): Remove.
	(__JCR_LIST__): Remove.
	(__gcc_register_frame): Don't attempt to _Jv_RegisterClasses.
	* config/i386/cygming-crtend.c (__JCR_END__): Remove.
	* config/ia64/crtbegin.S (__JCR_LIST__): Remove.
	* config/ia64/crtend.S (__JCR_END__): Remove.
	* crtstuff.c: Remove __LIBGCC_JCR_SECTION_NAME__ from preprocessor
	conditionals.
	(__JCR_LIST__, __JCR_END__): Remove.
	(frame_dummy): Don't attempt to _Jv_RegisterClasses.
	(__do_global_ctors_1): Likewise.

2015-09-28  Uros Bizjak  <ubizjak@gmail.com>

	* config/i386/cpuinfo.c (__get_cpuid_output): Remove.
	(__cpu_indicator_init): Call __get_cpuid, not __get_cpuid_output.

2016-09-27  Martin Liska  <mliska@suse.cz>

	PR gcov-profile/7970
	PR gcov-profile/16855
	PR gcov-profile/44779
	* libgcov-driver.c (__gcov_init): Do not register a atexit
	handler.
	(__gcov_exit): Rename from gcov_exit.
	* libgcov.h (__gcov_exit): Declare.

2016-09-27  Martin Liska  <mliska@suse.cz>

	PR bootstrap/77749
	* Makefile.in: Remove _gcov_merge_delta.
	* libgcov-merge.c (void __gcov_merge_delta): Remove.
	* libgcov-util.c (__gcov_delta_counter_op): Remove.
	* libgcov.h: Remove declaration of __gcov_merge_delta.

2016-09-21  Eric Botcazou  <ebotcazou@adacore.com>

	* configure.ac: Do not create links, only substitute the filenames.
	* configure: Regenerate.
	* Makefile.in: Assign the substitution results to variables.
	(LIBGCC_LINKS): Define.
	(enable-execute-stack.c): New rule.
	(unwind.h): Likewise.
	(md-unwind-support.h): Likewise.
	(sfp-machine.h): Likewise.
	(gthr-default.h): Likewise.
	Add $(LIBGCC_LINKS) to the prerequisites of all object files and
	unwind.h as prerequisite of install-unwind_h-forbuild.

2016-09-16  Jakub Jelinek  <jakub@redhat.com>

	PR libgcc/71744
	* unwind-dw2-fde.c (ATOMIC_FDE_FAST_PATH): Define if __register_frame*
	is not the primary registry and atomics are available.
	(any_objects_registered): New variable.
	(__register_frame_info_bases, __register_frame_info_table_bases):
	Atomically store 1 to any_objects_registered after registering first
	unwind info.
	(_Unwind_Find_FDE): Return early if any_objects_registered is 0.

2016-09-09  James Greenhalgh  <james.greenhalgh@arm.com>

	PR target/63250
	*  Makefile.in (lib2funcs): Build _mulhc3 and _divhc3.
	* libgcc2.h (LIBGCC_HAS_HF_MODE): Conditionally define.
	(HFtype): Likewise.
	(HCtype): Likewise.
	(__divhc3): Likewise.
	(__mulhc3): Likewise.
	* libgcc2.c: Support _mulhc3 and _divhc3.

2016-09-07  Joseph Myers  <joseph@codesourcery.com>

	PR libgcc/77519
	* libgcc2.c (NOTRUNC): Invert settings.

2016-09-06  Martin Liska  <mliska@suse.cz>

	PR gcov-profile/77378
	PR gcov-profile/77466
	* libgcov-profiler.c: Use __GCC_HAVE_SYNC_COMPARE_AND_SWAP_{4,8} to
	conditionaly enable/disable *_atomic functions.

2016-08-26  Joseph Myers  <joseph@codesourcery.com>

	* config.host (i[34567]86-*-* | x86_64-*-*): Enable TFmode soft-fp
	where not already enabled.

2016-08-25  Szabolcs Nagy  <szabolcs.nagy@arm.com>

	* config/mips/linux-unwind.h: Use sys/syscall.h.

2016-08-16  Joseph Myers  <joseph@codesourcery.com>

	PR libgcc/77265
	* soft-fp/adddf3.c: Update from glibc.
	* soft-fp/addsf3.c: Likewise.
	* soft-fp/addtf3.c: Likewise.
	* soft-fp/divdf3.c: Likewise.
	* soft-fp/divsf3.c: Likewise.
	* soft-fp/divtf3.c: Likewise.
	* soft-fp/double.h: Likewise.
	* soft-fp/eqdf2.c: Likewise.
	* soft-fp/eqsf2.c: Likewise.
	* soft-fp/eqtf2.c: Likewise.
	* soft-fp/extenddftf2.c: Likewise.
	* soft-fp/extended.h: Likewise.
	* soft-fp/extendsfdf2.c: Likewise.
	* soft-fp/extendsftf2.c: Likewise.
	* soft-fp/extendxftf2.c: Likewise.
	* soft-fp/fixdfdi.c: Likewise.
	* soft-fp/fixdfsi.c: Likewise.
	* soft-fp/fixdfti.c: Likewise.
	* soft-fp/fixsfdi.c: Likewise.
	* soft-fp/fixsfsi.c: Likewise.
	* soft-fp/fixsfti.c: Likewise.
	* soft-fp/fixtfdi.c: Likewise.
	* soft-fp/fixtfsi.c: Likewise.
	* soft-fp/fixtfti.c: Likewise.
	* soft-fp/fixunsdfdi.c: Likewise.
	* soft-fp/fixunsdfsi.c: Likewise.
	* soft-fp/fixunsdfti.c: Likewise.
	* soft-fp/fixunssfdi.c: Likewise.
	* soft-fp/fixunssfsi.c: Likewise.
	* soft-fp/fixunssfti.c: Likewise.
	* soft-fp/fixunstfdi.c: Likewise.
	* soft-fp/fixunstfsi.c: Likewise.
	* soft-fp/fixunstfti.c: Likewise.
	* soft-fp/floatdidf.c: Likewise.
	* soft-fp/floatdisf.c: Likewise.
	* soft-fp/floatditf.c: Likewise.
	* soft-fp/floatsidf.c: Likewise.
	* soft-fp/floatsisf.c: Likewise.
	* soft-fp/floatsitf.c: Likewise.
	* soft-fp/floattidf.c: Likewise.
	* soft-fp/floattisf.c: Likewise.
	* soft-fp/floattitf.c: Likewise.
	* soft-fp/floatundidf.c: Likewise.
	* soft-fp/floatundisf.c: Likewise.
	* soft-fp/floatunditf.c: Likewise.
	* soft-fp/floatunsidf.c: Likewise.
	* soft-fp/floatunsisf.c: Likewise.
	* soft-fp/floatunsitf.c: Likewise.
	* soft-fp/floatuntidf.c: Likewise.
	* soft-fp/floatuntisf.c: Likewise.
	* soft-fp/floatuntitf.c: Likewise.
	* soft-fp/gedf2.c: Likewise.
	* soft-fp/gesf2.c: Likewise.
	* soft-fp/getf2.c: Likewise.
	* soft-fp/ledf2.c: Likewise.
	* soft-fp/lesf2.c: Likewise.
	* soft-fp/letf2.c: Likewise.
	* soft-fp/muldf3.c: Likewise.
	* soft-fp/mulsf3.c: Likewise.
	* soft-fp/multf3.c: Likewise.
	* soft-fp/negdf2.c: Likewise.
	* soft-fp/negsf2.c: Likewise.
	* soft-fp/negtf2.c: Likewise.
	* soft-fp/op-1.h: Likewise.
	* soft-fp/op-2.h: Likewise.
	* soft-fp/op-4.h: Likewise.
	* soft-fp/op-8.h: Likewise.
	* soft-fp/op-common.h: Likewise.
	* soft-fp/quad.h: Likewise.
	* soft-fp/single.h: Likewise.
	* soft-fp/soft-fp.h: Likewise.
	* soft-fp/subdf3.c: Likewise.
	* soft-fp/subsf3.c: Likewise.
	* soft-fp/subtf3.c: Likewise.
	* soft-fp/truncdfsf2.c: Likewise.
	* soft-fp/trunctfdf2.c: Likewise.
	* soft-fp/trunctfsf2.c: Likewise.
	* soft-fp/trunctfxf2.c: Likewise.
	* soft-fp/unorddf2.c: Likewise.
	* soft-fp/unordsf2.c: Likewise.
	* soft-fp/unordtf2.c: Likewise.

2016-08-15  Gilles Gouaillardet  <gilles.gouaillardet@gmail.com>

	PR gcov-profile/67097
	* libgcov-util.c (gcov_profile_merge): Skip missing files.

2016-08-10  Martin Liska  <mliska@suse.cz>

	PR gcov-profile/58306
	* Makefile.in: New functions (modules) are added.
	* libgcov-profiler.c (__gcov_interval_profiler_atomic): New
	function.
	(__gcov_pow2_profiler_atomic): New function.
	(__gcov_one_value_profiler_body): New argument is instroduced.
	(__gcov_one_value_profiler): Call with the new argument.
	(__gcov_one_value_profiler_atomic): Likewise.
	(__gcov_indirect_call_profiler_v2): Likewise.
	(__gcov_time_profiler_atomic): New function.
	(__gcov_average_profiler_atomic): Likewise.
	(__gcov_ior_profiler_atomic): Likewise.
	* libgcov.h: Declare the aforementioned functions.

2016-08-09  Martin Liska  <mliska@suse.cz>

	* libgcov-util.c: Fix typo and GNU coding style.

2016-08-09  Martin Liska  <mliska@suse.cz>

	* Makefile.in: Remove __gcov_indirect_call_profiler.
	* libgcov-profiler.c (__gcov_indirect_call_profiler): Remove
	function.
	* libgcov.h: And the declaration of the function.

2016-08-09  Martin Liska  <mliska@suse.cz>

	* libgcov-profiler.c (__gcov_pow2_profiler): Consider 0 as not
	power of two.

2016-07-29  Bill Schmidt  <wschmidt@linux.vnet.ibm.com>

	* config/rs6000/_divkc3.c: Add copyright/license boilerplate.
	* config/rs6000/_mulkc3.c: Likewise.

2016-07-29  Georg-Johann Lay  <avr@gjlay.de>

	* config/avr/lib1funcs.S (__muldi3) [have MUL]: No need to clear
	zero_reg as previous call to __umulhisi3 already cleared it.

2016-07-21  Aurelien Jarno <aurelien@aurel32.net>

	PR target/59833
	* config/arm/ieee754-df.S (extendsfdf2): Convert sNaN to qNaN.

2016-07-19  Nick Clifton  <nickc@redhat.com>

	* config.host (m32r): Add m32r/t-m32r to tmake_file.
	Add crtinit.o and crtfini.o to extra_parts.

2016-07-12  Bill Schmidt  <wschmidt@linux.vnet.ibm.com>

	* config/rs6000/_divkc3.c: New.
	* config/rs6000/_mulkc3.c: New.
	* config/rs6000/quad-float128.h: Define TFtype; declare _mulkc3
	and _divkc3.
	* config/rs6000/t-float128: Add _mulkc3 and _divkc3 to
	fp128_ppc_funcs.

2016-07-11  Hale Wang  <hale.wang@arm.com>
	    Andre Vieira  <andre.simoesdiasvieira@arm.com>

	* config/arm/lib1funcs.S: Add new wrapper.

2016-07-07  Thomas Preud'homme  <thomas.preudhomme@arm.com>

	* config/arm/lib1funcs.S (__ARM_ARCH__): Define to 8 for ARMv8-M.

2016-07-07  Thomas Preud'homme  <thomas.preudhomme@arm.com>

	* config/arm/lib1funcs.S (HAVE_ARM_CLZ): Define for ARMv6* or later
	and ARMv5t* rather than for a fixed list of architectures.

2016-07-07  Thomas Preud'homme  <thomas.preudhomme@arm.com>

	* config/arm/bpabi-v6m.S: Clarify what architectures is the
	implementation suitable for.
	* config/arm/lib1funcs.S (__prefer_thumb__): Define among other cases
	for all Thumb-1 only targets.
	(NOT_ISA_TARGET_32BIT): Define for Thumb-1 only targets.
	(THUMB_LDIV0): Test for NOT_ISA_TARGET_32BIT rather than
	__ARM_ARCH_6M__.
	(EQUIV): Likewise.
	(ARM_FUNC_ALIAS): Likewise.
	(umodsi3): Add check to __ARM_ARCH_ISA_THUMB != 1 to guard the idiv
	version.
	(modsi3): Likewise.
	(clzsi2): Test for NOT_ISA_TARGET_32BIT rather than __ARM_ARCH_6M__.
	(clzdi2): Likewise.
	(ctzsi2): Likewise.
	(L_interwork_call_via_rX): Test for __ARM_ARCH_ISA_ARM rather than
	__ARM_ARCH_6M__ in guard for checking whether it is defined.
	(final includes): Test for NOT_ISA_TARGET_32BIT rather than
	__ARM_ARCH_6M__ and add comment to indicate the connection between
	this condition and the one in gcc/config/arm/elf.h.
	* config/arm/libunwind.S: Test for __ARM_ARCH_ISA_THUMB and
	__ARM_ARCH_ISA_ARM rather than __ARM_ARCH_6M__.
	* config/arm/t-softfp: Likewise.

2016-07-06  Trevor Saunders  <tbsaunde+gcc@tbsaunde.org>

	* libgcc2.c (SYMBOL__MAIN): Remove checks for
	CTOR_LISTS_DEFINED_EXTERNALLY.

2016-06-28  Walter Lee  <walt@tilera.com>

	* config/tilepro/atomic.h: Do not include arch/spr_def.h and
	asm/unistd.h.
	(SPR_CMPEXCH_VALUE): Define for tilegx.
	(__NR_FAST_cmpxchg): Define for tilepro.
	(__NR_FAST_atomic_update): Define for tilepro.
	(__NR_FAST_cmpxchg64): Define for tilepro.

2016-06-23  Jakub Sejdak  <jakub.sejdak@phoesys.com>

	* config.host: Add suport for arm*-*-phoenix* targets.

2016-06-21  Trevor Saunders  <tbsaunde+gcc@tbsaunde.org>

	* config.host: Remove support for mep-*.
	* config/mep/lib1funcs.S: Remove.
	* config/mep/lib2funcs.c: Remove.
	* config/mep/t-mep: Remove.
	* config/mep/tramp.c: Remove.

2016-06-21  Trevor Saunders  <tbsaunde+gcc@tbsaunde.org>

	* config.host: Remove support for avr-rtems.
	* config/avr/t-rtems: Remove.

2016-06-21  Trevor Saunders  <tbsaunde+gcc@tbsaunde.org>

	* config.host: Remove m32r-rtems support.

2016-06-21  Trevor Saunders  <tbsaunde+gcc@tbsaunde.org>

	* config.host: Remove h8300-rtems support.

2016-06-21  Trevor Saunders  <tbsaunde+gcc@tbsaunde.org>

	* config.host: Remove support for knetbsd.

2016-06-21  Trevor Saunders  <tbsaunde+gcc@tbsaunde.org>

	* config.host: Remove support for openbsd 2 and 3.

2016-06-21  Trevor Saunders  <tbsaunde+gcc@tbsaunde.org>

	* config.host: Remove interix support.
	* config/i386/t-interix: Remove.

2016-06-18  John David Anglin  <danglin@gcc.gnu.org>

	* config/pa/fptr.c (__canonicalize_funcptr_for_compare): Don't set
	least-significant bit in function pointer for fixup.

2016-06-05  Aaron Conole  <aconole@redhat.com>
	    Nathan Sidwell  <nathan@acm.org>

	PR libgcc/71400
	* libgcov-driver-system.c (__gcov_error_file): Disable if IN_GCOV_TOOL.
	(get_gcov_error_file): Check __gcov_error_file before trying to
	initialize it.
	(gcov_error): Always use get_gcov_error_file.

2016-06-02  Aaron Conole  <aconole@redhat.com>

	* libgcov-driver-system.c (__gcov_error_file): New.
	(get_gcov_error_file): New.
	(gcov_error): Use and set __gcov_error_file.
	(gcov_error_exit): New.
	* libgcov-driver.c (gcov_exit): Call gcov_error_exit.

2016-05-26  Nathan Sidwell  <nathan@acm.org>

	* config/nvptx/free.asm: Delete.
	* config/nvptx/malloc.asm: Delete.
	* config/nvptx/realloc.c: Delete.
	* t-nvptx: Update.

2016-05-25  Nathan Sidwell  <nathan@acm.org>

	* config/nvptx/crt0.s: Delete.
	* config/nvptx/crt0.c: New.
	* t-nvptx: Update.

2016-05-19  Sandra Loosemore  <sandra@codesourcery.com>

	* config.host [x86_64-*-cygwin*]: Handle tmake_eh_file for mixed
	dw2/seh configuration.
	[x86_64-*-mingw*]: Likewise.

2016-05-10  Joel Sherrill <joel@rtems.org>

	PR libgcc/70720
	* config.host (moxie-*-rtems*): Merge this stanza with other moxie
	targets so the same extra_parts are built.  Also have tmake_file add
	on to its value rather than override.

2016-04-30  Oleg Endo  <olegendo@gcc.gnu.org>

	* config.host: Remove SH5 support.
	* configure: Likewise.

2016-04-29  Oleg Endo  <olegendo@gcc.gnu.org>

	* config/sh/crt1.S: Remove SH5 support.
	* config/sh/crti.S: Likewise.
	* config/sh/crtn.S: Likewise.
	* config/sh/lib1funcs-4-300.S: Likewise.
	* config/sh/lib1funcs-Os-4-200.S: Likewise.
	* config/sh/lib1funcs.S: Likewise.
	* config/sh/linux-unwind.h: Likewise.
	* config/sh/t-sh64: Delete.

2016-04-29  Claudiu Zissulescu  <claziss@synopsys.com>

	* config/arc/ieee-754/eqdf2.S: Handle FPX NaN.

2016-04-28  Claudiu Zissulescu  <claziss@synopsys.com>
	    Joern Rennecke  <joern.rennecke@embecosm.com>

	* config/arc/crttls.S: New file.
	* config/arc/t-arc: New rule.
	* config.host (arc*-*-elf*, arc*-*-linux*): Add crttls.o.

2016-04-25  Nick Clifton  <nickc@redhat.com>

	* config/msp430/cmpd.c (__mspabi_cmpf): Add prototype.
	(__mspabi_cmpd): Likewise.
	* config/msp430/floathidf.c (__floathidf): Likewise.
	* config/msp430/floathisf.c (__floathisf): Likewise
	* config/msp430/floatunhidf.c (__floatunssidf): Likewise.
	* config/msp430/floatunhisf.c (__floatunshisf): Likewise.
	* config/msp430/lib2shift.c (__ashlsi3): Take a signed char as the
	second parameter.
	(__ashrsi3): Likewise.

2016-04-21  Waldemar Brodkorb  <wbx@openadk.org>

	* config/m68k/linux-atomic.c: Do not include unistd.h

2016-04-20  Martin Galvan  <martin.galvan@tallertechnologies.com>

	* config/arm/ieee754-df.S: Fix typos in comments.

2016-04-11  Michael Meissner  <meissner@linux.vnet.ibm.com>

	PR target/70381
	* configure.ac (powerpc*-*-linux*): Rework tests to build
	__float128 emulation routines to not depend on using #pragma GCC
	target to enable -mfloat128.
	* configure: Regnerate.

2016-04-04  Eric Botcazou  <ebotcazou@adacore.com>

	PR target/67172
	* libgcc2.c (L__main): Undefine __LIBGCC_EH_FRAME_SECTION_NAME__ if
	__MINGW32__ is defined.

2016-03-28  James Bowman  <james.bowman@ftdichip.com>

	* libgcc/config/ft32/lib1funcs.S (*divsi3, *modsi3): New.

2016-03-22  Michael Meissner  <meissner@linux.vnet.ibm.com>

	PR libgcc/70363
	* config/rs6000/extendkftf2-sw.c (__extendkftf2_sw): If libgcc was
	built with an assembler that does not support ISA 3.0
	instructions, rename __extendkftf2_sw to __extendkftf2.

2016-03-16  Rainer Orth  <ro@CeBiTec.Uni-Bielefeld.DE>

	PR target/38239
	* config/sol2/gmon.c [__i386__] (_mcount): Save and restore
	call-clobbered registers.
	(internal_mcount): Remove __i386__ handling.

2016-02-26  Joel Sherrill <joel@rtems.org>

	* config.host: Add x86_64-*-rtems*.

2016-02-26  Joel Sherrill <joel@rtems.org>

	* libgcc/config.host: Add aarch64-*-rtems*.

2016-02-26  Paul E. Murphy  <murphyp@linux.vnet.ibm.com>
	    Bill Schmidt  <wschmidt@linux.vnet.ibm.com>

	* config/rs6000/sfp-machine.h (_FP_DECL_EX): Declare _fpsr as a
	union of u64 and double.
	(FP_TRAPPING_EXCEPTIONS): Return a bitmask of trapping exceptions.
	(FP_INIT_ROUNDMODE): Read the fpscr instead of writing a mystery
	value.
	(FP_ROUNDMODE): Update the usage of _fpscr.

2016-02-25  Ilya Verbin  <ilya.verbin@intel.com>

	PR driver/68463
	* Makefile.in (crtoffloadtable$(objext)): New rule.
	* configure.ac (extra_parts): Add crtoffloadtable$(objext) if
	enable_offload_targets is not empty.
	* configure: Regenerate.
	* offloadstuff.c: Move __OFFLOAD_TABLE__ from crtoffloadend to
	crtoffloadtable.

2016-02-17  Max Filippov  <jcmvbkbc@gmail.com>

	* config/xtensa/ieee754-df.S (__muldf3_aux, __divdf3_aux): Add
	.literal_position before the function.
	* config/xtensa/ieee754-sf.S (__mulsf3_aux, __divsf3_aux):
	Likewise.

2016-02-15  Marcin Kościelnicki  <koriakin@0x04.net>

	* config.host: Use t-stack and t-stack-s390 for s390*-*-linux.
	* config/s390/morestack.S: New file.
	* config/s390/t-stack-s390: New file.
	* generic-morestack.c (__splitstack_find): Add s390-specific code.

2016-02-12  Walter Lee  <walt@tilera.com>

	* config.host (tilegx*-*-linux*): remove ti from
	softfp_int_modes for 32-bit configs.

2016-02-10  Ian Lance Taylor  <iant@google.com>

	PR go/68562
	* config/i386/morestack.S (__stack_split_initialize): Align
	stack.

2016-02-03  Andreas Tobler  <andreast@gcc.gnu.org>

	PR bootstrap/69611
	* config/rs6000/sfp-machine.h: Guard __sfp_exceptions with
	__FLOAT128__ to compile only for __float128 capable targets.

2016-01-25  Jakub Jelinek  <jakub@redhat.com>

	PR target/69444
	* config/rs6000/sfp-machine.h: Fix a typo in #ifndef - __NO_FPRS__
	instead of ___NO_FPRS__.

2016-01-21  Michael Meissner  <meissner@linux.vnet.ibm.com>
	    Steven Munroe  <munroesj@linux.vnet.ibm.com>
	    Tulio Magno Quites Machado Filho  <tulioqm@br.ibm.com>

	* config/rs6000/float128-sed: New files to convert TF names to KF
	names for PowerPC IEEE 128-bit floating point support.
	* config/rs6000/float128-sed-hw: Likewise.

	* config/rs6000/float128-hw.c: New file for ISA 3.0 IEEE 128-bit
	floating point hardware support.

	* config/rs6000/float128-ifunc.c: New file to pick either IEEE
	128-bit floating point software emulation or use ISA 3.0 hardware
	support if it is available.

	* config/rs6000/quad-float128.h: New file to support IEEE 128-bit
	floating point.

	* config/rs6000/extendkftf2-sw.c: New file, convert IEEE 128-bit
	floating point to IBM extended double.

	* config/rs6000/trunctfkf2-sw.c: New file, convert IBM extended
	double to IEEE 128-bit floating point.

	* config/rs6000/t-float128: New Makefile fragments to enable
	building __float128 emulation support.
	* config/rs6000/t-float128-hw: Likewise.

	* config/rs6000/sfp-exceptions.c: New file to provide exception
	support for IEEE 128-bit floating point.

	* config/rs6000/floattikf.c: New files for converting between IEEE
	128-bit floating point and signed/unsigned 128-bit integers.
	* config/rs6000/fixunskfti.c: Likewise.
	* config/rs6000/fixkfti.c: Likewise.
	* config/rs6000/floatuntikf.c: Likewise.

	* config/rs6000/sfp-machine.h (_FP_W_TYPE_SIZE): Use 64-bit types
	when building on 64-bit systems, or when VSX is enabled.
	(_FP_W_TYPE): Likewise.
	(_FP_WS_TYPE): Likewise.
	(_FP_I_TYPE): Likewise.
	(TItype): Define on 64-bit systems.
	(UTItype): Likewise.
	(TI_BITS): Likewise.
	(_FP_MUL_MEAT_D): Add support for using 64-bit types.
	(_FP_MUL_MEAT_Q): Likewise.
	(_FP_DIV_MEAT_D): Likewise.
	(_FP_DIV_MEAT_Q): Likewise.
	(_FP_NANFRAC_D): Likewise.
	(_FP_NANFRAC_Q): Likewise.
	(ISA_BIT): Add exception support if we are being compiled on a
	machine with hardware floating point support to build the IEEE
	128-bit emulation functions.
	(FP_EX_INVALID): Likewise.
	(FP_EX_OVERFLOW): Likewise.
	(FP_EX_UNDERFLOW): Likewise.
	(FP_EX_DIVZERO): Likewise.
	(FP_EX_INEXACT): Likewise.
	(FP_EX_ALL): Likewise.
	(__sfp_handle_exceptions): Likewise.
	(FP_HANDLE_EXCEPTIONS): Likewise.
	(FP_RND_NEAREST): Likewise.
	(FP_RND_ZERO): Likewise.
	(FP_RND_PINF): Likewise.
	(FP_RND_MINF): Likewise.
	(FP_RND_MASK): Likewise.
	(_FP_DECL_EX): Likewise.
	(FP_INIT_ROUNDMODE): Likewise.
	(FP_ROUNDMODE): Likewise.

	* libgcc/config.host (powerpc*-*-linux*): If compiler can compile
	VSX code, enable IEEE 128-bit floating point.  If the compiler can
	compile IEEE 128-bit floating point code with ISA 3.0 IEEE 128-bit
	floating point hardware instructions and it supports declaring
	functions with the ifunc attribute, enable ifunc functions to
	switch between software and hardware support.
	* configure.ac (powerpc*-*-linux*): Likewise.
	* configure: Regenerate.

2016-01-15  Nick Clifton  <nickc@redhat.com>

	* config/msp430/t-msp430 (lib2_mul_none.o): Only use the first
	dependency as the source file to be compiled.
	(lib2_mul_16bit.o, lib2hw_mul_16.o, lib2hw_mul_32.o)
	(lib2hw_mul_f5.o): Likewise.

2016-01-13  Michael Meissner  <meissner@linux.vnet.ibm.com>

	* libgcc/config/rs6000/extendkftf2-sw.c: Revert 2016-01-13 change.
	* libgcc/config/rs6000/fixkfti.c: Likewise.
	* libgcc/config/rs6000/fixunskfti.c: Likewise.
	* libgcc/config/rs6000/float128-hw.c: Likewise.
	* libgcc/config/rs6000/float128-ifunc.c: Likewise.
	* libgcc/config/rs6000/float128-sed: Likewise.
	* libgcc/config/rs6000/floattikf.c: Likewise.
	* libgcc/config/rs6000/floatuntikf.c: Likewise.
	* libgcc/config/rs6000/quad-float128.h: Likewise.
	* libgcc/config/rs6000/sfp-exceptions.c: Likewise.
	* libgcc/config/rs6000/sfp-machine.h: Likewise.
	* libgcc/config/rs6000/t-float128: Likewise.
	* libgcc/config/rs6000/t-float128-hw: Likewise.
	* libgcc/config/rs6000/trunctfkf2-sw.c: Likewise.
	* libgcc/config.host: Likewise.
	* libgcc/configure: Likewise.
	* libgcc/configure.ac: Likewise.

2016-01-13  Michael Meissner  <meissner@linux.vnet.ibm.com>
	    Steven Munroe  <munroesj@linux.vnet.ibm.com>
	    Tulio Magno Quites Machado Filho  <tulioqm@br.ibm.com>

	* config/rs6000/sfp-exceptions.c: New file to provide exception
	support for IEEE 128-bit floating point.

	* config/rs6000/float128-hw.c: New file for ISA 3.0 IEEE 128-bit
	floating point hardware support.

	* config/rs6000/floattikf.c: New files for IEEE 128-bit floating
	point conversions.
	* config/rs6000/fixunskfti.c: Likewise.
	* config/rs6000/fixkfti.c: Likewise.
	* config/rs6000/floatuntikf.c: Likewise.
	* config/rs6000/extendkftf2-sw.c: Likewise.
	* config/rs6000/trunctfkf2-sw.c: Likewise.

	* config/rs6000/float128-ifunc.c: New file to pick either IEEE
	128-bit floating point software emulation or use ISA 3.0 hardware
	support if it is available.

	* config/rs6000/quad-float128.h: New file to support IEEE 128-bit
	floating point.

	* config/rs6000/t-float128: New Makefile fragments to enable
	building __float128 emulation support.
	* config/rs6000/t-float128-hw: Likewise.

	* config/rs6000/float128-sed: New file to convert TF names to KF
	names for PowerPC IEEE 128-bit floating point support.

	* config/rs6000/sfp-machine.h (_FP_W_TYPE_SIZE): Use 64-bit types
	when building on 64-bit systems, or when VSX is enabled.
	(_FP_W_TYPE): Likewise.
	(_FP_WS_TYPE): Likewise.
	(_FP_I_TYPE): Likewise.
	(TItype): Define on 64-bit systems.
	(UTItype): Likewise.
	(TI_BITS): Likewise.
	(_FP_MUL_MEAT_D): Add support for using 64-bit types.
	(_FP_MUL_MEAT_Q): Likewise.
	(_FP_DIV_MEAT_D): Likewise.
	(_FP_DIV_MEAT_Q): Likewise.
	(_FP_NANFRAC_D): Likewise.
	(_FP_NANFRAC_Q): Likewise.
	(ISA_BIT): Add exception support if we are being compiled on a
	machine with hardware floating point support to build the IEEE
	128-bit emulation functions.
	(FP_EX_INVALID): Likewise.
	(FP_EX_OVERFLOW): Likewise.
	(FP_EX_UNDERFLOW): Likewise.
	(FP_EX_DIVZERO): Likewise.
	(FP_EX_INEXACT): Likewise.
	(FP_EX_ALL): Likewise.
	(__sfp_handle_exceptions): Likewise.
	(FP_HANDLE_EXCEPTIONS): Likewise.
	(FP_RND_NEAREST): Likewise.
	(FP_RND_ZERO): Likewise.
	(FP_RND_PINF): Likewise.
	(FP_RND_MINF): Likewise.
	(FP_RND_MASK): Likewise.
	(_FP_DECL_EX): Likewise.
	(FP_INIT_ROUNDMODE): Likewise.
	(FP_ROUNDMODE): Likewise.

	* configure.ac (powerpc*-*-linux*): Check whether the PowerPC
	compiler can do __float128.
	* configure: Regenerate.

	* libgcc/config.host (powerpc*-*-linux*): If compiler can compile
	VSX code, enable IEEE 128-bit floating point.

2016-01-05  Olivier Hainque  <hainque@adacore.com>

	* config/rs6000/aix-unwind.h (ucontext_for): Handle AIX 7.1
	specificities.

2016-01-04  Jakub Jelinek  <jakub@redhat.com>

	Update copyright years.

2015-12-18  Andris Pavenis  <andris.pavenis@iki.fi>

	* config.host: Add *-*-msdosdjgpp to lists of i[34567]86-*-*
	soft-fp targets.

2015-12-16  Bernd Edlinger  <bernd.edlinger@hotmail.de>

	* unwind-generic.h (_Unwind_GetTextRelBase): Call __builtin_abort
	instead of abort to avoid dependency on stdlib.h.

2015-12-09  John David Anglin  <danglin@gcc.gnu.org>

	* config/pa/fptr.c (__canonicalize_funcptr_for_compare): Remove code
	to initialize call to __dl_fixup once.

2015-12-04  Nick Clifton  <nickc@redhat.com>

	* config/msp430/mpy.c (__mulhi3): Use a faster algorithm.
	Allow for the second argument being negative.
	* config.host (extra_parts): Define for MSP430.  Create separate
	libraries for each of the hardware multiply formats.
	* config/msp430/lib2hw_mul.S: Build only the multiply routines
	that are needed.
	* config/msp430/lib2mul.c: Likewise.
	* config/msp430/t-msp430 (LIB2ADD): Remove lib2hw_mul.S.
	Add rules to build hardware multiply libraries.
	* config/msp430/lib2divSI.c: (__mspabi_divlu): Alias for
	__mspabi_divul function.
	(__mspabi_divllu): New stub function.

2015-12-01  John David Anglin  <danglin@gcc.gnu.org>

	* config/pa/fptr.c (__canonicalize_funcptr_for_compare): Initialize
	fixup values if saved GOT address doesn't match runtime address.
	(fixup_branch_offset): Reorder list.

2015-11-25  Rainer Orth  <ro@CeBiTec.Uni-Bielefeld.DE>

	* Makefile.in (VTV_CFLAGS): New variable.
	(vtv_start$(objext), vtv_end$(objext), vtv_end$(objext))
	(vtv_start_preinit$(objext), vtv_end_preinit$(objext)): Use it.
	* config.host (*-*-solaris2*): Add t-crtstuff-pic to tmake_file.
	Add vtv_start.o, vtv_end.o, vtv_start_preinit.o, vtv_end_preinit.o
	to extra_parts if $enable_vtable_verify = yes.

2015-11-23  Szabolcs Nagy  <szabolcs.nagy@arm.com>

	PR target/68059
	* config/arm/linux-atomic-64bit.c (__write): Rename to...
	(write): ...this and fix the return type.

2015-11-19  DJ Delorie  <dj@redhat.com>

	* config/msp430/lib2hw_mul.S: Fix alignment.

2015-11-18  Nathan Sidwell  <nathan@codesourcery.com>

	* config/nvptx/reduction.c: New.
	* config/nvptx/t-nvptx (LIB2ADD): Add it.

2015-11-15  David Edelsohn  <dje.gcc@gmail.com>

	* config/rs6000/on_exit.c: New file.
	* config/rs6000/t-aix-cxa (LIB2ADDEH): Build on_exit.c.
	* config/rs6000/libgcc-aix-cxa.ver (on_exit): Add symbol to exports.

2015-11-11  Claudiu Zissulescu  <claziss@synopsys.com>

	* config/arc/dp-hack.h: Add support for ARCHS.
	* config/arc/ieee-754/divdf3.S: Likewise.
	* config/arc/ieee-754/divsf3-stdmul.S: Likewise.
	* config/arc/ieee-754/muldf3.S: Likewise.
	* config/arc/ieee-754/mulsf3.S: Likewise
	* config/arc/lib1funcs.S: Likewise
	* config/arc/gmon/dcache_linesz.S: Don't read the build register
	for ARCv2 cores.
	* config/arc/gmon/profil.S (__profil, __profil_irq): Don't profile
	for ARCv2 cores.
	* config/arc/ieee-754/arc-ieee-754.h (MPYHU, MPYH): Define.
	* config/arc/t-arc700-uClibc: Remove hard selection for ARC 700
	cores.

2015-11-09  Rainer Orth  <ro@CeBiTec.Uni-Bielefeld.DE>

	* config/ia64/crtbegin.S: Check HAVE_INITFINI_ARRAY_SUPPORT
	value.
	* config/ia64/crtend.S: Likewise.

2015-11-07  Trevor Saunders  <tbsaunde+gcc@tbsaunde.org>

	* config/visium/lib2funcs.c (__set_trampoline_parity): Use
	__CHAR_BIT__ instead of BITS_PER_UNIT.
	* fixed-bit.h: Likewise.
	* fp-bit.h: Likewise.
	* libgcc2.c (__popcountSI2): Likewise.
	(__popcountDI2): Likewise.
	* libgcc2.h: Likewise.
	* libgcov.h: Likewise.

2015-11-07  David Edelsohn  <dje.gcc@gmail.com>

	* config/rs6000/atexit.c: New file.
	* config/rs6000/t-aix-cxa (LIB2ADDEH): Build atexit.c.
	* config/rs6000/libgcc-aix-cxa.ver (atexit): Add symbol to exports.
	* config/rs6000/cxa_finalize.c
	(catomic_compare_and_exchange_bool_acq): Negate return value.

2015-10-30  Venkataramanan Kumar  <venkataramanan.kumar@amd.com>

	* config/i386/cpuinfo.c (enum processor_types): Add AMDFAM17H.
	(processor_subtypes): Add znver1.
	(get_amd_cpu): Detect znver1.

2015-10-29  Christophe Lyon  <christophe.lyon@linaro.org>

	* config.host (arm*-*-eabi*, arm*-*-symbianelf*, arm*-*-rtems*):
	Include crtfastmath.o.

2015-10-23  Joern Rennecke  <joern.rennecke@embecosm.com>

	PR libgcc/66883
	* config/epiphany/udivsi3-float.c: Fix CONCISE test, and comment typo.

2015-10-16  Kaushik Phatak  <kaushik.phatak@kpit.com>

	* config/rl78/divmodqi.S: Return 0x00 by default for div by 0.
	* config/rl78/divmodsi.S: Update return register to r8.
	* config/rl78/divmodhi.S: Update return register to r8,r9.
	Branch to main_loop_done_himode to pop registers before return.

2015-10-09  Venkataramanan Kumar  <venkataramanan.kumar@amd.com>

	* config/i386/cpuinfo.c (get_amd_cpu): Detect bdver4.
	(__cpu_indicator_init): Fix model selection for AMD CPUs.

2015-10-05  Kirill Yukhin  <kirill.yukhin@intel.com>

	* config/i386/cpuinfo.c (get_intel_cpu): Detect "skylake-avx512".

2015-10-03  Max Filippov  <jcmvbkbc@gmail.com>

	* config.host (xtensa*-*-uclinux*): New configuration.

2015-10-02  Kirill Yukhin  <kirill.yukhin@intel.com>

	* config/i386/cpuinfo.c (processor_features): Add
	FEATURE_AVX512VBMI and FEATURE_AVX512VBMI.

2015-09-28  Joseph Myers  <joseph@codesourcery.com>

	* soft-fp/adddf3.c: Update from glibc.
	* soft-fp/addsf3.c: Likewise.
	* soft-fp/addtf3.c: Likewise.
	* soft-fp/divdf3.c: Likewise.
	* soft-fp/divsf3.c: Likewise.
	* soft-fp/divtf3.c: Likewise.
	* soft-fp/double.h: Likewise.
	* soft-fp/eqdf2.c: Likewise.
	* soft-fp/eqsf2.c: Likewise.
	* soft-fp/eqtf2.c: Likewise.
	* soft-fp/extenddftf2.c: Likewise.
	* soft-fp/extended.h: Likewise.
	* soft-fp/extendsfdf2.c: Likewise.
	* soft-fp/extendsftf2.c: Likewise.
	* soft-fp/extendxftf2.c: Likewise.
	* soft-fp/fixdfdi.c: Likewise.
	* soft-fp/fixdfsi.c: Likewise.
	* soft-fp/fixdfti.c: Likewise.
	* soft-fp/fixsfdi.c: Likewise.
	* soft-fp/fixsfsi.c: Likewise.
	* soft-fp/fixsfti.c: Likewise.
	* soft-fp/fixtfdi.c: Likewise.
	* soft-fp/fixtfsi.c: Likewise.
	* soft-fp/fixtfti.c: Likewise.
	* soft-fp/fixunsdfdi.c: Likewise.
	* soft-fp/fixunsdfsi.c: Likewise.
	* soft-fp/fixunsdfti.c: Likewise.
	* soft-fp/fixunssfdi.c: Likewise.
	* soft-fp/fixunssfsi.c: Likewise.
	* soft-fp/fixunssfti.c: Likewise.
	* soft-fp/fixunstfdi.c: Likewise.
	* soft-fp/fixunstfsi.c: Likewise.
	* soft-fp/fixunstfti.c: Likewise.
	* soft-fp/floatdidf.c: Likewise.
	* soft-fp/floatdisf.c: Likewise.
	* soft-fp/floatditf.c: Likewise.
	* soft-fp/floatsidf.c: Likewise.
	* soft-fp/floatsisf.c: Likewise.
	* soft-fp/floatsitf.c: Likewise.
	* soft-fp/floattidf.c: Likewise.
	* soft-fp/floattisf.c: Likewise.
	* soft-fp/floattitf.c: Likewise.
	* soft-fp/floatundidf.c: Likewise.
	* soft-fp/floatundisf.c: Likewise.
	* soft-fp/floatunditf.c: Likewise.
	* soft-fp/floatunsidf.c: Likewise.
	* soft-fp/floatunsisf.c: Likewise.
	* soft-fp/floatunsitf.c: Likewise.
	* soft-fp/floatuntidf.c: Likewise.
	* soft-fp/floatuntisf.c: Likewise.
	* soft-fp/floatuntitf.c: Likewise.
	* soft-fp/gedf2.c: Likewise.
	* soft-fp/gesf2.c: Likewise.
	* soft-fp/getf2.c: Likewise.
	* soft-fp/ledf2.c: Likewise.
	* soft-fp/lesf2.c: Likewise.
	* soft-fp/letf2.c: Likewise.
	* soft-fp/muldf3.c: Likewise.
	* soft-fp/mulsf3.c: Likewise.
	* soft-fp/multf3.c: Likewise.
	* soft-fp/negdf2.c: Likewise.
	* soft-fp/negsf2.c: Likewise.
	* soft-fp/negtf2.c: Likewise.
	* soft-fp/op-1.h: Likewise.
	* soft-fp/op-2.h: Likewise.
	* soft-fp/op-4.h: Likewise.
	* soft-fp/op-8.h: Likewise.
	* soft-fp/op-common.h: Likewise.
	* soft-fp/quad.h: Likewise.
	* soft-fp/single.h: Likewise.
	* soft-fp/soft-fp.h: Likewise.
	* soft-fp/subdf3.c: Likewise.
	* soft-fp/subsf3.c: Likewise.
	* soft-fp/subtf3.c: Likewise.
	* soft-fp/truncdfsf2.c: Likewise.
	* soft-fp/trunctfdf2.c: Likewise.
	* soft-fp/trunctfsf2.c: Likewise.
	* soft-fp/trunctfxf2.c: Likewise.
	* soft-fp/unorddf2.c: Likewise.
	* soft-fp/unordsf2.c: Likewise.
	* soft-fp/unordtf2.c: Likewise.

2015-09-24  Richard Earnshaw  <rearnsha@arm.com>

	PR libgcc/67624
	* config/arm/fp16.c (__gnu_f2h_internal): Handle infinity correctly.

2015-09-24  Rainer Orth  <ro@CeBiTec.Uni-Bielefeld.DE>

	* config.host (*-*-solaris2*): Add t-crtstuff-pic to tmake_file.
	Add crtbeginS.o, crtendS.o to extra_parts if libgcc_cv_solaris_crts.
	* config/sol2/gmon.c: (monstartup): Don't write trailing NUL of
	messages.
	(internal_mcount): Likewise.
	* config/sol2/t-sol2 (crtp.o, crtpg.o, gmon.o): Compile with
	crt_compile, add CRTSTUFF_T_CFLAGS_S.

2015-09-24  Rainer Orth  <ro@CeBiTec.Uni-Bielefeld.DE>

	* configure.ac (libgcc_cv_solaris_crts): New test.
	* configure: Regenerate.
	* config.in: Regenerate.
	* config/sol2/crtp.c, config/sol2/crtpg.c: New files.
	* config/gmon-sol2.c: Rename to ...
	* config/sol2/gmon.c: ... this.
	Include auto-target.h.
	(internal_mcount): Wrap setup handling in !HAVE_SOLARIS_CRTS.
	* config/t-sol2: Rename to ...
	* config/sol2/t-sol2: ... this.
	(gmon.o): Reflect renaming.
	(crtp.o, crtpg.o): New rules.
	* config.host (*-*-solaris2*): Reflect renaming.
	Use system CRTs if present.
	Remove default CRT case.

2015-09-23  John David Anglin  <danglin@gcc.gnu.org>

	* config/pa/linux-atomic.c (__kernel_cmpxchg2): Reorder error checks.
	(__sync_fetch_and_##OP##_##WIDTH): Change result to match type of
	__kernel_cmpxchg2.
	(__sync_##OP##_and_fetch_##WIDTH): Likewise.
	(__sync_val_compare_and_swap_##WIDTH): Likewise.
	(__sync_bool_compare_and_swap_##WIDTH): Likewise.
	(__sync_lock_test_and_set_##WIDTH): Likewise.
	(__sync_lock_release_##WIDTH): Likewise.
	(__sync_fetch_and_##OP##_4): Change result to match type of
	__kernel_cmpxchg.
	(__sync_##OP##_and_fetch_4): Likewise.
	(__sync_val_compare_and_swap_4): Likewise.
	(__sync_bool_compare_and_swap_4): likewise.
	(__sync_lock_test_and_set_4): Likewise.
	(__sync_lock_release_4): Likewise.
	(FETCH_AND_OP_2): Add long long variants.
	(OP_AND_FETCH_2): Likewise.
	(COMPARE_AND_SWAP_2 ): Likewise.
	(SYNC_LOCK_TEST_AND_SET_2): Likewise.
	(SYNC_LOCK_RELEASE_2): Likewise.
	(__sync_bool_compare_and_swap_##WIDTH): Correct return.

2015-09-22  Kirill Yukhin  <kirill.yukhin@intel.com>

	* libgcc/config/i386/cpuinfo.c (enum processor_features): Add
	FEATURE_AVX512VL, FEATURE_AVX512BW, FEATURE_AVX512DQ,
	FEATURE_AVX512CD, FEATURE_AVX512ER, FEATURE_AVX512PF.
	(get_available_features): Habdle new features.

2015-09-21  James Bowman  <james.bowman@ftdichip.com>

	* config/ft32/crti-hw.S: Use __PMSIZE to allow configurable
	memory layout. Deal correctly with BSS region larger than 32K.
	Handle a watchdog reset like a power-on reset. Clean up unused
	code.

2015-09-18  Andrew Dixie  <andrewd@gentrack.com>
	    David Edelsohn  <dje.gcc@gmail.com>

	* config.host (powerpc-ibm-aix*): Add crtdbase.o to extra_parts.
	* config/rs6000/crtdbase.S: New file.
	* config/rs6000/t-aix-cxa: Build crtdbase.o.

2015-09-15  Max Filippov  <jcmvbkbc@gmail.com>

	* config/xtensa/linux-unwind.h (xtensa_fallback_frame_state):
	Add support for call0 ABI.

2015-09-13  John David Anglin  <danglin@gcc.gnu.org>

	* config/pa/fptr.c (SIGN_EXTEND): Cast -1 to unsigned.

2015-09-03  Sebastian Huber  <sebastian.huber@embedded-brains.de>

	* config/gthr-rtems.h (__GTHREADS_CXX0X): New.
	(__GTHREAD_HAS_COND): Likewise.
	(__gthread_t): Likewise.
	(__gthread_cond_t): Likewise.
	(__gthread_time_t): Likewise.
	(__GTHREAD_MUTEX_INIT): Likewise.
	(__GTHREAD_RECURSIVE_MUTEX_INIT): Likewise.
	(__GTHREAD_COND_INIT): Likewise.
	(__GTHREAD_COND_INIT_FUNCTION): Likewise.
	(__GTHREAD_TIME_INIT): Likewise.
	(__gthread_create): Likewise.
	(__gthread_join): Likewise.
	(__gthread_detach): Likewise.
	(__gthread_equal): Likewise.
	(__gthread_self): Likewise.
	(__gthread_yield): Likewise.
	(__gthread_cond_broadcast): Likewise.
	(__gthread_cond_signal): Likewise.
	(__gthread_cond_wait): Likewise.
	(__gthread_cond_timedwait): Likewise.
	(__gthread_cond_wait_recursive): Likewise.
	(__gthread_cond_destroy): Likewise.
	(rtems_gxx_once): Delete.
	(rtems_gxx_key_create): Likewise.
	(rtems_gxx_key_delete): Likewise.
	(rtems_gxx_getspecific): Likewise.
	(rtems_gxx_setspecific): Likewise.
	(rtems_gxx_mutex_init): Likewise.
	(rtems_gxx_mutex_destroy): Likewise.
	(rtems_gxx_mutex_lock): Likewise.
	(rtems_gxx_mutex_trylock): Likewise.
	(rtems_gxx_mutex_unlock): Likewise.
	(rtems_gxx_recursive_mutex_init): Likewise.
	(rtems_gxx_recursive_mutex_lock): Likewise.
	(rtems_gxx_recursive_mutex_trylock): Likewise.
	(rtems_gxx_recursive_mutex_unlock): Likewise.
	(__GTHREAD_ONCE_INIT): Use <pthread.h> initializer.
	(__GTHREAD_MUTEX_INIT_FUNCTION): Use <pthread.h> function.
	(__GTHREAD_RECURSIVE_MUTEX_INIT_FUNCTION): Likewise.
	(__gthread_once): Likewise.
	(__gthread_key_create): Likewise.
	(__gthread_key_delete): Likewise.
	(__gthread_getspecific): Likewise.
	(__gthread_setspecific): Likewise.
	(__gthread_key_t): Use <pthread.h> type.
	(__gthread_once_t): Likewise
	(__gthread_mutex_t): Use <sys/lock.h> type.
	(__gthread_recursive_mutex_t): Likewise
	(__gthread_mutex_lock): Use <sys/lock.h> function.
	(__gthread_mutex_trylock): Likewise.
	(__gthread_mutex_timedlock): Likewise.
	(__gthread_mutex_unlock): Likewise.
	(__gthread_mutex_destroy): Likewise.
	(__gthread_recursive_mutex_lock): Likewise.
	(__gthread_recursive_mutex_trylock): Likewise.
	(__gthread_recursive_mutex_timedlock): Likewise.
	(__gthread_recursive_mutex_unlock): Likewise.
	(__gthread_recursive_mutex_destroy): Likewise.

2015-08-18  Max Filippov  <jcmvbkbc@gmail.com>

	* config/xtensa/unwind-dw2-xtensa.c (_Unwind_GetCFA): Return
	context->sp instead of context->cfa.

2015-08-18  Max Filippov  <jcmvbkbc@gmail.com>

	* config/xtensa/t-windowed (LIB2ADDEH): Replace unwind-dw2-fde
	with unwind-dw2-fde-dip.

2015-08-18  Max Filippov  <jcmvbkbc@gmail.com>

	* config/xtensa/lib2funcs.S (__xtensa_libgcc_window_spill): Use
	CALL12 followed by series of ENTRY to spill windowed registers.
	(__xtensa_nonlocal_goto): Call __xtensa_libgcc_window_spill
	instead of making linux spill syscall.

2015-08-14  Yuri Rumyantsev  <ysrumyan@gmail.com>

	* config/i386/cpuinfo.c (enum processor_subtypes): Add skylake.
	(get_intel_cpu): Likewise.

2015-08-12  H.J. Lu  <hongjiu.lu@intel.com>

	* config/i386/cpuinfo.c (processor_types): Add INTEL_KNL.
	(get_intel_cpu): Add Knights Landing support.

2015-08-11  Uros Bizjak  <ubizjak@gmail.com>

	PR target/66954
	* config/i386/cpuinfo.c (enum processor_features): Add FEATURE_PCLMUL.
	(get_available_features): Handle FEATURE_PCLMUL.

2015-08-10  H.J. Lu  <hongjiu.lu@intel.com>

	* config/i386/cpuinfo.c (get_intel_cpu): Treat model == 0x4f as
	Broadwell.

2015-07-22  Uros Bizjak  <ubizjak@gmail.com>

	PR target/66954
	* config/i386/cpuinfo.c (enum processor_features): Add FEATURE_AES.
	(get_available_features): Handle FEATURE_AES.

2015-07-22  Chung-Lin Tang  <cltang@codesourcery.com>

	* config/nios2/linux-atomic.c (<asm/unistd.h>): Remove #include.
	(EFAULT,EBUSY,ENOSYS): Delete unused #defines.

2015-07-17  Nathan Sidwell  <nathan@codesourcery.com>

	* offloadstuff.c: Constify host data.

2015-07-17  Jan Beulich  <jbeulich@suse.com>

	* config/t-softfp: Split up "else ifneq".

2015-07-14  Sandra Loosemore  <sandra@codesourcery.com>
	    Cesar Philippidis  <cesar@codesourcery.com>
	    Chung-Lin Tang  <cltang@codesourcery.com>

	* config/nios2/tramp.c (MOVHI, ORI, JMP): Conditionalize
	for __nios2_arch__ level.

2015-07-13  John Marino  <gnugcc@marino.st>

	* config/i386/t-dragonfly: New.

2015-07-01  John David Anglin  <danglin@gcc.gnu.org>

	* config/pa/linux-atomic.c (__kernel_cmpxchg): Reorder arguments to
	better match light-weight syscall argument order.
	(__kernel_cmpxchg2): Likewise.
	Adjust callers.

2015-06-30  H.J. Lu  <hongjiu.lu@intel.com>

	* config.host: Support i[34567]86-*-elfiamcu target.
	* config/t-softfp-sfdftf: New file.
	* config/i386/32/t-iamcu: Likewise.
	* configure: Regenerated.

2015-06-23  James Lemke  <jwlemke@codesourcery.com>

	libgcc/config/arm/
	* lib1funcs.S (aeabi_idiv0, aeabi_ldiv0): Add CFI entries.

2015-05-27  H.J. Lu  <hongjiu.lu@intel.com>

	* Makefile.in (CRTSTUFF_CFLAGS): Add $(NO_PIE_CFLAGS).

2015-05-27  John Marino  <gnugcc@marino.st>

	* config.host (i[34567]86-*-freebsd*, x86_64-*-freebsd*): Set
	md_unwind_header
	* config/i386/freebsd-unwind.h: New.

2015-05-22  Uros Bizjak  <ubizjak@gmail.com>

	* config.host (i[34567]-*-*, x86_64-*-*): Add t-crtfm instead of
	i386/t-crtfm to tmake_file.
	* config/i386/crtfastmath.c (set_fast_math_sse): New function.
	(set_fast_math): Use set_fast_math_sse for SSE targets.
	* config/i386/t-crtfm: Remove.

2015-05-21  Alan Modra  <amodra@gmail.com>

	PR libgcc/66225
	* config/rs6000/morestack.S: Remove ".abiversion 1".

2015-05-20  Alan Modra  <amodra@gmail.com>

	* config/rs6000/morestack.S: New.
	* config/rs6000/t-stack-rs6000: New.
	* config.host (powerpc*-*-linux*): Add t-stack and t-stack-rs6000
	to tmake_file.
	* generic-morestack.c: Don't build for powerpc 32-bit.

2015-05-19  Eric Botcazou  <ebotcazou@adacore.com>

	* Makefile.in (LIBUNWIND): Move dependency for shared libgcc.
	Remove useless endif/ifneq ($(enable_shared),yes) pair.

2015-05-16  James Bowman  <james.bowman@ftdichip.com>

	* config.host: FT32 target added.
	* config/ft32/*: New files for FT32 target.

2015-05-15  Martin Galvan  <martin.galvan@tallertechnologies.com>

	* config/arm/lib1funcs.S (CFI_START_FUNCTION, CFI_END_FUNCTION):
	New macros.
	* config/arm/ieee754-df.S: Add CFI directives.
	* config/arm/ieee754-sf.S: Add CFI directives.

2015-05-13  Eric Botcazou  <ebotcazou@adacore.com>

	* configure.ac: Include config/sjlj.m4.
	Remove manual SJLJ check, add GCC_CHECK_SJLJ_EXCEPTIONS and adjust.
	* config.in: Regenerate.
	* configure: Likewise.
	* config.host: Replace enable_sjlj_exceptions by ac_cv_sjlj_exceptions.

2015-05-12  Uros Bizjak  <ubizjak@gmail.com>

	* libgcov-util.c: Add space between string literal and macro name.

2015-05-06  Sandra Loosemore  <sandra@codesourcery.com>
	    Chris Jones  <chrisj@nvidia.com>
	    Joshua Conner  <jconner@nvidia.com>

	* config.host (arm*-*-linux*): Add support for crtfastmath.o.
	(arm*-*-uclinux*): Likewise.
	(arm*-*-eabi* | arm*-*-rtems*): Likewise.
	* config/arm/crtfastmath.c: New file.

2014-04-29  Bernd Schmidt  <bernds@codesourcery.com>

	* Makefile.in (real_host_noncanonical): New variable.
	(libsubdir): Use it.
	* configure.ac (real_host_noncanonical): Compute.  Remove special
	case for intelmicemul.
	* configure: Regenerate.

2015-04-28  Uros Bizjak  <ubizjak@gmail.com>

	* config/frv/elf-lib.h: New file.
	(CRT_GET_RFIB_DATA): Move definition from gcc/config/frv/frv.h.
	* libgcc/config.host (frv-*elf, frv-*-*linux*): Add frv/elf-lib.h
	to tm_file.

2015-04-28  Uros Bizjak  <ubizjak@gmail.com>

	* config/frv/frvbengin.c: Do not include defaults.h
	* config/frv/frvend.c: Ditto.

2015-04-27  Yoshinori Sato  <ysato@users.sourceforge.jp>

	* config.host: Add h8300-*-linux
	* config/h8300/t-linux: New file.
	* config/h8300/lib1funs.s: Change symbol prefix.
	* config/h8300/sfp-machine.h: 64bit double support.

2015-04-22  Gregor Richards  <gregor.richards@uwaterloo.ca>
	    Szabolcs Nagy  <szabolcs.nagy@arm.com>

	* unwind-dw2-fde-dip.c (USE_PT_GNU_EH_FRAME): Define it on
	Linux if target provides dl_iterate_phdr.

2015-04-17  H.J. Lu  <hongjiu.lu@intel.com>

	PR target/65612
	* config.host (tmake_file): Add t-slibgcc-libgcc for Linux/x86.
	* config/i386/cpuinfo.c (__cpu_model): Initialize.
	(__cpu_indicator_init@GCC_4.8.0): New.
	(__cpu_model@GCC_4.8.0): Likewise.
	* config/i386/t-linux (HOST_LIBGCC2_CFLAGS): Add
	-DUSE_ELF_SYMVER.

2015-04-16  Nick Clifton  <nickc@redhat.com>

	* config/rl78/divmodhi.S: Add G14 and G13 versions of the __divhi3
	and __modhi3 functions.
	* config/rl78/divmodso.S: Add G14 and G13 versions of the
	__divsi3, __udivsi3, __modsi3 and __umodsi3 functions.

2015-04-15  Chen Gang  <gang.chen.5i5j@gmail.com>

	* gthr-single.h (__GTHREAD_MUTEX_INIT_FUNCTION): Use empty
	do-while loop as macro body to avoid warnings.

2015-04-10  Jakub Jelinek  <jakub@redhat.com>
	    Iain Sandoe  <iain@codesourcery.com>

	PR target/65351
	* configure: Regenerate.

2015-04-07  Jakub Jelinek  <jakub@redhat.com>
	    Iain Sandoe  <iain@codesourcery.com>

	PR target/65351
	* configure: Regenerate.

2015-03-25  Chung-Lin Tang  <cltang@codesourcery.com>

	* config.host (nios2-*-linux*): Remove 'extra_parts' setting.

2015-03-03  Max Filippov  <jcmvbkbc@gmail.com>

	Implement call0 ABI for xtensa
	* config/xtensa/lib2funcs.S (__xtensa_libgcc_window_spill,
	__xtensa_nonlocal_goto): Don't compile for call0 ABI.
	(__xtensa_sync_caches): Only use entry and retw in windowed ABI,
	use ret in call0 ABI.
	* config/xtensa/t-windowed: New file.
	* libgcc/config/xtensa/t-xtensa (LIB2ADDEH): Move to t-windowed.
	* libgcc/configure: Regenerated.
	* libgcc/configure.ac: Check if xtensa target is configured for
	windowed ABI and thus needs to use custom unwind code.

2015-02-12  Jonathan Wakely  <jwakely@redhat.com>

	PR libgcc/64885
	* gthr-single.h: Use __unused__ attribute instead of unused.
	* config/gthr-vxworks.h: Likewise.
	* config/i386/gthr-win32.h: Likewise.

2015-02-27  Kai Tietz  <ktietz@redhat.com>

	PR target/65038
	* config.in: Regenerated.
	* configure: Likewise.
	* configure.ac (AC_HEADER_STDC): Added explicit.
	(AC_CHECK_HEADERS): Check for default headers  plus
	for ftw.h header.
	* libgcov-util.c (gcov_read_profile_dir): Disable use
	of ftw-function, if header is not found.
	(ftw_read_file): Likewise.

2015-02-23  Thomas Schwinge  <thomas@codesourcery.com>

	PR target/65181
	* config/nvptx/t-nvptx (INHIBIT_LIBC_CFLAGS): Define to
	-Dinhibit_libc.

2015-02-17  Sandra Loosemore  <sandra@codesourcery.com>

	* config/arm/bpabi.S (test_div_by_zero): Make label names
	consistent between thumb2 and arm mode cases.  Separate the
	signed comparison on the high word of the numerator from the
	unsigned comparison on the low word.
	* config/arm/bpabi-v6m.S (test_div_by_zero): Similarly separate
	signed comparison.

2015-02-17  Joseph Myers  <joseph@codesourcery.com>

	* config/nvptx/realloc.c: Include <stddef.h> instead of <stdlib.h>
	and <string.h>.
	(__nvptx_realloc): Call __builtin_memcpy instead of memcpy.

2015-02-10  Rainer Emrich  <rainer@emrich-ebersheim.de>

	PR gcov-profile/61889
	* libgcov-driver-system.c: undefine clashing macro for mkdir.

2015-02-02  Nick Clifton  <nickc@redhat.com>

	* config/rl78/fpmath-sf.S (__rl78_int_pack_a_r8): Fix edge case
	rounding up the fraction.

2015-01-31  John David Anglin  <danglin@gcc.gnu.org>

	* config/pa/linux-atomic.c (__kernel_cmpxchg2): Change declaration of
	oldval and newval to const void *.  Fix typo.
	(FETCH_AND_OP_2): Use __atomic_load_n to load value.
	(FETCH_AND_OP_WORD): Likewise.
	(OP_AND_FETCH_WORD): Likewise.
	(COMPARE_AND_SWAP_2): Likewise.
	(__sync_val_compare_and_swap_4): Likewise.
	(__sync_lock_test_and_set_4): Likewise.
	(SYNC_LOCK_RELEASE_2): Likewise.
	Remove support for long long atomic operations.

2015-01-27  Caroline Tice  <cmtice@google.com>

	Committing VTV Cywin/Ming patch for Patrick Wollgast
	* Makefile.in: Move rules to build vtv_*.o out of the check
	for CUSTOM_CRTSTUFF.
	* config.host (i[34567]86-*-cygwin*, x86_64-*-cygwin*,
	i[34567]86-*-mingw*)
	(x86_64-*-mingw*): Only add vtv_*.o to extra_parts if
	enable_vtable_verify.

2015-01-27  Nick Clifton  <nickc@redhat.com>

	* config/rl78/cmpsi2.S: Use function start and end macros.
	(__gcc_bcmp): New function.
	* config/rl78/lshrsi3.S: Use function start and end macros.
	* config/rl78/mulsi3.S: Add support for G10.
	(__mulqi3): New function for G10.
	* config/rl78/signbit.S: Use function start and end macros.
	* config/rl78/t-rl78 (LIB2ADD): Add bit-count.S, fpbit-sf.S and
	fpmath-sf.S.
	(LIB2FUNCS_EXCLUDE): Define.
	(LIB2FUNCS_ST): Define.
	* config/rl78/trampoline.S: Use function start and end macros.
	* config/rl78/vregs.h (START_FUNC): New macro.
	(START_ANOTHER_FUNC): New macro.
	(END_FUNC): New macro.
	(END_ANOTHER_FUNC): New macro.
	* config/rl78/bit-count.S: New file.  Contains assembler
	implementations of the bit counting functions: ___clzhi2,
	__clzsi2, ctzhi2, ctzsi2, ffshi2, ffssi2, __partityhi2,
	__paritysi2, __popcounthi2 and __popcountsi2.
	* config/rl78/fpbit-sf.S: New file.  Contains assembler
	implementationas of the math functions: __negsf2, __cmpsf2,
	__eqsf2, __nesf2, __lesf2, __ltsf2, __gesf2, gtsf2, __unordsf2,
	__fixsfsi,  __fixunssfsi, __floatsisf and __floatunssisf.
	* config/rl78/fpmath-sf.S: New file.  Contains assembler
	implementations of the math functions: __subsf3, __addsf3,
	__mulsf3 and __divsf3

2015-01-27  Rainer Orth  <ro@CeBiTec.Uni-Bielefeld.DE>

	* config.host (i[34567]86-*-solaris2*, x86_64-*-solaris2.1[0-9]*):
	Add i386/elf-lib.h to tm_file.
	* config/i386/elf-lib.h: Fix comment.
	* unwind-dw2-fde-dip.c (_Unwind_IteratePhdrCallback) [__x86_64__
	&& __sun__ && __svr4__]: Remove workaround.

2015-01-25  Allan Sandfeld Jensen  <sandfeld@kde.org>

	* config/i386/cpuinfo.c (enum processor_features): Add FEATURE_BMI and
	FEATURE_BMI2.
	(get_available_features): Detect FEATURE_BMI and FEATURE_BMI2.

2015-01-24  H.J. Lu  <hongjiu.lu@intel.com>

	* config/i386/cpuinfo.c (processor_subtypes): Add
	INTEL_COREI7_BROADWELL.
	(get_intel_cpu): Support new Silvermont, Haswell and Broadwell
	model numbers.

2015-01-23  Uros Bizjak  <ubizjak@gmail.com>

	* config/i386/elf-lib.h: New file.
	(CRT_GET_RFIB_DATA): Move definition from gcc/config/i386/gnu-user.h.
	Wrap definition in #ifdef __i386__.
	* libgcc/config.host (i[34567]86-*-linux*, i[34567]86-*-kfreebsd*-gnu)
	(i[34567]86-*-knetbsd*-gnu, i[34567]86-*-gnu*)
	(i[34567]86-*-kopensolaris*-gnu, x86_64-*-linux*)
	(x86_64-*-kfreebsd*-gnu, x86_64-*-knetbsd*-gnu): Add i386/elf-lib.h
	to tm_file.

2015-01-22  Chen Gang  <gang.chen.5i5j@gmail.com>

	* unwind-dw2-fde.h (last_fde): Use "(const fde *)" instead of
	"(char *)" to avoid qualifier warning by 'xgcc' compiling.

2015-01-20  Chung-Lin Tang  <cltang@codesourcery.com>

	* config/nios2/linux-unwind.h (nios2_fallback_frame_state):
	Update rt_sigframe format and address for current Nios II
	Linux conventions.

2015-01-09  Andreas Tobler  <andreast@gcc.gnu.org>

	* config.host (arm*-*-freebsd*): Add new configuration for
	arm*-*-freebsd*.
	* config/arm/freebsd-atomic.c: New file.
	* config/arm/t-freebsd: Likewise.
	* config/arm/unwind-arm.h: Add __FreeBSD__ to the list of
	'PC-relative indirect' OS's.

2015-01-06  Eric Botcazou  <ebotcazou@adacore.com>

	* config.host: Add Visium support.
	* config/visium: New directory.

2015-01-05  Jakub Jelinek  <jakub@redhat.com>

	Update copyright years.

2014-12-19  Matthew Fortune  <matthew.fortune@imgtec.com>

	* config.host: Support mipsisa32r6 and mipsisa64r6.
	* config/mips/mips16.S: Do not build for R6.

2014-12-17  Oleg Endo  <olegendo@gcc.gnu.org>

	* config/sh/crt.h: New.
	* config/sh/crti.S: Use GLOBAL macro from crt.h for _init and _fini
	symbols.
	* config/sh/crt1.S: Likewise.

2014-12-15  Uros Bizjak  <ubizjak@gmail.com>

	PR libgcc/63832
	* crtstuff.c (__do_global_dtors_aux) [HIDDEN_DTOR_LIST_END]: Use
	func_ptr *dtor_list temporary variable to avoid "array subscript
	is above array bounds" warnings.

2014-12-09  Michael Haubenwallner  <michael.haubenwallner@ssi-schaefer.com>

	* Makefile.in (with_aix_soname): Define.
	* config/rs6000/t-slibgcc-aix: Act upon --with-aix-soname option.
	* configure.ac: Accept --with-aix-soname=aix|svr4|both option.
	* configure: Recreate.

2014-12-05  Olivier Hainque  <hainque@adacore.com>

	* unwind-dw2.c (DWARF_REG_TO_UNWIND_COLUMN): Remove default def,
	now provided by defaults.h.

2014-11-30  Oleg Endo  <olegendo@gcc.gnu.org>

	PR target/55351
	* config/sh/lib1funcs.S: Check value of __SHMEDIA__ instead of checking
	whether it's defined.

2014-11-27  Ilya Tocar  <ilya.tocar@intel.com>

	* config/i386/cpuinfo.c (processor_features): Add FEATURE_AVX512F.
	* config/i386/cpuinfo.c (get_available_features): Detect it.

2014-11-27  Tony Wang  <tony.wang@arm.com>

	* config/arm/lib1funcs.S (FUNC_START): Add conditional section
	redefine for macro L_arm_muldivsf3 and L_arm_muldivdf3.
	(SYM_END, ARM_SYM_START): Add macros used to expose function Symbols.

2014-11-25  Segher Boessenkool  <segher@kernel.crashing.org>

	* crtstuff.c (__do_glbal_ctors_1): Add missing semicolon.

2014-11-24  John David Anglin  <danglin@gcc.gnu.org>

	* config/pa/linux-atomic.c (ABORT_INSTRUCTION): Use __builtin_trap()
	instead.

2014-11-21  Guy Martin  <gmsoft@tuxicoman.be>
	    John David Anglin  <danglin@gcc.gnu.org>

	* config/pa/linux-atomic.c (__kernel_cmpxchg2): New.
	(FETCH_AND_OP_2): New.  Use for subword and double word operations.
	(OP_AND_FETCH_2): Likewise.
	(COMPARE_AND_SWAP_2): Likewise.
	(SYNC_LOCK_TEST_AND_SET_2): Likewise.
	(SYNC_LOCK_RELEASE_2): Likewise.
	(SUBWORD_SYNC_OP): Remove.
	(SUBWORD_VAL_CAS): Likewise.
	(SUBWORD_BOOL_CAS): Likewise.
	(FETCH_AND_OP_WORD): Update.
	Consistently use signed types.

2014-11-13  Bernd Schmidt  <bernds@codesourcery.com>
	    Thomas Schwinge  <thomas@codesourcery.com>
	    Ilya Verbin  <ilya.verbin@intel.com>
	    Andrey Turetskiy  <andrey.turetskiy@intel.com>

	* Makefile.in (crtoffloadbegin$(objext)): New rule.
	(crtoffloadend$(objext)): Likewise.
	* configure: Regenerate.
	* configure.ac (accel_dir_suffix): Compute new variable.
	(extra_parts): Add crtoffloadbegin.o and crtoffloadend.o
	if enable_offload_targets is not empty.
	* offloadstuff.c: New file.

2014-11-13  Nick Clifton  <nickc@redhat.com>

	* config/rl78/divmodhi.S: Add support for the G10 architecture.
	Use START_FUNC and END_FUNC macros to enable linker garbage
	collection.
	* config/rl78/divmodqi.S: Likewise.
	* config/rl78/divmodsi.S: Likewise.
	* config/rl78/mulsi3.S: Likewise.
	* config/rl78/lib2div.c: Remove G10 functions.
	* config/rl78/lib2muls.c: Likewise.
	* config/rl78/t-rl8 (HOST_LIBGCC2_CFLAGS): Define.
	* config/rl78/vregs.h (START_FUNC): New macro.
	(END_FUNC): New macro.

2014-11-12  Matthew Fortune  <matthew.fortune@imgtec.com>

	* config/mips/mips16.S: Set .module when supported.  Update O32
	FP64 calling convention and use for FPXX when possible.  Add FPXX
	calling convention fallback case.

2014-11-06  Bernd Schmidt  <bernds@codesourcery.com>

	* config.host: Handle nvptx-*-*.
	* shared-object.mk (as-flags-$o): Define.
	($(base)$(objext), $(base)_s$(objext)): Use it instead of
	-xassembler-with-cpp.
	* static-object.mk: Identical changes.
	* config/nvptx/t-nvptx: New file.
	* config/nvptx/crt0.s: New file.
	* config/nvptx/free.asm: New file.
	* config/nvptx/malloc.asm: New file.
	* config/nvptx/realloc.c: New file.

2014-10-30  Joseph Myers  <joseph@codesourcery.com>

	* Makefile.in (libgcc.map.in): New target.
	(libgcc.map): Use libgcc.map.in.
	* config/t-softfp (softfp_compat): New variable to be set by
	users.
	[$(softfp_compat) = y] (softfp_map_dep, softfp_set_symver): New
	variables.
	[$(softfp_compat) = y] (softfp_file_list): Use files in the build
	directory.
	[$(softfp_compat) = y] ($(softfp_file_list)): Generate wrappers
	that use compat symbols and disable all code unless [SHARED].
	* config/t-softfp-compat: New file.
	* find-symver.awk: New file.
	* configure.ac (--with-glibc-version): New configure option.
	(ppc_fp_compat): New variable set for powerpc*-*-linux*.
	* configure: Regenerate.
	* config.host (powerpc*-*-linux*): Use ${ppc_fp_compat} for
	soft-float and e500.

2014-10-29  Joseph Myers  <joseph@codesourcery.com>

	* config/t-hardfp (hardfp_exclusions): Document new variable for
	user to define.
	(hardfp_func_list): Exclude functions from $(hardfp_exclusions).
	* config/t-softfp (softfp_extras): Document new variable for user
	to define.
	(softfp_func_list): Add functions from $(softfp_extras).
	* config/rs6000/t-e500v1-fp, config/rs6000/t-e500v2-fp: New files.
	* config.host (powerpc*-*-linux*): For e500v1, use
	rs6000/t-e500v1-fp and t-hardfp; do not use t-softfp-sfdf and
	t-softfp-excl.  For e500v2, use t-hardfp-sfdf, rs6000/t-e500v2-fp
	and t-hardfp; do not use t-softfp-sfdf and t-softfp-excl.

2014-10-26  John David Anglin  <danglin@gcc.gnu.org>

	* config/pa/linux-unwind.h (pa32_read_access_ok): New function.
	(pa32_fallback_frame_state): Use pa32_read_access_ok to check if
	memory read accesses are ok.

2014-10-25  Joseph Myers  <joseph@codesourcery.com>

	* configure.ac (ppc_fp_type): Set variable on powerpc*-*-linux*.
	* configure: Regenerate.
	* config.host (powerpc*-*-linux*): Use $ppc_fp_type to determine
	additions to tmake_file.  Use t-hardfp-sfdf and t-hardfp instead
	of soft-fp for 32-bit classic hard float.  Do not use
	t-softfp-excl for soft float.

2014-10-22  Joseph Myers  <joseph@codesourcery.com>

	* config.host (powerpc*-*-linux*): Only use soft-fp for 32-bit
	configurations.
	* config/rs6000/t-ppc64-fp (softfp_wrap_start, softfp_wrap_end):
	Remove variables.

2014-10-22  Georg-Johann Lay  <avr@gjlay.de>

	* config/avr/lib1funcs.S (__do_global_dtors): Fix wrong code
	introduced with 2014-10-21 trunk r216525.

2014-10-21  Joern Rennecke  <joern.rennecke@embecosm.com>
	    Vidya Praveen  <vidya.praveen@atmel.com>
	    Praveen Kumar Kaushik  <Praveen_Kumar.Kaushik@atmel.com>
	    Senthil Kumar Selvaraj  <Senthil_Kumar.Selvaraj@atmel.com>
	    Pitchumani Sivanupandi  <Pitchumani.S@atmel.com>

	* config/avr/lib1funcs.S (__do_global_dtors): Go back to descending
	order.

	Updated library functions for AVRTINY arch.
	* config/avr/lib1funcs.S: Updated zero/tmp regs for AVRTINY.
	Replaced occurrences of r0/r1 with tmp/zero reg macros.
	Added wsubi/ wadi macros that expands conditionally as sbiw/ adiw
	or AVRTINY equivalent. Replaced occurrences of sbiw/adiw with
	wsubi/wadi macors.
	(__mulsi3_helper): Update stack, preserve callee saved regs and
	argument from stack. Restore callee save registers.
	(__mulpsi3): Likewise.
	(__muldi3, __udivmodsi4, __divmodsi4, __negsi2, __umoddi3, __udivmod64,
	__moddi3, __adddi3, __adddi3_s8, __subdi3, __cmpdi2, __cmpdi2_s8,
	__negdi2, __prologue_saves__, __epilogue_restores__): Excluded for
	AVRTINY.
	(__tablejump2__): Added lpm equivalent instructions for AVRTINY.
	(__do_copy_data): Added new definition for AVRTINY.
	(__do_clear_bss): Replace r17 by r18 to preserve zero reg for AVRTINY.
	(__load_3, __load_4, __xload_1, __xload_2, __xload_3,
	__xload_4, __movmemx_qi, __movmemx_hi): Excluded for AVRTINY.
	* config/avr/lib1funcs-fixed.S: Replaced occurrences of r0/r1 with
	tmp/zero reg macros. Replaced occurrences of sbiw/adiw with wsubi/wadi
	macors.
	* config/avr/t-avr (LIB1ASMFUNCS): Remove unsupported functions for
	AVRTINY.

	Fix broken long multiplication on tiny arch.

2014-10-09  Joseph Myers  <joseph@codesourcery.com>

	* soft-fp/double.h: Update from glibc.
	* soft-fp/eqdf2.c: Likewise.
	* soft-fp/eqsf2.c: Likewise.
	* soft-fp/eqtf2.c: Likewise.
	* soft-fp/extenddftf2.c: Likewise.
	* soft-fp/extended.h: Likewise.
	* soft-fp/extendsfdf2.c: Likewise.
	* soft-fp/extendsftf2.c: Likewise.
	* soft-fp/extendxftf2.c: Likewise.
	* soft-fp/gedf2.c: Likewise.
	* soft-fp/gesf2.c: Likewise.
	* soft-fp/getf2.c: Likewise.
	* soft-fp/ledf2.c: Likewise.
	* soft-fp/lesf2.c: Likewise.
	* soft-fp/letf2.c: Likewise.
	* soft-fp/op-1.h: Likewise.
	* soft-fp/op-2.h: Likewise.
	* soft-fp/op-4.h: Likewise.
	* soft-fp/op-8.h: Likewise.
	* soft-fp/op-common.h: Likewise.
	* soft-fp/quad.h: Likewise.
	* soft-fp/single.h: Likewise.
	* soft-fp/soft-fp.h: Likewise.
	* soft-fp/unorddf2.c: Likewise.
	* soft-fp/unordsf2.c: Likewise.
	* soft-fp/unordtf2.c: Likewise.
	* config/c6x/eqd.c (__c6xabi_eqd): Update call to FP_CMP_EQ_D.
	* config/c6x/eqf.c (__c6xabi_eqf): Update call to FP_CMP_EQ_S.
	* config/c6x/ged.c (__c6xabi_ged): Update call to FP_CMP_D.
	* config/c6x/gef.c (__c6xabi_gef): Update call to FP_CMP_S.
	* config/c6x/gtd.c (__c6xabi_gtd): Update call to FP_CMP_D.
	* config/c6x/gtf.c (__c6xabi_gtf): Update call to FP_CMP_S.
	* config/c6x/led.c (__c6xabi_led): Update call to FP_CMP_D.
	* config/c6x/lef.c (__c6xabi_lef): Update call to FP_CMP_S.
	* config/c6x/ltd.c (__c6xabi_ltd): Update call to FP_CMP_D.
	* config/c6x/ltf.c (__c6xabi_ltf): Update call to FP_CMP_S.

2014-10-08  Rong Xu  <xur@google.com>

	* libgcov-util.c (read_gcda_file): Fix format.
	(find_match_gcov_info): Ditto.
	(calculate_2_entries): New.
	(compute_one_gcov): Ditto.
	(gcov_info_count_all_cold): Ditto.
	(gcov_info_count_all_zero): Ditto.
	(extract_file_basename): Ditto.
	(get_file_basename): Ditto.
	(set_flag): Ditto.
	(matched_gcov_info): Ditto.
	(calculate_overlap): Ditto.
	(gcov_profile_overlap): Ditto.
	* libgcov-driver.c (compute_summary): Make
	it avavilable for external calls.

2014-10-06  Rong Xu  <xur@google.com>

	* Makefile.in: Ditto.
	* libgcov-driver.c (gcov_sort_n_vals): New utility function.
	(gcov_sort_icall_topn_counter): Ditto.
	(gcov_sort_topn_counter_arrays): Ditto.
	(dump_one_gcov): Sort indirect_call topn counters.
	* libgcov-merge.c (__gcov_merge_icall_topn): New merge
	function.
	* libgcov-profiler.c (__gcov_topn_value_profiler_body): New
	utility function.
	(__gcov_indirect_call_topn_profiler): New profiler function.
	* libgcov-util.c (__gcov_icall_topn_counter_op): New.
	* libgcov.h: New decls.

2014-10-04  Trevor Saunders  <tsaunders@mozilla.com>

	* config.host: Remove support for score-*.

2014-09-22  Joseph Myers  <joseph@codesourcery.com>

	* dfp-bit.h (LIBGCC2_LONG_DOUBLE_TYPE_SIZE): Remove.
	(__LIBGCC_XF_MANT_DIG__): Define if not already defined.
	(LONG_DOUBLE_HAS_XF_MODE): Define in terms of
	__LIBGCC_XF_MANT_DIG__.
	(__LIBGCC_TF_MANT_DIG__): Define if not already defined.
	(LONG_DOUBLE_HAS_TF_MODE): Define in terms of
	__LIBGCC_TF_MANT_DIG__.
	* libgcc2.c (NOTRUNC): Define in terms of
	__LIBGCC_*_EXCESS_PRECISION__, not LIBGCC2_LONG_DOUBLE_TYPE_SIZE.
	* libgcc2.h (LIBGCC2_LONG_DOUBLE_TYPE_SIZE): Remove.

2014-09-22  Joseph Myers  <joseph@codesourcery.com>

	PR target/63312
	* config/ia64/sfp-machine.h (FE_EX_ALL, FP_TRAPPING_EXCEPTIONS):
	New macros.

2014-09-22  Hans-Peter Nilsson  <hp@axis.com>

	* crtstuff.c (USE_EH_FRAME_REGISTRY): Let USE_EH_FRAME_REGISTRY_ALWAYS
	override USE_PT_GNU_EH_FRAME.
	[__LIBGCC_EH_FRAME_SECTION_NAME__ && !USE_PT_GNU_EH_FRAME]: Sanity-
	check USE_EH_FRAME_REGISTRY_ALWAYS against
	__LIBGCC_EH_FRAME_SECTION_NAME__, emit error if unsane.
	* Makefile.in (FORCE_EXPLICIT_EH_REGISTRY): New
	variable for substituted force_explicit_eh_registry.
	(CRTSTUFF_CFLAGS): Add FORCE_EXPLICIT_EH_REGISTRY.
	* configure.ac (explicit-exception-frame-registration):
	New AC_ARG_ENABLE.
	* configure: Regenerate.

2014-09-19  Olivier Hainque  <hainque@adacore.com>

	* config.host (powerpc-wrs-vxworksmils): New configuration,
	same as vxworksae.

2014-09-18  Joseph Myers  <joseph@codesourcery.com>

	* libgcc2.c (CEXT): Define using __LIBGCC_*_FUNC_EXT__.

2014-09-18  Joseph Myers  <joseph@codesourcery.com>

	* config/i386/sfp-machine.h (FP_TRAPPING_EXCEPTIONS): Treat clear
	bits not set bits as indicating trapping exceptions.

2014-09-17  Nathan sidwell  <nathan@acm.org>

	* Makefile.in (LIBGCOV_INTERFACE): Add _gcov_dump from ...
	(LIBGCOV_DRIVER): ... here.
	* libgcov-driver.c (gcov_master): New.
	(gcov_exit): Remove from master chain.
	(__gcov_init): Add to master chain if version compatible.  Don't
	clear the version.
	* libgcov_interface (__gcov_flust): Call gcov_dump_int.
	(gcov_reset_int): Clear master chain, if compatible.
	(gcov_dump_int): New internal interface.  Dump master chain, if
	compatible.
	(gcov_dump): Alias for gcov_dump_int.
	* libgcov.h (struct gcov_root): Add next and prev fields.
	(struct gcov_master): New struct.
	(__gcov_master): New.
	(gcov_dump_int): Declare.

2014-09-17  Olivier Hainque  <hainque@adacore.com>

	* config.host (x86_64-*-mingw*): Add i386/t-cygming to tmake_file
	and crtbegin.o + crtend.o to extra_parts.

2014-09-12  Joseph Myers  <joseph@codesourcery.com>

	* libgcc2.h (LIBGCC2_HAS_SF_MODE): Define using
	__LIBGCC_HAS_SF_MODE__.
	(LIBGCC2_HAS_DF_MODE): Define using __LIBGCC_HAS_DF_MODE__.
	(LIBGCC2_HAS_XF_MODE): Define using __LIBGCC_HAS_XF_MODE__.
	(LIBGCC2_HAS_TF_MODE): Define using __LIBGCC_HAS_TF_MODE__.
	* config/libbid/bid_gcc_intrinsics.h
	(LIBGCC2_LONG_DOUBLE_TYPE_SIZE): Do not define.
	(LIBGCC2_HAS_XF_MODE): Define using __LIBGCC_HAS_XF_MODE__.
	(LIBGCC2_HAS_TF_MODE): Define using __LIBGCC_HAS_TF_MODE__.
	* fixed-bit.h (LIBGCC2_LONG_DOUBLE_TYPE_SIZE): Do not define.
	(LIBGCC2_HAS_SF_MODE): Define using __LIBGCC_HAS_SF_MODE__.
	(LIBGCC2_HAS_DF_MODE): Define using __LIBGCC_HAS_DF_MODE__.

2014-09-11  Georg-Johann Lay  <avr@gjlay.de>

	PR target/63223
	* config/avr/libgcc.S (__tablejump2__): Rewrite to use RAMPZ, ELPM
	and R24 as needed.  Make work for all devices and .text locations.
	(__do_global_ctors, __do_global_dtors): Use word addresses.
	(__tablejump__, __tablejump_elpm__): Remove functions.
	* t-avr (LIB1ASMFUNCS): Remove _tablejump, _tablejump_elpm.
	Add _tablejump2.
	(XICALL, XIJMP): New macros.

2014-09-09  Marcus Shawcroft  <marcus.shawcroft@arm.com>
	Ramana Radhakrishnan  <ramana.radhakrishnan@arm.com>

	* config.host (aarch64*): Include crtfastmath.o and
	t-crtfm.
	* config/aarch64/crtfastmath.c: New file.

2014-09-08  Trevor Saunders  <tsaunders@mozilla.com>

	* config.host: Remove picochip support.
	* config/picochip/adddi3.S: Remove.
	* config/picochip/ashlsi3.S: Remove.
	* config/picochip/ashlsi3.c: Remove.
	* config/picochip/ashrsi3.S: Remove.
	* config/picochip/ashrsi3.c: Remove.
	* config/picochip/clzsi2.S: Remove.
	* config/picochip/cmpsi2.S: Remove.
	* config/picochip/divmod15.S: Remove.
	* config/picochip/divmodhi4.S: Remove.
	* config/picochip/divmodsi4.S: Remove.
	* config/picochip/lib1funcs.S: Remove.
	* config/picochip/longjmp.S: Remove.
	* config/picochip/lshrsi3.S: Remove.
	* config/picochip/lshrsi3.c: Remove.
	* config/picochip/parityhi2.S: Remove.
	* config/picochip/popcounthi2.S: Remove.
	* config/picochip/setjmp.S: Remove.
	* config/picochip/subdi3.S: Remove.
	* config/picochip/t-picochip: Remove.
	* config/picochip/ucmpsi2.S: Remove.
	* config/picochip/udivmodhi4.S: Remove.
	* config/picochip/udivmodsi4.S: Remove.

2014-09-08  Joseph Myers  <joseph@codesourcery.com>

	* libgcc2.c (SF_SIZE): Change all uses to __LIBGCC_SF_MANT_DIG__.
	(DF_SIZE): Change all uses to __LIBGCC_DF_MANT_DIG__.
	(XF_SIZE): Change all uses to __LIBGCC_XF_MANT_DIG__.
	(TF_SIZE): Change all uses to __LIBGCC_TF_MANT_DIG__.
	* libgcc2.h (SF_SIZE): Change to __LIBGCC_SF_MANT_DIG__.  Give
	error if not defined and LIBGCC2_HAS_SF_MODE is defined.
	(DF_SIZE): Change to __LIBGCC_DF_MANT_DIG__.  Give error if not
	defined and LIBGCC2_HAS_DF_MODE is defined.
	(XF_SIZE): Change to __LIBGCC_XF_MANT_DIG__.  Give error if not
	defined and LIBGCC2_HAS_XF_MODE is defined.
	(TF_SIZE): Change to __LIBGCC_TF_MANT_DIG__.  Give error if not
	defined and LIBGCC2_HAS_TF_MODE is defined.

2014-09-08  Joseph Myers  <joseph@codesourcery.com>

	* fp-bit.c (pack_d, unpack_d): Remove LARGEST_EXPONENT_IS_NORMAL
	and ROUND_TOWARDS_ZERO conditionals.

2014-09-07  Nathan sidwell  <nathan@acm.org>

	* libgcov-interface.c (STRONG_ALIAS): Rename to ...
	(ALIAS_weak): ... here. Use forwarding function.  Adjust uses.

2014-09-05  Joseph Myers  <joseph@codesourcery.com>

	* Makefile.in (CRTSTUFF_CFLAGS): Add -fbuilding-libgcc.
	* config/aarch64/linux-unwind.h (STACK_POINTER_REGNUM): Change all
	uses to __LIBGCC_STACK_POINTER_REGNUM__.
	(DWARF_ALT_FRAME_RETURN_COLUMN): Change all uses to
	__LIBGCC_DWARF_ALT_FRAME_RETURN_COLUMN__.
	* config/alpha/vms-unwind.h (DWARF_ALT_FRAME_RETURN_COLUMN):
	Change use to __LIBGCC_DWARF_ALT_FRAME_RETURN_COLUMN__.
	* config/cr16/unwind-cr16.c (STACK_GROWS_DOWNWARD): Change all
	uses to __LIBGCC_STACK_GROWS_DOWNWARD__.
	(DWARF_FRAME_REGISTERS): Change all uses to
	__LIBGCC_DWARF_FRAME_REGISTERS__.
	(EH_RETURN_STACKADJ_RTX): Change all uses to
	__LIBGCC_EH_RETURN_STACKADJ_RTX__.
	* config/cr16/unwind-dw2.h (DWARF_FRAME_REGISTERS): Change use to
	__LIBGCC_DWARF_FRAME_REGISTERS__.  Remove conditional definition.
	* config/i386/cygming-crtbegin.c (EH_FRAME_SECTION_NAME): Change
	use to __LIBGCC_EH_FRAME_SECTION_NAME__.
	(JCR_SECTION_NAME): Change use to __LIBGCC_JCR_SECTION_NAME__.
	* config/i386/cygming-crtend.c (EH_FRAME_SECTION_NAME): Change use
	to __LIBGCC_EH_FRAME_SECTION_NAME__.
	(JCR_SECTION_NAME): Change use to __LIBGCC_JCR_SECTION_NAME__
	* config/mips/linux-unwind.h (STACK_POINTER_REGNUM): Change use to
	__LIBGCC_STACK_POINTER_REGNUM__.
	(DWARF_ALT_FRAME_RETURN_COLUMN): Change all uses to
	__LIBGCC_DWARF_ALT_FRAME_RETURN_COLUMN__.
	* config/nios2/linux-unwind.h (STACK_POINTER_REGNUM): Change use
	to __LIBGCC_STACK_POINTER_REGNUM__.
	* config/pa/hpux-unwind.h (DWARF_ALT_FRAME_RETURN_COLUMN): Change
	all uses to __LIBGCC_DWARF_ALT_FRAME_RETURN_COLUMN__.
	* config/pa/linux-unwind.h (DWARF_ALT_FRAME_RETURN_COLUMN): Change
	all uses to __LIBGCC_DWARF_ALT_FRAME_RETURN_COLUMN__.
	* config/rs6000/aix-unwind.h (DWARF_ALT_FRAME_RETURN_COLUMN):
	Change all uses to __LIBGCC_DWARF_ALT_FRAME_RETURN_COLUMN__.
	(STACK_POINTER_REGNUM): Change all uses to
	__LIBGCC_STACK_POINTER_REGNUM__.
	* config/rs6000/darwin-fallback.c (STACK_POINTER_REGNUM): Change
	use to __LIBGCC_STACK_POINTER_REGNUM__.
	* config/rs6000/linux-unwind.h (STACK_POINTER_REGNUM): Change all
	uses to __LIBGCC_STACK_POINTER_REGNUM__.
	* config/sparc/linux-unwind.h (DWARF_FRAME_REGISTERS): Change use
	to __LIBGCC_DWARF_FRAME_REGISTERS__.
	* config/sparc/sol2-unwind.h (DWARF_FRAME_REGISTERS): Change use
	to __LIBGCC_DWARF_FRAME_REGISTERS__.
	* config/tilepro/linux-unwind.h (STACK_POINTER_REGNUM): Change use
	to __LIBGCC_STACK_POINTER_REGNUM__.
	* config/xtensa/unwind-dw2-xtensa.h (DWARF_FRAME_REGISTERS):
	Remove conditional definition.
	* crtstuff.c (TEXT_SECTION_ASM_OP): Change all uses to
	__LIBGCC_TEXT_SECTION_ASM_OP__.
	(EH_FRAME_SECTION_NAME): Change all uses to
	__LIBGCC_EH_FRAME_SECTION_NAME__.
	(EH_TABLES_CAN_BE_READ_ONLY): Change all uses to
	__LIBGCC_EH_TABLES_CAN_BE_READ_ONLY__.
	(CTORS_SECTION_ASM_OP): Change all uses to
	__LIBGCC_CTORS_SECTION_ASM_OP__.
	(DTORS_SECTION_ASM_OP): Change all uses to
	__LIBGCC_DTORS_SECTION_ASM_OP__.
	(JCR_SECTION_NAME): Change all uses to
	__LIBGCC_JCR_SECTION_NAME__.
	(INIT_SECTION_ASM_OP): Change all uses to
	__LIBGCC_INIT_SECTION_ASM_OP__.
	(INIT_ARRAY_SECTION_ASM_OP): Change all uses to
	__LIBGCC_INIT_ARRAY_SECTION_ASM_OP__.
	* generic-morestack.c (STACK_GROWS_DOWNWARD): Change all uses to
	__LIBGCC_STACK_GROWS_DOWNWARD__.
	* libgcc2.c (INIT_SECTION_ASM_OP): Change all uses to
	__LIBGCC_INIT_SECTION_ASM_OP__.
	(INIT_ARRAY_SECTION_ASM_OP): Change all uses to
	__LIBGCC_INIT_ARRAY_SECTION_ASM_OP__.
	(EH_FRAME_SECTION_NAME): Change all uses to
	__LIBGCC_EH_FRAME_SECTION_NAME__.
	* libgcov-profiler.c (VTABLE_USES_DESCRIPTORS): Remove conditional
	definitions.  Change all uses to
	__LIBGCC_VTABLE_USES_DESCRIPTORS__.
	* unwind-dw2.c (STACK_GROWS_DOWNWARD): Change all uses to
	__LIBGCC_STACK_GROWS_DOWNWARD__.
	(DWARF_FRAME_REGISTERS): Change all uses to
	__LIBGCC_DWARF_FRAME_REGISTERS__.
	(EH_RETURN_STACKADJ_RTX): Change all uses to
	__LIBGCC_EH_RETURN_STACKADJ_RTX__.
	* unwind-dw2.h (DWARF_FRAME_REGISTERS): Remove conditional
	definition.  Change use to __LIBGCC_DWARF_FRAME_REGISTERS__.
	* unwind-sjlj.c (DONT_USE_BUILTIN_SETJMP): Change all uses to
	__LIBGCC_DONT_USE_BUILTIN_SETJMP__.
	(JMP_BUF_SIZE): Change use to __LIBGCC_JMP_BUF_SIZE__.

2014-09-02  Nathan sidwell  <nathan@acm.org>

	* libgcov-interface.c (STRONG_ALIAS): New.
	(__gcov_flush): Call __gcov_reset_int.
	(__gcov_reset): Strong alias for ...
	(__gcov_reset_ing): ... this renamed hidden version.
	* libgcov.h (__gcov_reset_int): New declaration.

2014-08-19  Yaakov Selkowitz  <yselkowi@redhat.com>

	* config/i386/cygming-crtend.c (register_frame_ctor): Move atexit
	call from here...
	* config/i386/cygming-crtbegin.c (__gcc_register_frame): to here.
	(__dso_handle): Define on Cygwin.
	* config/i386/t-cygming (crtbeginS.o): New rule.
	* config.host (*-*-cygwin*): Add crtbeginS.o to extra_parts.

	* config/i386/cygming-crtbegin.c (deregister_frame_fn): Fix
	declaration syntax.

2014-08-13  Steve Ellcey  <sellcey@mips.com>

	* crtstuff.c: Undef caddr_t.

2014-08-12  Steve Ellcey  <sellcey@mips.com>

	* config/mips/mips16.S:  Skip when __mips_soft_float is defined.

2014-08-07  Nathan Sidwell  <nathan@acm.org>

	* Makefile.in (LIBGCOV_INTERFACE): Move _gcov_dump ...
	(LIBGCOV_DRIVER): ... to here.
	* libgcov.h (gcov_do_dump): New #define.
	(struct gcov_root): New.
	(__gcov_root): New declaration.
	(__gcov_dump_one): Declare.
	* libgcov-driver.c (gcov_list, gcov_dump_complete,
	run_accounted): Delete.
	(gcov_compute_histogram): Add LIST argument, adjust.
	(compute_summary): Adjust gcov_compute_histogram call.
	(gcov_do_dump): Not hidden, static in libgcov.
	(gcov_clear): Move  to interface.c.
	(__gcov_dump_one): New, broken out of ...
	(gcov_exit): ... here.  Make static.
	(__gcov_root): New.
	(__gcov_init): Adjust.
	* libgcov-interface.c (gcov_clear, gcov_exit): Remove
	declarations.
	(__gcov_flush): Use __gcov_dump_one and __gcov_reset.
	(gcov_clear): Moved from driver.c.   Add LIST argument.
	(__gcov_reset): Adjust for changed interfaces.
	(__gcov_fork): Remove local declaration of __gcov_flush_mx.

2014-08-04  Rohit  <rohitarulraj@freescale.com>

	PR target/60102
	* config/rs6000/linux-unwind.h (ppc_fallback_frame_state): Update
	based on change in SPE high register numbers and 3 HTM registers.

2014-08-01  Nathan Sidwell  <nathan@acm.org>

	* Makefile.in (LIBGCOV_MERGE, LIBGCOV_PROFILER,
	LIBGCOV_INTERFACE): Reformat.
	* libgcov-driver.c (gcov_exit, __gcov_init): Disable when
	IN_GCOV_TOOL.
	* libgcov-interface.c: Reformat some comments.
	(__gcov_flush_mx): Add declaration.  Tidy up definition.

2014-07-31  Alan Modra  <amodra@gmail.com>
	    Peter Bergner  <bergner@vnet.ibm.com>

	* config/rs6000/ibm-ldouble.c (typedef union longDblUnion): Delete.
	(pack_ldouble): New function.
	(__gcc_qadd): Use it.
	(__gcc_qmul): Likewise.
	(__gcc_qdiv): Likewise.
	(__gcc_qneg): Likewise.
	(__gcc_stoq): Likewise.
	(__gcc_dtoq): Likewise.

2014-07-30  J. D. Johnston  <jjohnst@us.ibm.com>

	* config/s390/tpf-unwind.h: Include <stdbool.h>.
	(__tpf_eh_return): Add original return address as second parameter.
	Handle cases where unwinder routines were called directly, instead
	of from within the C++ library.

2014-07-29  Nathan Sidwell  <nathan@acm.org>

	* libgcov.h: Move renaming of entry points to lib gcov specific
	portion.
	(gcov_do_dump): New rename.
	(gcov_rewrite): Remove inline, make HIDDEN.
	* libgcov-driver.c (gcov_clear, gcov_exit): Remove declarations.
	(gcov_exit_compute_summary): Rename to ...
	(compute_summary): ... here.  Add LIST argument.
	(gcov_exit_merge_gcda): Rename to ...
	(merge_one_data): ... here.
	(gcov_exit_write_gcda): Rename to ...
	(write_one_data): ... here.
	(gcov_exit_merge_summary): Rename to ...
	(merge_summary): Add RUN_COUNTED argument.
	(gcov_exit_dump_gcov): Rename to ...
	(dump_one_gcov): Add RUN_COUNTED argument.
	(gcov_do_dump): New function, broken out of ...
	(gcov_exit): ... here.  Call it.

2014-07-27  Anthony Green  <green@moxielogic.com>

	* config.host: Add moxiebox configuration suppport.

2014-07-27  Nathan Sidwell  <nathan@acm.org>

	* libgcov-driver.c (struct gcov_filename_aux): Rename ...
	(struct gcov_filename): ... here.  Include buffer and max length
	fields.
	(gcov_max_filename): Remove.
	(gi_filename): Remove.
	(gcov_exit_compute_summary): Compute max filename here.
	(gcov_exit_merge_gcda): Add filename parm, adjust.
	(gcov_exit_merge_summary): Likewise.
	(gcov_exit_dump_gcov): Adjust for struct gcov_filename changes.
	(gcov_exit): Likewise.
	(__gcov_init): Don't calculate max length here.
	* libgcov_util.c (max_filename_len): Remove.
	(read_gcda_file): Don't calculate max length here.
	(gcov_read_profile_dir): Don't propagate here.
	* libgcov-driver-system.c (alloc_filename_struct): Adjust for
	struct gcov_filename changes.
	(gcov_exit_open_gcda_file): Likewise.

2014-07-25  Nathan Sidwell  <nathan@acm.org>

	* libgcov-driver.c (set_gcov_dump_complete,
	reset_gcov_dump_complete, get_gcov_dump_complete): Remove global
	functions polluting user's namespace.
	(gcov_exit): Set variable directly.
	(gcov_clear): Reset variable directly.
	* libgcov-interface.c (get_gcov_dymp_complete,
	reset_gov_dump_complete): Remove declarations.
	(__gcov_reset, __gcov_dump): Don't call them.

2014-07-24  DJ Delorie  <dj@redhat.com>

	* config/i386/cygming-crtbegin.c (deregister_frame_fn): Newly public.
	(__gcc_deregister_frame): Move logic to detect deregister function
	to ...
	(__gcc_register_frame): here, so it's consistent with the register
	logic.

2014-07-23  Nathan Sidwell  <nathan@acm.org>

	* libgcov-driver.c (set_gcov_list): Remove.
	(gcov_list): Make non-static in GCOV_TOOL.
	* libgcov.h (GCOV_TOOL_LINKAGE): Remove unused #define.

2014-07-17  John David Anglin  <danglin@gcc.gnu.org>

	* config/pa/linux-atomic.c (__sync_lock_release_4): New.
	(SYNC_LOCK_RELEASE): Update to use __kernel_cmpxchg for release.
	Don't use SYNC_LOCK_RELEASE for int type.

2014-07-14  Richard Biener  <rguenther@suse.de>

	* libgcov.h (struct gcov_fn_info): Make ctrs size 1.

2014-07-11  Rong Xu  <xur@google.com>

	* libgcov-util.c (gcov_max_filename): Fix declartion.

2014-07-10  Rong Xu  <xur@google.com>

	Add gcov-tool: an offline gcda profile processing tool
	Support.
	* libgcov-driver.c (gcov_max_filename): Make available
	to gcov-tool.
	* libgcov-merge.c (__gcov_merge_add): Replace
	gcov_read_counter() with a Macro.
	(__gcov_merge_ior): Ditto.
	(__gcov_merge_time_profile): Ditto.
	(__gcov_merge_single): Ditto.
	(__gcov_merge_delta): Ditto.
	* libgcov-util.c (void gcov_set_verbose): Set the verbose flag
	in the utility functions.
	(set_fn_ctrs): Utility function for reading gcda files to in-memory
	gcov_list object link lists.
	(tag_function): Ditto.
	(tag_blocks): Ditto.
	(tag_arcs): Ditto.
	(tag_lines): Ditto.
	(tag_counters): Ditto.
	(tag_summary): Ditto.
	(read_gcda_finalize): Ditto.
	(read_gcda_file): Ditto.
	(ftw_read_file): Ditto.
	(read_profile_dir_init): Ditto.
	(gcov_read_profile_dir): Ditto.
	(gcov_read_counter_mem): Ditto.
	(gcov_get_merge_weight): Ditto.
	(merge_wrapper): A wrapper function that calls merging handler.
	(gcov_merge): Merge two gcov_info objects with weights.
	(find_match_gcov_info): Find the matched gcov_info in the list.
	(gcov_profile_merge): Merge two gcov_info object lists.
	(__gcov_add_counter_op): Process edge profile counter values.
	(__gcov_ior_counter_op): Process IOR profile counter values.
	(__gcov_delta_counter_op): Process delta profile counter values.
	(__gcov_single_counter_op): Process single  profile counter values.
	(fp_scale): Callback function for float-point scaling.
	(int_scale): Callback function for integer fraction scaling.
	(gcov_profile_scale): Scaling profile counters.
	(gcov_profile_normalize): Normalize profile counters.
	* libgcov.h: Add headers and functions for gcov-tool use.
	(gcov_get_counter): New.
	(gcov_get_counter_target): Ditto.
	(struct gcov_info): Make the functions field mutable in gcov-tool
	compilation.

2014-06-23  Kai Tietz  <ktietz@redhat.com>

	PR libgcc/61585
	* unwind-seh.c (_Unwind_GetGR): Check for proper
	index range.
	(_Unwind_SetGR): Likewise.

2014-05-22  Nick Clifton  <nickc@redhat.com>

	* config/msp430/t-msp430 (HOST_LIBGCC2_CFLAGS): Add
	-mhwmult=none.

2014-05-22  Teresa Johnson  <tejohnson@google.com>

	* libgcov-driver.c (gcov_error): Move declaration before gcov-io.c
	include.

2014-05-20  John Marino  <gnugcc@marino.st>

	* config.host (*-*-dragonfly*): New target.
	* crtstuff.c: Make dl_iterate_support generic on *bsd.
	* enable-execute-stack-mprotect.c: Always mprotect on FreeBSD.
	* unwind-dw2-fde-dip.c: Add dl_iterate_phr support for DragonFly.
	* config/i386/dragonfly-unwind.h: New.

2014-05-21  Maciej W. Rozycki  <macro@codesourcery.com>

	PR libgcc/60166
	* config/arm/sfp-machine.h (_FP_NANFRAC_H, _FP_NANFRAC_S)
	(_FP_NANFRAC_D, _FP_NANSIGN_Q): Set the quiet bit.

2014-05-13  Bernd Edlinger  <bernd.edlinger@hotmail.de>

	* unwind-seh.c (_Unwind_Backtrace): Uncommented, finished
	implementation.

2014-05-12  Georg-Johann Lay  <avr@gjlay.de>

	* config/arm/bpabi-lib.h (License): Add GCC Runtime Library Exception.

2014-05-08  Rainer Orth  <ro@CeBiTec.Uni-Bielefeld.DE>

	PR libgcc/61097
	* config/t-slibgcc-sld: Only build and install libgcc-unwind.map
	if --enable-shared.

2014-04-30  Bernd Edlinger  <bernd.edlinger@hotmail.de>

	Work around for current cygwin32 build problems.
	* config/i386/cygming-crtbegin.c (__register_frame_info,
	__deregister_frame_info, _Jv_RegisterClasses): Compile weak default
	functions only for 64-bit systems.

2014-04-25  Rainer Orth  <ro@CeBiTec.Uni-Bielefeld.DE>

	* config/i386/crtfastmath.c [!__x86_64__ && __sun__ && __svr4__]
	(sigill_caught, sigill_hdlr): Remove.

2014-04-22  Rainer Orth  <ro@CeBiTec.Uni-Bielefeld.DE>

	* config/i386/crtfastmath.c (set_fast_math): Remove SSE execution
	check.
	* config/i386/sol2-unwind.h (x86_fallback_frame_state): Remove
	Solaris 9 single-threaded support.
	* config/sparc/sol2-unwind.h (sparc64_is_sighandler): Remove
	Solaris 9 single-threaded support.  Add call_user_handler code
	sequences.
	(sparc_is_sighandler): Likewise.

2014-03-27  Andreas Krebbel  <Andreas.Krebbel@de.ibm.com>

	* config.host: Append t-floattodi to tmake_file depending on
	host_address.

2014-03-20  Joel Sherrill  <joel.sherrill@oarcorp.com>

	* config.host (v850*-*-*): Add to tmake_file instead of resetting it.

2014-03-10  Uros Bizjak  <ubizjak@gmail.com>

	PR libgcc/60472
	* crtstuff.c (frame_dummy): Use void **jcr_list temporary
	variable to avoid "array subscript is above array bounds" warnings.
	Use __builtin_expect when checking *jcr_list for NULL.

2014-03-06  Rainer Orth  <ro@CeBiTec.Uni-Bielefeld.DE>

	PR libgcc/59339
	* config.host (*-*-linux*, frv-*-*linux*, *-*-kfreebsd*-gnu)
	(*-*-knetbsd*-gnu, *-*-gnu*, *-*-kopensolaris*-gnu): Only add
	vtv_*.o to extra_parts if enable_vtable_verify.

2014-03-06  Nick Clifton  <nickc@redhat.com>

	* config/msp430/t-msp430 (LIB2ADD): Add lib2hw_mul.S
	* config/msp430/lib2hw_mul.S: New: Hardware multiply routines.

2014-02-28  Joey Ye  <joey.ye@arm.com>

	PR libgcc/60166
	* config/arm/sfp-machine.h (_FP_NANFRAC_H,
	_FP_NANFRAC_S, _FP_NANFRAC_D, _FP_NANFRAC_Q):
	Set to zero.

2014-02-24  Walter Lee  <walt@tilera.com>

	* config.host: Support "tilegx*" and "tilepro*" triplets.
	* config/tilegx/sfp-machine32.h (__BYTE_ORDER): Handle big endian.
	* config/tilegx/sfp-machine64.h (__BYTE_ORDER): Handle big endian.

2014-02-20  Sandra Loosemore  <sandra@codesourcery.com>
	    Chung-Lin Tang  <cltang@codesourcery.com>

	* config/nios2/t-nios2 (CRTSTUFF_T_CFLAGS): Add -mno-gpopt.
	* config/nios2/crti.S: Remove .file directive.
	* config/nios2/crtn.S: Likewise.

2014-02-18  Kai Tietz  <ktietz@redhat.com>
	Jonathan Schleifer  <js@webkeks.org>

	PR objc/56870
	* unwind-seh.c (_GCC_specific_handler): Pass proper
	value to unwind-handler.

2014-02-12  Joseph Myers  <joseph@codesourcery.com>

	* soft-fp/adddf3.c: Update from glibc.
	* soft-fp/addsf3.c: Likewise.
	* soft-fp/addtf3.c: Likewise.
	* soft-fp/divdf3.c: Likewise.
	* soft-fp/divsf3.c: Likewise.
	* soft-fp/divtf3.c: Likewise.
	* soft-fp/double.h: Likewise.
	* soft-fp/eqdf2.c: Likewise.
	* soft-fp/eqsf2.c: Likewise.
	* soft-fp/eqtf2.c: Likewise.
	* soft-fp/extenddftf2.c: Likewise.
	* soft-fp/extended.h: Likewise.
	* soft-fp/extendsfdf2.c: Likewise.
	* soft-fp/extendsftf2.c: Likewise.
	* soft-fp/extendxftf2.c: Likewise.
	* soft-fp/fixdfdi.c: Likewise.
	* soft-fp/fixdfsi.c: Likewise.
	* soft-fp/fixdfti.c: Likewise.
	* soft-fp/fixsfdi.c: Likewise.
	* soft-fp/fixsfsi.c: Likewise.
	* soft-fp/fixsfti.c: Likewise.
	* soft-fp/fixtfdi.c: Likewise.
	* soft-fp/fixtfsi.c: Likewise.
	* soft-fp/fixtfti.c: Likewise.
	* soft-fp/fixunsdfdi.c: Likewise.
	* soft-fp/fixunsdfsi.c: Likewise.
	* soft-fp/fixunsdfti.c: Likewise.
	* soft-fp/fixunssfdi.c: Likewise.
	* soft-fp/fixunssfsi.c: Likewise.
	* soft-fp/fixunssfti.c: Likewise.
	* soft-fp/fixunstfdi.c: Likewise.
	* soft-fp/fixunstfsi.c: Likewise.
	* soft-fp/fixunstfti.c: Likewise.
	* soft-fp/floatdidf.c: Likewise.
	* soft-fp/floatdisf.c: Likewise.
	* soft-fp/floatditf.c: Likewise.
	* soft-fp/floatsidf.c: Likewise.
	* soft-fp/floatsisf.c: Likewise.
	* soft-fp/floatsitf.c: Likewise.
	* soft-fp/floattidf.c: Likewise.
	* soft-fp/floattisf.c: Likewise.
	* soft-fp/floattitf.c: Likewise.
	* soft-fp/floatundidf.c: Likewise.
	* soft-fp/floatundisf.c: Likewise.
	* soft-fp/floatunditf.c: Likewise.
	* soft-fp/floatunsidf.c: Likewise.
	* soft-fp/floatunsisf.c: Likewise.
	* soft-fp/floatunsitf.c: Likewise.
	* soft-fp/floatuntidf.c: Likewise.
	* soft-fp/floatuntisf.c: Likewise.
	* soft-fp/floatuntitf.c: Likewise.
	* soft-fp/gedf2.c: Likewise.
	* soft-fp/gesf2.c: Likewise.
	* soft-fp/getf2.c: Likewise.
	* soft-fp/ledf2.c: Likewise.
	* soft-fp/lesf2.c: Likewise.
	* soft-fp/letf2.c: Likewise.
	* soft-fp/muldf3.c: Likewise.
	* soft-fp/mulsf3.c: Likewise.
	* soft-fp/multf3.c: Likewise.
	* soft-fp/negdf2.c: Likewise.
	* soft-fp/negsf2.c: Likewise.
	* soft-fp/negtf2.c: Likewise.
	* soft-fp/op-1.h: Likewise.
	* soft-fp/op-2.h: Likewise.
	* soft-fp/op-4.h: Likewise.
	* soft-fp/op-8.h: Likewise.
	* soft-fp/op-common.h: Likewise.
	* soft-fp/quad.h: Likewise.
	* soft-fp/single.h: Likewise.
	* soft-fp/soft-fp.h: Likewise.
	* soft-fp/subdf3.c: Likewise.
	* soft-fp/subsf3.c: Likewise.
	* soft-fp/subtf3.c: Likewise.
	* soft-fp/truncdfsf2.c: Likewise.
	* soft-fp/trunctfdf2.c: Likewise.
	* soft-fp/trunctfsf2.c: Likewise.
	* soft-fp/trunctfxf2.c: Likewise.
	* soft-fp/unorddf2.c: Likewise.
	* soft-fp/unordsf2.c: Likewise.
	* soft-fp/unordtf2.c: Likewise.
	* config/aarch64/sfp-machine.h (_FP_TININESS_AFTER_ROUNDING): New
	macro.
	* config/arm/sfp-machine.h (_FP_TININESS_AFTER_ROUNDING):
	Likewise.
	* config/c6x/sfp-machine.h (_FP_TININESS_AFTER_ROUNDING):
	Likewise.
	* config/cris/sfp-machine.h (_FP_TININESS_AFTER_ROUNDING):
	Likewise.
	* config/i386/sfp-machine.h (_FP_TININESS_AFTER_ROUNDING):
	Likewise.
	* config/ia64/sfp-machine.h (_FP_TININESS_AFTER_ROUNDING):
	Likewise.
	* config/lm32/sfp-machine.h (_FP_TININESS_AFTER_ROUNDING):
	Likewise.
	* config/mips/sfp-machine.h (_FP_TININESS_AFTER_ROUNDING):
	Likewise.
	* config/moxie/sfp-machine.h (_FP_TININESS_AFTER_ROUNDING):
	Likewise.
	* config/nds32/sfp-machine.h (_FP_TININESS_AFTER_ROUNDING):
	Likewise.
	* config/nios2/sfp-machine.h (_FP_TININESS_AFTER_ROUNDING):
	Likewise.
	* config/rs6000/sfp-machine.h (_FP_TININESS_AFTER_ROUNDING):
	Likewise.
	* config/score/sfp-machine.h (_FP_TININESS_AFTER_ROUNDING):
	Likewise.
	* config/tilegx/sfp-machine32.h (_FP_TININESS_AFTER_ROUNDING):
	Likewise.
	* config/tilegx/sfp-machine64.h (_FP_TININESS_AFTER_ROUNDING):
	Likewise.
	* config/tilepro/sfp-machine.h (_FP_TININESS_AFTER_ROUNDING):
	Likewise.

2014-02-07  Andreas Krebbel  <Andreas.Krebbel@de.ibm.com>

	* config/s390/32/_fixdfdi.c: Throw invalid exception if number
	cannot be represented.
	* config/s390/32/_fixsfdi.c: Likewise.
	* config/s390/32/_fixtfdi.c: Likewise.
	* config/s390/32/_fixunsdfdi.c: Likewise.
	* config/s390/32/_fixunssfdi.c: Likewise.
	* config/s390/32/_fixunstfdi.c: Likewise.

2014-02-07  Richard Sandiford  <rdsandiford@googlemail.com>

	* configure.ac (libgcc_cv_mips_hard_float): New.
	* configure: Regenerate.
	* config.host (mips*-*-*): Use t-hardfp-sfdf rather than
	t-softfp-sfdf for hard-float targets.
	* config/mips/t-mips (LIB2_SIDITI_CONV_FUNCS): Reinstate.
	(softfp_float_modes, softfp_int_modes, softfp_extensions)
	(softfp_truncations, softfp_exclude_libgcc2): New.
	* config/t-hardfp: New file.
	* config/t-hardfp-sfdf: Likewise.
	* config/hardfp.c: Likewise.

2014-02-05  Andreas Krebbel  <Andreas.Krebbel@de.ibm.com>

	* config.host: Include t-floattodi also for s390x.
	* config/s390/32/_fixdfdi.c: Omit in 64 bit mode.
	* config/s390/32/_fixsfdi.c: Likewise.
	* config/s390/32/_fixtfdi.c: Likewise.
	* config/s390/32/_fixunsdfdi.c: Likewise.
	* config/s390/32/_fixunssfdi.c: Likewise.
	* config/s390/32/_fixunstfdi.c: Likewise.

2014-02-04  Rainer Orth  <ro@CeBiTec.Uni-Bielefeld.DE>

	PR target/59788
	* config/t-slibgcc-sld (libgcc-unwind.map): New target.
	(install-libgcc-unwind-map-forbuild): New target.
	(all): Depend on install-libgcc-unwind-map-forbuild.
	(install-libgcc-unwind-map): New target.
	(install): Depend on install-libgcc-unwind-map.

2014-02-02  Sandra Loosemore  <sandra@codesourcery.com>

	* config/nios2/crti.S (_init): Initialize GOT pointer from
	_gp_got instead of _GLOBAL_OFFSET_TABLE_.

2014-02-02  Richard Sandiford  <rdsandiford@googlemail.com>

	* configure.ac: Check __mips64 when setting host_address.
	* configure: Regenerate.
	* config.host (mips*-*-*): Add t-softfp-sfdf, mips/t-softfp-tf,
	mips/t-mips64 and t-softfp.
	(mips*-*-linux*): Don't add mips/t-tpbit.
	* config/mips/t-mips (LIB2_SIDITI_CONV_FUNCS, FPBIT, FPBIT_CFLAGS)
	(DPBIT, DPBIT_CFLAGS): Delete.
	* config/mips/sfp-machine.h: New file.
	* config/mips/t-mips64: Likewise.
	* config/mips/t-softfp-tf: Likewise.
	* config/mips/t-tpbit: Delete.

2014-01-29  Marcus Shawcroft  <marcus.shawcroft@arm.com>

	* config/aarch64/sfp-machine.h (_FP_I_TYPE): Define
	as long long.

2014-01-25  Walter Lee  <walt@tilera.com>

	* config/tilepro/atomic.c: Include tconfig.h.  Don't include
	config.h or system.h.
	(bool) Define.

2014-01-25  Walter Lee  <walt@tilera.com>

	* config/tilepro/atomic.c (pre_atomic_barrier): Mark inline.
	(post_atomic_barrier): Ditto.
	(__fetch_and_do): New macro.
	(__atomic_fetch_and_do): Use __fetch_and_do.
	(__sync_fetch_and_do): New macro.
	(__sync_fetch_and_add_4): New function.
	(__sync_fetch_and_sub_4): New function.
	(__sync_fetch_and_or_4): New function.
	(__sync_fetch_and_and_4): New function.
	(__sync_fetch_and_xor_4): New function.
	(__sync_fetch_and_nand_4): New function.
	(__sync_fetch_and_add_8): New function.
	(__sync_fetch_and_sub_8): New function.
	(__sync_fetch_and_or_8): New function.
	(__sync_fetch_and_and_8): New function.
	(__sync_fetch_and_xor_8): New function.
	(__sync_fetch_and_nand_8): New function.
	(__do_and_fetch): New macro.
	(__atomic_do_and_fetch): Use __do_and_fetch.
	(__sync_do_and_fetch): New macro.
	(__sync_add_and_fetch_4): New function.
	(__sync_sub_and_fetch_4): New function.
	(__sync_or_and_fetch_4): New function.
	(__sync_and_and_fetch_4): New function.
	(__sync_xor_and_fetch_4): New function.
	(__sync_nand_and_fetch_4): New function.
	(__sync_add_and_fetch_8): New function.
	(__sync_sub_and_fetch_8): New function.
	(__sync_or_and_fetch_8): New function.
	(__sync_and_and_fetch_8): New function.
	(__sync_xor_and_fetch_8): New function.
	(__sync_nand_and_fetch_8): New function.
	(__sync_exchange_methods): New macro.
	(__sync_val_compare_and_swap_4): New function.
	(__sync_bool_compare_and_swap_4): New function.
	(__sync_lock_test_and_test_4): New function.
	(__sync_val_compare_and_swap_8): New function.
	(__sync_bool_compare_and_swap_8): New function.
	(__sync_lock_test_and_test_8): New function.
	(__subword_cmpxchg_body): New macro.
	(__atomic_compare_exchange_1): Use __subword_cmpxchg_body.
	(__atomic_compare_exchange_2): Ditto.
	(__sync_subword_cmpxchg): New macro.
	(__sync_val_compare_and_swap_1): New function.
	(__sync_bool_compare_and_swap_1): New function.
	(__sync_val_compare_and_swap_2): New function.
	(__sync_bool_compare_and_swap_2): New function.
	(__atomic_subword): Rename to ...
	(__subword): ... New name.
	(__atomic_subword_fetch): Use __subword.
	(__sync_subword_fetch): New macro.
	(__sync_fetch_and_add_1): New function.
	(__sync_fetch_and_sub_1): New function.
	(__sync_fetch_and_or_1): New function.
	(__sync_fetch_and_and_1): New function.
	(__sync_fetch_and_xor_1): New function.
	(__sync_fetch_and_nand_1): New function.
	(__sync_fetch_and_add_2): New function.
	(__sync_fetch_and_sub_2): New function.
	(__sync_fetch_and_or_2): New function.
	(__sync_fetch_and_and_2): New function.
	(__sync_fetch_and_xor_2): New function.
	(__sync_fetch_and_nand_2): New function.
	(__sync_add_and_fetch_1): New function.
	(__sync_sub_and_fetch_1): New function.
	(__sync_or_and_fetch_1): New function.
	(__sync_and_and_fetch_1): New function.
	(__sync_xor_and_fetch_1): New function.
	(__sync_nand_and_fetch_1): New function.
	(__sync_add_and_fetch_2): New function.
	(__sync_sub_and_fetch_2): New function.
	(__sync_or_and_fetch_2): New function.
	(__sync_and_and_fetch_2): New function.
	(__sync_xor_and_fetch_2): New function.
	(__sync_nand_and_fetch_2): New function.
	(__atomic_subword_lock): Use __subword.
	(__sync_subword_lock): New macro.
	(__sync_lock_test_and_set_1): New function.
	(__sync_lock_test_and_set_2): New function.

2014-01-25  Walter Lee  <walt@tilera.com>

	* config/tilepro/atomic.c (BIT_OFFSET): Define.
	(__atomic_subword_cmpxchg): Use BIT_OFFSET.
	(__atomic_subword): Ditto.

2014-01-25  Walter Lee  <walt@tilera.com>

	* config/tilepro/atomic.c (__atomic_do_and_fetch): Add
	a prefix op argument.
	(__atomic_nand_fetch_4): Add prefix op.
	(__atomic_nand_fetch_8): Ditto.

2014-01-21  Baruch Siach  <barch@tkos.co.il>

	* config.host (tmake_file): add t-slibgcc-libgcc for xtensa*-*-linux*.

2014-01-09  Rong Xu  <xur@google.com>

	* libgcov-driver.c (this_prg): make it local to save
	bss space.
	(gcov_exit_compute_summary): Ditto.
	(gcov_exit_merge_gcda): Ditto.
	(gcov_exit_merge_summary): Ditto.
	(gcov_exit_dump_gcov): Ditto.

2014-01-08  Rong Xu  <xur@google.com>

	* libgcov-driver.c: Use libgcov.h.
	(buffer_fn_data): Use xmalloc instead of malloc.
	(gcov_exit_merge_gcda): Ditto.
	* libgcov-driver-system.c (allocate_filename_struct): Ditto.
	* libgcov.h: New common header files for libgcov-*.h.
	* libgcov-interface.c: Use libgcov.h
	* libgcov-merge.c: Ditto.
	* libgcov-profiler.c: Ditto.
	* Makefile.in: Add dependence to libgcov.h

2014-01-02  Joseph Myers  <joseph@codesourcery.com>

	* config/rs6000/ibm-ldouble.c (__gcc_qdiv): Scale up arguments in
	case of small numerator and finite nonzero result.

2014-01-02  Richard Sandiford  <rdsandiford@googlemail.com>

	Update copyright years

2014-01-02  Richard Sandiford  <rdsandiford@googlemail.com>

	* config/arc/asm.h, config/arc/crtg.S, config/arc/crtgend.S,
	config/arc/crti.S, config/arc/crtn.S, config/arc/divtab-arc700.c,
	config/arc/dp-hack.h, config/arc/fp-hack.h,
	config/arc/ieee-754/adddf3.S, config/arc/ieee-754/addsf3.S,
	config/arc/ieee-754/arc600-dsp/divdf3.S,
	config/arc/ieee-754/arc600-dsp/divsf3.S,
	config/arc/ieee-754/arc600-dsp/muldf3.S,
	config/arc/ieee-754/arc600-dsp/mulsf3.S,
	config/arc/ieee-754/arc600-mul64/divdf3.S,
	config/arc/ieee-754/arc600-mul64/divsf3.S,
	config/arc/ieee-754/arc600-mul64/muldf3.S,
	config/arc/ieee-754/arc600-mul64/mulsf3.S,
	config/arc/ieee-754/arc600/divsf3.S,
	config/arc/ieee-754/arc600/mulsf3.S,
	config/arc/ieee-754/divdf3.S, config/arc/ieee-754/divsf3-stdmul.S,
	config/arc/ieee-754/divsf3.S, config/arc/ieee-754/divtab-arc-df.c,
	config/arc/ieee-754/divtab-arc-sf.c, config/arc/ieee-754/eqdf2.S,
	config/arc/ieee-754/eqsf2.S, config/arc/ieee-754/extendsfdf2.S,
	config/arc/ieee-754/fixdfsi.S, config/arc/ieee-754/fixsfsi.S,
	config/arc/ieee-754/fixunsdfsi.S, config/arc/ieee-754/floatsidf.S,
	config/arc/ieee-754/floatsisf.S, config/arc/ieee-754/floatunsidf.S,
	config/arc/ieee-754/gedf2.S, config/arc/ieee-754/gesf2.S,
	config/arc/ieee-754/gtdf2.S, config/arc/ieee-754/gtsf2.S,
	config/arc/ieee-754/muldf3.S, config/arc/ieee-754/mulsf3.S,
	config/arc/ieee-754/orddf2.S, config/arc/ieee-754/ordsf2.S,
	config/arc/ieee-754/truncdfsf2.S, config/arc/ieee-754/uneqdf2.S,
	config/arc/ieee-754/uneqsf2.S, config/arc/initfini.c,
	config/arc/lib1funcs.S, config/arc/t-arc, config/arc/t-arc-newlib,
	config/cris/umulsidi3.S, config/msp430/cmpsi2.S,
	config/msp430/epilogue.S, config/msp430/lib2bitcountHI.c,
	config/msp430/lib2divHI.c, config/msp430/lib2divQI.c,
	config/msp430/lib2divSI.c, config/msp430/lib2mul.c,
	config/msp430/msp430-divmod.h, config/msp430/msp430-mul.h,
	config/msp430/slli.S, config/msp430/srai.S, config/msp430/srli.S,
	config/rl78/divmodhi.S, config/rl78/divmodqi.S, config/rl78/divmodsi.S,
	config/rl78/signbit.S, vtv_end.c, vtv_end_preinit.c, vtv_start.c,
	vtv_start_preinit.c: Use the standard form for the copyright notice.

2013-12-31  Sandra Loosemore  <sandra@codesourcery.com>
	    Chung-Lin Tang  <cltang@codesourcery.com>
	Based on patches from Altera Corporation

	* config.host (nios2-*-*,nios2-*-linux*): Add nios2 host cases.
	* config/nios2/lib2-nios2.h: New file.
	* config/nios2/lib2-divmod-hi.c: New file.
	* config/nios2/linux-unwind.h: New file.
	* config/nios2/lib2-divmod.c: New file.
	* config/nios2/linux-atomic.c: New file.
	* config/nios2/t-nios2: New file.
	* config/nios2/crti.asm: New file.
	* config/nios2/t-linux: New file.
	* config/nios2/lib2-divtable.c: New file.
	* config/nios2/lib2-mul.c: New file.
	* config/nios2/tramp.c: New file.
	* config/nios2/crtn.asm: New file.

2013-12-26  Uros Bizjak  <ubizjak@gmail.com>

	* config/i386/cpuinfo.c (enum vendor_signatures): Remove.
	(__cpu_indicator_init): Use signature_INTEL_ebx and signature_AMD_ebx
	from cpuid.h to check vendor signatures.

2013-12-26  Ganesh Gopalasubramanian  <Ganesh.Gopalasubramanian@amd.com>

	* config/i386/cpuinfo.c (processor_types): Rename AMD cpu names
	AMD_BOBCAT to AMD_BTVER1 and AMD_JAGUAR to AMD_BTVER2.
	(get_amd_cpu): Likewise.

2013-12-25   H.J. Lu  <hongjiu.lu@intel.com>

	* config/i386/cpuinfo.c (get_intel_cpu): Remove model 0x3f from
	Haswell.

2013-12-25  Allan Sandfeld Jensen  <sandfeld@kde.org>
	    H.J. Lu  <hongjiu.lu@intel.com>

	PR target/59422
	* config/i386/cpuinfo.c (enum processor_types):  Add AMD_BOBCAT
	and AMD_JAGUAR.
	(enum processor_subtypes): Add AMDFAM15H_BDVER3, AMDFAM15H_BDVER4,
	INTEL_COREI7_IVYBRIDGE and INTEL_COREI7_HASWELL.
	(enum processor_features): Add  FEATURE_SSE4_A, FEATURE_FMA4,
	FEATURE_XOP and FEATURE_FMA.
	(get_amd_cpu): Handle AMD_BOBCAT, AMD_JAGUAR, AMDFAM15H_BDVER2 and
	AMDFAM15H_BDVER3.
	(get_intel_cpu): Handle INTEL_COREI7 and INTEL_COREI7_HASWELL.
	(get_available_features): Handle FEATURE_FMA, FEATURE_SSE4_A,
	FEATURE_FMA4 and FEATURE_XOP.

2013-12-23   H.J. Lu  <hongjiu.lu@intel.com>

	* config/i386/cpuinfo.c (processor_subtypes): Replace INTEL_ATOM,
	INTEL_SLM with INTEL_BONNELL, INTEL_SILVERMONT.
	(get_intel_cpu): Updated.

2013-12-12  Zhenqiang Chen  <zhenqiang.chen@arm.com>

	* config.host (arm*-*-uclinux*): Move t-arm before t-bpabi.

2013-12-09  Uros Bizjak  <ubizjak@gmail.com>

	* config/i386/sfp-exceptions.c (__sfp_handle_exceptions): Emit SSE
	instructions when __SSE_MATH__ is defined.

2013-12-06  Ralf Corsépius  <ralf.corsepius@rtems.org>

	* config.host (microblaze-*-rtems*): New.

2013-12-04  Kugan Vivekanandarajah  <kuganv@linaro.org>

	* config/arm/bpapi-lib.h (TARGET_HAS_NO_HW_DIVIDE): Define for
	architectures that do not have hardware divide instruction.
	i.e. architectures that do not define __ARM_ARCH_EXT_IDIV__.

2013-12-04  Richard Sandiford  <rdsandiford@googlemail.com>

	* longlong.h: Delete (moved to include/).

2013-12-03  Adhemerval Zanella  <azanella@linux.vnet.ibm.com>

	* config/rs6000/ibm-ldouble.c (__gcc_qadd): Fix add
	of normal number and qNaN to not raise an inexact exception.

2013-11-28  Uros Bizjak  <ubizjak@gmail.com>

	* config/i386/32/sfp-machine.h (__FP_FRAC_ADDI_4): New macro.

2013-11-28  Matthew Leach  <matthew.leach@arm.com>

	* config/aarch64/linux-unwind.h (aarch64_fallback_frame_state):	Check
	for correct opcodes on BE.

2013-11-27  Uros Bizjak  <ubizjak@gmail.com>

	* soft-fp/op-4.h: Update from glibc.

2013-11-27  Kugan Vivekanandarajah  <kuganv@linaro.org>

	* libgcc2.c (__udivmoddi4): Define new implementation when
	TARGET_HAS_NO_HW_DIVIDE is defined, for processors without any
	divide instructions.

2013-11-25  Oleg Endo  <olegendo@gcc.gnu.org>

	* config/sh/crt1.S (start): Don't do VBR_SETUP for SH2E.

2013-11-25  Rainer Orth  <ro@CeBiTec.Uni-Bielefeld.DE>

	* config/t-softfp (soft-fp-objects-base): New variable.
	(soft-fp-objects): Use it.

2013-11-23  David Edelson  <dje.gcc@gmail.com>
	    Andrew Dixie  <andrewd@gentrack.com>

	PR target/33704
	* config/rs6000/aixinitfini.c: New file.
	* config/rs6000/t-aix-cxa (LIB2ADD_ST): Add aixinitfini.c.
	* config/rs6000/libgcc-aix-cxa.ver (GCC_4.9): Add libgcc initfini
	symbols.

2013-11-22  Yuri Rumyantsev  <ysrumyan@gmail.com>

	* config/i386/cpuinfo.c (get_intel_cpu): Add Silvermont cases.

2013-11-18  Jan Hubicka  <jh@suse.cz>

	* libgcov-driver.c (run_accounted): Make global level static.
	(gcov_exit_merge_summary): Silence warning; do not clear
	run_accounted here.
	(gcov_exit): Clear it here.

	* libgcov-driver.c (gcov_exit_merge_summary): Fix setting
	run_accounted.

	* libgcov-driver.c (get_gcov_dump_complete): Update comments.
	(all_prg, crc32): Remove static vars.
	(gcov_exit_compute_summary): Rewrite to return crc32; do not clear
	all_prg.
	(gcov_exit_merge_gcda): Add crc32 parameter.
	(gcov_exit_merge_summary): Add crc32 and all_prg parameter;
	do not account run if it was already accounted.
	(gcov_exit_dump_gcov): Add crc32 and all_prg parameters.
	(gcov_exit): Initialize all_prg; update.

2013-11-15  Andreas Schwab  <schwab@linux-m68k.org>

	* configure: Regenerate.

2013-11-14  Ulrich Weigand  <Ulrich.Weigand@de.ibm.com>
	    Alan Modra  <amodra@gmail.com>

	* config/rs6000/linux-unwind.h (TOC_SAVE_SLOT): Define.
	(frob_update_context): Use it.

2013-11-14  Ulrich Weigand  <Ulrich.Weigand@de.ibm.com>
	    Alan Modra  <amodra@gmail.com>

	* config/rs6000/tramp.S [__powerpc64__ && _CALL_ELF == 2]:
	(trampoline_initial): Provide ELFv2 variant.
	(__trampoline_setup): Likewise.

	* config/rs6000/linux-unwind.h (frob_update_context): Do not
	check for AIX indirect function call sequence if _CALL_ELF == 2.

2013-11-14  Ulrich Weigand  <Ulrich.Weigand@de.ibm.com>
	    Alan Modra  <amodra@gmail.com>

	* config/rs6000/linux-unwind.h (get_regs): Do not support
	old kernel versions if _CALL_ELF == 2.
	(frob_update_context): Do not support PLT stub variants only
	generated by old linkers if _CALL_ELF == 2.

2013-11-14  Ulrich Weigand  <Ulrich.Weigand@de.ibm.com>
	    Alan Modra  <amodra@gmail.com>

	* config/rs6000/linux-unwind.h (ppc_fallback_frame_state): Correct
	location of CR save area for 64-bit little-endian systems.

2013-11-11  Eric Botcazou  <ebotcazou@adacore.com>

	* config.host (arm-wrs-vxworks): Replace arm/t-vxworks with arm/t-elf
	in tmake_file.
	* config/arm/t-vxworks: Delete.

2013-11-10  Kai Tietz  <ktietz@redhat.com>

	* config/i386/cygming-crtbegin.c (__gcc_register_frame):
	Increment load-count on use of LIBGCC_SONAME DLL.
	(hmod_libgcc): New static variable to hold handle of
	LIBGCC_SONAME DLL.
	(__gcc_deregister_frame): Decrement load-count of
	LIBGCC_SONAME DLL.

2013-11-08  Bernhard Reutner-Fischer  <aldot@gcc.gnu.org>

	* configure.ac (libgcc_cv_dfp): Extend check to probe fenv.h
	availability.
	* configure: Regenerate

2013-11-07  Uros Bizjak  <ubizjak@gmail.com>

	* config/i386/sfp-exceptions.c (__sfp_handle_exceptions): Handle
	FP_EX_DENORM.  Store result to volatile location after SSE division
	to close interrupt window.  Remove unneeded fwait after x87
	division since interrupt window will be closed by emitted fstp.
	Rewrite FP_EX_INEXACT handling.

2013-11-06  Joseph Myers  <joseph@codesourcery.com>

	* soft-fp/README: Update.
	* soft-fp/adddf3.c: Update from glibc.
	* soft-fp/addsf3.c: Likewise.
	* soft-fp/addtf3.c: Likewise.
	* soft-fp/divdf3.c: Likewise.
	* soft-fp/divsf3.c: Likewise.
	* soft-fp/divtf3.c: Likewise.
	* soft-fp/double.h: Likewise.
	* soft-fp/eqdf2.c: Likewise.
	* soft-fp/eqsf2.c: Likewise.
	* soft-fp/eqtf2.c: Likewise.
	* soft-fp/extenddftf2.c: Likewise.
	* soft-fp/extended.h: Likewise.
	* soft-fp/extendsfdf2.c: Likewise.
	* soft-fp/extendsftf2.c: Likewise.
	* soft-fp/extendxftf2.c: Likewise.
	* soft-fp/fixdfdi.c: Likewise.
	* soft-fp/fixdfsi.c: Likewise.
	* soft-fp/fixdfti.c: Likewise.
	* soft-fp/fixsfdi.c: Likewise.
	* soft-fp/fixsfsi.c: Likewise.
	* soft-fp/fixsfti.c: Likewise.
	* soft-fp/fixtfdi.c: Likewise.
	* soft-fp/fixtfsi.c: Likewise.
	* soft-fp/fixtfti.c: Likewise.
	* soft-fp/fixunsdfdi.c: Likewise.
	* soft-fp/fixunsdfsi.c: Likewise.
	* soft-fp/fixunsdfti.c: Likewise.
	* soft-fp/fixunssfdi.c: Likewise.
	* soft-fp/fixunssfsi.c: Likewise.
	* soft-fp/fixunssfti.c: Likewise.
	* soft-fp/fixunstfdi.c: Likewise.
	* soft-fp/fixunstfsi.c: Likewise.
	* soft-fp/fixunstfti.c: Likewise.
	* soft-fp/floatdidf.c: Likewise.
	* soft-fp/floatdisf.c: Likewise.
	* soft-fp/floatditf.c: Likewise.
	* soft-fp/floatsidf.c: Likewise.
	* soft-fp/floatsisf.c: Likewise.
	* soft-fp/floatsitf.c: Likewise.
	* soft-fp/floattidf.c: Likewise.
	* soft-fp/floattisf.c: Likewise.
	* soft-fp/floattitf.c: Likewise.
	* soft-fp/floatundidf.c: Likewise.
	* soft-fp/floatundisf.c: Likewise.
	* soft-fp/floatunditf.c: Likewise.
	* soft-fp/floatunsidf.c: Likewise.
	* soft-fp/floatunsisf.c: Likewise.
	* soft-fp/floatunsitf.c: Likewise.
	* soft-fp/floatuntidf.c: Likewise.
	* soft-fp/floatuntisf.c: Likewise.
	* soft-fp/floatuntitf.c: Likewise.
	* soft-fp/gedf2.c: Likewise.
	* soft-fp/gesf2.c: Likewise.
	* soft-fp/getf2.c: Likewise.
	* soft-fp/ledf2.c: Likewise.
	* soft-fp/lesf2.c: Likewise.
	* soft-fp/letf2.c: Likewise.
	* soft-fp/muldf3.c: Likewise.
	* soft-fp/mulsf3.c: Likewise.
	* soft-fp/multf3.c: Likewise.
	* soft-fp/negdf2.c: Likewise.
	* soft-fp/negsf2.c: Likewise.
	* soft-fp/negtf2.c: Likewise.
	* soft-fp/op-1.h: Likewise.
	* soft-fp/op-2.h: Likewise.
	* soft-fp/op-4.h: Likewise.
	* soft-fp/op-8.h: Likewise.
	* soft-fp/op-common.h: Likewise.
	* soft-fp/quad.h: Likewise.
	* soft-fp/single.h: Likewise.
	* soft-fp/soft-fp.h: Likewise.
	* soft-fp/subdf3.c: Likewise.
	* soft-fp/subsf3.c: Likewise.
	* soft-fp/subtf3.c: Likewise.
	* soft-fp/truncdfsf2.c: Likewise.
	* soft-fp/trunctfdf2.c: Likewise.
	* soft-fp/trunctfsf2.c: Likewise.
	* soft-fp/trunctfxf2.c: Likewise.
	* soft-fp/unorddf2.c: Likewise.
	* soft-fp/unordsf2.c: Likewise.
	* soft-fp/unordtf2.c: Likewise.

2013-11-05  Uros Bizjak  <ubizjak@gmail.com>

	* config/i386/32/sfp-machine.h (_FP_MUL_MEAT_S): Define.
	(_FP_MUL_MEAT_D): Ditto.
	(_FP_DIV_MEAT_S): Ditto.
	(_FP_DIV_MEAT_D): Ditto.
	* config.host (i[34567]86-*-rtems*): Remove i386/t-softfp, add
	t-softfp-sfdf and t-softfp to tmake_file.

2013-11-03  Uros Bizjak  <ubizjak@gmail.com>

	* config/i386/crtfastmath.c: Compile only for !_SOFT_FLOAT.
	* config/i386/crtprec.c: Ditto.

2013-10-31  Chung-Ju Wu  <jasonwucj@gmail.com>
	    Shiva Chen  <shiva0217@gmail.com>

	* config.host (nds32*-elf*): Add nds32 target.
	* config/nds32 : New directory and files.

2013-10-16  Hans-Peter Nilsson  <hp@axis.com>

	For CRIS ports, switch to soft-fp.  Improve arit.c and longlong.h.
	* config.host (cpu_type) <Setting default>: Add entry for
	crisv32-*-*.
	(tmake_file) <crisv32-*-elf, cris-*-elf, cris-*-linux*>
	<crisv32-*-linux*>: Adjust.
	* longlong.h: Wrap the whole CRIS section in a single
	defined(__CRIS__) conditional.  Add comment about add_ssaaaa
	and sub_ddmmss.
	(COUNT_LEADING_ZEROS_0): Define when count_leading_zeros is
	defined.
	[__CRIS__] (__umulsidi3): Define.
	[__CRIS__] (umul_ppmm): Define in terms of __umulsidi3.
	* config/cris/sfp-machine.h: New file.
	* config/cris/umulsidi3.S: New file.
	* config/cris/t-elfmulti (LIB2ADD_ST): Add umulsidi3.S.
	* config/cris/arit.c (SIGNMULT): New macro.
	(__Div, __Mod): Use SIGNMULT instead of naked multiplication.
	* config/cris/mulsi3.S: Tweak to avoid redundant register-copying;
	saving 3 out of originally 33 cycles from the fastest
	path, 3 out of 54 from the medium path and one from the longest
	path.  Improve comments.

2013-10-15  Richard Sandiford  <rdsandiford@googlemail.com>

	* sync.c: Remove static aliases and define each function directly
	under its real name.

2013-10-02  John David Anglin  <danglin@gcc.gnu.org>

	* config.host (hppa*64*-*-linux*): Define extra_parts.
	(hppa*-*-linux*): Likewise.

2013-10-02  Joern Rennecke  <joern.rennecke@embecosm.com>

	* config/arc/crtgend.S: Add 2013 to Copyright years.
	* config/arc/gmon/atomic.h: Likewise.
	* config/arc/gmon/auxreg.h: Likewise.
	* config/arc/gmon/sys/gmon_out.h: Likewise.
	* config/arc/gmon/sys/gmon.h: Likewise.
	* config/arc/gmon/prof-freq.c: Likewise.
	* config/arc/gmon/mcount.c: Likewise.
	* config/arc/gmon/prof-freq-stub.S: Likewise.
	* config/arc/gmon/gmon.c: Likewise.
	* config/arc/gmon/machine-gmon.h: Likewise.
	* config/arc/gmon/profil.S: Likewise.
	* config/arc/gmon/dcache_linesz.S: Likewise.
	* config/arc/crtg.S: Likewise.
	* config/arc/ieee-754/arc600-mul64/divsf3.S: Likewise.
	* config/arc/ieee-754/arc600-mul64/divdf3.S: Likewise.
	* config/arc/ieee-754/adddf3.S: Likewise.
	* config/arc/ieee-754/truncdfsf2.S: Likewise.
	* config/arc/ieee-754/fixsfsi.S: Likewise.
	* config/arc/ieee-754/gtsf2.S: Likewise.
	* config/arc/ieee-754/floatsisf.S: Likewise.
	* config/arc/ieee-754/arc600-dsp/divsf3.S: Likewise.
	* config/arc/ieee-754/arc600-dsp/divdf3.S: Likewise.
	* config/arc/ieee-754/arc600-dsp/mulsf3.S: Likewise.
	* config/arc/ieee-754/fixdfsi.S: Likewise.
	* config/arc/ieee-754/addsf3.S: Likewise.
	* config/arc/ieee-754/gesf2.S: Likewise.
	* config/arc/ieee-754/floatsidf.S: Likewise.
	* config/arc/ieee-754/extendsfdf2.S: Likewise.
	* config/arc/ieee-754/divtab-arc-df.c: Likewise.
	* config/arc/ieee-754/gtdf2.S: Likewise.
	* config/arc/ieee-754/fixunsdfsi.S: Likewise.
	* config/arc/ieee-754/uneqdf2.S: Likewise.
	* config/arc/ieee-754/divsf3-stdmul.S: Likewise.
	* config/arc/ieee-754/uneqsf2.S: Likewise.
	* config/arc/ieee-754/arc-ieee-754.h: Likewise.
	* config/arc/ieee-754/divtab-arc-sf.c: Likewise.
	* config/arc/ieee-754/eqdf2.S: Likewise.
	* config/arc/ieee-754/ordsf2.S: Likewise.
	* config/arc/ieee-754/divsf3.S: Likewise.
	* config/arc/ieee-754/divdf3.S: Likewise.
	* config/arc/ieee-754/floatunsidf.S: Likewise.
	* config/arc/ieee-754/orddf2.S: Likewise.
	* config/arc/ieee-754/eqsf2.S: Likewise.
	* config/arc/ieee-754/gedf2.S: Likewise.
	* config/arc/crtn.S: Likewise.
	* config/arc/crti.S: Likewise.
	* config/arc/t-arc700-uClibc: Likewise.
	* config/arc/asm.h: Likewise.
	* config/arc/libgcc-excl.ver: Likewise.
	* config/arc/t-arc-newlib: Likewise.
	* config/arc/divtab-arc700.c: Likewise.
	* config/arc/initfini.c: Likewise.
	* config/arc/fp-hack.h: Likewise.

2013-10-01  Joern Rennecke  <joern.rennecke@embecosm.com>
	    Diego Novillo  <dnovillo@google.com>

	* config/arc/gmon/mcount.c (_MCOUNT_DECL): Comment typo fix.
	* config/arc/ieee-754/arc600-dsp/muldf3.S (.Linf_denorm): Likewise.
	* config/arc/ieee-754/arc600-mul64/muldf3.S (.Linf_denorm): Likewise.
	* config/arc/ieee-754/muldf3.S (.Linf_denorm): Likewise.

2013-10-01  Joern Rennecke  <joern.rennecke@embecosm.com>
	    Brendan Kehoe  <brendan@zen.org>
	    Simon Cook  <simon.cook@embecosm.com>

	* config.host (arc*-*-elf*, arc*-*-linux-uclibc*): New configurations.
	* config/arc: New directory.
	* longlong.h [__arc__] (umul_ppmm): Remove.
	[__arc__] (__umulsidi3): Define.
	[__arc__ && __ARC_NORM__] (count_leading_zeroes): Define.
	[__arc__ && __ARC_NORM__] (COUNT_LEADING_ZEROS_0): Likewise.

2013-09-17  Jacek Caban  <jacek@codeweavers.com>

	* config/i386/gthr-win32.c: CreateSemaphoreW instead of
	CreateSemaphoreA.
	* config/i386/gthr-win32.h: Likewise.

2013-09-16  DJ Delorie  <dj@redhat.com>

	* config/rl78/vregs.h: Add G10 register definitions.
	* config/rl78/lib2mul.c: Enable for RL78/G10.
	* config/rl78/lib2div.c: Likewise.
	* config/rl78/lshrsi3.S: Use vregs.h.
	* config/rl78/cmpsi2.S: Likewise.
	* config/rl78/trampoline.S: Likewise.
	* config/rl78/mulsi2.S: Likewise.  Disable for RL78/G10.

2013-09-14  DJ Delorie  <dj@redhat.com>
	    Nick Clifton  <nickc@redhat.com>

	* config/rl78/mulsi3.S: Remove a few unneeded moves and branches.
	* config/rl78/vregs.h: New.
	* config/rl78/signbit.S: New file.  Implements signbit function.
	* config/rl78/divmodsi.S: New.
	* config/rl78/divmodhi.S: New.
	* config/rl78/divmodqi.S: New.
	* config/rl78/t-rl78: Build them here...
	* config/rl78/lib2div.c: ...but not here.

2013-09-12  DJ Delorie  <dj@redhat.com>

	* config.host (msp*-*-elf): New.
	* config/msp430/: New port.

2013-08-18  Iain Sandoe  <iain@codesourcery.com>

	PR gcov-profile/58127
	* libgcov.c (__gcov_indirect_call_callee): Don't make this a
	__thread var for emulated TLS.
	(__gcov_indirect_call_counters): Likewise.

2013-08-16  Maciej W. Rozycki  <macro@codesourcery.com>
	    Catherine Moore  <clm@codesourcery.com>
	    Richard Sandiford  <rdsandiford@googlemail.com>

	* config/mips/mips16.S (CE_STARTFN, CE_ENDFN): New macros.
	(RET_FUNCTION): Use them in place of STARTFN and ENDFN.
	(CALL_STUB_NO_RET): Likewise.
	(CALL_STUB_RET): Likewise.
	* config/mips/libgcc-mips16.ver: Remove __mips16_call_stub and
	__mips16_ret call/return stub symbols.
	* config.host <mips*-*-linux>: For non-R5900 add t-slibgcc-libgcc
	to tmake_file.

2013-08-13  Maciej W. Rozycki  <macro@codesourcery.com>

	* config.host <mips*-*-linux*>: Remove a stray comment.

2013-08-10  Jan Hubicka  <jh@suse.cz>

	Work around binutils PR14342
	* Makefile.in: Add _gcov_indirect_call_profiler_v2 symbol.
	* libgcov.c (L_gcov_indirect_call_profiler): Restore original API.
	(L_gcov_indirect_call_profiler_v2): New.

2013-08-06  Jan Hubicka  <jh@suse.cz>

	* libgcov.c (__gcov_indirect_call_callee,
	__gcov_indirect_call_counters): New global vars.
	(__gcov_indirect_call_profiler): replace by ...
	(__gcov_indirect_call_profiler_v2) ... this one.

2013-08-06  Caroline Tice  <cmtice@google.com>

	* config.host (extra_parts): Add vtv_start.o, vtv_end.o
	vtv_start_preinit.o and vtv_end_preinit.o.
	* configure.ac: Add code to check/set enable_vtable_verify.
	* Makefile.in: Add rules to build vtv_*.o, if enable_vtable_verify is
	true.
	* vtv_start_preinit.c: New file.
	* vtv_end_preinit.c: New file.
	* vtv_start.c: New file.
	* vtv_end.c: New file.
	* configure: Regenerated.

2013-08-01  Maxim Kuvyrkov  <maxim@kugelworks.com>

	* config/aarch64/sfp-machine.h, config/aarch64/sync-cache.c,
	* config/i386/cpuinfo.c, config/ia64/unwind-ia64.h,
	* config/mips/vr4120-div.S: Fix license from GPL-3.0+ to
	GPL-3.0-with-GCC-exception.

2013-07-30  Maciej W. Rozycki  <macro@codesourcery.com>

	* config/mips/mips16.S (DELAYf): Alias to DELAYt for the MIPS IV
	ISA and up.

2013-07-23  Andreas Krebbel  <Andreas.Krebbel@de.ibm.com>

	* config/s390/linux-unwind.h: Use the proper dwarf to hard reg
	mapping for FPRs when creating the fallback framestate.

2013-07-19  Georg-Johann Lay  <avr@gjlay.de>

	PR target/57516
	* config/avr/lib1funcs-fixed.S (__roundqq3, __rounduqq3)
	(__round_s2_const, __round_u2_const)
	(__round_s4_const, __round_u4_const, __round_x8):
	Saturate result if addition result cannot be represented.

2013-07-15  Matthias Klose  <doko@ubuntu.com>

	* libgcc2.c: Don't include <limits.h>.

2013-07-09  Janis Johnson  <janisjo@codesourcery.com>

	* config.host (powerpc-*-eabispe*): Add t-fdpbit to tmake_file.

2013-07-06  Jakub Jelinek  <jakub@redhat.com>

	PR target/29776
	* libgcc2.c (__floattisf): Avoid undefined signed overflow.

2013-06-28  Jakub Jelinek  <jakub@redhat.com>

	PR middle-end/36041
	* libgcc2.c (POPCOUNTCST2, POPCOUNTCST4, POPCOUNTCST8, POPCOUNTCST):
	Define.
	(__popcountSI2): For __SIZEOF_INT__ > 2 targets use arithmetics
	instead of table lookups.
	(__popcountDI2): Likewise.

2013-06-25  Chung-Ju Wu  <jasonwucj@gmail.com>

	* Makefile.in (clean, distclean): Remove auto-target.h and stamp-h
	correctly.

2013-06-21  Joseph Myers  <joseph@codesourcery.com>

	PR other/53317
	* soft-fp/adddf3.c: Update from glibc.
	* soft-fp/addsf3.c: Likewise.
	* soft-fp/addtf3.c: Likewise.
	* soft-fp/divdf3.c: Likewise.
	* soft-fp/divsf3.c: Likewise.
	* soft-fp/divtf3.c: Likewise.
	* soft-fp/double.h: Likewise.
	* soft-fp/eqdf2.c: Likewise.
	* soft-fp/eqsf2.c: Likewise.
	* soft-fp/eqtf2.c: Likewise.
	* soft-fp/extenddftf2.c: Likewise.
	* soft-fp/extended.h: Likewise.
	* soft-fp/extendsfdf2.c: Likewise.
	* soft-fp/extendsftf2.c: Likewise.
	* soft-fp/fixdfdi.c: Likewise.
	* soft-fp/fixdfsi.c: Likewise.
	* soft-fp/fixsfdi.c: Likewise.
	* soft-fp/fixsfsi.c: Likewise.
	* soft-fp/fixtfdi.c: Likewise.
	* soft-fp/fixtfsi.c: Likewise.
	* soft-fp/fixunsdfdi.c: Likewise.
	* soft-fp/fixunsdfsi.c: Likewise.
	* soft-fp/fixunssfdi.c: Likewise.
	* soft-fp/fixunssfsi.c: Likewise.
	* soft-fp/fixunstfdi.c: Likewise.
	* soft-fp/fixunstfsi.c: Likewise.
	* soft-fp/floatdidf.c: Likewise.
	* soft-fp/floatdisf.c: Likewise.
	* soft-fp/floatditf.c: Likewise.
	* soft-fp/floatsidf.c: Likewise.
	* soft-fp/floatsisf.c: Likewise.
	* soft-fp/floatsitf.c: Likewise.
	* soft-fp/floatundidf.c: Likewise.
	* soft-fp/floatundisf.c: Likewise.
	* soft-fp/floatunditf.c: Likewise.
	* soft-fp/floatunsidf.c: Likewise.
	* soft-fp/floatunsisf.c: Likewise.
	* soft-fp/floatunsitf.c: Likewise.
	* soft-fp/gedf2.c: Likewise.
	* soft-fp/gesf2.c: Likewise.
	* soft-fp/getf2.c: Likewise.
	* soft-fp/ledf2.c: Likewise.
	* soft-fp/lesf2.c: Likewise.
	* soft-fp/letf2.c: Likewise.
	* soft-fp/muldf3.c: Likewise.
	* soft-fp/mulsf3.c: Likewise.
	* soft-fp/multf3.c: Likewise.
	* soft-fp/negdf2.c: Likewise.
	* soft-fp/negsf2.c: Likewise.
	* soft-fp/negtf2.c: Likewise.
	* soft-fp/op-1.h: Likewise.
	* soft-fp/op-2.h: Likewise.
	* soft-fp/op-4.h: Likewise.
	* soft-fp/op-8.h: Likewise.
	* soft-fp/op-common.h: Likewise.
	* soft-fp/quad.h: Likewise.
	* soft-fp/single.h: Likewise.
	* soft-fp/soft-fp.h: Likewise.
	* soft-fp/subdf3.c: Likewise.
	* soft-fp/subsf3.c: Likewise.
	* soft-fp/subtf3.c: Likewise.
	* soft-fp/truncdfsf2.c: Likewise.
	* soft-fp/trunctfdf2.c: Likewise.
	* soft-fp/trunctfsf2.c: Likewise.
	* soft-fp/unorddf2.c: Likewise.
	* soft-fp/unordsf2.c: Likewise.
	* soft-fp/unordtf2.c: Likewise.
	* config/aarch64/sfp-machine.h (_FP_QNANNEGATEDP): Define to 0.
	* config/arm/sfp-machine.h (_FP_QNANNEGATEDP): Likewise.
	* config/c6x/sfp-machine.h (_FP_QNANNEGATEDP): Likewise.
	* config/i386/sfp-machine.h (_FP_QNANNEGATEDP): Likewise.
	* config/ia64/sfp-machine.h (_FP_QNANNEGATEDP): Likewise.
	* config/lm32/sfp-machine.h (_FP_QNANNEGATEDP): Likewise.
	* config/moxie/sfp-machine.h (_FP_QNANNEGATEDP): Likewise.
	* config/rs6000/sfp-machine.h (_FP_QNANNEGATEDP): Likewise.
	* config/score/sfp-machine.h (_FP_QNANNEGATEDP): Likewise.
	* config/tilegx/sfp-machine32.h (_FP_QNANNEGATEDP): Likewise.
	* config/tilegx/sfp-machine64.h (_FP_QNANNEGATEDP): Likewise.
	* config/tilepro/sfp-machine.h (_FP_QNANNEGATEDP): Likewise.

2013-06-16  Jürgen Urban  <JuergenUrban@gmx.de>

	* config/mips/lib2funcs.c: New file.
	* config/mips/t-mips (LIB2ADD_ST): Add it.

2013-06-09  Oleg Endo  <olegendo@gcc.gnu.org>

	PR target/6526
	* config/sh/lib1funcs.S (sdivsi3_i4, udivsi3_i4): Do not change bits
	other than FPSCR.PR and FPSCR.SZ.  Add SH4A implementation.

2013-06-08  Walter Lee  <walt@tilera.com>

	* config/tilepro/atomic.h: Don't include stdint.h or features.h.
	Replace int64_t with long long.  Add __extension__ where
	appropriate.
	* config/tilepro/atomic.c: Include config.h.

2013-06-06  Douglas B Rupp  <rupp@adacore.com>

	* config.host (arm-wrs-vxworks): Configure with other soft float.

2013-06-04  Jürgen Urban  <JuergenUrban@gmx.de>

	* config.host (mipsr5900-*-elf*, mipsr5900el-*-elf*, mips64r5900-*-elf*)
	(mips64r5900el-*-elf*): New configurations.

2013-06-04  Alan Modra  <amodra@gmail.com>

	* config/rs6000/ibm-ldouble.c: Enable for little-endian.

2013-06-03  Yuri Rumyantsev  <yuri.s.rumyantsev@intel.com>

	* config/i386/cpuinfo.c (INTEL_SLM): New enum value.

2013-05-28  Eric Botcazou  <ebotcazou@adacore.com>

	* config/sparc/sol2-unwind.h (MD_FALLBACK_FRAME_STATE_FOR): Do not set
	fs->signal_frame for SIGFPE raised for IEEE-754 exceptions.
	* config/i386/sol2-unwind.h (x86_fallback_frame_state): Likewise.

2013-05-22  Eric Botcazou  <ebotcazou@adacore.com>

	* config.host (powerpc-*-elf*): Add rs6000/t-savresfgpr to tmake_file.
	(powerpc-wrs-vxworks): Likewise.

2013-05-22  Eric Botcazou  <ebotcazou@adacore.com>

	* config/sparc/sol2-unwind.h (sparc64_frob_update_context): Do it for
	signal frames as well.
	(MD_FALLBACK_FRAME_STATE_FOR): Do minor cleanups throughout and add the
	STACK_BIAS to the CFA offset.

2013-05-17  Richard Henderson  <rth@redhat.com>

	PR target/49146
	* unwind-dw2.c (UNWIND_COLUMN_IN_RANGE): New macro.
	(execute_cfa_program): Use it when storing to fs->regs.

2013-05-08  Kai Tietz  <ktietz@redhat.com>

	* config/i386/cygming-crtbegin.c (__register_frame_info): Make weak.
	(__deregister_frame_info): Likewise.

2013-05-06  Thomas Schwinge  <thomas@codesourcery.com>

	* fp-bit.c (unpack_d, pack_d): Properly preserve and restore a
	NaN's payload.

	* fp-bit.h [FLOAT] (QUIET_NAN): Correct value.

2013-04-25  Alan Modra  <amodra@gmail.com>

	* config.host: Match little-endian powerpc-linux.

2013-04-19  Yufeng Zhang  <yufeng.zhang@arm.com>

	* config/aarch64/sfp-machine.h (_FP_W_TYPE): Change to define
	as 'unsigned long long' instead of 'unsigned long'.
	(_FP_WS_TYPE): Change to define as 'signed long long' instead of
	'signed long'.

2013-04-10  Julian Brown  <julian@codesourcery.com>

	* config/arm/linux-atomic.c (SUBWORD_SYNC_OP, SUBWORD_VAL_CAS)
	(SUBWORD_TEST_AND_SET): Use signed char/short types instead of
	unsigned char/unsigned short.
	(__sync_val_compare_and_swap_{1,2}): Handle signed argument.

2013-04-06  John David Anglin  <dave.anglin@nrc-cnrc.gc.ca>

	PR other/55274
	* config/t-slibgcc-hpux (SHLIB_MAPFILES): Define.

2013-04-04  Meador Inge  <meadori@codesourcery.com>

	* config/arm/bpabi.S (aeabi_ldivmod): Add DWARF information for
	computing the location of the link register.
	(aeabi_uldivmod): Ditto.

2013-03-27  Kai Tietz  <ktietz@redhat.com>

	* config.host: Add support for cygwin x64 target.
	* configure: Regenerated.

2013-03-26  Walter Lee  <walt@tilera.com>

	* config/tilegx/t-crtstuff: Add -fno-asynchronous-unwind-tables
	-mcmodel=large to CRTSTUFF_T_CFLAGS_S variable.

2013-03-25  Kai Tietz  <ktietz@redhat.com>

	* config/i386/cygwin.S: Replace use of _WIN64 by __x86_64__.

2013-03-20  Robert Mason  <rbmj@verizon.net>

	* config/vxlib-tls.c (__gthread_get_tsd_data,)
	(__gthread_set_tsd_data, __gthread_enter_tsd_dtor_context,)
	(__gthread_leave_tsd_dtor_context): Add prototypes.
	(tls_delete_hook): Update.

2013-03-20  Catherine Moore  <clm@codesourcery.com>
	    Joseph Myers  <joseph@codesourcery.com>
	    Chao-ying Fu  <fu@mips.com>

	* config/mips/mips16.S:  Don't build for microMIPS.
	* config/mips/linux-unwind.h: Handle microMIPS frame.
	* config/mips/crtn.S (fini, init): New labels.

2013-03-14  Jakub Jelinek  <jakub@redhat.com>

	PR tree-optimization/53265
	* unwind-dw2.c (execute_cfa_program): Avoid
	-Waggressive-array-optimizations warnings for DW_CFA_GNU_window_save
	on targets with DWARF_FRAME_REGISTERS < 32.

2013-03-13  Oleg Endo  <olegendo@gcc.gnu.org>

	PR target/49880
	* config/sh/lib1funcs.S (sdivsi3_i4, udivsi3_i4): Enable for SH2A.
	(sdivsi3, udivsi3): Remove SH4 check and always compile these functions.

2013-03-07  Sriraman Tallam  <tmsriram@google.com>

	* config/i386/cpuinfo.c (get_intel_cpu): Fix cpuid codes for
	sandybridge processors.

2013-03-06  Oleg Endo  <olegendo@gcc.gnu.org>

	PR target/56529
	* config/sh/lib1funcs.S (udivsi3_i4i, sdivsi3_i4i): Add __SH2A__ to
	inclusion list.

2013-03-04  Edgar E. Iglesias  <edgar.iglesias@gmail.com>

	* config/microblaze/crti.S: Setup stack protection at entry

2013-03-04  Georg-Johann Lay  <avr@gjlay.de>

	* config/avr/lib1funcs.S (__ashrdi3, __lshrdi3, __ashldi3)
	(__rotldi3): Shift bytewise if applicable.

2013-03-01  James Greenhalgh  <james.greenhalgh@arm.com>

	* config/aarch64/sync-cache.c
	(__aarch64_sync_cache_range): Silence warnings.

2013-02-25  Catherine Moore  <clm@codesourcery.com>

	Revert:
	2013-02-24  Catherine Moore  <clm@codesourcery.com>
	    Joseph Myers  <joseph@codesourcery.com>
	    Chao-ying Fu  <fu@mips.com>

	* config/mips/mips16.S:  Don't build for microMIPS.
	* config/mips/linux-unwind.h: Handle microMIPS frame.
	* config/mips/crtn.S (fini, init): New labels.

2013-02-24  Catherine Moore  <clm@codesourcery.com>
	    Joseph Myers  <joseph@codesourcery.com>
	    Chao-ying Fu  <fu@mips.com>

	* config/mips/mips16.S:  Don't build for microMIPS.
	* config/mips/linux-unwind.h: Handle microMIPS frame.
	* config/mips/crtn.S (fini, init): New labels.

2012-02-19  Edgar E. Iglesias  <edgar.iglesias@gmail.com>
	* config/microblaze/modsi3.S (modsi3): Fix case with 0x80000000
	as dividend.

2013-02-16  Alan Modra  <amodra@gmail.com>

	PR target/55431
	* config/rs6000/linux-unwind.h (ppc_linux_aux_vector): Delete.
	(ppc_fallback_frame_state): Always set up save locations for fp
	and altivec.  Don't bother with non-callee-saved regs, r0-r13
	except for r2 on ppc64, fr0-fr13, v0-v19, vscr.

2013-02-12  Georg-Johann Lay  <avr@gjlay.de>

	PR target/54222
	* config/avr/t-avr (LIB2FUNCS_EXCLUDE): Add: _usmulUHA, _usmulUSA,
	_ssmulHA, _ssmulSA.
	(LIB1ASMFUNCS): Add: _muldi3_6, _mulsidi3, _umulsidi3, _usmuluha3,
	_ssmulha3, _usmulusa3, _ssmulsa3.
	* config/avr/lib1funcs.S (__muldi3_6): Break out of __muldi3.
	(__muldi3): XCALL __muldi3_6 instead of rcall.
	(__umulsidi3, __mulsidi3): New functions.
	(do_prologue_saves, do_epilogue_restores): New .macros.
	(__divdi3_moddi3): Use them.
	* config/avr/lib1funcs-fixed.S (__usmuluha3, __ssmulha3)
	(__usmulusa3, __ssmulsa3): New functions.

2013-02-11  Iain Sandoe  <iain@codesourcery.com>
	    Jack Howarth  <howarth@bromo.med.uc.edu>
	    Patrick Marlier  <patrick.marlier@gmail.com>

	PR libitm/55693
	* config/darwin-crt-tm.c: Remove dummy functions hack.

2013-02-08  Georg-Johann Lay  <avr@gjlay.de>

	PR target/54222
	* config/avr/lib2funcs.c: New C sources for modules for libgcc.a.
	* config/avr/lib2-object.mk: New iterator to build objects from it.
	* config/avr/t-avr: Iterate lib2-object.mk to build objects from
	lib2funcs.c.
	(LIB2FUNCS_EXCLUDE): Add _clrsbdi2.
	(LIB1ASMFUNCS): Add: _ssabs_1, _mask1, _ret, _roundqq3, _rounduqq3,
	_round_s2, _round_u2, _round_2_const, _addmask_2, _round_s4,
	_round_u4, _round_4_const, _addmask_4, _round_x8, _rounddq3
	_roundudq3, _roundda3 _rounduda3, _roundta3 _rounduta3.
	* config/avr/lib1funcs-fixed.S: Implement them.

2013-02-04  Richard Sandiford  <rdsandiford@googlemail.com>

	Update copyright years.

2013-02-01  David Edelsohn  <dje.gcc@gmail.com>

	PR target/54601
	* config.host (powerpc-ibm-aix[56789]): Add t-aix-cxa to tmake_file.
	Add crtcxa to extra_parts.
	* config/rs6000/exit.h: New file.
	* config/rs6000/cxa_atexit.c: New file.
	* config/rs6000/cxa_finalize.c: New file.
	* config/rs6000/crtcxa.c: New file.
	* config/rs6000/t-aix-cxa: New file.
	* config/rs6000/libgcc-aix-cxa.ver: New file.

2013-01-31  Nick Clifton  <nickc@redhat.com>

	* config/v850/lib1funcs.S: Add support for e3v5 architecture
	variant.

2013-01-29  Georg-Johann Lay  <avr@gjlay.de>

	PR target/54222
	* config/avr/t-avr (LIB2FUNCS_EXCLUDE): Add:
	_mulQQ,  _mulHQ,  _mulHA,  _mulSA,
	_mulUQQ, _mulUHQ, _mulUHA, _mulUSA,
	_divQQ,  _divHQ,  _divHA,  _divSA,
	_divUQQ, _divUHQ, _divUHA, _divUSA.

2013-01-26  David Holsgrove  <david.holsgrove@xilinx.com>

	* config.host(microblaze*-linux*): tmake_file: Remove
	t-slibgcc-nolc-override, add t-slibgcc-libgcc.
	* config/microblaze/t-microblaze: Set LIB2FUNCS_EXCLUDE
	to exclude functions from being built with libgcc.c and use
	the microblaze assembly.

2013-01-26  Edgar E. Iglesias  <edgar.iglesias@gmail.com>

	* config.host (microblaze*-*-*): Rename microblaze*-*-elf, update
	extra_parts.

2013-01-17  Yufeng Zhang  <yufeng.zhang@arm.com>

	* config/aarch64/sync-cache.c (__aarch64_sync_cache_range): Cast the
	results of (dcache_lsize - 1) and (icache_lsize - 1) to the type
	__UINTPTR_TYPE__; also cast 'base' to the same type before the
	alignment operation.

2013-01-15  Sofiane Naci  <sofiane.naci@arm.com>

	* config/aarch64/sync-cache.c (__aarch64_sync_cache_range): Update
	loop start address for cache clearing.

2013-01-14  Georg-Johann Lay  <avr@gjlay.de>

	* config/avr/lib1funcs.S: Remove trailing blanks.
	* config/avr/lib1funcs-fixed.S: Ditto.

2013-01-14  Georg-Johann Lay  <avr@gjlay.de>

	* config/avr/avr-lib.h: Add GPL copyright notice.

2013-01-14  Georg-Johann Lay  <avr@gjlay.de>

	* fixed-bit.c (SATFRACT) <FROM_TYPE=1, TO_TYPE=4>: Only
	declare / set min_low, min_high if TO_MODE_UNSIGNED == 0.
	(SATFRACT) <FROM_TYPE=TO_TYPE=4>: Only declare / set min_low,
	min_high if FROM_MODE_UNSIGNED == 0 and TO_MODE_UNSIGNED == 0.

2013-01-07  Mark Kettenis  <kettenis@openbsd.org>

	* config.host (i[34567]86-*-openbsd* and x86_64-*-openbsd*):
	Add to lists of i[34567]86-*-* and x86_64-*-* soft-fp targets.

2013-01-04  Nick Clifton  <nickc@redhat.com>

	* config/v850/lib1funcs.S: Only provide CALLT support functions if
	the CALLT instruction is supported.

2012-12-20  Jonathan Wakely  <jwakely.gcc@gmail.com>

	* gthr.h (__gthread_cond_timedwait_recursive): Do not require.
	* gthr-posix.h (__gthread_cond_timedwait_recursive): Remove.

2012-12-13  John Tytgat  <John@bass-software.com>

	* config/arm/fp16.c (__gnu_f2h_internal): Fix inaccuracy when aexp
	is 25.

2012-12-12  Jakub Jelinek  <jakub@redhat.com>

	PR libgcc/55451
	* fixed-bit.c (FIXED_SSADD, FIXED_SSSUB, FIXED_SSNEG): Avoid
	undefined signed overflows.

2012-12-09  Uros Bizjak  <ubizjak@gmail.com>

	PR target/55344
	* config/alpha/linux-unwind.h: Disable when inhibit_libc is defined.

2012-12-06  Uros Bizjak  <ubizjak@gmail.com>

	* config/i386/sfp-machine.h (FP_EX_ALL): Define.
	(FP_TRAPPING_EXCEPTIONS): Define.
	* config/i386/32/sfp-machine.h (FP_EX_SHIFT): Define.
	* config/i386/64/sfp-machine.h (FP_EX_SHIFT): Ditto.

2012-12-04  Richard Henderson  <rth@redhat.com>

	PR bootstrap/55571
	* Makefile.in (libgcc_s.so): Depend on and link with libgcc.a.

2012-12-04  Marcus Shawcroft  <marcus.shawcroft@arm.com>

	* config/aarch64/sfp-machine.h (FP_EX_ALL): Define.
	(FP_EX_SHIFT): Define.
	(FP_TRAPPING_EXCEPTIONS): Define.

2012-12-04  Marcus Shawcroft  <marcus.shawcroft@arm.com>

	* config/aarch64/sfp-machine.h (FP_RND_MASK): Define.
	(FP_ROUNDMODE): Use FP_RND_MASK.
	* config/aarch64/sfp-exceptions.c: New.
	* config/aarch64/sfp-machine.h (FP_HANDLE_EXCEPTIONS):
	Use __sfp_handle_exceptions.

2012-12-04  Richard Earnshaw  <rearnsha@arm.com>

	* config.host: (arm*-*-freebsd*): Remove.
	(arm*-*-linux*, arm*-*-uclinux*): Simplify logic.
	(arm*-*-elf*): Remove.
	(arm*-*-wince-pe*): Remove.
	* arm/unwind-arm.c (struct fpa_reg): Delete.
	(struct fpa_regs): Delete.
	(phase1_vrs): Remove fpa element.
	(_Unwind_VRS_Get): Remove _UVRSC_FPA.
	(_Unwind_VRS_Set, _Unwind_VRS_Pop): Likewise.
	* arm/pr-support.c (__gnu_unwind_execute): Remove FPA support.
	* ieee754-sf.S (floatundisf): Remove FPA support.
	(floatdisf): Likewise.
	* ieee75f-df.S (floatundidf): Likewise.
	(floatdidf): Likewise.

2012-11-29  Kai Tietz  <ktietz@redhat.com>

	PR target/55445
	* unwind-c.c (__SEH__): Make sure SjLj isn't active.
	* unwind-generic.h: Likewise.
	* unwind-seh.c: Likewise.

2012-11-28  Richard Henderson  <rth@redhat.com>

	PR libgcc/48076
	* emutls.c (__emutls_get_address): Avoid race condition between
	obj->loc.offset read and emutls_key initialization.

2012-11-22  Georg-Johann Lay  <avr@gjlay.de>

	Adjust decimal point of signed accum mode to GCC default.

	PR target/54222
	* config/avr/t-avr (LIB1ASMFUNCS): Add _fractsfsq _fractsfusq,
	_divqq_helper.
	* config/avr/lib1funcs-fixed.S (__fractqqsf, __fracthqsf)
	(__fractsasf, __fractsfha, __fractusqsf, __fractsfsa)
	(__mulha3, __mulsa3)
	(__divqq3, __divha3, __divsa3): Adjust to new position of
	decimal point of signed accum types.

	(__mulusa3_round): New function.
	(__mulusa3): Use it.
	(__divqq_helper): New function.
	(__udivuqq3): Use it.

2012-11-20  Jakub Jelinek  <jakub@redhat.com>

	PR bootstrap/55370
	* libgcc-std.ver.in: Add GCC_4.8.0 and %inherit for it.

2012-11-18  Teresa Johnson  <tejohnson@google.com>

	PR bootstrap/55051
	* libgcov.c (gcov_exit): Remove merged program summary
	comparison unless !GCOV_LOCKED.

2012-11-15  Marcus Shawcroft  <marcus.shawcroft@arm.com>

	* soft-fp: Updated from glibc upstream.

2012-11-06  Ian Lance Taylor  <iant@google.com>

	* generic-morestack.c (__generic_morestack): Align the returned
	stack pointer to a 32 byte boundary.
	* config/i386/morestack.S (__morestack_non_split) [32-bit]: Don't
	increment the return address until we have decided that we don't
	have a varargs function.
	(__morestack) [32-bit]: Align stack correctly when calling C
	functions.
	(__morestack) [64-bit]: Likewise.

2012-11-04  Thomas Schwinge  <thomas@codesourcery.com>

	* configure: Regenerate.

2012-11-02  Uros Bizjak  <ubizjak@gmail.com>

	PR target/55175
	* config/i386/sfp-exceptions.c: Guard with _SOFT_FLOAT.
	* config/i386/sfp-machine.h: Guard exception handling
	code with _SOFT_FLOAT.
	* config/i386/32/sfp-machine.h: Guard rounding handling
	code with _SOFT_FLOAT.
	* config/i386/64/sfp-machine.h: Ditto.

2012-10-31  Joel Sherrill  <joel.sherrill@oarcorp.com>

	* config.host (m32r-*-rtems*): Include crtinit.o and crtfinit.o
	as extra_parts.

2012-10-26  Uros Bizjak  <ubizjak@gmail.com>

	* config/i386/crtfastmath.c (set_fast_math): Use __builtin_ia32_fxsave.
	Clear only fxsave.mxcsr_mask.  Use saved mxcsr from fxsave structure
	when appropriate.  Correct structure element types.
	* config/i386/t-crtfm (crtfastmath.o): Compile with -mfxsr, remove
	-minline-all-stringops from compile flags.

2012-10-25  Ralf Corsépius  <ralf.corsepius@rtems.org>

	* config.host (sparc64-*-rtems*): Remove sparc/t-elf.

2012-10-25  Ralf Corsépius  <ralf.corsepius@rtems.org>

	* config.host (sh*-*-rtems*): Add sh*-*-elf*'s extra_parts.

2012-10-25  Sebastian Huber  <sebastian.huber@embedded-brains.de>

	* config.host (powerpc-*-rtems*): Add rs6000/t-savresfgpr to
	tmake_file.

2012-10-23  Ian Bolton  <ian.bolton@arm.com>
	    Jim MacArthur  <jim.macarthur@arm.com>
	    Marcus Shawcroft  <marcus.shawcroft@arm.com>
	    Nigel Stephens  <nigel.stephens@arm.com>
	    Ramana Radhakrishnan  <ramana.radhakrishnan@arm.com>
	    Richard Earnshaw  <rearnsha@arm.com>
	    Sofiane Naci  <sofiane.naci@arm.com>
	    Stephen Thomas  <stephen.thomas@arm.com>
	    Tejas Belagod  <tejas.belagod@arm.com>
	    Yufeng Zhang  <yufeng.zhang@arm.com>

	* config.host (aarch64*-*-elf, aarch64*-*-linux*): New.
	* config/aarch64/crti.S: New file.
	* config/aarch64/crtn.S: New file.
	* config/aarch64/linux-unwind.h: New file.
	* config/aarch64/sfp-machine.h: New file.
	* config/aarch64/sync-cache.c: New file.
	* config/aarch64/t-aarch64: New file.
	* config/aarch64/t-softfp: New file.

2012-10-21  Hans-Peter Nilsson  <hp@bitrange.com>

	* config/mmix/crti.S: Mark program and data addresses using PRELD.
	Remove typo'd and unnecessary alignment-LOC for .data.  Remove
	no-longer-needed LDBU insns.

2012-10-18  Sebastian Huber  <sebastian.huber@embedded-brains.de>

	* config.host
	(arm*-*-eabi* | arm*-*-symbianelf* | arm*-*-rtemseabi*): Rename
	"arm*-*-rtemseabi*" to "arm*-*-rtems*".

2012-10-17  Matthew Gretton-Dann  <matthew.gretton-dann@arm.com>

	* config/arm/lib1funcs.S (__ARM_ARCH__): Define for ARMv8-A.

2012-10-15  Matthias Klose  <doko@ubuntu.com>

	* config.host: Match arm*-*-linux-* for ARM Linux/GNU.

2012-10-15  Pavel Chupin  <pavel.v.chupin@intel.com>

	* configure: Regenerate.
	* configure.ac: Replace code with GCC_AC_THREAD_HEADER use.

2012-10-10  Uros Bizjak  <ubizjak@gmail.com>

	* config/i386/sfp-exceptions.c (__sfp_handle_exceptions): Emit SSE
	instructions for 64bit targets only.

2012-10-10  Uros Bizjak  <ubizjak@gmail.com>

	* config/i386/sfp-machine.h (FP_RND_NEAREST, FP_RND_ZERO, FP_RND_PINF,
	FP_RND_MINF, FP_RND_MASK, FP_INIT_ROUNDMODE, _FP_DECL_EX): Move to ...
	* config/i386/32/sfp-machine.h: ... here.
	* config/i386/64/sfp-machine.h (FP_RND_NEAREST, FP_RND_ZERO,
	FP_RND_PINF, FP_RND_MINF, FP_RND_MASK, FP_INIT_ROUNDMODE, _FP_DECL_EX):
	New defines.

2012-10-07  Matthias Klose  <doko@ubuntu.com>

	* config/arm/unwind-arm.h (__gnu_unwind_24bit): Mark parameters
	as unused.
	(_Unwind_decode_typeinfo_ptr): Mark base as unused.

2012-10-06  Mark Kettenis  <kettenis@openbsd.org>

	* config.host (*-*-openbsd*): Add t-eh-dw2-dip to tmake_file.
	* unwind-dw2-fde-dip.c: Don't include <elf.h> on OpenBSD.
	(USE_PT_GNU_EH_FRAME): Define for OpenBSD.
	(ElfW): Likewise.

2012-10-05  Jonathan Wakely  <jwakely.gcc@gmail.com>

	PR other/53889
	* config/i386/gthr-win32.h (__gthread_recursive_mutex_destroy):
	Fix parameter names.

2012-10-04  Oleg Endo  <olegendo@gcc.gnu.org>

	PR target/33135
	* config/sh/t-sh (HOST_LIBGCC2_CFLAGS): Delete.
	* config/sh/t-netbsd (HOST_LIBGCC2_CFLAGS): Delete.
	* config/sh/t-linux (HOST_LIBGCC2_CFLAGS): Remove mieee option.

2012-10-03  Oleg Endo  <olegendo@gcc.gnu.org>

	PR target/50457
	* config/sh/linux-atomic.S: Delete.
	* config/sh/linux-atomic.c: New.
	* config/sh/t-linux (LIB2ADD): Replace linux-atomic.S with
	linux-atomic.c.  Add cflags to disable warnings.

2012-10-02  Jonathan Wakely  <jwakely.gcc@gmail.com>

	PR other/53889
	* gthr.h (__gthread_recursive_mutex_destroy): Document new required
	function.
	* gthr-posix.h (__gthread_recursive_mutex_destroy): Define.
	* gthr-single.h (__gthread_recursive_mutex_destroy): Likewise.
	* config/gthr-rtems.h (__gthread_recursive_mutex_destroy): Likewise.
	* config/gthr-vxworks.h (__gthread_recursive_mutex_destroy): Likewise.
	* config/i386/gthr-win32.c (__gthread_win32_recursive_mutex_destroy):
	Likewise.
	* config/i386/gthr-win32.h (__gthread_recursive_mutex_destroy):
	Likewise.
	* config/mips/gthr-mipssde.h (__gthread_recursive_mutex_destroy):
	Likewise.
	* config/pa/gthr-dce.h (__gthread_recursive_mutex_destroy): Likewise.
	* config/s390/gthr-tpf.h (__gthread_recursive_mutex_destroy): Likewise.

2012-09-19  Mark Kettenis  <kettenis@openbsd.org>

	* config.host (hppa-*-openbsd*): New target.
	* config/pa/t-openbsd: New file.

2012-09-15  Georg-Johann Lay  <avr@gjlay.de>

	PR target/54222
	* config/avr/lib1funcs-fixed.S (__ssneg_2, __ssabs_2, __ssneg_4,
	__ssabs_4, __clr_8, __ssneg_8, __ssabs_8,
	__usadd_8, __ussub_8, __ssadd_8, __sssub_8): New functions.
	(__divsa3): Use __negsi2 to negate r_quoL.
	* config/avr/lib1funcs.S (FALIAS): New macro.
	(__divmodsi4): Break out and use __divmodsi4_neg1 as...
	(__negsi2): ...this new function.
	* config/avr/t-avr (LIB1ASMFUNCS): Add _negsi2, _clr_8,
	_ssneg_2, _ssneg_4, _ssneg_8, _ssabs_2, _ssabs_4,
	_ssabs_8, _ssadd_8, _sssub_8, _usadd_8, _ussub_8.
	(LIB2FUNCS_EXCLUDE): Fix typo for _add _sub.
	Add: _ssadd*, _sssub*, _ssneg*, _ssabs* for signed fixed modes.
	Add: _usadd*, _ussub*, _usneg* for unsigned fixed modes.

2012-09-10  Oleg Endo  <olegendo@gcc.gnu.org>

	PR target/54089
	* config/sh/lib1funcs.S (ashlsi3): Reimplement as ashlsi3_r0.
	(lshrsi3): Reimplement as lshrsi3_r0.

2012-09-10  Andreas Schwab  <schwab@linux-m68k.org>

	PR target/46191
	* config/t-slibgcc-libgcc (SHLIB_MAKE_SOLINK): Use -lgcc instead
	of libgcc.a.

2012-09-07  Teresa Johnson  <tejohnson@google.com>

	PR gcov-profile/54487
	* libgcc/libgcov.c (gcov_exit): Avoid warning on histogram
	differences.

2012-09-05  Georg-Johann Lay  <avr@gjlay.de>

	PR target/54461
	* config.host (tmake_file,host=avr-*-*): Add avr/t-avrlibc if
	not configured --with-avrlibc=no.
	* config/avr/t-avrlibc: New file.
	* Makefile.in (FPBIT_FUNCS): filter-out LIB2FUNCS_EXCLUDE.
	(DPBIT_FUNCS): Ditto.
	(TPBIT_FUNCS): Ditto.

2012-09-04  Teresa Johnson  <tejohnson@google.com>

	* libgcov.c (struct gcov_summary_buffer): New structure.
	(gcov_histogram_insert): New function.
	(gcov_compute_histogram): Ditto.
	(gcov_exit): Invoke gcov_compute_histogram, and perform merging of
	histograms during summary merging.

2012-09-01  Mark Kettenis  <kettenis@openbsd.org>

	* config.host (x86_64-*-openbsd*): New target.

2012-08-29  Chung-Lin Tang  <cltang@codesourcery.com>

	* config/mips/crtfastmath.c (set_fast_math): Add 'nomips16'
	attribute.

2012-08-24  Georg-Johann Lay  <avr@gjlay.de>

	PR target/54222
	* config/avr/t-avr (conv_X): Rename to func_X.

2012-08-24  Georg-Johann Lay  <avr@gjlay.de>

	PR target/54222
	* config/avr/lib1funcs-fixed.S: New file.
	* config/avr/lib1funcs.S: Include it.  Undefine some divmodsi
	after they are used.
	(neg2, neg4): New macros.
	(__mulqihi3,__umulqihi3,__mulhi3): Rewrite non-MUL variants.
	(__mulhisi3,__umulhisi3,__mulsi3): Rewrite non-MUL variants.
	(__umulhisi3): Speed up MUL variant if there is enough flash.
	* config/avr/avr-lib.h (TA, UTA): Adjust according to gcc's
	avr-modes.def.
	* config/avr/t-avr (LIB1ASMFUNCS): Add: _fractqqsf, _fractuqqsf,
	_fracthqsf, _fractuhqsf, _fracthasf, _fractuhasf, _fractsasf,
	_fractusasf, _fractsfqq, _fractsfuqq, _fractsfhq, _fractsfuhq,
	_fractsfha, _fractsfsa, _mulqq3, _muluqq3, _mulhq3, _muluhq3,
	_mulha3, _muluha3, _mulsa3, _mulusa3, _divqq3, _udivuqq3, _divhq3,
	_udivuhq3, _divha3, _udivuha3, _divsa3, _udivusa3.
	(LIB2FUNCS_EXCLUDE): Add supported functions.

2012-08-22  Georg-Johann Lay  <avr@gjlay.de>

	* Makefile.in (fixed-funcs,fixed-conv-funcs): filter-out
	LIB2FUNCS_EXCLUDE before adding them to libgcc-objects,
	libgcc-s-objects.
	* fixed-obj.mk: Only expand dependency if $o is not in
	LIB2FUNCS_EXCLUDE.

2012-08-22  H.J. Lu  <hongjiu.lu@intel.com>

	* config/i386/t-linux (HOST_LIBGCC2_CFLAGS): New.

2012-08-22  Joseph Myers  <joseph@codesourcery.com>

	* Makefile.in (vis_hide, gen-hide-list): Do not make definitions
	depend on --enable-shared.
	($(lib1asmfuncs-o)): Use %.vis files independent of
	--enable-shared.
	* static-object.mk ($(base)$(objext), $(base).vis)
	($(base)_s$(objext)): Use same rules for visibility handling as in
	shared-object.mk.

2012-08-21  Ian Lance Taylor  <iant@google.com>

	* config/i386/morestack.S (__morestack_non_split): Increase amount
	of space allocated for non-split code stack.

2012-08-19  Joseph Myers  <joseph@codesourcery.com>

	* crtstuff.c (USE_PT_GNU_EH_FRAME): Define for systems using glibc
	even if inhibit_libc.

2012-08-17  Julian Brown  <julian@codesourcery.com>

	* Makefile.in (LIB2_DIVMOD_EXCEPTION_FLAGS): Default to
	-fexceptions -fnon-call-exceptions if not defined.
	($(lib2-divmod-o), $(lib2-divmod-s-o)): Use above.
	* config/arm/t-bpabi (LIB2_DIVMOD_EXCEPTION_FLAGS): Define.

2012-08-17  Andreas Schwab  <schwab@linux-m68k.org>

	* config/m68k/linux-atomic.c (__sync_lock_test_and_set_1): Fix
	type.

2012-08-16  David Edelsohn  <dje.gcc@gmail.com>

	* config.host (*-*-aix*): Move rs6000/t-ibm-ldouble after
	rs6000/t-slibgcc-aix.

2012-08-15  Segher Boessenkool  <segher@kernel.crashing.org>

	* longlong.h: (powerpc): Delete _ARCH_PWR and _ARCH_COM handling.

2012-08-15  Segher Boessenkool  <segher@kernel.crashing.org>

	* longlong.h: (whole file, powerpc): Adjust to single assembler syntax.

2012-08-03  H.J. Lu  <hongjiu.lu@intel.com>

	PR driver/54171
	* Makefile.in (version): Replace top_srcdir with srcdir.

2012-08-03  Jonathan Yong  <jon_y@users.sourceforge.net>

	* Makefile.in (version): set to BASE-VER file from gcc directory.

2012-08-01  Nick Clifton  <nickc@redhat.com>

	* config/m32c/lib2funcs.c (__clrsbhi2): New function.
	Implements __clrsb for an HImode argument.

2012-07-31  Nick Clifton  <nickc@redhat.com>

	* config/stormy16/lib2funcs.c (__clrsbhi2): New function.
	Implements __clrsb for an HImode argument.
	* config/stormy16/clrsbhi2.c: New file:
	* config/stormy16/t-stormy16 (LIB2ADD): Add clrsbhi2.c.

2012-07-22  Steven Bosscher  <steven@gcc.gnu.org>

	* libgcov.c (__gcov_ior_profiler): Benign comment fix.

2012-07-19  Tristan Gingold  <gingold@adacore.com>
	    Richard Henderson  <rth@redhat.com>

	* unwind-seh.c: New file.
	* unwind-generic.h: Include windows.h for SEH.
	(_Unwind_Exception): Use 6 private fields for SEH.
	(_GCC_specific_handler): Declare.
	* unwind-c.c (__gcc_personality_seh0): New function.
	Adjust for SEH.
	* config/i386/libgcc-cygming.ver: New file.
	* config/i386/t-seh-eh: New file.
	* config.host (x86_64-*-mingw*): Default to seh.

2012-07-14  Steven Bosscher  <steven@gcc.gnu.org>

	* config/t-darwin (crt3.0): Remove work-around for fixed PR26840.

2012-06-17  Uros Bizjak  <ubizjak@gmail.com>

	* config/i386/sfp-machine.h (FP_HANDLE_EXCEPTIONS): Use
	__builtin_expect when checking for exceptions.
	* config/ia64/sfp-machine.h (FP_HANDLE_EXCEPTIONS): Ditto.

2012-06-13  Uros Bizjak  <ubizjak@gmail.com>

	* config/ia64/sfp-machine.h (__sfp_handle_exceptions): New
	function declaration.
	(FP_HANDLE_EXCEPTIONS): Use __sfp_handle_exceptions.
	(FP_RND_MASK): New.
	* config/ia64/sfp-exceptions.c: New.
	* config/ia64/t-softfp (LIB2ADD): Add sfp-exceptions.c.

2012-06-13  Uros Bizjak  <ubizjak@gmail.com>

	* config/i386/32/sfp-machine.h (_FP_NANSIGN_S, _FP_NANSIGN_D,
	_FP_NANSIGN_E, _FP_NANSIGN_Q): Move ...
	* config/i386/64/sfp-machine: ... (delete here) ...
	* config/i386/sfp-machine.h: ... to here.
	(FP_EX_MASK): Remove.
	(FP_RND_MASK): New.
	(FP_INIT_ROUNDMODE): Declare asm as volatile.

2012-06-11  Sriraman Tallam  <tmsriram@google.com>

	* config/i386/libgcc-bsd.ver: Version symbol __cpu_indicator_init.
	* config/i386/libgcc-sol2.ver: Ditto.
	* config/i386/libgcc-glibc.ver: Ditto.

2012-06-11  Roland McGrath  <mcgrathr@google.com>

	* gthr-posix.h [neither FreeBSD nor Solaris] (__gthread_active_p):
	If __GLIBC__ is defined, refer to __pthread_key_create instead of
	pthread_cancel.

2012-06-09  Uros Bizjak  <ubizjak@gmail.com>

	* config/i386/32/sfp-machine.h (__gcc_CMPtype, CMPtype,
	_FP_KEEPNANFRACP, _FP_CHOOSENAN, FP_EX_INVALID, FP_EX_DENORM,
	FP_EX_DIVZERO, FP_EX_OVERFLOW, FP_EX_UNDERFLOW, FP_EX_INEXACT,
	FP_HANDLE_EXCEPTIONS, FP_RND_NEAREST, FP_RND_ZERO, FP_RND_PINF,
	FP_RND_MINF, _FP_DEXL_EX, FP_INIT_ROUNDMODE, FP_ROUNDMODE,
	__LITTLE_ENDIAN, __BIG_ENDIAN, strong_alias): Move ...
	* config/i386/64/sfp-machine: ... (delete here) ...
	* config/i386/sfp-machine.h: ... to here.
	(FP_EX_MASK): New.
	(__sfp_handle_exceptions): New function declaration.
	(FP_HANDLE_EXCEPTIONS): Use __sfp_handle_exceptions.
	* config/i386/sfp-exceptions.c: New.
	* config/i386/t-softfp: New.
	* config.host (i[34567]86-*-* and x86_64-*-* soft-fp targets): Add
	i386/t-softfp to tmake_file.

2012-06-03  David S. Miller  <davem@davemloft.net>

	* longlong.h [SPARC] (sub_ddmmss): Fix thinko in previous 64-bit
	change.

2012-05-31  David S. Miller  <davem@davemloft.net>

	* longlong.h [SPARC] (umul_ppmm, udiv_qrnnd): Use hardware integer
	multiply and divide instructions on 32-bit when V9.
	(add_ssaaaa, sub_ddmmss): Convert to branchless code on 64-bit.

2012-05-29  Joseph Myers  <joseph@codesourcery.com>

	* config/arm/ieee754-df.S: Fix typos.
	* config/arm/ieee754-sf.S: Fix typos.
	* config/c6x/libunwind.S: Fix typos.
	* config/epiphany/udivsi3-float.c: Fix typos.
	* config/microblaze/muldi3_hard.S: Fix typos.
	* config/picochip/adddi3.S: Fix typos.
	* config/picochip/ashlsi3.S: Fix typos.
	* config/picochip/ashrsi3.S: Fix typos.
	* config/picochip/clzsi2.S: Fix typos.
	* config/picochip/cmpsi2.S: Fix typos.
	* config/picochip/divmod15.S: Fix typos.
	* config/picochip/divmodhi4.S: Fix typos.
	* config/picochip/divmodsi4.S: Fix typos.
	* config/picochip/longjmp.S: Fix typos.
	* config/picochip/lshrsi3.S: Fix typos.
	* config/picochip/parityhi2.S: Fix typos.
	* config/picochip/popcounthi2.S: Fix typos.
	* config/picochip/setjmp.S: Fix typos.
	* config/picochip/subdi3.S: Fix typos.
	* config/picochip/ucmpsi2.S: Fix typos.
	* config/picochip/udivmodhi4.S: Fix typos.
	* config/picochip/udivmodsi4.S: Fix typos.
	* config/spu/divv2df3.c: Fix typos.
	* config/spu/mfc_multi_tag_release.c: Fix typos.
	* config/spu/mfc_tag_release.c: Fix typos.
	* configure.ac: Fix typos.
	* configure: Regenerate.

2012-05-25  Ian Lance Taylor  <iant@google.com>

	* config/i386/morestack.S (__morestack_non_split): Check whether
	caller is varargs and needs %bp to hold the stack frame on return.

2012-05-25  Olivier Hainque  <hainque@adacore.com>

	* config/rs6000/vxworks/tramp.S (trampoline_setup): Use a longcall
	sequence in the non pic case on VxWorks.

2012-05-24  Olivier Hainque  <hainque@adacore.com>

	* Makefile.in: Move dependency on install-unwind_h from
	"install-leaf" to "install".

2012-05-24  Olivier Hainque  <hainque@adacore.com>

	* Makefile.in (clean): Remove libgcc_tm.stamp as well.
	Use a separate command for stamp removals.

2012-05-21  Andrew Pinski  <apinski@cavium.com>

	PR bootstrap/53183
	* configure.ac: Define the default includes to being none.
	* configure: Regenerate.

2012-05-16  Olivier Hainque  <hainque@adacore.com>

	* Makefile.in (install-unwind_h): Rename into ...
	(install-unwind_h-forbuild): New target.
	(all): Use it instead of the former install-unwind_h.
	(install-unwind_h): Reinstate, copy to user install destination
	for include files, not to the internal gcc object directory one.
	(install-leaf): Depend on it.

2012-05-15  Olivier Hainque  <hainque@adacore.com>

	* config/rs6000/aix-unwind.h (*_REGNO): New, set of useful
	register numbers. LR_REGNO replaces R_LR.
	(ucontext_for): New, helper for ...
	(ppc_aix_fallback_frame_state): New, implementation for aix 5.2
	and 5.3 of ...
	(MD_FALLBACK_FRAME_STATE_FOR): Define for 32bit configurations.

2012-05-10  Rainer Orth  <ro@CeBiTec.Uni-Bielefeld.DE>

	* config.host (i[34567]86-*-linux*, x86_64-*-linux*)
	(i[34567]86-*-kfreebsd*-gnu, x86_64-*-kfreebsd*-gnu)
	(i[34567]86-*-knetbsd*-gnu, i[34567]86-*-gnu*): Move
	i386/t-cpuinfo ...
	(i[34567]86-*-*, x86_64-*-*): ... here.

	* config/i386/libgcc-bsd.ver (GCC_4.8.0): New version.
	* config/i386/libgcc-sol2.ver (GCC_4.8.0): New version.

	* config/i386/i386-cpuinfo.c: Rename to ...
	* config/i386/cpuinfo.c: ... this.
	* config/i386/t-cpuinfo (LIB2ADD): Reflect this.

	* configure.ac (AC_CONFIG_HEADER): Call for auto-target.h.
	(libgcc_cv_init_priority): New test.
	* configure: Regenerate.
	* config.in: New file.
	* Makefile.in (clean): Rename config.h to auto-target.h.
	(config.h): Likewise.
	(stamp-h): Likewise.

	* config/i386/cpuinfo.c (auto-target.h): Include.
	(CONSTRUCTOR_PRIORITY): Define.
	(__cpu_indicator_init): Use it.

2012-05-09  H.J. Lu  <hongjiu.lu@intel.com>

	* longlong.h: Use a URL instead of an FSF postal address.
	Replace spaces with tab.

2012-05-08  Teresa Johnson  <tejohnson@google.com>

	* libgcov.c (gcov_clear, __gcov_reset): New functions.
	(__gcov_dump): Ditto.
	(gcov_dump_complete): New global variable.
	(gcov_exit): Export hidden to enable use in L_gcov_dump.
	(__gcov_flush): Outline functionality now in gcov_clear.
	* Makefile.in (L_gcov_reset, L_gcov_dump): Define.

2012-04-28  Aurelien Jarno  <aurelien@aurel32.net>

	* config.host (mips64*-*-linux*, mipsisa64*-*-linux*): Remove.
	(mips*-*-linux*): Include mips/t-tpbit when long double is
	16 bytes long.

2012-04-25  Sriraman Tallam  <tmsriram@google.com>

	* config/i386/i386-cpuinfo.c (FEATURE_AVX2): New enum value.
	(get_available_features): New argument. Check for AVX2.
	(__cpu_indicator_init): Modify call to get_available_features.

2012-04-25  Alan Modra  <amodra@gmail.com>

	* config/rs6000/crtsavevr.S: New file.
	* config/rs6000/crtrestvr.S: New file.
	* config/rs6000/t-savresfgpr: Build the above.
	* config/rs6000/t-netbsd: Likewise.

2012-04-24  Sriraman Tallam  <tmsriram@google.com>

	* libgcc/config/i386/i386-cpuinfo.c: Set __cpu_vendor always.

2012-04-24  Sriraman Tallam  <tmsriram@google.com>

	* libgcc/config/i386/i386-cpuinfo.c: New file.
	* libgcc/config/i386/t-cpuinfo: New file.
	* libgcc/config.host: Include t-cpuinfo.
	* libgcc/config/i386/libgcc-glibc.ver: Version symbol __cpu_model.

2012-04-24  Chao-ying Fu  <fu@mips.com>

	* unwind-dw2-fde-dip.c: Define USE_PT_GNU_EH_FRAME for BIONIC.

2012-04-20  Thomas Schwinge  <thomas@codesourcery.com>

	struct siginfo vs. siginfo_t

	* config/alpha/linux-unwind.h (alpha_fallback_frame_state): Use
	siginfo_t instead of struct siginfo.
	* config/bfin/linux-unwind.h (bfin_fallback_frame_state): Likewise.
	* config/i386/linux-unwind.h (x86_fallback_frame_state): Likewise.
	* config/ia64/linux-unwind.h (ia64_fallback_frame_state)
	(ia64_handle_unwabi): Likewise.
	* config/mips/linux-unwind.h (mips_fallback_frame_state): Likewise.
	* config/pa/linux-unwind.h (pa32_fallback_frame_state): Likewise.
	* config/sh/linux-unwind.h (shmedia_fallback_frame_state)
	(sh_fallback_frame_state): Likewise.
	* config/tilepro/linux-unwind.h (tile_fallback_frame_state): Likewise.
	* config/xtensa/linux-unwind.h (xtensa_fallback_frame_state): Likewise.

2012-04-02  H.J. Lu  <hongjiu.lu@intel.com>

	* config/i386/linux-unwind.h (RT_SIGRETURN_SYSCALL): Update x32
	system call number.

2012-03-31  Eric Botcazou  <ebotcazou@adacore.com>

	* config/ia64/unwind-ia64.c (uw_install_context): Manually save LC
	if it hasn't been previously saved.

2012-03-29  H.J. Lu  <hongjiu.lu@intel.com>

	* config/i386/linux-unwind.h (x86_64_fallback_frame_state): Define
	only for glibc.

2012-03-28  Georg-Johann Lay  <avr@gjlay.de>

	PR target/52737
	* config/avr/lib1funcs.S: Use __AVR_HAVE_SPH__ for SP_H checks
	instead of __AVR_HAVE_8BIT_SP__.

2012-03-26  Tristan Gingold  <gingold@adacore.com>

	* config/ia64/unwind-ia64.h: Declare unw_word and unw_sword.
	(unw_table_entry): Use unw_word instead of unsigned long.
	(_Unwind_FindTableEntry): Likewise.
	* config/ia64/fde-glibc.c (_Unwind_FindTableEntry): Likewise.
	* config/ia64/fde-vms.c (vms_unwtable_entry): Likewise.
	(_Unwind_FindTableEntry): Likewise.
	* config/ia64/unwind-ia64.c (unw_reg_info, unw_reg_state)
	(unw_labeled_state, unw_state_record, unw_stack, _Uwind_Context)
	(set_reg, alloc_spill_area, finish_prologue, ia64_rse_slot_num)
	(ia64_rse_is_rnat_slot, ia64_rse_rnat_addr, ia64_rse_num_regs)
	(ia64_rse_skip_regs, ia64_copy_rbs, unw_access_gr)
	(uw_frame_state_for, uw_update_reg_address, uw_update_context)
	(uw_init_context_1, uw_install_context): Likewise.
	(unw_word): Move to unwind-ia64.h

2012-03-26  Tristan Gingold  <gingold@adacore.com>

	* config/vms/vms-ucrt0.c: Update copyright years.
	Add a sanity check.
	(___gcc_main_flags): Declare.
	(__main): Check flags to remap argv and exit code.
	* config.host (*-*-*vms*): Adjust extra_parts.
	* config/vms/t-vms (vcrt0.o, pcrt0.o): Remove.
	(crt0.o): Add.

2012-03-22  Richard Earnshaw  <rearnsha@arm.com>

	* arm/lib1funcs.asm (ctzsi2): New function.
	* arm/t-elf (LIB1ASMFUNCS): Add _ctzsi2.
	* arm/t-linux (LIB1ASMFUNCS): Likewise.
	* arm/t-strongarm-elf (LIB1ASMFUNCS): Likewise.
	* arm/t-symbian (LIB1ASMFUNCS): Likewise.
	* arm/t-vxworks (LIB1ASMFUNCS): Likewise.
	* arm/t-wince-pe (LIB1ASMFUNCS): Likewise.

2012-03-21  Andreas Tobler  <andreast@fgznet.ch>

	* config.host: Add bits to support powerpc64-*-freebsd*.
	* config/rs6000/freebsd-unwind.h: New file.
	* config/rs6000/t-freebsd64: New file.

2012-03-20  Richard Guenther  <rguenther@suse.de>

	PR gcov-profile/52627
	* libgcov.c (init_mx): Fix mutex name.

2012-03-16  Tristan Gingold  <gingold@adacore.com>

	* config/ia64/vms-unwind.h: Remove ulong (and replace
	it by unw_reg where used).  Define unw_reg with __int64.

2012-03-14  Rainer Orth  <ro@CeBiTec.Uni-Bielefeld.DE>

	* config/i386/sol2-unwind.h (x86_fallback_frame_state): Remove
	Solaris 8 handling.
	* config/sparc/sol2-unwind.h (sparc64_is_sighandler): Remove
	Solaris 8 handling.
	(sparc_is_sighandler): Likewise.

2012-03-13  H.J. Lu  <hongjiu.lu@intel.com>

	* unwind-dw2.c (_Unwind_SetGRValue): Assert DWARF register size
	<= saved reg size.

2012-03-13  Rainer Orth  <ro@CeBiTec.Uni-Bielefeld.DE>

	* config/arm/crtn.S: Fix typo.

2012-03-13  Richard Guenther  <rguenther@suse.de>

	* libgcov.c: Remove stdio.h include and NULL un-define.

2012-03-13  Richard Guenther  <rguenther@suse.de>

	PR target/52569
	* unwind-dw2-fde.c: Make avoid-include-gthr.h hacks work again.

2012-03-13  Richard Guenther  <rguenther@suse.de>

	* gthr-single.h (__GTHREAD_MUTEX_INIT_FUNCTION): Fix definition.

2012-03-13  Richard Guenther  <rguenther@suse.de>

	* gthr-posix.h: Remove duplicate __GTHREAD_MUTEX_INIT_FUNCTION
	and __gthread_mutex_init_function definitions.

2012-03-12  Rainer Orth  <ro@CeBiTec.Uni-Bielefeld.DE>

	* config.host (mips*-*-openbsd*): Remove.

2012-03-12  Rainer Orth  <ro@CeBiTec.Uni-Bielefeld.DE>

	* config.host: Remove alpha*-dec-osf5.1* handling.
	* config/alpha/gthr-posix.c: Remove.
	* config/alpha/libgcc-osf5.ver: Remove.
	* config/alpha/osf5-unwind.h: Remove.
	* config/alpha/t-osf-pthread: Remove.
	* config/alpha/t-slibgcc-osf: Remove.
	* config/t-crtfm (crtfastmath.o): Remove -frandom-seed.
	* gthr-posix.h [!_REENTRANT && __osf__] (_REENTRANT): Don't define.
	[__osf__ && _PTHREAD_USE_MANGLED_NAMES_]: Remove.
	* mkmap-flat.awk: Remove osf_export handling.

2012-03-12  Richard Guenther  <rguenther@suse.de>

	* gthr.h (__GTHREAD_MUTEX_INIT_FUNCTION): Adjust specification.
	* gthr-posix.h (__GTHREAD_MUTEX_INIT_FUNCTION): Define.
	(__gthread_mutex_init_function): New function.
	* gthr-single.h (__GTHREAD_MUTEX_INIT_FUNCTION): Define.

	PR gcov/49484
	* libgcov.c: Include gthr.h.
	(__gcov_flush_mx): New global variable.
	(init_mx, init_mx_once): New functions.
	(__gcov_flush): Protect self with a mutex.
	(__gcov_fork): Re-initialize mutex after forking.
	* unwind-dw2-fde.c: Change condition under which to use
	__GTHREAD_MUTEX_INIT_FUNCTION.

2012-03-12  Tristan Gingold  <gingold@adacore.com>

	* config/alpha/t-vms: Define HOST_LIBGCC2_CFLAGS.
	* config/ia64/t-vms: Likewise.

2012-03-11  Michael Hope  <michael.hope@linaro.org>

	* longlong.h [ARM] (add_ssaaaa, sub_ddmmss, umul_ppmm): Enable
	for Thumb-2.

2012-03-07  Walter Lee  <walt@tilera.com>

	* config/tilepro/atomic.c: Rename "atomic_" prefix to
	"arch_atomic_".
	(atomic_xor): Rename and move definition to
	config/tilepro/atomic.h.
	(atomic_nand): Ditto.
	* config/tilepro/atomic.h: Rename "atomic_" prefix to
	"arch_atomic_".
	(arch_atomic_xor): Move from config/tilepro/atomic.c.
	(arch_atomic_nand): Ditto.

2012-03-07  Georg-Johann Lay  <avr@gjlay.de>

	PR target/52507
	* config/avr/lib1funcs.S (__movmemx_hi): Fix loop label in RAM-part.

2012-03-07  Georg-Johann Lay  <avr@gjlay.de>

	PR target/52505
	* config/avr/lib1funcs.S (__xload_1): Don't read unintentionally
	from RAM.

2012-03-07  Georg-Johann Lay  <avr@gjlay.de>

	PR target/52461
	PR target/52508
	* config/avr/lib1funcs.S (__do_copy_data): Clear RAMPZ after usage
	if RAMPZ affects reading from RAM.
	(__tablejump_elpm__): Ditto.
	(.xload): Ditto.
	(__movmemx_hi): Ditto.
	(__do_global_ctors): Right condition for RAMPZ usage is "have ELPM".
	(__do_global_dtors): Ditto.
	(__xload_1, __xload_2, __xload_3, __xload_4): Ditto.
	(__movmemx_hi): Ditto.

2012-03-05  Richard Henderson  <rth@redhat.com>

	* longlong.h [ARM] (umul_ppmm): Use umull for arm3m and later.
	[ARM] (count_trailing_zeros): Use the builtin.

2012-03-01  Kai Tietz  <ktietz@redhat.com>

	* soft-fp: Imported from glibc upstream.

2012-02-28  Kai Tietz  <ktietz@redhat.com>

	* config/i386/sfp-machine.h (_FP_STRUCT_LAYOUT): Define it
	for mingw-targets as attribute gcc_struct.

2012-02-28  Ian Lance Taylor  <iant@google.com>

	* generic-morestack.c (__splitstack_releasecontext): Correct call
	to __morestack_release_segments.

2012-02-27  Samuel Thibault  <samuel.thibault@ens-lyon.org>

	PR target/52390
	* generic-morestack.c (__generic_morestack_set_initial_sp): Test
	for __linux__ when removing signals from __morestack_fullmask.

2012-02-23  Georg-Johann Lay  <avr@gjlay.de>

	PR target/52261
	* config/avr/lib1funcs.S (__AVR__XMEGA__): Fix tippo to __AVR_XMEGA__.

2012-02-23  Ulrich Weigand  <Ulrich.Weigand@de.ibm.com>

	* config/ia64/crtbegin.S: Use HAVE_INITFINI_ARRAY_SUPPORT
	instead of HAVE_INITFINI_ARRAY.
	* config/ia64/crtend.S: Likewise.

2012-02-20  Kai Tietz  <ktietz@redhat.com>

	PR libstdc++/52300
	* gthr.h (GTHREAD_USE_WEAK): Define as zero for mingw.

	* config.host (i686-*-mingw*): Set md_unwind_header only for dw2-mode
	to w32-unwind.h header.

2012-02-19  Richard Sandiford  <rdsandiford@googlemail.com>

	* config.host (mips64*-*-linux*, mipsisa64*-*-linux*)
	(mips*-*-linux*): Remove t-slibgcc-libgcc.
	* config/mips/t-mips16 (LIB1ASMFUNCS): Remove __mips16_rdhwr.
	* config/mips/mips16.S (__mips16_rdhwr): Delete.

2012-02-19  Richard Sandiford  <rdsandiford@googlemail.com>

	* config/mips/mips16.S (CALL_STUB_RET): Add CFI information.

2012-02-15  Iain Sandoe  <iains@gcc.gnu.org>

	PR libitm/52220
	* config/darwin-crt-tm.c: Correct typo.

2012-02-15  Iain Sandoe  <iains@gcc.gnu.org>
	    Patrick Marlier  <patrick.marlier@gmail.com>

	PR libitm/52220
	* config/darwin-crt-tm.c: Generate dummy functions.

2012-02-15  Iain Sandoe  <iains@gcc.gnu.org>
	    Patrick Marlier  <patrick.marlier@gmail.com>

	PR libitm/52042
	* config/darwin-crt-tm.c (getTMCloneTable): New function.
	(__doTMRegistrations): Call it.
	(__doTMdeRegistrations): Likewise.

2012-01-15  Georg-Johann Lay  <avr@gjlay.de>
	    Anatoly Sokolov  <aesok@post.ru>
	    Eric Weddington  <eric.weddington@atmel.com>

	PR target/52261
	* config/avr/lib1funcs.S (__prologue_saves__): Handle AVR_XMEGA
	(__epilogue_restores__): Ditto.

2012-02-15  Eric Botcazou  <ebotcazou@adacore.com>

	PR target/51921
	PR target/52205
	* config/sparc/sol2-unwind.h (sparc64_is_sighandler): Add support for
	Solaris 11 and slightly reformat.
	(sparc_is_sighandler): Likewise.

2012-02-14  Walter Lee  <walt@tilera.com>

	* config.host: Handle tilegx and tilepro.
	* config/tilegx/sfp-machine.h: New file.
	* config/tilegx/sfp-machine32.h: New file.
	* config/tilegx/sfp-machine64.h: New file.
	* config/tilegx/t-crtstuff: New file.
	* config/tilegx/t-softfp: New file.
	* config/tilegx/t-tilegx: New file.
	* config/tilepro/atomic.c: New file.
	* config/tilepro/atomic.h: New file.
	* config/tilepro/linux-unwind.h: New file.
	* config/tilepro/sfp-machine.h: New file.
	* config/tilepro/softdivide.c: New file.
	* config/tilepro/softmpy.S: New file.
	* config/tilepro/t-crtstuff: New file.
	* config/tilepro/t-tilepro: New file.

2012-02-07  Jonathan Wakely  <jwakely.gcc@gmail.com>

	PR libstdc++/51296
	PR libstdc++/51906
	* gthr-posix.h: Allow static initializer macros to be disabled.
	(__gthrw_pthread_cond_init): Define weak reference unconditionally.

2012-02-05  Chung-Lin Tang  <cltang@codesourcery.com>

	* config.host (mips64*-*-linux*, mipsisa64*-*-linux*, mips*-*-linux*):
	Add t-slibgcc-libgcc to tmake_file.
	* config/mips/libgcc-mips16.ver: Revert previous patch.
	* config/mips/mips16.S (__mips16_rdhwr): Hide.

2012-02-02  Sumanth G  <sumanth.gundapaneni@kpitcummins.com>
	    Jayant R Sonar  <jayant.sonar@kpitcummins.com>

	* config.host: Add National Semiconductor CR16 target (cr16-*-*).
	* config/cr16/crti.S: New file.
	* config/cr16/crtlibid.S: New file.
	* config/cr16/crtn.S: New file.
	* config/cr16/lib1funcs.S: New file.
	* config/cr16/t-cr16: New file.
	* config/cr16/t-crtlibid: New file.
	* config/cr16/unwind-dw2.h: New file.
	* config/cr16/unwind-cr16.c: New file.
	* config/cr16/divmodhi3.c: New file.

2012-01-25  Alan Modra  <amodra@gmail.com>

	* config/rs6000/t-linux64: Delete.  Move..
	* config/rs6000/t-ppc64-fp: ..softfp_wrap defines to here..
	* config/rs6000/t-linux: ..and libgcc flags to here.

2012-01-22  Douglas B Rupp  <rupp@gnat.com>

	* config.host (i[34567]86-*-interix3*):
	Change triplet to i[34567]86-*-interix[3-9]*.
	* configure: Regenerate.

2012-01-15  Chung-Lin Tang  <cltang@codesourcery.com>
	    Richard Sandiford  <rdsandiford@googlemail.com>

	* config/mips/libgcc-mips16.ver (__mips16_rdhwr): Add.
	* config/mips/mips16.S (__mips16_rdhwr): New function.
	* config/mips/t-mips16 (LIB1ASMFUNCS): Add _m16rdhwr.

2012-01-11  Nathan Sidwell  <nathan@acm.org>

	* libgcov.c (__gcov_init): Ignore objects with no functions.

2012-01-10  Georg-Johann Lay  <avr@gjlay.de>

	PR target/49868
	Extend __pgmx semantics to linearize memory.
	* config/avr/t-avr (LIB1ASMFUNCS): Add _xload_1, _movmemx.
	* config/avr/lib1funcs.S (__xload_1): New function.
	(__movmemx_qi, __movmemx_hi): New functions.
	(__xload_2, __xload_3, __xload_4): Rewrite to fit new __pgmx
	semantics.

2012-01-09  Eric Botcazou  <ebotcazou@adacore.com>

	* config/sparc/sol2-unwind.h (sparc64_is_sighandler): Check that the
	purported sigacthandler address isn't null before dereferencing it.
	(sparc_is_sighandler): Likewise.

2012-01-09  Eric Botcazou  <ebotcazou@adacore.com>

	PR ada/41929
	* config/sparc/sol2-unwind.h (sparc64_is_sighandler): Remove SAVPC and
	add CFA.  Revert back to old code for Solaris 8+ multi-threaded.
	(sparc_is_sighandler): Likewise.
	(MD_FALLBACK_FRAME_STATE_FOR): Adjust call to IS_SIGHANDLER.

2012-01-06  Tristan Gingold  <gingold@adacore.com>

	* config/ia64/t-ia64 (LIB1ASMFUNCS): Move backward
	compatibility thunks...
	(CUSTOM_CRTSTUFF, crtbegin.o, crtend.o)
	(crtbeginS.o, crtendS.o): ... and these to ...
	* config/ia64/t-ia64-elf: ... this new file.
	* config.host (ia64*-*-elf*, ia64*-*-freebsd*, ia64*-*-linux*)
	(ia64*-*-hpux*): Add ia64/t-ia64-elf in tmake_file.

2012-01-04  Andreas Krebbel  <Andreas.Krebbel@de.ibm.com>

	* configure: Regenerate.
	* config/s390/t-crtstuff: Remove -fPIC.

2012-01-02  Jonathan Wakely  <jwakely.gcc@gmail.com>

	PR bootstrap/51006
	* enable-execute-stack-mprotect.c (getpagesize): Do not define
	for NetBSD.

2012-01-02  Georg-Johann Lay  <avr@gjlay.de>

	PR target/51345
	* config/avr/lib1funcs.S: Remove FIXME comments.
	(SPEED_DIV): Depend on __AVR_HAVE_8BIT_SP__.

2012-01-02  Georg-Johann Lay  <avr@gjlay.de>

	Implement light-weight DImode support.
	* config/avr/t-avr (LIB1ASMFUNCS): Add _adddi3, _adddi3_s8,
	_subdi3, _cmpdi2, _cmpdi2_s8, _rotldi3.
	* config/avr/lib1funcs.S (__adddi3, __adddi3_s8, __subdi3,
	__cmpdi2, __cmpdi2_s8, __rotldi3): New functions.

2011-12-30  Nathan Sidwell  <nathan@acm.org>

	* libgcov.c (gcov_crc32): Remove global var.
	(free_fn_data): New function.
	(buffer_fn_data): Pass in filename, more robust error recovery.
	(crc32_unsigned): New function.
	(gcov_exit): More robust detection of new program. More robust
	error recovery.
	(__gcov_init): Do not update program's crc here.

2011-12-21  Tristan Gingold  <gingold@adacore.com>

	* config/ia64/fde-vms.c (UNW_IVMS_MODE): Define.

2011-12-21  Ian Lance Taylor  <iant@google.com>

	* config/i386/morestack.S: Simplify CFI opcodes throughout.

2011-12-20  Ian Lance Taylor  <iant@google.com>

	* config/i386/morestack.S (__morestack_non_split): If there is
	enough stack space already, don't split.  Ask for more stack space
	than we required.

2011-12-20  Sergio Durigan Junior  <sergiodj@redhat.com>

	* unwind-arm-common.inc: Include `tconfig.h', `tsystem.h' and
	`sys/sdt.h'.
	(_Unwind_DebugHook): New function.
	(uw_restore_core_regs): New define.
	(unwind_phase2): Use uw_restore_core_regs instead of
	restore_core_regs.
	(unwind_phase2_forced): Likewise.
	(__gnu_Unwind_Resume): Likewise.

2011-12-20  Uros Bizjak  <ubizjak@gmail.com>

	* config/alpha/linux-unwind.h: Update copyright years.
	(MD_FROB_UPDATE_CONTEXT): New define.
	(alpha_frob_update_context): New function.

2011-12-17  Richard Sandiford  <rdsandiford@googlemail.com>

	* config.host (mips*-sde-elf*, mipsisa64sr71k-*-elf*): Add to
	tmake_file rather replacing it.

2011-12-15  Iain Sandoe  <iains@gcc.gnu.org>

	* config/rs6000/darwin-world.S (toplevel): Make it clear that this
	function is not used for PPC64.
	(save_world): Amend comments.  Update the VRsave mask to reflect the
	saved regs.
	(rest_world): Update comments, do not  clobber r10, do not use r8.
	(eh_rest_world_r10): Amend comments, do not use r8.
	(rest_world_eh_r7r8): Rename as local Lrest_world_eh_r7, since r8 is
	no longer used, move restore of CR and target address to the end of
	the routine.

2011-12-14  H.J. Lu  <hongjiu.lu@intel.com>

	* generic-morestack.c (__generic_morestack_set_initial_sp): Check
	__GLIBC__ instead of __linux__ when using __SIGRTMIN.

2011-12-14  Georg-Johann Lay  <avr@gjlay.de>

	PR target/49313
	* config/avr/t-avr (LIB1ASMSRC): Add _mulpsi3, _mulsqipsi3.
	* config/avr/lib1funcs.S (__mulpsi3, __mulsqipsi3): New functions.

2011-12-11  Eric Botcazou  <ebotcazou@adacore.com>

	* config/sparc/sol2-unwind.h: Use #ifdef directive consistently.

2011-12-09  Georg-Johann Lay  <avr@gjlay.de>

	PR target/49313
	* config/avr/t-avr (LIB1ASMFUNCS): Add _muldi3.
	* config/avr/lib1funcs.S (__muldi3): New function.

2011-12-06  Andrew Pinski  <apinski@cavium.com>

	* crtstuff.c (__do_global_dtors_aux_fini_array_entry): Align to the
	size of func_ptr.
	(__frame_dummy_init_array_entry): Likewise.

2011-12-06  Georg-Johann Lay  <avr@gjlay.de>

	Forward-port from gcc-4_6-branch r181936 2011-12-02.

	PR target/51345
	PR target/51002
	* config/avr/lib1funcs.S (__prologue_saves__,
	__epilogue_restores__, __divdi3_moddi3): Enclose parts using
	__SP_H__ in !defined (__AVR_HAVE_8BIT_SP__).  Add FIXME comments.

2011-12-04  Iain Sandoe  <iains@gcc.gnu.org>

	* config/rs6000/t-darwin64 (LIB2ADD): Add fp and gp save routines.

2011-11-30  John David Anglin  <dave.anglin@nrc-cnrc.gc.ca>

	PR other/51272
	* config/pa/stublib.c (_ITM_registerTMCloneTable): New stub.
	(_ITM_deregisterTMCloneTable): Likewise.
	(__register_frame_info): Fix unused warning.
	(__deregister_frame_info, __cxa_finalize, _Jv_RegisterClasses,
	pthread_default_stacksize_np): Likewise.
	* config/pa/t-stublib (LIBGCCSTUB_OBJS): Add new objects and rules.

2011-11-29  DJ Delorie  <dj@redhat.com>

	* config.host (rl78-*-elf): New case.
	* config/rl78: New directory for the Renesas RL78.

2011-11-29  Bernd Schmidt  <bernds@codesourcery.com>

	* config.host (tic6x-*-uclinux): Append to extra_parts.  Fix
	formatting.

2011-11-28  Rainer Orth  <ro@CeBiTec.Uni-Bielefeld.DE>

	PR other/51022
	* config/rs6000/t-savresfgpr: New file.
	* config/rs6000/t-ppccomm (LIB2ADD_ST): Remove all but
	$(srcdir)/config/rs6000/eabi.S.
	* config/rs6000/t-ppccomm-ldbl: Remove.
	* config.host (powerpc-*-freebsd*): Add rs6000/t-savresfgpr to
	tmake_file.
	(powerpc-*-eabispe*): Likewise.
	(powerpc-*-eabi*): Likewise.
	(powerpc-*-linux*, powerpc64-*-linux*): Likewise.
	(powerpc-wrs-vxworks, powerpc-wrs-vxworksae): Add rs6000/t-ppccomm
	to tmake_file, remove rs6000/t-ppccomm-ldbl.
	(powerpc-*-eabisimaltivec*): Remove rs6000/t-ppccomm-ldbl from
	tmake_file.
	(powerpc-*-eabisim*): Likewise.
	(powerpc-*-elf*): Likewise.
	(powerpc-*-eabialtivec*): Likewise.
	(powerpc-xilinx-eabi*): Likewise.
	(powerpc-*-rtems*): Likewise.
	(powerpcle-*-elf*): Likewise.
	(powerpcle-*-eabisim*): Likewise.
	(powerpcle-*-eabi*): Likewise.

2011-11-27  Ian Lance Taylor  <iant@google.com>

	* generic-morestack.c (__splitstack_find): Check for NULL old
	stack value.
	(__splitstack_resetcontext): New function.
	(__splitstack_releasecontext): New function.
	* libgcc-std.ver.in: Add new functions to GCC_4.7.0.

2011-11-27  Iain Sandoe  <iains@gcc.gnu.org>

	* config/darwin-crt-tm.c: Correct comments, use correct licence.

2011-11-27  Iain Sandoe  <iains@gcc.gnu.org>

	* config/darwin-crt-tm.c: Remove dummy _ITM_ functions.

2011-11-26  Richard Henderson  <rth@redhat.com>

	* config/m68k/linux-atomic.c: New file.
	* config/m68k/t-linux: New file.
	* config.host (m68k-uclinux, m68k-linux): Use it.

2011-11-26  Richard Henderson  <rth@redhat.com>

	* crtstuff.c (__TMC_LIST__): Mark used not unused.
	(__TMC_END__): Only declare if hidden is available; in the definition,
	if hidden is unavailable add a null record.
	(deregister_tm_clones, register_tm_clones): New.
	(__do_global_dtors_aux, frame_dummy): Use them.
	(__do_global_dtors, __do_global_ctors_1): Likewise.

2011-11-22  Iain Sandoe  <iains@gcc.gnu.org>

	* config/darwin-crt-tm.c: New file.
	* config.host (darwin): Build crttms.o crttme.o to provide
	startup and shutdown for tm clones.
	* config/t-darwin (crttms.o): New build rule.
	(crttme.o): Likewise.

2011-11-21  Hans-Peter Nilsson  <hp@axis.com>

	* Makefile.in ($(srcdir)/emutls.c): Explain why it's in LIB2ADDEH
	et al.

2011-11-21  Richard Henderson  <rth@redhat.com>

	* crtstuff.c (USE_TM_CLONE_REGISTRY): Default to 1 on ELF.
	(__TMC_LIST__, __TMC_END__): New.
	(__do_global_dtors_aux): Call _ITM_deregisterTMCloneTable.
	(__do_global_dtors): Likewise.
	(frame_dummy): Call _ITM_registerTMCloneTable.
	(__do_global_ctors_1): Likewise.

2011-11-21  Rainer Orth  <ro@CeBiTec.Uni-Bielefeld.DE>

	* config.host (iq2000*-*-elf*): Add iq2000/t-iq2000 to tmake_file.
	(powerpc-*-netbsd*): Add rs6000/t-netbsd to tmake_file.
	(powerpc-wrs-vxworks, powerpc-wrs-vxworksae): Add to tmake_file.
	(powerpc-*-lynxos*): Add rs6000/t-lynx to tmake_file.
	* config/i386/t-darwin64: Remove.
	* config/sh/t-netbsd (LIB2ADD): Remove.

2011-11-21  Georg-Johann Lay  <avr@gjlay.de>

	PR target/49313
	* config/avr/t-avr (LIB2FUNCS_EXCLUDE): Add _moddi3, _umoddi3.
	(LIB1ASMFUNCS): Add _divdi3, _udivdi3, _udivmod64, _negdi2.
	* config/avr/lib1funcs.S (wmov): New assembler macro.
	(__umoddi3, __udivdi3, __udivdi3_umoddi3): New functions.
	(__moddi3, __divdi3, __divdi3_moddi3): New functions.
	(__udivmod64): New function.
	(__negdi2): New function.

2011-11-21  Gerald Pfeifer  <gerald@pfeifer.com>

	* config.host (*-*-freebsd[12], *-*-freebsd[12].*,
	*-*-freebsd*aout*): Remove.

2011-11-20  Hans-Peter Nilsson  <hp@axis.com>

	* static-object.mk (c_flags-$o): Save c_flags.
	($(base)$(objext)): Use it.

2011-11-18  Steve Ellcey  <sje@cup.hp.com>

	* Makefile.in (c_flags): Set to -fno-exceptions to build libunwind.

2011-11-18  Georg-Johann Lay  <avr@gjlay.de>

	PR target/49868
	* config/avr/t-avr (LIB1ASMFUNCS): Add _xload_2 _xload_3 _xload_4.
	* config/avr/lib1funcs.S (__xload_2, __xload_3, __xload_4):
	New functions.

2011-11-16  Matthew Gretton-Dann  <matthew.gretton-dann@arm.com>

	* config/arm/lib1funcs.asm (udivsi3): Add support for divide
	functions.
	(aeabi_uidivmod): Likewise.
	(umodsi3): Likewise.
	(divsi3): Likewise.
	(aeabi_idivmod): Likewise.
	(modsi3): Likewise.

2011-11-16  Tristan Gingold  <gingold@adacore.com>

	* config/alpha/qrnnd.S: Use specific pseudos for VMS.

2011-11-15  Georg-Johann Lay  <avr@gjlay.de>

	PR target/49868
	* config/avr/t-avr (LIB1ASMFUNCS): Add _load_3,  _load_4.
	* config/avr/lib1funcs.S (__load_3, __load_4, __xload_2): New functions.

2011-11-13  John David Anglin  <dave.anglin@nrc-cnrc.gc.ca>

	* config.host (hppa*64*-*-hpux11*): Remove pa/t-stublib64 from
	tmake_file list.
	* config/pa/t-stublib: Merge rules from config/pa/t-stublib64.
	* config/pa/t-stublib64: Delete.

2011-11-12  Richard Henderson  <rth@redhat.com>

	* config/rs6000/linux-unwind.h (frob_update_context): Properly
	cast the pointer argument to _Unwind_SetGRPtr.

2011-11-11  Rainer Orth  <ro@CeBiTec.Uni-Bielefeld.DE>

	* config/spu/t-elf (LIB2ADD): Use LIB2FUNCS_EXCLUDE instead.

2011-11-09  Ian Lance Taylor  <iant@google.com>

	* generic-morestack.c: Include <string.h>.
	(uintptr_type): Define.
	(struct initial_sp): Add dont_block_signals field.  Reduce size of
	extra array by 1.
	(allocate_segment): Set prev field to NULL.  Don't set
	__morestack_current_segment or __morestack_segments.
	(__generic_morestack): Update current->prev and *pp after calling
	allocate_segment.
	(__morestack_block_signals): Don't do anything if
	dont_block_signals is set.
	(__morestack_unblock_signals): Likewise.
	(__generic_findstack): Check for initial_sp == NULL.  Add casts to
	uintptr_type.
	(__splitstack_block_signals): New function.
	(enum __splitstack_content_offsets): Define.
	(__splitstack_getcontext, __splitstack_setcontext): New functions.
	(__splitstack_makecontext): New function.
	(__splitstack_block_signals_context): New function.
	(__splitstack_find_context): New function.
	* config/i386/morestack.S (__morestack_get_guard): New function.
	(__morestack_set_guard, __morestack_make_guard): New functions.
	* libgcc-std.ver.in: Add new functions to GCC_4.7.0.

2011-11-09  Rainer Orth  <ro@CeBiTec.Uni-Bielefeld.DE>

	* config.host (i[34567]86-*-cygwin*): Move i386/t-mingw-pthread ...
	(i[34567]86-*-mingw*): ... here.
	(x86_64-*-mingw*): ... here.

2011-11-08  Rainer Orth  <ro@CeBiTec.Uni-Bielefeld.DE>

	* config/c6x/t-elf (LIB2ADD): Add instead of assigning.

2011-11-07  Nathan Sidwell  <nathan@acm.org>

	* libgcov.c (struct gcov_fn_buffer): New struct.
	(buffer_fn_data): New helper.
	(gcov_exit): Rework for new gcov data structures.

2011-11-07  Georg-Johann Lay  <avr@gjlay.de>

	PR target/49313
	* config/avr/lib1funcs.S (__divmodhi4, __divmodsi4): Tweak speed.

2011-11-07  Rainer Orth  <ro@CeBiTec.Uni-Bielefeld.DE>

	* config.host (tmake_file): Correct comment.
	(bfin*-elf*): Remove bfin/t-elf from tmake_file, add
	t-libgcc-pic.
	(bfin*-uclinux*): Likewise.
	(bfin*-linux-uclibc*): Likewise.
	(xstormy16-*-elf): Add stormy16/t-stormy16 to tmake_file.

	* config/arm/t-elf (HOST_LIBGCC2_CFLAGS): Append instead of
	assigning.
	* config/arm/t-strongarm-elf (HOST_LIBGCC2_CFLAGS): Likewise.
	* config/avr/t-avr (HOST_LIBGCC2_CFLAGS): Likewise.
	* config/c6x/t-elf (HOST_LIBGCC2_CFLAGS): Likewise.
	* config/h8300/t-h8300 (HOST_LIBGCC2_CFLAGS): Likewise.
	* config/lm32/t-elf (HOST_LIBGCC2_CFLAGS): Likewise.
	* config/m32r/t-m32r (HOST_LIBGCC2_CFLAGS): Likewise.
	* config/mcore/t-mcore (HOST_LIBGCC2_CFLAGS): Likewise.
	* config/mips/t-elf (HOST_LIBGCC2_CFLAGS): Likewise.
	* config/mmix/t-mmix (HOST_LIBGCC2_CFLAGS): Likewise.
	* config/pdp11/t-pdp11 (HOST_LIBGCC2_CFLAGS): Likewise.
	* config/picochip/t-picochip (HOST_LIBGCC2_CFLAGS): Likewise.
	* config/stormy16/t-stormy16 (HOST_LIBGCC2_CFLAGS): Likewise.
	* config/t-openbsd-thread (HOST_LIBGCC2_CFLAGS): Likewise.

	* config/bfin/t-elf: Remove.
	* config/t-vxworks (HOST_LIBGCC2_CFLAGS): Remove.

2011-11-07  Rainer Orth  <ro@CeBiTec.Uni-Bielefeld.DE>

	* config.host (*-*-rtems*): Add t-rtems to tmake_file.
	(i[34567]86-*-rtems*): Remove t-rtems from tmake_file.
	(lm32-*-elf*, lm32-*-rtems*): Split into ...
	(lm32-*-elf*): ... this.
	(lm32-*-rtems*): ... and this.
	Add to tmake_file.
	(m32r-*-rtems*): Add to tmake_file.
	(moxie-*-rtems*): Likewise.
	(sparc-*-rtems*): Likewise.
	Remove t-rtems from tmake_file.
	(sparc64-*-rtems*): Likewise.
	* config/t-rtems (HOST_LIBGCC2_CFLAGS): Use LIBGCC2_INCLUDES
	instead.

2011-11-07  Rainer Orth  <ro@CeBiTec.Uni-Bielefeld.DE>

	PR bootstrap/50982
	* config/gthr-posix.h: Move ...
	* gthr-posix.h: ... here.
	* config/gthr-lynx.h: Reflect this.
	* config/gthr-vxworks.h: Likewise.
	* config/rs6000/gthr-aix.h: Likewise.
	* configure.ac (target_thread_file): Likewise.
	* configure: Regenerate.

2011-11-06  Sebastian Huber  <sebastian.huber@embedded-brains.de>

	* config.host (arm*-*-rtemseabi*): New target.

2011-11-06  John David Anglin  <dave.anglin@nrc-cnrc.gc.ca>

	PR other/50991
	* Makefile.in: Make EXTRA_PARTS depend on libgcc_tm.h instead of
	extra-parts.

2011-11-05  Joern Rennecke  <joern.rennecke@embecosm.com>

	* config.host (epiphany-*-elf*): New configuration.
	* config/epiphany: New Directory.

2011-11-05  Ralf Corsépius  <ralf.corsepius@rtems.org>

	* config.host (avr-*-rtems*): Add config/avr/t-rtems.
	* config/avr/t-rtems: New.
	Filter out _exit from LIB1ASMFUNCS.

2011-11-04  David S. Miller  <davem@davemloft.net>

	* configure.ac: Test for 64-bit addresses on !x86 using __LP64__.
	* configure: Rebuild.

2011-11-04  Andreas Krebbel  <Andreas.Krebbel@de.ibm.com>

	* config/s390/t-crtstuff: Add -fPIC to CRTSTUFF_T_CFLAGS_S
	variable.

2011-11-04  Georg-Johann Lay  <avr@gjlay.de>

	PR target/50931
	* config/t-avr (LIB1ASMFUNCS): Add _divmodpsi4, _udivmodpsi4.
	* config/lib1funcs.S (__udivmodpsi4, __divmodpsi4): New functions.

2011-11-04  Joel Sherrill  <joel.sherrill@oarcorp.com>

	PR target/50989
	* config.host (sparc-*-rtems*): Add sparc/t-softmul.

2011-11-04  Rainer Orth  <ro@CeBiTec.Uni-Bielefeld.DE>

	* config/c6x/t-elf (LIB2ADDEH): Set.
	* config/c6x/t-c6x-elf: Remove.

2011-11-04  Rainer Orth  <ro@CeBiTec.Uni-Bielefeld.DE>

	* config/i386/sol2-ci.S: Rename to ...
	* config/i386/crti.S: ... this.
	* config/i386/sol2-cn.S: Rename to ...
	* config/i386/crtn.S: ... this.
	* config/sparc/sol2-ci.S: Rename to ...
	* config/sparc/crti.S: ... this.
	* config/sparc/sol2-cn.S: Rename to ...
	* config/sparc/crtn.S: ... this.
	* config/t-sol2 (CUSTOM_CRTIN): Remove.
	(crti.o, crtn.o): Remove.

2011-11-04  Tristan Gingold  <gingold@adacore.com>

	* config/ia64/fde-vms.c: Do not include md-unwind-support.h

2011-11-04  Kaz Kojima  <kkojima@gcc.gnu.org>

	* config/sh/t-sh: Use $(gcc_compile) instead of $(compile).

2011-11-03  Hans-Peter Nilsson  <hp@axis.com>

	* config.host (crisv32-*-none, cris-*-none): Remove.
	(crisv32-*-elf): Append to tmake_file, don't just set it.
	(cris-*-elf): Add missing t-fdpbit to tmake_file.

2011-11-03  Rainer Orth  <ro@CeBiTec.Uni-Bielefeld.DE>

	* config/rs6000/t-ppccomm (ecrti$(objext)): Use $<.
	(ecrtn$(objext)): Likewise.
	(ncrti$(objext)): Likewise.
	(ncrtn$(objext)): Likewise.

2011-11-03  Andreas Schwab  <schwab@redhat.com>

	* config/ia64/t-ia64 (crtbeginS.o): Fix whitespace damage.

2011-11-02  David S. Miller  <davem@davemloft.net>

	* configure.ac: Set host_address on sparc too.
	* configure: Regenerate.
	* config.host: Add sparc/t-linux64 and sparc/t-softmul conditionally
	based upon host_address.
	* config/sparc/t-linux64: Set CRTSTUFF_T_CFLAGS unconditionally.

2011-11-02  Jason Merrill  <jason@redhat.com>

	* config/rs6000/t-ppccomm: Add missing \.

2011-11-02  Rainer Orth  <ro@CeBiTec.Uni-Bielefeld.DE>

	* gthr-single.h, gthr.h: New files.
	* config/gthr-lynx.h, config/gthr-posix.h., config/gthr-rtems.h,
	config/gthr-vxworks.h, config/i386/gthr-win32.h,
	config/mips/gthr-mipssde.h, config/pa/gthr-dce.h,
	config/rs6000/gthr-aix.h, config/s390/gthr-tpf.h: New files.
	* config/i386/gthr-win32.c: Include "gthr-win32.h".
	* configure.ac (thread_header): New variable.
	Set it depending on target_thread_file.
	(gthr-default.h): Link from $thread_header.
	* configure: Regenerate.
	* Makefile.in (LIBGCC2_CFLAGS): Remove $(GTHREAD_FLAGS).

2011-11-02  Rainer Orth  <ro@CeBiTec.Uni-Bielefeld.DE>

	* configure.ac (tm_file_): New variable.
	Determine from tm_file.
	(tm_file, tm_defines): Substitute.
	* configure: Regenerate.
	* mkheader.sh: New file.
	* Makefile.in (clean): Remove libgcc_tm.h.
	($(objects)): Depend on libgcc_tm.h.
	(libgcc_tm_defines, libgcc_tm_file): New variables.
	(libgcc_tm.h, libgcc_tm.stamp): New targets.
	($(libgcc-objects), $(libgcc-s-objects), $(libgcc-eh-objects))
	($(libgcov-objects), $(libunwind-objects), $(libunwind-s-objects))
	($(extra-parts)): Depend on libgcc_tm.h.
	* config.host (tm_defines, tm_file): New variable.
	(arm*-*-linux*): Set tm_file for arm*-*-linux-*eabi.
	(arm*-*-uclinux*): Set tm_file for arm*-*-uclinux*eabi.
	(arm*-*-eabi*, arm*-*-symbianelf*): Set tm_file.
	(avr-*-rtems*): Likewise.
	(avr-*-*): Likewise.
	(frv-*-elf): Likewise.
	(frv-*-*linux*): Likewise.
	(h8300-*-rtems*): Likewise.
	(h8300-*-elf*): Likewise.
	(i[34567]86-*-darwin*): Likewise.
	(x86_64-*-darwin*): Likewise.
	(rx-*-elf): Likewise.
	(tic6x-*-uclinux): Likewise.
	(tic6x-*-elf): Likewise.
	(i[34567]86-*-linux*, x86_64-*-linux*): Likewise.
	* config/alpha/gthr-posix.c: Include libgcc_tm.h.
	* config/i386/cygming-crtbegin.c: Likewise.
	* config/i386/cygming-crtend.c: Likewise.
	* config/ia64/fde-vms.c: Likewise.
	* config/ia64/unwind-ia64.c: Likewise.
	* config/libbid/bid_gcc_intrinsics.h: Likewise.
	* config/rs6000/darwin-fallback.c: Likewise.
	* config/stormy16/lib2funcs.c: Likewise.
	* config/xtensa/unwind-dw2-xtensa.c: Likewise.
	* crtstuff.c: Likewise.
	* dfp-bit.h: Likewise.
	* emutls.c: Likewise.
	* fixed-bit.c: Likewise.
	* fp-bit.c: Likewise.
	* generic-morestack-thread.c: Likewise.
	* generic-morestack.c: Likewise.
	* libgcc2.c: Likewise.
	* libgcov.c: Likewise.
	* unwind-dw2-fde-dip.c: Likewise.
	* unwind-dw2-fde.c: Likewise.
	* unwind-dw2.c: Likewise.
	* unwind-sjlj.c: Likewise.

2011-11-02  Rainer Orth  <ro@CeBiTec.Uni-Bielefeld.DE>

	* configure.ac: Include ../config/picflag.m4.
	(GCC_PICFLAG): Call it.
	Substitute.
	* configure: Regenerate.
	* Makefile.in (gcc_srcdir): Remove.
	(LIBGCC2_DEBUG_CFLAGS, LIBGCC2_CFLAGS, LIBGCC2_INCLUDES)
	(HOST_LIBGCC2_CFLAGS, PICFLAG, LIB2FUNCS_ST, LIB2FUNCS_EXCLUDE)
	(LIB2_DIVMOD_FUNCS, LIB2ADD, LIB2ADD_ST): Set.
	($(lib2funcs-o), $(lib2funcs-s-o), $(lib2-divmod-o))
	($(lib2-divmod-s-o)): Use $(srcdir) to refer to libgcc2.c.
	Use $<.
	Remove comment.
	* libgcc2.c, libgcc2.h, gbl-ctors.h, longlong.h: New files.
	* siditi-object.mk ($o$(objext), $(o)_s$(objext)): Use $(srcdir)
	to refer to libgcc2.c.
	Use $<.
	* config/darwin-64.c: New file.
	* config/darwin-crt3.c: Remove comment.
	* config/divmod.c, config/floatunsidf.c, config/floatunsisf.c,
	config/floatunsitf.c, config/floatunsixf.c, config/udivmod.c,
	config/udivmodsi4.c: New files.
	* config/memcmp.c, config/memcpy.c, config/memmove.c,
	config/memset.c: New files.
	* config/t-crtstuff-pic (CRTSTUFF_T_CFLAGS_S): Use $(PICFLAG).
	* config/t-darwin (HOST_LIBGCC2_CFLAGS): Set.
	* config/t-freebsd-thread, config/t-libgcc-pic: New files.
	* config/t-libunwind (HOST_LIBGCC2_CFLAGS): Set.
	* config/t-openbsd-thread: New file.
	* config/t-sol2 (HOST_LIBGCC2_CFLAGS): Remove.
	* config/t-vxworks, config/vxlib-tls.c, config/vxlib.c: New files.
	* config/alpha/gthr-posix.c, config/alpha/qrnnd.S: New files.
	* config/alpha/t-alpha (LIB2ADD): Use $(srcdir) to refer to
	qrnnd.S.
	Adapt filename.
	* config/alpha/t-osf-pthread (LIB2ADD): Use $(srcdir)/config/alpha
	to refer to gthr-posix.c.
	* config/alpha/t-vms (LIB2ADD): Set.
	* config/alpha/vms-gcc_shell_handler.c: New file.
	* config/arm/bpabi.c, config/arm/fp16.c,
	config/arm/linux-atomic.c, config/arm/linux-atomic-64bit.c,
	config/arm/unaligned-funcs.c: New files.
	* config/arm/t-bpabi (LIB2ADD, LIB2ADD_ST): Set.
	* config/arm/t-elf (HOST_LIBGCC2_CFLAGS): Set.
	* config/arm/t-linux: Likewise.
	* config/arm/t-linux-eabi (LIB2ADD_ST): Add.
	* config/arm/t-netbsd: New file.
	* config/arm/t-strongarm-elf (HOST_LIBGCC2_CFLAGS): Set.
	* config/arm/t-symbian (LIB2ADD_ST): Set.
	* config/avr/t-avr (LIB2FUNCS_EXCLUDE, HOST_LIBGCC2_CFLAGS): Set.
	* config/bfin/t-crtstuff (CRTSTUFF_T_CFLAGS): Use $(PICFLAG).
	* config/bfin/t-elf: New file.
	* config/c6x/eqd.c, config/c6x/eqf.c, config/c6x/ged.c,
	config/c6x/gef.c, config/c6x/gtd.c, config/c6x/gtf.c,
	config/c6x/led.c, config/c6x/lef.c, config/c6x/ltd.c,
	config/c6x/ltf.c: New files.
	* config/c6x/t-elf (LIB2FUNCS_EXCLUDE, LIB2ADD)
	(HOST_LIBGCC2_CFLAGS): Set.
	* config/c6x/t-uclinux (HOST_LIBGCC2_CFLAGS): Set.
	(CRTSTUFF_T_CFLAGS): Use $(PICFLAG).
	* config/cris/arit.c, config/cris/mulsi3.S, config/cris/t-cris:
	New files.
	* config/cris/t-elfmulti (LIB2ADD_ST): Set.
	* config/cris/t-linux (HOST_LIBGCC2_CFLAGS): Remove.
	* config/frv/cmovd.c, config/frv/cmovh.c, config/frv/cmovw.c,
	config/frv/modi.c, config/frv/uitod.c, config/frv/uitof.c,
	config/frv/ulltod.c, config/frv/ulltof.c, config/frv/umodi.c: New
	files.
	* config/frv/t-frv (LIB2ADD): Set.
	* config/frv/t-linux (CRTSTUFF_T_CFLAGS): Use $(PICFLAG).
	* config/h8300/clzhi2.c, config/h8300/ctzhi2.c,
	config/h8300/fixunssfsi.c, config/h8300/parityhi2.c,
	config/h8300/popcounthi2.c: New files.
	* config/h8300/t-h8300 (LIB2ADD, HOST_LIBGCC2_CFLAGS): Set.
	* config/i386/gthr-win32.c: New file.
	* config/i386/t-cygming (LIBGCC2_INCLUDES): Set.
	* config/i386/t-cygwin: Likewise.
	* config/i386/t-darwin, config/i386/t-darwin64,
	config/i386/t-gthr-win32, config/i386/t-interix: New files.
	* config/i386/t-nto (HOST_LIBGCC2_CFLAGS): Set.
	(CRTSTUFF_T_CFLAGS): Use $(PICFLAG).
	* config/i386/t-sol2 (CRTSTUFF_T_CFLAGS): Use $(PICFLAG).
	* config/ia64/quadlib.c: New file.
	* config/ia64/t-hpux (LIB2ADD): Set.
	* config/ia64/t-ia64: Add comment.
	* config/iq2000/lib2funcs.c, config/iq2000/t-iq2000: New files.
	* config/lm32/t-uclinux (CRTSTUFF_T_CFLAGS): Use $(PICFLAG).
	(HOST_LIBGCC2_CFLAGS): Append, remove -fPIC.
	* config/m32c/lib2funcs.c, config/m32c/trapv.c: New files.
	* config/m32c/t-m32c (LIB2ADD): Set.
	* config/m32r/t-linux (HOST_LIBGCC2_CFLAGS): Set.
	* config/m32r/t-m32r: Likewise.
	* config/m68k/fpgnulib.c: New file.
	* config/m68k/t-floatlib (LIB2ADD): Set.
	(xfgnulib.c): New target.
	* config/mcore/t-mcore (HOST_LIBGCC2_CFLAGS): Set.
	* config/mep/lib2funcs.c, config/mep/tramp.c: New files.
	* config/mep/t-mep (LIB2ADD): Set.
	* config/microblaze/divsi3.asm: Rename to divsi3.S.
	* config/microblaze/moddi3.asm: Rename to moddi3.S.
	* config/microblaze/modsi3.asm: Rename to modsi3.S.
	* config/microblaze/muldi3_hard.asm: Rename to hard.S.
	* config/microblaze/mulsi3.asm: Rename to mulsi3.S.
	* config/microblaze/stack_overflow_exit.asm: Rename to exit.S.
	* config/microblaze/udivsi3.asm: Rename to udivsi3.S.
	* config/microblaze/umodsi3.asm: Rename to umodsi3.S.
	* config/microblaze/t-microblaze (LIB2ADD): Reflect this.
	* config/mips/t-elf, config/mips/t-vr, config/mips/vr4120-div.S:
	New files.
	* config/mips/t-mips (LIB2_SIDITI_CONV_FUNCS): Set.
	* config/mmix/t-mmix (HOST_LIBGCC2_CFLAGS): Set.
	* config/pa/fptr.c, config/pa/lib2funcs.S,
	config/pa/linux-atomic.c, config/pa/quadlib.c: New files.
	* config/pa/t-linux (HOST_LIBGCC2_CFLAGS): Set.
	(LIB2ADD, LIB2ADD_ST): Set.
	* config/pa/t-hpux, config/pa/t-hpux10, config/pa/t-pa64: New files.
	* config/pa/t-linux (HOST_LIBGCC2_CFLAGS, LIB2ADD, LIB2ADD_ST):
	Set.
	* config/pa/t-linux64 (LIB2ADD_ST, HOST_LIBGCC2_CFLAGS): Set.
	* config/pdp11/t-pdp11: New file.
	* config/picochip/libgccExtras/adddi3.S,
	config/picochip/libgccExtras/ashlsi3.S,
	config/picochip/libgccExtras/ashrsi3.S,
	config/picochip/libgccExtras/clzsi2.S,
	config/picochip/libgccExtras/cmpsi2.S,
	config/picochip/libgccExtras/divmod15.S,
	config/picochip/libgccExtras/divmodhi4.S,
	config/picochip/libgccExtras/divmodsi4.S,
	config/picochip/libgccExtras/lshrsi3.S,
	config/picochip/libgccExtras/parityhi2.S,
	config/picochip/libgccExtras/popcounthi2.S,
	config/picochip/libgccExtras/subdi3.S,
	config/picochip/libgccExtras/ucmpsi2.S,
	config/picochip/libgccExtras/udivmodhi4.S,
	config/picochip/libgccExtras/udivmodsi4.S: New files.
	* config/picochip/t-picochip (LIB2ADD, HOST_LIBGCC2_CFLAGS)
	(LIBGCC2_DEBUG_CFLAGS, RANLIB_FOR_TARGET): Set.
	* config/rs6000/crtresfpr.S, config/rs6000/crtresgpr.S,
	config/rs6000/crtresxfpr.S, config/rs6000/crtresxgpr.S,
	config/rs6000/crtsavfpr.S, config/rs6000/crtsavgpr.S)
	config/rs6000/darwin-asm.h, config/rs6000/darwin-fpsave.S,
	config/rs6000/darwin-gpsave.S, 	config/rs6000/darwin-tramp.S,
	config/rs6000/darwin-vecsave.S, config/rs6000/darwin-world.S: New
	files.
	* config/rs6000/t-darwin (LIB2ADD, LIB2ADD_ST)
	(HOST_LIBGCC2_CFLAGS): Set.
	* config/rs6000/t-darwin64: New file.
	* config/rs6000/t-linux64 (HOST_LIBGCC2_CFLAGS): Set.
	* config/rs6000/t-lynx, config/rs6000/t-netbsd: New files.
	* config/rs6000/t-ppccomm (LIB2ADD): Add
	$(srcdir)/config/rs6000/tramp.S.
	(LIB2ADD_ST): Use $(srcdir)/config/rs6000 to refer to sources.
	Add  $(srcdir)/config/rs6000/eabi.S.
	(crtsavfpr.S, crtresfpr.S, crtsavgpr.S, crtresgpr.S, crtresxfpr.S)
	(crtresxgpr.S, e500crtres32gpr.S, e500crtres64gpr.S)
	(e500crtres64gprctr.S, e500crtrest32gpr.S, e500crtrest64gpr.S)
	(e500crtresx32gpr.S, e500crtresx64gpr.S, e500crtsav32gpr.S)
	(e500crtsav64gpr.S, e500crtsav64gprctr.S, e500crtsavg32gpr.S)
	(e500crtsavg64gpr.S, e500crtsavg64gprctr.S): Remove.
	* config/rs6000/tramp.S: New file.
	* config/s390/t-tpf: Remove.
	* config/sh/linux-atomic.S: New file.
	* config/sh/t-linux (LIB2ADD): Set.
	(HOST_LIBGCC2_CFLAGS): Append, remove -fpic.
	* config/sh/t-netbsd (LIB2ADD, HOST_LIBGCC2_CFLAGS): Set.
	* config/sh/t-sh (unwind-dw2-Os-4-200.o): Use $(srcdir) to refer
	to unwind-dw2.c.
	(HOST_LIBGCC2_CFLAGS): Set.
	* config/sparc/t-sol2 (CRTSTUFF_T_CFLAGS): Use $(PICFLAG).
	* config/spu/divmodti4.c, config/spu/divv2df3.c,
	config/spu/float_disf.c, config/spu/float_unsdidf.c,
	config/spu/float_unsdisf.c, config/spu/float_unssidf.c,
	config/spu/mfc_multi_tag_release.c,
	config/spu/mfc_multi_tag_reserve.c, config/spu/mfc_tag_release.c,
	config/spu/mfc_tag_reserve.c, config/spu/mfc_tag_table.c,
	config/spu/multi3.c: New files.
	* config/spu/t-elf (LIB2ADD, LIB2ADD_ST, LIB2_SIDITI_CONV_FUNCS)
	(HOST_LIBGCC2_CFLAGS): Set.
	* config/stormy16/ashlsi3.c, config/stormy16/ashrsi3.c,
	config/stormy16/clzhi2.c, config/stormy16/cmpsi2.c,
	config/stormy16/ctzhi2.c, config/stormy16/divsi3.c,
	config/stormy16/ffshi2.c, config/stormy16/lib2.c,
	config/stormy16/lshrsi3.c, config/stormy16/modsi3.c,
	config/stormy16/parityhi2.c, config/stormy16/popcounthi2.c,
	config/stormy16/t-stormy16, config/stormy16/ucmpsi2.c,
	config/stormy16/udivmodsi4.c, config/stormy16/udivsi3.c,
	config/stormy16/umodsi3.c: New files.
	* config/xtensa/lib2funcs.S: New file.
	* config/xtensa/t-elf (HOST_LIBGCC2_CFLAGS): Set.
	* config/xtensa/t-xtensa (LIB2ADD): Set.
	* config.host (*-*-darwin*): Add t-libgcc-pic to tmake_file.
	(*-*-freebsd*): Add t-freebsd, t-libgcc-pic to tmake_file.
	Add t-freebsd-thread to tmake_file for posix threads.
	(*-*-linux*, frv-*-*linux*, *-*-kfreebsd*-gnu, *-*-knetbsd*-gnu)
	(*-*-gnu*, *-*-kopensolaris*-gnu): Add t-libgcc-pic to tmake_file.
	(*-*-lynxos*): Likewise.
	(*-*-netbsd*): Likewise.
	(*-*-openbsd*): Likewise.
	Add t-openbsd-thread to tmake_file for posix threads.
	(*-*-solaris2*): Add t-libgcc-pic to tmake_file.
	(*-*-vxworks*): Set tmake_file.
	(alpha*-*-linux*): Add alpha/t-alpha, alpha/t-ieee to tmake_file.
	(alpha*-*-freebsd*): Likewise.
	(alpha*-*-netbsd*): Likewise.
	(alpha*-*-openbsd*): Likewise.
	(alpha*-dec-osf5.1*): Remove qrnnd.o, gthr-posix.o from extra_parts.
	(alpha64-dec-*vms*): Add alpha/t-alpha, alpha/t-ieee to tmake_file.
	(alpha*-dec-*vms*): Likewise.
	(arm*-*-netbsdelf*): Add arm/t-netbsd to tmake_file.
	(bfin*-elf*): Add bfin/t-elf to tmake_file.
	(bfin*-uclinux*): Likewise.
	(bfin*-linux-uclibc*): Likewise.
	(crisv32-*-elf): Add cris/t-cris to tmake_file.
	(crisv32-*-none): Likewise.
	(cris-*-elf): Likewise.
	(cris-*-none): Likewise.
	(cris-*-linux*, crisv32-*-linux*): Likewise.
	(hppa[12]*-*-hpux10*): Add pa/t-hpux pa/t-hpux10, t-libgcc-pic to
	tmake_file.
	(hppa*64*-*-hpux11*): Add pa/t-hpux, pa/t-pa64, t-libgcc-pic to
	tmake_file.
	(hppa[12]*-*-hpux11*): Add pa/t-hpux, t-libgcc-pic to tmake_file.
	(i[34567]86-*-elf*): Add t-libgcc-pic to tmake_file.
	(x86_64-*-elf*): Likewise.
	(i[34567]86-*-nto-qnx*): Likewise.
	(i[34567]86-*-mingw*): Add i386/t-gthr-win32 to tmake_file for
	win32 threads.
	(x86_64-*-mingw*): Likewise.
	(i[34567]86-*-interix3*): Add i386/t-interix to tmake_file.
	(lm32-*-uclinux*): Add t-libgcc-pic to tmake_file.
	(mipsisa32-*-elf*, mipsisa32el-*-elf*, mipsisa32r2-*-elf*)
	(mipsisa32r2el-*-elf*, mipsisa64-*-elf*, mipsisa64el-*-elf*)
	(mipsisa64r2-*-elf*, mipsisa64r2el-*-elf*): Add mips/t-elf to
	tmake_file.
	(mipsisa64sr71k-*-elf*): Likewise.
	(mipsisa64sb1-*-elf*, mipsisa64sb1el-*-elf*): Likewise.
	(mips-*-elf*, mipsel-*-elf*): Likewise.
	(mips64-*-elf*, mips64el-*-elf*): Likewise.
	(mips64orion-*-elf*, mips64orionel-*-elf*): Likewise.
	(mips*-*-rtems*): Likewise.
	(mips64vr-*-elf*, mips64vrel-*-elf*): Add mips/t-elf, mips/t-vr
	to tmake_file.
	(pdp11-*-*): Add pdp11/t-pdp11 to tmake_file.
	(powerpc64-*-darwin*): Add rs6000/t-darwin64 to tmake_file.
	(s390x-ibm-tpf*): Add t-libgcc-pic to tmake_file.
	(spu-*-elf*): Likewise.
	(tic6x-*-uclinux): Add t-libgcc-pic to tmake_file.

2011-11-02  Rainer Orth  <ro@CeBiTec.Uni-Bielefeld.DE>

	* Makefile.in ($(lib1asmfuncs-o), $(lib1asmfuncs-s-o)): Use
	$(srcdir) to refer to $(LIB1ASMSRC).
	Use $<.
	* config/arm/bpabi-v6m.S, config/arm/bpabi.S,
	config/arm/ieee754-df.S, config/arm/ieee754-sf.S,
	config/arm/lib1funcs.S: New files.
	* config/arm/libunwind.S [!__symbian__]: Use lib1funcs.S.
	* config/arm/t-arm: New file.
	* config/arm/t-bpabi (LIB1ASMFUNCS): Set.
	* config/arm/t-elf, config/arm/t-linux, config/arm/t-linux-eabi,
	config/arm/t-strongarm-elf: New files.
	* config/arm/t-symbian (LIB1ASMFUNCS): Set.
	* config/arm/t-vxworks, config/arm/t-wince-pe: New files.
	* config/avr/lib1funcs.S: New file.
	* config/avr/t-avr (LIB1ASMSRC, LIB1ASMFUNCS): Set.
	* config/bfin/lib1funcs.S, config/bfin/t-bfin: New files.
	* config/c6x/lib1funcs.S: New file.
	* config/c6x/t-elf (LIB1ASMSRC, LIB1ASMFUNCS): Set.
	* config/fr30/lib1funcs.S, config/fr30/t-fr30: New files.
	* config/frv/lib1funcs.S: New file.
	* config/frv/t-frv (LIB1ASMSRC, LIB1ASMFUNCS): Set.
	* config/h8300/lib1funcs.S, config/h8300/t-h8300: New files.
	* config/i386/cygwin.S, config/i386/t-chkstk: New files.
	* config/ia64/__divxf3.asm: Rename to ...
	* config/ia64/__divxf3.S: ... this.
	Adapt lib1funcs.asm filename.
	* config/ia64/_fixtfdi.asm: Rename to ...
	* config/ia64/_fixtfdi.S: ... this.
	Adapt lib1funcs.asm filename.
	* config/ia64/_fixunstfdi.asm: Rename to ...
	* config/ia64/_fixunstfdi.S: ... this.
	Adapt lib1funcs.asm filename.
	* config/ia64/_floatditf.asm: Rename to ...
	* config/ia64/_floatditf.S: ... this.
	Adapt lib1funcs.asm filename.
	* config/ia64/lib1funcs.S: New file.
	* config/ia64/t-hpux (LIB1ASMFUNCS): Set.
	* config/ia64/t-ia64 (LIB1ASMSRC, LIB1ASMFUNCS): Set.
	* config/ia64/t-softfp-compat (libgcc1-tf-compats): Adapt suffix.
	* config/m32c/lib1funcs.S, config/m32c/t-m32c: New files.
	* config/m68k/lb1sf68.S, config/m68k/t-floatlib: New files.
	* config/mcore/lib1funcs.S, config/mcore/t-mcore: New files.
	* config/mep/lib1funcs.S: New file.
	* config/mep/t-mep (LIB1ASMSRC, LIB1ASMFUNCS): Set.
	* config/mips/mips16.S: New file.
	* config/mips/t-mips16 (LIB1ASMSRC, LIB1ASMFUNCS): Set.
	* config/pa/milli64.S: New file.
	* config/pa/t-linux, config/pa/t-linux64: New files.
	* config/picochip/lib1funcs.S: New file.
	* config/picochip/t-picochip (LIB1ASMSRC, LIB1ASMFUNCS): Set.
	* config/sh/lib1funcs.S, config/sh/lib1funcs.h: New files.
	* config/sh/t-linux (LIB1ASMFUNCS_CACHE): Set.
	* config/sh/t-netbsd: New file.
	* config/sh/t-sh (LIB1ASMSRC, LIB1ASMFUNCS, LIB1ASMFUNCS_CACHE): Set.
	Use $(srcdir) to refer to lib1funcs.S, adapt filename.
	* config/sh/t-sh64: New file.
	* config/sparc/lb1spc.S: New file.
	* config/sparc/t-softmul (LIB1ASMSRC): Adapt sparc/lb1spc.asm
	filename.
	* config/v850/lib1funcs.S, config/v850/t-v850: New files.
	* config/vax/lib1funcs.S, config/vax/t-linux: New files.
	* config/xtensa/ieee754-df.S, config/xtensa/ieee754-sf.S,
	config/xtensa/lib1funcs.S: New files.
	* config/xtensa/t-xtensa (LIB1ASMSRC, LIB1ASMFUNCS): Set.
	* config.host (arm-wrs-vxworks): Add arm/t-arm, arm/t-vxworks to
	tmake_file.
	(arm*-*-freebsd*): Add arm/t-arm, arm/t-strongarm-elf to tmake_file.
	(arm*-*-netbsdelf*): Add arm/t-arm to tmake_file.
	(arm*-*-linux*): Likewise.
	Add arm/t-elf, arm/t-bpabi, arm/t-linux-eabi to tmake_file for
	arm*-*-linux-*eabi, add arm/t-linux otherwise.
	(arm*-*-uclinux*): Add arm/t-arm, arm/t-elf to tmake_file.
	(arm*-*-ecos-elf): Likewise.
	(arm*-*-eabi*, arm*-*-symbianelf*): Likewise.
	(arm*-*-rtems*): Likewise.
	(arm*-*-elf): Likewise.
	(arm*-wince-pe*): Add arm/t-arm, arm/t-wince-pe to tmake_file.
	(avr-*-rtems*): Add to tmake_file, add avr/t-avr.
	(bfin*-elf*): Add bfin/t-bfin to tmake_file.
	(bfin*-uclinux*): Likewise.
	(bfin*-linux-uclibc*): Likewise.
	(bfin*-rtems*): Likewise.
	(bfin*-*): Likewise.
	(fido-*-elf): Merge into m68k-*-elf*.
	(fr30-*-elf)): Add fr30/t-fr30 to tmake_file.
	(frv-*-*linux*): Add frv/t-frv to tmake_file.
	(h8300-*-rtems*): Add h8300/t-h8300 to tmake_file.
	(h8300-*-elf*): Likewise.
	(hppa*64*-*-linux*): Add pa/t-linux, pa/t-linux64 to tmake_file.
	(hppa*-*-linux*): Add pa/t-linux to tmake_file.
	(i[34567]86-*-cygwin*): Add i386/t-chkstk to tmake_file.
	(i[34567]86-*-mingw*): Likewise.
	(x86_64-*-mingw*): Likewise.
	(i[34567]86-*-interix3*): Likewise.
	(ia64*-*-hpux*): Add ia64/t-ia64, ia64/t-hpux to tmake_file.
	(ia64-hp-*vms*): Add ia64/t-ia64 to tmake_file.
	(m68k-*-elf*): Also handle fido-*-elf.
	Add m68k/t-floatlib to tmake_file.
	(m68k-*-uclinux*): Add m68k/t-floatlib to tmake_file.
	(m68k-*-linux*): Likewise.
	(m68k-*-rtems*): Likewise.
	(mcore-*-elf): Add mcore/t-mcore to tmake_file.
	(sh-*-elf*, sh[12346l]*-*-elf*): Add sh/t-sh64 to tmake_file for
	sh64*-*-*.
	(sh-*-linux*, sh[2346lbe]*-*-linux*): Add sh/t-sh to tmake_file.
	Add sh/t-sh64 to tmake_file for sh64*-*-linux*.
	(sh-*-netbsdelf*, shl*-*-netbsdelf*, sh5-*-netbsd*)
	(sh5l*-*-netbsd*, sh64-*-netbsd*, sh64l*-*-netbsd*): Add sh/t-sh,
	sh/t-netbsd to tmake_file.
	Add sh/t-sh64 to tmake_file for sh5*-*-netbsd*, sh64*-netbsd*.
	(sh-*-rtems*): Add sh/t-sh to tmake_file.
	(sh-wrs-vxworks): Likewise.
	(sparc-*-linux*): Add sparc/t-softmul to tmake_file except for
	*-leon[3-9]*.
	(v850*-*-*): Add v850/t-v850 to tmake_file.
	(vax-*-linux*): Add vax/t-linux to tmake_file.
	(m32c-*-elf*, m32c-*-rtems*): Add m32c/t-m32c to tmake_file.

2011-11-02  Rainer Orth  <ro@CeBiTec.Uni-Bielefeld.DE>

	* crtstuff.c: New file.
	* Makefile.in (CRTSTUFF_CFLAGS): Define.
	(CRTSTUFF_T_CFLAGS): Define.
	(extra-parts, INSTALL_PARTS): Remove conditional assignments.
	(crtbegin$(objext), crtend$(objext), crtbeginS$(objext))
	(crtendS$(objext), crtbeginT.o): Use $(srcdir) to refer to
	crtstuff.c.
	Use $<.
	(crtbeginT.o): Use $(objext).
	[!CUSTOM_CRTIN] (crti$(objext), crtn$(objext)): New rules.
	(libgcc-extra-parts): Don't compare EXTRA_PARTS, GCC_EXTRA_PARTS.
	(gcc-extra-parts): Remove.
	* config.host (*-*-freebsd*): Add t-crtstuff-pic to tmake_file.
	Set extra_parts.
	(*-*-linux*, frv-*-*linux*, *-*-kfreebsd*-gnu, *-*-knetbsd*-gnu,
	*-*-gnu*): Also handle *-*-kopensolaris*-gnu.
	Add t-crtstuff-pic to tmake_file.
	(*-*-lynxos*): New case.
	Set tmake_file, extra_parts.
	(*-*-netbsd*): Add t-crtstuff-pic to tmake_file.
	Set extra_parts for *-*-netbsd*1.[7-9]*, *-*-netbsd[2-9]*,
	*-*-netbsdelf[2-9]*.
	(*-*-openbsd*): Add t-crtstuff-pic to tmake_file.
	(*-*-rtems*): Set extra_parts.
	(*-*-solaris2*): Remove t-crtin from tmake_file for Solaris < 10.
	(*-*-uclinux*): New case.
	Set extra_parts.
	(*-*-vms*): New case.
	Set tmake_file, extra_parts.
	(*-*-elf): Set extra_parts.
	(alpha*-*-freebsd*): Add crtbeginT.o to extra_parts.
	(alpha64-dec-*vms*): Append to tmake_file, remove vms/t-vms,
	vms/t-vms64.
	Set extra_parts.
	(alpha*-dec-*vms*): Append to tmake_file, remove vms/t-vms.
	Set extra_parts.
	(arm*-*-freebsd*): Add t-crtin to tmake_file.
	Add crtbegin.o, crtend.o, crti.o, crtn.o to extra_parts.
	(arm-wrs-vxworks): Append to tmake_file.
	Set extra_parts.
	(arm*-*-uclinux*): Set extra_parts.
	(arm*-*-ecos-elf): Likewise.
	(arm*-*-eabi*, arm*-*-symbianelf*): Set extra_parts for
	arm*-*-eabi*.
	(arm*-*-rtems*): Set extra_parts.
	(arm*-*-elf): Likewise.
	(avr-*-rtems*): Clear extra_parts.
	(bfin*-elf*): Add bfin/t-crtlibid, bfin/t-crtstuff to extra_parts.
	Set extra_parts.
	(bfin*-uclinux*): Likewise.
	(bfin*-linux-uclibc*): Add bfin/t-crtstuff to tmake_file.
	(bfin*-rtems*): Append to tmake_file.
	Set extra_parts.
	(bfin*-*): Likewise.
	(crisv32-*-elf, crisv32-*-none, cris-*-elf, cris-*-none): Split into ...
	(crisv32-*-elf): ... this.
	(crisv32-*-none): ... this.
	(cris-*-elf, cris-*-none): New cases.
	Add cris/t-elfmulti to tmake_file.
	(fr30-*-elf): Append to tmake_file.
	Set extra_parts.
	(frv-*-elf): Append to tmake_file, add frv/t-frv.
	Set extra_parts.
	(h8300-*-rtems*): Append to tmake_file.
	Set extra_parts.
	(h8300-*-elf*): Likewise.
	(hppa*64*-*-hpux11*): Add pa/t-stublib, pa/t-stublib64 to tmake_file.
	Set extra_parts.
	(hppa[12]*-*-hpux11*): Add pa/t-stublib to tmake_file.
	Set extra_parts.
	(i[34567]86-*-elf*): Add i386/t-crtstuff, t-crtstuff-pic to tmake_file.
	(x86_64-*-elf*): Likewise.
	(i[34567]86-*-freebsd*): Add i386/t-crtstuff to tmake_file.
	(x86_64-*-freebsd*): Likewise.
	(x86_64-*-netbsd*): Likewise.
	(i[34567]86-*-linux*): Likewise.
	(i[34567]86-*-kfreebsd*-gnu, i[34567]86-*-knetbsd*-gnu)
	(i[34567]86-*-gnu*, i[34567]86-*-kopensolaris*-gnu): Likewise.
	(x86_64-*-linux*): Likewise.
	(x86_64-*-kfreebsd*-gnu, x86_64-*-knetbsd*-gnu): Likewise.
	(i[34567]86-*-lynxos*): Add t-crtstuff-pic, i386/t-crtstuff to
	tmake_file.
	Set extra_parts.
	(i[34567]86-*-nto-qnx*): Set tmake_file, extra_parts.
	(i[34567]86-*-rtems*): Append to tmake_file, remove t-crtin.
	Append to extra_parts, remove crtbegin.o, crtend.o.
	(ia64*-*-elf*): Append to extra_parts, remove crtbegin.o, crtend.o.
	(ia64*-*-freebsd*): Append to extra_parts, remove crtbegin.o,
	crtend.o, crtbeginS.o, crtendS.o.
	(ia64*-*-linux*): Comment extra_parts.
	(ia64-hp-*vms*): Append to tmake_file, remove vms/t-vms, vms/t-vms64.
	Set extra_parts.
	(iq2000*-*-elf*): Clear extra_parts.
	(lm32-*-elf*, lm32-*-rtems*): Add t-crtin to tmake_file.
	(lm32-*-uclinux*): Add to extra_parts, remove crtbegin.o, crtend.o
	(m32r-*-elf*, m32r-*-rtems*): Split off ...
	(m32r-*-rtems*): ... this.
	Add m32r/t-m32r to tmake_file.
	(m68k-*-elf*): Add t-crtin to tmake_file.
	(m68k-*-rtems*): Add crti.o, crtn.o to extra_parts.
	(mcore-*-elf): Likewise.
	(microblaze*-*-*): Set extra_parts.
	(mips*-sde-elf*): New case.
	Set tmake_file, extra_parts.
	(mipsisa32-*-elf*, mipsisa32el-*-elf*, mipsisa32r2-*-elf*)
	(mipsisa32r2el-*-elf*, mipsisa64-*-elf*, mipsisa64el-*-elf*)
	(mipsisa64r2-*-elf*, mipsisa64r2el-*-elf*): Add mips/t-crtstuff to
	tmake_file.
	Set extra_parts.
	(mipsisa64sr71k-*-elf*): Likewise.
	(mipsisa64sb1-*-elf*, mipsisa64sb1el-*-elf*): Likewise.
	(mips-*-elf*, mipsel-*-elf*): Likewise.
	(mips64-*-elf*, mips64el-*-elf*): Likewise.
	(mips64vr-*-elf*, mips64vrel-*-elf*): Likewise.
	(mips64orion-*-elf*,  mips64orionel-*-elf*): Likewise.
	(mips*-*-rtems*): Likewise.
	(mipstx39-*-elf*, mipstx39el-*-elf*): Likewise.
	(moxie-*-*): Split into ...
	(moxie-*-elf, moxie-*-uclinux*): ... this.
	Add to extra_parts, remove crtbegin.o, crtend.o.
	(moxie-*-rtems*): New case.
	Set tmake_file.
	Clear extra_parts.
	(powerpc-*-freebsd*): Add rs6000/t-crtstuff to tmake_file.
	Set extra_parts.
	(powerpc-*-netbsd*): Add rs6000/t-netbsd to tmake_file.
	(powerpc-*-eabispe*): Add rs6000/t-crtstuff, t-crtstuff-pic to
	tmake_file.
	Set extra_parts.
	(powerpc-*-eabisimaltivec*): Add to tmake_file, add rs6000/t-ppccomm,
	rs6000/t-crtstuff, t-crtstuff-pic to tmake_file.
	Set extra_parts.
	(powerpc-*-eabisim*): Likewise.
	(powerpc-*-elf*): Likewise.
	(powerpc-*-eabialtivec*): Likewise.
	(powerpc-xilinx-eabi*): Likewise.
	(powerpc-*-eabi*): Likewise.
	(powerpc-*-rtems*): Likewise.
	(powerpc-*-linux*, powerpc64-*-linux*): Add rs6000/t-crtstuff to
	tmake_file.
	Set extra_parts.
	(powerpc-*-lynxos*): Add to tmake_file.
	(powerpcle-*-elf*): Add to tmake_file, add rs6000/t-ppccomm,
	rs6000/t-crtstuff, t-crtstuff-pic.
	Set extra_parts.
	(powerpcle-*-eabisim*): Likewise.
	(powerpcle-*-eabi*): Likewise.
	(rx-*-elf): Remove extra_parts.
	(s390x-ibm-tpf*): Set extra_parts.
	(score-*-elf): Set extra_parts.
	(sh-*-elf*, sh[12346l]*-*-elf*, sh-*-linux*)
	(sh[2346lbe]*-*-linux*, sh-*-netbsdelf*, shl*-*-netbsdelf*)
	(sh5-*-netbsd*, sh5l*-*-netbsd*, sh64-*-netbsd*)
	(sh64l*-*-netbsd*): Split into ...
	(sh-*-elf*, sh[12346l]*-*-elf*): ... this.
	Add t-crtstuff-pic to tmake_file.
	Set extra_parts.
	(sh-*-rtems*): Add to tmake_file, add t-crtstuff-pic.
	Set extra_parts.
	(sh-wrs-vxworks): Add to tmake_file, add t-crtstuff-pic.
	(sparc-*-elf*): Remove t-crtin from tmake_file.
	Add to extra_parts, remove crtbegin.o, crtend.o.
	(sparc-*-linux*): Add sparc/t-linux64 to tmake_file.
	(sparc64-*-linux*): Likewise.
	(sparc-*-rtems*): Remove sparc/t-elf from tmake_file.
	Add to extra_parts, remove crtbegin.o, crtend.o.
	(sparc64-*-elf*): Remove t-crtin from tmake_file.
	Add to extra_parts, remove crtbegin.o, crtend.o.
	(sparc64-*-rtems*): Remove t-crtin from tmake_file.
	Add to extra_parts, remove crtbegin.o, crtend.o.
	(sparc64-*-freebsd*, ultrasparc-*-freebsd*): Add to extra_parts.
	(sparc64-*-linux*): Add sparc/t-linux64 to tmake_file.
	(spu-*-elf*): Add to tmake_file, add spu/t-elf.
	Set extra_parts.
	(tic6x-*-uclinux): Add c6x/t-uxlinux, t-crtstuff-pic to tmake_file.
	Set extra_parts.
	(tic6x-*-*): Change to ...
	(tic6x-*-elf): ... this.
	Set extra_parts.
	(xtensa*-*-elf*): Add to tmake_file, add xtensa/t-elf.
	Set extra_parts.
	(am33_2.0-*-linux*): Add comment.
	(mep*-*-*): Add mep/t-mep to tmake_file.
	Set extra_parts.
	* config/alpha/t-vms: New file.
	* config/alpha/vms-dwarf2.S, config/alpha/vms-dwarf2eh.S: New files.
	* config/arm/crti.S, config/arm/crtn.S: New files.
	* config/bfin/crti.S, config/bfin/crtn.S: New files.
	* config/bfin/crtlibid.S: New file.
	* config/bfin/t-crtlibid, config/bfin/t-crtstuff: New files.
	* config/c6x/crti.S, config/c6x/crtn.S: New files.
	* config/c6x/t-elf (CUSTOM_CRTIN): Set.
	(crti.o, crtin.o): New rules.
	(CRTSTUFF_T_CFLAGS, CRTSTUFF_T_CFLAGS_S): Set.
	* config/c6x/t-uclinux: New file.
	* config/cris/t-elfmulti: New file.
	* config/cris/t-linux (CRTSTUFF_T_CFLAGS_S): Set.
	* config/fr30/crti.S, config/fr30/crtn.S: New files.
	* config/frv/frvbegin.c, config/frv/frvend.c: New files.
	* config/frv/t-frv: New file.
	* config/frv/t-linux (CRTSTUFF_T_CFLAGS): Set.
	* config/h8300/crti.S, config/h8300/crtn.S: New files.
	* config/i386/cygming-crtbegin.c, config/i386/cygming-crtend.c:
	New files.
	* config/i386/t-cygming (crtbegin.o, crtend.o): Use $(srcdir) to
	refer to cygming-crtbegin.c, cygming-crtend.c.
	Use $<.
	* config/i386/t-nto: New file.
	* config/ia64/crtbegin.S, config/ia64/crtend.S: New files.
	* config/ia64/crti.S, config/ia64/crtn.S: New files.
	* config/ia64/t-ia64 (crtbegin.o, crtend.o, crtbeginS.o,
	crtendS.o): Use $(srcdir) to refer to crtbegin.S, crtend.S.
	Use .S extension.
	Use $<.
	* config/ia64/t-vms (CRTSTUFF_T_CFLAGS, CRTSTUFF_T_CFLAGS_S): Set.
	(crtinitS.o): New rule.
	* config/ia64/vms-crtinit.S: New file.
	* config/lm32/t-elf ($(T)crti.o, $(T)crtn.o): Remove.
	* config/m32r/initfini.c: New file.
	* config/m32r/t-linux, config/m32r/t-m32r: New files.
	* config/m68k/crti.S, config/m68k/crtn.S: New files.
	* config/mcore/crti.S, config/mcore/crtn.S: New files.
	* config/mep/t-mep: New file.
	* config/microblaze/crti.S, config/microblaze/crtn.S: New files.
	* config/microblaze/t-microblaze (MULTILIB_OPTIONS): Remove.
	* config/mips/crti.S, config/mips/crtn.S: New files.
	* config/mips/t-crtstuff: New file.
	* config/mmix/crti.S, config/mmix/crtn.S: New files.
	* config/mmix/t-mmix (CRTSTUFF_T_CFLAGS): Set.
	(CUSTOM_CRTIN): Set.
	($(T)crti.o, $(T)crtn.o): Remove $(T),
	dependencies.
	Use $(srcdir) to refer to crti.S, crtn.S.
	Use .S extension, $<.
	* config/moxie/crti.asm: Rename to ...
	* config/moxie/crti.S: ... this.
	* config/moxie/crtn.asm: Rename to ...
	* config/moxie/crtn.S: ... this.
	* config/moxie/t-moxie: Remove.
	* config/pa/stublib.c: New file.
	* config/pa/t-stublib, config/pa/t-stublib64: New files.
	* config/rs6000/eabi-ci.S, config/rs6000/eabi-cn.S: New files.
	* config/rs6000/sol-ci.S, config/rs6000/sol-cn.S: New files.
	* config/rs6000/t-crtstuff: New file.
	* config/rs6000/t-ppccomm (EXTRA_PARTS): Remove.
	(ecrti.S, ecrtn.S, ncrti.S, ncrtn.S): Remove.
	(ecrti$(objext)): Depend on $(srcdir)/config/rs6000/eabi-ci.S.
	Make output file explicit.
	(ecrtn$(objext)): Depend on $(srcdir)/config/rs6000/eabi-cn.S.
	Make output file explicit.
	(ncrti$(objext): Depend on $(srcdir)/config/rs6000/sol-ci.S.
	Make output file explicit.
	(ncrtn$(objext)): Depend on $(srcdir)/config/rs6000/sol-cn.S.
	Make output file explicit.
	* config/score/crti.S, config/score/crtn.S: New files.
	* config/sh/crt1.S, config/sh/crti.S, config/sh/crtn.S: New files.
	* config/sh/lib1funcs-4-300.S, config/sh/lib1funcs-Os-4-200.S: New
	files.
	* config/sh/t-sh, config/sh/t-superh: New files.
	* config/sparc/t-linux64: New file.
	* config/spu/cache.S, config/spu/cachemgr.c: New files.
	* config/spu/t-elf (CRTSTUFF_T_CFLAGS): Set.
	(cachemgr.o, cachemgr_nonatomic.o, libgcc_%.a, cache8k.o)
	(cache16k.o, cache32k.o, cache64k.o, cache128k.o): New rules.
	* config/t-crtin: Remove.
	* config/t-crtstuff-pic: New file.
	* config/t-sol2 (CUSTOM_CRTIN): Set.
	(crti.o, crtn.o): New rules.
	* config/vms/t-vms: New file.
	* config/vms/vms-ucrt0.c: New file.
	* config/xtensa/t-elf: New file.

2011-11-02  Rainer Orth  <ro@CeBiTec.Uni-Bielefeld.DE>

	* Makefile.in (SHLIB_NM_FLAGS): Set.
	* mkmap-flat.awk, mkmap-symver.awk: New files.
	* configure.ac (libgcc_cv_lib_sjlj_exceptions): Check for SjLj
	exceptions.
	* configure: Regenerate.
	* config/libgcc-glibc.ver: New file.
	* config/libgcc-libsystem.ver: New file.
	* config/t-libunwind (SHLIB_LC): Set.
	* config/t-linux: New file.
	* config/t-slibgcc (INSTALL_SHLIB): New.
	(SHLIB_INSTALL): Use it.
	* config/t-slibgcc-darwin (SHLIB_MKMAP): Use $(srcdir) to refer
	to mkmap-symver.awk.
	(SHLIB_MAPFILES): Don't append, adapt pathname.
	(SHLIB_VERPFX): Set.
	* config/t-slibgcc-elf-ver (SHLIB_MKMAP): Use $(srcdir) to refer
	to mkmap-symver.awk.
	* config/t-slibgcc-gld-nover, config/t-slibgcc-hpux,
	config/t-slibgcc-libgcc, config/t-slibgcc-vms: New files.
	* config/alpha/libgcc-alpha-ldbl.ver, config/alpha/t-linux: New files.
	* config/alpha/t-slibgcc-osf (SHLIB_MKMAP): Use $(srcdir) to refer
	to mkmap-flat.awk.
	* config/arm/t-bpabi (SHLIB_MAPFILES): Set.
	* config/bfin/libgcc-glibc.ver, config/bfin/t-linux: New files.
	* config/c6x/libgcc-eabi.ver, config/c6x/t-elf: New files.
	* config/cris/libgcc-glibc.ver, config/cris/t-linux: New files.
	* config/frv/libgcc-frv.ver, config/frv/t-linux: New files.
	* config/i386/libgcc-darwin.10.4.ver,
	config/i386/libgcc-darwin.10.5.ver, config/i386/libgcc-glibc.ver:
	New files.
	* config/i386/t-darwin: Remove.
	* config/i386/t-darwin64: Likewise.
	* config/i386/t-dw2-eh, config/i386/t-sjlj-eh: New files.
	* config/i386/t-slibgcc-cygming, config/i386/t-cygwin,
	config/i386/t-dlldir, config/i386/t-dlldir-x: New files.
	* config/i386/t-linux: New file.
	* config/i386/t-mingw32: New file.
	* config/ia64/libgcc-glibc.ver, config/ia64/libgcc-ia64.ver: New files.
	* config/ia64/t-glibc: Rename to ...
	* config/ia64/t-linux: ... this.
	(SHLIB_MAPFILES): Set.
	* config/ia64/t-glibc-libunwind: Rename to ...
	* config/ia64/t-linux-libunwind: ... this.
	* config/ia64/t-ia64 (SHLIB_MAPFILES): Set.
	* config/ia64/t-slibgcc-hpux: New file.
	* config/m32r/libgcc-glibc.ver, config/m32r/t-linux: New files.
	* config/m68k/t-slibgcc-elf-ver: New file.
	* config/mips/t-mips16 (SHLIB_MAPFILES): Set.
	* config/mips/t-slibgcc-irix (SHLIB_MKMAP): Use $(srcdir) to refer
	to mkmap-flat.awk.
	* config/pa/t-slibgcc-hpux: New file.
	* config/pa/t-slibgcc-dwarf-ver, config/pa/t-slibgcc-sjsj-ver: New
	files.
	* config/rs6000/libgcc-darwin.10.4.ver,
	config/rs6000/libgcc-darwin.10.5.ver: New files.
	* config/rs6000/libgcc-ppc-glibc.ver: Rename to
	config/rs6000/libgcc-glibc.ver.
	* config/rs6000/libgcc-ppc64.ver: Rename to
	config/rs6000/libgcc-ibm-ldouble.ver.
	* config/rs6000/t-darwin (SHLIB_VERPFX): Remove.
	* config/rs6000/t-ibm-ldouble (SHLIB_MAPFILES): Adapt filename.
	* config/rs6000/t-ldbl128: Rename to ...
	* config/rs6000/t-linux: ... this.
	(SHLIB_MAPFILES): Adapt filename.
	* config/rs6000/t-slibgcc-aix: New file.
	* config/sh/libgcc-excl.ver, config/sh/libgcc-glibc.ver: New files.
	* config/sh/t-linux (SHLIB_MAPFILES): Use $(srcdir) to refer to
	libgcc-excl.ver, libgcc-glibc.ver.
	(SHLIB_LINK, SHLIB_INSTALL): Remove.
	* config/sparc/libgcc-glibc.ver: New file.
	* config/sparc/t-linux: New file.
	* config/xtensa/libgcc-glibc.ver, config/xtensa/t-linux: New files.
	* config.host (*-*-freebsd*): Add t-slibgcc, t-slibgcc-gld,
	t-slibgcc-elf-ver to tmake_file.
	Add t-slibgcc-nolc-override to tmake_file for posix threads on
	*-*-freebsd[34].
	(*-*-linux*, frv-*-*linux*, *-*-kfreebsd*-gnu, *-*-knetbsd*-gnu,
	*-*-gnu*, *-*-kopensolaris*-gnu): Add t-slibgcc, t-slibgcc-gld,
	t-slibgcc-elf-ver, t-linux to tmake_file.
	(*-*-netbsd*): Add t-slibgcc, t-slibgcc-gld, t-slibgcc-elf-ver to
	tmake_file.
	(alpha*-*-linux*): Add alpha/t-linux to tmake_file.
	(alpha64-dec-*vms*): Add t-slibgcc-vms to tmake_file.
	(alpha*-dec-*vms*): Likewise.
	(arm*-*-freebsd*): Append to tmake_file.
	(arm*-*-netbsdelf*): Add t-slibgcc-gld-nover to tmake_file.
	(arm*-*-linux*): Add t-slibgcc-libgcc to tmake_file for
	arm*-*-linux-*eabi.
	(arm*-*-eabi*, arm*-*-symbianelf*): Add t-slibgcc-nolc-override to
	tmake_file for arm*-*-symbianelf*.
	(bfin*-linux-uclibc*): Append to tmake_file, add bfin/t-linux.
	(cris-*-linux*, crisv32-*-linux*): Append to tmake_file, add
	cris/t-linux.
	(frv-*-*linux*): Append to tmake_file, add frv/t-linux.
	(hppa*-*-linux*): Add t-slibgcc-libgcc, pa/t-slibgcc-sjlj-ver,
	pa/t-slibgcc-dwarf-ver to tmake_file.
	(hppa[12]*-*-hpux10*): Add t-slibgcc, pa/t-slibgcc-sjlj-ver,
	pa/t-slibgcc-dwarf-ver, t-slibgcc-hpux, pa/t-slibgcc-hpux to tmake_file.
	(hppa*64*-*-hpux11*): Likewise.
	(hppa[12]*-*-hpux11*): Likewise.
	(x86_64-*-darwin*): Don't override tmake_file, but only keep
	i386/t-crtpc, i386/t-crtfm.
	(i[34567]86-*-cygwin*): Set tmake_eh_file, tmake_dlldir_file.
	Prepend $tmake_eh_file, $tmake_dlldir_file, i386/t-slibgcc-cygming
	to tmake_file.
	Add i386/t-cygwin to tmake_file.
	Prepent i386/t-mingw-pthread to tmake_file for posix threads.
	(i[34567]86-*-mingw*): Set tmake_eh_file, tmake_dlldir_file.
	Prepend $tmake_eh_file, $tmake_dlldir_file, i386/t-slibgcc-cygming
	to tmake_file.
	Add i386/t-mingw32 to tmake_file.
	(x86_64-*-mingw*): Likewise.
	(ia64*-*-freebsd*): Append to tmake_file.
	(ia64*-*-linux*): Append to tmake_file.
	Replace ia64/t-glibc by ia64/t-linux.
	Replace ia64/t-glibc-libunwind by ia64/t-linux-libunwind if using
	system libunwind.
	(ia64*-*-hpux*): Add t-slibgcc, ia64/t-slibgcc-hpux,
	t-slibgcc-hpux to tmake_file.
	(ia64-hp-*vms*): Add t-slibgcc-vms to tmake_file.
	(m32r-*-linux*): Append to tmake_file, add m32r/t-linux.
	(m32rle-*-linux*): Likewise.
	(m68k-*-linux*)): Add m68k/t-slibgcc-elf-ver to tmake_file unless
	sjlj exceptions.
	(microblaze*-linux*): New case.
	Append to tmake_file, add t-slibgcc-nolc-override.
	(powerpc-*-freebsd*): Add t-slibgcc-libgcc to tmake_file.
	(powerpc-*-linux*, powerpc64-*-linux*): Likewise.
	Replace rs6000/t-ldbl128 by rs6000/t-linux in tmake_file.
	(rs6000-ibm-aix4.[3456789]*, powerpc-ibm-aix4.[3456789]*): Add
	rs6000/t-slibgcc-aix to tmake_file.
	(rs6000-ibm-aix5.1.*, powerpc-ibm-aix5.1.*): Likewise.
	(rs6000-ibm-aix[56789].*, powerpc-ibm-aix[56789].*): Likewise.
	(sh-*-elf*, sh[12346l]*-*-elf*, sh-*-linux*)
	(sh[2346lbe]*-*-linux*, sh-*-netbsdelf*, shl*-*-netbsdelf*)
	(sh5-*-netbsd*, sh5l*-*-netbsd*, sh64-*-netbsd*)
	(sh64l*-*-netbsd*): Add t-slibgcc-libgcc to tmake_file for
	sh*-*-linux*.
	(sparc-*-linux*): Append to tmake_file for *-leon*.
	Add sparc/t-linux to tmake_file for non-Leon targets.
	(sparc64-*-linux*): Add sparc/t-linux to tmake_file.
	(tic6x-*-uclinux): New case.
	Add t-slibgcc, t-slibgcc-gld, t-slibgcc-elf-ver to tmake_file.
	(tic6x-*-*): Add c6x/t-elf to tmake_file.
	(xtensa*-*-linux*): Append to tmake_file, add xtensa/t-linux.
	(am33_2.0-*-linux*): Append to tmake_file.
	(i[34567]86-*-linux*, x86_64-*-linux*, i[34567]86-*-kfreebsd*-gnu)
	(i[34567]86-*-knetbsd*-gnu, i[34567]86-*-gnu*): Also handle
	x86_64-*-kfreebsd*-gnu.
	Add i386/t-linux to tmake_file.

2011-10-28  Ian Lance Taylor  <iant@google.com>

	* config/i386/morestack.S: Correct CFI information to do proper
	returns throughout function.  In 32-bit mode, save %ebx so that it
	is restored on unwind.

2011-10-25  Bernd Schmidt  <bernds@codesourcery.com>

	* config/c6x/pr-support.c (__gnu_unwind_24bit): Correct logic for the
	case where B3 isn't the return register.

	* config/c6x/pr-support.c (pop_compact_frame, pop_frame): Correct
	logic for doubleword pops.

2011-10-25  Andreas Tobler  <andreast@fgznet.ch>

	* config/rs6000/t-freebsd: Add wildcard.

2011-10-21  Paul Brook  <paul@codesourcery.com>

	* unwind-arm-common.inc: Handle ID3/4 unwinding data.

2011-10-16  Uros Bizjak  <ubizjak@gmail.com>
	    Eric Botcazou  <ebotcazou@adacore.com>

	PR target/50737
	* config/alpha/linux-unwind.h (alpha_fallback_frame_state): Set
	fs->signal_frame to 1.

2011-10-07  Ian Lance Taylor  <iant@google.com>

	* generic-morestack-thread.c: #include <errno.h>.

2011-10-07  Ian Lance Taylor  <iant@google.com>

	PR target/46093
	* generic-morestack.c (__generic_morestack): Make sure the segment
	is large enough for both the stack frame and the copied
	parameters.

2011-10-06  Rainer Orth  <ro@CeBiTec.Uni-Bielefeld.DE>

	PR bootstrap/49804
	* config.host: Add crtbegin.o, crtbeginS.o, crtend.o, crtendS.o to
	extra_parts.

2011-09-28  Nick Clifton  <nickc@redhat.com>

	* config/rx/rx-lib.h: Always restrict doubles to the SF type when
	64-bit doubles are not enabled.
	* config/rx/rx-abi.h: Fix extraneous renaming of the floatsisf
	and floatunsisf functions.

2011-09-13  Paul Brook  <paul@codesourcery.com>

	* config.host (tic6x-*-*): Add c6x/t-c6x-elf.  Set unwind_header.
	* unwind-c.c (PERSONALITY_FUNCTION): Use UNWIND_POINTER_REG.
	* unwind-arm-common.inc: New file.
	* config/arm/unwind-arm.c: Use unwind-arm-common.inc.
	* config/arm/unwind-arm.h: Use unwind-arm-common.h.
	(_GLIBCXX_OVERRIDE_TTYPE_ENCODING): Define.
	* config/c6x/libunwind.S: New file.
	* config/c6x/pr-support.c: New file.
	* config/c6x/unwind-c6x.c: New file.
	* config/c6x/unwind-c6x.h: New file.
	* config/c6x/t-c6x-elf: New file.

2011-08-23  Uros Bizjak  <ubizjak@gmail.com>

	* config/i386/64/sfp-machine.h (ASM_INVALID): New define.
	(ASM_DIVZERO): Ditto.
	(FP_HANLDE_EXCEPTIONS): Use ASM_INVALID and ASM_DIVZERO.

2011-08-18  Richard Sandiford  <richard.sandiford@linaro.org>

	* config/arm/bpabi-lib.h (RENAME_LIBRARY_SET): Delete.

2011-08-17  Richard Sandiford  <richard.sandiford@linaro.org>

	PR target/50090
	* config/arm/bpabi-lib.h (RENAME_LIBRARY): Use a C-level alias
	instead of an assembly one.

2011-08-12  Paolo Bonzini  <bonzini@gnu.org>

	PR bootstrap/50047
	* Makefile.in (install-unwind_h): Create
	$(gcc_objdir)/include/unwind.h atomically.

2011-08-11  Rainer Orth  <ro@CeBiTec.Uni-Bielefeld.DE>

	* Makefile.in (install-unwind_h): Remove destination file first.

2011-08-09  Rainer Orth  <ro@CeBiTec.Uni-Bielefeld.DE>

	* sync.c: New file.
	* config/mips/t-mips16: New file.
	* config.host (mips64*-*-linux*): Add mips/t-mips16 to tmake_file.
	(mips*-*-linux*): Likewise.
	(mips*-sde-elf*): Likewise.
	(mipsisa32-*-elf*): Join with mipsisa32r2-*-elf*,
	mipsisa64-*-elf*, mipsisa64r2-*-elf*.
	Add mips/t-mips16 to tmake_file.
	(mipsisa64sb1-*-elf*): Add mips/t-mips16 to tmake_file.
	(mips-*-elf*): Likewise.
	(mips64-*-elf*): Likewise.
	(mips64orion-*-elf*): Likewise.
	(mips*-*-rtems*): Likewise.
	(mipstx39-*-elf*): Likewise.
	* Makefile.in: Use SYNC instead of LIBGCC_SYNC.
	($(libgcc-sync-size-funcs-o)): Use SYNC_CFLAGS instead of
	LIBGCC_SYNC_CFLAGS.
	Use $(srcdir) to refer to sync.c.
	Use $<.
	($(libgcc-sync-funcs-o)): Likewise.
	($(libgcc-sync-size-funcs-s-o)): Likewise.
	($(libgcc-sync-funcs-s-o)): Likewise.

2011-08-09  Andreas Schwab  <schwab@linux-m68k.org>

	* config.host (ia64*-*-linux*): Move ia64/t-glibc after
	t-libunwind.

2011-08-08  H.J. Lu  <hongjiu.lu@intel.com>

	PR other/48007
	* config/i386/value-unwind.h: New.

2011-08-06  Richard Sandiford  <rdsandiford@googlemail.com>

	* config.host (*-*-darwin*, *-*-freebsd*, *-*-linux*, frv-*-*linux*)
	(*-*-kfreebsd*-gnu, *-*-knetbsd*-gnu, *-*-gnu*, *-*-kopensolaris*-gnu):
	Add to tmake_file rather than overriding it.

2011-08-05  Rainer Orth  <ro@CeBiTec.Uni-Bielefeld.DE>

	* config/t-softfp: Remove.
	* soft-fp: Moved from ../gcc/config.
	* soft-fp/README: Remove t-softfp reference.
	* soft-fp/t-softfp: Move to config/t-softfp.
	(softfp_machine_header): Remove.
	(softfp_file_list): Remove config subdir.
	(soft-fp-objects): New variable.
	($(soft-fp-objects)): Set INTERNAL_CFLAGS.
	(LIB2FUNCS_EXTRA): Add to LIB2ADD instead.
	(SFP_MACHINE, $(SFP_MACHINE)): Remove.
	* config/t-softfp-excl: New file.
	* config/t-softfp-sfdf: New file.
	* config/t-softfp-tf: New file.
	* config/no-sfp-machine.h: New file.
	* config/arm/sfp-machine.h: New file.
	* config/arm/t-softfp: New file.
	* config/c6x/sfp-machine.h: New file.
	* config/i386/32/t-fprules-softfp: Rename to ...
	* config/i386/32/t-softfp: ... this.
	(tifunctions, LIB2ADD): Remove.
	(softfp_int_modes): Override.
	* config/i386/64/t-softfp-compat (tf-functions): Remove config
	subdir.
	* config/i386/64/eqtf2.c: Likewise.
	* config/i386/64/getf2.c: Likewise.
	* config/i386/64/letf2.c: Likewise.
	* config/ia64/sft-machine.h: New file.
	* config/ia64/t-fprules-softfp: Rename to ...
	* config/ia64/t-softfp: ... this.
	* config/lm32/sfp-machine.h: New file.
	* config/moxie/t-moxie-softfp: Remove.
	* config/rs6000/ibm-ldouble-format: New file.
	* config/rs6000/ibm-ldouble.c: New file.
	* config/rs6000/libgcc-ppc-glibc.ver: New file
	* config/rs6000/libgcc-ppc64.ver: New file
	* config/rs6000/sfp-machine.h: New file.
	* config/rs6000/t-freebsd: New file.
	* config/rs6000/t-ibm-ldouble: New file.
	* config/rs6000/t-ldbl128: Use $(srcdir) to refer to
	libgcc-ppc-glibc.ver.
	* config/rs6000/t-linux64: New file.
	* config/rs6000/t-ppccomm (LIB2ADD): Add
	$(srcdir)/config/rs6000/ibm-ldouble.c.
	* config/rs6000/t-ppccomm-ldbl: New file.
	* config/score/sfp-machine.h: New file.
	* config.host (sfp_machine_header): Explain.
	(arm*-*-linux*): Add t-softfp-sfdf, t-softfp-excl, arm/t-softfp,
	t-softfp to tmake_file.
	(arm*-*-uclinux*): Likewise.
	(arm*-*-ecos-elf): Likewise.
	(arm*-*-eabi*, arm*-*-symbianelf*): Likewise.
	(arm*-*-rtems*): Likewise.
	(arm*-*-elf): Likewise.
	(ia64*-*-linux*): Replace ia64/t-fprules-softfp by ia64/t-softfp
	in tmake_file.
	Add t-softfp-tf, t-softfp-excl, t-softfp to tmake_file.
	(lm32-*-elf*, lm32-*-rtems*): Add t-softfp-sfdf, t-softfp to tmake_file.
	(lm32-*-uclinux*): Likewise.
	(moxie-*-*): Replace moxie/t-moxie-softfp by t-softfp-sfdf,
	t-softfp-excl, t-softfp.
	(powerpc-*-darwin*): Add rs6000/t-ibm-ldouble to tmake_file.
	(powerpc64-*-darwin*): Likewise.
	(powerpc-*-freebsd*): Add t-softfp-sfdf, t-softfp-excl, t-softfp
	to tmake_file.
	(powerpc-*-eabisimaltivec*): Add rs6000/t-ppccomm-ldbl to
	tmake_file.
	(powerpc-*-eabisim*): Likewise.
	(powerpc-*-elf*): Likewise.
	(powerpc-*-eabialtivec*): Likewise.
	(powerpc-xilinx-eabi*): Likewise.
	(powerpc-*-rtems*): Likewise.
	(powerpc-*-linux*, powerpc64-*-linux*): Add t-softfp-sfdf,
	t-softfp-excl, t-softfp to tmake_file.
	(powerpc-wrs-vxworks, powerpc-wrs-vxworksae): Add
	rs6000/t-ppccomm-ldbl to tmake_file.
	(powerpcle-*-elf*): Likewise.
	(powerpcle-*-eabisim*): Likewise.
	(powerpcle-*-eabi*): Likewise.
	(rs6000-ibm-aix4.[3456789]*, powerpc-ibm-aix4.[3456789]*): Add
	rs6000/t-ibm-ldouble to tmake_file.
	(rs6000-ibm-aix5.1.*, powerpc-ibm-aix5.1.*): Likewise.
	(rs6000-ibm-aix[56789].*, powerpc-ibm-aix[56789].*): Likewise.
	(score-*-elf): Add t-softfp-sfdf, t-softfp-excl, t-softfp to tmake_file.
	(tic6x-*-*): Likewise.
	(i[34567]86-*-darwin*, x86_64-*-darwin*,
	i[34567]86-*-kfreebsd*-gnu, x86_64-*-kfreebsd*-gnu,
	i[34567]86-*-linux*, x86_64-*-linux*, i[34567]86-*-gnu*,
	i[34567]86-*-solaris2*, x86_64-*-solaris2.1[0-9]*,
	i[34567]86-*-cygwin*, i[34567]86-*-mingw*, x86_64-*-mingw*,
	i[34567]86-*-freebsd*, x86_64-*-freebsd*): Add t-softfp-tf,
	t-softfp to tmake_file.
	* configure.ac (sfp_machine_header): Provide default if unset.
	Substitute.
	Link sfp-machine.h to config/$sfp_machine_header.
	* configure: Regenerate.

2011-08-05  Rainer Orth  <ro@CeBiTec.Uni-Bielefeld.DE>

	* Makefile.in (double_type_size, long_double_type_size): Set.
	Remove $(fpbit-in-libgcc) support.
	(FPBIT_FUNCS, DPBIT_FUNCS, TPBIT_FUNCS): New variables.
	(fpbit-src): New variable.
	($(fpbit-o), $(fpbit-s-o)): Use $(fpbit-src) instead of $(FPBIT).
	Compile with -DFLOAT $(FPBIT_CFLAGS).
	Use $<.
	($(dpbit-o), $(dpbit-s-o)): Use $(fpbit-src) instead of $(DPBIT).
	Compile with $(FPBIT_CFLAGS).
	Use $<.
	($(tpbit-o), $(tpbit-s-o): Use $(fpbit-src) instead of $(TPBIT).
	Compile with -DFLOAT $(TPBIT_CFLAGS).
	Use $<.
	* configure.ac (double_type_size, long_double_type_size):
	Determine and substitute.
	* configure: Regenerate.
	* fp-bit.c, fp-bit.h: New files.
	* config/avr/avr-lib.h, config/h8300/h8300-lib.h: New files.
	* config/mips/t-irix6 (TPBIT, $(gcc_objdir)/tp-bit.c): Remove.
	* config/mips/t-mips: New file.
	* config/mips/t-sdemtk: New file.
	* config/rs6000/ppc64-fp.c: New file.
	* config/rs6000/t-darwin (LIB2ADD): Add
	$(srcdir)/config/rs6000/ppc64-fp.c.
	* config/rs6000/t-ppc64-fp: New file.
	* config/rx/rx-lib.h: New file.
	* config/rx/t-rx (FPBIT): Set to true.
	($(gcc_objdir)/fp-bit.c): Remove.
	(DPBIT): Set to true only with -m64bit-doubles.
	($(gcc_objdir)/dp-bit.c): Remove.
	* config/sparc/t-softfp: Remove.
	* config/spu/t-elf: New file.
	* config/t-fdpbit, config/t-fpbit: New files.
	* config.host (m32c*-*-*): Add t-fdpbit to tmake_file.
	(mips*-*-*): Likewise.
	(arm-wrs-vxworks): Likewise.
	(arm*-*-freebsd*): Likewise.
	(avr-*-rtems*): Add t-fpbit to tmake_file.
	(avr-*-*): Likewise.
	(bfin*-elf*): Add t-fdpbit to tmake_file.
	(bfin*-uclinux*): Likewise.
	(bfin*-linux-uclibc*): Likewise.
	(bfin*-rtems*): New case.
	Add t-fdpbit to tmake_file.
	(bfin*-*): Add t-fdpbit to tmake_file.
	(crisv32-*-elf): Likewise.
	(cris-*-linux*): Likewise.
	(fr30-*-elf): Likewise.
	(frv-*-elf, frv-*-*linux*): Likewise.
	(h8300-*-rtems*, h8300-*-elf*): Add t-fpbit to tmake_file.
	(iq2000*-*-elf*): Add t-fdpbit to tmake_file.
	(m32r-*-elf*): Likewise.
	(m32rle-*-elf*): Likewise.
	(m32r-*-linux*): Likewise.
	(m32rle-*-linux*): Likewise.
	(mcore-*-elf): Add t-fdpbit to tmake_file.
	(microblaze*-*-*): Likewise.
	(mips-sgi-irix6.5*): Add t-tpbit to tmake_file.
	(mips*-*-netbsd*): Add mips/t-mips to tmake_file.
	(mips64*-*-linux*): Also handle mipsisa64*-*-linux*.
	Fix typo.
	Add mips/t-tpbit to tmake-file.
	(mips*-*-linux*): Fix typo.
	(mips*-sde-elf*): New case
	Add mips/t-sdemtk unless using newlib.
	(mipsisa64sr71k-*-elf*): Add t-fdpbit to tmake_file.
	(mipsisa64sb1-*-elf*): Add mips/t-mips to tmake_file.
	(mn10300-*-*): Likewise.
	(pdp11-*-*): Likewise.
	(picochip-*-*): Add t-fpbit to tmake_file.
	(powerpc-*-eabisimaltivec*): Likewise.
	(powerpc-*-eabisim*): Likewise.
	(powerpc-*-elf*): Likewise.
	(powerpc-*-eabialtivec*): Likewise.
	(powerpc-xilinx-eabi*): New case.
	Add t-fdpbit to tmake_file.
	(powerpc-*-eabi*):  Add t-fdpbit to tmake_file.
	(powerpc-*-rtems*): Likewise.
	(powerpc-*-linux*, powerpc64-*-linux*): Add rs6000/t-ppc64-fp to
	tmake_file.
	(powerpc-wrs-vxworks, powerpc-wrs-vxworksae): Add t-fdpbit to
	tmake_file.
	(powerpc-*-lynxos*): Likewise.
	(powerpcle-*-elf*): Likewise.
	(powerpcle-*-eabisim*): Likewise.
	(powerpcle-*-eabi*): Likewise.
	(rs6000-ibm-aix4.[3456789]*, powerpc-ibm-aix4.[3456789]*): Add
	t-fdpbit, rs6000/t-ppc64-fp to tmake_file.
	(rs6000-ibm-aix5.1.*, powerpc-ibm-aix5.1.*): Likewise.
	(rs6000-ibm-aix[56789].*, powerpc-ibm-aix[56789].*): Likewise.
	(rx-*-elf): Add t-fdpbit to tmake_file.
	(sh-*-elf*, sh[12346l]*-*-elf*, sh-*-linux*)
	(sh[2346lbe]*-*-linux*, sh-*-netbsdelf*, shl*-*-netbsdelf*)
	(sh5-*-netbsd*, sh5l*-*-netbsd*, sh64-*-netbsd*)
	(sh64l*-*-netbsd*): Add t-fdpbit to tmake_file except on
	sh*-*-netbsd*.
	(sh-*-rtems*): Add t-fdpbit to tmake_file.
	(sh-wrs-vxworks): Likewise.
	(sparc-*-elf*): Replace sparc/t-softfp by t-fdpbit in tmake_file.
	(sparc-*-linux*): Add t-fdpbit to tmake_file for *-leon*.
	(sparc-*-rtems*, sparc64-*-rtems*): Split off ...
	(sparc64-*-rtems*): ... new case.
	(sparc-*-rtems*): Add t-fdpbit to tmake_file.
	(spu-*-elf*): Likewise.
	Add spu/t-elf to tmake_file.
	(v850*-*-*): Add t-fdpbit to tmake_file.
	(xstormy16-*-elf): Likewise.
	(am33_2.0-*-linux*): Add t-fdpbit to tmake_file.
	(mep*-*-*): Likewise.

2011-08-05  Rainer Orth  <ro@CeBiTec.Uni-Bielefeld.DE>

	* Makefile.in (LIB2ADDEH, LIB2ADDEHSTATIC, LIB2ADDEHSHARED): New
	variables.
	(LIBUNWIND, SHLIBUNWIND_LINK, SHLIBUNWIND_INSTALL): New variables.
	(LIB2ADDEH, LIB2ADDEHSTATIC, LIB2ADDEHSHARED): Add $(srcdir)/emutls.c.
	(install-unwind_h): New target.
	(all): Depend on it.
	* config.host (unwind_header): New variable.
	(*-*-freebsd*): Set tmake_file to t-eh-dw2-dip.
	(*-*-linux*, frv-*-*linux*, *-*-kfreebsd*-gnu, *-*-knetbsd*-gnu,
	*-*-gnu*): Likewise, also for *-*-kopensolaris*-gnu.
	(*-*-solaris2*): Add t-eh-dw2-dip to tmake_file.
	(arm*-*-linux*): Add arm/t-bpabi for arm*-*-linux-*eabi.
	Set unwind_header.
	(arm*-*-uclinux*): Add arm/t-bpabi for arm*-*-uclinux*eabi.
	Set unwind_header.
	(arm*-*-eabi*, arm*-*-symbianelf*): Add arm/t-bpabi for
	arm*-*-eabi*.
	Add arm/t-symbian to tmake_file for arm*-*-symbianelf*.
	Set unwind_header.
	(ia64*-*-elf*): Add ia64/t-eh-ia64 to tmake_file.
	(ia64*-*-freebsd*): Likewise.
	(ia64*-*-linux*): Add ia64/t-glibc, ia64/t-eh-ia64, t-libunwind to
	tmake_file.
	Add t-libunwind-elf, ia64/t-glibc-libunwind unless
	$with_system_libunwind.
	(ia64*-*-hpux*): Set tmake_file.
	(ia64-hp-*vms*): Add ia64/t-eh-ia64 to tmake_file.
	(picochip-*-*): Set tmake_file.
	(rs6000-ibm-aix4.[3456789]*, powerpc-ibm-aix4.[3456789]*): Set
	md_unwind_header.
	(rs6000-ibm-aix5.1.*, powerpc-ibm-aix5.1.*): Likewise.
	(rs6000-ibm-aix[56789].*, powerpc-ibm-aix[56789].*): Likewise.
	(s390x-ibm-tpf*): Add t-eh-dw2-dip to tmake_file.
	(xtensa*-*-elf*): Set tmake_file.
	(xtensa*-*-linux*): Likewise.
	* configure.ac: Include ../config/unwind_ipinfo.m4.
	Call GCC_CHECK_UNWIND_GETIPINFO.
	Link unwind.h to $unwind_header.
	* configure: Regenerate.
	* emutls.c, unwind-c.c, unwind-compat.c, unwind-compat.h,
	unwind-dw2-fde-compat.c, unwind-dw2-fde-dip.c, unwind-dw2-fde.c,
	unwind-dw2-fde.h, unwind-dw2.c, unwind-dw2.h, unwind-generic.h,
	unwind-pe.h, unwind-sjlj.c, unwind.inc: New files.
	* config/unwind-dw2-fde-darwin.c: New file.
	* config/arm/libunwind.S, config/arm/pr-support.c,
	config/arm/t-bpabi, config/arm/t-symbian, config/arm/unwind-arm.c,
	config/arm/unwind-arm.h,: New files.
	* config/ia64/fde-glibc.c, config/ia64/fde-vms.c,
	config/ia64/t-eh-ia64, config/ia64/t-glibc,
	config/ia64/t-glibc-libunwind, config/ia64/t-hpux,
	config/ia64/t-vms, config/ia64/unwind-ia64.c,
	config/ia64/unwind-ia64.h: New files.
	* config/picochip/t-picochip: New file.
	* config/rs6000/aix-unwind.h, config/rs6000/darwin-fallback.c: New
	files.
	* config/rs6000/t-darwin (LIB2ADDEH): Set.
	* config/s390/t-tpf (LIB2ADDEH): Remove.
	* config/t-darwin (LIB2ADDEH): Set.
	* config/t-eh-dw2-dip: New file.
	* config/t-libunwind, config/t-libunwind-elf: New files.
	* config/t-sol2 (LIB2ADDEH): Remove.
	* config/xtensa/t-xtensa: New file.

2011-08-02  H.J. Lu  <hongjiu.lu@intel.com>

	* config/i386/linux-unwind.h (RT_SIGRETURN_SYSCALL): New.
	(x86_64_fallback_frame_state): Use RT_SIGRETURN_SYSCALL and
	long long to check rt_sigreturn syscall.

2011-08-02  Alan Modra  <amodra@gmail.com>

	* config/rs6000/linux-unwind.h (frob_update_context <__powerpc64__>):
	Restore for indirect call bcrtl from correct stack slot, and only
	if cfa+40 isn't valid.

2011-08-01  Julian Brown  <julian@codesourcery.com>

	* config.host (arm*-*-linux*, arm*-*-uclinux*, arm*-*-eabi*)
	(arm*-*-symbianelf*): Add t-fixedpoint-gnu-prefix makefile fragment.
	* config/arm/bpabi-lib.h (LIBGCC2_FIXEDBIT_GNU_PREFIX): Define.

2011-08-01  Julian Brown  <julian@codesourcery.com>

	* Makefile.in (LIBGCC_VER_FIXEDPOINT_GNU_PREFIX): New.
	(libgcc-std.ver.in): Use above.
	* fixed-bit.h (LIBGCC2_FIXEDBIT_GNU_PREFIX): Define, if
	LIBGCC2_GNU_PREFIX is defined.  Use instead of LIBGCC2_GNU_PREFIX
	throughout file.
	* config/t-fixedpoint-gnu-prefix: New file.
	* config/t-gnu-prefix (LIBGCC_VER_FIXEDPOINT_GNU_PREFIX): Set.
	* libgcc-std.ver.in (fixed-point routines): Use __FIXPTPFX__
	instead of __PFX__.

2011-07-28  H.J. Lu  <hongjiu.lu@intel.com>

	* config/i386/morestack.S (X86_64_SAVE_NEW_STACK_BOUNDARY): New.
	Use X86_64_SAVE_NEW_STACK_BOUNDARY to save the new stack boundary
	for x86-64.  Properly check __x86_64__ and __LP64__.

2010-07-28  H.J. Lu  <hongjiu.lu@intel.com>

	* config/i386/64/sfp-machine.h (_FP_W_TYPE): Always use _WIN64
	version.
	(_FP_WS_TYPE): Likewise.
	(_FP_I_TYPE): Likewise.

2011-07-28  Alan Modra  <amodra@gmail.com>

	* config/rs6000/linux-unwind.h (frob_update_context <__powerpc64__>):
	Leave r2 REG_UNSAVED if stopped on the instruction that saves r2
	in a plt call stub.  Do restore r2 if stopped on bctrl.

2011-07-18  Rainer Orth  <ro@CeBiTec.Uni-Bielefeld.DE>

	* config.host (i[3456x]86-*-netware*): Remove.
	* config/i386/netware-crt0.c, config/i386/t-nwld,
	config/i386/t-slibgcc-nwld: Remove.

2011-07-15  Bernd Schmidt  <bernds@codesourcery.com>

	* config.host: Handle tic6x-*-*.
	* config/c6x/c6x-abi.h: New file.

2011-07-13  Rainer Orth  <ro@CeBiTec.Uni-Bielefeld.DE>

	* config/i386/crtprec.c: New file.
	* config/i386/t-crtpc: Use $(srcdir) to refer to crtprec.c.
	* config.host (i[34567]86-*-darwin*): Add i386/t-crtpc to tmake_file.
	Add crtprec32.o, crtprec64.o, crtprec80.o to extra_parts.
	(x86_64-*-darwin*): Likewise.
	(i[34567]86-*-solaris2*: Likewise.

2011-07-13  Rainer Orth  <ro@CeBiTec.Uni-Bielefeld.DE>

	* config/alpha/crtfastmath.c: New file.
	* config/i386/crtfastmath.c: New file.
	* config/ia64/crtfastmath.c: New file.
	* config/mips/crtfastmath.c: New file.
	* config/sparc/crtfastmath.c: New file.

	* config/t-crtfm (crtfastmath.o): Use $(srcdir) to refer to
	crtfastmath.c.
	Add -frandom-seed=gcc-crtfastmath.
	* config/alpha/t-crtfm: Remove.
	* config/i386/t-crtfm: Use $(srcdir) to refer to crtfastmath.c.
	* config/ia64/t-ia64 (crtfastmath.o): Remove.

	* config.host (alpha*-*-linux*): Replace alpha/t-crtfm by t-crtfm.
	(alpha*-dec-osf5.1*): Likewise.
	(alpha*-*-freebsd*): Add t-crtfm to tmake_file.
	Add crtfastmath.o to extra_parts.
	(i[34567]86-*-darwin*): Add i386/t-crtfm to tmake_file.
	Add crtfastmath.o to extra_parts.
	(x86_64-*-darwin*): Likewise.
	(x86_64-*-mingw*): Likewise.
	(ia64*-*-elf*): Add t-crtfm to tmake_file.
	(ia64*-*-freebsd*): Likewise.
	(ia64*-*-linux*): Likewise.
	(sparc64-*-freebsd*): Add t-crtfm to tmake_file.
	Add crtfastmath.o to extra_parts.

2011-07-13  Rainer Orth  <ro@CeBiTec.Uni-Bielefeld.DE>

	* config/darwin-crt3.o: New file.
	* config/rs6000/darwin-crt2.c: New file.
	* config/t-darwin: New file.
	* config/rs6000/t-darwin (DARWIN_EXTRA_CRT_BUILD_CFLAGS): New variable.
	(crt2.o): New rule.
	* config.host (*-*-darwin*): Add crt3.o to extra_parts.
	(powerpc-*-darwin*): Add crt2.o to extra_parts.
	(powerpc64-*-darwin*): Likewise.

2011-07-13  Rainer Orth  <ro@CeBiTec.Uni-Bielefeld.DE>

	* config/i386/netware-crt0.c: New file.
	* config/i386/t-nwld: Rename to ...
	* config/i386/t-slibgcc-nwld: ... this.
	* config/i386/t-nwld: New file.
	* config.host (i[3456x]86-*-netware*): Add i386/t-slibgcc-nwld to
	tmake_file.
	Add crt0.o, libgcc.def, libc.def, libcpre.def, posixpre.def to
	extra_parts.

2011-07-11  Rainer Orth  <ro@CeBiTec.Uni-Bielefeld.DE>

	* configure.ac (i?86-*-solaris2*): Use libgcc copy of
	i386/t-crtstuff.
	* configure: Regenerate.

2011-07-11  Rainer Orth  <ro@CeBiTec.Uni-Bielefeld.DE>

	* dfp-bit.c, dfp-bit.h: New files.
	* Makefile.in (D32PBIT_FUNCS, D64PBIT_FUNCS, D128PBIT_FUNCS): New
	variables.
	($(d32pbit-o)): Use $(srcdir) to refer to dfp-bit.c
	($(d64pbit-o)): Likewise.
	($(d128pbit-o)): Likewise.
	* config/t-dfprules: New file.
	* config.host (i[34567]86-*-linux*): Add t-dfprules to tmake_file.
	(i[34567]86-*-kfreebsd*-gnu, i[34567]86-*-knetbsd*-gnu,
	i[34567]86-*-gnu*, i[34567]86-*-kopensolaris*-gnu): Likewise.
	(x86_64-*-linux*): Likewise.
	(x86_64-*-kfreebsd*-gnu, x86_64-*-knetbsd*-gnu): Likewise.
	(i[34567]86-*-cygwin*): Likewise.
	(i[34567]86-*-mingw*,  x86_64-*-mingw*): Likewise.
	(powerpc-*-linux*, powerpc64-*-linux*): Likewise.

2011-07-08  Rainer Orth  <ro@CeBiTec.Uni-Bielefeld.DE>

	* Makfile.in (LIBGCOV): New variable.
	($(libgcov-objects)): Use $(srcdir) to refer to libgcov.c.
	* libgcov.c: New file.

2011-07-08  Rainer Orth  <ro@CeBiTec.Uni-Bielefeld.DE>

	* fixed-bit.c, fixed-bit.h: New files.
	* fixed-obj.mk ($o$(objext), $(o)_s$(objext)): Use $(srcdir) to
	refer to fixed-bit.c.

2011-07-07  Joseph Myers  <joseph@codesourcery.com>

	* config.host (*local*): Remove.

2011-07-07  Rainer Orth  <ro@CeBiTec.Uni-Bielefeld.DE>

	PR target/39150
	* config.host (*-*-solaris2*): Handle x86_64-*-solaris2.1[0-9]*
	like i?86-*-solaris2.1[0-9]*.
	(i[34567]86-*-solaris2*): Also handle x86_64-*-solaris2.1[0-9]*.
	* configure.ac (i?86-*-solaris2*): Likewise.
	* configure: Regenerate.

2011-07-06  Thomas Schwinge  <thomas@schwinge.name>

	* config.host (i[34567]86-*-kfreebsd*-gnu, i[34567]86-*-knetbsd*-gnu)
	(i[34567]86-*-gnu*, i[34567]86-*-kopensolaris*-gnu): Remove
	md_unwind_header by splitting out of...
	(i[34567]86-*-linux*): ... this.
	* config.host (x86_64-*-kfreebsd*-gnu, x86_64-*-knetbsd*-gnu):
	Remove md_unwind_header by splitting out of...
	(x86_64-*-linux*): ... this.

2011-07-04  Georg-Johann Lay  <avr@gjlay.de>

	* config/avr/t-avr (intfuncs16): Add _clrsbXX2.

2011-06-28  Nick Clifton  <nickc@redhat.com>

	* config.host: Recognize all V850 variants.

2011-06-22  Uros Bizjak  <ubizjak@gmail.com>

	* enable-execute-stack-empty.c (__enable_execute_stack): Add prototype.

2011-06-21  Rainer Orth  <ro@CeBiTec.Uni-Bielefeld.DE>

	* shared-object.mk (c_flags-$o): Save c_flags.
	($(base)$(objext)): Use it.
	($(base)_s$(objext)): Likewise.

2011-06-21  Bernd Schmidt  <bernds@codesourcery.com>

	* Makefile.in (lib2funcs): Add _clrsbsi2 and _clrsbdi2.
	* libgcc-std.ver.in (GCC_4.7.0): New section.

2011-06-16  Georg-Johann Lay  <avr@gjlay.de>

	PR target/49313
	PR target/29524
	* config/avr/t-avr: Fix line endings.
	(intfuncs16): Remove _ffsXX2,  _clzXX2, _ctzXX2, _popcountXX2,
	_parityXX2.

2011-06-14  Olivier Hainque  <hainque@adacore.com>
	    Rainer Orth  <ro@CeBiTec.Uni-Bielefeld.DE>

	* config/mips/irix6-unwind.h: New file.
	* config.host (mips-sgi-irix6.5*): Set md_unwind_header.

2011-06-10  Eric Botcazou  <ebotcazou@adacore.com>

	* config/sparc/linux-unwind.h (STACK_BIAS): Define.
	(sparc64_fallback_frame_state): Use it.
	(sparc64_frob_update_context): Further adjust context.
	* config/sparc/sol2-unwind.h (sparc64_frob_update_context): Likewise.
	* config/sparc/sol2-ci.S: Add TARGET_FLAT handling.
	* config/sparc/sol2-cn.S: Likewise.

2011-06-09  Rainer Orth  <ro@CeBiTec.Uni-Bielefeld.DE>

	* enable-execute-stack-empty.c: New file.
	* enable-execute-stack-mprotect.c: New file.
	* config/i386/enable-execute-stack-mingw32.c: New file.
	* config.host (enable_execute_stack): New variable.
	Select appropriate variants.
	* configure.ac: Link enable-execute-stack.c to
	$enable_execute_stack.
	* configure: Regenerate.
	* Makefile.in (LIB2ADD): Add enable-execute-stack.c.
	(lib2funcs): Remove _enable_execute_stack.

2011-06-09  David S. Miller  <davem@davemloft.net>
	    Rainer Orth  <ro@CeBiTec.Uni-Bielefeld.DE>

	* config.host (sparc-*-linux*): Correct md_unwind_header
	filename.
	(s390x-ibm-tpf*): Fix typo.

2011-06-06  Rainer Orth  <ro@CeBiTec.Uni-Bielefeld.DE>

	* config.host (mips-sgi-irix6.5*): Add t-crtfm to tmake_file.
	Add crtfastmath.o to extra_parts.
	(mips64*-*-linux*, mips*-*-linux*): Use t-crtfm instead of
	mips/t-crtfm.
	* config/mips/t-crtfm: Remove.

2011-06-04  John David Anglin  <dave.anglin@nrc-cnrc.gc.ca>

	* config.host (hppa*-*-linux*): Correct md_unwind_header name.

2011-06-04  Kaz Kojima  <kkojima@gcc.gnu.org>

	* config.host (sh*-*-linux*): Fix typo.

2011-06-03  Rainer Orth  <ro@CeBiTec.Uni-Bielefeld.DE>

	* config/alpha/linux-unwind.h: Move from ../gcc/config/alpha.
	* config/alpha/osf5-unwind.h: Move from ../gcc/config/alpha.
	* config/alpha/vms-unwind.h: Move from ../gcc/config/alpha.
	* config/bfin/linux-unwind.h: Move from ../gcc/config/bfin.
	* config/i386/linux-unwind.h: Move from ../gcc/config/i386.
	* config/i386/sol2-unwind.h: Move from ../gcc/config/i386.
	* config/i386/w32-unwind.h: Move from ../gcc/config/i386.
	Wrap in !__MINGW64__.
	* config/ia64/linux-unwind.h: Move from ../gcc/config/ia64.
	* config/ia64/vms-unwind.h: Move from ../gcc/config/ia64.
	* config/m68k/linux-unwind.h: Move from ../gcc/config/m68k.
	* config/mips/linux-unwind.h: Move from ../gcc/config/mips.
	* config/pa/hpux-unwind.h: Move from ../gcc/config/pa.
	* config/pa/linux-unwind.h: Move from ../gcc/config/pa.
	* config/rs6000/darwin-unwind.h: Move from ../gcc/config/rs6000.
	Wrap in !__LP64__.
	* config/rs6000/linux-unwind.h: Move from ../gcc/config/rs6000.
	* config/s390/linux-unwind.h: Move from ../gcc/config/s390.
	* config/s390/tpf-unwind.h: Move from ../gcc/config/s390.
	* config/sh/linux-unwind.h: Move from ../gcc/config/sh.
	* config/sparc/linux-unwind.h: Move from ../gcc/config/sparc.
	* config/sparc/sol2-unwind.h: Move from ../gcc/config/sparc.
	* config/xtensa/linux-unwind.h: Move from ../gcc/config/xtensa.
	* config/no-unwind.h: New file.
	* config.host (md_unwind_header): Document.
	Define.
	(alpha*-*-linux*, alpha*-dec-osf5.1*, alpha64-dec-*vms*,
	alpha*-dec-*vms*, bfin*-uclinux*, bfin*-linux-uclibc*,
	hppa*-*-linux*, hppa[12]*-*-hpux10*, hppa*64*-*-hpux11*,
	hppa[12]*-*-hpux11*): Set md_unwind_header.
	(i[34567]86-*-linux*): Handle i[34567]86-*-kopensolaris*-gnu.
	Set md_unwind_header.
	(x86_64-*-linux*, i[34567]86-*-solaris2*): Set md_unwind_header.
	(i[34567]86-*-cygwin*): Split from i[34567]86-*-mingw*.
	(i[34567]86-*-mingw*, ia64*-*-linux*, ia64-hp-*vms*,
	m68k-*-uclinux*, m68k-*-linux*, mips64*-*-linux*, mips*-*-linux*,
	powerpc-*-darwin*, powerpc-*-linux*, s390-*-linux*,
	s390x-*-linux*,  s390x-ibm-tpf*, sh*-*-linux*, sparc-*-linux*,
	sparc*-*-solaris2*, sparc64-*-linux*, xtensa*-*-linux*): Set
	md_unwind_header.
	* configure.ac: Link md-unwind-support.h to $md_unwind_header.
	* configure: Regenerate.

2011-06-03  Rainer Orth  <ro@CeBiTec.Uni-Bielefeld.DE>

	* config.host (mips-sgi-irix[56]*): Restrict to mips-sgi-irix6.5*.
	Set tmake_file, extra_parts.
	* config/mips/irix-crti.S: Move from ../gcc/config/mips/irix-crti.asm.
	Remove O32 support.
	* config/mips/irix-crtn.S: Move from ../gcc/config/mips/irix-crtn.asm.
	Remove O32 support.
	* config/mips/t-irix6: New file.
	* config/mips/t-slibgcc-irix: New file.

2011-06-03  Rainer Orth  <ro@CeBiTec.Uni-Bielefeld.DE>

	* config/s390/t-tpf (LIB2ADDEHDEP): Remove.
	* config/t-sol2 (LIB2ADDEH): Use gcc_srcdir, add emutls.c.

2011-06-03  Rainer Orth  <ro@CeBiTec.Uni-Bielefeld.DE>

	* configure.ac (target_thread_file): Determine thread model.
	* configure: Regenerate.
	* config.host (alpha*-dec-osf5.1*): Set tmake_file, extra_parts.
	* config/alpha/t-alpha: New file.
	* config/alpha/t-crtfm: Use $<.
	* config/alpha/t-ieee: New file.
	* config/alpha/t-osf-pthread: New file.
	* config/alpha/t-slibgcc-osf: New file.
	* config/alpha/libgcc-osf5.ver: New file.

2011-06-01  Rainer Orth  <ro@CeBiTec.Uni-Bielefeld.DE>

	* config.host (i[34567]86-*-solaris2*): Add i386/t-crtfm to
	tmake_file.
	Add crtfastmath.o to extra_parts.

2011-06-01  Rainer Orth  <ro@CeBiTec.Uni-Bielefeld.DE>

	* config/gmon-sol2.c: Reindent.
	Cleanup comments.
	Remove, correct casts.
	Use STDERR_FILENO, NULL.
	(BASEADDRESS): Remove.
	(minbrk): Remove.
	(errno, sbrk): Remove declarations.
	(monstartup) [hp300]: Remove.
	(mcount): Remove.

2011-06-01  Rainer Orth  <ro@CeBiTec.Uni-Bielefeld.DE>

	* Makefile.in (cpu_type): Define.
	* config.host (i[34567]86-*-rtems*): Handle it.
	(i[34567]86-*-solaris2*): Move body ...
	(*-*-solaris2*): ... here.
	New case, generalize.
	(sparc-*-elf*): Handle it.
	(sparc-*-linux*, sparc64-*-linux*): Replace sparc/t-crtfm by t-crtfm.
	(sparc-*-rtems*, sparc64-*-rtems*); Handle it.
	(sparc64-*-solaris2*, sparcv9-*-solaris2*, sparc-*-solaris2*):
	Fold into ...
	(sparc*-*-solaris2*): ... this.
	New case.
	(sparc64-*-elf*): Handle it.
	* config/gmon-sol2.c: Move from ../gcc/config/sparc.
	Merge ../gcc/config/i386/gmon-sol2.c.
	* config/i386/sol2-c1.S: Move from ../gcc/config/i386/sol2-c1.asm.
	Use C comments.
	Merge ../gcc/config/i386/sol2-gc1.asm.
	* config/i386/sol2-ci.S: Move from ../gcc/config/i386/sol2-ci.asm.
	Use C comments.
	* config/i386/sol2-cn.S: Move from ../gcc/config/i386/sol2-cn.asm.
	Use C comments.
	* config/i386/t-crtfm (crtfastmath.o): Use $<.
	* config/i386/t-crtstuff: New file.
	* config/i386/t-softfp: New file.
	* config/i386/t-sol2 ($(T)gmon.o, $(T)gcrt1.o, $(T)crt1.o),
	$(T)crti.o, $(T)crtn.o): Remove.
	(gcrt1.o): New rule.
	(TARGET_LIBGCC2_CFLAGS): Remove.
	* config/sparc/sol2-c1.S: Move from ../gcc/config/sparc/sol2-c1.asm.
	* config/sparc/sol2-ci.S: Move from ../gcc/config/sparc/sol2-ci.asm.
	* config/sparc/sol2-cn.S: Move from ../gcc/config/sparc/sol2-cn.asm.
	* config/sparc/t-sol2: New file.
	* config/sparc/t-crtfm: Move to ...
	* config/t-crtfm: ... this.
	Use $(cpu_type), $<.
	* config/t-crtin: New file.
	* config/sparc/t-softfp: New file.
	* config/sparc/t-softmul: New file.
	* config/t-rtems: New file.
	* config/t-slibgcc: New file.
	* config/t-slibgcc-elf-ver: New file.
	* config/t-slibgcc-gld: New file.
	* config/t-slibgcc-sld: New file.
	* config/t-sol2: New file.
	* configure.ac: Include ../config/lib-ld.m4.
	Call AC_LIB_PROG_LD_GNU.
	Substitute cpu_type.
	* configure: Regenerate.

2011-05-27  Bernd Schmidt  <bernds@codesourcery.com>

	PR bootstrap/49173
	* config/t-slibgcc-darwin (SHLIB_MAPFILES): Look for
	libgcc-std.ver in the build directory.
	* config/s390/t-linux (SHLIB_MAPFILES): Likewise.
	* config/sh/t-linux (SHLIB_MAPFILES): Likewise.

2011-05-25  Bernd Schmidt  <bernds@codesourcery.com>

	* libgcc-std.ver.in: New file.
	* Makefile.in (LIBGCC_VER_GNU_PREFIX, LIBGCC_VER_SYMBOLS_PREFIX): New
	variables.
	(libgcc-std.ver): New rule.
	* config/t-gnu-prefix: New file.

2011-05-23  Rainer Orth  <ro@CeBiTec.Uni-Bielefeld.DE>

	* config/s390/t-tpf (LIB2ADDEH): Remove $(gcc_srcdir)/gthr-gnat.c.

2011-05-10  Joseph Myers  <joseph@codesourcery.com>

	* config/i386/darwin-lib.h: New file.

2011-05-10  Joseph Myers  <joseph@codesourcery.com>

	* config/arm/symbian-lib.h: New.

2011-05-04  Chris Demetriou  <cgd@google.com>

	* config/i386/morestack.S (__i686.get_pc_thunk.bx): Rename to...
	(__x86.get_pc_thunk.bx): ...this.
	(__morestack): Adjust for rename, remove undef of __i686.

2011-05-03  Chris Demetriou  <cgd@google.com>

	* config/i386/morestack.S (__i686.get_pc_thunk.bx): New.

2011-03-22  Joseph Myers  <joseph@codesourcery.com>

	* config.host (alpha*-*-gnu*, arc-*-elf*, arm*-*-netbsd*,
	arm-*-pe*, crx-*-elf, i[34567]86-*-netbsd*, i[34567]86-*-pe,
	m68hc11-*-*|m6811-*-*, m68hc12-*-*|m6812-*-*, mcore-*-pe*,
	powerpc64-*-gnu*, powerpc-*-gnu-gnualtivec*, powerpc-*-gnu*,
	sh-*-symbianelf* | sh[12346l]*-*-symbianelf*, vax-*-netbsd*):
	Remove cases.

2011-03-14  Andreas Tobler  <andreast@fgznet.ch>

	* config.host (cpu_type): Add FreeBSD PowerPC specific parts.
	Adjust copyright year.

2011-03-07  Ian Lance Taylor  <iant@google.com>

	* generic-morestack.c (__splitstack_find): Adjust returned stack
	pointer to include all registers pushed by __morestack.

2011-01-26  Dave Korn  <dave.korn.cygwin@gmail.com>

	PR target/40125
	* configure.ac: Call ACX_NONCANONICAL_TARGET.
	(toolexecdir): Calculate and AC_SUBST.
	(toolexeclibdir): Likewise.
	* Makefile.in (target_noncanonical): Import.
	(toolexecdir): Likewise.
	(toolexeclibdir): Likewise.
	* configure: Regenerate.

2010-12-13  Nathan Froyd  <froydnj@codesourcery.com>

	PR target/46040
	* config/arm/bpabi.h: Rename to...
	* config/arm/bpabi-lib.h: ...this.

2010-12-10  Rainer Orth  <ro@CeBiTec.Uni-Bielefeld.DE>

	* configure.ac: Use i386/t-crtstuff on i?86-*-solaris2* if
	appropriate.
	* configure: Regenerate.

2010-11-24  Nathan Froyd  <froydnj@codesourcery.com>

	* config/libbid/bid_conf.h (BID_BIG_ENDIAN): Define in terms of
	__FLOAT_WORD_ORDER__.
	* config/libbid/bid_gcc_intrinsics.h (LIBGCC2_FLOAT_WORDS_BIG_ENDIAN):
	Delete.

2010-11-20  Ralf Wildenhues  <Ralf.Wildenhues@gmx.de>

	PR other/46202
	* Makefile.in (install-strip): New phony target.

2010-11-07  Ian Lance Taylor  <iant@google.com>

	PR target/46089
	* config/i386/morestack.S (__morestack_large_model): New
	function.

2010-10-23  Nathan Froyd  <froydnj@codesourcery.com>

	* config/libbid/bid_gcc_intrinsics.h (LIBGCC2_WORDS_BIG_ENDIAN):
	Delete.
	(LIBGCC2_FLOAT_WORDS_BIG_ENDIAN): Test __BYTE_ORDER__.

2010-10-14  Nathan Froyd  <froydnj@codesourcery.com>

	* config/arm/bpabi.h: New file.
	* config/frv/frv-abi.h: New file.

2010-10-01  Ian Lance Taylor  <iant@google.com>

	* config/t-stack(LIB2ADD_ST): Set instead of LIB2ADD.
	* config/i386/t-stack-i386 (LIB2ADD_ST): Likewise.

2010-10-01  H.J. Lu  <hongjiu.lu@intel.com>

	PR target/45858
	* config.host: Add the missing `$'.

2010-09-30  Michael Eager  <eager@eagercon.com>

	* config.host: Add microblaze*-*-*.
	* config/microblaze/{divsi3.asm,divsi3_table.c,moddi3.asm,modsi3.asm,
	muldi3_hard.asm,mulsi3.asm,stack_overflow_exit.asm,t-microblaze,
	udivsi3.asm,umodsi3.asm}:  New.

2010-09-28  Ian Lance Taylor  <iant@google.com>

	* configure.ac: Adjust CFI test to test assembler directly rather
	than checking gcc preprocessor macro.
	* configure: Rebuild.

2010-09-27  Ian Lance Taylor  <iant@google.com>

	* configure.ac: Test whether assembler supports CFI directives.
	* config.host: Only add t-stack and i386/t-stack-i386 to
	tmake_file if libgcc_cv_cfi is "yes".
	* configure: Rebuild.

2010-09-27  Ian Lance Taylor  <iant@google.com>

	* generic-morestack.h: New file.
	* generic-morestack.c: New file.
	* generic-morestack-thread.c: New file.
	* config/i386/morestack.S: New file.
	* config/t-stack: New file.
	* config/i386/t-stack-i386: New file.
	* config.host (i[34567]86-*-linux* and friends): Add t-stack and
	i386/t-stack-i386 to tmake_file.

2010-09-21  Iain Sandoe  <iains@gcc.gnu.org>

	* Makefile.in (libgcc-extra-parts):  Check for static archives and
	invoke ranlib after installing them.
	(gcc-extra-parts): Likewise.
	(install-leaf): Likewise.

2010-09-14  H.J. Lu  <hongjiu.lu@intel.com>

	* configure: Regenerated.

2010-09-10  Kai Tietz  <kai.tietz@onevision.com>

	* configure: Regenerated.

2010-09-09  Gerald Pfeifer  <gerald@pfeifer.com>
	    Andrew Pinski  <pinskia@gmail.com>

	PR target/40959
	* config.host (ia64*-*-freebsd*): Set extra_parts.  Set tmake_file.

2010-09-06  H.J. Lu  <hongjiu.lu@intel.com>

	PR target/45524
	* configure: Regenerated.

2010-09-06  Andreas Schwab  <schwab@redhat.com>

	* configure: Regenerate.

2010-09-03  Uros Bizjak  <ubizjak@gmail.com>

	* config/i386/t-sol2 (__copysigntf3, __fabstf3): Disable for
	64bit targets.
	(__fixtfti, __fixunstfti, __floattitf, __floatuntitf): Enable only
	for 64bit targets.

2010-09-03  Uros Bizjak  <ubizjak@gmail.com>
	    Iain Sandoe  <iains@gcc.gnu.org>

	PR target/45476
	* Makefile.in (sifuncs, difuncs, tifuncs): Filter out
	LIB2FUNCS_EXCLUDE functions.

2010-09-03  Andreas Krebbel  <Andreas.Krebbel@de.ibm.com>

	* configure.ac: Use the GCC_AC_ENABLE_DECIMAL_FLOAT macro.
	Include dfp.m4.
	* configure: Regenerate.

2010-09-01  Uros Bizjak  <ubizjak@gmail.com>

	* config.host (i[34567]86-*-freebsd*, x86_64-*-freebsd*): Add
	i386/t-freebsd to tmake_file.
	* config/i386/t-freebsd: New file.
	* config/i386/libgcc-bsd.ver: New file.

2010-07-23  Nathan Froyd  <froydnj@codesourcery.com>

	* config.host (powerpc*-eabispe*): Set tmake_file.
	(powerpc*-eabi*): Likewise.
	* config/rs6000/t-ppccomm (EXTRA_PARTS): Add crtbegin, crtend,
	crtbeginS, crtendS, crtbeginT.

2010-06-12  Kazu Hirata  <kazu@codesourcery.com>

	* config.host (mips64*-*-linux*, mips*-*-linux*): Add mips/t-crtfm
	to tmake_file.  Add crtfastmath.o to extra_parts.
	* config/mips/t-crtfm: New.

2010-05-19  Joel Sherrill  <joel.sherrill@oarcorp.com>

	* config.host (sparc64-*-rtems*): New target.

2010-05-19  Rainer Orth  <ro@CeBiTec.Uni-Bielefeld.DE>

	* config/i386/32/sfp-machine.h (FP_HANDLE_EXCEPTIONS): Support Sun
	assembler syntax.

2010-04-15  Thomas Schwinge  <tschwinge@gnu.org>

	* config.host <i[34567]86-*-gnu*>: Handle softfp as for Linux.

2010-04-12  Rainer Orth  <ro@CeBiTec.Uni-Bielefeld.DE>

	* config.host (alpha*-dec-osf[45]*): Removed alpha*-dec-osf4*,
	alpha-dec-osf5.0* support.

2010-04-01  Ralf Corsépius  <ralf.corsepius@rtems.org>

	* config.host: Add lm32-*-rtems*.

2010-03-31  Rainer Orth  <ro@CeBiTec.Uni-Bielefeld.DE>
	    Uros Bizjak  <ubizjak@gmail.com>

	PR target/39048
	* config.host (i[34567]86-*-solaris2): Handle 32-bit Solaris 2/x86
	like other remaining 32-bit x86 OSes.
	* config/i386/32/sfp-machine.h (FP_HANDLE_EXCEPTIONS): Support Sun
	assembler syntax.
	* config/i386/libgcc-sol2.ver: New file.
	* config/i386/t-sol2 (SHLIB_MAPFILES): Add it.

2010-03-30  Jack Howarth  <howarth@bromo.med.uc.edu>

	PR c/43553
	* Makefile.in (INTERNAL_CFLAGS): Add @set_use_emutls@.
	* configure.ac: Use GCC_CHECK_EMUTLS to see if emulated TLS
	is used and substitute set_use_emutls.
	* configure: Regenerated.

2010-03-30  Tarik Graba  <tarik.graba@telecom-paristech.fr>

	* config/lm32/t-lm32: Remove misplaced MULTILIB_OPTIONS.

2010-03-22  Rainer Orth  <ro@CeBiTec.Uni-Bielefeld.DE>

	PR target/38085
	* config/i386/t-sol2 ($(T)gmon.o): Use CFLAGS instead of
	MULTILIB_CFLAGS.
	($(T)gcrt1.o): Likewise.
	($(T)crt1.o): Likewise.
	($(T)crti.o): Likewise.
	($(T)crtn.o): Likewise.

2010-03-01  Ralf Wildenhues  <Ralf.Wildenhues@gmx.de>

	PR other/42980
	* Makefile.in (install): Use $(MAKE) string in rule, for
	parallel make.

2010-02-22  Hans-Peter Nilsson  <hp@bitrange.com>

	Migrate from broken pre-libgcc legacy support to libgcc-centric rules.
	* config/mmix/t-mmix: New file.
	* config.host <mmix-knuth-mmixware> (extra_parts, tmake_file): Set.

2010-02-02  Jack Howarth  <howarth@bromo.med.uc.edu>

	PR java/41991
	* config/t-slibgcc-darwin: Add libgcc-libsystem.ver to
	SHLIB_MAPFILES.

2010-01-04  Anthony Green  <green@moxielogic.com>

	* config/moxie/crti.asm, config/moxie/crtn.asm,
	config/moxie/t-moxie-softfp, config/moxie/sfp-machine.h,
	config/moxie/t-moxie: New files.
	* config.host: Add t-moxie-softfp reference.

2009-11-18  Iain Sandoe  <iain.sandoe@sandoe-acoustics.co.uk>

	PR other/39888
	* config/t-slibgcc-darwin: Fix embedded rpaths for
	--enable-version-specific-runtime-libs, build extension stub
	libs exposing features available from current libgcc_s.

2009-11-11  Jon Beniston  <jon@beniston.com>

	* config.host: Add lm32 targets.
	* config/lm32: New directory.
	* config/lm32/libgcc_lm32.h: New file.
	* config/lm32/_mulsi3.c: New file.
	* config/lm32/_udivmodsi4.c: New file.
	* config/lm32/_divsi3.c: New file.
	* config/lm32/_modsi3.c: New file.
	* config/lm32/_udivsi3.c: New file.
	* config/lm32/_umodsi3.c: New file.
	* config/lm32/_lshrsi3.S: New file.
	* config/lm32/_ashrsi3.S: New file.
	* config/lm32/_ashlsi3.S: New file.
	* config/lm32/crti.S: New file.
	* config/lm32/crtn.S: New file.
	* config/lm32/t-lm32: New file.
	* config/lm32/t-elf: New file.
	* config/lm32/t-uclinux: New file.

2009-10-26  Nick Clifton  <nickc@redhat.com>

	* config.host: Add support for RX target.
	* config/rx: New directory.
	* config/rx/rx-abi-functions.c: New file. Supplementary
	functions for libgcc to support the RX ABI.
	* config/rx/rx-abi.h: New file.  Supplementary header file for
	libgcc RX ABI functions.
	* config/rx/t-rx: New file: Makefile fragment for building
	libgcc for the RX.

2009-10-09  Uros Bizjak  <ubizjak@gmail.com>

	* config/i386/32/sfp-machine.h (__FP_FRAC_SUB_4): Change operand
	constraint of y0 to "g".

2009-10-07  Andreas Krebbel  <Andreas.Krebbel@de.ibm.com>

	* config.host: Include the s390 makefile fragments.
	* config/s390/32/_fixdfdi.c: New file.
	* config/s390/32/_fixsfdi.c: New file.
	* config/s390/32/_fixtfdi.c: New file.
	* config/s390/32/_fixunsdfdi.c: New file.
	* config/s390/32/_fixunssfdi.c: New file.
	* config/s390/32/_fixunstfdi.c: New file.
	* config/s390/32/t-floattodi: New file.
	* config/s390/libgcc-glibc.ver: New file.
	* config/s390/t-crtstuff: New file.
	* config/s390/t-linux: New file.
	* config/s390/t-tpf: New file.

2009-08-24  Ralf Wildenhues  <Ralf.Wildenhues@gmx.de>

	* configure.ac (AC_PREREQ): Bump to 2.64.

2009-08-22  Kaz Kojima  <kkojima@gcc.gnu.org>

	* config/sh/t-linux (HOST_LIBGCC2_CFLAGS): Add -mieee.

2009-08-22  Ralf Wildenhues  <Ralf.Wildenhues@gmx.de>

	* configure: Regenerate.

2009-08-09  Douglas B Rupp  <rupp@gnat.com>

	* config.host (ia64-hp-*vms*): New target.
	(alpha64-dec-*vms*,alpha*-dec-*vms*): Fix for config/vms and unify
	with ia64-hp-*vms*.

2009-07-30  Ralf Wildenhues  <Ralf.Wildenhues@gmx.de>

	* configure.ac: Add snippet for maintainer-mode.
	* configure: Regenerate.
	* Makefile.in (AUTOCONF, configure_deps): New variables.
	($(srcdir)/configure)): New rule, active only with maintainer
	mode turned on.

2009-06-23  DJ Delorie  <dj@redhat.com>

	Add MeP port.
	* config.host: Add mep support.

2009-06-22  Kai Tietz  <kai.tietz@onevision.com>

	* config.host: Add i386/${host_address}/t-fprules-softfp and
	t-softfp to tmake_file for i[34567]86-*-mingw*, x86_64-*-mingw*.

	* config/i386/64/_divtc3.c: Disable usage of .symver assembly symbol
	for mingw targets.
	* config/i386/64/_multc3.c: Likewise.
	* config/i386/64/_powitf2.c: Likewise.
	* config/i386/64/eqtf2.c: Likewise.
	* config/i386/64/getf2.c: Likewise.
	* config/i386/64/letf2.c: Likewise.
	* config/i386/64/letf2.c: Likewise.
	* config/i386/64/sfp-machine.h (_FP_W_TYPE): Define as
	unsigned long long for x64 mingw targets.
	(_FP_WS_TYPE): Define as signed long long for x64 mingw target.
	(_FP_I_TYPE): Define as long long for x64 mingw target.

2009-06-10  Maciej W. Rozycki  <macro@linux-mips.org>

	* config.host (vax-*-linux*): New.

2009-05-31  Anthony Green  <green@moxielogic.com>

	* config.host: Add moxie support.
	* config/moxie/t-moxie: New file.

2009-05-29  David Billinghurst  <billingd@gcc.gnu.org>

	* config.host: Add i386/${host_address}/t-fprules-softfp and
	t-softfp to tmake_file for i[34567]86-*-cygwin*.

2009-04-17  Aurelien Jarno  <aurelien@aurel32.net>

	* config.host: Add i386/${host_address}/t-fprules-softfp to
	tmake_file for i[34567]86-*-kfreebsd*-gnu, x86_64-*-kfreebsd*-gnu*.

2009-04-09  Nick Clifton  <nickc@redhat.com>

	* config/ia64/tf-signs.c: Change copyright header to refer to
	version 3 of the GNU General Public License with version 3.1
	of the GCC Runtime Library Exception and to point readers at
	the COPYING3 and COPYING3.RUNTIME files and the FSF's license
	web page.
	* config/i386/32/tf-signs.c: Likewise.
	* config/libbid/_addsub_dd.c: Likewise.
	* config/libbid/_addsub_sd.c: Likewise.
	* config/libbid/_addsub_td.c: Likewise.
	* config/libbid/_dd_to_df.c: Likewise.
	* config/libbid/_dd_to_di.c: Likewise.
	* config/libbid/_dd_to_sd.c: Likewise.
	* config/libbid/_dd_to_sf.c: Likewise.
	* config/libbid/_dd_to_si.c: Likewise.
	* config/libbid/_dd_to_td.c: Likewise.
	* config/libbid/_dd_to_tf.c: Likewise.
	* config/libbid/_dd_to_udi.c: Likewise.
	* config/libbid/_dd_to_usi.c: Likewise.
	* config/libbid/_dd_to_xf.c: Likewise.
	* config/libbid/_df_to_dd.c: Likewise.
	* config/libbid/_df_to_sd.c: Likewise.
	* config/libbid/_df_to_td.c: Likewise.
	* config/libbid/_di_to_dd.c: Likewise.
	* config/libbid/_di_to_sd.c: Likewise.
	* config/libbid/_di_to_td.c: Likewise.
	* config/libbid/_div_dd.c: Likewise.
	* config/libbid/_div_sd.c: Likewise.
	* config/libbid/_div_td.c: Likewise.
	* config/libbid/_eq_dd.c: Likewise.
	* config/libbid/_eq_sd.c: Likewise.
	* config/libbid/_eq_td.c: Likewise.
	* config/libbid/_ge_dd.c: Likewise.
	* config/libbid/_ge_sd.c: Likewise.
	* config/libbid/_ge_td.c: Likewise.
	* config/libbid/_gt_dd.c: Likewise.
	* config/libbid/_gt_sd.c: Likewise.
	* config/libbid/_gt_td.c: Likewise.
	* config/libbid/_isinfd128.c: Likewise.
	* config/libbid/_isinfd32.c: Likewise.
	* config/libbid/_isinfd64.c: Likewise.
	* config/libbid/_le_dd.c: Likewise.
	* config/libbid/_le_sd.c: Likewise.
	* config/libbid/_le_td.c: Likewise.
	* config/libbid/_lt_dd.c: Likewise.
	* config/libbid/_lt_sd.c: Likewise.
	* config/libbid/_lt_td.c: Likewise.
	* config/libbid/_mul_dd.c: Likewise.
	* config/libbid/_mul_sd.c: Likewise.
	* config/libbid/_mul_td.c: Likewise.
	* config/libbid/_ne_dd.c: Likewise.
	* config/libbid/_ne_sd.c: Likewise.
	* config/libbid/_ne_td.c: Likewise.
	* config/libbid/_sd_to_dd.c: Likewise.
	* config/libbid/_sd_to_df.c: Likewise.
	* config/libbid/_sd_to_di.c: Likewise.
	* config/libbid/_sd_to_sf.c: Likewise.
	* config/libbid/_sd_to_si.c: Likewise.
	* config/libbid/_sd_to_td.c: Likewise.
	* config/libbid/_sd_to_tf.c: Likewise.
	* config/libbid/_sd_to_udi.c: Likewise.
	* config/libbid/_sd_to_usi.c: Likewise.
	* config/libbid/_sd_to_xf.c: Likewise.
	* config/libbid/_sf_to_dd.c: Likewise.
	* config/libbid/_sf_to_sd.c: Likewise.
	* config/libbid/_sf_to_td.c: Likewise.
	* config/libbid/_si_to_dd.c: Likewise.
	* config/libbid/_si_to_sd.c: Likewise.
	* config/libbid/_si_to_td.c: Likewise.
	* config/libbid/_td_to_dd.c: Likewise.
	* config/libbid/_td_to_df.c: Likewise.
	* config/libbid/_td_to_di.c: Likewise.
	* config/libbid/_td_to_sd.c: Likewise.
	* config/libbid/_td_to_sf.c: Likewise.
	* config/libbid/_td_to_si.c: Likewise.
	* config/libbid/_td_to_tf.c: Likewise.
	* config/libbid/_td_to_udi.c: Likewise.
	* config/libbid/_td_to_usi.c: Likewise.
	* config/libbid/_td_to_xf.c: Likewise.
	* config/libbid/_tf_to_dd.c: Likewise.
	* config/libbid/_tf_to_sd.c: Likewise.
	* config/libbid/_tf_to_td.c: Likewise.
	* config/libbid/_udi_to_dd.c: Likewise.
	* config/libbid/_udi_to_sd.c: Likewise.
	* config/libbid/_udi_to_td.c: Likewise.
	* config/libbid/_unord_dd.c: Likewise.
	* config/libbid/_unord_sd.c: Likewise.
	* config/libbid/_unord_td.c: Likewise.
	* config/libbid/_usi_to_dd.c: Likewise.
	* config/libbid/_usi_to_sd.c: Likewise.
	* config/libbid/_usi_to_td.c: Likewise.
	* config/libbid/_xf_to_dd.c: Likewise.
	* config/libbid/_xf_to_sd.c: Likewise.
	* config/libbid/_xf_to_td.c: Likewise.
	* config/libbid/bid128.c: Likewise.
	* config/libbid/bid128_2_str.h: Likewise.
	* config/libbid/bid128_2_str_macros.h: Likewise.
	* config/libbid/bid128_2_str_tables.c: Likewise.
	* config/libbid/bid128_add.c: Likewise.
	* config/libbid/bid128_compare.c: Likewise.
	* config/libbid/bid128_div.c: Likewise.
	* config/libbid/bid128_fma.c: Likewise.
	* config/libbid/bid128_logb.c: Likewise.
	* config/libbid/bid128_minmax.c: Likewise.
	* config/libbid/bid128_mul.c: Likewise.
	* config/libbid/bid128_next.c: Likewise.
	* config/libbid/bid128_noncomp.c: Likewise.
	* config/libbid/bid128_quantize.c: Likewise.
	* config/libbid/bid128_rem.c: Likewise.
	* config/libbid/bid128_round_integral.c: Likewise.
	* config/libbid/bid128_scalb.c: Likewise.
	* config/libbid/bid128_sqrt.c: Likewise.
	* config/libbid/bid128_string.c: Likewise.
	* config/libbid/bid128_to_int16.c: Likewise.
	* config/libbid/bid128_to_int32.c: Likewise.
	* config/libbid/bid128_to_int64.c: Likewise.
	* config/libbid/bid128_to_int8.c: Likewise.
	* config/libbid/bid128_to_uint16.c: Likewise.
	* config/libbid/bid128_to_uint32.c: Likewise.
	* config/libbid/bid128_to_uint64.c: Likewise.
	* config/libbid/bid128_to_uint8.c: Likewise.
	* config/libbid/bid32_to_bid128.c: Likewise.
	* config/libbid/bid32_to_bid64.c: Likewise.
	* config/libbid/bid64_add.c: Likewise.
	* config/libbid/bid64_compare.c: Likewise.
	* config/libbid/bid64_div.c: Likewise.
	* config/libbid/bid64_fma.c: Likewise.
	* config/libbid/bid64_logb.c: Likewise.
	* config/libbid/bid64_minmax.c: Likewise.
	* config/libbid/bid64_mul.c: Likewise.
	* config/libbid/bid64_next.c: Likewise.
	* config/libbid/bid64_noncomp.c: Likewise.
	* config/libbid/bid64_quantize.c: Likewise.
	* config/libbid/bid64_rem.c: Likewise.
	* config/libbid/bid64_round_integral.c: Likewise.
	* config/libbid/bid64_scalb.c: Likewise.
	* config/libbid/bid64_sqrt.c: Likewise.
	* config/libbid/bid64_string.c: Likewise.
	* config/libbid/bid64_to_bid128.c: Likewise.
	* config/libbid/bid64_to_int16.c: Likewise.
	* config/libbid/bid64_to_int32.c: Likewise.
	* config/libbid/bid64_to_int64.c: Likewise.
	* config/libbid/bid64_to_int8.c: Likewise.
	* config/libbid/bid64_to_uint16.c: Likewise.
	* config/libbid/bid64_to_uint32.c: Likewise.
	* config/libbid/bid64_to_uint64.c: Likewise.
	* config/libbid/bid64_to_uint8.c: Likewise.
	* config/libbid/bid_b2d.h: Likewise.
	* config/libbid/bid_binarydecimal.c: Likewise.
	* config/libbid/bid_conf.h: Likewise.
	* config/libbid/bid_convert_data.c: Likewise.
	* config/libbid/bid_decimal_data.c: Likewise.
	* config/libbid/bid_decimal_globals.c: Likewise.
	* config/libbid/bid_div_macros.h: Likewise.
	* config/libbid/bid_dpd.c: Likewise.
	* config/libbid/bid_flag_operations.c: Likewise.
	* config/libbid/bid_from_int.c: Likewise.
	* config/libbid/bid_functions.h: Likewise.
	* config/libbid/bid_gcc_intrinsics.h: Likewise.
	* config/libbid/bid_inline_add.h: Likewise.
	* config/libbid/bid_internal.h: Likewise.
	* config/libbid/bid_round.c: Likewise.
	* config/libbid/bid_sqrt_macros.h: Likewise.

2009-04-09  Jakub Jelinek  <jakub@redhat.com>

	* Makefile.in: Change copyright header to refer to version
	3 of the GNU General Public License and to point readers at the
	COPYING3 file and the FSF's license web page.
	* config.host: Likewise.

2009-04-07  Alan Modra  <amodra@bigpond.net.au>

	* config.host: Reorder and merge to match config.gcc change.

2009-04-03  Alan Modra  <amodra@bigpond.net.au>

	* config.host (powerpc-*-linux*altivec*, powerpc-*-linux*spe): Delete.

2009-03-28  Joseph Myers  <joseph@codesourcery.com>

	* config.host (arm-*-coff*, armel-*-coff*, arm-semi-aof,
	armel-semi-aof, h8300-*-*, i[34567]86-*-aout*, i[34567]86-*-coff*,
	m68k-*-aout*, m68k-*-coff*, pdp11-*-bsd, rs6000-ibm-aix4.[12]*,
	powerpc-ibm-aix4.[12]*, sh-*-*): Remove.

2009-02-12  Uros Bizjak  <ubizjak@gmail.com>

	* config.host (ia64*-*-linux*): Add t-softfp to tmake_file.
	* config/ia64/tf-signs.c (__copysigntf3, __fabstf2): Prototype.

2009-02-12  H.J. Lu  <hongjiu.lu@intel.com>

	* config.host (ia64*-*-linux*): Add ia64/t-fprules-softfp and
	ia64/t-softfp-compat to tmake_file.

	* Makefile.in (gen-hide-list): Ignore .*_compat and .*@.*.

	* config/ia64/__divxf3.asm: New.
	* config/ia64/_fixtfdi.asm: Likewise.
	* config/ia64/_fixunstfdi.asm: Likewise.
	* config/ia64/_floatditf.asm: Likewise.
	* config/ia64/t-fprules-softfp: Likewise.
	* config/ia64/t-softfp-compat: Likewise.
	* config/ia64/tf-signs.c: Likewise.

2009-01-18  Ben Elliston  <bje@au.ibm.com>

	* config/i386/32/tf-signs.c (__copysigntf3, __fabstf2): Prototype.

2009-01-16  Ben Elliston  <bje@au.ibm.com>

	* config.host (i[34567]86-*-linux*, x86_64-*-linux*): Add t-softfp
	to tmake_file.

2009-01-13  Ben Elliston  <bje@au.ibm.com>

	* config/t-softfp: New file.
	* config.host (powerpc64-*-linux*, powerpc64-*-gnu*): Add t-softfp.
	(powerpc-*-linux*spe*, powerpc-*-linux*): Likewise.

2009-01-05  Joel Sherrill  <joel.sherrill@oarcorp.com>

	* config.host: Add m32r*-*-rtems*.

2008-12-01  Joel Sherrill  <joel.sherrill@oarcorp.com>

	* config.host: Add m32c*-*-rtems*.

2008-11-20  Rainer Orth  <ro@TechFak.Uni-Bielefeld.DE>

	PR bootstrap/33100
	* configure.ac (i?86-*-solaris2.1[0-9]*): Only include
	i386/t-crtstuff if linker supports ZERO terminator unwind entries.
	* configure: Regenerate.
	* config.host (i[34567]86-*-solaris2*): Move i386/t-sol2 in
	tmake_file here from gcc/config.gcc.
	Move extra_parts here from gcc/config.gcc.
	* config/i386/t-sol2: Move here from gcc/config/i386.
	Use gcc_srcdir instead of srcdir.

2008-11-18  Adam Nemet  <anemet@caviumnetworks.com>

	* config.host (mipsisa64r2-*-elf* | mipsisa64r2el-*-elf*): New
	case.

2008-11-09  Thomas Schwinge  <tschwinge@gnu.org>

	* config.host <t-tls>: Also enable for GNU/kFreeBSD and GNU/kNetBSD.

2008-10-08  Thomas Schwinge  <tschwinge@gnu.org>

	* config.host: Fold `*-*-gnu*' cases into the Linux ones.

2008-09-03  Hari Sandanagobalane  <hariharan@picochip.com>

	Add picoChip port.
	* config.host: Add picochip-*-*.

2008-08-06  Bob Wilson  <bob.wilson@acm.org>

	* config.host: Match more processor names for Xtensa.

2008-07-08  H.J. Lu  <hongjiu.lu@intel.com>

	* config/i386/64/t-softfp-compat: Update comments.

2008-07-07  H.J. Lu  <hongjiu.lu@intel.com>

	* config/i386/64/_divtc3-compat.c: Moved to ...
	* config/i386/64/_divtc3.c: Here.

	* config/i386/64/_multc3-compat.c: Moved to ...
	* config/i386/64/_multc3.c: Here.

	* config/i386/64/_powitf2-compat.c: Moved to ...
	* config/i386/64/_powitf2.c: Here.

	* config/i386/64/t-softfp-compat (libgcc2-tf-compats): Add
	.c suffix instead of -compat.c.

2008-07-05  Uros Bizjak  <ubizjak@gmail.com>

	* config/i386/32/sfp-machine.h (_FP_MUL_MEAT_S): Remove.
	(_FP_MUL_MEAT_D): Ditto.
	(_FP_DIV_MEAT_S): Ditto.
	(_FP_DIV_MEAT_D): Ditto.

2008-07-03  Richard Sandiford  <rdsandiford@googlemail.com>

	* Makefile.in: Add support for __sync_* libgcc functions.

2008-07-03  H.J. Lu  <hongjiu.lu@intel.com>

	* shared-object.mk ($(base)_s$(objext)): Remove -DSHARED.

2008-07-02  H.J. Lu  <hongjiu.lu@intel.com>

	PR boostrap/36702
	* config.host: Only include 32bit t-fprules-softfp for Darwin/x86
	and Linux/x86.  Include 64bit t-softfp-compat for Linux/x86.

	* config/i386/64/t-fprules-softfp: Moved to ...
	* config/i386/64/t-softfp-compat: This.  New.

2008-07-02  Uros Bizjak  <ubizjak@gmail.com>

	* config/i386/32/sfp-machine.h (FP_HANDLE_EXCEPTIONS) [FP_EX_INVALID]:
	Initialize f with 0.0.

2008-07-02  H.J. Lu  <hongjiu.lu@intel.com>

	PR target/36669
	* shared-object.mk ($(base)_s$(objext)): Add -DSHARED.

	* config/i386/64/_divtc3-compat.c: New.
	* config/i386/64/_multc3-compat.c: Likewise.
	* config/i386/64/_powitf2-compat.c: Likewise.
	* config/i386/64/eqtf2.c: Likewise.
	* config/i386/64/getf2.c: Likewise.
	* config/i386/64/letf2.c: Likewise.
	* config/i386/64/t-fprules-softfp: Likewise.

2008-07-02  H.J. Lu  <hongjiu.lu@intel.com>

	* config.host: Add i386/${host_address}/t-fprules-softfp to
	tmake_file for i[34567]86-*-darwin*, x86_64-*-darwin*,
	i[34567]86-*-linux*, x86_64-*-linux*.

	* configure.ac: Set host_address to 64 or 32 for x86.
	* configure: Regenerated.

	* Makefile.in (config.status): Also depend on
	$(srcdir)/config.host.

	* config/i386/32/t-fprules-softfp: New.
	* config/i386/32/tf-signs.c: Likewise.

	* config/i386/64/sfp-machine.h: New. Moved from gcc.

2008-07-02  H.J. Lu  <hongjiu.lu@intel.com>
	    Uros Bizjak  <ubizjak@gmail.com>

	* config/i386/32/sfp-machine.h: New.

2008-06-26  Nathan Froyd  <froydnj@codesourcery.com>

	* config/rs6000/t-ppccomm: Remove rules that conflict with
	auto-generated rules.

2008-06-17  Ralf Wildenhues  <Ralf.Wildenhues@gmx.de>

	* configure.ac: sinclude override.m4.
	* configure: Regenerate.

2008-06-11  Bernhard Fischer  <aldot@gcc.gnu.org>

	* configure: Regenerate.

2008-06-10  Joseph Myers  <joseph@codesourcery.com>

	* Makefile.in (DECNUMINC): Remove
	-I$(MULTIBUILDTOP)../../libdecnumber.
	* gstdint.h: New.

2008-06-07  Joseph Myers  <joseph@codesourcery.com>

	* config.host (strongarm*-*-*, ep9312*-*-*, xscale-*-*,
	parisc*-*-*, m680[012]0-*-*, *-*-linux*libc1*, *-*-linux*aout*,
	alpha*-*-unicosmk*, strongarm*-*-freebsd*, ep9312-*-elf,
	arm*-*-kaos*, cris-*-aout, parisc*64*-*-linux*, parisc*-*-linux*,
	hppa1.1-*-pro*, hppa1.1-*-osf*, hppa1.1-*-bsd*,
	i[34567]86-sequent-ptx4*, i[34567]86-sequent-sysv4*,
	i[34567]86-*-beoself*, i[34567]86-*-beos*, i[34567]86-*-sco3.2v5*,
	i[34567]86-*-sysv5*, i[34567]86-*-sysv4*, i[34567]86-*-uwin*,
	i[34567]86-*-kaos*, m68020-*-elf*, m68010-*-netbsdelf*,
	mips-wrs-windiss, mt-*-elf, powerpc-*-beos*, powerpc-*-chorusos*,
	powerpc-wrs-windiss*, powerpcle-*-sysv*, powerpc-*-kaos*,
	powerpcle-*-kaos*, sh*-*-kaos*, sparc-*-sysv4*, strongarm-*-elf*,
	strongarm-*-pe, strongarm-*-kaos*, vax-*-bsd*, vax-*-sysv*,
	vax-*-ultrix*, xscale-*-elf, xscale-*-coff): Remove.

2008-05-25  Arthur Loiret  <arthur.loiret@u-psud.fr>

	* config.host (sh2[lbe]*-*-linux*): Allow target.

2008-04-30  Nathan Froyd  <froydnj@codesourcery.com>

	* config/rs6000/t-ppccomm: Add build rules for new files.
	(LIB2ADD_ST): New variable.

2008-04-07  Andy Hutchinson  <hutchinsonandy@aim.com>

	PR target/34210
	PR target/35508
	* config.host (avr-*-*): Add avr cpu_type and avr tmake_file.
	* config/t-avr: New file. Build 16bit libgcc functions.

2008-03-02  Jakub Jelinek  <jakub@redhat.com>

	PR target/35401
	* config/t-slibgcc-darwin: Make install-leaf dependent on
	install-darwin-libgcc-stubs instead of install.

2008-01-25  Joseph Myers  <joseph@codesourcery.com>

	* config.host (tic4x-*-*, c4x-*-rtems*, tic4x-*-rtems*, c4x-*,
	tic4x-*, h8300-*-rtemscoff*, ns32k-*-netbsdelf*, ns32k-*-netbsd*,
	sh-*-rtemscoff*): Remove cases.

2007-12-27  Richard Sandiford  <rsandifo@nildram.co.uk>

	* Makefile.in (all): Use install-leaf rather than install.
	(install): Split most of the rule into...
	(install-leaf): ...this new one.

2007-12-19  Etsushi Kato  <ek.kato@gmail.com>
	    Paolo Bonzini  <bonzini@gnu.org>

	PR target/30572
	* Makefile.in: Use @shlib_slibdir@ substitution to get
	correct install name on darwin.
	* config/t-slibgcc-darwin: Use @shlib_slibdir@ for -install_name.

2007-12-15  Hans-Peter Nilsson  <hp@axis.com>

	* config.host (crisv32-*-elf, crisv32-*-none): New, same as
	cris-*-elf and cris-*-none.
	(crisv32-*-linux*): Similar, as cris-*-linux*.

2007-11-20  Rask Ingemann Lambertsen  <rask@sygehus.dk>

	* config.host (ia64*-*-elf*): Build ia64 specific libgcc parts.

2007-10-27  H.J. Lu  <hongjiu.lu@intel.com>

	PR regression/33926
	* configure.ac: Replace have_cc_tls with gcc_cv_have_cc_tls.
	* configure: Regenerated.

2007-09-27  H.J. Lu  <hongjiu.lu@intel.com>

	* Makefile.in (dfp-filenames): Replace decimal_globals,
	decimal_data, binarydecimal and convert_data with
	bid_decimal_globals, bid_decimal_data, bid_binarydecimal
	and bid_convert_data, respectively.

2007-09-17  Chao-ying Fu  <fu@mips.com>
	    Nigel Stephens  <nigel@mips.com>

	* fixed-obj.mk: New file to support fine-grain fixed-point functions.
	* Makefile.in (fixed_point): Define.
	Check if fixed_point is yes to build support functions.
	* configure.ac: Check for fixed_point support.
	* configure: Regenerated.
	* gen-fixed.sh: New file to generate lists of fixed-point labels,
	funcs, modes, from, to.

2007-09-11  Janis Johnson  <janis187@us.ibm.com

	* Makefile.in (dfp-filenames): Add bid128_noncomp.

2007-09-10  Janis Johnson  <janis187@us.ibm.com>

	* Makefile.in (dfp-filenames): Remove decUtility, add
	decDouble, decPacked, decQuad, decSingle.

2007-08-27  Hans Kester  <hans.kester@ellips.nl>

	* config.host : Add x86_64-elf target.

2007-07-06  H.J. Lu  <hongjiu.lu@intel.com>

	* configure.ac (set_have_cc_tls): Add a missing =.
	* configure: Regenerated.

2007-07-06  H.J. Lu  <hongjiu.lu@intel.com>

	* config.host (tmake_file): Add t-tls for i[34567]86-*-linux*
	and x86_64-*-linux*.

	* config/t-tls: New file.

	* Makefile.in (INTERNAL_CFLAGS): Add @set_have_cc_tls@.

	* configure.ac: Include ../config/enable.m4 and
	../config/tls.m4.  Use GCC_CHECK_CC_TLS to check if assembler
	supports TLS and substitute set_have_cc_tls.
	* configure: Regenerated.

2007-07-04  H.J. Lu  <hongjiu.lu@intel.com>

	* Makefile.in: Use libbid for DFP when BID is enabled.

2007-06-14  Danny Smith  <dannysmith@users.sourceforge.net>

	* config.host(*-cygwin* |*-mingw* ): Add crtbegin.o, crtend.o to
	extra_parts. Add config/i386/t-cygming to tmake_file.
	* config/i386/t-cygming: New file with rules for crtbegin.o, crtend.o.

2007-05-29  Zuxy Meng  <zuxy.meng@gmail.com>
	    Danny Smith  <dannysmith@users.sourceforge.net>

	PR target/29498
	* config.host (i[34567]86-*-cygwin* | i[34567]86-*-mingw*) Add
	crtfastmath.o to extra_parts.  Add i386/t-crtfm to tmake_file.
	* config/i386/t-crtfm: Compile crtfastmath.o with
	-minline-all-stringops.

2007-05-10  Richard Sandiford  <richard@codesourcery.com>

	* config.host (sparc-wrs-vxworks): New target.

2007-04-14  Kazu Hirata  <kazu@codesourcery.com>

	* config.host: Recognize fido.

2007-04-04  Janis Johnson  <janis187@us.ibm.com>

	* configure: Check host, not target, for decimal float support.

2007-04-03  Uros Bizjak  <ubizjak@gmail.com>

	* config/i386/t-crtpc: New file.
	* config.host (i[34567]86-*-linux*): Add i386/t-crtpc to tm-file.
	(x86_64-*-linux*): Ditto.

2007-02-30  Kai Tietz  <kai.tietz@onevision.com>

	* config.host (x86_64-*-mingw*): New target.

2007-03-23  Michael Meissner  <michael.meissner@amd.com>
	    H.J. Lu  <hongjiu.lu@intel.com>

	* Makefile.in (enable_decimal_float): New.
	(DECNUMINC): Add
	-I$(srcdir)/../libdecnumber/$(enable_decimal_float).
	(dec-objects): Move decimal32, decimal64 and decimal128 to ...
	(decbits-filenames): This.
	(decbits-objects): New.
	(libgcc-objects): Add $(decbits-objects).

	* configure.ac: Support * --enable-decimal-float={no,yes,bid,dpd}.
	Substitute enable_decimal_float.
	* configure: Regenerated.

2007-03-19  Hans-Peter Nilsson  <hp@axis.com>

	* config.host (cris-*-elf | cris-*-none): Set extra_parts.

2007-03-12  Brooks Moses  <brooks.moses@codesourcery.com>

	* Makefile.in (install-info): New dummy target.

2007-03-05  Bernd Schmidt  <bernd.schmidt@analog.com>

	* config.host (bfin*-linux-uclibc*): Set extra_parts.

2007-03-01  Brooks Moses  <brooks.moses@codesourcery.com>

	* Makefile.in: Add install-html and install-pdf dummy
	targets.

2007-02-05  Roger Sayle  <roger@eyesopen.com>
	    Daniel Jacobowitz  <dan@codesourcery.com>

	* Makefile.in <LIBUNWIND>: Make libgcc_s.so depend on libunwind.so.
	(libgcc_s.so): Append -B./ to CFLAGS for $(SHLIB_LINK).
	(libunwind.so): Likewise for $(SHLIBUNWIND_LINK).

2007-01-29  Janis Johnson  <janis187@us.ibm.com>

	* Makefile.in (dec-filenames): Add decExcept.

2007-01-28  Daniel Jacobowitz  <dan@codesourcery.com>

	PR bootstrap/30469
	* Makefile.in (CFLAGS): Forcibly remove -fprofile-generate and
	-fprofile-use.

2007-01-25  Daniel Jacobowitz  <dan@codesourcery.com>

	* configure.ac: Add --enable-version-specific-runtime-libs.
	Correct $slibdir default.
	* configure: Regenerated.

2007-01-23  Joseph Myers  <joseph@codesourcery.com>

	* config/rs6000/t-ldbl128: Always use -mlong-double-128.

2007-01-21  Andrew Pinski  <pinskia@gmail.com>

	PR target/30519
	* config.host (alpha*-*-linux*): Set extra_parts.

2007-01-09  Kaz Kojima  <kkojima@gcc.gnu.org>

	* config/sh/t-linux: New.
	* config.host (sh*-*-linux*): Set tmake_file.

2007-01-05  Daniel Jacobowitz  <dan@codesourcery.com>

	* Makefile.in (install): Handle multilibs.

2007-01-04  Brooks Moses  <brooks.moses@codesourcery.com>

	* Makefile.in: Added .PHONY entry for documentation targets.

2007-01-04  Brooks Moses  <brooks.moses@codesourcery.com>

	* Makefile.in: Add empty info, html, dvi, pdf targets.

2007-01-04  Mike Stump  <mrs@apple.com>

	* Makefile.in (MAKEINFO): Remove.
	(PERL): Likewise.

2007-01-04  Paolo Bonzini  <bonzini@gnu.org>

	* configure.ac: Add GCC_TOPLEV_SUBDIRS.
	* configure: Regenerate.
	* Makefile.in (host_subdir): Substitute it.
	(gcc_objdir): Use it.

2007-01-04  Daniel Jacobowitz  <dan@codesourcery.com>

	* config.host (ia64*-*-linux*): Set tmake_file.

2007-01-04  Daniel Jacobowitz  <dan@codesourcery.com>

	* Makefile.in (version): Define.

2007-01-03  Daniel Jacobowitz  <dan@codesourcery.com>
	    Paolo Bonzini  <bonzini@gnu.org>

	* Makefile.in, config/i386/t-darwin, config/i386/t-darwin64,
	config/i386/t-nwld, config/rs6000/t-darwin, config/rs6000/t-ldbl128,
	config/i386/t-crtfm, config/alpha/t-crtfm, config/ia64/t-ia64,
	config/sparc/t-crtfm, config/t-slibgcc-darwin,
	config/rs6000/t-ppccomm, config.host, configure.ac, empty.mk,
	shared-object.mk, siditi-object.mk, static-object.mk: New files.
	* configure: Generated.

Copyright (C) 2007-2022 Free Software Foundation, Inc.

Copying and distribution of this file, with or without modification,
are permitted in any medium without royalty provided the copyright
notice and this notice are preserved.<|MERGE_RESOLUTION|>--- conflicted
+++ resolved
@@ -1,4 +1,12 @@
-<<<<<<< HEAD
+2022-12-16  Thomas Neumann  <tneumann@users.sourceforge.net>
+
+	* unwind-dw2-fde.c: Initialize fde object lazily when
+	the first exception tries to pass through.
+
+2022-12-16  Thomas Neumann  <tneumann@users.sourceforge.net>
+
+	* unwind-dw2-fde.c: Use radix sort instead of split+sort+merge.
+
 2010-06-30  Jakub Jelinek  <jakub@redhat.com>
 
 	* config/ia64/lib1funcs.S: Add .note.GNU-stack section on
@@ -7,16 +15,6 @@
 	* config/ia64/crtend.S: Likewise.
 	* config/ia64/crti.S: Likewise.
 	* config/ia64/crtn.S: Likewise.
-=======
-2022-12-16  Thomas Neumann  <tneumann@users.sourceforge.net>
-
-	* unwind-dw2-fde.c: Initialize fde object lazily when
-	the first exception tries to pass through.
-
-2022-12-16  Thomas Neumann  <tneumann@users.sourceforge.net>
-
-	* unwind-dw2-fde.c: Use radix sort instead of split+sort+merge.
->>>>>>> 4e4620d8
 
 2022-12-08  Max Filippov  <jcmvbkbc@gmail.com>
 

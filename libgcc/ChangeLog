<<<<<<< HEAD
2010-06-30  Jakub Jelinek  <jakub@redhat.com>

	* config/ia64/lib1funcs.S: Add .note.GNU-stack section on
	ia64-linux.
	* config/ia64/crtbegin.S: Likewise.
	* config/ia64/crtend.S: Likewise.
	* config/ia64/crti.S: Likewise.
	* config/ia64/crtn.S: Likewise.
=======
2024-11-30  Jakub Jelinek  <jakub@redhat.com>

	PR libgomp/117851
	* configure.ac (extra_parts): Add crtoffloadtableS.o.
	* Makefile.in (crtoffloadtableS$(objext)): New goal.
	* configure: Regenerated.
>>>>>>> 4114b7fb

2024-11-29  Yury Khrustalev  <yury.khrustalev@arm.com>

	* config/aarch64/aarch64-unwind.h (_CHKFEAT_GCS): Add.

2024-11-29  Yury Khrustalev  <yury.khrustalev@arm.com>

	* config/aarch64/aarch64-unwind.h (_Unwind_Frames_Extra): Update.
	(_Unwind_Frames_Increment): Update

2024-11-25  Sandra Loosemore  <sloosemore@baylibre.com>

	* config/nios2/*: Delete entire directory.
	* config.host: Remove refences to nios2.
	* unwind-dw2-fde-dip.c: Likewise.

2024-11-19  Evgeny Karpov  <evgeny.karpov@microsoft.com>

	* config.host: Update.
	* config/aarch64/t-mingw: New.

2024-11-18  Jeff Law  <jlaw@ventanamicro.com>

	PR target/117628
	* config/arm/freebsd-atomic.c (bool): Remove unnecessary typedef.
	* config/arm/linux-atomic-64bit.c: Likewise.
	* config/arm/linux-atomic.c: Likewise.
	* config/nds32/linux-atomic.c: Likewise.
	* config/nios2/linux-atomic.c: Likewise.

2024-11-18  Jeff Law  <jlaw@ventanamicro.com>

	PR target/117628
	* config/csky/linux-atomic.c (bool): Remove unnecessary typedef.
	* unwind-arm-common.inc (bool): Similarly.

2024-11-17  John David Anglin  <danglin@gcc.gnu.org>

	PR target/117627
	* config/pa/linux-atomic.c: Remove typedef for bool type.

2024-11-16  Jakub Jelinek  <jakub@redhat.com>

	PR libgcc/117624
	* libgcc2.c (INFINITY): Add #undef before #define.

2024-11-14  Szabolcs Nagy  <szabolcs.nagy@arm.com>

	* config/aarch64/aarch64-asm.h (FEATURE_1_GCS): Define.
	(GCS_FLAG): Define if GCS is enabled.
	(GNU_PROPERTY): Add GCS_FLAG.

2024-11-14  Szabolcs Nagy  <szabolcs.nagy@arm.com>

	* config/aarch64/aarch64-unwind.h (_Unwind_Frames_Extra): Update.
	(_Unwind_Frames_Increment): Define.

2024-10-25  Jakub Jelinek  <jakub@redhat.com>

	* crtstuff.c: Remove trailing whitespace.
	* libgcov.h: Likewise.
	* config/alpha/crtfastmath.c: Likewise.
	* config/alpha/vms-gcc_shell_handler.c: Likewise.
	* config/alpha/vms-unwind.h: Likewise.
	* config/pa/linux-atomic.c: Likewise.
	* config/pa/linux-unwind.h: Likewise.
	* config/pa/quadlib.c: Likewise.
	* config/pa/fptr.c: Likewise.
	* config/s390/32/_fixsfdi.c: Likewise.
	* config/s390/32/_fixunssfdi.c: Likewise.
	* config/s390/32/_fixunsdfdi.c: Likewise.
	* config/c6x/pr-support.c: Likewise.
	* config/lm32/_udivsi3.c: Likewise.
	* config/lm32/libgcc_lm32.h: Likewise.
	* config/lm32/_udivmodsi4.c: Likewise.
	* config/lm32/_mulsi3.c: Likewise.
	* config/lm32/_modsi3.c: Likewise.
	* config/lm32/_umodsi3.c: Likewise.
	* config/lm32/_divsi3.c: Likewise.
	* config/darwin-crt3.c: Likewise.
	* config/msp430/mpy.c: Likewise.
	* config/ia64/tf-signs.c: Likewise.
	* config/ia64/fde-vms.c: Likewise.
	* config/ia64/unwind-ia64.c: Likewise.
	* config/ia64/vms-unwind.h: Likewise.
	* config/ia64/sfp-exceptions.c: Likewise.
	* config/ia64/quadlib.c: Likewise.
	* config/ia64/unwind-ia64.h: Likewise.
	* config/rl78/vregs.h: Likewise.
	* config/arm/bpabi.c: Likewise.
	* config/arm/unwind-arm.c: Likewise.
	* config/arm/pr-support.c: Likewise.
	* config/arm/linux-atomic.c: Likewise.
	* config/arm/bpabi-lib.h: Likewise.
	* config/frv/frvend.c: Likewise.
	* config/frv/cmovw.c: Likewise.
	* config/frv/frvbegin.c: Likewise.
	* config/frv/cmovd.c: Likewise.
	* config/frv/cmovh.c: Likewise.
	* config/aarch64/cpuinfo.c: Likewise.
	* config/i386/crtfastmath.c: Likewise.
	* config/i386/cygming-crtend.c: Likewise.
	* config/i386/32/tf-signs.c: Likewise.
	* config/i386/crtprec.c: Likewise.
	* config/i386/sfp-exceptions.c: Likewise.
	* config/i386/w32-unwind.h: Likewise.
	* config/m32r/initfini.c: Likewise.
	* config/sparc/crtfastmath.c: Likewise.
	* config/gcn/amdgcn_veclib.h: Likewise.
	* config/nios2/linux-atomic.c: Likewise.
	* config/nios2/linux-unwind.h: Likewise.
	* config/nios2/lib2-mul.c: Likewise.
	* config/nios2/lib2-nios2.h: Likewise.
	* config/xtensa/unwind-dw2-xtensa.c: Likewise.
	* config/rs6000/darwin-fallback.c: Likewise.
	* config/rs6000/ibm-ldouble.c: Likewise.
	* config/rs6000/sfp-machine.h: Likewise.
	* config/rs6000/darwin-asm.h: Likewise.
	* config/rs6000/darwin-crt2.c: Likewise.
	* config/rs6000/aix-unwind.h: Likewise.
	* config/rs6000/sfp-exceptions.c: Likewise.
	* config/gthr-vxworks.c: Likewise.
	* config/riscv/atomic.c: Likewise.
	* config/visium/memcpy.c: Likewise.
	* config/darwin-crt-tm.c: Likewise.
	* config/stormy16/lib2funcs.c: Likewise.
	* config/arc/ieee-754/divtab-arc-sf.c: Likewise.
	* config/arc/ieee-754/divtab-arc-df.c: Likewise.
	* config/arc/initfini.c: Likewise.
	* config/sol2/gmon.c: Likewise.
	* config/microblaze/divsi3_table.c: Likewise.
	* config/m68k/fpgnulib.c: Likewise.
	* libgcov-driver.c: Likewise.
	* unwind-dw2.c: Likewise.
	* fp-bit.c: Likewise.
	* dfp-bit.h: Likewise.
	* dfp-bit.c: Likewise.
	* libgcov-driver-system.c: Likewise.

2024-10-24  David Malcolm  <dmalcolm@redhat.com>
	    Gaius Mulley  <gaiusmod2@gmail.com>

	PR other/116613
	* libgcov-util.c: Add #define INCLUDE_MEMORY.

2024-10-17  Christophe Lyon  <christophe.lyon@linaro.org>

	* config/aarch64/t-aarch64: Always use -Werror
	-Wno-prio-ctor-dtor.

2024-10-17  Christophe Lyon  <christophe.lyon@linaro.org>

	* config/aarch64/cpuinfo.c (__init_cpu_features_resolver): Add
	prototype.
	(__init_cpu_features): Likewise.

2024-10-17  Christophe Lyon  <christophe.lyon@linaro.org>

	* config/aarch64/lse.S: Undefine L() macro.

2024-10-14  Yangyu Chen  <chenyangyu@isrc.iscas.ac.cn>

	* config/riscv/feature_bits.c (__init_riscv_features_bits_linux):
	Add detailed comments on processing implied extensions.

2024-10-14  Kito Cheng  <kito.cheng@sifive.com>

	* config/riscv/feature_bits.c: New.
	* config/riscv/t-elf (LIB2ADD): Add feature_bits.c.

2024-10-10  Sébastien Michelland  <sebastien.michelland@lcis.grenoble-inp.fr>

	PR target/29845
	* config.host (sh-*-elf*): Replace fdpbit with softfp.
	* config/sh/sfp-machine.h: New file.

2024-10-04  Tsung Chun Lin  <tclin914@gmail.com>

	* config/riscv/save-restore.S: Fix .cfi_offset for saving ra in
	__riscv_save_[0-3] on ilp32e.

2024-10-01  Tsung Chun Lin  <tclin914@gmail.com>

	* config/riscv/save-restore.S: Fix .cfi_offset for
	__riscv_save_[0-3] on RV32.

2024-09-27  Matthieu Longo  <matthieu.longo@arm.com>

	* config/aarch64/aarch64-unwind.h: Fix header path.

2024-09-27  Mark Mentovai  <mark@mentovai.com>

	PR target/116809
	* config.host: Don't build legacy libgcc_s.1 on macOS 14.

2024-09-27  Jim Lin  <jim@andestech.com>

	* config/riscv/save-restore.S: Check with __riscv_abi_rve rather than
	__riscv_32e.

2024-09-26  Nathaniel Shead  <nathanieloshead@gmail.com>

	PR libstdc++/115126
	* gthr-posix.h (__GTHREAD_ALWAYS_INLINE): New macro.
	(__GTHREAD_INLINE): New macro.
	(__gthread_active): Convert from variable to (hidden) function.
	(__gthread_active_p): Mark as __GTHREAD_INLINE instead of
	static; make visibility("hidden") when it has a static local
	variable.
	(__gthread_trigger): Mark as __GTHREAD_INLINE instead of static.
	(__gthread_create): Likewise.
	(__gthread_join): Likewise.
	(__gthread_detach): Likewise.
	(__gthread_equal): Likewise.
	(__gthread_self): Likewise.
	(__gthread_yield): Likewise.
	(__gthread_once): Likewise.
	(__gthread_key_create): Likewise.
	(__gthread_key_delete): Likewise.
	(__gthread_getspecific): Likewise.
	(__gthread_setspecific): Likewise.
	(__gthread_mutex_init_function): Likewise.
	(__gthread_mutex_destroy): Likewise.
	(__gthread_mutex_lock): Likewise.
	(__gthread_mutex_trylock): Likewise.
	(__gthread_mutex_timedlock): Likewise.
	(__gthread_mutex_unlock): Likewise.
	(__gthread_recursive_mutex_init_function): Likewise.
	(__gthread_recursive_mutex_lock): Likewise.
	(__gthread_recursive_mutex_trylock): Likewise.
	(__gthread_recursive_mutex_timedlock): Likewise.
	(__gthread_recursive_mutex_unlock): Likewise.
	(__gthread_recursive_mutex_destroy): Likewise.
	(__gthread_cond_init_function): Likewise.
	(__gthread_cond_broadcast): Likewise.
	(__gthread_cond_signal): Likewise.
	(__gthread_cond_wait): Likewise.
	(__gthread_cond_timedwait): Likewise.
	(__gthread_cond_wait_recursive): Likewise.
	(__gthread_cond_destroy): Likewise.
	(__gthread_rwlock_rdlock): Likewise.
	(__gthread_rwlock_tryrdlock): Likewise.
	(__gthread_rwlock_wrlock): Likewise.
	(__gthread_rwlock_trywrlock): Likewise.
	(__gthread_rwlock_unlock): Likewise.
	* gthr-single.h: (__GTHREAD_ALWAYS_INLINE): New macro.
	(__GTHREAD_INLINE): New macro.
	(__gthread_active_p): Mark as __GTHREAD_INLINE instead of static.
	(__gthread_once): Likewise.
	(__gthread_key_create): Likewise.
	(__gthread_key_delete): Likewise.
	(__gthread_getspecific): Likewise.
	(__gthread_setspecific): Likewise.
	(__gthread_mutex_destroy): Likewise.
	(__gthread_mutex_lock): Likewise.
	(__gthread_mutex_trylock): Likewise.
	(__gthread_mutex_unlock): Likewise.
	(__gthread_recursive_mutex_lock): Likewise.
	(__gthread_recursive_mutex_trylock): Likewise.
	(__gthread_recursive_mutex_unlock): Likewise.
	(__gthread_recursive_mutex_destroy): Likewise.

2024-09-24  Iain Sandoe  <iain@sandoe.co.uk>

	PR target/116809
	* config.host: Build legacy libgcc_s.1 on hosts before macOS 15.
	* config/i386/t-darwin: Remove reference to legacy libgcc_s.1
	* config/rs6000/t-darwin: Likewise.
	* config/t-darwin-libgccs1: New file.

2024-09-23  Matthieu Longo  <matthieu.longo@arm.com>

	* config/aarch64/aarch64-asm.h (PACIASP): Replace SPARC CFI
	directive by AArch64 one.
	(AUTIASP): Same.

2024-09-23  Matthieu Longo  <matthieu.longo@arm.com>

	* Makefile.in: New target for symbolic link to md-unwind-def.h
	* config.host: New parameter md_unwind_def_header. Set it to
	aarch64/aarch64-unwind-def.h for AArch64 targets, or no-unwind.h
	by default.
	* config/aarch64/aarch64-unwind.h
	(aarch64_pointer_auth_key): Move to aarch64-unwind-def.h
	(aarch64_cie_aug_handler): Update.
	(aarch64_arch_extension_frame_init): Update.
	(aarch64_demangle_return_addr): Update.
	* configure.ac: New substitute variable md_unwind_def_header.
	* unwind-dw2.h (defined): MD_ARCH_FRAME_STATE_T.
	* config/aarch64/aarch64-unwind-def.h: New file.
	* configure: Regenerate.
	* config/no-unwind.h: Updated comment

2024-09-23  Matthieu Longo  <matthieu.longo@arm.com>

	* config/aarch64/aarch64-unwind.h
	(MD_FRAME_LOCAL_REGISTER_P): new handler checking whether a register
	from the current context needs to be skipped before installation into
	the target context.
	(aarch64_frame_local_register): Likewise.
	* unwind-dw2.c (uw_install_context_1): use MD_FRAME_LOCAL_REGISTER_P.

2024-09-23  Matthieu Longo  <matthieu.longo@arm.com>

	* config/aarch64/aarch64-unwind.h
	(AARCH64_DWARF_RA_STATE_MASK): The mask for RA state register.
	(aarch64_ra_signing_method_t): The diversifiers used to sign a
	function's return address.
	(aarch64_pointer_auth_key): The key used to sign a function's
	return address.
	(aarch64_cie_signed_with_b_key): Deleted as the signing key is
	available now in _Unwind_FrameState.
	(MD_ARCH_EXTENSION_CIE_AUG_HANDLER): New CIE augmentation string
	handler for architecture extensions.
	(MD_ARCH_EXTENSION_FRAME_INIT): New architecture-extension
	initialization routine for DWARF frame state and context before
	execution of DWARF instructions.
	(aarch64_context_ra_state_get): Read RA state register from CONTEXT.
	(aarch64_ra_state_get): Read RA state register from FS.
	(aarch64_ra_state_set): Write RA state register into FS.
	(aarch64_ra_state_toggle): Toggle RA state register in FS.
	(aarch64_cie_aug_handler): Handler AArch64 augmentation strings.
	(aarch64_arch_extension_frame_init): Initialize defaults for the
	signing key (PAUTH_KEY_A), and RA state register (RA_no_signing).
	(aarch64_demangle_return_addr): Rely on the frame registers and
	the signing_key attribute in _Unwind_FrameState.
	* unwind-dw2-execute_cfa.h:
	Use the right alias DW_CFA_AARCH64_negate_ra_state for __aarch64__
	instead of DW_CFA_GNU_window_save.
	(DW_CFA_AARCH64_negate_ra_state): Save the signing method in RA
	state register. Toggle RA state register without resetting 'how'
	to REG_UNSAVED.
	* unwind-dw2.c:
	(extract_cie_info): Save the signing key in the current
	_Unwind_FrameState while parsing the augmentation data.
	(uw_frame_state_for): Reset some attributes related to architecture
	extensions in _Unwind_FrameState.
	(uw_update_context): Move authentication code to AArch64 unwinding.
	* unwind-dw2.h (enum register_rule): Give a name to the existing
	enum for the register rules, and replace 'unsigned char' by 'enum
	register_rule' to facilitate debugging in GDB.
	(_Unwind_FrameState): Add a new architecture-extension attribute
	to store the signing key.

2024-09-22  Iain Sandoe  <iain@sandoe.co.uk>

	* config.host: From macOS 11, limit earliest macOS support
	to macOS 11.
	* config/t-darwin-min-11: New file.

2024-08-27  YunQiang Su  <syq@gcc.gnu.org>

	* config/mips/lib1funcs.S: Includes mips16.S.

2024-06-10  Jan Beulich  <jbeulich@suse.com>

	* config/aarch64/cpuinfo.c: Provide AT_HWCAP2.

2024-06-06  Andre Vieira  <andre.simoesdiasvieira@arm.com>

	PR target/115360
	* config/arm/cmse_nonsecure_call.S: Add .type and .size directives.

2024-06-06  Thomas Schwinge  <tschwinge@baylibre.com>
	    Andrew Stubbs  <ams@gcc.gnu.org>

	* config/nvptx/t-nvptx: Add unwind-nvptx.c.
	* config/nvptx/unwind-nvptx.c: New file.

2024-06-06  Thomas Schwinge  <tschwinge@baylibre.com>

	* config/nvptx/gbl-ctors.c ["mgomp"]
	(__do_global_ctors__entry__mgomp)
	(__do_global_dtors__entry__mgomp): New.
	[!"mgomp"] (__do_global_ctors__entry, __do_global_dtors__entry):
	New.

2024-06-05  Wilco Dijkstra  <wilco.dijkstra@arm.com>

	PR target/115342
	* config/aarch64/cpuinfo.c (__init_cpu_features_constructor):
	Use HWCAP where possible.  Use atomic write for initialization.
	Fix FEAT_PREDRES comparison.
	(__init_cpu_features_resolver): Use atomic load for correct
	initialization.
	(__init_cpu_features): Likewise.

2024-05-31  Thomas Schwinge  <tschwinge@baylibre.com>

	* config/nvptx/crt0.c (__gbl_ctors): New weak function.
	(__main): Invoke it.
	* config/nvptx/gbl-ctors.c: New.
	* config/nvptx/t-nvptx: Configure global constructor, destructor
	support.

2024-05-21  Kewen Lin  <linkw@linux.ibm.com>

	* config.host: Remove powerpc-*-eabispe* support.
	* config/rs6000/linux-unwind.h (ppc_fallback_frame_state): Remove
	__SPE__ code.
	* config/rs6000/t-savresfgpr (LIB2ADD_ST): Remove e500crtres32gpr.S,
	e500crtres32gpr.S, e500crtsav64gpr.S, e500crtsav64gprctr.S,
	e500crtres64gpr.S, e500crtsav32gpr.S, e500crtsavg32gpr.S,
	e500crtres64gprctr.S, e500crtsavg64gprctr.S, e500crtresx32gpr.S,
	e500crtrest32gpr.S, e500crtrest64gpr.S and e500crtresx64gpr.S.
	* config/rs6000/e500crtres32gpr.S: Remove.
	* config/rs6000/e500crtres64gpr.S: Remove.
	* config/rs6000/e500crtres64gprctr.S: Remove.
	* config/rs6000/e500crtrest32gpr.S: Remove.
	* config/rs6000/e500crtrest64gpr.S: Remove.
	* config/rs6000/e500crtresx32gpr.S: Remove.
	* config/rs6000/e500crtresx64gpr.S: Remove.
	* config/rs6000/e500crtsav32gpr.S: Remove.
	* config/rs6000/e500crtsav64gpr.S: Remove.
	* config/rs6000/e500crtsav64gprctr.S: Remove.
	* config/rs6000/e500crtsavg32gpr.S: Remove.
	* config/rs6000/e500crtsavg64gpr.S: Remove.
	* config/rs6000/e500crtsavg64gprctr.S: Remove.

2024-05-18  Wolfgang Hospital  <Wolfgang.Hospital@arcor.de>

	PR target/115065
	* config/avr/lib1funcs.S (__clzhi2): Tweak.

2024-05-10  Georg-Johann Lay  <avr@gjlay.de>

	PR target/114981
	* config/avr/t-avr (LIB2FUNCS_EXCLUDE): Add _powisf2.
	(LIB1ASMFUNCS) [!avrtiny]: Add _powif.
	* config/avr/lib1funcs.S (mov4): New .macro.
	(L_powif, __powisf2) [!avrtiny]: New module and function.

2024-05-07  Zac Walker  <zacwalker@microsoft.com>

	* config.host: Add aarch64-w64-mingw32 target. Adjust targets
	after moving MinGW files.
	* config/i386/t-gthr-win32: Move to...
	* config/mingw/t-gthr-win32: ...here.
	* config/i386/t-mingw-pthread: Move to...
	* config/mingw/t-mingw-pthread: ...here.
	* config/aarch64/t-no-eh: New file. EH is not yet implemented for
	the target, and the default definition should be disabled.

2024-05-07  Wolfgang Hospital  <Wolfgang.Hospital@arcor.de>

	PR target/114835
	* config/avr/lib1funcs.S (__popcountqi2): Use code that
	is one instruction shorter / faster.

2024-05-07  Rainer Orth  <ro@CeBiTec.Uni-Bielefeld.DE>

	* configure.ac <*-*-solaris2*> (libgcc_cv_solaris_crts): Remove.
	* config.host <*-*-solaris2*>: Remove !libgcc_cv_solaris_crts
	support.
	* configure, config.in: Regenerate.
	* config/sol2/gmon.c (internal_mcount) [!HAVE_SOLARIS_CRTS]: Remove.
	* config/i386/sol2-c1.S, config/sparc/sol2-c1.S: Remove.
	* config/sol2/t-sol2 (crt1.o, gcrt1.o): Remove.

2024-05-06  Xiao Zeng  <zengxiao@eswincomputing.com>
	    Jin Ma  <jinma@linux.alibaba.com>

	* config/riscv/sfp-machine.h (_FP_NANFRAC_B): New.
	(_FP_NANSIGN_B): Ditto.
	* config/riscv/t-softfp32: Add support for BF16 libfuncs.
	* config/riscv/t-softfp64: Ditto.
	* soft-fp/floatsibf.c: For si -> bf16.
	* soft-fp/floatunsibf.c: For unsi -> bf16.

2024-05-03  Peter Damianov  <peter0x44@disroot.org>

	* libgcov-util.c (tag_counters): Swap order of arguments to xcalloc.
	(topen_to_memory_representation): Likewise.

2024-04-30  Jakub Jelinek  <jakub@redhat.com>

	* gthr.h (GTHREAD_USE_WEAK): Don't redefine to 0 for glibc 2.34+
	on GNU Hurd.

2024-04-25  Jakub Jelinek  <jakub@redhat.com>

	* gthr.h (GTHREAD_USE_WEAK): Redefine to 0 for GLIBC 2.34 or later.

2024-04-21  Georg-Johann Lay  <avr@gjlay.de>

	PR target/114794
	* config/avr/lib1funcs.S (__udivmodqi4): Tweak.

2024-04-19  Jakub Jelinek  <jakub@redhat.com>

	PR libgcc/114762
	* libgcc2.c (__divmodbitint4): Perform the decrement on negative
	v with most significant limb all ones and the second least
	significant limb with most significant bit clear always, regardless of
	un < vn.

2024-04-18  Jakub Jelinek  <jakub@redhat.com>

	PR libgcc/114755
	* libgcc2.c (__divmodbitint4): Perform the decrement on negative
	v with most significant limb all ones and the second least
	significant limb with most significant bit clear always, regardless of
	un < vn.

2024-04-15  Jakub Jelinek  <jakub@redhat.com>

	PR libgcc/114689
	* config/m68k/fpgnulib.c (__truncdfsf2): Add parentheses around
	!!sticky bitwise or operand to quiet up cppcheck.  Add parentheses
	around mant >> 1 bitwise or operand.

2024-04-10  Andre Vieira  <andre.simoesdiasvieira@arm.com>

	* config/aarch64/t-softfp (softfp_extras): Add floatbitinthf,
	floatbitintbf, floatbitinttf and fixtfbitint.
	* config/aarch64/libgcc-softfp.ver (GCC_14.0.0): Add __floatbitinthf,
	__floatbitintbf, __floatbitinttf and __fixtfbitint.

2024-04-09  Sergey Bugaev  <bugaevc@gmail.com>

	* config.host: Recognize aarch64*-*-gnu* hosts.
	* config/aarch64/gnu-unwind.h: New file.
	* config/aarch64/heap-trampoline.c
	(allocate_trampoline_page): Support GNU/Hurd.

2024-04-04  Jørgen Kvalsvik  <j@lambda.is>

	* libgcov-merge.c (__gcov_merge_ior): New.

2024-04-03  Wilco Dijkstra  <wilco.dijkstra@arm.com>

	* config/aarch64/cpuinfo.c: Add HWCAP_EVTSTRM, HWCAP_CRC32, HWCAP_CPUID,
	HWCAP_PACA and HWCAP_PACG.

2024-04-02  Jakub Jelinek  <jakub@redhat.com>

	* unwind-dw2-fde.c (struct fde_accumulator): Fix duplicated
	words in comment; is is -> is.

2024-03-25  Max Filippov  <jcmvbkbc@gmail.com>

	* unwind-arm-common.inc (__gnu_personality_sigframe_fdpic): Cast
	last argument of _Unwind_VRS_Set to void *.

2024-03-22  Thomas Neumann  <tneumann@users.sourceforge.net>

	PR libgcc/111731
	* unwind-dw2-fde.c: Split unwind ranges if they contain the
	unwind table.

2024-03-21  Jakub Jelinek  <jakub@redhat.com>

	PR libgcc/114397
	* libgcc2.c (__divmodbitint4): Don't assume un < vn always means
	abs(v) > abs(u), check for a special case of un + 1 == vn where
	u is non-negative and v negative and after v's negation vn could
	be reduced by 1.

2024-03-20  Flavio Cruz  <flaviocruz@gmail.com>

	* config/i386/gnu-unwind.h: Support unwinding x86_64 signal frames.

2024-03-15  Jakub Jelinek  <jakub@redhat.com>

	PR libgcc/114327
	* libgcc2.c (bitint_negate): Return UWtype bitwise or of all the limbs
	before negation rather than void.
	(__divmodbitint4): Determine whether to fill in the upper limbs after
	negation based on whether bitint_negate returned 0 or non-zero, rather
	then always filling with -1.

2024-02-22  Kewen Lin  <linkw@linux.ibm.com>

	PR target/109987
	* config/rs6000/t-float128-hw: Replace options -mpower{8,9}-vector
	with -mcpu=power9.
	* configure.ac: Update use of option -mpower9-vector with
	-mcpu=power9.
	* configure: Regenerate.

2024-02-21  Iain Sandoe  <iain@sandoe.co.uk>

	* config/aarch64/heap-trampoline.c
	(aarch64_trampoline_insns): Arrange to encode instructions as a
	byte array so that the order is independent of memory byte order.
	(struct aarch64_trampoline): Likewise.

2024-02-20  Iain Sandoe  <iain@sandoe.co.uk>

	PR target/113971
	* config/aarch64/heap-trampoline.c: Allow all linux variants.

2024-02-16  Matteo Italia  <matteo@mitalia.net>

	PR libgcc/113850
	* config/i386/gthr-win32-cond.c (__gthr_win32_abs_to_rel_time):
	fix absolute timespec to relative milliseconds count
	conversion (it incorrectly returned seconds instead of
	milliseconds); this avoids spurious wakeups in
	__gthr_win32_cond_timedwait

2024-02-14  Jakub Jelinek  <jakub@redhat.com>
	    H.J. Lu  <hjl.tools@gmail.com>

	PR target/113855
	* config/i386/heap-trampoline.c (trampoline_insns): Add IBT
	support and pad to the multiple of 4 bytes.  Use movabsq
	instead of movabs in comments.  Add -mx32 variant.

2024-02-13  Jakub Jelinek  <jakub@redhat.com>

	* soft-fp/bitint.h (FP_FROM_BITINT): If iprec < 0 and msb is all ones,
	just set n to 1 instead of using __builtin_clzll (~msb).

2024-02-12  Iain Sandoe  <iain@sandoe.co.uk>

	PR target/113855
	* config.host: Add trampoline support to x?86-linux.
	* config/i386/heap-trampoline.c (trampoline_insns): Provide
	a variant for IA32.
	(union ix86_trampoline): Likewise.
	(__gcc_nested_func_ptr_created): Implement a basic trampoline
	for IA32.

2024-02-10  Jakub Jelinek  <jakub@redhat.com>

	* soft-fp/floatbitintdd.c (__bid_floatbitintdd): Or in all remainder
	limbs into inexact rather than just first two.
	* soft-fp/floatbitintsd.c (__bid_floatbitintsd): Likewise.
	* soft-fp/floatbitinttd.c (__bid_floatbitinttd): Likewise.

2024-02-10  Jakub Jelinek  <jakub@redhat.com>

	* soft-fp/fixddbitint.c (__bid_fixddbitint): Fix up
	BIL_TYPE_SIZE == 32 shifts.
	* soft-fp/fixsdbitint.c (__bid_fixsdbitint): Likewise.
	* soft-fp/fixtdbitint.c (__bid_fixtdbitint): Likewise.
	* soft-fp/floatbitintdd.c (__bid_floatbitintdd): Likewise.
	* soft-fp/floatbitinttd.c (__bid_floatbitinttd): Likewise.

2024-02-09  Iain Sandoe  <iain@sandoe.co.uk>

	* config/i386/libgcc-darwin.ver: Export bf and bitint-related
	synbols.

2024-02-06  Rainer Orth  <ro@CeBiTec.Uni-Bielefeld.DE>

	PR target/113700
	* config/i386/libgcc-sol2.ver (GCC_14.0.0): Added all symbols from
	i386/libgcc-glibc.ver (GCC_12.0.0, GCC_13.0.0, GCC_14.0.0).
	* config/i386/libgcc-glibc.ver: Request notifications on updates.

2024-02-06  Matteo Italia  <matteo@mitalia.net>

	PR libgcc/113337
	* unwind-seh.c (_Unwind_Resume_or_Rethrow): forward
	_Unwind_RaiseException return code back to caller instead of
	calling abort, allowing __cxa_rethrow to invoke std::terminate
	in case of uncaught rethrown exception

2024-02-02  Jakub Jelinek  <jakub@redhat.com>

	PR libgcc/113604
	* libgcc2.c (__divmodbitint4): If uv1 >= vv1, subtract
	vv1 from uv1:uv0 once or twice as needed, rather than
	subtracting vv1:vv1.

2024-02-02  Khem Raj  <raj.khem@gmail.com>

	* config/i386/enable-execute-stack-mingw32.c: Include
	stdlib.h for abort() definition.

2024-02-02  Jakub Jelinek  <jakub@redhat.com>

	PR target/113700
	* config/i386/libgcc-glibc.ver (GCC_14.0.0): Remove __PFX prefixes
	from symbol names.

2024-02-01  Jakub Jelinek  <jakub@redhat.com>

	PR libgcc/113402
	* libgcc2.h (__gcc_nested_func_ptr_created): Change type of last
	argument from void ** to void *.
	* config/i386/heap-trampoline.c (__gcc_nested_func_ptr_created):
	Change type of dst from void ** to void * and cast dst to void **
	before dereferencing it.
	* config/aarch64/heap-trampoline.c (__gcc_nested_func_ptr_created):
	Likewise.

2024-02-01  Jakub Jelinek  <jakub@redhat.com>

	PR libgcc/113403
	* config/i386/t-heap-trampoline: Add to LIB2ADDEHSHARED
	i386/heap-trampoline.c rather than aarch64/heap-trampoline.c.

2024-02-01  Szabolcs Nagy  <szabolcs.nagy@arm.com>

	* config/aarch64/crti.S: Remove stack marking.
	* config/aarch64/crtn.S: Remove stack marking, include aarch64-asm.h
	* config/aarch64/lse.S: Remove stack and GNU property markings.

2024-01-30  Iain Sandoe  <iain@sandoe.co.uk>

	PR libgcc/113403
	* config.host: Build libheap_t.a for i686/x86_64 Darwin.
	* config/aarch64/heap-trampoline.c (HEAP_T_ATTR): New.
	(allocate_tramp_ctrl): Allow a target to build this as a weak def.
	(__gcc_nested_func_ptr_created): Likewise.
	* config/i386/heap-trampoline.c (HEAP_T_ATTR): New.
	(allocate_tramp_ctrl): Allow a target to build this as a weak def.
	(__gcc_nested_func_ptr_created): Likewise.
	* config/t-darwin: Build libheap_t.a (a CRT with heap trampoline
	support).

2024-01-30  Iain Sandoe  <iain@sandoe.co.uk>

	PR libgcc/113403
	* config/aarch64/t-heap-trampoline: Move the heap trampoline
	support functions from libgcc.a to libgcc_eh.a.
	* config/i386/t-heap-trampoline: Likewise.

2024-01-28  Iain Sandoe  <iain@sandoe.co.uk>
	    Jakub Jelinek   <jakub@redhat.com>

	PR libgcc/113402
	* config/aarch64/heap-trampoline.c: Rename
	__builtin_nested_func_ptr_created to __gcc_nested_func_ptr_created and
	__builtin_nested_func_ptr_deleted to __gcc_nested_func_ptr_deleted.
	* config/i386/heap-trampoline.c: Likewise.
	* libgcc2.h: Likewise.
	* libgcc-std.ver.in (GCC_7.0.0): Likewise and then move
	__gcc_nested_func_ptr_created and
	__gcc_nested_func_ptr_deleted from this symbol version to ...
	(GCC_14.0.0): ... this one.

2024-01-26  Andrew Stubbs  <ams@baylibre.com>

	* config/gcn/amdgcn_veclib.h (CDNA3_PLUS): Handle RDNA3.

2024-01-23  Zac Walker  <zacwalker@microsoft.com>

	* config/aarch64/aarch64-asm.h (HIDDEN, SYMBOL_SIZE, SYMBOL_TYPE)
	(ENTRY_ALIGN, GNU_PROPERTY): New macros.
	* config/aarch64/__arm_sme_state.S: Use them.
	* config/aarch64/__arm_tpidr2_save.S: Likewise.
	* config/aarch64/__arm_za_disable.S: Likewise.
	* config/aarch64/crti.S: Likewise.
	* config/aarch64/lse.S: Likewise.

2024-01-12  Jakub Jelinek  <jakub@redhat.com>

	* libgcc2.h (UBILtype): New typedef with may_alias attribute.
	(__mulbitint3, __divmodbitint4): Use UBILtype * instead of
	UWtype * and const UBILtype * instead of const UWtype *.
	* libgcc2.c (bitint_reduce_prec, bitint_mul_1, bitint_addmul_1,
	__mulbitint3, bitint_negate, bitint_submul_1, __divmodbitint4):
	Likewise.
	* soft-fp/bitint.h (UBILtype): Change define into a typedef with
	may_alias attribute.

2024-01-12  Sandra Loosemore  <sandra@codesourcery.com>

	* unwind-dw2-fde-dip.c (_Unwind_Find_FDE): Do not try to use
	_dl_find_object on nios2; it doesn't work.

2023-12-23  Thomas Schwinge  <thomas@codesourcery.com>

	* c++-minimal/README: New.
	* c++-minimal/guard.c: New.
	* config/gcn/t-amdgcn (LIB2ADD): Add it.
	* config/nvptx/t-nvptx (LIB2ADD): Likewise.

2023-12-20  Alexandre Oliva  <oliva@adacore.com>

	PR middle-end/112917
	* config.host (sparc, sparc64): Enable...
	* config/sparc/t-sparc: ... this new fragment.

2023-12-20  Alexandre Oliva  <oliva@adacore.com>

	* strub.c (ATTRIBUTE_NOINLINE): New.
	(ATTRIBUTE_STRUB_CALLABLE): Add it.
	(__strub_dummy_force_no_leaf): Drop it.

2023-12-16  Andrew Carlotti  <andrew.carlotti@arm.com>

	* config/aarch64/cpuinfo.c (enum CPUFeatures): Move to shared
	copy in gcc/common

2023-12-16  Andrew Carlotti  <andrew.carlotti@arm.com>
	    Pavel Iliin  <Pavel.Iliin@arm.com>

	* config/aarch64/t-aarch64: Include cpuinfo.c
	* config/aarch64/cpuinfo.c: New file
	(__init_cpu_features_constructor) New.
	(__init_cpu_features_resolver) New.
	(__init_cpu_features) New.

2023-12-11  Lipeng Zhu  <lipeng.zhu@intel.com>

	* gthr-posix.h (__GTHREAD_RWLOCK_INIT): New macro.
	(__gthrw): New function.
	(__gthread_rwlock_rdlock): New function.
	(__gthread_rwlock_tryrdlock): New function.
	(__gthread_rwlock_wrlock): New function.
	(__gthread_rwlock_trywrlock): New function.
	(__gthread_rwlock_unlock): New function.

2023-12-08  Florian Weimer  <fweimer@redhat.com>

	* libgcov-interface.c (__gcov_fork): Use __builtin_fork instead
	of fork.

2023-12-08  Szabolcs Nagy  <szabolcs.nagy@arm.com>

	* config.in: Regenerate.

2023-12-08  Szabolcs Nagy  <szabolcs.nagy@arm.com>

	* config/aarch64/__arm_za_disable.S: Add hidden alias.
	* config/aarch64/aarch64-unwind.h: Reset the SME state before
	EH return via the _Unwind_Frames_Extra hook.

2023-12-08  Szabolcs Nagy  <szabolcs.nagy@arm.com>

	* config/aarch64/t-aarch64: Add sources to the build.
	* config/aarch64/__aarch64_have_sme.c: New file.
	* config/aarch64/__arm_sme_state.S: New file.
	* config/aarch64/__arm_tpidr2_restore.S: New file.
	* config/aarch64/__arm_tpidr2_save.S: New file.
	* config/aarch64/__arm_za_disable.S: New file.
	* config/aarch64/aarch64-asm.h: New file.
	* config/aarch64/libgcc-sme.ver: New file.

2023-12-08  Szabolcs Nagy  <szabolcs.nagy@arm.com>

	* config.in: Undef HAVE___GETAUXVAL.
	* configure: Regenerate.
	* configure.ac: Check for __getauxval.

2023-12-08  Szabolcs Nagy  <szabolcs.nagy@arm.com>

	* config.in: Undef HAVE_AS_VARIANT_PCS.
	* configure: Regenerate.
	* configure.ac: Check for .variant_pcs.

2023-12-07  Alexandre Oliva  <oliva@adacore.com>

	* configure.ac: Check for strub support.
	* configure: Rebuilt.
	* Makefile.in: Compile strub.c conditionally.

2023-12-06  Thomas Schwinge  <thomas@codesourcery.com>
	    Jakub Jelinek  <jakub@redhat.com>

	PR libgcc/109289
	* emutls.c: Add GCC diagnostic ignored "-Wbuiltin-declaration-mismatch"
	pragma.

2023-12-06  Alexandre Oliva  <oliva@adacore.com>

	* Makefile.in (LIB2ADD): Add strub.c.
	* libgcc2.h (__strub_enter, __strub_update, __strub_leave):
	Declare.
	* strub.c: New.
	* libgcc-std.ver.in (__strub_enter): Add to GCC_14.0.0.
	(__strub_update, __strub_leave): Likewise.

2023-12-03  Jeff Law  <jlaw@ventanamicro.com>

	* unwind-pe.h (_Unwind_gnu_Find_got): Add prototype.

2023-12-03  Jeff Law  <jlaw@ventanamicro.com>

	* config/rx/rx-abi-functions.c (__ltdf2, __gtdf2): Add prototype.
	(__ledf2, __gedf2, __eqdf2, __nedf2): Likewise.
	(__ltsf2, __gtsf2, __lesf2, __gesf2, __eqsf2, __nesf2): Likewise.

2023-12-03  Jeff Law  <jlaw@ventanamicro.com>

	* config/frv/frvbegin.c (atexit): Add prototype.

2023-12-01  Alexandre Oliva  <oliva@adacore.com>

	* libgcc-std.ver.in (__hardcfr_check): Add to GCC_14.0.0.

2023-12-01  Sebastian Huber  <sebastian.huber@embedded-brains.de>

	PR target/112777
	* libgcov.h (GCOV_SUPPORTS_ATOMIC):  Honor that __LIBGCC_HAVE_LIBATOMIC is
	always defined as either 0 or 1.

2023-12-01  Florian Weimer  <fweimer@redhat.com>

	* config/aarch64/linux-unwind.h
	(aarch64_fallback_frame_state): Add cast to the expected type
	in sc assignment.

2023-11-30  Wilco Dijkstra  <wilco.dijkstra@arm.com>

	PR target/111404
	* config/aarch64/lse.S (__aarch64_cas16_acq_rel): Execute STLXP using
	either new value or loaded value.

2023-11-27  Richard Earnshaw  <rearnsha@arm.com>

	* config/arm/lib1funcs.S (__sync_synchronize): Adjust warning message.

2023-11-24  Richard Earnshaw  <rearnsha@arm.com>

	* config.host (arm*-*-eabi* | arm*-*-rtems*):
	Add arm/t-sync to the makefile rules.
	* config/arm/lib1funcs.S (__sync_synchronize_none)
	(__sync_synchronize_cp15dmb, __sync_synchronize_dmb)
	(__sync_synchronize): New functions.
	* config/arm/t-sync: New file.
	* config/arm/sync-none.specs: Likewise.
	* config/arm/sync-dmb.specs: Likewise.
	* config/arm/sync-cp15dmb.specs: Likewise.

2023-11-23  Jose E. Marchesi  <jose.marchesi@oracle.com>

	* hardcfr.c (__hardcfr_check_fail): Mark as always_inline.

2023-11-21  Jakub Jelinek  <jakub@redhat.com>

	* libgcov.h (GCOV_SUPPORTS_ATOMIC): Formatting fixes.

2023-11-18  Sebastian Huber  <sebastian.huber@embedded-brains.de>

	* libgcov.h (GCOV_SUPPORTS_ATOMIC): Always define it.
	Set it also to 1, if __LIBGCC_HAVE_LIBATOMIC is defined.

2023-11-18  Sebastian Huber  <sebastian.huber@embedded-brains.de>

	Revert:
	2023-11-18  Sebastian Huber  <sebastian.huber@embedded-brains.de>

	* libgcov.h (gcov_type): Define using __LIBGCC_GCOV_TYPE_SIZE.
	(gcov_type_unsigned): Likewise.

2023-11-10  Keith Packard  <keithp@keithp.com>

	* config/m68k/lb1sf68.S (__adddf3): Properly check for non-zero denorm.
	(__divdf3): Restore sign bit properly.
	(__addsf3): Correct exponent check.
	* config/m68k/fpgnulib.c (EXPMASK): Define.
	(__extendsfdf2): Handle Inf and NaN properly.
	(__truncdfsf2): Handle underflow and overflow correctly.
	(__extenddfxf2): Handle underflow, denorms, Inf and NaN correctly.
	(__truncxfdf2): Handle underflow and denorms correctly.
	(__fixxfsi): Reimplement.

2023-11-09  Jakub Jelinek  <jakub@redhat.com>

	PR libgcc/65833
	* config/t-softfp (softfp_bid_list): Add
	{U,}TItype <-> _Decimal{32,64,128} conversions.
	* soft-fp/floattisd.c: New file.
	* soft-fp/floattidd.c: New file.
	* soft-fp/floattitd.c: New file.
	* soft-fp/floatuntisd.c: New file.
	* soft-fp/floatuntidd.c: New file.
	* soft-fp/floatuntitd.c: New file.
	* soft-fp/fixsdti.c: New file.
	* soft-fp/fixddti.c: New file.
	* soft-fp/fixtdti.c: New file.
	* soft-fp/fixunssdti.c: New file.
	* soft-fp/fixunsddti.c: New file.
	* soft-fp/fixunstdti.c: New file.

2023-11-07  Kwok Cheung Yeung  <kcy@codesourcery.com>

	* offloadstuff.c (OFFLOAD_IND_FUNC_TABLE_SECTION_NAME): New.
	(__offload_ind_func_table): New.
	(__offload_ind_funcs_end): New.
	(__OFFLOAD_TABLE__): Add entries for indirect functions.

2023-11-03  Thomas Schwinge  <thomas@codesourcery.com>

	* config/gcn/gthr-gcn.h (__gthread_getspecific): 's%NULL%0'.

2023-10-31  Alexandre Oliva  <oliva@adacore.com>

	* hardcfr.c: Adjust copyright year.

2023-10-24  Sergei Trofimovich  <siarheit@google.com>

	* config/aarch64/heap-trampoline.c: Disable when libc is not
	present.
	* config/i386/heap-trampoline.c: Ditto.

2023-10-22  Iain Sandoe  <iain@sandoe.co.uk>

	* config/t-slibgcc-darwin: Generate libgcc_s
	with an @rpath name.
	* config.host: Handle Darwin rpaths.
	* config/t-darwin-rpath: New file.

2023-10-22  Andrew Burgess  <andrew.burgess@embecosm.com>
	    Maxim Blinov  <maxim.blinov@embecosm.com>
	    Iain Sandoe  <iain@sandoe.co.uk>
	    Francois-Xavier Coudert  <fxcoudert@gcc.gnu.org>

	* libgcc2.h (__builtin_nested_func_ptr_created): Declare.
	(__builtin_nested_func_ptr_deleted): Declare.
	* libgcc-std.ver.in: Add the new symbols.
	* config/aarch64/heap-trampoline.c: Implement heap-based
	trampolines for aarch64.
	* config/aarch64/t-heap-trampoline: Add rule to build
	config/aarch64/heap-trampoline.c
	* config/i386/heap-trampoline.c: Implement heap-based
	trampolines for x86_64.
	* config/i386/t-heap-trampoline: Add rule to build
	config/i386/heap-trampoline.cc
	* config.host: Handle --enable-heap-trampolines on
	x86_64-*-linux*, aarch64-*-linux*, x86_64-*-darwin*.

2023-10-20  Andrew Stubbs  <ams@codesourcery.com>

	* config/gcn/amdgcn_veclib.h (CDNA3_PLUS): Set false for __RDNA2__.

2023-10-20  Alexandre Oliva  <oliva@adacore.com>

	* Makefile.in (LIB2ADD): Add hardcfr.c.
	* hardcfr.c: New.

2023-10-13  Florian Weimer  <fweimer@redhat.com>

	* config/or1k/linux-unwind.h (or1k_fallback_frame_state): Add
	missing cast.

2023-10-13  Florian Weimer  <fweimer@redhat.com>

	* config/arc/linux-unwind.h (arc_fallback_frame_state): Add
	missing cast.

2023-10-13  Florian Weimer  <fweimer@redhat.com>

	* config/riscv/linux-unwind.h (riscv_fallback_frame_state): Add
	missing cast.

2023-10-13  Florian Weimer  <fweimer@redhat.com>

	* config/csky/linux-unwind.h (csky_fallback_frame_state): Add
	missing cast.

2023-10-13  Florian Weimer  <fweimer@redhat.com>

	* config/m68k/fpgnulib.c (__cmpdf2): Declare.

2023-09-26  Wilco Dijkstra  <wilco.dijkstra@arm.com>

	* config/aarch64/lse.S (BTI_C): Remove define.

2023-09-20  Pekka Seppänen  <pexu@gcc.mail.kapsi.fi>

	* config/aarch64/aarch64-unwind.h (aarch64_cie_signed_with_b_key):
	Use const unsigned type and a builtin.

2023-09-06  Jakub Jelinek  <jakub@redhat.com>

	PR c/102989
	* libgcc2.c (bitint_negate): Add function comment.
	* soft-fp/bitint.h (bitint_negate): Add function comment.
	(FP_TO_BITINT, FP_FROM_BITINT): Add comment explaining the macros.

2023-09-06  Jakub Jelinek  <jakub@redhat.com>

	PR c/102989
	* config/aarch64/t-softfp (softfp_extras): Use += rather than :=.
	* config/i386/64/t-softfp (softfp_extras): Likewise.
	* config/i386/libgcc-glibc.ver (GCC_14.0.0): Export _BitInt support
	routines.
	* config/i386/t-softfp (softfp_extras): Add fixxfbitint and
	bf, hf and xf mode floatbitint.
	(CFLAGS-floatbitintbf.c, CFLAGS-floatbitinthf.c): Add -msse2.
	* config/riscv/t-softfp32 (softfp_extras): Use += rather than :=.
	* config/rs6000/t-e500v1-fp (softfp_extras): Likewise.
	* config/rs6000/t-e500v2-fp (softfp_extras): Likewise.
	* config/t-softfp (softfp_floatbitint_funcs): New.
	(softfp_bid_list): New.
	(softfp_func_list): Add sf and df mode from and to _BitInt libcalls.
	(softfp_bid_file_list): New.
	(LIB2ADD_ST): Add $(softfp_bid_file_list).
	* config/t-softfp-sfdftf (softfp_extras): Add fixtfbitint and
	floatbitinttf.
	* config/t-softfp-tf (softfp_extras): Likewise.
	* libgcc2.c (bitint_reduce_prec): New inline function.
	(BITINT_INC, BITINT_END): Define.
	(bitint_mul_1, bitint_addmul_1): New helper functions.
	(__mulbitint3): New function.
	(bitint_negate, bitint_submul_1): New helper functions.
	(__divmodbitint4): New function.
	* libgcc2.h (LIBGCC2_UNITS_PER_WORD): When building _BitInt support
	libcalls, redefine depending on __LIBGCC_BITINT_LIMB_WIDTH__.
	(__mulbitint3, __divmodbitint4): Declare.
	* libgcc-std.ver.in (GCC_14.0.0): Export _BitInt support routines.
	* Makefile.in (lib2funcs): Add _mulbitint3.
	(LIB2_DIVMOD_FUNCS): Add _divmodbitint4.
	* soft-fp/bitint.h: New file.
	* soft-fp/fixdfbitint.c: New file.
	* soft-fp/fixsfbitint.c: New file.
	* soft-fp/fixtfbitint.c: New file.
	* soft-fp/fixxfbitint.c: New file.
	* soft-fp/floatbitintbf.c: New file.
	* soft-fp/floatbitintdf.c: New file.
	* soft-fp/floatbitinthf.c: New file.
	* soft-fp/floatbitintsf.c: New file.
	* soft-fp/floatbitinttf.c: New file.
	* soft-fp/floatbitintxf.c: New file.
	* soft-fp/op-common.h (_FP_FROM_INT): Add support for rsize up to
	4 * _FP_W_TYPE_SIZE rather than just 2 * _FP_W_TYPE_SIZE.
	* soft-fp/bitintpow10.c: New file.
	* soft-fp/fixsdbitint.c: New file.
	* soft-fp/fixddbitint.c: New file.
	* soft-fp/fixtdbitint.c: New file.
	* soft-fp/floatbitintsd.c: New file.
	* soft-fp/floatbitintdd.c: New file.
	* soft-fp/floatbitinttd.c: New file.

2023-09-06  Jakub Jelinek  <jakub@redhat.com>

	PR c/102989
	* soft-fp/bitintpow10.h: New file.

2023-09-05  Yang Yujie  <yangyujie@loongson.cn>

	* config.host: add loongarch*-elf target.

2023-08-11  Thomas Neumann  <thomas.neumann@in.tum.de>

	PR libgcc/110956
	* unwind-dw2-fde.c: Associate object with address of unwinding
	table.

2023-08-07  John Ericson  <git@JohnEricson.me>

	* configure: Regenerate.

2023-08-07  Alan Modra  <amodra@gmail.com>

	* configure: Regenerate.

2023-07-23  Andrew Pinski  <apinski@marvell.com>

	* config.host (riscv*-*-linux*): Add t-crtstuff to tmake_file.
	(riscv*-*-freebsd*): Likewise.
	* config/riscv/t-crtstuff: New file.

2023-07-19  liuhongt  <hongtao.liu@intel.com>

	* config/i386/t-softfp: Add -msse2 to libbid HFtype related
	files.

2023-07-11  Florian Weimer  <fweimer@redhat.com>

	PR libgcc/110179
	* unwind-dw2-fde-dip.c (find_fde_tail): Add cast to avoid
	implicit conversion of pointer value to integer.

2023-07-06  Kito Cheng  <kito.cheng@sifive.com>

	* config/riscv/sfp-machine.h (FP_INIT_ROUNDMODE): Check zfinx.
	(FP_HANDLE_EXCEPTIONS): Ditto.

2023-06-19  Andrew Stubbs  <ams@codesourcery.com>

	* config/gcn/lib2-divmod-di.c: Reimplement like lib2-divmod.c.
	* config/gcn/lib2-divmod.c: Likewise.
	* config/gcn/lib2-gcn.h: Add new types and prototypes for all the
	new vector libfuncs.
	* config/gcn/t-amdgcn: Add new files.
	* config/gcn/amdgcn_veclib.h: New file.
	* config/gcn/lib2-vec_divmod-di.c: New file.
	* config/gcn/lib2-vec_divmod-hi.c: New file.
	* config/gcn/lib2-vec_divmod-qi.c: New file.
	* config/gcn/lib2-vec_divmod.c: New file.

2023-06-19  Andrew Stubbs  <ams@codesourcery.com>

	* config/gcn/lib2-gcn.h (QItype, UQItype, HItype, UHItype): Delete.
	(__divhi3, __modhi3, __udivhi3, __umodhi3): Delete.
	* config/gcn/t-amdgcn: Don't build lib2-divmod-hi.c.
	* config/gcn/lib2-divmod-hi.c: Removed.

2023-06-07  Florian Weimer  <fweimer@redhat.com>

	PR libgcc/109712
	* unwind-dw2-fde-dip.c (find_fde_tail): Correct fast path for
	parsing eh_frame.

2023-06-05  Kewen Lin  <linkw@linux.ibm.com>

	* config/i386/morestack.S: Use @init_array rather than
	@progbits for section type of section .init_array.
	* config/rs6000/morestack.S: Likewise.
	* config/s390/morestack.S: Likewise.

2023-06-05  YunQiang Su  <yunqiang.su@cipunited.com>

	* config/mips/lib1funcs.S: New file.
	define __speculation_barrier and include mips16.S.
	* config/mips/t-mips: define LIB1ASMSRC as mips/lib1funcs.S.
	define LIB1ASMFUNCS as _speculation_barrier.
	set version info for __speculation_barrier.
	* config/mips/libgcc-mips.ver: New file.
	* config/mips/t-mips16: don't define LIB1ASMSRC as mips16.S
	included in lib1funcs.S now.

2023-06-03  Thomas Neumann  <tneumann@users.sourceforge.net>

	PR libgcc/109670
	* unwind-dw2-fde.c: Fix radix sort buffer management.

2023-06-03  Thomas Neumann  <tneumann@users.sourceforge.net>

	PR libgcc/109685
	* unwind-dw2-fde.c: Free sort array in atomic fast path.

2023-05-19  Iain Sandoe  <iain@sandoe.co.uk>

	* config.host: Arrange to set min Darwin OS versions from
	the configured host version.
	* config/darwin10-unwind-find-enc-func.c: Do not use current
	headers, but declare the nexessary structures locally to the
	versions in use for Mac OSX 10.6.
	* config/t-darwin: Amend to handle configured min OS
	versions.
	* config/t-darwin-min-1: New.
	* config/t-darwin-min-5: New.
	* config/t-darwin-min-8: New.

2023-05-15  Thomas Neumann  <tneumann@users.sourceforge.net>

	* unwind-dw2-fde.c: Fix assert in non-atomic path.

2023-05-15  Sören Tempel  <soeren+git@soeren-tempel.net>

	* unwind-dw2-fde.c: Accept empty ranges when deregistering frames.

2023-05-02  Patrick O'Neill  <patrick@rivosinc.com>

	* config/riscv/atomic.c: Change LR.aq/SC.rl pairs into
	sequentially consistent LR.aqrl/SC.rl pairs.

2023-05-01  Dimitar Dimitrov  <dimitar@dinux.eu>

	* config/pru/t-pru (HOST_LIBGCC2_CFLAGS): Add
	-DTARGET_HAS_NO_HW_DIVIDE.

2023-04-27  Hans-Peter Nilsson  <hp@axis.com>

	* config/cris/t-cris (HOST_LIBGCC2_CFLAGS): Add
	-DTARGET_HAS_NO_HW_DIVIDE.

2023-04-26  Patrick O'Neill  <patrick@rivosinc.com>

	PR target/104338
	* config/riscv/atomic.c: Add reference to duplicate logic.

2023-04-08  Tetsuma Hoshino  <t-hoshino@pony-e.jp>

	PR target/109402
	* config/v850/lib1funcs.S (___muldi3): Remove unnecessary
	stack manipulations.

2023-04-05  John David Anglin  <danglin@gcc.gnu.org>

	PR target/109374
	* config/pa/milli64.S (RETURN_COLUMN): Define.
	($$divI): Add CFI directives.
	($$divU): Likewise.
	($$remI): Likewise.
	($$remU): Likewise.

2023-03-19  Stafford Horne  <shorne@gmail.com>

	* config/or1k/sfp-machine.h (FP_HANDLE_EXCEPTIONS): Remove
	statement clearing existing exceptions.

2023-03-13  Max Filippov  <jcmvbkbc@gmail.com>

	* config/xtensa/crti.S: Add .note.GNU-stack section on linux.
	* config/xtensa/crtn.S: Likewise.
	* config/xtensa/lib1funcs.S: Likewise.
	* config/xtensa/lib2funcs.S: Likewise.

2023-03-12  Jakub Jelinek  <jakub@redhat.com>

	* config/aarch64/t-softfp (softfp_extensions): Add bfsf.
	(softfp_truncations): Add tfbf dfbf sfbf hfbf.
	(softfp_extras): Add floatdibf floatundibf floattibf floatuntibf.
	* config/aarch64/libgcc-softfp.ver (GCC_13.0.0): Export
	__extendbfsf2 and __trunc{s,d,t,h}fbf2.
	* config/aarch64/sfp-machine.h (_FP_NANFRAC_B, _FP_NANSIGN_B): Define.
	* soft-fp/floatundibf.c: New file.
	* soft-fp/floatdibf.c: New file.

2023-03-10  Jakub Jelinek  <jakub@redhat.com>

	PR target/107703
	* soft-fp/floattibf.c: New file.
	* soft-fp/floatuntibf.c: New file.
	* config/i386/libgcc-glibc.ver: Export __float{,un}tibf @ GCC_13.0.0.
	* config/i386/64/t-softfp (softfp_extras): Add floattibf and
	floatuntibf.
	(CFLAGS-floattibf.c, CFLAGS-floatunstibf.c): Add -msse2.

2023-03-08  Kewen Lin  <linkw@linux.ibm.com>

	PR libgcc/108727
	* config/rs6000/morestack.S (__morestack): Use PARAMS for new stack
	bump size.

2023-03-06   Michael Meissner  <meissner@linux.ibm.com>

	PR target/107299
	* config/rs6000/_divkc3.c (COPYSIGN): Use the correct built-in based on
	whether long double is IBM or IEEE.
	(INFINITY): Likewise.
	(FABS): Likewise.
	* config/rs6000/_mulkc3.c (COPYSIGN): Likewise.
	(INFINITY): Likewise.
	* config/rs6000/quad-float128.h (TF): Remove definition.
	(TFtype): Define to be long double or _Float128.
	(TCtype): Define to be _Complex long double or _Complex _Float128.
	* libgcc2.h (TFtype): Allow machine config files to override this.
	(TCtype): Likewise.
	* soft-fp/quad.h (TFtype): Likewise.

2023-02-13  Kito Cheng  <kito.cheng@sifive.com>

	* config.host (riscv*-*-*): Add config/riscv/value-unwind.h.
	* config/riscv/value-unwind.h: New.

2023-02-03  Christophe Lyon  <christophe.lyon@arm.com>

	* config/arm/pr-support.c (__gnu_unwind_execute): Use
	TARGET_HAVE_PACBTI to define set_pac and set_pac_sp.

2023-01-30  Flavio Cruz  <flaviocruz@gmail.com>

	* config.host: Recognize x86_64-*-gnu* targets.
	* config/i386/gnu-unwind.h: Update to handle __x86_64__ with a
	TODO for now.

2023-01-23  Srinath Parvathaneni  <srinath.parvathaneni@arm.com>

	* config/arm/pr-support.c (__gnu_unwind_execute): Decode opcode
	"0xb5".

2023-01-23  Andrea Corallo  <andrea.corallo@arm.com>
	    Tejas Belagod   <tbelagod@arm.com>
	    Srinath Parvathaneni  <srinath.parvathaneni@arm.com>

	* config/arm/pr-support.c (__gnu_unwind_execute): Decode
	exception opcode (0xb4) for saving RA_AUTH_CODE and authenticate
	with AUTG if found.
	* config/arm/unwind-arm.c (struct pseudo_regs): New.
	(phase1_vrs): Introduce new field to store pseudo-reg state.
	(phase2_vrs): Likewise.
	(_Unwind_VRS_Get): Load pseudo register state from virtual reg set.
	(_Unwind_VRS_Set): Store pseudo register state to virtual reg set.
	(_Unwind_VRS_Pop): Load pseudo register value from stack into VRS.

2023-01-18  Wilco Dijkstra  <wilco.dijkstra@arm.com>

	PR target/107678
	* unwind-dw2.h (REG_UNSAVED_ARCHEXT): Add new enum.
	* unwind-dw2.c (uw_update_context_1): Add REG_UNSAVED_ARCHEXT case.
	* unwind-dw2-execute_cfa.h: Use REG_UNSAVED_ARCHEXT/REG_UNSAVED to
	encode the return address signing state.
	* config/aarch64/aarch64-unwind.h (aarch64_demangle_return_addr)
	Check current return address signing state.
	(aarch64_frob_update_contex): Remove.

2023-01-13  John David Anglin  <danglin@gcc.gnu.org>

	* config.host (hppa*64*-*-linux*): Adjust tmake_file to use
	pa/t-pa64-linux.
	(hppa*64*-*-hpux11*): Adjust tmake_file to use pa/t-pa64-hpux
	instead of pa/t-hpux and pa/t-pa64.
	* config/pa/linux-atomic.c: Define u32 type.
	(ATOMIC_LOAD): Define new macro to implement atomic_load_1,
	atomic_load_2, atomic_load_4 and atomic_load_8.  Update sync
	defines to use atomic_load calls for type.
	(SYNC_LOCK_LOAD_2): New macro to implement __sync_lock_load_8.
	* config/pa/sync-libfuncs.c: New file.
	* config/pa/t-netbsd (LIB2ADD_ST): Define.
	* config/pa/t-openbsd (LIB2ADD_ST): Define.
	* config/pa/t-pa64-hpux: New file.
	* config/pa/t-pa64-linux: New file.

2023-01-13  Jonathan Wakely  <jwakely@redhat.com>

	PR libstdc++/108331
	* config/i386/gthr-win32.h (__gthr_win32_legacy_mutex_t): New
	struct matching the previous __gthread_mutex_t struct.
	(__GTHREAD_LEGACY_MUTEX_T): Define.

2023-01-13  Seija Kijin  <doremylover456@gmail.com>

	* config/arm/lib1funcs.S (clear_cache): Use SVC to conform to
	unified syntax.

2023-01-07  LIU Hao  <lh_mouse@126.com>

	PR middle-end/108300
	* config/i386/enable-execute-stack-mingw32.c: Define
	`WIN32_LEAN_AND_MEAN` before <windows.h>.
	* libgcc2.c: Likewise.
	* unwind-generic.h: Likewise.

2023-01-03  Florian Weimer  <fweimer@redhat.com>

	* unwind-dw2-execute_cfa.h: New file.  Extracted from
	the execute_cfa_program function in unwind-dw2.c.
	* unwind-dw2.c (execute_cfa_program_generic): New function.
	(execute_cfa_program_specialized): Likewise.
	(execute_cfa_program): Call execute_cfa_program_specialized
	or execute_cfa_program_generic, as appropriate.

2023-01-03  Florian Weimer  <fweimer@redhat.com>

	Revert:
	2023-01-03  Florian Weimer  <fweimer@redhat.com>

	* unwind-dw2.c (dwarf_reg_size): New function.
	(_Unwind_GetGR, _Unwind_SetGR, _Unwind_SetGRPtr)
	(_Unwind_SetSpColumn, uw_install_context_1): Use it.
	(uw_init_context_1): Do not initialize dwarf_reg_size_table
	if not in use.

2023-01-03  Florian Weimer  <fweimer@redhat.com>

	Revert:
	2023-01-03  Florian Weimer  <fweimer@redhat.com>

	* unwind-dw2-execute_cfa.h: New file.  Extracted from
	the execute_cfa_program function in unwind-dw2.c.
	* unwind-dw2.c (execute_cfa_program_generic): New function.
	(execute_cfa_program_specialized): Likewise.
	(execute_cfa_program): Call execute_cfa_program_specialized
	or execute_cfa_program_generic, as appropriate.

2023-01-02  Florian Weimer  <fweimer@redhat.com>

	* unwind-dw2-execute_cfa.h: New file.  Extracted from
	the execute_cfa_program function in unwind-dw2.c.
	* unwind-dw2.c (execute_cfa_program_generic): New function.
	(execute_cfa_program_specialized): Likewise.
	(execute_cfa_program): Call execute_cfa_program_specialized
	or execute_cfa_program_generic, as appropriate.

2023-01-02  Florian Weimer  <fweimer@redhat.com>

	* unwind-dw2.c (dwarf_reg_size): New function.
	(_Unwind_GetGR, _Unwind_SetGR, _Unwind_SetGRPtr)
	(_Unwind_SetSpColumn, uw_install_context_1): Use it.
	(uw_init_context_1): Do not initialize dwarf_reg_size_table
	if not in use.

2022-12-25  Jonathan Yong  <10walls@gmail.com>

	* config/i386/gthr-win32.h: undef CC_NONE

2022-12-24  Iain Sandoe  <iain@sandoe.co.uk>

	* config/t-slibgcc-darwin (install-darwin-libgcc-stubs): Skip the
	install of libgcc_s.1.dylib when the installation is into the build
	gcc directory.

2022-12-23  Eric Botcazou  <ebotcazou@adacore.com>

	* config.host (i[34567]86-*-mingw*): Add thread fragment after EH one
	as well as new i386/t-slibgcc-mingw fragment.
	(x86_64-*-mingw*): Likewise.
	* config/i386/gthr-win32.h: If _WIN32_WINNT is at least 0x0600, define
	both __GTHREAD_HAS_COND and __GTHREADS_CXX0X to 1.
	Error out if _GTHREAD_USE_MUTEX_TIMEDLOCK is 1.
	Include stdlib.h instead of errno.h and do not include _mingw.h.
	(CONST_CAST2): Add specific definition for C++.
	(ATTRIBUTE_UNUSED): New macro.
	(__UNUSED_PARAM): Delete.
	Define WIN32_LEAN_AND_MEAN before including windows.h.
	(__gthread_objc_data_tls): Use TLS_OUT_OF_INDEXES instead of (DWORD)-1.
	(__gthread_objc_init_thread_system): Likewise.
	(__gthread_objc_thread_get_data): Minor tweak.
	(__gthread_objc_condition_allocate): Use ATTRIBUTE_UNUSED.
	(__gthread_objc_condition_deallocate): Likewise.
	(__gthread_objc_condition_wait): Likewise.
	(__gthread_objc_condition_broadcast): Likewise.
	(__gthread_objc_condition_signal): Likewise.
	Include sys/time.h.
	(__gthr_win32_DWORD): New typedef.
	(__gthr_win32_HANDLE): Likewise.
	(__gthr_win32_CRITICAL_SECTION): Likewise.
	(__gthr_win32_CONDITION_VARIABLE): Likewise.
	(__gthread_t): Adjust.
	(__gthread_key_t): Likewise.
	(__gthread_mutex_t): Likewise.
	(__gthread_recursive_mutex_t): Likewise.
	(__gthread_cond_t): New typedef.
	(__gthread_time_t): Likewise.
	(__GTHREAD_MUTEX_INIT_DEFAULT): Delete.
	(__GTHREAD_RECURSIVE_MUTEX_INIT_DEFAULT): Likewise.
	(__GTHREAD_COND_INIT_FUNCTION): Define.
	(__GTHREAD_TIME_INIT): Likewise.
	(__gthr_i486_lock_cmp_xchg): Delete.
	(__gthr_win32_create): Declare.
	(__gthr_win32_join): Likewise.
	(__gthr_win32_self): Likewise.
	(__gthr_win32_detach): Likewise.
	(__gthr_win32_equal): Likewise.
	(__gthr_win32_yield): Likewise.
	(__gthr_win32_mutex_destroy): Likewise.
	(__gthr_win32_cond_init_function): Likewise if __GTHREADS_HAS_COND is 1.
	(__gthr_win32_cond_broadcast): Likewise.
	(__gthr_win32_cond_signal): Likewise.
	(__gthr_win32_cond_wait): Likewise.
	(__gthr_win32_cond_timedwait): Likewise.
	(__gthr_win32_recursive_mutex_init_function): Delete.
	(__gthr_win32_recursive_mutex_lock): Likewise.
	(__gthr_win32_recursive_mutex_unlock): Likewise.
	(__gthr_win32_recursive_mutex_destroy): Likewise.
	(__gthread_create): New inline function.
	(__gthread_join): Likewise.
	(__gthread_self): Likewise.
	(__gthread_detach): Likewise.
	(__gthread_equal): Likewise.
	(__gthread_yield): Likewise.
	(__gthread_cond_init_function): Likewise if __GTHREADS_HAS_COND is 1.
	(__gthread_cond_broadcast): Likewise.
	(__gthread_cond_signal): Likewise.
	(__gthread_cond_wait): Likewise.
	(__gthread_cond_timedwait): Likewise.
	(__GTHREAD_WIN32_INLINE): New macro.
	(__GTHREAD_WIN32_COND_INLINE): Likewise.
	(__GTHREAD_WIN32_ACTIVE_P): Likewise.
	Define WIN32_LEAN_AND_MEAN before including windows.h.
	(__gthread_once): Minor tweaks.
	(__gthread_key_create): Use ATTRIBUTE_UNUSED and TLS_OUT_OF_INDEXES.
	(__gthread_key_delete): Minor tweak.
	(__gthread_getspecific): Likewise.
	(__gthread_setspecific): Likewise.
	(__gthread_mutex_init_function): Reimplement.
	(__gthread_mutex_destroy): Likewise.
	(__gthread_mutex_lock): Likewise.
	(__gthread_mutex_trylock): Likewise.
	(__gthread_mutex_unlock): Likewise.
	(__gthr_win32_abs_to_rel_time): Declare.
	(__gthread_recursive_mutex_init_function): Reimplement.
	(__gthread_recursive_mutex_destroy): Likewise.
	(__gthread_recursive_mutex_lock): Likewise.
	(__gthread_recursive_mutex_trylock): Likewise.
	(__gthread_recursive_mutex_unlock): Likewise.
	(__gthread_cond_destroy): New inline function.
	(__gthread_cond_wait_recursive): Likewise.
	* config/i386/gthr-win32.c: Delete everything.
	Include gthr-win32.h to get the out-of-line version of inline routines.
	Add compile-time checks for the local version of the Win32 types.
	* config/i386/gthr-win32-cond.c: New file.
	* config/i386/gthr-win32-thread.c: Likewise.
	* config/i386/t-gthr-win32: Add config/i386/gthr-win32-thread.c to the
	EH part, config/i386/gthr-win32-cond.c and config/i386/gthr-win32.c to
	the static version of libgcc.
	* config/i386/t-slibgcc-mingw: New file.
	* config/i386/libgcc-mingw.ver: Likewise.

2022-12-16  Thomas Neumann  <tneumann@users.sourceforge.net>

	* unwind-dw2-fde.c: Initialize fde object lazily when
	the first exception tries to pass through.

2022-12-16  Thomas Neumann  <tneumann@users.sourceforge.net>

	* unwind-dw2-fde.c: Use radix sort instead of split+sort+merge.

2022-12-08  Max Filippov  <jcmvbkbc@gmail.com>

	* config/xtensa/xtensa-config-builtin.h (XCHAL_NUM_AREGS)
	(XCHAL_ICACHE_SIZE, XCHAL_DCACHE_SIZE, XCHAL_ICACHE_LINESIZE)
	(XCHAL_DCACHE_LINESIZE, XCHAL_MMU_MIN_PTE_PAGE_SIZE)
	(XSHAL_ABI): Remove stray symbols from macro definitions.

2022-12-07  Max Filippov  <jcmvbkbc@gmail.com>

	* config/xtensa/crti.S (xtensa-config.h): Replace #inlcude with
	xtensa-config-builtin.h.
	* config/xtensa/crtn.S: Likewise.
	* config/xtensa/lib1funcs.S: Likewise.
	* config/xtensa/lib2funcs.S: Likewise.
	* config/xtensa/xtensa-config-builtin.h: New File.

2022-11-04  Florian Weimer  <fweimer@redhat.com>

	* unwind-dw2-fde-dip.c (find_fde_tail): Special-case encoding
	values actually used by BFD ld.

2022-10-23  LIU Hao  <lh_mouse@126.com>

	* config/i386/gthr-mcf.h: Include 'gthr_libobjc.h' when building
	libobjc, instead of 'gthr.h'

2022-10-19  LIU Hao  <lh_mouse@126.com>

	* config.host: Add new cases for `mcf` thread model
	* config/i386/gthr-mcf.h: New file
	* config/i386/t-mingw-mcfgthread: New file
	* config/i386/t-slibgcc-cygming: Add mcfgthread for libgcc DLL
	* configure: Regenerate

2022-10-18  Jonathan Wakely  <jwakely@redhat.com>

	* Makefile.in: Quote variable.

2022-10-17  H.J. Lu  <hjl.tools@gmail.com>

	* unwind-generic.h (_Unwind_Frames_Increment): Add the EXC
	argument.
	* unwind.inc (_Unwind_RaiseException_Phase2): Pass EXC to
	_Unwind_Frames_Increment.
	(_Unwind_ForcedUnwind_Phase2): Likewise.
	* config/i386/shadow-stack-unwind.h (_Unwind_Frames_Increment):
	Take the EXC argument.  Return _URC_FATAL_PHASE2_ERROR if the
	return address on normal stack doesn't match the return address
	on shadow stack.

2022-10-17  Florian Weimer  <fweimer@redhat.com>

	* unwind-dw2.h (struct frame_state_reg_info): Move cfa_how member
	and reduce its size.

2022-10-14  Jakub Jelinek  <jakub@redhat.com>

	* config/i386/t-softfp (softfp_extensions): Add bfsf.
	(softfp_truncations): Add tfbf xfbf dfbf sfbf hfbf.
	(CFLAGS-extendbfsf2.c, CFLAGS-truncsfbf2.c, CFLAGS-truncdfbf2.c,
	CFLAGS-truncxfbf2.c, CFLAGS-trunctfbf2.c, CFLAGS-trunchfbf2.c): Add
	-msse2.
	* config/i386/libgcc-glibc.ver (GCC_13.0.0): Export
	__extendbfsf2 and __trunc{s,d,x,t,h}fbf2.
	* config/i386/sfp-machine.h (_FP_NANSIGN_B): Define.
	* config/i386/64/sfp-machine.h (_FP_NANFRAC_B): Define.
	* config/i386/32/sfp-machine.h (_FP_NANFRAC_B): Define.
	* soft-fp/brain.h: New file.
	* soft-fp/truncsfbf2.c: New file.
	* soft-fp/truncdfbf2.c: New file.
	* soft-fp/truncxfbf2.c: New file.
	* soft-fp/trunctfbf2.c: New file.
	* soft-fp/trunchfbf2.c: New file.
	* soft-fp/truncbfhf2.c: New file.
	* soft-fp/extendbfsf2.c: New file.

2022-10-12  Martin Liska  <mliska@suse.cz>

	* libgcov-driver.c: Use new function.
	* libgcov.h (gcov_write_summary): Rename to ...
	(gcov_write_object_summary): ... this.

2022-10-11  Olivier Hainque  <hainque@adacore.com>

	* config.host (*vxworks*): When enable_shared, add
	libgcc and crtstuff "shared" fragments for rtp except
	large code model.
	(aarch64*-wrs-vxworks7*): Remove t-slibgcc-libgcc from
	the list of fragments.

2022-10-06  Jakub Jelinek  <jakub@redhat.com>

	* config/arc/linux-unwind.h (arc_fallback_frame_state): Use
	fs->regs.how[X] instead of fs->regs.reg[X].how.

2022-10-06  Jakub Jelinek  <jakub@redhat.com>

	* unwind-dw2.h (REG_UNSAVED, REG_SAVED_OFFSET, REG_SAVED_REG,
	REG_SAVED_EXP, REG_SAVED_VAL_OFFSET, REG_SAVED_VAL_EXP,
	REG_UNDEFINED): New anonymous enum, moved from inside of
	struct frame_state_reg_info.
	(struct frame_state_reg_info): Remove reg[].how element and the
	anonymous enum there.  Add how element.
	* unwind-dw2.c: Include stddef.h.
	(uw_frame_state_for): Don't clear first
	offsetof (_Unwind_FrameState, regs.how[0]) bytes of *fs.
	(execute_cfa_program, __frame_state_for, uw_update_context_1,
	uw_update_context): Use fs->regs.how[X] instead of fs->regs.reg[X].how
	or fs.regs.how[X] instead of fs.regs.reg[X].how.
	* config/sh/linux-unwind.h (sh_fallback_frame_state): Likewise.
	* config/bfin/linux-unwind.h (bfin_fallback_frame_state): Likewise.
	* config/pa/linux-unwind.h (pa32_fallback_frame_state): Likewise.
	* config/pa/hpux-unwind.h (UPDATE_FS_FOR_SAR, UPDATE_FS_FOR_GR,
	UPDATE_FS_FOR_FR, UPDATE_FS_FOR_PC, pa_fallback_frame_state):
	Likewise.
	* config/alpha/vms-unwind.h (alpha_vms_fallback_frame_state):
	Likewise.
	* config/alpha/linux-unwind.h (alpha_fallback_frame_state): Likewise.
	* config/arc/linux-unwind.h (arc_fallback_frame_state,
	arc_frob_update_context): Likewise.
	* config/riscv/linux-unwind.h (riscv_fallback_frame_state): Likewise.
	* config/nios2/linux-unwind.h (NIOS2_REG): Likewise.
	* config/nds32/linux-unwind.h (NDS32_PUT_FS_REG): Likewise.
	* config/s390/tpf-unwind.h (s390_fallback_frame_state): Likewise.
	* config/s390/linux-unwind.h (s390_fallback_frame_state): Likewise.
	* config/sparc/sol2-unwind.h (sparc64_frob_update_context,
	MD_FALLBACK_FRAME_STATE_FOR): Likewise.
	* config/sparc/linux-unwind.h (sparc64_fallback_frame_state,
	sparc64_frob_update_context, sparc_fallback_frame_state): Likewise.
	* config/i386/sol2-unwind.h (x86_64_fallback_frame_state,
	x86_fallback_frame_state): Likewise.
	* config/i386/w32-unwind.h (i386_w32_fallback_frame_state): Likewise.
	* config/i386/linux-unwind.h (x86_64_fallback_frame_state,
	x86_fallback_frame_state): Likewise.
	* config/i386/freebsd-unwind.h (x86_64_freebsd_fallback_frame_state):
	Likewise.
	* config/i386/dragonfly-unwind.h
	(x86_64_dragonfly_fallback_frame_state): Likewise.
	* config/i386/gnu-unwind.h (x86_gnu_fallback_frame_state): Likewise.
	* config/csky/linux-unwind.h (csky_fallback_frame_state): Likewise.
	* config/aarch64/linux-unwind.h (aarch64_fallback_frame_state):
	Likewise.
	* config/aarch64/freebsd-unwind.h
	(aarch64_freebsd_fallback_frame_state): Likewise.
	* config/aarch64/aarch64-unwind.h (aarch64_frob_update_context):
	Likewise.
	* config/or1k/linux-unwind.h (or1k_fallback_frame_state): Likewise.
	* config/mips/linux-unwind.h (mips_fallback_frame_state): Likewise.
	* config/loongarch/linux-unwind.h (loongarch_fallback_frame_state):
	Likewise.
	* config/m68k/linux-unwind.h (m68k_fallback_frame_state): Likewise.
	* config/xtensa/linux-unwind.h (xtensa_fallback_frame_state):
	Likewise.
	* config/rs6000/darwin-fallback.c (set_offset): Likewise.
	* config/rs6000/aix-unwind.h (MD_FROB_UPDATE_CONTEXT): Likewise.
	* config/rs6000/linux-unwind.h (ppc_fallback_frame_state): Likewise.
	* config/rs6000/freebsd-unwind.h (frob_update_context): Likewise.

2022-10-02  Olivier Hainque  <hainque@adacore.com>

	* config/t-vxworks (LIBGCC2_INCLUDE): Augment comment.  Move
	-I options for gcc/include and gcc/include-fixed at the end
	and make them -isystem.

2022-10-02  Olivier Hainque  <hainque@adacore.com>

	* config/gthr-vxworks.h: Prevent Wpragma warning for the
	pragma diagnostics on Wstrict-prototypes.

2022-09-29  Olivier Hainque  <hainque@adacore.com>

	* config/vxcrtstuff.c: Improve the comment attached to the use
	of auto-host.h and of __dso_handle.  Remove redundant guard on
	HAVE_INITFINI_ARRAY_SUPPORT within a USE_INITFINI_ARRAY section.

2022-09-26  Thomas Neumann  <tneumann@users.sourceforge.net>

	* unwind-dw2-fde.c: Introduce a constant for in_shutdown
	for the non-fast-path case. Drop destructor priority.

2022-09-22  Thomas Neumann  <tneumann@users.sourceforge.net>

	* unwind-dw2-fde.c: (release_register_frames) Remember
	when the btree has been destroyed.
	(__deregister_frame_info_bases) Disable the assert when
	shutting down.

2022-09-18  Thomas Neumann  <tneumann@users.sourceforge.net>

	* unwind-dw2-fde.c: Replace uintptr_t with typedef
	for __UINTPTR_TYPE__.
	* unwind-dw2-btree.h: Likewise.

2022-09-16  Thomas Neumann  <tneumann@users.sourceforge.net>

	* unwind-dw2-fde.c (release_registered_frames): Cleanup at shutdown.
	(__register_frame_info_table_bases): Use btree in atomic fast path.
	(__deregister_frame_info_bases): Likewise.
	(_Unwind_Find_FDE): Likewise.
	(base_from_object): Make parameter const.
	(classify_object_over_fdes): Add query-only mode.
	(get_pc_range): Compute PC range for lookup.
	* unwind-dw2-fde.h (last_fde): Make parameter const.
	* unwind-dw2-btree.h: New file.

2022-08-31  Martin Liska  <mliska@suse.cz>

	* config.host: Remove hppa.

2022-08-30  Martin Liska  <mliska@suse.cz>

	* config.host: Remove the port.

2022-08-26  Martin Liska  <mliska@suse.cz>

	* config.host: Remove cr16 related stuff.
	* config/cr16/crti.S: Removed.
	* config/cr16/crtlibid.S: Removed.
	* config/cr16/crtn.S: Removed.
	* config/cr16/divmodhi3.c: Removed.
	* config/cr16/lib1funcs.S: Removed.
	* config/cr16/t-cr16: Removed.
	* config/cr16/t-crtlibid: Removed.
	* config/cr16/unwind-cr16.c: Removed.
	* config/cr16/unwind-dw2.h: Removed.

2022-08-16  Kito Cheng  <kito.cheng@sifive.com>

	* config/riscv/sfp-machine.h (_FP_NANFRAC_H): New.
	(_FP_NANFRAC_H): Ditto.
	(_FP_NANSIGN_H): Ditto.
	* config/riscv/t-softfp32 (softfp_extensions): Add HF related
	routines.
	(softfp_truncations): Ditto.
	(softfp_extras): Ditto.
	* config/riscv/t-softfp64 (softfp_extras): Add HF related routines.

2022-08-16  Kito Cheng  <kito.cheng@sifive.com>

	* soft-fp/fixhfdi.c: New.
	* soft-fp/fixhfsi.c: Likewise.
	* soft-fp/fixunshfdi.c: Likewise.
	* soft-fp/fixunshfsi.c: Likewise.
	* soft-fp/floatdihf.c: Likewise.
	* soft-fp/floatsihf.c: Likewise.
	* soft-fp/floatundihf.c: Likewise.
	* soft-fp/floatunsihf.c: Likewise.
	* soft-fp/adddf3.c: Updating copyright years, removing "Contributed by"
	lines and update URL for license.
	* soft-fp/addsf3.c: Likewise.
	* soft-fp/addtf3.c: Likewise.
	* soft-fp/divdf3.c: Likewise.
	* soft-fp/divsf3.c: Likewise.
	* soft-fp/divtf3.c: Likewise.
	* soft-fp/double.h: Likewise.
	* soft-fp/eqdf2.c: Likewise.
	* soft-fp/eqhf2.c: Likewise.
	* soft-fp/eqsf2.c: Likewise.
	* soft-fp/eqtf2.c: Likewise.
	* soft-fp/extenddftf2.c: Likewise.
	* soft-fp/extended.h: Likewise.
	* soft-fp/extendhfdf2.c: Likewise.
	* soft-fp/extendhfsf2.c: Likewise.
	* soft-fp/extendhftf2.c: Likewise.
	* soft-fp/extendhfxf2.c: Likewise.
	* soft-fp/extendsfdf2.c: Likewise.
	* soft-fp/extendsftf2.c: Likewise.
	* soft-fp/extendxftf2.c: Likewise.
	* soft-fp/fixdfdi.c: Likewise.
	* soft-fp/fixdfsi.c: Likewise.
	* soft-fp/fixdfti.c: Likewise.
	* soft-fp/fixhfti.c: Likewise.
	* soft-fp/fixsfdi.c: Likewise.
	* soft-fp/fixsfsi.c: Likewise.
	* soft-fp/fixsfti.c: Likewise.
	* soft-fp/fixtfdi.c: Likewise.
	* soft-fp/fixtfsi.c: Likewise.
	* soft-fp/fixtfti.c: Likewise.
	* soft-fp/fixunsdfdi.c: Likewise.
	* soft-fp/fixunsdfsi.c: Likewise.
	* soft-fp/fixunsdfti.c: Likewise.
	* soft-fp/fixunshfti.c: Likewise.
	* soft-fp/fixunssfdi.c: Likewise.
	* soft-fp/fixunssfsi.c: Likewise.
	* soft-fp/fixunssfti.c: Likewise.
	* soft-fp/fixunstfdi.c: Likewise.
	* soft-fp/fixunstfsi.c: Likewise.
	* soft-fp/fixunstfti.c: Likewise.
	* soft-fp/floatdidf.c: Likewise.
	* soft-fp/floatdisf.c: Likewise.
	* soft-fp/floatditf.c: Likewise.
	* soft-fp/floatsidf.c: Likewise.
	* soft-fp/floatsisf.c: Likewise.
	* soft-fp/floatsitf.c: Likewise.
	* soft-fp/floattidf.c: Likewise.
	* soft-fp/floattihf.c: Likewise.
	* soft-fp/floattisf.c: Likewise.
	* soft-fp/floattitf.c: Likewise.
	* soft-fp/floatundidf.c: Likewise.
	* soft-fp/floatundisf.c: Likewise.
	* soft-fp/floatunditf.c: Likewise.
	* soft-fp/floatunsidf.c: Likewise.
	* soft-fp/floatunsisf.c: Likewise.
	* soft-fp/floatunsitf.c: Likewise.
	* soft-fp/floatuntidf.c: Likewise.
	* soft-fp/floatuntihf.c: Likewise.
	* soft-fp/floatuntisf.c: Likewise.
	* soft-fp/floatuntitf.c: Likewise.
	* soft-fp/gedf2.c: Likewise.
	* soft-fp/gesf2.c: Likewise.
	* soft-fp/getf2.c: Likewise.
	* soft-fp/half.h: Likewise.
	* soft-fp/ledf2.c: Likewise.
	* soft-fp/lesf2.c: Likewise.
	* soft-fp/letf2.c: Likewise.
	* soft-fp/muldf3.c: Likewise.
	* soft-fp/mulsf3.c: Likewise.
	* soft-fp/multf3.c: Likewise.
	* soft-fp/negdf2.c: Likewise.
	* soft-fp/negsf2.c: Likewise.
	* soft-fp/negtf2.c: Likewise.
	* soft-fp/op-1.h: Likewise.
	* soft-fp/op-2.h: Likewise.
	* soft-fp/op-4.h: Likewise.
	* soft-fp/op-8.h: Likewise.
	* soft-fp/op-common.h: Likewise.
	* soft-fp/quad.h: Likewise.
	* soft-fp/single.h: Likewise.
	* soft-fp/soft-fp.h: Likewise.
	* soft-fp/subdf3.c: Likewise.
	* soft-fp/subsf3.c: Likewise.
	* soft-fp/subtf3.c: Likewise.
	* soft-fp/truncdfhf2.c: Likewise.
	* soft-fp/truncdfsf2.c: Likewise.
	* soft-fp/truncsfhf2.c: Likewise.
	* soft-fp/trunctfdf2.c: Likewise.
	* soft-fp/trunctfhf2.c: Likewise.
	* soft-fp/trunctfsf2.c: Likewise.
	* soft-fp/trunctfxf2.c: Likewise.
	* soft-fp/truncxfhf2.c: Likewise.
	* soft-fp/unorddf2.c: Likewise.
	* soft-fp/unordsf2.c: Likewise.
	* soft-fp/unordtf2.c: Likewise.

2022-07-18  Claudiu Zissulescu  <claziss@synopsys.com>

	* config/arc/lib2funcs.c (udivmodsi4): Update AND mask.
	* config/arc/lib1funcs.S (umodsi3): Don't use it for RF16
	configurations.

2022-06-25  Jeff Law  <jeffreyalaw@gmail.com>

	* config.host: Removed tilegx and tilepro entries.
	* config/tilegx/sfp-machine.h: Removed.
	* config/tilegx/sfp-machine32.h: Removed.
	* config/tilegx/sfp-machine64.h: Removed.
	* config/tilegx/t-crtstuff: Removed.
	* config/tilegx/t-softfp: Removed.
	* config/tilegx/t-tilegx: Removed.
	* config/tilepro/atomic.c: Removed.
	* config/tilepro/atomic.h: Removed.
	* config/tilepro/linux-unwind.h: Removed.
	* config/tilepro/sfp-machine.h: Removed.
	* config/tilepro/softdivide.c: Removed.
	* config/tilepro/softmpy.S: Removed.
	* config/tilepro/t-crtstuff: Removed.
	* config/tilepro/t-tilepro: Removed.

2022-06-09  Takayuki 'January June' Suwa  <jjsuwa_sys3175@yahoo.co.jp>

	* config/xtensa/lib1funcs.S (__clrsbsi2): New function.
	* config/xtensa/t-xtensa (LIB1ASMFUNCS): Add _clrsbsi2.

2022-06-01  H.J. Lu  <hjl.tools@gmail.com>

	PR libgcc/27576
	* crtstuff.c (__EH_FRAME_BEGIN__): Aligned to pointer size.

2022-05-25  Wilco Dijkstra  <wilco.dijkstra@arm.com>

	PR libgcc/105708
	* config/aarch64/lse-init.c: Increase constructor priority.

2022-05-25  Szabolcs Nagy  <szabolcs.nagy@arm.com>

	PR target/104689
	* config/aarch64/aarch64-unwind.h (aarch64_frob_update_context):
	Handle the !REG_UNSAVED case.
	* unwind-dw2.c (execute_cfa_program): Fail toggle if !REG_UNSAVED.

2022-05-20  Christophe Lyon  <christophe.lyon@arm.com>

	* Makefile.in (D32PBIT_FUNCS): Add _hf_to_sd and _sd_to_hf.
	(D64PBIT_FUNCS): Add _hf_to_dd and _dd_to_hf.
	(D128PBIT_FUNCS): Add _hf_to_td _td_to_hf.

2022-05-20  Christophe Lyon  <christophe.lyon@arm.com>

	* config.host: Add t-dfprules to AArch64 targets.

2022-05-20  Christophe Lyon  <christophe.lyon@arm.com>

	* configure: Regenerate.

2022-05-13  Sebastian Pop  <spop@amazon.com>

	PR target/105162
	* config/aarch64/lse.S: Define BARRIER and handle memory MODEL 5.
	* config/aarch64/t-lse: Add a 5th memory model for _sync functions.

2022-05-10  Martin Liska  <mliska@suse.cz>
	    Hans-Peter Helfert  <peter-helfert@t-online.de>

	PR gcov-profile/105535
	* libgcov.h (struct gcov_info): Use gcov_unsigned_t for
	n_functions.

2022-05-02  Martin Liska  <mliska@suse.cz>

	* libgcov-driver.c: Add ATTRIBUTE_UNUSED.

2022-04-28  Sebastian Huber  <sebastian.huber@embedded-brains.de>

	* libgcov-util.c (ftw_read_file): Improve notice using xstrerror().
	(gcov_profile_merge_stream): Likewise.

2022-04-28  Sebastian Huber  <sebastian.huber@embedded-brains.de>

	* libgcov-util.c (consume_stream): New.
	(get_target_profiles_for_merge): Likewise.
	(gcov_profile_merge_stream): Likewise.

2022-04-28  Sebastian Huber  <sebastian.huber@embedded-brains.de>

	* libgcov-util.c (ftw_read_file): Use size_t for strlen() variables.

2022-04-28  Sebastian Huber  <sebastian.huber@embedded-brains.de>

	* libgcov-util.c (read_gcda_file): Do not open file.
	(ftw_read_file): Open file here.

2022-04-28  Sebastian Huber  <sebastian.huber@embedded-brains.de>

	* libgcov-util.c (read_gcda_file): Prepend new info object to global
	list.
	(ftw_read_file): Remove list append here.

2022-04-28  Sebastian Huber  <sebastian.huber@embedded-brains.de>

	* libgcov-util.c (read_gcda_file): Do not duplicate filename.
	(ftw_read_file): Duplicate filename for read_gcda_file().

2022-04-28  Sebastian Huber  <sebastian.huber@embedded-brains.de>

	* gcov.h (__gcov_info_to_gcda): Mention __gcov_filename_to_gcfn().
	(__gcov_filename_to_gcfn): Declare and document.
	* libgcov-driver.c (dump_string): New.
	(__gcov_filename_to_gcfn): Likewise.
	(__gcov_info_to_gcda): Adjust comment to match C11 standard language.

2022-04-28  Sebastian Huber  <sebastian.huber@embedded-brains.de>

	* libgcov.h (gcov_seek): Remove define and declaration.

2022-04-28  Sebastian Huber  <sebastian.huber@embedded-brains.de>

	* libgcov-driver-system.c (gcov_exit_open_gcda_file): Add mode
	parameter.  Pass mode to gcov_open() calls.
	* libgcov-driver.c (dump_one_gcov):  Add mode parameter.  Pass mode to
	gcov_exit_open_gcda_file() call.
	(gcov_do_dump): Add mode parameter.  Pass mode to dump_one_gcov()
	calls.
	(__gcov_dump_one):  Open file for reading and writing.

2022-04-28  Sebastian Huber  <sebastian.huber@embedded-brains.de>

	* libgcov-driver-system.c (gcov_exit_open_gcda_file): Open file for
	reading and writing.
	* libgcov-util.c (read_gcda_file): Open file for reading.
	* libgcov.h (gcov_open): Delete declaration.

2022-04-28  Sebastian Huber  <sebastian.huber@embedded-brains.de>

	* libgcov-util.c (gcov_profile_merge): Return the list of merged
	profiles.  Accept empty target and source profile lists.

2022-04-08  Sergei Trofimovich  <siarheit@google.com>

	* config/ia64/fde-glibc.c: Make a no-op in inhibit_libc mode.

2022-03-29  Chenghua Xu  <xuchenghua@loongson.cn>
	    Lulu Cheng  <chenglulu@loongson.cn>

	* configure: Regenerate file.

2022-03-29  Chenghua Xu  <xuchenghua@loongson.cn>
	    Lulu Cheng  <chenglulu@loongson.cn>

	* config/loongarch/crtfastmath.c: New file.
	* config/loongarch/linux-unwind.h: Like wise.
	* config/loongarch/sfp-machine.h: Like wise.
	* config/loongarch/t-crtstuff: Like wise.
	* config/loongarch/t-loongarch: Like wise.
	* config/loongarch/t-loongarch64: Like wise.
	* config/loongarch/t-softfp-tf: Like wise.
	* config.host: Add LoongArch tuples.
	* configure.ac: Add LoongArch support.

2022-03-19  Sergei Trofimovich  <slyfox at gentoo dot org>

	PR libgcc/86224
	* config/m68k/lb1sf68.S (__mulsi3_internal): Internal, hidden alias
	for __mulsi3.
	(__udivsi3_internal, __divsi3_internal): Similarly.
	(__umodsi3, __modsi3): Use the internal function names.

2022-03-09  Tobias Burnus  <tobias@codesourcery.com>

	PR target/102215
	* config/gcn/atomic.c (__sync_val_compare_and_swap_##SIZE): Move
	a line up to non-arg-dependent value first.
	(__ATOMIC_COMPARE_EXCHANGE): Define + call to generate
	__atomic_compare_exchange_{1,2}.

2022-03-04  Iain Sandoe  <iain@sandoe.co.uk>

	* config/rs6000/t-darwin-ehs: Add darwin-fallback.o.
	* config/t-darwin-ehs: Add dependency on unwind.h.

2022-02-24  Xi Ruoyao  <xry111@mengyan1223.wang>

	* unwind-dw2-fde-dip.c (_Unwind_Find_FDE): Call find_fde_tail
	with 0 instead of NULL.

2022-02-24  Jose E. Marchesi  <jose.marchesi@oracle.com>

	PR target/104656
	* configure.ac: --disable-gcov if targetting bpf-*.
	* configure: Regenerate.

2022-01-25  Florian Weimer  <fweimer@redhat.com>

	PR libgcc/104207
	* unwind-dw2-fde-dip.c (_Unwind_Find_FDE): Add NULL check.

2022-01-17  Martin Liska  <mliska@suse.cz>

	* libgcov-driver.c: Rename .c names to .cc.

2022-01-15  David  <gccbugzilla@limegreensocks.com>

	* config/i386/gthr-win32.c (__gthr_i486_lock_cmp_xchg):
	Remove inlined version, Windows 95 is no longer relevant.
	* config/i386/gthr-win32.h
	(__GTHREAD_I486_INLINE_LOCK_PRIMITIVES): unset.

2022-01-14  Claudiu Zissulescu  <claziss@synopsys.com>

	* config/arc/linux-unwind.h (arc_fallback_frame_state): Use
	DWARF_ALT_FRAME_RETURN_COLUMN macro.

2022-01-04  Florian Weimer  <fweimer@redhat.com>

	* unwind-dw2-fde-dip.c (_Unwind_Find_FDE): Call _dl_find_object
	if available.

2022-01-02  John David Anglin  <danglin@gcc.gnu.org>

	* config/pa/linux-atomic.c (_ASM_EFAULT): Define.
	(__kernel_cmpxchg): Nullify illegal iitlbp instruction if error
	return is not equal _ASM_EFAULT.
	(__kernel_cmpxchg2): Likewise.

2021-12-17  Iain Sandoe  <iain@sandoe.co.uk>

	* config.host: Add shim declaration header to powerpc*-darwin builds.
	* config/rs6000/t-darwin-ehs: Remove dependency on the powerpc end
	file.
	* config/t-darwin-ehs: Add dependencies to the shared unwinder
	objects.
	* config/t-slibgcc-darwin: Add extra_parts to the dependencies for
	the shared EH lib.  Add all-multi to the dependencies for the
	libgcc_s.1.dylib redirections.

2021-12-13  Olivier Hainque  <hainque@adacore.com>

	* config.host (powerpc*-*-vxworks7*): Remove
	rs6000/t-linux and t-slibgcc-libgcc from tmake_file.

2021-12-13  Olivier Hainque  <hainque@adacore.com>

	* config.host (*vxworks*): Remove special case for
	arm on the use of vxcrtstuff.

2021-12-13  Fred Konrad  <konrad@adacore.com>
	    Olivier Hainque  <hainque@adacore.com>

	* config/t-vxcrtstuffS: New Makefile fragment.
	* config/vxcrtstuff.c: Provide __dso_handle. Provide _init/_fini
	functions for INITFINI_ARRAY support in shared libs and guard
	the definition of eh table registration functions on conditions
	indicating they are needed.

2021-12-13  Olivier Hainque  <hainque@adacore.com>

	* config.host (powerpc*-wrs-vxworks7*): Place t-crtstuff
	ahead of the other files in tmake_files.
	* config/t-vxworks: Add to CRTSTUFF_T_CFLAGS instead of
	overriding it.

2021-12-13  Olivier Hainque  <hainque@adacore.com>

	* config/t-vxworks (LIBGCC2_INCLUDES): Simplify and handle
	both VxWorks7 and earlier.
	* config/t-vxworks7: Remove.
	* config.host: Remove special case for vxworks7.

2021-12-11  Rasmus Villemoes  <rasmus.villemoes@prevas.dk>

	* config/vxcrtstuff.c: Make constructor and destructor
	functions static when possible.

2021-12-11  Rasmus Villemoes  <rasmus.villemoes@prevas.dk>

	* config/vxcrtstuff.c: Remove constructor/destructor
	declarations.

2021-12-10  Iain Sandoe  <iain@sandoe.co.uk>

	* config/t-darwin: Add libgcc_tm.h to the dependencies
	for darwin10-unwind-find-enc-func.

2021-12-10  Rasmus Villemoes  <rv@rasmusvillemoes.dk>

	* config/rs6000/t-vxworks: New file.
	* config.host (powerpc*-*-vxworks*): Use it instead of
	t-ppccomm.

2021-12-09  Fred Konrad  <konrad@adacore.com>

	* config.host (powerpc*-wrs-vxworks7*): Fix path to
	rs6000/t-ppc64-fp, relative to config/ not libgcc/.

2021-12-09  Olivier Hainque  <hainque@adacore.com>
	    Rasmus Villemoes  <rv@rasmusvillemoes.dk>

	* config/t-vxworks: Set CRTSTUFF_T_CFLAGS to
	$(LIBGCC2_INCLUDES).
	* config/t-vxworks7: Likewise.

2021-12-08  Iain Sandoe  <iain@sandoe.co.uk>

	* config.host (*-*-darwin*): Add logic to build a shared
	unwinder library for Darwin8-10.
	* config/i386/t-darwin: Build legacy libgcc_s.1.
	* config/rs6000/t-darwin: Likewise.
	* config/t-darwin: Reorganise the EH fragments to place
	them for inclusion in a shared EH lib.
	* config/t-slibgcc-darwin: Build a legacy libgcc_s.1 and
	the supporting pieces (all FAT libs).
	* config/t-darwin-noeh: Removed.
	* config/darwin-unwind.ver: New file.
	* config/rs6000/t-darwin-ehs: New file.
	* config/t-darwin-ehs: New file.

2021-12-06  Nelson Chu  <nelson.chu@sifive.com>

	* config/riscv/div.S: Add the hidden alias symbol for __udivdi3, and
	then use HIDDEN_JUMPTARGET to target it since it is non-preemptible.
	* config/riscv/riscv-asm.h: Added new macros HIDDEN_JUMPTARGET and
	HIDDEN_DEF.

2021-11-30  Rasmus Villemoes  <rasmus.villemoes@prevas.dk>

	* config/vxcrtstuff.c: Undefine caddr_t, pid_t, rlim_t,
	ssize_t and vfork after including auto-host.h.

2021-11-29  Rasmus Villemoes  <rasmus.villemoes@prevas.dk>

	* config.host (powerpc-wrs-vxworks): Do not add crtbegin.o and
	crtend.o to extra_parts.

2021-11-27  John David Anglin  <danglin@gcc.gnu.org>

	* config/pa/t-dimode (lib2difuncs): Fix typo.

2021-11-25  Florian Weimer  <fweimer@redhat.com>

	* unwind-dw2-fde-dip.c (struct unw_eh_callback_data): Add hdr.
	Remove func, ret.
	(find_fde_tail): New function.  Split from
	_Unwind_IteratePhdrCallback.  Move the result initialization
	from _Unwind_Find_FDE.
	(_Unwind_Find_FDE): Updated to call find_fde_tail.

2021-11-22  Florian Weimer  <fweimer@redhat.com>

	* unwind-dw2-fde-dip.c (NEED_DBASE_MEMBER): Define.
	(struct unw_eh_callback_data): Make dbase member conditional.
	(unw_eh_callback_data_dbase): New function.
	(base_from_cb_data): Simplify for the non-dbase case.
	(_Unwind_IteratePhdrCallback): Adjust.
	(_Unwind_Find_FDE): Likewise.

2021-11-22  Florian Weimer  <fweimer@redhat.com>

	* unwind-dw2-fde-dip.c (struct unw_eh_callback_data): Remove
	tbase member.
	(base_from_cb_data): Adjust.
	(_Unwind_IteratePhdrCallback): Likewise.
	(_Unwind_Find_FDE): Likewise.

2021-11-19  Iain Sandoe  <iain@sandoe.co.uk>

	* config.host: Add weak emutls crt to the extra_parts.
	* config/i386/darwin-lib.h (DECLARE_LIBRARY_RENAMES): Remove
	workaround.
	* config/libgcc-libsystem.ver: Add exclude list for the system-
	provided unwinder.
	* config/t-slibgcc-darwin: Bump SO version, remove stubs code.
	* config/i386/libgcc-darwin.10.4.ver: Removed.
	* config/i386/libgcc-darwin.10.5.ver: Removed.
	* config/rs6000/libgcc-darwin.10.4.ver: Removed.
	* config/rs6000/libgcc-darwin.10.5.ver: Removed.
	* config/t-darwin-noeh: New file.

2021-11-19  Iain Sandoe  <iain@sandoe.co.uk>

	* config/t-darwin: Build weak-defined emutls objects.
	* emutls.c (__emutls_get_address): Add optional attributes.
	(__emutls_register_common): Likewise.
	(EMUTLS_ATTR): New.

2021-11-11  Raphael Moreira Zinsly  <rzinsly@linux.ibm.com>

	PR libgcc/103044
	* config/rs6000/linux-unwind.h (ppc_backchain_fallback): Check if it's
	called with a null argument or at the end of the backtrace and return.
	* unwind.inc (_Unwind_ForcedUnwind_Phase2): Treat _URC_NORMAL_STOP.

2021-11-10  Jakub Jelinek  <jakub@redhat.com>

	* config/rs6000/linux-unwind.h (ppc_back_fallback): Make it static,
	formatting fix.

2021-11-05  Iain Sandoe  <iain@sandoe.co.uk>

	* config/darwin10-unwind-find-enc-func.c: Include libgcc_tm.h.
	* config/i386/darwin-lib.h: Declare Darwin10 crt function.

2021-11-05  John David Anglin  <danglin@gcc.gnu.org>

	PR libgomp/96661
	* config.host (hppa*64*-*-linux*): Revise tmake_file.
	(hppa*64*-*-hpux11*): Likewise.
	* config/pa/sfp-exceptions.c: New.
	* config/pa/sfp-machine.h: New.
	* config/pa/t-dimode: New.
	* config/pa/t-softfp-sfdftf: New.

2021-10-27  John David Anglin  <danglin@gcc.gnu.org>

	* config.host (hppa*64*-*-linux*): Don't add pa/t-linux to
	tmake_file.
	* config/pa/linux-atomic.c: Define u8, u16 and u64 types.
	Use them in FETCH_AND_OP_2, OP_AND_FETCH_2, COMPARE_AND_SWAP_2,
	SYNC_LOCK_TEST_AND_SET_2 and SYNC_LOCK_RELEASE_1 macros.
	* config/pa/t-linux64 (LIB1ASMSRC): New define.
	(LIB1ASMFUNCS): Revise.
	(HOST_LIBGCC2_CFLAGS): Add "-DLINUX=1".

2021-10-22  Stafford Horne  <shorne@gmail.com>

	* config/or1k/sfp-machine.h (_FP_TININESS_AFTER_ROUNDING):
	Change to 0.

2021-10-14  Raphael Moreira Zinsly  <rzinsly@linux.ibm.com>

	* config/rs6000/linux-unwind.h (struct rt_sigframe): Move it to
	outside of get_regs() in order to use it in another function, this
	is done twice: for __powerpc64__ and for !__powerpc64__.
	(struct trace_arg): New struct.
	(struct layout): New struct.
	(ppc_backchain_fallback): New function.
	* unwind.inc (_Unwind_Backtrace): Look for _URC_NORMAL_STOP code
	state and call MD_BACKCHAIN_FALLBACK.

2021-10-13  Martin Liska  <mliska@suse.cz>

	PR gcov-profile/90364
	* libgcov-driver.c (merge_one_data): Skip timestamp and verify
	checksums.
	(write_one_data): Write also checksum.
	* libgcov-util.c (read_gcda_file): Read also checksum field.
	* libgcov.h (struct gcov_info): Add new field.

2021-10-08  Ian Lance Taylor  <iant@golang.org>

	* config/i386/morestack.S: Use .init_array for constructor if
	available.
	* config/rs6000/morestack.S: Likewise.
	* config/s390/morestack.S: Likewise.

2021-10-03  Patrick McGehearty  <patrick.mcgehearty@oracle.com>

	PR target/101104
	* libgcc2.c (RMIN2, RMINSCAL, RMAX2):
	Use more correct values for native IBM 128-bit.

2021-09-28  Iain Sandoe  <iain@sandoe.co.uk>

	* config/i386/libgcc-darwin.ver: Add Symbols for
	__cpu_model, __cpu_indicator_init.

2021-09-22  Iain Sandoe  <iain@sandoe.co.uk>

	* config/i386/sfp-machine.h: Guard Mach-O-specific code
	using __APPLE__.

2021-09-19  Iain Sandoe  <iain@sandoe.co.uk>

	* config/t-slibgcc-darwin: Delete unused code.

2021-09-19  Iain Sandoe  <iain@sandoe.co.uk>

	* config/i386/t-darwin: Add in a vers file for X86-specific
	symbols.
	* config/t-darwin: Add the generic symbol maps here...
	* config/t-slibgcc-darwin: ... removing from here.
	* config/i386/libgcc-darwin.ver: New file.

2021-09-19  Iain Sandoe  <iain@sandoe.co.uk>

	* config/i386/t-softfp: Exclude libgcc2 versions of __divhc3
	and __mulhc3.

2021-09-19  Iain Sandoe  <iain@sandoe.co.uk>

	* config.host: Use convenience library for Darwin10
	unwinder shim.
	* config/t-darwin: Build Darwin10 unwinder shim as a
	convenience library.

2021-09-13  Andrew Pinski  <apinski@marvell.com>

	* config.host: Remove m32r-*-linux* and m32rle-*-linux*.
	* config/m32r/libgcc-glibc.ver: Removed.
	* config/m32r/t-linux: Removed.

2021-09-08  liuhongt  <hongtao.liu@intel.com>

	* config/i386/t-softfp: Compile __{mul,div}hc3 into
	libgcc_s.so.1.

2021-09-08  Jakub Jelinek  <jakub@redhat.com>
	    Iain Sandoe  <iain@sandoe.co.uk>

	* config/i386/libgcc-glibc.ver: Add %inherit GCC_12.0.0 GCC_7.0.0
	and export *hf* and *hc* functions at GCC_12.0.0.

2021-09-06  liuhongt  <hongtao.liu@intel.com>

	* Makefile.in: Adjust to support specific CFLAGS for each
	libgcc source file.
	* config/i386/64/t-softfp: Explicitly add -msse2 for HF
	related libgcc source files.
	* config/i386/t-softfp: Ditto.
	* config/i386/_divhc3.c: New file.
	* config/i386/_mulhc3.c: New file.

2021-09-03  Iain Sandoe  <iain@sandoe.co.uk>

	* config/i386/sfp-machine.h (alias_HFtype, alias_SFtype
	alias_DFtype, alias_TFtype): New.
	(ALIAS_SELECTOR): New.
	(strong_alias): Use __typeof and a _Generic selector to
	provide the type to the synthesized function.

2021-09-02  liuhongt  <hongtao.liu@intel.com>

	* config/i386/32/sfp-machine.h (_FP_NANFRAC_H): New macro.
	* config/i386/64/sfp-machine.h (_FP_NANFRAC_H): Ditto.
	* config/i386/sfp-machine.h (_FP_NANSIGN_H): Ditto.
	* config/i386/t-softfp: Add hf soft-fp.
	* config.host: Add i386/64/t-softfp.
	* config/i386/64/t-softfp: New file.

2021-09-02  liuhongt  <hongtao.liu@intel.com>

	* soft-fp/eqhf2.c: New file.
	* soft-fp/extendhfdf2.c: New file.
	* soft-fp/extendhfsf2.c: New file.
	* soft-fp/half.h (FP_CMP_EQ_H): New marco.
	* soft-fp/truncdfhf2.c: New file
	* soft-fp/truncsfhf2.c: New file

2021-09-01  Sebastian Huber  <sebastian.huber@embedded-brains.de>

	* unwind-arm-common.inc (abort): Remove.

2021-08-31  Richard Sandiford  <richard.sandiford@arm.com>

	* config/aarch64/value-unwind.h: Add missing runtime exception
	paragraph.
	* config/frv/frv-abi.h: Likewise.
	* config/i386/value-unwind.h: Likewise.
	* config/pa/pa64-hpux-lib.h: Likewise.

2021-08-26  David Edelsohn  <dje.gcc@gmail.com>

	* config/rs6000/ibm-ldouble.c (ldouble_qadd_internal): Rename from
	__gcc_qadd.
	(__gcc_qadd): Call ldouble_qadd_internal.
	(__gcc_qsub): Call ldouble_qadd_internal with second long double
	argument negated.

2021-08-26  Jonathan Yong  <10walls@gmail.com>

	* config/i386/cygming-crtend.c: Fix register_frame_ctor
	and register_frame_dtor warnings.

2021-08-24  Richard Earnshaw  <rearnsha@arm.com>

	PR target/102035
	* config/arm/cmse_nonsecure_call.S (__gnu_cmse_nonsecure_call):
	Add vlldm erratum work-around.

2021-08-21  John David Anglin  <danglin@gcc.gnu.org>

	* config.host: Remove extra_parts from hppa[12]*-*-hpux11* case.

2021-08-16  Sebastian Huber  <sebastian.huber@embedded-brains.de>

	* libgcov.h (gcov_type): Define using __LIBGCC_GCOV_TYPE_SIZE.
	(gcov_type_unsigned): Likewise.

2021-08-14  Stafford Horne  <shorne@gmail.com>

	PR target/99783
	* config.host (or1k-*, tmake_file): Add or1k/t-crtstuff.
	* config/or1k/t-crtstuff: New file.

2021-08-06  Sebastian Huber  <sebastian.huber@embedded-brains.de>

	* libgcov-driver.c (#include <stdint.h>): Remove.
	(write_topn_counters): Use __INTPTR_TYPE__ instead of intptr_t.

2021-08-06  Sebastian Huber  <sebastian.huber@embedded-brains.de>

	* Makefile.in (LIBGCOV_DRIVER): Add _gcov_info_to_gcda.
	* gcov.h (gcov_info): Declare.
	(__gcov_info_to_gdca): Likewise.
	* libgcov.h (gcov_write_counter): Remove.
	(gcov_write_tag_length): Likewise.
	* libgcov-driver.c (#include <stdint.h>): New.
	(#include <string.h>): Remove.
	(NEED_L_GCOV): Conditionally define.
	(NEED_L_GCOV_INFO_TO_GCDA): Likewise.
	(are_all_counters_zero): New.
	(gcov_dump_handler): Likewise.
	(gcov_allocate_handler): Likewise.
	(dump_unsigned): Likewise.
	(dump_counter): Likewise.
	(write_topn_counters): Add dump_fn, allocate_fn, and arg parameters.
	Use dump_unsigned() and dump_counter().
	(write_one_data): Add dump_fn, allocate_fn, and arg parameters.  Use
	dump_unsigned(), dump_counter(), and are_all_counters_zero().
	(__gcov_info_to_gcda): New.

2021-08-05  Jakub Jelinek  <jakub@redhat.com>

	* config/t-slibgcc (SHLIB_LINK): Add $(LDFLAGS).
	* config/t-slibgcc-darwin (SHLIB_LINK): Likewise.
	* config/t-slibgcc-vms (SHLIB_LINK): Likewise.
	* config/t-slibgcc-fuchsia (SHLIB_LDFLAGS): Remove $(LDFLAGS).

2021-08-04  Jakub Jelinek  <jakub@redhat.com>

	* config/t-slibgcc-fuchsia: Undo doubly applied patch.

2021-07-15  Alan Modra  <amodra@gmail.com>

	* config/rs6000/morestack.S (R2_SAVE): Define.
	(__morestack): Save and restore r2.  Set up r2 for called
	functions.

2021-07-01  H.J. Lu  <hjl.tools@gmail.com>

	* soft-fp/extendhfxf2.c: New file.
	* soft-fp/truncxfhf2.c: Likewise.

2021-06-29  Julian Brown  <julian@codesourcery.com>

	* config/gcn/lib2-bswapti2.c: New file.
	* config/gcn/lib2-divmod-di.c: New file.
	* config/gcn/lib2-gcn.h (DItype, UDItype, TItype, UTItype): Add
	typedefs.
	(__divdi3, __moddi3, __udivdi3, __umoddi3): Add prototypes.
	* config/gcn/t-amdgcn (LIB2ADD): Add lib2-divmod-di.c and
	lib2-bswapti2.c.

2021-06-29  Julian Brown  <julian@codesourcery.com>

	* config/gcn/lib2-divmod.c (__udivsi3, __umodsi3): Change argument and
	return types to USItype.
	* config/gcn/lib2-gcn.h (__udivsi3, __umodsi3): Update prototypes.

2021-06-23  Kewen Lin  <linkw@linux.ibm.com>

	* configure: Regenerate.
	* configure.ac (test for libgcc_cv_powerpc_3_1_float128_hw): Fix
	typos among the name, CFLAGS and the test.
	* config/rs6000/t-float128-hw (fp128_3_1_hw_funcs, fp128_3_1_hw_src,
	fp128_3_1_hw_static_obj, fp128_3_1_hw_shared_obj, fp128_3_1_hw_obj):
	Remove.
	* config/rs6000/t-float128-p10-hw (FLOAT128_HW_INSNS): Append
	macro FLOAT128_HW_INSNS_ISA3_1.
	(FP128_3_1_CFLAGS_HW): Fix option typo.
	* config/rs6000/float128-ifunc.c (SW_OR_HW_ISA3_1): Guard this with
	FLOAT128_HW_INSNS_ISA3_1.
	(__floattikf_resolve): Likewise.
	(__floatuntikf_resolve): Likewise.
	(__fixkfti_resolve): Likewise.
	(__fixunskfti_resolve): Likewise.
	(__floattikf): Likewise.
	(__floatuntikf): Likewise.
	(__fixkfti): Likewise.
	(__fixunskfti): Likewise.

2021-06-11  Srinath Parvathaneni  <srinath.parvathaneni@arm.com>

	PR target/99939
	* config/arm/cmse_nonsecure_call.S: Add	__ARM_FEATURE_MVE
	macro.
	* config/arm/t-arm: To link cmse.o and cmse_nonsecure_call.o
	on passing -mcmse option.

2021-06-10  Segher Boessenkool  <segher@kernel.crashing.org>

	* config/rs6000/quad-float128.h: Guard all uses of [U]TItype_ppc by
	_ARCH_PPC64 .

2021-06-09  Carl Love  <cel@us.ibm.com>

	* config.host: Add if test and set for
	libgcc_cv_powerpc_3_1_float128_hw.
	* config/rs6000/fixkfti.c: Renamed to fixkfti-sw.c.
	Change calls of __fixkfti to __fixkfti_sw.
	* config/rs6000/fixunskfti.c: Renamed to fixunskfti-sw.c.
	Change calls of __fixunskfti to __fixunskfti_sw.
	* config/rs6000/float128-p10.c (__floattikf_hw,
	__floatuntikf_hw, __fixkfti_hw, __fixunskfti_hw): New file.
	* config/rs6000/float128-ifunc.c (SW_OR_HW_ISA3_1): New macro.
	(__floattikf_resolve, __floatuntikf_resolve, __fixkfti_resolve,
	__fixunskfti_resolve): Add resolve functions.
	(__floattikf, __floatuntikf, __fixkfti, __fixunskfti): New functions.
	* config/rs6000/float128-sed (floattitf, __floatuntitf,
	__fixtfti, __fixunstfti): Add editor commands to change names.
	* config/rs6000/float128-sed-hw (__floattitf,
	__floatuntitf, __fixtfti, __fixunstfti): Add editor commands to
	change names.
	* config/rs6000/floattikf.c: Renamed to floattikf-sw.c.
	* config/rs6000/floatuntikf.c: Renamed to floatuntikf-sw.c.
	* config/rs6000/quad-float128.h (__floattikf_sw,
	__floatuntikf_sw, __fixkfti_sw, __fixunskfti_sw, __floattikf_hw,
	__floatuntikf_hw, __fixkfti_hw, __fixunskfti_hw, __floattikf,
	__floatuntikf, __fixkfti, __fixunskfti): New extern declarations.
	* config/rs6000/t-float128 (floattikf, floatuntikf,
	fixkfti, fixunskfti): Remove file names from fp128_ppc_funcs.
	(floattikf-sw, floatuntikf-sw, fixkfti-sw, fixunskfti-sw): Add
	file names to fp128_ppc_funcs.
	* config/rs6000/t-float128-hw(fp128_3_1_hw_funcs,
	fp128_3_1_hw_src, fp128_3_1_hw_static_obj, fp128_3_1_hw_shared_obj,
	fp128_3_1_hw_obj): Add variables for ISA 3.1 support.
	* config/rs6000/t-float128-p10-hw: New file.
	* configure: Update script for isa 3.1 128-bit float support.
	* configure.ac: Add check for 128-bit float hardware support.
	* config/rs6000/fixkfti-sw.c: New file.
	* config/rs6000/fixunskfti-sw.c: New file.
	* config/rs6000/floattikf-sw.c: New file.
	* config/rs6000/floatuntikf-sw.c: New file.

2021-05-13  Dimitar Dimitrov  <dimitar@dinux.eu>

	* config/pru/mpyll.S (__pruabi_mpyll): Place into own section.

2021-05-13  Martin Liska  <mliska@suse.cz>

	* libgcov-driver.c: Fix GNU coding style.

2021-05-10  Martin Liska  <mliska@suse.cz>

	* libgcov-driver.c (gcov_version): Use different name that does
	not clash with newly introduced macro.

2021-04-29  Eric Botcazou  <ebotcazou@adacore.com>

	* libgcov.h: For the target, define GCOV_LOCKED_WITH_LOCKING
	if __MSVCRT__ and, for the host, define it if HOST_HAS_LK_LOCK.
	* libgcov-driver.c: Add directives if GCOV_LOCKED_WITH_LOCKING.

2021-04-28  Patrick McGehearty  <patrick.mcgehearty@oracle.com>

	* libgcc2.c (XMTYPE, XCTYPE, RBIG, RMIN, RMIN2, RMINSCAL, RMAX2):
	Define.
	(__divsc3, __divdc3, __divxc3, __divtc3): Improve complex divide.
	* config/rs6000/_divkc3.c (RBIG, RMIN, RMIN2, RMINSCAL, RMAX2):
	Define.
	(__divkc3): Improve complex divide.

2021-04-23  Michael Meissner  <meissner@linux.ibm.com>

	PR target/98952
	* config/rs6000/tramp.S (__trampoline_setup, elfv1 #ifdef): Fix
	trampoline size comparison in 32-bit by reversing test and
	combining load immediate with compare.
	(__trampoline_setup, elfv2 #ifdef): Fix trampoline size comparison
	in 32-bit by reversing test and combining load immediate with
	compare.

2021-04-05  Florian Weimer  <fweimer@redhat.com>
	    Michael Meissner   <meissner@linux.ibm.com>

	* config/rs6000/t-float128 (fp128_ppc_funcs): Add decimal floating
	point functions for $(decimal_float) only.

2021-04-03  Jakub Jelinek  <jakub@redhat.com>

	PR target/97653
	* config/rs6000/t-linux (IBM128_STATIC_OBJS): Fix spelling, use
	$(objext) instead of $(object).  Use _floatunditf instead of
	_floatunsditf.  Add tf <-> ti conversion objects.
	(IBM128_SHARED_OBJS): Use proper substitution reference syntax.

2021-03-29  Michael Meissner  <meissner@linux.ibm.com>

	* config/rs6000/t-float128 (fp128_decstr_funcs): Delete.
	(fp128_ppc_funcs): Do not add $(fp128_decstr_funcs).
	(fp128_decstr_objs): Delete.
	* dfp-bit.h: Call __sprintfieee128 to do conversions from
	_Float128 to a Decimal type.  Call __strtoieee128 to do
	conversions from a Decimal type to _Float128.
	* config/rs6000/_sprintfkf.c: Delete file.
	* config/rs6000/_sprintfkf.h: Delete file.
	* config/rs6000/_strtokf.c: Delete file.
	* config/rs6000/_strtokf.h: Delete file.

2021-03-23  Marcus Comstedt  <marcus@mc.pp.se>

	* config/riscv/sfp-machine.h (__BYTE_ORDER): Set according
	to __BYTE_ORDER__.

2021-03-06  Jakub Jelinek  <jakub@redhat.com>

	PR gcov-profile/99406
	* libgcov.h (MAP_FAILED, MAP_ANONYMOUS): If HAVE_SYS_MMAN_H is
	defined, define these macros if not defined already.

2021-03-04  Martin Liska  <mliska@suse.cz>

	PR gcov-profile/99105
	* libgcov-driver.c (write_top_counters): Rename to ...
	(write_topn_counters): ... this.
	(write_one_data): Pre-allocate buffer for number of items
	in the corresponding linked lists.
	* libgcov.h (malloc_mmap): New function.
	(allocate_gcov_kvp): Use it.

2021-03-04  Martin Liska  <mliska@suse.cz>

	PR gcov-profile/99385
	* libgcov.h (allocate_gcov_kvp): Call mmap with fd equal to -1.

2021-03-03  Martin Liska  <mliska@suse.cz>

	PR gcov-profile/97461
	* config.in: Regenerate.
	* configure: Likewise.
	* configure.ac: Check sys/mman.h header file
	* libgcov-driver.c (struct gcov_kvp): Remove static
	pre-allocated pool and use a dynamic one.
	* libgcov.h (MMAP_CHUNK_SIZE): New.
	(gcov_counter_add): Use mmap to allocate pool for struct
	gcov_kvp.

2021-03-02  Michael Meissner  <meissner@linux.ibm.com>

	* config/rs6000/_sprintfkf.h (__sprintfkf): Fix prototype to match
	the function.
	* config/rs6000/_sprintfkf.c: Include _sprintfkf.h.

2021-02-24  Jakub Jelinek  <jakub@redhat.com>

	PR libgcc/99236
	* libgcc2.c (__powisf2, __powidf2, __powitf2, __powixf2): Perform
	negation of m in unsigned type.

2021-02-24  Christophe Lyon  <christophe.lyon@linaro.org>
	    Hau Hsu  <hsuhau617@gmail.com>

	PR target/99157
	* config/arm/t-arm: Fix cmse support detection.

2021-02-22  Michael Meissner  <meissner@linux.ibm.com>

	* dfp-bit.c (BFP_TO_DFP): Fix a comment line that was too long.

2021-02-22  Michael Meissner  <meissner@linux.ibm.com>

	* config/rs6000/_dd_to_kf.c: New file.
	* config/rs6000/_kf_to_dd.c: New file.
	* config/rs6000/_kf_to_sd.c: New file.
	* config/rs6000/_kf_to_td.c: New file.
	* config/rs6000/_sd_to_kf.c: New file.
	* config/rs6000/_sprintfkf.c: New file.
	* config/rs6000/_sprintfkf.h: New file.
	* config/rs6000/_strtokf.h: New file.
	* config/rs6000/_strtokf.c: New file.
	* config/rs6000/_td_to_kf.c: New file.
	* config/rs6000/quad-float128.h: Add new declarations.
	* config/rs6000/t-float128 (fp128_dec_funcs): New macro.
	(fp128_decstr_funcs): New macro.
	(ibm128_dec_funcs): New macro.
	(fp128_ppc_funcs): Add the new conversions.
	(fp128_dec_objs): Force Decimal <-> __float128 conversions to be
	compiled with -mabi=ieeelongdouble.
	(fp128_decstr_objs): Force __float128 <-> string conversions to be
	compiled with -mabi=ibmlongdouble.
	(ibm128_dec_objs): Force Decimal <-> __float128 conversions to be
	compiled with -mabi=ieeelongdouble.
	(FP128_CFLAGS_DECIMAL): New macro.
	(IBM128_CFLAGS_DECIMAL): New macro.
	* dfp-bit.c (DFP_TO_BFP): Add PowerPC _Float128 support.
	(BFP_TO_DFP): Add PowerPC _Float128 support.
	* dfp-bit.h (BFP_KIND): Add new binary floating point kind for
	IEEE 128-bit floating point.
	(DFP_TO_BFP): Add PowerPC _Float128 support.
	(BFP_TO_DFP): Add PowerPC _Float128 support.
	(BFP_SPRINTF): New macro.

2021-01-27  Jakub Jelinek  <jakub@redhat.com>

	* config/i386/savms64.h: Add .note.GNU-stack section on Linux.
	* config/i386/savms64f.h: Likewise.
	* config/i386/resms64.h: Likewise.
	* config/i386/resms64f.h: Likewise.
	* config/i386/resms64x.h: Likewise.
	* config/i386/resms64fx.h: Likewise.

2021-01-26  Martin Liska  <mliska@suse.cz>

	PR gcov-profile/98739
	* libgcov.h (gcov_topn_add_value): Do not train when
	we have a merged profile with a negative number of total
	value.

2021-01-25  Martin Liska  <mliska@suse.cz>

	PR gcov-profile/98739
	* libgcov-merge.c (__gcov_merge_topn): Mark when merging
	ends with a dropped counter.
	* libgcov.h (gcov_topn_add_value): Add return value.

2021-01-13  Stafford Horne  <shorne@gmail.com>

	* config/or1k/sfp-machine.h (FP_RND_NEAREST, FP_RND_ZERO,
	FP_RND_PINF, FP_RND_MINF, FP_RND_MASK, FP_EX_OVERFLOW,
	FP_EX_UNDERFLOW, FP_EX_INEXACT, FP_EX_INVALID, FP_EX_DIVZERO,
	FP_EX_ALL): New constant macros.
	(_FP_DECL_EX, FP_ROUNDMODE, FP_INIT_ROUNDMODE,
	FP_HANDLE_EXCEPTIONS): New macros.
	(_FP_TININESS_AFTER_ROUNDING): Change to 1.

2021-01-13  Samuel Thibault  <samuel.thibault@gnu.org>

	* config/i386/gnu-unwind.h (x86_gnu_fallback_frame_state): Add the
	posix siginfo case to struct handler_args. Detect between legacy
	and siginfo from the second parameter, which is a small sigcode in
	the legacy case, and a pointer in the siginfo case.

2020-12-20  Max Filippov  <jcmvbkbc@gmail.com>

	* config/xtensa/lib1funcs.S (__bswapsi2, __bswapdi2): New
	functions.
	* config/xtensa/t-xtensa (LIB1ASMFUNCS): Add _bswapsi2 and
	_bswapdi2.

2020-12-08  Ian Lance Taylor  <iant@golang.org>

	* generic-morestack-thread.c (free_segments): Block signals during
	thread exit.

2020-12-03  Michael Meissner  <meissner@linux.ibm.com>

	PR libgcc/97543
	PR libgcc/97643
	* config/rs6000/t-linux (IBM128_STATIC_OBJS): New make variable.
	(IBM128_SHARED_OBJS): New make variable.
	(IBM128_OBJS): New make variable.  Set all objects to use the
	explicit IBM format, and disable gnu attributes.
	(IBM128_CFLAGS): New make variable.
	(gcc_s_compile): Add -mno-gnu-attribute to all shared library
	modules.

2020-12-03  Alexandre Oliva  <oliva@adacore.com>

	* config/t-vxworks (LIB2ADD): Drop.
	* config/t-vxworks7 (LIB2ADD): Likewise.
	* config/vxcache.c: Remove.

2020-11-30  Stefan Kanthak  <stefan.kanthak@nexgo.de>

	* libgcc2.c (bswapsi2): Make constants unsigned.

2020-11-25  Stefan Kanthak  <stefan.kanthak@nexgo.de>

	* libgcc2.c (absvSI2): Simplify/improve implementation by using
	builtin_add_overflow.
	(absvsi2, absvDI2): Likewise.

2020-11-20  Maciej W. Rozycki  <macro@linux-mips.org>

	* unwind-dw2-fde-dip.c [__OpenBSD__ || __NetBSD__]
	(USE_PT_GNU_EH_FRAME): Do not define if !TARGET_DL_ITERATE_PHDR.

2020-11-18  Jozef Lawrynowicz  <jozef.l@mittosystems.com>

	* config/msp430/lib2hw_mul.S (mult64_hw): New.
	(if MUL_32): Use mult64_hw for __muldi3.
	(if MUL_F5): Use mult64_hw for __muldi3.
	* config/msp430/lib2mul.c (__muldi3): New.
	* config/msp430/t-msp430 (LIB2FUNCS_EXCLUDE): Define.

2020-11-17  Alan Modra  <amodra@gmail.com>

	* config/rs6000/t-ppc64-fp (LIB2ADD): Delete.
	(LIB2_SIDITI_CONV_FUNCS): Define.
	* config/rs6000/ppc64-fp.c: Delete file.

2020-11-15  Jozef Lawrynowicz  <jozef.l@mittosystems.com>

	* config/msp430/lib2hw_mul.S: Omit _hw* suffix from GCC names for
	hwmult library functions.

2020-11-10  Jeff Law  <law@redhat.com>

	* libgcc2.c: Fix whitespace issues in most recent change.

2020-11-10  Stefan Kanthak  <stefan.kanthak@nexgo.de>

	* libgcc2.c (__addvSI3): Use overflow builtins.
	(__addvsi3, __addvDI3 ,__subvSI3, __subvsi3): Likewise.
	(__subvDI3 __mulvSI3, __mulvsi3, __negvSI2): Likewise.
	(__negvsi2, __negvDI2): Likewise.
	(__cmpdi2, __ucmpdi2): Adjust implementation to improve
	generated code.
	* libgcc2.h (__ucmpdi2): Adjust prototype.

2020-11-03  Pat Bernardi  <bernardi@adacore.com>
	    Olivier Hainque   <hainque@adacore.com>

	* config.host (aarch64-vxworks7*, tmake_file): Add
	${cpu_type}/t-lse and t-slibgcc-libgcc.

2020-11-03  Martin Storsjö  <martin@martin.st>

	* unwind-seh.c (_Unwind_Backtrace): Set the ra and cfa pointers
	before calling the callback.

2020-10-30  Olivier Hainque  <hainque@adacore.com>
	    Douglas Rupp  <rupp@adacore.com>
	    Pat Bernardi  <bernardi@adacore.com>

	* config.host: Adjust the ix86/x86_64-wrs-vxworks filters
	to apply to VxWorks 7 as well.

2020-10-29  Olivier Hainque  <hainque@adacore.com>

	* config/gthr-vxworks-tls.c: Fix preprocessor logic
	controlling the definition of VX_ENTER_TLS_DTOR and
	VX_LEAVE_TLS_DTOR based on a version major check.

2020-10-29  Olivier Hainque  <hainque@adacore.com>

	* config/gthr-vxworks-thread.c: Fix name of macro used
	to condition the inclusion of an actual implementation.

2020-10-27  Martin Liska  <mliska@suse.cz>

	PR gcov-profile/97461
	* libgcov.h (gcov_counter_add): Use first static counters
	as it should help to have malloc wrappers set up.

2020-10-23  Rasmus Villemoes  <rv@rasmusvillemoes.dk>

	* config/gthr-vxworks-thread.c: #include gthr.h before
	testing the guard defined there.
	* config/gthr-vxworks-cond.c: Likewise.

2020-10-21  Douglas Rupp  <rupp@adacore.com>
	    Olivier Hainque  <hainque@adacore.com>

	* config.host (powerpc*-wrs-vxworks7*): New case.
	* configure.ac: Handle powerpc*-*-vxworks7* as
	powerpc*-*-linux* for ppc-fp_type.
	* configure: Regenerate.

2020-10-16  Rasmus Villemoes  <rv@rasmusvillemoes.dk>

	* config/gthr-vxworks.h: Condition the ___GTHREADS_CXX0X
	section on VxWorks >= 6.
	* config/gthr-vxworks-thread.c: Condition the entire
	implementation on __GTHREAD_CXX0X.

2020-10-16  Rasmus Villemoes  <rv@rasmusvillemoes.dk>

	* config/gthr-vxworks.h: Condition the __GTHREAD_HAS_COND
	section on VxWorks >= 6.
	* config/gthr-vxworks-cond.c: Condition the entire
	implementation on __GTHREAD_HAS_COND.

2020-10-16  Rasmus Villemoes  <rv@rasmusvillemoes.dk>

	* config/gthr-vxworks.c: #include <taskLib.h>.

2020-10-16  Rasmus Villemoes  <rv@rasmusvillemoes.dk>

	* config/gthr-vxworks.h: Rewrite remaining occurrence
	of _VXW_PRE_69 as _VXWORKS_PRE(6,9).

2020-10-16  Rasmus Villemoes  <rv@rasmusvillemoes.dk>
	     Olivier Hainque   <hainque@adacore.com>

	* config/gthr-vxworks-tls.c (VX_ENTER_TLS_DTOR): Nil
	except on VxWorks 6.

2020-10-16  Olivier Hainque  <hainque@adacore.com>

	* config/t-vxcrtstuff: Remove the -kernel/-rtp specialization.

2020-10-14  Alexandre Oliva  <oliva@adacore.com>

	* config/gthr-vxworks-thread.c: Include stdlib.h.
	(tls_delete_hook): Prototype it.
	(__gthread_cond_signal): Return early if no waiters.  Consume
	signal in case the semaphore got full.  Use semInfoGet instead
	of kernel-mode-only semInfo.
	(__gthread_cond_timedwait): Use semExchange.  Always take the
	mutex again before returning.
	* config/gthr-vxworks-cond.c (__ghtread_cond_wait): Likewise.

2020-10-14  Olivier Hainque  <hainque@adacore.com>

	* config/t-vxworks (LIBGCC2_INCLUDES): Append
	$(MULTISUBDIR) to the -I path for fixed headers, as we
	arrange to have different sets of such headers for different
	multilibs when they are activated.
	* config/t-vxworks7: Likewise.

2020-10-14  Olivier Hainque  <hainque@adacore.com>

	* config/t-vxworks: Add include-fixed to include search
	paths for libgcc on VxWorks.
	* config/t-vxworks7: Likewise.

2020-10-09  H.J. Lu  <hjl.tools@gmail.com>

	PR target/97148
	* config/i386/shadow-stack-unwind.h: Include <x86gprintrin.h>
	instead of <cetintrin.h>.

2020-10-01  Alan Modra  <amodra@gmail.com>

	* config/rs6000/morestack.S,
	* config/rs6000/tramp.S: Support __PCREL__ code.

2020-10-01  Alan Modra  <amodra@gmail.com>

	* config/rs6000/t-linux: Document purpose of -mno-minimal-toc.

2020-09-29  Maciej W. Rozycki  <macro@wdc.com>

	* config/riscv/t-elf (LIB2_DIVMOD_EXCEPTION_FLAGS): New
	variable.

2020-09-28  Richard Sandiford  <richard.sandiford@arm.com>

	* config/aarch64/libgcc-softfp.ver: New file.
	* config/aarch64/t-softfp (SHLIB_MAPFILES): Add it.

2020-09-27  Clement Chigot  <clement.chigot@atos.net>

	* config/rs6000/t-slibgcc-aix: Use $(AR) without -X32_64.

2020-09-22  Sergei Trofimovich  <siarheit@google.com>

	PR gcov-profile/96913
	* libgcov-driver.c (write_one_data): Avoid function pointer
	comparison in TOP streaming decision.

2020-09-17  Torbjörn SVENSSON  <torbjorn.svensson@st.com>
	    Christophe Lyon  <christophe.lyon@linaro.org>

	* config/arm/fp16.c (__gnu_h2f_internal): Add 'static inline'
	qualifier.
	(__gnu_f2h_ieee, __gnu_h2f_ieee, __gnu_f2h_alternative)
	(__gnu_h2f_alternative,__gnu_d2h_ieee, __gnu_d2h_alternative): Add
	missing prototypes.

2020-09-17  Wei Wentao  <weiwt.fnst@cn.fujitsu.com>

	* config/aarch64/aarch64-unwind.h (aarch64_demangle_return_addr): Fix
	unused variable warning.

2020-09-16  Jojo R  <jiejie_rong@c-sky.com>

	* config.host (C-SKY): Enable crtbegin/crtend.o of libgcc for elf target.

2020-09-09  Tom de Vries  <tdevries@suse.de>

	* config/nvptx/atomic.c (__SYNC_SUBWORD_COMPARE_AND_SWAP): Fix
	Wbuiltin-declaration-mismatch.

2020-08-26  Jozef Lawrynowicz  <jozef.l@mittosystems.com>

	* config/msp430/slli.S (__gnu_mspabi_sllp): New.
	* config/msp430/srai.S (__gnu_mspabi_srap): New.
	* config/msp430/srli.S (__gnu_mspabi_srlp): New.

2020-08-13  Kwok Cheung Yeung  <kcy@codesourcery.com>

	* config/nvptx/atomic.c: New.
	* config/nvptx/t-nvptx (LIB2ADD): Add atomic.c.

2020-08-03  Ian Lance Taylor  <iant@golang.org>

	* config/i386/morestack.S (BACKOFF) [x86_64]: Add 2048 bytes.

2020-08-03  Jakub Jelinek  <jakub@redhat.com>

	PR target/96402
	* config/aarch64/lse.S (__aarch64_cas16_acq_rel): Use x2, x3 instead
	of x(tmp0), x(tmp1) in STXP arguments.

2020-07-31  Maciej W. Rozycki  <macro@wdc.com>

	* config/riscv/save-restore.S [__riscv_xlen == 64]
	(__riscv_save_10, __riscv_save_8, __riscv_save_6, __riscv_save_4)
	(__riscv_save_2): Replace negative immediates used for the final
	stack pointer adjustment with positive ones, right-shifted by 4.

2020-07-31  Martin Liska  <mliska@suse.cz>

	* libgcov-driver.c: Add __gcov_kvp_pool
	and __gcov_kvp_pool_index variables.
	* libgcov.h (allocate_gcov_kvp): New.
	(gcov_topn_add_value): Use it.

2020-07-24  Szabolcs Nagy  <szabolcs.nagy@arm.com>

	* config/aarch64/lse.S: Add PAC property note.

2020-07-23  Martin Liska  <mliska@suse.cz>

	PR gcov-profile/96035
	* libgcov-driver-system.c: Create gcov folders with 0777
	so that it respects a system umask.

2020-07-14  David Edelsohn  <dje.gcc@gmail.com>

	* config/rs6000/t-slibgcc-aix: Set BITS from compiler cpp macro.

2020-07-13  Szabolcs Nagy  <szabolcs.nagy@arm.com>

	PR target/94891
	* config/aarch64/aarch64-unwind.h (MD_POST_EXTRACT_ROOT_ADDR): Remove.
	(MD_POST_FROB_EH_HANDLER_ADDR): Remove.
	(MD_POST_EXTRACT_FRAME_ADDR): Rename to ...
	(MD_DEMANGLE_RETURN_ADDR): This.
	(aarch64_post_extract_frame_addr): Rename to ...
	(aarch64_demangle_return_addr): This.
	(aarch64_post_frob_eh_handler_addr): Remove.
	* unwind-dw2.c (uw_update_context): Demangle return address.
	(uw_frob_return_addr): Remove.

2020-07-09  Szabolcs Nagy  <szabolcs.nagy@arm.com>

	PR target/96001
	* config/aarch64/lse.S: Add BTI marking and related definitions,
	and add BTI c to function entries.

2020-07-09  Szabolcs Nagy  <szabolcs.nagy@arm.com>

	* config/aarch64/lse.S: Add stack note.

2020-07-02  Martin Liska  <mliska@suse.cz>

	PR gcov-profile/95348
	* libgcov-driver.c (merge_one_data): Merge only profiles
	that are not of non-zero type.
	(write_one_data): Write counters only if there's one non-zero
	value.
	* libgcov-util.c (tag_function): Change signature from unsigned
	to int.
	(tag_blocks): Likewise.
	(tag_arcs): Likewise.
	(tag_counters): Likewise.
	(tag_summary): Likewise.
	(tag_lines): Read only if COUNTERS is non-zero.
	(read_gcda_file): Handle negative length for COUNTERS type.

2020-06-25  Martin Liska  <mliska@suse.cz>

	* libgcov-driver.c (merge_summary): Remove function as its name
	is misleading and doing something different.
	(dump_one_gcov): Add ATTRIBUTE_UNUSED for 2 args. Take read summary
	in gcov-tool.
	* libgcov-util.c (curr_object_summary): Remove.
	(read_gcda_file): Remove unused curr_object_summary.
	(gcov_merge): Merge summaries.
	* libgcov.h: Add summary argument for gcov_info struct.

2020-06-24  H.J. Lu  <hjl.tools@gmail.com>

	PR target/95259
	* config/i386/cpuinfo.c: Don't include "cpuinfo.h".  Include
	"common/config/i386/i386-cpuinfo.h" and
	"common/config/i386/cpuinfo.h".
	(__cpu_features2): Changed to array.
	(get_amd_cpu): Removed.
	(get_intel_cpu): Likewise.
	(get_available_features): Likewise.
	(__cpu_indicator_init): Call cpu_indicator_init.
	* config/i386/cpuinfo.h: Removed.

2020-06-23  David Edelsohn  <dje.gcc@gmail.com>

	* Makefile.in: Remove uses of empty.mk. Use -include.
	* config/avr/t-avr: Use -include.
	* empty.mk: Delete.

2020-06-21  David Edelsohn  <dje.gcc@gmail.com>

	* config.host (extra_parts): Add crtcxa_64 and crtdbase_64.
	* config/rs6000/t-aix-cxa: Explicitly compile 32 bit with -maix32
	and 64 bit with -maix64.
	* config/rs6000/t-slibgcc-aix: Remove extra @multilib_dir@ level.
	Build and install AIX-style FAT libraries.

2020-06-17  Samuel Thibault  <samuel.thibault@gnu.org>

	* config.host (md_unwind_header) <i[34567]86-*-gnu*>: Set to
	'i386/gnu-unwind.h'
	* config/i386/gnu-unwind.h: New file.

2020-06-17  Martin Liska  <mliska@suse.cz>

	* libgcov-util.c (read_gcda_finalize): Remove const operator.
	(merge_wrapper): Add both counts and use them properly.
	(topn_to_memory_representation): New function.
	(gcov_merge): Covert on disk representation to in memory
	representation.
	* libgcov.h: Remove const operator.

2020-06-15  Max Filippov  <jcmvbkbc@gmail.com>

	* configure: Regenerate.
	* configure.ac: Use AC_COMPILE_IFELSE instead of manual
	preprocessor invocation to check for __XTENSA_CALL0_ABI__.

2020-06-09  Martin Liska  <mliska@suse.cz>

	PR gcov-profile/95494
	* libgcov-driver.c (write_top_counters): Cast first to
	intptr_t as sizeof(*) != sizeof(gcov_type).
	* libgcov.h (gcov_counter_set_if_null): Remove.
	(gcov_topn_add_value): Cast first to intptr_t and update
	linked list directly.

2020-06-09  Max Filippov  <jcmvbkbc@gmail.com>

	* config/xtensa/unwind-dw2-xtensa.c (uw_install_context): Merge
	with uw_install_context_1.

2020-06-04  Andreas Schwab  <schwab@suse.de>

	PR target/59230
	PR libfortran/59227
	* config/ia64/t-softfp-compat (softfp_file_list): Filter out
	soft-fp/divtf3.c.
	(LIB2ADD): Add config/ia64/divtf3.c.
	* config/ia64/divtf3.c: New file.

2020-06-03  Martin Liska  <mliska@suse.cz>

	PR gcov-profile/95480
	* libgcov-profiler.c (GCOV_SUPPORTS_ATOMIC): Move to...
	* libgcov.h (GCOV_SUPPORTS_ATOMIC): ...here.
	(gcov_counter_add): Use GCOV_SUPPORTS_ATOMIC guard.
	(gcov_counter_set_if_null): Likewise.

2020-06-02  Jim Wilson  <jimw@sifive.com>

	* config/riscv/div.S (__divdi3): For negative arguments, change bgez
	to bgtz.

2020-06-02  Martin Liska  <mliska@suse.cz>

	* libgcov.h (gcov_topn_add_value): Use xcalloc instead
	of xmalloc.

2020-06-02  Martin Liska  <mliska@suse.cz>

	* libgcov-driver.c (prune_topn_counter): Remove.
	(prune_counters): Likewise.
	(merge_one_data): Special case TOP N counters
	as they have variable length.
	(write_top_counters): New.
	(write_one_data): Special case TOP N.
	(dump_one_gcov): Do not prune TOP N counters.
	* libgcov-merge.c (merge_topn_values_set): Remove.
	(__gcov_merge_topn): Use gcov_topn_add_value.
	* libgcov-profiler.c (__gcov_topn_values_profiler_body):
	Likewise here.
	* libgcov.h (gcov_counter_add): New.
	(gcov_counter_set_if_null): Likewise.
	(gcov_topn_add_value): New.

2020-06-01  Uroš Bizjak  <ubizjak@gmail.com>

	* config/i386/sfp-exceptions.c (struct fenv):
	Add __attribute__ ((gcc_struct)).

2020-05-29  H.J. Lu  <hjl.tools@gmail.com>

	PR bootstrap/95413
	* configure: Regenerated.

2020-05-28  Dong JianQiang  <dongjianqiang2@huawei.com>

	PR gcov-profile/95332
	* libgcov-util.c (read_gcda_file): Call gcov_magic.
	* libgcov.h (gcov_magic): Disable GCC poison.

2020-05-21  H.J. Lu  <hongjiu.lu@intel.com>

	PR target/95212
	* config/i386/cpuinfo.h (processor_features): Move
	FEATURE_AVX512VP2INTERSECT after FEATURE_AVX512BF16.

2020-05-20  H.J. Lu  <hongjiu.lu@intel.com>

	PR target/91695
	* config/i386/cpuinfo.c (get_available_features): Fix VPCLMULQDQ
	check.

2020-05-19  H.J. Lu  <hongjiu.lu@intel.com>

	PR target/95212
	PR target/95220
	* config/i386/cpuinfo.c (get_available_features): Fix
	FEATURE_GFNI check.  Also check FEATURE_AVX512VP2INTERSECT.
	* config/i386/cpuinfo.h (processor_features): Add
	FEATURE_AVX512VP2INTERSECT.

2020-05-15  H.J. Lu  <hongjiu.lu@intel.com>

	PR bootstrap/95147
	* configure: Regenerated.

2020-05-14  H.J. Lu  <hongjiu.lu@intel.com>

	* configure: Regenerated.

2020-05-09  Hans-Peter Nilsson  <hp@axis.com>

	* config.host: Remove support for crisv32-*-* and cris*-*-linux.
	* config/cris/libgcc-glibc.ver, config/cris/t-linux: Remove.

2020-05-06  Uroš Bizjak  <ubizjak@gmail.com>

	* config/i386/sfp-exceptions.c (__math_force_eval): Remove.
	(__math_force_eval_div): New define.
	(__sfp_handle_exceptions): Use __math_force_eval_div to use
	generic division to generate INVALID, DIVZERO and INEXACT
	exceptions.

2020-05-06  Kyrylo Tkachov  <kyrylo.tkachov@arm.com>

	* config/aarch64/lse-init.c (init_have_lse_atomics): Use __getauxval
	instead of getauxval.
	(AT_HWCAP): Define.
	(HWCAP_ATOMICS): Define.
	Guard detection on __gnu_linux__.

2020-05-05  Michael Meissner  <meissner@linux.ibm.com>

	* config.host: Delete changes meant for a private branch.
	* config/rs6000/t-float128: Likewise.
	* configure.ac: Likewise.
	* configure: Likewise.

2020-05-05  Martin Liska  <mliska@suse.cz>

	PR gcov-profile/93623
	* Makefile.in: Remove __gcov_flush.
	* gcov.h (__gcov_flush): Remove.
	* libgcov-interface.c (__gcov_flush): Remove.
	(init_mx): Use renamed mutex.
	(__gcov_lock): Likewise.
	(__gcov_unlock): Likewise.
	(__gcov_fork): Likewise.
	(__gcov_flush): Remove.

2020-05-05  Martin Liska  <mliska@suse.cz>

	PR gcov-profile/93623
	* libgcov-interface.c (__gcov_fork): Do not flush
	and reset only in child process.
	(__gcov_execl): Dump counters only and reset them
	only if exec* fails.
	(__gcov_execlp): Likewise.
	(__gcov_execle): Likewise.
	(__gcov_execv): Likewise.
	(__gcov_execvp): Likewise.
	(__gcov_execve): Likewise.

2020-05-05  Martin Liska  <mliska@suse.cz>

	PR gcov-profile/93623
	* Makefile.in: Add _gcov_lock_unlock to LIBGCOV_INTERFACE.
	* libgcov-interface.c (ALIAS_void_fn): Remove.
	(__gcov_lock): New.
	(__gcov_unlock): New.
	(__gcov_flush): Use __gcov_lock and __gcov_unlock.
	(__gcov_reset): Likewise.
	(__gcov_dump): Likewise.
	* libgcov.h (__gcov_lock): New declaration.
	(__gcov_unlock): Likewise.

2020-05-01  Uroš Bizjak  <ubizjak@gmail.com>

	* config/i386/sfp-exceptions.c (__math_force_eval): New define.
	(__sfp_handle_exceptions): Use __math_force_eval to evaluate
	generic division to generate INVALID and DIVZERO exceptions.

2020-04-27  Sebastian Huber  <sebastian.huber@embedded-brains.de>

	* config/rs6000/crtresfpr.S: Use .machine ppc.
	* config/rs6000/crtresxfpr.S: Likewise.
	* config/rs6000/crtsavfpr.S: Likewise.

2020-04-21  Szabolcs Nagy  <szabolcs.nagy@arm.com>

	PR target/94514
	* config/aarch64/aarch64-unwind.h (aarch64_frob_update_context):
	Update context->flags accroding to the frame state.

2020-04-19  Uroš Bizjak  <ubizjak@gmail.com>

	* config/i386/sfp-exceptions.c (__sfp_handle_exceptions) [__SSE_MATH__]:
	Remove unneeded assignments to volatile memory.

2020-04-15  Jakub Jelinek  <jakub@redhat.com>

	PR target/93053
	* configure.ac (LIBGCC_CHECK_AS_LSE): Add HAVE_AS_LSE checking.
	* config/aarch64/lse.S: Include auto-target.h, if HAVE_AS_LSE
	is not defined, use just .arch armv8-a.
	(B, M, N, OPN): Define.
	(COMMENT): New .macro.
	(CAS, CASP, SWP, LDOP): Use .inst directive if HAVE_AS_LSE is not
	defined.  Otherwise, move the operands right after the glue? and
	comment out operands where the macros are used.
	* configure: Regenerated.
	* config.in: Regenerated.

2020-04-07  Ian Lance Taylor  <iant@golang.org>

	PR libgcc/94513
	* generic-morestack.c: Give up trying to use __mmap/__munmap, use
	syscall instead.

2020-04-04  Ian Lance Taylor  <iant@golang.org>

	* generic-morestack.c: Only use __mmap on glibc >= 2.26.

2020-04-03  Ian Lance Taylor  <iant@golang.org>

	* generic-morestack.c: On GNU/Linux use __mmap/__munmap rather
	than mmap/munmap, to avoid hooks.

2020-04-03  Jim Johnston  <jjohnst@us.ibm.com>

	* config/s390/tpf-unwind.h (MIN_PATRANGE, MAX_PATRANGE)
	(TPFRA_OFFSET): Macros removed.
	(CP_CNF, cinfc_fast, CINFC_CMRESET, CINTFC_CMCENBKST)
	(CINTFC_CMCENBKED, ICST_CRET, ICST_SRET, LOWCORE_PAGE3_ADDR)
	(PG3_SKIPPING_OFFSET): New macros.
	(__isPATrange): Use cinfc_fast for the check.
	(__isSkipResetAddr): New function.
	(s390_fallback_frame_state): Check for skip trace addresses. Use
	either ICST_CRET or ICST_SRET to calculate return address
	location.
	(__tpf_eh_return): Handle skip trace addresses.

2020-03-26  Richard Earnshaw  <rearnsha@arm.com>

	PR target/94220
	* config/arm/lib1funcs.asm (COND): Use a single definition for
	unified syntax.
	(aeabi_uidivmod): Unified syntax when optimizing Thumb for size.
	(aeabi_idivmod): Likewise.
	(divsi3_skip_div0_test): Likewise.

2020-03-17  Mihail Ionescu  <mihail.ionescu@arm.com>

	* config/arm/t-arm: Do not compile cmse_nonsecure_call.S for v8.1-m.

2020-03-04  Andreas Krebbel  <krebbel@linux.ibm.com>

	* config.host: Include the new makefile fragment.
	* config/s390/t-tpf: New file.

2020-03-03  Richard Earnshaw  <rearnsha@arm.com>

	* config/arm/bpabi-v6m.S (aeabi_lcmp): Convert thumb1 code to unified
	syntax.
	(aeabi_ulcmp, aeabi_ldivmod, aeabi_uldivmod): Likewise.
	(aeabi_frsub, aeabi_cfcmpeq, aeabi_fcmpeq): Likewise.
	(aeabi_fcmp, aeabi_drsub, aeabi_cdrcmple): Likewise.
	(aeabi_cdcmpeq, aeabi_dcmpeq, aeabi_dcmp): Likewise.
	* config/arm/lib1funcs.S (Lend_fde): Convert thumb1 code to unified
	syntax.
	(divsi3, modsi3): Likewise.
	(clzdi2, ctzsi2): Likewise.
	* config/arm/libunwind.S (restore_core_regs): Convert thumb1 code to
	unified syntax.
	(UNWIND_WRAPPER): Likewise.

2020-03-02  Martin Liska  <mliska@suse.cz>

	* libgcov-interface.c: Remove duplicate
	declaration of __gcov_flush_mx.

2020-02-18  Martin Liska  <mliska@suse.cz>

	PR ipa/92924
	* libgcov-merge.c (merge_topn_values_set): Record
	when a TOP N counter becomes invalid.  When merging
	remove a smallest value if the space is needed.

2020-02-12  Sandra Loosemore  <sandra@codesourcery.com>

	PR libstdc++/79193
	PR libstdc++/88999

	* configure: Regenerated.

2020-02-10  Jeff Law  <law@redhat.com>

	* config/frv/frvbegin.c: Use right flags for .ctors and .dtors
	sections.
	* config/frv/frvend.c: Similarly.

2020-02-10  H.J. Lu  <hongjiu.lu@intel.com>

	PR libgcc/85334
	* config/i386/shadow-stack-unwind.h (_Unwind_Frames_Increment):
	New.

2020-02-10  Christophe Lyon  <christophe.lyon@linaro.org>

	PR target/93615
	* unwind-arm-common.inc: Replace uses of gnu_Unwind_Find_got with
	_Unwind_gnu_Find_got.
	* unwind-pe.h: Likewise.

2020-02-07  Jakub Jelinek  <jakub@redhat.com>

	PR target/93615
	* config/arm/unwind-arm.h (gnu_Unwind_Find_got): Rename to ...
	(_Unwind_gnu_Find_got): ... this.  Use __asm instead of asm.  Remove
	trailing :s in asm.  Formatting fixes.
	(_Unwind_decode_typeinfo_ptr): Adjust caller.

2020-01-31  Sandra Loosemore  <sandra@codesourcery.com>

	nios2: Support for GOT-relative DW_EH_PE_datarel encoding.

	* config.host [nios2-*-linux*] (tmake_file, tm_file): Adjust.
	* config/nios2-elf-lib.h: New.
	* unwind-dw2-fde-dip.c (_Unwind_IteratePhdrCallback): Use existing
	code for finding GOT base for nios2.

2020-01-27  Martin Liska  <mliska@suse.cz>

	PR gcov-profile/93403
	* libgcov-profiler.c (__gcov_indirect_call_profiler_v4):
	Call __gcov_indirect_call_profiler_body.
	(__gcov_indirect_call_profiler_body): New.
	(__gcov_indirect_call_profiler_v4_atomic): New.
	* libgcov.h (__gcov_indirect_call_profiler_v4_atomic):
	New declaration.

2020-01-27  Claudiu Zissulescu  <claziss@synopsys.com>

	* config/arc/crti.S: Add RF16 object attribute.
	* config/arc/crtn.S: Likewise.
	* config/arc/crttls.S: Likewise.
	* config/arc/lib1funcs.S: Likewise.
	* config/arc/fp-hack.h (ARC_OPTFPE): Define.
	* config/arc/lib2funcs.c: New file.
	* config/arc/t-arc: Add lib2funcs to LIB2ADD.

2020-01-24  Maciej W. Rozycki  <macro@wdc.com>

	* Makefile.in (configure_deps): Add `toolexeclibdir.m4'.
	* configure.ac: Handle `--with-toolexeclibdir='.
	* configure: Regenerate.

2020-01-23  Dragan Mladjenovic  <dmladjenovic@wavecomp.com>

	* config/mips/gnustack.h: Check for TARGET_LIBC_GNUSTACK also.

2020-01-23  Dragan Mladjenovic  <dmladjenovic@wavecomp.com>

	* config/mips/gnustack.h: New file.
	* config/mips/crti.S: Include gnustack.h.
	* config/mips/crtn.S: Likewise.
	* config/mips/mips16.S: Likewise.
	* config/mips/vr4120-div.S: Likewise.

2020-01-23  Martin Liska  <mliska@suse.cz>

	* libgcov-driver.c (prune_topn_counter): Remove
	check for -1 as we only prune run-time counters
	that do not generate an invalid state.

2020-01-22  Martin Liska  <mliska@suse.cz>

	PR tree-optimization/92924
	* libgcov-profiler.c (__gcov_topn_values_profiler_body): First
	try to find an existing value, then find an empty slot
	if not found.

2020-01-22  Martin Liska  <mliska@suse.cz>

	PR tree-optimization/92924
	* libgcov-driver.c (prune_topn_counter): New.
	(prune_counters): Likewise.
	(dump_one_gcov): Prune a run-time counter.
	* libgcov-profiler.c (__gcov_topn_values_profiler_body):
	For a known value, add GCOV_TOPN_VALUES to value.
	Otherwise, decrement all counters by one.

2020-01-18  Hans-Peter Nilsson  <hp@axis.com>

	* config/cris/arit.c (DS): Apply attribute __fallthrough__.

2020-01-18  John David Anglin  <danglin@gcc.gnu.org>

	PR libgcc/92988
	* crtstuff.c (__do_global_dtors_aux): Only call __cxa_finalize if
	DEFAULT_USE_CXA_ATEXIT is true.

2020-01-16  Mihail-Calin Ionescu  <mihail.ionescu@arm.com>
	    Thomas Preud'homme  <thomas.preudhomme@arm.com>

	* config/arm/t-arm: Check return value of gcc rather than lack of
	output.

2020-01-14  Georg-Johann Lay  <avr@gjlay.de>

	* config/avr/lib1funcs.S (skip): Simplify.

2020-01-10  Kwok Cheung Yeung  <kcy@codesourcery.com>

	* config/gcn/atomic.c: Remove include of stdint.h.
	(__sync_val_compare_and_swap_##SIZE): Replace uintptr_t with
	__UINTPTR_TYPE__.

2020-01-09  Kwok Cheung Yeung  <kcy@codesourcery.com>

	* config/gcn/atomic.c: New.
	* config/gcn/t-amdgcn (LIB2ADD): Add atomic.c.

2020-01-08  Georg-Johann Lay  <avr@gjlay.de>

	Implement 64-bit double functions.

	PR target/92055
	* config.host (tmake_file) [target=avr]: Add t-libf7,
	t-libf7-math, t-libf7-math-symbols as specified by --with-libf7=.
	* config/avr/t-avrlibc: Don't copy libgcc.a if there are modules
	depending on sizeof (double) or sizeof (long double).
	* config/avr/libf7: New folder.

2020-01-05  Olivier Hainque  <hainque@adacore.com>

	* config/gthr-vxworks.h: Guard #include vxAtomicLib.h
	by IN_LIBGCC2.

2020-01-01  Jakub Jelinek  <jakub@redhat.com>

	Update copyright years.

2019-12-30  Olivier Hainque  <hainque@adacore.com>

	* config/gthr-vxworks.h: Use _vxworks-versions.h.
	* config/gthr-vxworks-tls.c: Likewise.

2019-12-30  Olivier Hainque  <hainque@adacore.com>

	* config/gthr-vxworks.h (GTHREAD_ONCE_INIT): Use
	standard zero-initializer syntax.

2019-12-30  Olivier Hainque  <hainque@adacore.com>

	* config/gthr-vxworks-tls.c (__gthread_getspecific): Fix
	reference to the internal VX_GET_TLS_DATA interface.

2019-12-30  Olivier Hainque  <hainque@adacore.com>

	* config/vxcrtstuff.c: Fix incorrect spelling of
	USE_INITFINI_ARRAY in guard.

2019-12-16  Jozef Lawrynowicz  <jozef.l@mittosystems.com>

	* config.host: s/msp430*-*-elf/msp430-*-elf*.
	Override default "extra_parts" variable.
	* configure: Regenerate.
	* configure.ac: Disable TM clone registry by default for
	msp430-elfbare.

2019-12-11  Jozef Lawrynowicz  <jozef.l@mittosystems.com>

	* config.host (msp430*-*-elf): Add crt{begin,end}_no_eh.o to
	"extra_parts".
	* config/msp430/t-msp430: Add rules to build crt{begin,end}_no_eh.o.

2019-12-11  Jozef Lawrynowicz  <jozef.l@mittosystems.com>

	* crtstuff.c: Declare __dso_handle only if DEFAULT_USE_CXA_ATEXIT is
	true.

2019-12-09  Jozef Lawrynowicz  <jozef.l@mittosystems.com>

	* crtstuff.c (__do_global_dtors_aux): Check if USE_EH_FRAME_REGISTRY is
	defined instead of its value.

2019-12-09  Jozef Lawrynowicz  <jozef.l@mittosystems.com>

	* crtstuff.c (__do_global_dtors_aux): Wrap in #if so it's only defined
	if it will have contents.

2019-12-05  Georg-Johann Lay  <avr@gjlay.de>

	PR target/92055
	* config/avr/t-avrlibc (MULTISUBDIR): Search for double, not double64.

2019-11-18  Szabolcs Nagy  <szabolcs.nagy@arm.com>

	PR libgcc/91737
	* config.host: Add t-gthr-noweak on *-*-musl*.
	* config/t-gthr-noweak: New file.

2019-11-17  John David Anglin  <danglin@gcc.gnu.org>

	* config/pa/linux-atomic.c (__kernel_cmpxchg): Change argument 1 to
	volatile void *.  Remove trap check.
	(__kernel_cmpxchg2): Likewise.
	(FETCH_AND_OP_2): Adjust operand types.
	(OP_AND_FETCH_2): Likewise.
	(FETCH_AND_OP_WORD): Likewise.
	(OP_AND_FETCH_WORD): Likewise.
	(COMPARE_AND_SWAP_2): Likewise.
	(__sync_val_compare_and_swap_4): Likewise.
	(__sync_bool_compare_and_swap_4): Likewise.
	(SYNC_LOCK_TEST_AND_SET_2): Likewise.
	(__sync_lock_test_and_set_4): Likewise.
	(SYNC_LOCK_RELEASE_1): Likewise.  Use __kernel_cmpxchg2 for release.
	(__sync_lock_release_4): Adjust operand types.  Use __kernel_cmpxchg
	for release.
	(__sync_lock_release_8): Remove.

2019-11-15  Szabolcs Nagy  <szabolcs.nagy@arm.com>

	* config/m68k/linux-unwind.h (struct uw_ucontext): Use sigset_t instead
	of __sigset_t.

2019-11-14  Jerome Lambourg  <lambourg@adacore.com>
	    Doug Rupp <rupp@adacore.com>
	    Olivier Hainque  <hainque@adacore.com>

	* config.host: Collapse the arm-vxworks entries into
	a single arm-wrs-vxworks7* one.
	* config/arm/unwind-arm-vxworks.c: Update comments.  Provide
	__gnu_Unwind_Find_exidx and a weak dummy __cxa_type_match for
	kernel modules, to be overriden by libstdc++ when we link with
	it.  Rely on externally provided __exidx_start/end.

2019-11-14  Doug Rupp  <rupp@adacore.com>
	    Olivier Hainque  <hainque@adacore.com>

	* config.host: Handle aarch64*-wrs-vxworks7*.

2019-11-12  Olivier Hainque  <hainque@adacore.com>

	* config/t-gthr-vxworksae: New file, add all the gthr-vxworks
	sources except the cxx0x support to LIB2ADDEH.  We don't support
	cxx0x on AE/653.
	* config/t-vxworksae: New file.
	* config.host: Handle *-*-vxworksae: Add the two aforementioned
	Makefile fragment files at their expected position in the tmake_file
	list, in accordance with what is done for other VxWorks variants.

2019-11-12  Corentin Gay  <gay@adacore.com>
	    Jerome Lambourg  <lambourg@adacore.com>
	    Olivier Hainque  <hainque@adacore.com>

	* config/t-gthr-vxworks: New file, add all the gthr-vxworks
	sources to LIB2ADDEH.
	* config/t-vxworks: Remove adjustments to LIB2ADDEH.
	* config/t-vxworks7: Likewise.

	* config.host: Append a block at the end of the file to add the
	t-gthr files to the tmake_file list for VxWorks after everything
	else.

	* config/vxlib.c: Rename as gthr-vxworks.c.
	* config/vxlib-tls.c: Rename as gthr-vxworks-tls.c.

	* config/gthr-vxworks.h: Simplify a few comments.  Expose a TAS
	API and a basic error checking API, both internal.  Simplify the
	__gthread_once_t type definition and initializers.  Add sections
	for condition variables support and for the C++0x thread support,
	conditioned against Vx653 for the latter.

	* config/gthr-vxworks.c (__gthread_once): Simplify comments and
	implementation, leveraging the TAS internal API.
	* config/gthr-vxworks-tls.c: Introduce an internal TLS data access
	API, leveraging the general availability of TLS services in VxWorks7
	post SR6xxx.
	(__gthread_setspecific, __gthread_setspecific): Use it.
	(tls_delete_hook): Likewise, and simplify the enter/leave dtor logic.
	* config/gthr-vxworks-cond.c: New file.  GTHREAD_COND variable
	support based on VxWorks primitives.
	* config/gthr-vxworks-thread.c: New file.  GTHREAD_CXX0X support
	based on VxWorks primitives.

2019-11-06  Jerome Lambourg  <lambourg@adacore.com>
	    Olivier Hainque  <hainque@adacore.com>

	* config/vxcrtstuff.c: New file.
	* config/t-vxcrtstuff: New Makefile fragment.
	* config.host: Append t-vxcrtstuff to the tmake_file list
	on all VxWorks ports using dwarf for table based EH.

2019-11-07  Georg-Johann Lay  <avr@gjlay.de>

	Support 64-bit double and 64-bit long double configurations.

	PR target/92055
	* config/avr/t-avr (HOST_LIBGCC2_CFLAGS): Only add -DF=SF if
	long double is a 32-bit type.
	* config/avr/t-avrlibc: Copy double64 and long-double64
	multilib(s) from the vanilla one.
	* config/avr/t-copy-libgcc: New Makefile snip.

2019-11-04  Jozef Lawrynowicz  <jozef.l@mittosystems.com>

	* crtstuff.c: Define USE_TM_CLONE_REGISTRY to 0 if it's undefined and
	the target output object format is not ELF.
	s/defined(USE_TM_CLONE_REGISTRY)/USE_TM_CLONE_REGISTRY.

2019-11-03  Oleg Endo  <olegendo@gcc.gnu.org>

	PR libgcc/78804
	* fp-bit.h: Remove FLOAT_BIT_ORDER_MISMATCH.
	* fp-bit.c (pack_d, unpack_d): Remove special cases for
	FLOAT_BIT_ORDER_MISMATCH.
	* config/arc/t-arc: Remove FLOAT_BIT_ORDER_MISMATCH.

2019-11-01  Jim Wilson  <jimw@sifive.com>

	* config/riscv/t-softfp32 (softfp_extra): Add FP divide routines

2019-10-23  Jozef Lawrynowicz  <jozef.l@mittosystems.com>

	* config/msp430/lib2hw_mul.S: Fix wrong syntax in branch instruction.
	s/RESULT_LO/RESLO, s/RESULT_HI/RESHI, s/MPY_OP1/MPY, 
	s/MPY_OP1_S/MPYS, s/MAC_OP1/MAC, s/MPY_OP2/OP2, s/MAC_OP2/OP2.
	Define symbols for 32-bit and f5series hardware multiply
	register addresses.
	Replace hard-coded register addresses with symbols.
	Fix "_mspabi*" typo.
	Fix whitespace.
	* config/msp430/lib2mul.c: Add comment.

2019-10-15  John David Anglin  <danglin@gcc.gnu.org>

	* config/pa/fptr.c (_dl_read_access_allowed): Change argument to
	unsigned int.  Adjust callers.
	(__canonicalize_funcptr_for_compare): Change plabel type to volatile
	unsigned int *.  Load relocation offset before function pointer.
	Add barrier to ensure ordering.

2019-10-12  John David Anglin  <danglin@gcc.gnu.org>

	* config/pa/lib2funcs.S (__gcc_plt_call): Load branch target to %r21.
	Load PIC register after branch target.  Fix white space.
	* config/pa/milli64.S ($$dyncall): Separate LINUX and non LINUX
	implementations.  Load PIC register after branch target.  Don't
	clobber function pointer when it points to function descriptor.
	Use nullification instead of branch in LINUX implementation.

2019-10-03  John David Anglin  <danglin@gcc.gnu.org>

	* config/pa/fptr.c: Disable -Warray-bounds warning.

2019-09-25  Richard Henderson  <richard.henderson@linaro.org>

	* config.in, configure: Re-rebuild with stock autoconf 2.69,
	not the ubuntu modified 2.69.

	PR target/91833
	* config/aarch64/lse-init.c: Include auto-target.h.  Disable
	initialization if !HAVE_SYS_AUXV_H.
	* configure.ac (AC_CHECK_HEADERS): Add sys/auxv.h.
	* config.in, configure: Rebuild.

	PR target/91834
	* config/aarch64/lse.S (LDNM): Ensure STXR output does not
	overlap the inputs.

2019-09-25  Shaokun Zhang  <zhangshaokun@hisilicon.com>

	* config/aarch64/sync-cache.c (__aarch64_sync_cache_range): Add support for
	CTR_EL0.IDC and CTR_EL0.DIC.

2019-09-20  Christophe Lyon  <christophe.lyon@st.com>

	Revert:
	2019-09-10  Christophe Lyon  <christophe.lyon@st.com>
		Mickaël Guêné <mickael.guene@st.com>

	* config/arm/unwind-arm.c (_Unwind_VRS_Set): Handle thumb-only
	architecture.

2019-09-19  Richard Henderson  <richard.henderson@linaro.org>

	* config/aarch64/lse-init.c: New file.
	* config/aarch64/lse.S: New file.
	* config/aarch64/t-lse: New file.
	* config.host: Add t-lse to all aarch64 tuples.

2019-09-10  Christophe Lyon  <christophe.lyon@st.com>
	Mickaël Guêné <mickael.guene@st.com>

	* config/arm/unwind-arm.c (_Unwind_VRS_Set): Handle thumb-only
	architecture.

2019-09-10  Christophe Lyon  <christophe.lyon@st.com>
	Mickaël Guêné <mickael.guene@st.com>

	* unwind-arm-common.inc (ARM_SET_R7_RT_SIGRETURN)
	(THUMB2_SET_R7_RT_SIGRETURN, FDPIC_LDR_R12_WITH_FUNCDESC)
	(FDPIC_LDR_R9_WITH_GOT, FDPIC_LDR_PC_WITH_RESTORER)
	(FDPIC_FUNCDESC_OFFSET, ARM_NEW_RT_SIGFRAME_UCONTEXT)
	(ARM_UCONTEXT_SIGCONTEXT, ARM_SIGCONTEXT_R0, FDPIC_T2_LDR_R12_WITH_FUNCDESC)
	(FDPIC_T2_LDR_R9_WITH_GOT, FDPIC_T2_LDR_PC_WITH_RESTORER): New.
	(__gnu_personality_sigframe_fdpic): New.
	(get_eit_entry): Add FDPIC signal frame support.

2019-09-10  Christophe Lyon  <christophe.lyon@st.com>
	Mickaël Guêné <mickael.guene@st.com>

	* config/arm/linux-atomic.c (__kernel_cmpxchg): Add FDPIC support.
	(__kernel_dmb): Likewise.
	(__fdpic_cmpxchg): New function.
	(__fdpic_dmb): New function.
	* config/arm/unwind-arm.h (FDPIC_REGNUM): New define.
	(gnu_Unwind_Find_got): New function.
	(_Unwind_decode_typeinfo_ptr): Add FDPIC support.
	* unwind-arm-common.inc (UCB_PR_GOT): New.
	(funcdesc_t): New struct.
	(get_eit_entry): Add FDPIC support.
	(unwind_phase2): Likewise.
	(unwind_phase2_forced): Likewise.
	(__gnu_Unwind_RaiseException): Likewise.
	(__gnu_Unwind_Resume): Likewise.
	(__gnu_Unwind_Backtrace): Likewise.
	* unwind-pe.h (read_encoded_value_with_base): Likewise.

2019-09-10  Christophe Lyon  <christophe.lyon@st.com>
	Mickaël Guêné <mickael.guene@st.com>

	* libgcc/crtstuff.c: Add support for FDPIC.

2019-09-10  Christophe Lyon  <christophe.lyon@st.com>

	* config.host: Handle *-*-uclinuxfdpiceabi.

2019-09-09  Jose E. Marchesi  <jose.marchesi@oracle.com>

	* config.host: Set cpu_type for bpf-*-* targets.
	* config/bpf/t-bpf: Likewise.
	* config/bpf/crtn.S: Likewise.
	* config/bpf/crti.S: New file.

2019-09-06  Jim Wilson  <jimw@sifive.com>

	* config.host (riscv*-*-linux*): Add t-slibgcc-libgcc to tmake_file.
	(riscv*-*-freebsd*): Likewise.

2019-09-03  Ulrich Weigand  <uweigand@de.ibm.com>

	* config.host: Remove references to spu.
	* config/spu/: Remove directory.

2019-08-23  Jozef Lawrynowicz  <jozef.l@mittosystems.com>

	PR target/91306
	* crtstuff.c (__CTOR_LIST__): Align to the "__alignof__" the array
	element type, instead of "sizeof" the element type.
	(__DTOR_LIST__): Likewise.
	(__TMC_LIST__): Likewise.
	(__do_global_dtors_aux_fini_array_entry): Likewise.
	(__frame_dummy_init_array_entry): Likewise.
	(__CTOR_END__): Likewise.
	(__DTOR_END__): Likweise.
	(__FRAME_END__): Likewise.
	(__TMC_END__): Likewise.

2019-08-20  Lili Cui  <lilicui@intel.com>

	* config/i386/cpuinfo.h: Add INTEL_COREI7_TIGERLAKE and
	INTEL_COREI7_COOPERLAKE.

2019-07-31  Matt Thomas  <matt@3am-software.com>
	    Nick Hudson <nick@nthcliff.demon.co.uk>
	    Matthew Green <mrg@eterna.com.au>
	    Maya Rashish <coypu@sdf.org>

	* config.host (hppa*-*-netbsd*): New case.
	* config/pa/t-netbsd: New file.

2019-07-31  Joel Hutton  <Joel.Hutton@arm.com>

	* config/arm/cmse.c (cmse_check_address_range): Add
	warn_unused_result attribute.

2019-07-22  Martin Liska  <mliska@suse.cz>

	* config/pa/stublib.c: Remove stub symbol __gnu_lto_v1.
	* config/pa/t-stublib: Likewise.

2019-07-22  Stafford Horne  <shorne@gmail.com>

	PR target/90362
	* config/or1k/lib1funcs.S (__udivsi3): Change l.sfeqi
	to l.sfeq and l.sfltsi to l.sflts equivalents as the immediate
	instructions are not available on every processor.  Change a
	l.bnf to l.bf to fix logic issue.

2019-07-04  Iain Sandoe  <iain@sandoe.co.uk>

	* config.host: Remove reference to t-darwin8.

2019-07-03  Iain Sandoe  <iain@sandoe.co.uk>

	* config.host (powerpc-*-darwin*,powerpc64-*-darwin*): Revise crt
	list.
	* config/rs6000/t-darwin: Build crt3_2 for older systems.  Revise
	mmacosx-version-min for crts to run across all system versions.
	* config/rs6000/t-darwin64 (LIB2ADD): Remove.
	* config/t-darwin: Revise mmacosx-version-min for crts to run across
	system versions >= 10.4.

2019-07-03  Martin Liska  <mliska@suse.cz>

	* Makefile.in: Use topn_values instead of one_value names.
	* libgcov-merge.c (__gcov_merge_single): Move to ...
	(__gcov_merge_topn): ... this.
	(merge_single_value_set): Move to ...
	(merge_topn_values_set): ... this.
	* libgcov-profiler.c (__gcov_one_value_profiler_body): Move to
	...
	(__gcov_topn_values_profiler_body): ... this.
	(__gcov_one_value_profiler_v2): Move to ...
	(__gcov_topn_values_profiler): ... this.
	(__gcov_one_value_profiler_v2_atomic): Move to ...
	(__gcov_topn_values_profiler_atomic): ... this.
	(__gcov_indirect_call_profiler_v4): Remove.
	* libgcov-util.c (__gcov_single_counter_op): Move to ...
	(__gcov_topn_counter_op): ... this.
	* libgcov.h (L_gcov_merge_single): Remove.
	(L_gcov_merge_topn): New.
	(__gcov_merge_single): Remove.
	(__gcov_merge_topn): New.
	(__gcov_one_value_profiler_v2): Move to ..
	(__gcov_topn_values_profiler): ... this.
	(__gcov_one_value_profiler_v2_atomic): Move to ...
	(__gcov_topn_values_profiler_atomic): ... this.

2019-07-03  Martin Liska  <mliska@suse.cz>

	* libgcov-merge.c (merge_single_value_set): Support N values.
	* libgcov-profiler.c (__gcov_one_value_profiler_body): Likewise.

2019-06-27  Ilia Diachkov  <ilia.diachkov@optimitech.com>

	* Makefile.in (USE_TM_CLONE_REGISTRY): New.
	(CRTSTUFF_CFLAGS): Use USE_TM_CLONE_REGISTRY.
	* configure.ac: Add --disable-tm-clone-registry option.
	* configure: Regenerate.

2019-06-27  Martin Liska  <mliska@suse.cz>

	* libgcov-driver-system.c (gcov_exit_open_gcda_file): Remove obviously
	dead assignments.
	* libgcov-util.c: Likewise.

2019-06-27  Martin Liska  <mliska@suse.cz>

	* libgcov-util.c (gcov_profile_merge): Release allocated
	memory.
	(calculate_overlap): Likewise.

2019-06-25  Iain Sandoe  <iain@sandoe.co.uk>

	* config.host: Add libef_ppc.a to the extra files for powerpc-darwin.
	* config/rs6000/t-darwin: (PPC_ENDFILE_SRC, PPC_ENDFILE_OBJS): New.
	Build objects for the out of line save/restore register functions
	so that they can be used for any supported Darwin version.
	* config/t-darwin: Default the build Darwin version to Darwin8
	(MacOS 10.4).

2019-06-25  Martin Liska  <mliska@suse.cz>

	* libgcov-driver-system.c (replace_filename_variables): Do not
	call strlen with NULL argument.

2019-06-25  Andrew Stubbs  <ams@codesourcery.com>

	* config/gcn/t-amdgcn (LIB2ADD): Add unwind-gcn.c.
	* config/gcn/unwind-gcn.c: New file.

2019-06-25  Kwok Cheung Yeung  <kcy@codesourcery.com>
            Andrew Stubbs  <ams@codesourcery.com>

	* configure: Regenerate.
	* config/gcn/gthr-gcn.h: New.

2019-06-18  Tom de Vries  <tdevries@suse.de>

	* config/nvptx/crt0.c (__main): Declare.

2019-06-17  Matthew Green  <mrg@eterna.com.au>
	    Maya Rashish  <coypu@sdf.org>

	* config.host (aarch64*-*-netbsd*): New case.

2019-06-16  Jozef Lawrynowicz  <jozef.l@mittosystems.com>

	* config/msp430/slli.S (__mspabi_sllll): New library function for
	performing a logical left shift of a 64-bit value.
	* config/msp430/srai.S (__mspabi_srall): New library function for
	performing a arithmetic right shift of a 64-bit value.
	* config/msp430/srll.S (__mspabi_srlll): New library function for
	performing a logical right shift of a 64-bit value.

2019-06-14  Matt Thomas  <matt@3am-software.com>
	    Matthew Green  <mrg@eterna.com.au>
	    Nick Hudson  <skrll@netbsd.org>
	    Maya Rashish  <coypu@sdf.org>

	* config.host (arm*-*-netbsdelf*): Add support for EABI configurations.
	* config/arm/t-netbsd (LIB1ASMFUNCS): Add some additional assembler
	functions to build.
	* config/arm/t-netbsd-eabi: New file.

2019-06-12  Dimitar Dimitrov  <dimitar@dinux.eu>

	* config.host: Add PRU target.
	* config/pru/asri.c: New file.
	* config/pru/eqd.c: New file.
	* config/pru/eqf.c: New file.
	* config/pru/ged.c: New file.
	* config/pru/gef.c: New file.
	* config/pru/gtd.c: New file.
	* config/pru/gtf.c: New file.
	* config/pru/led.c: New file.
	* config/pru/lef.c: New file.
	* config/pru/lib2bitcountHI.c: New file.
	* config/pru/lib2divHI.c: New file.
	* config/pru/lib2divQI.c: New file.
	* config/pru/lib2divSI.c: New file.
	* config/pru/libgcc-eabi.ver: New file.
	* config/pru/ltd.c: New file.
	* config/pru/ltf.c: New file.
	* config/pru/mpyll.S: New file.
	* config/pru/pru-abi.h: New file.
	* config/pru/pru-asm.h: New file.
	* config/pru/pru-divmod.h: New file.
	* config/pru/sfp-machine.h: New file.
	* config/pru/t-pru: New file.

2019-06-11  Jakub Jelinek  <jakub@redhat.com>

	* libgcov-merge.c (__gcov_merge_single): Revert previous change.

2019-06-10  Martin Liska  <mliska@suse.cz>

	PR bootstrap/90808
	* libgcov.h: Add ATTRIBUTE_UNUSED.

2019-06-10  Martin Liska  <mliska@suse.cz>

	* Makefile.in: Add __gcov_one_value_profiler_v2,
	__gcov_one_value_profiler_v2_atomic and
	__gcov_indirect_call_profiler_v4.
	* libgcov-merge.c (__gcov_merge_single): Change
	function signature.
	(merge_single_value_set): New.
	* libgcov-profiler.c (__gcov_one_value_profiler_body):
	Update functionality.
	(__gcov_one_value_profiler): Remove.
	(__gcov_one_value_profiler_v2): ... this.
	(__gcov_one_value_profiler_atomic): Rename to ...
	(__gcov_one_value_profiler_v2_atomic): this.
	(__gcov_indirect_call_profiler_v3): Rename to ...
	(__gcov_indirect_call_profiler_v4): ... this.
	* libgcov.h (__gcov_one_value_profiler): Remove.
	(__gcov_one_value_profiler_atomic): Remove.
	(__gcov_one_value_profiler_v2_atomic): New.
	(__gcov_indirect_call_profiler_v3): Remove.
	(__gcov_one_value_profiler_v2): New.
	(__gcov_indirect_call_profiler_v4): New.
	(gcov_get_counter_ignore_scaling): New function.

2019-06-07  Martin Liska  <mliska@suse.cz>

	* Makefile.in: Remove usage of
	_gcov_merge_icall_topn.
	* libgcov-driver.c (gcov_sort_n_vals): Remove.
	(gcov_sort_icall_topn_counter): Likewise.
	(gcov_sort_topn_counter_arrays): Likewise.
	(dump_one_gcov): Remove call to gcov_sort_topn_counter_arrays.
	* libgcov-merge.c (__gcov_merge_icall_topn): Remove.
	* libgcov-profiler.c (__gcov_topn_value_profiler_body):
	Likewise.
	(GCOV_ICALL_COUNTER_CLEAR_THRESHOLD): Remove.
	(struct indirect_call_tuple): Remove.
	(__gcov_indirect_call_topn_profiler): Remove.
	* libgcov-util.c (__gcov_icall_topn_counter_op): Remove.
	* libgcov.h (gcov_sort_n_vals): Remove.
	(L_gcov_merge_icall_topn): Likewise.
	(__gcov_merge_icall_topn): Likewise.
	(__gcov_indirect_call_topn_profiler): Likewise.

2019-06-06  Iain Sandoe  <iain@sandoe.co.uk>

	* config/rs6000/t-darwin: Ensure that the unwinder is built with
	altivec enabled.

2019-06-06  Jozef Lawrynowicz  <jozef.l@mittosystems.com>

	* config/msp430/slli.S (__mspabi_slli_n): Put function in its own
	section.
	(__mspabi_slli): Likewise.
	(__mspabi_slll_n): Likewise.
	(__mspabi_slll): Likewise.
	* config/msp430/srai.S (__mspabi_srai_n): Likewise.
	(__mspabi_srai): Likewise.
	(__mspabi_sral_n): Likewise.
	(__mspabi_sral): Likewise.
	* config/msp430/srli.S (__mspabi_srli_n): Likewise.
	(__mspabi_srli): Likewise.
	(__mspabi_srll_n): Likewise.
	(__mspabi_srll): Likewise.

2019-06-05  Yoshinori Sato  <ysato@users.sourceforge.jp>

	* config.host (rx-*-linux*): Add t-fdpbit to tmake_file
	Add appropriate tm_file clause as well.
	* config/rx/t-rx (HOST_LIBGCC2_CFLAGS): Remove.

2019-06-05  James Clarke  <jrtc27@jrtc27.com>

	* config/ia64/crtbegin.S (__dso_handle): Put in .sdata/.sbss
	rather than .data/.bss so it can be accessed via gp-relative
	addressing.

2019-06-05  David Edelsohn  <dje.gcc@gmail.com>

	* config/rs6000/aix-unwind.h (LR_REGNO): Rename to R_LR.
	(CR2_REGNO): Rename to R_CR2.
	(XER_REGNO): Rename to R_XER.
	(FIRST_ALTIVEC_REGNO): Rename to R_FIRST_ALTIVEC.
	(VRSAVE_REGNO): Rename to R_VRSAVE.
	(VSCR_REGNO): R_VSCR.

2019-05-29  Yoshinori Sato  <ysato@users.sourceforge.jp>

	* config.host (rx-*-linux*): Add new case.
	* config/rx/t-rx (HOST_LIBGCC2_CFLAGS): Force DFmode to SFmode.

2019-05-29  Sam Tebbs  <sam.tebbs@arm.com>

	* config/aarch64/aarch64-unwind.h (aarch64_cie_signed_with_b_key): New
	function.
	* config/aarch64/aarch64-unwind.h (aarch64_post_extract_frame_addr,
	aarch64_post_frob_eh_handler_addr): Add	check for b-key.
	* config/aarch64/aarch64-unwind-h (aarch64_post_extract_frame_addr,
	aarch64_post_frob_eh_handler_addr, aarch64_post_frob_update_context):
	Rename RA_A_SIGNED_BIT to RA_SIGNED_BIT.
	* unwind-dw2-fde.c (get_cie_encoding): Add check for 'B' in augmentation
	string.
	* unwind-dw2.c (extract_cie_info): Add check for 'B' in augmentation
	string.
	(RA_A_SIGNED_BIT): Rename to RA_SIGNED_BIT.

2019-05-28  Rainer Orth  <ro@CeBiTec.Uni-Bielefeld.DE>

	* config/sparc/sol2-unwind.h [__arch64__] (sparc64_is_sighandler):
	Remove Solaris 9 and 10 support.
	(sparc_is_sighandler): Likewise.

2019-05-26  John David Anglin  <danglin@gcc.gnu.org>

	* config/pa/linux-unwind.h (pa32_fallback_frame_state): Add cast.

2019-05-17  H.J. Lu  <hongjiu.lu@intel.com>

	* soft-fp/extenddftf2.c: Use "_FP_W_TYPE_SIZE < 64" to check if
	4_FP_W_TYPEs are used for IEEE quad precision.
	* soft-fp/extendhftf2.c: Likewise.
	* soft-fp/extendsftf2.c: Likewise.
	* soft-fp/extendxftf2.c: Likewise.
	* soft-fp/trunctfdf2.c: Likewise.
	* soft-fp/trunctfhf2.c: Likewise.
	* soft-fp/trunctfsf2.c: Likewise.
	* soft-fp/trunctfxf2.c: Likewise.
	* config/rs6000/ibm-ldouble.c: Likewise.

2019-05-14  Rainer Orth  <ro@CeBiTec.Uni-Bielefeld.DE>

	* config.host: Simplify various *-*-solaris2.1[0-9]* to
	*-*-solaris2*.
	* configure.ac: Likewise.
	* configure: Regenerate.

	* config/i386/sol2-unwind.h (x86_fallback_frame_state): Remove
	Solaris 10 and Solaris 11 < snv_125 handling.

2019-05-12  Iain Sandoe  <iain@sandoe.co.uk>

	* config/rs6000/darwin-vecsave.S: Set .machine appropriately.

2019-05-07  Hongtao Liu  <hongtao.liu@intel.com>

	* config/i386/cpuinfo.c (get_available_features): Detect BF16.
	* config/i386/cpuinfo.h (enum processor_features): Add
	FEATURE_AVX512BF16.

2019-04-23  Ramana Radhakrishnan  <ramana.radhakrishnan@arm.com>
	    Bernd Edlinger  <bernd.edlinger@hotmail.de>
	    Jakub Jelinek  <jakub@redhat.com>

	PR target/89093
	* config/arm/pr-support.c: Add #pragma GCC target("general-regs-only").
	* config/arm/unwind-arm.c: Likewise.
	* unwind-c.c (PERSONALITY_FUNCTION): Add general-regs-only target
	attribute for ARM.

2019-04-15  Monk Chiang  <sh.chiang04@gmail.com>

	* config/nds32/linux-unwind.h (SIGRETURN): Remove.
	(RT_SIGRETURN): Update.
	(nds32_fallback_frame_state): Update.

2019-02-21  Martin Sebor  <msebor@redhat.com>

	* libgcc2.h (__clear_cache): Correct signature.
	* libgcc2.c (__clear_cache): Same.

2019-02-20  Uroš Bizjak  <ubizjak@gmail.com>

	* config/alpha/linux-unwind.h (alpha_fallback_frame_state):
	Cast 'mcontext_t *' &rt_->uc.uc_mcontext to 'struct sigcontext *'.

2019-02-19  Uroš Bizjak  <ubizjak@gmail.com>

	* unwind-dw2.c (_Unwind_GetGR) [DWARF_ZERO_REG]: Compare
	regno instead of index to DWARF_ZERO_REG.

2019-02-15  Eric Botcazou  <ebotcazou@adacore.com>

	* config/visium/lib2funcs.c (__set_trampoline_parity): Replace
	TRAMPOLINE_SIZE with __LIBGCC_TRAMPOLINE_SIZE__.

2019-01-31  Uroš Bizjak  <ubizjak@gmail.com>

	* config/alpha/t-linux: Add -mfp-rounding-mode=d
	to HOST_LIBGCC2_CFLAGS.

2019-01-23  Joseph Myers  <joseph@codesourcery.com>

	PR libgcc/88931
	* libgcc2.c (FSTYPE FUNC (DWtype u)): Correct no leading bits case.

2019-01-18  Martin Liska  <mliska@suse.cz>

	* libgcov-profiler.c (__gcov_indirect_call_profiler_v2): Rename
	to ...
	(__gcov_indirect_call_profiler_v3): ... this.
	* libgcov.h (__gcov_indirect_call_profiler_v2): Likewise.
	(__gcov_indirect_call_profiler_v3): Likewise.
	* Makefile.in: Bump function name.

2019-01-18  Martin Liska  <mliska@suse.cz>

	* libgcov-driver.c (GCOV_PROF_PREFIX): Define.
	(gcov_version): Use in gcov_error.
	(merge_one_data): Likewise.
	(dump_one_gcov): Likewise.

2019-01-18  Martin Liska  <mliska@suse.cz>

	* libgcov-driver.c (gcov_version_string): New function.
	(gcov_version): Convert version integer into string.

2019-01-17  Andrew Stubbs  <ams@codesourcery.com>
	    Kwok Cheung Yeung  <kcy@codesourcery.com>
	    Julian Brown  <julian@codesourcery.com>
	    Tom de Vries  <tom@codesourcery.com>

	* config.host: Recognize amdgcn*-*-amdhsa.
	* config/gcn/crt0.c: New file.
	* config/gcn/lib2-divmod-hi.c: New file.
	* config/gcn/lib2-divmod.c: New file.
	* config/gcn/lib2-gcn.h: New file.
	* config/gcn/sfp-machine.h: New file.
	* config/gcn/t-amdgcn: New file.

2019-01-09  Sandra Loosemore  <sandra@codesourcery.com>

	PR other/16615

	* config/c6x/libunwind.S: Mechanically replace "can not" with
	"cannot".
	* config/tilepro/atomic.h: Likewise.
	* config/vxlib-tls.c: Likewise.
	* generic-morestack-thread.c: Likewise.
	* generic-morestack.c: Likewise.
	* mkmap-symver.awk: Likewise.

2019-01-01  Jakub Jelinek  <jakub@redhat.com>

	Update copyright years.

2018-12-20  H.J. Lu  <hongjiu.lu@intel.com>

	* unwind-pe.h (read_encoded_value_with_base): Add GCC pragma
	to ignore -Waddress-of-packed-member.

2018-12-19  Thomas Preud'homme  <thomas.preudhomme@linaro.org>

	* /config/arm/lib1funcs.S (FUNC_START): Remove unused sp_section
	parameter and corresponding code.
	(ARM_FUNC_START): Likewise in both definitions.
	Also update footer comment about condition that need to match with
	gcc/config/arm/elf.h to also include libgcc/config/arm/t-arm.
	* config/arm/ieee754-df.S (muldf3): Also build it if L_arm_muldf3 is
	defined.  Weakly define it in this case.
	* config/arm/ieee754-sf.S (mulsf3): Likewise with L_arm_mulsf3.
	* config/arm/t-elf (LIB1ASMFUNCS): Build _arm_muldf3.o and
	_arm_mulsf3.o before muldiv versions if targeting Thumb-1 only. Add
	comment to keep condition in sync with the one in
	libgcc/config/arm/lib1funcs.S and gcc/config/arm/elf.h.

2018-12-18  Wei Xiao  <wei3.xiao@intel.com>

	* config/i386/cpuinfo.c (get_intel_cpu): Handle cascadelake.
	* config/i386/cpuinfo.h: Add INTEL_COREI7_CASCADELAKE.

2018-12-12  Rasmus Villemoes  <rv@rasmusvillemoes.dk>

	* config/rs6000/tramp.S (__trampoline_setup): Also emit .size
	and .cfi_endproc directives for VxWorks targets.

2018-12-05  Paul Koning  <ni1d@arrl.net>

	* udivmodhi4.c (__udivmodhi4): Fix loop end check.

2018-11-27  Alan Modra  <amodra@gmail.com>

	* config/rs6000/morestack.S (__stack_split_initialize),
	(__morestack_get_guard, __morestack_set_guard),
	(__morestack_make_guard): Provide CFI covering these functions.
	* config/rs6000/tramp.S (__trampoline_setup): Likewise.

2018-11-15  Xianmiao Qu  <xianmiao_qu@c-sky.com>

	* config/csky/linux-unwind.h (sc_pt_regs): Update for kernel.
	(sc_pt_regs_lr): Update for kernel.
	(sc_pt_regs_tls): Update for kernel.

2018-11-15  Xianmiao Qu  <xianmiao_qu@c-sky.com>

	* config/csky/linux-unwind.h: Fix coding style.

2018-11-13  Xianmiao Qu  <xianmiao_qu@c-sky.com>

	* config/csky/linux-unwind.h (_sig_ucontext_t): Remove.
	(csky_fallback_frame_state): Modify the check of the
	instructions to adapt to changes in the kernel

2018-11-09  Stafford Horne  <shorne@gmail.com>
	    Richard Henderson  <rth@twiddle.net>

	* config.host: Add OpenRISC support.
	* config/or1k/*: New.

2018-11-08  Kito Cheng  <kito@andestech.com>

	* soft-fp/adddf3.c: Update from glibc.
	* soft-fp/addsf3.c: Likewise.
	* soft-fp/addtf3.c: Likewise.
	* soft-fp/divdf3.c: Likewise.
	* soft-fp/divsf3.c: Likewise.
	* soft-fp/divtf3.c: Likewise.
	* soft-fp/double.h: Likewise.
	* soft-fp/eqdf2.c: Likewise.
	* soft-fp/eqsf2.c: Likewise.
	* soft-fp/eqtf2.c: Likewise.
	* soft-fp/extenddftf2.c: Likewise.
	* soft-fp/extended.h: Likewise.
	* soft-fp/extendhftf2.c: Likewise.
	* soft-fp/extendsfdf2.c: Likewise.
	* soft-fp/extendsftf2.c: Likewise.
	* soft-fp/extendxftf2.c: Likewise.
	* soft-fp/fixdfdi.c: Likewise.
	* soft-fp/fixdfsi.c: Likewise.
	* soft-fp/fixdfti.c: Likewise.
	* soft-fp/fixhfti.c: Likewise.
	* soft-fp/fixsfdi.c: Likewise.
	* soft-fp/fixsfsi.c: Likewise.
	* soft-fp/fixsfti.c: Likewise.
	* soft-fp/fixtfdi.c: Likewise.
	* soft-fp/fixtfsi.c: Likewise.
	* soft-fp/fixtfti.c: Likewise.
	* soft-fp/fixunsdfdi.c: Likewise.
	* soft-fp/fixunsdfsi.c: Likewise.
	* soft-fp/fixunsdfti.c: Likewise.
	* soft-fp/fixunshfti.c: Likewise.
	* soft-fp/fixunssfdi.c: Likewise.
	* soft-fp/fixunssfsi.c: Likewise.
	* soft-fp/fixunssfti.c: Likewise.
	* soft-fp/fixunstfdi.c: Likewise.
	* soft-fp/fixunstfsi.c: Likewise.
	* soft-fp/fixunstfti.c: Likewise.
	* soft-fp/floatdidf.c: Likewise.
	* soft-fp/floatdisf.c: Likewise.
	* soft-fp/floatditf.c: Likewise.
	* soft-fp/floatsidf.c: Likewise.
	* soft-fp/floatsisf.c: Likewise.
	* soft-fp/floatsitf.c: Likewise.
	* soft-fp/floattidf.c: Likewise.
	* soft-fp/floattihf.c: Likewise.
	* soft-fp/floattisf.c: Likewise.
	* soft-fp/floattitf.c: Likewise.
	* soft-fp/floatundidf.c: Likewise.
	* soft-fp/floatundisf.c: Likewise.
	* soft-fp/floatunditf.c: Likewise.
	* soft-fp/floatunsidf.c: Likewise.
	* soft-fp/floatunsisf.c: Likewise.
	* soft-fp/floatunsitf.c: Likewise.
	* soft-fp/floatuntidf.c: Likewise.
	* soft-fp/floatuntihf.c: Likewise.
	* soft-fp/floatuntisf.c: Likewise.
	* soft-fp/floatuntitf.c: Likewise.
	* soft-fp/gedf2.c: Likewise.
	* soft-fp/gesf2.c: Likewise.
	* soft-fp/getf2.c: Likewise.
	* soft-fp/half.h: Likewise.
	* soft-fp/ledf2.c: Likewise.
	* soft-fp/lesf2.c: Likewise.
	* soft-fp/letf2.c: Likewise.
	* soft-fp/muldf3.c: Likewise.
	* soft-fp/mulsf3.c: Likewise.
	* soft-fp/multf3.c: Likewise.
	* soft-fp/negdf2.c: Likewise.
	* soft-fp/negsf2.c: Likewise.
	* soft-fp/negtf2.c: Likewise.
	* soft-fp/op-1.h: Likewise.
	* soft-fp/op-2.h: Likewise.
	* soft-fp/op-4.h: Likewise.
	* soft-fp/op-8.h: Likewise.
	* soft-fp/op-common.h: Likewise.
	* soft-fp/quad.h: Likewise.
	* soft-fp/single.h: Likewise.
	* soft-fp/soft-fp.h: Likewise.
	* soft-fp/subdf3.c: Likewise.
	* soft-fp/subsf3.c: Likewise.
	* soft-fp/subtf3.c: Likewise.
	* soft-fp/truncdfsf2.c: Likewise.
	* soft-fp/trunctfdf2.c: Likewise.
	* soft-fp/trunctfhf2.c: Likewise.
	* soft-fp/trunctfsf2.c: Likewise.
	* soft-fp/trunctfxf2.c: Likewise.
	* soft-fp/unorddf2.c: Likewise.
	* soft-fp/unordsf2.c: Likewise.
	* soft-fp/unordtf2.c: Likewise.

2018-11-04  Venkataramanan Kumar  <Venkataramanan.kumar@amd.com>

	* config/i386/cpuinfo.c: (get_amd_cpu): Add znver2.
	* config/i386/cpuinfo.h (processor_types): Add znver2.

2018-11-01  Paul Koning  <ni1d@arrl.net>

	* config/pdp11/t-pdp11 (LIB2ADD): Add divmod.c.
	(HOST_LIBGCC2_CFLAGS): Change to optimize for size.

2018-10-31  Joseph Myers  <joseph@codesourcery.com>

	PR bootstrap/82856
	* configure.ac: Remove AC_PREREQ.  Use AC_LANG_SOURCE.
	* configure: Regenerate.

2018-10-31  Claudiu Zissulescu  <claziss@synopsys.com>

	* config/arc/lib1funcs.S (_muldi3): New function.
	* config/arc/t-arc (LIB1ASMFUNCS): Add _muldi3.

2018-10-30  Rasmus Villemoes  <rv@rasmusvillemoes.dk>

	* config/gthr-vxworks.h (__gthread_mutex_destroy): Call semDelete.

2018-10-25  Martin Liska  <mliska@suse.cz>

	PR other/87735
	* libgcov-profiler.c: Revert.

2018-10-24  Martin Liska  <mliska@suse.cz>

	* libgcov-profiler.c: Start from 1 in order to distinguish
	functions which were seen and these that were not.

2018-10-18  Paul Koning  <ni1d@arrl.net>

	* udivmodsi4.c (__udivmodsi4): Rename to conform to coding
	standard.
	* divmod.c: Update references to __udivmodsi4.
	* udivmod.c: Ditto.
	* udivhi3.c: New file.
	* udivmodhi4.c: New file.
	* config/pdp11/t-pdp11 (LIB2ADD): Add the new files.

2018-10-17  Rasmus Villemoes  <rv@rasmusvillemoes.dk>

	* Makefile.in (LIB2FUNCS_ST): Filter out LIB2FUNCS_EXCLUDE.

2018-10-12  Olivier Hainque  <hainque@adacore.com>

	* config/rs6000/ibm-ldouble.c: Augment the toplevel guard with
	defined (__FLOAT128_TYPE__) || defined (__LONG_DOUBLE_128__).

2018-10-08  Paul Koning  <ni1d@arrl.net>

	* config/pdp11/t-pdp11: Remove -mfloat32 switch.

2018-10-04  Martin Liska  <mliska@suse.cz>

	PR gcov-profile/84107
	* libgcov-profiler.c (__gcov_indirect_call):
	Change type to indirect_call_tuple.
	(struct indirect_call_tuple): New struct.
	(__gcov_indirect_call_topn_profiler): Change type.
	(__gcov_indirect_call_profiler_v2): Use the new
	variables.
	* libgcov.h (struct indirect_call_tuple): New struct
	definition.

2018-10-03  Uros Bizjak  <ubizjak@gmail.com>

	* libgcc2.c (isnan): Use __builtin_isnan.
	(isfinite): Use __builtin_isfinite.
	(isinf): Use __builtin_isinf.

2018-09-26  Uros Bizjak  <ubizjak@gmail.com>

	* config/i386/crtprec.c (set_precision): Use fnstcw instead of fstcw.

2018-09-21  Alexandre Oliva  <oliva@adacore.com>

	* config/vxcache.c: New file.  Provide __clear_cache, based on
	the cacheTextUpdate VxWorks service.
	* config/t-vxworks (LIB2ADD): Add vxcache.c.
	(LIB2FUNCS_EXCLUDE): Add _clear_cache.
	* config/t-vxwoks7: Likewise.

2018-09-21  Martin Liska  <mliska@suse.cz>

	* libgcov-driver.c (crc32_unsigned): Remove.
	(gcov_histogram_insert): Likewise.
	(gcov_compute_histogram): Likewise.
	(compute_summary): Simplify rapidly.
	(merge_one_data): Do not handle PROGRAM_SUMMARY tag.
	(merge_summary): Rapidly simplify.
	(dump_one_gcov): Ignore gcov_summary.
	(gcov_do_dump): Do not handle program summary, it's not
	used.
	* libgcov-util.c (tag_summary): Remove.
	(read_gcda_finalize): Fix coding style.
	(read_gcda_file): Initialize curr_object_summary.
	(compute_summary): Remove.
	(calculate_overlap): Remove settings of run_max.

2018-09-21  Monk Chiang  <sh.chiang04@gmail.com>

	* config/nds32/linux-unwind.h (struct _rt_sigframe): Use struct
	ucontext_t type instead.
	(nds32_fallback_frame_state): Remove struct _sigframe statement.

2018-09-21  Kito Cheng  <kito.cheng@gmail.com>

	* config/nds32/t-nds32-glibc: New file.

2018-09-18  Rainer Orth  <ro@CeBiTec.Uni-Bielefeld.DE>

	* configure.ac (solaris_ld_v2_maps): New test.
	* configure: Regenerate.
	* Makefile.in (solaris_ld_v2_maps): New variable.
	* config/t-slibgcc-sld (libgcc-unwind.map): Emit v2 mapfile syntax
	if supported.

2018-08-23  Richard Earnshaw  <rearnsha@arm.com>

	PR target/86951
	* config/arm/lib1funcs.asm (speculation_barrier): New function.
	* config/arm/t-arm (LIB1ASMFUNCS): Add it to list of functions
	to build.

2018-08-22  Iain Sandoe  <iain@sandoe.co.uk>

	* config/unwind-dw2-fde-darwin.c
	(_darwin10_Unwind_FindEnclosingFunction): move from here ...
	* config/darwin10-unwind-find-enc-func.c: … to here.
	* config/t-darwin: Build Darwin10 unwinder shim crt.
	* libgcc/config.host: Add the Darwin10 unwinder shim.

2018-08-21  Rasmus Villemoes  <rv@rasmusvillemoes.dk>

	* config.host: Add crtbegin.o and crtend.o for
	powerpc-wrs-vxworks target.

2018-08-17  Jojo  <jijie_rong@c-sky.com>
	    Huibin Wang  <huibin_wang@c-sky.com>
	    Sandra Loosemore  <sandra@codesourcery.com>
	    Chung-Lin Tang  <cltang@codesourcery.com>

	C-SKY port: libgcc

	* config.host: Add C-SKY support.
	* config/csky/*: New.

2018-08-12  Chung-Ju Wu  <jasonwucj@gmail.com>

	* config/nds32/t-nds32-isr: Rearrange object dependency.
	* config/nds32/initfini.c: Add dwarf2 unwinding support.
	* config/nds32/isr-library/adj_intr_lvl.inc: Consider new extensions
	and registers usage.
	* config/nds32/isr-library/excp_isr.S: Ditto.
	* config/nds32/isr-library/intr_isr.S: Ditto.
	* config/nds32/isr-library/reset.S: Ditto.
	* config/nds32/isr-library/restore_all.inc: Ditto.
	* config/nds32/isr-library/restore_mac_regs.inc: Ditto.
	* config/nds32/isr-library/restore_partial.inc: Ditto.
	* config/nds32/isr-library/restore_usr_regs.inc: Ditto.
	* config/nds32/isr-library/save_all.inc: Ditto.
	* config/nds32/isr-library/save_mac_regs.inc: Ditto.
	* config/nds32/isr-library/save_partial.inc: Ditto.
	* config/nds32/isr-library/save_usr_regs.inc: Ditto.
	* config/nds32/isr-library/vec_vid*.S: Consider 4-byte vector size.

2018-08-11  John David Anglin  <danglin@gcc.gnu.org>

	* config/pa/linux-atomic.c: Update comment.
	(FETCH_AND_OP_2, OP_AND_FETCH_2, FETCH_AND_OP_WORD, OP_AND_FETCH_WORD,
	COMPARE_AND_SWAP_2, __sync_val_compare_and_swap_4,
	SYNC_LOCK_TEST_AND_SET_2, __sync_lock_test_and_set_4): Use
	__ATOMIC_RELAXED for atomic loads.
	(SYNC_LOCK_RELEASE_1): New define.  Use __sync_synchronize() and
	unordered store to release lock.
	(__sync_lock_release_8): Likewise.
	(SYNC_LOCK_RELEASE_2): Remove define.

2018-08-02  Nicolas Pitre <nico@fluxnic.net>

	PR libgcc/86512
	* config/arm/ieee754-df.S: Don't shortcut denormal handling when
	exponent goes negative. Update my email address.
	* config/arm/ieee754-sf.S: Likewise.

2018-08-01  Martin Liska  <mliska@suse.cz>

	* libgcov-profiler.c (__gcov_indirect_call_profiler_v2): Do not
	check that  __gcov_indirect_call_callee is non-null.

2018-07-30  Christophe Lyon  <christophe.lyon@linaro.org>

	* config/arm/ieee754-df.S: Fix comment for code working on
	architectures >= 4.
	* config/arm/ieee754-sf.S: Likewise.

2018-07-27  H.J. Lu  <hongjiu.lu@intel.com>

	PR libgcc/85334
	* config/i386/shadow-stack-unwind.h (_Unwind_Frames_Increment):
	Removed.

2018-07-05  James Clarke  <jrtc27@jrtc27.com>

	* configure: Regenerated.

2018-06-27  Rainer Orth  <ro@CeBiTec.Uni-Bielefeld.DE>

	* Makefile.in (install_leaf): Use enable_gcov instead of
	enable_libgcov.

2018-06-27  Rasmus Villemoes  <rv@rasmusvillemoes.dk>

	* configure.ac: Add --disable-gcov option.
	* configure: Regenerate.
	* Makefile.in: Honour @enable_gcov@.

2018-06-21  Christophe Lyon  <christophe.lyon@linaro.org>

	* config/arm/lib1funcs.S (__ARM_ARCH__): Remove definitions, use
	__ARM_ARCH and __ARM_FEATURE_CLZ instead.
	(HAVE_ARM_CLZ): Remove definition, use __ARM_FEATURE_CLZ instead.
	* config/arm/ieee754-df.S: Use __ARM_FEATURE_CLZ instead of
	__ARM_ARCH__.
	* config/arm/ieee754-sf.S: Likewise.
	* config/arm/libunwind.S: Use __ARM_ARCH instead of __ARM_ARCH__.

2018-06-21  Christophe Lyon  <christophe.lyon@linaro.org>

	* config/arm/ieee754-df.S: Remove code for __ARM_ARCH__ < 4, no
	longer supported.
	* config/arm/ieee754-sf.S: Likewise.

2018-06-20  Than McIntosh  <thanm@google.com>

	PR libgcc/86213
	* generic-morestack.c (allocate_segment): Move calls to getenv and
	getpagesize to __morestack_load_mmap.
	(__morestack_load_mmap) Initialize static_pagesize and
	use_guard_page here so as to avoid clobbering SSE regs during a
	__morestack call.

2018-06-18  Michael Meissner  <meissner@linux.ibm.com>

	* config/rs6000/t-float128 (FP128_CFLAGS_SW): Compile float128
	support modules with -mno-gnu-attribute.
	* config/rs6000/t-float128-hw (FP128_CFLAGS_HW): Likewise.

2018-06-07  Olivier Hainque  <hainque@adacore.com>

	* config/t-vxworks (LIBGCC_INCLUDES): Add
	-I$(MULTIBUILDTOP)../../gcc/include.
	* config/t-vxworks7: Likewise. Reformat a bit to match
	the t-vxworks layout.

2018-06-07  Olga Makhotina  <olga.makhotina@intel.com>

	* config/i386/cpuinfo.h (processor_types): Add INTEL_TREMONT.

2018-06-07  Martin Liska  <mliska@suse.cz>

	* libgcov-driver.c: Rename cs_all to all and assign it from
	all_prg.

2018-06-07  Martin Liska  <mliska@suse.cz>

	PR bootstrap/86057
	* libgcov-driver-system.c (replace_filename_variables): Use
	memcpy instead of mempcpy.
	(allocate_filename_struct): Do not allocate filename, allocate
	prefix and set it.
	(gcov_exit_open_gcda_file): Allocate memory for gf->filename
	here and properly copy content into it.
	* libgcov-driver.c (struct gcov_filename): Remove max_length
	field, change prefix from size_t into char *.
	(compute_summary): Do not calculate longest filename.
	(gcov_do_dump): Release memory of gf.filename after each file.
	* libgcov-util.c (compute_summary): Use new signature of
	compute_summary.
	(calculate_overlap): Likewise.

2018-06-05  Martin Liska  <mliska@suse.cz>

	PR gcov-profile/47618
	* libgcov-driver-system.c (replace_filename_variables): New
	function.
	(gcov_exit_open_gcda_file): Use it.

2018-06-05  Martin Liska  <mliska@suse.cz>

	* libgcov-driver.c (gcov_compute_histogram): Remove usage
	of gcov_ctr_summary.
	(compute_summary): Do it just for a single summary.
	(merge_one_data): Likewise.
	(merge_summary): Simplify as we read just single summary.
	(dump_one_gcov): Pass proper argument.
	* libgcov-util.c (compute_one_gcov): Simplify as we have just
	single summary.
	(gcov_info_count_all_cold): Likewise.
	(calculate_overlap): Likewise.

2018-06-02  Chung-Ju Wu  <jasonwucj@gmail.com>
	    Monk Chiang  <sh.chiang04@gmail.com>

	* config.host (nds32*-linux*): New.
	* config/nds32/linux-atomic.c: New file.
	* config/nds32/linux-unwind.h: New file.

2018-05-31  Uros Bizjak  <ubizjak@gmail.com>

	PR target/85591
	* config/i386/cpuinfo.c (get_amd_cpu): Return
	AMDFAM15H_BDVER2 for AMDFAM15H model 0x2.

2018-05-30  Rasmus Villemoes  <rasmus.villemoes@prevas.dk>

	* crtstuff.c: Remove declaration of _Jv_RegisterClasses.

2018-05-29  Martin Liska  <mliska@suse.cz>

	PR gcov-profile/85759
	* libgcov-driver-system.c (gcov_error): Introduce usage of
	GCOV_EXIT_AT_ERROR env. variable.
	* libgcov-driver.c (merge_one_data): Print error that we
	overwrite a gcov file with a different timestamp.

2018-05-23  Kalamatee  <kalamatee@gmail.com>

	* config/m68k/lb1sf68.S (Laddsf$nf): Fix sign bit handling in
	path to Lf$finfty.

2018-05-18  Kito Cheng <kito.cheng@gmail.com>
	    Monk Chiang  <sh.chiang04@gmail.com>
	    Jim Wilson <jimw@sifive.com>

	* config/riscv/save-restore.S: Add support for rv32e.

2018-05-18  Kyrylo Tkachov  <kyrylo.tkachov@arm.com>

	* config/arm/libunwind.S: Update comment relating to armv5.

2018-05-17  Jerome Lambourg  <lambourg@adacore.com>

	* config/arm/cmse.c (cmse_check_address_range): Replace
	UINTPTR_MAX with __UINTPTR_MAX__ and uintptr_t with __UINTPTR_TYPE__.

2018-05-17  Olga Makhotina  <olga.makhotina@intel.com>

	* config/i386/cpuinfo.h (processor_types): Add INTEL_GOLDMONT_PLUS.
	* config/i386/cpuinfo.c (get_intel_cpu): Detect Goldmont Plus.

2018-05-08  Olga Makhotina  <olga.makhotina@intel.com>

	* config/i386/cpuinfo.h (processor_types): Add INTEL_GOLDMONT.
	* config/i386/cpuinfo.c (get_intel_cpu): Detect Goldmont.

2018-05-07  Amaan Cheval  <amaan.cheval@gmail.com>

	* config.host (x86_64-*-rtems*): Build crti.o and crtn.o.

2018-04-27  Andreas Tobler  <andreast@gcc.gnu.org>
	    Maryse Levavasseur <maryse.levavasseur@stormshield.eu>

	PR libgcc/84292
	* config/arm/freebsd-atomic.c (SYNC_OP_AND_FETCH_N): Fix the
	op_and_fetch to return the right result.

2018-04-27  Alan Modra  <amodra@gmail.com>

	PR libgcc/85532
	* config/rs6000/t-crtstuff (CRTSTUFF_T_CFLAGS): Add
	-fno-asynchronous-unwind-tables.

2018-04-25  Chung-Ju Wu  <jasonwucj@gmail.com>

	* config/nds32/sfp-machine.h: Fix settings for NDS32_ABI_2FP_PLUS.
	* config/nds32/t-nds32-newlib (HOST_LIBGCC2_CFLAGS): Use -fwrapv.

2018-04-24  H.J. Lu  <hongjiu.lu@intel.com>

	* config/i386/linux-unwind.h: Add (__CET__ & 2) != 0 check
	when including "config/i386/shadow-stack-unwind.h".

2018-04-24  H.J. Lu  <hongjiu.lu@intel.com>

	* configure: Regenerated.

2018-04-20  Michael Meissner  <meissner@linux.ibm.com>

	PR target/85456
	* config/rs6000/_powikf2.c: New file.  Add support for the
	__builtin_powil function when long double is IEEE 128-bit floating
	point.
	* config/rs6000/float128-ifunc.c (__powikf2_resolve): Add
	__powikf2 support.
	(__powikf2): Likewise.
	* config/rs6000/quad-float128.h (__powikf2_sw): Likewise.
	(__powikf2_hw): Likewise.
	(__powikf2): Likewise.
	* config/rs6000/t-float128 (fp128_ppc_funcs): Likewise.
	* config/rs6000/t-float128-hw (fp128_hw_func): Likewise.
	(_powikf2-hw.c): Likewise.

2018-04-19  H.J. Lu  <hongjiu.lu@intel.com>

	PR libgcc/85334
	* unwind-generic.h (_Unwind_Frames_Increment): New.
	* config/i386/shadow-stack-unwind.h (_Unwind_Frames_Increment):
	Likewise.
	* unwind.inc (_Unwind_RaiseException_Phase2): Increment frame
	count with _Unwind_Frames_Increment.
	(_Unwind_ForcedUnwind_Phase2): Likewise.

2018-04-19  H.J. Lu  <hongjiu.lu@intel.com>

	PR libgcc/85379
	* config/i386/morestack.S (__stack_split_initialize): Add
	_CET_ENDBR.

2018-04-19  Jakub Jelinek  <jakub@redhat.com>

	* configure: Regenerated.

2018-04-18  David Malcolm  <dmalcolm@redhat.com>

	PR jit/85384
	* configure: Regenerate.

2018-04-16  Jakub Jelinek  <jakub@redhat.com>

	PR target/84945
	* config/i386/cpuinfo.c (set_feature): Wrap into do while (0) to avoid
	-Wdangling-else warnings.  Mask shift counts to avoid
	-Wshift-count-negative and -Wshift-count-overflow false positives.

2018-04-06  Ruslan Bukin  <br@bsdpad.com>

	* config.host (riscv*-*-freebsd*): Add RISC-V FreeBSD support.

2018-03-29  H.J. Lu  <hongjiu.lu@intel.com>

	PR target/85100
	* config/i386/cpuinfo.c (XCR_XFEATURE_ENABLED_MASK): New.
	(XSTATE_FP): Likewise.
	(XSTATE_SSE): Likewise.
	(XSTATE_YMM): Likewise.
	(XSTATE_OPMASK): Likewise.
	(XSTATE_ZMM): Likewise.
	(XSTATE_HI_ZMM): Likewise.
	(XCR_AVX_ENABLED_MASK): Likewise.
	(XCR_AVX512F_ENABLED_MASK): Likewise.
	(get_available_features): Enable AVX and AVX512 features only
	if their states are supported by OSXSAVE.

2018-03-22  Igor Tsimbalist  <igor.v.tsimbalist@intel.com>

	PR target/85025
	* config/i386/shadow-stack-unwind.h (_Unwind_Frames_Extra):
	Fix a typo, tmp => 255.

2018-03-20  Jakub Jelinek  <jakub@redhat.com>

	PR target/84945
	* config/i386/cpuinfo.h (__cpu_features2): Declare.
	* config/i386/cpuinfo.c (__cpu_features2): New variable for
	ifndef SHARED only.
	(set_feature): Define.
	(get_available_features): Use set_feature macro.  Set __cpu_features2
	to the second word of features ifndef SHARED.

2018-03-15  Julia Koval  <julia.koval@intel.com>

	* config/i386/cpuinfo.c (get_available_features): Add
	FEATURE_AVX512VBMI2, FEATURE_GFNI, FEATURE_VPCLMULQDQ,
	FEATURE_AVX512VNNI, FEATURE_AVX512BITALG.
	* config/i386/cpuinfo.h (processor_features): Add FEATURE_AVX512VBMI2,
	FEATURE_GFNI, FEATURE_VPCLMULQDQ, FEATURE_AVX512VNNI,
	FEATURE_AVX512BITALG.

2018-03-14  Julia Koval  <julia.koval@intel.com>

	* config/i386/cpuinfo.h (processor_subtypes): Split up icelake on
	icelake client and icelake server.

2018-03-06  John David Anglin  <danglin@gcc.gnu.org>

	* config/pa/fptr.c (_dl_read_access_allowed): New.
	(__canonicalize_funcptr_for_compare): Use it.

2018-02-28  Jakub Jelinek  <jakub@redhat.com>

	PR debug/83917
	* configure.ac (AS_HIDDEN_DIRECTIVE): AC_DEFINE_UNQUOTED this to
	$asm_hidden_op if visibility ("hidden") attribute works.
	(HAVE_AS_CFI_SECTIONS): New AC_DEFINE.
	* config/i386/i386-asm.h: Don't include auto-host.h.
	(PACKAGE_VERSION, PACKAGE_NAME, PACKAGE_STRING, PACKAGE_TARNAME,
	PACKAGE_URL): Don't undefine.
	(USE_GAS_CFI_DIRECTIVES): Don't use nor define this macro, instead
	guard cfi_startproc only on ifdef __GCC_HAVE_DWARF2_CFI_ASM.
	(FN_HIDDEN): Change guard from #ifdef HAVE_GAS_HIDDEN to
	#ifdef AS_HIDDEN_DIRECTIVE, use AS_HIDDEN_DIRECTIVE macro in the
	definition instead of hardcoded .hidden.
	* config/i386/cygwin.S: Include i386-asm.h first before .cfi_sections
	directive.  Use #ifdef HAVE_AS_CFI_SECTIONS rather than
	#ifdef HAVE_GAS_CFI_SECTIONS_DIRECTIVE to guard .cfi_sections.
	(USE_GAS_CFI_DIRECTIVES): Don't define.
	* configure: Regenerated.
	* config.in: Likewise.

2018-02-26  Jakub Jelinek  <jakub@redhat.com>

	PR debug/83917
	* config/i386/i386-asm.h (PACKAGE_VERSION, PACKAGE_NAME,
	PACKAGE_STRING, PACKAGE_TARNAME, PACKAGE_URL): Undefine between
	inclusion of auto-target.h and auto-host.h.
	(USE_GAS_CFI_DIRECTIVES): Define if not defined already based on
	__GCC_HAVE_DWARF2_CFI_ASM.
	(cfi_startproc, cfi_endproc, cfi_adjust_cfa_offset,
	cfi_def_cfa_register, cfi_def_cfa, cfi_register, cfi_offset, cfi_push,
	cfi_pop): Define.
	* config/i386/cygwin.S: Don't include auto-host.h here, just
	define USE_GAS_CFI_DIRECTIVES to 1 or 0 and include i386-asm.h.
	(cfi_startproc, cfi_endproc, cfi_adjust_cfa_offset,
	cfi_def_cfa_register, cfi_register, cfi_push, cfi_pop): Remove.
	* config/i386/resms64fx.h: Add cfi_* directives.
	* config/i386/resms64x.h: Likewise.

2018-02-20  Max Filippov  <jcmvbkbc@gmail.com>

	* config/xtensa/ieee754-df.S (__adddf3_aux): Add
	.literal_position directive.
	* config/xtensa/ieee754-sf.S (__addsf3_aux): Likewise.

2018-02-14  Igor Tsimbalist  <igor.v.tsimbalist@intel.com>

	PR target/84148
	* configure: Regenerate.

2018-02-16  Igor Tsimbalist  <igor.v.tsimbalist@intel.com>

	PR target/84239
	* config/i386/shadow-stack-unwind.h (_Unwind_Frames_Extra):
	Include cetintrin.h not x86intrin.h.

2018-02-08  Igor Tsimbalist  <igor.v.tsimbalist@intel.com>

	PR target/84239
	* config/i386/shadow-stack-unwind.h (_Unwind_Frames_Extra):
	Use new _get_ssp and _inc_ssp intrinsics.

2018-02-02  Julia Koval  <julia.koval@intel.com>

	* config/i386/cpuinfo.h (processor_subtypes): Add INTEL_COREI7_ICELAKE.

2018-01-26  Claudiu Zissulescu  <claziss@synopsys.com>

	* config/arc/lib1funcs.S (__udivmodsi4): Use safe version for RF16
	option.
	(__divsi3): Use RF16 safe registers.
	(__modsi3): Likewise.

2018-01-23  Max Filippov  <jcmvbkbc@gmail.com>

	* config/xtensa/ieee754-df.S (__addsf3, __subsf3, __mulsf3)
	(__divsf3): Make NaN return value quiet.
	* config/xtensa/ieee754-sf.S (__adddf3, __subdf3, __muldf3)
	(__divdf3): Make NaN return value quiet.

2018-01-22  Sebastian Perta  <sebastian.perta@renesas.com>

	* config/rl78/anddi3.S: New assembly file.
	* config/rl78/t-rl78: Added anddi3.S to LIB2ADD.

2018-01-22  Sebastian Perta  <sebastian.perta@renesas.com>

	* config/rl78/umindi3.S: New assembly file.
	* config/rl78/t-rl78: Added umindi3.S to LIB2ADD.

2018-01-22  Sebastian Perta  <sebastian.perta@renesas.com>

	* config/rl78/smindi3.S: New assembly file.
	* config/rl78/t-rl78: Added smindi3.S to LIB2ADD.

2018-01-22  Sebastian Perta  <sebastian.perta@renesas.com>

	* config/rl78/smaxdi3.S: New assembly file.
	* config/rl78/t-rl78: Added smaxdi3.S to LIB2ADD.

2018-01-22  Sebastian Perta  <sebastian.perta@renesas.com>

	* config/rl78/umaxdi3.S: New assembly file.
	* config/rl78/t-rl78: Added umaxdi3.S to LIB2ADD.

2018-01-21  John David Anglin  <danglin@gcc.gnu.org>

	PR lto/83452
	* config/pa/stublib.c (L_gnu_lto_v1): New stub definition.
	* config/pa/t-stublib (gnu_lto_v1-stub.o): Add make fragment.

2018-01-13  Richard Sandiford  <richard.sandiford@linaro.org>

	* config/aarch64/value-unwind.h (aarch64_vg): New function.
	(DWARF_LAZY_REGISTER_VALUE): Define.
	* unwind-dw2.c (_Unwind_GetGR): Use DWARF_LAZY_REGISTER_VALUE
	to provide a fallback register value.

2018-01-08  Michael Meissner  <meissner@linux.vnet.ibm.com>

	* config/rs6000/quad-float128.h (IBM128_TYPE): Explicitly use
	__ibm128, instead of trying to use long double.
	(CVT_FLOAT128_TO_IBM128): Use TFtype instead of __float128 to
	accomidate -mabi=ieeelongdouble multilibs.
	(CVT_IBM128_TO_FLOAT128): Likewise.
	* config/rs6000/ibm-ldouble.c (IBM128_TYPE): New macro to define
	the appropriate IBM extended double type.
	(__gcc_qadd): Change all occurances of long double to IBM128_TYPE.
	(__gcc_qsub): Likewise.
	(__gcc_qmul): Likewise.
	(__gcc_qdiv): Likewise.
	(pack_ldouble): Likewise.
	(__gcc_qneg): Likewise.
	(__gcc_qeq): Likewise.
	(__gcc_qne): Likewise.
	(__gcc_qge): Likewise.
	(__gcc_qle): Likewise.
	(__gcc_stoq): Likewise.
	(__gcc_dtoq): Likewise.
	(__gcc_itoq): Likewise.
	(__gcc_utoq): Likewise.
	(__gcc_qunord): Likewise.
	* config/rs6000/_mulkc3.c (toplevel): Include soft-fp.h and
	quad-float128.h for the definitions.
	(COPYSIGN): Use the f128 version instead of the q version.
	(INFINITY): Likewise.
	(__mulkc3): Use TFmode/TCmode for float128 scalar/complex types.
	* config/rs6000/_divkc3.c (toplevel): Include soft-fp.h and
	quad-float128.h for the definitions.
	(COPYSIGN): Use the f128 version instead of the q version.
	(INFINITY): Likewise.
	(FABS): Likewise.
	(__divkc3): Use TFmode/TCmode for float128 scalar/complex types.
	* config/rs6000/extendkftf2-sw.c (__extendkftf2_sw): Likewise.
	* config/rs6000/trunctfkf2-sw.c (__trunctfkf2_sw): Likewise.

2018-01-05  Sebastian Huber  <sebastian.huber@embedded-brains.de>

	* config.host (epiphany-*-elf*): Add (epiphany-*-rtems*)
	configuration.

2018-01-03  Jakub Jelinek  <jakub@redhat.com>

	Update copyright years.

2017-12-12  Kito Cheng  <kito.cheng@gmail.com>

	* config/riscv/t-elf: Use multi3.c instead of multi3.S.
	* config/riscv/multi3.c: New file.
	* config/riscv/multi3.S: Remove.

2017-12-08  Jim Wilson  <jimw@sifive.com>

	* config/riscv/div.S: Use FUNC_* macros.
	* config/riscv/muldi3.S, config/riscv/multi3.S: Likewise
	* config/riscv/save-restore.S: Likewise.
	* config/riscv/riscv-asm.h: New.

2017-11-30  Michael Meissner  <meissner@linux.vnet.ibm.com>

	* config/rs6000/_mulkc3.c (__mulkc3): Add forward declaration.
	* config/rs6000/_divkc3.c (__divkc3): Likewise.

	PR libgcc/83112
	* config/rs6000/float128-ifunc.c (__addkf3_resolve): Use the
	correct type for all ifunc resolvers to silence -Wattribute-alias
	warnings.  Eliminate the forward declaration of the resolver
	functions which is no longer needed.
	(__subkf3_resolve): Likewise.
	(__mulkf3_resolve): Likewise.
	(__divkf3_resolve): Likewise.
	(__negkf2_resolve): Likewise.
	(__eqkf2_resolve): Likewise.
	(__nekf2_resolve): Likewise.
	(__gekf2_resolve): Likewise.
	(__gtkf2_resolve): Likewise.
	(__lekf2_resolve): Likewise.
	(__ltkf2_resolve): Likewise.
	(__unordkf2_resolve): Likewise.
	(__extendsfkf2_resolve): Likewise.
	(__extenddfkf2_resolve): Likewise.
	(__trunckfsf2_resolve): Likewise.
	(__trunckfdf2_resolve): Likewise.
	(__fixkfsi_resolve): Likewise.
	(__fixkfdi_resolve): Likewise.
	(__fixunskfsi_resolve): Likewise.
	(__fixunskfdi_resolve): Likewise.
	(__floatsikf_resolve): Likewise.
	(__floatdikf_resolve): Likewise.
	(__floatunsikf_resolve): Likewise.
	(__floatundikf_resolve): Likewise.
	(__extendkftf2_resolve): Likewise.
	(__trunctfkf2_resolve): Likewise.

	PR libgcc/83103
	* config/rs6000/quad-float128.h (TF): Don't define if long double
	is IEEE 128-bit floating point.
	(TCtype): Define as either TCmode or KCmode, depending on whether
	long double is IEEE 128-bit floating point.
	(__mulkc3_sw): Add declarations for software/hardware versions of
	complex multiply/divide.
	(__divkc3_sw): Likewise.
	(__mulkc3_hw): Likewise.
	(__divkc3_hw): Likewise.
	* config/rs6000/_mulkc3.c (_mulkc3): If we are building ifunc
	handlers to switch between using software emulation and hardware
	float128 instructions, build the complex multiply/divide functions
	for both software and hardware support.
	* config/rs6000/_divkc3.c (_divkc3): Likewise.
	* config/rs6000/float128-ifunc.c (__mulkc3_resolve): Likewise.
	(__divkc3_resolve): Likewise.
	(__mulkc3): Likewise.
	(__divkc3): Likewise.
	* config/rs6000/t-float128-hw (fp128_hardfp_src): Likewise.
	(fp128_hw_src): Likewise.
	(fp128_hw_static_obj): Likewise.
	(fp128_hw_shared_obj): Likewise.
	(_mulkc3-hw.c): Create _mulkc3-hw.c and _divkc3-hw.c from
	_mulkc3.c and _divkc3.c, changing the function name.
	(_divkc3-hw.c): Likewise.
	* config/rs6000/t-float128 (clean-float128): Delete _mulkc3-hw.c
	and _divkc3-hw.c.

2017-11-26  Julia Koval  <julia.koval@intel.com>

	* config/i386/cpuinfo.c (get_intel_cpu): Handle cannonlake.
	* config/i386/cpuinfo.h (processor_subtypes): Add
	INTEL_COREI7_CANNONLAKE.

2017-11-20  Igor Tsimbalist  <igor.v.tsimbalist@intel.com>

	PR bootstrap/83015
	* config/cr16/unwind-cr16.c (uw_install_context): Add FRAMES
	parameter.
	* config/xtensa/unwind-dw2-xtensa.c: Likewise
	* config/ia64/unwind-ia64.c: Add frames parameter.
	* unwind-sjlj.c: Likewise.

2017-11-17  Igor Tsimbalist  <igor.v.tsimbalist@intel.com>

	* config/i386/linux-unwind.h: Include
	config/i386/shadow-stack-unwind.h.
	* config/i386/shadow-stack-unwind.h: New file.
	* unwind-dw2.c: (uw_install_context): Add a frame parameter and
	pass it to _Unwind_Frames_Extra.
	* unwind-generic.h (_Unwind_Frames_Extra): New.
	* unwind.inc (_Unwind_RaiseException_Phase2): Add frames_p
	parameter. Add local variable frames to count number of frames.
	(_Unwind_ForcedUnwind_Phase2): Likewise.
	(_Unwind_RaiseException): Add local variable frames to count
	number of frames, pass it to _Unwind_RaiseException_Phase2 and
	uw_install_context.
	(_Unwind_ForcedUnwind): Likewise.
	(_Unwind_Resume): Likewise.
	(_Unwind_Resume_or_Rethrow): Likewise.

2017-11-17  Igor Tsimbalist  <igor.v.tsimbalist@intel.com>

	* Makefile.in (configure_deps): Add $(srcdir)/../config/cet.m4.
	(CET_FLAGS): New.
	* config/i386/morestack.S: Include <cet.h>.
	(__morestack_large_model): Add _CET_ENDBR at function entrance.
	* config/i386/resms64.h: Include <cet.h>.
	* config/i386/resms64f.h: Likewise.
	* config/i386/resms64fx.h: Likewise.
	* config/i386/resms64x.h: Likewise.
	* config/i386/savms64.h: Likewise.
	* config/i386/savms64f.h: Likewise.
	* config/i386/t-linux (HOST_LIBGCC2_CFLAGS): Add $(CET_FLAGS).
	(CRTSTUFF_T_CFLAGS): Likewise.
	* configure.ac: Include ../config/cet.m4.
	Set and substitute CET_FLAGS.
	* configure: Regenerated.

2017-11-14  Rainer Orth  <ro@CeBiTec.Uni-Bielefeld.DE>

	* config.host (*-*-solaris2*): Adapt comment for Solaris 12
	renaming.
	* config/sol2/crtpg.c (__start_crt_compiler): Likewise.
	* configure.ac (libgcc_cv_solaris_crts): Likewise.
	* configure: Regenerate.

2017-11-07  Tom de Vries  <tom@codesourcery.com>

	* config/rs6000/aix-unwind.h (REGISTER_CFA_OFFSET_FOR): Remove semicolon
	after "do {} while (0)".

2017-11-07  Tom de Vries  <tom@codesourcery.com>

	PR other/82784
	* config/aarch64/sfp-machine.h (FP_HANDLE_EXCEPTIONS): Remove
	semicolon after "do {} while (0)".
	* config/i386/sfp-machine.h (FP_HANDLE_EXCEPTIONS): Same.
	* config/ia64/sfp-machine.h (FP_HANDLE_EXCEPTIONS): Same.
	* config/mips/sfp-machine.h (FP_HANDLE_EXCEPTIONS): Same.
	* config/rs6000/sfp-machine.h (FP_HANDLE_EXCEPTIONS): Same.

2017-11-04  Andreas Tobler  <andreast@gcc.gnu.org>

	PR libgcc/82635
	* config/i386/freebsd-unwind.h (MD_FALLBACK_FRAME_STATE_FOR): Use a
	sysctl to determine whether we're in a trampoline.
	Keep the pattern matching method for systems without
	KERN_PROC_SIGTRAMP sysctl.

2017-11-03  Cupertino Miranda  <cmiranda@synopsys.com>
	    Vineet Gupta <vgupta@synopsys.com>

	* config.host (arc*-*-linux*): Set md_unwind_header variable.
	* config/arc/linux-unwind-reg.def: New file.
	* config/arc/linux-unwind-reg.h: Likewise.

2017-10-23  Sebastian Perta  <sebastian.perta@renesas.com>

	* config/rl78/subdi3.S: New assembly file.
	* config/rl78/t-rl78: Added subdi3.S to LIB2ADD.

2017-10-13  Sebastian Perta  <sebastian.perta@renesas.com>

	* config/rl78/adddi3.S: New assembly file.
	* config/rl78/t-rl78: Added adddi3.S to LIB2ADD.

2017-10-13  Jakub Jelinek  <jakub@redhat.com>

	PR target/82274
	* libgcc2.c (__mulvDI3): If both operands have
	the same highpart of -1 and the topmost bit of lowpart is 0,
	multiplication overflows even if both lowparts are 0.

2017-09-28  James Bowman  <james.bowman@ftdichip.com>

	* config/ft32/crti-hw.S: Add watchdog vector, FT930 IRQ support.

2017-09-26  Joseph Myers  <joseph@codesourcery.com>

	* config/microblaze/crti.S, config/microblaze/crtn.S,
	config/microblaze/divsi3.S, config/microblaze/moddi3.S,
	config/microblaze/modsi3.S, config/microblaze/muldi3_hard.S,
	config/microblaze/mulsi3.S,
	config/microblaze/stack_overflow_exit.S,
	config/microblaze/udivsi3.S, config/microblaze/umodsi3.S,
	config/pa/milli64.S: Add .note.GNU-stack section.

2017-09-23  Daniel Santos  <daniel.santos@pobox.com>

	* configure.ac: Add Check for HAVE_AS_AVX.
	* config.in: Regenerate.
	* configure: Likewise.
	* config/i386/i386-asm.h: Include auto-target.h from libgcc.
	(SSE_SAVE, SSE_RESTORE): Emit .byte sequence for !HAVE_AS_AVX.
	Correct out-of-date comments.

2017-09-20  Sebastian Peryt  <sebastian.peryt@intel.com>

	* config/i386/cpuinfo.h (processor_types): Add INTEL_KNM.
	* config/i386/cpuinfo.c (get_intel_cpu): Detect Knights Mill.

2017-09-17  Daniel Santos  <daniel.santos@pobox.com>

	* config/i386/i386-asm.h (PASTE2): New macro.
	(ASMNAME): Modify to use PASTE2.
	(MS2SYSV_STUB_PREFIX): New macro for isa prefix.
	(MS2SYSV_STUB_BEGIN, MS2SYSV_STUB_END): New macros for stub headers.
	* config/i386/resms64.S: Rename to a header file, use MS2SYSV_STUB_BEGIN
	instead of HIDDEN_FUNC and MS2SYSV_STUB_END instead of FUNC_END.
	* config/i386/resms64f.S: Likewise.
	* config/i386/resms64fx.S: Likewise.
	* config/i386/resms64x.S: Likewise.
	* config/i386/savms64.S: Likewise.
	* config/i386/savms64f.S: Likewise.
	* config/i386/avx_resms64.S: New file that only defines a macro and
	includes it's corresponding header file.
	* config/i386/avx_resms64f.S: Likewise.
	* config/i386/avx_resms64fx.S: Likewise.
	* config/i386/avx_resms64x.S: Likewise.
	* config/i386/avx_savms64.S: Likewise.
	* config/i386/avx_savms64f.S: Likewise.
	* config/i386/sse_resms64.S: Likewise.
	* config/i386/sse_resms64f.S: Likewise.
	* config/i386/sse_resms64fx.S: Likewise.
	* config/i386/sse_resms64x.S: Likewise.
	* config/i386/sse_savms64.S: Likewise.
	* config/i386/sse_savms64f.S: Likewise.
	* config/i386/t-msabi: Modified to add avx and sse versions of stubs.

2017-09-01  Olivier Hainque  <hainque@adacore.com>
	* config.host (*-*-vxworks7): Widen scope to vxworks7*.

2017-08-31  Olivier Hainque  <hainque@adacore.com>

	* config.host (powerpc-wrs-vxworks|vxworksae|vxworksmils): Now
	match as powerpc-wrs-vxworks*.

2017-08-07  Jonathan Yong  <10walls@gmail.com>

	* config.host (*-cygwin): Include file from mingw
	config/i386/enable-execute-stack-mingw32.c

2017-08-01  Jerome Lambourg  <lambourg@adacore.com>
	    Doug Rupp  <rupp@adacore.com>
	    Olivier Hainque  <hainque@adacore.com>

	* config.host (arm-wrs-vxworks*): Rework to handle arm-wrs-vxworks7
	as well as arm-wrs-vxworks.
	* config/arm/t-vxworks7: New file.  Add unwind-arm-vxworks.c to
	LIB2ADDEH.
	* config/arm/unwind-arm-vxworks.c: New file. Provide dummy
	__exidx_start and __exidx_end for downloadable modules.

2017-08-01  Olivier Hainque  <hainque@adacore.com>

	* config/t-vxworks (LIBGCC2_INCLUDES): Start with -I. after -nostdinc.
	* config/t-vxworks7: Likewise.

2017-08-01  Olivier Hainque  <hainque@adacore.com>

	* config/t-vxworks: Instead of redefining LIB2ADD,
	augment LIB2ADDEH with vxlib.c and vxlib-tls.c.

2017-07-28  Sebastian Huber  <sebastian.huber@embedded-brains.de>

	* config/rs6000/ibm-ldouble.c: Disable if defined __rtems__.

2017-07-24  Daniel Santos  <daniel.santos@pobox.com>

	PR testsuite/80759
	* config.host: include i386/t-msabi for darwin and solaris.
	* config/i386/i386-asm.h
	(ELFFN): Rename to FN_TYPE.
	(FN_SIZE): New macro.
	(FN_HIDDEN): Likewise.
	(ASMNAME): Likewise.
	(FUNC_START): Rename to FUNC_BEGIN, use ASMNAME, replace .global with
	.globl.
	(HIDDEN_FUNC): Use ASMNAME and .globl instead of .global.
	(SSE_SAVE): Convert to cpp macro, hard-code offset (always 0x60).
	* config/i386/resms64.S: Use SSE_SAVE as cpp macro instead of gas
	.macro.
	* config/i386/resms64f.S: Likewise.
	* config/i386/resms64fx.S: Likewise.
	* config/i386/resms64x.S: Likewise.
	* config/i386/savms64.S: Likewise.
	* config/i386/savms64f.S: Likewise.

2017-07-19  John Marino  <gnugcc@marino.st>

	* config/i386/dragonfly-unwind.h: Handle sigtramp relocation.

2017-07-12  Michael Meissner  <meissner@linux.vnet.ibm.com>

	PR target/81193
	* configure.ac (PowerPC float128 hardware support): Test whether
	we can use __builtin_cpu_supports before enabling the ifunc
	handler.
	* configure: Regenerate.

2017-07-10  Vineet Gupta <vgupta@synopsys.com>

	* config.host: Remove uclibc from arc target spec.

2017-07-09  Krister Walfridsson  <krister.walfridsson@gmail.com>

	* config.host (*-*-netbsd*): Remove check for aout NetBSD releases.

2017-07-07  Peter Bergner  <bergner@vnet.ibm.com>

	* config/rs6000/float128-ifunc.c: Don't include auxv.h.
	(have_ieee_hw_p): Delete function.
	(SW_OR_HW) Use __builtin_cpu_supports().

2017-07-06  Thomas Preud'homme  <thomas.preudhomme@arm.com>

	* config/arm/lib1funcs.S: Defined __ARM_ARCH__ to 8 for ARMv8-R.

2017-07-03  Olivier Hainque  <hainque@adacore.com>

	* config/t-vxworks7: New file, really.

2017-06-28  Joseph Myers  <joseph@codesourcery.com>

	* config/aarch64/linux-unwind.h (aarch64_fallback_frame_state),
	config/alpha/linux-unwind.h (alpha_fallback_frame_state),
	config/bfin/linux-unwind.h (bfin_fallback_frame_state),
	config/i386/linux-unwind.h (x86_64_fallback_frame_state,
	x86_fallback_frame_state), config/m68k/linux-unwind.h (struct
	uw_ucontext), config/nios2/linux-unwind.h (struct nios2_ucontext),
	config/pa/linux-unwind.h (pa32_fallback_frame_state),
	config/riscv/linux-unwind.h (riscv_fallback_frame_state),
	config/sh/linux-unwind.h (sh_fallback_frame_state),
	config/tilepro/linux-unwind.h (tile_fallback_frame_state),
	config/xtensa/linux-unwind.h (xtensa_fallback_frame_state): Use
	ucontext_t instead of struct ucontext.

2017-06-27  Jerome Lambourg  <lambourg@adacore.com>

	* config.host (i*86-wrs-vxworks7): Handle new acceptable triplet.
	(x86_64-wrs-vxworks7): Likewise.

2017-06-27  Olivier Hainque  <hainque@adacore.com>

	* config/t-vxworks7: New file.
	* config.host (*-*-vxworks7): Use it.

2017-06-22  Matt Turner  <mattst88@gmail.com>

	* config/i386/cpuinfo.c (get_intel_cpu): Add Kaby Lake models to
	skylake case.

2017-06-21  Richard Biener  <rguenther@suse.de>

	PR gcov-profile/81080
	* configure.ac: Add AC_SYS_LARGEFILE.
	* libgcov.h: Include auto-target.h before tsystem.h to pick
	up _FILE_OFFSET_BITS which might differ for multilibs.
	* config.in: Regenerate.
	* configure: Likewise.

2017-06-16  Richard Earnshaw  <rearnsha@arm.com>

	* config/arm/cmse_nonsecure_call.S: Explicitly set the FPU.

2017-06-09  Martin Liska  <mliska@suse.cz>

	* libgcov-profiler.c (__gcov_indirect_call_profiler_v2):
	Reset __gcov_indirect_call_callee to NULL.

2017-06-08  Olivier Hainque  <hainque@adacore.com>

	* config/t-vxworks (LIBGCC2_INCLUDES): Add path to wrn/coreip to
	the set of -I options, support for direct inclusions of net/uio.h
	by VxWorks header files via ioLib.h.

2017-06-07  Tony Reix  <tony.reix@atos.net>
	    Matthieu Sarter  <matthieu.sarter.external@atos.net>
	    David Edelsohn  <dje.gcc@gmail.com>

	* config/rs6000/aix-unwind.h (MD_FALLBACK_FRAME_STATE_FOR): Define
	unconditionally.
	(ucontext_for): Add 64-bit AIX 6.1, 7.1, 7.2 support.  Add 32-bit
	AIX 7.2 support.

2017-06-02  Olivier Hainque  <hainque@adacore.com>

	* config/vxlib.c (__gthread_once): Add missing value to
	return statement.

2017-05-30  Olivier Hainque  <hainque@adacore.com>

	* config/t-vxworks (LIBGCC2_INCLUDES): Remove extraneous
	dollar sign before $(MULTIDIR).

2017-05-26  Richard Henderson  <rth@redhat.com>

	PR libgcc/80037
	* config/alpha/t-alpha (CRTSTUFF_T_CFLAGS): New.

2017-05-17  Andreas Tobler  <andreast@gcc.gnu.org>

	* config/arm/unwind-arm.h: Make _Unwind_GetIP, _Unwind_GetIPInfo and
	_Unwind_SetIP available as functions for arm*-*-freebsd*.
	* config/arm/unwind-arm.c: Implement the above.

2017-05-15  Adhemerval Zanella  <adhemerval.zanella@linaro.org>

	* config/sparc/lb1spc.S [__ELF__ && __linux__]: Emit .note.GNU-stack
	section for a non-executable stack.

2017-05-14  Krister Walfridsson  <krister.walfridsson@gmail.com>

	PR target/80600
	* config.host (*-*-netbsd*): Add t-slibgcc-libgcc to tmake_file.

2017-05-14  Daniel Santos  <daniel.santos@pobox.com>

	* config.host: Add i386/t-msabi to i386/t-linux file list.
	* config/i386/i386-asm.h: New file.
	* config/i386/resms64.S: New file.
	* config/i386/resms64f.S: New file.
	* config/i386/resms64fx.S: New file.
	* config/i386/resms64x.S: New file.
	* config/i386/savms64.S: New file.
	* config/i386/savms64f.S: New file.
	* config/i386/t-msabi: New file.

2017-05-09  Andreas Tobler  <andreast@gcc.gnu.org>

	* config.host: Use the generic FreeBSD t-slibgcc-elf-ver for
	arm*-*-freebsd* instead of the t-slibgcc-libgcc.

2017-05-05  Joshua Conner  <joshconner@google.com>

	* config/arm/unwind-arm.h (_Unwind_decode_typeinfo_ptr): Use
	pc-relative indirect handling for fuchsia.
	* config/t-slibgcc-fuchsia: New file.
	* config.host (*-*-fuchsia*, aarch64*-*-fuchsia*, arm*-*-fuchsia*,
	x86_64-*-fuchsia*): Add definitions.

2017-04-19  Martin Liska  <mliska@suse.cz>

	PR gcov-profile/80435
	* Makefile.in: Install gcov.h.
	* gcov.h: New file.
	* libgcov.h: Use the header and make __gcov_flush publicly
	visible.

2017-04-18  Martin Liska  <mliska@suse.cz>

	PR gcov-profile/78783
	* libgcov-driver.c (gcov_get_filename): New function.

2017-04-07  Jeff Law  <law@redhat.com>

	* Makefile.in: Swap definition of LIBGCC_LINKS and inclusion of
	target makefile fragment.
	* config/sh/t-sh (unwind-dw2-Os-4-200.o): Depend on LIBGCC_LINKS.

2017-04-07  Alan Modra  <amodra@gmail.com>

	PR target/45053
	* config/rs6000/t-crtstuff (CRTSTUFF_T_CFLAGS): Add -O2.

2017-04-03  Jonathan Wakely  <jwakely@redhat.com>

	* config/c6x/pr-support.c (__gnu_unwind_execute): Fix typo in comment.

2017-03-27  Claudiu Zissulescu  <claziss@synopsys.com>

	* config/arc/ieee-754/divdf3.S (__divdf3): Use __ARCEM__.

2017-03-10  John Marino  <gnugcc@marino.st>

	* config/aarch64/freebsd-unwind.h: New file.
	* config.host: Add aarch64-*-freebsd unwinder.

2017-03-10  Segher Boessenkool  <segher@kernel.crashing.org>

	* config/rs6000/crtrestvr.s: Use .machine altivec.
	* config/rs6000/crtsavevr.s: Ditto.

2017-03-10  Segher Boessenkool  <segher@kernel.crashing.org>

	* configure.ac (test for libgcc_cv_powerpc_float128): Temporarily
	modify CFLAGS.  Add -mabi=altivec -mvsx -mfloat128.
	(test for libgcc_cv_powerpc_float128_hw): Add -mpower9-vector and
	-mfloat128-hardware to the CFLAGS.  Fix syntax error in the C snippet.
	* configure: Regenerate.
	* config.in: Regenerate.

2017-03-02  Jonathan Yong <10walls@gmail.com>

	* config/i386/gthr-win32.h: Define NOGDI before
	windows.h include to prevent w32api CC_NONE macro
	clash with libgfortran.

2017-03-02  Jonathan Yong <10walls@gmail.com>

	* unwind-seh.c: Suppress warnings for RtlUnwindEx calls.

2017-02-16  Andrew Pinski  <apinski@cavium.com>

	* config/aarch64/value-unwind.h: New file.
	* config.host (aarch64*-*-*): Add aarch64/value-unwind.h
	to tm_file.

2017-02-06  Palmer Dabbelt <palmer@dabbelt.com>

	* config.host: Add RISC-V tuples.
	* config/riscv/atomic.c: New file.
	* config/riscv/crti.S: Likewise.
	* config/riscv/crtn.S: Likewise.
	* config/riscv/div.S: Likewise.
	* config/riscv/linux-unwind.h: Likewise.
	* config/riscv/muldi3.S: Likewise.
	* config/riscv/multi3.S: Likewise.
	* config/riscv/save-restore.S: Likewise.
	* config/riscv/sfp-machine.h: Likewise.
	* config/riscv/t-elf: Likewise.
	* config/riscv/t-elf32: Likewise.
	* config/riscv/t-elf64: Likewise.
	* config/riscv/t-softfp32: Likewise.
	* config/riscv/t-softfp64: Likewise.

2017-01-24  Jakub Jelinek  <jakub@redhat.com>

	* soft-fp/op-common.h (_FP_MUL, _FP_FMA, _FP_DIV): Add
	/* FALLTHRU */ comments.

2017-01-21  Gerald Pfeifer  <gerald@pfeifer.com>

	* config/i386/cygming-crtbegin.c (LIBGCJ_SONAME): No longer #define.

2017-01-20  Jiong Wang  <jiong.wang@arm.com>

	* config/aarch64/aarch64-unwind.h: Empty this file on ILP32.
	* unwind-dw2.c (execute_cfa_program):  Only multiplexing
	DW_CFA_GNU_window_save for AArch64 and LP64.

2017-01-20  Jiong Wang  <jiong.wang@arm.com>

	* config/aarch64/linux-unwind.h: Always include aarch64-unwind.h.

2017-01-19  Jiong Wang  <jiong.wang@arm.com>

	* config/aarch64/aarch64-unwind.h: New file.
	(DWARF_REGNUM_AARCH64_RA_STATE): Define.
	(MD_POST_EXTRACT_ROOT_ADDR): New target marcro and define it on AArch64.
	(MD_POST_EXTRACT_FRAME_ADDR): Likewise.
	(MD_POST_FROB_EH_HANDLER_ADDR): Likewise.
	(MD_FROB_UPDATE_CONTEXT): Define it on AArch64.
	(aarch64_post_extract_frame_addr): New function.
	(aarch64_post_frob_eh_handler_addr): New function.
	(aarch64_frob_update_context): New function.
	* config/aarch64/linux-unwind.h: Include aarch64-unwind.h
	* config.host (aarch64*-*-elf, aarch64*-*-rtems*,
	aarch64*-*-freebsd*):
	Initialize md_unwind_header to include aarch64-unwind.h.
	* unwind-dw2.c (struct _Unwind_Context): Define "RA_A_SIGNED_BIT".
	(execute_cfa_program): Multiplex DW_CFA_GNU_window_save for
	__aarch64__.
	(uw_update_context): Honor MD_POST_EXTRACT_FRAME_ADDR.
	(uw_init_context_1): Honor MD_POST_EXTRACT_ROOT_ADDR.
	(uw_frob_return_addr): New function.
	(uw_install_context): Use uw_frob_return_addr.

2017-01-17  Jakub Jelinek  <jakub@redhat.com>

	PR other/79046
	* configure.ac: Add GCC_BASE_VER.
	* Makefile.in (version): Use @get_gcc_base_ver@ instead of cat to get
	version from BASE-VER file.
	* configure: Regenerated.

2017-01-13  Joe Seymour  <joe.s@somniumtech.com>

	* config/msp430/t-msp430 (libmul_none.a, libmul_16.a, libmul_32.a,
	libmul_f5.a): Filter archived prerequisites.

2017-01-10  Andrew Senkevich  <andrew.senkevich@intel.com>

	* config/i386/cpuinfo.h (processor_features): Add
	FEATURE_AVX512VPOPCNTDQ.
	* config/i386/cpuinfo.c (get_available_features): Habdle new
	feature.

2017-01-04  Joseph Myers  <joseph@codesourcery.com>

	* config/mips/sfp-machine.h (_FP_CHOOSENAN): Always preserve NaN
	payload if [__mips_nan2008].

2017-01-04  Alan Modra  <amodra@gmail.com>

	* Makefile.in (configure_deps): Update.
	* configure: Regenerate.

2017-01-01  Jakub Jelinek  <jakub@redhat.com>

	Update copyright years.

2016-12-19  Krister Walfridsson  <krister.walfridsson@gmail.com>

	* config.host (*-*-netbsd*): Add t-eh-dw2-dip to tmake_file.
	* crtstuff.c (BSD_DL_ITERATE_PHDR_AVAILABLE): Define for NetBSD.
	* unwind-dw2-fde-dip.c (USE_PT_GNU_EH_FRAME, ElfW): Likewise.

2016-12-17  Matthias Klose  <doko@ubuntu.com>

	* config/arc/gmon: Remove empty directory.

2016-12-16  Claudiu Zissulescu  <claziss@synopsys.com>

	* config.host (arc*-*-linux-uclibc*): Remove libgmon, crtg, and
	crtgend.
	(arc*-*-elf*): Likewise.
	* config/arc/t-arc: Remove old gmon lib targets.
	* config/arc/crtg.S: Remove.
	* config/arc/crtgend.S: Likewise.
	* config/arc/gmon/atomic.h: Likewise.
	* config/arc/gmon/auxreg.h: Likewise.
	* config/arc/gmon/dcache_linesz.S: Likewise.
	* config/arc/gmon/gmon.c: Likewise.
	* config/arc/gmon/machine-gmon.h: Likewise.
	* config/arc/gmon/mcount.c: Likewise.
	* config/arc/gmon/prof-freq-stub.S: Likewise.
	* config/arc/gmon/prof-freq.c: Likewise.
	* config/arc/gmon/profil.S: Likewise.
	* config/arc/gmon/sys/gmon.h: Likewise.
	* config/arc/gmon/sys/gmon_out.h: Likewise.
	* config/arc/t-arc-newlib: Likewise.
	* config/arc/t-arc700-uClibc: Renamed to t-arc-uClibc.

2016-12-12  George Spelvin  <linux@sciencehorizons.net>

	* config/avr/lib1funcs.S (__ashrdi3): Fix typo from r243545.

2016-12-12  George Spelvin  <linux@sciencehorizons.net>

	* config/avr/lib1funcs.S (__ashldi3): Use __tmp_reg__ to restore
	R16 instead of push + pop.
	(__ashrdi3, __lshrdi3): Same. And use __zero_reg__ for signs.

2016-12-10  Krister Walfridsson  <krister.walfridsson@gmail.com>

	* config.host (i[34567]86-*-netbsdelf*): Add i386/t-crtstuff to
	tmake_file.

2016-12-05  Cupertino Miranda  <cmiranda@synopsys.com>

	* config.host (arc*-*-linux-uclibc*): Use default extra
	objects. Include linux-android header.
	* config/arc/crti.S (_init): Declare symbol as function.
	(_fini): Likewise.

2016-12-03  Thomas Koenig  <tkoenig@gcc.gnu.org>

	PR fortran/78379
	* config/i386/cpuinfo.c:  Move denums for processor vendors,
	processor type, processor subtypes and declaration of
	struct __processor_model into
	* config/i386/cpuinfo.h:  New header file.

2016-12-02  Andre Vieira  <andre.simoesdiasvieira@arm.com>
	    Thomas Preud'homme  <thomas.preudhomme@arm.com>

	* config/arm/cmse_nonsecure_call.S: New.
	* config/arm/t-arm: Compile cmse_nonsecure_call.S

2016-12-02  Andre Vieira  <andre.simoesdiasvieira@arm.com>
	    Thomas Preud'homme  <thomas.preudhomme@arm.com>

	* config/arm/t-arm (HAVE_CMSE): New.
	* config/arm/cmse.c: New.

2016-11-28  Thomas Petazzoni <thomas.petazzoni@free-electrons.com>

	PR gcc/74748
	* libgcc/config/bfin/libgcc-glibc.ver, libgcc/config/bfin/t-linux:
	use generic linker version information on Blackfin.

	PR gcc/74748
	* libgcc/mkmap-symver.awk: add support for skip_underscore

2016-11-27  Iain Sandoe  <iain@codesourcery.com>
	    Rainer Orth  <ro@CeBiTec.Uni-Bielefeld.DE>

	PR target/67710
	*  config/t-darwin: Default builds to 10.5 codegen.

2016-11-24  James Greenhalgh  <james.greenhalgh@arm.com>

	* config/aarch64/sfp-machine.h (_FP_NANFRAC_H): Define.
	(_FP_NANSIGN_H): Likewise.
	* config/aarch64/t-softfp (softfp_extensions): Add hftf.
	(softfp_truncations): Add tfhf.
	(softfp_extras): Add required conversion functions.

2016-11-23  James Greenhalgh  <james.greenhalgh@arm.com>
	    Matthew Wahab  <matthew.wahab@arm.com>

	* config/arm/fp16.c (binary64): New.
	(__gnu_d2h_internal): New.
	(__gnu_d2h_ieee): New.
	(__gnu_d2h_alternative): New.

2016-11-23  James Greenhalgh  <james.greenhalgh@arm.com>
	    Matthew Wahab  <matthew.wahab@arm.com>

	* config/arm/fp16.c (struct format): New.
	(binary32): New.
	(__gnu_float2h_internal): New.  Body moved from
	__gnu_f2h_internal and generalize.
	(_gnu_f2h_internal): Move body to function __gnu_float2h_internal.
	Call it with binary32.

2016-11-23  James Greenhalgh  <james.greenhalgh@arm.com>

	* soft-fp/extendhftf2.c: Update from glibc.
	* soft-fp/fixhfti.c: Likewise.
	* soft-fp/fixunshfti.c: Likewise.
	* soft-fp/floattihf.c: Likewise.
	* soft-fp/floatuntihf.c: Likewise.
	* soft-fp/half.h: Likewise.
	* soft-fp/trunctfhf2.c: Likewise.

2016-11-20  Marc Glisse  <marc.glisse@inria.fr>

	PR libgcc/77813
	* crtstuff.c (deregister_tm_clones, register_tm_clones): Hide
	__TMC_END__ behind a passthrough asm.

2016-11-18  Walter Lee  <walt@tilera.com>

	* config.host (tilepro*-*-linux*): Add t-slibgcc-libgcc to tmake_file.

2016-11-17  Andrew Senkevich <andrew.senkevich@intel.com>

	* config/i386/cpuinfo.c (processor_features): Add
	FEATURE_AVX5124VNNIW, FEATURE_AVX5124FMAPS.

2016-11-17  Claudiu Zissulescu  <claziss@synopsys.com>

	* config/arc/dp-hack.h (ARC_OPTFPE): Define.
	(__ARC_NORM__): Use instead ARC_OPTFPE.
	* config/arc/fp-hack.h: Likewise.
	* config/arc/lib1funcs.S (ARC_OPTFPE): Define.
	(__ARC_MPY__): Use it insetead of __ARC700__ and __HS__.

2016-11-16  Alexander Monakov  <amonakov@ispras.ru>

	* config/nvptx/crt0.c (__main): Setup __nvptx_stacks and __nvptx_uni.
	* config/nvptx/mgomp.c: New file.
	* config/nvptx/t-nvptx: Add mgomp.c

2016-11-16  Waldemar Brodkorb  <wbx@openadk.org>

	PR libgcc/68468
	* unwind-dw2-fde-dip.c: Fix build on FDPIC targets.

2016-11-15  Claudiu Zissulescu  <claziss@synopsys.com>

	* config/arc/lib1funcs.S (__mulsi3): Use feature defines instead
	of checking for cpus.
	(__umulsidi3, __umulsi3_highpart, __udivmodsi4, __divsi3)
	(__modsi3, __clzsi2): Likewise.

2016-11-11  Szabolcs Nagy  <szabolcs.nagy@arm.com>

	* config.host (i[3456]86-*-musl*, x86_64-*-musl*): Use
	i386/t-cpuinfo-static instead of i386/t-cpuinfo.
	* config/i386/t-cpuinfo-static: New.

2016-11-03  Martin Liska  <mliska@suse.cz>

	* libgcov-profiler.c (__gcov_time_profiler): Remove.
	(__gcov_time_profiler_atomic): Likewise.

2016-11-03  Bernd Edlinger  <bernd.edlinger@hotmail.de>

	PR libgcc/78067
	* libgcc2.c (__floatdisf, __floatdidf): Avoid undefined results from
	count_leading_zeros.

2016-11-02  Uros Bizjak  <ubizjak@gmail.com>

	* Makefile.in (LIB2_DIVMOD_FUNCS): Add _divmoddi4.
	* libgcc2.c (__divmoddi4): New function.
	* libgcc2.h (__divmoddi4): Declare.
	* libgcc-std.ver.in (GCC_7.0.0): New. Add __PFX_divmoddi4
	and __PFX_divmodti4.

2016-10-24  Florian Weimer  <fweimer@redhat.com>

	PR libgcc/78064
	* unwind-c.c: Include auto-target.h.

2016-10-19  John David Anglin  <danglin@gcc.gnu.org>

	* config/pa/pa64-hpux-lib.h: New file.
	(EH_FRAME_SECTION_NAME): Rename to __LIBGCC_EH_FRAME_SECTION_NAME__.
	(DTORS_SECTION_ASM_OP): Rename to __LIBGCC_DTORS_SECTION_ASM_OP__.
	* config.host (tm_file): Add pa/pa64-hpux-lib.h to tm_file on
	hppa*64*-*-hpux11*.

2016-10-18  Max Filippov  <jcmvbkbc@gmail.com>

	* config/xtensa/t-elf (LIB2ADDEH_XTENSA_UNWIND_DW2_FDE): New
	definition.
	* config/xtensa/t-linux (LIB2ADDEH_XTENSA_UNWIND_DW2_FDE): New
	definition.
	* config/xtensa/t-windowed (LIB2ADDEH): Use
	LIB2ADDEH_XTENSA_UNWIND_DW2_FDE defined by either xtensa/t-elf
	or xtensa/t-linux.

2016-10-18  Ding-Kai Chen  <dkchen@cadence.com>

	* config/xtensa/ieee754-df.S (__recipdf2, __rsqrtdf2,
	__ieee754_sqrt): New functions.
	(__divdf3): Add implementation with new FPU instructions under
	#if XCHAL_HAVE_DFP_DIV.
	* config/xtensa/ieee754-sf.S (__recipsf2, __rsqrtsf2,
	__ieee754_sqrtf): New functions.
	(__divsf3): Add implementation with new FPU instructions under
	#if XCHAL_HAVE_FP_DIV.
	* config/xtensa/t-xtensa (LIB1ASMFUNCS): Add _sqrtf, _recipsf2
	_rsqrtsf2, _sqrt, _recipdf2 and _rsqrtdf2.

2016-10-13  Thomas Preud'homme  <thomas.preudhomme@arm.com>

	* libgcov-profiler.c: Replace MEMMODEL_* macros by their __ATOMIC_*
	equivalent.
	* config/tilepro/atomic.c: Likewise and stop casting model to
	enum memmodel.

2016-10-10  Joseph Myers  <joseph@codesourcery.com>

	PR target/77586
	* config.host (ia64*-*-elf*, ia64*-*-freebsd*, ia64-hp-*vms*): Use
	soft-fp.

2016-10-10  Andreas Tobler  <andreast@gcc.gnu.org>

	* config.host: Add support for aarch64-*-freebsd*.

2016-10-05  Andreas Schwab  <schwab@suse.de>

	* config/ia64/crtbegin.S (__do_jv_register_classes): Remove.
	(.section .init_array): Don't call __do_jv_register_classes.
	(.section .init): Likewise.

2016-10-04  Jakub Jelinek  <jakub@redhat.com>

	* config/i386/cygming-crtbegin.c (_Jv_RegisterClasses): Remove.
	(__JCR_LIST__): Remove.
	(__gcc_register_frame): Don't attempt to _Jv_RegisterClasses.
	* config/i386/cygming-crtend.c (__JCR_END__): Remove.
	* config/ia64/crtbegin.S (__JCR_LIST__): Remove.
	* config/ia64/crtend.S (__JCR_END__): Remove.
	* crtstuff.c: Remove __LIBGCC_JCR_SECTION_NAME__ from preprocessor
	conditionals.
	(__JCR_LIST__, __JCR_END__): Remove.
	(frame_dummy): Don't attempt to _Jv_RegisterClasses.
	(__do_global_ctors_1): Likewise.

2015-09-28  Uros Bizjak  <ubizjak@gmail.com>

	* config/i386/cpuinfo.c (__get_cpuid_output): Remove.
	(__cpu_indicator_init): Call __get_cpuid, not __get_cpuid_output.

2016-09-27  Martin Liska  <mliska@suse.cz>

	PR gcov-profile/7970
	PR gcov-profile/16855
	PR gcov-profile/44779
	* libgcov-driver.c (__gcov_init): Do not register a atexit
	handler.
	(__gcov_exit): Rename from gcov_exit.
	* libgcov.h (__gcov_exit): Declare.

2016-09-27  Martin Liska  <mliska@suse.cz>

	PR bootstrap/77749
	* Makefile.in: Remove _gcov_merge_delta.
	* libgcov-merge.c (void __gcov_merge_delta): Remove.
	* libgcov-util.c (__gcov_delta_counter_op): Remove.
	* libgcov.h: Remove declaration of __gcov_merge_delta.

2016-09-21  Eric Botcazou  <ebotcazou@adacore.com>

	* configure.ac: Do not create links, only substitute the filenames.
	* configure: Regenerate.
	* Makefile.in: Assign the substitution results to variables.
	(LIBGCC_LINKS): Define.
	(enable-execute-stack.c): New rule.
	(unwind.h): Likewise.
	(md-unwind-support.h): Likewise.
	(sfp-machine.h): Likewise.
	(gthr-default.h): Likewise.
	Add $(LIBGCC_LINKS) to the prerequisites of all object files and
	unwind.h as prerequisite of install-unwind_h-forbuild.

2016-09-16  Jakub Jelinek  <jakub@redhat.com>

	PR libgcc/71744
	* unwind-dw2-fde.c (ATOMIC_FDE_FAST_PATH): Define if __register_frame*
	is not the primary registry and atomics are available.
	(any_objects_registered): New variable.
	(__register_frame_info_bases, __register_frame_info_table_bases):
	Atomically store 1 to any_objects_registered after registering first
	unwind info.
	(_Unwind_Find_FDE): Return early if any_objects_registered is 0.

2016-09-09  James Greenhalgh  <james.greenhalgh@arm.com>

	PR target/63250
	*  Makefile.in (lib2funcs): Build _mulhc3 and _divhc3.
	* libgcc2.h (LIBGCC_HAS_HF_MODE): Conditionally define.
	(HFtype): Likewise.
	(HCtype): Likewise.
	(__divhc3): Likewise.
	(__mulhc3): Likewise.
	* libgcc2.c: Support _mulhc3 and _divhc3.

2016-09-07  Joseph Myers  <joseph@codesourcery.com>

	PR libgcc/77519
	* libgcc2.c (NOTRUNC): Invert settings.

2016-09-06  Martin Liska  <mliska@suse.cz>

	PR gcov-profile/77378
	PR gcov-profile/77466
	* libgcov-profiler.c: Use __GCC_HAVE_SYNC_COMPARE_AND_SWAP_{4,8} to
	conditionaly enable/disable *_atomic functions.

2016-08-26  Joseph Myers  <joseph@codesourcery.com>

	* config.host (i[34567]86-*-* | x86_64-*-*): Enable TFmode soft-fp
	where not already enabled.

2016-08-25  Szabolcs Nagy  <szabolcs.nagy@arm.com>

	* config/mips/linux-unwind.h: Use sys/syscall.h.

2016-08-16  Joseph Myers  <joseph@codesourcery.com>

	PR libgcc/77265
	* soft-fp/adddf3.c: Update from glibc.
	* soft-fp/addsf3.c: Likewise.
	* soft-fp/addtf3.c: Likewise.
	* soft-fp/divdf3.c: Likewise.
	* soft-fp/divsf3.c: Likewise.
	* soft-fp/divtf3.c: Likewise.
	* soft-fp/double.h: Likewise.
	* soft-fp/eqdf2.c: Likewise.
	* soft-fp/eqsf2.c: Likewise.
	* soft-fp/eqtf2.c: Likewise.
	* soft-fp/extenddftf2.c: Likewise.
	* soft-fp/extended.h: Likewise.
	* soft-fp/extendsfdf2.c: Likewise.
	* soft-fp/extendsftf2.c: Likewise.
	* soft-fp/extendxftf2.c: Likewise.
	* soft-fp/fixdfdi.c: Likewise.
	* soft-fp/fixdfsi.c: Likewise.
	* soft-fp/fixdfti.c: Likewise.
	* soft-fp/fixsfdi.c: Likewise.
	* soft-fp/fixsfsi.c: Likewise.
	* soft-fp/fixsfti.c: Likewise.
	* soft-fp/fixtfdi.c: Likewise.
	* soft-fp/fixtfsi.c: Likewise.
	* soft-fp/fixtfti.c: Likewise.
	* soft-fp/fixunsdfdi.c: Likewise.
	* soft-fp/fixunsdfsi.c: Likewise.
	* soft-fp/fixunsdfti.c: Likewise.
	* soft-fp/fixunssfdi.c: Likewise.
	* soft-fp/fixunssfsi.c: Likewise.
	* soft-fp/fixunssfti.c: Likewise.
	* soft-fp/fixunstfdi.c: Likewise.
	* soft-fp/fixunstfsi.c: Likewise.
	* soft-fp/fixunstfti.c: Likewise.
	* soft-fp/floatdidf.c: Likewise.
	* soft-fp/floatdisf.c: Likewise.
	* soft-fp/floatditf.c: Likewise.
	* soft-fp/floatsidf.c: Likewise.
	* soft-fp/floatsisf.c: Likewise.
	* soft-fp/floatsitf.c: Likewise.
	* soft-fp/floattidf.c: Likewise.
	* soft-fp/floattisf.c: Likewise.
	* soft-fp/floattitf.c: Likewise.
	* soft-fp/floatundidf.c: Likewise.
	* soft-fp/floatundisf.c: Likewise.
	* soft-fp/floatunditf.c: Likewise.
	* soft-fp/floatunsidf.c: Likewise.
	* soft-fp/floatunsisf.c: Likewise.
	* soft-fp/floatunsitf.c: Likewise.
	* soft-fp/floatuntidf.c: Likewise.
	* soft-fp/floatuntisf.c: Likewise.
	* soft-fp/floatuntitf.c: Likewise.
	* soft-fp/gedf2.c: Likewise.
	* soft-fp/gesf2.c: Likewise.
	* soft-fp/getf2.c: Likewise.
	* soft-fp/ledf2.c: Likewise.
	* soft-fp/lesf2.c: Likewise.
	* soft-fp/letf2.c: Likewise.
	* soft-fp/muldf3.c: Likewise.
	* soft-fp/mulsf3.c: Likewise.
	* soft-fp/multf3.c: Likewise.
	* soft-fp/negdf2.c: Likewise.
	* soft-fp/negsf2.c: Likewise.
	* soft-fp/negtf2.c: Likewise.
	* soft-fp/op-1.h: Likewise.
	* soft-fp/op-2.h: Likewise.
	* soft-fp/op-4.h: Likewise.
	* soft-fp/op-8.h: Likewise.
	* soft-fp/op-common.h: Likewise.
	* soft-fp/quad.h: Likewise.
	* soft-fp/single.h: Likewise.
	* soft-fp/soft-fp.h: Likewise.
	* soft-fp/subdf3.c: Likewise.
	* soft-fp/subsf3.c: Likewise.
	* soft-fp/subtf3.c: Likewise.
	* soft-fp/truncdfsf2.c: Likewise.
	* soft-fp/trunctfdf2.c: Likewise.
	* soft-fp/trunctfsf2.c: Likewise.
	* soft-fp/trunctfxf2.c: Likewise.
	* soft-fp/unorddf2.c: Likewise.
	* soft-fp/unordsf2.c: Likewise.
	* soft-fp/unordtf2.c: Likewise.

2016-08-15  Gilles Gouaillardet  <gilles.gouaillardet@gmail.com>

	PR gcov-profile/67097
	* libgcov-util.c (gcov_profile_merge): Skip missing files.

2016-08-10  Martin Liska  <mliska@suse.cz>

	PR gcov-profile/58306
	* Makefile.in: New functions (modules) are added.
	* libgcov-profiler.c (__gcov_interval_profiler_atomic): New
	function.
	(__gcov_pow2_profiler_atomic): New function.
	(__gcov_one_value_profiler_body): New argument is instroduced.
	(__gcov_one_value_profiler): Call with the new argument.
	(__gcov_one_value_profiler_atomic): Likewise.
	(__gcov_indirect_call_profiler_v2): Likewise.
	(__gcov_time_profiler_atomic): New function.
	(__gcov_average_profiler_atomic): Likewise.
	(__gcov_ior_profiler_atomic): Likewise.
	* libgcov.h: Declare the aforementioned functions.

2016-08-09  Martin Liska  <mliska@suse.cz>

	* libgcov-util.c: Fix typo and GNU coding style.

2016-08-09  Martin Liska  <mliska@suse.cz>

	* Makefile.in: Remove __gcov_indirect_call_profiler.
	* libgcov-profiler.c (__gcov_indirect_call_profiler): Remove
	function.
	* libgcov.h: And the declaration of the function.

2016-08-09  Martin Liska  <mliska@suse.cz>

	* libgcov-profiler.c (__gcov_pow2_profiler): Consider 0 as not
	power of two.

2016-07-29  Bill Schmidt  <wschmidt@linux.vnet.ibm.com>

	* config/rs6000/_divkc3.c: Add copyright/license boilerplate.
	* config/rs6000/_mulkc3.c: Likewise.

2016-07-29  Georg-Johann Lay  <avr@gjlay.de>

	* config/avr/lib1funcs.S (__muldi3) [have MUL]: No need to clear
	zero_reg as previous call to __umulhisi3 already cleared it.

2016-07-21  Aurelien Jarno <aurelien@aurel32.net>

	PR target/59833
	* config/arm/ieee754-df.S (extendsfdf2): Convert sNaN to qNaN.

2016-07-19  Nick Clifton  <nickc@redhat.com>

	* config.host (m32r): Add m32r/t-m32r to tmake_file.
	Add crtinit.o and crtfini.o to extra_parts.

2016-07-12  Bill Schmidt  <wschmidt@linux.vnet.ibm.com>

	* config/rs6000/_divkc3.c: New.
	* config/rs6000/_mulkc3.c: New.
	* config/rs6000/quad-float128.h: Define TFtype; declare _mulkc3
	and _divkc3.
	* config/rs6000/t-float128: Add _mulkc3 and _divkc3 to
	fp128_ppc_funcs.

2016-07-11  Hale Wang  <hale.wang@arm.com>
	    Andre Vieira  <andre.simoesdiasvieira@arm.com>

	* config/arm/lib1funcs.S: Add new wrapper.

2016-07-07  Thomas Preud'homme  <thomas.preudhomme@arm.com>

	* config/arm/lib1funcs.S (__ARM_ARCH__): Define to 8 for ARMv8-M.

2016-07-07  Thomas Preud'homme  <thomas.preudhomme@arm.com>

	* config/arm/lib1funcs.S (HAVE_ARM_CLZ): Define for ARMv6* or later
	and ARMv5t* rather than for a fixed list of architectures.

2016-07-07  Thomas Preud'homme  <thomas.preudhomme@arm.com>

	* config/arm/bpabi-v6m.S: Clarify what architectures is the
	implementation suitable for.
	* config/arm/lib1funcs.S (__prefer_thumb__): Define among other cases
	for all Thumb-1 only targets.
	(NOT_ISA_TARGET_32BIT): Define for Thumb-1 only targets.
	(THUMB_LDIV0): Test for NOT_ISA_TARGET_32BIT rather than
	__ARM_ARCH_6M__.
	(EQUIV): Likewise.
	(ARM_FUNC_ALIAS): Likewise.
	(umodsi3): Add check to __ARM_ARCH_ISA_THUMB != 1 to guard the idiv
	version.
	(modsi3): Likewise.
	(clzsi2): Test for NOT_ISA_TARGET_32BIT rather than __ARM_ARCH_6M__.
	(clzdi2): Likewise.
	(ctzsi2): Likewise.
	(L_interwork_call_via_rX): Test for __ARM_ARCH_ISA_ARM rather than
	__ARM_ARCH_6M__ in guard for checking whether it is defined.
	(final includes): Test for NOT_ISA_TARGET_32BIT rather than
	__ARM_ARCH_6M__ and add comment to indicate the connection between
	this condition and the one in gcc/config/arm/elf.h.
	* config/arm/libunwind.S: Test for __ARM_ARCH_ISA_THUMB and
	__ARM_ARCH_ISA_ARM rather than __ARM_ARCH_6M__.
	* config/arm/t-softfp: Likewise.

2016-07-06  Trevor Saunders  <tbsaunde+gcc@tbsaunde.org>

	* libgcc2.c (SYMBOL__MAIN): Remove checks for
	CTOR_LISTS_DEFINED_EXTERNALLY.

2016-06-28  Walter Lee  <walt@tilera.com>

	* config/tilepro/atomic.h: Do not include arch/spr_def.h and
	asm/unistd.h.
	(SPR_CMPEXCH_VALUE): Define for tilegx.
	(__NR_FAST_cmpxchg): Define for tilepro.
	(__NR_FAST_atomic_update): Define for tilepro.
	(__NR_FAST_cmpxchg64): Define for tilepro.

2016-06-23  Jakub Sejdak  <jakub.sejdak@phoesys.com>

	* config.host: Add suport for arm*-*-phoenix* targets.

2016-06-21  Trevor Saunders  <tbsaunde+gcc@tbsaunde.org>

	* config.host: Remove support for mep-*.
	* config/mep/lib1funcs.S: Remove.
	* config/mep/lib2funcs.c: Remove.
	* config/mep/t-mep: Remove.
	* config/mep/tramp.c: Remove.

2016-06-21  Trevor Saunders  <tbsaunde+gcc@tbsaunde.org>

	* config.host: Remove support for avr-rtems.
	* config/avr/t-rtems: Remove.

2016-06-21  Trevor Saunders  <tbsaunde+gcc@tbsaunde.org>

	* config.host: Remove m32r-rtems support.

2016-06-21  Trevor Saunders  <tbsaunde+gcc@tbsaunde.org>

	* config.host: Remove h8300-rtems support.

2016-06-21  Trevor Saunders  <tbsaunde+gcc@tbsaunde.org>

	* config.host: Remove support for knetbsd.

2016-06-21  Trevor Saunders  <tbsaunde+gcc@tbsaunde.org>

	* config.host: Remove support for openbsd 2 and 3.

2016-06-21  Trevor Saunders  <tbsaunde+gcc@tbsaunde.org>

	* config.host: Remove interix support.
	* config/i386/t-interix: Remove.

2016-06-18  John David Anglin  <danglin@gcc.gnu.org>

	* config/pa/fptr.c (__canonicalize_funcptr_for_compare): Don't set
	least-significant bit in function pointer for fixup.

2016-06-05  Aaron Conole  <aconole@redhat.com>
	    Nathan Sidwell  <nathan@acm.org>

	PR libgcc/71400
	* libgcov-driver-system.c (__gcov_error_file): Disable if IN_GCOV_TOOL.
	(get_gcov_error_file): Check __gcov_error_file before trying to
	initialize it.
	(gcov_error): Always use get_gcov_error_file.

2016-06-02  Aaron Conole  <aconole@redhat.com>

	* libgcov-driver-system.c (__gcov_error_file): New.
	(get_gcov_error_file): New.
	(gcov_error): Use and set __gcov_error_file.
	(gcov_error_exit): New.
	* libgcov-driver.c (gcov_exit): Call gcov_error_exit.

2016-05-26  Nathan Sidwell  <nathan@acm.org>

	* config/nvptx/free.asm: Delete.
	* config/nvptx/malloc.asm: Delete.
	* config/nvptx/realloc.c: Delete.
	* t-nvptx: Update.

2016-05-25  Nathan Sidwell  <nathan@acm.org>

	* config/nvptx/crt0.s: Delete.
	* config/nvptx/crt0.c: New.
	* t-nvptx: Update.

2016-05-19  Sandra Loosemore  <sandra@codesourcery.com>

	* config.host [x86_64-*-cygwin*]: Handle tmake_eh_file for mixed
	dw2/seh configuration.
	[x86_64-*-mingw*]: Likewise.

2016-05-10  Joel Sherrill <joel@rtems.org>

	PR libgcc/70720
	* config.host (moxie-*-rtems*): Merge this stanza with other moxie
	targets so the same extra_parts are built.  Also have tmake_file add
	on to its value rather than override.

2016-04-30  Oleg Endo  <olegendo@gcc.gnu.org>

	* config.host: Remove SH5 support.
	* configure: Likewise.

2016-04-29  Oleg Endo  <olegendo@gcc.gnu.org>

	* config/sh/crt1.S: Remove SH5 support.
	* config/sh/crti.S: Likewise.
	* config/sh/crtn.S: Likewise.
	* config/sh/lib1funcs-4-300.S: Likewise.
	* config/sh/lib1funcs-Os-4-200.S: Likewise.
	* config/sh/lib1funcs.S: Likewise.
	* config/sh/linux-unwind.h: Likewise.
	* config/sh/t-sh64: Delete.

2016-04-29  Claudiu Zissulescu  <claziss@synopsys.com>

	* config/arc/ieee-754/eqdf2.S: Handle FPX NaN.

2016-04-28  Claudiu Zissulescu  <claziss@synopsys.com>
	    Joern Rennecke  <joern.rennecke@embecosm.com>

	* config/arc/crttls.S: New file.
	* config/arc/t-arc: New rule.
	* config.host (arc*-*-elf*, arc*-*-linux*): Add crttls.o.

2016-04-25  Nick Clifton  <nickc@redhat.com>

	* config/msp430/cmpd.c (__mspabi_cmpf): Add prototype.
	(__mspabi_cmpd): Likewise.
	* config/msp430/floathidf.c (__floathidf): Likewise.
	* config/msp430/floathisf.c (__floathisf): Likewise
	* config/msp430/floatunhidf.c (__floatunssidf): Likewise.
	* config/msp430/floatunhisf.c (__floatunshisf): Likewise.
	* config/msp430/lib2shift.c (__ashlsi3): Take a signed char as the
	second parameter.
	(__ashrsi3): Likewise.

2016-04-21  Waldemar Brodkorb  <wbx@openadk.org>

	* config/m68k/linux-atomic.c: Do not include unistd.h

2016-04-20  Martin Galvan  <martin.galvan@tallertechnologies.com>

	* config/arm/ieee754-df.S: Fix typos in comments.

2016-04-11  Michael Meissner  <meissner@linux.vnet.ibm.com>

	PR target/70381
	* configure.ac (powerpc*-*-linux*): Rework tests to build
	__float128 emulation routines to not depend on using #pragma GCC
	target to enable -mfloat128.
	* configure: Regnerate.

2016-04-04  Eric Botcazou  <ebotcazou@adacore.com>

	PR target/67172
	* libgcc2.c (L__main): Undefine __LIBGCC_EH_FRAME_SECTION_NAME__ if
	__MINGW32__ is defined.

2016-03-28  James Bowman  <james.bowman@ftdichip.com>

	* libgcc/config/ft32/lib1funcs.S (*divsi3, *modsi3): New.

2016-03-22  Michael Meissner  <meissner@linux.vnet.ibm.com>

	PR libgcc/70363
	* config/rs6000/extendkftf2-sw.c (__extendkftf2_sw): If libgcc was
	built with an assembler that does not support ISA 3.0
	instructions, rename __extendkftf2_sw to __extendkftf2.

2016-03-16  Rainer Orth  <ro@CeBiTec.Uni-Bielefeld.DE>

	PR target/38239
	* config/sol2/gmon.c [__i386__] (_mcount): Save and restore
	call-clobbered registers.
	(internal_mcount): Remove __i386__ handling.

2016-02-26  Joel Sherrill <joel@rtems.org>

	* config.host: Add x86_64-*-rtems*.

2016-02-26  Joel Sherrill <joel@rtems.org>

	* libgcc/config.host: Add aarch64-*-rtems*.

2016-02-26  Paul E. Murphy  <murphyp@linux.vnet.ibm.com>
	    Bill Schmidt  <wschmidt@linux.vnet.ibm.com>

	* config/rs6000/sfp-machine.h (_FP_DECL_EX): Declare _fpsr as a
	union of u64 and double.
	(FP_TRAPPING_EXCEPTIONS): Return a bitmask of trapping exceptions.
	(FP_INIT_ROUNDMODE): Read the fpscr instead of writing a mystery
	value.
	(FP_ROUNDMODE): Update the usage of _fpscr.

2016-02-25  Ilya Verbin  <ilya.verbin@intel.com>

	PR driver/68463
	* Makefile.in (crtoffloadtable$(objext)): New rule.
	* configure.ac (extra_parts): Add crtoffloadtable$(objext) if
	enable_offload_targets is not empty.
	* configure: Regenerate.
	* offloadstuff.c: Move __OFFLOAD_TABLE__ from crtoffloadend to
	crtoffloadtable.

2016-02-17  Max Filippov  <jcmvbkbc@gmail.com>

	* config/xtensa/ieee754-df.S (__muldf3_aux, __divdf3_aux): Add
	.literal_position before the function.
	* config/xtensa/ieee754-sf.S (__mulsf3_aux, __divsf3_aux):
	Likewise.

2016-02-15  Marcin Kościelnicki  <koriakin@0x04.net>

	* config.host: Use t-stack and t-stack-s390 for s390*-*-linux.
	* config/s390/morestack.S: New file.
	* config/s390/t-stack-s390: New file.
	* generic-morestack.c (__splitstack_find): Add s390-specific code.

2016-02-12  Walter Lee  <walt@tilera.com>

	* config.host (tilegx*-*-linux*): remove ti from
	softfp_int_modes for 32-bit configs.

2016-02-10  Ian Lance Taylor  <iant@google.com>

	PR go/68562
	* config/i386/morestack.S (__stack_split_initialize): Align
	stack.

2016-02-03  Andreas Tobler  <andreast@gcc.gnu.org>

	PR bootstrap/69611
	* config/rs6000/sfp-machine.h: Guard __sfp_exceptions with
	__FLOAT128__ to compile only for __float128 capable targets.

2016-01-25  Jakub Jelinek  <jakub@redhat.com>

	PR target/69444
	* config/rs6000/sfp-machine.h: Fix a typo in #ifndef - __NO_FPRS__
	instead of ___NO_FPRS__.

2016-01-21  Michael Meissner  <meissner@linux.vnet.ibm.com>
	    Steven Munroe  <munroesj@linux.vnet.ibm.com>
	    Tulio Magno Quites Machado Filho  <tulioqm@br.ibm.com>

	* config/rs6000/float128-sed: New files to convert TF names to KF
	names for PowerPC IEEE 128-bit floating point support.
	* config/rs6000/float128-sed-hw: Likewise.

	* config/rs6000/float128-hw.c: New file for ISA 3.0 IEEE 128-bit
	floating point hardware support.

	* config/rs6000/float128-ifunc.c: New file to pick either IEEE
	128-bit floating point software emulation or use ISA 3.0 hardware
	support if it is available.

	* config/rs6000/quad-float128.h: New file to support IEEE 128-bit
	floating point.

	* config/rs6000/extendkftf2-sw.c: New file, convert IEEE 128-bit
	floating point to IBM extended double.

	* config/rs6000/trunctfkf2-sw.c: New file, convert IBM extended
	double to IEEE 128-bit floating point.

	* config/rs6000/t-float128: New Makefile fragments to enable
	building __float128 emulation support.
	* config/rs6000/t-float128-hw: Likewise.

	* config/rs6000/sfp-exceptions.c: New file to provide exception
	support for IEEE 128-bit floating point.

	* config/rs6000/floattikf.c: New files for converting between IEEE
	128-bit floating point and signed/unsigned 128-bit integers.
	* config/rs6000/fixunskfti.c: Likewise.
	* config/rs6000/fixkfti.c: Likewise.
	* config/rs6000/floatuntikf.c: Likewise.

	* config/rs6000/sfp-machine.h (_FP_W_TYPE_SIZE): Use 64-bit types
	when building on 64-bit systems, or when VSX is enabled.
	(_FP_W_TYPE): Likewise.
	(_FP_WS_TYPE): Likewise.
	(_FP_I_TYPE): Likewise.
	(TItype): Define on 64-bit systems.
	(UTItype): Likewise.
	(TI_BITS): Likewise.
	(_FP_MUL_MEAT_D): Add support for using 64-bit types.
	(_FP_MUL_MEAT_Q): Likewise.
	(_FP_DIV_MEAT_D): Likewise.
	(_FP_DIV_MEAT_Q): Likewise.
	(_FP_NANFRAC_D): Likewise.
	(_FP_NANFRAC_Q): Likewise.
	(ISA_BIT): Add exception support if we are being compiled on a
	machine with hardware floating point support to build the IEEE
	128-bit emulation functions.
	(FP_EX_INVALID): Likewise.
	(FP_EX_OVERFLOW): Likewise.
	(FP_EX_UNDERFLOW): Likewise.
	(FP_EX_DIVZERO): Likewise.
	(FP_EX_INEXACT): Likewise.
	(FP_EX_ALL): Likewise.
	(__sfp_handle_exceptions): Likewise.
	(FP_HANDLE_EXCEPTIONS): Likewise.
	(FP_RND_NEAREST): Likewise.
	(FP_RND_ZERO): Likewise.
	(FP_RND_PINF): Likewise.
	(FP_RND_MINF): Likewise.
	(FP_RND_MASK): Likewise.
	(_FP_DECL_EX): Likewise.
	(FP_INIT_ROUNDMODE): Likewise.
	(FP_ROUNDMODE): Likewise.

	* libgcc/config.host (powerpc*-*-linux*): If compiler can compile
	VSX code, enable IEEE 128-bit floating point.  If the compiler can
	compile IEEE 128-bit floating point code with ISA 3.0 IEEE 128-bit
	floating point hardware instructions and it supports declaring
	functions with the ifunc attribute, enable ifunc functions to
	switch between software and hardware support.
	* configure.ac (powerpc*-*-linux*): Likewise.
	* configure: Regenerate.

2016-01-15  Nick Clifton  <nickc@redhat.com>

	* config/msp430/t-msp430 (lib2_mul_none.o): Only use the first
	dependency as the source file to be compiled.
	(lib2_mul_16bit.o, lib2hw_mul_16.o, lib2hw_mul_32.o)
	(lib2hw_mul_f5.o): Likewise.

2016-01-13  Michael Meissner  <meissner@linux.vnet.ibm.com>

	* libgcc/config/rs6000/extendkftf2-sw.c: Revert 2016-01-13 change.
	* libgcc/config/rs6000/fixkfti.c: Likewise.
	* libgcc/config/rs6000/fixunskfti.c: Likewise.
	* libgcc/config/rs6000/float128-hw.c: Likewise.
	* libgcc/config/rs6000/float128-ifunc.c: Likewise.
	* libgcc/config/rs6000/float128-sed: Likewise.
	* libgcc/config/rs6000/floattikf.c: Likewise.
	* libgcc/config/rs6000/floatuntikf.c: Likewise.
	* libgcc/config/rs6000/quad-float128.h: Likewise.
	* libgcc/config/rs6000/sfp-exceptions.c: Likewise.
	* libgcc/config/rs6000/sfp-machine.h: Likewise.
	* libgcc/config/rs6000/t-float128: Likewise.
	* libgcc/config/rs6000/t-float128-hw: Likewise.
	* libgcc/config/rs6000/trunctfkf2-sw.c: Likewise.
	* libgcc/config.host: Likewise.
	* libgcc/configure: Likewise.
	* libgcc/configure.ac: Likewise.

2016-01-13  Michael Meissner  <meissner@linux.vnet.ibm.com>
	    Steven Munroe  <munroesj@linux.vnet.ibm.com>
	    Tulio Magno Quites Machado Filho  <tulioqm@br.ibm.com>

	* config/rs6000/sfp-exceptions.c: New file to provide exception
	support for IEEE 128-bit floating point.

	* config/rs6000/float128-hw.c: New file for ISA 3.0 IEEE 128-bit
	floating point hardware support.

	* config/rs6000/floattikf.c: New files for IEEE 128-bit floating
	point conversions.
	* config/rs6000/fixunskfti.c: Likewise.
	* config/rs6000/fixkfti.c: Likewise.
	* config/rs6000/floatuntikf.c: Likewise.
	* config/rs6000/extendkftf2-sw.c: Likewise.
	* config/rs6000/trunctfkf2-sw.c: Likewise.

	* config/rs6000/float128-ifunc.c: New file to pick either IEEE
	128-bit floating point software emulation or use ISA 3.0 hardware
	support if it is available.

	* config/rs6000/quad-float128.h: New file to support IEEE 128-bit
	floating point.

	* config/rs6000/t-float128: New Makefile fragments to enable
	building __float128 emulation support.
	* config/rs6000/t-float128-hw: Likewise.

	* config/rs6000/float128-sed: New file to convert TF names to KF
	names for PowerPC IEEE 128-bit floating point support.

	* config/rs6000/sfp-machine.h (_FP_W_TYPE_SIZE): Use 64-bit types
	when building on 64-bit systems, or when VSX is enabled.
	(_FP_W_TYPE): Likewise.
	(_FP_WS_TYPE): Likewise.
	(_FP_I_TYPE): Likewise.
	(TItype): Define on 64-bit systems.
	(UTItype): Likewise.
	(TI_BITS): Likewise.
	(_FP_MUL_MEAT_D): Add support for using 64-bit types.
	(_FP_MUL_MEAT_Q): Likewise.
	(_FP_DIV_MEAT_D): Likewise.
	(_FP_DIV_MEAT_Q): Likewise.
	(_FP_NANFRAC_D): Likewise.
	(_FP_NANFRAC_Q): Likewise.
	(ISA_BIT): Add exception support if we are being compiled on a
	machine with hardware floating point support to build the IEEE
	128-bit emulation functions.
	(FP_EX_INVALID): Likewise.
	(FP_EX_OVERFLOW): Likewise.
	(FP_EX_UNDERFLOW): Likewise.
	(FP_EX_DIVZERO): Likewise.
	(FP_EX_INEXACT): Likewise.
	(FP_EX_ALL): Likewise.
	(__sfp_handle_exceptions): Likewise.
	(FP_HANDLE_EXCEPTIONS): Likewise.
	(FP_RND_NEAREST): Likewise.
	(FP_RND_ZERO): Likewise.
	(FP_RND_PINF): Likewise.
	(FP_RND_MINF): Likewise.
	(FP_RND_MASK): Likewise.
	(_FP_DECL_EX): Likewise.
	(FP_INIT_ROUNDMODE): Likewise.
	(FP_ROUNDMODE): Likewise.

	* configure.ac (powerpc*-*-linux*): Check whether the PowerPC
	compiler can do __float128.
	* configure: Regenerate.

	* libgcc/config.host (powerpc*-*-linux*): If compiler can compile
	VSX code, enable IEEE 128-bit floating point.

2016-01-05  Olivier Hainque  <hainque@adacore.com>

	* config/rs6000/aix-unwind.h (ucontext_for): Handle AIX 7.1
	specificities.

2016-01-04  Jakub Jelinek  <jakub@redhat.com>

	Update copyright years.

2015-12-18  Andris Pavenis  <andris.pavenis@iki.fi>

	* config.host: Add *-*-msdosdjgpp to lists of i[34567]86-*-*
	soft-fp targets.

2015-12-16  Bernd Edlinger  <bernd.edlinger@hotmail.de>

	* unwind-generic.h (_Unwind_GetTextRelBase): Call __builtin_abort
	instead of abort to avoid dependency on stdlib.h.

2015-12-09  John David Anglin  <danglin@gcc.gnu.org>

	* config/pa/fptr.c (__canonicalize_funcptr_for_compare): Remove code
	to initialize call to __dl_fixup once.

2015-12-04  Nick Clifton  <nickc@redhat.com>

	* config/msp430/mpy.c (__mulhi3): Use a faster algorithm.
	Allow for the second argument being negative.
	* config.host (extra_parts): Define for MSP430.  Create separate
	libraries for each of the hardware multiply formats.
	* config/msp430/lib2hw_mul.S: Build only the multiply routines
	that are needed.
	* config/msp430/lib2mul.c: Likewise.
	* config/msp430/t-msp430 (LIB2ADD): Remove lib2hw_mul.S.
	Add rules to build hardware multiply libraries.
	* config/msp430/lib2divSI.c: (__mspabi_divlu): Alias for
	__mspabi_divul function.
	(__mspabi_divllu): New stub function.

2015-12-01  John David Anglin  <danglin@gcc.gnu.org>

	* config/pa/fptr.c (__canonicalize_funcptr_for_compare): Initialize
	fixup values if saved GOT address doesn't match runtime address.
	(fixup_branch_offset): Reorder list.

2015-11-25  Rainer Orth  <ro@CeBiTec.Uni-Bielefeld.DE>

	* Makefile.in (VTV_CFLAGS): New variable.
	(vtv_start$(objext), vtv_end$(objext), vtv_end$(objext))
	(vtv_start_preinit$(objext), vtv_end_preinit$(objext)): Use it.
	* config.host (*-*-solaris2*): Add t-crtstuff-pic to tmake_file.
	Add vtv_start.o, vtv_end.o, vtv_start_preinit.o, vtv_end_preinit.o
	to extra_parts if $enable_vtable_verify = yes.

2015-11-23  Szabolcs Nagy  <szabolcs.nagy@arm.com>

	PR target/68059
	* config/arm/linux-atomic-64bit.c (__write): Rename to...
	(write): ...this and fix the return type.

2015-11-19  DJ Delorie  <dj@redhat.com>

	* config/msp430/lib2hw_mul.S: Fix alignment.

2015-11-18  Nathan Sidwell  <nathan@codesourcery.com>

	* config/nvptx/reduction.c: New.
	* config/nvptx/t-nvptx (LIB2ADD): Add it.

2015-11-15  David Edelsohn  <dje.gcc@gmail.com>

	* config/rs6000/on_exit.c: New file.
	* config/rs6000/t-aix-cxa (LIB2ADDEH): Build on_exit.c.
	* config/rs6000/libgcc-aix-cxa.ver (on_exit): Add symbol to exports.

2015-11-11  Claudiu Zissulescu  <claziss@synopsys.com>

	* config/arc/dp-hack.h: Add support for ARCHS.
	* config/arc/ieee-754/divdf3.S: Likewise.
	* config/arc/ieee-754/divsf3-stdmul.S: Likewise.
	* config/arc/ieee-754/muldf3.S: Likewise.
	* config/arc/ieee-754/mulsf3.S: Likewise
	* config/arc/lib1funcs.S: Likewise
	* config/arc/gmon/dcache_linesz.S: Don't read the build register
	for ARCv2 cores.
	* config/arc/gmon/profil.S (__profil, __profil_irq): Don't profile
	for ARCv2 cores.
	* config/arc/ieee-754/arc-ieee-754.h (MPYHU, MPYH): Define.
	* config/arc/t-arc700-uClibc: Remove hard selection for ARC 700
	cores.

2015-11-09  Rainer Orth  <ro@CeBiTec.Uni-Bielefeld.DE>

	* config/ia64/crtbegin.S: Check HAVE_INITFINI_ARRAY_SUPPORT
	value.
	* config/ia64/crtend.S: Likewise.

2015-11-07  Trevor Saunders  <tbsaunde+gcc@tbsaunde.org>

	* config/visium/lib2funcs.c (__set_trampoline_parity): Use
	__CHAR_BIT__ instead of BITS_PER_UNIT.
	* fixed-bit.h: Likewise.
	* fp-bit.h: Likewise.
	* libgcc2.c (__popcountSI2): Likewise.
	(__popcountDI2): Likewise.
	* libgcc2.h: Likewise.
	* libgcov.h: Likewise.

2015-11-07  David Edelsohn  <dje.gcc@gmail.com>

	* config/rs6000/atexit.c: New file.
	* config/rs6000/t-aix-cxa (LIB2ADDEH): Build atexit.c.
	* config/rs6000/libgcc-aix-cxa.ver (atexit): Add symbol to exports.
	* config/rs6000/cxa_finalize.c
	(catomic_compare_and_exchange_bool_acq): Negate return value.

2015-10-30  Venkataramanan Kumar  <venkataramanan.kumar@amd.com>

	* config/i386/cpuinfo.c (enum processor_types): Add AMDFAM17H.
	(processor_subtypes): Add znver1.
	(get_amd_cpu): Detect znver1.

2015-10-29  Christophe Lyon  <christophe.lyon@linaro.org>

	* config.host (arm*-*-eabi*, arm*-*-symbianelf*, arm*-*-rtems*):
	Include crtfastmath.o.

2015-10-23  Joern Rennecke  <joern.rennecke@embecosm.com>

	PR libgcc/66883
	* config/epiphany/udivsi3-float.c: Fix CONCISE test, and comment typo.

2015-10-16  Kaushik Phatak  <kaushik.phatak@kpit.com>

	* config/rl78/divmodqi.S: Return 0x00 by default for div by 0.
	* config/rl78/divmodsi.S: Update return register to r8.
	* config/rl78/divmodhi.S: Update return register to r8,r9.
	Branch to main_loop_done_himode to pop registers before return.

2015-10-09  Venkataramanan Kumar  <venkataramanan.kumar@amd.com>

	* config/i386/cpuinfo.c (get_amd_cpu): Detect bdver4.
	(__cpu_indicator_init): Fix model selection for AMD CPUs.

2015-10-05  Kirill Yukhin  <kirill.yukhin@intel.com>

	* config/i386/cpuinfo.c (get_intel_cpu): Detect "skylake-avx512".

2015-10-03  Max Filippov  <jcmvbkbc@gmail.com>

	* config.host (xtensa*-*-uclinux*): New configuration.

2015-10-02  Kirill Yukhin  <kirill.yukhin@intel.com>

	* config/i386/cpuinfo.c (processor_features): Add
	FEATURE_AVX512VBMI and FEATURE_AVX512VBMI.

2015-09-28  Joseph Myers  <joseph@codesourcery.com>

	* soft-fp/adddf3.c: Update from glibc.
	* soft-fp/addsf3.c: Likewise.
	* soft-fp/addtf3.c: Likewise.
	* soft-fp/divdf3.c: Likewise.
	* soft-fp/divsf3.c: Likewise.
	* soft-fp/divtf3.c: Likewise.
	* soft-fp/double.h: Likewise.
	* soft-fp/eqdf2.c: Likewise.
	* soft-fp/eqsf2.c: Likewise.
	* soft-fp/eqtf2.c: Likewise.
	* soft-fp/extenddftf2.c: Likewise.
	* soft-fp/extended.h: Likewise.
	* soft-fp/extendsfdf2.c: Likewise.
	* soft-fp/extendsftf2.c: Likewise.
	* soft-fp/extendxftf2.c: Likewise.
	* soft-fp/fixdfdi.c: Likewise.
	* soft-fp/fixdfsi.c: Likewise.
	* soft-fp/fixdfti.c: Likewise.
	* soft-fp/fixsfdi.c: Likewise.
	* soft-fp/fixsfsi.c: Likewise.
	* soft-fp/fixsfti.c: Likewise.
	* soft-fp/fixtfdi.c: Likewise.
	* soft-fp/fixtfsi.c: Likewise.
	* soft-fp/fixtfti.c: Likewise.
	* soft-fp/fixunsdfdi.c: Likewise.
	* soft-fp/fixunsdfsi.c: Likewise.
	* soft-fp/fixunsdfti.c: Likewise.
	* soft-fp/fixunssfdi.c: Likewise.
	* soft-fp/fixunssfsi.c: Likewise.
	* soft-fp/fixunssfti.c: Likewise.
	* soft-fp/fixunstfdi.c: Likewise.
	* soft-fp/fixunstfsi.c: Likewise.
	* soft-fp/fixunstfti.c: Likewise.
	* soft-fp/floatdidf.c: Likewise.
	* soft-fp/floatdisf.c: Likewise.
	* soft-fp/floatditf.c: Likewise.
	* soft-fp/floatsidf.c: Likewise.
	* soft-fp/floatsisf.c: Likewise.
	* soft-fp/floatsitf.c: Likewise.
	* soft-fp/floattidf.c: Likewise.
	* soft-fp/floattisf.c: Likewise.
	* soft-fp/floattitf.c: Likewise.
	* soft-fp/floatundidf.c: Likewise.
	* soft-fp/floatundisf.c: Likewise.
	* soft-fp/floatunditf.c: Likewise.
	* soft-fp/floatunsidf.c: Likewise.
	* soft-fp/floatunsisf.c: Likewise.
	* soft-fp/floatunsitf.c: Likewise.
	* soft-fp/floatuntidf.c: Likewise.
	* soft-fp/floatuntisf.c: Likewise.
	* soft-fp/floatuntitf.c: Likewise.
	* soft-fp/gedf2.c: Likewise.
	* soft-fp/gesf2.c: Likewise.
	* soft-fp/getf2.c: Likewise.
	* soft-fp/ledf2.c: Likewise.
	* soft-fp/lesf2.c: Likewise.
	* soft-fp/letf2.c: Likewise.
	* soft-fp/muldf3.c: Likewise.
	* soft-fp/mulsf3.c: Likewise.
	* soft-fp/multf3.c: Likewise.
	* soft-fp/negdf2.c: Likewise.
	* soft-fp/negsf2.c: Likewise.
	* soft-fp/negtf2.c: Likewise.
	* soft-fp/op-1.h: Likewise.
	* soft-fp/op-2.h: Likewise.
	* soft-fp/op-4.h: Likewise.
	* soft-fp/op-8.h: Likewise.
	* soft-fp/op-common.h: Likewise.
	* soft-fp/quad.h: Likewise.
	* soft-fp/single.h: Likewise.
	* soft-fp/soft-fp.h: Likewise.
	* soft-fp/subdf3.c: Likewise.
	* soft-fp/subsf3.c: Likewise.
	* soft-fp/subtf3.c: Likewise.
	* soft-fp/truncdfsf2.c: Likewise.
	* soft-fp/trunctfdf2.c: Likewise.
	* soft-fp/trunctfsf2.c: Likewise.
	* soft-fp/trunctfxf2.c: Likewise.
	* soft-fp/unorddf2.c: Likewise.
	* soft-fp/unordsf2.c: Likewise.
	* soft-fp/unordtf2.c: Likewise.

2015-09-24  Richard Earnshaw  <rearnsha@arm.com>

	PR libgcc/67624
	* config/arm/fp16.c (__gnu_f2h_internal): Handle infinity correctly.

2015-09-24  Rainer Orth  <ro@CeBiTec.Uni-Bielefeld.DE>

	* config.host (*-*-solaris2*): Add t-crtstuff-pic to tmake_file.
	Add crtbeginS.o, crtendS.o to extra_parts if libgcc_cv_solaris_crts.
	* config/sol2/gmon.c: (monstartup): Don't write trailing NUL of
	messages.
	(internal_mcount): Likewise.
	* config/sol2/t-sol2 (crtp.o, crtpg.o, gmon.o): Compile with
	crt_compile, add CRTSTUFF_T_CFLAGS_S.

2015-09-24  Rainer Orth  <ro@CeBiTec.Uni-Bielefeld.DE>

	* configure.ac (libgcc_cv_solaris_crts): New test.
	* configure: Regenerate.
	* config.in: Regenerate.
	* config/sol2/crtp.c, config/sol2/crtpg.c: New files.
	* config/gmon-sol2.c: Rename to ...
	* config/sol2/gmon.c: ... this.
	Include auto-target.h.
	(internal_mcount): Wrap setup handling in !HAVE_SOLARIS_CRTS.
	* config/t-sol2: Rename to ...
	* config/sol2/t-sol2: ... this.
	(gmon.o): Reflect renaming.
	(crtp.o, crtpg.o): New rules.
	* config.host (*-*-solaris2*): Reflect renaming.
	Use system CRTs if present.
	Remove default CRT case.

2015-09-23  John David Anglin  <danglin@gcc.gnu.org>

	* config/pa/linux-atomic.c (__kernel_cmpxchg2): Reorder error checks.
	(__sync_fetch_and_##OP##_##WIDTH): Change result to match type of
	__kernel_cmpxchg2.
	(__sync_##OP##_and_fetch_##WIDTH): Likewise.
	(__sync_val_compare_and_swap_##WIDTH): Likewise.
	(__sync_bool_compare_and_swap_##WIDTH): Likewise.
	(__sync_lock_test_and_set_##WIDTH): Likewise.
	(__sync_lock_release_##WIDTH): Likewise.
	(__sync_fetch_and_##OP##_4): Change result to match type of
	__kernel_cmpxchg.
	(__sync_##OP##_and_fetch_4): Likewise.
	(__sync_val_compare_and_swap_4): Likewise.
	(__sync_bool_compare_and_swap_4): likewise.
	(__sync_lock_test_and_set_4): Likewise.
	(__sync_lock_release_4): Likewise.
	(FETCH_AND_OP_2): Add long long variants.
	(OP_AND_FETCH_2): Likewise.
	(COMPARE_AND_SWAP_2 ): Likewise.
	(SYNC_LOCK_TEST_AND_SET_2): Likewise.
	(SYNC_LOCK_RELEASE_2): Likewise.
	(__sync_bool_compare_and_swap_##WIDTH): Correct return.

2015-09-22  Kirill Yukhin  <kirill.yukhin@intel.com>

	* libgcc/config/i386/cpuinfo.c (enum processor_features): Add
	FEATURE_AVX512VL, FEATURE_AVX512BW, FEATURE_AVX512DQ,
	FEATURE_AVX512CD, FEATURE_AVX512ER, FEATURE_AVX512PF.
	(get_available_features): Habdle new features.

2015-09-21  James Bowman  <james.bowman@ftdichip.com>

	* config/ft32/crti-hw.S: Use __PMSIZE to allow configurable
	memory layout. Deal correctly with BSS region larger than 32K.
	Handle a watchdog reset like a power-on reset. Clean up unused
	code.

2015-09-18  Andrew Dixie  <andrewd@gentrack.com>
	    David Edelsohn  <dje.gcc@gmail.com>

	* config.host (powerpc-ibm-aix*): Add crtdbase.o to extra_parts.
	* config/rs6000/crtdbase.S: New file.
	* config/rs6000/t-aix-cxa: Build crtdbase.o.

2015-09-15  Max Filippov  <jcmvbkbc@gmail.com>

	* config/xtensa/linux-unwind.h (xtensa_fallback_frame_state):
	Add support for call0 ABI.

2015-09-13  John David Anglin  <danglin@gcc.gnu.org>

	* config/pa/fptr.c (SIGN_EXTEND): Cast -1 to unsigned.

2015-09-03  Sebastian Huber  <sebastian.huber@embedded-brains.de>

	* config/gthr-rtems.h (__GTHREADS_CXX0X): New.
	(__GTHREAD_HAS_COND): Likewise.
	(__gthread_t): Likewise.
	(__gthread_cond_t): Likewise.
	(__gthread_time_t): Likewise.
	(__GTHREAD_MUTEX_INIT): Likewise.
	(__GTHREAD_RECURSIVE_MUTEX_INIT): Likewise.
	(__GTHREAD_COND_INIT): Likewise.
	(__GTHREAD_COND_INIT_FUNCTION): Likewise.
	(__GTHREAD_TIME_INIT): Likewise.
	(__gthread_create): Likewise.
	(__gthread_join): Likewise.
	(__gthread_detach): Likewise.
	(__gthread_equal): Likewise.
	(__gthread_self): Likewise.
	(__gthread_yield): Likewise.
	(__gthread_cond_broadcast): Likewise.
	(__gthread_cond_signal): Likewise.
	(__gthread_cond_wait): Likewise.
	(__gthread_cond_timedwait): Likewise.
	(__gthread_cond_wait_recursive): Likewise.
	(__gthread_cond_destroy): Likewise.
	(rtems_gxx_once): Delete.
	(rtems_gxx_key_create): Likewise.
	(rtems_gxx_key_delete): Likewise.
	(rtems_gxx_getspecific): Likewise.
	(rtems_gxx_setspecific): Likewise.
	(rtems_gxx_mutex_init): Likewise.
	(rtems_gxx_mutex_destroy): Likewise.
	(rtems_gxx_mutex_lock): Likewise.
	(rtems_gxx_mutex_trylock): Likewise.
	(rtems_gxx_mutex_unlock): Likewise.
	(rtems_gxx_recursive_mutex_init): Likewise.
	(rtems_gxx_recursive_mutex_lock): Likewise.
	(rtems_gxx_recursive_mutex_trylock): Likewise.
	(rtems_gxx_recursive_mutex_unlock): Likewise.
	(__GTHREAD_ONCE_INIT): Use <pthread.h> initializer.
	(__GTHREAD_MUTEX_INIT_FUNCTION): Use <pthread.h> function.
	(__GTHREAD_RECURSIVE_MUTEX_INIT_FUNCTION): Likewise.
	(__gthread_once): Likewise.
	(__gthread_key_create): Likewise.
	(__gthread_key_delete): Likewise.
	(__gthread_getspecific): Likewise.
	(__gthread_setspecific): Likewise.
	(__gthread_key_t): Use <pthread.h> type.
	(__gthread_once_t): Likewise
	(__gthread_mutex_t): Use <sys/lock.h> type.
	(__gthread_recursive_mutex_t): Likewise
	(__gthread_mutex_lock): Use <sys/lock.h> function.
	(__gthread_mutex_trylock): Likewise.
	(__gthread_mutex_timedlock): Likewise.
	(__gthread_mutex_unlock): Likewise.
	(__gthread_mutex_destroy): Likewise.
	(__gthread_recursive_mutex_lock): Likewise.
	(__gthread_recursive_mutex_trylock): Likewise.
	(__gthread_recursive_mutex_timedlock): Likewise.
	(__gthread_recursive_mutex_unlock): Likewise.
	(__gthread_recursive_mutex_destroy): Likewise.

2015-08-18  Max Filippov  <jcmvbkbc@gmail.com>

	* config/xtensa/unwind-dw2-xtensa.c (_Unwind_GetCFA): Return
	context->sp instead of context->cfa.

2015-08-18  Max Filippov  <jcmvbkbc@gmail.com>

	* config/xtensa/t-windowed (LIB2ADDEH): Replace unwind-dw2-fde
	with unwind-dw2-fde-dip.

2015-08-18  Max Filippov  <jcmvbkbc@gmail.com>

	* config/xtensa/lib2funcs.S (__xtensa_libgcc_window_spill): Use
	CALL12 followed by series of ENTRY to spill windowed registers.
	(__xtensa_nonlocal_goto): Call __xtensa_libgcc_window_spill
	instead of making linux spill syscall.

2015-08-14  Yuri Rumyantsev  <ysrumyan@gmail.com>

	* config/i386/cpuinfo.c (enum processor_subtypes): Add skylake.
	(get_intel_cpu): Likewise.

2015-08-12  H.J. Lu  <hongjiu.lu@intel.com>

	* config/i386/cpuinfo.c (processor_types): Add INTEL_KNL.
	(get_intel_cpu): Add Knights Landing support.

2015-08-11  Uros Bizjak  <ubizjak@gmail.com>

	PR target/66954
	* config/i386/cpuinfo.c (enum processor_features): Add FEATURE_PCLMUL.
	(get_available_features): Handle FEATURE_PCLMUL.

2015-08-10  H.J. Lu  <hongjiu.lu@intel.com>

	* config/i386/cpuinfo.c (get_intel_cpu): Treat model == 0x4f as
	Broadwell.

2015-07-22  Uros Bizjak  <ubizjak@gmail.com>

	PR target/66954
	* config/i386/cpuinfo.c (enum processor_features): Add FEATURE_AES.
	(get_available_features): Handle FEATURE_AES.

2015-07-22  Chung-Lin Tang  <cltang@codesourcery.com>

	* config/nios2/linux-atomic.c (<asm/unistd.h>): Remove #include.
	(EFAULT,EBUSY,ENOSYS): Delete unused #defines.

2015-07-17  Nathan Sidwell  <nathan@codesourcery.com>

	* offloadstuff.c: Constify host data.

2015-07-17  Jan Beulich  <jbeulich@suse.com>

	* config/t-softfp: Split up "else ifneq".

2015-07-14  Sandra Loosemore  <sandra@codesourcery.com>
	    Cesar Philippidis  <cesar@codesourcery.com>
	    Chung-Lin Tang  <cltang@codesourcery.com>

	* config/nios2/tramp.c (MOVHI, ORI, JMP): Conditionalize
	for __nios2_arch__ level.

2015-07-13  John Marino  <gnugcc@marino.st>

	* config/i386/t-dragonfly: New.

2015-07-01  John David Anglin  <danglin@gcc.gnu.org>

	* config/pa/linux-atomic.c (__kernel_cmpxchg): Reorder arguments to
	better match light-weight syscall argument order.
	(__kernel_cmpxchg2): Likewise.
	Adjust callers.

2015-06-30  H.J. Lu  <hongjiu.lu@intel.com>

	* config.host: Support i[34567]86-*-elfiamcu target.
	* config/t-softfp-sfdftf: New file.
	* config/i386/32/t-iamcu: Likewise.
	* configure: Regenerated.

2015-06-23  James Lemke  <jwlemke@codesourcery.com>

	libgcc/config/arm/
	* lib1funcs.S (aeabi_idiv0, aeabi_ldiv0): Add CFI entries.

2015-05-27  H.J. Lu  <hongjiu.lu@intel.com>

	* Makefile.in (CRTSTUFF_CFLAGS): Add $(NO_PIE_CFLAGS).

2015-05-27  John Marino  <gnugcc@marino.st>

	* config.host (i[34567]86-*-freebsd*, x86_64-*-freebsd*): Set
	md_unwind_header
	* config/i386/freebsd-unwind.h: New.

2015-05-22  Uros Bizjak  <ubizjak@gmail.com>

	* config.host (i[34567]-*-*, x86_64-*-*): Add t-crtfm instead of
	i386/t-crtfm to tmake_file.
	* config/i386/crtfastmath.c (set_fast_math_sse): New function.
	(set_fast_math): Use set_fast_math_sse for SSE targets.
	* config/i386/t-crtfm: Remove.

2015-05-21  Alan Modra  <amodra@gmail.com>

	PR libgcc/66225
	* config/rs6000/morestack.S: Remove ".abiversion 1".

2015-05-20  Alan Modra  <amodra@gmail.com>

	* config/rs6000/morestack.S: New.
	* config/rs6000/t-stack-rs6000: New.
	* config.host (powerpc*-*-linux*): Add t-stack and t-stack-rs6000
	to tmake_file.
	* generic-morestack.c: Don't build for powerpc 32-bit.

2015-05-19  Eric Botcazou  <ebotcazou@adacore.com>

	* Makefile.in (LIBUNWIND): Move dependency for shared libgcc.
	Remove useless endif/ifneq ($(enable_shared),yes) pair.

2015-05-16  James Bowman  <james.bowman@ftdichip.com>

	* config.host: FT32 target added.
	* config/ft32/*: New files for FT32 target.

2015-05-15  Martin Galvan  <martin.galvan@tallertechnologies.com>

	* config/arm/lib1funcs.S (CFI_START_FUNCTION, CFI_END_FUNCTION):
	New macros.
	* config/arm/ieee754-df.S: Add CFI directives.
	* config/arm/ieee754-sf.S: Add CFI directives.

2015-05-13  Eric Botcazou  <ebotcazou@adacore.com>

	* configure.ac: Include config/sjlj.m4.
	Remove manual SJLJ check, add GCC_CHECK_SJLJ_EXCEPTIONS and adjust.
	* config.in: Regenerate.
	* configure: Likewise.
	* config.host: Replace enable_sjlj_exceptions by ac_cv_sjlj_exceptions.

2015-05-12  Uros Bizjak  <ubizjak@gmail.com>

	* libgcov-util.c: Add space between string literal and macro name.

2015-05-06  Sandra Loosemore  <sandra@codesourcery.com>
	    Chris Jones  <chrisj@nvidia.com>
	    Joshua Conner  <jconner@nvidia.com>

	* config.host (arm*-*-linux*): Add support for crtfastmath.o.
	(arm*-*-uclinux*): Likewise.
	(arm*-*-eabi* | arm*-*-rtems*): Likewise.
	* config/arm/crtfastmath.c: New file.

2014-04-29  Bernd Schmidt  <bernds@codesourcery.com>

	* Makefile.in (real_host_noncanonical): New variable.
	(libsubdir): Use it.
	* configure.ac (real_host_noncanonical): Compute.  Remove special
	case for intelmicemul.
	* configure: Regenerate.

2015-04-28  Uros Bizjak  <ubizjak@gmail.com>

	* config/frv/elf-lib.h: New file.
	(CRT_GET_RFIB_DATA): Move definition from gcc/config/frv/frv.h.
	* libgcc/config.host (frv-*elf, frv-*-*linux*): Add frv/elf-lib.h
	to tm_file.

2015-04-28  Uros Bizjak  <ubizjak@gmail.com>

	* config/frv/frvbengin.c: Do not include defaults.h
	* config/frv/frvend.c: Ditto.

2015-04-27  Yoshinori Sato  <ysato@users.sourceforge.jp>

	* config.host: Add h8300-*-linux
	* config/h8300/t-linux: New file.
	* config/h8300/lib1funs.s: Change symbol prefix.
	* config/h8300/sfp-machine.h: 64bit double support.

2015-04-22  Gregor Richards  <gregor.richards@uwaterloo.ca>
	    Szabolcs Nagy  <szabolcs.nagy@arm.com>

	* unwind-dw2-fde-dip.c (USE_PT_GNU_EH_FRAME): Define it on
	Linux if target provides dl_iterate_phdr.

2015-04-17  H.J. Lu  <hongjiu.lu@intel.com>

	PR target/65612
	* config.host (tmake_file): Add t-slibgcc-libgcc for Linux/x86.
	* config/i386/cpuinfo.c (__cpu_model): Initialize.
	(__cpu_indicator_init@GCC_4.8.0): New.
	(__cpu_model@GCC_4.8.0): Likewise.
	* config/i386/t-linux (HOST_LIBGCC2_CFLAGS): Add
	-DUSE_ELF_SYMVER.

2015-04-16  Nick Clifton  <nickc@redhat.com>

	* config/rl78/divmodhi.S: Add G14 and G13 versions of the __divhi3
	and __modhi3 functions.
	* config/rl78/divmodso.S: Add G14 and G13 versions of the
	__divsi3, __udivsi3, __modsi3 and __umodsi3 functions.

2015-04-15  Chen Gang  <gang.chen.5i5j@gmail.com>

	* gthr-single.h (__GTHREAD_MUTEX_INIT_FUNCTION): Use empty
	do-while loop as macro body to avoid warnings.

2015-04-10  Jakub Jelinek  <jakub@redhat.com>
	    Iain Sandoe  <iain@codesourcery.com>

	PR target/65351
	* configure: Regenerate.

2015-04-07  Jakub Jelinek  <jakub@redhat.com>
	    Iain Sandoe  <iain@codesourcery.com>

	PR target/65351
	* configure: Regenerate.

2015-03-25  Chung-Lin Tang  <cltang@codesourcery.com>

	* config.host (nios2-*-linux*): Remove 'extra_parts' setting.

2015-03-03  Max Filippov  <jcmvbkbc@gmail.com>

	Implement call0 ABI for xtensa
	* config/xtensa/lib2funcs.S (__xtensa_libgcc_window_spill,
	__xtensa_nonlocal_goto): Don't compile for call0 ABI.
	(__xtensa_sync_caches): Only use entry and retw in windowed ABI,
	use ret in call0 ABI.
	* config/xtensa/t-windowed: New file.
	* libgcc/config/xtensa/t-xtensa (LIB2ADDEH): Move to t-windowed.
	* libgcc/configure: Regenerated.
	* libgcc/configure.ac: Check if xtensa target is configured for
	windowed ABI and thus needs to use custom unwind code.

2015-02-12  Jonathan Wakely  <jwakely@redhat.com>

	PR libgcc/64885
	* gthr-single.h: Use __unused__ attribute instead of unused.
	* config/gthr-vxworks.h: Likewise.
	* config/i386/gthr-win32.h: Likewise.

2015-02-27  Kai Tietz  <ktietz@redhat.com>

	PR target/65038
	* config.in: Regenerated.
	* configure: Likewise.
	* configure.ac (AC_HEADER_STDC): Added explicit.
	(AC_CHECK_HEADERS): Check for default headers  plus
	for ftw.h header.
	* libgcov-util.c (gcov_read_profile_dir): Disable use
	of ftw-function, if header is not found.
	(ftw_read_file): Likewise.

2015-02-23  Thomas Schwinge  <thomas@codesourcery.com>

	PR target/65181
	* config/nvptx/t-nvptx (INHIBIT_LIBC_CFLAGS): Define to
	-Dinhibit_libc.

2015-02-17  Sandra Loosemore  <sandra@codesourcery.com>

	* config/arm/bpabi.S (test_div_by_zero): Make label names
	consistent between thumb2 and arm mode cases.  Separate the
	signed comparison on the high word of the numerator from the
	unsigned comparison on the low word.
	* config/arm/bpabi-v6m.S (test_div_by_zero): Similarly separate
	signed comparison.

2015-02-17  Joseph Myers  <joseph@codesourcery.com>

	* config/nvptx/realloc.c: Include <stddef.h> instead of <stdlib.h>
	and <string.h>.
	(__nvptx_realloc): Call __builtin_memcpy instead of memcpy.

2015-02-10  Rainer Emrich  <rainer@emrich-ebersheim.de>

	PR gcov-profile/61889
	* libgcov-driver-system.c: undefine clashing macro for mkdir.

2015-02-02  Nick Clifton  <nickc@redhat.com>

	* config/rl78/fpmath-sf.S (__rl78_int_pack_a_r8): Fix edge case
	rounding up the fraction.

2015-01-31  John David Anglin  <danglin@gcc.gnu.org>

	* config/pa/linux-atomic.c (__kernel_cmpxchg2): Change declaration of
	oldval and newval to const void *.  Fix typo.
	(FETCH_AND_OP_2): Use __atomic_load_n to load value.
	(FETCH_AND_OP_WORD): Likewise.
	(OP_AND_FETCH_WORD): Likewise.
	(COMPARE_AND_SWAP_2): Likewise.
	(__sync_val_compare_and_swap_4): Likewise.
	(__sync_lock_test_and_set_4): Likewise.
	(SYNC_LOCK_RELEASE_2): Likewise.
	Remove support for long long atomic operations.

2015-01-27  Caroline Tice  <cmtice@google.com>

	Committing VTV Cywin/Ming patch for Patrick Wollgast
	* Makefile.in: Move rules to build vtv_*.o out of the check
	for CUSTOM_CRTSTUFF.
	* config.host (i[34567]86-*-cygwin*, x86_64-*-cygwin*,
	i[34567]86-*-mingw*)
	(x86_64-*-mingw*): Only add vtv_*.o to extra_parts if
	enable_vtable_verify.

2015-01-27  Nick Clifton  <nickc@redhat.com>

	* config/rl78/cmpsi2.S: Use function start and end macros.
	(__gcc_bcmp): New function.
	* config/rl78/lshrsi3.S: Use function start and end macros.
	* config/rl78/mulsi3.S: Add support for G10.
	(__mulqi3): New function for G10.
	* config/rl78/signbit.S: Use function start and end macros.
	* config/rl78/t-rl78 (LIB2ADD): Add bit-count.S, fpbit-sf.S and
	fpmath-sf.S.
	(LIB2FUNCS_EXCLUDE): Define.
	(LIB2FUNCS_ST): Define.
	* config/rl78/trampoline.S: Use function start and end macros.
	* config/rl78/vregs.h (START_FUNC): New macro.
	(START_ANOTHER_FUNC): New macro.
	(END_FUNC): New macro.
	(END_ANOTHER_FUNC): New macro.
	* config/rl78/bit-count.S: New file.  Contains assembler
	implementations of the bit counting functions: ___clzhi2,
	__clzsi2, ctzhi2, ctzsi2, ffshi2, ffssi2, __partityhi2,
	__paritysi2, __popcounthi2 and __popcountsi2.
	* config/rl78/fpbit-sf.S: New file.  Contains assembler
	implementationas of the math functions: __negsf2, __cmpsf2,
	__eqsf2, __nesf2, __lesf2, __ltsf2, __gesf2, gtsf2, __unordsf2,
	__fixsfsi,  __fixunssfsi, __floatsisf and __floatunssisf.
	* config/rl78/fpmath-sf.S: New file.  Contains assembler
	implementations of the math functions: __subsf3, __addsf3,
	__mulsf3 and __divsf3

2015-01-27  Rainer Orth  <ro@CeBiTec.Uni-Bielefeld.DE>

	* config.host (i[34567]86-*-solaris2*, x86_64-*-solaris2.1[0-9]*):
	Add i386/elf-lib.h to tm_file.
	* config/i386/elf-lib.h: Fix comment.
	* unwind-dw2-fde-dip.c (_Unwind_IteratePhdrCallback) [__x86_64__
	&& __sun__ && __svr4__]: Remove workaround.

2015-01-25  Allan Sandfeld Jensen  <sandfeld@kde.org>

	* config/i386/cpuinfo.c (enum processor_features): Add FEATURE_BMI and
	FEATURE_BMI2.
	(get_available_features): Detect FEATURE_BMI and FEATURE_BMI2.

2015-01-24  H.J. Lu  <hongjiu.lu@intel.com>

	* config/i386/cpuinfo.c (processor_subtypes): Add
	INTEL_COREI7_BROADWELL.
	(get_intel_cpu): Support new Silvermont, Haswell and Broadwell
	model numbers.

2015-01-23  Uros Bizjak  <ubizjak@gmail.com>

	* config/i386/elf-lib.h: New file.
	(CRT_GET_RFIB_DATA): Move definition from gcc/config/i386/gnu-user.h.
	Wrap definition in #ifdef __i386__.
	* libgcc/config.host (i[34567]86-*-linux*, i[34567]86-*-kfreebsd*-gnu)
	(i[34567]86-*-knetbsd*-gnu, i[34567]86-*-gnu*)
	(i[34567]86-*-kopensolaris*-gnu, x86_64-*-linux*)
	(x86_64-*-kfreebsd*-gnu, x86_64-*-knetbsd*-gnu): Add i386/elf-lib.h
	to tm_file.

2015-01-22  Chen Gang  <gang.chen.5i5j@gmail.com>

	* unwind-dw2-fde.h (last_fde): Use "(const fde *)" instead of
	"(char *)" to avoid qualifier warning by 'xgcc' compiling.

2015-01-20  Chung-Lin Tang  <cltang@codesourcery.com>

	* config/nios2/linux-unwind.h (nios2_fallback_frame_state):
	Update rt_sigframe format and address for current Nios II
	Linux conventions.

2015-01-09  Andreas Tobler  <andreast@gcc.gnu.org>

	* config.host (arm*-*-freebsd*): Add new configuration for
	arm*-*-freebsd*.
	* config/arm/freebsd-atomic.c: New file.
	* config/arm/t-freebsd: Likewise.
	* config/arm/unwind-arm.h: Add __FreeBSD__ to the list of
	'PC-relative indirect' OS's.

2015-01-06  Eric Botcazou  <ebotcazou@adacore.com>

	* config.host: Add Visium support.
	* config/visium: New directory.

2015-01-05  Jakub Jelinek  <jakub@redhat.com>

	Update copyright years.

2014-12-19  Matthew Fortune  <matthew.fortune@imgtec.com>

	* config.host: Support mipsisa32r6 and mipsisa64r6.
	* config/mips/mips16.S: Do not build for R6.

2014-12-17  Oleg Endo  <olegendo@gcc.gnu.org>

	* config/sh/crt.h: New.
	* config/sh/crti.S: Use GLOBAL macro from crt.h for _init and _fini
	symbols.
	* config/sh/crt1.S: Likewise.

2014-12-15  Uros Bizjak  <ubizjak@gmail.com>

	PR libgcc/63832
	* crtstuff.c (__do_global_dtors_aux) [HIDDEN_DTOR_LIST_END]: Use
	func_ptr *dtor_list temporary variable to avoid "array subscript
	is above array bounds" warnings.

2014-12-09  Michael Haubenwallner  <michael.haubenwallner@ssi-schaefer.com>

	* Makefile.in (with_aix_soname): Define.
	* config/rs6000/t-slibgcc-aix: Act upon --with-aix-soname option.
	* configure.ac: Accept --with-aix-soname=aix|svr4|both option.
	* configure: Recreate.

2014-12-05  Olivier Hainque  <hainque@adacore.com>

	* unwind-dw2.c (DWARF_REG_TO_UNWIND_COLUMN): Remove default def,
	now provided by defaults.h.

2014-11-30  Oleg Endo  <olegendo@gcc.gnu.org>

	PR target/55351
	* config/sh/lib1funcs.S: Check value of __SHMEDIA__ instead of checking
	whether it's defined.

2014-11-27  Ilya Tocar  <ilya.tocar@intel.com>

	* config/i386/cpuinfo.c (processor_features): Add FEATURE_AVX512F.
	* config/i386/cpuinfo.c (get_available_features): Detect it.

2014-11-27  Tony Wang  <tony.wang@arm.com>

	* config/arm/lib1funcs.S (FUNC_START): Add conditional section
	redefine for macro L_arm_muldivsf3 and L_arm_muldivdf3.
	(SYM_END, ARM_SYM_START): Add macros used to expose function Symbols.

2014-11-25  Segher Boessenkool  <segher@kernel.crashing.org>

	* crtstuff.c (__do_glbal_ctors_1): Add missing semicolon.

2014-11-24  John David Anglin  <danglin@gcc.gnu.org>

	* config/pa/linux-atomic.c (ABORT_INSTRUCTION): Use __builtin_trap()
	instead.

2014-11-21  Guy Martin  <gmsoft@tuxicoman.be>
	    John David Anglin  <danglin@gcc.gnu.org>

	* config/pa/linux-atomic.c (__kernel_cmpxchg2): New.
	(FETCH_AND_OP_2): New.  Use for subword and double word operations.
	(OP_AND_FETCH_2): Likewise.
	(COMPARE_AND_SWAP_2): Likewise.
	(SYNC_LOCK_TEST_AND_SET_2): Likewise.
	(SYNC_LOCK_RELEASE_2): Likewise.
	(SUBWORD_SYNC_OP): Remove.
	(SUBWORD_VAL_CAS): Likewise.
	(SUBWORD_BOOL_CAS): Likewise.
	(FETCH_AND_OP_WORD): Update.
	Consistently use signed types.

2014-11-13  Bernd Schmidt  <bernds@codesourcery.com>
	    Thomas Schwinge  <thomas@codesourcery.com>
	    Ilya Verbin  <ilya.verbin@intel.com>
	    Andrey Turetskiy  <andrey.turetskiy@intel.com>

	* Makefile.in (crtoffloadbegin$(objext)): New rule.
	(crtoffloadend$(objext)): Likewise.
	* configure: Regenerate.
	* configure.ac (accel_dir_suffix): Compute new variable.
	(extra_parts): Add crtoffloadbegin.o and crtoffloadend.o
	if enable_offload_targets is not empty.
	* offloadstuff.c: New file.

2014-11-13  Nick Clifton  <nickc@redhat.com>

	* config/rl78/divmodhi.S: Add support for the G10 architecture.
	Use START_FUNC and END_FUNC macros to enable linker garbage
	collection.
	* config/rl78/divmodqi.S: Likewise.
	* config/rl78/divmodsi.S: Likewise.
	* config/rl78/mulsi3.S: Likewise.
	* config/rl78/lib2div.c: Remove G10 functions.
	* config/rl78/lib2muls.c: Likewise.
	* config/rl78/t-rl8 (HOST_LIBGCC2_CFLAGS): Define.
	* config/rl78/vregs.h (START_FUNC): New macro.
	(END_FUNC): New macro.

2014-11-12  Matthew Fortune  <matthew.fortune@imgtec.com>

	* config/mips/mips16.S: Set .module when supported.  Update O32
	FP64 calling convention and use for FPXX when possible.  Add FPXX
	calling convention fallback case.

2014-11-06  Bernd Schmidt  <bernds@codesourcery.com>

	* config.host: Handle nvptx-*-*.
	* shared-object.mk (as-flags-$o): Define.
	($(base)$(objext), $(base)_s$(objext)): Use it instead of
	-xassembler-with-cpp.
	* static-object.mk: Identical changes.
	* config/nvptx/t-nvptx: New file.
	* config/nvptx/crt0.s: New file.
	* config/nvptx/free.asm: New file.
	* config/nvptx/malloc.asm: New file.
	* config/nvptx/realloc.c: New file.

2014-10-30  Joseph Myers  <joseph@codesourcery.com>

	* Makefile.in (libgcc.map.in): New target.
	(libgcc.map): Use libgcc.map.in.
	* config/t-softfp (softfp_compat): New variable to be set by
	users.
	[$(softfp_compat) = y] (softfp_map_dep, softfp_set_symver): New
	variables.
	[$(softfp_compat) = y] (softfp_file_list): Use files in the build
	directory.
	[$(softfp_compat) = y] ($(softfp_file_list)): Generate wrappers
	that use compat symbols and disable all code unless [SHARED].
	* config/t-softfp-compat: New file.
	* find-symver.awk: New file.
	* configure.ac (--with-glibc-version): New configure option.
	(ppc_fp_compat): New variable set for powerpc*-*-linux*.
	* configure: Regenerate.
	* config.host (powerpc*-*-linux*): Use ${ppc_fp_compat} for
	soft-float and e500.

2014-10-29  Joseph Myers  <joseph@codesourcery.com>

	* config/t-hardfp (hardfp_exclusions): Document new variable for
	user to define.
	(hardfp_func_list): Exclude functions from $(hardfp_exclusions).
	* config/t-softfp (softfp_extras): Document new variable for user
	to define.
	(softfp_func_list): Add functions from $(softfp_extras).
	* config/rs6000/t-e500v1-fp, config/rs6000/t-e500v2-fp: New files.
	* config.host (powerpc*-*-linux*): For e500v1, use
	rs6000/t-e500v1-fp and t-hardfp; do not use t-softfp-sfdf and
	t-softfp-excl.  For e500v2, use t-hardfp-sfdf, rs6000/t-e500v2-fp
	and t-hardfp; do not use t-softfp-sfdf and t-softfp-excl.

2014-10-26  John David Anglin  <danglin@gcc.gnu.org>

	* config/pa/linux-unwind.h (pa32_read_access_ok): New function.
	(pa32_fallback_frame_state): Use pa32_read_access_ok to check if
	memory read accesses are ok.

2014-10-25  Joseph Myers  <joseph@codesourcery.com>

	* configure.ac (ppc_fp_type): Set variable on powerpc*-*-linux*.
	* configure: Regenerate.
	* config.host (powerpc*-*-linux*): Use $ppc_fp_type to determine
	additions to tmake_file.  Use t-hardfp-sfdf and t-hardfp instead
	of soft-fp for 32-bit classic hard float.  Do not use
	t-softfp-excl for soft float.

2014-10-22  Joseph Myers  <joseph@codesourcery.com>

	* config.host (powerpc*-*-linux*): Only use soft-fp for 32-bit
	configurations.
	* config/rs6000/t-ppc64-fp (softfp_wrap_start, softfp_wrap_end):
	Remove variables.

2014-10-22  Georg-Johann Lay  <avr@gjlay.de>

	* config/avr/lib1funcs.S (__do_global_dtors): Fix wrong code
	introduced with 2014-10-21 trunk r216525.

2014-10-21  Joern Rennecke  <joern.rennecke@embecosm.com>
	    Vidya Praveen  <vidya.praveen@atmel.com>
	    Praveen Kumar Kaushik  <Praveen_Kumar.Kaushik@atmel.com>
	    Senthil Kumar Selvaraj  <Senthil_Kumar.Selvaraj@atmel.com>
	    Pitchumani Sivanupandi  <Pitchumani.S@atmel.com>

	* config/avr/lib1funcs.S (__do_global_dtors): Go back to descending
	order.

	Updated library functions for AVRTINY arch.
	* config/avr/lib1funcs.S: Updated zero/tmp regs for AVRTINY.
	Replaced occurrences of r0/r1 with tmp/zero reg macros.
	Added wsubi/ wadi macros that expands conditionally as sbiw/ adiw
	or AVRTINY equivalent. Replaced occurrences of sbiw/adiw with
	wsubi/wadi macors.
	(__mulsi3_helper): Update stack, preserve callee saved regs and
	argument from stack. Restore callee save registers.
	(__mulpsi3): Likewise.
	(__muldi3, __udivmodsi4, __divmodsi4, __negsi2, __umoddi3, __udivmod64,
	__moddi3, __adddi3, __adddi3_s8, __subdi3, __cmpdi2, __cmpdi2_s8,
	__negdi2, __prologue_saves__, __epilogue_restores__): Excluded for
	AVRTINY.
	(__tablejump2__): Added lpm equivalent instructions for AVRTINY.
	(__do_copy_data): Added new definition for AVRTINY.
	(__do_clear_bss): Replace r17 by r18 to preserve zero reg for AVRTINY.
	(__load_3, __load_4, __xload_1, __xload_2, __xload_3,
	__xload_4, __movmemx_qi, __movmemx_hi): Excluded for AVRTINY.
	* config/avr/lib1funcs-fixed.S: Replaced occurrences of r0/r1 with
	tmp/zero reg macros. Replaced occurrences of sbiw/adiw with wsubi/wadi
	macors.
	* config/avr/t-avr (LIB1ASMFUNCS): Remove unsupported functions for
	AVRTINY.

	Fix broken long multiplication on tiny arch.

2014-10-09  Joseph Myers  <joseph@codesourcery.com>

	* soft-fp/double.h: Update from glibc.
	* soft-fp/eqdf2.c: Likewise.
	* soft-fp/eqsf2.c: Likewise.
	* soft-fp/eqtf2.c: Likewise.
	* soft-fp/extenddftf2.c: Likewise.
	* soft-fp/extended.h: Likewise.
	* soft-fp/extendsfdf2.c: Likewise.
	* soft-fp/extendsftf2.c: Likewise.
	* soft-fp/extendxftf2.c: Likewise.
	* soft-fp/gedf2.c: Likewise.
	* soft-fp/gesf2.c: Likewise.
	* soft-fp/getf2.c: Likewise.
	* soft-fp/ledf2.c: Likewise.
	* soft-fp/lesf2.c: Likewise.
	* soft-fp/letf2.c: Likewise.
	* soft-fp/op-1.h: Likewise.
	* soft-fp/op-2.h: Likewise.
	* soft-fp/op-4.h: Likewise.
	* soft-fp/op-8.h: Likewise.
	* soft-fp/op-common.h: Likewise.
	* soft-fp/quad.h: Likewise.
	* soft-fp/single.h: Likewise.
	* soft-fp/soft-fp.h: Likewise.
	* soft-fp/unorddf2.c: Likewise.
	* soft-fp/unordsf2.c: Likewise.
	* soft-fp/unordtf2.c: Likewise.
	* config/c6x/eqd.c (__c6xabi_eqd): Update call to FP_CMP_EQ_D.
	* config/c6x/eqf.c (__c6xabi_eqf): Update call to FP_CMP_EQ_S.
	* config/c6x/ged.c (__c6xabi_ged): Update call to FP_CMP_D.
	* config/c6x/gef.c (__c6xabi_gef): Update call to FP_CMP_S.
	* config/c6x/gtd.c (__c6xabi_gtd): Update call to FP_CMP_D.
	* config/c6x/gtf.c (__c6xabi_gtf): Update call to FP_CMP_S.
	* config/c6x/led.c (__c6xabi_led): Update call to FP_CMP_D.
	* config/c6x/lef.c (__c6xabi_lef): Update call to FP_CMP_S.
	* config/c6x/ltd.c (__c6xabi_ltd): Update call to FP_CMP_D.
	* config/c6x/ltf.c (__c6xabi_ltf): Update call to FP_CMP_S.

2014-10-08  Rong Xu  <xur@google.com>

	* libgcov-util.c (read_gcda_file): Fix format.
	(find_match_gcov_info): Ditto.
	(calculate_2_entries): New.
	(compute_one_gcov): Ditto.
	(gcov_info_count_all_cold): Ditto.
	(gcov_info_count_all_zero): Ditto.
	(extract_file_basename): Ditto.
	(get_file_basename): Ditto.
	(set_flag): Ditto.
	(matched_gcov_info): Ditto.
	(calculate_overlap): Ditto.
	(gcov_profile_overlap): Ditto.
	* libgcov-driver.c (compute_summary): Make
	it avavilable for external calls.

2014-10-06  Rong Xu  <xur@google.com>

	* Makefile.in: Ditto.
	* libgcov-driver.c (gcov_sort_n_vals): New utility function.
	(gcov_sort_icall_topn_counter): Ditto.
	(gcov_sort_topn_counter_arrays): Ditto.
	(dump_one_gcov): Sort indirect_call topn counters.
	* libgcov-merge.c (__gcov_merge_icall_topn): New merge
	function.
	* libgcov-profiler.c (__gcov_topn_value_profiler_body): New
	utility function.
	(__gcov_indirect_call_topn_profiler): New profiler function.
	* libgcov-util.c (__gcov_icall_topn_counter_op): New.
	* libgcov.h: New decls.

2014-10-04  Trevor Saunders  <tsaunders@mozilla.com>

	* config.host: Remove support for score-*.

2014-09-22  Joseph Myers  <joseph@codesourcery.com>

	* dfp-bit.h (LIBGCC2_LONG_DOUBLE_TYPE_SIZE): Remove.
	(__LIBGCC_XF_MANT_DIG__): Define if not already defined.
	(LONG_DOUBLE_HAS_XF_MODE): Define in terms of
	__LIBGCC_XF_MANT_DIG__.
	(__LIBGCC_TF_MANT_DIG__): Define if not already defined.
	(LONG_DOUBLE_HAS_TF_MODE): Define in terms of
	__LIBGCC_TF_MANT_DIG__.
	* libgcc2.c (NOTRUNC): Define in terms of
	__LIBGCC_*_EXCESS_PRECISION__, not LIBGCC2_LONG_DOUBLE_TYPE_SIZE.
	* libgcc2.h (LIBGCC2_LONG_DOUBLE_TYPE_SIZE): Remove.

2014-09-22  Joseph Myers  <joseph@codesourcery.com>

	PR target/63312
	* config/ia64/sfp-machine.h (FE_EX_ALL, FP_TRAPPING_EXCEPTIONS):
	New macros.

2014-09-22  Hans-Peter Nilsson  <hp@axis.com>

	* crtstuff.c (USE_EH_FRAME_REGISTRY): Let USE_EH_FRAME_REGISTRY_ALWAYS
	override USE_PT_GNU_EH_FRAME.
	[__LIBGCC_EH_FRAME_SECTION_NAME__ && !USE_PT_GNU_EH_FRAME]: Sanity-
	check USE_EH_FRAME_REGISTRY_ALWAYS against
	__LIBGCC_EH_FRAME_SECTION_NAME__, emit error if unsane.
	* Makefile.in (FORCE_EXPLICIT_EH_REGISTRY): New
	variable for substituted force_explicit_eh_registry.
	(CRTSTUFF_CFLAGS): Add FORCE_EXPLICIT_EH_REGISTRY.
	* configure.ac (explicit-exception-frame-registration):
	New AC_ARG_ENABLE.
	* configure: Regenerate.

2014-09-19  Olivier Hainque  <hainque@adacore.com>

	* config.host (powerpc-wrs-vxworksmils): New configuration,
	same as vxworksae.

2014-09-18  Joseph Myers  <joseph@codesourcery.com>

	* libgcc2.c (CEXT): Define using __LIBGCC_*_FUNC_EXT__.

2014-09-18  Joseph Myers  <joseph@codesourcery.com>

	* config/i386/sfp-machine.h (FP_TRAPPING_EXCEPTIONS): Treat clear
	bits not set bits as indicating trapping exceptions.

2014-09-17  Nathan sidwell  <nathan@acm.org>

	* Makefile.in (LIBGCOV_INTERFACE): Add _gcov_dump from ...
	(LIBGCOV_DRIVER): ... here.
	* libgcov-driver.c (gcov_master): New.
	(gcov_exit): Remove from master chain.
	(__gcov_init): Add to master chain if version compatible.  Don't
	clear the version.
	* libgcov_interface (__gcov_flust): Call gcov_dump_int.
	(gcov_reset_int): Clear master chain, if compatible.
	(gcov_dump_int): New internal interface.  Dump master chain, if
	compatible.
	(gcov_dump): Alias for gcov_dump_int.
	* libgcov.h (struct gcov_root): Add next and prev fields.
	(struct gcov_master): New struct.
	(__gcov_master): New.
	(gcov_dump_int): Declare.

2014-09-17  Olivier Hainque  <hainque@adacore.com>

	* config.host (x86_64-*-mingw*): Add i386/t-cygming to tmake_file
	and crtbegin.o + crtend.o to extra_parts.

2014-09-12  Joseph Myers  <joseph@codesourcery.com>

	* libgcc2.h (LIBGCC2_HAS_SF_MODE): Define using
	__LIBGCC_HAS_SF_MODE__.
	(LIBGCC2_HAS_DF_MODE): Define using __LIBGCC_HAS_DF_MODE__.
	(LIBGCC2_HAS_XF_MODE): Define using __LIBGCC_HAS_XF_MODE__.
	(LIBGCC2_HAS_TF_MODE): Define using __LIBGCC_HAS_TF_MODE__.
	* config/libbid/bid_gcc_intrinsics.h
	(LIBGCC2_LONG_DOUBLE_TYPE_SIZE): Do not define.
	(LIBGCC2_HAS_XF_MODE): Define using __LIBGCC_HAS_XF_MODE__.
	(LIBGCC2_HAS_TF_MODE): Define using __LIBGCC_HAS_TF_MODE__.
	* fixed-bit.h (LIBGCC2_LONG_DOUBLE_TYPE_SIZE): Do not define.
	(LIBGCC2_HAS_SF_MODE): Define using __LIBGCC_HAS_SF_MODE__.
	(LIBGCC2_HAS_DF_MODE): Define using __LIBGCC_HAS_DF_MODE__.

2014-09-11  Georg-Johann Lay  <avr@gjlay.de>

	PR target/63223
	* config/avr/libgcc.S (__tablejump2__): Rewrite to use RAMPZ, ELPM
	and R24 as needed.  Make work for all devices and .text locations.
	(__do_global_ctors, __do_global_dtors): Use word addresses.
	(__tablejump__, __tablejump_elpm__): Remove functions.
	* t-avr (LIB1ASMFUNCS): Remove _tablejump, _tablejump_elpm.
	Add _tablejump2.
	(XICALL, XIJMP): New macros.

2014-09-09  Marcus Shawcroft  <marcus.shawcroft@arm.com>
	Ramana Radhakrishnan  <ramana.radhakrishnan@arm.com>

	* config.host (aarch64*): Include crtfastmath.o and
	t-crtfm.
	* config/aarch64/crtfastmath.c: New file.

2014-09-08  Trevor Saunders  <tsaunders@mozilla.com>

	* config.host: Remove picochip support.
	* config/picochip/adddi3.S: Remove.
	* config/picochip/ashlsi3.S: Remove.
	* config/picochip/ashlsi3.c: Remove.
	* config/picochip/ashrsi3.S: Remove.
	* config/picochip/ashrsi3.c: Remove.
	* config/picochip/clzsi2.S: Remove.
	* config/picochip/cmpsi2.S: Remove.
	* config/picochip/divmod15.S: Remove.
	* config/picochip/divmodhi4.S: Remove.
	* config/picochip/divmodsi4.S: Remove.
	* config/picochip/lib1funcs.S: Remove.
	* config/picochip/longjmp.S: Remove.
	* config/picochip/lshrsi3.S: Remove.
	* config/picochip/lshrsi3.c: Remove.
	* config/picochip/parityhi2.S: Remove.
	* config/picochip/popcounthi2.S: Remove.
	* config/picochip/setjmp.S: Remove.
	* config/picochip/subdi3.S: Remove.
	* config/picochip/t-picochip: Remove.
	* config/picochip/ucmpsi2.S: Remove.
	* config/picochip/udivmodhi4.S: Remove.
	* config/picochip/udivmodsi4.S: Remove.

2014-09-08  Joseph Myers  <joseph@codesourcery.com>

	* libgcc2.c (SF_SIZE): Change all uses to __LIBGCC_SF_MANT_DIG__.
	(DF_SIZE): Change all uses to __LIBGCC_DF_MANT_DIG__.
	(XF_SIZE): Change all uses to __LIBGCC_XF_MANT_DIG__.
	(TF_SIZE): Change all uses to __LIBGCC_TF_MANT_DIG__.
	* libgcc2.h (SF_SIZE): Change to __LIBGCC_SF_MANT_DIG__.  Give
	error if not defined and LIBGCC2_HAS_SF_MODE is defined.
	(DF_SIZE): Change to __LIBGCC_DF_MANT_DIG__.  Give error if not
	defined and LIBGCC2_HAS_DF_MODE is defined.
	(XF_SIZE): Change to __LIBGCC_XF_MANT_DIG__.  Give error if not
	defined and LIBGCC2_HAS_XF_MODE is defined.
	(TF_SIZE): Change to __LIBGCC_TF_MANT_DIG__.  Give error if not
	defined and LIBGCC2_HAS_TF_MODE is defined.

2014-09-08  Joseph Myers  <joseph@codesourcery.com>

	* fp-bit.c (pack_d, unpack_d): Remove LARGEST_EXPONENT_IS_NORMAL
	and ROUND_TOWARDS_ZERO conditionals.

2014-09-07  Nathan sidwell  <nathan@acm.org>

	* libgcov-interface.c (STRONG_ALIAS): Rename to ...
	(ALIAS_weak): ... here. Use forwarding function.  Adjust uses.

2014-09-05  Joseph Myers  <joseph@codesourcery.com>

	* Makefile.in (CRTSTUFF_CFLAGS): Add -fbuilding-libgcc.
	* config/aarch64/linux-unwind.h (STACK_POINTER_REGNUM): Change all
	uses to __LIBGCC_STACK_POINTER_REGNUM__.
	(DWARF_ALT_FRAME_RETURN_COLUMN): Change all uses to
	__LIBGCC_DWARF_ALT_FRAME_RETURN_COLUMN__.
	* config/alpha/vms-unwind.h (DWARF_ALT_FRAME_RETURN_COLUMN):
	Change use to __LIBGCC_DWARF_ALT_FRAME_RETURN_COLUMN__.
	* config/cr16/unwind-cr16.c (STACK_GROWS_DOWNWARD): Change all
	uses to __LIBGCC_STACK_GROWS_DOWNWARD__.
	(DWARF_FRAME_REGISTERS): Change all uses to
	__LIBGCC_DWARF_FRAME_REGISTERS__.
	(EH_RETURN_STACKADJ_RTX): Change all uses to
	__LIBGCC_EH_RETURN_STACKADJ_RTX__.
	* config/cr16/unwind-dw2.h (DWARF_FRAME_REGISTERS): Change use to
	__LIBGCC_DWARF_FRAME_REGISTERS__.  Remove conditional definition.
	* config/i386/cygming-crtbegin.c (EH_FRAME_SECTION_NAME): Change
	use to __LIBGCC_EH_FRAME_SECTION_NAME__.
	(JCR_SECTION_NAME): Change use to __LIBGCC_JCR_SECTION_NAME__.
	* config/i386/cygming-crtend.c (EH_FRAME_SECTION_NAME): Change use
	to __LIBGCC_EH_FRAME_SECTION_NAME__.
	(JCR_SECTION_NAME): Change use to __LIBGCC_JCR_SECTION_NAME__
	* config/mips/linux-unwind.h (STACK_POINTER_REGNUM): Change use to
	__LIBGCC_STACK_POINTER_REGNUM__.
	(DWARF_ALT_FRAME_RETURN_COLUMN): Change all uses to
	__LIBGCC_DWARF_ALT_FRAME_RETURN_COLUMN__.
	* config/nios2/linux-unwind.h (STACK_POINTER_REGNUM): Change use
	to __LIBGCC_STACK_POINTER_REGNUM__.
	* config/pa/hpux-unwind.h (DWARF_ALT_FRAME_RETURN_COLUMN): Change
	all uses to __LIBGCC_DWARF_ALT_FRAME_RETURN_COLUMN__.
	* config/pa/linux-unwind.h (DWARF_ALT_FRAME_RETURN_COLUMN): Change
	all uses to __LIBGCC_DWARF_ALT_FRAME_RETURN_COLUMN__.
	* config/rs6000/aix-unwind.h (DWARF_ALT_FRAME_RETURN_COLUMN):
	Change all uses to __LIBGCC_DWARF_ALT_FRAME_RETURN_COLUMN__.
	(STACK_POINTER_REGNUM): Change all uses to
	__LIBGCC_STACK_POINTER_REGNUM__.
	* config/rs6000/darwin-fallback.c (STACK_POINTER_REGNUM): Change
	use to __LIBGCC_STACK_POINTER_REGNUM__.
	* config/rs6000/linux-unwind.h (STACK_POINTER_REGNUM): Change all
	uses to __LIBGCC_STACK_POINTER_REGNUM__.
	* config/sparc/linux-unwind.h (DWARF_FRAME_REGISTERS): Change use
	to __LIBGCC_DWARF_FRAME_REGISTERS__.
	* config/sparc/sol2-unwind.h (DWARF_FRAME_REGISTERS): Change use
	to __LIBGCC_DWARF_FRAME_REGISTERS__.
	* config/tilepro/linux-unwind.h (STACK_POINTER_REGNUM): Change use
	to __LIBGCC_STACK_POINTER_REGNUM__.
	* config/xtensa/unwind-dw2-xtensa.h (DWARF_FRAME_REGISTERS):
	Remove conditional definition.
	* crtstuff.c (TEXT_SECTION_ASM_OP): Change all uses to
	__LIBGCC_TEXT_SECTION_ASM_OP__.
	(EH_FRAME_SECTION_NAME): Change all uses to
	__LIBGCC_EH_FRAME_SECTION_NAME__.
	(EH_TABLES_CAN_BE_READ_ONLY): Change all uses to
	__LIBGCC_EH_TABLES_CAN_BE_READ_ONLY__.
	(CTORS_SECTION_ASM_OP): Change all uses to
	__LIBGCC_CTORS_SECTION_ASM_OP__.
	(DTORS_SECTION_ASM_OP): Change all uses to
	__LIBGCC_DTORS_SECTION_ASM_OP__.
	(JCR_SECTION_NAME): Change all uses to
	__LIBGCC_JCR_SECTION_NAME__.
	(INIT_SECTION_ASM_OP): Change all uses to
	__LIBGCC_INIT_SECTION_ASM_OP__.
	(INIT_ARRAY_SECTION_ASM_OP): Change all uses to
	__LIBGCC_INIT_ARRAY_SECTION_ASM_OP__.
	* generic-morestack.c (STACK_GROWS_DOWNWARD): Change all uses to
	__LIBGCC_STACK_GROWS_DOWNWARD__.
	* libgcc2.c (INIT_SECTION_ASM_OP): Change all uses to
	__LIBGCC_INIT_SECTION_ASM_OP__.
	(INIT_ARRAY_SECTION_ASM_OP): Change all uses to
	__LIBGCC_INIT_ARRAY_SECTION_ASM_OP__.
	(EH_FRAME_SECTION_NAME): Change all uses to
	__LIBGCC_EH_FRAME_SECTION_NAME__.
	* libgcov-profiler.c (VTABLE_USES_DESCRIPTORS): Remove conditional
	definitions.  Change all uses to
	__LIBGCC_VTABLE_USES_DESCRIPTORS__.
	* unwind-dw2.c (STACK_GROWS_DOWNWARD): Change all uses to
	__LIBGCC_STACK_GROWS_DOWNWARD__.
	(DWARF_FRAME_REGISTERS): Change all uses to
	__LIBGCC_DWARF_FRAME_REGISTERS__.
	(EH_RETURN_STACKADJ_RTX): Change all uses to
	__LIBGCC_EH_RETURN_STACKADJ_RTX__.
	* unwind-dw2.h (DWARF_FRAME_REGISTERS): Remove conditional
	definition.  Change use to __LIBGCC_DWARF_FRAME_REGISTERS__.
	* unwind-sjlj.c (DONT_USE_BUILTIN_SETJMP): Change all uses to
	__LIBGCC_DONT_USE_BUILTIN_SETJMP__.
	(JMP_BUF_SIZE): Change use to __LIBGCC_JMP_BUF_SIZE__.

2014-09-02  Nathan sidwell  <nathan@acm.org>

	* libgcov-interface.c (STRONG_ALIAS): New.
	(__gcov_flush): Call __gcov_reset_int.
	(__gcov_reset): Strong alias for ...
	(__gcov_reset_ing): ... this renamed hidden version.
	* libgcov.h (__gcov_reset_int): New declaration.

2014-08-19  Yaakov Selkowitz  <yselkowi@redhat.com>

	* config/i386/cygming-crtend.c (register_frame_ctor): Move atexit
	call from here...
	* config/i386/cygming-crtbegin.c (__gcc_register_frame): to here.
	(__dso_handle): Define on Cygwin.
	* config/i386/t-cygming (crtbeginS.o): New rule.
	* config.host (*-*-cygwin*): Add crtbeginS.o to extra_parts.

	* config/i386/cygming-crtbegin.c (deregister_frame_fn): Fix
	declaration syntax.

2014-08-13  Steve Ellcey  <sellcey@mips.com>

	* crtstuff.c: Undef caddr_t.

2014-08-12  Steve Ellcey  <sellcey@mips.com>

	* config/mips/mips16.S:  Skip when __mips_soft_float is defined.

2014-08-07  Nathan Sidwell  <nathan@acm.org>

	* Makefile.in (LIBGCOV_INTERFACE): Move _gcov_dump ...
	(LIBGCOV_DRIVER): ... to here.
	* libgcov.h (gcov_do_dump): New #define.
	(struct gcov_root): New.
	(__gcov_root): New declaration.
	(__gcov_dump_one): Declare.
	* libgcov-driver.c (gcov_list, gcov_dump_complete,
	run_accounted): Delete.
	(gcov_compute_histogram): Add LIST argument, adjust.
	(compute_summary): Adjust gcov_compute_histogram call.
	(gcov_do_dump): Not hidden, static in libgcov.
	(gcov_clear): Move  to interface.c.
	(__gcov_dump_one): New, broken out of ...
	(gcov_exit): ... here.  Make static.
	(__gcov_root): New.
	(__gcov_init): Adjust.
	* libgcov-interface.c (gcov_clear, gcov_exit): Remove
	declarations.
	(__gcov_flush): Use __gcov_dump_one and __gcov_reset.
	(gcov_clear): Moved from driver.c.   Add LIST argument.
	(__gcov_reset): Adjust for changed interfaces.
	(__gcov_fork): Remove local declaration of __gcov_flush_mx.

2014-08-04  Rohit  <rohitarulraj@freescale.com>

	PR target/60102
	* config/rs6000/linux-unwind.h (ppc_fallback_frame_state): Update
	based on change in SPE high register numbers and 3 HTM registers.

2014-08-01  Nathan Sidwell  <nathan@acm.org>

	* Makefile.in (LIBGCOV_MERGE, LIBGCOV_PROFILER,
	LIBGCOV_INTERFACE): Reformat.
	* libgcov-driver.c (gcov_exit, __gcov_init): Disable when
	IN_GCOV_TOOL.
	* libgcov-interface.c: Reformat some comments.
	(__gcov_flush_mx): Add declaration.  Tidy up definition.

2014-07-31  Alan Modra  <amodra@gmail.com>
	    Peter Bergner  <bergner@vnet.ibm.com>

	* config/rs6000/ibm-ldouble.c (typedef union longDblUnion): Delete.
	(pack_ldouble): New function.
	(__gcc_qadd): Use it.
	(__gcc_qmul): Likewise.
	(__gcc_qdiv): Likewise.
	(__gcc_qneg): Likewise.
	(__gcc_stoq): Likewise.
	(__gcc_dtoq): Likewise.

2014-07-30  J. D. Johnston  <jjohnst@us.ibm.com>

	* config/s390/tpf-unwind.h: Include <stdbool.h>.
	(__tpf_eh_return): Add original return address as second parameter.
	Handle cases where unwinder routines were called directly, instead
	of from within the C++ library.

2014-07-29  Nathan Sidwell  <nathan@acm.org>

	* libgcov.h: Move renaming of entry points to lib gcov specific
	portion.
	(gcov_do_dump): New rename.
	(gcov_rewrite): Remove inline, make HIDDEN.
	* libgcov-driver.c (gcov_clear, gcov_exit): Remove declarations.
	(gcov_exit_compute_summary): Rename to ...
	(compute_summary): ... here.  Add LIST argument.
	(gcov_exit_merge_gcda): Rename to ...
	(merge_one_data): ... here.
	(gcov_exit_write_gcda): Rename to ...
	(write_one_data): ... here.
	(gcov_exit_merge_summary): Rename to ...
	(merge_summary): Add RUN_COUNTED argument.
	(gcov_exit_dump_gcov): Rename to ...
	(dump_one_gcov): Add RUN_COUNTED argument.
	(gcov_do_dump): New function, broken out of ...
	(gcov_exit): ... here.  Call it.

2014-07-27  Anthony Green  <green@moxielogic.com>

	* config.host: Add moxiebox configuration suppport.

2014-07-27  Nathan Sidwell  <nathan@acm.org>

	* libgcov-driver.c (struct gcov_filename_aux): Rename ...
	(struct gcov_filename): ... here.  Include buffer and max length
	fields.
	(gcov_max_filename): Remove.
	(gi_filename): Remove.
	(gcov_exit_compute_summary): Compute max filename here.
	(gcov_exit_merge_gcda): Add filename parm, adjust.
	(gcov_exit_merge_summary): Likewise.
	(gcov_exit_dump_gcov): Adjust for struct gcov_filename changes.
	(gcov_exit): Likewise.
	(__gcov_init): Don't calculate max length here.
	* libgcov_util.c (max_filename_len): Remove.
	(read_gcda_file): Don't calculate max length here.
	(gcov_read_profile_dir): Don't propagate here.
	* libgcov-driver-system.c (alloc_filename_struct): Adjust for
	struct gcov_filename changes.
	(gcov_exit_open_gcda_file): Likewise.

2014-07-25  Nathan Sidwell  <nathan@acm.org>

	* libgcov-driver.c (set_gcov_dump_complete,
	reset_gcov_dump_complete, get_gcov_dump_complete): Remove global
	functions polluting user's namespace.
	(gcov_exit): Set variable directly.
	(gcov_clear): Reset variable directly.
	* libgcov-interface.c (get_gcov_dymp_complete,
	reset_gov_dump_complete): Remove declarations.
	(__gcov_reset, __gcov_dump): Don't call them.

2014-07-24  DJ Delorie  <dj@redhat.com>

	* config/i386/cygming-crtbegin.c (deregister_frame_fn): Newly public.
	(__gcc_deregister_frame): Move logic to detect deregister function
	to ...
	(__gcc_register_frame): here, so it's consistent with the register
	logic.

2014-07-23  Nathan Sidwell  <nathan@acm.org>

	* libgcov-driver.c (set_gcov_list): Remove.
	(gcov_list): Make non-static in GCOV_TOOL.
	* libgcov.h (GCOV_TOOL_LINKAGE): Remove unused #define.

2014-07-17  John David Anglin  <danglin@gcc.gnu.org>

	* config/pa/linux-atomic.c (__sync_lock_release_4): New.
	(SYNC_LOCK_RELEASE): Update to use __kernel_cmpxchg for release.
	Don't use SYNC_LOCK_RELEASE for int type.

2014-07-14  Richard Biener  <rguenther@suse.de>

	* libgcov.h (struct gcov_fn_info): Make ctrs size 1.

2014-07-11  Rong Xu  <xur@google.com>

	* libgcov-util.c (gcov_max_filename): Fix declartion.

2014-07-10  Rong Xu  <xur@google.com>

	Add gcov-tool: an offline gcda profile processing tool
	Support.
	* libgcov-driver.c (gcov_max_filename): Make available
	to gcov-tool.
	* libgcov-merge.c (__gcov_merge_add): Replace
	gcov_read_counter() with a Macro.
	(__gcov_merge_ior): Ditto.
	(__gcov_merge_time_profile): Ditto.
	(__gcov_merge_single): Ditto.
	(__gcov_merge_delta): Ditto.
	* libgcov-util.c (void gcov_set_verbose): Set the verbose flag
	in the utility functions.
	(set_fn_ctrs): Utility function for reading gcda files to in-memory
	gcov_list object link lists.
	(tag_function): Ditto.
	(tag_blocks): Ditto.
	(tag_arcs): Ditto.
	(tag_lines): Ditto.
	(tag_counters): Ditto.
	(tag_summary): Ditto.
	(read_gcda_finalize): Ditto.
	(read_gcda_file): Ditto.
	(ftw_read_file): Ditto.
	(read_profile_dir_init): Ditto.
	(gcov_read_profile_dir): Ditto.
	(gcov_read_counter_mem): Ditto.
	(gcov_get_merge_weight): Ditto.
	(merge_wrapper): A wrapper function that calls merging handler.
	(gcov_merge): Merge two gcov_info objects with weights.
	(find_match_gcov_info): Find the matched gcov_info in the list.
	(gcov_profile_merge): Merge two gcov_info object lists.
	(__gcov_add_counter_op): Process edge profile counter values.
	(__gcov_ior_counter_op): Process IOR profile counter values.
	(__gcov_delta_counter_op): Process delta profile counter values.
	(__gcov_single_counter_op): Process single  profile counter values.
	(fp_scale): Callback function for float-point scaling.
	(int_scale): Callback function for integer fraction scaling.
	(gcov_profile_scale): Scaling profile counters.
	(gcov_profile_normalize): Normalize profile counters.
	* libgcov.h: Add headers and functions for gcov-tool use.
	(gcov_get_counter): New.
	(gcov_get_counter_target): Ditto.
	(struct gcov_info): Make the functions field mutable in gcov-tool
	compilation.

2014-06-23  Kai Tietz  <ktietz@redhat.com>

	PR libgcc/61585
	* unwind-seh.c (_Unwind_GetGR): Check for proper
	index range.
	(_Unwind_SetGR): Likewise.

2014-05-22  Nick Clifton  <nickc@redhat.com>

	* config/msp430/t-msp430 (HOST_LIBGCC2_CFLAGS): Add
	-mhwmult=none.

2014-05-22  Teresa Johnson  <tejohnson@google.com>

	* libgcov-driver.c (gcov_error): Move declaration before gcov-io.c
	include.

2014-05-20  John Marino  <gnugcc@marino.st>

	* config.host (*-*-dragonfly*): New target.
	* crtstuff.c: Make dl_iterate_support generic on *bsd.
	* enable-execute-stack-mprotect.c: Always mprotect on FreeBSD.
	* unwind-dw2-fde-dip.c: Add dl_iterate_phr support for DragonFly.
	* config/i386/dragonfly-unwind.h: New.

2014-05-21  Maciej W. Rozycki  <macro@codesourcery.com>

	PR libgcc/60166
	* config/arm/sfp-machine.h (_FP_NANFRAC_H, _FP_NANFRAC_S)
	(_FP_NANFRAC_D, _FP_NANSIGN_Q): Set the quiet bit.

2014-05-13  Bernd Edlinger  <bernd.edlinger@hotmail.de>

	* unwind-seh.c (_Unwind_Backtrace): Uncommented, finished
	implementation.

2014-05-12  Georg-Johann Lay  <avr@gjlay.de>

	* config/arm/bpabi-lib.h (License): Add GCC Runtime Library Exception.

2014-05-08  Rainer Orth  <ro@CeBiTec.Uni-Bielefeld.DE>

	PR libgcc/61097
	* config/t-slibgcc-sld: Only build and install libgcc-unwind.map
	if --enable-shared.

2014-04-30  Bernd Edlinger  <bernd.edlinger@hotmail.de>

	Work around for current cygwin32 build problems.
	* config/i386/cygming-crtbegin.c (__register_frame_info,
	__deregister_frame_info, _Jv_RegisterClasses): Compile weak default
	functions only for 64-bit systems.

2014-04-25  Rainer Orth  <ro@CeBiTec.Uni-Bielefeld.DE>

	* config/i386/crtfastmath.c [!__x86_64__ && __sun__ && __svr4__]
	(sigill_caught, sigill_hdlr): Remove.

2014-04-22  Rainer Orth  <ro@CeBiTec.Uni-Bielefeld.DE>

	* config/i386/crtfastmath.c (set_fast_math): Remove SSE execution
	check.
	* config/i386/sol2-unwind.h (x86_fallback_frame_state): Remove
	Solaris 9 single-threaded support.
	* config/sparc/sol2-unwind.h (sparc64_is_sighandler): Remove
	Solaris 9 single-threaded support.  Add call_user_handler code
	sequences.
	(sparc_is_sighandler): Likewise.

2014-03-27  Andreas Krebbel  <Andreas.Krebbel@de.ibm.com>

	* config.host: Append t-floattodi to tmake_file depending on
	host_address.

2014-03-20  Joel Sherrill  <joel.sherrill@oarcorp.com>

	* config.host (v850*-*-*): Add to tmake_file instead of resetting it.

2014-03-10  Uros Bizjak  <ubizjak@gmail.com>

	PR libgcc/60472
	* crtstuff.c (frame_dummy): Use void **jcr_list temporary
	variable to avoid "array subscript is above array bounds" warnings.
	Use __builtin_expect when checking *jcr_list for NULL.

2014-03-06  Rainer Orth  <ro@CeBiTec.Uni-Bielefeld.DE>

	PR libgcc/59339
	* config.host (*-*-linux*, frv-*-*linux*, *-*-kfreebsd*-gnu)
	(*-*-knetbsd*-gnu, *-*-gnu*, *-*-kopensolaris*-gnu): Only add
	vtv_*.o to extra_parts if enable_vtable_verify.

2014-03-06  Nick Clifton  <nickc@redhat.com>

	* config/msp430/t-msp430 (LIB2ADD): Add lib2hw_mul.S
	* config/msp430/lib2hw_mul.S: New: Hardware multiply routines.

2014-02-28  Joey Ye  <joey.ye@arm.com>

	PR libgcc/60166
	* config/arm/sfp-machine.h (_FP_NANFRAC_H,
	_FP_NANFRAC_S, _FP_NANFRAC_D, _FP_NANFRAC_Q):
	Set to zero.

2014-02-24  Walter Lee  <walt@tilera.com>

	* config.host: Support "tilegx*" and "tilepro*" triplets.
	* config/tilegx/sfp-machine32.h (__BYTE_ORDER): Handle big endian.
	* config/tilegx/sfp-machine64.h (__BYTE_ORDER): Handle big endian.

2014-02-20  Sandra Loosemore  <sandra@codesourcery.com>
	    Chung-Lin Tang  <cltang@codesourcery.com>

	* config/nios2/t-nios2 (CRTSTUFF_T_CFLAGS): Add -mno-gpopt.
	* config/nios2/crti.S: Remove .file directive.
	* config/nios2/crtn.S: Likewise.

2014-02-18  Kai Tietz  <ktietz@redhat.com>
	Jonathan Schleifer  <js@webkeks.org>

	PR objc/56870
	* unwind-seh.c (_GCC_specific_handler): Pass proper
	value to unwind-handler.

2014-02-12  Joseph Myers  <joseph@codesourcery.com>

	* soft-fp/adddf3.c: Update from glibc.
	* soft-fp/addsf3.c: Likewise.
	* soft-fp/addtf3.c: Likewise.
	* soft-fp/divdf3.c: Likewise.
	* soft-fp/divsf3.c: Likewise.
	* soft-fp/divtf3.c: Likewise.
	* soft-fp/double.h: Likewise.
	* soft-fp/eqdf2.c: Likewise.
	* soft-fp/eqsf2.c: Likewise.
	* soft-fp/eqtf2.c: Likewise.
	* soft-fp/extenddftf2.c: Likewise.
	* soft-fp/extended.h: Likewise.
	* soft-fp/extendsfdf2.c: Likewise.
	* soft-fp/extendsftf2.c: Likewise.
	* soft-fp/extendxftf2.c: Likewise.
	* soft-fp/fixdfdi.c: Likewise.
	* soft-fp/fixdfsi.c: Likewise.
	* soft-fp/fixdfti.c: Likewise.
	* soft-fp/fixsfdi.c: Likewise.
	* soft-fp/fixsfsi.c: Likewise.
	* soft-fp/fixsfti.c: Likewise.
	* soft-fp/fixtfdi.c: Likewise.
	* soft-fp/fixtfsi.c: Likewise.
	* soft-fp/fixtfti.c: Likewise.
	* soft-fp/fixunsdfdi.c: Likewise.
	* soft-fp/fixunsdfsi.c: Likewise.
	* soft-fp/fixunsdfti.c: Likewise.
	* soft-fp/fixunssfdi.c: Likewise.
	* soft-fp/fixunssfsi.c: Likewise.
	* soft-fp/fixunssfti.c: Likewise.
	* soft-fp/fixunstfdi.c: Likewise.
	* soft-fp/fixunstfsi.c: Likewise.
	* soft-fp/fixunstfti.c: Likewise.
	* soft-fp/floatdidf.c: Likewise.
	* soft-fp/floatdisf.c: Likewise.
	* soft-fp/floatditf.c: Likewise.
	* soft-fp/floatsidf.c: Likewise.
	* soft-fp/floatsisf.c: Likewise.
	* soft-fp/floatsitf.c: Likewise.
	* soft-fp/floattidf.c: Likewise.
	* soft-fp/floattisf.c: Likewise.
	* soft-fp/floattitf.c: Likewise.
	* soft-fp/floatundidf.c: Likewise.
	* soft-fp/floatundisf.c: Likewise.
	* soft-fp/floatunditf.c: Likewise.
	* soft-fp/floatunsidf.c: Likewise.
	* soft-fp/floatunsisf.c: Likewise.
	* soft-fp/floatunsitf.c: Likewise.
	* soft-fp/floatuntidf.c: Likewise.
	* soft-fp/floatuntisf.c: Likewise.
	* soft-fp/floatuntitf.c: Likewise.
	* soft-fp/gedf2.c: Likewise.
	* soft-fp/gesf2.c: Likewise.
	* soft-fp/getf2.c: Likewise.
	* soft-fp/ledf2.c: Likewise.
	* soft-fp/lesf2.c: Likewise.
	* soft-fp/letf2.c: Likewise.
	* soft-fp/muldf3.c: Likewise.
	* soft-fp/mulsf3.c: Likewise.
	* soft-fp/multf3.c: Likewise.
	* soft-fp/negdf2.c: Likewise.
	* soft-fp/negsf2.c: Likewise.
	* soft-fp/negtf2.c: Likewise.
	* soft-fp/op-1.h: Likewise.
	* soft-fp/op-2.h: Likewise.
	* soft-fp/op-4.h: Likewise.
	* soft-fp/op-8.h: Likewise.
	* soft-fp/op-common.h: Likewise.
	* soft-fp/quad.h: Likewise.
	* soft-fp/single.h: Likewise.
	* soft-fp/soft-fp.h: Likewise.
	* soft-fp/subdf3.c: Likewise.
	* soft-fp/subsf3.c: Likewise.
	* soft-fp/subtf3.c: Likewise.
	* soft-fp/truncdfsf2.c: Likewise.
	* soft-fp/trunctfdf2.c: Likewise.
	* soft-fp/trunctfsf2.c: Likewise.
	* soft-fp/trunctfxf2.c: Likewise.
	* soft-fp/unorddf2.c: Likewise.
	* soft-fp/unordsf2.c: Likewise.
	* soft-fp/unordtf2.c: Likewise.
	* config/aarch64/sfp-machine.h (_FP_TININESS_AFTER_ROUNDING): New
	macro.
	* config/arm/sfp-machine.h (_FP_TININESS_AFTER_ROUNDING):
	Likewise.
	* config/c6x/sfp-machine.h (_FP_TININESS_AFTER_ROUNDING):
	Likewise.
	* config/cris/sfp-machine.h (_FP_TININESS_AFTER_ROUNDING):
	Likewise.
	* config/i386/sfp-machine.h (_FP_TININESS_AFTER_ROUNDING):
	Likewise.
	* config/ia64/sfp-machine.h (_FP_TININESS_AFTER_ROUNDING):
	Likewise.
	* config/lm32/sfp-machine.h (_FP_TININESS_AFTER_ROUNDING):
	Likewise.
	* config/mips/sfp-machine.h (_FP_TININESS_AFTER_ROUNDING):
	Likewise.
	* config/moxie/sfp-machine.h (_FP_TININESS_AFTER_ROUNDING):
	Likewise.
	* config/nds32/sfp-machine.h (_FP_TININESS_AFTER_ROUNDING):
	Likewise.
	* config/nios2/sfp-machine.h (_FP_TININESS_AFTER_ROUNDING):
	Likewise.
	* config/rs6000/sfp-machine.h (_FP_TININESS_AFTER_ROUNDING):
	Likewise.
	* config/score/sfp-machine.h (_FP_TININESS_AFTER_ROUNDING):
	Likewise.
	* config/tilegx/sfp-machine32.h (_FP_TININESS_AFTER_ROUNDING):
	Likewise.
	* config/tilegx/sfp-machine64.h (_FP_TININESS_AFTER_ROUNDING):
	Likewise.
	* config/tilepro/sfp-machine.h (_FP_TININESS_AFTER_ROUNDING):
	Likewise.

2014-02-07  Andreas Krebbel  <Andreas.Krebbel@de.ibm.com>

	* config/s390/32/_fixdfdi.c: Throw invalid exception if number
	cannot be represented.
	* config/s390/32/_fixsfdi.c: Likewise.
	* config/s390/32/_fixtfdi.c: Likewise.
	* config/s390/32/_fixunsdfdi.c: Likewise.
	* config/s390/32/_fixunssfdi.c: Likewise.
	* config/s390/32/_fixunstfdi.c: Likewise.

2014-02-07  Richard Sandiford  <rdsandiford@googlemail.com>

	* configure.ac (libgcc_cv_mips_hard_float): New.
	* configure: Regenerate.
	* config.host (mips*-*-*): Use t-hardfp-sfdf rather than
	t-softfp-sfdf for hard-float targets.
	* config/mips/t-mips (LIB2_SIDITI_CONV_FUNCS): Reinstate.
	(softfp_float_modes, softfp_int_modes, softfp_extensions)
	(softfp_truncations, softfp_exclude_libgcc2): New.
	* config/t-hardfp: New file.
	* config/t-hardfp-sfdf: Likewise.
	* config/hardfp.c: Likewise.

2014-02-05  Andreas Krebbel  <Andreas.Krebbel@de.ibm.com>

	* config.host: Include t-floattodi also for s390x.
	* config/s390/32/_fixdfdi.c: Omit in 64 bit mode.
	* config/s390/32/_fixsfdi.c: Likewise.
	* config/s390/32/_fixtfdi.c: Likewise.
	* config/s390/32/_fixunsdfdi.c: Likewise.
	* config/s390/32/_fixunssfdi.c: Likewise.
	* config/s390/32/_fixunstfdi.c: Likewise.

2014-02-04  Rainer Orth  <ro@CeBiTec.Uni-Bielefeld.DE>

	PR target/59788
	* config/t-slibgcc-sld (libgcc-unwind.map): New target.
	(install-libgcc-unwind-map-forbuild): New target.
	(all): Depend on install-libgcc-unwind-map-forbuild.
	(install-libgcc-unwind-map): New target.
	(install): Depend on install-libgcc-unwind-map.

2014-02-02  Sandra Loosemore  <sandra@codesourcery.com>

	* config/nios2/crti.S (_init): Initialize GOT pointer from
	_gp_got instead of _GLOBAL_OFFSET_TABLE_.

2014-02-02  Richard Sandiford  <rdsandiford@googlemail.com>

	* configure.ac: Check __mips64 when setting host_address.
	* configure: Regenerate.
	* config.host (mips*-*-*): Add t-softfp-sfdf, mips/t-softfp-tf,
	mips/t-mips64 and t-softfp.
	(mips*-*-linux*): Don't add mips/t-tpbit.
	* config/mips/t-mips (LIB2_SIDITI_CONV_FUNCS, FPBIT, FPBIT_CFLAGS)
	(DPBIT, DPBIT_CFLAGS): Delete.
	* config/mips/sfp-machine.h: New file.
	* config/mips/t-mips64: Likewise.
	* config/mips/t-softfp-tf: Likewise.
	* config/mips/t-tpbit: Delete.

2014-01-29  Marcus Shawcroft  <marcus.shawcroft@arm.com>

	* config/aarch64/sfp-machine.h (_FP_I_TYPE): Define
	as long long.

2014-01-25  Walter Lee  <walt@tilera.com>

	* config/tilepro/atomic.c: Include tconfig.h.  Don't include
	config.h or system.h.
	(bool) Define.

2014-01-25  Walter Lee  <walt@tilera.com>

	* config/tilepro/atomic.c (pre_atomic_barrier): Mark inline.
	(post_atomic_barrier): Ditto.
	(__fetch_and_do): New macro.
	(__atomic_fetch_and_do): Use __fetch_and_do.
	(__sync_fetch_and_do): New macro.
	(__sync_fetch_and_add_4): New function.
	(__sync_fetch_and_sub_4): New function.
	(__sync_fetch_and_or_4): New function.
	(__sync_fetch_and_and_4): New function.
	(__sync_fetch_and_xor_4): New function.
	(__sync_fetch_and_nand_4): New function.
	(__sync_fetch_and_add_8): New function.
	(__sync_fetch_and_sub_8): New function.
	(__sync_fetch_and_or_8): New function.
	(__sync_fetch_and_and_8): New function.
	(__sync_fetch_and_xor_8): New function.
	(__sync_fetch_and_nand_8): New function.
	(__do_and_fetch): New macro.
	(__atomic_do_and_fetch): Use __do_and_fetch.
	(__sync_do_and_fetch): New macro.
	(__sync_add_and_fetch_4): New function.
	(__sync_sub_and_fetch_4): New function.
	(__sync_or_and_fetch_4): New function.
	(__sync_and_and_fetch_4): New function.
	(__sync_xor_and_fetch_4): New function.
	(__sync_nand_and_fetch_4): New function.
	(__sync_add_and_fetch_8): New function.
	(__sync_sub_and_fetch_8): New function.
	(__sync_or_and_fetch_8): New function.
	(__sync_and_and_fetch_8): New function.
	(__sync_xor_and_fetch_8): New function.
	(__sync_nand_and_fetch_8): New function.
	(__sync_exchange_methods): New macro.
	(__sync_val_compare_and_swap_4): New function.
	(__sync_bool_compare_and_swap_4): New function.
	(__sync_lock_test_and_test_4): New function.
	(__sync_val_compare_and_swap_8): New function.
	(__sync_bool_compare_and_swap_8): New function.
	(__sync_lock_test_and_test_8): New function.
	(__subword_cmpxchg_body): New macro.
	(__atomic_compare_exchange_1): Use __subword_cmpxchg_body.
	(__atomic_compare_exchange_2): Ditto.
	(__sync_subword_cmpxchg): New macro.
	(__sync_val_compare_and_swap_1): New function.
	(__sync_bool_compare_and_swap_1): New function.
	(__sync_val_compare_and_swap_2): New function.
	(__sync_bool_compare_and_swap_2): New function.
	(__atomic_subword): Rename to ...
	(__subword): ... New name.
	(__atomic_subword_fetch): Use __subword.
	(__sync_subword_fetch): New macro.
	(__sync_fetch_and_add_1): New function.
	(__sync_fetch_and_sub_1): New function.
	(__sync_fetch_and_or_1): New function.
	(__sync_fetch_and_and_1): New function.
	(__sync_fetch_and_xor_1): New function.
	(__sync_fetch_and_nand_1): New function.
	(__sync_fetch_and_add_2): New function.
	(__sync_fetch_and_sub_2): New function.
	(__sync_fetch_and_or_2): New function.
	(__sync_fetch_and_and_2): New function.
	(__sync_fetch_and_xor_2): New function.
	(__sync_fetch_and_nand_2): New function.
	(__sync_add_and_fetch_1): New function.
	(__sync_sub_and_fetch_1): New function.
	(__sync_or_and_fetch_1): New function.
	(__sync_and_and_fetch_1): New function.
	(__sync_xor_and_fetch_1): New function.
	(__sync_nand_and_fetch_1): New function.
	(__sync_add_and_fetch_2): New function.
	(__sync_sub_and_fetch_2): New function.
	(__sync_or_and_fetch_2): New function.
	(__sync_and_and_fetch_2): New function.
	(__sync_xor_and_fetch_2): New function.
	(__sync_nand_and_fetch_2): New function.
	(__atomic_subword_lock): Use __subword.
	(__sync_subword_lock): New macro.
	(__sync_lock_test_and_set_1): New function.
	(__sync_lock_test_and_set_2): New function.

2014-01-25  Walter Lee  <walt@tilera.com>

	* config/tilepro/atomic.c (BIT_OFFSET): Define.
	(__atomic_subword_cmpxchg): Use BIT_OFFSET.
	(__atomic_subword): Ditto.

2014-01-25  Walter Lee  <walt@tilera.com>

	* config/tilepro/atomic.c (__atomic_do_and_fetch): Add
	a prefix op argument.
	(__atomic_nand_fetch_4): Add prefix op.
	(__atomic_nand_fetch_8): Ditto.

2014-01-21  Baruch Siach  <barch@tkos.co.il>

	* config.host (tmake_file): add t-slibgcc-libgcc for xtensa*-*-linux*.

2014-01-09  Rong Xu  <xur@google.com>

	* libgcov-driver.c (this_prg): make it local to save
	bss space.
	(gcov_exit_compute_summary): Ditto.
	(gcov_exit_merge_gcda): Ditto.
	(gcov_exit_merge_summary): Ditto.
	(gcov_exit_dump_gcov): Ditto.

2014-01-08  Rong Xu  <xur@google.com>

	* libgcov-driver.c: Use libgcov.h.
	(buffer_fn_data): Use xmalloc instead of malloc.
	(gcov_exit_merge_gcda): Ditto.
	* libgcov-driver-system.c (allocate_filename_struct): Ditto.
	* libgcov.h: New common header files for libgcov-*.h.
	* libgcov-interface.c: Use libgcov.h
	* libgcov-merge.c: Ditto.
	* libgcov-profiler.c: Ditto.
	* Makefile.in: Add dependence to libgcov.h

2014-01-02  Joseph Myers  <joseph@codesourcery.com>

	* config/rs6000/ibm-ldouble.c (__gcc_qdiv): Scale up arguments in
	case of small numerator and finite nonzero result.

2014-01-02  Richard Sandiford  <rdsandiford@googlemail.com>

	Update copyright years

2014-01-02  Richard Sandiford  <rdsandiford@googlemail.com>

	* config/arc/asm.h, config/arc/crtg.S, config/arc/crtgend.S,
	config/arc/crti.S, config/arc/crtn.S, config/arc/divtab-arc700.c,
	config/arc/dp-hack.h, config/arc/fp-hack.h,
	config/arc/ieee-754/adddf3.S, config/arc/ieee-754/addsf3.S,
	config/arc/ieee-754/arc600-dsp/divdf3.S,
	config/arc/ieee-754/arc600-dsp/divsf3.S,
	config/arc/ieee-754/arc600-dsp/muldf3.S,
	config/arc/ieee-754/arc600-dsp/mulsf3.S,
	config/arc/ieee-754/arc600-mul64/divdf3.S,
	config/arc/ieee-754/arc600-mul64/divsf3.S,
	config/arc/ieee-754/arc600-mul64/muldf3.S,
	config/arc/ieee-754/arc600-mul64/mulsf3.S,
	config/arc/ieee-754/arc600/divsf3.S,
	config/arc/ieee-754/arc600/mulsf3.S,
	config/arc/ieee-754/divdf3.S, config/arc/ieee-754/divsf3-stdmul.S,
	config/arc/ieee-754/divsf3.S, config/arc/ieee-754/divtab-arc-df.c,
	config/arc/ieee-754/divtab-arc-sf.c, config/arc/ieee-754/eqdf2.S,
	config/arc/ieee-754/eqsf2.S, config/arc/ieee-754/extendsfdf2.S,
	config/arc/ieee-754/fixdfsi.S, config/arc/ieee-754/fixsfsi.S,
	config/arc/ieee-754/fixunsdfsi.S, config/arc/ieee-754/floatsidf.S,
	config/arc/ieee-754/floatsisf.S, config/arc/ieee-754/floatunsidf.S,
	config/arc/ieee-754/gedf2.S, config/arc/ieee-754/gesf2.S,
	config/arc/ieee-754/gtdf2.S, config/arc/ieee-754/gtsf2.S,
	config/arc/ieee-754/muldf3.S, config/arc/ieee-754/mulsf3.S,
	config/arc/ieee-754/orddf2.S, config/arc/ieee-754/ordsf2.S,
	config/arc/ieee-754/truncdfsf2.S, config/arc/ieee-754/uneqdf2.S,
	config/arc/ieee-754/uneqsf2.S, config/arc/initfini.c,
	config/arc/lib1funcs.S, config/arc/t-arc, config/arc/t-arc-newlib,
	config/cris/umulsidi3.S, config/msp430/cmpsi2.S,
	config/msp430/epilogue.S, config/msp430/lib2bitcountHI.c,
	config/msp430/lib2divHI.c, config/msp430/lib2divQI.c,
	config/msp430/lib2divSI.c, config/msp430/lib2mul.c,
	config/msp430/msp430-divmod.h, config/msp430/msp430-mul.h,
	config/msp430/slli.S, config/msp430/srai.S, config/msp430/srli.S,
	config/rl78/divmodhi.S, config/rl78/divmodqi.S, config/rl78/divmodsi.S,
	config/rl78/signbit.S, vtv_end.c, vtv_end_preinit.c, vtv_start.c,
	vtv_start_preinit.c: Use the standard form for the copyright notice.

2013-12-31  Sandra Loosemore  <sandra@codesourcery.com>
	    Chung-Lin Tang  <cltang@codesourcery.com>
	Based on patches from Altera Corporation

	* config.host (nios2-*-*,nios2-*-linux*): Add nios2 host cases.
	* config/nios2/lib2-nios2.h: New file.
	* config/nios2/lib2-divmod-hi.c: New file.
	* config/nios2/linux-unwind.h: New file.
	* config/nios2/lib2-divmod.c: New file.
	* config/nios2/linux-atomic.c: New file.
	* config/nios2/t-nios2: New file.
	* config/nios2/crti.asm: New file.
	* config/nios2/t-linux: New file.
	* config/nios2/lib2-divtable.c: New file.
	* config/nios2/lib2-mul.c: New file.
	* config/nios2/tramp.c: New file.
	* config/nios2/crtn.asm: New file.

2013-12-26  Uros Bizjak  <ubizjak@gmail.com>

	* config/i386/cpuinfo.c (enum vendor_signatures): Remove.
	(__cpu_indicator_init): Use signature_INTEL_ebx and signature_AMD_ebx
	from cpuid.h to check vendor signatures.

2013-12-26  Ganesh Gopalasubramanian  <Ganesh.Gopalasubramanian@amd.com>

	* config/i386/cpuinfo.c (processor_types): Rename AMD cpu names
	AMD_BOBCAT to AMD_BTVER1 and AMD_JAGUAR to AMD_BTVER2.
	(get_amd_cpu): Likewise.

2013-12-25   H.J. Lu  <hongjiu.lu@intel.com>

	* config/i386/cpuinfo.c (get_intel_cpu): Remove model 0x3f from
	Haswell.

2013-12-25  Allan Sandfeld Jensen  <sandfeld@kde.org>
	    H.J. Lu  <hongjiu.lu@intel.com>

	PR target/59422
	* config/i386/cpuinfo.c (enum processor_types):  Add AMD_BOBCAT
	and AMD_JAGUAR.
	(enum processor_subtypes): Add AMDFAM15H_BDVER3, AMDFAM15H_BDVER4,
	INTEL_COREI7_IVYBRIDGE and INTEL_COREI7_HASWELL.
	(enum processor_features): Add  FEATURE_SSE4_A, FEATURE_FMA4,
	FEATURE_XOP and FEATURE_FMA.
	(get_amd_cpu): Handle AMD_BOBCAT, AMD_JAGUAR, AMDFAM15H_BDVER2 and
	AMDFAM15H_BDVER3.
	(get_intel_cpu): Handle INTEL_COREI7 and INTEL_COREI7_HASWELL.
	(get_available_features): Handle FEATURE_FMA, FEATURE_SSE4_A,
	FEATURE_FMA4 and FEATURE_XOP.

2013-12-23   H.J. Lu  <hongjiu.lu@intel.com>

	* config/i386/cpuinfo.c (processor_subtypes): Replace INTEL_ATOM,
	INTEL_SLM with INTEL_BONNELL, INTEL_SILVERMONT.
	(get_intel_cpu): Updated.

2013-12-12  Zhenqiang Chen  <zhenqiang.chen@arm.com>

	* config.host (arm*-*-uclinux*): Move t-arm before t-bpabi.

2013-12-09  Uros Bizjak  <ubizjak@gmail.com>

	* config/i386/sfp-exceptions.c (__sfp_handle_exceptions): Emit SSE
	instructions when __SSE_MATH__ is defined.

2013-12-06  Ralf Corsépius  <ralf.corsepius@rtems.org>

	* config.host (microblaze-*-rtems*): New.

2013-12-04  Kugan Vivekanandarajah  <kuganv@linaro.org>

	* config/arm/bpapi-lib.h (TARGET_HAS_NO_HW_DIVIDE): Define for
	architectures that do not have hardware divide instruction.
	i.e. architectures that do not define __ARM_ARCH_EXT_IDIV__.

2013-12-04  Richard Sandiford  <rdsandiford@googlemail.com>

	* longlong.h: Delete (moved to include/).

2013-12-03  Adhemerval Zanella  <azanella@linux.vnet.ibm.com>

	* config/rs6000/ibm-ldouble.c (__gcc_qadd): Fix add
	of normal number and qNaN to not raise an inexact exception.

2013-11-28  Uros Bizjak  <ubizjak@gmail.com>

	* config/i386/32/sfp-machine.h (__FP_FRAC_ADDI_4): New macro.

2013-11-28  Matthew Leach  <matthew.leach@arm.com>

	* config/aarch64/linux-unwind.h (aarch64_fallback_frame_state):	Check
	for correct opcodes on BE.

2013-11-27  Uros Bizjak  <ubizjak@gmail.com>

	* soft-fp/op-4.h: Update from glibc.

2013-11-27  Kugan Vivekanandarajah  <kuganv@linaro.org>

	* libgcc2.c (__udivmoddi4): Define new implementation when
	TARGET_HAS_NO_HW_DIVIDE is defined, for processors without any
	divide instructions.

2013-11-25  Oleg Endo  <olegendo@gcc.gnu.org>

	* config/sh/crt1.S (start): Don't do VBR_SETUP for SH2E.

2013-11-25  Rainer Orth  <ro@CeBiTec.Uni-Bielefeld.DE>

	* config/t-softfp (soft-fp-objects-base): New variable.
	(soft-fp-objects): Use it.

2013-11-23  David Edelson  <dje.gcc@gmail.com>
	    Andrew Dixie  <andrewd@gentrack.com>

	PR target/33704
	* config/rs6000/aixinitfini.c: New file.
	* config/rs6000/t-aix-cxa (LIB2ADD_ST): Add aixinitfini.c.
	* config/rs6000/libgcc-aix-cxa.ver (GCC_4.9): Add libgcc initfini
	symbols.

2013-11-22  Yuri Rumyantsev  <ysrumyan@gmail.com>

	* config/i386/cpuinfo.c (get_intel_cpu): Add Silvermont cases.

2013-11-18  Jan Hubicka  <jh@suse.cz>

	* libgcov-driver.c (run_accounted): Make global level static.
	(gcov_exit_merge_summary): Silence warning; do not clear
	run_accounted here.
	(gcov_exit): Clear it here.

	* libgcov-driver.c (gcov_exit_merge_summary): Fix setting
	run_accounted.

	* libgcov-driver.c (get_gcov_dump_complete): Update comments.
	(all_prg, crc32): Remove static vars.
	(gcov_exit_compute_summary): Rewrite to return crc32; do not clear
	all_prg.
	(gcov_exit_merge_gcda): Add crc32 parameter.
	(gcov_exit_merge_summary): Add crc32 and all_prg parameter;
	do not account run if it was already accounted.
	(gcov_exit_dump_gcov): Add crc32 and all_prg parameters.
	(gcov_exit): Initialize all_prg; update.

2013-11-15  Andreas Schwab  <schwab@linux-m68k.org>

	* configure: Regenerate.

2013-11-14  Ulrich Weigand  <Ulrich.Weigand@de.ibm.com>
	    Alan Modra  <amodra@gmail.com>

	* config/rs6000/linux-unwind.h (TOC_SAVE_SLOT): Define.
	(frob_update_context): Use it.

2013-11-14  Ulrich Weigand  <Ulrich.Weigand@de.ibm.com>
	    Alan Modra  <amodra@gmail.com>

	* config/rs6000/tramp.S [__powerpc64__ && _CALL_ELF == 2]:
	(trampoline_initial): Provide ELFv2 variant.
	(__trampoline_setup): Likewise.

	* config/rs6000/linux-unwind.h (frob_update_context): Do not
	check for AIX indirect function call sequence if _CALL_ELF == 2.

2013-11-14  Ulrich Weigand  <Ulrich.Weigand@de.ibm.com>
	    Alan Modra  <amodra@gmail.com>

	* config/rs6000/linux-unwind.h (get_regs): Do not support
	old kernel versions if _CALL_ELF == 2.
	(frob_update_context): Do not support PLT stub variants only
	generated by old linkers if _CALL_ELF == 2.

2013-11-14  Ulrich Weigand  <Ulrich.Weigand@de.ibm.com>
	    Alan Modra  <amodra@gmail.com>

	* config/rs6000/linux-unwind.h (ppc_fallback_frame_state): Correct
	location of CR save area for 64-bit little-endian systems.

2013-11-11  Eric Botcazou  <ebotcazou@adacore.com>

	* config.host (arm-wrs-vxworks): Replace arm/t-vxworks with arm/t-elf
	in tmake_file.
	* config/arm/t-vxworks: Delete.

2013-11-10  Kai Tietz  <ktietz@redhat.com>

	* config/i386/cygming-crtbegin.c (__gcc_register_frame):
	Increment load-count on use of LIBGCC_SONAME DLL.
	(hmod_libgcc): New static variable to hold handle of
	LIBGCC_SONAME DLL.
	(__gcc_deregister_frame): Decrement load-count of
	LIBGCC_SONAME DLL.

2013-11-08  Bernhard Reutner-Fischer  <aldot@gcc.gnu.org>

	* configure.ac (libgcc_cv_dfp): Extend check to probe fenv.h
	availability.
	* configure: Regenerate

2013-11-07  Uros Bizjak  <ubizjak@gmail.com>

	* config/i386/sfp-exceptions.c (__sfp_handle_exceptions): Handle
	FP_EX_DENORM.  Store result to volatile location after SSE division
	to close interrupt window.  Remove unneeded fwait after x87
	division since interrupt window will be closed by emitted fstp.
	Rewrite FP_EX_INEXACT handling.

2013-11-06  Joseph Myers  <joseph@codesourcery.com>

	* soft-fp/README: Update.
	* soft-fp/adddf3.c: Update from glibc.
	* soft-fp/addsf3.c: Likewise.
	* soft-fp/addtf3.c: Likewise.
	* soft-fp/divdf3.c: Likewise.
	* soft-fp/divsf3.c: Likewise.
	* soft-fp/divtf3.c: Likewise.
	* soft-fp/double.h: Likewise.
	* soft-fp/eqdf2.c: Likewise.
	* soft-fp/eqsf2.c: Likewise.
	* soft-fp/eqtf2.c: Likewise.
	* soft-fp/extenddftf2.c: Likewise.
	* soft-fp/extended.h: Likewise.
	* soft-fp/extendsfdf2.c: Likewise.
	* soft-fp/extendsftf2.c: Likewise.
	* soft-fp/extendxftf2.c: Likewise.
	* soft-fp/fixdfdi.c: Likewise.
	* soft-fp/fixdfsi.c: Likewise.
	* soft-fp/fixdfti.c: Likewise.
	* soft-fp/fixsfdi.c: Likewise.
	* soft-fp/fixsfsi.c: Likewise.
	* soft-fp/fixsfti.c: Likewise.
	* soft-fp/fixtfdi.c: Likewise.
	* soft-fp/fixtfsi.c: Likewise.
	* soft-fp/fixtfti.c: Likewise.
	* soft-fp/fixunsdfdi.c: Likewise.
	* soft-fp/fixunsdfsi.c: Likewise.
	* soft-fp/fixunsdfti.c: Likewise.
	* soft-fp/fixunssfdi.c: Likewise.
	* soft-fp/fixunssfsi.c: Likewise.
	* soft-fp/fixunssfti.c: Likewise.
	* soft-fp/fixunstfdi.c: Likewise.
	* soft-fp/fixunstfsi.c: Likewise.
	* soft-fp/fixunstfti.c: Likewise.
	* soft-fp/floatdidf.c: Likewise.
	* soft-fp/floatdisf.c: Likewise.
	* soft-fp/floatditf.c: Likewise.
	* soft-fp/floatsidf.c: Likewise.
	* soft-fp/floatsisf.c: Likewise.
	* soft-fp/floatsitf.c: Likewise.
	* soft-fp/floattidf.c: Likewise.
	* soft-fp/floattisf.c: Likewise.
	* soft-fp/floattitf.c: Likewise.
	* soft-fp/floatundidf.c: Likewise.
	* soft-fp/floatundisf.c: Likewise.
	* soft-fp/floatunditf.c: Likewise.
	* soft-fp/floatunsidf.c: Likewise.
	* soft-fp/floatunsisf.c: Likewise.
	* soft-fp/floatunsitf.c: Likewise.
	* soft-fp/floatuntidf.c: Likewise.
	* soft-fp/floatuntisf.c: Likewise.
	* soft-fp/floatuntitf.c: Likewise.
	* soft-fp/gedf2.c: Likewise.
	* soft-fp/gesf2.c: Likewise.
	* soft-fp/getf2.c: Likewise.
	* soft-fp/ledf2.c: Likewise.
	* soft-fp/lesf2.c: Likewise.
	* soft-fp/letf2.c: Likewise.
	* soft-fp/muldf3.c: Likewise.
	* soft-fp/mulsf3.c: Likewise.
	* soft-fp/multf3.c: Likewise.
	* soft-fp/negdf2.c: Likewise.
	* soft-fp/negsf2.c: Likewise.
	* soft-fp/negtf2.c: Likewise.
	* soft-fp/op-1.h: Likewise.
	* soft-fp/op-2.h: Likewise.
	* soft-fp/op-4.h: Likewise.
	* soft-fp/op-8.h: Likewise.
	* soft-fp/op-common.h: Likewise.
	* soft-fp/quad.h: Likewise.
	* soft-fp/single.h: Likewise.
	* soft-fp/soft-fp.h: Likewise.
	* soft-fp/subdf3.c: Likewise.
	* soft-fp/subsf3.c: Likewise.
	* soft-fp/subtf3.c: Likewise.
	* soft-fp/truncdfsf2.c: Likewise.
	* soft-fp/trunctfdf2.c: Likewise.
	* soft-fp/trunctfsf2.c: Likewise.
	* soft-fp/trunctfxf2.c: Likewise.
	* soft-fp/unorddf2.c: Likewise.
	* soft-fp/unordsf2.c: Likewise.
	* soft-fp/unordtf2.c: Likewise.

2013-11-05  Uros Bizjak  <ubizjak@gmail.com>

	* config/i386/32/sfp-machine.h (_FP_MUL_MEAT_S): Define.
	(_FP_MUL_MEAT_D): Ditto.
	(_FP_DIV_MEAT_S): Ditto.
	(_FP_DIV_MEAT_D): Ditto.
	* config.host (i[34567]86-*-rtems*): Remove i386/t-softfp, add
	t-softfp-sfdf and t-softfp to tmake_file.

2013-11-03  Uros Bizjak  <ubizjak@gmail.com>

	* config/i386/crtfastmath.c: Compile only for !_SOFT_FLOAT.
	* config/i386/crtprec.c: Ditto.

2013-10-31  Chung-Ju Wu  <jasonwucj@gmail.com>
	    Shiva Chen  <shiva0217@gmail.com>

	* config.host (nds32*-elf*): Add nds32 target.
	* config/nds32 : New directory and files.

2013-10-16  Hans-Peter Nilsson  <hp@axis.com>

	For CRIS ports, switch to soft-fp.  Improve arit.c and longlong.h.
	* config.host (cpu_type) <Setting default>: Add entry for
	crisv32-*-*.
	(tmake_file) <crisv32-*-elf, cris-*-elf, cris-*-linux*>
	<crisv32-*-linux*>: Adjust.
	* longlong.h: Wrap the whole CRIS section in a single
	defined(__CRIS__) conditional.  Add comment about add_ssaaaa
	and sub_ddmmss.
	(COUNT_LEADING_ZEROS_0): Define when count_leading_zeros is
	defined.
	[__CRIS__] (__umulsidi3): Define.
	[__CRIS__] (umul_ppmm): Define in terms of __umulsidi3.
	* config/cris/sfp-machine.h: New file.
	* config/cris/umulsidi3.S: New file.
	* config/cris/t-elfmulti (LIB2ADD_ST): Add umulsidi3.S.
	* config/cris/arit.c (SIGNMULT): New macro.
	(__Div, __Mod): Use SIGNMULT instead of naked multiplication.
	* config/cris/mulsi3.S: Tweak to avoid redundant register-copying;
	saving 3 out of originally 33 cycles from the fastest
	path, 3 out of 54 from the medium path and one from the longest
	path.  Improve comments.

2013-10-15  Richard Sandiford  <rdsandiford@googlemail.com>

	* sync.c: Remove static aliases and define each function directly
	under its real name.

2013-10-02  John David Anglin  <danglin@gcc.gnu.org>

	* config.host (hppa*64*-*-linux*): Define extra_parts.
	(hppa*-*-linux*): Likewise.

2013-10-02  Joern Rennecke  <joern.rennecke@embecosm.com>

	* config/arc/crtgend.S: Add 2013 to Copyright years.
	* config/arc/gmon/atomic.h: Likewise.
	* config/arc/gmon/auxreg.h: Likewise.
	* config/arc/gmon/sys/gmon_out.h: Likewise.
	* config/arc/gmon/sys/gmon.h: Likewise.
	* config/arc/gmon/prof-freq.c: Likewise.
	* config/arc/gmon/mcount.c: Likewise.
	* config/arc/gmon/prof-freq-stub.S: Likewise.
	* config/arc/gmon/gmon.c: Likewise.
	* config/arc/gmon/machine-gmon.h: Likewise.
	* config/arc/gmon/profil.S: Likewise.
	* config/arc/gmon/dcache_linesz.S: Likewise.
	* config/arc/crtg.S: Likewise.
	* config/arc/ieee-754/arc600-mul64/divsf3.S: Likewise.
	* config/arc/ieee-754/arc600-mul64/divdf3.S: Likewise.
	* config/arc/ieee-754/adddf3.S: Likewise.
	* config/arc/ieee-754/truncdfsf2.S: Likewise.
	* config/arc/ieee-754/fixsfsi.S: Likewise.
	* config/arc/ieee-754/gtsf2.S: Likewise.
	* config/arc/ieee-754/floatsisf.S: Likewise.
	* config/arc/ieee-754/arc600-dsp/divsf3.S: Likewise.
	* config/arc/ieee-754/arc600-dsp/divdf3.S: Likewise.
	* config/arc/ieee-754/arc600-dsp/mulsf3.S: Likewise.
	* config/arc/ieee-754/fixdfsi.S: Likewise.
	* config/arc/ieee-754/addsf3.S: Likewise.
	* config/arc/ieee-754/gesf2.S: Likewise.
	* config/arc/ieee-754/floatsidf.S: Likewise.
	* config/arc/ieee-754/extendsfdf2.S: Likewise.
	* config/arc/ieee-754/divtab-arc-df.c: Likewise.
	* config/arc/ieee-754/gtdf2.S: Likewise.
	* config/arc/ieee-754/fixunsdfsi.S: Likewise.
	* config/arc/ieee-754/uneqdf2.S: Likewise.
	* config/arc/ieee-754/divsf3-stdmul.S: Likewise.
	* config/arc/ieee-754/uneqsf2.S: Likewise.
	* config/arc/ieee-754/arc-ieee-754.h: Likewise.
	* config/arc/ieee-754/divtab-arc-sf.c: Likewise.
	* config/arc/ieee-754/eqdf2.S: Likewise.
	* config/arc/ieee-754/ordsf2.S: Likewise.
	* config/arc/ieee-754/divsf3.S: Likewise.
	* config/arc/ieee-754/divdf3.S: Likewise.
	* config/arc/ieee-754/floatunsidf.S: Likewise.
	* config/arc/ieee-754/orddf2.S: Likewise.
	* config/arc/ieee-754/eqsf2.S: Likewise.
	* config/arc/ieee-754/gedf2.S: Likewise.
	* config/arc/crtn.S: Likewise.
	* config/arc/crti.S: Likewise.
	* config/arc/t-arc700-uClibc: Likewise.
	* config/arc/asm.h: Likewise.
	* config/arc/libgcc-excl.ver: Likewise.
	* config/arc/t-arc-newlib: Likewise.
	* config/arc/divtab-arc700.c: Likewise.
	* config/arc/initfini.c: Likewise.
	* config/arc/fp-hack.h: Likewise.

2013-10-01  Joern Rennecke  <joern.rennecke@embecosm.com>
	    Diego Novillo  <dnovillo@google.com>

	* config/arc/gmon/mcount.c (_MCOUNT_DECL): Comment typo fix.
	* config/arc/ieee-754/arc600-dsp/muldf3.S (.Linf_denorm): Likewise.
	* config/arc/ieee-754/arc600-mul64/muldf3.S (.Linf_denorm): Likewise.
	* config/arc/ieee-754/muldf3.S (.Linf_denorm): Likewise.

2013-10-01  Joern Rennecke  <joern.rennecke@embecosm.com>
	    Brendan Kehoe  <brendan@zen.org>
	    Simon Cook  <simon.cook@embecosm.com>

	* config.host (arc*-*-elf*, arc*-*-linux-uclibc*): New configurations.
	* config/arc: New directory.
	* longlong.h [__arc__] (umul_ppmm): Remove.
	[__arc__] (__umulsidi3): Define.
	[__arc__ && __ARC_NORM__] (count_leading_zeroes): Define.
	[__arc__ && __ARC_NORM__] (COUNT_LEADING_ZEROS_0): Likewise.

2013-09-17  Jacek Caban  <jacek@codeweavers.com>

	* config/i386/gthr-win32.c: CreateSemaphoreW instead of
	CreateSemaphoreA.
	* config/i386/gthr-win32.h: Likewise.

2013-09-16  DJ Delorie  <dj@redhat.com>

	* config/rl78/vregs.h: Add G10 register definitions.
	* config/rl78/lib2mul.c: Enable for RL78/G10.
	* config/rl78/lib2div.c: Likewise.
	* config/rl78/lshrsi3.S: Use vregs.h.
	* config/rl78/cmpsi2.S: Likewise.
	* config/rl78/trampoline.S: Likewise.
	* config/rl78/mulsi2.S: Likewise.  Disable for RL78/G10.

2013-09-14  DJ Delorie  <dj@redhat.com>
	    Nick Clifton  <nickc@redhat.com>

	* config/rl78/mulsi3.S: Remove a few unneeded moves and branches.
	* config/rl78/vregs.h: New.
	* config/rl78/signbit.S: New file.  Implements signbit function.
	* config/rl78/divmodsi.S: New.
	* config/rl78/divmodhi.S: New.
	* config/rl78/divmodqi.S: New.
	* config/rl78/t-rl78: Build them here...
	* config/rl78/lib2div.c: ...but not here.

2013-09-12  DJ Delorie  <dj@redhat.com>

	* config.host (msp*-*-elf): New.
	* config/msp430/: New port.

2013-08-18  Iain Sandoe  <iain@codesourcery.com>

	PR gcov-profile/58127
	* libgcov.c (__gcov_indirect_call_callee): Don't make this a
	__thread var for emulated TLS.
	(__gcov_indirect_call_counters): Likewise.

2013-08-16  Maciej W. Rozycki  <macro@codesourcery.com>
	    Catherine Moore  <clm@codesourcery.com>
	    Richard Sandiford  <rdsandiford@googlemail.com>

	* config/mips/mips16.S (CE_STARTFN, CE_ENDFN): New macros.
	(RET_FUNCTION): Use them in place of STARTFN and ENDFN.
	(CALL_STUB_NO_RET): Likewise.
	(CALL_STUB_RET): Likewise.
	* config/mips/libgcc-mips16.ver: Remove __mips16_call_stub and
	__mips16_ret call/return stub symbols.
	* config.host <mips*-*-linux>: For non-R5900 add t-slibgcc-libgcc
	to tmake_file.

2013-08-13  Maciej W. Rozycki  <macro@codesourcery.com>

	* config.host <mips*-*-linux*>: Remove a stray comment.

2013-08-10  Jan Hubicka  <jh@suse.cz>

	Work around binutils PR14342
	* Makefile.in: Add _gcov_indirect_call_profiler_v2 symbol.
	* libgcov.c (L_gcov_indirect_call_profiler): Restore original API.
	(L_gcov_indirect_call_profiler_v2): New.

2013-08-06  Jan Hubicka  <jh@suse.cz>

	* libgcov.c (__gcov_indirect_call_callee,
	__gcov_indirect_call_counters): New global vars.
	(__gcov_indirect_call_profiler): replace by ...
	(__gcov_indirect_call_profiler_v2) ... this one.

2013-08-06  Caroline Tice  <cmtice@google.com>

	* config.host (extra_parts): Add vtv_start.o, vtv_end.o
	vtv_start_preinit.o and vtv_end_preinit.o.
	* configure.ac: Add code to check/set enable_vtable_verify.
	* Makefile.in: Add rules to build vtv_*.o, if enable_vtable_verify is
	true.
	* vtv_start_preinit.c: New file.
	* vtv_end_preinit.c: New file.
	* vtv_start.c: New file.
	* vtv_end.c: New file.
	* configure: Regenerated.

2013-08-01  Maxim Kuvyrkov  <maxim@kugelworks.com>

	* config/aarch64/sfp-machine.h, config/aarch64/sync-cache.c,
	* config/i386/cpuinfo.c, config/ia64/unwind-ia64.h,
	* config/mips/vr4120-div.S: Fix license from GPL-3.0+ to
	GPL-3.0-with-GCC-exception.

2013-07-30  Maciej W. Rozycki  <macro@codesourcery.com>

	* config/mips/mips16.S (DELAYf): Alias to DELAYt for the MIPS IV
	ISA and up.

2013-07-23  Andreas Krebbel  <Andreas.Krebbel@de.ibm.com>

	* config/s390/linux-unwind.h: Use the proper dwarf to hard reg
	mapping for FPRs when creating the fallback framestate.

2013-07-19  Georg-Johann Lay  <avr@gjlay.de>

	PR target/57516
	* config/avr/lib1funcs-fixed.S (__roundqq3, __rounduqq3)
	(__round_s2_const, __round_u2_const)
	(__round_s4_const, __round_u4_const, __round_x8):
	Saturate result if addition result cannot be represented.

2013-07-15  Matthias Klose  <doko@ubuntu.com>

	* libgcc2.c: Don't include <limits.h>.

2013-07-09  Janis Johnson  <janisjo@codesourcery.com>

	* config.host (powerpc-*-eabispe*): Add t-fdpbit to tmake_file.

2013-07-06  Jakub Jelinek  <jakub@redhat.com>

	PR target/29776
	* libgcc2.c (__floattisf): Avoid undefined signed overflow.

2013-06-28  Jakub Jelinek  <jakub@redhat.com>

	PR middle-end/36041
	* libgcc2.c (POPCOUNTCST2, POPCOUNTCST4, POPCOUNTCST8, POPCOUNTCST):
	Define.
	(__popcountSI2): For __SIZEOF_INT__ > 2 targets use arithmetics
	instead of table lookups.
	(__popcountDI2): Likewise.

2013-06-25  Chung-Ju Wu  <jasonwucj@gmail.com>

	* Makefile.in (clean, distclean): Remove auto-target.h and stamp-h
	correctly.

2013-06-21  Joseph Myers  <joseph@codesourcery.com>

	PR other/53317
	* soft-fp/adddf3.c: Update from glibc.
	* soft-fp/addsf3.c: Likewise.
	* soft-fp/addtf3.c: Likewise.
	* soft-fp/divdf3.c: Likewise.
	* soft-fp/divsf3.c: Likewise.
	* soft-fp/divtf3.c: Likewise.
	* soft-fp/double.h: Likewise.
	* soft-fp/eqdf2.c: Likewise.
	* soft-fp/eqsf2.c: Likewise.
	* soft-fp/eqtf2.c: Likewise.
	* soft-fp/extenddftf2.c: Likewise.
	* soft-fp/extended.h: Likewise.
	* soft-fp/extendsfdf2.c: Likewise.
	* soft-fp/extendsftf2.c: Likewise.
	* soft-fp/fixdfdi.c: Likewise.
	* soft-fp/fixdfsi.c: Likewise.
	* soft-fp/fixsfdi.c: Likewise.
	* soft-fp/fixsfsi.c: Likewise.
	* soft-fp/fixtfdi.c: Likewise.
	* soft-fp/fixtfsi.c: Likewise.
	* soft-fp/fixunsdfdi.c: Likewise.
	* soft-fp/fixunsdfsi.c: Likewise.
	* soft-fp/fixunssfdi.c: Likewise.
	* soft-fp/fixunssfsi.c: Likewise.
	* soft-fp/fixunstfdi.c: Likewise.
	* soft-fp/fixunstfsi.c: Likewise.
	* soft-fp/floatdidf.c: Likewise.
	* soft-fp/floatdisf.c: Likewise.
	* soft-fp/floatditf.c: Likewise.
	* soft-fp/floatsidf.c: Likewise.
	* soft-fp/floatsisf.c: Likewise.
	* soft-fp/floatsitf.c: Likewise.
	* soft-fp/floatundidf.c: Likewise.
	* soft-fp/floatundisf.c: Likewise.
	* soft-fp/floatunditf.c: Likewise.
	* soft-fp/floatunsidf.c: Likewise.
	* soft-fp/floatunsisf.c: Likewise.
	* soft-fp/floatunsitf.c: Likewise.
	* soft-fp/gedf2.c: Likewise.
	* soft-fp/gesf2.c: Likewise.
	* soft-fp/getf2.c: Likewise.
	* soft-fp/ledf2.c: Likewise.
	* soft-fp/lesf2.c: Likewise.
	* soft-fp/letf2.c: Likewise.
	* soft-fp/muldf3.c: Likewise.
	* soft-fp/mulsf3.c: Likewise.
	* soft-fp/multf3.c: Likewise.
	* soft-fp/negdf2.c: Likewise.
	* soft-fp/negsf2.c: Likewise.
	* soft-fp/negtf2.c: Likewise.
	* soft-fp/op-1.h: Likewise.
	* soft-fp/op-2.h: Likewise.
	* soft-fp/op-4.h: Likewise.
	* soft-fp/op-8.h: Likewise.
	* soft-fp/op-common.h: Likewise.
	* soft-fp/quad.h: Likewise.
	* soft-fp/single.h: Likewise.
	* soft-fp/soft-fp.h: Likewise.
	* soft-fp/subdf3.c: Likewise.
	* soft-fp/subsf3.c: Likewise.
	* soft-fp/subtf3.c: Likewise.
	* soft-fp/truncdfsf2.c: Likewise.
	* soft-fp/trunctfdf2.c: Likewise.
	* soft-fp/trunctfsf2.c: Likewise.
	* soft-fp/unorddf2.c: Likewise.
	* soft-fp/unordsf2.c: Likewise.
	* soft-fp/unordtf2.c: Likewise.
	* config/aarch64/sfp-machine.h (_FP_QNANNEGATEDP): Define to 0.
	* config/arm/sfp-machine.h (_FP_QNANNEGATEDP): Likewise.
	* config/c6x/sfp-machine.h (_FP_QNANNEGATEDP): Likewise.
	* config/i386/sfp-machine.h (_FP_QNANNEGATEDP): Likewise.
	* config/ia64/sfp-machine.h (_FP_QNANNEGATEDP): Likewise.
	* config/lm32/sfp-machine.h (_FP_QNANNEGATEDP): Likewise.
	* config/moxie/sfp-machine.h (_FP_QNANNEGATEDP): Likewise.
	* config/rs6000/sfp-machine.h (_FP_QNANNEGATEDP): Likewise.
	* config/score/sfp-machine.h (_FP_QNANNEGATEDP): Likewise.
	* config/tilegx/sfp-machine32.h (_FP_QNANNEGATEDP): Likewise.
	* config/tilegx/sfp-machine64.h (_FP_QNANNEGATEDP): Likewise.
	* config/tilepro/sfp-machine.h (_FP_QNANNEGATEDP): Likewise.

2013-06-16  Jürgen Urban  <JuergenUrban@gmx.de>

	* config/mips/lib2funcs.c: New file.
	* config/mips/t-mips (LIB2ADD_ST): Add it.

2013-06-09  Oleg Endo  <olegendo@gcc.gnu.org>

	PR target/6526
	* config/sh/lib1funcs.S (sdivsi3_i4, udivsi3_i4): Do not change bits
	other than FPSCR.PR and FPSCR.SZ.  Add SH4A implementation.

2013-06-08  Walter Lee  <walt@tilera.com>

	* config/tilepro/atomic.h: Don't include stdint.h or features.h.
	Replace int64_t with long long.  Add __extension__ where
	appropriate.
	* config/tilepro/atomic.c: Include config.h.

2013-06-06  Douglas B Rupp  <rupp@adacore.com>

	* config.host (arm-wrs-vxworks): Configure with other soft float.

2013-06-04  Jürgen Urban  <JuergenUrban@gmx.de>

	* config.host (mipsr5900-*-elf*, mipsr5900el-*-elf*, mips64r5900-*-elf*)
	(mips64r5900el-*-elf*): New configurations.

2013-06-04  Alan Modra  <amodra@gmail.com>

	* config/rs6000/ibm-ldouble.c: Enable for little-endian.

2013-06-03  Yuri Rumyantsev  <yuri.s.rumyantsev@intel.com>

	* config/i386/cpuinfo.c (INTEL_SLM): New enum value.

2013-05-28  Eric Botcazou  <ebotcazou@adacore.com>

	* config/sparc/sol2-unwind.h (MD_FALLBACK_FRAME_STATE_FOR): Do not set
	fs->signal_frame for SIGFPE raised for IEEE-754 exceptions.
	* config/i386/sol2-unwind.h (x86_fallback_frame_state): Likewise.

2013-05-22  Eric Botcazou  <ebotcazou@adacore.com>

	* config.host (powerpc-*-elf*): Add rs6000/t-savresfgpr to tmake_file.
	(powerpc-wrs-vxworks): Likewise.

2013-05-22  Eric Botcazou  <ebotcazou@adacore.com>

	* config/sparc/sol2-unwind.h (sparc64_frob_update_context): Do it for
	signal frames as well.
	(MD_FALLBACK_FRAME_STATE_FOR): Do minor cleanups throughout and add the
	STACK_BIAS to the CFA offset.

2013-05-17  Richard Henderson  <rth@redhat.com>

	PR target/49146
	* unwind-dw2.c (UNWIND_COLUMN_IN_RANGE): New macro.
	(execute_cfa_program): Use it when storing to fs->regs.

2013-05-08  Kai Tietz  <ktietz@redhat.com>

	* config/i386/cygming-crtbegin.c (__register_frame_info): Make weak.
	(__deregister_frame_info): Likewise.

2013-05-06  Thomas Schwinge  <thomas@codesourcery.com>

	* fp-bit.c (unpack_d, pack_d): Properly preserve and restore a
	NaN's payload.

	* fp-bit.h [FLOAT] (QUIET_NAN): Correct value.

2013-04-25  Alan Modra  <amodra@gmail.com>

	* config.host: Match little-endian powerpc-linux.

2013-04-19  Yufeng Zhang  <yufeng.zhang@arm.com>

	* config/aarch64/sfp-machine.h (_FP_W_TYPE): Change to define
	as 'unsigned long long' instead of 'unsigned long'.
	(_FP_WS_TYPE): Change to define as 'signed long long' instead of
	'signed long'.

2013-04-10  Julian Brown  <julian@codesourcery.com>

	* config/arm/linux-atomic.c (SUBWORD_SYNC_OP, SUBWORD_VAL_CAS)
	(SUBWORD_TEST_AND_SET): Use signed char/short types instead of
	unsigned char/unsigned short.
	(__sync_val_compare_and_swap_{1,2}): Handle signed argument.

2013-04-06  John David Anglin  <dave.anglin@nrc-cnrc.gc.ca>

	PR other/55274
	* config/t-slibgcc-hpux (SHLIB_MAPFILES): Define.

2013-04-04  Meador Inge  <meadori@codesourcery.com>

	* config/arm/bpabi.S (aeabi_ldivmod): Add DWARF information for
	computing the location of the link register.
	(aeabi_uldivmod): Ditto.

2013-03-27  Kai Tietz  <ktietz@redhat.com>

	* config.host: Add support for cygwin x64 target.
	* configure: Regenerated.

2013-03-26  Walter Lee  <walt@tilera.com>

	* config/tilegx/t-crtstuff: Add -fno-asynchronous-unwind-tables
	-mcmodel=large to CRTSTUFF_T_CFLAGS_S variable.

2013-03-25  Kai Tietz  <ktietz@redhat.com>

	* config/i386/cygwin.S: Replace use of _WIN64 by __x86_64__.

2013-03-20  Robert Mason  <rbmj@verizon.net>

	* config/vxlib-tls.c (__gthread_get_tsd_data,)
	(__gthread_set_tsd_data, __gthread_enter_tsd_dtor_context,)
	(__gthread_leave_tsd_dtor_context): Add prototypes.
	(tls_delete_hook): Update.

2013-03-20  Catherine Moore  <clm@codesourcery.com>
	    Joseph Myers  <joseph@codesourcery.com>
	    Chao-ying Fu  <fu@mips.com>

	* config/mips/mips16.S:  Don't build for microMIPS.
	* config/mips/linux-unwind.h: Handle microMIPS frame.
	* config/mips/crtn.S (fini, init): New labels.

2013-03-14  Jakub Jelinek  <jakub@redhat.com>

	PR tree-optimization/53265
	* unwind-dw2.c (execute_cfa_program): Avoid
	-Waggressive-array-optimizations warnings for DW_CFA_GNU_window_save
	on targets with DWARF_FRAME_REGISTERS < 32.

2013-03-13  Oleg Endo  <olegendo@gcc.gnu.org>

	PR target/49880
	* config/sh/lib1funcs.S (sdivsi3_i4, udivsi3_i4): Enable for SH2A.
	(sdivsi3, udivsi3): Remove SH4 check and always compile these functions.

2013-03-07  Sriraman Tallam  <tmsriram@google.com>

	* config/i386/cpuinfo.c (get_intel_cpu): Fix cpuid codes for
	sandybridge processors.

2013-03-06  Oleg Endo  <olegendo@gcc.gnu.org>

	PR target/56529
	* config/sh/lib1funcs.S (udivsi3_i4i, sdivsi3_i4i): Add __SH2A__ to
	inclusion list.

2013-03-04  Edgar E. Iglesias  <edgar.iglesias@gmail.com>

	* config/microblaze/crti.S: Setup stack protection at entry

2013-03-04  Georg-Johann Lay  <avr@gjlay.de>

	* config/avr/lib1funcs.S (__ashrdi3, __lshrdi3, __ashldi3)
	(__rotldi3): Shift bytewise if applicable.

2013-03-01  James Greenhalgh  <james.greenhalgh@arm.com>

	* config/aarch64/sync-cache.c
	(__aarch64_sync_cache_range): Silence warnings.

2013-02-25  Catherine Moore  <clm@codesourcery.com>

	Revert:
	2013-02-24  Catherine Moore  <clm@codesourcery.com>
	    Joseph Myers  <joseph@codesourcery.com>
	    Chao-ying Fu  <fu@mips.com>

	* config/mips/mips16.S:  Don't build for microMIPS.
	* config/mips/linux-unwind.h: Handle microMIPS frame.
	* config/mips/crtn.S (fini, init): New labels.

2013-02-24  Catherine Moore  <clm@codesourcery.com>
	    Joseph Myers  <joseph@codesourcery.com>
	    Chao-ying Fu  <fu@mips.com>

	* config/mips/mips16.S:  Don't build for microMIPS.
	* config/mips/linux-unwind.h: Handle microMIPS frame.
	* config/mips/crtn.S (fini, init): New labels.

2012-02-19  Edgar E. Iglesias  <edgar.iglesias@gmail.com>
	* config/microblaze/modsi3.S (modsi3): Fix case with 0x80000000
	as dividend.

2013-02-16  Alan Modra  <amodra@gmail.com>

	PR target/55431
	* config/rs6000/linux-unwind.h (ppc_linux_aux_vector): Delete.
	(ppc_fallback_frame_state): Always set up save locations for fp
	and altivec.  Don't bother with non-callee-saved regs, r0-r13
	except for r2 on ppc64, fr0-fr13, v0-v19, vscr.

2013-02-12  Georg-Johann Lay  <avr@gjlay.de>

	PR target/54222
	* config/avr/t-avr (LIB2FUNCS_EXCLUDE): Add: _usmulUHA, _usmulUSA,
	_ssmulHA, _ssmulSA.
	(LIB1ASMFUNCS): Add: _muldi3_6, _mulsidi3, _umulsidi3, _usmuluha3,
	_ssmulha3, _usmulusa3, _ssmulsa3.
	* config/avr/lib1funcs.S (__muldi3_6): Break out of __muldi3.
	(__muldi3): XCALL __muldi3_6 instead of rcall.
	(__umulsidi3, __mulsidi3): New functions.
	(do_prologue_saves, do_epilogue_restores): New .macros.
	(__divdi3_moddi3): Use them.
	* config/avr/lib1funcs-fixed.S (__usmuluha3, __ssmulha3)
	(__usmulusa3, __ssmulsa3): New functions.

2013-02-11  Iain Sandoe  <iain@codesourcery.com>
	    Jack Howarth  <howarth@bromo.med.uc.edu>
	    Patrick Marlier  <patrick.marlier@gmail.com>

	PR libitm/55693
	* config/darwin-crt-tm.c: Remove dummy functions hack.

2013-02-08  Georg-Johann Lay  <avr@gjlay.de>

	PR target/54222
	* config/avr/lib2funcs.c: New C sources for modules for libgcc.a.
	* config/avr/lib2-object.mk: New iterator to build objects from it.
	* config/avr/t-avr: Iterate lib2-object.mk to build objects from
	lib2funcs.c.
	(LIB2FUNCS_EXCLUDE): Add _clrsbdi2.
	(LIB1ASMFUNCS): Add: _ssabs_1, _mask1, _ret, _roundqq3, _rounduqq3,
	_round_s2, _round_u2, _round_2_const, _addmask_2, _round_s4,
	_round_u4, _round_4_const, _addmask_4, _round_x8, _rounddq3
	_roundudq3, _roundda3 _rounduda3, _roundta3 _rounduta3.
	* config/avr/lib1funcs-fixed.S: Implement them.

2013-02-04  Richard Sandiford  <rdsandiford@googlemail.com>

	Update copyright years.

2013-02-01  David Edelsohn  <dje.gcc@gmail.com>

	PR target/54601
	* config.host (powerpc-ibm-aix[56789]): Add t-aix-cxa to tmake_file.
	Add crtcxa to extra_parts.
	* config/rs6000/exit.h: New file.
	* config/rs6000/cxa_atexit.c: New file.
	* config/rs6000/cxa_finalize.c: New file.
	* config/rs6000/crtcxa.c: New file.
	* config/rs6000/t-aix-cxa: New file.
	* config/rs6000/libgcc-aix-cxa.ver: New file.

2013-01-31  Nick Clifton  <nickc@redhat.com>

	* config/v850/lib1funcs.S: Add support for e3v5 architecture
	variant.

2013-01-29  Georg-Johann Lay  <avr@gjlay.de>

	PR target/54222
	* config/avr/t-avr (LIB2FUNCS_EXCLUDE): Add:
	_mulQQ,  _mulHQ,  _mulHA,  _mulSA,
	_mulUQQ, _mulUHQ, _mulUHA, _mulUSA,
	_divQQ,  _divHQ,  _divHA,  _divSA,
	_divUQQ, _divUHQ, _divUHA, _divUSA.

2013-01-26  David Holsgrove  <david.holsgrove@xilinx.com>

	* config.host(microblaze*-linux*): tmake_file: Remove
	t-slibgcc-nolc-override, add t-slibgcc-libgcc.
	* config/microblaze/t-microblaze: Set LIB2FUNCS_EXCLUDE
	to exclude functions from being built with libgcc.c and use
	the microblaze assembly.

2013-01-26  Edgar E. Iglesias  <edgar.iglesias@gmail.com>

	* config.host (microblaze*-*-*): Rename microblaze*-*-elf, update
	extra_parts.

2013-01-17  Yufeng Zhang  <yufeng.zhang@arm.com>

	* config/aarch64/sync-cache.c (__aarch64_sync_cache_range): Cast the
	results of (dcache_lsize - 1) and (icache_lsize - 1) to the type
	__UINTPTR_TYPE__; also cast 'base' to the same type before the
	alignment operation.

2013-01-15  Sofiane Naci  <sofiane.naci@arm.com>

	* config/aarch64/sync-cache.c (__aarch64_sync_cache_range): Update
	loop start address for cache clearing.

2013-01-14  Georg-Johann Lay  <avr@gjlay.de>

	* config/avr/lib1funcs.S: Remove trailing blanks.
	* config/avr/lib1funcs-fixed.S: Ditto.

2013-01-14  Georg-Johann Lay  <avr@gjlay.de>

	* config/avr/avr-lib.h: Add GPL copyright notice.

2013-01-14  Georg-Johann Lay  <avr@gjlay.de>

	* fixed-bit.c (SATFRACT) <FROM_TYPE=1, TO_TYPE=4>: Only
	declare / set min_low, min_high if TO_MODE_UNSIGNED == 0.
	(SATFRACT) <FROM_TYPE=TO_TYPE=4>: Only declare / set min_low,
	min_high if FROM_MODE_UNSIGNED == 0 and TO_MODE_UNSIGNED == 0.

2013-01-07  Mark Kettenis  <kettenis@openbsd.org>

	* config.host (i[34567]86-*-openbsd* and x86_64-*-openbsd*):
	Add to lists of i[34567]86-*-* and x86_64-*-* soft-fp targets.

2013-01-04  Nick Clifton  <nickc@redhat.com>

	* config/v850/lib1funcs.S: Only provide CALLT support functions if
	the CALLT instruction is supported.

2012-12-20  Jonathan Wakely  <jwakely.gcc@gmail.com>

	* gthr.h (__gthread_cond_timedwait_recursive): Do not require.
	* gthr-posix.h (__gthread_cond_timedwait_recursive): Remove.

2012-12-13  John Tytgat  <John@bass-software.com>

	* config/arm/fp16.c (__gnu_f2h_internal): Fix inaccuracy when aexp
	is 25.

2012-12-12  Jakub Jelinek  <jakub@redhat.com>

	PR libgcc/55451
	* fixed-bit.c (FIXED_SSADD, FIXED_SSSUB, FIXED_SSNEG): Avoid
	undefined signed overflows.

2012-12-09  Uros Bizjak  <ubizjak@gmail.com>

	PR target/55344
	* config/alpha/linux-unwind.h: Disable when inhibit_libc is defined.

2012-12-06  Uros Bizjak  <ubizjak@gmail.com>

	* config/i386/sfp-machine.h (FP_EX_ALL): Define.
	(FP_TRAPPING_EXCEPTIONS): Define.
	* config/i386/32/sfp-machine.h (FP_EX_SHIFT): Define.
	* config/i386/64/sfp-machine.h (FP_EX_SHIFT): Ditto.

2012-12-04  Richard Henderson  <rth@redhat.com>

	PR bootstrap/55571
	* Makefile.in (libgcc_s.so): Depend on and link with libgcc.a.

2012-12-04  Marcus Shawcroft  <marcus.shawcroft@arm.com>

	* config/aarch64/sfp-machine.h (FP_EX_ALL): Define.
	(FP_EX_SHIFT): Define.
	(FP_TRAPPING_EXCEPTIONS): Define.

2012-12-04  Marcus Shawcroft  <marcus.shawcroft@arm.com>

	* config/aarch64/sfp-machine.h (FP_RND_MASK): Define.
	(FP_ROUNDMODE): Use FP_RND_MASK.
	* config/aarch64/sfp-exceptions.c: New.
	* config/aarch64/sfp-machine.h (FP_HANDLE_EXCEPTIONS):
	Use __sfp_handle_exceptions.

2012-12-04  Richard Earnshaw  <rearnsha@arm.com>

	* config.host: (arm*-*-freebsd*): Remove.
	(arm*-*-linux*, arm*-*-uclinux*): Simplify logic.
	(arm*-*-elf*): Remove.
	(arm*-*-wince-pe*): Remove.
	* arm/unwind-arm.c (struct fpa_reg): Delete.
	(struct fpa_regs): Delete.
	(phase1_vrs): Remove fpa element.
	(_Unwind_VRS_Get): Remove _UVRSC_FPA.
	(_Unwind_VRS_Set, _Unwind_VRS_Pop): Likewise.
	* arm/pr-support.c (__gnu_unwind_execute): Remove FPA support.
	* ieee754-sf.S (floatundisf): Remove FPA support.
	(floatdisf): Likewise.
	* ieee75f-df.S (floatundidf): Likewise.
	(floatdidf): Likewise.

2012-11-29  Kai Tietz  <ktietz@redhat.com>

	PR target/55445
	* unwind-c.c (__SEH__): Make sure SjLj isn't active.
	* unwind-generic.h: Likewise.
	* unwind-seh.c: Likewise.

2012-11-28  Richard Henderson  <rth@redhat.com>

	PR libgcc/48076
	* emutls.c (__emutls_get_address): Avoid race condition between
	obj->loc.offset read and emutls_key initialization.

2012-11-22  Georg-Johann Lay  <avr@gjlay.de>

	Adjust decimal point of signed accum mode to GCC default.

	PR target/54222
	* config/avr/t-avr (LIB1ASMFUNCS): Add _fractsfsq _fractsfusq,
	_divqq_helper.
	* config/avr/lib1funcs-fixed.S (__fractqqsf, __fracthqsf)
	(__fractsasf, __fractsfha, __fractusqsf, __fractsfsa)
	(__mulha3, __mulsa3)
	(__divqq3, __divha3, __divsa3): Adjust to new position of
	decimal point of signed accum types.

	(__mulusa3_round): New function.
	(__mulusa3): Use it.
	(__divqq_helper): New function.
	(__udivuqq3): Use it.

2012-11-20  Jakub Jelinek  <jakub@redhat.com>

	PR bootstrap/55370
	* libgcc-std.ver.in: Add GCC_4.8.0 and %inherit for it.

2012-11-18  Teresa Johnson  <tejohnson@google.com>

	PR bootstrap/55051
	* libgcov.c (gcov_exit): Remove merged program summary
	comparison unless !GCOV_LOCKED.

2012-11-15  Marcus Shawcroft  <marcus.shawcroft@arm.com>

	* soft-fp: Updated from glibc upstream.

2012-11-06  Ian Lance Taylor  <iant@google.com>

	* generic-morestack.c (__generic_morestack): Align the returned
	stack pointer to a 32 byte boundary.
	* config/i386/morestack.S (__morestack_non_split) [32-bit]: Don't
	increment the return address until we have decided that we don't
	have a varargs function.
	(__morestack) [32-bit]: Align stack correctly when calling C
	functions.
	(__morestack) [64-bit]: Likewise.

2012-11-04  Thomas Schwinge  <thomas@codesourcery.com>

	* configure: Regenerate.

2012-11-02  Uros Bizjak  <ubizjak@gmail.com>

	PR target/55175
	* config/i386/sfp-exceptions.c: Guard with _SOFT_FLOAT.
	* config/i386/sfp-machine.h: Guard exception handling
	code with _SOFT_FLOAT.
	* config/i386/32/sfp-machine.h: Guard rounding handling
	code with _SOFT_FLOAT.
	* config/i386/64/sfp-machine.h: Ditto.

2012-10-31  Joel Sherrill  <joel.sherrill@oarcorp.com>

	* config.host (m32r-*-rtems*): Include crtinit.o and crtfinit.o
	as extra_parts.

2012-10-26  Uros Bizjak  <ubizjak@gmail.com>

	* config/i386/crtfastmath.c (set_fast_math): Use __builtin_ia32_fxsave.
	Clear only fxsave.mxcsr_mask.  Use saved mxcsr from fxsave structure
	when appropriate.  Correct structure element types.
	* config/i386/t-crtfm (crtfastmath.o): Compile with -mfxsr, remove
	-minline-all-stringops from compile flags.

2012-10-25  Ralf Corsépius  <ralf.corsepius@rtems.org>

	* config.host (sparc64-*-rtems*): Remove sparc/t-elf.

2012-10-25  Ralf Corsépius  <ralf.corsepius@rtems.org>

	* config.host (sh*-*-rtems*): Add sh*-*-elf*'s extra_parts.

2012-10-25  Sebastian Huber  <sebastian.huber@embedded-brains.de>

	* config.host (powerpc-*-rtems*): Add rs6000/t-savresfgpr to
	tmake_file.

2012-10-23  Ian Bolton  <ian.bolton@arm.com>
	    Jim MacArthur  <jim.macarthur@arm.com>
	    Marcus Shawcroft  <marcus.shawcroft@arm.com>
	    Nigel Stephens  <nigel.stephens@arm.com>
	    Ramana Radhakrishnan  <ramana.radhakrishnan@arm.com>
	    Richard Earnshaw  <rearnsha@arm.com>
	    Sofiane Naci  <sofiane.naci@arm.com>
	    Stephen Thomas  <stephen.thomas@arm.com>
	    Tejas Belagod  <tejas.belagod@arm.com>
	    Yufeng Zhang  <yufeng.zhang@arm.com>

	* config.host (aarch64*-*-elf, aarch64*-*-linux*): New.
	* config/aarch64/crti.S: New file.
	* config/aarch64/crtn.S: New file.
	* config/aarch64/linux-unwind.h: New file.
	* config/aarch64/sfp-machine.h: New file.
	* config/aarch64/sync-cache.c: New file.
	* config/aarch64/t-aarch64: New file.
	* config/aarch64/t-softfp: New file.

2012-10-21  Hans-Peter Nilsson  <hp@bitrange.com>

	* config/mmix/crti.S: Mark program and data addresses using PRELD.
	Remove typo'd and unnecessary alignment-LOC for .data.  Remove
	no-longer-needed LDBU insns.

2012-10-18  Sebastian Huber  <sebastian.huber@embedded-brains.de>

	* config.host
	(arm*-*-eabi* | arm*-*-symbianelf* | arm*-*-rtemseabi*): Rename
	"arm*-*-rtemseabi*" to "arm*-*-rtems*".

2012-10-17  Matthew Gretton-Dann  <matthew.gretton-dann@arm.com>

	* config/arm/lib1funcs.S (__ARM_ARCH__): Define for ARMv8-A.

2012-10-15  Matthias Klose  <doko@ubuntu.com>

	* config.host: Match arm*-*-linux-* for ARM Linux/GNU.

2012-10-15  Pavel Chupin  <pavel.v.chupin@intel.com>

	* configure: Regenerate.
	* configure.ac: Replace code with GCC_AC_THREAD_HEADER use.

2012-10-10  Uros Bizjak  <ubizjak@gmail.com>

	* config/i386/sfp-exceptions.c (__sfp_handle_exceptions): Emit SSE
	instructions for 64bit targets only.

2012-10-10  Uros Bizjak  <ubizjak@gmail.com>

	* config/i386/sfp-machine.h (FP_RND_NEAREST, FP_RND_ZERO, FP_RND_PINF,
	FP_RND_MINF, FP_RND_MASK, FP_INIT_ROUNDMODE, _FP_DECL_EX): Move to ...
	* config/i386/32/sfp-machine.h: ... here.
	* config/i386/64/sfp-machine.h (FP_RND_NEAREST, FP_RND_ZERO,
	FP_RND_PINF, FP_RND_MINF, FP_RND_MASK, FP_INIT_ROUNDMODE, _FP_DECL_EX):
	New defines.

2012-10-07  Matthias Klose  <doko@ubuntu.com>

	* config/arm/unwind-arm.h (__gnu_unwind_24bit): Mark parameters
	as unused.
	(_Unwind_decode_typeinfo_ptr): Mark base as unused.

2012-10-06  Mark Kettenis  <kettenis@openbsd.org>

	* config.host (*-*-openbsd*): Add t-eh-dw2-dip to tmake_file.
	* unwind-dw2-fde-dip.c: Don't include <elf.h> on OpenBSD.
	(USE_PT_GNU_EH_FRAME): Define for OpenBSD.
	(ElfW): Likewise.

2012-10-05  Jonathan Wakely  <jwakely.gcc@gmail.com>

	PR other/53889
	* config/i386/gthr-win32.h (__gthread_recursive_mutex_destroy):
	Fix parameter names.

2012-10-04  Oleg Endo  <olegendo@gcc.gnu.org>

	PR target/33135
	* config/sh/t-sh (HOST_LIBGCC2_CFLAGS): Delete.
	* config/sh/t-netbsd (HOST_LIBGCC2_CFLAGS): Delete.
	* config/sh/t-linux (HOST_LIBGCC2_CFLAGS): Remove mieee option.

2012-10-03  Oleg Endo  <olegendo@gcc.gnu.org>

	PR target/50457
	* config/sh/linux-atomic.S: Delete.
	* config/sh/linux-atomic.c: New.
	* config/sh/t-linux (LIB2ADD): Replace linux-atomic.S with
	linux-atomic.c.  Add cflags to disable warnings.

2012-10-02  Jonathan Wakely  <jwakely.gcc@gmail.com>

	PR other/53889
	* gthr.h (__gthread_recursive_mutex_destroy): Document new required
	function.
	* gthr-posix.h (__gthread_recursive_mutex_destroy): Define.
	* gthr-single.h (__gthread_recursive_mutex_destroy): Likewise.
	* config/gthr-rtems.h (__gthread_recursive_mutex_destroy): Likewise.
	* config/gthr-vxworks.h (__gthread_recursive_mutex_destroy): Likewise.
	* config/i386/gthr-win32.c (__gthread_win32_recursive_mutex_destroy):
	Likewise.
	* config/i386/gthr-win32.h (__gthread_recursive_mutex_destroy):
	Likewise.
	* config/mips/gthr-mipssde.h (__gthread_recursive_mutex_destroy):
	Likewise.
	* config/pa/gthr-dce.h (__gthread_recursive_mutex_destroy): Likewise.
	* config/s390/gthr-tpf.h (__gthread_recursive_mutex_destroy): Likewise.

2012-09-19  Mark Kettenis  <kettenis@openbsd.org>

	* config.host (hppa-*-openbsd*): New target.
	* config/pa/t-openbsd: New file.

2012-09-15  Georg-Johann Lay  <avr@gjlay.de>

	PR target/54222
	* config/avr/lib1funcs-fixed.S (__ssneg_2, __ssabs_2, __ssneg_4,
	__ssabs_4, __clr_8, __ssneg_8, __ssabs_8,
	__usadd_8, __ussub_8, __ssadd_8, __sssub_8): New functions.
	(__divsa3): Use __negsi2 to negate r_quoL.
	* config/avr/lib1funcs.S (FALIAS): New macro.
	(__divmodsi4): Break out and use __divmodsi4_neg1 as...
	(__negsi2): ...this new function.
	* config/avr/t-avr (LIB1ASMFUNCS): Add _negsi2, _clr_8,
	_ssneg_2, _ssneg_4, _ssneg_8, _ssabs_2, _ssabs_4,
	_ssabs_8, _ssadd_8, _sssub_8, _usadd_8, _ussub_8.
	(LIB2FUNCS_EXCLUDE): Fix typo for _add _sub.
	Add: _ssadd*, _sssub*, _ssneg*, _ssabs* for signed fixed modes.
	Add: _usadd*, _ussub*, _usneg* for unsigned fixed modes.

2012-09-10  Oleg Endo  <olegendo@gcc.gnu.org>

	PR target/54089
	* config/sh/lib1funcs.S (ashlsi3): Reimplement as ashlsi3_r0.
	(lshrsi3): Reimplement as lshrsi3_r0.

2012-09-10  Andreas Schwab  <schwab@linux-m68k.org>

	PR target/46191
	* config/t-slibgcc-libgcc (SHLIB_MAKE_SOLINK): Use -lgcc instead
	of libgcc.a.

2012-09-07  Teresa Johnson  <tejohnson@google.com>

	PR gcov-profile/54487
	* libgcc/libgcov.c (gcov_exit): Avoid warning on histogram
	differences.

2012-09-05  Georg-Johann Lay  <avr@gjlay.de>

	PR target/54461
	* config.host (tmake_file,host=avr-*-*): Add avr/t-avrlibc if
	not configured --with-avrlibc=no.
	* config/avr/t-avrlibc: New file.
	* Makefile.in (FPBIT_FUNCS): filter-out LIB2FUNCS_EXCLUDE.
	(DPBIT_FUNCS): Ditto.
	(TPBIT_FUNCS): Ditto.

2012-09-04  Teresa Johnson  <tejohnson@google.com>

	* libgcov.c (struct gcov_summary_buffer): New structure.
	(gcov_histogram_insert): New function.
	(gcov_compute_histogram): Ditto.
	(gcov_exit): Invoke gcov_compute_histogram, and perform merging of
	histograms during summary merging.

2012-09-01  Mark Kettenis  <kettenis@openbsd.org>

	* config.host (x86_64-*-openbsd*): New target.

2012-08-29  Chung-Lin Tang  <cltang@codesourcery.com>

	* config/mips/crtfastmath.c (set_fast_math): Add 'nomips16'
	attribute.

2012-08-24  Georg-Johann Lay  <avr@gjlay.de>

	PR target/54222
	* config/avr/t-avr (conv_X): Rename to func_X.

2012-08-24  Georg-Johann Lay  <avr@gjlay.de>

	PR target/54222
	* config/avr/lib1funcs-fixed.S: New file.
	* config/avr/lib1funcs.S: Include it.  Undefine some divmodsi
	after they are used.
	(neg2, neg4): New macros.
	(__mulqihi3,__umulqihi3,__mulhi3): Rewrite non-MUL variants.
	(__mulhisi3,__umulhisi3,__mulsi3): Rewrite non-MUL variants.
	(__umulhisi3): Speed up MUL variant if there is enough flash.
	* config/avr/avr-lib.h (TA, UTA): Adjust according to gcc's
	avr-modes.def.
	* config/avr/t-avr (LIB1ASMFUNCS): Add: _fractqqsf, _fractuqqsf,
	_fracthqsf, _fractuhqsf, _fracthasf, _fractuhasf, _fractsasf,
	_fractusasf, _fractsfqq, _fractsfuqq, _fractsfhq, _fractsfuhq,
	_fractsfha, _fractsfsa, _mulqq3, _muluqq3, _mulhq3, _muluhq3,
	_mulha3, _muluha3, _mulsa3, _mulusa3, _divqq3, _udivuqq3, _divhq3,
	_udivuhq3, _divha3, _udivuha3, _divsa3, _udivusa3.
	(LIB2FUNCS_EXCLUDE): Add supported functions.

2012-08-22  Georg-Johann Lay  <avr@gjlay.de>

	* Makefile.in (fixed-funcs,fixed-conv-funcs): filter-out
	LIB2FUNCS_EXCLUDE before adding them to libgcc-objects,
	libgcc-s-objects.
	* fixed-obj.mk: Only expand dependency if $o is not in
	LIB2FUNCS_EXCLUDE.

2012-08-22  H.J. Lu  <hongjiu.lu@intel.com>

	* config/i386/t-linux (HOST_LIBGCC2_CFLAGS): New.

2012-08-22  Joseph Myers  <joseph@codesourcery.com>

	* Makefile.in (vis_hide, gen-hide-list): Do not make definitions
	depend on --enable-shared.
	($(lib1asmfuncs-o)): Use %.vis files independent of
	--enable-shared.
	* static-object.mk ($(base)$(objext), $(base).vis)
	($(base)_s$(objext)): Use same rules for visibility handling as in
	shared-object.mk.

2012-08-21  Ian Lance Taylor  <iant@google.com>

	* config/i386/morestack.S (__morestack_non_split): Increase amount
	of space allocated for non-split code stack.

2012-08-19  Joseph Myers  <joseph@codesourcery.com>

	* crtstuff.c (USE_PT_GNU_EH_FRAME): Define for systems using glibc
	even if inhibit_libc.

2012-08-17  Julian Brown  <julian@codesourcery.com>

	* Makefile.in (LIB2_DIVMOD_EXCEPTION_FLAGS): Default to
	-fexceptions -fnon-call-exceptions if not defined.
	($(lib2-divmod-o), $(lib2-divmod-s-o)): Use above.
	* config/arm/t-bpabi (LIB2_DIVMOD_EXCEPTION_FLAGS): Define.

2012-08-17  Andreas Schwab  <schwab@linux-m68k.org>

	* config/m68k/linux-atomic.c (__sync_lock_test_and_set_1): Fix
	type.

2012-08-16  David Edelsohn  <dje.gcc@gmail.com>

	* config.host (*-*-aix*): Move rs6000/t-ibm-ldouble after
	rs6000/t-slibgcc-aix.

2012-08-15  Segher Boessenkool  <segher@kernel.crashing.org>

	* longlong.h: (powerpc): Delete _ARCH_PWR and _ARCH_COM handling.

2012-08-15  Segher Boessenkool  <segher@kernel.crashing.org>

	* longlong.h: (whole file, powerpc): Adjust to single assembler syntax.

2012-08-03  H.J. Lu  <hongjiu.lu@intel.com>

	PR driver/54171
	* Makefile.in (version): Replace top_srcdir with srcdir.

2012-08-03  Jonathan Yong  <jon_y@users.sourceforge.net>

	* Makefile.in (version): set to BASE-VER file from gcc directory.

2012-08-01  Nick Clifton  <nickc@redhat.com>

	* config/m32c/lib2funcs.c (__clrsbhi2): New function.
	Implements __clrsb for an HImode argument.

2012-07-31  Nick Clifton  <nickc@redhat.com>

	* config/stormy16/lib2funcs.c (__clrsbhi2): New function.
	Implements __clrsb for an HImode argument.
	* config/stormy16/clrsbhi2.c: New file:
	* config/stormy16/t-stormy16 (LIB2ADD): Add clrsbhi2.c.

2012-07-22  Steven Bosscher  <steven@gcc.gnu.org>

	* libgcov.c (__gcov_ior_profiler): Benign comment fix.

2012-07-19  Tristan Gingold  <gingold@adacore.com>
	    Richard Henderson  <rth@redhat.com>

	* unwind-seh.c: New file.
	* unwind-generic.h: Include windows.h for SEH.
	(_Unwind_Exception): Use 6 private fields for SEH.
	(_GCC_specific_handler): Declare.
	* unwind-c.c (__gcc_personality_seh0): New function.
	Adjust for SEH.
	* config/i386/libgcc-cygming.ver: New file.
	* config/i386/t-seh-eh: New file.
	* config.host (x86_64-*-mingw*): Default to seh.

2012-07-14  Steven Bosscher  <steven@gcc.gnu.org>

	* config/t-darwin (crt3.0): Remove work-around for fixed PR26840.

2012-06-17  Uros Bizjak  <ubizjak@gmail.com>

	* config/i386/sfp-machine.h (FP_HANDLE_EXCEPTIONS): Use
	__builtin_expect when checking for exceptions.
	* config/ia64/sfp-machine.h (FP_HANDLE_EXCEPTIONS): Ditto.

2012-06-13  Uros Bizjak  <ubizjak@gmail.com>

	* config/ia64/sfp-machine.h (__sfp_handle_exceptions): New
	function declaration.
	(FP_HANDLE_EXCEPTIONS): Use __sfp_handle_exceptions.
	(FP_RND_MASK): New.
	* config/ia64/sfp-exceptions.c: New.
	* config/ia64/t-softfp (LIB2ADD): Add sfp-exceptions.c.

2012-06-13  Uros Bizjak  <ubizjak@gmail.com>

	* config/i386/32/sfp-machine.h (_FP_NANSIGN_S, _FP_NANSIGN_D,
	_FP_NANSIGN_E, _FP_NANSIGN_Q): Move ...
	* config/i386/64/sfp-machine: ... (delete here) ...
	* config/i386/sfp-machine.h: ... to here.
	(FP_EX_MASK): Remove.
	(FP_RND_MASK): New.
	(FP_INIT_ROUNDMODE): Declare asm as volatile.

2012-06-11  Sriraman Tallam  <tmsriram@google.com>

	* config/i386/libgcc-bsd.ver: Version symbol __cpu_indicator_init.
	* config/i386/libgcc-sol2.ver: Ditto.
	* config/i386/libgcc-glibc.ver: Ditto.

2012-06-11  Roland McGrath  <mcgrathr@google.com>

	* gthr-posix.h [neither FreeBSD nor Solaris] (__gthread_active_p):
	If __GLIBC__ is defined, refer to __pthread_key_create instead of
	pthread_cancel.

2012-06-09  Uros Bizjak  <ubizjak@gmail.com>

	* config/i386/32/sfp-machine.h (__gcc_CMPtype, CMPtype,
	_FP_KEEPNANFRACP, _FP_CHOOSENAN, FP_EX_INVALID, FP_EX_DENORM,
	FP_EX_DIVZERO, FP_EX_OVERFLOW, FP_EX_UNDERFLOW, FP_EX_INEXACT,
	FP_HANDLE_EXCEPTIONS, FP_RND_NEAREST, FP_RND_ZERO, FP_RND_PINF,
	FP_RND_MINF, _FP_DEXL_EX, FP_INIT_ROUNDMODE, FP_ROUNDMODE,
	__LITTLE_ENDIAN, __BIG_ENDIAN, strong_alias): Move ...
	* config/i386/64/sfp-machine: ... (delete here) ...
	* config/i386/sfp-machine.h: ... to here.
	(FP_EX_MASK): New.
	(__sfp_handle_exceptions): New function declaration.
	(FP_HANDLE_EXCEPTIONS): Use __sfp_handle_exceptions.
	* config/i386/sfp-exceptions.c: New.
	* config/i386/t-softfp: New.
	* config.host (i[34567]86-*-* and x86_64-*-* soft-fp targets): Add
	i386/t-softfp to tmake_file.

2012-06-03  David S. Miller  <davem@davemloft.net>

	* longlong.h [SPARC] (sub_ddmmss): Fix thinko in previous 64-bit
	change.

2012-05-31  David S. Miller  <davem@davemloft.net>

	* longlong.h [SPARC] (umul_ppmm, udiv_qrnnd): Use hardware integer
	multiply and divide instructions on 32-bit when V9.
	(add_ssaaaa, sub_ddmmss): Convert to branchless code on 64-bit.

2012-05-29  Joseph Myers  <joseph@codesourcery.com>

	* config/arm/ieee754-df.S: Fix typos.
	* config/arm/ieee754-sf.S: Fix typos.
	* config/c6x/libunwind.S: Fix typos.
	* config/epiphany/udivsi3-float.c: Fix typos.
	* config/microblaze/muldi3_hard.S: Fix typos.
	* config/picochip/adddi3.S: Fix typos.
	* config/picochip/ashlsi3.S: Fix typos.
	* config/picochip/ashrsi3.S: Fix typos.
	* config/picochip/clzsi2.S: Fix typos.
	* config/picochip/cmpsi2.S: Fix typos.
	* config/picochip/divmod15.S: Fix typos.
	* config/picochip/divmodhi4.S: Fix typos.
	* config/picochip/divmodsi4.S: Fix typos.
	* config/picochip/longjmp.S: Fix typos.
	* config/picochip/lshrsi3.S: Fix typos.
	* config/picochip/parityhi2.S: Fix typos.
	* config/picochip/popcounthi2.S: Fix typos.
	* config/picochip/setjmp.S: Fix typos.
	* config/picochip/subdi3.S: Fix typos.
	* config/picochip/ucmpsi2.S: Fix typos.
	* config/picochip/udivmodhi4.S: Fix typos.
	* config/picochip/udivmodsi4.S: Fix typos.
	* config/spu/divv2df3.c: Fix typos.
	* config/spu/mfc_multi_tag_release.c: Fix typos.
	* config/spu/mfc_tag_release.c: Fix typos.
	* configure.ac: Fix typos.
	* configure: Regenerate.

2012-05-25  Ian Lance Taylor  <iant@google.com>

	* config/i386/morestack.S (__morestack_non_split): Check whether
	caller is varargs and needs %bp to hold the stack frame on return.

2012-05-25  Olivier Hainque  <hainque@adacore.com>

	* config/rs6000/vxworks/tramp.S (trampoline_setup): Use a longcall
	sequence in the non pic case on VxWorks.

2012-05-24  Olivier Hainque  <hainque@adacore.com>

	* Makefile.in: Move dependency on install-unwind_h from
	"install-leaf" to "install".

2012-05-24  Olivier Hainque  <hainque@adacore.com>

	* Makefile.in (clean): Remove libgcc_tm.stamp as well.
	Use a separate command for stamp removals.

2012-05-21  Andrew Pinski  <apinski@cavium.com>

	PR bootstrap/53183
	* configure.ac: Define the default includes to being none.
	* configure: Regenerate.

2012-05-16  Olivier Hainque  <hainque@adacore.com>

	* Makefile.in (install-unwind_h): Rename into ...
	(install-unwind_h-forbuild): New target.
	(all): Use it instead of the former install-unwind_h.
	(install-unwind_h): Reinstate, copy to user install destination
	for include files, not to the internal gcc object directory one.
	(install-leaf): Depend on it.

2012-05-15  Olivier Hainque  <hainque@adacore.com>

	* config/rs6000/aix-unwind.h (*_REGNO): New, set of useful
	register numbers. LR_REGNO replaces R_LR.
	(ucontext_for): New, helper for ...
	(ppc_aix_fallback_frame_state): New, implementation for aix 5.2
	and 5.3 of ...
	(MD_FALLBACK_FRAME_STATE_FOR): Define for 32bit configurations.

2012-05-10  Rainer Orth  <ro@CeBiTec.Uni-Bielefeld.DE>

	* config.host (i[34567]86-*-linux*, x86_64-*-linux*)
	(i[34567]86-*-kfreebsd*-gnu, x86_64-*-kfreebsd*-gnu)
	(i[34567]86-*-knetbsd*-gnu, i[34567]86-*-gnu*): Move
	i386/t-cpuinfo ...
	(i[34567]86-*-*, x86_64-*-*): ... here.

	* config/i386/libgcc-bsd.ver (GCC_4.8.0): New version.
	* config/i386/libgcc-sol2.ver (GCC_4.8.0): New version.

	* config/i386/i386-cpuinfo.c: Rename to ...
	* config/i386/cpuinfo.c: ... this.
	* config/i386/t-cpuinfo (LIB2ADD): Reflect this.

	* configure.ac (AC_CONFIG_HEADER): Call for auto-target.h.
	(libgcc_cv_init_priority): New test.
	* configure: Regenerate.
	* config.in: New file.
	* Makefile.in (clean): Rename config.h to auto-target.h.
	(config.h): Likewise.
	(stamp-h): Likewise.

	* config/i386/cpuinfo.c (auto-target.h): Include.
	(CONSTRUCTOR_PRIORITY): Define.
	(__cpu_indicator_init): Use it.

2012-05-09  H.J. Lu  <hongjiu.lu@intel.com>

	* longlong.h: Use a URL instead of an FSF postal address.
	Replace spaces with tab.

2012-05-08  Teresa Johnson  <tejohnson@google.com>

	* libgcov.c (gcov_clear, __gcov_reset): New functions.
	(__gcov_dump): Ditto.
	(gcov_dump_complete): New global variable.
	(gcov_exit): Export hidden to enable use in L_gcov_dump.
	(__gcov_flush): Outline functionality now in gcov_clear.
	* Makefile.in (L_gcov_reset, L_gcov_dump): Define.

2012-04-28  Aurelien Jarno  <aurelien@aurel32.net>

	* config.host (mips64*-*-linux*, mipsisa64*-*-linux*): Remove.
	(mips*-*-linux*): Include mips/t-tpbit when long double is
	16 bytes long.

2012-04-25  Sriraman Tallam  <tmsriram@google.com>

	* config/i386/i386-cpuinfo.c (FEATURE_AVX2): New enum value.
	(get_available_features): New argument. Check for AVX2.
	(__cpu_indicator_init): Modify call to get_available_features.

2012-04-25  Alan Modra  <amodra@gmail.com>

	* config/rs6000/crtsavevr.S: New file.
	* config/rs6000/crtrestvr.S: New file.
	* config/rs6000/t-savresfgpr: Build the above.
	* config/rs6000/t-netbsd: Likewise.

2012-04-24  Sriraman Tallam  <tmsriram@google.com>

	* libgcc/config/i386/i386-cpuinfo.c: Set __cpu_vendor always.

2012-04-24  Sriraman Tallam  <tmsriram@google.com>

	* libgcc/config/i386/i386-cpuinfo.c: New file.
	* libgcc/config/i386/t-cpuinfo: New file.
	* libgcc/config.host: Include t-cpuinfo.
	* libgcc/config/i386/libgcc-glibc.ver: Version symbol __cpu_model.

2012-04-24  Chao-ying Fu  <fu@mips.com>

	* unwind-dw2-fde-dip.c: Define USE_PT_GNU_EH_FRAME for BIONIC.

2012-04-20  Thomas Schwinge  <thomas@codesourcery.com>

	struct siginfo vs. siginfo_t

	* config/alpha/linux-unwind.h (alpha_fallback_frame_state): Use
	siginfo_t instead of struct siginfo.
	* config/bfin/linux-unwind.h (bfin_fallback_frame_state): Likewise.
	* config/i386/linux-unwind.h (x86_fallback_frame_state): Likewise.
	* config/ia64/linux-unwind.h (ia64_fallback_frame_state)
	(ia64_handle_unwabi): Likewise.
	* config/mips/linux-unwind.h (mips_fallback_frame_state): Likewise.
	* config/pa/linux-unwind.h (pa32_fallback_frame_state): Likewise.
	* config/sh/linux-unwind.h (shmedia_fallback_frame_state)
	(sh_fallback_frame_state): Likewise.
	* config/tilepro/linux-unwind.h (tile_fallback_frame_state): Likewise.
	* config/xtensa/linux-unwind.h (xtensa_fallback_frame_state): Likewise.

2012-04-02  H.J. Lu  <hongjiu.lu@intel.com>

	* config/i386/linux-unwind.h (RT_SIGRETURN_SYSCALL): Update x32
	system call number.

2012-03-31  Eric Botcazou  <ebotcazou@adacore.com>

	* config/ia64/unwind-ia64.c (uw_install_context): Manually save LC
	if it hasn't been previously saved.

2012-03-29  H.J. Lu  <hongjiu.lu@intel.com>

	* config/i386/linux-unwind.h (x86_64_fallback_frame_state): Define
	only for glibc.

2012-03-28  Georg-Johann Lay  <avr@gjlay.de>

	PR target/52737
	* config/avr/lib1funcs.S: Use __AVR_HAVE_SPH__ for SP_H checks
	instead of __AVR_HAVE_8BIT_SP__.

2012-03-26  Tristan Gingold  <gingold@adacore.com>

	* config/ia64/unwind-ia64.h: Declare unw_word and unw_sword.
	(unw_table_entry): Use unw_word instead of unsigned long.
	(_Unwind_FindTableEntry): Likewise.
	* config/ia64/fde-glibc.c (_Unwind_FindTableEntry): Likewise.
	* config/ia64/fde-vms.c (vms_unwtable_entry): Likewise.
	(_Unwind_FindTableEntry): Likewise.
	* config/ia64/unwind-ia64.c (unw_reg_info, unw_reg_state)
	(unw_labeled_state, unw_state_record, unw_stack, _Uwind_Context)
	(set_reg, alloc_spill_area, finish_prologue, ia64_rse_slot_num)
	(ia64_rse_is_rnat_slot, ia64_rse_rnat_addr, ia64_rse_num_regs)
	(ia64_rse_skip_regs, ia64_copy_rbs, unw_access_gr)
	(uw_frame_state_for, uw_update_reg_address, uw_update_context)
	(uw_init_context_1, uw_install_context): Likewise.
	(unw_word): Move to unwind-ia64.h

2012-03-26  Tristan Gingold  <gingold@adacore.com>

	* config/vms/vms-ucrt0.c: Update copyright years.
	Add a sanity check.
	(___gcc_main_flags): Declare.
	(__main): Check flags to remap argv and exit code.
	* config.host (*-*-*vms*): Adjust extra_parts.
	* config/vms/t-vms (vcrt0.o, pcrt0.o): Remove.
	(crt0.o): Add.

2012-03-22  Richard Earnshaw  <rearnsha@arm.com>

	* arm/lib1funcs.asm (ctzsi2): New function.
	* arm/t-elf (LIB1ASMFUNCS): Add _ctzsi2.
	* arm/t-linux (LIB1ASMFUNCS): Likewise.
	* arm/t-strongarm-elf (LIB1ASMFUNCS): Likewise.
	* arm/t-symbian (LIB1ASMFUNCS): Likewise.
	* arm/t-vxworks (LIB1ASMFUNCS): Likewise.
	* arm/t-wince-pe (LIB1ASMFUNCS): Likewise.

2012-03-21  Andreas Tobler  <andreast@fgznet.ch>

	* config.host: Add bits to support powerpc64-*-freebsd*.
	* config/rs6000/freebsd-unwind.h: New file.
	* config/rs6000/t-freebsd64: New file.

2012-03-20  Richard Guenther  <rguenther@suse.de>

	PR gcov-profile/52627
	* libgcov.c (init_mx): Fix mutex name.

2012-03-16  Tristan Gingold  <gingold@adacore.com>

	* config/ia64/vms-unwind.h: Remove ulong (and replace
	it by unw_reg where used).  Define unw_reg with __int64.

2012-03-14  Rainer Orth  <ro@CeBiTec.Uni-Bielefeld.DE>

	* config/i386/sol2-unwind.h (x86_fallback_frame_state): Remove
	Solaris 8 handling.
	* config/sparc/sol2-unwind.h (sparc64_is_sighandler): Remove
	Solaris 8 handling.
	(sparc_is_sighandler): Likewise.

2012-03-13  H.J. Lu  <hongjiu.lu@intel.com>

	* unwind-dw2.c (_Unwind_SetGRValue): Assert DWARF register size
	<= saved reg size.

2012-03-13  Rainer Orth  <ro@CeBiTec.Uni-Bielefeld.DE>

	* config/arm/crtn.S: Fix typo.

2012-03-13  Richard Guenther  <rguenther@suse.de>

	* libgcov.c: Remove stdio.h include and NULL un-define.

2012-03-13  Richard Guenther  <rguenther@suse.de>

	PR target/52569
	* unwind-dw2-fde.c: Make avoid-include-gthr.h hacks work again.

2012-03-13  Richard Guenther  <rguenther@suse.de>

	* gthr-single.h (__GTHREAD_MUTEX_INIT_FUNCTION): Fix definition.

2012-03-13  Richard Guenther  <rguenther@suse.de>

	* gthr-posix.h: Remove duplicate __GTHREAD_MUTEX_INIT_FUNCTION
	and __gthread_mutex_init_function definitions.

2012-03-12  Rainer Orth  <ro@CeBiTec.Uni-Bielefeld.DE>

	* config.host (mips*-*-openbsd*): Remove.

2012-03-12  Rainer Orth  <ro@CeBiTec.Uni-Bielefeld.DE>

	* config.host: Remove alpha*-dec-osf5.1* handling.
	* config/alpha/gthr-posix.c: Remove.
	* config/alpha/libgcc-osf5.ver: Remove.
	* config/alpha/osf5-unwind.h: Remove.
	* config/alpha/t-osf-pthread: Remove.
	* config/alpha/t-slibgcc-osf: Remove.
	* config/t-crtfm (crtfastmath.o): Remove -frandom-seed.
	* gthr-posix.h [!_REENTRANT && __osf__] (_REENTRANT): Don't define.
	[__osf__ && _PTHREAD_USE_MANGLED_NAMES_]: Remove.
	* mkmap-flat.awk: Remove osf_export handling.

2012-03-12  Richard Guenther  <rguenther@suse.de>

	* gthr.h (__GTHREAD_MUTEX_INIT_FUNCTION): Adjust specification.
	* gthr-posix.h (__GTHREAD_MUTEX_INIT_FUNCTION): Define.
	(__gthread_mutex_init_function): New function.
	* gthr-single.h (__GTHREAD_MUTEX_INIT_FUNCTION): Define.

	PR gcov/49484
	* libgcov.c: Include gthr.h.
	(__gcov_flush_mx): New global variable.
	(init_mx, init_mx_once): New functions.
	(__gcov_flush): Protect self with a mutex.
	(__gcov_fork): Re-initialize mutex after forking.
	* unwind-dw2-fde.c: Change condition under which to use
	__GTHREAD_MUTEX_INIT_FUNCTION.

2012-03-12  Tristan Gingold  <gingold@adacore.com>

	* config/alpha/t-vms: Define HOST_LIBGCC2_CFLAGS.
	* config/ia64/t-vms: Likewise.

2012-03-11  Michael Hope  <michael.hope@linaro.org>

	* longlong.h [ARM] (add_ssaaaa, sub_ddmmss, umul_ppmm): Enable
	for Thumb-2.

2012-03-07  Walter Lee  <walt@tilera.com>

	* config/tilepro/atomic.c: Rename "atomic_" prefix to
	"arch_atomic_".
	(atomic_xor): Rename and move definition to
	config/tilepro/atomic.h.
	(atomic_nand): Ditto.
	* config/tilepro/atomic.h: Rename "atomic_" prefix to
	"arch_atomic_".
	(arch_atomic_xor): Move from config/tilepro/atomic.c.
	(arch_atomic_nand): Ditto.

2012-03-07  Georg-Johann Lay  <avr@gjlay.de>

	PR target/52507
	* config/avr/lib1funcs.S (__movmemx_hi): Fix loop label in RAM-part.

2012-03-07  Georg-Johann Lay  <avr@gjlay.de>

	PR target/52505
	* config/avr/lib1funcs.S (__xload_1): Don't read unintentionally
	from RAM.

2012-03-07  Georg-Johann Lay  <avr@gjlay.de>

	PR target/52461
	PR target/52508
	* config/avr/lib1funcs.S (__do_copy_data): Clear RAMPZ after usage
	if RAMPZ affects reading from RAM.
	(__tablejump_elpm__): Ditto.
	(.xload): Ditto.
	(__movmemx_hi): Ditto.
	(__do_global_ctors): Right condition for RAMPZ usage is "have ELPM".
	(__do_global_dtors): Ditto.
	(__xload_1, __xload_2, __xload_3, __xload_4): Ditto.
	(__movmemx_hi): Ditto.

2012-03-05  Richard Henderson  <rth@redhat.com>

	* longlong.h [ARM] (umul_ppmm): Use umull for arm3m and later.
	[ARM] (count_trailing_zeros): Use the builtin.

2012-03-01  Kai Tietz  <ktietz@redhat.com>

	* soft-fp: Imported from glibc upstream.

2012-02-28  Kai Tietz  <ktietz@redhat.com>

	* config/i386/sfp-machine.h (_FP_STRUCT_LAYOUT): Define it
	for mingw-targets as attribute gcc_struct.

2012-02-28  Ian Lance Taylor  <iant@google.com>

	* generic-morestack.c (__splitstack_releasecontext): Correct call
	to __morestack_release_segments.

2012-02-27  Samuel Thibault  <samuel.thibault@ens-lyon.org>

	PR target/52390
	* generic-morestack.c (__generic_morestack_set_initial_sp): Test
	for __linux__ when removing signals from __morestack_fullmask.

2012-02-23  Georg-Johann Lay  <avr@gjlay.de>

	PR target/52261
	* config/avr/lib1funcs.S (__AVR__XMEGA__): Fix tippo to __AVR_XMEGA__.

2012-02-23  Ulrich Weigand  <Ulrich.Weigand@de.ibm.com>

	* config/ia64/crtbegin.S: Use HAVE_INITFINI_ARRAY_SUPPORT
	instead of HAVE_INITFINI_ARRAY.
	* config/ia64/crtend.S: Likewise.

2012-02-20  Kai Tietz  <ktietz@redhat.com>

	PR libstdc++/52300
	* gthr.h (GTHREAD_USE_WEAK): Define as zero for mingw.

	* config.host (i686-*-mingw*): Set md_unwind_header only for dw2-mode
	to w32-unwind.h header.

2012-02-19  Richard Sandiford  <rdsandiford@googlemail.com>

	* config.host (mips64*-*-linux*, mipsisa64*-*-linux*)
	(mips*-*-linux*): Remove t-slibgcc-libgcc.
	* config/mips/t-mips16 (LIB1ASMFUNCS): Remove __mips16_rdhwr.
	* config/mips/mips16.S (__mips16_rdhwr): Delete.

2012-02-19  Richard Sandiford  <rdsandiford@googlemail.com>

	* config/mips/mips16.S (CALL_STUB_RET): Add CFI information.

2012-02-15  Iain Sandoe  <iains@gcc.gnu.org>

	PR libitm/52220
	* config/darwin-crt-tm.c: Correct typo.

2012-02-15  Iain Sandoe  <iains@gcc.gnu.org>
	    Patrick Marlier  <patrick.marlier@gmail.com>

	PR libitm/52220
	* config/darwin-crt-tm.c: Generate dummy functions.

2012-02-15  Iain Sandoe  <iains@gcc.gnu.org>
	    Patrick Marlier  <patrick.marlier@gmail.com>

	PR libitm/52042
	* config/darwin-crt-tm.c (getTMCloneTable): New function.
	(__doTMRegistrations): Call it.
	(__doTMdeRegistrations): Likewise.

2012-01-15  Georg-Johann Lay  <avr@gjlay.de>
	    Anatoly Sokolov  <aesok@post.ru>
	    Eric Weddington  <eric.weddington@atmel.com>

	PR target/52261
	* config/avr/lib1funcs.S (__prologue_saves__): Handle AVR_XMEGA
	(__epilogue_restores__): Ditto.

2012-02-15  Eric Botcazou  <ebotcazou@adacore.com>

	PR target/51921
	PR target/52205
	* config/sparc/sol2-unwind.h (sparc64_is_sighandler): Add support for
	Solaris 11 and slightly reformat.
	(sparc_is_sighandler): Likewise.

2012-02-14  Walter Lee  <walt@tilera.com>

	* config.host: Handle tilegx and tilepro.
	* config/tilegx/sfp-machine.h: New file.
	* config/tilegx/sfp-machine32.h: New file.
	* config/tilegx/sfp-machine64.h: New file.
	* config/tilegx/t-crtstuff: New file.
	* config/tilegx/t-softfp: New file.
	* config/tilegx/t-tilegx: New file.
	* config/tilepro/atomic.c: New file.
	* config/tilepro/atomic.h: New file.
	* config/tilepro/linux-unwind.h: New file.
	* config/tilepro/sfp-machine.h: New file.
	* config/tilepro/softdivide.c: New file.
	* config/tilepro/softmpy.S: New file.
	* config/tilepro/t-crtstuff: New file.
	* config/tilepro/t-tilepro: New file.

2012-02-07  Jonathan Wakely  <jwakely.gcc@gmail.com>

	PR libstdc++/51296
	PR libstdc++/51906
	* gthr-posix.h: Allow static initializer macros to be disabled.
	(__gthrw_pthread_cond_init): Define weak reference unconditionally.

2012-02-05  Chung-Lin Tang  <cltang@codesourcery.com>

	* config.host (mips64*-*-linux*, mipsisa64*-*-linux*, mips*-*-linux*):
	Add t-slibgcc-libgcc to tmake_file.
	* config/mips/libgcc-mips16.ver: Revert previous patch.
	* config/mips/mips16.S (__mips16_rdhwr): Hide.

2012-02-02  Sumanth G  <sumanth.gundapaneni@kpitcummins.com>
	    Jayant R Sonar  <jayant.sonar@kpitcummins.com>

	* config.host: Add National Semiconductor CR16 target (cr16-*-*).
	* config/cr16/crti.S: New file.
	* config/cr16/crtlibid.S: New file.
	* config/cr16/crtn.S: New file.
	* config/cr16/lib1funcs.S: New file.
	* config/cr16/t-cr16: New file.
	* config/cr16/t-crtlibid: New file.
	* config/cr16/unwind-dw2.h: New file.
	* config/cr16/unwind-cr16.c: New file.
	* config/cr16/divmodhi3.c: New file.

2012-01-25  Alan Modra  <amodra@gmail.com>

	* config/rs6000/t-linux64: Delete.  Move..
	* config/rs6000/t-ppc64-fp: ..softfp_wrap defines to here..
	* config/rs6000/t-linux: ..and libgcc flags to here.

2012-01-22  Douglas B Rupp  <rupp@gnat.com>

	* config.host (i[34567]86-*-interix3*):
	Change triplet to i[34567]86-*-interix[3-9]*.
	* configure: Regenerate.

2012-01-15  Chung-Lin Tang  <cltang@codesourcery.com>
	    Richard Sandiford  <rdsandiford@googlemail.com>

	* config/mips/libgcc-mips16.ver (__mips16_rdhwr): Add.
	* config/mips/mips16.S (__mips16_rdhwr): New function.
	* config/mips/t-mips16 (LIB1ASMFUNCS): Add _m16rdhwr.

2012-01-11  Nathan Sidwell  <nathan@acm.org>

	* libgcov.c (__gcov_init): Ignore objects with no functions.

2012-01-10  Georg-Johann Lay  <avr@gjlay.de>

	PR target/49868
	Extend __pgmx semantics to linearize memory.
	* config/avr/t-avr (LIB1ASMFUNCS): Add _xload_1, _movmemx.
	* config/avr/lib1funcs.S (__xload_1): New function.
	(__movmemx_qi, __movmemx_hi): New functions.
	(__xload_2, __xload_3, __xload_4): Rewrite to fit new __pgmx
	semantics.

2012-01-09  Eric Botcazou  <ebotcazou@adacore.com>

	* config/sparc/sol2-unwind.h (sparc64_is_sighandler): Check that the
	purported sigacthandler address isn't null before dereferencing it.
	(sparc_is_sighandler): Likewise.

2012-01-09  Eric Botcazou  <ebotcazou@adacore.com>

	PR ada/41929
	* config/sparc/sol2-unwind.h (sparc64_is_sighandler): Remove SAVPC and
	add CFA.  Revert back to old code for Solaris 8+ multi-threaded.
	(sparc_is_sighandler): Likewise.
	(MD_FALLBACK_FRAME_STATE_FOR): Adjust call to IS_SIGHANDLER.

2012-01-06  Tristan Gingold  <gingold@adacore.com>

	* config/ia64/t-ia64 (LIB1ASMFUNCS): Move backward
	compatibility thunks...
	(CUSTOM_CRTSTUFF, crtbegin.o, crtend.o)
	(crtbeginS.o, crtendS.o): ... and these to ...
	* config/ia64/t-ia64-elf: ... this new file.
	* config.host (ia64*-*-elf*, ia64*-*-freebsd*, ia64*-*-linux*)
	(ia64*-*-hpux*): Add ia64/t-ia64-elf in tmake_file.

2012-01-04  Andreas Krebbel  <Andreas.Krebbel@de.ibm.com>

	* configure: Regenerate.
	* config/s390/t-crtstuff: Remove -fPIC.

2012-01-02  Jonathan Wakely  <jwakely.gcc@gmail.com>

	PR bootstrap/51006
	* enable-execute-stack-mprotect.c (getpagesize): Do not define
	for NetBSD.

2012-01-02  Georg-Johann Lay  <avr@gjlay.de>

	PR target/51345
	* config/avr/lib1funcs.S: Remove FIXME comments.
	(SPEED_DIV): Depend on __AVR_HAVE_8BIT_SP__.

2012-01-02  Georg-Johann Lay  <avr@gjlay.de>

	Implement light-weight DImode support.
	* config/avr/t-avr (LIB1ASMFUNCS): Add _adddi3, _adddi3_s8,
	_subdi3, _cmpdi2, _cmpdi2_s8, _rotldi3.
	* config/avr/lib1funcs.S (__adddi3, __adddi3_s8, __subdi3,
	__cmpdi2, __cmpdi2_s8, __rotldi3): New functions.

2011-12-30  Nathan Sidwell  <nathan@acm.org>

	* libgcov.c (gcov_crc32): Remove global var.
	(free_fn_data): New function.
	(buffer_fn_data): Pass in filename, more robust error recovery.
	(crc32_unsigned): New function.
	(gcov_exit): More robust detection of new program. More robust
	error recovery.
	(__gcov_init): Do not update program's crc here.

2011-12-21  Tristan Gingold  <gingold@adacore.com>

	* config/ia64/fde-vms.c (UNW_IVMS_MODE): Define.

2011-12-21  Ian Lance Taylor  <iant@google.com>

	* config/i386/morestack.S: Simplify CFI opcodes throughout.

2011-12-20  Ian Lance Taylor  <iant@google.com>

	* config/i386/morestack.S (__morestack_non_split): If there is
	enough stack space already, don't split.  Ask for more stack space
	than we required.

2011-12-20  Sergio Durigan Junior  <sergiodj@redhat.com>

	* unwind-arm-common.inc: Include `tconfig.h', `tsystem.h' and
	`sys/sdt.h'.
	(_Unwind_DebugHook): New function.
	(uw_restore_core_regs): New define.
	(unwind_phase2): Use uw_restore_core_regs instead of
	restore_core_regs.
	(unwind_phase2_forced): Likewise.
	(__gnu_Unwind_Resume): Likewise.

2011-12-20  Uros Bizjak  <ubizjak@gmail.com>

	* config/alpha/linux-unwind.h: Update copyright years.
	(MD_FROB_UPDATE_CONTEXT): New define.
	(alpha_frob_update_context): New function.

2011-12-17  Richard Sandiford  <rdsandiford@googlemail.com>

	* config.host (mips*-sde-elf*, mipsisa64sr71k-*-elf*): Add to
	tmake_file rather replacing it.

2011-12-15  Iain Sandoe  <iains@gcc.gnu.org>

	* config/rs6000/darwin-world.S (toplevel): Make it clear that this
	function is not used for PPC64.
	(save_world): Amend comments.  Update the VRsave mask to reflect the
	saved regs.
	(rest_world): Update comments, do not  clobber r10, do not use r8.
	(eh_rest_world_r10): Amend comments, do not use r8.
	(rest_world_eh_r7r8): Rename as local Lrest_world_eh_r7, since r8 is
	no longer used, move restore of CR and target address to the end of
	the routine.

2011-12-14  H.J. Lu  <hongjiu.lu@intel.com>

	* generic-morestack.c (__generic_morestack_set_initial_sp): Check
	__GLIBC__ instead of __linux__ when using __SIGRTMIN.

2011-12-14  Georg-Johann Lay  <avr@gjlay.de>

	PR target/49313
	* config/avr/t-avr (LIB1ASMSRC): Add _mulpsi3, _mulsqipsi3.
	* config/avr/lib1funcs.S (__mulpsi3, __mulsqipsi3): New functions.

2011-12-11  Eric Botcazou  <ebotcazou@adacore.com>

	* config/sparc/sol2-unwind.h: Use #ifdef directive consistently.

2011-12-09  Georg-Johann Lay  <avr@gjlay.de>

	PR target/49313
	* config/avr/t-avr (LIB1ASMFUNCS): Add _muldi3.
	* config/avr/lib1funcs.S (__muldi3): New function.

2011-12-06  Andrew Pinski  <apinski@cavium.com>

	* crtstuff.c (__do_global_dtors_aux_fini_array_entry): Align to the
	size of func_ptr.
	(__frame_dummy_init_array_entry): Likewise.

2011-12-06  Georg-Johann Lay  <avr@gjlay.de>

	Forward-port from gcc-4_6-branch r181936 2011-12-02.

	PR target/51345
	PR target/51002
	* config/avr/lib1funcs.S (__prologue_saves__,
	__epilogue_restores__, __divdi3_moddi3): Enclose parts using
	__SP_H__ in !defined (__AVR_HAVE_8BIT_SP__).  Add FIXME comments.

2011-12-04  Iain Sandoe  <iains@gcc.gnu.org>

	* config/rs6000/t-darwin64 (LIB2ADD): Add fp and gp save routines.

2011-11-30  John David Anglin  <dave.anglin@nrc-cnrc.gc.ca>

	PR other/51272
	* config/pa/stublib.c (_ITM_registerTMCloneTable): New stub.
	(_ITM_deregisterTMCloneTable): Likewise.
	(__register_frame_info): Fix unused warning.
	(__deregister_frame_info, __cxa_finalize, _Jv_RegisterClasses,
	pthread_default_stacksize_np): Likewise.
	* config/pa/t-stublib (LIBGCCSTUB_OBJS): Add new objects and rules.

2011-11-29  DJ Delorie  <dj@redhat.com>

	* config.host (rl78-*-elf): New case.
	* config/rl78: New directory for the Renesas RL78.

2011-11-29  Bernd Schmidt  <bernds@codesourcery.com>

	* config.host (tic6x-*-uclinux): Append to extra_parts.  Fix
	formatting.

2011-11-28  Rainer Orth  <ro@CeBiTec.Uni-Bielefeld.DE>

	PR other/51022
	* config/rs6000/t-savresfgpr: New file.
	* config/rs6000/t-ppccomm (LIB2ADD_ST): Remove all but
	$(srcdir)/config/rs6000/eabi.S.
	* config/rs6000/t-ppccomm-ldbl: Remove.
	* config.host (powerpc-*-freebsd*): Add rs6000/t-savresfgpr to
	tmake_file.
	(powerpc-*-eabispe*): Likewise.
	(powerpc-*-eabi*): Likewise.
	(powerpc-*-linux*, powerpc64-*-linux*): Likewise.
	(powerpc-wrs-vxworks, powerpc-wrs-vxworksae): Add rs6000/t-ppccomm
	to tmake_file, remove rs6000/t-ppccomm-ldbl.
	(powerpc-*-eabisimaltivec*): Remove rs6000/t-ppccomm-ldbl from
	tmake_file.
	(powerpc-*-eabisim*): Likewise.
	(powerpc-*-elf*): Likewise.
	(powerpc-*-eabialtivec*): Likewise.
	(powerpc-xilinx-eabi*): Likewise.
	(powerpc-*-rtems*): Likewise.
	(powerpcle-*-elf*): Likewise.
	(powerpcle-*-eabisim*): Likewise.
	(powerpcle-*-eabi*): Likewise.

2011-11-27  Ian Lance Taylor  <iant@google.com>

	* generic-morestack.c (__splitstack_find): Check for NULL old
	stack value.
	(__splitstack_resetcontext): New function.
	(__splitstack_releasecontext): New function.
	* libgcc-std.ver.in: Add new functions to GCC_4.7.0.

2011-11-27  Iain Sandoe  <iains@gcc.gnu.org>

	* config/darwin-crt-tm.c: Correct comments, use correct licence.

2011-11-27  Iain Sandoe  <iains@gcc.gnu.org>

	* config/darwin-crt-tm.c: Remove dummy _ITM_ functions.

2011-11-26  Richard Henderson  <rth@redhat.com>

	* config/m68k/linux-atomic.c: New file.
	* config/m68k/t-linux: New file.
	* config.host (m68k-uclinux, m68k-linux): Use it.

2011-11-26  Richard Henderson  <rth@redhat.com>

	* crtstuff.c (__TMC_LIST__): Mark used not unused.
	(__TMC_END__): Only declare if hidden is available; in the definition,
	if hidden is unavailable add a null record.
	(deregister_tm_clones, register_tm_clones): New.
	(__do_global_dtors_aux, frame_dummy): Use them.
	(__do_global_dtors, __do_global_ctors_1): Likewise.

2011-11-22  Iain Sandoe  <iains@gcc.gnu.org>

	* config/darwin-crt-tm.c: New file.
	* config.host (darwin): Build crttms.o crttme.o to provide
	startup and shutdown for tm clones.
	* config/t-darwin (crttms.o): New build rule.
	(crttme.o): Likewise.

2011-11-21  Hans-Peter Nilsson  <hp@axis.com>

	* Makefile.in ($(srcdir)/emutls.c): Explain why it's in LIB2ADDEH
	et al.

2011-11-21  Richard Henderson  <rth@redhat.com>

	* crtstuff.c (USE_TM_CLONE_REGISTRY): Default to 1 on ELF.
	(__TMC_LIST__, __TMC_END__): New.
	(__do_global_dtors_aux): Call _ITM_deregisterTMCloneTable.
	(__do_global_dtors): Likewise.
	(frame_dummy): Call _ITM_registerTMCloneTable.
	(__do_global_ctors_1): Likewise.

2011-11-21  Rainer Orth  <ro@CeBiTec.Uni-Bielefeld.DE>

	* config.host (iq2000*-*-elf*): Add iq2000/t-iq2000 to tmake_file.
	(powerpc-*-netbsd*): Add rs6000/t-netbsd to tmake_file.
	(powerpc-wrs-vxworks, powerpc-wrs-vxworksae): Add to tmake_file.
	(powerpc-*-lynxos*): Add rs6000/t-lynx to tmake_file.
	* config/i386/t-darwin64: Remove.
	* config/sh/t-netbsd (LIB2ADD): Remove.

2011-11-21  Georg-Johann Lay  <avr@gjlay.de>

	PR target/49313
	* config/avr/t-avr (LIB2FUNCS_EXCLUDE): Add _moddi3, _umoddi3.
	(LIB1ASMFUNCS): Add _divdi3, _udivdi3, _udivmod64, _negdi2.
	* config/avr/lib1funcs.S (wmov): New assembler macro.
	(__umoddi3, __udivdi3, __udivdi3_umoddi3): New functions.
	(__moddi3, __divdi3, __divdi3_moddi3): New functions.
	(__udivmod64): New function.
	(__negdi2): New function.

2011-11-21  Gerald Pfeifer  <gerald@pfeifer.com>

	* config.host (*-*-freebsd[12], *-*-freebsd[12].*,
	*-*-freebsd*aout*): Remove.

2011-11-20  Hans-Peter Nilsson  <hp@axis.com>

	* static-object.mk (c_flags-$o): Save c_flags.
	($(base)$(objext)): Use it.

2011-11-18  Steve Ellcey  <sje@cup.hp.com>

	* Makefile.in (c_flags): Set to -fno-exceptions to build libunwind.

2011-11-18  Georg-Johann Lay  <avr@gjlay.de>

	PR target/49868
	* config/avr/t-avr (LIB1ASMFUNCS): Add _xload_2 _xload_3 _xload_4.
	* config/avr/lib1funcs.S (__xload_2, __xload_3, __xload_4):
	New functions.

2011-11-16  Matthew Gretton-Dann  <matthew.gretton-dann@arm.com>

	* config/arm/lib1funcs.asm (udivsi3): Add support for divide
	functions.
	(aeabi_uidivmod): Likewise.
	(umodsi3): Likewise.
	(divsi3): Likewise.
	(aeabi_idivmod): Likewise.
	(modsi3): Likewise.

2011-11-16  Tristan Gingold  <gingold@adacore.com>

	* config/alpha/qrnnd.S: Use specific pseudos for VMS.

2011-11-15  Georg-Johann Lay  <avr@gjlay.de>

	PR target/49868
	* config/avr/t-avr (LIB1ASMFUNCS): Add _load_3,  _load_4.
	* config/avr/lib1funcs.S (__load_3, __load_4, __xload_2): New functions.

2011-11-13  John David Anglin  <dave.anglin@nrc-cnrc.gc.ca>

	* config.host (hppa*64*-*-hpux11*): Remove pa/t-stublib64 from
	tmake_file list.
	* config/pa/t-stublib: Merge rules from config/pa/t-stublib64.
	* config/pa/t-stublib64: Delete.

2011-11-12  Richard Henderson  <rth@redhat.com>

	* config/rs6000/linux-unwind.h (frob_update_context): Properly
	cast the pointer argument to _Unwind_SetGRPtr.

2011-11-11  Rainer Orth  <ro@CeBiTec.Uni-Bielefeld.DE>

	* config/spu/t-elf (LIB2ADD): Use LIB2FUNCS_EXCLUDE instead.

2011-11-09  Ian Lance Taylor  <iant@google.com>

	* generic-morestack.c: Include <string.h>.
	(uintptr_type): Define.
	(struct initial_sp): Add dont_block_signals field.  Reduce size of
	extra array by 1.
	(allocate_segment): Set prev field to NULL.  Don't set
	__morestack_current_segment or __morestack_segments.
	(__generic_morestack): Update current->prev and *pp after calling
	allocate_segment.
	(__morestack_block_signals): Don't do anything if
	dont_block_signals is set.
	(__morestack_unblock_signals): Likewise.
	(__generic_findstack): Check for initial_sp == NULL.  Add casts to
	uintptr_type.
	(__splitstack_block_signals): New function.
	(enum __splitstack_content_offsets): Define.
	(__splitstack_getcontext, __splitstack_setcontext): New functions.
	(__splitstack_makecontext): New function.
	(__splitstack_block_signals_context): New function.
	(__splitstack_find_context): New function.
	* config/i386/morestack.S (__morestack_get_guard): New function.
	(__morestack_set_guard, __morestack_make_guard): New functions.
	* libgcc-std.ver.in: Add new functions to GCC_4.7.0.

2011-11-09  Rainer Orth  <ro@CeBiTec.Uni-Bielefeld.DE>

	* config.host (i[34567]86-*-cygwin*): Move i386/t-mingw-pthread ...
	(i[34567]86-*-mingw*): ... here.
	(x86_64-*-mingw*): ... here.

2011-11-08  Rainer Orth  <ro@CeBiTec.Uni-Bielefeld.DE>

	* config/c6x/t-elf (LIB2ADD): Add instead of assigning.

2011-11-07  Nathan Sidwell  <nathan@acm.org>

	* libgcov.c (struct gcov_fn_buffer): New struct.
	(buffer_fn_data): New helper.
	(gcov_exit): Rework for new gcov data structures.

2011-11-07  Georg-Johann Lay  <avr@gjlay.de>

	PR target/49313
	* config/avr/lib1funcs.S (__divmodhi4, __divmodsi4): Tweak speed.

2011-11-07  Rainer Orth  <ro@CeBiTec.Uni-Bielefeld.DE>

	* config.host (tmake_file): Correct comment.
	(bfin*-elf*): Remove bfin/t-elf from tmake_file, add
	t-libgcc-pic.
	(bfin*-uclinux*): Likewise.
	(bfin*-linux-uclibc*): Likewise.
	(xstormy16-*-elf): Add stormy16/t-stormy16 to tmake_file.

	* config/arm/t-elf (HOST_LIBGCC2_CFLAGS): Append instead of
	assigning.
	* config/arm/t-strongarm-elf (HOST_LIBGCC2_CFLAGS): Likewise.
	* config/avr/t-avr (HOST_LIBGCC2_CFLAGS): Likewise.
	* config/c6x/t-elf (HOST_LIBGCC2_CFLAGS): Likewise.
	* config/h8300/t-h8300 (HOST_LIBGCC2_CFLAGS): Likewise.
	* config/lm32/t-elf (HOST_LIBGCC2_CFLAGS): Likewise.
	* config/m32r/t-m32r (HOST_LIBGCC2_CFLAGS): Likewise.
	* config/mcore/t-mcore (HOST_LIBGCC2_CFLAGS): Likewise.
	* config/mips/t-elf (HOST_LIBGCC2_CFLAGS): Likewise.
	* config/mmix/t-mmix (HOST_LIBGCC2_CFLAGS): Likewise.
	* config/pdp11/t-pdp11 (HOST_LIBGCC2_CFLAGS): Likewise.
	* config/picochip/t-picochip (HOST_LIBGCC2_CFLAGS): Likewise.
	* config/stormy16/t-stormy16 (HOST_LIBGCC2_CFLAGS): Likewise.
	* config/t-openbsd-thread (HOST_LIBGCC2_CFLAGS): Likewise.

	* config/bfin/t-elf: Remove.
	* config/t-vxworks (HOST_LIBGCC2_CFLAGS): Remove.

2011-11-07  Rainer Orth  <ro@CeBiTec.Uni-Bielefeld.DE>

	* config.host (*-*-rtems*): Add t-rtems to tmake_file.
	(i[34567]86-*-rtems*): Remove t-rtems from tmake_file.
	(lm32-*-elf*, lm32-*-rtems*): Split into ...
	(lm32-*-elf*): ... this.
	(lm32-*-rtems*): ... and this.
	Add to tmake_file.
	(m32r-*-rtems*): Add to tmake_file.
	(moxie-*-rtems*): Likewise.
	(sparc-*-rtems*): Likewise.
	Remove t-rtems from tmake_file.
	(sparc64-*-rtems*): Likewise.
	* config/t-rtems (HOST_LIBGCC2_CFLAGS): Use LIBGCC2_INCLUDES
	instead.

2011-11-07  Rainer Orth  <ro@CeBiTec.Uni-Bielefeld.DE>

	PR bootstrap/50982
	* config/gthr-posix.h: Move ...
	* gthr-posix.h: ... here.
	* config/gthr-lynx.h: Reflect this.
	* config/gthr-vxworks.h: Likewise.
	* config/rs6000/gthr-aix.h: Likewise.
	* configure.ac (target_thread_file): Likewise.
	* configure: Regenerate.

2011-11-06  Sebastian Huber  <sebastian.huber@embedded-brains.de>

	* config.host (arm*-*-rtemseabi*): New target.

2011-11-06  John David Anglin  <dave.anglin@nrc-cnrc.gc.ca>

	PR other/50991
	* Makefile.in: Make EXTRA_PARTS depend on libgcc_tm.h instead of
	extra-parts.

2011-11-05  Joern Rennecke  <joern.rennecke@embecosm.com>

	* config.host (epiphany-*-elf*): New configuration.
	* config/epiphany: New Directory.

2011-11-05  Ralf Corsépius  <ralf.corsepius@rtems.org>

	* config.host (avr-*-rtems*): Add config/avr/t-rtems.
	* config/avr/t-rtems: New.
	Filter out _exit from LIB1ASMFUNCS.

2011-11-04  David S. Miller  <davem@davemloft.net>

	* configure.ac: Test for 64-bit addresses on !x86 using __LP64__.
	* configure: Rebuild.

2011-11-04  Andreas Krebbel  <Andreas.Krebbel@de.ibm.com>

	* config/s390/t-crtstuff: Add -fPIC to CRTSTUFF_T_CFLAGS_S
	variable.

2011-11-04  Georg-Johann Lay  <avr@gjlay.de>

	PR target/50931
	* config/t-avr (LIB1ASMFUNCS): Add _divmodpsi4, _udivmodpsi4.
	* config/lib1funcs.S (__udivmodpsi4, __divmodpsi4): New functions.

2011-11-04  Joel Sherrill  <joel.sherrill@oarcorp.com>

	PR target/50989
	* config.host (sparc-*-rtems*): Add sparc/t-softmul.

2011-11-04  Rainer Orth  <ro@CeBiTec.Uni-Bielefeld.DE>

	* config/c6x/t-elf (LIB2ADDEH): Set.
	* config/c6x/t-c6x-elf: Remove.

2011-11-04  Rainer Orth  <ro@CeBiTec.Uni-Bielefeld.DE>

	* config/i386/sol2-ci.S: Rename to ...
	* config/i386/crti.S: ... this.
	* config/i386/sol2-cn.S: Rename to ...
	* config/i386/crtn.S: ... this.
	* config/sparc/sol2-ci.S: Rename to ...
	* config/sparc/crti.S: ... this.
	* config/sparc/sol2-cn.S: Rename to ...
	* config/sparc/crtn.S: ... this.
	* config/t-sol2 (CUSTOM_CRTIN): Remove.
	(crti.o, crtn.o): Remove.

2011-11-04  Tristan Gingold  <gingold@adacore.com>

	* config/ia64/fde-vms.c: Do not include md-unwind-support.h

2011-11-04  Kaz Kojima  <kkojima@gcc.gnu.org>

	* config/sh/t-sh: Use $(gcc_compile) instead of $(compile).

2011-11-03  Hans-Peter Nilsson  <hp@axis.com>

	* config.host (crisv32-*-none, cris-*-none): Remove.
	(crisv32-*-elf): Append to tmake_file, don't just set it.
	(cris-*-elf): Add missing t-fdpbit to tmake_file.

2011-11-03  Rainer Orth  <ro@CeBiTec.Uni-Bielefeld.DE>

	* config/rs6000/t-ppccomm (ecrti$(objext)): Use $<.
	(ecrtn$(objext)): Likewise.
	(ncrti$(objext)): Likewise.
	(ncrtn$(objext)): Likewise.

2011-11-03  Andreas Schwab  <schwab@redhat.com>

	* config/ia64/t-ia64 (crtbeginS.o): Fix whitespace damage.

2011-11-02  David S. Miller  <davem@davemloft.net>

	* configure.ac: Set host_address on sparc too.
	* configure: Regenerate.
	* config.host: Add sparc/t-linux64 and sparc/t-softmul conditionally
	based upon host_address.
	* config/sparc/t-linux64: Set CRTSTUFF_T_CFLAGS unconditionally.

2011-11-02  Jason Merrill  <jason@redhat.com>

	* config/rs6000/t-ppccomm: Add missing \.

2011-11-02  Rainer Orth  <ro@CeBiTec.Uni-Bielefeld.DE>

	* gthr-single.h, gthr.h: New files.
	* config/gthr-lynx.h, config/gthr-posix.h., config/gthr-rtems.h,
	config/gthr-vxworks.h, config/i386/gthr-win32.h,
	config/mips/gthr-mipssde.h, config/pa/gthr-dce.h,
	config/rs6000/gthr-aix.h, config/s390/gthr-tpf.h: New files.
	* config/i386/gthr-win32.c: Include "gthr-win32.h".
	* configure.ac (thread_header): New variable.
	Set it depending on target_thread_file.
	(gthr-default.h): Link from $thread_header.
	* configure: Regenerate.
	* Makefile.in (LIBGCC2_CFLAGS): Remove $(GTHREAD_FLAGS).

2011-11-02  Rainer Orth  <ro@CeBiTec.Uni-Bielefeld.DE>

	* configure.ac (tm_file_): New variable.
	Determine from tm_file.
	(tm_file, tm_defines): Substitute.
	* configure: Regenerate.
	* mkheader.sh: New file.
	* Makefile.in (clean): Remove libgcc_tm.h.
	($(objects)): Depend on libgcc_tm.h.
	(libgcc_tm_defines, libgcc_tm_file): New variables.
	(libgcc_tm.h, libgcc_tm.stamp): New targets.
	($(libgcc-objects), $(libgcc-s-objects), $(libgcc-eh-objects))
	($(libgcov-objects), $(libunwind-objects), $(libunwind-s-objects))
	($(extra-parts)): Depend on libgcc_tm.h.
	* config.host (tm_defines, tm_file): New variable.
	(arm*-*-linux*): Set tm_file for arm*-*-linux-*eabi.
	(arm*-*-uclinux*): Set tm_file for arm*-*-uclinux*eabi.
	(arm*-*-eabi*, arm*-*-symbianelf*): Set tm_file.
	(avr-*-rtems*): Likewise.
	(avr-*-*): Likewise.
	(frv-*-elf): Likewise.
	(frv-*-*linux*): Likewise.
	(h8300-*-rtems*): Likewise.
	(h8300-*-elf*): Likewise.
	(i[34567]86-*-darwin*): Likewise.
	(x86_64-*-darwin*): Likewise.
	(rx-*-elf): Likewise.
	(tic6x-*-uclinux): Likewise.
	(tic6x-*-elf): Likewise.
	(i[34567]86-*-linux*, x86_64-*-linux*): Likewise.
	* config/alpha/gthr-posix.c: Include libgcc_tm.h.
	* config/i386/cygming-crtbegin.c: Likewise.
	* config/i386/cygming-crtend.c: Likewise.
	* config/ia64/fde-vms.c: Likewise.
	* config/ia64/unwind-ia64.c: Likewise.
	* config/libbid/bid_gcc_intrinsics.h: Likewise.
	* config/rs6000/darwin-fallback.c: Likewise.
	* config/stormy16/lib2funcs.c: Likewise.
	* config/xtensa/unwind-dw2-xtensa.c: Likewise.
	* crtstuff.c: Likewise.
	* dfp-bit.h: Likewise.
	* emutls.c: Likewise.
	* fixed-bit.c: Likewise.
	* fp-bit.c: Likewise.
	* generic-morestack-thread.c: Likewise.
	* generic-morestack.c: Likewise.
	* libgcc2.c: Likewise.
	* libgcov.c: Likewise.
	* unwind-dw2-fde-dip.c: Likewise.
	* unwind-dw2-fde.c: Likewise.
	* unwind-dw2.c: Likewise.
	* unwind-sjlj.c: Likewise.

2011-11-02  Rainer Orth  <ro@CeBiTec.Uni-Bielefeld.DE>

	* configure.ac: Include ../config/picflag.m4.
	(GCC_PICFLAG): Call it.
	Substitute.
	* configure: Regenerate.
	* Makefile.in (gcc_srcdir): Remove.
	(LIBGCC2_DEBUG_CFLAGS, LIBGCC2_CFLAGS, LIBGCC2_INCLUDES)
	(HOST_LIBGCC2_CFLAGS, PICFLAG, LIB2FUNCS_ST, LIB2FUNCS_EXCLUDE)
	(LIB2_DIVMOD_FUNCS, LIB2ADD, LIB2ADD_ST): Set.
	($(lib2funcs-o), $(lib2funcs-s-o), $(lib2-divmod-o))
	($(lib2-divmod-s-o)): Use $(srcdir) to refer to libgcc2.c.
	Use $<.
	Remove comment.
	* libgcc2.c, libgcc2.h, gbl-ctors.h, longlong.h: New files.
	* siditi-object.mk ($o$(objext), $(o)_s$(objext)): Use $(srcdir)
	to refer to libgcc2.c.
	Use $<.
	* config/darwin-64.c: New file.
	* config/darwin-crt3.c: Remove comment.
	* config/divmod.c, config/floatunsidf.c, config/floatunsisf.c,
	config/floatunsitf.c, config/floatunsixf.c, config/udivmod.c,
	config/udivmodsi4.c: New files.
	* config/memcmp.c, config/memcpy.c, config/memmove.c,
	config/memset.c: New files.
	* config/t-crtstuff-pic (CRTSTUFF_T_CFLAGS_S): Use $(PICFLAG).
	* config/t-darwin (HOST_LIBGCC2_CFLAGS): Set.
	* config/t-freebsd-thread, config/t-libgcc-pic: New files.
	* config/t-libunwind (HOST_LIBGCC2_CFLAGS): Set.
	* config/t-openbsd-thread: New file.
	* config/t-sol2 (HOST_LIBGCC2_CFLAGS): Remove.
	* config/t-vxworks, config/vxlib-tls.c, config/vxlib.c: New files.
	* config/alpha/gthr-posix.c, config/alpha/qrnnd.S: New files.
	* config/alpha/t-alpha (LIB2ADD): Use $(srcdir) to refer to
	qrnnd.S.
	Adapt filename.
	* config/alpha/t-osf-pthread (LIB2ADD): Use $(srcdir)/config/alpha
	to refer to gthr-posix.c.
	* config/alpha/t-vms (LIB2ADD): Set.
	* config/alpha/vms-gcc_shell_handler.c: New file.
	* config/arm/bpabi.c, config/arm/fp16.c,
	config/arm/linux-atomic.c, config/arm/linux-atomic-64bit.c,
	config/arm/unaligned-funcs.c: New files.
	* config/arm/t-bpabi (LIB2ADD, LIB2ADD_ST): Set.
	* config/arm/t-elf (HOST_LIBGCC2_CFLAGS): Set.
	* config/arm/t-linux: Likewise.
	* config/arm/t-linux-eabi (LIB2ADD_ST): Add.
	* config/arm/t-netbsd: New file.
	* config/arm/t-strongarm-elf (HOST_LIBGCC2_CFLAGS): Set.
	* config/arm/t-symbian (LIB2ADD_ST): Set.
	* config/avr/t-avr (LIB2FUNCS_EXCLUDE, HOST_LIBGCC2_CFLAGS): Set.
	* config/bfin/t-crtstuff (CRTSTUFF_T_CFLAGS): Use $(PICFLAG).
	* config/bfin/t-elf: New file.
	* config/c6x/eqd.c, config/c6x/eqf.c, config/c6x/ged.c,
	config/c6x/gef.c, config/c6x/gtd.c, config/c6x/gtf.c,
	config/c6x/led.c, config/c6x/lef.c, config/c6x/ltd.c,
	config/c6x/ltf.c: New files.
	* config/c6x/t-elf (LIB2FUNCS_EXCLUDE, LIB2ADD)
	(HOST_LIBGCC2_CFLAGS): Set.
	* config/c6x/t-uclinux (HOST_LIBGCC2_CFLAGS): Set.
	(CRTSTUFF_T_CFLAGS): Use $(PICFLAG).
	* config/cris/arit.c, config/cris/mulsi3.S, config/cris/t-cris:
	New files.
	* config/cris/t-elfmulti (LIB2ADD_ST): Set.
	* config/cris/t-linux (HOST_LIBGCC2_CFLAGS): Remove.
	* config/frv/cmovd.c, config/frv/cmovh.c, config/frv/cmovw.c,
	config/frv/modi.c, config/frv/uitod.c, config/frv/uitof.c,
	config/frv/ulltod.c, config/frv/ulltof.c, config/frv/umodi.c: New
	files.
	* config/frv/t-frv (LIB2ADD): Set.
	* config/frv/t-linux (CRTSTUFF_T_CFLAGS): Use $(PICFLAG).
	* config/h8300/clzhi2.c, config/h8300/ctzhi2.c,
	config/h8300/fixunssfsi.c, config/h8300/parityhi2.c,
	config/h8300/popcounthi2.c: New files.
	* config/h8300/t-h8300 (LIB2ADD, HOST_LIBGCC2_CFLAGS): Set.
	* config/i386/gthr-win32.c: New file.
	* config/i386/t-cygming (LIBGCC2_INCLUDES): Set.
	* config/i386/t-cygwin: Likewise.
	* config/i386/t-darwin, config/i386/t-darwin64,
	config/i386/t-gthr-win32, config/i386/t-interix: New files.
	* config/i386/t-nto (HOST_LIBGCC2_CFLAGS): Set.
	(CRTSTUFF_T_CFLAGS): Use $(PICFLAG).
	* config/i386/t-sol2 (CRTSTUFF_T_CFLAGS): Use $(PICFLAG).
	* config/ia64/quadlib.c: New file.
	* config/ia64/t-hpux (LIB2ADD): Set.
	* config/ia64/t-ia64: Add comment.
	* config/iq2000/lib2funcs.c, config/iq2000/t-iq2000: New files.
	* config/lm32/t-uclinux (CRTSTUFF_T_CFLAGS): Use $(PICFLAG).
	(HOST_LIBGCC2_CFLAGS): Append, remove -fPIC.
	* config/m32c/lib2funcs.c, config/m32c/trapv.c: New files.
	* config/m32c/t-m32c (LIB2ADD): Set.
	* config/m32r/t-linux (HOST_LIBGCC2_CFLAGS): Set.
	* config/m32r/t-m32r: Likewise.
	* config/m68k/fpgnulib.c: New file.
	* config/m68k/t-floatlib (LIB2ADD): Set.
	(xfgnulib.c): New target.
	* config/mcore/t-mcore (HOST_LIBGCC2_CFLAGS): Set.
	* config/mep/lib2funcs.c, config/mep/tramp.c: New files.
	* config/mep/t-mep (LIB2ADD): Set.
	* config/microblaze/divsi3.asm: Rename to divsi3.S.
	* config/microblaze/moddi3.asm: Rename to moddi3.S.
	* config/microblaze/modsi3.asm: Rename to modsi3.S.
	* config/microblaze/muldi3_hard.asm: Rename to hard.S.
	* config/microblaze/mulsi3.asm: Rename to mulsi3.S.
	* config/microblaze/stack_overflow_exit.asm: Rename to exit.S.
	* config/microblaze/udivsi3.asm: Rename to udivsi3.S.
	* config/microblaze/umodsi3.asm: Rename to umodsi3.S.
	* config/microblaze/t-microblaze (LIB2ADD): Reflect this.
	* config/mips/t-elf, config/mips/t-vr, config/mips/vr4120-div.S:
	New files.
	* config/mips/t-mips (LIB2_SIDITI_CONV_FUNCS): Set.
	* config/mmix/t-mmix (HOST_LIBGCC2_CFLAGS): Set.
	* config/pa/fptr.c, config/pa/lib2funcs.S,
	config/pa/linux-atomic.c, config/pa/quadlib.c: New files.
	* config/pa/t-linux (HOST_LIBGCC2_CFLAGS): Set.
	(LIB2ADD, LIB2ADD_ST): Set.
	* config/pa/t-hpux, config/pa/t-hpux10, config/pa/t-pa64: New files.
	* config/pa/t-linux (HOST_LIBGCC2_CFLAGS, LIB2ADD, LIB2ADD_ST):
	Set.
	* config/pa/t-linux64 (LIB2ADD_ST, HOST_LIBGCC2_CFLAGS): Set.
	* config/pdp11/t-pdp11: New file.
	* config/picochip/libgccExtras/adddi3.S,
	config/picochip/libgccExtras/ashlsi3.S,
	config/picochip/libgccExtras/ashrsi3.S,
	config/picochip/libgccExtras/clzsi2.S,
	config/picochip/libgccExtras/cmpsi2.S,
	config/picochip/libgccExtras/divmod15.S,
	config/picochip/libgccExtras/divmodhi4.S,
	config/picochip/libgccExtras/divmodsi4.S,
	config/picochip/libgccExtras/lshrsi3.S,
	config/picochip/libgccExtras/parityhi2.S,
	config/picochip/libgccExtras/popcounthi2.S,
	config/picochip/libgccExtras/subdi3.S,
	config/picochip/libgccExtras/ucmpsi2.S,
	config/picochip/libgccExtras/udivmodhi4.S,
	config/picochip/libgccExtras/udivmodsi4.S: New files.
	* config/picochip/t-picochip (LIB2ADD, HOST_LIBGCC2_CFLAGS)
	(LIBGCC2_DEBUG_CFLAGS, RANLIB_FOR_TARGET): Set.
	* config/rs6000/crtresfpr.S, config/rs6000/crtresgpr.S,
	config/rs6000/crtresxfpr.S, config/rs6000/crtresxgpr.S,
	config/rs6000/crtsavfpr.S, config/rs6000/crtsavgpr.S)
	config/rs6000/darwin-asm.h, config/rs6000/darwin-fpsave.S,
	config/rs6000/darwin-gpsave.S, 	config/rs6000/darwin-tramp.S,
	config/rs6000/darwin-vecsave.S, config/rs6000/darwin-world.S: New
	files.
	* config/rs6000/t-darwin (LIB2ADD, LIB2ADD_ST)
	(HOST_LIBGCC2_CFLAGS): Set.
	* config/rs6000/t-darwin64: New file.
	* config/rs6000/t-linux64 (HOST_LIBGCC2_CFLAGS): Set.
	* config/rs6000/t-lynx, config/rs6000/t-netbsd: New files.
	* config/rs6000/t-ppccomm (LIB2ADD): Add
	$(srcdir)/config/rs6000/tramp.S.
	(LIB2ADD_ST): Use $(srcdir)/config/rs6000 to refer to sources.
	Add  $(srcdir)/config/rs6000/eabi.S.
	(crtsavfpr.S, crtresfpr.S, crtsavgpr.S, crtresgpr.S, crtresxfpr.S)
	(crtresxgpr.S, e500crtres32gpr.S, e500crtres64gpr.S)
	(e500crtres64gprctr.S, e500crtrest32gpr.S, e500crtrest64gpr.S)
	(e500crtresx32gpr.S, e500crtresx64gpr.S, e500crtsav32gpr.S)
	(e500crtsav64gpr.S, e500crtsav64gprctr.S, e500crtsavg32gpr.S)
	(e500crtsavg64gpr.S, e500crtsavg64gprctr.S): Remove.
	* config/rs6000/tramp.S: New file.
	* config/s390/t-tpf: Remove.
	* config/sh/linux-atomic.S: New file.
	* config/sh/t-linux (LIB2ADD): Set.
	(HOST_LIBGCC2_CFLAGS): Append, remove -fpic.
	* config/sh/t-netbsd (LIB2ADD, HOST_LIBGCC2_CFLAGS): Set.
	* config/sh/t-sh (unwind-dw2-Os-4-200.o): Use $(srcdir) to refer
	to unwind-dw2.c.
	(HOST_LIBGCC2_CFLAGS): Set.
	* config/sparc/t-sol2 (CRTSTUFF_T_CFLAGS): Use $(PICFLAG).
	* config/spu/divmodti4.c, config/spu/divv2df3.c,
	config/spu/float_disf.c, config/spu/float_unsdidf.c,
	config/spu/float_unsdisf.c, config/spu/float_unssidf.c,
	config/spu/mfc_multi_tag_release.c,
	config/spu/mfc_multi_tag_reserve.c, config/spu/mfc_tag_release.c,
	config/spu/mfc_tag_reserve.c, config/spu/mfc_tag_table.c,
	config/spu/multi3.c: New files.
	* config/spu/t-elf (LIB2ADD, LIB2ADD_ST, LIB2_SIDITI_CONV_FUNCS)
	(HOST_LIBGCC2_CFLAGS): Set.
	* config/stormy16/ashlsi3.c, config/stormy16/ashrsi3.c,
	config/stormy16/clzhi2.c, config/stormy16/cmpsi2.c,
	config/stormy16/ctzhi2.c, config/stormy16/divsi3.c,
	config/stormy16/ffshi2.c, config/stormy16/lib2.c,
	config/stormy16/lshrsi3.c, config/stormy16/modsi3.c,
	config/stormy16/parityhi2.c, config/stormy16/popcounthi2.c,
	config/stormy16/t-stormy16, config/stormy16/ucmpsi2.c,
	config/stormy16/udivmodsi4.c, config/stormy16/udivsi3.c,
	config/stormy16/umodsi3.c: New files.
	* config/xtensa/lib2funcs.S: New file.
	* config/xtensa/t-elf (HOST_LIBGCC2_CFLAGS): Set.
	* config/xtensa/t-xtensa (LIB2ADD): Set.
	* config.host (*-*-darwin*): Add t-libgcc-pic to tmake_file.
	(*-*-freebsd*): Add t-freebsd, t-libgcc-pic to tmake_file.
	Add t-freebsd-thread to tmake_file for posix threads.
	(*-*-linux*, frv-*-*linux*, *-*-kfreebsd*-gnu, *-*-knetbsd*-gnu)
	(*-*-gnu*, *-*-kopensolaris*-gnu): Add t-libgcc-pic to tmake_file.
	(*-*-lynxos*): Likewise.
	(*-*-netbsd*): Likewise.
	(*-*-openbsd*): Likewise.
	Add t-openbsd-thread to tmake_file for posix threads.
	(*-*-solaris2*): Add t-libgcc-pic to tmake_file.
	(*-*-vxworks*): Set tmake_file.
	(alpha*-*-linux*): Add alpha/t-alpha, alpha/t-ieee to tmake_file.
	(alpha*-*-freebsd*): Likewise.
	(alpha*-*-netbsd*): Likewise.
	(alpha*-*-openbsd*): Likewise.
	(alpha*-dec-osf5.1*): Remove qrnnd.o, gthr-posix.o from extra_parts.
	(alpha64-dec-*vms*): Add alpha/t-alpha, alpha/t-ieee to tmake_file.
	(alpha*-dec-*vms*): Likewise.
	(arm*-*-netbsdelf*): Add arm/t-netbsd to tmake_file.
	(bfin*-elf*): Add bfin/t-elf to tmake_file.
	(bfin*-uclinux*): Likewise.
	(bfin*-linux-uclibc*): Likewise.
	(crisv32-*-elf): Add cris/t-cris to tmake_file.
	(crisv32-*-none): Likewise.
	(cris-*-elf): Likewise.
	(cris-*-none): Likewise.
	(cris-*-linux*, crisv32-*-linux*): Likewise.
	(hppa[12]*-*-hpux10*): Add pa/t-hpux pa/t-hpux10, t-libgcc-pic to
	tmake_file.
	(hppa*64*-*-hpux11*): Add pa/t-hpux, pa/t-pa64, t-libgcc-pic to
	tmake_file.
	(hppa[12]*-*-hpux11*): Add pa/t-hpux, t-libgcc-pic to tmake_file.
	(i[34567]86-*-elf*): Add t-libgcc-pic to tmake_file.
	(x86_64-*-elf*): Likewise.
	(i[34567]86-*-nto-qnx*): Likewise.
	(i[34567]86-*-mingw*): Add i386/t-gthr-win32 to tmake_file for
	win32 threads.
	(x86_64-*-mingw*): Likewise.
	(i[34567]86-*-interix3*): Add i386/t-interix to tmake_file.
	(lm32-*-uclinux*): Add t-libgcc-pic to tmake_file.
	(mipsisa32-*-elf*, mipsisa32el-*-elf*, mipsisa32r2-*-elf*)
	(mipsisa32r2el-*-elf*, mipsisa64-*-elf*, mipsisa64el-*-elf*)
	(mipsisa64r2-*-elf*, mipsisa64r2el-*-elf*): Add mips/t-elf to
	tmake_file.
	(mipsisa64sr71k-*-elf*): Likewise.
	(mipsisa64sb1-*-elf*, mipsisa64sb1el-*-elf*): Likewise.
	(mips-*-elf*, mipsel-*-elf*): Likewise.
	(mips64-*-elf*, mips64el-*-elf*): Likewise.
	(mips64orion-*-elf*, mips64orionel-*-elf*): Likewise.
	(mips*-*-rtems*): Likewise.
	(mips64vr-*-elf*, mips64vrel-*-elf*): Add mips/t-elf, mips/t-vr
	to tmake_file.
	(pdp11-*-*): Add pdp11/t-pdp11 to tmake_file.
	(powerpc64-*-darwin*): Add rs6000/t-darwin64 to tmake_file.
	(s390x-ibm-tpf*): Add t-libgcc-pic to tmake_file.
	(spu-*-elf*): Likewise.
	(tic6x-*-uclinux): Add t-libgcc-pic to tmake_file.

2011-11-02  Rainer Orth  <ro@CeBiTec.Uni-Bielefeld.DE>

	* Makefile.in ($(lib1asmfuncs-o), $(lib1asmfuncs-s-o)): Use
	$(srcdir) to refer to $(LIB1ASMSRC).
	Use $<.
	* config/arm/bpabi-v6m.S, config/arm/bpabi.S,
	config/arm/ieee754-df.S, config/arm/ieee754-sf.S,
	config/arm/lib1funcs.S: New files.
	* config/arm/libunwind.S [!__symbian__]: Use lib1funcs.S.
	* config/arm/t-arm: New file.
	* config/arm/t-bpabi (LIB1ASMFUNCS): Set.
	* config/arm/t-elf, config/arm/t-linux, config/arm/t-linux-eabi,
	config/arm/t-strongarm-elf: New files.
	* config/arm/t-symbian (LIB1ASMFUNCS): Set.
	* config/arm/t-vxworks, config/arm/t-wince-pe: New files.
	* config/avr/lib1funcs.S: New file.
	* config/avr/t-avr (LIB1ASMSRC, LIB1ASMFUNCS): Set.
	* config/bfin/lib1funcs.S, config/bfin/t-bfin: New files.
	* config/c6x/lib1funcs.S: New file.
	* config/c6x/t-elf (LIB1ASMSRC, LIB1ASMFUNCS): Set.
	* config/fr30/lib1funcs.S, config/fr30/t-fr30: New files.
	* config/frv/lib1funcs.S: New file.
	* config/frv/t-frv (LIB1ASMSRC, LIB1ASMFUNCS): Set.
	* config/h8300/lib1funcs.S, config/h8300/t-h8300: New files.
	* config/i386/cygwin.S, config/i386/t-chkstk: New files.
	* config/ia64/__divxf3.asm: Rename to ...
	* config/ia64/__divxf3.S: ... this.
	Adapt lib1funcs.asm filename.
	* config/ia64/_fixtfdi.asm: Rename to ...
	* config/ia64/_fixtfdi.S: ... this.
	Adapt lib1funcs.asm filename.
	* config/ia64/_fixunstfdi.asm: Rename to ...
	* config/ia64/_fixunstfdi.S: ... this.
	Adapt lib1funcs.asm filename.
	* config/ia64/_floatditf.asm: Rename to ...
	* config/ia64/_floatditf.S: ... this.
	Adapt lib1funcs.asm filename.
	* config/ia64/lib1funcs.S: New file.
	* config/ia64/t-hpux (LIB1ASMFUNCS): Set.
	* config/ia64/t-ia64 (LIB1ASMSRC, LIB1ASMFUNCS): Set.
	* config/ia64/t-softfp-compat (libgcc1-tf-compats): Adapt suffix.
	* config/m32c/lib1funcs.S, config/m32c/t-m32c: New files.
	* config/m68k/lb1sf68.S, config/m68k/t-floatlib: New files.
	* config/mcore/lib1funcs.S, config/mcore/t-mcore: New files.
	* config/mep/lib1funcs.S: New file.
	* config/mep/t-mep (LIB1ASMSRC, LIB1ASMFUNCS): Set.
	* config/mips/mips16.S: New file.
	* config/mips/t-mips16 (LIB1ASMSRC, LIB1ASMFUNCS): Set.
	* config/pa/milli64.S: New file.
	* config/pa/t-linux, config/pa/t-linux64: New files.
	* config/picochip/lib1funcs.S: New file.
	* config/picochip/t-picochip (LIB1ASMSRC, LIB1ASMFUNCS): Set.
	* config/sh/lib1funcs.S, config/sh/lib1funcs.h: New files.
	* config/sh/t-linux (LIB1ASMFUNCS_CACHE): Set.
	* config/sh/t-netbsd: New file.
	* config/sh/t-sh (LIB1ASMSRC, LIB1ASMFUNCS, LIB1ASMFUNCS_CACHE): Set.
	Use $(srcdir) to refer to lib1funcs.S, adapt filename.
	* config/sh/t-sh64: New file.
	* config/sparc/lb1spc.S: New file.
	* config/sparc/t-softmul (LIB1ASMSRC): Adapt sparc/lb1spc.asm
	filename.
	* config/v850/lib1funcs.S, config/v850/t-v850: New files.
	* config/vax/lib1funcs.S, config/vax/t-linux: New files.
	* config/xtensa/ieee754-df.S, config/xtensa/ieee754-sf.S,
	config/xtensa/lib1funcs.S: New files.
	* config/xtensa/t-xtensa (LIB1ASMSRC, LIB1ASMFUNCS): Set.
	* config.host (arm-wrs-vxworks): Add arm/t-arm, arm/t-vxworks to
	tmake_file.
	(arm*-*-freebsd*): Add arm/t-arm, arm/t-strongarm-elf to tmake_file.
	(arm*-*-netbsdelf*): Add arm/t-arm to tmake_file.
	(arm*-*-linux*): Likewise.
	Add arm/t-elf, arm/t-bpabi, arm/t-linux-eabi to tmake_file for
	arm*-*-linux-*eabi, add arm/t-linux otherwise.
	(arm*-*-uclinux*): Add arm/t-arm, arm/t-elf to tmake_file.
	(arm*-*-ecos-elf): Likewise.
	(arm*-*-eabi*, arm*-*-symbianelf*): Likewise.
	(arm*-*-rtems*): Likewise.
	(arm*-*-elf): Likewise.
	(arm*-wince-pe*): Add arm/t-arm, arm/t-wince-pe to tmake_file.
	(avr-*-rtems*): Add to tmake_file, add avr/t-avr.
	(bfin*-elf*): Add bfin/t-bfin to tmake_file.
	(bfin*-uclinux*): Likewise.
	(bfin*-linux-uclibc*): Likewise.
	(bfin*-rtems*): Likewise.
	(bfin*-*): Likewise.
	(fido-*-elf): Merge into m68k-*-elf*.
	(fr30-*-elf)): Add fr30/t-fr30 to tmake_file.
	(frv-*-*linux*): Add frv/t-frv to tmake_file.
	(h8300-*-rtems*): Add h8300/t-h8300 to tmake_file.
	(h8300-*-elf*): Likewise.
	(hppa*64*-*-linux*): Add pa/t-linux, pa/t-linux64 to tmake_file.
	(hppa*-*-linux*): Add pa/t-linux to tmake_file.
	(i[34567]86-*-cygwin*): Add i386/t-chkstk to tmake_file.
	(i[34567]86-*-mingw*): Likewise.
	(x86_64-*-mingw*): Likewise.
	(i[34567]86-*-interix3*): Likewise.
	(ia64*-*-hpux*): Add ia64/t-ia64, ia64/t-hpux to tmake_file.
	(ia64-hp-*vms*): Add ia64/t-ia64 to tmake_file.
	(m68k-*-elf*): Also handle fido-*-elf.
	Add m68k/t-floatlib to tmake_file.
	(m68k-*-uclinux*): Add m68k/t-floatlib to tmake_file.
	(m68k-*-linux*): Likewise.
	(m68k-*-rtems*): Likewise.
	(mcore-*-elf): Add mcore/t-mcore to tmake_file.
	(sh-*-elf*, sh[12346l]*-*-elf*): Add sh/t-sh64 to tmake_file for
	sh64*-*-*.
	(sh-*-linux*, sh[2346lbe]*-*-linux*): Add sh/t-sh to tmake_file.
	Add sh/t-sh64 to tmake_file for sh64*-*-linux*.
	(sh-*-netbsdelf*, shl*-*-netbsdelf*, sh5-*-netbsd*)
	(sh5l*-*-netbsd*, sh64-*-netbsd*, sh64l*-*-netbsd*): Add sh/t-sh,
	sh/t-netbsd to tmake_file.
	Add sh/t-sh64 to tmake_file for sh5*-*-netbsd*, sh64*-netbsd*.
	(sh-*-rtems*): Add sh/t-sh to tmake_file.
	(sh-wrs-vxworks): Likewise.
	(sparc-*-linux*): Add sparc/t-softmul to tmake_file except for
	*-leon[3-9]*.
	(v850*-*-*): Add v850/t-v850 to tmake_file.
	(vax-*-linux*): Add vax/t-linux to tmake_file.
	(m32c-*-elf*, m32c-*-rtems*): Add m32c/t-m32c to tmake_file.

2011-11-02  Rainer Orth  <ro@CeBiTec.Uni-Bielefeld.DE>

	* crtstuff.c: New file.
	* Makefile.in (CRTSTUFF_CFLAGS): Define.
	(CRTSTUFF_T_CFLAGS): Define.
	(extra-parts, INSTALL_PARTS): Remove conditional assignments.
	(crtbegin$(objext), crtend$(objext), crtbeginS$(objext))
	(crtendS$(objext), crtbeginT.o): Use $(srcdir) to refer to
	crtstuff.c.
	Use $<.
	(crtbeginT.o): Use $(objext).
	[!CUSTOM_CRTIN] (crti$(objext), crtn$(objext)): New rules.
	(libgcc-extra-parts): Don't compare EXTRA_PARTS, GCC_EXTRA_PARTS.
	(gcc-extra-parts): Remove.
	* config.host (*-*-freebsd*): Add t-crtstuff-pic to tmake_file.
	Set extra_parts.
	(*-*-linux*, frv-*-*linux*, *-*-kfreebsd*-gnu, *-*-knetbsd*-gnu,
	*-*-gnu*): Also handle *-*-kopensolaris*-gnu.
	Add t-crtstuff-pic to tmake_file.
	(*-*-lynxos*): New case.
	Set tmake_file, extra_parts.
	(*-*-netbsd*): Add t-crtstuff-pic to tmake_file.
	Set extra_parts for *-*-netbsd*1.[7-9]*, *-*-netbsd[2-9]*,
	*-*-netbsdelf[2-9]*.
	(*-*-openbsd*): Add t-crtstuff-pic to tmake_file.
	(*-*-rtems*): Set extra_parts.
	(*-*-solaris2*): Remove t-crtin from tmake_file for Solaris < 10.
	(*-*-uclinux*): New case.
	Set extra_parts.
	(*-*-vms*): New case.
	Set tmake_file, extra_parts.
	(*-*-elf): Set extra_parts.
	(alpha*-*-freebsd*): Add crtbeginT.o to extra_parts.
	(alpha64-dec-*vms*): Append to tmake_file, remove vms/t-vms,
	vms/t-vms64.
	Set extra_parts.
	(alpha*-dec-*vms*): Append to tmake_file, remove vms/t-vms.
	Set extra_parts.
	(arm*-*-freebsd*): Add t-crtin to tmake_file.
	Add crtbegin.o, crtend.o, crti.o, crtn.o to extra_parts.
	(arm-wrs-vxworks): Append to tmake_file.
	Set extra_parts.
	(arm*-*-uclinux*): Set extra_parts.
	(arm*-*-ecos-elf): Likewise.
	(arm*-*-eabi*, arm*-*-symbianelf*): Set extra_parts for
	arm*-*-eabi*.
	(arm*-*-rtems*): Set extra_parts.
	(arm*-*-elf): Likewise.
	(avr-*-rtems*): Clear extra_parts.
	(bfin*-elf*): Add bfin/t-crtlibid, bfin/t-crtstuff to extra_parts.
	Set extra_parts.
	(bfin*-uclinux*): Likewise.
	(bfin*-linux-uclibc*): Add bfin/t-crtstuff to tmake_file.
	(bfin*-rtems*): Append to tmake_file.
	Set extra_parts.
	(bfin*-*): Likewise.
	(crisv32-*-elf, crisv32-*-none, cris-*-elf, cris-*-none): Split into ...
	(crisv32-*-elf): ... this.
	(crisv32-*-none): ... this.
	(cris-*-elf, cris-*-none): New cases.
	Add cris/t-elfmulti to tmake_file.
	(fr30-*-elf): Append to tmake_file.
	Set extra_parts.
	(frv-*-elf): Append to tmake_file, add frv/t-frv.
	Set extra_parts.
	(h8300-*-rtems*): Append to tmake_file.
	Set extra_parts.
	(h8300-*-elf*): Likewise.
	(hppa*64*-*-hpux11*): Add pa/t-stublib, pa/t-stublib64 to tmake_file.
	Set extra_parts.
	(hppa[12]*-*-hpux11*): Add pa/t-stublib to tmake_file.
	Set extra_parts.
	(i[34567]86-*-elf*): Add i386/t-crtstuff, t-crtstuff-pic to tmake_file.
	(x86_64-*-elf*): Likewise.
	(i[34567]86-*-freebsd*): Add i386/t-crtstuff to tmake_file.
	(x86_64-*-freebsd*): Likewise.
	(x86_64-*-netbsd*): Likewise.
	(i[34567]86-*-linux*): Likewise.
	(i[34567]86-*-kfreebsd*-gnu, i[34567]86-*-knetbsd*-gnu)
	(i[34567]86-*-gnu*, i[34567]86-*-kopensolaris*-gnu): Likewise.
	(x86_64-*-linux*): Likewise.
	(x86_64-*-kfreebsd*-gnu, x86_64-*-knetbsd*-gnu): Likewise.
	(i[34567]86-*-lynxos*): Add t-crtstuff-pic, i386/t-crtstuff to
	tmake_file.
	Set extra_parts.
	(i[34567]86-*-nto-qnx*): Set tmake_file, extra_parts.
	(i[34567]86-*-rtems*): Append to tmake_file, remove t-crtin.
	Append to extra_parts, remove crtbegin.o, crtend.o.
	(ia64*-*-elf*): Append to extra_parts, remove crtbegin.o, crtend.o.
	(ia64*-*-freebsd*): Append to extra_parts, remove crtbegin.o,
	crtend.o, crtbeginS.o, crtendS.o.
	(ia64*-*-linux*): Comment extra_parts.
	(ia64-hp-*vms*): Append to tmake_file, remove vms/t-vms, vms/t-vms64.
	Set extra_parts.
	(iq2000*-*-elf*): Clear extra_parts.
	(lm32-*-elf*, lm32-*-rtems*): Add t-crtin to tmake_file.
	(lm32-*-uclinux*): Add to extra_parts, remove crtbegin.o, crtend.o
	(m32r-*-elf*, m32r-*-rtems*): Split off ...
	(m32r-*-rtems*): ... this.
	Add m32r/t-m32r to tmake_file.
	(m68k-*-elf*): Add t-crtin to tmake_file.
	(m68k-*-rtems*): Add crti.o, crtn.o to extra_parts.
	(mcore-*-elf): Likewise.
	(microblaze*-*-*): Set extra_parts.
	(mips*-sde-elf*): New case.
	Set tmake_file, extra_parts.
	(mipsisa32-*-elf*, mipsisa32el-*-elf*, mipsisa32r2-*-elf*)
	(mipsisa32r2el-*-elf*, mipsisa64-*-elf*, mipsisa64el-*-elf*)
	(mipsisa64r2-*-elf*, mipsisa64r2el-*-elf*): Add mips/t-crtstuff to
	tmake_file.
	Set extra_parts.
	(mipsisa64sr71k-*-elf*): Likewise.
	(mipsisa64sb1-*-elf*, mipsisa64sb1el-*-elf*): Likewise.
	(mips-*-elf*, mipsel-*-elf*): Likewise.
	(mips64-*-elf*, mips64el-*-elf*): Likewise.
	(mips64vr-*-elf*, mips64vrel-*-elf*): Likewise.
	(mips64orion-*-elf*,  mips64orionel-*-elf*): Likewise.
	(mips*-*-rtems*): Likewise.
	(mipstx39-*-elf*, mipstx39el-*-elf*): Likewise.
	(moxie-*-*): Split into ...
	(moxie-*-elf, moxie-*-uclinux*): ... this.
	Add to extra_parts, remove crtbegin.o, crtend.o.
	(moxie-*-rtems*): New case.
	Set tmake_file.
	Clear extra_parts.
	(powerpc-*-freebsd*): Add rs6000/t-crtstuff to tmake_file.
	Set extra_parts.
	(powerpc-*-netbsd*): Add rs6000/t-netbsd to tmake_file.
	(powerpc-*-eabispe*): Add rs6000/t-crtstuff, t-crtstuff-pic to
	tmake_file.
	Set extra_parts.
	(powerpc-*-eabisimaltivec*): Add to tmake_file, add rs6000/t-ppccomm,
	rs6000/t-crtstuff, t-crtstuff-pic to tmake_file.
	Set extra_parts.
	(powerpc-*-eabisim*): Likewise.
	(powerpc-*-elf*): Likewise.
	(powerpc-*-eabialtivec*): Likewise.
	(powerpc-xilinx-eabi*): Likewise.
	(powerpc-*-eabi*): Likewise.
	(powerpc-*-rtems*): Likewise.
	(powerpc-*-linux*, powerpc64-*-linux*): Add rs6000/t-crtstuff to
	tmake_file.
	Set extra_parts.
	(powerpc-*-lynxos*): Add to tmake_file.
	(powerpcle-*-elf*): Add to tmake_file, add rs6000/t-ppccomm,
	rs6000/t-crtstuff, t-crtstuff-pic.
	Set extra_parts.
	(powerpcle-*-eabisim*): Likewise.
	(powerpcle-*-eabi*): Likewise.
	(rx-*-elf): Remove extra_parts.
	(s390x-ibm-tpf*): Set extra_parts.
	(score-*-elf): Set extra_parts.
	(sh-*-elf*, sh[12346l]*-*-elf*, sh-*-linux*)
	(sh[2346lbe]*-*-linux*, sh-*-netbsdelf*, shl*-*-netbsdelf*)
	(sh5-*-netbsd*, sh5l*-*-netbsd*, sh64-*-netbsd*)
	(sh64l*-*-netbsd*): Split into ...
	(sh-*-elf*, sh[12346l]*-*-elf*): ... this.
	Add t-crtstuff-pic to tmake_file.
	Set extra_parts.
	(sh-*-rtems*): Add to tmake_file, add t-crtstuff-pic.
	Set extra_parts.
	(sh-wrs-vxworks): Add to tmake_file, add t-crtstuff-pic.
	(sparc-*-elf*): Remove t-crtin from tmake_file.
	Add to extra_parts, remove crtbegin.o, crtend.o.
	(sparc-*-linux*): Add sparc/t-linux64 to tmake_file.
	(sparc64-*-linux*): Likewise.
	(sparc-*-rtems*): Remove sparc/t-elf from tmake_file.
	Add to extra_parts, remove crtbegin.o, crtend.o.
	(sparc64-*-elf*): Remove t-crtin from tmake_file.
	Add to extra_parts, remove crtbegin.o, crtend.o.
	(sparc64-*-rtems*): Remove t-crtin from tmake_file.
	Add to extra_parts, remove crtbegin.o, crtend.o.
	(sparc64-*-freebsd*, ultrasparc-*-freebsd*): Add to extra_parts.
	(sparc64-*-linux*): Add sparc/t-linux64 to tmake_file.
	(spu-*-elf*): Add to tmake_file, add spu/t-elf.
	Set extra_parts.
	(tic6x-*-uclinux): Add c6x/t-uxlinux, t-crtstuff-pic to tmake_file.
	Set extra_parts.
	(tic6x-*-*): Change to ...
	(tic6x-*-elf): ... this.
	Set extra_parts.
	(xtensa*-*-elf*): Add to tmake_file, add xtensa/t-elf.
	Set extra_parts.
	(am33_2.0-*-linux*): Add comment.
	(mep*-*-*): Add mep/t-mep to tmake_file.
	Set extra_parts.
	* config/alpha/t-vms: New file.
	* config/alpha/vms-dwarf2.S, config/alpha/vms-dwarf2eh.S: New files.
	* config/arm/crti.S, config/arm/crtn.S: New files.
	* config/bfin/crti.S, config/bfin/crtn.S: New files.
	* config/bfin/crtlibid.S: New file.
	* config/bfin/t-crtlibid, config/bfin/t-crtstuff: New files.
	* config/c6x/crti.S, config/c6x/crtn.S: New files.
	* config/c6x/t-elf (CUSTOM_CRTIN): Set.
	(crti.o, crtin.o): New rules.
	(CRTSTUFF_T_CFLAGS, CRTSTUFF_T_CFLAGS_S): Set.
	* config/c6x/t-uclinux: New file.
	* config/cris/t-elfmulti: New file.
	* config/cris/t-linux (CRTSTUFF_T_CFLAGS_S): Set.
	* config/fr30/crti.S, config/fr30/crtn.S: New files.
	* config/frv/frvbegin.c, config/frv/frvend.c: New files.
	* config/frv/t-frv: New file.
	* config/frv/t-linux (CRTSTUFF_T_CFLAGS): Set.
	* config/h8300/crti.S, config/h8300/crtn.S: New files.
	* config/i386/cygming-crtbegin.c, config/i386/cygming-crtend.c:
	New files.
	* config/i386/t-cygming (crtbegin.o, crtend.o): Use $(srcdir) to
	refer to cygming-crtbegin.c, cygming-crtend.c.
	Use $<.
	* config/i386/t-nto: New file.
	* config/ia64/crtbegin.S, config/ia64/crtend.S: New files.
	* config/ia64/crti.S, config/ia64/crtn.S: New files.
	* config/ia64/t-ia64 (crtbegin.o, crtend.o, crtbeginS.o,
	crtendS.o): Use $(srcdir) to refer to crtbegin.S, crtend.S.
	Use .S extension.
	Use $<.
	* config/ia64/t-vms (CRTSTUFF_T_CFLAGS, CRTSTUFF_T_CFLAGS_S): Set.
	(crtinitS.o): New rule.
	* config/ia64/vms-crtinit.S: New file.
	* config/lm32/t-elf ($(T)crti.o, $(T)crtn.o): Remove.
	* config/m32r/initfini.c: New file.
	* config/m32r/t-linux, config/m32r/t-m32r: New files.
	* config/m68k/crti.S, config/m68k/crtn.S: New files.
	* config/mcore/crti.S, config/mcore/crtn.S: New files.
	* config/mep/t-mep: New file.
	* config/microblaze/crti.S, config/microblaze/crtn.S: New files.
	* config/microblaze/t-microblaze (MULTILIB_OPTIONS): Remove.
	* config/mips/crti.S, config/mips/crtn.S: New files.
	* config/mips/t-crtstuff: New file.
	* config/mmix/crti.S, config/mmix/crtn.S: New files.
	* config/mmix/t-mmix (CRTSTUFF_T_CFLAGS): Set.
	(CUSTOM_CRTIN): Set.
	($(T)crti.o, $(T)crtn.o): Remove $(T),
	dependencies.
	Use $(srcdir) to refer to crti.S, crtn.S.
	Use .S extension, $<.
	* config/moxie/crti.asm: Rename to ...
	* config/moxie/crti.S: ... this.
	* config/moxie/crtn.asm: Rename to ...
	* config/moxie/crtn.S: ... this.
	* config/moxie/t-moxie: Remove.
	* config/pa/stublib.c: New file.
	* config/pa/t-stublib, config/pa/t-stublib64: New files.
	* config/rs6000/eabi-ci.S, config/rs6000/eabi-cn.S: New files.
	* config/rs6000/sol-ci.S, config/rs6000/sol-cn.S: New files.
	* config/rs6000/t-crtstuff: New file.
	* config/rs6000/t-ppccomm (EXTRA_PARTS): Remove.
	(ecrti.S, ecrtn.S, ncrti.S, ncrtn.S): Remove.
	(ecrti$(objext)): Depend on $(srcdir)/config/rs6000/eabi-ci.S.
	Make output file explicit.
	(ecrtn$(objext)): Depend on $(srcdir)/config/rs6000/eabi-cn.S.
	Make output file explicit.
	(ncrti$(objext): Depend on $(srcdir)/config/rs6000/sol-ci.S.
	Make output file explicit.
	(ncrtn$(objext)): Depend on $(srcdir)/config/rs6000/sol-cn.S.
	Make output file explicit.
	* config/score/crti.S, config/score/crtn.S: New files.
	* config/sh/crt1.S, config/sh/crti.S, config/sh/crtn.S: New files.
	* config/sh/lib1funcs-4-300.S, config/sh/lib1funcs-Os-4-200.S: New
	files.
	* config/sh/t-sh, config/sh/t-superh: New files.
	* config/sparc/t-linux64: New file.
	* config/spu/cache.S, config/spu/cachemgr.c: New files.
	* config/spu/t-elf (CRTSTUFF_T_CFLAGS): Set.
	(cachemgr.o, cachemgr_nonatomic.o, libgcc_%.a, cache8k.o)
	(cache16k.o, cache32k.o, cache64k.o, cache128k.o): New rules.
	* config/t-crtin: Remove.
	* config/t-crtstuff-pic: New file.
	* config/t-sol2 (CUSTOM_CRTIN): Set.
	(crti.o, crtn.o): New rules.
	* config/vms/t-vms: New file.
	* config/vms/vms-ucrt0.c: New file.
	* config/xtensa/t-elf: New file.

2011-11-02  Rainer Orth  <ro@CeBiTec.Uni-Bielefeld.DE>

	* Makefile.in (SHLIB_NM_FLAGS): Set.
	* mkmap-flat.awk, mkmap-symver.awk: New files.
	* configure.ac (libgcc_cv_lib_sjlj_exceptions): Check for SjLj
	exceptions.
	* configure: Regenerate.
	* config/libgcc-glibc.ver: New file.
	* config/libgcc-libsystem.ver: New file.
	* config/t-libunwind (SHLIB_LC): Set.
	* config/t-linux: New file.
	* config/t-slibgcc (INSTALL_SHLIB): New.
	(SHLIB_INSTALL): Use it.
	* config/t-slibgcc-darwin (SHLIB_MKMAP): Use $(srcdir) to refer
	to mkmap-symver.awk.
	(SHLIB_MAPFILES): Don't append, adapt pathname.
	(SHLIB_VERPFX): Set.
	* config/t-slibgcc-elf-ver (SHLIB_MKMAP): Use $(srcdir) to refer
	to mkmap-symver.awk.
	* config/t-slibgcc-gld-nover, config/t-slibgcc-hpux,
	config/t-slibgcc-libgcc, config/t-slibgcc-vms: New files.
	* config/alpha/libgcc-alpha-ldbl.ver, config/alpha/t-linux: New files.
	* config/alpha/t-slibgcc-osf (SHLIB_MKMAP): Use $(srcdir) to refer
	to mkmap-flat.awk.
	* config/arm/t-bpabi (SHLIB_MAPFILES): Set.
	* config/bfin/libgcc-glibc.ver, config/bfin/t-linux: New files.
	* config/c6x/libgcc-eabi.ver, config/c6x/t-elf: New files.
	* config/cris/libgcc-glibc.ver, config/cris/t-linux: New files.
	* config/frv/libgcc-frv.ver, config/frv/t-linux: New files.
	* config/i386/libgcc-darwin.10.4.ver,
	config/i386/libgcc-darwin.10.5.ver, config/i386/libgcc-glibc.ver:
	New files.
	* config/i386/t-darwin: Remove.
	* config/i386/t-darwin64: Likewise.
	* config/i386/t-dw2-eh, config/i386/t-sjlj-eh: New files.
	* config/i386/t-slibgcc-cygming, config/i386/t-cygwin,
	config/i386/t-dlldir, config/i386/t-dlldir-x: New files.
	* config/i386/t-linux: New file.
	* config/i386/t-mingw32: New file.
	* config/ia64/libgcc-glibc.ver, config/ia64/libgcc-ia64.ver: New files.
	* config/ia64/t-glibc: Rename to ...
	* config/ia64/t-linux: ... this.
	(SHLIB_MAPFILES): Set.
	* config/ia64/t-glibc-libunwind: Rename to ...
	* config/ia64/t-linux-libunwind: ... this.
	* config/ia64/t-ia64 (SHLIB_MAPFILES): Set.
	* config/ia64/t-slibgcc-hpux: New file.
	* config/m32r/libgcc-glibc.ver, config/m32r/t-linux: New files.
	* config/m68k/t-slibgcc-elf-ver: New file.
	* config/mips/t-mips16 (SHLIB_MAPFILES): Set.
	* config/mips/t-slibgcc-irix (SHLIB_MKMAP): Use $(srcdir) to refer
	to mkmap-flat.awk.
	* config/pa/t-slibgcc-hpux: New file.
	* config/pa/t-slibgcc-dwarf-ver, config/pa/t-slibgcc-sjsj-ver: New
	files.
	* config/rs6000/libgcc-darwin.10.4.ver,
	config/rs6000/libgcc-darwin.10.5.ver: New files.
	* config/rs6000/libgcc-ppc-glibc.ver: Rename to
	config/rs6000/libgcc-glibc.ver.
	* config/rs6000/libgcc-ppc64.ver: Rename to
	config/rs6000/libgcc-ibm-ldouble.ver.
	* config/rs6000/t-darwin (SHLIB_VERPFX): Remove.
	* config/rs6000/t-ibm-ldouble (SHLIB_MAPFILES): Adapt filename.
	* config/rs6000/t-ldbl128: Rename to ...
	* config/rs6000/t-linux: ... this.
	(SHLIB_MAPFILES): Adapt filename.
	* config/rs6000/t-slibgcc-aix: New file.
	* config/sh/libgcc-excl.ver, config/sh/libgcc-glibc.ver: New files.
	* config/sh/t-linux (SHLIB_MAPFILES): Use $(srcdir) to refer to
	libgcc-excl.ver, libgcc-glibc.ver.
	(SHLIB_LINK, SHLIB_INSTALL): Remove.
	* config/sparc/libgcc-glibc.ver: New file.
	* config/sparc/t-linux: New file.
	* config/xtensa/libgcc-glibc.ver, config/xtensa/t-linux: New files.
	* config.host (*-*-freebsd*): Add t-slibgcc, t-slibgcc-gld,
	t-slibgcc-elf-ver to tmake_file.
	Add t-slibgcc-nolc-override to tmake_file for posix threads on
	*-*-freebsd[34].
	(*-*-linux*, frv-*-*linux*, *-*-kfreebsd*-gnu, *-*-knetbsd*-gnu,
	*-*-gnu*, *-*-kopensolaris*-gnu): Add t-slibgcc, t-slibgcc-gld,
	t-slibgcc-elf-ver, t-linux to tmake_file.
	(*-*-netbsd*): Add t-slibgcc, t-slibgcc-gld, t-slibgcc-elf-ver to
	tmake_file.
	(alpha*-*-linux*): Add alpha/t-linux to tmake_file.
	(alpha64-dec-*vms*): Add t-slibgcc-vms to tmake_file.
	(alpha*-dec-*vms*): Likewise.
	(arm*-*-freebsd*): Append to tmake_file.
	(arm*-*-netbsdelf*): Add t-slibgcc-gld-nover to tmake_file.
	(arm*-*-linux*): Add t-slibgcc-libgcc to tmake_file for
	arm*-*-linux-*eabi.
	(arm*-*-eabi*, arm*-*-symbianelf*): Add t-slibgcc-nolc-override to
	tmake_file for arm*-*-symbianelf*.
	(bfin*-linux-uclibc*): Append to tmake_file, add bfin/t-linux.
	(cris-*-linux*, crisv32-*-linux*): Append to tmake_file, add
	cris/t-linux.
	(frv-*-*linux*): Append to tmake_file, add frv/t-linux.
	(hppa*-*-linux*): Add t-slibgcc-libgcc, pa/t-slibgcc-sjlj-ver,
	pa/t-slibgcc-dwarf-ver to tmake_file.
	(hppa[12]*-*-hpux10*): Add t-slibgcc, pa/t-slibgcc-sjlj-ver,
	pa/t-slibgcc-dwarf-ver, t-slibgcc-hpux, pa/t-slibgcc-hpux to tmake_file.
	(hppa*64*-*-hpux11*): Likewise.
	(hppa[12]*-*-hpux11*): Likewise.
	(x86_64-*-darwin*): Don't override tmake_file, but only keep
	i386/t-crtpc, i386/t-crtfm.
	(i[34567]86-*-cygwin*): Set tmake_eh_file, tmake_dlldir_file.
	Prepend $tmake_eh_file, $tmake_dlldir_file, i386/t-slibgcc-cygming
	to tmake_file.
	Add i386/t-cygwin to tmake_file.
	Prepent i386/t-mingw-pthread to tmake_file for posix threads.
	(i[34567]86-*-mingw*): Set tmake_eh_file, tmake_dlldir_file.
	Prepend $tmake_eh_file, $tmake_dlldir_file, i386/t-slibgcc-cygming
	to tmake_file.
	Add i386/t-mingw32 to tmake_file.
	(x86_64-*-mingw*): Likewise.
	(ia64*-*-freebsd*): Append to tmake_file.
	(ia64*-*-linux*): Append to tmake_file.
	Replace ia64/t-glibc by ia64/t-linux.
	Replace ia64/t-glibc-libunwind by ia64/t-linux-libunwind if using
	system libunwind.
	(ia64*-*-hpux*): Add t-slibgcc, ia64/t-slibgcc-hpux,
	t-slibgcc-hpux to tmake_file.
	(ia64-hp-*vms*): Add t-slibgcc-vms to tmake_file.
	(m32r-*-linux*): Append to tmake_file, add m32r/t-linux.
	(m32rle-*-linux*): Likewise.
	(m68k-*-linux*)): Add m68k/t-slibgcc-elf-ver to tmake_file unless
	sjlj exceptions.
	(microblaze*-linux*): New case.
	Append to tmake_file, add t-slibgcc-nolc-override.
	(powerpc-*-freebsd*): Add t-slibgcc-libgcc to tmake_file.
	(powerpc-*-linux*, powerpc64-*-linux*): Likewise.
	Replace rs6000/t-ldbl128 by rs6000/t-linux in tmake_file.
	(rs6000-ibm-aix4.[3456789]*, powerpc-ibm-aix4.[3456789]*): Add
	rs6000/t-slibgcc-aix to tmake_file.
	(rs6000-ibm-aix5.1.*, powerpc-ibm-aix5.1.*): Likewise.
	(rs6000-ibm-aix[56789].*, powerpc-ibm-aix[56789].*): Likewise.
	(sh-*-elf*, sh[12346l]*-*-elf*, sh-*-linux*)
	(sh[2346lbe]*-*-linux*, sh-*-netbsdelf*, shl*-*-netbsdelf*)
	(sh5-*-netbsd*, sh5l*-*-netbsd*, sh64-*-netbsd*)
	(sh64l*-*-netbsd*): Add t-slibgcc-libgcc to tmake_file for
	sh*-*-linux*.
	(sparc-*-linux*): Append to tmake_file for *-leon*.
	Add sparc/t-linux to tmake_file for non-Leon targets.
	(sparc64-*-linux*): Add sparc/t-linux to tmake_file.
	(tic6x-*-uclinux): New case.
	Add t-slibgcc, t-slibgcc-gld, t-slibgcc-elf-ver to tmake_file.
	(tic6x-*-*): Add c6x/t-elf to tmake_file.
	(xtensa*-*-linux*): Append to tmake_file, add xtensa/t-linux.
	(am33_2.0-*-linux*): Append to tmake_file.
	(i[34567]86-*-linux*, x86_64-*-linux*, i[34567]86-*-kfreebsd*-gnu)
	(i[34567]86-*-knetbsd*-gnu, i[34567]86-*-gnu*): Also handle
	x86_64-*-kfreebsd*-gnu.
	Add i386/t-linux to tmake_file.

2011-10-28  Ian Lance Taylor  <iant@google.com>

	* config/i386/morestack.S: Correct CFI information to do proper
	returns throughout function.  In 32-bit mode, save %ebx so that it
	is restored on unwind.

2011-10-25  Bernd Schmidt  <bernds@codesourcery.com>

	* config/c6x/pr-support.c (__gnu_unwind_24bit): Correct logic for the
	case where B3 isn't the return register.

	* config/c6x/pr-support.c (pop_compact_frame, pop_frame): Correct
	logic for doubleword pops.

2011-10-25  Andreas Tobler  <andreast@fgznet.ch>

	* config/rs6000/t-freebsd: Add wildcard.

2011-10-21  Paul Brook  <paul@codesourcery.com>

	* unwind-arm-common.inc: Handle ID3/4 unwinding data.

2011-10-16  Uros Bizjak  <ubizjak@gmail.com>
	    Eric Botcazou  <ebotcazou@adacore.com>

	PR target/50737
	* config/alpha/linux-unwind.h (alpha_fallback_frame_state): Set
	fs->signal_frame to 1.

2011-10-07  Ian Lance Taylor  <iant@google.com>

	* generic-morestack-thread.c: #include <errno.h>.

2011-10-07  Ian Lance Taylor  <iant@google.com>

	PR target/46093
	* generic-morestack.c (__generic_morestack): Make sure the segment
	is large enough for both the stack frame and the copied
	parameters.

2011-10-06  Rainer Orth  <ro@CeBiTec.Uni-Bielefeld.DE>

	PR bootstrap/49804
	* config.host: Add crtbegin.o, crtbeginS.o, crtend.o, crtendS.o to
	extra_parts.

2011-09-28  Nick Clifton  <nickc@redhat.com>

	* config/rx/rx-lib.h: Always restrict doubles to the SF type when
	64-bit doubles are not enabled.
	* config/rx/rx-abi.h: Fix extraneous renaming of the floatsisf
	and floatunsisf functions.

2011-09-13  Paul Brook  <paul@codesourcery.com>

	* config.host (tic6x-*-*): Add c6x/t-c6x-elf.  Set unwind_header.
	* unwind-c.c (PERSONALITY_FUNCTION): Use UNWIND_POINTER_REG.
	* unwind-arm-common.inc: New file.
	* config/arm/unwind-arm.c: Use unwind-arm-common.inc.
	* config/arm/unwind-arm.h: Use unwind-arm-common.h.
	(_GLIBCXX_OVERRIDE_TTYPE_ENCODING): Define.
	* config/c6x/libunwind.S: New file.
	* config/c6x/pr-support.c: New file.
	* config/c6x/unwind-c6x.c: New file.
	* config/c6x/unwind-c6x.h: New file.
	* config/c6x/t-c6x-elf: New file.

2011-08-23  Uros Bizjak  <ubizjak@gmail.com>

	* config/i386/64/sfp-machine.h (ASM_INVALID): New define.
	(ASM_DIVZERO): Ditto.
	(FP_HANLDE_EXCEPTIONS): Use ASM_INVALID and ASM_DIVZERO.

2011-08-18  Richard Sandiford  <richard.sandiford@linaro.org>

	* config/arm/bpabi-lib.h (RENAME_LIBRARY_SET): Delete.

2011-08-17  Richard Sandiford  <richard.sandiford@linaro.org>

	PR target/50090
	* config/arm/bpabi-lib.h (RENAME_LIBRARY): Use a C-level alias
	instead of an assembly one.

2011-08-12  Paolo Bonzini  <bonzini@gnu.org>

	PR bootstrap/50047
	* Makefile.in (install-unwind_h): Create
	$(gcc_objdir)/include/unwind.h atomically.

2011-08-11  Rainer Orth  <ro@CeBiTec.Uni-Bielefeld.DE>

	* Makefile.in (install-unwind_h): Remove destination file first.

2011-08-09  Rainer Orth  <ro@CeBiTec.Uni-Bielefeld.DE>

	* sync.c: New file.
	* config/mips/t-mips16: New file.
	* config.host (mips64*-*-linux*): Add mips/t-mips16 to tmake_file.
	(mips*-*-linux*): Likewise.
	(mips*-sde-elf*): Likewise.
	(mipsisa32-*-elf*): Join with mipsisa32r2-*-elf*,
	mipsisa64-*-elf*, mipsisa64r2-*-elf*.
	Add mips/t-mips16 to tmake_file.
	(mipsisa64sb1-*-elf*): Add mips/t-mips16 to tmake_file.
	(mips-*-elf*): Likewise.
	(mips64-*-elf*): Likewise.
	(mips64orion-*-elf*): Likewise.
	(mips*-*-rtems*): Likewise.
	(mipstx39-*-elf*): Likewise.
	* Makefile.in: Use SYNC instead of LIBGCC_SYNC.
	($(libgcc-sync-size-funcs-o)): Use SYNC_CFLAGS instead of
	LIBGCC_SYNC_CFLAGS.
	Use $(srcdir) to refer to sync.c.
	Use $<.
	($(libgcc-sync-funcs-o)): Likewise.
	($(libgcc-sync-size-funcs-s-o)): Likewise.
	($(libgcc-sync-funcs-s-o)): Likewise.

2011-08-09  Andreas Schwab  <schwab@linux-m68k.org>

	* config.host (ia64*-*-linux*): Move ia64/t-glibc after
	t-libunwind.

2011-08-08  H.J. Lu  <hongjiu.lu@intel.com>

	PR other/48007
	* config/i386/value-unwind.h: New.

2011-08-06  Richard Sandiford  <rdsandiford@googlemail.com>

	* config.host (*-*-darwin*, *-*-freebsd*, *-*-linux*, frv-*-*linux*)
	(*-*-kfreebsd*-gnu, *-*-knetbsd*-gnu, *-*-gnu*, *-*-kopensolaris*-gnu):
	Add to tmake_file rather than overriding it.

2011-08-05  Rainer Orth  <ro@CeBiTec.Uni-Bielefeld.DE>

	* config/t-softfp: Remove.
	* soft-fp: Moved from ../gcc/config.
	* soft-fp/README: Remove t-softfp reference.
	* soft-fp/t-softfp: Move to config/t-softfp.
	(softfp_machine_header): Remove.
	(softfp_file_list): Remove config subdir.
	(soft-fp-objects): New variable.
	($(soft-fp-objects)): Set INTERNAL_CFLAGS.
	(LIB2FUNCS_EXTRA): Add to LIB2ADD instead.
	(SFP_MACHINE, $(SFP_MACHINE)): Remove.
	* config/t-softfp-excl: New file.
	* config/t-softfp-sfdf: New file.
	* config/t-softfp-tf: New file.
	* config/no-sfp-machine.h: New file.
	* config/arm/sfp-machine.h: New file.
	* config/arm/t-softfp: New file.
	* config/c6x/sfp-machine.h: New file.
	* config/i386/32/t-fprules-softfp: Rename to ...
	* config/i386/32/t-softfp: ... this.
	(tifunctions, LIB2ADD): Remove.
	(softfp_int_modes): Override.
	* config/i386/64/t-softfp-compat (tf-functions): Remove config
	subdir.
	* config/i386/64/eqtf2.c: Likewise.
	* config/i386/64/getf2.c: Likewise.
	* config/i386/64/letf2.c: Likewise.
	* config/ia64/sft-machine.h: New file.
	* config/ia64/t-fprules-softfp: Rename to ...
	* config/ia64/t-softfp: ... this.
	* config/lm32/sfp-machine.h: New file.
	* config/moxie/t-moxie-softfp: Remove.
	* config/rs6000/ibm-ldouble-format: New file.
	* config/rs6000/ibm-ldouble.c: New file.
	* config/rs6000/libgcc-ppc-glibc.ver: New file
	* config/rs6000/libgcc-ppc64.ver: New file
	* config/rs6000/sfp-machine.h: New file.
	* config/rs6000/t-freebsd: New file.
	* config/rs6000/t-ibm-ldouble: New file.
	* config/rs6000/t-ldbl128: Use $(srcdir) to refer to
	libgcc-ppc-glibc.ver.
	* config/rs6000/t-linux64: New file.
	* config/rs6000/t-ppccomm (LIB2ADD): Add
	$(srcdir)/config/rs6000/ibm-ldouble.c.
	* config/rs6000/t-ppccomm-ldbl: New file.
	* config/score/sfp-machine.h: New file.
	* config.host (sfp_machine_header): Explain.
	(arm*-*-linux*): Add t-softfp-sfdf, t-softfp-excl, arm/t-softfp,
	t-softfp to tmake_file.
	(arm*-*-uclinux*): Likewise.
	(arm*-*-ecos-elf): Likewise.
	(arm*-*-eabi*, arm*-*-symbianelf*): Likewise.
	(arm*-*-rtems*): Likewise.
	(arm*-*-elf): Likewise.
	(ia64*-*-linux*): Replace ia64/t-fprules-softfp by ia64/t-softfp
	in tmake_file.
	Add t-softfp-tf, t-softfp-excl, t-softfp to tmake_file.
	(lm32-*-elf*, lm32-*-rtems*): Add t-softfp-sfdf, t-softfp to tmake_file.
	(lm32-*-uclinux*): Likewise.
	(moxie-*-*): Replace moxie/t-moxie-softfp by t-softfp-sfdf,
	t-softfp-excl, t-softfp.
	(powerpc-*-darwin*): Add rs6000/t-ibm-ldouble to tmake_file.
	(powerpc64-*-darwin*): Likewise.
	(powerpc-*-freebsd*): Add t-softfp-sfdf, t-softfp-excl, t-softfp
	to tmake_file.
	(powerpc-*-eabisimaltivec*): Add rs6000/t-ppccomm-ldbl to
	tmake_file.
	(powerpc-*-eabisim*): Likewise.
	(powerpc-*-elf*): Likewise.
	(powerpc-*-eabialtivec*): Likewise.
	(powerpc-xilinx-eabi*): Likewise.
	(powerpc-*-rtems*): Likewise.
	(powerpc-*-linux*, powerpc64-*-linux*): Add t-softfp-sfdf,
	t-softfp-excl, t-softfp to tmake_file.
	(powerpc-wrs-vxworks, powerpc-wrs-vxworksae): Add
	rs6000/t-ppccomm-ldbl to tmake_file.
	(powerpcle-*-elf*): Likewise.
	(powerpcle-*-eabisim*): Likewise.
	(powerpcle-*-eabi*): Likewise.
	(rs6000-ibm-aix4.[3456789]*, powerpc-ibm-aix4.[3456789]*): Add
	rs6000/t-ibm-ldouble to tmake_file.
	(rs6000-ibm-aix5.1.*, powerpc-ibm-aix5.1.*): Likewise.
	(rs6000-ibm-aix[56789].*, powerpc-ibm-aix[56789].*): Likewise.
	(score-*-elf): Add t-softfp-sfdf, t-softfp-excl, t-softfp to tmake_file.
	(tic6x-*-*): Likewise.
	(i[34567]86-*-darwin*, x86_64-*-darwin*,
	i[34567]86-*-kfreebsd*-gnu, x86_64-*-kfreebsd*-gnu,
	i[34567]86-*-linux*, x86_64-*-linux*, i[34567]86-*-gnu*,
	i[34567]86-*-solaris2*, x86_64-*-solaris2.1[0-9]*,
	i[34567]86-*-cygwin*, i[34567]86-*-mingw*, x86_64-*-mingw*,
	i[34567]86-*-freebsd*, x86_64-*-freebsd*): Add t-softfp-tf,
	t-softfp to tmake_file.
	* configure.ac (sfp_machine_header): Provide default if unset.
	Substitute.
	Link sfp-machine.h to config/$sfp_machine_header.
	* configure: Regenerate.

2011-08-05  Rainer Orth  <ro@CeBiTec.Uni-Bielefeld.DE>

	* Makefile.in (double_type_size, long_double_type_size): Set.
	Remove $(fpbit-in-libgcc) support.
	(FPBIT_FUNCS, DPBIT_FUNCS, TPBIT_FUNCS): New variables.
	(fpbit-src): New variable.
	($(fpbit-o), $(fpbit-s-o)): Use $(fpbit-src) instead of $(FPBIT).
	Compile with -DFLOAT $(FPBIT_CFLAGS).
	Use $<.
	($(dpbit-o), $(dpbit-s-o)): Use $(fpbit-src) instead of $(DPBIT).
	Compile with $(FPBIT_CFLAGS).
	Use $<.
	($(tpbit-o), $(tpbit-s-o): Use $(fpbit-src) instead of $(TPBIT).
	Compile with -DFLOAT $(TPBIT_CFLAGS).
	Use $<.
	* configure.ac (double_type_size, long_double_type_size):
	Determine and substitute.
	* configure: Regenerate.
	* fp-bit.c, fp-bit.h: New files.
	* config/avr/avr-lib.h, config/h8300/h8300-lib.h: New files.
	* config/mips/t-irix6 (TPBIT, $(gcc_objdir)/tp-bit.c): Remove.
	* config/mips/t-mips: New file.
	* config/mips/t-sdemtk: New file.
	* config/rs6000/ppc64-fp.c: New file.
	* config/rs6000/t-darwin (LIB2ADD): Add
	$(srcdir)/config/rs6000/ppc64-fp.c.
	* config/rs6000/t-ppc64-fp: New file.
	* config/rx/rx-lib.h: New file.
	* config/rx/t-rx (FPBIT): Set to true.
	($(gcc_objdir)/fp-bit.c): Remove.
	(DPBIT): Set to true only with -m64bit-doubles.
	($(gcc_objdir)/dp-bit.c): Remove.
	* config/sparc/t-softfp: Remove.
	* config/spu/t-elf: New file.
	* config/t-fdpbit, config/t-fpbit: New files.
	* config.host (m32c*-*-*): Add t-fdpbit to tmake_file.
	(mips*-*-*): Likewise.
	(arm-wrs-vxworks): Likewise.
	(arm*-*-freebsd*): Likewise.
	(avr-*-rtems*): Add t-fpbit to tmake_file.
	(avr-*-*): Likewise.
	(bfin*-elf*): Add t-fdpbit to tmake_file.
	(bfin*-uclinux*): Likewise.
	(bfin*-linux-uclibc*): Likewise.
	(bfin*-rtems*): New case.
	Add t-fdpbit to tmake_file.
	(bfin*-*): Add t-fdpbit to tmake_file.
	(crisv32-*-elf): Likewise.
	(cris-*-linux*): Likewise.
	(fr30-*-elf): Likewise.
	(frv-*-elf, frv-*-*linux*): Likewise.
	(h8300-*-rtems*, h8300-*-elf*): Add t-fpbit to tmake_file.
	(iq2000*-*-elf*): Add t-fdpbit to tmake_file.
	(m32r-*-elf*): Likewise.
	(m32rle-*-elf*): Likewise.
	(m32r-*-linux*): Likewise.
	(m32rle-*-linux*): Likewise.
	(mcore-*-elf): Add t-fdpbit to tmake_file.
	(microblaze*-*-*): Likewise.
	(mips-sgi-irix6.5*): Add t-tpbit to tmake_file.
	(mips*-*-netbsd*): Add mips/t-mips to tmake_file.
	(mips64*-*-linux*): Also handle mipsisa64*-*-linux*.
	Fix typo.
	Add mips/t-tpbit to tmake-file.
	(mips*-*-linux*): Fix typo.
	(mips*-sde-elf*): New case
	Add mips/t-sdemtk unless using newlib.
	(mipsisa64sr71k-*-elf*): Add t-fdpbit to tmake_file.
	(mipsisa64sb1-*-elf*): Add mips/t-mips to tmake_file.
	(mn10300-*-*): Likewise.
	(pdp11-*-*): Likewise.
	(picochip-*-*): Add t-fpbit to tmake_file.
	(powerpc-*-eabisimaltivec*): Likewise.
	(powerpc-*-eabisim*): Likewise.
	(powerpc-*-elf*): Likewise.
	(powerpc-*-eabialtivec*): Likewise.
	(powerpc-xilinx-eabi*): New case.
	Add t-fdpbit to tmake_file.
	(powerpc-*-eabi*):  Add t-fdpbit to tmake_file.
	(powerpc-*-rtems*): Likewise.
	(powerpc-*-linux*, powerpc64-*-linux*): Add rs6000/t-ppc64-fp to
	tmake_file.
	(powerpc-wrs-vxworks, powerpc-wrs-vxworksae): Add t-fdpbit to
	tmake_file.
	(powerpc-*-lynxos*): Likewise.
	(powerpcle-*-elf*): Likewise.
	(powerpcle-*-eabisim*): Likewise.
	(powerpcle-*-eabi*): Likewise.
	(rs6000-ibm-aix4.[3456789]*, powerpc-ibm-aix4.[3456789]*): Add
	t-fdpbit, rs6000/t-ppc64-fp to tmake_file.
	(rs6000-ibm-aix5.1.*, powerpc-ibm-aix5.1.*): Likewise.
	(rs6000-ibm-aix[56789].*, powerpc-ibm-aix[56789].*): Likewise.
	(rx-*-elf): Add t-fdpbit to tmake_file.
	(sh-*-elf*, sh[12346l]*-*-elf*, sh-*-linux*)
	(sh[2346lbe]*-*-linux*, sh-*-netbsdelf*, shl*-*-netbsdelf*)
	(sh5-*-netbsd*, sh5l*-*-netbsd*, sh64-*-netbsd*)
	(sh64l*-*-netbsd*): Add t-fdpbit to tmake_file except on
	sh*-*-netbsd*.
	(sh-*-rtems*): Add t-fdpbit to tmake_file.
	(sh-wrs-vxworks): Likewise.
	(sparc-*-elf*): Replace sparc/t-softfp by t-fdpbit in tmake_file.
	(sparc-*-linux*): Add t-fdpbit to tmake_file for *-leon*.
	(sparc-*-rtems*, sparc64-*-rtems*): Split off ...
	(sparc64-*-rtems*): ... new case.
	(sparc-*-rtems*): Add t-fdpbit to tmake_file.
	(spu-*-elf*): Likewise.
	Add spu/t-elf to tmake_file.
	(v850*-*-*): Add t-fdpbit to tmake_file.
	(xstormy16-*-elf): Likewise.
	(am33_2.0-*-linux*): Add t-fdpbit to tmake_file.
	(mep*-*-*): Likewise.

2011-08-05  Rainer Orth  <ro@CeBiTec.Uni-Bielefeld.DE>

	* Makefile.in (LIB2ADDEH, LIB2ADDEHSTATIC, LIB2ADDEHSHARED): New
	variables.
	(LIBUNWIND, SHLIBUNWIND_LINK, SHLIBUNWIND_INSTALL): New variables.
	(LIB2ADDEH, LIB2ADDEHSTATIC, LIB2ADDEHSHARED): Add $(srcdir)/emutls.c.
	(install-unwind_h): New target.
	(all): Depend on it.
	* config.host (unwind_header): New variable.
	(*-*-freebsd*): Set tmake_file to t-eh-dw2-dip.
	(*-*-linux*, frv-*-*linux*, *-*-kfreebsd*-gnu, *-*-knetbsd*-gnu,
	*-*-gnu*): Likewise, also for *-*-kopensolaris*-gnu.
	(*-*-solaris2*): Add t-eh-dw2-dip to tmake_file.
	(arm*-*-linux*): Add arm/t-bpabi for arm*-*-linux-*eabi.
	Set unwind_header.
	(arm*-*-uclinux*): Add arm/t-bpabi for arm*-*-uclinux*eabi.
	Set unwind_header.
	(arm*-*-eabi*, arm*-*-symbianelf*): Add arm/t-bpabi for
	arm*-*-eabi*.
	Add arm/t-symbian to tmake_file for arm*-*-symbianelf*.
	Set unwind_header.
	(ia64*-*-elf*): Add ia64/t-eh-ia64 to tmake_file.
	(ia64*-*-freebsd*): Likewise.
	(ia64*-*-linux*): Add ia64/t-glibc, ia64/t-eh-ia64, t-libunwind to
	tmake_file.
	Add t-libunwind-elf, ia64/t-glibc-libunwind unless
	$with_system_libunwind.
	(ia64*-*-hpux*): Set tmake_file.
	(ia64-hp-*vms*): Add ia64/t-eh-ia64 to tmake_file.
	(picochip-*-*): Set tmake_file.
	(rs6000-ibm-aix4.[3456789]*, powerpc-ibm-aix4.[3456789]*): Set
	md_unwind_header.
	(rs6000-ibm-aix5.1.*, powerpc-ibm-aix5.1.*): Likewise.
	(rs6000-ibm-aix[56789].*, powerpc-ibm-aix[56789].*): Likewise.
	(s390x-ibm-tpf*): Add t-eh-dw2-dip to tmake_file.
	(xtensa*-*-elf*): Set tmake_file.
	(xtensa*-*-linux*): Likewise.
	* configure.ac: Include ../config/unwind_ipinfo.m4.
	Call GCC_CHECK_UNWIND_GETIPINFO.
	Link unwind.h to $unwind_header.
	* configure: Regenerate.
	* emutls.c, unwind-c.c, unwind-compat.c, unwind-compat.h,
	unwind-dw2-fde-compat.c, unwind-dw2-fde-dip.c, unwind-dw2-fde.c,
	unwind-dw2-fde.h, unwind-dw2.c, unwind-dw2.h, unwind-generic.h,
	unwind-pe.h, unwind-sjlj.c, unwind.inc: New files.
	* config/unwind-dw2-fde-darwin.c: New file.
	* config/arm/libunwind.S, config/arm/pr-support.c,
	config/arm/t-bpabi, config/arm/t-symbian, config/arm/unwind-arm.c,
	config/arm/unwind-arm.h,: New files.
	* config/ia64/fde-glibc.c, config/ia64/fde-vms.c,
	config/ia64/t-eh-ia64, config/ia64/t-glibc,
	config/ia64/t-glibc-libunwind, config/ia64/t-hpux,
	config/ia64/t-vms, config/ia64/unwind-ia64.c,
	config/ia64/unwind-ia64.h: New files.
	* config/picochip/t-picochip: New file.
	* config/rs6000/aix-unwind.h, config/rs6000/darwin-fallback.c: New
	files.
	* config/rs6000/t-darwin (LIB2ADDEH): Set.
	* config/s390/t-tpf (LIB2ADDEH): Remove.
	* config/t-darwin (LIB2ADDEH): Set.
	* config/t-eh-dw2-dip: New file.
	* config/t-libunwind, config/t-libunwind-elf: New files.
	* config/t-sol2 (LIB2ADDEH): Remove.
	* config/xtensa/t-xtensa: New file.

2011-08-02  H.J. Lu  <hongjiu.lu@intel.com>

	* config/i386/linux-unwind.h (RT_SIGRETURN_SYSCALL): New.
	(x86_64_fallback_frame_state): Use RT_SIGRETURN_SYSCALL and
	long long to check rt_sigreturn syscall.

2011-08-02  Alan Modra  <amodra@gmail.com>

	* config/rs6000/linux-unwind.h (frob_update_context <__powerpc64__>):
	Restore for indirect call bcrtl from correct stack slot, and only
	if cfa+40 isn't valid.

2011-08-01  Julian Brown  <julian@codesourcery.com>

	* config.host (arm*-*-linux*, arm*-*-uclinux*, arm*-*-eabi*)
	(arm*-*-symbianelf*): Add t-fixedpoint-gnu-prefix makefile fragment.
	* config/arm/bpabi-lib.h (LIBGCC2_FIXEDBIT_GNU_PREFIX): Define.

2011-08-01  Julian Brown  <julian@codesourcery.com>

	* Makefile.in (LIBGCC_VER_FIXEDPOINT_GNU_PREFIX): New.
	(libgcc-std.ver.in): Use above.
	* fixed-bit.h (LIBGCC2_FIXEDBIT_GNU_PREFIX): Define, if
	LIBGCC2_GNU_PREFIX is defined.  Use instead of LIBGCC2_GNU_PREFIX
	throughout file.
	* config/t-fixedpoint-gnu-prefix: New file.
	* config/t-gnu-prefix (LIBGCC_VER_FIXEDPOINT_GNU_PREFIX): Set.
	* libgcc-std.ver.in (fixed-point routines): Use __FIXPTPFX__
	instead of __PFX__.

2011-07-28  H.J. Lu  <hongjiu.lu@intel.com>

	* config/i386/morestack.S (X86_64_SAVE_NEW_STACK_BOUNDARY): New.
	Use X86_64_SAVE_NEW_STACK_BOUNDARY to save the new stack boundary
	for x86-64.  Properly check __x86_64__ and __LP64__.

2010-07-28  H.J. Lu  <hongjiu.lu@intel.com>

	* config/i386/64/sfp-machine.h (_FP_W_TYPE): Always use _WIN64
	version.
	(_FP_WS_TYPE): Likewise.
	(_FP_I_TYPE): Likewise.

2011-07-28  Alan Modra  <amodra@gmail.com>

	* config/rs6000/linux-unwind.h (frob_update_context <__powerpc64__>):
	Leave r2 REG_UNSAVED if stopped on the instruction that saves r2
	in a plt call stub.  Do restore r2 if stopped on bctrl.

2011-07-18  Rainer Orth  <ro@CeBiTec.Uni-Bielefeld.DE>

	* config.host (i[3456x]86-*-netware*): Remove.
	* config/i386/netware-crt0.c, config/i386/t-nwld,
	config/i386/t-slibgcc-nwld: Remove.

2011-07-15  Bernd Schmidt  <bernds@codesourcery.com>

	* config.host: Handle tic6x-*-*.
	* config/c6x/c6x-abi.h: New file.

2011-07-13  Rainer Orth  <ro@CeBiTec.Uni-Bielefeld.DE>

	* config/i386/crtprec.c: New file.
	* config/i386/t-crtpc: Use $(srcdir) to refer to crtprec.c.
	* config.host (i[34567]86-*-darwin*): Add i386/t-crtpc to tmake_file.
	Add crtprec32.o, crtprec64.o, crtprec80.o to extra_parts.
	(x86_64-*-darwin*): Likewise.
	(i[34567]86-*-solaris2*: Likewise.

2011-07-13  Rainer Orth  <ro@CeBiTec.Uni-Bielefeld.DE>

	* config/alpha/crtfastmath.c: New file.
	* config/i386/crtfastmath.c: New file.
	* config/ia64/crtfastmath.c: New file.
	* config/mips/crtfastmath.c: New file.
	* config/sparc/crtfastmath.c: New file.

	* config/t-crtfm (crtfastmath.o): Use $(srcdir) to refer to
	crtfastmath.c.
	Add -frandom-seed=gcc-crtfastmath.
	* config/alpha/t-crtfm: Remove.
	* config/i386/t-crtfm: Use $(srcdir) to refer to crtfastmath.c.
	* config/ia64/t-ia64 (crtfastmath.o): Remove.

	* config.host (alpha*-*-linux*): Replace alpha/t-crtfm by t-crtfm.
	(alpha*-dec-osf5.1*): Likewise.
	(alpha*-*-freebsd*): Add t-crtfm to tmake_file.
	Add crtfastmath.o to extra_parts.
	(i[34567]86-*-darwin*): Add i386/t-crtfm to tmake_file.
	Add crtfastmath.o to extra_parts.
	(x86_64-*-darwin*): Likewise.
	(x86_64-*-mingw*): Likewise.
	(ia64*-*-elf*): Add t-crtfm to tmake_file.
	(ia64*-*-freebsd*): Likewise.
	(ia64*-*-linux*): Likewise.
	(sparc64-*-freebsd*): Add t-crtfm to tmake_file.
	Add crtfastmath.o to extra_parts.

2011-07-13  Rainer Orth  <ro@CeBiTec.Uni-Bielefeld.DE>

	* config/darwin-crt3.o: New file.
	* config/rs6000/darwin-crt2.c: New file.
	* config/t-darwin: New file.
	* config/rs6000/t-darwin (DARWIN_EXTRA_CRT_BUILD_CFLAGS): New variable.
	(crt2.o): New rule.
	* config.host (*-*-darwin*): Add crt3.o to extra_parts.
	(powerpc-*-darwin*): Add crt2.o to extra_parts.
	(powerpc64-*-darwin*): Likewise.

2011-07-13  Rainer Orth  <ro@CeBiTec.Uni-Bielefeld.DE>

	* config/i386/netware-crt0.c: New file.
	* config/i386/t-nwld: Rename to ...
	* config/i386/t-slibgcc-nwld: ... this.
	* config/i386/t-nwld: New file.
	* config.host (i[3456x]86-*-netware*): Add i386/t-slibgcc-nwld to
	tmake_file.
	Add crt0.o, libgcc.def, libc.def, libcpre.def, posixpre.def to
	extra_parts.

2011-07-11  Rainer Orth  <ro@CeBiTec.Uni-Bielefeld.DE>

	* configure.ac (i?86-*-solaris2*): Use libgcc copy of
	i386/t-crtstuff.
	* configure: Regenerate.

2011-07-11  Rainer Orth  <ro@CeBiTec.Uni-Bielefeld.DE>

	* dfp-bit.c, dfp-bit.h: New files.
	* Makefile.in (D32PBIT_FUNCS, D64PBIT_FUNCS, D128PBIT_FUNCS): New
	variables.
	($(d32pbit-o)): Use $(srcdir) to refer to dfp-bit.c
	($(d64pbit-o)): Likewise.
	($(d128pbit-o)): Likewise.
	* config/t-dfprules: New file.
	* config.host (i[34567]86-*-linux*): Add t-dfprules to tmake_file.
	(i[34567]86-*-kfreebsd*-gnu, i[34567]86-*-knetbsd*-gnu,
	i[34567]86-*-gnu*, i[34567]86-*-kopensolaris*-gnu): Likewise.
	(x86_64-*-linux*): Likewise.
	(x86_64-*-kfreebsd*-gnu, x86_64-*-knetbsd*-gnu): Likewise.
	(i[34567]86-*-cygwin*): Likewise.
	(i[34567]86-*-mingw*,  x86_64-*-mingw*): Likewise.
	(powerpc-*-linux*, powerpc64-*-linux*): Likewise.

2011-07-08  Rainer Orth  <ro@CeBiTec.Uni-Bielefeld.DE>

	* Makfile.in (LIBGCOV): New variable.
	($(libgcov-objects)): Use $(srcdir) to refer to libgcov.c.
	* libgcov.c: New file.

2011-07-08  Rainer Orth  <ro@CeBiTec.Uni-Bielefeld.DE>

	* fixed-bit.c, fixed-bit.h: New files.
	* fixed-obj.mk ($o$(objext), $(o)_s$(objext)): Use $(srcdir) to
	refer to fixed-bit.c.

2011-07-07  Joseph Myers  <joseph@codesourcery.com>

	* config.host (*local*): Remove.

2011-07-07  Rainer Orth  <ro@CeBiTec.Uni-Bielefeld.DE>

	PR target/39150
	* config.host (*-*-solaris2*): Handle x86_64-*-solaris2.1[0-9]*
	like i?86-*-solaris2.1[0-9]*.
	(i[34567]86-*-solaris2*): Also handle x86_64-*-solaris2.1[0-9]*.
	* configure.ac (i?86-*-solaris2*): Likewise.
	* configure: Regenerate.

2011-07-06  Thomas Schwinge  <thomas@schwinge.name>

	* config.host (i[34567]86-*-kfreebsd*-gnu, i[34567]86-*-knetbsd*-gnu)
	(i[34567]86-*-gnu*, i[34567]86-*-kopensolaris*-gnu): Remove
	md_unwind_header by splitting out of...
	(i[34567]86-*-linux*): ... this.
	* config.host (x86_64-*-kfreebsd*-gnu, x86_64-*-knetbsd*-gnu):
	Remove md_unwind_header by splitting out of...
	(x86_64-*-linux*): ... this.

2011-07-04  Georg-Johann Lay  <avr@gjlay.de>

	* config/avr/t-avr (intfuncs16): Add _clrsbXX2.

2011-06-28  Nick Clifton  <nickc@redhat.com>

	* config.host: Recognize all V850 variants.

2011-06-22  Uros Bizjak  <ubizjak@gmail.com>

	* enable-execute-stack-empty.c (__enable_execute_stack): Add prototype.

2011-06-21  Rainer Orth  <ro@CeBiTec.Uni-Bielefeld.DE>

	* shared-object.mk (c_flags-$o): Save c_flags.
	($(base)$(objext)): Use it.
	($(base)_s$(objext)): Likewise.

2011-06-21  Bernd Schmidt  <bernds@codesourcery.com>

	* Makefile.in (lib2funcs): Add _clrsbsi2 and _clrsbdi2.
	* libgcc-std.ver.in (GCC_4.7.0): New section.

2011-06-16  Georg-Johann Lay  <avr@gjlay.de>

	PR target/49313
	PR target/29524
	* config/avr/t-avr: Fix line endings.
	(intfuncs16): Remove _ffsXX2,  _clzXX2, _ctzXX2, _popcountXX2,
	_parityXX2.

2011-06-14  Olivier Hainque  <hainque@adacore.com>
	    Rainer Orth  <ro@CeBiTec.Uni-Bielefeld.DE>

	* config/mips/irix6-unwind.h: New file.
	* config.host (mips-sgi-irix6.5*): Set md_unwind_header.

2011-06-10  Eric Botcazou  <ebotcazou@adacore.com>

	* config/sparc/linux-unwind.h (STACK_BIAS): Define.
	(sparc64_fallback_frame_state): Use it.
	(sparc64_frob_update_context): Further adjust context.
	* config/sparc/sol2-unwind.h (sparc64_frob_update_context): Likewise.
	* config/sparc/sol2-ci.S: Add TARGET_FLAT handling.
	* config/sparc/sol2-cn.S: Likewise.

2011-06-09  Rainer Orth  <ro@CeBiTec.Uni-Bielefeld.DE>

	* enable-execute-stack-empty.c: New file.
	* enable-execute-stack-mprotect.c: New file.
	* config/i386/enable-execute-stack-mingw32.c: New file.
	* config.host (enable_execute_stack): New variable.
	Select appropriate variants.
	* configure.ac: Link enable-execute-stack.c to
	$enable_execute_stack.
	* configure: Regenerate.
	* Makefile.in (LIB2ADD): Add enable-execute-stack.c.
	(lib2funcs): Remove _enable_execute_stack.

2011-06-09  David S. Miller  <davem@davemloft.net>
	    Rainer Orth  <ro@CeBiTec.Uni-Bielefeld.DE>

	* config.host (sparc-*-linux*): Correct md_unwind_header
	filename.
	(s390x-ibm-tpf*): Fix typo.

2011-06-06  Rainer Orth  <ro@CeBiTec.Uni-Bielefeld.DE>

	* config.host (mips-sgi-irix6.5*): Add t-crtfm to tmake_file.
	Add crtfastmath.o to extra_parts.
	(mips64*-*-linux*, mips*-*-linux*): Use t-crtfm instead of
	mips/t-crtfm.
	* config/mips/t-crtfm: Remove.

2011-06-04  John David Anglin  <dave.anglin@nrc-cnrc.gc.ca>

	* config.host (hppa*-*-linux*): Correct md_unwind_header name.

2011-06-04  Kaz Kojima  <kkojima@gcc.gnu.org>

	* config.host (sh*-*-linux*): Fix typo.

2011-06-03  Rainer Orth  <ro@CeBiTec.Uni-Bielefeld.DE>

	* config/alpha/linux-unwind.h: Move from ../gcc/config/alpha.
	* config/alpha/osf5-unwind.h: Move from ../gcc/config/alpha.
	* config/alpha/vms-unwind.h: Move from ../gcc/config/alpha.
	* config/bfin/linux-unwind.h: Move from ../gcc/config/bfin.
	* config/i386/linux-unwind.h: Move from ../gcc/config/i386.
	* config/i386/sol2-unwind.h: Move from ../gcc/config/i386.
	* config/i386/w32-unwind.h: Move from ../gcc/config/i386.
	Wrap in !__MINGW64__.
	* config/ia64/linux-unwind.h: Move from ../gcc/config/ia64.
	* config/ia64/vms-unwind.h: Move from ../gcc/config/ia64.
	* config/m68k/linux-unwind.h: Move from ../gcc/config/m68k.
	* config/mips/linux-unwind.h: Move from ../gcc/config/mips.
	* config/pa/hpux-unwind.h: Move from ../gcc/config/pa.
	* config/pa/linux-unwind.h: Move from ../gcc/config/pa.
	* config/rs6000/darwin-unwind.h: Move from ../gcc/config/rs6000.
	Wrap in !__LP64__.
	* config/rs6000/linux-unwind.h: Move from ../gcc/config/rs6000.
	* config/s390/linux-unwind.h: Move from ../gcc/config/s390.
	* config/s390/tpf-unwind.h: Move from ../gcc/config/s390.
	* config/sh/linux-unwind.h: Move from ../gcc/config/sh.
	* config/sparc/linux-unwind.h: Move from ../gcc/config/sparc.
	* config/sparc/sol2-unwind.h: Move from ../gcc/config/sparc.
	* config/xtensa/linux-unwind.h: Move from ../gcc/config/xtensa.
	* config/no-unwind.h: New file.
	* config.host (md_unwind_header): Document.
	Define.
	(alpha*-*-linux*, alpha*-dec-osf5.1*, alpha64-dec-*vms*,
	alpha*-dec-*vms*, bfin*-uclinux*, bfin*-linux-uclibc*,
	hppa*-*-linux*, hppa[12]*-*-hpux10*, hppa*64*-*-hpux11*,
	hppa[12]*-*-hpux11*): Set md_unwind_header.
	(i[34567]86-*-linux*): Handle i[34567]86-*-kopensolaris*-gnu.
	Set md_unwind_header.
	(x86_64-*-linux*, i[34567]86-*-solaris2*): Set md_unwind_header.
	(i[34567]86-*-cygwin*): Split from i[34567]86-*-mingw*.
	(i[34567]86-*-mingw*, ia64*-*-linux*, ia64-hp-*vms*,
	m68k-*-uclinux*, m68k-*-linux*, mips64*-*-linux*, mips*-*-linux*,
	powerpc-*-darwin*, powerpc-*-linux*, s390-*-linux*,
	s390x-*-linux*,  s390x-ibm-tpf*, sh*-*-linux*, sparc-*-linux*,
	sparc*-*-solaris2*, sparc64-*-linux*, xtensa*-*-linux*): Set
	md_unwind_header.
	* configure.ac: Link md-unwind-support.h to $md_unwind_header.
	* configure: Regenerate.

2011-06-03  Rainer Orth  <ro@CeBiTec.Uni-Bielefeld.DE>

	* config.host (mips-sgi-irix[56]*): Restrict to mips-sgi-irix6.5*.
	Set tmake_file, extra_parts.
	* config/mips/irix-crti.S: Move from ../gcc/config/mips/irix-crti.asm.
	Remove O32 support.
	* config/mips/irix-crtn.S: Move from ../gcc/config/mips/irix-crtn.asm.
	Remove O32 support.
	* config/mips/t-irix6: New file.
	* config/mips/t-slibgcc-irix: New file.

2011-06-03  Rainer Orth  <ro@CeBiTec.Uni-Bielefeld.DE>

	* config/s390/t-tpf (LIB2ADDEHDEP): Remove.
	* config/t-sol2 (LIB2ADDEH): Use gcc_srcdir, add emutls.c.

2011-06-03  Rainer Orth  <ro@CeBiTec.Uni-Bielefeld.DE>

	* configure.ac (target_thread_file): Determine thread model.
	* configure: Regenerate.
	* config.host (alpha*-dec-osf5.1*): Set tmake_file, extra_parts.
	* config/alpha/t-alpha: New file.
	* config/alpha/t-crtfm: Use $<.
	* config/alpha/t-ieee: New file.
	* config/alpha/t-osf-pthread: New file.
	* config/alpha/t-slibgcc-osf: New file.
	* config/alpha/libgcc-osf5.ver: New file.

2011-06-01  Rainer Orth  <ro@CeBiTec.Uni-Bielefeld.DE>

	* config.host (i[34567]86-*-solaris2*): Add i386/t-crtfm to
	tmake_file.
	Add crtfastmath.o to extra_parts.

2011-06-01  Rainer Orth  <ro@CeBiTec.Uni-Bielefeld.DE>

	* config/gmon-sol2.c: Reindent.
	Cleanup comments.
	Remove, correct casts.
	Use STDERR_FILENO, NULL.
	(BASEADDRESS): Remove.
	(minbrk): Remove.
	(errno, sbrk): Remove declarations.
	(monstartup) [hp300]: Remove.
	(mcount): Remove.

2011-06-01  Rainer Orth  <ro@CeBiTec.Uni-Bielefeld.DE>

	* Makefile.in (cpu_type): Define.
	* config.host (i[34567]86-*-rtems*): Handle it.
	(i[34567]86-*-solaris2*): Move body ...
	(*-*-solaris2*): ... here.
	New case, generalize.
	(sparc-*-elf*): Handle it.
	(sparc-*-linux*, sparc64-*-linux*): Replace sparc/t-crtfm by t-crtfm.
	(sparc-*-rtems*, sparc64-*-rtems*); Handle it.
	(sparc64-*-solaris2*, sparcv9-*-solaris2*, sparc-*-solaris2*):
	Fold into ...
	(sparc*-*-solaris2*): ... this.
	New case.
	(sparc64-*-elf*): Handle it.
	* config/gmon-sol2.c: Move from ../gcc/config/sparc.
	Merge ../gcc/config/i386/gmon-sol2.c.
	* config/i386/sol2-c1.S: Move from ../gcc/config/i386/sol2-c1.asm.
	Use C comments.
	Merge ../gcc/config/i386/sol2-gc1.asm.
	* config/i386/sol2-ci.S: Move from ../gcc/config/i386/sol2-ci.asm.
	Use C comments.
	* config/i386/sol2-cn.S: Move from ../gcc/config/i386/sol2-cn.asm.
	Use C comments.
	* config/i386/t-crtfm (crtfastmath.o): Use $<.
	* config/i386/t-crtstuff: New file.
	* config/i386/t-softfp: New file.
	* config/i386/t-sol2 ($(T)gmon.o, $(T)gcrt1.o, $(T)crt1.o),
	$(T)crti.o, $(T)crtn.o): Remove.
	(gcrt1.o): New rule.
	(TARGET_LIBGCC2_CFLAGS): Remove.
	* config/sparc/sol2-c1.S: Move from ../gcc/config/sparc/sol2-c1.asm.
	* config/sparc/sol2-ci.S: Move from ../gcc/config/sparc/sol2-ci.asm.
	* config/sparc/sol2-cn.S: Move from ../gcc/config/sparc/sol2-cn.asm.
	* config/sparc/t-sol2: New file.
	* config/sparc/t-crtfm: Move to ...
	* config/t-crtfm: ... this.
	Use $(cpu_type), $<.
	* config/t-crtin: New file.
	* config/sparc/t-softfp: New file.
	* config/sparc/t-softmul: New file.
	* config/t-rtems: New file.
	* config/t-slibgcc: New file.
	* config/t-slibgcc-elf-ver: New file.
	* config/t-slibgcc-gld: New file.
	* config/t-slibgcc-sld: New file.
	* config/t-sol2: New file.
	* configure.ac: Include ../config/lib-ld.m4.
	Call AC_LIB_PROG_LD_GNU.
	Substitute cpu_type.
	* configure: Regenerate.

2011-05-27  Bernd Schmidt  <bernds@codesourcery.com>

	PR bootstrap/49173
	* config/t-slibgcc-darwin (SHLIB_MAPFILES): Look for
	libgcc-std.ver in the build directory.
	* config/s390/t-linux (SHLIB_MAPFILES): Likewise.
	* config/sh/t-linux (SHLIB_MAPFILES): Likewise.

2011-05-25  Bernd Schmidt  <bernds@codesourcery.com>

	* libgcc-std.ver.in: New file.
	* Makefile.in (LIBGCC_VER_GNU_PREFIX, LIBGCC_VER_SYMBOLS_PREFIX): New
	variables.
	(libgcc-std.ver): New rule.
	* config/t-gnu-prefix: New file.

2011-05-23  Rainer Orth  <ro@CeBiTec.Uni-Bielefeld.DE>

	* config/s390/t-tpf (LIB2ADDEH): Remove $(gcc_srcdir)/gthr-gnat.c.

2011-05-10  Joseph Myers  <joseph@codesourcery.com>

	* config/i386/darwin-lib.h: New file.

2011-05-10  Joseph Myers  <joseph@codesourcery.com>

	* config/arm/symbian-lib.h: New.

2011-05-04  Chris Demetriou  <cgd@google.com>

	* config/i386/morestack.S (__i686.get_pc_thunk.bx): Rename to...
	(__x86.get_pc_thunk.bx): ...this.
	(__morestack): Adjust for rename, remove undef of __i686.

2011-05-03  Chris Demetriou  <cgd@google.com>

	* config/i386/morestack.S (__i686.get_pc_thunk.bx): New.

2011-03-22  Joseph Myers  <joseph@codesourcery.com>

	* config.host (alpha*-*-gnu*, arc-*-elf*, arm*-*-netbsd*,
	arm-*-pe*, crx-*-elf, i[34567]86-*-netbsd*, i[34567]86-*-pe,
	m68hc11-*-*|m6811-*-*, m68hc12-*-*|m6812-*-*, mcore-*-pe*,
	powerpc64-*-gnu*, powerpc-*-gnu-gnualtivec*, powerpc-*-gnu*,
	sh-*-symbianelf* | sh[12346l]*-*-symbianelf*, vax-*-netbsd*):
	Remove cases.

2011-03-14  Andreas Tobler  <andreast@fgznet.ch>

	* config.host (cpu_type): Add FreeBSD PowerPC specific parts.
	Adjust copyright year.

2011-03-07  Ian Lance Taylor  <iant@google.com>

	* generic-morestack.c (__splitstack_find): Adjust returned stack
	pointer to include all registers pushed by __morestack.

2011-01-26  Dave Korn  <dave.korn.cygwin@gmail.com>

	PR target/40125
	* configure.ac: Call ACX_NONCANONICAL_TARGET.
	(toolexecdir): Calculate and AC_SUBST.
	(toolexeclibdir): Likewise.
	* Makefile.in (target_noncanonical): Import.
	(toolexecdir): Likewise.
	(toolexeclibdir): Likewise.
	* configure: Regenerate.

2010-12-13  Nathan Froyd  <froydnj@codesourcery.com>

	PR target/46040
	* config/arm/bpabi.h: Rename to...
	* config/arm/bpabi-lib.h: ...this.

2010-12-10  Rainer Orth  <ro@CeBiTec.Uni-Bielefeld.DE>

	* configure.ac: Use i386/t-crtstuff on i?86-*-solaris2* if
	appropriate.
	* configure: Regenerate.

2010-11-24  Nathan Froyd  <froydnj@codesourcery.com>

	* config/libbid/bid_conf.h (BID_BIG_ENDIAN): Define in terms of
	__FLOAT_WORD_ORDER__.
	* config/libbid/bid_gcc_intrinsics.h (LIBGCC2_FLOAT_WORDS_BIG_ENDIAN):
	Delete.

2010-11-20  Ralf Wildenhues  <Ralf.Wildenhues@gmx.de>

	PR other/46202
	* Makefile.in (install-strip): New phony target.

2010-11-07  Ian Lance Taylor  <iant@google.com>

	PR target/46089
	* config/i386/morestack.S (__morestack_large_model): New
	function.

2010-10-23  Nathan Froyd  <froydnj@codesourcery.com>

	* config/libbid/bid_gcc_intrinsics.h (LIBGCC2_WORDS_BIG_ENDIAN):
	Delete.
	(LIBGCC2_FLOAT_WORDS_BIG_ENDIAN): Test __BYTE_ORDER__.

2010-10-14  Nathan Froyd  <froydnj@codesourcery.com>

	* config/arm/bpabi.h: New file.
	* config/frv/frv-abi.h: New file.

2010-10-01  Ian Lance Taylor  <iant@google.com>

	* config/t-stack(LIB2ADD_ST): Set instead of LIB2ADD.
	* config/i386/t-stack-i386 (LIB2ADD_ST): Likewise.

2010-10-01  H.J. Lu  <hongjiu.lu@intel.com>

	PR target/45858
	* config.host: Add the missing `$'.

2010-09-30  Michael Eager  <eager@eagercon.com>

	* config.host: Add microblaze*-*-*.
	* config/microblaze/{divsi3.asm,divsi3_table.c,moddi3.asm,modsi3.asm,
	muldi3_hard.asm,mulsi3.asm,stack_overflow_exit.asm,t-microblaze,
	udivsi3.asm,umodsi3.asm}:  New.

2010-09-28  Ian Lance Taylor  <iant@google.com>

	* configure.ac: Adjust CFI test to test assembler directly rather
	than checking gcc preprocessor macro.
	* configure: Rebuild.

2010-09-27  Ian Lance Taylor  <iant@google.com>

	* configure.ac: Test whether assembler supports CFI directives.
	* config.host: Only add t-stack and i386/t-stack-i386 to
	tmake_file if libgcc_cv_cfi is "yes".
	* configure: Rebuild.

2010-09-27  Ian Lance Taylor  <iant@google.com>

	* generic-morestack.h: New file.
	* generic-morestack.c: New file.
	* generic-morestack-thread.c: New file.
	* config/i386/morestack.S: New file.
	* config/t-stack: New file.
	* config/i386/t-stack-i386: New file.
	* config.host (i[34567]86-*-linux* and friends): Add t-stack and
	i386/t-stack-i386 to tmake_file.

2010-09-21  Iain Sandoe  <iains@gcc.gnu.org>

	* Makefile.in (libgcc-extra-parts):  Check for static archives and
	invoke ranlib after installing them.
	(gcc-extra-parts): Likewise.
	(install-leaf): Likewise.

2010-09-14  H.J. Lu  <hongjiu.lu@intel.com>

	* configure: Regenerated.

2010-09-10  Kai Tietz  <kai.tietz@onevision.com>

	* configure: Regenerated.

2010-09-09  Gerald Pfeifer  <gerald@pfeifer.com>
	    Andrew Pinski  <pinskia@gmail.com>

	PR target/40959
	* config.host (ia64*-*-freebsd*): Set extra_parts.  Set tmake_file.

2010-09-06  H.J. Lu  <hongjiu.lu@intel.com>

	PR target/45524
	* configure: Regenerated.

2010-09-06  Andreas Schwab  <schwab@redhat.com>

	* configure: Regenerate.

2010-09-03  Uros Bizjak  <ubizjak@gmail.com>

	* config/i386/t-sol2 (__copysigntf3, __fabstf3): Disable for
	64bit targets.
	(__fixtfti, __fixunstfti, __floattitf, __floatuntitf): Enable only
	for 64bit targets.

2010-09-03  Uros Bizjak  <ubizjak@gmail.com>
	    Iain Sandoe  <iains@gcc.gnu.org>

	PR target/45476
	* Makefile.in (sifuncs, difuncs, tifuncs): Filter out
	LIB2FUNCS_EXCLUDE functions.

2010-09-03  Andreas Krebbel  <Andreas.Krebbel@de.ibm.com>

	* configure.ac: Use the GCC_AC_ENABLE_DECIMAL_FLOAT macro.
	Include dfp.m4.
	* configure: Regenerate.

2010-09-01  Uros Bizjak  <ubizjak@gmail.com>

	* config.host (i[34567]86-*-freebsd*, x86_64-*-freebsd*): Add
	i386/t-freebsd to tmake_file.
	* config/i386/t-freebsd: New file.
	* config/i386/libgcc-bsd.ver: New file.

2010-07-23  Nathan Froyd  <froydnj@codesourcery.com>

	* config.host (powerpc*-eabispe*): Set tmake_file.
	(powerpc*-eabi*): Likewise.
	* config/rs6000/t-ppccomm (EXTRA_PARTS): Add crtbegin, crtend,
	crtbeginS, crtendS, crtbeginT.

2010-06-12  Kazu Hirata  <kazu@codesourcery.com>

	* config.host (mips64*-*-linux*, mips*-*-linux*): Add mips/t-crtfm
	to tmake_file.  Add crtfastmath.o to extra_parts.
	* config/mips/t-crtfm: New.

2010-05-19  Joel Sherrill  <joel.sherrill@oarcorp.com>

	* config.host (sparc64-*-rtems*): New target.

2010-05-19  Rainer Orth  <ro@CeBiTec.Uni-Bielefeld.DE>

	* config/i386/32/sfp-machine.h (FP_HANDLE_EXCEPTIONS): Support Sun
	assembler syntax.

2010-04-15  Thomas Schwinge  <tschwinge@gnu.org>

	* config.host <i[34567]86-*-gnu*>: Handle softfp as for Linux.

2010-04-12  Rainer Orth  <ro@CeBiTec.Uni-Bielefeld.DE>

	* config.host (alpha*-dec-osf[45]*): Removed alpha*-dec-osf4*,
	alpha-dec-osf5.0* support.

2010-04-01  Ralf Corsépius  <ralf.corsepius@rtems.org>

	* config.host: Add lm32-*-rtems*.

2010-03-31  Rainer Orth  <ro@CeBiTec.Uni-Bielefeld.DE>
	    Uros Bizjak  <ubizjak@gmail.com>

	PR target/39048
	* config.host (i[34567]86-*-solaris2): Handle 32-bit Solaris 2/x86
	like other remaining 32-bit x86 OSes.
	* config/i386/32/sfp-machine.h (FP_HANDLE_EXCEPTIONS): Support Sun
	assembler syntax.
	* config/i386/libgcc-sol2.ver: New file.
	* config/i386/t-sol2 (SHLIB_MAPFILES): Add it.

2010-03-30  Jack Howarth  <howarth@bromo.med.uc.edu>

	PR c/43553
	* Makefile.in (INTERNAL_CFLAGS): Add @set_use_emutls@.
	* configure.ac: Use GCC_CHECK_EMUTLS to see if emulated TLS
	is used and substitute set_use_emutls.
	* configure: Regenerated.

2010-03-30  Tarik Graba  <tarik.graba@telecom-paristech.fr>

	* config/lm32/t-lm32: Remove misplaced MULTILIB_OPTIONS.

2010-03-22  Rainer Orth  <ro@CeBiTec.Uni-Bielefeld.DE>

	PR target/38085
	* config/i386/t-sol2 ($(T)gmon.o): Use CFLAGS instead of
	MULTILIB_CFLAGS.
	($(T)gcrt1.o): Likewise.
	($(T)crt1.o): Likewise.
	($(T)crti.o): Likewise.
	($(T)crtn.o): Likewise.

2010-03-01  Ralf Wildenhues  <Ralf.Wildenhues@gmx.de>

	PR other/42980
	* Makefile.in (install): Use $(MAKE) string in rule, for
	parallel make.

2010-02-22  Hans-Peter Nilsson  <hp@bitrange.com>

	Migrate from broken pre-libgcc legacy support to libgcc-centric rules.
	* config/mmix/t-mmix: New file.
	* config.host <mmix-knuth-mmixware> (extra_parts, tmake_file): Set.

2010-02-02  Jack Howarth  <howarth@bromo.med.uc.edu>

	PR java/41991
	* config/t-slibgcc-darwin: Add libgcc-libsystem.ver to
	SHLIB_MAPFILES.

2010-01-04  Anthony Green  <green@moxielogic.com>

	* config/moxie/crti.asm, config/moxie/crtn.asm,
	config/moxie/t-moxie-softfp, config/moxie/sfp-machine.h,
	config/moxie/t-moxie: New files.
	* config.host: Add t-moxie-softfp reference.

2009-11-18  Iain Sandoe  <iain.sandoe@sandoe-acoustics.co.uk>

	PR other/39888
	* config/t-slibgcc-darwin: Fix embedded rpaths for
	--enable-version-specific-runtime-libs, build extension stub
	libs exposing features available from current libgcc_s.

2009-11-11  Jon Beniston  <jon@beniston.com>

	* config.host: Add lm32 targets.
	* config/lm32: New directory.
	* config/lm32/libgcc_lm32.h: New file.
	* config/lm32/_mulsi3.c: New file.
	* config/lm32/_udivmodsi4.c: New file.
	* config/lm32/_divsi3.c: New file.
	* config/lm32/_modsi3.c: New file.
	* config/lm32/_udivsi3.c: New file.
	* config/lm32/_umodsi3.c: New file.
	* config/lm32/_lshrsi3.S: New file.
	* config/lm32/_ashrsi3.S: New file.
	* config/lm32/_ashlsi3.S: New file.
	* config/lm32/crti.S: New file.
	* config/lm32/crtn.S: New file.
	* config/lm32/t-lm32: New file.
	* config/lm32/t-elf: New file.
	* config/lm32/t-uclinux: New file.

2009-10-26  Nick Clifton  <nickc@redhat.com>

	* config.host: Add support for RX target.
	* config/rx: New directory.
	* config/rx/rx-abi-functions.c: New file. Supplementary
	functions for libgcc to support the RX ABI.
	* config/rx/rx-abi.h: New file.  Supplementary header file for
	libgcc RX ABI functions.
	* config/rx/t-rx: New file: Makefile fragment for building
	libgcc for the RX.

2009-10-09  Uros Bizjak  <ubizjak@gmail.com>

	* config/i386/32/sfp-machine.h (__FP_FRAC_SUB_4): Change operand
	constraint of y0 to "g".

2009-10-07  Andreas Krebbel  <Andreas.Krebbel@de.ibm.com>

	* config.host: Include the s390 makefile fragments.
	* config/s390/32/_fixdfdi.c: New file.
	* config/s390/32/_fixsfdi.c: New file.
	* config/s390/32/_fixtfdi.c: New file.
	* config/s390/32/_fixunsdfdi.c: New file.
	* config/s390/32/_fixunssfdi.c: New file.
	* config/s390/32/_fixunstfdi.c: New file.
	* config/s390/32/t-floattodi: New file.
	* config/s390/libgcc-glibc.ver: New file.
	* config/s390/t-crtstuff: New file.
	* config/s390/t-linux: New file.
	* config/s390/t-tpf: New file.

2009-08-24  Ralf Wildenhues  <Ralf.Wildenhues@gmx.de>

	* configure.ac (AC_PREREQ): Bump to 2.64.

2009-08-22  Kaz Kojima  <kkojima@gcc.gnu.org>

	* config/sh/t-linux (HOST_LIBGCC2_CFLAGS): Add -mieee.

2009-08-22  Ralf Wildenhues  <Ralf.Wildenhues@gmx.de>

	* configure: Regenerate.

2009-08-09  Douglas B Rupp  <rupp@gnat.com>

	* config.host (ia64-hp-*vms*): New target.
	(alpha64-dec-*vms*,alpha*-dec-*vms*): Fix for config/vms and unify
	with ia64-hp-*vms*.

2009-07-30  Ralf Wildenhues  <Ralf.Wildenhues@gmx.de>

	* configure.ac: Add snippet for maintainer-mode.
	* configure: Regenerate.
	* Makefile.in (AUTOCONF, configure_deps): New variables.
	($(srcdir)/configure)): New rule, active only with maintainer
	mode turned on.

2009-06-23  DJ Delorie  <dj@redhat.com>

	Add MeP port.
	* config.host: Add mep support.

2009-06-22  Kai Tietz  <kai.tietz@onevision.com>

	* config.host: Add i386/${host_address}/t-fprules-softfp and
	t-softfp to tmake_file for i[34567]86-*-mingw*, x86_64-*-mingw*.

	* config/i386/64/_divtc3.c: Disable usage of .symver assembly symbol
	for mingw targets.
	* config/i386/64/_multc3.c: Likewise.
	* config/i386/64/_powitf2.c: Likewise.
	* config/i386/64/eqtf2.c: Likewise.
	* config/i386/64/getf2.c: Likewise.
	* config/i386/64/letf2.c: Likewise.
	* config/i386/64/letf2.c: Likewise.
	* config/i386/64/sfp-machine.h (_FP_W_TYPE): Define as
	unsigned long long for x64 mingw targets.
	(_FP_WS_TYPE): Define as signed long long for x64 mingw target.
	(_FP_I_TYPE): Define as long long for x64 mingw target.

2009-06-10  Maciej W. Rozycki  <macro@linux-mips.org>

	* config.host (vax-*-linux*): New.

2009-05-31  Anthony Green  <green@moxielogic.com>

	* config.host: Add moxie support.
	* config/moxie/t-moxie: New file.

2009-05-29  David Billinghurst  <billingd@gcc.gnu.org>

	* config.host: Add i386/${host_address}/t-fprules-softfp and
	t-softfp to tmake_file for i[34567]86-*-cygwin*.

2009-04-17  Aurelien Jarno  <aurelien@aurel32.net>

	* config.host: Add i386/${host_address}/t-fprules-softfp to
	tmake_file for i[34567]86-*-kfreebsd*-gnu, x86_64-*-kfreebsd*-gnu*.

2009-04-09  Nick Clifton  <nickc@redhat.com>

	* config/ia64/tf-signs.c: Change copyright header to refer to
	version 3 of the GNU General Public License with version 3.1
	of the GCC Runtime Library Exception and to point readers at
	the COPYING3 and COPYING3.RUNTIME files and the FSF's license
	web page.
	* config/i386/32/tf-signs.c: Likewise.
	* config/libbid/_addsub_dd.c: Likewise.
	* config/libbid/_addsub_sd.c: Likewise.
	* config/libbid/_addsub_td.c: Likewise.
	* config/libbid/_dd_to_df.c: Likewise.
	* config/libbid/_dd_to_di.c: Likewise.
	* config/libbid/_dd_to_sd.c: Likewise.
	* config/libbid/_dd_to_sf.c: Likewise.
	* config/libbid/_dd_to_si.c: Likewise.
	* config/libbid/_dd_to_td.c: Likewise.
	* config/libbid/_dd_to_tf.c: Likewise.
	* config/libbid/_dd_to_udi.c: Likewise.
	* config/libbid/_dd_to_usi.c: Likewise.
	* config/libbid/_dd_to_xf.c: Likewise.
	* config/libbid/_df_to_dd.c: Likewise.
	* config/libbid/_df_to_sd.c: Likewise.
	* config/libbid/_df_to_td.c: Likewise.
	* config/libbid/_di_to_dd.c: Likewise.
	* config/libbid/_di_to_sd.c: Likewise.
	* config/libbid/_di_to_td.c: Likewise.
	* config/libbid/_div_dd.c: Likewise.
	* config/libbid/_div_sd.c: Likewise.
	* config/libbid/_div_td.c: Likewise.
	* config/libbid/_eq_dd.c: Likewise.
	* config/libbid/_eq_sd.c: Likewise.
	* config/libbid/_eq_td.c: Likewise.
	* config/libbid/_ge_dd.c: Likewise.
	* config/libbid/_ge_sd.c: Likewise.
	* config/libbid/_ge_td.c: Likewise.
	* config/libbid/_gt_dd.c: Likewise.
	* config/libbid/_gt_sd.c: Likewise.
	* config/libbid/_gt_td.c: Likewise.
	* config/libbid/_isinfd128.c: Likewise.
	* config/libbid/_isinfd32.c: Likewise.
	* config/libbid/_isinfd64.c: Likewise.
	* config/libbid/_le_dd.c: Likewise.
	* config/libbid/_le_sd.c: Likewise.
	* config/libbid/_le_td.c: Likewise.
	* config/libbid/_lt_dd.c: Likewise.
	* config/libbid/_lt_sd.c: Likewise.
	* config/libbid/_lt_td.c: Likewise.
	* config/libbid/_mul_dd.c: Likewise.
	* config/libbid/_mul_sd.c: Likewise.
	* config/libbid/_mul_td.c: Likewise.
	* config/libbid/_ne_dd.c: Likewise.
	* config/libbid/_ne_sd.c: Likewise.
	* config/libbid/_ne_td.c: Likewise.
	* config/libbid/_sd_to_dd.c: Likewise.
	* config/libbid/_sd_to_df.c: Likewise.
	* config/libbid/_sd_to_di.c: Likewise.
	* config/libbid/_sd_to_sf.c: Likewise.
	* config/libbid/_sd_to_si.c: Likewise.
	* config/libbid/_sd_to_td.c: Likewise.
	* config/libbid/_sd_to_tf.c: Likewise.
	* config/libbid/_sd_to_udi.c: Likewise.
	* config/libbid/_sd_to_usi.c: Likewise.
	* config/libbid/_sd_to_xf.c: Likewise.
	* config/libbid/_sf_to_dd.c: Likewise.
	* config/libbid/_sf_to_sd.c: Likewise.
	* config/libbid/_sf_to_td.c: Likewise.
	* config/libbid/_si_to_dd.c: Likewise.
	* config/libbid/_si_to_sd.c: Likewise.
	* config/libbid/_si_to_td.c: Likewise.
	* config/libbid/_td_to_dd.c: Likewise.
	* config/libbid/_td_to_df.c: Likewise.
	* config/libbid/_td_to_di.c: Likewise.
	* config/libbid/_td_to_sd.c: Likewise.
	* config/libbid/_td_to_sf.c: Likewise.
	* config/libbid/_td_to_si.c: Likewise.
	* config/libbid/_td_to_tf.c: Likewise.
	* config/libbid/_td_to_udi.c: Likewise.
	* config/libbid/_td_to_usi.c: Likewise.
	* config/libbid/_td_to_xf.c: Likewise.
	* config/libbid/_tf_to_dd.c: Likewise.
	* config/libbid/_tf_to_sd.c: Likewise.
	* config/libbid/_tf_to_td.c: Likewise.
	* config/libbid/_udi_to_dd.c: Likewise.
	* config/libbid/_udi_to_sd.c: Likewise.
	* config/libbid/_udi_to_td.c: Likewise.
	* config/libbid/_unord_dd.c: Likewise.
	* config/libbid/_unord_sd.c: Likewise.
	* config/libbid/_unord_td.c: Likewise.
	* config/libbid/_usi_to_dd.c: Likewise.
	* config/libbid/_usi_to_sd.c: Likewise.
	* config/libbid/_usi_to_td.c: Likewise.
	* config/libbid/_xf_to_dd.c: Likewise.
	* config/libbid/_xf_to_sd.c: Likewise.
	* config/libbid/_xf_to_td.c: Likewise.
	* config/libbid/bid128.c: Likewise.
	* config/libbid/bid128_2_str.h: Likewise.
	* config/libbid/bid128_2_str_macros.h: Likewise.
	* config/libbid/bid128_2_str_tables.c: Likewise.
	* config/libbid/bid128_add.c: Likewise.
	* config/libbid/bid128_compare.c: Likewise.
	* config/libbid/bid128_div.c: Likewise.
	* config/libbid/bid128_fma.c: Likewise.
	* config/libbid/bid128_logb.c: Likewise.
	* config/libbid/bid128_minmax.c: Likewise.
	* config/libbid/bid128_mul.c: Likewise.
	* config/libbid/bid128_next.c: Likewise.
	* config/libbid/bid128_noncomp.c: Likewise.
	* config/libbid/bid128_quantize.c: Likewise.
	* config/libbid/bid128_rem.c: Likewise.
	* config/libbid/bid128_round_integral.c: Likewise.
	* config/libbid/bid128_scalb.c: Likewise.
	* config/libbid/bid128_sqrt.c: Likewise.
	* config/libbid/bid128_string.c: Likewise.
	* config/libbid/bid128_to_int16.c: Likewise.
	* config/libbid/bid128_to_int32.c: Likewise.
	* config/libbid/bid128_to_int64.c: Likewise.
	* config/libbid/bid128_to_int8.c: Likewise.
	* config/libbid/bid128_to_uint16.c: Likewise.
	* config/libbid/bid128_to_uint32.c: Likewise.
	* config/libbid/bid128_to_uint64.c: Likewise.
	* config/libbid/bid128_to_uint8.c: Likewise.
	* config/libbid/bid32_to_bid128.c: Likewise.
	* config/libbid/bid32_to_bid64.c: Likewise.
	* config/libbid/bid64_add.c: Likewise.
	* config/libbid/bid64_compare.c: Likewise.
	* config/libbid/bid64_div.c: Likewise.
	* config/libbid/bid64_fma.c: Likewise.
	* config/libbid/bid64_logb.c: Likewise.
	* config/libbid/bid64_minmax.c: Likewise.
	* config/libbid/bid64_mul.c: Likewise.
	* config/libbid/bid64_next.c: Likewise.
	* config/libbid/bid64_noncomp.c: Likewise.
	* config/libbid/bid64_quantize.c: Likewise.
	* config/libbid/bid64_rem.c: Likewise.
	* config/libbid/bid64_round_integral.c: Likewise.
	* config/libbid/bid64_scalb.c: Likewise.
	* config/libbid/bid64_sqrt.c: Likewise.
	* config/libbid/bid64_string.c: Likewise.
	* config/libbid/bid64_to_bid128.c: Likewise.
	* config/libbid/bid64_to_int16.c: Likewise.
	* config/libbid/bid64_to_int32.c: Likewise.
	* config/libbid/bid64_to_int64.c: Likewise.
	* config/libbid/bid64_to_int8.c: Likewise.
	* config/libbid/bid64_to_uint16.c: Likewise.
	* config/libbid/bid64_to_uint32.c: Likewise.
	* config/libbid/bid64_to_uint64.c: Likewise.
	* config/libbid/bid64_to_uint8.c: Likewise.
	* config/libbid/bid_b2d.h: Likewise.
	* config/libbid/bid_binarydecimal.c: Likewise.
	* config/libbid/bid_conf.h: Likewise.
	* config/libbid/bid_convert_data.c: Likewise.
	* config/libbid/bid_decimal_data.c: Likewise.
	* config/libbid/bid_decimal_globals.c: Likewise.
	* config/libbid/bid_div_macros.h: Likewise.
	* config/libbid/bid_dpd.c: Likewise.
	* config/libbid/bid_flag_operations.c: Likewise.
	* config/libbid/bid_from_int.c: Likewise.
	* config/libbid/bid_functions.h: Likewise.
	* config/libbid/bid_gcc_intrinsics.h: Likewise.
	* config/libbid/bid_inline_add.h: Likewise.
	* config/libbid/bid_internal.h: Likewise.
	* config/libbid/bid_round.c: Likewise.
	* config/libbid/bid_sqrt_macros.h: Likewise.

2009-04-09  Jakub Jelinek  <jakub@redhat.com>

	* Makefile.in: Change copyright header to refer to version
	3 of the GNU General Public License and to point readers at the
	COPYING3 file and the FSF's license web page.
	* config.host: Likewise.

2009-04-07  Alan Modra  <amodra@bigpond.net.au>

	* config.host: Reorder and merge to match config.gcc change.

2009-04-03  Alan Modra  <amodra@bigpond.net.au>

	* config.host (powerpc-*-linux*altivec*, powerpc-*-linux*spe): Delete.

2009-03-28  Joseph Myers  <joseph@codesourcery.com>

	* config.host (arm-*-coff*, armel-*-coff*, arm-semi-aof,
	armel-semi-aof, h8300-*-*, i[34567]86-*-aout*, i[34567]86-*-coff*,
	m68k-*-aout*, m68k-*-coff*, pdp11-*-bsd, rs6000-ibm-aix4.[12]*,
	powerpc-ibm-aix4.[12]*, sh-*-*): Remove.

2009-02-12  Uros Bizjak  <ubizjak@gmail.com>

	* config.host (ia64*-*-linux*): Add t-softfp to tmake_file.
	* config/ia64/tf-signs.c (__copysigntf3, __fabstf2): Prototype.

2009-02-12  H.J. Lu  <hongjiu.lu@intel.com>

	* config.host (ia64*-*-linux*): Add ia64/t-fprules-softfp and
	ia64/t-softfp-compat to tmake_file.

	* Makefile.in (gen-hide-list): Ignore .*_compat and .*@.*.

	* config/ia64/__divxf3.asm: New.
	* config/ia64/_fixtfdi.asm: Likewise.
	* config/ia64/_fixunstfdi.asm: Likewise.
	* config/ia64/_floatditf.asm: Likewise.
	* config/ia64/t-fprules-softfp: Likewise.
	* config/ia64/t-softfp-compat: Likewise.
	* config/ia64/tf-signs.c: Likewise.

2009-01-18  Ben Elliston  <bje@au.ibm.com>

	* config/i386/32/tf-signs.c (__copysigntf3, __fabstf2): Prototype.

2009-01-16  Ben Elliston  <bje@au.ibm.com>

	* config.host (i[34567]86-*-linux*, x86_64-*-linux*): Add t-softfp
	to tmake_file.

2009-01-13  Ben Elliston  <bje@au.ibm.com>

	* config/t-softfp: New file.
	* config.host (powerpc64-*-linux*, powerpc64-*-gnu*): Add t-softfp.
	(powerpc-*-linux*spe*, powerpc-*-linux*): Likewise.

2009-01-05  Joel Sherrill  <joel.sherrill@oarcorp.com>

	* config.host: Add m32r*-*-rtems*.

2008-12-01  Joel Sherrill  <joel.sherrill@oarcorp.com>

	* config.host: Add m32c*-*-rtems*.

2008-11-20  Rainer Orth  <ro@TechFak.Uni-Bielefeld.DE>

	PR bootstrap/33100
	* configure.ac (i?86-*-solaris2.1[0-9]*): Only include
	i386/t-crtstuff if linker supports ZERO terminator unwind entries.
	* configure: Regenerate.
	* config.host (i[34567]86-*-solaris2*): Move i386/t-sol2 in
	tmake_file here from gcc/config.gcc.
	Move extra_parts here from gcc/config.gcc.
	* config/i386/t-sol2: Move here from gcc/config/i386.
	Use gcc_srcdir instead of srcdir.

2008-11-18  Adam Nemet  <anemet@caviumnetworks.com>

	* config.host (mipsisa64r2-*-elf* | mipsisa64r2el-*-elf*): New
	case.

2008-11-09  Thomas Schwinge  <tschwinge@gnu.org>

	* config.host <t-tls>: Also enable for GNU/kFreeBSD and GNU/kNetBSD.

2008-10-08  Thomas Schwinge  <tschwinge@gnu.org>

	* config.host: Fold `*-*-gnu*' cases into the Linux ones.

2008-09-03  Hari Sandanagobalane  <hariharan@picochip.com>

	Add picoChip port.
	* config.host: Add picochip-*-*.

2008-08-06  Bob Wilson  <bob.wilson@acm.org>

	* config.host: Match more processor names for Xtensa.

2008-07-08  H.J. Lu  <hongjiu.lu@intel.com>

	* config/i386/64/t-softfp-compat: Update comments.

2008-07-07  H.J. Lu  <hongjiu.lu@intel.com>

	* config/i386/64/_divtc3-compat.c: Moved to ...
	* config/i386/64/_divtc3.c: Here.

	* config/i386/64/_multc3-compat.c: Moved to ...
	* config/i386/64/_multc3.c: Here.

	* config/i386/64/_powitf2-compat.c: Moved to ...
	* config/i386/64/_powitf2.c: Here.

	* config/i386/64/t-softfp-compat (libgcc2-tf-compats): Add
	.c suffix instead of -compat.c.

2008-07-05  Uros Bizjak  <ubizjak@gmail.com>

	* config/i386/32/sfp-machine.h (_FP_MUL_MEAT_S): Remove.
	(_FP_MUL_MEAT_D): Ditto.
	(_FP_DIV_MEAT_S): Ditto.
	(_FP_DIV_MEAT_D): Ditto.

2008-07-03  Richard Sandiford  <rdsandiford@googlemail.com>

	* Makefile.in: Add support for __sync_* libgcc functions.

2008-07-03  H.J. Lu  <hongjiu.lu@intel.com>

	* shared-object.mk ($(base)_s$(objext)): Remove -DSHARED.

2008-07-02  H.J. Lu  <hongjiu.lu@intel.com>

	PR boostrap/36702
	* config.host: Only include 32bit t-fprules-softfp for Darwin/x86
	and Linux/x86.  Include 64bit t-softfp-compat for Linux/x86.

	* config/i386/64/t-fprules-softfp: Moved to ...
	* config/i386/64/t-softfp-compat: This.  New.

2008-07-02  Uros Bizjak  <ubizjak@gmail.com>

	* config/i386/32/sfp-machine.h (FP_HANDLE_EXCEPTIONS) [FP_EX_INVALID]:
	Initialize f with 0.0.

2008-07-02  H.J. Lu  <hongjiu.lu@intel.com>

	PR target/36669
	* shared-object.mk ($(base)_s$(objext)): Add -DSHARED.

	* config/i386/64/_divtc3-compat.c: New.
	* config/i386/64/_multc3-compat.c: Likewise.
	* config/i386/64/_powitf2-compat.c: Likewise.
	* config/i386/64/eqtf2.c: Likewise.
	* config/i386/64/getf2.c: Likewise.
	* config/i386/64/letf2.c: Likewise.
	* config/i386/64/t-fprules-softfp: Likewise.

2008-07-02  H.J. Lu  <hongjiu.lu@intel.com>

	* config.host: Add i386/${host_address}/t-fprules-softfp to
	tmake_file for i[34567]86-*-darwin*, x86_64-*-darwin*,
	i[34567]86-*-linux*, x86_64-*-linux*.

	* configure.ac: Set host_address to 64 or 32 for x86.
	* configure: Regenerated.

	* Makefile.in (config.status): Also depend on
	$(srcdir)/config.host.

	* config/i386/32/t-fprules-softfp: New.
	* config/i386/32/tf-signs.c: Likewise.

	* config/i386/64/sfp-machine.h: New. Moved from gcc.

2008-07-02  H.J. Lu  <hongjiu.lu@intel.com>
	    Uros Bizjak  <ubizjak@gmail.com>

	* config/i386/32/sfp-machine.h: New.

2008-06-26  Nathan Froyd  <froydnj@codesourcery.com>

	* config/rs6000/t-ppccomm: Remove rules that conflict with
	auto-generated rules.

2008-06-17  Ralf Wildenhues  <Ralf.Wildenhues@gmx.de>

	* configure.ac: sinclude override.m4.
	* configure: Regenerate.

2008-06-11  Bernhard Fischer  <aldot@gcc.gnu.org>

	* configure: Regenerate.

2008-06-10  Joseph Myers  <joseph@codesourcery.com>

	* Makefile.in (DECNUMINC): Remove
	-I$(MULTIBUILDTOP)../../libdecnumber.
	* gstdint.h: New.

2008-06-07  Joseph Myers  <joseph@codesourcery.com>

	* config.host (strongarm*-*-*, ep9312*-*-*, xscale-*-*,
	parisc*-*-*, m680[012]0-*-*, *-*-linux*libc1*, *-*-linux*aout*,
	alpha*-*-unicosmk*, strongarm*-*-freebsd*, ep9312-*-elf,
	arm*-*-kaos*, cris-*-aout, parisc*64*-*-linux*, parisc*-*-linux*,
	hppa1.1-*-pro*, hppa1.1-*-osf*, hppa1.1-*-bsd*,
	i[34567]86-sequent-ptx4*, i[34567]86-sequent-sysv4*,
	i[34567]86-*-beoself*, i[34567]86-*-beos*, i[34567]86-*-sco3.2v5*,
	i[34567]86-*-sysv5*, i[34567]86-*-sysv4*, i[34567]86-*-uwin*,
	i[34567]86-*-kaos*, m68020-*-elf*, m68010-*-netbsdelf*,
	mips-wrs-windiss, mt-*-elf, powerpc-*-beos*, powerpc-*-chorusos*,
	powerpc-wrs-windiss*, powerpcle-*-sysv*, powerpc-*-kaos*,
	powerpcle-*-kaos*, sh*-*-kaos*, sparc-*-sysv4*, strongarm-*-elf*,
	strongarm-*-pe, strongarm-*-kaos*, vax-*-bsd*, vax-*-sysv*,
	vax-*-ultrix*, xscale-*-elf, xscale-*-coff): Remove.

2008-05-25  Arthur Loiret  <arthur.loiret@u-psud.fr>

	* config.host (sh2[lbe]*-*-linux*): Allow target.

2008-04-30  Nathan Froyd  <froydnj@codesourcery.com>

	* config/rs6000/t-ppccomm: Add build rules for new files.
	(LIB2ADD_ST): New variable.

2008-04-07  Andy Hutchinson  <hutchinsonandy@aim.com>

	PR target/34210
	PR target/35508
	* config.host (avr-*-*): Add avr cpu_type and avr tmake_file.
	* config/t-avr: New file. Build 16bit libgcc functions.

2008-03-02  Jakub Jelinek  <jakub@redhat.com>

	PR target/35401
	* config/t-slibgcc-darwin: Make install-leaf dependent on
	install-darwin-libgcc-stubs instead of install.

2008-01-25  Joseph Myers  <joseph@codesourcery.com>

	* config.host (tic4x-*-*, c4x-*-rtems*, tic4x-*-rtems*, c4x-*,
	tic4x-*, h8300-*-rtemscoff*, ns32k-*-netbsdelf*, ns32k-*-netbsd*,
	sh-*-rtemscoff*): Remove cases.

2007-12-27  Richard Sandiford  <rsandifo@nildram.co.uk>

	* Makefile.in (all): Use install-leaf rather than install.
	(install): Split most of the rule into...
	(install-leaf): ...this new one.

2007-12-19  Etsushi Kato  <ek.kato@gmail.com>
	    Paolo Bonzini  <bonzini@gnu.org>

	PR target/30572
	* Makefile.in: Use @shlib_slibdir@ substitution to get
	correct install name on darwin.
	* config/t-slibgcc-darwin: Use @shlib_slibdir@ for -install_name.

2007-12-15  Hans-Peter Nilsson  <hp@axis.com>

	* config.host (crisv32-*-elf, crisv32-*-none): New, same as
	cris-*-elf and cris-*-none.
	(crisv32-*-linux*): Similar, as cris-*-linux*.

2007-11-20  Rask Ingemann Lambertsen  <rask@sygehus.dk>

	* config.host (ia64*-*-elf*): Build ia64 specific libgcc parts.

2007-10-27  H.J. Lu  <hongjiu.lu@intel.com>

	PR regression/33926
	* configure.ac: Replace have_cc_tls with gcc_cv_have_cc_tls.
	* configure: Regenerated.

2007-09-27  H.J. Lu  <hongjiu.lu@intel.com>

	* Makefile.in (dfp-filenames): Replace decimal_globals,
	decimal_data, binarydecimal and convert_data with
	bid_decimal_globals, bid_decimal_data, bid_binarydecimal
	and bid_convert_data, respectively.

2007-09-17  Chao-ying Fu  <fu@mips.com>
	    Nigel Stephens  <nigel@mips.com>

	* fixed-obj.mk: New file to support fine-grain fixed-point functions.
	* Makefile.in (fixed_point): Define.
	Check if fixed_point is yes to build support functions.
	* configure.ac: Check for fixed_point support.
	* configure: Regenerated.
	* gen-fixed.sh: New file to generate lists of fixed-point labels,
	funcs, modes, from, to.

2007-09-11  Janis Johnson  <janis187@us.ibm.com

	* Makefile.in (dfp-filenames): Add bid128_noncomp.

2007-09-10  Janis Johnson  <janis187@us.ibm.com>

	* Makefile.in (dfp-filenames): Remove decUtility, add
	decDouble, decPacked, decQuad, decSingle.

2007-08-27  Hans Kester  <hans.kester@ellips.nl>

	* config.host : Add x86_64-elf target.

2007-07-06  H.J. Lu  <hongjiu.lu@intel.com>

	* configure.ac (set_have_cc_tls): Add a missing =.
	* configure: Regenerated.

2007-07-06  H.J. Lu  <hongjiu.lu@intel.com>

	* config.host (tmake_file): Add t-tls for i[34567]86-*-linux*
	and x86_64-*-linux*.

	* config/t-tls: New file.

	* Makefile.in (INTERNAL_CFLAGS): Add @set_have_cc_tls@.

	* configure.ac: Include ../config/enable.m4 and
	../config/tls.m4.  Use GCC_CHECK_CC_TLS to check if assembler
	supports TLS and substitute set_have_cc_tls.
	* configure: Regenerated.

2007-07-04  H.J. Lu  <hongjiu.lu@intel.com>

	* Makefile.in: Use libbid for DFP when BID is enabled.

2007-06-14  Danny Smith  <dannysmith@users.sourceforge.net>

	* config.host(*-cygwin* |*-mingw* ): Add crtbegin.o, crtend.o to
	extra_parts. Add config/i386/t-cygming to tmake_file.
	* config/i386/t-cygming: New file with rules for crtbegin.o, crtend.o.

2007-05-29  Zuxy Meng  <zuxy.meng@gmail.com>
	    Danny Smith  <dannysmith@users.sourceforge.net>

	PR target/29498
	* config.host (i[34567]86-*-cygwin* | i[34567]86-*-mingw*) Add
	crtfastmath.o to extra_parts.  Add i386/t-crtfm to tmake_file.
	* config/i386/t-crtfm: Compile crtfastmath.o with
	-minline-all-stringops.

2007-05-10  Richard Sandiford  <richard@codesourcery.com>

	* config.host (sparc-wrs-vxworks): New target.

2007-04-14  Kazu Hirata  <kazu@codesourcery.com>

	* config.host: Recognize fido.

2007-04-04  Janis Johnson  <janis187@us.ibm.com>

	* configure: Check host, not target, for decimal float support.

2007-04-03  Uros Bizjak  <ubizjak@gmail.com>

	* config/i386/t-crtpc: New file.
	* config.host (i[34567]86-*-linux*): Add i386/t-crtpc to tm-file.
	(x86_64-*-linux*): Ditto.

2007-02-30  Kai Tietz  <kai.tietz@onevision.com>

	* config.host (x86_64-*-mingw*): New target.

2007-03-23  Michael Meissner  <michael.meissner@amd.com>
	    H.J. Lu  <hongjiu.lu@intel.com>

	* Makefile.in (enable_decimal_float): New.
	(DECNUMINC): Add
	-I$(srcdir)/../libdecnumber/$(enable_decimal_float).
	(dec-objects): Move decimal32, decimal64 and decimal128 to ...
	(decbits-filenames): This.
	(decbits-objects): New.
	(libgcc-objects): Add $(decbits-objects).

	* configure.ac: Support * --enable-decimal-float={no,yes,bid,dpd}.
	Substitute enable_decimal_float.
	* configure: Regenerated.

2007-03-19  Hans-Peter Nilsson  <hp@axis.com>

	* config.host (cris-*-elf | cris-*-none): Set extra_parts.

2007-03-12  Brooks Moses  <brooks.moses@codesourcery.com>

	* Makefile.in (install-info): New dummy target.

2007-03-05  Bernd Schmidt  <bernd.schmidt@analog.com>

	* config.host (bfin*-linux-uclibc*): Set extra_parts.

2007-03-01  Brooks Moses  <brooks.moses@codesourcery.com>

	* Makefile.in: Add install-html and install-pdf dummy
	targets.

2007-02-05  Roger Sayle  <roger@eyesopen.com>
	    Daniel Jacobowitz  <dan@codesourcery.com>

	* Makefile.in <LIBUNWIND>: Make libgcc_s.so depend on libunwind.so.
	(libgcc_s.so): Append -B./ to CFLAGS for $(SHLIB_LINK).
	(libunwind.so): Likewise for $(SHLIBUNWIND_LINK).

2007-01-29  Janis Johnson  <janis187@us.ibm.com>

	* Makefile.in (dec-filenames): Add decExcept.

2007-01-28  Daniel Jacobowitz  <dan@codesourcery.com>

	PR bootstrap/30469
	* Makefile.in (CFLAGS): Forcibly remove -fprofile-generate and
	-fprofile-use.

2007-01-25  Daniel Jacobowitz  <dan@codesourcery.com>

	* configure.ac: Add --enable-version-specific-runtime-libs.
	Correct $slibdir default.
	* configure: Regenerated.

2007-01-23  Joseph Myers  <joseph@codesourcery.com>

	* config/rs6000/t-ldbl128: Always use -mlong-double-128.

2007-01-21  Andrew Pinski  <pinskia@gmail.com>

	PR target/30519
	* config.host (alpha*-*-linux*): Set extra_parts.

2007-01-09  Kaz Kojima  <kkojima@gcc.gnu.org>

	* config/sh/t-linux: New.
	* config.host (sh*-*-linux*): Set tmake_file.

2007-01-05  Daniel Jacobowitz  <dan@codesourcery.com>

	* Makefile.in (install): Handle multilibs.

2007-01-04  Brooks Moses  <brooks.moses@codesourcery.com>

	* Makefile.in: Added .PHONY entry for documentation targets.

2007-01-04  Brooks Moses  <brooks.moses@codesourcery.com>

	* Makefile.in: Add empty info, html, dvi, pdf targets.

2007-01-04  Mike Stump  <mrs@apple.com>

	* Makefile.in (MAKEINFO): Remove.
	(PERL): Likewise.

2007-01-04  Paolo Bonzini  <bonzini@gnu.org>

	* configure.ac: Add GCC_TOPLEV_SUBDIRS.
	* configure: Regenerate.
	* Makefile.in (host_subdir): Substitute it.
	(gcc_objdir): Use it.

2007-01-04  Daniel Jacobowitz  <dan@codesourcery.com>

	* config.host (ia64*-*-linux*): Set tmake_file.

2007-01-04  Daniel Jacobowitz  <dan@codesourcery.com>

	* Makefile.in (version): Define.

2007-01-03  Daniel Jacobowitz  <dan@codesourcery.com>
	    Paolo Bonzini  <bonzini@gnu.org>

	* Makefile.in, config/i386/t-darwin, config/i386/t-darwin64,
	config/i386/t-nwld, config/rs6000/t-darwin, config/rs6000/t-ldbl128,
	config/i386/t-crtfm, config/alpha/t-crtfm, config/ia64/t-ia64,
	config/sparc/t-crtfm, config/t-slibgcc-darwin,
	config/rs6000/t-ppccomm, config.host, configure.ac, empty.mk,
	shared-object.mk, siditi-object.mk, static-object.mk: New files.
	* configure: Generated.

Copyright (C) 2007-2024 Free Software Foundation, Inc.

Copying and distribution of this file, with or without modification,
are permitted in any medium without royalty provided the copyright
notice and this notice are preserved.<|MERGE_RESOLUTION|>--- conflicted
+++ resolved
@@ -1,4 +1,10 @@
-<<<<<<< HEAD
+2024-11-30  Jakub Jelinek  <jakub@redhat.com>
+
+	PR libgomp/117851
+	* configure.ac (extra_parts): Add crtoffloadtableS.o.
+	* Makefile.in (crtoffloadtableS$(objext)): New goal.
+	* configure: Regenerated.
+
 2010-06-30  Jakub Jelinek  <jakub@redhat.com>
 
 	* config/ia64/lib1funcs.S: Add .note.GNU-stack section on
@@ -7,14 +13,6 @@
 	* config/ia64/crtend.S: Likewise.
 	* config/ia64/crti.S: Likewise.
 	* config/ia64/crtn.S: Likewise.
-=======
-2024-11-30  Jakub Jelinek  <jakub@redhat.com>
-
-	PR libgomp/117851
-	* configure.ac (extra_parts): Add crtoffloadtableS.o.
-	* Makefile.in (crtoffloadtableS$(objext)): New goal.
-	* configure: Regenerated.
->>>>>>> 4114b7fb
 
 2024-11-29  Yury Khrustalev  <yury.khrustalev@arm.com>
 

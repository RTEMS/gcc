--- conflicted
+++ resolved
@@ -1,4 +1,19 @@
-<<<<<<< HEAD
+2022-01-17  Martin Liska  <mliska@suse.cz>
+
+	* libgcov-driver.c: Rename .c names to .cc.
+
+2022-01-15  David  <gccbugzilla@limegreensocks.com>
+
+	* config/i386/gthr-win32.c (__gthr_i486_lock_cmp_xchg):
+	Remove inlined version, Windows 95 is no longer relevant.
+	* config/i386/gthr-win32.h
+	(__GTHREAD_I486_INLINE_LOCK_PRIMITIVES): unset.
+
+2022-01-14  Claudiu Zissulescu  <claziss@synopsys.com>
+
+	* config/arc/linux-unwind.h (arc_fallback_frame_state): Use
+	DWARF_ALT_FRAME_RETURN_COLUMN macro.
+
 2010-06-30  Jakub Jelinek  <jakub@redhat.com>
 
 	* config/ia64/lib1funcs.S: Add .note.GNU-stack section on
@@ -7,23 +22,6 @@
 	* config/ia64/crtend.S: Likewise.
 	* config/ia64/crti.S: Likewise.
 	* config/ia64/crtn.S: Likewise.
-=======
-2022-01-17  Martin Liska  <mliska@suse.cz>
-
-	* libgcov-driver.c: Rename .c names to .cc.
-
-2022-01-15  David  <gccbugzilla@limegreensocks.com>
-
-	* config/i386/gthr-win32.c (__gthr_i486_lock_cmp_xchg):
-	Remove inlined version, Windows 95 is no longer relevant.
-	* config/i386/gthr-win32.h
-	(__GTHREAD_I486_INLINE_LOCK_PRIMITIVES): unset.
-
-2022-01-14  Claudiu Zissulescu  <claziss@synopsys.com>
-
-	* config/arc/linux-unwind.h (arc_fallback_frame_state): Use
-	DWARF_ALT_FRAME_RETURN_COLUMN macro.
->>>>>>> 38ec23fa
 
 2022-01-04  Florian Weimer  <fweimer@redhat.com>
 

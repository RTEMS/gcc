--- conflicted
+++ resolved
@@ -48,10 +48,7 @@
 #include "tm.h"
 #include "libgcc_tm.h"
 #include "gthr.h"
-<<<<<<< HEAD
-=======
 #endif /* __KERNEL__ */
->>>>>>> 9943af00
 
 #ifndef __KERNEL__
 #define THREAD_PREFIX __thread

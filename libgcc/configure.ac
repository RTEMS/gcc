--- conflicted
+++ resolved
@@ -200,11 +200,7 @@
 # Link with -nostartfiles -nodefaultlibs since neither are present while
 # building libgcc.
 case ${host} in
-<<<<<<< HEAD
-i?86-*-solaris2.1[[0-9]]*)
-=======
 i?86-*-solaris2*)
->>>>>>> 03d20231
   cat > conftest.s <<EOF
 	.section	.eh_frame,"a",@unwind
 	.zero	4

--- conflicted
+++ resolved
@@ -1,9 +1,5 @@
 /* Force linking of classes required by Objective C runtime.
-<<<<<<< HEAD
-   Copyright (C) 1997, 2009 Free Software Foundation, Inc.
-=======
    Copyright (C) 1997, 2009, 2010 Free Software Foundation, Inc.
->>>>>>> 03d20231
    Contributed by Ovidiu Predescu (ovidiu@net-community.com).
 
 This file is part of GCC.
@@ -21,20 +17,11 @@
 Under Section 7 of GPL version 3, you are granted additional
 permissions described in the GCC Runtime Library Exception, version
 3.1, as published by the Free Software Foundation.
-<<<<<<< HEAD
 
 You should have received a copy of the GNU General Public License and
 a copy of the GCC Runtime Library Exception along with this program;
 see the files COPYING3 and COPYING.RUNTIME respectively.  If not, see
 <http://www.gnu.org/licenses/>.  */
-
-=======
-
-You should have received a copy of the GNU General Public License and
-a copy of the GCC Runtime Library Exception along with this program;
-see the files COPYING3 and COPYING.RUNTIME respectively.  If not, see
-<http://www.gnu.org/licenses/>.  */
->>>>>>> 03d20231
 
 #include "objc-private/common.h"
 #include <objc/Object.h>

/* Sparse Arrays for Objective C dispatch tables
<<<<<<< HEAD
   Copyright (C) 1993, 1995, 1996, 2002, 2004, 2009 Free Software Foundation, Inc.
=======
   Copyright (C) 1993, 1995, 1996, 2002, 2004, 2009, 2010
   Free Software Foundation, Inc.
>>>>>>> 03d20231

This file is part of GCC.

GCC is free software; you can redistribute it and/or modify
it under the terms of the GNU General Public License as published by
the Free Software Foundation; either version 3, or (at your option)
any later version.

GCC is distributed in the hope that it will be useful,
but WITHOUT ANY WARRANTY; without even the implied warranty of
MERCHANTABILITY or FITNESS FOR A PARTICULAR PURPOSE.  See the
GNU General Public License for more details.

Under Section 7 of GPL version 3, you are granted additional
permissions described in the GCC Runtime Library Exception, version
3.1, as published by the Free Software Foundation.
<<<<<<< HEAD

You should have received a copy of the GNU General Public License and
a copy of the GCC Runtime Library Exception along with this program;
see the files COPYING3 and COPYING.RUNTIME respectively.  If not, see
<http://www.gnu.org/licenses/>.  */

=======

You should have received a copy of the GNU General Public License and
a copy of the GCC Runtime Library Exception along with this program;
see the files COPYING3 and COPYING.RUNTIME respectively.  If not, see
<http://www.gnu.org/licenses/>.  */
>>>>>>> 03d20231

#include "objc-private/common.h"
#include "objc-private/sarray.h"
#include "objc/runtime.h" /* For objc_malloc */
#include "objc/thr.h"     /* For objc_mutex_lock */
#include "objc-private/runtime.h"
#include <stdio.h>
#include <string.h> /* For memset */
#include <assert.h> /* For assert */

int nbuckets = 0;					/* !T:MUTEX */
int nindices = 0;					/* !T:MUTEX */
int narrays = 0;					/* !T:MUTEX */
int idxsize = 0;					/* !T:MUTEX */

static void *first_free_data = NULL;			/* !T:MUTEX */

#ifdef OBJC_SPARSE2
const char *__objc_sparse2_id = "2 level sparse indices";
#endif

#ifdef OBJC_SPARSE3
const char *__objc_sparse3_id = "3 level sparse indices";
#endif

/* This function removes any structures left over from free operations
   that were not safe in a multi-threaded environment. */
void
sarray_remove_garbage (void)
{
  void **vp;
  void *np;
  
  objc_mutex_lock (__objc_runtime_mutex);

  vp = first_free_data;
  first_free_data = NULL;

  while (vp)
    {
      np = *vp;
      objc_free (vp);
      vp = np;
    }
  
  objc_mutex_unlock (__objc_runtime_mutex);
}

/* Free a block of dynamically allocated memory.  If we are in
   multi-threaded mode, it is ok to free it.  If not, we add it to the
   garbage heap to be freed later. */
static void
sarray_free_garbage (void *vp)
{
  objc_mutex_lock (__objc_runtime_mutex);
  
  if (__objc_runtime_threads_alive == 1)
    {
      objc_free (vp);
      if (first_free_data)
	sarray_remove_garbage ();
    }
  else
    {
      *(void **)vp = first_free_data;
      first_free_data = vp;
    }

  objc_mutex_unlock (__objc_runtime_mutex);
}

/* sarray_at_put copies data in such a way as to be thread reader
   safe.  */
void
sarray_at_put (struct sarray *array, sidx index, void *element)
{
#ifdef OBJC_SPARSE3
  struct sindex **the_index;
  struct sindex *new_index;
#endif
  struct sbucket **the_bucket;
  struct sbucket *new_bucket;
#ifdef OBJC_SPARSE3
  size_t ioffset;
#endif
  size_t boffset;
  size_t eoffset;
#ifdef PRECOMPUTE_SELECTORS
  union sofftype xx; 
  xx.idx = index;
#ifdef OBJC_SPARSE3
  ioffset = xx.off.ioffset;
#endif
  boffset = xx.off.boffset;
  eoffset = xx.off.eoffset;
#else /* not PRECOMPUTE_SELECTORS */
#ifdef OBJC_SPARSE3
  ioffset = index/INDEX_CAPACITY;
  boffset = (index/BUCKET_SIZE)%INDEX_SIZE;
  eoffset = index%BUCKET_SIZE;
#else
  boffset = index/BUCKET_SIZE;
  eoffset = index%BUCKET_SIZE;
#endif
#endif /* not PRECOMPUTE_SELECTORS */

  assert (soffset_decode (index) < array->capacity); /* Range check */

#ifdef OBJC_SPARSE3
  the_index = &(array->indices[ioffset]);
  the_bucket = &((*the_index)->buckets[boffset]);
#else
  the_bucket = &(array->buckets[boffset]);
#endif
  
  if ((*the_bucket)->elems[eoffset] == element)
    return;		/* Great! we just avoided a lazy copy.  */

#ifdef OBJC_SPARSE3

  /* First, perform lazy copy/allocation of index if needed.  */

  if ((*the_index) == array->empty_index)
    {
      /* The index was previously empty, allocate a new.  */
      new_index = (struct sindex *) objc_malloc (sizeof (struct sindex));
      memcpy (new_index, array->empty_index, sizeof (struct sindex));
      new_index->version.version = array->version.version;
      *the_index = new_index;                     /* Prepared for install. */
      the_bucket = &((*the_index)->buckets[boffset]);
      
      nindices += 1;
    }
  else if ((*the_index)->version.version != array->version.version)
    {
      /* This index must be lazy copied.  */
      struct sindex *old_index = *the_index;
      new_index = (struct sindex *) objc_malloc (sizeof (struct sindex));
      memcpy (new_index, old_index, sizeof (struct sindex));
      new_index->version.version = array->version.version;
      *the_index = new_index;                     /* Prepared for install. */
      the_bucket = &((*the_index)->buckets[boffset]);
      
      nindices += 1;
    }
  
#endif /* OBJC_SPARSE3 */
  
  /* Next, perform lazy allocation/copy of the bucket if needed.  */
  if ((*the_bucket) == array->empty_bucket)
    {
      /* The bucket was previously empty (or something like that),
	 allocate a new.  This is the effect of `lazy' allocation.  */  
      new_bucket = (struct sbucket *) objc_malloc (sizeof (struct sbucket));
      memcpy ((void *) new_bucket, (const void *) array->empty_bucket, 
	      sizeof (struct sbucket));
      new_bucket->version.version = array->version.version;
      *the_bucket = new_bucket;                   /* Prepared for install. */
      
      nbuckets += 1;
      
    }
  else if ((*the_bucket)->version.version != array->version.version)
    {
      /* Perform lazy copy.  */
      struct sbucket *old_bucket = *the_bucket;
      new_bucket = (struct sbucket *) objc_malloc (sizeof (struct sbucket));
      memcpy (new_bucket, old_bucket, sizeof (struct sbucket));
      new_bucket->version.version = array->version.version;
      *the_bucket = new_bucket;                   /* Prepared for install. */
      
      nbuckets += 1;
    }
  (*the_bucket)->elems[eoffset] = element;
}

void
sarray_at_put_safe (struct sarray *array, sidx index, void *element)
{
  if (soffset_decode (index) >= array->capacity)
    sarray_realloc (array, soffset_decode (index) + 1);
  sarray_at_put (array, index, element);
}

struct sarray *
sarray_new (int size, void *default_element)
{
  struct sarray *arr;
#ifdef OBJC_SPARSE3
  size_t num_indices = ((size - 1)/(INDEX_CAPACITY)) + 1;
  struct sindex **new_indices;
#else /* OBJC_SPARSE2 */
  size_t num_indices = ((size - 1)/BUCKET_SIZE) + 1;
  struct sbucket **new_buckets;
#endif
  size_t counter;

  assert (size > 0);

  /* Allocate core array.  */
  arr = (struct sarray *) objc_malloc (sizeof (struct sarray));
  arr->version.version = 0;
  
  /* Initialize members.  */
#ifdef OBJC_SPARSE3
  arr->capacity = num_indices*INDEX_CAPACITY;
  new_indices = (struct sindex **) 
    objc_malloc (sizeof (struct sindex *) * num_indices);
  
  arr->empty_index = (struct sindex *) objc_malloc (sizeof (struct sindex));
  arr->empty_index->version.version = 0;
  
  narrays  += 1;
  idxsize  += num_indices;
  nindices += 1;

#else /* OBJC_SPARSE2 */
  arr->capacity = num_indices*BUCKET_SIZE;
  new_buckets = (struct sbucket **) 
    objc_malloc (sizeof (struct sbucket *) * num_indices);
  
  narrays  += 1;
  idxsize  += num_indices;

#endif

  arr->empty_bucket = (struct sbucket *) objc_malloc (sizeof (struct sbucket));
  arr->empty_bucket->version.version = 0;
  
  nbuckets += 1;

  arr->ref_count = 1;
  arr->is_copy_of = (struct sarray *) 0;
  
  for (counter = 0; counter < BUCKET_SIZE; counter++)
    arr->empty_bucket->elems[counter] = default_element;

#ifdef OBJC_SPARSE3
  for (counter = 0; counter < INDEX_SIZE; counter++)
    arr->empty_index->buckets[counter] = arr->empty_bucket;

  for (counter = 0; counter < num_indices; counter++)
    new_indices[counter] = arr->empty_index;

#else /* OBJC_SPARSE2 */

  for (counter = 0; counter < num_indices; counter++)
    new_buckets[counter] = arr->empty_bucket;

#endif
  
#ifdef OBJC_SPARSE3
  arr->indices = new_indices;
#else /* OBJC_SPARSE2 */
  arr->buckets = new_buckets;
#endif
  
  return arr;
}


/* Reallocate the sparse array to hold `newsize' entries Note: We
   really allocate and then free.  We have to do this to ensure that
   any concurrent readers notice the update.  */
void 
sarray_realloc (struct sarray *array, int newsize)
{
#ifdef OBJC_SPARSE3
  size_t old_max_index = (array->capacity - 1)/INDEX_CAPACITY;
  size_t new_max_index = ((newsize - 1)/INDEX_CAPACITY);
  size_t rounded_size = (new_max_index + 1) * INDEX_CAPACITY;

  struct sindex **new_indices;
  struct sindex **old_indices;
  
#else /* OBJC_SPARSE2 */
  size_t old_max_index = (array->capacity - 1)/BUCKET_SIZE;
  size_t new_max_index = ((newsize - 1)/BUCKET_SIZE);
  size_t rounded_size = (new_max_index + 1) * BUCKET_SIZE;

  struct sbucket **new_buckets;
  struct sbucket **old_buckets;
  
#endif

  size_t counter;

  assert (newsize > 0);

  /* The size is the same, just ignore the request.  */
  if (rounded_size <= array->capacity)
    return;

  assert (array->ref_count == 1);	/* stop if lazy copied... */

  /* We are asked to extend the array -- allocate new bucket table,
     and insert empty_bucket in newly allocated places.  */
  if (rounded_size > array->capacity) 
    {
#ifdef OBJC_SPARSE3
      new_max_index += 4;
      rounded_size = (new_max_index + 1) * INDEX_CAPACITY;
#else /* OBJC_SPARSE2 */
      new_max_index += 4;
      rounded_size = (new_max_index + 1) * BUCKET_SIZE;
#endif
      
      /* Update capacity.  */
      array->capacity = rounded_size;

#ifdef OBJC_SPARSE3
      /* Alloc to force re-read by any concurrent readers.  */
      old_indices = array->indices;
      new_indices = (struct sindex **)
	objc_malloc ((new_max_index + 1) * sizeof (struct sindex *));
#else /* OBJC_SPARSE2 */
      old_buckets = array->buckets;
      new_buckets = (struct sbucket **)
	objc_malloc ((new_max_index + 1) * sizeof (struct sbucket *));
#endif

      /* Copy buckets below old_max_index (they are still valid).  */
      for (counter = 0; counter <= old_max_index; counter++ )
	{
#ifdef OBJC_SPARSE3
	  new_indices[counter] = old_indices[counter];
#else /* OBJC_SPARSE2 */
	  new_buckets[counter] = old_buckets[counter];
#endif
	}

#ifdef OBJC_SPARSE3
      /* Reset entries above old_max_index to empty_bucket.  */
      for (counter = old_max_index + 1; counter <= new_max_index; counter++)
	new_indices[counter] = array->empty_index;
#else /* OBJC_SPARSE2 */
      /* Reset entries above old_max_index to empty_bucket.  */
      for (counter = old_max_index + 1; counter <= new_max_index; counter++)
	new_buckets[counter] = array->empty_bucket;
#endif
      
#ifdef OBJC_SPARSE3
      /* Install the new indices.  */
      array->indices = new_indices;
#else /* OBJC_SPARSE2 */
      array->buckets = new_buckets;
#endif

#ifdef OBJC_SPARSE3
      /* Free the old indices.  */
      sarray_free_garbage (old_indices);
#else /* OBJC_SPARSE2 */
      sarray_free_garbage (old_buckets);
#endif
      
      idxsize += (new_max_index-old_max_index);
      return;
    }
}


/* Free a sparse array allocated with sarray_new */
void 
sarray_free (struct sarray *array) {
#ifdef OBJC_SPARSE3
  size_t old_max_index = (array->capacity - 1)/INDEX_CAPACITY;
  struct sindex **old_indices;
#else
  size_t old_max_index = (array->capacity - 1)/BUCKET_SIZE;
  struct sbucket **old_buckets;
#endif
  size_t counter = 0;

  assert (array->ref_count != 0);	/* Freed multiple times!!! */

  if (--(array->ref_count) != 0)	/* There exists copies of me */
    return;

#ifdef OBJC_SPARSE3
  old_indices = array->indices;
#else
  old_buckets = array->buckets;
#endif

  /* Free all entries that do not point to empty_bucket.  */
  for (counter = 0; counter <= old_max_index; counter++ )
    {
#ifdef OBJC_SPARSE3
      struct sindex *idx = old_indices[counter];
      if ((idx != array->empty_index)
	  && (idx->version.version == array->version.version))
	{
	  int c2; 
	  for (c2 = 0; c2 < INDEX_SIZE; c2++)
	    {
	      struct sbucket *bkt = idx->buckets[c2];
	      if ((bkt != array->empty_bucket)
		  && (bkt->version.version == array->version.version))
		{
		  sarray_free_garbage (bkt);
		  nbuckets -= 1;
		}
	    }
	  sarray_free_garbage (idx);
	  nindices -= 1;
	}
#else /* OBJC_SPARSE2 */
<<<<<<< HEAD
    struct sbucket *bkt = old_buckets[counter];
    if ((bkt != array->empty_bucket) &&
	(bkt->version.version == array->version.version))
      {
	sarray_free_garbage (bkt);
	nbuckets -= 1;
      }
=======
      struct sbucket *bkt = old_buckets[counter];
      if ((bkt != array->empty_bucket)
	  && (bkt->version.version == array->version.version))
	{
	  sarray_free_garbage (bkt);
	  nbuckets -= 1;
	}
>>>>>>> 03d20231
#endif
    }
  
#ifdef OBJC_SPARSE3  
  /* Free empty_index.  */
  if (array->empty_index->version.version == array->version.version)
    {
      sarray_free_garbage (array->empty_index);
      nindices -= 1;
    }
#endif

  /* Free empty_bucket.  */
  if (array->empty_bucket->version.version == array->version.version)
    {
      sarray_free_garbage (array->empty_bucket);
      nbuckets -= 1;
    }
  idxsize -= (old_max_index + 1);
  narrays -= 1;
  
#ifdef OBJC_SPARSE3
  /* Free bucket table.  */
  sarray_free_garbage (array->indices);
#else
  /* Free bucket table.  */
  sarray_free_garbage (array->buckets);
#endif
  
  /* If this is a copy of another array, we free it (which might just
     decrement its reference count so it will be freed when no longer
     in use).  */
  if (array->is_copy_of)
    sarray_free (array->is_copy_of);

  /* Free array.  */
  sarray_free_garbage (array);
}

/* This is a lazy copy.  Only the core of the structure is actually
   copied.  */
struct sarray *
sarray_lazy_copy (struct sarray *oarr)
{
  struct sarray *arr;

#ifdef OBJC_SPARSE3
  size_t num_indices = ((oarr->capacity - 1)/INDEX_CAPACITY) + 1;
  struct sindex **new_indices;
#else /* OBJC_SPARSE2 */
  size_t num_indices = ((oarr->capacity - 1)/BUCKET_SIZE) + 1;
  struct sbucket **new_buckets;
#endif

  /* Allocate core array.  */
  arr = (struct sarray *) objc_malloc (sizeof (struct sarray)); /* !!! */
  arr->version.version = oarr->version.version + 1;
#ifdef OBJC_SPARSE3
  arr->empty_index = oarr->empty_index;
#endif
  arr->empty_bucket = oarr->empty_bucket;
  arr->ref_count = 1;
  oarr->ref_count += 1;
  arr->is_copy_of = oarr;
  arr->capacity = oarr->capacity;
  
#ifdef OBJC_SPARSE3
  /* Copy bucket table.  */
  new_indices = (struct sindex **) 
    objc_malloc (sizeof (struct sindex *) * num_indices);
  memcpy (new_indices, oarr->indices, sizeof (struct sindex *) * num_indices);
  arr->indices = new_indices;
#else 
  /* Copy bucket table.  */
  new_buckets = (struct sbucket **) 
    objc_malloc (sizeof (struct sbucket *) * num_indices);
  memcpy (new_buckets, oarr->buckets, sizeof (struct sbucket *) * num_indices);
  arr->buckets = new_buckets;
#endif

  idxsize += num_indices;
  narrays += 1;
  
  return arr;
}<|MERGE_RESOLUTION|>--- conflicted
+++ resolved
@@ -1,10 +1,6 @@
 /* Sparse Arrays for Objective C dispatch tables
-<<<<<<< HEAD
-   Copyright (C) 1993, 1995, 1996, 2002, 2004, 2009 Free Software Foundation, Inc.
-=======
    Copyright (C) 1993, 1995, 1996, 2002, 2004, 2009, 2010
    Free Software Foundation, Inc.
->>>>>>> 03d20231
 
 This file is part of GCC.
 
@@ -21,20 +17,11 @@
 Under Section 7 of GPL version 3, you are granted additional
 permissions described in the GCC Runtime Library Exception, version
 3.1, as published by the Free Software Foundation.
-<<<<<<< HEAD
 
 You should have received a copy of the GNU General Public License and
 a copy of the GCC Runtime Library Exception along with this program;
 see the files COPYING3 and COPYING.RUNTIME respectively.  If not, see
 <http://www.gnu.org/licenses/>.  */
-
-=======
-
-You should have received a copy of the GNU General Public License and
-a copy of the GCC Runtime Library Exception along with this program;
-see the files COPYING3 and COPYING.RUNTIME respectively.  If not, see
-<http://www.gnu.org/licenses/>.  */
->>>>>>> 03d20231
 
 #include "objc-private/common.h"
 #include "objc-private/sarray.h"
@@ -444,15 +431,6 @@
 	  nindices -= 1;
 	}
 #else /* OBJC_SPARSE2 */
-<<<<<<< HEAD
-    struct sbucket *bkt = old_buckets[counter];
-    if ((bkt != array->empty_bucket) &&
-	(bkt->version.version == array->version.version))
-      {
-	sarray_free_garbage (bkt);
-	nbuckets -= 1;
-      }
-=======
       struct sbucket *bkt = old_buckets[counter];
       if ((bkt != array->empty_bucket)
 	  && (bkt->version.version == array->version.version))
@@ -460,7 +438,6 @@
 	  sarray_free_garbage (bkt);
 	  nbuckets -= 1;
 	}
->>>>>>> 03d20231
 #endif
     }
   

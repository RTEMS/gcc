/* GNU Objective C Runtime class related functions
<<<<<<< HEAD
   Copyright (C) 1993, 1995, 1996, 2009 Free Software Foundation, Inc.
=======
   Copyright (C) 1993, 1995, 1996, 2009, 2010 Free Software Foundation, Inc.
>>>>>>> 3082eeb7
   Contributed by Kresten Krab Thorup

This file is part of GCC.

GCC is free software; you can redistribute it and/or modify it under the
terms of the GNU General Public License as published by the Free Software
Foundation; either version 3, or (at your option) any later version.

GCC is distributed in the hope that it will be useful, but WITHOUT ANY
WARRANTY; without even the implied warranty of MERCHANTABILITY or FITNESS
FOR A PARTICULAR PURPOSE.  See the GNU General Public License for more
details.

Under Section 7 of GPL version 3, you are granted additional
permissions described in the GCC Runtime Library Exception, version
3.1, as published by the Free Software Foundation.
<<<<<<< HEAD

You should have received a copy of the GNU General Public License and
a copy of the GCC Runtime Library Exception along with this program;
see the files COPYING3 and COPYING.RUNTIME respectively.  If not, see
<http://www.gnu.org/licenses/>.  */

=======

You should have received a copy of the GNU General Public License and
a copy of the GCC Runtime Library Exception along with this program;
see the files COPYING3 and COPYING.RUNTIME respectively.  If not, see
<http://www.gnu.org/licenses/>.  */
>>>>>>> 3082eeb7

#include "objc-private/common.h"
#include "objc/runtime.h"
#include "objc/thr.h"                   /* Required by objc-private/runtime.h.  */
#include "objc-private/module-abi-8.h"  /* For CLS_ISCLASS and similar.  */
#include "objc-private/runtime.h"	/* the kitchen sink */

#include <string.h>                     /* For memcpy()  */

#if OBJC_WITH_GC
# include <gc.h>
# include <gc_typed.h>
#endif

/* FIXME: The semantics of extraBytes are not really clear.  */
inline
id
class_createInstance (Class class, size_t extraBytes)
{
  id new = nil;

#if OBJC_WITH_GC
  if (CLS_ISCLASS (class))
    new = (id) GC_malloc_explicitly_typed (class->instance_size + extraBytes,
					   (GC_descr)class->gc_object_type);
#else
  if (CLS_ISCLASS (class))
    new = (id) objc_calloc (class->instance_size + extraBytes, 1);
#endif

  if (new != nil)
    {
      /* There is no need to zero the memory, since both
	 GC_malloc_explicitly_typed and objc_calloc return zeroed
	 memory.  */
      new->class_pointer = class;
    }

  /* TODO: Invoke C++ constructors on all appropriate C++ instance
     variables of the new object.  */

  return new;
}

/* Traditional GNU Objective-C Runtime API.  */
id
object_copy (id object, size_t extraBytes)
{
  if ((object != nil) && CLS_ISCLASS (object->class_pointer))
    {
      /* TODO: How should it work with C++ constructors ? */
      id copy = class_createInstance (object->class_pointer, extraBytes);
      memcpy (copy, object, object->class_pointer->instance_size + extraBytes);
      return copy;
    }
  else
    return nil;
}

id
object_dispose (id object)
{
  if ((object != nil) && CLS_ISCLASS (object->class_pointer))
    {
      /* TODO: Invoke C++ destructors on all appropriate C++ instance
	 variables.  But what happens with the garbage collector ?
	 Would object_dispose() be ever called in that case ?  */

      objc_free (object);
    }
  return nil;
}

const char *
object_getClassName (id object)
{
  if (object != nil)
    return object->class_pointer->name;
  else
    return "Nil";
}

Class
object_setClass (id object, Class class_)
{
  if (object == nil)
    return Nil;
  else
    {
      Class old_class = object->class_pointer;

      object->class_pointer = class_;
      return old_class;
    }
}<|MERGE_RESOLUTION|>--- conflicted
+++ resolved
@@ -1,9 +1,5 @@
 /* GNU Objective C Runtime class related functions
-<<<<<<< HEAD
-   Copyright (C) 1993, 1995, 1996, 2009 Free Software Foundation, Inc.
-=======
    Copyright (C) 1993, 1995, 1996, 2009, 2010 Free Software Foundation, Inc.
->>>>>>> 3082eeb7
    Contributed by Kresten Krab Thorup
 
 This file is part of GCC.
@@ -20,20 +16,11 @@
 Under Section 7 of GPL version 3, you are granted additional
 permissions described in the GCC Runtime Library Exception, version
 3.1, as published by the Free Software Foundation.
-<<<<<<< HEAD
 
 You should have received a copy of the GNU General Public License and
 a copy of the GCC Runtime Library Exception along with this program;
 see the files COPYING3 and COPYING.RUNTIME respectively.  If not, see
 <http://www.gnu.org/licenses/>.  */
-
-=======
-
-You should have received a copy of the GNU General Public License and
-a copy of the GCC Runtime Library Exception along with this program;
-see the files COPYING3 and COPYING.RUNTIME respectively.  If not, see
-<http://www.gnu.org/licenses/>.  */
->>>>>>> 3082eeb7
 
 #include "objc-private/common.h"
 #include "objc/runtime.h"

<<<<<<< HEAD
/* Sparse Arrays for Objective C dispatch tables
   Copyright (C) 1993, 1995, 1996, 2004, 2009 Free Software Foundation, Inc.
   Contributed by Kresten Krab Thorup.

This file is part of GCC.

GCC is free software; you can redistribute it and/or modify
it under the terms of the GNU General Public License as published by
the Free Software Foundation; either version 3, or (at your option)
any later version.

GCC is distributed in the hope that it will be useful,
but WITHOUT ANY WARRANTY; without even the implied warranty of
MERCHANTABILITY or FITNESS FOR A PARTICULAR PURPOSE.  See the
GNU General Public License for more details.

Under Section 7 of GPL version 3, you are granted additional
permissions described in the GCC Runtime Library Exception, version
3.1, as published by the Free Software Foundation.

You should have received a copy of the GNU General Public License and
a copy of the GCC Runtime Library Exception along with this program;
see the files COPYING3 and COPYING.RUNTIME respectively.  If not, see
<http://www.gnu.org/licenses/>.  */


#ifndef __sarray_INCLUDE_GNU
#define __sarray_INCLUDE_GNU

#include "thr.h"

#define OBJC_SPARSE2		/* 2-level sparse array */
/* #define OBJC_SPARSE3 */      /* 3-level sparse array */

#ifdef OBJC_SPARSE2
extern const char* __objc_sparse2_id;
#endif

#ifdef OBJC_SPARSE3
extern const char* __objc_sparse3_id;
#endif

#include <stddef.h>
#include <assert.h>

#ifdef __cplusplus
extern "C" {
#endif /* __cplusplus */

extern int nbuckets;		/* for stats */
extern int nindices;
extern int narrays;
extern int idxsize;

/* An unsigned integer of same size as a pointer */
#define SIZET_BITS (sizeof(size_t)*8)

#if defined(__sparc__) || defined(OBJC_SPARSE2)
#define PRECOMPUTE_SELECTORS
#endif

#ifdef OBJC_SPARSE3

/* Buckets are 8 words each */
#define BUCKET_BITS 3
#define BUCKET_SIZE (1<<BUCKET_BITS)
#define BUCKET_MASK (BUCKET_SIZE-1)

/* Indices are 16 words each */
#define INDEX_BITS 4
#define INDEX_SIZE (1<<INDEX_BITS)
#define INDEX_MASK (INDEX_SIZE-1)

#define INDEX_CAPACITY (BUCKET_SIZE*INDEX_SIZE)

#else /* OBJC_SPARSE2 */

/* Buckets are 32 words each */
#define BUCKET_BITS 5
#define BUCKET_SIZE (1<<BUCKET_BITS)
#define BUCKET_MASK (BUCKET_SIZE-1)

#endif /* OBJC_SPARSE2 */

typedef size_t sidx;

#ifdef PRECOMPUTE_SELECTORS

struct soffset {
#ifdef OBJC_SPARSE3
  unsigned int unused : SIZET_BITS/4;
  unsigned int eoffset : SIZET_BITS/4;
  unsigned int boffset : SIZET_BITS/4;
  unsigned int ioffset : SIZET_BITS/4;
#else /* OBJC_SPARSE2 */
#ifdef __sparc__
  unsigned long boffset : (SIZET_BITS - 2) - BUCKET_BITS;
  unsigned int eoffset : BUCKET_BITS;
  unsigned int unused  : 2;
#else
  unsigned int boffset : SIZET_BITS/2;
  unsigned int eoffset : SIZET_BITS/2;
#endif
#endif /* OBJC_SPARSE2 */
};

union sofftype {
  struct soffset off;
  sidx idx;
};

#endif /* not PRECOMPUTE_SELECTORS */

union sversion {
  int	version;
  void *next_free;
};

struct sbucket {
  void* elems[BUCKET_SIZE];	/* elements stored in array */
  union sversion	version;		/* used for copy-on-write */
};

#ifdef OBJC_SPARSE3

struct sindex {
  struct sbucket* buckets[INDEX_SIZE];
  union sversion	version;		/* used for copy-on-write */
};

#endif /* OBJC_SPARSE3 */

struct sarray {
#ifdef OBJC_SPARSE3
  struct sindex** indices;
  struct sindex* empty_index;
#else /* OBJC_SPARSE2 */
  struct sbucket** buckets;
#endif  /* OBJC_SPARSE2 */
  struct sbucket* empty_bucket;
  union sversion	version;		/* used for copy-on-write */
  short ref_count;
  struct sarray* is_copy_of;
  size_t capacity;
};

struct sarray* sarray_new(int, void* default_element);
void sarray_free(struct sarray*);
struct sarray* sarray_lazy_copy(struct sarray*);
void sarray_realloc(struct sarray*, int new_size);
void sarray_at_put(struct sarray*, sidx indx, void* elem);
void sarray_at_put_safe(struct sarray*, sidx indx, void* elem);

struct sarray* sarray_hard_copy(struct sarray*); /* ... like the name? */
void sarray_remove_garbage(void);


#ifdef PRECOMPUTE_SELECTORS
/* Transform soffset values to ints and vica verca */
static inline unsigned int
soffset_decode(sidx indx)
{
  union sofftype x;
  x.idx = indx;
#ifdef OBJC_SPARSE3
  return x.off.eoffset
    + (x.off.boffset*BUCKET_SIZE)
      + (x.off.ioffset*INDEX_CAPACITY);
#else /* OBJC_SPARSE2 */
  return x.off.eoffset + (x.off.boffset*BUCKET_SIZE);
#endif /* OBJC_SPARSE2 */
}

static inline sidx
soffset_encode(size_t offset)
{
  union sofftype x;
  x.off.eoffset = offset%BUCKET_SIZE;
#ifdef OBJC_SPARSE3
  x.off.boffset = (offset/BUCKET_SIZE)%INDEX_SIZE;
  x.off.ioffset = offset/INDEX_CAPACITY;
#else /* OBJC_SPARSE2 */
  x.off.boffset = offset/BUCKET_SIZE;
#endif
  return (sidx)x.idx;
}

#else /* not PRECOMPUTE_SELECTORS */

static inline size_t
soffset_decode(sidx indx)
{
  return indx;
}

static inline sidx
soffset_encode(size_t offset)
{
  return offset;
}
#endif /* not PRECOMPUTE_SELECTORS */

/* Get element from the Sparse array `array' at offset `indx' */

static inline void* sarray_get(struct sarray* array, sidx indx)
{
#ifdef PRECOMPUTE_SELECTORS
  union sofftype x;
  x.idx = indx;
#ifdef OBJC_SPARSE3
  return 
    array->
      indices[x.off.ioffset]->
	buckets[x.off.boffset]->
	  elems[x.off.eoffset];
#else /* OBJC_SPARSE2 */
  return array->buckets[x.off.boffset]->elems[x.off.eoffset];
#endif /* OBJC_SPARSE2 */
#else /* not PRECOMPUTE_SELECTORS */
#ifdef OBJC_SPARSE3
  return array->
    indices[indx/INDEX_CAPACITY]->
      buckets[(indx/BUCKET_SIZE)%INDEX_SIZE]->
	elems[indx%BUCKET_SIZE];
#else /* OBJC_SPARSE2 */
  return array->buckets[indx/BUCKET_SIZE]->elems[indx%BUCKET_SIZE];
#endif /* not OBJC_SPARSE3 */
#endif /* not PRECOMPUTE_SELECTORS */
}

static inline void* sarray_get_safe(struct sarray* array, sidx indx)
{
  if(soffset_decode(indx) < array->capacity)
    return sarray_get(array, indx);
  else
    return (array->empty_bucket->elems[0]);
}

#ifdef __cplusplus
}
#endif /* __cplusplus */

#endif /* __sarray_INCLUDE_GNU */
=======
#include "deprecated/sarray.h"
>>>>>>> 03d20231
<|MERGE_RESOLUTION|>--- conflicted
+++ resolved
@@ -1,248 +1 @@
-<<<<<<< HEAD
-/* Sparse Arrays for Objective C dispatch tables
-   Copyright (C) 1993, 1995, 1996, 2004, 2009 Free Software Foundation, Inc.
-   Contributed by Kresten Krab Thorup.
-
-This file is part of GCC.
-
-GCC is free software; you can redistribute it and/or modify
-it under the terms of the GNU General Public License as published by
-the Free Software Foundation; either version 3, or (at your option)
-any later version.
-
-GCC is distributed in the hope that it will be useful,
-but WITHOUT ANY WARRANTY; without even the implied warranty of
-MERCHANTABILITY or FITNESS FOR A PARTICULAR PURPOSE.  See the
-GNU General Public License for more details.
-
-Under Section 7 of GPL version 3, you are granted additional
-permissions described in the GCC Runtime Library Exception, version
-3.1, as published by the Free Software Foundation.
-
-You should have received a copy of the GNU General Public License and
-a copy of the GCC Runtime Library Exception along with this program;
-see the files COPYING3 and COPYING.RUNTIME respectively.  If not, see
-<http://www.gnu.org/licenses/>.  */
-
-
-#ifndef __sarray_INCLUDE_GNU
-#define __sarray_INCLUDE_GNU
-
-#include "thr.h"
-
-#define OBJC_SPARSE2		/* 2-level sparse array */
-/* #define OBJC_SPARSE3 */      /* 3-level sparse array */
-
-#ifdef OBJC_SPARSE2
-extern const char* __objc_sparse2_id;
-#endif
-
-#ifdef OBJC_SPARSE3
-extern const char* __objc_sparse3_id;
-#endif
-
-#include <stddef.h>
-#include <assert.h>
-
-#ifdef __cplusplus
-extern "C" {
-#endif /* __cplusplus */
-
-extern int nbuckets;		/* for stats */
-extern int nindices;
-extern int narrays;
-extern int idxsize;
-
-/* An unsigned integer of same size as a pointer */
-#define SIZET_BITS (sizeof(size_t)*8)
-
-#if defined(__sparc__) || defined(OBJC_SPARSE2)
-#define PRECOMPUTE_SELECTORS
-#endif
-
-#ifdef OBJC_SPARSE3
-
-/* Buckets are 8 words each */
-#define BUCKET_BITS 3
-#define BUCKET_SIZE (1<<BUCKET_BITS)
-#define BUCKET_MASK (BUCKET_SIZE-1)
-
-/* Indices are 16 words each */
-#define INDEX_BITS 4
-#define INDEX_SIZE (1<<INDEX_BITS)
-#define INDEX_MASK (INDEX_SIZE-1)
-
-#define INDEX_CAPACITY (BUCKET_SIZE*INDEX_SIZE)
-
-#else /* OBJC_SPARSE2 */
-
-/* Buckets are 32 words each */
-#define BUCKET_BITS 5
-#define BUCKET_SIZE (1<<BUCKET_BITS)
-#define BUCKET_MASK (BUCKET_SIZE-1)
-
-#endif /* OBJC_SPARSE2 */
-
-typedef size_t sidx;
-
-#ifdef PRECOMPUTE_SELECTORS
-
-struct soffset {
-#ifdef OBJC_SPARSE3
-  unsigned int unused : SIZET_BITS/4;
-  unsigned int eoffset : SIZET_BITS/4;
-  unsigned int boffset : SIZET_BITS/4;
-  unsigned int ioffset : SIZET_BITS/4;
-#else /* OBJC_SPARSE2 */
-#ifdef __sparc__
-  unsigned long boffset : (SIZET_BITS - 2) - BUCKET_BITS;
-  unsigned int eoffset : BUCKET_BITS;
-  unsigned int unused  : 2;
-#else
-  unsigned int boffset : SIZET_BITS/2;
-  unsigned int eoffset : SIZET_BITS/2;
-#endif
-#endif /* OBJC_SPARSE2 */
-};
-
-union sofftype {
-  struct soffset off;
-  sidx idx;
-};
-
-#endif /* not PRECOMPUTE_SELECTORS */
-
-union sversion {
-  int	version;
-  void *next_free;
-};
-
-struct sbucket {
-  void* elems[BUCKET_SIZE];	/* elements stored in array */
-  union sversion	version;		/* used for copy-on-write */
-};
-
-#ifdef OBJC_SPARSE3
-
-struct sindex {
-  struct sbucket* buckets[INDEX_SIZE];
-  union sversion	version;		/* used for copy-on-write */
-};
-
-#endif /* OBJC_SPARSE3 */
-
-struct sarray {
-#ifdef OBJC_SPARSE3
-  struct sindex** indices;
-  struct sindex* empty_index;
-#else /* OBJC_SPARSE2 */
-  struct sbucket** buckets;
-#endif  /* OBJC_SPARSE2 */
-  struct sbucket* empty_bucket;
-  union sversion	version;		/* used for copy-on-write */
-  short ref_count;
-  struct sarray* is_copy_of;
-  size_t capacity;
-};
-
-struct sarray* sarray_new(int, void* default_element);
-void sarray_free(struct sarray*);
-struct sarray* sarray_lazy_copy(struct sarray*);
-void sarray_realloc(struct sarray*, int new_size);
-void sarray_at_put(struct sarray*, sidx indx, void* elem);
-void sarray_at_put_safe(struct sarray*, sidx indx, void* elem);
-
-struct sarray* sarray_hard_copy(struct sarray*); /* ... like the name? */
-void sarray_remove_garbage(void);
--
-
-#ifdef PRECOMPUTE_SELECTORS
-/* Transform soffset values to ints and vica verca */
-static inline unsigned int
-soffset_decode(sidx indx)
-{
-  union sofftype x;
-  x.idx = indx;
-#ifdef OBJC_SPARSE3
-  return x.off.eoffset
-    + (x.off.boffset*BUCKET_SIZE)
-      + (x.off.ioffset*INDEX_CAPACITY);
-#else /* OBJC_SPARSE2 */
-  return x.off.eoffset + (x.off.boffset*BUCKET_SIZE);
-#endif /* OBJC_SPARSE2 */
-}
-
-static inline sidx
-soffset_encode(size_t offset)
-{
-  union sofftype x;
-  x.off.eoffset = offset%BUCKET_SIZE;
-#ifdef OBJC_SPARSE3
-  x.off.boffset = (offset/BUCKET_SIZE)%INDEX_SIZE;
-  x.off.ioffset = offset/INDEX_CAPACITY;
-#else /* OBJC_SPARSE2 */
-  x.off.boffset = offset/BUCKET_SIZE;
-#endif
-  return (sidx)x.idx;
-}
-
-#else /* not PRECOMPUTE_SELECTORS */
-
-static inline size_t
-soffset_decode(sidx indx)
-{
-  return indx;
-}
-
-static inline sidx
-soffset_encode(size_t offset)
-{
-  return offset;
-}
-#endif /* not PRECOMPUTE_SELECTORS */
-
-/* Get element from the Sparse array `array' at offset `indx' */
-
-static inline void* sarray_get(struct sarray* array, sidx indx)
-{
-#ifdef PRECOMPUTE_SELECTORS
-  union sofftype x;
-  x.idx = indx;
-#ifdef OBJC_SPARSE3
-  return 
-    array->
-      indices[x.off.ioffset]->
-	buckets[x.off.boffset]->
-	  elems[x.off.eoffset];
-#else /* OBJC_SPARSE2 */
-  return array->buckets[x.off.boffset]->elems[x.off.eoffset];
-#endif /* OBJC_SPARSE2 */
-#else /* not PRECOMPUTE_SELECTORS */
-#ifdef OBJC_SPARSE3
-  return array->
-    indices[indx/INDEX_CAPACITY]->
-      buckets[(indx/BUCKET_SIZE)%INDEX_SIZE]->
-	elems[indx%BUCKET_SIZE];
-#else /* OBJC_SPARSE2 */
-  return array->buckets[indx/BUCKET_SIZE]->elems[indx%BUCKET_SIZE];
-#endif /* not OBJC_SPARSE3 */
-#endif /* not PRECOMPUTE_SELECTORS */
-}
-
-static inline void* sarray_get_safe(struct sarray* array, sidx indx)
-{
-  if(soffset_decode(indx) < array->capacity)
-    return sarray_get(array, indx);
-  else
-    return (array->empty_bucket->elems[0]);
-}
-
-#ifdef __cplusplus
-}
-#endif /* __cplusplus */
-
-#endif /* __sarray_INCLUDE_GNU */
-=======
 #include "deprecated/sarray.h"
->>>>>>> 03d20231

--- conflicted
+++ resolved
@@ -1,11 +1,8 @@
-<<<<<<< HEAD
-=======
 2015-09-11  Markus Trippelsdorf  <markus@trippelsdorf.de>
 
 	* download_prerequisites: Make sure that script is run from
 	top level source directory.
 
->>>>>>> 51d12272
 2015-06-26  Release Manager
 
 	* GCC 4.9.3 released.

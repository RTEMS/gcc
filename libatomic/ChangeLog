<<<<<<< HEAD
2013-10-17  Michael Hudson-Doyle  <michael.hudson@linaro.org>

	* libatomic/configure.tgt (aarch64*): Remove code preventing
	build.
=======
2015-01-21  Andrew Waterman <waterman@cs.berkeley.edu>

	* fop_n.c (libat_fetch_op): Align address to word boundary.
	(libat_op_fetch): Likewise.

2014-12-19  Release Manager

	* GCC 4.8.4 released.
>>>>>>> e25ba853

2014-05-22  Release Manager

	* GCC 4.8.3 released.

2014-04-04  Bill Schmidt  <wschmidt@linux.vnet.ibm.com>

	Backport from mainline
	2013-11-15  Ulrich Weigand  <Ulrich.Weigand@de.ibm.com>

	* configure: Regenerate.

2014-02-20  Richard Henderson  <rth@redhat.com>

	PR c++/60272
	* cas_n.c (libat_compare_exchange): Conditionalize on failure
	the store back to EPTR.

2013-10-16  Release Manager

	* GCC 4.8.2 released.

2013-05-31  Release Manager

	* GCC 4.8.1 released.

2013-03-22  Release Manager

	* GCC 4.8.0 released.

2013-01-14  Richard Sandiford  <rdsandiford@googlemail.com>

	Update copyright years.

2012-12-18  Ian Lance Taylor  <iant@google.com>

	PR go/55201
	* Makefile.am (noinst_LTLIBRARIES): Define new make variable.
	(libatomic_convenience_la_SOURCES): Likewise.
	(libatomic_convenience_la_LIBADD): Likewise.
	* Makefile.in: Rebuild.
	* testsuite/Makefile.in: Rebuild.

2012-12-04  Marcus Shawcroft  <marcus.shawcroft@arm.com>

	* config/arm/arm-config.h (__ARM_ARCH_8A__): New.

2012-11-21  Matthias Klose  <doko@ubuntu.com>

	* configure.tgt (i[3456]86): Handle -mx32 like -m64.

2012-11-04  Thomas Schwinge  <thomas@codesourcery.com>

	* acinclude.m4 (LIBAT_CHECK_IFUNC): Clarify message.
	* configure: Regenerate.

	* configure: Regenerate.

2012-10-23  Sofiane Naci <sofiane.naci@arm.com>

	Mark libatomic unsupported in AArch64.

	* configure.tgt: Mark libatomic unsupported.

2012-09-20  Jakub Jelinek  <jakub@redhat.com>

	PR other/43620
	* configure.ac (AM_INIT_AUTOMAKE): Add no-dist.
	* configure: Regenerate.
	* Makefile.in: Regenerate.

2012-09-14  David Edelsohn  <dje.gcc@gmail.com>

	* configure: Regenerated.

2012-05-22  John David Anglin  <dave.anglin@nrc-cnrc.gc.ca>

	PR other/53231
	* tas_n.c (libat_test_and_set): Correct return.  Remove unused variable.

2012-05-16  H.J. Lu  <hongjiu.lu@intel.com>

	* configure: Regenerated.

2012-05-10  Rainer Orth  <ro@CeBiTec.Uni-Bielefeld.DE>

	PR other/53284
	* acinclude.m4 (LIBAT_TEST_ATOMIC_BUILTIN): Add -O0 -S to CFLAGS
	instead of overriding.
	* configure: Regenerate.

2012-05-07  Rainer Orth  <ro@CeBiTec.Uni-Bielefeld.DE>

	* Makefile.am (libatomic.map-sun): Handle objects in
	libatomic_la_LIBADD.
	* aclocal.m4: Regenerate.
	* Makefile.in: Regenerate.

2012-05-07  Rainer Orth  <ro@CeBiTec.Uni-Bielefeld.DE>

	* configure.ac: Add $XPCFLAGS to CFLAGS, not $XCFLAGS.
	* configure: Regenerate.

2012-05-03  Richard Henderson  <rth@redhat.com>

	* configure.ac (AM_MAINTAINER_MODE): New.
	* acinclude.m4 (LIBAT_TEST_ATOMIC_BUILTIN): Handle compilation
	failure in gcc_no_link path.
	* configure, aclocal.m4, Makefile.in: Rebuild.

2012-05-01  Richard Henderson  <rth@redhat.com>

	* Initial commit.<|MERGE_RESOLUTION|>--- conflicted
+++ resolved
@@ -1,9 +1,3 @@
-<<<<<<< HEAD
-2013-10-17  Michael Hudson-Doyle  <michael.hudson@linaro.org>
-
-	* libatomic/configure.tgt (aarch64*): Remove code preventing
-	build.
-=======
 2015-01-21  Andrew Waterman <waterman@cs.berkeley.edu>
 
 	* fop_n.c (libat_fetch_op): Align address to word boundary.
@@ -12,7 +6,11 @@
 2014-12-19  Release Manager
 
 	* GCC 4.8.4 released.
->>>>>>> e25ba853
+
+2013-10-17  Michael Hudson-Doyle  <michael.hudson@linaro.org>
+
+	* libatomic/configure.tgt (aarch64*): Remove code preventing
+	build.
 
 2014-05-22  Release Manager
 

--- conflicted
+++ resolved
@@ -28,11 +28,7 @@
   void *values[MAX_ARGS];
   float f;
   value_type result[2];
-<<<<<<< HEAD
-  int i;
-=======
   unsigned int i;
->>>>>>> c355071f
 
   args[0] = &ffi_type_float;
   values[0] = &f;
@@ -42,25 +38,15 @@
 		     &ffi_type_double, args) == FFI_OK);
 
   f = 3.14159;
-<<<<<<< HEAD
-  
-=======
 
->>>>>>> c355071f
   /* Put a canary in the return array.  This is a regression test for
      a buffer overrun.  */
   memset(result[1].c, CANARY, sizeof (double));
 
   ffi_call(&cif, FFI_FN(dblit), &result[0].d, values);
-<<<<<<< HEAD
-  
-  /* These are not always the same!! Check for a reasonable delta */
- 
-=======
 
   /* These are not always the same!! Check for a reasonable delta */
 
->>>>>>> c355071f
   CHECK(result[0].d - dblit(f) < DBL_EPSILON);
 
   /* Check the canary.  */

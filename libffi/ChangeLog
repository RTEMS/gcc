<<<<<<< HEAD
=======
2011-02-13  Ralf Wildenhues  <Ralf.Wildenhues@gmx.de>

	* configure: Regenerate.

2011-02-09  Rainer Orth  <ro@CeBiTec.Uni-Bielefeld.DE>

	PR libffi/46661
	* testsuite/libffi.call/cls_pointer.c (main): Cast void * to
	uintptr_t first.
	* testsuite/libffi.call/cls_pointer_stack.c (main): Likewise.

2011-02-07  Joel Sherrill <joel.sherrill@oarcorp.com>

	* libffi/src/m68k/ffi.c: Add RTEMS support for cache flushing.
	Handle case when CPU variant does not have long double support.
	* libffi/src/m68k/sysv.S: Add support for mc68000, Coldfire,
	and cores with soft floating point.

2011-02-07  Joel Sherrill <joel.sherrill@oarcorp.com>

	* configure.ac: Add mips*-*-rtems* support.
	* configure: Regenerate.
	* src/mips/ffitarget.h: Ensure needed constants are available
	for targets which do not have sgidefs.h.

>>>>>>> eaeaf076
2011-01-26  Dave Korn  <dave.korn.cygwin@gmail.com>

	PR target/40125
	* configure.ac (AM_LTLDFLAGS): Add -bindir option for windows DLLs.
	* configure: Regenerate.

2010-12-18  Iain Sandoe  <iains@gcc.gnu.org>

	PR libffi/29152
	PR libffi/42378
	* src/powerpc/darwin_closure.S: Provide Darwin64 implementation,
	update comments.
	* src/powerpc/ffitarget.h (POWERPC_DARWIN64): New,
	(FFI_TRAMPOLINE_SIZE): Update for Darwin64.
	* src/powerpc/darwin.S: Provide Darwin64 implementation,
	update comments.
	* src/powerpc/ffi_darwin.c: Likewise.

2010-12-06  Rainer Orth  <ro@CeBiTec.Uni-Bielefeld.DE>

	* configure.ac (libffi_cv_as_ascii_pseudo_op): Use double
	backslashes.
	(libffi_cv_as_string_pseudo_op): Likewise.
	* configure: Regenerate.

2010-12-03  Chung-Lin Tang  <cltang@codesourcery.com>

	* src/arm/sysv.S (ffi_closure_SYSV): Add UNWIND to .pad directive.
	(ffi_closure_VFP): Same.
	(ffi_call_VFP): Move down to before ffi_closure_VFP. Add '.fpu vfp'
	directive.

2010-12-01  Rainer Orth  <ro@CeBiTec.Uni-Bielefeld.DE>

	* testsuite/libffi.call/ffitest.h [__sgi] (PRId64, PRIu64): Define.
	(PRIuPTR): Define.

2010-11-29  Richard Henderson  <rth@redhat.com>
	    Rainer Orth  <ro@CeBiTec.Uni-Bielefeld.DE>

	* src/x86/sysv.S (FDE_ENCODING, FDE_ENCODE): Define.
	(.eh_frame): Use FDE_ENCODING.
	(.LASFDE1, .LASFDE2, LASFDE3): Simplify with FDE_ENCODE.

2010-11-15  Rainer Orth  <ro@CeBiTec.Uni-Bielefeld.DE>

	* testsuite/lib/libffi-dg.exp: Rename ...
	* testsuite/lib/libffi.exp: ... to this.
	* libffi/testsuite/libffi.call/call.exp: Don't load libffi-dg.exp.
	* libffi/testsuite/libffi.special/special.exp: Likewise.

2010-10-28  Chung-Lin Tang  <cltang@codesourcery.com>

	* src/arm/ffi.c (ffi_prep_args): Add VFP register argument handling
	code, new parameter, and return value. Update comments.
	(ffi_prep_cif_machdep): Add case for VFP struct return values. Add
	call to layout_vfp_args().
	(ffi_call_SYSV): Update declaration.
	(ffi_call_VFP): New declaration.
	(ffi_call): Add VFP struct return conditions. Call ffi_call_VFP()
	when ABI is FFI_VFP.
	(ffi_closure_VFP): New declaration.
	(ffi_closure_SYSV_inner): Add new vfp_args parameter, update call to
	ffi_prep_incoming_args_SYSV().
	(ffi_prep_incoming_args_SYSV): Update parameters. Add VFP argument
	case handling.
	(ffi_prep_closure_loc): Pass ffi_closure_VFP to trampoline
	construction under VFP hard-float.
	(rec_vfp_type_p): New function.
	(vfp_type_p): Same.
	(place_vfp_arg): Same.
	(layout_vfp_args): Same.
	* src/arm/ffitarget.h (ffi_abi): Add FFI_VFP. Define FFI_DEFAULT_ABI
	based on __ARM_PCS_VFP.
	(FFI_EXTRA_CIF_FIELDS): Define for adding VFP hard-float specific
	fields.
	(FFI_TYPE_STRUCT_VFP_FLOAT): Define internally used type code.
	(FFI_TYPE_STRUCT_VFP_DOUBLE): Same.
	* src/arm/sysv.S (ffi_call_SYSV): Change call of ffi_prep_args() to
	direct call. Move function pointer load upwards.
	(ffi_call_VFP): New function.
	(ffi_closure_VFP): Same.

	* testsuite/lib/libffi-dg.exp (check-flags): New function.
	(dg-skip-if): New function.
	* testsuite/libffi.call/cls_double_va.c: Skip if target is arm*-*-*
	and compiler options include -mfloat-abi=hard.
	* testsuite/libffi.call/cls_longdouble_va.c: Same.

2010-10-01  Jakub Jelinek  <jakub@redhat.com>

	PR libffi/45677
	* src/x86/ffi64.c (ffi_prep_cif_machdep): Ensure cif->bytes is
	a multiple of 8.
	* testsuite/libffi.call/many2.c: New test.

2010-08-20  Mark Wielaard  <mjw@redhat.com>

	* src/closures.c (open_temp_exec_file_mnt): Check if getmntent_r
	returns NULL.

2010-08-09  Andreas Tobler  <andreast@fgznet.ch>

	* configure.ac: Add target powerpc64-*-freebsd*.
	* configure: Regenerate.
	* testsuite/libffi.call/cls_align_longdouble_split.c: Pass
	-mlong-double-128 only to linux targets.
	* testsuite/libffi.call/cls_align_longdouble_split2.c: Likewise.
	* testsuite/libffi.call/cls_longdouble.c: Likewise.
	* testsuite/libffi.call/huge_struct.c: Likewise.

2010-07-10  Evan Phoenix  <evan@fallingsnow.net>

	* src/closures.c (selinux_enabled_check): Fix strncmp usage bug.

2010-07-07  Dan Horák <dan@danny.cz>

	* include/ffi.h.in: Protect #define with #ifndef.
	* src/powerpc/ffitarget.h: Ditto.
	* src/s390/ffitarget.h: Ditto.
	* src/sparc/ffitarget.h: Ditto.

2010-07-07   Neil Roberts <neil@linux.intel.com>

	* src/x86/sysv.S (ffi_call_SYSV): Align the stack pointer to
	16-bytes.

2010-07-02  Jakub Jelinek  <jakub@redhat.com>

	* Makefile.am (AM_MAKEFLAGS): Pass also mandir to submakes.
	* Makefile.in: Regenerated.

2010-05-19  Rainer Orth  <ro@CeBiTec.Uni-Bielefeld.DE>

	* configure.ac (libffi_cv_as_x86_pcrel): Check for illegal in as
	output, too.
	(libffi_cv_as_ascii_pseudo_op): Check for .ascii.
	(libffi_cv_as_string_pseudo_op): Check for .string.
	* configure: Regenerate.
	* fficonfig.h.in: Regenerate.
	* src/x86/sysv.S (.eh_frame): Use .ascii, .string or error.

2010-05-05  Michael Kohler <michaelkohler@live.com>

	* src/dlmalloc.c (dlfree): Fix spelling.
	* src/ia64/ffi.c (ffi_prep_cif_machdep): Ditto.
	* configure.ac: Ditto.
	* configure: Rebuilt.

2010-04-13  Dan Witte  <dwitte@mozilla.com>

	* msvcc.sh: Build with -W3 instead of -Wall.
	* src/powerpc/ffi_darwin.c: Remove build warnings.
	* src/x86/ffi.c: Ditto.
	* src/x86/ffitarget.h: Ditto.

2010-04-12  Dan Witte  <dwitte@mozilla.com>
	    Walter Meinl <wuno@lsvw.de>

	* configure.ac: Add OS/2 support.
	* configure: Rebuilt.
	* src/closures.c: Ditto.
	* src/dlmalloc.c: Ditto.
	* src/x86/win32.S: Ditto.

2010-04-07  Jakub Jelinek  <jakub@redhat.com>

	* testsuite/libffi.call/err_bad_abi.c: Remove unused args variable.

2010-04-02  Ralf Wildenhues  <Ralf.Wildenhues@gmx.de>

	* Makefile.in: Regenerate.
	* aclocal.m4: Regenerate.
	* include/Makefile.in: Regenerate.
	* man/Makefile.in: Regenerate.
	* testsuite/Makefile.in: Regenerate.

2010-03-15  Rainer Orth  <ro@CeBiTec.Uni-Bielefeld.DE>

	* configure.ac (libffi_cv_as_x86_64_unwind_section_type): New test.
	* configure: Regenerate.
	* fficonfig.h.in: Regenerate.
	* libffi/src/x86/unix64.S (.eh_frame)
	[HAVE_AS_X86_64_UNWIND_SECTION_TYPE]: Use @unwind section type.

2010-03-14  Matthias Klose  <doko@ubuntu.com>

	* src/x86/ffi64.c: Fix typo in comment.
	* src/x86/ffi.c: Use /* ... */ comment style.

2010-02-24  Rainer Orth  <ro@CeBiTec.Uni-Bielefeld.DE>

	* doc/libffi.texi (The Closure API): Fix typo.
	* doc/libffi.info: Remove.

2010-02-15  Matthias Klose  <doko@ubuntu.com>

	* src/arm/sysv.S (__ARM_ARCH__): Define for processor
	__ARM_ARCH_7EM__.

2010-01-15  Anthony Green  <green@redhat.com>

	* README: Add notes on building with Microsoft Visual C++.

2010-01-15  Daniel Witte  <dwitte@mozilla.com>

	* msvcc.sh: New file.

	* src/x86/win32.S: Port assembly routines to MSVC and #ifdef.
	* src/x86/ffi.c: Tweak function declaration and remove excess
	parens.
	* include/ffi.h.in: Add __declspec(align(8)) to typedef struct
	ffi_closure.

	* src/x86/ffi.c: Merge ffi_call_SYSV and ffi_call_STDCALL into new
	function ffi_call_win32 on X86_WIN32.
	* src/x86/win32.S (ffi_call_SYSV): Rename to ffi_call_win32.
	(ffi_call_STDCALL): Remove.

	* src/prep_cif.c (ffi_prep_cif): Move stack space allocation code
	to ffi_prep_cif_machdep for x86.
	* src/x86/ffi.c (ffi_prep_cif_machdep): To here.

2010-01-15  Oliver Kiddle  <okiddle@yahoo.co.uk>

	* src/x86/ffitarget.h (ffi_abi): Check for __i386 and __amd64 for
	Sun Studio compiler compatibility.

2010-01-12  Conrad Irwin <conrad.irwin@gmail.com>

	* doc/libffi.texi: Add closure example.

2010-01-07  Rainer Orth  <ro@CeBiTec.Uni-Bielefeld.DE>

	PR libffi/40701
	* testsuite/libffi.call/ffitest.h [__alpha__ && __osf__] (PRIdLL,
	PRIuLL, PRId64, PRIu64, PRIuPTR): Define.
	* testsuite/libffi.call/cls_align_sint64.c: Add -Wno-format on
	alpha*-dec-osf*.
	* testsuite/libffi.call/cls_align_uint64.c: Likewise.
	* testsuite/libffi.call/cls_ulonglong.c: Likewise.
	* testsuite/libffi.call/return_ll1.c: Likewise.
	* testsuite/libffi.call/stret_medium2.c: Likewise.
	* testsuite/libffi.special/ffitestcxx.h (allocate_mmap): Cast
	MAP_FAILED to char *.

2010-01-06  Rainer Orth  <ro@CeBiTec.Uni-Bielefeld.DE>

	* src/mips/n32.S: Use .abicalls and .eh_frame with __GNUC__.

2009-12-31  Anthony Green  <green@redhat.com>

	* README: Update for libffi 3.0.9.

2009-12-27  Matthias Klose  <doko@ubuntu.com>

	* configure.ac (HAVE_LONG_DOUBLE): Define for mips when
	appropriate.
	* configure: Rebuilt.

2009-12-26  Anthony Green  <green@redhat.com>

	* testsuite/libffi.call/cls_longdouble_va.c: Mark as xfail for
	avr32*-*-*.
	* testsuite/libffi.call/cls_double_va.c: Ditto.

2009-12-26  Andreas Tobler  <a.tobler@schweiz.org>

	* testsuite/libffi.call/ffitest.h: Conditionally include stdint.h
	and inttypes.h.
	* testsuite/libffi.special/unwindtest.cc: Ditto.

2009-12-26  Andreas Tobler  <a.tobler@schweiz.org>

	* configure.ac: Add amd64-*-openbsd*.
	* configure: Rebuilt.
	* testsuite/lib/libffi-dg.exp (libffi_target_compile): Link
	openbsd programs with -lpthread.

2009-12-26  Anthony Green  <green@redhat.com>

	* testsuite/libffi.call/cls_double_va.c,
	testsuite/libffi.call/cls_longdouble.c,
	testsuite/libffi.call/cls_longdouble_va.c,
	testsuite/libffi.call/cls_pointer.c,
	testsuite/libffi.call/cls_pointer_stack.c: Remove xfail for
	mips*-*-* and arm*-*-*.
	* testsuite/libffi.call/cls_align_longdouble_split.c,
	testsuite/libffi.call/cls_align_longdouble_split2.c,
	testsuite/libffi.call/stret_medium2.c,
	testsuite/libffi.call/stret_medium.c,
	testsuite/libffi.call/stret_large.c,
	testsuite/libffi.call/stret_large2.c: Remove xfail for arm*-*-*.

2009-12-31  Kay Tietz  <ktietz70@googlemail.com>

	* testsuite/libffi.call/ffitest.h,
	testsuite/libffi.special/ffitestcxx.h (PRIdLL, PRuLL): Fix
	definitions.

2009-12-31  Carlo Bramini  <carlo.bramix@libero.it>

	* configure.ac (AM_LTLDFLAGS): Define for windows hosts.
	* Makefile.am (libffi_la_LDFLAGS): Add AM_LTLDFLAGS.
	* configure: Rebuilt.
	* Makefile.in: Rebuilt.

2009-12-31  Anthony Green  <green@redhat.com>
	    Blake Chaffin.

	* testsuite/libffi.call/huge_struct.c: New test case from Blake
	Chaffin @ Apple.

2009-12-28  David Edelsohn  <edelsohn@gnu.org>

	* src/powerpc/ffi_darwin.c (ffi_prep_args): Copy abi and nargs to
	local variables.
	(aix_adjust_aggregate_sizes): New function.
	(ffi_prep_cif_machdep): Call it.

2009-12-26  Andreas Tobler  <a.tobler@schweiz.org>

	* configure.ac: Define FFI_MMAP_EXEC_WRIT for the given targets.
	* configure: Regenerate.
	* fficonfig.h.in: Likewise.
	* src/closures.c: Remove the FFI_MMAP_EXEC_WRIT definition for
	Solaris/x86.

2009-12-26  Andreas Schwab  <schwab@linux-m68k.org>

	* src/powerpc/ffi.c (ffi_prep_args_SYSV): Advance intarg_count
	when a float arguments is passed in memory.
	(ffi_closure_helper_SYSV): Mark general registers as used up when
	a 64bit or soft-float long double argument is passed in memory.

2009-12-25  Matthias Klose  <doko@ubuntu.com>

	* man/ffi_call.3: Fix #include in examples.
	* doc/libffi.texi: Add dircategory.

2009-12-25  Frank Everdij <f.p.x.everdij@tudelft.nl>

	* include/ffi.h.in: Placed '__GNUC__' ifdef around
	'__attribute__((aligned(8)))' in ffi_closure, fixes compile for
	IRIX MIPSPro c99.
	* include/ffi_common.h: Added '__sgi' define to non
	'__attribute__((__mode__()))' integer typedefs.
	* src/mips/ffi.c (ffi_call, ffi_closure_mips_inner_O32,
	ffi_closure_mips_inner_N32): Added 'defined(_MIPSEB)' to BE check.
	(ffi_closure_mips_inner_O32, ffi_closure_mips_inner_N32): Added
	FFI_LONGDOUBLE support and alignment(N32 only).
	* src/mips/ffitarget.h: Corrected '#include <sgidefs.h>' for IRIX and
	fixed non '__attribute__((__mode__()))' integer typedefs.
	* src/mips/n32.S: Put '#ifdef linux' around '.abicalls' and '.eh_frame'
	since they are Linux/GNU Assembler specific.

2009-12-25  Bradley Smith  <brad@brad-smith.co.uk>

	* configure.ac, Makefile.am, src/avr32/ffi.c,
	src/avr32/ffitarget.h,
	src/avr32/sysv.S: Add AVR32 port.
	* configure, Makefile.in: Rebuilt.

2009-12-21  Andreas Tobler  <a.tobler@schweiz.org>

	* configure.ac: Make i?86 build on FreeBSD and OpenBSD.
	* configure: Regenerate.

2009-12-15  John David Anglin  <dave.anglin@nrc-cnrc.gc.ca>

	* testsuite/libffi.call/ffitest.h: Define PRIuPTR on PA HP-UX.

2009-12-13  John David Anglin  <dave.anglin@nrc-cnrc.gc.ca>

	* src/pa/ffi.c (ffi_closure_inner_pa32): Handle FFI_TYPE_LONGDOUBLE
	type on HP-UX.

2009-12-11  Eric Botcazou  <ebotcazou@adacore.com>

	* src/sparc/ffi.c (ffi_closure_sparc_inner_v9): Properly align 'long
	double' arguments.

2009-12-11  Eric Botcazou  <ebotcazou@adacore.com>

	* testsuite/libffi.call/ffitest.h: Define PRIuPTR on Solaris < 10.

2009-12-10  Rainer Orth  <ro@CeBiTec.Uni-Bielefeld.DE>

	PR libffi/40700
	* src/closures.c [X86_64 && __sun__ && __svr4__]
	(FFI_MMAP_EXEC_WRIT): Define.

2009-12-08  David Daney  <ddaney@caviumnetworks.com>

	* testsuite/libffi.call/stret_medium.c: Remove xfail for mips*-*-*
	* testsuite/libffi.call/cls_align_longdouble_split2.c: Same.
	* testsuite/libffi.call/stret_large.c: Same.
	* testsuite/libffi.call/cls_align_longdouble_split.c: Same.
	* testsuite/libffi.call/stret_large2.c: Same.
	* testsuite/libffi.call/stret_medium2.c: Same.

2009-12-07  David Edelsohn  <edelsohn@gnu.org>

	* src/powerpc/aix_closure.S (libffi_closure_ASM): Fix tablejump
	typo.

2009-12-05  David Edelsohn  <edelsohn@gnu.org>

	* src/powerpc/aix.S: Update AIX32 code to be consistent with AIX64
	code.
	* src/powerpc/aix_closure.S: Same.

2009-12-05  Ralf Wildenhues  <Ralf.Wildenhues@gmx.de>

	* Makefile.in: Regenerate.
	* configure: Regenerate.
	* include/Makefile.in: Regenerate.
	* man/Makefile.in: Regenerate.
	* testsuite/Makefile.in: Regenerate.

2009-12-04  David Edelsohn  <edelsohn@gnu.org>

	* src/powerpc/aix_closure.S: Reorganize 64-bit code to match
	linux64_closure.S.

2009-12-04  Uros Bizjak  <ubizjak@gmail.com>

	PR libffi/41908
	* src/x86/ffi64.c (classify_argument): Update from
	gcc/config/i386/i386.c.
	(ffi_closure_unix64_inner): Do not use the address of two consecutive
	SSE registers directly.
	* testsuite/libffi.call/cls_dbls_struct.c (main): Remove xfail
	for x86_64 linux targets.

2009-12-04  David Edelsohn  <edelsohn@gnu.org>

	* src/powerpc/ffi_darwin.c (ffi_closure_helper_DARWIN): Increment
	pfr for long double split between fpr13 and stack.

2009-12-03  David Edelsohn  <edelsohn@gnu.org>

	* src/powerpc/ffi_darwin.c (ffi_prep_args): Increment next_arg and
	fparg_count twice for long double.

2009-12-03  David Edelsohn  <edelsohn@gnu.org>

	PR libffi/42243
	* src/powerpc/ffi_darwin.c (ffi_prep_args): Remove extra parentheses.

2009-12-03  Uros Bizjak  <ubizjak@gmail.com>

	* testsuite/libffi.call/cls_longdouble_va.c (main): Fix format string.
	Remove xfails for x86 linux targets.

2009-12-02  David Edelsohn  <edelsohn@gnu.org>

	* src/powerpc/ffi_darwin.c (ffi_prep_args): Fix typo in INT64
	case.

2009-12-01  David Edelsohn  <edelsohn@gnu.org>

	* src/powerpc/aix.S (ffi_call_AIX): Convert to more standard
	register usage.  Call ffi_prep_args directly.  Add long double
	return value support.
	* src/powerpc/ffi_darwin.c (ffi_prep_args): Double arg increment
	applies to FFI_TYPE_DOUBLE.  Correct fpr_base increment typo.
	Separate FFI_TYPE_SINT32 and FFI_TYPE_UINT32 cases.
	(ffi_prep_cif_machdep): Only 16 byte stack alignment in 64 bit
	mode.
	(ffi_closure_helper_DARWIN): Remove nf and ng counters.  Move temp
	into case.
	* src/powerpc/aix_closure.S: Maintain 16 byte stack alignment.
	Allocate result area between params and FPRs.

2009-11-30  David Edelsohn  <edelsohn@gnu.org>

	PR target/35484
	* src/powerpc/ffitarget.h (POWERPC64): Define for PPC64 Linux and
	AIX64.
	* src/powerpc/aix.S: Implement AIX64 version.
	* src/powerpc/aix_closure.S: Implement AIX64 version.
	(ffi_closure_ASM): Use extsb, lha and displament addresses.
	* src/powerpc/ffi_darwin.c (ffi_prep_args): Implement AIX64
	support.
	(ffi_prep_cif_machdep): Same.
	(ffi_call): Same.
	(ffi_closure_helper_DARWIN): Same.

2009-11-02  Andreas Tobler  <a.tobler@schweiz.org>

	PR libffi/41908
	* testsuite/libffi.call/testclosure.c: New test.

2009-09-28  Kai Tietz  <kai.tietz@onevision.com>

	* src/x86/win64.S (_ffi_call_win64 stack): Remove for gnu
	assembly version use of ___chkstk.

2009-09-23  Matthias Klose  <doko@ubuntu.com>

	PR libffi/40242, PR libffi/41443
	* src/arm/sysv.S (__ARM_ARCH__): Define for processors
	__ARM_ARCH_6T2__, __ARM_ARCH_6M__, __ARM_ARCH_7__,
	__ARM_ARCH_7A__, __ARM_ARCH_7R__, __ARM_ARCH_7M__.
	Change the conditionals to __SOFTFP__ || __ARM_EABI__
	for -mfloat-abi=softfp to work.

2009-09-17  Loren J. Rittle  <ljrittle@acm.org>

	PR testsuite/32843 (strikes again)
	* src/x86/ffi.c (ffi_prep_cif_machdep): Add X86_FREEBSD to
	enable proper extension on char and short.

2009-09-15  David Daney  <ddaney@caviumnetworks.com>

	* src/java_raw_api.c (ffi_java_raw_to_rvalue): Remove special
	handling for FFI_TYPE_POINTER.
	* src/mips/ffitarget.h (FFI_TYPE_STRUCT_D_SOFT,
	FFI_TYPE_STRUCT_F_SOFT, FFI_TYPE_STRUCT_DD_SOFT,
	FFI_TYPE_STRUCT_FF_SOFT, FFI_TYPE_STRUCT_FD_SOFT,
	FFI_TYPE_STRUCT_DF_SOFT, FFI_TYPE_STRUCT_SOFT): New defines.
	(FFI_N32_SOFT_FLOAT, FFI_N64_SOFT_FLOAT): New ffi_abi enumerations.
	(enum ffi_abi): Set FFI_DEFAULT_ABI for soft-float.
	* src/mips/n32.S (ffi_call_N32): Add handling for soft-float
	structure and pointer returns.
	(ffi_closure_N32): Add handling for pointer returns.
	* src/mips/ffi.c (ffi_prep_args, calc_n32_struct_flags,
	calc_n32_return_struct_flags): Handle soft-float.
	(ffi_prep_cif_machdep):  Handle soft-float, fix pointer handling.
	(ffi_call_N32): Declare proper argument types.
	(ffi_call, copy_struct_N32, ffi_closure_mips_inner_N32): Handle
	soft-float.

2009-08-24  Ralf Wildenhues  <Ralf.Wildenhues@gmx.de>

	* configure.ac (AC_PREREQ): Bump to 2.64.

2009-08-22  Ralf Wildenhues  <Ralf.Wildenhues@gmx.de>

	* Makefile.am (install-html, install-pdf): Remove.
	* Makefile.in: Regenerate.

	* Makefile.in: Regenerate.
	* aclocal.m4: Regenerate.
	* configure: Regenerate.
	* fficonfig.h.in: Regenerate.
	* include/Makefile.in: Regenerate.
	* man/Makefile.in: Regenerate.
	* testsuite/Makefile.in: Regenerate.

2009-07-30  Ralf Wildenhues  <Ralf.Wildenhues@gmx.de>

	* configure.ac (_AC_ARG_VAR_PRECIOUS): Use m4_rename_force.

2009-07-24  Dave Korn  <dave.korn.cygwin@gmail.com>

	PR libffi/40807
	* src/x86/ffi.c (ffi_prep_cif_machdep): Also use sign/zero-extending
	return types for X86_WIN32.
	* src/x86/win32.S (_ffi_call_SYSV): Handle omitted return types.
	(_ffi_call_STDCALL, _ffi_closure_SYSV, _ffi_closure_raw_SYSV,
	_ffi_closure_STDCALL): Likewise.

	* src/closures.c (is_selinux_enabled): Define to const 0 for Cygwin.
	(dlmmap, dlmunmap): Also use these functions on Cygwin.

2009-07-11  Richard Sandiford  <rdsandiford@googlemail.com>

	PR testsuite/40699
	PR testsuite/40707
	PR testsuite/40709
	* testsuite/lib/libffi-dg.exp: Revert 2009-07-02, 2009-07-01 and
	2009-06-30 commits.

2009-07-01  Richard Sandiford  <r.sandiford@uk.ibm.com>

	* testsuite/lib/libffi-dg.exp (libffi-init): Set ld_library_path
	to "" before adding paths.  (This reinstates an assignment that
	was removed by my 2009-06-30 commit, but changes the initial
	value from "." to "".)

2009-07-01  H.J. Lu  <hongjiu.lu@intel.com>

	PR testsuite/40601
	* testsuite/lib/libffi-dg.exp (libffi-init): Properly set
	gccdir.  Adjust ld_library_path for gcc only if gccdir isn't
	empty.

2009-06-30  Richard Sandiford  <r.sandiford@uk.ibm.com>

	* testsuite/lib/libffi-dg.exp (libffi-init): Don't add "."
	to ld_library_path.  Use add_path.  Add just find_libgcc_s
	to ld_library_path, not every libgcc multilib directory.

2009-06-16  Wim Lewis  <wiml@hhhh.org>

	* src/powerpc/ffi.c: Avoid clobbering cr3 and cr4, which are
	supposed to be callee-saved.
	* src/powerpc/sysv.S (small_struct_return_value): Fix overrun of
	return buffer for odd-size structs.

2009-06-16  Andreas Tobler  <a.tobler@schweiz.org>

	PR libffi/40444
	* testsuite/lib/libffi-dg.exp (libffi_target_compile): Add
	allow_stack_execute for Darwin.

2009-06-16  Andrew Haley  <aph@redhat.com>

	* configure.ac (TARGETDIR): Add missing blank lines.
	* configure: Regenerate.

2009-06-16  Andrew Haley  <aph@redhat.com>

	* testsuite/libffi.call/cls_align_sint64.c,
	testsuite/libffi.call/cls_align_uint64.c,
	testsuite/libffi.call/cls_longdouble_va.c,
	testsuite/libffi.call/cls_ulonglong.c,
	testsuite/libffi.call/return_ll1.c,
	testsuite/libffi.call/stret_medium2.c: Fix printf format
	specifiers.
	* testsuite/libffi.call/ffitest.h,
	testsuite/libffi.special/ffitestcxx.h (PRIdLL, PRIuLL): Define.

2009-06-15  Andrew Haley  <aph@redhat.com>

	* testsuite/libffi.call/err_bad_typedef.c: xfail everywhere.
	* testsuite/libffi.call/err_bad_abi.c: Likewise.

2009-06-12  Andrew Haley  <aph@redhat.com>

	* Makefile.am: Remove info_TEXINFOS.

2009-06-12  Andrew Haley  <aph@redhat.com>

	* ChangeLog.libffi: testsuite/libffi.call/cls_align_sint64.c,
	testsuite/libffi.call/cls_align_uint64.c,
	testsuite/libffi.call/cls_ulonglong.c,
	testsuite/libffi.call/return_ll1.c,
	testsuite/libffi.call/stret_medium2.c: Fix printf format
	specifiers.
	testsuite/libffi.special/unwindtest.cc: include stdint.h.

2009-06-11  Timothy Wall  <twall@users.sf.net>

	* Makefile.am,
	configure.ac,
	include/ffi.h.in,
	include/ffi_common.h,
	src/closures.c,
	src/dlmalloc.c,
	src/x86/ffi.c,
	src/x86/ffitarget.h,
	src/x86/win64.S (new),
	README: Added win64 support (mingw or MSVC)
	* Makefile.in,
	include/Makefile.in,
	man/Makefile.in,
	testsuite/Makefile.in,
	configure,
	aclocal.m4: Regenerated
	* ltcf-c.sh: properly escape cygwin/w32 path
	* man/ffi_call.3: Clarify size requirements for return value.
	* src/x86/ffi64.c: Fix filename in comment.
	* src/x86/win32.S: Remove unused extern.

	* testsuite/libffi.call/closure_fn0.c,
	testsuite/libffi.call/closure_fn1.c,
	testsuite/libffi.call/closure_fn2.c,
	testsuite/libffi.call/closure_fn3.c,
	testsuite/libffi.call/closure_fn4.c,
	testsuite/libffi.call/closure_fn5.c,
	testsuite/libffi.call/closure_fn6.c,
	testsuite/libffi.call/closure_stdcall.c,
	testsuite/libffi.call/cls_12byte.c,
	testsuite/libffi.call/cls_16byte.c,
	testsuite/libffi.call/cls_18byte.c,
	testsuite/libffi.call/cls_19byte.c,
	testsuite/libffi.call/cls_1_1byte.c,
	testsuite/libffi.call/cls_20byte.c,
	testsuite/libffi.call/cls_20byte1.c,
	testsuite/libffi.call/cls_24byte.c,
	testsuite/libffi.call/cls_2byte.c,
	testsuite/libffi.call/cls_3_1byte.c,
	testsuite/libffi.call/cls_3byte1.c,
 	testsuite/libffi.call/cls_3byte2.c,
 	testsuite/libffi.call/cls_4_1byte.c,
 	testsuite/libffi.call/cls_4byte.c,
 	testsuite/libffi.call/cls_5_1_byte.c,
 	testsuite/libffi.call/cls_5byte.c,
 	testsuite/libffi.call/cls_64byte.c,
 	testsuite/libffi.call/cls_6_1_byte.c,
 	testsuite/libffi.call/cls_6byte.c,
 	testsuite/libffi.call/cls_7_1_byte.c,
 	testsuite/libffi.call/cls_7byte.c,
 	testsuite/libffi.call/cls_8byte.c,
 	testsuite/libffi.call/cls_9byte1.c,
 	testsuite/libffi.call/cls_9byte2.c,
 	testsuite/libffi.call/cls_align_double.c,
 	testsuite/libffi.call/cls_align_float.c,
 	testsuite/libffi.call/cls_align_longdouble.c,
 	testsuite/libffi.call/cls_align_longdouble_split.c,
 	testsuite/libffi.call/cls_align_longdouble_split2.c,
 	testsuite/libffi.call/cls_align_pointer.c,
 	testsuite/libffi.call/cls_align_sint16.c,
 	testsuite/libffi.call/cls_align_sint32.c,
 	testsuite/libffi.call/cls_align_sint64.c,
 	testsuite/libffi.call/cls_align_uint16.c,
 	testsuite/libffi.call/cls_align_uint32.c,
 	testsuite/libffi.call/cls_align_uint64.c,
 	testsuite/libffi.call/cls_dbls_struct.c,
 	testsuite/libffi.call/cls_double.c,
 	testsuite/libffi.call/cls_double_va.c,
 	testsuite/libffi.call/cls_float.c,
 	testsuite/libffi.call/cls_longdouble.c,
 	testsuite/libffi.call/cls_longdouble_va.c,
 	testsuite/libffi.call/cls_multi_schar.c,
 	testsuite/libffi.call/cls_multi_sshort.c,
 	testsuite/libffi.call/cls_multi_sshortchar.c,
 	testsuite/libffi.call/cls_multi_uchar.c,
 	testsuite/libffi.call/cls_multi_ushort.c,
 	testsuite/libffi.call/cls_multi_ushortchar.c,
 	testsuite/libffi.call/cls_pointer.c,
 	testsuite/libffi.call/cls_pointer_stack.c,
 	testsuite/libffi.call/cls_schar.c,
 	testsuite/libffi.call/cls_sint.c,
 	testsuite/libffi.call/cls_sshort.c,
 	testsuite/libffi.call/cls_uchar.c,
 	testsuite/libffi.call/cls_uint.c,
 	testsuite/libffi.call/cls_ulonglong.c,
 	testsuite/libffi.call/cls_ushort.c,
 	testsuite/libffi.call/err_bad_abi.c,
 	testsuite/libffi.call/err_bad_typedef.c,
 	testsuite/libffi.call/float2.c,
 	testsuite/libffi.call/huge_struct.c,
 	testsuite/libffi.call/nested_struct.c,
 	testsuite/libffi.call/nested_struct1.c,
 	testsuite/libffi.call/nested_struct10.c,
 	testsuite/libffi.call/nested_struct2.c,
 	testsuite/libffi.call/nested_struct3.c,
 	testsuite/libffi.call/nested_struct4.c,
 	testsuite/libffi.call/nested_struct5.c,
 	testsuite/libffi.call/nested_struct6.c,
 	testsuite/libffi.call/nested_struct7.c,
 	testsuite/libffi.call/nested_struct8.c,
 	testsuite/libffi.call/nested_struct9.c,
 	testsuite/libffi.call/problem1.c,
 	testsuite/libffi.call/return_ldl.c,
 	testsuite/libffi.call/return_ll1.c,
 	testsuite/libffi.call/stret_large.c,
 	testsuite/libffi.call/stret_large2.c,
 	testsuite/libffi.call/stret_medium.c,
 	testsuite/libffi.call/stret_medium2.c,
	testsuite/libffi.special/unwindtest.cc: use ffi_closure_alloc instead
	of checking for MMAP.  Use intptr_t instead of long casts.

2009-06-11  Kaz Kojima  <kkojima@gcc.gnu.org>

	* testsuite/libffi.call/cls_longdouble_va.c: Add xfail sh*-*-linux-*.
	* testsuite/libffi.call/err_bad_abi.c: Add xfail sh*-*-*.
	* testsuite/libffi.call/err_bad_typedef.c: Likewise.

2009-06-09  Andrew Haley  <aph@redhat.com>

	* src/x86/freebsd.S: Add missing file.

2009-06-08  Andrew Haley  <aph@redhat.com>

	Import from libffi 3.0.8:

	* doc/libffi.texi: New file.
	* doc/libffi.info: Likewise.
	* doc/stamp-vti: Likewise.
	* man/Makefile.am: New file.
	* man/ffi_call.3: New file.

	* Makefile.am (EXTRA_DIST): Add src/x86/darwin64.S,
	src/dlmalloc.c.
	(nodist_libffi_la_SOURCES): Add X86_FREEBSD.

	* configure.ac: Bump version to 3.0.8.
	parisc*-*-linux*: Add.
	i386-*-freebsd* | i386-*-openbsd*: Add.
	powerpc-*-beos*: Add.
	AM_CONDITIONAL X86_FREEBSD: Add.
	AC_CONFIG_FILES: Add man/Makefile.

	* include/ffi.h.in (FFI_FN): Change void (*)() to void (*)(void).

2009-06-08  Andrew Haley  <aph@redhat.com>

	* README: Import from libffi 3.0.8.

2009-06-08  Andrew Haley  <aph@redhat.com>

	* testsuite/libffi.call/err_bad_abi.c: Add xfails.
	* testsuite/libffi.call/cls_longdouble_va.c: Add xfails.
	* testsuite/libffi.call/cls_dbls_struct.c: Add xfail x86_64-*-linux-*.
	* testsuite/libffi.call/err_bad_typedef.c: Add xfails.

	* testsuite/libffi.call/stret_medium2.c: Add __UNUSED__ to args.
	* testsuite/libffi.call/stret_medium.c: Likewise.
	* testsuite/libffi.call/stret_large2.c: Likewise.
	* testsuite/libffi.call/stret_large.c:  Likewise.

2008-12-26  Timothy Wall  <twall@users.sf.net>

	* testsuite/libffi.call/cls_longdouble.c,
	testsuite/libffi.call/cls_longdouble_va.c,
	testsuite/libffi.call/cls_align_longdouble.c,
	testsuite/libffi.call/cls_align_longdouble_split.c,
	testsuite/libffi.call/cls_align_longdouble_split2.c: mark expected
	failures on x86_64 cygwin/mingw.

2008-12-22  Timothy Wall  <twall@users.sf.net>

	* testsuite/libffi.call/closure_fn0.c,
	testsuite/libffi.call/closure_fn1.c,
	testsuite/libffi.call/closure_fn2.c,
	testsuite/libffi.call/closure_fn3.c,
	testsuite/libffi.call/closure_fn4.c,
	testsuite/libffi.call/closure_fn5.c,
	testsuite/libffi.call/closure_fn6.c,
	testsuite/libffi.call/closure_loc_fn0.c,
	testsuite/libffi.call/closure_stdcall.c,
	testsuite/libffi.call/cls_align_pointer.c,
	testsuite/libffi.call/cls_pointer.c,
	testsuite/libffi.call/cls_pointer_stack.c: use portable cast from
	pointer to integer (intptr_t).
	* testsuite/libffi.call/cls_longdouble.c: disable for win64.

2008-07-24  Anthony Green  <green@redhat.com>

	* testsuite/libffi.call/cls_dbls_struct.c,
	testsuite/libffi.call/cls_double_va.c,
	testsuite/libffi.call/cls_longdouble.c,
	testsuite/libffi.call/cls_longdouble_va.c,
	testsuite/libffi.call/cls_pointer.c,
	testsuite/libffi.call/cls_pointer_stack.c,
	testsuite/libffi.call/err_bad_abi.c: Clean up failures from
	compiler warnings.

2008-03-04  Anthony Green  <green@redhat.com>
	    Blake Chaffin
	    hos@tamanegi.org

	* testsuite/libffi.call/cls_align_longdouble_split2.c
	  testsuite/libffi.call/cls_align_longdouble_split.c
	  testsuite/libffi.call/cls_dbls_struct.c
	  testsuite/libffi.call/cls_double_va.c
	  testsuite/libffi.call/cls_longdouble.c
	  testsuite/libffi.call/cls_longdouble_va.c
	  testsuite/libffi.call/cls_pointer.c
	  testsuite/libffi.call/cls_pointer_stack.c
	  testsuite/libffi.call/err_bad_abi.c
	  testsuite/libffi.call/err_bad_typedef.c
	  testsuite/libffi.call/stret_large2.c
	  testsuite/libffi.call/stret_large.c
	  testsuite/libffi.call/stret_medium2.c
	  testsuite/libffi.call/stret_medium.c: New tests from Apple.

2009-06-05  Andrew Haley  <aph@redhat.com>

	* src/x86/ffitarget.h, src/x86/ffi.c: Merge stdcall changes from
	libffi.

2009-06-04  Andrew Haley  <aph@redhat.com>

	* src/x86/ffitarget.h, src/x86/win32.S, src/x86/ffi.c: Back out
	stdcall changes.

2008-02-26  Anthony Green  <green@redhat.com>
	    Thomas Heller  <theller@ctypes.org>

	* src/x86/ffi.c (ffi_closure_SYSV_inner): Change C++ comment to C
	comment.

2008-02-03  Timothy Wall  <twall@users.sf.net>

	* src/x86/ffi.c (FFI_INIT_TRAMPOLINE_STDCALL): Calculate jump return
	  offset based on code pointer, not data pointer.

2008-01-31  Timothy Wall <twall@users.sf.net>

	* testsuite/libffi.call/closure_stdcall.c: Add test for stdcall
	closures.
	* src/x86/ffitarget.h: Increase size of trampoline for stdcall
	closures.
	* src/x86/win32.S: Add assembly for stdcall closure.
	* src/x86/ffi.c: Initialize stdcall closure trampoline.

2009-06-04  Andrew Haley  <aph@redhat.com>

	* include/ffi.h.in: Change void (*)() to void (*)(void).
	* src/x86/ffi.c: Likewise.

2009-06-04  Andrew Haley  <aph@redhat.com>

	* src/powerpc/ppc_closure.S: Insert licence header.
	* src/powerpc/linux64_closure.S: Likewise.
	* src/m68k/sysv.S: Likewise.

	* src/sh64/ffi.c: Change void (*)() to void (*)(void).
	* src/powerpc/ffi.c: Likewise.
	* src/powerpc/ffi_darwin.c: Likewise.
	* src/m32r/ffi.c: Likewise.
	* src/sh64/ffi.c: Likewise.
	* src/x86/ffi64.c: Likewise.
	* src/alpha/ffi.c: Likewise.
	* src/alpha/osf.S: Likewise.
	* src/frv/ffi.c: Likewise.
	* src/s390/ffi.c: Likewise.
	* src/pa/ffi.c: Likewise.
	* src/pa/hpux32.S: Likewise.
	* src/ia64/unix.S: Likewise.
	* src/ia64/ffi.c: Likewise.
	* src/sparc/ffi.c: Likewise.
	* src/mips/ffi.c: Likewise.
	* src/sh/ffi.c: Likewise.

2008-02-15  David Daney  <ddaney@avtrex.com>

	* src/mips/ffi.c (USE__BUILTIN___CLEAR_CACHE):
	Define (conditionally), and use it to include cachectl.h.
	(ffi_prep_closure_loc): Fix cache flushing.
	* src/mips/ffitarget.h (_ABIN32, _ABI64, _ABIO32): Define.

2009-06-04  Andrew Haley  <aph@redhat.com>

	include/ffi.h.in,
	src/arm/ffitarget.h,
	src/arm/ffi.c,
	src/arm/sysv.S,
	src/powerpc/ffitarget.h,
	src/closures.c,
	src/sh64/ffitarget.h,
	src/sh64/ffi.c,
	src/sh64/sysv.S,
	src/types.c,
	src/x86/ffi64.c,
	src/x86/ffitarget.h,
	src/x86/win32.S,
	src/x86/darwin.S,
	src/x86/ffi.c,
	src/x86/sysv.S,
	src/x86/unix64.S,
	src/alpha/ffitarget.h,
	src/alpha/ffi.c,
	src/alpha/osf.S,
	src/m68k/ffitarget.h,
	src/frv/ffitarget.h,
	src/frv/ffi.c,
	src/s390/ffitarget.h,
	src/s390/sysv.S,
	src/cris/ffitarget.h,
	src/pa/linux.S,
	src/pa/ffitarget.h,
	src/pa/ffi.c,
	src/raw_api.c,
	src/ia64/ffitarget.h,
	src/ia64/unix.S,
	src/ia64/ffi.c,
	src/ia64/ia64_flags.h,
	src/java_raw_api.c,
	src/debug.c,
	src/sparc/v9.S,
	src/sparc/ffitarget.h,
	src/sparc/ffi.c,
	src/sparc/v8.S,
	src/mips/ffitarget.h,
	src/mips/n32.S,
	src/mips/o32.S,
	src/mips/ffi.c,
	src/prep_cif.c,
	src/sh/ffitarget.h,
	src/sh/ffi.c,
	src/sh/sysv.S: Update license text.

2009-05-22  Dave Korn  <dave.korn.cygwin@gmail.com>

	* src/x86/win32.S (_ffi_closure_STDCALL):  New function.
	(.eh_frame):  Add FDE for it.

2009-05-22  Dave Korn  <dave.korn.cygwin@gmail.com>

	* configure.ac:  Also check if assembler supports pc-relative
	relocs on X86_WIN32 targets.
	* configure:  Regenerate.
	* src/x86/win32.S (ffi_prep_args):  Declare extern, not global.
	(_ffi_call_SYSV):  Add missing function type symbol .def and
	add EH markup labels.
	(_ffi_call_STDCALL):  Likewise.
	(_ffi_closure_SYSV):  Likewise.
	(_ffi_closure_raw_SYSV):  Likewise.
	(.eh_frame):  Add hand-crafted EH data.

2009-04-09  Jakub Jelinek  <jakub@redhat.com>

	* testsuite/lib/libffi-dg.exp: Change copyright header to refer to
	version 3 of the GNU General Public License and to point readers
	at the COPYING3 file and the FSF's license web page.
	* testsuite/libffi.call/call.exp: Likewise.
	* testsuite/libffi.special/special.exp: Likewise.

2009-03-01  Ralf Wildenhues  <Ralf.Wildenhues@gmx.de>

	* configure: Regenerate.

2008-12-18  Rainer Orth  <ro@TechFak.Uni-Bielefeld.DE>

	PR libffi/26048
	* configure.ac (HAVE_AS_X86_PCREL): New test.
	* configure: Regenerate.
	* fficonfig.h.in: Regenerate.
	* src/x86/sysv.S [!FFI_NO_RAW_API]: Precalculate
	RAW_CLOSURE_CIF_OFFSET, RAW_CLOSURE_FUN_OFFSET,
	RAW_CLOSURE_USER_DATA_OFFSET for the Solaris 10/x86 assembler.
	(.eh_frame): Only use SYMBOL-. iff HAVE_AS_X86_PCREL.
	* src/x86/unix64.S (.Lstore_table): Move to .text section.
	(.Lload_table): Likewise.
	(.eh_frame): Only use SYMBOL-. iff HAVE_AS_X86_PCREL.

2008-12-18  Ralf Wildenhues  <Ralf.Wildenhues@gmx.de>

	* configure: Regenerate.

2008-11-21  Eric Botcazou  <ebotcazou@adacore.com>

	* src/sparc/ffi.c (ffi_prep_cif_machdep): Add support for
	signed/unsigned int8/16 return values.
	* src/sparc/v8.S (ffi_call_v8): Likewise.
	(ffi_closure_v8): Likewise.

2008-09-26  Peter O'Gorman  <pogma@thewrittenword.com>
	    Steve Ellcey  <sje@cup.hp.com>

	* configure: Regenerate for new libtool.
	* Makefile.in: Ditto.
	* include/Makefile.in: Ditto.
	* aclocal.m4: Ditto.

2008-08-25  Andreas Tobler  <a.tobler@schweiz.org>

	* src/powerpc/ffitarget.h (ffi_abi): Add FFI_LINUX and
	FFI_LINUX_SOFT_FLOAT to the POWERPC_FREEBSD enum.
	Add note about flag bits used for FFI_SYSV_TYPE_SMALL_STRUCT.
	Adjust copyright notice.
	* src/powerpc/ffi.c: Add two new flags to indicate if we have one
	register or two register to use for FFI_SYSV structs.
	(ffi_prep_cif_machdep): Pass the right register flag introduced above.
	(ffi_closure_helper_SYSV): Fix the return type for
	FFI_SYSV_TYPE_SMALL_STRUCT. Comment.
	Adjust copyright notice.

2008-07-16  Kaz Kojima  <kkojima@gcc.gnu.org>

	* src/sh/ffi.c (ffi_prep_closure_loc): Turn INSN into an unsigned
	int.

2008-06-17  Ralf Wildenhues  <Ralf.Wildenhues@gmx.de>

	* configure: Regenerate.
	* include/Makefile.in: Regenerate.
	* testsuite/Makefile.in: Regenerate.

2008-06-07  Joseph Myers  <joseph@codesourcery.com>

	* configure.ac (parisc*-*-linux*, powerpc-*-sysv*,
	powerpc-*-beos*): Remove.
	* configure: Regenerate.

2008-05-09  Julian Brown  <julian@codesourcery.com>

	* Makefile.am (LTLDFLAGS): New.
	(libffi_la_LDFLAGS): Use above.
	* Makefile.in: Regenerate.

2008-04-18  Paolo Bonzini  <bonzini@gnu.org>

	PR bootstrap/35457
	* aclocal.m4: Regenerate.
	* configure: Regenerate.

2008-03-26  Kaz Kojima  <kkojima@gcc.gnu.org>

	* src/sh/sysv.S: Add .note.GNU-stack on Linux.
	* src/sh64/sysv.S: Likewise.

2008-03-26  Daniel Jacobowitz  <dan@debian.org>

	* src/arm/sysv.S: Fix ARM comment marker.

2008-03-26  Jakub Jelinek  <jakub@redhat.com>

	* src/alpha/osf.S: Add .note.GNU-stack on Linux.
	* src/s390/sysv.S: Likewise.
	* src/powerpc/ppc_closure.S: Likewise.
	* src/powerpc/sysv.S: Likewise.
	* src/x86/unix64.S: Likewise.
	* src/x86/sysv.S: Likewise.
	* src/sparc/v8.S: Likewise.
	* src/sparc/v9.S: Likewise.
	* src/m68k/sysv.S: Likewise.
	* src/arm/sysv.S: Likewise.

2008-03-16  Ralf Wildenhues  <Ralf.Wildenhues@gmx.de>

	* aclocal.m4: Regenerate.
	* configure: Likewise.
	* Makefile.in: Likewise.
	* include/Makefile.in: Likewise.
	* testsuite/Makefile.in: Likewise.

2008-02-12  Bjoern Koenig  <bkoenig@alpha-tierchen.de>
	    Andreas Tobler  <a.tobler@schweiz.org>

	* configure.ac: Add amd64-*-freebsd* target.
	* configure: Regenerate.

2008-01-30  H.J. Lu  <hongjiu.lu@intel.com>

	PR libffi/34612
	* src/x86/sysv.S (ffi_closure_SYSV): Pop 4 byte from stack when
	returning struct.

	* testsuite/libffi.call/call.exp: Add "-O2 -fomit-frame-pointer"
	tests.

2008-01-24  David Edelsohn  <edelsohn@gnu.org>

	* configure: Regenerate.

2008-01-06  Andreas Tobler  <a.tobler@schweiz.org>

	* src/x86/ffi.c (ffi_prep_cif_machdep): Fix thinko.

2008-01-05  Andreas Tobler  <a.tobler@schweiz.org>

	PR testsuite/32843
	* src/x86/ffi.c (ffi_prep_cif_machdep): Add code for
	signed/unsigned int8/16 for X86_DARWIN.
	Updated copyright info.
	Handle one and two byte structs with special cif->flags.
	* src/x86/ffitarget.h: Add special types for one and two byte structs.
	Updated copyright info.
	* src/x86/darwin.S (ffi_call_SYSV): Rewrite to use a jump table like
	sysv.S
	Remove code to pop args from the stack after call.
	Special-case signed/unsigned for int8/16, one and two byte structs.
	(ffi_closure_raw_SYSV): Handle FFI_TYPE_UINT8,
	FFI_TYPE_SINT8, FFI_TYPE_UINT16, FFI_TYPE_SINT16, FFI_TYPE_UINT32,
	FFI_TYPE_SINT32.
	Updated copyright info.

2007-12-08  David Daney  <ddaney@avtrex.com>

	* src/mips/n32.S (ffi_call_N32):  Replace dadd with ADDU, dsub with
	SUBU, add with ADDU and use smaller code sequences.

2007-12-07  David Daney  <ddaney@avtrex.com>

	* src/mips/ffi.c (ffi_prep_cif_machdep): Handle long double return
	type.

2007-12-06  David Daney  <ddaney@avtrex.com>

	* include/ffi.h.in (FFI_SIZEOF_JAVA_RAW): Define if not	already
	defined.
	(ffi_java_raw): New typedef.
	(ffi_java_raw_call, ffi_java_ptrarray_to_raw,
	ffi_java_raw_to_ptrarray): Change parameter types from ffi_raw to
	ffi_java_raw.
	(ffi_java_raw_closure) : Same.
	(ffi_prep_java_raw_closure, ffi_prep_java_raw_closure_loc): Change
	parameter types.
	* src/java_raw_api.c (ffi_java_raw_size):  Replace FFI_SIZEOF_ARG with
	FFI_SIZEOF_JAVA_RAW.
	(ffi_java_raw_to_ptrarray): Change type of raw to ffi_java_raw.
	Replace FFI_SIZEOF_ARG with FFI_SIZEOF_JAVA_RAW. Use
	sizeof(ffi_java_raw) for alignment calculations.
	(ffi_java_ptrarray_to_raw): Same.
	(ffi_java_rvalue_to_raw): Add special handling for FFI_TYPE_POINTER
	if FFI_SIZEOF_JAVA_RAW == 4.
	(ffi_java_raw_to_rvalue): Same.
	(ffi_java_raw_call): Change type of raw to ffi_java_raw.
	(ffi_java_translate_args): Same.
	(ffi_prep_java_raw_closure_loc, ffi_prep_java_raw_closure): Change
	parameter types.
	* src/mips/ffitarget.h (FFI_SIZEOF_JAVA_RAW): Define for N32 ABI.

2007-12-06  David Daney  <ddaney@avtrex.com>

	* src/mips/n32.S (ffi_closure_N32): Use 64-bit add instruction on
	pointer values.

2007-12-01  Andreas Tobler  <a.tobler@schweiz.org>

	PR libffi/31937
	* src/powerpc/ffitarget.h: Introduce new ABI FFI_LINUX_SOFT_FLOAT.
	Add local FFI_TYPE_UINT128 to handle soft-float long-double-128.
	* src/powerpc/ffi.c: Distinguish between __NO_FPRS__ and not and
	set the NUM_FPR_ARG_REGISTERS according to.
	Add support for potential soft-float support under hard-float
	architecture.
	(ffi_prep_args_SYSV): Set NUM_FPR_ARG_REGISTERS to 0 in case of
	FFI_LINUX_SOFT_FLOAT, handle float, doubles and long-doubles according
	to the FFI_LINUX_SOFT_FLOAT ABI.
	(ffi_prep_cif_machdep): Likewise.
	(ffi_closure_helper_SYSV): Likewise.
	* src/powerpc/ppc_closure.S: Make sure not to store float/double
	on archs where __NO_FPRS__ is true.
	Add FFI_TYPE_UINT128 support.
	* src/powerpc/sysv.S: Add support for soft-float long-double-128.
	Adjust copyright notice.

2007-11-25  Andreas Tobler  <a.tobler@schweiz.org>

	* src/closures.c: Move defintion of MAYBE_UNUSED from here to ...
	* include/ffi_common.h: ... here.
	Update copyright.

2007-11-17  Andreas Tobler  <a.tobler@schweiz.org>

	* src/powerpc/sysv.S: Load correct cr to compare if we have long double.
	* src/powerpc/linux64.S: Likewise.
	* src/powerpc/ffi.c: Add a comment to show which part goes into cr6.
	* testsuite/libffi.call/return_ldl.c: New test.

2007-09-04    <aph@redhat.com>

	* src/arm/sysv.S (UNWIND): New.
	(Whole file): Conditionally compile unwinder directives.
	* src/arm/sysv.S: Add unwinder directives.

	* src/arm/ffi.c (ffi_prep_args): Align structs by at least 4 bytes.
	Only treat r0 as a struct address if we're actually returning a
	struct by address.
	Only copy the bytes that are actually within a struct.
	(ffi_prep_cif_machdep): A Composite Type not larger than 4 bytes
	is returned in r0, not passed by address.
	(ffi_call): Allocate a word-sized temporary for the case where
	a composite is returned in r0.
	(ffi_prep_incoming_args_SYSV): Align as necessary.

2007-08-05  Steven Newbury  <s_j_newbury@yahoo.co.uk>

	* src/arm/ffi.c (FFI_INIT_TRAMPOLINE): Use __clear_cache instead of
	directly using the sys_cacheflush syscall.

2007-07-27  Andrew Haley  <aph@redhat.com>

	* src/arm/sysv.S (ffi_closure_SYSV): Add soft-float.

2007-09-03  Maciej W. Rozycki  <macro@linux-mips.org>

	* Makefile.am: Unify MIPS_IRIX and MIPS_LINUX into MIPS.
	* configure.ac: Likewise.
	* Makefile.in: Regenerate.
	* include/Makefile.in: Likewise.
	* testsuite/Makefile.in: Likewise.
	* configure: Likewise.

2007-08-24  David Daney  <ddaney@avtrex.com>

	* testsuite/libffi.call/return_sl.c: New test.

2007-08-10  David Daney  <ddaney@avtrex.com>

	* testsuite/libffi.call/cls_multi_ushort.c,
	testsuite/libffi.call/cls_align_uint16.c,
	testsuite/libffi.call/nested_struct1.c,
	testsuite/libffi.call/nested_struct3.c,
	testsuite/libffi.call/cls_7_1_byte.c,
	testsuite/libffi.call/nested_struct5.c,
	testsuite/libffi.call/cls_double.c,
	testsuite/libffi.call/nested_struct7.c,
	testsuite/libffi.call/cls_sint.c,
	testsuite/libffi.call/nested_struct9.c,
	testsuite/libffi.call/cls_20byte1.c,
	testsuite/libffi.call/cls_multi_sshortchar.c,
	testsuite/libffi.call/cls_align_sint64.c,
	testsuite/libffi.call/cls_3byte2.c,
	testsuite/libffi.call/cls_multi_schar.c,
	testsuite/libffi.call/cls_multi_uchar.c,
	testsuite/libffi.call/cls_19byte.c,
	testsuite/libffi.call/cls_9byte1.c,
	testsuite/libffi.call/cls_align_float.c,
	testsuite/libffi.call/closure_fn1.c,
	testsuite/libffi.call/problem1.c,
	testsuite/libffi.call/closure_fn3.c,
	testsuite/libffi.call/cls_sshort.c,
	testsuite/libffi.call/closure_fn5.c,
	testsuite/libffi.call/cls_align_double.c,
	testsuite/libffi.call/nested_struct.c,
	testsuite/libffi.call/cls_2byte.c,
	testsuite/libffi.call/nested_struct10.c,
	testsuite/libffi.call/cls_4byte.c,
	testsuite/libffi.call/cls_6byte.c,
	testsuite/libffi.call/cls_8byte.c,
	testsuite/libffi.call/cls_multi_sshort.c,
	testsuite/libffi.call/cls_align_sint16.c,
	testsuite/libffi.call/cls_align_uint32.c,
	testsuite/libffi.call/cls_20byte.c,
	testsuite/libffi.call/cls_float.c,
	testsuite/libffi.call/nested_struct2.c,
	testsuite/libffi.call/cls_5_1_byte.c,
	testsuite/libffi.call/nested_struct4.c,
	testsuite/libffi.call/cls_24byte.c,
	testsuite/libffi.call/nested_struct6.c,
	testsuite/libffi.call/cls_64byte.c,
	testsuite/libffi.call/nested_struct8.c,
	testsuite/libffi.call/cls_uint.c,
	testsuite/libffi.call/cls_multi_ushortchar.c,
	testsuite/libffi.call/cls_schar.c,
	testsuite/libffi.call/cls_uchar.c,
	testsuite/libffi.call/cls_align_uint64.c,
	testsuite/libffi.call/cls_ulonglong.c,
	testsuite/libffi.call/cls_align_longdouble.c,
	testsuite/libffi.call/cls_1_1byte.c,
	testsuite/libffi.call/cls_12byte.c,
	testsuite/libffi.call/cls_3_1byte.c,
	testsuite/libffi.call/cls_3byte1.c,
	testsuite/libffi.call/cls_4_1byte.c,
	testsuite/libffi.call/cls_6_1_byte.c,
	testsuite/libffi.call/cls_16byte.c,
	testsuite/libffi.call/cls_18byte.c,
	testsuite/libffi.call/closure_fn0.c,
	testsuite/libffi.call/cls_9byte2.c,
	testsuite/libffi.call/closure_fn2.c,
	testsuite/libffi.call/closure_fn4.c,
	testsuite/libffi.call/cls_ushort.c,
	testsuite/libffi.call/closure_fn6.c,
	testsuite/libffi.call/cls_5byte.c,
	testsuite/libffi.call/cls_align_pointer.c,
	testsuite/libffi.call/cls_7byte.c,
	testsuite/libffi.call/cls_align_sint32.c,
	testsuite/libffi.special/unwindtest_ffi_call.cc,
	testsuite/libffi.special/unwindtest.cc: Remove xfail for mips64*-*-*.

2007-08-10  David Daney  <ddaney@avtrex.com>

	PR libffi/28313
	* configure.ac: Don't treat mips64 as a special case.
	* Makefile.am (nodist_libffi_la_SOURCES): Add n32.S.
	* configure: Regenerate
	* Makefile.in: Ditto.
	* fficonfig.h.in: Ditto.
	* src/mips/ffitarget.h (REG_L, REG_S, SUBU, ADDU, SRL, LI): Indent.
	(LA, EH_FRAME_ALIGN, FDE_ADDR_BYTES): New preprocessor macros.
	(FFI_DEFAULT_ABI): Set for n64 case.
	(FFI_CLOSURES, FFI_TRAMPOLINE_SIZE): Define for n32 and n64 cases.
	* src/mips/n32.S (ffi_call_N32): Add debug macros and labels for FDE.
	(ffi_closure_N32): New function.
	(.eh_frame): New section
	* src/mips/o32.S: Clean up comments.
	(ffi_closure_O32): Pass ffi_closure parameter in $12.
	* src/mips/ffi.c: Use FFI_MIPS_N32 instead of
	_MIPS_SIM == _ABIN32 throughout.
	(FFI_MIPS_STOP_HERE): New, use in place of
	ffi_stop_here.
	(ffi_prep_args): Use unsigned long to hold pointer values.  Rewrite
	to support n32/n64 ABIs.
	(calc_n32_struct_flags): Rewrite.
	(calc_n32_return_struct_flags): Remove unused variable.  Reverse
	position of flag bits.
	(ffi_prep_cif_machdep): Rewrite n32 portion.
	(ffi_call): Enable for n64.  Add special handling for small structure
	return values.
	(ffi_prep_closure_loc): Add n32 and n64 support.
	(ffi_closure_mips_inner_O32): Add cast to silence warning.
	(copy_struct_N32, ffi_closure_mips_inner_N32): New functions.

2007-08-08  David Daney  <ddaney@avtrex.com>

	* testsuite/libffi.call/ffitest.h (ffi_type_mylong): Remove definition.
	* testsuite/libffi.call/cls_align_uint16.c (main): Use correct type
	specifiers.
	* testsuite/libffi.call/nested_struct1.c (main): Ditto.
	* testsuite/libffi.call/cls_sint.c (main): Ditto.
	* testsuite/libffi.call/nested_struct9.c (main): Ditto.
	* testsuite/libffi.call/cls_20byte1.c (main): Ditto.
	* testsuite/libffi.call/cls_9byte1.c (main): Ditto.
	* testsuite/libffi.call/closure_fn1.c (main): Ditto.
	* testsuite/libffi.call/closure_fn3.c (main): Ditto.
	* testsuite/libffi.call/return_dbl2.c (main): Ditto.
	* testsuite/libffi.call/cls_sshort.c (main): Ditto.
	* testsuite/libffi.call/return_fl3.c (main): Ditto.
	* testsuite/libffi.call/closure_fn5.c (main): Ditto.
	* testsuite/libffi.call/nested_struct.c (main): Ditto.
	* testsuite/libffi.call/nested_struct10.c (main): Ditto.
	* testsuite/libffi.call/return_ll1.c (main): Ditto.
	* testsuite/libffi.call/cls_8byte.c (main): Ditto.
	* testsuite/libffi.call/cls_align_uint32.c (main): Ditto.
	* testsuite/libffi.call/cls_align_sint16.c (main): Ditto.
	* testsuite/libffi.call/cls_20byte.c (main): Ditto.
	* testsuite/libffi.call/nested_struct2.c (main): Ditto.
	* testsuite/libffi.call/cls_24byte.c (main): Ditto.
	* testsuite/libffi.call/nested_struct6.c (main): Ditto.
	* testsuite/libffi.call/cls_uint.c (main): Ditto.
	* testsuite/libffi.call/cls_12byte.c (main): Ditto.
	* testsuite/libffi.call/cls_16byte.c (main): Ditto.
	* testsuite/libffi.call/closure_fn0.c (main): Ditto.
	* testsuite/libffi.call/cls_9byte2.c (main): Ditto.
	* testsuite/libffi.call/closure_fn2.c (main): Ditto.
	* testsuite/libffi.call/return_dbl1.c (main): Ditto.
	* testsuite/libffi.call/closure_fn4.c (main): Ditto.
	* testsuite/libffi.call/closure_fn6.c (main): Ditto.
	* testsuite/libffi.call/cls_align_sint32.c (main): Ditto.

2007-08-07  Andrew Haley  <aph@redhat.com>

	* src/x86/sysv.S (ffi_closure_raw_SYSV): Fix typo in previous
	checkin.

2007-08-06  Andrew Haley  <aph@redhat.com>

	PR testsuite/32843
	* src/x86/sysv.S (ffi_closure_raw_SYSV): Handle FFI_TYPE_UINT8,
	FFI_TYPE_SINT8, FFI_TYPE_UINT16, FFI_TYPE_SINT16, FFI_TYPE_UINT32,
	FFI_TYPE_SINT32.

2007-08-02  David Daney  <ddaney@avtrex.com>

	* testsuite/libffi.call/return_ul.c (main): Define return type as
	ffi_arg.  Use proper printf conversion specifier.

2007-07-30  Andrew Haley  <aph@redhat.com>

	PR testsuite/32843
	* src/x86/ffi.c (ffi_prep_cif_machdep): in x86 case, add code for
	signed/unsigned int8/16.
	* src/x86/sysv.S (ffi_call_SYSV): Rewrite to:
	Use a jump table.
	Remove code to pop args from the stack after call.
	Special-case signed/unsigned int8/16.
	* testsuite/libffi.call/return_sc.c (main): Revert.

2007-07-26  Richard Guenther  <rguenther@suse.de>

	PR testsuite/32843
	* testsuite/libffi.call/return_sc.c (main): Verify call
	result as signed char, not ffi_arg.

2007-07-16  Rainer Orth  <ro@TechFak.Uni-Bielefeld.DE>

	* configure.ac (i?86-*-solaris2.1[0-9]): Set TARGET to X86_64.
	* configure: Regenerate.

2007-07-11  David Daney  <ddaney@avtrex.com>

	* src/mips/ffi.c: Don't include sys/cachectl.h.
	(ffi_prep_closure_loc): Use __builtin___clear_cache() instead of
	cacheflush().

2007-05-18  Aurelien Jarno  <aurelien@aurel32.net>

	* src/arm/ffi.c (ffi_prep_closure_loc): Renamed and ajusted
	from (ffi_prep_closure): ... this.
	(FFI_INIT_TRAMPOLINE): Adjust.

2005-12-31  Phil Blundell  <pb@reciva.com>

	* src/arm/ffi.c (ffi_prep_incoming_args_SYSV,
	ffi_closure_SYSV_inner, ffi_prep_closure): New, add closure support.
	* src/arm/sysv.S(ffi_closure_SYSV): Likewise.
	* src/arm/ffitarget.h (FFI_TRAMPOLINE_SIZE): Likewise.
	(FFI_CLOSURES): Enable closure support.

2007-07-03  Andrew Haley  <aph@hedges.billgatliff.com>

	* testsuite/libffi.call/cls_multi_ushort.c,
	testsuite/libffi.call/cls_align_uint16.c,
	testsuite/libffi.call/nested_struct1.c,
	testsuite/libffi.call/nested_struct3.c,
	testsuite/libffi.call/cls_7_1_byte.c,
	testsuite/libffi.call/cls_double.c,
	testsuite/libffi.call/nested_struct5.c,
	testsuite/libffi.call/nested_struct7.c,
	testsuite/libffi.call/cls_sint.c,
	testsuite/libffi.call/nested_struct9.c,
	testsuite/libffi.call/cls_20byte1.c,
	testsuite/libffi.call/cls_multi_sshortchar.c,
	testsuite/libffi.call/cls_align_sint64.c,
	testsuite/libffi.call/cls_3byte2.c,
	testsuite/libffi.call/cls_multi_schar.c,
	testsuite/libffi.call/cls_multi_uchar.c,
	testsuite/libffi.call/cls_19byte.c,
	testsuite/libffi.call/cls_9byte1.c,
	testsuite/libffi.call/cls_align_float.c,
	testsuite/libffi.call/closure_fn1.c,
	testsuite/libffi.call/problem1.c,
	testsuite/libffi.call/closure_fn3.c,
	testsuite/libffi.call/cls_sshort.c,
	testsuite/libffi.call/closure_fn5.c,
	testsuite/libffi.call/cls_align_double.c,
	testsuite/libffi.call/cls_2byte.c,
	testsuite/libffi.call/nested_struct.c,
	testsuite/libffi.call/nested_struct10.c,
	testsuite/libffi.call/cls_4byte.c,
	testsuite/libffi.call/cls_6byte.c,
	testsuite/libffi.call/cls_8byte.c,
	testsuite/libffi.call/cls_multi_sshort.c,
	testsuite/libffi.call/cls_align_uint32.c,
	testsuite/libffi.call/cls_align_sint16.c,
	testsuite/libffi.call/cls_float.c,
	testsuite/libffi.call/cls_20byte.c,
	testsuite/libffi.call/cls_5_1_byte.c,
	testsuite/libffi.call/nested_struct2.c,
	testsuite/libffi.call/cls_24byte.c,
	testsuite/libffi.call/nested_struct4.c,
	testsuite/libffi.call/nested_struct6.c,
	testsuite/libffi.call/cls_64byte.c,
	testsuite/libffi.call/nested_struct8.c,
	testsuite/libffi.call/cls_uint.c,
	testsuite/libffi.call/cls_multi_ushortchar.c,
	testsuite/libffi.call/cls_schar.c,
	testsuite/libffi.call/cls_uchar.c,
	testsuite/libffi.call/cls_align_uint64.c,
	testsuite/libffi.call/cls_ulonglong.c,
	testsuite/libffi.call/cls_align_longdouble.c,
	testsuite/libffi.call/cls_1_1byte.c,
	testsuite/libffi.call/cls_12byte.c,
	testsuite/libffi.call/cls_3_1byte.c,
	testsuite/libffi.call/cls_3byte1.c,
	testsuite/libffi.call/cls_4_1byte.c,
	testsuite/libffi.call/cls_6_1_byte.c,
	testsuite/libffi.call/cls_16byte.c,
	testsuite/libffi.call/cls_18byte.c,
	testsuite/libffi.call/closure_fn0.c,
	testsuite/libffi.call/cls_9byte2.c,
	testsuite/libffi.call/closure_fn2.c,
	testsuite/libffi.call/closure_fn4.c,
	testsuite/libffi.call/cls_ushort.c,
	testsuite/libffi.call/closure_fn6.c,
	testsuite/libffi.call/cls_5byte.c,
	testsuite/libffi.call/cls_align_pointer.c,
	testsuite/libffi.call/cls_7byte.c,
	testsuite/libffi.call/cls_align_sint32.c,
	testsuite/libffi.special/unwindtest_ffi_call.cc,
	testsuite/libffi.special/unwindtest.cc: Enable for ARM.

2007-07-05  H.J. Lu  <hongjiu.lu@intel.com>

	* aclocal.m4: Regenerated.

2007-06-02  Paolo Bonzini  <bonzini@gnu.org>

	* configure: Regenerate.

2007-05-23  Steve Ellcey  <sje@cup.hp.com>

	* Makefile.in: Regenerate.
	* configure: Regenerate.
	* aclocal.m4: Regenerate.
	* include/Makefile.in: Regenerate.
	* testsuite/Makefile.in: Regenerate.

2007-05-10  Roman Zippel <zippel@linux-m68k.org>

	* src/m68k/ffi.c (ffi_prep_incoming_args_SYSV,
	ffi_closure_SYSV_inner,ffi_prep_closure): New, add closure support.
	* src/m68k/sysv.S(ffi_closure_SYSV,ffi_closure_struct_SYSV): Likewise.
	* src/m68k/ffitarget.h (FFI_TRAMPOLINE_SIZE): Likewise.
	(FFI_CLOSURES): Enable closure support.

2007-05-10  Roman Zippel <zippel@linux-m68k.org>

	* configure.ac (HAVE_AS_CFI_PSEUDO_OP): New test.
	* configure: Regenerate.
	* fficonfig.h.in: Regenerate.
	* src/m68k/sysv.S (CFI_STARTPROC,CFI_ENDPROC,
	CFI_OFFSET,CFI_DEF_CFA): New macros.
	(ffi_call_SYSV): Add callframe annotation.

2007-05-10  Roman Zippel <zippel@linux-m68k.org>

	* src/m68k/ffi.c (ffi_prep_args,ffi_prep_cif_machdep): Fix
	numerous test suite failures.
	* src/m68k/sysv.S (ffi_call_SYSV): Likewise.

2007-04-11  Paolo Bonzini  <bonzini@gnu.org>

	* Makefile.am (EXTRA_DIST): Bring up to date.
	* Makefile.in: Regenerate.
	* src/frv/eabi.S: Remove RCS keyword.

2007-04-06  Richard Henderson  <rth@redhat.com>

	* configure.ac: Tidy target case.
	(HAVE_LONG_DOUBLE): Allow the target to override.
	* configure: Regenerate.
	* include/ffi.h.in: Don't define ffi_type_foo if
	LIBFFI_HIDE_BASIC_TYPES is defined.
	(ffi_type_longdouble): If not HAVE_LONG_DOUBLE, define
	to ffi_type_double.
	* types.c (LIBFFI_HIDE_BASIC_TYPES): Define.
	(FFI_TYPEDEF, ffi_type_void): Mark the data const.
	(ffi_type_longdouble): Special case for Alpha.  Don't define
	if long double == double.

	* src/alpha/ffi.c (FFI_TYPE_LONGDOUBLE): Assert unique value.
	(ffi_prep_cif_machdep): Handle it as the 128-bit type.
	(ffi_call, ffi_closure_osf_inner): Likewise.
	(ffi_closure_osf_inner): Likewise.  Mark hidden.
	(ffi_call_osf, ffi_closure_osf): Mark hidden.
	* src/alpha/ffitarget.h (FFI_LAST_ABI): Tidy definition.
	* src/alpha/osf.S (ffi_call_osf, ffi_closure_osf): Mark hidden.
	(load_table): Handle 128-bit long double.

	* testsuite/libffi.call/float4.c: Add -mieee for alpha.

2007-04-06  Tom Tromey  <tromey@redhat.com>

	PR libffi/31491:
	* README: Fixed bug in example.

2007-04-03  Jakub Jelinek  <jakub@redhat.com>

	* src/closures.c: Include sys/statfs.h.
	(_GNU_SOURCE): Define on Linux.
	(FFI_MMAP_EXEC_SELINUX): Define.
	(selinux_enabled): New variable.
	(selinux_enabled_check): New function.
	(is_selinux_enabled): Define.
	(dlmmap): Use it.

2007-03-24  Uros Bizjak  <ubizjak@gmail.com>

	* testsuite/libffi.call/return_fl2.c (return_fl): Mark as static.
	Use 'volatile float sum' to create sum of floats to avoid false
	negative due to excess precision on ix86 targets.
	(main): Ditto.

2007-03-08  Alexandre Oliva  <aoliva@redhat.com>

	* src/powerpc/ffi.c (flush_icache): Fix left-over from previous
	patch.
	(ffi_prep_closure_loc): Remove unneeded casts.  Add needed ones.

2007-03-07  Alexandre Oliva  <aoliva@redhat.com>

	* include/ffi.h.in (ffi_closure_alloc, ffi_closure_free): New.
	(ffi_prep_closure_loc): New.
	(ffi_prep_raw_closure_loc): New.
	(ffi_prep_java_raw_closure_loc): New.
	* src/closures.c: New file.
	* src/dlmalloc.c [FFI_MMAP_EXEC_WRIT] (struct malloc_segment):
	Replace sflags with exec_offset.
	[FFI_MMAP_EXEC_WRIT] (mmap_exec_offset, add_segment_exec_offset,
	sub_segment_exec_offset): New macros.
	(get_segment_flags, set_segment_flags, check_segment_merge): New
	macros.
	(is_mmapped_segment, is_extern_segment): Use get_segment_flags.
	(add_segment, sys_alloc, create_mspace, create_mspace_with_base,
	destroy_mspace): Use new macros.
	(sys_alloc): Silence warning.
	* Makefile.am (libffi_la_SOURCES): Add src/closures.c.
	* Makefile.in: Rebuilt.
	* src/prep_cif [FFI_CLOSURES] (ffi_prep_closure): Implement in
	terms of ffi_prep_closure_loc.
	* src/raw_api.c (ffi_prep_raw_closure_loc): Renamed and adjusted
	from...
	(ffi_prep_raw_closure): ... this.  Re-implement in terms of the
	renamed version.
	* src/java_raw_api (ffi_prep_java_raw_closure_loc): Renamed and
	adjusted from...
	(ffi_prep_java_raw_closure): ... this.  Re-implement in terms of
	the renamed version.
	* src/alpha/ffi.c (ffi_prep_closure_loc): Renamed from
	(ffi_prep_closure): ... this.
	* src/pa/ffi.c: Likewise.
	* src/cris/ffi.c: Likewise.  Adjust.
	* src/frv/ffi.c: Likewise.
	* src/ia64/ffi.c: Likewise.
	* src/mips/ffi.c: Likewise.
	* src/powerpc/ffi_darwin.c: Likewise.
	* src/s390/ffi.c: Likewise.
	* src/sh/ffi.c: Likewise.
	* src/sh64/ffi.c: Likewise.
	* src/sparc/ffi.c: Likewise.
	* src/x86/ffi64.c: Likewise.
	* src/x86/ffi.c: Likewise.
	(FFI_INIT_TRAMPOLINE): Adjust.
	(ffi_prep_raw_closure_loc): Renamed and adjusted from...
	(ffi_prep_raw_closure): ... this.
	* src/powerpc/ffi.c (ffi_prep_closure_loc): Renamed from
	(ffi_prep_closure): ... this.
	(flush_icache): Adjust.

2007-03-07  Alexandre Oliva  <aoliva@redhat.com>

	* src/dlmalloc.c: New file, imported version 2.8.3 of Doug
	Lea's malloc.

2007-03-01  Brooks Moses  <brooks.moses@codesourcery.com>

	* Makefile.am: Add dummy install-pdf target.
	* Makefile.in: Regenerate

2007-02-13  Andreas Krebbel  <krebbel1@de.ibm.com>

	* src/s390/ffi.c (ffi_prep_args, ffi_prep_cif_machdep,
	ffi_closure_helper_SYSV): Add long double handling.

2007-02-02  Jakub Jelinek  <jakub@redhat.com>

	* src/powerpc/linux64.S (ffi_call_LINUX64): Move restore of r2
	immediately after bctrl instruction.

2007-01-18  Alexandre Oliva  <aoliva@redhat.com>

	* Makefile.am (all-recursive, install-recursive,
	mostlyclean-recursive, clean-recursive, distclean-recursive,
	maintainer-clean-recursive): Add missing targets.
	* Makefile.in: Rebuilt.

2006-12-14  Andreas Tobler  <a.tobler@schweiz.org>

	* configure.ac: Add TARGET for x86_64-*-darwin*.
	* Makefile.am (nodist_libffi_la_SOURCES): Add rules for 64-bit sources
	for X86_DARWIN.
	* src/x86/ffitarget.h: Set trampoline size for x86_64-*-darwin*.
	* src/x86/darwin64.S: New file for x86_64-*-darwin* support.
	* configure: Regenerate.
	* Makefile.in: Regenerate.
	* include/Makefile.in: Regenerate.
	* testsuite/Makefile.in: Regenerate.
	* testsuite/libffi.special/unwindtest_ffi_call.cc: New test case for
	ffi_call only.

2006-12-13  Andreas Tobler <a.tobler@schweiz.org>

	* aclocal.m4: Regenerate with aclocal -I .. as written in the
	Makefile.am.

2006-10-31  Geoffrey Keating  <geoffk@apple.com>

	* src/powerpc/ffi_darwin.c (darwin_adjust_aggregate_sizes): New.
	(ffi_prep_cif_machdep): Call darwin_adjust_aggregate_sizes for
	Darwin.
	* testsuite/libffi.call/nested_struct4.c: Remove Darwin XFAIL.
	* testsuite/libffi.call/nested_struct6.c: Remove Darwin XFAIL.

2006-10-10  Paolo Bonzini  <bonzini@gnu.org>
	    Sandro Tolaini  <tolaini@libero.it>

	* configure.ac [i*86-*-darwin*]: Set X86_DARWIN symbol and
	conditional.
	* configure: Regenerated.
	* Makefile.am (nodist_libffi_la_SOURCES) [X86_DARWIN]: New case.
	(EXTRA_DIST): Add src/x86/darwin.S.
	* Makefile.in: Regenerated.
	* include/Makefile.in: Regenerated.
	* testsuite/Makefile.in: Regenerated.

	* src/x86/ffi.c (ffi_prep_cif_machdep) [X86_DARWIN]: Treat like
	X86_WIN32, and additionally align stack to 16 bytes.
	* src/x86/darwin.S: New, based on sysv.S.
	* src/prep_cif.c (ffi_prep_cif) [X86_DARWIN]: Align > 8-byte structs.

2006-09-12  David Daney  <ddaney@avtrex.com>

	PR libffi/23935
	* include/Makefile.am: Install both ffi.h and ffitarget.h in
	$(libdir)/gcc/$(target_alias)/$(gcc_version)/include.
	* aclocal.m4: Regenerated for automake 1.9.6.
	* Makefile.in: Regenerated.
	* include/Makefile.in: Regenerated.
	* testsuite/Makefile.in: Regenerated.

2006-08-17  Andreas Tobler  <a.tobler@schweiz.ch>

	* include/ffi_common.h (struct): Revert accidental commit.

2006-08-15  Andreas Tobler  <a.tobler@schweiz.ch>

	* include/ffi_common.h: Remove lint directives.
	* include/ffi.h.in: Likewise.

2006-07-25  Torsten Schoenfeld  <kaffeetisch@gmx.de>

	* include/ffi.h.in (ffi_type_ulong, ffi_type_slong): Define correctly
	for 32-bit architectures.
	* testsuite/libffi.call/return_ul.c: New test case.

2006-07-19  David Daney  <ddaney@avtrex.com>

	* testsuite/libffi.call/closure_fn6.c: Remove xfail for mips,
	xfail remains for mips64.

2006-05-23  Carlos O'Donell  <carlos@codesourcery.com>

	* Makefile.am: Add install-html target. Add install-html to .PHONY
	* Makefile.in: Regenerate.
	* aclocal.m4: Regenerate.
	* include/Makefile.in: Regenerate.
	* testsuite/Makefile.in: Regenerate.

2006-05-18  John David Anglin  <dave.anglin@nrc-cnrc.gc.ca>

	* pa/ffi.c (ffi_prep_args_pa32): Load floating point arguments from
	stack slot.

2006-04-22  Andreas Tobler  <a.tobler@schweiz.ch>

	* README: Remove notice about 'Crazy Comments'.
	* src/debug.c: Remove lint directives. Cleanup white spaces.
	* src/java_raw_api.c: Likewise.
	* src/prep_cif.c: Likewise.
	* src/raw_api.c: Likewise.
	* src/ffitest.c: Delete. No longer needed, all test cases migrated
	to the testsuite.
	* src/arm/ffi.c: Remove lint directives.
	* src/m32r/ffi.c: Likewise.
	* src/pa/ffi.c: Likewise.
	* src/powerpc/ffi.c: Likewise.
	* src/powerpc/ffi_darwin.c: Likewise.
	* src/sh/ffi.c: Likewise.
	* src/sh64/ffi.c: Likewise.
	* src/x86/ffi.c: Likewise.
	* testsuite/libffi.call/float2.c: Likewise.
	* testsuite/libffi.call/promotion.c: Likewise.
	* testsuite/libffi.call/struct1.c: Likewise.

2006-04-13  Andreas Tobler  <a.tobler@schweiz.ch>

	* src/pa/hpux32.S: Correct unwind offset calculation for
	ffi_closure_pa32.
	* src/pa/linux.S: Likewise.

2006-04-12  James E Wilson  <wilson@specifix.com>

	PR libgcj/26483
	* src/ia64/ffi.c (stf_spill, ldf_fill): Rewrite as macros.
	(hfa_type_load): Call stf_spill.
	(hfa_type_store): Call ldf_fill.
	(ffi_call): Adjust calls to above routines.  Add local temps for
	macro result.

2006-04-10  Matthias Klose  <doko@debian.org>

	* testsuite/lib/libffi-dg.exp (libffi-init): Recognize multilib
	directory names containing underscores.

2006-04-07  James E Wilson  <wilson@specifix.com>

	* testsuite/libffi.call/float4.c: New testcase.

2006-04-05  John David Anglin  <dave.anglin@nrc-cnrc.gc.ca>
	    Andreas Tobler  <a.tobler@schweiz.ch>

	* Makefile.am: Add PA_HPUX port.
	* Makefile.in: Regenerate.
	* include/Makefile.in: Likewise.
	* testsuite/Makefile.in: Likewise.
	* configure.ac: Add PA_HPUX rules.
	* configure: Regenerate.
	* src/pa/ffitarget.h: Rename linux target to PA_LINUX.
	Add PA_HPUX and PA64_HPUX.
	Rename FFI_LINUX ABI to FFI_PA32 ABI.
	(FFI_TRAMPOLINE_SIZE): Define for 32-bit HP-UX targets.
	(FFI_TYPE_SMALL_STRUCT2): Define.
	(FFI_TYPE_SMALL_STRUCT4): Likewise.
	(FFI_TYPE_SMALL_STRUCT8): Likewise.
	(FFI_TYPE_SMALL_STRUCT3): Redefine.
	(FFI_TYPE_SMALL_STRUCT5): Likewise.
	(FFI_TYPE_SMALL_STRUCT6): Likewise.
	(FFI_TYPE_SMALL_STRUCT7): Likewise.
	* src/pa/ffi.c (ROUND_DOWN): Delete.
	(fldw, fstw, fldd, fstd): Use '__asm__'.
	(ffi_struct_type): Add support for FFI_TYPE_SMALL_STRUCT2,
	FFI_TYPE_SMALL_STRUCT4 and FFI_TYPE_SMALL_STRUCT8.
	(ffi_prep_args_LINUX): Rename to ffi_prep_args_pa32. Update comment.
	Simplify incrementing of stack slot variable. Change type of local
	'n' to unsigned int.
	(ffi_size_stack_LINUX): Rename to ffi_size_stack_pa32. Handle long
	double on PA_HPUX.
	(ffi_prep_cif_machdep): Likewise.
	(ffi_call): Likewise.
	(ffi_closure_inner_LINUX): Rename to ffi_closure_inner_pa32. Change
	return type to ffi_status. Simplify incrementing of stack slot
	variable. Only copy floating point argument registers when PA_LINUX
	is true. Reformat debug statement.
	Add support for FFI_TYPE_SMALL_STRUCT2, FFI_TYPE_SMALL_STRUCT4 and
	FFI_TYPE_SMALL_STRUCT8.
	(ffi_closure_LINUX): Rename to ffi_closure_pa32. Add 'extern' to
	declaration.
	(ffi_prep_closure): Make linux trampoline conditional on PA_LINUX.
	Add nops to cache flush.  Add trampoline for PA_HPUX.
	* src/pa/hpux32.S: New file.
	* src/pa/linux.S (ffi_call_LINUX): Rename to ffi_call_pa32. Rename
	ffi_prep_args_LINUX to ffi_prep_args_pa32.
	Localize labels. Add support for 2, 4 and 8-byte small structs. Handle
	unaligned destinations in 3, 5, 6 and 7-byte small structs. Order
	argument type checks so that common argument types appear first.
	(ffi_closure_LINUX): Rename to ffi_closure_pa32. Rename
	ffi_closure_inner_LINUX to ffi_closure_inner_pa32.

2006-03-24  Alan Modra  <amodra@bigpond.net.au>

	* src/powerpc/ffitarget.h (enum ffi_abi): Add FFI_LINUX.  Default
	for 32-bit using IBM extended double format.  Fix FFI_LAST_ABI.
	* src/powerpc/ffi.c (ffi_prep_args_SYSV): Handle linux variant of
	FFI_TYPE_LONGDOUBLE.
	(ffi_prep_args64): Assert using IBM extended double.
	(ffi_prep_cif_machdep): Don't munge FFI_TYPE_LONGDOUBLE type.
	Handle FFI_LINUX FFI_TYPE_LONGDOUBLE return and args.
	(ffi_call): Handle FFI_LINUX.
	(ffi_closure_helper_SYSV): Non FFI_LINUX long double return needs
	gpr3 return pointer as for struct return.  Handle FFI_LINUX
	FFI_TYPE_LONGDOUBLE return and args.  Don't increment "nf"
	unnecessarily.
	* src/powerpc/ppc_closure.S (ffi_closure_SYSV): Load both f1 and f2
	for FFI_TYPE_LONGDOUBLE.  Move epilogue insns into case table.
	Don't use r6 as pointer to results, instead use sp offset.  Don't
	make a special call to load lr with case table address, instead
	use offset from previous call.
	* src/powerpc/sysv.S (ffi_call_SYSV): Save long double return.
	* src/powerpc/linux64.S (ffi_call_LINUX64): Simplify long double
	return.

2006-03-15  Kaz Kojima  <kkojima@gcc.gnu.org>

	* src/sh64/ffi.c (ffi_prep_cif_machdep): Handle float arguments
	passed with FP registers correctly.
	(ffi_closure_helper_SYSV): Likewise.
	* src/sh64/sysv.S: Likewise.

2006-03-01  Andreas Tobler  <a.tobler@schweiz.ch>

	* testsuite/libffi.special/unwindtest.cc (closure_test_fn): Mark cif,
	args and userdata unused.
	(closure_test_fn1): Mark cif and userdata unused.
	(main): Remove unused res.

2006-02-28  Andreas Tobler  <a.tobler@schweiz.ch>

	* testsuite/libffi.call/call.exp: Adjust FSF address. Add test runs for
	-O2, -O3, -Os and the warning flags -W -Wall.
	* testsuite/libffi.special/special.exp: Likewise.
	* testsuite/libffi.call/ffitest.h: Add an __UNUSED__ macro to mark
	unused parameter unused for gcc or else do nothing.
	* testsuite/libffi.special/ffitestcxx.h: Likewise.
	* testsuite/libffi.call/cls_12byte.c (cls_struct_12byte_gn): Mark cif
	and userdata unused.
	* testsuite/libffi.call/cls_16byte.c (cls_struct_16byte_gn): Likewise.
	* testsuite/libffi.call/cls_18byte.c (cls_struct_18byte_gn): Likewise.
	* testsuite/libffi.call/cls_19byte.c (cls_struct_19byte_gn): Likewise.
	* testsuite/libffi.call/cls_1_1byte.c (cls_struct_1_1byte_gn): Likewise.
	* testsuite/libffi.call/cls_20byte.c (cls_struct_20byte_gn): Likewise.
	* testsuite/libffi.call/cls_20byte1.c (cls_struct_20byte_gn): Likewise.
	* testsuite/libffi.call/cls_24byte.c (cls_struct_24byte_gn): Likewise.
	* testsuite/libffi.call/cls_2byte.c (cls_struct_2byte_gn): Likewise.
	* testsuite/libffi.call/cls_3_1byte.c (cls_struct_3_1byte_gn): Likewise.
	* testsuite/libffi.call/cls_3byte1.c (cls_struct_3byte_gn): Likewise.
	* testsuite/libffi.call/cls_3byte2.c (cls_struct_3byte_gn1): Likewise.
	* testsuite/libffi.call/cls_4_1byte.c (cls_struct_4_1byte_gn): Likewise.
	* testsuite/libffi.call/cls_4byte.c (cls_struct_4byte_gn): Likewise.
	* testsuite/libffi.call/cls_5_1_byte.c (cls_struct_5byte_gn): Likewise.
	* testsuite/libffi.call/cls_5byte.c (cls_struct_5byte_gn): Likewise.
	* testsuite/libffi.call/cls_64byte.c (cls_struct_64byte_gn): Likewise.
	* testsuite/libffi.call/cls_6_1_byte.c (cls_struct_6byte_gn): Likewise.
	* testsuite/libffi.call/cls_6byte.c (cls_struct_6byte_gn): Likewise.
	* testsuite/libffi.call/cls_7_1_byte.c (cls_struct_7byte_gn): Likewise.
	* testsuite/libffi.call/cls_7byte.c (cls_struct_7byte_gn): Likewise.
	* testsuite/libffi.call/cls_8byte.c (cls_struct_8byte_gn): Likewise.
	* testsuite/libffi.call/cls_9byte1.c (cls_struct_9byte_gn): Likewise.
	* testsuite/libffi.call/cls_9byte2.c (cls_struct_9byte_gn): Likewise.
	* testsuite/libffi.call/cls_align_double.c (cls_struct_align_gn):
	Likewise.
	* testsuite/libffi.call/cls_align_float.c (cls_struct_align_gn):
	Likewise.
	* testsuite/libffi.call/cls_align_longdouble.c (cls_struct_align_gn):
	Likewise.
	* testsuite/libffi.call/cls_align_pointer.c (cls_struct_align_fn): Cast
	void* to avoid compiler warning.
	(main): Likewise.
	(cls_struct_align_gn): Mark cif and userdata unused.
	* testsuite/libffi.call/cls_align_sint16.c (cls_struct_align_gn):
	Likewise.
	* testsuite/libffi.call/cls_align_sint32.c (cls_struct_align_gn):
	Likewise.
	* testsuite/libffi.call/cls_align_sint64.c (cls_struct_align_gn):
	Likewise.
	* testsuite/libffi.call/cls_align_uint16.c (cls_struct_align_gn):
	Likewise.
	* testsuite/libffi.call/cls_align_uint32.c (cls_struct_align_gn):
	Likewise.
	* testsuite/libffi.call/cls_double.c (cls_ret_double_fn): Likewise.
	* testsuite/libffi.call/cls_float.c (cls_ret_float_fn): Likewise.
	* testsuite/libffi.call/cls_multi_schar.c (test_func_gn): Mark cif and
	data unused.
	(main): Cast res_call to silence gcc.
	* testsuite/libffi.call/cls_multi_sshort.c (test_func_gn): Mark cif and
	data unused.
	(main): Cast res_call to silence gcc.
	* testsuite/libffi.call/cls_multi_sshortchar.c (test_func_gn): Mark cif
	and data unused.
	(main): Cast res_call to silence gcc.
	* testsuite/libffi.call/cls_multi_uchar.c (test_func_gn): Mark cif and
	data unused.
	(main): Cast res_call to silence gcc.
	* testsuite/libffi.call/cls_multi_ushort.c (test_func_gn): Mark cif and
	data unused.
	(main): Cast res_call to silence gcc.
	* testsuite/libffi.call/cls_multi_ushortchar.c (test_func_gn): Mark cif
	and data unused.
	(main): Cast res_call to silence gcc.
	* testsuite/libffi.call/cls_schar.c (cls_ret_schar_fn): Mark cif and
	userdata unused.
	(cls_ret_schar_fn): Cast printf parameter to silence gcc.
	* testsuite/libffi.call/cls_sint.c (cls_ret_sint_fn): Mark cif and
	userdata unused.
	(cls_ret_sint_fn): Cast printf parameter to silence gcc.
	* testsuite/libffi.call/cls_sshort.c (cls_ret_sshort_fn): Mark cif and
	userdata unused.
	(cls_ret_sshort_fn): Cast printf parameter to silence gcc.
	* testsuite/libffi.call/cls_uchar.c (cls_ret_uchar_fn):  Mark cif and
	userdata unused.
	(cls_ret_uchar_fn): Cast printf parameter to silence gcc.
	* testsuite/libffi.call/cls_uint.c (cls_ret_uint_fn): Mark cif and
	userdata unused.
	(cls_ret_uint_fn): Cast printf parameter to silence gcc.
	* testsuite/libffi.call/cls_ulonglong.c (cls_ret_ulonglong_fn): Mark cif
	and userdata unused.
	* testsuite/libffi.call/cls_ushort.c (cls_ret_ushort_fn): Mark cif and
	userdata unused.
	(cls_ret_ushort_fn): Cast printf parameter to silence gcc.
	* testsuite/libffi.call/float.c (floating): Remove unused parameter e.
	* testsuite/libffi.call/float1.c (main): Remove unused variable i.
	Cleanup white spaces.
	* testsuite/libffi.call/negint.c (checking): Remove unused variable i.
	* testsuite/libffi.call/nested_struct.c (cls_struct_combined_gn): Mark
	cif and userdata unused.
	* testsuite/libffi.call/nested_struct1.c (cls_struct_combined_gn):
	Likewise.
	* testsuite/libffi.call/nested_struct10.c (B_gn): Likewise.
	* testsuite/libffi.call/nested_struct2.c (B_fn): Adjust printf
	formatters to silence gcc.
	(B_gn): Mark cif and userdata unused.
	* testsuite/libffi.call/nested_struct3.c (B_gn): Mark cif and userdata
	unused.
	* testsuite/libffi.call/nested_struct4.c: Mention related PR.
	(B_gn): Mark cif and userdata unused.
	* testsuite/libffi.call/nested_struct5.c (B_gn): Mark cif and userdata
	unused.
	* testsuite/libffi.call/nested_struct6.c: Mention related PR.
	(B_gn): Mark cif and userdata unused.
	* testsuite/libffi.call/nested_struct7.c (B_gn): Mark cif and userdata
	unused.
	* testsuite/libffi.call/nested_struct8.c (B_gn): Likewise.
	* testsuite/libffi.call/nested_struct9.c (B_gn): Likewise.
	* testsuite/libffi.call/problem1.c (stub): Likewise.
	* testsuite/libffi.call/pyobjc-tc.c (main): Cast the result to silence
	gcc.
	* testsuite/libffi.call/return_fl2.c (return_fl): Add the note mentioned
	in the last commit for this test case in the test case itself.
	* testsuite/libffi.call/closure_fn0.c (closure_test_fn0): Mark cif as
	unused.
	* testsuite/libffi.call/closure_fn1.c (closure_test_fn1): Likewise.
	* testsuite/libffi.call/closure_fn2.c (closure_test_fn2): Likewise.
	* testsuite/libffi.call/closure_fn3.c (closure_test_fn3): Likewise.
	* testsuite/libffi.call/closure_fn4.c (closure_test_fn0): Likewise.
	* testsuite/libffi.call/closure_fn5.c (closure_test_fn5): Likewise.
	* testsuite/libffi.call/closure_fn6.c (closure_test_fn0): Likewise.

2006-02-22  Kaz Kojima  <kkojima@gcc.gnu.org>

	* src/sh/sysv.S: Fix register numbers in the FDE for
	ffi_closure_SYSV.

2006-02-20  Andreas Tobler  <a.tobler@schweiz.ch>

	* testsuite/libffi.call/return_fl2.c (return_fl): Remove static
	declaration to avoid a false negative on ix86. See PR323.

2006-02-18  Kaz Kojima  <kkojima@gcc.gnu.org>

	* src/sh/ffi.c (ffi_closure_helper_SYSV): Remove unused variable
	and cast integer to void * if needed.  Update the pointer to
	the FP register saved area correctly.

2006-02-17  Andreas Tobler  <a.tobler@schweiz.ch>

	* testsuite/libffi.call/nested_struct6.c: XFAIL this test until PR25630
	is fixed.
	* testsuite/libffi.call/nested_struct4.c: Likewise.

2006-02-16  Andreas Tobler  <a.tobler@schweiz.ch>

	* testsuite/libffi.call/return_dbl.c: New test case.
	* testsuite/libffi.call/return_dbl1.c: Likewise.
	* testsuite/libffi.call/return_dbl2.c: Likewise.
	* testsuite/libffi.call/return_fl.c: Likewise.
	* testsuite/libffi.call/return_fl1.c: Likewise.
	* testsuite/libffi.call/return_fl2.c: Likewise.
	* testsuite/libffi.call/return_fl3.c: Likewise.
	* testsuite/libffi.call/closure_fn6.c: Likewise.

	* testsuite/libffi.call/nested_struct2.c: Remove ffi_type_mylong
	definition.
	* testsuite/libffi.call/ffitest.h: Add ffi_type_mylong definition
	here to be used by other test cases too.

	* testsuite/libffi.call/nested_struct10.c: New test case.
	* testsuite/libffi.call/nested_struct9.c: Likewise.
	* testsuite/libffi.call/nested_struct8.c: Likewise.
	* testsuite/libffi.call/nested_struct7.c: Likewise.
	* testsuite/libffi.call/nested_struct6.c: Likewise.
	* testsuite/libffi.call/nested_struct5.c: Likewise.
	* testsuite/libffi.call/nested_struct4.c: Likewise.

2006-01-21  Andreas Tobler  <a.tobler@schweiz.ch>

	* configure.ac: Enable libffi for sparc64-*-freebsd*.
	* configure: Rebuilt.

2006-01-18  Jakub Jelinek  <jakub@redhat.com>

	* src/powerpc/sysv.S (smst_two_register): Don't call __ashldi3,
	instead do the shifting inline.
	* src/powerpc/ppc_closure.S (ffi_closure_SYSV): Don't compute %r5
	shift count unconditionally.  Simplify load sequences for 1, 2, 3, 4
	and 8 byte structs, for the remaining struct sizes don't call
	__lshrdi3, instead do the shifting inline.

2005-12-07  Thiemo Seufer  <ths@networkno.de>

	* src/mips/ffitarget.h: Remove obsolete sgidefs.h include. Add
	missing parentheses.
	* src/mips/o32.S (ffi_call_O32): Code formatting. Define
	and use A3_OFF, FP_OFF, RA_OFF. Micro-optimizations.
	(ffi_closure_O32): Likewise, but with newly defined A3_OFF2,
	A2_OFF2, A1_OFF2, A0_OFF2, RA_OFF2, FP_OFF2, S0_OFF2, GP_OFF2,
	V1_OFF2, V0_OFF2, FA_1_1_OFF2, FA_1_0_OFF2, FA_0_1_OFF2,
	FA_0_0_OFF2.
	* src/mips/ffi.c (ffi_prep_args): Code formatting. Fix
	endianness bugs.
	(ffi_prep_closure): Improve trampoline instruction scheduling.
	(ffi_closure_mips_inner_O32): Fix endianness bugs.

2005-12-03  Alan Modra  <amodra@bigpond.net.au>

	* src/powerpc/ffi.c: Formatting.
	(ffi_prep_args_SYSV): Avoid possible aliasing problems by using unions.
	(ffi_prep_args64): Likewise.

2005-09-30  Geoffrey Keating  <geoffk@apple.com>

	* testsuite/lib/libffi-dg.exp (libffi_target_compile): For
	darwin, use -shared-libgcc not -lgcc_s, and explain why.

2005-09-26  Tom Tromey  <tromey@redhat.com>

	* testsuite/libffi.call/float1.c (value_type): New typedef.
	(CANARY): New define.
	(main): Check for result buffer overflow.
	* src/powerpc/linux64.S: Handle linux64 long double returns.
	* src/powerpc/ffi.c (FLAG_RETURNS_128BITS): New constant.
	(ffi_prep_cif_machdep): Handle linux64 long double returns.

2005-08-25  Alan Modra  <amodra@bigpond.net.au>

	PR target/23404
	* src/powerpc/ffi.c (ffi_prep_args_SYSV): Correct placement of stack
	homed fp args.
	(ffi_status ffi_prep_cif_machdep): Correct stack sizing for same.

2005-08-11  Jakub Jelinek  <jakub@redhat.com>

	* configure.ac (HAVE_HIDDEN_VISIBILITY_ATTRIBUTE): New test.
	(AH_BOTTOM): Add FFI_HIDDEN definition.
	* configure: Rebuilt.
	* fficonfig.h.in: Rebuilt.
	* src/powerpc/ffi.c (hidden): Remove.
	(ffi_closure_LINUX64, ffi_prep_args64, ffi_call_LINUX64,
	ffi_closure_helper_LINUX64): Use FFI_HIDDEN instead of hidden.
	* src/powerpc/linux64_closure.S (ffi_closure_LINUX64,
	.ffi_closure_LINUX64): Use FFI_HIDDEN instead of .hidden.
	* src/x86/ffi.c (ffi_closure_SYSV, ffi_closure_raw_SYSV): Remove,
	add FFI_HIDDEN to its prototype.
	(ffi_closure_SYSV_inner): New.
	* src/x86/sysv.S (ffi_closure_SYSV, ffi_closure_raw_SYSV): New.
	* src/x86/win32.S (ffi_closure_SYSV, ffi_closure_raw_SYSV): New.

2005-08-10  Alfred M. Szmidt  <ams@gnu.org>

	PR libffi/21819:
	* configure: Rebuilt.
	* configure.ac: Handle i*86-*-gnu*.

2005-08-09  Jakub Jelinek  <jakub@redhat.com>

	* src/powerpc/ppc_closure.S (ffi_closure_SYSV): Use
	DW_CFA_offset_extended_sf rather than
	DW_CFA_GNU_negative_offset_extended.
	* src/powerpc/sysv.S (ffi_call_SYSV): Likewise.

2005-07-22  SUGIOKA Toshinobu  <sugioka@itonet.co.jp>

	* src/sh/sysv.S (ffi_call_SYSV): Stop argument popping correctly
	on sh3.
	(ffi_closure_SYSV): Change the stack layout for sh3 struct argument.
	* src/sh/ffi.c (ffi_prep_args): Fix sh3 argument copy, when it is
	partially on register.
	(ffi_closure_helper_SYSV): Likewise.
	(ffi_prep_cif_machdep): Don't set too many cif->flags.

2005-07-20  Kaz Kojima  <kkojima@gcc.gnu.org>

	* src/sh/ffi.c (ffi_call): Handle small structures correctly.
	Remove empty line.
	* src/sh64/ffi.c (simple_type): Remove.
	(return_type): Handle small structures correctly.
	(ffi_prep_args): Likewise.
	(ffi_call): Likewise.
	(ffi_closure_helper_SYSV): Likewise.
	* src/sh64/sysv.S (ffi_call_SYSV): Handle 1, 2 and 4-byte return.
	Emit position independent code if PIC and remove wrong datalabel
	prefixes from EH data.

2005-07-19  Andreas Tobler  <a.tobler@schweiz.ch>

	* Makefile.am (nodist_libffi_la_SOURCES): Add POWERPC_FREEBSD.
	* Makefile.in: Regenerate.
	* include/Makefile.in: Likewise.
	* testsuite/Makefile.in: Likewise.
	* configure.ac: Add POWERPC_FREEBSD rules.
	* configure: Regenerate.
	* src/powerpc/ffitarget.h: Add POWERPC_FREEBSD rules.
	(FFI_SYSV_TYPE_SMALL_STRUCT): Define.
	* src/powerpc/ffi.c: Add flags to handle small structure returns
	in ffi_call_SYSV.
	(ffi_prep_cif_machdep): Handle small structures for SYSV 4 ABI.
	Aka FFI_SYSV.
	(ffi_closure_helper_SYSV): Likewise.
	* src/powerpc/ppc_closure.S: Add return types for small structures.
	* src/powerpc/sysv.S: Add bits to handle small structures for
	final SYSV 4 ABI.

2005-07-10  Andreas Tobler  <a.tobler@schweiz.ch>

	* testsuite/libffi.call/cls_5_1_byte.c: New test file.
	* testsuite/libffi.call/cls_6_1_byte.c: Likewise.
	* testsuite/libffi.call/cls_7_1_byte.c: Likewise.

2005-07-05  Randolph Chung  <tausq@debian.org>

	* src/pa/ffi.c (ffi_struct_type): Rename FFI_TYPE_SMALL_STRUCT1
	as FFI_TYPE_SMALL_STRUCT3.  Break out handling for 5-7 byte
	structures.  Kill compilation warnings.
	(ffi_closure_inner_LINUX): Print return values as hex in debug
	message.  Rename FFI_TYPE_SMALL_STRUCT1 as FFI_TYPE_SMALL_STRUCT3.
	Properly handle 5-7 byte structure returns.
	* src/pa/ffitarget.h (FFI_TYPE_SMALL_STRUCT1)
	(FFI_TYPE_SMALL_STRUCT2): Remove.
	(FFI_TYPE_SMALL_STRUCT3, FFI_TYPE_SMALL_STRUCT5)
	(FFI_TYPE_SMALL_STRUCT6, FFI_TYPE_SMALL_STRUCT7): Define.
	* src/pa/linux.S: Mark source file as using PA1.1 assembly.
	(checksmst1, checksmst2): Remove.
	(checksmst3): Optimize handling of 3-byte struct returns.
	(checksmst567): Properly handle 5-7 byte struct returns.

2005-06-15  Rainer Orth  <ro@TechFak.Uni-Bielefeld.DE>

	PR libgcj/21943
	* src/mips/n32.S: Enforce PIC code.
	* src/mips/o32.S: Likewise.

2005-06-15  Rainer Orth  <ro@TechFak.Uni-Bielefeld.DE>

	* configure.ac: Treat i*86-*-solaris2.10 and up as X86_64.
	* configure: Regenerate.

2005-06-01  Alan Modra  <amodra@bigpond.net.au>

	* src/powerpc/ppc_closure.S (ffi_closure_SYSV): Don't use JUMPTARGET
	to call ffi_closure_helper_SYSV.  Append @local instead.
	* src/powerpc/sysv.S (ffi_call_SYSV): Likewise for ffi_prep_args_SYSV.

2005-05-17  Kelley Cook  <kcook@gcc.gnu.org>

	* configure.ac: Use AC_C_BIGENDIAN instead of AC_C_BIGENDIAN_CROSS.
	Use AC_CHECK_SIZEOF instead of AC_COMPILE_CHECK_SIZEOF.
	* Makefile.am (ACLOCAL_AMFLAGS): Remove -I ../config.
	* aclocal.m4, configure, fficonfig.h.in, Makefile.in,
	include/Makefile.in, testsuite/Makefile.in: Regenerate.

2005-05-09  Mike Stump  <mrs@apple.com>

	* configure: Regenerate.

2005-05-08  Richard Henderson  <rth@redhat.com>

	PR libffi/21285
	* src/alpha/osf.S: Update unwind into to match code.

2005-05-04  Andreas Degert <ad@papyrus-gmbh.de>
	    Richard Henderson  <rth@redhat.com>

	* src/x86/ffi64.c (ffi_prep_cif_machdep): Save sse-used flag in
	bit 11 of flags.
	(ffi_call): Mask return type field.  Pass ssecount to ffi_call_unix64.
	(ffi_prep_closure): Set carry bit if sse-used flag set.
	* src/x86/unix64.S (ffi_call_unix64): Add ssecount argument.
	Only load sse registers if ssecount non-zero.
	(ffi_closure_unix64): Only save sse registers if carry set on entry.

2005-04-29  Ralf Corsepius  <ralf.corsepius@rtems.org>

	* configure.ac: Add i*86-*-rtems*, sparc*-*-rtems*,
	powerpc-*rtems*, arm*-*-rtems*, sh-*-rtems*.
	* configure: Regenerate.

2005-04-20  Hans-Peter Nilsson  <hp@axis.com>

	* testsuite/lib/libffi-dg.exp (libffi-dg-test-1): In regsub use,
	have Tcl8.3-compatible intermediate variable.

2005-04-18  Simon Posnjak <simon.posnjak@siol.net>
	    Hans-Peter Nilsson  <hp@axis.com>

	* Makefile.am: Add CRIS support.
	* configure.ac: Likewise.
	* Makefile.in, configure, testsuite/Makefile.in,
	include/Makefile.in: Regenerate.
	* src/cris: New directory.
	* src/cris/ffi.c, src/cris/sysv.S, src/cris/ffitarget.h: New files.
	* src/prep_cif.c (ffi_prep_cif): Wrap in #ifndef __CRIS__.

	* testsuite/lib/libffi-dg.exp (libffi-dg-test-1): Replace \n with
	\r?\n in output tests.

2005-04-12  Mike Stump  <mrs@apple.com>

	* configure: Regenerate.

2005-03-30  Hans Boehm  <Hans.Boehm@hp.com>

	* src/ia64/ffitarget.h (ffi_arg): Use long long instead of DI.

2005-03-30  Steve Ellcey  <sje@cup.hp.com>

	* src/ia64/ffitarget.h (ffi_arg) ADD DI attribute.
	(ffi_sarg) Ditto.
	* src/ia64/unix.S (ffi_closure_unix): Extend gp
	to 64 bits in ILP32 mode.
	Load 64 bits even for short data.

2005-03-23  Mike Stump  <mrs@apple.com>

	* src/powerpc/darwin.S: Update for -m64 multilib.
	* src/powerpc/darwin_closure.S: Likewise.

2005-03-21  Zack Weinberg  <zack@codesourcery.com>

	* configure.ac: Do not invoke TL_AC_GCC_VERSION.
	Do not set tool_include_dir.
	* aclocal.m4, configure, Makefile.in, testsuite/Makefile.in:
	Regenerate.
	* include/Makefile.am: Set gcc_version and toollibffidir.
	* include/Makefile.in: Regenerate.

2005-02-22  Andrew Haley  <aph@redhat.com>

	* src/powerpc/ffi.c (ffi_prep_cif_machdep): Bump alignment to
	odd-numbered register pairs for 64-bit integer types.

2005-02-23  Andreas Tobler  <a.tobler@schweiz.ch>

	PR libffi/20104
	* testsuite/libffi.call/return_ll1.c: New test case.

2005-02-11  Janis Johnson  <janis187@us.ibm.com>

	* testsuite/libffi.call/cls_align_longdouble.c: Remove dg-options.
	* testsuite/libffi.call/float.c: Ditto.
	* testsuite/libffi.call/float2.c: Ditto.
	* testsuite/libffi.call/float3.c: Ditto.

2005-02-08  Andreas Tobler  <a.tobler@schweiz.ch>

	* src/frv/ffitarget.h: Remove PPC stuff which does not belong to frv.

2005-01-12  Eric Botcazou  <ebotcazou@libertysurf.fr>

	* testsuite/libffi.special/special.exp (cxx_options): Add
	-shared-libgcc.

2004-12-31  Richard Henderson  <rth@redhat.com>

	* src/types.c (FFI_AGGREGATE_TYPEDEF): Remove.
	(FFI_TYPEDEF): Rename from FFI_INTEGRAL_TYPEDEF.  Replace size and
	offset parameters with a type parameter; deduce size and structure
	alignment.  Update all users.

2004-12-31  Richard Henderson  <rth@redhat.com>

	* src/types.c (FFI_TYPE_POINTER): Define with sizeof.
	(FFI_TYPE_LONGDOUBLE): Fix for ia64.
	* src/ia64/ffitarget.h (struct ffi_ia64_trampoline_struct): Move
	into ffi_prep_closure.
	* src/ia64/ia64_flags.h, src/ia64/ffi.c, src/ia64/unix.S: Rewrite
	from scratch.

2004-12-27  Richard Henderson  <rth@redhat.com>

	* src/x86/unix64.S: Fix typo in unwind info.

2004-12-25  Richard Henderson  <rth@redhat.com>

	* src/x86/ffi64.c (struct register_args): Rename from stackLayout.
	(enum x86_64_reg_class): Add X86_64_COMPLEX_X87_CLASS.
	(merge_classes): Check for it.
	(SSE_CLASS_P): New.
	(classify_argument): Pass byte_offset by value; perform all updates
	inside struct case.
	(examine_argument): Add classes argument; handle
	X86_64_COMPLEX_X87_CLASS.
	(ffi_prep_args): Merge into ...
	(ffi_call): ... here.  Share stack frame with ffi_call_unix64.
	(ffi_prep_cif_machdep): Setup cif->flags for proper structure return.
	(ffi_fill_return_value): Remove.
	(ffi_prep_closure): Remove dead assert.
	(ffi_closure_unix64_inner): Rename from ffi_closure_UNIX64_inner.
	Rewrite to use struct register_args instead of va_list.  Create
	flags for handling structure returns.
	* src/x86/unix64.S: Remove dead strings.
	(ffi_call_unix64): Rename from ffi_call_UNIX64.  Rewrite to share
	stack frame with ffi_call.  Handle structure returns properly.
	(float2sse, floatfloat2sse, double2sse): Remove.
	(sse2float, sse2double, sse2floatfloat): Remove.
	(ffi_closure_unix64): Rename from ffi_closure_UNIX64.  Rewrite
	to handle structure returns properly.

2004-12-08  David Edelsohn  <edelsohn@gnu.org>

	* Makefile.am (AM_MAKEFLAGS): Remove duplicate LIBCFLAGS and
	PICFLAG.
	* Makefile.in: Regenerated.

2004-12-02  Richard Sandiford  <rsandifo@redhat.com>

	* configure.ac: Use TL_AC_GCC_VERSION to set gcc_version.
	* configure, aclocal.m4, Makefile.in: Regenerate.
	* include/Makefile.in, testsuite/Makefile.in: Regenerate.

2004-11-29  Kelley Cook  <kcook@gcc.gnu.org>

	* configure: Regenerate for libtool change.

2004-11-25  Kelley Cook  <kcook@gcc.gnu.org>

	* configure: Regenerate for libtool reversion.

2004-11-24  Kelley Cook  <kcook@gcc.gnu.org>

	* configure: Regenerate for libtool change.

2004-11-23  John David Anglin  <dave.anglin@nrc-cnrc.gc.ca>

	* testsuite/lib/libffi-dg.exp: Use new procs in target-libpath.exp.

2004-11-23  Richard Sandiford  <rsandifo@redhat.com>

	* src/mips/o32.S (ffi_call_O32, ffi_closure_O32): Use jalr instead
	of jal.  Use an absolute encoding for the frame information.

2004-11-23  Kelley Cook  <kcook@gcc.gnu.org>

	* Makefile.am: Remove no-dependencies.  Add ACLOCAL_AMFLAGS.
	* acinclude.m4: Delete logic for sincludes.
	* aclocal.m4, Makefile.in, configure: Regenerate.
	* include/Makefile: Likewise.
	* testsuite/Makefile: Likewise.

2004-11-22  Eric Botcazou  <ebotcazou@libertysurf.fr>

	* src/sparc/ffi.c (ffi_prep_closure): Align doubles and 64-bit integers
	on a 8-byte boundary.
	* src/sparc/v8.S (ffi_closure_v8): Reserve frame space for arguments.

2004-10-27  Richard Earnshaw  <rearnsha@arm.com>

	* src/arm/ffi.c (ffi_prep_cif_machdep): Handle functions that return
	long long values.  Round stack allocation to a multiple of 8 bytes
	for ATPCS compatibility.
	* src/arm/sysv.S (ffi_call_SYSV): Rework to avoid use of APCS register
	names.  Handle returning long long types.  Add Thumb and interworking
	support.  Improve soft-float code.

2004-10-27  Richard Earnshaw  <rearnsha@arm.com>

	* testsuite/lib/libffi-db.exp (load_gcc_lib): New function.
	(libffi_exit): New function.
	(libffi_init): Build the testglue wrapper if needed.

2004-10-25  Eric Botcazou  <ebotcazou@libertysurf.fr>

	PR other/18138
	* testsuite/lib/libffi-dg.exp: Accept more than one multilib libgcc.

2004-10-25  Kazuhiro Inaoka <inaoka.kazuhiro@renesas.com>

	* src/m32r/libffitarget.h (FFI_CLOSURES): Set to 0.

2004-10-20  Kaz Kojima  <kkojima@gcc.gnu.org>

	* src/sh/sysv.S (ffi_call_SYSV): Don't align for double data.
	* testsuite/libffi.call/float3.c: New test case.

2004-10-18  Kaz Kojima  <kkojima@gcc.gnu.org>

	* src/sh/ffi.c (ffi_prep_closure): Set T bit in trampoline for
	the function returning a structure pointed with R2.
	* src/sh/sysv.S (ffi_closure_SYSV): Use R2 as the pointer to
	the structure return value if T bit set.  Emit position
	independent code and EH data if PIC.

2004-10-13  Kazuhiro Inaoka  <inaoka.kazuhiro@renesas.com>

	* Makefile.am: Add m32r support.
	* configure.ac: Likewise.
	* Makefile.in: Regenerate.
	* confiugre: Regenerate.
	* src/types.c: Add m32r port to FFI_INTERNAL_TYPEDEF
	(uint64, sint64, double, longdouble)
	* src/m32r: New directory.
	* src/m32r/ffi.c: New file.
	* src/m32r/sysv.S: Likewise.
	* src/m32r/ffitarget.h: Likewise.

2004-10-02  Kaz Kojima  <kkojima@gcc.gnu.org>

	* testsuite/libffi.call/negint.c: New test case.

2004-09-14  H.J. Lu  <hongjiu.lu@intel.com>

	PR libgcj/17465
	* testsuite/lib/libffi-dg.exp: Don't use global ld_library_path.
	Set up LD_LIBRARY_PATH, SHLIB_PATH, LD_LIBRARYN32_PATH,
	LD_LIBRARY64_PATH, LD_LIBRARY_PATH_32, LD_LIBRARY_PATH_64 and
	DYLD_LIBRARY_PATH.

2004-09-05  Andreas Tobler  <a.tobler@schweiz.ch>

	* testsuite/libffi.call/many_win32.c: Remove whitespaces.
	* testsuite/libffi.call/promotion.c: Likewise.
	* testsuite/libffi.call/return_ll.c: Remove unused var. Cleanup
	whitespaces.
	* testsuite/libffi.call/return_sc.c: Likewise.
	* testsuite/libffi.call/return_uc.c: Likewise.

2004-09-05  Andreas Tobler  <a.tobler@schweiz.ch>

	* src/powerpc/darwin.S: Fix comments and identation.
	* src/powerpc/darwin_closure.S: Likewise.

2004-09-02  Andreas Tobler  <a.tobler@schweiz.ch>

	* src/powerpc/ffi_darwin.c: Add flag for longdouble return values.
	(ffi_prep_args): Handle longdouble arguments.
	(ffi_prep_cif_machdep): Set flags for longdouble. Calculate space for
	longdouble.
	(ffi_closure_helper_DARWIN): Add closure handling for longdouble.
	* src/powerpc/darwin.S (_ffi_call_DARWIN): Add handling of longdouble
	values.
	* src/powerpc/darwin_closure.S (_ffi_closure_ASM): Likewise.
	* src/types.c: Defined longdouble size and alignment for darwin.

2004-09-02  Andreas Tobler  <a.tobler@schweiz.ch>

	* src/powerpc/aix.S: Remove whitespaces.
	* src/powerpc/aix_closure.S: Likewise.
	* src/powerpc/asm.h: Likewise.
	* src/powerpc/ffi.c: Likewise.
	* src/powerpc/ffitarget.h: Likewise.
	* src/powerpc/linux64.S: Likewise.
	* src/powerpc/linux64_closure.S: Likewise.
	* src/powerpc/ppc_closure.S: Likewise.
	* src/powerpc/sysv.S: Likewise.

2004-08-30  Anthony Green  <green@redhat.com>

	* Makefile.am: Add frv support.
	* Makefile.in, testsuite/Makefile.in: Rebuilt.
	* configure.ac: Read configure.host.
	* configure.in: Read configure.host.
	* configure.host: New file.  frv-elf needs libgloss.
	* include/ffi.h.in: Force ffi_closure to have a nice big (8)
	alignment.  This is needed to frv and shouldn't harm the others.
	* include/ffi_common.h (ALIGN_DOWN): New macro.
	* src/frv/ffi.c, src/frv/ffitarget.h, src/frv/eabi.S: New files.

2004-08-24  David Daney  <daney@avtrex.com>

	* testsuite/libffi.call/closure_fn0.c: Xfail mips64* instead of mips*.
	* testsuite/libffi.call/closure_fn1.c: Likewise.
	* testsuite/libffi.call/closure_fn2.c  Likewise.
	* testsuite/libffi.call/closure_fn3.c: Likewise.
	* testsuite/libffi.call/closure_fn4.c: Likewise.
	* testsuite/libffi.call/closure_fn5.c: Likewise.
	* testsuite/libffi.call/cls_18byte.c: Likewise.
	* testsuite/libffi.call/cls_19byte.c: Likewise.
	* testsuite/libffi.call/cls_1_1byte.c: Likewise.
	* testsuite/libffi.call/cls_20byte.c: Likewise.
	* testsuite/libffi.call/cls_20byte1.c: Likewise.
	* testsuite/libffi.call/cls_24byte.c: Likewise.
	* testsuite/libffi.call/cls_2byte.c: Likewise.
	* testsuite/libffi.call/cls_3_1byte.c: Likewise.
	* testsuite/libffi.call/cls_3byte1.c: Likewise.
	* testsuite/libffi.call/cls_3byte2.c: Likewise.
	* testsuite/libffi.call/cls_4_1byte.c: Likewise.
	* testsuite/libffi.call/cls_4byte.c: Likewise.
	* testsuite/libffi.call/cls_64byte.c: Likewise.
	* testsuite/libffi.call/cls_6byte.c: Likewise.
	* testsuite/libffi.call/cls_7byte.c: Likewise.
	* testsuite/libffi.call/cls_8byte.c: Likewise.
	* testsuite/libffi.call/cls_9byte1.c: Likewise.
	* testsuite/libffi.call/cls_9byte2.c: Likewise.
	* testsuite/libffi.call/cls_align_double.c: Likewise.
	* testsuite/libffi.call/cls_align_float.c: Likewise.
	* testsuite/libffi.call/cls_align_longdouble.c: Likewise.
	* testsuite/libffi.call/cls_align_pointer.c: Likewise.
	* testsuite/libffi.call/cls_align_sint16.c: Likewise.
	* testsuite/libffi.call/cls_align_sint32.c: Likewise.
	* testsuite/libffi.call/cls_align_sint64.c: Likewise.
	* testsuite/libffi.call/cls_align_uint16.c: Likewise.
	* testsuite/libffi.call/cls_align_uint32.c: Likewise.
	* testsuite/libffi.call/cls_align_uint64.c: Likewise.
	* testsuite/libffi.call/cls_double.c: Likewise.
	* testsuite/libffi.call/cls_float.c: Likewise.
	* testsuite/libffi.call/cls_multi_schar.c: Likewise.
	* testsuite/libffi.call/cls_multi_sshort.c: Likewise.
	* testsuite/libffi.call/cls_multi_sshortchar.c: Likewise.
	* testsuite/libffi.call/cls_multi_uchar.c: Likewise.
	* testsuite/libffi.call/cls_multi_ushort.c: Likewise.
	* testsuite/libffi.call/cls_multi_ushortchar.c: Likewise.
	* testsuite/libffi.call/cls_schar.c: Likewise.
	* testsuite/libffi.call/cls_sint.c: Likewise.
	* testsuite/libffi.call/cls_sshort.c: Likewise.
	* testsuite/libffi.call/cls_uchar.c: Likewise.
	* testsuite/libffi.call/cls_uint.c: Likewise.
	* testsuite/libffi.call/cls_ulonglong.c: Likewise.
	* testsuite/libffi.call/cls_ushort.c: Likewise.
	* testsuite/libffi.call/nested_struct.c: Likewise.
	* testsuite/libffi.call/nested_struct1.c: Likewise.
	* testsuite/libffi.call/nested_struct2.c: Likewise.
	* testsuite/libffi.call/nested_struct3.c: Likewise.
	* testsuite/libffi.call/problem1.c: Likewise.
	* testsuite/libffi.special/unwindtest.cc: Likewise.
	* testsuite/libffi.call/cls_12byte.c: Likewise and set return value
	to zero.
	* testsuite/libffi.call/cls_16byte.c: Likewise.
	* testsuite/libffi.call/cls_5byte.c: Likewise.

2004-08-23  David Daney <daney@avtrex.com>

	PR libgcj/13141
	* src/mips/ffitarget.h (FFI_O32_SOFT_FLOAT): New ABI.
	* src/mips/ffi.c (ffi_prep_args): Fix alignment calculation.
	(ffi_prep_cif_machdep): Handle FFI_O32_SOFT_FLOAT floating point
	parameters and return types.
	(ffi_call): Handle FFI_O32_SOFT_FLOAT ABI.
	(ffi_prep_closure): Ditto.
	(ffi_closure_mips_inner_O32): Handle FFI_O32_SOFT_FLOAT ABI, fix
	alignment calculations.
	* src/mips/o32.S (ffi_closure_O32): Don't use floating point
	instructions if FFI_O32_SOFT_FLOAT, make stack frame ABI compliant.

2004-08-14  Casey Marshall <csm@gnu.org>

	* src/mips/ffi.c (ffi_pref_cif_machdep): set `cif->flags' to
	contain `FFI_TYPE_UINT64' as return type for any 64-bit
	integer (O32 ABI only).
	(ffi_prep_closure): new function.
	(ffi_closure_mips_inner_O32): new function.
	* src/mips/ffitarget.h: Define `FFI_CLOSURES' and
	`FFI_TRAMPOLINE_SIZE' appropriately if the ABI is o32.
	* src/mips/o32.S (ffi_call_O32): add labels for .eh_frame. Return
	64 bit integers correctly.
	(ffi_closure_O32): new function.
	Added DWARF-2 unwind info for both functions.

2004-08-10  Andrew Haley  <aph@redhat.com>

	* src/x86/ffi64.c (ffi_prep_args ): 8-align all stack arguments.

2004-08-01  Robert Millan  <robertmh@gnu.org>

	* configure.ac: Detect knetbsd-gnu and kfreebsd-gnu.
	* configure: Regenerate.

2004-07-30  Maciej W. Rozycki  <macro@linux-mips.org>

	* acinclude.m4 (AC_FUNC_MMAP_BLACKLIST): Check for <sys/mman.h>
	and mmap() explicitly instead of relying on preset autoconf cache
	variables.
	* aclocal.m4: Regenerate.
	* configure: Regenerate.

2004-07-11  Ulrich Weigand  <uweigand@de.ibm.com>

	* src/s390/ffi.c (ffi_prep_args): Fix C aliasing violation.
	(ffi_check_float_struct): Remove unused prototype.

2004-06-30  Geoffrey Keating  <geoffk@apple.com>

	* src/powerpc/ffi_darwin.c (flush_icache): ';' is a comment
	character on Darwin, use '\n\t' instead.

2004-06-26  Matthias Klose  <doko@debian.org>

	* libtool-version: Fix typo in revision/age.

2004-06-17  Matthias Klose  <doko@debian.org>

	* libtool-version: New.
	* Makefile.am (libffi_la_LDFLAGS): Use -version-info for soname.
	* Makefile.in: Regenerate.

2004-06-15  Paolo Bonzini  <bonzini@gnu.org>

	* Makefile.am: Remove useless multilib rules.
	* Makefile.in: Regenerate.
	* aclocal.m4: Regenerate with automake 1.8.5.
	* configure.ac: Remove useless multilib configury.
	* configure: Regenerate.

2004-06-15  Paolo Bonzini  <bonzini@gnu.org>

	* .cvsignore: New file.

2004-06-10  Jakub Jelinek  <jakub@redhat.com>

	* src/ia64/unix.S (ffi_call_unix): Insert group barrier break
	fp_done.
	(ffi_closure_UNIX): Fix f14/f15 adjustment if FLOAT_SZ is ever
	changed from 8.

2004-06-06  Sean McNeil  <sean@mcneil.com>

	* configure.ac: Add x86_64-*-freebsd* support.
	* configure: Regenerate.

2004-04-26  Joe Buck <jbuck@welsh-buck.org>

	Bug 15093
	* configure.ac: Test for existence of mmap and sys/mman.h before
	checking blacklist.  Fix suggested by Jim Wilson.
	* configure: Regenerate.

2004-04-26  Matt Austern  <austern@apple.com>

	* src/powerpc/darwin.S: Go through a non-lazy pointer for initial
	FDE location.
	* src/powerpc/darwin_closure.S: Likewise.

2004-04-24  Andreas Tobler  <a.tobler@schweiz.ch>

	* testsuite/libffi.call/cls_multi_schar.c (main): Fix initialization
	error. Reported by Thomas Heller <theller@python.net>.
	* testsuite/libffi.call/cls_multi_sshort.c (main): Likewise.
	* testsuite/libffi.call/cls_multi_ushort.c (main): Likewise.

2004-03-20  Matthias Klose  <doko@debian.org>

	* src/pa/linux.S: Fix typo.

2004-03-19  Matthias Klose  <doko@debian.org>

	* Makefile.am: Update.
	* Makefile.in: Regenerate.
	* src/pa/ffi.h.in: Remove.
	* src/pa/ffitarget.h: New file.

2004-02-10  Randolph Chung  <tausq@debian.org>

	* Makefile.am: Add PA support.
	* Makefile.in: Regenerate.
	* include/Makefile.in: Regenerate.
	* configure.ac: Add PA target.
	* configure: Regenerate.
	* src/pa/ffi.c: New file.
	* src/pa/ffi.h.in: Add PA support.
	* src/pa/linux.S: New file.
	* prep_cif.c: Add PA support.

2004-03-16  Hosaka Yuji  <hos@tamanegi.org>

	* src/types.c: Fix alignment size of X86_WIN32 case int64 and
	double.
	* src/x86/ffi.c (ffi_prep_args): Replace ecif->cif->rtype->type
	with ecif->cif->flags.
	(ffi_call, ffi_prep_incoming_args_SYSV): Replace cif->rtype->type
	with cif->flags.
	(ffi_prep_cif_machdep): Add X86_WIN32 struct case.
	(ffi_closure_SYSV): Add 1 or 2-bytes struct case for X86_WIN32.
	* src/x86/win32.S (retstruct1b, retstruct2b, sc_retstruct1b,
	sc_retstruct2b): Add for 1 or 2-bytes struct case.

2004-03-15 Kelley Cook <kcook@gcc.gnu.org>

	* configure.in: Rename file to ...
	* configure.ac: ... this.
	* fficonfig.h.in: Regenerate.
	* Makefile.in: Regenerate.
	* include/Makefile.in: Regenerate.
	* testsuite/Makefile.in: Regenerate.

2004-03-12  Matt Austern  <austern@apple.com>

	* src/powerpc/darwin.S: Fix EH information so it corresponds to
	changes in EH format resulting from addition of linkonce support.
	* src/powerpc/darwin_closure.S: Likewise.

2004-03-11  Andreas Tobler  <a.tobler@schweiz.ch>
	    Paolo Bonzini  <bonzini@gnu.org>

	* Makefile.am (AUTOMAKE_OPTIONS): Set them.
	Remove VPATH. Remove rules for object files. Remove multilib support.
	(AM_CCASFLAGS): Add.
	* configure.in (AC_CONFIG_HEADERS): Relace AM_CONFIG_HEADER.
	(AC_PREREQ): Bump version to 2.59.
	(AC_INIT): Fill with version info and bug address.
	(ORIGINAL_LD_FOR_MULTILIBS): Remove.
	(AM_ENABLE_MULTILIB): Use this instead of AC_ARG_ENABLE.
	De-precious CC so that the right flags are passed down to multilibs.
	(AC_MSG_ERROR): Replace obsolete macro AC_ERROR.
	(AC_CONFIG_FILES): Replace obsolete macro AC_LINK_FILES.
	(AC_OUTPUT): Reorganize the output with AC_CONFIG_COMMANDS.
	* configure: Rebuilt.
	* aclocal.m4: Likewise.
	* Makefile.in, include/Makefile.in, testsuite/Makefile.in: Likewise.
	* fficonfig.h.in: Likewise.

2004-03-11  Andreas Schwab  <schwab@suse.de>

	* src/ia64/ffi.c (ffi_prep_incoming_args_UNIX): Get floating point
	arguments from fp registers only for the first 8 parameter slots.
	Don't convert a float parameter when passed in memory.

2004-03-09  Hans-Peter Nilsson  <hp@axis.com>

	* configure: Regenerate for config/accross.m4 correction.

2004-02-25  Matt Kraai  <kraai@alumni.cmu.edu>

	* src/powerpc/ffi.c (ffi_prep_args_SYSV): Change
	ecif->cif->bytes to bytes.
	(ffi_prep_cif_machdep): Add braces around nested if statement.

2004-02-09  Alan Modra  <amodra@bigpond.net.au>

	* src/types.c (pointer): POWERPC64 has 8 byte pointers.

	* src/powerpc/ffi.c (ffi_prep_args64): Correct long double handling.
	(ffi_closure_helper_LINUX64): Fix typo.
	* testsuite/libffi.call/cls_align_longdouble.c: Pass -mlong-double-128
	for powerpc64-*-*.
	* testsuite/libffi.call/float.c: Likewise.
	* testsuite/libffi.call/float2.c: Likewise.

2004-02-08  Alan Modra  <amodra@bigpond.net.au>

	* src/powerpc/ffi.c (ffi_prep_cif_machdep <FFI_LINUX64>): Correct
	long double function return and long double arg handling.
	(ffi_closure_helper_LINUX64): Formatting.  Delete unused "ng" var.
	Use "end_pfr" instead of "nf".  Correct long double handling.
	Localise "temp".
	* src/powerpc/linux64.S (ffi_call_LINUX64): Save f2 long double
	return value.
	* src/powerpc/linux64_closure.S (ffi_closure_LINUX64): Allocate
	space for long double return value.  Adjust stack frame and offsets.
	Load f2 long double return.

2004-02-07  Alan Modra  <amodra@bigpond.net.au>

	* src/types.c: Use 16 byte long double for POWERPC64.

2004-01-25  Eric Botcazou  <ebotcazou@libertysurf.fr>

	* src/sparc/ffi.c (ffi_prep_args_v9): Shift the parameter array
	when the structure return address is passed in %o0.
	(ffi_V9_return_struct): Rename into ffi_v9_layout_struct.
	(ffi_v9_layout_struct): Align the field following a nested structure
	on a word boundary.  Use memmove instead of memcpy.
	(ffi_call): Update call to ffi_V9_return_struct.
	(ffi_prep_closure): Define 'ctx' only for V8.
	(ffi_closure_sparc_inner): Clone into ffi_closure_sparc_inner_v8
	and ffi_closure_sparc_inner_v9.
	(ffi_closure_sparc_inner_v8): Return long doubles by reference.
	Always skip the structure return address.  For structures and long
	doubles, copy the argument directly.
	(ffi_closure_sparc_inner_v9): Skip the structure return address only
	if required.  Shift the maximum floating-point slot accordingly.  For
	big structures, copy the argument directly; otherwise, left-justify the
	argument and call ffi_v9_layout_struct to lay out the structure on
	the stack.
	* src/sparc/v8.S: Undef STACKFRAME before defining it.
	(ffi_closure_v8): Pass the structure return address.  Update call to
	ffi_closure_sparc_inner_v8.  Short-circuit FFI_TYPE_INT handling.
	Skip the 'unimp' insn when returning long doubles and structures.
	* src/sparc/v9.S: Undef STACKFRAME before defining it.
	(ffi_closure_v9): Increase the frame size by 2 words.  Short-circuit
	FFI_TYPE_INT handling.  Load structures both in integers and
	floating-point registers on return.
	* README: Update status of the SPARC port.

2004-01-24  Andreas Tobler  <a.tobler@schweiz.ch>

	* testsuite/libffi.call/pyobjc-tc.c (main): Treat result value
	as of type ffi_arg.
	* testsuite/libffi.call/struct3.c (main): Fix CHECK.

2004-01-22  Ulrich Weigand  <uweigand@de.ibm.com>

	* testsuite/libffi.call/cls_uint.c (cls_ret_uint_fn): Treat result
	value as of type ffi_arg, not unsigned int.

2004-01-21  Michael Ritzert  <ritzert@t-online.de>

	* ffi64.c (ffi_prep_args): Cast the RHS of an assignment instead
	of the LHS.

2004-01-12  Andreas Tobler  <a.tobler@schweiz.ch>

	* testsuite/lib/libffi-dg.exp: Set LD_LIBRARY_PATH_32 for
	Solaris.

2004-01-08  Rainer Orth  <ro@TechFak.Uni-Bielefeld.DE>

	* testsuite/libffi.call/ffitest.h (allocate_mmap): Cast MAP_FAILED
	to void *.

2003-12-10  Richard Henderson  <rth@redhat.com>

	* testsuite/libffi.call/cls_align_pointer.c: Cast pointers to
	size_t instead of int.

2003-12-04  Hosaka Yuji  <hos@tamanegi.org>

	* testsuite/libffi.call/many_win32.c: Include <float.h>.
	* testsuite/libffi.call/many_win32.c (main): Replace variable
	int i with unsigned long ul.

	* testsuite/libffi.call/cls_align_uint64.c: New test case.
	* testsuite/libffi.call/cls_align_sint64.c: Likewise.
	* testsuite/libffi.call/cls_align_uint32.c: Likewise.
	* testsuite/libffi.call/cls_align_sint32.c: Likewise.
	* testsuite/libffi.call/cls_align_uint16.c: Likewise.
	* testsuite/libffi.call/cls_align_sint16.c: Likewise.
	* testsuite/libffi.call/cls_align_float.c: Likewise.
	* testsuite/libffi.call/cls_align_double.c: Likewise.
	* testsuite/libffi.call/cls_align_longdouble.c: Likewise.
	* testsuite/libffi.call/cls_align_pointer.c: Likewise.

2003-12-02  Hosaka Yuji  <hos@tamanegi.org>

	PR other/13221
	* src/x86/ffi.c (ffi_prep_args, ffi_prep_incoming_args_SYSV):
	Align arguments to 32 bits.

2003-12-01  Andreas Tobler  <a.tobler@schweiz.ch>

	PR other/13221
	* testsuite/libffi.call/cls_multi_sshort.c: New test case.
	* testsuite/libffi.call/cls_multi_sshortchar.c: Likewise.
	* testsuite/libffi.call/cls_multi_uchar.c: Likewise.
	* testsuite/libffi.call/cls_multi_schar.c: Likewise.
	* testsuite/libffi.call/cls_multi_ushortchar.c: Likewise.
	* testsuite/libffi.call/cls_multi_ushort.c: Likewise.

	* testsuite/libffi.special/unwindtest.cc: Cosmetics.

2003-11-26  Kaveh R. Ghazi  <ghazi@caip.rutgers.edu>

	* testsuite/libffi.call/ffitest.h: Include <fcntl.h>.
	* testsuite/libffi.special/ffitestcxx.h: Likewise.

2003-11-22  Andreas Tobler  <a.tobler@schweiz.ch>

	* Makefile.in: Rebuilt.
	* configure: Likewise.
	* testsuite/libffi.special/unwindtest.cc: Convert the mmap to
	the right type.

2003-11-21  Andreas Jaeger  <aj@suse.de>
	    Andreas Tobler  <a.tobler@schweiz.ch>

	* acinclude.m4: Add AC_FUNC_MMAP_BLACKLIST.
	* configure.in: Call AC_FUNC_MMAP_BLACKLIST.
	* Makefile.in: Rebuilt.
	* aclocal.m4: Likewise.
	* configure: Likewise.
	* fficonfig.h.in: Likewise.
	* testsuite/lib/libffi-dg.exp: Add include dir.
	* testsuite/libffi.call/ffitest.h: Add MMAP definitions.
	* testsuite/libffi.special/ffitestcxx.h: Likewise.
	* testsuite/libffi.call/closure_fn0.c: Use MMAP functionality
	for ffi_closure if available.
	* testsuite/libffi.call/closure_fn1.c: Likewise.
	* testsuite/libffi.call/closure_fn2.c: Likewise.
	* testsuite/libffi.call/closure_fn3.c: Likewise.
	* testsuite/libffi.call/closure_fn4.c: Likewise.
	* testsuite/libffi.call/closure_fn5.c: Likewise.
	* testsuite/libffi.call/cls_12byte.c: Likewise.
	* testsuite/libffi.call/cls_16byte.c: Likewise.
	* testsuite/libffi.call/cls_18byte.c: Likewise.
	* testsuite/libffi.call/cls_19byte.c: Likewise.
	* testsuite/libffi.call/cls_1_1byte.c: Likewise.
	* testsuite/libffi.call/cls_20byte.c: Likewise.
	* testsuite/libffi.call/cls_20byte1.c: Likewise.
	* testsuite/libffi.call/cls_24byte.c: Likewise.
	* testsuite/libffi.call/cls_2byte.c: Likewise.
	* testsuite/libffi.call/cls_3_1byte.c: Likewise.
	* testsuite/libffi.call/cls_3byte1.c: Likewise.
	* testsuite/libffi.call/cls_3byte2.c: Likewise.
	* testsuite/libffi.call/cls_4_1byte.c: Likewise.
	* testsuite/libffi.call/cls_4byte.c: Likewise.
	* testsuite/libffi.call/cls_5byte.c: Likewise.
	* testsuite/libffi.call/cls_64byte.c: Likewise.
	* testsuite/libffi.call/cls_6byte.c: Likewise.
	* testsuite/libffi.call/cls_7byte.c: Likewise.
	* testsuite/libffi.call/cls_8byte.c: Likewise.
	* testsuite/libffi.call/cls_9byte1.c: Likewise.
	* testsuite/libffi.call/cls_9byte2.c: Likewise.
	* testsuite/libffi.call/cls_double.c: Likewise.
	* testsuite/libffi.call/cls_float.c: Likewise.
	* testsuite/libffi.call/cls_schar.c: Likewise.
	* testsuite/libffi.call/cls_sint.c: Likewise.
	* testsuite/libffi.call/cls_sshort.c: Likewise.
	* testsuite/libffi.call/cls_uchar.c: Likewise.
	* testsuite/libffi.call/cls_uint.c: Likewise.
	* testsuite/libffi.call/cls_ulonglong.c: Likewise.
	* testsuite/libffi.call/cls_ushort.c: Likewise.
	* testsuite/libffi.call/nested_struct.c: Likewise.
	* testsuite/libffi.call/nested_struct1.c: Likewise.
	* testsuite/libffi.call/nested_struct2.c: Likewise.
	* testsuite/libffi.call/nested_struct3.c: Likewise.
	* testsuite/libffi.call/problem1.c: Likewise.
	* testsuite/libffi.special/unwindtest.cc: Likewise.

2003-11-20  Andreas Tobler  <a.tobler@schweiz.ch>

	* testsuite/lib/libffi-dg.exp: Make the -lgcc_s conditional.

2003-11-19  Andreas Tobler  <a.tobler@schweiz.ch>

	* testsuite/lib/libffi-dg.exp: Add DYLD_LIBRARY_PATH for darwin.
	Add -lgcc_s to additional flags.

2003-11-12  Andreas Tobler  <a.tobler@schweiz.ch>

	* configure.in, include/Makefile.am: PR libgcj/11147, install
	the ffitarget.h header file in a gcc versioned and target
	dependent place.
	* configure: Regenerated.
	* Makefile.in, include/Makefile.in: Likewise.
	* testsuite/Makefile.in: Likewise.

2003-11-09  Andreas Tobler  <a.tobler@schweiz.ch>

	* testsuite/libffi.call/closure_fn0.c: Print result and check
	with dg-output to make debugging easier.
	* testsuite/libffi.call/closure_fn1.c: Likewise.
	* testsuite/libffi.call/closure_fn2.c: Likewise.
	* testsuite/libffi.call/closure_fn3.c: Likewise.
	* testsuite/libffi.call/closure_fn4.c: Likewise.
	* testsuite/libffi.call/closure_fn5.c: Likewise.
	* testsuite/libffi.call/cls_12byte.c: Likewise.
	* testsuite/libffi.call/cls_16byte.c: Likewise.
	* testsuite/libffi.call/cls_18byte.c: Likewise.
	* testsuite/libffi.call/cls_19byte.c: Likewise.
	* testsuite/libffi.call/cls_1_1byte.c: Likewise.
	* testsuite/libffi.call/cls_20byte.c: Likewise.
	* testsuite/libffi.call/cls_20byte1.c: Likewise.
	* testsuite/libffi.call/cls_24byte.c: Likewise.
	* testsuite/libffi.call/cls_2byte.c: Likewise.
	* testsuite/libffi.call/cls_3_1byte.c: Likewise.
	* testsuite/libffi.call/cls_3byte1.c: Likewise.
	* testsuite/libffi.call/cls_3byte2.c: Likewise.
	* testsuite/libffi.call/cls_4_1byte.c: Likewise.
	* testsuite/libffi.call/cls_4byte.c: Likewise.
	* testsuite/libffi.call/cls_5byte.c: Likewise.
	* testsuite/libffi.call/cls_64byte.c: Likewise.
	* testsuite/libffi.call/cls_6byte.c: Likewise.
	* testsuite/libffi.call/cls_7byte.c: Likewise.
	* testsuite/libffi.call/cls_8byte.c: Likewise.
	* testsuite/libffi.call/cls_9byte1.c: Likewise.
	* testsuite/libffi.call/cls_9byte2.c: Likewise.
	* testsuite/libffi.call/cls_double.c: Likewise.
	* testsuite/libffi.call/cls_float.c: Likewise.
	* testsuite/libffi.call/cls_schar.c: Likewise.
	* testsuite/libffi.call/cls_sint.c: Likewise.
	* testsuite/libffi.call/cls_sshort.c: Likewise.
	* testsuite/libffi.call/cls_uchar.c: Likewise.
	* testsuite/libffi.call/cls_uint.c: Likewise.
	* testsuite/libffi.call/cls_ulonglong.c: Likewise.
	* testsuite/libffi.call/cls_ushort.c: Likewise.
	* testsuite/libffi.call/problem1.c: Likewise.

	* testsuite/libffi.special/unwindtest.cc: Make ffi_closure
	static.

2003-11-08  Andreas Tobler  <a.tobler@schweiz.ch>

	* testsuite/libffi.call/cls_9byte2.c: New test case.
	* testsuite/libffi.call/cls_9byte1.c: Likewise.
	* testsuite/libffi.call/cls_64byte.c: Likewise.
	* testsuite/libffi.call/cls_20byte1.c: Likewise.
	* testsuite/libffi.call/cls_19byte.c: Likewise.
	* testsuite/libffi.call/cls_18byte.c: Likewise.
	* testsuite/libffi.call/closure_fn4.c: Likewise.
	* testsuite/libffi.call/closure_fn5.c: Likewise.
	* testsuite/libffi.call/cls_schar.c: Likewise.
	* testsuite/libffi.call/cls_sint.c: Likewise.
	* testsuite/libffi.call/cls_sshort.c: Likewise.
	* testsuite/libffi.call/nested_struct2.c: Likewise.
	* testsuite/libffi.call/nested_struct3.c: Likewise.

2003-11-08  Andreas Tobler  <a.tobler@schweiz.ch>

	* testsuite/libffi.call/cls_double.c: Do a check on the result.
	* testsuite/libffi.call/cls_uchar.c: Likewise.
	* testsuite/libffi.call/cls_uint.c: Likewise.
	* testsuite/libffi.call/cls_ulonglong.c: Likewise.
	* testsuite/libffi.call/cls_ushort.c: Likewise.
	* testsuite/libffi.call/return_sc.c: Cleanup whitespaces.

2003-11-06  Andreas Tobler  <a.tobler@schweiz.ch>

	* src/prep_cif.c (ffi_prep_cif): Move the validity check after
	the initialization.

2003-10-23  Andreas Tobler  <a.tobler@schweiz.ch>

	* src/java_raw_api.c (ffi_java_ptrarray_to_raw): Replace
	FFI_ASSERT(FALSE) with FFI_ASSERT(0).

2003-10-22  David Daney  <ddaney@avtrex.com>

	* src/mips/ffitarget.h: Replace undefined UINT32 and friends with
	__attribute__((__mode__(__SI__))) and friends.

2003-10-22  Andreas Schwab  <schwab@suse.de>

	* src/ia64/ffi.c: Replace FALSE/TRUE with false/true.

2003-10-21  Andreas Tobler  <a.tobler@schweiz.ch>

	* configure.in: AC_LINK_FILES(ffitarget.h).
	* configure: Regenerate.
	* Makefile.in: Likewise.
	* include/Makefile.in: Likewise.
	* testsuite/Makefile.in: Likewise.
	* fficonfig.h.in: Likewise.

2003-10-21  Paolo Bonzini  <bonzini@gnu.org>
	    Richard Henderson  <rth@redhat.com>

	Avoid that ffi.h includes fficonfig.h.

	* Makefile.am (EXTRA_DIST): Include ffitarget.h files
	(TARGET_SRC_MIPS_GCC): Renamed to TARGET_SRC_MIPS_IRIX.
	(TARGET_SRC_MIPS_SGI): Removed.
	(MIPS_GCC): Renamed to TARGET_SRC_MIPS_IRIX.
	(MIPS_SGI): Removed.
	(CLEANFILES): Removed.
	(mostlyclean-am, clean-am, mostlyclean-sub, clean-sub): New
	targets.
	* acconfig.h: Removed.
	* configure.in: Compute sizeofs only for double and long double.
	Use them to define and subst HAVE_LONG_DOUBLE.  Include comments
	into AC_DEFINE instead of using acconfig.h.  Create
	include/ffitarget.h instead of include/fficonfig.h.  Rename
	MIPS_GCC to MIPS_IRIX, drop MIPS_SGI since we are in gcc's tree.
	AC_DEFINE EH_FRAME_FLAGS.
	* include/Makefile.am (DISTCLEANFILES): New automake macro.
	(hack_DATA): Add ffitarget.h.
	* include/ffi.h.in: Remove all system specific definitions.
	Declare raw API even if it is not installed, why bother?
	Use limits.h instead of SIZEOF_* to define ffi_type_*.  Do
	not define EH_FRAME_FLAGS, it is in fficonfig.h now.  Include
	ffitarget.h instead of fficonfig.h.  Remove ALIGN macro.
	(UINT_ARG, INT_ARG): Removed, use ffi_arg and ffi_sarg instead.
	* include/ffi_common.h (bool): Do not define.
	(ffi_assert): Accept failed assertion.
	(ffi_type_test): Return void and accept file/line.
	(FFI_ASSERT): Pass stringized failed assertion.
	(FFI_ASSERT_AT): New macro.
	(FFI_ASSERT_VALID_TYPE): New macro.
	(UINT8, SINT8, UINT16, SINT16, UINT32, SINT32,
	UINT64, SINT64): Define here with gcc's __attribute__ macro
	instead of in ffi.h
	(FLOAT32, ALIGN): Define here instead of in ffi.h
	* include/ffi-mips.h: Removed.  Its content moved to
	src/mips/ffitarget.h after separating assembly and C sections.
	* src/alpha/ffi.c, src/alpha/ffi.c, src/java_raw_api.c
	src/prep_cif.c, src/raw_api.c, src/ia64/ffi.c,
	src/mips/ffi.c, src/mips/n32.S, src/mips/o32.S,
	src/mips/ffitarget.h, src/sparc/ffi.c, src/x86/ffi64.c:
	SIZEOF_ARG -> FFI_SIZEOF_ARG.
	* src/ia64/ffi.c: Include stdbool.h (provided by GCC 2.95+).
	* src/debug.c (ffi_assert): Accept stringized failed assertion.
	(ffi_type_test): Rewritten.
	* src/prep-cif.c (initialize_aggregate, ffi_prep_cif): Call
	FFI_ASSERT_VALID_TYPE.
	* src/alpha/ffitarget.h, src/arm/ffitarget.h,
	src/ia64/ffitarget.h, src/m68k/ffitarget.h,
	src/mips/ffitarget.h, src/powerpc/ffitarget.h,
	src/s390/ffitarget.h, src/sh/ffitarget.h,
	src/sh64/ffitarget.h, src/sparc/ffitarget.h,
	src/x86/ffitarget.h: New files.
	* src/alpha/osf.S, src/arm/sysv.S, src/ia64/unix.S,
	src/m68k/sysv.S, src/mips/n32.S, src/mips/o32.S,
	src/powerpc/aix.S, src/powerpc/darwin.S,
	src/powerpc/ffi_darwin.c, src/powerpc/linux64.S,
	src/powerpc/linux64_closure.S, src/powerpc/ppc_closure.S,
	src/powerpc/sysv.S, src/s390/sysv.S, src/sh/sysv.S,
	src/sh64/sysv.S, src/sparc/v8.S, src/sparc/v9.S,
	src/x86/sysv.S, src/x86/unix64.S, src/x86/win32.S:
	include fficonfig.h

2003-10-20  Rainer Orth  <ro@TechFak.Uni-Bielefeld.DE>

	* src/mips/ffi.c: Use _ABIN32, _ABIO32 instead of external
	_MIPS_SIM_NABI32, _MIPS_SIM_ABI32.

2003-10-19  Andreas Tobler  <a.tobler@schweiz.ch>

	* src/powerpc/ffi_darwin.c (ffi_prep_args): Declare bytes again.
	Used when FFI_DEBUG = 1.

2003-10-14  Alan Modra  <amodra@bigpond.net.au>

	* src/types.c (double, longdouble): Default POWERPC64 to 8 byte size
	and align.

2003-10-06  Rainer Orth  <ro@TechFak.Uni-Bielefeld.DE>

	* include/ffi_mips.h: Define FFI_MIPS_N32 for N32/N64 ABIs,
	FFI_MIPS_O32 for O32 ABI.

2003-10-01  Andreas Tobler  <a.tobler@schweiz.ch>

	* testsuite/lib/libffi-dg.exp: Set LD_LIBRARY_PATH_64 for
	SPARC64. Cleanup whitespaces.

2003-09-19  Andreas Tobler  <a.tobler@schweiz.ch>

	* testsuite/libffi.call/closure_fn0.c: Xfail mips, arm,
	strongarm, xscale. Cleanup whitespaces.
	* testsuite/libffi.call/closure_fn1.c: Likewise.
	* testsuite/libffi.call/closure_fn2.c: Likewise.
	* testsuite/libffi.call/closure_fn3.c: Likewise.
	* testsuite/libffi.call/cls_12byte.c: Likewise.
	* testsuite/libffi.call/cls_16byte.c: Likewise.
	* testsuite/libffi.call/cls_1_1byte.c: Likewise.
	* testsuite/libffi.call/cls_20byte.c: Likewise.
	* testsuite/libffi.call/cls_24byte.c: Likewise.
	* testsuite/libffi.call/cls_2byte.c: Likewise.
	* testsuite/libffi.call/cls_3_1byte.c: Likewise.
	* testsuite/libffi.call/cls_3byte1.c: Likewise.
	* testsuite/libffi.call/cls_3byte2.c: Likewise.
	* testsuite/libffi.call/cls_4_1byte.c: Likewise.
	* testsuite/libffi.call/cls_4byte.c: Likewise.
	* testsuite/libffi.call/cls_5byte.c: Likewise.
	* testsuite/libffi.call/cls_6byte.c: Likewise.
	* testsuite/libffi.call/cls_7byte.c: Likewise.
	* testsuite/libffi.call/cls_8byte.c: Likewise.
	* testsuite/libffi.call/cls_double.c: Likewise.
	* testsuite/libffi.call/cls_float.c: Likewise.
	* testsuite/libffi.call/cls_uchar.c: Likewise.
	* testsuite/libffi.call/cls_uint.c: Likewise.
	* testsuite/libffi.call/cls_ulonglong.c: Likewise.
	* testsuite/libffi.call/cls_ushort.c: Likewise.
	* testsuite/libffi.call/nested_struct.c: Likewise.
	* testsuite/libffi.call/nested_struct1.c: Likewise.
	* testsuite/libffi.call/problem1.c: Likewise.
	* testsuite/libffi.special/unwindtest.cc: Likewise.
	* testsuite/libffi.call/pyobjc-tc.c: Cleanup whitespaces.

2003-09-18  David Edelsohn  <edelsohn@gnu.org>

	* src/powerpc/aix.S: Cleanup whitespaces.
	* src/powerpc/aix_closure.S: Likewise.

2003-09-18  Andreas Tobler  <a.tobler@schweiz.ch>

	* src/powerpc/darwin.S: Cleanup whitespaces, comment formatting.
	* src/powerpc/darwin_closure.S: Likewise.
	* src/powerpc/ffi_darwin.c: Likewise.

2003-09-18  Andreas Tobler  <a.tobler@schweiz.ch>
	    David Edelsohn  <edelsohn@gnu.org>

	* src/types.c (double): Add AIX and Darwin to the right TYPEDEF.
	* src/powerpc/aix_closure.S: Remove the pointer to the outgoing
	parameter stack.
	* src/powerpc/darwin_closure.S: Likewise.
	* src/powerpc/ffi_darwin.c (ffi_prep_args): Handle structures
	according to the Darwin/AIX ABI.
	(ffi_prep_cif_machdep): Likewise.
	(ffi_closure_helper_DARWIN): Likewise.
	Remove the outgoing parameter stack logic. Simplify the evaluation
	of the different CASE types.
	(ffi_prep_clousure): Avoid the casts on lvalues. Change the branch
	statement in the trampoline code.

2003-09-18  Kaz Kojima  <kkojima@gcc.gnu.org>

	* src/sh/ffi.c (ffi_prep_args): Take account into the alignement
	for the register size.
	(ffi_closure_helper_SYSV): Handle the structure return value
	address correctly.
	(ffi_closure_helper_SYSV): Return the appropriate type when
	the registers are used for the structure return value.
	* src/sh/sysv.S (ffi_closure_SYSV): Fix the stack layout for
	the 64-bit return value.  Update copyright years.

2003-09-17  Rainer Orth  <ro@TechFak.Uni-Bielefeld.DE>

	* testsuite/lib/libffi-dg.exp (libffi_target_compile): Search in
	srcdir for ffi_mips.h.

2003-09-12  Alan Modra  <amodra@bigpond.net.au>

	* src/prep_cif.c (initialize_aggregate): Include tail padding in
	structure size.
	* src/powerpc/linux64_closure.S (ffi_closure_LINUX64): Correct
	placement of float result.
	* testsuite/libffi.special/unwindtest.cc (closure_test_fn1): Correct
	cast of "resp" for big-endian 64 bit machines.

2003-09-11  Alan Modra  <amodra@bigpond.net.au>

	* src/types.c (double, longdouble): Merge identical SH and ARM
	typedefs, and add POWERPC64.
	* src/powerpc/ffi.c (ffi_prep_args64): Correct next_arg calc for
	struct split over gpr and rest.
	(ffi_prep_cif_machdep): Correct intarg_count for structures.
	* src/powerpc/linux64.S (ffi_call_LINUX64): Fix gpr offsets.

2003-09-09  Andreas Tobler  <a.tobler@schweiz.ch>

	* src/powerpc/ffi.c (ffi_closure_helper_SYSV) Handle struct
	passing correctly.

2003-09-09  Alan Modra  <amodra@bigpond.net.au>

	* configure: Regenerate.

2003-09-04  Andreas Tobler  <a.tobler@schweiz.ch>

	* Makefile.am: Remove build rules for ffitest.
	* Makefile.in: Rebuilt.

2003-09-04  Andreas Tobler  <a.tobler@schweiz.ch>

	* src/java_raw_api.c: Include <stdlib.h> to fix compiler warning
	about implicit declaration of abort().

2003-09-04  Andreas Tobler  <a.tobler@schweiz.ch>

	* Makefile.am: Add dejagnu test framework. Fixes PR other/11411.
	* Makefile.in: Rebuilt.
	* configure.in: Add dejagnu test framework.
	* configure: Rebuilt.

	* testsuite/Makefile.am: New file.
	* testsuite/Makefile.in: Built
	* testsuite/lib/libffi-dg.exp: New file.
	* testsuite/config/default.exp: Likewise.
	* testsuite/libffi.call/call.exp: Likewise.
	* testsuite/libffi.call/ffitest.h: Likewise.
	* testsuite/libffi.call/closure_fn0.c: Likewise.
	* testsuite/libffi.call/closure_fn1.c: Likewise.
	* testsuite/libffi.call/closure_fn2.c: Likewise.
	* testsuite/libffi.call/closure_fn3.c: Likewise.
	* testsuite/libffi.call/cls_1_1byte.c: Likewise.
	* testsuite/libffi.call/cls_3_1byte.c: Likewise.
	* testsuite/libffi.call/cls_4_1byte.c: Likewise.
	* testsuite/libffi.call/cls_2byte.c: Likewise.
	* testsuite/libffi.call/cls_3byte1.c: Likewise.
	* testsuite/libffi.call/cls_3byte2.c: Likewise.
	* testsuite/libffi.call/cls_4byte.c: Likewise.
	* testsuite/libffi.call/cls_5byte.c: Likewise.
	* testsuite/libffi.call/cls_6byte.c: Likewise.
	* testsuite/libffi.call/cls_7byte.c: Likewise.
	* testsuite/libffi.call/cls_8byte.c: Likewise.
	* testsuite/libffi.call/cls_12byte.c: Likewise.
	* testsuite/libffi.call/cls_16byte.c: Likewise.
	* testsuite/libffi.call/cls_20byte.c: Likewise.
	* testsuite/libffi.call/cls_24byte.c: Likewise.
	* testsuite/libffi.call/cls_double.c: Likewise.
	* testsuite/libffi.call/cls_float.c: Likewise.
	* testsuite/libffi.call/cls_uchar.c: Likewise.
	* testsuite/libffi.call/cls_uint.c: Likewise.
	* testsuite/libffi.call/cls_ulonglong.c: Likewise.
	* testsuite/libffi.call/cls_ushort.c: Likewise.
	* testsuite/libffi.call/float.c: Likewise.
	* testsuite/libffi.call/float1.c: Likewise.
	* testsuite/libffi.call/float2.c: Likewise.
	* testsuite/libffi.call/many.c: Likewise.
	* testsuite/libffi.call/many_win32.c: Likewise.
	* testsuite/libffi.call/nested_struct.c: Likewise.
	* testsuite/libffi.call/nested_struct1.c: Likewise.
	* testsuite/libffi.call/pyobjc-tc.c: Likewise.
	* testsuite/libffi.call/problem1.c: Likewise.
	* testsuite/libffi.call/promotion.c: Likewise.
	* testsuite/libffi.call/return_ll.c: Likewise.
	* testsuite/libffi.call/return_sc.c: Likewise.
	* testsuite/libffi.call/return_uc.c: Likewise.
	* testsuite/libffi.call/strlen.c: Likewise.
	* testsuite/libffi.call/strlen_win32.c: Likewise.
	* testsuite/libffi.call/struct1.c: Likewise.
	* testsuite/libffi.call/struct2.c: Likewise.
	* testsuite/libffi.call/struct3.c: Likewise.
	* testsuite/libffi.call/struct4.c: Likewise.
	* testsuite/libffi.call/struct5.c: Likewise.
	* testsuite/libffi.call/struct6.c: Likewise.
	* testsuite/libffi.call/struct7.c: Likewise.
	* testsuite/libffi.call/struct8.c: Likewise.
	* testsuite/libffi.call/struct9.c: Likewise.
	* testsuite/libffi.special/special.exp: New file.
	* testsuite/libffi.special/ffitestcxx.h: Likewise.
	* testsuite/libffi.special/unwindtest.cc: Likewise.


2003-08-13  Kaz Kojima  <kkojima@gcc.gnu.org>

	* src/sh/ffi.c (OFS_INT16): Set 0 for little endian case.  Update
	copyright years.

2003-08-02  Alan Modra  <amodra@bigpond.net.au>

	* src/powerpc/ffi.c (ffi_prep_args64): Modify for changed gcc
	structure passing.
	(ffi_closure_helper_LINUX64): Likewise.
	* src/powerpc/linux64.S: Remove code writing to parm save area.
	* src/powerpc/linux64_closure.S (ffi_closure_LINUX64): Use return
	address in lr from ffi_closure_helper_LINUX64 call to calculate
	table address.  Optimize function tail.

2003-07-28  Andreas Tobler  <a.tobler@schweiz.ch>

	* src/sparc/ffi.c: Handle all floating point registers.
	* src/sparc/v9.S: Likewise. Fixes second part of PR target/11410.

2003-07-11  Gerald Pfeifer  <pfeifer@dbai.tuwien.ac.at>

	* README: Note that libffi is not part of GCC.  Update the project
	URL and status.

2003-06-19  Franz Sirl  <Franz.Sirl-kernel@lauterbach.com>

	* src/powerpc/ppc_closure.S: Include ffi.h.

2003-06-13  Rainer Orth  <ro@TechFak.Uni-Bielefeld.DE>

	* src/x86/sysv.S: Avoid gas-only .uleb128/.sleb128 directives.
	Use C style comments.

2003-06-13  Kaz Kojima  <kkojima@rr.iij4u.or.jp>

	* Makefile.am: Add SHmedia support.  Fix a typo of SH support.
	* Makefile.in: Regenerate.
	* configure.in (sh64-*-linux*, sh5*-*-linux*): Add target.
	* configure: Regenerate.
	* include/ffi.h.in: Add SHmedia support.
	* src/sh64/ffi.c: New file.
	* src/sh64/sysv.S: New file.

2003-05-16  Jakub Jelinek  <jakub@redhat.com>

	* configure.in (HAVE_RO_EH_FRAME): Check whether .eh_frame section
	should be read-only.
	* configure: Rebuilt.
	* fficonfig.h.in: Rebuilt.
	* include/ffi.h.in (EH_FRAME_FLAGS): Define.
	* src/alpha/osf.S: Use EH_FRAME_FLAGS.
	* src/powerpc/linux64.S: Likewise.
	* src/powerpc/linux64_closure.S: Likewise.  Include ffi.h.
	* src/powerpc/sysv.S: Use EH_FRAME_FLAGS.  Use pcrel encoding
	if -fpic/-fPIC/-mrelocatable.
	* src/powerpc/powerpc_closure.S: Likewise.
	* src/sparc/v8.S: If HAVE_RO_EH_FRAME is defined, don't include
	#write in .eh_frame flags.
	* src/sparc/v9.S: Likewise.
	* src/x86/unix64.S: Use EH_FRAME_FLAGS.
	* src/x86/sysv.S: Likewise.  Use pcrel encoding if -fpic/-fPIC.
	* src/s390/sysv.S: Use EH_FRAME_FLAGS.  Include ffi.h.

2003-05-07  Jeff Sturm  <jsturm@one-point.com>

	Fixes PR bootstrap/10656
	* configure.in (HAVE_AS_REGISTER_PSEUDO_OP): Test assembler
	support for .register pseudo-op.
	* src/sparc/v8.S: Use it.
	* fficonfig.h.in: Rebuilt.
	* configure: Rebuilt.

2003-04-18  Jakub Jelinek  <jakub@redhat.com>

	* include/ffi.h.in (POWERPC64): Define if 64-bit.
	(enum ffi_abi): Add FFI_LINUX64 on POWERPC.
	Make it the default on POWERPC64.
	(FFI_TRAMPOLINE_SIZE): Define to 24 on POWERPC64.
	* configure.in: Change powerpc-*-linux* into powerpc*-*-linux*.
	* configure: Rebuilt.
	* src/powerpc/ffi.c (hidden): Define.
	(ffi_prep_args_SYSV): Renamed from
	ffi_prep_args.  Cast pointers to unsigned long to shut up warnings.
	(NUM_GPR_ARG_REGISTERS64, NUM_FPR_ARG_REGISTERS64,
	ASM_NEEDS_REGISTERS64): New.
	(ffi_prep_args64): New function.
	(ffi_prep_cif_machdep): Handle FFI_LINUX64 ABI.
	(ffi_call): Likewise.
	(ffi_prep_closure): Likewise.
	(flush_icache): Surround by #ifndef POWERPC64.
	(ffi_dblfl): New union type.
	(ffi_closure_helper_SYSV): Use it to avoid aliasing problems.
	(ffi_closure_helper_LINUX64): New function.
	* src/powerpc/ppc_closure.S: Surround whole file by #ifndef
	__powerpc64__.
	* src/powerpc/sysv.S: Likewise.
	(ffi_call_SYSV): Rename ffi_prep_args to ffi_prep_args_SYSV.
	* src/powerpc/linux64.S: New file.
	* src/powerpc/linux64_closure.S: New file.
	* Makefile.am (EXTRA_DIST): Add src/powerpc/linux64.S and
	src/powerpc/linux64_closure.S.
	(TARGET_SRC_POWERPC): Likewise.

	* src/ffitest.c (closure_test_fn, closure_test_fn1, closure_test_fn2,
	closure_test_fn3): Fix result printing on big-endian 64-bit
	machines.
	(main): Print tst2_arg instead of uninitialized tst2_result.

	* src/ffitest.c (main): Hide what closure pointer really points to
	from the compiler.

2003-04-16  Richard Earnshaw  <rearnsha@arm.com>

	* configure.in (arm-*-netbsdelf*): Add configuration.
	(configure): Regenerated.

2003-04-04  Loren J. Rittle  <ljrittle@acm.org>

	* include/Makefile.in: Regenerate.

2003-03-21  Zdenek Dvorak  <rakdver@atrey.karlin.mff.cuni.cz>

	* libffi/include/ffi.h.in: Define X86 instead of X86_64 in 32
	bit mode.
	* libffi/src/x86/ffi.c (ffi_closure_SYSV, ffi_closure_raw_SYSV):
	Receive closure pointer through parameter, read args using
	__builtin_dwarf_cfa.
	(FFI_INIT_TRAMPOLINE): Send closure reference through eax.

2003-03-12  Andreas Schwab  <schwab@suse.de>

	* configure.in: Avoid trailing /. in toolexeclibdir.
	* configure: Rebuilt.

2003-03-03  Andreas Tobler <a.tobler@schweiz.ch>

	* src/powerpc/darwin_closure.S: Recode to fit dynamic libraries.

2003-02-06  Andreas Tobler <a.tobler@schweiz.ch>

	* libffi/src/powerpc/darwin_closure.S:
	Fix alignement bug, allocate 8 bytes for the result.
	* libffi/src/powerpc/aix_closure.S:
	Likewise.
	* libffi/src/powerpc/ffi_darwin.c:
	Update stackframe description for aix/darwin_closure.S.

2003-02-06  Jakub Jelinek  <jakub@redhat.com>

	* src/s390/ffi.c (ffi_closure_helper_SYSV): Add hidden visibility
	attribute.

2003-01-31  Christian Cornelssen  <ccorn@cs.tu-berlin.de>,
	    Andreas Schwab  <schwab@suse.de>

	* configure.in: Adjust command to source config-ml.in to account
	for changes to the libffi_basedir definition.
	(libffi_basedir): Remove ${srcdir} from value and include trailing
	slash if nonempty.

	* configure: Regenerate.

2003-01-29  Franz Sirl  <Franz.Sirl-kernel@lauterbach.com>

	* src/powerpc/ppc_closure.S: Recode to fit shared libs.

2003-01-28  Andrew Haley  <aph@redhat.com>

	* include/ffi.h.in: Enable FFI_CLOSURES for x86_64.
	* src/x86/ffi64.c (ffi_prep_closure): New.
	(ffi_closure_UNIX64_inner): New.
	* src/x86/unix64.S (ffi_closure_UNIX64): New.

2003-01-27  Alexandre Oliva  <aoliva@redhat.com>

	* configure.in (toolexecdir, toolexeclibdir): Set and AC_SUBST.
	Remove USE_LIBDIR conditional.
	* Makefile.am (toolexecdir, toolexeclibdir): Don't override.
	* Makefile.in, configure: Rebuilt.

2003-01027  David Edelsohn  <edelsohn@gnu.org>

	* Makefile.am (TARGET_SRC_POWERPC_AIX): Fix typo.
	* Makefile.in: Regenerate.

2003-01-22  Andrew Haley  <aph@redhat.com>

	* src/powerpc/darwin.S (_ffi_call_AIX): Add Augmentation size to
	unwind info.

2003-01-21  Andreas Tobler  <a.tobler@schweiz.ch>

	* src/powerpc/darwin.S: Add unwind info.
	* src/powerpc/darwin_closure.S: Likewise.

2003-01-14  Andrew Haley  <aph@redhat.com>

	* src/x86/ffi64.c (ffi_prep_args): Check for void retval.
	(ffi_prep_cif_machdep): Likewise.
	* src/x86/unix64.S: Add unwind info.

2003-01-14  Andreas Jaeger  <aj@suse.de>

	* src/ffitest.c (main): Only use ffi_closures if those are
	supported.

2003-01-13 Andreas Tobler <a.tobler@schweiz.ch>

	* libffi/src/ffitest.c
	 add closure testcases

2003-01-13 Kevin B. Hendricks <khendricks@ivey.uwo.ca>

	* libffi/src/powerpc/ffi.c
	 fix alignment bug for float (4 byte aligned iso 8 byte)

2003-01-09  Geoffrey Keating  <geoffk@apple.com>

	* src/powerpc/ffi_darwin.c: Remove RCS version string.
	* src/powerpc/darwin.S: Remove RCS version string.

2003-01-03  Jeff Sturm  <jsturm@one-point.com>

	* include/ffi.h.in: Add closure defines for SPARC, SPARC64.
	* src/ffitest.c (main): Use static storage for closure.
	* src/sparc/ffi.c (ffi_prep_closure, ffi_closure_sparc_inner): New.
	* src/sparc/v8.S (ffi_closure_v8): New.
	* src/sparc/v9.S (ffi_closure_v9): New.

2002-11-10  Ranjit Mathew <rmathew@hotmail.com>

	* include/ffi.h.in: Added FFI_STDCALL ffi_type
	  enumeration for X86_WIN32.
	* src/x86/win32.S: Added ffi_call_STDCALL function
	  definition.
	* src/x86/ffi.c (ffi_call/ffi_raw_call): Added
	  switch cases for recognising FFI_STDCALL and
	  calling ffi_call_STDCALL if target is X86_WIN32.
	* src/ffitest.c (my_stdcall_strlen/stdcall_many):
	  stdcall versions of the "my_strlen" and "many"
	  test functions (for X86_WIN32).
	  Added test cases to test stdcall invocation using
	  these functions.

2002-12-02  Kaz Kojima  <kkojima@gcc.gnu.org>

	* src/sh/sysv.S: Add DWARF2 unwind info.

2002-11-27  Ulrich Weigand  <uweigand@de.ibm.com>

	* src/s390/sysv.S (.eh_frame section): Make section read-only.

2002-11-26  Jim Wilson  <wilson@redhat.com>

	* src/types.c (FFI_TYPE_POINTER): Has size 8 on IA64.

2002-11-23  H.J. Lu <hjl@gnu.org>

	* acinclude.m4: Add dummy AM_PROG_LIBTOOL.
	Include ../config/accross.m4.
	* aclocal.m4; Rebuild.
	* configure: Likewise.

2002-11-15  Ulrich Weigand  <uweigand@de.ibm.com>

	* src/s390/sysv.S (.eh_frame section): Adapt to pcrel FDE encoding.

2002-11-11  DJ Delorie  <dj@redhat.com>

	* configure.in: Look for common files in the right place.

2002-10-08  Ulrich Weigand  <uweigand@de.ibm.com>

	* src/java_raw_api.c (ffi_java_raw_to_ptrarray): Interpret
	raw data as _Jv_word values, not ffi_raw.
	(ffi_java_ptrarray_to_raw): Likewise.
	(ffi_java_rvalue_to_raw): New function.
	(ffi_java_raw_call): Call it.
	(ffi_java_raw_to_rvalue): New function.
	(ffi_java_translate_args): Call it.
	* src/ffitest.c (closure_test_fn): Interpret return value
	as ffi_arg, not int.
	* src/s390/ffi.c (ffi_prep_cif_machdep): Add missing
	FFI_TYPE_POINTER case.
	(ffi_closure_helper_SYSV): Likewise.  Also, assume return
	values extended to word size.

2002-10-02  Andreas Jaeger  <aj@suse.de>

	* src/x86/ffi64.c (ffi_prep_cif_machdep): Remove debug output.

2002-10-01  Bo Thorsen  <bo@smetana.suse.de>

	* include/ffi.h.in: Fix i386 win32 compilation.

2002-09-30  Ulrich Weigand  <uweigand@de.ibm.com>

	* configure.in: Add s390x-*-linux-* target.
	* configure: Regenerate.
	* include/ffi.h.in: Define S390X for s390x targets.
	(FFI_CLOSURES): Define for s390/s390x.
	(FFI_TRAMPOLINE_SIZE): Likewise.
	(FFI_NATIVE_RAW_API): Likewise.
	* src/prep_cif.c (ffi_prep_cif): Do not compute stack space for s390.
	* src/types.c (FFI_TYPE_POINTER): Use 8-byte pointers on s390x.
	* src/s390/ffi.c: Major rework of existing code.  Add support for
	s390x targets.  Add closure support.
	* src/s390/sysv.S: Likewise.

2002-09-29  Richard Earnshaw  <rearnsha@arm.com>

	* src/arm/sysv.S: Fix typo.

2002-09-28  Richard Earnshaw  <rearnsha@arm.com>

	* src/arm/sysv.S: If we don't have machine/asm.h and the pre-processor
	has defined __USER_LABEL_PREFIX__, then use it in CNAME.
	(ffi_call_SYSV): Handle soft-float.

2002-09-27  Bo Thorsen  <bo@suse.de>

	* include/ffi.h.in: Fix multilib x86-64 support.

2002-09-22  Kaveh R. Ghazi  <ghazi@caip.rutgers.edu>

	* Makefile.am (all-multi): Fix multilib parallel build.

2002-07-19  Kaz Kojima  <kkojima@gcc.gnu.org>

	* configure.in (sh[34]*-*-linux*): Add brackets.
	* configure: Regenerate.

2002-07-18  Kaz Kojima  <kkojima@gcc.gnu.org>

	* Makefile.am: Add SH support.
	* Makefile.in: Regenerate.
	* configure.in (sh-*-linux*, sh[34]*-*-linux*): Add target.
	* configure: Regenerate.
	* include/ffi.h.in: Add SH support.
	* src/sh/ffi.c: New file.
	* src/sh/sysv.S: New file.
	* src/types.c: Add SH support.

2002-07-16  Bo Thorsen  <bo@suse.de>

	* src/x86/ffi64.c: New file that adds x86-64 support.
	* src/x86/unix64.S: New file that handles argument setup for
	x86-64.
	* src/x86/sysv.S: Don't use this on x86-64.
	* src/x86/ffi.c: Don't use this on x86-64.
	Remove unused vars.
	* src/prep_cif.c (ffi_prep_cif): Don't do stack size calculation
	for x86-64.
	* src/ffitest.c (struct6): New test that tests a special case in
	the x86-64 ABI.
	(struct7): Likewise.
	(struct8): Likewise.
	(struct9): Likewise.
	(closure_test_fn): Silence warning about this when it's not used.
	(main): Add the new tests.
	(main): Fix a couple of wrong casts and silence some compiler warnings.
	* include/ffi.h.in: Add x86-64 ABI definition.
	* fficonfig.h.in: Regenerate.
	* Makefile.am: Add x86-64 support.
	* configure.in: Likewise.
	* Makefile.in: Regenerate.
	* configure: Likewise.

2002-06-24  Bo Thorsen  <bo@suse.de>

	* src/types.c: Merge settings for similar architectures.
	Add x86-64 sizes and alignments.

2002-06-23  Bo Thorsen  <bo@suse.de>

	* src/arm/ffi.c (ffi_prep_args): Remove unused vars.
	* src/sparc/ffi.c (ffi_prep_args_v8): Likewise.
	* src/mips/ffi.c (ffi_prep_args): Likewise.
	* src/m68k/ffi.c (ffi_prep_args): Likewise.

2002-07-18  H.J. Lu  (hjl@gnu.org)

	* Makefile.am (TARGET_SRC_MIPS_LINUX): New.
	(libffi_la_SOURCES): Support MIPS_LINUX.
	(libffi_convenience_la_SOURCES): Likewise.
	* Makefile.in: Regenerated.

	* configure.in (mips64*-*): Skip.
	(mips*-*-linux*): New.
	* configure: Regenerated.

	* src/mips/ffi.c: Include <sgidefs.h>.

2002-06-06  Ulrich Weigand  <uweigand@de.ibm.com>

	* src/s390/sysv.S: Save/restore %r6.  Add DWARF-2 unwind info.

2002-05-27  Roger Sayle  <roger@eyesopen.com>

	* src/x86/ffi.c (ffi_prep_args): Remove reference to avn.

2002-05-27  Bo Thorsen  <bo@suse.de>

	* src/x86/ffi.c (ffi_prep_args): Remove unused variable and
	fix formatting.

2002-05-13  Andreas Tobler  <a.tobler@schweiz.ch>

	* src/powerpc/ffi_darwin.c (ffi_prep_closure): Declare fd at
	beginning of function (for older apple cc).

2002-05-08  Alexandre Oliva  <aoliva@redhat.com>

	* configure.in (ORIGINAL_LD_FOR_MULTILIBS): Preserve LD at
	script entry, and set LD to it when configuring multilibs.
	* configure: Rebuilt.

2002-05-05  Jason Thorpe  <thorpej@wasabisystems.com>

	* configure.in (sparc64-*-netbsd*): Add target.
	(sparc-*-netbsdelf*): Likewise.
	* configure: Regenerate.

2002-04-28  David S. Miller  <davem@redhat.com>

	* configure.in, configure: Fix SPARC test in previous change.

2002-04-29  Gerhard Tonn  <GerhardTonn@swol.de>

	* Makefile.am: Add Linux for S/390 support.
	* Makefile.in: Regenerate.
	* configure.in: Add Linux for S/390 support.
	* configure: Regenerate.
	* include/ffi.h.in: Add Linux for S/390 support.
	* src/s390/ffi.c: New file from libffi CVS tree.
	* src/s390/sysv.S: New file from libffi CVS tree.

2002-04-28  Jakub Jelinek  <jakub@redhat.com>

	* configure.in (HAVE_AS_SPARC_UA_PCREL): Check for working
	%r_disp32().
	* src/sparc/v8.S: Use it.
	* src/sparc/v9.S: Likewise.
	* fficonfig.h.in: Rebuilt.
	* configure: Rebuilt.

2002-04-08  Hans Boehm  <Hans_Boehm@hp.com>

	* src/java_raw_api.c (ffi_java_raw_size): Handle FFI_TYPE_DOUBLE
	correctly.
	* src/ia64/unix.S: Add unwind information. Fix comments.
	Save sp in a way that's compatible with unwind info.
	(ffi_call_unix): Correctly restore sp in all cases.
	* src/ia64/ffi.c: Add, fix comments.

2002-04-08  Jakub Jelinek  <jakub@redhat.com>

	* src/sparc/v8.S: Make .eh_frame dependent on target word size.

2002-04-06  Jason Thorpe  <thorpej@wasabisystems.com>

	* configure.in (alpha*-*-netbsd*): Add target.
	* configure: Regenerate.

2002-04-04  Jeff Sturm  <jsturm@one-point.com>

	* src/sparc/v8.S: Add unwind info.
	* src/sparc/v9.S: Likewise.

2002-03-30  Krister Walfridsson  <cato@df.lth.se>

	* configure.in: Enable i*86-*-netbsdelf*.
	* configure: Rebuilt.

2002-03-29  David Billinghurst <David.Billinghurst@riotinto.com>

	PR other/2620
	* src/mips/n32.s: Delete
	* src/mips/o32.s: Delete

2002-03-21  Loren J. Rittle  <ljrittle@acm.org>

	* configure.in: Enable alpha*-*-freebsd*.
	* configure: Rebuilt.

2002-03-17  Bryce McKinlay  <bryce@waitaki.otago.ac.nz>

	* Makefile.am: libfficonvenience -> libffi_convenience.
	* Makefile.in: Rebuilt.

	* Makefile.am: Define ffitest_OBJECTS.
	* Makefile.in: Rebuilt.

2002-03-07  Andreas Tobler  <toa@pop.agri.ch>
	    David Edelsohn  <edelsohn@gnu.org>

	* Makefile.am (EXTRA_DIST): Add Darwin and AIX closure files.
	(TARGET_SRC_POWERPC_AIX): Add aix_closure.S.
	(TARGET_SRC_POWERPC_DARWIN): Add darwin_closure.S.
	* Makefile.in: Regenerate.
	* include/ffi.h.in: Add AIX and Darwin closure definitions.
	* src/powerpc/ffi_darwin.c (ffi_prep_closure): New function.
	(flush_icache, flush_range): New functions.
	(ffi_closure_helper_DARWIN): New function.
	* src/powerpc/aix_closure.S: New file.
	* src/powerpc/darwin_closure.S: New file.

2002-02-24  Jeff Sturm  <jsturm@one-point.com>

	* include/ffi.h.in: Add typedef for ffi_arg.
	* src/ffitest.c (main): Declare rint with ffi_arg.

2002-02-21  Andreas Tobler  <toa@pop.agri.ch>

	* src/powerpc/ffi_darwin.c (ffi_prep_args): Skip appropriate
	number of GPRs for floating-point arguments.

2002-01-31  Anthony Green  <green@redhat.com>

	* configure: Rebuilt.
	* configure.in: Replace CHECK_SIZEOF and endian tests with
	cross-compiler friendly macros.
	* aclocal.m4 (AC_COMPILE_CHECK_SIZEOF, AC_C_BIGENDIAN_CROSS): New
	macros.

2002-01-18  David Edelsohn  <edelsohn@gnu.org>

	* src/powerpc/darwin.S (_ffi_call_AIX): New.
	* src/powerpc/aix.S (ffi_call_DARWIN): New.

2002-01-17  David Edelsohn  <edelsohn@gnu.org>

	* Makefile.am (EXTRA_DIST): Add Darwin and AIX files.
	(TARGET_SRC_POWERPC_AIX): New.
	(POWERPC_AIX): New stanza.
	* Makefile.in: Regenerate.
	* configure.in: Add AIX case.
	* configure: Regenerate.
	* include/ffi.h.in (ffi_abi): Add FFI_AIX.
	* src/powerpc/ffi_darwin.c (ffi_status): Use "long" to scale frame
	size.  Fix "long double" support.
	(ffi_call): Add FFI_AIX case.
	* src/powerpc/aix.S: New.

2001-10-09  John Hornkvist  <john@toastedmarshmallow.com>

	Implement Darwin PowerPC ABI.
	* configure.in: Handle powerpc-*-darwin*.
	* Makefile.am: Set source files for POWERPC_DARWIN.
	* configure: Rebuilt.
	* Makefile.in: Rebuilt.
	* include/ffi.h.in: Define FFI_DARWIN and FFI_DEFAULT_ABI for
	POWERPC_DARWIN.
	* src/powerpc/darwin.S: New file.
	* src/powerpc/ffi_darwin.c: New file.

2001-10-07  Joseph S. Myers  <jsm28@cam.ac.uk>

	* src/x86/ffi.c: Fix spelling error of "separate" as "seperate".

2001-07-16  Rainer Orth  <ro@TechFak.Uni-Bielefeld.DE>

	* src/x86/sysv.S: Avoid gas-only .balign directive.
	Use C style comments.

2001-07-16  Rainer Orth  <ro@TechFak.Uni-Bielefeld.DE>

	* src/alpha/ffi.c (ffi_prep_closure): Avoid gas-only mnemonic.
	Fixes PR bootstrap/3563.

2001-06-26  Rainer Orth  <ro@TechFak.Uni-Bielefeld.DE>

	* src/alpha/osf.S (ffi_closure_osf): Use .rdata for ECOFF.

2001-06-25  Rainer Orth  <ro@TechFak.Uni-Bielefeld.DE>

	* configure.in: Recognize sparc*-sun-* host.
	* configure: Regenerate.

2001-06-06  Andrew Haley  <aph@redhat.com>

	* src/alpha/osf.S (__FRAME_BEGIN__): Conditionalize for ELF.

2001-06-03  Andrew Haley  <aph@redhat.com>

	* src/alpha/osf.S: Add unwind info.
	* src/powerpc/sysv.S: Add unwind info.
	* src/powerpc/ppc_closure.S: Likewise.

2000-05-31  Jeff Sturm  <jsturm@one-point.com>

	* configure.in: Fix AC_ARG_ENABLE usage.
	* configure: Rebuilt.

2001-05-06  Bryce McKinlay  <bryce@waitaki.otago.ac.nz>

	* configure.in: Remove warning about beta code.
	* configure: Rebuilt.

2001-04-25  Hans Boehm <Hans_Boehm@hp.com>

	* src/ia64/unix.S: Restore stack pointer when returning from
	ffi_closure_UNIX.
	* src/ia64/ffi.c: Fix typo in comment.

2001-04-18  Jim Wilson  <wilson@redhat.com>

	* src/ia64/unix.S: Delete unnecessary increment and decrement of loc2
	to eliminate RAW DV.

2001-04-12  Bryce McKinlay  <bryce@albatross.co.nz>

	* Makefile.am: Make a libtool convenience library.
	* Makefile.in: Rebuilt.

2001-03-29  Bryce McKinlay  <bryce@albatross.co.nz>

	* configure.in: Use different syntax for subdirectory creation.
	* configure: Rebuilt.

2001-03-27  Jon Beniston  <jon@beniston.com>

	* configure.in: Added X86_WIN32 target (Win32, CygWin, MingW).
	* configure: Rebuilt.
	* Makefile.am: Added X86_WIN32 target support.
	* Makefile.in: Rebuilt.

	* include/ffi.h.in: Added X86_WIN32 target support.

	* src/ffitest.c: Doesn't run structure tests for X86_WIN32 targets.
	* src/types.c: Added X86_WIN32 target support.

	* src/x86/win32.S: New file. Based on sysv.S, but with EH
	stuff removed and made to work with CygWin's gas.

2001-03-26  Bryce McKinlay  <bryce@albatross.co.nz>

	* configure.in: Make target subdirectory in build dir.
	* Makefile.am: Override suffix based rules to specify correct output
	subdirectory.
	* Makefile.in: Rebuilt.
	* configure: Rebuilt.

2001-03-23  Kevin B Hendricks  <khendricks@ivey.uwo.ca>

	* src/powerpc/ppc_closure.S: New file.
	* src/powerpc/ffi.c (ffi_prep_args): Fixed ABI compatibility bug
	involving long long and register pairs.
	(ffi_prep_closure): New function.
	(flush_icache): Likewise.
	(ffi_closure_helper_SYSV): Likewise.
	* include/ffi.h.in (FFI_CLOSURES): Define on PPC.
	(FFI_TRAMPOLINE_SIZE): Likewise.
	(FFI_NATIVE_RAW_API): Likewise.
	* Makefile.in: Rebuilt.
	* Makefile.am (EXTRA_DIST): Added src/powerpc/ppc_closure.S.
	(TARGET_SRC_POWERPC): Likewise.

2001-03-19  Tom Tromey  <tromey@redhat.com>

	* Makefile.in: Rebuilt.
	* Makefile.am (ffitest_LDFLAGS): New macro.

2001-03-02  Nick Clifton  <nickc@redhat.com>

	* include/ffi.h.in: Remove RCS ident string.
	* include/ffi_mips.h: Remove RCS ident string.
	* src/debug.c: Remove RCS ident string.
	* src/ffitest.c: Remove RCS ident string.
	* src/prep_cif.c: Remove RCS ident string.
	* src/types.c: Remove RCS ident string.
	* src/alpha/ffi.c: Remove RCS ident string.
	* src/alpha/osf.S: Remove RCS ident string.
	* src/arm/ffi.c: Remove RCS ident string.
	* src/arm/sysv.S: Remove RCS ident string.
	* src/mips/ffi.c: Remove RCS ident string.
	* src/mips/n32.S: Remove RCS ident string.
	* src/mips/o32.S: Remove RCS ident string.
	* src/sparc/ffi.c: Remove RCS ident string.
	* src/sparc/v8.S: Remove RCS ident string.
	* src/sparc/v9.S: Remove RCS ident string.
	* src/x86/ffi.c: Remove RCS ident string.
	* src/x86/sysv.S: Remove RCS ident string.

2001-02-08  Joseph S. Myers  <jsm28@cam.ac.uk>

	* include/ffi.h.in: Change sourceware.cygnus.com references to
	gcc.gnu.org.

2000-12-09  Richard Henderson  <rth@redhat.com>

	* src/alpha/ffi.c (ffi_call): Simplify struct return test.
	(ffi_closure_osf_inner): Index rather than increment avalue
	and arg_types.  Give ffi_closure_osf the raw return value type.
	* src/alpha/osf.S (ffi_closure_osf): Handle return value type
	promotion.

2000-12-07  Richard Henderson  <rth@redhat.com>

	* src/raw_api.c (ffi_translate_args): Fix typo.
	(ffi_prep_closure): Likewise.

	* include/ffi.h.in [ALPHA]: Define FFI_CLOSURES and
	FFI_TRAMPOLINE_SIZE.
	* src/alpha/ffi.c (ffi_prep_cif_machdep): Adjust minimal
	cif->bytes for new ffi_call_osf implementation.
	(ffi_prep_args): Absorb into ...
	(ffi_call): ... here.  Do all stack allocation here and
	avoid a callback function.
	(ffi_prep_closure, ffi_closure_osf_inner): New.
	* src/alpha/osf.S (ffi_call_osf): Reimplement with no callback.
	(ffi_closure_osf): New.

2000-09-10  Alexandre Oliva  <aoliva@redhat.com>

	* config.guess, config.sub, install-sh: Removed.
	* ltconfig, ltmain.sh, missing, mkinstalldirs: Likewise.
	* Makefile.in: Rebuilt.

	* acinclude.m4: Include libtool macros from the top level.
	* aclocal.m4, configure: Rebuilt.

2000-08-22  Alexandre Oliva  <aoliva@redhat.com>

	* configure.in [i*86-*-freebsd*] (TARGET, TARGETDIR): Set.
	* configure: Rebuilt.

2000-05-11  Scott Bambrough  <scottb@netwinder.org>

	* libffi/src/arm/sysv.S (ffi_call_SYSV): Doubles are not saved to
	memory correctly.  Use conditional instructions, not branches where
	possible.

2000-05-04  Tom Tromey  <tromey@cygnus.com>

	* configure: Rebuilt.
	* configure.in: Match `arm*-*-linux-*'.
	From Chris Dornan <cdornan@arm.com>.

2000-04-28  Jakub Jelinek  <jakub@redhat.com>

	* Makefile.am (SUBDIRS): Define.
	(AM_MAKEFLAGS): Likewise.
	(Multilib support.): Add section.
	* Makefile.in: Rebuilt.
	* ltconfig (extra_compiler_flags, extra_compiler_flags_value):
	New variables. Set for gcc using -print-multi-lib. Export them
	to libtool.
	(sparc64-*-linux-gnu*): Use libsuff 64 for search paths.
	* ltmain.sh (B|b|V): Don't throw away gcc's -B, -b and -V options
	for -shared links.
	(extra_compiler_flags_value, extra_compiler_flags): Check these
	for extra compiler options which need to be passed down in
	compiler_flags.

2000-04-16  Anthony Green  <green@redhat.com>

	* configure: Rebuilt.
	* configure.in: Change i*86-pc-linux* to i*86-*-linux*.

2000-04-14  Jakub Jelinek  <jakub@redhat.com>

	* include/ffi.h.in (SPARC64): Define for 64bit SPARC builds.
	Set SPARC FFI_DEFAULT_ABI based on SPARC64 define.
	* src/sparc/ffi.c (ffi_prep_args_v8): Renamed from ffi_prep_args.
	Replace all void * sizeofs with sizeof(int).
	Only compare type with FFI_TYPE_LONGDOUBLE if LONGDOUBLE is
	different than DOUBLE.
	Remove FFI_TYPE_SINT32 and FFI_TYPE_UINT32 cases (handled elsewhere).
	(ffi_prep_args_v9): New function.
	(ffi_prep_cif_machdep): Handle V9 ABI and long long on V8.
	(ffi_V9_return_struct): New function.
	(ffi_call): Handle FFI_V9 ABI from 64bit code and FFI_V8 ABI from
	32bit code (not yet cross-arch calls).
	* src/sparc/v8.S: Add struct return delay nop.
	Handle long long.
	* src/sparc/v9.S: New file.
	* src/prep_cif.c (ffi_prep_cif): Return structure pointer
	is used on sparc64 only for structures larger than 32 bytes.
	Pass by reference for structures is done for structure arguments
	larger than 16 bytes.
	* src/ffitest.c (main): Use 64bit rint on sparc64.
	Run long long tests on sparc.
	* src/types.c (FFI_TYPE_POINTER): Pointer is 64bit on alpha and
	sparc64.
	(FFI_TYPE_LONGDOUBLE): long double is 128 bit aligned to 128 bits
	on sparc64.
	* configure.in (sparc-*-linux*): New supported target.
	(sparc64-*-linux*): Likewise.
	* configure: Rebuilt.
	* Makefile.am: Add v9.S to SPARC files.
	* Makefile.in: Likewise.
	(LINK): Surround $(CCLD) into double quotes, so that multilib
	compiles work correctly.

2000-04-04  Alexandre Petit-Bianco  <apbianco@cygnus.com>

	* configure: Rebuilt.
	* configure.in: (i*86-*-solaris*): New libffi target. Patch
	proposed by Bryce McKinlay.

2000-03-20  Tom Tromey  <tromey@cygnus.com>

	* Makefile.in: Hand edit for java_raw_api.lo.

2000-03-08  Bryce McKinlay  <bryce@albatross.co.nz>

	* config.guess, config.sub: Update from the gcc tree.
	Fix for PR libgcj/168.

2000-03-03  Tom Tromey  <tromey@cygnus.com>

	* Makefile.in: Fixed ia64 by hand.

	* configure: Rebuilt.
	* configure.in (--enable-multilib): New option.
	(libffi_basedir): New subst.
	(AC_OUTPUT): Added multilib code.

2000-03-02  Tom Tromey  <tromey@cygnus.com>

	* Makefile.in: Rebuilt.
	* Makefile.am (TARGET_SRC_IA64): Use `ia64', not `alpha', as
	directory name.

2000-02-25  Hans Boehm <boehm@acm.org>

	* src/ia64/ffi.c, src/ia64/ia64_flags.h, src/ia64/unix.S: New
	files.
	* src/raw_api.c (ffi_translate_args): Fixed typo in argument
	list.
	(ffi_prep_raw_closure): Use ffi_translate_args, not
	ffi_closure_translate.
	* src/java_raw_api.c: New file.
	* src/ffitest.c (closure_test_fn): New function.
	(main): Define `rint' as long long on IA64.  Added new test when
	FFI_CLOSURES is defined.
	* include/ffi.h.in (ALIGN): Use size_t, not unsigned.
	(ffi_abi): Recognize IA64.
	(ffi_raw): Added `flt' field.
	Added "Java raw API" code.
	* configure.in: Recognize ia64.
	* Makefile.am (TARGET_SRC_IA64): New macro.
	(libffi_la_common_SOURCES): Added java_raw_api.c.
	(libffi_la_SOURCES): Define in IA64 case.

2000-01-04  Tom Tromey  <tromey@cygnus.com>

	* Makefile.in: Rebuilt with newer automake.

1999-12-31  Tom Tromey  <tromey@cygnus.com>

	* Makefile.am (INCLUDES): Added -I$(top_srcdir)/src.

1999-09-01  Tom Tromey  <tromey@cygnus.com>

	* include/ffi.h.in: Removed PACKAGE and VERSION defines and
	undefs.
	* fficonfig.h.in: Rebuilt.
	* configure: Rebuilt.
	* configure.in: Pass 3rd argument to AM_INIT_AUTOMAKE.
	Use AM_PROG_LIBTOOL (automake 1.4 compatibility).
	* acconfig.h: Don't #undef PACKAGE or VERSION.

1999-08-09  Anthony Green  <green@cygnus.com>

	* include/ffi.h.in: Try to work around messy header problem
	with PACKAGE and VERSION.

	* configure: Rebuilt.
	* configure.in: Change version to 2.00-beta.

	* fficonfig.h.in: Rebuilt.
	* acconfig.h (FFI_NO_STRUCTS, FFI_NO_RAW_API): Define.

	* src/x86/ffi.c (ffi_raw_call): Rename.

1999-08-02  Kresten Krab Thorup  <krab@dominiq.is.s.u-tokyo.ac.jp>

	* src/x86/ffi.c (ffi_closure_SYSV): New function.
	(ffi_prep_incoming_args_SYSV): Ditto.
	(ffi_prep_closure): Ditto.
	(ffi_closure_raw_SYSV): Ditto.
	(ffi_prep_raw_closure): More ditto.
	(ffi_call_raw): Final ditto.

	* include/ffi.h.in: Add definitions for closure and raw API.

	* src/x86/ffi.c (ffi_prep_cif_machdep): Added case for
	FFI_TYPE_UINT64.

	* Makefile.am (libffi_la_common_SOURCES): Added raw_api.c

	* src/raw_api.c: New file.

	* include/ffi.h.in (ffi_raw): New type.
	(UINT_ARG, SINT_ARG): New defines.
	(ffi_closure, ffi_raw_closure): New types.
	(ffi_prep_closure, ffi_prep_raw_closure): New declarations.

	* configure.in: Add check for endianness and sizeof void*.

	* src/x86/sysv.S (ffi_call_SYSV): Call fixup routine via argument,
	instead of directly.

	* configure: Rebuilt.

Thu Jul  8 14:28:42 1999  Anthony Green  <green@cygnus.com>

	* configure.in: Add x86 and powerpc BeOS configurations.
	From Makoto Kato <m_kato@ga2.so-net.ne.jp>.

1999-05-09  Anthony Green  <green@cygnus.com>

	* configure.in: Add warning about this being beta code.
	Remove src/Makefile.am from the picture.
	* configure: Rebuilt.

	* Makefile.am: Move logic from src/Makefile.am.  Add changes
	to support libffi as a target library.
	* Makefile.in: Rebuilt.

	* aclocal.m4, config.guess, config.sub, ltconfig, ltmain.sh:
	Upgraded to new autoconf, automake, libtool.

	* README: Tweaks.

	* LICENSE: Update copyright date.

	* src/Makefile.am, src/Makefile.in: Removed.

1998-11-29  Anthony Green  <green@cygnus.com>

	* include/ChangeLog: Removed.
	* src/ChangeLog: Removed.
	* src/mips/ChangeLog: Removed.
	* src/sparc/ChangeLog: Remboved.
	* src/x86/ChangeLog: Removed.

	* ChangeLog.v1: Created.<|MERGE_RESOLUTION|>--- conflicted
+++ resolved
@@ -1,5 +1,3 @@
-<<<<<<< HEAD
-=======
 2011-02-13  Ralf Wildenhues  <Ralf.Wildenhues@gmx.de>
 
 	* configure: Regenerate.
@@ -25,7 +23,6 @@
 	* src/mips/ffitarget.h: Ensure needed constants are available
 	for targets which do not have sgidefs.h.
 
->>>>>>> eaeaf076
 2011-01-26  Dave Korn  <dave.korn.cygwin@gmail.com>
 
 	PR target/40125

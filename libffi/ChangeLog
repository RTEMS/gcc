--- conflicted
+++ resolved
@@ -1,15 +1,13 @@
-<<<<<<< HEAD
+2012-01-09  Rainer Orth  <ro@CeBiTec.Uni-Bielefeld.DE>
+
+	* configure.ac (i?86-*-*): Set TARGET to X86_64.
+	* configure: Regenerate.
+
 2010-06-30  Jakub Jelinek  <jakub@redhat.com>
 
 	* src/powerpc/linux64.S: Add .note.GNU-stack on Linux.
 	* src/powerpc/linux64_closure.S: Likewise.
 	* src/ia64/unix.S: Likewise.
-=======
-2012-01-09  Rainer Orth  <ro@CeBiTec.Uni-Bielefeld.DE>
-
-	* configure.ac (i?86-*-*): Set TARGET to X86_64.
-	* configure: Regenerate.
->>>>>>> 82db3d43
 
 2011-12-07  Andrew Pinski  <apinski@cavium.com>
 

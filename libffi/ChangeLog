--- conflicted
+++ resolved
@@ -1,5 +1,3 @@
-<<<<<<< HEAD
-=======
 2007-05-23  Steve Ellcey  <sje@cup.hp.com>
 
 	* Makefile.in: Regenerate.
@@ -8,7 +6,6 @@
 	* include/Makefile.in: Regenerate.
 	* testsuite/Makefile.in: Regenerate.
 
->>>>>>> 0428bbe5
 2007-05-10  Roman Zippel <zippel@linux-m68k.org>
 
 	* src/m68k/ffi.c (ffi_prep_incoming_args_SYSV,

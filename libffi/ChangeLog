<<<<<<< HEAD
2010-06-30  Jakub Jelinek  <jakub@redhat.com>

	* src/powerpc/linux64.S: Add .note.GNU-stack on Linux.
	* src/powerpc/linux64_closure.S: Likewise.
	* src/ia64/unix.S: Likewise.
=======
2011-01-26  Dave Korn  <dave.korn.cygwin@gmail.com>

	PR target/40125
	* configure.ac (AM_LTLDFLAGS): Add -bindir option for windows DLLs.
	* configure: Regenerate.
>>>>>>> 51677e03

2010-12-18  Iain Sandoe  <iains@gcc.gnu.org>

	PR libffi/29152
	PR libffi/42378
	* src/powerpc/darwin_closure.S: Provide Darwin64 implementation,
	update comments.
	* src/powerpc/ffitarget.h (POWERPC_DARWIN64): New,
	(FFI_TRAMPOLINE_SIZE): Update for Darwin64.
	* src/powerpc/darwin.S: Provide Darwin64 implementation,
	update comments.
	* src/powerpc/ffi_darwin.c: Likewise.
	
2010-12-06  Rainer Orth  <ro@CeBiTec.Uni-Bielefeld.DE>

	* configure.ac (libffi_cv_as_ascii_pseudo_op): Use double
	backslashes.
	(libffi_cv_as_string_pseudo_op): Likewise.
	* configure: Regenerate.

2010-12-03  Chung-Lin Tang  <cltang@codesourcery.com>

	* src/arm/sysv.S (ffi_closure_SYSV): Add UNWIND to .pad directive.
	(ffi_closure_VFP): Same.
	(ffi_call_VFP): Move down to before ffi_closure_VFP. Add '.fpu vfp'
	directive.

2010-12-01  Rainer Orth  <ro@CeBiTec.Uni-Bielefeld.DE>

	* testsuite/libffi.call/ffitest.h [__sgi] (PRId64, PRIu64): Define.
	(PRIuPTR): Define.

2010-11-29  Richard Henderson  <rth@redhat.com>
	    Rainer Orth  <ro@CeBiTec.Uni-Bielefeld.DE>

	* src/x86/sysv.S (FDE_ENCODING, FDE_ENCODE): Define.
	(.eh_frame): Use FDE_ENCODING.
	(.LASFDE1, .LASFDE2, LASFDE3): Simplify with FDE_ENCODE.

2010-11-15  Rainer Orth  <ro@CeBiTec.Uni-Bielefeld.DE>

	* testsuite/lib/libffi-dg.exp: Rename ...
	* testsuite/lib/libffi.exp: ... to this.
	* libffi/testsuite/libffi.call/call.exp: Don't load libffi-dg.exp.
	* libffi/testsuite/libffi.special/special.exp: Likewise.

2010-10-28  Chung-Lin Tang  <cltang@codesourcery.com>

	* src/arm/ffi.c (ffi_prep_args): Add VFP register argument handling
	code, new parameter, and return value. Update comments.
	(ffi_prep_cif_machdep): Add case for VFP struct return values. Add
	call to layout_vfp_args().
	(ffi_call_SYSV): Update declaration.
	(ffi_call_VFP): New declaration.
	(ffi_call): Add VFP struct return conditions. Call ffi_call_VFP()
	when ABI is FFI_VFP.
	(ffi_closure_VFP): New declaration.
	(ffi_closure_SYSV_inner): Add new vfp_args parameter, update call to
	ffi_prep_incoming_args_SYSV().
	(ffi_prep_incoming_args_SYSV): Update parameters. Add VFP argument
	case handling.
	(ffi_prep_closure_loc): Pass ffi_closure_VFP to trampoline
	construction under VFP hard-float.
	(rec_vfp_type_p): New function.
	(vfp_type_p): Same.
	(place_vfp_arg): Same.
	(layout_vfp_args): Same.
	* src/arm/ffitarget.h (ffi_abi): Add FFI_VFP. Define FFI_DEFAULT_ABI
	based on __ARM_PCS_VFP.
	(FFI_EXTRA_CIF_FIELDS): Define for adding VFP hard-float specific
	fields.
	(FFI_TYPE_STRUCT_VFP_FLOAT): Define internally used type code.
	(FFI_TYPE_STRUCT_VFP_DOUBLE): Same.
	* src/arm/sysv.S (ffi_call_SYSV): Change call of ffi_prep_args() to
	direct call. Move function pointer load upwards.
	(ffi_call_VFP): New function.
	(ffi_closure_VFP): Same.

	* testsuite/lib/libffi-dg.exp (check-flags): New function.
	(dg-skip-if): New function.
	* testsuite/libffi.call/cls_double_va.c: Skip if target is arm*-*-*
	and compiler options include -mfloat-abi=hard.
	* testsuite/libffi.call/cls_longdouble_va.c: Same.

2010-10-01  Jakub Jelinek  <jakub@redhat.com>

	PR libffi/45677
	* src/x86/ffi64.c (ffi_prep_cif_machdep): Ensure cif->bytes is
	a multiple of 8.
	* testsuite/libffi.call/many2.c: New test.

2010-08-20  Mark Wielaard  <mjw@redhat.com>

	* src/closures.c (open_temp_exec_file_mnt): Check if getmntent_r
	returns NULL.

2010-08-09  Andreas Tobler  <andreast@fgznet.ch>

	* configure.ac: Add target powerpc64-*-freebsd*.
	* configure: Regenerate.
	* testsuite/libffi.call/cls_align_longdouble_split.c: Pass
	-mlong-double-128 only to linux targets.
	* testsuite/libffi.call/cls_align_longdouble_split2.c: Likewise.
	* testsuite/libffi.call/cls_longdouble.c: Likewise.
	* testsuite/libffi.call/huge_struct.c: Likewise.

2010-07-10  Evan Phoenix  <evan@fallingsnow.net>

	* src/closures.c (selinux_enabled_check): Fix strncmp usage bug.

2010-07-07  Dan Horák <dan@danny.cz>

	* include/ffi.h.in: Protect #define with #ifndef.
	* src/powerpc/ffitarget.h: Ditto.
	* src/s390/ffitarget.h: Ditto.
	* src/sparc/ffitarget.h: Ditto.

2010-07-07   Neil Roberts <neil@linux.intel.com>

	* src/x86/sysv.S (ffi_call_SYSV): Align the stack pointer to
	16-bytes.

2010-07-02  Jakub Jelinek  <jakub@redhat.com>

	* Makefile.am (AM_MAKEFLAGS): Pass also mandir to submakes.
	* Makefile.in: Regenerated.

2010-05-19  Rainer Orth  <ro@CeBiTec.Uni-Bielefeld.DE>

	* configure.ac (libffi_cv_as_x86_pcrel): Check for illegal in as
	output, too.
	(libffi_cv_as_ascii_pseudo_op): Check for .ascii.
	(libffi_cv_as_string_pseudo_op): Check for .string.
	* configure: Regenerate.
	* fficonfig.h.in: Regenerate.
	* src/x86/sysv.S (.eh_frame): Use .ascii, .string or error.

2010-05-05  Michael Kohler <michaelkohler@live.com>

	* src/dlmalloc.c (dlfree): Fix spelling.
	* src/ia64/ffi.c (ffi_prep_cif_machdep): Ditto.
	* configure.ac: Ditto.
	* configure: Rebuilt.

2010-04-13  Dan Witte  <dwitte@mozilla.com>

	* msvcc.sh: Build with -W3 instead of -Wall.
	* src/powerpc/ffi_darwin.c: Remove build warnings.
	* src/x86/ffi.c: Ditto.
	* src/x86/ffitarget.h: Ditto.

2010-04-12  Dan Witte  <dwitte@mozilla.com>
	    Walter Meinl <wuno@lsvw.de>

	* configure.ac: Add OS/2 support.
	* configure: Rebuilt.
	* src/closures.c: Ditto.
	* src/dlmalloc.c: Ditto.
	* src/x86/win32.S: Ditto.

2010-04-07  Jakub Jelinek  <jakub@redhat.com>

	* testsuite/libffi.call/err_bad_abi.c: Remove unused args variable.

2010-04-02  Ralf Wildenhues  <Ralf.Wildenhues@gmx.de>

	* Makefile.in: Regenerate.
	* aclocal.m4: Regenerate.
	* include/Makefile.in: Regenerate.
	* man/Makefile.in: Regenerate.
	* testsuite/Makefile.in: Regenerate.

2010-03-15  Rainer Orth  <ro@CeBiTec.Uni-Bielefeld.DE>

	* configure.ac (libffi_cv_as_x86_64_unwind_section_type): New test.
	* configure: Regenerate.
	* fficonfig.h.in: Regenerate.
	* libffi/src/x86/unix64.S (.eh_frame)
	[HAVE_AS_X86_64_UNWIND_SECTION_TYPE]: Use @unwind section type.

2010-03-14  Matthias Klose  <doko@ubuntu.com>

	* src/x86/ffi64.c: Fix typo in comment.
	* src/x86/ffi.c: Use /* ... */ comment style.

2010-02-24  Rainer Orth  <ro@CeBiTec.Uni-Bielefeld.DE>

	* doc/libffi.texi (The Closure API): Fix typo.
	* doc/libffi.info: Remove.

2010-02-15  Matthias Klose  <doko@ubuntu.com>

	* src/arm/sysv.S (__ARM_ARCH__): Define for processor
	__ARM_ARCH_7EM__.

2010-01-15  Anthony Green  <green@redhat.com>

	* README: Add notes on building with Microsoft Visual C++.

2010-01-15  Daniel Witte  <dwitte@mozilla.com>

	* msvcc.sh: New file.

	* src/x86/win32.S: Port assembly routines to MSVC and #ifdef.
	* src/x86/ffi.c: Tweak function declaration and remove excess
	parens.
	* include/ffi.h.in: Add __declspec(align(8)) to typedef struct
	ffi_closure.

	* src/x86/ffi.c: Merge ffi_call_SYSV and ffi_call_STDCALL into new
	function ffi_call_win32 on X86_WIN32.
	* src/x86/win32.S (ffi_call_SYSV): Rename to ffi_call_win32.
	(ffi_call_STDCALL): Remove.

	* src/prep_cif.c (ffi_prep_cif): Move stack space allocation code
	to ffi_prep_cif_machdep for x86.
	* src/x86/ffi.c (ffi_prep_cif_machdep): To here.

2010-01-15  Oliver Kiddle  <okiddle@yahoo.co.uk>

	* src/x86/ffitarget.h (ffi_abi): Check for __i386 and __amd64 for
	Sun Studio compiler compatibility. 

2010-01-12  Conrad Irwin <conrad.irwin@gmail.com>

	* doc/libffi.texi: Add closure example.

2010-01-07  Rainer Orth  <ro@CeBiTec.Uni-Bielefeld.DE>

	PR libffi/40701
	* testsuite/libffi.call/ffitest.h [__alpha__ && __osf__] (PRIdLL,
	PRIuLL, PRId64, PRIu64, PRIuPTR): Define.
	* testsuite/libffi.call/cls_align_sint64.c: Add -Wno-format on
	alpha*-dec-osf*.
	* testsuite/libffi.call/cls_align_uint64.c: Likewise.
	* testsuite/libffi.call/cls_ulonglong.c: Likewise.
	* testsuite/libffi.call/return_ll1.c: Likewise.
	* testsuite/libffi.call/stret_medium2.c: Likewise.
	* testsuite/libffi.special/ffitestcxx.h (allocate_mmap): Cast
	MAP_FAILED to char *.

2010-01-06  Rainer Orth  <ro@CeBiTec.Uni-Bielefeld.DE>

	* src/mips/n32.S: Use .abicalls and .eh_frame with __GNUC__.

2009-12-31  Anthony Green  <green@redhat.com>

	* README: Update for libffi 3.0.9.

2009-12-27  Matthias Klose  <doko@ubuntu.com>

	* configure.ac (HAVE_LONG_DOUBLE): Define for mips when
	appropriate.
	* configure: Rebuilt.

2009-12-26  Anthony Green  <green@redhat.com>

	* testsuite/libffi.call/cls_longdouble_va.c: Mark as xfail for
	avr32*-*-*.
	* testsuite/libffi.call/cls_double_va.c: Ditto.

2009-12-26  Andreas Tobler  <a.tobler@schweiz.org>

	* testsuite/libffi.call/ffitest.h: Conditionally include stdint.h
	and inttypes.h.
	* testsuite/libffi.special/unwindtest.cc: Ditto.

2009-12-26  Andreas Tobler  <a.tobler@schweiz.org>

	* configure.ac: Add amd64-*-openbsd*.
	* configure: Rebuilt.
	* testsuite/lib/libffi-dg.exp (libffi_target_compile): Link
	openbsd programs with -lpthread.

2009-12-26  Anthony Green  <green@redhat.com>

	* testsuite/libffi.call/cls_double_va.c,
	testsuite/libffi.call/cls_longdouble.c,
	testsuite/libffi.call/cls_longdouble_va.c,
	testsuite/libffi.call/cls_pointer.c,
	testsuite/libffi.call/cls_pointer_stack.c: Remove xfail for
	mips*-*-* and arm*-*-*.
	* testsuite/libffi.call/cls_align_longdouble_split.c,
	testsuite/libffi.call/cls_align_longdouble_split2.c,
	testsuite/libffi.call/stret_medium2.c,
	testsuite/libffi.call/stret_medium.c,
	testsuite/libffi.call/stret_large.c,
	testsuite/libffi.call/stret_large2.c: Remove xfail for arm*-*-*.

2009-12-31  Kay Tietz  <ktietz70@googlemail.com>

	* testsuite/libffi.call/ffitest.h,
	testsuite/libffi.special/ffitestcxx.h (PRIdLL, PRuLL): Fix
	definitions.

2009-12-31  Carlo Bramini  <carlo.bramix@libero.it>

	* configure.ac (AM_LTLDFLAGS): Define for windows hosts.
	* Makefile.am (libffi_la_LDFLAGS): Add AM_LTLDFLAGS.
	* configure: Rebuilt.
	* Makefile.in: Rebuilt.

2009-12-31  Anthony Green  <green@redhat.com>
	    Blake Chaffin.

	* testsuite/libffi.call/huge_struct.c: New test case from Blake
	Chaffin @ Apple.

2009-12-28  David Edelsohn  <edelsohn@gnu.org>

	* src/powerpc/ffi_darwin.c (ffi_prep_args): Copy abi and nargs to
	local variables.
	(aix_adjust_aggregate_sizes): New function.
	(ffi_prep_cif_machdep): Call it.

2009-12-26  Andreas Tobler  <a.tobler@schweiz.org>

	* configure.ac: Define FFI_MMAP_EXEC_WRIT for the given targets.
	* configure: Regenerate.
	* fficonfig.h.in: Likewise.
	* src/closures.c: Remove the FFI_MMAP_EXEC_WRIT definition for
	Solaris/x86.

2009-12-26  Andreas Schwab  <schwab@linux-m68k.org>

	* src/powerpc/ffi.c (ffi_prep_args_SYSV): Advance intarg_count
	when a float arguments is passed in memory.
	(ffi_closure_helper_SYSV): Mark general registers as used up when
	a 64bit or soft-float long double argument is passed in memory.

2009-12-25  Matthias Klose  <doko@ubuntu.com>

	* man/ffi_call.3: Fix #include in examples.
	* doc/libffi.texi: Add dircategory.

2009-12-25  Frank Everdij <f.p.x.everdij@tudelft.nl>

	* include/ffi.h.in: Placed '__GNUC__' ifdef around
	'__attribute__((aligned(8)))' in ffi_closure, fixes compile for
	IRIX MIPSPro c99.
	* include/ffi_common.h: Added '__sgi' define to non
	'__attribute__((__mode__()))' integer typedefs.
	* src/mips/ffi.c (ffi_call, ffi_closure_mips_inner_O32,
	ffi_closure_mips_inner_N32): Added 'defined(_MIPSEB)' to BE check.
	(ffi_closure_mips_inner_O32, ffi_closure_mips_inner_N32): Added
	FFI_LONGDOUBLE support and alignment(N32 only).
	* src/mips/ffitarget.h: Corrected '#include <sgidefs.h>' for IRIX and
	fixed non '__attribute__((__mode__()))' integer typedefs.
	* src/mips/n32.S: Put '#ifdef linux' around '.abicalls' and '.eh_frame'
	since they are Linux/GNU Assembler specific.

2009-12-25  Bradley Smith  <brad@brad-smith.co.uk>

	* configure.ac, Makefile.am, src/avr32/ffi.c,
	src/avr32/ffitarget.h,
	src/avr32/sysv.S: Add AVR32 port.
	* configure, Makefile.in: Rebuilt.

2009-12-21  Andreas Tobler  <a.tobler@schweiz.org>

	* configure.ac: Make i?86 build on FreeBSD and OpenBSD.
	* configure: Regenerate.

2009-12-15  John David Anglin  <dave.anglin@nrc-cnrc.gc.ca>

	* testsuite/libffi.call/ffitest.h: Define PRIuPTR on PA HP-UX.

2009-12-13  John David Anglin  <dave.anglin@nrc-cnrc.gc.ca>

	* src/pa/ffi.c (ffi_closure_inner_pa32): Handle FFI_TYPE_LONGDOUBLE
	type on HP-UX.

2009-12-11  Eric Botcazou  <ebotcazou@adacore.com>

	* src/sparc/ffi.c (ffi_closure_sparc_inner_v9): Properly align 'long
	double' arguments.

2009-12-11  Eric Botcazou  <ebotcazou@adacore.com>

	* testsuite/libffi.call/ffitest.h: Define PRIuPTR on Solaris < 10.

2009-12-10  Rainer Orth  <ro@CeBiTec.Uni-Bielefeld.DE>

	PR libffi/40700
	* src/closures.c [X86_64 && __sun__ && __svr4__]
	(FFI_MMAP_EXEC_WRIT): Define.

2009-12-08  David Daney  <ddaney@caviumnetworks.com>

	* testsuite/libffi.call/stret_medium.c: Remove xfail for mips*-*-*
	* testsuite/libffi.call/cls_align_longdouble_split2.c: Same.
	* testsuite/libffi.call/stret_large.c: Same.
	* testsuite/libffi.call/cls_align_longdouble_split.c: Same.
	* testsuite/libffi.call/stret_large2.c: Same.
	* testsuite/libffi.call/stret_medium2.c: Same.

2009-12-07  David Edelsohn  <edelsohn@gnu.org>

	* src/powerpc/aix_closure.S (libffi_closure_ASM): Fix tablejump
	typo.

2009-12-05  David Edelsohn  <edelsohn@gnu.org>

	* src/powerpc/aix.S: Update AIX32 code to be consistent with AIX64
	code.
	* src/powerpc/aix_closure.S: Same.

2009-12-05  Ralf Wildenhues  <Ralf.Wildenhues@gmx.de>

	* Makefile.in: Regenerate.
	* configure: Regenerate.
	* include/Makefile.in: Regenerate.
	* man/Makefile.in: Regenerate.
	* testsuite/Makefile.in: Regenerate.

2009-12-04  David Edelsohn  <edelsohn@gnu.org>

	* src/powerpc/aix_closure.S: Reorganize 64-bit code to match
	linux64_closure.S.

2009-12-04  Uros Bizjak  <ubizjak@gmail.com>

	PR libffi/41908
	* src/x86/ffi64.c (classify_argument): Update from
	gcc/config/i386/i386.c.
	(ffi_closure_unix64_inner): Do not use the address of two consecutive
	SSE registers directly.
	* testsuite/libffi.call/cls_dbls_struct.c (main): Remove xfail
	for x86_64 linux targets.

2009-12-04  David Edelsohn  <edelsohn@gnu.org>

	* src/powerpc/ffi_darwin.c (ffi_closure_helper_DARWIN): Increment
	pfr for long double split between fpr13 and stack.

2009-12-03  David Edelsohn  <edelsohn@gnu.org>

	* src/powerpc/ffi_darwin.c (ffi_prep_args): Increment next_arg and
	fparg_count twice for long double.

2009-12-03  David Edelsohn  <edelsohn@gnu.org>

	PR libffi/42243
	* src/powerpc/ffi_darwin.c (ffi_prep_args): Remove extra parentheses.

2009-12-03  Uros Bizjak  <ubizjak@gmail.com>

	* testsuite/libffi.call/cls_longdouble_va.c (main): Fix format string.
	Remove xfails for x86 linux targets.

2009-12-02  David Edelsohn  <edelsohn@gnu.org>

	* src/powerpc/ffi_darwin.c (ffi_prep_args): Fix typo in INT64
	case.

2009-12-01  David Edelsohn  <edelsohn@gnu.org>

	* src/powerpc/aix.S (ffi_call_AIX): Convert to more standard
	register usage.  Call ffi_prep_args directly.  Add long double
	return value support.
	* src/powerpc/ffi_darwin.c (ffi_prep_args): Double arg increment
	applies to FFI_TYPE_DOUBLE.  Correct fpr_base increment typo.
	Separate FFI_TYPE_SINT32 and FFI_TYPE_UINT32 cases.
	(ffi_prep_cif_machdep): Only 16 byte stack alignment in 64 bit
	mode.
	(ffi_closure_helper_DARWIN): Remove nf and ng counters.  Move temp
	into case.
	* src/powerpc/aix_closure.S: Maintain 16 byte stack alignment.
	Allocate result area between params and FPRs.

2009-11-30  David Edelsohn  <edelsohn@gnu.org>

	PR target/35484
	* src/powerpc/ffitarget.h (POWERPC64): Define for PPC64 Linux and
	AIX64.
	* src/powerpc/aix.S: Implement AIX64 version.
	* src/powerpc/aix_closure.S: Implement AIX64 version.
	(ffi_closure_ASM): Use extsb, lha and displament addresses.
	* src/powerpc/ffi_darwin.c (ffi_prep_args): Implement AIX64
	support.
	(ffi_prep_cif_machdep): Same.
	(ffi_call): Same.
	(ffi_closure_helper_DARWIN): Same.

2009-11-02  Andreas Tobler  <a.tobler@schweiz.org>

	PR libffi/41908
	* testsuite/libffi.call/testclosure.c: New test.

2009-09-28  Kai Tietz  <kai.tietz@onevision.com>

	* src/x86/win64.S (_ffi_call_win64 stack): Remove for gnu
	assembly version use of ___chkstk.

2009-09-23  Matthias Klose  <doko@ubuntu.com>

	PR libffi/40242, PR libffi/41443
	* src/arm/sysv.S (__ARM_ARCH__): Define for processors
	__ARM_ARCH_6T2__, __ARM_ARCH_6M__, __ARM_ARCH_7__,
	__ARM_ARCH_7A__, __ARM_ARCH_7R__, __ARM_ARCH_7M__.
	Change the conditionals to __SOFTFP__ || __ARM_EABI__
	for -mfloat-abi=softfp to work.

2009-09-17  Loren J. Rittle  <ljrittle@acm.org>

	PR testsuite/32843 (strikes again)
	* src/x86/ffi.c (ffi_prep_cif_machdep): Add X86_FREEBSD to
	enable proper extension on char and short.

2009-09-15  David Daney  <ddaney@caviumnetworks.com>

	* src/java_raw_api.c (ffi_java_raw_to_rvalue): Remove special
	handling for FFI_TYPE_POINTER.
	* src/mips/ffitarget.h (FFI_TYPE_STRUCT_D_SOFT,
	FFI_TYPE_STRUCT_F_SOFT, FFI_TYPE_STRUCT_DD_SOFT,
	FFI_TYPE_STRUCT_FF_SOFT, FFI_TYPE_STRUCT_FD_SOFT,
	FFI_TYPE_STRUCT_DF_SOFT, FFI_TYPE_STRUCT_SOFT): New defines.
	(FFI_N32_SOFT_FLOAT, FFI_N64_SOFT_FLOAT): New ffi_abi enumerations.
	(enum ffi_abi): Set FFI_DEFAULT_ABI for soft-float.
	* src/mips/n32.S (ffi_call_N32): Add handling for soft-float
	structure and pointer returns.
	(ffi_closure_N32): Add handling for pointer returns.
	* src/mips/ffi.c (ffi_prep_args, calc_n32_struct_flags,
	calc_n32_return_struct_flags): Handle soft-float.
	(ffi_prep_cif_machdep):  Handle soft-float, fix pointer handling.
	(ffi_call_N32): Declare proper argument types.
	(ffi_call, copy_struct_N32, ffi_closure_mips_inner_N32): Handle
	soft-float.

2009-08-24  Ralf Wildenhues  <Ralf.Wildenhues@gmx.de>

	* configure.ac (AC_PREREQ): Bump to 2.64.

2009-08-22  Ralf Wildenhues  <Ralf.Wildenhues@gmx.de>

	* Makefile.am (install-html, install-pdf): Remove.
	* Makefile.in: Regenerate.

	* Makefile.in: Regenerate.
	* aclocal.m4: Regenerate.
	* configure: Regenerate.
	* fficonfig.h.in: Regenerate.
	* include/Makefile.in: Regenerate.
	* man/Makefile.in: Regenerate.
	* testsuite/Makefile.in: Regenerate.

2009-07-30  Ralf Wildenhues  <Ralf.Wildenhues@gmx.de>

	* configure.ac (_AC_ARG_VAR_PRECIOUS): Use m4_rename_force.

2009-07-24  Dave Korn  <dave.korn.cygwin@gmail.com>

	PR libffi/40807
	* src/x86/ffi.c (ffi_prep_cif_machdep): Also use sign/zero-extending
	return types for X86_WIN32.
	* src/x86/win32.S (_ffi_call_SYSV): Handle omitted return types.
	(_ffi_call_STDCALL, _ffi_closure_SYSV, _ffi_closure_raw_SYSV,
	_ffi_closure_STDCALL): Likewise.

	* src/closures.c (is_selinux_enabled): Define to const 0 for Cygwin.
	(dlmmap, dlmunmap): Also use these functions on Cygwin.

2009-07-11  Richard Sandiford  <rdsandiford@googlemail.com>

	PR testsuite/40699
	PR testsuite/40707
	PR testsuite/40709
	* testsuite/lib/libffi-dg.exp: Revert 2009-07-02, 2009-07-01 and
	2009-06-30 commits.

2009-07-01  Richard Sandiford  <r.sandiford@uk.ibm.com>

	* testsuite/lib/libffi-dg.exp (libffi-init): Set ld_library_path
	to "" before adding paths.  (This reinstates an assignment that
	was removed by my 2009-06-30 commit, but changes the initial
	value from "." to "".)

2009-07-01  H.J. Lu  <hongjiu.lu@intel.com>

	PR testsuite/40601
	* testsuite/lib/libffi-dg.exp (libffi-init): Properly set
	gccdir.  Adjust ld_library_path for gcc only if gccdir isn't
	empty.

2009-06-30  Richard Sandiford  <r.sandiford@uk.ibm.com>

	* testsuite/lib/libffi-dg.exp (libffi-init): Don't add "."
	to ld_library_path.  Use add_path.  Add just find_libgcc_s
	to ld_library_path, not every libgcc multilib directory.

2009-06-16  Wim Lewis  <wiml@hhhh.org>

	* src/powerpc/ffi.c: Avoid clobbering cr3 and cr4, which are
	supposed to be callee-saved.
	* src/powerpc/sysv.S (small_struct_return_value): Fix overrun of
	return buffer for odd-size structs.

2009-06-16  Andreas Tobler  <a.tobler@schweiz.org>

	PR libffi/40444
	* testsuite/lib/libffi-dg.exp (libffi_target_compile): Add
	allow_stack_execute for Darwin.

2009-06-16  Andrew Haley  <aph@redhat.com>

	* configure.ac (TARGETDIR): Add missing blank lines.
	* configure: Regenerate.

2009-06-16  Andrew Haley  <aph@redhat.com>

	* testsuite/libffi.call/cls_align_sint64.c,
	testsuite/libffi.call/cls_align_uint64.c,
	testsuite/libffi.call/cls_longdouble_va.c,
	testsuite/libffi.call/cls_ulonglong.c,
	testsuite/libffi.call/return_ll1.c,
	testsuite/libffi.call/stret_medium2.c: Fix printf format
	specifiers.
	* testsuite/libffi.call/ffitest.h,
	testsuite/libffi.special/ffitestcxx.h (PRIdLL, PRIuLL): Define.

2009-06-15  Andrew Haley  <aph@redhat.com>

	* testsuite/libffi.call/err_bad_typedef.c: xfail everywhere.
	* testsuite/libffi.call/err_bad_abi.c: Likewise.

2009-06-12  Andrew Haley  <aph@redhat.com>

	* Makefile.am: Remove info_TEXINFOS.

2009-06-12  Andrew Haley  <aph@redhat.com>

	* ChangeLog.libffi: testsuite/libffi.call/cls_align_sint64.c,
	testsuite/libffi.call/cls_align_uint64.c,
	testsuite/libffi.call/cls_ulonglong.c,
	testsuite/libffi.call/return_ll1.c,
	testsuite/libffi.call/stret_medium2.c: Fix printf format
	specifiers.
	testsuite/libffi.special/unwindtest.cc: include stdint.h.

2009-06-11  Timothy Wall  <twall@users.sf.net>

	* Makefile.am,
	configure.ac,
	include/ffi.h.in,
	include/ffi_common.h,
	src/closures.c,
	src/dlmalloc.c,
	src/x86/ffi.c,
	src/x86/ffitarget.h,
	src/x86/win64.S (new),
	README: Added win64 support (mingw or MSVC)
	* Makefile.in,
	include/Makefile.in,
	man/Makefile.in,
	testsuite/Makefile.in,
	configure,
	aclocal.m4: Regenerated
	* ltcf-c.sh: properly escape cygwin/w32 path
	* man/ffi_call.3: Clarify size requirements for return value.
	* src/x86/ffi64.c: Fix filename in comment.
	* src/x86/win32.S: Remove unused extern.

	* testsuite/libffi.call/closure_fn0.c,
	testsuite/libffi.call/closure_fn1.c,
	testsuite/libffi.call/closure_fn2.c,
	testsuite/libffi.call/closure_fn3.c,
	testsuite/libffi.call/closure_fn4.c,
	testsuite/libffi.call/closure_fn5.c,
	testsuite/libffi.call/closure_fn6.c,
	testsuite/libffi.call/closure_stdcall.c,
	testsuite/libffi.call/cls_12byte.c,
	testsuite/libffi.call/cls_16byte.c,
	testsuite/libffi.call/cls_18byte.c,
	testsuite/libffi.call/cls_19byte.c,
	testsuite/libffi.call/cls_1_1byte.c,
	testsuite/libffi.call/cls_20byte.c,
	testsuite/libffi.call/cls_20byte1.c,
	testsuite/libffi.call/cls_24byte.c,
	testsuite/libffi.call/cls_2byte.c,
	testsuite/libffi.call/cls_3_1byte.c,
	testsuite/libffi.call/cls_3byte1.c,
 	testsuite/libffi.call/cls_3byte2.c,
 	testsuite/libffi.call/cls_4_1byte.c,
 	testsuite/libffi.call/cls_4byte.c,
 	testsuite/libffi.call/cls_5_1_byte.c,
 	testsuite/libffi.call/cls_5byte.c,
 	testsuite/libffi.call/cls_64byte.c,
 	testsuite/libffi.call/cls_6_1_byte.c,
 	testsuite/libffi.call/cls_6byte.c,
 	testsuite/libffi.call/cls_7_1_byte.c,
 	testsuite/libffi.call/cls_7byte.c,
 	testsuite/libffi.call/cls_8byte.c,
 	testsuite/libffi.call/cls_9byte1.c,
 	testsuite/libffi.call/cls_9byte2.c,
 	testsuite/libffi.call/cls_align_double.c,
 	testsuite/libffi.call/cls_align_float.c,
 	testsuite/libffi.call/cls_align_longdouble.c,
 	testsuite/libffi.call/cls_align_longdouble_split.c,
 	testsuite/libffi.call/cls_align_longdouble_split2.c,
 	testsuite/libffi.call/cls_align_pointer.c,
 	testsuite/libffi.call/cls_align_sint16.c,
 	testsuite/libffi.call/cls_align_sint32.c,
 	testsuite/libffi.call/cls_align_sint64.c,
 	testsuite/libffi.call/cls_align_uint16.c,
 	testsuite/libffi.call/cls_align_uint32.c,
 	testsuite/libffi.call/cls_align_uint64.c,
 	testsuite/libffi.call/cls_dbls_struct.c,
 	testsuite/libffi.call/cls_double.c,
 	testsuite/libffi.call/cls_double_va.c,
 	testsuite/libffi.call/cls_float.c,
 	testsuite/libffi.call/cls_longdouble.c,
 	testsuite/libffi.call/cls_longdouble_va.c,
 	testsuite/libffi.call/cls_multi_schar.c,
 	testsuite/libffi.call/cls_multi_sshort.c,
 	testsuite/libffi.call/cls_multi_sshortchar.c,
 	testsuite/libffi.call/cls_multi_uchar.c,
 	testsuite/libffi.call/cls_multi_ushort.c,
 	testsuite/libffi.call/cls_multi_ushortchar.c,
 	testsuite/libffi.call/cls_pointer.c,
 	testsuite/libffi.call/cls_pointer_stack.c,
 	testsuite/libffi.call/cls_schar.c,
 	testsuite/libffi.call/cls_sint.c,
 	testsuite/libffi.call/cls_sshort.c,
 	testsuite/libffi.call/cls_uchar.c,
 	testsuite/libffi.call/cls_uint.c,
 	testsuite/libffi.call/cls_ulonglong.c,
 	testsuite/libffi.call/cls_ushort.c,
 	testsuite/libffi.call/err_bad_abi.c,
 	testsuite/libffi.call/err_bad_typedef.c,
 	testsuite/libffi.call/float2.c,
 	testsuite/libffi.call/huge_struct.c,
 	testsuite/libffi.call/nested_struct.c,
 	testsuite/libffi.call/nested_struct1.c,
 	testsuite/libffi.call/nested_struct10.c,
 	testsuite/libffi.call/nested_struct2.c,
 	testsuite/libffi.call/nested_struct3.c,
 	testsuite/libffi.call/nested_struct4.c,
 	testsuite/libffi.call/nested_struct5.c,
 	testsuite/libffi.call/nested_struct6.c,
 	testsuite/libffi.call/nested_struct7.c,
 	testsuite/libffi.call/nested_struct8.c,
 	testsuite/libffi.call/nested_struct9.c,
 	testsuite/libffi.call/problem1.c,
 	testsuite/libffi.call/return_ldl.c,
 	testsuite/libffi.call/return_ll1.c,
 	testsuite/libffi.call/stret_large.c,
 	testsuite/libffi.call/stret_large2.c,
 	testsuite/libffi.call/stret_medium.c,
 	testsuite/libffi.call/stret_medium2.c,
	testsuite/libffi.special/unwindtest.cc: use ffi_closure_alloc instead
	of checking for MMAP.  Use intptr_t instead of long casts.

2009-06-11  Kaz Kojima  <kkojima@gcc.gnu.org>

	* testsuite/libffi.call/cls_longdouble_va.c: Add xfail sh*-*-linux-*.
	* testsuite/libffi.call/err_bad_abi.c: Add xfail sh*-*-*.
	* testsuite/libffi.call/err_bad_typedef.c: Likewise.

2009-06-09  Andrew Haley  <aph@redhat.com>

	* src/x86/freebsd.S: Add missing file.

2009-06-08  Andrew Haley  <aph@redhat.com>

	Import from libffi 3.0.8:

	* doc/libffi.texi: New file.
	* doc/libffi.info: Likewise.
	* doc/stamp-vti: Likewise.
	* man/Makefile.am: New file.
	* man/ffi_call.3: New file.

	* Makefile.am (EXTRA_DIST): Add src/x86/darwin64.S,
	src/dlmalloc.c.
	(nodist_libffi_la_SOURCES): Add X86_FREEBSD.

	* configure.ac: Bump version to 3.0.8.
	parisc*-*-linux*: Add.
	i386-*-freebsd* | i386-*-openbsd*: Add.
	powerpc-*-beos*: Add.
	AM_CONDITIONAL X86_FREEBSD: Add.
	AC_CONFIG_FILES: Add man/Makefile.

	* include/ffi.h.in (FFI_FN): Change void (*)() to void (*)(void).

2009-06-08  Andrew Haley  <aph@redhat.com>

	* README: Import from libffi 3.0.8.

2009-06-08  Andrew Haley  <aph@redhat.com>

	* testsuite/libffi.call/err_bad_abi.c: Add xfails.
	* testsuite/libffi.call/cls_longdouble_va.c: Add xfails.
	* testsuite/libffi.call/cls_dbls_struct.c: Add xfail x86_64-*-linux-*.
	* testsuite/libffi.call/err_bad_typedef.c: Add xfails.

	* testsuite/libffi.call/stret_medium2.c: Add __UNUSED__ to args.
	* testsuite/libffi.call/stret_medium.c: Likewise.
	* testsuite/libffi.call/stret_large2.c: Likewise.
	* testsuite/libffi.call/stret_large.c:  Likewise.

2008-12-26  Timothy Wall  <twall@users.sf.net>

	* testsuite/libffi.call/cls_longdouble.c,
	testsuite/libffi.call/cls_longdouble_va.c,
	testsuite/libffi.call/cls_align_longdouble.c,
	testsuite/libffi.call/cls_align_longdouble_split.c,
	testsuite/libffi.call/cls_align_longdouble_split2.c: mark expected
	failures on x86_64 cygwin/mingw.

2008-12-22  Timothy Wall  <twall@users.sf.net>

	* testsuite/libffi.call/closure_fn0.c,
	testsuite/libffi.call/closure_fn1.c,
	testsuite/libffi.call/closure_fn2.c,
	testsuite/libffi.call/closure_fn3.c,
	testsuite/libffi.call/closure_fn4.c,
	testsuite/libffi.call/closure_fn5.c,
	testsuite/libffi.call/closure_fn6.c,
	testsuite/libffi.call/closure_loc_fn0.c,
	testsuite/libffi.call/closure_stdcall.c,
	testsuite/libffi.call/cls_align_pointer.c,
	testsuite/libffi.call/cls_pointer.c,
	testsuite/libffi.call/cls_pointer_stack.c: use portable cast from
	pointer to integer (intptr_t).
	* testsuite/libffi.call/cls_longdouble.c: disable for win64.

2008-07-24  Anthony Green  <green@redhat.com>

	* testsuite/libffi.call/cls_dbls_struct.c,
	testsuite/libffi.call/cls_double_va.c,
	testsuite/libffi.call/cls_longdouble.c,
	testsuite/libffi.call/cls_longdouble_va.c,
	testsuite/libffi.call/cls_pointer.c,
	testsuite/libffi.call/cls_pointer_stack.c,
	testsuite/libffi.call/err_bad_abi.c: Clean up failures from
	compiler warnings.

2008-03-04  Anthony Green  <green@redhat.com>
	    Blake Chaffin
	    hos@tamanegi.org

	* testsuite/libffi.call/cls_align_longdouble_split2.c
	  testsuite/libffi.call/cls_align_longdouble_split.c
	  testsuite/libffi.call/cls_dbls_struct.c
	  testsuite/libffi.call/cls_double_va.c
	  testsuite/libffi.call/cls_longdouble.c
	  testsuite/libffi.call/cls_longdouble_va.c
	  testsuite/libffi.call/cls_pointer.c
	  testsuite/libffi.call/cls_pointer_stack.c
	  testsuite/libffi.call/err_bad_abi.c
	  testsuite/libffi.call/err_bad_typedef.c
	  testsuite/libffi.call/stret_large2.c
	  testsuite/libffi.call/stret_large.c
	  testsuite/libffi.call/stret_medium2.c
	  testsuite/libffi.call/stret_medium.c: New tests from Apple.

2009-06-05  Andrew Haley  <aph@redhat.com>

	* src/x86/ffitarget.h, src/x86/ffi.c: Merge stdcall changes from
	libffi.

2009-06-04  Andrew Haley  <aph@redhat.com>

	* src/x86/ffitarget.h, src/x86/win32.S, src/x86/ffi.c: Back out
	stdcall changes.

2008-02-26  Anthony Green  <green@redhat.com>
	    Thomas Heller  <theller@ctypes.org>

	* src/x86/ffi.c (ffi_closure_SYSV_inner): Change C++ comment to C
	comment.

2008-02-03  Timothy Wall  <twall@users.sf.net>

	* src/x86/ffi.c (FFI_INIT_TRAMPOLINE_STDCALL): Calculate jump return
	  offset based on code pointer, not data pointer.

2008-01-31  Timothy Wall <twall@users.sf.net>

	* testsuite/libffi.call/closure_stdcall.c: Add test for stdcall
	closures.
	* src/x86/ffitarget.h: Increase size of trampoline for stdcall
	closures.
	* src/x86/win32.S: Add assembly for stdcall closure.
	* src/x86/ffi.c: Initialize stdcall closure trampoline.

2009-06-04  Andrew Haley  <aph@redhat.com>

	* include/ffi.h.in: Change void (*)() to void (*)(void).
	* src/x86/ffi.c: Likewise.

2009-06-04  Andrew Haley  <aph@redhat.com>

	* src/powerpc/ppc_closure.S: Insert licence header.
	* src/powerpc/linux64_closure.S: Likewise.
	* src/m68k/sysv.S: Likewise.

	* src/sh64/ffi.c: Change void (*)() to void (*)(void).
	* src/powerpc/ffi.c: Likewise.
	* src/powerpc/ffi_darwin.c: Likewise.
	* src/m32r/ffi.c: Likewise.
	* src/sh64/ffi.c: Likewise.
	* src/x86/ffi64.c: Likewise.
	* src/alpha/ffi.c: Likewise.
	* src/alpha/osf.S: Likewise.
	* src/frv/ffi.c: Likewise.
	* src/s390/ffi.c: Likewise.
	* src/pa/ffi.c: Likewise.
	* src/pa/hpux32.S: Likewise.
	* src/ia64/unix.S: Likewise.
	* src/ia64/ffi.c: Likewise.
	* src/sparc/ffi.c: Likewise.
	* src/mips/ffi.c: Likewise.
	* src/sh/ffi.c: Likewise.

2008-02-15  David Daney  <ddaney@avtrex.com>

	* src/mips/ffi.c (USE__BUILTIN___CLEAR_CACHE):
	Define (conditionally), and use it to include cachectl.h.
	(ffi_prep_closure_loc): Fix cache flushing.
	* src/mips/ffitarget.h (_ABIN32, _ABI64, _ABIO32): Define.

2009-06-04  Andrew Haley  <aph@redhat.com>

	include/ffi.h.in,
	src/arm/ffitarget.h,
	src/arm/ffi.c,
	src/arm/sysv.S,
	src/powerpc/ffitarget.h,
	src/closures.c,
	src/sh64/ffitarget.h,
	src/sh64/ffi.c,
	src/sh64/sysv.S,
	src/types.c,
	src/x86/ffi64.c,
	src/x86/ffitarget.h,
	src/x86/win32.S,
	src/x86/darwin.S,
	src/x86/ffi.c,
	src/x86/sysv.S,
	src/x86/unix64.S,
	src/alpha/ffitarget.h,
	src/alpha/ffi.c,
	src/alpha/osf.S,
	src/m68k/ffitarget.h,
	src/frv/ffitarget.h,
	src/frv/ffi.c,
	src/s390/ffitarget.h,
	src/s390/sysv.S,
	src/cris/ffitarget.h,
	src/pa/linux.S,
	src/pa/ffitarget.h,
	src/pa/ffi.c,
	src/raw_api.c,
	src/ia64/ffitarget.h,
	src/ia64/unix.S,
	src/ia64/ffi.c,
	src/ia64/ia64_flags.h,
	src/java_raw_api.c,
	src/debug.c,
	src/sparc/v9.S,
	src/sparc/ffitarget.h,
	src/sparc/ffi.c,
	src/sparc/v8.S,
	src/mips/ffitarget.h,
	src/mips/n32.S,
	src/mips/o32.S,
	src/mips/ffi.c,
	src/prep_cif.c,
	src/sh/ffitarget.h,
	src/sh/ffi.c,
	src/sh/sysv.S: Update license text.

2009-05-22  Dave Korn  <dave.korn.cygwin@gmail.com>

	* src/x86/win32.S (_ffi_closure_STDCALL):  New function.
	(.eh_frame):  Add FDE for it.

2009-05-22  Dave Korn  <dave.korn.cygwin@gmail.com>

	* configure.ac:  Also check if assembler supports pc-relative
	relocs on X86_WIN32 targets.
	* configure:  Regenerate.
	* src/x86/win32.S (ffi_prep_args):  Declare extern, not global.
	(_ffi_call_SYSV):  Add missing function type symbol .def and
	add EH markup labels.
	(_ffi_call_STDCALL):  Likewise.
	(_ffi_closure_SYSV):  Likewise.
	(_ffi_closure_raw_SYSV):  Likewise.
	(.eh_frame):  Add hand-crafted EH data.

2009-04-09  Jakub Jelinek  <jakub@redhat.com>

	* testsuite/lib/libffi-dg.exp: Change copyright header to refer to
	version 3 of the GNU General Public License and to point readers
	at the COPYING3 file and the FSF's license web page.
	* testsuite/libffi.call/call.exp: Likewise.
	* testsuite/libffi.special/special.exp: Likewise.

2009-03-01  Ralf Wildenhues  <Ralf.Wildenhues@gmx.de>

	* configure: Regenerate.

2008-12-18  Rainer Orth  <ro@TechFak.Uni-Bielefeld.DE>

	PR libffi/26048
	* configure.ac (HAVE_AS_X86_PCREL): New test.
	* configure: Regenerate.
	* fficonfig.h.in: Regenerate.
	* src/x86/sysv.S [!FFI_NO_RAW_API]: Precalculate
	RAW_CLOSURE_CIF_OFFSET, RAW_CLOSURE_FUN_OFFSET,
	RAW_CLOSURE_USER_DATA_OFFSET for the Solaris 10/x86 assembler.
	(.eh_frame): Only use SYMBOL-. iff HAVE_AS_X86_PCREL.
	* src/x86/unix64.S (.Lstore_table): Move to .text section.
	(.Lload_table): Likewise.
	(.eh_frame): Only use SYMBOL-. iff HAVE_AS_X86_PCREL.

2008-12-18  Ralf Wildenhues  <Ralf.Wildenhues@gmx.de>

	* configure: Regenerate.

2008-11-21  Eric Botcazou  <ebotcazou@adacore.com>

	* src/sparc/ffi.c (ffi_prep_cif_machdep): Add support for
	signed/unsigned int8/16 return values.
	* src/sparc/v8.S (ffi_call_v8): Likewise.
	(ffi_closure_v8): Likewise.

2008-09-26  Peter O'Gorman  <pogma@thewrittenword.com>
	    Steve Ellcey  <sje@cup.hp.com>

	* configure: Regenerate for new libtool.
	* Makefile.in: Ditto.
	* include/Makefile.in: Ditto.
	* aclocal.m4: Ditto.

2008-08-25  Andreas Tobler  <a.tobler@schweiz.org>

	* src/powerpc/ffitarget.h (ffi_abi): Add FFI_LINUX and
	FFI_LINUX_SOFT_FLOAT to the POWERPC_FREEBSD enum.
	Add note about flag bits used for FFI_SYSV_TYPE_SMALL_STRUCT.
	Adjust copyright notice.
	* src/powerpc/ffi.c: Add two new flags to indicate if we have one
	register or two register to use for FFI_SYSV structs.
	(ffi_prep_cif_machdep): Pass the right register flag introduced above.
	(ffi_closure_helper_SYSV): Fix the return type for
	FFI_SYSV_TYPE_SMALL_STRUCT. Comment.
	Adjust copyright notice.

2008-07-16  Kaz Kojima  <kkojima@gcc.gnu.org>

	* src/sh/ffi.c (ffi_prep_closure_loc): Turn INSN into an unsigned
	int.

2008-06-17  Ralf Wildenhues  <Ralf.Wildenhues@gmx.de>

	* configure: Regenerate.
	* include/Makefile.in: Regenerate.
	* testsuite/Makefile.in: Regenerate.

2008-06-07  Joseph Myers  <joseph@codesourcery.com>

	* configure.ac (parisc*-*-linux*, powerpc-*-sysv*,
	powerpc-*-beos*): Remove.
	* configure: Regenerate.

2008-05-09  Julian Brown  <julian@codesourcery.com>

	* Makefile.am (LTLDFLAGS): New.
	(libffi_la_LDFLAGS): Use above.
	* Makefile.in: Regenerate.

2008-04-18  Paolo Bonzini  <bonzini@gnu.org>

	PR bootstrap/35457
	* aclocal.m4: Regenerate.
	* configure: Regenerate.

2008-03-26  Kaz Kojima  <kkojima@gcc.gnu.org>

	* src/sh/sysv.S: Add .note.GNU-stack on Linux.
	* src/sh64/sysv.S: Likewise.

2008-03-26  Daniel Jacobowitz  <dan@debian.org>

	* src/arm/sysv.S: Fix ARM comment marker.

2008-03-26  Jakub Jelinek  <jakub@redhat.com>

	* src/alpha/osf.S: Add .note.GNU-stack on Linux.
	* src/s390/sysv.S: Likewise.
	* src/powerpc/ppc_closure.S: Likewise.
	* src/powerpc/sysv.S: Likewise.
	* src/x86/unix64.S: Likewise.
	* src/x86/sysv.S: Likewise.
	* src/sparc/v8.S: Likewise.
	* src/sparc/v9.S: Likewise.
	* src/m68k/sysv.S: Likewise.
	* src/arm/sysv.S: Likewise.

2008-03-16  Ralf Wildenhues  <Ralf.Wildenhues@gmx.de>

	* aclocal.m4: Regenerate.
	* configure: Likewise.
	* Makefile.in: Likewise.
	* include/Makefile.in: Likewise.
	* testsuite/Makefile.in: Likewise.

2008-02-12  Bjoern Koenig  <bkoenig@alpha-tierchen.de>
	    Andreas Tobler  <a.tobler@schweiz.org>

	* configure.ac: Add amd64-*-freebsd* target.
	* configure: Regenerate.

2008-01-30  H.J. Lu  <hongjiu.lu@intel.com>

	PR libffi/34612
	* src/x86/sysv.S (ffi_closure_SYSV): Pop 4 byte from stack when
	returning struct.

	* testsuite/libffi.call/call.exp: Add "-O2 -fomit-frame-pointer"
	tests.

2008-01-24  David Edelsohn  <edelsohn@gnu.org>

	* configure: Regenerate.

2008-01-06  Andreas Tobler  <a.tobler@schweiz.org>

	* src/x86/ffi.c (ffi_prep_cif_machdep): Fix thinko.

2008-01-05  Andreas Tobler  <a.tobler@schweiz.org>

	PR testsuite/32843
	* src/x86/ffi.c (ffi_prep_cif_machdep): Add code for
	signed/unsigned int8/16 for X86_DARWIN.
	Updated copyright info.
	Handle one and two byte structs with special cif->flags.
	* src/x86/ffitarget.h: Add special types for one and two byte structs.
	Updated copyright info.
	* src/x86/darwin.S (ffi_call_SYSV): Rewrite to use a jump table like
	sysv.S
	Remove code to pop args from the stack after call.
	Special-case signed/unsigned for int8/16, one and two byte structs.
	(ffi_closure_raw_SYSV): Handle FFI_TYPE_UINT8,
	FFI_TYPE_SINT8, FFI_TYPE_UINT16, FFI_TYPE_SINT16, FFI_TYPE_UINT32,
	FFI_TYPE_SINT32.
	Updated copyright info.

2007-12-08  David Daney  <ddaney@avtrex.com>

	* src/mips/n32.S (ffi_call_N32):  Replace dadd with ADDU, dsub with
	SUBU, add with ADDU and use smaller code sequences.

2007-12-07  David Daney  <ddaney@avtrex.com>

	* src/mips/ffi.c (ffi_prep_cif_machdep): Handle long double return
	type.

2007-12-06  David Daney  <ddaney@avtrex.com>

	* include/ffi.h.in (FFI_SIZEOF_JAVA_RAW): Define if not	already
	defined.
	(ffi_java_raw): New typedef.
	(ffi_java_raw_call, ffi_java_ptrarray_to_raw,
	ffi_java_raw_to_ptrarray): Change parameter types from ffi_raw to
	ffi_java_raw.
	(ffi_java_raw_closure) : Same.
	(ffi_prep_java_raw_closure, ffi_prep_java_raw_closure_loc): Change
	parameter types.
	* src/java_raw_api.c (ffi_java_raw_size):  Replace FFI_SIZEOF_ARG with
	FFI_SIZEOF_JAVA_RAW.
	(ffi_java_raw_to_ptrarray): Change type of raw to ffi_java_raw.
	Replace FFI_SIZEOF_ARG with FFI_SIZEOF_JAVA_RAW. Use
	sizeof(ffi_java_raw) for alignment calculations.
	(ffi_java_ptrarray_to_raw): Same.
	(ffi_java_rvalue_to_raw): Add special handling for FFI_TYPE_POINTER
	if FFI_SIZEOF_JAVA_RAW == 4.
	(ffi_java_raw_to_rvalue): Same.
	(ffi_java_raw_call): Change type of raw to ffi_java_raw.
	(ffi_java_translate_args): Same.
	(ffi_prep_java_raw_closure_loc, ffi_prep_java_raw_closure): Change
	parameter types.
	* src/mips/ffitarget.h (FFI_SIZEOF_JAVA_RAW): Define for N32 ABI.

2007-12-06  David Daney  <ddaney@avtrex.com>

	* src/mips/n32.S (ffi_closure_N32): Use 64-bit add instruction on
	pointer values.

2007-12-01  Andreas Tobler  <a.tobler@schweiz.org>

	PR libffi/31937
	* src/powerpc/ffitarget.h: Introduce new ABI FFI_LINUX_SOFT_FLOAT.
	Add local FFI_TYPE_UINT128 to handle soft-float long-double-128.
	* src/powerpc/ffi.c: Distinguish between __NO_FPRS__ and not and
	set the NUM_FPR_ARG_REGISTERS according to.
	Add support for potential soft-float support under hard-float
	architecture.
	(ffi_prep_args_SYSV): Set NUM_FPR_ARG_REGISTERS to 0 in case of
	FFI_LINUX_SOFT_FLOAT, handle float, doubles and long-doubles according
	to the FFI_LINUX_SOFT_FLOAT ABI.
	(ffi_prep_cif_machdep): Likewise.
	(ffi_closure_helper_SYSV): Likewise.
	* src/powerpc/ppc_closure.S: Make sure not to store float/double
	on archs where __NO_FPRS__ is true.
	Add FFI_TYPE_UINT128 support.
	* src/powerpc/sysv.S: Add support for soft-float long-double-128.
	Adjust copyright notice.

2007-11-25  Andreas Tobler  <a.tobler@schweiz.org>

	* src/closures.c: Move defintion of MAYBE_UNUSED from here to ...
	* include/ffi_common.h: ... here.
	Update copyright.

2007-11-17  Andreas Tobler  <a.tobler@schweiz.org>

	* src/powerpc/sysv.S: Load correct cr to compare if we have long double.
	* src/powerpc/linux64.S: Likewise.
	* src/powerpc/ffi.c: Add a comment to show which part goes into cr6.
	* testsuite/libffi.call/return_ldl.c: New test.

2007-09-04    <aph@redhat.com>

	* src/arm/sysv.S (UNWIND): New.
	(Whole file): Conditionally compile unwinder directives.
	* src/arm/sysv.S: Add unwinder directives.

	* src/arm/ffi.c (ffi_prep_args): Align structs by at least 4 bytes.
	Only treat r0 as a struct address if we're actually returning a
	struct by address.
	Only copy the bytes that are actually within a struct.
	(ffi_prep_cif_machdep): A Composite Type not larger than 4 bytes
	is returned in r0, not passed by address.
	(ffi_call): Allocate a word-sized temporary for the case where
	a composite is returned in r0.
	(ffi_prep_incoming_args_SYSV): Align as necessary.

2007-08-05  Steven Newbury  <s_j_newbury@yahoo.co.uk>

	* src/arm/ffi.c (FFI_INIT_TRAMPOLINE): Use __clear_cache instead of
	directly using the sys_cacheflush syscall.

2007-07-27  Andrew Haley  <aph@redhat.com>

	* src/arm/sysv.S (ffi_closure_SYSV): Add soft-float.

2007-09-03  Maciej W. Rozycki  <macro@linux-mips.org>

	* Makefile.am: Unify MIPS_IRIX and MIPS_LINUX into MIPS.
	* configure.ac: Likewise.
	* Makefile.in: Regenerate.
	* include/Makefile.in: Likewise.
	* testsuite/Makefile.in: Likewise.
	* configure: Likewise.

2007-08-24  David Daney  <ddaney@avtrex.com>

	* testsuite/libffi.call/return_sl.c: New test.

2007-08-10  David Daney  <ddaney@avtrex.com>

	* testsuite/libffi.call/cls_multi_ushort.c,
	testsuite/libffi.call/cls_align_uint16.c,
	testsuite/libffi.call/nested_struct1.c,
	testsuite/libffi.call/nested_struct3.c,
	testsuite/libffi.call/cls_7_1_byte.c,
	testsuite/libffi.call/nested_struct5.c,
	testsuite/libffi.call/cls_double.c,
	testsuite/libffi.call/nested_struct7.c,
	testsuite/libffi.call/cls_sint.c,
	testsuite/libffi.call/nested_struct9.c,
	testsuite/libffi.call/cls_20byte1.c,
	testsuite/libffi.call/cls_multi_sshortchar.c,
	testsuite/libffi.call/cls_align_sint64.c,
	testsuite/libffi.call/cls_3byte2.c,
	testsuite/libffi.call/cls_multi_schar.c,
	testsuite/libffi.call/cls_multi_uchar.c,
	testsuite/libffi.call/cls_19byte.c,
	testsuite/libffi.call/cls_9byte1.c,
	testsuite/libffi.call/cls_align_float.c,
	testsuite/libffi.call/closure_fn1.c,
	testsuite/libffi.call/problem1.c,
	testsuite/libffi.call/closure_fn3.c,
	testsuite/libffi.call/cls_sshort.c,
	testsuite/libffi.call/closure_fn5.c,
	testsuite/libffi.call/cls_align_double.c,
	testsuite/libffi.call/nested_struct.c,
	testsuite/libffi.call/cls_2byte.c,
	testsuite/libffi.call/nested_struct10.c,
	testsuite/libffi.call/cls_4byte.c,
	testsuite/libffi.call/cls_6byte.c,
	testsuite/libffi.call/cls_8byte.c,
	testsuite/libffi.call/cls_multi_sshort.c,
	testsuite/libffi.call/cls_align_sint16.c,
	testsuite/libffi.call/cls_align_uint32.c,
	testsuite/libffi.call/cls_20byte.c,
	testsuite/libffi.call/cls_float.c,
	testsuite/libffi.call/nested_struct2.c,
	testsuite/libffi.call/cls_5_1_byte.c,
	testsuite/libffi.call/nested_struct4.c,
	testsuite/libffi.call/cls_24byte.c,
	testsuite/libffi.call/nested_struct6.c,
	testsuite/libffi.call/cls_64byte.c,
	testsuite/libffi.call/nested_struct8.c,
	testsuite/libffi.call/cls_uint.c,
	testsuite/libffi.call/cls_multi_ushortchar.c,
	testsuite/libffi.call/cls_schar.c,
	testsuite/libffi.call/cls_uchar.c,
	testsuite/libffi.call/cls_align_uint64.c,
	testsuite/libffi.call/cls_ulonglong.c,
	testsuite/libffi.call/cls_align_longdouble.c,
	testsuite/libffi.call/cls_1_1byte.c,
	testsuite/libffi.call/cls_12byte.c,
	testsuite/libffi.call/cls_3_1byte.c,
	testsuite/libffi.call/cls_3byte1.c,
	testsuite/libffi.call/cls_4_1byte.c,
	testsuite/libffi.call/cls_6_1_byte.c,
	testsuite/libffi.call/cls_16byte.c,
	testsuite/libffi.call/cls_18byte.c,
	testsuite/libffi.call/closure_fn0.c,
	testsuite/libffi.call/cls_9byte2.c,
	testsuite/libffi.call/closure_fn2.c,
	testsuite/libffi.call/closure_fn4.c,
	testsuite/libffi.call/cls_ushort.c,
	testsuite/libffi.call/closure_fn6.c,
	testsuite/libffi.call/cls_5byte.c,
	testsuite/libffi.call/cls_align_pointer.c,
	testsuite/libffi.call/cls_7byte.c,
	testsuite/libffi.call/cls_align_sint32.c,
	testsuite/libffi.special/unwindtest_ffi_call.cc,
	testsuite/libffi.special/unwindtest.cc: Remove xfail for mips64*-*-*.

2007-08-10  David Daney  <ddaney@avtrex.com>

	PR libffi/28313
	* configure.ac: Don't treat mips64 as a special case.
	* Makefile.am (nodist_libffi_la_SOURCES): Add n32.S.
	* configure: Regenerate
	* Makefile.in: Ditto.
	* fficonfig.h.in: Ditto.
	* src/mips/ffitarget.h (REG_L, REG_S, SUBU, ADDU, SRL, LI): Indent.
	(LA, EH_FRAME_ALIGN, FDE_ADDR_BYTES): New preprocessor macros.
	(FFI_DEFAULT_ABI): Set for n64 case.
	(FFI_CLOSURES, FFI_TRAMPOLINE_SIZE): Define for n32 and n64 cases.
	* src/mips/n32.S (ffi_call_N32): Add debug macros and labels for FDE.
	(ffi_closure_N32): New function.
	(.eh_frame): New section
	* src/mips/o32.S: Clean up comments.
	(ffi_closure_O32): Pass ffi_closure parameter in $12.
	* src/mips/ffi.c: Use FFI_MIPS_N32 instead of
	_MIPS_SIM == _ABIN32 throughout.
	(FFI_MIPS_STOP_HERE): New, use in place of
	ffi_stop_here.
	(ffi_prep_args): Use unsigned long to hold pointer values.  Rewrite
	to support n32/n64 ABIs.
	(calc_n32_struct_flags): Rewrite.
	(calc_n32_return_struct_flags): Remove unused variable.  Reverse
	position of flag bits.
	(ffi_prep_cif_machdep): Rewrite n32 portion.
	(ffi_call): Enable for n64.  Add special handling for small structure
	return values.
	(ffi_prep_closure_loc): Add n32 and n64 support.
	(ffi_closure_mips_inner_O32): Add cast to silence warning.
	(copy_struct_N32, ffi_closure_mips_inner_N32): New functions.

2007-08-08  David Daney  <ddaney@avtrex.com>

	* testsuite/libffi.call/ffitest.h (ffi_type_mylong): Remove definition.
	* testsuite/libffi.call/cls_align_uint16.c (main): Use correct type
	specifiers.
	* testsuite/libffi.call/nested_struct1.c (main): Ditto.
	* testsuite/libffi.call/cls_sint.c (main): Ditto.
	* testsuite/libffi.call/nested_struct9.c (main): Ditto.
	* testsuite/libffi.call/cls_20byte1.c (main): Ditto.
	* testsuite/libffi.call/cls_9byte1.c (main): Ditto.
	* testsuite/libffi.call/closure_fn1.c (main): Ditto.
	* testsuite/libffi.call/closure_fn3.c (main): Ditto.
	* testsuite/libffi.call/return_dbl2.c (main): Ditto.
	* testsuite/libffi.call/cls_sshort.c (main): Ditto.
	* testsuite/libffi.call/return_fl3.c (main): Ditto.
	* testsuite/libffi.call/closure_fn5.c (main): Ditto.
	* testsuite/libffi.call/nested_struct.c (main): Ditto.
	* testsuite/libffi.call/nested_struct10.c (main): Ditto.
	* testsuite/libffi.call/return_ll1.c (main): Ditto.
	* testsuite/libffi.call/cls_8byte.c (main): Ditto.
	* testsuite/libffi.call/cls_align_uint32.c (main): Ditto.
	* testsuite/libffi.call/cls_align_sint16.c (main): Ditto.
	* testsuite/libffi.call/cls_20byte.c (main): Ditto.
	* testsuite/libffi.call/nested_struct2.c (main): Ditto.
	* testsuite/libffi.call/cls_24byte.c (main): Ditto.
	* testsuite/libffi.call/nested_struct6.c (main): Ditto.
	* testsuite/libffi.call/cls_uint.c (main): Ditto.
	* testsuite/libffi.call/cls_12byte.c (main): Ditto.
	* testsuite/libffi.call/cls_16byte.c (main): Ditto.
	* testsuite/libffi.call/closure_fn0.c (main): Ditto.
	* testsuite/libffi.call/cls_9byte2.c (main): Ditto.
	* testsuite/libffi.call/closure_fn2.c (main): Ditto.
	* testsuite/libffi.call/return_dbl1.c (main): Ditto.
	* testsuite/libffi.call/closure_fn4.c (main): Ditto.
	* testsuite/libffi.call/closure_fn6.c (main): Ditto.
	* testsuite/libffi.call/cls_align_sint32.c (main): Ditto.

2007-08-07  Andrew Haley  <aph@redhat.com>

	* src/x86/sysv.S (ffi_closure_raw_SYSV): Fix typo in previous
	checkin.

2007-08-06  Andrew Haley  <aph@redhat.com>

	PR testsuite/32843
	* src/x86/sysv.S (ffi_closure_raw_SYSV): Handle FFI_TYPE_UINT8,
	FFI_TYPE_SINT8, FFI_TYPE_UINT16, FFI_TYPE_SINT16, FFI_TYPE_UINT32,
	FFI_TYPE_SINT32.

2007-08-02  David Daney  <ddaney@avtrex.com>

	* testsuite/libffi.call/return_ul.c (main): Define return type as
	ffi_arg.  Use proper printf conversion specifier.

2007-07-30  Andrew Haley  <aph@redhat.com>

	PR testsuite/32843
	* src/x86/ffi.c (ffi_prep_cif_machdep): in x86 case, add code for
	signed/unsigned int8/16.
	* src/x86/sysv.S (ffi_call_SYSV): Rewrite to:
	Use a jump table.
	Remove code to pop args from the stack after call.
	Special-case signed/unsigned int8/16.
	* testsuite/libffi.call/return_sc.c (main): Revert.

2007-07-26  Richard Guenther  <rguenther@suse.de>

	PR testsuite/32843
	* testsuite/libffi.call/return_sc.c (main): Verify call
	result as signed char, not ffi_arg.

2007-07-16  Rainer Orth  <ro@TechFak.Uni-Bielefeld.DE>

	* configure.ac (i?86-*-solaris2.1[0-9]): Set TARGET to X86_64.
	* configure: Regenerate.

2007-07-11  David Daney  <ddaney@avtrex.com>

	* src/mips/ffi.c: Don't include sys/cachectl.h.
	(ffi_prep_closure_loc): Use __builtin___clear_cache() instead of
	cacheflush().

2007-05-18  Aurelien Jarno  <aurelien@aurel32.net>

	* src/arm/ffi.c (ffi_prep_closure_loc): Renamed and ajusted
	from (ffi_prep_closure): ... this.
	(FFI_INIT_TRAMPOLINE): Adjust.

2005-12-31  Phil Blundell  <pb@reciva.com>

	* src/arm/ffi.c (ffi_prep_incoming_args_SYSV,
	ffi_closure_SYSV_inner, ffi_prep_closure): New, add closure support.
	* src/arm/sysv.S(ffi_closure_SYSV): Likewise.
	* src/arm/ffitarget.h (FFI_TRAMPOLINE_SIZE): Likewise.
	(FFI_CLOSURES): Enable closure support.

2007-07-03  Andrew Haley  <aph@hedges.billgatliff.com>

	* testsuite/libffi.call/cls_multi_ushort.c,
	testsuite/libffi.call/cls_align_uint16.c,
	testsuite/libffi.call/nested_struct1.c,
	testsuite/libffi.call/nested_struct3.c,
	testsuite/libffi.call/cls_7_1_byte.c,
	testsuite/libffi.call/cls_double.c,
	testsuite/libffi.call/nested_struct5.c,
	testsuite/libffi.call/nested_struct7.c,
	testsuite/libffi.call/cls_sint.c,
	testsuite/libffi.call/nested_struct9.c,
	testsuite/libffi.call/cls_20byte1.c,
	testsuite/libffi.call/cls_multi_sshortchar.c,
	testsuite/libffi.call/cls_align_sint64.c,
	testsuite/libffi.call/cls_3byte2.c,
	testsuite/libffi.call/cls_multi_schar.c,
	testsuite/libffi.call/cls_multi_uchar.c,
	testsuite/libffi.call/cls_19byte.c,
	testsuite/libffi.call/cls_9byte1.c,
	testsuite/libffi.call/cls_align_float.c,
	testsuite/libffi.call/closure_fn1.c,
	testsuite/libffi.call/problem1.c,
	testsuite/libffi.call/closure_fn3.c,
	testsuite/libffi.call/cls_sshort.c,
	testsuite/libffi.call/closure_fn5.c,
	testsuite/libffi.call/cls_align_double.c,
	testsuite/libffi.call/cls_2byte.c,
	testsuite/libffi.call/nested_struct.c,
	testsuite/libffi.call/nested_struct10.c,
	testsuite/libffi.call/cls_4byte.c,
	testsuite/libffi.call/cls_6byte.c,
	testsuite/libffi.call/cls_8byte.c,
	testsuite/libffi.call/cls_multi_sshort.c,
	testsuite/libffi.call/cls_align_uint32.c,
	testsuite/libffi.call/cls_align_sint16.c,
	testsuite/libffi.call/cls_float.c,
	testsuite/libffi.call/cls_20byte.c,
	testsuite/libffi.call/cls_5_1_byte.c,
	testsuite/libffi.call/nested_struct2.c,
	testsuite/libffi.call/cls_24byte.c,
	testsuite/libffi.call/nested_struct4.c,
	testsuite/libffi.call/nested_struct6.c,
	testsuite/libffi.call/cls_64byte.c,
	testsuite/libffi.call/nested_struct8.c,
	testsuite/libffi.call/cls_uint.c,
	testsuite/libffi.call/cls_multi_ushortchar.c,
	testsuite/libffi.call/cls_schar.c,
	testsuite/libffi.call/cls_uchar.c,
	testsuite/libffi.call/cls_align_uint64.c,
	testsuite/libffi.call/cls_ulonglong.c,
	testsuite/libffi.call/cls_align_longdouble.c,
	testsuite/libffi.call/cls_1_1byte.c,
	testsuite/libffi.call/cls_12byte.c,
	testsuite/libffi.call/cls_3_1byte.c,
	testsuite/libffi.call/cls_3byte1.c,
	testsuite/libffi.call/cls_4_1byte.c,
	testsuite/libffi.call/cls_6_1_byte.c,
	testsuite/libffi.call/cls_16byte.c,
	testsuite/libffi.call/cls_18byte.c,
	testsuite/libffi.call/closure_fn0.c,
	testsuite/libffi.call/cls_9byte2.c,
	testsuite/libffi.call/closure_fn2.c,
	testsuite/libffi.call/closure_fn4.c,
	testsuite/libffi.call/cls_ushort.c,
	testsuite/libffi.call/closure_fn6.c,
	testsuite/libffi.call/cls_5byte.c,
	testsuite/libffi.call/cls_align_pointer.c,
	testsuite/libffi.call/cls_7byte.c,
	testsuite/libffi.call/cls_align_sint32.c,
	testsuite/libffi.special/unwindtest_ffi_call.cc,
	testsuite/libffi.special/unwindtest.cc: Enable for ARM.

2007-07-05  H.J. Lu  <hongjiu.lu@intel.com>

	* aclocal.m4: Regenerated.

2007-06-02  Paolo Bonzini  <bonzini@gnu.org>

	* configure: Regenerate.

2007-05-23  Steve Ellcey  <sje@cup.hp.com>

	* Makefile.in: Regenerate.
	* configure: Regenerate.
	* aclocal.m4: Regenerate.
	* include/Makefile.in: Regenerate.
	* testsuite/Makefile.in: Regenerate.

2007-05-10  Roman Zippel <zippel@linux-m68k.org>

	* src/m68k/ffi.c (ffi_prep_incoming_args_SYSV,
	ffi_closure_SYSV_inner,ffi_prep_closure): New, add closure support.
	* src/m68k/sysv.S(ffi_closure_SYSV,ffi_closure_struct_SYSV): Likewise.
	* src/m68k/ffitarget.h (FFI_TRAMPOLINE_SIZE): Likewise.
	(FFI_CLOSURES): Enable closure support.

2007-05-10  Roman Zippel <zippel@linux-m68k.org>

	* configure.ac (HAVE_AS_CFI_PSEUDO_OP): New test.
	* configure: Regenerate.
	* fficonfig.h.in: Regenerate.
	* src/m68k/sysv.S (CFI_STARTPROC,CFI_ENDPROC,
	CFI_OFFSET,CFI_DEF_CFA): New macros.
	(ffi_call_SYSV): Add callframe annotation.

2007-05-10  Roman Zippel <zippel@linux-m68k.org>

	* src/m68k/ffi.c (ffi_prep_args,ffi_prep_cif_machdep): Fix
	numerous test suite failures.
	* src/m68k/sysv.S (ffi_call_SYSV): Likewise.

2007-04-11  Paolo Bonzini  <bonzini@gnu.org>

	* Makefile.am (EXTRA_DIST): Bring up to date.
	* Makefile.in: Regenerate.
	* src/frv/eabi.S: Remove RCS keyword.

2007-04-06  Richard Henderson  <rth@redhat.com>

	* configure.ac: Tidy target case.
	(HAVE_LONG_DOUBLE): Allow the target to override.
	* configure: Regenerate.
	* include/ffi.h.in: Don't define ffi_type_foo if
	LIBFFI_HIDE_BASIC_TYPES is defined.
	(ffi_type_longdouble): If not HAVE_LONG_DOUBLE, define
	to ffi_type_double.
	* types.c (LIBFFI_HIDE_BASIC_TYPES): Define.
	(FFI_TYPEDEF, ffi_type_void): Mark the data const.
	(ffi_type_longdouble): Special case for Alpha.  Don't define
	if long double == double.

	* src/alpha/ffi.c (FFI_TYPE_LONGDOUBLE): Assert unique value.
	(ffi_prep_cif_machdep): Handle it as the 128-bit type.
	(ffi_call, ffi_closure_osf_inner): Likewise.
	(ffi_closure_osf_inner): Likewise.  Mark hidden.
	(ffi_call_osf, ffi_closure_osf): Mark hidden.
	* src/alpha/ffitarget.h (FFI_LAST_ABI): Tidy definition.
	* src/alpha/osf.S (ffi_call_osf, ffi_closure_osf): Mark hidden.
	(load_table): Handle 128-bit long double.

	* testsuite/libffi.call/float4.c: Add -mieee for alpha.

2007-04-06  Tom Tromey  <tromey@redhat.com>

	PR libffi/31491:
	* README: Fixed bug in example.

2007-04-03  Jakub Jelinek  <jakub@redhat.com>

	* src/closures.c: Include sys/statfs.h.
	(_GNU_SOURCE): Define on Linux.
	(FFI_MMAP_EXEC_SELINUX): Define.
	(selinux_enabled): New variable.
	(selinux_enabled_check): New function.
	(is_selinux_enabled): Define.
	(dlmmap): Use it.

2007-03-24  Uros Bizjak  <ubizjak@gmail.com>

	* testsuite/libffi.call/return_fl2.c (return_fl): Mark as static.
	Use 'volatile float sum' to create sum of floats to avoid false
	negative due to excess precision on ix86 targets.
	(main): Ditto.

2007-03-08  Alexandre Oliva  <aoliva@redhat.com>

	* src/powerpc/ffi.c (flush_icache): Fix left-over from previous
	patch.
	(ffi_prep_closure_loc): Remove unneeded casts.  Add needed ones.

2007-03-07  Alexandre Oliva  <aoliva@redhat.com>

	* include/ffi.h.in (ffi_closure_alloc, ffi_closure_free): New.
	(ffi_prep_closure_loc): New.
	(ffi_prep_raw_closure_loc): New.
	(ffi_prep_java_raw_closure_loc): New.
	* src/closures.c: New file.
	* src/dlmalloc.c [FFI_MMAP_EXEC_WRIT] (struct malloc_segment):
	Replace sflags with exec_offset.
	[FFI_MMAP_EXEC_WRIT] (mmap_exec_offset, add_segment_exec_offset,
	sub_segment_exec_offset): New macros.
	(get_segment_flags, set_segment_flags, check_segment_merge): New
	macros.
	(is_mmapped_segment, is_extern_segment): Use get_segment_flags.
	(add_segment, sys_alloc, create_mspace, create_mspace_with_base,
	destroy_mspace): Use new macros.
	(sys_alloc): Silence warning.
	* Makefile.am (libffi_la_SOURCES): Add src/closures.c.
	* Makefile.in: Rebuilt.
	* src/prep_cif [FFI_CLOSURES] (ffi_prep_closure): Implement in
	terms of ffi_prep_closure_loc.
	* src/raw_api.c (ffi_prep_raw_closure_loc): Renamed and adjusted
	from...
	(ffi_prep_raw_closure): ... this.  Re-implement in terms of the
	renamed version.
	* src/java_raw_api (ffi_prep_java_raw_closure_loc): Renamed and
	adjusted from...
	(ffi_prep_java_raw_closure): ... this.  Re-implement in terms of
	the renamed version.
	* src/alpha/ffi.c (ffi_prep_closure_loc): Renamed from
	(ffi_prep_closure): ... this.
	* src/pa/ffi.c: Likewise.
	* src/cris/ffi.c: Likewise.  Adjust.
	* src/frv/ffi.c: Likewise.
	* src/ia64/ffi.c: Likewise.
	* src/mips/ffi.c: Likewise.
	* src/powerpc/ffi_darwin.c: Likewise.
	* src/s390/ffi.c: Likewise.
	* src/sh/ffi.c: Likewise.
	* src/sh64/ffi.c: Likewise.
	* src/sparc/ffi.c: Likewise.
	* src/x86/ffi64.c: Likewise.
	* src/x86/ffi.c: Likewise.
	(FFI_INIT_TRAMPOLINE): Adjust.
	(ffi_prep_raw_closure_loc): Renamed and adjusted from...
	(ffi_prep_raw_closure): ... this.
	* src/powerpc/ffi.c (ffi_prep_closure_loc): Renamed from
	(ffi_prep_closure): ... this.
	(flush_icache): Adjust.

2007-03-07  Alexandre Oliva  <aoliva@redhat.com>

	* src/dlmalloc.c: New file, imported version 2.8.3 of Doug
	Lea's malloc.

2007-03-01  Brooks Moses  <brooks.moses@codesourcery.com>

	* Makefile.am: Add dummy install-pdf target.
	* Makefile.in: Regenerate

2007-02-13  Andreas Krebbel  <krebbel1@de.ibm.com>

	* src/s390/ffi.c (ffi_prep_args, ffi_prep_cif_machdep,
	ffi_closure_helper_SYSV): Add long double handling.

2007-02-02  Jakub Jelinek  <jakub@redhat.com>

	* src/powerpc/linux64.S (ffi_call_LINUX64): Move restore of r2
	immediately after bctrl instruction.

2007-01-18  Alexandre Oliva  <aoliva@redhat.com>

	* Makefile.am (all-recursive, install-recursive,
	mostlyclean-recursive, clean-recursive, distclean-recursive,
	maintainer-clean-recursive): Add missing targets.
	* Makefile.in: Rebuilt.

2006-12-14  Andreas Tobler  <a.tobler@schweiz.org>

	* configure.ac: Add TARGET for x86_64-*-darwin*.
	* Makefile.am (nodist_libffi_la_SOURCES): Add rules for 64-bit sources
	for X86_DARWIN.
	* src/x86/ffitarget.h: Set trampoline size for x86_64-*-darwin*.
	* src/x86/darwin64.S: New file for x86_64-*-darwin* support.
	* configure: Regenerate.
	* Makefile.in: Regenerate.
	* include/Makefile.in: Regenerate.
	* testsuite/Makefile.in: Regenerate.
	* testsuite/libffi.special/unwindtest_ffi_call.cc: New test case for
	ffi_call only.

2006-12-13  Andreas Tobler <a.tobler@schweiz.org>

	* aclocal.m4: Regenerate with aclocal -I .. as written in the
	Makefile.am.

2006-10-31  Geoffrey Keating  <geoffk@apple.com>

	* src/powerpc/ffi_darwin.c (darwin_adjust_aggregate_sizes): New.
	(ffi_prep_cif_machdep): Call darwin_adjust_aggregate_sizes for
	Darwin.
	* testsuite/libffi.call/nested_struct4.c: Remove Darwin XFAIL.
	* testsuite/libffi.call/nested_struct6.c: Remove Darwin XFAIL.

2006-10-10  Paolo Bonzini  <bonzini@gnu.org>
	    Sandro Tolaini  <tolaini@libero.it>

	* configure.ac [i*86-*-darwin*]: Set X86_DARWIN symbol and
	conditional.
	* configure: Regenerated.
	* Makefile.am (nodist_libffi_la_SOURCES) [X86_DARWIN]: New case.
	(EXTRA_DIST): Add src/x86/darwin.S.
	* Makefile.in: Regenerated.
	* include/Makefile.in: Regenerated.
	* testsuite/Makefile.in: Regenerated.

	* src/x86/ffi.c (ffi_prep_cif_machdep) [X86_DARWIN]: Treat like
	X86_WIN32, and additionally align stack to 16 bytes.
	* src/x86/darwin.S: New, based on sysv.S.
	* src/prep_cif.c (ffi_prep_cif) [X86_DARWIN]: Align > 8-byte structs.

2006-09-12  David Daney  <ddaney@avtrex.com>

	PR libffi/23935
	* include/Makefile.am: Install both ffi.h and ffitarget.h in
	$(libdir)/gcc/$(target_alias)/$(gcc_version)/include.
	* aclocal.m4: Regenerated for automake 1.9.6.
	* Makefile.in: Regenerated.
	* include/Makefile.in: Regenerated.
	* testsuite/Makefile.in: Regenerated.

2006-08-17  Andreas Tobler  <a.tobler@schweiz.ch>

	* include/ffi_common.h (struct): Revert accidental commit.

2006-08-15  Andreas Tobler  <a.tobler@schweiz.ch>

	* include/ffi_common.h: Remove lint directives.
	* include/ffi.h.in: Likewise.

2006-07-25  Torsten Schoenfeld  <kaffeetisch@gmx.de>

	* include/ffi.h.in (ffi_type_ulong, ffi_type_slong): Define correctly
	for 32-bit architectures.
	* testsuite/libffi.call/return_ul.c: New test case.

2006-07-19  David Daney  <ddaney@avtrex.com>

	* testsuite/libffi.call/closure_fn6.c: Remove xfail for mips,
	xfail remains for mips64.

2006-05-23  Carlos O'Donell  <carlos@codesourcery.com>

	* Makefile.am: Add install-html target. Add install-html to .PHONY
	* Makefile.in: Regenerate.
	* aclocal.m4: Regenerate.
	* include/Makefile.in: Regenerate.
	* testsuite/Makefile.in: Regenerate.

2006-05-18  John David Anglin  <dave.anglin@nrc-cnrc.gc.ca>

	* pa/ffi.c (ffi_prep_args_pa32): Load floating point arguments from
	stack slot.

2006-04-22  Andreas Tobler  <a.tobler@schweiz.ch>

	* README: Remove notice about 'Crazy Comments'.
	* src/debug.c: Remove lint directives. Cleanup white spaces.
	* src/java_raw_api.c: Likewise.
	* src/prep_cif.c: Likewise.
	* src/raw_api.c: Likewise.
	* src/ffitest.c: Delete. No longer needed, all test cases migrated
	to the testsuite.
	* src/arm/ffi.c: Remove lint directives.
	* src/m32r/ffi.c: Likewise.
	* src/pa/ffi.c: Likewise.
	* src/powerpc/ffi.c: Likewise.
	* src/powerpc/ffi_darwin.c: Likewise.
	* src/sh/ffi.c: Likewise.
	* src/sh64/ffi.c: Likewise.
	* src/x86/ffi.c: Likewise.
	* testsuite/libffi.call/float2.c: Likewise.
	* testsuite/libffi.call/promotion.c: Likewise.
	* testsuite/libffi.call/struct1.c: Likewise.

2006-04-13  Andreas Tobler  <a.tobler@schweiz.ch>

	* src/pa/hpux32.S: Correct unwind offset calculation for
	ffi_closure_pa32.
	* src/pa/linux.S: Likewise.

2006-04-12  James E Wilson  <wilson@specifix.com>

	PR libgcj/26483
	* src/ia64/ffi.c (stf_spill, ldf_fill): Rewrite as macros.
	(hfa_type_load): Call stf_spill.
	(hfa_type_store): Call ldf_fill.
	(ffi_call): Adjust calls to above routines.  Add local temps for
	macro result.

2006-04-10  Matthias Klose  <doko@debian.org>

	* testsuite/lib/libffi-dg.exp (libffi-init): Recognize multilib
	directory names containing underscores.

2006-04-07  James E Wilson  <wilson@specifix.com>

	* testsuite/libffi.call/float4.c: New testcase.

2006-04-05  John David Anglin  <dave.anglin@nrc-cnrc.gc.ca>
	    Andreas Tobler  <a.tobler@schweiz.ch>

	* Makefile.am: Add PA_HPUX port.
	* Makefile.in: Regenerate.
	* include/Makefile.in: Likewise.
	* testsuite/Makefile.in: Likewise.
	* configure.ac: Add PA_HPUX rules.
	* configure: Regenerate.
	* src/pa/ffitarget.h: Rename linux target to PA_LINUX.
	Add PA_HPUX and PA64_HPUX.
	Rename FFI_LINUX ABI to FFI_PA32 ABI.
	(FFI_TRAMPOLINE_SIZE): Define for 32-bit HP-UX targets.
	(FFI_TYPE_SMALL_STRUCT2): Define.
	(FFI_TYPE_SMALL_STRUCT4): Likewise.
	(FFI_TYPE_SMALL_STRUCT8): Likewise.
	(FFI_TYPE_SMALL_STRUCT3): Redefine.
	(FFI_TYPE_SMALL_STRUCT5): Likewise.
	(FFI_TYPE_SMALL_STRUCT6): Likewise.
	(FFI_TYPE_SMALL_STRUCT7): Likewise.
	* src/pa/ffi.c (ROUND_DOWN): Delete.
	(fldw, fstw, fldd, fstd): Use '__asm__'.
	(ffi_struct_type): Add support for FFI_TYPE_SMALL_STRUCT2,
	FFI_TYPE_SMALL_STRUCT4 and FFI_TYPE_SMALL_STRUCT8.
	(ffi_prep_args_LINUX): Rename to ffi_prep_args_pa32. Update comment.
	Simplify incrementing of stack slot variable. Change type of local
	'n' to unsigned int.
	(ffi_size_stack_LINUX): Rename to ffi_size_stack_pa32. Handle long
	double on PA_HPUX.
	(ffi_prep_cif_machdep): Likewise.
	(ffi_call): Likewise.
	(ffi_closure_inner_LINUX): Rename to ffi_closure_inner_pa32. Change
	return type to ffi_status. Simplify incrementing of stack slot
	variable. Only copy floating point argument registers when PA_LINUX
	is true. Reformat debug statement.
	Add support for FFI_TYPE_SMALL_STRUCT2, FFI_TYPE_SMALL_STRUCT4 and
	FFI_TYPE_SMALL_STRUCT8.
	(ffi_closure_LINUX): Rename to ffi_closure_pa32. Add 'extern' to
	declaration.
	(ffi_prep_closure): Make linux trampoline conditional on PA_LINUX.
	Add nops to cache flush.  Add trampoline for PA_HPUX.
	* src/pa/hpux32.S: New file.
	* src/pa/linux.S (ffi_call_LINUX): Rename to ffi_call_pa32. Rename
	ffi_prep_args_LINUX to ffi_prep_args_pa32.
	Localize labels. Add support for 2, 4 and 8-byte small structs. Handle
	unaligned destinations in 3, 5, 6 and 7-byte small structs. Order
	argument type checks so that common argument types appear first.
	(ffi_closure_LINUX): Rename to ffi_closure_pa32. Rename
	ffi_closure_inner_LINUX to ffi_closure_inner_pa32.

2006-03-24  Alan Modra  <amodra@bigpond.net.au>

	* src/powerpc/ffitarget.h (enum ffi_abi): Add FFI_LINUX.  Default
	for 32-bit using IBM extended double format.  Fix FFI_LAST_ABI.
	* src/powerpc/ffi.c (ffi_prep_args_SYSV): Handle linux variant of
	FFI_TYPE_LONGDOUBLE.
	(ffi_prep_args64): Assert using IBM extended double.
	(ffi_prep_cif_machdep): Don't munge FFI_TYPE_LONGDOUBLE type.
	Handle FFI_LINUX FFI_TYPE_LONGDOUBLE return and args.
	(ffi_call): Handle FFI_LINUX.
	(ffi_closure_helper_SYSV): Non FFI_LINUX long double return needs
	gpr3 return pointer as for struct return.  Handle FFI_LINUX
	FFI_TYPE_LONGDOUBLE return and args.  Don't increment "nf"
	unnecessarily.
	* src/powerpc/ppc_closure.S (ffi_closure_SYSV): Load both f1 and f2
	for FFI_TYPE_LONGDOUBLE.  Move epilogue insns into case table.
	Don't use r6 as pointer to results, instead use sp offset.  Don't
	make a special call to load lr with case table address, instead
	use offset from previous call.
	* src/powerpc/sysv.S (ffi_call_SYSV): Save long double return.
	* src/powerpc/linux64.S (ffi_call_LINUX64): Simplify long double
	return.

2006-03-15  Kaz Kojima  <kkojima@gcc.gnu.org>

	* src/sh64/ffi.c (ffi_prep_cif_machdep): Handle float arguments
	passed with FP registers correctly.
	(ffi_closure_helper_SYSV): Likewise.
	* src/sh64/sysv.S: Likewise.

2006-03-01  Andreas Tobler  <a.tobler@schweiz.ch>

	* testsuite/libffi.special/unwindtest.cc (closure_test_fn): Mark cif,
	args and userdata unused.
	(closure_test_fn1): Mark cif and userdata unused.
	(main): Remove unused res.

2006-02-28  Andreas Tobler  <a.tobler@schweiz.ch>

	* testsuite/libffi.call/call.exp: Adjust FSF address. Add test runs for
	-O2, -O3, -Os and the warning flags -W -Wall.
	* testsuite/libffi.special/special.exp: Likewise.
	* testsuite/libffi.call/ffitest.h: Add an __UNUSED__ macro to mark
	unused parameter unused for gcc or else do nothing.
	* testsuite/libffi.special/ffitestcxx.h: Likewise.
	* testsuite/libffi.call/cls_12byte.c (cls_struct_12byte_gn): Mark cif
	and userdata unused.
	* testsuite/libffi.call/cls_16byte.c (cls_struct_16byte_gn): Likewise.
	* testsuite/libffi.call/cls_18byte.c (cls_struct_18byte_gn): Likewise.
	* testsuite/libffi.call/cls_19byte.c (cls_struct_19byte_gn): Likewise.
	* testsuite/libffi.call/cls_1_1byte.c (cls_struct_1_1byte_gn): Likewise.
	* testsuite/libffi.call/cls_20byte.c (cls_struct_20byte_gn): Likewise.
	* testsuite/libffi.call/cls_20byte1.c (cls_struct_20byte_gn): Likewise.
	* testsuite/libffi.call/cls_24byte.c (cls_struct_24byte_gn): Likewise.
	* testsuite/libffi.call/cls_2byte.c (cls_struct_2byte_gn): Likewise.
	* testsuite/libffi.call/cls_3_1byte.c (cls_struct_3_1byte_gn): Likewise.
	* testsuite/libffi.call/cls_3byte1.c (cls_struct_3byte_gn): Likewise.
	* testsuite/libffi.call/cls_3byte2.c (cls_struct_3byte_gn1): Likewise.
	* testsuite/libffi.call/cls_4_1byte.c (cls_struct_4_1byte_gn): Likewise.
	* testsuite/libffi.call/cls_4byte.c (cls_struct_4byte_gn): Likewise.
	* testsuite/libffi.call/cls_5_1_byte.c (cls_struct_5byte_gn): Likewise.
	* testsuite/libffi.call/cls_5byte.c (cls_struct_5byte_gn): Likewise.
	* testsuite/libffi.call/cls_64byte.c (cls_struct_64byte_gn): Likewise.
	* testsuite/libffi.call/cls_6_1_byte.c (cls_struct_6byte_gn): Likewise.
	* testsuite/libffi.call/cls_6byte.c (cls_struct_6byte_gn): Likewise.
	* testsuite/libffi.call/cls_7_1_byte.c (cls_struct_7byte_gn): Likewise.
	* testsuite/libffi.call/cls_7byte.c (cls_struct_7byte_gn): Likewise.
	* testsuite/libffi.call/cls_8byte.c (cls_struct_8byte_gn): Likewise.
	* testsuite/libffi.call/cls_9byte1.c (cls_struct_9byte_gn): Likewise.
	* testsuite/libffi.call/cls_9byte2.c (cls_struct_9byte_gn): Likewise.
	* testsuite/libffi.call/cls_align_double.c (cls_struct_align_gn):
	Likewise.
	* testsuite/libffi.call/cls_align_float.c (cls_struct_align_gn):
	Likewise.
	* testsuite/libffi.call/cls_align_longdouble.c (cls_struct_align_gn):
	Likewise.
	* testsuite/libffi.call/cls_align_pointer.c (cls_struct_align_fn): Cast
	void* to avoid compiler warning.
	(main): Likewise.
	(cls_struct_align_gn): Mark cif and userdata unused.
	* testsuite/libffi.call/cls_align_sint16.c (cls_struct_align_gn):
	Likewise.
	* testsuite/libffi.call/cls_align_sint32.c (cls_struct_align_gn):
	Likewise.
	* testsuite/libffi.call/cls_align_sint64.c (cls_struct_align_gn):
	Likewise.
	* testsuite/libffi.call/cls_align_uint16.c (cls_struct_align_gn):
	Likewise.
	* testsuite/libffi.call/cls_align_uint32.c (cls_struct_align_gn):
	Likewise.
	* testsuite/libffi.call/cls_double.c (cls_ret_double_fn): Likewise.
	* testsuite/libffi.call/cls_float.c (cls_ret_float_fn): Likewise.
	* testsuite/libffi.call/cls_multi_schar.c (test_func_gn): Mark cif and
	data unused.
	(main): Cast res_call to silence gcc.
	* testsuite/libffi.call/cls_multi_sshort.c (test_func_gn): Mark cif and
	data unused.
	(main): Cast res_call to silence gcc.
	* testsuite/libffi.call/cls_multi_sshortchar.c (test_func_gn): Mark cif
	and data unused.
	(main): Cast res_call to silence gcc.
	* testsuite/libffi.call/cls_multi_uchar.c (test_func_gn): Mark cif and
	data unused.
	(main): Cast res_call to silence gcc.
	* testsuite/libffi.call/cls_multi_ushort.c (test_func_gn): Mark cif and
	data unused.
	(main): Cast res_call to silence gcc.
	* testsuite/libffi.call/cls_multi_ushortchar.c (test_func_gn): Mark cif
	and data unused.
	(main): Cast res_call to silence gcc.
	* testsuite/libffi.call/cls_schar.c (cls_ret_schar_fn): Mark cif and
	userdata unused.
	(cls_ret_schar_fn): Cast printf parameter to silence gcc.
	* testsuite/libffi.call/cls_sint.c (cls_ret_sint_fn): Mark cif and
	userdata unused.
	(cls_ret_sint_fn): Cast printf parameter to silence gcc.
	* testsuite/libffi.call/cls_sshort.c (cls_ret_sshort_fn): Mark cif and
	userdata unused.
	(cls_ret_sshort_fn): Cast printf parameter to silence gcc.
	* testsuite/libffi.call/cls_uchar.c (cls_ret_uchar_fn):  Mark cif and
	userdata unused.
	(cls_ret_uchar_fn): Cast printf parameter to silence gcc.
	* testsuite/libffi.call/cls_uint.c (cls_ret_uint_fn): Mark cif and
	userdata unused.
	(cls_ret_uint_fn): Cast printf parameter to silence gcc.
	* testsuite/libffi.call/cls_ulonglong.c (cls_ret_ulonglong_fn): Mark cif
	and userdata unused.
	* testsuite/libffi.call/cls_ushort.c (cls_ret_ushort_fn): Mark cif and
	userdata unused.
	(cls_ret_ushort_fn): Cast printf parameter to silence gcc.
	* testsuite/libffi.call/float.c (floating): Remove unused parameter e.
	* testsuite/libffi.call/float1.c (main): Remove unused variable i.
	Cleanup white spaces.
	* testsuite/libffi.call/negint.c (checking): Remove unused variable i.
	* testsuite/libffi.call/nested_struct.c (cls_struct_combined_gn): Mark
	cif and userdata unused.
	* testsuite/libffi.call/nested_struct1.c (cls_struct_combined_gn):
	Likewise.
	* testsuite/libffi.call/nested_struct10.c (B_gn): Likewise.
	* testsuite/libffi.call/nested_struct2.c (B_fn): Adjust printf
	formatters to silence gcc.
	(B_gn): Mark cif and userdata unused.
	* testsuite/libffi.call/nested_struct3.c (B_gn): Mark cif and userdata
	unused.
	* testsuite/libffi.call/nested_struct4.c: Mention related PR.
	(B_gn): Mark cif and userdata unused.
	* testsuite/libffi.call/nested_struct5.c (B_gn): Mark cif and userdata
	unused.
	* testsuite/libffi.call/nested_struct6.c: Mention related PR.
	(B_gn): Mark cif and userdata unused.
	* testsuite/libffi.call/nested_struct7.c (B_gn): Mark cif and userdata
	unused.
	* testsuite/libffi.call/nested_struct8.c (B_gn): Likewise.
	* testsuite/libffi.call/nested_struct9.c (B_gn): Likewise.
	* testsuite/libffi.call/problem1.c (stub): Likewise.
	* testsuite/libffi.call/pyobjc-tc.c (main): Cast the result to silence
	gcc.
	* testsuite/libffi.call/return_fl2.c (return_fl): Add the note mentioned
	in the last commit for this test case in the test case itself.
	* testsuite/libffi.call/closure_fn0.c (closure_test_fn0): Mark cif as
	unused.
	* testsuite/libffi.call/closure_fn1.c (closure_test_fn1): Likewise.
	* testsuite/libffi.call/closure_fn2.c (closure_test_fn2): Likewise.
	* testsuite/libffi.call/closure_fn3.c (closure_test_fn3): Likewise.
	* testsuite/libffi.call/closure_fn4.c (closure_test_fn0): Likewise.
	* testsuite/libffi.call/closure_fn5.c (closure_test_fn5): Likewise.
	* testsuite/libffi.call/closure_fn6.c (closure_test_fn0): Likewise.

2006-02-22  Kaz Kojima  <kkojima@gcc.gnu.org>

	* src/sh/sysv.S: Fix register numbers in the FDE for
	ffi_closure_SYSV.

2006-02-20  Andreas Tobler  <a.tobler@schweiz.ch>

	* testsuite/libffi.call/return_fl2.c (return_fl): Remove static
	declaration to avoid a false negative on ix86. See PR323.

2006-02-18  Kaz Kojima  <kkojima@gcc.gnu.org>

	* src/sh/ffi.c (ffi_closure_helper_SYSV): Remove unused variable
	and cast integer to void * if needed.  Update the pointer to
	the FP register saved area correctly.

2006-02-17  Andreas Tobler  <a.tobler@schweiz.ch>

	* testsuite/libffi.call/nested_struct6.c: XFAIL this test until PR25630
	is fixed.
	* testsuite/libffi.call/nested_struct4.c: Likewise.

2006-02-16  Andreas Tobler  <a.tobler@schweiz.ch>

	* testsuite/libffi.call/return_dbl.c: New test case.
	* testsuite/libffi.call/return_dbl1.c: Likewise.
	* testsuite/libffi.call/return_dbl2.c: Likewise.
	* testsuite/libffi.call/return_fl.c: Likewise.
	* testsuite/libffi.call/return_fl1.c: Likewise.
	* testsuite/libffi.call/return_fl2.c: Likewise.
	* testsuite/libffi.call/return_fl3.c: Likewise.
	* testsuite/libffi.call/closure_fn6.c: Likewise.

	* testsuite/libffi.call/nested_struct2.c: Remove ffi_type_mylong
	definition.
	* testsuite/libffi.call/ffitest.h: Add ffi_type_mylong definition
	here to be used by other test cases too.

	* testsuite/libffi.call/nested_struct10.c: New test case.
	* testsuite/libffi.call/nested_struct9.c: Likewise.
	* testsuite/libffi.call/nested_struct8.c: Likewise.
	* testsuite/libffi.call/nested_struct7.c: Likewise.
	* testsuite/libffi.call/nested_struct6.c: Likewise.
	* testsuite/libffi.call/nested_struct5.c: Likewise.
	* testsuite/libffi.call/nested_struct4.c: Likewise.

2006-01-21  Andreas Tobler  <a.tobler@schweiz.ch>

	* configure.ac: Enable libffi for sparc64-*-freebsd*.
	* configure: Rebuilt.

2006-01-18  Jakub Jelinek  <jakub@redhat.com>

	* src/powerpc/sysv.S (smst_two_register): Don't call __ashldi3,
	instead do the shifting inline.
	* src/powerpc/ppc_closure.S (ffi_closure_SYSV): Don't compute %r5
	shift count unconditionally.  Simplify load sequences for 1, 2, 3, 4
	and 8 byte structs, for the remaining struct sizes don't call
	__lshrdi3, instead do the shifting inline.

2005-12-07  Thiemo Seufer  <ths@networkno.de>

	* src/mips/ffitarget.h: Remove obsolete sgidefs.h include. Add
	missing parentheses.
	* src/mips/o32.S (ffi_call_O32): Code formatting. Define
	and use A3_OFF, FP_OFF, RA_OFF. Micro-optimizations.
	(ffi_closure_O32): Likewise, but with newly defined A3_OFF2,
	A2_OFF2, A1_OFF2, A0_OFF2, RA_OFF2, FP_OFF2, S0_OFF2, GP_OFF2,
	V1_OFF2, V0_OFF2, FA_1_1_OFF2, FA_1_0_OFF2, FA_0_1_OFF2,
	FA_0_0_OFF2.
	* src/mips/ffi.c (ffi_prep_args): Code formatting. Fix
	endianness bugs.
	(ffi_prep_closure): Improve trampoline instruction scheduling.
	(ffi_closure_mips_inner_O32): Fix endianness bugs.

2005-12-03  Alan Modra  <amodra@bigpond.net.au>

	* src/powerpc/ffi.c: Formatting.
	(ffi_prep_args_SYSV): Avoid possible aliasing problems by using unions.
	(ffi_prep_args64): Likewise.

2005-09-30  Geoffrey Keating  <geoffk@apple.com>

	* testsuite/lib/libffi-dg.exp (libffi_target_compile): For
	darwin, use -shared-libgcc not -lgcc_s, and explain why.

2005-09-26  Tom Tromey  <tromey@redhat.com>

	* testsuite/libffi.call/float1.c (value_type): New typedef.
	(CANARY): New define.
	(main): Check for result buffer overflow.
	* src/powerpc/linux64.S: Handle linux64 long double returns.
	* src/powerpc/ffi.c (FLAG_RETURNS_128BITS): New constant.
	(ffi_prep_cif_machdep): Handle linux64 long double returns.

2005-08-25  Alan Modra  <amodra@bigpond.net.au>

	PR target/23404
	* src/powerpc/ffi.c (ffi_prep_args_SYSV): Correct placement of stack
	homed fp args.
	(ffi_status ffi_prep_cif_machdep): Correct stack sizing for same.

2005-08-11  Jakub Jelinek  <jakub@redhat.com>

	* configure.ac (HAVE_HIDDEN_VISIBILITY_ATTRIBUTE): New test.
	(AH_BOTTOM): Add FFI_HIDDEN definition.
	* configure: Rebuilt.
	* fficonfig.h.in: Rebuilt.
	* src/powerpc/ffi.c (hidden): Remove.
	(ffi_closure_LINUX64, ffi_prep_args64, ffi_call_LINUX64,
	ffi_closure_helper_LINUX64): Use FFI_HIDDEN instead of hidden.
	* src/powerpc/linux64_closure.S (ffi_closure_LINUX64,
	.ffi_closure_LINUX64): Use FFI_HIDDEN instead of .hidden.
	* src/x86/ffi.c (ffi_closure_SYSV, ffi_closure_raw_SYSV): Remove,
	add FFI_HIDDEN to its prototype.
	(ffi_closure_SYSV_inner): New.
	* src/x86/sysv.S (ffi_closure_SYSV, ffi_closure_raw_SYSV): New.
	* src/x86/win32.S (ffi_closure_SYSV, ffi_closure_raw_SYSV): New.

2005-08-10  Alfred M. Szmidt  <ams@gnu.org>

	PR libffi/21819:
	* configure: Rebuilt.
	* configure.ac: Handle i*86-*-gnu*.

2005-08-09  Jakub Jelinek  <jakub@redhat.com>

	* src/powerpc/ppc_closure.S (ffi_closure_SYSV): Use
	DW_CFA_offset_extended_sf rather than
	DW_CFA_GNU_negative_offset_extended.
	* src/powerpc/sysv.S (ffi_call_SYSV): Likewise.

2005-07-22  SUGIOKA Toshinobu  <sugioka@itonet.co.jp>

	* src/sh/sysv.S (ffi_call_SYSV): Stop argument popping correctly
	on sh3.
	(ffi_closure_SYSV): Change the stack layout for sh3 struct argument.
	* src/sh/ffi.c (ffi_prep_args): Fix sh3 argument copy, when it is
	partially on register.
	(ffi_closure_helper_SYSV): Likewise.
	(ffi_prep_cif_machdep): Don't set too many cif->flags.

2005-07-20  Kaz Kojima  <kkojima@gcc.gnu.org>

	* src/sh/ffi.c (ffi_call): Handle small structures correctly.
	Remove empty line.
	* src/sh64/ffi.c (simple_type): Remove.
	(return_type): Handle small structures correctly.
	(ffi_prep_args): Likewise.
	(ffi_call): Likewise.
	(ffi_closure_helper_SYSV): Likewise.
	* src/sh64/sysv.S (ffi_call_SYSV): Handle 1, 2 and 4-byte return.
	Emit position independent code if PIC and remove wrong datalabel
	prefixes from EH data.

2005-07-19  Andreas Tobler  <a.tobler@schweiz.ch>

	* Makefile.am (nodist_libffi_la_SOURCES): Add POWERPC_FREEBSD.
	* Makefile.in: Regenerate.
	* include/Makefile.in: Likewise.
	* testsuite/Makefile.in: Likewise.
	* configure.ac: Add POWERPC_FREEBSD rules.
	* configure: Regenerate.
	* src/powerpc/ffitarget.h: Add POWERPC_FREEBSD rules.
	(FFI_SYSV_TYPE_SMALL_STRUCT): Define.
	* src/powerpc/ffi.c: Add flags to handle small structure returns
	in ffi_call_SYSV.
	(ffi_prep_cif_machdep): Handle small structures for SYSV 4 ABI.
	Aka FFI_SYSV.
	(ffi_closure_helper_SYSV): Likewise.
	* src/powerpc/ppc_closure.S: Add return types for small structures.
	* src/powerpc/sysv.S: Add bits to handle small structures for
	final SYSV 4 ABI.

2005-07-10  Andreas Tobler  <a.tobler@schweiz.ch>

	* testsuite/libffi.call/cls_5_1_byte.c: New test file.
	* testsuite/libffi.call/cls_6_1_byte.c: Likewise.
	* testsuite/libffi.call/cls_7_1_byte.c: Likewise.

2005-07-05  Randolph Chung  <tausq@debian.org>

	* src/pa/ffi.c (ffi_struct_type): Rename FFI_TYPE_SMALL_STRUCT1
	as FFI_TYPE_SMALL_STRUCT3.  Break out handling for 5-7 byte
	structures.  Kill compilation warnings.
	(ffi_closure_inner_LINUX): Print return values as hex in debug
	message.  Rename FFI_TYPE_SMALL_STRUCT1 as FFI_TYPE_SMALL_STRUCT3.
	Properly handle 5-7 byte structure returns.
	* src/pa/ffitarget.h (FFI_TYPE_SMALL_STRUCT1)
	(FFI_TYPE_SMALL_STRUCT2): Remove.
	(FFI_TYPE_SMALL_STRUCT3, FFI_TYPE_SMALL_STRUCT5)
	(FFI_TYPE_SMALL_STRUCT6, FFI_TYPE_SMALL_STRUCT7): Define.
	* src/pa/linux.S: Mark source file as using PA1.1 assembly.
	(checksmst1, checksmst2): Remove.
	(checksmst3): Optimize handling of 3-byte struct returns.
	(checksmst567): Properly handle 5-7 byte struct returns.

2005-06-15  Rainer Orth  <ro@TechFak.Uni-Bielefeld.DE>

	PR libgcj/21943
	* src/mips/n32.S: Enforce PIC code.
	* src/mips/o32.S: Likewise.

2005-06-15  Rainer Orth  <ro@TechFak.Uni-Bielefeld.DE>

	* configure.ac: Treat i*86-*-solaris2.10 and up as X86_64.
	* configure: Regenerate.

2005-06-01  Alan Modra  <amodra@bigpond.net.au>

	* src/powerpc/ppc_closure.S (ffi_closure_SYSV): Don't use JUMPTARGET
	to call ffi_closure_helper_SYSV.  Append @local instead.
	* src/powerpc/sysv.S (ffi_call_SYSV): Likewise for ffi_prep_args_SYSV.

2005-05-17  Kelley Cook  <kcook@gcc.gnu.org>

	* configure.ac: Use AC_C_BIGENDIAN instead of AC_C_BIGENDIAN_CROSS.
	Use AC_CHECK_SIZEOF instead of AC_COMPILE_CHECK_SIZEOF.
	* Makefile.am (ACLOCAL_AMFLAGS): Remove -I ../config.
	* aclocal.m4, configure, fficonfig.h.in, Makefile.in,
	include/Makefile.in, testsuite/Makefile.in: Regenerate.

2005-05-09  Mike Stump  <mrs@apple.com>

	* configure: Regenerate.

2005-05-08  Richard Henderson  <rth@redhat.com>

	PR libffi/21285
	* src/alpha/osf.S: Update unwind into to match code.

2005-05-04  Andreas Degert <ad@papyrus-gmbh.de>
	    Richard Henderson  <rth@redhat.com>

	* src/x86/ffi64.c (ffi_prep_cif_machdep): Save sse-used flag in
	bit 11 of flags.
	(ffi_call): Mask return type field.  Pass ssecount to ffi_call_unix64.
	(ffi_prep_closure): Set carry bit if sse-used flag set.
	* src/x86/unix64.S (ffi_call_unix64): Add ssecount argument.
	Only load sse registers if ssecount non-zero.
	(ffi_closure_unix64): Only save sse registers if carry set on entry.

2005-04-29  Ralf Corsepius  <ralf.corsepius@rtems.org>

	* configure.ac: Add i*86-*-rtems*, sparc*-*-rtems*,
	powerpc-*rtems*, arm*-*-rtems*, sh-*-rtems*.
	* configure: Regenerate.

2005-04-20  Hans-Peter Nilsson  <hp@axis.com>

	* testsuite/lib/libffi-dg.exp (libffi-dg-test-1): In regsub use,
	have Tcl8.3-compatible intermediate variable.

2005-04-18  Simon Posnjak <simon.posnjak@siol.net>
	    Hans-Peter Nilsson  <hp@axis.com>

	* Makefile.am: Add CRIS support.
	* configure.ac: Likewise.
	* Makefile.in, configure, testsuite/Makefile.in,
	include/Makefile.in: Regenerate.
	* src/cris: New directory.
	* src/cris/ffi.c, src/cris/sysv.S, src/cris/ffitarget.h: New files.
	* src/prep_cif.c (ffi_prep_cif): Wrap in #ifndef __CRIS__.

	* testsuite/lib/libffi-dg.exp (libffi-dg-test-1): Replace \n with
	\r?\n in output tests.

2005-04-12  Mike Stump  <mrs@apple.com>

	* configure: Regenerate.

2005-03-30  Hans Boehm  <Hans.Boehm@hp.com>

	* src/ia64/ffitarget.h (ffi_arg): Use long long instead of DI.

2005-03-30  Steve Ellcey  <sje@cup.hp.com>

	* src/ia64/ffitarget.h (ffi_arg) ADD DI attribute.
	(ffi_sarg) Ditto.
	* src/ia64/unix.S (ffi_closure_unix): Extend gp
	to 64 bits in ILP32 mode.
	Load 64 bits even for short data.

2005-03-23  Mike Stump  <mrs@apple.com>

	* src/powerpc/darwin.S: Update for -m64 multilib.
	* src/powerpc/darwin_closure.S: Likewise.

2005-03-21  Zack Weinberg  <zack@codesourcery.com>

	* configure.ac: Do not invoke TL_AC_GCC_VERSION.
	Do not set tool_include_dir.
	* aclocal.m4, configure, Makefile.in, testsuite/Makefile.in:
	Regenerate.
	* include/Makefile.am: Set gcc_version and toollibffidir.
	* include/Makefile.in: Regenerate.

2005-02-22  Andrew Haley  <aph@redhat.com>

	* src/powerpc/ffi.c (ffi_prep_cif_machdep): Bump alignment to
	odd-numbered register pairs for 64-bit integer types.

2005-02-23  Andreas Tobler  <a.tobler@schweiz.ch>

	PR libffi/20104
	* testsuite/libffi.call/return_ll1.c: New test case.

2005-02-11  Janis Johnson  <janis187@us.ibm.com>

	* testsuite/libffi.call/cls_align_longdouble.c: Remove dg-options.
	* testsuite/libffi.call/float.c: Ditto.
	* testsuite/libffi.call/float2.c: Ditto.
	* testsuite/libffi.call/float3.c: Ditto.

2005-02-08  Andreas Tobler  <a.tobler@schweiz.ch>

	* src/frv/ffitarget.h: Remove PPC stuff which does not belong to frv.

2005-01-12  Eric Botcazou  <ebotcazou@libertysurf.fr>

	* testsuite/libffi.special/special.exp (cxx_options): Add
	-shared-libgcc.

2004-12-31  Richard Henderson  <rth@redhat.com>

	* src/types.c (FFI_AGGREGATE_TYPEDEF): Remove.
	(FFI_TYPEDEF): Rename from FFI_INTEGRAL_TYPEDEF.  Replace size and
	offset parameters with a type parameter; deduce size and structure
	alignment.  Update all users.

2004-12-31  Richard Henderson  <rth@redhat.com>

	* src/types.c (FFI_TYPE_POINTER): Define with sizeof.
	(FFI_TYPE_LONGDOUBLE): Fix for ia64.
	* src/ia64/ffitarget.h (struct ffi_ia64_trampoline_struct): Move
	into ffi_prep_closure.
	* src/ia64/ia64_flags.h, src/ia64/ffi.c, src/ia64/unix.S: Rewrite
	from scratch.

2004-12-27  Richard Henderson  <rth@redhat.com>

	* src/x86/unix64.S: Fix typo in unwind info.

2004-12-25  Richard Henderson  <rth@redhat.com>

	* src/x86/ffi64.c (struct register_args): Rename from stackLayout.
	(enum x86_64_reg_class): Add X86_64_COMPLEX_X87_CLASS.
	(merge_classes): Check for it.
	(SSE_CLASS_P): New.
	(classify_argument): Pass byte_offset by value; perform all updates
	inside struct case.
	(examine_argument): Add classes argument; handle
	X86_64_COMPLEX_X87_CLASS.
	(ffi_prep_args): Merge into ...
	(ffi_call): ... here.  Share stack frame with ffi_call_unix64.
	(ffi_prep_cif_machdep): Setup cif->flags for proper structure return.
	(ffi_fill_return_value): Remove.
	(ffi_prep_closure): Remove dead assert.
	(ffi_closure_unix64_inner): Rename from ffi_closure_UNIX64_inner.
	Rewrite to use struct register_args instead of va_list.  Create
	flags for handling structure returns.
	* src/x86/unix64.S: Remove dead strings.
	(ffi_call_unix64): Rename from ffi_call_UNIX64.  Rewrite to share
	stack frame with ffi_call.  Handle structure returns properly.
	(float2sse, floatfloat2sse, double2sse): Remove.
	(sse2float, sse2double, sse2floatfloat): Remove.
	(ffi_closure_unix64): Rename from ffi_closure_UNIX64.  Rewrite
	to handle structure returns properly.

2004-12-08  David Edelsohn  <edelsohn@gnu.org>

	* Makefile.am (AM_MAKEFLAGS): Remove duplicate LIBCFLAGS and
	PICFLAG.
	* Makefile.in: Regenerated.

2004-12-02  Richard Sandiford  <rsandifo@redhat.com>

	* configure.ac: Use TL_AC_GCC_VERSION to set gcc_version.
	* configure, aclocal.m4, Makefile.in: Regenerate.
	* include/Makefile.in, testsuite/Makefile.in: Regenerate.

2004-11-29  Kelley Cook  <kcook@gcc.gnu.org>

	* configure: Regenerate for libtool change.

2004-11-25  Kelley Cook  <kcook@gcc.gnu.org>

	* configure: Regenerate for libtool reversion.

2004-11-24  Kelley Cook  <kcook@gcc.gnu.org>

	* configure: Regenerate for libtool change.

2004-11-23  John David Anglin  <dave.anglin@nrc-cnrc.gc.ca>

	* testsuite/lib/libffi-dg.exp: Use new procs in target-libpath.exp.

2004-11-23  Richard Sandiford  <rsandifo@redhat.com>

	* src/mips/o32.S (ffi_call_O32, ffi_closure_O32): Use jalr instead
	of jal.  Use an absolute encoding for the frame information.

2004-11-23  Kelley Cook  <kcook@gcc.gnu.org>

	* Makefile.am: Remove no-dependencies.  Add ACLOCAL_AMFLAGS.
	* acinclude.m4: Delete logic for sincludes.
	* aclocal.m4, Makefile.in, configure: Regenerate.
	* include/Makefile: Likewise.
	* testsuite/Makefile: Likewise.

2004-11-22  Eric Botcazou  <ebotcazou@libertysurf.fr>

	* src/sparc/ffi.c (ffi_prep_closure): Align doubles and 64-bit integers
	on a 8-byte boundary.
	* src/sparc/v8.S (ffi_closure_v8): Reserve frame space for arguments.

2004-10-27  Richard Earnshaw  <rearnsha@arm.com>

	* src/arm/ffi.c (ffi_prep_cif_machdep): Handle functions that return
	long long values.  Round stack allocation to a multiple of 8 bytes
	for ATPCS compatibility.
	* src/arm/sysv.S (ffi_call_SYSV): Rework to avoid use of APCS register
	names.  Handle returning long long types.  Add Thumb and interworking
	support.  Improve soft-float code.

2004-10-27  Richard Earnshaw  <rearnsha@arm.com>

	* testsuite/lib/libffi-db.exp (load_gcc_lib): New function.
	(libffi_exit): New function.
	(libffi_init): Build the testglue wrapper if needed.

2004-10-25  Eric Botcazou  <ebotcazou@libertysurf.fr>

	PR other/18138
	* testsuite/lib/libffi-dg.exp: Accept more than one multilib libgcc.

2004-10-25  Kazuhiro Inaoka <inaoka.kazuhiro@renesas.com>

	* src/m32r/libffitarget.h (FFI_CLOSURES): Set to 0.

2004-10-20  Kaz Kojima  <kkojima@gcc.gnu.org>

	* src/sh/sysv.S (ffi_call_SYSV): Don't align for double data.
	* testsuite/libffi.call/float3.c: New test case.

2004-10-18  Kaz Kojima  <kkojima@gcc.gnu.org>

	* src/sh/ffi.c (ffi_prep_closure): Set T bit in trampoline for
	the function returning a structure pointed with R2.
	* src/sh/sysv.S (ffi_closure_SYSV): Use R2 as the pointer to
	the structure return value if T bit set.  Emit position
	independent code and EH data if PIC.

2004-10-13  Kazuhiro Inaoka  <inaoka.kazuhiro@renesas.com>

	* Makefile.am: Add m32r support.
	* configure.ac: Likewise.
	* Makefile.in: Regenerate.
	* confiugre: Regenerate.
	* src/types.c: Add m32r port to FFI_INTERNAL_TYPEDEF
	(uint64, sint64, double, longdouble)
	* src/m32r: New directory.
	* src/m32r/ffi.c: New file.
	* src/m32r/sysv.S: Likewise.
	* src/m32r/ffitarget.h: Likewise.

2004-10-02  Kaz Kojima  <kkojima@gcc.gnu.org>

	* testsuite/libffi.call/negint.c: New test case.

2004-09-14  H.J. Lu  <hongjiu.lu@intel.com>

	PR libgcj/17465
	* testsuite/lib/libffi-dg.exp: Don't use global ld_library_path.
	Set up LD_LIBRARY_PATH, SHLIB_PATH, LD_LIBRARYN32_PATH,
	LD_LIBRARY64_PATH, LD_LIBRARY_PATH_32, LD_LIBRARY_PATH_64 and
	DYLD_LIBRARY_PATH.

2004-09-05  Andreas Tobler  <a.tobler@schweiz.ch>

	* testsuite/libffi.call/many_win32.c: Remove whitespaces.
	* testsuite/libffi.call/promotion.c: Likewise.
	* testsuite/libffi.call/return_ll.c: Remove unused var. Cleanup
	whitespaces.
	* testsuite/libffi.call/return_sc.c: Likewise.
	* testsuite/libffi.call/return_uc.c: Likewise.

2004-09-05  Andreas Tobler  <a.tobler@schweiz.ch>

	* src/powerpc/darwin.S: Fix comments and identation.
	* src/powerpc/darwin_closure.S: Likewise.

2004-09-02  Andreas Tobler  <a.tobler@schweiz.ch>

	* src/powerpc/ffi_darwin.c: Add flag for longdouble return values.
	(ffi_prep_args): Handle longdouble arguments.
	(ffi_prep_cif_machdep): Set flags for longdouble. Calculate space for
	longdouble.
	(ffi_closure_helper_DARWIN): Add closure handling for longdouble.
	* src/powerpc/darwin.S (_ffi_call_DARWIN): Add handling of longdouble
	values.
	* src/powerpc/darwin_closure.S (_ffi_closure_ASM): Likewise.
	* src/types.c: Defined longdouble size and alignment for darwin.

2004-09-02  Andreas Tobler  <a.tobler@schweiz.ch>

	* src/powerpc/aix.S: Remove whitespaces.
	* src/powerpc/aix_closure.S: Likewise.
	* src/powerpc/asm.h: Likewise.
	* src/powerpc/ffi.c: Likewise.
	* src/powerpc/ffitarget.h: Likewise.
	* src/powerpc/linux64.S: Likewise.
	* src/powerpc/linux64_closure.S: Likewise.
	* src/powerpc/ppc_closure.S: Likewise.
	* src/powerpc/sysv.S: Likewise.

2004-08-30  Anthony Green  <green@redhat.com>

	* Makefile.am: Add frv support.
	* Makefile.in, testsuite/Makefile.in: Rebuilt.
	* configure.ac: Read configure.host.
	* configure.in: Read configure.host.
	* configure.host: New file.  frv-elf needs libgloss.
	* include/ffi.h.in: Force ffi_closure to have a nice big (8)
	alignment.  This is needed to frv and shouldn't harm the others.
	* include/ffi_common.h (ALIGN_DOWN): New macro.
	* src/frv/ffi.c, src/frv/ffitarget.h, src/frv/eabi.S: New files.

2004-08-24  David Daney  <daney@avtrex.com>

	* testsuite/libffi.call/closure_fn0.c: Xfail mips64* instead of mips*.
	* testsuite/libffi.call/closure_fn1.c: Likewise.
	* testsuite/libffi.call/closure_fn2.c  Likewise.
	* testsuite/libffi.call/closure_fn3.c: Likewise.
	* testsuite/libffi.call/closure_fn4.c: Likewise.
	* testsuite/libffi.call/closure_fn5.c: Likewise.
	* testsuite/libffi.call/cls_18byte.c: Likewise.
	* testsuite/libffi.call/cls_19byte.c: Likewise.
	* testsuite/libffi.call/cls_1_1byte.c: Likewise.
	* testsuite/libffi.call/cls_20byte.c: Likewise.
	* testsuite/libffi.call/cls_20byte1.c: Likewise.
	* testsuite/libffi.call/cls_24byte.c: Likewise.
	* testsuite/libffi.call/cls_2byte.c: Likewise.
	* testsuite/libffi.call/cls_3_1byte.c: Likewise.
	* testsuite/libffi.call/cls_3byte1.c: Likewise.
	* testsuite/libffi.call/cls_3byte2.c: Likewise.
	* testsuite/libffi.call/cls_4_1byte.c: Likewise.
	* testsuite/libffi.call/cls_4byte.c: Likewise.
	* testsuite/libffi.call/cls_64byte.c: Likewise.
	* testsuite/libffi.call/cls_6byte.c: Likewise.
	* testsuite/libffi.call/cls_7byte.c: Likewise.
	* testsuite/libffi.call/cls_8byte.c: Likewise.
	* testsuite/libffi.call/cls_9byte1.c: Likewise.
	* testsuite/libffi.call/cls_9byte2.c: Likewise.
	* testsuite/libffi.call/cls_align_double.c: Likewise.
	* testsuite/libffi.call/cls_align_float.c: Likewise.
	* testsuite/libffi.call/cls_align_longdouble.c: Likewise.
	* testsuite/libffi.call/cls_align_pointer.c: Likewise.
	* testsuite/libffi.call/cls_align_sint16.c: Likewise.
	* testsuite/libffi.call/cls_align_sint32.c: Likewise.
	* testsuite/libffi.call/cls_align_sint64.c: Likewise.
	* testsuite/libffi.call/cls_align_uint16.c: Likewise.
	* testsuite/libffi.call/cls_align_uint32.c: Likewise.
	* testsuite/libffi.call/cls_align_uint64.c: Likewise.
	* testsuite/libffi.call/cls_double.c: Likewise.
	* testsuite/libffi.call/cls_float.c: Likewise.
	* testsuite/libffi.call/cls_multi_schar.c: Likewise.
	* testsuite/libffi.call/cls_multi_sshort.c: Likewise.
	* testsuite/libffi.call/cls_multi_sshortchar.c: Likewise.
	* testsuite/libffi.call/cls_multi_uchar.c: Likewise.
	* testsuite/libffi.call/cls_multi_ushort.c: Likewise.
	* testsuite/libffi.call/cls_multi_ushortchar.c: Likewise.
	* testsuite/libffi.call/cls_schar.c: Likewise.
	* testsuite/libffi.call/cls_sint.c: Likewise.
	* testsuite/libffi.call/cls_sshort.c: Likewise.
	* testsuite/libffi.call/cls_uchar.c: Likewise.
	* testsuite/libffi.call/cls_uint.c: Likewise.
	* testsuite/libffi.call/cls_ulonglong.c: Likewise.
	* testsuite/libffi.call/cls_ushort.c: Likewise.
	* testsuite/libffi.call/nested_struct.c: Likewise.
	* testsuite/libffi.call/nested_struct1.c: Likewise.
	* testsuite/libffi.call/nested_struct2.c: Likewise.
	* testsuite/libffi.call/nested_struct3.c: Likewise.
	* testsuite/libffi.call/problem1.c: Likewise.
	* testsuite/libffi.special/unwindtest.cc: Likewise.
	* testsuite/libffi.call/cls_12byte.c: Likewise and set return value
	to zero.
	* testsuite/libffi.call/cls_16byte.c: Likewise.
	* testsuite/libffi.call/cls_5byte.c: Likewise.

2004-08-23  David Daney <daney@avtrex.com>

	PR libgcj/13141
	* src/mips/ffitarget.h (FFI_O32_SOFT_FLOAT): New ABI.
	* src/mips/ffi.c (ffi_prep_args): Fix alignment calculation.
	(ffi_prep_cif_machdep): Handle FFI_O32_SOFT_FLOAT floating point
	parameters and return types.
	(ffi_call): Handle FFI_O32_SOFT_FLOAT ABI.
	(ffi_prep_closure): Ditto.
	(ffi_closure_mips_inner_O32): Handle FFI_O32_SOFT_FLOAT ABI, fix
	alignment calculations.
	* src/mips/o32.S (ffi_closure_O32): Don't use floating point
	instructions if FFI_O32_SOFT_FLOAT, make stack frame ABI compliant.

2004-08-14  Casey Marshall <csm@gnu.org>

	* src/mips/ffi.c (ffi_pref_cif_machdep): set `cif->flags' to
	contain `FFI_TYPE_UINT64' as return type for any 64-bit
	integer (O32 ABI only).
	(ffi_prep_closure): new function.
	(ffi_closure_mips_inner_O32): new function.
	* src/mips/ffitarget.h: Define `FFI_CLOSURES' and
	`FFI_TRAMPOLINE_SIZE' appropriately if the ABI is o32.
	* src/mips/o32.S (ffi_call_O32): add labels for .eh_frame. Return
	64 bit integers correctly.
	(ffi_closure_O32): new function.
	Added DWARF-2 unwind info for both functions.

2004-08-10  Andrew Haley  <aph@redhat.com>

	* src/x86/ffi64.c (ffi_prep_args ): 8-align all stack arguments.

2004-08-01  Robert Millan  <robertmh@gnu.org>

	* configure.ac: Detect knetbsd-gnu and kfreebsd-gnu.
	* configure: Regenerate.

2004-07-30  Maciej W. Rozycki  <macro@linux-mips.org>

	* acinclude.m4 (AC_FUNC_MMAP_BLACKLIST): Check for <sys/mman.h>
	and mmap() explicitly instead of relying on preset autoconf cache
	variables.
	* aclocal.m4: Regenerate.
	* configure: Regenerate.

2004-07-11  Ulrich Weigand  <uweigand@de.ibm.com>

	* src/s390/ffi.c (ffi_prep_args): Fix C aliasing violation.
	(ffi_check_float_struct): Remove unused prototype.

2004-06-30  Geoffrey Keating  <geoffk@apple.com>

	* src/powerpc/ffi_darwin.c (flush_icache): ';' is a comment
	character on Darwin, use '\n\t' instead.

2004-06-26  Matthias Klose  <doko@debian.org>

	* libtool-version: Fix typo in revision/age.

2004-06-17  Matthias Klose  <doko@debian.org>

	* libtool-version: New.
	* Makefile.am (libffi_la_LDFLAGS): Use -version-info for soname.
	* Makefile.in: Regenerate.

2004-06-15  Paolo Bonzini  <bonzini@gnu.org>

	* Makefile.am: Remove useless multilib rules.
	* Makefile.in: Regenerate.
	* aclocal.m4: Regenerate with automake 1.8.5.
	* configure.ac: Remove useless multilib configury.
	* configure: Regenerate.

2004-06-15  Paolo Bonzini  <bonzini@gnu.org>

	* .cvsignore: New file.

2004-06-10  Jakub Jelinek  <jakub@redhat.com>

	* src/ia64/unix.S (ffi_call_unix): Insert group barrier break
	fp_done.
	(ffi_closure_UNIX): Fix f14/f15 adjustment if FLOAT_SZ is ever
	changed from 8.

2004-06-06  Sean McNeil  <sean@mcneil.com>

	* configure.ac: Add x86_64-*-freebsd* support.
	* configure: Regenerate.

2004-04-26  Joe Buck <jbuck@welsh-buck.org>

	Bug 15093
	* configure.ac: Test for existence of mmap and sys/mman.h before
	checking blacklist.  Fix suggested by Jim Wilson.
	* configure: Regenerate.

2004-04-26  Matt Austern  <austern@apple.com>

	* src/powerpc/darwin.S: Go through a non-lazy pointer for initial
	FDE location.
	* src/powerpc/darwin_closure.S: Likewise.

2004-04-24  Andreas Tobler  <a.tobler@schweiz.ch>

	* testsuite/libffi.call/cls_multi_schar.c (main): Fix initialization
	error. Reported by Thomas Heller <theller@python.net>.
	* testsuite/libffi.call/cls_multi_sshort.c (main): Likewise.
	* testsuite/libffi.call/cls_multi_ushort.c (main): Likewise.

2004-03-20  Matthias Klose  <doko@debian.org>

	* src/pa/linux.S: Fix typo.

2004-03-19  Matthias Klose  <doko@debian.org>

	* Makefile.am: Update.
	* Makefile.in: Regenerate.
	* src/pa/ffi.h.in: Remove.
	* src/pa/ffitarget.h: New file.

2004-02-10  Randolph Chung  <tausq@debian.org>

	* Makefile.am: Add PA support.
	* Makefile.in: Regenerate.
	* include/Makefile.in: Regenerate.
	* configure.ac: Add PA target.
	* configure: Regenerate.
	* src/pa/ffi.c: New file.
	* src/pa/ffi.h.in: Add PA support.
	* src/pa/linux.S: New file.
	* prep_cif.c: Add PA support.

2004-03-16  Hosaka Yuji  <hos@tamanegi.org>

	* src/types.c: Fix alignment size of X86_WIN32 case int64 and
	double.
	* src/x86/ffi.c (ffi_prep_args): Replace ecif->cif->rtype->type
	with ecif->cif->flags.
	(ffi_call, ffi_prep_incoming_args_SYSV): Replace cif->rtype->type
	with cif->flags.
	(ffi_prep_cif_machdep): Add X86_WIN32 struct case.
	(ffi_closure_SYSV): Add 1 or 2-bytes struct case for X86_WIN32.
	* src/x86/win32.S (retstruct1b, retstruct2b, sc_retstruct1b,
	sc_retstruct2b): Add for 1 or 2-bytes struct case.

2004-03-15 Kelley Cook <kcook@gcc.gnu.org>

	* configure.in: Rename file to ...
	* configure.ac: ... this.
	* fficonfig.h.in: Regenerate.
	* Makefile.in: Regenerate.
	* include/Makefile.in: Regenerate.
	* testsuite/Makefile.in: Regenerate.

2004-03-12  Matt Austern  <austern@apple.com>

	* src/powerpc/darwin.S: Fix EH information so it corresponds to
	changes in EH format resulting from addition of linkonce support.
	* src/powerpc/darwin_closure.S: Likewise.

2004-03-11  Andreas Tobler  <a.tobler@schweiz.ch>
	    Paolo Bonzini  <bonzini@gnu.org>

	* Makefile.am (AUTOMAKE_OPTIONS): Set them.
	Remove VPATH. Remove rules for object files. Remove multilib support.
	(AM_CCASFLAGS): Add.
	* configure.in (AC_CONFIG_HEADERS): Relace AM_CONFIG_HEADER.
	(AC_PREREQ): Bump version to 2.59.
	(AC_INIT): Fill with version info and bug address.
	(ORIGINAL_LD_FOR_MULTILIBS): Remove.
	(AM_ENABLE_MULTILIB): Use this instead of AC_ARG_ENABLE.
	De-precious CC so that the right flags are passed down to multilibs.
	(AC_MSG_ERROR): Replace obsolete macro AC_ERROR.
	(AC_CONFIG_FILES): Replace obsolete macro AC_LINK_FILES.
	(AC_OUTPUT): Reorganize the output with AC_CONFIG_COMMANDS.
	* configure: Rebuilt.
	* aclocal.m4: Likewise.
	* Makefile.in, include/Makefile.in, testsuite/Makefile.in: Likewise.
	* fficonfig.h.in: Likewise.

2004-03-11  Andreas Schwab  <schwab@suse.de>

	* src/ia64/ffi.c (ffi_prep_incoming_args_UNIX): Get floating point
	arguments from fp registers only for the first 8 parameter slots.
	Don't convert a float parameter when passed in memory.

2004-03-09  Hans-Peter Nilsson  <hp@axis.com>

	* configure: Regenerate for config/accross.m4 correction.

2004-02-25  Matt Kraai  <kraai@alumni.cmu.edu>

	* src/powerpc/ffi.c (ffi_prep_args_SYSV): Change
	ecif->cif->bytes to bytes.
	(ffi_prep_cif_machdep): Add braces around nested if statement.

2004-02-09  Alan Modra  <amodra@bigpond.net.au>

	* src/types.c (pointer): POWERPC64 has 8 byte pointers.

	* src/powerpc/ffi.c (ffi_prep_args64): Correct long double handling.
	(ffi_closure_helper_LINUX64): Fix typo.
	* testsuite/libffi.call/cls_align_longdouble.c: Pass -mlong-double-128
	for powerpc64-*-*.
	* testsuite/libffi.call/float.c: Likewise.
	* testsuite/libffi.call/float2.c: Likewise.

2004-02-08  Alan Modra  <amodra@bigpond.net.au>

	* src/powerpc/ffi.c (ffi_prep_cif_machdep <FFI_LINUX64>): Correct
	long double function return and long double arg handling.
	(ffi_closure_helper_LINUX64): Formatting.  Delete unused "ng" var.
	Use "end_pfr" instead of "nf".  Correct long double handling.
	Localise "temp".
	* src/powerpc/linux64.S (ffi_call_LINUX64): Save f2 long double
	return value.
	* src/powerpc/linux64_closure.S (ffi_closure_LINUX64): Allocate
	space for long double return value.  Adjust stack frame and offsets.
	Load f2 long double return.

2004-02-07  Alan Modra  <amodra@bigpond.net.au>

	* src/types.c: Use 16 byte long double for POWERPC64.

2004-01-25  Eric Botcazou  <ebotcazou@libertysurf.fr>

	* src/sparc/ffi.c (ffi_prep_args_v9): Shift the parameter array
	when the structure return address is passed in %o0.
	(ffi_V9_return_struct): Rename into ffi_v9_layout_struct.
	(ffi_v9_layout_struct): Align the field following a nested structure
	on a word boundary.  Use memmove instead of memcpy.
	(ffi_call): Update call to ffi_V9_return_struct.
	(ffi_prep_closure): Define 'ctx' only for V8.
	(ffi_closure_sparc_inner): Clone into ffi_closure_sparc_inner_v8
	and ffi_closure_sparc_inner_v9.
	(ffi_closure_sparc_inner_v8): Return long doubles by reference.
	Always skip the structure return address.  For structures and long
	doubles, copy the argument directly.
	(ffi_closure_sparc_inner_v9): Skip the structure return address only
	if required.  Shift the maximum floating-point slot accordingly.  For
	big structures, copy the argument directly; otherwise, left-justify the
	argument and call ffi_v9_layout_struct to lay out the structure on
	the stack.
	* src/sparc/v8.S: Undef STACKFRAME before defining it.
	(ffi_closure_v8): Pass the structure return address.  Update call to
	ffi_closure_sparc_inner_v8.  Short-circuit FFI_TYPE_INT handling.
	Skip the 'unimp' insn when returning long doubles and structures.
	* src/sparc/v9.S: Undef STACKFRAME before defining it.
	(ffi_closure_v9): Increase the frame size by 2 words.  Short-circuit
	FFI_TYPE_INT handling.  Load structures both in integers and
	floating-point registers on return.
	* README: Update status of the SPARC port.

2004-01-24  Andreas Tobler  <a.tobler@schweiz.ch>

	* testsuite/libffi.call/pyobjc-tc.c (main): Treat result value
	as of type ffi_arg.
	* testsuite/libffi.call/struct3.c (main): Fix CHECK.

2004-01-22  Ulrich Weigand  <uweigand@de.ibm.com>

	* testsuite/libffi.call/cls_uint.c (cls_ret_uint_fn): Treat result
	value as of type ffi_arg, not unsigned int.

2004-01-21  Michael Ritzert  <ritzert@t-online.de>

	* ffi64.c (ffi_prep_args): Cast the RHS of an assignment instead
	of the LHS.

2004-01-12  Andreas Tobler  <a.tobler@schweiz.ch>

	* testsuite/lib/libffi-dg.exp: Set LD_LIBRARY_PATH_32 for
	Solaris.

2004-01-08  Rainer Orth  <ro@TechFak.Uni-Bielefeld.DE>

	* testsuite/libffi.call/ffitest.h (allocate_mmap): Cast MAP_FAILED
	to void *.

2003-12-10  Richard Henderson  <rth@redhat.com>

	* testsuite/libffi.call/cls_align_pointer.c: Cast pointers to
	size_t instead of int.

2003-12-04  Hosaka Yuji  <hos@tamanegi.org>

	* testsuite/libffi.call/many_win32.c: Include <float.h>.
	* testsuite/libffi.call/many_win32.c (main): Replace variable
	int i with unsigned long ul.

	* testsuite/libffi.call/cls_align_uint64.c: New test case.
	* testsuite/libffi.call/cls_align_sint64.c: Likewise.
	* testsuite/libffi.call/cls_align_uint32.c: Likewise.
	* testsuite/libffi.call/cls_align_sint32.c: Likewise.
	* testsuite/libffi.call/cls_align_uint16.c: Likewise.
	* testsuite/libffi.call/cls_align_sint16.c: Likewise.
	* testsuite/libffi.call/cls_align_float.c: Likewise.
	* testsuite/libffi.call/cls_align_double.c: Likewise.
	* testsuite/libffi.call/cls_align_longdouble.c: Likewise.
	* testsuite/libffi.call/cls_align_pointer.c: Likewise.

2003-12-02  Hosaka Yuji  <hos@tamanegi.org>

	PR other/13221
	* src/x86/ffi.c (ffi_prep_args, ffi_prep_incoming_args_SYSV):
	Align arguments to 32 bits.

2003-12-01  Andreas Tobler  <a.tobler@schweiz.ch>

	PR other/13221
	* testsuite/libffi.call/cls_multi_sshort.c: New test case.
	* testsuite/libffi.call/cls_multi_sshortchar.c: Likewise.
	* testsuite/libffi.call/cls_multi_uchar.c: Likewise.
	* testsuite/libffi.call/cls_multi_schar.c: Likewise.
	* testsuite/libffi.call/cls_multi_ushortchar.c: Likewise.
	* testsuite/libffi.call/cls_multi_ushort.c: Likewise.

	* testsuite/libffi.special/unwindtest.cc: Cosmetics.

2003-11-26  Kaveh R. Ghazi  <ghazi@caip.rutgers.edu>

	* testsuite/libffi.call/ffitest.h: Include <fcntl.h>.
	* testsuite/libffi.special/ffitestcxx.h: Likewise.

2003-11-22  Andreas Tobler  <a.tobler@schweiz.ch>

	* Makefile.in: Rebuilt.
	* configure: Likewise.
	* testsuite/libffi.special/unwindtest.cc: Convert the mmap to
	the right type.

2003-11-21  Andreas Jaeger  <aj@suse.de>
	    Andreas Tobler  <a.tobler@schweiz.ch>

	* acinclude.m4: Add AC_FUNC_MMAP_BLACKLIST.
	* configure.in: Call AC_FUNC_MMAP_BLACKLIST.
	* Makefile.in: Rebuilt.
	* aclocal.m4: Likewise.
	* configure: Likewise.
	* fficonfig.h.in: Likewise.
	* testsuite/lib/libffi-dg.exp: Add include dir.
	* testsuite/libffi.call/ffitest.h: Add MMAP definitions.
	* testsuite/libffi.special/ffitestcxx.h: Likewise.
	* testsuite/libffi.call/closure_fn0.c: Use MMAP functionality
	for ffi_closure if available.
	* testsuite/libffi.call/closure_fn1.c: Likewise.
	* testsuite/libffi.call/closure_fn2.c: Likewise.
	* testsuite/libffi.call/closure_fn3.c: Likewise.
	* testsuite/libffi.call/closure_fn4.c: Likewise.
	* testsuite/libffi.call/closure_fn5.c: Likewise.
	* testsuite/libffi.call/cls_12byte.c: Likewise.
	* testsuite/libffi.call/cls_16byte.c: Likewise.
	* testsuite/libffi.call/cls_18byte.c: Likewise.
	* testsuite/libffi.call/cls_19byte.c: Likewise.
	* testsuite/libffi.call/cls_1_1byte.c: Likewise.
	* testsuite/libffi.call/cls_20byte.c: Likewise.
	* testsuite/libffi.call/cls_20byte1.c: Likewise.
	* testsuite/libffi.call/cls_24byte.c: Likewise.
	* testsuite/libffi.call/cls_2byte.c: Likewise.
	* testsuite/libffi.call/cls_3_1byte.c: Likewise.
	* testsuite/libffi.call/cls_3byte1.c: Likewise.
	* testsuite/libffi.call/cls_3byte2.c: Likewise.
	* testsuite/libffi.call/cls_4_1byte.c: Likewise.
	* testsuite/libffi.call/cls_4byte.c: Likewise.
	* testsuite/libffi.call/cls_5byte.c: Likewise.
	* testsuite/libffi.call/cls_64byte.c: Likewise.
	* testsuite/libffi.call/cls_6byte.c: Likewise.
	* testsuite/libffi.call/cls_7byte.c: Likewise.
	* testsuite/libffi.call/cls_8byte.c: Likewise.
	* testsuite/libffi.call/cls_9byte1.c: Likewise.
	* testsuite/libffi.call/cls_9byte2.c: Likewise.
	* testsuite/libffi.call/cls_double.c: Likewise.
	* testsuite/libffi.call/cls_float.c: Likewise.
	* testsuite/libffi.call/cls_schar.c: Likewise.
	* testsuite/libffi.call/cls_sint.c: Likewise.
	* testsuite/libffi.call/cls_sshort.c: Likewise.
	* testsuite/libffi.call/cls_uchar.c: Likewise.
	* testsuite/libffi.call/cls_uint.c: Likewise.
	* testsuite/libffi.call/cls_ulonglong.c: Likewise.
	* testsuite/libffi.call/cls_ushort.c: Likewise.
	* testsuite/libffi.call/nested_struct.c: Likewise.
	* testsuite/libffi.call/nested_struct1.c: Likewise.
	* testsuite/libffi.call/nested_struct2.c: Likewise.
	* testsuite/libffi.call/nested_struct3.c: Likewise.
	* testsuite/libffi.call/problem1.c: Likewise.
	* testsuite/libffi.special/unwindtest.cc: Likewise.

2003-11-20  Andreas Tobler  <a.tobler@schweiz.ch>

	* testsuite/lib/libffi-dg.exp: Make the -lgcc_s conditional.

2003-11-19  Andreas Tobler  <a.tobler@schweiz.ch>

	* testsuite/lib/libffi-dg.exp: Add DYLD_LIBRARY_PATH for darwin.
	Add -lgcc_s to additional flags.

2003-11-12  Andreas Tobler  <a.tobler@schweiz.ch>

	* configure.in, include/Makefile.am: PR libgcj/11147, install
	the ffitarget.h header file in a gcc versioned and target
	dependent place.
	* configure: Regenerated.
	* Makefile.in, include/Makefile.in: Likewise.
	* testsuite/Makefile.in: Likewise.

2003-11-09  Andreas Tobler  <a.tobler@schweiz.ch>

	* testsuite/libffi.call/closure_fn0.c: Print result and check
	with dg-output to make debugging easier.
	* testsuite/libffi.call/closure_fn1.c: Likewise.
	* testsuite/libffi.call/closure_fn2.c: Likewise.
	* testsuite/libffi.call/closure_fn3.c: Likewise.
	* testsuite/libffi.call/closure_fn4.c: Likewise.
	* testsuite/libffi.call/closure_fn5.c: Likewise.
	* testsuite/libffi.call/cls_12byte.c: Likewise.
	* testsuite/libffi.call/cls_16byte.c: Likewise.
	* testsuite/libffi.call/cls_18byte.c: Likewise.
	* testsuite/libffi.call/cls_19byte.c: Likewise.
	* testsuite/libffi.call/cls_1_1byte.c: Likewise.
	* testsuite/libffi.call/cls_20byte.c: Likewise.
	* testsuite/libffi.call/cls_20byte1.c: Likewise.
	* testsuite/libffi.call/cls_24byte.c: Likewise.
	* testsuite/libffi.call/cls_2byte.c: Likewise.
	* testsuite/libffi.call/cls_3_1byte.c: Likewise.
	* testsuite/libffi.call/cls_3byte1.c: Likewise.
	* testsuite/libffi.call/cls_3byte2.c: Likewise.
	* testsuite/libffi.call/cls_4_1byte.c: Likewise.
	* testsuite/libffi.call/cls_4byte.c: Likewise.
	* testsuite/libffi.call/cls_5byte.c: Likewise.
	* testsuite/libffi.call/cls_64byte.c: Likewise.
	* testsuite/libffi.call/cls_6byte.c: Likewise.
	* testsuite/libffi.call/cls_7byte.c: Likewise.
	* testsuite/libffi.call/cls_8byte.c: Likewise.
	* testsuite/libffi.call/cls_9byte1.c: Likewise.
	* testsuite/libffi.call/cls_9byte2.c: Likewise.
	* testsuite/libffi.call/cls_double.c: Likewise.
	* testsuite/libffi.call/cls_float.c: Likewise.
	* testsuite/libffi.call/cls_schar.c: Likewise.
	* testsuite/libffi.call/cls_sint.c: Likewise.
	* testsuite/libffi.call/cls_sshort.c: Likewise.
	* testsuite/libffi.call/cls_uchar.c: Likewise.
	* testsuite/libffi.call/cls_uint.c: Likewise.
	* testsuite/libffi.call/cls_ulonglong.c: Likewise.
	* testsuite/libffi.call/cls_ushort.c: Likewise.
	* testsuite/libffi.call/problem1.c: Likewise.

	* testsuite/libffi.special/unwindtest.cc: Make ffi_closure
	static.

2003-11-08  Andreas Tobler  <a.tobler@schweiz.ch>

	* testsuite/libffi.call/cls_9byte2.c: New test case.
	* testsuite/libffi.call/cls_9byte1.c: Likewise.
	* testsuite/libffi.call/cls_64byte.c: Likewise.
	* testsuite/libffi.call/cls_20byte1.c: Likewise.
	* testsuite/libffi.call/cls_19byte.c: Likewise.
	* testsuite/libffi.call/cls_18byte.c: Likewise.
	* testsuite/libffi.call/closure_fn4.c: Likewise.
	* testsuite/libffi.call/closure_fn5.c: Likewise.
	* testsuite/libffi.call/cls_schar.c: Likewise.
	* testsuite/libffi.call/cls_sint.c: Likewise.
	* testsuite/libffi.call/cls_sshort.c: Likewise.
	* testsuite/libffi.call/nested_struct2.c: Likewise.
	* testsuite/libffi.call/nested_struct3.c: Likewise.

2003-11-08  Andreas Tobler  <a.tobler@schweiz.ch>

	* testsuite/libffi.call/cls_double.c: Do a check on the result.
	* testsuite/libffi.call/cls_uchar.c: Likewise.
	* testsuite/libffi.call/cls_uint.c: Likewise.
	* testsuite/libffi.call/cls_ulonglong.c: Likewise.
	* testsuite/libffi.call/cls_ushort.c: Likewise.
	* testsuite/libffi.call/return_sc.c: Cleanup whitespaces.

2003-11-06  Andreas Tobler  <a.tobler@schweiz.ch>

	* src/prep_cif.c (ffi_prep_cif): Move the validity check after
	the initialization.

2003-10-23  Andreas Tobler  <a.tobler@schweiz.ch>

	* src/java_raw_api.c (ffi_java_ptrarray_to_raw): Replace
	FFI_ASSERT(FALSE) with FFI_ASSERT(0).

2003-10-22  David Daney  <ddaney@avtrex.com>

	* src/mips/ffitarget.h: Replace undefined UINT32 and friends with
	__attribute__((__mode__(__SI__))) and friends.

2003-10-22  Andreas Schwab  <schwab@suse.de>

	* src/ia64/ffi.c: Replace FALSE/TRUE with false/true.

2003-10-21  Andreas Tobler  <a.tobler@schweiz.ch>

	* configure.in: AC_LINK_FILES(ffitarget.h).
	* configure: Regenerate.
	* Makefile.in: Likewise.
	* include/Makefile.in: Likewise.
	* testsuite/Makefile.in: Likewise.
	* fficonfig.h.in: Likewise.

2003-10-21  Paolo Bonzini  <bonzini@gnu.org>
	    Richard Henderson  <rth@redhat.com>

	Avoid that ffi.h includes fficonfig.h.

	* Makefile.am (EXTRA_DIST): Include ffitarget.h files
	(TARGET_SRC_MIPS_GCC): Renamed to TARGET_SRC_MIPS_IRIX.
	(TARGET_SRC_MIPS_SGI): Removed.
	(MIPS_GCC): Renamed to TARGET_SRC_MIPS_IRIX.
	(MIPS_SGI): Removed.
	(CLEANFILES): Removed.
	(mostlyclean-am, clean-am, mostlyclean-sub, clean-sub): New
	targets.
	* acconfig.h: Removed.
	* configure.in: Compute sizeofs only for double and long double.
	Use them to define and subst HAVE_LONG_DOUBLE.  Include comments
	into AC_DEFINE instead of using acconfig.h.  Create
	include/ffitarget.h instead of include/fficonfig.h.  Rename
	MIPS_GCC to MIPS_IRIX, drop MIPS_SGI since we are in gcc's tree.
	AC_DEFINE EH_FRAME_FLAGS.
	* include/Makefile.am (DISTCLEANFILES): New automake macro.
	(hack_DATA): Add ffitarget.h.
	* include/ffi.h.in: Remove all system specific definitions.
	Declare raw API even if it is not installed, why bother?
	Use limits.h instead of SIZEOF_* to define ffi_type_*.  Do
	not define EH_FRAME_FLAGS, it is in fficonfig.h now.  Include
	ffitarget.h instead of fficonfig.h.  Remove ALIGN macro.
	(UINT_ARG, INT_ARG): Removed, use ffi_arg and ffi_sarg instead.
	* include/ffi_common.h (bool): Do not define.
	(ffi_assert): Accept failed assertion.
	(ffi_type_test): Return void and accept file/line.
	(FFI_ASSERT): Pass stringized failed assertion.
	(FFI_ASSERT_AT): New macro.
	(FFI_ASSERT_VALID_TYPE): New macro.
	(UINT8, SINT8, UINT16, SINT16, UINT32, SINT32,
	UINT64, SINT64): Define here with gcc's __attribute__ macro
	instead of in ffi.h
	(FLOAT32, ALIGN): Define here instead of in ffi.h
	* include/ffi-mips.h: Removed.  Its content moved to
	src/mips/ffitarget.h after separating assembly and C sections.
	* src/alpha/ffi.c, src/alpha/ffi.c, src/java_raw_api.c
	src/prep_cif.c, src/raw_api.c, src/ia64/ffi.c,
	src/mips/ffi.c, src/mips/n32.S, src/mips/o32.S,
	src/mips/ffitarget.h, src/sparc/ffi.c, src/x86/ffi64.c:
	SIZEOF_ARG -> FFI_SIZEOF_ARG.
	* src/ia64/ffi.c: Include stdbool.h (provided by GCC 2.95+).
	* src/debug.c (ffi_assert): Accept stringized failed assertion.
	(ffi_type_test): Rewritten.
	* src/prep-cif.c (initialize_aggregate, ffi_prep_cif): Call
	FFI_ASSERT_VALID_TYPE.
	* src/alpha/ffitarget.h, src/arm/ffitarget.h,
	src/ia64/ffitarget.h, src/m68k/ffitarget.h,
	src/mips/ffitarget.h, src/powerpc/ffitarget.h,
	src/s390/ffitarget.h, src/sh/ffitarget.h,
	src/sh64/ffitarget.h, src/sparc/ffitarget.h,
	src/x86/ffitarget.h: New files.
	* src/alpha/osf.S, src/arm/sysv.S, src/ia64/unix.S,
	src/m68k/sysv.S, src/mips/n32.S, src/mips/o32.S,
	src/powerpc/aix.S, src/powerpc/darwin.S,
	src/powerpc/ffi_darwin.c, src/powerpc/linux64.S,
	src/powerpc/linux64_closure.S, src/powerpc/ppc_closure.S,
	src/powerpc/sysv.S, src/s390/sysv.S, src/sh/sysv.S,
	src/sh64/sysv.S, src/sparc/v8.S, src/sparc/v9.S,
	src/x86/sysv.S, src/x86/unix64.S, src/x86/win32.S:
	include fficonfig.h

2003-10-20  Rainer Orth  <ro@TechFak.Uni-Bielefeld.DE>

	* src/mips/ffi.c: Use _ABIN32, _ABIO32 instead of external
	_MIPS_SIM_NABI32, _MIPS_SIM_ABI32.

2003-10-19  Andreas Tobler  <a.tobler@schweiz.ch>

	* src/powerpc/ffi_darwin.c (ffi_prep_args): Declare bytes again.
	Used when FFI_DEBUG = 1.

2003-10-14  Alan Modra  <amodra@bigpond.net.au>

	* src/types.c (double, longdouble): Default POWERPC64 to 8 byte size
	and align.

2003-10-06  Rainer Orth  <ro@TechFak.Uni-Bielefeld.DE>

	* include/ffi_mips.h: Define FFI_MIPS_N32 for N32/N64 ABIs,
	FFI_MIPS_O32 for O32 ABI.

2003-10-01  Andreas Tobler  <a.tobler@schweiz.ch>

	* testsuite/lib/libffi-dg.exp: Set LD_LIBRARY_PATH_64 for
	SPARC64. Cleanup whitespaces.

2003-09-19  Andreas Tobler  <a.tobler@schweiz.ch>

	* testsuite/libffi.call/closure_fn0.c: Xfail mips, arm,
	strongarm, xscale. Cleanup whitespaces.
	* testsuite/libffi.call/closure_fn1.c: Likewise.
	* testsuite/libffi.call/closure_fn2.c: Likewise.
	* testsuite/libffi.call/closure_fn3.c: Likewise.
	* testsuite/libffi.call/cls_12byte.c: Likewise.
	* testsuite/libffi.call/cls_16byte.c: Likewise.
	* testsuite/libffi.call/cls_1_1byte.c: Likewise.
	* testsuite/libffi.call/cls_20byte.c: Likewise.
	* testsuite/libffi.call/cls_24byte.c: Likewise.
	* testsuite/libffi.call/cls_2byte.c: Likewise.
	* testsuite/libffi.call/cls_3_1byte.c: Likewise.
	* testsuite/libffi.call/cls_3byte1.c: Likewise.
	* testsuite/libffi.call/cls_3byte2.c: Likewise.
	* testsuite/libffi.call/cls_4_1byte.c: Likewise.
	* testsuite/libffi.call/cls_4byte.c: Likewise.
	* testsuite/libffi.call/cls_5byte.c: Likewise.
	* testsuite/libffi.call/cls_6byte.c: Likewise.
	* testsuite/libffi.call/cls_7byte.c: Likewise.
	* testsuite/libffi.call/cls_8byte.c: Likewise.
	* testsuite/libffi.call/cls_double.c: Likewise.
	* testsuite/libffi.call/cls_float.c: Likewise.
	* testsuite/libffi.call/cls_uchar.c: Likewise.
	* testsuite/libffi.call/cls_uint.c: Likewise.
	* testsuite/libffi.call/cls_ulonglong.c: Likewise.
	* testsuite/libffi.call/cls_ushort.c: Likewise.
	* testsuite/libffi.call/nested_struct.c: Likewise.
	* testsuite/libffi.call/nested_struct1.c: Likewise.
	* testsuite/libffi.call/problem1.c: Likewise.
	* testsuite/libffi.special/unwindtest.cc: Likewise.
	* testsuite/libffi.call/pyobjc-tc.c: Cleanup whitespaces.

2003-09-18  David Edelsohn  <edelsohn@gnu.org>

	* src/powerpc/aix.S: Cleanup whitespaces.
	* src/powerpc/aix_closure.S: Likewise.

2003-09-18  Andreas Tobler  <a.tobler@schweiz.ch>

	* src/powerpc/darwin.S: Cleanup whitespaces, comment formatting.
	* src/powerpc/darwin_closure.S: Likewise.
	* src/powerpc/ffi_darwin.c: Likewise.

2003-09-18  Andreas Tobler  <a.tobler@schweiz.ch>
	    David Edelsohn  <edelsohn@gnu.org>

	* src/types.c (double): Add AIX and Darwin to the right TYPEDEF.
	* src/powerpc/aix_closure.S: Remove the pointer to the outgoing
	parameter stack.
	* src/powerpc/darwin_closure.S: Likewise.
	* src/powerpc/ffi_darwin.c (ffi_prep_args): Handle structures
	according to the Darwin/AIX ABI.
	(ffi_prep_cif_machdep): Likewise.
	(ffi_closure_helper_DARWIN): Likewise.
	Remove the outgoing parameter stack logic. Simplify the evaluation
	of the different CASE types.
	(ffi_prep_clousure): Avoid the casts on lvalues. Change the branch
	statement in the trampoline code.

2003-09-18  Kaz Kojima  <kkojima@gcc.gnu.org>

	* src/sh/ffi.c (ffi_prep_args): Take account into the alignement
	for the register size.
	(ffi_closure_helper_SYSV): Handle the structure return value
	address correctly.
	(ffi_closure_helper_SYSV): Return the appropriate type when
	the registers are used for the structure return value.
	* src/sh/sysv.S (ffi_closure_SYSV): Fix the stack layout for
	the 64-bit return value.  Update copyright years.

2003-09-17  Rainer Orth  <ro@TechFak.Uni-Bielefeld.DE>

	* testsuite/lib/libffi-dg.exp (libffi_target_compile): Search in
	srcdir for ffi_mips.h.

2003-09-12  Alan Modra  <amodra@bigpond.net.au>

	* src/prep_cif.c (initialize_aggregate): Include tail padding in
	structure size.
	* src/powerpc/linux64_closure.S (ffi_closure_LINUX64): Correct
	placement of float result.
	* testsuite/libffi.special/unwindtest.cc (closure_test_fn1): Correct
	cast of "resp" for big-endian 64 bit machines.

2003-09-11  Alan Modra  <amodra@bigpond.net.au>

	* src/types.c (double, longdouble): Merge identical SH and ARM
	typedefs, and add POWERPC64.
	* src/powerpc/ffi.c (ffi_prep_args64): Correct next_arg calc for
	struct split over gpr and rest.
	(ffi_prep_cif_machdep): Correct intarg_count for structures.
	* src/powerpc/linux64.S (ffi_call_LINUX64): Fix gpr offsets.

2003-09-09  Andreas Tobler  <a.tobler@schweiz.ch>

	* src/powerpc/ffi.c (ffi_closure_helper_SYSV) Handle struct
	passing correctly.

2003-09-09  Alan Modra  <amodra@bigpond.net.au>

	* configure: Regenerate.

2003-09-04  Andreas Tobler  <a.tobler@schweiz.ch>

	* Makefile.am: Remove build rules for ffitest.
	* Makefile.in: Rebuilt.

2003-09-04  Andreas Tobler  <a.tobler@schweiz.ch>

	* src/java_raw_api.c: Include <stdlib.h> to fix compiler warning
	about implicit declaration of abort().

2003-09-04  Andreas Tobler  <a.tobler@schweiz.ch>

	* Makefile.am: Add dejagnu test framework. Fixes PR other/11411.
	* Makefile.in: Rebuilt.
	* configure.in: Add dejagnu test framework.
	* configure: Rebuilt.

	* testsuite/Makefile.am: New file.
	* testsuite/Makefile.in: Built
	* testsuite/lib/libffi-dg.exp: New file.
	* testsuite/config/default.exp: Likewise.
	* testsuite/libffi.call/call.exp: Likewise.
	* testsuite/libffi.call/ffitest.h: Likewise.
	* testsuite/libffi.call/closure_fn0.c: Likewise.
	* testsuite/libffi.call/closure_fn1.c: Likewise.
	* testsuite/libffi.call/closure_fn2.c: Likewise.
	* testsuite/libffi.call/closure_fn3.c: Likewise.
	* testsuite/libffi.call/cls_1_1byte.c: Likewise.
	* testsuite/libffi.call/cls_3_1byte.c: Likewise.
	* testsuite/libffi.call/cls_4_1byte.c: Likewise.
	* testsuite/libffi.call/cls_2byte.c: Likewise.
	* testsuite/libffi.call/cls_3byte1.c: Likewise.
	* testsuite/libffi.call/cls_3byte2.c: Likewise.
	* testsuite/libffi.call/cls_4byte.c: Likewise.
	* testsuite/libffi.call/cls_5byte.c: Likewise.
	* testsuite/libffi.call/cls_6byte.c: Likewise.
	* testsuite/libffi.call/cls_7byte.c: Likewise.
	* testsuite/libffi.call/cls_8byte.c: Likewise.
	* testsuite/libffi.call/cls_12byte.c: Likewise.
	* testsuite/libffi.call/cls_16byte.c: Likewise.
	* testsuite/libffi.call/cls_20byte.c: Likewise.
	* testsuite/libffi.call/cls_24byte.c: Likewise.
	* testsuite/libffi.call/cls_double.c: Likewise.
	* testsuite/libffi.call/cls_float.c: Likewise.
	* testsuite/libffi.call/cls_uchar.c: Likewise.
	* testsuite/libffi.call/cls_uint.c: Likewise.
	* testsuite/libffi.call/cls_ulonglong.c: Likewise.
	* testsuite/libffi.call/cls_ushort.c: Likewise.
	* testsuite/libffi.call/float.c: Likewise.
	* testsuite/libffi.call/float1.c: Likewise.
	* testsuite/libffi.call/float2.c: Likewise.
	* testsuite/libffi.call/many.c: Likewise.
	* testsuite/libffi.call/many_win32.c: Likewise.
	* testsuite/libffi.call/nested_struct.c: Likewise.
	* testsuite/libffi.call/nested_struct1.c: Likewise.
	* testsuite/libffi.call/pyobjc-tc.c: Likewise.
	* testsuite/libffi.call/problem1.c: Likewise.
	* testsuite/libffi.call/promotion.c: Likewise.
	* testsuite/libffi.call/return_ll.c: Likewise.
	* testsuite/libffi.call/return_sc.c: Likewise.
	* testsuite/libffi.call/return_uc.c: Likewise.
	* testsuite/libffi.call/strlen.c: Likewise.
	* testsuite/libffi.call/strlen_win32.c: Likewise.
	* testsuite/libffi.call/struct1.c: Likewise.
	* testsuite/libffi.call/struct2.c: Likewise.
	* testsuite/libffi.call/struct3.c: Likewise.
	* testsuite/libffi.call/struct4.c: Likewise.
	* testsuite/libffi.call/struct5.c: Likewise.
	* testsuite/libffi.call/struct6.c: Likewise.
	* testsuite/libffi.call/struct7.c: Likewise.
	* testsuite/libffi.call/struct8.c: Likewise.
	* testsuite/libffi.call/struct9.c: Likewise.
	* testsuite/libffi.special/special.exp: New file.
	* testsuite/libffi.special/ffitestcxx.h: Likewise.
	* testsuite/libffi.special/unwindtest.cc: Likewise.


2003-08-13  Kaz Kojima  <kkojima@gcc.gnu.org>

	* src/sh/ffi.c (OFS_INT16): Set 0 for little endian case.  Update
	copyright years.

2003-08-02  Alan Modra  <amodra@bigpond.net.au>

	* src/powerpc/ffi.c (ffi_prep_args64): Modify for changed gcc
	structure passing.
	(ffi_closure_helper_LINUX64): Likewise.
	* src/powerpc/linux64.S: Remove code writing to parm save area.
	* src/powerpc/linux64_closure.S (ffi_closure_LINUX64): Use return
	address in lr from ffi_closure_helper_LINUX64 call to calculate
	table address.  Optimize function tail.

2003-07-28  Andreas Tobler  <a.tobler@schweiz.ch>

	* src/sparc/ffi.c: Handle all floating point registers.
	* src/sparc/v9.S: Likewise. Fixes second part of PR target/11410.

2003-07-11  Gerald Pfeifer  <pfeifer@dbai.tuwien.ac.at>

	* README: Note that libffi is not part of GCC.  Update the project
	URL and status.

2003-06-19  Franz Sirl  <Franz.Sirl-kernel@lauterbach.com>

	* src/powerpc/ppc_closure.S: Include ffi.h.

2003-06-13  Rainer Orth  <ro@TechFak.Uni-Bielefeld.DE>

	* src/x86/sysv.S: Avoid gas-only .uleb128/.sleb128 directives.
	Use C style comments.

2003-06-13  Kaz Kojima  <kkojima@rr.iij4u.or.jp>

	* Makefile.am: Add SHmedia support.  Fix a typo of SH support.
	* Makefile.in: Regenerate.
	* configure.in (sh64-*-linux*, sh5*-*-linux*): Add target.
	* configure: Regenerate.
	* include/ffi.h.in: Add SHmedia support.
	* src/sh64/ffi.c: New file.
	* src/sh64/sysv.S: New file.

2003-05-16  Jakub Jelinek  <jakub@redhat.com>

	* configure.in (HAVE_RO_EH_FRAME): Check whether .eh_frame section
	should be read-only.
	* configure: Rebuilt.
	* fficonfig.h.in: Rebuilt.
	* include/ffi.h.in (EH_FRAME_FLAGS): Define.
	* src/alpha/osf.S: Use EH_FRAME_FLAGS.
	* src/powerpc/linux64.S: Likewise.
	* src/powerpc/linux64_closure.S: Likewise.  Include ffi.h.
	* src/powerpc/sysv.S: Use EH_FRAME_FLAGS.  Use pcrel encoding
	if -fpic/-fPIC/-mrelocatable.
	* src/powerpc/powerpc_closure.S: Likewise.
	* src/sparc/v8.S: If HAVE_RO_EH_FRAME is defined, don't include
	#write in .eh_frame flags.
	* src/sparc/v9.S: Likewise.
	* src/x86/unix64.S: Use EH_FRAME_FLAGS.
	* src/x86/sysv.S: Likewise.  Use pcrel encoding if -fpic/-fPIC.
	* src/s390/sysv.S: Use EH_FRAME_FLAGS.  Include ffi.h.

2003-05-07  Jeff Sturm  <jsturm@one-point.com>

	Fixes PR bootstrap/10656
	* configure.in (HAVE_AS_REGISTER_PSEUDO_OP): Test assembler
	support for .register pseudo-op.
	* src/sparc/v8.S: Use it.
	* fficonfig.h.in: Rebuilt.
	* configure: Rebuilt.

2003-04-18  Jakub Jelinek  <jakub@redhat.com>

	* include/ffi.h.in (POWERPC64): Define if 64-bit.
	(enum ffi_abi): Add FFI_LINUX64 on POWERPC.
	Make it the default on POWERPC64.
	(FFI_TRAMPOLINE_SIZE): Define to 24 on POWERPC64.
	* configure.in: Change powerpc-*-linux* into powerpc*-*-linux*.
	* configure: Rebuilt.
	* src/powerpc/ffi.c (hidden): Define.
	(ffi_prep_args_SYSV): Renamed from
	ffi_prep_args.  Cast pointers to unsigned long to shut up warnings.
	(NUM_GPR_ARG_REGISTERS64, NUM_FPR_ARG_REGISTERS64,
	ASM_NEEDS_REGISTERS64): New.
	(ffi_prep_args64): New function.
	(ffi_prep_cif_machdep): Handle FFI_LINUX64 ABI.
	(ffi_call): Likewise.
	(ffi_prep_closure): Likewise.
	(flush_icache): Surround by #ifndef POWERPC64.
	(ffi_dblfl): New union type.
	(ffi_closure_helper_SYSV): Use it to avoid aliasing problems.
	(ffi_closure_helper_LINUX64): New function.
	* src/powerpc/ppc_closure.S: Surround whole file by #ifndef
	__powerpc64__.
	* src/powerpc/sysv.S: Likewise.
	(ffi_call_SYSV): Rename ffi_prep_args to ffi_prep_args_SYSV.
	* src/powerpc/linux64.S: New file.
	* src/powerpc/linux64_closure.S: New file.
	* Makefile.am (EXTRA_DIST): Add src/powerpc/linux64.S and
	src/powerpc/linux64_closure.S.
	(TARGET_SRC_POWERPC): Likewise.

	* src/ffitest.c (closure_test_fn, closure_test_fn1, closure_test_fn2,
	closure_test_fn3): Fix result printing on big-endian 64-bit
	machines.
	(main): Print tst2_arg instead of uninitialized tst2_result.

	* src/ffitest.c (main): Hide what closure pointer really points to
	from the compiler.

2003-04-16  Richard Earnshaw  <rearnsha@arm.com>

	* configure.in (arm-*-netbsdelf*): Add configuration.
	(configure): Regenerated.

2003-04-04  Loren J. Rittle  <ljrittle@acm.org>

	* include/Makefile.in: Regenerate.

2003-03-21  Zdenek Dvorak  <rakdver@atrey.karlin.mff.cuni.cz>

	* libffi/include/ffi.h.in: Define X86 instead of X86_64 in 32
	bit mode.
	* libffi/src/x86/ffi.c (ffi_closure_SYSV, ffi_closure_raw_SYSV):
	Receive closure pointer through parameter, read args using
	__builtin_dwarf_cfa.
	(FFI_INIT_TRAMPOLINE): Send closure reference through eax.

2003-03-12  Andreas Schwab  <schwab@suse.de>

	* configure.in: Avoid trailing /. in toolexeclibdir.
	* configure: Rebuilt.

2003-03-03  Andreas Tobler <a.tobler@schweiz.ch>

	* src/powerpc/darwin_closure.S: Recode to fit dynamic libraries.

2003-02-06  Andreas Tobler <a.tobler@schweiz.ch>

	* libffi/src/powerpc/darwin_closure.S:
	Fix alignement bug, allocate 8 bytes for the result.
	* libffi/src/powerpc/aix_closure.S:
	Likewise.
	* libffi/src/powerpc/ffi_darwin.c:
	Update stackframe description for aix/darwin_closure.S.

2003-02-06  Jakub Jelinek  <jakub@redhat.com>

	* src/s390/ffi.c (ffi_closure_helper_SYSV): Add hidden visibility
	attribute.

2003-01-31  Christian Cornelssen  <ccorn@cs.tu-berlin.de>,
	    Andreas Schwab  <schwab@suse.de>

	* configure.in: Adjust command to source config-ml.in to account
	for changes to the libffi_basedir definition.
	(libffi_basedir): Remove ${srcdir} from value and include trailing
	slash if nonempty.

	* configure: Regenerate.

2003-01-29  Franz Sirl  <Franz.Sirl-kernel@lauterbach.com>

	* src/powerpc/ppc_closure.S: Recode to fit shared libs.

2003-01-28  Andrew Haley  <aph@redhat.com>

	* include/ffi.h.in: Enable FFI_CLOSURES for x86_64.
	* src/x86/ffi64.c (ffi_prep_closure): New.
	(ffi_closure_UNIX64_inner): New.
	* src/x86/unix64.S (ffi_closure_UNIX64): New.

2003-01-27  Alexandre Oliva  <aoliva@redhat.com>

	* configure.in (toolexecdir, toolexeclibdir): Set and AC_SUBST.
	Remove USE_LIBDIR conditional.
	* Makefile.am (toolexecdir, toolexeclibdir): Don't override.
	* Makefile.in, configure: Rebuilt.

2003-01027  David Edelsohn  <edelsohn@gnu.org>

	* Makefile.am (TARGET_SRC_POWERPC_AIX): Fix typo.
	* Makefile.in: Regenerate.

2003-01-22  Andrew Haley  <aph@redhat.com>

	* src/powerpc/darwin.S (_ffi_call_AIX): Add Augmentation size to
	unwind info.

2003-01-21  Andreas Tobler  <a.tobler@schweiz.ch>

	* src/powerpc/darwin.S: Add unwind info.
	* src/powerpc/darwin_closure.S: Likewise.

2003-01-14  Andrew Haley  <aph@redhat.com>

	* src/x86/ffi64.c (ffi_prep_args): Check for void retval.
	(ffi_prep_cif_machdep): Likewise.
	* src/x86/unix64.S: Add unwind info.

2003-01-14  Andreas Jaeger  <aj@suse.de>

	* src/ffitest.c (main): Only use ffi_closures if those are
	supported.

2003-01-13 Andreas Tobler <a.tobler@schweiz.ch>

	* libffi/src/ffitest.c
	 add closure testcases

2003-01-13 Kevin B. Hendricks <khendricks@ivey.uwo.ca>

	* libffi/src/powerpc/ffi.c
	 fix alignment bug for float (4 byte aligned iso 8 byte)

2003-01-09  Geoffrey Keating  <geoffk@apple.com>

	* src/powerpc/ffi_darwin.c: Remove RCS version string.
	* src/powerpc/darwin.S: Remove RCS version string.

2003-01-03  Jeff Sturm  <jsturm@one-point.com>

	* include/ffi.h.in: Add closure defines for SPARC, SPARC64.
	* src/ffitest.c (main): Use static storage for closure.
	* src/sparc/ffi.c (ffi_prep_closure, ffi_closure_sparc_inner): New.
	* src/sparc/v8.S (ffi_closure_v8): New.
	* src/sparc/v9.S (ffi_closure_v9): New.

2002-11-10  Ranjit Mathew <rmathew@hotmail.com>

	* include/ffi.h.in: Added FFI_STDCALL ffi_type
	  enumeration for X86_WIN32.
	* src/x86/win32.S: Added ffi_call_STDCALL function
	  definition.
	* src/x86/ffi.c (ffi_call/ffi_raw_call): Added
	  switch cases for recognising FFI_STDCALL and
	  calling ffi_call_STDCALL if target is X86_WIN32.
	* src/ffitest.c (my_stdcall_strlen/stdcall_many):
	  stdcall versions of the "my_strlen" and "many"
	  test functions (for X86_WIN32).
	  Added test cases to test stdcall invocation using
	  these functions.

2002-12-02  Kaz Kojima  <kkojima@gcc.gnu.org>

	* src/sh/sysv.S: Add DWARF2 unwind info.

2002-11-27  Ulrich Weigand  <uweigand@de.ibm.com>

	* src/s390/sysv.S (.eh_frame section): Make section read-only.

2002-11-26  Jim Wilson  <wilson@redhat.com>

	* src/types.c (FFI_TYPE_POINTER): Has size 8 on IA64.

2002-11-23  H.J. Lu <hjl@gnu.org>

	* acinclude.m4: Add dummy AM_PROG_LIBTOOL.
	Include ../config/accross.m4.
	* aclocal.m4; Rebuild.
	* configure: Likewise.

2002-11-15  Ulrich Weigand  <uweigand@de.ibm.com>

	* src/s390/sysv.S (.eh_frame section): Adapt to pcrel FDE encoding.

2002-11-11  DJ Delorie  <dj@redhat.com>

	* configure.in: Look for common files in the right place.

2002-10-08  Ulrich Weigand  <uweigand@de.ibm.com>

	* src/java_raw_api.c (ffi_java_raw_to_ptrarray): Interpret
	raw data as _Jv_word values, not ffi_raw.
	(ffi_java_ptrarray_to_raw): Likewise.
	(ffi_java_rvalue_to_raw): New function.
	(ffi_java_raw_call): Call it.
	(ffi_java_raw_to_rvalue): New function.
	(ffi_java_translate_args): Call it.
	* src/ffitest.c (closure_test_fn): Interpret return value
	as ffi_arg, not int.
	* src/s390/ffi.c (ffi_prep_cif_machdep): Add missing
	FFI_TYPE_POINTER case.
	(ffi_closure_helper_SYSV): Likewise.  Also, assume return
	values extended to word size.

2002-10-02  Andreas Jaeger  <aj@suse.de>

	* src/x86/ffi64.c (ffi_prep_cif_machdep): Remove debug output.

2002-10-01  Bo Thorsen  <bo@smetana.suse.de>

	* include/ffi.h.in: Fix i386 win32 compilation.

2002-09-30  Ulrich Weigand  <uweigand@de.ibm.com>

	* configure.in: Add s390x-*-linux-* target.
	* configure: Regenerate.
	* include/ffi.h.in: Define S390X for s390x targets.
	(FFI_CLOSURES): Define for s390/s390x.
	(FFI_TRAMPOLINE_SIZE): Likewise.
	(FFI_NATIVE_RAW_API): Likewise.
	* src/prep_cif.c (ffi_prep_cif): Do not compute stack space for s390.
	* src/types.c (FFI_TYPE_POINTER): Use 8-byte pointers on s390x.
	* src/s390/ffi.c: Major rework of existing code.  Add support for
	s390x targets.  Add closure support.
	* src/s390/sysv.S: Likewise.

2002-09-29  Richard Earnshaw  <rearnsha@arm.com>

	* src/arm/sysv.S: Fix typo.

2002-09-28  Richard Earnshaw  <rearnsha@arm.com>

	* src/arm/sysv.S: If we don't have machine/asm.h and the pre-processor
	has defined __USER_LABEL_PREFIX__, then use it in CNAME.
	(ffi_call_SYSV): Handle soft-float.

2002-09-27  Bo Thorsen  <bo@suse.de>

	* include/ffi.h.in: Fix multilib x86-64 support.

2002-09-22  Kaveh R. Ghazi  <ghazi@caip.rutgers.edu>

	* Makefile.am (all-multi): Fix multilib parallel build.

2002-07-19  Kaz Kojima  <kkojima@gcc.gnu.org>

	* configure.in (sh[34]*-*-linux*): Add brackets.
	* configure: Regenerate.

2002-07-18  Kaz Kojima  <kkojima@gcc.gnu.org>

	* Makefile.am: Add SH support.
	* Makefile.in: Regenerate.
	* configure.in (sh-*-linux*, sh[34]*-*-linux*): Add target.
	* configure: Regenerate.
	* include/ffi.h.in: Add SH support.
	* src/sh/ffi.c: New file.
	* src/sh/sysv.S: New file.
	* src/types.c: Add SH support.

2002-07-16  Bo Thorsen  <bo@suse.de>

	* src/x86/ffi64.c: New file that adds x86-64 support.
	* src/x86/unix64.S: New file that handles argument setup for
	x86-64.
	* src/x86/sysv.S: Don't use this on x86-64.
	* src/x86/ffi.c: Don't use this on x86-64.
	Remove unused vars.
	* src/prep_cif.c (ffi_prep_cif): Don't do stack size calculation
	for x86-64.
	* src/ffitest.c (struct6): New test that tests a special case in
	the x86-64 ABI.
	(struct7): Likewise.
	(struct8): Likewise.
	(struct9): Likewise.
	(closure_test_fn): Silence warning about this when it's not used.
	(main): Add the new tests.
	(main): Fix a couple of wrong casts and silence some compiler warnings.
	* include/ffi.h.in: Add x86-64 ABI definition.
	* fficonfig.h.in: Regenerate.
	* Makefile.am: Add x86-64 support.
	* configure.in: Likewise.
	* Makefile.in: Regenerate.
	* configure: Likewise.

2002-06-24  Bo Thorsen  <bo@suse.de>

	* src/types.c: Merge settings for similar architectures.
	Add x86-64 sizes and alignments.

2002-06-23  Bo Thorsen  <bo@suse.de>

	* src/arm/ffi.c (ffi_prep_args): Remove unused vars.
	* src/sparc/ffi.c (ffi_prep_args_v8): Likewise.
	* src/mips/ffi.c (ffi_prep_args): Likewise.
	* src/m68k/ffi.c (ffi_prep_args): Likewise.

2002-07-18  H.J. Lu  (hjl@gnu.org)

	* Makefile.am (TARGET_SRC_MIPS_LINUX): New.
	(libffi_la_SOURCES): Support MIPS_LINUX.
	(libffi_convenience_la_SOURCES): Likewise.
	* Makefile.in: Regenerated.

	* configure.in (mips64*-*): Skip.
	(mips*-*-linux*): New.
	* configure: Regenerated.

	* src/mips/ffi.c: Include <sgidefs.h>.

2002-06-06  Ulrich Weigand  <uweigand@de.ibm.com>

	* src/s390/sysv.S: Save/restore %r6.  Add DWARF-2 unwind info.

2002-05-27  Roger Sayle  <roger@eyesopen.com>

	* src/x86/ffi.c (ffi_prep_args): Remove reference to avn.

2002-05-27  Bo Thorsen  <bo@suse.de>

	* src/x86/ffi.c (ffi_prep_args): Remove unused variable and
	fix formatting.

2002-05-13  Andreas Tobler  <a.tobler@schweiz.ch>

	* src/powerpc/ffi_darwin.c (ffi_prep_closure): Declare fd at
	beginning of function (for older apple cc).

2002-05-08  Alexandre Oliva  <aoliva@redhat.com>

	* configure.in (ORIGINAL_LD_FOR_MULTILIBS): Preserve LD at
	script entry, and set LD to it when configuring multilibs.
	* configure: Rebuilt.

2002-05-05  Jason Thorpe  <thorpej@wasabisystems.com>

	* configure.in (sparc64-*-netbsd*): Add target.
	(sparc-*-netbsdelf*): Likewise.
	* configure: Regenerate.

2002-04-28  David S. Miller  <davem@redhat.com>

	* configure.in, configure: Fix SPARC test in previous change.

2002-04-29  Gerhard Tonn  <GerhardTonn@swol.de>

	* Makefile.am: Add Linux for S/390 support.
	* Makefile.in: Regenerate.
	* configure.in: Add Linux for S/390 support.
	* configure: Regenerate.
	* include/ffi.h.in: Add Linux for S/390 support.
	* src/s390/ffi.c: New file from libffi CVS tree.
	* src/s390/sysv.S: New file from libffi CVS tree.

2002-04-28  Jakub Jelinek  <jakub@redhat.com>

	* configure.in (HAVE_AS_SPARC_UA_PCREL): Check for working
	%r_disp32().
	* src/sparc/v8.S: Use it.
	* src/sparc/v9.S: Likewise.
	* fficonfig.h.in: Rebuilt.
	* configure: Rebuilt.

2002-04-08  Hans Boehm  <Hans_Boehm@hp.com>

	* src/java_raw_api.c (ffi_java_raw_size): Handle FFI_TYPE_DOUBLE
	correctly.
	* src/ia64/unix.S: Add unwind information. Fix comments.
	Save sp in a way that's compatible with unwind info.
	(ffi_call_unix): Correctly restore sp in all cases.
	* src/ia64/ffi.c: Add, fix comments.

2002-04-08  Jakub Jelinek  <jakub@redhat.com>

	* src/sparc/v8.S: Make .eh_frame dependent on target word size.

2002-04-06  Jason Thorpe  <thorpej@wasabisystems.com>

	* configure.in (alpha*-*-netbsd*): Add target.
	* configure: Regenerate.

2002-04-04  Jeff Sturm  <jsturm@one-point.com>

	* src/sparc/v8.S: Add unwind info.
	* src/sparc/v9.S: Likewise.

2002-03-30  Krister Walfridsson  <cato@df.lth.se>

	* configure.in: Enable i*86-*-netbsdelf*.
	* configure: Rebuilt.

2002-03-29  David Billinghurst <David.Billinghurst@riotinto.com>

	PR other/2620
	* src/mips/n32.s: Delete
	* src/mips/o32.s: Delete

2002-03-21  Loren J. Rittle  <ljrittle@acm.org>

	* configure.in: Enable alpha*-*-freebsd*.
	* configure: Rebuilt.

2002-03-17  Bryce McKinlay  <bryce@waitaki.otago.ac.nz>

	* Makefile.am: libfficonvenience -> libffi_convenience.
	* Makefile.in: Rebuilt.

	* Makefile.am: Define ffitest_OBJECTS.
	* Makefile.in: Rebuilt.

2002-03-07  Andreas Tobler  <toa@pop.agri.ch>
	    David Edelsohn  <edelsohn@gnu.org>

	* Makefile.am (EXTRA_DIST): Add Darwin and AIX closure files.
	(TARGET_SRC_POWERPC_AIX): Add aix_closure.S.
	(TARGET_SRC_POWERPC_DARWIN): Add darwin_closure.S.
	* Makefile.in: Regenerate.
	* include/ffi.h.in: Add AIX and Darwin closure definitions.
	* src/powerpc/ffi_darwin.c (ffi_prep_closure): New function.
	(flush_icache, flush_range): New functions.
	(ffi_closure_helper_DARWIN): New function.
	* src/powerpc/aix_closure.S: New file.
	* src/powerpc/darwin_closure.S: New file.

2002-02-24  Jeff Sturm  <jsturm@one-point.com>

	* include/ffi.h.in: Add typedef for ffi_arg.
	* src/ffitest.c (main): Declare rint with ffi_arg.

2002-02-21  Andreas Tobler  <toa@pop.agri.ch>

	* src/powerpc/ffi_darwin.c (ffi_prep_args): Skip appropriate
	number of GPRs for floating-point arguments.

2002-01-31  Anthony Green  <green@redhat.com>

	* configure: Rebuilt.
	* configure.in: Replace CHECK_SIZEOF and endian tests with
	cross-compiler friendly macros.
	* aclocal.m4 (AC_COMPILE_CHECK_SIZEOF, AC_C_BIGENDIAN_CROSS): New
	macros.

2002-01-18  David Edelsohn  <edelsohn@gnu.org>

	* src/powerpc/darwin.S (_ffi_call_AIX): New.
	* src/powerpc/aix.S (ffi_call_DARWIN): New.

2002-01-17  David Edelsohn  <edelsohn@gnu.org>

	* Makefile.am (EXTRA_DIST): Add Darwin and AIX files.
	(TARGET_SRC_POWERPC_AIX): New.
	(POWERPC_AIX): New stanza.
	* Makefile.in: Regenerate.
	* configure.in: Add AIX case.
	* configure: Regenerate.
	* include/ffi.h.in (ffi_abi): Add FFI_AIX.
	* src/powerpc/ffi_darwin.c (ffi_status): Use "long" to scale frame
	size.  Fix "long double" support.
	(ffi_call): Add FFI_AIX case.
	* src/powerpc/aix.S: New.

2001-10-09  John Hornkvist  <john@toastedmarshmallow.com>

	Implement Darwin PowerPC ABI.
	* configure.in: Handle powerpc-*-darwin*.
	* Makefile.am: Set source files for POWERPC_DARWIN.
	* configure: Rebuilt.
	* Makefile.in: Rebuilt.
	* include/ffi.h.in: Define FFI_DARWIN and FFI_DEFAULT_ABI for
	POWERPC_DARWIN.
	* src/powerpc/darwin.S: New file.
	* src/powerpc/ffi_darwin.c: New file.

2001-10-07  Joseph S. Myers  <jsm28@cam.ac.uk>

	* src/x86/ffi.c: Fix spelling error of "separate" as "seperate".

2001-07-16  Rainer Orth  <ro@TechFak.Uni-Bielefeld.DE>

	* src/x86/sysv.S: Avoid gas-only .balign directive.
	Use C style comments.

2001-07-16  Rainer Orth  <ro@TechFak.Uni-Bielefeld.DE>

	* src/alpha/ffi.c (ffi_prep_closure): Avoid gas-only mnemonic.
	Fixes PR bootstrap/3563.

2001-06-26  Rainer Orth  <ro@TechFak.Uni-Bielefeld.DE>

	* src/alpha/osf.S (ffi_closure_osf): Use .rdata for ECOFF.

2001-06-25  Rainer Orth  <ro@TechFak.Uni-Bielefeld.DE>

	* configure.in: Recognize sparc*-sun-* host.
	* configure: Regenerate.

2001-06-06  Andrew Haley  <aph@redhat.com>

	* src/alpha/osf.S (__FRAME_BEGIN__): Conditionalize for ELF.

2001-06-03  Andrew Haley  <aph@redhat.com>

	* src/alpha/osf.S: Add unwind info.
	* src/powerpc/sysv.S: Add unwind info.
	* src/powerpc/ppc_closure.S: Likewise.

2000-05-31  Jeff Sturm  <jsturm@one-point.com>

	* configure.in: Fix AC_ARG_ENABLE usage.
	* configure: Rebuilt.

2001-05-06  Bryce McKinlay  <bryce@waitaki.otago.ac.nz>

	* configure.in: Remove warning about beta code.
	* configure: Rebuilt.

2001-04-25  Hans Boehm <Hans_Boehm@hp.com>

	* src/ia64/unix.S: Restore stack pointer when returning from
	ffi_closure_UNIX.
	* src/ia64/ffi.c: Fix typo in comment.

2001-04-18  Jim Wilson  <wilson@redhat.com>

	* src/ia64/unix.S: Delete unnecessary increment and decrement of loc2
	to eliminate RAW DV.

2001-04-12  Bryce McKinlay  <bryce@albatross.co.nz>

	* Makefile.am: Make a libtool convenience library.
	* Makefile.in: Rebuilt.

2001-03-29  Bryce McKinlay  <bryce@albatross.co.nz>

	* configure.in: Use different syntax for subdirectory creation.
	* configure: Rebuilt.

2001-03-27  Jon Beniston  <jon@beniston.com>

	* configure.in: Added X86_WIN32 target (Win32, CygWin, MingW).
	* configure: Rebuilt.
	* Makefile.am: Added X86_WIN32 target support.
	* Makefile.in: Rebuilt.

	* include/ffi.h.in: Added X86_WIN32 target support.

	* src/ffitest.c: Doesn't run structure tests for X86_WIN32 targets.
	* src/types.c: Added X86_WIN32 target support.

	* src/x86/win32.S: New file. Based on sysv.S, but with EH
	stuff removed and made to work with CygWin's gas.

2001-03-26  Bryce McKinlay  <bryce@albatross.co.nz>

	* configure.in: Make target subdirectory in build dir.
	* Makefile.am: Override suffix based rules to specify correct output
	subdirectory.
	* Makefile.in: Rebuilt.
	* configure: Rebuilt.

2001-03-23  Kevin B Hendricks  <khendricks@ivey.uwo.ca>

	* src/powerpc/ppc_closure.S: New file.
	* src/powerpc/ffi.c (ffi_prep_args): Fixed ABI compatibility bug
	involving long long and register pairs.
	(ffi_prep_closure): New function.
	(flush_icache): Likewise.
	(ffi_closure_helper_SYSV): Likewise.
	* include/ffi.h.in (FFI_CLOSURES): Define on PPC.
	(FFI_TRAMPOLINE_SIZE): Likewise.
	(FFI_NATIVE_RAW_API): Likewise.
	* Makefile.in: Rebuilt.
	* Makefile.am (EXTRA_DIST): Added src/powerpc/ppc_closure.S.
	(TARGET_SRC_POWERPC): Likewise.

2001-03-19  Tom Tromey  <tromey@redhat.com>

	* Makefile.in: Rebuilt.
	* Makefile.am (ffitest_LDFLAGS): New macro.

2001-03-02  Nick Clifton  <nickc@redhat.com>

	* include/ffi.h.in: Remove RCS ident string.
	* include/ffi_mips.h: Remove RCS ident string.
	* src/debug.c: Remove RCS ident string.
	* src/ffitest.c: Remove RCS ident string.
	* src/prep_cif.c: Remove RCS ident string.
	* src/types.c: Remove RCS ident string.
	* src/alpha/ffi.c: Remove RCS ident string.
	* src/alpha/osf.S: Remove RCS ident string.
	* src/arm/ffi.c: Remove RCS ident string.
	* src/arm/sysv.S: Remove RCS ident string.
	* src/mips/ffi.c: Remove RCS ident string.
	* src/mips/n32.S: Remove RCS ident string.
	* src/mips/o32.S: Remove RCS ident string.
	* src/sparc/ffi.c: Remove RCS ident string.
	* src/sparc/v8.S: Remove RCS ident string.
	* src/sparc/v9.S: Remove RCS ident string.
	* src/x86/ffi.c: Remove RCS ident string.
	* src/x86/sysv.S: Remove RCS ident string.

2001-02-08  Joseph S. Myers  <jsm28@cam.ac.uk>

	* include/ffi.h.in: Change sourceware.cygnus.com references to
	gcc.gnu.org.

2000-12-09  Richard Henderson  <rth@redhat.com>

	* src/alpha/ffi.c (ffi_call): Simplify struct return test.
	(ffi_closure_osf_inner): Index rather than increment avalue
	and arg_types.  Give ffi_closure_osf the raw return value type.
	* src/alpha/osf.S (ffi_closure_osf): Handle return value type
	promotion.

2000-12-07  Richard Henderson  <rth@redhat.com>

	* src/raw_api.c (ffi_translate_args): Fix typo.
	(ffi_prep_closure): Likewise.

	* include/ffi.h.in [ALPHA]: Define FFI_CLOSURES and
	FFI_TRAMPOLINE_SIZE.
	* src/alpha/ffi.c (ffi_prep_cif_machdep): Adjust minimal
	cif->bytes for new ffi_call_osf implementation.
	(ffi_prep_args): Absorb into ...
	(ffi_call): ... here.  Do all stack allocation here and
	avoid a callback function.
	(ffi_prep_closure, ffi_closure_osf_inner): New.
	* src/alpha/osf.S (ffi_call_osf): Reimplement with no callback.
	(ffi_closure_osf): New.

2000-09-10  Alexandre Oliva  <aoliva@redhat.com>

	* config.guess, config.sub, install-sh: Removed.
	* ltconfig, ltmain.sh, missing, mkinstalldirs: Likewise.
	* Makefile.in: Rebuilt.

	* acinclude.m4: Include libtool macros from the top level.
	* aclocal.m4, configure: Rebuilt.

2000-08-22  Alexandre Oliva  <aoliva@redhat.com>

	* configure.in [i*86-*-freebsd*] (TARGET, TARGETDIR): Set.
	* configure: Rebuilt.

2000-05-11  Scott Bambrough  <scottb@netwinder.org>

	* libffi/src/arm/sysv.S (ffi_call_SYSV): Doubles are not saved to
	memory correctly.  Use conditional instructions, not branches where
	possible.

2000-05-04  Tom Tromey  <tromey@cygnus.com>

	* configure: Rebuilt.
	* configure.in: Match `arm*-*-linux-*'.
	From Chris Dornan <cdornan@arm.com>.

2000-04-28  Jakub Jelinek  <jakub@redhat.com>

	* Makefile.am (SUBDIRS): Define.
	(AM_MAKEFLAGS): Likewise.
	(Multilib support.): Add section.
	* Makefile.in: Rebuilt.
	* ltconfig (extra_compiler_flags, extra_compiler_flags_value):
	New variables. Set for gcc using -print-multi-lib. Export them
	to libtool.
	(sparc64-*-linux-gnu*): Use libsuff 64 for search paths.
	* ltmain.sh (B|b|V): Don't throw away gcc's -B, -b and -V options
	for -shared links.
	(extra_compiler_flags_value, extra_compiler_flags): Check these
	for extra compiler options which need to be passed down in
	compiler_flags.

2000-04-16  Anthony Green  <green@redhat.com>

	* configure: Rebuilt.
	* configure.in: Change i*86-pc-linux* to i*86-*-linux*.

2000-04-14  Jakub Jelinek  <jakub@redhat.com>

	* include/ffi.h.in (SPARC64): Define for 64bit SPARC builds.
	Set SPARC FFI_DEFAULT_ABI based on SPARC64 define.
	* src/sparc/ffi.c (ffi_prep_args_v8): Renamed from ffi_prep_args.
	Replace all void * sizeofs with sizeof(int).
	Only compare type with FFI_TYPE_LONGDOUBLE if LONGDOUBLE is
	different than DOUBLE.
	Remove FFI_TYPE_SINT32 and FFI_TYPE_UINT32 cases (handled elsewhere).
	(ffi_prep_args_v9): New function.
	(ffi_prep_cif_machdep): Handle V9 ABI and long long on V8.
	(ffi_V9_return_struct): New function.
	(ffi_call): Handle FFI_V9 ABI from 64bit code and FFI_V8 ABI from
	32bit code (not yet cross-arch calls).
	* src/sparc/v8.S: Add struct return delay nop.
	Handle long long.
	* src/sparc/v9.S: New file.
	* src/prep_cif.c (ffi_prep_cif): Return structure pointer
	is used on sparc64 only for structures larger than 32 bytes.
	Pass by reference for structures is done for structure arguments
	larger than 16 bytes.
	* src/ffitest.c (main): Use 64bit rint on sparc64.
	Run long long tests on sparc.
	* src/types.c (FFI_TYPE_POINTER): Pointer is 64bit on alpha and
	sparc64.
	(FFI_TYPE_LONGDOUBLE): long double is 128 bit aligned to 128 bits
	on sparc64.
	* configure.in (sparc-*-linux*): New supported target.
	(sparc64-*-linux*): Likewise.
	* configure: Rebuilt.
	* Makefile.am: Add v9.S to SPARC files.
	* Makefile.in: Likewise.
	(LINK): Surround $(CCLD) into double quotes, so that multilib
	compiles work correctly.

2000-04-04  Alexandre Petit-Bianco  <apbianco@cygnus.com>

	* configure: Rebuilt.
	* configure.in: (i*86-*-solaris*): New libffi target. Patch
	proposed by Bryce McKinlay.

2000-03-20  Tom Tromey  <tromey@cygnus.com>

	* Makefile.in: Hand edit for java_raw_api.lo.

2000-03-08  Bryce McKinlay  <bryce@albatross.co.nz>

	* config.guess, config.sub: Update from the gcc tree.
	Fix for PR libgcj/168.

2000-03-03  Tom Tromey  <tromey@cygnus.com>

	* Makefile.in: Fixed ia64 by hand.

	* configure: Rebuilt.
	* configure.in (--enable-multilib): New option.
	(libffi_basedir): New subst.
	(AC_OUTPUT): Added multilib code.

2000-03-02  Tom Tromey  <tromey@cygnus.com>

	* Makefile.in: Rebuilt.
	* Makefile.am (TARGET_SRC_IA64): Use `ia64', not `alpha', as
	directory name.

2000-02-25  Hans Boehm <boehm@acm.org>

	* src/ia64/ffi.c, src/ia64/ia64_flags.h, src/ia64/unix.S: New
	files.
	* src/raw_api.c (ffi_translate_args): Fixed typo in argument
	list.
	(ffi_prep_raw_closure): Use ffi_translate_args, not
	ffi_closure_translate.
	* src/java_raw_api.c: New file.
	* src/ffitest.c (closure_test_fn): New function.
	(main): Define `rint' as long long on IA64.  Added new test when
	FFI_CLOSURES is defined.
	* include/ffi.h.in (ALIGN): Use size_t, not unsigned.
	(ffi_abi): Recognize IA64.
	(ffi_raw): Added `flt' field.
	Added "Java raw API" code.
	* configure.in: Recognize ia64.
	* Makefile.am (TARGET_SRC_IA64): New macro.
	(libffi_la_common_SOURCES): Added java_raw_api.c.
	(libffi_la_SOURCES): Define in IA64 case.

2000-01-04  Tom Tromey  <tromey@cygnus.com>

	* Makefile.in: Rebuilt with newer automake.

1999-12-31  Tom Tromey  <tromey@cygnus.com>

	* Makefile.am (INCLUDES): Added -I$(top_srcdir)/src.

1999-09-01  Tom Tromey  <tromey@cygnus.com>

	* include/ffi.h.in: Removed PACKAGE and VERSION defines and
	undefs.
	* fficonfig.h.in: Rebuilt.
	* configure: Rebuilt.
	* configure.in: Pass 3rd argument to AM_INIT_AUTOMAKE.
	Use AM_PROG_LIBTOOL (automake 1.4 compatibility).
	* acconfig.h: Don't #undef PACKAGE or VERSION.

1999-08-09  Anthony Green  <green@cygnus.com>

	* include/ffi.h.in: Try to work around messy header problem
	with PACKAGE and VERSION.

	* configure: Rebuilt.
	* configure.in: Change version to 2.00-beta.

	* fficonfig.h.in: Rebuilt.
	* acconfig.h (FFI_NO_STRUCTS, FFI_NO_RAW_API): Define.

	* src/x86/ffi.c (ffi_raw_call): Rename.

1999-08-02  Kresten Krab Thorup  <krab@dominiq.is.s.u-tokyo.ac.jp>

	* src/x86/ffi.c (ffi_closure_SYSV): New function.
	(ffi_prep_incoming_args_SYSV): Ditto.
	(ffi_prep_closure): Ditto.
	(ffi_closure_raw_SYSV): Ditto.
	(ffi_prep_raw_closure): More ditto.
	(ffi_call_raw): Final ditto.

	* include/ffi.h.in: Add definitions for closure and raw API.

	* src/x86/ffi.c (ffi_prep_cif_machdep): Added case for
	FFI_TYPE_UINT64.

	* Makefile.am (libffi_la_common_SOURCES): Added raw_api.c

	* src/raw_api.c: New file.

	* include/ffi.h.in (ffi_raw): New type.
	(UINT_ARG, SINT_ARG): New defines.
	(ffi_closure, ffi_raw_closure): New types.
	(ffi_prep_closure, ffi_prep_raw_closure): New declarations.

	* configure.in: Add check for endianness and sizeof void*.

	* src/x86/sysv.S (ffi_call_SYSV): Call fixup routine via argument,
	instead of directly.

	* configure: Rebuilt.

Thu Jul  8 14:28:42 1999  Anthony Green  <green@cygnus.com>

	* configure.in: Add x86 and powerpc BeOS configurations.
	From Makoto Kato <m_kato@ga2.so-net.ne.jp>.

1999-05-09  Anthony Green  <green@cygnus.com>

	* configure.in: Add warning about this being beta code.
	Remove src/Makefile.am from the picture.
	* configure: Rebuilt.

	* Makefile.am: Move logic from src/Makefile.am.  Add changes
	to support libffi as a target library.
	* Makefile.in: Rebuilt.

	* aclocal.m4, config.guess, config.sub, ltconfig, ltmain.sh:
	Upgraded to new autoconf, automake, libtool.

	* README: Tweaks.

	* LICENSE: Update copyright date.

	* src/Makefile.am, src/Makefile.in: Removed.

1998-11-29  Anthony Green  <green@cygnus.com>

	* include/ChangeLog: Removed.
	* src/ChangeLog: Removed.
	* src/mips/ChangeLog: Removed.
	* src/sparc/ChangeLog: Remboved.
	* src/x86/ChangeLog: Removed.

	* ChangeLog.v1: Created.<|MERGE_RESOLUTION|>--- conflicted
+++ resolved
@@ -1,16 +1,14 @@
-<<<<<<< HEAD
+2011-01-26  Dave Korn  <dave.korn.cygwin@gmail.com>
+
+	PR target/40125
+	* configure.ac (AM_LTLDFLAGS): Add -bindir option for windows DLLs.
+	* configure: Regenerate.
+
 2010-06-30  Jakub Jelinek  <jakub@redhat.com>
 
 	* src/powerpc/linux64.S: Add .note.GNU-stack on Linux.
 	* src/powerpc/linux64_closure.S: Likewise.
 	* src/ia64/unix.S: Likewise.
-=======
-2011-01-26  Dave Korn  <dave.korn.cygwin@gmail.com>
-
-	PR target/40125
-	* configure.ac (AM_LTLDFLAGS): Add -bindir option for windows DLLs.
-	* configure: Regenerate.
->>>>>>> 51677e03
 
 2010-12-18  Iain Sandoe  <iains@gcc.gnu.org>
 

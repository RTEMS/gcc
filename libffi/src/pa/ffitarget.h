/* -----------------------------------------------------------------*-C-*-
   ffitarget.h - Copyright (c) 1996-2003  Red Hat, Inc.
   Target configuration macros for hppa.

   Permission is hereby granted, free of charge, to any person obtaining
   a copy of this software and associated documentation files (the
   ``Software''), to deal in the Software without restriction, including
   without limitation the rights to use, copy, modify, merge, publish,
   distribute, sublicense, and/or sell copies of the Software, and to
   permit persons to whom the Software is furnished to do so, subject to
   the following conditions:

   The above copyright notice and this permission notice shall be included
   in all copies or substantial portions of the Software.

   THE SOFTWARE IS PROVIDED ``AS IS'', WITHOUT WARRANTY OF ANY KIND, EXPRESS
   OR IMPLIED, INCLUDING BUT NOT LIMITED TO THE WARRANTIES OF
   MERCHANTABILITY, FITNESS FOR A PARTICULAR PURPOSE AND NONINFRINGEMENT.
   IN NO EVENT SHALL CYGNUS SOLUTIONS BE LIABLE FOR ANY CLAIM, DAMAGES OR
   OTHER LIABILITY, WHETHER IN AN ACTION OF CONTRACT, TORT OR OTHERWISE,
   ARISING FROM, OUT OF OR IN CONNECTION WITH THE SOFTWARE OR THE USE OR
   OTHER DEALINGS IN THE SOFTWARE.

   ----------------------------------------------------------------------- */

#ifndef LIBFFI_TARGET_H
#define LIBFFI_TARGET_H

/* ---- System specific configurations ----------------------------------- */

#ifndef LIBFFI_ASM
typedef unsigned long          ffi_arg;
typedef signed long            ffi_sarg;

typedef enum ffi_abi {
  FFI_FIRST_ABI = 0,

#ifdef PA_LINUX
  FFI_PA32,
  FFI_DEFAULT_ABI = FFI_PA32,
#endif

#ifdef PA_HPUX
  FFI_PA32,
  FFI_DEFAULT_ABI = FFI_PA32,
#endif

#ifdef PA64_HPUX
#error "PA64_HPUX FFI is not yet implemented"
  FFI_PA64,
  FFI_DEFAULT_ABI = FFI_PA64,
#endif

  FFI_LAST_ABI = FFI_DEFAULT_ABI + 1
} ffi_abi;
#endif

/* ---- Definitions for closures ----------------------------------------- */

#define FFI_CLOSURES 1
#define FFI_NATIVE_RAW_API 0

#ifdef PA_LINUX
#define FFI_TRAMPOLINE_SIZE 32
<<<<<<< HEAD

#define FFI_TYPE_SMALL_STRUCT3 -1
#define FFI_TYPE_SMALL_STRUCT5 -2
#define FFI_TYPE_SMALL_STRUCT6 -3
#define FFI_TYPE_SMALL_STRUCT7 -4
=======
#else
#define FFI_TRAMPOLINE_SIZE 40
>>>>>>> c355071f
#endif

#define FFI_TYPE_SMALL_STRUCT2 -1
#define FFI_TYPE_SMALL_STRUCT3 -2
#define FFI_TYPE_SMALL_STRUCT4 -3
#define FFI_TYPE_SMALL_STRUCT5 -4
#define FFI_TYPE_SMALL_STRUCT6 -5
#define FFI_TYPE_SMALL_STRUCT7 -6
#define FFI_TYPE_SMALL_STRUCT8 -7
#endif<|MERGE_RESOLUTION|>--- conflicted
+++ resolved
@@ -62,16 +62,8 @@
 
 #ifdef PA_LINUX
 #define FFI_TRAMPOLINE_SIZE 32
-<<<<<<< HEAD
-
-#define FFI_TYPE_SMALL_STRUCT3 -1
-#define FFI_TYPE_SMALL_STRUCT5 -2
-#define FFI_TYPE_SMALL_STRUCT6 -3
-#define FFI_TYPE_SMALL_STRUCT7 -4
-=======
 #else
 #define FFI_TRAMPOLINE_SIZE 40
->>>>>>> c355071f
 #endif
 
 #define FFI_TYPE_SMALL_STRUCT2 -1

/* -----------------------------------------------------------------------
   types.c - Copyright (c) 1996, 1998  Red Hat, Inc.
   
   Predefined ffi_types needed by libffi.

   Permission is hereby granted, free of charge, to any person obtaining
   a copy of this software and associated documentation files (the
   ``Software''), to deal in the Software without restriction, including
   without limitation the rights to use, copy, modify, merge, publish,
   distribute, sublicense, and/or sell copies of the Software, and to
   permit persons to whom the Software is furnished to do so, subject to
   the following conditions:

   The above copyright notice and this permission notice shall be included
   in all copies or substantial portions of the Software.

   THE SOFTWARE IS PROVIDED ``AS IS'', WITHOUT WARRANTY OF ANY KIND, EXPRESS
   OR IMPLIED, INCLUDING BUT NOT LIMITED TO THE WARRANTIES OF
   MERCHANTABILITY, FITNESS FOR A PARTICULAR PURPOSE AND NONINFRINGEMENT.
   IN NO EVENT SHALL CYGNUS SOLUTIONS BE LIABLE FOR ANY CLAIM, DAMAGES OR
   OTHER LIABILITY, WHETHER IN AN ACTION OF CONTRACT, TORT OR OTHERWISE,
   ARISING FROM, OUT OF OR IN CONNECTION WITH THE SOFTWARE OR THE USE OR
   OTHER DEALINGS IN THE SOFTWARE.
   ----------------------------------------------------------------------- */

/* Hide the basic type definitions from the header file, so that we
   can redefine them here as "const".  */
#define LIBFFI_HIDE_BASIC_TYPES

#include <ffi.h>
#include <ffi_common.h>

/* Type definitions */

#define FFI_TYPEDEF(name, type, id)		\
struct struct_align_##name {			\
  char c;					\
  type x;					\
};						\
const ffi_type ffi_type_##name = {		\
  sizeof(type),					\
  offsetof(struct struct_align_##name, x),	\
  id, NULL					\
}

/* Size and alignment are fake here. They must not be 0. */
const ffi_type ffi_type_void = {
  1, 1, FFI_TYPE_VOID, NULL
};

FFI_TYPEDEF(uint8, UINT8, FFI_TYPE_UINT8);
FFI_TYPEDEF(sint8, SINT8, FFI_TYPE_SINT8);
FFI_TYPEDEF(uint16, UINT16, FFI_TYPE_UINT16);
FFI_TYPEDEF(sint16, SINT16, FFI_TYPE_SINT16);
FFI_TYPEDEF(uint32, UINT32, FFI_TYPE_UINT32);
FFI_TYPEDEF(sint32, SINT32, FFI_TYPE_SINT32);
FFI_TYPEDEF(uint64, UINT64, FFI_TYPE_UINT64);
FFI_TYPEDEF(sint64, SINT64, FFI_TYPE_SINT64);

FFI_TYPEDEF(pointer, void*, FFI_TYPE_POINTER);

FFI_TYPEDEF(float, float, FFI_TYPE_FLOAT);
FFI_TYPEDEF(double, double, FFI_TYPE_DOUBLE);

#ifdef __alpha__
/* Even if we're not configured to default to 128-bit long double, 
   maintain binary compatibility, as -mlong-double-128 can be used
   at any time.  */
/* Validate the hard-coded number below.  */
# if defined(__LONG_DOUBLE_128__) && FFI_TYPE_LONGDOUBLE != 4
#  error FFI_TYPE_LONGDOUBLE out of date
# endif
<<<<<<< HEAD
# undef ffi_type_longdouble
ffi_type ffi_type_longdouble = { 16, 16, 4, NULL };
=======
const ffi_type ffi_type_longdouble = { 16, 16, 4, NULL };
>>>>>>> 42bae686
#elif FFI_TYPE_LONGDOUBLE != FFI_TYPE_DOUBLE
FFI_TYPEDEF(longdouble, long double, FFI_TYPE_LONGDOUBLE);
#endif<|MERGE_RESOLUTION|>--- conflicted
+++ resolved
@@ -70,12 +70,7 @@
 # if defined(__LONG_DOUBLE_128__) && FFI_TYPE_LONGDOUBLE != 4
 #  error FFI_TYPE_LONGDOUBLE out of date
 # endif
-<<<<<<< HEAD
-# undef ffi_type_longdouble
-ffi_type ffi_type_longdouble = { 16, 16, 4, NULL };
-=======
 const ffi_type ffi_type_longdouble = { 16, 16, 4, NULL };
->>>>>>> 42bae686
 #elif FFI_TYPE_LONGDOUBLE != FFI_TYPE_DOUBLE
 FFI_TYPEDEF(longdouble, long double, FFI_TYPE_LONGDOUBLE);
 #endif
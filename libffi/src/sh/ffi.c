--- conflicted
+++ resolved
@@ -1,9 +1,5 @@
 /* -----------------------------------------------------------------------
-<<<<<<< HEAD
-   ffi.c - Copyright (c) 2002, 2003, 2004, 2005 Kaz Kojima
-=======
    ffi.c - Copyright (c) 2002, 2003, 2004, 2005, 2006 Kaz Kojima
->>>>>>> c355071f
    
    SuperH Foreign Function Interface 
 

--- conflicted
+++ resolved
@@ -58,44 +58,19 @@
 
 	# make the call
 	bl ffi_closure_helper_SYSV@local
-<<<<<<< HEAD
-
-=======
 .Lret:
->>>>>>> c355071f
 	# now r3 contains the return type
 	# so use it to look up in a table
 	# so we know how to deal with each type
 
-	# Extract the size of the return type for small structures.
-	# Then calculate (4 - size) and multiply the result by 8.
-	# This gives the value needed for the shift operation below.
-	# This part is only needed for FFI_SYSV and small structures.
-	addi	%r5,%r3,-(FFI_SYSV_TYPE_SMALL_STRUCT)
-	cmpwi	cr0,%r5,4
-	ble	cr0,.Lnext
-	addi	%r5,%r5,-4
-.Lnext:
-	addi	%r5,%r5,-4
-	neg	%r5,%r5
-	slwi	%r5,%r5,3
-
 	# look up the proper starting point in table
 	# by using return type as offset
-<<<<<<< HEAD
-	addi %r6,%r1,112   # get pointer to results area
-	bl .Lget_ret_type0_addr # get pointer to .Lret_type0 into LR
-	mflr %r4           # move to r4
-	slwi %r3,%r3,4     # now multiply return type by 16
-	add %r3,%r3,%r4    # add contents of table to table address
-=======
 
 	mflr %r4		# move address of .Lret to r4
 	slwi %r3,%r3,4		# now multiply return type by 16
 	addi %r4, %r4, .Lret_type0 - .Lret
 	lwz %r0,148(%r1)
 	add %r3,%r3,%r4		# add contents of table to table address
->>>>>>> c355071f
 	mtctr %r3
 	bctr			# jump to it
 .LFE1:
@@ -112,31 +87,6 @@
 	nop
 
 # case FFI_TYPE_INT
-<<<<<<< HEAD
-.Lret_type1:
-	lwz %r3,0(%r6)
-	b .Lfinish
-	nop
-	nop
-
-# case FFI_TYPE_FLOAT
-.Lret_type2:
-	lfs %f1,0(%r6)
-	b .Lfinish
-	nop
-	nop
-
-# case FFI_TYPE_DOUBLE
-.Lret_type3:
-	lfd %f1,0(%r6)
-	b .Lfinish
-	nop
-	nop
-
-# case FFI_TYPE_LONGDOUBLE
-.Lret_type4:
-	lfd %f1,0(%r6)
-=======
 	lwz %r3,112+0(%r1)
 	mtlr %r0
 .Lfinish:
@@ -159,21 +109,9 @@
 	lfd %f1,112+0(%r1)
 	lfd %f2,112+8(%r1)
 	mtlr %r0
->>>>>>> c355071f
 	b .Lfinish
 
 # case FFI_TYPE_UINT8
-<<<<<<< HEAD
-.Lret_type5:
-	lbz %r3,3(%r6)
-	b .Lfinish
-	nop
-	nop
-
-# case FFI_TYPE_SINT8
-.Lret_type6:
-	lbz %r3,3(%r6)
-=======
 	lbz %r3,112+3(%r1)
 	mtlr %r0
 	addi %r1,%r1,144
@@ -181,45 +119,11 @@
 
 # case FFI_TYPE_SINT8
 	lbz %r3,112+3(%r1)
->>>>>>> c355071f
 	extsb %r3,%r3
 	mtlr %r0
 	b .Lfinish
 
 # case FFI_TYPE_UINT16
-<<<<<<< HEAD
-.Lret_type7:
-	lhz %r3,2(%r6)
-	b .Lfinish
-	nop
-	nop
-
-# case FFI_TYPE_SINT16
-.Lret_type8:
-	lha %r3,2(%r6)
-	b .Lfinish
-	nop
-	nop
-
-# case FFI_TYPE_UINT32
-.Lret_type9:
-	lwz %r3,0(%r6)
-	b .Lfinish
-	nop
-	nop
-
-# case FFI_TYPE_SINT32
-.Lret_type10:
-	lwz %r3,0(%r6)
-	b .Lfinish
-	nop
-	nop
-
-# case FFI_TYPE_UINT64
-.Lret_type11:
-	lwz %r3,0(%r6)
-	lwz %r4,4(%r6)
-=======
 	lhz %r3,112+2(%r1)
 	mtlr %r0
 	addi %r1,%r1,144
@@ -247,19 +151,12 @@
 	lwz %r3,112+0(%r1)
 	lwz %r4,112+4(%r1)
 	mtlr %r0
->>>>>>> c355071f
 	b .Lfinish
 
 # case FFI_TYPE_SINT64
-<<<<<<< HEAD
-.Lret_type12:
-	lwz %r3,0(%r6)
-	lwz %r4,4(%r6)
-=======
-	lwz %r3,112+0(%r1)
-	lwz %r4,112+4(%r1)
-	mtlr %r0
->>>>>>> c355071f
+	lwz %r3,112+0(%r1)
+	lwz %r4,112+4(%r1)
+	mtlr %r0
 	b .Lfinish
 
 # case FFI_TYPE_STRUCT
@@ -269,10 +166,6 @@
 	nop
 
 # case FFI_TYPE_POINTER
-<<<<<<< HEAD
-.Lret_type14:
-	lwz %r3,0(%r6)
-=======
 	lwz %r3,112+0(%r1)
 	mtlr %r0
 	addi %r1,%r1,144
@@ -295,84 +188,13 @@
 	lwz %r3,112+0(%r1)
 	srwi %r3,%r3,8
 	mtlr %r0
->>>>>>> c355071f
-	b .Lfinish
-
-<<<<<<< HEAD
-# The return types below are only used when the ABI type is FFI_SYSV.
-# case FFI_SYSV_TYPE_SMALL_STRUCT + 1. One byte struct.
-.Lret_type15:
-# fall through.
-	nop
-	nop
-	nop
-	nop
-
-# case FFI_SYSV_TYPE_SMALL_STRUCT + 2. Two byte struct.
-.Lret_type16:
-# fall through.
-	nop
-	nop
-	nop
-	nop
-
-# case FFI_SYSV_TYPE_SMALL_STRUCT + 3. Three byte struct.
-.Lret_type17:
-# fall through.
-	nop
-	nop
-	nop
-	nop
+	b .Lfinish
 
 # case FFI_SYSV_TYPE_SMALL_STRUCT + 4. Four byte struct.
-.Lret_type18:
-# this one handles the structs from above too.
-	lwz %r3,0(%r6)
-	srw %r3,%r3,%r5
-	b .Lfinish
-	nop
-
-# case FFI_SYSV_TYPE_SMALL_STRUCT + 5. Five byte struct.
-.Lret_type19:
-# fall through.
-	nop
-	nop
-	nop
-	nop
-
-# case FFI_SYSV_TYPE_SMALL_STRUCT + 6. Six byte struct.
-.Lret_type20:
-# fall through.
-	nop
-	nop
-	nop
-	nop
-
-# case FFI_SYSV_TYPE_SMALL_STRUCT + 7. Seven byte struct.
-.Lret_type21:
-# fall through.
-	nop
-	nop
-	nop
-	nop
-
-# case FFI_SYSV_TYPE_SMALL_STRUCT + 8. Eight byte struct.
-.Lret_type22:
-# this one handles the above unhandled structs.
-	lwz %r3,0(%r6)
-	lwz %r4,4(%r6)
-	bl __lshrdi3	# libgcc function to shift r3/r4, shift value in r5.
-	b .Lfinish
-
-# case done
-.Lfinish:
-=======
-# case FFI_SYSV_TYPE_SMALL_STRUCT + 4. Four byte struct.
-	lwz %r3,112+0(%r1)
-	mtlr %r0
-	addi %r1,%r1,144
-	blr
->>>>>>> c355071f
+	lwz %r3,112+0(%r1)
+	mtlr %r0
+	addi %r1,%r1,144
+	blr
 
 # case FFI_SYSV_TYPE_SMALL_STRUCT + 5. Five byte struct.
 	lwz %r3,112+0(%r1)

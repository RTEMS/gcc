/* -----------------------------------------------------------------------
   ffi_darwin.c

   Copyright (C) 1998 Geoffrey Keating
   Copyright (C) 2001 John Hornkvist
<<<<<<< HEAD
   Copyright (C) 2002, 2006 Free Software Foundation, Inc.
=======
   Copyright (C) 2002, 2006, 2007 Free Software Foundation, Inc.
>>>>>>> 1177f497

   FFI support for Darwin and AIX.
   
   Permission is hereby granted, free of charge, to any person obtaining
   a copy of this software and associated documentation files (the
   ``Software''), to deal in the Software without restriction, including
   without limitation the rights to use, copy, modify, merge, publish,
   distribute, sublicense, and/or sell copies of the Software, and to
   permit persons to whom the Software is furnished to do so, subject to
   the following conditions:

   The above copyright notice and this permission notice shall be included
   in all copies or substantial portions of the Software.

   THE SOFTWARE IS PROVIDED ``AS IS'', WITHOUT WARRANTY OF ANY KIND, EXPRESS
   OR IMPLIED, INCLUDING BUT NOT LIMITED TO THE WARRANTIES OF
   MERCHANTABILITY, FITNESS FOR A PARTICULAR PURPOSE AND NONINFRINGEMENT.
   IN NO EVENT SHALL THE AUTHOR BE LIABLE FOR ANY CLAIM, DAMAGES OR
   OTHER LIABILITY, WHETHER IN AN ACTION OF CONTRACT, TORT OR OTHERWISE,
   ARISING FROM, OUT OF OR IN CONNECTION WITH THE SOFTWARE OR THE USE OR
   OTHER DEALINGS IN THE SOFTWARE.
   ----------------------------------------------------------------------- */

#include <ffi.h>
#include <ffi_common.h>

#include <stdlib.h>

extern void ffi_closure_ASM(void);

enum {
  /* The assembly depends on these exact flags.  */
  FLAG_RETURNS_NOTHING  = 1 << (31-30), /* These go in cr7  */
  FLAG_RETURNS_FP       = 1 << (31-29),
  FLAG_RETURNS_64BITS   = 1 << (31-28),
  FLAG_RETURNS_128BITS  = 1 << (31-31),

  FLAG_ARG_NEEDS_COPY   = 1 << (31- 7),
  FLAG_FP_ARGUMENTS     = 1 << (31- 6), /* cr1.eq; specified by ABI  */
  FLAG_4_GPR_ARGUMENTS  = 1 << (31- 5),
  FLAG_RETVAL_REFERENCE = 1 << (31- 4)
};

/* About the DARWIN ABI.  */
enum {
  NUM_GPR_ARG_REGISTERS = 8,
  NUM_FPR_ARG_REGISTERS = 13
};
enum { ASM_NEEDS_REGISTERS = 4 };

/* ffi_prep_args is called by the assembly routine once stack space
   has been allocated for the function's arguments.

   The stack layout we want looks like this:

   |   Return address from ffi_call_DARWIN      |	higher addresses
   |--------------------------------------------|
   |   Previous backchain pointer	4	|	stack pointer here
   |--------------------------------------------|<+ <<<	on entry to
   |   Saved r28-r31			4*4	| |	ffi_call_DARWIN
   |--------------------------------------------| |
   |   Parameters             (at least 8*4=32) | |
   |--------------------------------------------| |
   |   Space for GPR2                   4       | |
   |--------------------------------------------| |	stack	|
   |   Reserved                       2*4       | |	grows	|
   |--------------------------------------------| |	down	V
   |   Space for callee's LR		4	| |
   |--------------------------------------------| |	lower addresses
   |   Saved CR                         4       | |
   |--------------------------------------------| |     stack pointer here
   |   Current backchain pointer	4	|-/	during
   |--------------------------------------------|   <<<	ffi_call_DARWIN

   */

void ffi_prep_args(extended_cif *ecif, unsigned *const stack)
{
  const unsigned bytes = ecif->cif->bytes;
  const unsigned flags = ecif->cif->flags;

  /* 'stacktop' points at the previous backchain pointer.  */
  unsigned *const stacktop = stack + (bytes / sizeof(unsigned));

  /* 'fpr_base' points at the space for fpr1, and grows upwards as
     we use FPR registers.  */
  double *fpr_base = (double*) (stacktop - ASM_NEEDS_REGISTERS) - NUM_FPR_ARG_REGISTERS;
  int fparg_count = 0;


  /* 'next_arg' grows up as we put parameters in it.  */
  unsigned *next_arg = stack + 6; /* 6 reserved positions.  */

  int i = ecif->cif->nargs;
  double double_tmp;
  void **p_argv = ecif->avalue;
  unsigned gprvalue;
  ffi_type** ptr = ecif->cif->arg_types;
  char *dest_cpy;
  unsigned size_al = 0;

  /* Check that everything starts aligned properly.  */
  FFI_ASSERT(((unsigned)(char *)stack & 0xF) == 0);
  FFI_ASSERT(((unsigned)(char *)stacktop & 0xF) == 0);
  FFI_ASSERT((bytes & 0xF) == 0);

  /* Deal with return values that are actually pass-by-reference.
     Rule:
     Return values are referenced by r3, so r4 is the first parameter.  */

  if (flags & FLAG_RETVAL_REFERENCE)
    *next_arg++ = (unsigned)(char *)ecif->rvalue;

  /* Now for the arguments.  */
  for (;
       i > 0;
       i--, ptr++, p_argv++)
    {
      switch ((*ptr)->type)
	{
	/* If a floating-point parameter appears before all of the general-
	   purpose registers are filled, the corresponding GPRs that match
	   the size of the floating-point parameter are skipped.  */
	case FFI_TYPE_FLOAT:
	  double_tmp = *(float *)*p_argv;
	  if (fparg_count >= NUM_FPR_ARG_REGISTERS)
	    *(double *)next_arg = double_tmp;
	  else
	    *fpr_base++ = double_tmp;
	  next_arg++;
	  fparg_count++;
	  FFI_ASSERT(flags & FLAG_FP_ARGUMENTS);
	  break;

	case FFI_TYPE_DOUBLE:
	  double_tmp = *(double *)*p_argv;
	  if (fparg_count >= NUM_FPR_ARG_REGISTERS)
	    *(double *)next_arg = double_tmp;
	  else
	    *fpr_base++ = double_tmp;
	  next_arg += 2;
	  fparg_count++;
	  FFI_ASSERT(flags & FLAG_FP_ARGUMENTS);
	  break;

#if FFI_TYPE_LONGDOUBLE != FFI_TYPE_DOUBLE

	case FFI_TYPE_LONGDOUBLE:
	  double_tmp = ((double *)*p_argv)[0];
	  if (fparg_count >= NUM_FPR_ARG_REGISTERS)
	    *(double *)next_arg = double_tmp;
	  else
	    *fpr_base++ = double_tmp;
	  next_arg += 2;
	  fparg_count++;
	  double_tmp = ((double *)*p_argv)[1];
	  if (fparg_count >= NUM_FPR_ARG_REGISTERS)
	    *(double *)next_arg = double_tmp;
	  else
	    *fpr_base++ = double_tmp;
	  next_arg += 2;
	  fparg_count++;
	  FFI_ASSERT(flags & FLAG_FP_ARGUMENTS);
	  break;
#endif
	case FFI_TYPE_UINT64:
	case FFI_TYPE_SINT64:
	  *(long long *)next_arg = *(long long *)*p_argv;
	  next_arg+=2;
	  break;
	case FFI_TYPE_UINT8:
	  gprvalue = *(unsigned char *)*p_argv;
	  goto putgpr;
	case FFI_TYPE_SINT8:
	  gprvalue = *(signed char *)*p_argv;
	  goto putgpr;
	case FFI_TYPE_UINT16:
	  gprvalue = *(unsigned short *)*p_argv;
	  goto putgpr;
	case FFI_TYPE_SINT16:
	  gprvalue = *(signed short *)*p_argv;
	  goto putgpr;

	case FFI_TYPE_STRUCT:
	  dest_cpy = (char *) next_arg;

	  /* Structures that match the basic modes (QI 1 byte, HI 2 bytes,
	     SI 4 bytes) are aligned as if they were those modes.
	     Structures with 3 byte in size are padded upwards.  */
	  size_al = (*ptr)->size;
	  /* If the first member of the struct is a double, then align
	     the struct to double-word.
	     Type 3 is defined in include/ffi.h. #define FFI_TYPE_DOUBLE 3.  */
	  if ((*ptr)->elements[0]->type == 3)
	    size_al = ALIGN((*ptr)->size, 8);
	  if (size_al < 3 && ecif->cif->abi == FFI_DARWIN)
	    dest_cpy += 4 - size_al;

	  memcpy((char *)dest_cpy, (char *)*p_argv, size_al);
	  next_arg += (size_al + 3) / 4;
	  break;

	case FFI_TYPE_INT:
	case FFI_TYPE_UINT32:
	case FFI_TYPE_SINT32:
	case FFI_TYPE_POINTER:
	  gprvalue = *(unsigned *)*p_argv;
	putgpr:
	  *next_arg++ = gprvalue;
	  break;
	default:
	  break;
	}
    }

  /* Check that we didn't overrun the stack...  */
  //FFI_ASSERT(gpr_base <= stacktop - ASM_NEEDS_REGISTERS);
  //FFI_ASSERT((unsigned *)fpr_base
  //	     <= stacktop - ASM_NEEDS_REGISTERS - NUM_GPR_ARG_REGISTERS);
  //FFI_ASSERT(flags & FLAG_4_GPR_ARGUMENTS || intarg_count <= 4);
}

/* Adjust the size of S to be correct for Darwin.
   On Darwin, the first field of a structure has natural alignment.  */

static void
darwin_adjust_aggregate_sizes (ffi_type *s)
{
  int i;

  if (s->type != FFI_TYPE_STRUCT)
    return;

  s->size = 0;
  for (i = 0; s->elements[i] != NULL; i++)
    {
      ffi_type *p;
      int align;
      
      p = s->elements[i];
      darwin_adjust_aggregate_sizes (p);
      if (i == 0
	  && (p->type == FFI_TYPE_UINT64
	      || p->type == FFI_TYPE_SINT64
	      || p->type == FFI_TYPE_DOUBLE
	      || p->alignment == 8))
	align = 8;
      else if (p->alignment == 16 || p->alignment < 4)
	align = p->alignment;
      else
	align = 4;
      s->size = ALIGN(s->size, align) + p->size;
    }
  
  s->size = ALIGN(s->size, s->alignment);
  
  if (s->elements[0]->type == FFI_TYPE_UINT64
      || s->elements[0]->type == FFI_TYPE_SINT64
      || s->elements[0]->type == FFI_TYPE_DOUBLE
      || s->elements[0]->alignment == 8)
    s->alignment = s->alignment > 8 ? s->alignment : 8;
  /* Do not add additional tail padding.  */
}

/* Perform machine dependent cif processing.  */
ffi_status ffi_prep_cif_machdep(ffi_cif *cif)
{
  /* All this is for the DARWIN ABI.  */
  int i;
  ffi_type **ptr;
  unsigned bytes;
  int fparg_count = 0, intarg_count = 0;
  unsigned flags = 0;
  unsigned size_al = 0;

  /* All the machine-independent calculation of cif->bytes will be wrong.
     All the calculation of structure sizes will also be wrong.
     Redo the calculation for DARWIN.  */

  if (cif->abi == FFI_DARWIN)
    {
      darwin_adjust_aggregate_sizes (cif->rtype);
      for (i = 0; i < cif->nargs; i++)
	darwin_adjust_aggregate_sizes (cif->arg_types[i]);
    }

  /* Space for the frame pointer, callee's LR, CR, etc, and for
     the asm's temp regs.  */

  bytes = (6 + ASM_NEEDS_REGISTERS) * sizeof(long);

  /* Return value handling.  The rules are as follows:
     - 32-bit (or less) integer values are returned in gpr3;
     - Structures of size <= 4 bytes also returned in gpr3;
     - 64-bit integer values and structures between 5 and 8 bytes are returned
       in gpr3 and gpr4;
     - Single/double FP values are returned in fpr1;
     - Long double FP (if not equivalent to double) values are returned in
       fpr1 and fpr2;
     - Larger structures values are allocated space and a pointer is passed
       as the first argument.  */
  switch (cif->rtype->type)
    {

#if FFI_TYPE_LONGDOUBLE != FFI_TYPE_DOUBLE
    case FFI_TYPE_LONGDOUBLE:
      flags |= FLAG_RETURNS_128BITS;
      flags |= FLAG_RETURNS_FP;
      break;
#endif

    case FFI_TYPE_DOUBLE:
      flags |= FLAG_RETURNS_64BITS;
      /* Fall through.  */
    case FFI_TYPE_FLOAT:
      flags |= FLAG_RETURNS_FP;
      break;

    case FFI_TYPE_UINT64:
    case FFI_TYPE_SINT64:
      flags |= FLAG_RETURNS_64BITS;
      break;

    case FFI_TYPE_STRUCT:
      flags |= FLAG_RETVAL_REFERENCE;
      flags |= FLAG_RETURNS_NOTHING;
      intarg_count++;
      break;
    case FFI_TYPE_VOID:
      flags |= FLAG_RETURNS_NOTHING;
      break;

    default:
      /* Returns 32-bit integer, or similar.  Nothing to do here.  */
      break;
    }

  /* The first NUM_GPR_ARG_REGISTERS words of integer arguments, and the
     first NUM_FPR_ARG_REGISTERS fp arguments, go in registers; the rest
     goes on the stack.  Structures are passed as a pointer to a copy of
     the structure. Stuff on the stack needs to keep proper alignment.  */
  for (ptr = cif->arg_types, i = cif->nargs; i > 0; i--, ptr++)
    {
      switch ((*ptr)->type)
	{
	case FFI_TYPE_FLOAT:
	case FFI_TYPE_DOUBLE:
	  fparg_count++;
	  /* If this FP arg is going on the stack, it must be
	     8-byte-aligned.  */
	  if (fparg_count > NUM_FPR_ARG_REGISTERS
	      && intarg_count%2 != 0)
	    intarg_count++;
	  break;

#if FFI_TYPE_LONGDOUBLE != FFI_TYPE_DOUBLE

	case FFI_TYPE_LONGDOUBLE:
	  fparg_count += 2;
	  /* If this FP arg is going on the stack, it must be
	     8-byte-aligned.  */
	  if (fparg_count > NUM_FPR_ARG_REGISTERS
	      && intarg_count%2 != 0)
	    intarg_count++;
	  intarg_count +=2;
	  break;
#endif

	case FFI_TYPE_UINT64:
	case FFI_TYPE_SINT64:
	  /* 'long long' arguments are passed as two words, but
	     either both words must fit in registers or both go
	     on the stack.  If they go on the stack, they must
	     be 8-byte-aligned.  */
	  if (intarg_count == NUM_GPR_ARG_REGISTERS-1
	      || (intarg_count >= NUM_GPR_ARG_REGISTERS && intarg_count%2 != 0))
	    intarg_count++;
	  intarg_count += 2;
	  break;

	case FFI_TYPE_STRUCT:
	  size_al = (*ptr)->size;
	  /* If the first member of the struct is a double, then align
	     the struct to double-word.
	     Type 3 is defined in include/ffi.h. #define FFI_TYPE_DOUBLE 3.  */
	  if ((*ptr)->elements[0]->type == 3)
	    size_al = ALIGN((*ptr)->size, 8);
	  intarg_count += (size_al + 3) / 4;
	  break;

	default:
	  /* Everything else is passed as a 4-byte word in a GPR, either
	     the object itself or a pointer to it.  */
	  intarg_count++;
	  break;
	}
    }

  if (fparg_count != 0)
    flags |= FLAG_FP_ARGUMENTS;

  /* Space for the FPR registers, if needed.  */
  if (fparg_count != 0)
    bytes += NUM_FPR_ARG_REGISTERS * sizeof(double);

  /* Stack space.  */
  if ((intarg_count + 2 * fparg_count) > NUM_GPR_ARG_REGISTERS)
    bytes += (intarg_count + 2 * fparg_count) * sizeof(long);
  else
    bytes += NUM_GPR_ARG_REGISTERS * sizeof(long);

  /* The stack space allocated needs to be a multiple of 16 bytes.  */
  bytes = (bytes + 15) & ~0xF;

  cif->flags = flags;
  cif->bytes = bytes;

  return FFI_OK;
}

extern void ffi_call_AIX(extended_cif *, unsigned, unsigned, unsigned *,
			 void (*fn)(), void (*fn2)());
extern void ffi_call_DARWIN(extended_cif *, unsigned, unsigned, unsigned *,
			    void (*fn)(), void (*fn2)());

void ffi_call(ffi_cif *cif, void (*fn)(), void *rvalue, void **avalue)
{
  extended_cif ecif;

  ecif.cif = cif;
  ecif.avalue = avalue;

  /* If the return value is a struct and we don't have a return
     value address then we need to make one.  */

  if ((rvalue == NULL) &&
      (cif->rtype->type == FFI_TYPE_STRUCT))
    {
      ecif.rvalue = alloca(cif->rtype->size);
    }
  else
    ecif.rvalue = rvalue;

  switch (cif->abi)
    {
    case FFI_AIX:
      ffi_call_AIX(&ecif, -cif->bytes, cif->flags, ecif.rvalue, fn,
		   ffi_prep_args);
      break;
    case FFI_DARWIN:
      ffi_call_DARWIN(&ecif, -cif->bytes, cif->flags, ecif.rvalue, fn,
		      ffi_prep_args);
      break;
    default:
      FFI_ASSERT(0);
      break;
    }
}

static void flush_icache(char *);
static void flush_range(char *, int);

/* The layout of a function descriptor.  A C function pointer really
   points to one of these.  */

typedef struct aix_fd_struct {
  void *code_pointer;
  void *toc;
} aix_fd;

/* here I'd like to add the stack frame layout we use in darwin_closure.S
   and aix_clsoure.S

   SP previous -> +---------------------------------------+ <--- child frame
		  | back chain to caller 4                |
		  +---------------------------------------+ 4
		  | saved CR 4                            |
		  +---------------------------------------+ 8
		  | saved LR 4                            |
		  +---------------------------------------+ 12
		  | reserved for compilers 4              |
		  +---------------------------------------+ 16
		  | reserved for binders 4                |
		  +---------------------------------------+ 20
		  | saved TOC pointer 4                   |
		  +---------------------------------------+ 24
		  | always reserved 8*4=32 (previous GPRs)|
		  | according to the linkage convention   |
		  | from AIX                              |
		  +---------------------------------------+ 56
		  | our FPR area 13*8=104                 |
		  | f1                                    |
		  | .                                     |
		  | f13                                   |
		  +---------------------------------------+ 160
		  | result area 8                         |
		  +---------------------------------------+ 168
		  | alignement to the next multiple of 16 |
SP current -->    +---------------------------------------+ 176 <- parent frame
		  | back chain to caller 4                |
		  +---------------------------------------+ 180
		  | saved CR 4                            |
		  +---------------------------------------+ 184
		  | saved LR 4                            |
		  +---------------------------------------+ 188
		  | reserved for compilers 4              |
		  +---------------------------------------+ 192
		  | reserved for binders 4                |
		  +---------------------------------------+ 196
		  | saved TOC pointer 4                   |
		  +---------------------------------------+ 200
		  | always reserved 8*4=32  we store our  |
		  | GPRs here                             |
		  | r3                                    |
		  | .                                     |
		  | r10                                   |
		  +---------------------------------------+ 232
		  | overflow part                         |
		  +---------------------------------------+ xxx
		  | ????                                  |
		  +---------------------------------------+ xxx

*/
ffi_status
ffi_prep_closure_loc (ffi_closure* closure,
		      ffi_cif* cif,
		      void (*fun)(ffi_cif*, void*, void**, void*),
		      void *user_data,
		      void *codeloc)
{
  unsigned int *tramp;
  struct ffi_aix_trampoline_struct *tramp_aix;
  aix_fd *fd;

  switch (cif->abi)
    {
    case FFI_DARWIN:

      FFI_ASSERT (cif->abi == FFI_DARWIN);

      tramp = (unsigned int *) &closure->tramp[0];
      tramp[0] = 0x7c0802a6;  /*   mflr    r0  */
      tramp[1] = 0x429f000d;  /*   bcl-    20,4*cr7+so,0x10  */
      tramp[4] = 0x7d6802a6;  /*   mflr    r11  */
      tramp[5] = 0x818b0000;  /*   lwz     r12,0(r11) function address  */
      tramp[6] = 0x7c0803a6;  /*   mtlr    r0   */
      tramp[7] = 0x7d8903a6;  /*   mtctr   r12  */
      tramp[8] = 0x816b0004;  /*   lwz     r11,4(r11) static chain  */
      tramp[9] = 0x4e800420;  /*   bctr  */
      tramp[2] = (unsigned long) ffi_closure_ASM; /* function  */
      tramp[3] = (unsigned long) codeloc; /* context  */

      closure->cif = cif;
      closure->fun = fun;
      closure->user_data = user_data;

      /* Flush the icache. Only necessary on Darwin.  */
      flush_range(codeloc, FFI_TRAMPOLINE_SIZE);

      break;

    case FFI_AIX:

      tramp_aix = (struct ffi_aix_trampoline_struct *) (closure->tramp);
      fd = (aix_fd *)(void *)ffi_closure_ASM;

      FFI_ASSERT (cif->abi == FFI_AIX);

      tramp_aix->code_pointer = fd->code_pointer;
      tramp_aix->toc = fd->toc;
      tramp_aix->static_chain = codeloc;
      closure->cif = cif;
      closure->fun = fun;
      closure->user_data = user_data;

    default:

      FFI_ASSERT(0);
      break;
    }
  return FFI_OK;
}

static void
flush_icache(char *addr)
{
#ifndef _AIX
  __asm__ volatile (
		"dcbf 0,%0\n"
		"\tsync\n"
		"\ticbi 0,%0\n"
		"\tsync\n"
		"\tisync"
		: : "r"(addr) : "memory");
#endif
}

static void
flush_range(char * addr1, int size)
{
#define MIN_LINE_SIZE 32
  int i;
  for (i = 0; i < size; i += MIN_LINE_SIZE)
    flush_icache(addr1+i);
  flush_icache(addr1+size-1);
}

typedef union
{
  float f;
  double d;
} ffi_dblfl;

int ffi_closure_helper_DARWIN (ffi_closure*, void*,
			       unsigned long*, ffi_dblfl*);

/* Basically the trampoline invokes ffi_closure_ASM, and on
   entry, r11 holds the address of the closure.
   After storing the registers that could possibly contain
   parameters to be passed into the stack frame and setting
   up space for a return value, ffi_closure_ASM invokes the
   following helper function to do most of the work.  */

int ffi_closure_helper_DARWIN (ffi_closure* closure, void * rvalue,
			       unsigned long * pgr, ffi_dblfl * pfr)
{
  /* rvalue is the pointer to space for return value in closure assembly
     pgr is the pointer to where r3-r10 are stored in ffi_closure_ASM
     pfr is the pointer to where f1-f13 are stored in ffi_closure_ASM.  */

  typedef double ldbits[2];

  union ldu
  {
    ldbits lb;
    long double ld;
  };

  void **          avalue;
  ffi_type **      arg_types;
  long             i, avn;
  long             nf;   /* number of floating registers already used.  */
  long             ng;   /* number of general registers already used.  */
  ffi_cif *        cif;
  double           temp;
  unsigned         size_al;
  union ldu        temp_ld;

  cif = closure->cif;
  avalue = alloca(cif->nargs * sizeof(void *));

  nf = 0;
  ng = 0;

  /* Copy the caller's structure return value address so that the closure
     returns the data directly to the caller.  */
  if (cif->rtype->type == FFI_TYPE_STRUCT)
    {
      rvalue = (void *) *pgr;
      pgr++;
      ng++;
    }

  i = 0;
  avn = cif->nargs;
  arg_types = cif->arg_types;

  /* Grab the addresses of the arguments from the stack frame.  */
  while (i < avn)
    {
      switch (arg_types[i]->type)
	{
	case FFI_TYPE_SINT8:
	case FFI_TYPE_UINT8:
	  avalue[i] = (char *) pgr + 3;
	  ng++;
	  pgr++;
	  break;

	case FFI_TYPE_SINT16:
	case FFI_TYPE_UINT16:
	  avalue[i] = (char *) pgr + 2;
	  ng++;
	  pgr++;
	  break;

	case FFI_TYPE_SINT32:
	case FFI_TYPE_UINT32:
	case FFI_TYPE_POINTER:
	  avalue[i] = pgr;
	  ng++;
	  pgr++;
	  break;

	case FFI_TYPE_STRUCT:
	  /* Structures that match the basic modes (QI 1 byte, HI 2 bytes,
	     SI 4 bytes) are aligned as if they were those modes.  */
	  size_al = arg_types[i]->size;
	  /* If the first member of the struct is a double, then align
	     the struct to double-word.
	     Type 3 is defined in include/ffi.h. #define FFI_TYPE_DOUBLE 3.  */
	  if (arg_types[i]->elements[0]->type == 3)
	    size_al = ALIGN(arg_types[i]->size, 8);
	  if (size_al < 3 && cif->abi == FFI_DARWIN)
	    avalue[i] = (void*) pgr + 4 - size_al;
	  else
	    avalue[i] = (void*) pgr;
	  ng += (size_al + 3) / 4;
	  pgr += (size_al + 3) / 4;
	  break;

	case FFI_TYPE_SINT64:
	case FFI_TYPE_UINT64:
	  /* Long long ints are passed in two gpr's.  */
	  avalue[i] = pgr;
	  ng += 2;
	  pgr += 2;
	  break;

	case FFI_TYPE_FLOAT:
	  /* A float value consumes a GPR.
	     There are 13 64bit floating point registers.  */
	  if (nf < NUM_FPR_ARG_REGISTERS)
	    {
	      temp = pfr->d;
	      pfr->f = (float)temp;
	      avalue[i] = pfr;
	      pfr++;
	    }
	  else
	    {
	      avalue[i] = pgr;
	    }
	  nf++;
	  ng++;
	  pgr++;
	  break;

	case FFI_TYPE_DOUBLE:
	  /* A double value consumes two GPRs.
	     There are 13 64bit floating point registers.  */
	  if (nf < NUM_FPR_ARG_REGISTERS)
	    {
	      avalue[i] = pfr;
	      pfr++;
	    }
	  else
	    {
	      avalue[i] = pgr;
	    }
	  nf++;
	  ng += 2;
	  pgr += 2;
	  break;

#if FFI_TYPE_LONGDOUBLE != FFI_TYPE_DOUBLE

	case FFI_TYPE_LONGDOUBLE:
	  /* A long double value consumes four GPRs and two FPRs.
	     There are 13 64bit floating point registers.  */
	  if (nf < NUM_FPR_ARG_REGISTERS - 1)
	    {
	      avalue[i] = pfr;
	      pfr += 2;
	    }
	  /* Here we have the situation where one part of the long double
	     is stored in fpr13 and the other part is already on the stack.
	     We use a union to pass the long double to avalue[i].  */
	  else if (nf == NUM_FPR_ARG_REGISTERS - 1)
	    {
	      memcpy (&temp_ld.lb[0], pfr, sizeof(ldbits));
	      memcpy (&temp_ld.lb[1], pgr + 2, sizeof(ldbits));
	      avalue[i] = &temp_ld.ld;
	    }
	  else
	    {
	      avalue[i] = pgr;
	    }
	  nf += 2;
	  ng += 4;
	  pgr += 4;
	  break;
#endif
	default:
	  FFI_ASSERT(0);
	}
      i++;
    }

  (closure->fun) (cif, rvalue, avalue, closure->user_data);

  /* Tell ffi_closure_ASM to perform return type promotions.  */
  return cif->rtype->type;
}<|MERGE_RESOLUTION|>--- conflicted
+++ resolved
@@ -3,11 +3,7 @@
 
    Copyright (C) 1998 Geoffrey Keating
    Copyright (C) 2001 John Hornkvist
-<<<<<<< HEAD
-   Copyright (C) 2002, 2006 Free Software Foundation, Inc.
-=======
    Copyright (C) 2002, 2006, 2007 Free Software Foundation, Inc.
->>>>>>> 1177f497
 
    FFI support for Darwin and AIX.
    

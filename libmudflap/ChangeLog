--- conflicted
+++ resolved
@@ -1,5 +1,3 @@
-<<<<<<< HEAD
-=======
 2011-01-03  Jakub Jelinek  <jakub@redhat.com>
 
 	* mf-runtime.c (__mf_usage): Update copyright notice dates.
@@ -19,7 +17,6 @@
 	PR bootstrap/43170
 	* configure: Regenerate.
 
->>>>>>> b56a5220
 2010-05-16  Uros Bizjak  <ubizjak@gmail.com>
 
 	* testsuite/libmudflap.c/pass46-frag.c (dg-options): Remove -Wall.

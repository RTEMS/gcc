# `mfdg' - overrides parts of general purpose testcase driver.
<<<<<<< HEAD
# Copyright (C) 1994 - 2001, 2003, 2009 Free Software Foundation, Inc.
=======
# Copyright (C) 1994 - 2001, 2003, 2009, 2010 Free Software Foundation, Inc.
>>>>>>> 03d20231

# This program is free software; you can redistribute it and/or modify
# it under the terms of the GNU General Public License as published by
# the Free Software Foundation; either version 3 of the License, or
# (at your option) any later version.
# 
# This program is distributed in the hope that it will be useful,
# but WITHOUT ANY WARRANTY; without even the implied warranty of
# MERCHANTABILITY or FITNESS FOR A PARTICULAR PURPOSE.  See the
# GNU General Public License for more details.
# 
# You should have received a copy of the GNU General Public License
# along with this program; see the file COPYING3.  If not see
# <http://www.gnu.org/licenses/>.


# This is a modified excerpt of dejagnu/lib/dg.exp.

load_lib dg.exp


# dg-test -- runs a new style DejaGnu test
#
# Syntax: dg-test [-keep-output] prog tool_flags default_extra_tool_flags
#
# PROG is the full path name of the file to pass to the tool (eg: compiler).
# TOOL_FLAGS is a set of options to always pass.
# DEFAULT_EXTRA_TOOL_FLAGS are additional options if the testcase has none.

#proc dg-test { prog tool_flags default_extra_tool_flags } {
proc dg-test { args } {
    global dg-do-what-default dg-interpreter-batch-mode dg-linenum-format
    global errorCode errorInfo
    global additional_prunes
    global tool
    global srcdir		;# eg: /calvin/dje/build/gcc/./testsuite/
    global host_triplet target_triplet

    set keep 0
    set i 0
    set dg-repetitions 1 ;# may be overridden by { dg-repetitions N }
    unset_timeout_vars

    if { [string index [lindex $args 0] 0] == "-" } {
	for { set i 0 } { $i < [llength $args] } { incr i } {
	    if { [lindex $args $i] == "--" } {
		incr i
		break
	    } elseif { [lindex $args $i] == "-keep-output" } {
		set keep 1
	    } elseif { [string index [lindex $args $i] 0] == "-" } {
		clone_output "ERROR: dg-test: illegal argument: [lindex $args $i]"
		return
	    } else {
		break
	    }
	}
    }

    if { $i + 3 != [llength $args] } {
	clone_output "ERROR: dg-test: missing arguments in call"
	return
    }
    set prog [lindex $args $i]
    set tool_flags [lindex $args [expr $i + 1]]
    set default_extra_tool_flags [lindex $args [expr $i + 2]]

    set text "\[- A-Za-z0-9\.\;\"\_\:\'\`\(\)\!\#\=\+\?\&\*]*"

    set name [dg-trim-dirname $srcdir $prog]
    # If we couldn't rip $srcdir out of `prog' then just do the best we can.
    # The point is to reduce the unnecessary noise in the logs.  Don't strip
    # out too much because different testcases with the same name can confuse
    # `test-tool'.
    if [string match "/*" $name] {
	set name "[file tail [file dirname $prog]]/[file tail $prog]"
    }

    if {$tool_flags != ""} {
	append name " ($tool_flags)"
    }

    # Process any embedded dg options in the testcase.

    # Use "" for the second element of dg-do-what so we can tell if it's been
    # explicitly set to "S".
    set dg-do-what [list ${dg-do-what-default} "" P]
    set dg-excess-errors-flag 0
    set dg-messages ""
    set dg-extra-tool-flags $default_extra_tool_flags
    set dg-final-code ""

    set additional_prunes ""

    # `dg-output-text' is a list of two elements: pass/fail and text.
    # Leave second element off for now (indicates "don't perform test")
    set dg-output-text "P"

    # Define our own "special function" `unknown' so we catch spelling errors.
    # But first rename the existing one so we can restore it afterwards.
    catch {rename dg-save-unknown ""}
    rename unknown dg-save-unknown
    proc unknown { args } {
	return -code error "unknown dg option: $args"
    }

    set tmp [dg-get-options $prog]
    foreach op $tmp {
	verbose "Processing option: $op" 3
	set status [catch "$op" errmsg]
	if { $status != 0 } {
	    if { 0 && [info exists errorInfo] } {
		# This also prints a backtrace which will just confuse
		# testcase writers, so it's disabled.
		perror "$name: $errorInfo\n"
	    } else {
		perror "$name: $errmsg for \"$op\"\n"
	    }
	    # ??? The call to unresolved here is necessary to clear `errcnt'.
	    # What we really need is a proc like perror that doesn't set errcnt.
	    # It should also set exit_status to 1.
	    unresolved "$name: $errmsg for \"$op\""
	    return
	}
    }

    # Restore normal error handling.
    rename unknown ""
    rename dg-save-unknown unknown

    # If we're not supposed to try this test on this target, we're done.
    if { [lindex ${dg-do-what} 1] == "N" } {
	unsupported "$name"
	verbose "$name not supported on this target, skipping it" 3
	return
    }

    # Run the tool and analyze the results.
    # The result of ${tool}-dg-test is in a bit of flux.
    # Currently it is the name of the output file (or "" if none).
    # If we need more than this it will grow into a list of things.
    # No intention is made (at this point) to preserve upward compatibility
    # (though at some point we'll have to).

    set results [${tool}-dg-test $prog [lindex ${dg-do-what} 0] "$tool_flags ${dg-extra-tool-flags}"];

    set comp_output [lindex $results 0];
    set output_file [lindex $results 1];

    #send_user "\nold_dejagnu.exp: comp_output1 = :$comp_output:\n\n"
    #send_user "\nold_dejagnu.exp: message = :$message:\n\n"
    #send_user "\nold_dejagnu.exp: message length = [llength $message]\n\n"

    foreach i ${dg-messages} {
	verbose "Scanning for message: $i" 4

	# Remove all error messages for the line [lindex $i 0]
	# in the source file.  If we find any, success!
	set line [lindex $i 0]
	set pattern [lindex $i 2]
	set comment [lindex $i 3]
	#send_user "Before:\n$comp_output\n"
	if [regsub -all "(^|\n)(\[^\n\]+$line\[^\n\]*($pattern)\[^\n\]*\n?)+" $comp_output "\n" comp_output] {
            set comp_output [string trimleft $comp_output]
	    set ok pass
	    set uhoh fail
	} else {
	    set ok fail
	    set uhoh pass
	}
	#send_user "After:\n$comp_output\n"

	# $line will either be a formatted line number or a number all by
	# itself.  Delete the formatting.
	scan $line ${dg-linenum-format} line
	switch [lindex $i 1] {
	    "ERROR" {
		$ok "$name $comment (test for errors, line $line)"
	    }
	    "XERROR" {
		x$ok "$name $comment (test for errors, line $line)"
	    }
	    "WARNING" {
		$ok "$name $comment (test for warnings, line $line)"
	    }
	    "XWARNING" {
		x$ok "$name $comment (test for warnings, line $line)"
	    }
	    "BOGUS" {
		$uhoh "$name $comment (test for bogus messages, line $line)"
	    }
	    "XBOGUS" {
		x$uhoh "$name $comment (test for bogus messages, line $line)"
	    }
	    "BUILD" {
		$uhoh "$name $comment (test for build failure, line $line)"
	    }
	    "XBUILD" {
		x$uhoh "$name $comment (test for build failure, line $line)"
	    }
	    "EXEC" { }
	    "XEXEC" { }
	}
	#send_user "\nold_dejagnu.exp: comp_output2= :$comp_output:\n\n"
    }
    #send_user "\nold_dejagnu.exp: comp_output3 = :$comp_output:\n\n"

    # Remove messages from the tool that we can ignore.
    #send_user "comp_output: $comp_output\n"
    set comp_output [prune_warnings $comp_output]

    if { [info proc ${tool}-dg-prune] != "" } {
	set comp_output [${tool}-dg-prune $target_triplet $comp_output]
	switch -glob $comp_output {
	    "::untested::*" {
		regsub "::untested::" $comp_output "" message
		untested "$name: $message"
		return
	    }
	    "::unresolved::*" {
		regsub "::unresolved::" $comp_output "" message
		unresolved "$name: $message"
		return
	    }
	    "::unsupported::*" {
		regsub "::unsupported::" $comp_output "" message
		unsupported "$name: $message"
		return
	    }
	}
    }

    # See if someone forgot to delete the extra lines.
    regsub -all "\n+" $comp_output "\n" comp_output
    regsub "^\n+" $comp_output "" comp_output
    #send_user "comp_output: $comp_output\n"

    # Don't do this if we're testing an interpreter.
    # FIXME: why?
    if { ${dg-interpreter-batch-mode} == 0 } {
	# Catch excess errors (new bugs or incomplete testcases).
	if ${dg-excess-errors-flag} {
	    setup_xfail "*-*-*"
	}
	if ![string match "" $comp_output] {
	    fail "$name (test for excess errors)"
	    send_log "Excess errors:\n$comp_output\n"
	} else {
	    pass "$name (test for excess errors)"
	}
    }

    # Run the executable image if asked to do so.
    # FIXME: This is the only place where we assume a standard meaning to
    # the `keyword' argument of dg-do.  This could be cleaned up.
    if { [lindex ${dg-do-what} 0] == "run" } {
	if ![file exists $output_file] {
	    warning "$name compilation failed to produce executable"
	} else {
	    set testname $name
	    for {set rep 0} {$rep < ${dg-repetitions}} {incr rep} {
		# include repetition number in test name
		if {$rep > 0} { set name "$testname (rerun $rep)" }

		set status -1
		set result [${tool}_load $output_file]
		set status [lindex $result 0];
		set output [lindex $result 1];
		#send_user "After exec, status: $status\n"

		if { "$status" == "pass" } {
		    verbose "Exec succeeded." 3
		} elseif { "$status" == "fail" } {
		    # It would be nice to get some info out of errorCode.
		    if [info exists errorCode] {
			verbose "Exec failed, errorCode: $errorCode" 3
		    } else {
			verbose "Exec failed, errorCode not defined!" 3
		    }
		}
		
		if { [lindex ${dg-do-what} 2] == "F" } {
		    # Instead of modelling this as an xfail (via setup_xfail), 
		    # treat an expected crash as a success.
		    if { $status == "pass" } then { set status fail } else { set status pass }
		    set testtype "crash"
		} else { set testtype "execution" }
		
		$status "$name $testtype test"
		
		if { [llength ${dg-output-text}] > 1 } {
		    #send_user "${dg-output-text}\n"
		    if { [lindex ${dg-output-text} 0] == "F" } {
			setup_xfail "*-*-*"
		    }
		    set texttmp [lindex ${dg-output-text} 1]
		    if { ![regexp $texttmp ${output}] } {
			fail "$name output pattern test"
		    } else {
			pass "$name output pattern test"
		    }
		    verbose -log "Output pattern $texttmp"
		    unset texttmp
		}
	    }
	}
    }

    # Are there any further tests to perform?
    # Note that if the program has special run-time requirements, running
    # of the program can be delayed until here.  Ditto for other situations.
    # It would be a bit cumbersome though.

    if ![string match ${dg-final-code} ""] {
	regsub -all "\\\\(\[{}\])" ${dg-final-code} "\\1" dg-final-code
	# Note that the use of `args' here makes this a varargs proc.
	proc dg-final-proc { args } ${dg-final-code}
	verbose "Running dg-final tests." 3
	verbose "dg-final-proc:\n[info body dg-final-proc]" 4
	if [catch "dg-final-proc $prog" errmsg] {
	    perror "$name: error executing dg-final: $errmsg"
	    # ??? The call to unresolved here is necessary to clear `errcnt'.
	    # What we really need is a proc like perror that doesn't set errcnt.
	    # It should also set exit_status to 1.
	    unresolved "$name: error executing dg-final: $errmsg"
	}
    }

    # Do some final clean up.
    # When testing an interpreter, we don't compile something and leave an
    # output file.
    if { ! ${keep} && ${dg-interpreter-batch-mode} == 0 } {
	catch "exec rm -f $output_file"
    }
}


# 
# Indicate that this test case is to be rerun several times.  This
# is useful if it is nondeterministic.  This applies to rerunning the
# test program only, not rebuilding it.
# The embedded format is "{ dg-repetitions N }", where N is the number
# of repetitions.  It better be greater than zero.
#
proc dg-repetitions { line value } {
    upvar dg-repetitions repetitions
    set repetitions $value
}


# Prune any messages matching ARGS[1] (a regexp) from test output.
proc dg-prune-output { args } {
    global additional_prunes

    if { [llength $args] != 2 } {
	error "[lindex $args 1]: need one argument"
	return
    }

    lappend additional_prunes [lindex $args 1]
}

set additional_prunes ""<|MERGE_RESOLUTION|>--- conflicted
+++ resolved
@@ -1,9 +1,5 @@
 # `mfdg' - overrides parts of general purpose testcase driver.
-<<<<<<< HEAD
-# Copyright (C) 1994 - 2001, 2003, 2009 Free Software Foundation, Inc.
-=======
 # Copyright (C) 1994 - 2001, 2003, 2009, 2010 Free Software Foundation, Inc.
->>>>>>> 03d20231
 
 # This program is free software; you can redistribute it and/or modify
 # it under the terms of the GNU General Public License as published by

/* Copyright (C) 2008, 2009, 2011 Free Software Foundation, Inc.
   Contributed by Richard Henderson <rth@redhat.com>.

   This file is part of the GNU Transactional Memory Library (libitm).

   Libitm is free software; you can redistribute it and/or modify it
   under the terms of the GNU General Public License as published by
   the Free Software Foundation; either version 3 of the License, or
   (at your option) any later version.

   Libitm is distributed in the hope that it will be useful, but WITHOUT ANY
   WARRANTY; without even the implied warranty of MERCHANTABILITY or FITNESS
   FOR A PARTICULAR PURPOSE.  See the GNU General Public License for
   more details.

   Under Section 7 of GPL version 3, you are granted additional
   permissions described in the GCC Runtime Library Exception, version
   3.1, as published by the Free Software Foundation.

   You should have received a copy of the GNU General Public License and
   a copy of the GCC Runtime Library Exception along with this program;
   see the files COPYING3 and COPYING.RUNTIME respectively.  If not, see
   <http://www.gnu.org/licenses/>.  */


#include "asmcfi.h"

<<<<<<< HEAD
	.text

	.align 4
	.globl	_ITM_beginTransaction

_ITM_beginTransaction:
	cfi_startproc
#ifdef __x86_64__
	leaq	8(%rsp), %rax
	movq	(%rsp), %r8
	subq	$72, %rsp
	cfi_def_cfa_offset(80)
=======
#define CONCAT1(a, b) CONCAT2(a, b)
#define CONCAT2(a, b) a ## b

#ifdef __USER_LABEL_PREFIX__
#  define SYM(x) CONCAT1 (__USER_LABEL_PREFIX__, x)
#else
#  define SYM(x) x
#endif

#ifdef __ELF__
#  define TYPE(x) .type SYM(x), @function
#  define SIZE(x) .size SYM(x), . - SYM(x)
#  ifdef HAVE_ATTRIBUTE_VISIBILITY
#    define HIDDEN(x) .hidden SYM(x)
#  else
#    define HIDDEN(x)
#  endif
#else
#  define TYPE(x)
#  define SIZE(x)
#  ifdef __MACH__
#    define HIDDEN(x) .private_extern SYM(x)
#  else
#    define HIDDEN(x)
#  endif
#endif

	.text

	.align 4
	.globl	SYM(_ITM_beginTransaction)

SYM(_ITM_beginTransaction):
	cfi_startproc
#ifdef __x86_64__
	leaq	8(%rsp), %rax
	subq	$56, %rsp
	cfi_def_cfa_offset(64)
>>>>>>> c3b0c721
	movq	%rax, (%rsp)
	movq	%rbx, 8(%rsp)
	movq	%rbp, 16(%rsp)
	movq	%r12, 24(%rsp)
	movq	%r13, 32(%rsp)
	movq	%r14, 40(%rsp)
	movq	%r15, 48(%rsp)
	movq	%rsp, %rsi
<<<<<<< HEAD
	call	GTM_begin_transaction
	addq	$72, %rsp
=======
	call	SYM(GTM_begin_transaction)
	addq	$56, %rsp
>>>>>>> c3b0c721
	cfi_def_cfa_offset(8)
	ret
#else
	leal	4(%esp), %ecx
	movl	4(%esp), %eax
	subl	$28, %esp
	cfi_def_cfa_offset(32)
	movl	%ecx, 8(%esp)
	movl	%ebx, 12(%esp)
	movl	%esi, 16(%esp)
	movl	%edi, 20(%esp)
	movl	%ebp, 24(%esp)
	leal	8(%esp), %edx
#if defined HAVE_ATTRIBUTE_VISIBILITY || !defined __PIC__
	call	SYM(GTM_begin_transaction)
#elif defined __ELF__
	call	1f
1:	popl	%ebx
	addl	$_GLOBAL_OFFSET_TABLE_+[.-1b], %ebx
	call	SYM(GTM_begin_transaction)@PLT
	movl	12(%esp), %ebx
#else
# error "Unsupported PIC sequence"
#endif
	addl	$28, %esp
	cfi_def_cfa_offset(4)
	ret
#endif
	cfi_endproc

<<<<<<< HEAD
#ifdef __ELF__
	.type	_ITM_beginTransaction, @function
	.size	_ITM_beginTransaction, .-_ITM_beginTransaction
#endif

	.align 4
	.globl	GTM_longjmp

GTM_longjmp:
	cfi_startproc
#ifdef __x86_64__
	movq	(%rdi), %rcx
	movq	8(%rdi), %rdx
	movq	16(%rdi), %rbx
	movq	24(%rdi), %rbp
	movq	32(%rdi), %r12
	movq	40(%rdi), %r13
	movq	48(%rdi), %r14
	movq	56(%rdi), %r15
	movl	%esi, %eax
=======
	TYPE(_ITM_beginTransaction)
	SIZE(_ITM_beginTransaction)

	.align 4
	.globl	SYM(GTM_longjmp)

SYM(GTM_longjmp):
	cfi_startproc
#ifdef __x86_64__
	movq	(%rsi), %rcx
	movq	8(%rsi), %rbx
	movq	16(%rsi), %rbp
	movq	24(%rsi), %r12
	movq	32(%rsi), %r13
	movq	40(%rsi), %r14
	movq	48(%rsi), %r15
	movq	56(%rsi), %rdx
	movl	%edi, %eax
>>>>>>> c3b0c721
	cfi_def_cfa(%rcx, 0)
	cfi_register(%rip, %rdx)
	movq	%rcx, %rsp
	jmp	*%rdx
#else
	movl	(%edx), %ecx
	movl	4(%edx), %ebx
	movl	8(%edx), %esi
	movl	12(%edx), %edi
	movl	16(%edx), %ebp
	movl	20(%edx), %edx
	cfi_def_cfa(%ecx, 0)
	cfi_register(%eip, %edx)
	movl	%ecx, %esp
	jmp	*%edx
#endif
	cfi_endproc

<<<<<<< HEAD
#ifdef __ELF__
	.type	GTM_longjmp, @function
	.hidden	GTM_longjmp
	.size	GTM_longjmp, .-GTM_longjmp
#endif
=======
	TYPE(GTM_longjmp)
	HIDDEN(GTM_longjmp)
	SIZE(GTM_longjmp)
>>>>>>> c3b0c721

#ifdef __linux__
.section .note.GNU-stack, "", @progbits
#endif<|MERGE_RESOLUTION|>--- conflicted
+++ resolved
@@ -25,20 +25,6 @@
 
 #include "asmcfi.h"
 
-<<<<<<< HEAD
-	.text
-
-	.align 4
-	.globl	_ITM_beginTransaction
-
-_ITM_beginTransaction:
-	cfi_startproc
-#ifdef __x86_64__
-	leaq	8(%rsp), %rax
-	movq	(%rsp), %r8
-	subq	$72, %rsp
-	cfi_def_cfa_offset(80)
-=======
 #define CONCAT1(a, b) CONCAT2(a, b)
 #define CONCAT2(a, b) a ## b
 
@@ -77,7 +63,6 @@
 	leaq	8(%rsp), %rax
 	subq	$56, %rsp
 	cfi_def_cfa_offset(64)
->>>>>>> c3b0c721
 	movq	%rax, (%rsp)
 	movq	%rbx, 8(%rsp)
 	movq	%rbp, 16(%rsp)
@@ -86,13 +71,8 @@
 	movq	%r14, 40(%rsp)
 	movq	%r15, 48(%rsp)
 	movq	%rsp, %rsi
-<<<<<<< HEAD
-	call	GTM_begin_transaction
-	addq	$72, %rsp
-=======
 	call	SYM(GTM_begin_transaction)
 	addq	$56, %rsp
->>>>>>> c3b0c721
 	cfi_def_cfa_offset(8)
 	ret
 #else
@@ -123,28 +103,6 @@
 #endif
 	cfi_endproc
 
-<<<<<<< HEAD
-#ifdef __ELF__
-	.type	_ITM_beginTransaction, @function
-	.size	_ITM_beginTransaction, .-_ITM_beginTransaction
-#endif
-
-	.align 4
-	.globl	GTM_longjmp
-
-GTM_longjmp:
-	cfi_startproc
-#ifdef __x86_64__
-	movq	(%rdi), %rcx
-	movq	8(%rdi), %rdx
-	movq	16(%rdi), %rbx
-	movq	24(%rdi), %rbp
-	movq	32(%rdi), %r12
-	movq	40(%rdi), %r13
-	movq	48(%rdi), %r14
-	movq	56(%rdi), %r15
-	movl	%esi, %eax
-=======
 	TYPE(_ITM_beginTransaction)
 	SIZE(_ITM_beginTransaction)
 
@@ -163,7 +121,6 @@
 	movq	48(%rsi), %r15
 	movq	56(%rsi), %rdx
 	movl	%edi, %eax
->>>>>>> c3b0c721
 	cfi_def_cfa(%rcx, 0)
 	cfi_register(%rip, %rdx)
 	movq	%rcx, %rsp
@@ -182,17 +139,9 @@
 #endif
 	cfi_endproc
 
-<<<<<<< HEAD
-#ifdef __ELF__
-	.type	GTM_longjmp, @function
-	.hidden	GTM_longjmp
-	.size	GTM_longjmp, .-GTM_longjmp
-#endif
-=======
 	TYPE(GTM_longjmp)
 	HIDDEN(GTM_longjmp)
 	SIZE(GTM_longjmp)
->>>>>>> c3b0c721
 
 #ifdef __linux__
 .section .note.GNU-stack, "", @progbits

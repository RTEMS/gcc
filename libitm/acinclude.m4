--- conflicted
+++ resolved
@@ -98,11 +98,7 @@
 dnl Check if as supports AVX instructions.
 AC_DEFUN([LIBITM_CHECK_AS_AVX], [
 case "${target_cpu}" in
-<<<<<<< HEAD
-i[3456]86 | x86_64)
-=======
 i[[34567]]86 | x86_64)
->>>>>>> c3b0c721
   AC_CACHE_CHECK([if the assembler supports AVX], libitm_cv_as_avx, [
     AC_TRY_COMPILE([], [asm("vzeroupper");],
 		   [libitm_cv_as_avx=yes], [libitm_cv_as_avx=no])

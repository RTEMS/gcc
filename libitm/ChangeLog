--- conflicted
+++ resolved
@@ -1,11 +1,8 @@
-<<<<<<< HEAD
-=======
 2015-07-03  Carlos Sánchez de La Lama  <csanchezdll@gmail.com>
 
 	PR target/52482
 	* config/powerpc/sjlj.S: Port to Xcode 2.5.
 
->>>>>>> 51d12272
 2015-06-26  Release Manager
 
 	* GCC 4.9.3 released.

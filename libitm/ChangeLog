<<<<<<< HEAD
2014-05-19  Richard Henderson  <rth@redhat.com>

	* config/aarch64/sjlj.S: New file.
	* config/aarch64/target.h: New file.
	* configure.tgt: Enable aarch64.

2013-04-02  Richard Henderson  <rth@redhat.com>

	* config/alpha/target.h (PAGE_SIZE, FIXED_PAGE_SIZE): Remove.
	* config/arm/target.h, config/sh/target.h: Likewise.
	* config/sparc/target.h, config/x86/target.h: Likewise.
=======
2014-12-19  Release Manager

	* GCC 4.8.4 released.

2014-12-05  Uros Bizjak  <ubizjak@gmail.com>

	* configure.tgt (x86_64): Tune -m32 multilib to generic.
>>>>>>> e25ba853

2014-05-22  Release Manager

	* GCC 4.8.3 released.

2014-04-14  Andreas Krebbel  <Andreas.Krebbel@de.ibm.com>

	* acinclude.m4: Move s390* case from RTM to HTM check.
	* configure: Regenerate.

2014-04-09  Rainer Orth  <ro@CeBiTec.Uni-Bielefeld.DE>

	* config/generic/asmcfi.h: Also check for
	__GCC_HAVE_DWARF2_CFI_ASM.

2014-04-04  Bill Schmidt  <wschmidt@linux.vnet.ibm.com>

	Backport from mainline r204808:

	2013-11-14  Ulrich Weigand  <Ulrich.Weigand@de.ibm.com>

	* config/powerpc/sjlj.S [__powerpc64__ && _CALL_ELF == 2]:
	(FUNC): Define ELFv2 variant.
	(END): Likewise.
	(HIDDEN): Likewise.
	(CALL): Likewise.
	(BASE): Likewise.
	(LR_SAVE): Likewise.

2014-04-04  Bill Schmidt <wschmidt@linux.vnet.ibm.com>

	Power8 HTM Support
	Backport from mainline
	* acinclude.m4 (LIBITM_CHECK_AS_HTM): New.
	* configure: Rebuild.
	* configure.tgt (target_cpu): Add -mhtm to XCFLAGS.
	* config/powerpc/target.h: Include sys/auxv.h and htmintrin.h.
	(USE_HTM_FASTPATH): Define.
	(_TBEGIN_STARTED, _TBEGIN_INDETERMINATE, _TBEGIN_PERSISTENT)
	(_HTM_RETRIES) New macros.
	(htm_abort, htm_abort_should_retry, htm_available, htm_begin, htm_init)
	(htm_begin_success, htm_commit, htm_transaction_active): New functions.

2014-03-26  Jakub Jelinek  <jakub@redhat.com>

	* config/linux/futex_bits.h: Include errno.h.
	(sys_futex0): If syscall returns -1, return -errno rather than
	-1.

2014-03-03  Peter Bergner  <bergner@vnet.ibm.com>

	Backport from mainline
	2013-06-20  Torvald Riegel  <triegel@redhat.com>

	* query.cc (_ITM_inTransaction): Abort when using the HTM fastpath.
	(_ITM_getTransactionId): Same.
	* config/x86/target.h (htm_transaction_active): New.

	2013-06-20  Torvald Riegel  <triegel@redhat.com>

	PR libitm/57643
	* beginend.cc (gtm_thread::begin_transaction): Handle reentrancy in
	the HTM fastpath.

2013-10-16  Release Manager

	* GCC 4.8.2 released.

2013-08-14  Andreas Krebbel  <Andreas.Krebbel@de.ibm.com>

	Revert:
	2013-08-02  Andreas Krebbel  <Andreas.Krebbel@de.ibm.com>

	* configure.tgt: Add -msoft-float to XCFLAGS.

2013-08-14  Andreas Krebbel  <Andreas.Krebbel@de.ibm.com>

	* config/s390/sjlj.S: Add file missing from last commit.
	* config/s390/target.h: Likewise.

2013-08-02  Andreas Krebbel  <Andreas.Krebbel@de.ibm.com>

	Backports from mainline:
	2013-04-23  Andreas Krebbel  <Andreas.Krebbel@de.ibm.com>

	* config/s390/sjlj.S: New file.
	* config/s390/target.h: New file.
	* configure.tgt: Set options for S/390.

	2013-06-27  Andreas Krebbel  <Andreas.Krebbel@de.ibm.com>

	* config/s390/target.h: Include htmintrin.h.
	(_HTM_ITM_RETRIES): New macro definition.
	(htm_available, htm_init, htm_begin, htm_begin_success)
	(htm_commit, htm_abort, htm_abort_should_retry): New functions.

	2013-07-17  Andreas Krebbel  <Andreas.Krebbel@de.ibm.com>

	* acinclude.m4: Add htm asm check for s390.
	* configure.tgt: Add -mhtm and -Wa,-march=zEC12 to the
	options.
	* configure: Regenerate.
	* config/s390/target.h: Remove __HTM__ check.
	(htm_available): Call getauxval to get hwcaps and check
	whether	HTM is available or not.

	2013-07-29  Andreas Krebbel  <Andreas.Krebbel@de.ibm.com>

	* config/s390/target.h (htm_begin, htm_commit, htm_abort)
	(htm_transaction_active): Enable zEC12 instructions in the
	assembler.
	* configure.tgt: Remove -Wa,-march=zEC12 from XCFLAGS.

2013-06-20  Torvald Riegel  <triegel@redhat.com>

	* query.cc (_ITM_inTransaction): Abort when using the HTM fastpath.
	(_ITM_getTransactionId): Same.
	* config/x86/target.h (htm_transaction_active): New.

2013-06-20  Torvald Riegel  <triegel@redhat.com>

	PR libitm/57643
	* beginend.cc (gtm_thread::begin_transaction): Handle reentrancy in
	the HTM fastpath.

2013-05-31  Release Manager

	* GCC 4.8.1 released.

2013-03-22  Release Manager

	* GCC 4.8.0 released.

2013-02-11  Iain Sandoe  <iain@codesourcery.com>
	    Jack Howarth  <howarth@bromo.med.uc.edu>
	    Patrick Marlier  <patrick.marlier@gmail.com>

	PR libitm/55693
	* alloc_cpp.cc: Enable function declarations on darwin.
	* eh_cpp.cc: Likewise.

2013-02-03  Richard Sandiford  <rdsandiford@googlemail.com>

	Update copyright years.

2012-11-09  Torvald Riegel  <triegel@redhat.com>

	* beginend.cc (htm_fastpath): New.
	(gtm_thread::begin_transaction, _ITM_commitTransaction,
	_ITM_commitTransactionEH): Add HTM fastpath handling.
	* config/linux/rwlock.h (gtm_rwlock.is_write_locked): New.
	* config/posix/rwlock.h (gtm_rwlock.is_write_locked): New.
	* config/x86/target.h (htm_available, htm_init, htm_begin_success,
	htm_begin, htm_commit, htm_abort, htm_abort_should_retry): New.
	* configure.tgt: Add -mrtm to XCFLAGS.
	* method-serial.cc (htm_mg, o_htm_mg, htm_dispatch, dispatch_htm): New.
	(gtm_thread::serialirr_mode): Add HTM fastpath handling.
	* libitm_i.h (htm_fastpath, dispatch_htm): Declare.
	* retry.cc (parse_default_method): Add HTM method parsing.
	(gtm_thread::number_of_threads_changed): Use HTM by default if
	available.

2012-11-04  Thomas Schwinge  <thomas@codesourcery.com>

	* configure: Regenerate.

2012-10-31  Richard Henderson  <rth@redhat.com>

	* acinclude.m4 (LIBITM_CHECK_AS_RTM): New.
	* configure.ac: Use it.
	* config.h.in, configure: Rebuild.
	* testsuite/Makefile.in: Rebuild.

2012-10-24  Torvald Riegel  <triegel@redhat.com>

	* libitm.texi: Clarify ABI requirements for data-logging functions.

2012-10-24  Torvald Riegel  <triegel@redhat.com>

	* retry.cc (gtm_thread::decide_begin_dispatch): Ask dispatch whether
	it requires serial mode instead of assuming that for certain
	dispatchs.
	* dispatch.h (abi_dispatch::requires_serial): New.
	(abi_dispatch::abi_dispatch): Adapt.
	* method-gl.cc (gl_wt_dispatch::gl_wt_dispatch): Adapt.
	* method-ml.cc (ml_wt_dispatch::ml_wt_dispatch): Same.
	* method-serial.cc (serialirr_dispatch::serialirr_dispatch,
	serial_dispatch::serial_dispatch,
	serialirr_onwrite_dispatch::serialirr_onwrite_dispatch): Same.

2012-10-02  Uros Bizjak  <ubizjak@gmail.com>

	* config/x86/target.h (struct gtm_jmpbuf): Merge x86_64
	and ia32 declarations some more.
	* config/x86/sjlj.S (_ITM_beginTransaction): Move ret to common code.

2012-09-20  Jakub Jelinek  <jakub@redhat.com>

	PR other/43620
	* configure.ac (AM_INIT_AUTOMAKE): Add no-dist.
	* configure: Regenerate.
	* Makefile.in: Regenerate.

2012-09-14  David Edelsohn  <dje.gcc@gmail.com>

	* configure: Regenerated.

2012-07-31  Uros Bizjak  <ubizjak@gmail.com>

	* config/x86/target.h (cpu_relax): Use __builtin_ia32_pause.

2012-05-21  Patrick Marlier  <patrick.marlier@gmail.com>

	* eh_cpp.cc: Fix __cxa_end_catch declaration.

2012-05-16  H.J. Lu  <hongjiu.lu@intel.com>

	* configure: Regenerated.

2012-04-04  H.J. Lu  <hongjiu.lu@intel.com>

	PR libitm/52854
	* config/x86/target.h (gtm_jmpbuf): Replace long with long long
	for x86-64.

2012-04-03  Tristan Gingold  <gingold@adacore.com>

	* configure: Regenerate.

2012-03-31  H.J. Lu  <hongjiu.lu@intel.com>

	PR bootstrap/52812
	* configure.tgt (i[456]86-*-linux*): Handle -mx32 like -m64.

2012-03-16  Bernhard Reutner-Fischer  <aldot@gcc.gnu.org>

	* testsuite/lib/libitm.exp: load fortran-modules.exp

2012-03-14  Rainer Orth  <ro@CeBiTec.Uni-Bielefeld.DE>

	* configure.tgt (*-*-irix6*): Remove.

2012-03-13  Torvald Riegel  <triegel@redhat.com>

	PR libitm/52526
	* config/linux/rwlock.cc (GTM::gtm_rwlock::read_lock): Fix lost
	wake-up.

2012-03-12  Rainer Orth  <ro@CeBiTec.Uni-Bielefeld.DE>

	* configure.tgt (*-*-osf*): Remove.
	* configure: Regenerate.

2012-03-05  Torvald Riegel  <triegel@redhat.com>

	* dispatch.h (CREATE_DISPATCH_METHODS_MEM): Don't execute
	memtransfer/memset if size isn't larger than zero.

2012-03-02  Torvald Riegel  <triegel@redhat.com>

	* libitm.texi: Link to specification and add a usage example.

2012-02-24  Torvald Riegel  <triegel@redhat.com>

	* retry.cc (GTM::gtm_thread::number_of_threads_changed): Change
	default dispatch for more than 1 thread to ml_wt.

2012-02-20  Torvald Riegel  <triegel@redhat.com>

	* method-gl.cc (gl_wt_dispatch::orec): Put on separate cacheline.

2012-02-20  Torvald Riegel  <triegel@redhat.com>

	* method-gl.cc (gl_wt_dispatch::rollback): Optimize memory orders.

2012-02-20  Torvald Riegel  <triegel@redhat.com>

	* method-gl.cc (gl_wt_dispatch::trycommit): Remove handling of
	serial mode corner cases made obsolete by prior gtm_rwlock changes.
	(gl_wt_dispatch.rollback): Same.

2012-02-20  Torvald Riegel  <triegel@redhat.com>

	* method-gl.cc (gl_wt_dispatch::pre_write): Optimize memory orders.

2012-02-20  Torvald Riegel  <triegel@redhat.com>

	* method-gl.cc (gl_wt_dispatch::memtransfer_static): Add missing undo
	for RfW src.  Optimize number of calls to gtm_thr.

2012-02-20  Torvald Riegel  <triegel@redhat.com>

	* beginend.cc (GTM::gtm_thread::begin_transaction): Move serial lock
	acquisition to ...
	* retry.cc (GTM::gtm_thread::decide_begin_dispatch): ... here.
	(default_dispatch): Make atomic.
	(GTM::gtm_thread::set_default_dispatch): Access atomically.
	(GTM::gtm_thread::decide_retry_strategy): Access atomically and
	use decide_begin_dispatch() if default_dispatch might have changed.
	(GTM::gtm_thread::number_of_threads_changed): Initialize
	default_dispatch here.

2012-02-15  Iain Sandoe  <iains@gcc.gnu.org>
	    Patrick Marlier  <patrick.marlier@gmail.com>

	PR libitm/52220
	* alloc_cpp.cc: No dummy definitions for darwin.
	* eh_cpp.cc: Likewise.

2012-02-14  Richard Henderson  <rth@redhat.com>

	* config/x86/target.h (GTM_longjmp): Correct the .cfi corrections.

2012-02-14  Uros Bizjak  <ubizjak@gmail.com>

	* config/x86/target.h (GTM_longjmp): Correct .cfi directives.

2012-02-14  Torvald Riegel  <triegel@redhat.com>

	* libitm_i.h (GTM::gtm_rwlog_entry): New.
	(GTM::gtm_thread): Add read and write logs.
	(GTM::dispatch_ml_wt): Declare.
	* retry.cc (parse_default_method): Support ml_wt.
	* method-ml.cc: New file.
	* Makefile.am: Add method-ml.cc.
	* Makefile.in: Regenerate.

2012-02-14  Torvald Riegel  <triegel@redhat.com>

	* dispatch.h (GTM::abi_dispatch::supports): New.
	(GTM::method_group::reinit): New.
	* retry.cc (GTM::gtm_thread::decide_retry_strategy): Use reinit().
	(GTM::gtm_thread::number_of_threads_changed): Check that the method
	supports the current situation.

2012-02-14  Torvald Riegel  <triegel@redhat.com>

	* util.cc (GTM::xcalloc): New.
	* common.h (GTM::xcalloc): Declare.

2012-02-14  Eric Botcazou  <ebotcazou@adacore.com>

	* config/sparc/target.h (cpu_relax): Read from CC register.
	* config/sparc/sjlj.S (GTM_longjmp): Restore %fp atomically.

2012-02-14  Uros Bizjak  <ubizjak@gmail.com>

	* config/x86/target.h (GTM_longjmp): Jump indirect from memory address.

2012-02-13  Eric Botcazou  <ebotcazou@adacore.com>

	* configure.tgt (target_cpu): Handle sparc and sparc64/sparcv9.
	* config/sparc/cacheline.h: New file.
	* config/sparc/target.h: Likewise.
	* config/sparc/sjlj.S: Likewise.
	* config/linux/sparc/futex_bits.h: Likewise.

2012-02-13  Eric Botcazou  <ebotcazou@adacore.com>

	* configure.ac (link_itm): Fix comment.
	* configure: Regenerate.
	* testsuite/lib/libitm.exp: Do not pass -litm for the link.

2012-01-31  Rainer Orth  <ro@CeBiTec.Uni-Bielefeld.DE>

	PR libitm/51822
	* testsuite/libitm.c++/c++.exp (lang_link_flags): Add -shared-libgcc.
	Correct libgomp references.

2012-01-24  Torvald Riegel  <triegel@redhat.com>

	* config/linux/rwlock.cc (GTM::gtm_rwlock::write_unlock): Fix reader
	wake-up.

2012-01-24  Uros Bizjak  <ubizjak@gmail.com>

	* config/x86/target.h (gtm_jmpbuf) [__x86_64__]: Move rip to the
	end of structure.
	* config/x86/sjlj.S (_ITM_beginTransaction) [__x86_64__]: Update
	offset values.  Do not copy return address.  Decrement stack
	by 56 bytes only.
	(GTM_longjump) [__x86_64__]: Update offset values.

2012-01-23  Uros Bizjak  <ubizjak@gmail.com>

	PR libitm/51830
	* config/x86/sjlj.S (_ITM_beginTransaction) [!__x86_64__]: Load
	the first function argument to %eax.

2012-01-23  Rainer Orth  <ro@CeBiTec.Uni-Bielefeld.DE>

	* libitm.h (_ITM_getThreadnum): Remove.
	* libitm.map (_ITM_getThreadnum): Remove from LIBITM_1.0.

2012-01-23  Rainer Orth  <ro@CeBiTec.Uni-Bielefeld.DE>

	* clearcap.map: New file.
	* acinclude.m4 (LIBITM_CHECK_LINKER_HWCAP): New test.
	* configure.ac: Call it.
	Clear HWCAP_LDFLAGS if defaulting to -mavx.
	* Makefile.am (AM_LDFLAGS): Add $(HWCAP_LDFLAGS)
	* configure: Regenerate.
	* Makefile.in: Regenerate.
	* testsuite/Makefile.in: Regenerate.

2012-01-17  Rainer Orth  <ro@CeBiTec.Uni-Bielefeld.DE>

	PR libitm/51173
	* testsuite/libitm.c++/static_ctor.C: Skip test, note PR, remove
	include, exclude options.

2012-01-14  Torvald Riegel  <triegel@redhat.com>

	* local.cc (GTM::gtm_undolog::rollback): Truncate undo log after
	rolling back.
	* containers.h (GTM::vector::set_size): New.

2012-01-14  Torvald Riegel  <triegel@redhat.com>

	PR libitm/51855
	* config/generic/tls.h (GTM::mask_stack_top): New.
	(GTM::mask_stack_bottom): Declare.
	* config/generic/tls.c (GTM::mask_stack_bottom): New.
	* local.cc (gtm_undolog::rollback): Filter out any updates that
	overlap the libitm stack.  Add current transaction as parameter.
	* libitm_i.h (GTM::gtm_undolog::rollback): Adapt.
	* beginend.cc (GTM::gtm_thread::rollback): Adapt.
	* testsuite/libitm.c/stackundo.c: New test.

2012-01-10  Richard Henderson  <rth@redhat.com>

	* libitm_i.h (_Unwind_DeleteException): Declare weak.
	* eh_cpp.cc (_Unwind_DeleteException): Define for
	!HAVE_ELF_STYLE_WEAKREF.

2012-01-08  Torvald Riegel  <triegel@redhat.com>

	* local.cc (GTM_LB): Use GTM::gtm_undolog.
	(GTM::gtm_thread::drop_references_undolog): Remove.
	(GTM::gtm_thread::commit_undolog,
	GTM::gtm_thread::rollback_undolog): Move to ...
	* libitm_i.h (GTM::gtm_undolog): ...here. New.
	(GTM::gtm_undolog_entry): Remove.
	(GTM::gtm_thread): Adapt.
	* beginend.cc (GTM::gtm_thread::rollback): Adapt.
	(GTM::gtm_thread::trycommit): Adapt.
	* method-serial.cc (serial_dispatch::log): Adapt.
	* method-gl.cc (gl_wt_dispatch::pre_write): Adapt.
	(gl_wt_dispatch::store): Fix likely/unlikely.
	* containers.h (GTM::vector::resize): Add additional_capacity
	parameter and handle it.
	(GTM::vector::resize_noinline): New/adapt.
	(GTM::vector::push): New.

2012-01-06  Richard Henderson  <rth@redhat.com>

	* configure.tgt: Support powerpc-linux and powerpc-darwin.
	* config/linux/powerpc/futex_bits.h: New file.
	* config/powerpc/cacheline.h: New file.
	* config/powerpc/sjlj.S: New file.
	* config/powerpc/target.h: New file.
	* config/generic/asmcfi.h (cfi_offset): New.
	(cfi_restore, cfi_undefined): New.

2012-01-05  Aldy Hernandez  <aldyh@redhat.com>

	PR other/51171
	* testsuite/libitm.c/reentrant.c: Remove xfail.
	(thread): Pass x to pure().
	From Patrik Marlier <patrick.marlier@gmail.com>.

2011-12-24  Torvald Riegel  <triegel@redhat.com>

	* beginend.cc (GTM::gtm_thread::trycommit): Don't enforce
	privatization safety if already in serial mode.

2011-12-24  Torvald Riegel  <triegel@redhat.com>

	* beginend.cc (GTM::gtm_thread::restart): Add and handle
	finish_serial_upgrade parameter.
	* libitm.h (GTM::gtm_thread::restart): Adapt declaration.
	* config/linux/rwlock.cc (GTM::gtm_rwlock::write_lock_generic):
	Don't unset reader flag.
	(GTM::gtm_rwlock::write_upgrade_finish): New.
	* config/posix/rwlock.cc: Same.
	* config/linux/rwlock.h (GTM::gtm_rwlock::write_upgrade_finish):
	Declare.
	* config/posix/rwlock.h: Same.
	* method-serial.cc (GTM::gtm_thread::serialirr_mode): Unset reader
	flag after commit or after rollback when restarting.

2011-12-24  Torvald Riegel  <triegel@redhat.com>

	* beginend.cc (GTM::gtm_thread::begin_transaction): Add comment.
	(GTM::gtm_thread::try_commit): Changed memory order.
	* config/linux/alpha/futex_bits.h (sys_futex0): Take atomic int
	as parameter.
	* config/linux/x86/futex_bits.h (sys_futex0): Same.
	* config/linux/sh/futex_bits.h (sys_futex0): Same.
	* config/linux/futex_bits.h (sys_futex0): Same.
	* config/linux/futex.cc (futex_wait, futex_wake): Same.
	* config/linux/futex.h (futex_wait, futex_wake): Same.
	* config/linux/rwlock.h (gtm_rwlock::writers,
	gtm_rwlock::writer_readers, gtm_rwlock::readers): Change to atomic
	ints.
	* config/linux/rwlock.cc (gtm_rwlock::read_lock,
	gtm_rwlock::write_lock_generic, gtm_rwlock::read_unlock,
	gtm_rwlock::write_unlock): Fix memory orders and fences.
	* config/posix/rwlock.cc (gtm_rwlock::read_lock,
	gtm_rwlock::write_lock_generic, gtm_rwlock::read_unlock,
	gtm_rwlock::write_unlock): Same.
	* config/linux/rwlock.h (gtm_rwlock::summary): Change to atomic int.
	* method-gl.cc (gl_mg::init, gl_wt_dispatch::memtransfer_static,
	gl_wt_dispatch::memset_static, gl_wt_dispatch::begin_or_restart):
	Add comments.
	(gl_wt_dispatch::pre_write, gl_wt_dispatch::validate,
	gl_wt_dispatch::load, gl_wt_dispatch::store,
	gl_wt_dispatch::try_commit, gl_wt_dispatch::rollback): Fix memory
	orders and fences.  Add comments.

2011-12-21  Jakub Jelinek  <jakub@redhat.com>

	* Makefile.am (AM_CXXFLAGS): Put $(XCFLAGS) first.
	* Makefile.in: Regenerated.

2011-12-17  Kaz Kojima  <kkojima@gcc.gnu.org>

	* configure.tgt: Add sh* case.
	* config/sh/target.h: New file.
	* config/sh/sjlj.S: New file.
	* config/linux/sh/futex_bits.h: New file.

2011-12-14  Richard Henderson  <rth@redhat.com>

	* config/arm/hwcap.h, config/arm/hwcap.cc: New files.
	* config/arm/sjlj.S, config/arm/target.h: New files.
	* config/generic/asmcfi.h (cfi_adjust_cfa_offset): New.
	(cfi_rel_offset): New.
	* config/linux/futex_bits.h: New file.
	* config/linux/futex.cc: Include futex_bits.h here...
	* config/linux/futex.h: ... not here.
	* Makefile.am (libitm_la_SOURCES) <ARCH_ARM>: Add hwcap.cc.
	* configure.ac (ARCH_AM): New conditional.
	* Makefile.in, configure: Rebuild.
	* configure.tgt: Handle ARM.

2011-12-13  Richard Henderson  <rth@redhat.com>

	* config/posix/rwlock.cc (gtm_rwlock::write_lock_generic): Fix
	signed/unsigned comparison werror.

	* local_atomic: New file.
	* libitm_i.h: Include it.
	(gtm_thread::shared_state): Use atomic template.
	* beginend.cc (GTM::gtm_clock): Use atomic template.
	(global_tid): Use atomic template if 64-bit atomics available.
	(gtm_thread::gtm_thread): Update shared_state access.
	(gtm_thread::trycommit): Likewise.
	(choose_code_path): Update global_tid access.
	* method-gl.cc (gl_mg::orec): Use atomic template.  Update all users.
	* stmlock.h (GTM::gtm_clock): Use atomic template.
	(gtm_get_clock, gtm_inc_clock): Update accesses.
	* config/linux/rwlock.cc (gtm_rwlock::read_lock): Remove
	redundant __sync_synchronize after atomic shared_state access.
	* config/posix/rwlock.cc (gtm_rwlock::read_lock): Likewise.
	(gtm_rwlock::write_lock_generic): Likewise.
	(gtm_rwlock::read_unlock): Likewise.
	* config/alpha/target.h (atomic_read_barrier): Remove.
	(atomic_write_barrier): Remove.
	* config/x86/target.h (atomic_read_barrier): Remove.
	(atomic_write_barrier): Remove.

2011-11-30  Richard Henderson  <rth@redhat.com>

	* libitm_i.h (GTM_longjmp): Swap first and second arguments.
	* beginend.c (_ITM_abortTransaction): Update to match.
	(GTM::gtm_thread::restart): Likewise.
	* config/alpha/sjlj.S (GTM_longjmp): Likewise.
	* config/x86/sjlj.S (GTM_longjmp): Likewise.

2011-11-23  Iain Sandoe  <iains@gcc.gnu.org>

	* Makefile.am (libitm_la_LDFLAGS): Remove "-no-undefined".
	* Makefile.in: Regenerate.

2011-11-22  Iain Sandoe  <iains@gcc.gnu.org>

	* configure.ac: Use GCC_CHECK_ELF_STYLE_WEAKREF.
	* alloc_cpp.cc: Generate dummy functions if we don't
	HAVE_ELF_STYLE_WEAKREF.
	* eh_cpp.cc: Likewise.
	* configure: Regenerate.
	* aclocal.m4:  Likewise.
	* config.h.in: Likewise.
	* Makefile.in: Likewise.
	* testsuite/Makefile.in: Likewise.

2011-11-22  Iain Sandoe  <iains@gcc.gnu.org>

	* config/x86/sjlj.S (CONCAT1, CONCAT2, SYM): Respond to
	__USER_LABEL_PREFIX__ for targets that use it.
	(TYPE, SIZE, HIDDEN): New macros to assist on non-elf targets.
	(_ITM_beginTransaction): Use SYM, TYPE, SIZE macros to assist
	in portability to non-elf targets.
	(GTM_longjmp): Likewise.
	* libitm_i.h (begin_transaction): Apply __USER_LABEL_PREFIX__
	where required.

2011-11-22  Iain Sandoe  <iains@gcc.gnu.org>

	* testsuite/libitm.c/memcpy-1.c: Allow for MAP_ANON spelling.
	* testsuite/libitm.c/memset-1.c: Likewise.

2011-11-21  Andreas Tobler  <andreast@fgznet.ch>

	* configure: Regenerate.

2011-11-21  Rainer Orth  <ro@CeBiTec.Uni-Bielefeld.DE>

	* acinclude.m4 (LIBITM_CHECK_LINKER_FEATURES): Handle gold.
	(LIBITM_ENABLE_SYMVERS): Handle sun style.
	* Makefile.am: Handle sun style versioning.
	(libitm_la_LINK): Add $(libitm_la_LDFLAGS).
	* configure: Regenerate.
	* Makefile.in: Regenerate.

2011-11-18  Rainer Orth  <ro@CeBiTec.Uni-Bielefeld.DE>

	* config/generic/asmcfi.h: Fix comment.
	* config/x86/sjlj.S (_ITM_beginTransaction): Provide ELF PIC code
	sequence without .hidden support, error for non-ELF targets.
	(GTM_longjmp) [__ELF__]: Only use .hidden if
	HAVE_ATTRIBUTE_VISIBILITY.

2011-11-17  Rainer Orth  <ro@CeBiTec.Uni-Bielefeld.DE>

	* alloc_cpp.cc [__osf__] (_ZnwX, _ZdlPv, _ZnaX, _ZdaPv,
	_ZnwXRKSt9nothrow_t, _ZdlPvRKSt9nothrow_t, _ZdaPvRKSt9nothrow_t):
	Dummy functions.
	* eh_cpp.cc [__osf__] (__cxa_allocate_exception, __cxa_throw,
	__cxa_begin_catch, __cxa_end_catch, __cxa_tm_cleanup): Likewise.

2011-11-16  Uros Bizjak  <ubizjak@gmail.com>

	PR bootstrap/51098
	* acinclude.m4 (LIBITM_CHECK_AS_AVX): Fix target selector.
	* configure: Regenerate.

2011-11-14  H.J. Lu  <hongjiu.lu@intel.com>

	* testsuite/lib/libitm.exp: Check ia32 instead of ilp32.

2011-11-10  Rainer Orth  <ro@CeBiTec.Uni-Bielefeld.DE>

	* config/alpha/sjlj.S (_ITM_beginTransaction) [!__ELF__]: Don't use
	.hidden.
	(.note.GNU-stack): Only use if __linux__.
	* alloc_cpp.cc [!__osf__] (_ZnaXRKSt9nothrow_t): Dummy function.
	* testsuite/libitm.c/notx.c: Use dg-options "-pthread".
	* testsuite/libitm.c/reentrant.c: Likewise.
	* testsuite/libitm.c/simple-2.c: Likewise.
	* testsuite/libitm.c/txrelease.c: Likewise.
	* testsuite/libitm.c++/static_ctor.C: Likewise.

2011-11-10  Richard Henderson  <rth@redhat.com>

	* config/x86/x86_avx.cc: Remove #undef __AVX__ hack.  Tidy comments.
	* Makefile.am (x86_avx.lo): Only add -mavx if ARCH_X86_AVX.
	* configure.ac (ARCH_X86_AVX): New conditional.
	* Makefile.in, configure: Rebuild.

2011-11-09  Richard Henderson  <rth@redhat.com>

	* acinclude.m4 (LIBITM_CHECK_AS_AVX): New.
	* configure.ac: Use it.
	* config.h.in, configure: Rebuild.
	* config/x86/x86_avx.cc: Handle !HAVE_AS_AVX.

2011-11-09  Richard Henderson  <rth@redhat.com>

	* barrier.tpl, memcpy.cc, memset.cc, method-wbetl.cc: Remove file.
	* config/alpha/unaligned.h: Remove file.
	* config/generic/unaligned.h: Remove file.
	* config/x86/unaligned.h: Remove file.
	* config/generic/cachepage.h: Remove file.
	* config/posix/cachepage.cc: Remove file.
	* config/generic/cacheline.cc: Remove file.
	* config/x86/cacheline.cc: Remove file.
	* config/generic/cacheline.h (gtm_cacheline): Remove the
	store_mask, copy_mask, copy_mask_wb methods.
	* config/x86/cacheline.h: Likewise.
	* config/alpha/cacheline.h: Fall back to generic after setting size.
	* config/generic/tls.cc (gtm_mask_stack): Remove.
	* config/x86/x86_avx.cc (GTM_vpperm_shift): Remove.
	(GTM_vpalignr_table): Remove.
	* config/x86/x86_sse.cc (GTM_palignr_table): Remove.
	(GTM_pshift_table): Remove.
	* config/libitm_i.h: Don't include cachepage.h.
	* Makefile.am (libitm_la_SOURCES): Remove cacheline.cc, cachepage.cc
	* Makefile.in, testsuite/Makefile.in: Rebuild.

2011-11-09  Richard Henderson  <rth@redhat.com>

	* config/x86/cacheline.h (gtm_cacheline::store_mask): Use .byte
	to emit branch prediction hint.

	* config/x86/sjlj.S: Protect elf directives with __ELF__.
	Protect .note.GNU-stack with __linux__.

	* configure.ac (GCC_AS_CFI_PSEUDO_OP): Test it.
	* configure, aclocal.m4, config.h.in: Rebuild.
	* config/generic/asmcfi.h: New file.
	* config/x86/sjlj.S: Use it.

2011-11-08  Richard Henderson  <rth@redhat.com>

	* local.cc (_ITM_LB): Use a normal call, not a function alias.

2011-11-08  Richard Henderson  <rth@redhat.com>

	* configure.tgt: Test correct directory for supported cpus.

	* configure.ac: Exit if unsupported.
	* configure: Rebuild.
	* configure.tgt: Delete boilerplate from libgomp for unsupported
	targets.  Set UNSUPPORTED for unsupported targets.

2011-11-08  Rainer Orth  <ro@CeBiTec.Uni-Bielefeld.DE>

	* configure.tgt: Handle i386 like i[456]86.
	* config/generic/tls.h [!HAVE_ARCH_GTM_THREAD] (gtm_thr): Don't
	take address.
	* config/generic/tls.cc [!HAVE_ARCH_GTM_THREAD ||
	!HAVE_ARCH_GTM_THREAD_DISP] (_gtm_thr_tls): New variable.

2011-11-05  Aldy Hernandez  <aldyh@redhat.com>

	* method-wbetl.cc: Update copyright notice.
	* aatree.cc: Same.
	* util.cc: Same.
	* libitm.h: Same.
	* memset.cc: Same.
	* eh_cpp.cc: Same.
	* barrier.tpl: Same.
	* useraction.cc: Same.
	* stmlock.h: Same.
	* memcpy.cc: Same.
	* common.h: Same.
	* config/generic/tls.cc: Same.
	* config/generic/cacheline.h: Same.
	* config/generic/cachepage.h: Same.
	* config/generic/cacheline.cc: Same.
	* config/generic/unaligned.h: Same.
	* config/x86/cacheline.h: Same.
	* config/x86/cacheline.cc: Same.
	* config/x86/unaligned.h: Same.
	* config/alpha/cacheline.h: Same.
	* config/alpha/unaligned.h: Same.
	* config/alpha/sjlj.S: Same.
	* config/posix/cachepage.cc: Same.
	* config/linux/futex.h: Same.
	* config/linux/alpha/futex_bits.h: Same.

2011-11-04  Torvald Riegel  <triegel@redhat.com>

	* libitm.texi: No cover text and invariant sections.

2011-11-03  Richard Henderson  <rth@redhat.com>

	* local_type_traits: New file.
	* libitm_i.h: Use it.  Use C headers, not C++ wrappers.

2011-11-03  Richard Henderson  <rth@redhat.com>

	* configure.ac: Don't test for gfortran.
	* configure: Rebuild.

	* testsuite/lib/libitm.exp: Don't include gfortran-dg.exp.
	* testsuite/libitm.c++/c++.exp: Don't use gfortran-dg-runtest.

2011-11-03  Aldy Hernandez  <aldyh@redhat.com>

	* testsuite/libitm.c/memcpy-1.c: Add copyright notice.
	* testsuite/libitm.c/memset-1.c: Same.
	* testsuite/libitm.c/c.exp: Same.
	* testsuite/lib/libitm-dg.exp: Same.
	* testsuite/lib/libitm.exp: Same.
	* testsuite/libitm.c++/c++.exp: Same.

2011-11-03  Aldy Hernandez  <aldyh@redhat.com>

	* testsuite/config/default.exp: Update copyright date.
	* configure.ac: Add copyright info.
	* configure.tgt: Same.

2011-11-03  Aldy Hernandez  <aldyh@redhat.com>

	* testsuite/libitm.c/reentrant.c: XFAIL.
	* testsuite/libitm.c++/static_ctor.C: XFAIL.

2011-10-29  Torvald Riegel  <triegel@redhat.com>

	* beginend.cc (GTM::gtm_thread::rollback): Add aborting flag and
	handle aborts.
	(_ITM_abortTransaction): Handle aborts of outer transactions.
	* libitm_i.h: Same.
	* eh_cpp.cc (GTM::gtm_thread::revert_cpp_exceptions): Fix assertion.
	* libitm.texi: Document aborts of outer transactions.
	* testsuite/libitm.c/cancel.c: New file.

2011-10-19  Torvald Riegel  <triegel@redhat.com>

	* testsuite/*: Change __transaction to __transaction_atomic or
	__transaction_relaxed.

2011-10-19  Torvald Riegel  <triegel@redhat.com>

	* config/linux/x86/tls.h (abi_disp): Make TLS slot read volatile.
	(gtm_thr): Same.

2011-10-19  Torvald Riegel  <triegel@redhat.com>

	* libitm_i.h: Add gl_wt dispatch.
	* retry.cc (parse_default_method): Same.
	* method-gl.cc: New file.
	* Makefile.am: Use method-gl.cc.
	* Makefile.in: Rebuild.

2011-10-19  Torvald Riegel  <triegel@redhat.com>

	* beginend.cc (GTM::gtm_thread::trycommit): Ensure privatization
	safety if requested by a TM method.
	* dispatch.h (GTM::abi_dispatch::trycommit): Add parameter for
	privatization safety.
	* method-serial.cc: Same.

2011-10-19  Torvald Riegel  <triegel@redhat.com>

	* libitm_i.h: Renamed gtm_local_undo to gtm_undolog_entry.
	(GTM::gtm_thread): Renamed local_undo to undolog. Renamed
	undolog-related member functions from *_local to *_undolog.
	* local.cc (gtm_thread::commit_undolog): Same.
	* beginend.cc (GTM::gtm_thread::trycommit): Same.
	(GTM::gtm_thread::rollback): Roll back undolog before
	dispatch-specific rollback.

2011-10-19  Torvald Riegel  <triegel@redhat.com>

	* retry.cc (GTM::gtm_thread::decide_retry_strategy): Handle
	re-initialization of the current method group.
	* libitm_i.h (GTM::gtm_restart_reason): Add restart reason for this.

2011-10-19  Torvald Riegel  <triegel@redhat.com>

	* alloc.cc (commit_allocations_2): Do not free transaction-local
	memory when committing a nested transaction.

2011-10-19  Torvald Riegel  <triegel@redhat.com>

	* method-serial.cc (GTM::gtm_thread::serialirr_mode): Fixed: Use
	serial-irrevocable dispatch, not serial.

2011-10-19  Torvald Riegel  <triegel@redhat.com>

	* libitm_i.h (GTM::gtm_restart_reason): Re-arrange and clean up
	declarations.
	* dispatch.h (GTM::abi_dispatch::begin_or_restart): New.
	* method-serial.cc: Implement begin_or_restart().
	* beginend.cc (GTM::gtm_thread::begin_transaction): Call
	dispatch-specific begin_or_restart().
	(GTM::gtm_thread::restart): Same.

2011-08-23  Torvald Riegel  <triegel@redhat.com>

	* retry.cc (GTM::gtm_thread::decide_retry_strategy): Cleanup. Fix
	restarting without switching to serial mode.
	(GTM::gtm_thread::decide_begin_dispatch): Let the caller set the
	transaction state. Choose closed-nesting alternative if available.
	(GTM::gtm_thread::set_default_dispatch): New.
	(parse_default_method): New.
	(GTM::gtm_thread::number_of_threads_changed): New.
	* method-serial.cc (GTM::serial_mg): New method group class.
	(GTM::serialirr_dispatch): Belongs to serial_mg. Remove reinit and
	fini.
	(GTM::serial_dispatch): Same.
	(GTM::serialirr_onwrite_dispatch): Same.
	(GTM::gtm_thread::serialirr_mode): Remove calls to fini.
	* beginend.cc (GTM::gtm_thread::~gtm_thread): Maintain number of
	registered threads.
	(GTM::gtm_thread::gtm_thread): Same.
	(_ITM_abortTransaction): Remove calls to abi_dispatch::fini().
	(GTM::gtm_thread::trycommit): Same. Reset number of restarts.
	(GTM::gtm_thread::begin_transaction): Let decide_begin_dispatch()
	choose dispatch but set state according to dispatch here.
	* dispatch.h (GTM::abi_dispatch::fini): Move to method group.
	(GTM::method_group): New class.
	(GTM::abi_dispatch): Add comments. Maintain pointer to method_group.
	* libitm_i.h (GTM::gtm_thread): Add declarations for new members.
	* libitm.texi: Document TM methods, method groups, method life cycle.
	Rename method sets to method groups.

2011-08-23  Torvald Riegel  <triegel@redhat.com>

	* config/x86/tls.h: Moved to ...
	* config/linux/x86/tls.h: ... here.

2011-08-23  Torvald Riegel  <triegel@redhat.com>

	* config/x86/tls.h: Use __x86_64__ instead of __LP64__.
	Add X32 support.
	* config/x86/sjlj.S: Same.

2011-08-19  Torvald Riegel  <triegel@redhat.com>

	* config/linux/rwlock.h: New file.
	* config/linux/rwlock.c: New file.
	* configure.ac: Reenable futex support (undo SVN rev 157758).
	* Makefile.am: Same.
	* configure.tgt: Same.
	* config/linux/alpha/futex_bits.h: Same.
	* config/linux/futex.h: Same. Return number of woken processes.
	* config/linux/futex.cc: Same.
	(futex_wait): Remove spinning.
	* config/linux/x86/futex_bits.h: Same. Set futex timeout to zero.
	Use __x86_64__ instead of __LP64__.
	* aclocal.m4: Include generic futex checks.
	* configure: Rebuild.
	* Makefile.in: Rebuild.
	* testsuite/Makefile.in: Rebuild.
	* beginend.cc: Include pthread.h.
	* config/posix/cachepage.cc: Same.

2011-08-12  Torvald Riegel  <triegel@redhat.com>

	* config/x86/tls.h (gtm_tx, set_gtm_tx, setup_gtm_thr): Removed.
	(abi_disp, set_abi_disp): Move to tx's TLS slot.
	(set_gtm_thr): New.
	* config/generic/tls.h (gtm_tx, set_gtm_tx, setup_gtm_thr): Removed.
	(set_gtm_thr): New.
	(GTM::gtm_thread::thread_num): Removed.
	(GTM::gtm_thread): Renamed to GTM::gtm_thread_tls.
	* libitm_i.h (GTM::gtm_transaction): Renamed to GTM::gtm_thread. More
	tx-to-thread renaming.
	* beginend.cc: Adapted to tx-to-thread renaming.
	(GTM::gtm_thread::~gtm_thread): Extracted from thread_exit_handler().
	(GTM::gtm_thread::gtm_thread): Extracted from begin_transaction().
	* query.cc (_ITM_getTransactionId, _ITM_inTransaction): Renamed
	gtm_transaction to gtm_thread.
	(_ITM_getThreadnum): Removed. Not supported anymore.
	* testsuite/libitm.c/notx.c (main): Removed _ITM_getThreadnum call.
	* libitm.texi: Documented that _ITM_getThreadnum is not supported.
	* useraction.cc: Renamed gtm_transaction to gtm_thread. Adapted to
	gtm_tx-to-gtm_thr renaming if necessary.
	* eh_cpp.cc: Same.
	* local.cc: Same.
	* retry.cc: Same.
	* clone.cc: Same.
	* alloc.cc: Same.
	* alloc_c.cc: Same.
	* alloc_cpp.cc: Same.
	* method-serial.cc: Same.
	* config/generic/tls.cc: Same.
	* config/posix/rwlock.h (gtm_rwlock): Same.
	* config/posix/rwlock.cc: Same. Adapted to more tx-to-thread renaming.

2011-08-12  Torvald Riegel  <triegel@redhat.com>

	* config/posix/rwlock.cc (gtm_rwlock::read_lock): Changed locking
	implementation.
	(gtm_rwlock::read_unlock): Same.
	(gtm_rwlock::write_lock_generic): New. Generalized from ...
	(gtm_rwlock::write_lock, gtm_rwlock::write_upgrade): ... these.
	* libitm_i.h (GTM::gtm_transaction): Added shared_state.
	* config/posix/rwlock.h (GTM::gtm_rwlock): Removed a_reader and
	w_upgrade. Replaced by per-transaction flags (in shared_state).
	Added c_confirmed_writers.
	(GTM::gtm_rwlock::read_lock, GTM::gtm_rwlock::read_unlock,
	GTM::gtm_rwlock::write_upgrade): Add tx parameter.
	* retry.cc (GTM::gtm_transaction::decide_retry_strategy): Same.
	* method-serial.cc (GTM::gtm_transaction::serialirr_mode): Same.
	* beginend.cc (GTM::gtm_transaction::begin_transaction,
	_ITM_abortTransaction, GTM::gtm_transaction::trycommit): Same.
	* libitm.texi: Document locking conventions and implementations in
	libitm.

2011-08-12  Torvald Riegel  <triegel@redhat.com>

	* libitm_i.h (next_tx): Add list of all threads' transaction.
	* beginend.cc (GTM::gtm_transaction::begin_transaction): Register
	transaction with list of transactions and ...
	(thread_exit_handler): ... deregister here.
	* config/alpha/target.h: Add HW_CACHELINE_SIZE setting.
	* config/x86/target.h: Same.

2011-08-12  Torvald Riegel  <triegel@redhat.com>

	* testsuite/libitm.c++/static_ctor.C: New file.

2011-08-12  Torvald Riegel  <triegel@redhat.com>

	* testsuite/libitm.c/reentrant.c: New file.

2011-08-12  Torvald Riegel  <triegel@redhat.com>

	* config/generic/tls.h: Remove the free list for transactions and ...
	* beginend.cc (GTM::gtm_transaction::operator new): ... allocate ...
	(GTM::gtm_transaction::operator delete): ... and release here.
	(thread_exit_handler): New. Delete tx when thread terminates.
	(thread_exit_init): New.
	(GTM::gtm_transaction::begin_transaction): Set up on-exit handler.
	* testsuite/libitm.c/txrelease.c: New file.

2011-08-12  Torvald Riegel  <triegel@redhat.com>

	* query.cc (_ITM_getThreadnum): Set up gtm_thread if necessary.
	* testsuite/libitm.c/notx.c: New file.

2011-08-12  Torvald Riegel  <triegel@redhat.com>

	* config/generic/tls.h (gtm_thread): Move local_tid from here ...
	* libitm_i.h (local_tid): ... to here.
	* beginend.cc (GTM::gtm_transaction::begin_transaction): Same.
	(GTM::gtm_transaction::operator new): Set up gtm_thread if necessary.

2011-08-12  Torvald Riegel  <triegel@redhat.com>

	* retry.cc (GTM::gtm_transaction::decide_begin_dispatch): Use
	serialirr_onwrite_dispatch as new default for now.
	* method-serial.cc (serialirr_onwrite_dispatch): New.
	(GTM::dispatch_serialirr_onwrite): New.
	* libitm_i.h: Same.

2011-08-12  Torvald Riegel  <triegel@redhat.com>

	* beginend.cc (GTM::gtm_transaction::rollback): Roll back tx id as well.
	* query.cc (_ITM_getTransactionId): There is no active transaction if
	the current nesting level is zero.

2011-07-28  Torvald Riegel  <triegel@redhat.com>

	* beginend.cc (GTM::gtm_transaction::rollback): Fix nesting level
	rollback.

2011-07-28  Torvald Riegel  <triegel@redhat.com>

	* retry.cc (GTM::gtm_transaction::decide_begin_dispatch): Get
	transaction properties from the caller instead of from the
	transaction object.
	* libitm_i.h: Same.
	* beginend.cc (GTM::gtm_transaction::begin_transaction): Same.

2011-07-28  Torvald Riegel  <triegel@redhat.com>

	* local.cc (gtm_transaction::rollback_local): Support closed nesting.
	* eh_cpp.cc (GTM::gtm_transaction::revert_cpp_exceptions): Same.
	* dispatch.h: Same.
	* method-serial.cc: Same.
	* beginend.cc (GTM::gtm_transaction::begin_transaction): Change to
	flat nesting as default, and closed nesting on demand.
	(GTM::gtm_transaction::rollback): Same.
	(_ITM_abortTransaction): Same.
	(GTM::gtm_transaction::restart): Same.
	(GTM::gtm_transaction::trycommit): Same.
	(GTM::gtm_transaction::trycommit_and_finalize): Removed.
	(choose_code_path): New.
	(GTM::gtm_transaction_cp::save): New.
	(GTM::gtm_transaction_cp::commit): New.
	* query.cc (_ITM_inTransaction): Support flat nesting.
	* libitm_i.h (GTM::gtm_transaction_cp): New helper struct for nesting.
	(GTM::gtm_transaction): Support flat and closed nesting.
	* alloc.cc (commit_allocations_2): New.
	(commit_cb_data): New helper struct.
	(GTM::gtm_transaction::commit_allocations): Handle nested
	commits/rollbacks.
	* libitm.texi: Update user action section, add description of nesting.

2011-07-28  Torvald Riegel  <triegel@redhat.com>

	* libitm_i.h: Add closed nesting as restart reason.
	* retry.cc (GTM::gtm_transaction::decide_retry_strategy): Same.

2011-07-28  Torvald Riegel  <triegel@redhat.com>

	* useraction.cc: Use vector instead of list to store actions.
	Also support partial rollbacks for closed nesting.
	* libitm_i.h (GTM::gtm_transaction::user_action): Same.
	* beginend.cc: Same.

2011-07-28  Torvald Riegel  <triegel@redhat.com>

	* dispatch.h (GTM::abi_dispatch): Add can_run_uninstrumented_code and
	closed_nesting flags, as well as a closed nesting alternative.
	* method-serial.cc: Same.
	(serial_dispatch): Renamed to serialirr_dispatch.
	(GTM::dispatch_serialirr): Same.
	(serial_dispatch_ul): Renamed to serial_dispatch.
	(GTM::dispatch_serial): Same.

2011-07-28  Torvald Riegel  <triegel@redhat.com>

	* libitm.h (_ITM_codeProperties): Change pr_hasElse to the ABI's value.

2011-07-28  Torvald Riegel  <triegel@redhat.com>

	* aatree.h (aa_tree::remove): New.
	(aa_tree::operator new): Add placement new.

2011-07-02  Torvald Riegel  <triegel@redhat.com>

	* containers.h: New file.
	* util.cc (xmalloc, xrealloc): Accept cacheline-alloc flag.
	* libitm_i.h (xmalloc, xrealloc): Moved declarations from here ...
	* common.h: ... to here.
	(local_undo): Use GTM::vector for gtm_transaction::local_undo.
	* local.cc: Same.

2011-06-30  Torvald Riegel  <triegel@redhat.com>

	* libitm_i.h (STATE_ABORTING): Remove.
	* beginend.cc (_ITM_abortTransaction): Same.
	(GTM::gtm_transaction::trycommit_and_finalize): Same.
	* libitm.h (_ITM_registerThrownObject, _ITM_tryCommitTransaction): Remove.
	(_ITM_rollbackTransaction): Remove.
	* beginend.cc: Same.
	* libitm.map: Same.
	* libitm.texi: Document these ABI changes.

2011-06-30  Torvald Riegel  <triegel@redhat.com>

	* libitm.texi: New file.
	* Makefile.am: Add libitm.texi.
	* Makefile.in: Rebuild.

2011-06-30  Torvald Riegel  <triegel@redhat.com>

	* libitm_i.h: Move parts to common.h and dispatch.h.
	* common.h: New file.
	* dispatch.h: New file, new dispatch class.
	Rename GTM::abi_dispatch::lock_type to ls_modifier.
	RenameGTM::abi_dispatch::NOLOCK to NONTXNAL.
	* beginend.cc (GTM::gtm_transaction::begin_transaction): Delegate mode
	decision to retry.cc.
	* retry.cc (GTM::gtm_transaction::decide_retry_strategy): Use serial mode
	only.
	(GTM::gtm_transaction::decide_begin_dispatch): Same.
	* method-serial.cc: Adapt to new dispatch. Add serial mode with undo
	logging.
	* barrier.cc: Use new barriers definitions.
	(abi_dispatch::memmove_overlap_check): New.
	* config/x86/x86_sse.cc: Same.
	* config/x86/x86_avx.cc: Same.
	* Makefile.am: Don't build readonly and wbetl methods, memset.cc and
	memcpy.cc.
	* Makefile.in: Rebuild.
	* method-readonly.cc: Remove.
	* method-wbetl.cc: Rename GTM::abi_dispatch::lock_type to ls_modifier.
	Rename GTM::abi_dispatch::NOLOCK to NONTXNAL.

2011-06-30  Torvald Riegel  <triegel@redhat.com>

	* alloc_c.cc (_ITM_dropReferences): Don't support it anymore.
	* testsuite/libitm.c++/dropref.C: _ITM_dropReferences is expected to fail.
	* testsuite/libitm.c/dropref-2.c: Same.
	* testsuite/libitm.c/dropref.c: Same.

2011-06-30  Torvald Riegel  <triegel@redhat.com>

	* config/generic/tls.h (gtm_disp): Rename to abi_disp.
	* config/generic/tls.h (set_gtm_disp): Rename to set_abi_disp.
	* libitm_i.h: Rename gtm_dispatch to abi_dispatch.
	* alloc_c.cc: Same.
	* barrier.tpl: Same.
	* beginend.c: Same.
	* config/generic/tls.h: Same.
	* config/x86/tls.h: Same.
	* libitm_i.h: Same.
	* memcpy.cc: Same.
	* memset.cc: Same.
	* method-readonly.cc: Same.
	* method-serial.cc: Same.
	* method-wbetl.cc: Same.
	* retry.cc: Same.

2011-03-03  Richard Henderson  <rth@redhat.com>

	* config/posix/rwlock.cc (write_upgrade): Add missing case.
	From Patrik Marlier <patrick.marlier@unine.ch>.

2011-02-03  Richard Henderson  <rth@redhat.com>

	* acinclude.m4 (LIBITM_CHECK_SIZE_T_MANGLING): New.
	* configure.ac: Use it.
	* configure, config.h.in: Rebuild.
	* alloc_cpp.cc (_ZnwX): Use MANGLE_SIZE_T in constructing the name.
	(_ZnaX, _ZnwXRKSt9nothrow_t, _ZnaXRKSt9nothrow_t, _ZGTtnwX,
	_ZGTtnaX, _ZGTtnwXRKSt9nothrow_t, _ZGTtnaXRKSt9nothrow_t): Likewise.
	* libitm.map: Use wildcards to match size_t mangling.

2010-12-14  Richard Henderson  <rth@redhat.com>

	* beginend.cc (GTM::gtm_transaction::begin_transaction): Allocate
	blocks of TIDs per thread.
	* config/generic/tls.h (struct gtm_thread): Add local_tid member.
	(setup_gtm_thr): Return the thread structure.
	* config/x86/tls.h (setup_gtm_thr): Likewise.

2010-12-14  Richard Henderson  <rth@redhat.com>

	* clone.cc (table_lock): Remove.
	(find_clone): Don't take it.
	(ExcludeTransaction): New helper class.
	(_ITM_registerTMCloneTable): Use it.
	(_ITM_deregisterTMCloneTable): Likewise.

2010-12-14  Richard Henderson  <rth@redhat.com>

	* config/x86/tls.h: New file.

2010-07-15  Richard Henderson  <rth@redhat.com>

	* Makefile.am (AM_CXXFLAGS): Add -funwind-tables.
	* Makefile.in: Rebuild.

2010-07-13  Aldy Hernandez  <aldyh@redhat.com>

	* method-wbetl.cc (trydropreference): Fix source line.

2010-07-13  Aldy Hernandez  <aldyh@redhat.com>

	* libitm.h: Add comment.
	* libitm_i.h (begin_transaction): Add ITM_REGPARM.

2010-07-07  Aldy Hernandez  <aldyh@redhat.com>

	* configure.ac: Call LIBITM_CHECK_64BIT_SYNC_BUILTINS.
	* beginend.cc (begin_transaction): If 64-bit sync builtins are not
	available, use pthread mutexes.
	* acinclude.m4 (LIBITM_CHECK_64BIT_SYNC_BUILTINS): New.
	* config.h.in: Regenerate.
	* configure: Regenerate.

2010-07-06  Aldy Hernandez  <aldyh@redhat.com>

	* libitm.h (ITM_PURE): Define.
	Declare _ITM_malloc, _ITM_calloc, and _ITM_free.

2010-06-28  Aldy Hernandez  <aldyh@redhat.com>

	* method-wbetl.cc (class wbetl_dispatch): Add trydropreference.
	(validate): Add comment.
	(trydropreference): New.
	* method-readonly.cc (class readonly_dispatch): Add
	trydropreference.
	* alloc_c.cc (_ITM_dropReferences): Remove const attribute.
	Call trydropreference().
	* libitm.h (_ITM_dropReferences): Remove const attribute.
	* method-serial.cc (class serial_dispatch): Add trydropreference.
	* libitm_i.h (struct gtm_dispatch): Add trydropreference.

2010-06-28  Aldy Hernandez  <aldyh@redhat.com>

	* memcpy.cc (do_memcpy): Comment.

2010-06-25  Aldy Hernandez  <aldyh@redhat.com>

	* barrier.tpl: Add comments throughout.

2010-06-24  Aldy Hernandez  <aldyh@redhat.com>

	* method-wbetl.cc (struct w_entry): Add comments.
	(trycommit): Same.
	(rollback): Same.

2010-06-24  Aldy Hernandez  <aldyh@redhat.com>

	* alloc_c.cc (_ITM_dropReferences): New.
	* libitm.map (_ITM_dropReferences): Add.
	* libitm.h (_ITM_dropReferences): Add transaction_pure attribute.
	* libitm_i.h (struct gtm_transaction): Declare
	drop_references_allocations and drop_references_local.
	* local.cc (rollback_local): Ignore memory when applicable.
	(drop_references_local): New.

2010-06-23  Richard Henderson  <rth@redhat.com>

	* barrier.tpl, beginend.cc, clone.cc, tls.h, memcpy.cc,
	memset.cc, method-serial.cc: Revert the 2010-06-16 change.
	* config/x86/target.h (struct gtm_jmpbuf): Change CFA type to void*.
	* config/alpha/target.h: Likewise.
	* config/generic/tls.cc (gtm_mask_stack): Use it.

2010-06-23  Richard Henderson  <rth@redhat.com>

	* config/posix/cachepage.cc (gtm_cacheline_page::operator new): Use
	a mutex instead of trying a lock-free compare-and-swap on the list.
	(gtm_cacheline_page::operator delete): Likewise.

2010-06-16  Richard Henderson  <rth@redhat.com>

	* method-wbetl.cc (wbetl_dispatch::trycommit): Discard changes
	that overlap the libitm stack.
	* barrier.tpl: Mark incoming stack.
	* beginend.cc (_ITM_rollbackTransaction, _ITM_abortTransaction,
	_ITM_commitTransaction, _ITM_commitTransactionEH): Likewise.
	* clone.cc (_ITM_getTMCloneOrIrrevocable): Likewise.
	* memcpy.cc, memset.cc: Likewise.
	* method-serial.cc (_ITM_changeTransactionMode): Likewise.
	* config/generic/tls.h (gtm_thread): Add stack_top member.
	(gtm_stack_top, set_gtm_stack_top, struct gtm_stack_marker): New.
	* libitm_i.h (gtm_mask_stack): Declare.
	* config/generic/tls.cc: New file.
	* Makefile.am (libitm_la_SOURCES): Add it.
	(AM_CXXFLAGS): Turn off exceptions.
	* Makefile.in: Rebuild.

2010-06-16  Richard Henderson  <rth@redhat.com>

	* alloc.cc (struct gtm_alloc_action): Move definition ...
	* libitm_i.h: ... here.
	(class gtm_transaction): Declare new and delete.
	* beginend.cc (alloc_tx): Reformulate as operator new.
	(free_tx): Reformulate as operator delete.
	* config/generic/tls.h (gtm_thread): Change free_tx member to void *.

2010-06-11  Richard Henderson  <rth@redhat.com>

	* clone.cc (clone_entry_compare): Fix typo.
	From Patrik Marlier <patrick.marlier@unine.ch>.

2010-05-13  Richard Henderson  <rth@redhat.com>

	* alloc_c.cc (_ITM_malloc, _ITM_calloc, _ITM_free): Wrap functions
	in extern "C".

2010-05-07  Aldy Hernandez  <aldyh@redhat.com>

	* libitm_i.h (struct gtm_transaction): Remove
	get_allocation_size.
	(record_allocation): Remove size parameter.
	* libitm.map (_ITM_realloc): Remove.
	* alloc_c.cc (_ITM_realloc): Remove.
	(_ITM_malloc): Remove size argument to record_allocation.
	(_ITM_calloc): Same.
	* alloc_cpp.cc (_ZGTtnwm): Same.
	(_ZGTtnwmRKSt9nothrow_t): Same.
	(_ZGTtnam): Same.
	(_ZGTtnamRKSt9nothrow_t): Same.
	* alloc.cc (struct gtm_alloc_action): Remove size.
	(get_allocation_size): Remove.
	(commit_allocations): Add comment.
	(record_allocation): Remove size parameter.
	(forget_allocation): Remove set of size.

2010-04-19  Aldy Hernandez  <aldyh@redhat.com>

	* Makefile.am (abi_version): New.
	(AM_CXXFLAGS): Pass abi_version.
	* Makefile.in: Regenerate.
	* config/x86/unaligned.h: Remove always_inline kludge for vectors.

2010-04-06  Aldy Hernandez  <aldyh@redhat.com>

	* clone.cc (_ITM_getTMCloneOrIrrevocable): Rename from
	_ITM_getTMCloneOrIrrevokable.
	* libitm.h (_ITM_getTMCloneOrIrrevocable): Same.
	* libitm.map (_ITM_getTMCloneOrIrrevocable): Same.

2010-03-26  Aldy Hernandez  <aldyh@redhat.com>

	* configure.ac: Remove Linux futex support.
	* configure.tgt (config_path): Same.
	* Makefile.am: Same.
	* config/linux: Remove entire directory.
	* configure: Rebuild.
	* Makefile.in: Rebuild.
	* testsuite/Makefile.in: Rebuild.

2010-03-09  Aldy Hernandez  <aldyh@redhat.com>

	* retry.cc (decide_retry_strategy): Set state to STATE_SERIAL when
	switching to serial mode.
	* beginend.cc (trycommit_and_finalize): Unlock serial_lock.

2010-03-03  Aldy Hernandez  <aldyh@redhat.com>

	* configure.tgt: Add emacs -*- tags.
	* barrier.tpl: Same.

2010-02-23  Aldy Hernandez  <aldyh@redhat.com>

	* Makefile.am: Rename serial.cc to method-serial.cc.
	* Makefile.in: Regenerate with automake 1.11.1.
	* testsuite/Makefile.in: Same.
	* aclocal.m4: Regenerate with aclocal 1.11.1.
	* method-serial.cc: Rename from serial.cc.
	* libitm_i.h (struct gtm_transaction): Update comment on
	serialirr_mode.

2010-02-22  Aldy Hernandez  <aldyh@redhat.com>

	* libitm_i.h (GTM_longjmp): Add ITM_REGPARM.
	* config/linux/rwlock.h (class gtm_rwlock): Add comments.

2010-02-11  Aldy Hernandez  <aldyh@redhat.com>

	* configure: Rebuild.

2009-11-12  Richard Henderson  <rth@redhat.com>

	* Rewrite everything in C++.

2009-11-03  Richard Henderson  <rth@redhat.com>

	* config/x86/x86_sse.c, config/x86/x86_avx.c: New files.
	* Makefile.am (libitm_la_SOURCES): Add them.
	* configure.ac (ARCH_X86): New conditional.
	* Makefile.in, configure: Rebuild.
	* configure.tgt: Set up ARCH; do cflags setup at the same time.
	Move futex setup into "other system configury" case.
	* local.c (rollback_local): Merge into ...
	(GTM_rollback_local): ... here.
	(GTM_LB): Rename from GTM_alloc_local; do the memcpy here.
	(_ITM_LB): Define as an alias to GTM_LB.

2009-11-03  Richard Henderson  <rth@redhat.com>

	* method-readonly.c: New file.
	* Makefile.am (libitm_la_SOURCES): Add it.
	* Makefile.in: Rebuild.
	* beginend.c (gtm_stmlock_array, gtm_clock): New.
	(GTM_begin_transaction): Use dispatch_readonly for read-only txn.
	* libitm_i.h (gtm_stmlock, gtm_version): Move from method-wbetl.c.
	(GTM_VERSION_MAX, GTM_VERSION_INVALID, gtm_stmlock_owned_p,
	gtm_stmlock_set_owned, gtm_stmlock_get_addr,
	gtm_stmlock_get_version, gtm_stmlock_set_version, LOCK_ARRAY_SIZE,
	gtm_stmlock_array, gtm_get_stmlock, gtm_clock, RESTART_NOT_READONLY,
	gtm_get_clock, gtm_inc_clock): New.
	* method-wbetl.c (gtm_version, gtm_stmlock, OWNED_MASK, VERSION_MAX,
	LOCK_GET_OWNED, LOCK_SET_ADDR, LOCK_GET_ADDR, LOCK_GET_TIMESTAMP,
	LOCK_SET_TIMESTAMP, LOCK_ARRAY_SIZE, LOCK_MASK, LOCK_IDX, GET_LOCK,
	locks, gclock, CLOCK, GET_CLOCK, FETCH_AND_INC_CLOCK): Remove and
	replace uses with new libitm_i.h symbols.
	(dispatch_wbetl): Rename from wbetl_dispatch.
	* retry.c (GTM_decide_retry_strategy): If RESTART_NOT_READONLY, move
	away from dispatch_readonly; abort if the beginTransaction call
	asserted that the transaction was readonly.

2009-11-03  Richard Henderson  <rth@redhat.com>

	* memset.c: New file.
	* Makefile.am (libitm_la_SOURCES): Add it.
	* Makefile.in: Rebuild.
	* testsuite/libitm.c/memset-1.c: New.

2009-11-03  Richard Henderson  <rth@redhat.com>

	* dispatch.c: Remove file.
	* useraction.c (struct gtm_user_action): Move from libitm.h.
	* serial.c (GTM_null_read_lock, GTM_null_write_lock): New.
	(serial_memset, serial_memmove, serial_memcpy): Remove.
	(serial_W*, serial_R*): Remove.
	(serial_dispatch): Update to match.
	* configure.ac: Move Werror down below configure checks.  Don't
	check for sys/loadavg.h, do check for malloc.h.  Don't check for
	getloadavg and clock_gettime; do check for memalign, posix_memalign.
	Use GCC_AC_FUNC_MMAP_BLACKLIST
	* libitm.h: Split out all internal items to...
	* libitm_i.h: ... here.  New file.
	* copymask.c: New file.
	* local.c (struct gtm_local_undo): Move from libitm.h.
	(GTM_alloc_local): Rename from alloc_local; export.
	* memcpy.c: New file.
	* alloc_c.c (_ITM_realloc): Use _ITM_memcpyRnWt directly.
	* config/posix/page.c: New file.
	* config/posix/target_tls.h: Remove file.
	* barrier.c: New file.
	* Makefile.am (libitm_la_SOURCES): Add barrier.c, memcpy.c,
	copymask.c, page.c.
	* alloc.c (struct gtm_alloc_action): Move from libitm.h.
	* method-wbetl.c: Rewrite for new cacheline methods.
	* Makefile.in, configure, testsuite/Makefile.in, config.h.in: Rebuild.

	* config/alpha/sjlj.S: Fix typo.
	* config/alpha/target_i.h: Copy functions from alpha/target.h.
	* config/alpha/copymask.c: New file.
	* config/alpha/target.h (CACHELINE_SIZE): New.
	(STRICT_ALIGNMENT, PAGE_SIZE, FIXED_PAGE_SIZE): New.

	* config/x86/target_i.h: Copy functions from x86/target.h.
	* config/x86/copymask.c: New file.
	* config/x86/target.h (_ITM_ALL_TARGET_TYPES): Remove.
	(CACHELINE_SIZE, STRICT_ALIGNMENT): New.
	(PAGE_SIZE, FIXED_PAGE_SIZE): New.
	* config/x86/target_tls.h: Move contents to target_i.h.

	* testsuite/libitm.c/clone-1.c: Include libitm.h.
	* testsuite/libitm.c/memcpy-1.c: New.

2009-10-22  Richard Henderson  <rth@redhat.com>

	* Makefile.am (CCAS, CCASFLAGS, LTCCASCOMPILE): Remove.
	(AM_CCASFLAGS): New.
	* configure.ac: Add AM_PROG_AS.  Use m4_rename_force for
	saving/restoring _AC_ARG_VAR_PRECIOUS.
	* Makefile.in, aclocal.m4, config.h.in, configure,
	testsuite/Makefile.in: Rebuild with automake 1.11; autoconf 2.64.

2009-10-22  Richard Henderson  <rth@redhat.com>

	* testsuite/*: Update for new compiler syntax.

2009-10-21  Richard Henderson  <rth@redhat.com>

	* libitm.h (_ITM_abortReason): Add outerAbort.

2009-08-03  Richard Henderson  <rth@redhat.com>

	* libitm.map (_ITM_commitTransactionEH, _ITM_cxa_allocate_exception,
	_ITM_cxa_begin_catch, _ITM_cxa_end_catch, _ITM_cxa_throw): Export.
	* method-wbetl.c (struct w_entry): Remove mask.
	(wbetl_write, wbetl_load): Return pointer to word containing the data;
	adjust all callers.

2009-07-22  Richard Henderson  <rth@redhat.com>

	* eh_cpp.c: New file.
	* Makefile.am (libitm_la_SOURCES): Add it.
	* Makefile.in: Rebuild.
	* beginend.c (GTM_rollback_transaction): Undo exception state.
	(GTM_trycommit_transaction): Mark inline.
	(GTM_trycommit_and_finalize_transaction): Split out from ...
	(_ITM_commitTransaction): ... here.
	(_ITM_commitTransactionEH): New function.
	* libitm.h (struct gtm_transaction): Add cxa_catch_count,
	cxa_unthrown, eh_in_flight; reorder.

	* testsuite/libitm.c++/c++.exp: New.
	* testsuite/libitm.c++/eh-1.C: New.

	* aatree.c (aa_free): Remove REGPARM.
	* aatree.h: Remove all REGPARM.

2009-07-18  Richard Henderson  <rth@redhat.com>

	* aatree.c, aatree.h, alloc.c, alloc_c.c, alloc_cpp.c: New files.
	* Makefile.am (libitm_la_SOURCES): Add them.
	* Makefile.in: Rebuild.
	* beginend.c (GTM_rollback_transaction): Use GTM_commit_allocations.
	(GTM_trycommit_transaction): Likewise.
	* libitm.h: Include aatree.h
	(struct gtm_alloc_action): New.
	(struct gtm_transaction): Add alloc_actions.
	(GTM_record_allocation, GTM_forget_allocation): Declare.
	(GTM_get_allocation_size, GTM_commit_allocations): Declare.
	* libitm.map (_ITM_malloc, _ITM_calloc, _ITM_realloc, _ITM_free,
	_ZGTtnwm, _ZGTtnam, _ZGTtdlPv, _ZGTtdaPv, _ZGTtnwmRKSt9nothrow_t,
	_ZGTtnamRKSt9nothrow_t, _ZGTtdlPvRKSt9nothrow_t,
	_ZGTtdaPvRKSt9nothrow_t): Export.

2009-07-18  Richard Henderson  <rth@redhat.com>

	* target_tls.h: Move ...
	* config/posix/target_tls.h: ... here.

2009-07-07  Richard Henderson  <rth@redhat.com>

	* config/x86/target.h (atomic_write_barrier): Use sfence if available.

2009-07-07  Richard Henderson  <rth@redhat.com>

	* Update to GPL3.

2009-07-07  Richard Henderson  <rth@redhat.com>

	* libitm.h (struct gtm_transaction): Widen id to _ITM_transactionId_t.
	* beginend.c (global_tid): Widen to _ITM_transactionId_t.

	* configure.tgt: Don't use -ftls-model for x86 linux.
	* libitm.h: Include target.h after standard includes.
	(_gtm_thr): Rename from gtm_thr.
	(setup_gtm_thr, gtm_thr, gtm_tx, set_gtm_tx): New.
	(gtm_disp, set_gtm_disp): New.
	* beginend.c, dispatch.c, local.c, method-wbetl.c, query.c,
	retry.c, serial.c, useraction.c: Use accessor functions throughout.
	* config/alpha/target_tls.h, config/x86/target_tls.h: New files.

2009-07-07  Richard Henderson  <rth@redhat.com>

	* config/linux/rwlock.c (EZ): New define.  Use it throughout.

2009-07-06  Richard Henderson  <rth@redhat.com>

	* libitm.h (_ITM_SRCLOCATION_DECL_1, _ITM_SRCLOCATION_DECL_2): Remove.
	(_ITM_SRCLOCATION_DEFN_1, _ITM_SRCLOCATION_DEFN_2): Remove.
	(_ITM_beginTransaction): Take variadic arguments.
	(_ITM_registerThrownObject): Declare.
	* beginend.c, serial.c: Update.
	* libitm.map: Add _ITM_registerThrownObject.

2009-01-28  Richard Henderson  <rth@redhat.com>

	* Makefile.am (libitm_la_SOURCES): Add clone.c.
	* Makefile.in: Rebuild.
	* beginend.c (_ITM_abortTransaction): Abort if irrevokable.
	(GTM_restart_transaction): Fix uninstrumented code check.
	* retry.c (GTM_decide_retry_strategy): Add serial check.
	* serial.c (GTM_serialmode): Add irrevokable variable.  Don't
	automatically go irrevokable when in serial mode.
	* clone.c: New file.
	* libitm.h, libitm.map: Update.

2009-01-27  Richard Henderson  <rth@redhat.com>

	* Makefile.am (LTCCASCOMPILE): Define.
	(libitm_la_SOURCES): Add methid-wbetl.c.
	* testsuite/Makefile.am: New
	* configure.ac: Add testsuite/Makefile.
	* Makefile.in, testsuite/Makefile.in, configure: Regenerate.
	* beginend.c (GTM_begin_transaction): Install wbetl_dispatch.
	(_ITM_abortTransaction): Finalize implementation method; pass
	transaction properties to longjmp.
	(GTM_restart_transaction): Split out from ...
	(_ITM_commitTransaction): ... here.
	* config/linux/x86/futex_bits.h (cpu_relax, atomic_write_barrier):
	Move to config/x86/target.h.
	* config/linux/alpha/futex_bits.h: New.
	* config/x86/sjlj.S (GTM_longjmp): Fix 64-bit input register.
	* config/x86/target.h: Disable target types for 32-bit.
	* config/alpha/sjlj.S, config/alpha/target.h: New.
	* libitm.h (struct gtm_dispatch): Add init, fini.
	(enum restart_reason): New.
	(struct gtm_transaction): Add method and restarts.
	* retry.c (GTM_decide_retry_strategy): Implement.
	* serial.c (serial_init, serial_fini): New.
	(GTM_serialmode): Finialize outgoing method.
	* method-wbetl.c: New.

2008-12-09  Richard Henderson  <rth@redhat.com>

	* config/x86/target.h (_ITM_ALL_TARGET_TYPES, _ITM_TYPE_ATTR): New.
	* configure.tgt (i386-*, x86_64-*): Don't force SSE.
	* dispatch.c (_ITM_##R##T, _ITM_##W##T): Use _ITM_TYPE_ATTR.
	* libitm.h (_ITM_ALL_TARGET_TYPES, _ITM_TYPE_ATTR): Provide default.
	(_ITM_TYPE_M64, _ITM_TYPE_M128, _ITM_TYPE_M256): Move to x86 header.
	(_ITM_ALL_TYPES): Use _ITM_ALL_TARGET_TYPES.
	* local.c (_ITM_L##T): Use _ITM_TYPE_ATTR.
	* serial.c (serial_R##T, serial_W##T): Likewise.

2008-11-21  Richard Henderson  <rth@redhat.com>

	* Initial commit.<|MERGE_RESOLUTION|>--- conflicted
+++ resolved
@@ -1,4 +1,11 @@
-<<<<<<< HEAD
+2014-12-19  Release Manager
+
+	* GCC 4.8.4 released.
+
+2014-12-05  Uros Bizjak  <ubizjak@gmail.com>
+
+	* configure.tgt (x86_64): Tune -m32 multilib to generic.
+
 2014-05-19  Richard Henderson  <rth@redhat.com>
 
 	* config/aarch64/sjlj.S: New file.
@@ -10,15 +17,6 @@
 	* config/alpha/target.h (PAGE_SIZE, FIXED_PAGE_SIZE): Remove.
 	* config/arm/target.h, config/sh/target.h: Likewise.
 	* config/sparc/target.h, config/x86/target.h: Likewise.
-=======
-2014-12-19  Release Manager
-
-	* GCC 4.8.4 released.
-
-2014-12-05  Uros Bizjak  <ubizjak@gmail.com>
-
-	* configure.tgt (x86_64): Tune -m32 multilib to generic.
->>>>>>> e25ba853
 
 2014-05-22  Release Manager
 

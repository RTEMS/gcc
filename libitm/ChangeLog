--- conflicted
+++ resolved
@@ -1,5 +1,3 @@
-<<<<<<< HEAD
-=======
 2012-01-31  Rainer Orth  <ro@CeBiTec.Uni-Bielefeld.DE>
 
 	PR libitm/51822
@@ -286,7 +284,6 @@
 	* acinclude.m4 (LIBITM_CHECK_AS_AVX): Fix target selector.
 	* configure: Regenerate.
 
->>>>>>> c3b0c721
 2011-11-14  H.J. Lu  <hongjiu.lu@intel.com>
 
 	* testsuite/lib/libitm.exp: Check ia32 instead of ilp32.

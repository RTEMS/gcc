/* Dependency generator for Makefile fragments.
   Copyright (C) 2000-2020 Free Software Foundation, Inc.
   Contributed by Zack Weinberg, Mar 2000

This program is free software; you can redistribute it and/or modify it
under the terms of the GNU General Public License as published by the
Free Software Foundation; either version 3, or (at your option) any
later version.

This program is distributed in the hope that it will be useful,
but WITHOUT ANY WARRANTY; without even the implied warranty of
MERCHANTABILITY or FITNESS FOR A PARTICULAR PURPOSE.  See the
GNU General Public License for more details.

You should have received a copy of the GNU General Public License
along with this program; see the file COPYING3.  If not see
<http://www.gnu.org/licenses/>.

 In other words, you are welcome to use, share and improve this program.
 You are forbidden to forbid anyone else to use, share and improve
 what you give them.   Help stamp out software-hoarding!  */

#include "config.h"
#include "system.h"
#include "mkdeps.h"
#include "internal.h"

/* Not set up to just include std::vector et al, here's a simple
   implementation.  */

/* Keep this structure local to this file, so clients don't find it
   easy to start making assumptions.  */
class mkdeps
{
public:
  /* T has trivial cctor & dtor.  */
  template <typename T>
  class vec
  {
  private:
    T *ary;
    unsigned num;
    unsigned alloc;

  public:
    vec ()
      : ary (NULL), num (0), alloc (0)
      {}
    ~vec ()
      {
	XDELETEVEC (ary);
      }

  public:
    unsigned size () const
    {
      return num;
    }
    const T &operator[] (unsigned ix) const
    {
      return ary[ix];
    }
    T &operator[] (unsigned ix)
    {
      return ary[ix];
    }
    void push (const T &elt)
    {
      if (num == alloc)
	{
	  alloc = alloc ? alloc * 2 : 16;
	  ary = XRESIZEVEC (T, ary, alloc);
	}
      ary[num++] = elt;
    }
  };
  struct velt
  {
    const char *str;
    size_t len;
  };

  mkdeps ()
    : module_name (NULL), cmi_name (NULL), is_header_unit (false), quote_lwm (0)
  {
  }
  ~mkdeps ()
  {
    unsigned int i;

    for (i = targets.size (); i--;)
      free (const_cast <char *> (targets[i]));
    for (i = deps.size (); i--;)
      free (const_cast <char *> (deps[i]));
    for (i = vpath.size (); i--;)
      XDELETEVEC (vpath[i].str);
    for (i = modules.size (); i--;)
      XDELETEVEC (modules[i]);
    XDELETEVEC (module_name);
    free (const_cast <char *> (cmi_name));
  }

public:
  vec<const char *> targets;
  vec<const char *> deps;
  vec<velt> vpath;
  vec<const char *> modules;

public:
  const char *module_name;
  const char *cmi_name;
  bool is_header_unit;
  unsigned short quote_lwm;
};

/* Apply Make quoting to STR, TRAIL.  Note that it's not possible to
   quote all such characters - e.g. \n, %, *, ?, [, \ (in some
   contexts), and ~ are not properly handled.  It isn't possible to
   get this right in any current version of Make.  (??? Still true?
   Old comment referred to 3.76.1.)  */

static const char *
munge (const char *str, const char *trail = nullptr)
{
  static unsigned alloc;
  static char *buf;
  unsigned dst = 0;

  for (; str; str = trail, trail = nullptr)
    {
      unsigned slashes = 0;
      char c;
      for (const char *probe = str; (c = *probe++);)
	{
	  if (alloc < dst + 4 + slashes)
	    {
	      alloc = alloc * 2 + 32;
	      buf = XRESIZEVEC (char, buf, alloc);
	    }

	  switch (c)
	    {
	    case '\\':
	      slashes++;
	      break;

	    case '$':
	      buf[dst++] = '$';
	      goto def;

	    case ' ':
	    case '\t':
	      /* GNU make uses a weird quoting scheme for white space.
		 A space or tab preceded by 2N+1 backslashes
		 represents N backslashes followed by space; a space
		 or tab preceded by 2N backslashes represents N
		 backslashes at the end of a file name; and
		 backslashes in other contexts should not be
		 doubled.  */
	      while (slashes--)
		buf[dst++] = '\\';
	      /* FALLTHROUGH  */

	    case '#':
	    case ':':
	      buf[dst++] = '\\';
	      /* FALLTHROUGH  */

	    default:
	    def:
	      slashes = 0;
	      break;
	    }

	  buf[dst++] = c;
	}
    }

  buf[dst] = 0;
  return buf;
}

/* If T begins with any of the partial pathnames listed in d->vpathv,
   then advance T to point beyond that pathname.  */
static const char *
apply_vpath (class mkdeps *d, const char *t)
{
  if (unsigned len = d->vpath.size ())
    for (unsigned i = len; i--;)
      {
	if (!filename_ncmp (d->vpath[i].str, t, d->vpath[i].len))
	  {
	    const char *p = t + d->vpath[i].len;
	    if (!IS_DIR_SEPARATOR (*p))
	      goto not_this_one;

	    /* Do not simplify $(vpath)/../whatever.  ??? Might not
	       be necessary. */
	    if (p[1] == '.' && p[2] == '.' && IS_DIR_SEPARATOR (p[3]))
	      goto not_this_one;

	    /* found a match */
	    t = t + d->vpath[i].len + 1;
	    break;
	  }
      not_this_one:;
      }

  /* Remove leading ./ in any case.  */
  while (t[0] == '.' && IS_DIR_SEPARATOR (t[1]))
    {
      t += 2;
      /* If we removed a leading ./, then also remove any /s after the
	 first.  */
      while (IS_DIR_SEPARATOR (t[0]))
	++t;
    }

  return t;
}

/* Public routines.  */

class mkdeps *
deps_init (void)
{
  return new mkdeps ();
}

void
deps_free (class mkdeps *d)
{
  delete d;
}

/* Adds a target T.  We make a copy, so it need not be a permanent
   string.  QUOTE is true if the string should be quoted.  */
void
deps_add_target (class mkdeps *d, const char *t, int quote)
{
  t = xstrdup (apply_vpath (d, t));

  if (!quote)
    {
      /* Sometimes unquoted items are added after quoted ones.
	 Swap out the lowest quoted.  */
      if (d->quote_lwm != d->targets.size ())
	{
	  const char *lowest = d->targets[d->quote_lwm];
	  d->targets[d->quote_lwm] = t;
	  t = lowest;
	}
      d->quote_lwm++;
    }

  d->targets.push (t);
}

/* Sets the default target if none has been given already.  An empty
   string as the default target in interpreted as stdin.  The string
   is quoted for MAKE.  */
void
deps_add_default_target (class mkdeps *d, const char *tgt)
{
  /* Only if we have no targets.  */
  if (d->targets.size ())
    return;

  if (tgt[0] == '\0')
    d->targets.push (xstrdup ("-"));
  else
    {
#ifndef TARGET_OBJECT_SUFFIX
# define TARGET_OBJECT_SUFFIX ".o"
#endif
      const char *start = lbasename (tgt);
      char *o = (char *) alloca (strlen (start)
                                 + strlen (TARGET_OBJECT_SUFFIX) + 1);
      char *suffix;

      strcpy (o, start);

      suffix = strrchr (o, '.');
      if (!suffix)
        suffix = o + strlen (o);
      strcpy (suffix, TARGET_OBJECT_SUFFIX);

      deps_add_target (d, o, 1);
    }
}

void
deps_add_dep (class mkdeps *d, const char *t)
{
  gcc_assert (*t);

  t = apply_vpath (d, t);

  d->deps.push (xstrdup (t));
}

void
deps_add_vpath (class mkdeps *d, const char *vpath)
{
  const char *elem, *p;

  for (elem = vpath; *elem; elem = p)
    {
      for (p = elem; *p && *p != ':'; p++)
	continue;
      mkdeps::velt elt;
      elt.len = p - elem;
      char *str = XNEWVEC (char, elt.len + 1);
      elt.str = str;
      memcpy (str, elem, elt.len);
      str[elt.len] = '\0';
      if (*p == ':')
	p++;

      d->vpath.push (elt);
    }
}

<<<<<<< HEAD
/* Add a new module dependency.  M is the module name, with P being
   any partition name thereof (might be NULL).  If CMI is NULL, this
   is an import dependency.  Otherwise, this is an output dependency
   specifying CMI as the output file, of type IS_HEADER_UNIT.  */

void
deps_add_module (struct mkdeps *d, const char *m,
		 const char *cmi, bool is_header_unit)
{
  m = xstrdup (m);

  if (cmi)
    {
      d->module_name = m;
      d->is_header_unit = is_header_unit;
      d->cmi_name = xstrdup (cmi);
    }
  else
    d->modules.push (m);
=======
/* Add a new module target (there can only be one).  M is the module
   name.   */

void
deps_add_module_target (struct mkdeps *d, const char *m,
			const char *cmi, bool is_header_unit)
{
  gcc_assert (!d->module_name);
  
  d->module_name = xstrdup (m);
  d->is_header_unit = is_header_unit;
  d->cmi_name = xstrdup (cmi);
}

/* Add a new module dependency.  M is the module name.  */

void
deps_add_module_dep (struct mkdeps *d, const char *m)
{
  d->modules.push (xstrdup (m));
>>>>>>> 92648faa
}

/* Write NAME, with a leading space to FP, a Makefile.  Advance COL as
   appropriate, wrap at COLMAX, returning new column number.  Iff
   QUOTE apply quoting.  Append TRAIL.  */

static unsigned
make_write_name (const char *name, FILE *fp, unsigned col, unsigned colmax,
		 bool quote = true, const char *trail = NULL)
{
  if (quote)
    name = munge (name, trail);
  unsigned size = strlen (name);

  if (col)
    {
      if (colmax && col + size> colmax)
	{
	  fputs (" \\\n", fp);
	  col = 0;
	}
      col++;
      fputs (" ", fp);
    }

  col += size;
  fputs (name, fp);

  return col;
}

/* Write all the names in VEC via make_write_name.  */

static unsigned
make_write_vec (const mkdeps::vec<const char *> &vec, FILE *fp,
		unsigned col, unsigned colmax, unsigned quote_lwm = 0,
		const char *trail = NULL)
{
  for (unsigned ix = 0; ix != vec.size (); ix++)
    col = make_write_name (vec[ix], fp, col, colmax, ix >= quote_lwm, trail);
  return col;
}

/* Write the dependencies to a Makefile.  If PHONY is true, add
   .PHONY targets for all the dependencies too.  */

static void
make_write (const cpp_reader *pfile, FILE *fp, unsigned int colmax)
{
  const mkdeps *d = pfile->deps;

  unsigned column = 0;
  if (colmax && colmax < 34)
    colmax = 34;

  if (d->deps.size ())
    {
      column = make_write_vec (d->targets, fp, 0, colmax, d->quote_lwm);
      if (CPP_OPTION (pfile, deps.modules) && d->cmi_name)
	column = make_write_name (d->cmi_name, fp, column, colmax);
      fputs (":", fp);
      column++;
      make_write_vec (d->deps, fp, column, colmax);
      fputs ("\n", fp);
      if (CPP_OPTION (pfile, deps.phony_targets))
	for (unsigned i = 1; i < d->deps.size (); i++)
	  fprintf (fp, "%s:\n", munge (d->deps[i]));
    }

  if (!CPP_OPTION (pfile, deps.modules))
    return;

  if (d->modules.size ())
    {
      column = make_write_vec (d->targets, fp, 0, colmax, d->quote_lwm);
      if (d->cmi_name)
	column = make_write_name (d->cmi_name, fp, column, colmax);
      fputs (":", fp);
      column++;
      column = make_write_vec (d->modules, fp, column, colmax, 0, ".c++m");
      fputs ("\n", fp);
    }

  if (d->module_name)
    {
      if (d->cmi_name)
	{
	  /* module-name : cmi-name */
	  column = make_write_name (d->module_name, fp, 0, colmax,
				    true, ".c++m");
	  fputs (":", fp);
	  column++;
	  column = make_write_name (d->cmi_name, fp, column, colmax);
	  fputs ("\n", fp);

	  column = fprintf (fp, ".PHONY:");
	  column = make_write_name (d->module_name, fp, column, colmax,
				    true, ".c++m");
	  fputs ("\n", fp);
	}

      if (d->cmi_name && !d->is_header_unit)
	{
	  /* An order-only dependency.
	      cmi-name :| first-target
	     We can probably drop this this in favour of Make-4.3's grouped
	      targets '&:'  */
	  column = make_write_name (d->cmi_name, fp, 0, colmax);
	  fputs (":|", fp);
	  column++;
	  column = make_write_name (d->targets[0], fp, column, colmax);
	  fputs ("\n", fp);
	}
    }
  
  if (d->modules.size ())
    {
      column = fprintf (fp, "CXX_IMPORTS +=");
      make_write_vec (d->modules, fp, column, colmax, 0, ".c++m");
      fputs ("\n", fp);
    }
}

/* Write out dependencies according to the selected format (which is
   only Make at the moment).  */
/* Really we should be opening fp here.  */

void
deps_write (const cpp_reader *pfile, FILE *fp, unsigned int colmax)
{
  make_write (pfile, fp, colmax);
}

/* Write out a deps buffer to a file, in a form that can be read back
   with deps_restore.  Returns nonzero on error, in which case the
   error number will be in errno.  */

int
deps_save (class mkdeps *deps, FILE *f)
{
  unsigned int i;
  size_t size;

  /* The cppreader structure contains makefile dependences.  Write out this
     structure.  */

  /* The number of dependences.  */
  size = deps->deps.size ();
  if (fwrite (&size, sizeof (size), 1, f) != 1)
    return -1;

  /* The length of each dependence followed by the string.  */
  for (i = 0; i < deps->deps.size (); i++)
    {
      size = strlen (deps->deps[i]);
      if (fwrite (&size, sizeof (size), 1, f) != 1)
	return -1;
      if (fwrite (deps->deps[i], size, 1, f) != 1)
	return -1;
    }

  return 0;
}

/* Read back dependency information written with deps_save into
   the deps sizefer.  The third argument may be NULL, in which case
   the dependency information is just skipped, or it may be a filename,
   in which case that filename is skipped.  */

int
deps_restore (class mkdeps *deps, FILE *fd, const char *self)
{
  size_t size;
  char *buf = NULL;
  size_t buf_size = 0;

  /* Number of dependences.  */
  if (fread (&size, sizeof (size), 1, fd) != 1)
    return -1;

  /* The length of each dependence string, followed by the string.  */
  for (unsigned i = size; i--;)
    {
      /* Read in # bytes in string.  */
      if (fread (&size, sizeof (size), 1, fd) != 1)
	return -1;

      if (size >= buf_size)
	{
	  buf_size = size + 512;
	  buf = XRESIZEVEC (char, buf, buf_size);
	}
      if (fread (buf, 1, size, fd) != size)
	{
	  XDELETEVEC (buf);
	  return -1;
	}
      buf[size] = 0;

      /* Generate makefile dependencies from .pch if -nopch-deps.  */
      if (self != NULL && filename_cmp (buf, self) != 0)
        deps_add_dep (deps, buf);
    }

  XDELETEVEC (buf);
  return 0;
}<|MERGE_RESOLUTION|>--- conflicted
+++ resolved
@@ -321,27 +321,6 @@
     }
 }
 
-<<<<<<< HEAD
-/* Add a new module dependency.  M is the module name, with P being
-   any partition name thereof (might be NULL).  If CMI is NULL, this
-   is an import dependency.  Otherwise, this is an output dependency
-   specifying CMI as the output file, of type IS_HEADER_UNIT.  */
-
-void
-deps_add_module (struct mkdeps *d, const char *m,
-		 const char *cmi, bool is_header_unit)
-{
-  m = xstrdup (m);
-
-  if (cmi)
-    {
-      d->module_name = m;
-      d->is_header_unit = is_header_unit;
-      d->cmi_name = xstrdup (cmi);
-    }
-  else
-    d->modules.push (m);
-=======
 /* Add a new module target (there can only be one).  M is the module
    name.   */
 
@@ -362,7 +341,6 @@
 deps_add_module_dep (struct mkdeps *d, const char *m)
 {
   d->modules.push (xstrdup (m));
->>>>>>> 92648faa
 }
 
 /* Write NAME, with a leading space to FP, a Makefile.  Advance COL as

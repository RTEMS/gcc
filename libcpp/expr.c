--- conflicted
+++ resolved
@@ -418,11 +418,7 @@
 	{
 	  int u_or_i = (result & (CPP_N_UNSIGNED|CPP_N_IMAGINARY));
 	  int large = (result & CPP_N_WIDTH) == CPP_N_LARGE
-<<<<<<< HEAD
-		       && CPP_OPTION (pfile, warn_long_long);
-=======
 		       && CPP_OPTION (pfile, cpp_warn_long_long);
->>>>>>> 6e7f08ad
 
 	  if (u_or_i || large)
 	    cpp_warning (pfile, large ? CPP_W_LONG_LONG : CPP_W_TRADITIONAL,
@@ -431,11 +427,7 @@
 	}
 
       if ((result & CPP_N_WIDTH) == CPP_N_LARGE
-<<<<<<< HEAD
-	  && CPP_OPTION (pfile, warn_long_long))
-=======
 	  && CPP_OPTION (pfile, cpp_warn_long_long))
->>>>>>> 6e7f08ad
         {
           const char *message = CPP_OPTION (pfile, cplusplus) 
 		                ? N_("use of C++0x long long integer constant")
@@ -822,11 +814,7 @@
 	  if (CPP_PEDANTIC (pfile))
 	    cpp_error (pfile, CPP_DL_PEDWARN,
 		       "assertions are a GCC extension");
-<<<<<<< HEAD
-	  else if (CPP_OPTION (pfile, warn_deprecated))
-=======
 	  else if (CPP_OPTION (pfile, cpp_warn_deprecated))
->>>>>>> 6e7f08ad
 	    cpp_warning (pfile, CPP_W_DEPRECATED,
 		         "assertions are a deprecated extension");
 	}

--- conflicted
+++ resolved
@@ -431,13 +431,10 @@
      ud-suffix which does not beging with an underscore.  */
   unsigned char warn_literal_suffix;
 
-<<<<<<< HEAD
-=======
   /* Nonzero means interpret imaginary, fixed-point, or other gnu extension
      literal number suffixes as user-defined literal number suffixes.  */
   unsigned char ext_numeric_literals;
 
->>>>>>> 40acbb11
   /* Holds the name of the target (execution) character set.  */
   const char *narrow_charset;
 

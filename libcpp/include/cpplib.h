/* Definitions for CPP library.
   Copyright (C) 1995, 1996, 1997, 1998, 1999, 2000, 2001, 2002, 2003,
   2004, 2005, 2007, 2008, 2009, 2010, 2011
   Free Software Foundation, Inc.
   Written by Per Bothner, 1994-95.

This program is free software; you can redistribute it and/or modify it
under the terms of the GNU General Public License as published by the
Free Software Foundation; either version 3, or (at your option) any
later version.

This program is distributed in the hope that it will be useful,
but WITHOUT ANY WARRANTY; without even the implied warranty of
MERCHANTABILITY or FITNESS FOR A PARTICULAR PURPOSE.  See the
GNU General Public License for more details.

You should have received a copy of the GNU General Public License
along with this program; see the file COPYING3.  If not see
<http://www.gnu.org/licenses/>.

 In other words, you are welcome to use, share and improve this program.
 You are forbidden to forbid anyone else to use, share and improve
 what you give them.   Help stamp out software-hoarding!  */
#ifndef LIBCPP_CPPLIB_H
#define LIBCPP_CPPLIB_H

#include <sys/types.h>
#include "symtab.h"
#include "line-map.h"

typedef struct cpp_reader cpp_reader;
typedef struct cpp_buffer cpp_buffer;
typedef struct cpp_options cpp_options;
typedef struct cpp_token cpp_token;
typedef struct cpp_string cpp_string;
typedef struct cpp_hashnode cpp_hashnode;
typedef struct cpp_macro cpp_macro;
typedef struct cpp_callbacks cpp_callbacks;
typedef struct cpp_dir cpp_dir;

struct answer;
struct _cpp_file;

/* The first three groups, apart from '=', can appear in preprocessor
   expressions (+= and -= are used to indicate unary + and - resp.).
   This allows a lookup table to be implemented in _cpp_parse_expr.

   The first group, to CPP_LAST_EQ, can be immediately followed by an
   '='.  The lexer needs operators ending in '=', like ">>=", to be in
   the same order as their counterparts without the '=', like ">>".

   See the cpp_operator table optab in expr.c if you change the order or
   add or remove anything in the first group.  */

#define TTYPE_TABLE							\
  OP(EQ,		"=")						\
  OP(NOT,		"!")						\
  OP(GREATER,		">")	/* compare */				\
  OP(LESS,		"<")						\
  OP(PLUS,		"+")	/* math */				\
  OP(MINUS,		"-")						\
  OP(MULT,		"*")						\
  OP(DIV,		"/")						\
  OP(MOD,		"%")						\
  OP(AND,		"&")	/* bit ops */				\
  OP(OR,		"|")						\
  OP(XOR,		"^")						\
  OP(RSHIFT,		">>")						\
  OP(LSHIFT,		"<<")						\
									\
  OP(COMPL,		"~")						\
  OP(AND_AND,		"&&")	/* logical */				\
  OP(OR_OR,		"||")						\
  OP(QUERY,		"?")						\
  OP(COLON,		":")						\
  OP(COMMA,		",")	/* grouping */				\
  OP(OPEN_PAREN,	"(")						\
  OP(CLOSE_PAREN,	")")						\
  TK(EOF,		NONE)						\
  OP(EQ_EQ,		"==")	/* compare */				\
  OP(NOT_EQ,		"!=")						\
  OP(GREATER_EQ,	">=")						\
  OP(LESS_EQ,		"<=")						\
									\
  /* These two are unary + / - in preprocessor expressions.  */		\
  OP(PLUS_EQ,		"+=")	/* math */				\
  OP(MINUS_EQ,		"-=")						\
									\
  OP(MULT_EQ,		"*=")						\
  OP(DIV_EQ,		"/=")						\
  OP(MOD_EQ,		"%=")						\
  OP(AND_EQ,		"&=")	/* bit ops */				\
  OP(OR_EQ,		"|=")						\
  OP(XOR_EQ,		"^=")						\
  OP(RSHIFT_EQ,		">>=")						\
  OP(LSHIFT_EQ,		"<<=")						\
  /* Digraphs together, beginning with CPP_FIRST_DIGRAPH.  */		\
  OP(HASH,		"#")	/* digraphs */				\
  OP(PASTE,		"##")						\
  OP(OPEN_SQUARE,	"[")						\
  OP(CLOSE_SQUARE,	"]")						\
  OP(OPEN_BRACE,	"{")						\
  OP(CLOSE_BRACE,	"}")						\
  /* The remainder of the punctuation.	Order is not significant.  */	\
  OP(SEMICOLON,		";")	/* structure */				\
  OP(ELLIPSIS,		"...")						\
  OP(PLUS_PLUS,		"++")	/* increment */				\
  OP(MINUS_MINUS,	"--")						\
  OP(DEREF,		"->")	/* accessors */				\
  OP(DOT,		".")						\
  OP(SCOPE,		"::")						\
  OP(DEREF_STAR,	"->*")						\
  OP(DOT_STAR,		".*")						\
  OP(ATSIGN,		"@")  /* used in Objective-C */			\
									\
  TK(NAME,		IDENT)	 /* word */				\
  TK(AT_NAME,		IDENT)	 /* @word - Objective-C */		\
  TK(NUMBER,		LITERAL) /* 34_be+ta  */			\
									\
  TK(CHAR,		LITERAL) /* 'char' */				\
  TK(WCHAR,		LITERAL) /* L'char' */				\
  TK(CHAR16,		LITERAL) /* u'char' */				\
  TK(CHAR32,		LITERAL) /* U'char' */				\
  TK(OTHER,		LITERAL) /* stray punctuation */		\
									\
  TK(STRING,		LITERAL) /* "string" */				\
  TK(WSTRING,		LITERAL) /* L"string" */			\
  TK(STRING16,		LITERAL) /* u"string" */			\
  TK(STRING32,		LITERAL) /* U"string" */			\
  TK(UTF8STRING,	LITERAL) /* u8"string" */			\
  TK(OBJC_STRING,	LITERAL) /* @"string" - Objective-C */		\
  TK(HEADER_NAME,	LITERAL) /* <stdio.h> in #include */		\
									\
  TK(CHAR_USERDEF,	LITERAL) /* 'char'_suffix - C++-0x */		\
  TK(WCHAR_USERDEF,	LITERAL) /* L'char'_suffix - C++-0x */		\
  TK(CHAR16_USERDEF,	LITERAL) /* u'char'_suffix - C++-0x */		\
  TK(CHAR32_USERDEF,	LITERAL) /* U'char'_suffix - C++-0x */		\
  TK(STRING_USERDEF,	LITERAL) /* "string"_suffix - C++-0x */		\
  TK(WSTRING_USERDEF,	LITERAL) /* L"string"_suffix - C++-0x */	\
  TK(STRING16_USERDEF,	LITERAL) /* u"string"_suffix - C++-0x */	\
  TK(STRING32_USERDEF,	LITERAL) /* U"string"_suffix - C++-0x */	\
  TK(UTF8STRING_USERDEF,LITERAL) /* u8"string"_suffix - C++-0x */	\
									\
  TK(COMMENT,		LITERAL) /* Only if output comments.  */	\
				 /* SPELL_LITERAL happens to DTRT.  */	\
  TK(MACRO_ARG,		NONE)	 /* Macro argument.  */			\
  TK(PRAGMA,		NONE)	 /* Only for deferred pragmas.  */	\
  TK(PRAGMA_EOL,	NONE)	 /* End-of-line for deferred pragmas.  */ \
  TK(PADDING,		NONE)	 /* Whitespace for -E.	*/

#define OP(e, s) CPP_ ## e,
#define TK(e, s) CPP_ ## e,
enum cpp_ttype
{
  TTYPE_TABLE
  N_TTYPES,

  /* Positions in the table.  */
  CPP_LAST_EQ        = CPP_LSHIFT,
  CPP_FIRST_DIGRAPH  = CPP_HASH,
  CPP_LAST_PUNCTUATOR= CPP_ATSIGN,
  CPP_LAST_CPP_OP    = CPP_LESS_EQ
};
#undef OP
#undef TK

/* C language kind, used when calling cpp_create_reader.  */
enum c_lang {CLK_GNUC89 = 0, CLK_GNUC99, CLK_GNUC1X,
<<<<<<< HEAD
	     CLK_STDC89, CLK_STDC94, CLK_STDC99, CLK_STDC1X, CLK_UPC,
	     CLK_GNUCXX, CLK_CXX98, CLK_GNUCXX0X, CLK_CXX0X, CLK_ASM};
=======
	     CLK_STDC89, CLK_STDC94, CLK_STDC99, CLK_STDC1X,
	     CLK_GNUCXX, CLK_CXX98, CLK_GNUCXX11, CLK_CXX11, CLK_ASM};
>>>>>>> 7a5dfde8

/* Payload of a NUMBER, STRING, CHAR or COMMENT token.  */
struct GTY(()) cpp_string {
  unsigned int len;
  const unsigned char *text;
};

/* Flags for the cpp_token structure.  */
#define PREV_WHITE	(1 << 0) /* If whitespace before this token.  */
#define DIGRAPH		(1 << 1) /* If it was a digraph.  */
#define STRINGIFY_ARG	(1 << 2) /* If macro argument to be stringified.  */
#define PASTE_LEFT	(1 << 3) /* If on LHS of a ## operator.  */
#define NAMED_OP	(1 << 4) /* C++ named operators.  */
#define NO_EXPAND	(1 << 5) /* Do not macro-expand this token.  */
#define BOL		(1 << 6) /* Token at beginning of line.  */
#define PURE_ZERO	(1 << 7) /* Single 0 digit, used by the C++ frontend,
				    set in c-lex.c.  */
#define SP_DIGRAPH	(1 << 8) /* # or ## token was a digraph.  */
#define SP_PREV_WHITE	(1 << 9) /* If whitespace before a ##
				    operator, or before this token
				    after a # operator.  */

/* Specify which field, if any, of the cpp_token union is used.  */

enum cpp_token_fld_kind {
  CPP_TOKEN_FLD_NODE,
  CPP_TOKEN_FLD_SOURCE,
  CPP_TOKEN_FLD_STR,
  CPP_TOKEN_FLD_ARG_NO,
  CPP_TOKEN_FLD_TOKEN_NO,
  CPP_TOKEN_FLD_PRAGMA,
  CPP_TOKEN_FLD_NONE
};

/* A macro argument in the cpp_token union.  */
struct GTY(()) cpp_macro_arg {
  /* Argument number.  */
  unsigned int arg_no;
};

/* An identifier in the cpp_token union.  */
struct GTY(()) cpp_identifier {
  /* The canonical (UTF-8) spelling of the identifier.  */
  cpp_hashnode *
    GTY ((nested_ptr (union tree_node,
		"%h ? CPP_HASHNODE (GCC_IDENT_TO_HT_IDENT (%h)) : NULL",
			"%h ? HT_IDENT_TO_GCC_IDENT (HT_NODE (%h)) : NULL")))
       node;
};

/* A preprocessing token.  This has been carefully packed and should
   occupy 16 bytes on 32-bit hosts and 24 bytes on 64-bit hosts.  */
struct GTY(()) cpp_token {
  source_location src_loc;	/* Location of first char of token.  */
  ENUM_BITFIELD(cpp_ttype) type : CHAR_BIT;  /* token type */
  unsigned short flags;		/* flags - see above */

  union cpp_token_u
  {
    /* An identifier.  */
    struct cpp_identifier GTY ((tag ("CPP_TOKEN_FLD_NODE"))) node;
	 
    /* Inherit padding from this token.  */
    cpp_token * GTY ((tag ("CPP_TOKEN_FLD_SOURCE"))) source;

    /* A string, or number.  */
    struct cpp_string GTY ((tag ("CPP_TOKEN_FLD_STR"))) str;

    /* Argument no. for a CPP_MACRO_ARG.  */
    struct cpp_macro_arg GTY ((tag ("CPP_TOKEN_FLD_ARG_NO"))) macro_arg;

    /* Original token no. for a CPP_PASTE (from a sequence of
       consecutive paste tokens in a macro expansion).  */
    unsigned int GTY ((tag ("CPP_TOKEN_FLD_TOKEN_NO"))) token_no;

    /* Caller-supplied identifier for a CPP_PRAGMA.  */
    unsigned int GTY ((tag ("CPP_TOKEN_FLD_PRAGMA"))) pragma;
  } GTY ((desc ("cpp_token_val_index (&%1)"))) val;
};

/* Say which field is in use.  */
extern enum cpp_token_fld_kind cpp_token_val_index (cpp_token *tok);

/* A type wide enough to hold any multibyte source character.
   cpplib's character constant interpreter requires an unsigned type.
   Also, a typedef for the signed equivalent.
   The width of this type is capped at 32 bits; there do exist targets
   where wchar_t is 64 bits, but only in a non-default mode, and there
   would be no meaningful interpretation for a wchar_t value greater
   than 2^32 anyway -- the widest wide-character encoding around is
   ISO 10646, which stops at 2^31.  */
#if CHAR_BIT * SIZEOF_INT >= 32
# define CPPCHAR_SIGNED_T int
#elif CHAR_BIT * SIZEOF_LONG >= 32
# define CPPCHAR_SIGNED_T long
#else
# error "Cannot find a least-32-bit signed integer type"
#endif
typedef unsigned CPPCHAR_SIGNED_T cppchar_t;
typedef CPPCHAR_SIGNED_T cppchar_signed_t;

/* Style of header dependencies to generate.  */
enum cpp_deps_style { DEPS_NONE = 0, DEPS_USER, DEPS_SYSTEM };

/* The possible normalization levels, from most restrictive to least.  */
enum cpp_normalize_level {
  /* In NFKC.  */
  normalized_KC = 0,
  /* In NFC.  */
  normalized_C,
  /* In NFC, except for subsequences where being in NFC would make
     the identifier invalid.  */
  normalized_identifier_C,
  /* Not normalized at all.  */
  normalized_none
};

/* This structure is nested inside struct cpp_reader, and
   carries all the options visible to the command line.  */
struct cpp_options
{
  /* Characters between tab stops.  */
  unsigned int tabstop;

  /* The language we're preprocessing.  */
  enum c_lang lang;

  /* Nonzero means use extra default include directories for C++.  */
  unsigned char cplusplus;

  /* Nonzero means handle cplusplus style comments.  */
  unsigned char cplusplus_comments;

  /* Nonzero means define __OBJC__, treat @ as a special token, use
     the OBJC[PLUS]_INCLUDE_PATH environment variable, and allow
     "#import".  */
  unsigned char objc;

  /* Nonzero means don't copy comments into the output file.  */
  unsigned char discard_comments;

  /* Nonzero means don't copy comments into the output file during
     macro expansion.  */
  unsigned char discard_comments_in_macro_exp;

  /* Nonzero means process the ISO trigraph sequences.  */
  unsigned char trigraphs;

  /* Nonzero means process the ISO digraph sequences.  */
  unsigned char digraphs;

  /* Nonzero means to allow hexadecimal floats and LL suffixes.  */
  unsigned char extended_numbers;

  /* Nonzero means process u/U prefix literals (UTF-16/32).  */
  unsigned char uliterals;

  /* Nonzero means process r/R raw strings.  If this is set, uliterals
     must be set as well.  */
  unsigned char rliterals;

  /* Nonzero means print names of header files (-H).  */
  unsigned char print_include_names;

  /* Nonzero means complain about deprecated features.  */
  unsigned char cpp_warn_deprecated;

  /* Nonzero means warn if slash-star appears in a comment.  */
  unsigned char warn_comments;

  /* Nonzero means warn if a user-supplied include directory does not
     exist.  */
  unsigned char warn_missing_include_dirs;

  /* Nonzero means warn if there are any trigraphs.  */
  unsigned char warn_trigraphs;

  /* Nonzero means warn about multicharacter charconsts.  */
  unsigned char warn_multichar;

  /* Nonzero means warn about various incompatibilities with
     traditional C.  */
  unsigned char cpp_warn_traditional;

  /* Nonzero means warn about long long numeric constants.  */
  unsigned char cpp_warn_long_long;

  /* Nonzero means warn about text after an #endif (or #else).  */
  unsigned char warn_endif_labels;

  /* Nonzero means warn about implicit sign changes owing to integer
     promotions.  */
  unsigned char warn_num_sign_change;

  /* Zero means don't warn about __VA_ARGS__ usage in c89 pedantic mode.
     Presumably the usage is protected by the appropriate #ifdef.  */
  unsigned char warn_variadic_macros;

  /* Nonzero means warn about builtin macros that are redefined or
     explicitly undefined.  */
  unsigned char warn_builtin_macro_redefined;

  /* Nonzero means we should look for header.gcc files that remap file
     names.  */
  unsigned char remap;

  /* Zero means dollar signs are punctuation.  */
  unsigned char dollars_in_ident;

  /* Nonzero means UCNs are accepted in identifiers.  */
  unsigned char extended_identifiers;

  /* True if we should warn about dollars in identifiers or numbers
     for this translation unit.  */
  unsigned char warn_dollars;

  /* Nonzero means warn if undefined identifiers are evaluated in an #if.  */
  unsigned char warn_undef;

  /* Nonzero means warn of unused macros from the main file.  */
  unsigned char warn_unused_macros;

  /* Nonzero for the 1999 C Standard, including corrigenda and amendments.  */
  unsigned char c99;

  /* Nonzero if we are conforming to a specific C or C++ standard.  */
  unsigned char std;

  /* Nonzero means give all the error messages the ANSI standard requires.  */
  unsigned char cpp_pedantic;

  /* Nonzero means we're looking at already preprocessed code, so don't
     bother trying to do macro expansion and whatnot.  */
  unsigned char preprocessed;
  
  /* Nonzero means we are going to emit debugging logs during
     preprocessing.  */
  unsigned char debug;

  /* Nonzero means we are tracking locations of tokens involved in
     macro expansion. 1 Means we track the location in degraded mode
     where we do not track locations of tokens resulting from the
     expansion of arguments of function-like macro.  2 Means we do
     track all macro expansions. This last option is the one that
     consumes the highest amount of memory.  */
  unsigned char track_macro_expansion;

  /* Nonzero means handle C++ alternate operator names.  */
  unsigned char operator_names;

  /* Nonzero means warn about use of C++ alternate operator names.  */
  unsigned char warn_cxx_operator_names;

  /* True for traditional preprocessing.  */
  unsigned char traditional;

  /* Nonzero for C++ 2011 Standard user-defnied literals.  */
  unsigned char user_literals;

  /* Holds the name of the target (execution) character set.  */
  const char *narrow_charset;

  /* Holds the name of the target wide character set.  */
  const char *wide_charset;

  /* Holds the name of the input character set.  */
  const char *input_charset;

  /* The minimum permitted level of normalization before a warning
     is generated.  */
  enum cpp_normalize_level warn_normalize;

  /* True to warn about precompiled header files we couldn't use.  */
  bool warn_invalid_pch;

  /* True if dependencies should be restored from a precompiled header.  */
  bool restore_pch_deps;

  /* Dependency generation.  */
  struct
  {
    /* Style of header dependencies to generate.  */
    enum cpp_deps_style style;

    /* Assume missing files are generated files.  */
    bool missing_files;

    /* Generate phony targets for each dependency apart from the first
       one.  */
    bool phony_targets;

    /* If true, no dependency is generated on the main file.  */
    bool ignore_main_file;

    /* If true, intend to use the preprocessor output (e.g., for compilation)
       in addition to the dependency info.  */
    bool need_preprocessor_output;
  } deps;

  /* Target-specific features set by the front end or client.  */

  /* Precision for target CPP arithmetic, target characters, target
     ints and target wide characters, respectively.  */
  size_t precision, char_precision, int_precision, wchar_precision;

  /* True means chars (wide chars) are unsigned.  */
  bool unsigned_char, unsigned_wchar;

  /* True if the most significant byte in a word has the lowest
     address in memory.  */
  bool bytes_big_endian;

  /* Nonzero means __STDC__ should have the value 0 in system headers.  */
  unsigned char stdc_0_in_system_headers;

  /* True disables tokenization outside of preprocessing directives. */
  bool directives_only;
};

/* Callback for header lookup for HEADER, which is the name of a
   source file.  It is used as a method of last resort to find headers
   that are not otherwise found during the normal include processing.
   The return value is the malloced name of a header to try and open,
   if any, or NULL otherwise.  This callback is called only if the
   header is otherwise unfound.  */
typedef const char *(*missing_header_cb)(cpp_reader *, const char *header, cpp_dir **);

/* Call backs to cpplib client.  */
struct cpp_callbacks
{
  /* Called when a new line of preprocessed output is started.  */
  void (*line_change) (cpp_reader *, const cpp_token *, int);

  /* Called when switching to/from a new file.
     The line_map is for the new file.  It is NULL if there is no new file.
     (In C this happens when done with <built-in>+<command line> and also
     when done with a main file.)  This can be used for resource cleanup.  */
  void (*file_change) (cpp_reader *, const struct line_map *);

  void (*dir_change) (cpp_reader *, const char *);
  void (*include) (cpp_reader *, source_location, const unsigned char *,
		   const char *, int, const cpp_token **);
  void (*define) (cpp_reader *, source_location, cpp_hashnode *);
  void (*undef) (cpp_reader *, source_location, cpp_hashnode *);
  void (*ident) (cpp_reader *, source_location, const cpp_string *);
  void (*def_pragma) (cpp_reader *, source_location);
  int (*valid_pch) (cpp_reader *, const char *, int);
  void (*read_pch) (cpp_reader *, const char *, int, const char *);
  missing_header_cb missing_header;

  /* Context-sensitive macro support.  Returns macro (if any) that should
     be expanded.  */
  cpp_hashnode * (*macro_to_expand) (cpp_reader *, const cpp_token *);

  /* Called to emit a diagnostic.  This callback receives the
     translated message.  */
  bool (*error) (cpp_reader *, int, int, source_location, unsigned int,
		 const char *, va_list *)
       ATTRIBUTE_FPTR_PRINTF(6,0);

  /* Callbacks for when a macro is expanded, or tested (whether
     defined or not at the time) in #ifdef, #ifndef or "defined".  */
  void (*used_define) (cpp_reader *, source_location, cpp_hashnode *);
  void (*used_undef) (cpp_reader *, source_location, cpp_hashnode *);
  /* Called before #define and #undef or other macro definition
     changes are processed.  */
  void (*before_define) (cpp_reader *);
  /* Called whenever a macro is expanded or tested.
     Second argument is the location of the start of the current expansion.  */
  void (*used) (cpp_reader *, source_location, cpp_hashnode *);

  /* Callback that can change a user builtin into normal macro.  */
  bool (*user_builtin_macro) (cpp_reader *, cpp_hashnode *);
};

#ifdef VMS
#define INO_T_CPP ino_t ino[3]
#else
#define INO_T_CPP ino_t ino
#endif

/* Chain of directories to look for include files in.  */
struct cpp_dir
{
  /* NULL-terminated singly-linked list.  */
  struct cpp_dir *next;

  /* NAME of the directory, NUL-terminated.  */
  char *name;
  unsigned int len;

  /* One if a system header, two if a system header that has extern
     "C" guards for C++.  */
  unsigned char sysp;

  /* Is this a user-supplied directory? */
  bool user_supplied_p;

  /* The canonicalized NAME as determined by lrealpath.  This field 
     is only used by hosts that lack reliable inode numbers.  */
  char *canonical_name;

  /* Mapping of file names for this directory for MS-DOS and related
     platforms.  A NULL-terminated array of (from, to) pairs.  */
  const char **name_map;

  /* Routine to construct pathname, given the search path name and the
     HEADER we are trying to find, return a constructed pathname to
     try and open.  If this is NULL, the constructed pathname is as
     constructed by append_file_to_dir.  */
  char *(*construct) (const char *header, cpp_dir *dir);

  /* The C front end uses these to recognize duplicated
     directories in the search path.  */
  INO_T_CPP;
  dev_t dev;
};

/* The structure of a node in the hash table.  The hash table has
   entries for all identifiers: either macros defined by #define
   commands (type NT_MACRO), assertions created with #assert
   (NT_ASSERTION), or neither of the above (NT_VOID).  Builtin macros
   like __LINE__ are flagged NODE_BUILTIN.  Poisoned identifiers are
   flagged NODE_POISONED.  NODE_OPERATOR (C++ only) indicates an
   identifier that behaves like an operator such as "xor".
   NODE_DIAGNOSTIC is for speed in lex_token: it indicates a
   diagnostic may be required for this node.  Currently this only
   applies to __VA_ARGS__, poisoned identifiers, and -Wc++-compat
   warnings about NODE_OPERATOR.  */

/* Hash node flags.  */
#define NODE_OPERATOR	(1 << 0)	/* C++ named operator.  */
#define NODE_POISONED	(1 << 1)	/* Poisoned identifier.  */
#define NODE_BUILTIN	(1 << 2)	/* Builtin macro.  */
#define NODE_DIAGNOSTIC (1 << 3)	/* Possible diagnostic when lexed.  */
#define NODE_WARN	(1 << 4)	/* Warn if redefined or undefined.  */
#define NODE_DISABLED	(1 << 5)	/* A disabled macro.  */
#define NODE_MACRO_ARG	(1 << 6)	/* Used during #define processing.  */
#define NODE_USED	(1 << 7)	/* Dumped with -dU.  */
#define NODE_CONDITIONAL (1 << 8)	/* Conditional macro */
#define NODE_WARN_OPERATOR (1 << 9)	/* Warn about C++ named operator.  */

/* Different flavors of hash node.  */
enum node_type
{
  NT_VOID = 0,	   /* No definition yet.  */
  NT_MACRO,	   /* A macro of some form.  */
  NT_ASSERTION	   /* Predicate for #assert.  */
};

/* Different flavors of builtin macro.  _Pragma is an operator, but we
   handle it with the builtin code for efficiency reasons.  */
enum cpp_builtin_type
{
  BT_SPECLINE = 0,		/* `__LINE__' */
  BT_DATE,			/* `__DATE__' */
  BT_FILE,			/* `__FILE__' */
  BT_BASE_FILE,			/* `__BASE_FILE__' */
  BT_INCLUDE_LEVEL,		/* `__INCLUDE_LEVEL__' */
  BT_TIME,			/* `__TIME__' */
  BT_STDC,			/* `__STDC__' */
  BT_PRAGMA,			/* `_Pragma' operator */
  BT_TIMESTAMP,			/* `__TIMESTAMP__' */
  BT_COUNTER,			/* `__COUNTER__' */
  BT_FIRST_USER,		/* User defined builtin macros.  */
  BT_LAST_USER = BT_FIRST_USER + 31
};

#define CPP_HASHNODE(HNODE)	((cpp_hashnode *) (HNODE))
#define HT_NODE(NODE)		((ht_identifier *) (NODE))
#define NODE_LEN(NODE)		HT_LEN (&(NODE)->ident)
#define NODE_NAME(NODE)		HT_STR (&(NODE)->ident)

/* Specify which field, if any, of the union is used.  */

enum {
  NTV_MACRO,
  NTV_ANSWER,
  NTV_BUILTIN,
  NTV_ARGUMENT,
  NTV_NONE
};

#define CPP_HASHNODE_VALUE_IDX(HNODE)				\
  ((HNODE.flags & NODE_MACRO_ARG) ? NTV_ARGUMENT		\
   : HNODE.type == NT_MACRO ? ((HNODE.flags & NODE_BUILTIN) 	\
			       ? NTV_BUILTIN : NTV_MACRO)	\
   : HNODE.type == NT_ASSERTION ? NTV_ANSWER			\
   : NTV_NONE)

/* The common part of an identifier node shared amongst all 3 C front
   ends.  Also used to store CPP identifiers, which are a superset of
   identifiers in the grammatical sense.  */

union GTY(()) _cpp_hashnode_value {
  /* If a macro.  */
  cpp_macro * GTY((tag ("NTV_MACRO"))) macro;
  /* Answers to an assertion.  */
  struct answer * GTY ((tag ("NTV_ANSWER"))) answers;
  /* Code for a builtin macro.  */
  enum cpp_builtin_type GTY ((tag ("NTV_BUILTIN"))) builtin;
  /* Macro argument index.  */
  unsigned short GTY ((tag ("NTV_ARGUMENT"))) arg_index;
};

struct GTY(()) cpp_hashnode {
  struct ht_identifier ident;
  unsigned int is_directive : 1;
  unsigned int directive_index : 7;	/* If is_directive,
					   then index into directive table.
					   Otherwise, a NODE_OPERATOR.  */
  unsigned char rid_code;		/* Rid code - for front ends.  */
  ENUM_BITFIELD(node_type) type : 6;	/* CPP node type.  */
  unsigned int flags : 10;		/* CPP flags.  */

  union _cpp_hashnode_value GTY ((desc ("CPP_HASHNODE_VALUE_IDX (%1)"))) value;
};

/* Call this first to get a handle to pass to other functions.

   If you want cpplib to manage its own hashtable, pass in a NULL
   pointer.  Otherwise you should pass in an initialized hash table
   that cpplib will share; this technique is used by the C front
   ends.  */
extern cpp_reader *cpp_create_reader (enum c_lang, struct ht *,
				      struct line_maps *);

/* Reset the cpp_reader's line_map.  This is only used after reading a
   PCH file.  */
extern void cpp_set_line_map (cpp_reader *, struct line_maps *);

/* Call this to change the selected language standard (e.g. because of
   command line options).  */
extern void cpp_set_lang (cpp_reader *, enum c_lang);

/* Set the include paths.  */
extern void cpp_set_include_chains (cpp_reader *, cpp_dir *, cpp_dir *, int);

/* Call these to get pointers to the options, callback, and deps
   structures for a given reader.  These pointers are good until you
   call cpp_finish on that reader.  You can either edit the callbacks
   through the pointer returned from cpp_get_callbacks, or set them
   with cpp_set_callbacks.  */
extern cpp_options *cpp_get_options (cpp_reader *);
extern cpp_callbacks *cpp_get_callbacks (cpp_reader *);
extern void cpp_set_callbacks (cpp_reader *, cpp_callbacks *);
extern struct deps *cpp_get_deps (cpp_reader *);

/* This function reads the file, but does not start preprocessing.  It
   returns the name of the original file; this is the same as the
   input file, except for preprocessed input.  This will generate at
   least one file change callback, and possibly a line change callback
   too.  If there was an error opening the file, it returns NULL.  */
extern const char *cpp_read_main_file (cpp_reader *, const char *);

/* Set up built-ins with special behavior.  Use cpp_init_builtins()
   instead unless your know what you are doing.  */
extern void cpp_init_special_builtins (cpp_reader *);

/* Set up built-ins like __FILE__.  */
extern void cpp_init_builtins (cpp_reader *, int);

/* This is called after options have been parsed, and partially
   processed.  */
extern void cpp_post_options (cpp_reader *);

/* Set up translation to the target character set.  */
extern void cpp_init_iconv (cpp_reader *);

/* Call this to finish preprocessing.  If you requested dependency
   generation, pass an open stream to write the information to,
   otherwise NULL.  It is your responsibility to close the stream.  */
extern void cpp_finish (cpp_reader *, FILE *deps_stream);

/* Call this to release the handle at the end of preprocessing.  Any
   use of the handle after this function returns is invalid.  */
extern void cpp_destroy (cpp_reader *);

extern unsigned int cpp_token_len (const cpp_token *);
extern unsigned char *cpp_token_as_text (cpp_reader *, const cpp_token *);
extern unsigned char *cpp_spell_token (cpp_reader *, const cpp_token *,
				       unsigned char *, bool);
extern void cpp_register_pragma (cpp_reader *, const char *, const char *,
				 void (*) (cpp_reader *), bool);
extern void cpp_register_deferred_pragma (cpp_reader *, const char *,
					  const char *, unsigned, bool, bool);
extern int cpp_avoid_paste (cpp_reader *, const cpp_token *,
			    const cpp_token *);
extern const cpp_token *cpp_get_token (cpp_reader *);
extern const cpp_token *cpp_get_token_with_location (cpp_reader *,
						     source_location *);
extern const unsigned char *cpp_macro_definition (cpp_reader *,
						  cpp_hashnode *);
extern void _cpp_backup_tokens (cpp_reader *, unsigned int);
extern const cpp_token *cpp_peek_token (cpp_reader *, int);

/* Evaluate a CPP_*CHAR* token.  */
extern cppchar_t cpp_interpret_charconst (cpp_reader *, const cpp_token *,
					  unsigned int *, int *);
/* Evaluate a vector of CPP_*STRING* tokens.  */
extern bool cpp_interpret_string (cpp_reader *,
				  const cpp_string *, size_t,
				  cpp_string *, enum cpp_ttype);
extern bool cpp_interpret_string_notranslate (cpp_reader *,
					      const cpp_string *, size_t,
					      cpp_string *, enum cpp_ttype);

/* Convert a host character constant to the execution character set.  */
extern cppchar_t cpp_host_to_exec_charset (cpp_reader *, cppchar_t);

/* Used to register macros and assertions, perhaps from the command line.
   The text is the same as the command line argument.  */
extern void cpp_define (cpp_reader *, const char *);
extern void cpp_define_formatted (cpp_reader *pfile, 
				  const char *fmt, ...) ATTRIBUTE_PRINTF_2;
extern void cpp_assert (cpp_reader *, const char *);
extern void cpp_undef (cpp_reader *, const char *);
extern void cpp_unassert (cpp_reader *, const char *);

/* Undefine all macros and assertions.  */
extern void cpp_undef_all (cpp_reader *);

extern cpp_buffer *cpp_push_buffer (cpp_reader *, const unsigned char *,
				    size_t, int);
extern int cpp_defined (cpp_reader *, const unsigned char *, int);

/* A preprocessing number.  Code assumes that any unused high bits of
   the double integer are set to zero.  */
typedef unsigned HOST_WIDE_INT cpp_num_part;
typedef struct cpp_num cpp_num;
struct cpp_num
{
  cpp_num_part high;
  cpp_num_part low;
  bool unsignedp;  /* True if value should be treated as unsigned.  */
  bool overflow;   /* True if the most recent calculation overflowed.  */
};

/* cpplib provides two interfaces for interpretation of preprocessing
   numbers.

   cpp_classify_number categorizes numeric constants according to
   their field (integer, floating point, or invalid), radix (decimal,
   octal, hexadecimal), and type suffixes.  */

#define CPP_N_CATEGORY  0x000F
#define CPP_N_INVALID	0x0000
#define CPP_N_INTEGER	0x0001
#define CPP_N_FLOATING	0x0002

#define CPP_N_WIDTH	0x00F0
#define CPP_N_SMALL	0x0010	/* int, float, shrot _Fract/Accum  */
#define CPP_N_MEDIUM	0x0020	/* long, double, long _Fract/_Accum.  */
#define CPP_N_LARGE	0x0040	/* long long, long double,
				   long long _Fract/Accum.  */

#define CPP_N_WIDTH_MD	0xF0000	/* machine defined.  */
#define CPP_N_MD_W	0x10000
#define CPP_N_MD_Q	0x20000

#define CPP_N_RADIX	0x0F00
#define CPP_N_DECIMAL	0x0100
#define CPP_N_HEX	0x0200
#define CPP_N_OCTAL	0x0400
#define CPP_N_BINARY	0x0800

#define CPP_N_UNSIGNED	0x1000	/* Properties.  */
#define CPP_N_IMAGINARY	0x2000
#define CPP_N_DFLOAT	0x4000
#define CPP_N_DEFAULT	0x8000

#define CPP_N_FRACT	0x100000 /* Fract types.  */
#define CPP_N_ACCUM	0x200000 /* Accum types.  */

#define CPP_N_USERDEF	0x1000000 /* C++0x user-defined literal.  */

/* Classify a CPP_NUMBER token.  The return value is a combination of
   the flags from the above sets.  */
extern unsigned cpp_classify_number (cpp_reader *, const cpp_token *,
				     const char **);

/* Return the classification flags for a float suffix.  */
extern unsigned int cpp_interpret_float_suffix (const char *, size_t);

/* Return the classification flags for an int suffix.  */
extern unsigned int cpp_interpret_int_suffix (const char *, size_t);

/* Evaluate a token classified as category CPP_N_INTEGER.  */
extern cpp_num cpp_interpret_integer (cpp_reader *, const cpp_token *,
				      unsigned int);

/* Sign extend a number, with PRECISION significant bits and all
   others assumed clear, to fill out a cpp_num structure.  */
cpp_num cpp_num_sign_extend (cpp_num, size_t);

/* Diagnostic levels.  To get a diagnostic without associating a
   position in the translation unit with it, use cpp_error_with_line
   with a line number of zero.  */

enum {
  /* Warning, an error with -Werror.  */
  CPP_DL_WARNING = 0,
  /* Same as CPP_DL_WARNING, except it is not suppressed in system headers.  */
  CPP_DL_WARNING_SYSHDR,
  /* Warning, an error with -pedantic-errors or -Werror.  */
  CPP_DL_PEDWARN,
  /* An error.  */
  CPP_DL_ERROR,
  /* An internal consistency check failed.  Prints "internal error: ",
     otherwise the same as CPP_DL_ERROR.  */
  CPP_DL_ICE,
  /* An informative note following a warning.  */
  CPP_DL_NOTE,
  /* A fatal error.  */
  CPP_DL_FATAL
};

/* Warning reason codes. Use a reason code of zero for unclassified warnings
   and errors that are not warnings.  */
enum {
  CPP_W_NONE = 0,
  CPP_W_DEPRECATED,
  CPP_W_COMMENTS,
  CPP_W_MISSING_INCLUDE_DIRS,
  CPP_W_TRIGRAPHS,
  CPP_W_MULTICHAR,
  CPP_W_TRADITIONAL,
  CPP_W_LONG_LONG,
  CPP_W_ENDIF_LABELS,
  CPP_W_NUM_SIGN_CHANGE,
  CPP_W_VARIADIC_MACROS,
  CPP_W_BUILTIN_MACRO_REDEFINED,
  CPP_W_DOLLARS,
  CPP_W_UNDEF,
  CPP_W_UNUSED_MACROS,
  CPP_W_CXX_OPERATOR_NAMES,
  CPP_W_NORMALIZE,
  CPP_W_INVALID_PCH,
  CPP_W_WARNING_DIRECTIVE
};

/* Output a diagnostic of some kind.  */
extern bool cpp_error (cpp_reader *, int, const char *msgid, ...)
  ATTRIBUTE_PRINTF_3;
extern bool cpp_warning (cpp_reader *, int, const char *msgid, ...)
  ATTRIBUTE_PRINTF_3;
extern bool cpp_pedwarning (cpp_reader *, int, const char *msgid, ...)
  ATTRIBUTE_PRINTF_3;
extern bool cpp_warning_syshdr (cpp_reader *, int, const char *msgid, ...)
  ATTRIBUTE_PRINTF_3;

/* Output a diagnostic with "MSGID: " preceding the
   error string of errno.  No location is printed.  */
extern bool cpp_errno (cpp_reader *, int, const char *msgid);

/* Same as cpp_error, except additionally specifies a position as a
   (translation unit) physical line and physical column.  If the line is
   zero, then no location is printed.  */
extern bool cpp_error_with_line (cpp_reader *, int, source_location,
                                 unsigned, const char *msgid, ...)
  ATTRIBUTE_PRINTF_5;
extern bool cpp_warning_with_line (cpp_reader *, int, source_location,
                                   unsigned, const char *msgid, ...)
  ATTRIBUTE_PRINTF_5;
extern bool cpp_pedwarning_with_line (cpp_reader *, int, source_location,
                                      unsigned, const char *msgid, ...)
  ATTRIBUTE_PRINTF_5;
extern bool cpp_warning_with_line_syshdr (cpp_reader *, int, source_location,
                                          unsigned, const char *msgid, ...)
  ATTRIBUTE_PRINTF_5;

/* In lex.c */
extern int cpp_ideq (const cpp_token *, const char *);
extern void cpp_output_line (cpp_reader *, FILE *);
extern unsigned char *cpp_output_line_to_string (cpp_reader *,
						 const unsigned char *);
extern void cpp_output_token (const cpp_token *, FILE *);
extern const char *cpp_type2name (enum cpp_ttype, unsigned char flags);
/* Returns the value of an escape sequence, truncated to the correct
   target precision.  PSTR points to the input pointer, which is just
   after the backslash.  LIMIT is how much text we have.  WIDE is true
   if the escape sequence is part of a wide character constant or
   string literal.  Handles all relevant diagnostics.  */
extern cppchar_t cpp_parse_escape (cpp_reader *, const unsigned char ** pstr,
				   const unsigned char *limit, int wide);

/* Structure used to hold a comment block at a given location in the
   source code.  */

typedef struct
{
  /* Text of the comment including the terminators.  */
  char *comment;

  /* source location for the given comment.  */
  source_location sloc;
} cpp_comment;

/* Structure holding all comments for a given cpp_reader.  */

typedef struct
{
  /* table of comment entries.  */
  cpp_comment *entries;

  /* number of actual entries entered in the table.  */
  int count;

  /* number of entries allocated currently.  */
  int allocated;
} cpp_comment_table;

/* Returns the table of comments encountered by the preprocessor. This
   table is only populated when pfile->state.save_comments is true. */
extern cpp_comment_table *cpp_get_comments (cpp_reader *);

/* In hash.c */

/* Lookup an identifier in the hashtable.  Puts the identifier in the
   table if it is not already there.  */
extern cpp_hashnode *cpp_lookup (cpp_reader *, const unsigned char *,
				 unsigned int);

typedef int (*cpp_cb) (cpp_reader *, cpp_hashnode *, void *);
extern void cpp_forall_identifiers (cpp_reader *, cpp_cb, void *);

/* In macro.c */
extern void cpp_scan_nooutput (cpp_reader *);
extern int  cpp_sys_macro_p (cpp_reader *);
extern unsigned char *cpp_quote_string (unsigned char *, const unsigned char *,
					unsigned int);

/* In files.c */
extern bool cpp_included (cpp_reader *, const char *);
extern bool cpp_included_before (cpp_reader *, const char *, source_location);
extern void cpp_make_system_header (cpp_reader *, int, int);
extern bool cpp_push_include (cpp_reader *, const char *);
extern void cpp_change_file (cpp_reader *, enum lc_reason, const char *);
extern const char *cpp_get_path (struct _cpp_file *);
extern cpp_dir *cpp_get_dir (struct _cpp_file *);
extern cpp_buffer *cpp_get_buffer (cpp_reader *);
extern struct _cpp_file *cpp_get_file (cpp_buffer *);
extern cpp_buffer *cpp_get_prev (cpp_buffer *);
extern void cpp_clear_file_cache (cpp_reader *);

/* In pch.c */
struct save_macro_data;
extern int cpp_save_state (cpp_reader *, FILE *);
extern int cpp_write_pch_deps (cpp_reader *, FILE *);
extern int cpp_write_pch_state (cpp_reader *, FILE *);
extern int cpp_valid_state (cpp_reader *, const char *, int);
extern void cpp_prepare_state (cpp_reader *, struct save_macro_data **);
extern int cpp_read_state (cpp_reader *, const char *, FILE *,
			   struct save_macro_data *);

/* In lex.c */
extern void cpp_force_token_locations (cpp_reader *, source_location *);
extern void cpp_stop_forcing_token_locations (cpp_reader *);

/* In expr.c */
extern enum cpp_ttype cpp_userdef_string_remove_type
  (enum cpp_ttype type);
extern enum cpp_ttype cpp_userdef_string_add_type
  (enum cpp_ttype type);
extern enum cpp_ttype cpp_userdef_char_remove_type
  (enum cpp_ttype type);
extern enum cpp_ttype cpp_userdef_char_add_type
  (enum cpp_ttype type);
extern bool cpp_userdef_string_p
  (enum cpp_ttype type);
extern bool cpp_userdef_char_p
  (enum cpp_ttype type);
extern const char * cpp_get_userdef_suffix
  (const cpp_token *);

#endif /* ! LIBCPP_CPPLIB_H */<|MERGE_RESOLUTION|>--- conflicted
+++ resolved
@@ -166,13 +166,8 @@
 
 /* C language kind, used when calling cpp_create_reader.  */
 enum c_lang {CLK_GNUC89 = 0, CLK_GNUC99, CLK_GNUC1X,
-<<<<<<< HEAD
 	     CLK_STDC89, CLK_STDC94, CLK_STDC99, CLK_STDC1X, CLK_UPC,
-	     CLK_GNUCXX, CLK_CXX98, CLK_GNUCXX0X, CLK_CXX0X, CLK_ASM};
-=======
-	     CLK_STDC89, CLK_STDC94, CLK_STDC99, CLK_STDC1X,
 	     CLK_GNUCXX, CLK_CXX98, CLK_GNUCXX11, CLK_CXX11, CLK_ASM};
->>>>>>> 7a5dfde8
 
 /* Payload of a NUMBER, STRING, CHAR or COMMENT token.  */
 struct GTY(()) cpp_string {

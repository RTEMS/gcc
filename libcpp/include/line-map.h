--- conflicted
+++ resolved
@@ -435,17 +435,10 @@
   const char *to_file;
   linenum_type to_line;
 
-<<<<<<< HEAD
-  /* Location at which this line map was included from.  For regular
-     #includes, this location will be the last location of a map.  For
-     outermost file, this is 0.  */
-  source_location included_at;
-=======
   /* Location from whence this line map was included.  For regular
      #includes, this location will be the last location of a map.  For
      outermost file, this is 0.  */
   source_location included_from;
->>>>>>> f10a9135
 
   /* Size is 20 or 24 bytes, no padding  */
 };
@@ -1219,16 +1212,6 @@
 
 
 inline source_location
-<<<<<<< HEAD
-INCLUDED_AT (const line_map_ordinary *ord_map)
-{
-  return ord_map->included_at;
-}
-
-/* The linemap containing the included-from location.  */
-const line_map_ordinary *linemap_included_at (line_maps *set,
-					      const line_map_ordinary *);
-=======
 linemap_included_from (const line_map_ordinary *ord_map)
 {
   return ord_map->included_from;
@@ -1237,18 +1220,13 @@
 /* The linemap containing the included-from location of MAP.  */
 const line_map_ordinary *linemap_included_from_linemap
   (line_maps *set, const line_map_ordinary *map);
->>>>>>> f10a9135
 
 /* True if the map is at the bottom of the include stack.  */
 
 inline bool
 MAIN_FILE_P (const line_map_ordinary *ord_map)
 {
-<<<<<<< HEAD
-  return ord_map->included_at == 0;
-=======
   return ord_map->included_from == 0;
->>>>>>> f10a9135
 }
 
 /* Encode and return a source_location from a column number. The

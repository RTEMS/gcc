--- conflicted
+++ resolved
@@ -1,5 +1,3 @@
-<<<<<<< HEAD
-=======
 2013-03-30  Joseph Myers  <joseph@codesourcery.com>
 
 	* vi.po: Update.
@@ -16,7 +14,6 @@
 
 	* cpplib.pot: Regenerate.
 
->>>>>>> 43bd423a
 2013-03-09  Joseph Myers  <joseph@codesourcery.com>
 
 	* de.po: Update.

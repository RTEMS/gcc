--- conflicted
+++ resolved
@@ -6,17 +6,10 @@
 #
 msgid ""
 msgstr ""
-<<<<<<< HEAD
-"Project-Id-Version: cpplib-4.8-b20130224\n"
-"Report-Msgid-Bugs-To: http://gcc.gnu.org/bugs.html\n"
-"POT-Creation-Date: 2013-02-24 01:05+0000\n"
-"PO-Revision-Date: 2013-02-27 14:17+0700\n"
-=======
 "Project-Id-Version: cpplib-4.8.0\n"
 "Report-Msgid-Bugs-To: http://gcc.gnu.org/bugs.html\n"
 "POT-Creation-Date: 2013-03-15 17:42+0000\n"
 "PO-Revision-Date: 2013-03-29 14:34+0700\n"
->>>>>>> 43bd423a
 "Last-Translator: Trần Ngọc Quân <vnwildman@gmail.com>\n"
 "Language-Team: Vietnamese <translation-team-vi@lists.sourceforge.net>\n"
 "Language: vi\n"
@@ -390,11 +383,7 @@
 
 #: directives.c:2139
 msgid "missing ')' to complete answer"
-<<<<<<< HEAD
-msgstr "thiếu “)” để xong trả lời"
-=======
 msgstr "thiếu “)” để hoàn tất câu trả lời"
->>>>>>> 43bd423a
 
 #: directives.c:2159
 msgid "predicate's answer is empty"
@@ -413,11 +402,7 @@
 msgid "\"%s\" re-asserted"
 msgstr "“%s” được khẳng định lại"
 
-<<<<<<< HEAD
-#: directives.c:2566
-=======
 #: directives.c:2567
->>>>>>> 43bd423a
 #, c-format
 msgid "unterminated #%s"
 msgstr "#%s chưa chấm dứt"
@@ -589,21 +574,6 @@
 msgid "division by zero in #if"
 msgstr "chia cho số không trong #if (nếu)"
 
-<<<<<<< HEAD
-#: files.c:504
-msgid "NULL directory in find_file"
-msgstr "thư mục RỖNG trong “find_file”  (tìm tập tin)"
-
-#: files.c:542
-msgid "one or more PCH files were found, but they were invalid"
-msgstr "tìm thấy một hay nhiều tập tin PCH, nhưng chúng không hợp lệ"
-
-#: files.c:545
-msgid "use -Winvalid-pch for more information"
-msgstr "hãy thử lệnh “-Winvalid-pch” để tìm thấy thông tin thêm"
-
-#: files.c:643
-=======
 #: files.c:505
 msgid "NULL directory in find_file"
 msgstr "thư mục RỖNG trong “find_file”  (tìm tập tin)"
@@ -617,43 +587,26 @@
 msgstr "hãy thử lệnh “-Winvalid-pch” để tìm thấy thêm thông tin cần thiết"
 
 #: files.c:660
->>>>>>> 43bd423a
 #, c-format
 msgid "%s is a block device"
 msgstr "%s là một thiết bị khối"
 
-<<<<<<< HEAD
-#: files.c:660
-=======
 #: files.c:677
->>>>>>> 43bd423a
 #, c-format
 msgid "%s is too large"
 msgstr "%s quá lớn"
 
-<<<<<<< HEAD
-#: files.c:700
-=======
 #: files.c:717
->>>>>>> 43bd423a
 #, c-format
 msgid "%s is shorter than expected"
 msgstr "%s ngắn hơn mong đợi"
 
-<<<<<<< HEAD
-#: files.c:935
-=======
 #: files.c:953
->>>>>>> 43bd423a
 #, c-format
 msgid "no include path in which to search for %s"
 msgstr "không có đường dẫn bao gồm trong đó có thể tìm kiếm %s"
 
-<<<<<<< HEAD
-#: files.c:1363
-=======
 #: files.c:1381
->>>>>>> 43bd423a
 msgid "Multiple include guards may be useful for:\n"
 msgstr "Nhiều bộ bảo vệ bao gồm có lẽ hiệu ích cho :\n"
 
@@ -702,20 +655,12 @@
 #: lex.c:931
 #, c-format
 msgid "trigraph ??%c converted to %c"
-<<<<<<< HEAD
-msgstr "chữ ba “??%c” đã được chuyển đổi thành “%c”"
-=======
 msgstr "bộ ba “??%c” đã được chuyển đổi thành “%c”"
->>>>>>> 43bd423a
 
 #: lex.c:939
 #, c-format
 msgid "trigraph ??%c ignored, use -trigraphs to enable"
-<<<<<<< HEAD
-msgstr "chữ ba “??%c” bị bỏ qua nên hãy sử dụng tùy chọn “-trigraphs” (chữ ba) để hiệu lực nó"
-=======
 msgstr "bộ ba “??%c” bị bỏ qua nên hãy sử dụng tùy chọn “-trigraphs” (bộ ba) để hiệu lực nó"
->>>>>>> 43bd423a
 
 #: lex.c:988
 msgid "\"/*\" within comment"
@@ -922,64 +867,36 @@
 msgid "invalid hash type %d in cpp_macro_definition"
 msgstr "gặp kiểu băm không hợp lệ %d trong “cpp_macro_definition” (lời định nghĩa vĩ lệnh)"
 
-<<<<<<< HEAD
-#: pch.c:87 pch.c:335 pch.c:347 pch.c:365 pch.c:371 pch.c:380 pch.c:387
-msgid "while writing precompiled header"
-msgstr "trong khi ghi đầu trang biên dịch sẵn"
-
-#: pch.c:607
-=======
 #: pch.c:87 pch.c:345 pch.c:359 pch.c:377 pch.c:383 pch.c:392 pch.c:399
 msgid "while writing precompiled header"
 msgstr "trong khi ghi đầu trang biên dịch sẵn"
 
 #: pch.c:619
->>>>>>> 43bd423a
 #, c-format
 msgid "%s: not used because `%.*s' is poisoned"
 msgstr "%s: không được dùng vì “%.*s” không còn tin cậy lại (bị dữ liệu sai thay thế)"
 
-<<<<<<< HEAD
-#: pch.c:629
-=======
 #: pch.c:641
->>>>>>> 43bd423a
 #, c-format
 msgid "%s: not used because `%.*s' not defined"
 msgstr "%s: không được dùng vì chưa định nghĩa “%.*s”"
 
-<<<<<<< HEAD
-#: pch.c:641
-=======
 #: pch.c:653
->>>>>>> 43bd423a
 #, c-format
 msgid "%s: not used because `%.*s' defined as `%s' not `%.*s'"
 msgstr "%s: không được dùng vì “%.*s” đã được định nghĩa là “%s” không phải “%.*s”"
 
-<<<<<<< HEAD
-#: pch.c:682
-=======
 #: pch.c:694
->>>>>>> 43bd423a
 #, c-format
 msgid "%s: not used because `%s' is defined"
 msgstr "%s: không được dùng vì “%s” đã được định nghĩa"
 
-<<<<<<< HEAD
-#: pch.c:702
-=======
 #: pch.c:714
->>>>>>> 43bd423a
 #, c-format
 msgid "%s: not used because `__COUNTER__' is invalid"
 msgstr "%s: không được dùng vì “__COUNTER__” không hợp lệ"
 
-<<<<<<< HEAD
-#: pch.c:711 pch.c:886
-=======
 #: pch.c:723 pch.c:898
->>>>>>> 43bd423a
 msgid "while reading precompiled header"
 msgstr "trong khi đọc đầu trang biên dịch sẵn"
 

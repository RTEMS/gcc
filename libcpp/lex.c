/* CPP Library - lexical analysis.
   Copyright (C) 2000, 2001, 2002, 2003, 2004, 2005, 2007, 2008, 2009, 2010
   Free Software Foundation, Inc.
   Contributed by Per Bothner, 1994-95.
   Based on CCCP program by Paul Rubin, June 1986
   Adapted to ANSI C, Richard Stallman, Jan 1987
   Broken out to separate file, Zack Weinberg, Mar 2000

This program is free software; you can redistribute it and/or modify it
under the terms of the GNU General Public License as published by the
Free Software Foundation; either version 3, or (at your option) any
later version.

This program is distributed in the hope that it will be useful,
but WITHOUT ANY WARRANTY; without even the implied warranty of
MERCHANTABILITY or FITNESS FOR A PARTICULAR PURPOSE.  See the
GNU General Public License for more details.

You should have received a copy of the GNU General Public License
along with this program; see the file COPYING3.  If not see
<http://www.gnu.org/licenses/>.  */

#include "config.h"
#include "system.h"
#include "cpplib.h"
#include "internal.h"

enum spell_type
{
  SPELL_OPERATOR = 0,
  SPELL_IDENT,
  SPELL_LITERAL,
  SPELL_NONE
};

struct token_spelling
{
  enum spell_type category;
  const unsigned char *name;
};

static const unsigned char *const digraph_spellings[] =
{ UC"%:", UC"%:%:", UC"<:", UC":>", UC"<%", UC"%>" };

#define OP(e, s) { SPELL_OPERATOR, UC s  },
#define TK(e, s) { SPELL_ ## s,    UC #e },
static const struct token_spelling token_spellings[N_TTYPES] = { TTYPE_TABLE };
#undef OP
#undef TK

#define TOKEN_SPELL(token) (token_spellings[(token)->type].category)
#define TOKEN_NAME(token) (token_spellings[(token)->type].name)

static void add_line_note (cpp_buffer *, const uchar *, unsigned int);
static int skip_line_comment (cpp_reader *);
static void skip_whitespace (cpp_reader *, cppchar_t);
static void lex_string (cpp_reader *, cpp_token *, const uchar *);
static void save_comment (cpp_reader *, cpp_token *, const uchar *, cppchar_t);
static void store_comment (cpp_reader *, cpp_token *);
static void create_literal (cpp_reader *, cpp_token *, const uchar *,
			    unsigned int, enum cpp_ttype);
static bool warn_in_comment (cpp_reader *, _cpp_line_note *);
static int name_p (cpp_reader *, const cpp_string *);
static tokenrun *next_tokenrun (tokenrun *);

static _cpp_buff *new_buff (size_t);


/* Utility routine:

   Compares, the token TOKEN to the NUL-terminated string STRING.
   TOKEN must be a CPP_NAME.  Returns 1 for equal, 0 for unequal.  */
int
cpp_ideq (const cpp_token *token, const char *string)
{
  if (token->type != CPP_NAME)
    return 0;

  return !ustrcmp (NODE_NAME (token->val.node.node), (const uchar *) string);
}

/* Record a note TYPE at byte POS into the current cleaned logical
   line.  */
static void
add_line_note (cpp_buffer *buffer, const uchar *pos, unsigned int type)
{
  if (buffer->notes_used == buffer->notes_cap)
    {
      buffer->notes_cap = buffer->notes_cap * 2 + 200;
      buffer->notes = XRESIZEVEC (_cpp_line_note, buffer->notes,
                                  buffer->notes_cap);
    }

  buffer->notes[buffer->notes_used].pos = pos;
  buffer->notes[buffer->notes_used].type = type;
  buffer->notes_used++;
}


/* Fast path to find line special characters using optimized character
   scanning algorithms.  Anything complicated falls back to the slow
   path below.  Since this loop is very hot it's worth doing these kinds
   of optimizations.

   One of the paths through the ifdefs should provide 

     const uchar *search_line_fast (const uchar *s, const uchar *end);

   Between S and END, search for \n, \r, \\, ?.  Return a pointer to
   the found character.

   Note that the last character of the buffer is *always* a newline,
   as forced by _cpp_convert_input.  This fact can be used to avoid
   explicitly looking for the end of the buffer.  */

/* Configure gives us an ifdef test.  */
#ifndef WORDS_BIGENDIAN
#define WORDS_BIGENDIAN 0
#endif

/* We'd like the largest integer that fits into a register.  There's nothing
   in <stdint.h> that gives us that.  For most hosts this is unsigned long,
   but MS decided on an LLP64 model.  Thankfully when building with GCC we
   can get the "real" word size.  */
#ifdef __GNUC__
typedef unsigned int word_type __attribute__((__mode__(__word__)));
#else
typedef unsigned long word_type;
#endif

/* The code below is only expecting sizes 4 or 8.
   Die at compile-time if this expectation is violated.  */
typedef char check_word_type_size
  [(sizeof(word_type) == 8 || sizeof(word_type) == 4) * 2 - 1];

/* Return X with the first N bytes forced to values that won't match one
   of the interesting characters.  Note that NUL is not interesting.  */

static inline word_type
acc_char_mask_misalign (word_type val, unsigned int n)
{
  word_type mask = -1;
  if (WORDS_BIGENDIAN)
    mask >>= n * 8;
  else
    mask <<= n * 8;
  return val & mask;
}

/* Return X replicated to all byte positions within WORD_TYPE.  */

static inline word_type
acc_char_replicate (uchar x)
{
  word_type ret;

  ret = (x << 24) | (x << 16) | (x << 8) | x;
  if (sizeof(word_type) == 8)
    ret = (ret << 16 << 16) | ret;
  return ret;
}

/* Return non-zero if some byte of VAL is (probably) C.  */

static inline word_type
acc_char_cmp (word_type val, word_type c)
{
#if defined(__GNUC__) && defined(__alpha__)
  /* We can get exact results using a compare-bytes instruction.  
     Get (val == c) via (0 >= (val ^ c)).  */
  return __builtin_alpha_cmpbge (0, val ^ c);
#else
  word_type magic = 0x7efefefeU;
  if (sizeof(word_type) == 8)
    magic = (magic << 16 << 16) | 0xfefefefeU;
  magic |= 1;

  val ^= c;
  return ((val + magic) ^ ~val) & ~magic;
#endif
}

/* Given the result of acc_char_cmp is non-zero, return the index of
   the found character.  If this was a false positive, return -1.  */

static inline int
acc_char_index (word_type cmp ATTRIBUTE_UNUSED,
		word_type val ATTRIBUTE_UNUSED)
{
#if defined(__GNUC__) && defined(__alpha__) && !WORDS_BIGENDIAN
  /* The cmpbge instruction sets *bits* of the result corresponding to
     matches in the bytes with no false positives.  */
  return __builtin_ctzl (cmp);
#else
  unsigned int i;

  /* ??? It would be nice to force unrolling here,
     and have all of these constants folded.  */
  for (i = 0; i < sizeof(word_type); ++i)
    {
      uchar c;
      if (WORDS_BIGENDIAN)
	c = (val >> (sizeof(word_type) - i - 1) * 8) & 0xff;
      else
	c = (val >> i * 8) & 0xff;

      if (c == '\n' || c == '\r' || c == '\\' || c == '?')
	return i;
    }

  return -1;
#endif
}

/* A version of the fast scanner using bit fiddling techniques.
 
   For 32-bit words, one would normally perform 16 comparisons and
   16 branches.  With this algorithm one performs 24 arithmetic
   operations and one branch.  Whether this is faster with a 32-bit
   word size is going to be somewhat system dependent.

   For 64-bit words, we eliminate twice the number of comparisons
   and branches without increasing the number of arithmetic operations.
   It's almost certainly going to be a win with 64-bit word size.  */

static const uchar * search_line_acc_char (const uchar *, const uchar *)
  ATTRIBUTE_UNUSED;

static const uchar *
search_line_acc_char (const uchar *s, const uchar *end ATTRIBUTE_UNUSED)
{
  const word_type repl_nl = acc_char_replicate ('\n');
  const word_type repl_cr = acc_char_replicate ('\r');
  const word_type repl_bs = acc_char_replicate ('\\');
  const word_type repl_qm = acc_char_replicate ('?');

  unsigned int misalign;
  const word_type *p;
  word_type val, t;
  
  /* Align the buffer.  Mask out any bytes from before the beginning.  */
  p = (word_type *)((uintptr_t)s & -sizeof(word_type));
  val = *p;
  misalign = (uintptr_t)s & (sizeof(word_type) - 1);
  if (misalign)
    val = acc_char_mask_misalign (val, misalign);

  /* Main loop.  */
  while (1)
    {
      t  = acc_char_cmp (val, repl_nl);
      t |= acc_char_cmp (val, repl_cr);
      t |= acc_char_cmp (val, repl_bs);
      t |= acc_char_cmp (val, repl_qm);

      if (__builtin_expect (t != 0, 0))
	{
	  int i = acc_char_index (t, val);
	  if (i >= 0)
	    return (const uchar *)p + i;
	}

      val = *++p;
    }
}

/* Disable on Solaris 2/x86 until the following problems can be properly
   autoconfed:

   The Solaris 8 assembler cannot assemble SSE2/SSE4.2 insns.
   The Solaris 9 assembler cannot assemble SSE4.2 insns.
   Before Solaris 9 Update 6, SSE insns cannot be executed.
   The Solaris 10+ assembler tags objects with the instruction set
   extensions used, so SSE4.2 executables cannot run on machines that
   don't support that extension.  */

#if (GCC_VERSION >= 4005) && (defined(__i386__) || defined(__x86_64__)) && !(defined(__sun__) && defined(__svr4__))

/* Replicated character data to be shared between implementations.
   Recall that outside of a context with vector support we can't
   define compatible vector types, therefore these are all defined
   in terms of raw characters.  */
static const char repl_chars[4][16] __attribute__((aligned(16))) = {
  { '\n', '\n', '\n', '\n', '\n', '\n', '\n', '\n',
    '\n', '\n', '\n', '\n', '\n', '\n', '\n', '\n' },
  { '\r', '\r', '\r', '\r', '\r', '\r', '\r', '\r',
    '\r', '\r', '\r', '\r', '\r', '\r', '\r', '\r' },
  { '\\', '\\', '\\', '\\', '\\', '\\', '\\', '\\',
    '\\', '\\', '\\', '\\', '\\', '\\', '\\', '\\' },
  { '?', '?', '?', '?', '?', '?', '?', '?',
    '?', '?', '?', '?', '?', '?', '?', '?' },
};

/* A version of the fast scanner using MMX vectorized byte compare insns.

   This uses the PMOVMSKB instruction which was introduced with "MMX2",
   which was packaged into SSE1; it is also present in the AMD 3dNOW-A
   extension.  Mark the function as using "sse" so that we emit a real
   "emms" instruction, rather than the 3dNOW "femms" instruction.  */

static const uchar *
#ifndef __SSE__
__attribute__((__target__("sse")))
#endif
search_line_mmx (const uchar *s, const uchar *end ATTRIBUTE_UNUSED)
{
  typedef char v8qi __attribute__ ((__vector_size__ (8)));
  typedef int __m64 __attribute__ ((__vector_size__ (8), __may_alias__));

  const v8qi repl_nl = *(const v8qi *)repl_chars[0];
  const v8qi repl_cr = *(const v8qi *)repl_chars[1];
  const v8qi repl_bs = *(const v8qi *)repl_chars[2];
  const v8qi repl_qm = *(const v8qi *)repl_chars[3];

  unsigned int misalign, found, mask;
  const v8qi *p;
  v8qi data, t, c;

  /* Align the source pointer.  While MMX doesn't generate unaligned data
     faults, this allows us to safely scan to the end of the buffer without
     reading beyond the end of the last page.  */
  misalign = (uintptr_t)s & 7;
  p = (const v8qi *)((uintptr_t)s & -8);
  data = *p;

  /* Create a mask for the bytes that are valid within the first
     16-byte block.  The Idea here is that the AND with the mask
     within the loop is "free", since we need some AND or TEST
     insn in order to set the flags for the branch anyway.  */
  mask = -1u << misalign;

  /* Main loop processing 8 bytes at a time.  */
  goto start;
  do
    {
      data = *++p;
      mask = -1;

    start:
      t = __builtin_ia32_pcmpeqb(data, repl_nl);
      c = __builtin_ia32_pcmpeqb(data, repl_cr);
      t = (v8qi) __builtin_ia32_por ((__m64)t, (__m64)c);
      c = __builtin_ia32_pcmpeqb(data, repl_bs);
      t = (v8qi) __builtin_ia32_por ((__m64)t, (__m64)c);
      c = __builtin_ia32_pcmpeqb(data, repl_qm);
      t = (v8qi) __builtin_ia32_por ((__m64)t, (__m64)c);
      found = __builtin_ia32_pmovmskb (t);
      found &= mask;
    }
  while (!found);

  __builtin_ia32_emms ();

  /* FOUND contains 1 in bits for which we matched a relevant
     character.  Conversion to the byte index is trivial.  */
  found = __builtin_ctz(found);
  return (const uchar *)p + found;
}

/* A version of the fast scanner using SSE2 vectorized byte compare insns.  */

static const uchar *
#ifndef __SSE2__
__attribute__((__target__("sse2")))
#endif
search_line_sse2 (const uchar *s, const uchar *end ATTRIBUTE_UNUSED)
{
  typedef char v16qi __attribute__ ((__vector_size__ (16)));

  const v16qi repl_nl = *(const v16qi *)repl_chars[0];
  const v16qi repl_cr = *(const v16qi *)repl_chars[1];
  const v16qi repl_bs = *(const v16qi *)repl_chars[2];
  const v16qi repl_qm = *(const v16qi *)repl_chars[3];

  unsigned int misalign, found, mask;
  const v16qi *p;
  v16qi data, t;

  /* Align the source pointer.  */
  misalign = (uintptr_t)s & 15;
  p = (const v16qi *)((uintptr_t)s & -16);
  data = *p;

  /* Create a mask for the bytes that are valid within the first
     16-byte block.  The Idea here is that the AND with the mask
     within the loop is "free", since we need some AND or TEST
     insn in order to set the flags for the branch anyway.  */
  mask = -1u << misalign;

  /* Main loop processing 16 bytes at a time.  */
  goto start;
  do
    {
      data = *++p;
      mask = -1;

    start:
      t  = __builtin_ia32_pcmpeqb128(data, repl_nl);
      t |= __builtin_ia32_pcmpeqb128(data, repl_cr);
      t |= __builtin_ia32_pcmpeqb128(data, repl_bs);
      t |= __builtin_ia32_pcmpeqb128(data, repl_qm);
      found = __builtin_ia32_pmovmskb128 (t);
      found &= mask;
    }
  while (!found);

  /* FOUND contains 1 in bits for which we matched a relevant
     character.  Conversion to the byte index is trivial.  */
  found = __builtin_ctz(found);
  return (const uchar *)p + found;
}

#ifdef HAVE_SSE4
/* A version of the fast scanner using SSE 4.2 vectorized string insns.  */

static const uchar *
#ifndef __SSE4_2__
__attribute__((__target__("sse4.2")))
#endif
search_line_sse42 (const uchar *s, const uchar *end)
{
  typedef char v16qi __attribute__ ((__vector_size__ (16)));
  static const v16qi search = { '\n', '\r', '?', '\\' };

  uintptr_t si = (uintptr_t)s;
  uintptr_t index;

  /* Check for unaligned input.  */
  if (si & 15)
    {
      if (__builtin_expect (end - s < 16, 0)
	  && __builtin_expect ((si & 0xfff) > 0xff0, 0))
	{
	  /* There are less than 16 bytes left in the buffer, and less
	     than 16 bytes left on the page.  Reading 16 bytes at this
	     point might generate a spurious page fault.  Defer to the
	     SSE2 implementation, which already handles alignment.  */
	  return search_line_sse2 (s, end);
	}

      /* ??? The builtin doesn't understand that the PCMPESTRI read from
	 memory need not be aligned.  */
      __asm ("%vpcmpestri $0, (%1), %2"
	     : "=c"(index) : "r"(s), "x"(search), "a"(4), "d"(16));
      if (__builtin_expect (index < 16, 0))
	goto found;

      /* Advance the pointer to an aligned address.  We will re-scan a
	 few bytes, but we no longer need care for reading past the
	 end of a page, since we're guaranteed a match.  */
      s = (const uchar *)((si + 16) & -16);
    }

  /* Main loop, processing 16 bytes at a time.  By doing the whole loop
     in inline assembly, we can make proper use of the flags set.  */
  __asm (      "sub $16, %1\n"
	"	.balign 16\n"
	"0:	add $16, %1\n"
	"	%vpcmpestri $0, (%1), %2\n"
	"	jnc 0b"
	: "=&c"(index), "+r"(s)
	: "x"(search), "a"(4), "d"(16));

 found:
  return s + index;
}

#else
/* Work around out-dated assemblers without sse4 support.  */
#define search_line_sse42 search_line_sse2
#endif

/* Check the CPU capabilities.  */

#include "../gcc/config/i386/cpuid.h"

typedef const uchar * (*search_line_fast_type) (const uchar *, const uchar *);
static search_line_fast_type search_line_fast;

static void __attribute__((constructor))
init_vectorized_lexer (void)
{
  unsigned dummy, ecx = 0, edx = 0;
  search_line_fast_type impl = search_line_acc_char;
  int minimum = 0;

#if defined(__SSE4_2__)
  minimum = 3;
#elif defined(__SSE2__)
  minimum = 2;
#elif defined(__SSE__) || defined(__3dNOW_A__)
  minimum = 1;
#endif

  if (minimum == 3)
    impl = search_line_sse42;
  else if (__get_cpuid (1, &dummy, &dummy, &ecx, &edx) || minimum == 2)
    {
      if (minimum == 3 || (ecx & bit_SSE4_2))
        impl = search_line_sse42;
      else if (minimum == 2 || (edx & bit_SSE2))
	impl = search_line_sse2;
      else if (minimum == 1 || (edx & bit_SSE))
	impl = search_line_mmx;
    }
  else if (__get_cpuid (0x80000001, &dummy, &dummy, &dummy, &edx))
    {
      if (minimum == 1 || edx & bit_3DNOWP)
	impl = search_line_mmx;
    }

  search_line_fast = impl;
}

#elif defined(__GNUC__) && defined(__ALTIVEC__)

/* A vection of the fast scanner using AltiVec vectorized byte compares.  */
/* ??? Unfortunately, attribute(target("altivec")) is not yet supported,
   so we can't compile this function without -maltivec on the command line
   (or implied by some other switch).  */

static const uchar *
search_line_fast (const uchar *s, const uchar *end ATTRIBUTE_UNUSED)
{
  typedef __attribute__((altivec(vector))) unsigned char vc;

  const vc repl_nl = {
    '\n', '\n', '\n', '\n', '\n', '\n', '\n', '\n', 
    '\n', '\n', '\n', '\n', '\n', '\n', '\n', '\n'
  };
  const vc repl_cr = {
    '\r', '\r', '\r', '\r', '\r', '\r', '\r', '\r', 
    '\r', '\r', '\r', '\r', '\r', '\r', '\r', '\r'
  };
  const vc repl_bs = {
    '\\', '\\', '\\', '\\', '\\', '\\', '\\', '\\', 
    '\\', '\\', '\\', '\\', '\\', '\\', '\\', '\\'
  };
  const vc repl_qm = {
    '?', '?', '?', '?', '?', '?', '?', '?', 
    '?', '?', '?', '?', '?', '?', '?', '?', 
  };
  const vc ones = {
    -1, -1, -1, -1, -1, -1, -1, -1,
    -1, -1, -1, -1, -1, -1, -1, -1,
  };
  const vc zero = { 0 };

  vc data, mask, t;

  /* Altivec loads automatically mask addresses with -16.  This lets us
     issue the first load as early as possible.  */
  data = __builtin_vec_ld(0, (const vc *)s);

  /* Discard bytes before the beginning of the buffer.  Do this by
     beginning with all ones and shifting in zeros according to the
     mis-alignment.  The LVSR instruction pulls the exact shift we
     want from the address.  */
  mask = __builtin_vec_lvsr(0, s);
  mask = __builtin_vec_perm(zero, ones, mask);
  data &= mask;

  /* While altivec loads mask addresses, we still need to align S so
     that the offset we compute at the end is correct.  */
  s = (const uchar *)((uintptr_t)s & -16);

  /* Main loop processing 16 bytes at a time.  */
  goto start;
  do
    {
      vc m_nl, m_cr, m_bs, m_qm;

      s += 16;
      data = __builtin_vec_ld(0, (const vc *)s);

    start:
      m_nl = (vc) __builtin_vec_cmpeq(data, repl_nl);
      m_cr = (vc) __builtin_vec_cmpeq(data, repl_cr);
      m_bs = (vc) __builtin_vec_cmpeq(data, repl_bs);
      m_qm = (vc) __builtin_vec_cmpeq(data, repl_qm);
      t = (m_nl | m_cr) | (m_bs | m_qm);

      /* T now contains 0xff in bytes for which we matched one of the relevant
	 characters.  We want to exit the loop if any byte in T is non-zero.
	 Below is the expansion of vec_any_ne(t, zero).  */
    }
  while (!__builtin_vec_vcmpeq_p(/*__CR6_LT_REV*/3, t, zero));

  {
#define N  (sizeof(vc) / sizeof(long))

    typedef char check_count[(N == 2 || N == 4) * 2 - 1];
    union {
      vc v;
      unsigned long l[N];
    } u;
    unsigned long l, i = 0;

    u.v = t;

    /* Find the first word of T that is non-zero.  */
    switch (N)
      {
      case 4:
	l = u.l[i++];
	if (l != 0)
	  break;
	s += sizeof(unsigned long);
	l = u.l[i++];
	if (l != 0)
	  break;
	s += sizeof(unsigned long);
      case 2:
	l = u.l[i++];
	if (l != 0)
	  break;
	s += sizeof(unsigned long);
	l = u.l[i];
      }

    /* L now contains 0xff in bytes for which we matched one of the
       relevant characters.  We can find the byte index by finding
       its bit index and dividing by 8.  */
    l = __builtin_clzl(l) >> 3;
    return s + l;

#undef N
  }
}

#else

/* We only have one accellerated alternative.  Use a direct call so that
   we encourage inlining.  */

#define search_line_fast  search_line_acc_char

#endif

/* Returns with a logical line that contains no escaped newlines or
   trigraphs.  This is a time-critical inner loop.  */
void
_cpp_clean_line (cpp_reader *pfile)
{
  cpp_buffer *buffer;
  const uchar *s;
  uchar c, *d, *p;

  buffer = pfile->buffer;
  buffer->cur_note = buffer->notes_used = 0;
  buffer->cur = buffer->line_base = buffer->next_line;
  buffer->need_line = false;
  s = buffer->next_line;

  if (!buffer->from_stage3)
    {
      const uchar *pbackslash = NULL;

      /* Fast path.  This is the common case of an un-escaped line with
	 no trigraphs.  The primary win here is by not writing any
	 data back to memory until we have to.  */
      while (1)
	{
	  /* Perform an optimized search for \n, \r, \\, ?.  */
	  s = search_line_fast (s, buffer->rlimit);

	  c = *s;
	  if (c == '\\')
	    {
	      /* Record the location of the backslash and continue.  */
	      pbackslash = s++;
	    }
	  else if (__builtin_expect (c == '?', 0))
	    {
	      if (__builtin_expect (s[1] == '?', false)
		   && _cpp_trigraph_map[s[2]])
		{
		  /* Have a trigraph.  We may or may not have to convert
		     it.  Add a line note regardless, for -Wtrigraphs.  */
		  add_line_note (buffer, s, s[2]);
		  if (CPP_OPTION (pfile, trigraphs))
		    {
		      /* We do, and that means we have to switch to the
		         slow path.  */
		      d = (uchar *) s;
		      *d = _cpp_trigraph_map[s[2]];
		      s += 2;
		      goto slow_path;
		    }
		}
	      /* Not a trigraph.  Continue on fast-path.  */
	      s++;
	    }
	  else
	    break;
	}

      /* This must be \r or \n.  We're either done, or we'll be forced
	 to write back to the buffer and continue on the slow path.  */
      d = (uchar *) s;

      if (__builtin_expect (s == buffer->rlimit, false))
	goto done;

      /* DOS line ending? */
      if (__builtin_expect (c == '\r', false) && s[1] == '\n')
	{
	  s++;
	  if (s == buffer->rlimit)
	    goto done;
	}

      if (__builtin_expect (pbackslash == NULL, true))
	goto done;

      /* Check for escaped newline.  */
      p = d;
      while (is_nvspace (p[-1]))
	p--;
      if (p - 1 != pbackslash)
	goto done;

      /* Have an escaped newline; process it and proceed to
	 the slow path.  */
      add_line_note (buffer, p - 1, p != d ? ' ' : '\\');
      d = p - 2;
      buffer->next_line = p - 1;

    slow_path:
      while (1)
	{
	  c = *++s;
	  *++d = c;

	  if (c == '\n' || c == '\r')
	    {
	      /* Handle DOS line endings.  */
	      if (c == '\r' && s != buffer->rlimit && s[1] == '\n')
		s++;
	      if (s == buffer->rlimit)
		break;

	      /* Escaped?  */
	      p = d;
	      while (p != buffer->next_line && is_nvspace (p[-1]))
		p--;
	      if (p == buffer->next_line || p[-1] != '\\')
		break;

	      add_line_note (buffer, p - 1, p != d ? ' ': '\\');
	      d = p - 2;
	      buffer->next_line = p - 1;
	    }
	  else if (c == '?' && s[1] == '?' && _cpp_trigraph_map[s[2]])
	    {
	      /* Add a note regardless, for the benefit of -Wtrigraphs.  */
	      add_line_note (buffer, d, s[2]);
	      if (CPP_OPTION (pfile, trigraphs))
		{
		  *d = _cpp_trigraph_map[s[2]];
		  s += 2;
		}
	    }
	}
    }
  else
    {
      while (*s != '\n' && *s != '\r')
	s++;
      d = (uchar *) s;

      /* Handle DOS line endings.  */
      if (*s == '\r' && s != buffer->rlimit && s[1] == '\n')
	s++;
    }

 done:
  *d = '\n';
  /* A sentinel note that should never be processed.  */
  add_line_note (buffer, d + 1, '\n');
  buffer->next_line = s + 1;
}

/* Return true if the trigraph indicated by NOTE should be warned
   about in a comment.  */
static bool
warn_in_comment (cpp_reader *pfile, _cpp_line_note *note)
{
  const uchar *p;

  /* Within comments we don't warn about trigraphs, unless the
     trigraph forms an escaped newline, as that may change
     behavior.  */
  if (note->type != '/')
    return false;

  /* If -trigraphs, then this was an escaped newline iff the next note
     is coincident.  */
  if (CPP_OPTION (pfile, trigraphs))
    return note[1].pos == note->pos;

  /* Otherwise, see if this forms an escaped newline.  */
  p = note->pos + 3;
  while (is_nvspace (*p))
    p++;

  /* There might have been escaped newlines between the trigraph and the
     newline we found.  Hence the position test.  */
  return (*p == '\n' && p < note[1].pos);
}

/* Process the notes created by add_line_note as far as the current
   location.  */
void
_cpp_process_line_notes (cpp_reader *pfile, int in_comment)
{
  cpp_buffer *buffer = pfile->buffer;

  for (;;)
    {
      _cpp_line_note *note = &buffer->notes[buffer->cur_note];
      unsigned int col;

      if (note->pos > buffer->cur)
	break;

      buffer->cur_note++;
      col = CPP_BUF_COLUMN (buffer, note->pos + 1);

      if (note->type == '\\' || note->type == ' ')
	{
	  if (note->type == ' ' && !in_comment)
	    cpp_error_with_line (pfile, CPP_DL_WARNING, pfile->line_table->highest_line, col,
				 "backslash and newline separated by space");

	  if (buffer->next_line > buffer->rlimit)
	    {
	      cpp_error_with_line (pfile, CPP_DL_PEDWARN, pfile->line_table->highest_line, col,
				   "backslash-newline at end of file");
	      /* Prevent "no newline at end of file" warning.  */
	      buffer->next_line = buffer->rlimit;
	    }

	  buffer->line_base = note->pos;
	  CPP_INCREMENT_LINE (pfile, 0);
	}
      else if (_cpp_trigraph_map[note->type])
	{
	  if (CPP_OPTION (pfile, warn_trigraphs)
	      && (!in_comment || warn_in_comment (pfile, note)))
	    {
	      if (CPP_OPTION (pfile, trigraphs))
		cpp_warning_with_line (pfile, CPP_W_TRIGRAPHS,
                                       pfile->line_table->highest_line, col,
				       "trigraph ??%c converted to %c",
				       note->type,
				       (int) _cpp_trigraph_map[note->type]);
	      else
		{
		  cpp_warning_with_line 
		    (pfile, CPP_W_TRIGRAPHS,
                     pfile->line_table->highest_line, col,
		     "trigraph ??%c ignored, use -trigraphs to enable",
		     note->type);
		}
	    }
	}
      else if (note->type == 0)
	/* Already processed in lex_raw_string.  */;
      else
	abort ();
    }
}

/* Skip a C-style block comment.  We find the end of the comment by
   seeing if an asterisk is before every '/' we encounter.  Returns
   nonzero if comment terminated by EOF, zero otherwise.

   Buffer->cur points to the initial asterisk of the comment.  */
bool
_cpp_skip_block_comment (cpp_reader *pfile)
{
  cpp_buffer *buffer = pfile->buffer;
  const uchar *cur = buffer->cur;
  uchar c;

  cur++;
  if (*cur == '/')
    cur++;

  for (;;)
    {
      /* People like decorating comments with '*', so check for '/'
	 instead for efficiency.  */
      c = *cur++;

      if (c == '/')
	{
	  if (cur[-2] == '*')
	    break;

	  /* Warn about potential nested comments, but not if the '/'
	     comes immediately before the true comment delimiter.
	     Don't bother to get it right across escaped newlines.  */
	  if (CPP_OPTION (pfile, warn_comments)
	      && cur[0] == '*' && cur[1] != '/')
	    {
	      buffer->cur = cur;
	      cpp_warning_with_line (pfile, CPP_W_COMMENTS,
				     pfile->line_table->highest_line,
				     CPP_BUF_COL (buffer),
				     "\"/*\" within comment");
	    }
	}
      else if (c == '\n')
	{
	  unsigned int cols;
	  buffer->cur = cur - 1;
	  _cpp_process_line_notes (pfile, true);
	  if (buffer->next_line >= buffer->rlimit)
	    return true;
	  _cpp_clean_line (pfile);

	  cols = buffer->next_line - buffer->line_base;
	  CPP_INCREMENT_LINE (pfile, cols);

	  cur = buffer->cur;
	}
    }

  buffer->cur = cur;
  _cpp_process_line_notes (pfile, true);
  return false;
}

/* Skip a C++ line comment, leaving buffer->cur pointing to the
   terminating newline.  Handles escaped newlines.  Returns nonzero
   if a multiline comment.  */
static int
skip_line_comment (cpp_reader *pfile)
{
  cpp_buffer *buffer = pfile->buffer;
  source_location orig_line = pfile->line_table->highest_line;

  while (*buffer->cur != '\n')
    buffer->cur++;

  _cpp_process_line_notes (pfile, true);
  return orig_line != pfile->line_table->highest_line;
}

/* Skips whitespace, saving the next non-whitespace character.  */
static void
skip_whitespace (cpp_reader *pfile, cppchar_t c)
{
  cpp_buffer *buffer = pfile->buffer;
  bool saw_NUL = false;

  do
    {
      /* Horizontal space always OK.  */
      if (c == ' ' || c == '\t')
	;
      /* Just \f \v or \0 left.  */
      else if (c == '\0')
	saw_NUL = true;
      else if (pfile->state.in_directive && CPP_PEDANTIC (pfile))
	cpp_error_with_line (pfile, CPP_DL_PEDWARN, pfile->line_table->highest_line,
			     CPP_BUF_COL (buffer),
			     "%s in preprocessing directive",
			     c == '\f' ? "form feed" : "vertical tab");

      c = *buffer->cur++;
    }
  /* We only want non-vertical space, i.e. ' ' \t \f \v \0.  */
  while (is_nvspace (c));

  if (saw_NUL)
    cpp_error (pfile, CPP_DL_WARNING, "null character(s) ignored");

  buffer->cur--;
}

/* See if the characters of a number token are valid in a name (no
   '.', '+' or '-').  */
static int
name_p (cpp_reader *pfile, const cpp_string *string)
{
  unsigned int i;

  for (i = 0; i < string->len; i++)
    if (!is_idchar (string->text[i]))
      return 0;

  return 1;
}

/* After parsing an identifier or other sequence, produce a warning about
   sequences not in NFC/NFKC.  */
static void
warn_about_normalization (cpp_reader *pfile, 
			  const cpp_token *token,
			  const struct normalize_state *s)
{
  if (CPP_OPTION (pfile, warn_normalize) < NORMALIZE_STATE_RESULT (s)
      && !pfile->state.skipping)
    {
      /* Make sure that the token is printed using UCNs, even
	 if we'd otherwise happily print UTF-8.  */
      unsigned char *buf = XNEWVEC (unsigned char, cpp_token_len (token));
      size_t sz;

      sz = cpp_spell_token (pfile, token, buf, false) - buf;
      if (NORMALIZE_STATE_RESULT (s) == normalized_C)
	cpp_warning_with_line (pfile, CPP_W_NORMALIZE, token->src_loc, 0,
			       "`%.*s' is not in NFKC", (int) sz, buf);
      else
	cpp_warning_with_line (pfile, CPP_W_NORMALIZE, token->src_loc, 0,
			       "`%.*s' is not in NFC", (int) sz, buf);
    }
}

/* Returns TRUE if the sequence starting at buffer->cur is invalid in
   an identifier.  FIRST is TRUE if this starts an identifier.  */
static bool
forms_identifier_p (cpp_reader *pfile, int first,
		    struct normalize_state *state)
{
  cpp_buffer *buffer = pfile->buffer;

  if (*buffer->cur == '$')
    {
      if (!CPP_OPTION (pfile, dollars_in_ident))
	return false;

      buffer->cur++;
      if (CPP_OPTION (pfile, warn_dollars) && !pfile->state.skipping)
	{
	  CPP_OPTION (pfile, warn_dollars) = 0;
	  cpp_error (pfile, CPP_DL_PEDWARN, "'$' in identifier or number");
	}

      return true;
    }

  /* Is this a syntactically valid UCN?  */
  if (CPP_OPTION (pfile, extended_identifiers)
      && *buffer->cur == '\\'
      && (buffer->cur[1] == 'u' || buffer->cur[1] == 'U'))
    {
      buffer->cur += 2;
      if (_cpp_valid_ucn (pfile, &buffer->cur, buffer->rlimit, 1 + !first,
			  state))
	return true;
      buffer->cur -= 2;
    }

  return false;
}

/* Helper function to get the cpp_hashnode of the identifier BASE.  */
static cpp_hashnode *
lex_identifier_intern (cpp_reader *pfile, const uchar *base)
{
  cpp_hashnode *result;
  const uchar *cur;
  unsigned int len;
  unsigned int hash = HT_HASHSTEP (0, *base);

  cur = base + 1;
  while (ISIDNUM (*cur))
    {
      hash = HT_HASHSTEP (hash, *cur);
      cur++;
    }
  len = cur - base;
  hash = HT_HASHFINISH (hash, len);
  result = CPP_HASHNODE (ht_lookup_with_hash (pfile->hash_table,
					      base, len, hash, HT_ALLOC));

  /* Rarely, identifiers require diagnostics when lexed.  */
  if (__builtin_expect ((result->flags & NODE_DIAGNOSTIC)
			&& !pfile->state.skipping, 0))
    {
      /* It is allowed to poison the same identifier twice.  */
      if ((result->flags & NODE_POISONED) && !pfile->state.poisoned_ok)
	cpp_error (pfile, CPP_DL_ERROR, "attempt to use poisoned \"%s\"",
		   NODE_NAME (result));

      /* Constraint 6.10.3.5: __VA_ARGS__ should only appear in the
	 replacement list of a variadic macro.  */
      if (result == pfile->spec_nodes.n__VA_ARGS__
	  && !pfile->state.va_args_ok)
	cpp_error (pfile, CPP_DL_PEDWARN,
		   "__VA_ARGS__ can only appear in the expansion"
		   " of a C99 variadic macro");

      /* For -Wc++-compat, warn about use of C++ named operators.  */
      if (result->flags & NODE_WARN_OPERATOR)
	cpp_warning (pfile, CPP_W_CXX_OPERATOR_NAMES,
		     "identifier \"%s\" is a special operator name in C++",
		     NODE_NAME (result));
    }

  return result;
}

/* Get the cpp_hashnode of an identifier specified by NAME in
   the current cpp_reader object.  If none is found, NULL is returned.  */
cpp_hashnode *
_cpp_lex_identifier (cpp_reader *pfile, const char *name)
{
  cpp_hashnode *result;
  result = lex_identifier_intern (pfile, (uchar *) name);
  return result;
}

/* Lex an identifier starting at BUFFER->CUR - 1.  */
static cpp_hashnode *
lex_identifier (cpp_reader *pfile, const uchar *base, bool starts_ucn,
		struct normalize_state *nst)
{
  cpp_hashnode *result;
  const uchar *cur;
  unsigned int len;
  unsigned int hash = HT_HASHSTEP (0, *base);

  cur = pfile->buffer->cur;
  if (! starts_ucn)
    while (ISIDNUM (*cur))
      {
	hash = HT_HASHSTEP (hash, *cur);
	cur++;
      }
  pfile->buffer->cur = cur;
  if (starts_ucn || forms_identifier_p (pfile, false, nst))
    {
      /* Slower version for identifiers containing UCNs (or $).  */
      do {
	while (ISIDNUM (*pfile->buffer->cur))
	  {
	    pfile->buffer->cur++;
	    NORMALIZE_STATE_UPDATE_IDNUM (nst);
	  }
      } while (forms_identifier_p (pfile, false, nst));
      result = _cpp_interpret_identifier (pfile, base,
					  pfile->buffer->cur - base);
    }
  else
    {
      len = cur - base;
      hash = HT_HASHFINISH (hash, len);

      result = CPP_HASHNODE (ht_lookup_with_hash (pfile->hash_table,
						  base, len, hash, HT_ALLOC));
    }

  /* Rarely, identifiers require diagnostics when lexed.  */
  if (__builtin_expect ((result->flags & NODE_DIAGNOSTIC)
			&& !pfile->state.skipping, 0))
    {
      /* It is allowed to poison the same identifier twice.  */
      if ((result->flags & NODE_POISONED) && !pfile->state.poisoned_ok)
	cpp_error (pfile, CPP_DL_ERROR, "attempt to use poisoned \"%s\"",
		   NODE_NAME (result));

      /* Constraint 6.10.3.5: __VA_ARGS__ should only appear in the
	 replacement list of a variadic macro.  */
      if (result == pfile->spec_nodes.n__VA_ARGS__
	  && !pfile->state.va_args_ok)
	cpp_error (pfile, CPP_DL_PEDWARN,
		   "__VA_ARGS__ can only appear in the expansion"
		   " of a C99 variadic macro");

      /* For -Wc++-compat, warn about use of C++ named operators.  */
      if (result->flags & NODE_WARN_OPERATOR)
	cpp_warning (pfile, CPP_W_CXX_OPERATOR_NAMES,
		     "identifier \"%s\" is a special operator name in C++",
		     NODE_NAME (result));
    }

  return result;
}

/* Lex a number to NUMBER starting at BUFFER->CUR - 1.  */
static void
lex_number (cpp_reader *pfile, cpp_string *number,
	    struct normalize_state *nst)
{
  const uchar *cur;
  const uchar *base;
  uchar *dest;

  base = pfile->buffer->cur - 1;
  do
    {
      cur = pfile->buffer->cur;

      /* N.B. ISIDNUM does not include $.  */
      while (ISIDNUM (*cur) || *cur == '.' || VALID_SIGN (*cur, cur[-1]))
	{
	  cur++;
	  NORMALIZE_STATE_UPDATE_IDNUM (nst);
	}

      pfile->buffer->cur = cur;
    }
  while (forms_identifier_p (pfile, false, nst));

  number->len = cur - base;
  dest = _cpp_unaligned_alloc (pfile, number->len + 1);
  memcpy (dest, base, number->len);
  dest[number->len] = '\0';
  number->text = dest;
}

/* Create a token of type TYPE with a literal spelling.  */
static void
create_literal (cpp_reader *pfile, cpp_token *token, const uchar *base,
		unsigned int len, enum cpp_ttype type)
{
  uchar *dest = _cpp_unaligned_alloc (pfile, len + 1);

  memcpy (dest, base, len);
  dest[len] = '\0';
  token->type = type;
  token->val.str.len = len;
  token->val.str.text = dest;
}

/* Subroutine of lex_raw_string: Append LEN chars from BASE to the buffer
   sequence from *FIRST_BUFF_P to LAST_BUFF_P.  */

static void
bufring_append (cpp_reader *pfile, const uchar *base, size_t len,
		_cpp_buff **first_buff_p, _cpp_buff **last_buff_p)
{
  _cpp_buff *first_buff = *first_buff_p;
  _cpp_buff *last_buff = *last_buff_p;

  if (first_buff == NULL)
    first_buff = last_buff = _cpp_get_buff (pfile, len);
  else if (len > BUFF_ROOM (last_buff))
    {
      size_t room = BUFF_ROOM (last_buff);
      memcpy (BUFF_FRONT (last_buff), base, room);
      BUFF_FRONT (last_buff) += room;
      base += room;
      len -= room;
      last_buff = _cpp_append_extend_buff (pfile, last_buff, len);
    }

  memcpy (BUFF_FRONT (last_buff), base, len);
  BUFF_FRONT (last_buff) += len;

  *first_buff_p = first_buff;
  *last_buff_p = last_buff;
}

/* Lexes a raw string.  The stored string contains the spelling, including
   double quotes, delimiter string, '(' and ')', any leading
   'L', 'u', 'U' or 'u8' and 'R' modifier.  It returns the type of the
   literal, or CPP_OTHER if it was not properly terminated.

   The spelling is NUL-terminated, but it is not guaranteed that this
   is the first NUL since embedded NULs are preserved.  */

static void
lex_raw_string (cpp_reader *pfile, cpp_token *token, const uchar *base,
		const uchar *cur)
{
  source_location saw_NUL = 0;
  const uchar *raw_prefix;
  unsigned int raw_prefix_len = 0;
  enum cpp_ttype type;
  size_t total_len = 0;
  _cpp_buff *first_buff = NULL, *last_buff = NULL;
  _cpp_line_note *note = &pfile->buffer->notes[pfile->buffer->cur_note];

  type = (*base == 'L' ? CPP_WSTRING :
	  *base == 'U' ? CPP_STRING32 :
	  *base == 'u' ? (base[1] == '8' ? CPP_UTF8STRING : CPP_STRING16)
	  : CPP_STRING);

  raw_prefix = cur + 1;
  while (raw_prefix_len < 16)
    {
      switch (raw_prefix[raw_prefix_len])
	{
	case ' ': case '(': case ')': case '\\': case '\t':
	case '\v': case '\f': case '\n': default:
	  break;
	/* Basic source charset except the above chars.  */
	case 'a': case 'b': case 'c': case 'd': case 'e': case 'f':
	case 'g': case 'h': case 'i': case 'j': case 'k': case 'l':
	case 'm': case 'n': case 'o': case 'p': case 'q': case 'r':
	case 's': case 't': case 'u': case 'v': case 'w': case 'x':
	case 'y': case 'z':
	case 'A': case 'B': case 'C': case 'D': case 'E': case 'F':
	case 'G': case 'H': case 'I': case 'J': case 'K': case 'L':
	case 'M': case 'N': case 'O': case 'P': case 'Q': case 'R':
	case 'S': case 'T': case 'U': case 'V': case 'W': case 'X':
	case 'Y': case 'Z':
	case '0': case '1': case '2': case '3': case '4': case '5':
	case '6': case '7': case '8': case '9':
	case '_': case '{': case '}': case '#': case '[': case ']':
	case '<': case '>': case '%': case ':': case ';': case '.':
	case '?': case '*': case '+': case '-': case '/': case '^':
	case '&': case '|': case '~': case '!': case '=': case ',':
	case '"': case '\'':
	  raw_prefix_len++;
	  continue;
	}
      break;
    }

  if (raw_prefix[raw_prefix_len] != '(')
    {
      int col = CPP_BUF_COLUMN (pfile->buffer, raw_prefix + raw_prefix_len)
		+ 1;
      if (raw_prefix_len == 16)
	cpp_error_with_line (pfile, CPP_DL_ERROR, token->src_loc, col,
			     "raw string delimiter longer than 16 characters");
      else
	cpp_error_with_line (pfile, CPP_DL_ERROR, token->src_loc, col,
			     "invalid character '%c' in raw string delimiter",
			     (int) raw_prefix[raw_prefix_len]);
      pfile->buffer->cur = raw_prefix - 1;
      create_literal (pfile, token, base, raw_prefix - 1 - base, CPP_OTHER);
      return;
    }

  cur = raw_prefix + raw_prefix_len + 1;
  for (;;)
    {
#define BUF_APPEND(STR,LEN)					\
      do {							\
	bufring_append (pfile, (const uchar *)(STR), (LEN),	\
			&first_buff, &last_buff);		\
	total_len += (LEN);					\
      } while (0);

      cppchar_t c;

      /* If we previously performed any trigraph or line splicing
	 transformations, undo them within the body of the raw string.  */
      while (note->pos < cur)
	++note;
      for (; note->pos == cur; ++note)
	{
	  switch (note->type)
	    {
	    case '\\':
	    case ' ':
	      /* Restore backslash followed by newline.  */
	      BUF_APPEND (base, cur - base);
	      base = cur;
	      BUF_APPEND ("\\", 1);
	    after_backslash:
	      if (note->type == ' ')
		{
		  /* GNU backslash whitespace newline extension.  FIXME
		     could be any sequence of non-vertical space.  When we
		     can properly restore any such sequence, we should mark
		     this note as handled so _cpp_process_line_notes
		     doesn't warn.  */
		  BUF_APPEND (" ", 1);
		}
<<<<<<< HEAD

	      BUF_APPEND ("\n", 1);
	      break;

	    case 0:
	      /* Already handled.  */
	      break;

	    default:
	      if (_cpp_trigraph_map[note->type])
		{
		  /* Don't warn about this trigraph in
		     _cpp_process_line_notes, since trigraphs show up as
		     trigraphs in raw strings.  */
		  uchar type = note->type;
		  note->type = 0;

		  if (!CPP_OPTION (pfile, trigraphs))
		    /* If we didn't convert the trigraph in the first
		       place, don't do anything now either.  */
		    break;

		  BUF_APPEND (base, cur - base);
		  base = cur;
		  BUF_APPEND ("??", 2);

		  /* ??/ followed by newline gets two line notes, one for
		     the trigraph and one for the backslash/newline.  */
		  if (type == '/' && note[1].pos == cur)
		    {
		      if (note[1].type != '\\'
			  && note[1].type != ' ')
			abort ();
		      BUF_APPEND ("/", 1);
		      ++note;
		      goto after_backslash;
		    }
		  /* The ) from ??) could be part of the suffix.  */
		  else if (type == ')'
			   && strncmp ((const char *) cur+1,
				       (const char *) raw_prefix,
				       raw_prefix_len) == 0
			   && cur[raw_prefix_len+1] == '"')
		    {
		      cur += raw_prefix_len+2;
		      goto break_outer_loop;
		    }
		  else
		    {
		      /* Skip the replacement character.  */
		      base = ++cur;
		      BUF_APPEND (&type, 1);
		    }
		}
	      else
		abort ();
	      break;
	    }
	}
      c = *cur++;

=======

	      BUF_APPEND ("\n", 1);
	      break;

	    case 0:
	      /* Already handled.  */
	      break;

	    default:
	      if (_cpp_trigraph_map[note->type])
		{
		  /* Don't warn about this trigraph in
		     _cpp_process_line_notes, since trigraphs show up as
		     trigraphs in raw strings.  */
		  uchar type = note->type;
		  note->type = 0;

		  if (!CPP_OPTION (pfile, trigraphs))
		    /* If we didn't convert the trigraph in the first
		       place, don't do anything now either.  */
		    break;

		  BUF_APPEND (base, cur - base);
		  base = cur;
		  BUF_APPEND ("??", 2);

		  /* ??/ followed by newline gets two line notes, one for
		     the trigraph and one for the backslash/newline.  */
		  if (type == '/' && note[1].pos == cur)
		    {
		      if (note[1].type != '\\'
			  && note[1].type != ' ')
			abort ();
		      BUF_APPEND ("/", 1);
		      ++note;
		      goto after_backslash;
		    }
		  /* The ) from ??) could be part of the suffix.  */
		  else if (type == ')'
			   && strncmp ((const char *) cur+1,
				       (const char *) raw_prefix,
				       raw_prefix_len) == 0
			   && cur[raw_prefix_len+1] == '"')
		    {
		      cur += raw_prefix_len+2;
		      goto break_outer_loop;
		    }
		  else
		    {
		      /* Skip the replacement character.  */
		      base = ++cur;
		      BUF_APPEND (&type, 1);
		    }
		}
	      else
		abort ();
	      break;
	    }
	}
      c = *cur++;

>>>>>>> 6e7f08ad
      if (c == ')'
	  && strncmp ((const char *) cur, (const char *) raw_prefix,
		      raw_prefix_len) == 0
	  && cur[raw_prefix_len] == '"')
	{
	  cur += raw_prefix_len + 1;
	  break;
	}
      else if (c == '\n')
	{
	  if (pfile->state.in_directive
	      || pfile->state.parsing_args
	      || pfile->state.in_deferred_pragma)
	    {
	      cur--;
	      type = CPP_OTHER;
	      cpp_error_with_line (pfile, CPP_DL_ERROR, token->src_loc, 0,
				   "unterminated raw string");
	      break;
	    }

	  BUF_APPEND (base, cur - base);

	  if (pfile->buffer->cur < pfile->buffer->rlimit)
	    CPP_INCREMENT_LINE (pfile, 0);
	  pfile->buffer->need_line = true;

	  pfile->buffer->cur = cur-1;
	  _cpp_process_line_notes (pfile, false);
	  if (!_cpp_get_fresh_line (pfile))
	    {
	      source_location src_loc = token->src_loc;
	      token->type = CPP_EOF;
	      /* Tell the compiler the line number of the EOF token.  */
	      token->src_loc = pfile->line_table->highest_line;
	      token->flags = BOL;
	      if (first_buff != NULL)
		_cpp_release_buff (pfile, first_buff);
	      cpp_error_with_line (pfile, CPP_DL_ERROR, src_loc, 0,
				   "unterminated raw string");
	      return;
	    }

	  cur = base = pfile->buffer->cur;
	  note = &pfile->buffer->notes[pfile->buffer->cur_note];
	}
      else if (c == '\0' && !saw_NUL)
	LINEMAP_POSITION_FOR_COLUMN (saw_NUL, pfile->line_table,
				     CPP_BUF_COLUMN (pfile->buffer, cur));
    }
 break_outer_loop:

  if (saw_NUL && !pfile->state.skipping)
    cpp_error_with_line (pfile, CPP_DL_WARNING, saw_NUL, 0,
	       "null character(s) preserved in literal");

  pfile->buffer->cur = cur;
  if (first_buff == NULL)
    create_literal (pfile, token, base, cur - base, type);
  else
    {
      uchar *dest = _cpp_unaligned_alloc (pfile, total_len + (cur - base) + 1);

      token->type = type;
      token->val.str.len = total_len + (cur - base);
      token->val.str.text = dest;
      last_buff = first_buff;
      while (last_buff != NULL)
	{
	  memcpy (dest, last_buff->base,
		  BUFF_FRONT (last_buff) - last_buff->base);
	  dest += BUFF_FRONT (last_buff) - last_buff->base;
	  last_buff = last_buff->next;
	}
      _cpp_release_buff (pfile, first_buff);
      memcpy (dest, base, cur - base);
      dest[cur - base] = '\0';
    }
}

/* Lexes a string, character constant, or angle-bracketed header file
   name.  The stored string contains the spelling, including opening
   quote and any leading 'L', 'u', 'U' or 'u8' and optional
   'R' modifier.  It returns the type of the literal, or CPP_OTHER
   if it was not properly terminated, or CPP_LESS for an unterminated
   header name which must be relexed as normal tokens.

   The spelling is NUL-terminated, but it is not guaranteed that this
   is the first NUL since embedded NULs are preserved.  */
static void
lex_string (cpp_reader *pfile, cpp_token *token, const uchar *base)
{
  bool saw_NUL = false;
  const uchar *cur;
  cppchar_t terminator;
  enum cpp_ttype type;

  cur = base;
  terminator = *cur++;
  if (terminator == 'L' || terminator == 'U')
    terminator = *cur++;
  else if (terminator == 'u')
    {
      terminator = *cur++;
      if (terminator == '8')
	terminator = *cur++;
    }
  if (terminator == 'R')
    {
      lex_raw_string (pfile, token, base, cur);
      return;
    }
  if (terminator == '"')
    type = (*base == 'L' ? CPP_WSTRING :
	    *base == 'U' ? CPP_STRING32 :
	    *base == 'u' ? (base[1] == '8' ? CPP_UTF8STRING : CPP_STRING16)
			 : CPP_STRING);
  else if (terminator == '\'')
    type = (*base == 'L' ? CPP_WCHAR :
	    *base == 'U' ? CPP_CHAR32 :
	    *base == 'u' ? CPP_CHAR16 : CPP_CHAR);
  else
    terminator = '>', type = CPP_HEADER_NAME;

  for (;;)
    {
      cppchar_t c = *cur++;

      /* In #include-style directives, terminators are not escapable.  */
      if (c == '\\' && !pfile->state.angled_headers && *cur != '\n')
	cur++;
      else if (c == terminator)
	break;
      else if (c == '\n')
	{
	  cur--;
	  /* Unmatched quotes always yield undefined behavior, but
	     greedy lexing means that what appears to be an unterminated
	     header name may actually be a legitimate sequence of tokens.  */
	  if (terminator == '>')
	    {
	      token->type = CPP_LESS;
	      return;
	    }
	  type = CPP_OTHER;
	  break;
	}
      else if (c == '\0')
	saw_NUL = true;
    }

  if (saw_NUL && !pfile->state.skipping)
    cpp_error (pfile, CPP_DL_WARNING,
	       "null character(s) preserved in literal");

  if (type == CPP_OTHER && CPP_OPTION (pfile, lang) != CLK_ASM)
    cpp_error (pfile, CPP_DL_PEDWARN, "missing terminating %c character",
	       (int) terminator);

  pfile->buffer->cur = cur;
  create_literal (pfile, token, base, cur - base, type);
}

/* Return the comment table. The client may not make any assumption
   about the ordering of the table.  */
cpp_comment_table *
cpp_get_comments (cpp_reader *pfile)
{
  return &pfile->comments;
}

/* Append a comment to the end of the comment table. */
static void 
store_comment (cpp_reader *pfile, cpp_token *token) 
{
  int len;

  if (pfile->comments.allocated == 0)
    {
      pfile->comments.allocated = 256; 
      pfile->comments.entries = (cpp_comment *) xmalloc
	(pfile->comments.allocated * sizeof (cpp_comment));
    }

  if (pfile->comments.count == pfile->comments.allocated)
    {
      pfile->comments.allocated *= 2;
      pfile->comments.entries = (cpp_comment *) xrealloc
	(pfile->comments.entries,
	 pfile->comments.allocated * sizeof (cpp_comment));
    }

  len = token->val.str.len;

  /* Copy comment. Note, token may not be NULL terminated. */
  pfile->comments.entries[pfile->comments.count].comment = 
    (char *) xmalloc (sizeof (char) * (len + 1));
  memcpy (pfile->comments.entries[pfile->comments.count].comment,
	  token->val.str.text, len);
  pfile->comments.entries[pfile->comments.count].comment[len] = '\0';

  /* Set source location. */
  pfile->comments.entries[pfile->comments.count].sloc = token->src_loc;

  /* Increment the count of entries in the comment table. */
  pfile->comments.count++;
}

/* The stored comment includes the comment start and any terminator.  */
static void
save_comment (cpp_reader *pfile, cpp_token *token, const unsigned char *from,
	      cppchar_t type)
{
  unsigned char *buffer;
  unsigned int len, clen;

  len = pfile->buffer->cur - from + 1; /* + 1 for the initial '/'.  */

  /* C++ comments probably (not definitely) have moved past a new
     line, which we don't want to save in the comment.  */
  if (is_vspace (pfile->buffer->cur[-1]))
    len--;

  /* If we are currently in a directive, then we need to store all
     C++ comments as C comments internally, and so we need to
     allocate a little extra space in that case.

     Note that the only time we encounter a directive here is
     when we are saving comments in a "#define".  */
  clen = (pfile->state.in_directive && type == '/') ? len + 2 : len;

  buffer = _cpp_unaligned_alloc (pfile, clen);

  token->type = CPP_COMMENT;
  token->val.str.len = clen;
  token->val.str.text = buffer;

  buffer[0] = '/';
  memcpy (buffer + 1, from, len - 1);

  /* Finish conversion to a C comment, if necessary.  */
  if (pfile->state.in_directive && type == '/')
    {
      buffer[1] = '*';
      buffer[clen - 2] = '*';
      buffer[clen - 1] = '/';
    }

  /* Finally store this comment for use by clients of libcpp. */
  store_comment (pfile, token);
}

/* Allocate COUNT tokens for RUN.  */
void
_cpp_init_tokenrun (tokenrun *run, unsigned int count)
{
  run->base = XNEWVEC (cpp_token, count);
  run->limit = run->base + count;
  run->next = NULL;
}

/* Returns the next tokenrun, or creates one if there is none.  */
static tokenrun *
next_tokenrun (tokenrun *run)
{
  if (run->next == NULL)
    {
      run->next = XNEW (tokenrun);
      run->next->prev = run;
      _cpp_init_tokenrun (run->next, 250);
    }

  return run->next;
}

/* Look ahead in the input stream.  */
const cpp_token *
cpp_peek_token (cpp_reader *pfile, int index)
{
  cpp_context *context = pfile->context;
  const cpp_token *peektok;
  int count;

  /* First, scan through any pending cpp_context objects.  */
  while (context->prev)
    {
      ptrdiff_t sz = (context->direct_p
                      ? LAST (context).token - FIRST (context).token
                      : LAST (context).ptoken - FIRST (context).ptoken);

      if (index < (int) sz)
        return (context->direct_p
                ? FIRST (context).token + index
                : *(FIRST (context).ptoken + index));

      index -= (int) sz;
      context = context->prev;
    }

  /* We will have to read some new tokens after all (and do so
     without invalidating preceding tokens).  */
  count = index;
  pfile->keep_tokens++;

  do
    {
      peektok = _cpp_lex_token (pfile);
      if (peektok->type == CPP_EOF)
	return peektok;
    }
  while (index--);

  _cpp_backup_tokens_direct (pfile, count + 1);
  pfile->keep_tokens--;

  return peektok;
}

/* Allocate a single token that is invalidated at the same time as the
   rest of the tokens on the line.  Has its line and col set to the
   same as the last lexed token, so that diagnostics appear in the
   right place.  */
cpp_token *
_cpp_temp_token (cpp_reader *pfile)
{
  cpp_token *old, *result;
  ptrdiff_t sz = pfile->cur_run->limit - pfile->cur_token;
  ptrdiff_t la = (ptrdiff_t) pfile->lookaheads;

  old = pfile->cur_token - 1;
  /* Any pre-existing lookaheads must not be clobbered.  */
  if (la)
    {
      if (sz <= la)
        {
          tokenrun *next = next_tokenrun (pfile->cur_run);

          if (sz < la)
            memmove (next->base + 1, next->base,
                     (la - sz) * sizeof (cpp_token));

          next->base[0] = pfile->cur_run->limit[-1];
        }

      if (sz > 1)
        memmove (pfile->cur_token + 1, pfile->cur_token,
                 MIN (la, sz - 1) * sizeof (cpp_token));
    }

  if (!sz && pfile->cur_token == pfile->cur_run->limit)
    {
      pfile->cur_run = next_tokenrun (pfile->cur_run);
      pfile->cur_token = pfile->cur_run->base;
    }

  result = pfile->cur_token++;
  result->src_loc = old->src_loc;
  return result;
}

/* Lex a token into RESULT (external interface).  Takes care of issues
   like directive handling, token lookahead, multiple include
   optimization and skipping.  */
const cpp_token *
_cpp_lex_token (cpp_reader *pfile)
{
  cpp_token *result;

  for (;;)
    {
      if (pfile->cur_token == pfile->cur_run->limit)
	{
	  pfile->cur_run = next_tokenrun (pfile->cur_run);
	  pfile->cur_token = pfile->cur_run->base;
	}
      /* We assume that the current token is somewhere in the current
	 run.  */
      if (pfile->cur_token < pfile->cur_run->base
	  || pfile->cur_token >= pfile->cur_run->limit)
	abort ();

      if (pfile->lookaheads)
	{
	  pfile->lookaheads--;
	  result = pfile->cur_token++;
	}
      else
	result = _cpp_lex_direct (pfile);

      if (result->flags & BOL)
	{
	  /* Is this a directive.  If _cpp_handle_directive returns
	     false, it is an assembler #.  */
	  if (result->type == CPP_HASH
	      /* 6.10.3 p 11: Directives in a list of macro arguments
		 gives undefined behavior.  This implementation
		 handles the directive as normal.  */
	      && pfile->state.parsing_args != 1)
	    {
	      if (_cpp_handle_directive (pfile, result->flags & PREV_WHITE))
		{
		  if (pfile->directive_result.type == CPP_PADDING)
		    continue;
		  result = &pfile->directive_result;
		}
	    }
	  else if (pfile->state.in_deferred_pragma)
	    result = &pfile->directive_result;

	  if (pfile->cb.line_change && !pfile->state.skipping)
	    pfile->cb.line_change (pfile, result, pfile->state.parsing_args);
	}

      /* We don't skip tokens in directives.  */
      if (pfile->state.in_directive || pfile->state.in_deferred_pragma)
	break;

      /* Outside a directive, invalidate controlling macros.  At file
	 EOF, _cpp_lex_direct takes care of popping the buffer, so we never
	 get here and MI optimization works.  */
      pfile->mi_valid = false;

      if (!pfile->state.skipping || result->type == CPP_EOF)
	break;
    }

  return result;
}

/* Returns true if a fresh line has been loaded.  */
bool
_cpp_get_fresh_line (cpp_reader *pfile)
{
  int return_at_eof;

  /* We can't get a new line until we leave the current directive.  */
  if (pfile->state.in_directive)
    return false;

  for (;;)
    {
      cpp_buffer *buffer = pfile->buffer;

      if (!buffer->need_line)
	return true;

      if (buffer->next_line < buffer->rlimit)
	{
	  _cpp_clean_line (pfile);
	  return true;
	}

      /* First, get out of parsing arguments state.  */
      if (pfile->state.parsing_args)
	return false;

      /* End of buffer.  Non-empty files should end in a newline.  */
      if (buffer->buf != buffer->rlimit
	  && buffer->next_line > buffer->rlimit
	  && !buffer->from_stage3)
	{
	  /* Clip to buffer size.  */
	  buffer->next_line = buffer->rlimit;
	}

      return_at_eof = buffer->return_at_eof;
      _cpp_pop_buffer (pfile);
      if (pfile->buffer == NULL || return_at_eof)
	return false;
    }
}

#define IF_NEXT_IS(CHAR, THEN_TYPE, ELSE_TYPE)		\
  do							\
    {							\
      result->type = ELSE_TYPE;				\
      if (*buffer->cur == CHAR)				\
	buffer->cur++, result->type = THEN_TYPE;	\
    }							\
  while (0)

/* Lex a token into pfile->cur_token, which is also incremented, to
   get diagnostics pointing to the correct location.

   Does not handle issues such as token lookahead, multiple-include
   optimization, directives, skipping etc.  This function is only
   suitable for use by _cpp_lex_token, and in special cases like
   lex_expansion_token which doesn't care for any of these issues.

   When meeting a newline, returns CPP_EOF if parsing a directive,
   otherwise returns to the start of the token buffer if permissible.
   Returns the location of the lexed token.  */
cpp_token *
_cpp_lex_direct (cpp_reader *pfile)
{
  cppchar_t c;
  cpp_buffer *buffer;
  const unsigned char *comment_start;
  cpp_token *result = pfile->cur_token++;

 fresh_line:
  result->flags = 0;
  buffer = pfile->buffer;
  if (buffer->need_line)
    {
      if (pfile->state.in_deferred_pragma)
	{
	  result->type = CPP_PRAGMA_EOL;
	  pfile->state.in_deferred_pragma = false;
	  if (!pfile->state.pragma_allow_expansion)
	    pfile->state.prevent_expansion--;
	  return result;
	}
      if (!_cpp_get_fresh_line (pfile))
	{
	  result->type = CPP_EOF;
	  if (!pfile->state.in_directive)
	    {
	      /* Tell the compiler the line number of the EOF token.  */
	      result->src_loc = pfile->line_table->highest_line;
	      result->flags = BOL;
	    }
	  return result;
	}
      if (!pfile->keep_tokens)
	{
	  pfile->cur_run = &pfile->base_run;
	  result = pfile->base_run.base;
	  pfile->cur_token = result + 1;
	}
      result->flags = BOL;
      if (pfile->state.parsing_args == 2)
	result->flags |= PREV_WHITE;
    }
  buffer = pfile->buffer;
 update_tokens_line:
  result->src_loc = pfile->line_table->highest_line;

 skipped_white:
  if (buffer->cur >= buffer->notes[buffer->cur_note].pos
      && !pfile->overlaid_buffer)
    {
      _cpp_process_line_notes (pfile, false);
      result->src_loc = pfile->line_table->highest_line;
    }
  c = *buffer->cur++;

  LINEMAP_POSITION_FOR_COLUMN (result->src_loc, pfile->line_table,
			       CPP_BUF_COLUMN (buffer, buffer->cur));

  switch (c)
    {
    case ' ': case '\t': case '\f': case '\v': case '\0':
      result->flags |= PREV_WHITE;
      skip_whitespace (pfile, c);
      goto skipped_white;

    case '\n':
      if (buffer->cur < buffer->rlimit)
	CPP_INCREMENT_LINE (pfile, 0);
      buffer->need_line = true;
      goto fresh_line;

    case '0': case '1': case '2': case '3': case '4':
    case '5': case '6': case '7': case '8': case '9':
      {
	struct normalize_state nst = INITIAL_NORMALIZE_STATE;
	result->type = CPP_NUMBER;
	lex_number (pfile, &result->val.str, &nst);
	warn_about_normalization (pfile, result, &nst);
	break;
      }

    case 'L':
    case 'u':
    case 'U':
    case 'R':
      /* 'L', 'u', 'U', 'u8' or 'R' may introduce wide characters,
	 wide strings or raw strings.  */
      if (c == 'L' || CPP_OPTION (pfile, uliterals))
	{
	  if ((*buffer->cur == '\'' && c != 'R')
	      || *buffer->cur == '"'
	      || (*buffer->cur == 'R'
		  && c != 'R'
		  && buffer->cur[1] == '"'
		  && CPP_OPTION (pfile, uliterals))
	      || (*buffer->cur == '8'
		  && c == 'u'
		  && (buffer->cur[1] == '"'
		      || (buffer->cur[1] == 'R' && buffer->cur[2] == '"'))))
	    {
	      lex_string (pfile, result, buffer->cur - 1);
	      break;
	    }
	}
      /* Fall through.  */

    case '_':
    case 'a': case 'b': case 'c': case 'd': case 'e': case 'f':
    case 'g': case 'h': case 'i': case 'j': case 'k': case 'l':
    case 'm': case 'n': case 'o': case 'p': case 'q': case 'r':
    case 's': case 't':           case 'v': case 'w': case 'x':
    case 'y': case 'z':
    case 'A': case 'B': case 'C': case 'D': case 'E': case 'F':
    case 'G': case 'H': case 'I': case 'J': case 'K':
    case 'M': case 'N': case 'O': case 'P': case 'Q':
    case 'S': case 'T':           case 'V': case 'W': case 'X':
    case 'Y': case 'Z':
      result->type = CPP_NAME;
      {
	struct normalize_state nst = INITIAL_NORMALIZE_STATE;
	result->val.node.node = lex_identifier (pfile, buffer->cur - 1, false,
						&nst);
	warn_about_normalization (pfile, result, &nst);
      }

      /* Convert named operators to their proper types.  */
      if (result->val.node.node->flags & NODE_OPERATOR)
	{
	  result->flags |= NAMED_OP;
	  result->type = (enum cpp_ttype) result->val.node.node->directive_index;
	}
      break;

    case '\'':
    case '"':
      lex_string (pfile, result, buffer->cur - 1);
      break;

    case '/':
      /* A potential block or line comment.  */
      comment_start = buffer->cur;
      c = *buffer->cur;
      
      if (c == '*')
	{
	  if (_cpp_skip_block_comment (pfile))
	    cpp_error (pfile, CPP_DL_ERROR, "unterminated comment");
	}
      else if (c == '/' && (CPP_OPTION (pfile, cplusplus_comments)
			    || cpp_in_system_header (pfile)))
	{
	  /* Warn about comments only if pedantically GNUC89, and not
	     in system headers.  */
	  if (CPP_OPTION (pfile, lang) == CLK_GNUC89 && CPP_PEDANTIC (pfile)
	      && ! buffer->warned_cplusplus_comments)
	    {
	      cpp_error (pfile, CPP_DL_PEDWARN,
			 "C++ style comments are not allowed in ISO C90");
	      cpp_error (pfile, CPP_DL_PEDWARN,
			 "(this will be reported only once per input file)");
	      buffer->warned_cplusplus_comments = 1;
	    }

	  if (skip_line_comment (pfile) && CPP_OPTION (pfile, warn_comments))
	    cpp_warning (pfile, CPP_W_COMMENTS, "multi-line comment");
	}
      else if (c == '=')
	{
	  buffer->cur++;
	  result->type = CPP_DIV_EQ;
	  break;
	}
      else
	{
	  result->type = CPP_DIV;
	  break;
	}

      if (!pfile->state.save_comments)
	{
	  result->flags |= PREV_WHITE;
	  goto update_tokens_line;
	}

      /* Save the comment as a token in its own right.  */
      save_comment (pfile, result, comment_start, c);
      break;

    case '<':
      if (pfile->state.angled_headers)
	{
	  lex_string (pfile, result, buffer->cur - 1);
	  if (result->type != CPP_LESS)
	    break;
	}

      result->type = CPP_LESS;
      if (*buffer->cur == '=')
	buffer->cur++, result->type = CPP_LESS_EQ;
      else if (*buffer->cur == '<')
	{
	  buffer->cur++;
	  IF_NEXT_IS ('=', CPP_LSHIFT_EQ, CPP_LSHIFT);
	}
      else if (CPP_OPTION (pfile, digraphs))
	{
	  if (*buffer->cur == ':')
	    {
	      buffer->cur++;
	      result->flags |= DIGRAPH;
	      result->type = CPP_OPEN_SQUARE;
	    }
	  else if (*buffer->cur == '%')
	    {
	      buffer->cur++;
	      result->flags |= DIGRAPH;
	      result->type = CPP_OPEN_BRACE;
	    }
	}
      break;

    case '>':
      result->type = CPP_GREATER;
      if (*buffer->cur == '=')
	buffer->cur++, result->type = CPP_GREATER_EQ;
      else if (*buffer->cur == '>')
	{
	  buffer->cur++;
	  IF_NEXT_IS ('=', CPP_RSHIFT_EQ, CPP_RSHIFT);
	}
      break;

    case '%':
      result->type = CPP_MOD;
      if (*buffer->cur == '=')
	buffer->cur++, result->type = CPP_MOD_EQ;
      else if (CPP_OPTION (pfile, digraphs))
	{
	  if (*buffer->cur == ':')
	    {
	      buffer->cur++;
	      result->flags |= DIGRAPH;
	      result->type = CPP_HASH;
	      if (*buffer->cur == '%' && buffer->cur[1] == ':')
		buffer->cur += 2, result->type = CPP_PASTE, result->val.token_no = 0;
	    }
	  else if (*buffer->cur == '>')
	    {
	      buffer->cur++;
	      result->flags |= DIGRAPH;
	      result->type = CPP_CLOSE_BRACE;
	    }
	}
      break;

    case '.':
      result->type = CPP_DOT;
      if (ISDIGIT (*buffer->cur))
	{
	  struct normalize_state nst = INITIAL_NORMALIZE_STATE;
	  result->type = CPP_NUMBER;
	  lex_number (pfile, &result->val.str, &nst);
	  warn_about_normalization (pfile, result, &nst);
	}
      else if (*buffer->cur == '.' && buffer->cur[1] == '.')
	buffer->cur += 2, result->type = CPP_ELLIPSIS;
      else if (*buffer->cur == '*' && CPP_OPTION (pfile, cplusplus))
	buffer->cur++, result->type = CPP_DOT_STAR;
      break;

    case '+':
      result->type = CPP_PLUS;
      if (*buffer->cur == '+')
	buffer->cur++, result->type = CPP_PLUS_PLUS;
      else if (*buffer->cur == '=')
	buffer->cur++, result->type = CPP_PLUS_EQ;
      break;

    case '-':
      result->type = CPP_MINUS;
      if (*buffer->cur == '>')
	{
	  buffer->cur++;
	  result->type = CPP_DEREF;
	  if (*buffer->cur == '*' && CPP_OPTION (pfile, cplusplus))
	    buffer->cur++, result->type = CPP_DEREF_STAR;
	}
      else if (*buffer->cur == '-')
	buffer->cur++, result->type = CPP_MINUS_MINUS;
      else if (*buffer->cur == '=')
	buffer->cur++, result->type = CPP_MINUS_EQ;
      break;

    case '&':
      result->type = CPP_AND;
      if (*buffer->cur == '&')
	buffer->cur++, result->type = CPP_AND_AND;
      else if (*buffer->cur == '=')
	buffer->cur++, result->type = CPP_AND_EQ;
      break;

    case '|':
      result->type = CPP_OR;
      if (*buffer->cur == '|')
	buffer->cur++, result->type = CPP_OR_OR;
      else if (*buffer->cur == '=')
	buffer->cur++, result->type = CPP_OR_EQ;
      break;

    case ':':
      result->type = CPP_COLON;
      if (*buffer->cur == ':' && CPP_OPTION (pfile, cplusplus))
	buffer->cur++, result->type = CPP_SCOPE;
      else if (*buffer->cur == '>' && CPP_OPTION (pfile, digraphs))
	{
	  buffer->cur++;
	  result->flags |= DIGRAPH;
	  result->type = CPP_CLOSE_SQUARE;
	}
      break;

    case '*': IF_NEXT_IS ('=', CPP_MULT_EQ, CPP_MULT); break;
    case '=': IF_NEXT_IS ('=', CPP_EQ_EQ, CPP_EQ); break;
    case '!': IF_NEXT_IS ('=', CPP_NOT_EQ, CPP_NOT); break;
    case '^': IF_NEXT_IS ('=', CPP_XOR_EQ, CPP_XOR); break;
    case '#': IF_NEXT_IS ('#', CPP_PASTE, CPP_HASH); result->val.token_no = 0; break;

    case '?': result->type = CPP_QUERY; break;
    case '~': result->type = CPP_COMPL; break;
    case ',': result->type = CPP_COMMA; break;
    case '(': result->type = CPP_OPEN_PAREN; break;
    case ')': result->type = CPP_CLOSE_PAREN; break;
    case '[': result->type = CPP_OPEN_SQUARE; break;
    case ']': result->type = CPP_CLOSE_SQUARE; break;
    case '{': result->type = CPP_OPEN_BRACE; break;
    case '}': result->type = CPP_CLOSE_BRACE; break;
    case ';': result->type = CPP_SEMICOLON; break;

      /* @ is a punctuator in Objective-C.  */
    case '@': result->type = CPP_ATSIGN; break;

    case '$':
    case '\\':
      {
	const uchar *base = --buffer->cur;
	struct normalize_state nst = INITIAL_NORMALIZE_STATE;

	if (forms_identifier_p (pfile, true, &nst))
	  {
	    result->type = CPP_NAME;
	    result->val.node.node = lex_identifier (pfile, base, true, &nst);
	    warn_about_normalization (pfile, result, &nst);
	    break;
	  }
	buffer->cur++;
      }

    default:
      create_literal (pfile, result, buffer->cur - 1, 1, CPP_OTHER);
      break;
    }

  return result;
}

/* An upper bound on the number of bytes needed to spell TOKEN.
   Does not include preceding whitespace.  */
unsigned int
cpp_token_len (const cpp_token *token)
{
  unsigned int len;

  switch (TOKEN_SPELL (token))
    {
    default:		len = 6;				break;
    case SPELL_LITERAL:	len = token->val.str.len;		break;
    case SPELL_IDENT:	len = NODE_LEN (token->val.node.node) * 10;	break;
    }

  return len;
}

/* Parse UTF-8 out of NAMEP and place a \U escape in BUFFER.
   Return the number of bytes read out of NAME.  (There are always
   10 bytes written to BUFFER.)  */

static size_t
utf8_to_ucn (unsigned char *buffer, const unsigned char *name)
{
  int j;
  int ucn_len = 0;
  int ucn_len_c;
  unsigned t;
  unsigned long utf32;
  
  /* Compute the length of the UTF-8 sequence.  */
  for (t = *name; t & 0x80; t <<= 1)
    ucn_len++;
  
  utf32 = *name & (0x7F >> ucn_len);
  for (ucn_len_c = 1; ucn_len_c < ucn_len; ucn_len_c++)
    {
      utf32 = (utf32 << 6) | (*++name & 0x3F);
      
      /* Ill-formed UTF-8.  */
      if ((*name & ~0x3F) != 0x80)
	abort ();
    }
  
  *buffer++ = '\\';
  *buffer++ = 'U';
  for (j = 7; j >= 0; j--)
    *buffer++ = "0123456789abcdef"[(utf32 >> (4 * j)) & 0xF];
  return ucn_len;
}

/* Given a token TYPE corresponding to a digraph, return a pointer to
   the spelling of the digraph.  */
static const unsigned char *
cpp_digraph2name (enum cpp_ttype type)
{
  return digraph_spellings[(int) type - (int) CPP_FIRST_DIGRAPH];
}

/* Write the spelling of a token TOKEN to BUFFER.  The buffer must
   already contain the enough space to hold the token's spelling.
   Returns a pointer to the character after the last character written.
   FORSTRING is true if this is to be the spelling after translation
   phase 1 (this is different for UCNs).
   FIXME: Would be nice if we didn't need the PFILE argument.  */
unsigned char *
cpp_spell_token (cpp_reader *pfile, const cpp_token *token,
		 unsigned char *buffer, bool forstring)
{
  switch (TOKEN_SPELL (token))
    {
    case SPELL_OPERATOR:
      {
	const unsigned char *spelling;
	unsigned char c;

	if (token->flags & DIGRAPH)
	  spelling = cpp_digraph2name (token->type);
	else if (token->flags & NAMED_OP)
	  goto spell_ident;
	else
	  spelling = TOKEN_NAME (token);

	while ((c = *spelling++) != '\0')
	  *buffer++ = c;
      }
      break;

    spell_ident:
    case SPELL_IDENT:
      if (forstring)
	{
	  memcpy (buffer, NODE_NAME (token->val.node.node),
		  NODE_LEN (token->val.node.node));
	  buffer += NODE_LEN (token->val.node.node);
	}
      else
	{
	  size_t i;
	  const unsigned char * name = NODE_NAME (token->val.node.node);
	  
	  for (i = 0; i < NODE_LEN (token->val.node.node); i++)
	    if (name[i] & ~0x7F)
	      {
		i += utf8_to_ucn (buffer, name + i) - 1;
		buffer += 10;
	      }
	    else
	      *buffer++ = NODE_NAME (token->val.node.node)[i];
	}
      break;

    case SPELL_LITERAL:
      memcpy (buffer, token->val.str.text, token->val.str.len);
      buffer += token->val.str.len;
      break;

    case SPELL_NONE:
      cpp_error (pfile, CPP_DL_ICE,
		 "unspellable token %s", TOKEN_NAME (token));
      break;
    }

  return buffer;
}

/* Returns TOKEN spelt as a null-terminated string.  The string is
   freed when the reader is destroyed.  Useful for diagnostics.  */
unsigned char *
cpp_token_as_text (cpp_reader *pfile, const cpp_token *token)
{ 
  unsigned int len = cpp_token_len (token) + 1;
  unsigned char *start = _cpp_unaligned_alloc (pfile, len), *end;

  end = cpp_spell_token (pfile, token, start, false);
  end[0] = '\0';

  return start;
}

/* Returns a pointer to a string which spells the token defined by
   TYPE and FLAGS.  Used by C front ends, which really should move to
   using cpp_token_as_text.  */
const char *
cpp_type2name (enum cpp_ttype type, unsigned char flags)
{
  if (flags & DIGRAPH)
    return (const char *) cpp_digraph2name (type);
  else if (flags & NAMED_OP)
    return cpp_named_operator2name (type);

  return (const char *) token_spellings[type].name;
}

/* Writes the spelling of token to FP, without any preceding space.
   Separated from cpp_spell_token for efficiency - to avoid stdio
   double-buffering.  */
void
cpp_output_token (const cpp_token *token, FILE *fp)
{
  switch (TOKEN_SPELL (token))
    {
    case SPELL_OPERATOR:
      {
	const unsigned char *spelling;
	int c;

	if (token->flags & DIGRAPH)
	  spelling = cpp_digraph2name (token->type);
	else if (token->flags & NAMED_OP)
	  goto spell_ident;
	else
	  spelling = TOKEN_NAME (token);

	c = *spelling;
	do
	  putc (c, fp);
	while ((c = *++spelling) != '\0');
      }
      break;

    spell_ident:
    case SPELL_IDENT:
      {
	size_t i;
	const unsigned char * name = NODE_NAME (token->val.node.node);
	
	for (i = 0; i < NODE_LEN (token->val.node.node); i++)
	  if (name[i] & ~0x7F)
	    {
	      unsigned char buffer[10];
	      i += utf8_to_ucn (buffer, name + i) - 1;
	      fwrite (buffer, 1, 10, fp);
	    }
	  else
	    fputc (NODE_NAME (token->val.node.node)[i], fp);
      }
      break;

    case SPELL_LITERAL:
      fwrite (token->val.str.text, 1, token->val.str.len, fp);
      break;

    case SPELL_NONE:
      /* An error, most probably.  */
      break;
    }
}

/* Compare two tokens.  */
int
_cpp_equiv_tokens (const cpp_token *a, const cpp_token *b)
{
  if (a->type == b->type && a->flags == b->flags)
    switch (TOKEN_SPELL (a))
      {
      default:			/* Keep compiler happy.  */
      case SPELL_OPERATOR:
	/* token_no is used to track where multiple consecutive ##
	   tokens were originally located.  */
	return (a->type != CPP_PASTE || a->val.token_no == b->val.token_no);
      case SPELL_NONE:
	return (a->type != CPP_MACRO_ARG
		|| a->val.macro_arg.arg_no == b->val.macro_arg.arg_no);
      case SPELL_IDENT:
	return a->val.node.node == b->val.node.node;
      case SPELL_LITERAL:
	return (a->val.str.len == b->val.str.len
		&& !memcmp (a->val.str.text, b->val.str.text,
			    a->val.str.len));
      }

  return 0;
}

/* Returns nonzero if a space should be inserted to avoid an
   accidental token paste for output.  For simplicity, it is
   conservative, and occasionally advises a space where one is not
   needed, e.g. "." and ".2".  */
int
cpp_avoid_paste (cpp_reader *pfile, const cpp_token *token1,
		 const cpp_token *token2)
{
  enum cpp_ttype a = token1->type, b = token2->type;
  cppchar_t c;

  if (token1->flags & NAMED_OP)
    a = CPP_NAME;
  if (token2->flags & NAMED_OP)
    b = CPP_NAME;

  c = EOF;
  if (token2->flags & DIGRAPH)
    c = digraph_spellings[(int) b - (int) CPP_FIRST_DIGRAPH][0];
  else if (token_spellings[b].category == SPELL_OPERATOR)
    c = token_spellings[b].name[0];

  /* Quickly get everything that can paste with an '='.  */
  if ((int) a <= (int) CPP_LAST_EQ && c == '=')
    return 1;

  switch (a)
    {
    case CPP_GREATER:	return c == '>';
    case CPP_LESS:	return c == '<' || c == '%' || c == ':';
    case CPP_PLUS:	return c == '+';
    case CPP_MINUS:	return c == '-' || c == '>';
    case CPP_DIV:	return c == '/' || c == '*'; /* Comments.  */
    case CPP_MOD:	return c == ':' || c == '>';
    case CPP_AND:	return c == '&';
    case CPP_OR:	return c == '|';
    case CPP_COLON:	return c == ':' || c == '>';
    case CPP_DEREF:	return c == '*';
    case CPP_DOT:	return c == '.' || c == '%' || b == CPP_NUMBER;
    case CPP_HASH:	return c == '#' || c == '%'; /* Digraph form.  */
    case CPP_NAME:	return ((b == CPP_NUMBER
				 && name_p (pfile, &token2->val.str))
				|| b == CPP_NAME
				|| b == CPP_CHAR || b == CPP_STRING); /* L */
    case CPP_NUMBER:	return (b == CPP_NUMBER || b == CPP_NAME
				|| c == '.' || c == '+' || c == '-');
				      /* UCNs */
    case CPP_OTHER:	return ((token1->val.str.text[0] == '\\'
				 && b == CPP_NAME)
				|| (CPP_OPTION (pfile, objc)
				    && token1->val.str.text[0] == '@'
				    && (b == CPP_NAME || b == CPP_STRING)));
    default:		break;
    }

  return 0;
}

/* Output all the remaining tokens on the current line, and a newline
   character, to FP.  Leading whitespace is removed.  If there are
   macros, special token padding is not performed.  */
void
cpp_output_line (cpp_reader *pfile, FILE *fp)
{
  const cpp_token *token;

  token = cpp_get_token (pfile);
  while (token->type != CPP_EOF)
    {
      cpp_output_token (token, fp);
      token = cpp_get_token (pfile);
      if (token->flags & PREV_WHITE)
	putc (' ', fp);
    }

  putc ('\n', fp);
}

/* Return a string representation of all the remaining tokens on the
   current line.  The result is allocated using xmalloc and must be
   freed by the caller.  */
unsigned char *
cpp_output_line_to_string (cpp_reader *pfile, const unsigned char *dir_name)
{
  const cpp_token *token;
  unsigned int out = dir_name ? ustrlen (dir_name) : 0;
  unsigned int alloced = 120 + out;
  unsigned char *result = (unsigned char *) xmalloc (alloced);

  /* If DIR_NAME is empty, there are no initial contents.  */
  if (dir_name)
    {
      sprintf ((char *) result, "#%s ", dir_name);
      out += 2;
    }

  token = cpp_get_token (pfile);
  while (token->type != CPP_EOF)
    {
      unsigned char *last;
      /* Include room for a possible space and the terminating nul.  */
      unsigned int len = cpp_token_len (token) + 2;

      if (out + len > alloced)
	{
	  alloced *= 2;
	  if (out + len > alloced)
	    alloced = out + len;
	  result = (unsigned char *) xrealloc (result, alloced);
	}

      last = cpp_spell_token (pfile, token, &result[out], 0);
      out = last - result;

      token = cpp_get_token (pfile);
      if (token->flags & PREV_WHITE)
	result[out++] = ' ';
    }

  result[out] = '\0';
  return result;
}

/* Memory buffers.  Changing these three constants can have a dramatic
   effect on performance.  The values here are reasonable defaults,
   but might be tuned.  If you adjust them, be sure to test across a
   range of uses of cpplib, including heavy nested function-like macro
   expansion.  Also check the change in peak memory usage (NJAMD is a
   good tool for this).  */
#define MIN_BUFF_SIZE 8000
#define BUFF_SIZE_UPPER_BOUND(MIN_SIZE) (MIN_BUFF_SIZE + (MIN_SIZE) * 3 / 2)
#define EXTENDED_BUFF_SIZE(BUFF, MIN_EXTRA) \
	(MIN_EXTRA + ((BUFF)->limit - (BUFF)->cur) * 2)

#if MIN_BUFF_SIZE > BUFF_SIZE_UPPER_BOUND (0)
  #error BUFF_SIZE_UPPER_BOUND must be at least as large as MIN_BUFF_SIZE!
#endif

/* Create a new allocation buffer.  Place the control block at the end
   of the buffer, so that buffer overflows will cause immediate chaos.  */
static _cpp_buff *
new_buff (size_t len)
{
  _cpp_buff *result;
  unsigned char *base;

  if (len < MIN_BUFF_SIZE)
    len = MIN_BUFF_SIZE;
  len = CPP_ALIGN (len);

  base = XNEWVEC (unsigned char, len + sizeof (_cpp_buff));
  result = (_cpp_buff *) (base + len);
  result->base = base;
  result->cur = base;
  result->limit = base + len;
  result->next = NULL;
  return result;
}

/* Place a chain of unwanted allocation buffers on the free list.  */
void
_cpp_release_buff (cpp_reader *pfile, _cpp_buff *buff)
{
  _cpp_buff *end = buff;

  while (end->next)
    end = end->next;
  end->next = pfile->free_buffs;
  pfile->free_buffs = buff;
}

/* Return a free buffer of size at least MIN_SIZE.  */
_cpp_buff *
_cpp_get_buff (cpp_reader *pfile, size_t min_size)
{
  _cpp_buff *result, **p;

  for (p = &pfile->free_buffs;; p = &(*p)->next)
    {
      size_t size;

      if (*p == NULL)
	return new_buff (min_size);
      result = *p;
      size = result->limit - result->base;
      /* Return a buffer that's big enough, but don't waste one that's
         way too big.  */
      if (size >= min_size && size <= BUFF_SIZE_UPPER_BOUND (min_size))
	break;
    }

  *p = result->next;
  result->next = NULL;
  result->cur = result->base;
  return result;
}

/* Creates a new buffer with enough space to hold the uncommitted
   remaining bytes of BUFF, and at least MIN_EXTRA more bytes.  Copies
   the excess bytes to the new buffer.  Chains the new buffer after
   BUFF, and returns the new buffer.  */
_cpp_buff *
_cpp_append_extend_buff (cpp_reader *pfile, _cpp_buff *buff, size_t min_extra)
{
  size_t size = EXTENDED_BUFF_SIZE (buff, min_extra);
  _cpp_buff *new_buff = _cpp_get_buff (pfile, size);

  buff->next = new_buff;
  memcpy (new_buff->base, buff->cur, BUFF_ROOM (buff));
  return new_buff;
}

/* Creates a new buffer with enough space to hold the uncommitted
   remaining bytes of the buffer pointed to by BUFF, and at least
   MIN_EXTRA more bytes.  Copies the excess bytes to the new buffer.
   Chains the new buffer before the buffer pointed to by BUFF, and
   updates the pointer to point to the new buffer.  */
void
_cpp_extend_buff (cpp_reader *pfile, _cpp_buff **pbuff, size_t min_extra)
{
  _cpp_buff *new_buff, *old_buff = *pbuff;
  size_t size = EXTENDED_BUFF_SIZE (old_buff, min_extra);

  new_buff = _cpp_get_buff (pfile, size);
  memcpy (new_buff->base, old_buff->cur, BUFF_ROOM (old_buff));
  new_buff->next = old_buff;
  *pbuff = new_buff;
}

/* Free a chain of buffers starting at BUFF.  */
void
_cpp_free_buff (_cpp_buff *buff)
{
  _cpp_buff *next;

  for (; buff; buff = next)
    {
      next = buff->next;
      free (buff->base);
    }
}

/* Allocate permanent, unaligned storage of length LEN.  */
unsigned char *
_cpp_unaligned_alloc (cpp_reader *pfile, size_t len)
{
  _cpp_buff *buff = pfile->u_buff;
  unsigned char *result = buff->cur;

  if (len > (size_t) (buff->limit - result))
    {
      buff = _cpp_get_buff (pfile, len);
      buff->next = pfile->u_buff;
      pfile->u_buff = buff;
      result = buff->cur;
    }

  buff->cur = result + len;
  return result;
}

/* Allocate permanent, unaligned storage of length LEN from a_buff.
   That buffer is used for growing allocations when saving macro
   replacement lists in a #define, and when parsing an answer to an
   assertion in #assert, #unassert or #if (and therefore possibly
   whilst expanding macros).  It therefore must not be used by any
   code that they might call: specifically the lexer and the guts of
   the macro expander.

   All existing other uses clearly fit this restriction: storing
   registered pragmas during initialization.  */
unsigned char *
_cpp_aligned_alloc (cpp_reader *pfile, size_t len)
{
  _cpp_buff *buff = pfile->a_buff;
  unsigned char *result = buff->cur;

  if (len > (size_t) (buff->limit - result))
    {
      buff = _cpp_get_buff (pfile, len);
      buff->next = pfile->a_buff;
      pfile->a_buff = buff;
      result = buff->cur;
    }

  buff->cur = result + len;
  return result;
}

/* Say which field of TOK is in use.  */

enum cpp_token_fld_kind
cpp_token_val_index (cpp_token *tok)
{
  switch (TOKEN_SPELL (tok))
    {
    case SPELL_IDENT:
      return CPP_TOKEN_FLD_NODE;
    case SPELL_LITERAL:
      return CPP_TOKEN_FLD_STR;
    case SPELL_OPERATOR:
      if (tok->type == CPP_PASTE)
	return CPP_TOKEN_FLD_TOKEN_NO;
      else
	return CPP_TOKEN_FLD_NONE;
    case SPELL_NONE:
      if (tok->type == CPP_MACRO_ARG)
	return CPP_TOKEN_FLD_ARG_NO;
      else if (tok->type == CPP_PADDING)
	return CPP_TOKEN_FLD_SOURCE;
      else if (tok->type == CPP_PRAGMA)
	return CPP_TOKEN_FLD_PRAGMA;
      /* else fall through */
    default:
      return CPP_TOKEN_FLD_NONE;
    }
}<|MERGE_RESOLUTION|>--- conflicted
+++ resolved
@@ -1367,7 +1367,6 @@
 		     doesn't warn.  */
 		  BUF_APPEND (" ", 1);
 		}
-<<<<<<< HEAD
 
 	      BUF_APPEND ("\n", 1);
 	      break;
@@ -1429,69 +1428,6 @@
 	}
       c = *cur++;
 
-=======
-
-	      BUF_APPEND ("\n", 1);
-	      break;
-
-	    case 0:
-	      /* Already handled.  */
-	      break;
-
-	    default:
-	      if (_cpp_trigraph_map[note->type])
-		{
-		  /* Don't warn about this trigraph in
-		     _cpp_process_line_notes, since trigraphs show up as
-		     trigraphs in raw strings.  */
-		  uchar type = note->type;
-		  note->type = 0;
-
-		  if (!CPP_OPTION (pfile, trigraphs))
-		    /* If we didn't convert the trigraph in the first
-		       place, don't do anything now either.  */
-		    break;
-
-		  BUF_APPEND (base, cur - base);
-		  base = cur;
-		  BUF_APPEND ("??", 2);
-
-		  /* ??/ followed by newline gets two line notes, one for
-		     the trigraph and one for the backslash/newline.  */
-		  if (type == '/' && note[1].pos == cur)
-		    {
-		      if (note[1].type != '\\'
-			  && note[1].type != ' ')
-			abort ();
-		      BUF_APPEND ("/", 1);
-		      ++note;
-		      goto after_backslash;
-		    }
-		  /* The ) from ??) could be part of the suffix.  */
-		  else if (type == ')'
-			   && strncmp ((const char *) cur+1,
-				       (const char *) raw_prefix,
-				       raw_prefix_len) == 0
-			   && cur[raw_prefix_len+1] == '"')
-		    {
-		      cur += raw_prefix_len+2;
-		      goto break_outer_loop;
-		    }
-		  else
-		    {
-		      /* Skip the replacement character.  */
-		      base = ++cur;
-		      BUF_APPEND (&type, 1);
-		    }
-		}
-	      else
-		abort ();
-	      break;
-	    }
-	}
-      c = *cur++;
-
->>>>>>> 6e7f08ad
       if (c == ')'
 	  && strncmp ((const char *) cur, (const char *) raw_prefix,
 		      raw_prefix_len) == 0

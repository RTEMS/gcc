<<<<<<< HEAD
=======
2016-10-12  Jakub Jelinek  <jakub@redhat.com>

	* include/cpplib.h (struct cpp_options): Add
	cpp_warn_implicit_fallthrough.
	* init.c (cpp_create_reader): Initialize it to 0.
	* lex.c (fallthrough_comment_p): Handle different
	cpp_warn_implicit_fallthrough levels.  Whitespace fixes.

2016-10-08  Jakub Jelinek  <jakub@redhat.com>

	* lex.c (fallthrough_comment_p): Accept Else, fallthrough.

	* lex.c (fallthrough_comment_p): Extend to handle more common FALLTHRU
	comment styles.

	* lex.c (fallthrough_comment_p): Fix off-by-one size comparison
	errors, cleanup.
	(_cpp_lex_direct): Allow arbitrary comments in between
	fallthrough_comment_p comment and following token.

2016-10-04  Kelvin Nilsen  <kelvin@gcc.gnu.org>

	PR target/77847
	* lex.c (search_line_fast): Add a FALLTHROUGH comment to correct
	compiler error in the version of this function that is
	conditionally compiled when GCC_VERSION >= 4005 and both
	__ALTIVEC__ and __BIG_ENDIAN__ symbols are defined.

2016-09-26  Marek Polacek  <polacek@redhat.com>
	    Jakub Jelinek  <jakub@redhat.com>

	PR c/7652
	* include/cpplib.h (PREV_FALLTHROUGH): Define.
	* internal.h (CPP_FALLTHRU): Define.
	* lex.c (fallthrough_comment_p): New function.
	(_cpp_lex_direct): Set PREV_FALLTHROUGH on tokens succeeding a falls
	through comment.

2016-09-23  David Malcolm  <dmalcolm@redhat.com>

	PR preprocessor/77672
	* charset.c (cpp_interpret_string_1): Add a source_range for the
	NUL-terminator, using the location of the trailing quote of the
	final string.

2016-09-21  Jason Merrill  <jason@redhat.com>

	* line-map.c (linemap_location_from_macro_definition_p): New.
	* line-map.h: Declare it.

2016-09-15  David Malcolm  <dmalcolm@redhat.com>

	* include/line-map.h (class rich_location): Note that newlines
	aren't supported in fix-it text.
	* line-map.c (rich_location::add_fixit_insert_before): Reject
	attempts to add fix-its containing newlines.
	(rich_location::add_fixit_replace): Likewise.

2016-09-13  David Malcolm  <dmalcolm@redhat.com>

	* include/line-map.h (class rich_location): Add description of
	fix-it hints to leading comment.
	(rich_location::add_fixit_insert): Rename both overloaded methods
	to..
	(rich_location::add_fixit_insert_before): ...this, updating their
	comments.
	(rich_location::add_fixit_insert_after): Two new overloaded
	methods.
	(rich_location::stop_supporting_fixits): New method.
	* line-map.c (rich_location::add_fixit_insert): Rename both
	overloaded methods to..
	(rich_location::add_fixit_insert_before): ...this, updating their
	comments.
	(rich_location::add_fixit_insert_after): Two new methods.
	(rich_location::reject_impossible_fixit): Split out
	failure-handling into...
	(rich_location::stop_supporting_fixits): New method.

2016-09-02  David Malcolm  <dmalcolm@redhat.com>

	* include/line-map.h (rich_location::seen_impossible_fixit_p): New
	accessor.

2016-08-31  David Malcolm  <dmalcolm@redhat.com>

	* include/line-map.h (class fixit_remove): Remove stray decl.
	(fixit_hint::affects_line_p): Make const.
	(fixit_insert::affects_line_p): Likewise.
	(fixit_replace::affects_line_p): Likewise.
	* line-map.c (fixit_insert::affects_line_p): Likewise.
	(fixit_replace::affects_line_p): Likewise.

2016-08-30  David Malcolm  <dmalcolm@redhat.com>

	* include/line-map.h (class semi_embedded_vec): New class.
	(semi_embedded_vec<T, NUM_EMBEDDED>::semi_embedded_vec): New ctor.
	(semi_embedded_vec<T, NUM_EMBEDDED>::~semi_embedded_vec): New
	dtor.
	(semi_embedded_vec<T, NUM_EMBEDDED>::operator[]): New methods.
	(semi_embedded_vec<T, NUM_EMBEDDED>::push): New method.
	(semi_embedded_vec<T, NUM_EMBEDDED>::truncate): New method.
	(rich_location::get_num_locations): Reimplement in terms of
	m_ranges.
	(rich_location::get_range): Make non-inline.
	(rich_location::get_num_fixit_hints): Reimplement in terms of
	m_fixit_hints.
	(rich_location::add_fixit): New function.
	(rich_location::MAX_RANGES): Rename to...
	(rich_location::STATICALLY_ALLOCATED_RANGES): ...this.
	(rich_location::MAX_FIXIT_HINTS): Rename to...
	(rich_location::STATICALLY_ALLOCATED_RANGES): ...this, and make
	private.
	(rich_location::m_num_ranges): Eliminate in favor of...
	(rich_location::m_ranges): ...this, converting from a fixed-size
	array to a semi_embedded_vec.
	(rich_location::m_num_fixit_hints): Eliminate in favor of...
	(rich_location::m_fixit_hints): ...this, converting from a
	fixed-size array to a semi_embedded_vec.
	* line-map.c (rich_location::rich_location): Update for above
	changes.
	(rich_location::~rich_location): Likewise.
	(rich_location::get_loc): Likewise.
	(rich_location::get_range): New methods.
	(rich_location::add_range): Update for above changes.
	(rich_location::set_range): Likewise.
	(rich_location::add_fixit_insert): Likewise.
	(rich_location::add_fixit_replace): Likewise.
	(rich_location::get_last_fixit_hint): Likewise.
	(rich_location::reject_impossible_fixit): Likewise.
	(rich_location::add_fixit): New method.

2016-08-30  David Malcolm  <dmalcolm@redhat.com>

	* include/line-map.h (rich_location::add_fixit_insert): Add
	comments.  Add overload omitting the source_location param.
	(rich_location::add_fixit_remove): Add comments.  Add overloads
	omitting the range, and accepting a source_location.
	(rich_location::add_fixit_replace): Likewise.
	* line-map.c (rich_location::add_fixit_insert): Add comments.  Add
	overload omitting the source_location param.
	(rich_location::add_fixit_remove): Add comments.  Add overloads
	omitting the range, and accepting a source_location.
	(rich_location::add_fixit_replace): Likewise.

2016-08-26  David Malcolm  <dmalcolm@redhat.com>

	* include/line-map.h (get_pure_location): New decl.
	* line-map.c (get_pure_location): Move here, from gcc/input.c, adding
	a line_maps * param.
	(rich_location::add_fixit_insert): Call get_pure_location on "where".
	(rich_location::add_fixit_replace): Call get_pure_location on the
	end-points.

2016-08-26  David Malcolm  <dmalcolm@redhat.com>

	* include/line-map.h (rich_location): Eliminate unimplemented
	constructor based on source_range.
	(rich_location::get_last_fixit_hint): New method.
	(rich_location::reject_impossible_fixit): New method.
	(rich_location): Add fields m_line_table and
	m_seen_impossible_fixit.
	(fixit_hint::maybe_append_replace): New pure virtual function.
	(fixit_insert::maybe_append_replace): New function.
	(fixit_replace::maybe_append_replace): New function.
	* line-map.c (rich_location::rich_location): Initialize
	m_line_table and m_seen_impossible_fixit.
	(rich_location::add_fixit_insert): Call
	reject_impossible_fixit and bail out if true.
	(column_before_p): New function.
	(rich_location::add_fixit_replace): Call reject_impossible_fixit
	and bail out if true.  Attempt to consolidate with neighboring
	fixits.
	(rich_location::get_last_fixit_hint): New method.
	(rich_location::reject_impossible_fixit): New method.
	(fixit_insert::maybe_append_replace): New method.
	(fixit_replace::maybe_append_replace): New method.

>>>>>>> 01b0c11a
2016-08-23  David Malcolm  <dmalcolm@redhat.com>

	* include/line-map.h (source_range::from_locations): New method.

2016-08-19  David Malcolm  <dmalcolm@redhat.com>

	* include/line-map.h (fixit_hint::kind): Delete REPLACE.
	(class fixit_remove): Delete.
	* line-map.c (rich_location::add_fixit_remove): Reimplement
	by calling add_fixit_replace with an empty string.
	(fixit_remove::fixit_remove): Delete.
	(fixit_remove::affects_line_p): Delete.

2016-08-19  Joseph Myers  <joseph@codesourcery.com>

	PR c/32187
	* include/cpplib.h (CPP_N_FLOATN, CPP_N_FLOATNX)
	(CPP_N_WIDTH_FLOATN_NX, CPP_FLOATN_SHIFT, CPP_FLOATN_MAX): New
	macros.
	* expr.c (interpret_float_suffix): Handle fN, fNx, FN and FNx
	suffixes.

2016-08-19  Prathamesh Kulkarni  <prathamesh.kulkarni@linaro.org>

	* expr.c (eval_token): Append "evaluates to 0" to Wundef diagnostic.

2016-08-18  David Malcolm  <dmalcolm@redhat.com>

	* directives.c (directive_names): New array.
	(_cpp_handle_directive): Offer spelling suggestions for misspelled
	directives.
	* errors.c (cpp_diagnostic_at_richloc): New function.
	(cpp_error_at_richloc): New function.
	* include/cpplib.h (struct cpp_callbacks): Add field
	"get_suggestion".
	(cpp_error_at_richloc): New decl.

2016-08-18  Marek Polacek  <polacek@redhat.com>

	PR c/7652
	* pch.c (write_macdef): Add CPP_FALLTHRU.

2016-08-12  Marek Polacek  <polacek@redhat.com>

	PR c/7652
	* lex.c (search_line_fast): Add FALLTHRU.
	(_cpp_lex_direct): Likewise.
	(cpp_token_val_index): Adjust fall through comment.
	* macro.c (parse_params): Add FALLTHRU.
	* pch.c (count_defs): Adjust fall through comment.
	(write_defs): Likewise.

2016-08-06  David Malcolm  <dmalcolm@redhat.com>

	PR bootstrap/72823
	* charset.c (_cpp_valid_ucn): Replace overzealous assert with one
	that allows for char_range to be non-NULL when loc_reader is NULL.

2016-08-05  David Malcolm  <dmalcolm@redhat.com>

	* charset.c (cpp_substring_ranges::cpp_substring_ranges): New
	constructor.
	(cpp_substring_ranges::~cpp_substring_ranges): New destructor.
	(cpp_substring_ranges::add_range): New method.
	(cpp_substring_ranges::add_n_ranges): New method.
	(_cpp_valid_ucn): Add "char_range" and "loc_reader" params; if
	they are non-NULL, read position information from *loc_reader
	and update char_range->m_finish accordingly.
	(convert_ucn): Add "char_range", "loc_reader", and "ranges"
	params.  If loc_reader is non-NULL, read location information from
	it, and update *ranges accordingly, using char_range.
	Conditionalize the conversion into tbuf on tbuf being non-NULL.
	(convert_hex): Likewise, conditionalizing the call to
	emit_numeric_escape on tbuf.
	(convert_oct): Likewise.
	(convert_escape): Add params "loc_reader" and "ranges".  If
	loc_reader is non-NULL, read location information from it, and
	update *ranges accordingly.  Conditionalize the conversion into
	tbuf on tbuf being non-NULL.
	(cpp_interpret_string): Rename to...
	(cpp_interpret_string_1): ...this, adding params "loc_readers" and
	"out".  Use "to" to conditionalize the initialization and usage of
	"tbuf", such as running the converter.  If "loc_readers" is
	non-NULL, use the instances within it, reading location
	information from them, and passing them to convert_escape; likewise
	write to "out" if loc_readers is non-NULL.  Check for leading
	quote and issue an error if it is not present.  Update boundary
	check from "== limit" to ">= limit" to protect against erroneous
	location values to calls that are not parsing string literals.
	(cpp_interpret_string): Reimplement in terms to
	cpp_interpret_string_1.
	(noop_error_cb): New function.
	(cpp_interpret_string_ranges): New function.
	(cpp_string_location_reader::cpp_string_location_reader): New
	constructor.
	(cpp_string_location_reader::get_next): New method.
	* include/cpplib.h (class cpp_string_location_reader): New class.
	(class cpp_substring_ranges): New class.
	(cpp_interpret_string_ranges): New prototype.
	* internal.h (_cpp_valid_ucn): Add params "char_range" and
	"loc_reader".
	* lex.c (forms_identifier_p): Pass NULL for new params to
	_cpp_valid_ucn.

2016-08-01  Andreas Schwab  <schwab@suse.de>

	* include/cpplib.h: Fix comment typo.

2016-07-27  David Malcolm  <dmalcolm@redhat.com>

	* include/line-map.h (source_location): Fix line numbers in
	comment.

2016-07-11  David Malcolm  <dmalcolm@redhat.com>

	* include/line-map.h (LINE_MAP_MAX_LOCATION_WITH_PACKED_RANGES):
	Move here from line-map.c.
	(LINE_MAP_MAX_LOCATION_WITH_COLS): Likewise.
	* line-map.c (LINE_MAP_MAX_LOCATION_WITH_PACKED_RANGES): Move from
	here to line-map.h.
	(LINE_MAP_MAX_LOCATION_WITH_COLS): Likewise.

2016-06-22  David Malcolm  <dmalcolm@redhat.com>

	* directives.c (do_include_common): Pass on "location" to
	_cpp_stack_include.
	* errors.c (cpp_diagnostic): Reimplement in terms of...
	(cpp_diagnostic_at): New function.
	(cpp_error_at): New function.
	(cpp_errno_filename): Add "loc" param and use it by using
	cpp_error_at rather than cpp_error.
	* files.c (find_file_in_dir): Add "loc" param and pass it to
	open_file_failed.
	(_cpp_find_file): Add "loc" param.  Use it to convert calls to
	cpp_error to cpp_error_at, and pass it to find_file_in_dir and
	open_file_failed.
	(read_file_guts): Add "loc" param.  Use it to convert calls to
	cpp_error to cpp_error_at.  Pass it to cpp_errno_filename.
	(read_file): Add "loc" param.  Pass it to open_file_failed and
	read_file_guts.
	(should_stack_file): Add "loc" param.  Pass it to read_file.
	(_cpp_stack_file): Add "loc" param.  Pass it to should_stack_file.
	(_cpp_stack_include): Add "loc" param.  Pass it to
	_cpp_find_file and _cpp_stack_file.
	(open_file_failed): Add "loc" param.  Pass it to
	cpp_errno_filename.
	(_cpp_fake_include): Add 0 as a source_location in call to
	_cpp_find_file.
	(_cpp_compare_file_date): Likewise.
	(cpp_push_include): Likewise for call to _cpp_stack_include.
	(cpp_push_default_include): Likewise.
	(_cpp_save_file_entries): Likewise for call to open_file_failed.
	(_cpp_has_header): Likewise for call to _cpp_find_file.
	* include/cpplib.h (cpp_errno_filename): Add source_location
	param.
	(cpp_error_at): New declaration.
	* init.c (cpp_read_main_file): Add 0 as a source_location in calls
	to _cpp_find_file and _cpp_stack_file.
	* internal.h (_cpp_find_file): Add source_location param.
	(_cpp_stack_file): Likewise.
	(_cpp_stack_include): Likewise.

2016-06-22  David Malcolm  <dmalcolm@redhat.com>

	* include/line-map.h (fixit_hint::get_start_loc): New pure virtual
	function.
	(fixit_hint::maybe_get_end_loc): Likewise.
	(fixit_insert::get_start_loc): New function, implementing
	fixit_hint::get_start_loc.
	(fixit_insert::maybe_get_end_loc): New function, implementing
	fixit_hint::maybe_get_end_loc.
	(fixit_remove::get_start_loc): New function, implementing
	fixit_hint::get_start_loc.
	(fixit_remove::maybe_get_end_loc): New function, implementing
	fixit_hint::maybe_get_end_loc.
	(fixit_replace::get_start_loc): New function, implementing
	fixit_hint::get_start_loc.
	(fixit_replace::maybe_get_end_loc): New function, implementing
	fixit_hint::maybe_get_end_loc.

2016-06-21  John David Anglin  <danglin@gcc.gnu.org>

	* line-map.c (location_adhoc_data_update): Use int64_t instead of
	long long.
	(get_combined_adhoc_loc): Likewise.

2016-06-01  Eduard Sanou  <dhole@openmailbox.org>

	* include/cpplib.h (cpp_callbacks): Add get_source_date_epoch
	callback.
	* include/cpplib.h (cpp_init_source_date_epoch): Remove prototype.
	* init.c (cpp_init_source_date_epoch): Remove function.
	* init.c (cpp_create_reader): Initialize pfile->source_date_epoch.
	* internal.h (cpp_reader): Extend comment about source_date_epoch.
	* macro.c (_cpp_builtin_macro_text): Use get_source_date_epoch
	callback only once, read pfile->source_date_epoch on future passes.
	Check that get_source_date_epoch callback is not NULL.

2016-05-20  Martin Liska  <mliska@suse.cz>

	* config.in: Regenerated.
	* configure: Likewise.
	* configure.ac: Handle --enable-valgrind-annotations.
	* lex.c (new_buff): Use ENABLE_VALGRIND_ANNOTATIONS instead
	of ENABLE_VALGRIND_CHECKING.
	(_cpp_free_buff): Likewise.

2016-04-28  Eduard Sanou  <dhole@openmailbox.org>
	    Matthias Klose  <doko@debian.org>

	* include/cpplib.h (cpp_init_source_date_epoch): Prototype.
	* init.c (cpp_init_source_date_epoch): New function.
	* internal.h: Added source_date_epoch variable to struct
	cpp_reader to store a reproducible date.
	* macro.c (_cpp_builtin_macro_text): Set pfile->date timestamp from 
	pfile->source_date_epoch instead of localtime if source_date_epoch is 
	set, to be used for __DATE__ and __TIME__ macros to help reproducible 
	builds.

2016-04-13  Bernd Schmidt  <bschmidt@redhat.com>

	Patch from Roger Orr <rogero@howzatt.demon.co.uk>
	PR preprocessor/69650
	* directives.c (do_linemarker): Reread map after calling
	cpp_get_token.

2016-04-06  Richard Henderson  <rth@redhat.com>

	PR preprocessor/61817
	PR preprocessor/69391
	* internal.h (_cpp_builtin_macro_text): Update decl.
	* macro.c (_cpp_builtin_macro_text): Accept location for __LINE__.
	(builtin_macro): Accept a second location for __LINE__.
	(enter_macro_context): Compute both virtual and real expansion
	locations for the macro.

2016-03-25  Bernd Schmidt  <bschmidt@redhat.com>

	PR lto/69650
	* directives.c (do_linemarker): Test for file left but not entered
	here.
	* line-map.c (linemap_add): Not here.

2016-03-21  Jakub Jelinek  <jakub@redhat.com>

	PR target/70296
	* include/cpplib.h (cpp_fun_like_macro_p): New prototype.
	* macro.c (cpp_fun_like_macro_p): New function.

2016-03-15  Richard Henderson  <rth@redhat.com>

	* line-map.c (new_linemap): Make alloc_size a size_t.

2016-03-14  Jason Merrill  <jason@redhat.com>

	* expr.c (cpp_classify_number): Hex floats are new in C++1z.
	* init.c (lang_defaults): Likewise.

2016-03-09  David Malcolm  <dmalcolm@redhat.com>

	PR c/68473
	PR c++/70105
	* line-map.c (linemap_macro_map_loc_unwind_toward_spelling): Move
	decl...
	* include/line-map.h
	(linemap_macro_map_loc_unwind_toward_spelling): ...here,
	converting from static to extern.

2016-03-09  David Malcolm  <dmalcolm@redhat.com>

	PR c/68473
	PR c++/70105
	* include/line-map.h (source_range::debug): Delete.
	(struct location_range): Update comment.  Replace
	expanded_location fields "m_start", "m_finish", and "m_caret" with
	a source_location field: "m_loc".
	(class rich_location): Reword comment.
	(rich_location::get_loc): Reimplement in terms of a new overloaded
	variant which takes an unsigned int.
	(rich_location::get_loc_addr): Delete.
	(rich_location::add_range): Drop params "start" and "finish" in
	favor of param "loc".  Drop overloaded variants taking a
	source_range or location_range *.
	(rich_location::lazily_expand_location): Delete in favor of...
	(rich_location::get_expanded_location): New decl.
	(rich_location::m_loc): Delete field.
	(rich_location::m_column_override): New field.
	* line-map.c (rich_location::rich_location):  Drop name of
	line_maps * param.  Update initializations for deletion of field
	"m_loc" and addition of field "m_column_override".  Reimplement
	body as a call to add_range.  Delete overloaded variant taking a
	source_range.
	(rich_location::get_loc): New function.
	(rich_location::lazily_expand_location): Delete in favor of...
	(rich_location::get_expanded_location): New function.
	(rich_location::override_column): Reimplement.
	(rich_location::add_range): Drop params "start" and "finish" in
	favor of param "loc".  Eliminate location expansion in favor of
	simply storing loc.  Drop overloaded variants taking a
	source_range or location_range *.
	(rich_location::set_range): Eliminate location expansion.

2016-02-29  David Malcolm  <dmalcolm@redhat.com>

	PR preprocessor/69985
	(linemap_position_for_loc_and_offset): Rename param from "offset"
	to "column_offset".  Right-shift the column_offset by m_range_bits
	of the pertinent ordinary map whenever offsetting a
	source_location.  For clarity, offset the column by the column
	offset, rather than the other way around.

2016-02-23  David Malcolm  <dmalcolm@redhat.com>

	PR preprocessor/69126
	PR preprocessor/69543
	* line-map.c (linemap_compare_locations): At the function top,
	replace inlined bodies of get_location_from_adhoc_loc with calls
	to get_location_from_adhoc_loc.  Add a pair of calls to
	get_location_from_adhoc_loc at the bottom of the function, to
	avoid meaningless comparisons of ad-hoc and non-ad-hoc locations.

2016-02-08  David Malcolm  <dmalcolm@redhat.com>

	PR preprocessor/69664
	* errors.c (cpp_diagnostic_with_line): Only call
	rich_location::override_column if the column is non-zero.
	* line-map.c (rich_location::override_column): Update columns
	within m_ranges[0].  Add assertions to verify that doing so is
	sane.

2016-02-05  Jakub Jelinek  <jakub@redhat.com>

	PR c++/69628
	* charset.c (cpp_interpret_charconst): Clear *PCHARS_SEEN
	and *UNSIGNEDP if bailing out early due to errors.

2016-01-28  Jakub Jelinek  <jakub@redhat.com>

	PR pch/68176
	* files.c (_cpp_find_file): Set file->implicit_preinclude even if
	included from file->implicit_preinclude header.

	* directives.c (destringize_and_run): Adjust prototype.

2016-01-27  David Malcolm  <dmalcolm@redhat.com>

	PR preprocessor/69126
	* directives.c (destringize_and_run): Add expansion_loc param; use
	it when handling unexpanded pragmas to fixup the locations of the
	synthesized tokens.
	(_cpp_do__Pragma): Add expansion_loc param and use it when calling
	destringize_and_run.
	* internal.h (_cpp_do__Pragma): Add expansion_loc param.
	* macro.c (builtin_macro): Pass expansion location of _Pragma to
	_cpp_do__Pragma.

2016-01-14  David Malcolm  <dmalcolm@redhat.com>

	PR preprocessor/69177
	* line-map.c (LINE_MAP_MAX_LOCATION_WITH_PACKED_RANGES): New
	constant.
	(LINE_MAP_MAX_LOCATION_WITH_COLS): Add note about unit tests
	to comment.
	(can_be_stored_compactly_p): Reduce threshold from
	LINE_MAP_MAX_LOCATION_WITH_COLS to
	LINE_MAP_MAX_LOCATION_WITH_PACKED_RANGES.
	(get_combined_adhoc_loc): Likewise.
	(get_range_from_loc): Likewise.
	(linemap_line_start): Ensure that a new ordinary map is created
	when transitioning from range-packing being enabled to disabled,
	at the LINE_MAP_MAX_LOCATION_WITH_PACKED_RANGES threshold.  Set
	range_bits to 0 for new ordinary maps when beyond this limit.
	Prevent the "increase the column bits of a freshly created map"
	optimization if the range bits has reduced.

2016-01-08  Jakub Jelinek  <jakub@redhat.com>

	PR c++/69145
	* files.c (cpp_included_before): If IS_ADHOC_LOC (location), lookup
	real location from the line_table.

2016-01-04  Jakub Jelinek  <jakub@redhat.com>

	Update copyright years.

2015-12-22  David Malcolm  <dmalcolm@redhat.com>

	* line-map.c (get_combined_adhoc_loc): Remove condition
	on locus < RESERVED_LOCATION_COUNT when considering
	whether a caret == start == finish location can be
	simply stored as the caret location.

2015-12-07  David Malcolm  <dmalcolm@redhat.com>

	* include/line-map.h (rich_location::set_range): Add line_maps *
	param; convert param from source_range to source_location.  Drop
	"overwrite_loc_p" param.
	* line-map.c (rich_location::set_range): Likewise, acting as if
	"overwrite_loc_p" were true, and getting range from the location.

2015-11-20  David Malcolm  <dmalcolm@redhat.com>

	PR 62314
	* include/line-map.h (source_range::intersects_line_p): New
	method.
	(rich_location::~rich_location): New.
	(rich_location::add_fixit_insert): New method.
	(rich_location::add_fixit_remove): New method.
	(rich_location::add_fixit_replace): New method.
	(rich_location::get_num_fixit_hints): New accessor.
	(rich_location::get_fixit_hint): New accessor.
	(rich_location::MAX_FIXIT_HINTS): New constant.
	(rich_location::m_num_fixit_hints): New field.
	(rich_location::m_fixit_hints): New field.
	(class fixit_hint): New class.
	(class fixit_insert): New class.
	(class fixit_remove): New class.
	(class fixit_replace): New class.
	* line-map.c (source_range::intersects_line_p): New method.
	(rich_location::rich_location): Add initialization of
	m_num_fixit_hints to both ctors.
	(rich_location::~rich_location): New.
	(rich_location::add_fixit_insert): New method.
	(rich_location::add_fixit_remove): New method.
	(rich_location::add_fixit_replace): New method.
	(fixit_insert::fixit_insert): New.
	(fixit_insert::~fixit_insert): New.
	(fixit_insert::affects_line_p): New.
	(fixit_remove::fixit_remove): New.
	(fixit_remove::affects_line_p): New.
	(fixit_replace::fixit_replace): New.
	(fixit_replace::~fixit_replace): New.
	(fixit_replace::affects_line_p): New.

2015-11-19  Jakub Jelinek  <jakub@redhat.com>

	PR preprocessor/60736
	* include/cpplib.h (cpp_errno_filename): New prototype.
	* errors.c (cpp_errno): Don't handle msgid "" specially, use
	_(msgid) instead of msgid as argument to cpp_error.
	(cpp_errno_filename): New function.
	* files.c (read_file_guts): Use cpp_errno_filename instead of
	cpp_errno.
	(open_file_failed): Likewise.  Use file->name if file->path is NULL
	in diagnostics.

2015-11-13  David Malcolm  <dmalcolm@redhat.com>

	* errors.c (cpp_diagnostic): Pass pfile->line_table to
	rich_location ctor.
	(cpp_diagnostic_with_line): Likewise.
	* include/cpplib.h (struct cpp_token): Update comment for src_loc
	to indicate that the range of the token is "baked into" the
	source_location.
	* include/line-map.h (source_location): Update the descriptive
	comment to reflect the packing scheme for short ranges, adding
	worked examples of location encoding.
	(struct line_map_ordinary): Drop field "column_bits" in favor
	of field "m_column_and_range_bits"; add field "m_range_bits".
	(ORDINARY_MAP_NUMBER_OF_COLUMN_BITS): Delete.
	(location_adhoc_data): Add source_range field.
	(struct line_maps): Add fields "default_range_bits",
	"num_optimized_ranges" and "num_unoptimized_ranges".
	(get_combined_adhoc_loc): Add source_range param.
	(get_range_from_loc): New declaration.
	(pure_location_p): New prototype.
	(COMBINE_LOCATION_DATA):  Add source_range param.
	(SOURCE_LINE): Update for renaming of column_bits.
	(SOURCE_COLUMN): Likewise.  Shift the column right by the map's
	range_bits.
	(LAST_SOURCE_LINE_LOCATION): Update for renaming of column_bits.
	(linemap_position_for_line_and_column): Add line_maps * params.
	(rich_location::rich_location): Likewise.
	* lex.c (_cpp_lex_direct): Capture the range of the token, baking
	it into token->src_loc via a call to COMBINE_LOCATION_DATA.
	* line-map.c (LINE_MAP_MAX_COLUMN_NUMBER): Reduce from 1U << 17 to
	1U << 12.
	(location_adhoc_data_hash): Add the src_range into
	the hash value.
	(location_adhoc_data_eq): Require equality of the src_range
	values.
	(can_be_stored_compactly_p): New function.
	(get_combined_adhoc_loc): Add src_range param, and store it,
	via a bit-packing scheme for short ranges, otherwise within the
	lookaside table.  Remove the requirement that data is non-NULL.
	(get_range_from_adhoc_loc): New function.
	(get_range_from_loc): New function.
	(pure_location_p): New function.
	(linemap_add): Ensure that start_location has zero for the
	range_bits, unless we're past LINE_MAP_MAX_LOCATION_WITH_COLS.
	Initialize range_bits to zero.  Assert that the start_location
	is "pure".
	(linemap_line_start): Assert that the
	column_and_range_bits >= range_bits.
	Update determinination of whether we need to start a new map
	using the effective column bits, without the range bits.
	Use the set's default_range_bits in new maps, apart from
	those with column_bits == 0, which should also have 0 range_bits.
	Increase the column bits for new maps by the range bits.
	When adding lines to an existing map, use set->highest_line
	directly rather than offsetting highest by SOURCE_COLUMN.
	Add assertions to sanity-check the return value.
	(linemap_position_for_column): Offset to_column by range_bits.
	Update set->highest_location if necessary.
	(linemap_position_for_line_and_column): Add line_maps * param.
	Update the calculation to offset the column by range_bits, and
	conditionalize it on being <= LINE_MAP_MAX_LOCATION_WITH_COLS.
	Bound it by LINEMAPS_MACRO_LOWEST_LOCATION.  Update
	set->highest_location if necessary.
	(linemap_position_for_loc_and_offset): Handle ad-hoc locations;
	pass "set" to linemap_position_for_line_and_column.
	(linemap_macro_map_loc_unwind_toward_spelling): Add line_maps
	param.  Handle ad-hoc locations.
	(linemap_location_in_system_header_p): Pass on "set" to call to
	linemap_macro_map_loc_unwind_toward_spelling.
	(linemap_macro_loc_to_spelling_point): Retain ad-hoc locations.
	Pass on "set" to call to
	linemap_macro_map_loc_unwind_toward_spelling.
	(linemap_resolve_location): Retain ad-hoc locations.  Pass on
	"set" to call to linemap_macro_map_loc_unwind_toward_spelling.
	(linemap_unwind_toward_expansion):  Pass on "set" to call to
	linemap_macro_map_loc_unwind_toward_spelling.
	(linemap_expand_location): Extract the data pointer before
	extracting the location.
	(rich_location::rich_location): Add line_maps param; use it to
	extract the range from the source_location.
	* location-example.txt: Regenerate, showing new representation.

2015-11-06  David Malcolm  <dmalcolm@redhat.com>

	* errors.c (cpp_diagnostic): Update for change in signature
	of "error" callback.
	(cpp_diagnostic_with_line): Likewise, calling override_column
	on the rich_location.
	* include/cpplib.h (struct cpp_callbacks): Within "error"
	callback, convert param from source_location to rich_location *,
	and drop column_override param.
	* include/line-map.h (struct source_range): New struct.
	(struct location_range): New struct.
	(class rich_location): New class.
	(linemap_client_expand_location_to_spelling_point): New declaration.
	* line-map.c (rich_location::rich_location): New ctors.
	(rich_location::lazily_expand_location): New method.
	(rich_location::override_column): New method.
	(rich_location::add_range): New methods.
	(rich_location::set_range): New method.

2015-11-06  David Malcolm  <dmalcolm@redhat.com>

	* include/line-map.h (struct linemap_stats): Add fields
	"adhoc_table_size" and "adhoc_table_entries_used".
	* line-map.c (linemap_get_statistics): Populate above fields.

2015-11-04  Mikhail Maltsev  <maltsevm@gmail.com>

	* config.in: Regenerate.
	* configure: Regenerate.
	* configure.ac: Remove ENABLE_CHECKING.

2015-11-03  Uros Bizjak  <ubizjak@gmail.com>

	* lex.c (search_line_sse42): Correctly advance the pointer to an
	aligned address.

2015-11-02  David Malcolm  <dmalcolm@redhat.com>

	* include/line-map.h (source_location): In the table in the
	descriptive comment, show UNKNOWN_LOCATION, BUILTINS_LOCATION,
	LINE_MAP_MAX_LOCATION_WITH_COLS, LINE_MAP_MAX_SOURCE_LOCATION.
	Add notes about ad-hoc values.

2015-10-21  Mikhail Maltsev  <maltsevm@gmail.com>

	* include/line-map.h: Use CHECKING_P instead of ENABLE_CHECKING.
	* init.c: Likewise.
	* macro.c (struct macro_arg_token_iter, set_arg_token,
	macro_arg_token_iter_init, macro_arg_token_iter_forward,
	macro_arg_token_iter_get_token, macro_arg_token_iter_get_location,
	alloc_expanded_arg_mem, _cpp_backup_tokens): Likewise.

	* config.in: Regenerate.
	* configure: Regenerate.
	* configure.ac (CHECKING_P): Define.
	* system.h (fancy_abort): Declare.
	(abort): Define.
	(gcc_assert): Define. Use CHECKING_P.

2015-10-13  Mikhail Maltsev  <maltsevm@gmail.com>

	* system.h (CHECKING_P, gcc_checking_assert): Define.

2015-09-21  Manuel López-Ibáñez  <manu@gcc.gnu.org>

	PR c/66415
	* line-map.c (linemap_position_for_loc_and_offset): Handle the
	case of long lines encoded in multiple maps.

2015-09-07  Marek Polacek  <polacek@redhat.com>

	* system.h (INTTYPE_MINIMUM): Rewrite to avoid shift warning.

2015-08-06  Yaakov Selkowitz  <yselkowi@redhat.com>

	* configure: Regenerate.

2015-07-08  Thomas Schwinge  <thomas@codesourcery.com>

	* include/line-map.h (RESERVED_LOCATION_COUNT): Change type to
	source_location.

2015-07-02  Paolo Carlini  <paolo.carlini@oracle.com>

	PR preprocessor/53690
	* charset.c (_cpp_valid_ucn): Add cppchar_t * parameter and change
	return type to bool.  Fix encoding of \u0000 and \U00000000 in C++.
	(convert_ucn): Adjust call.
	* lex.c (forms_identifier_p): Likewise.
	* internal.h (_cpp_valid_ucn): Adjust declaration.

2015-06-30  Edward Smith-Rowland  <3dw4rd@verizon.net>

	Implement N4197 - Adding u8 character literals
	* include/cpplib.h (UTF8CHAR, UTF8CHAR_USERDEF): New cpp tokens;
	(struct cpp_options): Add utf8_char_literals.
	* init.c (struct lang_flags): Add utf8_char_literals;
	(struct lang_flags lang_defaults): Add column for utf8_char_literals.
	* macro.c (stringify_arg()): Treat CPP_UTF8CHAR token;
	* expr.c (cpp_userdef_char_remove_type(), cpp_userdef_char_add_type()):
	Treat CPP_UTF8CHAR_USERDEF, CPP_UTF8CHAR tokens;
	(cpp_userdef_char_p()): Treat CPP_UTF8CHAR_USERDEF token;
	(eval_token(), _cpp_parse_expr()): Treat CPP_UTF8CHAR token.
	* lex.c (lex_string(), _cpp_lex_direct()): Include CPP_UTF8CHAR tokens.
	* charset.c (converter_for_type(), cpp_interpret_charconst()):
	Treat CPP_UTF8CHAR token.

2015-06-30  Uros Bizjak  <ubizjak@gmail.com>

	* lex.c (search_line_sse42) [__GCC_ASM_FLAG_OUTPUTS__]: New main
	loop using asm flag outputs.

2015-06-08  Marek Polacek  <polacek@redhat.com>

	PR c/66415
	* line-map.c (linemap_position_for_loc_and_offset): Remove
	linemap_assert_fails; reverse conditions.

2015-05-26  Manuel López-Ibáñez  <manu@gcc.gnu.org>

	* line-map.c (LINE_MAP_MAX_COLUMN_NUMBER
	LINE_MAP_MAX_LOCATION_WITH_COLS,LINE_MAP_MAX_SOURCE_LOCATION):
	New constants.
	(linemap_line_start): Use them.
	(linemap_position_for_column): Use them.

2015-05-20  David Malcolm  <dmalcolm@redhat.com>

	* include/line-map.h (MAP_START_LOCATION): Eliminate the non-const
	variant, and tweak comment for the const variant.
	(ORDINARY_MAP_STARTING_LINE_NUMBER): Drop the non-const variant.
	(ORDINARY_MAP_INCLUDER_FILE_INDEX): Likewise.
	(ORDINARY_MAP_IN_SYSTEM_HEADER_P): Likewise.
	(SET_ORDINARY_MAP_NUMBER_OF_COLUMN_BITS): Delete.
	(ORDINARY_MAP_FILE_NAME): Drop the non-const variant.
	(MACRO_MAP_MACRO): Likewise.
	(MACRO_MAP_NUM_MACRO_TOKENS): Likewise.
	(MACRO_MAP_LOCATIONS): Likewise.
	(MACRO_MAP_EXPANSION_POINT_LOCATION): Likewise.
	* line-map.c (linemap_add): Replace writes through macros with
	direct field accesses.
	(linemap_enter_macro): Likewise.
	(linemap_line_start): Likewise.

2015-05-19  David Malcolm  <dmalcolm@redhat.com>

	* directives.c (do_line): Strengthen local "map" from
	const line_map * to const line_map_ordinary *.
	(do_linemarker): Likewise.
	(_cpp_do_file_change): Assert that we're not dealing with
	a macro map.  Introduce local "ord_map" via a call to
	linemap_check_ordinary, guarded within the check for
	non-NULL.  Use it for typesafety.
	* files.c (cpp_make_system_header): Strengthen local "map" from
	const line_map * to const line_map_ordinary *.
	* include/cpplib.h (struct cpp_callbacks): Likewise for second
	parameter of "file_change" callback.
	* include/line-map.h (struct line_map): Convert from a struct
	containing a union to a base class.
	(struct line_map_ordinary): Convert to a subclass of line_map.
	(struct line_map_macro): Likewise.
	(linemap_check_ordinary): Strengthen return type from line_map *
	to line_map_ordinary *, and add a const-variant.
	(linemap_check_macro): New pair of functions.
	(ORDINARY_MAP_STARTING_LINE_NUMBER): Strengthen param from
	const line_map * to const line_map_ordinary *, eliminating call
	to linemap_check_ordinary.  Likewise for the non-const variant.
	(ORDINARY_MAP_INCLUDER_FILE_INDEX): Likewise.
	(ORDINARY_MAP_IN_SYSTEM_HEADER_P): Likewise.
	(ORDINARY_MAP_NUMBER_OF_COLUMN_BITS): Likewise.
	(ORDINARY_MAP_FILE_NAME): Likewise.
	(MACRO_MAP_MACRO): Strengthen param from const line_map * to
	const line_map_macro *.  Likewise for the non-const variant.
	(MACRO_MAP_NUM_MACRO_TOKENS): Likewise.
	(MACRO_MAP_LOCATIONS): Likewise.
	(MACRO_MAP_EXPANSION_POINT_LOCATION): Likewise.
	(struct maps_info): Replace with...
	(struct maps_info_ordinary):...this and...
	(struct maps_info_macro): ...this.
	(struct line_maps): Convert fields "info_ordinary" and
	"info_macro" to the above new structs.
	(LINEMAPS_MAP_INFO): Delete both functions.
	(LINEMAPS_MAPS): Likewise.
	(LINEMAPS_ALLOCATED): Rewrite both variants to avoid using
	LINEMAPS_MAP_INFO.
	(LINEMAPS_USED): Likewise.
	(LINEMAPS_CACHE): Likewise.
	(LINEMAPS_MAP_AT): Likewise.
	(LINEMAPS_ORDINARY_MAPS): Strengthen return type from line_map *
	to line_map_ordinary *.
	(LINEMAPS_ORDINARY_MAP_AT): Likewise.
	(LINEMAPS_LAST_ORDINARY_MAP): Likewise.
	(LINEMAPS_LAST_ALLOCATED_ORDINARY_MAP): Likewise.
	(LINEMAPS_MACRO_MAPS): Strengthen return type from line_map * to
	line_map_macro *.
	(LINEMAPS_MACRO_MAP_AT): Likewise.
	(LINEMAPS_LAST_MACRO_MAP): Likewise.
	(LINEMAPS_LAST_ALLOCATED_MACRO_MAP): Likewise.
	(linemap_map_get_macro_name): Strengthen param from
	const line_map * to const line_map_macro *.
	(SOURCE_LINE): Strengthen first param from const line_map * to
	const line_map_ordinary *, removing call to
	linemap_check_ordinary.
	(SOURCE_COLUMN): Likewise.
	(LAST_SOURCE_LINE_LOCATION): Likewise.
	(LAST_SOURCE_LINE): Strengthen first param from const line_map *
	to const line_map_ordinary *.
	(LAST_SOURCE_COLUMN): Likewise.
	(INCLUDED_FROM): Strengthen return type from line_map * to
	line_map_ordinary *., and second param from const line_map *
	to const line_map_ordinary *, removing call to
	linemap_check_ordinary.
	(MAIN_FILE_P): Strengthen param from const line_map * to
	const line_map_ordinary *, removing call to
	linemap_check_ordinary.
	(linemap_position_for_line_and_column): Strengthen param from
	const line_map * to const line_map_ordinary *.
	(LINEMAP_FILE): Strengthen param from const line_map * to
	const line_map_ordinary *, removing call to
	linemap_check_ordinary.
	(LINEMAP_LINE): Likewise.
	(LINEMAP_SYSP): Likewise.
	(linemap_resolve_location): Strengthen final param from
	const line_map ** to const line_map_ordinary **.
	* internal.h (CPP_INCREMENT_LINE): Likewise for local "map".
	(linemap_enter_macro): Strengthen return type from
	const line_map * to const line_map_macro *.
	(linemap_add_macro_token): Likewise for first param.
	* line-map.c (linemap_check_files_exited): Strengthen local "map"
	from const line_map * to const line_map_ordinary *.
	(new_linemap): Introduce local "map_size" and use it when
	calculating how large the buffer should be.  Rewrite based
	on change of info_macro and info_ordinary into distinct types.
	(linemap_add): Strengthen locals "map" and "from" from line_map *
	to line_map_ordinary *.
	(linemap_enter_macro): Strengthen return type from
	const line_map * to const line_map_macro *, and local "map" from
	line_map * to line_map_macro *.
	(linemap_add_macro_token): Strengthen param "map" from
	const line_map * to const line_map_macro *.
	(linemap_line_start): Strengthen local "map" from line_map * to
	line_map_ordinary *.
	(linemap_position_for_column): Likewise.
	(linemap_position_for_line_and_column): Strengthen first param
	from const line_map * to const line_map_ordinary *.
	(linemap_position_for_loc_and_offset): Strengthen local "map" from
	const line_map * to const line_map_ordinary *.
	(linemap_ordinary_map_lookup): Likewise for return type and locals
	"cached" and "result".
	(linemap_macro_map_lookup): Strengthen return type and locals
	"cached" and "result" from const line_map * to
	const line_map_macro *.
	(linemap_macro_map_loc_to_exp_point): Likewise for param "map".
	(linemap_macro_map_loc_to_def_point): Likewise.
	(linemap_macro_map_loc_unwind_toward_spelling): Likewise.
	(linemap_get_expansion_line): Strengthen local "map" from
	const line_map * to const line_map_ordinary *.
	(linemap_get_expansion_filename): Likewise.
	(linemap_map_get_macro_name): Strengthen param from
	const line_map * to const line_map_macro *.
	(linemap_location_in_system_header_p): Add call to
	linemap_check_ordinary in region guarded by
	!linemap_macro_expansion_map_p.  Introduce local "macro_map" via
	linemap_check_macro in other region, using it in place of "map"
	for typesafety.
	(first_map_in_common_1): Add calls to linemap_check_macro.
	(trace_include): Strengthen param "map" from const line_map * to
	const line_map_ordinary *.
	(linemap_macro_loc_to_spelling_point): Strengthen final param from
	const line_map ** to const line_map_ordinary **.  Replace a
	C-style cast with a const_cast, and add calls to
	linemap_check_macro and linemap_check_ordinary.
	(linemap_macro_loc_to_def_point): Likewise.
	(linemap_macro_loc_to_exp_point): Likewise.
	(linemap_resolve_location): Strengthen final param from
	const line_map ** to const line_map_ordinary **.
	(linemap_unwind_toward_expansion): Introduce local "macro_map" via
	a checked cast and use it in place of *map.
	(linemap_unwind_to_first_non_reserved_loc): Strengthen local
	"map1" from const line_map * to const line_map_ordinary *.
	(linemap_expand_location): Introduce local "ord_map" via a checked
	cast and use it in place of map.
	(linemap_dump): Make local "map" const.  Strengthen local
	"includer_map" from line_map * to const line_map_ordinary *.
	Introduce locals "ord_map" and "macro_map" via checked casts and
	use them in place of "map" for typesafety.
	(linemap_dump_location): Strengthen local "map" from
	const line_map * to const line_map_ordinary *.
	(linemap_get_file_highest_location): Update for elimination of
	union.
	(linemap_get_statistics): Strengthen local "cur_map" from
	line_map * to const line_map_macro *.  Update uses of sizeof to
	use the appropriate line_map subclasses.
	* macro.c (_cpp_warn_if_unused_macro): Add call to
	linemap_check_ordinary.
	(builtin_macro): Strengthen local "map" from const line_map * to
	const line_map_macro *.
	(enter_macro_context): Likewise.
	(replace_args): Likewise.
	(tokens_buff_put_token_to): Likewise for param "map".
	(tokens_buff_add_token): Likewise.

2015-05-13  David Malcolm  <dmalcolm@redhat.com>

	* include/line-map.h (source_location): Add a reference to
	location-example.txt to the descriptive comment.
	* location-example.txt: New file.

2015-05-13  David Malcolm  <dmalcolm@redhat.com>

	* include/line-map.h (MAX_SOURCE_LOCATION): Convert from a macro
	to a const source_location.
	(RESERVED_LOCATION_COUNT): Likewise.
	(linemap_check_ordinary): Convert from a macro to a pair of inline
	functions, for const/non-const arguments.
	(MAP_START_LOCATION): Likewise.
	(ORDINARY_MAP_STARTING_LINE_NUMBER): Likewise.
	(ORDINARY_MAP_INCLUDER_FILE_INDEX): Likewise.
	(ORDINARY_MAP_IN_SYSTEM_HEADER_P): Likewise.
	(ORDINARY_MAP_NUMBER_OF_COLUMN_BITS): Convert from a macro to a
	pair of inline functions, for const/non-const arguments, where the
	latter is named...
	(SET_ORDINARY_MAP_NUMBER_OF_COLUMN_BITS): New function.
	(ORDINARY_MAP_FILE_NAME): Convert from a macro to a pair of inline
	functions, for const/non-const arguments.
	(MACRO_MAP_MACRO): Likewise.
	(MACRO_MAP_NUM_MACRO_TOKENS): Likewise.
	(MACRO_MAP_LOCATIONS): Likewise.
	(MACRO_MAP_EXPANSION_POINT_LOCATION): Likewise.
	(LINEMAPS_MAP_INFO): Likewise.
	(LINEMAPS_MAPS): Likewise.
	(LINEMAPS_ALLOCATED): Likewise.
	(LINEMAPS_USED): Likewise.
	(LINEMAPS_CACHE): Likewise.
	(LINEMAPS_ORDINARY_CACHE): Likewise.
	(LINEMAPS_MACRO_CACHE): Likewise.
	(LINEMAPS_MAP_AT): Convert from a macro to an inline function.
	(LINEMAPS_LAST_MAP): Likewise.
	(LINEMAPS_LAST_ALLOCATED_MAP): Likewise.
	(LINEMAPS_ORDINARY_MAPS): Likewise.
	(LINEMAPS_ORDINARY_MAP_AT): Likewise.
	(LINEMAPS_ORDINARY_ALLOCATED): Likewise.
	(LINEMAPS_ORDINARY_USED): Likewise.
	(LINEMAPS_LAST_ORDINARY_MAP): Likewise.
	(LINEMAPS_LAST_ALLOCATED_ORDINARY_MAP): Likewise.
	(LINEMAPS_MACRO_MAPS): Likewise.
	(LINEMAPS_MACRO_MAP_AT): Likewise.
	(LINEMAPS_MACRO_ALLOCATED): Likewise.
	(LINEMAPS_MACRO_USED): Likewise.
	(LINEMAPS_MACRO_LOWEST_LOCATION): Likewise.
	(LINEMAPS_LAST_MACRO_MAP): Likewise.
	(LINEMAPS_LAST_ALLOCATED_MACRO_MAP): Likewise.
	(IS_ADHOC_LOC): Likewise.
	(COMBINE_LOCATION_DATA): Likewise.
	(SOURCE_LINE): Likewise.
	(SOURCE_COLUMN): Likewise.
	(LAST_SOURCE_LINE_LOCATION): Likewise.
	(LAST_SOURCE_LINE): Likewise.
	(LAST_SOURCE_COLUMN): Likewise.
	(LAST_SOURCE_LINE_LOCATION)
	(INCLUDED_FROM): Likewise.
	(MAIN_FILE_P): Likewise.
	(LINEMAP_FILE): Likewise.
	(LINEMAP_LINE): Likewise.
	(LINEMAP_SYSP): Likewise.
	(linemap_location_before_p): Likewise.
	* line-map.c (linemap_check_files_exited): Make local "map" const.
	(linemap_add): Use SET_ORDINARY_MAP_NUMBER_OF_COLUMN_BITS.
	(linemap_line_start): Likewise.

2015-05-13  Michael Haubenwallner  <michael.haubenwallner@ssi-schaefer.com>

	* aclocal.m4: Regenerated with automake-1.11.6.

2015-05-13  David Malcolm  <dmalcolm@redhat.com>

	* include/line-map.h (linemap_assert): Move up within the file to
	before all of the map accessor macros.
	(linemap_assert_fails): Likewise.
	(linemap_check_ordinary): Likewise.
	(linemap_macro_expansion_map_p): Likewise.

2015-05-12  David Malcolm  <dmalcolm@redhat.com>

	* directives.c (do_line): Set seen_line_directive on line_table.
	(do_linemarker): Likewise.
	* include/line-map.h (struct line_maps): Add new field
	"seen_line_directive".

2015-05-08  Jason Merrill  <jason@redhat.com>

	* include/cpplib.h: Add CPP_W_CXX11_COMPAT.
	(struct cpp_options): Add cpp_warn_cxx11_compat.
	* init.c (cpp_create_reader): Initialize it.
	* lex.c (lex_string): Add -Wc++11-compat warning.

2015-05-05  David Malcolm  <dmalcolm@redhat.com>

	* pch.c (cpp_valid_state): Fix indentation so that it reflects the
	block structure.

2015-05-05  David Malcolm  <dmalcolm@redhat.com>

	* include/line-map.h: Fix comment at the top of the file.
	(source_location): Rewrite and expand the comment for this
	typedef, adding an ascii-art table to clarify how source_location
	values are allocated.
	* line-map.c: Fix comment at the top of the file.

2015-04-09  Richard Biener  <rguenther@suse.de>

	PR pch/65550
	* files.c (pch_open_file): Allow main and pre-included files
	when trying to open a PCH.

2015-04-06  Jakub Jelinek  <jakub@redhat.com>

	PR preprocessor/61977
	* lex.c (cpp_peek_token): If peektok is CPP_EOF, back it up
	with all tokens peeked by the current function.

2015-04-02  Jakub Jelinek  <jakub@redhat.com>

	PR preprocessor/61977
	* lex.c (cpp_peek_token): Temporarily clear pfile->cb.line_change.

2015-03-23  Jakub Jelinek  <jakub@redhat.com>

	PR preprocessor/65238
	* internal.h (_cpp_scan_out_logical_line): Add third argument.
	* directives.c (prepare_directive_trad): Pass false to it.
	* traditional.c (_cpp_read_logical_line_trad,
	_cpp_create_trad_definition): Likewise.
	(struct fun_macro): Add paramc field.
	(fun_like_macro): New function.
	(maybe_start_funlike): Handle NODE_BUILTIN macros.  Initialize
	macro->paramc field.
	(save_argument): Use macro->paramc instead of
	macro->node->value.macro->paramc.
	(push_replacement_text): Formatting fix.
	(recursive_macro): Use fun_like_macro helper.
	(_cpp_scan_out_logical_line): Likewise.  Add BUILTIN_MACRO_ARG
	argument.  Initialize fmacro.paramc field.  Handle builtin
	function-like macros.

2015-03-16  Edward Smith-Rowland  <3dw4rd@verizon.net>

	PR c++/64626
	* lex.c (lex_number): If a number ends with digit-seps (') skip back
	and let lex_string take them.

2015-03-02  Markus Trippelsdorf  <markus@trippelsdorf.de>

	PR target/65261
	* lex.c (search_line_fast): Silence ubsan errors.

2015-02-03    <dodji@redhat.com>

	PR preprocessor/64803
	* internal.h (cpp_reader::top_most_macro_node): New data member.
	* macro.c (enter_macro_context): Pass the location of the end of
	the top-most invocation of the function-like macro, or the
	location of the expansion point of the top-most object-like macro.
	(cpp_get_token_1): Store the top-most macro node in the new
	pfile->top_most_macro_node data member.
	(_cpp_pop_context): Clear the new cpp_reader::top_most_macro_node
	data member.

2015-01-30  Szabolcs Nagy  <szabolcs.nagy@arm.com>

	* lex.c (search_line_fast): Change __ARM_NEON__ to __ARM_NEON.

2015-01-23  Marek Polacek  <polacek@redhat.com>

	DR#412
	PR preprocessor/60570
	* directives.c (do_elif): Don't evaluate #elif conditionals
	when they don't need to be.

2015-01-16  Jakub Jelinek  <jakub@redhat.com>

	* expr.c (cpp_classify_number): Add N_() around ?: string
	literals used in cpp_error_with_line call as format string.

2015-01-05  Jakub Jelinek  <jakub@redhat.com>

	Update copyright years.

2014-12-19  Jakub Jelinek  <jakub@redhat.com>

	PR preprocessor/63831
	* directives.c (lex_macro_node): Remove __has_attribute__ handling.
	* internal.h (struct spec_node): Remove n__has_attribute__ field.
	(struct lexer_state): Remove in__has_attribute__ field.
	* macro.c (_cpp_builtin_macro_text): Handle BT_HAS_ATTRIBUTE.
	* identifiers.c (_cpp_init_hashtable): Remove __has_attribute__
	handling.
	* init.c (builtin_array): Add __has_attribute and __has_cpp_attribute.
	(cpp_init_special_builtins): Don't initialize __has_attribute
	or __has_cpp_attribute if CLK_ASM or pfile->cb.has_attribute is NULL.
	* traditional.c (enum ls): Remove ls_has_attribute,
	ls_has_attribute_close.
	(_cpp_scan_out_logical_line): Remove __has_attribute__ handling.
	* include/cpplib.h (enum cpp_builtin_type): Add BT_HAS_ATTRIBUTE.
	* pch.c (cpp_read_state): Remove __has_attribute__ handling.
	* expr.c (eval_token): Likewise.
	(parse_has_attribute): Removed.

2014-12-11  Uros Bizjak  <ubizjak@gmail.com>

	* directives.c (cpp_define_formatted): Use xvasprintf.

2014-12-05  Manuel López-Ibáñez  <manu@gcc.gnu.org>

	* line-map.c (linemap_position_for_loc_and_offset): Add new
	linemap_assert_fails.

2014-12-02  Manuel López-Ibáñez  <manu@gcc.gnu.org>

	* include/line-map.h (linemap_assert_fails): Declare.
	* line-map.c (linemap_position_for_loc_and_offset): Use it.

2014-12-02  Manuel López-Ibáñez  <manu@gcc.gnu.org>

	* line-map.c (linemap_add): Fix typo.
	(linemap_line_start): Fix whitespace.

2014-11-29  John Schmerge  <jbschmerge@gmail.com>

	PR preprocessor/41698
	* charset.c (one_utf8_to_utf16): Do not produce surrogate pairs
	for 0xffff.

2014-11-25  Jakub Jelinek  <jakub@redhat.com>

	PR preprocessor/60436
	* line-map.c (linemap_line_start): If highest is above 0x60000000
	and we are still tracking columns or highest is above 0x70000000,
	force add_map.

2014-11-20  Uros Bizjak  <ubizjak@gmail.com>

	PR target/63966
	* lex.c [__i386__ || __x86_64__]: Compile special SSE functions
	only for (__GNUC__ >= 5 || !defined(__PIC__)).

2014-11-13  Manuel López-Ibáñez  <manu@gcc.gnu.org>

	* include/line-map.h: Include EXPR, so that unused variable warnings
	do not occur.

2014-11-11  Manuel López-Ibáñez  <manu@gcc.gnu.org>

	PR fortran/44054
	* include/line-map.h (linemap_position_for_loc_and_offset):
	Declare.
	* line-map.c (linemap_position_for_loc_and_offset): New.

2014-11-11  David Malcolm  <dmalcolm@redhat.com>

	* ChangeLog.jit: New.

2014-11-10  Edward Smith-Rowland  <3dw4rd@verizon.net>

	* include/cpplib.h (cpp_callbacks): Add has_attribute.
	* internal.h (lexer_state): Add in__has_attribute__.
	* directives.c (lex_macro_node): Prevent use of __has_attribute__
	as a macro.
	* expr.c (parse_has_attribute): New function; (eval_token): Look for
	__has_attribute__ and route to parse_has_attribute.
	* identifiers.c (_cpp_init_hashtable): Initialize n__has_attribute__.
	* pch.c (cpp_read_state): Initialize n__has_attribute__.
	* traditional.c (enum ls): Add ls_has_attribute, ls_has_attribute_close;
	(_cpp_scan_out_logical_line): Attend to __has_attribute__.

2014-11-06  Joseph Myers  <joseph@codesourcery.com>

	* include/cpp-id-data.h (struct cpp_macro): Update comment
	regarding parameters.
	* include/cpplib.h (struct cpp_macro_arg, struct cpp_identifier):
	Add spelling fields.
	(struct cpp_token): Update comment on macro_arg.
	* internal.h (_cpp_save_parameter): Add extra argument.
	(_cpp_spell_ident_ucns): New declaration.
	* lex.c (lex_identifier): Add SPELLING argument.  Set *SPELLING to
	original spelling of identifier.
	(_cpp_lex_direct): Update calls to lex_identifier.
	(_cpp_spell_ident_ucns): New function, factored out of
	cpp_spell_token.
	(cpp_spell_token): Adjust FORSTRING argument semantics to return
	original spelling of identifiers.  Use _cpp_spell_ident_ucns in
	!FORSTRING case.
	(_cpp_equiv_tokens): Check spellings of identifiers and macro
	arguments are identical.
	* macro.c (macro_arg_saved_data): New structure.
	(paste_tokens): Use original spellings of identifiers from
	cpp_spell_token.
	(_cpp_save_parameter): Add argument SPELLING.  Save both canonical
	node and its value.
	(parse_params): Update calls to _cpp_save_parameter.
	(lex_expansion_token): Save spelling of macro argument tokens.
	(_cpp_create_definition): Extract canonical node from saved data.
	(cpp_macro_definition): Use UCNs in spelling of macro name.  Use
	original spellings of macro argument tokens and identifiers.
	* traditional.c (scan_parameters): Update call to
	_cpp_save_parameter.

2014-11-05  Joseph Myers  <joseph@codesourcery.com>

	PR preprocessor/9449
	* init.c (lang_defaults): Enable extended identifiers for C++ and
	C99-based standards.

2014-10-22  Alan Modra  <amodra@gmail.com>

	* symtab.c (ht_create): Use obstack_specify_allocation in place of
	_obstack_begin.
	* files.c (_cpp_init_files): Likewise.
	* init.c (cpp_create_reader): Likewise.
	* identifiers.c (_cpp_init_hashtable): Likewise.

2014-10-14  Manuel López-Ibáñez  <manu@gcc.gnu.org>

	* include/line-map.h (linemap_location_from_macro_expansion_p):
	const struct line_maps * argument.
	(linemap_position_for_line_and_column): const struct line_map *
	argument.
	* line-map.c (linemap_add_macro_token): Use correct argument name
	in comment.
	(linemap_position_for_line_and_column): const struct line_map *
	argument.
	(linemap_macro_map_loc_to_def_point): Fix comment. Make static.
	(linemap_location_from_macro_expansion_p): const struct line_maps *
	argument.
	(linemap_resolve_location): Fix argument names in comment.

2014-10-03  Bill Schmidt  <wschmidt@linux.vnet.ibm.com>

	* lex.c (search_line_fast): Add new version to be used for Power8
	and later targets when Altivec is enabled.  Restrict the existing
	Altivec version to big-endian systems so that lvsr is not used on
	little endian, where it is deprecated.  Remove LE-specific code
	from the now-BE-only version.

2014-10-02  Bernd Edlinger  <bernd.edlinger@hotmail.de>
	    Jeff Law  <law@redhat.com>

	* charset.c (convert_no_conversion): Reallocate memory with 25%
	headroom.

2014-10-01  Edward Smith-Rowland  <3dw4rd@verizon.net>

	Implement SD-6: SG10 Feature Test Recommendations
	* internal.h (lexer_state, spec_nodes): Add in__has_include__.
	* directives.c: Support __has_include__ builtin.
	* expr.c (parse_has_include): New function to parse __has_include__
	builtin; (eval_token()): Use it.
	* files.c (_cpp_has_header()): New funtion to look for header;
	(open_file_failed()): Not an error to not find a header file for
	__has_include__.
	* identifiers.c (_cpp_init_hashtable()): Add entry for __has_include__.
	* pch.c (cpp_read_state): Lookup __has_include__.
	* traditional.c (enum ls, _cpp_scan_out_logical_line()): Walk through
	__has_include__ statements.

2014-09-30  Bernd Edlinger  <bernd.edlinger@hotmail.de>

	PR preprocessor/58893
	* errors.c (cpp_diagnostic): Fix possible out of bounds access.
	* files.c (_cpp_stack_include): Initialize src_loc for IT_CMDLINE.

2014-09-24  Marek Polacek  <polacek@redhat.com>

	PR c/61405
	PR c/53874
	* include/cpplib.h (enum cpp_ttype): Define CPP_KEYWORD.

2014-09-17  Jan Hubicka  <hubicka@ucw.cz>

	* charset.c (conversion): Rename to ...
	(cpp_conversion): ... this one; update.
	* files.c (file_hash_entry): Rename to ...
	(cpp_file_hash_entry): ... this one ; update.

2014-09-17  Marek Polacek  <polacek@redhat.com>

	PR c/61854
	* init.c (struct lang_flags): Remove cplusplus_comments.
	(cpp_set_lang): Likewise.
	(post_options): Likewise.
	* lex.c (_cpp_lex_direct): Disallow C++ style comments in C90/C94.

2014-09-09  Manuel López-Ibáñez  <manu@gcc.gnu.org>

	* include/cpplib.h (struct cpp_options): Declare warn_normalize as
	int instead of enum.

2014-09-04  Manuel López-Ibáñez  <manu@gcc.gnu.org>

	* macro.c (replace_args): Use cpp_pedwarning, cpp_warning and
	CPP_W flags.
	* include/cpplib.h: Add CPP_W_C90_C99_COMPAT and CPP_W_PEDANTIC.
	* init.c (cpp_create_reader): Do not init to -1 here.
	* expr.c (num_binary_op): Use cpp_pedwarning.

2014-08-29  Manuel López-Ibáñez  <manu@gcc.gnu.org>

	* directives.c (check_eol_1): New.
	(check_eol_endif_labels): New.
	(check_eol): Call check_eol_1.
	(do_else,do_endif): Call check_eol_endif_labels.

2014-08-29  Manuel López-Ibáñez  <manu@gcc.gnu.org>

	* macro.c (warn_of_redefinition): Suppress warnings for builtins
	that lack the NODE_WARN flag, unless Wbuiltin-macro-redefined.
	(_cpp_create_definition): Use Wbuiltin-macro-redefined for
	builtins that lack the NODE_WARN flag.
	* directives.c (do_undef): Likewise.
	* init.c (cpp_init_special_builtins): Do not change flags
	depending on Wbuiltin-macro-redefined.

2014-08-28  Edward Smith-Rowland  <3dw4rd@verizon.net>

	PR cpp/23827 - standard C++ should not have hex float preprocessor
	tokens
	* libcpp/init.c (lang_flags): Change CXX98 flag for extended numbers
	from 1 to 0.
	* libcpp/expr.c (cpp_classify_number): Weite error message for improper
	use of hex floating literal.

2014-08-23  Edward Smith-Rowland  <3dw4rd@verizon.net>

	* include/cpplib.h (enum c_lang): Add CLK_GNUCXX1Z, CLK_CXX1Z;
	Rename CLK_GNUCXX1Y, CLK_CXX1Y to CLK_GNUCXX14, CLK_CXX14;
	* init.c (struct lang_flags lang_defaults): Add column for trigraphs;
	Add rows for CLK_GNUCXX1Z, CLK_CXX1Z; (cpp_set_lang): Set trigraphs;
	(cpp_init_builtins): Set __cplusplus to 201402L for C++14;
	Set __cplusplus to 201500L for C++17.
	* expr.c (cpp_classify_number): Change C++1y to C++14 in binary
	constants error message.

2014-08-20  Marek Polacek  <polacek@redhat.com>

	* include/cpplib.h (cpp_options): Use signed char.
	* lex.c (_cpp_lex_direct): Don't warn in C++ mode.

2014-08-19  Marek Polacek  <polacek@redhat.com>

	* lex.c (_cpp_lex_direct): Fix a typo.

2014-08-19  Marek Polacek  <polacek@redhat.com>

	* charset.c (_cpp_valid_ucn): Warn only if -Wc90-c99-compat.
	* lex.c (_cpp_lex_direct): Likewise.
	* macro.c (replace_args): Likewise.
	(parse_params): Likewise.
	* include/cpplib.h (cpp_options): Change cpp_warn_c90_c99_compat
	to char.

2014-08-10 Marek Polacek  <polacek@redhat.com>

	PR c/51849
	* lex.c (_cpp_lex_direct): Warn when -Wc90-c99-compat is in effect.
	* charset.c (_cpp_valid_ucn): Likewise.
	* include/cpplib.h (cpp_options): Add cpp_warn_c90_c99_compat.
	* macro.c (replace_args): Warn when -Wc90-c99-compat is in effect.
	(parse_params): Likewise.

2014-07-27  Marek Polacek  <polacek@redhat.com>

	PR c/61861
	* macro.c (builtin_macro): Add location parameter.  Set
	location of builtin macro to the expansion point.
	(enter_macro_context): Pass location to builtin_macro.

2014-07-16  Dodji Seketeli  <dodji@redhat.com>

	Support location tracking for built-in macro tokens
	* include/line-map.h (line_maps::builtin_location): New data
	member.
	(line_map_init): Add a new parameter to initialize the new
	line_maps::builtin_location data member.
	* line-map.c (linemap_init): Initialize the
	line_maps::builtin_location data member.
	* macro.c (builtin_macro): Create a macro map and track the token
	resulting from the expansion of a built-in macro.

2014-07-10  Edward Smith-Rowland  <3dw4rd@verizon.net>
	    Jonathan Wakely  <jwakely@redhat.com>

	PR preprocessor/61389
	* macro.c (_cpp_arguments_ok, parse_params, create_iso_definition):
	Warning messages mention C++11 in c++ mode and C99 in c mode.
	* lex.c (lex_identifier_intern, lex_identifier): Ditto

2014-07-09  Edward Smith-Rowland  <3dw4rd@verizon.net>

	PR c++/58155 - -Wliteral-suffix warns about tokens which are skipped
	by preprocessor
	* lex.c (lex_raw_string ()): Do not warn about invalid suffix
	if skipping. (lex_string ()): Ditto.

2014-06-04  Edward Smith-Rowland  <3dw4rd@verizon.net>

	PR c++/61038
	* macro.c (stringify_arg (cpp_reader *, macro_arg *)):
	Combine user-defined escape logic with the other string and char logic.

2014-05-26  Richard Biener  <rguenther@suse.de>

	* configure.ac: Remove long long and __int64 type checks,
	add check for uint64_t and fail if that wasn't found.
	* include/cpplib.h (cpp_num_part): Use uint64_t.
	* config.in: Regenerate.
	* configure: Likewise.

2014-05-21  Marek Polacek  <polacek@redhat.com>

	PR c/61212
	* files.c (find_file_in_dir): Add parens around &&.

2014-05-20  Edward Smith-Rowland  <3dw4rd@verizon.net>

	PR c++/61038
	* macro.c (stringify_arg (cpp_reader *, macro_arg *)):
	Check for user-defined literal strings and user-defined literal chars
	to escape necessary characters.

2014-05-20  Richard Biener  <rguenther@suse.de>

	* configure.ac: Copy gcc logic of detecting a 64bit type.
	Remove HOST_WIDE_INT define.
	* include/cpplib.h: typedef cpp_num_part to a 64bit type,
	similar to how hwint.h does it.
	* config.in: Regenerate.
	* configure: Likewise.

2014-05-09  Joey Ye  <joey.ye@arm.com>

	* files.c (find_file_in_dir): Always try to shorten for DOS
	non-system headers.
	* init.c (ENABLE_CANONICAL_SYSTEM_HEADERS): Default enabled for DOS.

2014-05-07  Richard Biener  <rguenther@suse.de>

	* configure.ac: Always set need_64bit_hwint to yes.
	* configure: Regenerated.

2014-04-22  Rainer Orth  <ro@CeBiTec.Uni-Bielefeld.DE>

	* lex.c: Remove Solaris 9 reference.

2014-02-24  Walter Lee  <walt@tilera.com>

	* configure.ac: Change "tilepro" triplet to "tilepro*".
	* configure: Regenerate.

2014-02-19  Jakub Jelinek  <jakub@redhat.com>

	PR preprocessor/58844
	* macro.c (enter_macro_context): Only push
	macro_real_token_count (macro) tokens rather than
	macro->count tokens, regardless of
	CPP_OPTION (pfile, track-macro-expansion).

2014-02-07  Jakub Jelinek  <jakub@redhat.com>

	PR preprocessor/56824
	* line-map.c (get_combined_adhoc_loc, linemap_get_expansion_line,
	linemap_get_expansion_filename, linemap_location_in_system_header_p,
	linemap_location_from_macro_expansion_p,
	linemap_macro_loc_to_spelling_point, linemap_macro_loc_to_def_point,
	linemap_macro_loc_to_exp_point, linemap_expand_location): Fix
	formatting.
	(linemap_compare_locations): Look through adhoc locations for both
	l0 and l1.

2014-01-23  Dodji Seketeli  <dodji@redhat.com>

	PR PR preprocessor/58580
	* include/line-map.h (linemap_get_file_highest_location): Declare
	new function.
	* line-map.c (linemap_get_file_highest_location): Define it.

2014-01-02  Richard Sandiford  <rdsandiford@googlemail.com>

	Update copyright years

2013-12-09  Joseph Myers  <joseph@codesourcery.com>

	PR preprocessor/55715
	* expr.c (num_binary_op): Implement subtraction directly rather
	than with negation and falling through into addition case.

2013-11-18  Bill Schmidt  <wschmidt@linux.vnet.ibm.com>

	* lex.c (search_line_fast): Correct for little endian.

2013-11-15  Joseph Myers  <joseph@codesourcery.com>

	* ucnid.tab: Add C11 and C11NOSTART data.
	* makeucnid.c (digit): Rename enum value to N99.
	(C11, N11, all_languages): New enum values.
	(NUM_CODE_POINTS, MAX_CODE_POINT): New macros.
	(flags, decomp, combining_value): Use NUM_CODE_POINTS as array
	size.
	(decomp): Use unsigned int as element type.
	(all_decomp): New array.
	(read_ucnid): Handle C11 and C11NOSTART.  Use MAX_CODE_POINT.
	(read_table): Use MAX_CODE_POINT.  Store all decompositions in
	all_decomp.
	(read_derived): Use MAX_CODE_POINT.
	(write_table): Use NUM_CODE_POINTS.  Print N99, C11 and N11
	flags.  Print whole array variable declaration rather than just
	array contents.
	(char_id_valid, write_context_switch): New functions.
	(main): Call write_context_switch.
	* ucnid.h: Regenerate.
	* include/cpplib.h (struct cpp_options): Add c11_identifiers.
	* init.c (struct lang_flags): Add c11_identifiers.
	(cpp_set_lang): Set c11_identifiers option from selected language.
	* internal.h (struct normalize_state): Document "previous" as
	previous starter character.
	(NORMALIZE_STATE_UPDATE_IDNUM): Take character as argument.
	* charset.c (DIG): Rename enum value to N99.
	(C11, N11): New enum values.
	(struct ucnrange): Give name to struct.  Use short for flags and
	unsigned int for end of range.  Include ucnid.h for whole variable
	declaration.
	(ucn_valid_in_identifier): Allow for characters up to 0x10FFFF.
	Allow for C11 in determining valid characters and valid start
	characters.  Use check_nfc for non-Hangul context-dependent
	checks.  Only store starter characters in nst->previous.
	(_cpp_valid_ucn): Pass new argument to
	NORMALIZE_STATE_UPDATE_IDNUM.
	* lex.c (lex_identifier): Pass new argument to
	NORMALIZE_STATE_UPDATE_IDNUM.  Call NORMALIZE_STATE_UPDATE_IDNUM
	after initial non-UCN part of identifier.
	(lex_number): Pass new argument to NORMALIZE_STATE_UPDATE_IDNUM.

2013-11-15  Joseph Myers  <joseph@codesourcery.com>

	* ucnid.tab: Mark C99 digits as [C99DIG].
	* makeucnid.c (read_ucnid): Handle [C99DIG].
	(read_table): Don't check for digit characters.
	* ucnid.h: Regenerate.

2013-11-06  Tobias Burnus  <burnus@net-b.de>

	* macro.c (_cpp_builtin_macro_text): Correct
	wording of two warnings.

2013-11-05  Tobias Burnus  <burnus@net-b.de>

	* include/cpplib.h (CPP_W_DATE_TIME): Added.
	(cpp_options): Add warn_date_time.
	* init.c (cpp_create_reader): Init it.
	* macro.c (_cpp_builtin_macro_text): Warn when
	__DATE__/__TIME__/__TIMESTAMP__ is used.

2013-10-31  Edward Smith-Rowland  <3dw4rd@verizon.net>

	Implement C++14 digit separators.
	* include/cpplib.h (cpp_options): Add digit_separators flag.
	* internal.h (DIGIT_SEP(c)): New macro.
	* expr.c (cpp_classify_number): Check improper placement of digit sep;
	(cpp_interpret_integer): Skip over digit separators.
	* init.c (lang_flags): Add digit_separators flag; (lang_defaults): Add
	digit separator flags per language; (cpp_set_lang): Set
	digit_separators
	* lex.c (lex_number): Add digits separator to allowable characters for
	C++14.

2013-10-15  David Malcolm  <dmalcolm@redhat.com>

	* Makefile.in (PICFLAG): New.
	(ALL_CFLAGS): Add PICFLAG.
	(ALL_CXXFLAGS): Likewise.
	* configure.ac: Add --enable-host-shared, setting up new
	PICFLAG variable.
	* configure: Regenerate.

2013-08-07  Richard Earnshaw  <rearnsha@arm.com>

	* configure.ac: Set need_64bit_hwint for all arm targets.
	* configure: Regenerated.

2013-07-20  Jakub Jelinek  <jakub@redhat.com>

	PR preprocessor/57620
	* lex.c (lex_raw_string): Undo phase1 and phase2 transformations
	between R" and final " rather than only in between R"del( and )del".

2013-07-10  Jakub Jelinek  <jakub@redhat.com>

	PR preprocessor/57824
	* lex.c (lex_raw_string): Allow reading new-lines if
	in_deferred_pragma or if parsing_args and there is still
	data in the current buffer.

	* include/cpplib.h (cpp_token_val_index): Change parameter type to
	const cpp_token *.
	* lex.c (cpp_token_val_index): Likewise.

	PR preprocessor/57757
	* lex.c (cpp_avoid_paste): Avoid pasting CPP_{,W,UTF8}STRING
	or CPP_STRING{16,32} with CPP_NAME or SPELL_LITERAL token that
	starts if a-zA-Z_.

2013-06-28  Ed Smith-Rowland  <3dw4rd@verizon.net>

	* lex.c (lex_raw_string(), lex_string()): Constrain suffixes treated
	as concatenated literal and macro to just the patterns found in
	inttypes.h; (is_macro()): New.

2013-06-24  Dehao Chen  <dehao@google.com>

	* files.c (_cpp_stack_include): Fix the highest_location when header
	file is guarded by #ifndef and is included twice.

2013-04-28  Jakub Jelinek  <jakub@redhat.com>

	N3472 binary constants
	* include/cpplib.h (struct cpp_options): Fix a typo in user_literals
	field comment.  Add binary_constants field.
	* init.c (struct lang_flags): Add binary_constants field.
	(lang_defaults): Add bin_cst column to the table.
	(cpp_set_lang): Initialize CPP_OPTION (pfile, binary_constants).
	* expr.c (cpp_classify_number): Talk about C++11 instead of C++0x
	in diagnostics.  Accept binary constants if
	CPP_OPTION (pfile, binary_constants) even when pedantic.  Adjust
	pedwarn message.

2013-04-24  Paolo Carlini  <paolo.carlini@oracle.com>

	* include/cpplib.h (enum c_lang): Add CLK_GNUCXX1Y and CLK_CXX1Y.
	* init.c (lang_defaults): Add defaults for the latter.
	(cpp_init_builtins): Define __cplusplus as 201300L for the latter.
	* lex.c (_cpp_lex_direct): Update.

2013-04-03  Sebastian Huber  <sebastian.huber@embedded-brains.de>

	PR target/56771
	* configure.ac: Require 64-bit int for arm*-*-rtems*.
	* configure: Regenerate.

2013-03-06  Jakub Jelinek  <jakub@redhat.com>

	PR middle-end/56461
	* internal.h (struct cpp_buffer): Add to_free field.
	(_cpp_pop_file_buffer): Add third argument.
	* files.c (_cpp_stack_file): Set buffer->to_free.
	(_cpp_pop_file_buffer): Add to_free argument.  Free to_free
	if non-NULL, and if equal to file->buffer_start, also clear
	file->buffer{,_start,_valid}.
	* directives.c (_cpp_pop_buffer): Pass buffer->to_free
	to _cpp_pop_file_buffer.

2013-03-01  Jakub Jelinek  <jakub@redhat.com>

	PR middle-end/56461
	* files.c (_cpp_save_file_entries): Free result at the end.
	* pch.c (cpp_string_free): New function.
	(cpp_save_state): Use it in htab_create call.
	(cpp_write_pch_deps): Free ss->defs.  Destroy ss->definedhash.

2013-02-28  Jakub Jelinek  <jakub@redhat.com>

	* files.c (_cpp_find_file): If returning early, before storing
	something to *hash_slot and *hash_slot is NULL, call htab_clear_slot
	on it.  Access *hash_slot using void * type rather than
	struct file_hash_entry * to avoid aliasing issues.

	* configure.ac: Don't define ENABLE_CHECKING whenever
	--enable-checking is seen, instead use similar --enable-checking=yes
	vs. --enable-checking=release default as gcc/ subdir has and
	define ENABLE_CHECKING if ENABLE_CHECKING is defined in gcc/.
	Define ENABLE_VALGRIND_CHECKING if requested.
	* lex.c (new_buff): If ENABLE_VALGRIND_CHECKING, put _cpp_buff
	struct first in the allocated buffer and result->base after it.
	(_cpp_free_buff): If ENABLE_VALGRIND_CHECKING, free buff itself
	instead of buff->base.
	* config.in: Regenerated.
	* configure: Regenerated.

2013-02-13  Ed Smith-Rowland  <3dw4rd@verizon.net>

	PR c++/55582
	* lex.c (lex_raw_string): Allow string literal with suffix
	beginning with 's' to be parsed as a C++11 user-defined literal.

2013-01-14  Richard Sandiford  <rdsandiford@googlemail.com>

	Update copyright years.

2013-01-04  Paolo Carlini  <paolo.carlini@oracle.com>

	PR c++/54526 (again)
	* lex.c (_cpp_lex_direct): In C++11 mode, implement 2.5 p3, bullet 2.

2013-01-03  Marc Glisse  <marc.glisse@inria.fr>

	PR bootstrap/50177
	* line-map.c (get_combined_adhoc_loc): Cast from extern "C" type.
	(new_linemap): Likewise.
	(linemap_enter_macro): Likewise.

2012-12-03  Jakub Jelinek  <jakub@redhat.com>

	PR bootstrap/55380
	PR other/54691
	* files.c (read_file_guts): Allocate extra 16 bytes instead of
	1 byte at the end of buf.  Pass size + 16 instead of size
	to _cpp_convert_input.
	* charset.c (_cpp_convert_input): Reallocate if there aren't
	at least 16 bytes beyond to.len in the buffer.  Clear 16 bytes
	at to.text + to.len.

2012-11-21  Steve Ellcey  <sellcey@mips.com>

	PR pch/55399
	* files.c (pch_open_file): Fix check for implicit_preinclude.

2012-11-16  Simon Baldwin  <simonb@google.com>

	* include/cpplib.h (struct cpp_options): Add canonical_system_headers.
	* files.c (find_file_in_dir): Call maybe_shorter_path() only if
	canonical_system_headers is set.
	* init.c (cpp_create_reader): Initialize canonical_system_headers.
	* configure.ac: Add new --enable-canonical-system-headers.
	* configure: Regenerate.
	* config.in: Regenerate.

2012-11-09  Ed Smith-Rowland  <3dw4rd@verizon.net>

	PR c++/54413
	* include/cpplib.h (cpp_interpret_float_suffix): Add cpp_reader* arg.
	(cpp_interpret_int_suffix): Add cpp_reader* arg.
	* init.c (cpp_create_reader): Iitialize new flags.
	* expr.c (interpret_float_suffix): Use new flags.
	(cpp_interpret_float_suffix): Add cpp_reader* arg.
	(interpret_int_suffix): Use new flags.
	(cpp_interpret_int_suffix): Add cpp_reader* arg.
	(cpp_classify_number): Adjust calls to interpret_x_suffix.

2012-10-23  Ian Bolton  <ian.bolton@arm.com>
	    Jim MacArthur  <jim.macarthur@arm.com>
	    Marcus Shawcroft  <marcus.shawcroft@arm.com>
	    Nigel Stephens  <nigel.stephens@arm.com>
	    Ramana Radhakrishnan  <ramana.radhakrishnan@arm.com>
	    Richard Earnshaw  <rearnsha@arm.com>
	    Sofiane Naci  <sofiane.naci@arm.com>
	    Stephen Thomas  <stephen.thomas@arm.com>
	    Tejas Belagod  <tejas.belagod@arm.com>
	    Yufeng Zhang  <yufeng.zhang@arm.com>

	* configure.ac: Enable AArch64.
	* configure: Regenerate.

2012-10-23  Joseph Myers  <joseph@codesourcery.com>

	* files.c (struct _cpp_file): Add implicit_preinclude.
	(pch_open_file): Allow a previously opened implicitly included
	file.
	(_cpp_find_file): Add implicit_preinclude argument.  Free file and
	do not call open_file_failed if implicit_preinclude.  Store
	implicit_preinclude value.
	(_cpp_stack_include, _cpp_fake_include, _cpp_compare_file_date):
	Update calls to _cpp_find_file.
	(_cpp_stack_include): Handle IT_DEFAULT.
	(cpp_push_default_include): New.
	* include/cpplib.h (cpp_push_default_include): Declare.
	* init.c (cpp_read_main_file): Update call to _cpp_find_file.
	* internal.h (enum include_type): Add IT_DEFAULT.
	(_cpp_find_file): Update prototype.

2012-10-15  Tobias Burnus  <burnus@net-b.de>

	* files.c (read_file_guts, _cpp_save_file_entries): Free memory
	before returning.
	* lex.c (warn_about_normalization): Ditto.
	* mkdeps.c (deps_save): Ditto.
	* pch.c (cpp_valid_state): Ditto.

2012-10-04  Florian Weimer  <fweimer@redhat.com>

	* directives.c (do_pragma_warning_or_error): New.
	(do_pragma_warning): New.
	(do_pragma_error): New.
	(_cpp_init_internal_pragmas): Register new pragmas.

2012-09-25  Dehao Chen  <dehao@google.com>

	PR middle-end/54704
	* line-map.c (location_adhoc_data_hash): Fix the hash function.

2012-09-25  Dehao Chen  <dehao@google.com>

	PR middle-end/54645
	* include/line-map.h (location_adhoc_data): Move location_adhoc_data
	into GC.
	(location_adhoc_data_map): Likewise.
	(line_maps): Likewise.
	(rebuild_location_adhoc_htab): New Function.
	* line-map.c (+rebuild_location_adhoc_htab): new Funcion.
	(get_combined_adhoc_loc): Move location_adhoc_data into GC.
	(location_adhoc_data_fini): Likewise.
	(linemap_init): Likewise.
	(location_adhoc_data_init): Remove Function.

2012-09-19  Dehao Chen  <dehao@google.com>

	* include/line-map.h (MAX_SOURCE_LOCATION): New value.
	(location_adhoc_data_fini): New.
	(get_combined_adhoc_loc): New.
	(get_data_from_adhoc_loc): New.
	(get_location_from_adhoc_loc): New.
	(location_adhoc_data_map): New.
	(COMBINE_LOCATION_DATA): New.
	(IS_ADHOC_LOC): New.
	(expanded_location): New field.
	(line_maps): New field.
	* line-map.c (location_adhoc_data): New.
	(location_adhoc_data_hash): New.
	(location_adhoc_data_eq): New.
	(location_adhoc_data_update): New.
	(get_combined_adhoc_loc): New.
	(get_data_from_adhoc_loc): New.
	(get_location_from_adhoc_loc): New.
	(location_adhoc_data_init): New.
	(location_adhoc_data_fini): New.
	(linemap_init): Initialize location_adhoc_data.
	(linemap_lookup): Change to use new location.
	(linemap_ordinary_map_lookup): Likewise.
	(linemap_macro_map_lookup): Likewise.
	(linemap_macro_map_loc_to_def_point): Likewise.
	(linemap_macro_map_loc_unwind_toward_spel): Likewise.
	(linemap_get_expansion_line): Likewise.
	(linemap_get_expansion_filename): Likewise.
	(linemap_location_in_system_header_p): Likewise.
	(linemap_location_from_macro_expansion_p): Likewise.
	(linemap_macro_loc_to_spelling_point): Likewise.
	(linemap_macro_loc_to_def_point): Likewise.
	(linemap_macro_loc_to_exp_point): Likewise.
	(linemap_resolve_location): Likewise.
	(linemap_unwind_toward_expansion): Likewise.
	(linemap_unwind_to_first_non_reserved_loc): Likewise.
	(linemap_expand_location): Likewise.
	(linemap_dump_location): Likewise.
	(linemap_line_start): Likewise.

2012-05-25  Dodji Seketeli  <dodji@redhat.com>

	PR preprocessor/53469
	* directives.c (do_pragma): Use the virtual location for the
	pragma token, instead of its spelling location.

2012-08-14   Diego Novillo  <dnovillo@google.com>

	Merge from cxx-conversion branch.  Configury.

	* Makefile.in: Remove all handlers of ENABLE_BUILD_WITH_CXX.
	* configure.ac: Likewise.
	* configure: Regenerate.

2012-08-14   Lawrence Crowl  <crowl@google.com>

	Merge from cxx-conversion branch.  New C++ hash table.

	* include/symtab.h (typedef struct ht hash_table): Change the typedef
	name to cpp_hash_table.  Update all users of the typedef.

2012-07-30  Laurynas Biveinis  <laurynas.biveinis@gmail.com>

	* include/line-map.h (line_map_macro): Use the "atomic" GTY option
	for the macro_locations field.

2011-06-19  Uros Bizjak  <ubizjak@gmail.com>

	* lex.c (search_line_sse42): Use __builtin_ia32_loaddqu and
	__builtin_ia32_pcmpestri128 instead of asm.

2012-06-04  Dimitrios Apostolou <jimis@gmx.net>

	* line-map.c (linemap_enter_macro): Don't zero max_column_hint in
	every macro. This improves performance by reducing the number of
	reallocations when track-macro-expansion is on.

2012-06-04  Dodji Seketeli  <dodji@redhat.com>

	PR preprocessor/53463
	* line-map.c (linemap_location_in_system_header_p): For built-in
	macro tokens, check the first expansion point location that is not
	for a token coming from a built-in macro.

2012-05-29  Joseph Myers  <joseph@codesourcery.com>

	* directives.c: Fix typos.
	* include/line-map.h: Fix typos.
	* line-map.c: Fix typos.
	* macro.c: Fix typos.

2012-05-25  Dodji Seketeli  <dodji@redhat.com>

	PR bootstrap/53459
	* lex.c (search_line_fast): Avoid unused local typedefs to simulate
	a static assertion.

2012-05-29  Dodji Seketeli  <dodji@redhat.com>

	PR preprocessor/53229
	* internal.h (cpp_reader::set_invocation_location): Remove.
	(cpp_reader::about_to_expand_macro_p): New member flag.
	* directives.c (do_pragma):  Remove Kludge as
	pfile->set_invocation_location is no more.
	* macro.c (cpp_get_token_1): Do away with the use of
	cpp_reader::set_invocation_location.  Just collect the macro
	expansion point when we are about to expand the top-most macro.
	Do not override cpp_reader::about_to_expand_macro_p.
	This fixes gcc.dg/cpp/paste12.c by making get_token_no_padding
	properly handle locations of expansion points.
	(cpp_get_token_with_location): Adjust, as
	cpp_reader::set_invocation_location is no more.
	(paste_tokens): Take a virtual location parameter for
	the LHS of the pasting operator.  Use it in diagnostics.  Update
	comments.
	(paste_all_tokens): Tighten the assert.  Propagate the location of
	the expansion point when no virtual locations are available.
	Pass the virtual location to paste_tokens.
	(in_macro_expansion_p): New static function.
	(enter_macro_context): Set the cpp_reader::about_to_expand_macro_p
	flag until we really start expanding the macro.

2012-05-16  Dodji Seketeli  <dodji@redhat.com>

	PR preprocessor/7263
	* include/cpplib.h (cpp_classify_number): Take a location
	parameter.
	* expr.c (SYNTAX_ERROR_AT, SYNTAX_ERROR2_AT): New diagnostic
	macros that take a location parameter.
	(cpp_classify_number): Take a (virtual) location parameter.  Use
	it for diagnostics.  Adjust comments.
	(eval_token): Take a location parameter.  Pass it to
	cpp_classify_number and to diagnostic routines.
	(_cpp_parse_expr): Use virtual locations of tokens when parsing
	expressions.  Pass a virtual location to eval_token and to
	diagnostic routines.

2012-05-10  Tristan Gingold  <gingold@adacore.com>

	* expr.c (interpret_float_suffix): Add a guard.

2012-05-02  Dodji Seketeli  <dodji@redhat.com>

	Properly initialize cpp_context in destringize_and_run
	* directives.c (destringize_and_run): Properly initialize the new
	context.
	* macro.c (_cpp_pop_context): Assert that we shouldn't try to pop
	the initial base context, which has the same life time as the
	current instance of cpp_file.

2012-04-30  Manuel López-Ibáñez  <manu@gcc.gnu.org>
	    Dodji Seketeli  <dodji@seketeli.org>

	PR c++/52974
	* libcpp/files.c (maybe_shorter_path): New.
	(find_file_in_dir): Use it.

2012-04-30  Dodji Seketeli  <dodji@redhat.com>

	Switch -ftrack-macro-expansion=2 on by default.
	* init.c (cpp_create_reader): Switch -ftrack-macro-expansion=2 on
	by default.  Add comments.

	Strip "<built-in>" loc from displayed expansion context
	* include/line-map.h (linemap_unwind_toward_expansion): Fix typo
	in comment.
	(linemap_unwind_to_first_non_reserved_loc): Declare new function.
	* line-map.c (linemap_unwind_to_first_non_reserved_loc): Define
	new function.

	Fix expansion point loc for macro-like tokens
	* macro.c (macro_of_context): New static function.
	(_cpp_push_token_context, push_extended_tokens_context): If the
	macro argument is NULL, it means we are continuing the expansion
	of the current macro, if any.  Update comments.
	(_cpp_pop_context): Re-enable expansion of the macro only when we
	are really out of the context of the current expansion.

	Fix token pasting with -ftrack-macro-expansion
	* macro.c (paste_all_tokens): Put the token resulting from pasting
	into an extended token context with -ftrack-macro-location is in
	effect.

	Fix cpp_sys_macro_p with -ftrack-macro-expansion
	* macro.c (cpp_sys_macro_p):  Support -ftrack-macro-expansion.

2012-04-29  Dodji Seketeli  <dodji@redhat.com>

	* lex.c (lex_raw_string): Change C++ style comments into C style
	comments.
	(lex_string): Likewise.

2012-04-27   Ollie Wild  <aaw@google.com>

	* include/cpplib.h (struct cpp_options): Add new field,
	warn_literal_suffix.
	(CPP_W_LITERAL_SUFFIX): New enum.
	* init.c (cpp_create_reader): Default initialization of
	warn_literal_suffix.
	* lex.c (lex_raw_string): Treat user-defined literals which don't
	begin with '_' as separate tokens and produce a warning.
	(lex_string): Ditto.

2012-04-26  Manuel López-Ibáñez  <manu@gcc.gnu.org>

	* line-map.c (linemap_resolve_location): Synchronize comments with
	those in line-map.h.
	* include/line-map.h (linemap_resolve_location): Fix spelling in
	comment.

2012-03-22  Richard Earnshaw  <rearnsha@arm.com>

	* lex.c (search_line_fast): Provide Neon-optimized version for ARM.

2012-03-14  Rainer Orth  <ro@CeBiTec.Uni-Bielefeld.DE>

	* lex.c: Remove Solaris 8 reference.

2012-02-14  Walter Lee  <walt@tilera.com>

	* configure.ac: Require 64-bit hwint for tilegx and tilepro.
	* configure: Regenerate.

2012-01-09  Richard Guenther  <rguenther@suse.de>

	* macro.c (_cpp_builtin_macro_text): Remove unused variable map.

2012-01-09  Gary Funck  <gary@intrepid.com>

	PR preprocessor/33919
	* files.c (_cpp_get_file_name): New. Implement file name
	access function.
	* internal.h (_cpp_get_file_name): New prototype.
	* macro.c (_cpp_builtin_macro_text): Call _cpp_get_file_name()
	to use pfile->main_file in lieu of traversing INCLUDED_FROM chain.

2012-01-03  Olivier Hainque  <hainque@adacore.com>

	* system.h: Prior to #define, #undef fopen and freopen unconditionally.

2011-12-20  Joseph Myers  <joseph@codesourcery.com>

	* include/cpplib.h (CLK_GNUC1X): Change to CLK_GNUC11.
	(CLK_STDC1X): Change to CLK_STDC11.
	* init.c (lang_defaults): Update comments.
	(cpp_init_builtins): Update language tests.  Use 201112L for C11
	__STDC_VERSION__.

2011-12-20  Andreas Schwab  <schwab@linux-m68k.org>

	* configure: Regenerate.

2011-12-19  Andreas Schwab  <schwab@linux-m68k.org>

	* configure: Regenerate.

2011-12-07  Jakub Jelinek  <jakub@redhat.com>

	PR bootstrap/50237
	* internal.h (_cpp_init_lexer): New prototype.
	* init.c (init_library): Call it.
	* lex.c (init_vectorized_lexer): Remove constructor attribute,
	add inline keyword.
	(HAVE_init_vectorized_lexer): Define.
	(_cpp_init_lexer): New function.

2011-12-03  Dodji Seketeli  <dodji@redhat.com>

	* macro.c (tokens_buff_remove_last_token)
	(tokens_buff_put_token_to): Add an 'inline' function specifier to
	the prototype.

2011-11-22   Diego Novillo  <dnovillo@google.com>

	* include/line-map.h (linemap_dump): Declare.
	(line_table_dump): Declare.
	* line-map.c (linemap_dump): New.
	(line_table_dump): New.

2011-11-21  Ed Smith-Rowland  <3dw4rd@verizon.net>

	PR c++/50958
	* expr.c (cpp_userdef_char_remove_type): Fix typo.

2011-11-03  Michael Matz  <matz@suse.de>

	PR bootstrap/50857
	* configure.ac: Check for -fno-exceptions -fno-rtti.
	* configure: Regenerate.
	* Makefile.in (NOEXCEPTION_FLAGS): New flag.
	(ALL_CXXFLAGS): Use it.

2011-11-02  Paolo Carlini  <paolo.carlini@oracle.com>

	* internal.h (uxstrdup, ustrchr): Return const unsigned char *.

2011-11-02  Jason Merrill  <jason@redhat.com>

	PR c++/50810
	* configure.ac: Add -Wno-narrowing to warning options.

2011-10-31  Jason Merrill  <jason@redhat.com>

	PR libstdc++/1773
	* init.c (cpp_init_builtins): Set __cplusplus for C++11.

	PR c++/50920
	* include/cpplib.h (enum c_lang): Rename CLK_CXX0X to CLK_CXX11,
	CLK_GNUCXX0X to CLK_GNUCXX11.

2011-10-26  Ed Smith-Rowland  <3dw4rd@verizon.net>

	Implement C++11 user-defined literals.
	* expr.c: (cpp_interpret_float_suffix, cpp_interpret_int_suffix,
	cpp_userdef_string_remove_type, cpp_userdef_string_add_type,
	cpp_userdef_char_remove_type, cpp_userdef_char_add_type,
	cpp_userdef_string_p, cpp_userdef_char_p, cpp_get_userdef_suffix): New.
	(cpp_classify_number): Classify unrecognized tokens as user-defined
	literals.
	* include/cpplib.h: Add new tokens for user-defined literals.
	* init.c: Add new preprocessor flag (cxx11).
	* lex.c: (lex_string, lex_raw_string): Handle user-defined literals
	including concatenation and promotion with suffixes.

2011-10-24  Dodji Seketeli  <dodji@redhat.com>

	* line-map.c (linemap_macro_map_lookup): Fix logic.

2011-10-24  Dodji Seketeli  <dodji@redhat.com>

	* include/line-map.h (linemap_expand_location): Take a line table
	parameter.  Update comment.
	(linemap_resolve_location): Update comment.
	(linemap_expand_location_full): Remove.
	* line-map.c (linemap_resolve_location):  Handle reserved
	locations; return a NULL map in those cases.
	(linemap_expand_location): If location is reserved, return a
	zeroed expanded location.  Update comment.  Take a line table to
	assert that the function takes non-virtual locations only.
	(linemap_expand_location_full): remove.
	(linemap_dump_location): Handle the fact that
	linemap_resolve_location can return NULL line maps when the
	location resolves to a reserved location.

	* line-map.c (linemap_macro_map_lookup): Fix logic.

2011-10-22  Dodji Seketeli  <dodji@redhat.com>

	PR bootstrap/50778
	* include/internal.h (_cpp_remaining_tokens_num_in_context): Take the
	context to act upon.
	* lex.c (_cpp_remaining_tokens_num_in_context): Likewise.  Update
	comment.
	(cpp_token_from_context_at): Likewise.
	(cpp_peek_token): Use the context to peek tokens from.

2011-10-20  Dodji Seketeli  <dodji@redhat.com>

	PR bootstrap/50801
	* lex.c (_cpp_remaining_tokens_num_in_context): Fix computation of
	number of tokens.

2011-10-18  Dodji Seketeli  <dodji@redhat.com>

	PR bootstrap/50760
	* include/line-map.h (struct linemap_stats): Change the type of
	the members from size_t to long.
	* macro.c (macro_arg_token_iter_init): Unconditionally initialize
	iter->location_ptr.

2011-10-17  Dodji Seketeli  <dodji@redhat.com>

	* line-map.c (linemap_macro_map_loc_to_exp_point): Avoid setting a
	variable without using it if ENABLE_CHECKING is not defined.  Mark
	the LOCATION parameter as being unused.

2011-10-15  Tom Tromey  <tromey@redhat.com>
	    Dodji Seketeli  <dodji@redhat.com>

	* include/line-map.h (struct line_maps::alloced_size_for_request):
	New member.
	* line-map.c (new_linemap): Use set->alloced_size_for_request to
	get the actual allocated size of line maps.

2011-10-15  Tom Tromey  <tromey@redhat.com>
	    Dodji Seketeli  <dodji@redhat.com>

	* line-map.h (struct linemap_stats): Declare new struct.
	(linemap_get_statistics): Declare ...
	* line-map.c (linemap_get_statistics):  ... new function.
	* macro.c (num_expanded_macros_counter, num_macro_tokens_counter):
	Declare new counters.
	(enter_macro_context, replace_args): Update
	num_macro_tokens_counter.
	(cpp_get_token_1): Update num_expanded_macros_counter.

2011-10-15  Tom Tromey  <tromey@redhat.com>
	    Dodji Seketeli  <dodji@redhat.com>

	* include/cpplib.h (struct cpp_options)<debug>: New struct member.
	* include/line-map.h (linemap_dump_location): Declare ...
	* line-map.c (linemap_dump_location): ... new function.

2011-10-15  Tom Tromey  <tromey@redhat.com>
	    Dodji Seketeli  <dodji@redhat.com>

	* include/cpplib.h (struct cpp_options)<track_macro_expansion>:
	New option.
	* internal.h (struct macro_context): New struct.
	(enum context_tokens_kind): New enum.
	(struct cpp_context)<tokens_kind>: New member of type enum
	context_tokens_kind.
	(struct cpp_context)<macro>: Remove this.  Replace it with an enum
	of macro and  macro_context.
	(struct cpp_context)<direct_p>: Remove.
	(_cpp_remaining_tokens_num_in_context): Declare new function.
	* directives.c (destringize_and_run): Adjust.
	* lex.c (_cpp_remaining_tokens_num_in_context)
	(_cpp_token_from_context_at): Define new functions
	(cpp_peek_token): Use them.
	* init.c (cpp_create_reader): Initialize the base context to zero.
	(_cpp_token_from_context_at): Define new static function.
	(cpp_peek_token): Use new _cpp_remaining_tokens_num_in_context and
	_cpp_token_from_context_at.
	* macro.c (struct macro_arg)<virt_locs, expanded_virt_locs>: New
	members.
	(enum macro_arg_token_kind): New enum.
	(struct macro_arg_token_iter): New struct.
	(maybe_adjust_loc_for_trad_cpp, push_extended_tokens_context)
	(alloc_expanded_arg_mem, ensure_expanded_arg_room)
	(delete_macro_args, set_arg_token, get_arg_token_location)
	(arg_token_ptr_at, macro_arg_token_iter_init)
	(macro_arg_token_iter_get_token)
	(macro_arg_token_iter_get_location, macro_arg_token_iter_forward)
	(expanded_token_index, tokens_buff_new, tokens_buff_count)
	(tokens_buff_last_token_ptr, tokens_buff_put_token_to)
	(tokens_buff_add_token, tokens_buff_remove_last_token)
	(reached_end_of_context, consume_next_token_from_context): New
	static functions.
	(cpp_get_token_1): New static function. Split and extended from
	cpp_get_token.  Use reached_end_of_context and
	consume_next_token_from_context.  Unify its return point.  Move
	the location tweaking from cpp_get_token_with_location in here.
	(cpp_get_token): Use cpp_get_token_1
	(stringify_arg): Use the new arg_token_at.
	(paste_all_tokens): Support tokens coming from extended tokens
	contexts.
	(collect_args): Return the number of collected arguments, by
	parameter.  Store virtual locations of tokens that constitute the
	collected args.
	(funlike_invocation_p): Return the number of collected arguments,
	by parameter.
	(enter_macro_context): Add a parameter for macro expansion point.
	Pass it to replace_args and to the "used" cpp callback.  Get the
	number of function-like macro arguments from funlike_invocation_p,
	pass it to the new delete_macro_args to free the memory used by
	macro args.  When -ftrack-macro-expansion is in effect, for macros
	that have no arguments, create a macro map for the macro expansion
	and use it to allocate proper virtual locations for tokens
	resulting from the expansion.  Push an extended tokens context
	containing the tokens resulting from macro expansion and their
	virtual locations.
	(replace_args): Rename the different variables named 'count' into
	variables with more meaningful names.  Create a macro map;
	allocate virtual locations of tokens resulting from this
	expansion.  Use macro_arg_token_iter to iterate over tokens of a
	given macro.  Handle the case of the argument of
	-ftrack-macro-expansion being < 2.  Don't free macro arguments
	memory resulting from expand_arg here, as these are freed by the
	caller of replace_arg using delete_macro_args now.  Push extended
	token context.
	(next_context, push_ptoken_context, _cpp_push_token_context)
	(_cpp_push_text_context): Properly initialize the context.
	(expand_arg): Use the new alloc_expanded_arg_mem,
	push_extended_tokens_context, cpp_get_token_1, and set_arg_token.
	(_cpp_pop_context): Really free the memory held by the context.
	Handle freeing memory used by extended tokens contexts.
	(cpp_get_token_with_location): Use cpp_get_token_1.
	(cpp_sys_macro_p): Adjust.
	(_cpp_backup_tokens): Support the new kinds of token contexts.
	* traditional.c (recursive_macro): Adjust.

2011-10-15  Tom Tromey  <tromey@redhat>
	    Dodji Seketeli  <dodji@redhat.com>

	* include/line-map.h (enum lc_reason)<LC_ENTER_MACRO>: New enum
	member.
	(MAX_SOURCE_LOCATION): New constant.
	(struct line_map_ordinary, struct line_map_macro): New structs.
	(struct line_map): Turn this into a union of the two above.  Add
	comments.
	(struct maps_info): New struct.
	(struct line_maps)<info_ordinary, info_macro>: Two new fields.
	These now carry the map information that was previously scattered
	in struct line_maps.
	(struct map_info::allocated): Fix comment.
	(MAP_START_LOCATION, ORDINARY_MAP_FILE_NAME)
	(ORDINARY_MAP_STARTING_LINE_NUMBER)
	(ORDINARY_MAP_INCLUDER_FILE_INDEX)
	(ORDINARY_MAP_IN_SYSTEM_HEADER_P)
	(ORDINARY_MAP_NUMBER_OF_COLUMN_BITS, MACRO_MAP_MACRO)
	(MACRO_MAP_NUM_MACRO_TOKENS MACRO_MAP_LOCATIONS)
	(MACRO_MAP_EXPANSION_POINT_LOCATION)
	(LOCATION_POSSIBLY_IN_MACRO_MAP_P, LINEMAPS_MAP_INFO)
	(LINEMAPS_MAPS, LINEMAPS_ALLOCATE, LINEMAPS_USED, LINEMAPS_CACHE)
	(LINEMAPS_LAST_MAP, LINEMAPS_LAST_ALLOCATED_MAP)
	(LINEMAPS_ORDINARY_MAPS, LINEMAPS_ORDINARY_ALLOCATED)
	(LINEMAPS_ORDINARY_USED, LINEMAPS_ORDINARY_CACHE)
	(LINEMAPS_LAST_ORDINARY_MAP, LINEMAPS_LAST_ALLOCATED_ORDINARY_MAP)
	(LINEMAPS_MACRO_MAPS, LINEMAPS_MACRO_ALLOCATED)
	(LINEMAPS_MACRO_USED, LINEMAPS_MACRO_CACHE)
	(LINEMAPS_LAST_MACRO_MAP, LINEMAPS_LAST_ALLOCATED_MACRO_MAP)
	(LINEMAPS_MAP_AT, LINEMAPS_ORDINARY_MAP_AT)
	(LINEMAPS_MACRO_MAP_AT): New accessors for ordinary and macro map
	information.
	(linemap_check_ordinary, linemap_assert)
	(linemap_location_before_p): New macros.
	(linemap_position_for_line_and_column)
	(linemap_tracks_macro_expansion_locs_p, linemap_add_macro_token)
	(linemap_macro_expansion_map_p)
	(linemap_macro_map_loc_to_def_point)
	(linemap_macro_map_loc_unwind_once)
	(linemap_macro_map_loc_to_exp_point, linemap_step_out_once)
	(linemap_get_source_line linemap_get_source_column)
	(linemap_map_get_macro_name, linemap_get_file_path)
	(linemap_location_in_system_header_p)
	(linemap_location_from_macro_expansion_p): Declare new functions.
	(SOURCE_LINE, SOURCE_COLUMN, LAST_SOURCE_LINE_LOCATION)
	(LINEMAP_FILE, LINEMAP_LINE, LINEMAP_SYSP): Assert that this
	accessors act on ordinary maps only.
	(INCLUDED_FROM): Return NULL for main files; use the new
	accessors.
	(LINEMAP_POSITION_FOR_COLUMN): Use the new accessors.
	(struct expanded_location): Move here from gcc/input.h
	(linemap_resolve_location, linemap_expand_location)
	(linemap_expand_location_full): Declare new functions.
	* line-map.c: Include cpplib.h, internal.h
	(linemap_enter_macro, linemap_add_macro_token)
	(linemap_get_expansion_line, linemap_get_expansion_filename): New
	functions that are private to libcpp.
	(linemap_assert): New macro.
	(linemap_macro_loc_to_exp_point, linemap_macro_loc_to_exp_point)
	(linemap_macro_loc_unwind, linemap_macro_map_loc_to_def_point)
	(linemap_macro_map_loc_unwind_toward_spelling)
	(linemap_macro_map_loc_to_exp_point)
	(first_map_in_common_1, first_map_in_common): New static
	functions.
	(new_linemap): Define new static functions.  Extracted and
	enhanced from ...
	(linemap_add): ... here.  Use linemap_assert in lieu of abort
	previously.
	(linemap_tracks_macro_expansion_locs_p)
	(linemap_add_macro_token, linemap_macro_expansion_map_p)
	(linemap_check_ordinary, linemap_macro_map_loc_to_exp_point)
	(linemap_macro_map_loc_to_def_point)
	(linemap_macro_map_loc_unwind_once)
	(linemap_step_out_once, linemap_map_get_index)
	(linemap_get_source_line,linemap_get_source_column)
	(linemap_get_file_path, linemap_map_get_macro_name)
	(linemap_location_in_system_header_p)
	(linemap_location_originated_from_system_header_p)
	(linemap_location_from_macro_expansion_p)
	(linemap_tracks_macro_expansion_locs_p)
	(linemap_resolve_location, linemap_expand_location)
	(linemap_expand_location_full)
	(linemap_tracks_macro_expansion_locs_p)
	(linemap_position_for_line_and_column, linemap_compare_locations):
	Define new public functions.
	(linemap_init): Initialize ordinary and macro maps information in
	the map set.
	(linemap_check_files_exited): Use the new accessors.
	(linemap_free): Remove this dead code.
	(linemap_line_start): Assert this uses an ordinary map.  Adjust to
	use the new ordinary map accessors and data structures.  Don't
	overflow past the lowest possible macro token's location.
	(linemap_position_for_column): Assert the ordinary maps of the map
	set are really ordinary.  Use ordinary map accessors.
	(linemap_lookup): Keep the same logic but generalize to allow
	lookup of both ordinary and macro maps.  Do not crash when called
	with an empty line table.
	* directives-only.c (_cpp_preprocess_dir_only): Adjust to use the
	new API of line-map.h.
	* directives.c (start_directive, do_line, do_linemarker)
	(do_linemarker): Likewise.
	* files.c (_cpp_find_file, _cpp_stack_include, open_file_failed)
	(make_cpp_dir, cpp_make_system_header): Likewise.
	* init.c (cpp_read_main_file): Likewise.
	* internal.h (CPP_INCREMENT_LINE): Likewise.
	(linemap_enter_macro, linemap_add_macro_token)
	(linemap_get_expansion_line, linemap_get_expansion_filename): New
	functions private to libcpp.
	* lex.c (_cpp_process_line_notes, _cpp_skip_block_comment)
	(skip_line_comment, skip_whitespace, lex_raw_string)
	(_cpp_lex_direct): Likewise.
	* macro.c (_cpp_builtin_macro_text): Likewise.
	(_cpp_aligned_alloc): Initialize the new name member of the macro.
	* traditional.c (copy_comment, _cpp_scan_out_logical_line):
	Likewise.
	* errors.c (cpp_diagnostic): Adjust to new linemap API.

2011-08-28  Dodji Seketeli  <dodji@redhat.com>

	* line-map.c (linemap_add): Assert that reason must not be
	LC_RENAME when called for the first time on a "main input file".

2011-08-22  Gabriel Charette  <gchare@google.com>

	* init.c (cpp_create_reader): Inititalize forced_token_location_p.
	* internal.h (struct cpp_reader): Add field forced_token_location_p.
	* lex.c (_cpp_lex_direct): Use forced_token_location_p.
	(cpp_force_token_locations): New.
	(cpp_stop_forcing_token_locations): New.

2011-08-18  Rainer Orth  <ro@CeBiTec.Uni-Bielefeld.DE>

	PR libstdc++/1773
	* init.c (cpp_init_builtins): Define __cplusplus 19971L.

2011-08-18  Joseph Myers  <joseph@codesourcery.com>

	* include/cpplib.h (struct cpp_options): Fix typo.

2011-08-18  Joseph Myers  <joseph@codesourcery.com>

	* include/cpplib.h (struct cpp_options): Add rliterals.
	* init.c  (struct lang_flags, lang_defaults): Add rliterals.
	(cpp_set_lang): Set rliterals option.
	(cpp_init_builtins): Define __STDC_UTF_16__ and __STDC_UTF_32__.
	* lex.c (_cpp_lex_direct): Only accept raw strings if rliterals.

2011-08-15  Gabriel Charette  <gchare@google.com>

	* include/line-map.h (LINEMAP_POSITION_FOR_COLUMN): Remove.
	Update all users to use linemap_position_for_column instead.

2011-07-28  Gabriel Charette  <gchare@google.com>

	* include/line-map.h (struct line_maps):
	Remove unused field last_listed. Update all users.

2011-07-28  H.J. Lu  <hongjiu.lu@intel.com>

	* configure.ac: Set need_64bit_hwint to yes for x86 targets.
	* configure: Regenerated.

2011-07-25  Rainer Orth  <ro@CeBiTec.Uni-Bielefeld.DE>

	* system.h [__cplusplus]: Wrap C function declarations in extern "C".

2011-07-22  Rainer Orth  <ro@CeBiTec.Uni-Bielefeld.DE>
	    Ralf Wildenhues  <Ralf.Wildenhues@gmx.de>

	PR bootstrap/49794
	* configure.ac: Test AM_ICONV with CXX.
	* configure: Regenerate.
	* system.h (HAVE_DESIGNATED_INITIALIZERS): Never define for C++.

2011-07-15  Dodji Seketeli  <dodji@redhat.com>

	* directives.c (struct if_stack): Use source_location as type
	here.
	* include/cpplib.h (struct cpp_callbacks)<include, define, undef,
	indent, def_pragma, used_define, used_undef>: Properly use
	source_location as parameter type, rather than unsigned int.

2011-07-07  Rainer Orth  <ro@CeBiTec.Uni-Bielefeld.DE>

	PR target/39150
	* configure.ac (host_wide_int): Handle x86_64-*-solaris2.1[0-9]
	like i[34567]86-*-solaris2.1[0-9]*.
	* configure: Regenerate.

2011-06-16  Jason Merrill  <jason@redhat.com>

	PR c++/45399
	* lex.c (lex_raw_string): Don't check for embedded NUL.

2011-06-06  Dodji Seketeli  <dodji@redhat.com>

	PR preprocessor/48532
	* directives.c (do_pragma): Don't forget the invocation location
	when parsing the pragma name of a namespaced pragma directive.

2011-05-29  John Tytgat  <John.Tytgat@aaug.net>

	* files.c (read_file_guts): Add test on non-zero value of S_ISREG.

2011-05-22  Uros Bizjak  <ubizjak@gmail.com>

	PR target/49104
	* lex.c (init_vectorized_lexer): Do not set "minimum" when __3dNOW_A__
	is defined.  Check bit_MMXEXT and bit_CMOV to use search_line_mmx.

2011-04-25  Jan Kratochvil  <jan.kratochvil@redhat.com>

	* system.h (ENUM_BITFIELD): Remove.

2011-04-24  Jakub Jelinek  <jakub@redhat.com>

	PR preprocessor/48740
	* lex.c (lex_raw_string): When raw string ends with
	??) followed by raw prefix and ", ensure it is preprocessed
	with ??) rather than ??].

2011-04-20  Jim Meyering  <meyering@redhat.com>

	* files.c (destroy_cpp_file): Remove useless if-before-free.
	* init.c (cpp_destroy): Likewise.
	* macro.c (replace_args): Likewise.
	* pch.c (cpp_valid_state): Likewise.

2011-03-25  Kai Tietz  <ktietz@redhat.com>

	* files.c (file_hash_eq): Use filename_cmp
	instead of strcmp.
	(nonexistent_file_hash_eq): Likewise.
	(remap_filename): Likewise.
	Handle absolute DOS-path,
	(append_file_to_dir): Check for IS_DIR_SEPARATOR
	instead of slash.
	(read_name_map): Likewise.
	* linemap.c (linemap_add): Use filename_cmp
	instead of strcmp.
	* mkdeps.c (apply_vpath): Use filename_ncmp
	instead of strncmp.
	(deps_restore): Use filename_cmp instead of
	strcmp.
	* init.c (read_original_directory): Use
	IS_DIR_SEPARATOR instead of checking for slash.

2011-03-21  Michael Meissner  <meissner@linux.vnet.ibm.com>

	PR preprocessor/48192
	* directives.c (do_ifdef): Do not consider conditional macros as
	being defined.
	(do_ifndef): Ditto.
	* expr.c (parse_defined): Ditto.

2011-03-18  Richard Henderson  <rth@redhat.com>

	PR bootstrap/45381
	* lex.c [ALTIVEC] (search_line_fast): Require gcc version 4.5.

2011-11-04  Eric Botcazou  <ebotcazou@adacore.com>
	    Jakub Jelinek  <jakub@redhat.com>

	PR preprocessor/39213
	* directives.c (end_directive): Call _cpp_remove_overlay for deferred
	pragmas as well in traditional mode.

2010-11-17  Ian Lance Taylor  <iant@google.com>

	PR bootstrap/45538
	* configure.ac: Use AC_USE_SYSTEM_EXTENSIONS.  Remove switch of
	AC_LANG based on ENABLE_BUILD_WITH_CXX.

2010-11-16  Kai Tietz  <kai.tietz@onevision.com>

	PR preprocessor/17349
	* lex.c (save_comment): Handle in argument passing c++
	comments special.

2010-11-02  Ian Lance Taylor  <iant@google.com>

	* configure.ac: Use AC_SYS_LARGEFILE.
	* configure: Rebuild.
	* config.in: Rebuild.

2010-10-19  Basile Starynkevitch  <basile@starynkevitch.net>

	* line-map.h (source_location): Remove obsolete comment
	mentioning location_s.

2010-09-29  Kai Tietz  <kai.tietz@onevision.com>

	PR preprocessor/45362
	* directives.c (cpp_pop_definition): Make static.
	(do_pragma_push_macro): Reworked to store text
	definition.
	(do_pragma_pop_macro): Add free text definition.
	(cpp_push_definition): Removed.
	* include/cpplib.h (cpp_push_definition): Removed.
	(cpp_pop_definition): Likewise.
	* internal.h (def_pragma_macro): Remove member 'value'
	and add new members 'definition', 'line',
	'syshdr', 'sued' and 'is_undef'.
	* pch.c (_cpp_restore_pushed_macros): Rework to work
	on text definition and store additional macro flags.
	(_cpp_save_pushed_macros): Likewise.

2010-09-29  Joseph Myers  <joseph@codesourcery.com>

	* include/cpplib.h (cpp_options): Rename warn_deprecated,
	warn_traditional, warn_long_long and pedantic.
	* directives.c (directive_diagnostics, _cpp_handle_directive):
	Update names of cpp_options members.
	* expr.c (cpp_classify_number, eval_token): Update names of
	cpp_options members.
	* init.c (cpp_create_reader, post_options): Update names of
	cpp_options members.
	* internal.h (CPP_PEDANTIC, CPP_WTRADITIONAL): Update names of
	cpp_options members.
	* macro.c (parse_params): Update names of cpp_options members.

2010-09-15  Ian Lance Taylor  <iant@google.com>

	* init.c: Fix type name in comment.

2010-08-31  Jakub Jelinek  <jakub@redhat.com>

	PR preprocessor/45457
	* expr.c (parse_defined): Call pfile->cb.user_builtin_macro hook if
	needed.
	* directives.c (do_ifdef, do_ifndef): Likewise.

2010-08-26  Rainer Orth  <ro@CeBiTec.Uni-Bielefeld.DE>

	* system.h [HAVE_INTTYPES_H]: Include inttypes.h.

2010-08-24  Richard Henderson  <rth@redhat.com>

	PR bootstrap/45376
	* configure.ac (HAVE_SSE4): New check.
	* configure, config.in: Rebuild.
	* lex.c (search_line_sse42): Omit if !HAVE_SSE4.

2010-08-24  Rainer Orth  <ro@CeBiTec.Uni-Bielefeld.DE>

	* lex.c [__sun__ && __svr4__]: Disable init_vectorized_lexer
	etc. on Solaris 2/x86.

2010-08-21  Richard Henderson  <rth@redhat.com>
	    Andi Kleen <ak@linux.intel.com>
	    David S. Miller  <davem@davemloft.net>

	* configure.ac (AC_C_BIGENDIAN, AC_TYPE_UINTPTR_T): New tests.
	(ssize_t): Check via AC_TYPE_SSIZE_T instead of AC_CHECK_TYPE.
	(ptrdiff_t): Check via AC_CHECK_TYPE.
	* config.in, configure: Rebuild.
	* system.h: Include stdint.h, if available.
	* lex.c (WORDS_BIGENDIAN): Provide default.
	(acc_char_mask_misalign, acc_char_replicate, acc_char_cmp,
	acc_char_index, search_line_acc_char, repl_chars, search_line_mmx,
	search_line_sse2, search_line_sse42, init_vectorized_lexer,
	search_line_fast): New.
	(_cpp_clean_line): Use search_line_fast.  Restructure the fast
	loop to make it clear when we're leaving the loop.  Stay in the
	fast loop for non-trigraph '?'.

2010-06-11  Jakub Jelinek  <jakub@redhat.com>

	* include/cpplib.h (struct cpp_callbacks): Add user_builtin_macro
	callback.
	(enum cpp_builtin_type): Add BT_FIRST_USER and BT_LAST_USER.
	(cpp_macro_definition): Remove const qual from second argument.
	* macro.c (enter_macro_context): Call user_builtin_macro callback for
	NODE_BUILTIN !NODE_USED macros.
	(warn_of_redefinition): Likewise.  Remove const qual from second
	argument.
	(cpp_macro_definition): Likewise.
	* pch.c (write_macdef, save_macros): Call user_builtin_macro callback
	for NODE_BUILTIN !NODE_USED macros.

2010-06-10  Joseph Myers  <joseph@codesourcery.com>

	* include/cpplib.h (struct cpp_options): Remove show_column.
	* init.c (cpp_create_reader, post_options): Don't set show_column.

2010-06-09  Joern Rennecke  <joern.rennecke@embecosm.com>

	PR bootstrap/44432
	* configure.ac: Before using ZW_PROG_COMPILER_DEPENDENCIES for C++,
	check that C++ compiler works.
	* configure: Regenerate.

2010-06-08  Laurynas Biveinis  <laurynas.biveinis@gmail.com>

	* include/symtab.h (ht_identifier_ptr): New.

2010-06-03  Joern Rennecke <joern.rennecke@embecosm.com>
	    Ralf Wildenhues  <Ralf.Wildenhues@gmx.de>

	PR bootstrap/42798
	* configure.ac: Check for declaration of 'basename(char *)'.
	* configure: Regenerate.
	* config.in: Regenerate.

2010-04-25  Joseph Myers  <joseph@codesourcery.com>

	* include/cpplib.h (enum c_lang): Add CLK_GNUC1X and CLK_STDC1X.
	* init.c (lang_defaults): Add entries for new language variants.
	(cpp_init_builtins): Define __STDC_VERSION__ to 201000L for C1X
	variants.

2010-04-09  Manuel López-Ibáñez <manu@gcc.gnu.org>

	PR cpp/43195
	* files.c (report_missing_guard): Test for #pragma once.

2010-04-07  Simon Baldwin  <simonb@google.com>

	* directives.c (do_diagnostic): Add warning reason argument,
	call appropriate error reporting function for code.
	(directive_diagnostics): Call specific warning functions with
	warning reason where appropriate.
	(do_error, do_warning, do_pragma_dependency): Add warning reason
	argument to do_diagnostic calls.
	* macro.c (_cpp_warn_if_unused_macro, enter_macro_context,
	_cpp_create_definition): Call specific warning functions with
	warning reason where appropriate.
	* Makefile.in: Add new diagnostic functions to gettext translations.
	* include/cpplib.h (struct cpp_callbacks): Add warning reason code
	to error callback.
	(CPP_DL_WARNING, CPP_DL_WARNING_SYSHDR, CPP_DL_PEDWARN, CPP_DL_ERROR,
	CPP_DL_ICE, CPP_DL_NOTE, CPP_DL_FATAL): Replace macros with enums.
	(CPP_W_NONE, CPP_W_DEPRECATED, CPP_W_COMMENTS,
	CPP_W_MISSING_INCLUDE_DIRS, CPP_W_TRIGRAPHS, CPP_W_MULTICHAR,
	CPP_W_TRADITIONAL, CPP_W_LONG_LONG, CPP_W_ENDIF_LABELS,
	CPP_W_NUM_SIGN_CHANGE, CPP_W_VARIADIC_MACROS,
	CPP_W_BUILTIN_MACRO_REDEFINED, CPP_W_DOLLARS, CPP_W_UNDEF,
	CPP_W_UNUSED_MACROS, CPP_W_CXX_OPERATOR_NAMES, CPP_W_NORMALIZE,
	CPP_W_INVALID_PCH, CPP_W_WARNING_DIRECTIVE): New enums for cpp
	warning reason codes.
	(cpp_warning, cpp_pedwarning, cpp_warning_syshdr,
	cpp_warning_with_line, cpp_pedwarning_with_line,
	cpp_warning_with_line_syshdr): New specific error reporting functions.
	* pch.c (cpp_valid_state): Call specific warning functions with
	warning reason where appropriate.
	* errors.c (cpp_diagnostic, cpp_diagnostic_with_line): New central
	diagnostic handlers.
	(cpp_warning, cpp_pedwarning, cpp_warning_syshdr,
	cpp_warning_with_line, cpp_pedwarning_with_line,
	cpp_warning_with_line_syshdr): New specific error reporting functions.
	* expr.c (cpp_classify_number, eval_token, num_unary_op): Call
	specific warning functions with warning reason where appropriate.
	* lex.c (_cpp_process_line_notes, _cpp_skip_block_comment,
	warn_about_normalization, lex_identifier_intern, lex_identifier,
	_cpp_lex_direct): Ditto.
	* charset.c (_cpp_valid_ucn, convert_hex, convert_escape,
	narrow_str_to_charconst): Ditto.

2010-04-06  Jakub Jelinek  <jakub@redhat.com>

	PR preprocessor/43642
	* lex.c (lex_raw_string): Change type of TYPE variable to
	unsigned char.

2010-04-02  Ralf Wildenhues  <Ralf.Wildenhues@gmx.de>

	* aclocal.m4: Regenerate.

2010-03-29  Jason Merrill  <jason@redhat.com>

	More N3077 raw string changes
	* charset.c (cpp_interpret_string): Don't transform UCNs in raw
	strings.
	* lex.c (bufring_append): Split out from...
	(lex_raw_string): ...here.  Undo trigraph and line splicing
	transformations.  Do process line notes in multi-line literals.
	(_cpp_process_line_notes): Ignore notes that were already handled.

	Some raw string changes from N3077
	* charset.c (cpp_interpret_string): Change inner delimiters to ().
	* lex.c (lex_raw_string): Likewise.  Also disallow '\' in delimiter.

2010-02-11  Jakub Jelinek  <jakub@redhat.com>

	* init.c (read_original_filename): Don't call read_original_directory
	if _cpp_handle_directive returns 0.

2010-01-01  Joseph Myers  <joseph@codesourcery.com>

	PR preprocessor/41947
	* expr.c (cpp_classify_number): Give error for hexadecimal
	floating-point constant with no digits before or after point.

2009-11-20  Arnaud Charlet  <charlet@adacore.com>

	* macro.c (enter_macro_context): Call cb.used callback if defined.
	* directives.c (do_idef, do_ifndef): Ditto.
	* include/cpplib.h (struct cpp_callbacks): Add used callback.

2009-11-11  Kai Tietz  <kai.tietz@onevision.com>

	* directives.c (do_pragma_push_macro): New pragma handler.
	(do_pragma_pop_macro): Likewise.
	(_cpp_init_internal_pragmas): Add push_macro and
	pop_macro handler to internal pragmas.
	(lex_macro_node_from_str): Removed.
	(cpp_push_definition): Replace lex_macro_node_from_str
	by _cpp_lex_identifier.
	(cpp_pop_definition): Likewise.
	* internal.h (_cpp_lex_identifier): New prototype.
	(def_pragma_macro): New structure.
	(cpp_reader): New member pushed_macros.
	* lex.c (_cpp_lex_identifier): New function.
	(lex_identifier_intern): New function.
	* init.c (cpp_create_reader): Initialize pushed_macros
	member.
	(cpp_destroy): Free elements in pushed_macros member.
	* pch.c (_cpp_save_pushed_macros): New function.
	(_cpp_restore_pushed_macros): Likewise.
	(_cpp_restore_pushed_macros): Use _cpp_save_pushed_macros.
	(cpp_read_state): Use _cpp_restore_pushed_macros.

2009-10-19  Jakub Jelinek  <jakub@redhat.com>

	* charset.c (cpp_init_iconv): Initialize utf8_cset_desc.
	(_cpp_destroy_iconv): Destroy utf8_cset_desc, char16_cset_desc
	and char32_cset_desc.
	(converter_for_type): Handle CPP_UTF8STRING.
	(cpp_interpret_string): Handle CPP_UTF8STRING and raw-strings.
	* directives.c (get__Pragma_string): Handle CPP_UTF8STRING.
	(parse_include): Reject raw strings.
	* include/cpplib.h (CPP_UTF8STRING): New token type.
	* internal.h (struct cpp_reader): Add utf8_cset_desc field.
	* lex.c (lex_raw_string): New function.
	(lex_string): Handle u8 string literals, call lex_raw_string
	for raw string literals.
	(_cpp_lex_direct): Call lex_string even for u8" and {,u,U,L,u8}R"
	sequences.
	* macro.c (stringify_arg): Handle CPP_UTF8STRING.

2009-10-14  Jakub Jelinek  <jakub@redhat.com>

	PR preprocessor/41543
	* include/line-map.h (RESERVED_LOCATION_COUNT): Define.
	* line-map.c (linemap_init): Initialize highest_location and
	highest_line to RESERVED_LOCATION_COUNT-1 instead of 0.

2009-10-09  Jason Merrill  <jason@redhat.com>

	* charset.c (_cpp_valid_ucn): Update C++0x restrictions.

2009-10-09  Neil Vachharajani <nvachhar@google.com>

	* directives.c (DIRECTIVE_TABLE): Remove DEPRECATED from ident and
	sccs.

2009-09-23  Loren J. Rittle  <ljrittle@acm.org>

	* configure.ac (AC_CHECK_HEADERS after AC_LANG(C++)): Add sys/stat.h.
	* configure: Rebuilt.

2009-09-22  Richard Guenther  <rguenther@suse.de>

	PR pch/38987
	* files.c (pch_open_file): Disallow non-toplevel PCH inclusion.

2009-09-18  Chris Demetriou  <cgd@google.com>

	PR preprocessor/28435:
	* include/cpplib.h (struct cpp_options): Add new member
	deps.need_preprocessor_output.
	* files.c (open_file_failed): If preprocessor output is needed
	always report an error.

2009-09-13  Kai Tietz  <kai.tietz@onevision.com>

	* configure.ac: Set for i?86-w64-mingw*
	need_64bit_hwint to yes.
	* configure: Regenerated.

2009-09-10  Jason Merrill  <jason@redhat.com>

	* directives.c (cpp_define): constify.

2009-09-02  Ian Lance Taylor  <iant@google.com>

	* macro.c (stringify_arg): Escape CPP_WCHAR tokens.

2009-08-24  Ralf Wildenhues  <Ralf.Wildenhues@gmx.de>

	* configure.ac (AC_PREREQ): Bump to 2.64.

2009-08-22  Ralf Wildenhues  <Ralf.Wildenhues@gmx.de>

	* aclocal.m4: Regenerate.
	* config.in: Regenerate.
	* configure: Regenerate.

2009-08-17  Tom Tromey  <tromey@redhat.com>

	PR preprocessor/41067:
	* charset.c (convert_escape): Add missing ":" to error text.

2009-07-27  Douglas B Rupp  <rupp@gnat.com>

	* include/cpplib.h (INO_T_CPP): New macro.
	(struct cpp_dir): Use it.

2009-07-20  Jerry Quinn  <jlquinn@optonline.net>

	PR regression/40800
	* configure.ac: Use = instead of == for testing
	ENABLE_BUILD_WITH_CXX.
	* configure: Rebuild.

2009-07-17  Jerry Quinn  <jlquinn@optonline.net>

	* directives.c (do_linemarker, do_line): Use CPP_STRING for
	ignored enum value.
	* files.c (find_file_in_dir): Add cast from void* to char*.
	* symtab.c (ht_lookup_with_hash): Add cast from void* to char*.
	* Makefile.in: (WARN_CFLAGS): Use general and C-specific
	warnings.
	(CXX, CXXFLAGS, WARN_CXXFLAGS, ALL_CXXFLAGS,
	ENABLE_BUILD_WITH_CXX, CCDEPMODE, CXXDEPMODE, COMPILER,
	COMPILER_FLAGS): New.
	(DEPMODE): Set from CCDEPMODE or CXXDEPMODE.
	(COMPILE.base): Use COMPILER instead of CC.  Use COMPILER_FLAGS
	instead of ALL_CFLAGS.
	* configure.ac: Invoke AC_PROG_CXX.  Separate C-specific warnings
	from other warnings.  Add -Wc++-compat to C-specific warnings.
	Check for --enable-build-with-cxx.  Set and substitute
	ENABLE_BUILD_WITH_CXX.  Invoke ZW_PROG_COMPILER_DEPENDENCIES
	according to ENABLE_BUILD_WITH_CXX.  Invoke AC_LANG before
	AC_CHECK_HEADERS.
	* configure: Rebuild.
	* include/cpp-id-data.h: Remove extern "C".
	* include/line-map.h: Likewise.
	* include/mkdeps.h: Likewise.
	* include/symtab.h: Likewise.
	* internal.h: Likewise.

2009-06-23  Manuel Lopez-Ibanez  <manu@gcc.gnu.org>

	* directives.c (parse_include): Add location argument. Update all
	calls.
	(parse_answer): Likewise.
	(do_include_common): Error with exact location.
	(parse_assertion): Likewise.

2009-06-18  Manuel López-Ibáñez  <manu@gcc.gnu.org>

	* expr.c (num_div_op): Take explicit location.

2009-06-17  Ian Lance Taylor  <iant@google.com>

	* include/cpplib.h (progname): Don't declare.

2009-06-12  Ian Lance Taylor  <iant@google.com>

	* include/cpplib.h (struct cpp_options): Add
	warn_cxx_operator_names field.
	(NODE_WARN_OPERATOR): Define.
	(struct cpp_hashnode): Increase flags field to 10 bits, decrease
	type to 6 bits.
	* init.c (mark_named_operators): Add flags parameter.
	(cpp_post_options): Pick flags value to pass to
	mark_named_operators.
	* lex.c (lex_identifier): If NODE_WARN_OPERATOR is set, warn that
	identifier is an operator name in C++.

2009-06-01  Aldy Hernandez  <aldyh@redhat.com>

	* include/line-map.h (LAST_SOURCE_COLUMN): New.

2009-06-01  Ian Lance Taylor  <iant@google.com>

	* include/cpp-id-data.h: Add extern "C".
	* include/line-map.h: Likewise.
	* include/mkdeps.h: Likewise.
	* include/symtab.h: Likewise.
	* internal.h: Likewise.

2009-05-15  Ian Lance Taylor  <iant@google.com>

	* include/cpplib.h (enum cpp_builtin_type): Rename from enum
	builtin_type.  Change all uses.

2009-05-14  Manuel Lopez-Ibanez  <manu@gcc.gnu.org>

	PR cpp/36674
	* directives (do_linemarker): Compensate for the increment in
	location that occurs when we reach the end of line.
	* files (_cpp_stack_include): Mention _cpp_find_file in the
	comment.

2009-05-10  Joseph Myers  <joseph@codesourcery.com>

	* include/cpplib.h (enum cpp_token_fld_kind): Add
	CPP_TOKEN_FLD_TOKEN_NO.
	(struct cpp_macro_arg, struct cpp_identifier): Define.
	(union cpp_token_u): Use struct cpp_identifier for identifiers.
	Use struct cpp_macro_arg for macro arguments.  Add token_no for
	CPP_PASTE token numbers.
	* directives.c (_cpp_handle_directive, lex_macro_node, do_pragma,
	do_pragma_poison, parse_assertion): Use val.node.node in place of
	val.node.
	* expr.c (parse_defined, eval_token): Use val.node.node in place
	of val.node.
	* lex.c (cpp_ideq, _cpp_lex_direct, cpp_token_len,
	cpp_spell_token, cpp_output_token, _cpp_equiv_tokens,
	cpp_token_val_index): Use val.macro_arg.arg_no or val.token_no in
	place of val.arg_no.  Use val.node.node in place of val.node.
	* macro.c (replace_args, cpp_get_token, parse_params,
	lex_expansion_token, create_iso_definition, cpp_macro_definition):
	Use val.macro_arg.arg_no or val.token_no in place of val.arg_no.
	Use val.node.node in place of val.node.

2009-05-03  Joseph Myers  <joseph@codesourcery.com>

	* charset.c (one_utf8_to_cppchar): Correct mask used for 5-byte
	UTF-8 sequences.

2009-04-25  Joseph Myers  <joseph@codesourcery.com>

	PR preprocessor/39559
	* expr.c (cpp_interpret_integer): Use a pedwarn for decimal
	constants larger than intmax_t in C99 mode.

2009-04-21  Taras Glek <tglek@mozilla.com>

	* include/cpp-id-data.h: Update GTY annotations to new syntax.
	* include/cpplib.h: Likewise.
	* include/line-map.h: Likewise.
	* include/symtab.h: Likewise.

2009-04-22  Manuel Lopez-Ibanez  <manu@gcc.gnu.org>

	PR c++/14875
	* lex.c (cpp_type2name): Take a flags parameter. Call
	cpp_named_operator2name for named operators and cpp_digraph2name
	for digraphs.
	(cpp_digraph2name): New.
	(cpp_spell_token): Use it.
	(cpp_output_token): Likewise.
	* include/cpplib.h (cpp_type2name): Update declaration.
	* init.c (cpp_named_operator2name): New.
	* internal.h (cpp_named_operator2name): Declare.

2009-04-21  Manuel Lopez-Ibanez  <manu@gcc.gnu.org>

	PR c++/13358
	* init.c (cpp_create_reader): Wlong_long is disabled by default.
	* expr.c (cpp_classify_number): Give different messages for C and
	C++ front-ends.

2009-04-19  Joseph Myers  <joseph@codesourcery.com>

	PR preprocessor/20078
	* include/cpp-id-data.h (struct cpp_macro): Add extra_tokens
	field.
	* include/cpplib.h (SP_DIGRAPH, SP_PREV_WHITE): Define.
	(struct cpp_token): Change flags to unsigned short.
	* lex.c (_cpp_lex_direct): Initialize arg_no for CPP_PASTE tokens.
	(_cpp_equiv_tokens): Check arg_no for CPP_PASTE tokens.
	(cpp_token_val_index): Return CPP_TOKEN_FLD_ARG_NO for CPP_PASTE
	tokens.
	* macro.c (macro_real_token_count): New.
	(enter_macro_context, replace_args): Use macro_real_token_count.
	(create_iso_definition): Record whitespace surrounding and digraph
	spelling of # and ## tokens using SP_PREV_WHITE and SP_DIGRAPH.
	Set extra_tokens and save CPP_PASTE tokens with arg_no set for
	multiple consecutive ## tokens.
	(_cpp_create_definition): Initialize extra_tokens.
	(cpp_macro_definition): Use macro_real_token_count.

2009-04-18  Joseph Myers  <joseph@codesourcery.com>

	* directives.c (parse_include): Pass true to check_eol.

2009-04-18  Joseph Myers  <joseph@codesourcery.com>

	PR preprocessor/39646
	* include/line-map.h (enum lc_reason): Add LC_RENAME_VERBATIM.
	* line-map.c (linemap_add): Handle LC_RENAME_VERBATIM.
	* directives.c (do_line, do_linemarker): Use LC_RENAME_VERBATIM in
	place of LC_RENAME.

2009-04-18  Joseph Myers  <joseph@codesourcery.com>

	PR preprocessor/39647
	* directives.c (check_eol): Add parameter expand.
	(do_undef, parse_include, do_line, do_linemarker, do_ident,
	do_pragma_once, do_pragma_system_header, do_ifdef, do_ifndef,
	do_else, do_endif, do_assert, do_unassert): All callers changed.
	Pass true from do_line, false elsewhere.

2009-04-12  Joseph Myers  <joseph@codesourcery.com>

	PR preprocessor/31869
	* macro.c (stringify_arg): Handle NULL source token in padding
	token where previous padding token did not have source token with
	preceding whitespace.

2009-04-09  Jakub Jelinek  <jakub@redhat.com>

	* Makefile.in: Change copyright header to refer to version
	3 of the GNU General Public License and to point readers at the
	COPYING3 file and the FSF's license web page.
	* charset.c: Likewise.
	* directives-only.c: Likewise.
	* directives.c: Likewise.
	* errors.c: Likewise.
	* expr.c: Likewise.
	* files.c: Likewise.
	* identifiers.c: Likewise.
	* include/cpp-id-data.h: Likewise.
	* include/cpplib.h: Likewise.
	* include/line-map.h: Likewise.
	* include/mkdeps.h: Likewise.
	* include/symtab.h: Likewise.
	* init.c: Likewise.
	* internal.h: Likewise.
	* lex.c: Likewise.
	* line-map.c: Likewise.
	* macro.c: Likewise.
	* makeucnid.c: Likewise.
	* mkdeps.c: Likewise.
	* pch.c: Likewise.
	* symtab.c: Likewise.
	* system.h: Likewise.
	* traditional.c: Likewise.
	* ucnid.tab: Likewise.
	* ucnid.h: Regenerate.

2009-04-01  Janis Johnson  <janis187@us.ibm.com>

	PR c/39027
	* include/cpplib.h (CPP_N_DEFAULT): Define.
	* expr.c (interpret_float_suffix): Recognize d or D for double,
	return new value for default.
	(cpp_classify_number): Issue pedwarn for use of d or D in suffix.

	PR c/33466
	* expr.c (interpret_float_suffix): Reject invalid suffix that uses
	letters from decimal float and fixed-point suffixes.

2009-03-31  Joseph Myers  <joseph@codesourcery.com>

	PR preprocessor/15638
	* files.c (_cpp_find_file): Call open_file_failed after diagnosing
	invalid PCH.
	(open_file_failed): Make error for missing file fatal.
	* include/cpplib.h (CPP_DL_FATAL): Define.

2009-03-30  Sergiy Vyshnevetskiy  <serg@vostok.net>

	PR preprocessor/31932:
	* internal.h: Don't mention HAVE_ICONV_H.
	* configure, config.in: Rebuild.
	* configure.ac: Don't check for iconv.h.

2009-03-30  Tom Tromey  <tromey@redhat.com>

	PR preprocessor/39512:
	* line-map.c (linemap_init): Initialize 'reallocator' field.

2009-03-30  Jakub Jelinek  <jakub@redhat.com>

	PR target/39558
	* macro.c (cpp_get_token): If macro_to_expand returns NULL
	and used some tokens, add CPP_PADDING before next token.

2009-03-29  Joseph Myers  <joseph@codesourcery.com>

	PR preprocessor/34695
	* makedepend.c: Remove.
	* Makefile.in (makedepend_OBJS, makedepend$(EXEEXT)): Remove.
	(all, clean, TAGS_SOURCES, include): Remove makedepend handling.
	* directives.c (cpp_errors): Remove.
	* errors.c (print_location, _cpp_begin_message, v_message):
	Remove.
	(cpp_error, cpp_error_with_line): Always use error callback.
	(cpp_error, cpp_error_with_line, cpp_errno): Return bool.
	* include/cpplib.h (cpp_options): Remove pedantic_errors,
	inhibit_warnings, warn_system_headers, inhibit_errors,
	warnings_are_errors, client_diagnostic.
	(cpp_callbacks): Add extra arguments to error callback; make it
	return bool.
	(cpp_finish): Return void.
	(cpp_destroy): Remove inaccurate comment about return value.
	(cpp_errors, CPP_DL_EXTRACT, CPP_DL_WARNING_P): Remove.
	(CPP_DL_NOTE): Define.
	* include/line-map.h (linemap_print_containing_files): Remove.
	* init.c (cpp_finish): Do not check for or return number of
	errors.
	* internal.h (cpp_reader): Remove errors field.
	* line-map.c (linemap_print_containing_files): Remove.
	* macro.c (_cpp_create_definition): Use CPP_DL_NOTE for message
	about previous definition.  Only emit it if previous diagnostic
	was emitted.

2009-03-28  Joseph Myers  <joseph@codesourcery.com>

	* Makefile.in (po/$(PACKAGE).pot): Use $(mkinstalldirs) not
	mkinstalldirs.

2009-03-18  Jakub Jelinek  <jakub@redhat.com>

	* include/cpplib.h (struct cpp_dir): Reorder fields for 64-bit hosts.

2009-02-21  Joseph Myers  <joseph@codesourcery.com>

	* lex.c (lex_string): Return a CPP_LESS token for missing '>' in a
	header name.
	(_cpp_lex_direct): Handle this.

2009-02-15  Richard Guenther  <rguenther@suse.de>

	Revert last change.

2009-02-13  Richard Guenther  <rguenther@suse.de>

	* configure.ac: Enable LFS.
	* configure: Re-generate.
	* config.in: Likewise.

2009-01-05  Ben Elliston  <bje@au.ibm.com>

	* Makefile.in (.po.gmo): Use mkinstalldirs, not test -d || mkdir.
	(.po.pox): Likewise.
	(po/$(PACKAGE).pot): Likewise.

2008-12-10  Alexandre Oliva  <aoliva@redhat.com>

	PR target/37033
	* pch.c (cpp_valid_state): Improve message for poisoned symbols.
	Allow for differences in __GCC_HAVE_DWARF2_CFI_ASM.

2008-11-29  Joseph Myers  <joseph@codesourcery.com>

	* lex.c (cpp_token_len): Use 6 as default length.

2008-10-31  Manuel López-Ibáñez  <manu@gcc.gnu.org>

	* expr.c (struct op): Add location.
	(_cpp_parse_expr): Propagate locations throught the stack
	of expressions.
	(reduce): Likewise.
	(check_promotion): Use explicit location in errors.

2008-10-05  Matthew Gingell  <gingell@adacore.com>
	    Arnaud Charlet  <charlet@adacore.com>

	* include/cpplib.h (cpp_comments, cpp_comment_table): New structs.
	(cpp_get_comments): New function.
	* internal.h (struct cpp_reader): Add comments field.
	* init.c (cpp_destroy): Free comments.
	* lex.c (store_comment, cpp_get_comments): New functions.
	(comments): New struct.
	(save_comment): Store comments in comments struct.

2008-09-18  Simon Baldwin  <simonb@google.com>

	* include/cpplib.h (struct cpp_options): Add new boolean flag
	warn_builtin_macro_redefined.
	* init.c (cpp_create_reader): Initialize warn_builtin_macro_redefined.
	* (struct builtin_operator): Split out from previous struct builtin,
	enhance extra const correctness.
	* (struct builtin_macro): Split out from previous struct builtin, add
	new always_warn_if_redefined flag, enhance const correctness.
	* (mark_named_operators): Use struct builtin_operator.
	* (cpp_init_special_builtins): Use struct builtin_macro, add NODE_WARN
	to builtins selectively.
	* macro.c (warn_of_redefinition): Return false if a builtin macro
	is not flagged with NODE_WARN.

2008-07-31  Jakub Jelinek  <jakub@redhat.com>

	PR preprocessor/36649
	* files.c (struct report_missing_guard_data): New type.
	(report_missing_guard): Put paths into an array instead of printing
	them right away.  Return 1 rather than 0.
	(report_missing_guard_cmp): New function.
	(_cpp_report_missing_guards): Sort and print paths gathered by
	report_missing_guard callback.

2008-07-22  Manuel Lopez-Ibanez  <manu@gcc.gnu.org>

	PR 28079
	* directives.c (strtolinenum): Handle overflow.
	(do_line): Give a warning if line number overflowed.
	(do_linemarker): Update call to strtolinenum.

2008-07-21  Manuel Lopez-Ibanez  <manu@gcc.gnu.org>

	* include/line-map.h (linenum_type): New typedef.
	(struct line_map): Use it.
	(SOURCE_LINE): Second arguments is a LOCATION not a LINE.
	(SOURCE_COLUMN): Likewise.
	* macro.c (_cpp_builtin_macro_text): Use linenum_type. Don't store
	source_location values in a variable of type linenum_type.
	* directives.c (struct if_stack): Use linenum_type.
	(strtoul_for_line): Rename as strtolinenum.
	(do_line): Use linenum_type.
	(do_linemarker): Use linenum_type and strtolinenum.
	(_cpp_do_file_change): Use linenum_t.
	* line-map.c (linemap_add): Likewise.
	(linemap_line_start): Likewise.
	* traditional.c (struct fun_macro): 'line' is a source_location.
	* errors.c (print_location): Use linenum_type.
	* directives-only.c (_cpp_preprocess_dir_only): Likewise.
	* internal.h (CPP_INCREMENT_LINE): Likewise.
	* lex.c (_cpp_skip_block_comment): Use source_location.

2008-07-14  Ben Elliston  <bje@au.ibm.com>

	* include/cpplib.h (NODE_CONDITIONAL): New.
	(struct cpp_callbacks): New macro_to_expand field.
	(struct cpp_hashnode): Adjust size of flags and type fields.
	(cpp_peek_token): Prototype.
	* lex.c (cpp_peek_token): New function.
	(_cpp_temp_token): Protect pre-existing lookaheads.
	* macro.c (cpp_get_token): Expand any conditional macros.
	(_cpp_backup_tokens_direct): New.
	(_cpp_backup_tokens): Call _cpp_backup_tokens_direct.
	(warn_of_redefinition): Silently allow redefined conditional
	macros.
	(_cpp_create_definition): Remove the conditional flag when a user
	defines one of the conditional macros.
	* internal.h (_cpp_backup_tokens_direct): New prototype.

2008-06-13  Andrew Haley  <aph@redhat.com>

	PR preprocessor/33305
	* macro.c (replace_args): Print a warning for empty macro
	arguments in C89 and C++.

2008-06-17  Ralf Wildenhues  <Ralf.Wildenhues@gmx.de>

	* Makefile.in ($(srcdir)/aclocal.m4): Update dependencies.
	* configure: Regenerate.

2008-06-16  Ralf Wildenhues  <Ralf.Wildenhues@gmx.de>

	* Makefile.in (datarootdir): New variable.

2008-06-12  H.J. Lu  <hongjiu.lu@intel.com>

	PR preprocessor/36479
	* charset.c (cpp_interpret_string_notranslate): Also set
	narrow_cset_desc.width.

2008-06-07  Joseph Myers  <joseph@codesourcery.com>

	* configure.ac (parisc*64*-*-*): Remove.
	* configure: Regenerate.

2008-05-30  Tom Tromey  <tromey@redhat.com>

	PR preprocessor/36320:
	* internal.h (_cpp_parse_expr): Update.
	* expr.c (_cpp_parse_expr): Add 'is_if' argument.  Update error
	messages.
	* directives.c (do_if): Update.
	(do_elif): Require expression if processing group.

2008-05-30  Danny Smith  <dannysmith@users.sourceforge.net>

	* include/cpplib.h (struct cpp_dir): Add new field, canonical_name.

2008-05-21  Tom Tromey  <tromey@redhat.com>

	PR preprocessor/27777:
	* lex.c (cpp_output_line_to_string): New function.
	* internal.h (_cpp_begin_message): Don't declare.
	* errors.c (_cpp_begin_message): Now static.
	* include/cpplib.h (cpp_output_line_to_string): Declare.
	* directives.c (do_diagnostic): Rewrote.  Use
	cpp_output_line_to_string.  Don't use _cpp_begin_message.

2008-05-21  Tom Tromey  <tromey@redhat.com>

	* include/symtab.h (HT_ALLOCED): Remove.
	(ht_purge): Declare.
	* symtab.c (DELETED): New define.
	(ht_lookup): Update comment.
	(ht_lookup_with_hash): Handle deleted entries.  Remove HT_ALLOCED
	code.  Use subobject allocator for strings, if it exists.
	(ht_expand): Handle deleted entries.
	(ht_forall): Likewise.
	(ht_purge): New function.
	(ht_dump_statistics): Print deletion statistics.

2008-05-13  Tom Tromey  <tromey@redhat.com>

	PR preprocessor/22168:
	* include/cpplib.h (struct cpp_options) <objc>: Update
	documentation.
	* expr.c (eval_token): Warn for use of assertions.
	* directives.c (directive_diagnostics): Warn about extensions.
	(DEPRECATED): New define.
	(DIRECTIVE_TABLE): Use it.

2008-05-06  Tom Tromey  <tromey@redhat.com>

	PR preprocessor/35313, PR preprocessor/36088:
	* expr.c (optab) <QUERY, COMMA>: Set precedence to 4.
	(reduce) <case CPP_QUERY>: Special case CPP_COMMA and CPP_COLON.

2008-05-04  David S. Miller  <davem@davemloft.net>

	* configure.ac (sparc*-*-*): Always set need_64bit_hwint to yes.
	* configure: Regenerate.

2008-04-22  Daniel Franke  <franke.daniel@gmail.com>

	* include/cpplib.h (cpp_define_formatted): New.
	* directives.c (cpp_define_formatted): New.

2008-04-21  Tom Tromey  <tromey@redhat.com>

	PR libcpp/33415:
	* charset.c (_cpp_convert_input): Add buffer_start argument.
	Ignore UTF-8 BOM if seen.
	* internal.h (_cpp_convert_input): Add argument.
	* files.c (struct _cpp_file) <buffer_start>: New field.
	(destroy_cpp_file): Free buffer_start, not buffer.
	(_cpp_pop_file_buffer): Likewise.
	(read_file_guts): Update.

2008-04-18  Kris Van Hees <kris.van.hees@oracle.com>

	* include/cpp-id-data.h (UC): Was U, conflicts with U"..." literal.
	* include/cpplib.h (CHAR16, CHAR32, STRING16, STRING32): New tokens.
	(struct cpp_options): Added uliterals.
	(cpp_interpret_string): Update prototype.
	(cpp_interpret_string_notranslate): Idem.
	* charset.c (init_iconv_desc): New width member in cset_converter.
	(cpp_init_iconv): Add support for char{16,32}_cset_desc.
	(convert_ucn): Idem.
	(emit_numeric_escape): Idem.
	(convert_hex): Idem.
	(convert_oct): Idem.
	(convert_escape): Idem.
	(converter_for_type): New function.
	(cpp_interpret_string): Use converter_for_type, support u and U prefix.
	(cpp_interpret_string_notranslate): Match changed prototype.
	(wide_str_to_charconst): Use converter_for_type.
	(cpp_interpret_charconst): Add support for CPP_CHAR{16,32}.
	* directives.c (linemarker_dir): Macro U changed to UC.
	(parse_include): Idem.
	(register_pragma_1): Idem.
	(restore_registered_pragmas): Idem.
	(get__Pragma_string): Support CPP_STRING{16,32}.
	* expr.c (eval_token): Support CPP_CHAR{16,32}.
	* init.c (struct lang_flags): Added uliterals.
	(lang_defaults): Idem.
	* internal.h (struct cset_converter) <width>: New field.
	(struct cpp_reader) <char16_cset_desc>: Idem.
	(struct cpp_reader) <char32_cset_desc>: Idem.
	* lex.c (digraph_spellings): Macro U changed to UC.
	(OP, TK): Idem.
	(lex_string): Add support for u'...', U'...', u"..." and U"...".
	(_cpp_lex_direct): Idem.
	* macro.c (_cpp_builtin_macro_text): Macro U changed to UC.
	(stringify_arg): Support CPP_CHAR{16,32} and CPP_STRING{16,32}.

2008-04-18  Paolo Bonzini  <bonzini@gnu.org>

	PR bootstrap/35457
	* aclocal.m4: Regenerate.
	* configure: Regenerate.

2008-04-17  Tom Tromey  <tromey@redhat.com>

	PR libcpp/34866:
	* errors.c (cpp_error): Don't reference a token before the start
	of the current run.

2008-04-16  Tom Tromey  <tromey@redhat.com>

	* Makefile.in (TAGS_SOURCES): New variable.
	(TAGS): New target.

2008-04-11  Kaz Kojima  <kkojima@gcc.gnu.org>

	* configure.ac: (need_64bit_hwint): Need 64bit hwint for sh-*-*
	and shbe-*-*.
	* configure: Rebuilt.

2008-04-02  Joseph Myers  <joseph@codesourcery.com>

	* include/cpplib.h (struct cpp_callbacks): Add used_define,
	used_undef and before_define.
	(NODE_USED): Define.
	* directives.c (do_define, do_undef, undefine_macros, do_ifdef,
	do_ifndef, cpp_pop_definition): Handle new flag and use new
	callbacks.
	* expr.c (parse_defined): Handle new flag and use new callbacks.
	* macro.c (enter_macro_context, _cpp_free_definition): Handle new
	flag and use new callbacks.

2008-04-01  Jakub Jelinek  <jakub@redhat.com>

	PR pch/13675
	* files.c (struct _cpp_file): Remove pch field.
	(pch_open_file): Don't set file->pch, just file->pchname.
	(should_stack_file): After pfile->cb.read_pch call
	free pchname and clear pchname, don't close file->fd.
	Test file->pchname instead of file->pch.  Don't close fd after cb.
	(_cpp_stack_include): Test file->pchname instead of file->pch.

2008-03-28  Tom Tromey  <tromey@redhat.com>

	* Makefile.in (POSTCOMPILE): New variable.
	(.c.o): Use it.

2008-03-13  Tom Tromey  <tromey@redhat.com>

	PR libcpp/35322:
	* directives.c (destringize_and_run): Set pfile->directive.

2008-03-06  Markus Milleder  <markus.milleder@generali.at>

	PR preprocessor/35458
	* mkdeps.c (munge): Quote '#' with a '\'.

2008-02-27  Ralf Wildenhues  <Ralf.Wildenhues@gmx.de>

	PR preprocessor/35379
	* mkdeps.c (deps_write): Ensure the first target always appears
	in the first column, without leading backslash newline.  Avoid
	some more extra whitespace.

2008-02-25  Thiemo Seufer <ths@mips.com>

	* Makefile.in ($(srcdir)/config.in): Depend on configure.ac.

2008-02-19  Tom Tromey  <tromey@redhat.com>

	* traditional.c (lex_identifier): Use CPP_HASHNODE.
	* lex.c (lex_identifier): Use CPP_HASHNODE.
	* include/line-map.h (LINEMAP_POSITION_FOR_COLUMN): Wrap in
	do-while.
	* identifiers.c (alloc_node): Change return type.
	(_cpp_init_hashtable): Don't cast 'alloc_node'.
	(proxy_assertion_broken): New declaration.
	(cpp_forall_identifiers): Move comment.
	* line-map.c (linemap_add): Comment fix.
	(linemap_line_start): Indentation fix.

2008-01-25  Jakub Jelinek  <jakub@redhat.com>

	PR preprocessor/34692
	* macro.c (collect_args): Add pragma_buff argument.  Push
	CPP_PRAGMA ... CPP_PRAGMA_EOL tokens to *pragma_buff, rather
	than into arguments.  Reset prevent_expansion and parsing_args
	state at CPP_PRAGMA_EOL/CPP_EOF.
	(funlike_invocation_p): Add pragma_buff argument, pass it through
	to collect_args.
	(enter_macro_context): Add result argument.  Adjust
	funlike_invocation_p caller.  Emit all deferred pragma tokens
	gathered during collect_args before the expansion, add a padding
	token.  Return 2 instead of 1 if any pragma tokens were prepended.
	(cpp_get_token): If enter_macro_context returns 2, don't return
	a padding token, instead cycle to grab CPP_PRAGMA token.
	* directives.c (_cpp_handle_directive): If was_parsing_args
	in deferred pragma, leave parsing_args and prevent_expansion as is.

2008-01-22  Tom Tromey  <tromey@redhat.com>

	PR c++/34859
	* macro.c (_cpp_create_definition): Handle __STDC_LIMIT_MACROS and
	__STDC_CONSTANT_MACROS.

2008-01-07  Fred Fish  <fnf@specifix.com>

	PR preprocessor/30363
	* traditional.c (replace_args_and_push): Add local variable
	cxtquote, calculate the replacement text size assuming a
	worst case of every input character quoted with backslash,
	and properly handle output quoting of quote characters in
	actual arguments used in function-like macros.

2008-01-03  Tom Tromey  <tromey@redhat.com>

	PR preprocessor/34602
	* directives.c (do_line): Don't try to spell EOF token.
	(do_linemarker): Add comment.

2007-12-11  DJ Delorie  <dj@redhat.com>

	* charset.c (convert_using_iconv): Close out any shift states,
	returning to the initial state.

2007-12-06  Tom Tromey  <tromey@redhat.com>

	PR c/29172
	* internal.h (struct cpp_reader) <file_hash_entries>: Changed
	type.
	<file_hash_entries_allocated, file_hash_entries_used>: Removed.
	* files.c (FILE_HASH_POOL_SIZE): New macro.
	(struct file_hash_entry_pool): New.
	(destroy_all_cpp_files): New function.
	(allocate_file_hash_entries): Allocate a file_hash_entry_pool.
	(new_file_hash_entry): Update.
	(free_file_hash_entries): New function.
	(_cpp_cleanup_files): Call free_file_hash_entries and
	destroy_all_cpp_files.
	(cpp_clear_file_cache): New function.
	* include/cpplib.h (cpp_clear_file_cache): Declare.

2007-12-03  Tom Tromey  <tromey@redhat.com>

	PR preprocessor/34288
	* configure.ac, config.in: Rebuilt.
	* configure.ac: Check for ssize_t.

2007-11-30  Tom Tromey  <tromey@redhat.com>

	PR preprocessor/32868
	* macro.c (_cpp_create_definition): Special case
	__STDC_FORMAT_MACROS.

2007-11-16  Michael Matz  <matz@suse.de>

	* files.c (search_path_head): Fix check for absolute paths.

2007-11-11  Tom Tromey  <tromey@redhat.com>

	PR c++/17557
	* include/cpplib.h (cpp_included_before): Declare.
	* files.c (struct file_hash_entry) <location>: New field.
	(_cpp_find_file): Initialize new field.
	(make_cpp_dir): Likewise.
	(cpp_included_before): New function.

2007-11-01  Tom Tromey  <tromey@redhat.com>

	PR preprocessor/30805
	* macro.c (paste_tokens): Handle padding token.
	(paste_tokens): Don't abort unless padding has PASTE_LEFT flag.

2007-10-31  Tom Tromey  <tromey@redhat.com>

	PR preprocessor/30786
	* macro.c (builtin_macro): Return result of _cpp_do__Pragma.
	* directives.c (_cpp_do__Pragma): Return error status.
	* internal.h (_cpp_do__Pragma): Update.
	* directives.c (get__Pragma_string): Back up if EOF seen.

2007-09-06  Tom Tromey  <tromey@redhat.com>

	* internal.h (struct cpp_reader) <invocation_location>: New
	field.
	(struct cpp_reader) <set_invocation_location>: Likewise.
	* init.c (cpp_set_line_map): New function.
	* line-map.c (linemap_add): Use linemap's allocator.
	* include/line-map.h (GTY): Define.
	(line_map_realloc): New typedef.
	(struct line_map): Mark with GTY.
	(struct line_maps): Likewise.
	(struct line_maps) <maps>: Likewise.
	(struct line_maps) <reallocator>: New field.
	* include/symtab.h (GTY): Conditionally define.
	* include/cpplib.h (cpp_set_line_map): Declare.
	(cpp_get_token_with_location): Declare.
	* macro.c (cpp_get_token): Set invocation_location on the reader.
	(cpp_get_token_with_location): New function.

2007-08-30  Chao-ying Fu  <fu@mips.com>

	* expr.c (interpret_float_suffix): Support hr, r, lr, llr, uhr, ur,
	ulr, ullr, hk, k, lk, llk, uhk, uk, ulk, ullk.
	(cpp_classify_number): Support decimal fixed-point constants without
	exponents.
	Warn about fixed-point constants when -pedantic.
	* include/cpplib.h (CPP_N_SMALL, CPP_N_MEDIUM, CPP_N_LARGE): Change
	comments to support fixed-point values.
	(CPP_N_FRACT, CPP_N_ACCUM): Define.

2007-08-18  Tom Tromey  <tromey@redhat.com>

	PR preprocessor/32974
	* directives.c (parse_include): Don't check for EOL when
	processing #pragma dependency.

2007-07-30  Ollie Wild  <aaw@google.com>

	* directives-only.c: New file.
	* internal.h (struct _cpp_dir_only_callbacks): New.
	(_cpp_preprocess_dir_only): New function.
	* directives.c (_cpp_handle_directive): Check directives_only before
	disabling execution of indented directives.
	* files.c (_cpp_stack_file): Add directives_only check.
	* include/cpplib.h (struct cpp_options): Add directives_only.
	(cpp_init_special_builtins): New function.
	* init.c (cpp_init_special_builtins): New function.
	(cpp_init_builtins): Move builtin_array initialization to
	cpp_init_special_builtins.
	(post_options): Check directives_only before setting
	pfile->state.prevent_expansion = 1.
	* macro.c (_cpp_builtin_macro_text): Print an error if __COUNTER__
	is expanded inside a directive while -fdirectives-only is enabled.
	* Makefile.in (libcpp_a_OBJS): Add directives-only.o.
	(libcpp_a_SOURCES): Add directives-only.c.

2007-07-04  Uros Bizjak  <ubizjak@gmail.com>

	* traditional.c (_cpp_scan_out_logical_line): Initialize
	fmacro.args, fmacro.node, fmacro.offset, fmacro.line and
	fmacro.args to prevent 'may be used uninitialized' warning.

2007-07-03  Uros Bizjak  <ubizjak@gmail.com>

	* include/cpplib.h (CPP_N_WIDTH_MD, CPP_N_MD_W, CPP_N_MD_Q):
	Add new constants.
	* expr.c (interpret_float_suffix): Process 'w', 'W', 'q' and 'Q'
	suffixes.  Return CPP_N_MD_W for 'w' or 'W' suffixes and CPP_N_MD_Q
	for 'q' or 'Q' suffixes.

2007-06-17  Danny Smith  <dannysmith@users.sourceforge.net

	* files.c (open_file): Correct typo.

2007-06-16  Vladimir Prus  <vladimir@codesourcery.com>

	* files.c (open_file): Prevent the call
	for stat from overwriting errno.

2007-06-09  Vladimir Prus  <vladimir@codesourcery.com>

	* files.c (open_file): Account for the
	fact that on windows, opening a directory gives
	EACCES.

2007-06-05  Joerg Wunsch  <j.gnu@uriah.heep.sax.de>

	PR preprocessor/23479
	* expr.c (cpp_classify_number): Implement 0b-prefixed binary
	integer constants.
	(append_digit): Likewise.
	* include/cpplib.h: Add CPP_N_BINARY, to be used for 0b-prefixed
	binary integer constants.

2007-05-31  Dave Korn  <dave.korn@artimi.com>

	PR preprocessor/14331
	* lex.c (_cpp_get_fresh_line):  Don't warn if no newline at EOF.

2007-05-24  Ollie Wild  <aaw@google.com>

	* macro.c (_cpp_builtin_macro_text): Handle BT_COUNTER.
	* pch.c (cpp_write_pch_deps): Save __COUNTER__ state.
	(cpp_write_pch_state): Save __COUNTER__ state.
	(cpp_valid_state): Check valid __COUNTER__ state.
	(cpp_read_state): Read new __COUNTER__ state.
	* include/cpplib.h (enum builtin_type): Add BT_COUNTER enumerator.
	* init.c (builtin_array): Add __COUNTER__/BT_COUNTER.
	* internal.h (struct cpp_reader): Add counter member.

2007-05-23  Simon Martin  <simartin@users.sourceforge.net>

	PR preprocessor/20077
	* macro.c (create_iso_definition): Fixed the method to determine
	whether the token-pasting operator appears at the beginning or the end
	of a macro.

2007-05-21  Ian Lance Taylor  <iant@google.com>

	* internal.h (struct cpp_reader): Add new fields:
	nonexistent_file_hash and nonexistent_file_ob.
	* files.c: Include "obstack.h".
	(find_file_in_dir): Before trying to open the file, look up the
	path name in the hash table of nonexistent files.  After failing
	to open the file, add the path name to the hash table.
	(_cpp_find_file): Cache the results of looking up the file name
	starting with the quote and bracket chain heads, if we can.
	(nonexistent_file_hash_eq): New static function.
	(_cpp_init_files): Initialize pfile->nonexistent_file_hash and
	pfile->nonexistent_file_ob.
	(_cpp_cleanup_files): Free pfile->nonexistent_file_hash and
	pfile->nonexistent_file_ob.

2007-05-14  Janis Johnson  <janis187@us.ibm.com>

	* expr.c (cpp_classify_number): Warn about dfp constant for -pedantic.

	PR c/31924
	* expr.c (interpret_float_suffix): Check for invalid suffix.

2007-05-02  Eric Christopher  <echristo@apple.com>

	* expr.c (num_div_op): Don't overflow if the result is
	zero.

2007-05-02  Tom Tromey  <tromey@redhat.com>

	PR preprocessor/28709
	* macro.c (paste_tokens): Remove PASTE_LEFT from the old lhs.

2007-03-30  Michael Meissner  <michael.meissner@amd.com>

	* directives.c (lex_macro_node_from_str): Fix alloca call to be
	type correct.

2007-03-30  Richard Henderson  <rth@redhat.com>

	* directives.c (lex_macro_node_from_str): New.
	(cpp_push_definition, cpp_pop_definition): New.
	* include/cpplib.h (cpp_push_definition, cpp_pop_definition): Declare.

2007-03-01  Brooks Moses  <brooks.moses@codesourcery.com>

	* Makefile.in: Add dummy install-pdf target.

2007-01-30  Tom Tromey  <tromey@redhat.com>

	PR preprocessor/30468
	* mkdeps.c (apply_vpath): Strip successive '/'s if we stripped
	'./'.

2007-01-30  Tom Tromey  <tromey@redhat.com>

	PR preprocessor/29966
	* macro.c (lex_expansion_token): Save and restore cpp_reader's
	cur_token.
	(_cpp_create_definition): Don't restore cur_token here.
	* lex.c (_cpp_lex_token): Added assertion.

2007-01-27  Tom Tromey  <tromey@redhat.com>

	* configure: Rebuilt.

2007-01-12  Tom Tromey  <tromey@redhat.com>

	PR preprocessor/28227
	* directives.c (lex_macro_node): Added 'is_def_or_undef'
	argument.
	(do_define): Update.
	(do_undef): Update.
	(do_ifdef): Update.
	(do_ifndef): Update.

2007-01-11  Paolo Bonzini  <bonzini@gnu.org>

	* configure: Regenerate.

2007-01-11  Paolo Bonzini  <bonzini@gnu.org>

	* configure: Regenerate.

2007-01-04  Tom Tromey  <tromey@redhat.com>

	PR preprocessor/28165
	* internal.h (cpp_in_primary_file): New function.
	* directives.c (do_include_next): Use cpp_in_primary_file.
	(do_pragma_once): Likewise.
	(do_pragma_system_header): Likewise.

2006-12-29  Ian Lance Taylor  <iant@google.com>

	* lex.c (_cpp_clean_line): Add uses of __builtin_expect.  Don't
	look backward at the end of the line unless we saw a backslash.

2006-12-29  Jakub Jelinek  <jakub@redhat.com>

	PR preprocessor/29612
	* directives.c (do_linemarker): Set pfile->buffer->sysp always, not
	only when new_sysp is non-zero.

2006-12-28  Tom Tromey  <tromey@redhat.com>

	PR preprocessor/30001
	* charset.c (_cpp_convert_input): Check that to.len is greater
	than zero.

2006-11-20  Trevor Smigiel <Trevor_Smigiel@playstation.sony.com>

	* configure.ac (need_64bit_hwint): Need 64bit hwint for SPU.
	* configure: Rebuilt.

2006-11-01	Douglas Gregor <doug.gregor@gmail.com>

	* include/cpplib.h (enum c_lang): Add CLK_GNUCXX0X and CLK_CXX0X
	for experimental C++0x mode.
	* init.c (lang_defaults): Add defaults for C++0x modes. C++0x has
	adopted the preprocessor changes introduced in C99.

2006-10-29  Joseph Myers  <joseph@codesourcery.com>

	* configure.ac (need_64bit_hwint): Set for i[34567]86-*-linux*
	depending on --enable-targets=all.
	* configure: Regenerate.

2006-10-12  Jakub Jelinek  <jakub@redhat.com>

	PR preprocessor/28709
	* macro.c (paste_tokens): Do error reporting here, use BUF with the
	spelled LHS token as opposed to spelling it again.
	(paste_all_tokens): Don't report errors here, just break on failure.

2006-10-10  Brooks Moses  <bmoses@stanford.edu>

	* Makefile.in: Added empty "pdf" target.

2006-09-22  Geoffrey Keating  <geoffk@apple.com>

	* configure.ac: Make need_64_bit_hwint case for x86-darwin
	match exactly the glob in gcc/config.gcc.
	* configure: Regenerate.

2006-09-13  Joseph S. Myers  <joseph@codesourcery.com>

	PR c/28768
	PR preprocessor/14634
	* lex.c (lex_string): Pedwarn for unterminated literals.

2006-09-08  Eric Christopher  <echristo@apple.com>

	* configure.ac: Add 64-bit HWI support for i?86-darwin.

2006-08-14  Steve Ellcey  <sje@cup.hp.com>

	PR c++/28288
	PR c++/14556
	* include/cpplib.h: Remove <?, >?, <?=, and >?= tokens.
	(CPP_LAST_EQ): Change.
	(CPP_LAST_PUNCTUATOR): Change.
	* expr.c (cpp_operator): Remove MIN and MAX.
	(reduce): Remove CPP_MIN and CPP_MAX.
	(num_binary_op): Ditto.
	* lex.c (_cpp_lex_direct): Ditto.
	(cpp_avoid_paste): Remove ? as legal symbol after > or <.

2006-06-09  Jakub Jelinek  <jakub@redhat.com>

	PR preprocessor/27746
	* directives.c (do_pragma): Handle pragma with valid namespace
	and invalid name coming from macro expansion.
	* directives.c (destringize_and_run): Initialize next field in
	context.

	PR c/27747
	PR c++/27748
	* directives.c (destringize_and_run): Set NO_EXPAND on the
	tokens.

	* macro.c (_cpp_backup_tokens): Fix comment typo.

2006-05-31  Daniel Jacobowitz  <dan@codesourcery.com>

	* Makefile.in (CATALOGS): Add po/ prefix.
	* configure: Regenerated.

2006-05-23  Carlos O'Donell  <carlos@codesourcery.com>

	* Makefile.in: Add install-html target. Add install-html to .PHONY

2006-02-17  Grigory Zagorodnev <grigory_zagorodnev@linux.intel.com>

	* macro.c (_cpp_builtin_macro_text): Handle BT_TIMESTAMP.
	* files.c (_cpp_get_file_stat): New function.
	* include/cpplib.h (builtin_type): Add BT_TIMESTAMP.
	* init.c (builtin_array): Add support for __TIMESTAMP__/BT_TIMESTAMP.
	* internal.h (_cpp_get_file_stat): Prototype.
	(struct cpp_buffer): Add timestamp.

2006-01-23  Jakub Jelinek  <jakub@redhat.com>

	PR preprocessor/25717
	* init.c (cpp_init_builtins): If __STDC__ will not change value
	between system headers and other sources, define it as a normal
	macro rather than a builtin.
	* macro.c (_cpp_builtin_macro_text) <case BT_STDC>: Only check
	cpp_in_system_header condition.

2006-01-05  Paolo Bonzini  <bonzini@gnu.org>

	* Makefile.in: Use -MMD instead of -MD.

2006-01-04  Dmitry Kurochkin <dmitry.kurochkin@gmail.com>
	    Richard Henderson  <rth@redhat.com>

	Merge from gomp branch:
	* directives.c (struct pragma_entry): Add is_deferred.  Add ident
	entry to value union.
	(end_directive): Don't eat the line if in_deferred_pragma.
	(run_directive): Remove pragma hacks.
	(insert_pragma_entry): Remove.
	(new_pragma_entry): New.
	(register_pragma_1): Split out of register_pragma.  Only handle
	the lookup tree and return the new entry.
	(cpp_register_pragma): Fill in the pragma entry here.
	(cpp_register_deferred_pragma): New.
	(register_pragma_internal): New.
	(_cpp_init_internal_pragmas): Use register_pragma_internal.
	(do_pragma): Allow pragma expansion after namespace.  For deferred
	pragmas, don't slurp the line into a string.
	(destringize_and_run): Save tokens for deferred pragmas.
	(cpp_handle_deferred_pragma): Remove.
	* macro.c (builtin_macro): Remove pragma token hack.
	(_cpp_push_token_context): Rename from push_token_context and export.
	* internal.h (struct lexer_state): Add pragma_allow_expansion.
	(_cpp_push_token_context): Declare.
	* lex.c (_cpp_lex_token): Allow _cpp_handle_directive to return
	a token.  Update the line number correctly if so.
	(_cpp_lex_direct): Emit CPP_PRAGMA_EOL tokens.
	(cpp_token_val_index): Return CPP_TOKEN_FLD_PRAGMA for pragmas.
	* include/cpplib.h (PRAGMA_EOL): New.
	(CPP_TOKEN_FLD_PRAGMA): New.
	(struct cpp_token): Add val.pragma.
	(struct cpp_options): Remove defer_pragmas.
	(cpp_handle_deferred_pragma): Remove.
	(cpp_register_deferred_pragma): Declare.

2006-01-01  Jakub Jelinek  <jakub@redhat.com>

	PR c++/25294
	* directives.c (do_pragma): If pragma line ends with multi-line
	block comment, end the saved deferred pragma string before that
	comment.  Handle embedded '\0' chars on the pragma line.

2005-12-22  Volker Reichelt  <reichelt@igpm.rwth-aachen.de>

	PR c++/23333
	* include/cpplib.h: Add PURE_ZERO to flags for the cpp_token structure.

2005-12-07  Jon Grimm  <jgrimm2@us.ibm.com>
	    Ben Elliston  <bje@au.ibm.com>

	* include/cpplib.h (CPP_N_DFLOAT): New.
	* expr.c (interpret_float_suffix): Identify df, dd, and dl
	suffixes as decimal floating point constants.
	(cpp_classify_number): Disallow hexadecimal DFP constants.

2005-11-14  Gerald Pfeifer  <gerald@pfeifer.com>
	    Ian Lance Taylor  <ian@airs.com>

	* include/cpplib.h (struct cpp_callbacks): Annotate error with
	ATTRIBUTE_FPTR_PRINTF(3,0) instead of ATTRIBUTE_PRINTF(3,0).

2005-11-09  Per Bothner  <per@bothner.com>
	    Uros Bizjak  <uros@kss-loka.si>

	PR c/24101
	* init.c (read_original_filename): Temporarily set
	state.in_directive before calling _cpp_lex_direct for
	CPP_HASH tokens.

2005-11-03  James E Wilson  <wilson@specifix.com>

	PR preprocessor/24202
	* files.c (_cpp_pop_file_buffer): Set buffer_valid to false.

2005-11-04  Joseph S. Myers  <joseph@codesourcery.com>

	* include/cpplib.h (struct cpp_callbacks): Make error take
	va_list* parameter.
	* errors.c (cpp_error): Update call to callback.

2005-11-03  Andrew Pinski  <pinskia@physics.uc.edu>

	PR preprocessor/22042
	* macro.c (_cpp_builtin_macro_text): Lower the needed max
	buffer size.
	(cpp_quote_string): Don't octalify non printable
	charactors.

2005-11-03  Joseph S. Myers  <joseph@codesourcery.com>

	PR c++/17964
	* include/cpplib.h (struct cpp_options): Add client_diagnostic.
	(struct cpp_callbacks): Add error.
	* errors.c (cpp_error): If client_diagnostic, use error callback.
	* charset.c (convert_escape): Don't use %03o in diagnostic.

2005-10-21  James E Wilson  <wilson@specifix.com>

	PR preprocessor/15220
	* files.c (_cpp_find_file): New parameter angle_brackets.  Fix all
	callers.  Pass to open_file_failed.
	(open_file_failed): New parameter angle_brackets.  Fix all callers.
	Use in print_dep assignment.
	* init.c (cpp_read_main_file): Pass additional arg to _cpp_find_file.
	* internal.h (_cpp_find_file): Add new parm to declaration.

2005-10-08  Kazu Hirata  <kazu@codesourcery.com>

	* configure.ac: Require 64-bit int for arm*-*-*eabi*.
	* configure: Regenerate.

2005-10-04  Ian Lance Taylor  <ian@airs.com>

	PR preprocessor/13726
	* directives.c (check_eol_return_comments): New static function.
	(parse_include): Add buf parameter.  Change all callers.
	(do_include_common): If not discard comments, turn on
	save_comments.  Pass collected comments to include callback.
	* include/cpplib.h (struct cpp_callbacks): Add new parameter to
	include callback: cpp_token list.

2005-09-20  Joseph S. Myers  <joseph@codesourcery.com>

	* include/cpplib.h (struct cpp_options): Add extended_identifiers.
	* init.c (struct lang_flags, lang_defaults): Add
	extended_identifiers.
	(cpp_set_lang): Use it.
	* lex.c (forms_identifier_p): Check extended_identifiers.

2005-08-30  Jakub Jelinek  <jakub@redhat.com>

	PR preprocessor/20348
	PR preprocessor/20356
	* files.c (_cpp_find_file, search_cache): Revert 2004-06-26 and
	2004-06-05 changes.

2005-07-23  Kaveh R. Ghazi  <ghazi@caip.rutgers.edu>

	* configure.ac (ACX_PROG_CC_WARNING_OPTS): add
	-Wmissing-format-attribute.

	* configure: Regenerate.

2005-06-29  Kelley Cook  <kcook@gcc.gnu.org>

	* all files: Update FSF address in copyright headers.
	* makeucnid.c (write_copyright): Update outputted FSF address.

2005-06-13  Zack Weinberg  <zack@codesourcery.com>

	* configure.ac: Invoke ZW_CREATE_DEPDIR and
	ZW_PROG_COMPILER_DEPENDENCIES.
	* aclocal.m4, configure: Regenerate.
	* Makefile.in (DEPMODE, DEPDIR, depcomp, COMPILE.base, COMPILE):
	New variables.
	(distclean): Clean up $(DEPDIR) and its contents.
	(.c.o): Use $(COMPILE).
	Include $(DEPDIR)/*.Po for most object->header dependencies.

2005-05-28  Gabriel Dos Reis  <gdr@integrable-solutions.net>

	* configure.ac: Check declarations for asprintf and vasprintf.
	* config.in: Regenerate.
	* configure: Likewise.

	* charset.c (conversion_loop): Use XRESIZEVEC.
	(convert_no_conversion): Likewise.
	(convert_using_iconv): Likewise.
	(init_iconv_desc): Cast return value of alloca.
	(cpp_host_to_exec_charset): Use XNEWVEC.
	(emit_numeric_escape): Use XRESIZEVEC.
	(cpp_interpret_string): Use XNEWVEC.
	(cpp_interpret_string): Use XRESIZEVEC.
	(_cpp_interpret_identifier): Cast return value of alloca.
	(_cpp_convert_input): Use XNEWVEC and XRESIZEVEC.
	* directives.c (glue_header_name): Use XNEWVEC and XRESIZEVEC.
	(parse_include): Use XNEWVEC.
	(insert_pragma_entry): Rename local variable "new" to
	"new_entry".
	(save_registered_pragmas): Cast return value of xmemdup.
	(destringize_and_run): Same for alloca.
	(parse_assertion): Likewise.
	(do_assert): Cast allocated storage to proper type.
	(cpp_define): Likewise.
	(_cpp_define_builtin): Likewise.
	(cpp_undef): Likewise.
	(handle_assertion): Likewise.
	(cpp_push_buffer): Rename local variable "new" to "new_buffer".
	* expr.c (CPP_UPLUS): Cast value to type cpp_ttype.
	(CPP_UMINUS): Likewise.
	(struct cpp_operator): Rename from struct operator.
	(_cpp_expand_op_stack): Use XRESIZEVEC.
	* files.c (pch_open_file): Use XNEWVEC.
	(pch_open_file): Use XRESIZEVEC.
	(read_file_guts): Use XNEWVEC and XRESIZEVEC.
	(dir_name_of_file): Use XNEWVEC.
	(make_cpp_file): Use XCNEW.
	(make_cpp_dir): Likewise.
	(allocate_file_hash_entries): USE XNEWVEC.
	(cpp_included): Cast return value of htab_find_with_hash.
	(append_file_to_dir): Use XNEWVEC.
	(read_filename_string): Likewise. Use XRESIZEVEC too.
	(read_name_map): Cast return value of alloca.  Use XRESIZEVEC.
	(remap_filename): Use XNEWVEC.
	(struct pchf_entry): Move definition out of struct pchf_data.
	(_cpp_save_file_entries): Use XCNEWVAR.
	(_cpp_read_file_entries): Use XNEWVAR.
	* identifiers.c (alloc_node): Use XOBNEW.
	* init.c (cpp_create_reader): Use XCNEW.
	(cpp_init_builtins): Cast of b->value to enum builtin_type.
	(read_original_directory): Cast return value of alloca.
	* lex.c (add_line_note): Use XRESIZEVEC.
	(warn_about_normalization): Use XNEWVEC.
	(_cpp_lex_direct): Cast node->directive_index to (enum cpp_ttype).
	(new_buff): Use XNEWVEC.
	* line-map.c (linemap_add): Use XRESIZEVEC.
	* macro.c (builtin_macro): Cast return value of alloca.
	(paste_tokens): Likewise.
	(expand_arg): Use XNEWVEC and XRESIZEVEC.
	(_cpp_save_parameter): Use XRESIZEVEC.
	(create_iso_definition): Cast allocated storage to proper type.
	(_cpp_create_definition): Likewise.
	(cpp_macro_definition): Use XRESIZEVEC.
	* makedepend.c (add_clm): Use XNEW.
	(add_dir): Likewise.
	* mkdeps.c (munge): Use XNEWVEC.
	(deps_init): Use XCNEW.
	(deps_add_target): Use XRESIZEVEC.
	(deps_add_default_target): Cast return value of alloca.
	(deps_add_dep): Use XRESIZEVEC.
	(deps_add_vpath): Likewise.  Use XNEWVEC too.
	(deps_restore): Likewise.
	* pch.c (save_idents): Use XNEW and XNEWVEC.
	(cpp_save_state): Use XNEW.
	(count_defs): Cast return value of htab_find.
	(write_defs): Likewise.
	(cpp_write_pch_deps): Use XNEWVEC.
	(collect_ht_nodes): Use XRESIZEVEC.
	(cpp_valid_state): Use XNEWVEC.
	(save_macros): Use XRESIZEVEC.  Cast return value of xmemdup.
	* symtab.c (ht_create): Use XCNEW.
	(ht_lookup_with_hash): Cast return value of obstack_copy0.
	(ht_expand): Use XCNEWVEC.
	* system.h (HAVE_DESIGNATED_INITIALIZERS): False if __cplusplus.
	(bool): Do not define if __cplusplus.

2005-05-12  Zack Weinberg  <zack@codesourcery.com>

	* directives.c (#sccs table entry): Mark IN_I, consistent with #ident.
	(do_sccs): Delete function definition, #define to do_ident.
	(do_ident): Don't hardwire directive name.

2005-05-12  Ryota Kunisawa  <kunisawa@access.co.jp>

	PR bootstrap/21230
	* configure: Regenerate.

2005-04-27  Andris Pavenis  <pavenis@latnet.lv>

	* files.c: Include io.h for DJGPP to get prototype of setmode.

2005-04-19  Per Bothner  <per@bothner.com>

	PR preprocessor/20907
	* line-map.c (linemap_line_start): Fix bug when we need to increse
	column_bits but can re-use the current line_map.

2005-04-19  Kaveh R. Ghazi  <ghazi@caip.rutgers.edu>

	* system.h (fopen, fdopen, freopen): Define these to the unlocked
	libiberty functions.

2005-04-11  Kaveh R. Ghazi  <ghazi@caip.rutgers.edu>

	* configure.ac (libcpp_UNLOCKED_FUNCS): New.
	(AC_CHECK_FUNCS, AC_CHECK_DECLS): Check for libcpp_UNLOCKED_FUNCS.
	* system.h (putchar, getc, getchar, clearerr, feof, fileno,
	fflush, fgetc, fgets, ferror, fread): Redefine to the associated
	_unlocked function.
	(fwrite_unlocked): Fix prototype.

	* configure, config.in: Regenerate.

2005-04-05  Jakub Jelinek  <jakub@redhat.com>

	PR preprocessor/19475
	* macro.c (create_iso_definition): For < ISO C99, don't
	pedwarn if there is no whitespace between macro name and its
	replacement, but the replacement starts with a basic character
	set character.

2005-03-28  Andreas Jaeger  <aj@suse.de>

	* lex.c (warn_about_normalization): Cast field width to int to
	avoid warning.

2005-03-19  Joseph S. Myers  <joseph@codesourcery.com>

	* configure.ac: Consistently use solaris2.1[0-9]* instead of
	solaris2.1[0-9].
	* configure: Regenerate.

2005-03-15  Geoffrey Keating  <geoffk@apple.com>

	* charset.c (_cpp_valid_ucn): In identifiers, reject a partial
	UCN rather than printing an error.

2005-03-14  Geoffrey Keating  <geoffk@apple.com>

	* lex.c (forms_identifier_p): Disable UCNs in C89 mode.

2005-03-14  Geoffrey Keating  <geoffk@apple.com>

	* init.c (cpp_create_reader): Default warn_normalize to normalized_C.
	* charset.c: Update for new format of ucnid.h.
	(ucn_valid_in_identifier): Update for new format of ucnid.h.
	Add NST parameter, and update it; update callers.
	(cpp_valid_ucn): Add NST parameter, update callers.  Replace abort
	with cpp_error.
	(convert_ucn): Pass normalize_state to cpp_valid_ucn.
	* internal.h (struct normalize_state): New.
	(INITIAL_NORMALIZE_STATE): New.
	(NORMALIZE_STATE_RESULT): New.
	(NORMALIZE_STATE_UPDATE_IDNUM): New.
	(_cpp_valid_ucn): New.
	* lex.c (warn_about_normalization): New.
	(forms_identifier_p): Add normalize_state parameter, update callers.
	(lex_identifier): Add normalize_state parameter, update callers.  Keep
	the state current.
	(lex_number): Likewise.
	(_cpp_lex_direct): Pass normalize_state to subroutines.  Check
	it with warn_about_normalization.
	* makeucnid.c: New.
	* ucnid.h: Replace.
	* ucnid.pl: Remove.
	* ucnid.tab: Make appropriate for input to makeucnid.c.  Remove
	comments about obsolete version of C++.
	* include/cpplib.h (enum cpp_normalize_level): New.
	(struct cpp_options): Add warn_normalize field.

2005-03-11  Geoffrey Keating  <geoffk@apple.com>

	* directives.c (glue_header_name): Update call to cpp_spell_token.
	* internal.h (_cpp_interpret_identifier): New.
	* charset.c (_cpp_interpret_identifier): New.
	(_cpp_valid_ucn): Allow UCN version of '$'.
	* lex.c (lex_identifier): Add extra parameter to indicate if initial
	character was '$' or '\'.  Support identifiers with UCNs.
	(forms_identifier_p): Allow UCNs.
	(_cpp_lex_direct): Pass extra parameter to lex_identifier.
	(utf8_to_ucn): New.
	(cpp_spell_token): Add FORSTRING parameter.  Use it.
	(cpp_token_as_text): Update call to cpp_spell_token.
	(cpp_output_token): Write UCNs back out.
	(stringify_arg): Update call to cpp_spell_token.
	(paste_tokens): Likewise.
	(cpp_macro_definition): Likewise.
	* macro.c (stringify_arg): Likewise.
	(paste_tokens): Likewise.
	(cpp_macro_definition): Likewise.
	* include/cpplib.h: Add parameter to cpp_spell_token.

2005-03-04  Jakub Jelinek  <jakub@redhat.com>

	PR bootstrap/20282
	PR bootstrap/20305
	* macro.c (replace_args, cpp_get_token): Copy whole
	cpp_token_u instead of just cpp_string field from it.

2005-02-28  Devang Patel  <dpatel@apple.com>

	* directives.c (do_line): Save sysp early before line table is
	realloc'ed.

2005-02-20  Zack Weinberg  <zack@codesourcery.com>

	PR 18785
	* charset.c (LAST_POSSIBLY_BASIC_SOURCE_CHAR): New helper macro.
	(cpp_host_to_exec_charset): New function.
	* include/cpplib.h: Declare cpp_host_to_exec_charset.

2005-02-19  Devang Patel  <dpatel@apple.com>

	* charset.c (_cpp_convert_input): Check '\r' before inserting
	'\n' at the end.

2005-02-15  Eric Christopher  <echristo@redhat.com>

	PR preprocessor/19077
	* macro.c (cpp_macro_definition): Move handling of whitespace
	to PREV_WHITE conditional. Remove overloading of len
	variable.

2005-02-14  Kazu Hirata  <kazu@cs.umass.edu>

	* directives.c, files.c, init.c, internal.h, macro.c, pch.c,
	traditional.c: Update copyright.

2005-02-14  Paolo Bonzini  <bonzini@gnu.org>

	PR bootstrap/19818
	* configure.ac: Check for declaration of basename and getopt.
	* config.in: Regenerate.
	* configure: Regenerate.
	* internal.h (ustrcspn): New.
	* macro.c (create_iso_definition): Fix allocation of memory.
	(padding_token): Add cast to remove const-ness.
	* pch.c (cpp_read_state): Use ustrcspn.

2005-02-08  Mike Stump  <mrs@apple.com>

	* files.c (pchf_adder): Remove.
	(struct pchf_adder_info): Likewise.
	(_cpp_save_file_entries): Write out all files so that #import works.

2005-01-23  Joseph S. Myers  <joseph@codesourcery.com>

	* configure: Regenerate.

2005-01-11  Tobias Schlueter  <tobias.schlueter@physik.uni-muenchen.de>

	* include/cpplib.h (c_lang): Fix comment to say cpp_create_reader.

	* include/cpplib.h: Also update copyright years.

2005-01-03  Geoffrey Keating  <geoffk@apple.com>

	* files.c (_cpp_find_file): Add files found by search_path_exhausted
	to the list of all files.

2005-01-01  Gabriel Dos Reis  <gdr@integrable-solutions.net>

	* internal.h: Update references to Cpp lib filenames.
	* directives.c: Likewise.
	* init.c: Likewise.
	* macro.c: Likewise.
	* traditional.c: Likewise.

2004-12-15  Eric Botcazou  <ebotcazou@libertysurf.fr>

	PR preprocessor/15167
	* files.c (destroy_cpp_file): New function.
	(should_stack_file): Make a new file if the
	compared file is still stacked.

2004-11-28  Nathanael Nerode  <neroden@gcc.gnu.org>

	PR preprocessor/17610
	* directives.c (do_include_common): Error out if an empty filename
	is given for #include (or #include_next or #import).

2004-11-27  Roger Sayle  <roger@eyesopen.com>
	    Zack Weinberg  <zack@codesourcery.com>

	* internal.h: Replace all uses of uchar with unsigned char.
	* include/cpp-id-data.h: Likewise.  Guard typedef of uchar
	with !IN_GCC, so uchar is only defined whilst building libcpp.

2004-11-24  Kelley Cook  <kcook@gcc.gnu.org>

	* aclocal.m4: Regenerate.

2004-11-24  Roger Sayle  <roger@eyesopen.com>

	PR preprocessor/15824
	* configure.ac: Correct HAVE_UCHAR test to #include <sys/types.h>
	directly, instead of the non-existant "system.h" and "ansidecl.h".
	* configure: Regenerate.

2004-11-23  Daniel Jacobowitz  <dan@codesourcery.com>
	    Joseph Myers  <joseph@codesourcery.com>

	* internal.h (struct lexer_state): Add in_deferred_pragma.
	* directives.c (struct pragma_entry): Add allow_expansion.
	(insert_pragma_entry): Take allow_expansion flag.
	(register_pragma): Likewise.
	(cpp_register_pragma): Likewise.
	(_cpp_init_internal_pragmas): Update calls to cpp_register_pragma.
	(do_pragma): Honor allow_expansion.
	(cpp_handle_deferred_pragma): Set in_deferred_pragma.
	* include/cpplib.h (cpp_register_pragma): Update prototype.

2004-11-18  Daniel Jacobowitz  <dan@codesourcery.com>
	    Mark Mitchell  <mark@codesourcery.com>

	* configure.ac (i[34567]86-*-solaris2.1[0-9]*): Set
	need_64bit_hwint=yes.
	* configure: Regenerate.

2004-11-09  Joseph S. Myers  <joseph@codesourcery.com>

	* Makefile.in ($(PACKAGE).pot): New rule.  Depend on
	po/$(PACKAGE).pot.
	(po/$(PACKAGE).pot): Use ":" instead of "," in --keyword
	arguments.  Add keywords _, N_, SYNTAX_ERROR and SYNTAX_ERROR2.
	Remove local srcdir path from generated file.

2004-11-04  Zack Weinberg  <zack@codesourcery.com>
	    Gerald Pfeifer  <gerald@pfeifer.com>

	* internal.h (HAVE_ICONV): Undefine if we do not have HAVE_ICONV_H
	as well.

2004-10-27  Zack Weinberg  <zack@codesourcery.com>

	PR 18075
	* directives.c (do_pragma): Do not defer pragmas which are unknown.
	(cpp_handle_deferred_pragma): Add cast to silence warning.

2004-10-14  Joseph S. Myers  <jsm@polyomino.org.uk>

	* errors.c (_cpp_begin_message): Print "error: " for errors.

2004-10-10  Andreas Jaeger  <aj@suse.de>

	* makedepend.c: Include mkdeps.h for prototype of deps_add_vpath.
	* Makefile.in (makedepend.o): Add dependency on mkdeps.h.

2004-10-08  Andrew Pinski  <pinskia@physics.uc.edu>

	* pch.c (cpp_write_pch_state): Remove variable z as it is not
	used.
	(cpp_read_state): Remove unused variables, m, d and mac_count.

2004-09-29  Per Bothner  <per@bothner.com>

	* directives.c (cpp_handle_deferred_pragma):  Save, clear and restore
	cb.line_change.  Otherwise do_pragma will call the line_change
	call-back with a meaningless line number.

2004-09-24  Zack Weinberg  <zack@codesourcery.com>

	* configure.ac: Move AC_PROG_MAKE_SET, AC_PROG_INSTALL to
	programs cluster. Use ACX_PROG_CC_WARNING_OPTS,
	ACX_PROG_CC_WARNING_ALMOST_PEDANTIC, ACX_PROG_CC_WARNINGS_ARE_ERRORS.
	* aclocal.m4, configure: Regenerate.
	* init.c: Include localedir.h.
	* Makefile.in (WARN_CFLAGS, ALL_CFLAGS): New variables.
	(DEFS): Delete.
	(.c.o): Use $(ALL_CFLAGS).
	(localedir.h, localedir.hs): New rules.
	(clean): Use rm -rf to remove directories.
	(distclean): Also delete localedir.h and localedir.hs.
	(init.o): Update dependencies.

2004-09-22  Kelley Cook  <kcook@gcc.gnu.org>

	* Makefile.in (aclocal.m4): Update dependencies.
	* configure.ac (AC_CONFIG_MACRO_DIR): New.
	* aclocal.m4, configure: Regenerate.

2004-09-17  Zack Weinberg  <zack@codesourcery.com>

	* charset.c (_cpp_destroy_iconv, emit_numeric_escape)
	(_cpp_convert_input, _cpp_default_encoding): Add comments.
	Some other comments in this file also tweaked.

	* directives.c (do_pragma): Save current buffer position
	before lexing the pragma keywords; don't call
	_cpp_backup_tokens in the defer_pragmas case.

2004-09-15  Per Bothner  <per@bothner.com>

	* include/line-map.h (line_map_start):  Add parameter names so
	preceding comment makes sense.
	(linemap_add):  Remove from comment mention of non-existing parameter.

2004-09-09  Matt Austern  <austern@apple.com>
	    Zack Weinberg  <zack@codesourcery.com>

	* include/cpplib.h (TTYPE_TABLE): Remove CPP_ and SPELL_
	prefixes throughout.  Add entry for PRAGMA.  Remove
	unnecessary "= 0" from EQ.
	(enum cpp_ttype): Adjust OP and TK definitions to restore
	prefixes, via token-paste.
	(CPP_LAST_EQ, CPP_FIRST_DIGRAPH, CPP_LAST_PUNCTUATOR, CPP_LAST_CPP_OP):
	Change from #defines to additional cpp_ttype enumerators.
	(struct cpp_options): Add defer_pragmas.
	(cpp_handle_deferred_pragma): Prototype new interface.

	* internal.h (struct cpp_reader): Add directive_result.
	* directives.c (struct pragma_entry): Add is_internal field;
	give boolean fields type bool.
	(start_directive): Initialize pfile->directive_result.type.
	(_cpp_do__Pragma): Likewise.
	(run_directive): Do not crash if pfile->buffer->prev is NULL.
	(insert_pragma_entry): Add 'internal' argument; set new->is_internal
	from it.
	(register_pragma): New static function, bulk of former
	cpp_register_pragma here; add 'internal' argument, pass along
	to insert_pragma_entry.
	(cpp_register_pragma): Now a wrapper around register_pragma which
	always passes false for 'internal' argument.
	(_cpp_init_internal_pragmas): Call register_pragma directly, passing
	true for 'internal'.
	(do_pragma): If CPP_OPTION (pfile, defer_pragmas) and this isn't
	an internal pragma, save text till the end of the line as a CPP_PRAGMA
	token instead of executing the pragma.
	(cpp_handle_deferred_pragma): New interface.
	* lex.c (token_spellings): Adjust OP and TK definitions to
	match changes to cpplib.h.
	(_cpp_lex_token): Check for a directive-result token and
	return it if present.
	(cpp_token_val_index): Handle CPP_PRAGMA.
	* macro.c (cpp_builtin_macro_text): Correct comment.
	(builtin_macro): Handle directive-result tokens from _cpp_do__Pragma.

2004-09-06  Serge Belyshev  <belyshev@lubercy.com>

	PR preprocessor/14699
	* symtab.c (ht_dump_statistics): Change type of sum_of_squares
	from size_t to double.

2004-08-28  Andreas Schwab  <schwab@suse.de>
	    Andreas Jaeger <aj@suse.de>

	* configure.ac: Set PACKAGE correctly.
	* configure: Regenerated.

2004-08-25  Paolo Bonzini  <bonzini@gnu.org>

	* Makefile.in: Add back top_builddir.

2004-08-25  Paolo Bonzini  <bonzini@gnu.org>

	* configure.ac: Replace Automake macro invocations
	with manual Autoconf checks and substitutions.
	* configure: Regenerate.
	* aclocal.m4: Regenerate.
	* config.in: Regenerate.
	* Makefile.am: Removed.
	* Makefile.in: Heavy simplification and reorganization.

2004-08-09  Mark Mitchell  <mark@codesourcery.com>

	* configure.ac (arm*-*-eabi*): New target.
	(arm*-*-symbianelf*): Likewise.
	* configure: Regenerated.

2004-07-24  Bernardo Innocenti  <bernie@develer.com>

	* internal.h (xnew, xcnew, xnewvec, xcnewvec, xobnew): Remove.
	* directives.c: Use XNEW-family macros from libiberty.
	* lex.c: Likewise.
	* macro.c: Likewise.
	* cpplib.h (cpp_deps_style): Export enum with name.

2004-07-23  Matthias Klose  <doko@debian.org>

	* init.c (init_library): Use PACKAGE for the text domain.

2004-07-16  Andris Pavenis  <pavenis@latnet.lv>

	PR preprocessor/16366
	* internal.h (struct cpp_reader): New field dir_hash.
	* files.c (make_cpp_dir): Use dir_hash, not file_hash.
	(_cpp_init_files, _cpp_cleanup_files): Update for new field.

2004-07-04  Neil Booth  <neil@duron.akihabara.co.uk>

	PR preprocessor/16192
	PR preprocessor/15913
	PR preprocessor/15572
	* expr.c (_cpp_parse_expr): Handle remaining cases where an
	expression is missing.
	* init.c (post_options): Traditional cpp doesn't do // comments.

2004-06-30  Per Bothner  <per@bothner.com>

	* include/line-map.h (fileline):  Remove old typedef.
	* internal.h (struct cpp_reader):  Use source_location typedef instead.

2004-06-26  Zack Weinberg  <zack@codesourcery.com>

	Partially revert patch of 2004-06-05.
	* files.c (search_cache): Remove pfile argument.  Don't check
	for file that would be found by "" or <> search here...
	(_cpp_find_file): ...do it here, before calling find_file_in_dir.
	Do not apply directory-of-current-file correction to files
	found by this check.  Rearrange code slightly.

2004-06-21  Geoffrey Keating  <geoffk@apple.com>

	* files.c (should_stack_file): Correct swapped parameters to call
	to cb.read_pch.
	* pch.c (cpp_valid_state): Handle -fpreprocessed.

2004-06-15  Paolo Bonzini  <bonzini@gnu.org>

	* Makefile.in: Regenerate with automake 1.8.5.
	* aclocal.m4: Likewise.
	* configure: Regenerate.

2004-06-11  Zack Weinberg  <zack@codesourcery.com>

	* configure.ac: Don't invoke ACX_HEADER_STDBOOL.
	* configure, config.in: Regenerate.
	* system.h: Unconditionally define bool as unsigned char,
	BOOL_BITFIELD as unsigned int.
	* .cvsignore: New file.

2004-06-09  Geoffrey Keating  <geoffk@apple.com>

	* traditional.c (push_replacement_text): Set macro->traditional.
	(save_replacement_text): Likewise.
	* pch.c (cpp_write_pch_state): Don't write list of defined macros.
	(struct save_macro_item): Delete.
	(struct save_macro_data): Use a character array not the previous
	structured format.
	(save_macros): Save macro as text not as internal structures.
	(cpp_prepare_state): Update for changes to save_macro_data.
	(cpp_read_state): Don't read macros defined in PCH.  Restore
	-D macros as text.
	* macro.c (create_iso_definition): Honour alloc_subobject.
	Clear traditional flag.
	(_cpp_create_definition): Honour alloc_subobject.
	* lex.c (cpp_token_val_index): New.
	* internal.h: Include cpp-id-data.h.
	(uchar): Move definition to cpp-id-data.h.
	(U): Likewise.
	(cpp_macro): Likewise.
	* directives.c (struct answer): Move to cpp-id-data.h.
	(do_assert): Honour alloc_subobject.

	* include/symtab.h (struct ht): Add field 'alloc_subobject'.
	* include/cpplib.h (struct cpp_string): Add GTY marker.
	(enum cpp_token_fld_kind): New.
	(struct cpp_token): Add GTY markers.
	(cpp_token_val_index): Prototype.
	(CPP_HASHNODE_VALUE_IDX): New.
	(struct cpp_hashnode): Don't skip fields of 'value' when marking.
	* include/cpp-id-data.h: New file.

2004-06-09  Paolo Bonzini  <bonzini@gnu.org>

	* Makefile.am (all-local): New.
	* Makefile.in: Regenerate.

2004-06-06  Roger Sayle  <roger@eyesopen.com>

	* Makefile.am (LIBICONV): Declare.
	(makedepend_LDADD): Use LIBICONV.
	* Makefile.in: Regenerate.

2004-06-05  Andrew Pinski  <pinskia@physics.uc.edu>

	* Makefile.am (LIBINTL): Declare
	(makedepend_LDADD): Use LIBINTL.
	* Makefile.in: Regenerate.

2004-06-05  Zack Weinberg  <zack@codesourcery.com>

	* Makefile.am: Add makedepend.
	* Makefile.in, aclocal.m4: Regenerate.
	* charset.c: Insert a space to avoid a warning.
	* directives.c: Include mkdeps.h.
	(_cpp_handle_directive): Reenable macro expander if appropriate.
	(undefine_macros): Inline body of _cpp_free_definition for speed.
	Do not call undef callback or _cpp_warn_if_unused_macro.
	(cpp_get_deps): New interface.
	* files.c (search_cache): Add pfile argument.  Check for file
	that would be found by "" or <> search here...
	(_cpp_find_file): ...not here.  Correct recorded start_dir of
	files found by directory-of-current-file search that would be
	found by "" or <> search.
	* init.c (cpp_add_dependency_target): Delete.
	* internal.h (struct lexer_state): Add discarding_output flag.
	* lex.c (lex_identifier): Compute hash function while scanning.
	* macro.c (cpp_scan_nooutput): Disable macro expansion outside
	directives.
	* makedepend.c: New file.
	* mkdeps.c (struct deps): Add vpath vector.
	(apply_vpath, deps_add_vpath): New function.
	(deps_free): Free vpath vector.
	(deps_add_dep, deps_add_target): Use apply_vpath.
	* symtab.c (calc_hash): Use HT_HASHSTEP and HT_FINISH.
	(ht_lookup_with_hash): New function.
	* cpplib.h, mkdeps.h: Update prototypes.
	* symtab.h: Update prototypes.
	(HT_HASHSTEP, HT_FINISH): New macros.

2004-05-29  Geoffrey Keating  <geoffk@apple.com>

	* symtab.c (ht_create): Set entries_owned.
	(ht_destroy): Honour entries_owned.
	(ht_expand): Likewise.
	(ht_load): New.
	* include/symtab.h (struct ht): New field 'entries_owned'
	(ht_load): New prototype.

2004-05-26  Paolo Bonzini  <bonzini@gnu.org>

	PR bootstrap/15651
	* configure.ac: Fix m4 quoting when picking
	the size of HOST_WIDE_INT.
	* configure: Regenerate.

2004-05-25  Paolo Bonzini  <bonzini@gnu.org>

	* Makefile.am: the correct directory for
	gettext include files is given by @INCINTL@.
	* Makefile.in: Regenerate.

2004-05-24  Paolo Bonzini  <bonzini@gnu.org>

	* system.h [!ENABLE_NLS]: dgettext takes two
	parameters.

2004-05-23  Paolo Bonzini  <bonzini@gnu.org>

	Moved libcpp from the gcc subdirectory to the toplevel.
	* Makefile.am: New file.
	* Makefile.in: Regenerate.
	* configure.ac: New file.
	* configure: Regenerate.
	* config.in: Regenerate.
	* charset.c: Moved from gcc/cppcharset.c.  Add note about
	brokenness of input charset detection.  Adjust for change
	in name of cppucnid.h.
	* errors.c: Moved from gcc/cpperror.c.  Do not include intl.h.
	* expr.c: Moved from gcc/cppexp.c.
	* files.c: Moved from gcc/cppfiles.c.  Do not include intl.h.
	Remove #define of O_BINARY, it is in system.h.
	* identifiers.c: Moved from gcc/cpphash.c.
	* internal.h: Moved from gcc/cpphash.h.  Change header
	guard name.  All other files adjusted to match name change.
	* init.c: Moved from gcc/cppinit.c.
	(init_library) [ENABLE_NLS]: Call bindtextdomain.
	* lex.c: Moved from gcc/cpplex.c.
	* directives.c: Moved from gcc/cpplib.c.
	* macro.c: Moved from gcc/cppmacro.c.
	* pch.c: Moved from gcc/cpppch.c.  Do not include intl.h.
	* traditional.c: Moved from gcc/cpptrad.c.
	* ucnid.h: Moved from gcc/cppucnid.h.  Change header
	guard name.
	* ucnid.pl: Moved from gcc/cppucnid.pl.
	* ucnid.tab: Moved from gcc/cppucnid.tab.  Change header
	guard name.
	* symtab.c: Moved from gcc/hashtable.c.
	* line-map.c: Moved from gcc.  Do not include intl.h.
	* mkdeps.c: Moved from gcc.
	* system.h: New file.
	* include/cpplib.h: Moved from gcc.  Change header guard name.
	* include/line-map.h: Moved from gcc.  Change header guard name.
	* include/mkdeps.h: Moved from gcc.  Change header guard name.
	* include/symtab.h: Moved from gcc/hashtable.h.  Change header
	guard name.

Copyright (C) 2004-2016 Free Software Foundation, Inc.

Copying and distribution of this file, with or without modification,
are permitted in any medium without royalty provided the copyright
notice and this notice are preserved.<|MERGE_RESOLUTION|>--- conflicted
+++ resolved
@@ -1,5 +1,3 @@
-<<<<<<< HEAD
-=======
 2016-10-12  Jakub Jelinek  <jakub@redhat.com>
 
 	* include/cpplib.h (struct cpp_options): Add
@@ -177,7 +175,6 @@
 	(fixit_insert::maybe_append_replace): New method.
 	(fixit_replace::maybe_append_replace): New method.
 
->>>>>>> 01b0c11a
 2016-08-23  David Malcolm  <dmalcolm@redhat.com>
 
 	* include/line-map.h (source_range::from_locations): New method.

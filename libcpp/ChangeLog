<<<<<<< HEAD
=======
2022-07-10  Lewis Hyatt  <lhyatt@gmail.com>

	PR preprocessor/97498
	* directives.cc (destringize_and_run): Override the location of
	the CPP_PRAGMA token from a _Pragma directive to the location of
	the expansion point, as is done for the tokens lexed from it.

2022-07-07  David Malcolm  <dmalcolm@redhat.com>

	* include/line-map.h: Include <utility>.
	(class label_text): Delete maybe_free method in favor of a
	destructor.  Add move ctor and assignment operator.  Add deletion
	of the copy ctor and copy-assignment operator.  Rename field
	m_caller_owned to m_owned.  Add std::move where necessary; add
	moved_from member function.

>>>>>>> 2701442d
2022-06-28  Lewis Hyatt  <lhyatt@gmail.com>

	* ucnid.h: Regenerated for Unicode 14.0.

2022-06-26  Lewis Hyatt  <lhyatt@gmail.com>

	* generated_cpp_wcwidth.h: Generated from updated Unicode data files.

2022-05-29  Jakub Jelinek  <jakub@redhat.com>

	PR preprocessor/105732
	* expr.cc (_cpp_parse_expr): Handle CPP_PADDING by just another
	token.

2022-05-20  David Malcolm  <dmalcolm@redhat.com>

	* lex.cc: Replace uses of "FINAL" and "OVERRIDE" with "final" and
	"override".

2022-02-11  Joseph Myers  <joseph@codesourcery.com>

	* Makefile.in (po/$(PACKAGE).pot): Also handle cpp_warning_at,
	cpp_pedwarning_at and cpp_error_at.

2022-02-01  Jakub Jelinek  <jakub@redhat.com>

	PR preprocessor/104147
	* macro.cc (funlike_invocation_p): For padding prefer a token
	with val.source non-NULL especially if it has PREV_WHITE set
	on val.source->flags.  Add gcc_assert that CPP_PADDING tokens
	don't have PREV_WHITE set in flags.

2022-02-01  Jakub Jelinek  <jakub@redhat.com>

	* directives.cc (destringize_and_run): Push &pfile->avoid_paste
	instead of a copy of pfile->directive_result for the CPP_PADDING
	case.

2022-01-24  Marek Polacek  <polacek@redhat.com>

	PR preprocessor/104030
	* include/cpplib.h (enum cpp_bidirectional_level): Add
	bidirectional_ucn.  Set values explicitly.
	* internal.h (cpp_reader): Adjust warn_bidi_p.
	* lex.cc (maybe_warn_bidi_on_close): Don't warn about UCNs
	unless UCN checking is on.
	(maybe_warn_bidi_on_char): Likewise.

2022-01-18  Richard Biener  <rguenther@suse.de>

	* include/line-map.h (class line_maps): Re-arrange fields
	to minimize padding.
	(class rich_location): Likewise.
	* line-map.cc (rich_location::rich_location): Adjust.

2022-01-17  Martin Liska  <mliska@suse.cz>

	* Makefile.in: Rename .c names to .cc.

2022-01-17  Martin Liska  <mliska@suse.cz>

	* Makefile.in: Rename .c names to .cc.
	* charset.cc (convert_escape): Likewise.
	* directives.cc (directive_diagnostics): Likewise.
	(_cpp_handle_directive): Likewise.
	(lex_macro_node): Likewise.
	* include/cpplib.h (struct _cpp_file): Likewise.
	(PURE_ZERO): Likewise.
	(cpp_defined): Likewise.
	(cpp_error_at): Likewise.
	(cpp_forall_identifiers): Likewise.
	(cpp_compare_macros): Likewise.
	(cpp_get_converted_source): Likewise.
	(cpp_read_state): Likewise.
	(cpp_directive_only_process): Likewise.
	(struct cpp_decoded_char): Likewise.
	* include/line-map.h (enum lc_reason): Likewise.
	(enum location_aspect): Likewise.
	* include/mkdeps.h: Likewise.
	* init.cc (cpp_destroy): Likewise.
	(cpp_finish): Likewise.
	* internal.h (struct cpp_reader): Likewise.
	(_cpp_defined_macro_p): Likewise.
	(_cpp_backup_tokens_direct): Likewise.
	(_cpp_destroy_hashtable): Likewise.
	(_cpp_has_header): Likewise.
	(_cpp_expand_op_stack): Likewise.
	(_cpp_commit_buff): Likewise.
	(_cpp_restore_special_builtin): Likewise.
	(_cpp_bracket_include): Likewise.
	(_cpp_replacement_text_len): Likewise.
	(ufputs): Likewise.
	* line-map.cc (linemap_macro_loc_to_exp_point): Likewise.
	(linemap_check_files_exited): Likewise.
	(line_map_new_raw): Likewise.
	* traditional.cc (enum ls): Likewise.

2022-01-17  Martin Liska  <mliska@suse.cz>

	* charset.c: Moved to...
	* charset.cc: ...here.
	* directives.c: Moved to...
	* directives.cc: ...here.
	* errors.c: Moved to...
	* errors.cc: ...here.
	* expr.c: Moved to...
	* expr.cc: ...here.
	* files.c: Moved to...
	* files.cc: ...here.
	* identifiers.c: Moved to...
	* identifiers.cc: ...here.
	* init.c: Moved to...
	* init.cc: ...here.
	* lex.c: Moved to...
	* lex.cc: ...here.
	* line-map.c: Moved to...
	* line-map.cc: ...here.
	* macro.c: Moved to...
	* macro.cc: ...here.
	* makeucnid.c: Moved to...
	* makeucnid.cc: ...here.
	* mkdeps.c: Moved to...
	* mkdeps.cc: ...here.
	* pch.c: Moved to...
	* pch.cc: ...here.
	* symtab.c: Moved to...
	* symtab.cc: ...here.
	* traditional.c: Moved to...
	* traditional.cc: ...here.

2022-01-15  Martin Sebor  <msebor@redhat.com>

	* files.c (_cpp_find_file): Substitute a valid pointer for
	an invalid one to avoid -Wuse-after-free.

2022-01-12  Clément Chigot  <clement.chigot@atos.net>

	* configure.ac: Check sizeof ino_t and dev_t.
	* config.in: Regenerate.
	* configure: Regenerate.
	* include/cpplib.h (INO_T_CPP): Change for AIX.
	(DEV_T_CPP): New macro.
	(struct cpp_dir): Use it.

2021-12-30  Jakub Jelinek  <jakub@redhat.com>

	PR preprocessor/89971
	* macro.c (replace_args): For ##__VA_OPT__, if __VA_OPT__ expands
	to no tokens at all, drop PASTE_LEFT flag from the previous token.

2021-12-04  Jakub Jelinek  <jakub@redhat.com>

	PR preprocessor/102432
	* lex.c (_cpp_lex_direct): If buffer->need_line while
	pfile->state.in_deferred_pragma, return CPP_PRAGMA_EOL token instead
	of assertion failure.

2021-12-03  Jakub Jelinek  <jakub@redhat.com>

	PR pch/71934
	* include/line-map.h (class line_maps): Add GTY((callback)) to
	reallocator and round_alloc_size members.

2021-12-01  Jakub Jelinek  <jakub@redhat.com>

	PR c++/100977
	* init.c (struct lang_flags): Remove cxx23_identifiers.
	(lang_defaults): Remove cxx23_identifiers initializers.
	(cpp_set_lang): Don't copy cxx23_identifiers.
	* include/cpplib.h (struct cpp_options): Adjust comment about
	c11_identifiers.  Remove cxx23_identifiers field.
	* lex.c (warn_about_normalization): Use cplusplus instead of
	cxx23_identifiers.
	* charset.c (ucn_valid_in_identifier): Likewise.

2021-12-01  Jakub Jelinek  <jakub@redhat.com>

	PR preprocessor/103415
	* macro.c (stringify_arg): Remove va_opt argument and va_opt handling.
	(paste_tokens): On successful paste or in PREV_WHITE and
	PREV_FALLTHROUGH flags from the *plhs token to the new token.
	(replace_args): Adjust stringify_arg callers.  For #__VA_OPT__,
	perform token pasting in a separate loop before stringify_arg call.

2021-11-30  Richard Biener  <rguenther@suse.de>

	* charset.c (convert_escape): Remove unreachable break.

2021-11-30  Jakub Jelinek  <jakub@redhat.com>

	PR c++/100977
	* init.c (lang_defaults): Enable cxx23_identifiers for
	-std={gnu,c}++{11,14,17,20} too.

2021-11-29  Eric Gallager  <egallager@gcc.gnu.org>

	PR other/103021
	* Makefile.in: Use ETAGS variable in TAGS target.
	* configure: Regenerate.
	* configure.ac: Allow ETAGS variable to be overridden.

2021-11-23  Christophe Lyon  <christophe.lyon@foss.st.com>

	PR preprocessor/103355
	* system.h (ATTR_LIKELY): Fix definition.

2021-11-23  Marek Polacek  <polacek@redhat.com>
	    Jonathan Wakely  <jwakely@redhat.com>

	PR preprocessor/103355
	* lex.c: Use ATTR_LIKELY instead of [[likely]].
	* system.h (ATTR_LIKELY): Define.

2021-11-22  Jakub Jelinek  <jakub@redhat.com>
	    Tobias Burnus  <tobias@codesourcery.com>

	PR preprocessor/103165
	* internal.h (struct lexer_state): Add ignore__Pragma field.
	* macro.c (builtin_macro): Don't interpret _Pragma if
	pfile->state.ignore__Pragma.
	(expand_arg): Temporarily set pfile->state.ignore__Pragma to 1.

2021-11-17  David Malcolm  <dmalcolm@redhat.com>

	PR preprocessor/103026
	* lex.c (struct bidi::context): New.
	(bidi::vec): Convert to a vec of context rather than unsigned
	char.
	(bidi::ctx_at): Rename to...
	(bidi::pop_kind_at): ...this and reimplement for above change.
	(bidi::current_ctx): Update for change to vec.
	(bidi::current_ctx_ucn_p): Likewise.
	(bidi::current_ctx_loc): New.
	(bidi::on_char): Update for usage of context struct.  Add "loc"
	param and pass it when pushing contexts.
	(get_location_for_byte_range_in_cur_line): New.
	(get_bidi_utf8): Rename to...
	(get_bidi_utf8_1): ...this, reintroducing...
	(get_bidi_utf8): ...as a wrapper, setting *OUT when the result is
	not NONE.
	(get_bidi_ucn): Rename to...
	(get_bidi_ucn_1): ...this, reintroducing...
	(get_bidi_ucn): ...as a wrapper, setting *OUT when the result is
	not NONE.
	(class unpaired_bidi_rich_location): New.
	(maybe_warn_bidi_on_close): Use unpaired_bidi_rich_location when
	reporting on unpaired bidi chars.  Split into singular vs plural
	spellings.
	(maybe_warn_bidi_on_char): Pass in a location_t rather than a
	const uchar * and use it when emitting warnings, and when calling
	bidi::on_char.
	(_cpp_skip_block_comment): Capture location when kind is not NONE
	and pass it to maybe_warn_bidi_on_char.
	(skip_line_comment): Likewise.
	(forms_identifier_p): Likewise.
	(lex_raw_string): Likewise.
	(lex_string): Likewise.

2021-11-17  David Malcolm  <dmalcolm@redhat.com>

	PR preprocessor/103026
	* lex.c (maybe_warn_bidi_on_close): Use a rich_location
	and call set_escape_on_output (true) on it.
	(maybe_warn_bidi_on_char): Likewise.

2021-11-17  Jakub Jelinek  <jakub@redhat.com>

	PR preprocessor/103130
	* lex.c (cpp_directive_only_process): Treat even \*/ as end of block
	comment.

2021-11-17  Marek Polacek  <polacek@redhat.com>

	PR preprocessor/103026
	* include/cpplib.h (enum cpp_bidirectional_level): New.
	(struct cpp_options): Add cpp_warn_bidirectional.
	(enum cpp_warning_reason): Add CPP_W_BIDIRECTIONAL.
	* internal.h (struct cpp_reader): Add warn_bidi_p member
	function.
	* init.c (cpp_create_reader): Set cpp_warn_bidirectional.
	* lex.c (bidi): New namespace.
	(get_bidi_utf8): New function.
	(get_bidi_ucn): Likewise.
	(maybe_warn_bidi_on_close): Likewise.
	(maybe_warn_bidi_on_char): Likewise.
	(_cpp_skip_block_comment): Implement warning about bidirectional
	control characters.
	(skip_line_comment): Likewise.
	(forms_identifier_p): Likewise.
	(lex_identifier): Likewise.
	(lex_string): Likewise.
	(lex_raw_string): Likewise.

2021-11-01  David Malcolm  <dmalcolm@redhat.com>

	* charset.c (convert_escape): Use encoding_rich_location when
	complaining about nonprintable unknown escape sequences.
	(cpp_display_width_computation::::cpp_display_width_computation):
	Pass in policy rather than tabstop.
	(cpp_display_width_computation::process_next_codepoint): Add "out"
	param and populate *out if non-NULL.
	(cpp_display_width_computation::advance_display_cols): Pass NULL
	to process_next_codepoint.
	(cpp_byte_column_to_display_column): Pass in policy rather than
	tabstop.  Pass NULL to process_next_codepoint.
	(cpp_display_column_to_byte_column): Pass in policy rather than
	tabstop.
	* errors.c (cpp_diagnostic_get_current_location): New function,
	splitting out the logic from...
	(cpp_diagnostic): ...here.
	(cpp_warning_at): New function.
	(cpp_pedwarning_at): New function.
	* include/cpplib.h (cpp_warning_at): New decl for rich_location.
	(cpp_pedwarning_at): Likewise.
	(struct cpp_decoded_char): New.
	(struct cpp_char_column_policy): New.
	(cpp_display_width_computation::cpp_display_width_computation):
	Replace "tabstop" param with "policy".
	(cpp_display_width_computation::process_next_codepoint): Add "out"
	param.
	(cpp_display_width_computation::m_tabstop): Replace with...
	(cpp_display_width_computation::m_policy): ...this.
	(cpp_byte_column_to_display_column): Replace "tabstop" param with
	"policy".
	(cpp_display_width): Likewise.
	(cpp_display_column_to_byte_column): Likewise.
	* include/line-map.h (rich_location::escape_on_output_p): New.
	(rich_location::set_escape_on_output): New.
	(rich_location::m_escape_on_output): New.
	* internal.h (cpp_diagnostic_get_current_location): New decl.
	(class encoding_rich_location): New.
	* lex.c (skip_whitespace): Use encoding_rich_location when
	complaining about null characters.
	(warn_about_normalization): Generate a source range when
	complaining about improperly normalized tokens, rather than just a
	point, and use encoding_rich_location so that the source code
	is escaped on printing.
	* line-map.c (rich_location::rich_location): Initialize
	m_escape_on_output.

2021-10-29  Tobias Burnus  <tobias@codesourcery.com>

	PR c++/102409
	* directives.c (destringize_and_run): Add PRAGMA_OP to the
	CPP_PRAGMA token's flags to mark is as coming from _Pragma.
	* include/cpplib.h (PRAGMA_OP): #define, to be used with token flags.
	* macro.c (collect_args): Only handle CPP_PRAGMA special if PRAGMA_OP
	is set.

2021-10-22  Eric Gallager  <egallager@gcc.gnu.org>

	PR other/102663
	* Makefile.in: Add dummy install-dvi target.

2021-10-18  Martin Liska  <mliska@suse.cz>

	* charset.c (convert_oct): Remove unused but set variable.

2021-10-06  Jakub Jelinek  <jakub@redhat.com>

	* init.c (lang_defaults): Implement P2334R1, enable elifdef for
	-std=c++23 and -std=gnu++23.
	* directives.c (_cpp_handle_directive): Support elifdef/elifndef if
	either CPP_OPTION (pfile, elifdef) or !CPP_OPTION (pfile, std).
	(do_elif): For older non-std modes if pedantic pedwarn about
	#elifdef/#elifndef directives that change behavior.

2021-09-01  Jakub Jelinek  <jakub@redhat.com>

	PR c++/100977
	* include/cpplib.h (struct cpp_options): Add cxx23_identifiers.
	* charset.c (CXX23, NXX23): New enumerators.
	(CID, NFC, NKC, CTX): Renumber.
	(ucn_valid_in_identifier): Implement P1949R7 - use CXX23 and
	NXX23 flags for cxx23_identifiers.  For start character in
	non-pedantic mode, allow characters that are allowed as start
	characters in any of the supported language modes, rather than
	disallowing characters allowed only as non-start characters in
	current mode but for characters from other language modes allowing
	them even if they are never allowed at start.
	* init.c (struct lang_flags): Add cxx23_identifiers.
	(lang_defaults): Add cxx23_identifiers column.
	(cpp_set_lang): Initialize CPP_OPTION (pfile, cxx23_identifiers).
	* lex.c (warn_about_normalization): If cxx23_identifiers, use
	cpp_pedwarning_with_line instead of cpp_warning_with_line for
	"is not in NFC" diagnostics.
	* makeucnid.c: Adjust usage comment.
	(CXX23, NXX23): New enumerators.
	(all_languages): Add CXX23.
	(not_NFC, not_NFKC, maybe_not_NFC): Renumber.
	(read_derivedcore): New function.
	(write_table): Print also CXX23 and NXX23 columns.
	(main): Require 5 arguments instead of 4, call read_derivedcore.
	* ucnid.h: Regenerated using Unicode 13.0.0 files.

2021-09-01  Jason Merrill  <jason@redhat.com>

	* macro.c (replace_args): When __VA_OPT__ is on the LHS of ##,
	remove trailing avoid_paste tokens.

2021-09-01  Jakub Jelinek  <jakub@redhat.com>

	PR preprocessor/101488
	* macro.c (replace_args): Fix up handling of CPP_PADDING tokens at the
	start or end of __VA_OPT__ arguments when preceeded or followed by ##.

2021-08-31  Martin Sebor  <msebor@redhat.com>

	* include/line-map.h (class rich_location): Disable copying and
	assignment.

2021-08-25  Lewis Hyatt  <lhyatt@gmail.com>

	PR other/93067
	* charset.c (init_iconv_desc): Adapt to permit PFILE argument to
	be NULL.
	(_cpp_convert_input): Likewise. Also move UTF-8 BOM logic to...
	(cpp_check_utf8_bom): ...here.  New function.
	(cpp_input_conversion_is_trivial): New function.
	* files.c (read_file_guts): Allow PFILE argument to be NULL.  Add
	INPUT_CHARSET argument as an alternate source of this information.
	(read_file): Pass the new argument to read_file_guts.
	(cpp_get_converted_source): New function.
	* include/cpplib.h (struct cpp_converted_source): Declare.
	(cpp_get_converted_source): Declare.
	(cpp_input_conversion_is_trivial): Declare.
	(cpp_check_utf8_bom): Declare.

2021-08-17  Jakub Jelinek  <jakub@redhat.com>

	* macro.c (vaopt_state): Add m_stringify member.
	(vaopt_state::vaopt_state): Initialize it.
	(vaopt_state::update): Overwrite it.
	(vaopt_state::stringify): New method.
	(stringify_arg): Replace arg argument with first, count arguments
	and add va_opt argument.  Use first instead of arg->first and
	count instead of arg->count, for va_opt add paste_tokens handling.
	(paste_tokens): Fix up len calculation.  Don't spell rhs twice,
	instead use %.*s to supply lhs and rhs spelling lengths.  Don't call
	_cpp_backup_tokens here.
	(paste_all_tokens): Call it here instead.
	(replace_args): Adjust stringify_arg caller.  For vaopt_state::END
	if stringify is true handle __VA_OPT__ stringification.
	(create_iso_definition): Handle # __VA_OPT__ similarly to # macro_arg.

2021-08-12  Jakub Jelinek  <jakub@redhat.com>

	PR preprocessor/101638
	* macro.c (cpp_sys_macro_p): Return true instead of
	crashing on builtin macros.

2021-08-05  Jakub Jelinek  <jakub@redhat.com>

	PR c++/100977
	* ucnid.h: Regenerated using Unicode 13.0.0 files.

2021-08-05  Jakub Jelinek  <jakub@redhat.com>

	PR c++/100977
	* makeucnid.c (write_table): Fix computation of last_combine.
	* ucnid.h: Regenerated using Unicode 6.3.0 files.

2021-06-16  Jason Merrill  <jason@redhat.com>

	PR c++/100796
	PR preprocessor/96391
	* line-map.c (linemap_compare_locations): Only use comparison with
	LINE_MAP_MAX_LOCATION_WITH_COLS to avoid abort.

2021-05-20  Christophe Lyon  <christophe.lyon@linaro.org>
	    Torbjörn Svensson  <torbjorn.svensson@st.com>

	PR c/42579
	* include/cpplib.h (cpp_builtin_type): Add BT_FILE_NAME entry.
	* init.c (builtin_array): Likewise.
	* macro.c (_cpp_builtin_macro_text): Add support for BT_FILE_NAME.

2021-05-20  Jakub Jelinek  <jakub@redhat.com>

	PR preprocessor/100646
	* lex.c (cpp_directive_only_process): Treat end of file as termination
	for !is_block comments.

2021-05-12  Jakub Jelinek  <jakub@redhat.com>

	PR preprocessor/100392
	* lex.c (cpp_directive_only_process): If buffer doesn't end with '\n',
	add buffer->rlimit[0] character to the printed range and
	CPP_INCREMENT_LINE and increment line_count.

2021-05-11  Joseph Myers  <joseph@codesourcery.com>

	* include/cpplib.h (struct cpp_options): Add elifdef.
	* init.c (struct lang_flags): Add elifdef.
	(lang_defaults): Update to include elifdef initializers.
	(cpp_set_lang): Set elifdef for pfile based on language.
	* directives.c (STDC2X, ELIFDEF): New macros.
	(EXTENSION): Increase value to 3.
	(DIRECTIVE_TABLE): Add #elifdef and #elifndef.
	(_cpp_handle_directive): Do not treat ELIFDEF directives as
	directives for language versions without the #elifdef feature.
	(do_elif): Handle #elifdef and #elifndef.
	(do_elifdef, do_elifndef): New functions.

2021-05-11  Joseph Myers  <joseph@codesourcery.com>

	* lex.c (cpp_avoid_paste): Do not allow pasting CPP_NUMBER with
	CPP_CHAR.

2021-05-11  Joseph Myers  <joseph@codesourcery.com>

	* init.c (lang_defaults): Enable digit separators for GNUC2X and
	STDC2X.

2021-05-07  Jakub Jelinek  <jakub@redhat.com>

	PR c/100450
	* lex.c (cpp_avoid_paste): Handle token1 CPP_PRAGMA like CPP_NAME.

2021-05-06  Joseph Myers  <joseph@codesourcery.com>

	PR c++/83873
	PR preprocessor/97604
	* lex.c (lex_number): Reject adjacent digit separators here.  Do
	not allow digit separators before '.' or an exponent with sign.
	* expr.c (cpp_classify_number): Do not check for adjacent digit
	separators here.

2021-05-03  H.J. Lu  <hjl.tools@gmail.com>

	PR bootstrap/99703
	* configure: Regenerated.

2021-04-29  Joseph Myers  <joseph@codesourcery.com>

	PR preprocessor/82359
	* directives.c (strtolinenum): Handle digit separators.

2021-04-19  Richard Biener  <rguenther@suse.de>

	PR preprocessor/100142
	* line-map.c (linemap_position_for_loc_and_offset): Revert
	unintended s/column_offset/column/ change.

2021-04-13  Nathan Sidwell  <nathan@acm.org>

	PR preprocessor/99446
	* line-map.c (line-map.c): Do not advance to linemaps for
	different files.

2021-04-13  Eric Botcazou  <ebotcazou@adacore.com>

	* include/line-map.h (IS_MACRO_LOC): Delete.
	* line-map.c (linemap_location_from_macro_expansion_p): Test
	LINEMAPS_MACRO_LOWEST_LOCATION of the linemap.

2021-03-02  David Malcolm  <dmalcolm@redhat.com>

	PR c/99323
	* line-map.c (rich_location::maybe_add_fixit): Reject fix-it hints
	at column 0.

2021-02-24  Nathan Sidwell  <nathan@acm.org>

	PR c++/98718
	* include/line-map.h
	* line-map.c

2021-02-24  Nathan Sidwell  <nathan@acm.org>

	PR c++/99072
	* init.c (read_original_filename): Expunge all evidence of the
	original filename.

2021-02-18  Nathan Sidwell  <nathan@acm.org>

	PR c++/99023
	* include/cpplib.h (cpp_find_header_unit): Rename to ...
	(cpp_probe_header_unit): ... this.
	* internal.h (_cp_find_header_unit): Declare.
	* files.c (cpp_find_header_unit): Break apart to ..
	(test_header_unit): ... this, and ...
	(_cpp_find_header_unit): ... and, or and ...
	(cpp_probe_header_unit): ... this.
	* macro.c (cpp_get_token_1): Call _cpp_find_header_unit.

2021-02-16  Nathan Sidwell  <nathan@acm.org>

	* files.c (_cpp_stack_file): Make buffers end in unread \n.

2021-02-10  David Malcolm  <dmalcolm@redhat.com>

	PR preprocessor/96391
	* line-map.c (linemap_compare_locations): Require that
	the location be <= LINE_MAP_MAX_LOCATION_WITH_COLS when
	treating locations as coming from the same macro expansion.

2021-02-04  Jakub Jelinek  <jakub@redhat.com>

	* expr.c (cpp_classify_number): Use make_signed_t<size_t> instead of
	make_signed<size_t>::type in the diagnostics.

2021-02-03  Jakub Jelinek  <jakub@redhat.com>

	PR preprocessor/98882
	* lex.c (cpp_directive_only_process): Don't assert that rlimit[-1]
	is a newline, instead assert that rlimit[0] is either newline or
	carriage return.  When seeing '\\' followed by '\r', check limit
	before accessing pos[1].

2021-02-03  Ed Smith-Rowland  <3dw4rd@verizon.net>

	* expr.c (interpret_int_suffix): Detect 'z' integer suffix.
	(cpp_classify_number): Compat warning for use of 'z' suffix.
	* include/cpplib.h (struct cpp_options): New flag.
	(enum cpp_warning_reason): New flag.
	(CPP_N_USERDEF): Comment C++0x -> C++11.
	(CPP_N_SIZE_T): New flag for cpp_classify_number.
	* init.c (cpp_set_lang): Initialize new flag.

2021-01-27  liuhongt  <hongtao.liu@intel.com>

	PR target/98833
	* lex.c (search_line_sse2): Replace builtins with == operator.

2021-01-26  Paul Fee  <paul.f.fee@gmail.com>

	* include/cpplib.h (c_lang): Add CXX23 and GNUCXX23.
	* init.c (lang_defaults): Add rows for CXX23 and GNUCXX23.
	(cpp_init_builtins): Set __cplusplus to 202100L for C++23.

2021-01-15  Nathan Sidwell  <nathan@acm.org>

	PR preprocessor/95253
	* mkdeps.c (munge): Do not escape ':'.

2020-12-14  Nathan Sidwell  <nathan@acm.org>

	* include/cpplib.h (struct cpp_macro): Add imported_p field.
	(struct cpp_hashnode): Tweak deferred field documentation.
	* macro.c (_cpp_new_macro): Clear new field.
	(cpp_get_deferred_macro, get_deferred_or_lazy_macro): Assert
	more.

2020-12-10  Jason Merrill  <jason@redhat.com>

	* init.c (cpp_init_builtins): Update __cplusplus for C++20.

2020-12-01  JeanHeyd Meneide  <phdofthehouse@gmail.com>

	* charset.c (init_iconv_desc): Initialize "to" and "from" fields.
	* directives.c (cpp_get_narrow_charset_name): New function.
	(cpp_get_wide_charset_name): Likewise.
	* include/cpplib.h (cpp_get_narrow_charset_name): Prototype.
	(cpp_get_wide_charset_name): Likewise.
	* internal.h (cset_converter): Add "to" and "from" fields.

2020-11-27  Joseph Myers  <joseph@codesourcery.com>

	PR preprocessor/97602
	* directives.c (strtolinenum): Check for overflow before it
	occurs.  Correct comment.

2020-11-24  Nathan Sidwell  <nathan@acm.org>

	* include/cpplib.h (struct cpp_hashnode): Add deferred field.
	(cpp_set_deferred_macro): Define.
	(cpp_get_deferred_macro): Declare.
	(cpp_macro_definition): Reformat, add overload.
	(cpp_macro_definition_location): Deal with deferred macro.
	(cpp_alloc_token_string, cpp_compare_macro): Declare.
	* internal.h (_cpp_notify_macro_use): Return bool
	(_cpp_maybe_notify_macro_use): Likewise.
	* directives.c (do_undef): Check macro is not undef before
	warning.
	(do_ifdef, do_ifndef): Deal with deferred macro.
	* expr.c (parse_defined): Likewise.
	* lex.c (cpp_allocate_token_string): Break out of ...
	(create_literal): ... here.  Call it.
	(cpp_maybe_module_directive): Deal with deferred macro.
	* macro.c (cpp_get_token_1): Deal with deferred macro.
	(warn_of_redefinition): Deal with deferred macro.
	(compare_macros): Rename to ...
	(cpp_compare_macro): ... here.  Make extern.
	(cpp_get_deferred_macro): New.
	(_cpp_notify_macro_use): Deal with deferred macro, return bool
	indicating definedness.
	(cpp_macro_definition): Deal with deferred macro.

2020-11-19  Nathan Sidwell  <nathan@acm.org>

	* include/cpplib.h (enum cpp_main_search): New.
	(struct cpp_options): Add main_search field.
	(cpp_main_loc): Declare.
	(cpp_retrofit_as_include): Declare.
	* internal.h (struct cpp_reader): Add main_loc field.
	(_cpp_in_main_source_file): Not main if main is a header.
	* init.c (cpp_read_main_file): Use main_search option to locate
	main file.  Set main_loc
	* files.c (cpp_retrofit_as_include): New.

2020-11-19  Nathan Sidwell  <nathan@acm.org>

	* internal.h (cpp_in_system_header): Rename to ...
	(_cpp_in_system_header): ... here.
	(cpp_in_primary_file): Rename to ...
	(_cpp_in_main_source_file): ... here.  Compare main_file equality
	and check main_search value.
	* lex.c (maybe_va_opt_error, _cpp_lex_direct): Adjust for rename.
	* macro.c (_cpp_builtin_macro_text): Likewise.
	(replace_args): Likewise.
	* directives.c (do_include_next): Likewise.
	(do_pragma_once, do_pragma_system_header): Likewise.
	* files.c (struct _cpp_file): Delete main_file field.
	(pch_open): Check pfile->main_file equality.
	(make_cpp_file): Drop cpp_reader parm, don't set main_file.
	(_cpp_find_file): Adjust.
	(_cpp_stack_file): Check pfile->main_file equality.
	(struct report_missing_guard_data): Add cpp_reader field.
	(report_missing_guard): Check pfile->main_file equality.
	(_cpp_report_missing_guards): Adjust.

2020-11-18  Nathan Sidwell  <nathan@acm.org>

	* include/cpplib.h (struct cpp_options): Add module_directives
	option.
	(NODE_MODULE): New node flag.
	(struct cpp_hashnode): Make rid-code a bitfield, increase bits in
	flags and swap with type field.
	* init.c (post_options): Create module-directive identifier nodes.
	* internal.h (struct lexer_state): Add directive_file_token &
	n_modules fields.  Add module node enumerator.
	* lex.c (cpp_maybe_module_directive): New.
	(_cpp_lex_token): Call it.
	(cpp_output_token): Add '"' around CPP_HEADER_NAME token.
	(do_peek_ident, do_peek_module): New.
	(cpp_directives_only): Detect module-directive lines.
	* macro.c (cpp_get_token_1): Deal with directive_file_token
	triggering.

2020-11-18  Nathan Sidwell  <nathan@acm.org>

	* files.c (struct _cpp_file): Add header_unit field.
	(_cpp_stack_file): Add header unit support.
	(cpp_find_header_unit): New.
	* include/cpplib.h (cpp_find_header_unit): Declare.

2020-11-18  Nathan Sidwell  <nathan@acm.org>

	* include/cpplib.h (struct cpp_options): Add modules to
	dep-options.
	* include/mkdeps.h (deps_add_module_target): Declare.
	(deps_add_module_dep): Declare.
	* mkdeps.c (class mkdeps): Add modules, module_name, cmi_name,
	is_header_unit fields.  Adjust cdtors.
	(deps_add_module_target, deps_add_module_dep): New.
	(make_write): Write module dependencies, if enabled.

2020-11-17  Nathan Sidwell  <nathan@acm.org>

	* include/cpplib.h (struct cpp_callbacks): Add
	user_deferred_macro & translate_include.

2020-11-17  Nathan Sidwell  <nathan@acm.org>

	* include/line-map.h (enum lc_reason): Add LC_MODULE.
	(MAP_MODULE_P): New.
	(line_map_new_raw): Declare.
	(linemap_enter_macro): Move declaration from internal.h
	(linemap_module_loc, linemap_module_reparent)
	(linemap_module_restore): Declare.
	(linemap_lookup_macro_indec): Declare.
	* internal.h (linemap_enter_macro): Moved to line-map.h.
	* line-map.c (linemap_new_raw): New, broken out of ...
	(new_linemap): ... here.  Call it.
	(LAST_SOURCE_LINE_LOCATION): New.
	(liemap_module_loc, linemap_module_reparent)
	(linemap_module_restore): New.
	(linemap_lookup_macro_index): New, broken out of ...
	(linemap_macro_map_lookup): ... here.  Call it.
	(linemap_dump): Add module dump.

2020-11-17  Nathan Sidwell  <nathan@acm.org>

	PR preprocessor/97858
	* mkdeps.c (munge): Drop varadic args, we only ever use one.

2020-11-13  Joseph Myers  <joseph@codesourcery.com>

	* expr.c (cpp_classify_number): Update diagnostic for binary
	constants for C.  Also diagnose binary constants for
	-Wc11-c2x-compat.
	* init.c (lang_defaults): Enable binary constants for GNUC2X and
	STDC2X.

2020-11-13  Piotr H. Dabrowski  <phd@phd.re>

	PR c++/91318
	* include/cpplib.h: Added cpp_define_unused(), cpp_define_formatted_unused()
	* directives.c: Likewise.

2020-11-12  Joseph Myers  <joseph@codesourcery.com>

	* include/cpplib.h (struct cpp_callbacks): Add bool argument to
	has_attribute.
	(enum cpp_builtin_type): Add BT_HAS_STD_ATTRIBUTE.
	* init.c (builtin_array): Add __has_c_attribute.
	(cpp_init_special_builtins): Handle BT_HAS_STD_ATTRIBUTE.
	* macro.c (_cpp_builtin_macro_text): Handle BT_HAS_STD_ATTRIBUTE.
	Update call to has_attribute for BT_HAS_ATTRIBUTE.
	* traditional.c (fun_like_macro): Handle BT_HAS_STD_ATTRIBUTE.

2020-11-12  Nicholas Guriev  <guriev-ns@ya.ru>

	PR pch/86674
	* files.c (_cpp_find_file): Use CPP_DL_NOTE not CPP_DL_ERROR in call to
	cpp_error.

2020-11-07  Lewis Hyatt  <lhyatt@gmail.com>

	* generated_cpp_wcwidth.h: Regenerated from Unicode 13.0.0 data.

2020-11-06  Nathan Sidwell  <nathan@acm.org>

	* include/cpplib.h (enum class CPP_time_kind): New.
	(cpp_get_date): Declare.
	* internal.h (struct cpp_reader): Replace source_date_epoch with
	time_stamp and time_stamp_kind.
	* init.c (cpp_create_reader): Initialize them.
	* macro.c (_cpp_builtin_macro_text): Use cpp_get_date.
	(cpp_get_date): Broken out from _cpp_builtin_macro_text and
	genericized.

2020-11-03  Nathan Sidwell  <nathan@acm.org>

	* lex.c (cpp_peek_token): Do not peek past CPP_PRAGMA.
	(_cpp_lex_direct): Handle EOF in pragma when setting need_line,
	not when needing a line.

2020-11-03  Nathan Sidwell  <nathan@acm.org>

	* lex.c (_cpp_clean_line): Fix DOS off-by-one error.

2020-11-03  Nathan Sidwell  <nathan@acm.org>

	* init.c (cpp_read_main_file): Use cpp_get_deps result.

2020-11-03  Nathan Sidwell  <nathan@acm.org>

	* include/mkdeps.h: Include cpplib.h
	(deps_write): Adjust first parm type.
	* mkdeps.c: Include internal.h
	(make_write): Adjust first parm type.  Check phony option
	directly.
	(deps_write): Adjust first parm type.
	* init.c (cpp_read_main_file): Use get_deps.
	* directives.c (cpp_get_deps): Check option before initializing.

2020-11-02  Nathan Sidwell  <nathan@acm.org>

	* internal.h (_cpp_notify_macro_use): Add location parm.
	(_cpp_maybe_notify_macro_use): Likewise.
	* directives.c (_cpp_do_file_change): Check we've not changed file
	when optimizing a rewind.
	(do_ifdef): Pass location to _cpp_maybe_notify_macro_use.
	(do_ifndef): Likewise.  Delete obsolete comment about powerpc.
	* expr.c (parse_defined): Pass location to
	_cpp_maybe_notify_macro_use.
	* macro.c (enter_macro_context): Likewise.
	(warn_of_redefinition): Break out helper function.  Call it.
	(compare_macros): New function broken out of warn_of_redefinition.
	(_cpp_new_macro): Zero all fields.
	(_cpp_notify_macro_use): Add location parameter.

2020-10-20  Nathan Sidwell  <nathan@acm.org>

	* lex.c (_cpp_lex_direct): Do not complete EOF processing when
	parsing_args.
	* macro.c (collect_args): Do not unwind fake EOF.
	(funlike_invocation_p): Do not unwind fake EOF.
	(cpp_context): Replace abort with gcc_assert.

2020-10-19  Nathan Sidwell  <nathan@acm.org>

	* internal.h (struct cpp_reader): Rename 'eof' field to 'endarg'.
	* init.c (cpp_create_reader): Adjust.
	* macro.c (collect_args): Use endarg for separator.  Always rewind
	in the not-fn case.

2020-10-08  Nathan Sidwell  <nathan@acm.org>

	* internal.h (enum include_type): Rename IT_MAIN_INJECT to
	IT_PRE_MAIN.
	* init.c (cpp_read_main_file): If there is no line marker, adjust
	the initial line marker.
	(read_original_filename): Return bool, peek the buffer directly
	before trying to tokenize.
	(read_original_directory): Likewise.  Directly prod the string
	literal.
	* files.c (_cpp_stack_file): Adjust for IT_PRE_MAIN change.

2020-09-26  Jakub Jelinek  <jakub@redhat.com>

	PR bootstrap/97163
	* lex.c (search_line_fast): Only use _ARCH_PWR8 Altivec version
	for GCC >= 4.5.

2020-09-17  Patrick Palka  <ppalka@redhat.com>

	PR c/80076
	* include/line-map.h (first_map_in_common): Declare.
	* line-map.c (first_map_in_common): Remove static.

2020-09-07  Martin Storsjö  <martin@martin.st>

	* files.c (remap_filename): Make a strchr return value pointer
	to const.

2020-07-30  H.J. Lu  <hjl.tools@gmail.com>

	PR bootstrap/96202
	* configure: Regenerated.

2020-07-29  Tiziano Müller  <tiziano.mueller@chem.uzh.ch>

	* init.c (builtin_array): Add xref comment.
	* traditional.c (fun_like_macro): Add HAS_INCLUDE codes.

2020-07-28  Jakub Jelinek  <jakub@redhat.com>

	PR preprocessor/96323
	* lex.c (lex_raw_string): For c == '\n' don't continue after reporting
	an prefix delimiter error.

2020-07-28  Nathan Sidwell  <nathan@acm.org>

	* init.c (cpp_read_main_file): Always use the last map for
	the return value.

2020-07-20  Nathan Sidwell  <nathan@acm.org>

	* line-map.c (linemap_add): Simplify column overflow calculation.
	Add comment about range and column bit init.
	(linemap_ordinary_map_lookup): Refactor for RAII
	(linemap_macro_map_lookup): Likewise.

2020-07-14  Lewis Hyatt  <lhyatt@gmail.com>

	PR preprocessor/49973
	PR other/86904
	* include/cpplib.h (struct cpp_options):  Removed support for -ftabstop,
	which is now handled by diagnostic_context.
	(class cpp_display_width_computation): New class.
	(cpp_byte_column_to_display_column): Add optional tabstop argument.
	(cpp_display_width): Likewise.
	(cpp_display_column_to_byte_column): Likewise.
	* charset.c
	(cpp_display_width_computation::cpp_display_width_computation): New
	function.
	(cpp_display_width_computation::advance_display_cols): Likewise.
	(compute_next_display_width): Removed and implemented this
	functionality in a new function...
	(cpp_display_width_computation::process_next_codepoint): ...here.
	(cpp_byte_column_to_display_column): Added tabstop argument.
	Reimplemented in terms of class cpp_display_width_computation.
	(cpp_display_column_to_byte_column): Likewise.
	* init.c (cpp_create_reader): Remove handling of -ftabstop, which is now
	handled by diagnostic_context.

2020-07-07  Nathan Sidwell  <nathan@acm.org>

	* directives.c (do_linemarker): Optimize rewinding to line zero.
	* files.c (_cpp_stack_file): Start on line zero when about to inject
	headers.
	(cpp_push_include, cpp_push_default_include): Use highest_line as
	the location.
	* include/cpplib.h (cpp_read_main_file): Add injecting parm.
	* init.c (cpp_read_main_file): Likewise, inform _cpp_stack_file.
	* internal.h (enum include_type): Add IT_MAIN_INJECT.

2020-05-29  H.J. Lu  <hjl.tools@gmail.com>

	PR bootstrap/95413
	* configure: Regenerated.

2020-05-23  David Edelsohn  <dje.gcc@gmail.com>

	* Makefile.in (AR): Substitute @AR@.
	* configure.ac (CHECK_PROG AR): New.
	* configure: Regenerate.

2020-05-20  Nathan Sidwell  <nathan@acm.org>

	* internal.h (typedef _cpp_file): Delete, unnecessary in C++.
	(enum _cpp_find_file_kind): New.
	(_cpp_find_file): Use it, not 3 bools.
	* files.c (_cpp_find_file): Use _cpp_find_file_kind enum, not
	bools.
	(cpp_make_system_header): Break overly long line.
	(_cpp_stack_include, _cpp_fake_include)
	(_cpp_do_file_change, _cpp_compare_file_date, _cpp_has_header): Adjust.
	* init.c (cpp_read_main): Adjust _cpp_find_file call.

2020-05-18  Nathan Sidwell  <nathan@acm.org>

	* include/cpplib.h (cpp_get_otions, cpp_get_callbacks)
	(cpp_get_deps): Mark as PURE.
	* include/line-map.h (get_combined_adhoc_loc)
	(get_location_from_adhoc_loc, get_pure_location): Reformat decls.
	* internal.h (struct lexer_state): Clarify comment.
	* system.h: Remove now-unneeded bool hackery.
	* files.c (_cpp_find_file): Store LOC not highest_location.

	PR preprocessor/95149
	* lex.c (struct lit_accum): New.
	(bufring_append): Replace by lit_accum::append.
	(lex_raw_string): Reimplement, using fragments of the old version.
	(lex_string): Adjust lex_raw_string call.

	PR preprocessor/95182
	* macro.c (collect_args): Preserve EOFif we fell out of the main
	file.
	(cpp_get_token_1): Reformat a couple of short lines.

2020-05-14  H.J. Lu  <hongjiu.lu@intel.com>

	* configure: Regenerated.

2020-05-13  Jason Merrill  <jason@redhat.com>

	* include/cpplib.h (enum c_lang): Change CXX2A to CXX20.
	* init.c, lex.c: Adjust.

2020-05-12  Nathan Sidwell  <nathan@acm.org>

	EOF location is at end of file
	PR preprocessor/95013
	* lex.c (lex_raw_string): Process line notes before incrementing.
	Correct incrementing condition.  Adjust for new
	_cpp_get_fresh_line EOF behaviour.
	(_cpp_get_fresh_line): Do not pop buffer at EOF, increment line
	instead.
	(_cpp_lex_direct): Adjust for new _cpp_get_fresh_line behaviour.
	(cpp_directive_only_process): Assert we got a fresh line.
	* traditional.c (_cpp_read_logical_line_trad): Adjust for new
	_cpp_get_fresh_line behaviour.

2020-05-12  H.J. Lu  <hongjiu.lu@intel.com>

	* Makefile.in (CET_HOST_FLAGS): New.
	(COMPILER): Add $(CET_HOST_FLAGS).
	* configure.ac: Add GCC_CET_HOST_FLAGS(CET_HOST_FLAGS) and
	AC_SUBST(CET_HOST_FLAGS).  Clear CET_HOST_FLAGS if jit isn't
	enabled.
	* aclocal.m4: Regenerated.
	* configure: Likewise.

2020-05-08  Nathan Sidwell  <nathan@acm.org>

	Reimplement directives only processing, support raw literals.
	* directives-only.c: Delete.
	* Makefile.in (libcpp_a_OBJS, libcpp_a_SOURCES): Remove it.
	* include/cpplib.h (enum CPP_DO_task): New enum.
	(cpp_directive_only_preprocess): Declare.
	* internal.h (_cpp_dir_only_callbacks): Delete.
	(_cpp_preprocess_dir_only): Delete.
	* lex.c (do_peek_backslask, do_peek_next, do_peek_prev): New.
	(cpp_directives_only_process): New implementation.

2020-02-14  Jakub Jelinek  <jakub@redhat.com>

	Partially implement P1042R1: __VA_OPT__ wording clarifications
	PR preprocessor/92319
	* macro.c (expand_arg): Move declarations before vaopt_state
	definition.
	(class vaopt_state): Move enum update_type definition earlier.  Remove
	m_allowed member, add m_arg and m_update members.
	(vaopt_state::vaopt_state): Change last argument from bool any_args
	to macro_arg *arg, initialize m_arg and m_update instead of m_allowed.
	(vaopt_state::update): When bumping m_state from 1 to 2 and m_update
	is ERROR, determine if __VA_ARGS__ expansion has any non-CPP_PADDING
	tokens and set m_update to INCLUDE if it has any, DROP otherwise.
	Return m_update instead of m_allowed ? INCLUDE : DROP in m_state >= 2.
	(replace_args, create_iso_definition): Adjust last argument to
	vaopt_state ctor.

2020-02-05  Martin Sebor  <msebor@redhat.com>

	* include/cpplib.h (cpp_builtin_type): Remove trailing comma to
	avoid pedantic warnings in C++ 98 mode.

2020-02-04  Jakub Jelinek  <jakub@redhat.com>

	* macro.c (builtin_has_include): Diagnose __has_include* use outside
	of preprocessing directives.

	PR preprocessor/93545
	* macro.c (cpp_get_token_no_padding): New function.
	(builtin_has_include): Use it instead of cpp_get_token.  Don't check
	SEEN_EOL.

2020-02-01  Andrew Burgess  <andrew.burgess@embecosm.com>

	* configure: Regenerate.

2020-01-28  Nathan Sidwell  <nathan@acm.org>

	PR preprocessor/93452
	* internal.h (struct spec_nodes): Drop n__has_include{,_next}.
	* directives.c (lex_macro_node): Don't check __has_include redef.
	* expr.c (eval_token): Drop __has_include eval.
	(parse_has_include): Move to ...
	* macro.c (builtin_has_include): ... here.
	(_cpp_builtin_macro_text): Eval __has_include{,_next}.
	* include/cpplib.h (enum cpp_builtin_type): Add BT_HAS_INCLUDE{,_NEXT}.
	* init.c (builtin_array): Add them.
	(cpp_init_builtins): Drop __has_include{,_next} init here ...
	* pch.c (cpp_read_state): ... and here.
	* traditional.c (enum ls): Drop has_include states ...
	(_cpp_scan_out_logical_line): ... and here.

2020-01-27  Andrew Burgess  <andrew.burgess@embecosm.com>

	* configure: Regenerate.

2020-01-24  Nathan Sidwell  <nathan@acm.org>

	* expr.c (parse_has_include): Remove bogus controlling macro code.

2020-01-20  Nathan Sidwell  <nathan@acm.org>

	PR preprocessor/80005
	* include/cpplib.h (BT_HAS_ATTRIBUTE): Fix comment.
	* internal.h (struct lexer_state): Delete in__has_include field.
	(struct spec_nodes): Rename n__has_include{,_next}__ fields.
	(_cpp_defined_macro_p): New.
	(_cpp_find_file): Add has_include parm.
	* directives.c (lex_macro_node): Combine defined,
	__has_inline{,_next} checking.
	(do_ifdef, do_ifndef): Use _cpp_defined_macro_p.
	(_cpp_init_directives): Refactor.
	* expr.c (parse_defined): Use _cpp_defined_macro_p.
	(eval_token): Adjust parse_has_include calls.
	(parse_has_include): Add OP parameter.  Reimplement.
	* files.c (_cpp_find_file): Add HAS_INCLUDE parm.  Use it to
	inhibit error message.
	(_cpp_stack_include): Adjust _cpp_find_file call.
	(_cpp_fake_include, _cpp_compare_file_date): Likewise.
	(open_file_failed): Remove in__has_include check.
	(_cpp_has_header): Adjust _cpp_find_file call.
	* identifiers.c (_cpp_init_hashtable): Don't init
	__has_include{,_next} here ...
	* init.c (cpp_init_builtins): ... init them here.  Define as
	macros.
	(cpp_read_main_file): Adjust _cpp_find_file call.
	* pch.c (cpp_read_state): Adjust __has_include{,_next} access.
	* traditional.c (_cpp_scan_out_locgical_line): Likewise.

	PR preprocessor/93306
	* expr.c (parse_has_include): Refactor.  Check skip_eval before
	looking.

2020-01-10  David Malcolm  <dmalcolm@redhat.com>

	* include/line-map.h (class diagnostic_path): New forward decl.
	(rich_location::get_path): New accessor.
	(rich_location::set_path): New function.
	(rich_location::m_path): New field.
	* line-map.c (rich_location::rich_location): Initialize m_path.

2020-01-01  Jakub Jelinek  <jakub@redhat.com>

	Update copyright years.

2019-12-18  David Malcolm  <dmalcolm@redhat.com>

	PR preprocessor/92982
	* charset.c
	(cpp_string_location_reader::cpp_string_location_reader): Delete
	initialization of m_line_table.
	* include/cpplib.h (cpp_string_location_reader::m_line_table):
	Delete unused member.

2019-12-14  Jakub Jelinek  <jakub@redhat.com>

	PR preprocessor/92919
	* charset.c (wide_str_to_charconst): If str contains just the
	NUL terminator, punt quietly.

2019-12-09  David Malcolm  <dmalcolm@redhat.com>

	* include/line-map.h (label_text::label_text): Make private.
	(label_text::borrow): New.
	(label_text::take): New.
	(label_text::take_or_copy): New.

2019-12-09  Lewis Hyatt  <lhyatt@gmail.com>

	PR preprocessor/49973
	* generated_cpp_wcwidth.h: New file generated by
	../contrib/unicode/gen_wcwidth.py, supports new cpp_wcwidth function.
	* charset.c (compute_next_display_width): New function to help
	implement display columns.
	(cpp_byte_column_to_display_column): Likewise.
	(cpp_display_column_to_byte_column): Likewise.
	(cpp_wcwidth): Likewise.
	* include/cpplib.h (cpp_byte_column_to_display_column): Declare.
	(cpp_display_column_to_byte_column): Declare.
	(cpp_wcwidth): Declare.
	(cpp_display_width): New function.

2019-11-14  Joseph Myers  <joseph@codesourcery.com>

	* charset.c (narrow_str_to_charconst): Make CPP_UTF8CHAR constants
	unsigned for C.
	* init.c (lang_defaults): Set utf8_char_literals for GNUC2X and
	STDC2X.

2019-11-07  Jakub Jelinek  <jakub@redhat.com>

	PR c++/91370 - Implement P1041R4 and P1139R2 - Stronger Unicode reqs
	* charset.c (narrow_str_to_charconst): Add TYPE argument.  For
	CPP_UTF8CHAR diagnose whenever number of chars is > 1, using
	CPP_DL_ERROR instead of CPP_DL_WARNING.
	(wide_str_to_charconst): For CPP_CHAR16 or CPP_CHAR32, use
	CPP_DL_ERROR instead of CPP_DL_WARNING when multiple char16_t
	or char32_t chars are needed.
	(cpp_interpret_charconst): Adjust narrow_str_to_charconst caller.

2019-11-05  Tim van Deurzen  <tim@kompiler.org>

	* cpplib.h: Add spaceship operator for C++.
	* lex.c: Implement conditional lexing of spaceship operator for C++20.

2019-10-31  Jakub Jelinek  <jakub@redhat.com>

	PR preprocessor/92296
	* internal.h (struct def_pragma_macro): Add is_builtin bitfield.
	(_cpp_restore_special_builtin): Declare.
	* init.c (_cpp_restore_special_builtin): New function.
	* directives.c (do_pragma_push_macro): For NT_BUILTIN_MACRO
	set is_builtin and don't try to grab definition.
	(cpp_pop_definition): Use _cpp_restore_special_builtin to restore
	builtin macros.

2019-10-15  Nathan Sidwell  <nathan@acm.org>

	* include/line-map.h (struct maps_info_ordinary): Make cache
	mutable.
	(struct maps_info_macro): Likewise.
	(LINEMAPS_CACHE): Remove non-ref accessor. Constify ref accessor.
	(LINEMAPS_ORDINARY_CACHE, LINEMAPS_MACRO_CACHE): Likewise.
	(LINEMAPS_ORDINARY_MAP_AT, LINEMAPS_MACRO_MAP_AT): Use
	LINEMAPS_USED and LINEMAPS_MAP_AT.
	(linemap_lookup): Constify line_map arg.
	linemap.c (linemap_ordinary_map_lookup, linemap_macro_map_lookup):
	Constify line_map arg.

2019-10-11  Joseph Myers  <joseph@codesourcery.com>

	* include/cpplib.h (struct cpp_options): Add dfp_constants and
	cpp_warn_c11_c2x_compat.
	(enum cpp_warning_reason): Add CPP_W_C11_C2X_COMPAT.
	* init.c (struct lang_flags): Add dfp_constants.
	(lang_defaults): Set dfp_constants to 1 for GNUC2X and STDC2X and
	0 for other languages.
	(cpp_set_lang): Set dfp_constants from language.
	(cpp_create_reader): Set cpp_warn_c11_c2x_compat to -1.
	* expr.c (interpret_float_suffix): Mention DFP constants as C2X in
	comment.
	(cpp_classify_number): Do not diagnose DFP constants for languages
	setting dfp_constants, unless cpp_warn_c11_c2x_compat.

2019-10-04  Nathan Sidwell  <nathan@acm.org>

	PR preprocessor/91991
	* line-map.c (linemap_line_start): Clear max_column_hint if we run
	out of locations.

2019-10-02  Richard Biener  <rguenther@suse.de>

	* internal.h (enum include_type): Remove trailing comma.

2019-10-02  Joseph Myers  <joseph@codesourcery.com>

	* include/cpplib.h (struct cpp_options): Add member scope.
	* init.c (struct lang_flags, lang_defaults): Likewise.
	(cpp_set_lang): Set scope member of pfile.
	* lex.c (_cpp_lex_direct): Test CPP_OPTION (pfile, scope) not
	CPP_OPTION (pfile, cplusplus) for creating CPP_SCOPE tokens.

2019-09-26  Eric Botcazou  <ebotcazou@adacore.com>

	* charset.c (UCS_LIMIT): New macro.
	(ucn_valid_in_identifier): Use it instead of a hardcoded constant.
	(_cpp_valid_ucn): Issue a pedantic warning for UCNs larger than
	UCS_LIMIT outside of identifiers in C and in C++2a or later.

2019-09-19  Lewis Hyatt  <lhyatt@gmail.com>

	PR c/67224
	* charset.c (_cpp_valid_utf8): New function to help lex UTF-8 tokens.
	* internal.h (_cpp_valid_utf8): Declare.
	* lex.c (forms_identifier_p): Use it to recognize UTF-8 identifiers.
	(_cpp_lex_direct): Handle UTF-8 in identifiers and CPP_OTHER tokens.
	Do all work in "default" case to avoid slowing down typical code paths.
	Also handle $ and UCN in the default case for consistency.

2019-08-30  Nathan Sidwell  <nathan@acm.org>

	New # semantics for popping to "" name.
	libcpp/
	* directives.c (do_linemarker): Popping to "" name means get the
	name from the include stack..

2019-09-05  Nathan Sidwell  <nathan@acm.org>

	PR preprocessor/91639
	* directives.c (do_include_common): Tell lexer we're a #include.
	* files.c (_cpp_stack_file): Lexer will have always incremented.
	* internal.h (struct cpp_context): Extend in_directive's
	semantics.
	* lex.c (_cpp_lex_direct): Increment line for final \n when lexing
	for an ISO #include.
	* line-map.c (linemap_line_start): Remember if we overflowed.

2019-09-03  Ulrich Weigand  <uweigand@de.ibm.com>

	* directives.c: Remove references to spu from comments.
	* expr.c: Likewise.

2019-08-29  Nathan Sidwell  <nathan@acm.org>

	* internal.h (enum include_type): Add IT_MAIN, IT_DIRECTIVE_HWM,
	IT_HEADER_HWM.
	(_cpp_stack_file): Take include_type, not a bool.
	* files.c (_cpp_find_file): Refactor to not hide an if inside a
	for conditional.
	(should_stack_file): Break apart to ...
	(is_known_idempotent_file, has_unique_contents): ... these.
	(_cpp_stack_file): Replace IMPORT boolean with include_type enum.
	Refactor to use new predicates.  Do linemap compensation here ...
	(_cpp_stack_include): ... not here.
	* init.c (cpp_read_main_file): Pass IT_MAIN to _cpp_stack_file.

2019-08-28  Nathan Sidwell  <nathan@acm.org>

	* directives-only.c (_cpp_preprocess_dir_only): Use false, not
	zero for _cpp_handle_directive call.
	* directives.c (_cpp_handle_directive): Indented is bool.
	* files.c (struct _cpp_file): Make bools 1 bit bitfields.
	* internal.h (enum include_type): Reformat and comment.
	(struct cpp_buffer): Make flags 1 bit bitfields.
	(_cpp_handle_directive): Indented is bool.

2019-07-09  Martin Sebor  <msebor@redhat.com>

	* include/line-map.h: Change class-key from class to struct and vice
	versa to match convention and avoid -Wclass-is-pod and -Wstruct-no-pod.
	* mkdeps.c: Same.

2019-07-03  Martin Liska  <mliska@suse.cz>

	* line-map.c (linemap_get_expansion_filename): Remove
	dead assignemts.
	* mkdeps.c (make_write): Likewise.

2019-07-02  qing zhao  <qing.zhao@oracle.com>

	PR preprocessor/90581
	* directives.c (do_include_common): Replace CPP_STACK_MAX with
	CPP_OPTION (pfile, max_include_depth).
	* include/cpplib.h (struct cpp_options): Add new field
	max_include_depth.
	* init.c (cpp_create_reader): Initiate new field max_include_depth.
	* internal.h: Delete CPP_STACK_MAX.

2019-06-26  Nathan Sidwell  <nathan@acm.org>

	PR preprocessor/90927
	* mkdeps.c (mkdeps::vec::operator[]): Add non-const variant.
	(deps_add_target): Deal with out of order unquoted targets.

2019-05-19  Andrew Pinski  <apinski@marvell.com>

	PR pch/81721
	* lex.c (cpp_token_val_index <case SPELL_OPERATOR>): If tok->flags
	has NAMED_OP set, then return CPP_TOKEN_FLD_NODE.

2019-05-14  Martin Liska  <mliska@suse.cz>

	PR preprocessor/90382
	* line-map.c (first_map_in_common_1): Handle ADHOC
	locations.

2019-05-14  Martin Liska  <mliska@suse.cz>

	PR preprocessor/90382
	* include/line-map.h (get_data_from_adhoc_loc): Add const to
	the first argument.
	(get_location_from_adhoc_loc): Likewise.
	* line-map.c(get_data_from_adhoc_loc):  Add const to
	the first argument.
	(get_location_from_adhoc_loc): Likewise.
	(get_combined_adhoc_loc): Use get_location_from_adhoc_loc
	(or get_data_from_adhoc_loc).
	(get_range_from_adhoc_loc): Likewise.
	(get_pure_location): Likewise.
	(linemap_position_for_loc_and_offset): Likewise.
	(linemap_lookup): Likewise.
	(linemap_ordinary_map_lookup): Likewise.
	(linemap_macro_map_lookup): Likewise.
	(linemap_get_expansion_line): Likewise.
	(linemap_get_expansion_filename): Likewise.
	(linemap_location_in_system_header_p): Likewise.
	(linemap_location_from_macro_expansion_p): Likewise.
	(linemap_macro_loc_to_exp_point): Likewise.
	(linemap_resolve_location): Likewise.
	(linemap_unwind_toward_expansion): Likewise.
	(linemap_unwind_to_first_non_reserved_loc): Likewise.
	(linemap_expand_location): Likewise.
	(linemap_dump_location): Likewise.

2019-05-07  Nathan Sidwell  <nathan@acm.org>

	* files.c (_cpp_stack_file): Empty filenames aren't dependencies.
	* mkdeps.c (deps_add_dep): Assert not empty.

	* include/mkdeps.h (deps_write): Add PHONY arg.
	(deps_phony_targets): Delete.
	* init.c (cpp_finish): Just call deps_write.
	* mkdeps.c (struct mkdeps): Add local vector class.  Reimplement
	vector handling.
	(munge): Munge to static buffer.
	(apply_vpath): Adjust vector handling.
	(deps_init, deps_free): Use new, delete.
	(deps_add_target): Do not munge here.  Record quoting low water mark.
	(deps_add_dep): Do not munge here.
	(deps_add_vpath): Adjust vector handling.
	(make_write_name): New.  Munge on demand here.
	(make_write_vec): New.
	(deps_phony_targets): Delete.
	(make_write): New.
	(deps_write): Forward to deps_Write.
	(deps_save, deps_restore): Adjust vector handling.

2019-05-06  Nathan Sidwell  <nathan@acm.org>

	* include/mkdeps.h: Rename struct deps to struct mkdeps.
	* mkdeps.c: Likewise.
	* include/cpplib.h (cpp_get_deps): Rename return type..
	* directives.c (cpp_get_deps): Likewise.
	* internal.h (struct cpp_reader): Rename deps field type.

2019-04-03  Jonathan Wakely  <jwakely@redhat.com>

	* files.c (search_path_exhausted): Fix typo in comment.

2019-02-26  Martin Liska  <mliska@suse.cz>

	* symtab.c (ht_dump_statistics): Make
	horizontal alignment for statistics.

2019-02-20  David Malcolm  <dmalcolm@redhat.com>

	PR c/89410
	* include/line-map.h (linenum_arith_t): New typedef.
	(compare): Use it.

2019-02-18  Martin Liska  <mliska@suse.cz>

	PR c++/89383
	* line-map.c (linemap_line_start): Use 1UL in order
	to not overflow.

2019-02-11  Martin Liska  <mliska@suse.cz>

	PR lto/88147
	* line-map.c (linemap_line_start): Don't reuse the existing line
	map if the line offset is sufficiently large to cause overflow
	when computing location_t values.

2019-01-26  Jakub Jelinek  <jakub@redhat.com>

	PR preprocessor/88974
	* directives.c (SEEN_EOL): Move macro to ...
	* internal.h (SEEN_EOL): ... here.
	* expr.c (parse_has_include): Don't cpp_get_token if SEEN_EOL ().

2019-01-01  Jakub Jelinek  <jakub@redhat.com>

	Update copyright years.

2018-11-27  Mike Gulick  <mgulick@mathworks.com>

	PR preprocessor/83173
	* location-example.txt: Update example -fdump-internal-locations
	output.

2018-11-27  Mike Gulick  <mgulick@mathworks.com>

	PR preprocessor/83173
	* files.c (_cpp_stack_include): Check if
	line_table->highest_location is past current line before
	decrementing.

2018-11-13  David Malcolm  <dmalcolm@redhat.com>

	* charset.c: Replace "source_location" with "location_t".
	* directives-only.c: Likewise.
	* directives.c: Likewise.
	* errors.c: Likewise.
	* expr.c: Likewise.
	* files.c: Likewise.
	* include/cpplib.h: Likewise.  Rename MAX_SOURCE_LOCATION to
	MAX_LOCATION_T.
	* include/line-map.h: Likewise.
	* init.c: Likewise.
	* internal.h: Likewise.
	* lex.c: Likewise.
	* line-map.c: Likewise.
	* location-example.txt: Likewise.
	* macro.c: Likewise.
	* pch.c: Likewise.
	* traditional.c: Likewise.

2018-11-07  Hafiz Abid Qadeer  <abidh@codesourcery.com>

        * configure: Regenerated.

2018-11-05  Martin Liska  <mliska@suse.cz>

	* symtab.c (ht_dump_statistics): Replace %zu with %lu format.

2018-11-05  Martin Liska  <mliska@suse.cz>

	* symtab.c (ht_dump_statistics): Fix format and
	pass missing argument.

2018-11-05  Martin Liska  <mliska@suse.cz>

	* symtab.c (ht_dump_statistics): Make dump conditional
	based on alloc_subobject.

2018-10-31  Joseph Myers  <joseph@codesourcery.com>

	PR bootstrap/82856
	* configure.ac: Remove AC_PREREQ.  Use AC_LANG_SOURCE.
	* aclocal.m4, config.in, configure: Regenerate.

2018-10-31  Nathan Sidwell  <nathan@acm.org>

	* internal.h (struct cpp_reader): Rename forced_token_location_p
	to forced_token_location and drop its pointerness.
	* include/cpplib.h (cpp_force_token_locations): Take location, not
	pointer to one.
	* init.c (cpp_create_reader): Adjust.
	* lex.c (cpp_read_main_file): 

	* directives.c (do_include_common): Commonize cleanup path.
	(_cpp_pop_buffer): Fix leak.

	* include/line-map.h (IS_ORDINARY_LOC, IS_MACRO_LOC): New
	predicates.
	(IS_ADHOC_LOC): Move earlier.
	(MAP_ORDINARY_P): Use IS_ORDINARY_LOC.
	* line-map.c (linemap_location_from_macro_expansion_p): Use
	IS_MACRO_LOC.

	* include/cpplib.h (cpp_macro_definition_location): Make inline.
	* macro.c (warn_of_redefinition): Fix comments, examine macro
	type, use C++ for.
	(cpp_macro_definition_location): Don't define here.

	* include/cpplib.h (HT_NODE): Don't cast NODE.
	(NODE_LEN, NODE_NAME): Use HT_NODE.

	* directives.c (DIRECTIVE_TABLE): Drop historical frequency
	comments.
	* files.c (_cpp_stack_file): Fix indentation.

2018-10-17  Joseph Myers  <joseph@codesourcery.com>

	* include/cpplib.h (enum c_lang): Add CLK_GNUC2X and CLK_STDC2X.
	* init.c (lang_defaults): Add GNUC2X and STDC2X entries.
	(cpp_init_builtins): Define __STDC_VERSION__ to 202000L for C2X.

2018-10-11  David Malcolm  <dmalcolm@redhat.com>

	* macro.c (_cpp_arguments_ok): If the argument count is wrong, add
	a note showing the definition of the macro.

2018-10-11  Nathan Sidwell  <nathan@acm.org>

	* include/line-map.h (LINEMAPS_MACRO_LOWEST_LOCATION): Fix
	off-by-one error.
	* line-map.c (linemap_enter_macro): Use RAII.  Clear all of the
	macro_locations.

2018-10-09  David Malcolm  <dmalcolm@redhat.com>

	* charset.c (noop_error_cb): Rename to...
	(noop_diagnostic_cb): ...this, converting params to enums.
	(cpp_interpret_string_ranges): Update for renaming and enums.
	* directives.c (check_eol_1): Convert reason to enum.
	(do_diagnostic): Convert code and reason to enum.
	(do_error): Use CPP_W_NONE rather than 0.
	(do_pragma_dependency): Likewise.
	* errors.c (cpp_diagnostic_at): Convert level and reason to enums.
	Update for renaming.
	(cpp_diagnostic): Convert level and reason to enums.
	(cpp_error): Convert level to enum.
	(cpp_warning): Convert reason to enums.
	(cpp_pedwarning): Likewise.
	(cpp_warning_syshdr): Likewise.
	(cpp_diagnostic_with_line): Convert level and reason to enums.
	Update for renaming.
	(cpp_error_with_line): Convert level to enum.
	(cpp_warning_with_line): Convert reason to enums.
	(cpp_pedwarning_with_line): Likewise.
	(cpp_warning_with_line_syshdr): Likewise.
	(cpp_error_at): Convert level to enum.
	(cpp_errno): Likewise.
	(cpp_errno_filename): Likewise.
	* include/cpplib.h (enum cpp_diagnostic_level): Name this enum,
	and move to before struct cpp_callbacks.
	(enum cpp_warning_reason): Likewise.
	(cpp_callbacks::diagnostic): Convert params from int to enums.
	(cpp_error): Convert int param to enum cpp_diagnostic_level.
	(cpp_warning): Convert int param to enum cpp_warning_reason.
	(cpp_pedwarning): Likewise.
	(cpp_warning_syshdr): Likewise.
	(cpp_errno): Convert int param to enum cpp_diagnostic_level.
	(cpp_errno_filename): Likewise.
	(cpp_error_with_line): Likewise.
	(cpp_warning_with_line): Convert int param to enum
	cpp_warning_reason.
	(cpp_pedwarning_with_line): Likewise.
	(cpp_warning_with_line_syshdr): Likewise.
	(cpp_error_at): Convert int param to enum cpp_diagnostic_level.
	* macro.c (create_iso_definition): Convert int to enum.
	(_cpp_create_definition): Likewise.

2018-09-17  David Malcolm  <dmalcolm@redhat.com>

	* include/line-map.h (range_label::get_text): Add param
	"range_idx".

2018-08-30  Nathan Sidwell  <nathan@acm.org>

	* include/line-map.h (enum lc_reason): Comment each member
	separately.
	(struct line_maps): Fix reallocator comment.

2018-08-27  David Malcolm  <dmalcolm@redhat.com>

	PR 87091
	* include/line-map.h (enum range_display_kind): New enum.
	(struct location_range): Replace field "m_show_caret_p" with
	"m_range_display_kind", converting from bool to the new enum.
	(class rich_location): Add example of line insertion fix-it hint.
	(rich_location::add_range): Convert param "show_caret_p" from bool
	to enum range_display_kind and rename to "range_display_kind",
	giving it a default of SHOW_RANGE_WITHOUT_CARET.
	(rich_location::set_range): Likewise, albeit without a default.
	* line-map.c (rich_location::rich_location): Update for conversion
	of show_caret_p to tri-state enum.
	(rich_location::add_range): Likewise.
	(rich_location::set_range): Likewise.

2018-08-24  H.J. Lu  <hongjiu.lu@intel.com>

	PR bootstrap/86872
	* line-map.c (pure_location_p): Return true if linemap_lookup
	returns NULL.
	(linemap_add): Set start_location to 0 if we run out of line map
	space.

2018-08-20  Nathan Sidwell  <nathan@acm.org>

	* include/cpplib.h: Fixup some whitespace.
	(cpp_hashnode): Reduce type to 2 bit & flags to 8.

	* include/cpplib.h (NODE_BUILTIN, NODE_MACRO_ARG): Delete.
	Renumber others.
	(enum node_type): Replace NT_MACRO with NT_USER_MACRO,
	NT_BUILTIN_MACRO, NT_MACRO_ARG.  Delete NT_ASSERTION.
	(NTV_MACRO, NTV_ANSWER, NTV_BUILTIN, NTV_ARGUMENT, NTV_NONE):
	Delete.
	(CPP_HASHNODE_VALUE_IDX): Delete.
	(union _cpp_hashnode_value): GTY tag from enum node_type directly.
	(struct cpp_hashnode): Adjust GTY desc for value field.
	(cpp_user_macro_p, cpp_builtin_macro_p, cpp_macro_p): Adjust.
	* directives.c (undefine_macros): Clear value.anwers, adjust flag
	clearing.
	(_cpp_test_assertion): No need to check NT_ASSERTION.
	(do_assert, do_unassert): Likewise.
	* init.c (cpp_init_special_builtins): Set type not flags.
	* macro.c (struct macro_arg_saved_data): Add type field.
	(cpp_get_token_1): Check type not NT_VOID.
	(_cpp_free_definition): Adjust flag clearing.  Nullify
	value.answers.
	(_cpp_save_parameter, _cpp_unsave_parameters): Save and restore
	type.
	(lex_expansion_token): Check type not flags.
	(_cpp_create_definition): Set type to NT_USER_MACRO.
	(_cpp_notify_macro_use): Adjust type checking.
	* pch.c (write_macdef, count_defs, write_defs, cpp_valid_state)
	(save_macros): Adjust node type/flag handling.
	* traditional.c (_cpp_scan_out_logical_line): Check type not flags.

	* directives.c (do_undef): Use cpp_macro_p & cpp_builtin_macro_p.
	* include/cpplib.h (enum cpp_macro_kind): Remove trailing comma.
	(cpp_fun_like_macro_p): Make inline, define.
	* macro.c (cpp_define_lazily): Use UCHAR_MAX.
	(cpp_fun_like_macro_p): Delete.

	* Makefile.in (TAGS_SOURCES): Remove cpp-id-data.h.
	* include/cpp-id-data.h: Delete.
	* internal.h: Include cpplib.h not cpp-id-data.h.

	* include/cpp-id-data.h (struct answer): Delete.
	* include/cpplib.h (struct answer): Don't forward-declare.
	(enum cpp_macro_kind): Add cmk_assert.
	(struct cpp_macro): Union parms and next assert chain.
	(union _cpp_hashnode_value): 'answer' field is cpp_macro.
	* directives.c (parse_answer): Convert to use cpp_macro. Return
	true on success. 
	(parse_assertion, find_answer, _cpp_test_assertion, cpp_do_assert)
	(cpp_do_unassert): Convert to use cpp_macro.
	* macro.c (warn_of_redefinition, _cpp_new_macro)
	(check_trad_stringification, cpp_macro_definition): Adjust macro
	parm access.
	* traditional.c (_cpp_replacement_text_len)
	(_cpp_copy_replacement_text, _cpp_create_trad_definition): Likewise.

2018-08-17  Nathan Sidwell  <nathan@acm.org>

	* include/cpplib.h (struct cpp_callbacks): Replace
	user_builtin_macro with user_lazy_macro.
	(struct cpp_macro): add lazy field.
	(enum cpp_builtin_type): Remove BT_FIRST_USER, BT_LAST_USER.
	(cpp_define_lazily): Declare.
	* macro.c (enter_macro_context) Use _cpp_maybe_notify_macro_use.
	(warn_of_redefinition): Use cpp_builtin_macro_p, directly call
	user_lazy_macro hook.
	(_cpp_new_macro): Clear lazy field.
	(cpp_define_lazily): Define.
	(_cpp_notify_macro_use): Adjust lazy definition code.
	(cpp_macro_definition): No need to do lazy definition here.
	* pch.c (write_macdef, save_macros): Likewise.

	* include/cpplib.h (enum cpp_macro_kind): New.
	(struct cpp_macro): Make body trailing array.  Add kind field,
	delete traditional flag.
	* internal.h (_cpp_new_macro): Declare.
	(_cpp_reserve_room): New inline.
	(_cpp_commit_buf): Declare.
	(_cpp_create_trad_definition): Return new macro.
	* lex.c (_cpp_commit_buff): New.
	* macro.c (macro_real_token_count): Count backwards.
	(replace_args): Pointer equality not orderedness.
	(_cpp_save_parameter): Use _cpp_reserve_room.
	(alloc_expansion_token): Delete.
	(lex_expansion_token): Return macro pointer.  Use _cpp_reserve_room.
	(create_iso_definition): Allocate macro itself.  Adjust for
	different allocation ordering.
	(_cpp_new_macro): New.
	(_cpp_create_definition): Adjust for API changes.
	* traditional.c (push_replacement_text): Don't set traditional
	flag.
	(save_replacement_text): Likewise.
	(_cpp_create_trad_definition): Allocate macro itself, Adjust for
	different allocation ordering.

	* cpp-id-data.h (uchar, UC): Move to internal.h
	(struct cpp_macro): Move to cpplib.h.
	* internal.h (uchar, UC): From cpp-id-data.h.
	* include/cpplib.h (struct cpp_macro): From cpp-id-data.h.

2018-08-16  Nathan Sidwell  <nathan@acm.org>

	* internal.h (_cpp_save_parameter): Take parmno, not macro.
	(_cpp_unsave_parameters): Declare.
	* macro.c (_cpp_save_parameter): Take parm number, not macro.
	Return true on success.
	(_cpp_unsave_parameters): New.
	(parse_params): Take parm_no and variadic pointers, not macro.
	Reimplement parsing logic.
	(create_iso_definition): Adjust parse_params changes.  Call
	_cpp_unsave_parameters here.
	(_cpp_create_definition): Don't unsave params here.
	* traditional.c (scan_parameters): Take n_param pointer, adjust.
	(_cpp_create_trad_definition): Ajust scan_parameters change.  Call
	_cpp_unsave_parameters.

	* include/cpplib.h (cpp_user_macro_p, cpp_builtin_macro_p)
	(cpp_macro_p): New inlines.
	* directives.c (do_pragma_poison): Use cpp_macro_p.
	(do_ifdef, do_ifndef): Likewise.  Use _cpp_maybe_notify_macro_use.
	(cpp_pop_definition): Use cpp_macro_p.  Move _cpp_free_definition
	earlier.  Don't zap node directly.
	* expr.c (parse_defined): Use _cpp_maybe_notify_macro_use &
	cpp_macro_p.
	* files.c (should_stack_file): Use cpp_macro_p.
	* identifiers.c (cpp_defined): Likewise.
	* internal.h (_cpp_mark_macro): Use cpp_user_macro_p.
	(_cpp_notify_macro_use): Declare.
	(_cpp_maybe_notify_macro_use): New inline.
	* lex.c (is_macro): Use cpp_macro_p.
	* macro.c (_cpp_warn_if_unused_macro): Use cpp_user_macro_p.
	(enter_macro_context): Likewise.
	(_cpp_create_definition): Use cpp_builtin_macro_p,
	cpp_user_macro_p.  Move _cpp_free_definition earlier.
	(_cpp_notify_macro_use): New, broken out of multiple call sites.
	* traditional.c (fun_like_macro_p): Use cpp_builtin_macro_p.
	(maybe_start_funlike, _cpp_scan_out_logical_line)
	(push_replacement_text): Likewise.

2018-08-15  David Malcolm  <dmalcolm@redhat.com>

	* include/line-map.h (struct location_range): Add "m_label" field.
	(class rich_location): Add description of labels to leading
	comment.
	(rich_location::rich_location): Add "label" param, defaulting to
	NULL.
	(rich_location::add_range): Likewise.
	(struct label_text): New struct.
	(class range_label): New abstract base class.
	* line-map.c (rich_location::rich_location): Add "label" param;
	use it.
	(rich_location::add_range): Likewise.

2018-08-08  Nathan Sidwell  <nathan@acm.org>

	Make linemap::included_from a location
	libcpp/
	* include/line-map.h (struct line_map_ordinary): Replace
	included_from map index with included_at source_location.
	(ORDINARY_MAP_INCLUDER_FILE_INDEX): Delete.
	(LAST_SOURCE_LINE_LOCATION): Delete.
	(LAST_SOURCE_LINE, LAST_SOURCE_COLUMN): Delete.
	(linemap_included_from): New.
	(linemap_included_from_linemap): Declare.
	(MAIN_FILE_P): Adjust.
	* line-map.c (linemap_included_from_linemap): New.
	(lonemap_check_files_exited): Use linemap_included_at.
	(linemap_add): Adjust inclusion setting.
	(linemap_dump, linemap_dump_location): Adjust.
	* directives.c (do_linemarker): Use linemap_included_at.

2018-08-07  Nathan Sidwell  <nathan@acm.org>

	* line-map.c: (linemap_init): Set default allocator here.
	(new_linemap): Rather than here.  Refactor allocation logic.

2018-07-20  David Malcolm  <dmalcolm@redhat.com>

	* include/line-map.h (rich_location::set_range): Remove redundant
	line_maps * parameter.
	* line-map.c (rich_location::set_range): Likewise.

2018-07-18  Bernd Edlinger  <bernd.edlinger@hotmail.de>

	PR 69558
	* macro.c (enter_macro_context): Change the location info for builtin
	macros and _Pragma from location of the closing parenthesis to location
	of the macro expansion point.

2018-07-17  Jason Franklin  <j_fra@fastmail.us>
	    Jakub Jelinek  <jakub@redhat.com>

	* lex.c (_cpp_lex_direct): Use CPP_DL_NOTE instead of CPP_DL_PEDWARN,
	CPP_DL_WARNING or CPP_DL_ERROR for note that diagnostics for C++ style
	comments is reported only once per file and guard those calls on the
	preceding cpp_error returning true.

2018-07-03  Nathan Sidwell  <nathan@acm.org>

	Reorg line_map data structures for better packing.
	* include/line-map.h (enum lc_reason): Add LC_HWM.
	(LINE_MAP_MAX_LOCATION): Define here.
	(struct line_map): Move reason field to line_map_ordinary.  Adjust
	GTY tagging.
	(struct line_map_ordinary): Reorder fields for less padding.
	(struct line_map_macro): Likewise.
	(MAP_ORDINARY_P): New.
	(linemap_check_ordinary, linemap_check_macro): Adjust.
	* line-map.c (LINE_MAP_MAX_SOURCE_LOCATION): Delete.
	(new_linemap): Take start_location, not reason.  Adjust.
	(linemap_add, linemap_enter_macro): Adjust.
	(linemap_line_start): Likewise.
	(linemap_macro_expansion_map_p): Use MAP_ORDINARY_P.
	(linemap_macro_loc_to_spelling_point): Likewise.
	(linemap_macro_loc_to_def_point): Likewise.
	(linemap_dump): Likewise.

2018-05-23  Jason Merrill  <jason@redhat.com>

	* system.h: #include <new> earlier.

2018-05-17  Jason Merrill  <jason@redhat.com>

	* line-map.c (linemap_init): Use placement new.
	* system.h: #include <new>.

2018-03-14  David Malcolm  <dmalcolm@redhat.com>

	* include/line-map.h (compare): New function on linenum_type.

2018-02-28  Jonathan Wakely  <jwakely@redhat.com>

	PR preprocessor/84517
	* lex.c (is_macro_not_literal_suffix): New function.
	(lex_raw_string, lex_string): Use is_macro_not_literal_suffix to
	decide when to issue -Wliteral-suffix warnings.

2018-02-16  Richard Biener  <rguenther@suse.de>

	PR bootstrap/82939
	* line-map.c (linemap_init): Avoid broken value-init when compiling
	with GCC 4.2.

2018-02-15  Jason Merrill  <jason@redhat.com>
	    Jakub Jelinek  <jakub@redhat.com>

	PR preprocessor/83063 - __VA_OPT__ and ##
	PR preprocessor/83708
	* macro.c (vaopt_state): Reorder m_last_was_paste before m_state.
	(vaopt_state::vaopt_state): Adjust.
	(vaopt_state::update_flags): Add BEGIN and END.
	(vaopt_state::update): Return them.
	(copy_paste_flag): Factor out of replace_args.
	(last_token_is): New.
	(replace_args): Handle BEGIN and END.  Avoid padding there.
	(tokens_buff_last_token_ptr): Return NULL if no tokens.

2018-01-31  Jakub Jelinek  <jakub@redhat.com>

	PR preprocessor/69869
	* traditional.c (skip_macro_block_comment): Return bool, true if
	the macro block comment is unterminated.
	(copy_comment): Use return value from skip_macro_block_comment instead
	of always false.

2018-01-27  Jakub Jelinek  <jakub@redhat.com>

	* include/cpplib.h (enum cpp_builtin_type): Change BT_LAST_USER from
	BT_FIRST_USER + 31 to BT_FIRST_USER + 63.

2018-01-18  Boris Kolpackov  <boris@codesynthesis.com>

	PR other/70268
	* include/cpplib.h (cpp_callbacks::remap_filename): New callback.
	* macro.c (_cpp_builtin_macro_text): Call remap_filename for
	__FILE__ and __BASE_FILE__.

2018-01-10  Kelvin Nilsen  <kelvin@gcc.gnu.org>

	* lex.c (search_line_fast): Remove illegal coercion of an
	unaligned pointer value to vector pointer type and replace with
	use of __builtin_vec_vsx_ld () built-in function, which operates
	on unaligned pointer values.

2018-01-03  Jakub Jelinek  <jakub@redhat.com>

	Update copyright years.

2017-12-20  Michael Weiser  <michael.weiser@gmx.de>

	PR preprocessor/83492
	* lex.c (search_line_fast) [__ARM_NEON && __ARM_64BIT_STATE]:
	Fix selection of big-endian shift parameters by using
	__ARM_BIG_ENDIAN.

2017-12-14  Bernd Edlinger  <bernd.edlinger@hotmail.de>

	* internal.h (maybe_print_line): Change signature.

2017-12-05  Jakub Jelinek  <jakub@redhat.com>

	PR c++/79228
	* expr.c (interpret_float_suffix): Avoid memcmp.
	(interpret_int_suffix): Likewise.  Don't check for if.

2017-12-01  Jason Merrill  <jason@redhat.com>

	PR c++/79228 - extensions hide C++14 complex literal operators
	* expr.c (interpret_float_suffix): Ignore 'i' in C++14 and up.
	(interpret_int_suffix): Likewise.

2017-11-28  David Malcolm  <dmalcolm@redhat.com>

	PR c/82050
	* include/line-map.h (LINE_MAP_MAX_COLUMN_NUMBER): Move here.
	* line-map.c (LINE_MAP_MAX_COLUMN_NUMBER): ...from here.
	(rich_location::maybe_add_fixit): Reject fix-it hints in which
	the start column exceeds the next column.

2017-11-20  Eric Gallager  <egall@gwmail.gwu.edu>

	PR preprocessor/81794
	* macro.c (check_trad_stringification): Have warning be controlled
	by -Wtraditional.

2017-11-20  David Malcolm  <dmalcolm@redhat.com>

	PR c++/72786
	* include/cpplib.h (cpp_macro_definition_location): New decl.
	* macro.c (cpp_macro_definition): New function.

2017-11-13  Tom Tromey  <tom@tromey.com>

	* pch.c (cpp_read_state): Set n__VA_OPT__.
	* macro.c (vaopt_state): New class.
	(_cpp_arguments_ok): Check va_opt flag.
	(replace_args, create_iso_definition): Use vaopt_state.
	* lex.c (lex_identifier_intern): Possibly issue errors for
	__VA_OPT__.
	(lex_identifier): Likewise.
	(maybe_va_opt_error): New function.
	* internal.h (struct lexer_state) <va_args_ok>: Update comment.
	(struct spec_nodes) <n__VA_OPT__>: New field.
	* init.c (struct lang_flags) <va_opt>: New field.
	(lang_defaults): Add entries for C++2A.  Update all entries for
	va_opt.
	(cpp_set_lang): Initialize va_opt.
	* include/cpplib.h (struct cpp_options) <va_opt>: New field.
	* identifiers.c (_cpp_init_hashtable): Initialize n__VA_OPT__.

2017-11-13  David Malcolm  <dmalcolm@redhat.com>

	* include/line-map.h (linenum_type): Move this typedef and the
	comment describing column numbering to near the top of the file.

2017-11-06  Mukesh Kapoor  <mukesh.kapoor@oracle.com>

	PR c++/80955
	* lex.c (lex_string): When checking for a valid macro for the
	warning related to -Wliteral-suffix (CPP_W_LITERAL_SUFFIX),
	check that the macro name does not start with an underscore
	before calling is_macro().

2017-11-05  Tom de Vries  <tom@codesourcery.com>

	PR other/82784
	* lex.c (BUF_APPEND): Remove semicolon after
	"do {} while (0)".

2017-10-31  David Malcolm  <dmalcolm@redhat.com>

	* directives.c (_cpp_handle_directive): Update for renaming of
	cpp_error_at_richloc to cpp_error_at.
	* errors.c (cpp_diagnostic_at_richloc): Rename to...
	(cpp_diagnostic_at): ...this, dropping the location_t-based
	implementation.
	(cpp_diagnostic): Update for removal of location_t-based
	cpp_diagnostic_at.
	(cpp_error_at): Likewise.
	(cpp_error_at_richloc): Rename to...
	(cpp_error_at): ...this, and update for renaming of
	cpp_diagnostic_at_richloc.
	* include/cpplib.h (cpp_error_at_richloc): Rename to...
	(cpp_error_at): ...this.

2017-10-30  Joseph Myers  <joseph@codesourcery.com>

	* include/cpplib.h (enum c_lang): Add CLK_GNUC17 and CLK_STDC17.
	* init.c (lang_defaults): Add GNUC17 and STDC17 data.
	(cpp_init_builtins): Handle C17 value of __STDC_VERSION__.

2017-10-10  Nathan Sidwell  <nathan@acm.org>

	PR preprocessor/82506
	* macro.c (cpp_quote_string): Escape raw LFs.

2017-09-15  Andrew Sutton  <andrew.n.sutton@gmail.com>
	    Jakub Jelinek  <jakub@redhat.com>

	Add support for -std=c++2a.
	* include/cpplib.h (c_lang): Add CXX2A and GNUCXX2A.
	* init.c (lang_defaults): Add rows for CXX2A and GNUCXX2A.
	(cpp_init_builtins): Set __cplusplus to 201709L for C++2a.

2017-09-15  Jakub Jelinek  <jakub@redhat.com>

	* include/cpplib.h (enum c_lang): Rename CLK_GNUCXX1Z
	to CLK_GNUCXX17 and CLK_CXX1Z to CLK_CXX17.
	* init.c (lang_defaults, cpp_init_builtins): Likewise.
	* expr.c (cpp_classify_number): Use C++17 instead of C++1z
	in diagnostics.

2017-07-07  David Malcolm  <dmalcolm@redhat.com>

	PR c++/79300
	* line-map.c (linemap_macro_loc_to_def_point): Preserve range
	information for macro expansions by delaying resolving ad-hoc
	locations until within the loop.

2017-07-06  David Malcolm  <dmalcolm@redhat.com>

	PR c++/79300
	* include/line-map.h (enum location_aspect): New enum.
	(linemap_client_expand_location_to_spelling_point): Add
	enum location_aspect param.
	* line-map.c (rich_location::get_expanded_location): Update for
	new param of linemap_client_expand_location_to_spelling_point.
	(rich_location::maybe_add_fixit): Likewise.
	(fixit_hint::affects_line_p): Likewise.

2017-06-21  Jakub Jelinek  <jakub@redhat.com>

	* line-map.c (location_adhoc_data_update): Perform addition in
	uintptr_t type rather than char * type.  Read *data using
	ptrdiff_t type instead of int64_t.
	(get_combined_adhoc_loc): Change offset type to ptrdiff_t from
	int64_t.

2017-06-20  David Malcolm  <dmalcolm@redhat.com>

	* include/line-map.h (class rich_location): Document that attempts
	to delete or replace a range *affecting* multiple lines will fail.
	* line-map.c (rich_location::maybe_add_fixit): Implement this
	restriction.

2017-06-09  David Malcolm  <dmalcolm@redhat.com>

	* include/line-map.h
	(rich_location::fixits_cannot_be_auto_applied): New method.
	(rich_location::fixits_can_be_auto_applied_p): New accessor.
	(rich_location::m_fixits_cannot_be_auto_applied): New field.
	* line-map.c (rich_location::rich_location): Initialize new field.

2017-06-05  David Malcolm  <dmalcolm@redhat.com>

	* include/cpplib.h (struct cpp_callbacks): Add "comment"
	callback.
	* lex.c (_cpp_lex_direct): Call the comment callback if non-NULL.

2017-05-02  David Malcolm  <dmalcolm@redhat.com>

	* include/line-map.h (class rich_location): Update description of
	newline handling.
	(class fixit_hint): Likewise.
	(fixit_hint::ends_with_newline_p): New decl.
	* line-map.c (rich_location::maybe_add_fixit): Support newlines
	in fix-it hints that are insertions of single lines at the start
	of a line.  Don't consolidate into such fix-it hints.
	(fixit_hint::ends_with_newline_p): New method.

2017-05-01  David Malcolm  <dmalcolm@redhat.com>

	* include/line-map.h (source_range::intersects_line_p): Delete.
	(rich_location::add_fixit): Delete.
	(rich_location::maybe_add_fixit): New method.
	(class fixit_hint): Reimplement in terms of...
	(class fixit_replace): ...this.
	(class fixit_insert): Delete.
	* line-map.c (linemap_position_for_loc_and_offset): Drop overzealous
	linemap_assert_fails.
	(source_range::intersects_line_p): Rename to...
	(fixit_hint::affects_line_p): New function.
	(rich_location::add_fixit_insert_before): Reimplement in terms of
	maybe_add_fixit, moving validation there.
	(rich_location::add_fixit_insert_after): Likewise.
	(column_before_p): Delete.
	(rich_location::add_fixit_replace): Reimplement in terms of
	maybe_add_fixit, moving validation there.  Convert closed input range
	to half-open range.
	(rich_location::add_fixit): Delete.
	(rich_location::maybe_add_fixit): New function.
	(fixit_insert::fixit_insert): Delete.
	(fixit_insert::~fixit_insert): Delete.
	(fixit_insert::affects_line_p): Delete.
	(fixit_insert::maybe_append_replace): Delete.
	(fixit_replace::fixit_replace): Rename to...
	(fixit_hint::fixit_hint): ...this, rewriting as necessary.
	(fixit_replace::~fixit_replace): Delete.
	(fixit_replace::affects_line_p): Delete.
	(fixit_replace::maybe_append_replace): Rename to...
	(fixit_hint::maybe_append): ...this, rewriting as necessary.

2017-04-03  Jonathan Wakely  <jwakely@redhat.com>

	* include/line-map.h (LINEMAPS_MACRO_MAPS): Fix typo in comment.
	* lex.c (search_line_fast): Likewise.
	* pch.h (cpp_valid_state): Likewise.

2017-03-21  Andreas Schwab  <schwab@suse.de>

	* lex.c (search_line_fast) [__ARM_NEON && __ARM_64BIT_STATE]:
	Convert 64-bit value to boolean before passing to
	__builtin_expect.

2017-03-16  Jason Merrill  <jason@redhat.com>

	* init.c (cpp_init_builtins): Update __cplusplus for C++17.

2017-02-09  Gerald Pfeifer  <gerald@pfeifer.com>

	* Makefile.in (po/$(PACKAGE).pot): Adjust bug reporting URL.

2017-01-10  David Malcolm  <dmalcolm@redhat.com>

	PR c++/77949
	* line-map.c (linemap_position_for_column): When calling
	linemap_start_line, detect if a new linemap was created with
	0 column bits, and bail out early if this is the case.
	(linemap_position_for_loc_and_offset): Replace overzealous
	linemap_assert_fails with a simple conditional; use correct
	bit count.

2017-01-07  David Malcolm  <dmalcolm@redhat.com>

	PR c++/72803
	* line-map.c (linemap_line_start): When determining if the highest
	column given out so far will fit into a proposed change to the
	current map, use the effective number of column bits, rather than
	the total number of column + range bits.

2017-01-01  Jakub Jelinek  <jakub@redhat.com>

	Update copyright years.

2016-12-15  David Malcolm  <dmalcolm@redhat.com>

	PR preprocessor/78680
	PR preprocessor/78811
	* lex.c (_cpp_lex_direct): Only determine the end-location of
	the token and build a range for non-reserved start locations.
	Do not do it for EOF tokens.

2016-12-12  David Malcolm  <dmalcolm@redhat.com>

	PR preprocessor/78680
	* lex.c (_cpp_lex_direct): Ensure line notes are processed before
	computing the end-point of the token.

2016-11-23  Paolo Bonzini  <bonzini@gnu.org>

	* include/cpplib.h (struct cpp_options): Add new member
	warn_expansion_to_defined.
	(CPP_W_EXPANSION_TO_DEFINED): New enum member.
	* expr.c (parse_defined): Warn for all uses of "defined"
	in macros, and tie warning to CPP_W_EXPANSION_TO_DEFINED.
	Make it a pedwarning instead of a warning.
	* system.h (HAVE_DESIGNATED_INITIALIZERS): Do not use
	"defined" in macros.

2016-11-17  David Malcolm  <dmalcolm@redhat.com>

	* charset.c (cpp_interpret_string_1): Skip locations from
	loc_reader when advancing 'p' when handling raw strings.

2016-11-16  Jakub Jelinek  <jakub@redhat.com>

	PR bootstrap/72823
	* configure.ac (ENABLE_ASSERT_CHECKING): Define if gcc configure
	would define that macro.
	* configure: Regenerated.
	* config.in: Regenerated.

2016-11-08  Richard Earnshaw  <rearnsha@arm.com>

	* lex.c (search_line_fast): New implementation for AArch64.

2016-10-25  David Malcolm  <dmalcolm@redhat.com>

	* files.c (destroy_cpp_file): Free file->path.

2016-10-25  David Malcolm  <dmalcolm@redhat.com>

	* include/line-map.h (line_maps::~line_maps): New dtor.
	(location_adhoc_data_fini): Delete decl.
	* line-map.c (line_maps::~line_maps): New dtor.
	(location_adhoc_data_fini): Delete.

2016-10-21  Andris Pavenis  <andris.pavenis@iki.fi>

	PR preprocessor/71681
	* files.c (remap_filename): Fix handling -remap in subdirectories.

2016-10-12  Jakub Jelinek  <jakub@redhat.com>

	* include/cpplib.h (struct cpp_options): Add
	cpp_warn_implicit_fallthrough.
	* init.c (cpp_create_reader): Initialize it to 0.
	* lex.c (fallthrough_comment_p): Handle different
	cpp_warn_implicit_fallthrough levels.  Whitespace fixes.

2016-10-08  Jakub Jelinek  <jakub@redhat.com>

	* lex.c (fallthrough_comment_p): Accept Else, fallthrough.

	* lex.c (fallthrough_comment_p): Extend to handle more common FALLTHRU
	comment styles.

	* lex.c (fallthrough_comment_p): Fix off-by-one size comparison
	errors, cleanup.
	(_cpp_lex_direct): Allow arbitrary comments in between
	fallthrough_comment_p comment and following token.

2016-10-04  Kelvin Nilsen  <kelvin@gcc.gnu.org>

	PR target/77847
	* lex.c (search_line_fast): Add a FALLTHROUGH comment to correct
	compiler error in the version of this function that is
	conditionally compiled when GCC_VERSION >= 4005 and both
	__ALTIVEC__ and __BIG_ENDIAN__ symbols are defined.

2016-09-26  Marek Polacek  <polacek@redhat.com>
	    Jakub Jelinek  <jakub@redhat.com>

	PR c/7652
	* include/cpplib.h (PREV_FALLTHROUGH): Define.
	* internal.h (CPP_FALLTHRU): Define.
	* lex.c (fallthrough_comment_p): New function.
	(_cpp_lex_direct): Set PREV_FALLTHROUGH on tokens succeeding a falls
	through comment.

2016-09-23  David Malcolm  <dmalcolm@redhat.com>

	PR preprocessor/77672
	* charset.c (cpp_interpret_string_1): Add a source_range for the
	NUL-terminator, using the location of the trailing quote of the
	final string.

2016-09-21  Jason Merrill  <jason@redhat.com>

	* line-map.c (linemap_location_from_macro_definition_p): New.
	* line-map.h: Declare it.

2016-09-15  David Malcolm  <dmalcolm@redhat.com>

	* include/line-map.h (class rich_location): Note that newlines
	aren't supported in fix-it text.
	* line-map.c (rich_location::add_fixit_insert_before): Reject
	attempts to add fix-its containing newlines.
	(rich_location::add_fixit_replace): Likewise.

2016-09-13  David Malcolm  <dmalcolm@redhat.com>

	* include/line-map.h (class rich_location): Add description of
	fix-it hints to leading comment.
	(rich_location::add_fixit_insert): Rename both overloaded methods
	to..
	(rich_location::add_fixit_insert_before): ...this, updating their
	comments.
	(rich_location::add_fixit_insert_after): Two new overloaded
	methods.
	(rich_location::stop_supporting_fixits): New method.
	* line-map.c (rich_location::add_fixit_insert): Rename both
	overloaded methods to..
	(rich_location::add_fixit_insert_before): ...this, updating their
	comments.
	(rich_location::add_fixit_insert_after): Two new methods.
	(rich_location::reject_impossible_fixit): Split out
	failure-handling into...
	(rich_location::stop_supporting_fixits): New method.

2016-09-02  David Malcolm  <dmalcolm@redhat.com>

	* include/line-map.h (rich_location::seen_impossible_fixit_p): New
	accessor.

2016-08-31  David Malcolm  <dmalcolm@redhat.com>

	* include/line-map.h (class fixit_remove): Remove stray decl.
	(fixit_hint::affects_line_p): Make const.
	(fixit_insert::affects_line_p): Likewise.
	(fixit_replace::affects_line_p): Likewise.
	* line-map.c (fixit_insert::affects_line_p): Likewise.
	(fixit_replace::affects_line_p): Likewise.

2016-08-30  David Malcolm  <dmalcolm@redhat.com>

	* include/line-map.h (class semi_embedded_vec): New class.
	(semi_embedded_vec<T, NUM_EMBEDDED>::semi_embedded_vec): New ctor.
	(semi_embedded_vec<T, NUM_EMBEDDED>::~semi_embedded_vec): New
	dtor.
	(semi_embedded_vec<T, NUM_EMBEDDED>::operator[]): New methods.
	(semi_embedded_vec<T, NUM_EMBEDDED>::push): New method.
	(semi_embedded_vec<T, NUM_EMBEDDED>::truncate): New method.
	(rich_location::get_num_locations): Reimplement in terms of
	m_ranges.
	(rich_location::get_range): Make non-inline.
	(rich_location::get_num_fixit_hints): Reimplement in terms of
	m_fixit_hints.
	(rich_location::add_fixit): New function.
	(rich_location::MAX_RANGES): Rename to...
	(rich_location::STATICALLY_ALLOCATED_RANGES): ...this.
	(rich_location::MAX_FIXIT_HINTS): Rename to...
	(rich_location::STATICALLY_ALLOCATED_RANGES): ...this, and make
	private.
	(rich_location::m_num_ranges): Eliminate in favor of...
	(rich_location::m_ranges): ...this, converting from a fixed-size
	array to a semi_embedded_vec.
	(rich_location::m_num_fixit_hints): Eliminate in favor of...
	(rich_location::m_fixit_hints): ...this, converting from a
	fixed-size array to a semi_embedded_vec.
	* line-map.c (rich_location::rich_location): Update for above
	changes.
	(rich_location::~rich_location): Likewise.
	(rich_location::get_loc): Likewise.
	(rich_location::get_range): New methods.
	(rich_location::add_range): Update for above changes.
	(rich_location::set_range): Likewise.
	(rich_location::add_fixit_insert): Likewise.
	(rich_location::add_fixit_replace): Likewise.
	(rich_location::get_last_fixit_hint): Likewise.
	(rich_location::reject_impossible_fixit): Likewise.
	(rich_location::add_fixit): New method.

2016-08-30  David Malcolm  <dmalcolm@redhat.com>

	* include/line-map.h (rich_location::add_fixit_insert): Add
	comments.  Add overload omitting the source_location param.
	(rich_location::add_fixit_remove): Add comments.  Add overloads
	omitting the range, and accepting a source_location.
	(rich_location::add_fixit_replace): Likewise.
	* line-map.c (rich_location::add_fixit_insert): Add comments.  Add
	overload omitting the source_location param.
	(rich_location::add_fixit_remove): Add comments.  Add overloads
	omitting the range, and accepting a source_location.
	(rich_location::add_fixit_replace): Likewise.

2016-08-26  David Malcolm  <dmalcolm@redhat.com>

	* include/line-map.h (get_pure_location): New decl.
	* line-map.c (get_pure_location): Move here, from gcc/input.c, adding
	a line_maps * param.
	(rich_location::add_fixit_insert): Call get_pure_location on "where".
	(rich_location::add_fixit_replace): Call get_pure_location on the
	end-points.

2016-08-26  David Malcolm  <dmalcolm@redhat.com>

	* include/line-map.h (rich_location): Eliminate unimplemented
	constructor based on source_range.
	(rich_location::get_last_fixit_hint): New method.
	(rich_location::reject_impossible_fixit): New method.
	(rich_location): Add fields m_line_table and
	m_seen_impossible_fixit.
	(fixit_hint::maybe_append_replace): New pure virtual function.
	(fixit_insert::maybe_append_replace): New function.
	(fixit_replace::maybe_append_replace): New function.
	* line-map.c (rich_location::rich_location): Initialize
	m_line_table and m_seen_impossible_fixit.
	(rich_location::add_fixit_insert): Call
	reject_impossible_fixit and bail out if true.
	(column_before_p): New function.
	(rich_location::add_fixit_replace): Call reject_impossible_fixit
	and bail out if true.  Attempt to consolidate with neighboring
	fixits.
	(rich_location::get_last_fixit_hint): New method.
	(rich_location::reject_impossible_fixit): New method.
	(fixit_insert::maybe_append_replace): New method.
	(fixit_replace::maybe_append_replace): New method.

2016-08-23  David Malcolm  <dmalcolm@redhat.com>

	* include/line-map.h (source_range::from_locations): New method.

2016-08-19  David Malcolm  <dmalcolm@redhat.com>

	* include/line-map.h (fixit_hint::kind): Delete REPLACE.
	(class fixit_remove): Delete.
	* line-map.c (rich_location::add_fixit_remove): Reimplement
	by calling add_fixit_replace with an empty string.
	(fixit_remove::fixit_remove): Delete.
	(fixit_remove::affects_line_p): Delete.

2016-08-19  Joseph Myers  <joseph@codesourcery.com>

	PR c/32187
	* include/cpplib.h (CPP_N_FLOATN, CPP_N_FLOATNX)
	(CPP_N_WIDTH_FLOATN_NX, CPP_FLOATN_SHIFT, CPP_FLOATN_MAX): New
	macros.
	* expr.c (interpret_float_suffix): Handle fN, fNx, FN and FNx
	suffixes.

2016-08-19  Prathamesh Kulkarni  <prathamesh.kulkarni@linaro.org>

	* expr.c (eval_token): Append "evaluates to 0" to Wundef diagnostic.

2016-08-18  David Malcolm  <dmalcolm@redhat.com>

	* directives.c (directive_names): New array.
	(_cpp_handle_directive): Offer spelling suggestions for misspelled
	directives.
	* errors.c (cpp_diagnostic_at_richloc): New function.
	(cpp_error_at_richloc): New function.
	* include/cpplib.h (struct cpp_callbacks): Add field
	"get_suggestion".
	(cpp_error_at_richloc): New decl.

2016-08-18  Marek Polacek  <polacek@redhat.com>

	PR c/7652
	* pch.c (write_macdef): Add CPP_FALLTHRU.

2016-08-12  Marek Polacek  <polacek@redhat.com>

	PR c/7652
	* lex.c (search_line_fast): Add FALLTHRU.
	(_cpp_lex_direct): Likewise.
	(cpp_token_val_index): Adjust fall through comment.
	* macro.c (parse_params): Add FALLTHRU.
	* pch.c (count_defs): Adjust fall through comment.
	(write_defs): Likewise.

2016-08-06  David Malcolm  <dmalcolm@redhat.com>

	PR bootstrap/72823
	* charset.c (_cpp_valid_ucn): Replace overzealous assert with one
	that allows for char_range to be non-NULL when loc_reader is NULL.

2016-08-05  David Malcolm  <dmalcolm@redhat.com>

	* charset.c (cpp_substring_ranges::cpp_substring_ranges): New
	constructor.
	(cpp_substring_ranges::~cpp_substring_ranges): New destructor.
	(cpp_substring_ranges::add_range): New method.
	(cpp_substring_ranges::add_n_ranges): New method.
	(_cpp_valid_ucn): Add "char_range" and "loc_reader" params; if
	they are non-NULL, read position information from *loc_reader
	and update char_range->m_finish accordingly.
	(convert_ucn): Add "char_range", "loc_reader", and "ranges"
	params.  If loc_reader is non-NULL, read location information from
	it, and update *ranges accordingly, using char_range.
	Conditionalize the conversion into tbuf on tbuf being non-NULL.
	(convert_hex): Likewise, conditionalizing the call to
	emit_numeric_escape on tbuf.
	(convert_oct): Likewise.
	(convert_escape): Add params "loc_reader" and "ranges".  If
	loc_reader is non-NULL, read location information from it, and
	update *ranges accordingly.  Conditionalize the conversion into
	tbuf on tbuf being non-NULL.
	(cpp_interpret_string): Rename to...
	(cpp_interpret_string_1): ...this, adding params "loc_readers" and
	"out".  Use "to" to conditionalize the initialization and usage of
	"tbuf", such as running the converter.  If "loc_readers" is
	non-NULL, use the instances within it, reading location
	information from them, and passing them to convert_escape; likewise
	write to "out" if loc_readers is non-NULL.  Check for leading
	quote and issue an error if it is not present.  Update boundary
	check from "== limit" to ">= limit" to protect against erroneous
	location values to calls that are not parsing string literals.
	(cpp_interpret_string): Reimplement in terms to
	cpp_interpret_string_1.
	(noop_error_cb): New function.
	(cpp_interpret_string_ranges): New function.
	(cpp_string_location_reader::cpp_string_location_reader): New
	constructor.
	(cpp_string_location_reader::get_next): New method.
	* include/cpplib.h (class cpp_string_location_reader): New class.
	(class cpp_substring_ranges): New class.
	(cpp_interpret_string_ranges): New prototype.
	* internal.h (_cpp_valid_ucn): Add params "char_range" and
	"loc_reader".
	* lex.c (forms_identifier_p): Pass NULL for new params to
	_cpp_valid_ucn.

2016-08-01  Andreas Schwab  <schwab@suse.de>

	* include/cpplib.h: Fix comment typo.

2016-07-27  David Malcolm  <dmalcolm@redhat.com>

	* include/line-map.h (source_location): Fix line numbers in
	comment.

2016-07-11  David Malcolm  <dmalcolm@redhat.com>

	* include/line-map.h (LINE_MAP_MAX_LOCATION_WITH_PACKED_RANGES):
	Move here from line-map.c.
	(LINE_MAP_MAX_LOCATION_WITH_COLS): Likewise.
	* line-map.c (LINE_MAP_MAX_LOCATION_WITH_PACKED_RANGES): Move from
	here to line-map.h.
	(LINE_MAP_MAX_LOCATION_WITH_COLS): Likewise.

2016-06-22  David Malcolm  <dmalcolm@redhat.com>

	* directives.c (do_include_common): Pass on "location" to
	_cpp_stack_include.
	* errors.c (cpp_diagnostic): Reimplement in terms of...
	(cpp_diagnostic_at): New function.
	(cpp_error_at): New function.
	(cpp_errno_filename): Add "loc" param and use it by using
	cpp_error_at rather than cpp_error.
	* files.c (find_file_in_dir): Add "loc" param and pass it to
	open_file_failed.
	(_cpp_find_file): Add "loc" param.  Use it to convert calls to
	cpp_error to cpp_error_at, and pass it to find_file_in_dir and
	open_file_failed.
	(read_file_guts): Add "loc" param.  Use it to convert calls to
	cpp_error to cpp_error_at.  Pass it to cpp_errno_filename.
	(read_file): Add "loc" param.  Pass it to open_file_failed and
	read_file_guts.
	(should_stack_file): Add "loc" param.  Pass it to read_file.
	(_cpp_stack_file): Add "loc" param.  Pass it to should_stack_file.
	(_cpp_stack_include): Add "loc" param.  Pass it to
	_cpp_find_file and _cpp_stack_file.
	(open_file_failed): Add "loc" param.  Pass it to
	cpp_errno_filename.
	(_cpp_fake_include): Add 0 as a source_location in call to
	_cpp_find_file.
	(_cpp_compare_file_date): Likewise.
	(cpp_push_include): Likewise for call to _cpp_stack_include.
	(cpp_push_default_include): Likewise.
	(_cpp_save_file_entries): Likewise for call to open_file_failed.
	(_cpp_has_header): Likewise for call to _cpp_find_file.
	* include/cpplib.h (cpp_errno_filename): Add source_location
	param.
	(cpp_error_at): New declaration.
	* init.c (cpp_read_main_file): Add 0 as a source_location in calls
	to _cpp_find_file and _cpp_stack_file.
	* internal.h (_cpp_find_file): Add source_location param.
	(_cpp_stack_file): Likewise.
	(_cpp_stack_include): Likewise.

2016-06-22  David Malcolm  <dmalcolm@redhat.com>

	* include/line-map.h (fixit_hint::get_start_loc): New pure virtual
	function.
	(fixit_hint::maybe_get_end_loc): Likewise.
	(fixit_insert::get_start_loc): New function, implementing
	fixit_hint::get_start_loc.
	(fixit_insert::maybe_get_end_loc): New function, implementing
	fixit_hint::maybe_get_end_loc.
	(fixit_remove::get_start_loc): New function, implementing
	fixit_hint::get_start_loc.
	(fixit_remove::maybe_get_end_loc): New function, implementing
	fixit_hint::maybe_get_end_loc.
	(fixit_replace::get_start_loc): New function, implementing
	fixit_hint::get_start_loc.
	(fixit_replace::maybe_get_end_loc): New function, implementing
	fixit_hint::maybe_get_end_loc.

2016-06-21  John David Anglin  <danglin@gcc.gnu.org>

	* line-map.c (location_adhoc_data_update): Use int64_t instead of
	long long.
	(get_combined_adhoc_loc): Likewise.

2016-06-01  Eduard Sanou  <dhole@openmailbox.org>

	* include/cpplib.h (cpp_callbacks): Add get_source_date_epoch
	callback.
	* include/cpplib.h (cpp_init_source_date_epoch): Remove prototype.
	* init.c (cpp_init_source_date_epoch): Remove function.
	* init.c (cpp_create_reader): Initialize pfile->source_date_epoch.
	* internal.h (cpp_reader): Extend comment about source_date_epoch.
	* macro.c (_cpp_builtin_macro_text): Use get_source_date_epoch
	callback only once, read pfile->source_date_epoch on future passes.
	Check that get_source_date_epoch callback is not NULL.

2016-05-20  Martin Liska  <mliska@suse.cz>

	* config.in: Regenerated.
	* configure: Likewise.
	* configure.ac: Handle --enable-valgrind-annotations.
	* lex.c (new_buff): Use ENABLE_VALGRIND_ANNOTATIONS instead
	of ENABLE_VALGRIND_CHECKING.
	(_cpp_free_buff): Likewise.

2016-04-28  Eduard Sanou  <dhole@openmailbox.org>
	    Matthias Klose  <doko@debian.org>

	* include/cpplib.h (cpp_init_source_date_epoch): Prototype.
	* init.c (cpp_init_source_date_epoch): New function.
	* internal.h: Added source_date_epoch variable to struct
	cpp_reader to store a reproducible date.
	* macro.c (_cpp_builtin_macro_text): Set pfile->date timestamp from
	pfile->source_date_epoch instead of localtime if source_date_epoch is
	set, to be used for __DATE__ and __TIME__ macros to help reproducible
	builds.

2016-04-13  Bernd Schmidt  <bschmidt@redhat.com>

	Patch from Roger Orr <rogero@howzatt.demon.co.uk>
	PR preprocessor/69650
	* directives.c (do_linemarker): Reread map after calling
	cpp_get_token.

2016-04-06  Richard Henderson  <rth@redhat.com>

	PR preprocessor/61817
	PR preprocessor/69391
	* internal.h (_cpp_builtin_macro_text): Update decl.
	* macro.c (_cpp_builtin_macro_text): Accept location for __LINE__.
	(builtin_macro): Accept a second location for __LINE__.
	(enter_macro_context): Compute both virtual and real expansion
	locations for the macro.

2016-03-25  Bernd Schmidt  <bschmidt@redhat.com>

	PR lto/69650
	* directives.c (do_linemarker): Test for file left but not entered
	here.
	* line-map.c (linemap_add): Not here.

2016-03-21  Jakub Jelinek  <jakub@redhat.com>

	PR target/70296
	* include/cpplib.h (cpp_fun_like_macro_p): New prototype.
	* macro.c (cpp_fun_like_macro_p): New function.

2016-03-15  Richard Henderson  <rth@redhat.com>

	* line-map.c (new_linemap): Make alloc_size a size_t.

2016-03-14  Jason Merrill  <jason@redhat.com>

	* expr.c (cpp_classify_number): Hex floats are new in C++1z.
	* init.c (lang_defaults): Likewise.

2016-03-09  David Malcolm  <dmalcolm@redhat.com>

	PR c/68473
	PR c++/70105
	* line-map.c (linemap_macro_map_loc_unwind_toward_spelling): Move
	decl...
	* include/line-map.h
	(linemap_macro_map_loc_unwind_toward_spelling): ...here,
	converting from static to extern.

2016-03-09  David Malcolm  <dmalcolm@redhat.com>

	PR c/68473
	PR c++/70105
	* include/line-map.h (source_range::debug): Delete.
	(struct location_range): Update comment.  Replace
	expanded_location fields "m_start", "m_finish", and "m_caret" with
	a source_location field: "m_loc".
	(class rich_location): Reword comment.
	(rich_location::get_loc): Reimplement in terms of a new overloaded
	variant which takes an unsigned int.
	(rich_location::get_loc_addr): Delete.
	(rich_location::add_range): Drop params "start" and "finish" in
	favor of param "loc".  Drop overloaded variants taking a
	source_range or location_range *.
	(rich_location::lazily_expand_location): Delete in favor of...
	(rich_location::get_expanded_location): New decl.
	(rich_location::m_loc): Delete field.
	(rich_location::m_column_override): New field.
	* line-map.c (rich_location::rich_location):  Drop name of
	line_maps * param.  Update initializations for deletion of field
	"m_loc" and addition of field "m_column_override".  Reimplement
	body as a call to add_range.  Delete overloaded variant taking a
	source_range.
	(rich_location::get_loc): New function.
	(rich_location::lazily_expand_location): Delete in favor of...
	(rich_location::get_expanded_location): New function.
	(rich_location::override_column): Reimplement.
	(rich_location::add_range): Drop params "start" and "finish" in
	favor of param "loc".  Eliminate location expansion in favor of
	simply storing loc.  Drop overloaded variants taking a
	source_range or location_range *.
	(rich_location::set_range): Eliminate location expansion.

2016-02-29  David Malcolm  <dmalcolm@redhat.com>

	PR preprocessor/69985
	(linemap_position_for_loc_and_offset): Rename param from "offset"
	to "column_offset".  Right-shift the column_offset by m_range_bits
	of the pertinent ordinary map whenever offsetting a
	source_location.  For clarity, offset the column by the column
	offset, rather than the other way around.

2016-02-23  David Malcolm  <dmalcolm@redhat.com>

	PR preprocessor/69126
	PR preprocessor/69543
	* line-map.c (linemap_compare_locations): At the function top,
	replace inlined bodies of get_location_from_adhoc_loc with calls
	to get_location_from_adhoc_loc.  Add a pair of calls to
	get_location_from_adhoc_loc at the bottom of the function, to
	avoid meaningless comparisons of ad-hoc and non-ad-hoc locations.

2016-02-08  David Malcolm  <dmalcolm@redhat.com>

	PR preprocessor/69664
	* errors.c (cpp_diagnostic_with_line): Only call
	rich_location::override_column if the column is non-zero.
	* line-map.c (rich_location::override_column): Update columns
	within m_ranges[0].  Add assertions to verify that doing so is
	sane.

2016-02-05  Jakub Jelinek  <jakub@redhat.com>

	PR c++/69628
	* charset.c (cpp_interpret_charconst): Clear *PCHARS_SEEN
	and *UNSIGNEDP if bailing out early due to errors.

2016-01-28  Jakub Jelinek  <jakub@redhat.com>

	PR pch/68176
	* files.c (_cpp_find_file): Set file->implicit_preinclude even if
	included from file->implicit_preinclude header.

	* directives.c (destringize_and_run): Adjust prototype.

2016-01-27  David Malcolm  <dmalcolm@redhat.com>

	PR preprocessor/69126
	* directives.c (destringize_and_run): Add expansion_loc param; use
	it when handling unexpanded pragmas to fixup the locations of the
	synthesized tokens.
	(_cpp_do__Pragma): Add expansion_loc param and use it when calling
	destringize_and_run.
	* internal.h (_cpp_do__Pragma): Add expansion_loc param.
	* macro.c (builtin_macro): Pass expansion location of _Pragma to
	_cpp_do__Pragma.

2016-01-14  David Malcolm  <dmalcolm@redhat.com>

	PR preprocessor/69177
	* line-map.c (LINE_MAP_MAX_LOCATION_WITH_PACKED_RANGES): New
	constant.
	(LINE_MAP_MAX_LOCATION_WITH_COLS): Add note about unit tests
	to comment.
	(can_be_stored_compactly_p): Reduce threshold from
	LINE_MAP_MAX_LOCATION_WITH_COLS to
	LINE_MAP_MAX_LOCATION_WITH_PACKED_RANGES.
	(get_combined_adhoc_loc): Likewise.
	(get_range_from_loc): Likewise.
	(linemap_line_start): Ensure that a new ordinary map is created
	when transitioning from range-packing being enabled to disabled,
	at the LINE_MAP_MAX_LOCATION_WITH_PACKED_RANGES threshold.  Set
	range_bits to 0 for new ordinary maps when beyond this limit.
	Prevent the "increase the column bits of a freshly created map"
	optimization if the range bits has reduced.

2016-01-08  Jakub Jelinek  <jakub@redhat.com>

	PR c++/69145
	* files.c (cpp_included_before): If IS_ADHOC_LOC (location), lookup
	real location from the line_table.

2016-01-04  Jakub Jelinek  <jakub@redhat.com>

	Update copyright years.

2015-12-22  David Malcolm  <dmalcolm@redhat.com>

	* line-map.c (get_combined_adhoc_loc): Remove condition
	on locus < RESERVED_LOCATION_COUNT when considering
	whether a caret == start == finish location can be
	simply stored as the caret location.

2015-12-07  David Malcolm  <dmalcolm@redhat.com>

	* include/line-map.h (rich_location::set_range): Add line_maps *
	param; convert param from source_range to source_location.  Drop
	"overwrite_loc_p" param.
	* line-map.c (rich_location::set_range): Likewise, acting as if
	"overwrite_loc_p" were true, and getting range from the location.

2015-11-20  David Malcolm  <dmalcolm@redhat.com>

	PR 62314
	* include/line-map.h (source_range::intersects_line_p): New
	method.
	(rich_location::~rich_location): New.
	(rich_location::add_fixit_insert): New method.
	(rich_location::add_fixit_remove): New method.
	(rich_location::add_fixit_replace): New method.
	(rich_location::get_num_fixit_hints): New accessor.
	(rich_location::get_fixit_hint): New accessor.
	(rich_location::MAX_FIXIT_HINTS): New constant.
	(rich_location::m_num_fixit_hints): New field.
	(rich_location::m_fixit_hints): New field.
	(class fixit_hint): New class.
	(class fixit_insert): New class.
	(class fixit_remove): New class.
	(class fixit_replace): New class.
	* line-map.c (source_range::intersects_line_p): New method.
	(rich_location::rich_location): Add initialization of
	m_num_fixit_hints to both ctors.
	(rich_location::~rich_location): New.
	(rich_location::add_fixit_insert): New method.
	(rich_location::add_fixit_remove): New method.
	(rich_location::add_fixit_replace): New method.
	(fixit_insert::fixit_insert): New.
	(fixit_insert::~fixit_insert): New.
	(fixit_insert::affects_line_p): New.
	(fixit_remove::fixit_remove): New.
	(fixit_remove::affects_line_p): New.
	(fixit_replace::fixit_replace): New.
	(fixit_replace::~fixit_replace): New.
	(fixit_replace::affects_line_p): New.

2015-11-19  Jakub Jelinek  <jakub@redhat.com>

	PR preprocessor/60736
	* include/cpplib.h (cpp_errno_filename): New prototype.
	* errors.c (cpp_errno): Don't handle msgid "" specially, use
	_(msgid) instead of msgid as argument to cpp_error.
	(cpp_errno_filename): New function.
	* files.c (read_file_guts): Use cpp_errno_filename instead of
	cpp_errno.
	(open_file_failed): Likewise.  Use file->name if file->path is NULL
	in diagnostics.

2015-11-13  David Malcolm  <dmalcolm@redhat.com>

	* errors.c (cpp_diagnostic): Pass pfile->line_table to
	rich_location ctor.
	(cpp_diagnostic_with_line): Likewise.
	* include/cpplib.h (struct cpp_token): Update comment for src_loc
	to indicate that the range of the token is "baked into" the
	source_location.
	* include/line-map.h (source_location): Update the descriptive
	comment to reflect the packing scheme for short ranges, adding
	worked examples of location encoding.
	(struct line_map_ordinary): Drop field "column_bits" in favor
	of field "m_column_and_range_bits"; add field "m_range_bits".
	(ORDINARY_MAP_NUMBER_OF_COLUMN_BITS): Delete.
	(location_adhoc_data): Add source_range field.
	(struct line_maps): Add fields "default_range_bits",
	"num_optimized_ranges" and "num_unoptimized_ranges".
	(get_combined_adhoc_loc): Add source_range param.
	(get_range_from_loc): New declaration.
	(pure_location_p): New prototype.
	(COMBINE_LOCATION_DATA):  Add source_range param.
	(SOURCE_LINE): Update for renaming of column_bits.
	(SOURCE_COLUMN): Likewise.  Shift the column right by the map's
	range_bits.
	(LAST_SOURCE_LINE_LOCATION): Update for renaming of column_bits.
	(linemap_position_for_line_and_column): Add line_maps * params.
	(rich_location::rich_location): Likewise.
	* lex.c (_cpp_lex_direct): Capture the range of the token, baking
	it into token->src_loc via a call to COMBINE_LOCATION_DATA.
	* line-map.c (LINE_MAP_MAX_COLUMN_NUMBER): Reduce from 1U << 17 to
	1U << 12.
	(location_adhoc_data_hash): Add the src_range into
	the hash value.
	(location_adhoc_data_eq): Require equality of the src_range
	values.
	(can_be_stored_compactly_p): New function.
	(get_combined_adhoc_loc): Add src_range param, and store it,
	via a bit-packing scheme for short ranges, otherwise within the
	lookaside table.  Remove the requirement that data is non-NULL.
	(get_range_from_adhoc_loc): New function.
	(get_range_from_loc): New function.
	(pure_location_p): New function.
	(linemap_add): Ensure that start_location has zero for the
	range_bits, unless we're past LINE_MAP_MAX_LOCATION_WITH_COLS.
	Initialize range_bits to zero.  Assert that the start_location
	is "pure".
	(linemap_line_start): Assert that the
	column_and_range_bits >= range_bits.
	Update determinination of whether we need to start a new map
	using the effective column bits, without the range bits.
	Use the set's default_range_bits in new maps, apart from
	those with column_bits == 0, which should also have 0 range_bits.
	Increase the column bits for new maps by the range bits.
	When adding lines to an existing map, use set->highest_line
	directly rather than offsetting highest by SOURCE_COLUMN.
	Add assertions to sanity-check the return value.
	(linemap_position_for_column): Offset to_column by range_bits.
	Update set->highest_location if necessary.
	(linemap_position_for_line_and_column): Add line_maps * param.
	Update the calculation to offset the column by range_bits, and
	conditionalize it on being <= LINE_MAP_MAX_LOCATION_WITH_COLS.
	Bound it by LINEMAPS_MACRO_LOWEST_LOCATION.  Update
	set->highest_location if necessary.
	(linemap_position_for_loc_and_offset): Handle ad-hoc locations;
	pass "set" to linemap_position_for_line_and_column.
	(linemap_macro_map_loc_unwind_toward_spelling): Add line_maps
	param.  Handle ad-hoc locations.
	(linemap_location_in_system_header_p): Pass on "set" to call to
	linemap_macro_map_loc_unwind_toward_spelling.
	(linemap_macro_loc_to_spelling_point): Retain ad-hoc locations.
	Pass on "set" to call to
	linemap_macro_map_loc_unwind_toward_spelling.
	(linemap_resolve_location): Retain ad-hoc locations.  Pass on
	"set" to call to linemap_macro_map_loc_unwind_toward_spelling.
	(linemap_unwind_toward_expansion):  Pass on "set" to call to
	linemap_macro_map_loc_unwind_toward_spelling.
	(linemap_expand_location): Extract the data pointer before
	extracting the location.
	(rich_location::rich_location): Add line_maps param; use it to
	extract the range from the source_location.
	* location-example.txt: Regenerate, showing new representation.

2015-11-06  David Malcolm  <dmalcolm@redhat.com>

	* errors.c (cpp_diagnostic): Update for change in signature
	of "error" callback.
	(cpp_diagnostic_with_line): Likewise, calling override_column
	on the rich_location.
	* include/cpplib.h (struct cpp_callbacks): Within "error"
	callback, convert param from source_location to rich_location *,
	and drop column_override param.
	* include/line-map.h (struct source_range): New struct.
	(struct location_range): New struct.
	(class rich_location): New class.
	(linemap_client_expand_location_to_spelling_point): New declaration.
	* line-map.c (rich_location::rich_location): New ctors.
	(rich_location::lazily_expand_location): New method.
	(rich_location::override_column): New method.
	(rich_location::add_range): New methods.
	(rich_location::set_range): New method.

2015-11-06  David Malcolm  <dmalcolm@redhat.com>

	* include/line-map.h (struct linemap_stats): Add fields
	"adhoc_table_size" and "adhoc_table_entries_used".
	* line-map.c (linemap_get_statistics): Populate above fields.

2015-11-04  Mikhail Maltsev  <maltsevm@gmail.com>

	* config.in: Regenerate.
	* configure: Regenerate.
	* configure.ac: Remove ENABLE_CHECKING.

2015-11-03  Uros Bizjak  <ubizjak@gmail.com>

	* lex.c (search_line_sse42): Correctly advance the pointer to an
	aligned address.

2015-11-02  David Malcolm  <dmalcolm@redhat.com>

	* include/line-map.h (source_location): In the table in the
	descriptive comment, show UNKNOWN_LOCATION, BUILTINS_LOCATION,
	LINE_MAP_MAX_LOCATION_WITH_COLS, LINE_MAP_MAX_SOURCE_LOCATION.
	Add notes about ad-hoc values.

2015-10-21  Mikhail Maltsev  <maltsevm@gmail.com>

	* include/line-map.h: Use CHECKING_P instead of ENABLE_CHECKING.
	* init.c: Likewise.
	* macro.c (struct macro_arg_token_iter, set_arg_token,
	macro_arg_token_iter_init, macro_arg_token_iter_forward,
	macro_arg_token_iter_get_token, macro_arg_token_iter_get_location,
	alloc_expanded_arg_mem, _cpp_backup_tokens): Likewise.

	* config.in: Regenerate.
	* configure: Regenerate.
	* configure.ac (CHECKING_P): Define.
	* system.h (fancy_abort): Declare.
	(abort): Define.
	(gcc_assert): Define. Use CHECKING_P.

2015-10-13  Mikhail Maltsev  <maltsevm@gmail.com>

	* system.h (CHECKING_P, gcc_checking_assert): Define.

2015-09-21  Manuel López-Ibáñez  <manu@gcc.gnu.org>

	PR c/66415
	* line-map.c (linemap_position_for_loc_and_offset): Handle the
	case of long lines encoded in multiple maps.

2015-09-07  Marek Polacek  <polacek@redhat.com>

	* system.h (INTTYPE_MINIMUM): Rewrite to avoid shift warning.

2015-08-06  Yaakov Selkowitz  <yselkowi@redhat.com>

	* configure: Regenerate.

2015-07-08  Thomas Schwinge  <thomas@codesourcery.com>

	* include/line-map.h (RESERVED_LOCATION_COUNT): Change type to
	source_location.

2015-07-02  Paolo Carlini  <paolo.carlini@oracle.com>

	PR preprocessor/53690
	* charset.c (_cpp_valid_ucn): Add cppchar_t * parameter and change
	return type to bool.  Fix encoding of \u0000 and \U00000000 in C++.
	(convert_ucn): Adjust call.
	* lex.c (forms_identifier_p): Likewise.
	* internal.h (_cpp_valid_ucn): Adjust declaration.

2015-06-30  Edward Smith-Rowland  <3dw4rd@verizon.net>

	Implement N4197 - Adding u8 character literals
	* include/cpplib.h (UTF8CHAR, UTF8CHAR_USERDEF): New cpp tokens;
	(struct cpp_options): Add utf8_char_literals.
	* init.c (struct lang_flags): Add utf8_char_literals;
	(struct lang_flags lang_defaults): Add column for utf8_char_literals.
	* macro.c (stringify_arg()): Treat CPP_UTF8CHAR token;
	* expr.c (cpp_userdef_char_remove_type(), cpp_userdef_char_add_type()):
	Treat CPP_UTF8CHAR_USERDEF, CPP_UTF8CHAR tokens;
	(cpp_userdef_char_p()): Treat CPP_UTF8CHAR_USERDEF token;
	(eval_token(), _cpp_parse_expr()): Treat CPP_UTF8CHAR token.
	* lex.c (lex_string(), _cpp_lex_direct()): Include CPP_UTF8CHAR tokens.
	* charset.c (converter_for_type(), cpp_interpret_charconst()):
	Treat CPP_UTF8CHAR token.

2015-06-30  Uros Bizjak  <ubizjak@gmail.com>

	* lex.c (search_line_sse42) [__GCC_ASM_FLAG_OUTPUTS__]: New main
	loop using asm flag outputs.

2015-06-08  Marek Polacek  <polacek@redhat.com>

	PR c/66415
	* line-map.c (linemap_position_for_loc_and_offset): Remove
	linemap_assert_fails; reverse conditions.

2015-05-26  Manuel López-Ibáñez  <manu@gcc.gnu.org>

	* line-map.c (LINE_MAP_MAX_COLUMN_NUMBER
	LINE_MAP_MAX_LOCATION_WITH_COLS,LINE_MAP_MAX_SOURCE_LOCATION):
	New constants.
	(linemap_line_start): Use them.
	(linemap_position_for_column): Use them.

2015-05-20  David Malcolm  <dmalcolm@redhat.com>

	* include/line-map.h (MAP_START_LOCATION): Eliminate the non-const
	variant, and tweak comment for the const variant.
	(ORDINARY_MAP_STARTING_LINE_NUMBER): Drop the non-const variant.
	(ORDINARY_MAP_INCLUDER_FILE_INDEX): Likewise.
	(ORDINARY_MAP_IN_SYSTEM_HEADER_P): Likewise.
	(SET_ORDINARY_MAP_NUMBER_OF_COLUMN_BITS): Delete.
	(ORDINARY_MAP_FILE_NAME): Drop the non-const variant.
	(MACRO_MAP_MACRO): Likewise.
	(MACRO_MAP_NUM_MACRO_TOKENS): Likewise.
	(MACRO_MAP_LOCATIONS): Likewise.
	(MACRO_MAP_EXPANSION_POINT_LOCATION): Likewise.
	* line-map.c (linemap_add): Replace writes through macros with
	direct field accesses.
	(linemap_enter_macro): Likewise.
	(linemap_line_start): Likewise.

2015-05-19  David Malcolm  <dmalcolm@redhat.com>

	* directives.c (do_line): Strengthen local "map" from
	const line_map * to const line_map_ordinary *.
	(do_linemarker): Likewise.
	(_cpp_do_file_change): Assert that we're not dealing with
	a macro map.  Introduce local "ord_map" via a call to
	linemap_check_ordinary, guarded within the check for
	non-NULL.  Use it for typesafety.
	* files.c (cpp_make_system_header): Strengthen local "map" from
	const line_map * to const line_map_ordinary *.
	* include/cpplib.h (struct cpp_callbacks): Likewise for second
	parameter of "file_change" callback.
	* include/line-map.h (struct line_map): Convert from a struct
	containing a union to a base class.
	(struct line_map_ordinary): Convert to a subclass of line_map.
	(struct line_map_macro): Likewise.
	(linemap_check_ordinary): Strengthen return type from line_map *
	to line_map_ordinary *, and add a const-variant.
	(linemap_check_macro): New pair of functions.
	(ORDINARY_MAP_STARTING_LINE_NUMBER): Strengthen param from
	const line_map * to const line_map_ordinary *, eliminating call
	to linemap_check_ordinary.  Likewise for the non-const variant.
	(ORDINARY_MAP_INCLUDER_FILE_INDEX): Likewise.
	(ORDINARY_MAP_IN_SYSTEM_HEADER_P): Likewise.
	(ORDINARY_MAP_NUMBER_OF_COLUMN_BITS): Likewise.
	(ORDINARY_MAP_FILE_NAME): Likewise.
	(MACRO_MAP_MACRO): Strengthen param from const line_map * to
	const line_map_macro *.  Likewise for the non-const variant.
	(MACRO_MAP_NUM_MACRO_TOKENS): Likewise.
	(MACRO_MAP_LOCATIONS): Likewise.
	(MACRO_MAP_EXPANSION_POINT_LOCATION): Likewise.
	(struct maps_info): Replace with...
	(struct maps_info_ordinary):...this and...
	(struct maps_info_macro): ...this.
	(struct line_maps): Convert fields "info_ordinary" and
	"info_macro" to the above new structs.
	(LINEMAPS_MAP_INFO): Delete both functions.
	(LINEMAPS_MAPS): Likewise.
	(LINEMAPS_ALLOCATED): Rewrite both variants to avoid using
	LINEMAPS_MAP_INFO.
	(LINEMAPS_USED): Likewise.
	(LINEMAPS_CACHE): Likewise.
	(LINEMAPS_MAP_AT): Likewise.
	(LINEMAPS_ORDINARY_MAPS): Strengthen return type from line_map *
	to line_map_ordinary *.
	(LINEMAPS_ORDINARY_MAP_AT): Likewise.
	(LINEMAPS_LAST_ORDINARY_MAP): Likewise.
	(LINEMAPS_LAST_ALLOCATED_ORDINARY_MAP): Likewise.
	(LINEMAPS_MACRO_MAPS): Strengthen return type from line_map * to
	line_map_macro *.
	(LINEMAPS_MACRO_MAP_AT): Likewise.
	(LINEMAPS_LAST_MACRO_MAP): Likewise.
	(LINEMAPS_LAST_ALLOCATED_MACRO_MAP): Likewise.
	(linemap_map_get_macro_name): Strengthen param from
	const line_map * to const line_map_macro *.
	(SOURCE_LINE): Strengthen first param from const line_map * to
	const line_map_ordinary *, removing call to
	linemap_check_ordinary.
	(SOURCE_COLUMN): Likewise.
	(LAST_SOURCE_LINE_LOCATION): Likewise.
	(LAST_SOURCE_LINE): Strengthen first param from const line_map *
	to const line_map_ordinary *.
	(LAST_SOURCE_COLUMN): Likewise.
	(INCLUDED_FROM): Strengthen return type from line_map * to
	line_map_ordinary *., and second param from const line_map *
	to const line_map_ordinary *, removing call to
	linemap_check_ordinary.
	(MAIN_FILE_P): Strengthen param from const line_map * to
	const line_map_ordinary *, removing call to
	linemap_check_ordinary.
	(linemap_position_for_line_and_column): Strengthen param from
	const line_map * to const line_map_ordinary *.
	(LINEMAP_FILE): Strengthen param from const line_map * to
	const line_map_ordinary *, removing call to
	linemap_check_ordinary.
	(LINEMAP_LINE): Likewise.
	(LINEMAP_SYSP): Likewise.
	(linemap_resolve_location): Strengthen final param from
	const line_map ** to const line_map_ordinary **.
	* internal.h (CPP_INCREMENT_LINE): Likewise for local "map".
	(linemap_enter_macro): Strengthen return type from
	const line_map * to const line_map_macro *.
	(linemap_add_macro_token): Likewise for first param.
	* line-map.c (linemap_check_files_exited): Strengthen local "map"
	from const line_map * to const line_map_ordinary *.
	(new_linemap): Introduce local "map_size" and use it when
	calculating how large the buffer should be.  Rewrite based
	on change of info_macro and info_ordinary into distinct types.
	(linemap_add): Strengthen locals "map" and "from" from line_map *
	to line_map_ordinary *.
	(linemap_enter_macro): Strengthen return type from
	const line_map * to const line_map_macro *, and local "map" from
	line_map * to line_map_macro *.
	(linemap_add_macro_token): Strengthen param "map" from
	const line_map * to const line_map_macro *.
	(linemap_line_start): Strengthen local "map" from line_map * to
	line_map_ordinary *.
	(linemap_position_for_column): Likewise.
	(linemap_position_for_line_and_column): Strengthen first param
	from const line_map * to const line_map_ordinary *.
	(linemap_position_for_loc_and_offset): Strengthen local "map" from
	const line_map * to const line_map_ordinary *.
	(linemap_ordinary_map_lookup): Likewise for return type and locals
	"cached" and "result".
	(linemap_macro_map_lookup): Strengthen return type and locals
	"cached" and "result" from const line_map * to
	const line_map_macro *.
	(linemap_macro_map_loc_to_exp_point): Likewise for param "map".
	(linemap_macro_map_loc_to_def_point): Likewise.
	(linemap_macro_map_loc_unwind_toward_spelling): Likewise.
	(linemap_get_expansion_line): Strengthen local "map" from
	const line_map * to const line_map_ordinary *.
	(linemap_get_expansion_filename): Likewise.
	(linemap_map_get_macro_name): Strengthen param from
	const line_map * to const line_map_macro *.
	(linemap_location_in_system_header_p): Add call to
	linemap_check_ordinary in region guarded by
	!linemap_macro_expansion_map_p.  Introduce local "macro_map" via
	linemap_check_macro in other region, using it in place of "map"
	for typesafety.
	(first_map_in_common_1): Add calls to linemap_check_macro.
	(trace_include): Strengthen param "map" from const line_map * to
	const line_map_ordinary *.
	(linemap_macro_loc_to_spelling_point): Strengthen final param from
	const line_map ** to const line_map_ordinary **.  Replace a
	C-style cast with a const_cast, and add calls to
	linemap_check_macro and linemap_check_ordinary.
	(linemap_macro_loc_to_def_point): Likewise.
	(linemap_macro_loc_to_exp_point): Likewise.
	(linemap_resolve_location): Strengthen final param from
	const line_map ** to const line_map_ordinary **.
	(linemap_unwind_toward_expansion): Introduce local "macro_map" via
	a checked cast and use it in place of *map.
	(linemap_unwind_to_first_non_reserved_loc): Strengthen local
	"map1" from const line_map * to const line_map_ordinary *.
	(linemap_expand_location): Introduce local "ord_map" via a checked
	cast and use it in place of map.
	(linemap_dump): Make local "map" const.  Strengthen local
	"includer_map" from line_map * to const line_map_ordinary *.
	Introduce locals "ord_map" and "macro_map" via checked casts and
	use them in place of "map" for typesafety.
	(linemap_dump_location): Strengthen local "map" from
	const line_map * to const line_map_ordinary *.
	(linemap_get_file_highest_location): Update for elimination of
	union.
	(linemap_get_statistics): Strengthen local "cur_map" from
	line_map * to const line_map_macro *.  Update uses of sizeof to
	use the appropriate line_map subclasses.
	* macro.c (_cpp_warn_if_unused_macro): Add call to
	linemap_check_ordinary.
	(builtin_macro): Strengthen local "map" from const line_map * to
	const line_map_macro *.
	(enter_macro_context): Likewise.
	(replace_args): Likewise.
	(tokens_buff_put_token_to): Likewise for param "map".
	(tokens_buff_add_token): Likewise.

2015-05-13  David Malcolm  <dmalcolm@redhat.com>

	* include/line-map.h (source_location): Add a reference to
	location-example.txt to the descriptive comment.
	* location-example.txt: New file.

2015-05-13  David Malcolm  <dmalcolm@redhat.com>

	* include/line-map.h (MAX_SOURCE_LOCATION): Convert from a macro
	to a const source_location.
	(RESERVED_LOCATION_COUNT): Likewise.
	(linemap_check_ordinary): Convert from a macro to a pair of inline
	functions, for const/non-const arguments.
	(MAP_START_LOCATION): Likewise.
	(ORDINARY_MAP_STARTING_LINE_NUMBER): Likewise.
	(ORDINARY_MAP_INCLUDER_FILE_INDEX): Likewise.
	(ORDINARY_MAP_IN_SYSTEM_HEADER_P): Likewise.
	(ORDINARY_MAP_NUMBER_OF_COLUMN_BITS): Convert from a macro to a
	pair of inline functions, for const/non-const arguments, where the
	latter is named...
	(SET_ORDINARY_MAP_NUMBER_OF_COLUMN_BITS): New function.
	(ORDINARY_MAP_FILE_NAME): Convert from a macro to a pair of inline
	functions, for const/non-const arguments.
	(MACRO_MAP_MACRO): Likewise.
	(MACRO_MAP_NUM_MACRO_TOKENS): Likewise.
	(MACRO_MAP_LOCATIONS): Likewise.
	(MACRO_MAP_EXPANSION_POINT_LOCATION): Likewise.
	(LINEMAPS_MAP_INFO): Likewise.
	(LINEMAPS_MAPS): Likewise.
	(LINEMAPS_ALLOCATED): Likewise.
	(LINEMAPS_USED): Likewise.
	(LINEMAPS_CACHE): Likewise.
	(LINEMAPS_ORDINARY_CACHE): Likewise.
	(LINEMAPS_MACRO_CACHE): Likewise.
	(LINEMAPS_MAP_AT): Convert from a macro to an inline function.
	(LINEMAPS_LAST_MAP): Likewise.
	(LINEMAPS_LAST_ALLOCATED_MAP): Likewise.
	(LINEMAPS_ORDINARY_MAPS): Likewise.
	(LINEMAPS_ORDINARY_MAP_AT): Likewise.
	(LINEMAPS_ORDINARY_ALLOCATED): Likewise.
	(LINEMAPS_ORDINARY_USED): Likewise.
	(LINEMAPS_LAST_ORDINARY_MAP): Likewise.
	(LINEMAPS_LAST_ALLOCATED_ORDINARY_MAP): Likewise.
	(LINEMAPS_MACRO_MAPS): Likewise.
	(LINEMAPS_MACRO_MAP_AT): Likewise.
	(LINEMAPS_MACRO_ALLOCATED): Likewise.
	(LINEMAPS_MACRO_USED): Likewise.
	(LINEMAPS_MACRO_LOWEST_LOCATION): Likewise.
	(LINEMAPS_LAST_MACRO_MAP): Likewise.
	(LINEMAPS_LAST_ALLOCATED_MACRO_MAP): Likewise.
	(IS_ADHOC_LOC): Likewise.
	(COMBINE_LOCATION_DATA): Likewise.
	(SOURCE_LINE): Likewise.
	(SOURCE_COLUMN): Likewise.
	(LAST_SOURCE_LINE_LOCATION): Likewise.
	(LAST_SOURCE_LINE): Likewise.
	(LAST_SOURCE_COLUMN): Likewise.
	(LAST_SOURCE_LINE_LOCATION)
	(INCLUDED_FROM): Likewise.
	(MAIN_FILE_P): Likewise.
	(LINEMAP_FILE): Likewise.
	(LINEMAP_LINE): Likewise.
	(LINEMAP_SYSP): Likewise.
	(linemap_location_before_p): Likewise.
	* line-map.c (linemap_check_files_exited): Make local "map" const.
	(linemap_add): Use SET_ORDINARY_MAP_NUMBER_OF_COLUMN_BITS.
	(linemap_line_start): Likewise.

2015-05-13  Michael Haubenwallner  <michael.haubenwallner@ssi-schaefer.com>

	* aclocal.m4: Regenerated with automake-1.11.6.

2015-05-13  David Malcolm  <dmalcolm@redhat.com>

	* include/line-map.h (linemap_assert): Move up within the file to
	before all of the map accessor macros.
	(linemap_assert_fails): Likewise.
	(linemap_check_ordinary): Likewise.
	(linemap_macro_expansion_map_p): Likewise.

2015-05-12  David Malcolm  <dmalcolm@redhat.com>

	* directives.c (do_line): Set seen_line_directive on line_table.
	(do_linemarker): Likewise.
	* include/line-map.h (struct line_maps): Add new field
	"seen_line_directive".

2015-05-08  Jason Merrill  <jason@redhat.com>

	* include/cpplib.h: Add CPP_W_CXX11_COMPAT.
	(struct cpp_options): Add cpp_warn_cxx11_compat.
	* init.c (cpp_create_reader): Initialize it.
	* lex.c (lex_string): Add -Wc++11-compat warning.

2015-05-05  David Malcolm  <dmalcolm@redhat.com>

	* pch.c (cpp_valid_state): Fix indentation so that it reflects the
	block structure.

2015-05-05  David Malcolm  <dmalcolm@redhat.com>

	* include/line-map.h: Fix comment at the top of the file.
	(source_location): Rewrite and expand the comment for this
	typedef, adding an ascii-art table to clarify how source_location
	values are allocated.
	* line-map.c: Fix comment at the top of the file.

2015-04-09  Richard Biener  <rguenther@suse.de>

	PR pch/65550
	* files.c (pch_open_file): Allow main and pre-included files
	when trying to open a PCH.

2015-04-06  Jakub Jelinek  <jakub@redhat.com>

	PR preprocessor/61977
	* lex.c (cpp_peek_token): If peektok is CPP_EOF, back it up
	with all tokens peeked by the current function.

2015-04-02  Jakub Jelinek  <jakub@redhat.com>

	PR preprocessor/61977
	* lex.c (cpp_peek_token): Temporarily clear pfile->cb.line_change.

2015-03-23  Jakub Jelinek  <jakub@redhat.com>

	PR preprocessor/65238
	* internal.h (_cpp_scan_out_logical_line): Add third argument.
	* directives.c (prepare_directive_trad): Pass false to it.
	* traditional.c (_cpp_read_logical_line_trad,
	_cpp_create_trad_definition): Likewise.
	(struct fun_macro): Add paramc field.
	(fun_like_macro): New function.
	(maybe_start_funlike): Handle NODE_BUILTIN macros.  Initialize
	macro->paramc field.
	(save_argument): Use macro->paramc instead of
	macro->node->value.macro->paramc.
	(push_replacement_text): Formatting fix.
	(recursive_macro): Use fun_like_macro helper.
	(_cpp_scan_out_logical_line): Likewise.  Add BUILTIN_MACRO_ARG
	argument.  Initialize fmacro.paramc field.  Handle builtin
	function-like macros.

2015-03-16  Edward Smith-Rowland  <3dw4rd@verizon.net>

	PR c++/64626
	* lex.c (lex_number): If a number ends with digit-seps (') skip back
	and let lex_string take them.

2015-03-02  Markus Trippelsdorf  <markus@trippelsdorf.de>

	PR target/65261
	* lex.c (search_line_fast): Silence ubsan errors.

2015-02-03    <dodji@redhat.com>

	PR preprocessor/64803
	* internal.h (cpp_reader::top_most_macro_node): New data member.
	* macro.c (enter_macro_context): Pass the location of the end of
	the top-most invocation of the function-like macro, or the
	location of the expansion point of the top-most object-like macro.
	(cpp_get_token_1): Store the top-most macro node in the new
	pfile->top_most_macro_node data member.
	(_cpp_pop_context): Clear the new cpp_reader::top_most_macro_node
	data member.

2015-01-30  Szabolcs Nagy  <szabolcs.nagy@arm.com>

	* lex.c (search_line_fast): Change __ARM_NEON__ to __ARM_NEON.

2015-01-23  Marek Polacek  <polacek@redhat.com>

	DR#412
	PR preprocessor/60570
	* directives.c (do_elif): Don't evaluate #elif conditionals
	when they don't need to be.

2015-01-16  Jakub Jelinek  <jakub@redhat.com>

	* expr.c (cpp_classify_number): Add N_() around ?: string
	literals used in cpp_error_with_line call as format string.

2015-01-05  Jakub Jelinek  <jakub@redhat.com>

	Update copyright years.

2014-12-19  Jakub Jelinek  <jakub@redhat.com>

	PR preprocessor/63831
	* directives.c (lex_macro_node): Remove __has_attribute__ handling.
	* internal.h (struct spec_node): Remove n__has_attribute__ field.
	(struct lexer_state): Remove in__has_attribute__ field.
	* macro.c (_cpp_builtin_macro_text): Handle BT_HAS_ATTRIBUTE.
	* identifiers.c (_cpp_init_hashtable): Remove __has_attribute__
	handling.
	* init.c (builtin_array): Add __has_attribute and __has_cpp_attribute.
	(cpp_init_special_builtins): Don't initialize __has_attribute
	or __has_cpp_attribute if CLK_ASM or pfile->cb.has_attribute is NULL.
	* traditional.c (enum ls): Remove ls_has_attribute,
	ls_has_attribute_close.
	(_cpp_scan_out_logical_line): Remove __has_attribute__ handling.
	* include/cpplib.h (enum cpp_builtin_type): Add BT_HAS_ATTRIBUTE.
	* pch.c (cpp_read_state): Remove __has_attribute__ handling.
	* expr.c (eval_token): Likewise.
	(parse_has_attribute): Removed.

2014-12-11  Uros Bizjak  <ubizjak@gmail.com>

	* directives.c (cpp_define_formatted): Use xvasprintf.

2014-12-05  Manuel López-Ibáñez  <manu@gcc.gnu.org>

	* line-map.c (linemap_position_for_loc_and_offset): Add new
	linemap_assert_fails.

2014-12-02  Manuel López-Ibáñez  <manu@gcc.gnu.org>

	* include/line-map.h (linemap_assert_fails): Declare.
	* line-map.c (linemap_position_for_loc_and_offset): Use it.

2014-12-02  Manuel López-Ibáñez  <manu@gcc.gnu.org>

	* line-map.c (linemap_add): Fix typo.
	(linemap_line_start): Fix whitespace.

2014-11-29  John Schmerge  <jbschmerge@gmail.com>

	PR preprocessor/41698
	* charset.c (one_utf8_to_utf16): Do not produce surrogate pairs
	for 0xffff.

2014-11-25  Jakub Jelinek  <jakub@redhat.com>

	PR preprocessor/60436
	* line-map.c (linemap_line_start): If highest is above 0x60000000
	and we are still tracking columns or highest is above 0x70000000,
	force add_map.

2014-11-20  Uros Bizjak  <ubizjak@gmail.com>

	PR target/63966
	* lex.c [__i386__ || __x86_64__]: Compile special SSE functions
	only for (__GNUC__ >= 5 || !defined(__PIC__)).

2014-11-13  Manuel López-Ibáñez  <manu@gcc.gnu.org>

	* include/line-map.h: Include EXPR, so that unused variable warnings
	do not occur.

2014-11-11  Manuel López-Ibáñez  <manu@gcc.gnu.org>

	PR fortran/44054
	* include/line-map.h (linemap_position_for_loc_and_offset):
	Declare.
	* line-map.c (linemap_position_for_loc_and_offset): New.

2014-11-11  David Malcolm  <dmalcolm@redhat.com>

	* ChangeLog.jit: New.

2014-11-10  Edward Smith-Rowland  <3dw4rd@verizon.net>

	* include/cpplib.h (cpp_callbacks): Add has_attribute.
	* internal.h (lexer_state): Add in__has_attribute__.
	* directives.c (lex_macro_node): Prevent use of __has_attribute__
	as a macro.
	* expr.c (parse_has_attribute): New function; (eval_token): Look for
	__has_attribute__ and route to parse_has_attribute.
	* identifiers.c (_cpp_init_hashtable): Initialize n__has_attribute__.
	* pch.c (cpp_read_state): Initialize n__has_attribute__.
	* traditional.c (enum ls): Add ls_has_attribute, ls_has_attribute_close;
	(_cpp_scan_out_logical_line): Attend to __has_attribute__.

2014-11-06  Joseph Myers  <joseph@codesourcery.com>

	* include/cpp-id-data.h (struct cpp_macro): Update comment
	regarding parameters.
	* include/cpplib.h (struct cpp_macro_arg, struct cpp_identifier):
	Add spelling fields.
	(struct cpp_token): Update comment on macro_arg.
	* internal.h (_cpp_save_parameter): Add extra argument.
	(_cpp_spell_ident_ucns): New declaration.
	* lex.c (lex_identifier): Add SPELLING argument.  Set *SPELLING to
	original spelling of identifier.
	(_cpp_lex_direct): Update calls to lex_identifier.
	(_cpp_spell_ident_ucns): New function, factored out of
	cpp_spell_token.
	(cpp_spell_token): Adjust FORSTRING argument semantics to return
	original spelling of identifiers.  Use _cpp_spell_ident_ucns in
	!FORSTRING case.
	(_cpp_equiv_tokens): Check spellings of identifiers and macro
	arguments are identical.
	* macro.c (macro_arg_saved_data): New structure.
	(paste_tokens): Use original spellings of identifiers from
	cpp_spell_token.
	(_cpp_save_parameter): Add argument SPELLING.  Save both canonical
	node and its value.
	(parse_params): Update calls to _cpp_save_parameter.
	(lex_expansion_token): Save spelling of macro argument tokens.
	(_cpp_create_definition): Extract canonical node from saved data.
	(cpp_macro_definition): Use UCNs in spelling of macro name.  Use
	original spellings of macro argument tokens and identifiers.
	* traditional.c (scan_parameters): Update call to
	_cpp_save_parameter.

2014-11-05  Joseph Myers  <joseph@codesourcery.com>

	PR preprocessor/9449
	* init.c (lang_defaults): Enable extended identifiers for C++ and
	C99-based standards.

2014-10-22  Alan Modra  <amodra@gmail.com>

	* symtab.c (ht_create): Use obstack_specify_allocation in place of
	_obstack_begin.
	* files.c (_cpp_init_files): Likewise.
	* init.c (cpp_create_reader): Likewise.
	* identifiers.c (_cpp_init_hashtable): Likewise.

2014-10-14  Manuel López-Ibáñez  <manu@gcc.gnu.org>

	* include/line-map.h (linemap_location_from_macro_expansion_p):
	const struct line_maps * argument.
	(linemap_position_for_line_and_column): const struct line_map *
	argument.
	* line-map.c (linemap_add_macro_token): Use correct argument name
	in comment.
	(linemap_position_for_line_and_column): const struct line_map *
	argument.
	(linemap_macro_map_loc_to_def_point): Fix comment. Make static.
	(linemap_location_from_macro_expansion_p): const struct line_maps *
	argument.
	(linemap_resolve_location): Fix argument names in comment.

2014-10-03  Bill Schmidt  <wschmidt@linux.vnet.ibm.com>

	* lex.c (search_line_fast): Add new version to be used for Power8
	and later targets when Altivec is enabled.  Restrict the existing
	Altivec version to big-endian systems so that lvsr is not used on
	little endian, where it is deprecated.  Remove LE-specific code
	from the now-BE-only version.

2014-10-02  Bernd Edlinger  <bernd.edlinger@hotmail.de>
	    Jeff Law  <law@redhat.com>

	* charset.c (convert_no_conversion): Reallocate memory with 25%
	headroom.

2014-10-01  Edward Smith-Rowland  <3dw4rd@verizon.net>

	Implement SD-6: SG10 Feature Test Recommendations
	* internal.h (lexer_state, spec_nodes): Add in__has_include__.
	* directives.c: Support __has_include__ builtin.
	* expr.c (parse_has_include): New function to parse __has_include__
	builtin; (eval_token()): Use it.
	* files.c (_cpp_has_header()): New funtion to look for header;
	(open_file_failed()): Not an error to not find a header file for
	__has_include__.
	* identifiers.c (_cpp_init_hashtable()): Add entry for __has_include__.
	* pch.c (cpp_read_state): Lookup __has_include__.
	* traditional.c (enum ls, _cpp_scan_out_logical_line()): Walk through
	__has_include__ statements.

2014-09-30  Bernd Edlinger  <bernd.edlinger@hotmail.de>

	PR preprocessor/58893
	* errors.c (cpp_diagnostic): Fix possible out of bounds access.
	* files.c (_cpp_stack_include): Initialize src_loc for IT_CMDLINE.

2014-09-24  Marek Polacek  <polacek@redhat.com>

	PR c/61405
	PR c/53874
	* include/cpplib.h (enum cpp_ttype): Define CPP_KEYWORD.

2014-09-17  Jan Hubicka  <hubicka@ucw.cz>

	* charset.c (conversion): Rename to ...
	(cpp_conversion): ... this one; update.
	* files.c (file_hash_entry): Rename to ...
	(cpp_file_hash_entry): ... this one ; update.

2014-09-17  Marek Polacek  <polacek@redhat.com>

	PR c/61854
	* init.c (struct lang_flags): Remove cplusplus_comments.
	(cpp_set_lang): Likewise.
	(post_options): Likewise.
	* lex.c (_cpp_lex_direct): Disallow C++ style comments in C90/C94.

2014-09-09  Manuel López-Ibáñez  <manu@gcc.gnu.org>

	* include/cpplib.h (struct cpp_options): Declare warn_normalize as
	int instead of enum.

2014-09-04  Manuel López-Ibáñez  <manu@gcc.gnu.org>

	* macro.c (replace_args): Use cpp_pedwarning, cpp_warning and
	CPP_W flags.
	* include/cpplib.h: Add CPP_W_C90_C99_COMPAT and CPP_W_PEDANTIC.
	* init.c (cpp_create_reader): Do not init to -1 here.
	* expr.c (num_binary_op): Use cpp_pedwarning.

2014-08-29  Manuel López-Ibáñez  <manu@gcc.gnu.org>

	* directives.c (check_eol_1): New.
	(check_eol_endif_labels): New.
	(check_eol): Call check_eol_1.
	(do_else,do_endif): Call check_eol_endif_labels.

2014-08-29  Manuel López-Ibáñez  <manu@gcc.gnu.org>

	* macro.c (warn_of_redefinition): Suppress warnings for builtins
	that lack the NODE_WARN flag, unless Wbuiltin-macro-redefined.
	(_cpp_create_definition): Use Wbuiltin-macro-redefined for
	builtins that lack the NODE_WARN flag.
	* directives.c (do_undef): Likewise.
	* init.c (cpp_init_special_builtins): Do not change flags
	depending on Wbuiltin-macro-redefined.

2014-08-28  Edward Smith-Rowland  <3dw4rd@verizon.net>

	PR cpp/23827 - standard C++ should not have hex float preprocessor
	tokens
	* libcpp/init.c (lang_flags): Change CXX98 flag for extended numbers
	from 1 to 0.
	* libcpp/expr.c (cpp_classify_number): Weite error message for improper
	use of hex floating literal.

2014-08-23  Edward Smith-Rowland  <3dw4rd@verizon.net>

	* include/cpplib.h (enum c_lang): Add CLK_GNUCXX1Z, CLK_CXX1Z;
	Rename CLK_GNUCXX1Y, CLK_CXX1Y to CLK_GNUCXX14, CLK_CXX14;
	* init.c (struct lang_flags lang_defaults): Add column for trigraphs;
	Add rows for CLK_GNUCXX1Z, CLK_CXX1Z; (cpp_set_lang): Set trigraphs;
	(cpp_init_builtins): Set __cplusplus to 201402L for C++14;
	Set __cplusplus to 201500L for C++17.
	* expr.c (cpp_classify_number): Change C++1y to C++14 in binary
	constants error message.

2014-08-20  Marek Polacek  <polacek@redhat.com>

	* include/cpplib.h (cpp_options): Use signed char.
	* lex.c (_cpp_lex_direct): Don't warn in C++ mode.

2014-08-19  Marek Polacek  <polacek@redhat.com>

	* lex.c (_cpp_lex_direct): Fix a typo.

2014-08-19  Marek Polacek  <polacek@redhat.com>

	* charset.c (_cpp_valid_ucn): Warn only if -Wc90-c99-compat.
	* lex.c (_cpp_lex_direct): Likewise.
	* macro.c (replace_args): Likewise.
	(parse_params): Likewise.
	* include/cpplib.h (cpp_options): Change cpp_warn_c90_c99_compat
	to char.

2014-08-10 Marek Polacek  <polacek@redhat.com>

	PR c/51849
	* lex.c (_cpp_lex_direct): Warn when -Wc90-c99-compat is in effect.
	* charset.c (_cpp_valid_ucn): Likewise.
	* include/cpplib.h (cpp_options): Add cpp_warn_c90_c99_compat.
	* macro.c (replace_args): Warn when -Wc90-c99-compat is in effect.
	(parse_params): Likewise.

2014-07-27  Marek Polacek  <polacek@redhat.com>

	PR c/61861
	* macro.c (builtin_macro): Add location parameter.  Set
	location of builtin macro to the expansion point.
	(enter_macro_context): Pass location to builtin_macro.

2014-07-16  Dodji Seketeli  <dodji@redhat.com>

	Support location tracking for built-in macro tokens
	* include/line-map.h (line_maps::builtin_location): New data
	member.
	(line_map_init): Add a new parameter to initialize the new
	line_maps::builtin_location data member.
	* line-map.c (linemap_init): Initialize the
	line_maps::builtin_location data member.
	* macro.c (builtin_macro): Create a macro map and track the token
	resulting from the expansion of a built-in macro.

2014-07-10  Edward Smith-Rowland  <3dw4rd@verizon.net>
	    Jonathan Wakely  <jwakely@redhat.com>

	PR preprocessor/61389
	* macro.c (_cpp_arguments_ok, parse_params, create_iso_definition):
	Warning messages mention C++11 in c++ mode and C99 in c mode.
	* lex.c (lex_identifier_intern, lex_identifier): Ditto

2014-07-09  Edward Smith-Rowland  <3dw4rd@verizon.net>

	PR c++/58155 - -Wliteral-suffix warns about tokens which are skipped
	by preprocessor
	* lex.c (lex_raw_string ()): Do not warn about invalid suffix
	if skipping. (lex_string ()): Ditto.

2014-06-04  Edward Smith-Rowland  <3dw4rd@verizon.net>

	PR c++/61038
	* macro.c (stringify_arg (cpp_reader *, macro_arg *)):
	Combine user-defined escape logic with the other string and char logic.

2014-05-26  Richard Biener  <rguenther@suse.de>

	* configure.ac: Remove long long and __int64 type checks,
	add check for uint64_t and fail if that wasn't found.
	* include/cpplib.h (cpp_num_part): Use uint64_t.
	* config.in: Regenerate.
	* configure: Likewise.

2014-05-21  Marek Polacek  <polacek@redhat.com>

	PR c/61212
	* files.c (find_file_in_dir): Add parens around &&.

2014-05-20  Edward Smith-Rowland  <3dw4rd@verizon.net>

	PR c++/61038
	* macro.c (stringify_arg (cpp_reader *, macro_arg *)):
	Check for user-defined literal strings and user-defined literal chars
	to escape necessary characters.

2014-05-20  Richard Biener  <rguenther@suse.de>

	* configure.ac: Copy gcc logic of detecting a 64bit type.
	Remove HOST_WIDE_INT define.
	* include/cpplib.h: typedef cpp_num_part to a 64bit type,
	similar to how hwint.h does it.
	* config.in: Regenerate.
	* configure: Likewise.

2014-05-09  Joey Ye  <joey.ye@arm.com>

	* files.c (find_file_in_dir): Always try to shorten for DOS
	non-system headers.
	* init.c (ENABLE_CANONICAL_SYSTEM_HEADERS): Default enabled for DOS.

2014-05-07  Richard Biener  <rguenther@suse.de>

	* configure.ac: Always set need_64bit_hwint to yes.
	* configure: Regenerated.

2014-04-22  Rainer Orth  <ro@CeBiTec.Uni-Bielefeld.DE>

	* lex.c: Remove Solaris 9 reference.

2014-02-24  Walter Lee  <walt@tilera.com>

	* configure.ac: Change "tilepro" triplet to "tilepro*".
	* configure: Regenerate.

2014-02-19  Jakub Jelinek  <jakub@redhat.com>

	PR preprocessor/58844
	* macro.c (enter_macro_context): Only push
	macro_real_token_count (macro) tokens rather than
	macro->count tokens, regardless of
	CPP_OPTION (pfile, track-macro-expansion).

2014-02-07  Jakub Jelinek  <jakub@redhat.com>

	PR preprocessor/56824
	* line-map.c (get_combined_adhoc_loc, linemap_get_expansion_line,
	linemap_get_expansion_filename, linemap_location_in_system_header_p,
	linemap_location_from_macro_expansion_p,
	linemap_macro_loc_to_spelling_point, linemap_macro_loc_to_def_point,
	linemap_macro_loc_to_exp_point, linemap_expand_location): Fix
	formatting.
	(linemap_compare_locations): Look through adhoc locations for both
	l0 and l1.

2014-01-23  Dodji Seketeli  <dodji@redhat.com>

	PR PR preprocessor/58580
	* include/line-map.h (linemap_get_file_highest_location): Declare
	new function.
	* line-map.c (linemap_get_file_highest_location): Define it.

2014-01-02  Richard Sandiford  <rdsandiford@googlemail.com>

	Update copyright years

2013-12-09  Joseph Myers  <joseph@codesourcery.com>

	PR preprocessor/55715
	* expr.c (num_binary_op): Implement subtraction directly rather
	than with negation and falling through into addition case.

2013-11-18  Bill Schmidt  <wschmidt@linux.vnet.ibm.com>

	* lex.c (search_line_fast): Correct for little endian.

2013-11-15  Joseph Myers  <joseph@codesourcery.com>

	* ucnid.tab: Add C11 and C11NOSTART data.
	* makeucnid.c (digit): Rename enum value to N99.
	(C11, N11, all_languages): New enum values.
	(NUM_CODE_POINTS, MAX_CODE_POINT): New macros.
	(flags, decomp, combining_value): Use NUM_CODE_POINTS as array
	size.
	(decomp): Use unsigned int as element type.
	(all_decomp): New array.
	(read_ucnid): Handle C11 and C11NOSTART.  Use MAX_CODE_POINT.
	(read_table): Use MAX_CODE_POINT.  Store all decompositions in
	all_decomp.
	(read_derived): Use MAX_CODE_POINT.
	(write_table): Use NUM_CODE_POINTS.  Print N99, C11 and N11
	flags.  Print whole array variable declaration rather than just
	array contents.
	(char_id_valid, write_context_switch): New functions.
	(main): Call write_context_switch.
	* ucnid.h: Regenerate.
	* include/cpplib.h (struct cpp_options): Add c11_identifiers.
	* init.c (struct lang_flags): Add c11_identifiers.
	(cpp_set_lang): Set c11_identifiers option from selected language.
	* internal.h (struct normalize_state): Document "previous" as
	previous starter character.
	(NORMALIZE_STATE_UPDATE_IDNUM): Take character as argument.
	* charset.c (DIG): Rename enum value to N99.
	(C11, N11): New enum values.
	(struct ucnrange): Give name to struct.  Use short for flags and
	unsigned int for end of range.  Include ucnid.h for whole variable
	declaration.
	(ucn_valid_in_identifier): Allow for characters up to 0x10FFFF.
	Allow for C11 in determining valid characters and valid start
	characters.  Use check_nfc for non-Hangul context-dependent
	checks.  Only store starter characters in nst->previous.
	(_cpp_valid_ucn): Pass new argument to
	NORMALIZE_STATE_UPDATE_IDNUM.
	* lex.c (lex_identifier): Pass new argument to
	NORMALIZE_STATE_UPDATE_IDNUM.  Call NORMALIZE_STATE_UPDATE_IDNUM
	after initial non-UCN part of identifier.
	(lex_number): Pass new argument to NORMALIZE_STATE_UPDATE_IDNUM.

2013-11-15  Joseph Myers  <joseph@codesourcery.com>

	* ucnid.tab: Mark C99 digits as [C99DIG].
	* makeucnid.c (read_ucnid): Handle [C99DIG].
	(read_table): Don't check for digit characters.
	* ucnid.h: Regenerate.

2013-11-06  Tobias Burnus  <burnus@net-b.de>

	* macro.c (_cpp_builtin_macro_text): Correct
	wording of two warnings.

2013-11-05  Tobias Burnus  <burnus@net-b.de>

	* include/cpplib.h (CPP_W_DATE_TIME): Added.
	(cpp_options): Add warn_date_time.
	* init.c (cpp_create_reader): Init it.
	* macro.c (_cpp_builtin_macro_text): Warn when
	__DATE__/__TIME__/__TIMESTAMP__ is used.

2013-10-31  Edward Smith-Rowland  <3dw4rd@verizon.net>

	Implement C++14 digit separators.
	* include/cpplib.h (cpp_options): Add digit_separators flag.
	* internal.h (DIGIT_SEP(c)): New macro.
	* expr.c (cpp_classify_number): Check improper placement of digit sep;
	(cpp_interpret_integer): Skip over digit separators.
	* init.c (lang_flags): Add digit_separators flag; (lang_defaults): Add
	digit separator flags per language; (cpp_set_lang): Set
	digit_separators
	* lex.c (lex_number): Add digits separator to allowable characters for
	C++14.

2013-10-15  David Malcolm  <dmalcolm@redhat.com>

	* Makefile.in (PICFLAG): New.
	(ALL_CFLAGS): Add PICFLAG.
	(ALL_CXXFLAGS): Likewise.
	* configure.ac: Add --enable-host-shared, setting up new
	PICFLAG variable.
	* configure: Regenerate.

2013-08-07  Richard Earnshaw  <rearnsha@arm.com>

	* configure.ac: Set need_64bit_hwint for all arm targets.
	* configure: Regenerated.

2013-07-20  Jakub Jelinek  <jakub@redhat.com>

	PR preprocessor/57620
	* lex.c (lex_raw_string): Undo phase1 and phase2 transformations
	between R" and final " rather than only in between R"del( and )del".

2013-07-10  Jakub Jelinek  <jakub@redhat.com>

	PR preprocessor/57824
	* lex.c (lex_raw_string): Allow reading new-lines if
	in_deferred_pragma or if parsing_args and there is still
	data in the current buffer.

	* include/cpplib.h (cpp_token_val_index): Change parameter type to
	const cpp_token *.
	* lex.c (cpp_token_val_index): Likewise.

	PR preprocessor/57757
	* lex.c (cpp_avoid_paste): Avoid pasting CPP_{,W,UTF8}STRING
	or CPP_STRING{16,32} with CPP_NAME or SPELL_LITERAL token that
	starts if a-zA-Z_.

2013-06-28  Ed Smith-Rowland  <3dw4rd@verizon.net>

	* lex.c (lex_raw_string(), lex_string()): Constrain suffixes treated
	as concatenated literal and macro to just the patterns found in
	inttypes.h; (is_macro()): New.

2013-06-24  Dehao Chen  <dehao@google.com>

	* files.c (_cpp_stack_include): Fix the highest_location when header
	file is guarded by #ifndef and is included twice.

2013-04-28  Jakub Jelinek  <jakub@redhat.com>

	N3472 binary constants
	* include/cpplib.h (struct cpp_options): Fix a typo in user_literals
	field comment.  Add binary_constants field.
	* init.c (struct lang_flags): Add binary_constants field.
	(lang_defaults): Add bin_cst column to the table.
	(cpp_set_lang): Initialize CPP_OPTION (pfile, binary_constants).
	* expr.c (cpp_classify_number): Talk about C++11 instead of C++0x
	in diagnostics.  Accept binary constants if
	CPP_OPTION (pfile, binary_constants) even when pedantic.  Adjust
	pedwarn message.

2013-04-24  Paolo Carlini  <paolo.carlini@oracle.com>

	* include/cpplib.h (enum c_lang): Add CLK_GNUCXX1Y and CLK_CXX1Y.
	* init.c (lang_defaults): Add defaults for the latter.
	(cpp_init_builtins): Define __cplusplus as 201300L for the latter.
	* lex.c (_cpp_lex_direct): Update.

2013-04-03  Sebastian Huber  <sebastian.huber@embedded-brains.de>

	PR target/56771
	* configure.ac: Require 64-bit int for arm*-*-rtems*.
	* configure: Regenerate.

2013-03-06  Jakub Jelinek  <jakub@redhat.com>

	PR middle-end/56461
	* internal.h (struct cpp_buffer): Add to_free field.
	(_cpp_pop_file_buffer): Add third argument.
	* files.c (_cpp_stack_file): Set buffer->to_free.
	(_cpp_pop_file_buffer): Add to_free argument.  Free to_free
	if non-NULL, and if equal to file->buffer_start, also clear
	file->buffer{,_start,_valid}.
	* directives.c (_cpp_pop_buffer): Pass buffer->to_free
	to _cpp_pop_file_buffer.

2013-03-01  Jakub Jelinek  <jakub@redhat.com>

	PR middle-end/56461
	* files.c (_cpp_save_file_entries): Free result at the end.
	* pch.c (cpp_string_free): New function.
	(cpp_save_state): Use it in htab_create call.
	(cpp_write_pch_deps): Free ss->defs.  Destroy ss->definedhash.

2013-02-28  Jakub Jelinek  <jakub@redhat.com>

	* files.c (_cpp_find_file): If returning early, before storing
	something to *hash_slot and *hash_slot is NULL, call htab_clear_slot
	on it.  Access *hash_slot using void * type rather than
	struct file_hash_entry * to avoid aliasing issues.

	* configure.ac: Don't define ENABLE_CHECKING whenever
	--enable-checking is seen, instead use similar --enable-checking=yes
	vs. --enable-checking=release default as gcc/ subdir has and
	define ENABLE_CHECKING if ENABLE_CHECKING is defined in gcc/.
	Define ENABLE_VALGRIND_CHECKING if requested.
	* lex.c (new_buff): If ENABLE_VALGRIND_CHECKING, put _cpp_buff
	struct first in the allocated buffer and result->base after it.
	(_cpp_free_buff): If ENABLE_VALGRIND_CHECKING, free buff itself
	instead of buff->base.
	* config.in: Regenerated.
	* configure: Regenerated.

2013-02-13  Ed Smith-Rowland  <3dw4rd@verizon.net>

	PR c++/55582
	* lex.c (lex_raw_string): Allow string literal with suffix
	beginning with 's' to be parsed as a C++11 user-defined literal.

2013-01-14  Richard Sandiford  <rdsandiford@googlemail.com>

	Update copyright years.

2013-01-04  Paolo Carlini  <paolo.carlini@oracle.com>

	PR c++/54526 (again)
	* lex.c (_cpp_lex_direct): In C++11 mode, implement 2.5 p3, bullet 2.

2013-01-03  Marc Glisse  <marc.glisse@inria.fr>

	PR bootstrap/50177
	* line-map.c (get_combined_adhoc_loc): Cast from extern "C" type.
	(new_linemap): Likewise.
	(linemap_enter_macro): Likewise.

2012-12-03  Jakub Jelinek  <jakub@redhat.com>

	PR bootstrap/55380
	PR other/54691
	* files.c (read_file_guts): Allocate extra 16 bytes instead of
	1 byte at the end of buf.  Pass size + 16 instead of size
	to _cpp_convert_input.
	* charset.c (_cpp_convert_input): Reallocate if there aren't
	at least 16 bytes beyond to.len in the buffer.  Clear 16 bytes
	at to.text + to.len.

2012-11-21  Steve Ellcey  <sellcey@mips.com>

	PR pch/55399
	* files.c (pch_open_file): Fix check for implicit_preinclude.

2012-11-16  Simon Baldwin  <simonb@google.com>

	* include/cpplib.h (struct cpp_options): Add canonical_system_headers.
	* files.c (find_file_in_dir): Call maybe_shorter_path() only if
	canonical_system_headers is set.
	* init.c (cpp_create_reader): Initialize canonical_system_headers.
	* configure.ac: Add new --enable-canonical-system-headers.
	* configure: Regenerate.
	* config.in: Regenerate.

2012-11-09  Ed Smith-Rowland  <3dw4rd@verizon.net>

	PR c++/54413
	* include/cpplib.h (cpp_interpret_float_suffix): Add cpp_reader* arg.
	(cpp_interpret_int_suffix): Add cpp_reader* arg.
	* init.c (cpp_create_reader): Iitialize new flags.
	* expr.c (interpret_float_suffix): Use new flags.
	(cpp_interpret_float_suffix): Add cpp_reader* arg.
	(interpret_int_suffix): Use new flags.
	(cpp_interpret_int_suffix): Add cpp_reader* arg.
	(cpp_classify_number): Adjust calls to interpret_x_suffix.

2012-10-23  Ian Bolton  <ian.bolton@arm.com>
	    Jim MacArthur  <jim.macarthur@arm.com>
	    Marcus Shawcroft  <marcus.shawcroft@arm.com>
	    Nigel Stephens  <nigel.stephens@arm.com>
	    Ramana Radhakrishnan  <ramana.radhakrishnan@arm.com>
	    Richard Earnshaw  <rearnsha@arm.com>
	    Sofiane Naci  <sofiane.naci@arm.com>
	    Stephen Thomas  <stephen.thomas@arm.com>
	    Tejas Belagod  <tejas.belagod@arm.com>
	    Yufeng Zhang  <yufeng.zhang@arm.com>

	* configure.ac: Enable AArch64.
	* configure: Regenerate.

2012-10-23  Joseph Myers  <joseph@codesourcery.com>

	* files.c (struct _cpp_file): Add implicit_preinclude.
	(pch_open_file): Allow a previously opened implicitly included
	file.
	(_cpp_find_file): Add implicit_preinclude argument.  Free file and
	do not call open_file_failed if implicit_preinclude.  Store
	implicit_preinclude value.
	(_cpp_stack_include, _cpp_fake_include, _cpp_compare_file_date):
	Update calls to _cpp_find_file.
	(_cpp_stack_include): Handle IT_DEFAULT.
	(cpp_push_default_include): New.
	* include/cpplib.h (cpp_push_default_include): Declare.
	* init.c (cpp_read_main_file): Update call to _cpp_find_file.
	* internal.h (enum include_type): Add IT_DEFAULT.
	(_cpp_find_file): Update prototype.

2012-10-15  Tobias Burnus  <burnus@net-b.de>

	* files.c (read_file_guts, _cpp_save_file_entries): Free memory
	before returning.
	* lex.c (warn_about_normalization): Ditto.
	* mkdeps.c (deps_save): Ditto.
	* pch.c (cpp_valid_state): Ditto.

2012-10-04  Florian Weimer  <fweimer@redhat.com>

	* directives.c (do_pragma_warning_or_error): New.
	(do_pragma_warning): New.
	(do_pragma_error): New.
	(_cpp_init_internal_pragmas): Register new pragmas.

2012-09-25  Dehao Chen  <dehao@google.com>

	PR middle-end/54704
	* line-map.c (location_adhoc_data_hash): Fix the hash function.

2012-09-25  Dehao Chen  <dehao@google.com>

	PR middle-end/54645
	* include/line-map.h (location_adhoc_data): Move location_adhoc_data
	into GC.
	(location_adhoc_data_map): Likewise.
	(line_maps): Likewise.
	(rebuild_location_adhoc_htab): New Function.
	* line-map.c (+rebuild_location_adhoc_htab): new Funcion.
	(get_combined_adhoc_loc): Move location_adhoc_data into GC.
	(location_adhoc_data_fini): Likewise.
	(linemap_init): Likewise.
	(location_adhoc_data_init): Remove Function.

2012-09-19  Dehao Chen  <dehao@google.com>

	* include/line-map.h (MAX_SOURCE_LOCATION): New value.
	(location_adhoc_data_fini): New.
	(get_combined_adhoc_loc): New.
	(get_data_from_adhoc_loc): New.
	(get_location_from_adhoc_loc): New.
	(location_adhoc_data_map): New.
	(COMBINE_LOCATION_DATA): New.
	(IS_ADHOC_LOC): New.
	(expanded_location): New field.
	(line_maps): New field.
	* line-map.c (location_adhoc_data): New.
	(location_adhoc_data_hash): New.
	(location_adhoc_data_eq): New.
	(location_adhoc_data_update): New.
	(get_combined_adhoc_loc): New.
	(get_data_from_adhoc_loc): New.
	(get_location_from_adhoc_loc): New.
	(location_adhoc_data_init): New.
	(location_adhoc_data_fini): New.
	(linemap_init): Initialize location_adhoc_data.
	(linemap_lookup): Change to use new location.
	(linemap_ordinary_map_lookup): Likewise.
	(linemap_macro_map_lookup): Likewise.
	(linemap_macro_map_loc_to_def_point): Likewise.
	(linemap_macro_map_loc_unwind_toward_spel): Likewise.
	(linemap_get_expansion_line): Likewise.
	(linemap_get_expansion_filename): Likewise.
	(linemap_location_in_system_header_p): Likewise.
	(linemap_location_from_macro_expansion_p): Likewise.
	(linemap_macro_loc_to_spelling_point): Likewise.
	(linemap_macro_loc_to_def_point): Likewise.
	(linemap_macro_loc_to_exp_point): Likewise.
	(linemap_resolve_location): Likewise.
	(linemap_unwind_toward_expansion): Likewise.
	(linemap_unwind_to_first_non_reserved_loc): Likewise.
	(linemap_expand_location): Likewise.
	(linemap_dump_location): Likewise.
	(linemap_line_start): Likewise.

2012-05-25  Dodji Seketeli  <dodji@redhat.com>

	PR preprocessor/53469
	* directives.c (do_pragma): Use the virtual location for the
	pragma token, instead of its spelling location.

2012-08-14   Diego Novillo  <dnovillo@google.com>

	Merge from cxx-conversion branch.  Configury.

	* Makefile.in: Remove all handlers of ENABLE_BUILD_WITH_CXX.
	* configure.ac: Likewise.
	* configure: Regenerate.

2012-08-14   Lawrence Crowl  <crowl@google.com>

	Merge from cxx-conversion branch.  New C++ hash table.

	* include/symtab.h (typedef struct ht hash_table): Change the typedef
	name to cpp_hash_table.  Update all users of the typedef.

2012-07-30  Laurynas Biveinis  <laurynas.biveinis@gmail.com>

	* include/line-map.h (line_map_macro): Use the "atomic" GTY option
	for the macro_locations field.

2011-06-19  Uros Bizjak  <ubizjak@gmail.com>

	* lex.c (search_line_sse42): Use __builtin_ia32_loaddqu and
	__builtin_ia32_pcmpestri128 instead of asm.

2012-06-04  Dimitrios Apostolou <jimis@gmx.net>

	* line-map.c (linemap_enter_macro): Don't zero max_column_hint in
	every macro. This improves performance by reducing the number of
	reallocations when track-macro-expansion is on.

2012-06-04  Dodji Seketeli  <dodji@redhat.com>

	PR preprocessor/53463
	* line-map.c (linemap_location_in_system_header_p): For built-in
	macro tokens, check the first expansion point location that is not
	for a token coming from a built-in macro.

2012-05-29  Joseph Myers  <joseph@codesourcery.com>

	* directives.c: Fix typos.
	* include/line-map.h: Fix typos.
	* line-map.c: Fix typos.
	* macro.c: Fix typos.

2012-05-25  Dodji Seketeli  <dodji@redhat.com>

	PR bootstrap/53459
	* lex.c (search_line_fast): Avoid unused local typedefs to simulate
	a static assertion.

2012-05-29  Dodji Seketeli  <dodji@redhat.com>

	PR preprocessor/53229
	* internal.h (cpp_reader::set_invocation_location): Remove.
	(cpp_reader::about_to_expand_macro_p): New member flag.
	* directives.c (do_pragma):  Remove Kludge as
	pfile->set_invocation_location is no more.
	* macro.c (cpp_get_token_1): Do away with the use of
	cpp_reader::set_invocation_location.  Just collect the macro
	expansion point when we are about to expand the top-most macro.
	Do not override cpp_reader::about_to_expand_macro_p.
	This fixes gcc.dg/cpp/paste12.c by making get_token_no_padding
	properly handle locations of expansion points.
	(cpp_get_token_with_location): Adjust, as
	cpp_reader::set_invocation_location is no more.
	(paste_tokens): Take a virtual location parameter for
	the LHS of the pasting operator.  Use it in diagnostics.  Update
	comments.
	(paste_all_tokens): Tighten the assert.  Propagate the location of
	the expansion point when no virtual locations are available.
	Pass the virtual location to paste_tokens.
	(in_macro_expansion_p): New static function.
	(enter_macro_context): Set the cpp_reader::about_to_expand_macro_p
	flag until we really start expanding the macro.

2012-05-16  Dodji Seketeli  <dodji@redhat.com>

	PR preprocessor/7263
	* include/cpplib.h (cpp_classify_number): Take a location
	parameter.
	* expr.c (SYNTAX_ERROR_AT, SYNTAX_ERROR2_AT): New diagnostic
	macros that take a location parameter.
	(cpp_classify_number): Take a (virtual) location parameter.  Use
	it for diagnostics.  Adjust comments.
	(eval_token): Take a location parameter.  Pass it to
	cpp_classify_number and to diagnostic routines.
	(_cpp_parse_expr): Use virtual locations of tokens when parsing
	expressions.  Pass a virtual location to eval_token and to
	diagnostic routines.

2012-05-10  Tristan Gingold  <gingold@adacore.com>

	* expr.c (interpret_float_suffix): Add a guard.

2012-05-02  Dodji Seketeli  <dodji@redhat.com>

	Properly initialize cpp_context in destringize_and_run
	* directives.c (destringize_and_run): Properly initialize the new
	context.
	* macro.c (_cpp_pop_context): Assert that we shouldn't try to pop
	the initial base context, which has the same life time as the
	current instance of cpp_file.

2012-04-30  Manuel López-Ibáñez  <manu@gcc.gnu.org>
	    Dodji Seketeli  <dodji@seketeli.org>

	PR c++/52974
	* libcpp/files.c (maybe_shorter_path): New.
	(find_file_in_dir): Use it.

2012-04-30  Dodji Seketeli  <dodji@redhat.com>

	Switch -ftrack-macro-expansion=2 on by default.
	* init.c (cpp_create_reader): Switch -ftrack-macro-expansion=2 on
	by default.  Add comments.

	Strip "<built-in>" loc from displayed expansion context
	* include/line-map.h (linemap_unwind_toward_expansion): Fix typo
	in comment.
	(linemap_unwind_to_first_non_reserved_loc): Declare new function.
	* line-map.c (linemap_unwind_to_first_non_reserved_loc): Define
	new function.

	Fix expansion point loc for macro-like tokens
	* macro.c (macro_of_context): New static function.
	(_cpp_push_token_context, push_extended_tokens_context): If the
	macro argument is NULL, it means we are continuing the expansion
	of the current macro, if any.  Update comments.
	(_cpp_pop_context): Re-enable expansion of the macro only when we
	are really out of the context of the current expansion.

	Fix token pasting with -ftrack-macro-expansion
	* macro.c (paste_all_tokens): Put the token resulting from pasting
	into an extended token context with -ftrack-macro-location is in
	effect.

	Fix cpp_sys_macro_p with -ftrack-macro-expansion
	* macro.c (cpp_sys_macro_p):  Support -ftrack-macro-expansion.

2012-04-29  Dodji Seketeli  <dodji@redhat.com>

	* lex.c (lex_raw_string): Change C++ style comments into C style
	comments.
	(lex_string): Likewise.

2012-04-27   Ollie Wild  <aaw@google.com>

	* include/cpplib.h (struct cpp_options): Add new field,
	warn_literal_suffix.
	(CPP_W_LITERAL_SUFFIX): New enum.
	* init.c (cpp_create_reader): Default initialization of
	warn_literal_suffix.
	* lex.c (lex_raw_string): Treat user-defined literals which don't
	begin with '_' as separate tokens and produce a warning.
	(lex_string): Ditto.

2012-04-26  Manuel López-Ibáñez  <manu@gcc.gnu.org>

	* line-map.c (linemap_resolve_location): Synchronize comments with
	those in line-map.h.
	* include/line-map.h (linemap_resolve_location): Fix spelling in
	comment.

2012-03-22  Richard Earnshaw  <rearnsha@arm.com>

	* lex.c (search_line_fast): Provide Neon-optimized version for ARM.

2012-03-14  Rainer Orth  <ro@CeBiTec.Uni-Bielefeld.DE>

	* lex.c: Remove Solaris 8 reference.

2012-02-14  Walter Lee  <walt@tilera.com>

	* configure.ac: Require 64-bit hwint for tilegx and tilepro.
	* configure: Regenerate.

2012-01-09  Richard Guenther  <rguenther@suse.de>

	* macro.c (_cpp_builtin_macro_text): Remove unused variable map.

2012-01-09  Gary Funck  <gary@intrepid.com>

	PR preprocessor/33919
	* files.c (_cpp_get_file_name): New. Implement file name
	access function.
	* internal.h (_cpp_get_file_name): New prototype.
	* macro.c (_cpp_builtin_macro_text): Call _cpp_get_file_name()
	to use pfile->main_file in lieu of traversing INCLUDED_FROM chain.

2012-01-03  Olivier Hainque  <hainque@adacore.com>

	* system.h: Prior to #define, #undef fopen and freopen unconditionally.

2011-12-20  Joseph Myers  <joseph@codesourcery.com>

	* include/cpplib.h (CLK_GNUC1X): Change to CLK_GNUC11.
	(CLK_STDC1X): Change to CLK_STDC11.
	* init.c (lang_defaults): Update comments.
	(cpp_init_builtins): Update language tests.  Use 201112L for C11
	__STDC_VERSION__.

2011-12-20  Andreas Schwab  <schwab@linux-m68k.org>

	* configure: Regenerate.

2011-12-19  Andreas Schwab  <schwab@linux-m68k.org>

	* configure: Regenerate.

2011-12-07  Jakub Jelinek  <jakub@redhat.com>

	PR bootstrap/50237
	* internal.h (_cpp_init_lexer): New prototype.
	* init.c (init_library): Call it.
	* lex.c (init_vectorized_lexer): Remove constructor attribute,
	add inline keyword.
	(HAVE_init_vectorized_lexer): Define.
	(_cpp_init_lexer): New function.

2011-12-03  Dodji Seketeli  <dodji@redhat.com>

	* macro.c (tokens_buff_remove_last_token)
	(tokens_buff_put_token_to): Add an 'inline' function specifier to
	the prototype.

2011-11-22   Diego Novillo  <dnovillo@google.com>

	* include/line-map.h (linemap_dump): Declare.
	(line_table_dump): Declare.
	* line-map.c (linemap_dump): New.
	(line_table_dump): New.

2011-11-21  Ed Smith-Rowland  <3dw4rd@verizon.net>

	PR c++/50958
	* expr.c (cpp_userdef_char_remove_type): Fix typo.

2011-11-03  Michael Matz  <matz@suse.de>

	PR bootstrap/50857
	* configure.ac: Check for -fno-exceptions -fno-rtti.
	* configure: Regenerate.
	* Makefile.in (NOEXCEPTION_FLAGS): New flag.
	(ALL_CXXFLAGS): Use it.

2011-11-02  Paolo Carlini  <paolo.carlini@oracle.com>

	* internal.h (uxstrdup, ustrchr): Return const unsigned char *.

2011-11-02  Jason Merrill  <jason@redhat.com>

	PR c++/50810
	* configure.ac: Add -Wno-narrowing to warning options.

2011-10-31  Jason Merrill  <jason@redhat.com>

	PR libstdc++/1773
	* init.c (cpp_init_builtins): Set __cplusplus for C++11.

	PR c++/50920
	* include/cpplib.h (enum c_lang): Rename CLK_CXX0X to CLK_CXX11,
	CLK_GNUCXX0X to CLK_GNUCXX11.

2011-10-26  Ed Smith-Rowland  <3dw4rd@verizon.net>

	Implement C++11 user-defined literals.
	* expr.c: (cpp_interpret_float_suffix, cpp_interpret_int_suffix,
	cpp_userdef_string_remove_type, cpp_userdef_string_add_type,
	cpp_userdef_char_remove_type, cpp_userdef_char_add_type,
	cpp_userdef_string_p, cpp_userdef_char_p, cpp_get_userdef_suffix): New.
	(cpp_classify_number): Classify unrecognized tokens as user-defined
	literals.
	* include/cpplib.h: Add new tokens for user-defined literals.
	* init.c: Add new preprocessor flag (cxx11).
	* lex.c: (lex_string, lex_raw_string): Handle user-defined literals
	including concatenation and promotion with suffixes.

2011-10-24  Dodji Seketeli  <dodji@redhat.com>

	* line-map.c (linemap_macro_map_lookup): Fix logic.

2011-10-24  Dodji Seketeli  <dodji@redhat.com>

	* include/line-map.h (linemap_expand_location): Take a line table
	parameter.  Update comment.
	(linemap_resolve_location): Update comment.
	(linemap_expand_location_full): Remove.
	* line-map.c (linemap_resolve_location):  Handle reserved
	locations; return a NULL map in those cases.
	(linemap_expand_location): If location is reserved, return a
	zeroed expanded location.  Update comment.  Take a line table to
	assert that the function takes non-virtual locations only.
	(linemap_expand_location_full): remove.
	(linemap_dump_location): Handle the fact that
	linemap_resolve_location can return NULL line maps when the
	location resolves to a reserved location.

	* line-map.c (linemap_macro_map_lookup): Fix logic.

2011-10-22  Dodji Seketeli  <dodji@redhat.com>

	PR bootstrap/50778
	* include/internal.h (_cpp_remaining_tokens_num_in_context): Take the
	context to act upon.
	* lex.c (_cpp_remaining_tokens_num_in_context): Likewise.  Update
	comment.
	(cpp_token_from_context_at): Likewise.
	(cpp_peek_token): Use the context to peek tokens from.

2011-10-20  Dodji Seketeli  <dodji@redhat.com>

	PR bootstrap/50801
	* lex.c (_cpp_remaining_tokens_num_in_context): Fix computation of
	number of tokens.

2011-10-18  Dodji Seketeli  <dodji@redhat.com>

	PR bootstrap/50760
	* include/line-map.h (struct linemap_stats): Change the type of
	the members from size_t to long.
	* macro.c (macro_arg_token_iter_init): Unconditionally initialize
	iter->location_ptr.

2011-10-17  Dodji Seketeli  <dodji@redhat.com>

	* line-map.c (linemap_macro_map_loc_to_exp_point): Avoid setting a
	variable without using it if ENABLE_CHECKING is not defined.  Mark
	the LOCATION parameter as being unused.

2011-10-15  Tom Tromey  <tromey@redhat.com>
	    Dodji Seketeli  <dodji@redhat.com>

	* include/line-map.h (struct line_maps::alloced_size_for_request):
	New member.
	* line-map.c (new_linemap): Use set->alloced_size_for_request to
	get the actual allocated size of line maps.

2011-10-15  Tom Tromey  <tromey@redhat.com>
	    Dodji Seketeli  <dodji@redhat.com>

	* line-map.h (struct linemap_stats): Declare new struct.
	(linemap_get_statistics): Declare ...
	* line-map.c (linemap_get_statistics):  ... new function.
	* macro.c (num_expanded_macros_counter, num_macro_tokens_counter):
	Declare new counters.
	(enter_macro_context, replace_args): Update
	num_macro_tokens_counter.
	(cpp_get_token_1): Update num_expanded_macros_counter.

2011-10-15  Tom Tromey  <tromey@redhat.com>
	    Dodji Seketeli  <dodji@redhat.com>

	* include/cpplib.h (struct cpp_options)<debug>: New struct member.
	* include/line-map.h (linemap_dump_location): Declare ...
	* line-map.c (linemap_dump_location): ... new function.

2011-10-15  Tom Tromey  <tromey@redhat.com>
	    Dodji Seketeli  <dodji@redhat.com>

	* include/cpplib.h (struct cpp_options)<track_macro_expansion>:
	New option.
	* internal.h (struct macro_context): New struct.
	(enum context_tokens_kind): New enum.
	(struct cpp_context)<tokens_kind>: New member of type enum
	context_tokens_kind.
	(struct cpp_context)<macro>: Remove this.  Replace it with an enum
	of macro and  macro_context.
	(struct cpp_context)<direct_p>: Remove.
	(_cpp_remaining_tokens_num_in_context): Declare new function.
	* directives.c (destringize_and_run): Adjust.
	* lex.c (_cpp_remaining_tokens_num_in_context)
	(_cpp_token_from_context_at): Define new functions
	(cpp_peek_token): Use them.
	* init.c (cpp_create_reader): Initialize the base context to zero.
	(_cpp_token_from_context_at): Define new static function.
	(cpp_peek_token): Use new _cpp_remaining_tokens_num_in_context and
	_cpp_token_from_context_at.
	* macro.c (struct macro_arg)<virt_locs, expanded_virt_locs>: New
	members.
	(enum macro_arg_token_kind): New enum.
	(struct macro_arg_token_iter): New struct.
	(maybe_adjust_loc_for_trad_cpp, push_extended_tokens_context)
	(alloc_expanded_arg_mem, ensure_expanded_arg_room)
	(delete_macro_args, set_arg_token, get_arg_token_location)
	(arg_token_ptr_at, macro_arg_token_iter_init)
	(macro_arg_token_iter_get_token)
	(macro_arg_token_iter_get_location, macro_arg_token_iter_forward)
	(expanded_token_index, tokens_buff_new, tokens_buff_count)
	(tokens_buff_last_token_ptr, tokens_buff_put_token_to)
	(tokens_buff_add_token, tokens_buff_remove_last_token)
	(reached_end_of_context, consume_next_token_from_context): New
	static functions.
	(cpp_get_token_1): New static function. Split and extended from
	cpp_get_token.  Use reached_end_of_context and
	consume_next_token_from_context.  Unify its return point.  Move
	the location tweaking from cpp_get_token_with_location in here.
	(cpp_get_token): Use cpp_get_token_1
	(stringify_arg): Use the new arg_token_at.
	(paste_all_tokens): Support tokens coming from extended tokens
	contexts.
	(collect_args): Return the number of collected arguments, by
	parameter.  Store virtual locations of tokens that constitute the
	collected args.
	(funlike_invocation_p): Return the number of collected arguments,
	by parameter.
	(enter_macro_context): Add a parameter for macro expansion point.
	Pass it to replace_args and to the "used" cpp callback.  Get the
	number of function-like macro arguments from funlike_invocation_p,
	pass it to the new delete_macro_args to free the memory used by
	macro args.  When -ftrack-macro-expansion is in effect, for macros
	that have no arguments, create a macro map for the macro expansion
	and use it to allocate proper virtual locations for tokens
	resulting from the expansion.  Push an extended tokens context
	containing the tokens resulting from macro expansion and their
	virtual locations.
	(replace_args): Rename the different variables named 'count' into
	variables with more meaningful names.  Create a macro map;
	allocate virtual locations of tokens resulting from this
	expansion.  Use macro_arg_token_iter to iterate over tokens of a
	given macro.  Handle the case of the argument of
	-ftrack-macro-expansion being < 2.  Don't free macro arguments
	memory resulting from expand_arg here, as these are freed by the
	caller of replace_arg using delete_macro_args now.  Push extended
	token context.
	(next_context, push_ptoken_context, _cpp_push_token_context)
	(_cpp_push_text_context): Properly initialize the context.
	(expand_arg): Use the new alloc_expanded_arg_mem,
	push_extended_tokens_context, cpp_get_token_1, and set_arg_token.
	(_cpp_pop_context): Really free the memory held by the context.
	Handle freeing memory used by extended tokens contexts.
	(cpp_get_token_with_location): Use cpp_get_token_1.
	(cpp_sys_macro_p): Adjust.
	(_cpp_backup_tokens): Support the new kinds of token contexts.
	* traditional.c (recursive_macro): Adjust.

2011-10-15  Tom Tromey  <tromey@redhat>
	    Dodji Seketeli  <dodji@redhat.com>

	* include/line-map.h (enum lc_reason)<LC_ENTER_MACRO>: New enum
	member.
	(MAX_SOURCE_LOCATION): New constant.
	(struct line_map_ordinary, struct line_map_macro): New structs.
	(struct line_map): Turn this into a union of the two above.  Add
	comments.
	(struct maps_info): New struct.
	(struct line_maps)<info_ordinary, info_macro>: Two new fields.
	These now carry the map information that was previously scattered
	in struct line_maps.
	(struct map_info::allocated): Fix comment.
	(MAP_START_LOCATION, ORDINARY_MAP_FILE_NAME)
	(ORDINARY_MAP_STARTING_LINE_NUMBER)
	(ORDINARY_MAP_INCLUDER_FILE_INDEX)
	(ORDINARY_MAP_IN_SYSTEM_HEADER_P)
	(ORDINARY_MAP_NUMBER_OF_COLUMN_BITS, MACRO_MAP_MACRO)
	(MACRO_MAP_NUM_MACRO_TOKENS MACRO_MAP_LOCATIONS)
	(MACRO_MAP_EXPANSION_POINT_LOCATION)
	(LOCATION_POSSIBLY_IN_MACRO_MAP_P, LINEMAPS_MAP_INFO)
	(LINEMAPS_MAPS, LINEMAPS_ALLOCATE, LINEMAPS_USED, LINEMAPS_CACHE)
	(LINEMAPS_LAST_MAP, LINEMAPS_LAST_ALLOCATED_MAP)
	(LINEMAPS_ORDINARY_MAPS, LINEMAPS_ORDINARY_ALLOCATED)
	(LINEMAPS_ORDINARY_USED, LINEMAPS_ORDINARY_CACHE)
	(LINEMAPS_LAST_ORDINARY_MAP, LINEMAPS_LAST_ALLOCATED_ORDINARY_MAP)
	(LINEMAPS_MACRO_MAPS, LINEMAPS_MACRO_ALLOCATED)
	(LINEMAPS_MACRO_USED, LINEMAPS_MACRO_CACHE)
	(LINEMAPS_LAST_MACRO_MAP, LINEMAPS_LAST_ALLOCATED_MACRO_MAP)
	(LINEMAPS_MAP_AT, LINEMAPS_ORDINARY_MAP_AT)
	(LINEMAPS_MACRO_MAP_AT): New accessors for ordinary and macro map
	information.
	(linemap_check_ordinary, linemap_assert)
	(linemap_location_before_p): New macros.
	(linemap_position_for_line_and_column)
	(linemap_tracks_macro_expansion_locs_p, linemap_add_macro_token)
	(linemap_macro_expansion_map_p)
	(linemap_macro_map_loc_to_def_point)
	(linemap_macro_map_loc_unwind_once)
	(linemap_macro_map_loc_to_exp_point, linemap_step_out_once)
	(linemap_get_source_line linemap_get_source_column)
	(linemap_map_get_macro_name, linemap_get_file_path)
	(linemap_location_in_system_header_p)
	(linemap_location_from_macro_expansion_p): Declare new functions.
	(SOURCE_LINE, SOURCE_COLUMN, LAST_SOURCE_LINE_LOCATION)
	(LINEMAP_FILE, LINEMAP_LINE, LINEMAP_SYSP): Assert that this
	accessors act on ordinary maps only.
	(INCLUDED_FROM): Return NULL for main files; use the new
	accessors.
	(LINEMAP_POSITION_FOR_COLUMN): Use the new accessors.
	(struct expanded_location): Move here from gcc/input.h
	(linemap_resolve_location, linemap_expand_location)
	(linemap_expand_location_full): Declare new functions.
	* line-map.c: Include cpplib.h, internal.h
	(linemap_enter_macro, linemap_add_macro_token)
	(linemap_get_expansion_line, linemap_get_expansion_filename): New
	functions that are private to libcpp.
	(linemap_assert): New macro.
	(linemap_macro_loc_to_exp_point, linemap_macro_loc_to_exp_point)
	(linemap_macro_loc_unwind, linemap_macro_map_loc_to_def_point)
	(linemap_macro_map_loc_unwind_toward_spelling)
	(linemap_macro_map_loc_to_exp_point)
	(first_map_in_common_1, first_map_in_common): New static
	functions.
	(new_linemap): Define new static functions.  Extracted and
	enhanced from ...
	(linemap_add): ... here.  Use linemap_assert in lieu of abort
	previously.
	(linemap_tracks_macro_expansion_locs_p)
	(linemap_add_macro_token, linemap_macro_expansion_map_p)
	(linemap_check_ordinary, linemap_macro_map_loc_to_exp_point)
	(linemap_macro_map_loc_to_def_point)
	(linemap_macro_map_loc_unwind_once)
	(linemap_step_out_once, linemap_map_get_index)
	(linemap_get_source_line,linemap_get_source_column)
	(linemap_get_file_path, linemap_map_get_macro_name)
	(linemap_location_in_system_header_p)
	(linemap_location_originated_from_system_header_p)
	(linemap_location_from_macro_expansion_p)
	(linemap_tracks_macro_expansion_locs_p)
	(linemap_resolve_location, linemap_expand_location)
	(linemap_expand_location_full)
	(linemap_tracks_macro_expansion_locs_p)
	(linemap_position_for_line_and_column, linemap_compare_locations):
	Define new public functions.
	(linemap_init): Initialize ordinary and macro maps information in
	the map set.
	(linemap_check_files_exited): Use the new accessors.
	(linemap_free): Remove this dead code.
	(linemap_line_start): Assert this uses an ordinary map.  Adjust to
	use the new ordinary map accessors and data structures.  Don't
	overflow past the lowest possible macro token's location.
	(linemap_position_for_column): Assert the ordinary maps of the map
	set are really ordinary.  Use ordinary map accessors.
	(linemap_lookup): Keep the same logic but generalize to allow
	lookup of both ordinary and macro maps.  Do not crash when called
	with an empty line table.
	* directives-only.c (_cpp_preprocess_dir_only): Adjust to use the
	new API of line-map.h.
	* directives.c (start_directive, do_line, do_linemarker)
	(do_linemarker): Likewise.
	* files.c (_cpp_find_file, _cpp_stack_include, open_file_failed)
	(make_cpp_dir, cpp_make_system_header): Likewise.
	* init.c (cpp_read_main_file): Likewise.
	* internal.h (CPP_INCREMENT_LINE): Likewise.
	(linemap_enter_macro, linemap_add_macro_token)
	(linemap_get_expansion_line, linemap_get_expansion_filename): New
	functions private to libcpp.
	* lex.c (_cpp_process_line_notes, _cpp_skip_block_comment)
	(skip_line_comment, skip_whitespace, lex_raw_string)
	(_cpp_lex_direct): Likewise.
	* macro.c (_cpp_builtin_macro_text): Likewise.
	(_cpp_aligned_alloc): Initialize the new name member of the macro.
	* traditional.c (copy_comment, _cpp_scan_out_logical_line):
	Likewise.
	* errors.c (cpp_diagnostic): Adjust to new linemap API.

2011-08-28  Dodji Seketeli  <dodji@redhat.com>

	* line-map.c (linemap_add): Assert that reason must not be
	LC_RENAME when called for the first time on a "main input file".

2011-08-22  Gabriel Charette  <gchare@google.com>

	* init.c (cpp_create_reader): Inititalize forced_token_location_p.
	* internal.h (struct cpp_reader): Add field forced_token_location_p.
	* lex.c (_cpp_lex_direct): Use forced_token_location_p.
	(cpp_force_token_locations): New.
	(cpp_stop_forcing_token_locations): New.

2011-08-18  Rainer Orth  <ro@CeBiTec.Uni-Bielefeld.DE>

	PR libstdc++/1773
	* init.c (cpp_init_builtins): Define __cplusplus 19971L.

2011-08-18  Joseph Myers  <joseph@codesourcery.com>

	* include/cpplib.h (struct cpp_options): Fix typo.

2011-08-18  Joseph Myers  <joseph@codesourcery.com>

	* include/cpplib.h (struct cpp_options): Add rliterals.
	* init.c  (struct lang_flags, lang_defaults): Add rliterals.
	(cpp_set_lang): Set rliterals option.
	(cpp_init_builtins): Define __STDC_UTF_16__ and __STDC_UTF_32__.
	* lex.c (_cpp_lex_direct): Only accept raw strings if rliterals.

2011-08-15  Gabriel Charette  <gchare@google.com>

	* include/line-map.h (LINEMAP_POSITION_FOR_COLUMN): Remove.
	Update all users to use linemap_position_for_column instead.

2011-07-28  Gabriel Charette  <gchare@google.com>

	* include/line-map.h (struct line_maps):
	Remove unused field last_listed. Update all users.

2011-07-28  H.J. Lu  <hongjiu.lu@intel.com>

	* configure.ac: Set need_64bit_hwint to yes for x86 targets.
	* configure: Regenerated.

2011-07-25  Rainer Orth  <ro@CeBiTec.Uni-Bielefeld.DE>

	* system.h [__cplusplus]: Wrap C function declarations in extern "C".

2011-07-22  Rainer Orth  <ro@CeBiTec.Uni-Bielefeld.DE>
	    Ralf Wildenhues  <Ralf.Wildenhues@gmx.de>

	PR bootstrap/49794
	* configure.ac: Test AM_ICONV with CXX.
	* configure: Regenerate.
	* system.h (HAVE_DESIGNATED_INITIALIZERS): Never define for C++.

2011-07-15  Dodji Seketeli  <dodji@redhat.com>

	* directives.c (struct if_stack): Use source_location as type
	here.
	* include/cpplib.h (struct cpp_callbacks)<include, define, undef,
	indent, def_pragma, used_define, used_undef>: Properly use
	source_location as parameter type, rather than unsigned int.

2011-07-07  Rainer Orth  <ro@CeBiTec.Uni-Bielefeld.DE>

	PR target/39150
	* configure.ac (host_wide_int): Handle x86_64-*-solaris2.1[0-9]
	like i[34567]86-*-solaris2.1[0-9]*.
	* configure: Regenerate.

2011-06-16  Jason Merrill  <jason@redhat.com>

	PR c++/45399
	* lex.c (lex_raw_string): Don't check for embedded NUL.

2011-06-06  Dodji Seketeli  <dodji@redhat.com>

	PR preprocessor/48532
	* directives.c (do_pragma): Don't forget the invocation location
	when parsing the pragma name of a namespaced pragma directive.

2011-05-29  John Tytgat  <John.Tytgat@aaug.net>

	* files.c (read_file_guts): Add test on non-zero value of S_ISREG.

2011-05-22  Uros Bizjak  <ubizjak@gmail.com>

	PR target/49104
	* lex.c (init_vectorized_lexer): Do not set "minimum" when __3dNOW_A__
	is defined.  Check bit_MMXEXT and bit_CMOV to use search_line_mmx.

2011-04-25  Jan Kratochvil  <jan.kratochvil@redhat.com>

	* system.h (ENUM_BITFIELD): Remove.

2011-04-24  Jakub Jelinek  <jakub@redhat.com>

	PR preprocessor/48740
	* lex.c (lex_raw_string): When raw string ends with
	??) followed by raw prefix and ", ensure it is preprocessed
	with ??) rather than ??].

2011-04-20  Jim Meyering  <meyering@redhat.com>

	* files.c (destroy_cpp_file): Remove useless if-before-free.
	* init.c (cpp_destroy): Likewise.
	* macro.c (replace_args): Likewise.
	* pch.c (cpp_valid_state): Likewise.

2011-03-25  Kai Tietz  <ktietz@redhat.com>

	* files.c (file_hash_eq): Use filename_cmp
	instead of strcmp.
	(nonexistent_file_hash_eq): Likewise.
	(remap_filename): Likewise.
	Handle absolute DOS-path,
	(append_file_to_dir): Check for IS_DIR_SEPARATOR
	instead of slash.
	(read_name_map): Likewise.
	* linemap.c (linemap_add): Use filename_cmp
	instead of strcmp.
	* mkdeps.c (apply_vpath): Use filename_ncmp
	instead of strncmp.
	(deps_restore): Use filename_cmp instead of
	strcmp.
	* init.c (read_original_directory): Use
	IS_DIR_SEPARATOR instead of checking for slash.

2011-03-21  Michael Meissner  <meissner@linux.vnet.ibm.com>

	PR preprocessor/48192
	* directives.c (do_ifdef): Do not consider conditional macros as
	being defined.
	(do_ifndef): Ditto.
	* expr.c (parse_defined): Ditto.

2011-03-18  Richard Henderson  <rth@redhat.com>

	PR bootstrap/45381
	* lex.c [ALTIVEC] (search_line_fast): Require gcc version 4.5.

2011-11-04  Eric Botcazou  <ebotcazou@adacore.com>
	    Jakub Jelinek  <jakub@redhat.com>

	PR preprocessor/39213
	* directives.c (end_directive): Call _cpp_remove_overlay for deferred
	pragmas as well in traditional mode.

2010-11-17  Ian Lance Taylor  <iant@google.com>

	PR bootstrap/45538
	* configure.ac: Use AC_USE_SYSTEM_EXTENSIONS.  Remove switch of
	AC_LANG based on ENABLE_BUILD_WITH_CXX.

2010-11-16  Kai Tietz  <kai.tietz@onevision.com>

	PR preprocessor/17349
	* lex.c (save_comment): Handle in argument passing c++
	comments special.

2010-11-02  Ian Lance Taylor  <iant@google.com>

	* configure.ac: Use AC_SYS_LARGEFILE.
	* configure: Rebuild.
	* config.in: Rebuild.

2010-10-19  Basile Starynkevitch  <basile@starynkevitch.net>

	* line-map.h (source_location): Remove obsolete comment
	mentioning location_s.

2010-09-29  Kai Tietz  <kai.tietz@onevision.com>

	PR preprocessor/45362
	* directives.c (cpp_pop_definition): Make static.
	(do_pragma_push_macro): Reworked to store text
	definition.
	(do_pragma_pop_macro): Add free text definition.
	(cpp_push_definition): Removed.
	* include/cpplib.h (cpp_push_definition): Removed.
	(cpp_pop_definition): Likewise.
	* internal.h (def_pragma_macro): Remove member 'value'
	and add new members 'definition', 'line',
	'syshdr', 'sued' and 'is_undef'.
	* pch.c (_cpp_restore_pushed_macros): Rework to work
	on text definition and store additional macro flags.
	(_cpp_save_pushed_macros): Likewise.

2010-09-29  Joseph Myers  <joseph@codesourcery.com>

	* include/cpplib.h (cpp_options): Rename warn_deprecated,
	warn_traditional, warn_long_long and pedantic.
	* directives.c (directive_diagnostics, _cpp_handle_directive):
	Update names of cpp_options members.
	* expr.c (cpp_classify_number, eval_token): Update names of
	cpp_options members.
	* init.c (cpp_create_reader, post_options): Update names of
	cpp_options members.
	* internal.h (CPP_PEDANTIC, CPP_WTRADITIONAL): Update names of
	cpp_options members.
	* macro.c (parse_params): Update names of cpp_options members.

2010-09-15  Ian Lance Taylor  <iant@google.com>

	* init.c: Fix type name in comment.

2010-08-31  Jakub Jelinek  <jakub@redhat.com>

	PR preprocessor/45457
	* expr.c (parse_defined): Call pfile->cb.user_builtin_macro hook if
	needed.
	* directives.c (do_ifdef, do_ifndef): Likewise.

2010-08-26  Rainer Orth  <ro@CeBiTec.Uni-Bielefeld.DE>

	* system.h [HAVE_INTTYPES_H]: Include inttypes.h.

2010-08-24  Richard Henderson  <rth@redhat.com>

	PR bootstrap/45376
	* configure.ac (HAVE_SSE4): New check.
	* configure, config.in: Rebuild.
	* lex.c (search_line_sse42): Omit if !HAVE_SSE4.

2010-08-24  Rainer Orth  <ro@CeBiTec.Uni-Bielefeld.DE>

	* lex.c [__sun__ && __svr4__]: Disable init_vectorized_lexer
	etc. on Solaris 2/x86.

2010-08-21  Richard Henderson  <rth@redhat.com>
	    Andi Kleen <ak@linux.intel.com>
	    David S. Miller  <davem@davemloft.net>

	* configure.ac (AC_C_BIGENDIAN, AC_TYPE_UINTPTR_T): New tests.
	(ssize_t): Check via AC_TYPE_SSIZE_T instead of AC_CHECK_TYPE.
	(ptrdiff_t): Check via AC_CHECK_TYPE.
	* config.in, configure: Rebuild.
	* system.h: Include stdint.h, if available.
	* lex.c (WORDS_BIGENDIAN): Provide default.
	(acc_char_mask_misalign, acc_char_replicate, acc_char_cmp,
	acc_char_index, search_line_acc_char, repl_chars, search_line_mmx,
	search_line_sse2, search_line_sse42, init_vectorized_lexer,
	search_line_fast): New.
	(_cpp_clean_line): Use search_line_fast.  Restructure the fast
	loop to make it clear when we're leaving the loop.  Stay in the
	fast loop for non-trigraph '?'.

2010-06-11  Jakub Jelinek  <jakub@redhat.com>

	* include/cpplib.h (struct cpp_callbacks): Add user_builtin_macro
	callback.
	(enum cpp_builtin_type): Add BT_FIRST_USER and BT_LAST_USER.
	(cpp_macro_definition): Remove const qual from second argument.
	* macro.c (enter_macro_context): Call user_builtin_macro callback for
	NODE_BUILTIN !NODE_USED macros.
	(warn_of_redefinition): Likewise.  Remove const qual from second
	argument.
	(cpp_macro_definition): Likewise.
	* pch.c (write_macdef, save_macros): Call user_builtin_macro callback
	for NODE_BUILTIN !NODE_USED macros.

2010-06-10  Joseph Myers  <joseph@codesourcery.com>

	* include/cpplib.h (struct cpp_options): Remove show_column.
	* init.c (cpp_create_reader, post_options): Don't set show_column.

2010-06-09  Joern Rennecke  <joern.rennecke@embecosm.com>

	PR bootstrap/44432
	* configure.ac: Before using ZW_PROG_COMPILER_DEPENDENCIES for C++,
	check that C++ compiler works.
	* configure: Regenerate.

2010-06-08  Laurynas Biveinis  <laurynas.biveinis@gmail.com>

	* include/symtab.h (ht_identifier_ptr): New.

2010-06-03  Joern Rennecke <joern.rennecke@embecosm.com>
	    Ralf Wildenhues  <Ralf.Wildenhues@gmx.de>

	PR bootstrap/42798
	* configure.ac: Check for declaration of 'basename(char *)'.
	* configure: Regenerate.
	* config.in: Regenerate.

2010-04-25  Joseph Myers  <joseph@codesourcery.com>

	* include/cpplib.h (enum c_lang): Add CLK_GNUC1X and CLK_STDC1X.
	* init.c (lang_defaults): Add entries for new language variants.
	(cpp_init_builtins): Define __STDC_VERSION__ to 201000L for C1X
	variants.

2010-04-09  Manuel López-Ibáñez <manu@gcc.gnu.org>

	PR cpp/43195
	* files.c (report_missing_guard): Test for #pragma once.

2010-04-07  Simon Baldwin  <simonb@google.com>

	* directives.c (do_diagnostic): Add warning reason argument,
	call appropriate error reporting function for code.
	(directive_diagnostics): Call specific warning functions with
	warning reason where appropriate.
	(do_error, do_warning, do_pragma_dependency): Add warning reason
	argument to do_diagnostic calls.
	* macro.c (_cpp_warn_if_unused_macro, enter_macro_context,
	_cpp_create_definition): Call specific warning functions with
	warning reason where appropriate.
	* Makefile.in: Add new diagnostic functions to gettext translations.
	* include/cpplib.h (struct cpp_callbacks): Add warning reason code
	to error callback.
	(CPP_DL_WARNING, CPP_DL_WARNING_SYSHDR, CPP_DL_PEDWARN, CPP_DL_ERROR,
	CPP_DL_ICE, CPP_DL_NOTE, CPP_DL_FATAL): Replace macros with enums.
	(CPP_W_NONE, CPP_W_DEPRECATED, CPP_W_COMMENTS,
	CPP_W_MISSING_INCLUDE_DIRS, CPP_W_TRIGRAPHS, CPP_W_MULTICHAR,
	CPP_W_TRADITIONAL, CPP_W_LONG_LONG, CPP_W_ENDIF_LABELS,
	CPP_W_NUM_SIGN_CHANGE, CPP_W_VARIADIC_MACROS,
	CPP_W_BUILTIN_MACRO_REDEFINED, CPP_W_DOLLARS, CPP_W_UNDEF,
	CPP_W_UNUSED_MACROS, CPP_W_CXX_OPERATOR_NAMES, CPP_W_NORMALIZE,
	CPP_W_INVALID_PCH, CPP_W_WARNING_DIRECTIVE): New enums for cpp
	warning reason codes.
	(cpp_warning, cpp_pedwarning, cpp_warning_syshdr,
	cpp_warning_with_line, cpp_pedwarning_with_line,
	cpp_warning_with_line_syshdr): New specific error reporting functions.
	* pch.c (cpp_valid_state): Call specific warning functions with
	warning reason where appropriate.
	* errors.c (cpp_diagnostic, cpp_diagnostic_with_line): New central
	diagnostic handlers.
	(cpp_warning, cpp_pedwarning, cpp_warning_syshdr,
	cpp_warning_with_line, cpp_pedwarning_with_line,
	cpp_warning_with_line_syshdr): New specific error reporting functions.
	* expr.c (cpp_classify_number, eval_token, num_unary_op): Call
	specific warning functions with warning reason where appropriate.
	* lex.c (_cpp_process_line_notes, _cpp_skip_block_comment,
	warn_about_normalization, lex_identifier_intern, lex_identifier,
	_cpp_lex_direct): Ditto.
	* charset.c (_cpp_valid_ucn, convert_hex, convert_escape,
	narrow_str_to_charconst): Ditto.

2010-04-06  Jakub Jelinek  <jakub@redhat.com>

	PR preprocessor/43642
	* lex.c (lex_raw_string): Change type of TYPE variable to
	unsigned char.

2010-04-02  Ralf Wildenhues  <Ralf.Wildenhues@gmx.de>

	* aclocal.m4: Regenerate.

2010-03-29  Jason Merrill  <jason@redhat.com>

	More N3077 raw string changes
	* charset.c (cpp_interpret_string): Don't transform UCNs in raw
	strings.
	* lex.c (bufring_append): Split out from...
	(lex_raw_string): ...here.  Undo trigraph and line splicing
	transformations.  Do process line notes in multi-line literals.
	(_cpp_process_line_notes): Ignore notes that were already handled.

	Some raw string changes from N3077
	* charset.c (cpp_interpret_string): Change inner delimiters to ().
	* lex.c (lex_raw_string): Likewise.  Also disallow '\' in delimiter.

2010-02-11  Jakub Jelinek  <jakub@redhat.com>

	* init.c (read_original_filename): Don't call read_original_directory
	if _cpp_handle_directive returns 0.

2010-01-01  Joseph Myers  <joseph@codesourcery.com>

	PR preprocessor/41947
	* expr.c (cpp_classify_number): Give error for hexadecimal
	floating-point constant with no digits before or after point.

2009-11-20  Arnaud Charlet  <charlet@adacore.com>

	* macro.c (enter_macro_context): Call cb.used callback if defined.
	* directives.c (do_idef, do_ifndef): Ditto.
	* include/cpplib.h (struct cpp_callbacks): Add used callback.

2009-11-11  Kai Tietz  <kai.tietz@onevision.com>

	* directives.c (do_pragma_push_macro): New pragma handler.
	(do_pragma_pop_macro): Likewise.
	(_cpp_init_internal_pragmas): Add push_macro and
	pop_macro handler to internal pragmas.
	(lex_macro_node_from_str): Removed.
	(cpp_push_definition): Replace lex_macro_node_from_str
	by _cpp_lex_identifier.
	(cpp_pop_definition): Likewise.
	* internal.h (_cpp_lex_identifier): New prototype.
	(def_pragma_macro): New structure.
	(cpp_reader): New member pushed_macros.
	* lex.c (_cpp_lex_identifier): New function.
	(lex_identifier_intern): New function.
	* init.c (cpp_create_reader): Initialize pushed_macros
	member.
	(cpp_destroy): Free elements in pushed_macros member.
	* pch.c (_cpp_save_pushed_macros): New function.
	(_cpp_restore_pushed_macros): Likewise.
	(_cpp_restore_pushed_macros): Use _cpp_save_pushed_macros.
	(cpp_read_state): Use _cpp_restore_pushed_macros.

2009-10-19  Jakub Jelinek  <jakub@redhat.com>

	* charset.c (cpp_init_iconv): Initialize utf8_cset_desc.
	(_cpp_destroy_iconv): Destroy utf8_cset_desc, char16_cset_desc
	and char32_cset_desc.
	(converter_for_type): Handle CPP_UTF8STRING.
	(cpp_interpret_string): Handle CPP_UTF8STRING and raw-strings.
	* directives.c (get__Pragma_string): Handle CPP_UTF8STRING.
	(parse_include): Reject raw strings.
	* include/cpplib.h (CPP_UTF8STRING): New token type.
	* internal.h (struct cpp_reader): Add utf8_cset_desc field.
	* lex.c (lex_raw_string): New function.
	(lex_string): Handle u8 string literals, call lex_raw_string
	for raw string literals.
	(_cpp_lex_direct): Call lex_string even for u8" and {,u,U,L,u8}R"
	sequences.
	* macro.c (stringify_arg): Handle CPP_UTF8STRING.

2009-10-14  Jakub Jelinek  <jakub@redhat.com>

	PR preprocessor/41543
	* include/line-map.h (RESERVED_LOCATION_COUNT): Define.
	* line-map.c (linemap_init): Initialize highest_location and
	highest_line to RESERVED_LOCATION_COUNT-1 instead of 0.

2009-10-09  Jason Merrill  <jason@redhat.com>

	* charset.c (_cpp_valid_ucn): Update C++0x restrictions.

2009-10-09  Neil Vachharajani <nvachhar@google.com>

	* directives.c (DIRECTIVE_TABLE): Remove DEPRECATED from ident and
	sccs.

2009-09-23  Loren J. Rittle  <ljrittle@acm.org>

	* configure.ac (AC_CHECK_HEADERS after AC_LANG(C++)): Add sys/stat.h.
	* configure: Rebuilt.

2009-09-22  Richard Guenther  <rguenther@suse.de>

	PR pch/38987
	* files.c (pch_open_file): Disallow non-toplevel PCH inclusion.

2009-09-18  Chris Demetriou  <cgd@google.com>

	PR preprocessor/28435:
	* include/cpplib.h (struct cpp_options): Add new member
	deps.need_preprocessor_output.
	* files.c (open_file_failed): If preprocessor output is needed
	always report an error.

2009-09-13  Kai Tietz  <kai.tietz@onevision.com>

	* configure.ac: Set for i?86-w64-mingw*
	need_64bit_hwint to yes.
	* configure: Regenerated.

2009-09-10  Jason Merrill  <jason@redhat.com>

	* directives.c (cpp_define): constify.

2009-09-02  Ian Lance Taylor  <iant@google.com>

	* macro.c (stringify_arg): Escape CPP_WCHAR tokens.

2009-08-24  Ralf Wildenhues  <Ralf.Wildenhues@gmx.de>

	* configure.ac (AC_PREREQ): Bump to 2.64.

2009-08-22  Ralf Wildenhues  <Ralf.Wildenhues@gmx.de>

	* aclocal.m4: Regenerate.
	* config.in: Regenerate.
	* configure: Regenerate.

2009-08-17  Tom Tromey  <tromey@redhat.com>

	PR preprocessor/41067:
	* charset.c (convert_escape): Add missing ":" to error text.

2009-07-27  Douglas B Rupp  <rupp@gnat.com>

	* include/cpplib.h (INO_T_CPP): New macro.
	(struct cpp_dir): Use it.

2009-07-20  Jerry Quinn  <jlquinn@optonline.net>

	PR regression/40800
	* configure.ac: Use = instead of == for testing
	ENABLE_BUILD_WITH_CXX.
	* configure: Rebuild.

2009-07-17  Jerry Quinn  <jlquinn@optonline.net>

	* directives.c (do_linemarker, do_line): Use CPP_STRING for
	ignored enum value.
	* files.c (find_file_in_dir): Add cast from void* to char*.
	* symtab.c (ht_lookup_with_hash): Add cast from void* to char*.
	* Makefile.in: (WARN_CFLAGS): Use general and C-specific
	warnings.
	(CXX, CXXFLAGS, WARN_CXXFLAGS, ALL_CXXFLAGS,
	ENABLE_BUILD_WITH_CXX, CCDEPMODE, CXXDEPMODE, COMPILER,
	COMPILER_FLAGS): New.
	(DEPMODE): Set from CCDEPMODE or CXXDEPMODE.
	(COMPILE.base): Use COMPILER instead of CC.  Use COMPILER_FLAGS
	instead of ALL_CFLAGS.
	* configure.ac: Invoke AC_PROG_CXX.  Separate C-specific warnings
	from other warnings.  Add -Wc++-compat to C-specific warnings.
	Check for --enable-build-with-cxx.  Set and substitute
	ENABLE_BUILD_WITH_CXX.  Invoke ZW_PROG_COMPILER_DEPENDENCIES
	according to ENABLE_BUILD_WITH_CXX.  Invoke AC_LANG before
	AC_CHECK_HEADERS.
	* configure: Rebuild.
	* include/cpp-id-data.h: Remove extern "C".
	* include/line-map.h: Likewise.
	* include/mkdeps.h: Likewise.
	* include/symtab.h: Likewise.
	* internal.h: Likewise.

2009-06-23  Manuel Lopez-Ibanez  <manu@gcc.gnu.org>

	* directives.c (parse_include): Add location argument. Update all
	calls.
	(parse_answer): Likewise.
	(do_include_common): Error with exact location.
	(parse_assertion): Likewise.

2009-06-18  Manuel López-Ibáñez  <manu@gcc.gnu.org>

	* expr.c (num_div_op): Take explicit location.

2009-06-17  Ian Lance Taylor  <iant@google.com>

	* include/cpplib.h (progname): Don't declare.

2009-06-12  Ian Lance Taylor  <iant@google.com>

	* include/cpplib.h (struct cpp_options): Add
	warn_cxx_operator_names field.
	(NODE_WARN_OPERATOR): Define.
	(struct cpp_hashnode): Increase flags field to 10 bits, decrease
	type to 6 bits.
	* init.c (mark_named_operators): Add flags parameter.
	(cpp_post_options): Pick flags value to pass to
	mark_named_operators.
	* lex.c (lex_identifier): If NODE_WARN_OPERATOR is set, warn that
	identifier is an operator name in C++.

2009-06-01  Aldy Hernandez  <aldyh@redhat.com>

	* include/line-map.h (LAST_SOURCE_COLUMN): New.

2009-06-01  Ian Lance Taylor  <iant@google.com>

	* include/cpp-id-data.h: Add extern "C".
	* include/line-map.h: Likewise.
	* include/mkdeps.h: Likewise.
	* include/symtab.h: Likewise.
	* internal.h: Likewise.

2009-05-15  Ian Lance Taylor  <iant@google.com>

	* include/cpplib.h (enum cpp_builtin_type): Rename from enum
	builtin_type.  Change all uses.

2009-05-14  Manuel Lopez-Ibanez  <manu@gcc.gnu.org>

	PR cpp/36674
	* directives (do_linemarker): Compensate for the increment in
	location that occurs when we reach the end of line.
	* files (_cpp_stack_include): Mention _cpp_find_file in the
	comment.

2009-05-10  Joseph Myers  <joseph@codesourcery.com>

	* include/cpplib.h (enum cpp_token_fld_kind): Add
	CPP_TOKEN_FLD_TOKEN_NO.
	(struct cpp_macro_arg, struct cpp_identifier): Define.
	(union cpp_token_u): Use struct cpp_identifier for identifiers.
	Use struct cpp_macro_arg for macro arguments.  Add token_no for
	CPP_PASTE token numbers.
	* directives.c (_cpp_handle_directive, lex_macro_node, do_pragma,
	do_pragma_poison, parse_assertion): Use val.node.node in place of
	val.node.
	* expr.c (parse_defined, eval_token): Use val.node.node in place
	of val.node.
	* lex.c (cpp_ideq, _cpp_lex_direct, cpp_token_len,
	cpp_spell_token, cpp_output_token, _cpp_equiv_tokens,
	cpp_token_val_index): Use val.macro_arg.arg_no or val.token_no in
	place of val.arg_no.  Use val.node.node in place of val.node.
	* macro.c (replace_args, cpp_get_token, parse_params,
	lex_expansion_token, create_iso_definition, cpp_macro_definition):
	Use val.macro_arg.arg_no or val.token_no in place of val.arg_no.
	Use val.node.node in place of val.node.

2009-05-03  Joseph Myers  <joseph@codesourcery.com>

	* charset.c (one_utf8_to_cppchar): Correct mask used for 5-byte
	UTF-8 sequences.

2009-04-25  Joseph Myers  <joseph@codesourcery.com>

	PR preprocessor/39559
	* expr.c (cpp_interpret_integer): Use a pedwarn for decimal
	constants larger than intmax_t in C99 mode.

2009-04-21  Taras Glek <tglek@mozilla.com>

	* include/cpp-id-data.h: Update GTY annotations to new syntax.
	* include/cpplib.h: Likewise.
	* include/line-map.h: Likewise.
	* include/symtab.h: Likewise.

2009-04-22  Manuel Lopez-Ibanez  <manu@gcc.gnu.org>

	PR c++/14875
	* lex.c (cpp_type2name): Take a flags parameter. Call
	cpp_named_operator2name for named operators and cpp_digraph2name
	for digraphs.
	(cpp_digraph2name): New.
	(cpp_spell_token): Use it.
	(cpp_output_token): Likewise.
	* include/cpplib.h (cpp_type2name): Update declaration.
	* init.c (cpp_named_operator2name): New.
	* internal.h (cpp_named_operator2name): Declare.

2009-04-21  Manuel Lopez-Ibanez  <manu@gcc.gnu.org>

	PR c++/13358
	* init.c (cpp_create_reader): Wlong_long is disabled by default.
	* expr.c (cpp_classify_number): Give different messages for C and
	C++ front-ends.

2009-04-19  Joseph Myers  <joseph@codesourcery.com>

	PR preprocessor/20078
	* include/cpp-id-data.h (struct cpp_macro): Add extra_tokens
	field.
	* include/cpplib.h (SP_DIGRAPH, SP_PREV_WHITE): Define.
	(struct cpp_token): Change flags to unsigned short.
	* lex.c (_cpp_lex_direct): Initialize arg_no for CPP_PASTE tokens.
	(_cpp_equiv_tokens): Check arg_no for CPP_PASTE tokens.
	(cpp_token_val_index): Return CPP_TOKEN_FLD_ARG_NO for CPP_PASTE
	tokens.
	* macro.c (macro_real_token_count): New.
	(enter_macro_context, replace_args): Use macro_real_token_count.
	(create_iso_definition): Record whitespace surrounding and digraph
	spelling of # and ## tokens using SP_PREV_WHITE and SP_DIGRAPH.
	Set extra_tokens and save CPP_PASTE tokens with arg_no set for
	multiple consecutive ## tokens.
	(_cpp_create_definition): Initialize extra_tokens.
	(cpp_macro_definition): Use macro_real_token_count.

2009-04-18  Joseph Myers  <joseph@codesourcery.com>

	* directives.c (parse_include): Pass true to check_eol.

2009-04-18  Joseph Myers  <joseph@codesourcery.com>

	PR preprocessor/39646
	* include/line-map.h (enum lc_reason): Add LC_RENAME_VERBATIM.
	* line-map.c (linemap_add): Handle LC_RENAME_VERBATIM.
	* directives.c (do_line, do_linemarker): Use LC_RENAME_VERBATIM in
	place of LC_RENAME.

2009-04-18  Joseph Myers  <joseph@codesourcery.com>

	PR preprocessor/39647
	* directives.c (check_eol): Add parameter expand.
	(do_undef, parse_include, do_line, do_linemarker, do_ident,
	do_pragma_once, do_pragma_system_header, do_ifdef, do_ifndef,
	do_else, do_endif, do_assert, do_unassert): All callers changed.
	Pass true from do_line, false elsewhere.

2009-04-12  Joseph Myers  <joseph@codesourcery.com>

	PR preprocessor/31869
	* macro.c (stringify_arg): Handle NULL source token in padding
	token where previous padding token did not have source token with
	preceding whitespace.

2009-04-09  Jakub Jelinek  <jakub@redhat.com>

	* Makefile.in: Change copyright header to refer to version
	3 of the GNU General Public License and to point readers at the
	COPYING3 file and the FSF's license web page.
	* charset.c: Likewise.
	* directives-only.c: Likewise.
	* directives.c: Likewise.
	* errors.c: Likewise.
	* expr.c: Likewise.
	* files.c: Likewise.
	* identifiers.c: Likewise.
	* include/cpp-id-data.h: Likewise.
	* include/cpplib.h: Likewise.
	* include/line-map.h: Likewise.
	* include/mkdeps.h: Likewise.
	* include/symtab.h: Likewise.
	* init.c: Likewise.
	* internal.h: Likewise.
	* lex.c: Likewise.
	* line-map.c: Likewise.
	* macro.c: Likewise.
	* makeucnid.c: Likewise.
	* mkdeps.c: Likewise.
	* pch.c: Likewise.
	* symtab.c: Likewise.
	* system.h: Likewise.
	* traditional.c: Likewise.
	* ucnid.tab: Likewise.
	* ucnid.h: Regenerate.

2009-04-01  Janis Johnson  <janis187@us.ibm.com>

	PR c/39027
	* include/cpplib.h (CPP_N_DEFAULT): Define.
	* expr.c (interpret_float_suffix): Recognize d or D for double,
	return new value for default.
	(cpp_classify_number): Issue pedwarn for use of d or D in suffix.

	PR c/33466
	* expr.c (interpret_float_suffix): Reject invalid suffix that uses
	letters from decimal float and fixed-point suffixes.

2009-03-31  Joseph Myers  <joseph@codesourcery.com>

	PR preprocessor/15638
	* files.c (_cpp_find_file): Call open_file_failed after diagnosing
	invalid PCH.
	(open_file_failed): Make error for missing file fatal.
	* include/cpplib.h (CPP_DL_FATAL): Define.

2009-03-30  Sergiy Vyshnevetskiy  <serg@vostok.net>

	PR preprocessor/31932:
	* internal.h: Don't mention HAVE_ICONV_H.
	* configure, config.in: Rebuild.
	* configure.ac: Don't check for iconv.h.

2009-03-30  Tom Tromey  <tromey@redhat.com>

	PR preprocessor/39512:
	* line-map.c (linemap_init): Initialize 'reallocator' field.

2009-03-30  Jakub Jelinek  <jakub@redhat.com>

	PR target/39558
	* macro.c (cpp_get_token): If macro_to_expand returns NULL
	and used some tokens, add CPP_PADDING before next token.

2009-03-29  Joseph Myers  <joseph@codesourcery.com>

	PR preprocessor/34695
	* makedepend.c: Remove.
	* Makefile.in (makedepend_OBJS, makedepend$(EXEEXT)): Remove.
	(all, clean, TAGS_SOURCES, include): Remove makedepend handling.
	* directives.c (cpp_errors): Remove.
	* errors.c (print_location, _cpp_begin_message, v_message):
	Remove.
	(cpp_error, cpp_error_with_line): Always use error callback.
	(cpp_error, cpp_error_with_line, cpp_errno): Return bool.
	* include/cpplib.h (cpp_options): Remove pedantic_errors,
	inhibit_warnings, warn_system_headers, inhibit_errors,
	warnings_are_errors, client_diagnostic.
	(cpp_callbacks): Add extra arguments to error callback; make it
	return bool.
	(cpp_finish): Return void.
	(cpp_destroy): Remove inaccurate comment about return value.
	(cpp_errors, CPP_DL_EXTRACT, CPP_DL_WARNING_P): Remove.
	(CPP_DL_NOTE): Define.
	* include/line-map.h (linemap_print_containing_files): Remove.
	* init.c (cpp_finish): Do not check for or return number of
	errors.
	* internal.h (cpp_reader): Remove errors field.
	* line-map.c (linemap_print_containing_files): Remove.
	* macro.c (_cpp_create_definition): Use CPP_DL_NOTE for message
	about previous definition.  Only emit it if previous diagnostic
	was emitted.

2009-03-28  Joseph Myers  <joseph@codesourcery.com>

	* Makefile.in (po/$(PACKAGE).pot): Use $(mkinstalldirs) not
	mkinstalldirs.

2009-03-18  Jakub Jelinek  <jakub@redhat.com>

	* include/cpplib.h (struct cpp_dir): Reorder fields for 64-bit hosts.

2009-02-21  Joseph Myers  <joseph@codesourcery.com>

	* lex.c (lex_string): Return a CPP_LESS token for missing '>' in a
	header name.
	(_cpp_lex_direct): Handle this.

2009-02-15  Richard Guenther  <rguenther@suse.de>

	Revert last change.

2009-02-13  Richard Guenther  <rguenther@suse.de>

	* configure.ac: Enable LFS.
	* configure: Re-generate.
	* config.in: Likewise.

2009-01-05  Ben Elliston  <bje@au.ibm.com>

	* Makefile.in (.po.gmo): Use mkinstalldirs, not test -d || mkdir.
	(.po.pox): Likewise.
	(po/$(PACKAGE).pot): Likewise.

2008-12-10  Alexandre Oliva  <aoliva@redhat.com>

	PR target/37033
	* pch.c (cpp_valid_state): Improve message for poisoned symbols.
	Allow for differences in __GCC_HAVE_DWARF2_CFI_ASM.

2008-11-29  Joseph Myers  <joseph@codesourcery.com>

	* lex.c (cpp_token_len): Use 6 as default length.

2008-10-31  Manuel López-Ibáñez  <manu@gcc.gnu.org>

	* expr.c (struct op): Add location.
	(_cpp_parse_expr): Propagate locations throught the stack
	of expressions.
	(reduce): Likewise.
	(check_promotion): Use explicit location in errors.

2008-10-05  Matthew Gingell  <gingell@adacore.com>
	    Arnaud Charlet  <charlet@adacore.com>

	* include/cpplib.h (cpp_comments, cpp_comment_table): New structs.
	(cpp_get_comments): New function.
	* internal.h (struct cpp_reader): Add comments field.
	* init.c (cpp_destroy): Free comments.
	* lex.c (store_comment, cpp_get_comments): New functions.
	(comments): New struct.
	(save_comment): Store comments in comments struct.

2008-09-18  Simon Baldwin  <simonb@google.com>

	* include/cpplib.h (struct cpp_options): Add new boolean flag
	warn_builtin_macro_redefined.
	* init.c (cpp_create_reader): Initialize warn_builtin_macro_redefined.
	* (struct builtin_operator): Split out from previous struct builtin,
	enhance extra const correctness.
	* (struct builtin_macro): Split out from previous struct builtin, add
	new always_warn_if_redefined flag, enhance const correctness.
	* (mark_named_operators): Use struct builtin_operator.
	* (cpp_init_special_builtins): Use struct builtin_macro, add NODE_WARN
	to builtins selectively.
	* macro.c (warn_of_redefinition): Return false if a builtin macro
	is not flagged with NODE_WARN.

2008-07-31  Jakub Jelinek  <jakub@redhat.com>

	PR preprocessor/36649
	* files.c (struct report_missing_guard_data): New type.
	(report_missing_guard): Put paths into an array instead of printing
	them right away.  Return 1 rather than 0.
	(report_missing_guard_cmp): New function.
	(_cpp_report_missing_guards): Sort and print paths gathered by
	report_missing_guard callback.

2008-07-22  Manuel Lopez-Ibanez  <manu@gcc.gnu.org>

	PR 28079
	* directives.c (strtolinenum): Handle overflow.
	(do_line): Give a warning if line number overflowed.
	(do_linemarker): Update call to strtolinenum.

2008-07-21  Manuel Lopez-Ibanez  <manu@gcc.gnu.org>

	* include/line-map.h (linenum_type): New typedef.
	(struct line_map): Use it.
	(SOURCE_LINE): Second arguments is a LOCATION not a LINE.
	(SOURCE_COLUMN): Likewise.
	* macro.c (_cpp_builtin_macro_text): Use linenum_type. Don't store
	source_location values in a variable of type linenum_type.
	* directives.c (struct if_stack): Use linenum_type.
	(strtoul_for_line): Rename as strtolinenum.
	(do_line): Use linenum_type.
	(do_linemarker): Use linenum_type and strtolinenum.
	(_cpp_do_file_change): Use linenum_t.
	* line-map.c (linemap_add): Likewise.
	(linemap_line_start): Likewise.
	* traditional.c (struct fun_macro): 'line' is a source_location.
	* errors.c (print_location): Use linenum_type.
	* directives-only.c (_cpp_preprocess_dir_only): Likewise.
	* internal.h (CPP_INCREMENT_LINE): Likewise.
	* lex.c (_cpp_skip_block_comment): Use source_location.

2008-07-14  Ben Elliston  <bje@au.ibm.com>

	* include/cpplib.h (NODE_CONDITIONAL): New.
	(struct cpp_callbacks): New macro_to_expand field.
	(struct cpp_hashnode): Adjust size of flags and type fields.
	(cpp_peek_token): Prototype.
	* lex.c (cpp_peek_token): New function.
	(_cpp_temp_token): Protect pre-existing lookaheads.
	* macro.c (cpp_get_token): Expand any conditional macros.
	(_cpp_backup_tokens_direct): New.
	(_cpp_backup_tokens): Call _cpp_backup_tokens_direct.
	(warn_of_redefinition): Silently allow redefined conditional
	macros.
	(_cpp_create_definition): Remove the conditional flag when a user
	defines one of the conditional macros.
	* internal.h (_cpp_backup_tokens_direct): New prototype.

2008-06-13  Andrew Haley  <aph@redhat.com>

	PR preprocessor/33305
	* macro.c (replace_args): Print a warning for empty macro
	arguments in C89 and C++.

2008-06-17  Ralf Wildenhues  <Ralf.Wildenhues@gmx.de>

	* Makefile.in ($(srcdir)/aclocal.m4): Update dependencies.
	* configure: Regenerate.

2008-06-16  Ralf Wildenhues  <Ralf.Wildenhues@gmx.de>

	* Makefile.in (datarootdir): New variable.

2008-06-12  H.J. Lu  <hongjiu.lu@intel.com>

	PR preprocessor/36479
	* charset.c (cpp_interpret_string_notranslate): Also set
	narrow_cset_desc.width.

2008-06-07  Joseph Myers  <joseph@codesourcery.com>

	* configure.ac (parisc*64*-*-*): Remove.
	* configure: Regenerate.

2008-05-30  Tom Tromey  <tromey@redhat.com>

	PR preprocessor/36320:
	* internal.h (_cpp_parse_expr): Update.
	* expr.c (_cpp_parse_expr): Add 'is_if' argument.  Update error
	messages.
	* directives.c (do_if): Update.
	(do_elif): Require expression if processing group.

2008-05-30  Danny Smith  <dannysmith@users.sourceforge.net>

	* include/cpplib.h (struct cpp_dir): Add new field, canonical_name.

2008-05-21  Tom Tromey  <tromey@redhat.com>

	PR preprocessor/27777:
	* lex.c (cpp_output_line_to_string): New function.
	* internal.h (_cpp_begin_message): Don't declare.
	* errors.c (_cpp_begin_message): Now static.
	* include/cpplib.h (cpp_output_line_to_string): Declare.
	* directives.c (do_diagnostic): Rewrote.  Use
	cpp_output_line_to_string.  Don't use _cpp_begin_message.

2008-05-21  Tom Tromey  <tromey@redhat.com>

	* include/symtab.h (HT_ALLOCED): Remove.
	(ht_purge): Declare.
	* symtab.c (DELETED): New define.
	(ht_lookup): Update comment.
	(ht_lookup_with_hash): Handle deleted entries.  Remove HT_ALLOCED
	code.  Use subobject allocator for strings, if it exists.
	(ht_expand): Handle deleted entries.
	(ht_forall): Likewise.
	(ht_purge): New function.
	(ht_dump_statistics): Print deletion statistics.

2008-05-13  Tom Tromey  <tromey@redhat.com>

	PR preprocessor/22168:
	* include/cpplib.h (struct cpp_options) <objc>: Update
	documentation.
	* expr.c (eval_token): Warn for use of assertions.
	* directives.c (directive_diagnostics): Warn about extensions.
	(DEPRECATED): New define.
	(DIRECTIVE_TABLE): Use it.

2008-05-06  Tom Tromey  <tromey@redhat.com>

	PR preprocessor/35313, PR preprocessor/36088:
	* expr.c (optab) <QUERY, COMMA>: Set precedence to 4.
	(reduce) <case CPP_QUERY>: Special case CPP_COMMA and CPP_COLON.

2008-05-04  David S. Miller  <davem@davemloft.net>

	* configure.ac (sparc*-*-*): Always set need_64bit_hwint to yes.
	* configure: Regenerate.

2008-04-22  Daniel Franke  <franke.daniel@gmail.com>

	* include/cpplib.h (cpp_define_formatted): New.
	* directives.c (cpp_define_formatted): New.

2008-04-21  Tom Tromey  <tromey@redhat.com>

	PR libcpp/33415:
	* charset.c (_cpp_convert_input): Add buffer_start argument.
	Ignore UTF-8 BOM if seen.
	* internal.h (_cpp_convert_input): Add argument.
	* files.c (struct _cpp_file) <buffer_start>: New field.
	(destroy_cpp_file): Free buffer_start, not buffer.
	(_cpp_pop_file_buffer): Likewise.
	(read_file_guts): Update.

2008-04-18  Kris Van Hees <kris.van.hees@oracle.com>

	* include/cpp-id-data.h (UC): Was U, conflicts with U"..." literal.
	* include/cpplib.h (CHAR16, CHAR32, STRING16, STRING32): New tokens.
	(struct cpp_options): Added uliterals.
	(cpp_interpret_string): Update prototype.
	(cpp_interpret_string_notranslate): Idem.
	* charset.c (init_iconv_desc): New width member in cset_converter.
	(cpp_init_iconv): Add support for char{16,32}_cset_desc.
	(convert_ucn): Idem.
	(emit_numeric_escape): Idem.
	(convert_hex): Idem.
	(convert_oct): Idem.
	(convert_escape): Idem.
	(converter_for_type): New function.
	(cpp_interpret_string): Use converter_for_type, support u and U prefix.
	(cpp_interpret_string_notranslate): Match changed prototype.
	(wide_str_to_charconst): Use converter_for_type.
	(cpp_interpret_charconst): Add support for CPP_CHAR{16,32}.
	* directives.c (linemarker_dir): Macro U changed to UC.
	(parse_include): Idem.
	(register_pragma_1): Idem.
	(restore_registered_pragmas): Idem.
	(get__Pragma_string): Support CPP_STRING{16,32}.
	* expr.c (eval_token): Support CPP_CHAR{16,32}.
	* init.c (struct lang_flags): Added uliterals.
	(lang_defaults): Idem.
	* internal.h (struct cset_converter) <width>: New field.
	(struct cpp_reader) <char16_cset_desc>: Idem.
	(struct cpp_reader) <char32_cset_desc>: Idem.
	* lex.c (digraph_spellings): Macro U changed to UC.
	(OP, TK): Idem.
	(lex_string): Add support for u'...', U'...', u"..." and U"...".
	(_cpp_lex_direct): Idem.
	* macro.c (_cpp_builtin_macro_text): Macro U changed to UC.
	(stringify_arg): Support CPP_CHAR{16,32} and CPP_STRING{16,32}.

2008-04-18  Paolo Bonzini  <bonzini@gnu.org>

	PR bootstrap/35457
	* aclocal.m4: Regenerate.
	* configure: Regenerate.

2008-04-17  Tom Tromey  <tromey@redhat.com>

	PR libcpp/34866:
	* errors.c (cpp_error): Don't reference a token before the start
	of the current run.

2008-04-16  Tom Tromey  <tromey@redhat.com>

	* Makefile.in (TAGS_SOURCES): New variable.
	(TAGS): New target.

2008-04-11  Kaz Kojima  <kkojima@gcc.gnu.org>

	* configure.ac: (need_64bit_hwint): Need 64bit hwint for sh-*-*
	and shbe-*-*.
	* configure: Rebuilt.

2008-04-02  Joseph Myers  <joseph@codesourcery.com>

	* include/cpplib.h (struct cpp_callbacks): Add used_define,
	used_undef and before_define.
	(NODE_USED): Define.
	* directives.c (do_define, do_undef, undefine_macros, do_ifdef,
	do_ifndef, cpp_pop_definition): Handle new flag and use new
	callbacks.
	* expr.c (parse_defined): Handle new flag and use new callbacks.
	* macro.c (enter_macro_context, _cpp_free_definition): Handle new
	flag and use new callbacks.

2008-04-01  Jakub Jelinek  <jakub@redhat.com>

	PR pch/13675
	* files.c (struct _cpp_file): Remove pch field.
	(pch_open_file): Don't set file->pch, just file->pchname.
	(should_stack_file): After pfile->cb.read_pch call
	free pchname and clear pchname, don't close file->fd.
	Test file->pchname instead of file->pch.  Don't close fd after cb.
	(_cpp_stack_include): Test file->pchname instead of file->pch.

2008-03-28  Tom Tromey  <tromey@redhat.com>

	* Makefile.in (POSTCOMPILE): New variable.
	(.c.o): Use it.

2008-03-13  Tom Tromey  <tromey@redhat.com>

	PR libcpp/35322:
	* directives.c (destringize_and_run): Set pfile->directive.

2008-03-06  Markus Milleder  <markus.milleder@generali.at>

	PR preprocessor/35458
	* mkdeps.c (munge): Quote '#' with a '\'.

2008-02-27  Ralf Wildenhues  <Ralf.Wildenhues@gmx.de>

	PR preprocessor/35379
	* mkdeps.c (deps_write): Ensure the first target always appears
	in the first column, without leading backslash newline.  Avoid
	some more extra whitespace.

2008-02-25  Thiemo Seufer <ths@mips.com>

	* Makefile.in ($(srcdir)/config.in): Depend on configure.ac.

2008-02-19  Tom Tromey  <tromey@redhat.com>

	* traditional.c (lex_identifier): Use CPP_HASHNODE.
	* lex.c (lex_identifier): Use CPP_HASHNODE.
	* include/line-map.h (LINEMAP_POSITION_FOR_COLUMN): Wrap in
	do-while.
	* identifiers.c (alloc_node): Change return type.
	(_cpp_init_hashtable): Don't cast 'alloc_node'.
	(proxy_assertion_broken): New declaration.
	(cpp_forall_identifiers): Move comment.
	* line-map.c (linemap_add): Comment fix.
	(linemap_line_start): Indentation fix.

2008-01-25  Jakub Jelinek  <jakub@redhat.com>

	PR preprocessor/34692
	* macro.c (collect_args): Add pragma_buff argument.  Push
	CPP_PRAGMA ... CPP_PRAGMA_EOL tokens to *pragma_buff, rather
	than into arguments.  Reset prevent_expansion and parsing_args
	state at CPP_PRAGMA_EOL/CPP_EOF.
	(funlike_invocation_p): Add pragma_buff argument, pass it through
	to collect_args.
	(enter_macro_context): Add result argument.  Adjust
	funlike_invocation_p caller.  Emit all deferred pragma tokens
	gathered during collect_args before the expansion, add a padding
	token.  Return 2 instead of 1 if any pragma tokens were prepended.
	(cpp_get_token): If enter_macro_context returns 2, don't return
	a padding token, instead cycle to grab CPP_PRAGMA token.
	* directives.c (_cpp_handle_directive): If was_parsing_args
	in deferred pragma, leave parsing_args and prevent_expansion as is.

2008-01-22  Tom Tromey  <tromey@redhat.com>

	PR c++/34859
	* macro.c (_cpp_create_definition): Handle __STDC_LIMIT_MACROS and
	__STDC_CONSTANT_MACROS.

2008-01-07  Fred Fish  <fnf@specifix.com>

	PR preprocessor/30363
	* traditional.c (replace_args_and_push): Add local variable
	cxtquote, calculate the replacement text size assuming a
	worst case of every input character quoted with backslash,
	and properly handle output quoting of quote characters in
	actual arguments used in function-like macros.

2008-01-03  Tom Tromey  <tromey@redhat.com>

	PR preprocessor/34602
	* directives.c (do_line): Don't try to spell EOF token.
	(do_linemarker): Add comment.

2007-12-11  DJ Delorie  <dj@redhat.com>

	* charset.c (convert_using_iconv): Close out any shift states,
	returning to the initial state.

2007-12-06  Tom Tromey  <tromey@redhat.com>

	PR c/29172
	* internal.h (struct cpp_reader) <file_hash_entries>: Changed
	type.
	<file_hash_entries_allocated, file_hash_entries_used>: Removed.
	* files.c (FILE_HASH_POOL_SIZE): New macro.
	(struct file_hash_entry_pool): New.
	(destroy_all_cpp_files): New function.
	(allocate_file_hash_entries): Allocate a file_hash_entry_pool.
	(new_file_hash_entry): Update.
	(free_file_hash_entries): New function.
	(_cpp_cleanup_files): Call free_file_hash_entries and
	destroy_all_cpp_files.
	(cpp_clear_file_cache): New function.
	* include/cpplib.h (cpp_clear_file_cache): Declare.

2007-12-03  Tom Tromey  <tromey@redhat.com>

	PR preprocessor/34288
	* configure.ac, config.in: Rebuilt.
	* configure.ac: Check for ssize_t.

2007-11-30  Tom Tromey  <tromey@redhat.com>

	PR preprocessor/32868
	* macro.c (_cpp_create_definition): Special case
	__STDC_FORMAT_MACROS.

2007-11-16  Michael Matz  <matz@suse.de>

	* files.c (search_path_head): Fix check for absolute paths.

2007-11-11  Tom Tromey  <tromey@redhat.com>

	PR c++/17557
	* include/cpplib.h (cpp_included_before): Declare.
	* files.c (struct file_hash_entry) <location>: New field.
	(_cpp_find_file): Initialize new field.
	(make_cpp_dir): Likewise.
	(cpp_included_before): New function.

2007-11-01  Tom Tromey  <tromey@redhat.com>

	PR preprocessor/30805
	* macro.c (paste_tokens): Handle padding token.
	(paste_tokens): Don't abort unless padding has PASTE_LEFT flag.

2007-10-31  Tom Tromey  <tromey@redhat.com>

	PR preprocessor/30786
	* macro.c (builtin_macro): Return result of _cpp_do__Pragma.
	* directives.c (_cpp_do__Pragma): Return error status.
	* internal.h (_cpp_do__Pragma): Update.
	* directives.c (get__Pragma_string): Back up if EOF seen.

2007-09-06  Tom Tromey  <tromey@redhat.com>

	* internal.h (struct cpp_reader) <invocation_location>: New
	field.
	(struct cpp_reader) <set_invocation_location>: Likewise.
	* init.c (cpp_set_line_map): New function.
	* line-map.c (linemap_add): Use linemap's allocator.
	* include/line-map.h (GTY): Define.
	(line_map_realloc): New typedef.
	(struct line_map): Mark with GTY.
	(struct line_maps): Likewise.
	(struct line_maps) <maps>: Likewise.
	(struct line_maps) <reallocator>: New field.
	* include/symtab.h (GTY): Conditionally define.
	* include/cpplib.h (cpp_set_line_map): Declare.
	(cpp_get_token_with_location): Declare.
	* macro.c (cpp_get_token): Set invocation_location on the reader.
	(cpp_get_token_with_location): New function.

2007-08-30  Chao-ying Fu  <fu@mips.com>

	* expr.c (interpret_float_suffix): Support hr, r, lr, llr, uhr, ur,
	ulr, ullr, hk, k, lk, llk, uhk, uk, ulk, ullk.
	(cpp_classify_number): Support decimal fixed-point constants without
	exponents.
	Warn about fixed-point constants when -pedantic.
	* include/cpplib.h (CPP_N_SMALL, CPP_N_MEDIUM, CPP_N_LARGE): Change
	comments to support fixed-point values.
	(CPP_N_FRACT, CPP_N_ACCUM): Define.

2007-08-18  Tom Tromey  <tromey@redhat.com>

	PR preprocessor/32974
	* directives.c (parse_include): Don't check for EOL when
	processing #pragma dependency.

2007-07-30  Ollie Wild  <aaw@google.com>

	* directives-only.c: New file.
	* internal.h (struct _cpp_dir_only_callbacks): New.
	(_cpp_preprocess_dir_only): New function.
	* directives.c (_cpp_handle_directive): Check directives_only before
	disabling execution of indented directives.
	* files.c (_cpp_stack_file): Add directives_only check.
	* include/cpplib.h (struct cpp_options): Add directives_only.
	(cpp_init_special_builtins): New function.
	* init.c (cpp_init_special_builtins): New function.
	(cpp_init_builtins): Move builtin_array initialization to
	cpp_init_special_builtins.
	(post_options): Check directives_only before setting
	pfile->state.prevent_expansion = 1.
	* macro.c (_cpp_builtin_macro_text): Print an error if __COUNTER__
	is expanded inside a directive while -fdirectives-only is enabled.
	* Makefile.in (libcpp_a_OBJS): Add directives-only.o.
	(libcpp_a_SOURCES): Add directives-only.c.

2007-07-04  Uros Bizjak  <ubizjak@gmail.com>

	* traditional.c (_cpp_scan_out_logical_line): Initialize
	fmacro.args, fmacro.node, fmacro.offset, fmacro.line and
	fmacro.args to prevent 'may be used uninitialized' warning.

2007-07-03  Uros Bizjak  <ubizjak@gmail.com>

	* include/cpplib.h (CPP_N_WIDTH_MD, CPP_N_MD_W, CPP_N_MD_Q):
	Add new constants.
	* expr.c (interpret_float_suffix): Process 'w', 'W', 'q' and 'Q'
	suffixes.  Return CPP_N_MD_W for 'w' or 'W' suffixes and CPP_N_MD_Q
	for 'q' or 'Q' suffixes.

2007-06-17  Danny Smith  <dannysmith@users.sourceforge.net

	* files.c (open_file): Correct typo.

2007-06-16  Vladimir Prus  <vladimir@codesourcery.com>

	* files.c (open_file): Prevent the call
	for stat from overwriting errno.

2007-06-09  Vladimir Prus  <vladimir@codesourcery.com>

	* files.c (open_file): Account for the
	fact that on windows, opening a directory gives
	EACCES.

2007-06-05  Joerg Wunsch  <j.gnu@uriah.heep.sax.de>

	PR preprocessor/23479
	* expr.c (cpp_classify_number): Implement 0b-prefixed binary
	integer constants.
	(append_digit): Likewise.
	* include/cpplib.h: Add CPP_N_BINARY, to be used for 0b-prefixed
	binary integer constants.

2007-05-31  Dave Korn  <dave.korn@artimi.com>

	PR preprocessor/14331
	* lex.c (_cpp_get_fresh_line):  Don't warn if no newline at EOF.

2007-05-24  Ollie Wild  <aaw@google.com>

	* macro.c (_cpp_builtin_macro_text): Handle BT_COUNTER.
	* pch.c (cpp_write_pch_deps): Save __COUNTER__ state.
	(cpp_write_pch_state): Save __COUNTER__ state.
	(cpp_valid_state): Check valid __COUNTER__ state.
	(cpp_read_state): Read new __COUNTER__ state.
	* include/cpplib.h (enum builtin_type): Add BT_COUNTER enumerator.
	* init.c (builtin_array): Add __COUNTER__/BT_COUNTER.
	* internal.h (struct cpp_reader): Add counter member.

2007-05-23  Simon Martin  <simartin@users.sourceforge.net>

	PR preprocessor/20077
	* macro.c (create_iso_definition): Fixed the method to determine
	whether the token-pasting operator appears at the beginning or the end
	of a macro.

2007-05-21  Ian Lance Taylor  <iant@google.com>

	* internal.h (struct cpp_reader): Add new fields:
	nonexistent_file_hash and nonexistent_file_ob.
	* files.c: Include "obstack.h".
	(find_file_in_dir): Before trying to open the file, look up the
	path name in the hash table of nonexistent files.  After failing
	to open the file, add the path name to the hash table.
	(_cpp_find_file): Cache the results of looking up the file name
	starting with the quote and bracket chain heads, if we can.
	(nonexistent_file_hash_eq): New static function.
	(_cpp_init_files): Initialize pfile->nonexistent_file_hash and
	pfile->nonexistent_file_ob.
	(_cpp_cleanup_files): Free pfile->nonexistent_file_hash and
	pfile->nonexistent_file_ob.

2007-05-14  Janis Johnson  <janis187@us.ibm.com>

	* expr.c (cpp_classify_number): Warn about dfp constant for -pedantic.

	PR c/31924
	* expr.c (interpret_float_suffix): Check for invalid suffix.

2007-05-02  Eric Christopher  <echristo@apple.com>

	* expr.c (num_div_op): Don't overflow if the result is
	zero.

2007-05-02  Tom Tromey  <tromey@redhat.com>

	PR preprocessor/28709
	* macro.c (paste_tokens): Remove PASTE_LEFT from the old lhs.

2007-03-30  Michael Meissner  <michael.meissner@amd.com>

	* directives.c (lex_macro_node_from_str): Fix alloca call to be
	type correct.

2007-03-30  Richard Henderson  <rth@redhat.com>

	* directives.c (lex_macro_node_from_str): New.
	(cpp_push_definition, cpp_pop_definition): New.
	* include/cpplib.h (cpp_push_definition, cpp_pop_definition): Declare.

2007-03-01  Brooks Moses  <brooks.moses@codesourcery.com>

	* Makefile.in: Add dummy install-pdf target.

2007-01-30  Tom Tromey  <tromey@redhat.com>

	PR preprocessor/30468
	* mkdeps.c (apply_vpath): Strip successive '/'s if we stripped
	'./'.

2007-01-30  Tom Tromey  <tromey@redhat.com>

	PR preprocessor/29966
	* macro.c (lex_expansion_token): Save and restore cpp_reader's
	cur_token.
	(_cpp_create_definition): Don't restore cur_token here.
	* lex.c (_cpp_lex_token): Added assertion.

2007-01-27  Tom Tromey  <tromey@redhat.com>

	* configure: Rebuilt.

2007-01-12  Tom Tromey  <tromey@redhat.com>

	PR preprocessor/28227
	* directives.c (lex_macro_node): Added 'is_def_or_undef'
	argument.
	(do_define): Update.
	(do_undef): Update.
	(do_ifdef): Update.
	(do_ifndef): Update.

2007-01-11  Paolo Bonzini  <bonzini@gnu.org>

	* configure: Regenerate.

2007-01-11  Paolo Bonzini  <bonzini@gnu.org>

	* configure: Regenerate.

2007-01-04  Tom Tromey  <tromey@redhat.com>

	PR preprocessor/28165
	* internal.h (cpp_in_primary_file): New function.
	* directives.c (do_include_next): Use cpp_in_primary_file.
	(do_pragma_once): Likewise.
	(do_pragma_system_header): Likewise.

2006-12-29  Ian Lance Taylor  <iant@google.com>

	* lex.c (_cpp_clean_line): Add uses of __builtin_expect.  Don't
	look backward at the end of the line unless we saw a backslash.

2006-12-29  Jakub Jelinek  <jakub@redhat.com>

	PR preprocessor/29612
	* directives.c (do_linemarker): Set pfile->buffer->sysp always, not
	only when new_sysp is non-zero.

2006-12-28  Tom Tromey  <tromey@redhat.com>

	PR preprocessor/30001
	* charset.c (_cpp_convert_input): Check that to.len is greater
	than zero.

2006-11-20  Trevor Smigiel <Trevor_Smigiel@playstation.sony.com>

	* configure.ac (need_64bit_hwint): Need 64bit hwint for SPU.
	* configure: Rebuilt.

2006-11-01	Douglas Gregor <doug.gregor@gmail.com>

	* include/cpplib.h (enum c_lang): Add CLK_GNUCXX0X and CLK_CXX0X
	for experimental C++0x mode.
	* init.c (lang_defaults): Add defaults for C++0x modes. C++0x has
	adopted the preprocessor changes introduced in C99.

2006-10-29  Joseph Myers  <joseph@codesourcery.com>

	* configure.ac (need_64bit_hwint): Set for i[34567]86-*-linux*
	depending on --enable-targets=all.
	* configure: Regenerate.

2006-10-12  Jakub Jelinek  <jakub@redhat.com>

	PR preprocessor/28709
	* macro.c (paste_tokens): Do error reporting here, use BUF with the
	spelled LHS token as opposed to spelling it again.
	(paste_all_tokens): Don't report errors here, just break on failure.

2006-10-10  Brooks Moses  <bmoses@stanford.edu>

	* Makefile.in: Added empty "pdf" target.

2006-09-22  Geoffrey Keating  <geoffk@apple.com>

	* configure.ac: Make need_64_bit_hwint case for x86-darwin
	match exactly the glob in gcc/config.gcc.
	* configure: Regenerate.

2006-09-13  Joseph S. Myers  <joseph@codesourcery.com>

	PR c/28768
	PR preprocessor/14634
	* lex.c (lex_string): Pedwarn for unterminated literals.

2006-09-08  Eric Christopher  <echristo@apple.com>

	* configure.ac: Add 64-bit HWI support for i?86-darwin.

2006-08-14  Steve Ellcey  <sje@cup.hp.com>

	PR c++/28288
	PR c++/14556
	* include/cpplib.h: Remove <?, >?, <?=, and >?= tokens.
	(CPP_LAST_EQ): Change.
	(CPP_LAST_PUNCTUATOR): Change.
	* expr.c (cpp_operator): Remove MIN and MAX.
	(reduce): Remove CPP_MIN and CPP_MAX.
	(num_binary_op): Ditto.
	* lex.c (_cpp_lex_direct): Ditto.
	(cpp_avoid_paste): Remove ? as legal symbol after > or <.

2006-06-09  Jakub Jelinek  <jakub@redhat.com>

	PR preprocessor/27746
	* directives.c (do_pragma): Handle pragma with valid namespace
	and invalid name coming from macro expansion.
	* directives.c (destringize_and_run): Initialize next field in
	context.

	PR c/27747
	PR c++/27748
	* directives.c (destringize_and_run): Set NO_EXPAND on the
	tokens.

	* macro.c (_cpp_backup_tokens): Fix comment typo.

2006-05-31  Daniel Jacobowitz  <dan@codesourcery.com>

	* Makefile.in (CATALOGS): Add po/ prefix.
	* configure: Regenerated.

2006-05-23  Carlos O'Donell  <carlos@codesourcery.com>

	* Makefile.in: Add install-html target. Add install-html to .PHONY

2006-02-17  Grigory Zagorodnev <grigory_zagorodnev@linux.intel.com>

	* macro.c (_cpp_builtin_macro_text): Handle BT_TIMESTAMP.
	* files.c (_cpp_get_file_stat): New function.
	* include/cpplib.h (builtin_type): Add BT_TIMESTAMP.
	* init.c (builtin_array): Add support for __TIMESTAMP__/BT_TIMESTAMP.
	* internal.h (_cpp_get_file_stat): Prototype.
	(struct cpp_buffer): Add timestamp.

2006-01-23  Jakub Jelinek  <jakub@redhat.com>

	PR preprocessor/25717
	* init.c (cpp_init_builtins): If __STDC__ will not change value
	between system headers and other sources, define it as a normal
	macro rather than a builtin.
	* macro.c (_cpp_builtin_macro_text) <case BT_STDC>: Only check
	cpp_in_system_header condition.

2006-01-05  Paolo Bonzini  <bonzini@gnu.org>

	* Makefile.in: Use -MMD instead of -MD.

2006-01-04  Dmitry Kurochkin <dmitry.kurochkin@gmail.com>
	    Richard Henderson  <rth@redhat.com>

	Merge from gomp branch:
	* directives.c (struct pragma_entry): Add is_deferred.  Add ident
	entry to value union.
	(end_directive): Don't eat the line if in_deferred_pragma.
	(run_directive): Remove pragma hacks.
	(insert_pragma_entry): Remove.
	(new_pragma_entry): New.
	(register_pragma_1): Split out of register_pragma.  Only handle
	the lookup tree and return the new entry.
	(cpp_register_pragma): Fill in the pragma entry here.
	(cpp_register_deferred_pragma): New.
	(register_pragma_internal): New.
	(_cpp_init_internal_pragmas): Use register_pragma_internal.
	(do_pragma): Allow pragma expansion after namespace.  For deferred
	pragmas, don't slurp the line into a string.
	(destringize_and_run): Save tokens for deferred pragmas.
	(cpp_handle_deferred_pragma): Remove.
	* macro.c (builtin_macro): Remove pragma token hack.
	(_cpp_push_token_context): Rename from push_token_context and export.
	* internal.h (struct lexer_state): Add pragma_allow_expansion.
	(_cpp_push_token_context): Declare.
	* lex.c (_cpp_lex_token): Allow _cpp_handle_directive to return
	a token.  Update the line number correctly if so.
	(_cpp_lex_direct): Emit CPP_PRAGMA_EOL tokens.
	(cpp_token_val_index): Return CPP_TOKEN_FLD_PRAGMA for pragmas.
	* include/cpplib.h (PRAGMA_EOL): New.
	(CPP_TOKEN_FLD_PRAGMA): New.
	(struct cpp_token): Add val.pragma.
	(struct cpp_options): Remove defer_pragmas.
	(cpp_handle_deferred_pragma): Remove.
	(cpp_register_deferred_pragma): Declare.

2006-01-01  Jakub Jelinek  <jakub@redhat.com>

	PR c++/25294
	* directives.c (do_pragma): If pragma line ends with multi-line
	block comment, end the saved deferred pragma string before that
	comment.  Handle embedded '\0' chars on the pragma line.

2005-12-22  Volker Reichelt  <reichelt@igpm.rwth-aachen.de>

	PR c++/23333
	* include/cpplib.h: Add PURE_ZERO to flags for the cpp_token structure.

2005-12-07  Jon Grimm  <jgrimm2@us.ibm.com>
	    Ben Elliston  <bje@au.ibm.com>

	* include/cpplib.h (CPP_N_DFLOAT): New.
	* expr.c (interpret_float_suffix): Identify df, dd, and dl
	suffixes as decimal floating point constants.
	(cpp_classify_number): Disallow hexadecimal DFP constants.

2005-11-14  Gerald Pfeifer  <gerald@pfeifer.com>
	    Ian Lance Taylor  <ian@airs.com>

	* include/cpplib.h (struct cpp_callbacks): Annotate error with
	ATTRIBUTE_FPTR_PRINTF(3,0) instead of ATTRIBUTE_PRINTF(3,0).

2005-11-09  Per Bothner  <per@bothner.com>
	    Uros Bizjak  <uros@kss-loka.si>

	PR c/24101
	* init.c (read_original_filename): Temporarily set
	state.in_directive before calling _cpp_lex_direct for
	CPP_HASH tokens.

2005-11-03  James E Wilson  <wilson@specifix.com>

	PR preprocessor/24202
	* files.c (_cpp_pop_file_buffer): Set buffer_valid to false.

2005-11-04  Joseph S. Myers  <joseph@codesourcery.com>

	* include/cpplib.h (struct cpp_callbacks): Make error take
	va_list* parameter.
	* errors.c (cpp_error): Update call to callback.

2005-11-03  Andrew Pinski  <pinskia@physics.uc.edu>

	PR preprocessor/22042
	* macro.c (_cpp_builtin_macro_text): Lower the needed max
	buffer size.
	(cpp_quote_string): Don't octalify non printable
	charactors.

2005-11-03  Joseph S. Myers  <joseph@codesourcery.com>

	PR c++/17964
	* include/cpplib.h (struct cpp_options): Add client_diagnostic.
	(struct cpp_callbacks): Add error.
	* errors.c (cpp_error): If client_diagnostic, use error callback.
	* charset.c (convert_escape): Don't use %03o in diagnostic.

2005-10-21  James E Wilson  <wilson@specifix.com>

	PR preprocessor/15220
	* files.c (_cpp_find_file): New parameter angle_brackets.  Fix all
	callers.  Pass to open_file_failed.
	(open_file_failed): New parameter angle_brackets.  Fix all callers.
	Use in print_dep assignment.
	* init.c (cpp_read_main_file): Pass additional arg to _cpp_find_file.
	* internal.h (_cpp_find_file): Add new parm to declaration.

2005-10-08  Kazu Hirata  <kazu@codesourcery.com>

	* configure.ac: Require 64-bit int for arm*-*-*eabi*.
	* configure: Regenerate.

2005-10-04  Ian Lance Taylor  <ian@airs.com>

	PR preprocessor/13726
	* directives.c (check_eol_return_comments): New static function.
	(parse_include): Add buf parameter.  Change all callers.
	(do_include_common): If not discard comments, turn on
	save_comments.  Pass collected comments to include callback.
	* include/cpplib.h (struct cpp_callbacks): Add new parameter to
	include callback: cpp_token list.

2005-09-20  Joseph S. Myers  <joseph@codesourcery.com>

	* include/cpplib.h (struct cpp_options): Add extended_identifiers.
	* init.c (struct lang_flags, lang_defaults): Add
	extended_identifiers.
	(cpp_set_lang): Use it.
	* lex.c (forms_identifier_p): Check extended_identifiers.

2005-08-30  Jakub Jelinek  <jakub@redhat.com>

	PR preprocessor/20348
	PR preprocessor/20356
	* files.c (_cpp_find_file, search_cache): Revert 2004-06-26 and
	2004-06-05 changes.

2005-07-23  Kaveh R. Ghazi  <ghazi@caip.rutgers.edu>

	* configure.ac (ACX_PROG_CC_WARNING_OPTS): add
	-Wmissing-format-attribute.

	* configure: Regenerate.

2005-06-29  Kelley Cook  <kcook@gcc.gnu.org>

	* all files: Update FSF address in copyright headers.
	* makeucnid.c (write_copyright): Update outputted FSF address.

2005-06-13  Zack Weinberg  <zack@codesourcery.com>

	* configure.ac: Invoke ZW_CREATE_DEPDIR and
	ZW_PROG_COMPILER_DEPENDENCIES.
	* aclocal.m4, configure: Regenerate.
	* Makefile.in (DEPMODE, DEPDIR, depcomp, COMPILE.base, COMPILE):
	New variables.
	(distclean): Clean up $(DEPDIR) and its contents.
	(.c.o): Use $(COMPILE).
	Include $(DEPDIR)/*.Po for most object->header dependencies.

2005-05-28  Gabriel Dos Reis  <gdr@integrable-solutions.net>

	* configure.ac: Check declarations for asprintf and vasprintf.
	* config.in: Regenerate.
	* configure: Likewise.

	* charset.c (conversion_loop): Use XRESIZEVEC.
	(convert_no_conversion): Likewise.
	(convert_using_iconv): Likewise.
	(init_iconv_desc): Cast return value of alloca.
	(cpp_host_to_exec_charset): Use XNEWVEC.
	(emit_numeric_escape): Use XRESIZEVEC.
	(cpp_interpret_string): Use XNEWVEC.
	(cpp_interpret_string): Use XRESIZEVEC.
	(_cpp_interpret_identifier): Cast return value of alloca.
	(_cpp_convert_input): Use XNEWVEC and XRESIZEVEC.
	* directives.c (glue_header_name): Use XNEWVEC and XRESIZEVEC.
	(parse_include): Use XNEWVEC.
	(insert_pragma_entry): Rename local variable "new" to
	"new_entry".
	(save_registered_pragmas): Cast return value of xmemdup.
	(destringize_and_run): Same for alloca.
	(parse_assertion): Likewise.
	(do_assert): Cast allocated storage to proper type.
	(cpp_define): Likewise.
	(_cpp_define_builtin): Likewise.
	(cpp_undef): Likewise.
	(handle_assertion): Likewise.
	(cpp_push_buffer): Rename local variable "new" to "new_buffer".
	* expr.c (CPP_UPLUS): Cast value to type cpp_ttype.
	(CPP_UMINUS): Likewise.
	(struct cpp_operator): Rename from struct operator.
	(_cpp_expand_op_stack): Use XRESIZEVEC.
	* files.c (pch_open_file): Use XNEWVEC.
	(pch_open_file): Use XRESIZEVEC.
	(read_file_guts): Use XNEWVEC and XRESIZEVEC.
	(dir_name_of_file): Use XNEWVEC.
	(make_cpp_file): Use XCNEW.
	(make_cpp_dir): Likewise.
	(allocate_file_hash_entries): USE XNEWVEC.
	(cpp_included): Cast return value of htab_find_with_hash.
	(append_file_to_dir): Use XNEWVEC.
	(read_filename_string): Likewise. Use XRESIZEVEC too.
	(read_name_map): Cast return value of alloca.  Use XRESIZEVEC.
	(remap_filename): Use XNEWVEC.
	(struct pchf_entry): Move definition out of struct pchf_data.
	(_cpp_save_file_entries): Use XCNEWVAR.
	(_cpp_read_file_entries): Use XNEWVAR.
	* identifiers.c (alloc_node): Use XOBNEW.
	* init.c (cpp_create_reader): Use XCNEW.
	(cpp_init_builtins): Cast of b->value to enum builtin_type.
	(read_original_directory): Cast return value of alloca.
	* lex.c (add_line_note): Use XRESIZEVEC.
	(warn_about_normalization): Use XNEWVEC.
	(_cpp_lex_direct): Cast node->directive_index to (enum cpp_ttype).
	(new_buff): Use XNEWVEC.
	* line-map.c (linemap_add): Use XRESIZEVEC.
	* macro.c (builtin_macro): Cast return value of alloca.
	(paste_tokens): Likewise.
	(expand_arg): Use XNEWVEC and XRESIZEVEC.
	(_cpp_save_parameter): Use XRESIZEVEC.
	(create_iso_definition): Cast allocated storage to proper type.
	(_cpp_create_definition): Likewise.
	(cpp_macro_definition): Use XRESIZEVEC.
	* makedepend.c (add_clm): Use XNEW.
	(add_dir): Likewise.
	* mkdeps.c (munge): Use XNEWVEC.
	(deps_init): Use XCNEW.
	(deps_add_target): Use XRESIZEVEC.
	(deps_add_default_target): Cast return value of alloca.
	(deps_add_dep): Use XRESIZEVEC.
	(deps_add_vpath): Likewise.  Use XNEWVEC too.
	(deps_restore): Likewise.
	* pch.c (save_idents): Use XNEW and XNEWVEC.
	(cpp_save_state): Use XNEW.
	(count_defs): Cast return value of htab_find.
	(write_defs): Likewise.
	(cpp_write_pch_deps): Use XNEWVEC.
	(collect_ht_nodes): Use XRESIZEVEC.
	(cpp_valid_state): Use XNEWVEC.
	(save_macros): Use XRESIZEVEC.  Cast return value of xmemdup.
	* symtab.c (ht_create): Use XCNEW.
	(ht_lookup_with_hash): Cast return value of obstack_copy0.
	(ht_expand): Use XCNEWVEC.
	* system.h (HAVE_DESIGNATED_INITIALIZERS): False if __cplusplus.
	(bool): Do not define if __cplusplus.

2005-05-12  Zack Weinberg  <zack@codesourcery.com>

	* directives.c (#sccs table entry): Mark IN_I, consistent with #ident.
	(do_sccs): Delete function definition, #define to do_ident.
	(do_ident): Don't hardwire directive name.

2005-05-12  Ryota Kunisawa  <kunisawa@access.co.jp>

	PR bootstrap/21230
	* configure: Regenerate.

2005-04-27  Andris Pavenis  <pavenis@latnet.lv>

	* files.c: Include io.h for DJGPP to get prototype of setmode.

2005-04-19  Per Bothner  <per@bothner.com>

	PR preprocessor/20907
	* line-map.c (linemap_line_start): Fix bug when we need to increse
	column_bits but can re-use the current line_map.

2005-04-19  Kaveh R. Ghazi  <ghazi@caip.rutgers.edu>

	* system.h (fopen, fdopen, freopen): Define these to the unlocked
	libiberty functions.

2005-04-11  Kaveh R. Ghazi  <ghazi@caip.rutgers.edu>

	* configure.ac (libcpp_UNLOCKED_FUNCS): New.
	(AC_CHECK_FUNCS, AC_CHECK_DECLS): Check for libcpp_UNLOCKED_FUNCS.
	* system.h (putchar, getc, getchar, clearerr, feof, fileno,
	fflush, fgetc, fgets, ferror, fread): Redefine to the associated
	_unlocked function.
	(fwrite_unlocked): Fix prototype.

	* configure, config.in: Regenerate.

2005-04-05  Jakub Jelinek  <jakub@redhat.com>

	PR preprocessor/19475
	* macro.c (create_iso_definition): For < ISO C99, don't
	pedwarn if there is no whitespace between macro name and its
	replacement, but the replacement starts with a basic character
	set character.

2005-03-28  Andreas Jaeger  <aj@suse.de>

	* lex.c (warn_about_normalization): Cast field width to int to
	avoid warning.

2005-03-19  Joseph S. Myers  <joseph@codesourcery.com>

	* configure.ac: Consistently use solaris2.1[0-9]* instead of
	solaris2.1[0-9].
	* configure: Regenerate.

2005-03-15  Geoffrey Keating  <geoffk@apple.com>

	* charset.c (_cpp_valid_ucn): In identifiers, reject a partial
	UCN rather than printing an error.

2005-03-14  Geoffrey Keating  <geoffk@apple.com>

	* lex.c (forms_identifier_p): Disable UCNs in C89 mode.

2005-03-14  Geoffrey Keating  <geoffk@apple.com>

	* init.c (cpp_create_reader): Default warn_normalize to normalized_C.
	* charset.c: Update for new format of ucnid.h.
	(ucn_valid_in_identifier): Update for new format of ucnid.h.
	Add NST parameter, and update it; update callers.
	(cpp_valid_ucn): Add NST parameter, update callers.  Replace abort
	with cpp_error.
	(convert_ucn): Pass normalize_state to cpp_valid_ucn.
	* internal.h (struct normalize_state): New.
	(INITIAL_NORMALIZE_STATE): New.
	(NORMALIZE_STATE_RESULT): New.
	(NORMALIZE_STATE_UPDATE_IDNUM): New.
	(_cpp_valid_ucn): New.
	* lex.c (warn_about_normalization): New.
	(forms_identifier_p): Add normalize_state parameter, update callers.
	(lex_identifier): Add normalize_state parameter, update callers.  Keep
	the state current.
	(lex_number): Likewise.
	(_cpp_lex_direct): Pass normalize_state to subroutines.  Check
	it with warn_about_normalization.
	* makeucnid.c: New.
	* ucnid.h: Replace.
	* ucnid.pl: Remove.
	* ucnid.tab: Make appropriate for input to makeucnid.c.  Remove
	comments about obsolete version of C++.
	* include/cpplib.h (enum cpp_normalize_level): New.
	(struct cpp_options): Add warn_normalize field.

2005-03-11  Geoffrey Keating  <geoffk@apple.com>

	* directives.c (glue_header_name): Update call to cpp_spell_token.
	* internal.h (_cpp_interpret_identifier): New.
	* charset.c (_cpp_interpret_identifier): New.
	(_cpp_valid_ucn): Allow UCN version of '$'.
	* lex.c (lex_identifier): Add extra parameter to indicate if initial
	character was '$' or '\'.  Support identifiers with UCNs.
	(forms_identifier_p): Allow UCNs.
	(_cpp_lex_direct): Pass extra parameter to lex_identifier.
	(utf8_to_ucn): New.
	(cpp_spell_token): Add FORSTRING parameter.  Use it.
	(cpp_token_as_text): Update call to cpp_spell_token.
	(cpp_output_token): Write UCNs back out.
	(stringify_arg): Update call to cpp_spell_token.
	(paste_tokens): Likewise.
	(cpp_macro_definition): Likewise.
	* macro.c (stringify_arg): Likewise.
	(paste_tokens): Likewise.
	(cpp_macro_definition): Likewise.
	* include/cpplib.h: Add parameter to cpp_spell_token.

2005-03-04  Jakub Jelinek  <jakub@redhat.com>

	PR bootstrap/20282
	PR bootstrap/20305
	* macro.c (replace_args, cpp_get_token): Copy whole
	cpp_token_u instead of just cpp_string field from it.

2005-02-28  Devang Patel  <dpatel@apple.com>

	* directives.c (do_line): Save sysp early before line table is
	realloc'ed.

2005-02-20  Zack Weinberg  <zack@codesourcery.com>

	PR 18785
	* charset.c (LAST_POSSIBLY_BASIC_SOURCE_CHAR): New helper macro.
	(cpp_host_to_exec_charset): New function.
	* include/cpplib.h: Declare cpp_host_to_exec_charset.

2005-02-19  Devang Patel  <dpatel@apple.com>

	* charset.c (_cpp_convert_input): Check '\r' before inserting
	'\n' at the end.

2005-02-15  Eric Christopher  <echristo@redhat.com>

	PR preprocessor/19077
	* macro.c (cpp_macro_definition): Move handling of whitespace
	to PREV_WHITE conditional. Remove overloading of len
	variable.

2005-02-14  Kazu Hirata  <kazu@cs.umass.edu>

	* directives.c, files.c, init.c, internal.h, macro.c, pch.c,
	traditional.c: Update copyright.

2005-02-14  Paolo Bonzini  <bonzini@gnu.org>

	PR bootstrap/19818
	* configure.ac: Check for declaration of basename and getopt.
	* config.in: Regenerate.
	* configure: Regenerate.
	* internal.h (ustrcspn): New.
	* macro.c (create_iso_definition): Fix allocation of memory.
	(padding_token): Add cast to remove const-ness.
	* pch.c (cpp_read_state): Use ustrcspn.

2005-02-08  Mike Stump  <mrs@apple.com>

	* files.c (pchf_adder): Remove.
	(struct pchf_adder_info): Likewise.
	(_cpp_save_file_entries): Write out all files so that #import works.

2005-01-23  Joseph S. Myers  <joseph@codesourcery.com>

	* configure: Regenerate.

2005-01-11  Tobias Schlueter  <tobias.schlueter@physik.uni-muenchen.de>

	* include/cpplib.h (c_lang): Fix comment to say cpp_create_reader.

	* include/cpplib.h: Also update copyright years.

2005-01-03  Geoffrey Keating  <geoffk@apple.com>

	* files.c (_cpp_find_file): Add files found by search_path_exhausted
	to the list of all files.

2005-01-01  Gabriel Dos Reis  <gdr@integrable-solutions.net>

	* internal.h: Update references to Cpp lib filenames.
	* directives.c: Likewise.
	* init.c: Likewise.
	* macro.c: Likewise.
	* traditional.c: Likewise.

2004-12-15  Eric Botcazou  <ebotcazou@libertysurf.fr>

	PR preprocessor/15167
	* files.c (destroy_cpp_file): New function.
	(should_stack_file): Make a new file if the
	compared file is still stacked.

2004-11-28  Nathanael Nerode  <neroden@gcc.gnu.org>

	PR preprocessor/17610
	* directives.c (do_include_common): Error out if an empty filename
	is given for #include (or #include_next or #import).

2004-11-27  Roger Sayle  <roger@eyesopen.com>
	    Zack Weinberg  <zack@codesourcery.com>

	* internal.h: Replace all uses of uchar with unsigned char.
	* include/cpp-id-data.h: Likewise.  Guard typedef of uchar
	with !IN_GCC, so uchar is only defined whilst building libcpp.

2004-11-24  Kelley Cook  <kcook@gcc.gnu.org>

	* aclocal.m4: Regenerate.

2004-11-24  Roger Sayle  <roger@eyesopen.com>

	PR preprocessor/15824
	* configure.ac: Correct HAVE_UCHAR test to #include <sys/types.h>
	directly, instead of the non-existant "system.h" and "ansidecl.h".
	* configure: Regenerate.

2004-11-23  Daniel Jacobowitz  <dan@codesourcery.com>
	    Joseph Myers  <joseph@codesourcery.com>

	* internal.h (struct lexer_state): Add in_deferred_pragma.
	* directives.c (struct pragma_entry): Add allow_expansion.
	(insert_pragma_entry): Take allow_expansion flag.
	(register_pragma): Likewise.
	(cpp_register_pragma): Likewise.
	(_cpp_init_internal_pragmas): Update calls to cpp_register_pragma.
	(do_pragma): Honor allow_expansion.
	(cpp_handle_deferred_pragma): Set in_deferred_pragma.
	* include/cpplib.h (cpp_register_pragma): Update prototype.

2004-11-18  Daniel Jacobowitz  <dan@codesourcery.com>
	    Mark Mitchell  <mark@codesourcery.com>

	* configure.ac (i[34567]86-*-solaris2.1[0-9]*): Set
	need_64bit_hwint=yes.
	* configure: Regenerate.

2004-11-09  Joseph S. Myers  <joseph@codesourcery.com>

	* Makefile.in ($(PACKAGE).pot): New rule.  Depend on
	po/$(PACKAGE).pot.
	(po/$(PACKAGE).pot): Use ":" instead of "," in --keyword
	arguments.  Add keywords _, N_, SYNTAX_ERROR and SYNTAX_ERROR2.
	Remove local srcdir path from generated file.

2004-11-04  Zack Weinberg  <zack@codesourcery.com>
	    Gerald Pfeifer  <gerald@pfeifer.com>

	* internal.h (HAVE_ICONV): Undefine if we do not have HAVE_ICONV_H
	as well.

2004-10-27  Zack Weinberg  <zack@codesourcery.com>

	PR 18075
	* directives.c (do_pragma): Do not defer pragmas which are unknown.
	(cpp_handle_deferred_pragma): Add cast to silence warning.

2004-10-14  Joseph S. Myers  <jsm@polyomino.org.uk>

	* errors.c (_cpp_begin_message): Print "error: " for errors.

2004-10-10  Andreas Jaeger  <aj@suse.de>

	* makedepend.c: Include mkdeps.h for prototype of deps_add_vpath.
	* Makefile.in (makedepend.o): Add dependency on mkdeps.h.

2004-10-08  Andrew Pinski  <pinskia@physics.uc.edu>

	* pch.c (cpp_write_pch_state): Remove variable z as it is not
	used.
	(cpp_read_state): Remove unused variables, m, d and mac_count.

2004-09-29  Per Bothner  <per@bothner.com>

	* directives.c (cpp_handle_deferred_pragma):  Save, clear and restore
	cb.line_change.  Otherwise do_pragma will call the line_change
	call-back with a meaningless line number.

2004-09-24  Zack Weinberg  <zack@codesourcery.com>

	* configure.ac: Move AC_PROG_MAKE_SET, AC_PROG_INSTALL to
	programs cluster. Use ACX_PROG_CC_WARNING_OPTS,
	ACX_PROG_CC_WARNING_ALMOST_PEDANTIC, ACX_PROG_CC_WARNINGS_ARE_ERRORS.
	* aclocal.m4, configure: Regenerate.
	* init.c: Include localedir.h.
	* Makefile.in (WARN_CFLAGS, ALL_CFLAGS): New variables.
	(DEFS): Delete.
	(.c.o): Use $(ALL_CFLAGS).
	(localedir.h, localedir.hs): New rules.
	(clean): Use rm -rf to remove directories.
	(distclean): Also delete localedir.h and localedir.hs.
	(init.o): Update dependencies.

2004-09-22  Kelley Cook  <kcook@gcc.gnu.org>

	* Makefile.in (aclocal.m4): Update dependencies.
	* configure.ac (AC_CONFIG_MACRO_DIR): New.
	* aclocal.m4, configure: Regenerate.

2004-09-17  Zack Weinberg  <zack@codesourcery.com>

	* charset.c (_cpp_destroy_iconv, emit_numeric_escape)
	(_cpp_convert_input, _cpp_default_encoding): Add comments.
	Some other comments in this file also tweaked.

	* directives.c (do_pragma): Save current buffer position
	before lexing the pragma keywords; don't call
	_cpp_backup_tokens in the defer_pragmas case.

2004-09-15  Per Bothner  <per@bothner.com>

	* include/line-map.h (line_map_start):  Add parameter names so
	preceding comment makes sense.
	(linemap_add):  Remove from comment mention of non-existing parameter.

2004-09-09  Matt Austern  <austern@apple.com>
	    Zack Weinberg  <zack@codesourcery.com>

	* include/cpplib.h (TTYPE_TABLE): Remove CPP_ and SPELL_
	prefixes throughout.  Add entry for PRAGMA.  Remove
	unnecessary "= 0" from EQ.
	(enum cpp_ttype): Adjust OP and TK definitions to restore
	prefixes, via token-paste.
	(CPP_LAST_EQ, CPP_FIRST_DIGRAPH, CPP_LAST_PUNCTUATOR, CPP_LAST_CPP_OP):
	Change from #defines to additional cpp_ttype enumerators.
	(struct cpp_options): Add defer_pragmas.
	(cpp_handle_deferred_pragma): Prototype new interface.

	* internal.h (struct cpp_reader): Add directive_result.
	* directives.c (struct pragma_entry): Add is_internal field;
	give boolean fields type bool.
	(start_directive): Initialize pfile->directive_result.type.
	(_cpp_do__Pragma): Likewise.
	(run_directive): Do not crash if pfile->buffer->prev is NULL.
	(insert_pragma_entry): Add 'internal' argument; set new->is_internal
	from it.
	(register_pragma): New static function, bulk of former
	cpp_register_pragma here; add 'internal' argument, pass along
	to insert_pragma_entry.
	(cpp_register_pragma): Now a wrapper around register_pragma which
	always passes false for 'internal' argument.
	(_cpp_init_internal_pragmas): Call register_pragma directly, passing
	true for 'internal'.
	(do_pragma): If CPP_OPTION (pfile, defer_pragmas) and this isn't
	an internal pragma, save text till the end of the line as a CPP_PRAGMA
	token instead of executing the pragma.
	(cpp_handle_deferred_pragma): New interface.
	* lex.c (token_spellings): Adjust OP and TK definitions to
	match changes to cpplib.h.
	(_cpp_lex_token): Check for a directive-result token and
	return it if present.
	(cpp_token_val_index): Handle CPP_PRAGMA.
	* macro.c (cpp_builtin_macro_text): Correct comment.
	(builtin_macro): Handle directive-result tokens from _cpp_do__Pragma.

2004-09-06  Serge Belyshev  <belyshev@lubercy.com>

	PR preprocessor/14699
	* symtab.c (ht_dump_statistics): Change type of sum_of_squares
	from size_t to double.

2004-08-28  Andreas Schwab  <schwab@suse.de>
	    Andreas Jaeger <aj@suse.de>

	* configure.ac: Set PACKAGE correctly.
	* configure: Regenerated.

2004-08-25  Paolo Bonzini  <bonzini@gnu.org>

	* Makefile.in: Add back top_builddir.

2004-08-25  Paolo Bonzini  <bonzini@gnu.org>

	* configure.ac: Replace Automake macro invocations
	with manual Autoconf checks and substitutions.
	* configure: Regenerate.
	* aclocal.m4: Regenerate.
	* config.in: Regenerate.
	* Makefile.am: Removed.
	* Makefile.in: Heavy simplification and reorganization.

2004-08-09  Mark Mitchell  <mark@codesourcery.com>

	* configure.ac (arm*-*-eabi*): New target.
	(arm*-*-symbianelf*): Likewise.
	* configure: Regenerated.

2004-07-24  Bernardo Innocenti  <bernie@develer.com>

	* internal.h (xnew, xcnew, xnewvec, xcnewvec, xobnew): Remove.
	* directives.c: Use XNEW-family macros from libiberty.
	* lex.c: Likewise.
	* macro.c: Likewise.
	* cpplib.h (cpp_deps_style): Export enum with name.

2004-07-23  Matthias Klose  <doko@debian.org>

	* init.c (init_library): Use PACKAGE for the text domain.

2004-07-16  Andris Pavenis  <pavenis@latnet.lv>

	PR preprocessor/16366
	* internal.h (struct cpp_reader): New field dir_hash.
	* files.c (make_cpp_dir): Use dir_hash, not file_hash.
	(_cpp_init_files, _cpp_cleanup_files): Update for new field.

2004-07-04  Neil Booth  <neil@duron.akihabara.co.uk>

	PR preprocessor/16192
	PR preprocessor/15913
	PR preprocessor/15572
	* expr.c (_cpp_parse_expr): Handle remaining cases where an
	expression is missing.
	* init.c (post_options): Traditional cpp doesn't do // comments.

2004-06-30  Per Bothner  <per@bothner.com>

	* include/line-map.h (fileline):  Remove old typedef.
	* internal.h (struct cpp_reader):  Use source_location typedef instead.

2004-06-26  Zack Weinberg  <zack@codesourcery.com>

	Partially revert patch of 2004-06-05.
	* files.c (search_cache): Remove pfile argument.  Don't check
	for file that would be found by "" or <> search here...
	(_cpp_find_file): ...do it here, before calling find_file_in_dir.
	Do not apply directory-of-current-file correction to files
	found by this check.  Rearrange code slightly.

2004-06-21  Geoffrey Keating  <geoffk@apple.com>

	* files.c (should_stack_file): Correct swapped parameters to call
	to cb.read_pch.
	* pch.c (cpp_valid_state): Handle -fpreprocessed.

2004-06-15  Paolo Bonzini  <bonzini@gnu.org>

	* Makefile.in: Regenerate with automake 1.8.5.
	* aclocal.m4: Likewise.
	* configure: Regenerate.

2004-06-11  Zack Weinberg  <zack@codesourcery.com>

	* configure.ac: Don't invoke ACX_HEADER_STDBOOL.
	* configure, config.in: Regenerate.
	* system.h: Unconditionally define bool as unsigned char,
	BOOL_BITFIELD as unsigned int.
	* .cvsignore: New file.

2004-06-09  Geoffrey Keating  <geoffk@apple.com>

	* traditional.c (push_replacement_text): Set macro->traditional.
	(save_replacement_text): Likewise.
	* pch.c (cpp_write_pch_state): Don't write list of defined macros.
	(struct save_macro_item): Delete.
	(struct save_macro_data): Use a character array not the previous
	structured format.
	(save_macros): Save macro as text not as internal structures.
	(cpp_prepare_state): Update for changes to save_macro_data.
	(cpp_read_state): Don't read macros defined in PCH.  Restore
	-D macros as text.
	* macro.c (create_iso_definition): Honour alloc_subobject.
	Clear traditional flag.
	(_cpp_create_definition): Honour alloc_subobject.
	* lex.c (cpp_token_val_index): New.
	* internal.h: Include cpp-id-data.h.
	(uchar): Move definition to cpp-id-data.h.
	(U): Likewise.
	(cpp_macro): Likewise.
	* directives.c (struct answer): Move to cpp-id-data.h.
	(do_assert): Honour alloc_subobject.

	* include/symtab.h (struct ht): Add field 'alloc_subobject'.
	* include/cpplib.h (struct cpp_string): Add GTY marker.
	(enum cpp_token_fld_kind): New.
	(struct cpp_token): Add GTY markers.
	(cpp_token_val_index): Prototype.
	(CPP_HASHNODE_VALUE_IDX): New.
	(struct cpp_hashnode): Don't skip fields of 'value' when marking.
	* include/cpp-id-data.h: New file.

2004-06-09  Paolo Bonzini  <bonzini@gnu.org>

	* Makefile.am (all-local): New.
	* Makefile.in: Regenerate.

2004-06-06  Roger Sayle  <roger@eyesopen.com>

	* Makefile.am (LIBICONV): Declare.
	(makedepend_LDADD): Use LIBICONV.
	* Makefile.in: Regenerate.

2004-06-05  Andrew Pinski  <pinskia@physics.uc.edu>

	* Makefile.am (LIBINTL): Declare
	(makedepend_LDADD): Use LIBINTL.
	* Makefile.in: Regenerate.

2004-06-05  Zack Weinberg  <zack@codesourcery.com>

	* Makefile.am: Add makedepend.
	* Makefile.in, aclocal.m4: Regenerate.
	* charset.c: Insert a space to avoid a warning.
	* directives.c: Include mkdeps.h.
	(_cpp_handle_directive): Reenable macro expander if appropriate.
	(undefine_macros): Inline body of _cpp_free_definition for speed.
	Do not call undef callback or _cpp_warn_if_unused_macro.
	(cpp_get_deps): New interface.
	* files.c (search_cache): Add pfile argument.  Check for file
	that would be found by "" or <> search here...
	(_cpp_find_file): ...not here.  Correct recorded start_dir of
	files found by directory-of-current-file search that would be
	found by "" or <> search.
	* init.c (cpp_add_dependency_target): Delete.
	* internal.h (struct lexer_state): Add discarding_output flag.
	* lex.c (lex_identifier): Compute hash function while scanning.
	* macro.c (cpp_scan_nooutput): Disable macro expansion outside
	directives.
	* makedepend.c: New file.
	* mkdeps.c (struct deps): Add vpath vector.
	(apply_vpath, deps_add_vpath): New function.
	(deps_free): Free vpath vector.
	(deps_add_dep, deps_add_target): Use apply_vpath.
	* symtab.c (calc_hash): Use HT_HASHSTEP and HT_FINISH.
	(ht_lookup_with_hash): New function.
	* cpplib.h, mkdeps.h: Update prototypes.
	* symtab.h: Update prototypes.
	(HT_HASHSTEP, HT_FINISH): New macros.

2004-05-29  Geoffrey Keating  <geoffk@apple.com>

	* symtab.c (ht_create): Set entries_owned.
	(ht_destroy): Honour entries_owned.
	(ht_expand): Likewise.
	(ht_load): New.
	* include/symtab.h (struct ht): New field 'entries_owned'
	(ht_load): New prototype.

2004-05-26  Paolo Bonzini  <bonzini@gnu.org>

	PR bootstrap/15651
	* configure.ac: Fix m4 quoting when picking
	the size of HOST_WIDE_INT.
	* configure: Regenerate.

2004-05-25  Paolo Bonzini  <bonzini@gnu.org>

	* Makefile.am: the correct directory for
	gettext include files is given by @INCINTL@.
	* Makefile.in: Regenerate.

2004-05-24  Paolo Bonzini  <bonzini@gnu.org>

	* system.h [!ENABLE_NLS]: dgettext takes two
	parameters.

2004-05-23  Paolo Bonzini  <bonzini@gnu.org>

	Moved libcpp from the gcc subdirectory to the toplevel.
	* Makefile.am: New file.
	* Makefile.in: Regenerate.
	* configure.ac: New file.
	* configure: Regenerate.
	* config.in: Regenerate.
	* charset.c: Moved from gcc/cppcharset.c.  Add note about
	brokenness of input charset detection.  Adjust for change
	in name of cppucnid.h.
	* errors.c: Moved from gcc/cpperror.c.  Do not include intl.h.
	* expr.c: Moved from gcc/cppexp.c.
	* files.c: Moved from gcc/cppfiles.c.  Do not include intl.h.
	Remove #define of O_BINARY, it is in system.h.
	* identifiers.c: Moved from gcc/cpphash.c.
	* internal.h: Moved from gcc/cpphash.h.  Change header
	guard name.  All other files adjusted to match name change.
	* init.c: Moved from gcc/cppinit.c.
	(init_library) [ENABLE_NLS]: Call bindtextdomain.
	* lex.c: Moved from gcc/cpplex.c.
	* directives.c: Moved from gcc/cpplib.c.
	* macro.c: Moved from gcc/cppmacro.c.
	* pch.c: Moved from gcc/cpppch.c.  Do not include intl.h.
	* traditional.c: Moved from gcc/cpptrad.c.
	* ucnid.h: Moved from gcc/cppucnid.h.  Change header
	guard name.
	* ucnid.pl: Moved from gcc/cppucnid.pl.
	* ucnid.tab: Moved from gcc/cppucnid.tab.  Change header
	guard name.
	* symtab.c: Moved from gcc/hashtable.c.
	* line-map.c: Moved from gcc.  Do not include intl.h.
	* mkdeps.c: Moved from gcc.
	* system.h: New file.
	* include/cpplib.h: Moved from gcc.  Change header guard name.
	* include/line-map.h: Moved from gcc.  Change header guard name.
	* include/mkdeps.h: Moved from gcc.  Change header guard name.
	* include/symtab.h: Moved from gcc/hashtable.h.  Change header
	guard name.

Copyright (C) 2004-2022 Free Software Foundation, Inc.

Copying and distribution of this file, with or without modification,
are permitted in any medium without royalty provided the copyright
notice and this notice are preserved.<|MERGE_RESOLUTION|>--- conflicted
+++ resolved
@@ -1,5 +1,3 @@
-<<<<<<< HEAD
-=======
 2022-07-10  Lewis Hyatt  <lhyatt@gmail.com>
 
 	PR preprocessor/97498
@@ -16,7 +14,6 @@
 	m_caller_owned to m_owned.  Add std::move where necessary; add
 	moved_from member function.
 
->>>>>>> 2701442d
 2022-06-28  Lewis Hyatt  <lhyatt@gmail.com>
 
 	* ucnid.h: Regenerated for Unicode 14.0.

--- conflicted
+++ resolved
@@ -1,5 +1,3 @@
-<<<<<<< HEAD
-=======
 2016-02-10  Jakub Jelinek  <jakub@redhat.com>
 
 	Backported from mainline
@@ -13,7 +11,6 @@
 
 	* GCC 5.3.0 released.
 
->>>>>>> ef55d00e
 2015-11-19  Jakub Jelinek  <jakub@redhat.com>
 
 	PR preprocessor/60736

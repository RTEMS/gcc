--- conflicted
+++ resolved
@@ -1,5 +1,3 @@
-<<<<<<< HEAD
-=======
 2013-04-03  Sebastian Huber  <sebastian.huber@embedded-brains.de>
 
 	PR target/56771
@@ -10,7 +8,6 @@
 
 	* GCC 4.8.0 released.
 
->>>>>>> 43bd423a
 2013-03-06  Jakub Jelinek  <jakub@redhat.com>
 
 	PR middle-end/56461

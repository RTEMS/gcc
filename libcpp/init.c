/* CPP Library.
   Copyright (C) 1986-2013 Free Software Foundation, Inc.
   Contributed by Per Bothner, 1994-95.
   Based on CCCP program by Paul Rubin, June 1986
   Adapted to ANSI C, Richard Stallman, Jan 1987

This program is free software; you can redistribute it and/or modify it
under the terms of the GNU General Public License as published by the
Free Software Foundation; either version 3, or (at your option) any
later version.

This program is distributed in the hope that it will be useful,
but WITHOUT ANY WARRANTY; without even the implied warranty of
MERCHANTABILITY or FITNESS FOR A PARTICULAR PURPOSE.  See the
GNU General Public License for more details.

You should have received a copy of the GNU General Public License
along with this program; see the file COPYING3.  If not see
<http://www.gnu.org/licenses/>.  */

#include "config.h"
#include "system.h"
#include "cpplib.h"
#include "internal.h"
#include "mkdeps.h"
#include "localedir.h"
#include "filenames.h"

#ifndef ENABLE_CANONICAL_SYSTEM_HEADERS
#define ENABLE_CANONICAL_SYSTEM_HEADERS 0
#endif

static void init_library (void);
static void mark_named_operators (cpp_reader *, int);
static void read_original_filename (cpp_reader *);
static void read_original_directory (cpp_reader *);
static void post_options (cpp_reader *);

/* If we have designated initializers (GCC >2.7) these tables can be
   initialized, constant data.  Otherwise, they have to be filled in at
   runtime.  */
#if HAVE_DESIGNATED_INITIALIZERS

#define init_trigraph_map()  /* Nothing.  */
#define TRIGRAPH_MAP \
__extension__ const uchar _cpp_trigraph_map[UCHAR_MAX + 1] = {

#define END };
#define s(p, v) [p] = v,

#else

#define TRIGRAPH_MAP uchar _cpp_trigraph_map[UCHAR_MAX + 1] = { 0 }; \
 static void init_trigraph_map (void) { \
 unsigned char *x = _cpp_trigraph_map;

#define END }
#define s(p, v) x[p] = v;

#endif

TRIGRAPH_MAP
  s('=', '#')	s(')', ']')	s('!', '|')
  s('(', '[')	s('\'', '^')	s('>', '}')
  s('/', '\\')	s('<', '{')	s('-', '~')
END

#undef s
#undef END
#undef TRIGRAPH_MAP

/* A set of booleans indicating what CPP features each source language
   requires.  */
struct lang_flags
{
  char c99;
  char cplusplus;
  char extended_numbers;
  char extended_identifiers;
  char std;
  char cplusplus_comments;
  char digraphs;
  char uliterals;
  char rliterals;
  char user_literals;
  char binary_constants;
};

static const struct lang_flags lang_defaults[] =
<<<<<<< HEAD
{ /*              c99 c++ xnum xid std  //   digr ulit rlit user_literals */
  /* GNUC89   */  { 0,  0,  1,   0,  0,   1,   1,   0,   0,    0 },
  /* GNUC99   */  { 1,  0,  1,   0,  0,   1,   1,   1,   1,    0 },
  /* GNUC11   */  { 1,  0,  1,   0,  0,   1,   1,   1,   1,    0 },
  /* STDC89   */  { 0,  0,  0,   0,  1,   0,   0,   0,   0,    0 },
  /* STDC94   */  { 0,  0,  0,   0,  1,   0,   1,   0,   0,    0 },
  /* STDC99   */  { 1,  0,  1,   0,  1,   1,   1,   0,   0,    0 },
  /* STDC11   */  { 1,  0,  1,   0,  1,   1,   1,   1,   0,    0 },
  /* UPC      */  { 1,  0,  1,   0,  0,   1,   1,   1,   1,    0 },
  /* GNUCXX   */  { 0,  1,  1,   0,  0,   1,   1,   0,   0,    0 },
  /* CXX98    */  { 0,  1,  1,   0,  1,   1,   1,   0,   0,    0 },
  /* GNUCXX11 */  { 1,  1,  1,   0,  0,   1,   1,   1,   1,    1 },
  /* CXX11    */  { 1,  1,  1,   0,  1,   1,   1,   1,   1,    1 },
  /* ASM      */  { 0,  0,  1,   0,  0,   1,   0,   0,   0,    0 }
  /* xid should be 1 for GNUC99, STDC99, GNUCXX, CXX98, GNUCXX11, and
     CXX11 when no longer experimental (when all uses of identifiers
     in the compiler have been audited for correct handling of
     extended identifiers).  */
=======
{ /*              c99 c++ xnum xid std  //   digr ulit rlit udlit bin_cst */
  /* GNUC89   */  { 0,  0,  1,   0,  0,   1,   1,   0,   0,   0,    0 },
  /* GNUC99   */  { 1,  0,  1,   0,  0,   1,   1,   1,   1,   0,    0 },
  /* GNUC11   */  { 1,  0,  1,   0,  0,   1,   1,   1,   1,   0,    0 },
  /* STDC89   */  { 0,  0,  0,   0,  1,   0,   0,   0,   0,   0,    0 },
  /* STDC94   */  { 0,  0,  0,   0,  1,   0,   1,   0,   0,   0,    0 },
  /* STDC99   */  { 1,  0,  1,   0,  1,   1,   1,   0,   0,   0,    0 },
  /* STDC11   */  { 1,  0,  1,   0,  1,   1,   1,   1,   0,   0,    0 },
  /* GNUCXX   */  { 0,  1,  1,   0,  0,   1,   1,   0,   0,   0,    0 },
  /* CXX98    */  { 0,  1,  1,   0,  1,   1,   1,   0,   0,   0,    0 },
  /* GNUCXX11 */  { 1,  1,  1,   0,  0,   1,   1,   1,   1,   1,    0 },
  /* CXX11    */  { 1,  1,  1,   0,  1,   1,   1,   1,   1,   1,    0 },
  /* GNUCXX1Y */  { 1,  1,  1,   0,  0,   1,   1,   1,   1,   1,    1 },
  /* CXX1Y    */  { 1,  1,  1,   0,  1,   1,   1,   1,   1,   1,    1 },
  /* ASM      */  { 0,  0,  1,   0,  0,   1,   0,   0,   0,   0,    0 }
  /* xid should be 1 for GNUC99, STDC99, GNUCXX, CXX98, GNUCXX11, CXX11,
     GNUCXX1Y, and CXX1Y when no longer experimental (when all uses of
     identifiers in the compiler have been audited for correct handling
     of extended identifiers).  */
>>>>>>> 34e882e1
};

/* Sets internal flags correctly for a given language.  */
void
cpp_set_lang (cpp_reader *pfile, enum c_lang lang)
{
  const struct lang_flags *l = &lang_defaults[(int) lang];

  CPP_OPTION (pfile, lang) = lang;

  CPP_OPTION (pfile, c99)			 = l->c99;
  CPP_OPTION (pfile, cplusplus)			 = l->cplusplus;
  CPP_OPTION (pfile, extended_numbers)		 = l->extended_numbers;
  CPP_OPTION (pfile, extended_identifiers)	 = l->extended_identifiers;
  CPP_OPTION (pfile, std)			 = l->std;
  CPP_OPTION (pfile, trigraphs)			 = l->std;
  CPP_OPTION (pfile, cplusplus_comments)	 = l->cplusplus_comments;
  CPP_OPTION (pfile, digraphs)			 = l->digraphs;
  CPP_OPTION (pfile, uliterals)			 = l->uliterals;
  CPP_OPTION (pfile, rliterals)			 = l->rliterals;
  CPP_OPTION (pfile, user_literals)		 = l->user_literals;
  CPP_OPTION (pfile, binary_constants)		 = l->binary_constants;
}

/* Initialize library global state.  */
static void
init_library (void)
{
  static int initialized = 0;

  if (! initialized)
    {
      initialized = 1;

      _cpp_init_lexer ();

      /* Set up the trigraph map.  This doesn't need to do anything if
	 we were compiled with a compiler that supports C99 designated
	 initializers.  */
      init_trigraph_map ();

#ifdef ENABLE_NLS
       (void) bindtextdomain (PACKAGE, LOCALEDIR);
#endif
    }
}

/* Initialize a cpp_reader structure.  */
cpp_reader *
cpp_create_reader (enum c_lang lang, cpp_hash_table *table,
		   struct line_maps *line_table)
{
  cpp_reader *pfile;

  /* Initialize this instance of the library if it hasn't been already.  */
  init_library ();

  pfile = XCNEW (cpp_reader);
  memset (&pfile->base_context, 0, sizeof (pfile->base_context));

  cpp_set_lang (pfile, lang);
  CPP_OPTION (pfile, warn_multichar) = 1;
  CPP_OPTION (pfile, discard_comments) = 1;
  CPP_OPTION (pfile, discard_comments_in_macro_exp) = 1;
  CPP_OPTION (pfile, tabstop) = 8;
  CPP_OPTION (pfile, operator_names) = 1;
  CPP_OPTION (pfile, warn_trigraphs) = 2;
  CPP_OPTION (pfile, warn_endif_labels) = 1;
  CPP_OPTION (pfile, cpp_warn_deprecated) = 1;
  CPP_OPTION (pfile, cpp_warn_long_long) = 0;
  CPP_OPTION (pfile, dollars_in_ident) = 1;
  CPP_OPTION (pfile, warn_dollars) = 1;
  CPP_OPTION (pfile, warn_variadic_macros) = 1;
  CPP_OPTION (pfile, warn_builtin_macro_redefined) = 1;
  /* By default, track locations of tokens resulting from macro
     expansion.  The '2' means, track the locations with the highest
     accuracy.  Read the comments for struct
     cpp_options::track_macro_expansion to learn about the other
     values.  */
  CPP_OPTION (pfile, track_macro_expansion) = 2;
  CPP_OPTION (pfile, warn_normalize) = normalized_C;
  CPP_OPTION (pfile, warn_literal_suffix) = 1;
  CPP_OPTION (pfile, canonical_system_headers)
      = ENABLE_CANONICAL_SYSTEM_HEADERS;
  CPP_OPTION (pfile, ext_numeric_literals) = 1;

  /* Default CPP arithmetic to something sensible for the host for the
     benefit of dumb users like fix-header.  */
  CPP_OPTION (pfile, precision) = CHAR_BIT * sizeof (long);
  CPP_OPTION (pfile, char_precision) = CHAR_BIT;
  CPP_OPTION (pfile, wchar_precision) = CHAR_BIT * sizeof (int);
  CPP_OPTION (pfile, int_precision) = CHAR_BIT * sizeof (int);
  CPP_OPTION (pfile, unsigned_char) = 0;
  CPP_OPTION (pfile, unsigned_wchar) = 1;
  CPP_OPTION (pfile, bytes_big_endian) = 1;  /* does not matter */

  /* Default to no charset conversion.  */
  CPP_OPTION (pfile, narrow_charset) = _cpp_default_encoding ();
  CPP_OPTION (pfile, wide_charset) = 0;

  /* Default the input character set to UTF-8.  */
  CPP_OPTION (pfile, input_charset) = _cpp_default_encoding ();

  /* A fake empty "directory" used as the starting point for files
     looked up without a search path.  Name cannot be '/' because we
     don't want to prepend anything at all to filenames using it.  All
     other entries are correct zero-initialized.  */
  pfile->no_search_path.name = (char *) "";

  /* Initialize the line map.  */
  pfile->line_table = line_table;

  /* Initialize lexer state.  */
  pfile->state.save_comments = ! CPP_OPTION (pfile, discard_comments);

  /* Set up static tokens.  */
  pfile->avoid_paste.type = CPP_PADDING;
  pfile->avoid_paste.val.source = NULL;
  pfile->eof.type = CPP_EOF;
  pfile->eof.flags = 0;

  /* Create a token buffer for the lexer.  */
  _cpp_init_tokenrun (&pfile->base_run, 250);
  pfile->cur_run = &pfile->base_run;
  pfile->cur_token = pfile->base_run.base;

  /* Initialize the base context.  */
  pfile->context = &pfile->base_context;
  pfile->base_context.c.macro = 0;
  pfile->base_context.prev = pfile->base_context.next = 0;

  /* Aligned and unaligned storage.  */
  pfile->a_buff = _cpp_get_buff (pfile, 0);
  pfile->u_buff = _cpp_get_buff (pfile, 0);

  /* Initialize table for push_macro/pop_macro.  */
  pfile->pushed_macros = 0;

  /* Do not force token locations by default.  */
  pfile->forced_token_location_p = NULL;

  /* The expression parser stack.  */
  _cpp_expand_op_stack (pfile);

  /* Initialize the buffer obstack.  */
  _obstack_begin (&pfile->buffer_ob, 0, 0,
		  (void *(*) (long)) xmalloc,
		  (void (*) (void *)) free);

  _cpp_init_files (pfile);

  _cpp_init_hashtable (pfile, table);

  return pfile;
}

/* Set the line_table entry in PFILE.  This is called after reading a
   PCH file, as the old line_table will be incorrect.  */
void
cpp_set_line_map (cpp_reader *pfile, struct line_maps *line_table)
{
  pfile->line_table = line_table;
}

/* Free resources used by PFILE.  Accessing PFILE after this function
   returns leads to undefined behavior.  Returns the error count.  */
void
cpp_destroy (cpp_reader *pfile)
{
  cpp_context *context, *contextn;
  struct def_pragma_macro *pmacro;
  tokenrun *run, *runn;
  int i;

  free (pfile->op_stack);

  while (CPP_BUFFER (pfile) != NULL)
    _cpp_pop_buffer (pfile);

  free (pfile->out.base);

  if (pfile->macro_buffer)
    {
      free (pfile->macro_buffer);
      pfile->macro_buffer = NULL;
      pfile->macro_buffer_len = 0;
    }

  if (pfile->deps)
    deps_free (pfile->deps);
  obstack_free (&pfile->buffer_ob, 0);

  _cpp_destroy_hashtable (pfile);
  _cpp_cleanup_files (pfile);
  _cpp_destroy_iconv (pfile);

  _cpp_free_buff (pfile->a_buff);
  _cpp_free_buff (pfile->u_buff);
  _cpp_free_buff (pfile->free_buffs);

  for (run = &pfile->base_run; run; run = runn)
    {
      runn = run->next;
      free (run->base);
      if (run != &pfile->base_run)
	free (run);
    }

  for (context = pfile->base_context.next; context; context = contextn)
    {
      contextn = context->next;
      free (context);
    }

  if (pfile->comments.entries)
    {
      for (i = 0; i < pfile->comments.count; i++)
	free (pfile->comments.entries[i].comment);

      free (pfile->comments.entries);
    }
  if (pfile->pushed_macros)
    {
      do
	{
	  pmacro = pfile->pushed_macros;
	  pfile->pushed_macros = pmacro->next;
	  free (pmacro->name);
	  free (pmacro);
	}
      while (pfile->pushed_macros);
    }

  free (pfile);
}

/* This structure defines one built-in identifier.  A node will be
   entered in the hash table under the name NAME, with value VALUE.

   There are two tables of these.  builtin_array holds all the
   "builtin" macros: these are handled by builtin_macro() in
   macro.c.  Builtin is somewhat of a misnomer -- the property of
   interest is that these macros require special code to compute their
   expansions.  The value is a "cpp_builtin_type" enumerator.

   operator_array holds the C++ named operators.  These are keywords
   which act as aliases for punctuators.  In C++, they cannot be
   altered through #define, and #if recognizes them as operators.  In
   C, these are not entered into the hash table at all (but see
   <iso646.h>).  The value is a token-type enumerator.  */
struct builtin_macro
{
  const uchar *const name;
  const unsigned short len;
  const unsigned short value;
  const bool always_warn_if_redefined;
};

#define B(n, t, f)    { DSC(n), t, f }
static const struct builtin_macro builtin_array[] =
{
  B("__TIMESTAMP__",	 BT_TIMESTAMP,     false),
  B("__TIME__",		 BT_TIME,          false),
  B("__DATE__",		 BT_DATE,          false),
  B("__FILE__",		 BT_FILE,          false),
  B("__BASE_FILE__",	 BT_BASE_FILE,     false),
  B("__LINE__",		 BT_SPECLINE,      true),
  B("__INCLUDE_LEVEL__", BT_INCLUDE_LEVEL, true),
  B("__COUNTER__",	 BT_COUNTER,       true),
  /* Keep builtins not used for -traditional-cpp at the end, and
     update init_builtins() if any more are added.  */
  B("_Pragma",		 BT_PRAGMA,        true),
  B("__STDC__",		 BT_STDC,          true),
};
#undef B

struct builtin_operator
{
  const uchar *const name;
  const unsigned short len;
  const unsigned short value;
};

#define B(n, t)    { DSC(n), t }
static const struct builtin_operator operator_array[] =
{
  B("and",	CPP_AND_AND),
  B("and_eq",	CPP_AND_EQ),
  B("bitand",	CPP_AND),
  B("bitor",	CPP_OR),
  B("compl",	CPP_COMPL),
  B("not",	CPP_NOT),
  B("not_eq",	CPP_NOT_EQ),
  B("or",	CPP_OR_OR),
  B("or_eq",	CPP_OR_EQ),
  B("xor",	CPP_XOR),
  B("xor_eq",	CPP_XOR_EQ)
};
#undef B

/* Mark the C++ named operators in the hash table.  */
static void
mark_named_operators (cpp_reader *pfile, int flags)
{
  const struct builtin_operator *b;

  for (b = operator_array;
       b < (operator_array + ARRAY_SIZE (operator_array));
       b++)
    {
      cpp_hashnode *hp = cpp_lookup (pfile, b->name, b->len);
      hp->flags |= flags;
      hp->is_directive = 0;
      hp->directive_index = b->value;
    }
}

/* Helper function of cpp_type2name. Return the string associated with
   named operator TYPE.  */
const char *
cpp_named_operator2name (enum cpp_ttype type)
{
  const struct builtin_operator *b;

  for (b = operator_array;
       b < (operator_array + ARRAY_SIZE (operator_array));
       b++)
    {
      if (type == b->value)
	return (const char *) b->name;
    }

  return NULL;
}

void
cpp_init_special_builtins (cpp_reader *pfile)
{
  const struct builtin_macro *b;
  size_t n = ARRAY_SIZE (builtin_array);

  if (CPP_OPTION (pfile, traditional))
    n -= 2;
  else if (! CPP_OPTION (pfile, stdc_0_in_system_headers)
	   || CPP_OPTION (pfile, std))
    n--;

  for (b = builtin_array; b < builtin_array + n; b++)
    {
      cpp_hashnode *hp = cpp_lookup (pfile, b->name, b->len);
      hp->type = NT_MACRO;
      hp->flags |= NODE_BUILTIN;
      if (b->always_warn_if_redefined
          || CPP_OPTION (pfile, warn_builtin_macro_redefined))
	hp->flags |= NODE_WARN;
      hp->value.builtin = (enum cpp_builtin_type) b->value;
    }
}

/* Read the builtins table above and enter them, and language-specific
   macros, into the hash table.  HOSTED is true if this is a hosted
   environment.  */
void
cpp_init_builtins (cpp_reader *pfile, int hosted)
{
  cpp_init_special_builtins (pfile);

  if (!CPP_OPTION (pfile, traditional)
      && (! CPP_OPTION (pfile, stdc_0_in_system_headers)
	  || CPP_OPTION (pfile, std)))
    _cpp_define_builtin (pfile, "__STDC__ 1");

  if (CPP_OPTION (pfile, cplusplus))
    {
      if (CPP_OPTION (pfile, lang) == CLK_CXX1Y
	  || CPP_OPTION (pfile, lang) == CLK_GNUCXX1Y)
	_cpp_define_builtin (pfile, "__cplusplus 201300L");
      else if (CPP_OPTION (pfile, lang) == CLK_CXX11
	       || CPP_OPTION (pfile, lang) == CLK_GNUCXX11)
	_cpp_define_builtin (pfile, "__cplusplus 201103L");
      else
	_cpp_define_builtin (pfile, "__cplusplus 199711L");
    }
  else if (CPP_OPTION (pfile, lang) == CLK_ASM)
    _cpp_define_builtin (pfile, "__ASSEMBLER__ 1");
  else if (CPP_OPTION (pfile, lang) == CLK_STDC94)
    _cpp_define_builtin (pfile, "__STDC_VERSION__ 199409L");
  else if (CPP_OPTION (pfile, lang) == CLK_STDC11
	   || CPP_OPTION (pfile, lang) == CLK_GNUC11)
    _cpp_define_builtin (pfile, "__STDC_VERSION__ 201112L");
  else if (CPP_OPTION (pfile, c99))
    _cpp_define_builtin (pfile, "__STDC_VERSION__ 199901L");

  if (CPP_OPTION (pfile, uliterals)
      && !CPP_OPTION (pfile, cplusplus))
    {
      _cpp_define_builtin (pfile, "__STDC_UTF_16__ 1");
      _cpp_define_builtin (pfile, "__STDC_UTF_32__ 1");
    }

  if (hosted)
    _cpp_define_builtin (pfile, "__STDC_HOSTED__ 1");
  else
    _cpp_define_builtin (pfile, "__STDC_HOSTED__ 0");

  if (CPP_OPTION (pfile, objc))
    _cpp_define_builtin (pfile, "__OBJC__ 1");
}

/* Sanity-checks are dependent on command-line options, so it is
   called as a subroutine of cpp_read_main_file ().  */
#if ENABLE_CHECKING
static void sanity_checks (cpp_reader *);
static void sanity_checks (cpp_reader *pfile)
{
  cppchar_t test = 0;
  size_t max_precision = 2 * CHAR_BIT * sizeof (cpp_num_part);

  /* Sanity checks for assumptions about CPP arithmetic and target
     type precisions made by cpplib.  */
  test--;
  if (test < 1)
    cpp_error (pfile, CPP_DL_ICE, "cppchar_t must be an unsigned type");

  if (CPP_OPTION (pfile, precision) > max_precision)
    cpp_error (pfile, CPP_DL_ICE,
	       "preprocessor arithmetic has maximum precision of %lu bits;"
	       " target requires %lu bits",
	       (unsigned long) max_precision,
	       (unsigned long) CPP_OPTION (pfile, precision));

  if (CPP_OPTION (pfile, precision) < CPP_OPTION (pfile, int_precision))
    cpp_error (pfile, CPP_DL_ICE,
	       "CPP arithmetic must be at least as precise as a target int");

  if (CPP_OPTION (pfile, char_precision) < 8)
    cpp_error (pfile, CPP_DL_ICE, "target char is less than 8 bits wide");

  if (CPP_OPTION (pfile, wchar_precision) < CPP_OPTION (pfile, char_precision))
    cpp_error (pfile, CPP_DL_ICE,
	       "target wchar_t is narrower than target char");

  if (CPP_OPTION (pfile, int_precision) < CPP_OPTION (pfile, char_precision))
    cpp_error (pfile, CPP_DL_ICE,
	       "target int is narrower than target char");

  /* This is assumed in eval_token() and could be fixed if necessary.  */
  if (sizeof (cppchar_t) > sizeof (cpp_num_part))
    cpp_error (pfile, CPP_DL_ICE,
	       "CPP half-integer narrower than CPP character");

  if (CPP_OPTION (pfile, wchar_precision) > BITS_PER_CPPCHAR_T)
    cpp_error (pfile, CPP_DL_ICE,
	       "CPP on this host cannot handle wide character constants over"
	       " %lu bits, but the target requires %lu bits",
	       (unsigned long) BITS_PER_CPPCHAR_T,
	       (unsigned long) CPP_OPTION (pfile, wchar_precision));
}
#else
# define sanity_checks(PFILE)
#endif

/* This is called after options have been parsed, and partially
   processed.  */
void
cpp_post_options (cpp_reader *pfile)
{
  int flags;

  sanity_checks (pfile);

  post_options (pfile);

  /* Mark named operators before handling command line macros.  */
  flags = 0;
  if (CPP_OPTION (pfile, cplusplus) && CPP_OPTION (pfile, operator_names))
    flags |= NODE_OPERATOR;
  if (CPP_OPTION (pfile, warn_cxx_operator_names))
    flags |= NODE_DIAGNOSTIC | NODE_WARN_OPERATOR;
  if (flags != 0)
    mark_named_operators (pfile, flags);
}

/* Setup for processing input from the file named FNAME, or stdin if
   it is the empty string.  Return the original filename
   on success (e.g. foo.i->foo.c), or NULL on failure.  */
const char *
cpp_read_main_file (cpp_reader *pfile, const char *fname)
{
  if (CPP_OPTION (pfile, deps.style) != DEPS_NONE)
    {
      if (!pfile->deps)
	pfile->deps = deps_init ();

      /* Set the default target (if there is none already).  */
      deps_add_default_target (pfile->deps, fname);
    }

  pfile->main_file
    = _cpp_find_file (pfile, fname, &pfile->no_search_path, false, 0, false);
  if (_cpp_find_failed (pfile->main_file))
    return NULL;

  _cpp_stack_file (pfile, pfile->main_file, false);

  /* For foo.i, read the original filename foo.c now, for the benefit
     of the front ends.  */
  if (CPP_OPTION (pfile, preprocessed))
    {
      read_original_filename (pfile);
      fname =
	ORDINARY_MAP_FILE_NAME
	((LINEMAPS_LAST_ORDINARY_MAP (pfile->line_table)));
    }
  return fname;
}

/* For preprocessed files, if the first tokens are of the form # NUM.
   handle the directive so we know the original file name.  This will
   generate file_change callbacks, which the front ends must handle
   appropriately given their state of initialization.  */
static void
read_original_filename (cpp_reader *pfile)
{
  const cpp_token *token, *token1;

  /* Lex ahead; if the first tokens are of the form # NUM, then
     process the directive, otherwise back up.  */
  token = _cpp_lex_direct (pfile);
  if (token->type == CPP_HASH)
    {
      pfile->state.in_directive = 1;
      token1 = _cpp_lex_direct (pfile);
      _cpp_backup_tokens (pfile, 1);
      pfile->state.in_directive = 0;

      /* If it's a #line directive, handle it.  */
      if (token1->type == CPP_NUMBER
	  && _cpp_handle_directive (pfile, token->flags & PREV_WHITE))
	{
	  read_original_directory (pfile);
	  return;
	}
    }

  /* Backup as if nothing happened.  */
  _cpp_backup_tokens (pfile, 1);
}

/* For preprocessed files, if the tokens following the first filename
   line is of the form # <line> "/path/name//", handle the
   directive so we know the original current directory.  */
static void
read_original_directory (cpp_reader *pfile)
{
  const cpp_token *hash, *token;

  /* Lex ahead; if the first tokens are of the form # NUM, then
     process the directive, otherwise back up.  */
  hash = _cpp_lex_direct (pfile);
  if (hash->type != CPP_HASH)
    {
      _cpp_backup_tokens (pfile, 1);
      return;
    }

  token = _cpp_lex_direct (pfile);

  if (token->type != CPP_NUMBER)
    {
      _cpp_backup_tokens (pfile, 2);
      return;
    }

  token = _cpp_lex_direct (pfile);

  if (token->type != CPP_STRING
      || ! (token->val.str.len >= 5
	    && IS_DIR_SEPARATOR (token->val.str.text[token->val.str.len-2])
	    && IS_DIR_SEPARATOR (token->val.str.text[token->val.str.len-3])))
    {
      _cpp_backup_tokens (pfile, 3);
      return;
    }

  if (pfile->cb.dir_change)
    {
      char *debugdir = (char *) alloca (token->val.str.len - 3);

      memcpy (debugdir, (const char *) token->val.str.text + 1,
	      token->val.str.len - 4);
      debugdir[token->val.str.len - 4] = '\0';

      pfile->cb.dir_change (pfile, debugdir);
    }      
}

/* This is called at the end of preprocessing.  It pops the last
   buffer and writes dependency output.

   Maybe it should also reset state, such that you could call
   cpp_start_read with a new filename to restart processing.  */
void
cpp_finish (cpp_reader *pfile, FILE *deps_stream)
{
  /* Warn about unused macros before popping the final buffer.  */
  if (CPP_OPTION (pfile, warn_unused_macros))
    cpp_forall_identifiers (pfile, _cpp_warn_if_unused_macro, NULL);

  /* lex.c leaves the final buffer on the stack.  This it so that
     it returns an unending stream of CPP_EOFs to the client.  If we
     popped the buffer, we'd dereference a NULL buffer pointer and
     segfault.  It's nice to allow the client to do worry-free excess
     cpp_get_token calls.  */
  while (pfile->buffer)
    _cpp_pop_buffer (pfile);

  if (CPP_OPTION (pfile, deps.style) != DEPS_NONE
      && deps_stream)
    {
      deps_write (pfile->deps, deps_stream, 72);

      if (CPP_OPTION (pfile, deps.phony_targets))
	deps_phony_targets (pfile->deps, deps_stream);
    }

  /* Report on headers that could use multiple include guards.  */
  if (CPP_OPTION (pfile, print_include_names))
    _cpp_report_missing_guards (pfile);
}

static void
post_options (cpp_reader *pfile)
{
  /* -Wtraditional is not useful in C++ mode.  */
  if (CPP_OPTION (pfile, cplusplus))
    CPP_OPTION (pfile, cpp_warn_traditional) = 0;

  /* Permanently disable macro expansion if we are rescanning
     preprocessed text.  Read preprocesed source in ISO mode.  */
  if (CPP_OPTION (pfile, preprocessed))
    {
      if (!CPP_OPTION (pfile, directives_only))
	pfile->state.prevent_expansion = 1;
      CPP_OPTION (pfile, traditional) = 0;
    }

  if (CPP_OPTION (pfile, warn_trigraphs) == 2)
    CPP_OPTION (pfile, warn_trigraphs) = !CPP_OPTION (pfile, trigraphs);

  if (CPP_OPTION (pfile, traditional))
    {
      CPP_OPTION (pfile, cplusplus_comments) = 0;

      CPP_OPTION (pfile, trigraphs) = 0;
      CPP_OPTION (pfile, warn_trigraphs) = 0;
    }
}<|MERGE_RESOLUTION|>--- conflicted
+++ resolved
@@ -87,26 +87,6 @@
 };
 
 static const struct lang_flags lang_defaults[] =
-<<<<<<< HEAD
-{ /*              c99 c++ xnum xid std  //   digr ulit rlit user_literals */
-  /* GNUC89   */  { 0,  0,  1,   0,  0,   1,   1,   0,   0,    0 },
-  /* GNUC99   */  { 1,  0,  1,   0,  0,   1,   1,   1,   1,    0 },
-  /* GNUC11   */  { 1,  0,  1,   0,  0,   1,   1,   1,   1,    0 },
-  /* STDC89   */  { 0,  0,  0,   0,  1,   0,   0,   0,   0,    0 },
-  /* STDC94   */  { 0,  0,  0,   0,  1,   0,   1,   0,   0,    0 },
-  /* STDC99   */  { 1,  0,  1,   0,  1,   1,   1,   0,   0,    0 },
-  /* STDC11   */  { 1,  0,  1,   0,  1,   1,   1,   1,   0,    0 },
-  /* UPC      */  { 1,  0,  1,   0,  0,   1,   1,   1,   1,    0 },
-  /* GNUCXX   */  { 0,  1,  1,   0,  0,   1,   1,   0,   0,    0 },
-  /* CXX98    */  { 0,  1,  1,   0,  1,   1,   1,   0,   0,    0 },
-  /* GNUCXX11 */  { 1,  1,  1,   0,  0,   1,   1,   1,   1,    1 },
-  /* CXX11    */  { 1,  1,  1,   0,  1,   1,   1,   1,   1,    1 },
-  /* ASM      */  { 0,  0,  1,   0,  0,   1,   0,   0,   0,    0 }
-  /* xid should be 1 for GNUC99, STDC99, GNUCXX, CXX98, GNUCXX11, and
-     CXX11 when no longer experimental (when all uses of identifiers
-     in the compiler have been audited for correct handling of
-     extended identifiers).  */
-=======
 { /*              c99 c++ xnum xid std  //   digr ulit rlit udlit bin_cst */
   /* GNUC89   */  { 0,  0,  1,   0,  0,   1,   1,   0,   0,   0,    0 },
   /* GNUC99   */  { 1,  0,  1,   0,  0,   1,   1,   1,   1,   0,    0 },
@@ -115,6 +95,7 @@
   /* STDC94   */  { 0,  0,  0,   0,  1,   0,   1,   0,   0,   0,    0 },
   /* STDC99   */  { 1,  0,  1,   0,  1,   1,   1,   0,   0,   0,    0 },
   /* STDC11   */  { 1,  0,  1,   0,  1,   1,   1,   1,   0,   0,    0 },
+  /* UPC      */  { 1,  0,  1,   0,  0,   1,   1,   1,   1,   0,    0 },
   /* GNUCXX   */  { 0,  1,  1,   0,  0,   1,   1,   0,   0,   0,    0 },
   /* CXX98    */  { 0,  1,  1,   0,  1,   1,   1,   0,   0,   0,    0 },
   /* GNUCXX11 */  { 1,  1,  1,   0,  0,   1,   1,   1,   1,   1,    0 },
@@ -126,7 +107,6 @@
      GNUCXX1Y, and CXX1Y when no longer experimental (when all uses of
      identifiers in the compiler have been audited for correct handling
      of extended identifiers).  */
->>>>>>> 34e882e1
 };
 
 /* Sets internal flags correctly for a given language.  */

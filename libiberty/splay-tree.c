--- conflicted
+++ resolved
@@ -1,10 +1,6 @@
 /* A splay-tree datatype.  
    Copyright (C) 1998, 1999, 2000, 2001, 2009,
-<<<<<<< HEAD
-   2010 Free Software Foundation, Inc.
-=======
    2010, 2011 Free Software Foundation, Inc.
->>>>>>> 03d20231
    Contributed by Mark Mitchell (mark@markmitchell.com).
 
 This file is part of GNU CC.
@@ -304,15 +300,6 @@
 
 /*
 
-<<<<<<< HEAD
-@deftypefn Supplemental splay_tree splay_tree_new_with_typed_alloc
-(splay_tree_compare_fn @var{compare_fn},
-splay_tree_delete_key_fn @var{delete_key_fn},
-splay_tree_delete_value_fn @var{delete_value_fn},
-splay_tree_allocate_fn @var{tree_allocate_fn},
-splay_tree_allocate_fn @var{node_allocate_fn},
-splay_tree_deallocate_fn @var{deallocate_fn},
-=======
 @deftypefn Supplemental splay_tree splay_tree_new_with_typed_alloc @
 (splay_tree_compare_fn @var{compare_fn}, @
 splay_tree_delete_key_fn @var{delete_key_fn}, @
@@ -320,7 +307,6 @@
 splay_tree_allocate_fn @var{tree_allocate_fn}, @
 splay_tree_allocate_fn @var{node_allocate_fn}, @
 splay_tree_deallocate_fn @var{deallocate_fn}, @
->>>>>>> 03d20231
 void * @var{allocate_data})
 
 This function creates a splay tree that uses two different allocators

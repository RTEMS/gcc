/* config.in.  Generated from configure.ac by autoheader.  */

/* Define if building universal (internal helper macro) */
#undef AC_APPLE_UNIVERSAL_BUILD

/* Define to one of _getb67, GETB67, getb67 for Cray-2 and Cray-YMP systems.
   This function is required for alloca.c support on those systems. */
#undef CRAY_STACKSEG_END

/* Define to 1 if you have the <alloca.h> header file. */
#undef HAVE_ALLOCA_H

/* Define to 1 if you have the `asprintf' function. */
#undef HAVE_ASPRINTF

/* Define to 1 if you have the `atexit' function. */
#undef HAVE_ATEXIT

/* Define to 1 if you have the `basename' function. */
#undef HAVE_BASENAME

/* Define to 1 if you have the `bcmp' function. */
#undef HAVE_BCMP

/* Define to 1 if you have the `bcopy' function. */
#undef HAVE_BCOPY

/* Define to 1 if you have the `bsearch' function. */
#undef HAVE_BSEARCH

/* Define to 1 if you have the `bzero' function. */
#undef HAVE_BZERO

/* Define to 1 if you have the `calloc' function. */
#undef HAVE_CALLOC

/* Define to 1 if you have the `canonicalize_file_name' function. */
#undef HAVE_CANONICALIZE_FILE_NAME

/* Define to 1 if you have the `clock' function. */
#undef HAVE_CLOCK

/* Define to 1 if you have the declaration of `asprintf', and to 0 if you
   don't. */
#undef HAVE_DECL_ASPRINTF

/* Define to 1 if you have the declaration of `basename(char *)', and to 0 if
   you don't. */
#undef HAVE_DECL_BASENAME

/* Define to 1 if you have the declaration of `calloc', and to 0 if you don't.
   */
#undef HAVE_DECL_CALLOC

/* Define to 1 if you have the declaration of `ffs', and to 0 if you don't. */
#undef HAVE_DECL_FFS

/* Define to 1 if you have the declaration of `getenv', and to 0 if you don't.
   */
#undef HAVE_DECL_GETENV

/* Define to 1 if you have the declaration of `getopt', and to 0 if you don't.
   */
#undef HAVE_DECL_GETOPT

/* Define to 1 if you have the declaration of `malloc', and to 0 if you don't.
   */
#undef HAVE_DECL_MALLOC

/* Define to 1 if you have the declaration of `realloc', and to 0 if you
   don't. */
#undef HAVE_DECL_REALLOC

/* Define to 1 if you have the declaration of `sbrk', and to 0 if you don't.
   */
#undef HAVE_DECL_SBRK

/* Define to 1 if you have the declaration of `snprintf', and to 0 if you
   don't. */
#undef HAVE_DECL_SNPRINTF

/* Define to 1 if you have the declaration of `strverscmp', and to 0 if you
   don't. */
#undef HAVE_DECL_STRVERSCMP

/* Define to 1 if you have the declaration of `vasprintf', and to 0 if you
   don't. */
#undef HAVE_DECL_VASPRINTF

/* Define to 1 if you have the declaration of `vsnprintf', and to 0 if you
   don't. */
#undef HAVE_DECL_VSNPRINTF

/* Define to 1 if you have the `dup3' function. */
#undef HAVE_DUP3

/* Define to 1 if you have the <fcntl.h> header file. */
#undef HAVE_FCNTL_H

/* Define to 1 if you have the `ffs' function. */
#undef HAVE_FFS

/* Define to 1 if you have the `fork' function. */
#undef HAVE_FORK

/* Define to 1 if you have the `getcwd' function. */
#undef HAVE_GETCWD

/* Define to 1 if you have the `getpagesize' function. */
#undef HAVE_GETPAGESIZE

/* Define to 1 if you have the `getrlimit' function. */
#undef HAVE_GETRLIMIT

/* Define to 1 if you have the `getrusage' function. */
#undef HAVE_GETRUSAGE

/* Define to 1 if you have the `getsysinfo' function. */
#undef HAVE_GETSYSINFO

/* Define to 1 if you have the `gettimeofday' function. */
#undef HAVE_GETTIMEOFDAY

/* Define to 1 if you have the `index' function. */
#undef HAVE_INDEX

/* Define to 1 if you have the `insque' function. */
#undef HAVE_INSQUE

/* Define to 1 if the system has the type `intptr_t'. */
#undef HAVE_INTPTR_T

/* Define to 1 if you have the <inttypes.h> header file. */
#undef HAVE_INTTYPES_H

/* Define to 1 if you have the <limits.h> header file. */
#undef HAVE_LIMITS_H

/* Define to 1 if you have the <machine/hal_sysinfo.h> header file. */
#undef HAVE_MACHINE_HAL_SYSINFO_H

/* Define to 1 if you have the <malloc.h> header file. */
#undef HAVE_MALLOC_H

/* Define to 1 if you have the `memchr' function. */
#undef HAVE_MEMCHR

/* Define to 1 if you have the `memcmp' function. */
#undef HAVE_MEMCMP

/* Define to 1 if you have the `memcpy' function. */
#undef HAVE_MEMCPY

/* Define to 1 if you have the `memmem' function. */
#undef HAVE_MEMMEM

/* Define to 1 if you have the `memmove' function. */
#undef HAVE_MEMMOVE

/* Define to 1 if you have the <memory.h> header file. */
#undef HAVE_MEMORY_H

/* Define to 1 if you have the `memset' function. */
#undef HAVE_MEMSET

/* Define to 1 if you have the `mkstemps' function. */
#undef HAVE_MKSTEMPS

/* Define to 1 if you have a working `mmap' system call. */
#undef HAVE_MMAP

/* Define to 1 if you have the `on_exit' function. */
#undef HAVE_ON_EXIT

/* Define to 1 if you have the <process.h> header file. */
#undef HAVE_PROCESS_H

/* Define to 1 if you have the `psignal' function. */
#undef HAVE_PSIGNAL

/* Define to 1 if you have the `pstat_getdynamic' function. */
#undef HAVE_PSTAT_GETDYNAMIC

/* Define to 1 if you have the `pstat_getstatic' function. */
#undef HAVE_PSTAT_GETSTATIC

/* Define to 1 if you have the `putenv' function. */
#undef HAVE_PUTENV

/* Define to 1 if you have the `random' function. */
#undef HAVE_RANDOM

/* Define to 1 if you have the `realpath' function. */
#undef HAVE_REALPATH

/* Define to 1 if you have the `rename' function. */
#undef HAVE_RENAME

/* Define to 1 if you have the `rindex' function. */
#undef HAVE_RINDEX

/* Define to 1 if you have the `sbrk' function. */
#undef HAVE_SBRK

/* Define to 1 if you have the `setenv' function. */
#undef HAVE_SETENV

/* Define to 1 if you have the `setproctitle' function. */
#undef HAVE_SETPROCTITLE

/* Define to 1 if you have the `setrlimit' function. */
#undef HAVE_SETRLIMIT

/* Define to 1 if you have the `sigsetmask' function. */
#undef HAVE_SIGSETMASK

/* Define to 1 if you have the `snprintf' function. */
#undef HAVE_SNPRINTF

/* Define to 1 if you have the `spawnve' function. */
#undef HAVE_SPAWNVE

/* Define to 1 if you have the `spawnvpe' function. */
#undef HAVE_SPAWNVPE

/* Define to 1 if you have the <stdint.h> header file. */
#undef HAVE_STDINT_H

/* Define to 1 if you have the <stdio_ext.h> header file. */
#undef HAVE_STDIO_EXT_H

/* Define to 1 if you have the <stdlib.h> header file. */
#undef HAVE_STDLIB_H

/* Define to 1 if you have the `stpcpy' function. */
#undef HAVE_STPCPY

/* Define to 1 if you have the `stpncpy' function. */
#undef HAVE_STPNCPY

/* Define to 1 if you have the `strcasecmp' function. */
#undef HAVE_STRCASECMP

/* Define to 1 if you have the `strchr' function. */
#undef HAVE_STRCHR

/* Define to 1 if you have the `strdup' function. */
#undef HAVE_STRDUP

/* Define to 1 if you have the `strerror' function. */
#undef HAVE_STRERROR

/* Define to 1 if you have the <strings.h> header file. */
#undef HAVE_STRINGS_H

/* Define to 1 if you have the <string.h> header file. */
#undef HAVE_STRING_H

/* Define to 1 if you have the `strncasecmp' function. */
#undef HAVE_STRNCASECMP

/* Define to 1 if you have the `strndup' function. */
#undef HAVE_STRNDUP

/* Define to 1 if you have the `strrchr' function. */
#undef HAVE_STRRCHR

/* Define to 1 if you have the `strsignal' function. */
#undef HAVE_STRSIGNAL

/* Define to 1 if you have the `strstr' function. */
#undef HAVE_STRSTR

/* Define to 1 if you have the `strtod' function. */
#undef HAVE_STRTOD

/* Define to 1 if you have the `strtol' function. */
#undef HAVE_STRTOL

/* Define to 1 if you have the `strtoul' function. */
#undef HAVE_STRTOUL

/* Define to 1 if you have the `strverscmp' function. */
#undef HAVE_STRVERSCMP

/* Define to 1 if you have the `sysconf' function. */
#undef HAVE_SYSCONF

/* Define to 1 if you have the `sysctl' function. */
#undef HAVE_SYSCTL

/* Define to 1 if you have the `sysmp' function. */
#undef HAVE_SYSMP

/* Define if you have the sys_errlist variable. */
#undef HAVE_SYS_ERRLIST

/* Define to 1 if you have the <sys/file.h> header file. */
#undef HAVE_SYS_FILE_H

/* Define to 1 if you have the <sys/mman.h> header file. */
#undef HAVE_SYS_MMAN_H

/* Define if you have the sys_nerr variable. */
#undef HAVE_SYS_NERR

/* Define to 1 if you have the <sys/param.h> header file. */
#undef HAVE_SYS_PARAM_H

/* Define to 1 if you have the <sys/prctl.h> header file. */
#undef HAVE_SYS_PRCTL_H

/* Define to 1 if you have the <sys/pstat.h> header file. */
#undef HAVE_SYS_PSTAT_H

/* Define to 1 if you have the <sys/resource.h> header file. */
#undef HAVE_SYS_RESOURCE_H

/* Define if you have the sys_siglist variable. */
#undef HAVE_SYS_SIGLIST

/* Define to 1 if you have the <sys/stat.h> header file. */
#undef HAVE_SYS_STAT_H

/* Define to 1 if you have the <sys/sysctl.h> header file. */
#undef HAVE_SYS_SYSCTL_H

/* Define to 1 if you have the <sys/sysinfo.h> header file. */
#undef HAVE_SYS_SYSINFO_H

/* Define to 1 if you have the <sys/sysmp.h> header file. */
#undef HAVE_SYS_SYSMP_H

/* Define to 1 if you have the <sys/systemcfg.h> header file. */
#undef HAVE_SYS_SYSTEMCFG_H

/* Define to 1 if you have the <sys/table.h> header file. */
#undef HAVE_SYS_TABLE_H

/* Define to 1 if you have the <sys/time.h> header file. */
#undef HAVE_SYS_TIME_H

/* Define to 1 if you have the <sys/types.h> header file. */
#undef HAVE_SYS_TYPES_H

/* Define to 1 if you have <sys/wait.h> that is POSIX.1 compatible. */
#undef HAVE_SYS_WAIT_H

/* Define to 1 if you have the `table' function. */
#undef HAVE_TABLE

/* Define to 1 if you have the `times' function. */
#undef HAVE_TIMES

/* Define to 1 if you have the <time.h> header file. */
#undef HAVE_TIME_H

/* Define to 1 if you have the `tmpnam' function. */
#undef HAVE_TMPNAM

/* Define if you have the \`uintptr_t' type. */
#undef HAVE_UINTPTR_T

/* Define to 1 if you have the <unistd.h> header file. */
#undef HAVE_UNISTD_H

/* Define to 1 if you have the `vasprintf' function. */
#undef HAVE_VASPRINTF

/* Define to 1 if you have the `vfork' function. */
#undef HAVE_VFORK

/* Define to 1 if you have the <vfork.h> header file. */
#undef HAVE_VFORK_H

/* Define to 1 if you have the `vfprintf' function. */
#undef HAVE_VFPRINTF

/* Define to 1 if you have the `vprintf' function. */
#undef HAVE_VPRINTF

/* Define to 1 if you have the `vsprintf' function. */
#undef HAVE_VSPRINTF

/* Define to 1 if you have the `wait3' function. */
#undef HAVE_WAIT3

/* Define to 1 if you have the `wait4' function. */
#undef HAVE_WAIT4

/* Define to 1 if you have the `waitpid' function. */
#undef HAVE_WAITPID

/* Define to 1 if `fork' works. */
#undef HAVE_WORKING_FORK

/* Define to 1 if `vfork' works. */
#undef HAVE_WORKING_VFORK

/* Define to 1 if you have the `_doprnt' function. */
#undef HAVE__DOPRNT

/* Define if you have the _system_configuration variable. */
#undef HAVE__SYSTEM_CONFIGURATION

/* Define to 1 if you have the `__fsetlocking' function. */
#undef HAVE___FSETLOCKING

/* Define if canonicalize_file_name is not declared in system header files. */
#undef NEED_DECLARATION_CANONICALIZE_FILE_NAME

/* Define if errno must be declared even when <errno.h> is included. */
#undef NEED_DECLARATION_ERRNO

/* Define to 1 if your C compiler doesn't accept -c and -o together. */
#undef NO_MINUS_C_MINUS_O

/* Define to the address where bug reports for this package should be sent. */
#undef PACKAGE_BUGREPORT

/* Define to the full name of this package. */
#undef PACKAGE_NAME

/* Define to the full name and version of this package. */
#undef PACKAGE_STRING

/* Define to the one symbol short name of this package. */
#undef PACKAGE_TARNAME

/* Define to the home page for this package. */
#undef PACKAGE_URL

/* Define to the version of this package. */
#undef PACKAGE_VERSION

/* The size of `int', as computed by sizeof. */
#undef SIZEOF_INT

/* Define if you know the direction of stack growth for your system; otherwise
   it will be automatically deduced at run-time. STACK_DIRECTION > 0 => grows
   toward higher addresses STACK_DIRECTION < 0 => grows toward lower addresses
   STACK_DIRECTION = 0 => direction of growth unknown */
#undef STACK_DIRECTION

/* Define to 1 if you have the ANSI C header files. */
#undef STDC_HEADERS

/* Define to 1 if you can safely include both <sys/time.h> and <time.h>. */
#undef TIME_WITH_SYS_TIME

/* Define to an unsigned 64-bit type available in the compiler. */
#undef UNSIGNED_64BIT_TYPE

/* Define WORDS_BIGENDIAN to 1 if your processor stores words with the most
   significant byte first (like Motorola and SPARC, unlike Intel). */
#if defined AC_APPLE_UNIVERSAL_BUILD
# if defined __BIG_ENDIAN__
#  define WORDS_BIGENDIAN 1
# endif
#else
# ifndef WORDS_BIGENDIAN
#  undef WORDS_BIGENDIAN
# endif
#endif

/* Number of bits in a file offset, on hosts where this is settable. */
#undef _FILE_OFFSET_BITS

/* Define for large files, on AIX-style hosts. */
#undef _LARGE_FILES

/* Define to empty if `const' does not conform to ANSI C. */
#undef const

/* Define to `__inline__' or `__inline' if that's what the C compiler
   calls it, or to nothing if 'inline' is not supported under any name.  */
#ifndef __cplusplus
#undef inline
#endif

/* Define to the type of a signed integer type wide enough to hold a pointer,
   if such a type exists, and if the system does not define it. */
#undef intptr_t

/* Define to `int' if <sys/types.h> does not define. */
#undef pid_t

<<<<<<< HEAD
=======
/* Define to `int' if <sys/types.h> does not define. */
#undef ssize_t

>>>>>>> 3082eeb7
/* Define to the type of an unsigned integer type wide enough to hold a
   pointer, if such a type exists, and if the system does not define it. */
#undef uintptr_t

/* Define as `fork' if `vfork' does not work. */
#undef vfork<|MERGE_RESOLUTION|>--- conflicted
+++ resolved
@@ -485,12 +485,9 @@
 /* Define to `int' if <sys/types.h> does not define. */
 #undef pid_t
 
-<<<<<<< HEAD
-=======
 /* Define to `int' if <sys/types.h> does not define. */
 #undef ssize_t
 
->>>>>>> 3082eeb7
 /* Define to the type of an unsigned integer type wide enough to hold a
    pointer, if such a type exists, and if the system does not define it. */
 #undef uintptr_t

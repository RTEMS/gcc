/* Utilities to execute a program in a subprocess (possibly linked by pipes
   with other subprocesses), and wait for it.  Generic Unix version
   (also used for UWIN and VMS).
   Copyright (C) 1996-2018 Free Software Foundation, Inc.

This file is part of the libiberty library.
Libiberty is free software; you can redistribute it and/or
modify it under the terms of the GNU Library General Public
License as published by the Free Software Foundation; either
version 2 of the License, or (at your option) any later version.

Libiberty is distributed in the hope that it will be useful,
but WITHOUT ANY WARRANTY; without even the implied warranty of
MERCHANTABILITY or FITNESS FOR A PARTICULAR PURPOSE.  See the GNU
Library General Public License for more details.

You should have received a copy of the GNU Library General Public
License along with libiberty; see the file COPYING.LIB.  If not,
write to the Free Software Foundation, Inc., 51 Franklin Street - Fifth Floor,
Boston, MA 02110-1301, USA.  */

#include "config.h"
#include "libiberty.h"
#include "pex-common.h"
#include "environ.h"

#include <stdio.h>
#include <signal.h>
#include <errno.h>
#ifdef NEED_DECLARATION_ERRNO
extern int errno;
#endif
#ifdef HAVE_STDLIB_H
#include <stdlib.h>
#endif
#ifdef HAVE_STRING_H
#include <string.h>
#endif
#ifdef HAVE_UNISTD_H
#include <unistd.h>
#endif

#include <sys/types.h>

#ifdef HAVE_FCNTL_H
#include <fcntl.h>
#endif
#ifdef HAVE_SYS_WAIT_H
#include <sys/wait.h>
#endif
#ifdef HAVE_GETRUSAGE
#include <sys/time.h>
#include <sys/resource.h>
#endif
#ifdef HAVE_SYS_STAT_H
#include <sys/stat.h>
#endif
#ifdef HAVE_PROCESS_H
#include <process.h>
#endif

#ifdef vfork /* Autoconf may define this to fork for us. */
# define IS_FAKE_VFORK 1
#else
# define IS_FAKE_VFORK 0
#endif
#ifdef HAVE_VFORK_H
#include <vfork.h>
#endif
#if defined(VMS) && defined (__LONG_POINTERS)
#ifndef __CHAR_PTR32
typedef char * __char_ptr32
__attribute__ ((mode (SI)));
#endif

typedef __char_ptr32 *__char_ptr_char_ptr32
__attribute__ ((mode (SI)));

/* Return a 32 bit pointer to an array of 32 bit pointers 
   given a 64 bit pointer to an array of 64 bit pointers.  */

static __char_ptr_char_ptr32
to_ptr32 (char **ptr64)
{
  int argc;
  __char_ptr_char_ptr32 short_argv;

  /* Count number of arguments.  */
  for (argc = 0; ptr64[argc] != NULL; argc++)
    ;

  /* Reallocate argv with 32 bit pointers.  */
  short_argv = (__char_ptr_char_ptr32) decc$malloc
    (sizeof (__char_ptr32) * (argc + 1));

  for (argc = 0; ptr64[argc] != NULL; argc++)
    short_argv[argc] = (__char_ptr32) decc$strdup (ptr64[argc]);

  short_argv[argc] = (__char_ptr32) 0;
  return short_argv;

}
#else
#define to_ptr32(argv) argv
#endif

/* File mode to use for private and world-readable files.  */

#if defined (S_IRUSR) && defined (S_IWUSR) && defined (S_IRGRP) && defined (S_IWGRP) && defined (S_IROTH) && defined (S_IWOTH)
#define PUBLIC_MODE  \
    (S_IRUSR | S_IWUSR | S_IRGRP | S_IWGRP | S_IROTH | S_IWOTH)
#else
#define PUBLIC_MODE 0666
#endif

/* Get the exit status of a particular process, and optionally get the
   time that it took.  This is simple if we have wait4, slightly
   harder if we have waitpid, and is a pain if we only have wait.  */

static pid_t pex_wait (struct pex_obj *, pid_t, int *, struct pex_time *);

#ifdef HAVE_WAIT4

static pid_t
pex_wait (struct pex_obj *obj ATTRIBUTE_UNUSED, pid_t pid, int *status,
	  struct pex_time *time)
{
  pid_t ret;
  struct rusage r;

#ifdef HAVE_WAITPID
  if (time == NULL)
    return waitpid (pid, status, 0);
#endif

  ret = wait4 (pid, status, 0, &r);

  if (time != NULL)
    {
      time->user_seconds = r.ru_utime.tv_sec;
      time->user_microseconds= r.ru_utime.tv_usec;
      time->system_seconds = r.ru_stime.tv_sec;
      time->system_microseconds= r.ru_stime.tv_usec;
    }

  return ret;
}

#else /* ! defined (HAVE_WAIT4) */

#ifdef HAVE_WAITPID

#ifndef HAVE_GETRUSAGE

static pid_t
pex_wait (struct pex_obj *obj ATTRIBUTE_UNUSED, pid_t pid, int *status,
	  struct pex_time *time)
{
  if (time != NULL)
    memset (time, 0, sizeof (struct pex_time));
  return waitpid (pid, status, 0);
}

#else /* defined (HAVE_GETRUSAGE) */

static pid_t
pex_wait (struct pex_obj *obj ATTRIBUTE_UNUSED, pid_t pid, int *status,
	  struct pex_time *time)
{
  struct rusage r1, r2;
  pid_t ret;

  if (time == NULL)
    return waitpid (pid, status, 0);

  getrusage (RUSAGE_CHILDREN, &r1);

  ret = waitpid (pid, status, 0);
  if (ret < 0)
    return ret;

  getrusage (RUSAGE_CHILDREN, &r2);

  time->user_seconds = r2.ru_utime.tv_sec - r1.ru_utime.tv_sec;
  time->user_microseconds = r2.ru_utime.tv_usec - r1.ru_utime.tv_usec;
  if (r2.ru_utime.tv_usec < r1.ru_utime.tv_usec)
    {
      --time->user_seconds;
      time->user_microseconds += 1000000;
    }

  time->system_seconds = r2.ru_stime.tv_sec - r1.ru_stime.tv_sec;
  time->system_microseconds = r2.ru_stime.tv_usec - r1.ru_stime.tv_usec;
  if (r2.ru_stime.tv_usec < r1.ru_stime.tv_usec)
    {
      --time->system_seconds;
      time->system_microseconds += 1000000;
    }

  return ret;
}

#endif /* defined (HAVE_GETRUSAGE) */

#else /* ! defined (HAVE_WAITPID) */

struct status_list
{
  struct status_list *next;
  pid_t pid;
  int status;
  struct pex_time time;
};

static pid_t
pex_wait (struct pex_obj *obj, pid_t pid, int *status, struct pex_time *time)
{
  struct status_list **pp;

  for (pp = (struct status_list **) &obj->sysdep;
       *pp != NULL;
       pp = &(*pp)->next)
    {
      if ((*pp)->pid == pid)
	{
	  struct status_list *p;

	  p = *pp;
	  *status = p->status;
	  if (time != NULL)
	    *time = p->time;
	  *pp = p->next;
	  free (p);
	  return pid;
	}
    }

  while (1)
    {
      pid_t cpid;
      struct status_list *psl;
      struct pex_time pt;
#ifdef HAVE_GETRUSAGE
      struct rusage r1, r2;
#endif

      if (time != NULL)
	{
#ifdef HAVE_GETRUSAGE
	  getrusage (RUSAGE_CHILDREN, &r1);
#else
	  memset (&pt, 0, sizeof (struct pex_time));
#endif
	}

      cpid = wait (status);

#ifdef HAVE_GETRUSAGE
      if (time != NULL && cpid >= 0)
	{
	  getrusage (RUSAGE_CHILDREN, &r2);

	  pt.user_seconds = r2.ru_utime.tv_sec - r1.ru_utime.tv_sec;
	  pt.user_microseconds = r2.ru_utime.tv_usec - r1.ru_utime.tv_usec;
	  if (pt.user_microseconds < 0)
	    {
	      --pt.user_seconds;
	      pt.user_microseconds += 1000000;
	    }

	  pt.system_seconds = r2.ru_stime.tv_sec - r1.ru_stime.tv_sec;
	  pt.system_microseconds = r2.ru_stime.tv_usec - r1.ru_stime.tv_usec;
	  if (pt.system_microseconds < 0)
	    {
	      --pt.system_seconds;
	      pt.system_microseconds += 1000000;
	    }
	}
#endif

      if (cpid < 0 || cpid == pid)
	{
	  if (time != NULL)
	    *time = pt;
	  return cpid;
	}

      psl = XNEW (struct status_list);
      psl->pid = cpid;
      psl->status = *status;
      if (time != NULL)
	psl->time = pt;
      psl->next = (struct status_list *) obj->sysdep;
      obj->sysdep = (void *) psl;
    }
}

#endif /* ! defined (HAVE_WAITPID) */
#endif /* ! defined (HAVE_WAIT4) */

static int pex_unix_open_read (struct pex_obj *, const char *, int);
static int pex_unix_open_write (struct pex_obj *, const char *, int, int);
static pid_t pex_unix_exec_child (struct pex_obj *, int, const char *,
				 char * const *, char * const *,
				 int, int, int, int,
				 const char **, int *);
static int pex_unix_close (struct pex_obj *, int);
static int pex_unix_wait (struct pex_obj *, pid_t, int *, struct pex_time *,
			  int, const char **, int *);
static int pex_unix_pipe (struct pex_obj *, int *, int);
static FILE *pex_unix_fdopenr (struct pex_obj *, int, int);
static FILE *pex_unix_fdopenw (struct pex_obj *, int, int);
static void pex_unix_cleanup (struct pex_obj *);

/* The list of functions we pass to the common routines.  */

const struct pex_funcs funcs =
{
  pex_unix_open_read,
  pex_unix_open_write,
  pex_unix_exec_child,
  pex_unix_close,
  pex_unix_wait,
  pex_unix_pipe,
  pex_unix_fdopenr,
  pex_unix_fdopenw,
  pex_unix_cleanup
};

/* Return a newly initialized pex_obj structure.  */

struct pex_obj *
pex_init (int flags, const char *pname, const char *tempbase)
{
  return pex_init_common (flags, pname, tempbase, &funcs);
}

/* Open a file for reading.  */

static int
pex_unix_open_read (struct pex_obj *obj ATTRIBUTE_UNUSED, const char *name,
		    int binary ATTRIBUTE_UNUSED)
{
  return open (name, O_RDONLY);
}

/* Open a file for writing.  */

static int
pex_unix_open_write (struct pex_obj *obj ATTRIBUTE_UNUSED, const char *name,
		     int binary ATTRIBUTE_UNUSED, int append)
{
  /* Note that we can't use O_EXCL here because gcc may have already
     created the temporary file via make_temp_file.  */
  return open (name, O_WRONLY | O_CREAT
		     | (append ? O_APPEND : O_TRUNC), PUBLIC_MODE);
}

/* Close a file.  */

static int
pex_unix_close (struct pex_obj *obj ATTRIBUTE_UNUSED, int fd)
{
  return close (fd);
}

/* Execute a child.  */

#if defined(HAVE_SPAWNVE) && defined(HAVE_SPAWNVPE)
/* Implementation of pex->exec_child using the Cygwin spawn operation.  */

/* Subroutine of pex_unix_exec_child.  Move OLD_FD to a new file descriptor
   to be stored in *PNEW_FD, save the flags in *PFLAGS, and arrange for the
   saved copy to be close-on-exec.  Move CHILD_FD into OLD_FD.  If CHILD_FD
   is -1, OLD_FD is to be closed.  Return -1 on error.  */

static int
save_and_install_fd(int *pnew_fd, int *pflags, int old_fd, int child_fd)
{
  int new_fd, flags;

  flags = fcntl (old_fd, F_GETFD);

  /* If we could not retrieve the flags, then OLD_FD was not open.  */
  if (flags < 0)
    {
      new_fd = -1, flags = 0;
      if (child_fd >= 0 && dup2 (child_fd, old_fd) < 0)
	return -1;
    }
  /* If we wish to close OLD_FD, just mark it CLOEXEC.  */
  else if (child_fd == -1)
    {
      new_fd = old_fd;
      if ((flags & FD_CLOEXEC) == 0 && fcntl (old_fd, F_SETFD, FD_CLOEXEC) < 0)
	return -1;
    }
  /* Otherwise we need to save a copy of OLD_FD before installing CHILD_FD.  */
  else
    {
#ifdef F_DUPFD_CLOEXEC
      new_fd = fcntl (old_fd, F_DUPFD_CLOEXEC, 3);
      if (new_fd < 0)
	return -1;
#else
      /* Prefer F_DUPFD over dup in order to avoid getting a new fd
	 in the range 0-2, right where a new stderr fd might get put.  */
      new_fd = fcntl (old_fd, F_DUPFD, 3);
      if (new_fd < 0)
	return -1;
      if (fcntl (new_fd, F_SETFD, FD_CLOEXEC) < 0)
	return -1;
#endif
      if (dup2 (child_fd, old_fd) < 0)
	return -1;
    }

  *pflags = flags;
  if (pnew_fd)
    *pnew_fd = new_fd;
  else if (new_fd != old_fd)
    abort ();

  return 0;
}

/* Subroutine of pex_unix_exec_child.  Move SAVE_FD back to OLD_FD
   restoring FLAGS.  If SAVE_FD < 0, OLD_FD is to be closed.  */

static int
restore_fd(int old_fd, int save_fd, int flags)
{
  /* For SAVE_FD < 0, all we have to do is restore the
     "closed-ness" of the original.  */
  if (save_fd < 0)
    return close (old_fd);

  /* For SAVE_FD == OLD_FD, all we have to do is restore the
     original setting of the CLOEXEC flag.  */
  if (save_fd == old_fd)
    {
      if (flags & FD_CLOEXEC)
	return 0;
      return fcntl (old_fd, F_SETFD, flags);
    }

  /* Otherwise we have to move the descriptor back, restore the flags,
     and close the saved copy.  */
#ifdef HAVE_DUP3
  if (flags == FD_CLOEXEC)
    {
      if (dup3 (save_fd, old_fd, O_CLOEXEC) < 0)
	return -1;
    }
  else
#endif
    {
      if (dup2 (save_fd, old_fd) < 0)
	return -1;
      if (flags != 0 && fcntl (old_fd, F_SETFD, flags) < 0)
	return -1;
    }
  return close (save_fd);
}

static pid_t
pex_unix_exec_child (struct pex_obj *obj ATTRIBUTE_UNUSED,
		     int flags, const char *executable,
		     char * const * argv, char * const * env,
                     int in, int out, int errdes, int toclose,
		     const char **errmsg, int *err)
{
  int fl_in = 0, fl_out = 0, fl_err = 0, fl_tc = 0;
  int save_in = -1, save_out = -1, save_err = -1;
  int max, retries;
  pid_t pid;

  if (flags & PEX_STDERR_TO_STDOUT)
    errdes = out;

  /* We need the three standard file descriptors to be set up as for
     the child before we perform the spawn.  The file descriptors for
     the parent need to be moved and marked for close-on-exec.  */
  if (in != STDIN_FILE_NO
      && save_and_install_fd (&save_in, &fl_in, STDIN_FILE_NO, in) < 0)
    goto error_dup2;
  if (out != STDOUT_FILE_NO
      && save_and_install_fd (&save_out, &fl_out, STDOUT_FILE_NO, out) < 0)
    goto error_dup2;
  if (errdes != STDERR_FILE_NO
      && save_and_install_fd (&save_err, &fl_err, STDERR_FILE_NO, errdes) < 0)
    goto error_dup2;
  if (toclose >= 0
      && save_and_install_fd (NULL, &fl_tc, toclose, -1) < 0)
    goto error_dup2;

  /* Now that we've moved the file descriptors for the child into place,
     close the originals.  Be careful not to close any of the standard
     file descriptors that we just set up.  */
  max = -1;
  if (errdes >= 0)
    max = STDERR_FILE_NO;
  else if (out >= 0)
    max = STDOUT_FILE_NO;
  else if (in >= 0)
    max = STDIN_FILE_NO;
  if (in > max)
    close (in);
  if (out > max)
    close (out);
  if (errdes > max && errdes != out)
    close (errdes);

  /* If we were not given an environment, use the global environment.  */
  if (env == NULL)
    env = environ;

  /* Launch the program.  If we get EAGAIN (normally out of pid's), try
     again a few times with increasing backoff times.  */
  retries = 0;
  while (1)
    {
      typedef const char * const *cc_cp;

      if (flags & PEX_SEARCH)
	pid = spawnvpe (_P_NOWAITO, executable, (cc_cp)argv, (cc_cp)env);
      else
	pid = spawnve (_P_NOWAITO, executable, (cc_cp)argv, (cc_cp)env);

      if (pid > 0)
	break;

      *err = errno;
      *errmsg = "spawn";
      if (errno != EAGAIN || ++retries == 4)
	return (pid_t) -1;
      sleep (1 << retries);
    }

  /* Success.  Restore the parent's file descriptors that we saved above.  */
  if (toclose >= 0
      && restore_fd (toclose, toclose, fl_tc) < 0)
    goto error_dup2;
  if (in != STDIN_FILE_NO
      && restore_fd (STDIN_FILE_NO, save_in, fl_in) < 0)
    goto error_dup2;
  if (out != STDOUT_FILE_NO
      && restore_fd (STDOUT_FILE_NO, save_out, fl_out) < 0)
    goto error_dup2;
  if (errdes != STDERR_FILE_NO
      && restore_fd (STDERR_FILE_NO, save_err, fl_err) < 0)
    goto error_dup2;

  return pid;

 error_dup2:
  *err = errno;
  *errmsg = "dup2";
  return (pid_t) -1;
}

#else
/* Implementation of pex->exec_child using standard vfork + exec.  */

static pid_t
pex_unix_exec_child (struct pex_obj *obj, int flags, const char *executable,
		     char * const * argv, char * const * env,
                     int in, int out, int errdes,
		     int toclose, const char **errmsg_ptr, int *err_ptr)
{
  pid_t pid = -1;
<<<<<<< HEAD
=======

  /* We declare these to be volatile to avoid warnings from gcc about
     them being clobbered by vfork.  */
  volatile int sleep_interval = 1;
  volatile int retries;
>>>>>>> a8375b99

  /* We vfork and then set environ in the child before calling execvp.
     This clobbers the parent's environ so we need to restore it.
     It would be nice to use one of the exec* functions that takes an
     environment as a parameter, but that may have portability
<<<<<<< HEAD
     issues.  It is marked volatile so the child doesn't consider it a
     dead variable and therefore clobber where ever it is stored.  */
  char **volatile save_environ = environ;

  /* If we are using a true vfork, these allow the child to convey an
     error to the parent immediately -- rather than discover it later
     when trying to communicate.  Notice we're already in undefined
     territory by not immediately calling execv[p] or _exit in the
     child. */
  volatile int child_errno = 0;
  const char *volatile child_bad_fn = NULL;

  const char *bad_fn = NULL;

  /* We declare these to be volatile to avoid warnings from gcc about
     them being clobbered by vfork.  */
  volatile int sleep_interval = 1;
  volatile int retries;
=======
     issues.   */
  char **save_environ = environ;

  const char *bad_fn = NULL;

>>>>>>> a8375b99
  for (retries = 0; retries < 4; ++retries)
    {
      pid = vfork ();
      if (pid >= 0)
	break;
      sleep (sleep_interval);
      sleep_interval *= 2;
    }

  switch (pid)
    {
    case 0:
      /* Child process.  */
      if (!bad_fn && in != STDIN_FILE_NO)
	{
	  if (dup2 (in, STDIN_FILE_NO) < 0)
	    bad_fn = "dup2";
	  else if (close (in) < 0)
	    bad_fn = "close";
	}
      if (!bad_fn && out != STDOUT_FILE_NO)
	{
	  if (dup2 (out, STDOUT_FILE_NO) < 0)
	    bad_fn = "dup2";
	  else if (close (out) < 0)
	    bad_fn = "close";
	}
      if (!bad_fn && errdes != STDERR_FILE_NO)
	{
	  if (dup2 (errdes, STDERR_FILE_NO) < 0)
	    bad_fn = "dup2";
	  else if (close (errdes) < 0)
	    bad_fn = "close";
	}
      if (!bad_fn && toclose >= 0)
	{
	  if (close (toclose) < 0)
	    bad_fn = "close";
	}
      if (!bad_fn && (flags & PEX_STDERR_TO_STDOUT) != 0)
	{
	  if (dup2 (STDOUT_FILE_NO, STDERR_FILE_NO) < 0)
	    bad_fn = "dup2";
	}
      if (!bad_fn)
	{
	  if (env)
	    /* NOTE: In a standard vfork implementation this clobbers
	       the parent's copy of environ "too" (in reality there's
	       only one copy).  This is ok as we restore it below.  */
	    environ = (char**) env;
	  if ((flags & PEX_SEARCH) != 0)
	    {
	      execvp (executable, to_ptr32 (argv));
	      bad_fn = "execvp";
	    }
	  else
	    {
	      execv (executable, to_ptr32 (argv));
	      bad_fn = "execv";
	    }
	}
<<<<<<< HEAD

      /* Something failed, report an error.  We don't use stdio
	 routines, because we might be here due to a vfork call.  */
      {
	ssize_t retval = 0;
	int err = errno;

	if (IS_FAKE_VFORK)
	  {
	    /* The parent will not see our scream above, so write to
	       stdout.  */
#define writeerr(s) (retval |= write (STDERR_FILE_NO, s, strlen (s)))
	    writeerr (obj->pname);
	    writeerr (": error trying to exec '");
	    writeerr (executable);
	    writeerr ("': ");
	    writeerr (bad_fn);
	    writeerr (": ");
	    writeerr (xstrerror (err));
	    writeerr ("\n");
#undef writeerr
	  }
	else
	  {
	    child_bad_fn = bad_fn;
	    child_errno = err;
	  }

=======

      /* Something failed, report an error.  We don't use stdio
	 routines, because we might be here due to a vfork call.  */
      {
	ssize_t retval = 0;
	int err = errno;

#define writeerr(s) (retval |= write (STDERR_FILE_NO, s, strlen (s)))
	writeerr (obj->pname);
	writeerr (": error trying to exec '");
	writeerr (executable);
	writeerr ("': ");
	writeerr (bad_fn);
	writeerr (": ");
	writeerr (xstrerror (err));
	writeerr ("\n");
#undef writeerr

>>>>>>> a8375b99
	/* Exit with -2 if the error output failed, too.  */
	_exit (retval < 0 ? -2 : -1);
      }
      /* NOTREACHED */
      return (pid_t) -1;

    case -1:
      child_bad_fn = IS_FAKE_VFORK ? "fork" : "vfork";
      /* FALLTHROUGH */

    default:
      /* Parent process.  */

      /* Restore environ.
	 Note that the parent either doesn't run until the child execs/exits
	 (standard vfork behaviour), or if it does run then vfork is behaving
	 more like fork.  In either case we needn't worry about clobbering
	 the child's copy of environ.  */
      environ = save_environ;

<<<<<<< HEAD
      /* bad_fn may have been clobbered by the child, because it
	 becoes dead there.  */
      bad_fn = child_bad_fn;
      if (!IS_FAKE_VFORK)
	{
	  int err = child_errno;
	  if (err != 0)
	    /* The child managed to give us an error, before failing to
	       start.  Use that.  */
	    errno = err;
	}

      if (!bad_fn && in != STDIN_FILE_NO && close (in) < 0)
	bad_fn = "close";
      if (!bad_fn && out != STDOUT_FILE_NO && close (out) < 0)
	bad_fn = "close";
      if (!bad_fn && errdes != STDERR_FILE_NO && close (errdes) < 0)
	bad_fn = "close";

      if (bad_fn)
	{
	  *err_ptr = errno;
	  *errmsg_ptr = bad_fn;
=======
      if (!bad_fn && in != STDIN_FILE_NO)
	if (close (in) < 0)
	  bad_fn = "close";
      if (!bad_fn && out != STDOUT_FILE_NO)
	if (close (out) < 0)
	  bad_fn = "close";
      if (!bad_fn && errdes != STDERR_FILE_NO)
	if (close (errdes) < 0)
	  bad_fn = "close";

      if (bad_fn)
	{
	  *err = errno;
	  *errmsg = bad_fn;
>>>>>>> a8375b99
	  return (pid_t) -1;
	}

      return pid;
    }
}
#endif /* SPAWN */

/* Wait for a child process to complete.  */

static int
pex_unix_wait (struct pex_obj *obj, pid_t pid, int *status,
	       struct pex_time *time, int done, const char **errmsg,
	       int *err)
{
  /* If we are cleaning up when the caller didn't retrieve process
     status for some reason, encourage the process to go away.  */
  if (done)
    kill (pid, SIGTERM);

  if (pex_wait (obj, pid, status, time) < 0)
    {
      *err = errno;
      *errmsg = "wait";
      return -1;
    }

  return 0;
}

/* Create a pipe.  */

static int
pex_unix_pipe (struct pex_obj *obj ATTRIBUTE_UNUSED, int *p,
	       int binary ATTRIBUTE_UNUSED)
{
  return pipe (p);
}

/* Get a FILE pointer to read from a file descriptor.  */

static FILE *
pex_unix_fdopenr (struct pex_obj *obj ATTRIBUTE_UNUSED, int fd,
		  int binary ATTRIBUTE_UNUSED)
{
  return fdopen (fd, "r");
}

static FILE *
pex_unix_fdopenw (struct pex_obj *obj ATTRIBUTE_UNUSED, int fd,
		  int binary ATTRIBUTE_UNUSED)
{
  if (fcntl (fd, F_SETFD, FD_CLOEXEC) < 0)
    return NULL;
  return fdopen (fd, "w");
}

static void
pex_unix_cleanup (struct pex_obj *obj ATTRIBUTE_UNUSED)
{
#if !defined (HAVE_WAIT4) && !defined (HAVE_WAITPID)
  while (obj->sysdep != NULL)
    {
      struct status_list *this;
      struct status_list *next;

      this = (struct status_list *) obj->sysdep;
      next = this->next;
      free (this);
      obj->sysdep = (void *) next;
    }
#endif
}<|MERGE_RESOLUTION|>--- conflicted
+++ resolved
@@ -569,20 +569,16 @@
 		     int toclose, const char **errmsg_ptr, int *err_ptr)
 {
   pid_t pid = -1;
-<<<<<<< HEAD
-=======
 
   /* We declare these to be volatile to avoid warnings from gcc about
      them being clobbered by vfork.  */
   volatile int sleep_interval = 1;
   volatile int retries;
->>>>>>> a8375b99
 
   /* We vfork and then set environ in the child before calling execvp.
      This clobbers the parent's environ so we need to restore it.
      It would be nice to use one of the exec* functions that takes an
      environment as a parameter, but that may have portability
-<<<<<<< HEAD
      issues.  It is marked volatile so the child doesn't consider it a
      dead variable and therefore clobber where ever it is stored.  */
   char **volatile save_environ = environ;
@@ -597,17 +593,6 @@
 
   const char *bad_fn = NULL;
 
-  /* We declare these to be volatile to avoid warnings from gcc about
-     them being clobbered by vfork.  */
-  volatile int sleep_interval = 1;
-  volatile int retries;
-=======
-     issues.   */
-  char **save_environ = environ;
-
-  const char *bad_fn = NULL;
-
->>>>>>> a8375b99
   for (retries = 0; retries < 4; ++retries)
     {
       pid = vfork ();
@@ -670,7 +655,6 @@
 	      bad_fn = "execv";
 	    }
 	}
-<<<<<<< HEAD
 
       /* Something failed, report an error.  We don't use stdio
 	 routines, because we might be here due to a vfork call.  */
@@ -699,26 +683,6 @@
 	    child_errno = err;
 	  }
 
-=======
-
-      /* Something failed, report an error.  We don't use stdio
-	 routines, because we might be here due to a vfork call.  */
-      {
-	ssize_t retval = 0;
-	int err = errno;
-
-#define writeerr(s) (retval |= write (STDERR_FILE_NO, s, strlen (s)))
-	writeerr (obj->pname);
-	writeerr (": error trying to exec '");
-	writeerr (executable);
-	writeerr ("': ");
-	writeerr (bad_fn);
-	writeerr (": ");
-	writeerr (xstrerror (err));
-	writeerr ("\n");
-#undef writeerr
-
->>>>>>> a8375b99
 	/* Exit with -2 if the error output failed, too.  */
 	_exit (retval < 0 ? -2 : -1);
       }
@@ -739,9 +703,8 @@
 	 the child's copy of environ.  */
       environ = save_environ;
 
-<<<<<<< HEAD
       /* bad_fn may have been clobbered by the child, because it
-	 becoes dead there.  */
+	 becomes dead there.  */
       bad_fn = child_bad_fn;
       if (!IS_FAKE_VFORK)
 	{
@@ -752,18 +715,6 @@
 	    errno = err;
 	}
 
-      if (!bad_fn && in != STDIN_FILE_NO && close (in) < 0)
-	bad_fn = "close";
-      if (!bad_fn && out != STDOUT_FILE_NO && close (out) < 0)
-	bad_fn = "close";
-      if (!bad_fn && errdes != STDERR_FILE_NO && close (errdes) < 0)
-	bad_fn = "close";
-
-      if (bad_fn)
-	{
-	  *err_ptr = errno;
-	  *errmsg_ptr = bad_fn;
-=======
       if (!bad_fn && in != STDIN_FILE_NO)
 	if (close (in) < 0)
 	  bad_fn = "close";
@@ -776,9 +727,8 @@
 
       if (bad_fn)
 	{
-	  *err = errno;
-	  *errmsg = bad_fn;
->>>>>>> a8375b99
+	  *err_ptr = errno;
+	  *errmsg_ptr = bad_fn;
 	  return (pid_t) -1;
 	}
 

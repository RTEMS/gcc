--- conflicted
+++ resolved
@@ -1156,7 +1156,14 @@
 
       n = lookup_host (acc_dev, hostaddrs[i], size);
 
-      if (n && struct_p)
+      if ((kinds[i] & 0xff) == GOMP_MAP_DECLARE_ALLOCATE)
+	{
+	  gomp_mutex_unlock (&acc_dev->lock);
+	  gomp_acc_declare_allocate (true, group_last > i, &hostaddrs[i],
+				     &sizes[i], &kinds[i]);
+	  gomp_mutex_lock (&acc_dev->lock);
+	}
+      else if (n && struct_p)
 	{
 	  for (size_t j = i + 1; j <= group_last; j++)
 	    {
@@ -1213,17 +1220,6 @@
 				     (uintptr_t) hostaddrs[j], sizes[j], NULL);
 	      }
 
-<<<<<<< HEAD
-      if ((kinds[i] & 0xff) == GOMP_MAP_DECLARE_ALLOCATE)
-	gomp_acc_declare_allocate (true, group_last > i, &hostaddrs[i],
-				   &sizes[i], &kinds[i]);
-      else
-	gomp_map_vars_async (acc_dev, aq,
-			     (group_last - i) + 1,
-			     &hostaddrs[i], NULL,
-			     &sizes[i], &kinds[i], true,
-			     GOMP_MAP_VARS_OPENACC_ENTER_DATA);
-=======
 	  bool processed = false;
 
 	  struct target_mem_desc *tgt = n->tgt;
@@ -1276,7 +1272,6 @@
 		n->dynamic_refcount++;
 	    }
 	}
->>>>>>> 44d662cf
 
       i = group_last;
     }

/* OpenACC Runtime initialization routines

   Copyright (C) 2013-2015 Free Software Foundation, Inc.

   Contributed by Mentor Embedded.

   This file is part of the GNU Offloading and Multi Processing Library
   (libgomp).

   Libgomp is free software; you can redistribute it and/or modify it
   under the terms of the GNU General Public License as published by
   the Free Software Foundation; either version 3, or (at your option)
   any later version.

   Libgomp is distributed in the hope that it will be useful, but WITHOUT ANY
   WARRANTY; without even the implied warranty of MERCHANTABILITY or FITNESS
   FOR A PARTICULAR PURPOSE.  See the GNU General Public License for
   more details.

   Under Section 7 of GPL version 3, you are granted additional
   permissions described in the GCC Runtime Library Exception, version
   3.1, as published by the Free Software Foundation.

   You should have received a copy of the GNU General Public License and
   a copy of the GCC Runtime Library Exception along with this program;
   see the files COPYING3 and COPYING.RUNTIME respectively.  If not, see
   <http://www.gnu.org/licenses/>.  */

#include "openacc.h"
#include "config.h"
#include "libgomp.h"
#include "gomp-constants.h"
#include "oacc-int.h"
#include "splay-tree.h"
#include <stdint.h>
#include <assert.h>

/* Return block containing [H->S), or NULL if not contained.  The device lock
   for DEV must be locked on entry, and remains locked on exit.  */

static splay_tree_key
lookup_host (struct gomp_device_descr *dev, void *h, size_t s)
{
  struct splay_tree_key_s node;
  splay_tree_key key;

  node.host_start = (uintptr_t) h;
  node.host_end = (uintptr_t) h + s;

  key = splay_tree_lookup (&dev->mem_map, &node);

  return key;
}

/* Return block containing [D->S), or NULL if not contained.
   The list isn't ordered by device address, so we have to iterate
   over the whole array.  This is not expected to be a common
   operation.  The device lock associated with TGT must be locked on entry, and
   remains locked on exit.  */

static splay_tree_key
lookup_dev (struct target_mem_desc *tgt, void *d, size_t s)
{
  int i;
  struct target_mem_desc *t;

  if (!tgt)
    return NULL;

  for (t = tgt; t != NULL; t = t->prev)
    {
      if (t->tgt_start <= (uintptr_t) d && t->tgt_end >= (uintptr_t) d + s)
        break;
    }

  if (!t)
    return NULL;

  for (i = 0; i < t->list_count; i++)
    {
      void * offset;

      splay_tree_key k = &t->array[i].key;
      offset = d - t->tgt_start + k->tgt_offset;

      if (k->host_start + offset <= (void *) k->host_end)
        return k;
    }

  return NULL;
}

/* OpenACC is silent on how memory exhaustion is indicated.  We return
   NULL.  */

void *
acc_malloc (size_t s)
{
  if (!s)
    return NULL;

  goacc_lazy_initialize ();

  struct goacc_thread *thr = goacc_thread ();

  assert (thr->dev);

  return thr->dev->alloc_func (thr->dev->target_id, s);
}

/* OpenACC 2.0a (3.2.16) doesn't specify what to do in the event
   the device address is mapped. We choose to check if it mapped,
   and if it is, to unmap it. */
void
acc_free (void *d)
{
  splay_tree_key k;

  if (!d)
    return;

  struct goacc_thread *thr = goacc_thread ();

  assert (thr && thr->dev);

  struct gomp_device_descr *acc_dev = thr->dev;

  gomp_mutex_lock (&acc_dev->lock);

  /* We don't have to call lazy open here, as the ptr value must have
     been returned by acc_malloc.  It's not permitted to pass NULL in
     (unless you got that null from acc_malloc).  */
  if ((k = lookup_dev (acc_dev->openacc.data_environ, d, 1)))
    {
      void *offset;

      offset = d - k->tgt->tgt_start + k->tgt_offset;

      gomp_mutex_unlock (&acc_dev->lock);

      acc_unmap_data ((void *)(k->host_start + offset));
    }
  else
    gomp_mutex_unlock (&acc_dev->lock);

  acc_dev->free_func (acc_dev->target_id, d);
}

void
acc_memcpy_to_device (void *d, void *h, size_t s)
{
  /* No need to call lazy open here, as the device pointer must have
     been obtained from a routine that did that.  */
  struct goacc_thread *thr = goacc_thread ();

  assert (thr && thr->dev);

  thr->dev->host2dev_func (thr->dev->target_id, d, h, s);
}

void
acc_memcpy_from_device (void *h, void *d, size_t s)
{
  /* No need to call lazy open here, as the device pointer must have
     been obtained from a routine that did that.  */
  struct goacc_thread *thr = goacc_thread ();

  assert (thr && thr->dev);

  thr->dev->dev2host_func (thr->dev->target_id, h, d, s);
}

/* Return the device pointer that corresponds to host data H.  Or NULL
   if no mapping.  */

void *
acc_deviceptr (void *h)
{
  splay_tree_key n;
  void *d;
  void *offset;

  goacc_lazy_initialize ();

  struct goacc_thread *thr = goacc_thread ();
  struct gomp_device_descr *dev = thr->dev;

  gomp_mutex_lock (&dev->lock);

  n = lookup_host (dev, h, 1);

  if (!n)
    {
      gomp_mutex_unlock (&dev->lock);
      return NULL;
    }

  offset = h - n->host_start;

  d = n->tgt->tgt_start + n->tgt_offset + offset;

  gomp_mutex_unlock (&dev->lock);

  return d;
}

/* This function is used as a helper in generated code to implement pointer
   lookup in host_data regions.  Unlike acc_deviceptr, it returns its argument
   unchanged on a shared-memory system (e.g. the host).  */

void *
GOACC_deviceptr (void *h)
{
  splay_tree_key n;
  void *d;
  void *offset;

  goacc_lazy_initialize ();

  struct goacc_thread *thr = goacc_thread ();
  
  if ((thr->dev->capabilities & GOMP_OFFLOAD_CAP_SHARED_MEM) == 0)
    {
      n = lookup_host (thr->dev, h, 1);

      if (!n)
	return NULL;

      offset = h - n->host_start;

      d = n->tgt->tgt_start + n->tgt_offset + offset;

      return d;
    }
  else
    return h;
}

/* Return the host pointer that corresponds to device data D.  Or NULL
   if no mapping.  */

void *
acc_hostptr (void *d)
{
  splay_tree_key n;
  void *h;
  void *offset;

  goacc_lazy_initialize ();

  struct goacc_thread *thr = goacc_thread ();
  struct gomp_device_descr *acc_dev = thr->dev;

  gomp_mutex_lock (&acc_dev->lock);

  n = lookup_dev (acc_dev->openacc.data_environ, d, 1);

  if (!n)
    {
      gomp_mutex_unlock (&acc_dev->lock);
      return NULL;
    }

  offset = d - n->tgt->tgt_start + n->tgt_offset;

  h = n->host_start + offset;

  gomp_mutex_unlock (&acc_dev->lock);

  return h;
}

/* Return 1 if host data [H,+S] is present on the device.  */

int
acc_is_present (void *h, size_t s)
{
  splay_tree_key n;

  if (!s || !h)
    return 0;

  goacc_lazy_initialize ();

  struct goacc_thread *thr = goacc_thread ();
  struct gomp_device_descr *acc_dev = thr->dev;

  gomp_mutex_lock (&acc_dev->lock);

  n = lookup_host (acc_dev, h, s);

  if (n && ((uintptr_t)h < n->host_start
	    || (uintptr_t)h + s > n->host_end
	    || s > n->host_end - n->host_start))
    n = NULL;

  gomp_mutex_unlock (&acc_dev->lock);

  return n != NULL;
}

/* Create a mapping for host [H,+S] -> device [D,+S] */

void
acc_map_data (void *h, void *d, size_t s)
{
  struct target_mem_desc *tgt;
  size_t mapnum = 1;
  void *hostaddrs = h;
  void *devaddrs = d;
  size_t sizes = s;
  unsigned short kinds = GOMP_MAP_ALLOC;

  goacc_lazy_initialize ();

  struct goacc_thread *thr = goacc_thread ();
  struct gomp_device_descr *acc_dev = thr->dev;

  if (acc_dev->capabilities & GOMP_OFFLOAD_CAP_SHARED_MEM)
    {
      if (d != h)
        gomp_fatal ("cannot map data on shared-memory system");

      tgt = gomp_map_vars (NULL, 0, NULL, NULL, NULL, NULL, true,
			   GOMP_MAP_VARS_OPENACC);
    }
  else
    {
      struct goacc_thread *thr = goacc_thread ();

      if (!d || !h || !s)
	gomp_fatal ("[%p,+%d]->[%p,+%d] is a bad map",
                    (void *)h, (int)s, (void *)d, (int)s);

      gomp_mutex_lock (&acc_dev->lock);

      if (lookup_host (acc_dev, h, s))
        {
	  gomp_mutex_unlock (&acc_dev->lock);
	  gomp_fatal ("host address [%p, +%d] is already mapped", (void *)h,
		      (int)s);
	}

      if (lookup_dev (thr->dev->openacc.data_environ, d, s))
        {
	  gomp_mutex_unlock (&acc_dev->lock);
	  gomp_fatal ("device address [%p, +%d] is already mapped", (void *)d,
		      (int)s);
	}

      gomp_mutex_unlock (&acc_dev->lock);

      tgt = gomp_map_vars (acc_dev, mapnum, &hostaddrs, &devaddrs, &sizes,
			   &kinds, true, GOMP_MAP_VARS_OPENACC);
    }

  gomp_mutex_lock (&acc_dev->lock);
  tgt->prev = acc_dev->openacc.data_environ;
  acc_dev->openacc.data_environ = tgt;
  gomp_mutex_unlock (&acc_dev->lock);
}

void
acc_unmap_data (void *h)
{
  struct goacc_thread *thr = goacc_thread ();
  struct gomp_device_descr *acc_dev = thr->dev;

  /* No need to call lazy open, as the address must have been mapped.  */

  size_t host_size;

  gomp_mutex_lock (&acc_dev->lock);

  splay_tree_key n = lookup_host (acc_dev, h, 1);
  struct target_mem_desc *t;

  if (!n)
    {
      gomp_mutex_unlock (&acc_dev->lock);
      gomp_fatal ("%p is not a mapped block", (void *)h);
    }

  host_size = n->host_end - n->host_start;

  if (n->host_start != (uintptr_t) h)
    {
      gomp_mutex_unlock (&acc_dev->lock);
      gomp_fatal ("[%p,%d] surrounds %p",
		  (void *) n->host_start, (int) host_size, (void *) h);
    }

  t = n->tgt;

  if (t->refcount == 2)
    {
      struct target_mem_desc *tp;

      /* This is the last reference, so pull the descriptor off the
         chain. This avoids gomp_unmap_vars via gomp_unmap_tgt from
         freeing the device memory. */
      t->tgt_end = 0;
      t->to_free = 0;

      for (tp = NULL, t = acc_dev->openacc.data_environ; t != NULL;
	   tp = t, t = t->prev)
	if (n->tgt == t)
	  {
	    if (tp)
	      tp->prev = t->prev;
	    else
	      acc_dev->openacc.data_environ = t->prev;

	    break;
	  }
    }

  gomp_mutex_unlock (&acc_dev->lock);

  gomp_unmap_vars (t, true);
}

#define FLAG_PRESENT (1 << 0)
#define FLAG_CREATE (1 << 1)
#define FLAG_COPY (1 << 2)

static void *
present_create_copy (unsigned f, void *h, size_t s)
{
  void *d;
  splay_tree_key n;

  if (!h || !s)
    gomp_fatal ("[%p,+%d] is a bad range", (void *)h, (int)s);

  goacc_lazy_initialize ();

  struct goacc_thread *thr = goacc_thread ();
  struct gomp_device_descr *acc_dev = thr->dev;

  gomp_mutex_lock (&acc_dev->lock);

  n = lookup_host (acc_dev, h, s);
  if (n)
    {
      /* Present. */
      d = (void *) (n->tgt->tgt_start + n->tgt_offset);

      if (!(f & FLAG_PRESENT))
        {
	  gomp_mutex_unlock (&acc_dev->lock);
          gomp_fatal ("[%p,+%d] already mapped to [%p,+%d]",
        	      (void *)h, (int)s, (void *)d, (int)s);
	}
      if ((h + s) > (void *)n->host_end)
	{
	  gomp_mutex_unlock (&acc_dev->lock);
	  gomp_fatal ("[%p,+%d] not mapped", (void *)h, (int)s);
	}

      gomp_mutex_unlock (&acc_dev->lock);
    }
  else if (!(f & FLAG_CREATE))
    {
      gomp_mutex_unlock (&acc_dev->lock);
      gomp_fatal ("[%p,+%d] not mapped", (void *)h, (int)s);
    }
  else
    {
      struct target_mem_desc *tgt;
      size_t mapnum = 1;
      unsigned short kinds;
      void *hostaddrs = h;

      if (f & FLAG_COPY)
	kinds = GOMP_MAP_TO;
      else
	kinds = GOMP_MAP_ALLOC;

      gomp_mutex_unlock (&acc_dev->lock);

      tgt = gomp_map_vars (acc_dev, mapnum, &hostaddrs, NULL, &s, &kinds, true,
			   GOMP_MAP_VARS_OPENACC);

      gomp_mutex_lock (&acc_dev->lock);

      d = tgt->to_free;
      tgt->prev = acc_dev->openacc.data_environ;
      acc_dev->openacc.data_environ = tgt;

      gomp_mutex_unlock (&acc_dev->lock);
    }

  return d;
}

void *
acc_create (void *h, size_t s)
{
  return present_create_copy (FLAG_CREATE, h, s);
}

void *
acc_copyin (void *h, size_t s)
{
  return present_create_copy (FLAG_CREATE | FLAG_COPY, h, s);
}

void *
acc_present_or_create (void *h, size_t s)
{
  return present_create_copy (FLAG_PRESENT | FLAG_CREATE, h, s);
}

void *
acc_present_or_copyin (void *h, size_t s)
{
  return present_create_copy (FLAG_PRESENT | FLAG_CREATE | FLAG_COPY, h, s);
}

#define FLAG_COPYOUT (1 << 0)

static void
delete_copyout (unsigned f, void *h, size_t s)
{
  size_t host_size;
  splay_tree_key n;
  void *d;
  struct goacc_thread *thr = goacc_thread ();
  struct gomp_device_descr *acc_dev = thr->dev;

  gomp_mutex_lock (&acc_dev->lock);

  n = lookup_host (acc_dev, h, s);

  /* No need to call lazy open, as the data must already have been
     mapped.  */

  if (!n)
    {
      gomp_mutex_unlock (&acc_dev->lock);
      gomp_fatal ("[%p,%d] is not mapped", (void *)h, (int)s);
    }

  d = (void *) (n->tgt->tgt_start + n->tgt_offset);

  host_size = n->host_end - n->host_start;

  if (n->host_start != (uintptr_t) h || host_size != s)
    {
      gomp_mutex_unlock (&acc_dev->lock);
      gomp_fatal ("[%p,%d] surrounds2 [%p,+%d]",
		  (void *) n->host_start, (int) host_size, (void *) h, (int) s);
    }

  gomp_mutex_unlock (&acc_dev->lock);

  if (f & FLAG_COPYOUT)
    acc_dev->dev2host_func (acc_dev->target_id, h, d, s);

  acc_unmap_data (h);

  acc_dev->free_func (acc_dev->target_id, d);
}

void
acc_delete (void *h , size_t s)
{
  delete_copyout (0, h, s);
}

void acc_copyout (void *h, size_t s)
{
  delete_copyout (FLAG_COPYOUT, h, s);
}

static void
update_dev_host (int is_dev, void *h, size_t s)
{
  splay_tree_key n;
  void *d;
  struct goacc_thread *thr;
  struct gomp_device_descr *acc_dev;

  goacc_lazy_initialize ();

  thr = goacc_thread ();
  acc_dev = thr->dev;

  gomp_mutex_lock (&acc_dev->lock);

  n = lookup_host (acc_dev, h, s);

  /* No need to call lazy open, as the data must already have been
     mapped.  */

  if (!n)
    {
      gomp_mutex_unlock (&acc_dev->lock);
      gomp_fatal ("[%p,%d] is not mapped", h, (int)s);
    }

  d = (void *) (n->tgt->tgt_start + n->tgt_offset);

  gomp_mutex_unlock (&acc_dev->lock);

  if (is_dev)
    acc_dev->host2dev_func (acc_dev->target_id, d, h, s);
  else
    acc_dev->dev2host_func (acc_dev->target_id, h, d, s);
}

void
acc_update_device (void *h, size_t s)
{
  update_dev_host (1, h, s);
}

void
acc_update_self (void *h, size_t s)
{
  update_dev_host (0, h, s);
}

void
gomp_acc_insert_pointer (size_t mapnum, void **hostaddrs, size_t *sizes,
			 void *kinds)
{
  struct target_mem_desc *tgt;
  struct goacc_thread *thr = goacc_thread ();
  struct gomp_device_descr *acc_dev = thr->dev;

  gomp_debug (0, "  %s: prepare mappings\n", __FUNCTION__);
  tgt = gomp_map_vars (acc_dev, mapnum, hostaddrs,
		       NULL, sizes, kinds, true, GOMP_MAP_VARS_OPENACC);
  gomp_debug (0, "  %s: mappings prepared\n", __FUNCTION__);

  gomp_mutex_lock (&acc_dev->lock);
  tgt->prev = acc_dev->openacc.data_environ;
  acc_dev->openacc.data_environ = tgt;
  gomp_mutex_unlock (&acc_dev->lock);
}

void
gomp_acc_remove_pointer (void *h, bool force_copyfrom, int async, int mapnum)
{
  struct goacc_thread *thr = goacc_thread ();
  struct gomp_device_descr *acc_dev = thr->dev;
  splay_tree_key n;
  struct target_mem_desc *t;
  int minrefs = (mapnum == 1) ? 2 : 3;

  gomp_mutex_lock (&acc_dev->lock);

  n = lookup_host (acc_dev, h, 1);

  if (!n)
    {
      gomp_mutex_unlock (&acc_dev->lock);
      gomp_fatal ("%p is not a mapped block", (void *)h);
    }

  gomp_debug (0, "  %s: restore mappings\n", __FUNCTION__);

  t = n->tgt;

  struct target_mem_desc *tp;

  if (t->refcount == minrefs)
    {
      /* This is the last reference, so pull the descriptor off the
	 chain. This pevents gomp_unmap_vars via gomp_unmap_tgt from
	 freeing the device memory. */

      for (tp = NULL, t = acc_dev->openacc.data_environ; t != NULL;
	   tp = t, t = t->prev)
	{
	  if (n->tgt == t)
	    {
	      if (tp)
		tp->prev = t->prev;
	      else
		acc_dev->openacc.data_environ = t->prev;
	      break;
	    }
	}
    }

<<<<<<< HEAD
  t->list[0].copy_from = force_copyfrom ? 1 : 0;
=======
  if (force_copyfrom)
    t->list[0].copy_from = 1;
>>>>>>> 2de2a2eb

  gomp_mutex_unlock (&acc_dev->lock);

  /* If running synchronously, unmap immediately.  */
  if (async < acc_async_noval)
    gomp_unmap_vars (t, true);
  else
    {
      gomp_copy_from_async (t);
      acc_dev->openacc.register_async_cleanup_func (t);
    }

  gomp_debug (0, "  %s: mappings restored\n", __FUNCTION__);
}<|MERGE_RESOLUTION|>--- conflicted
+++ resolved
@@ -686,12 +686,7 @@
 	}
     }
 
-<<<<<<< HEAD
   t->list[0].copy_from = force_copyfrom ? 1 : 0;
-=======
-  if (force_copyfrom)
-    t->list[0].copy_from = 1;
->>>>>>> 2de2a2eb
 
   gomp_mutex_unlock (&acc_dev->lock);
 

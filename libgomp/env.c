/* Copyright (C) 2005-2015 Free Software Foundation, Inc.
   Contributed by Richard Henderson <rth@redhat.com>.

   This file is part of the GNU Offloading and Multi Processing Library
   (libgomp).

   Libgomp is free software; you can redistribute it and/or modify it
   under the terms of the GNU General Public License as published by
   the Free Software Foundation; either version 3, or (at your option)
   any later version.

   Libgomp is distributed in the hope that it will be useful, but WITHOUT ANY
   WARRANTY; without even the implied warranty of MERCHANTABILITY or FITNESS
   FOR A PARTICULAR PURPOSE.  See the GNU General Public License for
   more details.

   Under Section 7 of GPL version 3, you are granted additional
   permissions described in the GCC Runtime Library Exception, version
   3.1, as published by the Free Software Foundation.

   You should have received a copy of the GNU General Public License and
   a copy of the GCC Runtime Library Exception along with this program;
   see the files COPYING3 and COPYING.RUNTIME respectively.  If not, see
   <http://www.gnu.org/licenses/>.  */

/* This file defines the OpenMP internal control variables, and arranges
   for them to be initialized from environment variables at startup.  */

#include "libgomp.h"
#include "libgomp_f.h"
#include "oacc-int.h"
#include "gomp-constants.h"
#include <ctype.h>
#include <stdlib.h>
#include <stdio.h>
#ifdef HAVE_INTTYPES_H
# include <inttypes.h>	/* For PRIu64.  */
#endif
#ifdef STRING_WITH_STRINGS
# include <string.h>
# include <strings.h>
#else
# ifdef HAVE_STRING_H
#  include <string.h>
# else
#  ifdef HAVE_STRINGS_H
#   include <strings.h>
#  endif
# endif
#endif
#include <limits.h>
#include <errno.h>

#ifndef HAVE_STRTOULL
# define strtoull(ptr, eptr, base) strtoul (ptr, eptr, base)
#endif

struct gomp_task_icv gomp_global_icv = {
  .nthreads_var = 1,
  .thread_limit_var = UINT_MAX,
  .run_sched_var = GFS_DYNAMIC,
  .run_sched_chunk_size = 1,
  .default_device_var = 0,
  .dyn_var = false,
  .nest_var = false,
  .bind_var = omp_proc_bind_false,
  .target_data = NULL
};

unsigned long gomp_max_active_levels_var = INT_MAX;
bool gomp_cancel_var = false;
int gomp_max_task_priority_var = 0;
#ifndef HAVE_SYNC_BUILTINS
gomp_mutex_t gomp_managed_threads_lock;
#endif
unsigned long gomp_available_cpus = 1, gomp_managed_threads = 1;
unsigned long long gomp_spin_count_var, gomp_throttled_spin_count_var;
unsigned long *gomp_nthreads_var_list, gomp_nthreads_var_list_len;
char *gomp_bind_var_list;
unsigned long gomp_bind_var_list_len;
void **gomp_places_list;
unsigned long gomp_places_list_len;
int gomp_debug_var;
char *goacc_device_type;
int goacc_device_num;

/* Parse the OMP_SCHEDULE environment variable.  */

static void
parse_schedule (void)
{
  char *env, *end;
  unsigned long value;

  env = getenv ("OMP_SCHEDULE");
  if (env == NULL)
    return;

  while (isspace ((unsigned char) *env))
    ++env;
  if (strncasecmp (env, "static", 6) == 0)
    {
      gomp_global_icv.run_sched_var = GFS_STATIC;
      env += 6;
    }
  else if (strncasecmp (env, "dynamic", 7) == 0)
    {
      gomp_global_icv.run_sched_var = GFS_DYNAMIC;
      env += 7;
    }
  else if (strncasecmp (env, "guided", 6) == 0)
    {
      gomp_global_icv.run_sched_var = GFS_GUIDED;
      env += 6;
    }
  else if (strncasecmp (env, "auto", 4) == 0)
    {
      gomp_global_icv.run_sched_var = GFS_AUTO;
      env += 4;
    }
  else
    goto unknown;

  while (isspace ((unsigned char) *env))
    ++env;
  if (*env == '\0')
    {
      gomp_global_icv.run_sched_chunk_size
	= gomp_global_icv.run_sched_var != GFS_STATIC;
      return;
    }
  if (*env++ != ',')
    goto unknown;
  while (isspace ((unsigned char) *env))
    ++env;
  if (*env == '\0')
    goto invalid;

  errno = 0;
  value = strtoul (env, &end, 10);
  if (errno)
    goto invalid;

  while (isspace ((unsigned char) *end))
    ++end;
  if (*end != '\0')
    goto invalid;

  if ((int)value != value)
    goto invalid;

  if (value == 0 && gomp_global_icv.run_sched_var != GFS_STATIC)
    value = 1;
  gomp_global_icv.run_sched_chunk_size = value;
  return;

 unknown:
  gomp_error ("Unknown value for environment variable OMP_SCHEDULE");
  return;

 invalid:
  gomp_error ("Invalid value for chunk size in "
	      "environment variable OMP_SCHEDULE");
  return;
}

/* Parse an unsigned long environment variable.  Return true if one was
   present and it was successfully parsed.  */

static bool
parse_unsigned_long (const char *name, unsigned long *pvalue, bool allow_zero)
{
  char *env, *end;
  unsigned long value;

  env = getenv (name);
  if (env == NULL)
    return false;

  while (isspace ((unsigned char) *env))
    ++env;
  if (*env == '\0')
    goto invalid;

  errno = 0;
  value = strtoul (env, &end, 10);
  if (errno || (long) value <= 0 - allow_zero)
    goto invalid;

  while (isspace ((unsigned char) *end))
    ++end;
  if (*end != '\0')
    goto invalid;

  *pvalue = value;
  return true;

 invalid:
  gomp_error ("Invalid value for environment variable %s", name);
  return false;
}

/* Parse a positive int environment variable.  Return true if one was
   present and it was successfully parsed.  */

static bool
parse_int (const char *name, int *pvalue, bool allow_zero)
{
  unsigned long value;
  if (!parse_unsigned_long (name, &value, allow_zero))
    return false;
  if (value > INT_MAX)
    {
      gomp_error ("Invalid value for environment variable %s", name);
      return false;
    }
  *pvalue = (int) value;
  return true;
}

/* Parse an unsigned long list environment variable.  Return true if one was
   present and it was successfully parsed.  */

static bool
parse_unsigned_long_list (const char *name, unsigned long *p1stvalue,
			  unsigned long **pvalues,
			  unsigned long *pnvalues)
{
  char *env, *end;
  unsigned long value, *values = NULL;

  env = getenv (name);
  if (env == NULL)
    return false;

  while (isspace ((unsigned char) *env))
    ++env;
  if (*env == '\0')
    goto invalid;

  errno = 0;
  value = strtoul (env, &end, 10);
  if (errno || (long) value <= 0)
    goto invalid;

  while (isspace ((unsigned char) *end))
    ++end;
  if (*end != '\0')
    {
      if (*end == ',')
	{
	  unsigned long nvalues = 0, nalloced = 0;

	  do
	    {
	      env = end + 1;
	      if (nvalues == nalloced)
		{
		  unsigned long *n;
		  nalloced = nalloced ? nalloced * 2 : 16;
		  n = realloc (values, nalloced * sizeof (unsigned long));
		  if (n == NULL)
		    {
		      free (values);
		      gomp_error ("Out of memory while trying to parse"
				  " environment variable %s", name);
		      return false;
		    }
		  values = n;
		  if (nvalues == 0)
		    values[nvalues++] = value;
		}

	      while (isspace ((unsigned char) *env))
		++env;
	      if (*env == '\0')
		goto invalid;

	      errno = 0;
	      value = strtoul (env, &end, 10);
	      if (errno || (long) value <= 0)
		goto invalid;

	      values[nvalues++] = value;
	      while (isspace ((unsigned char) *end))
		++end;
	      if (*end == '\0')
		break;
	      if (*end != ',')
		goto invalid;
	    }
	  while (1);
	  *p1stvalue = values[0];
	  *pvalues = values;
	  *pnvalues = nvalues;
	  return true;
	}
      goto invalid;
    }

  *p1stvalue = value;
  return true;

 invalid:
  free (values);
  gomp_error ("Invalid value for environment variable %s", name);
  return false;
}

/* Parse environment variable set to a boolean or list of omp_proc_bind_t
   enum values.  Return true if one was present and it was successfully
   parsed.  */

static bool
parse_bind_var (const char *name, char *p1stvalue,
		char **pvalues, unsigned long *pnvalues)
{
  char *env;
  char value = omp_proc_bind_false, *values = NULL;
  int i;
  static struct proc_bind_kinds
  {
    const char name[7];
    const char len;
    omp_proc_bind_t kind;
  } kinds[] =
  {
    { "false", 5, omp_proc_bind_false },
    { "true", 4, omp_proc_bind_true },
    { "master", 6, omp_proc_bind_master },
    { "close", 5, omp_proc_bind_close },
    { "spread", 6, omp_proc_bind_spread }
  };

  env = getenv (name);
  if (env == NULL)
    return false;

  while (isspace ((unsigned char) *env))
    ++env;
  if (*env == '\0')
    goto invalid;

  for (i = 0; i < 5; i++)
    if (strncasecmp (env, kinds[i].name, kinds[i].len) == 0)
      {
	value = kinds[i].kind;
	env += kinds[i].len;
	break;
      }
  if (i == 5)
    goto invalid;

  while (isspace ((unsigned char) *env))
    ++env;
  if (*env != '\0')
    {
      if (*env == ',')
	{
	  unsigned long nvalues = 0, nalloced = 0;

	  if (value == omp_proc_bind_false
	      || value == omp_proc_bind_true)
	    goto invalid;

	  do
	    {
	      env++;
	      if (nvalues == nalloced)
		{
		  char *n;
		  nalloced = nalloced ? nalloced * 2 : 16;
		  n = realloc (values, nalloced);
		  if (n == NULL)
		    {
		      free (values);
		      gomp_error ("Out of memory while trying to parse"
				  " environment variable %s", name);
		      return false;
		    }
		  values = n;
		  if (nvalues == 0)
		    values[nvalues++] = value;
		}

	      while (isspace ((unsigned char) *env))
		++env;
	      if (*env == '\0')
		goto invalid;

	      for (i = 2; i < 5; i++)
		if (strncasecmp (env, kinds[i].name, kinds[i].len) == 0)
		  {
		    value = kinds[i].kind;
		    env += kinds[i].len;
		    break;
		  }
	      if (i == 5)
		goto invalid;

	      values[nvalues++] = value;
	      while (isspace ((unsigned char) *env))
		++env;
	      if (*env == '\0')
		break;
	      if (*env != ',')
		goto invalid;
	    }
	  while (1);
	  *p1stvalue = values[0];
	  *pvalues = values;
	  *pnvalues = nvalues;
	  return true;
	}
      goto invalid;
    }

  *p1stvalue = value;
  return true;

 invalid:
  free (values);
  gomp_error ("Invalid value for environment variable %s", name);
  return false;
}

static bool
parse_one_place (char **envp, bool *negatep, unsigned long *lenp,
		 long *stridep)
{
  char *env = *envp, *start;
  void *p = gomp_places_list ? gomp_places_list[gomp_places_list_len] : NULL;
  unsigned long len = 1;
  long stride = 1;
  int pass;
  bool any_negate = false;
  *negatep = false;
  while (isspace ((unsigned char) *env))
    ++env;
  if (*env == '!')
    {
      *negatep = true;
      ++env;
      while (isspace ((unsigned char) *env))
	++env;
    }
  if (*env != '{')
    return false;
  ++env;
  while (isspace ((unsigned char) *env))
    ++env;
  start = env;
  for (pass = 0; pass < (any_negate ? 2 : 1); pass++)
    {
      env = start;
      do
	{
	  unsigned long this_num, this_len = 1;
	  long this_stride = 1;
	  bool this_negate = (*env == '!');
	  if (this_negate)
	    {
	      if (gomp_places_list)
		any_negate = true;
	      ++env;
	      while (isspace ((unsigned char) *env))
		++env;
	    }

	  errno = 0;
	  this_num = strtoul (env, &env, 10);
	  if (errno)
	    return false;
	  while (isspace ((unsigned char) *env))
	    ++env;
	  if (*env == ':')
	    {
	      ++env;
	      while (isspace ((unsigned char) *env))
		++env;
	      errno = 0;
	      this_len = strtoul (env, &env, 10);
	      if (errno || this_len == 0)
		return false;
	      while (isspace ((unsigned char) *env))
		++env;
	      if (*env == ':')
		{
		  ++env;
		  while (isspace ((unsigned char) *env))
		    ++env;
		  errno = 0;
		  this_stride = strtol (env, &env, 10);
		  if (errno)
		    return false;
		  while (isspace ((unsigned char) *env))
		    ++env;
		}
	    }
	  if (this_negate && this_len != 1)
	    return false;
	  if (gomp_places_list && pass == this_negate)
	    {
	      if (this_negate)
		{
		  if (!gomp_affinity_remove_cpu (p, this_num))
		    return false;
		}
	      else if (!gomp_affinity_add_cpus (p, this_num, this_len,
						this_stride, false))
		return false;
	    }
	  if (*env == '}')
	    break;
	  if (*env != ',')
	    return false;
	  ++env;
	}
      while (1);
    }

  ++env;
  while (isspace ((unsigned char) *env))
    ++env;
  if (*env == ':')
    {
      ++env;
      while (isspace ((unsigned char) *env))
	++env;
      errno = 0;
      len = strtoul (env, &env, 10);
      if (errno || len == 0 || len >= 65536)
	return false;
      while (isspace ((unsigned char) *env))
	++env;
      if (*env == ':')
	{
	  ++env;
	  while (isspace ((unsigned char) *env))
	    ++env;
	  errno = 0;
	  stride = strtol (env, &env, 10);
	  if (errno)
	    return false;
	  while (isspace ((unsigned char) *env))
	    ++env;
	}
    }
  if (*negatep && len != 1)
    return false;
  *envp = env;
  *lenp = len;
  *stridep = stride;
  return true;
}

static bool
parse_places_var (const char *name, bool ignore)
{
  char *env = getenv (name), *end;
  bool any_negate = false;
  int level = 0;
  unsigned long count = 0;
  if (env == NULL)
    return false;

  while (isspace ((unsigned char) *env))
    ++env;
  if (*env == '\0')
    goto invalid;

  if (strncasecmp (env, "threads", 7) == 0)
    {
      env += 7;
      level = 1;
    }
  else if (strncasecmp (env, "cores", 5) == 0)
    {
      env += 5;
      level = 2;
    }
  else if (strncasecmp (env, "sockets", 7) == 0)
    {
      env += 7;
      level = 3;
    }
  if (level)
    {
      count = ULONG_MAX;
      while (isspace ((unsigned char) *env))
	++env;
      if (*env != '\0')
	{
	  if (*env++ != '(')
	    goto invalid;
	  while (isspace ((unsigned char) *env))
	    ++env;

	  errno = 0;
	  count = strtoul (env, &end, 10);
	  if (errno)
	    goto invalid;
	  env = end;
	  while (isspace ((unsigned char) *env))
	    ++env;
	  if (*env != ')')
	    goto invalid;
	  ++env;
	  while (isspace ((unsigned char) *env))
	    ++env;
	  if (*env != '\0')
	    goto invalid;
	}

      if (ignore)
	return false;

      return gomp_affinity_init_level (level, count, false);
    }

  count = 0;
  end = env;
  do
    {
      bool negate;
      unsigned long len;
      long stride;
      if (!parse_one_place (&end, &negate, &len, &stride))
	goto invalid;
      if (negate)
	{
	  if (!any_negate)
	    count++;
	  any_negate = true;
	}
      else
	count += len;
      if (count > 65536)
	goto invalid;
      if (*end == '\0')
	break;
      if (*end != ',')
	goto invalid;
      end++;
    }
  while (1);

  if (ignore)
    return false;

  gomp_places_list_len = 0;
  gomp_places_list = gomp_affinity_alloc (count, false);
  if (gomp_places_list == NULL)
    return false;

  do
    {
      bool negate;
      unsigned long len;
      long stride;
      gomp_affinity_init_place (gomp_places_list[gomp_places_list_len]);
      if (!parse_one_place (&env, &negate, &len, &stride))
	goto invalid;
      if (negate)
	{
	  void *p;
	  for (count = 0; count < gomp_places_list_len; count++)
	    if (gomp_affinity_same_place
			(gomp_places_list[count],
			 gomp_places_list[gomp_places_list_len]))
	      break;
	  if (count == gomp_places_list_len)
	    {
	      gomp_error ("Trying to remove a non-existing place from list "
			  "of places");
	      goto invalid;
	    }
	  p = gomp_places_list[count];
	  memmove (&gomp_places_list[count],
		   &gomp_places_list[count + 1],
		   (gomp_places_list_len - count - 1) * sizeof (void *));
	  --gomp_places_list_len;
	  gomp_places_list[gomp_places_list_len] = p;
	}
      else if (len == 1)
	++gomp_places_list_len;
      else
	{
	  for (count = 0; count < len - 1; count++)
	    if (!gomp_affinity_copy_place
			(gomp_places_list[gomp_places_list_len + count + 1],
			 gomp_places_list[gomp_places_list_len + count],
			 stride))
	      goto invalid;
	  gomp_places_list_len += len;
	}
      if (*env == '\0')
	break;
      env++;
    }
  while (1);

  if (gomp_places_list_len == 0)
    {
      gomp_error ("All places have been removed");
      goto invalid;
    }
  if (!gomp_affinity_finalize_place_list (false))
    goto invalid;
  return true;

 invalid:
  free (gomp_places_list);
  gomp_places_list = NULL;
  gomp_places_list_len = 0;
  gomp_error ("Invalid value for environment variable %s", name);
  return false;
}

/* Parse the OMP_STACKSIZE environment varible.  Return true if one was
   present and it was successfully parsed.  */

static bool
parse_stacksize (const char *name, unsigned long *pvalue)
{
  char *env, *end;
  unsigned long value, shift = 10;

  env = getenv (name);
  if (env == NULL)
    return false;

  while (isspace ((unsigned char) *env))
    ++env;
  if (*env == '\0')
    goto invalid;

  errno = 0;
  value = strtoul (env, &end, 10);
  if (errno)
    goto invalid;

  while (isspace ((unsigned char) *end))
    ++end;
  if (*end != '\0')
    {
      switch (tolower ((unsigned char) *end))
	{
	case 'b':
	  shift = 0;
	  break;
	case 'k':
	  break;
	case 'm':
	  shift = 20;
	  break;
	case 'g':
	  shift = 30;
	  break;
	default:
	  goto invalid;
	}
      ++end;
      while (isspace ((unsigned char) *end))
	++end;
      if (*end != '\0')
	goto invalid;
    }

  if (((value << shift) >> shift) != value)
    goto invalid;

  *pvalue = value << shift;
  return true;

 invalid:
  gomp_error ("Invalid value for environment variable %s", name);
  return false;
}

/* Parse the GOMP_SPINCOUNT environment varible.  Return true if one was
   present and it was successfully parsed.  */

static bool
parse_spincount (const char *name, unsigned long long *pvalue)
{
  char *env, *end;
  unsigned long long value, mult = 1;

  env = getenv (name);
  if (env == NULL)
    return false;

  while (isspace ((unsigned char) *env))
    ++env;
  if (*env == '\0')
    goto invalid;

  if (strncasecmp (env, "infinite", 8) == 0
      || strncasecmp (env, "infinity", 8) == 0)
    {
      value = ~0ULL;
      end = env + 8;
      goto check_tail;
    }

  errno = 0;
  value = strtoull (env, &end, 10);
  if (errno)
    goto invalid;

  while (isspace ((unsigned char) *end))
    ++end;
  if (*end != '\0')
    {
      switch (tolower ((unsigned char) *end))
	{
	case 'k':
	  mult = 1000LL;
	  break;
	case 'm':
	  mult = 1000LL * 1000LL;
	  break;
	case 'g':
	  mult = 1000LL * 1000LL * 1000LL;
	  break;
	case 't':
	  mult = 1000LL * 1000LL * 1000LL * 1000LL;
	  break;
	default:
	  goto invalid;
	}
      ++end;
     check_tail:
      while (isspace ((unsigned char) *end))
	++end;
      if (*end != '\0')
	goto invalid;
    }

  if (value > ~0ULL / mult)
    value = ~0ULL;
  else
    value *= mult;

  *pvalue = value;
  return true;

 invalid:
  gomp_error ("Invalid value for environment variable %s", name);
  return false;
}

/* Parse a boolean value for environment variable NAME and store the
   result in VALUE.  */

static void
parse_boolean (const char *name, bool *value)
{
  const char *env;

  env = getenv (name);
  if (env == NULL)
    return;

  while (isspace ((unsigned char) *env))
    ++env;
  if (strncasecmp (env, "true", 4) == 0)
    {
      *value = true;
      env += 4;
    }
  else if (strncasecmp (env, "false", 5) == 0)
    {
      *value = false;
      env += 5;
    }
  else
    env = "X";
  while (isspace ((unsigned char) *env))
    ++env;
  if (*env != '\0')
    gomp_error ("Invalid value for environment variable %s", name);
}

/* Parse the OMP_WAIT_POLICY environment variable and store the
   result in gomp_active_wait_policy.  */

static int
parse_wait_policy (void)
{
  const char *env;
  int ret = -1;

  env = getenv ("OMP_WAIT_POLICY");
  if (env == NULL)
    return -1;

  while (isspace ((unsigned char) *env))
    ++env;
  if (strncasecmp (env, "active", 6) == 0)
    {
      ret = 1;
      env += 6;
    }
  else if (strncasecmp (env, "passive", 7) == 0)
    {
      ret = 0;
      env += 7;
    }
  else
    env = "X";
  while (isspace ((unsigned char) *env))
    ++env;
  if (*env == '\0')
    return ret;
  gomp_error ("Invalid value for environment variable OMP_WAIT_POLICY");
  return -1;
}

/* Parse the GOMP_CPU_AFFINITY environment varible.  Return true if one was
   present and it was successfully parsed.  */

static bool
parse_affinity (bool ignore)
{
  char *env, *end, *start;
  int pass;
  unsigned long cpu_beg, cpu_end, cpu_stride;
  size_t count = 0, needed;

  env = getenv ("GOMP_CPU_AFFINITY");
  if (env == NULL)
    return false;

  start = env;
  for (pass = 0; pass < 2; pass++)
    {
      env = start;
      if (pass == 1)
	{
	  if (ignore)
	    return false;

	  gomp_places_list_len = 0;
	  gomp_places_list = gomp_affinity_alloc (count, true);
	  if (gomp_places_list == NULL)
	    return false;
	}
      do
	{
	  while (isspace ((unsigned char) *env))
	    ++env;

	  errno = 0;
	  cpu_beg = strtoul (env, &end, 0);
	  if (errno || cpu_beg >= 65536)
	    goto invalid;
	  cpu_end = cpu_beg;
	  cpu_stride = 1;

	  env = end;
	  if (*env == '-')
	    {
	      errno = 0;
	      cpu_end = strtoul (++env, &end, 0);
	      if (errno || cpu_end >= 65536 || cpu_end < cpu_beg)
		goto invalid;

	      env = end;
	      if (*env == ':')
		{
		  errno = 0;
		  cpu_stride = strtoul (++env, &end, 0);
		  if (errno || cpu_stride == 0 || cpu_stride >= 65536)
		    goto invalid;

		  env = end;
		}
	    }

	  needed = (cpu_end - cpu_beg) / cpu_stride + 1;
	  if (pass == 0)
	    count += needed;
	  else
	    {
	      while (needed--)
		{
		  void *p = gomp_places_list[gomp_places_list_len];
		  gomp_affinity_init_place (p);
		  if (gomp_affinity_add_cpus (p, cpu_beg, 1, 0, true))
		    ++gomp_places_list_len;
		  cpu_beg += cpu_stride;
		}
	    }

	  while (isspace ((unsigned char) *env))
	    ++env;

	  if (*env == ',')
	    env++;
	  else if (*env == '\0')
	    break;
	}
      while (1);
    }

  if (gomp_places_list_len == 0)
    {
      free (gomp_places_list);
      gomp_places_list = NULL;
      return false;
    }
  return true;

 invalid:
  gomp_error ("Invalid value for enviroment variable GOMP_CPU_AFFINITY");
  return false;
}

static void
parse_acc_device_type (void)
{
  const char *env = getenv ("ACC_DEVICE_TYPE");

  if (env && *env != '\0')
    goacc_device_type = strdup (env);
  else
    goacc_device_type = NULL;
}

static void
handle_omp_display_env (unsigned long stacksize, int wait_policy)
{
  const char *env;
  bool display = false;
  bool verbose = false;
  int i;

  env = getenv ("OMP_DISPLAY_ENV");
  if (env == NULL)
    return;

  while (isspace ((unsigned char) *env))
    ++env;
  if (strncasecmp (env, "true", 4) == 0)
    {
      display = true;
      env += 4;
    }
  else if (strncasecmp (env, "false", 5) == 0)
    {
      display = false;
      env += 5;
    }
  else if (strncasecmp (env, "verbose", 7) == 0)
    {
      display = true;
      verbose = true;
      env += 7;
    }
  else
    env = "X";
  while (isspace ((unsigned char) *env))
    ++env;
  if (*env != '\0')
    gomp_error ("Invalid value for environment variable OMP_DISPLAY_ENV");

  if (!display)
    return;

  fputs ("\nOPENMP DISPLAY ENVIRONMENT BEGIN\n", stderr);

  fputs ("  _OPENMP = '201307'\n", stderr);
  fprintf (stderr, "  OMP_DYNAMIC = '%s'\n",
	   gomp_global_icv.dyn_var ? "TRUE" : "FALSE");
  fprintf (stderr, "  OMP_NESTED = '%s'\n",
	   gomp_global_icv.nest_var ? "TRUE" : "FALSE");

  fprintf (stderr, "  OMP_NUM_THREADS = '%lu", gomp_global_icv.nthreads_var);
  for (i = 1; i < gomp_nthreads_var_list_len; i++)
    fprintf (stderr, ",%lu", gomp_nthreads_var_list[i]);
  fputs ("'\n", stderr);

  fprintf (stderr, "  OMP_SCHEDULE = '");
  switch (gomp_global_icv.run_sched_var)
    {
    case GFS_RUNTIME:
      fputs ("RUNTIME", stderr);
      break;
    case GFS_STATIC:
      fputs ("STATIC", stderr);
      break;
    case GFS_DYNAMIC:
      fputs ("DYNAMIC", stderr);
      break;
    case GFS_GUIDED:
      fputs ("GUIDED", stderr);
      break;
    case GFS_AUTO:
      fputs ("AUTO", stderr);
      break;
    }
  fputs ("'\n", stderr);

  fputs ("  OMP_PROC_BIND = '", stderr);
  switch (gomp_global_icv.bind_var)
    {
    case omp_proc_bind_false:
      fputs ("FALSE", stderr);
      break;
    case omp_proc_bind_true:
      fputs ("TRUE", stderr);
      break;
    case omp_proc_bind_master:
      fputs ("MASTER", stderr);
      break;
    case omp_proc_bind_close:
      fputs ("CLOSE", stderr);
      break;
    case omp_proc_bind_spread:
      fputs ("SPREAD", stderr);
      break;
    }
  for (i = 1; i < gomp_bind_var_list_len; i++)
    switch (gomp_bind_var_list[i])
      {
      case omp_proc_bind_master:
	fputs (",MASTER", stderr);
	break;
      case omp_proc_bind_close:
	fputs (",CLOSE", stderr);
	break;
      case omp_proc_bind_spread:
	fputs (",SPREAD", stderr);
	break;
      }
  fputs ("'\n", stderr);
  fputs ("  OMP_PLACES = '", stderr);
  for (i = 0; i < gomp_places_list_len; i++)
    {
      fputs ("{", stderr);
      gomp_affinity_print_place (gomp_places_list[i]);
      fputs (i + 1 == gomp_places_list_len ? "}" : "},", stderr);
    }
  fputs ("'\n", stderr);

  fprintf (stderr, "  OMP_STACKSIZE = '%lu'\n", stacksize);

  /* GOMP's default value is actually neither active nor passive.  */
  fprintf (stderr, "  OMP_WAIT_POLICY = '%s'\n",
	   wait_policy > 0 ? "ACTIVE" : "PASSIVE");
  fprintf (stderr, "  OMP_THREAD_LIMIT = '%u'\n",
	   gomp_global_icv.thread_limit_var);
  fprintf (stderr, "  OMP_MAX_ACTIVE_LEVELS = '%lu'\n",
	   gomp_max_active_levels_var);

  fprintf (stderr, "  OMP_CANCELLATION = '%s'\n",
	   gomp_cancel_var ? "TRUE" : "FALSE");
  fprintf (stderr, "  OMP_DEFAULT_DEVICE = '%d'\n",
	   gomp_global_icv.default_device_var);
  fprintf (stderr, "  OMP_MAX_TASK_PRIORITY = '%d'\n",
	   gomp_max_task_priority_var);

  if (verbose)
    {
      fputs ("  GOMP_CPU_AFFINITY = ''\n", stderr);
      fprintf (stderr, "  GOMP_STACKSIZE = '%lu'\n", stacksize);
#ifdef HAVE_INTTYPES_H
      fprintf (stderr, "  GOMP_SPINCOUNT = '%"PRIu64"'\n",
	       (uint64_t) gomp_spin_count_var);
#else
      fprintf (stderr, "  GOMP_SPINCOUNT = '%lu'\n",
	       (unsigned long) gomp_spin_count_var);
#endif
    }

  fputs ("OPENMP DISPLAY ENVIRONMENT END\n", stderr);
}


static void __attribute__((constructor))
initialize_env (void)
{
  unsigned long thread_limit_var, stacksize;
  int wait_policy;

  /* Do a compile time check that mkomp_h.pl did good job.  */
  omp_check_defines ();

  parse_schedule ();
  parse_boolean ("OMP_DYNAMIC", &gomp_global_icv.dyn_var);
  parse_boolean ("OMP_NESTED", &gomp_global_icv.nest_var);
  parse_boolean ("OMP_CANCELLATION", &gomp_cancel_var);
  parse_int ("OMP_DEFAULT_DEVICE", &gomp_global_icv.default_device_var, true);
  parse_int ("OMP_MAX_TASK_PRIORITY", &gomp_max_task_priority_var, true);
  parse_unsigned_long ("OMP_MAX_ACTIVE_LEVELS", &gomp_max_active_levels_var,
		       true);
  if (parse_unsigned_long ("OMP_THREAD_LIMIT", &thread_limit_var, false))
    {
      gomp_global_icv.thread_limit_var
	= thread_limit_var > INT_MAX ? UINT_MAX : thread_limit_var;
    }
  parse_int ("GOMP_DEBUG", &gomp_debug_var, true);
#ifndef HAVE_SYNC_BUILTINS
  gomp_mutex_init (&gomp_managed_threads_lock);
#endif
  gomp_init_num_threads ();
  gomp_available_cpus = gomp_global_icv.nthreads_var;
  if (!parse_unsigned_long_list ("OMP_NUM_THREADS",
				 &gomp_global_icv.nthreads_var,
				 &gomp_nthreads_var_list,
				 &gomp_nthreads_var_list_len))
    gomp_global_icv.nthreads_var = gomp_available_cpus;
  bool ignore = false;
  if (parse_bind_var ("OMP_PROC_BIND",
		      &gomp_global_icv.bind_var,
		      &gomp_bind_var_list,
		      &gomp_bind_var_list_len)
      && gomp_global_icv.bind_var == omp_proc_bind_false)
    ignore = true;
  /* Make sure OMP_PLACES and GOMP_CPU_AFFINITY env vars are always
     parsed if present in the environment.  If OMP_PROC_BIND was set
     explictly to false, don't populate places list though.  If places
     list was successfully set from OMP_PLACES, only parse but don't process
     GOMP_CPU_AFFINITY.  If OMP_PROC_BIND was not set in the environment,
     default to OMP_PROC_BIND=true if OMP_PLACES or GOMP_CPU_AFFINITY
     was successfully parsed into a places list, otherwise to
     OMP_PROC_BIND=false.  */
  if (parse_places_var ("OMP_PLACES", ignore))
    {
      if (gomp_global_icv.bind_var == omp_proc_bind_false)
	gomp_global_icv.bind_var = true;
      ignore = true;
    }
  if (parse_affinity (ignore))
    {
      if (gomp_global_icv.bind_var == omp_proc_bind_false)
	gomp_global_icv.bind_var = true;
      ignore = true;
    }
  if (gomp_global_icv.bind_var != omp_proc_bind_false)
    gomp_init_affinity ();
  wait_policy = parse_wait_policy ();
  if (!parse_spincount ("GOMP_SPINCOUNT", &gomp_spin_count_var))
    {
      /* Using a rough estimation of 100000 spins per msec,
	 use 5 min blocking for OMP_WAIT_POLICY=active,
	 3 msec blocking when OMP_WAIT_POLICY is not specificed
	 and 0 when OMP_WAIT_POLICY=passive.
	 Depending on the CPU speed, this can be e.g. 5 times longer
	 or 5 times shorter.  */
      if (wait_policy > 0)
	gomp_spin_count_var = 30000000000LL;
      else if (wait_policy < 0)
	gomp_spin_count_var = 300000LL;
    }
  /* gomp_throttled_spin_count_var is used when there are more libgomp
     managed threads than available CPUs.  Use very short spinning.  */
  if (wait_policy > 0)
    gomp_throttled_spin_count_var = 1000LL;
  else if (wait_policy < 0)
    gomp_throttled_spin_count_var = 100LL;
  if (gomp_throttled_spin_count_var > gomp_spin_count_var)
    gomp_throttled_spin_count_var = gomp_spin_count_var;

  /* Not strictly environment related, but ordering constructors is tricky.  */
  pthread_attr_init (&gomp_thread_attr);
  pthread_attr_setdetachstate (&gomp_thread_attr, PTHREAD_CREATE_DETACHED);

  if (parse_stacksize ("OMP_STACKSIZE", &stacksize)
      || parse_stacksize ("GOMP_STACKSIZE", &stacksize))
    {
      int err;

      err = pthread_attr_setstacksize (&gomp_thread_attr, stacksize);

#ifdef PTHREAD_STACK_MIN
      if (err == EINVAL)
	{
	  if (stacksize < PTHREAD_STACK_MIN)
	    gomp_error ("Stack size less than minimum of %luk",
			PTHREAD_STACK_MIN / 1024ul
			+ (PTHREAD_STACK_MIN % 1024 != 0));
	  else
	    gomp_error ("Stack size larger than system limit");
	}
      else
#endif
      if (err != 0)
	gomp_error ("Stack size change failed: %s", strerror (err));
    }

  handle_omp_display_env (stacksize, wait_policy);

  /* OpenACC.  */

  if (!parse_int ("ACC_DEVICE_NUM", &goacc_device_num, true))
    goacc_device_num = 0;

  parse_acc_device_type ();

  goacc_runtime_initialize ();
}


/* The public OpenMP API routines that access these variables.  */

void
omp_set_num_threads (int n)
{
  struct gomp_task_icv *icv = gomp_icv (true);
  icv->nthreads_var = (n > 0 ? n : 1);
}

void
omp_set_dynamic (int val)
{
  struct gomp_task_icv *icv = gomp_icv (true);
  icv->dyn_var = val;
}

int
omp_get_dynamic (void)
{
  struct gomp_task_icv *icv = gomp_icv (false);
  return icv->dyn_var;
}

void
omp_set_nested (int val)
{
  struct gomp_task_icv *icv = gomp_icv (true);
  icv->nest_var = val;
}

int
omp_get_nested (void)
{
  struct gomp_task_icv *icv = gomp_icv (false);
  return icv->nest_var;
}

void
omp_set_schedule (omp_sched_t kind, int chunk_size)
{
  struct gomp_task_icv *icv = gomp_icv (true);
  switch (kind)
    {
    case omp_sched_static:
      if (chunk_size < 1)
	chunk_size = 0;
      icv->run_sched_chunk_size = chunk_size;
      break;
    case omp_sched_dynamic:
    case omp_sched_guided:
      if (chunk_size < 1)
	chunk_size = 1;
      icv->run_sched_chunk_size = chunk_size;
      break;
    case omp_sched_auto:
      break;
    default:
      return;
    }
  icv->run_sched_var = kind;
}

void
omp_get_schedule (omp_sched_t *kind, int *chunk_size)
{
  struct gomp_task_icv *icv = gomp_icv (false);
  *kind = icv->run_sched_var;
  *chunk_size = icv->run_sched_chunk_size;
}

int
omp_get_max_threads (void)
{
  struct gomp_task_icv *icv = gomp_icv (false);
  return icv->nthreads_var;
}

int
omp_get_thread_limit (void)
{
  struct gomp_task_icv *icv = gomp_icv (false);
  return icv->thread_limit_var > INT_MAX ? INT_MAX : icv->thread_limit_var;
}

void
omp_set_max_active_levels (int max_levels)
{
  if (max_levels >= 0)
    gomp_max_active_levels_var = max_levels;
}

int
omp_get_max_active_levels (void)
{
  return gomp_max_active_levels_var;
}

int
omp_get_cancellation (void)
{
  return gomp_cancel_var;
}

int
omp_get_max_task_priority (void)
{
  return gomp_max_task_priority_var;
}

omp_proc_bind_t
omp_get_proc_bind (void)
{
  struct gomp_task_icv *icv = gomp_icv (false);
  return icv->bind_var;
}

void
omp_set_default_device (int device_num)
{
  struct gomp_task_icv *icv = gomp_icv (true);
  icv->default_device_var = device_num >= 0 ? device_num : 0;
}

int
omp_get_default_device (void)
{
  struct gomp_task_icv *icv = gomp_icv (false);
  return icv->default_device_var;
}

int
omp_get_num_devices (void)
{
  return gomp_get_num_devices ();
}

int
omp_get_num_teams (void)
{
  /* Hardcoded to 1 on host, MIC, HSAIL?  Maybe variable on PTX.  */
  return 1;
}

int
omp_get_team_num (void)
{
  /* Hardcoded to 0 on host, MIC, HSAIL?  Maybe variable on PTX.  */
  return 0;
}

int
omp_is_initial_device (void)
{
  /* Hardcoded to 1 on host, should be 0 on MIC, HSAIL, PTX.  */
  return 1;
}

int
<<<<<<< HEAD
=======
omp_get_initial_device (void)
{
  return GOMP_DEVICE_HOST_FALLBACK;
}

int
>>>>>>> 2de2a2eb
omp_get_num_places (void)
{
  return gomp_places_list_len;
}

int
omp_get_place_num (void)
{
  if (gomp_places_list == NULL)
    return -1;

  struct gomp_thread *thr = gomp_thread ();
  if (thr->place == 0)
    gomp_init_affinity ();

  return (int) thr->place - 1;
}

int
omp_get_partition_num_places (void)
{
  if (gomp_places_list == NULL)
    return 0;

  struct gomp_thread *thr = gomp_thread ();
  if (thr->place == 0)
    gomp_init_affinity ();

  return thr->ts.place_partition_len;
}

void
omp_get_partition_place_nums (int *place_nums)
{
  if (gomp_places_list == NULL)
    return;

  struct gomp_thread *thr = gomp_thread ();
  if (thr->place == 0)
    gomp_init_affinity ();

  unsigned int i;
  for (i = 0; i < thr->ts.place_partition_len; i++)
    *place_nums++ = thr->ts.place_partition_off + i;
}

ialias (omp_set_dynamic)
ialias (omp_set_nested)
ialias (omp_set_num_threads)
ialias (omp_get_dynamic)
ialias (omp_get_nested)
ialias (omp_set_schedule)
ialias (omp_get_schedule)
ialias (omp_get_max_threads)
ialias (omp_get_thread_limit)
ialias (omp_set_max_active_levels)
ialias (omp_get_max_active_levels)
ialias (omp_get_cancellation)
ialias (omp_get_proc_bind)
ialias (omp_set_default_device)
ialias (omp_get_default_device)
ialias (omp_get_num_devices)
ialias (omp_get_num_teams)
ialias (omp_get_team_num)
ialias (omp_is_initial_device)
<<<<<<< HEAD
=======
ialias (omp_get_initial_device)
>>>>>>> 2de2a2eb
ialias (omp_get_max_task_priority)
ialias (omp_get_num_places)
ialias (omp_get_place_num)
ialias (omp_get_partition_num_places)
ialias (omp_get_partition_place_nums)<|MERGE_RESOLUTION|>--- conflicted
+++ resolved
@@ -1463,15 +1463,12 @@
 }
 
 int
-<<<<<<< HEAD
-=======
 omp_get_initial_device (void)
 {
   return GOMP_DEVICE_HOST_FALLBACK;
 }
 
 int
->>>>>>> 2de2a2eb
 omp_get_num_places (void)
 {
   return gomp_places_list_len;
@@ -1537,10 +1534,7 @@
 ialias (omp_get_num_teams)
 ialias (omp_get_team_num)
 ialias (omp_is_initial_device)
-<<<<<<< HEAD
-=======
 ialias (omp_get_initial_device)
->>>>>>> 2de2a2eb
 ialias (omp_get_max_task_priority)
 ialias (omp_get_num_places)
 ialias (omp_get_place_num)

/* Copyright (C) 2013-2015 Free Software Foundation, Inc.
   Contributed by Jakub Jelinek <jakub@redhat.com>.

   This file is part of the GNU Offloading and Multi Processing Library
   (libgomp).

   Libgomp is free software; you can redistribute it and/or modify it
   under the terms of the GNU General Public License as published by
   the Free Software Foundation; either version 3, or (at your option)
   any later version.

   Libgomp is distributed in the hope that it will be useful, but WITHOUT ANY
   WARRANTY; without even the implied warranty of MERCHANTABILITY or FITNESS
   FOR A PARTICULAR PURPOSE.  See the GNU General Public License for
   more details.

   Under Section 7 of GPL version 3, you are granted additional
   permissions described in the GCC Runtime Library Exception, version
   3.1, as published by the Free Software Foundation.

   You should have received a copy of the GNU General Public License and
   a copy of the GCC Runtime Library Exception along with this program;
   see the files COPYING3 and COPYING.RUNTIME respectively.  If not, see
   <http://www.gnu.org/licenses/>.  */

/* This file contains the support of offloading.  */

#include "config.h"
#include "libgomp.h"
#include "oacc-plugin.h"
#include "oacc-int.h"
#include "gomp-constants.h"
#include <limits.h>
#include <stdbool.h>
#include <stdlib.h>
#ifdef HAVE_INTTYPES_H
# include <inttypes.h>  /* For PRIu64.  */
#endif
#include <string.h>
#include <assert.h>

#ifdef PLUGIN_SUPPORT
#include <dlfcn.h>
#include "plugin-suffix.h"
#endif

static void gomp_target_init (void);

/* The whole initialization code for offloading plugins is only run one.  */
static pthread_once_t gomp_is_initialized = PTHREAD_ONCE_INIT;

/* Mutex for offload image registration.  */
static gomp_mutex_t register_lock;

/* This structure describes an offload image.
   It contains type of the target device, pointer to host table descriptor, and
   pointer to target data.  */
struct offload_image_descr {
  unsigned version;
  enum offload_target_type type;
  const void *host_table;
  const void *target_data;
};

/* Array of descriptors of offload images.  */
static struct offload_image_descr *offload_images;

/* Total number of offload images.  */
static int num_offload_images;

/* Array of descriptors for all available devices.  */
static struct gomp_device_descr *devices;

/* Total number of available devices.  */
static int num_devices;

/* Number of GOMP_OFFLOAD_CAP_OPENMP_400 devices.  */
static int num_devices_openmp;

/* Similar to gomp_realloc, but release register_lock before gomp_fatal.  */

static void *
gomp_realloc_unlock (void *old, size_t size)
{
  void *ret = realloc (old, size);
  if (ret == NULL)
    {
      gomp_mutex_unlock (&register_lock);
      gomp_fatal ("Out of memory allocating %lu bytes", (unsigned long) size);
    }
  return ret;
}

/* The comparison function.  */

attribute_hidden int
splay_compare (splay_tree_key x, splay_tree_key y)
{
  if (x->host_start == x->host_end
      && y->host_start == y->host_end)
    return 0;
  if (x->host_end <= y->host_start)
    return -1;
  if (x->host_start >= y->host_end)
    return 1;
  return 0;
}

#include "splay-tree.h"

attribute_hidden void
gomp_init_targets_once (void)
{
  (void) pthread_once (&gomp_is_initialized, gomp_target_init);
}

attribute_hidden int
gomp_get_num_devices (void)
{
  gomp_init_targets_once ();
  return num_devices_openmp;
}

static struct gomp_device_descr *
resolve_device (int device)
{
  int device_id;
  if (device == GOMP_DEVICE_ICV)
    {
      struct gomp_task_icv *icv = gomp_icv (false);
      device_id = icv->default_device_var;
    }
  else
    device_id = device;

  if (device_id < 0 || device_id >= gomp_get_num_devices ())
    return NULL;

<<<<<<< HEAD
  /* If the device-var ICV does not actually have offload data available, don't
     try use it (which will fail), and use host fallback instead.  */
  if (device == GOMP_DEVICE_ICV
      && !gomp_offload_target_available_p (devices[device_id].type))
    return NULL;
=======
  gomp_mutex_lock (&devices[device_id].lock);
  if (!devices[device_id].is_initialized)
    gomp_init_device (&devices[device_id]);
  gomp_mutex_unlock (&devices[device_id].lock);
>>>>>>> a00bdaa3

  return &devices[device_id];
}


/* Handle the case where splay_tree_lookup found oldn for newn.
   Helper function of gomp_map_vars.  */

static inline void
gomp_map_vars_existing (struct gomp_device_descr *devicep, splay_tree_key oldn,
			splay_tree_key newn, unsigned char kind)
{
  if ((kind & GOMP_MAP_FLAG_FORCE)
      || oldn->host_start > newn->host_start
      || oldn->host_end < newn->host_end)
    {
      gomp_mutex_unlock (&devicep->lock);
      gomp_fatal ("Trying to map into device [%p..%p) object when "
		  "[%p..%p) is already mapped",
		  (void *) newn->host_start, (void *) newn->host_end,
		  (void *) oldn->host_start, (void *) oldn->host_end);
    }
  oldn->refcount++;
}

static int
get_kind (bool short_mapkind, void *kinds, int idx)
{
  return short_mapkind ? ((unsigned short *) kinds)[idx]
		       : ((unsigned char *) kinds)[idx];
}

static void
gomp_map_pointer (struct target_mem_desc *tgt, uintptr_t host_ptr,
		  uintptr_t target_offset, uintptr_t bias)
{
  struct gomp_device_descr *devicep = tgt->device_descr;
  struct splay_tree_s *mem_map = &devicep->mem_map;
  struct splay_tree_key_s cur_node;

  cur_node.host_start = host_ptr;
  if (cur_node.host_start == (uintptr_t) NULL)
    {
      cur_node.tgt_offset = (uintptr_t) NULL;
      /* FIXME: see comment about coalescing host/dev transfers below.  */
      devicep->host2dev_func (devicep->target_id,
			      (void *) (tgt->tgt_start + target_offset),
			      (void *) &cur_node.tgt_offset,
			      sizeof (void *));
      return;
    }
  /* Add bias to the pointer value.  */
  cur_node.host_start += bias;
  cur_node.host_end = cur_node.host_start + 1;
  splay_tree_key n = splay_tree_lookup (mem_map, &cur_node);
  if (n == NULL)
    {
      /* Could be possibly zero size array section.  */
      cur_node.host_end--;
      n = splay_tree_lookup (mem_map, &cur_node);
      if (n == NULL)
	{
	  cur_node.host_start--;
	  n = splay_tree_lookup (mem_map, &cur_node);
	  cur_node.host_start++;
	}
    }
  if (n == NULL)
    {
      gomp_mutex_unlock (&devicep->lock);
      gomp_fatal ("Pointer target of array section wasn't mapped");
    }
  cur_node.host_start -= n->host_start;
  cur_node.tgt_offset
    = n->tgt->tgt_start + n->tgt_offset + cur_node.host_start;
  /* At this point tgt_offset is target address of the
     array section.  Now subtract bias to get what we want
     to initialize the pointer with.  */
  cur_node.tgt_offset -= bias;
  /* FIXME: see comment about coalescing host/dev transfers below.  */
  devicep->host2dev_func (devicep->target_id,
			  (void *) (tgt->tgt_start + target_offset),
			  (void *) &cur_node.tgt_offset,
			  sizeof (void *));
}

attribute_hidden struct target_mem_desc *
gomp_map_vars (struct gomp_device_descr *devicep, size_t mapnum,
	       void **hostaddrs, void **devaddrs, size_t *sizes, void *kinds,
	       bool short_mapkind, bool is_target)
{
  size_t i, tgt_align, tgt_size, not_found_cnt = 0;
  const int rshift = short_mapkind ? 8 : 3;
  const int typemask = short_mapkind ? 0xff : 0x7;
  struct splay_tree_s *mem_map = &devicep->mem_map;
  struct splay_tree_key_s cur_node;
  struct target_mem_desc *tgt
    = gomp_malloc (sizeof (*tgt) + sizeof (tgt->list[0]) * mapnum);
  tgt->list_count = mapnum;
  tgt->refcount = 1;
  tgt->device_descr = devicep;

  if (mapnum == 0)
    return tgt;

  tgt_align = sizeof (void *);
  tgt_size = 0;
  if (is_target)
    {
      size_t align = 4 * sizeof (void *);
      tgt_align = align;
      tgt_size = mapnum * sizeof (void *);
    }

  gomp_mutex_lock (&devicep->lock);

  for (i = 0; i < mapnum; i++)
    {
      int kind = get_kind (short_mapkind, kinds, i);
      if (hostaddrs[i] == NULL)
	{
	  tgt->list[i] = NULL;
	  continue;
	}
      cur_node.host_start = (uintptr_t) hostaddrs[i];
      if (!GOMP_MAP_POINTER_P (kind & typemask))
	cur_node.host_end = cur_node.host_start + sizes[i];
      else
	cur_node.host_end = cur_node.host_start + sizeof (void *);
      splay_tree_key n = splay_tree_lookup (mem_map, &cur_node);
      if (n)
	{
	  tgt->list[i] = n;
	  gomp_map_vars_existing (devicep, n, &cur_node, kind & typemask);
	}
      else
	{
	  tgt->list[i] = NULL;

	  size_t align = (size_t) 1 << (kind >> rshift);
	  not_found_cnt++;
	  if (tgt_align < align)
	    tgt_align = align;
	  tgt_size = (tgt_size + align - 1) & ~(align - 1);
	  tgt_size += cur_node.host_end - cur_node.host_start;
	  if ((kind & typemask) == GOMP_MAP_TO_PSET)
	    {
	      size_t j;
	      for (j = i + 1; j < mapnum; j++)
		if (!GOMP_MAP_POINTER_P (get_kind (short_mapkind, kinds, j)
					 & typemask))
		  break;
		else if ((uintptr_t) hostaddrs[j] < cur_node.host_start
			 || ((uintptr_t) hostaddrs[j] + sizeof (void *)
			     > cur_node.host_end))
		  break;
		else
		  {
		    tgt->list[j] = NULL;
		    i++;
		  }
	    }
	}
    }

  if (devaddrs)
    {
      if (mapnum != 1)
	{
	  gomp_mutex_unlock (&devicep->lock);
	  gomp_fatal ("unexpected aggregation");
	}
      tgt->to_free = devaddrs[0];
      tgt->tgt_start = (uintptr_t) tgt->to_free;
      tgt->tgt_end = tgt->tgt_start + sizes[0];
    }
  else if (not_found_cnt || is_target)
    {
      /* Allocate tgt_align aligned tgt_size block of memory.  */
      /* FIXME: Perhaps change interface to allocate properly aligned
	 memory.  */
      tgt->to_free = devicep->alloc_func (devicep->target_id,
					  tgt_size + tgt_align - 1);
      tgt->tgt_start = (uintptr_t) tgt->to_free;
      tgt->tgt_start = (tgt->tgt_start + tgt_align - 1) & ~(tgt_align - 1);
      tgt->tgt_end = tgt->tgt_start + tgt_size;
    }
  else
    {
      tgt->to_free = NULL;
      tgt->tgt_start = 0;
      tgt->tgt_end = 0;
    }

  tgt_size = 0;
  if (is_target)
    tgt_size = mapnum * sizeof (void *);

  tgt->array = NULL;
  if (not_found_cnt)
    {
      tgt->array = gomp_malloc (not_found_cnt * sizeof (*tgt->array));
      splay_tree_node array = tgt->array;
      size_t j;

      for (i = 0; i < mapnum; i++)
	if (tgt->list[i] == NULL)
	  {
	    int kind = get_kind (short_mapkind, kinds, i);
	    if (hostaddrs[i] == NULL)
	      continue;
	    splay_tree_key k = &array->key;
	    k->host_start = (uintptr_t) hostaddrs[i];
	    if (!GOMP_MAP_POINTER_P (kind & typemask))
	      k->host_end = k->host_start + sizes[i];
	    else
	      k->host_end = k->host_start + sizeof (void *);
	    splay_tree_key n = splay_tree_lookup (mem_map, k);
	    if (n)
	      {
		tgt->list[i] = n;
		gomp_map_vars_existing (devicep, n, k, kind & typemask);
	      }
	    else
	      {
		size_t align = (size_t) 1 << (kind >> rshift);
		tgt->list[i] = k;
		tgt_size = (tgt_size + align - 1) & ~(align - 1);
		k->tgt = tgt;
		k->tgt_offset = tgt_size;
		tgt_size += k->host_end - k->host_start;
		k->copy_from = GOMP_MAP_COPY_FROM_P (kind & typemask);
		k->refcount = 1;
		k->async_refcount = 0;
		tgt->refcount++;
		array->left = NULL;
		array->right = NULL;
		splay_tree_insert (mem_map, array);
		switch (kind & typemask)
		  {
		  case GOMP_MAP_ALLOC:
		  case GOMP_MAP_FROM:
		  case GOMP_MAP_FORCE_ALLOC:
		  case GOMP_MAP_FORCE_FROM:
		    break;
		  case GOMP_MAP_TO:
		  case GOMP_MAP_TOFROM:
		  case GOMP_MAP_FORCE_TO:
		  case GOMP_MAP_FORCE_TOFROM:
		    /* FIXME: Perhaps add some smarts, like if copying
		       several adjacent fields from host to target, use some
		       host buffer to avoid sending each var individually.  */
		    devicep->host2dev_func (devicep->target_id,
					    (void *) (tgt->tgt_start
						      + k->tgt_offset),
					    (void *) k->host_start,
					    k->host_end - k->host_start);
		    break;
		  case GOMP_MAP_POINTER:
		    gomp_map_pointer (tgt, (uintptr_t) *(void **) k->host_start,
				      k->tgt_offset, sizes[i]);
		    break;
		  case GOMP_MAP_TO_PSET:
		    /* FIXME: see above FIXME comment.  */
		    devicep->host2dev_func (devicep->target_id,
					    (void *) (tgt->tgt_start
						      + k->tgt_offset),
					    (void *) k->host_start,
					    k->host_end - k->host_start);

		    for (j = i + 1; j < mapnum; j++)
		      if (!GOMP_MAP_POINTER_P (get_kind (short_mapkind, kinds,
							 j)
					       & typemask))
			break;
		      else if ((uintptr_t) hostaddrs[j] < k->host_start
			       || ((uintptr_t) hostaddrs[j] + sizeof (void *)
				   > k->host_end))
			break;
		      else
			{
			  tgt->list[j] = k;
			  k->refcount++;
			  gomp_map_pointer (tgt,
					    (uintptr_t) *(void **) hostaddrs[j],
					    k->tgt_offset
					    + ((uintptr_t) hostaddrs[j]
					       - k->host_start),
					    sizes[j]);
			  i++;
			}
		    break;
		  case GOMP_MAP_FORCE_PRESENT:
		    {
		      /* We already looked up the memory region above and it
			 was missing.  */
		      size_t size = k->host_end - k->host_start;
		      gomp_mutex_unlock (&devicep->lock);
#ifdef HAVE_INTTYPES_H
		      gomp_fatal ("present clause: !acc_is_present (%p, "
				  "%"PRIu64" (0x%"PRIx64"))",
				  (void *) k->host_start,
				  (uint64_t) size, (uint64_t) size);
#else
		      gomp_fatal ("present clause: !acc_is_present (%p, "
				  "%lu (0x%lx))", (void *) k->host_start,
				  (unsigned long) size, (unsigned long) size);
#endif
		    }
		    break;
		  case GOMP_MAP_FORCE_DEVICEPTR:
		    assert (k->host_end - k->host_start == sizeof (void *));

		    devicep->host2dev_func (devicep->target_id,
					    (void *) (tgt->tgt_start
						      + k->tgt_offset),
					    (void *) k->host_start,
					    sizeof (void *));
		    break;
		  default:
		    gomp_mutex_unlock (&devicep->lock);
		    gomp_fatal ("%s: unhandled kind 0x%.2x", __FUNCTION__,
				kind);
		  }
		array++;
	      }
	  }
    }

  if (is_target)
    {
      for (i = 0; i < mapnum; i++)
	{
	  if (tgt->list[i] == NULL)
	    cur_node.tgt_offset = (uintptr_t) NULL;
	  else
	    cur_node.tgt_offset = tgt->list[i]->tgt->tgt_start
				  + tgt->list[i]->tgt_offset;
	  /* FIXME: see above FIXME comment.  */
	  devicep->host2dev_func (devicep->target_id,
				  (void *) (tgt->tgt_start
					    + i * sizeof (void *)),
				  (void *) &cur_node.tgt_offset,
				  sizeof (void *));
	}
    }

  gomp_mutex_unlock (&devicep->lock);
  return tgt;
}

static void
gomp_unmap_tgt (struct target_mem_desc *tgt)
{
  /* Deallocate on target the tgt->tgt_start .. tgt->tgt_end region.  */
  if (tgt->tgt_end)
    tgt->device_descr->free_func (tgt->device_descr->target_id, tgt->to_free);

  free (tgt->array);
  free (tgt);
}

/* Decrease the refcount for a set of mapped variables, and queue asychronous
   copies from the device back to the host after any work that has been issued.
   Because the regions are still "live", increment an asynchronous reference
   count to indicate that they should not be unmapped from host-side data
   structures until the asynchronous copy has completed.  */

attribute_hidden void
gomp_copy_from_async (struct target_mem_desc *tgt)
{
  struct gomp_device_descr *devicep = tgt->device_descr;
  size_t i;

  gomp_mutex_lock (&devicep->lock);

  for (i = 0; i < tgt->list_count; i++)
    if (tgt->list[i] == NULL)
      ;
    else if (tgt->list[i]->refcount > 1)
      {
	tgt->list[i]->refcount--;
	tgt->list[i]->async_refcount++;
      }
    else
      {
	splay_tree_key k = tgt->list[i];
	if (k->copy_from)
	  devicep->dev2host_func (devicep->target_id, (void *) k->host_start,
				  (void *) (k->tgt->tgt_start + k->tgt_offset),
				  k->host_end - k->host_start);
      }

  gomp_mutex_unlock (&devicep->lock);
}

/* Unmap variables described by TGT.  If DO_COPYFROM is true, copy relevant
   variables back from device to host: if it is false, it is assumed that this
   has been done already, i.e. by gomp_copy_from_async above.  */

attribute_hidden void
gomp_unmap_vars (struct target_mem_desc *tgt, bool do_copyfrom)
{
  struct gomp_device_descr *devicep = tgt->device_descr;

  if (tgt->list_count == 0)
    {
      free (tgt);
      return;
    }

  gomp_mutex_lock (&devicep->lock);

  size_t i;
  for (i = 0; i < tgt->list_count; i++)
    if (tgt->list[i] == NULL)
      ;
    else if (tgt->list[i]->refcount > 1)
      tgt->list[i]->refcount--;
    else if (tgt->list[i]->async_refcount > 0)
      tgt->list[i]->async_refcount--;
    else
      {
	splay_tree_key k = tgt->list[i];
	if (k->copy_from && do_copyfrom)
	  devicep->dev2host_func (devicep->target_id, (void *) k->host_start,
				  (void *) (k->tgt->tgt_start + k->tgt_offset),
				  k->host_end - k->host_start);
	splay_tree_remove (&devicep->mem_map, k);
	if (k->tgt->refcount > 1)
	  k->tgt->refcount--;
	else
	  gomp_unmap_tgt (k->tgt);
      }

  if (tgt->refcount > 1)
    tgt->refcount--;
  else
    gomp_unmap_tgt (tgt);

  gomp_mutex_unlock (&devicep->lock);
}

static void
gomp_update (struct gomp_device_descr *devicep, size_t mapnum, void **hostaddrs,
	     size_t *sizes, void *kinds, bool short_mapkind)
{
  size_t i;
  struct splay_tree_key_s cur_node;
  const int typemask = short_mapkind ? 0xff : 0x7;

  if (!devicep)
    return;

  if (mapnum == 0)
    return;

  gomp_mutex_lock (&devicep->lock);
  for (i = 0; i < mapnum; i++)
    if (sizes[i])
      {
	cur_node.host_start = (uintptr_t) hostaddrs[i];
	cur_node.host_end = cur_node.host_start + sizes[i];
	splay_tree_key n = splay_tree_lookup (&devicep->mem_map, &cur_node);
	if (n)
	  {
	    int kind = get_kind (short_mapkind, kinds, i);
	    if (n->host_start > cur_node.host_start
		|| n->host_end < cur_node.host_end)
	      {
		gomp_mutex_unlock (&devicep->lock);
		gomp_fatal ("Trying to update [%p..%p) object when "
			    "only [%p..%p) is mapped",
			    (void *) cur_node.host_start,
			    (void *) cur_node.host_end,
			    (void *) n->host_start,
			    (void *) n->host_end);
	      }
	    if (GOMP_MAP_COPY_TO_P (kind & typemask))
	      devicep->host2dev_func (devicep->target_id,
				      (void *) (n->tgt->tgt_start
						+ n->tgt_offset
						+ cur_node.host_start
						- n->host_start),
				      (void *) cur_node.host_start,
				      cur_node.host_end - cur_node.host_start);
	    if (GOMP_MAP_COPY_FROM_P (kind & typemask))
	      devicep->dev2host_func (devicep->target_id,
				      (void *) cur_node.host_start,
				      (void *) (n->tgt->tgt_start
						+ n->tgt_offset
						+ cur_node.host_start
						- n->host_start),
				      cur_node.host_end - cur_node.host_start);
	  }
	else
	  {
	    gomp_mutex_unlock (&devicep->lock);
	    gomp_fatal ("Trying to update [%p..%p) object that is not mapped",
			(void *) cur_node.host_start,
			(void *) cur_node.host_end);
	  }
      }
  gomp_mutex_unlock (&devicep->lock);
}

/* Load image pointed by TARGET_DATA to the device, specified by DEVICEP.
   And insert to splay tree the mapping between addresses from HOST_TABLE and
   from loaded target image.  We rely in the host and device compiler
   emitting variable and functions in the same order.  */

static void
gomp_load_image_to_device (struct gomp_device_descr *devicep, unsigned version,
			   const void *host_table, const void *target_data,
			   bool is_register_lock)
{
  void **host_func_table = ((void ***) host_table)[0];
  void **host_funcs_end  = ((void ***) host_table)[1];
  void **host_var_table  = ((void ***) host_table)[2];
  void **host_vars_end   = ((void ***) host_table)[3];

  /* The func table contains only addresses, the var table contains addresses
     and corresponding sizes.  */
  int num_funcs = host_funcs_end - host_func_table;
  int num_vars  = (host_vars_end - host_var_table) / 2;

  /* Load image to device and get target addresses for the image.  */
  struct addr_pair *target_table = NULL;
  int i, num_target_entries;

  num_target_entries
    = devicep->load_image_func (devicep->target_id, version,
				target_data, &target_table);

  if (num_target_entries != num_funcs + num_vars)
    {
      gomp_mutex_unlock (&devicep->lock);
      if (is_register_lock)
	gomp_mutex_unlock (&register_lock);
      gomp_fatal ("Cannot map target functions or variables"
		  " (expected %u, have %u)", num_funcs + num_vars,
		  num_target_entries);
    }

  /* Insert host-target address mapping into splay tree.  */
  struct target_mem_desc *tgt =
	  gomp_malloc (sizeof (*tgt)
		       + sizeof (tgt->list[0])
		       * (num_funcs + num_vars) * sizeof (*tgt->array));
  tgt->array = gomp_malloc ((num_funcs + num_vars) * sizeof (*tgt->array));
  tgt->refcount = 1;
  tgt->tgt_start = 0;
  tgt->tgt_end = 0;
  tgt->to_free = NULL;
  tgt->prev = NULL;
  tgt->list_count = num_funcs + num_vars;
  tgt->device_descr = devicep;
  splay_tree_node array = tgt->array;

  for (i = 0; i < num_funcs; i++)
    {
      splay_tree_key k = &array->key;
      k->host_start = (uintptr_t) host_func_table[i];
      k->host_end = k->host_start + 1;
      k->tgt = tgt;
      k->tgt_offset = target_table[i].start;
      k->refcount = 1;
      k->async_refcount = 0;
      k->copy_from = false;
      tgt->list[i] = k;
      tgt->refcount++;
      array->left = NULL;
      array->right = NULL;
      splay_tree_insert (&devicep->mem_map, array);
      array++;
    }

  for (i = 0; i < num_vars; i++)
    {
      struct addr_pair *target_var = &target_table[num_funcs + i];
      if (target_var->end - target_var->start
	  != (uintptr_t) host_var_table[i * 2 + 1])
	{
	  gomp_mutex_unlock (&devicep->lock);
	  if (is_register_lock)
	    gomp_mutex_unlock (&register_lock);
	  gomp_fatal ("Can't map target variables (size mismatch)");
	}

      splay_tree_key k = &array->key;
      k->host_start = (uintptr_t) host_var_table[i * 2];
      k->host_end = k->host_start + (uintptr_t) host_var_table[i * 2 + 1];
      k->tgt = tgt;
      k->tgt_offset = target_var->start;
      k->refcount = 1;
      k->async_refcount = 0;
      k->copy_from = false;
      tgt->list[i] = k;
      tgt->refcount++;
      array->left = NULL;
      array->right = NULL;
      splay_tree_insert (&devicep->mem_map, array);
      array++;
    }

  free (target_table);
}

/* Unload the mappings described by target_data from device DEVICE_P.
   The device must be locked.   */

static void
gomp_unload_image_from_device (struct gomp_device_descr *devicep,
			       unsigned version,
			       const void *host_table, const void *target_data)
{
  void **host_func_table = ((void ***) host_table)[0];
  void **host_funcs_end  = ((void ***) host_table)[1];
  void **host_var_table  = ((void ***) host_table)[2];
  void **host_vars_end   = ((void ***) host_table)[3];

  /* The func table contains only addresses, the var table contains addresses
     and corresponding sizes.  */
  int num_funcs = host_funcs_end - host_func_table;
  int num_vars  = (host_vars_end - host_var_table) / 2;

  unsigned j;
  struct splay_tree_key_s k;
  splay_tree_key node = NULL;

  /* Find mapping at start of node array */
  if (num_funcs || num_vars)
    {
      k.host_start = (num_funcs ? (uintptr_t) host_func_table[0]
		      : (uintptr_t) host_var_table[0]);
      k.host_end = k.host_start + 1;
      node = splay_tree_lookup (&devicep->mem_map, &k);
    }

  devicep->unload_image_func (devicep->target_id, version, target_data);

  /* Remove mappings from splay tree.  */
  for (j = 0; j < num_funcs; j++)
    {
      k.host_start = (uintptr_t) host_func_table[j];
      k.host_end = k.host_start + 1;
      splay_tree_remove (&devicep->mem_map, &k);
    }

  for (j = 0; j < num_vars; j++)
    {
      k.host_start = (uintptr_t) host_var_table[j * 2];
      k.host_end = k.host_start + (uintptr_t) host_var_table[j * 2 + 1];
      splay_tree_remove (&devicep->mem_map, &k);
    }

  if (node)
    {
      free (node->tgt);
      free (node);
    }
}

/* This function should be called from every offload image while loading.
   It gets the descriptor of the host func and var tables HOST_TABLE, TYPE of
   the target, and TARGET_DATA needed by target plugin.  */

void
GOMP_offload_register_ver (unsigned version, const void *host_table,
			   int target_type, const void *target_data)
{
  int i;

  if (GOMP_VERSION_LIB (version) > GOMP_VERSION)
    gomp_fatal ("Library too old for offload (version %u < %u)",
		GOMP_VERSION, GOMP_VERSION_LIB (version));
  
  gomp_mutex_lock (&register_lock);

  /* Load image to all initialized devices.  */
  for (i = 0; i < num_devices; i++)
    {
      struct gomp_device_descr *devicep = &devices[i];
      gomp_mutex_lock (&devicep->lock);
      if (devicep->type == target_type && devicep->is_initialized)
	gomp_load_image_to_device (devicep, version,
				   host_table, target_data, true);
      gomp_mutex_unlock (&devicep->lock);
    }

  /* Insert image to array of pending images.  */
  offload_images
    = gomp_realloc_unlock (offload_images,
			   (num_offload_images + 1)
			   * sizeof (struct offload_image_descr));
  offload_images[num_offload_images].version = version;
  offload_images[num_offload_images].type = target_type;
  offload_images[num_offload_images].host_table = host_table;
  offload_images[num_offload_images].target_data = target_data;

  num_offload_images++;
  gomp_mutex_unlock (&register_lock);
}

void
GOMP_offload_register (const void *host_table, int target_type,
		       const void *target_data)
{
  GOMP_offload_register_ver (0, host_table, target_type, target_data);
}

/* This function should be called from every offload image while unloading.
   It gets the descriptor of the host func and var tables HOST_TABLE, TYPE of
   the target, and TARGET_DATA needed by target plugin.  */

void
GOMP_offload_unregister_ver (unsigned version, const void *host_table,
			     int target_type, const void *target_data)
{
  int i;

  gomp_mutex_lock (&register_lock);

  /* Unload image from all initialized devices.  */
  for (i = 0; i < num_devices; i++)
    {
      struct gomp_device_descr *devicep = &devices[i];
      gomp_mutex_lock (&devicep->lock);
      if (devicep->type == target_type && devicep->is_initialized)
	gomp_unload_image_from_device (devicep, version,
				       host_table, target_data);
      gomp_mutex_unlock (&devicep->lock);
    }

  /* Remove image from array of pending images.  */
  for (i = 0; i < num_offload_images; i++)
    if (offload_images[i].target_data == target_data)
      {
	offload_images[i] = offload_images[--num_offload_images];
	break;
      }

  gomp_mutex_unlock (&register_lock);
}

void
GOMP_offload_unregister (const void *host_table, int target_type,
			 const void *target_data)
{
  GOMP_offload_unregister_ver (0, host_table, target_type, target_data);
}

/* This function initializes the target device, specified by DEVICEP.  DEVICEP
   must be locked on entry, and remains locked on return.  */

attribute_hidden void
gomp_init_device (struct gomp_device_descr *devicep)
{
  int i;
  devicep->init_device_func (devicep->target_id);

  /* Load to device all images registered by the moment.  */
  for (i = 0; i < num_offload_images; i++)
    {
      struct offload_image_descr *image = &offload_images[i];
      if (image->type == devicep->type)
	gomp_load_image_to_device (devicep, image->version,
				   image->host_table, image->target_data,
				   false);
    }

  devicep->is_initialized = true;
}

attribute_hidden void
gomp_unload_device (struct gomp_device_descr *devicep)
{
  if (devicep->is_initialized)
    {
      unsigned i;
      
      /* Unload from device all images registered at the moment.  */
      for (i = 0; i < num_offload_images; i++)
	{
	  struct offload_image_descr *image = &offload_images[i];
	  if (image->type == devicep->type)
	    gomp_unload_image_from_device (devicep, image->version,
					   image->host_table,
					   image->target_data);
	}
    }
}

/* This function de-initializes the target device, specified by DEVICEP.
   DEVICEP must be locked on entry, and remains locked on return.  */

attribute_hidden void
gomp_fini_device (struct gomp_device_descr *devicep)
{
  if (devicep->is_initialized)
    devicep->fini_device_func (devicep->target_id);

  devicep->is_initialized = false;
}

<<<<<<< HEAD
/* Do we have offload data available for the given offload target type?
   Instead of verifying that *all* offload data is available that could
   possibly be required, we instead just look for *any*.  If we later find any
   offload data missing, that's user error.  */

attribute_hidden bool
gomp_offload_target_available_p (int type)
{
  bool available = false;

  /* Has the offload target already been initialized?  */
  for (int i = 0; !available && i < num_devices; i++)
    {
      struct gomp_device_descr *devicep = &devices[i];
      gomp_mutex_lock (&devicep->lock);
      if (devicep->type == type && devicep->is_initialized)
	available = true;
      gomp_mutex_unlock (&devicep->lock);
    }

  if (!available)
    {
      gomp_mutex_lock (&register_lock);

      /* If there is no offload data available at all, we cannot later fail to
	 find any of it for a specific offload target.  This is the case where
	 there are no offloaded code regions in user code, but there can still
	 be executable directives used, or runtime library calls made.  */
      if (num_offload_images == 0)
	available = true;

      /* Can the offload target be initialized?  */
      for (int i = 0; !available && i < num_offload_images; i++)
	if (offload_images[i].type == type)
	  available = true;

      gomp_mutex_unlock (&register_lock);
    }

  return available;
=======
/* Host fallback for GOMP_target{,_41} routines.  */

static void
gomp_target_fallback (void (*fn) (void *), void **hostaddrs)
{
  struct gomp_thread old_thr, *thr = gomp_thread ();
  old_thr = *thr;
  memset (thr, '\0', sizeof (*thr));
  if (gomp_places_list)
    {
      thr->place = old_thr.place;
      thr->ts.place_partition_len = gomp_places_list_len;
    }
  fn (hostaddrs);
  gomp_free_thread (thr);
  *thr = old_thr;
}

/* Helper function of GOMP_target{,_41} routines.  */

static void *
gomp_get_target_fn_addr (struct gomp_device_descr *devicep,
			 void (*host_fn) (void *))
{
  if (devicep->capabilities & GOMP_OFFLOAD_CAP_NATIVE_EXEC)
    return (void *) host_fn;
  else
    {
      gomp_mutex_lock (&devicep->lock);
      struct splay_tree_key_s k;
      k.host_start = (uintptr_t) host_fn;
      k.host_end = k.host_start + 1;
      splay_tree_key tgt_fn = splay_tree_lookup (&devicep->mem_map, &k);
      gomp_mutex_unlock (&devicep->lock);
      if (tgt_fn == NULL)
	gomp_fatal ("Target function wasn't mapped");

      return (void *) tgt_fn->tgt_offset;
    }
>>>>>>> a00bdaa3
}

/* Called when encountering a target directive.  If DEVICE
   is GOMP_DEVICE_ICV, it means use device-var ICV.  If it is
   GOMP_DEVICE_HOST_FALLBACK (or any value
   larger than last available hw device), use host fallback.
   FN is address of host code, UNUSED is part of the current ABI, but
   we're not actually using it.  HOSTADDRS, SIZES and KINDS are arrays
   with MAPNUM entries, with addresses of the host objects,
   sizes of the host objects (resp. for pointer kind pointer bias
   and assumed sizeof (void *) size) and kinds.  */

void
GOMP_target (int device, void (*fn) (void *), const void *unused,
	     size_t mapnum, void **hostaddrs, size_t *sizes,
	     unsigned char *kinds)
{
  struct gomp_device_descr *devicep = resolve_device (device);

  if (devicep == NULL
      || !(devicep->capabilities & GOMP_OFFLOAD_CAP_OPENMP_400))
    return gomp_target_fallback (fn, hostaddrs);

  void *fn_addr = gomp_get_target_fn_addr (devicep, fn);

  struct target_mem_desc *tgt_vars
    = gomp_map_vars (devicep, mapnum, hostaddrs, NULL, sizes, kinds, false,
		     true);
  struct gomp_thread old_thr, *thr = gomp_thread ();
  old_thr = *thr;
  memset (thr, '\0', sizeof (*thr));
  if (gomp_places_list)
    {
      thr->place = old_thr.place;
      thr->ts.place_partition_len = gomp_places_list_len;
    }
  devicep->run_func (devicep->target_id, fn_addr, (void *) tgt_vars->tgt_start);
  gomp_free_thread (thr);
  *thr = old_thr;
  gomp_unmap_vars (tgt_vars, true);
}

void
GOMP_target_41 (int device, void (*fn) (void *), size_t mapnum,
		void **hostaddrs, size_t *sizes, unsigned short *kinds)
{
  struct gomp_device_descr *devicep = resolve_device (device);

  if (devicep == NULL
      || !(devicep->capabilities & GOMP_OFFLOAD_CAP_OPENMP_400))
    return gomp_target_fallback (fn, hostaddrs);

  void *fn_addr = gomp_get_target_fn_addr (devicep, fn);

  struct target_mem_desc *tgt_vars
    = gomp_map_vars (devicep, mapnum, hostaddrs, NULL, sizes, kinds, true,
		     true);
  struct gomp_thread old_thr, *thr = gomp_thread ();
  old_thr = *thr;
  memset (thr, '\0', sizeof (*thr));
  if (gomp_places_list)
    {
      thr->place = old_thr.place;
      thr->ts.place_partition_len = gomp_places_list_len;
    }
  devicep->run_func (devicep->target_id, fn_addr, (void *) tgt_vars->tgt_start);
  gomp_free_thread (thr);
  *thr = old_thr;
  gomp_unmap_vars (tgt_vars, true);
}

/* Host fallback for GOMP_target_data{,_41} routines.  */

static void
gomp_target_data_fallback (void)
{
  struct gomp_task_icv *icv = gomp_icv (false);
  if (icv->target_data)
    {
      /* Even when doing a host fallback, if there are any active
         #pragma omp target data constructs, need to remember the
         new #pragma omp target data, otherwise GOMP_target_end_data
         would get out of sync.  */
      struct target_mem_desc *tgt
	= gomp_map_vars (NULL, 0, NULL, NULL, NULL, NULL, false, false);
      tgt->prev = icv->target_data;
      icv->target_data = tgt;
    }
}

void
GOMP_target_data (int device, const void *unused, size_t mapnum,
		  void **hostaddrs, size_t *sizes, unsigned char *kinds)
{
  struct gomp_device_descr *devicep = resolve_device (device);

  if (devicep == NULL
      || !(devicep->capabilities & GOMP_OFFLOAD_CAP_OPENMP_400))
    return gomp_target_data_fallback ();

  struct target_mem_desc *tgt
    = gomp_map_vars (devicep, mapnum, hostaddrs, NULL, sizes, kinds, false,
		     false);
  struct gomp_task_icv *icv = gomp_icv (true);
  tgt->prev = icv->target_data;
  icv->target_data = tgt;
}

void
GOMP_target_data_41 (int device, size_t mapnum, void **hostaddrs, size_t *sizes,
		     unsigned short *kinds)
{
  struct gomp_device_descr *devicep = resolve_device (device);

  if (devicep == NULL
      || !(devicep->capabilities & GOMP_OFFLOAD_CAP_OPENMP_400))
    return gomp_target_data_fallback ();

  struct target_mem_desc *tgt
    = gomp_map_vars (devicep, mapnum, hostaddrs, NULL, sizes, kinds, true,
		     false);
  struct gomp_task_icv *icv = gomp_icv (true);
  tgt->prev = icv->target_data;
  icv->target_data = tgt;
}

void
GOMP_target_end_data (void)
{
  struct gomp_task_icv *icv = gomp_icv (false);
  if (icv->target_data)
    {
      struct target_mem_desc *tgt = icv->target_data;
      icv->target_data = tgt->prev;
      gomp_unmap_vars (tgt, true);
    }
}

void
GOMP_target_update (int device, const void *unused, size_t mapnum,
		    void **hostaddrs, size_t *sizes, unsigned char *kinds)
{
  struct gomp_device_descr *devicep = resolve_device (device);

  if (devicep == NULL
      || !(devicep->capabilities & GOMP_OFFLOAD_CAP_OPENMP_400))
    return;

  gomp_update (devicep, mapnum, hostaddrs, sizes, kinds, false);
}

void
GOMP_target_enter_exit_data (int device, size_t mapnum, void **hostaddrs,
			     size_t *sizes, unsigned short *kinds)
{
  struct gomp_device_descr *devicep = resolve_device (device);

  if (devicep == NULL
      || !(devicep->capabilities & GOMP_OFFLOAD_CAP_OPENMP_400))
    return;

  /* Determine if this is an "omp target enter data".  */
  const int typemask = 0xff;
  bool is_enter_data = false;
  size_t i;
  for (i = 0; i < mapnum; i++)
    {
      unsigned char kind = kinds[i] & typemask;

      if (kind == GOMP_MAP_POINTER || kind == GOMP_MAP_TO_PSET)
	continue;

      if (kind == GOMP_MAP_ALLOC
	  || kind == GOMP_MAP_TO
	  || kind == GOMP_MAP_ALWAYS_TO)
	{
	  is_enter_data = true;
	  break;
	}

      if (kind == GOMP_MAP_FROM
	  || kind == GOMP_MAP_ALWAYS_FROM
	  || kind == GOMP_MAP_DELETE
	  || kind == GOMP_MAP_RELEASE)
	break;

      gomp_fatal ("GOMP_target_enter_exit_data unhandled kind 0x%.2x", kind);
    }

  if (is_enter_data)
    {
      /* TODO  */
    }
  else
    {
      /* TODO  */
    }
}

void
GOMP_teams (unsigned int num_teams, unsigned int thread_limit)
{
  if (thread_limit)
    {
      struct gomp_task_icv *icv = gomp_icv (true);
      icv->thread_limit_var
	= thread_limit > INT_MAX ? UINT_MAX : thread_limit;
    }
  (void) num_teams;
}

#ifdef PLUGIN_SUPPORT

/* This function tries to load a plugin for DEVICE.  Name of plugin is passed
   in PLUGIN_NAME.
   The handles of the found functions are stored in the corresponding fields
   of DEVICE.  The function returns TRUE on success and FALSE otherwise.  */

static bool
gomp_load_plugin_for_device (struct gomp_device_descr *device,
			     const char *plugin_name)
{
  gomp_debug (0, "%s (\"%s\")\n", __FUNCTION__, plugin_name);

  const char *err = NULL, *last_missing = NULL;

  void *plugin_handle = dlopen (plugin_name, RTLD_LAZY);
  if (!plugin_handle)
    goto dl_fail;

  /* Check if all required functions are available in the plugin and store
     their handlers.  None of the symbols can legitimately be NULL,
     so we don't need to check dlerror all the time.  */
#define DLSYM(f)							\
  if (!(device->f##_func = dlsym (plugin_handle, "GOMP_OFFLOAD_" #f)))	\
    goto dl_fail
  /* Similar, but missing functions are not an error.  Return false if
     failed, true otherwise.  */
#define DLSYM_OPT(f, n)							\
  ((device->f##_func = dlsym (plugin_handle, "GOMP_OFFLOAD_" #n))	\
   || (last_missing = #n, 0))

  DLSYM (version);
  if (device->version_func () != GOMP_VERSION)
    {
      err = "plugin version mismatch";
      goto fail;
    }

  DLSYM (get_name);
  DLSYM (get_caps);
  DLSYM (get_type);
  DLSYM (get_num_devices);
  DLSYM (init_device);
  DLSYM (fini_device);
  DLSYM (load_image);
  DLSYM (unload_image);
  DLSYM (alloc);
  DLSYM (free);
  DLSYM (dev2host);
  DLSYM (host2dev);
  device->capabilities = device->get_caps_func ();
  if (device->capabilities & GOMP_OFFLOAD_CAP_OPENMP_400)
    DLSYM (run);
  if (device->capabilities & GOMP_OFFLOAD_CAP_OPENACC_200)
    {
      if (!DLSYM_OPT (openacc.exec, openacc_parallel)
	  || !DLSYM_OPT (openacc.register_async_cleanup,
			 openacc_register_async_cleanup)
	  || !DLSYM_OPT (openacc.async_test, openacc_async_test)
	  || !DLSYM_OPT (openacc.async_test_all, openacc_async_test_all)
	  || !DLSYM_OPT (openacc.async_wait, openacc_async_wait)
	  || !DLSYM_OPT (openacc.async_wait_async, openacc_async_wait_async)
	  || !DLSYM_OPT (openacc.async_wait_all, openacc_async_wait_all)
	  || !DLSYM_OPT (openacc.async_wait_all_async,
			 openacc_async_wait_all_async)
	  || !DLSYM_OPT (openacc.async_set_async, openacc_async_set_async)
	  || !DLSYM_OPT (openacc.create_thread_data,
			 openacc_create_thread_data)
	  || !DLSYM_OPT (openacc.destroy_thread_data,
			 openacc_destroy_thread_data))
	{
	  /* Require all the OpenACC handlers if we have
	     GOMP_OFFLOAD_CAP_OPENACC_200.  */
	  err = "plugin missing OpenACC handler function";
	  goto fail;
	}

      unsigned cuda = 0;
      cuda += DLSYM_OPT (openacc.cuda.get_current_device,
			 openacc_get_current_cuda_device);
      cuda += DLSYM_OPT (openacc.cuda.get_current_context,
			 openacc_get_current_cuda_context);
      cuda += DLSYM_OPT (openacc.cuda.get_stream, openacc_get_cuda_stream);
      cuda += DLSYM_OPT (openacc.cuda.set_stream, openacc_set_cuda_stream);
      if (cuda && cuda != 4)
	{
	  /* Make sure all the CUDA functions are there if any of them are.  */
	  err = "plugin missing OpenACC CUDA handler function";
	  goto fail;
	}
    }
#undef DLSYM
#undef DLSYM_OPT

  return 1;

 dl_fail:
  err = dlerror ();
 fail:
  gomp_error ("while loading %s: %s", plugin_name, err);
  if (last_missing)
    gomp_error ("missing function was %s", last_missing);
  if (plugin_handle)
    dlclose (plugin_handle);

  return 0;
}

/* Helper, to translate from an offload target to the corresponding plugin name.  */

static const char *
offload_target_to_plugin_name (const char *offload_target)
{
  if (strstr (offload_target, "-intelmic") != NULL)
    return "intelmic";
  if (strncmp (offload_target, "nvptx", 5) == 0)
    return "nvptx";
  gomp_fatal ("Unknown offload target: %s", offload_target);
}

/* List of offload targets, separated by colon.  Defaults to the list
   determined when configuring libgomp.  */
static const char *gomp_offload_targets = OFFLOAD_TARGETS;
static bool gomp_offload_targets_init = false;

/* Override the list of offload targets.  This must be called early, and only
   once.  */

void
GOMP_set_offload_targets (const char *offload_targets)
{
  gomp_debug (0, "%s (\"%s\")\n", __FUNCTION__, offload_targets);

  /* Make sure this gets called early.  */
  assert (gomp_is_initialized == PTHREAD_ONCE_INIT);
  /* Make sure this only gets called once.  */
  assert (!gomp_offload_targets_init);
  gomp_offload_targets_init = true;
  gomp_offload_targets = offload_targets;
}

/* This function initializes the runtime needed for offloading.
   It parses the list of offload targets and tries to load the plugins for
   these targets.  On return, the variables NUM_DEVICES and NUM_DEVICES_OPENMP
   will be set, and the array DEVICES initialized, containing descriptors for
   corresponding devices, first the GOMP_OFFLOAD_CAP_OPENMP_400 ones, follows
   by the others.  */

static const char *gomp_plugin_prefix ="libgomp-plugin-";
static const char *gomp_plugin_suffix = SONAME_SUFFIX (1);

static void
gomp_target_init (void)
{
  const char *cur, *next;
  char *plugin_name;
  int i, new_num_devices;

  num_devices = 0;
  devices = NULL;

  cur = gomp_offload_targets;
  if (*cur)
    do
      {
	next = strchr (cur, ':');
	/* If no other offload target following...  */
	if (next == NULL)
	  /* ..., point to the terminating NUL character.  */
	  next = cur + strlen (cur);

	size_t gomp_plugin_prefix_len = strlen (gomp_plugin_prefix);
	size_t cur_len = next - cur;
	size_t gomp_plugin_suffix_len = strlen (gomp_plugin_suffix);
	plugin_name = gomp_malloc (gomp_plugin_prefix_len
				   + cur_len
				   + gomp_plugin_suffix_len
				   + 1);
	memcpy (plugin_name, gomp_plugin_prefix, gomp_plugin_prefix_len);
	memcpy (plugin_name + gomp_plugin_prefix_len, cur, cur_len);
	/* NUL-terminate the string here...  */
	plugin_name[gomp_plugin_prefix_len + cur_len] = '\0';
	/* ..., so that we can then use it to translate the offload target to
	   the plugin name...  */
	const char *cur_plugin_name
	  = offload_target_to_plugin_name (plugin_name
					   + gomp_plugin_prefix_len);
	size_t cur_plugin_name_len = strlen (cur_plugin_name);
	assert (cur_plugin_name_len <= cur_len);
	/* ..., and then rewrite it.  */
	memcpy (plugin_name + gomp_plugin_prefix_len,
		cur_plugin_name, cur_plugin_name_len);
	memcpy (plugin_name + gomp_plugin_prefix_len + cur_plugin_name_len,
		gomp_plugin_suffix, gomp_plugin_suffix_len);
	plugin_name[gomp_plugin_prefix_len
		    + cur_plugin_name_len
		    + gomp_plugin_suffix_len] = '\0';

	struct gomp_device_descr current_device;
	if (gomp_load_plugin_for_device (&current_device, plugin_name))
	  {
	    new_num_devices = current_device.get_num_devices_func ();
	    if (new_num_devices >= 1)
	      {
		current_device.name = current_device.get_name_func ();
		/* current_device.capabilities has already been set.  */
		current_device.type = current_device.get_type_func ();
		current_device.mem_map.root = NULL;
		current_device.is_initialized = false;
		current_device.openacc.data_environ = NULL;

		/* Augment DEVICES and NUM_DEVICES.  */
		devices = gomp_realloc (devices,
					((num_devices + new_num_devices)
					 * sizeof (struct gomp_device_descr)));
		for (i = 0; i < new_num_devices; i++)
		  {
		    current_device.target_id = i;
		    devices[num_devices] = current_device;
		    gomp_mutex_init (&devices[num_devices].lock);
		    num_devices++;
		  }
	      }
	  }

	free (plugin_name);
	cur = next + 1;
      }
    while (*next);

  /* In DEVICES, sort the GOMP_OFFLOAD_CAP_OPENMP_400 ones first, and set
     NUM_DEVICES_OPENMP.  */
  struct gomp_device_descr *devices_s
    = gomp_malloc (num_devices * sizeof (struct gomp_device_descr));
  num_devices_openmp = 0;
  for (i = 0; i < num_devices; i++)
    if (devices[i].capabilities & GOMP_OFFLOAD_CAP_OPENMP_400)
      devices_s[num_devices_openmp++] = devices[i];
  int num_devices_after_openmp = num_devices_openmp;
  for (i = 0; i < num_devices; i++)
    if (!(devices[i].capabilities & GOMP_OFFLOAD_CAP_OPENMP_400))
      devices_s[num_devices_after_openmp++] = devices[i];
  free (devices);
  devices = devices_s;

  for (i = 0; i < num_devices; i++)
    {
      /* The 'devices' array can be moved (by the realloc call) until we have
	 found all the plugins, so registering with the OpenACC runtime (which
	 takes a copy of the pointer argument) must be delayed until now.  */
      if (devices[i].capabilities & GOMP_OFFLOAD_CAP_OPENACC_200)
	goacc_register (&devices[i]);
    }
}

#else /* PLUGIN_SUPPORT */
/* If dlfcn.h is unavailable we always fallback to host execution.
   GOMP_target* routines are just stubs for this case.  */
static void
gomp_target_init (void)
{
}
#endif /* PLUGIN_SUPPORT */<|MERGE_RESOLUTION|>--- conflicted
+++ resolved
@@ -136,18 +136,16 @@
   if (device_id < 0 || device_id >= gomp_get_num_devices ())
     return NULL;
 
-<<<<<<< HEAD
+  gomp_mutex_lock (&devices[device_id].lock);
+  if (!devices[device_id].is_initialized)
+    gomp_init_device (&devices[device_id]);
+  gomp_mutex_unlock (&devices[device_id].lock);
+
   /* If the device-var ICV does not actually have offload data available, don't
      try use it (which will fail), and use host fallback instead.  */
   if (device == GOMP_DEVICE_ICV
       && !gomp_offload_target_available_p (devices[device_id].type))
     return NULL;
-=======
-  gomp_mutex_lock (&devices[device_id].lock);
-  if (!devices[device_id].is_initialized)
-    gomp_init_device (&devices[device_id]);
-  gomp_mutex_unlock (&devices[device_id].lock);
->>>>>>> a00bdaa3
 
   return &devices[device_id];
 }
@@ -953,7 +951,6 @@
   devicep->is_initialized = false;
 }
 
-<<<<<<< HEAD
 /* Do we have offload data available for the given offload target type?
    Instead of verifying that *all* offload data is available that could
    possibly be required, we instead just look for *any*.  If we later find any
@@ -994,7 +991,8 @@
     }
 
   return available;
-=======
+}
+
 /* Host fallback for GOMP_target{,_41} routines.  */
 
 static void
@@ -1034,7 +1032,6 @@
 
       return (void *) tgt_fn->tgt_offset;
     }
->>>>>>> a00bdaa3
 }
 
 /* Called when encountering a target directive.  If DEVICE

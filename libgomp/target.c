--- conflicted
+++ resolved
@@ -2170,13 +2170,9 @@
       k->tgt = tgt;
       k->tgt_offset = target_table[i].start;
       k->refcount = REFCOUNT_INFINITY;
-<<<<<<< HEAD
       k->virtual_refcount = 0;
       k->u.attach_count = NULL;
-=======
-      k->dynamic_refcount = 0;
-      k->link_key = NULL;
->>>>>>> 7beafc82
+      k->u.link_key = NULL;
       array->left = NULL;
       array->right = NULL;
       splay_tree_insert (&devicep->mem_map, array);
@@ -2208,13 +2204,9 @@
       k->tgt = tgt;
       k->tgt_offset = target_var->start;
       k->refcount = target_size & link_bit ? REFCOUNT_LINK : REFCOUNT_INFINITY;
-<<<<<<< HEAD
       k->virtual_refcount = 0;
       k->u.attach_count = NULL;
-=======
-      k->dynamic_refcount = 0;
-      k->link_key = NULL;
->>>>>>> 7beafc82
+      k->u.link_key = NULL;
       array->left = NULL;
       array->right = NULL;
       splay_tree_insert (&devicep->mem_map, array);
@@ -3517,12 +3509,8 @@
       k->tgt = tgt;
       k->tgt_offset = (uintptr_t) device_ptr + device_offset;
       k->refcount = REFCOUNT_INFINITY;
-<<<<<<< HEAD
       k->virtual_refcount = 0;
       k->u.link_key = NULL;
-=======
-      k->dynamic_refcount = 0;
->>>>>>> 7beafc82
       array->left = NULL;
       array->right = NULL;
       splay_tree_insert (&devicep->mem_map, array);

--- conflicted
+++ resolved
@@ -240,12 +240,6 @@
 	GOMP_offload_unregister;
 } GOMP_4.0;
 
-<<<<<<< HEAD
-GOMP_4.0.2 {
-  global:
-	GOMP_offload_register_ver;
-	GOMP_offload_unregister_ver;
-=======
 GOMP_4.1 {
   global:
 	GOMP_target_41;
@@ -253,7 +247,8 @@
 	GOMP_target_enter_exit_data;
 	GOMP_taskloop;
 	GOMP_taskloop_ull;
->>>>>>> a00bdaa3
+	GOMP_offload_register_ver;
+	GOMP_offload_unregister_ver;
 } GOMP_4.0.1;
 
 OACC_2.0 {

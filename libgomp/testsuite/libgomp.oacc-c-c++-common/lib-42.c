/* { dg-do run } */

#include <stdio.h>
#include <stdlib.h>
#include <openacc.h>

int
main (int argc, char **argv)
{
  const int N = 256;
  int i;
  unsigned char *h;

  h = (unsigned char *) malloc (N);

  for (i = 0; i < N; i++)
    {
      h[i] = i;
    }

  fprintf (stderr, "CheCKpOInT\n");
  acc_update_device (h, N);

  acc_copyout (h, N);

  for (i = 0; i < N; i++)
    {
      if (h[i] != 0xab)
	abort ();
    }

  free (h);

  return 0;
}

<<<<<<< HEAD
/* { dg-output "\\\[\[0-9a-fA-FxX\]+,256\\\] is not mapped" } */
=======
/* { dg-output "CheCKpOInT(\n|\r\n|\r).*" } */
/* TODO: currently doesn't print anything; SIGSEGV.
   <https://gcc.gnu.org/PR66518>.  */
/* { dg-output "\\\[\[0-9a-fA-FxX\]+,256\\\] is not mapped" { xfail *-*-* } } */
>>>>>>> b5409c83
/* { dg-shouldfail "" } */<|MERGE_RESOLUTION|>--- conflicted
+++ resolved
@@ -34,12 +34,6 @@
   return 0;
 }
 
-<<<<<<< HEAD
+/* { dg-output "CheCKpOInT(\n|\r\n|\r).*" } */
 /* { dg-output "\\\[\[0-9a-fA-FxX\]+,256\\\] is not mapped" } */
-=======
-/* { dg-output "CheCKpOInT(\n|\r\n|\r).*" } */
-/* TODO: currently doesn't print anything; SIGSEGV.
-   <https://gcc.gnu.org/PR66518>.  */
-/* { dg-output "\\\[\[0-9a-fA-FxX\]+,256\\\] is not mapped" { xfail *-*-* } } */
->>>>>>> b5409c83
 /* { dg-shouldfail "" } */
--- conflicted
+++ resolved
@@ -128,8 +128,6 @@
   int async = GOMP_ASYNC_SYNC;
   unsigned dims[GOMP_DIM_MAX];
   unsigned tag;
-
-  memset (dims, 0, sizeof (dims));
 
 #ifdef HAVE_INTTYPES_H
   gomp_debug (0, "%s: mapnum=%"PRIu64", hostaddrs=%p, sizes=%p, kinds=%p\n",
@@ -445,21 +443,11 @@
 	  {
 	    switch (kind)
 	      {
-<<<<<<< HEAD
-	      case GOMP_MAP_FORCE_DEALLOC:
+	      case GOMP_MAP_DELETE:
 		if (acc_is_present (hostaddrs[i], sizes[i]))
 		  acc_delete (hostaddrs[i], sizes[i]);
 		else
 		  i++;
-=======
-	      case GOMP_MAP_POINTER:
-		gomp_acc_remove_pointer (hostaddrs[i], (kinds[i] & 0xff)
-					 == GOMP_MAP_FORCE_FROM,
-					 async, 1);
-		break;
-	      case GOMP_MAP_DELETE:
-		acc_delete (hostaddrs[i], sizes[i]);
->>>>>>> 5e8d6dff
 		break;
 	      case GOMP_MAP_FORCE_FROM:
 		acc_copyout (hostaddrs[i], sizes[i]);

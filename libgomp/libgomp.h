<<<<<<< HEAD
/* Copyright (C) 2005, 2007, 2008, 2009 Free Software Foundation, Inc.
=======
/* Copyright (C) 2005, 2007, 2008, 2009, 2010, 2011
   Free Software Foundation, Inc.
>>>>>>> 3082eeb7
   Contributed by Richard Henderson <rth@redhat.com>.

   This file is part of the GNU OpenMP Library (libgomp).

   Libgomp is free software; you can redistribute it and/or modify it
   under the terms of the GNU General Public License as published by
   the Free Software Foundation; either version 3, or (at your option)
   any later version.

   Libgomp is distributed in the hope that it will be useful, but WITHOUT ANY
   WARRANTY; without even the implied warranty of MERCHANTABILITY or FITNESS
   FOR A PARTICULAR PURPOSE.  See the GNU General Public License for
   more details.

   Under Section 7 of GPL version 3, you are granted additional
   permissions described in the GCC Runtime Library Exception, version
   3.1, as published by the Free Software Foundation.

   You should have received a copy of the GNU General Public License and
   a copy of the GCC Runtime Library Exception along with this program;
   see the files COPYING3 and COPYING.RUNTIME respectively.  If not, see
   <http://www.gnu.org/licenses/>.  */

/* This file contains data types and function declarations that are not
   part of the official OpenMP user interface.  There are declarations
   in here that are part of the GNU OpenMP ABI, in that the compiler is
   required to know about them and use them.

   The convention is that the all caps prefix "GOMP" is used group items
   that are part of the external ABI, and the lower case prefix "gomp"
   is used group items that are completely private to the library.  */

#ifndef LIBGOMP_H 
#define LIBGOMP_H 1

#include "config.h"
#include "gstdint.h"

#include <pthread.h>
#include <stdbool.h>

#ifdef HAVE_ATTRIBUTE_VISIBILITY
# pragma GCC visibility push(hidden)
#endif

#include "sem.h"
#include "mutex.h"
#include "bar.h"
#include "ptrlock.h"


/* This structure contains the data to control one work-sharing construct,
   either a LOOP (FOR/DO) or a SECTIONS.  */

enum gomp_schedule_type
{
  GFS_RUNTIME,
  GFS_STATIC,
  GFS_DYNAMIC,
  GFS_GUIDED,
  GFS_AUTO
};

struct gomp_work_share
{
  /* This member records the SCHEDULE clause to be used for this construct.
     The user specification of "runtime" will already have been resolved.
     If this is a SECTIONS construct, this value will always be DYNAMIC.  */
  enum gomp_schedule_type sched;

  int mode;

  union {
    struct {
      /* This is the chunk_size argument to the SCHEDULE clause.  */
      long chunk_size;

      /* This is the iteration end point.  If this is a SECTIONS construct,
	 this is the number of contained sections.  */
      long end;

      /* This is the iteration step.  If this is a SECTIONS construct, this
	 is always 1.  */
      long incr;
    };

    struct {
      /* The same as above, but for the unsigned long long loop variants.  */
      unsigned long long chunk_size_ull;
      unsigned long long end_ull;
      unsigned long long incr_ull;
    };
  };

  /* This is a circular queue that details which threads will be allowed
     into the ordered region and in which order.  When a thread allocates
     iterations on which it is going to work, it also registers itself at
     the end of the array.  When a thread reaches the ordered region, it
     checks to see if it is the one at the head of the queue.  If not, it
     blocks on its RELEASE semaphore.  */
  unsigned *ordered_team_ids;

  /* This is the number of threads that have registered themselves in
     the circular queue ordered_team_ids.  */
  unsigned ordered_num_used;

  /* This is the team_id of the currently acknowledged owner of the ordered
     section, or -1u if the ordered section has not been acknowledged by
     any thread.  This is distinguished from the thread that is *allowed*
     to take the section next.  */
  unsigned ordered_owner;

  /* This is the index into the circular queue ordered_team_ids of the
     current thread that's allowed into the ordered reason.  */
  unsigned ordered_cur;

  /* This is a chain of allocated gomp_work_share blocks, valid only
     in the first gomp_work_share struct in the block.  */
  struct gomp_work_share *next_alloc;

  /* The above fields are written once during workshare initialization,
     or related to ordered worksharing.  Make sure the following fields
     are in a different cache line.  */

  /* This lock protects the update of the following members.  */
  gomp_mutex_t lock __attribute__((aligned (64)));

  /* This is the count of the number of threads that have exited the work
     share construct.  If the construct was marked nowait, they have moved on
     to other work; otherwise they're blocked on a barrier.  The last member
     of the team to exit the work share construct must deallocate it.  */
  unsigned threads_completed;

  union {
    /* This is the next iteration value to be allocated.  In the case of
       GFS_STATIC loops, this the iteration start point and never changes.  */
    long next;

    /* The same, but with unsigned long long type.  */
    unsigned long long next_ull;

    /* This is the returned data structure for SINGLE COPYPRIVATE.  */
    void *copyprivate;
  };

  union {
    /* Link to gomp_work_share struct for next work sharing construct
       encountered after this one.  */
    gomp_ptrlock_t next_ws;

    /* gomp_work_share structs are chained in the free work share cache
       through this.  */
    struct gomp_work_share *next_free;
  };

  /* If only few threads are in the team, ordered_team_ids can point
     to this array which fills the padding at the end of this struct.  */
  unsigned inline_ordered_team_ids[0];
};

/* This structure contains all of the thread-local data associated with 
   a thread team.  This is the data that must be saved when a thread
   encounters a nested PARALLEL construct.  */

struct gomp_team_state
{
  /* This is the team of which the thread is currently a member.  */
  struct gomp_team *team;

  /* This is the work share construct which this thread is currently
     processing.  Recall that with NOWAIT, not all threads may be 
     processing the same construct.  */
  struct gomp_work_share *work_share;

  /* This is the previous work share construct or NULL if there wasn't any.
     When all threads are done with the current work sharing construct,
     the previous one can be freed.  The current one can't, as its
     next_ws field is used.  */
  struct gomp_work_share *last_work_share;

  /* This is the ID of this thread within the team.  This value is
     guaranteed to be between 0 and N-1, where N is the number of
     threads in the team.  */
  unsigned team_id;

  /* Nesting level.  */
  unsigned level;

  /* Active nesting level.  Only active parallel regions are counted.  */
  unsigned active_level;

#ifdef HAVE_SYNC_BUILTINS
  /* Number of single stmts encountered.  */
  unsigned long single_count;
#endif

  /* For GFS_RUNTIME loops that resolved to GFS_STATIC, this is the
     trip number through the loop.  So first time a particular loop
     is encountered this number is 0, the second time through the loop
     is 1, etc.  This is unused when the compiler knows in advance that
     the loop is statically scheduled.  */
  unsigned long static_trip;
};

/* These are the OpenMP 3.0 Internal Control Variables described in
   section 2.3.1.  Those described as having one copy per task are
   stored within the structure; those described as having one copy
   for the whole program are (naturally) global variables.  */

struct gomp_task_icv
{
  unsigned long nthreads_var;
  enum gomp_schedule_type run_sched_var;
  int run_sched_modifier;
  bool dyn_var;
  bool nest_var;
};

extern struct gomp_task_icv gomp_global_icv;
extern unsigned long gomp_thread_limit_var;
extern unsigned long gomp_remaining_threads_count;
#ifndef HAVE_SYNC_BUILTINS
extern gomp_mutex_t gomp_remaining_threads_lock;
#endif
extern unsigned long gomp_max_active_levels_var;
extern unsigned long long gomp_spin_count_var, gomp_throttled_spin_count_var;
extern unsigned long gomp_available_cpus, gomp_managed_threads;
extern unsigned long *gomp_nthreads_var_list, gomp_nthreads_var_list_len;

enum gomp_task_kind
{
  GOMP_TASK_IMPLICIT,
  GOMP_TASK_IFFALSE,
  GOMP_TASK_WAITING,
  GOMP_TASK_TIED
};

/* This structure describes a "task" to be run by a thread.  */

struct gomp_task
{
  struct gomp_task *parent;
  struct gomp_task *children;
  struct gomp_task *next_child;
  struct gomp_task *prev_child;
  struct gomp_task *next_queue;
  struct gomp_task *prev_queue;
  struct gomp_task_icv icv;
  void (*fn) (void *);
  void *fn_data;
  enum gomp_task_kind kind;
  bool in_taskwait;
  bool in_tied_task;
  bool final_task;
  gomp_sem_t taskwait_sem;
};

/* This structure describes a "team" of threads.  These are the threads
   that are spawned by a PARALLEL constructs, as well as the work sharing
   constructs that the team encounters.  */

struct gomp_team
{
  /* This is the number of threads in the current team.  */
  unsigned nthreads;

  /* This is number of gomp_work_share structs that have been allocated
     as a block last time.  */
  unsigned work_share_chunk;

  /* This is the saved team state that applied to a master thread before
     the current thread was created.  */
  struct gomp_team_state prev_ts;

  /* This semaphore should be used by the master thread instead of its
     "native" semaphore in the thread structure.  Required for nested
     parallels, as the master is a member of two teams.  */
  gomp_sem_t master_release;

  /* This points to an array with pointers to the release semaphore
     of the threads in the team.  */
  gomp_sem_t **ordered_release;

  /* List of gomp_work_share structs chained through next_free fields.
     This is populated and taken off only by the first thread in the
     team encountering a new work sharing construct, in a critical
     section.  */
  struct gomp_work_share *work_share_list_alloc;

  /* List of gomp_work_share structs freed by free_work_share.  New
     entries are atomically added to the start of the list, and
     alloc_work_share can safely only move all but the first entry
     to work_share_list alloc, as free_work_share can happen concurrently
     with alloc_work_share.  */
  struct gomp_work_share *work_share_list_free;

#ifdef HAVE_SYNC_BUILTINS
  /* Number of simple single regions encountered by threads in this
     team.  */
  unsigned long single_count;
#else
  /* Mutex protecting addition of workshares to work_share_list_free.  */
  gomp_mutex_t work_share_list_free_lock;
#endif

  /* This barrier is used for most synchronization of the team.  */
  gomp_barrier_t barrier;

  /* Initial work shares, to avoid allocating any gomp_work_share
     structs in the common case.  */
  struct gomp_work_share work_shares[8];

  gomp_mutex_t task_lock;
  struct gomp_task *task_queue;
  int task_count;
  int task_running_count;

  /* This array contains structures for implicit tasks.  */
  struct gomp_task implicit_task[];
};

/* This structure contains all data that is private to libgomp and is
   allocated per thread.  */

struct gomp_thread
{
  /* This is the function that the thread should run upon launch.  */
  void (*fn) (void *data);
  void *data;

  /* This is the current team state for this thread.  The ts.team member
     is NULL only if the thread is idle.  */
  struct gomp_team_state ts;

  /* This is the task that the thread is currently executing.  */
  struct gomp_task *task;

  /* This semaphore is used for ordered loops.  */
  gomp_sem_t release;

  /* user pthread thread pool */
  struct gomp_thread_pool *thread_pool;
};


struct gomp_thread_pool
{
  /* This array manages threads spawned from the top level, which will
     return to the idle loop once the current PARALLEL construct ends.  */
  struct gomp_thread **threads;
  unsigned threads_size;
  unsigned threads_used;
  struct gomp_team *last_team;

  /* This barrier holds and releases threads waiting in threads.  */
  gomp_barrier_t threads_dock;
};

/* ... and here is that TLS data.  */

#ifdef HAVE_TLS
extern __thread struct gomp_thread gomp_tls_data;
static inline struct gomp_thread *gomp_thread (void)
{
  return &gomp_tls_data;
}
#else
extern pthread_key_t gomp_tls_key;
static inline struct gomp_thread *gomp_thread (void)
{
  return pthread_getspecific (gomp_tls_key);
}
#endif

extern struct gomp_task_icv *gomp_new_icv (void);

/* Here's how to access the current copy of the ICVs.  */

static inline struct gomp_task_icv *gomp_icv (bool write)
{
  struct gomp_task *task = gomp_thread ()->task;
  if (task)
    return &task->icv;
  else if (write)
    return gomp_new_icv ();
  else
    return &gomp_global_icv;
}

/* The attributes to be used during thread creation.  */
extern pthread_attr_t gomp_thread_attr;

/* Other variables.  */

extern unsigned short *gomp_cpu_affinity;
extern size_t gomp_cpu_affinity_len;

/* Function prototypes.  */

/* affinity.c */

extern void gomp_init_affinity (void);
extern void gomp_init_thread_affinity (pthread_attr_t *);

/* alloc.c */

extern void *gomp_malloc (size_t) __attribute__((malloc));
extern void *gomp_malloc_cleared (size_t) __attribute__((malloc));
extern void *gomp_realloc (void *, size_t);

/* Avoid conflicting prototypes of alloca() in system headers by using
   GCC's builtin alloca().  */
#define gomp_alloca(x)  __builtin_alloca(x)

/* error.c */

extern void gomp_error (const char *, ...)
	__attribute__((format (printf, 1, 2)));
extern void gomp_fatal (const char *, ...)
	__attribute__((noreturn, format (printf, 1, 2)));

/* iter.c */

extern int gomp_iter_static_next (long *, long *);
extern bool gomp_iter_dynamic_next_locked (long *, long *);
extern bool gomp_iter_guided_next_locked (long *, long *);

#ifdef HAVE_SYNC_BUILTINS
extern bool gomp_iter_dynamic_next (long *, long *);
extern bool gomp_iter_guided_next (long *, long *);
#endif

/* iter_ull.c */

extern int gomp_iter_ull_static_next (unsigned long long *,
				      unsigned long long *);
extern bool gomp_iter_ull_dynamic_next_locked (unsigned long long *,
					       unsigned long long *);
extern bool gomp_iter_ull_guided_next_locked (unsigned long long *,
					      unsigned long long *);

#if defined HAVE_SYNC_BUILTINS && defined __LP64__
extern bool gomp_iter_ull_dynamic_next (unsigned long long *,
					unsigned long long *);
extern bool gomp_iter_ull_guided_next (unsigned long long *,
				       unsigned long long *);
#endif

/* ordered.c */

extern void gomp_ordered_first (void);
extern void gomp_ordered_last (void);
extern void gomp_ordered_next (void);
extern void gomp_ordered_static_init (void);
extern void gomp_ordered_static_next (void);
extern void gomp_ordered_sync (void);

/* parallel.c */

extern unsigned gomp_resolve_num_threads (unsigned, unsigned);

/* proc.c (in config/) */

extern void gomp_init_num_threads (void);
extern unsigned gomp_dynamic_max_threads (void);

/* task.c */

extern void gomp_init_task (struct gomp_task *, struct gomp_task *,
			    struct gomp_task_icv *);
extern void gomp_end_task (void);
extern void gomp_barrier_handle_tasks (gomp_barrier_state_t);

static void inline
gomp_finish_task (struct gomp_task *task)
{
  gomp_sem_destroy (&task->taskwait_sem);
}

/* team.c */

extern struct gomp_team *gomp_new_team (unsigned);
extern void gomp_team_start (void (*) (void *), void *, unsigned,
			     struct gomp_team *);
extern void gomp_team_end (void);

/* work.c */

extern void gomp_init_work_share (struct gomp_work_share *, bool, unsigned);
extern void gomp_fini_work_share (struct gomp_work_share *);
extern bool gomp_work_share_start (bool);
extern void gomp_work_share_end (void);
extern void gomp_work_share_end_nowait (void);

static inline void
gomp_work_share_init_done (void)
{
  struct gomp_thread *thr = gomp_thread ();
  if (__builtin_expect (thr->ts.last_work_share != NULL, 1))
    gomp_ptrlock_set (&thr->ts.last_work_share->next_ws, thr->ts.work_share);
}

#ifdef HAVE_ATTRIBUTE_VISIBILITY
# pragma GCC visibility pop
#endif

/* Now that we're back to default visibility, include the globals.  */
#include "libgomp_g.h"

/* Include omp.h by parts.  */
#include "omp-lock.h"
#define _LIBGOMP_OMP_LOCK_DEFINED 1
#include "omp.h.in"

#if !defined (HAVE_ATTRIBUTE_VISIBILITY) \
    || !defined (HAVE_ATTRIBUTE_ALIAS) \
    || !defined (HAVE_AS_SYMVER_DIRECTIVE) \
<<<<<<< HEAD
    || !defined (PIC)
=======
    || !defined (PIC) \
    || !defined (HAVE_SYMVER_SYMBOL_RENAMING_RUNTIME_SUPPORT)
>>>>>>> 3082eeb7
# undef LIBGOMP_GNU_SYMBOL_VERSIONING
#endif

#ifdef LIBGOMP_GNU_SYMBOL_VERSIONING
extern void gomp_init_lock_30 (omp_lock_t *) __GOMP_NOTHROW;
extern void gomp_destroy_lock_30 (omp_lock_t *) __GOMP_NOTHROW;
extern void gomp_set_lock_30 (omp_lock_t *) __GOMP_NOTHROW;
extern void gomp_unset_lock_30 (omp_lock_t *) __GOMP_NOTHROW;
extern int gomp_test_lock_30 (omp_lock_t *) __GOMP_NOTHROW;
extern void gomp_init_nest_lock_30 (omp_nest_lock_t *) __GOMP_NOTHROW;
extern void gomp_destroy_nest_lock_30 (omp_nest_lock_t *) __GOMP_NOTHROW;
extern void gomp_set_nest_lock_30 (omp_nest_lock_t *) __GOMP_NOTHROW;
extern void gomp_unset_nest_lock_30 (omp_nest_lock_t *) __GOMP_NOTHROW;
extern int gomp_test_nest_lock_30 (omp_nest_lock_t *) __GOMP_NOTHROW;

extern void gomp_init_lock_25 (omp_lock_25_t *) __GOMP_NOTHROW;
extern void gomp_destroy_lock_25 (omp_lock_25_t *) __GOMP_NOTHROW;
extern void gomp_set_lock_25 (omp_lock_25_t *) __GOMP_NOTHROW;
extern void gomp_unset_lock_25 (omp_lock_25_t *) __GOMP_NOTHROW;
extern int gomp_test_lock_25 (omp_lock_25_t *) __GOMP_NOTHROW;
extern void gomp_init_nest_lock_25 (omp_nest_lock_25_t *) __GOMP_NOTHROW;
extern void gomp_destroy_nest_lock_25 (omp_nest_lock_25_t *) __GOMP_NOTHROW;
extern void gomp_set_nest_lock_25 (omp_nest_lock_25_t *) __GOMP_NOTHROW;
extern void gomp_unset_nest_lock_25 (omp_nest_lock_25_t *) __GOMP_NOTHROW;
extern int gomp_test_nest_lock_25 (omp_nest_lock_25_t *) __GOMP_NOTHROW;

# define strong_alias(fn, al) \
  extern __typeof (fn) al __attribute__ ((alias (#fn)));
# define omp_lock_symver(fn) \
  __asm (".symver g" #fn "_30, " #fn "@@OMP_3.0"); \
  __asm (".symver g" #fn "_25, " #fn "@OMP_1.0");
#else
# define gomp_init_lock_30 omp_init_lock
# define gomp_destroy_lock_30 omp_destroy_lock
# define gomp_set_lock_30 omp_set_lock
# define gomp_unset_lock_30 omp_unset_lock
# define gomp_test_lock_30 omp_test_lock
# define gomp_init_nest_lock_30 omp_init_nest_lock
# define gomp_destroy_nest_lock_30 omp_destroy_nest_lock
# define gomp_set_nest_lock_30 omp_set_nest_lock
# define gomp_unset_nest_lock_30 omp_unset_nest_lock
# define gomp_test_nest_lock_30 omp_test_nest_lock
#endif

#ifdef HAVE_ATTRIBUTE_VISIBILITY
# define attribute_hidden __attribute__ ((visibility ("hidden")))
#else
# define attribute_hidden
#endif

#ifdef HAVE_ATTRIBUTE_ALIAS
# define ialias(fn) \
  extern __typeof (fn) gomp_ialias_##fn \
    __attribute__ ((alias (#fn))) attribute_hidden;
#else
# define ialias(fn)
#endif

#endif /* LIBGOMP_H */<|MERGE_RESOLUTION|>--- conflicted
+++ resolved
@@ -1,9 +1,5 @@
-<<<<<<< HEAD
-/* Copyright (C) 2005, 2007, 2008, 2009 Free Software Foundation, Inc.
-=======
 /* Copyright (C) 2005, 2007, 2008, 2009, 2010, 2011
    Free Software Foundation, Inc.
->>>>>>> 3082eeb7
    Contributed by Richard Henderson <rth@redhat.com>.
 
    This file is part of the GNU OpenMP Library (libgomp).
@@ -521,12 +517,8 @@
 #if !defined (HAVE_ATTRIBUTE_VISIBILITY) \
     || !defined (HAVE_ATTRIBUTE_ALIAS) \
     || !defined (HAVE_AS_SYMVER_DIRECTIVE) \
-<<<<<<< HEAD
-    || !defined (PIC)
-=======
     || !defined (PIC) \
     || !defined (HAVE_SYMVER_SYMBOL_RENAMING_RUNTIME_SUPPORT)
->>>>>>> 3082eeb7
 # undef LIBGOMP_GNU_SYMBOL_VERSIONING
 #endif
 

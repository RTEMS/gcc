/* Copyright (C) 2005-2015 Free Software Foundation, Inc.
   Contributed by Richard Henderson <rth@redhat.com>.

   This file is part of the GNU Offloading and Multi Processing Library
   (libgomp).

   Libgomp is free software; you can redistribute it and/or modify it
   under the terms of the GNU General Public License as published by
   the Free Software Foundation; either version 3, or (at your option)
   any later version.

   Libgomp is distributed in the hope that it will be useful, but WITHOUT ANY
   WARRANTY; without even the implied warranty of MERCHANTABILITY or FITNESS
   FOR A PARTICULAR PURPOSE.  See the GNU General Public License for
   more details.

   Under Section 7 of GPL version 3, you are granted additional
   permissions described in the GCC Runtime Library Exception, version
   3.1, as published by the Free Software Foundation.

   You should have received a copy of the GNU General Public License and
   a copy of the GCC Runtime Library Exception along with this program;
   see the files COPYING3 and COPYING.RUNTIME respectively.  If not, see
   <http://www.gnu.org/licenses/>.  */

/* This file contains prototypes of functions in the external ABI.
   This file is included by files in the testsuite.  */

#ifndef LIBGOMP_G_H 
#define LIBGOMP_G_H 1

#include <stdbool.h>
#include <stddef.h>

/* barrier.c */

extern void GOMP_barrier (void);
extern bool GOMP_barrier_cancel (void);

/* critical.c */

extern void GOMP_critical_start (void);
extern void GOMP_critical_end (void);
extern void GOMP_critical_name_start (void **);
extern void GOMP_critical_name_end (void **);
extern void GOMP_atomic_start (void);
extern void GOMP_atomic_end (void);

/* loop.c */

extern bool GOMP_loop_static_start (long, long, long, long, long *, long *);
extern bool GOMP_loop_dynamic_start (long, long, long, long, long *, long *);
extern bool GOMP_loop_guided_start (long, long, long, long, long *, long *);
extern bool GOMP_loop_runtime_start (long, long, long, long *, long *);

extern bool GOMP_loop_ordered_static_start (long, long, long, long,
					    long *, long *);
extern bool GOMP_loop_ordered_dynamic_start (long, long, long, long,
					     long *, long *);
extern bool GOMP_loop_ordered_guided_start (long, long, long, long,
					    long *, long *);
extern bool GOMP_loop_ordered_runtime_start (long, long, long, long *, long *);

extern bool GOMP_loop_static_next (long *, long *);
extern bool GOMP_loop_dynamic_next (long *, long *);
extern bool GOMP_loop_guided_next (long *, long *);
extern bool GOMP_loop_runtime_next (long *, long *);

extern bool GOMP_loop_ordered_static_next (long *, long *);
extern bool GOMP_loop_ordered_dynamic_next (long *, long *);
extern bool GOMP_loop_ordered_guided_next (long *, long *);
extern bool GOMP_loop_ordered_runtime_next (long *, long *);

extern void GOMP_parallel_loop_static_start (void (*)(void *), void *,
					     unsigned, long, long, long, long);
extern void GOMP_parallel_loop_dynamic_start (void (*)(void *), void *,
					     unsigned, long, long, long, long);
extern void GOMP_parallel_loop_guided_start (void (*)(void *), void *,
					     unsigned, long, long, long, long);
extern void GOMP_parallel_loop_runtime_start (void (*)(void *), void *,
					      unsigned, long, long, long);
extern void GOMP_parallel_loop_static (void (*)(void *), void *,
				       unsigned, long, long, long, long,
				       unsigned);
extern void GOMP_parallel_loop_dynamic (void (*)(void *), void *,
					unsigned, long, long, long, long,
					unsigned);
extern void GOMP_parallel_loop_guided (void (*)(void *), void *,
				       unsigned, long, long, long, long,
				       unsigned);
extern void GOMP_parallel_loop_runtime (void (*)(void *), void *,
					unsigned, long, long, long,
					unsigned);

extern void GOMP_loop_end (void);
extern void GOMP_loop_end_nowait (void);
extern bool GOMP_loop_end_cancel (void);

/* loop_ull.c */

extern bool GOMP_loop_ull_static_start (bool, unsigned long long,
					unsigned long long,
					unsigned long long,
					unsigned long long,
					unsigned long long *,
					unsigned long long *);
extern bool GOMP_loop_ull_dynamic_start (bool, unsigned long long,
					 unsigned long long,
					 unsigned long long,
					 unsigned long long,
					 unsigned long long *,
					 unsigned long long *);
extern bool GOMP_loop_ull_guided_start (bool, unsigned long long,
					unsigned long long,
					unsigned long long,
					unsigned long long,
					unsigned long long *,
					unsigned long long *);
extern bool GOMP_loop_ull_runtime_start (bool, unsigned long long,
					 unsigned long long,
					 unsigned long long,
					 unsigned long long *,
					 unsigned long long *);

extern bool GOMP_loop_ull_ordered_static_start (bool, unsigned long long,
						unsigned long long,
						unsigned long long,
						unsigned long long,
						unsigned long long *,
						unsigned long long *);
extern bool GOMP_loop_ull_ordered_dynamic_start (bool, unsigned long long,
						 unsigned long long,
						 unsigned long long,
						 unsigned long long,
						 unsigned long long *,
						 unsigned long long *);
extern bool GOMP_loop_ull_ordered_guided_start (bool, unsigned long long,
						unsigned long long,
						unsigned long long,
						unsigned long long,
						unsigned long long *,
						unsigned long long *);
extern bool GOMP_loop_ull_ordered_runtime_start (bool, unsigned long long,
						 unsigned long long,
						 unsigned long long,
						 unsigned long long *,
						 unsigned long long *);

extern bool GOMP_loop_ull_static_next (unsigned long long *,
				       unsigned long long *);
extern bool GOMP_loop_ull_dynamic_next (unsigned long long *,
					unsigned long long *);
extern bool GOMP_loop_ull_guided_next (unsigned long long *,
				       unsigned long long *);
extern bool GOMP_loop_ull_runtime_next (unsigned long long *,
					unsigned long long *);

extern bool GOMP_loop_ull_ordered_static_next (unsigned long long *,
					       unsigned long long *);
extern bool GOMP_loop_ull_ordered_dynamic_next (unsigned long long *,
						unsigned long long *);
extern bool GOMP_loop_ull_ordered_guided_next (unsigned long long *,
					       unsigned long long *);
extern bool GOMP_loop_ull_ordered_runtime_next (unsigned long long *,
						unsigned long long *);

/* ordered.c */

extern void GOMP_ordered_start (void);
extern void GOMP_ordered_end (void);

/* parallel.c */

extern void GOMP_parallel_start (void (*) (void *), void *, unsigned);
extern void GOMP_parallel_end (void);
extern void GOMP_parallel (void (*) (void *), void *, unsigned, unsigned);
extern bool GOMP_cancel (int, bool);
extern bool GOMP_cancellation_point (int);

/* task.c */

extern void GOMP_task (void (*) (void *), void *, void (*) (void *, void *),
		       long, long, bool, unsigned, void **);
extern void GOMP_taskwait (void);
extern void GOMP_taskyield (void);
extern void GOMP_taskgroup_start (void);
extern void GOMP_taskgroup_end (void);

/* sections.c */

extern unsigned GOMP_sections_start (unsigned);
extern unsigned GOMP_sections_next (void);
extern void GOMP_parallel_sections_start (void (*) (void *), void *,
					  unsigned, unsigned);
extern void GOMP_parallel_sections (void (*) (void *), void *,
				    unsigned, unsigned, unsigned);
extern void GOMP_sections_end (void);
extern void GOMP_sections_end_nowait (void);
extern bool GOMP_sections_end_cancel (void);

/* single.c */

extern bool GOMP_single_start (void);
extern void *GOMP_single_copy_start (void);
extern void GOMP_single_copy_end (void *);

/* target.c */

extern void GOMP_target (int, void (*) (void *), const void *,
			 size_t, void **, size_t *, unsigned char *);
extern void GOMP_target_data (int, const void *,
			      size_t, void **, size_t *, unsigned char *);
extern void GOMP_target_end_data (void);
extern void GOMP_target_update (int, const void *,
				size_t, void **, size_t *, unsigned char *);
extern void GOMP_teams (unsigned int, unsigned int);

/* oacc-parallel.c */

extern void GOACC_data_start (int, size_t, void **, size_t *,
			      unsigned short *);
extern void GOACC_data_end (void);
extern void GOACC_enter_exit_data (int, size_t, void **,
				   size_t *, unsigned short *, int, int, ...);
<<<<<<< HEAD
extern void GOACC_kernels (int, void (*) (void *), const void *, size_t,
			   void **, size_t *, unsigned short *, int, int, int,
			   int, int, ...);
extern void GOACC_parallel (int, void (*) (void *), const void *, size_t,
=======
extern void GOACC_parallel (int, void (*) (void *), size_t,
>>>>>>> e4c2ac36
			    void **, size_t *, unsigned short *, int, int, int,
			    int, int, ...);
extern void GOACC_update (int, size_t, void **, size_t *,
			  unsigned short *, int, int, ...);
extern void GOACC_wait (int, int, ...);
extern int GOACC_get_num_threads (void);
extern int GOACC_get_thread_num (void);

#endif /* LIBGOMP_G_H */<|MERGE_RESOLUTION|>--- conflicted
+++ resolved
@@ -222,14 +222,10 @@
 extern void GOACC_data_end (void);
 extern void GOACC_enter_exit_data (int, size_t, void **,
 				   size_t *, unsigned short *, int, int, ...);
-<<<<<<< HEAD
-extern void GOACC_kernels (int, void (*) (void *), const void *, size_t,
+extern void GOACC_kernels (int, void (*) (void *), size_t,
 			   void **, size_t *, unsigned short *, int, int, int,
 			   int, int, ...);
-extern void GOACC_parallel (int, void (*) (void *), const void *, size_t,
-=======
 extern void GOACC_parallel (int, void (*) (void *), size_t,
->>>>>>> e4c2ac36
 			    void **, size_t *, unsigned short *, int, int, int,
 			    int, int, ...);
 extern void GOACC_update (int, size_t, void **, size_t *,

--- conflicted
+++ resolved
@@ -61,19 +61,15 @@
 libgomp_la_SOURCES = alloc.c barrier.c critical.c env.c error.c iter.c \
 	iter_ull.c loop.c loop_ull.c ordered.c parallel.c sections.c single.c \
 	task.c team.c work.c lock.c mutex.c proc.c sem.c bar.c ptrlock.c \
-<<<<<<< HEAD
-	time.c fortran.c affinity.c target.c hsa.c
-=======
 	time.c fortran.c affinity.c target.c splay-tree.c libgomp-plugin.c \
 	oacc-parallel.c oacc-host.c oacc-init.c oacc-mem.c oacc-async.c \
-	oacc-plugin.c oacc-cuda.c
+	oacc-plugin.c oacc-cuda.c hsa.c
 
 include $(top_srcdir)/plugin/Makefrag.am
 
 if USE_FORTRAN
 libgomp_la_SOURCES += openacc.f90
 endif
->>>>>>> b6e55e48
 
 nodist_noinst_HEADERS = libgomp_f.h
 nodist_libsubinclude_HEADERS = omp.h openacc.h

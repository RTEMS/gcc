--- conflicted
+++ resolved
@@ -1,5 +1,3 @@
-<<<<<<< HEAD
-=======
 2010-07-26  Jakub Jelinek  <jakub@redhat.com>
 
 	* libgomp.texi: Add function keyword to a couple of Fortran
@@ -44,7 +42,6 @@
 	to common block, protected by
 	HAVE_SYMVER_SYMBOL_RENAMING_RUNTIME_SUPPORT.
 
->>>>>>> e8da5f64
 2010-06-10  Gerald Pfeifer  <gerald@pfeifer.com>
 
 	* libgomp.texi: Move to GFDL version 1.3.  Update copyright years.

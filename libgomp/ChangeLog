--- conflicted
+++ resolved
@@ -1,10 +1,7 @@
-<<<<<<< HEAD
-=======
 2016-09-14  Marek Polacek  <polacek@redhat.com>
 
 	* testsuite/libgomp.c++/atomic-3.C: Use -Wno-deprecated.
 
->>>>>>> 01b0c11a
 2016-08-19  Jakub Jelinek  <jakub@redhat.com>
 
 	PR fortran/71014

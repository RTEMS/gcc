--- conflicted
+++ resolved
@@ -1,5 +1,3 @@
-<<<<<<< HEAD
-=======
 2007-05-23  Steve Ellcey  <sje@cup.hp.com>
 
 	* Makefile.in: Regenerate.
@@ -7,7 +5,6 @@
 	* aclocal.m4: Regenerate.
 	* testsuite/Makefile.in: Regenerate.
 
->>>>>>> 0428bbe5
 2007-05-04  Jakub Jelinek  <jakub@redhat.com>
 
 	* config/linux/proc.c: New file.

<<<<<<< HEAD
2013-02-19  Jakub Jelinek  <jakub@redhat.com>

	Backported from mainline
	2013-02-06  Jakub Jelinek  <jakub@redhat.com>

	PR middle-end/56217
	* testsuite/libgomp.c++/pr56217.C: New test.

2013-01-22  Alan Modra  <amodra@gmail.com>

	PR libgomp/51376
	PR libgomp/56073
	* task.c (GOMP_task): Revert 2011-12-09 change.
	(GOMP_taskwait): Likewise.  Instead use atomic load with acquire
	barrier to read task->children..
	(gomp_barrier_handle_tasks): ..and matching atomic store with
	release barrier here when setting parent->children to NULL.

2012-11-21  Jakub Jelinek  <jakub@redhat.com>

	PR libgomp/55411
	* team.c (gomp_free_thread): Decrease gomp_managed_threads
	if pool had any threads_used.

2012-09-20  Release Manager
=======
2013-02-06  Jakub Jelinek  <jakub@redhat.com>
>>>>>>> bc75ee5f

	PR middle-end/56217
	* testsuite/libgomp.c++/pr56217.C: New test.

2013-02-01  Alan Modra  <amodra@gmail.com>

	* task.c (GOMP_task, GOMP_taskwait): Comment.

2013-01-31  Dmitry Vyukov  <dvyukov@gcc.gnu.org>
	    Joost VandeVondele  <Joost.VandeVondele@mat.ethz.ch>

	PR libgomp/55561
	* config/linux/wait.h (do_spin): Use atomic load for addr.
	* config/linux/ptrlock.c (gomp_ptrlock_get_slow): Use atomic
	for intptr and ptrlock.
	* config/linux/ptrlock.h (gomp_ptrlock_get): Use atomic load
	for ptrlock.

2013-01-22  Alan Modra  <amodra@gmail.com>

	PR libgomp/51376
	PR libgomp/56073
	* task.c (GOMP_task): Revert 2011-12-09 change.
	(GOMP_taskwait): Likewise.  Instead use atomic load with acquire
	barrier to read task->children..
	(gomp_barrier_handle_tasks): ..and matching atomic store with
	release barrier here when setting parent->children to NULL.

2013-01-16  Jakub Jelinek  <jakub@redhat.com>
	    Tobias Burnus  <burnus@net-b.de>

	PR driver/55884
	* testsuite/libgomp.fortran/fortran.exp: Use
	-fintrinsic-modules-path= instead of
	-fintrinsic-modules-path.

2013-01-14  Richard Sandiford  <rdsandiford@googlemail.com>

	Update copyright years.

2012-12-19  Tobias Burnus  <burnus@net-b.de>

	* testsuite/libgomp.fortran/fortran.exp: Set
	-fintrinsic-modules-path.

2012-12-19  Tobias Burnus  <burnus@net-b.de>

	* testsuite/libgomp.fortran/use_intrinsic_1.f90: New; moved
	from gcc/testsuite/gfortran.dg/gomp/use_intrinsic_1.f90.

2012-11-21  Jakub Jelinek  <jakub@redhat.com>

	PR libgomp/55411
	* team.c (gomp_free_thread): Decrease gomp_managed_threads
	if pool had any threads_used.

2012-11-07  Jack Howarth <howarth@bromo.med.uc.edu>

	* testsuite/libgomp.c++/pr24455.C: Use
	-Wl,-undefined,dynamic_lookup on darwin.

2012-11-07  David Edelsohn  <dje.gcc@gmail.com>

	* testsuite/libgomp.c++/pr24455.C: Use -Wl,-G on AIX.

2012-10-24  Dominique d'Humieres  <dominiq@lps.ens.fr>

	* testsuite/libgomp.graphite/force-parallel-6.c: Adjust the loops.

2012-10-23  Ian Bolton  <ian.bolton@arm.com>
	    Jim MacArthur  <jim.macarthur@arm.com>
	    Marcus Shawcroft  <marcus.shawcroft@arm.com>
	    Nigel Stephens  <nigel.stephens@arm.com>
	    Ramana Radhakrishnan  <ramana.radhakrishnan@arm.com>
	    Richard Earnshaw  <rearnsha@arm.com>
	    Sofiane Naci  <sofiane.naci@arm.com>
	    Stephen Thomas  <stephen.thomas@arm.com>
	    Tejas Belagod  <tejas.belagod@arm.com>
	    Yufeng Zhang  <yufeng.zhang@arm.com>

	* configure.tgt: Add AArch64.

2012-10-04  Jason Merrill  <jason@redhat.com>

	* testsuite/libgomp.c++/tls-init1.C: New.

2012-09-14  David Edelsohn  <dje.gcc@gmail.com>

	* configure: Regenerated.

2012-08-29  Chung-Lin Tang  <cltang@codesourcery.com>

	* config/linux/mips/futex.h (sys_futex0): Change to static
	function with noinline, nomips16 attributes under MIPS16. Adjust
	asm statement to place 'li v0,SYS_futex' immediately before
	syscall insn.

2012-07-04  Sandra Loosemore <sandra@codesourcery.com>

	* libgomp.texi (Library Index): Renamed from "Index" to prevent
	conflict with index.html on case-insensitive file systems.

2012-07-03  Uros Bizjak  <ubizjak@gmail.com>

	* config/linux/x86/futex.h (cpu_relax): Use __builtin_ia32_pause.
	* testsuite/libgomp.c/sort-1.c (busy_wait): Ditto.

2012-07-02  Richard Guenther  <rguenther@suse.de>
	    Michael Matz  <matz@suse.de>
	    Tobias Grosser <tobias@grosser.es>
	    Sebastian Pop <sebpop@gmail.com>

	* testsuite/libgomp.graphite/force-parallel-4.c: Adjust.
	* testsuite/libgomp.graphite/force-parallel-5.c: Likewise.
	* testsuite/libgomp.graphite/force-parallel-7.c: Likewise.
	* testsuite/libgomp.graphite/force-parallel-8.c: Likewise.

2012-06-28  Andreas Schwab  <schwab@linux-m68k.org>

	* libgomp.texi: Include gpl_v3.texi instead of gpl.texi.

2012-06-22  Richard Guenther  <rguenther@suse.de>

	Merge from graphite branch
	2012-01-13  Tobias Grosser  <tobias@grosser.es>

	* testsuite/libgomp.graphite/force-parallel-1.c: Adjust.
	* testsuite/libgomp.graphite/force-parallel-2.c: Likewise.

2012-06-07  Jakub Jelinek  <jakub@redhat.com>

	PR middle-end/53580
	* testsuite/libgomp.c/pr26943-2.c: Remove #pragma omp barrier,
	use GOMP_barrier () call instead.
	* testsuite/libgomp.c/pr26943-3.c: Likewise.
	* testsuite/libgomp.c/pr26943-4.c: Likewise.
	* testsuite/libgomp.fortran/vla4.f90: Remove !$omp barrier,
	call GOMP_barrier instead.
	* testsuite/libgomp.fortran/vla5.f90: Likewise.

2012-06-06  Jakub Jelinek  <jakub@redhat.com>

	PR libgomp/52993
	* config/linux/lock.c (gomp_init_nest_lock_25): Fix up last
	argument to memset call.

2012-05-16  H.J. Lu  <hongjiu.lu@intel.com>

	* configure: Regenerated.

2012-04-11  Manuel López-Ibáñez  <manu@gcc.gnu.org>

	* testsuite/lib/libgomp.exp: Add -fno-diagnostics-show-caret.

2012-03-31  H.J. Lu  <hongjiu.lu@intel.com>

	PR bootstrap/52812
	* configure.tgt (i[456]86-*-linux*): Handle -mx32 like -m64.

2012-03-22  Jakub Jelinek  <jakub@redhat.com>

	PR middle-end/52547
	* testsuite/libgomp.c/pr52547.c: New test.

2012-03-16  Bernhard Reutner-Fischer  <aldot@gcc.gnu.org>

	* testsuite/lib/libgomp.exp: load fortran-modules.exp

2012-03-14  Rainer Orth  <ro@CeBiTec.Uni-Bielefeld.DE>

	* configure.tgt (mips-sgi-irix6*): Remove.

2012-03-12  Rainer Orth  <ro@CeBiTec.Uni-Bielefeld.DE>

	* configure.tgt (alpha*-dec-osf*): Remove.

	* config/osf/sem.h: Remove.
	* config/posix/lock.c (_XOPEN_SOURCE): Define unconditionally.

2012-02-29  Eric Botcazou  <ebotcazou@adacore.com>

	* config/linux/sparc/futex.h (cpu_relax): Read from CC register.

2012-02-27  Rainer Orth  <ro@CeBiTec.Uni-Bielefeld.DE>

	PR libstdc++/52188
	* acinclude.m4 (LIBGOMP_ENABLE_SYMVERS): Remove	symvers_renaming.
	Remove ENABLE_SYMVERS_SOL2.
	* configure: Regenerate.
	* Makefile.am [LIBGOMP_BUILD_VERSIONED_SHLIB] (comma): New variable.
	(PREPROCESS): New variable.
	(libgomp.ver): New target.
	[LIBGOMP_BUILD_VERSIONED_SHLIB &&
	LIBGOMP_BUILD_VERSIONED_SHLIB_GNU]: Remove
	LIBGOMP_BUILD_VERSIONED_SHLIB_SOL2 handling.
	Use libgomp.ver.
	[LIBGOMP_BUILD_VERSIONED_SHLIB_SUN]: Use libgomp.ver, libgomp.ver-sun.
	* Makefile.in: Regenerate.

2012-02-14  Walter Lee  <walt@tilera.com>

	* configure.tgt: Handle tilegx and tilepro.
	* config/linux/tile/futex.h: New file.

2012-02-08  Richard Guenther  <rguenther@suse.de>

	PR tree-optimization/46886
	* testsuite/libgomp.c/pr46886.c: New testcase.

2012-01-25  Matthias Klose  <doko@ubuntu.com>

	* config/linux/arm: Remove empty directory.
	* configure.tgt (config_path): Remove linux-arm for arm*-*-linux*.

2011-12-09  Alan Modra  <amodra@gmail.com>

	PR libgomp/51376
	* task.c (GOMP_taskwait): Don't access task->children outside of
	task_lock mutex region.
	(GOMP_task): Likewise.

2011-12-06  Jakub Jelinek  <jakub@redhat.com>

	PR libgomp/51132
	* testsuite/libgomp.graphite/force-parallel-1.c: Move large arrays
	to file scope.
	* testsuite/libgomp.graphite/force-parallel-3.c: Likewise.
	* testsuite/libgomp.graphite/force-parallel-6.c: Likewise.
	* testsuite/libgomp.graphite/force-parallel-7.c: Likewise.
	* testsuite/libgomp.graphite/force-parallel-8.c: Likewise.
	* testsuite/libgomp.graphite/force-parallel-9.c: Likewise.

2011-12-02  Alan Modra  <amodra@gmail.com>

	* config/linux/affinity.c: Use atomic rather than sync builtin.
	* config/linux/lock.c: Likewise.
	* config/linux/ptrlock.h: Likewise.
	* config/linux/ptrlock.c: Likewise.
	* config/linux/ptrlock.h (gomp_ptrlock_set): Always write here..
	* config/linux/ptrlock.c (gomp_ptrlock_set_slow): ..not here.
	* config/linux/futex.h (atomic_write_barrier): Delete unused function.
	* config/linux/alpha/futex.h (atomic_write_barrier): Likewise.
	* config/linux/ia64/futex.h (atomic_write_barrier): Likewise.
	* config/linux/mips/futex.h (atomic_write_barrier): Likewise.
	* config/linux/powerpc/futex.h (atomic_write_barrier): Likewise.
	* config/linux/s390/futex.h (atomic_write_barrier): Likewise.
	* config/linux/sparc/futex.h (atomic_write_barrier): Likewise.
	* config/linux/x86/futex.h (atomic_write_barrier): Likewise.

2011-11-30  Alan Modra  <amodra@gmail.com>

	PR libgomp/51298
	* config/linux/bar.h: Use atomic rather than sync builtins.
	* config/linux/bar.c: Likewise.  Add missing acquire
	synchronisation on generation field.
	* task.c (gomp_barrier_handle_tasks): Regain lock so as to not
	double unlock.

2011-11-30  Alan Modra  <amodra@gmail.com>

	* ordered.c (gomp_ordered_sync): Add MEMMODEL_ACQ_REL fence.
	* critical.c (GOMP_critical_start): Add MEMMODEL_RELEASE fence.
	* config/linux/mutex.h: Use atomic rather than sync builtins.
	* config/linux/mutex.c: Likewise.  Comment.  Use -1 for waiting state.
	* config/linux/omp-lock.h: Comment fix.
	* config/linux/arm/mutex.h: Delete.
	* config/linux/powerpc/mutex.h: Delete.
	* config/linux/ia64/mutex.h: Delete.
	* config/linux/mips/mutex.h: Delete.

2011-11-30  Alan Modra  <amodra@gmail.com>

	PR libgomp/51249
	* config/linux/sem.h: Rewrite.
	* config/linux/sem.c: Rewrite.

2011-11-28  Richard Henderson  <rth@redhat.com>

	* libgomp.h (enum memmodel): New.

2011-11-21  Andreas Tobler  <andreast@fgznet.ch>

	* configure: Regenerate.

2011-10-10  Matthias Klose  <doko@ubuntu.com>

	* config/posix95: Remove empty directory.

2011-08-26  Jakub Jelinek  <jakub@redhat.com>

	* testsuite/libgomp.fortran/threadprivate4.f90: New test.

2011-08-19  Jakub Jelinek  <jakub@redhat.com>

	PR fortran/49792
	* testsuite/libgomp.fortran/pr49792-1.f90: New test.
	* testsuite/libgomp.fortran/pr49792-2.f90: New test.

2011-08-08  Rainer Orth  <ro@CeBiTec.Uni-Bielefeld.DE>

	* config/posix95/lock.c, posix95/omp-lock.h: Remove.

2011-08-05  Rainer Orth  <ro@CeBiTec.Uni-Bielefeld.DE>

	PR libgomp/49965
	* testsuite/libgomp.c++/task-8.C: Replaced err by errval.

2011-08-03  Uros Bizjak  <ubizjak@gmail.com>

	* config/linux/proc.h: New.
	* config/linux/proc.c: Include "proc.h".  Do not include <sched.h>.
	(gomp_cpuset_popcount): Rename from cpuset_popcount.  No more static.
	(gomp_init_num_threads): Update call to cpuset_popcount.
	(get_num_procs): Ditto.
	* config/linux/affinity.c (gomp_init_affinity): Call
	gomp_cpuset_popcount.

2011-08-02  Jakub Jelinek  <jakub@redhat.com>

	PR fortran/42041
	PR fortran/46752
	* omp.h.in (omp_in_final): New prototype.
	* omp_lib.f90.in (omp_in_final): New interface.
	(omp_integer_kind, omp_logical_kind): Remove
	and replace all its uses in the module with 4.
	(openmp_version): Change to 201107.
	* omp_lib.h.in (omp_sched_static, omp_sched_dynamic,
	omp_sched_guided, omp_sched_auto): Use omp_sched_kind
	kind for the parameters.
	(omp_in_final): New external.
	(openmp_version): Change to 201107.
	* task.c (omp_in_final): New function.
	(gomp_init_task): Initialize final_task.
	(GOMP_task): Remove unused attribute from flags.  Handle final
	tasks.
	(GOMP_taskyield): New function.
	(omp_in_final): Return true if if (false) or final (true) task
	or descendant of final (true).
	* fortran.c (omp_in_final_): New function.
	* libgomp.map (OMP_3.1): Export omp_in_final and omp_in_final_.
	(GOMP_3.0): Export GOMP_taskyield.
	* env.c (gomp_nthreads_var_list, gomp_nthreads_var_list_len): New
	variables.
	(parse_unsigned_long_list): New function.
	(initialize_env): Use it for OMP_NUM_THREADS.  Call parse_boolean
	with "OMP_PROC_BIND".  If OMP_PROC_BIND=true, call gomp_init_affinity
	even if parse_affinity returned false.
	* config/linux/affinity.c (gomp_init_affinity): Handle
	gomp_cpu_affinity_len == 0.
	* libgomp_g.h (GOMP_taskyield): New prototype.
	* libgomp.h (struct gomp_task): Add final_task field.
	(gomp_nthreads_var_list, gomp_nthreads_var_list_len): New externs.
	* team.c (gomp_team_start): Override new task's nthreads_var icv
	if list form OMP_NUM_THREADS has been used and it has value for
	the new nesting level.

	* testsuite/libgomp.c/atomic-11.c: New test.
	* testsuite/libgomp.c/atomic-12.c: New test.
	* testsuite/libgomp.c/atomic-13.c: New test.
	* testsuite/libgomp.c/atomic-14.c: New test.
	* testsuite/libgomp.c/reduction-6.c: New test.
	* testsuite/libgomp.c/task-5.c: New test.
	* testsuite/libgomp.c++/atomic-2.C: New test.
	* testsuite/libgomp.c++/atomic-3.C: New test.
	* testsuite/libgomp.c++/atomic-4.C: New test.
	* testsuite/libgomp.c++/atomic-5.C: New test.
	* testsuite/libgomp.c++/atomic-6.C: New test.
	* testsuite/libgomp.c++/atomic-7.C: New test.
	* testsuite/libgomp.c++/atomic-8.C: New test.
	* testsuite/libgomp.c++/atomic-9.C: New test.
	* testsuite/libgomp.c++/task-8.C: New test.
	* testsuite/libgomp.c++/reduction-4.C: New test.
	* testsuite/libgomp.fortran/allocatable7.f90: New test.
	* testsuite/libgomp.fortran/allocatable8.f90: New test.
	* testsuite/libgomp.fortran/crayptr3.f90: New test.
	* testsuite/libgomp.fortran/omp_atomic3.f90: New test.
	* testsuite/libgomp.fortran/omp_atomic4.f90: New test.
	* testsuite/libgomp.fortran/pointer1.f90: New test.
	* testsuite/libgomp.fortran/pointer2.f90: New test.
	* testsuite/libgomp.fortran/task4.f90: New test.

2011-08-02  Tobias Burnus  <burnus@net-b.de>

	* libgomp.texi: Update OpenMP spec references to 3.1.
	(omp_in_final,OMP_PROC_BIND): New sections.
	(OMP_NUM_THREADS): Document that the value can be now a list.
	(GOMP_STACKSIZE,GOMP_CPU_AFFINITY): Update @ref.

2011-08-02  H.J. Lu  <hongjiu.lu@intel.com>

	* config/linux/x86/futex.h: Check __x86_64__ instead of
	__LP64__.

2011-07-29  Jakub Jelinek  <jakub@redhat.com>

	PR middle-end/49897
	PR middle-end/49898
	* testsuite/libgomp.c/pr49897-1.c: New test.
	* testsuite/libgomp.c/pr49897-2.c: New test.
	* testsuite/libgomp.c/pr49898-1.c: New test.
	* testsuite/libgomp.c/pr49898-2.c: New test.

2011-07-28  H.J. Lu  <hongjiu.lu@intel.com>

	* testsuite/lib/libgomp.exp (libgomp_init): Add -march=i486
	for ia32 instead of ilp32.

	* testsuite/libgomp.c/atomic-1.c: Require ia32 instead of ilp32.
	* testsuite/libgomp.c/atomic-6.c: Likewise.

2011-07-23  Sebastian Pop  <sebastian.pop@amd.com>

	* testsuite/libgomp.graphite/force-parallel-1.c: Un-xfail.
	* testsuite/libgomp.graphite/force-parallel-2.c: Adjust pattern.

2011-07-25  Rainer Orth  <ro@CeBiTec.Uni-Bielefeld.DE>

	PR libgomp/45351
	* config/osf/sem.h: New file.
	* configure.tgt (alpha*-dec-osf*): Prepend osf to config_path.

2011-07-18  Rainer Orth  <ro@CeBiTec.Uni-Bielefeld.DE>

	PR target/49541
	* testsuite/lib/libgomp.exp (libgomp_init): Don't add -lgomp to
	ldflags.

2011-07-15  Jakub Jelinek  <jakub@redhat.com>

	* config/linux/wait.h (do_spin): New inline, largely copied
	from do_wait, just don't do futex_wait here, instead return true if
	it should be done.
	(do_wait): Implement using do_spin.
	* config/linux/mutex.h (gomp_mutex_lock_slow): Add an int argument
	to prototype.
	(gomp_mutex_lock): Use __sync_val_compare_and_swap instead of
	__sync_bool_compare_and_swap, pass the oldval to
	gomp_mutex_lock_slow.
	* config/linux/mutex.c (gomp_mutex_lock_slow): Add oldval argument.
	If all mutex contenders are just spinning and not sleeping, don't
	change state to 2 unnecessarily.  Optimize the loop when state has
	already become 2 to use just one atomic operation per loop instead
	of two.
	* config/linux/ia64/mutex.h (gomp_mutex_lock_slow): Add an int argument
	to prototype.
	(gomp_mutex_lock): Use __sync_val_compare_and_swap instead of
	__sync_bool_compare_and_swap, pass the oldval to
	gomp_mutex_lock_slow.

2011-06-22  Jakub Jelinek  <jakub@redhat.com>

	PR libgomp/49490
	* iter.c (gomp_iter_static_next): For chunk size 0
	only use n ceil/ nthreads size for the first
	n % nthreads threads in the team instead of
	all threads except for the last few ones which
	get less work or none at all.
	* iter_ull.c (gomp_iter_ull_static_next): Likewise.
	* env.c (parse_schedule): If OMP_SCHEDULE doesn't have
	chunk argument, set run_sched_modifier to 0 for static
	resp. 1 for other kinds.  If chunk argument is 0
	and not static, set value to 1.

2011-05-19  Jakub Jelinek  <jakub@redhat.com>

	PR c++/49043
	* testsuite/libgomp.c++/pr49043.C: New test.

	PR c++/48869
	* testsuite/libgomp.c++/pr48869.C: New test.

2011-05-06  Jakub Jelinek  <jakub@redhat.com>

	PR fortran/48894
	* fortran.c: Include limits.h.
	(TO_INT): Define.
	(omp_set_dynamic_8_, omp_set_num_threads_8_): Use !!*set instead of
	*set.
	(omp_set_num_threads_8_, omp_set_schedule_8_,
	omp_set_max_active_levels_8_, omp_get_ancestor_thread_num_8_,
	omp_get_team_size_8_): Use TO_INT macro.
	* testsuite/libgomp.fortran/pr48894.f90: New test.

2011-04-13  Jakub Jelinek  <jakub@redhat.com>

	PR middle-end/48591
	* testsuite/libgomp.c/pr48591.c: New test.

2011-03-21  Rainer Orth  <ro@CeBiTec.Uni-Bielefeld.DE>

	PR bootstrap/48135
	* acinclude.m4 (enable_symvers): Handle --disable-symvers.
	* configure: Regenerate.

2011-02-27  Jakub Jelinek  <jakub@redhat.com>

	PR fortran/47886
	* testsuite/libgomp.fortran/task3.f90: New test.

2011-02-24  Tobias Burnus  <burnus@net-b.de>

	* libgomp.texi (GOMP_STACKSIZE): Fix @ref to OMP_STACKSIZE.

2011-02-23  Jakub Jelinek  <jakub@redhat.com>

	PR libgomp/47854
	* libgomp.texi (omp_get_wtime): Don't say time in the past
	must be Unix Epoch.

2011-02-18  Jakub Jelinek  <jakub@redhat.com>

	PR libgomp/47804
	* testsuite/libgomp.fortran/fortran.exp: Check for both
	libquadmath.a and libquadmath.${shlib_ext}.  If neither exists,
	but $blddir != "", still append ${blddir}/${lang_library_path}
	to ld_library_path.

2011-02-16  Tobias Burnus  <burnus@net-b.de>

	PR libgomp/47758
	* testsuite/libgomp.fortran/fortran.exp: Check for the existence
	of libquadmath.a before adding its libpath to ldflags.

2011-02-14  Jakub Jelinek  <jakub@redhat.com>

	PR libgomp/47731
	* config/linux/futex.h (futex_wait): Pass NULL as timeout argument
	to FUTEX_WAIT futex syscall.
	* config/linux/wait.h: Include <futex.h> instead of "futex.h".

2011-02-13  Ralf Wildenhues  <Ralf.Wildenhues@gmx.de>

	* configure: Regenerate.

2011-01-20  Benjamin Kosnik  <bkoz@redhat.com>

	PR libstdc++/36104
	* acinclude.m4 (LIBGOMP_ENABLE_SYMVERS): Accept gnu variants.

2011-01-16  Gerald Pfeifer

	* configure.tgt (*-*-freebsd*): Add -lpthread to XLDFLAGS.

2010-12-14  Jakub Jelinek  <jakub@redhat.com>

	PR fortran/46874
	* libgomp.fortran/allocatable6.f90: New test.

2010-12-06  Rainer Orth  <ro@CeBiTec.Uni-Bielefeld.DE>

	* acinclude.m4 (symvers_renaming): Also set if enable_symvers = no.
	* configure: Regenerate.

2010-12-06  Dave Korn  <dave.korn.cygwin@gmail.com>

	PR target/40125
	PR lto/46695
	* configure.ac: Invoke ACX_LT_HOST_FLAGS.
	* Makefile.am (libgomp_la_LDFLAGS): Use lt_host_flags.
	* aclocal.m4: Regenerate.
	* configure: Regenerate.
	* Makefile.in: Regenerate.
	* testsuite/Makefile.in: Regenerate.

2010-12-02  Jakub Jelinek  <jakub@redhat.com>

	PR fortran/46753
	* libgomp.fortran/pr46753.f90: New test.

	PR libgomp/43706
	* env.c (initialize_env): Default to spin count 300000
	instead of 20000000 if neither OMP_WAIT_POLICY nor GOMP_SPINCOUNT
	is specified.

	PR libgomp/45240
	* parallel.c (GOMP_parallel_end): Unlock gomp_remaining_threads_lock
	at the end if sync builtins aren't supported.

2010-12-01  Rainer Orth  <ro@CeBiTec.Uni-Bielefeld.DE>

	* configure.tgt (mips-sgi-irix6*): Add -lpthread to XLDFLAGS.

2010-12-01  Rainer Orth  <ro@CeBiTec.Uni-Bielefeld.DE>

	* testsuite/libgomp.fortran/vla8.f90: Use dg-timeout-factor 2.0.

2010-11-24  Iain Sandoe  <iains@gcc.gnu.org>

	* testsuite/libgomp.fortran/fortran.exp: Add paths for libquadmath.

2010-11-16  Francois-Xavier Coudert  <fxcoudert@gcc.gnu.org>
	    Tobias Burnus  <burnus@net-b.de>

	PR fortran/32049
	* configure.ac:
	* configure: Regenerate.

2010-10-06  Marcus Shawcroft  <marcus.shawcroft@arm.com>

	* config/linux/futex.h: New.
	* config/linux/arm/mutex.h: New.
	* configure.tgt (arm*-*-linux*): Add config path.

2010-09-30  Sebastian Pop  <sebastian.pop@amd.com>

	* testsuite/libgomp.graphite/force-parallel-1.c: Adjust.

2010-09-23  Tobias Burnus  <burnus@net-b.de>

	* libgomp.texi (omp_get_nested, omp_set_nested, omp_set_dynamic):
	Change Fortran datatype to LOGICAL.
	(omp_set_lock, omp_test_lock, omp_unset_lock, omp_set_nested_lock,
	omp_unset_nested_lock): Use intent(inout) instead of intent(out).

2010-08-21  Ralf Wildenhues  <Ralf.Wildenhues@gmx.de>

	* configure: Regenerate.

2010-07-26  Jakub Jelinek  <jakub@redhat.com>

	* libgomp.texi: Add function keyword to a couple of Fortran
	interfaces, use integer instead of int for Fortran.

2010-07-26  Aldy Hernandez  <aldyh@redhat.com>

	* libgomp.texi: Fix spelling and pasto problems throughout.
	Adjust prototypes to match code.

2010-07-24  Tobias Burnus  <burnus@net-b.de>

	* testsuite/libgomp.fortran/appendix-a/a.28.5.f90: Add -w to
	silence -fwhole-file warning.

2010-07-23  Rainer Orth  <ro@CeBiTec.Uni-Bielefeld.DE>

	* configure.tgt (*-*-solaris2.[56]*): Removed.

2010-07-05  Rainer Orth  <ro@CeBiTec.Uni-Bielefeld.DE>

	* acinclude.m4 (LIBGOMP_ENABLE_SYMVERS): Handle sun style.
	Define LIBGOMP_BUILD_VERSIONED_SHLIB_GNU,
	LIBGOMP_BUILD_VERSIONED_SHLIB_SUN automake conditionals.
	(HAVE_SYMVER_SYMBOL_RENAMING_RUNTIME_SUPPORT): Define unless
	targetting solaris2*.
	* configure: Regenerate.
	* config.h.in: Regenerate.

	* Makefile.am [LIBGOMP_BUILD_VERSIONED_SHLIB]: Protect
	libgomp_version_script with LIBGOMP_BUILD_VERSIONED_SHLIB_GNU.
	Add libgomp_version_dep.
	[LIBGOMP_BUILD_VERSIONED_SHLIB_SUN]: Handle Sun symbol
	versioning.
	[!LIBGOMP_BUILD_VERSIONED_SHLIB]: Add libgomp_version_dep.
	(libgomp_la_DEPENDENCIES): Set to $(libgomp_version_dep).
	* Makefile.in: Regenerate.

	* libgomp.h (LIBGOMP_GNU_SYMBOL_VERSIONING): Undef unless
	HAVE_SYMVER_SYMBOL_RENAMING_RUNTIME_SUPPORT.
	* libgomp.map (OMP_1.0): Move symbols both in OMP_1.0 and OMP_3.0
	to common block, protected by
	HAVE_SYMVER_SYMBOL_RENAMING_RUNTIME_SUPPORT.

2010-06-10  Gerald Pfeifer  <gerald@pfeifer.com>

	* libgomp.texi: Move to GFDL version 1.3.  Update copyright years.

2010-06-09  Iain Sandoe  <iains@gcc.gnu.org>

	PR bootstrap/43170
	* configure: Regenerate.

2010-05-04  Ralf Wildenhues  <Ralf.Wildenhues@gmx.de>

	PR other/43620
	* configure.ac (AM_INIT_AUTOMAKE): Add no-dist.
	* configure: Regenerate.
	* Makefile.in: Regenerate.
	* testsuite/Makefile.in: Regenerate.

2010-04-26  Jakub Jelinek  <jakub@redhat.com>

	PR c/43893
	* testsuite/libgomp.c/pr43893.c: New test.
	* testsuite/libgomp.c++/pr43893.C: New test.

2010-04-21  Jakub Jelinek  <jakub@redhat.com>

	PR middle-end/43570
	* testsuite/libgomp.fortran/vla8.f90: New test.

2010-04-20  Jakub Jelinek  <jakub@redhat.com>

	PR libgomp/43706
	* config/linux/affinity.c (gomp_init_affinity): Decrease
	gomp_available_cpus if affinity mask confines the process to fewer
	CPUs.
	* config/linux/proc.c (get_num_procs): If gomp_cpu_affinity is
	non-NULL, just return gomp_available_cpus.

	PR libgomp/43569
	* sections.c (gomp_sections_init): Initialize ws->mode.

2010-04-14  Uros Bizjak  <ubizjak@gmail.com>

	* acinclude.m4 (LIBGOMP_CHECK_SYNC_BUILTINS): Remove set but
	not unused bar variable.
	* configure: Regenerate.

2010-04-02  Ralf Wildenhues  <Ralf.Wildenhues@gmx.de>

	* Makefile.in: Regenerate.
	* aclocal.m4: Regenerate.
	* testsuite/Makefile.in: Regenerate.

2010-03-22  Jakub Jelinek  <jakub@redhat.com>

	PR libgomp/42942
	* env.c (parse_unsigned_long): Add ALLOW_ZERO argument.
	(initialize_env): Adjust callers.
	(omp_set_max_active_levels): Set gomp_max_active_levels_var even
	when the argument is 0.

	* testsuite/libgomp.c/pr42942.c: New test.

2010-03-08  Tobias Grosser  <grosser@fim.uni-passau.de>

	PR middle-end/42644
	PR middle-end/42130
	* testsuite/libgomp.graphite/force-parallel-1.c: Adjust.
	* testsuite/libgomp.graphite/force-parallel-2.c: Adjust.

2010-01-29  Rainer Orth  <ro@CeBiTec.Uni-Bielefeld.DE>

	* testsuite/libgomp.c++/task-1.C: Renamed err to e.
	* testsuite/libgomp.c++/task-6.C: Likewise.

2010-01-28  Steve Ellcey  <sje@cup.hp.com>

	* configure.tgt (*-*-hpux*): Add -frandom-seed flag.

2010-01-26  Paolo Bonzini  <bonzini@gnu.org>

	* configure.ac: Test for executability of _the first word_ of GFORTRAN.
	* configure: Regenerate.

2010-01-26  Jakub Jelinek  <jakub@redhat.com>

	PR fortran/42866
	* testsuite/libgomp.fortran/allocatable5.f90: New test.

2010-01-20  Paolo Bonzini  <bonzini@gnu.org>

	* configure.ac: Test for executability of GFORTRAN.
	* configure: Regenerate.

2010-01-05  Rainer Orth  <ro@CeBiTec.Uni-Bielefeld.DE>

	* configure: Regenerate.

2010-01-04  H.J. Lu  <hongjiu.lu@intel.com>

	PR libgomp/42602
	* libgomp.fortran/recursion1.f90 (sub): Make 's' atomic.

2010-01-03  Richard Guenther  <rguenther@suse.de>

	* testsuite/libgomp.fortran/recursion1.f90: New testcase.

2009-12-23  Sebastian Pop  <sebpop@gmail.com>

	* testsuite/libgomp.graphite/pr4118.c: New.

2009-12-22  Iain Sandoe  <iain.sandoe@sandoe-acoustics.co.uk>

	* testsuite/libgomp.fortran/crayptr2.f90: Remove forced static linkage
	for darwin, protect the test with require-effective-target tls_runtime.
	* testsuite/libgomp.fortran/pr32550.f90: Ditto.

2009-12-22  Iain Sandoe  <iain.sandoe@sandoe-acoustics.co.uk>

	PR target/41605
	* testsuite/lib/libgomp.exp: Provide -B options to allow for
	link spec %s substitutions for static libraries.

2009-12-18  Jack Howarth <howarth@bromo.med.uc.edu>

	PR testsuite/42135
	* libgomp.graphite/force-parallel-2.c: Reduce array size.

2009-12-05  Ralf Wildenhues  <Ralf.Wildenhues@gmx.de>

	* Makefile.in: Regenerate.
	* configure: Regenerate.
	* testsuite/Makefile.in: Regenerate.

2009-11-30  Dave Korn  <dave.korn.cygwin@gmail.com>

	* testsuite/lib/libgomp.exp (libgomp_init): Add host-dependent
	settings for LC_ALL and LANG.

2009-11-25  Jakub Jelinek  <jakub@redhat.com>

	PR fortran/42162
	* testsuite/libgomp.fortran/pr42162.f90: New test.

2009-11-13  Jakub Jelinek  <jakub@redhat.com>

	PR middle-end/42029
	* testsuite/libgomp.c/pr42029.c: New test.

2009-10-26  Jakub Jelinek  <jakub@redhat.com>

	* acinclude.m4 (LIBGOMP_CHECK_LINKER_FEATURES): Avoid using too many
	*s.  Accept ld version without text in ()s.
	* configure: Regenerated.

2009-10-22  Razya Ladelsky  <razya@il.ibm.com>

	* testsuite/libgomp.graphite/force-parallel-2.c: Adjust scan.

2009-10-17  Ralf Wildenhues  <Ralf.Wildenhues@gmx.de>

	PR libgomp/41418
	* configure.ac: Set FC to "no" if $GFORTRAN starts with "no"
	or a hyphen (happens with fortran language disabled).
	* configure: Regenerate.

2009-09-30  Ralf Wildenhues  <Ralf.Wildenhues@gmx.de>

	* acinclude.m4 (LIBGOMP_CHECK_LINKER_FEATURES): Avoid 'head',
	use sed script portable to Solaris /bin/sed for extracting ld
	version.
	* configure: Regenerate.

2009-09-17  Alexander Monakov  <amonakov@ispras.ru>

	* testsuite/libgomp.graphite/bounds.c: New test.

2009-09-11  Ralf Wildenhues  <Ralf.Wildenhues@gmx.de>

	* Makefile.am (libgomp_la_LINK): New.
	* Makefile.in: Regenerate.

2009-08-24  Ralf Wildenhues  <Ralf.Wildenhues@gmx.de>

	* configure.ac (AC_PREREQ): Bump to 2.64.

2009-08-22  Ralf Wildenhues  <Ralf.Wildenhues@gmx.de>

	* Makefile.am (install-html, install-pdf): Remove.
	* Makefile.in: Regenerate.

	* Makefile.in: Regenerate.
	* aclocal.m4: Regenerate.
	* config.h.in: Regenerate.
	* configure: Regenerate.
	* testsuite/Makefile.in: Regenerate.

2009-08-22  Ralf Wildenhues  <Ralf.Wildenhues@gmx.de>

	* Makefile.am (LINK): Add $(AM_LIBTOOLFLAGS) and $(LIBTOOLFLAGS).
	* Makefile.in: Regenerate.

2009-08-20  Dave Korn  <dave.korn.cygwin@gmail.com>

	* Makefile.am (libgomp_la_LDFLAGS): Add -bindir flag.
	* Makefile.in: Regenerate.

2009-08-19  Tobias Burnus  <burnus@net-b.de>

	PR fortran/41102
	omp_lib.h.in: Fix -std=f95 errors.


2009-08-14  David Edelsohn  <edelsohn@gnu.org>

	* testsuite/libgomp.graphite: Move from gcc.dg/graphite.
	* testsuite/libgomp.graphite/graphite_autopar.exp: Delete.
	* testsuite/libgomp.graphite/graphite.exp: New.

2009-08-05  Andreas Tobler  <a.tobler@schweiz.org>

	* testsuite/libgomp.fortran/fortran.exp: Add flags in case of shared
	only build.

2009-08-04  David Daney  <ddaney@caviumnetworks.com>

	* config/linux/mutex.h (gomp_mutex_unlock): Add comment about
	needed memory barrier semantics.
	* config/linux/mips/mutex.h: New file.

2009-07-30  Ralf Wildenhues  <Ralf.Wildenhues@gmx.de>

	* configure.ac (_AC_ARG_VAR_PRECIOUS): Use m4_rename_force.

2009-07-16  Joseph Myers  <joseph@codesourcery.com>

	* configure: Regenerate.

2009-07-11  Richard Sandiford  <rdsandiford@googlemail.com>

	PR testsuite/40699
	PR testsuite/40707
	PR testsuite/40709
	* testsuite/lib/libgomp.exp: Revert 2009-07-02 and 2009-06-30 commits.
	* testsuite/libgomp.c/c.exp, testsuite/libgomp.c++/c++.exp,
	testsuite/libgomp.fortran/fortran.exp: Revert 2009-06-30 commits.

2009-07-02  Richard Sandiford  <r.sandiford@uk.ibm.com>

	* testsuite/lib/libgomp.exp (libgomp_init): Use the ALWAYS_CFLAGS
	options when choosing a multilib.

2009-06-30  Richard Sandiford  <r.sandiford@uk.ibm.com>

	* testsuite/lib/libgomp.exp (libgomp_init): Don't add "." to
	ld_library_path.  Use add_path.  Add just find_libgcc_s to
	ld_library_path, not every libgcc multilib directory.
	* testsuite/libgomp.c/c.exp (ld_library_path): Don't call
	gcc-set-multilib-library-path; rely on $always_ld_library_path instead.
	* testsuite/libgomp.c++/c++.exp (ld_library_path): Likewise.
	Use add_path.
	* testsuite/libgomp.fortran/fortran.exp (ld_library_path): Likewise.

2009-06-09  Nathan Froyd  <froydnj@codesourcery.com>

	* Makefile.am (LTLDFLAGS): Define.
	(LINK): Define.
	* Makefile.in: Regenerate.

2009-05-27  Janne Blomqvist  <jb@gcc.gnu.org>

	PR fortran/39718
	* testsuite/libgomp.fortran/fortran.exp: Don't link with
	libgfortranbegin, check existence of libgfortran.a instead of
	libgfortranbegin.a.

2009-05-20  Jakub Jelinek  <jakub@redhat.com>

	PR libgomp/40174
	* team.c (gomp_thread_start): Destroy thr->release semaphore.
	(gomp_free_pool_helper): Likewise.

2009-04-20  Vasilis Liaskovitis  <vliaskov@gmail.com>
	    Jakub Jelinek  <jakub@redhat.com>

	PR fortran/35423
	* testsuite/libgomp.fortran/workshare2.f90: New test.

2009-04-09  Nick Clifton  <nickc@redhat.com>

	* iter.c: Change copyright header to refer to version 3 of the
	GNU General Public License with version 3.1 of the GCC Runtime
	Library Exception and to point readers at the COPYING3 and
	COPYING3.RUNTIME files and the FSF's license web page.
	* alloc.c: Likewise.
	* barrier.c: Likewise.
	* config/bsd/proc.c: Likewise.
	* config/linux/affinity.c: Likewise.
	* config/linux/alpha/futex.h: Likewise.
	* config/linux/bar.c: Likewise.
	* config/linux/bar.h: Likewise.
	* config/linux/ia64/futex.h: Likewise.
	* config/linux/ia64/mutex.h: Likewise.
	* config/linux/lock.c: Likewise.
	* config/linux/mips/futex.h: Likewise.
	* config/linux/mutex.c: Likewise.
	* config/linux/mutex.h: Likewise.
	* config/linux/powerpc/futex.h: Likewise.
	* config/linux/proc.c: Likewise.
	* config/linux/ptrlock.c: Likewise.
	* config/linux/ptrlock.h: Likewise.
	* config/linux/s390/futex.h: Likewise.
	* config/linux/sem.c: Likewise.
	* config/linux/sem.h: Likewise.
	* config/linux/sparc/futex.h: Likewise.
	* config/linux/wait.h: Likewise.
	* config/linux/x86/futex.h: Likewise.
	* config/mingw32/proc.c: Likewise.
	* config/mingw32/time.c: Likewise.
	* config/posix/affinity.c: Likewise.
	* config/posix/bar.c: Likewise.
	* config/posix/bar.h: Likewise.
	* config/posix/lock.c: Likewise.
	* config/posix/mutex.h: Likewise.
	* config/posix/proc.c: Likewise.
	* config/posix/ptrlock.h: Likewise.
	* config/posix/sem.c: Likewise.
	* config/posix/sem.h: Likewise.
	* config/posix/time.c: Likewise.
	* config/posix95/lock.c: Likewise.
	* critical.c: Likewise.
	* env.c: Likewise.
	* error.c: Likewise.
	* fortran.c: Likewise.
	* iter_ull.c: Likewise.
	* libgomp.h: Likewise.
	* libgomp_f.h.in: Likewise.
	* libgomp_g.h: Likewise.
	* loop.c: Likewise.
	* loop_ull.c: Likewise.
	* omp.h.in: Likewise.
	* omp_lib.f90.in: Likewise.
	* omp_lib.h.in: Likewise.
	* ordered.c: Likewise.
	* parallel.c: Likewise.
	* sections.c: Likewise.
	* single.c: Likewise.
	* task.c: Likewise.
	* team.c: Likewise.
	* work.c: Likewise.

2009-04-09  Jakub Jelinek  <jakub@redhat.com>

	* testsuite/config/default.exp: Change copyright header to refer to
	version 3 of the GNU General Public License and to point readers
	at the COPYING3 file and the FSF's license web page.

2009-04-08  Jakub Jelinek  <jakub@redhat.com>

	PR middle-end/39573
	* libgomp.c++/pr39573.C: New test.

2009-04-01  Jakub Jelinek  <jakub@redhat.com>

	PR other/39591
	* testsuite/libgomp.c/pr39591-1.c: New test.
	* testsuite/libgomp.c/pr39591-2.c: New test.
	* testsuite/libgomp.c/pr39591-3.c: New test.

2009-03-25  Uros Bizjak  <ubizjak@gmail.com>

	* testsuite/libgomp.c/atomic-5.c: Cleanup cpuid usage.
	* testsuite/libgomp.c/atomic-6.c: Ditto.

2009-03-23  Jakub Jelinek  <jakub@redhat.com>

	PR c/39495
	* testsuite/libgomp.c/loop-12.c: New test.
	* testsuite/libgomp.c/loop-11.c: New test.
	* testsuite/libgomp.c++/loop-11.C: New test.
	* testsuite/libgomp.c++/loop-12.C: New test.
	* testsuite/libgomp.c++/for-8.C: New test.

2009-03-01  Ralf Wildenhues  <Ralf.Wildenhues@gmx.de>

	* configure: Regenerate.

2009-02-11  Jakub Jelinek  <jakub@redhat.com>

	PR middle-end/39154
	* testsuite/libgomp.c/pr39154.c: New test.

2009-01-30  Ian Lance Taylor  <iant@google.com>

	* acinclude.m4 (LIBCOMP_CHECK_LINKER_FEATURES): Set
	libgomp_ld_is_gold.  Get gold version number.
	(LIBGOMP_ENABLE_SYMVERS): Gold always support symbol versioning.
	* configure: Rebuild.

2009-01-19  Iain Sandoe  <iain.sandoe@sandoe-acoustics.co.uk>

	* testsuite/lib/libgomp.exp: Add -B option for targets that
	use libgfortran.a%s in their specs.

2009-01-07  Jakub Jelinek  <jakub@redhat.com>

	PR libgomp/38086
	* acinclude.m4 (HAVE_AS_SYMVER_DIRECTIVE): New check.
	* libgomp.h (LIBGOMP_GNU_SYMBOL_VERSIONING): Undefine if
	HAVE_AS_SYMVER_DIRECTIVE is not defined.
	* configure: Regenerated.
	* config.h.in: Likewise.

2008-12-28  Jakub Jelinek  <jakub@redhat.com>

	PR c++/38650
	* testsuite/libgomp.c/pr38650.c: New test.
	* testsuite/libgomp.c++/pr38650.C: New test.

2008-12-27  Jakub Jelinek  <jakub@redhat.com>

	* testsuite/libgomp.c/collapse-1.c (main): Add private(k) clause.

2008-12-26  Uros Bizjak  <ubizjak@gmail.com>

	* testsuite/libgomp.c/atomic-6.c: Add -mieee for alpha*-*-* targets.

2008-12-18  Ralf Wildenhues  <Ralf.Wildenhues@gmx.de>

	* configure: Regenerate.

2008-12-08  Jakub Jelinek  <jakub@redhat.com>

	PR middle-end/36802
	* testsuite/libgomp.c/pr36802-1.c: New test.
	* testsuite/libgomp.c/pr36802-2.c: New test.
	* testsuite/libgomp.c/pr36802-3.c: New test.

2008-12-01  Janis Johnson  <janis187@us.ibm.com>

	PR libgomp/38270
	* config/linux/powerpc/mutex.h: New.

2008-12-01  Jakub Jelinek  <jakub@redhat.com>

	PR c++/38257
	* testsuite/libgomp.c++/for-7.C: New test.

	PR c++/38348
	* testsuite/libgomp.c++/for-6.C: New test.

2008-11-26  Janis Johnson  <janis187@us.ibm.com>

	PR testsuite/28870
	* testsuite/lib/libgomp.exp: Include new timeout library files.
	(libgomp_target_compile): Set timeout value from new proc.

2008-11-13  Steve Ellcey  <sje@cup.hp.com>

	PR libgomp/37938
	* config/linux/ia64/mutex.h: New.

2008-11-04  Tobias Burnus  <burnus@net-b.de>

	PR libgomp/37935
	* libgomp.texi (Runtime library routines, environment variables):
	Update for OpenMP version 3.0.

2008-09-26  Peter O'Gorman  <pogma@thewrittenword.com>
	    Steve Ellcey  <sje@cup.hp.com>

	* configure: Regenerate for new libtool.
	* Makefile.in: Ditto.
	* testsuite/Makefile.in: Ditto.

2008-09-19  Jakub Jelinek  <jakub@redhat.com>
	    Andreas Tobler  <a.tobler@schweiz.org>

	* config/bsd/proc.c: New file.
	* configure.tgt (*-*-darwin*): Use config_path "bsd posix".
	* configure.ac: Check for header <sys/sysctl.h>
	* configure: Regenerate.
	* config.h.in: Likewise.

2008-09-05  Janis Johnson  <janis187@us.ibm.com>

	* testsuite/ligbomp.c/c.exp: Unset lang_test_file only if it exists.

2008-08-31  Aaron W. LaFramboise  <aaronavay62@aaronwl.com>

	* Makefile.am (libgomp_la_LDFLAGS): Add -no-undefined.
	* Makefile.in: Regenerated.
	* testsuite/Makefile.in: Regenerated.

2008-08-21  Nathan Froyd  <froydnj@codesourcery.com>

	* testsuite/lib/libgomp.exp (libgomp_init): Only set things that
	depend on blddir if blddir exists.
	(libgomp_target_compile): Likewise.
	* testsuite/libgomp.c++/c++.exp: Likewise.
	* testsuite/libgomp.fortran/fortran.exp: Likewise.

2008-07-30  Ralf Wildenhues  <Ralf.Wildenhues@gmx.de>

	* libgomp.texi: Update to GFDL 1.2.  Update copyright years.
	Do not list GPL as Invariant Section.

2008-07-28  Ilie Garbacea  <ilie@mips.com>
	    Chao-ying Fu  <fu@mips.com>

	* configure.tgt: Enable futex for MIPS.
	* config/linux/mips/futex.h: New file.

2008-07-16  Jakub Jelinek  <jakub@redhat.com>

	* team.c (gomp_team_end): Free team immediately if it has
	just one thread.

2008-07-08  David Edelsohn  <edelsohn@gnu.org>

	* testsuite/libgomp.c++/c++.exp: Append multilib library path.
	* testsuite/libgomp.fortran/fortran.exp: Same.
	* testsuite/libgomp.c/c.exp: Same.
	* testsuite/lib/libgomp.exp: Append AIX libgcc pthread multilib
	directory to library path first.

2008-06-29  Krister Walfridsson  <krister.walfridsson@gmail.com>

	* env.c (parse_stacksize): Add cast to avoid warning.
	(parse_spincount): Likewise.

2008-06-27  Jakub Jelinek  <jakub@redhat.com>

	* testsuite/libgomp.c/loop-10.c: New test.
	* libgomp.c/loop-3.c (main): Add lastprivate clause.
	* libgomp.c++/loop-6.C (main): Likewise.

	PR debug/36617
	* testsuite/libgomp.c/debug-1.c: New test.

2008-06-19  Jakub Jelinek  <jakub@redhat.com>

	* testsuite/libgomp.c/nqueens-1.c: New test.

	PR c++/36523
	* testsuite/libgomp.c++/task-7.C: New function.

2008-06-17  Ralf Wildenhues  <Ralf.Wildenhues@gmx.de>

	* configure: Regenerate.

2008-06-15  John David Anglin  <dave.anglin@nrc-cnrc.gc.ca>

	* env.c (initialize_env): Always initialize gomp_remaining_threads_lock
	mutex when HAVE_SYNC_BUILTINS isn't defined.

2008-06-15  Ralf Wildenhues  <Ralf.Wildenhues@gmx.de>

	* libgomp.texi (omp_test_lock): Fix typo.

2008-06-12  Tobias Burnus  <burnus@net-b.de>

	* omp_lib.f90.in: Add "implicit none".

2008-06-12  Jakub Jelinek  <jakub@redhat.com>

	PR middle-end/36506
	* testsuite/libgomp.c/reduction-5.c: New test.

2008-06-11  Jakub Jelinek  <jakub@redhat.com>

	* libgomp.h (struct gomp_task): Add in_tied_task field.
	* task.c (gomp_init_task): Initialize it.
	(GOMP_task): Likewise.  Call gomp_team_barrier_set_task_pending
	unconditionally.  Don't call gomp_team_barrier_wake if
	current task is implicit or if(0) from implicit and number of
	running tasks is equal to nthreads - 1.

	PR libgomp/36471
	* omp_lib.f90.in (omp_get_ancestor_thread_num_8,
	omp_get_team_size_8): Fix pastos.

	PR libgomp/36469
	* configure.ac: Add AC_CHECK_FUNCS (strtoull).
	* configure: Regenerated.
	* config.h.in: Regenerated.
	* env.c (strtoull): Define to strtoul if HAVE_STRTOULL is not
	defined.

2008-06-06  Andreas Tobler  <a.tobler@schweiz.org>

	PR bootstrap/36452
	* loop_ull.c (GOMP_loop_ull_static_start): Adjust API.
	(GOMP_loop_ull_dynamic_start): Likewise.
	(GOMP_loop_ull_guided_start): Likewise.
	(GOMP_loop_ull_ordered_static_start): Likewise.
	(GOMP_loop_ull_ordered_dynamic_start): Likewise.
	(GOMP_loop_ull_ordered_guided_start): Likewise.

2008-06-06  Jakub Jelinek  <jakub@redhat.com>
	    Richard Henderson  <rth@redhat.com>
	    Ulrich Drepper  <drepper@redhat.com>
	    Jakob Blomer  <jakob.blomer@ira.uka.de>

	* configure.ac (LIBGOMP_GNU_SYMBOL_VERSIONING): New AC_DEFINE.
	Substitute also OMP_*LOCK_25*.
	* configure: Regenerated.
	* config.h.in: Regenerated.
	* Makefile.am (libgomp_la_SOURCES): Add loop_ull.c, iter_ull.c,
	ptrlock.c and task.c.
	* Makefile.in: Regenerated.
	* testsuite/Makefile.in: Regenerated.
	* task.c: New file.
	* loop_ull.c: New file.
	* iter_ull.c: New file.
	* libgomp.h: Include ptrlock.h.
	(enum gomp_task_kind): New type.
	(struct gomp_team): Add task_lock, task_queue, task_count,
	task_running_count, single_count fields.  Add
	work_share_list_free_lock ifndef HAVE_SYNC_BUILTINS.
	Remove work_share_lock, generation_mask,
	oldest_live_gen, num_live_gen and init_work_shares fields, add
	work work_share_list_alloc, work_share_list_free and work_share_chunk
	fields.  Change work_shares from pointer to pointers into an array.
	Change ordered_release field into gomp_sem_t ** from flexible array
	member.  Add implicit_task and initial_work_shares fields.
	Move close to the end of the struct.
	(struct gomp_team_state): Add single_count, last_work_share,
	active_level and level fields, remove work_share_generation.
	(gomp_barrier_handle_tasks): New prototype.
	(gomp_finish_task): New inline function.
	(struct gomp_work_share): Move chunk_size, end, incr into
	transparent union/struct, add chunk_size_ull, end_ll, incr_ll and
	next_ll fields.  Reshuffle fields.  Add next_alloc,
	next_ws, next_free and inline_ordered_team_ids fields, change
	ordered_team_ids into pointer from flexible array member.
	Add mode field.  Put lock and next into a different cache line
	from most of the write-once fields.
	(gomp_iter_ull_static_next, gomp_iter_ull_dynamic_next_locked,
	gomp_iter_ull_guided_next_locked, gomp_iter_ull_dynamic_next,
	gomp_iter_ull_guided_next): New prototypes.
	(gomp_new_icv): New prototype.
	(struct gomp_thread): Add thread_pool and task fields.
	(struct gomp_thread_pool): New type.
	(gomp_new_team): New prototype.
	(gomp_team_start): Change type of last argument.
	(gomp_new_work_share): Removed.
	(gomp_init_work_share, gomp_fini_work_share): New prototypes.
	(gomp_work_share_init_done): New static inline.
	(gomp_throttled_spin_count_var, gomp_available_cpus,
	gomp_managed_threads): New extern decls.
	(gomp_init_task): New prototype.
	(gomp_spin_count_var): New extern var decl.
	(LIBGOMP_GNU_SYMBOL_VERSIONING): Undef if no visibility
	or no alias support, or if not PIC.
	(gomp_init_lock_30, gomp_destroy_lock_30, gomp_set_lock_30,
	gomp_unset_lock_30, gomp_test_lock_30, gomp_init_nest_lock_30,
	gomp_destroy_nest_lock_30, gomp_set_nest_lock_30,
	gomp_unset_nest_lock_30, gomp_test_nest_lock_30, gomp_init_lock_25,
	gomp_destroy_lock_25, gomp_set_lock_25, gomp_unset_lock_25,
	gomp_test_lock_25, gomp_init_nest_lock_25, gomp_destroy_nest_lock_25,
	gomp_set_nest_lock_25, gomp_unset_nest_lock_25,
	gomp_test_nest_lock_25): New prototypes.
	(omp_lock_symver, strong_alias): Define.
	(gomp_remaining_threads_count, gomp_remaining_threads_lock): New
	decls.
	(gomp_end_task): New.
	(struct gomp_task_icv, gomp_global_icv): New.
	(gomp_thread_limit_var, gomp_max_active_levels_var): New.
	(struct gomp_task): New.
	(gomp_nthreads_var, gomp_dyn_var, gomp_nest_var,
	gomp_run_sched_var, gomp_run_sched_chunk): Remove.
	(gomp_icv): New.
	(gomp_schedule_type): Reorder enum to match
	omp_sched_t.
	* team.c (struct gomp_thread_start_data): Add thread_pool and task
	fields.
	(gomp_thread_start): Add gomp_team_barrier_wait call.
	For non-nested case remove clearing of docked thread thr fields.
	Use pool fields instead of global gomp_* variables.  Use
	gomp_barrier_wait_last when needed.  Initialize ts.active_level.
	Create tasks for each member thread.
	(free_team): Only destroy team barrier, task_lock here and free it.
	(gomp_free_thread): Free last_team if non-NULL.
	(gomp_team_end): Call gomp_team_barrier_wait instead of
	gomp_barrier_wait.  For nested case call one extra
	gomp_barrier_wait.  Move here some destruction from free_team.
	Call free_team on pool->last_team if any, rather than freeing
	current team.  Destroy work_share_list_free_lock ifndef
	HAVE_SYNC_BUILTINS.
	(gomp_new_icv): New function.
	(gomp_threads, gomp_threads_size, gomp_threads_used,
	gomp_threads_dock): Removed.
	(gomp_thread_destructor): New variable.
	(gomp_new_thread_pool, gomp_free_pool_helper, gomp_free_thread): New
	functions.
	(gomp_team_start): Create new pool if current thread doesn't have
	one.  Use pool fields instead of global gomp_* variables.
	Initialize thread_pool field for new threads.  Clear single_count.
	Change last argument from ws to team, don't create
	new team, set ts.work_share to &team->work_shares[0] and clear
	ts.last_work_share.  Don't clear ts.work_share_generation.
	If number of threads changed, adjust atomically gomp_managed_threads.
	Use gomp_init_task instead of gomp_new_task,
	set thr->task to the corresponding implicit_task array entry.
	Create tasks for each member thread.  Initialize ts.level.
	(initialize_team): Call pthread_key_create on
	gomp_thread_destructor.
	(team_destructor): New function.
	(new_team): Removed.
	(gomp_new_team): New function.
	(free_team): Free gomp_work_share blocks chained through next_alloc,
	instead of freeing work_shares and destroying work_share_lock.
	(gomp_team_end): Call gomp_fini_work_share.  If number of threads
	changed, adjust atomically gomp_managed_threads.  Use gomp_end_task.
	* barrier.c (GOMP_barrier): Call gomp_team_barrier_wait instead
	of gomp_barrier_wait.
	* single.c (GOMP_single_copy_start): Call gomp_team_barrier_wait
	instead of gomp_barrier_wait.  Call gomp_work_share_init_done
	if gomp_work_share_start returned true.  Don't unlock ws->lock.
	(GOMP_single_copy_end): Call gomp_team_barrier_wait instead
	of gomp_barrier_wait.
	(GOMP_single_start): Rewritten if HAVE_SYNC_BUILTINS.  Call
	gomp_work_share_init_done if gomp_work_share_start returned true.
	Don't unlock ws->lock.
	* work.c: Include stddef.h.
	(free_work_share): Use work_share_list_free_lock instead
	of atomic chaining ifndef HAVE_SYNC_BUILTINS.  Add team argument.
	Call gomp_fini_work_share and then either free ws if orphaned, or
	put it into work_share_list_free list of the current team.
	(alloc_work_share, gomp_init_work_share, gomp_fini_work_share): New
	functions.
	(gomp_work_share_start, gomp_work_share_end,
	gomp_work_share_end_nowait): Rewritten.
	* omp_lib.f90.in Change some tabs to spaces to prevent warnings.
	(openmp_version): Set to 200805.
	(omp_sched_kind, omp_sched_static, omp_sched_dynamic,
	omp_sched_guided, omp_sched_auto): New parameters.
	(omp_set_schedule, omp_get_schedule, omp_get_thread_limit,
	omp_set_max_active_levels, omp_get_max_active_levels,
	omp_get_level, omp_get_ancestor_thread_num, omp_get_team_size,
	omp_get_active_level): New interfaces.
	* omp_lib.h.in (openmp_version): Set to 200805.
	(omp_sched_kind, omp_sched_static, omp_sched_dynamic,
	omp_sched_guided, omp_sched_auto): New parameters.
	(omp_set_schedule, omp_get_schedule, omp_get_thread_limit,
	omp_set_max_active_levels, omp_get_max_active_levels,
	omp_get_level, omp_get_ancestor_thread_num, omp_get_team_size,
	omp_get_active_level): New externals.
	* loop.c: Include limits.h.
	(GOMP_loop_runtime_next, GOMP_loop_ordered_runtime_next): Handle
	GFS_AUTO.
	(GOMP_loop_runtime_start, GOMP_loop_ordered_runtime_start):
	Likewise.  Use gomp_icv.
	(gomp_loop_static_start, gomp_loop_dynamic_start): Clear
	ts.static_trip here.
	(gomp_loop_static_start, gomp_loop_ordered_static_start): Call
	gomp_work_share_init_done after gomp_loop_init.  Don't unlock ws->lock.
	(gomp_loop_dynamic_start, gomp_loop_guided_start): Call
	gomp_work_share_init_done after gomp_loop_init.  If HAVE_SYNC_BUILTINS,
	don't unlock ws->lock, otherwise lock it.
	(gomp_loop_ordered_dynamic_start, gomp_loop_ordered_guided_start): Call
	gomp_work_share_init_done after gomp_loop_init.  Lock ws->lock.
	(gomp_parallel_loop_start): Call gomp_new_team instead of
	gomp_new_work_share.  Call gomp_loop_init on &team->work_shares[0].
	Adjust gomp_team_start caller.  Pass 0 as second argument to
	gomp_resolve_num_threads.
	(gomp_loop_init): For GFS_DYNAMIC, multiply ws->chunk_size by incr.
	If adding ws->chunk_size nthreads + 1 times after end won't
	overflow, set ws->mode to 1.
	* libgomp_g.h (GOMP_loop_ull_static_start, GOMP_loop_ull_dynamic_start,
	GOMP_loop_ull_guided_start, GOMP_loop_ull_runtime_start,
	GOMP_loop_ull_ordered_static_start,
	GOMP_loop_ull_ordered_dynamic_start,
	GOMP_loop_ull_ordered_guided_start,
	GOMP_loop_ull_ordered_runtime_start, GOMP_loop_ull_static_next,
	GOMP_loop_ull_dynamic_next, GOMP_loop_ull_guided_next,
	GOMP_loop_ull_runtime_next, GOMP_loop_ull_ordered_static_next,
	GOMP_loop_ull_ordered_dynamic_next, GOMP_loop_ull_ordered_guided_next,
	GOMP_loop_ull_ordered_runtime_next, GOMP_task, GOMP_taskwait): New
	prototypes.
	* libgomp.map: Export lock routines also @@OMP_2.0.
	(GOMP_loop_ordered_dynamic_first,
	GOMP_loop_ordered_guided_first, GOMP_loop_ordered_runtime_first,
	GOMP_loop_ordered_static_first): Remove.
	(GOMP_loop_ull_dynamic_next, GOMP_loop_ull_dynamic_start,
	GOMP_loop_ull_guided_next, GOMP_loop_ull_guided_start,
	GOMP_loop_ull_ordered_dynamic_next,
	GOMP_loop_ull_ordered_dynamic_start,
	GOMP_loop_ull_ordered_guided_next,
	GOMP_loop_ull_ordered_guided_start,
	GOMP_loop_ull_ordered_runtime_next,
	GOMP_loop_ull_ordered_runtime_start,
	GOMP_loop_ull_ordered_static_next,
	GOMP_loop_ull_ordered_static_start,
	GOMP_loop_ull_runtime_next, GOMP_loop_ull_runtime_start,
	GOMP_loop_ull_static_next, GOMP_loop_ull_static_start,
	GOMP_task, GOMP_taskwait): Export @@GOMP_2.0.
	(omp_set_schedule, omp_get_schedule,
	omp_get_thread_limit, omp_set_max_active_levels,
	omp_get_max_active_levels, omp_get_level,
	omp_get_ancestor_thread_num, omp_get_team_size, omp_get_active_level,
	omp_set_schedule_, omp_set_schedule_8_,
	omp_get_schedule_, omp_get_schedule_8_, omp_get_thread_limit_,
	omp_set_max_active_levels_, omp_set_max_active_levels_8_,
	omp_get_max_active_levels_, omp_get_level_,
	omp_get_ancestor_thread_num_, omp_get_ancestor_thread_num_8_,
	omp_get_team_size_, omp_get_team_size_8_, omp_get_active_level_):
	New exports @@OMP_3.0.
	* omp.h.in (omp_sched_t): New type.
	(omp_set_schedule, omp_get_schedule, omp_get_thread_limit,
	omp_set_max_active_levels, omp_get_max_active_levels,
	omp_get_level, omp_get_ancestor_thread_num, omp_get_team_size,
	omp_get_active_level): New prototypes.
	* env.c (gomp_spin_count_var, gomp_throttled_spin_count_var,
	gomp_available_cpus, gomp_managed_threads, gomp_max_active_levels_var,
	gomp_thread_limit_var, gomp_remaining_threads_count,
	gomp_remaining_threads_lock): New variables.
	(parse_spincount): New function.
	(initialize_env): Call gomp_init_num_threads unconditionally.
	Initialize gomp_available_cpus.  Call parse_spincount,
	initialize gomp_{,throttled_}spin_count_var
	depending on presence and value of OMP_WAIT_POLICY and
	GOMP_SPINCOUNT env vars.  Handle GOMP_BLOCKTIME env var.
	Handle OMP_WAIT_POLICY, OMP_MAX_ACTIVE_LEVELS,
	OMP_THREAD_LIMIT, OMP_STACKSIZE env vars.  Handle unit specification
	for GOMP_STACKSIZE.  Initialize gomp_remaining_threads_count and
	gomp_remaining_threads_lock if needed.  Use gomp_global_icv.
	(gomp_nthreads_var, gomp_dyn_var, gomp_nest_var,
	gomp_run_sched_var, gomp_run_sched_chunk): Remove.
	(gomp_global_icv): New.
	(parse_schedule): Use it.  Parse "auto".
	(omp_set_num_threads): Use gomp_icv.
	(omp_set_dynamic, omp_get_dynamic, omp_set_nested, omp_get_nested):
	Likewise.
	(omp_get_max_threads): Move from parallel.c.
	(omp_set_schedule, omp_get_schedule, omp_get_thread_limit,
	omp_set_max_active_levels, omp_get_max_active_levels): New functions,
	add ialias.
	(parse_stacksize, parse_wait_policy): New functions.
	* fortran.c: Rewrite lock wrappers, if symbol versioning provide
	both wrappers for compatibility and new locks.
	(omp_set_schedule, omp_get_schedule,
	omp_get_thread_limit, omp_set_max_active_levels,
	omp_get_max_active_levels, omp_get_level,
	omp_get_ancestor_thread_num, omp_get_team_size,
	omp_get_active_level): New ialias_redirect.
	(omp_set_schedule_, omp_set_schedule_8_,
	omp_get_schedule_, omp_get_schedule_8_, omp_get_thread_limit_,
	omp_set_max_active_levels_, omp_set_max_active_levels_8_,
	omp_get_max_active_levels_, omp_get_level_,
	omp_get_ancestor_thread_num_, omp_get_ancestor_thread_num_8_,
	omp_get_team_size_, omp_get_team_size_8_, omp_get_active_level_):
	New functions.
	* parallel.c: Include limits.h.
	(gomp_resolve_num_threads): Add count argument.  Rewritten.
	(GOMP_parallel_start): Call gomp_new_team and pass that as last
	argument to gomp_team_start.  Pass 0 as second argument to
	gomp_resolve_num_threads.
	(GOMP_parallel_end): Decrease gomp_remaining_threads_count
	if gomp_thread_limit_var != ULONG_MAX.
	(omp_in_parallel): Implement using ts.active_level.
	(omp_get_max_threads): Move to env.c.
	(omp_get_level, omp_get_ancestor_thread_num,
	omp_get_team_size, omp_get_active_level): New functions,
	add ialias.
	* sections.c (GOMP_sections_start): Call gomp_work_share_init_done
	after gomp_sections_init.  If HAVE_SYNC_BUILTINS, call
	gomp_iter_dynamic_next instead of the _locked variant and don't take
	lock around it, otherwise acquire it before calling
	gomp_iter_dynamic_next_locked.
	(GOMP_sections_next): If HAVE_SYNC_BUILTINS, call
	gomp_iter_dynamic_next instead of the _locked variant and don't take
	lock around it.
	(GOMP_parallel_sections_start): Call gomp_new_team instead of
	gomp_new_work_share.  Call gomp_sections_init on &team->work_shares[0].
	Adjust gomp_team_start caller.  Pass count as second argument to
	gomp_resolve_num_threads, don't adjust num_threads after the call.
	Use gomp_icv.
	* iter.c (gomp_iter_dynamic_next_locked): Don't multiply
	ws->chunk_size by incr.
	(gomp_iter_dynamic_next): Likewise.  If ws->mode, use more efficient
	code.
	* libgomp_f.h.in (omp_lock_25_arg_t, omp_nest_lock_25_arg_t): New
	types.
	(omp_lock_25_arg, omp_nest_lock_25_arg): New macros.
	(omp_check_defines): Check even the compat defines.
	* config/linux/ptrlock.c: New file.
	* config/linux/ptrlock.h: New file.
	* config/linux/wait.h: New file.
	* config/posix/ptrlock.c: New file.
	* config/posix/ptrlock.h: New file.
	* config/linux/bar.h (gomp_team_barrier_wait,
	gomp_team_barrier_wait_end, gomp_team_barrier_wake): New prototypes.
	(gomp_team_barrier_set_task_pending,
	gomp_team_barrier_clear_task_pending,
	gomp_team_barrier_set_waiting_for_tasks,
	gomp_team_barrier_waiting_for_tasks,
	gomp_team_barrier_done): New inlines.
	(gomp_barrier_t): Rewritten.
	(gomp_barrier_state_t): New typedef.
	(gomp_barrier_init, gomp_barrier_reinit, gomp_barrier_destroy,
	gomp_barrier_wait_start): Rewritten.
	(gomp_barrier_wait_end): Change second argument to
	gomp_barrier_state_t.
	(gomp_barrier_last_thread, gomp_barrier_wait_last): New static
	inlines.
	* config/linux/bar.c: Include wait.h instead of libgomp.h and
	futex.h.
	(gomp_barrier_wait_end): Rewritten.
	(gomp_team_barrier_wait, gomp_team_barrier_wait_end,
	gomp_team_barrier_wake, gomp_barrier_wait_last): New functions.
	* config/posix/bar.h (gomp_barrier_t): Add generation field.
	(gomp_barrier_state_t): New typedef.
	(gomp_team_barrier_wait,
	gomp_team_barrier_wait_end, gomp_team_barrier_wake): New prototypes.
	(gomp_barrier_wait_start): Or all but low 2 bits from generation
	into the return value.  Return gomp_barrier_state_t.
	(gomp_team_barrier_set_task_pending,
	gomp_team_barrier_clear_task_pending,
	gomp_team_barrier_set_waiting_for_tasks,
	gomp_team_barrier_waiting_for_tasks,
	gomp_team_barrier_done): New inlines.
	(gomp_barrier_wait_end): Change second argument to
	gomp_barrier_state_t.
	(gomp_barrier_last_thread, gomp_barrier_wait_last): New static
	inlines.
	* config/posix/bar.c (gomp_barrier_init): Clear generation field.
	(gomp_barrier_wait_end): Change second argument to
	gomp_barrier_state_t.
	(gomp_team_barrier_wait, gomp_team_barrier_wait_end,
	gomp_team_barrier_wake): New functions.
	* config/linux/mutex.c: Include wait.h instead of libgomp.h and
	futex.h.
	(gomp_futex_wake, gomp_futex_wait): New variables.
	(gomp_mutex_lock_slow): Call do_wait instead of futex_wait.
	* config/linux/lock.c: Rewrite to make locks task owned,
	for backwards compatibility provide the old entrypoints
	if symbol versioning.  Include wait.h instead of libgomp.h and
	futex.h.
	(gomp_set_nest_lock_25): Call do_wait instead of futex_wait.
	* config/posix95/lock.c: Rewrite to make locks task owned,
	for backwards compatibility provide the old entrypoints
	if symbol versioning.
	* config/posix/lock.c: Rewrite to make locks task owned,
	for backwards compatibility provide the old entrypoints
	if symbol versioning.
	* config/linux/proc.c (gomp_init_num_threads): Use gomp_global_icv.
	(get_num_procs, gomp_dynamic_max_threads): Use gomp_icv.
	* config/posix/proc.c, config/mingw32/proc.c: Similarly.
	* config/linux/powerpc/futex.h (FUTEX_WAIT, FUTEX_WAKE): Remove.
	(sys_futex0): Return error code.
	(futex_wake, futex_wait): If ENOSYS was returned, clear
	FUTEX_PRIVATE_FLAG in gomp_futex_wa{ke,it} and retry.
	(cpu_relax, atomic_write_barrier): New static inlines.
	* config/linux/alpha/futex.h (FUTEX_WAIT, FUTEX_WAKE): Remove.
	(futex_wake, futex_wait): If ENOSYS was returned, clear
	FUTEX_PRIVATE_FLAG in gomp_futex_wa{ke,it} and retry.
	(cpu_relax, atomic_write_barrier): New static inlines.
	* config/linux/x86/futex.h (FUTEX_WAIT, FUTEX_WAKE): Remove.
	(sys_futex0): Return error code.
	(futex_wake, futex_wait): If ENOSYS was returned, clear
	FUTEX_PRIVATE_FLAG in gomp_futex_wa{ke,it} and retry.
	(cpu_relax, atomic_write_barrier): New static inlines.
	* config/linux/s390/futex.h (FUTEX_WAIT, FUTEX_WAKE): Remove.
	(sys_futex0): Return error code.
	(futex_wake, futex_wait): If ENOSYS was returned, clear
	FUTEX_PRIVATE_FLAG in gomp_futex_wa{ke,it} and retry.
	(cpu_relax, atomic_write_barrier): New static inlines.
	* config/linux/ia64/futex.h (FUTEX_WAIT, FUTEX_WAKE): Remove.
	(sys_futex0): Return error code.
	(futex_wake, futex_wait): If ENOSYS was returned, clear
	FUTEX_PRIVATE_FLAG in gomp_futex_wa{ke,it} and retry.
	(cpu_relax, atomic_write_barrier): New static inlines.
	* config/linux/sparc/futex.h (FUTEX_WAIT, FUTEX_WAKE): Remove.
	(sys_futex0): Return error code.
	(futex_wake, futex_wait): If ENOSYS was returned, clear
	FUTEX_PRIVATE_FLAG in gomp_futex_wa{ke,it} and retry.
	(cpu_relax, atomic_write_barrier): New static inlines.
	* config/linux/sem.c: Include wait.h instead of libgomp.h and
	futex.h.
	(gomp_sem_wait_slow): Call do_wait instead of futex_wait.
	* config/linux/affinity.c: Assume HAVE_SYNC_BUILTINS.
	* config/linux/omp-lock.h (omp_lock_25_t, omp_nest_lock_25_t): New
	types.
	(omp_nest_lock_t): Change owner into void *, add lock field.
	* config/posix95/omp-lock.h: Include semaphore.h.
	(omp_lock_25_t, omp_nest_lock_25_t): New types.
	(omp_lock_t): Use sem_t instead of mutex if semaphores
	aren't broken.
	(omp_nest_lock_t): Likewise.  Change owner to void *.
	* config/posix/omp-lock.h: Include semaphore.h.
	(omp_lock_25_t, omp_nest_lock_25_t): New types.
	(omp_lock_t): Use sem_t instead of mutex if semaphores
	aren't broken.
	(omp_nest_lock_t): Likewise.  Add owner field.

2008-06-06  Jakub Jelinek  <jakub@redhat.com>

	* testsuite/libgomp.c/collapse-1.c: New test.
	* testsuite/libgomp.c/collapse-2.c: New test.
	* testsuite/libgomp.c/collapse-3.c: New test.
	* testsuite/libgomp.c/icv-1.c: New test.
	* testsuite/libgomp.c/icv-2.c: New test.
	* testsuite/libgomp.c/lib-2.c: New test.
	* testsuite/libgomp.c/lock-1.c: New test.
	* testsuite/libgomp.c/lock-2.c: New test.
	* testsuite/libgomp.c/lock-3.c: New test.
	* testsuite/libgomp.c/loop-4.c: New test.
	* testsuite/libgomp.c/loop-5.c: New test.
	* testsuite/libgomp.c/loop-6.c: New test.
	* testsuite/libgomp.c/loop-7.c: New test.
	* testsuite/libgomp.c/loop-8.c: New test.
	* testsuite/libgomp.c/loop-9.c: New test.
	* testsuite/libgomp.c/nested-3.c: New test.
	* testsuite/libgomp.c/nestedfn-6.c: New test.
	* testsuite/libgomp.c/sort-1.c: New test.
	* testsuite/libgomp.c/task-1.c: New test.
	* testsuite/libgomp.c/task-2.c: New test.
	* testsuite/libgomp.c/task-3.c: New test.
	* testsuite/libgomp.c/task-4.c: New test.
	* testsuite/libgomp.c++/c++.exp: Add libstdc++-v3 build includes
	to C++ testsuite default compiler options.
	* testsuite/libgomp.c++/collapse-1.C: New test.
	* testsuite/libgomp.c++/collapse-2.C: New test.
	* testsuite/libgomp.c++/ctor-10.C: New test.
	* testsuite/libgomp.c++/for-1.C: New test.
	* testsuite/libgomp.c++/for-2.C: New test.
	* testsuite/libgomp.c++/for-3.C: New test.
	* testsuite/libgomp.c++/for-4.C: New test.
	* testsuite/libgomp.c++/for-5.C: New test.
	* testsuite/libgomp.c++/loop-8.C: New test.
	* testsuite/libgomp.c++/loop-9.C: New test.
	* testsuite/libgomp.c++/loop-10.C: New test.
	* testsuite/libgomp.c++/task-1.C: New test.
	* testsuite/libgomp.c++/task-2.C: New test.
	* testsuite/libgomp.c++/task-3.C: New test.
	* testsuite/libgomp.c++/task-4.C: New test.
	* testsuite/libgomp.c++/task-5.C: New test.
	* testsuite/libgomp.c++/task-6.C: New test.
	* testsuite/libgomp.fortran/allocatable1.f90: New test.
	* testsuite/libgomp.fortran/allocatable2.f90: New test.
	* testsuite/libgomp.fortran/allocatable3.f90: New test.
	* testsuite/libgomp.fortran/allocatable4.f90: New test.
	* testsuite/libgomp.fortran/collapse1.f90: New test.
	* testsuite/libgomp.fortran/collapse2.f90: New test.
	* testsuite/libgomp.fortran/collapse3.f90: New test.
	* testsuite/libgomp.fortran/collapse4.f90: New test.
	* testsuite/libgomp.fortran/lastprivate1.f90: New test.
	* testsuite/libgomp.fortran/lastprivate2.f90: New test.
	* testsuite/libgomp.fortran/lib4.f90: New test.
	* testsuite/libgomp.fortran/lock-1.f90: New test.
	* testsuite/libgomp.fortran/lock-2.f90: New test.
	* testsuite/libgomp.fortran/nested1.f90: New test.
	* testsuite/libgomp.fortran/nestedfn4.f90: New test.
	* testsuite/libgomp.fortran/strassen.f90: New test.
	* testsuite/libgomp.fortran/tabs1.f90: New test.
	* testsuite/libgomp.fortran/tabs2.f: New test.
	* testsuite/libgomp.fortran/task1.f90: New test.
	* testsuite/libgomp.fortran/task2.f90: New test.
	* testsuite/libgomp.fortran/vla4.f90: Add dg-warning.
	* testsuite/libgomp.fortran/vla5.f90: Likewise.
	* testsuite/libgomp.c/pr26943-2.c: Likewise.
	* testsuite/libgomp.c/pr26943-3.c: Likewise.
	* testsuite/libgomp.c/pr26943-4.c: Likewise.

2008-05-23  Jakub Jelinek  <jakub@redhat.com>

	PR c++/36308
	* testsuite/libgomp.c++/ctor-11.C: New test.
	* testsuite/libgomp.c++/ctor-12.C: New test.

2008-05-15  Janis Johnson  <janis187@us.ibm.com>

	* testsuite/lib/libgomp.exp: Load torture-options.exp from gcc lib.

2008-05-07  Jakub Jelinek  <jakub@redhat.com>

	PR middle-end/36106
	* testsuite/libgomp.c/atomic-5.c: New test.
	* testsuite/libgomp.c/atomic-6.c: New test.
	* testsuite/libgomp.c/autopar-1.c: New test.

2008-04-21  Ralf Wildenhues  <Ralf.Wildenhues@gmx.de>

	* acinclude.m4 (LIBGOMP_CHECK_SYNC_BUILTINS)
	(LIBGOMP_CHECK_ATTRIBUTE_VISIBILITY)
	(LIBGOMP_CHECK_ATTRIBUTE_DLLEXPORT)
	(LIBGOMP_CHECK_ATTRIBUTE_ALIAS): Fix cache variable names.
	* configure: Regenerate.
	* Makefile.in, testsuite/Makefile.in: Likewise.

2008-04-18  Paolo Bonzini  <bonzini@gnu.org>

	PR bootstrap/35457
	* aclocal.m4: Regenerate.
	* configure: Regenerate.

2008-03-18  Jakub Jelinek  <jakub@redhat.com>

	PR middle-end/35611
	* testsuite/libgomp.c/atomic-4.c: New test.

	PR libgomp/35625
	* iter.c (gomp_iter_guided_next_locked): If q > n, set end to ws->end.
	(gomp_iter_guided_next): Likewise.
	* testsuite/libgomp.c/pr35625.c: New test.

2008-03-16  Ralf Wildenhues  <Ralf.Wildenhues@gmx.de>

	* aclocal.m4: Regenerate.
	* configure: Likewise.
	* Makefile.in: Likewise.
	* testsuite/Makefile.in: Likewise.

2008-03-13  Jakub Jelinek  <jakub@redhat.com>

	PR middle-end/35185
	* testsuite/libgomp.c++/pr35185.C: New test.

2008-03-12  Jakub Jelinek  <jakub@redhat.com>

	PR middle-end/35549
	* testsuite/libgomp.c/pr35549.c: New test.

2008-03-06  Jakub Jelinek  <jakub@redhat.com>

	* testsuite/libgomp.c/atomic-3.c: New test.

2008-03-03  Francois-Xavier Coudert  <fxcoudert@gcc.gnu.org>

	PR fortran/33197
	* testsuite/libgomp.fortran/fortran.exp: Add .f08 and
	.F08 file suffixes.

2008-03-03  Peter O'Gorman  <pogma@thewrittenword.com>

	PR libgomp/33131
	* configure.ac: Add ACX_HEADER_STRING.
	* env.c: Include strings.h.
	* aclocal.m4: Regenerate.
	* config.h.in: Regenerate.
	* configure: Regenerate.
	* Makefile.in: Regenerate.
	* testsuite/Makefile.in: Regenerate.

2008-02-15  Jakub Jelinek  <jakub@redhat.com>

	PR middle-end/35196
	* testsuite/libgomp.c/pr35196.c: New test.

	PR middle-end/35130
	* testsuite/libgomp.fortran/pr35130.f90: New test.
	* testsuite/libgomp.c/pr35130.c: New test.

2008-01-25  Jakub Jelinek  <jakub@redhat.com>

	PR middle-end/33880
	* testsuite/libgomp.c/pr33880.c: New test.
	* testsuite/libgomp.fortran/pr33880.f90: New test.

2008-01-24  David Edelsohn  <edelsohn@gnu.org>

	* configure: Regenerate.

2008-01-08  Jakub Jelinek  <jakub@redhat.com>

	* configure.ac: Move futex checking into ../config/futex.m4.
	* configure: Rebuilt.
	* aclocal.m4: Rebuilt.
	* Makefile.in: Rebuilt.

	* configure.tgt: Rename have_tls to gcc_cv_have_tls to match
	2007-10-15 ../config/tls.m4 change.

2007-12-19  Jakub Jelinek  <jakub@redhat.com>

	PR c++/34513
	* testsuite/libgomp.c/pr34513.c: New test.
	* testsuite/libgomp.c++/pr34513.C: New test.

2007-12-17  Jack Howarth  <howarth@bromo.med.uc.edu>

	PR target/32765
	* testsuite/libgomp.fortran/crayptr2.f90: Move dg-options for darwin.

2007-12-04  Jakub Jelinek  <jakub@redhat.com>

	* omp.h.in (__GOMP_NOTHROW): Define.  Use it on omp_* prototypes.

2007-12-03  Jakub Jelinek  <jakub@redhat.com>

	* testsuite/libgomp.c/private-1.c: New test.

2007-11-29  Andris Pavenis <andris.pavenis@iki.fi>
	    Paolo Bonzini  <bonzini@gnu.org>

	* Makefile.am: Use space as vpath separator.  Use 'vpath %'
	instead of 'VPATH ='.
	* Makefile.in: Regenerate.

2007-11-23  Matthias Klose  <doko@ubuntu.com>

	* configure.ac: Adjust makeinfo version check.
	* configure: Regenerate.

2007-11-10  Jakub Jelinek  <jakub@redhat.com>

	PR fortran/34020
	* testsuite/libgomp.fortran/pr34020.f90: New test.

2007-11-06  Jakub Jelinek  <jakub@redhat.com>

	PR c++/33894
	* testsuite/libgomp.c++/atomic-1.C: New test.

2007-10-25  Jakub Jelinek  <jakub@redhat.com>

	PR libgomp/33275
	* testsuite/libgomp.fortran/omp_parse3.f90 (test_threadprivate):
	Make x and y integers rather than (implicit) reals.  Add private (j)
	clause to the last omp parallel.

2007-10-15  Maciej W. Rozycki  <macro@linux-mips.org>

	* configure: Regenerate following changes to ../config/tls.m4.

2007-09-28  Jakub Jelinek  <jakub@redhat.com>

	* testsuite/libgomp.fortran/stack.f90: New test.

2007-09-10  Danny Smith  <dannysmith@users.sourceforge.net>

	* config/mingw32/proc.c: New file.

2007-09-05  Uros Bizjak  <ubizjak@gmail.com>

	* testsuite/libgomp.c/atomic-1.c: Include cpuid.h for i386 targets.
	(main): Use __get_cpuid to get i386 target fetaures.
	* testsuite/libgomp.c/atomic-2.c: Include cpuid.h for x86_64 targets.
	(main): Use __get_cpuid to get x86_64 target fetaures.

2007-08-15  Jack Howarth  <howarth@bromo.med.uc.edu>

	PR target/32765
	* testsuite/libgomp.fortran/pr32550.f90: Use -static-libgcc on Darwin.
	* testsuite/libgomp.fortran/crayptr2.f90: Likwise.

2007-07-12  Jakub Jelinek  <jakub@redhat.com>

	PR fortran/32550
	* testsuite/libgomp.fortran/pr32550.f90: New test.
	* testsuite/libgomp.fortran/crayptr2.f90: New test.

2007-07-05  H.J. Lu  <hongjiu.lu@intel.com>

	* aclocal.m4: Regenerated.

2007-07-05  Tobias Burnus  <burnus@net-b.de>

	PR fortran/32359
	* testsuite/libgomp.fortran/pr32359.f90: New.

2007-07-02  Jakub Jelinek  <jakub@redhat.com>

	PR libgomp/32468
	* sections.c (GOMP_parallel_sections_start): Only decrease
	number of threads to COUNT if dyn_var is true.
	* testsuite/libgomp.c/pr32468.c: New test.

2007-07-02  Rainer Orth  <ro@TechFak.Uni-Bielefeld.DE>

	PR libgomp/26308
	* config/posix/lock.c (_XOPEN_SOURCE): Don't define on Tru64 UNIX.

2007-06-21  Jakub Jelinek  <jakub@redhat.com>

	PR middle-end/32362
	* testsuite/libgomp.c/pr32362-1.c: New test.
	* testsuite/libgomp.c/pr32362-2.c: New test.
	* testsuite/libgomp.c/pr32362-3.c: New test.

2007-06-07  Jakub Jelinek  <jakub@redhat.com>

	* team.c (gomp_team_start): Fix setting up thread_attr
	stack size.

2007-06-02  Paolo Bonzini  <bonzini@gnu.org>

	* configure: Regenerate.

2007-05-23  Steve Ellcey  <sje@cup.hp.com>

	* Makefile.in: Regenerate.
	* configure: Regenerate.
	* aclocal.m4: Regenerate.
	* testsuite/Makefile.in: Regenerate.

2007-05-04  Jakub Jelinek  <jakub@redhat.com>

	* config/linux/proc.c: New file.

	PR libgomp/28482
	* configure.tgt: Don't link with -Wl,-z,nodlopen even on Linux.

2007-04-19  Daniel Franke  <franke.daniel@gmail.com>

	* libgomp.texi (GOMP_CPU_AFFINITY): Updated.

2007-04-16  Matthias Klose  <doko@debian.org>

	* configure.tgt (i[456]86-*-linux*): Only add ia32 specific
	flags if not building with -m64.
	* testsuite/lib/libgomp-dg.exp (libgomp_init): Don't add -march
	flag for i?86-*-* targets, if current target matches -m64.

2007-04-14  Steve Ellcey  <sje@cup.hp.com>

	* Makefile.am: Add -I .. to ACLOCAL_AMFLAGS.
	* Makefile.in: Regenerate.

2007-04-07  John David Anglin  <dave.anglin@nrc-cnrc.gc.ca>

	PR testsuite/31369
	* testsuite/libgomp.c++/c++.exp: Don't use concat when setting
	ld_library_path.
	* testsuite/libgomp.fortran/fortran.exp: Likewise.

2007-04-04  Jakub Jelinek  <jakub@redhat.com>

	* libgomp.h (gomp_cpu_affinity, gomp_cpu_affinity_len): New extern
	decls.
	(gomp_init_affinity, gomp_init_thread_affinity): New prototypes.
	* env.c (gomp_cpu_affinity, gomp_cpu_affinity_len): New variables.
	(parse_affinity): New function.
	(initialize_env): Call it and gomp_init_affinity.
	* team.c (gomp_team_start): If gomp_cpu_affinity != NULL,
	create new pthread_attr_t and call gomp_init_thread_affinity
	on it for each thread before passing the attribute to pthread_create.
	* config/linux/affinity.c: New file.
	* config/posix/affinity.c: New file.
	* configure.ac (HAVE_PTHREAD_AFFINITY_NP): New test.
	* configure: Rebuilt.
	* config.h.in: Rebuilt.
	* Makefile.am (libgomp_la_SOURCES): Add affinity.c.
	* Makefile.in: Rebuilt.

2007-03-23  Andreas Tobler  <a.tobler@schweiz.org>

	* testsuite/lib/libgomp.exp (libgomp_init): Add -shared-libgcc for
	*-*-darwin*.
	* testsuite/libgomp.c++/c++.exp: Look for shared libstdc++ library
	and use it if found.

2007-03-18  Uros Bizjak  <ubizjak@gmail.com>

	* testsuite/config/default.exp: New file.
	* testsuite/lib/libgomp.exp: New file.
	* testsuite/lib/libgomp.dg (load_gcc_lib, libgomp_init,
	libgomp_target_compile, libgomp_option_help, libgomp_option_proc,
	load_lib *, load_gcc_lib *): Move to libgomp.exp.
	(libgomp_load): Remove.
	* testsuite/lib/libgomp.exp (libgomp_init): Compute
	always_ld_library_path, not ld_library_path.  Set additional_flags
	to -march=i486 for ilp32 x86_64-*-* and i386-*-* targets.
	(target_compile): Do not call libgomp_init.  Append lang_library_path
	and lang_link_flags to options.
	* testsuite/libgomp.c/c.exp: Set DEFAULT_FLAGS to -O2.  Set
	ld_library_path from always_ld_library_path.  Set LD_LIBRARY_PATH
	here.
	* testsuite/libgomp.c++/c++.exp: Set ld_library_path from
	always_ld_library_path.  Set LD_LIBRARY_PATH here.
	* testsuite/libgomp.fortran/fortran.exp: Ditto.
	* testsuite/libgomp.c/atomic-1.c: Set dg-options to
	"-O2 -march=pentium" for ilp32 x86 targets. Simplify check for
	CX8 flag.
	* testsuite/libgomp.c/atomic-2.c: Set dg-options to "-O2 -mcx16" for
	lp64 x86 targets. Do not check for SSE3 bit. Do not define bit_SSE3.
	* testsuite/libgomp.c/pr29947-1.c: Remove default dg-options.
	* testsuite/libgomp.c/pr29947-1.c: Ditto.
	* testsuite/libgomp.c/atomic-10.c: Ditto.

2007-03-21  Jakub Jelinek  <jakub@redhat.com>

	* testsuite/libgomp.fortran/appendix-a/a.22.8.f90: Add
	dg-final cleanup-modules line.
	* testsuite/libgomp.fortran/appendix-a/a.40.1.f90: Likewise.
	* testsuite/libgomp.fortran/appendix-a/a.31.5.f90: Likewise.
	* testsuite/libgomp.fortran/appendix-a/a.31.4.f90: Likewise.
	* testsuite/libgomp.fortran/threadprivate2.f90: Likewise.
	* testsuite/libgomp.fortran/reduction5.f90: Likewise.
	* testsuite/libgomp.fortran/threadprivate3.f90: Likewise.
	* testsuite/libgomp.fortran/threadprivate1.f90: Likewise.

2007-03-18  Andreas Schwab  <schwab@suse.de>

	* acinclude.m4: Adjust regular expression for ld version
	extraction.
	* configure: Regenerate.

2007-03-01  Brooks Moses  <brooks.moses@codesourcery.com>

	* Makefile.am: Add install-pdf target as copied from
	automake v1.10 rules.
	* Makefile.in: Regenerate

2007-02-07  Jakub Jelinek  <jakub@redhat.com>

	PR libgomp/28486
	* configure: Regenerate.

	PR c++/30703
	* testsuite/libgomp.c++/pr30703.C: New test.

2007-02-02  Jakub Jelinek  <jakub@redhat.com>

	Revert:
	2006-07-05  Eric Christopher  <echristo@apple.com>
	* configure.ac: Depend addition of -pthread on host OS.
	* configure: Regenerate.

2007-01-31  Ralf Wildenhues  <Ralf.Wildenhues@gmx.de>

	* libgomp.texi: Fix spacing after abbreviations.

2007-01-31  Daniel Franke <franke.daniel@gmail.com>

	PR libgomp/30546
	* configure.ac: Add check for makeinfo
	* Makefile.am: Redefined target libgomp.info, build libgomp.info only
	if an appropiate version of makeinfo is found.
	* aclocal.m4: Regenerated.
	* configure: Regenerated.
	* Makefile.in: Regenerated.
	* testsuite/Makefile.in: Regenerated.

2007-01-29  Daniel Franke <franke.daniel@gmail.com>

	PR libgomp/30540
	* libgomp.texi: More about implementation-dependent settings.

2007-01-26  Tobias Burnus  <burnus@net-b.de>

	* testsuite/libgomp.fortran/fortran.exp: Support .f03 extension.

2007-01-24  Jakub Jelinek  <jakub@redhat.com>

	PR middle-end/30494
	* testsuite/libgomp.c/pr30494.c: New test.

2007-01-15  Tom Tromey  <tromey@redhat.com>

	* configure: Rebuilt.
	* configure.ac: Fixed comment.

2007-01-14  Daniel Franke  <franke.daniel@gmail.com>

	* libgomp.texi: Document implementation specific default values of
	environment variables.

2006-12-21  Daniel Franke  <franke.daniel@gmail.com>

	PR libgomp/28209
	* libgomp.texi: New file.
	* configure.ac: Add --enable-generated-files-in-srcdir option.
	* Makefile.am: Add info, dvi, pdf, html targets. On request, copy
	files to srcdir.
	* Makefile.in: Regenerated.
	* config.h.in: Regenerated.
	* testsuite/Makefile.in: Regenerated.
	* NOTES: Removed.

2006-12-04  Daniel Franke  <franke.daniel@gmail.com>

	PR libgomp/29949
	* env.c (omp_set_num_threads): Set illegal thread count to 1.

2006-12-04  Eric Botcazou  <ebotcazou@libertysurf.fr>

	* configure: Regenerate.

2006-12-04  Jakub Jelinek  <jakub@redhat.com>

	PR libgomp/29947
	* loop.c (gomp_loop_init): Make parameters signed.  Set ws->end to
	start if there shouldn't be any loop iterations.
	(gomp_loop_ordered_static_start): Remove start == end test.
	* testsuite/libgomp.c/pr29947-1.c: New test.
	* testsuite/libgomp.c/pr29947-2.c: New test.

2006-12-02  Eric Botcazou  <ebotcazou@libertysurf.fr>

	* configure.tgt: Force initial-exec TLS model on Linux only.

2006-11-13  Daniel Jacobowitz  <dan@codesourcery.com>

	* configure: Regenerated.

2006-11-09  Uros Bizjak  <ubizjak@gmail.com>

	* env.c (parse_schedule): Reject out of range values.
	(parse_unsigned_long): Reject out of range, negative or zero values.

2006-10-29  Jakub Jelinek  <jakub@redhat.com>

	PR fortran/29629
	* testsuite/libgomp.fortran/pr29629.f90: New test.

2006-10-24  Eric Botcazou  <ebotcazou@libertysurf.fr>

	PR libgomp/29494
	* configure.tgt: Use posix95 configuration for Solaris 2.5.1 and 2.6.
	* config/posix95: New directory.
	* config/posix95/omp-lock.h: New file.
	* config/posix95/lock.c: Likewise.

2006-10-14  Geoffrey Keating  <geoffk@apple.com>

	* aclocal.m4: Regenerate.
	* configure: Regenerate.

2006-10-05  Danny Smith  <dannysmith@users.sourceforge.net>

	* testsuite/libgomp.c/barrier-1.c: Change timestamp tests from
	'<' to '<='.

2006-10-05  Danny Smith  <dannysmith@users.sourceforge.net>

	* acinclude.m4 (HAVE_ATTRIBUTE_ALIAS): Remove __USER_LABEL_PREFIX__ from
	test.
	* configure: Regenerate.
	* fortran.c  (ialias_redirect): Add __USER_LABEL_PREFIX__ to alias.

2006-09-26  Jakub Jelinek  <jakub@redhat.com>

	PR middle-end/25261
	PR middle-end/28790
	* testsuite/libgomp.c/nestedfn-4.c: New test.
	* testsuite/libgomp.c/nestedfn-5.c: New test.
	* testsuite/libgomp.fortran/nestedfn3.f90: New test.

	PR fortran/29097
	* testsuite/libgomp.fortran/condinc1.f: New test.
	* testsuite/libgomp.fortran/condinc2.f: New test.
	* testsuite/libgomp.fortran/condinc3.f90: New test.
	* testsuite/libgomp.fortran/condinc4.f90: New test.
	* testsuite/libgomp.fortran/condinc1.inc: New file.

2006-09-18  Tom Tromey  <tromey@redhat.com>

	* configure: Rebuilt.

2006-09-13  Joseph S. Myers  <joseph@codesourcery.com>

	PR c/28768
	PR preprocessor/14634
	* configure.ac (HAVE_CLOCK_GETTIME): Add missing second argument
	to AC_DEFINE.
	* configure: Regenerate.

2006-09-08  Steven G. Kargl  <kargl@gcc.gnu.org>

	* testsuite/libgomp.fortran/reduction3.f90: Change
	-2147483648 to -huge(i)-1 to avoid overflow.
	* testsuite/libgomp.fortran/reduction4.f90: Change
	Z'ffffffff' to not(0) to avoid overflow.

2006-08-26  Joseph S. Myers  <joseph@codesourcery.com>

	PR libgomp/25938
	* Makefile.am (libsubincludedir): New.
	(nodist_include_HEADERS): Rename to nodist_libsubinclude_HEADERS.
	* Makefile.in: Regenerate.

2006-08-17  Jakub Jelinek  <jakub@redhat.com>

	PR libgomp/28725
	* env.c: Include ctype.h.
	(parse_schedule, parse_unsigned_long, parse_boolean): Allow
	leading and/or trailing whitespace and compare strings case
	insensitively.

2006-07-16  Jakub Jelinek  <jakub@redhat.com>

	PR fortran/28390
	* testsuite/libgomp.fortran/pr28390.f: New test.

2006-07-05  Eric Christopher  <echristo@apple.com>

	* configure.ac: Depend addition of -pthread on host OS.
	* configure: Regenerate.

2006-06-21  Jakub Jelinek  <jakub@redhat.com>

	* critical.c (GOMP_critical_name_start): Fix *pptr initialization
	when gomp_mutex_t is larger than pointer and HAVE_SYNC_BUILTINS is
	defined.

2006-06-20  Jakub Jelinek  <jakub@redhat.com>

	PR libgomp/26175
	PR libgomp/26477
	* configure.ac: If neither --enable-linux-futex nor
	--disable-linux-futex is passed, determine the default by checking
	for compiling and/or running against NPTL.  With --enable-linux-futex,
	check if SYS_gettid and SYS_futex are defined.
	* configure: Rebuilt.

2006-06-14  Richard Henderson  <rth@redhat.com>

	PR libgomp/28008
	* env.c (initialize_env): Avoid using PTHREAD_STACK_MIN when
	undefined.  Use GOMP_STACKSIZE not OMP_STACKSIZE for environment.

2006-06-09  Richard Henderson  <rth@redhat.com>

	* env.c (gomp_nthreads_var): Change to unsigned long.
	(gomp_run_sched_chunk): Likewise.
	(parse_unsigned_long): Rename from parse_num_threads and generalize.
	(initialize_env): Initialize gomp_thread_attr.
	* libgomp.h (gomp_nthreads_var): Update decl.
	(gomp_run_sched_chunk): Likewise.
	(gomp_thread_attr): Declare.
	* team.c (gomp_thread_attr): Export.
	(initialize_team): Don't initialize it.

2006-06-09  Jakub Jelinek  <jakub@redhat.com>

	PR fortran/27916
	* testsuite/libgomp.fortran/pr27916-1.f90: New test.
	* testsuite/libgomp.fortran/pr27916-2.f90: New test.

2006-06-06  Francois-Xavier Coudert  <coudert@clipper.ens.fr>

	* config/mingw32/time.c: New file.
	* configure.tgt: Use it.

2006-05-23  Carlos O'Donell  <carlos@codesourcery.com>

	* Makefile.am: Add install-html target. Add install-html to .PHONY
	* Makefile.in: Regenerate.

2006-05-22  John David Anglin  <dave.anglin@nrc-cnrc.gc.ca>

	PR libgomp/27612
	* testsuite/libgomp.c/sections-1.c: Require sync_int_long.
	* testsuite/libgomp.c/critical-1.c: Likewise.
	* testsuite/libgomp.c/loop-1.c: Likewise.
	* testsuite/libgomp.c/loop-2.c: Likewise.
	* testsuite/libgomp.c/single-1.c: Likewise.
	* testsuite/libgomp.c/ordered-1.c: Likewise.
	* testsuite/libgomp.c/ordered-2.c: Likewise.

2006-05-15  Jakub Jelinek  <jakub@redhat.com>

	PR middle-end/27416
	* libgomp.fortran/pr27416-1.f90: New test.

2006-05-03  Jakub Jelinek  <jakub@redhat.com>

	PR fortran/27395
	* testsuite/libgomp.fortran/pr27395-1.f90: New test.
	* testsuite/libgomp.fortran/pr27395-2.f90: New test.

2006-05-02  Jakub Jelinek  <jakub@redhat.com>

	PR c++/26943
	* testsuite/libgomp.c/pr26943-1.c: New test.
	* testsuite/libgomp.c/pr26943-2.c: New test.
	* testsuite/libgomp.c/pr26943-3.c: New test.
	* testsuite/libgomp.c/pr26943-4.c: New test.
	* testsuite/libgomp.c++/pr27337.C: Remove barrier.
	* testsuite/libgomp.c++/pr26943.C: New test.

2006-05-02  Jakub Jelinek  <jakub@redhat.com>

	PR middle-end/27337
	* testsuite/libgomp.c++/pr27337.C: New test.

2006-04-26  Jakub Jelinek  <jakub@redhat.com>

	PR c/26171
	* testsuite/libgomp.c/pr26171.c: New test.

2006-04-25  Richard Henderson  <rth@redhat.com>

	PR libgomp/25865
	* configure.ac: Use GCC_CHECK_TLS.
	* acinclude.m4 (LIBGOMP_CHECK_TLS): Remove.
	* Makefile.in, aclocal.m4, configure: Regenerate.

2006-04-10  Matthias Klose  <doko@debian.org>

	* testsuite/lib/libgomp.exp (libgomp_init): Recognize multilib
	directory names containing underscores.

2006-03-21  Jakub Jelinek  <jakub@redhat.com>

	PR c++/26691
	* testsuite/libgomp.c++/pr26691.C: New test.

2006-03-13  Jakub Jelinek  <jakub@redhat.com>

	* testsuite/libgomp.fortran/retval2.f90: New test.

2006-03-09  Diego Novillo  <dnovillo@redhat.com>

	* testsuite/libgomp.c++: New directory.

2006-02-25  Shantonu Sen  <ssen@opendarwin.org>

	* config/posix/sem.h: Define BROKEN_POSIX_SEMAPHORES functions.
	* config/posix/sem.c: Implement the above.

2006-02-25  Andreas Tobler  <a.tobler@schweiz.ch>

	* configure.ac (HAVE_BROKEN_POSIX_SEMAPHORES): Check for darwin and
	define HAVE_BROKEN_POSIX_SEMAPHORES.
	* configure: Rebuilt.
	* config.h.in: Rebuilt.

2006-02-17  Francois-Xavier Coudert  <coudert@clipper.ens.fr>

	PR bootstrap/26161
	* configure.ac: Remove AC_CHECK_HEADER for pthread.h. Add comment
	for the other pthread check.
	* configure: Regenerate.
	* config.h.in: Regenerate.

2006-02-15  Jakub Jelinek  <jakub@redhat.com>

	PR libgomp/25938
	PR libgomp/25984
	* Makefile.am (fincludedir): New variable.
	(nodist_include_HEADERS): Remove Fortran files.
	(nodist_finclude_HEADERS): New variable.
	* Makefile.in: Regenerated.

2006-02-13  Jakub Jelinek  <jakub@redhat.com>

	* testsuite/libgomp.fortran/vla7.f90: Add -w to options.
	Remove tests for returning assumed character length arrays.

2006-02-12  Roger Sayle  <roger@eyesopen.com>
	    John David Anglin  <dave@hiauly1.hia.nrc.ca>

	PR libgomp/25936
	* configure.tgt: Link against -lrt for sem_init on HPUX v11 systems.

2006-02-08  Ulrich Weigand  <uweigand@de.ibm.com>

	* testsuite/lib/libgomp-dg.exp: Load scanrtl.exp library.

2006-02-07  Eric Botcazou  <ebotcazou@libertysurf.fr>

	* testsuite/lib/libgomp-dg.exp (libgomp_init): Compute multilib related
	part of LD_LIBRARY_PATH manually.

2006-02-03  H.J. Lu  <hongjiu.lu@intel.com>

	PR libgomp/25852
	* testsuite/lib/libgomp-dg.exp (blddir): Set it in
	libgomp_init.

2005-01-25  Paolo Bonzini  <bonzini@gnu.org>

	PR libgomp/25884
	* Makefile.am (omp.h, omp_lib.h, omp_lib.f90, libgomp_f.h): Remove.
	* configure.ac (PERL): Don't set.
	(gstdint.h, omp.h, omp_lib.h, omp_lib.f90, libgomp_f.h): Create here.
	(OMP_LOCK_SIZE, OMP_LOCK_ALIGN, OMP_LOCK_KIND, OMP_NEST_LOCK_SIZE,
	OMP_NEST_LOCK_ALIGN, OMP_NEST_LOCK_KIND): New substitutions.
	* omp.h.in: Wrap the new configure substitutions with @ characters.
	* omp_lib.h.in, omp_lib.f90.in, libgomp_f.h.in: Likewise.
	* aclocal.m4, configure, Makefile.in: Regenerate.
	* mkomp_h.pl: Delete.

2005-01-24  Paolo Bonzini  <bonzini@gnu.org>

	PR libgomp/25259
	* configure.ac: Use GCC_HEADER_STDINT.
	* libgomp.h: Include gstdint.h.
	* libgomp_f.h.in: Don't include stdint.h or inttypes.h.
	* configure, Makefile.in, testsuite/Makefile.in, aclocal.m4: Rebuild.

2006-01-24  Richard Henderson  <rth@redhat.com>

	PR libgomp/25942
	* configure.ac: Add AM_MAINTAINER_MODE.
	* Makefile.in, aclocal.m4, configure, testsuite/Makefile.in: Rebuild.

2006-01-24  Diego Novillo  <dnovillo@redhat.com>

	* Makefile.in: Regenerate.
	* testsuite/Makefile.in: Regenerate.
	* aclocal.m4: Regenerate.

2006-01-23  Andreas Tobler  <a.tobler@schweiz.ch>

	* config/posix/proc.c: Conditional include of sys/loadavg.h for
	Solaris.
	* configure.ac: Add check for loadavg.h.
	(link_gomp): Adjust comment.
	* configure: Regenerate.
	* config.h.in: Regenerate.

2006-01-21  Steve Ellcey  <sje@cup.hp.com>

	PR libgomp/25877
	* configure.ac: Remove check for alloca.h.
	* configure: Regenerate.
	* config.h.in: Regenerate.
	* libgomp.h: define gomp_alloca to be __builtin_alloca.
	* team.c: Remove use of alloca.h.
	Call gomp_alloca instead of alloca.

2006-01-20  Steve Ellcey  <sje@cup.hp.com>

	PR libgomp/25877
	* team.c: Add include of alloca.h.
	* configure.ac: Add check for alloca.h.
	* configure: Regenerate.
	* config.h.in: Regenerate.

2006-01-17  Jakub Jelinek  <jakub@redhat.com>

	PR fortran/25219
	* testsuite/libgomp.fortran/pr25219.f90: New test.

2005-12-05  Uros Bizjak  <uros@kss-loka.si>

	* testsuite/libgomp.c/pr24455.c, testsuite/libgomp.c/copyin-1.c,
	testsuite/libgomp.c/copyin-2.c, testsuite/libgomp.c/copyin-3.c,
	testsuite/libgomp.c++/copyin-1.C, testsuite/libgomp.c++/copyin-2.C,
	testsuite/libgomp.c++/ctor-5.C, testsuite/libgomp.c++/ctor-8.C,
	testsuite/libgomp.c++/ctor-9.C, testsuite/libgomp.c++/pr24455.C,
	testsuite/libgomp.fortran/threadprivate1.f90,
	testsuite/libgomp.fortran/threadprivate2.f90,
	testsuite/libgomp.fortran/threadprivate3.f90,
	testsuite/libgomp.fortran/appendix-a/a.22.7.f9,
	testsuite/libgomp.fortran/appendix-a/a.22.8.f9,
	testsuite/libgomp.fortran/omp_parse3.f90: Change required
	effective-target to TLS runtime.

	* testsuite/libgomp.fortran/pr25162.f: Require
	effective-target TLS runtime.

2005-12-01  Jakub Jelinek  <jakub@redhat.com>

	* testsuite/libgomp.fortran/nestedfn2.f90: New test.
	* testsuite/libgomp.c/nestedfn-3.c: New test.

2005-11-30  Jakub Jelinek  <jakub@redhat.com>

	PR fortran/25162
	* testsuite/libgomp.fortran/pr25162.f: New test.

2005-11-28  Jakub Jelinek  <jakub@redhat.com>

	* config/posix/time.c (omp_get_wtime, omp_get_wtick): Fall back to
	CLOCK_REALTIME if clock_* (CLOCK_MONOTONIC, &ts) call failed.

2005-11-25  Jakub Jelinek  <jakub@redhat.com>

	* alloc.c, barrier.c, critical.c, env.c, error.c, fortran.c, iter.c,
	libgomp.h, libgomp_f.h.in, libgomp_g.h, loop.c, mkomp_h.pl, omp.h.in,
	omp_lib.f90.in, omp_lib.h.in, ordered.c, parallel.c, sections.c,
	single.c, team.c, work.c, config/linux/alpha/futex.h,
	config/linux/bar.c, config/linux/bar.h, config/linux/ia64/futex.h,
	config/linux/lock.c, config/linux/mutex.c, config/linux/mutex.h,
	config/linux/powerpc/futex.h, config/linux/s390/futex.h,
	config/linux/sem.c, config/linux/sem.h, config/linux/sparc/futex.h,
	config/linux/x86/futex.h, config/posix/bar.c, config/posix/bar.h,
	config/posix/lock.c, config/posix/mutex.h, config/posix/proc.c,
	config/posix/sem.c, config/posix/sem.h, config/posix/time.c: Update
	FSF address.

2005-11-18  Jakub Jelinek  <jakub@redhat.com>

	* Makefile.am: Move libgomp_f.h from nodist_include_HEADERS
	to nodist_noinst_HEADERS.
	* Makefile.in: Rebuilt.

	* config/posix/omp-lock.h (omp_nest_lock_t): Change into struct,
	add integer count field.
	* config/posix/lock.c (omp_destroy_nest_lock): Adjust for
	omp_nest_lock_t type change.
	(omp_init_nest_lock): Likewise.  Initialize count to 0.
	(omp_set_nest_lock): Adjust for omp_nest_lock_t type change.
	Increment count.
	(omp_unset_nest_lock): Adjust for omp_nest_lock_t type change.
	Decrement count.
	(omp_test_nest_lock): Adjust for omp_nest_lock_t type change.
	Increment count if successful and return the new nesting level.
	* config/linux/lock.c (omp_test_nest_lock): Return new nesting level.
	* omp_lib.f90.in (omp_test_lock): Fix LOCK argument type.
	* testsuite/libgomp.c/lib-1.c: New test.
	* testsuite/libgomp.fortran/lib1.f90: New test.
	* testsuite/libgomp.fortran/lib2.f: New test.
	* testsuite/libgomp.fortran/lib3.f: New test.

2005-11-17  Richard Henderson  <rth@redhat.com>

	PR 24845
	* Makefile.am (nodist_toolexeclib_HEADERS): New.
	* configure.ac (link_gomp): New.  Substitute it.
	(AC_CONFIG_FILES): Add libgomp.spec.
	* libgomp.spec.in: New file.
	* Makefile.in, testsuite/Makefile.in, configure: Rebuild.
	* testsuite/lib/libgomp-dg.exp: Add -B${blddir}/ to flags.

2005-11-18  Jakub Jelinek  <jakub@redhat.com>

	* testsuite/libgomp.fortran/reduction1.f90: Adjust for
	reduction(-:var) behaving the same as reduction(+:var).
	* testsuite/libgomp.c/reduction-4.c: New test.

2005-11-15  Uros Bizjak  <uros@kss-loka.si>

	* testsuite/libgomp.c/pr24455-1.c, testsuite/libgomp.c/pr24455.c,
	testsuite/libgomp.c/copyin-1.c, testsuite/libgomp.c/copyin-2.c,
	testsuite/libgomp.c/copyin-3.c,
	testsuite/libgomp.c++/copyin-1.C, testsuite/libgomp.c++/copyin-2.C,
	testsuite/libgomp.c++/ctor-5.C, testsuite/libgomp.c++/ctor-8.C,
	testsuite/libgomp.c++/ctor-9.C, testsuite/libgomp.c++/pr24455-1.C,
	testsuite/libgomp.c++/pr24455.C,
	testsuite/libgomp.fortran/threadprivate1.f90,
	testsuite/libgomp.fortran/threadprivate2.f90,
	testsuite/libgomp.fortran/threadprivate3.f90,
	testsuite/libgomp.fortran/appendix-a/a.22.7.f9,
	testsuite/libgomp.fortran/appendix-a/a.22.8.f9,
	testsuite/libgomp.fortran/omp_parse3.f90: Require
	effective-target TLS.

2005-11-14  Diego Novillo  <dnovillo@redhat.com>

	* HEADER: Remove.

2005-11-13  Jakub Jelinek  <jakub@redhat.com>

	PR libgomp/24797
	* team.c (initialize_team): Pass NULL rather than free as
	pthread_key_create destructor.  Initialize thread specific data
	pointer in initial thread to a static local variable rather than
	malloced memory.

2005-11-11  Uros Bizjak  <uros@kss-loka.si>

	* testsuite/lib/libgomp-dg.exp: Locate libgcc.a and append
	its location to ld_library_path.

2005-11-10  Diego Novillo  <dnovillo@redhat.com>

	* testsuite/libgomp.c/c.exp: Rename from dg.exp.

2005-11-10  Diego Novillo  <dnovillo@redhat.com>

	* testsuite/libgomp.c: Rename from libgomp.dg.

2005-11-09  Diego Novillo  <dnovillo@redhat.com>

	* testsuite/libgomp.c++/pr24455.C: Add copyin clause for
	threadprivate variable 'i'.

2005-11-09  Jakub Jelinek  <jakub@redhat.com>

	* config/linux/s390/futex.h: New file.
	* configure.tgt: Use it.

	* testsuite/libgomp.fortran/omp_parse4.f90: Move n initialization
	before the parallel.

2005-11-08  Jakub Jelinek  <jakub@redhat.com>

	PR c++/24734
	* testsuite/libgomp.c++/master-1.C: New test.

2005-11-07  Jakub Jelinek  <jakub@redhat.com>

	* testsuite/libgomp.dg/copyin-3.c: New test.

2005-11-07  Jakub Jelinek  <jakub@redhat.com>

	* testsuite/libgomp.fortran/retval1.f90: New test.
	* testsuite/libgomp.fortran/vla7.f90: New test.

2005-11-06  Jakub Jelinek  <jakub@redhat.com>

	* testsuite/libgomp.fortran/vla2.f90: New test.
	* testsuite/libgomp.fortran/vla3.f90: New test.
	* testsuite/libgomp.fortran/vla4.f90: New test.
	* testsuite/libgomp.fortran/vla5.f90: New test.
	* testsuite/libgomp.fortran/vla6.f90: New test.

2005-11-01  Jakub Jelinek  <jakub@redhat.com>

	* config/linux/sparc/futex.h: New file.
	* configure.tgt: Use it.
	* testsuite/lib/libgomp-dg.exp: Use -mcpu=v9 for sparc testing.

	* critical.c: Include stdlib.h.
	* acinclude.m4 (LIBGOMP_CHECK_SYNC_BUILTINS): Avoid warnings about
	ignoring return value.
	* configure.ac: Don't put -Wc,-pthread into XCFLAGS until after
	LIBGOMP_CHECK_SYNC_BUILTINS check.
	* configure: Rebuilt.

2005-10-31  Jakub Jelinek  <jakub@redhat.com>

	* testsuite/libgomp.fortran/vla1.f90: New test.

2005-10-31  Richard Henderson  <rth@redhat.com>

	* testsuite/libgomp.fortran/character2.f90: Fix race condition
	setting 's' in different threads.

2005-10-31  Jakub Jelinek  <jakub@redhat.com>

	* libgomp.h (attribute_hidden, ialias): Define.
	* config/posix/proc.c (omp_get_num_procs): Add ialias.
	* config/posix/time.c (omp_get_wtime, omp_get_wtick): Likewise.
	* config/posix/lock.c (omp_init_lock, omp_init_nest_lock,
	omp_destroy_lock, omp_destroy_nest_lock, omp_set_lock,
	omp_set_nest_lock, omp_unset_lock, omp_unset_nest_lock,
	omp_test_lock, omp_test_nest_lock): Likewise.
	* config/linux/lock.c (omp_init_lock, omp_init_nest_lock,
	omp_destroy_lock, omp_destroy_nest_lock, omp_set_lock,
	omp_set_nest_lock, omp_unset_lock, omp_unset_nest_lock,
	omp_test_lock, omp_test_nest_lock): Likewise.
	* env.c (omp_set_dynamic, omp_set_nested, omp_set_num_threads,
	omp_get_dynamic, omp_get_nested): Likewise.
	* parallel.c (omp_get_num_threads, omp_get_max_threads,
	omp_get_thread_num, omp_in_parallel): Likewise.
	* fortran.c (ialias_redirect): Define.
	(omp_init_lock, omp_init_nest_lock, omp_destroy_lock,
	omp_destroy_nest_lock, omp_set_lock, omp_set_nest_lock,
	omp_unset_lock, omp_unset_nest_lock, omp_test_lock,
	omp_test_nest_lock, omp_set_dynamic, omp_set_nested,
	omp_set_num_threads, omp_get_dynamic, omp_get_nested,
	omp_in_parallel, omp_get_max_threads, omp_get_num_procs,
	omp_get_num_threads, omp_get_thread_num, omp_get_wtick,
	omp_get_wtime): Add ialias_redirect.

2005-10-30  Jakub Jelinek  <jakub@redhat.com>

	* fortran.c: Include stdlib.h.

2005-10-29  Jakub Jelinek  <jakub@redhat.com>

	* Makefile.am (env.o, env.lo): Depend on libgomp_f.h.
	* Makefile.in: Regenerated.

2005-10-28  Jakub Jelinek  <jakub@redhat.com>

	* mkomp_h.pl: Remove all -Wc, option prefixes in $COMPILE.
	* libgomp_f.h.in (omp_check_defines): New function.
	* env.c: Include libgomp_f.h.
	(initialize_env): Call omp_check_defines.

	* testsuite/libgomp.dg/copyin-2.c: New test.
	* testsuite/libgomp.c++/copyin-2.C: New test.
	* testsuite/libgomp.fortran/threadprivate3.f90: New test.

	* testsuite/libgomp.fortran/threadprivate2.f90: New test.
	* testsuite/libgomp.fortran/sharing2.f90: New test.

	* testsuite/libgomp.dg/copyin-1.c: New test.
	* testsuite/libgomp.c++/copyin-1.C: New test.

2005-10-26  Jakub Jelinek  <jakub@redhat.com>

	* testsuite/libgomp.fortran/crayptr1.f90: New test.

	* testsuite/libgomp.fortran/workshare1.f90: New test.

	* libgomp.fortran/appendix-a/a.28.5.f90: Change into compile
	only test.
	* libgomp.fortran/sharing1.f90: New test.

2005-10-24  Jakub Jelinek  <jakub@redhat.com>

	PR c++/24502
	* testsuite/libgomp.c++/loop-7.C: New test.

	* testsuite/libgomp.dg/nestedfn-2.c: New test.

	* testsuite/libgomp.dg/nestedfn-1.c: New test.
	* testsuite/libgomp.fortran/reduction6.f90: New test.
	* testsuite/libgomp.fortran/nestedfn1.f90: New test.

2005-10-23  Richard Henderson  <rth@redhat.com>

	* testsuite/libgomp.c++/ctor-1.C: New.
	* testsuite/libgomp.c++/ctor-2.C: New.
	* testsuite/libgomp.c++/ctor-3.C: New.
	* testsuite/libgomp.c++/ctor-4.C: New.
	* testsuite/libgomp.c++/ctor-5.C: New.
	* testsuite/libgomp.c++/ctor-6.C: New.
	* testsuite/libgomp.c++/ctor-7.C: New.
	* testsuite/libgomp.c++/ctor-8.C: New.
	* testsuite/libgomp.c++/ctor-9.C: New.

2005-10-21  Diego Novillo  <dnovillo@redhat.com>

	PR 24455
	* testsuite/libgomp.c++/pr24455-1.C: New test.
	* testsuite/libgomp.c++/pr24455.C: New test.
	* testsuite/libgomp.dg/pr24455-1.c: New test.
	* testsuite/libgomp.dg/pr24455.c: New test.

2005-10-20  Richard Henderson  <rth@redhat.com>

	* testsuite/libgomp.c++/loop-6.C: New.
	* testsuite/libgomp.dg/loop-3.c: New.

2005-10-20  Jakub Jelinek  <jakub@redhat.com>

	* testsuite/libgomp.fortran/jacobi.f: Don't make i and j
	explicitly private.
	* testsuite/libgomp.fortran/omp_parse1.f90 (test_do): Make i
	explicitly shared.

2005-10-19  Diego Novillo  <dnovillo@redhat.com>

	* testsuite/libgomp.fortran/jacobi.f: New test.

2005-10-19  Richard Henderson  <rth@redhat.com>

	* configure.tgt (i?86-linux): Default to with_arch instead of
	CFLAGS.  Add -mtune to match target_cpu.
	(x86_64-linux): Tune to i686.

	* fortran.c (omp_test_nest_lock_): Fix typo.

2005-10-19  Jakub Jelinek  <jakub@redhat.com>

	* ordered.c (gomp_ordered_first, gomp_ordered_last, gomp_ordered_next,
	gomp_ordered_sync): Do nothing if team->nthreads == 1.
	* testsuite/libgomp.dg/ordered-3.c: New test.

	* testsuite/libgomp.dg/appendix-a/a.18.1.c: Remove unconditional abort.
	Remove volatile keyword.

	* testsuite/libgomp.fortran/appendix-a/a.19.1.f90: Reorder variables
	in COMMON block to avoid warnings on 64-bit targets.

2005-10-18  Diego Novillo  <dnovillo@redhat.com>

	* testsuite/libgomp.dg/shared-3.c: New test.

2005-10-18  Jakub Jelinek  <jakub@redhat.com>

	* testsuite/libgomp.fortran/appendix-a/a.31.3.f90: Removed.
	* testsuite/libgomp.fortran/reduction5.f90: New test.

2005-10-18  Jakub Jelinek  <jakub@redhat.com>

	* testsuite/libgomp.fortran/appendix-a/a.40.1.f90: Add -ffixed-form to
	dg-options.
	* testsuite/libgomp.fortran/appendix-a/a.18.1.f90: Likewise.  Enable
	flush loop now that __sync_synchronize has proper memory barrier.
	* testsuite/libgomp.fortran/appendix-a/a.3.1.f90: Fix a typo.
	Add -ffixed-form to dg-options.

2005-10-17  Diego Novillo  <dnovillo@redhat.com>

	* testsuite/libgomp.fortran/fortran.exp: Also gather tests
	from subdirectories.
	* testsuite/libgomp.fortran/appendix-a/a.15.1.f90: New test.
	* testsuite/libgomp.fortran/appendix-a/a.16.1.f90: New test.
	* testsuite/libgomp.fortran/appendix-a/a.18.1.f90: New test.
	* testsuite/libgomp.fortran/appendix-a/a.19.1.f90: New test.
	* testsuite/libgomp.fortran/appendix-a/a.2.1.f90: New test.
	* testsuite/libgomp.fortran/appendix-a/a.21.1.f90: New test.
	* testsuite/libgomp.fortran/appendix-a/a.22.7.f90: New test.
	* testsuite/libgomp.fortran/appendix-a/a.22.8.f90: New test.
	* testsuite/libgomp.fortran/appendix-a/a.26.1.f90: New test.
	* testsuite/libgomp.fortran/appendix-a/a.28.1.f90: New test.
	* testsuite/libgomp.fortran/appendix-a/a.28.2.f90: New test.
	* testsuite/libgomp.fortran/appendix-a/a.28.3.f90: New test.
	* testsuite/libgomp.fortran/appendix-a/a.28.4.f90: New test.
	* testsuite/libgomp.fortran/appendix-a/a.28.5.f90: New test.
	* testsuite/libgomp.fortran/appendix-a/a.3.1.f90: New test.
	* testsuite/libgomp.fortran/appendix-a/a.31.3.f90: New test.
	* testsuite/libgomp.fortran/appendix-a/a.31.4.f90: New test.
	* testsuite/libgomp.fortran/appendix-a/a.31.5.f90: New test.
	* testsuite/libgomp.fortran/appendix-a/a.33.3.f90: New test.
	* testsuite/libgomp.fortran/appendix-a/a.38.1.f90: New test.
	* testsuite/libgomp.fortran/appendix-a/a.39.1.f90: New test.
	* testsuite/libgomp.fortran/appendix-a/a.4.1.f90: New test.
	* testsuite/libgomp.fortran/appendix-a/a.40.1.f90: New test.
	* testsuite/libgomp.fortran/appendix-a/a.5.1.f90: New test.
	* testsuite/libgomp.fortran/appendix-a/a10.1.f90: New test.

2005-10-17  Jakub Jelinek  <jakub@redhat.com>

	* testsuite/libgomp.dg/dg.exp: Only unset lang_* if
	lang_library_path exists.  Use find instead of glob to gather tests.
	* testsuite/libgomp.dg/appendix-a/appendix-a.exp: Removed.

2005-10-17  Diego Novillo  <dnovillo@redhat.com>

	* testsuite/libgomp.dg/appendix-a/a.15.1.c: New test.
	* testsuite/libgomp.dg/appendix-a/a.16.1.c: New test.
	* testsuite/libgomp.dg/appendix-a/a.18.1.c: New test.
	* testsuite/libgomp.dg/appendix-a/a.19.1.c: New test.
	* testsuite/libgomp.dg/appendix-a/a.2.1.c: New test.
	* testsuite/libgomp.dg/appendix-a/a.21.1.c: New test.
	* testsuite/libgomp.dg/appendix-a/a.26.1.c: New test.
	* testsuite/libgomp.dg/appendix-a/a.29.1.c: New test.
	* testsuite/libgomp.dg/appendix-a/a.3.1.c: New test.
	* testsuite/libgomp.dg/appendix-a/a.39.1.c: New test.
	* testsuite/libgomp.dg/appendix-a/a.4.1.c: New test.
	* testsuite/libgomp.dg/appendix-a/a.5.1.c: New test.
	* testsuite/libgomp.dg/appendix-a/appendix-a.exp: New file.

2005-10-15  Jakub Jelinek  <jakub@redhat.com>

	* testsuite/libgomp.dg/vla-1.c: New test.

	* testsuite/libgomp.fortran/reference2.f90: New test.

	* testsuite/libgomp.fortran/character2.f90: Remove explicit
	declaration of omp_get_thread_num.
	* testsuite/libgomp.fortran/threadprivate1.f90: Likewise.  Add
	use omp_lib.

	* testsuite/libgomp.fortran/reduction1.f90: New test.
	* testsuite/libgomp.fortran/reduction2.f90: New test.
	* testsuite/libgomp.fortran/reduction3.f90: New test.
	* testsuite/libgomp.fortran/reduction4.f90: New test.

2005-10-13  Richard Henderson  <rth@redhat.com>

	* Makefile.am (libgomp_la_SOURCES): Add bar.c.
	* Makefile.in: Regenerate.
	* barrier.c (GOMP_barrier): Use gomp_barrier_wait.
	* libgomp.h: Include bar.h.
	(struct gomp_barrier): Remove.
	(struct gomp_team): Add barrier.  Replace master_barrier with
	master_release.  Replace threads with ordered_release.
	(struct gomp_thread): Replace barrier with release.
	* ordered.c (gomp_ordered_first): Update for ordered_release change.
	(gomp_ordered_last, gomp_ordered_next, gomp_ordered_static_init,
	gomp_ordered_static_next, gomp_ordered_sync): Likewise.
	* single.c (GOMP_single_copy_start): Use gomp_barrier_wait.
	(GOMP_single_copy_end): Likewise.
	* team.c (gomp_threads_dock): New.
	(gomp_barrier_init, gomp_barrier_destroy): Remove.
	(gomp_thread_start): Use gomp_barrier_wait.
	(new_team, free_team): Update for gomp_team changes.
	(gomp_team_start): Use gomp_barrier_wait and gomp_barrier_reinit.
	(gomp_team_end): Use gomp_barrier_wait.
	(initialize_team): Update for gomp_thread changes.
	* work.c (gomp_work_share_end): Use gomp_barrier_wait_start.
	(gomp_work_share_end_nowait): Use atomic ops when available.
	* config/linux/bar.c, config/linux/bar.h: New files.
	* config/posix/bar.c, config/posix/bar.h: New files.

2005-10-13  Jakub Jelinek  <jakub@redhat.com>

	* single.c (GOMP_single_copy_end): Don't segfault if team is NULL.
	* testsuite/libgomp.dg/single-2.c: New test.

	* testsuite/libgomp.dg/dg.exp (lang_library_path, lang_test_file,
	lang_link_flags): Unset, so that they aren't inherited from previously
	sourced *.exp.

	* testsuite/libgomp.fortran/threadprivate1.f90: New test.

2005-10-12  Richard Henderson  <rth@redhat.com>

	* testsuite/lib/libgomp-dg.exp: Set blddir at toplevel.
	(libgomp_init): Use lang_test_file, lang_library_path, and
	lang_link_flags, set by the subdirectory files.  Add -fopenmp here.

	* testsuite/libgomp.fortran/fortran.exp (lang_library_path): New.
	(lang_test_file, lang_link_flags): New.
	(DEFAULT_FFLAGS, ALWAYS_CFLAGS, multilibs, blddir): Remove.

	* testsuite/libgomp.c++/c++.exp, testsuite/libgomp.c++/loop-1.C,
	testsuite/libgomp.c++/loop-2.C, testsuite/libgomp.c++/loop-3.C,
	testsuite/libgomp.c++/loop-4.C, testsuite/libgomp.c++/nested-1.C,
	testsuite/libgomp.c++/parallel-1.C,
	testsuite/libgomp.c++/reduction-1.C,
	testsuite/libgomp.c++/reduction-2.C,
	testsuite/libgomp.c++/reduction-3.C,
	testsuite/libgomp.c++/sections-1.C, testsuite/libgomp.c++/shared-1.C,
	testsuite/libgomp.c++/shared-2.C, testsuite/libgomp.c++/single-1.C,
	testsuite/libgomp.c++/single-2.C, testsuite/libgomp.c++/single-3.C:
	New files, largely cribbed from the C testsuite.

2005-10-12  Jakub Jelinek  <jakub@redhat.com>

	* testsuite/libgomp.fortran/character1.f90: New test.
	* testsuite/libgomp.fortran/character2.f90: New test.

	* testsuite/libgomp.dg/nested-1.c: New test.
	* testsuite/libgomp.dg/nested-2.c: New test.
	* testsuite/libgomp.fortran/do1.f90: New test.
	* testsuite/libgomp.fortran/do2.f90: New test.

	* testsuite/libgomp.fortran/reference1.f90: New test.

2005-10-11  Jakub Jelinek  <jakub@redhat.com>

	* testsuite/libgomp.dg/reduction-1.c: New test.
	* testsuite/libgomp.dg/reduction-2.c: New test.
	* testsuite/libgomp.dg/reduction-3.c: New test.

2005-10-10  Jakub Jelinek  <jakub@redhat.com>

	* testsuite/libgomp.dg/atomic-1.c: New test.
	* testsuite/libgomp.dg/atomic-2.c: New test.

2005-10-09  Richard Henderson  <rth@redhat.com>

	* critical.c (atomic_lock): New.
	(initialize_critical): Initialize it.
	(GOMP_atomic_start, GOMP_atomic_end): New.
	* libgomp.map: Export them.
	* libgomp_g.h: Declare them.

	* testsuite/libgomp.dg/atomic-10.c: Move from gcc testsuite.

2005-10-02  Richard Henderson  <rth@redhat.com>

	* configure.ac: Move save_CFLAGS hack earlier.  Append -Wall/-Werror
	to XCFLAGS instead of CFLAGS.

2005-09-30  Richard Henderson  <rth@redhat.com>

	* configure.ac: Determine whether -pthread or -lpthread is needed.
	* Makefile.am (libgomp_la_LDFLAGS): Remove explicit -lpthread.
	* Makefine.in, configure: Rebuild.

2005-09-28  Richard Henderson  <rth@redhat.com>

	* testsuite/libgomp.dg/omp-loop03.c: Fix return code.
	* testsuite/libgomp.dg/omp-single-3.c: New test.

2005-09-28  Diego Novillo  <dnovillo@redhat.com>

	* testsuite/libgomp.dg/omp-single-2.c: New test.
	* testsuite/libgomp.dg/shared-2.c: Fix return code.

2005-09-27  Richard Henderson  <rth@redhat.com>

	* testsuite/libgomp.dg/omp-loop03.c: Add initial barrier.
	* testsuite/libgomp.dg/omp-parallel-for.c: Specify static schedule.

2005-09-27  Jakub Jelinek  <jakub@redhat.com>

	* testsuite/libgomp.dg/omp-loop03.c: New test.

2005-09-27  Diego Novillo  <dnovillo@redhat.com>

	* testsuite/libgomp.dg/omp-parallel-for.c: New test.

2005-09-27  Diego Novillo  <dnovillo@redhat.com>

	* testsuite/libgomp.dg/omp-single-1.c: New test.
	* testsuite/libgomp.dg/shared-1.c: Return 0.
	Add prototype for abort.
	* testsuite/libgomp.dg/shared-2.c: Likewise.

2005-09-26  Jakub Jelinek  <jakub@redhat.com>

	* testsuite/libgomp.fortran/omp_parse3.f90: Fix non-conforming
	constructs.

2005-09-26  Diego Novillo  <dnovillo@redhat.com>

	* testsuite/libgomp.dg/shared-1.c: New test.
	* testsuite/libgomp.dg/shared-2.c: New test.

2005-09-24  Richard Henderson  <rth@redhat.com>

	* testsuite/libgomp.dg/omp_workshare3.c: Mark dg-error.

2005-09-24  Richard Henderson  <rth@redhat.com>

	* iter.c (gomp_iter_static_next): Round up when computing number
	of iterations.  Don't bother distributing a remainder equally.

	* testsuite/libgomp.dg/omp-loop01.c (main1): Rename from main.
	Don't call srand.  Zero b before testing.
	(main): New.

2005-09-24  Jakub Jelinek  <jakub@redhat.com>

	* testsuite/libgomp.fortran/omp_atomic1.f90: New test.
	* testsuite/libgomp.fortran/omp_atomic2.f90: New test.

2005-09-23  Jakub Jelinek  <jakub@redhat.com>

	* testsuite/libgomp.fortran/omp_parse1.f90: Add a test for !$omp do
	without !$omp end do, followed immediately by subroutine end.

2005-09-23  Diego Novillo  <dnovillo@redhat.com>

	* testsuite/libgomp.dg/omp-parallel-if.c: New test.

2005-09-22  Richard Henderson  <rth@redhat.com>

	* critical.c (GOMP_critical_name_start): Change argument to void**.
	Reuse the pointer space if the mutex fits.
	(GOMP_critical_name_end): Likewise.
	(initialize_critical): Don't define if GOMP_MUTEX_INIT_0.
	* libgomp_g.h (GOMP_critical_name_start): Update decl.
	(GOMP_critical_name_end): Likewise.
	* config/linux/mutex.h (GOMP_MUTEX_INIT_0): New.
	* config/posix/mutex.h (GOMP_MUTEX_INIT_0): New.

2005-09-20  Richard Henderson  <rth@redhat.com>

	* critical.c (GOMP_critical_name_start, GOMP_critical_name_end): New.
	(create_lock_lock): New.
	(initialize_critical): Initialize it.
	* libgomp.map (GOMP_critical_name_start, GOMP_critical_name_end): New.
	* libgomp_g.h (GOMP_ordered_start, GOMP_ordered_end): Declare.

2005-09-20  Diego Novillo  <dnovillo@redhat.com>

	* testsuite/libgom.dg/omp-loop01.c: Include stdio.h.

2005-09-20  Diego Novillo  <dnovillo@redhat.com>

	* testsuite/libgomp.dg/omp-loop01.c: New test.
	* testsuite/libgomp.dg/omp-loop02.c: New test.

2005-09-20  Jakub Jelinek  <jakub@redhat.com>

	* configure.ac (AC_PROG_FC): Add.
	(USE_FORTRAN): New automake conditional.
	* configure: Rebuilt.
	* Makefile.am (libgomp_la_SOURCES): Add fortran.c.
	(nodist_include_HEADERS): Add omp_lib.h, omp_lib.f90 and libgomp_f.h.
	If USE_FORTRAN, add also omp_lib.mod and omp_lib_kinds.mod.
	Add rules to build them.
	* Makefile.in: Rebuilt.
	* mkomp_h.pl: Compute and replace also OMP_LOCK_KIND and
	OMP_NEST_LOCK_KIND.
	* libgomp.map: Add Fortran wrappers.
	* libgomp_f.h.in: New file.
	* omp_lib.h.in: New file.
	* omp_lib.f90.in: New file.
	* fortran.c: New file.
	* testsuite/lib/libgomp-dg.exp: Load a few more .exp files.
	Append libgfortran directory to LD_LIBRARY_PATH if it exists.
	Add -Lpath_to_libgfortran and -lgfortran -lgfortranbegin if
	libgfortran has been built.
	* testsuite/libgomp.fortran/fortran.exp: New file.
	* testsuite/libgomp.fortran/omp_cond1.f: New test.
	* testsuite/libgomp.fortran/omp_cond2.f: New test.
	* testsuite/libgomp.fortran/omp_cond3.F90: New test.
	* testsuite/libgomp.fortran/omp_cond4.F90: New test.
	* testsuite/libgomp.fortran/omp_hello.f: New test.
	* testsuite/libgomp.fortran/omp_orphan.f: New test.
	* testsuite/libgomp.fortran/omp_parse1.f90: New test.
	* testsuite/libgomp.fortran/omp_parse2.f90: New test.
	* testsuite/libgomp.fortran/omp_parse3.f90: New test.
	* testsuite/libgomp.fortran/omp_parse4.f90: New test.
	* testsuite/libgomp.fortran/omp_reduction.f: New test.
	* testsuite/libgomp.fortran/omp_workshare1.f: New test.
	* testsuite/libgomp.fortran/omp_workshare2.f: New test.

2005-08-30  Richard Henderson  <rth@redhat.com>

	* loop.c (GOMP_loop_static_start): Provide fallback wrapper
	function for when aliases are not usable.
	(GOMP_loop_dynamic_start, GOMP_loop_guided_start,
	GOMP_loop_ordered_static_start, GOMP_loop_ordered_dynamic_start,
	GOMP_loop_ordered_guided_start, GOMP_loop_static_next,
	GOMP_loop_dynamic_next, GOMP_loop_guided_next,
	GOMP_loop_ordered_static_next, GOMP_loop_ordered_dynamic_next,
	GOMP_loop_ordered_guided_next): Likewise.
	* ordered.c (GOMP_ordered_start): Likewise.

2005-08-01  Diego Novillo  <dnovillo@redhat.com>

	* testsuite/libgomp.dg/dg.exp: Use -O2 for now.
	* testsuite/libgomp.dg/omp_hello.c: Fix return code
	* testsuite/libgomp.dg/omp_matvec.c: Likewise.
	* testsuite/libgomp.dg/omp_orphan.c: Likewise
	* testsuite/libgomp.dg/omp_reduction.c: Likewise
	* testsuite/libgomp.dg/omp_workshare1.c: Likewise
	* testsuite/libgomp.dg/omp_workshare2.c: Likewise
	* testsuite/libgomp.dg/omp_workshare3.c: Likewise
	* testsuite/libgomp.dg/omp_workshare4.c: Likewise

2005-07-07  Eric Christopher  <echristo@redhat.com>
	    Diego Novillo  <dnovillo@redhat.com>

	* testsuite/libgomp.dg/dg.exp: Add -fopenmp to DEFAULT_CFLAGS.
	* testsuite/libgomp.dg/omp_hello.c: Add standard includes, fix
	up code.
	* testsuite/libgomp.dg/omp_matvec.c: Ditto.
	* testsuite/libgomp.dg/omp_orphan.c: Ditto.
	* testsuite/libgomp.dg/omp_reduction.c: Ditto.
	* testsuite/libgomp.dg/omp_workshare1.c: Ditto.
	* testsuite/libgomp.dg/omp_workshare2.c: Ditto.
	* testsuite/libgomp.dg/omp_workshare3.c: Ditto.
	* testsuite/libgomp.dg/omp_workshare4.c: Ditto.

2005-06-13  Diego Novillo  <dnovillo@redhat.com>

	* TOPLEVEL.patch: Remove.

2005-05-16  Richard Henderson  <rth@redhat.com>

	* configure.ac: Test for clock_gettime.
	* config.h.in, configure: Rebuild.
	* config/posix/time.c: Use recommended TIME_WITH_SYS_TIME pattern.
	(omp_get_wtime): Use clock_gettime if available.
	(omp_get_wtick): Use clock_getres if available.

2005-05-11  Richard Henderson  <rth@redhat.com>

	* config/linux/ia64/futex.h: New file.
	* configure.tgt: Use it.

	* team.c (gomp_barrier_init, gomp_barrier_destroy): Mark inline.

2005-05-07  Richard Henderson  <rth@redhat.com>

	* config/linux/powerpc/futex.h: New file.
	* configure.tgt: Use it.

	* config/linux/i486/futex.h: Merge ...
	* config/linux/x86_64/futex.h: ... into ...
	* config/linux/x86/futex.h: ... here.
	* configure.tgt: Update to match.

2005-05-06  Richard Henderson  <rth@redhat.com>

	* config/linux/alpha/futex.h: Conditionally define SYS_futex.
	* config/linux/i486/futex.h: Likewise.
	* config/linux/x86_64/futex.h: Likewise.

	* config/linux/lock.c: New file.
	* config/linux/omp-lock.h: New file.

	* critical.c, env.h: Don't include omp.h
	* config/posix/lock.c: Include libgomp.h instead of omp.h.
	* config/posix/time.c: Likewise.
	* config/posix/omp-lock.h: New file.
	* libgomp.h: Include omp-lock.h and omp.h.
	* Makefile.am (nodist_include_HEADERS): New.
	(omp.h): New rule.
	* configure.ac (PERL): New.
	* mkomp_h.pl: New file.
	* omp.h.in: Rename from omp.h; replace omp_lock_t and omp_nest_lock_t
	with templates.
	* Makefile.in, configure, testsuite/Makefile.in: Rebuild.

	* testsuite/lib/libgomp-dg.exp (libgomp_init): Add include into
	build directory.  Re-add -march=i486 hack.

	* testsuite/lib/libgomp-dg.exp (libgomp_compile_flags): Remove.
	(libgomp_link_flags): Remove.
	(libgomp_initialized): Remove.
	(libgomp_init): Don't protect from reinitialization.  Copy code
	from libstdc++ for getting the multilib set correctly.

2005-05-05  Richard Henderson  <rth@redhat.com>

	* config/linux/alpha/futex.h: New file.
	* configure.tgt (alpha*-*-linux*): Use it.

	* config/posix/mutex.c: New file.
	* config/posix/sem.c: Use libgomp.h.

	* configure.tgt (x86_64-linux): Also test CC for -m32.
	* config/linux/x86_64/futex.h (futex_wait): Fix r10 usage.

	* testsuite/lib/libgomp-dg.exp (libgomp_link_flags): Add /
	after $gccpath.

	* Makefile.am (SUBDIRS): New.
	(libgomp_la_LDFLAGS): Add -lpthread.
	* configure.ac (AM_INIT_AUTOMAKE): Enable dependencies.
	* Makefile.in, aclocal.m4, config.h.in, configure: Rebuild.

	* libgomp_g.h: New file.
	* libgomp.h: Split out all public declarations to libgomp_g.h.
	Use pragma GCC visibility instead of ATTRIBUTE_HIDDEN.
	* config/linux/mutex.h: Remove ATTRIBUTE_HIDDEN.
	* config/linux/sem.h: Likewise.
	* config/posix/sem.h: Likewise.

	* Makefile.am (AM_LDFLAGS): New.
	(libgomp_version_script): Split out from ...
	(libgomp_la_LDFLAGS): ... here.
	(libgomp_version_info): New.
	* acinclude.m4 (LIBGOMP_CHECK_TLS): Use LIBGOMP_ENABLE.
	(LIBGOMP_ENABLE): New.
	(LIBGOMP_CHECK_LINKER_FEATURES): New.
	(LIBGOMP_ENABLE_SYMVERS): New.
	* configure.ac (AC_INIT): Version 1.0.
	(enable-version-specific-runtime-libs): Use LIBGOMP_ENABLE.
	(enable-linux-futex): Likewise.  Rename from enable-futex.
	(libtool_VERSION): New.
	(LIBGOMP_ENABLE_SYMVERS): Use it.
	* configure.tgt: Check with_gnu_ld wrt have_tls optimizations.
	* Makefile.in, aclocal.m4, configure: Rebuild.

	* config/linux/mutex.c: Include libgomp.h instead of mutex.h.
	(gomp_mutex_unlock_slow): Fix typo.
	* config/linux/sem.c: Similarly.
	(gomp_sem_post_slow): Fix typo.
	* config/linux/sem.h (gomp_sem_post_slow): Fix typo.
	* config/linux/i486/futex.h: Remove USE_LINUX_SYSENTER code.
	[__PIC__] (sys_futex0): Don't use tmp output in asm.

	* Makefile.am (AM_CFLAGS): Expand with XCFLAGS.
	(libgomp_la_LDFLAGS): Add top_srcdir to path.
	* acinclude.m4: Copy libtool.m4 stuff from libgfortran.
	* configure.ac: Check for getloadavg.  Substitute XCFLAGS and
	XLDFLAGS.  Add XCFLAGS to CFLAGS around LIBGOMP_CHECK_SYNC_BUILTINS.
	* configure.tgt: Set XCFLAGS and XLDFLAGS instead of CFLAGS and
	LDFLAGS.  Pull enable_futex check to top-level.
	* libgomp.h: Fix sem.h and mutex.h includes.  Define ATTRIBUTE_HIDDEN.
	* Makefile.in, aclocal.m4, config.h.in, configure: Regenerate.

	First attempt at real configury.
	* Makefile, config.h: Remove file.
	* Makefile.am, Makefile.in: New file.
	* acinclude.m4 aclocal.m4: New file.
	* configure.ac, configure.tgt, configure: New file.

	* config/posix/lock.c: Rename from sys-lock.c.
	* config/posix/mutex.h: Rename from sys-mutex.h.
	* config/posix/sem.c: Rename from sys-sem.c.
	* config/posix/sem.h: Rename from sys-sem.h.
	* config/posix/proc.c: Rename from sys-proc.c.
	* config/posix/time.c: Rename from sys-proc.c.

	* config/linux/mutex.c: New file.
	* config/linux/mutex.h: New file.
	* config/linux/sem.c: New file.
	* config/linux/sem.h: New file.
	* config/linux/i486/futex.h: New file.
	* config/linux/x86_64/futex.h: New file.

2005-05-04  Richard Henderson  <rth@redhat.com>

	* iter.c (gomp_iter_dynamic_next, gomp_iter_guided_next): New.
	* libgomp.h: Declare them.
	* loop.c (gomp_loop_dynamic_start, gomp_loop_guided_start,
	gomp_loop_dynamic_next, gomp_loop_guided_next): Use them.

2005-05-04  Richard Henderson  <rth@redhat.com>

	* libgomp-1 code drop

2005-05-04  Richard Henderson  <rth@redhat.com>

	* iter.c (gomp_iter_static_next): Return tri-state on 0.
	* ordered.c (gomp_ordered_static_next): Remove not_last argument.
	* libgomp.h (struct gomp_team_state): Make static_trip unsigned.
	(gomp_iter_static_next): Update.
	(gomp_ordered_static_next): Update.
	* loop.c (gomp_loop_static_start): Update for gomp_iter_static_next.
	(gomp_loop_ordered_static_start): Likewise.  Exit early for a
	totally empty range.
	(gomp_loop_ordered_static_next): Refine test for calling
	gomp_ordered_static_next.
	* testsuite/ordered-1.c: Add case for more threads than iterations.

	* iter.c (gomp_iter_runtime_next_locked): Remove.
	* loop.c (gomp_loop_static_start, gomp_loop_dynamic_start,
	gomp_loop_guided_start, gomp_loop_ordered_static_start,
	gomp_loop_ordered_dynamic_start, gomp_loop_ordered_guided_start,
	gomp_loop_static_next, gomp_loop_dynamic_next, gomp_loop_guided_next,
	gomp_loop_ordered_static_next, gomp_loop_ordered_dynamic_next,
	gomp_loop_ordered_guided_next): Downcase name, make static, add
	an external alias with the old name.
	(GOMP_loop_runtime_start, GOMP_loop_ordered_runtime_start,
	GOMP_loop_runtime_next, GOMP_loop_ordered_runtime_next): Use a
	switch and call one of the above static functions.
	* libgomp.h: Update.

	* work.c (gomp_work_share_start): Lock the mutex for !first too.
	* loop.c (GOMP_loop_static_start, GOMP_loop_dynamic_start,
	GOMP_loop_guided_start, GOMP_loop_runtime_start,
	GOMP_loop_ordered_static_start, GOMP_loop_ordered_dynamic_start,
	GOMP_loop_ordered_guided_start): Update to match.
	* sections.c (GOMP_sections_start): Likewise.
	* single.c (GOMP_single_start, GOMP_single_copy_start): Likewise.

	* ordered.c (gomp_ordered_first, gomp_ordered_last, gomp_ordered_next,
	gomp_ordered_static_init, gomp_ordered_static_next): Rename s/_loop//.
	Use bounds check instead of modulus.
	(gomp_ordered_sync): Split out of GOMP_ordered_start.
	(gomp_ordered_last): Don't sync with ordered_owner here.
	(gomp_ordered_next): Likewise.
	(gomp_ordered_static_loop_next): Likewise.
	* loop.c, libgomp.h: Update to match.

	* libgomp.h (GOMP_barrier): Declare.

	* testsuite/barrier-1.c: New file.
	* testsuite/critical-1.c: New file.
	* testsuite/ordered-2.c: New file.
	* testsuite/ordered-1.c: New file.
	* testsuite/sections-1.c: New file.
	* testsuite/single-1.c: New file.
	* testsuite/Makefile (TESTS): Add them.

2005-05-04  Richard Henderson  <rth@redhat.com>

	* libgomp.h (struct gomp_work_share): Add ordered_owner.
	* loop.c (GOMP_loop_static_start): If not the startup thread,
	acquire the mutex to wait for initialization complete.
	(GOMP_loop_ordered_static_start): Likewise.
	(GOMP_loop_ordered_runtime_start): Likewise.
	(GOMP_loop_ordered_static_first): Remove.
	(GOMP_loop_ordered_dynamic_first): Remove.
	(GOMP_loop_ordered_guided_first): Remove.
	(GOMP_loop_ordered_runtime_first): Remove.
	* ordered.c (gomp_ordered_loop_first): Post to own release when
	we're the first thread.
	(gomp_ordered_loop_last): Wait on release if not owner.
	(gomp_ordered_loop_next): Likewise.
	(gomp_ordered_static_loop_init): New.
	(gomp_ordered_static_loop_next): Use ordered_owner.
	(GOMP_ordered_start): Likewise.
	* work.c (gomp_new_work_share): Initialize ordered_owner.

2005-05-03  Richard Henderson  <rth@redhat.com>

	* Makefile (OPT): New.
	(CFLAGS): Use it.

	* loop.c (GOMP_loop_end, GOMP_loop_end_nowait): New.
	* sections.c (GOMP_sections_end, GOMP_sections_end_nowait): New.
	* libgomp.h, libgomp.map, NOTES: Update to match.

	* team.c (struct gomp_thread_start_data): Remove ts, fn, data.
	Add initialized and thr members.
	(gomp_thread_start): Pause when initially spawned to wait for
	the whole team to be created.
	(gomp_team_start): Release team members at the end.

	* testsuite/loop-1.c (N): New.  Use it instead of hardcoded 100.
	(f_foo_1): Use GOMP_loop_end.
	(f_foo_2): Use GOMP_loop_end_nowait.

	* testsuite/loop-2.c: New file.
	* testsuite/Makefile (TESTS): Add it.

2005-05-03  Richard Henderson  <rth@redhat.com>

	* iter.c (gomp_iter_static_next): Fix overflow check typo.
	(gomp_iter_dynamic_next_locked): Fix overflow check thinko.
	* team.c (new_team): Initialize oldest_live_gen to 1 if no
	initial work_share.

	* testsuite/Makefile: New file.
	* testsuite/loop-1.c: New file.

2005-05-03  Richard Henderson  <rth@redhat.com>

	Initial implementation and checkin.<|MERGE_RESOLUTION|>--- conflicted
+++ resolved
@@ -1,32 +1,4 @@
-<<<<<<< HEAD
-2013-02-19  Jakub Jelinek  <jakub@redhat.com>
-
-	Backported from mainline
-	2013-02-06  Jakub Jelinek  <jakub@redhat.com>
-
-	PR middle-end/56217
-	* testsuite/libgomp.c++/pr56217.C: New test.
-
-2013-01-22  Alan Modra  <amodra@gmail.com>
-
-	PR libgomp/51376
-	PR libgomp/56073
-	* task.c (GOMP_task): Revert 2011-12-09 change.
-	(GOMP_taskwait): Likewise.  Instead use atomic load with acquire
-	barrier to read task->children..
-	(gomp_barrier_handle_tasks): ..and matching atomic store with
-	release barrier here when setting parent->children to NULL.
-
-2012-11-21  Jakub Jelinek  <jakub@redhat.com>
-
-	PR libgomp/55411
-	* team.c (gomp_free_thread): Decrease gomp_managed_threads
-	if pool had any threads_used.
-
-2012-09-20  Release Manager
-=======
 2013-02-06  Jakub Jelinek  <jakub@redhat.com>
->>>>>>> bc75ee5f
 
 	PR middle-end/56217
 	* testsuite/libgomp.c++/pr56217.C: New test.

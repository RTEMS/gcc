--- conflicted
+++ resolved
@@ -1,5 +1,3 @@
-<<<<<<< HEAD
-=======
 2016-02-16  Tom de Vries  <tom@codesourcery.com>
 
 	backport from trunk:
@@ -30,7 +28,6 @@
 
 	* GCC 5.3.0 released.
 
->>>>>>> ef55d00e
 2015-11-26  David Edelsohn  <dje.gcc@gmail.com>
 
 	* configure: Regenerate.

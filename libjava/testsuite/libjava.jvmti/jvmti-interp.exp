# Interpreted Tests for JVMTI code.
# These tests are used to test JVMTI functions in a purley interpreted setting
# This file compiles the JNI code into a shared object, then invokes gij to run
# the test.


# Compile a single C file and produce a .so file.  OPTIONS is a list
# of options to pass to the compiler.  Returns 0 on failure, 1 on
# success.
proc gcj_jni_compile_c_to_so {file {options {}}} {
  global srcdir subdir
  global host_triplet
  verbose "options: $options"
  set options_cxx $options
  set options ""

# Apple uses a different extension for shared/dynamic libraries
# so we check against powerpc-apple-darwin and set them to
# dylib.
# HP-UX uses sl, so we check this too, otherwise we take so.

  if { [istarget "*-*-darwin*"] } {
      set so_extension "dylib"
      set so_flag "-dynamiclib"
  } elseif { [istarget "hppa*-hp-hpux*"] } {
      set so_extension "sl"
      set so_flag "-shared"
  } elseif { [istarget "*-*-cygwin*"] || [istarget "*-*-mingw*"] } {
      set so_extension "dll"
      set so_flag "-shared"
  } else {
      set so_extension "so"
      set so_flag "-shared"
  }

  # ARM C++ emits an ABI warning for varargs.
  if { [istarget "arm*"] } {
      lappend options "additional_flags=-Wno-abi"
  }
<<<<<<< HEAD
=======
  # Tru64 UNIX requires <pthread.h> to be compiled with -pthread.
  if { [istarget "alpha*-dec-osf*"] } {
      lappend options "additional_flags=-pthread"
  }
>>>>>>> b56a5220

  set filename [file tail $file]
  set name [file rootname $filename]
  set soname lib${name}.${so_extension}

  lappend options "additional_flags=${so_flag} -fPIC"
  # Find the generated header.
  lappend options "additional_flags=-I. -I.. -I$srcdir/$subdir"

  # Ensure that the generated header has correct prototypes.
  set cfile [file rootname $file].c
  if { [file exists $cfile] } {
      # This option is only valid for C sources.
      lappend options "additional_flags=-Wmissing-prototypes"
  }

  # Find jni.h and jni_md.h.
  lappend options "additional_flags=-I$srcdir/../include  \
                   -I$srcdir/../classpath/include -fdollars-in-identifiers"

  # Append C++ options
  lappend options "additional_flags=$options_cxx"

  set x [libjava_prune_warnings \
	     [target_compile $file $soname executable $options]]
  if {$x != ""} {
      verbose "target_compile failed: $x" 2
      fail "$filename compilation"
      return 0
  }

  pass "$filename compilation"
  return 1
}

# Do all the work for a single JVMTI test.  Return 0 on failure.
proc gij_jvmti_test_one {file} {
  global runtests

  # The base name.  We use it for several purposes.
  set main [file rootname [file tail $file]]
  if {! [runtest_file_p $runtests $main] } {
      # Simply skip it.
      return 1
  }

#  if {! [bytecompile_file $file [pwd]] } {
#     fail "bytecompile $file"
#     # FIXME - should use `untested' on all remaining tests.
#     # But that is hard.
#     return 0
#   }
#   pass "bytecompile $file"

#   if {! [gcj_jvmti_build_headers $file] } {
#     # FIXME
#     return 0
#   }
  
  set cfile [file join [file dirname $file] nat$main.c]
  set cxxflags ""
  set cxxldlibflags {}
  # If there is no `.c' file, assume there is a `.cc' file.
  if {! [file exists $cfile] } {
      set cfile [file join [file dirname $file] nat$main.cc]

      set cxxflaglist {}
      foreach arg [split [libjava_find_lib libstdc++-v3/src stdc++] " "] {
          switch -glob -- $arg {
	          "-L*" {
	              set arg [string range $arg 2 end]
	              lappend cxxldlibflags $arg
	              # Strip the `.libs' directory; we link with libtool which
	              # doesn't need it.
	              set arg "-L[file dirname $arg]"
       	            }
          }
      
          lappend cxxflaglist $arg
          # In case the libstdc++ is not installed yet, we pass the build
          # directory of it to the cxxflaglist.
          lappend cxxflaglist "-L$cxxldlibflags"
      }
      # If you're building the compiler with --prefix set to a place
      # where it's not yet installed, then the linker won't be able to
      # find the libgcc used by libgcj.dylib/libstdc++.dylib. We could pass
      # the -dylib_file option, but that's complicated, and it's much easier
      # to just make the linker find libgcc using -L options.
      if { [istarget "*-*-darwin*"] } {
	  lappend cxxflaglist "-shared-libgcc -lstdc++"
      } else {
	  lappend cxxflaglist "-lstdc++"
      }
      set cxxflags [join $cxxflaglist]
  }

  if {! [gcj_jni_compile_c_to_so $cfile $cxxflags] } {
      # FIXME
      return 0
  }

  libjava_arguments

  set jarfile [file join [file dirname $file] $main.jar]
  set gij_flags {-agentlib:dummyagent}
  if {! [exec_gij $jarfile [file rootname $file].out $cxxldlibflags $gij_flags] } {
      return 0
  }

  # When we succeed we remove all our clutter.
  eval gcj_cleanup [glob -nocomplain -- ${main}.*]  \
                   [list $main.class libnat$main.so]

  return 1
}

# Run the JVMTI tests.
proc gij_jvmti_run {} {
  global srcdir subdir
  global build_triplet host_triplet

  # For now we only test JVMTI on native builds.
  if {$build_triplet == $host_triplet} {

    # Build our dummy JVMTI agent library
    if {![gcj_jni_compile_c_to_so [file join $srcdir $subdir dummyagent.c]]} {
      fail "compiling dummy JVMTI agent"
    } else {
      pass "compiling dummy JVMTI agent"

      catch {lsort [glob -nocomplain ${srcdir}/${subdir}/interp/*.jar]} \
	srcfiles

      foreach x $srcfiles {
	gij_jvmti_test_one $x
      }

      gcj_cleanup libdummyagent.so
    }
  } else {
    verbose "JVMTI tests not run in cross-compilation environment"
  }
}

gij_jvmti_run<|MERGE_RESOLUTION|>--- conflicted
+++ resolved
@@ -37,13 +37,10 @@
   if { [istarget "arm*"] } {
       lappend options "additional_flags=-Wno-abi"
   }
-<<<<<<< HEAD
-=======
   # Tru64 UNIX requires <pthread.h> to be compiled with -pthread.
   if { [istarget "alpha*-dec-osf*"] } {
       lappend options "additional_flags=-pthread"
   }
->>>>>>> b56a5220
 
   set filename [file tail $file]
   set name [file rootname $filename]

--- conflicted
+++ resolved
@@ -31,11 +31,7 @@
 
   lappend options "additional_flags=${so_flag} -fPIC"
   # Find the generated header.
-<<<<<<< HEAD
-  lappend options "additional_flags=-I. -I.. -I$srcdir/$subdir"
-=======
   lappend options "additional_flags=-I. -I.. -I$srcdir/$subdir -fdollars-in-identifiers"
->>>>>>> 60a98cce
 
   # Ensure that the generated header has correct prototypes.
   set cfile [file rootname $file].c

## Process this file with automake to produce Makefile.in.

AUTOMAKE_OPTIONS = foreign dejagnu

# May be used by various substitution variables.
gcc_version := $(shell cat $(top_srcdir)/../gcc/BASE-VER)

# autoconf2.13's target_alias
target_noncanonical = @target_noncanonical@

# Setup the testing framework, if you have one
EXPECT = `if [ -f $(top_builddir)/../expect/expect ] ; then \
            echo $(top_builddir)/../expect/expect ; \
          else echo expect ; fi`

RUNTEST = "`if [ -f $(top_srcdir)/../dejagnu/runtest ] ; then \
	       echo $(top_srcdir)/../dejagnu/runtest ; \
	    else echo runtest; fi` $(AM_RUNTESTFLAGS)"

## Tell dejagnu whether the interpreter is enabled.
AM_RUNTESTFLAGS = INTERPRETER=$(INTERPRETER)

MYGCJH = gjavah

.PHONY: compile-tests

check-am: compile-tests

compile-tests:
if JAVA_MAINTAINER_MODE
	for test in `cd $(srcdir) > /dev/null; \
		     find libjava.cni libjava.jni libjava.jvmti libjava.lang \
			  libjava.loader libjava.verify -name \*.java`; do \
	  testjar=$(srcdir)/`echo $$test | sed -e 's/\.java$$/\.jar/'`; \
	  testdep=; \
	  genheader=; \
	  case "$$test" in \
	    libjava.loader/dummy.java) \
	      testjar=$(srcdir)/libjava.loader/dummy.class;; \
	    libjava.loader/MyLoader.java) \
	      continue;; \
	    libjava.loader/*.java) \
	      testdep="libjava.loader/MyLoader.java";; \
	    libjava.jni/register2.java) \
	      ;; \
<<<<<<< HEAD
	    libjava.jni/*.java) \
=======
	    libjava.jni/*.java|libjava.jvmti/interp/*.java) \
>>>>>>> 751ff693
	      genheader=-jni;; \
	    libjava.jvmti/*.java|libjava.cni/*.java) \
	      genheader=-cni;; \
	  esac; \
	  if test -f $$testjar; then \
	    if ! test $(srcdir)/$$test -nt $$testjar; then \
	      test -z "$$testdep" && continue; \
	      test $(srcdir)/$$testdep -nt $$testjar || continue; \
	    fi; \
	  fi; \
	  echo Compiling $$test; \
	  testtmpdir=`echo $$test | sed -e 's,/,_,g'`T; \
	  rm -rf $$testtmpdir; $(mkdir_p) $$testtmpdir; \
	  if test -n "$$testdep"; then \
	    $(GCJ) -C -g -w --encoding=UTF-8 -bootclasspath \
	      $(top_builddir)/libgcj-$(gcc_version).jar::$$testtmpdir \
	      -d $$testtmpdir $(srcdir)/$$testdep || exit; \
	  fi; \
	  $(GCJ) -C -g -w --encoding=UTF-8 -bootclasspath \
	    $(top_builddir)/libgcj-$(gcc_version).jar:$$testtmpdir \
	    -d $$testtmpdir $(srcdir)/$$test || exit; \
	  case "$$test" in \
	    libjava.loader/dummy.java) \
	      cp $$testtmpdir/dummy.class $$testjar;; \
	    *) \
	      $(JAR) cf $$testjar \
		`ls $$testtmpdir/*.class \
		 | sed -e 's,^,-C ,;s,/\([^/]*\.class\)$$, \1,'` || exit ;; \
	  esac; \
	  if test -n "$$genheader"; then \
	    $(MYGCJH) $$genheader $$testtmpdir/*.class \
	      -bootclasspath $(top_builddir)/libgcj-$(gcc_version).jar \
	      -d $$testtmpdir/ || exit; \
	    mv $$testtmpdir/*.h $(srcdir)/`dirname $$test`/ 2>/dev/null; \
	  fi; \
	  rm -rf $$testtmpdir; \
	done
endif<|MERGE_RESOLUTION|>--- conflicted
+++ resolved
@@ -43,11 +43,7 @@
 	      testdep="libjava.loader/MyLoader.java";; \
 	    libjava.jni/register2.java) \
 	      ;; \
-<<<<<<< HEAD
-	    libjava.jni/*.java) \
-=======
 	    libjava.jni/*.java|libjava.jvmti/interp/*.java) \
->>>>>>> 751ff693
 	      genheader=-jni;; \
 	    libjava.jvmti/*.java|libjava.cni/*.java) \
 	      genheader=-cni;; \

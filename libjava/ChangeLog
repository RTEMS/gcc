<<<<<<< HEAD
2006-09-26  Paul Biggar  <paul.biggar@gmail.com>

	* java/lang/Object.h (gcj/array.h): Removed unused header

2006-09-25  Paul Biggar  <paul.biggar@gmail.com>

	* gcj/javaprims.h (_Jv_InitObjectNoFinalizer): Renamed from
	_Jv_AllocaObjectNoFinalizer 
	* gcj/array.h (_Jv_InitNewObjectArray): New declaration
	* java/lang/Class.h (_Jv_InitNewObjectNoFinalizer): Renamed from _Jv_AllocaObjectNoFinalizer
	(java::lang:class): Added new friends: _Jv_InitObjectNoFinalizer and
	_Jv_InitNewObjectArray
	* prims.cc (_Jv_InitObjectNoFinalizer): Renamed from
	_Jv_AllocaObjectNoFinalizer
	(_Jv_InitNewObjectArray): New function

2006-08-21  Paul Biggar  <paul.biggar@gmail.com>

	* prims.cc (_Jv_AllocaObjectNoFinalizer): Effectively inlined 
	malloc call
	* gcj/javaprims.h (_Jv_AllocaObject): Removed declaration.
	* boehm.cc (_Jv_AllocaObj): Removed
	* java/lang/Class.h (_Jv_AllocaObj, _Jv_AllocaObject): Removed
	declarations and friends of Class
	* java/lang/Class.h (_Jv_AllocaObjectNoFinalizer): New declaration
	and friend of Class.
	* include/jvm.h (_Jv_AllocaObj): Removed declaration
	* include/boehm-gc.h (GC_gcj_alloca, GC_alloca_atomic)
	(GC_local_gcj_alloca, GC_local_alloca_atomic): Removed declarations
	(_Jv_AllocaObj): Removed declaration and inline definition

2006-08-20  Paul Biggar  <paul.biggar@gmail.com>

	* gcj/javaprims.h (_Jv_AllocaObjectNoFinalizer)
	(_Jv_AllocaObject): New declarations
	* boehm.cc (_Jv_AllocaObj): New function
	* java/lang/Class.h (_Jv_AllocaObj, _Jv_AllocaObject): New
	declarations and friends of Class
	* include/jvm.h (_Jv_AllocaObj): New declaration
	* include/boehm-gc.h (GC_gcj_alloca, GC_alloca_atomic)
	(GC_local_gcj_alloca, GC_local_alloca_atomic): New declarations
	(_Jv_AllocaObj): New declaration and inline definition
	* prims.cc (_Jv_AllocaObjectNoFinalizer): New function
=======
2006-10-02  Gary Benson  <gbenson@redhat.com>

	* java/net/InetAddress.java
	(checkConnect): Reinstated.
	(loopbackAddress): Ensure initialized from non-null object.

2006-09-30  Keith Seitz  <keiths@redhat.com>

	* include/java-interp.h (prepared): Change type to pc_t.
	(insn_index): Define for both DIRECT_THREADED and bytecode interpreters.
	* interpret.cc [!DIRECT_THREADED] (POKEI): Fix typo.
	(insn_index): Implement for bytecode interpreter.
	* interpret-run.cc [!DIRECT_THREADED] (AVAL1U): Add _Jv_Linker class
	qualifier to resolve_pool_entry.
	[!DIRECT_THREADED] (AVAL2U): Likewise.
	[!DIRECT_THREADED] bytecode() cannot be called without an object.
	Changed all typos.
	[!DIRECT_THREADED] Likewise for defining_class.

2006-09-26  Jack Howarth  <howarth@bromo.med.uc.edu>

	PR target/26792:
	* exception.cc (PERSONALITY_FUNCTION): use _Unwind_GetIP
	if HAVE_GETIPINFO not defined.
	* stacktrace.cc (_Jv_StackTrace::UnwindTraceFn): Likewise.
	(_Jv_StackTrace::getLineNumberForFrame): Likewise.
	* configure.ac: use GCC_CHECK_UNWIND_GETIPINFO.
	* aclocal.m4, configure, include/config.h.in, Makefile.in:
	Rebuilt.

2006-09-27  Tom Tromey  <tromey@redhat.com>

	https://bugzilla.redhat.com/bugzilla/show_bug.cgi?id=201712
	* java/util/Locale.java (hashcode): No longer transient.
	(writeObject): Use ObjectOutputStream.PutField and
	defaultWriteObject.
	(readObject): Use defaultReadObject.

2006-09-25  Keith Seitz  <keiths@redhat.com>

	* gnu/classpath/jdwp/VMVirtualMachine.java
	(_jdwp_suspend_counts): New private variable.
	* gnu/classpath/jdwp/natVMVirtualMachine.cc
	(initialize): Initialize _jdwp_suspend_counts.
	(suspendThread): Implement.
	(resumeThread): Implement.
	(getSuspendCount): Implement.

2006-09-22  Marco Trudel  <mtrudel@gmx.ch>

	* jvmti.cc (_Jv_JVMTI_GetErrorName): Now static.  Marked JNICALL.

2006-09-21  Keith Seitz  <keiths@redhat.com>

	* jvmti.cc (_Jv_JVMTI_DisposeEnvironment): Check for enabled
	events.
	(check_enabled_event): New function.
	(check_enabled_events): New function.
	(post_event): New function.
	(_Jv_JVMTI_SetEventNotificationMode): New function.
	(_Jv_JVMTI_SetEventCallbacks): New function.
	(_Jv_JVMTI_Interface): Define SetEventNotificationMode and
	SetEventCallbacks members.
	* include/jvmti-int.h: New file.
	* include/jvmti_md.h (EVENT_SLOTS) [__GCJ_JNI_IMP__]: Define.
	(_CLASSPATH_JVMTIENV_CONTENTS) [__GCJ_JNI_IMPL__]: Define.
	* testsuite/libjava.jvmti/events.java: New file.
	* testsuite/libjava.jvmti/events.out: New file.
	* testsuite/libjava.jvmti/natevents.cc: New file. 

2006-09-21  Sandro Tolaini  <tolaini@libero.it>

	* configure.ac: Don't use darwin-signal.h as signal handler for
	Darwin/i386.
	* configure.host: Enable Darwin/i386 as a supported host, with no
	signal unwinding.

2006-09-20  Keith Seitz  <keiths@redhat.com>

	* jvmti.cc (_Jv_JVMTI_CreateRawMonitor): Use _Jv_MallocUnchked
	and return JVMTI_ERROR_OUT_OF_MEMORY if necessary.
	(_Jv_JVMTI_GetClassMethods): Likewise.
	(_Jv_JVMTI_GetClassLoaderClasses): Likewise.
	(_Jv_JVMTI_GetJNIFunctionTable): Likewise.
	(_Jv_JVMTI_GetSystemProperty): Likewise.

2006-09-20  Keith Seitz  <keiths@redhat.com>

	* jvmti.cc (_Jv_JVMTI_GetErrorName): New function.
	(_Jv_JVMTI_Interface): Define GetErrorName member.
	* testsuite/libjava.jvmti/geterrorname.java: New file.
	* testsuite/libjava.jvmti/geterrorname.out: New file.
	* testsuite/libjava.jvmti/natgeterrorname.cc: New file.

2006-09-20  Gary Benson  <gbenson@redhat.com>

	* java/net/InetAddress.java: Mostly merged with Classpath.
	* java/net/VMInetAddress.java: New file.
	* sources.am, Makefile.in: Rebuilt.

	* java/net/natVMNetworkInterfacePosix.cc
	(getInterfaces): Create InetAddress objects using
	InetAddress.getByAddress.
	* gnu/java/net/natPlainSocketImplPosix.cc
	(accept, getOption): Likewise.
	* gnu/java/net/natPlainDatagramSocketImplPosix.cc
	(peekData, receive, getLocalAddress): Likewise.

2006-09-19  Keith Seitz  <keiths@redhat.com>

	* testsuite/libjava.jvmti/jvmti.exp: New file.

2006-09-19  Keith Seitz  <keiths@redhat.com>

	* jvmti.cc (THREAD_DEFAULT_TO_CURRENT): Clarify parameter list.
	(THREAD_CHECK_VALID): Likewise.
	(THREAD_CHECK_ALIVE): Likewise.
	(_Jv_JVMTI_SuspendThread): Call THREAD_CHECK_VALID on a Thread not
	jthread.
	(_Jv_JVMTI_ResumeThread): Likewise.
	(_Jv_JVMTI_InterruptThread): Likewise.

	(_Jv_JVMTI_DisposeEnvironment): Probably unwise to dereference an object
	that was just freed.

2006-09-19  Mark Wielaard  <mark@klomp.org>

	Fixes bug #29137
	* java/util/logging/LogManager.java (addLogger): Always check for
	existing children of a new Logger.

2006-09-19  Tom Tromey  <tromey@redhat.com>

	* java/util/logging/LogManager.java: Re-merged with Classpath.

2006-09-18  Tom Tromey  <tromey@redhat.com>

	* configure: Rebuilt.

2006-09-18  Petr Salinger  <Petr.Salinger@seznam.cz>

	* configure.host: Handle kfreebsd.

2006-09-18  Petr Salinger  <Petr.Salinger@seznam.cz>

	* configure: Rebuilt.
	* shlibpath.m4: Handle GNU/kFreeBSD.

2006-09-14  Tom Tromey  <tromey@redhat.com>

	PR boehm-gc/29068:
	* boehm.cc (_Jv_GCAttachThread): Disable on Solaris.
	(_Jv_GCDetachThread): Likewise.

2006-09-14  Andreas Schwab  <schwab@suse.de>

	* posix-threads.cc: Include "posix.h".

2006-09-13  Geoffrey Keating  <geoffk@apple.com>

	* posix.cc (_Jv_platform_nanotime): Return nanoseconds, not
	microseconds; use gettimeofday when available.
	* posix-threads.cc (_Jv_CondWait): Improve accuracy and range of
	timeout calculation.
	* testsuite/libjava.lang/Thread_Sleep_2.java: New.
	* testsuite/libjava.lang/Thread_Sleep_2.out: New.
	* testsuite/libjava.lang/Thread_Sleep_2.xfail: New.

2006-09-12  Tom Tromey  <tromey@redhat.com>

	PR java/29013:
	* testsuite/libjava.lang/PR29013.out: Likewise.
	* testsuite/libjava.lang/PR29013.java: New file.

2006-09-12  Tom Tromey  <tromey@redhat.com>

	* testsuite/libjava.jacks/jacks.exp (load_gcc_lib): Removed.

2006-09-07  Matthias Klose  <doko@debian.org>

	* Makefile.am (AM_CXXFLAGS): Remove duplicate define.
	* Makefile.in: Regenerate.

2006-09-06  Keith Seitz  <keiths@redhat.com>

	* java/lang/Class.h (_Jv_FindInterpreterMethod): Change return type
	to _Jv_MethodBase instead of _Jv_InterpMethod.
	* java/lang/natClass.cc (_Jv_FindInterpreterMethod): Likewise.
	Do not check access flags.
	Fix some minor style anomalies.
	
2006-09-01  Geoffrey Keating  <geoffk@apple.com>

	* testsuite/libjava.jni/jni.exp (gcj_jni_invocation_test_one):
	Pass -lgcj to linker for C++ files on Darwin.

2006-09-01  Keith Seitz  <keiths@redhat.com>

	* jvmti.cc (THREAD_DEFAULT_TO_CURRENT): Encapsulate in do..while loop.
	(THREAD_CHECK_VALID): Likewise.
	(THREAD_CHECK_IS_ALIVE): Likewise.
	(NULL_CHECK): Likewise.
	(ILLEGAL_ARGUMENT): Likewise.

2006-09-01  Keith Seitz  <keiths@redhat.com>

	* include/jvm.h (_Jv_JVMTI_Init): Declare.
	* jvmti.cc (_Jv_JVMTI_Init): New function.
	* prims.cc (_Jv_CreateJavaVM): Initialize JVMTI.

	* jvmti.cc (ILLEGAL_ARGUMENT): New macro.
	(_Jv_JVMTI_Allocate): Use ILLEGAL_ARUMENT.

	* jvmti.cc (_jvmtiEnvironments): New linked list of
	JVMTI environments.
	(FOREACH_ENVIRONMENT): New macro.
	(_envListLock): New object to act as synchronization lock
	for _jvmtiEnvironments.
	(_Jv_JVMTI_DisposeEnvironment): Check for NULL environment.
	Remove the environment from the list of known environments.
	(_Jv_GetJVMTIEnv): Add the new environment to the list
	of known environments.

2006-09-01  Gary Benson  <gbenson@redhat.com>

	* java/net/InetAddress.java (getLocalHost): Refactor to avoid
	security check if getLocalHostname() fails and to provide more
	meaningful exceptions it the security check fails.

2006-09-01  Gary Benson  <gbenson@redhat.com>

	* java/net/InetAddress.java (getByAddress): Create Inet4Address
	objects when passed IPv4-mapped IPv6 addresses.
	(getByName, getAllByName): Defer to the above to ensure that the
	correct Inet*Address objects are returned.

2006-09-01  Gary Benson  <gbenson@redhat.com>

	* java/net/InetAddress.java (getByName, getAllByName):
	Only perform security check when DNS lookups are required.

2006-08-31  Keith Seitz  <keiths@redhat.com>

	* include/jvmti_md.h: New file.

	* jvmti.cc (_Jv_JVMTI_RawMonitorWait): Add millis parameter.
	Pass millis to _Jv_CondWait.

2006-08-31  Tom Tromey  <tromey@redhat.com>

	PR libgcj/28698:
	* libgcj_bc.c (DECLARE_PRIM_TYPE): New macro.  Declare primitive
	classes.

2006-08-24  Keith Seitz  <keiths@redhat.com>

	* prims.cc (remoteDebug): New global.
	(jdwpOptions): New global.
	(parse_x_arg): Add processing for "X" options "debug" and
	"runjdwp:"
	(_Jv_RunMain): If debugging, start up JDWP backend.
	Send VM_INIT and VM_DEATH when appropriate.

2006-08-23  Keith Seitz  <keiths@redhat.com>

	* gnu/classpath/jdwp/VMVirtualMachine.java
	(initialize): Declare.
	* gnu/classpath/jdwp/natVMVirtualMachine.cc
	(initialize): Get and save JVMTI environment.

2006-08-22  Thomas Fitzsimmons  <fitzsim@redhat.com>

	PR libgcj/27890
	* gnu/classpath/natSystemProperties.cc (insertSystemProperties):
	Set gnu.classpath.home.url to TOOLEXECLIBDIR.
	* configure.ac: Do not add --with-native-libdir to
	ac_configure_args.
	* java/security/libgcj.security: Remove file.
	* java/util/logging/logging.properties: Likewise.
	* classpath/m4/acinclude.m4 (CLASSPATH_TOOLEXECLIBDIR): New macro.
	* classpath/resource/Makefile.am (loggingdir): Define to
	toolexeclibdir.
	(securitydir): Likewise.
	* classpath/configure.ac: Call CLASSPATH_TOOLEXECLIBDIR.
	Set default nativeexeclibdir using toolexeclibdir.
	* HACKING: Fix classpath aclocal arguments.
	* Makefile.am (secdir): Remove variable.
	(propdir): Likewise.
	(AM_CXXFLAGS): Replace LIBDIR definition with TOOLEXECLIBDIR
	definition.
	(all_property_files): Remove variable.
	(install-data-local): Do not install libgcj.security or
	logging.properties.
	* configure, Makefile.in, classpath/configure,
	classpath/Makefile.in, classpath/native/jni/java-lang/Makefile.in,
	classpath/native/jni/midi-alsa/Makefile.in,
	classpath/native/jni/classpath/Makefile.in,
	classpath/native/jni/midi-dssi/Makefile.in,
	classpath/native/jni/Makefile.in,
	classpath/native/jni/java-nio/Makefile.in,
	classpath/native/jni/java-net/Makefile.in,
	classpath/native/jni/gconf-peer/Makefile.in,
	classpath/native/jni/java-io/Makefile.in,
	classpath/native/jni/xmlj/Makefile.in,
	classpath/native/jni/java-util/Makefile.in,
	classpath/native/jni/qt-peer/Makefile.in,
	classpath/native/jni/gtk-peer/Makefile.in,
	classpath/native/Makefile.in, classpath/native/jawt/Makefile.in,
	classpath/native/target/Linux/Makefile.in,
	classpath/native/target/Makefile.in,
	classpath/native/target/generic/Makefile.in,
	classpath/native/fdlibm/Makefile.in,
	classpath/native/plugin/Makefile.in,
	classpath/resource/Makefile.in, classpath/scripts/Makefile.in,
	classpath/tools/Makefile.in, classpath/doc/Makefile.in,
	classpath/doc/api/Makefile.in, classpath/lib/Makefile.in,
	classpath/external/Makefile.in,
	classpath/external/sax/Makefile.in,
	classpath/external/w3c_dom/Makefile.in,
	classpath/external/relaxngDatatype/Makefile.in,
	classpath/include/Makefile.in, classpath/aclocal.m4,
	classpath/examples/Makefile.in, aclocal.m4: Regenerate.
>>>>>>> 1c846af9

2006-08-21  Bryce McKinlay  <mckinlay@redhat.com>

	* java/lang/natThread.cc (_Jv_AttachCurrentThread): Attach thread
	to GC.
	(_Jv_DetachCurrentThread): Detach thread from GC.
	* include/boehm-gc.h (_Jv_GCAttachThread, _Jv_GCDetachThread):
	Declare.
	* boehm.cc (_Jv_GCAttachThread): New function.
	(_Jv_GCDetachThread): Likewise.

2006-08-19  Ranjit Mathew  <rmathew@gcc.gnu.org>

	* sysdep/i386/backtrace.h (fallback_backtrace): Add "0x55 0x8B 0xEC"
	as another sequence that can indicate a "pushl %ebp; movl %esp, %ebp"
	function prologue.

2006-08-17  H.J. Lu  <hongjiu.lu@intel.com>

	* Makefile.am (install-exec-hook): Support $(DESTDIR).
	* Makefile.in: Regenerated.

2006-08-16  Tom Tromey  <tromey@redhat.com>

	* libtool-version: Updated.

2006-08-16  Jakub Jelinek  <jakub@redhat.com>
	    Bryce McKinlay  <bryce@mckinlay.net.nz>

	* configure, Makefile.in: Rebuilt.
	* Makefile.am (toolexeclib_LTLIBRARIES): Add libgcj_bc.la.
	(libgcj_bc_la_SOURCES): New variable.
	(libgcj_bc_la_LDFLAGS): Likewise.
	(libgcj_bc_la_LIBADD): Likewise.
	(libgcj_bc_la_DEPENDENCIES): Likewise.
	(libgcj_bc_la_LINK): Likewise.
	(libgcj_bc_dummy_LINK): Likewise.
	(libgcj_bc.la): New target.
	(install-exec-hook): Likewise.
	* libgcj.spec.in (*lib): Use LIBGCJ_SPEC.
	* libgcj_bc.c: New file.
	* configure.ac (LIBGCJ_SPEC): New subst.
	* configure.host (use_libgcj_bc): New variable.

2006-08-15  Kyle Galloway  <kgallowa@redhat.com>

	* include/java-interp.h (_Jv_InterpMethod::run_debug): New method.
	* interpret.cc: Added placeholder for debug variable type info to STORE*
	macros.
	(_Jv_InterpMethod::run_debug): New method.
	(_Jv_InterpMethod::run_sync_object_debug): New method.
	(_Jv_InterpMethod::run_sync_class_debug): New method.
	(_Jv_InterpMethod::run_normal_debug): New method.
	(_Jv_InterpMethod::run_class_debug): New method.
	(_Jv_InterpMethod::ncode ()): Changed to select either debug or normal
	versions of these functions.
	* interpret-run.cc: New file, holds contents of old 	
	_Jv_InterpMethod::run method.
	* stacktrace.cc (_Jv_StackTrace::UnwindTraceFn): Changed to select
	appropriate function for debug or normal mode.

2006-08-14  Mark Wielaard  <mark@klomp.org>

	Imported GNU Classpath 0.92
	* HACKING: Add more importing hints. Update automake version
	requirement.

	* configure.ac (gconf-peer): New enable AC argument.
	Add --disable-gconf-peer and --enable-default-preferences-peer
	to classpath configure when gconf is disabled.
	* scripts/makemake.tcl: Set gnu/java/util/prefs/gconf and
	gnu/java/awt/dnd/peer/gtk to bc. Classify
	gnu/java/security/Configuration.java as generated source file.

	* gnu/java/lang/management/VMGarbageCollectorMXBeanImpl.java,
	gnu/java/lang/management/VMMemoryPoolMXBeanImpl.java,
	gnu/java/lang/management/VMClassLoadingMXBeanImpl.java,
	gnu/java/lang/management/VMRuntimeMXBeanImpl.java,
	gnu/java/lang/management/VMMemoryManagerMXBeanImpl.java,
	gnu/java/lang/management/VMThreadMXBeanImpl.java,
	gnu/java/lang/management/VMMemoryMXBeanImpl.java,
	gnu/java/lang/management/VMCompilationMXBeanImpl.java: New VM stub
	classes.
	* java/lang/management/VMManagementFactory.java: Likewise.
	* java/net/VMURLConnection.java: Likewise.
	* gnu/java/nio/VMChannel.java: Likewise.

	* java/lang/Thread.java (getState): Add stub implementation.
	* java/lang/Class.java (isEnum): Likewise.
	* java/lang/Class.h (isEnum): Likewise.

	* gnu/awt/xlib/XToolkit.java (getClasspathTextLayoutPeer): Removed.

	* javax/naming/spi/NamingManager.java: New override for StackWalker
	functionality.

	* configure, sources.am, Makefile.in, gcj/Makefile.in,
	include/Makefile.in, testsuite/Makefile.in: Regenerated.

2006-08-14  Gary Benson  <gbenson@redhat.com>

	* java/lang/Thread.java (accessControlState): New field.
	* java/security/VMAccessControlState.java: New file.
	* java/security/natVMAccessControlState.cc: Likewise.
	* java/security/VMAccessController.java
	(contexts, inGetContext): Removed.
	(pushContext, popContext, getContext): Use VMAccessControlState.
	* Makefile.am (nat_source_files): Updated.
	* sources.am, Makefile.in: Rebuilt.

2006-08-10  Gary Benson  <gbenson@redhat.com>

	* include/java-stack.h (GetAccessControlStack): Change return
	type.
	* stacktrace.cc (accesscontrol_trace_fn): Record the number of
	Java frames encountered.
	(GetAccessControlStack): Return a flag indicating whether a call to
	doPrivileged was encountered rather than an array of method names.
	* java/security/natVMAccessController.cc (getStack): Change return
	type.
	* java/security/VMAccessController.java (getStack): Likewise.
	(getContext): Change to reflect the above.

2006-08-09  Gary Benson  <gbenson@redhat.com>

	* stacktrace.cc (accesscontrol_trace_fn): Skip non-Java frames.

2006-08-09  Gary Benson  <gbenson@redhat.com>

	* java/lang/System.java (setSecurityManager): Javadoc fix.
	* java/security/VMAccessController.java (getContext): Comment fix.

2006-08-09  Gary Benson  <gbenson@redhat.com>

	* include/java-stack.h (accesscontrol_trace_fn): Declare.
	(GetAccessControlStack): Likewise.
	(GetClassMethodStack): Remove.
	* stacktrace.cc (accesscontrol_trace_fn): New method.
	(GetAccessControlStack): Likewise.
	(GetClassMethodStack): Remove.
	* java/security/natVMAccessController.cc (getStack): Use
	GetAccessControlStack.

2006-08-07  Gary Benson  <gbenson@redhat.com>

	PR libgcj/28340:
	* java/lang/ClassLoader.java (clinit): Install a default
	security manager if java.security.manager is defined.
	(getParent, getSystemClassLoader): Use the correct stack
	frame during security checks.
	* java/net/URLClassLoader.java (findClass): Avoid calling
	this.toString() during VM initialization.
	(runtimeInitialized): New method.
	* java/net/natURLClassLoader.cc: New file.
	* Makefile.am (nat_source_files): Added the above.
	* Makefile.in: Rebuilt.

2006-08-07  Gary Benson  <gbenson@redhat.com>
	    Casey Marshall <csm@gnu.org>

	* java/lang/SecurityManager.java (getSecurityContext,
	checkPermission, checkAccess, checkRead, checkConnect,
	checkPackageAccess, checkPackageDefinition, checkPackageList):
	Merge with Classpath.
	(SecurityContext): Remove.

2006-08-07  Gary Benson  <gbenson@redhat.com>

	* java/security/VMAccessController.java (pushContext, popContext,
	getContext): Use Thread.currentThread() to determine when we're
	bootstrapping.
	(runtimeInitialized): Remove.
	* java/security/natVMAccessController.cc (runtimeInitialized):
	Remove.

2006-08-06  Tom Tromey  <tromey@redhat.com>

	PR libgcj/28491:
	* configure, include/config.h.in: Rebuilt.
	* configure.ac: Look for ifaddrs.h, getifaddrs.
	* java/net/natVMNetworkInterfacePosix.cc (getInterfaces): Use
	getifaddrs if available.

2006-08-06  Tom Tromey  <tromey@redhat.com>

	PR libgcj/28576:
	* gnu/java/net/natPlainDatagramSocketImplPosix.cc (connect):
	Implemented.
	(disconnect): Likewise.
	(send): Handle already-connected case.

2006-08-04  Mark Wielaard  <mark@klomp.org>

	* jvmti.cc: Include gcj/method.h.

2006-08-04  Tom Tromey  <tromey@redhat.com>

	* jvmti.cc: Added MAYBE_UNUSED to 'env' parameters.
	(_Jv_JVMTI_GetObjectSize): Cast _Jv_GetArrayElementFromElementType
	result to _Jv_uintptr_t.

2006-08-01  Keith Seitz  <keiths@redhat.com>

	* gnu/classpath/jdwp/VMFrame.java: Update to Classpath 0.91.
	* gnu/classpath/jdwp/VMIdManager.java: Likewise.
	* gnu/classpath/jdwp/VMMethod.java: Likewise.
	* gnu/classpath/jdwp/VMVirtualMachine: Likewise.
	* gnu/classpath/jdwp/natVMFrame.java: New file.
	* gnu/classpath/jdwp/natVMMethod.java: New file.
	* gnu/classpath/jdwp/natVMVirtualMachine.java: New file.
	* Makefile.am (nat_source_files): Add new filles.
	* Makefile.in: Regenerated.

2006-08-03  Tom Tromey  <tromey@redhat.com>

	* jvmti.cc (REQUIRE_PHASE): New macro.
	(_Jv_JVMTI_InterruptThread): New function.
	(_Jv_JVMTI_CreateRawMonitor): Likewise.
	(_Jv_JVMTI_DestroyRawMonitor): Likewise.
	(_Jv_JVMTI_RawMonitorEnter): Likewise.
	(_Jv_JVMTI_RawMonitorExit): Likewise.
	(_Jv_JVMTI_RawMonitorWait): Likewise.
	(_Jv_JVMTI_RawMonitorNotify): Likewise.
	(_Jv_JVMTI_RawMonitorNotifyAll): Likewise.
	(_Jv_JVMTI_Allocate): Likewise.
	(_Jv_JVMTI_Deallocate): Likewise.
	(_Jv_JVMTI_GetClassModifiers): Likewise.
	(_Jv_JVMTI_GetClassMethods): Likewise.
	(_Jv_JVMTI_IsInterface): Likewise.
	(_Jv_JVMTI_IsArrayClass): Likewise.
	(_Jv_JVMTI_GetClassLoader): Likewise.
	(_Jv_JVMTI_GetObjectHashCode): Likewise.
	(_Jv_JVMTI_GetFieldModifiers): Likewise.
	(_Jv_JVMTI_IsFieldSynthetic): Likewise.
	(_Jv_JVMTI_GetMethodModifiers): Likewise.
	(_Jv_JVMTI_IsMethodNative): Likewise.
	(_Jv_JVMTI_IsMethodSynthetic): Likewise.
	(_Jv_JVMTI_GetClassLoaderClasses): Likewise.
	(_Jv_JVMTI_ForceGarbageCollection): Likewise.
	(_Jv_JVMTI_GetSystemProperty): Likewise.
	(_Jv_JVMTI_SetSystemProperty): Likewise.
	(_Jv_JVMTI_GetTime): Likewise.
	(_Jv_JVMTI_GetAvailableProcessors): Likewise.
	(_Jv_JVMTI_AddToBootstrapClassLoaderSearch): Likewise.
	(_Jv_JVMTI_SetVerboseFlag): Likewise.
	(_Jv_JVMTI_GetObjectSize): Likewise.
	(_Jv_JVMTI_SetJNIFunctionTable): Likewise.
	(_Jv_JVMTI_GetJNIFunctionTable): Likewise.
	(_Jv_JVMTI_Interface): Updated.
	(NULL_CHECK): New macro.

2006-08-02  Andreas Tobler  <a.tobler@schweiz.ch>

	PR libgcj/28546
	* include/no-threads.h: Declare _Jv_Thread_t as empty class.

2006-08-01  Andreas Tobler  <a.tobler@schweiz.ch>

	* gnu/classpath/natSystemProperties.cc: Add additional check for
	getpwuid_r on _POSIX_PTHREAD_SEMANTICS.
	(SystemProperties::insertSystemProperties): Likewise.
	* java/io/natFilePosix.cc (File::performList): Add
	additional check for readdir_r on _POSIX_PTHREAD_SEMANTICS.
	* java/util/natVMTimeZone.cc (VMTimeZone::getSystemTimeZoneId): Add
	additional check for localtime_r on _POSIX_PTHREAD_SEMANTICS.

2006-07-31  Thomas Fitzsimmons  <fitzsim@redhat.com>

	PR libgcj/28312
	* classpath/native/jni/midi-alsa/Makefile.am
	(libgjsmalsa_la_LDFLAGS): Add -avoid-version.
	* classpath/native/jni/midi-alsa/Makefile.in: Regenerate.
	* classpath/native/jni/midi-dssi/Makefile.am
	(libgjsmdssi_la_LDFLAGS): Add -avoid-version.
	* classpath/native/jni/midi-dssi/Makefile.in: Regenerate.
	* classpath/native/jni/qt-peer/Makefile.am: Remove GCJ LOCAL
	sections.
	(libqtpeer_la_LDFLAGS): Add -avoid-version.
	* classpath/native/jni/qt-peer/Makefile.in: Regenerate.
	* classpath/native/jni/gtk-peer/Makefile.am
	(libgtkpeer_la_LDFLAGS): Add -avoid-version.
	* classpath/native/jni/gtk-peer/Makefile.in: Regenerate.
	* classpath/native/jawt/Makefile.am (libjawt_la_LDFLAGS): Add
	-avoid-version.
	* classpath/native/jawt/Makefile.in: Regenerate.
	* Makefile.am (libjvm_la_LDFLAGS): Add -avoid-version.
	* Makefile.in: Regenerate.

2006-07-28  Andrew Haley  <aph@redhat.com>

	* gnu/gcj/runtime/natSharedLibLoader.cc (init): Don't set
	curLoader to VMClassLoader::bootLoader.

2006-07-28  Gary Benson  <gbenson@redhat.com>
	    Casey Marshall <csm@gnu.org>

	PR libgcj/13604:
	* include/java-stack.h (GetClassMethodStack): Declare.
	* stacktrace.cc (GetClassMethodStack): New method.
	* java/security/AccessController.java: Removed.
	* java/security/VMAccessController.java: New file.
	* java/security/natVMAccessController.cc: Likewise.
	* Makefile.am (nat_source_files): Added the above.
	* sources.am, Makefile.in: Rebuilt.

2006-07-28  Gary Benson  <gbenson@redhat.com>

	* java/lang/SecurityManager.java (currentClassLoader,
	currentLoadedClass, classLoaderDepth, checkAccess, checkRead,
	checkWrite, checkTopLevelWindow, checkPrintJobAccess,
	checkSystemClipboardAccess, checkAwtEventQueueAccess,
	checkPackageList): Remerged javadoc.

2006-07-28  Gary Benson  <gbenson@redhat.com>

	* prims.cc (_Jv_CreateJavaVM): Move setting runtimeInitialized
	from the start to the end of the function.  Remove references
	to VMThrowable.trace_enabled.
	* java/lang/natVMThrowable.cc (fillInStackTrace): Use
	runtimeInitialized rather than trace_enabled to decide
	whether to inhibit stack trace generation.
	* java/lang/VMThrowable.java (trace_enabled): Removed.

2006-07-23  Mohan Embar  <gnustuff@thisiscool.com>

	* include/win32-threads.h (_Jv_Thread_t): Explicitly
	name the struct.

2006-07-23  Mohan Embar  <gnustuff@thisiscool.com>

	* jvmti.cc (_Jv_JVMTI_SuspendThread): Add missing JNICALL
	attribute.
	(_Jv_JVMTI_ResumeThread): Likewise.
	(_Jv_JVMTI_DisposeEnvironment): Likewise.

2006-07-21  Mohan Embar  <gnustuff@thisiscool.com>

	* gnu/java/net/natPlainSocketImplPosix.cc (bind): Clear
	SockAddr before using - needed for OS X/PPC.

2006-07-21  Keith Seitz  <keiths@redhat.com>

	* boehm.cc (_Jv_SuspendThread): Don't ifdef the function declaration,
	just the contents.
	(_Jv_ResumeThread): Likewise.
	* posix-threads.cc: Revert 2006-06-19 _Jv_ThreadDebugSuspend,
	_Jv_ThreadDebugResume, _Jv_ThreadDebugSuspendCount patch. Moving
	to JVMTI instead.
	* include/posix-threads.h: Likewise.
	* win32-threads.cc: Likewise.
	* include/win32-threads.h: Likewise.
	* jvmti.cc (_Jv_JVMTI_SuspentThread): New function.
	(_Jv_JVMTI_ResumeThread): New function.
	(_Jv_JVMTI_Interface): Define SuspendThread and ResumeThread.

2006-07-21  David Daney  <ddaney@avtrex.com>

	PR libgcj/28426
	* configure: Regenerated.

2006-07-21  Mark Wielaard  <mark@klomp.org>

	* java/io/OutputStreamWriter.java (flush): Create work if null.

2006-07-21  Keith Seitz  <keiths@redhat.com>

	* java/lang/natThread.cc (_Jv_ThreadGetData): New function.
	* Makefile.am (java/lang/Thread.h): Add friend function 
	_Jv_ThreadGetData.
	* Makefile.in: Regenerate.

2006-07-20  Keith Seitz  <keiths@redhat.com>

	* jvmti.cc (_Jv_JVMTI_DisposeEnvironment): New function.
	(_Jv_JVMTI_Interface): Define DisposeEnvironment method.

2006-07-20  Keith Seitz  <keiths@redhat.com>

	* include/jvm.h (_Jv_GetJVMTIEnv): Declare.
	* jni.cc (_Jv_JNI_GetEnv): Handle JVMTI requests.
	* jvmti.cc: New file.
	* Makefile.am (libgcj_la_SOURCES): Add jvmti.cc.
	* Makefile.in: Regenerate. 

2006-07-20  David Daney  <ddaney@avtrex.com>

	* configure.host: Enable the interpreter for mipsel-* and mips-*.

2006-07-20  David Daney  <ddaney@avtrex.com>

	* include/mips-signal.h: Update copyright.
	(struct kernel_sigaction): Removed.
	(SIGNAL_HANDLER): Changed prototype.
	(MAKE_THROW_FRAME): Added cast.
	(INIT_SEGV): Use sigaction instead of syscall.
	(INIT_FPE): Likewise.

2006-07-18  Paolo Bonzini  <bonzini@gnu.org>

	* configure: Regenerate.

2006-07-18  Gary Benson  <gbenson@redhat.com>

	* java/io/File.java (deleteOnExit): Fix security check.

2006-07-14  Anthony Green  <green@redhat.com>

	* java/io/natFilePosix.cc (performSetLastModified): Return true on
	success, false otherwise.

2006-07-14  Ranjit Mathew  <rmathew@gcc.gnu.org>

	* stacktrace.cc (_Jv_StackTrace::GetStackTrace): Unconditionally use
	_Unwind_Backtrace().
	(_Jv_StackTrace::GetCallerInfo): Enable even for targets using SJLJ
	EH.
	(_Jv_StackTrace::GetClassContext): Unconditionally use
	_Unwind_Backtrace().
	(_Jv_StackTrace::GetFirstNonSystemClassLoader): Likewise.
	* sysdep/i386/backtrace.h (HAVE_FALLBACK_BACKTRACE): Do not define.
	(_Unwind_GetIPInfo): Define macro if SJLJ EH is in use.
	(_Unwind_GetRegionStart): Likewise.
	(_Unwind_Backtrace): Likewise.
	(fallback_backtrace): Accept additional unwind trace function
	argument.  Call it during unwinding.  Stop when any of _Jv_RunMain(),
	_Jv_ThreadStart() or main() is seen during unwinding.
	* sysdep/generic/backtrace.h (fallback_backtrace): Accept an
	additional unwind trace function argument.

2006-07-14  Gary Benson  <gbenson@redhat.com>

	* java/io/File.java (internalExists): New method.
	(exists): Use internalExists.
	(internalIsDirectory): New method.
	(isDirectory): Use internalIsDirectory.
	(createTempFile): Use internalExists and internalIsDirectory.

2006-07-13  Bryce McKinlay  <mckinlay@redhat.com>

	* interpret.cc (_Jv_InterpMethod::run): Don't SAVE_PC for fdiv.

2006-07-13  Bryce McKinlay  <mckinlay@redhat.com>

	* interpret.cc (_Jv_InterpMethod::compile): Add FIXME comment.
	(_Jv_InterpMethod::run): SAVE_PC before executing any instruction 
	using resolve_pool_entry, as it can throw. Likewise for div/rem ops
	that can throw ArithmeticException.

2006-07-12  Gary Benson  <gbenson@redhat.com>

	* java/io/File.java (renameTo): Fix security checks.

2006-07-12  Bryce McKinlay  <mckinlay@redhat.com>

	PR libgcj/28352
	* stacktrace.cc (getLineNumberForFrame): Roll back PC by 1 when
	looking up line number for interpreted frame.

2006-07-07  Bryce McKinlay  <mckinlay@redhat.com>
	    Geoffrey Keating <geoffk@apple.com>

	* testsuite/libjava.lang/StackTrace2.java: Renamed from
	StackTrace.java. Changed class name.
	* testsuite/libjava.lang/StackTrace2.out: Renamed from
	StackTrace.out. Updated for new class name.

2006-07-07  Ranjit Mathew  <rmathew@gcc.gnu.org>

	* sysdep/i386/backtrace.h (fallback_backtrace): Scan for a function's
	prologue to determine its beginning.  Stop unwinding when we reach
	JvRunMain().

2006-07-07  Gary Benson  <gbenson@redhat.com>

	* Makefile.am (BOOT_CLASS_PATH_DIR): Only contain libgcj.jar.
	* Makefile.in: Regenerate.

2006-07-06  Bryce McKinlay <mckinlay@redhat.com>

	* stacktrace.cc (ClassForFrame): Remove commented-out code.
	(UnwindTraceFn): Use _Unwind_GetIPInfo and adjust IP
	only when needed.
	(getLineNumberForFrame): Don't adjust IP here.
	* testsuite/libjava.lang/StackTrace.java: New test case.
	* testsuite/libjava.lang/StackTrace.out: Ditto.

2006-07-06  Thomas Fitzsimmons  <fitzsim@redhat.com>

	* Makefile.am (libgcj_tools_la_GCJFLAGS): Add
	-fno-indirect-classes.
	* Makefile.in: Regenerate.
	* gcj/Makefile.in: Regenerate.
	* include/Makefile.in: Regenerate.
	* testsuite/Makefile.in: Regenerate.

2006-07-06  Bryce McKinlay <mckinlay@redhat.com>

	* boehm.cc (_Jv_MarkObj): Mark the next_or_version field.

2006-07-06  Thomas Fitzsimmons  <fitzsim@redhat.com>

	* configure.ac (ac_configure_args): Add --with-native-libdir.
	* configure: Regenerate.
	* classpath/native/jni/gtk-peer/Makefile.am: Remove GCJ LOCAL
	sections.
	* classpath/native/jni/gtk-peer/Makefile.in: Regenerate.
	* classpath/native/jawt/Makefile.am: Remove GCJ LOCAL sections.
	* classpath/native/jawt/Makefile.in: Regenerate.
	* classpath/native/plugin/Makefile.am: Remove GCJ LOCAL sections.
	* classpath/native/plugin/Makefile.in: Regenerate.

2006-07-05  Ranjit Mathew  <rmathew@gcc.gnu.org>
            Danny Smith  <dannysmith@users.sourceforge.net>

	* libgcj.spec.in: Use THREADSTARTFILESPEC to affect the spec for
	startfile.
	* configure.ac: Allow targets to affect the spec for startfile
	by specifying a THREADSTARTFILESPEC variable.  Define this for
	the win32 threads package to include crtmt.o.
	* configure: Regenerate.
	* win32.cc (_CRT_MT): Remove definition.
	(__mingwthr_key_dtor): Likewise.

2006-07-04  Andreas Tobler  <a.tobler@schweiz.ch>

	* testsuite/lib/libjava.exp (libjava_init): Call the GCJ_UNDER_TEST with
	the -B$specdir.

	PR libgcj/28226:
	* include/posix.h (_Jv_platform_dladdr): Remove const qualifier.
	* include/win32.h (_Jv_platform_dladdr): Likewise.
	* posix.cc (_Jv_platform_dladdr): Likewise.
	* win32.cc (_Jv_platform_dladdr): Likewise.

	* testsuite/lib/libjava.exp (libjava_init): Look for libgcj-$version.jar
	instead of libgcj-*.jar.

2006-07-04  Thomas Fitzsimmons  <fitzsim@redhat.com>

	PR libgcj/28244:
	* Makefile.am (libgcj_tools_la_DEPENDENCIES): Add libgcj.la and
	libgcj.spec.
	* Makefile.in: Regenerate.

2006-06-30  Thomas Fitzsimmons  <fitzsim@redhat.com>

	* classpath/tools/Makefile.am: Comment out tools wrapper creation.
	(TOOLS_ZIP): Rename tools.zip tools.jar.
	(noinst_DATA): Do not install tools.jar.
	* classpath/tools/Makefile.in: Regenerate.
	* classpath/Makefile.am (SUBDIRS): Add tools.
	(DIST_SUBDIRS): Likewise.
	* classpath/Makefile.in: Regenerate.
	* Makefile.am (toolexeclib_LTLIBRARIES): Add libgcj-tools.la.
	(jar_DATA): Add libgcj-tools-$(gcc_version).jar.
	(bin_PROGRAMS): Add gappletviewer, gjarsigner and gkeytool.
	Add build logic for libgcj-tools.la,
	libgcj-tools-$(gcc_version).jar and gappletviewer, gjarsigner and
	gkeytool.
	* Makefile.in: Regenerate.

2006-06-29  Ranjit Mathew  <rmathew@gcc.gnu.org>

	* gcj/javaprims.h (_Jv_uintptr_t): New typedef similar to uintptr_t in
	C99.
	* include/java-stack.h: Include stdlib.h.
	(_Jv_AddrInfo): New structure to hold address information.
	* include/posix.h (_Jv_platform_dladdr): Declare.
	* include/win32.h (_Jv_platform_dladdr): Declare.
	(backtrace): Remove declaration.
	* posix.cc: Include dlfcn.h if available.  Include java-stack.h.
	(_Jv_platform_dladdr): Define.
	* win32.cc: Include string.h.  Include java-stack.h.
	(backtrace): Remove.
	(_Jv_platform_dladdr): Define.
	* sysdep/i386/backtrace.h (fallback_backtrace): Check that a potential
	frame pointer value is 32-bit word-aligned.  Use operand of the CALL
	instruction calling the current function to find its starting address.
	* stacktrace.cc: Do not include dlfcn.h.  Include platform.h.
	(_Jv_StackTrace::getLineNumberForFrame): Use _Jv_platform_dladdr()
	instead of dladdr().
	(_Jv_StackTrace::GetStackTraceElements): Use nCodeMap even for Windows.
	(_Jv_StackTrace::GetClassContext): Use fallback_backtrace() for
	targets with SJLJ exceptions instead of using _Unwind_Backtrace().
	(_Jv_StackTrace::GetFirstNonSystemClassLoader): Likewise.

2006-06-27  Tom Tromey  <tromey@redhat.com>

	* java/io/OutputStreamWriter.java (writeChars): Use a 'do' loop.
	Set 'out.count' earlier.
	(close): Call setFinished on converter.
	(flush): Always write work buffer.
	* java/io/PrintStream.java (writeChars): Do 'do' loop.
	(close): Call setFinished on converter.  Write a 'flush' array.
	* java/lang/natString.cc (getBytes): Call setFinished on
	converter.
	* gnu/gcj/convert/CharsetToBytesAdaptor.java (hasBytes): New
	field.
	(write): Set hasBytes.  Changed 'finished' logic.
	(havePendingBytes): Rewrote.
	(setFinished): New method.
	* gnu/gcj/convert/UnicodeToBytes.java (setFinished): New method.
	* testsuite/libjava.lang/RH194522.java: New file.
	* testsuite/libjava.lang/RH194522.out: New file.

2006-06-27  Marco Trudel  <mtrudel@gmx.ch>

	* boehm.cc (_Jv_SuspendThread, _Jv_ResumeThread): Define
	conditionally on GC_PTHREADS, !GC_SOLARIS_THREADS,
	!GC_WIN32_THREADS and !GC_DARWIN_THREADS.

2006-06-27  Tom Tromey  <tromey@redhat.com>

	PR libgcj/28178:
	* jni.cc (_Jv_JNI_DeleteLocalRef): Ignore null argument.
	(_Jv_JNI_DeleteGlobalRef): Likewise.
	* testsuite/libjava.jni/PR28178.java: New file.
	* testsuite/libjava.jni/PR28178.c: New file.
	* testsuite/libjava.jni/PR28178.out: New file.

2006-06-26  Keith Seitz  <keiths@redhat.com>

	* include/posix-threads.h: Fix coding style aberrations from
	2006-06-19 check-in.
	* posix-threads.cc (_Jv_ThreadDebugSuspend): Ditto.
	* include/win32-threads.h (_Jv_ThreadDebugSuspend): Ditto.
	* win32-threads.cc (_Jv_ThreadDebugSuspend): Ditto.

2006-06-26  Keith Seitz  <keiths@redhat.com>

	* include/no-gc.h (_Jv_SuspendThread): Declare.
	(_Jv_ResumeThread): Likewise.
	* include/boehm-gc.h (_Jv_SuspendThread): Declare.
	(_Jv_ResumeThread): Likewise.
	* nogc.cc (_Jv_SuspendThread): New function.
	(_Jv_ResumeThread): Likewise.
	* boehm.cc (_Jv_SuspendThread): New function.
	(_Jv_ResumeThread): Likewise.

2006-06-22  Thomas Fitzsimmons  <fitzsim@redhat.com>

	* testsuite/libjava.jni/jni.exp (gcj_jni_invocation_test_one):
	Link against -ljvm, not -lgcj.

2006-06-22  Thomas Fitzsimmons  <fitzsim@redhat.com>

	* Makefile.am (libjvm_la_LDFLAGS): Do not set -rpath to
	toolexeclibdir.
	* Makefile.in: Regenerate.

2006-06-22  Tom Tromey  <tromey@redhat.com>

	* java/lang/reflect/natField.cc (getAddr): Allow setting of final
	field when it is accessible.

2006-06-21  Bryce McKinlay  <mckinlay@redhat.com>

	* include/win32-threads.h (_Jv_ThreadDesc_t): New typedef. 
	(_Jv_GetPlatformThreadID): New function.
	* include/posix-threads.h (_Jv_ThreadDesc_t): New typedef.
	(_Jv_GetPlatformThreadID): New function.

2006-06-20  Bryce McKinlay  <mckinlay@redhat.com>

	* gnu/classpath/natSystemProperties.cc (insertSystemProperties):
	Bump "java.class.version" to 48.0.

2006-06-20  Thomas Fitzsimmons  <fitzsim@redhat.com>

	* Makefile.am (AM_CXXFLAGS): Define GCJ_VERSIONED_LIBDIR to
	"$(dbexecdir)".
	Build libjvm.la.
	* Makefile.in: Regenerate.
	* jni.cc (the_vm): Rename and export as ...
	(_Jv_the_vm): New exported symbol.
	(_Jv_JNI_AttachCurrentThread): Export.
	(_Jv_JNI_DestroyJavaVM): Replace the_vm references with _Jv_the_vm
	references.
	(_Jv_GetJavaVM): Likewise.
	(JNI_GetDefaultJavaVMInitArgs, JNI_CreateJavaVM,
	JNI_GetCreatedJavaVMs): Move to ...
	* jni-libjvm.cc: New file.

2006-06-19  Andrew Haley  <aph@redhat.com>

	* testsuite/libjava.lang/PR27908.out: New.
	* testsuite/libjava.lang/PR27908.java: New.

2006-06-19  Keith Seitz  <keiths@redhat.com>

	* include/posix-threads.h (_Jv_ThreadDebugSuspend): Declare.
	(_Jv_ThreadDebugResume): Declare.
	(_Jv_ThreadDebugSuspendCount): Declare.
	* posix-threads.cc (_Jv_ThreadDebugSuspend): New function.
	(_Jv_ThreadDebugSuspendCount): New function.
	(_Jv_ThreadDebugResume): New function.

	* include/win32-threads.h (_Jv_ThreadDebugSuspend): Declare.
	(_Jv_ThreadDebugResume): Declare.
	(_Jv_ThreadDebugSuspendCount): Declare.
	* win32-threads.cc (_Jv_ThreadDebugSuspend): New function.
	(_Jv_ThreadDebugSuspendCount): New function.
	(_Jv_ThreadDebugResume): New function.
	
2006-06-16  Andrew Haley  <aph@redhat.com>

	* java/lang/natClassLoader.cc (_Jv_NewClassFromInitializer): Don't
	copy the whole Class instance from the initializer: instead, copy
	everything but the first word (the vtable pointer).
	Change prototype to (const char* class_initializer).
	(_Jv_RegisterNewClasses): Change prototype to (const char**).
	* java/lang/Class.h (_Jv_RegisterNewClasses): Change prototype to
	(const char**).

2006-06-15  Thomas Fitzsimmons  <fitzsim@redhat.com>

	* classpath/Makefile.am: Do not recurse into tools directory.
	* classpath/Makefile.in: Regenerate.

2006-06-14  Thomas Fitzsimmons  <fitzsim@redhat.com>

	* classpath/tools/Makefile.am (gappletviewer_CFLAGS): Add
	-I$(top_srcdir)/include.
	(gjarsigner_CFLAGS): Likewise.
	(gkeytool_CFLAGS): Likewise.
	* classpath/tools/Makefile.in: Regenerate.

2006-06-13  Thomas Fitzsimmons  <fitzsim@redhat.com>

	* configure: Regenerate.
	* Makefile.in: Regenerate.
	* configure.ac (--enable-plugin): New option.
	(ac_configure_args): Add --enable-tool-wrappers.
	(ac_configure_args): Add --disable-plugin unless --enable-plugin
	was specified.
	* gcj/Makefile.in: Regenerate.
	* sources.am (gnu_java_net_source_files): Add
	classpath/gnu/java/net/IndexListParser.java.
	(property_files): Remove
	classpath/resource/gnu/classpath/tools/jarsigner/MessageBundle.properties,
	classpath/resource/gnu/classpath/tools/keytool/MessageBundle.properties.
	Add
	classpath/resource/gnu/classpath/tools/appletviewer/MessagesBundle.properties,
	classpath/resource/gnu/classpath/tools/appletviewer/MessagesBundle_de.properties,
	classpath/resource/gnu/classpath/tools/getopt/Messages.properties,
	classpath/resource/gnu/classpath/tools/jar/messages.properties,
	classpath/resource/gnu/classpath/tools/jarsigner/messages.properties,
	classpath/resource/gnu/classpath/tools/keytool/messages.properties,
	classpath/resource/gnu/classpath/tools/native2ascii/messages.properties,
	classpath/resource/gnu/classpath/tools/serialver/messages.properties.
	* classpath/Makefile.in: Regenerate.
	* classpath/native/jni/gtk-peer/cairographics2d.h,
	classpath/native/jni/gtk-peer/gnu_java_awt_peer_gtk_CairoGraphics2D.c,
	classpath/native/jni/gtk-peer/gnu_java_awt_peer_gtk_GdkPixbufDecoder.c,
	classpath/native/jni/gtk-peer/gnu_java_awt_peer_gtk_FreetypeGlyphVector.c,
	classpath/native/jni/gtk-peer/gnu_java_awt_peer_gtk_ComponentGraphics.c,
	classpath/native/jni/gtk-peer/gnu_java_awt_peer_gtk_GtkVolatileImage.c,
	classpath/native/jni/gtk-peer/gnu_java_awt_peer_gtk_CairoSurface.c,
	classpath/native/jni/gtk-peer/gnu_java_awt_peer_gtk_GdkTextLayout.c:
	Merge from GNU Classpath.
	* classpath/native/Makefile.in: Regenerate.
	* classpath/native/jawt/Makefile.in: Regenerate.
	* classpath/native/jawt/Makefile.am: Install libjawt.so in GCJ's
	versioned library directory.
	* classpath/native/Makefile.am: Add plugin directory if
	--enable-plugin was specified.
	* classpath/native/plugin/Makefile.in: Regenerate.  *
	classpath/native/plugin/Makefile.am: Install libgcjwebplugin.so in
	GCJ's versioned library directory.
	* classpath/resource/gnu/classpath/tools/native2ascii/messages.properties:
	New file.
	* classpath/resource/gnu/classpath/tools/getopt/Messages.properties:
	Likewise.
	* classpath/resource/gnu/classpath/tools/jarsigner/messages.properties:
	Likewise.
	* classpath/resource/gnu/classpath/tools/jarsigner/MessageBundle.properties:
	Remove file.
	* classpath/resource/gnu/classpath/tools/keytool/messages.properties:
	New file.
	* classpath/resource/gnu/classpath/tools/keytool/MessageBundle.properties:
	Remove file.
	* classpath/resource/gnu/classpath/tools/appletviewer/MessagesBundle_de.properties:
	New file.
	* classpath/resource/gnu/classpath/tools/appletviewer/MessagesBundle.properties:
	Likewise.
	* classpath/resource/gnu/classpath/tools/jar/messages.properties:
	Likewise.
	* classpath/resource/gnu/classpath/tools/serialver/messages.properties:
	Likewise.
	* classpath/gnu/java/net/IndexListParser.java:
	Likewise.
	* classpath/gnu/java/awt/peer/gtk/VolatileImageGraphics.java,
	classpath/gnu/java/awt/peer/gtk/CairoGraphics2D.java,
	classpath/gnu/java/awt/peer/gtk/CairoSurface.java,
	classpath/gnu/java/awt/peer/gtk/GdkFontPeer.java,
	classpath/gnu/java/awt/peer/gtk/GdkPixbufDecoder.java,
	classpath/gnu/java/awt/peer/gtk/FreetypeGlyphVector.java,
	classpath/gnu/java/awt/peer/gtk/GdkTextLayout.java,
	classpath/gnu/java/awt/peer/gtk/ComponentGraphics.java,
	classpath/gnu/java/awt/peer/gtk/CairoSurfaceGraphics.java,
	classpath/gnu/java/awt/peer/gtk/GtkVolatileImage.java,
	classpath/gnu/java/awt/font/opentype/truetype/VirtualMachine.java,
	classpath/gnu/java/awt/java2d/PolyEdge.java,
	classpath/gnu/java/awt/java2d/AbstractGraphics2D.java: Merge from
	GNU Classpath.
	* classpath/tools/toolwrapper.c: Replace tools.zip reference with
	libgcj-tools-4.2.0.jar.
	* classpath/tools/Makefile.in: Regenerate.
	* classpath/tools/Makefile.am: Rename tools.zip to
	libgcj-tools-4.2.0.jar.  Install libgcj-tools-4.2.0.jar in
	$(datadir)/java.
	* classpath/javax/swing/JTabbedPane.java,
	classpath/javax/swing/text/DefaultStyledDocument.java,
	classpath/javax/swing/text/html/HTMLDocument.java,
	classpath/javax/swing/text/GapContent.java,
	classpath/javax/swing/JComponent.java,
	classpath/javax/swing/RepaintManager.java,
	classpath/javax/swing/plaf/basic/BasicComboBoxRenderer.java,
	classpath/javax/swing/plaf/basic/BasicScrollBarUI.java,
	classpath/javax/swing/plaf/basic/BasicTabbedPaneUI.java,
	classpath/javax/swing/plaf/basic/BasicScrollPaneUI.java,
	classpath/javax/swing/plaf/basic/BasicLookAndFeel.java,
	classpath/javax/swing/plaf/metal/MetalButtonUI.java,
	classpath/java/text/Bidi.java,
	classpath/java/awt/image/BufferedImage.java,
	classpath/java/awt/datatransfer/DataFlavor.java,
	classpath/java/awt/geom/AffineTransform.java,
	classpath/java/awt/dnd/DropTargetDropEvent.java,
	classpath/java/awt/dnd/DropTargetContext.java,
	classpath/java/awt/font/TextLayout.java,
	classpath/include/gnu_java_awt_peer_gtk_ComponentGraphics.h,
	classpath/include/gnu_java_awt_peer_gtk_CairoGraphics2D.h,
	classpath/include/gnu_java_awt_peer_gtk_FreetypeGlyphVector.h,
	classpath/include/gnu_java_awt_peer_gtk_GdkTextLayout.h,
	classpath/include/gnu_java_awt_peer_gtk_GtkVolatileImage.h,
	classpath/include/gnu_java_awt_peer_gtk_CairoSurface.h: Merge from
	GNU Classpath.
	* classpath/include/gnu_java_awt_peer_gtk_GdkGraphics.h,
	classpath/include/gnu_java_awt_peer_gtk_GdkGraphics2D.h,
	classpath/native/jni/gtk-peer/gnu_java_awt_peer_gtk_GdkGraphics2D.c,
	classpath/native/jni/gtk-peer/gtkcairopeer.h,
	classpath/native/jni/gtk-peer/gnu_java_awt_peer_gtk_GdkGraphics.c:
	Remove files.
	* classpath/Makefile.am (SUBDIRS, DIST_SUBDIRS): Include tools
	directory.
	* include/Makefile.in: Regenerate.
	* testsuite/Makefile.in: Regenerate.

2006-06-13  John David Anglin  <dave.anglin@nrc-cnrc.gc.ca>

	* configure.host (hppa*-*): Set 'enable_hash_synchronization_default'
	to no.

2006-06-12  Andrew Haley  <aph@redhat.com>

	* testsuite/libjava.lang/PR27908.out: Delete.
	* testsuite/libjava.lang/PR27908.java: Delete.

2006-06-12  Andrew Haley  <aph@redhat.com>

	* testsuite/libjava.lang/PR27908.out: New.
	* testsuite/libjava.lang/PR27908.java: New.

2006-06-10  Thomas Fitzsimmons  <fitzsim@redhat.com>

	* configure.ac (ac_configure_args): Add --disable-plugin.
	(--enable-gtk-cairo): Remove option.
	* configure: Regenerate.

2006-06-09  Tom Tromey  <tromey@redhat.com>

	PR libgcj/27730:
	* java/lang/Thread.java (threadId): New field.
	(nextThreadId): New static field.
	(Thread): Initialize new field.
	(getId): New method.

2006-06-09  Tom Tromey  <tromey@redhat.com>

	* java/lang/Class.java (getClassLoaderInternal): Now native.

2006-06-09  Thomas Fitzsimmons  <fitzsim@redhat.com>

	* gnu/java/awt/peer/gtk/GdkGraphicsEnvironment.java
	(getDefaultScreenDevice): Remove unnecessary GCJ local hack.
	* gnu/java/awt/peer/gtk/GtkToolkit.java (getSystemEventQueueImpl):
	Likewise.
	* gnu/java/awt/peer/gtk/GdkPixbufDecoder.java (registerFormat):
	Likewise.

2006-06-09  Thomas Fitzsimmons  <fitzsim@redhat.com>

	* java/lang/String.java, classpath/native/jni/classpath/jcl.h,
	classpath/native/jni/qt-peer/eventmethods.h,
	classpath/native/jni/qt-peer/qtmenupeer.cpp,
	classpath/native/jni/qt-peer/.cvsignore,
	classpath/native/jni/gtk-peer/gdkdisplay.h,
	classpath/native/jni/gtk-peer/cairographics2d.h,
	classpath/native/jni/gtk-peer/gnu_java_awt_peer_gtk_CairoGraphics2D.c,
	classpath/native/jni/gtk-peer/gnu_java_awt_peer_gtk_GdkFontPeer.c,
	classpath/native/jni/gtk-peer/gnu_java_awt_peer_gtk_FreetypeGlyphVector.c,
	classpath/native/jni/gtk-peer/gnu_java_awt_peer_gtk_GdkGraphicsEnvironment.c,
	classpath/native/jni/gtk-peer/gnu_java_awt_peer_gtk_ComponentGraphicsCopy.c,
	classpath/native/jni/gtk-peer/gnu_java_awt_peer_gtk_ComponentGraphics.c,
	classpath/native/jni/gtk-peer/.cvsignore,
	classpath/native/jni/gtk-peer/gnu_java_awt_peer_gtk_GtkImage.c,
	classpath/native/jni/gtk-peer/gnu_java_awt_peer_gtk_GtkVolatileImage.c,
	classpath/native/jni/gtk-peer/gnu_java_awt_peer_gtk_GtkToolkit.c,
	classpath/native/jni/gtk-peer/gnu_java_awt_peer_gtk_GtkCanvasPeer.c,
	classpath/native/jni/gtk-peer/gtkpeer.h,
	classpath/native/jni/gtk-peer/gnu_java_awt_peer_gtk_GtkClipboard.c,
	classpath/native/jni/gtk-peer/gnu_java_awt_peer_gtk_CairoSurface.c,
	classpath/native/jni/gtk-peer/gnu_java_awt_peer_gtk_GdkScreenGraphicsDevice.c,
	classpath/native/jni/gtk-peer/gnu_java_awt_peer_gtk_GdkTextLayout.c,
	classpath/native/jni/gtk-peer/gnu_java_awt_peer_gtk_GtkFramePeer.c,
	classpath/native/jni/gtk-peer/Makefile.am,
	classpath/native/jni/gtk-peer/gnu_java_awt_peer_gtk_GtkComponentPeer.c,
	classpath/native/jawt/Makefile.am,
	classpath/native/jawt/.cvsignore,
	classpath/native/target/Linux/Makefile.in,
	classpath/native/plugin/gcjwebplugin.cc,
	classpath/native/plugin/Makefile.am,
	classpath/native/plugin/.cvsignore,
	classpath/resource/Makefile.in,
	classpath/gnu/java/awt/peer/gtk/VolatileImageGraphics.java,
	classpath/gnu/java/awt/peer/gtk/CairoGraphics2D.java,
	classpath/gnu/java/awt/peer/gtk/CairoSurface.java,
	classpath/gnu/java/awt/peer/gtk/GdkFontPeer.java,
	classpath/gnu/java/awt/peer/gtk/GdkPixbufDecoder.java,
	classpath/gnu/java/awt/peer/gtk/FreetypeGlyphVector.java,
	classpath/gnu/java/awt/peer/gtk/GdkGraphicsEnvironment.java,
	classpath/gnu/java/awt/peer/gtk/GdkGraphics2D.java,
	classpath/gnu/java/awt/peer/gtk/ComponentGraphicsCopy.java,
	classpath/gnu/java/awt/peer/gtk/GtkComponentPeer.java,
	classpath/gnu/java/awt/peer/gtk/GdkGraphics.java,
	classpath/gnu/java/awt/peer/gtk/GtkToolkit.java,
	classpath/gnu/java/awt/peer/gtk/GdkScreenGraphicsDevice.java,
	classpath/gnu/java/awt/peer/gtk/BufferedImageGraphics.java,
	classpath/gnu/java/awt/peer/gtk/GdkTextLayout.java,
	classpath/gnu/java/awt/peer/gtk/GdkGraphicsConfiguration.java,
	classpath/gnu/java/awt/peer/gtk/ComponentGraphics.java,
	classpath/gnu/java/awt/peer/gtk/CairoSurfaceGraphics.java,
	classpath/gnu/java/awt/peer/gtk/GtkImage.java,
	classpath/gnu/java/awt/peer/gtk/GtkVolatileImage.java,
	classpath/gnu/java/awt/peer/gtk/GdkGlyphVector.java,
	classpath/gnu/java/awt/peer/gtk/GtkCanvasPeer.java,
	classpath/gnu/java/awt/peer/swing/SwingContainerPeer.java,
	classpath/gnu/java/awt/peer/swing/SwingComponent.java,
	classpath/gnu/java/awt/peer/swing/SwingTextFieldPeer.java,
	classpath/gnu/java/awt/peer/swing/SwingMenuBarPeer.java,
	classpath/gnu/java/awt/peer/swing/SwingFramePeer.java,
	classpath/gnu/java/awt/peer/swing/SwingComponentPeer.java,
	classpath/gnu/java/awt/peer/swing/SwingWindowPeer.java,
	classpath/gnu/java/awt/print/JavaPrinterJob.java,
	classpath/gnu/java/awt/print/PostScriptGraphics2D.java,
	classpath/gnu/java/awt/print/SpooledDocument.java,
	classpath/gnu/java/awt/print/JavaPrinterGraphics.java,
	classpath/gnu/java/awt/BitwiseXORComposite.java,
	classpath/gnu/java/awt/font/GNUGlyphVector.java,
	classpath/gnu/java/awt/font/opentype/NameDecoder.java,
	classpath/gnu/java/awt/java2d/RasterGraphics.java,
	classpath/gnu/java/awt/java2d/TexturePaintContext.java,
	classpath/gnu/java/awt/java2d/PolyEdge.java,
	classpath/gnu/java/awt/java2d/AbstractGraphics2D.java,
	classpath/gnu/java/awt/java2d/AlphaCompositeContext.java,
	classpath/gnu/java/awt/java2d/ImagePaint.java,
	classpath/gnu/java/awt/Buffers.java,
	classpath/gnu/classpath/Configuration.java.in,
	classpath/gnu/javax/swing/text/html/CombinedAttributes.java,
	classpath/gnu/javax/swing/text/html/CharacterAttributeTranslator.java,
	classpath/gnu/javax/swing/text/html/parser/htmlAttributeSet.java,
	classpath/gnu/javax/swing/text/html/parser/SmallHtmlAttributeSet.java,
	classpath/gnu/javax/swing/text/html/ImageViewIconFactory.java,
	classpath/tools/toolwrapper.c,
	classpath/tools/gnu/classpath/tools/native2ascii/Native2ASCII.java,
	classpath/tools/gnu/classpath/tools/native2ascii/Messages.java,
	classpath/tools/gnu/classpath/tools/getopt/FileArgumentCallback.java,
	classpath/tools/gnu/classpath/tools/getopt/OptionGroup.java,
	classpath/tools/gnu/classpath/tools/getopt/OptionException.java,
	classpath/tools/gnu/classpath/tools/getopt/Messages.java,
	classpath/tools/gnu/classpath/tools/getopt/Option.java,
	classpath/tools/gnu/classpath/tools/getopt/Parser.java,
	classpath/tools/gnu/classpath/tools/getopt/ClasspathToolParser.java,
	classpath/tools/gnu/classpath/tools/jarsigner/JarSigner.java,
	classpath/tools/gnu/classpath/tools/jarsigner/Main.java,
	classpath/tools/gnu/classpath/tools/jarsigner/Messages.java,
	classpath/tools/gnu/classpath/tools/jarsigner/package.html,
	classpath/tools/gnu/classpath/tools/keytool/ListCmd.java,
	classpath/tools/gnu/classpath/tools/keytool/StorePasswdCmd.java,
	classpath/tools/gnu/classpath/tools/keytool/ExportCmd.java,
	classpath/tools/gnu/classpath/tools/keytool/GenKeyCmd.java,
	classpath/tools/gnu/classpath/tools/keytool/Messages.java,
	classpath/tools/gnu/classpath/tools/keytool/package.html,
	classpath/tools/gnu/classpath/tools/keytool/Command.java,
	classpath/tools/gnu/classpath/tools/keytool/IdentityDBCmd.java,
	classpath/tools/gnu/classpath/tools/keytool/Main.java,
	classpath/tools/gnu/classpath/tools/keytool/DeleteCmd.java,
	classpath/tools/gnu/classpath/tools/keytool/CertReqCmd.java,
	classpath/tools/gnu/classpath/tools/keytool/SelfCertCmd.java,
	classpath/tools/gnu/classpath/tools/keytool/KeyCloneCmd.java,
	classpath/tools/gnu/classpath/tools/keytool/KeyPasswdCmd.java,
	classpath/tools/gnu/classpath/tools/keytool/ImportCmd.java,
	classpath/tools/gnu/classpath/tools/keytool/PrintCertCmd.java,
	classpath/tools/gnu/classpath/tools/rmi/registry/package.html,
	classpath/tools/gnu/classpath/tools/rmi/RMIC.txt,
	classpath/tools/gnu/classpath/tools/rmi/RMIC.java,
	classpath/tools/gnu/classpath/tools/appletviewer/ErrorApplet.java,
	classpath/tools/gnu/classpath/tools/appletviewer/AppletClassLoader.java,
	classpath/tools/gnu/classpath/tools/appletviewer/CommonAppletContext.java,
	classpath/tools/gnu/classpath/tools/appletviewer/StandaloneAppletContext.java,
	classpath/tools/gnu/classpath/tools/appletviewer/AppletSecurityManager.java,
	classpath/tools/gnu/classpath/tools/appletviewer/PluginAppletContext.java,
	classpath/tools/gnu/classpath/tools/appletviewer/AppletWarning.java,
	classpath/tools/gnu/classpath/tools/appletviewer/StandaloneAppletViewer.java,
	classpath/tools/gnu/classpath/tools/appletviewer/AppletTag.java,
	classpath/tools/gnu/classpath/tools/appletviewer/ConsoleDialog.java,
	classpath/tools/gnu/classpath/tools/appletviewer/Main.java,
	classpath/tools/gnu/classpath/tools/appletviewer/StandaloneAppletWindow.java,
	classpath/tools/gnu/classpath/tools/appletviewer/PluginAppletViewer.java,
	classpath/tools/gnu/classpath/tools/appletviewer/TagParser.java,
	classpath/tools/gnu/classpath/tools/appletviewer/PluginAppletWindow.java,
	classpath/tools/gnu/classpath/tools/appletviewer/CommonAppletStub.java,
	classpath/tools/gnu/classpath/tools/serialver/Messages.java,
	classpath/tools/gnu/classpath/tools/serialver/SerialVer.java,
	classpath/tools/gnu/classpath/tools/jar/Creator.java,
	classpath/tools/gnu/classpath/tools/jar/Entry.java,
	classpath/tools/gnu/classpath/tools/jar/Lister.java,
	classpath/tools/gnu/classpath/tools/jar/Main.java,
	classpath/tools/gnu/classpath/tools/jar/Updater.java,
	classpath/tools/gnu/classpath/tools/jar/Messages.java,
	classpath/tools/gnu/classpath/tools/jar/Extractor.java,
	classpath/tools/gnu/classpath/tools/jar/Action.java,
	classpath/tools/gnu/classpath/tools/jar/Indexer.java,
	classpath/tools/gnu/classpath/tools/jar/WorkSet.java,
	classpath/tools/gnu/classpath/tools/giop/GRMIC.txt,
	classpath/tools/gnu/classpath/tools/giop/grmic/GiopRmicCompiler.java,
	classpath/tools/gnu/classpath/tools/giop/GRMIC.java,
	classpath/tools/Makefile.am, classpath/tools/jarsigner.in,
	classpath/tools/keytool.in, classpath/tools/appletviewer.in,
	classpath/tools/.cvsignore, classpath/configure.ac,
	classpath/javax/swing/JTabbedPane.java,
	classpath/javax/swing/AbstractButton.java,
	classpath/javax/swing/JViewport.java,
	classpath/javax/swing/KeyboardManager.java,
	classpath/javax/swing/JMenuItem.java,
	classpath/javax/swing/JMenuBar.java,
	classpath/javax/swing/MenuSelectionManager.java,
	classpath/javax/swing/JOptionPane.java,
	classpath/javax/swing/JSpinner.java,
	classpath/javax/swing/JCheckBoxMenuItem.java,
	classpath/javax/swing/JEditorPane.java,
	classpath/javax/swing/JFormattedTextField.java,
	classpath/javax/swing/JTree.java,
	classpath/javax/swing/CellRendererPane.java,
	classpath/javax/swing/JScrollPane.java,
	classpath/javax/swing/tree/VariableHeightLayoutCache.java,
	classpath/javax/swing/tree/TreeNode.java,
	classpath/javax/swing/tree/FixedHeightLayoutCache.java,
	classpath/javax/swing/tree/DefaultTreeCellEditor.java,
	classpath/javax/swing/tree/TreePath.java,
	classpath/javax/swing/tree/RowMapper.java,
	classpath/javax/swing/tree/DefaultMutableTreeNode.java,
	classpath/javax/swing/tree/DefaultTreeModel.java,
	classpath/javax/swing/tree/AbstractLayoutCache.java,
	classpath/javax/swing/tree/TreeSelectionModel.java,
	classpath/javax/swing/tree/DefaultTreeSelectionModel.java,
	classpath/javax/swing/tree/DefaultTreeCellRenderer.java,
	classpath/javax/swing/tree/ExpandVetoException.java,
	classpath/javax/swing/JList.java,
	classpath/javax/swing/table/JTableHeader.java,
	classpath/javax/swing/table/AbstractTableModel.java,
	classpath/javax/swing/table/DefaultTableModel.java,
	classpath/javax/swing/table/TableCellEditor.java,
	classpath/javax/swing/table/TableCellRenderer.java,
	classpath/javax/swing/ProgressMonitor.java,
	classpath/javax/swing/JToolBar.java,
	classpath/javax/swing/TransferHandler.java,
	classpath/javax/swing/DefaultCellEditor.java,
	classpath/javax/swing/DefaultButtonModel.java,
	classpath/javax/swing/JLayeredPane.java,
	classpath/javax/swing/text/DefaultEditorKit.java,
	classpath/javax/swing/text/DefaultCaret.java,
	classpath/javax/swing/text/FieldView.java,
	classpath/javax/swing/text/JTextComponent.java,
	classpath/javax/swing/text/TextAction.java,
	classpath/javax/swing/text/StyleContext.java,
	classpath/javax/swing/text/html/HTMLDocument.java,
	classpath/javax/swing/text/html/MinimalHTMLWriter.java,
	classpath/javax/swing/text/html/ImageView.java,
	classpath/javax/swing/text/html/HTMLEditorKit.java,
	classpath/javax/swing/text/AbstractWriter.java,
	classpath/javax/swing/text/GapContent.java,
	classpath/javax/swing/text/Utilities.java,
	classpath/javax/swing/text/PlainView.java,
	classpath/javax/swing/UIManager.java,
	classpath/javax/swing/JSplitPane.java,
	classpath/javax/swing/JComponent.java,
	classpath/javax/swing/SwingUtilities.java,
	classpath/javax/swing/border/AbstractBorder.java,
	classpath/javax/swing/border/CompoundBorder.java,
	classpath/javax/swing/border/TitledBorder.java,
	classpath/javax/swing/border/MatteBorder.java,
	classpath/javax/swing/border/BevelBorder.java,
	classpath/javax/swing/RepaintManager.java,
	classpath/javax/swing/JTable.java,
	classpath/javax/swing/UIDefaults.java,
	classpath/javax/swing/DefaultDesktopManager.java,
	classpath/javax/swing/JMenu.java,
	classpath/javax/swing/JLabel.java,
	classpath/javax/swing/JSlider.java,
	classpath/javax/swing/plaf/basic/BasicToolBarUI.java,
	classpath/javax/swing/plaf/basic/BasicButtonUI.java,
	classpath/javax/swing/plaf/basic/BasicOptionPaneUI.java,
	classpath/javax/swing/plaf/basic/BasicTextAreaUI.java,
	classpath/javax/swing/plaf/basic/BasicToggleButtonUI.java,
	classpath/javax/swing/plaf/basic/BasicSpinnerUI.java,
	classpath/javax/swing/plaf/basic/BasicSliderUI.java,
	classpath/javax/swing/plaf/basic/BasicTabbedPaneUI.java,
	classpath/javax/swing/plaf/basic/BasicComboPopup.java,
	classpath/javax/swing/plaf/basic/BasicCheckBoxUI.java,
	classpath/javax/swing/plaf/basic/BasicInternalFrameUI.java,
	classpath/javax/swing/plaf/basic/BasicProgressBarUI.java,
	classpath/javax/swing/plaf/basic/BasicRadioButtonUI.java,
	classpath/javax/swing/plaf/basic/BasicPanelUI.java,
	classpath/javax/swing/plaf/basic/BasicSplitPaneUI.java,
	classpath/javax/swing/plaf/basic/BasicTreeUI.java,
	classpath/javax/swing/plaf/basic/BasicTableHeaderUI.java,
	classpath/javax/swing/plaf/basic/BasicFileChooserUI.java,
	classpath/javax/swing/plaf/basic/BasicScrollPaneUI.java,
	classpath/javax/swing/plaf/basic/BasicComboBoxUI.java,
	classpath/javax/swing/plaf/basic/BasicListUI.java,
	classpath/javax/swing/plaf/basic/BasicIconFactory.java,
	classpath/javax/swing/plaf/basic/BasicTextUI.java,
	classpath/javax/swing/plaf/basic/BasicLookAndFeel.java,
	classpath/javax/swing/plaf/basic/BasicDirectoryModel.java,
	classpath/javax/swing/plaf/basic/BasicRootPaneUI.java,
	classpath/javax/swing/plaf/basic/BasicTableUI.java,
	classpath/javax/swing/plaf/basic/SharedUIDefaults.java,
	classpath/javax/swing/plaf/multi/MultiComboBoxUI.java,
	classpath/javax/swing/plaf/multi/MultiListUI.java,
	classpath/javax/swing/plaf/multi/MultiSplitPaneUI.java,
	classpath/javax/swing/plaf/multi/MultiFileChooserUI.java,
	classpath/javax/swing/plaf/multi/MultiOptionPaneUI.java,
	classpath/javax/swing/plaf/multi/MultiTabbedPaneUI.java,
	classpath/javax/swing/plaf/multi/MultiLookAndFeel.java,
	classpath/javax/swing/plaf/metal/MetalSliderUI.java,
	classpath/javax/swing/plaf/metal/MetalIconFactory.java,
	classpath/javax/swing/plaf/metal/MetalComboBoxIcon.java,
	classpath/javax/swing/plaf/metal/MetalTabbedPaneUI.java,
	classpath/javax/swing/plaf/metal/MetalLookAndFeel.java,
	classpath/javax/swing/plaf/metal/MetalCheckBoxUI.java,
	classpath/javax/swing/plaf/metal/MetalSeparatorUI.java,
	classpath/javax/swing/plaf/metal/MetalBorders.java,
	classpath/javax/swing/plaf/metal/MetalSplitPaneDivider.java,
	classpath/javax/swing/plaf/metal/MetalScrollBarUI.java,
	classpath/javax/swing/plaf/metal/MetalRootPaneUI.java,
	classpath/javax/swing/plaf/metal/MetalInternalFrameUI.java,
	classpath/javax/swing/plaf/metal/MetalRadioButtonUI.java,
	classpath/javax/swing/plaf/metal/MetalToolTipUI.java,
	classpath/javax/swing/plaf/metal/MetalInternalFrameTitlePane.java,
	classpath/javax/swing/plaf/metal/MetalFileChooserUI.java,
	classpath/javax/swing/plaf/metal/MetalUtils.java,
	classpath/javax/swing/plaf/metal/MetalComboBoxButton.java,
	classpath/javax/swing/plaf/metal/MetalPopupMenuSeparatorUI.java,
	classpath/javax/swing/plaf/metal/MetalButtonUI.java,
	classpath/javax/swing/JPopupMenu.java,
	classpath/javax/swing/JProgressBar.java,
	classpath/javax/swing/WindowConstants.java,
	classpath/javax/swing/JFrame.java,
	classpath/javax/swing/JFileChooser.java,
	classpath/javax/swing/JComboBox.java,
	classpath/javax/swing/event/EventListenerList.java,
	classpath/javax/swing/ListSelectionModel.java,
	classpath/javax/swing/JScrollBar.java,
	classpath/java/text/SimpleDateFormat.java,
	classpath/java/text/NumberFormat.java,
	classpath/java/text/class-dependencies.conf,
	classpath/java/awt/image/ColorModel.java,
	classpath/java/awt/image/BufferedImage.java,
	classpath/java/awt/Window.java,
	classpath/java/awt/ContainerOrderFocusTraversalPolicy.java,
	classpath/java/awt/LightweightDispatcher.java,
	classpath/java/awt/EventDispatchThread.java,
	classpath/java/awt/BasicStroke.java,
	classpath/java/awt/ColorPaintContext.java,
	classpath/java/awt/Container.java,
	classpath/java/awt/TexturePaint.java,
	classpath/java/awt/Component.java, classpath/java/awt/Font.java,
	classpath/java/awt/GraphicsConfiguration.java,
	classpath/java/awt/DefaultKeyboardFocusManager.java,
	classpath/java/awt/print/PrinterJob.java,
	classpath/java/awt/im/InputContext.java,
	classpath/java/awt/dnd/DragGestureRecognizer.java,
	classpath/java/awt/Toolkit.java,
	classpath/java/awt/font/GraphicAttribute.java,
	classpath/java/awt/font/ImageGraphicAttribute.java,
	classpath/java/awt/font/GlyphVector.java,
	classpath/java/awt/font/GlyphMetrics.java,
	classpath/java/awt/font/ShapeGraphicAttribute.java,
	classpath/java/awt/Graphics2D.java,
	classpath/include/gnu_java_awt_peer_gtk_GdkGraphicsEnvironment.h,
	classpath/include/gnu_java_awt_peer_gtk_ComponentGraphics.h,
	classpath/include/gnu_java_awt_peer_gtk_CairoGraphics2D.h,
	classpath/include/gnu_java_awt_peer_gtk_FreetypeGlyphVector.h,
	classpath/include/gnu_java_awt_peer_gtk_GtkCanvasPeer.h,
	classpath/include/config.h.in,
	classpath/include/gnu_java_awt_peer_gtk_GdkTextLayout.h,
	classpath/include/gnu_java_awt_peer_gtk_GtkComponentPeer.h,
	classpath/include/gnu_java_awt_peer_gtk_GdkFontPeer.h,
	classpath/include/gnu_java_awt_peer_gtk_ComponentGraphicsCopy.h,
	classpath/include/gnu_java_awt_peer_gtk_GtkVolatileImage.h,
	classpath/include/gnu_java_awt_peer_gtk_GtkImage.h,
	classpath/include/gnu_java_awt_peer_gtk_CairoSurface.h,
	classpath/include/gnu_java_awt_peer_gtk_GdkScreenGraphicsDevice.h:
	Merge from GNU Classpath HEAD.

2006-06-08  Tom Tromey  <tromey@redhat.com>

	* gnu/classpath/natSystemProperties.cc (insertSystemProperties):
	Set gnu.gcj.user.realname.

2006-06-09  Andreas Tobler  <a.tobler@schweiz.ch>

	* scripts/jar.in: Replace hardcoded /bin/sh with @SHELL@.

2006-06-07  Andrew Haley  <aph@redhat.com>

	* include/jvm.h (_Jv_Linker::maybe_adjust_signature): New.
	(_Jv_Linker::uaddr): New.
	* link.cc (resolve_pool_entry): Call search_method_in_superclasses
	instead of an open-coded loop around search_method_in_class.
	(search_method_in_class): Add a new arg, check_perms.
	(search_method_in_superclasses): New.
	(link_symbol_table): Call maybe_adjust_signature() to extract the
	least significnt bit of the signature pointer.  Do this three
	times, for instace method calls, static methods, and interfaces.
	Call search_method_in_superclasses() instead of
	_Jv_LookupDeclaredMethod.
	(typedef uaddr): Delete.
	
2006-06-07  Thomas Fitzsimmons  <fitzsim@redhat.com>

	* scripts/makemake.tcl (emit_bc_rule): Do not skip
	gnu-java-awt-peer-qt.lo.
	* configure.ac (QT_AWT): Remove conditional.
	Do not add gnu/java/awt/peer/qt to standard.omit.
	* classpath/native/jni/qt-peer/Makefile.am: Install libqtpeer.so
	in GCJ's versioned library directory.
	* classpath/gnu/java/awt/peer/qt/QtToolkit.java (initToolkit):
	Load libqtpeer.so unconditionally.
	* gij.cc (main): Do not re-exec gij.
	* Makefile.am: Remove lib-gnu-java-awt-peer-qt.lo build logic.
	(gij_LDFLAGS): Point -rpath at GCJ's versioned library directory
	when linking gij.

2006-06-06  David Daney  <ddaney@avtrex.com>

	* gnu/gcj/runtime/NameFinder.java (show_raw): New field.
	(showRaw): New method.
	* stacktrace.cc : Include gnu/gcj/runtime/StringBuffer.h.
	(getLineNumberForFrame): Show IP offset in trace if line number
	not available and show_raw true.

2006-06-06  Gary Benson  <gbenson@redhat.com>

	* java/io/natFilePosix.cc (getCanonicalPath): Rewritten.
	* configure.ac: Remove realpath check and add checks for
	lstat and readlink.
	* configure: Rebuilt.
	* include/config.h.in: Likewise.
	* java/io/File.java: Javadoc fix.

2006-06-05  Andreas Schwab  <schwab@suse.de>

	PR libgcj/27860
	* link.cc: Check for closure support in libffi with FFI_CLOSURES.

2006-06-05  Tom Tromey  <tromey@redhat.com>

	PR libgcj/27892:
	* gij.cc (main): Use putenv.

2006-06-03  Paolo Bonzini  <bonzini@gnu.org>

	* scripts/jar.in: Ensure return with argument has non-empty argument.

2006-06-01  Paolo Bonzini  <bonzini@gnu.org>

	* configure.ac (ZIP, UNZIP): New programs.
	(JAR): Fall back to bash script.  Generate it.
	(BASH_JAR): New conditional.
	* Makefile.am (bin_SCRIPTS): New.
	* scripts/jar.in: New file.

2006-06-01  Bryce McKinlay  <mckinlay@redhat.com>

	* gnu/java/lang/MainThread (run): Revert exception chaining change.

2006-05-31  Bryce McKinlay  <mckinlay@redhat.com>

	* prims.cc (_Jv_RunMain): Use JvNewStringUTF for command-line class
	name, not Latin1.
	* gnu/java/lang/MainThread.java (run): Allow file separator char to
	be used in place of '.' as class-name separator. Don't chain
	ClassNotFoundException.

2006-05-31  Thomas Fitzsimmons  <fitzsim@redhat.com>

	* java/lang/VMClassLoader.java (initialize): Set default library
	control to LIB_NEVER.

2006-05-31  Alan Modra  <amodra@bigpond.net.au>

	* stacktrace.cc (_Jv_StackTrace::UpdateNCodeMap): Don't add
	interpreted classes.

2006-05-30  Thomas Fitzsimmons  <fitzsim@redhat.com>

	* scripts/makemake.tcl (emit_bc_rule): Do not skip
	gnu-java-awt-peer-gtk.lo.
	Include gnu/java/awt/peer/gtk Java objects in libgcj.so.  Use C++
	ABI for gnu/java/awt/peer/gtk package.
	* gnu/classpath/natSystemProperties.cc (PrependVersionedLibdir):
	New function.
	(insertSystemProperties): Only set java.ext.dirs if it is not
	already defined.  Prepend GCJ_VERSIONED_LIBDIR to module search
	path where necessary.
	* configure.ac (GTK_AWT): Remove automake conditional.
	Do not add gnu/java/awt/peer/gtk to standard.omit.
	* include/jvm.h (_Jv_PrependVersionedLibdir): New function
	declaration.
	* gij.cc (main): Prepend LD_LIBRARY_PATH with GCJ_VERSIONED_LIBDIR
	and re-exec self.
	* Makefile.am (AM_CXXFLAGS): Define GCJ_VERSIONED_LIBDIR and
	PATH_SEPARATOR macros.
	Remove lib-gnu-java-awt-peer-gtk.la and libgcjawt.la build logic.
	* prims.cc (_Jv_PrependVersionedLibdir): New function.

2006-05-29  Thomas Fitzsimmons  <fitzsim@redhat.com>

	* java/lang/natThread.cc (countStackFrames): Do not throw
	UnsupportedOperationException.
	(resume): Likewise.
	(stop): Likewise.
	(suspend): Likewise.

2006-05-25  John David Anglin  <dave.anglin@nrc-cnrc.gc.ca>

	* configure.ac: Add sys/rw_lock.h to AC_CHECK_HEADERS.
	* configure: Rebuilt.
	* include/config.h.in: Likewise.
	* include/posix.h: If HAVE_SYS_RW_LOCK_H is defined, include
	<sys/rw_lock.h>.

2006-05-24  Tom Tromey  <tromey@redhat.com>

	PR libgcj/27024:
	* sources.am, Makefile.in: Rebuilt.
	* gnu/java/net/DefaultContentHandlerFactory.java: Removed.
	* java/net/URLConnection.java: Removed.

2006-05-24  Carlos O'Donell  <carlos@codesourcery.com>

	* Makefile.am: Add install-html target. Add install-html to .PHONY
	* Makefile.in: Regenerate.
	* aclocal.m4: Regenerate.
	* gcj/Makefile.in: Regenerate.
	* include/Makefile.in: Regenerate.
	* testsuite/Makefile.in: Regenerate.

2006-05-24  Andreas Tobler  <a.tobler@schweiz.ch>

	* testsuite/libjava.lang/stacktrace.java: New file.
	* testsuite/libjava.lang/stacktrace.out: Likewise.

2006-05-24  Tom Tromey  <tromey@redhat.com>

	* sources.am, Makefile.in: Rebuilt.
	* scripts/makemake.tcl: Accept -verbose command-line option.
	(is_verbose): New global.
	(verbose): Use it.
	(classify_source_file): Don't special case '.' for 'package'
	type.

2006-05-24  Tom Tromey  <tromey@redhat.com>

	PR libgcj/27729:
	* java/lang/reflect/natField.cc (getAddr): Added parens.
	* java/lang/reflect/natConstructor.cc (getModifiersInternal):
	Renamed.  Don't mask flags.
	* java/lang/reflect/Constructor.java (CONSTRUCTOR_MODIFIERS): New
	constant.
	(getModifiersInternal): Renamed.
	(getModifiers): Rewrote.
	(isSynthetic, isVarArgs): New methods.
	(hashCode): Rewrote.
	(addTypeParameters, toGenericString): New methods.
	(getTypeParameters): Rewrote.
	(getSignature): New method.
	(getGenericParameterTypes, getGenericExceptionTypes): Likewise.
	* java/lang/reflect/natMethod.cc (getModifiersInternal):
	Renamed.  Don't mask flags.
	* java/lang/reflect/natField.cc (getModifiersInternal): Renamed.
	Don't mask flags.
	* java/lang/reflect/Modifier.java (BRIDGE, VARARGS, SYNTHETIC,
	ENUM): New constants.
	(INVISIBLE): Changed value.
	* java/lang/reflect/Method.java: Mostly merged with Classpath.
	(getModifiersInternal): Renamed.
	(getModifiers): Rewrote.
	(isBridge, isSynthetic, isVarArgs): New methods.
	(toGenericString): Likewise.
	(getTypeParameters): Likewise.
	(getSignature): Likewise.
	(getGenericExceptionTypes, getGenericParameterTypes,
	getGenericReturnType): Likewise.
	(METHOD_MODIFIERS): New constant.
	* java/lang/reflect/Field.java: Mostly merged with Classpath.
	Added javadoc everywhere.
	(getModifiersInternal): Renamed.
	(getModifiers, isSynthetic, isEnumConstant): Rewrote.
	(toGenericString): New method.
	(getGenericType, getSignature): Likewise.
	(FIELD_MODIFIERS): New constant.

2006-05-24  Tom Tromey  <tromey@redhat.com>

	PR libgcj/27731:
	* java/lang/natMath.cc (cbrt, cosh, expm1, hypot, log1p, sinh,
	tanh): New methods.
	* java/lang/Math.java (cbrt, cosh, expm1, hypot, log1p, sinh,
	tanh): Declare.

2006-05-22  Mark Wielaard  <mark@klomp.org>

	* HACKING: Update GNU Classpath import instructions.

2006-05-21  Andreas Tobler  <a.tobler@schweiz.ch>

	* java/lang/natClass.cc (_Jv_FindMethodInCache): Mark klass, name and
	signature as MAYBE_UNUSED for HAVE_TLS == 0.
	(_Jv_AddMethodToCache): Mark klass and method as MAYBE_UNUSED for
	HAVE_TLS == 0.

2006-05-20  Andreas Tobler  <a.tobler@schweiz.ch>
	    John David Anglin  <dave.anglin@nrc-cnrc.gc.ca>

	* configure.ac: Add the POSIX thread libs to the HP-UX PA
	configuration. Add signal specification for HP-UX PA.
	* configure: Rebuilt.
	* configure.host: Add defaults for the HP-UX PA architecture.
	Add descriptor files for HP-UX PA 32-bit and 64-bit.
	* include/hppa-signal.h: New file.
	* include/posix.h: Add shared library suffix for HP-UX.
	* sysdep/pa/descriptor-pa32-hpux.h: New file.
	* sysdep/pa/descriptor-pa64-hpux.h: Likewise.

2006-05-19  Ranjit Mathew  <rmathew@gcc.gnu.org>

	* ChangeLog: Correct incorrect GNU Classpath version in the
	entry for the latest import.

2006-05-18  Tom Tromey  <tromey@redhat.com>

	* source.am, Makefile.in: Rebuilt.
	* Makefile.am (property_files): Removed.
	* scripts/makemake.tcl (properties_map): New global.
	(properties_files): Likewise.
	(emit_property_files): New proc.
	(scan_packages): Scan META-INF.
	Print property_files variable.  Scan classpath/resource.

2006-05-18  Tom Tromey  <tromey@redhat.com>

	* testsuite/libjava.special/special.exp (gcj_special_pr21115):
	Renamed.
	(gcj_write_and_byte_compile): New proc.
	(gcj_special_lazy_illegal_access): Likewise.

2006-05-18  Mark Wielaard  <mark@klomp.org>

	Imported GNU Classpath 0.91
	* scripts/makemake.tcl: LocaleData.java moved to gnu/java/locale.

	* sources.am: Regenerated.
	* gcj/javaprims.h: Regenerated.
	* Makefile.in: Regenerated.
	* gcj/Makefile.in: Regenerated.
	* include/Makefile.in: Regenerated.
	* testsuite/Makefile.in: Regenerated.

	* gnu/java/lang/VMInstrumentationImpl.java: New override.
	* gnu/java/net/local/LocalSocketImpl.java: Likewise.
	* gnu/classpath/jdwp/VMMethod.java: Likewise.
	* gnu/classpath/jdwp/VMVirtualMachine.java: Update to latest
	interface.
	* java/lang/Thread.java: Add UncaughtExceptionHandler.
	* java/lang/reflect/Method.java: Implements GenericDeclaration and
	isSynthetic(),
	* java/lang/reflect/Field.java: Likewise.
	* java/lang/reflect/Constructor.java
	* java/lang/Class.java: Implements Type, GenericDeclaration,
	getSimpleName() and getEnclosing*() methods.
	* java/lang/Class.h: Add new public methods.
	* java/lang/Math.java: Add signum(), ulp() and log10().
	* java/lang/natMath.cc (log10): New function.
	* java/security/VMSecureRandom.java: New override.
	* java/util/logging/Logger.java: Updated to latest classpath
	version.
	* java/util/logging/LogManager.java: New override.

2006-05-15  Bryce McKinlay  <mckinlay@redhat.com>

	PR libgcj/27352
	* java/lang/Class.java (getClassLoaderInternal): New method.
	(forName (String, Class)): Use getClassLoaderInternal.
	(getPackage): Likewise.
	(getResource): Likewise.
	(getResourceAsStream): Likewise.
	(desiredAssertionStatus): Likewise.

2006-05-15  Andreas Tobler  <a.tobler@schweiz.ch>

	* stacktrace.cc (StackTrace::FillInFrameInfo): Use
	UNWRAP_FUNCTION_DESCRIPTOR to compare frame->start_ip against the
	klass->methods[j].ncode.

2006-05-13  Tom Tromey  <tromey@redhat.com>

	* sources.am, Makefile.in: Rebuilt.
	* Makefile.am (nat_source_files): Mention natVMChannels.cc, not
	natChannels.cc.
	* java/nio/channels/natVMChannels.cc: Renamed from
	natChannels.cc.
	* java/nio/channels/Channels.java: Removed.
	* java/nio/channels/natChannels.cc: Removed.
	* java/nio/channels/VMChannels.java: New file.

2006-05-13  Tom Tromey  <tromey@redhat.com>

	* sources.am, Makefile.in: Rebuilt.
	* java/text/DateFormat.java: Removed.

2006-05-13  Tom Tromey  <tromey@redhat.com>

	* sources.am, Makefile.in: Rebuilt.
	* gnu/java/net/protocol/jar/Connection.java: Removed.
	* java/net/JarURLConnection.java: Removed.

2006-05-13  Tom Tromey  <tromey@redhat.com>

	* include/java-interp.h (_Jv_InterpMethod::dump_object): Removed
	declaration.

2006-05-12  Tom Tromey  <tromey@redhat.com>

	* sources.am, Makefile.in: Rebuilt.
	* java/util/logging/LogManager.java: Removed.
	* java/util/logging/Logger.java (resetLogger): New method, from
	Classpath.
	* java/io/RandomAccessFile.java: Removed.
	* gnu/java/nio/channels/FileChannelImpl.java (create): New
	method.
	(FileChannelImpl): Now private.
	* java/io/FileInputStream.java: Removed.
	* java/io/FileOutputStream.java: Removed.
	* java/security/AccessControlContext.java: Removed.
	* java/lang/ThreadLocal.java: Removed.
	* java/lang/InheritableThreadLocal.java: Removed.
	* java/lang/Thread.java (locals): New field.
	(getThreadLocals): New method.
	* java/lang/natThread.cc (finish_): Clear 'locals'.

2006-05-11  Bryce McKinlay  <mckinlay@redhat.com>

	* gnu/gcj/runtime/NameFinder.java (lookup): If exec'ing addr2line
	fails, don't try again.
	(use_addr2line): Field no longer final.

2006-05-11  Bryce McKinlay  <mckinlay@redhat.com>

	* gnu/gcj/runtime/NameFinder.java (blacklist): New static field.
	(lookup): If addr2line fails to find an address, flag the binary as
	having no debug info and avoid calling addr2line on it again.

2006-05-11  David Daney  <ddaney@avtrex.com>

	* testsuite/libjava.compile/PR20418.java: New.
	* testsuite/libjava.compile/PR20418.xfail: New.

2006-05-11  Andrew Haley  <aph@redhat.com>

	* gnu/gcj/runtime/natSharedLibLoader.cc (init): Remove debugging
	line.

2006-05-10  Andrew Haley  <aph@redhat.com>

	* java/lang/natClassLoader.cc: Add comments.

2006-05-09  Andrew Haley  <aph@redhat.com>

	* prims.cc (_Jv_soleIndirectCompiledEngine): New.
	* include/execution.h (Jv_CompiledEngine::do_allocate_static_fields):
	Remove body.
	(_Jv_CompiledEngine::allocate_field_initializers): New.
	(_Jv_CompiledEngine::_Jv_CompiledEngine): Initialize
	allocate_field_initializers.
	(class _Jv_IndirectCompiledClass): New.
	(struct _Jv_IndirectCompiledEngine): New.
	* java/lang/Class.h: (IndirectCompiledEngine): New.
	* java/lang/natClassLoader.cc (_Jv_NewClassFromInitializer): Set
	engine to _Jv_soleIndirectCompiledEngine
	* link.cc (ensure_fields_laid_out): Call
	engine->allocate_field_initializers().

2006-05-06  Andreas Tobler  <a.tobler@schweiz.ch>

	* testsuite/libjava.jni/jni.exp (gcj_jni_compile_c_to_so): Add check for
	HP-UX and add appropriate extension for shared libraries, sl.
	(gcj_jni_test_one): Likewise.

	* testsuite/lib/libjava.exp (libjava_find_lib): Add sl to the shared
	library extensions.

2006-05-05  Tom Tromey  <tromey@redhat.com>

	PR libgcj/27294:
	* java/lang/natVMClassLoader.cc (defineClass): Throw
	VirtualMachineError if no interpreter configured.

2006-05-03  Andrew Haley  <aph@redhat.com>

	PR libgcj/27352
	* java/lang/Class.java (getClassLoader(Class)): New.
	forName(String, Class): New.
	* java/lang/natClass.cc (getClassLoader(Class)): New.

2006-05-02  Andrew Haley  <aph@redhat.com>

	* prims.cc (_Jv_NewMultiArray): Check for phantom class.

2006-05-04  Tom Tromey  <tromey@redhat.com>

	PR libgcj/26861:
	* interpret.cc (run) <insn_getfield>: Removed 0xffff check.
	<insn_putfield>: Likewise.
	(NULLCHECK): Define unconditionally.
	* link.cc (ensure_class_linked): Removed dead code.

2006-05-04  Tom Tromey  <tromey@redhat.com>

	* java/lang/Class.h (JV_STATE_LOADING): Added comment.
	* Makefile.in: Rebuilt.
	* Makefile.am (nat_source_files): Added natSystemClassLoader.cc.
	* gnu/gcj/runtime/natSystemClassLoader.cc: New file.
	* gnu/gcj/runtime/SystemClassLoader.java (nativeClasses):
	New field.
	(loadedClasses): Removed.
	(findClass): Declare.
	(addClass): Add to nativeClasses, not loadedClasses.

2006-05-04  Andrew Haley  <aph@redhat.com>

	PR java/26858
	* testsuite/libjava.lang/PR26858.xfail: Delete.

2006-05-02  Bryce McKinlay  <mckinlay@redhat.com>

	* testsuite/lib/libjava.exp (test_libjava): Test bytecode->native
	-findirect-dispatch compilation.

2006-05-01  Andreas Tobler  <a.tobler@schweiz.ch>

	* configure.ac: Simplify the mmap check a bit more.
	* configure: Rebuilt.
	* include/config.h.in: Likewise.

2006-05-01  Roger Sayle  <roger@eyesopen.com>
	    Andrew Haley  <aph@redhat.com>

	* boehm.cc (_Jv_InitGC): Check both HAVE_DLFCN_H and HAVE_DLADDR
	before calling GC_register_has_static_roots_callback.
	(_Jv_RegisterLibForGc): Likewise, test for both HAVE_DLFCN_H and
	HAVE_DLADDR before calling dladdr.

2006-04-28  Bryce McKinlay  <mckinlay@redhat.com>

	* link.cc (_Jv_Linker::resolve_pool_entry): Don't pass vtable_index
	to resolve_method.
	* interpret.cc (insn_invokevirtual): Use method->index, not
	vtable_index. Check accflag FINAL to determine finals. Only do
	explicit null check if calling a final method. Use
	throw_null_pointer_exception.
	(invokevirtual_resolved): Likewise.
	(null_pointer_exc): Remove static field.
	(throw_null_pointer_exception): Always define. Throw a new
	NullPointerException every time.
	* include/java-interp.h (_Jv_ResolvedMethod): Remove vtable_index
	field.
	* include/execution.h (resolve_method): Remove vtable_index argument.

2006-04-28  Andreas Tobler  <a.tobler@schweiz.ch>

	* configure.ac: Add an additional checks for dladdr and dlopen on dld.
	* configure: Rebuilt.

2006-04-25  Tom Tromey  <tromey@redhat.com>

	* gnu/gcj/runtime/natSharedLibLoader.cc: Include gc.h later.
	Include platform.h.  Set GC_DEBUG before including gc.h, if
	needed.

2006-04-25  Andrew Haley  <aph@redhat.com>

	* java/lang/natClassLoader.cc: Don't include link.h or dladdr.h.
	* boehm.cc: Don't include link.h.
	(_Jv_RegisterLibForGc): Cast away const when calling dladdr().

2006-04-24  Tom Tromey  <tromey@redhat.com>

	* java/lang/natClass.cc (_Jv_getInterfaceMethod): Skip <clinit>.

2006-04-21  Andrew Haley  <aph@redhat.com>

	* include/execution.h (struct _Jv_CompiledEngine): Define for
	compiled classes.
	* java/lang/natClassLoader.cc (_Jv_RegisterClasses): Call
	_Jv_RegisterLibForGc.
	(_Jv_RegisterClasses_Counted): Likewise.
	(_Jv_NewClassFromInitializer): New.
	(_Jv_RegisterNewClasses): New.
	* sources.am: Regenerate.
	* boehm.cc (_Jv_GC_has_static_roots): new.
	(_Jv_InitGC): Call GC_register_has_static_roots_callback.
	(filename_node, find_file, _Jv_print_gc_store, new_node,
	_Jv_GC_has_static_roots, _Jv_RegisterLibForGc): New.
	* scripts/makemake.tcl: Add -fno-indirect-classes.
	* Makefile.in: Regenerate.
	* link.cc (resolve_pool_entry): Allocate constant pool.
	Allocate fields.
	
2006-04-22  Andreas Tobler  <a.tobler@schweiz.ch>

	* configure.ac: Weaken the check for MMAP.
	* configure: Rebuilt.
	* include/config.h.in: Likewise.

2006-04-20  Bryce McKinlay  <mckinlay@redhat.com>

	PR libgcj/27170
	* gnu/gcj/runtime/natSharedLibLoader.cc: Include gc.h to override
	dlopen(). From Anthony Green.

2006-04-20  Tom Tromey  <tromey@redhat.com>

	PR libgcj/21941:
	* gnu/java/net/natPlainDatagramSocketImplPosix.cc (send): Throw
	UnknownHostException if needed.
	* gnu/java/net/natPlainSocketImplPosix.cc (connect): Throw
	UnknownHostException if needed.

2006-04-19  Tom Tromey  <tromey@redhat.com>

	* Makefile.in: Rebuilt.
	* Makefile.am (CLEANFILES): Removed all_java_filelist_files,
	all_java_deps_files.

2006-04-19  Tom Tromey  <tromey@redhat.com>

	* gnu/java/nio/channels/natFileChannelPosix.cc (write): Properly
	handle EINTR.

2006-04-17  Tom Tromey  <tromey@redhat.com>

	PR libgcj/27171:
	* testsuite/libjava.lang/pr27171.java: New file.
	* testsuite/libjava.lang/pr27171.out: New file.
	* gnu/gcj/convert/Output_UTF8.java (havePendingBytes): Return
	true if we've seen a high surrogate.
	(write): Handle high surrogates at the end of the stream.
	Properly emit isolated low surrogates.

2006-04-17  Andreas Tobler  <a.tobler@schweiz.ch>

	* testsuite/libjava.lang/stringconst2.java: Print a stack trace in case
	of failure.

2006-04-13  Tom Tromey  <tromey@redhat.com>

	PR libgcj/26522:
	* Makefile.in: Rebuilt.
	* Makefile.am (libsubdir): New variable.

2006-04-12  NAKATA Maho  <maho@FreeBSD.org> 

	PR libgcj/23829
	* configure.ac: Link against -lpthread rather than -lc_r on
	FreeBSD 5 and above.
	* configure: Regenerate.

2006-04-11  Bryce McKinlay  <mckinlay@redhat.com>

	* gnu/gcj/runtime/SystemClassLoader.java (addClass): Get the value
	of package-private field "loadedClasses" using reflection.
	* java/lang/VMCompiler.java (compileClass): Remove unreachable catch
	block.

2006-04-10  Matthias Klose  <doko@debian.org>

	* testsuite/lib/libjava.exp (libjava_init): Recognize multilib
	directory names containing underscores.

2006-04-10  Andrew Haley  <aph@redhat.com>

	* include/x86_64-signal.h (HANDLE_DIVIDE_OVERFLOW): New.
	(SIGNAL_HANDLER): Mark arg as unused.
	* configure.host (x86_64-* DIVIDESPEC): Use
	fno-use-divide-subroutine.

2006-04-07  Andrew Haley  <aph@redhat.com>

	* java/net/InetAddress.java: Throw an UnknownHostException if
	lookup fails.

2006-04-05  Tom Tromey  <tromey@redhat.com>

	PR libgcj/26625:
	* Makefile.in: Rebuilt.
	* Makefile.am (libgcj-$(gcc_version).jar): Depend on
	classpath/lib/compile-classes.

2006-04-05  Ranjit Mathew  <rmathew@gcc.gnu.org>

	* configure.host: Add -fno-omit-frame-pointer to libgcj_flags for
	MinGW since EBP is used for backtracking through call frames on this
	platform.

2006-04-05  Archit Shah  <ashah@redhat.com>

	PR java/25414
	* gnu/java/rmi/rmic/CompilerProcess.java (computeTypicalArguments):
	Add classpath argument.
	* gnu/java/rmi/rmic/Compile_gcj.java (computeArguments): Adjust
	caller.
	* gnu/java/rmi/rmic/Compile_jikes.java (computeArguments): Likewise.
	* gnu/java/rmi/rmic/Compile_kjc.java (computeArguments): Likewise.
	* gnu/java/rmi/rmic/Compiler.java (getClasspath, setClasspath): New.
	* gnu/java/rmi/rmic/RMIC.java: Set classpath for compiler, call
	mkdirs for destination directory, correct handling of superclasses
	and interfaces of the remote class, correct handling of exceptions
	declared by remote methods.

2006-04-04  Tom Tromey  <tromey@redhat.com>

	PR libgcj/26990:
	* prims.cc (_Jv_RunMain): Use exitNoChecksAccessor.
	* gnu/java/lang/natMainThread.cc (call_main): Use
	exitNoChecksAccessor.
	* testsuite/libjava.lang/pr26990.out: New file.
	* testsuite/libjava.lang/pr26990.java: New file.
	* java/lang/Runtime.java (exitNoChecks): New method.
	(exitNoChecksAccessor): Likewise.
	(exit): Call exitNoChecks.

2006-04-03  Tom Tromey  <tromey@redhat.com>

	* Makefile.in: Rebuilt.
	* Makefile.am (ZIP): Removed.
	(libgcj-$(gcc_version).jar): Use $(JAR).
	(src.zip): Likewise.
	* configure: Rebuilt.
	* configure.ac: Check for jar.  Removed code to set ZIP.

2006-04-03  Andrew Haley  <aph@redhat.com>

	* testsuite/libjava.lang/Float_2.java: New file.

2006-03-31  Andreas Tobler  <a.tobler@schweiz.ch>

	* posix.cc (_Jv_platform_nanotime): Declare id with clockid_t.

2006-03-30  Tom Tromey  <tromey@redhat.com>

	PR java/26042:
	* testsuite/libjava.compile/pr26042.java: New file.

2006-03-29  Tom Tromey  <tromey@redhat.com>

	* sources.am, Makefile.in: Rebuilt.
	* scripts/makemake.tcl: Scan classpath/external/relaxngDatatype.

2006-03-29  Tom Tromey  <tromey@redhat.com>

	PR java/26390:
	* testsuite/libjava.lang/pr26390.out: New file.
	* testsuite/libjava.lang/pr26390.java: New file.
	* sources.am, Makefile.in: Rebuilt.
	* scripts/makemake.tcl: Compile gnu/java/awt/peer/swing.

2006-03-29  Tom Tromey  <tromey@redhat.com>

	* posix.cc (_Jv_platform_nanotime): Look for CLOCK_MONOTONIC and
	CLOCK_HIGHRES.

2006-03-28  Anthony Balkissoon  <abalkiss@redhat.com>

	* scripts/unicode-muncher.pl: Removed this file.
	* scripts/MakeCharTables.java: Likewise.
	* scripts/unicode-to-chartables.pl: New file.
	* java/lang/natCharacter.cc: 
	(UNASSIGNED_TYPE): New field.
	(UNASSIGNED_DIGIT): Likewise.
	(UNASSIGNED_DIRECTION): Likewise.
	(UNASSIGNED_NUMERIC_VALUE): Likewise.
	(PRIVATE_TYPE): Likewise.
	(PRIVATE_DIRECTION): Likewise.
	(readCodePoint): New method.
	(getType(jint)): Likewise.
	(toLowerCase(jint)): Likewise.
	(toUpperCase(jint)): Likewise.
	(toTitleCase(jint)): Likewise.
	(digit(jint, jint)): Likewise.
	(getNumericValue(jint)): Likewise.
	(getDirectionality(jint)): Likewise.
	(readChar),
	(getType(jchar)),
	(toLowerCase(jchar)),
	(toUpperCase(jchar)),
	(toTitleCase(jchar)),
	(digit(jchar, jint)),
	(getNumericValue(jchar)),
	(getDirectionality(jchar)): Changed references from data to data[0], 
	blocks to blocks[0], direction to direction[0], numValue to 
	numValue[0], upper to upper[0], lower to lower[0], and shift to 
	shift[0] to reflect the new structures in java-chartables.h.	
	* java/lang/Character.java:
	(readCodePoint): Declared new native method.
	(getType(int)): Likewise.
	(toLowerCase(int)): Likewise.
	(toUpperCase(int)): Likewise.
	(toTitleCase(int)): Likewise.
	(digit(int, int)): Likewise.
	(getNumericValue(int)): Likewise.
	(getDirectionality(int)): Likewise.
	(isLowerCase(int)): New method.
	(isUpperCase(int)): Likewise.
	(itTitleCase(int)): Likewise.
	(isDigit(int)): Likewise.
	(isDefined(int)): Likewise.
	(isLetter(int)): Likewise.
	(isLetterOrDigit(int)): Likewise.
	(isJavaIdentifierStart(int)): Likewise.
	(isJavaIdentifierPart(int)): Likewise.
	(isUnicodeIdentifierStart(int)): Likewise.
	(isUnicodeIdentifierPart(int)): Likewise.
	(isIdentifierIgnorable(int)): Likewise.
	(isSpaceChar(int)): Likewise.
	(isWhitespace(int)): Likewise.
	(isISOControl(int)): Likewise.
	(isMirrored(int)): Likewise.
	* include/java-chartables.h: Generated from 
	scripts/unicode-to-chartables.h.

2006-03-24  David Daney  <ddaney@avtrex.com)

	* testsuite/libjava.lang/PR26858.java: New test.
	* testsuite/libjava.lang/PR26858.out: Ditto.
	* testsuite/libjava.lang/PR26858.xfail: Ditto.

2006-03-16  Kaz Kojima  <kkojima@gcc.gnu.org>

	* include/sh-signal.h (MAKE_THROW_FRAME): Change into empty
	macro.
	
2006-03-15  Tom Tromey  <tromey@redhat.com>

	* testsuite/libjava.jacks/jacks.xfail: Removed
	13.1-runtime-method-5.

2006-03-15  Tom Tromey  <tromey@redhat.com>

	PR java/26638:
	* link.cc (get_interfaces): Skip <clinit>.
	(append_partial_itable): Likewise.

2006-03-10  Tom Tromey  <tromey@redhat.com>

	PR libgcj/25713:
	* java/util/zip/Deflater.java (flush): New method.
	* sources.am, Makefile.in: Rebuilt.
	* java/util/zip/DeflaterOutputStream.java: Removed.
	* java/util/zip/InflaterInputStream.java: Likewise.
	* java/util/zip/GZIPInputStream.java: Likewise.
	* java/util/zip/GZIPOutputStream.java: Likewise.

2006-03-10  Andreas Tobler  <a.tobler@schweiz.ch>

	* include/powerpc-signal.h: Fix typo in comment.

2006-03-09  Mark Wielaard  <mark@klomp.org>

	Imported GNU Classpath 0.90
	* scripts/makemake.tcl: Set gnu/java/awt/peer/swing to ignore.
	* gnu/classpath/jdwp/VMFrame.java (SIZE): New constant.
	* java/lang/VMCompiler.java: Use gnu.java.security.hash.MD5.
	* java/lang/Math.java: New override file.
	* java/lang/Character.java: Merged from Classpath.
	(start, end): Now 'int's.
	(canonicalName): New field.
	(CANONICAL_NAME, NO_SPACES_NAME, CONSTANT_NAME): New constants.
	(UnicodeBlock): Added argument.
	(of): New overload.
	(forName): New method.
	Updated unicode blocks.
	(sets): Updated.
	* sources.am: Regenerated.
	* Makefile.in: Likewise.

2006-03-09  Tom Tromey  <tromey@redhat.com>

	PR libgcj/23495:
	* java/lang/natString.cc (_Jv_NewString): Use memcpy.
	(equals): Use memcmp.
	(contentEquals): Likewise.
	(getChars): Use memcpy.
	(toCharArray): Likewise.
	(regionMatches): Use memcmp.
	(regionMatches): Likewise.
	(startsWith): Likewise.
	(concat): Use memcpy.
	(valueOf): Likewise.

2006-03-09  Tom Tromey  <tromey@redhat.com>

	* configure: Rebuilt.
	* configure.ac (HAVE_CLOCK_GETTIME): Put -lrt in THREADLIBS as
	well.

2006-03-09  Tom Tromey  <tromey@redhat.com>

	PR libgcj/24461:
	* java/util/zip/InflaterInputStream.java (fill): Throw exception
	if stream is truncated.

2006-03-09  Tom Tromey  <tromey@redhat.com>

	* win32.cc (_Jv_platform_nanotime): New function.
	* include/win32.h (_Jv_platform_nanotime): Declare.
	* posix.cc (_Jv_platform_nanotime): New function.
	* include/posix.h (_Jv_platform_nanotime): Declare.
	* java/lang/natSystem.cc (nanoTime): New method.
	* java/lang/System.java (nanoTime): Declare.
	* include/config.h.in, configure: Rebuilt.
	* configure.ac: Check for clock_gettime.

2006-03-08  David Daney  <ddaney@avtrex.com>

	* configure.ac (LD): Add AC_CHECK_TOOL for ld.
	(LD_START_STATIC_SPEC): New AC_SUBST, set with ld check.
	(LD_FINISH_STATIC_SPEC): Ditto
	* configure: Regenerated.
	* libgcj.spec.in: Wrap -lgcj in LD_START_STATIC_SPEC and
	LD_FINISH_STATIC_SPEC.
	
2006-03-07  Tom Tromey  <tromey@redhat.com>

	PR libgcj/26103:
	* java/lang/ClassLoader.java (loadClass): Don't throw
	StringIndexOutOfBoundsException if name is empty.
	* java/lang/natClassLoader.cc (loadClassFromSig): Throw exception
	if class not found.

2006-03-07  David Daney  <ddaney@avtrex.com>

	* include/java-interp.h: Removed extern "C" around #include <ffi.h>.

2006-03-07  David Daney  <ddaney@avtrex.com>

	* link.cc: Include ffi.h if USE_LIBFFI defined.
	
2006-03-03  Tom Tromey  <tromey@redhat.com>

	* interpret.cc (do_allocate_static_fields): Added comment.

2006-03-01  Tom Tromey  <tromey@redhat.com>

	PR java/24321:
	* testsuite/libjava.lang/pr24321.java: New file.
	* testsuite/libjava.lang/pr24321.out: New file.
	* java/lang/natClass.cc (isInstance): Don't initialize class.
	(isAssignableFrom): Likewise.

2006-02-27  Jakub Jelinek  <jakub@redhat.com>

	PR other/26208
	* exception.cc (PERSONALITY_FUNCTION): Use _Unwind_GetIPInfo instead
	of _Unwind_GetIP.
	* include/i386-signal.h (MAKE_THROW_FRAME): Change into empty macro.
	(HANDLE_DIVIDE_OVERFLOW): Don't adjust _res->eip if falling through
	to throw.
	* include/x86_64-signal.h (MAKE_THROW_FRAME): Change into empty
	macro.
	* include/powerpc-signal.h (MAKE_THROW_FRAME): Change into empty
	macro.

2006-02-23  Scott Gilbertson  <scottg@mantatest.com>

	* gnu/awt/j2d/IntegerGraphicsState.java (getClip): Clone clip
	before returning, handle null clip.
	(getClipBounds): Handle null clip.
	* gnu/awt/j2d/Graphics2DImpl.java (clipRect): Handle null clip.
	* gnu/awt/xlib/XCanvasPeer.java (): 
	(getLocationOnScreen): Implement.
	* classpath/gnu/java/awt/peer/GLightweightPeer.java
	(repaint): Merged with Classpath.
	* classpath/java/awt/Graphics.java (hitClip): Merged with
	Classpath.

2006-02-21  Robert Schuster  <robertschuster@fsfe.org>

	* link.cc: Added variant of create_error_method that
	will not complain about unused parameter if compiled with
	USE_LIBFFI not being defined.
	(_Jv_Linker::find_field_helper): Fixed indentation.
	(_Jv_Linker::create_error_method): Fixed indentation.
	(_Jv_Linker::link_symbol_table): Fixed indentation.

2006-02-16  Andrew Haley  <aph@redhat.com>

	* stacktrace.cc (GetStackTraceElements): Call
	gnu::gcj::runtime::NameFinder::removeUnknown() to determine if
	non-Java frames should be removed from a printed stack trace.
	Pass methodName to getLineNumberForFrame().
	(getLineNumberForFrame): Set method_name from info.dli_sname.
	* gnu/gcj/runtime/NameFinder.java (removeUnknown): New method.
	(remove_unknown): New variable.
	* include/java-stack.h (_Jv_StackTrace::getLineNumberForFrame):
	Add methodName arg.

2006-02-15  Matthias Klose  <doko@debian.org>

	* gnu/java/nio/charset, gnu/java/net/protocol/file,
	gnu/regexp: Remove empty directories.

2006-02-09  Bryce McKinlay  <mckinlay@redhat.com>

	* java/lang/Class.h (_Jv_IDispatchTable): Make it a struct. Put 
	'itable' inline, instead of as a pointer.
	(java::lang::Class): Put 'idt' in anonymous union with 'ioffsets'.
	* link.cc (null_idt): Update definition.
	(_Jv_Linker::prepare_constant_time_tables): Allocate klass->idt
	as a single struct. Use _Jv_AllocBytes, not _Jv_AllocRawObj.
	(_Jv_Linker::generate_itable): Update to use 'ioffsets'.
	(_Jv_Linker::find_iindex): Likewise. Update comment.
	* java/lang/natClass.cc	(_Jv_LookupInterfaceMethodIdx): Update for
	_Jv_IDispatchTable change.
	(_Jv_IsAssignableFrom): Likewise.

2006-02-08  Bryce McKinlay  <mckinlay@redhat.com>

	PR libgcj/25187:
	* gnu/gcj/io/natSimpleSHSStream.cc
	(gnu::gcj::io::SimpleSHSStream::shsFinal): Remove bogus cast.
	* interpret.cc (_Jv_InterpMethod::run): Simplify arguments to
	_Jv_InterpFrame(). 
	* boehm.cc: #undef some autoconf macros before including gc-config.h.
	(_Jv_MarkObject): Don't mark the class, it is reachable via the vtable.
	(_Jv_MarkArray): Likewise.
	* java/lang/ref/natReference.cc (java::lang::ref::Reference::create):
	Simplify _Jv_GCRegisterDisappearingLink() call.
	* java/lang/Class.h (getComponentType): Use element_type.
	(element_type): New field declaration, as a union with "methods".
	* java/lang/natClassLoader.cc (_Jv_NewArrayClass): Use "element_type".
	* java/net/natVMNetworkInterfacePosix.cc
	(java::net::VMNetworkInterface::getInterfaces): Add "int" cast to
	avoid sign comparison warning.	
	* include/java-interp.h (_Jv_InterpFrame): Take thread as second
	argument, not parent call frame.
	* include/x86_64-signal.h (MAKE_THROW_FRAME): Use "gregs" directly,
	without a cast.
	(restore_rt): Declare with hidden visibility, not "static".
	* posix.cc (_Jv_platform_initProperties): Make "tmpdir" a string
	constant.
	* jni.cc (_Jv_JNI_DestroyJavaVM): Use a union to avoid strict alias
	warning.

2006-02-08  Bryce McKinlay  <mckinlay@redhat.com>

	PR libgcj/26113:
	* link.cc (_Jv_Linker::print_class_loaded): Declare string constants
	as "const char *".
	* verify.cc (verify_fail): Likewise.
	* gnu/classpath/natSystemProperties.cc (file_encoding): Likewise.
	* interpret.cc (throw_internal_error, throw_class_format_error):
	Likewise.
	* gcj/javaprims.h (_Jv_hashUtf8String, _Jv_Utf8Const::space_needed, 
	_Jv_Utf8Const::init, _Jv_makeUtf8Const): Likewise.
	* java/lang/Class.h (_Jv_InitPrimClass): Likewise.
	* include/jvm.h (_Jv_strLengthUtf8, _Jv_makeUtf8Const): Likewise.
	* defineclass.cc (throw_internal_error, throw_no_class_def_found_error,
	is_attribute_name): Likewise.
	* prims.cc (_Jv_strLengthUtf8, _Jv_hashUtf8String, _Jv_Utf8Const::init,
	_Jv_makeUtf8Const, _Jv_InitPrimClass): Likewise.

2006-02-08  Tom Tromey  <tromey@redhat.com>

	PR libgcj/26063, PR libgcj/17978, PR libgcj/10598:
	* defineclass.cc (parse): Use _Jv_AllocRawObj.
	(read_constpool): Likewise.
	(read_one_code_attribute): Use internal function name.
	(handleConstantPool): Use _Jv_AllocRawObj.
	(handleInterfacesBegin): Likewise.
	(handleFieldsBegin): Likewise.
	(handleMethodsBegin): Likewise.
	(handleCodeAttribute): Likewise.
	(handleMethodsEnd): Likewise.
	* include/jvm.h (new_vtable): Use _Jv_AllocRawObj.
	* interpret.cc (do_allocate_static_fields): Use _Jv_AllocRawObj.
	Allocate reference fields separately.
	* link.cc (prepare_constant_time_tables): Use _Jv_AllocRawObj.
	(add_miranda_methods): Likewise.
	(generate_itable): Use _Jv_AllocBytes.
	(find_iindex): Likewise.
	(struct method_closure): New structure.
	(create_error_method): Use struct method_closure; allocate with
	_Jv_AllocBytes.
	(ensure_fields_laid_out): Separate reference fields from
	non-reference fields.
	* boehm.cc (_Jv_MarkObj): Mark vtable.  Only mark direct fields
	of Class.
	(_Jv_MarkArray): Mark vtable.
	(_Jv_AllocRawObj): Don't allocate objects of size 0.
	* include/execution.h
	(_Jv_ExecutionEngine::allocate_static_fields): Added 'int'
	parameter.
	(struct _Jv_CompiledEngine): Updated.
	(class _Jv_InterpreterEngine): Updated.

2006-02-08  Tom Tromey  <tromey@redhat.com>

	PR java/22578:
	* gcj/javaprims.h: Updated.
	* sources.am, Makefile.in: Rebuilt.
	* java/lang/natDouble.cc (doubleToLongBits): Moved to VMDouble.
	(doubleToRawLongBits): Likewise.
	(longBitsToDouble): Likewise.
	(toString): Likewise.
	(parseDouble): Likewise.
	* java/lang/natFloat.cc (floatToIntBits): Moved to VMFloat.
	(floatToRawIntBits): Likewise.
	(intBitsToFloat): Likewise.
	* java/lang/VMDouble.java: New file.
	* java/lang/VMFloat.java: New file.
	* java/lang/Float.java, java/lang/Double.java: Removed.

2006-02-06  Tom Tromey  <tromey@redhat.com>

	* gij.cc (version): Use 2006.
	* gnu/java/rmi/rmic/RMIC.java (parseOptions): Use 2006.
	* gnu/gcj/convert/Convert.java (version): Use 2006.
	* gnu/gcj/tools/gcj_dbtool/Main.java (main): Use 2006.

2006-02-04  Tom Tromey  <tromey@redhat.com>

	PR java/25676:
	* testsuite/libjava.lang/pr25676.out: New file.
	* testsuite/libjava.lang/pr25676.java: New file.

2006-02-03  Thomas Fitzsimmons  <fitzsim@redhat.com>

	* Makefile.am (src.zip): Update src.zip file search to look in
	classpath directory.
	* Makefile.in: Regenerate.

2006-02-03  Robert Schuster  <robertschuster@fsfe.org>

	* link.cc:
	(_Jv_Linker::create_error_method): Added missing (void *) cast.

2006-02-03  Robert Schuster  <robertschuster@fsfe.org>

	* include/jvm.h:
	(_Jv_Linker::create_error_method): New method declaration.
	* link.cc:
	(_Jv_Linker::create_error_method): New method.
	(_Jv_Linker::link_symbol_table): Use new method above.

2006-02-01  Robert Schuster  <robertschuster@fsfe.org>

	* link.cc:
	(_Jv_Linker::find_field_helper): Added checks.
	(_Jv_Linker::find_field): Use exception swallowing class resolution
	and added early return.
	(_Jv_ThrowNoClassDefFoundErrorTrampoline): New function.
	(_Jv_Linker::link_symbol_table):  Use exception swallowing class
	resolution, added ffi_closure installation routine, use
	_Jv_ThrowNoClassDefFoundError for missing static method.
	(_Jv_Linker::ensure_class_linked): Added string check which does
	not trigger class resolution.
	* java/lang/natClassLoader.cc:
	(_Jv_FindClassNoException): New method.
	* java/lang/Class.h:
	(_Jv_FindClassNoException): New method declaration.
	* include/jvm.h:
	(_Jv_FindClassNoException): New method declaration.
	(_Jv_FindClassFromSignatureNoException): New method declaration.
	* prims.cc:
	(_Jv_FindClassFromSignatureNoException): New method.
	* gcj/javaprims.h:
	(_Jv_equalsUtf8Classname): New method declaration.
	(_Jv_isPrimitiveOrDerived): Dito.
	* prims.cc:
	(_Jv_equalsUtf8Classnames): New method.
	(_Jv_isPrimitiveOrDerived): New method.
	* verify.cc:
	(ref_intersection::equals): Use new classname comparison method.
	(type::compatible): Use new classname comparison method. Added
	check whether LHS' type is java.lang.Object .
	(type::resolve): Added new optional debug message and simplified
	if-expression.
	(type::to_array): Added codepath that generates an array type
	without resolving the element type.

2006-01-31  Mark Wielaard  <mark@klomp.org>

	* NEWS: Add 4.1 updates.

2006-01-30  Keith Seitz  <keiths@redhat.com>

	* include/java-interp.h (insn_index): New declaration.
	(num_insn_slots): New private variable.
	(get_line_table): New declaration.
	* interpret.cc (insn_index): New function.
	(get_line_table): New function.

2006-01-24  Archit Shah  <ashah@redhat.com>
	    Tom Tromey  <tromey@redhat.com>

	* prims.cc (next_property_value): Never return NULL.
	(process_gcj_properties): Copy 'props' before using it.

2006-01-23  Keith Seitz  <keiths@redhat.com>

	* java/lang/Class.h (_Jv_FindInterpreterMethod): Add new declaration.
	* java/lang/natClass.cc (_Jv_FindInterpreterMethod): New function.

2006-01-23  David Daney  <ddaney@avtrex.com>

	* configure.host (disable_dladdr): Remove variable and its
	documentation.
	* configure.ac: Do not test for disable_dladdr.
	* configure: Regenerate.
	* include/config.h.in: Regenerate.

2006-01-18  Tom Tromey  <tromey@redhat.com>

	* jni.cc (_Jv_JNI_AttachCurrentThread): Return environment if it
	already exists.

2006-01-18  Keith Seitz  <keiths@redhat.com>

	* include/java-interp.h (_Jv_CompileMethod): Add declaration.
	(class _Jv_InterpMethod): Add _Jv_CompileMethod as a friend.
	* interpret.cc (_Jv_CompileMethod): New function.
	(run): 	Massage code to allow for NULL args.
	Update comments to explain NULL args.
	Return if compiling the method and args is NULL.

2006-01-18  H.J. Lu  <hongjiu.lu@intel.com>

	PR libgcj/25840
	* include/x86_64-signal.h (RESTORE2): Add ".text\n".

2006-01-17  Tom Tromey  <tromey@redhat.com>

	PR classpath/20198:
	* java/net/URLClassLoader.java (FileURLLoader): Added argument.
	(JarURLLoader): Likewise.
	(addURLImpl): Canonicalize file URLs.

2006-01-16  Mark Wielaard  <mark@klomp.org>

	Imported GNU Classpath 0.20
	* Makefile.am (AM_CPPFLAGS): Add classpath/include.
	* java/nio/charset/spi/CharsetProvider.java: New override file.
	* java/security/Security.java: Likewise.
	* sources.am: Regenerated.
	* Makefile.in: Likewise.

2006-01-17  Jakub Jelinek  <jakub@redhat.com>

	* configure.ac (dbexecdir): New substituted var.
	* configure: Rebuilt.
	* Makefile.am (dbexecdir): Remove.
	* Makefile.in: Rebuilt.

2006-01-13  Tom Tromey  <tromey@redhat.com>

	* gnu/regexp/MessagesBundle_fr.properties: Removed.
	* gnu/regexp/MessagesBundle.properties: Removed.

2006-01-13  Tom Tromey  <tromey@redhat.com>

	* java/security/classpath.security: Removed.
	* Makefile.in: Rebuilt.
	* Makefile.am (install-data-local): Don't install
	classpath.security.

2006-01-08  Chris Burdess  <dog@gnu.org>

	* java/lang/Character.java (toChars,toCodePoint): Correct these
	  methods to use algorithms from Unicode specification.

2006-01-08  Tom Tromey  <tromey@redhat.com>

	* java/lang/StringBuilder.java (appendCodePoint): New method.
	(insert): New overloads.
	* java/lang/StringBuffer.java (StringBuffer): New constructor.
	(charAt): Remerged javadoc.
	(codePointAt, codePointBefore): New methods.
	(appendCodePoint): New method.
	(append): New overloads.
	(insert): Likewise.
	(trimToSize, codePointCount, offsetByCodePoints): New methods.
	* java/lang/Float.java (SIZE): New field.
	(valueOf): New method.
	* java/lang/natDouble.cc (initIDs): Removed.
	* java/lang/Double.java (static initializer): Removed.
	(SIZE): New field.
	(valueOf): New method.
	(initIDs): Removed.

2006-01-07  Jakub Jelinek  <jakub@redhat.com>

	PR libgcj/24940
	* shlibpath.m4: Replace $SED with sed.
	* configure: Rebuilt.

2006-01-06  Tom Tromey  <tromey@redhat.com>

	* java/lang/Character.java (SIZE, MAX_CACHE, charCache,
	MIN_SURROGATE, MAX_SURROGATE): New fields from Classpath.
	(MIN_HIGH_SURROGATE, MAX_HIGH_SURROGATE, MIN_LOW_SURROGATE,
	MAX_LOW_SURROGATE): Javadoc fixes.
	(valueOf, reverseBytes, isHighSurrogate, isLowSurrogate,
	isSurrogatePair, toCodePoint, codePointAt, codePointBefore): New
	methods from Classpath.
	* java/lang/String.java (codePointAt, codePointBefore,
	codePointCount, contains, replace): New methods from Classpath.
	(contentEquals): Declare.
	* java/lang/natString.cc (contentEquals): New method.

2005-12-26  Anthony Green  <green@redhat.com>

	* gnu/java/nio/SocketChannelImpl.java (read): Compute the right amount
	of data to read (dst.remaining()).
	* gnu/java/nio/DatagramChannelImpl.java (receive): Ditto.

2005-11-11  Mark Wielaard  <mark@klomp.org>

	Reported by john.zigman@anu.edu.au as bug #24608.
	* gnu/java/nio/SocketChannelImpl.java (read): Put readBytes in
	destination ByteBuffer when it doesn't have an array instead of len
	bytes.

2006-01-05  Tom Tromey  <tromey@redhat.com>

	* java/lang/natThread.cc (finish_): Don't clear 'group'.
	* sources.am, Makefile.in: Rebuilt.
	* java/lang/Runtime.java (exit): Merged with Classpath.
	(runShutdownHooks): New method from Classpath.
	* java/io/File.java (deleteOnExit): Use DeleteFileHelper, not
	FileDeleter.
	* gnu/gcj/runtime/FileDeleter.java: Removed.
	* java/lang/natRuntime.cc (runFinalizationForExit): New method.
	(exitInternal): Don't run finalizers or delete files.

2006-01-05  Tom Tromey  <tromey@redhat.com>

	* java/lang/natPosixProcess.cc (reap): Ignore unknown children.

2006-01-04  Krister Walfridsson  <cato@df.lth.se>

	* posix-threads.cc (_Jv_InitThreads): #ifdef PTHREAD_STACK_MIN

2006-01-04  Tom Tromey  <tromey@redhat.com>

	* java/lang/Class.h (_Jv_CopyClassesToSystemLoader): Updated.
	* java/lang/natClassLoader.cc (_Jv_CopyClassesToSystemLoader):
	Changed argument type.  Use SystemClassLoader.addClass.
	* gnu/gcj/runtime/SystemClassLoader.java (addClass): New method.

2005-12-24  David Daney <ddaney@avtrex.com>
	    Tom Tromey  <tromey@redhat.com>

	PR libgcj/9715, PR libgcj/19132:
	* java/nio/charset/Charset.java (charsetForName): Try default
	provider first.
	(availableCharsets): Re-merged.
	(providers2): Likewise.
	(defaultCharset): Likewise.
	* sources.am, Makefile.in: Rebuilt.
	* gnu/java/nio/charset/Provider.java: Removed.
	* java/io/OutputStreamWriter.java
	(OutputStreamWriter(OutputStream,Charset)): New constructor.
	(OutputStreamWriter(OutputStream,CharsetEncoder)): Likewise.
	* java/io/InputStreamReader.java
	(InputStreamReader(InputStream,CharsetDecoder)): New constructor.
	(InputStreamReader(InputStream,Charset)): Likewise.
	* gnu/gcj/convert/BytesToUnicode.java (getDecoder): Try a
	BytesToCharsetAdaptor.
	* gnu/gcj/convert/UnicodeToBytes.java (getEncoder): Try a
	CharsetToBytesAdaptor.
	* gnu/gcj/convert/CharsetToBytesAdaptor.java: New file.
	* gnu/gcj/convert/BytesToCharsetAdaptor.java: New file.
	* mauve-libgcj: Remove getEncoding exclusion.

2005-12-28  Anthony Green  <green@redhat.com>

	* gnu/java/net/natPlainSocketImplWin32.cc (connect): Same 
	as previous patch, but for win32.

2005-12-28  Anthony Green  <green@redhat.com>

	* gnu/java/net/natPlainSocketImplPosix.cc (connect): Record
	address and port before attempting anything.

2005-12-28  John David Anglin  <dave.anglin@nrc-cnrc.gc.ca>

	* sysdep/pa/locks.h (compare_and_swap): Add ldcw semaphore to make
	operation atomic.

2005-12-22  Andrew Haley  <aph@redhat.com>

	PR java/25535
	* testsuite/libjava.lang/PR25535.java: New test.

2005-12-22  Tom Tromey  <tromey@redhat.com>

	* java/lang/natClassLoader.cc (_Jv_NewArrayClass): Don't
	reference NUM_OBJECT_METHODS.
	* include/jvm.h (NUM_OBJECT_METHODS): Removed.

2005-12-18  Anthony Green  <green@redhat.com>

	* gnu/java/net/natPlainDatagramSocketImplPosix.cc (getLocalAddress): 
	New helper function.
	(setOption): Use getLocalAddress.  Don't downcast value to
	InetAddress.
	(getOption): Use getLocalAddress.

2005-12-16  Tom Tromey  <tromey@redhat.com>

	* java/lang/Class.java (getPackage): Get package from
	VMClassLoader if needed.

2005-12-16  Tom Tromey  <tromey@redhat.com>

	* testsuite/libjava.jacks/jacks.xfail
	(8.5.2-accessible-static-member-usage-3): Removed.

2005-12-15  Tom Tromey  <tromey@redhat.com>

	* testsuite/libjava.compile/rh175833.java: New file.
	* testsuite/libjava.compile/pr25429.java: New file.

2005-12-15  Alan Modra  <amodra@bigpond.net.au>

	* testsuite/lib/libjava.exp: Revert 2005-12-01.
	* testsuite/libjava.lang/Array_3.xfail: Delete.

2005-12-14  Andrew Haley  <aph@redhat.com>

	* gnu/java/rmi/rmic/CompilerProcess.java: Use a new thread to
	handle stdout from the child process.

2005-12-14  Tom Tromey  <tromey@redhat.com>

	PR classpath/25389:
	* java/io/File.java (File): Throw IllegalArgumentException if URI is
	non-hierarchical.

2005-12-12  Andrew Haley  <aph@redhat.com>

	* java/lang/VMCompiler.java: Directly generate a new instance of
	gnu.java.security.provider.MD5.

2005-12-08  Andrew Haley  <aph@redhat.com>

	PR libgcj/25265
	* java/lang/Object.h (throwNoSuchMethodError): New method.
	* java/lang/Object.java (throwNoSuchMethodError): New method.
	* include/jvm.h (_Jv_ThrowNoSuchFieldError): Declare.
	* link.cc (_Jv_ThrowNoSuchFieldError): New.
	(link_symbol_table): Don't throw a NoSuchFieldError if a field is
	missing.  Instead, set the otable entry to zero.
	(link_symbol_table): If we don't find a nonstatic method, insert
	the vtable offset of Object.throwNoSuchMethodError() into the
	otable.

2005-12-05  Tom Tromey  <tromey@redhat.com>

	* testsuite/libjava.compile/rh174912.java: New file.

2005-12-01  Geoffrey Keating  <geoffk@apple.com>

	* testsuite/lib/libjava.exp (test_libjava_from_javac): Support
	xfail-byte-exec.
	* testsuite/libjava.lang/Array_3.xfail: New file.

2005-12-01  Alan Modra  <amodra@bigpond.net.au>

	* stacktrace.cc (UnwindTraceFn): Use UNWRAP_FUNCTION_DESCRIPTOR
	to compare _Jv_InterpMethod::run against current func.

2005-11-30  Andrew Haley  <aph@redhat.com>

	* classpath/lib/Makefile.am (resources): Use `cp -p'.
	Remove `@' from start of line.

2005-11-28  Tom Tromey  <tromey@redhat.com>

	PR java/18278:
	* testsuite/libjava.jni/pr18278.out: New file.
	* testsuite/libjava.jni/pr18278.c: New file.
	* testsuite/libjava.jni/pr18278.java: New file.
	* include/jvm.h (_Jv_UnwrapJNIweakReference): Declare.
	* jni.cc (_Jv_UnwrapJNIweakReference): New function.
	(call): Unwrap return value if needed.

2005-11-25  Mark Wielaard  <mark@klomp.org>

	* standard.omit.in: Remove javax/rmi, org/omg, gnu/CORBA and
	gnu/javax/rmi.
	* scripts/makemake.tcl: Set javax/rmi, org/omg, gnu/CORBA and
	gnu/javax/rmi to bc.
	* gnu/CORBA/ObjectCreator.java: New override file for missing
	VMStackWalker issue.
	* gnu/CORBA/DynAn/gnuDynValue.java: New override file for bug #24938
	* gnu/CORBA/DynAn/RecordAny.java: Likewise
	* sources.am: Regenerated.
	* Makefile.in: Regenerated

2005-11-25  Andrew Haley  <aph@redhat.com>

	PR libgcj/25016
	* posix-threads.cc (_Jv_CondWait): Rewrite calculation of the
	struct timespec we pass to pthread_cond_timedwait.

2005-11-25  Ranjit Mathew  <rmathew@gcc.gnu.org>

	* testsuite/libjava.jacks/jacks.xfail: Remove
	non-jls-argument-expansion-13 and add
	non-jls-argument-expansion-error-1 in response to the @file support
	patch in the main GCC driver.

2005-11-24  Bryce McKinlay  <mckinlay@redhat.com>

	* sysdep/ia64-frame.h: Removed.
	* sysdep/ia64.c: Removed.
	* sysdep/dwarf2-backtrace.cc: Removed.
	* configure.ac: Remove references to HAVE_BACKTRACE and
	SUPPLY_BACKTRACE.
	* Makefile.am: Remove SUPPLY_BACKTRACE support.
	* configure: Rebuilt.
	* Makefile.in: Rebuilt.

2005-11-24  Bryce McKinlay  <mckinlay@redhat.com>

	* gij.cc (nonstandard_opts_help): Add entry for -Xss.

2005-11-17  Mark Wielaard  <mark@klomp.org>

	Imported GNU Classpath gcj-import-20051117.
	* gnu/java/net/protocol/file/Connection.java: Removed, fully merged.
	* sources.am: Regenerated.
	* Makefile.in: Likewise.

2005-11-17  Mark Wielaard  <mark@klomp.org>

	* gnu/java/net/protocol/file/Handler.java: Removed, fully merged now.
	* java/net/ServerSocket.java: Likewise.
	* sources.am: Regenerated.
	* Makefile.in: Regenerated.

2005-11-17  Mark Wielaard  <mark@klomp.org>

	Fixes bug #24006
	* java/net/ServerSocket.java (implAccept): Set Socket.bound to true.

2005-11-17  Tom Tromey  <tromey@redhat.com>

	* java/net/ServerSocket.java (accept): Use correct security manager
	call.

2005-11-17  Jeroen Frijters  <jeroen@frijters.net>

	* java/net/ServerSocket.java
	(bound): Removed.
	(local): New field.
	(bind): Cache local socket address.
	(getInetAddress, getLocalPort, getLocalSocketAddress, isBound):
	Use cached local socket address.
	(close): bound field was removed.

2005-11-17  Tom Tromey  <tromey@redhat.com>

	* java/net/URLConnection.java (setDoInput): Javadoc fix.
	(setDoOutput): Likewise.
	(setContentHandlerFactory): Likewise.
	(setFileNameMap): Likewise.

2005-11-17  Mark Wielaard  <mark@klomp.org>

	* java/net/URLClassloader.java (addURLs): Add comment about jboss.

2005-11-17  Mark Wielaard  <mark@klomp.org>

	* java/net/URLClassLoader.java (addURLs): Don't call addURL(), but
	call urls.add() and addURLImpl() directly on each URL.

2005-11-17  Tom Tromey  <tromey@redhat.com>

	* java/net/URLClassLoader.java (definePackage): Javadoc fixes.

2005-11-17  Jeroen Frijters  <jeroen@frijters.net>

	* java/net/URLClassLoader.java
	(Resource.name): Removed field.
	(JarURLResource.name): Added field.
	(FileResource.getURL): Use File.toURL() instead of doing it in
	a way that breaks on Windows.

2005-11-17  Roman Kennke  <roman@kennke.org>

	Reported by: Ingo Proetel  <proetel@aicas.com>
	* java/net/URLClassLoader.java
	(findClass): Added null check to avoid NullPointerException.

2005-11-17  David Gilbert  <david.gilbert@object-refinery.com>

	* java/net/URLClassLoader.java: reordered some API doc comments to
	suppress Eclipse warnings, and fixed API doc link.

2005-11-17  Tom Tromey  <tromey@redhat.com>

	* java/net/URLClassLoader.java (URLClassLoader): Removed
	unused constructor.

2005-11-17  Jeroen Frijters  <jeroen@frijters.net>

	* java/net/URLClassLoader (findClass): Close InputStream after we're
	done with it.

2005-11-17  Bryce McKinlay  <mckinlay@redhat.com>

	Implement -Xss.
	* include/jvm.h (gcj::stack_size): Declare.
	(_Jv_StackSize): Declare.
	* posix-threads.cc (_Jv_InitThreads): Validate gcj::stack_size.
	(_Jv_ThreadStart): Set stack size if specified.
	* prims.cc (gcj::stack_size): Define.
	(parse_memory_size): Renamed from parse_heap_size.
	(_Jv_SetStackSize): Parse stack size argument and set 
	gcj::stack_size.

2005-11-17  Mark Wielaard  <mark@klomp.org>

	* java/text/SimpleDateFormat.java: Removed, fully merged now.
	* sources.am: Regenerated.
	* Makefile.in: Regenerated.

2005-11-17  Sven de Marothy  <sven@physto.se>

	* java/text/SimpleDateFormat.java
	(computeOffset): Allow timezone to be first in the parsed String.

2005-11-17  Mark Wielaard  <mark@klomp.org>

	* java/text/SimpleDateFormat.java (field, size): Make package private.

2005-11-17  Tom Tromey  <tromey@redhat.com>

	* java/text/SimpleDateFormat.java (compileFormat): Correctly
	handle quoted single quotes.  PR classspath/23183.

2005-11-17  Tom Tromey  <tromey@redhat.com>

	* java/text/SimpleDateFormat.java (compileFormat): Reformatted.

2005-11-17  Tom Tromey  <tromey@redhat.com>

	* java/text/DateFormat.java (serialVersionUID): New field.

2005-11-17  Mark Wielaard  <mark@klomp.org>

	* java/text/DateFormat.java (equals): Reimplement.

2005-11-17  David Gilbert  <david.gilbert@object-refinery.com>

	* java/text/Collator.java: API doc fixes,
	* java/text/DateFormat.java: likewise,
	* java/text/DecimalFormatSymbols.java: likewise,
	* java/text/DateFormatSymbols.java: likewise,
	* java/text/SimpleDateFormat.java: likewise.

2005-11-17  Jeroen Frijters  <jeroen@frijters.net>

	* java/text/Collator.java (getInstance(Locale)):
	Added default collation pattern to handle case when resource
	is missing and throw InternalError instead of returning null
	should parsing fail.

2005-11-15  Mark Wielaard  <mark@klomp.org>

	* java/util/zip/ZipEntry.java: Removed, fully merged now.
	* java/util/zip/ZipFile.java: Likewise.
	* sources.am: Regenerated.
	* Makefile.in: Regenerated.

2005-11-15  Tom Tromey  <tromey@redhat.com>

	classpath/23890:
	* java/util/Calendar.java (equals): Include other calendar
	attributes.
	(hashCode): Updated.
	* java/util/GregorianCalendar.java (hashCode): New method.
	(equals): Use super.equals().

2005-11-15  Sven de Marothy  <sven@physto.se>

	* java/util/Calendar (setTimeInMillis): Recompute time fields.

2005-11-15  Mark Wielaard  <mark@klomp.org>

	* java/util/SimpleTimeZone.java: Removed, fully merged now.
	* java/util/Date.java: Likewise.
	* sources.am: Regenerated.
	* Makefile.in: Regenerated.

2005-11-15  David Gilbert  <david.gilbert@object-refinery.com>

	* java/util/Calendar.java: fixed minor problems in API docs,
	* java/util/Date.java: likewise,
	* java/util/ResourceBundle.java: likewise,
	* java/util/SimpleTimeZone.java: likewise,

2005-11-15  Jeroen Frijters  <jeroen@frijters.net>

	* java/io/ObjectInputStream.java
	(parseContent): Removed bogus println and fixed bug #24422.
		
2005-11-15  Mark Wielaard  <mark@klomp.org>

	* java/io/ObjectStreamClass.java: Removed, fully merged now.
	* sources.am: Regenerated.
	* Makefile.in: Regenerated.

2005-11-15  Wolfgang Baer  <WBaer@gmx.de>

	* java/io/ObjectInputStream.java
	(processResolution): Pass Error, RuntimeException and
	ObjectStreamException through to the caller.
	(readObject): Documentation update.

2005-11-15  Mark Wielaard  <mark@klomp.org>

	Imported GNU Classpath 0.19 + gcj-import-20051115.
	* sources.am: Regenerated.
	* Makefile.in: Likewise.
	* scripts/makemake.tcl: Use glob -nocomplain.

2005-11-15  Scott Gilbertson  <scottg@mantatest.com>

	* Makefile.in: Re-generated.
	* gnu/awt/xlib/XGraphicsDevice.java: New file.
	* gnu/awt/xlib/XToolkit.java
	(getLocalGraphicsEnvironment): Implemented. 
	* gnu/awt/xlib/XGraphicsEnvironment.java: New file.
	* sources.am: Re-generated.

2005-15-09  David Daney <ddaney@avtrex.com>

	PR libgcj/15430
	* gnu/java/net/natPlainSocketImplPosix.cc (throw_on_sock_closed): New
	function.
	(accept): Call it.
	(close): Call shutdown before closing.
	(read()): Call read_helper with proper parameters.
	(read(buffer, int, int)): Likewise.
	(read_helper):  Pass pointer to the PlainSocketImpl, remove native_fd
	and timeout parameters.  Make prototype to match. Use 
	pointer to PlainSocketImpl to access members. Call throw_on_sock_closed
	in two places.

2005-11-15  Andrew Haley  <aph@redhat.com>

	* Merge from Classpath head:

   2005-09-16  Andrew Haley  <aph@redhat.com>
   
           * java/io/ObjectStreamClass.java (findAccessibleMethod): Allow
           protected readResolve().  Rewrite accessibility check.
   
   2005-07-07  Jeroen Frijters  <jeroen@frijters.net>
   
           * java/io/ObjectStreamClass.java
           (findAccessibleMethod): Added code to make method accessible.
   
   2005-07-03  Daniel Bonniot  <bonniot@users.sf.net>
   
           * java/io/ObjectStreamClass.java (inSamePackage): New private method.
           (findAccessibleMethod): Likewise.
           (cacheMethods): Lookup readResolve and writeReplace using the new
           findAccessibleMethod().
   
2005-11-14  Mohan Embar  <gnustuff@thisiscool.com>

	* java/net/natVMNetworkInterfaceWin32.cc: Include
	java/net/VMNetworkInterface.h.

2005-11-14  Mohan Embar  <gnustuff@thisiscool.com>
	    David Daney  <ddaney@avtrex.com>

	* gnu/java/net/natPlainSocketImplWin32.cc: Updated copyright.
	(read): Handle count == 0 case.

2005-11-09  Tom Tromey  <tromey@redhat.com>

	* testsuite/libjava.jacks/jacks.xfail (non-jls-zip-2): Now
	passes.

2005-11-08  Tom Tromey  <tromey@redhat.com>

	PR libgcj/24587:
	* gnu/classpath/SystemProperties.java: Set gnu.classpath.version.

2005-11-08  Tom Tromey  <tromey@redhat.com>

	PR libgcj/23763.  From aeby@graeff.com.
	* java/lang/natPosixProcess.cc (nativeSpawn): Unblock SIGCHLD
	before exec.

2005-11-08  Mark Wielaard  <mark@klomp.org>

	* scripts/makemake.tcl: Set package gnu/javax/sound/midi to bc.

2005-11-07  David Daney  <ddaney@avtrex.com>

	* mauve-libgcj: Disable javax.rmi.* and
	java.io.InputStreamReader.getEncoding.

2005-11-04  Tom Tromey  <tromey@redhat.com>

	PR libgcj/14358, libgcj/24552:
	* gnu/gcj/convert/IOConverter.java: Regenerate aliases.  Add
	aliases for 'euc_jp' and 'eucjp'.
	* scripts/encodings.pl: Recognize 'none', not 'NONE'.  Include
	canonical names in output.
	(%map): Added UnicodeLittle and UnicodeBig.

2005-11-04  Kaz Kojima  <kkojima@gcc.gnu.org>

	* include/sh-signal.h (MAKE_THROW_FRAME): Remove trailing whitespace.

2005-11-02  Andreas Tobler  <a.tobler@schweiz.ch>

	* testsuite/lib/libjava.exp (libjava_find_lib): Add dylib to the shared
	library extensions.

2005-10-12  Andrew Haley  <aph@redhat.com>

	PR java/24251
	* link.cc (ensure_method_table_complete): Install Miranda methods
	for interfaces too.

2005-10-10  Tom Tromey  <tromey@redhat.com>

	* testsuite/libjava.lang/ExtraClassLoader.out: New file.
	* testsuite/libjava.lang/TestProxy.java (MyInvocationHandler):
	Now static.

2005-10-05  Richard Henderson  <rth@redhat.com>

	PR target/23602
	* configure.host (i?86-*): Set -fomit-frame-pointer in libgcj_flags,
	but not BACKTRACESPEC.
	(x86_64-*): Similarly.  Don't set -ffloat-store in 64-bit mode.

2005-10-02  Andrew Pinski  <pinskia@physics.uc.edu>

	* testsuite/lib/jni.exp (gcj_jni_test_one): For
	darwin, use -shared-libgcc not -lgcc_s, and explain why.
	(gcj_jni_invocation_test_one): Likewise.

2005-09-30  Tom Tromey  <tromey@redhat.com>

	PR libgcj/24051:
	* Makefile.in: Rebuilt.
	* Makefile.am (toolexeclib_LTLIBRARIES): Add Qt library if
	requested.
	(lib_gnu_java_awt_peer_qt_la_SOURCES): New variable.
	(lib_gnu_java_awt_peer_qt_la_LIBADD): Likewise.
	(lib_gnu_java_awt_peer_qt_la_DEPENDENCIES): Likewise.
	(lib_gnu_java_awt_peer_qt_la_LDFLAGS): Likewise.
	(lib_gnu_java_awt_peer_qt_la_LINK): Likewise.
	* configure: Rebuilt.
	* configure.ac: Pass --enable-qt-peers when qt is requested.

2005-09-29  Andreas Tobler  <a.tobler@schweiz.ch>

	* configure.ac: Fix typo.
	* configure: Regenerate.

2005-09-28  Geoffrey Keating  <geoffk@apple.com>

	* sysdep/powerpc/locks.h: Use 64-bit versions of primitives when
	__LP64__ is defined rather than __powerpc64__.
	(compare_and_swap): 'ret' is an obj_addr_t not just an int.
	(compare_and_swap_release): Likewise.

2005-09-28  David Daney  <ddaney@avtrex.com>

	* HACKING: Update instructions for classpath import.

2005-09-27  Tom Tromey  <tromey@redhat.com>

	PR libgcj/23367:
	* include/jvm.h (_Jv_FreeMethodCache): Declare.
	* java/lang/natClass.cc (MCACHE_SIZE): Conditional on HAVE_TLS.
	(struct _Jv_mcache): Likewise.
	(method_cache): Likewise.
	(_Jv_FindMethodInCache): Do nothing unless TLS is available.
	(_Jv_AddMethodToCache): Likewise.
	(_Jv_FreeMethodCache): New function.
	* java/lang/natThread.cc (finish_): Call _Jv_FreeMethodCache.
	* aclocal.m4, configure, include/config.h.in: Rebuilt.
	* configure.ac: Invoke GCC_CHECK_TLS.

2005-09-27  Tom Tromey  <tromey@redhat.com>

	* configure, Makefile.in: Rebuilt.
	* sources.am: Rebuilt.
	* scripts/makemake.tcl (emit_bc_rule): Special-case qt.
	* configure.ac (TOOLKIT): Handle Qt peers properly.

2005-09-23  Tom Tromey  <tromey@redhat.com>

	Imported Classpath 0.18.
	* sources.am, Makefile.in: Updated.
	* Makefile.am (nat_source_files): Removed natProxy.cc.
	* java/lang/reflect/natProxy.cc: Removed.
	* gnu/classpath/jdwp/VMFrame.java,
	gnu/classpath/jdwp/VMIdManager.java,
	gnu/classpath/jdwp/VMVirtualMachine.java,
	java/lang/reflect/VMProxy.java: New files.

2005-09-23  Thomas Fitzsimmons  <fitzsim@redhat.com>

	* scripts/makemake.tcl (verbose): Add gnu/java/awt/peer/qt to BC
	list.

2005-09-23  Thomas Fitzsimmons  <fitzsim@redhat.com>

	* gnu/java/net/DefaultContentHandlerFactory.java (getContent):
	Remove ClasspathToolkit references.

2005-09-23  Thomas Fitzsimmons  <fitzsim@redhat.com>

	* gnu/awt/xlib/XCanvasPeer.java: Add new peer methods.
	* gnu/awt/xlib/XFramePeer.java: Likewise.
	* gnu/awt/xlib/XGraphicsConfiguration.java: Likewise.

2005-09-23  Thomas Fitzsimmons  <fitzsim@redhat.com>

	* Makefile.am (libgcjawt_la_SOURCES): Remove jawt.c.  Add
	classpath/native/jawt/jawt.c.
	* Makefile.in: Regenerate.
	* jawt.c: Remove file.
	* include/Makefile.am (tool_include__HEADERS): Remove jawt.h and
	jawt_md.h.  Add ../classpath/include/jawt.h and
	../classpath/include/jawt_md.h.
	* include/Makefile.in: Regenerate.
	* include/jawt.h: Regenerate.
	* include/jawt_md.h: Regenerate.

2005-09-21  Bryce McKinlay  <mckinlay@redhat.com>

	* gnu/gcj/runtime/BootClassLoader.java (BootClassLoader): Pass
	`null' parent ClassLoader to parent constructor.
	* gnu/gcj/runtime/HelperClassLoader.java (HelperClassLoader): New
	constructor.

2005-09-21  Ranjit Mathew  <rmathew@gcc.gnu.org>

	* testsuite/libjava.jacks/jacks.xfail: Updated for PR java/23891.

2005-09-17  H.J. Lu  <hongjiu.lu@intel.com>

	* testsuite/libjava.jni/jni.exp (gcj_jni_invocation_test_one):
	Use libjava_find_lib to find the proper libgcj.

2005-09-16  Anthony Green  <green@redhat.com>

	PR libgcj/20198
	* java/net/URLClassLoader.java (FileURLLoader.getResource): File
	resources should all have canonicalized names.

2005-09-15  Tom Tromey  <tromey@redhat.com>

	PR libgcj/16032:
	* interpret.cc (AVAL1U): Resolve pool entry when not direct
	threaded.
	(AVAL2U): Likewise.
	(compile): Handle 'ldc class' specially.
	(_Jv_InterpMethod::run): Added special 'ldc class' instruction.
	* verify.cc (check_constant): Handle 'ldc class' for 1.5 classes.
	* defineclass.cc (handleCodeAttribute): Set new field.
	(MAJOR_1_1, MINOR_1_1, MAJOR_1_2, MINOR_1_2, MAJOR_1_3, MINOR_1_3,
	MAJOR_1_4, MINOR_1_4, MAJOR_1_5, MINOR_1_5): New defines.
	(parse): Check version numbers.
	(_Jv_ClassReader::is_15): New field.
	(_Jv_ClassReader): Initialize it.
	* include/java-interp.h (_Jv_InterpMethod::is_15): New field.

2005-09-15  Tom Tromey  <tromey@redhat.com>

	For PR libgcj/23288:
	* java/net/URLClassLoader.java (definePackage): Correctly order
	arguments to definePackage.  Look up per-entry Attributes.
	(getAttributeValue): New method.

2005-09-12  Thomas Fitzsimmons  <fitzsim@redhat.com>

	PR libgcj/23762
	* shlibpath.m4: New file.
	* configure.ac: If libltdl is being used call AC_LTDL_SHLIBPATH
	macro.
	* gnu/classpath/natSystemProperties.cc (insertSystemProperties)
	[USE_LTDL]: If it was not defined with -D set java.library.path to
	the value of LTDL_SHLIBPATH_VAR.

2005-09-08  Andrew Haley  <aph@redhat.com>

	* java/net/URLClassLoader.java (addURLImpl): Synchronize on the
	loader.
	(toString): Likewise.

2005-09-08  Andrew Haley  <aph@redhat.com>

	PR java/22084
	* include/i386-signal.h (HANDLE_DIVIDE_OVERFLOW): Bump IP by 1 if
	R/M field in instruction is 100.

2005-09-08  Thomas Fitzsimmons  <fitzsim@redhat.com>

	PR libgcj/23761
	* include/java-props.h (_Jv_Module_Load_Path): Declare variable.
	* java/lang/natRuntime.cc (init): Call lt_dlsetsearchpath after
	lt_dlinit.
	* gnu/classpath/natSystemProperties.cc (_Jv_Module_Load_Path):
	Define variable.
	(_Jv_SetDLLSearchPath): Do not call lt_dlsetsearchpath.  Set
	_Jv_Module_Load_Path.

2005-09-06  Tom Tromey  <tromey@redhat.com>

	PR libgcj/23739:
	* testsuite/libjava.jni/pr23739.c: New file.
	* testsuite/libjava.jni/pr23739.java: New file.
	* testsuite/libjava.jni/pr23739.out: New file.
	* jni.cc (_Jv_JNI_IsAssignableFrom): Reversed arguments.
	* java/lang/reflect/natMethod.cc (invoke): Updated.
	* java/lang/natClass.cc (isAssignableFrom): Updated.
	(isInstance): Likewise.
	(_Jv_IsAssignableFrom): Reversed arguments.
	(_Jv_IsInstanceOf): Updated.
	(_Jv_CheckCast): Likewise.
	(_Jv_CheckArrayStore): Likewise.
	(_Jv_IsAssignableFromSlow): Reversed arguments.
	(_Jv_InterfaceAssignableFrom): Likewise.
	* link.cc (verify_type_assertions): Updated.
	* prims.cc (_Jv_CheckAccess): Updated.

2005-09-05  Ranjit Mathew  <rmathew@hotmail.com>

	Testsuite changes for PR java/23431.
	* testsuite/libjava.jacks/jacks.xfail: Remove 8.1.1.1-12 and
	8.4.6.2-hiding-5.
	* testsuite/libjava.compile/PR23431_1.java: New testcase.
	* testsuite/libjava.compile/PR23431_2.java: Likewise.
	* testsuite/libjava.compile/PR23431_1.xfail: New file.
	* testsuite/libjava.compile/PR23431_2.xfail: Likewise.

2005-08-29  Thomas Fitzsimmons  <fitzsim@redhat.com>

	PR libgcj/23549
	* gij.cc (main): Don't expect arguments to -enableassertions, -ea,
	-disableassertions and -da.

2005-08-29  Andrew Pinski  <pinskia@physics.uc.edu>

	* configure.ac: Replace "*-*-darwin[0-7].*" with
	"*-*-darwin[[0-7]].*"
	* configure: Regenerate.

2005-08-24  Andreas Tobler  <a.tobler@schweiz.ch>

	* configure.ac (extra_ldflags_libjava): Enable -single_module only for
	darwin < 8.
	* configure: Regenerate.

2005-08-23  Roman Kennke  <roman@kennke.org>

	* java/lang/Character.java
	(toChars(int)): New JDK1.5 method.
	(toChars(int, char[], int)): New JDK1.5 method.
	(charCount): New JDK1.5 method.
	(isSupplementaryCodePoint): New JDK1.5 method.
	(isValidCodePoint): New JDK1.5 method.

2005-08-23  Tom Tromey  <tromey@redhat.com>

	* aclocal.m4, Makefile.in: Rebuilt.
	* Makefile.am (property_files): Added META-INF files.
	(propertyo_files): Changed definition.
	($(propertyo_files)): Updated patterns.

2005-08-22  Tom Tromey  <tromey@redhat.com>

	PR libgcj/22622:
	* configure: Rebuilt.
	* configure.ac: Correctly create Configuration.java (for
	temporary use).

2005-08-22  Kelley Cook  <kcook@gcc.gnu.org>

	* Makefile.am (ACLOCAL_AMFLAGS): Also include "..".
	* acinclude.m4: Delete.  Extract CHECK_FOR_BROKEN_MINGW_LD to ...
	* mingwld.m4: ... this new file.
	* aclocal.m4, Makefile.in, gcj/Makefile.in: Regenerate. 
	* include/Makefile.in, testsuite/Makfile.in: Regenerate.

2005-08-21  John David Anglin  <dave.anglin@nrc-cnrc.gc.ca>

	PR libgcj/23507
	* stacktrace.cc (_Jv_StackTrace::UnwindTraceFn): Fix typo in newLength
	assignment.  Cast operands of compare to function pointer type.

2005-08-21  Tom Tromey  <tromey@redhat.com>

	* HACKING: Updated for hacking classpath in libgcj.

2005-08-20  John David Anglin  <dave.anglin@nrc-cnrc.gc.ca>

	PR libgcj/21692
	* sysdep/pa/descriptor.h: New file.
	* configure.host: Use sysdep/pa/descriptor.h on hppa*-*.

2005-08-19  Andrew Pinski  <pinskia@physics.uc.edu>

	* Makefile.am (extra_ldflags_libjava): New variable to
	substitute in.
	(LIBLINK): Add extra_ldflags_libjava to it.
	* configure.ac (extra_ldflags_libjava): Set for *-darwin* to
	"-Wl,-single_module".
	* Makefile.in: Regenerate.
	* aclocal.m4: Regenerate.
	* configure: Regenerate.
	* gcj/Makefile.in: Regenerate.
	* include/Makefile.in: Regenerate.
	* testsuite/Makefile.in: Regenerate.

2005-08-17  Tom Tromey  <tromey@redhat.com>

	* java/lang/Class.h (_Jv_IsBinaryCompatibilityABI): Declare as
	friend.
	* include/jvm.h (_Jv_IsBinaryCompatibilityABI): New function.
	* testsuite/libjava.lang/bclink.java: New file.
	* testsuite/libjava.lang/bclink.out: New file.
	* link.cc (print_class_loaded): Changed ABI test to look at
	various _syms fields.

2005-08-17  Andreas Tobler  <a.tobler@schweiz.ch>

	* testsuite/libjava.jacks/jacks.xfail: Remove 15.21-assoc-7,
	15.21-assoc-8, 15.21-equal-3, 15.28-string-11.

2005-08-16  Ranjit Mathew  <rmathew@hotmail.com>

	More testsuite adjustments for PR java/19870.
	* testsuite/libjava.lang/PR19870_2.java: New testcase.
	* testsuite/libjava.lang/PR19870_2.out: Expected output for the
	new testcase.
	* testsuite/libjava.jacks/jacks.xfail: Remove
	8.5.2-non-static-member-usage-2 and add 15.12.3-explicit-constructor-9.

2005-08-16  Tom Tromey  <tromey@redhat.com>

	* gnu/xml/xpath/XPathParser.y: Removed.

2005-08-12  Morgan Deters  <mdeters@morgandeters.com>

	PR libgcj/23353:
	* java/lang/natObject.cc (clone): Clear sync_info.

2005-07-26  Tom Tromey  <tromey@redhat.com>

	* gnu/java/net/protocol/ftp/package.html,
	gnu/javax/swing/text/html/package.html,
	gnu/javax/swing/text/html/parser/package.html,
	gnu/javax/swing/text/html/parser/models/package.html,
	gnu/javax/swing/text/html/parser/support/package.html,
	gnu/javax/swing/text/html/parser/support/low/package.html,
	gnu/xml/aelfred2/package.html, gnu/xml/dom/package.html,
	gnu/xml/pipeline/package.html, gnu/xml/transform/package.html,
	gnu/xml/util/package.html, java/awt/geom/doc-files/Area-1.png,
	java/awt/geom/doc-files/CubicCurve2D-1.png,
	java/awt/geom/doc-files/CubicCurve2D-2.png,
	java/awt/geom/doc-files/CubicCurve2D-3.png,
	java/awt/geom/doc-files/CubicCurve2D-4.png,
	java/awt/geom/doc-files/CubicCurve2D-5.png,
	java/awt/geom/doc-files/Ellipse-1.png,
	java/awt/geom/doc-files/FlatteningPathIterator-1.html,
	java/awt/geom/doc-files/GeneralPath-1.png,
	java/awt/geom/doc-files/QuadCurve2D-1.png,
	java/awt/geom/doc-files/QuadCurve2D-2.png,
	java/awt/geom/doc-files/QuadCurve2D-3.png,
	java/awt/geom/doc-files/QuadCurve2D-4.png,
	java/awt/geom/doc-files/QuadCurve2D-5.png,
	javax/imageio/package.html, javax/imageio/event/package.html,
	javax/imageio/metadata/package.html,
	javax/imageio/spi/package.html, javax/imageio/stream/package.html,
	javax/swing/border/doc-files/BevelBorder-1.png,
	javax/swing/border/doc-files/BevelBorder-2.png,
	javax/swing/border/doc-files/BevelBorder-3.png,
	javax/swing/border/doc-files/EmptyBorder-1.png,
	javax/swing/border/doc-files/EtchedBorder-1.png,
	javax/swing/border/doc-files/EtchedBorder-2.png,
	javax/swing/border/doc-files/LineBorder-1.png,
	javax/swing/border/doc-files/MatteBorder-1.png,
	javax/swing/border/doc-files/MatteBorder-2.png,
	javax/swing/border/doc-files/MatteBorder-3.png,
	javax/swing/border/doc-files/MatteBorder-4.png,
	javax/swing/border/doc-files/MatteBorder-5.png,
	javax/swing/border/doc-files/MatteBorder-6.png,
	javax/swing/border/doc-files/SoftBevelBorder-1.png,
	javax/swing/border/doc-files/SoftBevelBorder-2.png,
	javax/swing/border/doc-files/SoftBevelBorder-3.png,
	javax/swing/plaf/basic/doc-files/BasicBorders-1.png,
	javax/swing/plaf/basic/doc-files/BasicBorders-2.png,
	javax/swing/plaf/basic/doc-files/BasicBorders.ButtonBorder-1.png,
	javax/swing/plaf/basic/doc-files/BasicBorders.FieldBorder-1.png,
	javax/swing/plaf/basic/doc-files/BasicBorders.MarginBorder-1.png,
	javax/swing/plaf/basic/doc-files/BasicBorders.MenuBarBorder-1.png,
	javax/swing/plaf/basic/doc-files/BasicBorders.RadioButtonBorder-1.png,
	javax/swing/plaf/basic/doc-files/BasicBorders.SplitPaneBorder-1.png,
	javax/swing/plaf/basic/doc-files/BasicBorders.SplitPaneBorder-2.png,
	javax/swing/plaf/basic/doc-files/BasicBorders.SplitPaneDividerBorder-1.png,
	javax/swing/plaf/basic/doc-files/BasicBorders.ToggleButtonBorder-1.png,
	javax/swing/plaf/basic/doc-files/BasicGraphicsUtils-1.png,
	javax/swing/plaf/basic/doc-files/BasicGraphicsUtils-2.png,
	javax/swing/plaf/basic/doc-files/BasicGraphicsUtils-3.png,
	javax/swing/plaf/basic/doc-files/BasicGraphicsUtils-4.png,
	javax/swing/plaf/basic/doc-files/BasicGraphicsUtils-5.png,
	javax/swing/plaf/basic/doc-files/BasicGraphicsUtils-6.png,
	javax/swing/plaf/basic/doc-files/BasicGraphicsUtils-7.png,
	javax/swing/plaf/doc-files/ComponentUI-1.dia,
	javax/swing/plaf/doc-files/ComponentUI-1.png,
	javax/swing/plaf/doc-files/TreeUI-1.png,
	javax/xml/datatype/package.html, javax/xml/namespace/package.html,
	javax/xml/parsers/package.html, javax/xml/transform/package.html,
	javax/xml/transform/dom/package.html,
	javax/xml/transform/sax/package.html,
	javax/xml/transform/stream/package.html,
	javax/xml/validation/package.html, javax/xml/xpath/package.html:
	Removed.

2005-07-22  Tom Tromey  <tromey@redhat.com>

	* include/Makefile.in: Rebuilt.
	* include/Makefile.am (tool_include__HEADERS): Include
	classpath's jni.h.

2005-07-20  Tom Tromey  <tromey@redhat.com>

	* sources.am, Makefile.in: Rebuilt.
	* Makefile.am (all_xlib_lo_files): Removed.
	(all_libgcj_lo_files): Likewise.
	(lib_gnu_awt_xlib_la_LIBADD): List correct .lo files.
	(xlib_java_source_files): Removed.
	(xlib_nat_headers): Updated.
	* configure: Rebuilt.
	* configure.ac: Create standard.omit.
	* standard.omit.in: New file.
	* standard.omit: Removed.
	* scripts/makemake.tcl (gnu/gcj/xlib, gnu/awt/xlib): Now
	'package'.
	(emit_package_rule): Special case xlib peers.
	(emit_source_var): Likewise.
	Read standard.omit.in.
	* gnu/awt/xlib/XToolkit.java (createEmbeddedWindow): New method.

2005-07-18  Tom Tromey  <tromey@redhat.com>

	* HACKING: Updated.

2005-07-19  Matthias Klose  <doko@debian.org>

	* classpath/java/awt/im/InputContext.java (clinit): Initialize
	  line, im.

2005-07-18  Tom Tromey  <tromey@redhat.com>

	PR libgj/21058:
	* sources.am, Makefile.in: Rebuilt.
	* scripts/makemake.tcl (emit_bc_rule): Create a temporary list
	file.
	(emit_source_var): Don't emit patsubst with './'.

2005-07-18  Tom Tromey  <tromey@redhat.com>

	* Makefile.in: Rebuilt.
	* Makefile.am ($(libgij_la_OBJECTS)): Depend on headers.stamp.

2005-07-17  Andreas Jaeger  <aj@suse.de>

	* defineclass.cc (handleClassBegin): Remove unused variable.

2005-07-16  Andreas Schwab  <schwab@suse.de>

	* scripts/makemake.tcl (emit_package_rule): Emit command to create
	target directory.
	* Makefile.am (%.lo): Don't create it here.
	* sources.am, Makefile.in: Regenerated.

2005-07-15  Tom Tromey  <tromey@redhat.com>

	Major merge with Classpath.
	Removed many duplicate files.
	* HACKING: Updated.x
	* classpath: Imported new directory.
	* standard.omit: New file.
	* Makefile.in, aclocal.m4, configure: Rebuilt.
	* sources.am: New file.
	* configure.ac: Run Classpath configure script.  Moved code around
	to support.  Disable xlib AWT peers (temporarily).
	* Makefile.am (SUBDIRS): Added 'classpath'
	(JAVAC): Removed.
	(AM_CPPFLAGS): Added more -I options.
	(BOOTCLASSPATH): Simplified.
	Completely redid how sources are built.
	Include sources.am.
	* include/Makefile.am (tool_include__HEADERS): Removed jni.h.
	* include/jni.h: Removed (in Classpath).
	* scripts/classes.pl: Updated to look at built classes.
	* scripts/makemake.tcl: New file.
	* testsuite/libjava.jni/jni.exp (gcj_jni_compile_c_to_so): Added
	-I options.
	(gcj_jni_invocation_compile_c_to_binary): Likewise.

2005-07-15  Scott Gilbertson  <scottg@mantatest.com>

	* gnu/awt/xlib/XCanvasPeer.java (attributes): New field.
	(eventMask): New field.
	(XCanvasPeer(Component)): Use attributes field.
	(setBackground): Implemented.
	(setEventMask): Process mask only if changed.
	* gnu/awt/xlib/XEventLoop.java (class): Iplement Runnable.
	(eventLoopThread): New field.
	(XEventLoop(Display,EventQueue)): Start eventLoopThread.
	(interrupt): Removed.
	(run): New method.
	* gnu/awt/xlib/XEventQueue.java (getNextEvent): Process Container
	and Component events.
	* gnu/awt/xlib/XFramePeer.java (processingConfigureNotify): New
	field.
	(configureNotify): Set and clear processingConfigureNotify.
	(setBounds): Process only if processingConfigureNotify is false.
	(toBack): Implemented.
	(toFront): Implemented.
	* gnu/awt/xlib/XGraphics.java (setColor): Ignore null color.
	* gnu/awt/xlib/XGraphicsConfiguration.java (getPixel): Ignore null
	color.
	* gnu/awt/xlib/XToolkit.java (nativeQueueEmpty): Always return true.
	(wakeNativeQueue): Do nothing.
	(iterateNativeQueue): Do queue.wait if blocking.
	* gnu/gcj/xlib/Font.java (loadFont): New method.
	(loadFontImpl): Renamed native method, was loadFont. 
	* gnu/gcj/xlib/Window.java (toFront): New method.
	(toBack): New method.
	* gnu/gcj/xlib/natFont.cc (loadFontImpl): Renamed method, was 
	loadFont.
	* gnu/gcj/xlib/natWindow.cc (toBack): New method.
	(toFront): New method. 
	* gnu/gcj/xlib/natXAnyEvent.cc (loadNext): Removed timeout.

2005-07-14  Andrew Haley  <aph@redhat.com>

	* gnu/java/net/protocol/file/Connection.java (unquote): New
	method.
	(connect): Unquote filename.
	gnu/java/net/protocol/jar/Connection.java (getInputStream):
	Likewise.  
	(getJarFile): Likewise.

	* java/net/URLConnection.java (getContentHandler): Guard cast with
	instaceof.

	* java/net/URL.java (URL): If the file part of a spec is absolute,
	ignore the file part of its context.

2005-07-14  Aaron Luchko  <aluchko@redhat.com>

	* gnu/classpath/jdwp/processor/VirtualMachineCommandSet.java:
	Implemented VirtualMachine Command Set.

2005-07-14  Tom Tromey  <tromey@redhat.com>

	* java/lang/Class.java (getProtectionDomain): Merged javadoc from
	Classpath.

2005-07-12  Aaron Luchko  <aluchko@redhat.com>

	* gnu/classpath/jdwp/processor/FieldCommandSet.java:
	Implemented the Field CommandSet.
	* gnu/classpath/jdwp/processor/InterfaceTypeCommandSet.java:
	Implemented the InterfaceType CommandSet.

2005-07-12  Aaron Luchko  <aluchko@redhat.com>

	* gnu/classpath/jdwp/processor/PacketProcessor.java (run): Send
	shutdown to jdwp instead of connection.

2005-07-12  Aaron Luchko  <aluchko@redhat.com>

	* gnu/classpath/jdwp/processor/ObjectReferenceCommandSet.java:
	New file.

2005-07-08  Colin Walters  <walters@verbum.org>

	* verify.cc (class _Jv_BytecodeVerifier) <op_new>: Don't
	check for abstract classes or interfaces here; JVM spec
	says it should throw an exception, so we'll do so later.
	* interpret.cc (run): Throw an InstantiationException for
	abstract classes and interfaces.

2005-07-08  Andrew Haley  <aph@redhat.com>

	* posix-threads.cc (_Jv_ThreadSetPriority): Use SCHED_OTHER
	(regular, non-realtime scheduling), not SCHED_RR (realtime,
	round-robin).

2005-07-07  Aaron Luchko  <aluchko@redhat.com>

	* gnu/classpath/jdwp/util/Signature.java
	(computeFieldSignature): New Method.

2005-07-07  Aaron Luchko  <aluchko@redhat.com>

	* gnu/classpath/jdwp/processor/ReferenceTypeCommandSet.java:New
	file.

2005-07-07  Bryce McKinlay  <mckinlay@redhat.com>

	* testsuite/libjava.jacks/jacks.xfail: Remove 6.5.5.1-nested-4,
	6.5.5.1-nested-7, 6.5.5.1-nested-16, 6.5.5.1-nested-17.

2005-07-07  Bryce McKinlay  <mckinlay@redhat.com>

	* testsuite/libjava.compile/PR21045.java: New test.
	* testsuite/libjava.jacks/jacks.xfail: Remove 15.9.5.1-exception-1,
	15.9.5.1-exception-3, 8.3.2-abrupt-6, 8.3.2-abrupt-7.

2005-07-06  Tom Tromey  <tromey@redhat.com>

	* java/io/InputStreamReader.java (refill): Handle no-progress
	case correctly.
	* gnu/gcj/convert/IOConverter.java: Add 'utf8' alias.

2005-07-06  Tom Tromey  <tromey@redhat.com>

	* testsuite/libjava.jacks/jacks.xfail: Removed 9.1.3-body-5.

2005-07-05  Bryce McKinlay  <mckinlay@redhat.com>

	* testsuite/libjava.compile/PR19674.java: New test.

2005-07-05  Aaron Luchko  <aluchko@redhat.com>

	* gnu/classpath/jdwp/processor/StringReferenceCommandSet.java:
	New file.

2005-07-04  Aaron Luchko  <aluchko@redhat.com>

	* gnu/classpath/jdwp/processor/CommandSet.java: New file.
	* gnu/classpath/jdwp/processor/PacketProcessor.java: Use
	CommandSets to handle JdwpCommandPackets.
	* gnu/classpath/jdwp/transport/JdwpReplyPacket.java: New
	Constructor.

2005-07-01  Tom Tromey  <tromey@redhat.com>

	* libtool-version: Updated.

2005-06-30  Aaron Luchko  <aluchko@redhat.com>

	* gnu/classpath/jdwp/util/JdwpString.java: New file.

2005-06-30  Keith Seitz  <keiths@redhat.com>

	* gnu/classpath/jdwp/transport/JdwpPacket.java (write): New method.
	(myWrite): New abstract method.
	(toBytes): Remove.
	(myToBytes): Remove.
	* gnu/classpath/jdwp/transport/JdwpReplyPacket.java (myWrite): New
	method.
	* gnu/classpath/jdwp/transport/JdwpCommandPacket.java (myWrite): New
	method.
	* gnu/classpath/jdwp/transport/JdwpConnection.java (sendPacket): Use
	JdwpPacket.write instead of JdwpPacket.toBytes.

2005-06-30  Keith Seitz  <keiths@redhat.com>

	* gnu/classpath/jdwp/transport/JdwpConnection.java (sendEvent): New
	method.
	(_bytes): New member.
	(_doStream): New member.
	(JdwpConnection): Initialize new members.

2005-06-29  Kelley Cook  <kcook@gcc.gnu.org>

	* all files: Update for new FSF address.

2005-06-29  Tom Tromey  <tromey@redhat.com>

	PR libgcj/22211:
	* testsuite/libjava.lang/pr22211.java: New file.
	* java/lang/natThread.cc (finish_): Synchronize when updating
	alive_flag.
	(_Jv_AttachCurrentThread): Likewise.
	(interrupt): Only call _Jv_ThreadInterrupt if thread is alive.
	* java/lang/Thread.java (isAlive): Now synchronized.

2005-06-29  Tom Tromey  <tromey@redhat.com>

	* interpret.cc (run) <insn_checkcast, checkcast_resolved>: Use
	_Jv_CheckCast.

2005-06-28  Robin Green  <greenrd@greenrd.org>

	PR java/22189
	* gnu/gcj/runtime/PersistentByteMap.java (init): Fix rounding
	error.

2005-06-27  Tom Tromey  <tromey@redhat.com>

	PR java/21540, PR java/13788:
	* testsuite/libjava.compile/pr21540.java: New file.
	* testsuite/libjava.compile/pr13788.java: New file.
	* testsuite/libjava.jacks/jacks.xfail: Updated.

2005-06-26  Andreas Tobler  <a.tobler@schweiz.ch>

	* testsuite/libjava.mauve/xfails: Updated to reflect current state
	of mauve and libjava. 

2005-06-24  Tom Tromey  <tromey@redhat.com>

	* java/lang/natClassLoader.cc (_Jv_UnregisterClass): Handle case
	where class' name is NULL.
	(_Jv_FindClass): Don't wait for class state.
	* java/lang/natVMClassLoader.cc (defineClass): Only unregister if
	name found.
	* include/java-interp.h (_Jv_DefineClass): Updated.
	* defineclass.cc (_Jv_DefineClass): Added 'name_result' argument.
	(struct _Jv_ClassReader): Likewise.
	(found_name): New field.
	(handleClassBegin): Set *found_name.
	(_Jv_VerifyMethodSignature): Handle case where ptr==NULL.
	(handleClassBegin): Throw error if super class not set.
	(read_methods): Correctly call check_tag and prepare_pool_entry.

2005-06-24  Tom Tromey  <tromey@redhat.com>

	* boehm.cc (_Jv_MarkObj): Handle case where field's type is NULL.

2005-06-24  Tom Tromey  <tromey@redhat.com>

	* verify.cc (verify_instructions_0): Correctly handle situation
	where PC falls off end.

2005-06-24  Tom Tromey  <tromey@redhat.com>

	* interpret.cc (compile): Handle case where table entry is
	outside of PC range.

2005-06-23  Bryce McKinlay  <mckinlay@redhat.com>

	* testsuite/libjava.compile/PR20697.java: New test-case.

2005-06-22  Kelley Cook  <kcook@gcc.gnu.org>

	* Makefile.am (SUBDIRS): Use append for conditional.
	(toolexeclib_LTLIBRARIES): Likewise.
	(lib_gnu_java_awt_peer_gtk_la_SOURCES): Directly define with
	a conditional append.
	* Makefile.in: Regenerate.

2005-06-17  Keith Seitz  <keiths@redhat.com>

	* gnu/classpath/jdwp/exception/VmDeadException.java: New file.
	* gnu/classpath/jdwp/exception/NotImplementedException.java: New file.
	* gnu/classpath/jdwp/exception/JdwpInternalErrorException.java: New
	file.
	* gnu/classpath/jdwp/exception/JdwpException.java: New file.
	* gnu/classpath/jdwp/exception/InvalidThreadGroupException.java: New
	file.
	* gnu/classpath/jdwp/exception/InvalidThreadException.java: New file.
	* gnu/classpath/jdwp/exception/InvalidStringException.java: New file
	* gnu/classpath/jdwp/exception/InvalidObjectException.java: New file.
	* gnu/classpath/jdwp/exception/InvalidEventTypeException.java: New
	file.
	* gnu/classpath/jdwp/exception/InvalidCountException.java: New file.
	* gnu/classpath/jdwp/exception/InvalidClassException.java: New file.

2005-06-16  Kelley Cook  <kcook@gcc.gnu.org>

	* Makefile.am (libgcj_la_SOURCES): Define without conditional sources.
	(if USING_BOEHMGC): Directly append libgcj_la_SOURCES.
	(if USING_NOGC, SUPPLY_BACKTRACE, USING_POSIX_PLATFORM,
	USING_WIN32_PLATFORM, USING_DARWIN_CRT, USING_POSIX_THREADS,
	USING_WIN32_THREADS, USING_NO_THREADS): Likewise.
	* Makefile.in: Regenerate.

2005-06-15  Kelley Cook  <kcook@gcc.gnu.org>

	* configure.ac (USING_ECOS_PLATFORM): Remove and merge into...
	(USING_POSIX_PLATFORM): ... here.
	* Makefile.am: Delete USING_ECOS_PLATFORM.
	* configure, Makefile.in, include/Makefile.in, testsuite/Makefile.in,
	external/Makefile.in, external/sax/Makefile.in,
	external/w3c_dom/Makefile.in, gcj/Makefile.in: Regenerate.

2005-06-15  Tom Tromey  <tromey@redhat.com>

	PR libgcj/17536:
	* testsuite/libjava.lang/pr17536.java: New file.
	* testsuite/libjava.lang/pr17536.out: New file.

2005-06-15  Goffredo Baroncelli  <kreijack@inwind.it>

	PR libgcj/21074:
	* gnu/java/net/protocol/http/HTTPURLConnection.java
	(getHeaderFieldKey): Check index.

2005-06-15  Tom Tromey  <tromey@redhat.com>

	PR libgcj/21906:
	* defineclass.cc (handleMethodsEnd): Set ncode for abstract
	methods.
	* include/jvm.h (_Jv_ThrowAbstractMethodError): Declare.
	* link.cc (_Jv_ThrowAbstractMethodError): Renamed.  No longer
	static.
	(append_partial_itable): Use it.
	(set_vtable_entries): Likewise.

2005-06-15  Tom Tromey  <tromey@redhat.com>

	* gnu/gcj/runtime/SystemClassLoader.java (init): Clear
	last_was_sep in loop.

2005-06-15  Rainer Orth  <ro@TechFak.Uni-Bielefeld.DE>

	* configure.host: Handle Solaris 10/x86.

2005-06-14  Keith Seitz  <keiths@redhat.com>

	* gnu/classpath/jdwp/id/JdwpIdFactory.java: New file.
	* gnu/classpath/jdwp/processor/PacketProcessor.java: New file.

2005-06-14  Keith Seitz  <keiths@redhat.com>

	* gnu/classpath/jdwp/id/ArrayId.java: New file.
	* gnu/classpath/jdwp/id/ArrayReferenceTypeId.java: New file.
	* gnu/classpath/jdwp/id/ClassLoaderId.java: New file.
	* gnu/classpath/jdwp/id/ClassObjectId.java: New file.
	* gnu/classpath/jdwp/id/ClassReferenceTypeId.java: New file.
	* gnu/classpath/jdwp/id/InterfaceReferenceTypeId.java: New file.
	* gnu/classpath/jdwp/id/JdwpId.java: New file.
	* gnu/classpath/jdwp/id/ObjectId.java: New file.
	* gnu/classpath/jdwp/id/ReferenceTypeId.java: New file.
	* gnu/classpath/jdwp/id/StringId.java: New file.
	* gnu/classpath/jdwp/id/ThreadGroupId.java: New file.
	* gnu/classpath/jdwp/id/ThreadId.java: New file.

2005-06-14  Tom Tromey  <tromey@redhat.com>

	PR libgcj/19877:
	* configure, aclocal.m4, Makefile.in: Rebuilt.

2005-06-14  Tom Tromey  <tromey@redhat.com>

	* java/lang/Class.java (getClasses): New method.
	(internalGetClasses): Likewise.
	(getClassLoader): Updated documentation.
	(getDeclaredClasses): New overload; old overload no longer
	native.
	(_getConstructors): Removed.
	(resourcePath): Updated.
	* java/lang/natClass.cc (getClasses): Removed.
	* java/lang/Class.h (getDeclaredClasses, getDeclaredConstructors):
	Updated.
	(_getConstructors): Removed.

2005-06-13  Jim Huang  <jserv@kaffe.org>

	PR libgcj/22036:
	* jni.cc (_Jv_JNI_NewObjectV): Use chars() method.
	(_Jv_JNI_NewObject): Likewise.

2005-06-13  Tom Tromey  <tromey@redhat.com>

	PR java/21844:
	* testsuite/libjava.lang/pr21844.java: New file.
	* testsuite/libjava.lang/pr21844.out: New file.

2005-06-08  Bryce McKinlay  <mckinlay@redhat.com>

	PR libgcj/21949
	* java/rmi/server/RMIClassLoader.java (getClassLoader): Make public.
	From Gary Benson.

2005-06-08  Ziga Mahkovec  <ziga.mahkovec@klika.si>

	* java/text/MessageFormat.java (parse): When parsing strings, check
	for an empty pattern trailer.

2005-06-06  Keith Seitz  <keiths@redhat.com>

	* gnu/classpath/jdwp/util/Signature.java: New file.
	* gnu/classpath/jdwp/transport/JdwpConnection.java: New file.

2005-06-05  Anthony Green  <green@redhat.com>

	* gnu/java/net/natPlainSocketImplPosix.cc (setOption): Fix case
	fall-through bug.

2005-06-04  Anthony Green  <green@redhat.com>

	* java/net/URLClassLoader.java: import gnu.gcj.Core,
	and gnu.java.net.protocol.core.CoreInputStream.
	(CureURLLoader): New class.
	(CoreResource): New class.
	(addURLImpl): Add special treatment for the "core" protocol.
	* gnu/gcj/natCore.cc (find): New method.
	* gnu/gcj/Core.java (find): New method.

2005-06-03  Keith Seitz  <keiths@redhat.com>

	* gnu/classpath/jdwp/transport/ITransport.java: New file.
	* gnu/classpath/jdwp/transport/SocketTransport.java: New file.
	* gnu/classpath/jdwp/transport/TransportFactory.java: New file.

2005-06-03  Andreas Tobler  <a.tobler@schweiz.ch>

	* jawt.c: Remove malloc.h, covered by stdlib.h.

	* testsuite/libjava.jni/jni.exp
	(gcj_jni_invocation_compile_c_to_binary): Add -bind_at_load to silence
	the build process.

2005-06-02  Keith Seitz  <keiths@redhat.com>

	* gnu/classpath/jdwp/transport/TransportException.java: New file.

2005-06-02  Andreas Tobler  <a.tobler@schweiz.ch>

	* mauve-libgcj: Remove implemented classes from the fail section.
	Add two new not implemented to it.

2005-06-01  Bryce McKinlay  <mckinlay@redhat.com>

	* configure.ac (BACKTRACESPEC): Remove definition, but continue to
	AC_SUBST definition from configure.host.
	* configure.host: Don't use -fno-omit-frame-pointer. Set BACKTRACESPEC
	to -fomit-frame-pointer on 32-bit x86 targets.

2005-06-01  Tom Tromey  <tromey@redhat.com>

	* java/io/ObjectInputStream.java (currentLoader): Fixed typo.

2005-06-01  Ziga Mahkovec  <ziga.mahkovec@klika.si>

	PR libgcj/20435:
	* gnu/regexp/RESyntax.java (RE_POSSESSIVE_OPS): New field.
	(static): Add possessive matching to JAVA_1_4 syntax.
	* gnu/regexp/RETokenRepeated.java (possessive): New field.
	(makePossessive, isPossessive): New methods.
	(match): Don't back off during possessive matching.
	* gnu/regexp/RE.java (initalize): Accept possessive quantifier.
	* java/util/regex/Pattern.java (constructor): Switch syntax from PERL5
	to JAVA_1_4.

2005-06-01  Keith Seitz  <keiths@redhat.com>

	* gnu/classpath/jdwp/transport/JdwpPacket.java: New file.
	* gnu/classpath/jdwp/transport/JdwpCommandPacket.java: New file.
	* gnu/classpath/jdwp/transport/JdwpReplyPacket.java: New file.

2005-06-01  Tom Tromey  <tromey@redhat.com>

	PR libgcj/21785:
	* java/io/natObjectInputStream.cc (currentClassLoader): Removed.
	(currentLoader): New method.
	* java/io/ObjectInputStream.java (resolveProxyClass): Use
	currentLoader.
	(currentLoader): Now native.
	(currentClassLoader): Removed.
	* testsuite/libjava.lang/pr21785.java: New file.
	* testsuite/libjava.lang/pr21785.out: New file.

2005-06-01  Tom Tromey  <tromey@redhat.com>

	PR libgcj/21753:
	* java/lang/natString.cc (substring): Changed sharing heuristic.

2005-05-30  Bryce McKinlay  <mckinlay@redhat.com>

	PR libgcj/21821
	* gnu/java/nio/channels/natFileChannelPosix.cc (open): Don't use
	MAXPATHLEN. Format exception message using a StringBuffer instead.

2005-05-29  Michael Koch  <konqueror@gmx.de>

	PR libgcj/20273:
	* java/util/LinkedHashMap.java (access): Set 'root.pred'.

2005-05-27  Ziga Mahkovec  <ziga.mahkovec@klika.si>

	* ChangeLog: Fix typo.

2005-05-26  Ranjit Mathew  <rmathew@hotmail.com>

	Testsuite adjustments for PR java/19870.
	* testsuite/libjava.lang/PR19870.java: New testcase.
	* testsuite/libjava.lang/PR19870.out: Expected output for the
	testcase.
	* testsuite/libjava.jacks/jacks.xfail: Add
	8.5.2-accessible-static-member-usage-3 and 15.8.4-static-2


2005-05-26  Bryce McKinlay  <mckinlay@redhat.com>

	* include/jvm.h (FLAG_BINARYCOMPAT_ABI, FLAG_BOOTSTRAP_LOADER): New.
	(GCJ_BINARYCOMPAT_ADDITION, GCJ_BOOTSTRAP_LOADER_ADDITION): Removed.
	(OLD_GCJ_40_BC_ABI_VERSION): Renamed. Old-style version ID for BC-ABI
	classes.
	(GCJ_CXX_ABI_VERSION): Renamed from GCJ_ABI_VERSION.
	(GCJ_40_BC_ABI_VERSION): New. Calculate version	IDs using new method.
	(_Jv_CheckABIVersion): Check for both old and new style version IDs.
	(_Jv_ClassForBootstrapLoader): Use FLAG_BOOTSTRAP_LOADER. 

2005-05-25  Richard Henderson  <rth@redhat.com>

	PR libgcj/21692
	* sysdep/descriptor-n.h: New file.
	* sysdep/descriptor-y.h: New file.
	* sysdep/powerpc/descriptor.h: New file.
	* configure.host: Set $descriptor_h appropriate for the host.
	* configure.ac: Link it.
	* configure: Regenerate.
	* stacktrace.cc: Include sysdep/descriptor.h.
	(_Jv_StackTrace::UpdateNCodeMap): Use UNWRAP_FUNCTION_DESCRIPTOR.

2005-05-25  Chris Burdess  <dog@gnu.org>

	* gnu/xml/dom/ls/SAXEventSink.java: Ignore XML entities in start/
	end entity callbacks.

2005-05-24  Gary Benson  <gbenson@redhat.com>

	PR libgcj/21736:
	* java/text/MessageFormat.java (MessageFormatElement.setLocale):
	Handle DateFormat.DEFAULT case correctly.

2005-05-21  Tom Tromey  <tromey@redhat.com>

	PR libgcj/21703:
	* java/lang/ref/natReference.cc (find_slot): Handle case where
	table has no NULL entries.
	* java/lang/natString.cc (_Jv_StringFindSlot): Handle case where
	table has no NULL entries.

2005-05-22  Andreas Jaeger  <aj@suse.de>

	* java/lang/mprec.c (mult, lshift, b2d, d2b): Add parenthesis to
	avoid warnings.

2005-05-21  Ranjit Mathew  <rmathew@hotmail.com>

	* testsuite/libjava.jacks/jacks.xfail: Remove 3.10.2-round-6.

2005-05-19  Richard Henderson  <rth@redhat.com>

	* exception.cc: Revert 05-17 gcc_unreachable change.

2005-05-19  Bryce McKinlay  <mckinlay@redhat.com>

	* java/lang/natClassLoader.cc (_Jv_NewClass): Use
	_Jv_RegisterInitiatingLoader to register array classes, not
	_Jv_RegisterClass.
	(_Jv_RegisterInitiatingLoader): Give up if called very early during
	bootstrapping. Add a FIXME to handle this case better.

2005-05-19  Bryce McKinlay  <mckinlay@redhat.com>

	* Makefile.am (libgcj0_convenience_la): Removed. Don't build a libgcj
	convenience library.
	(libgcj_la_SOURCES): New. Move sources here.
	(libgcj.la): Remove rule.

2005-05-18  Thomas Fitzsimmons  <fitzsim@redhat.com>

	PR libgcj/19729
	* gnu/java/security/provider/DSASignature.java: Import updates
	from GNU Crypto.

2005-05-18  Anthony Green  <green@redhat.com>

	* jni/gtk-peer/gtk_jawt.c (classpath_jawt_object_lock,
	classpath_jawt_object_unlock, classpath_jawt_create_lock,
	classpath_jawt_destroy_lock): New functions.
	* jni/classpath/classpath_jawt.h (classpath_jawt_object_lock,
	classpath_jawt_object_unlock, classpath_jawt_create_lock,
	classpath_jawt_destroy_lock): New functions.
	* include/jawt.h (struct _JAWT_DrawingSurface): Add lock
	field.
	* jawt.c: #include malloc.h.
	(_Jv_Lock): Use lock.
	(_Jv_Unlock): Ditto.
	(_Jv_GetDrawingSurface): Initialize lock.
	(_Jv_FreeDrawingSurface): Destroy lock.
	(_Jv_FreeDrawingSurfaceInfo): Free platformInfo.

2005-05-18  Paolo Bonzini  <bonzini@gnu.org>

	* Makefile.am (Makefile.deps): Do not use \0, it is unportable.
	* Makefile.in: Regenerate.

2005-05-17  Kelley Cook  <kcook@gcc.gnu.org>

	* configure.ac: Use AC_C_BIGENDIAN instead of AC_C_BIGENDIAN_CROSS.
	Use AC_CHECK_SIZEOF instead of AC_COMPILE_CHECK_SIZEOF.
	* aclocal.m4, configure, config.h.in, include/config.h.in,
	Makefile.in, include/Makefile.in, testsuite/Makefile.in,
	external/Makefile.in, external/sax/Makefile.in,
	external/w3c_dom/Makefile.in, gcj/Makefile.in: Regenerate.

2005-05-17  David Daney  <ddaney@avtrex.com>

	PR libgcj/18220
	* testsuite/libjava.lang/Process_3.java (run):  Exit on error.

2005-05-17  Nathan Sidwell  <nathan@codesourcery.com>

	* exception.cc (abort): Remove std::abort hack.
	(gcc_unreacheable): Define.

2005-05-17  Paolo Bonzini  <bonzini@gnu.org>

	* Makefile.am (Makefile.deps): Do not create native.list and
	bytecodes.list.
	(all_native_compiled_dirs, all_java_dirs): Compute dir list here.
	* Makefile.in: Regenerate.

2005-05-17  Paolo Bonzini  <bonzini@gnu.org>

	* configure.ac (--enable-libgcj-multifile): Remove.

	* Makefile.am (all_native_compiled_source_files,
	(all_native_compiled_dirs, all_java_dirs, all_java_lo_files,
	all_libgcj_lo_files, all_xlib_lo_files,
	all_java_deps_files, all_java_stamp_files,
	all_java_filelist_files): New variables.
	(EXTRA_DIST): New Automake variable.
	(CLEANFILES): Add .stamp, .list and .lo files.
	(%.list, %.lo, %.stamp, Makefile.deps): New rules.
	(classes.stamp): Depend on $(all_java_stamp_files).
	(libgcj.la): Pass $(libgcj_la_LIBADD) to the linker without
	going through write_entries_to_file.

	(all_java_source_files, all_property_files): Move earlier.
	(libgcj_la_OBJECTS, javao_files, xlib_javao_files,
	all_java_class_files): Remove.
	(gtk_awt_peer_sources): Rename to...
	(gtk_awt_peer_source_files): ... this.  Adjust throughout.

	(ONESTEP): Remove.
	(libgcj0_convenience_la_SOURCES): Remove Java source files.
	(libgcj0_convenience_la_LIBADD): Add $(all_libgcj_lo_files).
	(libgcj0_convenience_la_DEPENDENCIES): Likewise.
	(libgcj_la_SOURCES): Remove.
	(lib_gnu_awt_xlib_la_SOURCES): Remove Java source files.
	(lib_gnu_awt_xlib_la_LIBADD): Add $(all_xlib_lo_files).
	(lib_gnu_awt_xlib_la_DEPENDENCIES): Likewise.

	* configure: Regenerate.
	* Makefile.in: Regenerate.
	* external/Makefile.in: Regenerate.
	* external/sax/Makefile.in: Regenerate.
	* external/w3c_dom/Makefile.in: Regenerate.
	* gcj/Makefile.in: Regenerate.
	* include/Makefile.in: Regenerate.
	* libltdl/Makefile.in: Regenerate.
	* testsuite/Makefile.in: Regenerate.

2005-05-16  Tom Tromey  <tromey@redhat.com>

	* java/nio/charset/Charset.java (encode, decode): Synchronize on
	'this', not the class.

2005-05-16  Tom Tromey  <tromey@redhat.com>

	* gnu/java/net/protocol/http/Headers.java (parse): Include final
	character of line.

2005-05-16  Tom Tromey  <tromey@redhat.com>

	PR libgcj/21606:
	* java/net/URI.java (unquote): Handle lower-case letters as well.

2005-05-16  Ziga Mahkovec  <ziga.mahkovec@klika.si>

	PR libgcj/20504
	* gnu/regexp/RE.java: Add support for quoting constructs.

2005-05-15  Tom Tromey  <tromey@redhat.com>

	* java/lang/String.java (startsWith): Fixed javadoc.

2005-05-15  Tom Tromey  <tromey@redhat.com>

	PR java/21519:
	* testsuite/libjava.compile/pr21519.java: New file.
	* testsuite/libjava.compile/pr21519.no-link: New file.

2005-05-15  Tom Tromey  <tromey@redhat.com>

	* stacktrace.cc (getLineNumberForFrame): Use _Jv_GetSafeArg.

2005-05-13  Bryce McKinlay  <mckinlay@redhat.com>

	PR libgcj/21557
	* java/lang/natObject.cc (_Jv_MonitorEnter): Save and clear thread
	interrupt status flag if _Jv_CondWait is interrupted.

2005-05-13  Tom Tromey  <tromey@redhat.com>

	* gnu/gcj/runtime/SystemClassLoader.java (init): Handle empty
	element in path.

2005-05-12  Bryce McKinlay  <mckinlay@redhat.com>

	* include/jvm.h (gcj::verifyClasses): Declare.
	* link.cc (gcj::verbose_class_flag): Moved.
	* prims.cc (gcj::verifyClasses): Define here.
	(gcj::verbose_class_flag): Move definition here.
	(_Jv_Linker::wait_for_state): Don't call verify_class
	if gcj::verifyClasses is not set.
	* gij.cc (main): Set gcj::verifyClasses when '-noverify' is given.

2005-05-12  Aaron Luchko  <aluchko@redhat.com>

	* gij.cc (main): Recognize '-verify', '-noverify', and
	'-verifyremote'

2005-05-12  Kaz Kojima  <kkojima@gcc.gnu.org>

	* configure.host: Set IEEESPEC to -mieee for sh*-*-*.

2005-05-12  Thomas Fitzsimmons  <fitzsim@redhat.com>

	* Makefile.am (cond_gtk_gcjawt_ltlibrary): Rename libjawt.la
	libgcjawt.la.

2005-05-11  Tom Tromey  <tromey@redhat.com>

	* external/w3c_dom/Makefile.in: Rebuilt.
	* external/w3c_dom/Makefile.am (libw3c_gcj_la_GCJFLAGS): Added
	-fbootstrap-classes.
	* external/sax/Makefile.in: Rebuilt.
	* external/sax/Makefile.am (libsax_gcj_la_GCJFLAGS): Added
	-fbootstrap-classes.
	* java/lang/Class.h (_Jv_CopyClassesToSystemLoader): Declare as
	friend.
	* java/lang/natVMClassLoader.cc (getSystemClassLoaderInternal):
	Call _Jv_CopyClassesToSystemLoader.
	* java/lang/natClassLoader.cc (system_class_list): New global.
	(_Jv_RegisterClassHookDefault): Handle bootstrap and system
	classes differently.
	(_Jv_CopyClassesToSystemLoader): New function.
	(SYSTEM_LOADER_INITIALIZED): New define.
	* include/jvm.h (GCJ_BOOTSTRAP_LOADER_ADDITION): New define.
	(_Jv_CheckABIVersion): Use it.
	(_Jv_ClassForBootstrapLoader): New function.
	* Makefile.in: Rebuilt.
	* Makefile.am (AM_GCJFLAGS): Added -fbootstrap-classes.

2005-05-10  Tom Tromey  <tromey@redhat.com>

	* gcj/javaprims.h: Updated.
	* java/lang/String.java (String(StringBuilder)): New constructor.
	* java/lang/natStringBuilder.cc: New file.
	* java/lang/StringBuilder.java: New file.
	* Makefile.in: Rebuilt.
	* Makefile.am (core_java_source_files): Added StringBuilder.java.
	(nat_source_files): Added natStringBuilder.cc.

2005-05-10  Paolo Bonzini  <bonzini@gnu.org>

	PR java/21436
	* testsuite/libjava.jacks/jacks.xfail: Adjust.

2005-05-09  Mike Stump  <mrs@apple.com>

	* configure: Regenerate.

2005-05-09  David Daney  <ddaney@avtrex.com>

	* java/util/BitSet.java (get(int, int)): Fix breakage when
	requested set doesn't start on a multiple of 64.

2005-05-07  Matthias Klose  <doko@debian.org>

	* gnu/java/awt/peer/gtk/GtkVolatileImage.java: Add imports.

2005-05-06  Thomas Fitzsimmons  <fitzsim@redhat.com>

	* Makefile.am (gtk_awt_peer_sources): Add GtkVolatileImage.java.
	* Makefile.in: Regenerate.
	* gnu/java/awt/peer/gtk/GdkGraphicsConfiguration.java
	(createCompatibleVolatileImage(int,int)): Implement.
	(createCompatibleVolatileImage(int,int,ImageCapabilities)):
	Likewise.
	* gnu/java/awt/peer/gtk/GtkComponentPeer.java (backBuffer, caps):
	New fields.
	(createVolatileImage): Implement.
	(createBuffers): Likewise.
	(getBackBuffer): Likewise.
	(flip): Likewise.
	(destroyBuffers): Likewise.
	* gnu/java/awt/peer/gtk/GtkVolatileImage.java: New file.
	* java/awt/Canvas.java (CanvasBltBufferStrategy): New class.
	(CanvasFlipBufferStrategy): Likewise.
	(createBufferStrategy(int)): New method.
	(createBufferStrategy(int,BufferCapabilities)): Likewise.
	* java/awt/Component.java (BltBufferStrategy): Implement and
	document class.
	(FlipBufferStrategy): Likewise.
	* java/awt/Window.java (WindowBltBufferStrategy): New class.
	(WindowFlipBufferStrategy): Likewise.
	(createBufferStrategy(int)): New method.
	(createBufferStrategy(int,BufferCapabilities)): Likewise.
	(getBufferStrategy): Likewise.
	* java/awt/BufferCapabilities.java (BufferCapabilities): Rename
	front to frontCaps and back to backCaps.

2005-05-06  Michael Koch  <konqueror@gmx.de>

	* java/awt/BufferCapabilities.java
	(BufferCapabilities): Merged javadoc.

2005-05-06  Michael Koch  <konqueror@gmx.de>

	* java/util/Locale.java
	(defaultLocale): Use gnu.classpath.SystemProperties to get properties.
	(getLocale): New methods. Use it everywhere where instances of Locales
	are needed.
	(getDisplayLanguage): Merged javadoc.
	(getDisplayCountry): Likewise.
	(getDisplayVariant): Likewise.

2005-05-06  Archie Cobbs  <archie@dellroad.org>

	* native/jni/gtk-peer/gnu_java_awt_peer_gtk_GdkPixbufDecoder.c:
	use DeleteLocalRef() to avoid exhausting local native references.

2005-05-06  Mark Wielaard  <mark@klomp.org>

	* native/jni/gtk-peer/gnu_java_awt_peer_gtk_GtkWindowPeer.c:
	(window_delete_cb): Don't use C++ style comments.

2005-05-06  Robert Schuster  <thebohemian@gmx.net>

	* native/jni/gtk-peer/gnu_java_awt_peer_gtk_GtkWindowPeer.c: Fixed
	copyright header.

2005-05-06  Robert Schuster  <thebohemian@gmx.net>

	* native/jni/gtk-peer/gnu_java_awt_peer_gtk_GtkWindowPeer.c:
	(window_delete_cb): Made the function return TRUE.

2005-05-06  Roman Kennke  <roman@kennke.org>

	* javax/swing/text/PlainView.java
	(drawUnselectedText): Call Utilities.drawTabbedText() with correct
	offset parameter.
	* javax/swing/text/Utilities.java
	(drawTabbedText): Initilialize local variable pos correctly.

2005-05-06  Roman Kennke  <roman@kennke.org>

	* javax/swing/text/AbstractDocument.java
	(LeafElement): Made start and end package private fields for
	effective reindexing.
	* javax/swing/text/PlainDocument.java
	(constructor): The field rootElement is always BranchElement,
	so we handle it as such.
	(removeUpdate): Rewritten reindexing for removeUpdate so that
	the actual removal is taken into account.

2005-05-06  Roman Kennke  <roman@kennke.org>

	* javax/swing/text/GapContent.java:
	Removed debugging output stuff, which I accidentally left in.

2005-05-06  Roman Kennke  <roman@kennke.org>

	* javax/swing/text/GapContent.java:
	Implemented a real GapContent. Only the public methods have
	been implemented so far and still no UndoableEdit support.

2005-05-04  H.J. Lu  <hongjiu.lu@intel.com>

	* java/awt/BufferCapabilities.java (BufferCapabilities): Fix
	the typo.

2005-05-04  Thomas Fitzsimmons  <fitzsim@redhat.com>

	* java/awt/image/BufferStrategy.java: Document.

	* java/awt/BufferCapabilities.java: Document.

2005-05-04  Tom Tromey  <tromey@redhat.com>

	* java/nio/channels/FileLock.java (toString): Entirely avoid
	String "+".

2005-05-04  Andrew Overholt  <overholt@redhat.com>

	* java/nio/channels/FileLock.java (toString): Re-implement using
	StringBuffer.

2005-05-04  Thomas Fitzsimmons  <fitzsim@redhat.com>

	* java/awt/ImageCapabilities.java: Document.

	* java/awt/image/VolatileImage.java: Unindent copyright header.

2005-05-03  Thomas Fitzsimmons  <fitzsim@redhat.com>

	* java/awt/image/VolatileImage.java: Document.

2005-05-03  Thomas Fitzsimmons  <fitzsim@redhat.com>

	* jni/gtk-peer/gnu_java_awt_peer_gtk_GtkToolkit.c
	(init_glib_threads): Check if threading system is already
	initialized.

2005-05-03  Andrew Overholt  <overholt@redhat.com>

	PR libgcj/21372:
	* gnu/java/nio/channels/FileChannelImpl.java: Return null if lock
	could not be acquired.
	* java/nio/channels/FileLock.java (toString): Re-implement to be
	in line with other implementations.

2005-05-03  Tom Tromey  <tromey@redhat.com>

	* java/lang/VMSecurityManager.java (currentClassLoader): Use
	'systemClasssLoader' directly.

2005-05-03  Tom Tromey  <tromey@redhat.com>

	* java/lang/VMSecurityManager.java (currentClassLoader): Don't
	call VMClassLoader.getSystemClassLoader.

2005-04-29  Michael Koch  <konqueror@gmx.de>

	* java/net/NetworkInterface.java
	(static): Removed.
	(NetworkInterface(String,InetAddress)): Made package-private.
	(NetworkInterface(String,InetAddress[])): New constructor.
	(getRealNetworkInterfaces): Removed.
	(getByName): Use VMNetworkInterface.getInterfaces().
	(getByInetAddress): Likewise.
	(getNetworkInterfaces): Likewise.
	* java/net/VMNetworkInterface.java,
	java/net/natVMNetworkInterfaceNoNet.cc,
	java/net/natVMNetworkInterfacePosix.c,c
	java/net/natVMNetworkInterfaceWin32.cc: New files.
	* java/net/natNetworkInterfaceNoNet.cc,
	java/net/natNetworkInterfacePosix.cc,
	 java/net/natNetworkInterfaceWin32.cc: Removed.
	* configure.ac
	* Makefile.am
	* configure, Makefile.in: Regenerated.

2005-04-29  Andrew Haley  <aph@redhat.com>

	* java/lang/Class.h (_Jv_ResolvePoolEntry): Declare as friend.

2005-04-29  Dalibor Topic  <robilad@kaffe.org>

	* java/nio/channels/FileChannelImpl.java
	(FileChannelImpl(String, int)): Removed.
	(FileChannelImpl(File, int)): Added. Check if opened file is a
	directory.
	* java/io/FileInputStream.java(FileInputStream): Fixed javadocs.
	Call FileChannelImpl(File, int).
	* java/io/FileOutputStream.java (FileInputStream): Call
	FileChannelImpl(File, int).
	* java/io/RandomAccessFile.java (RandomAccessFile):
	Call FileChannelImpl(File, int). Switched constructors around.

2005-04-27  Andrew Haley  <aph@redhat.com>

	PR java/19285
	* prims.cc (_Jv_ResolvePoolEntry): New function.
	* include/jvm.h (_Jv_Linker::find_field): New arg: found_class.
	* link.cc (_Jv_Linker::find_field): New arg: found_class.
	(resolve_pool_entry): Initialize the class in which a field is
	found.
	(link_symbol_table): Pass new arg to found_class.

2005-04-29  Michael Koch  <konqueror@gmx.de>

	* java/nio/charset/Charset.java
	(provider): Reformatted.

2005-04-29  Michael Koch  <konqueror@gmx.de>

	* gnu/java/net/protocol/http/HTTPConnection.java:
	(userAgent): Initialize from system properties.
	(initUserAgent): Removed.

2005-04-29  Mark Wielaard  <mark@klomp.org>

	* java/util/ResourceBundle.java (getObject): Clarify
	MissingResourceException detailed message.
	(tryBundle(String,ClassLoader)): Likewise.

2005-04-29  Robert Schuster  <thebohemian@gmx.net>

	* java/beans/FeatureDescriptor.java:
	(getShortDescription): Implemented fallback mechanism and fixed
	documentation (fixes bug #12637).
	(getDisplayName): Dito.

2005-04-29  Robert Schuster  <thebohemian@gmx.net>

	* java/beans/Introspector.java: Fixed bug #12624, BeanDescriptors
	will now be set correctly.
	(flushCaches): Now flushes all cached intermediate data.

2005-04-28  Michael Koch  <konqueror@gmx.de>

	* java/net/InetAddress.java
	(aton): Fixed javadoc.
	(lookup): Likewise.

2005-04-28  Tom Tromey  <tromey@redhat.com>

	* javax/swing/Timer.java
	(drainEvents, queueEvent): Now package-private.

2005-04-28  Audrius Meskauskas  <audriusa@bluewin.ch>

	* javax/swing/Timer.java
	(constructor): Assigning initialDelay.

2005-04-28  Audrius Meskauskas  <audriusa@bluewin.ch>

	* javax/swing/Timer.java
	(Waker.run): firing the first action event.

2005-04-28  Michael Koch  <konqueror@gmx.de>

	* javax/swing/Timer.java: Reordered all fields and methods,
	Added more javadocs.

2005-04-28  Michael Koch  <konqueror@gmx.de>

	* javax/swing/Timer.java: Javadocs merged
	from GNU classpath.

2005-04-28  Jeroen Frijters  <jeroen@frijters.net>

	* gnu/java/net/protocol/file/Connection.java
	(StaticData): New inner class to contain statics.
	(connect, getHeaderField): Modified to use StaticData.

2005-04-28  Michael Koch  <konqueror@gmx.de>

	* gnu/java/net/protocol/file/Connection.java
	(lineSeparator): Initialize with SystemProperties.getProperty().

2005-04-27  Chris Burdess  <dog@gnu.org>

	* gnu/java/net/protocol/file/Connection.java: Return correct content
	length for directory listing.
	* java/net/URLClassLoader.java: Correction for URLClassLoader, bug
	#11285: return valid URLs for directories.i

2005-04-27  Thomas Fitzsimmons  <fitzsim@redhat.com>

	* Makefile.am (ordinary_java_source_files): Add
	gnu/java/net/protocol/https/Handler.java.
	* Makefile.in: Regenerate.
	* java/net/URL.java: Remove org.metastatic.jessie from default
	protocol search path.

2005-04-27  Chris Burdess  <dog@gnu.org>

	* gnu/java/net/protocol/https/Handler.java: New file.

2005-04-27  Jeroen Frijters  <jeroen@frijters.net>

	* javax/imageio/spi/IIORegistry.java (IIORegistry):
	Don't assume that awt Toolkit is always ClasspathToolkit.

2005-04-27  Chris Burdess  <dog@gnu.org>

	* java/net/protocol/http/HTTPURLConnection.java (connect): Accept
	absolute and relative paths in Location header.

2005-04-27  Chris Burdess  <dog@gnu.org>

	* gnu/java/net/protocol/http/HTTPURLConnection.java: Throw
	FileNotFoundException and implement getErrorStream on 404.

2005-04-27  Sven de Marothy <sven@physto.se>

	* java/util/TimeZone.java,
	(getDefaultDisplayName): Fix previous fix.

2005-04-27  Sven de Marothy <sven@physto.se>

	* java/util/TimeZone.java,
	(getDefaultDisplayName): Don't print zero offsets.

2005-04-27  Roman Kennke  <roman@kennke.org>

	* javax/swing/plaf/basic/BasicScrollBarUI
	(getThumbBounds): Do not make thumb smaller than
	minimumThumbSize.
	* javax/swing/plaf/metal/MetalLookAndFeel
	(initComponentDefaults): Added color defaults for ScrollBar.
	* javax/swing/plaf/metal/MetalScrollBarUI
	(paintThumb): Added.
	(getMinimumThumbSize): Added.

2005-04-27  Roman Kennke  <roman@kennke.org>

	* javax/swing/plaf/metal/MetalLookAndFeel
	(initComponentDefaults): Added some default colors.

2005-04-27  Roman Kennke  <roman@kennke.org>

	* javax/swing/plaf/basic/BasicScrollBarUI.java
	(configureScrollBarColors: Changed key 'ScrollBar.thumbLightShadow'
	to 'ScrollBar.thumbShadow'. The formes does not exist.
	(paintThumb): Use BasicGraphicsUtils for painting the thumb.

2005-04-27  Roman Kennke  <roman@kennke.org>

	* java/awt/MediaTracker.java: Added 2005 to copyright statement.
	* javax/swing/BoxLayout.java: Likewise.
	* javax/swing/UIManager.java: Likewise.
	* javax/swing/plaf/basic/BasicButtonListener.java: Likewise.
	* javax/swing/plaf/basic/BasicGraphicsUtils.java: Likewise.
	* javax/swing/plaf/basic/BasicLookAndFeel.java: Likewise.
	* javax/swing/plaf/basic/BasicMenuItemUI.java: Likewise.
	* javax/swing/plaf/basic/BasicScrollPaneUI.java: Likewise.
	* javax/swing/plaf/metal/MetalLookAndFeel.java: Likewise.
	* javax/swing/text/Document.java: Likewise.
	* javax/swing/text/GapContent.java: Likewise.
	* javax/swing/text/SimpleAttributeSet.java: Likewise.
	* javax/swing/tree/DefaultTreeSelectionModel.java: Likewise.

2005-04-27  Roman Kennke  <roman@kennke.org>

	* javax/swing/plaf/basic/BasicToggleButtonUI.java:
	(getPropertyPrefix): Added.

2005-04-27  Roman Kennke  <roman@kennke.org>

	* javax/swing/plaf/basic/BasicButtonUI.java
	(getPropertyPrefix): Added.
	(installDefaults): Use getPropertyPrefix instead of hard-coded
	prefix.

2005-04-27  Roman Kennke  <roman@kennke.org>

	* javax/swing/JToggleButton.java
	(JToggleButton): Removed horizontalAlignment setting, this
	was wrong. Added setting of an actionCommand, ToggleButtons
	have "" as default actionCommand.

2005-04-27  Michael Koch  <konqueror@gmx.de>

	* java/nio/charset/Charset.java (providers2): Renamed from 'providers'
	to work around CNI limitation.

2005-04-27  Sven de Marothy  <sven@physto.se>

	* java/nio/charset/Charset.java:
	(defaultCharset()): New method.
	Status updated to 1.5

2005-04-27  Sven de Marothy  <sven@physto.se>

	* java/nio/charset/Charset.java: Cached encoders shouldn't be static.

2005-04-27  Sven de Marothy  <sven@physto.se>

	* java/nio/charset/Charset.java: Reset cached de/encoders.

2005-04-27  Robert Schuster <thebohemian@gmx.net>

	* java/nio/charset/Charset.java (forName): Throws
	IllegalArgumentException when argument is null
	and added documentation.

2005-04-27  Ito Kazumitsu  <kaz@maczuka.gcd.org>

	* java/nio/charset/Charset.java (providers):
	New method to make an array of CharsetProviders defined in
	META-INF/services/java.nio.charset.spi.CharsetProvider.
	(charsetForName, availableCharsets): Use the
	new method providers().

2005-04-26  Michael Koch  <konqueror@gmx.de>

	* java/net/InetAddress.java: Made all hexadecimal numbers lowercase.
	Fixed typos in javadocs.
	(isSiteLocalAddress): Fixed handling of byte values.
	(isMCLinkLocal): Likewise.
	* java/net/Inet4Address.java
	(isMulticastAddress): Call super method.
	(isLoopbackAddress): Likewise.
	(isAnyLocalAddress): Likewise.
	(isLinkLocalAddress): Likewise.
	(isSiteLocalAddress): Likewise.
	(isMCGlobal): Likewise.
	(isMCNodeLocal): Likewise.
	(isMCLinkLocal): Likewise.
	(isMCSiteLocal): Likewise.
	(isMCOrgLocal): Likewise.
	(getHostAddress): Likewise.

2005-04-26  Sven de Marothy  <sven@physto.se>

	* java/net/InetAddress.java
	(toString): Don't print empty hostnames.

2005-04-26  Luca Barbieri  <luca.barbieri@gmail.com>

	PR libgcj/21136:
	* gnu/java/nio/channels/FileChannelImpl.java (tryLock): Pass
	'false' to native lock().
	(lock): Pass 'true' to native lock().

2005-04-26  Michael Koch  <konqueror@gmx.de>

	* java/net/InetAddress.java:
	Fixed typos in javadocs.

2005-04-26  Andrew Haley  <aph@redhat.com>

	PR libgcj/21020:
	* jni.cc (_Jv_JNI_GetAnyFieldID): Use class' loader to find
	field's type.

2005-04-26  Tom Tromey  <tromey@redhat.com>

	* javax/swing/text/html/parser/ParserDelegator.java (callBack,
	gnu): Now package-private.
	* javax/swing/text/html/parser/DocumentParser.java (parser,
	callBack, gnu): Now package-private.
	* javax/swing/text/StringContent.java (content, setOffset,
	checkLocation): Now package-private.
	* javax/swing/text/JTextComponent.java (doc): Now
	package-private.
	* javax/swing/plaf/basic/BasicToolBarUI.java (owner,
	lastGoodOrientation, origParent, borders, cachedBounds,
	cachedOrientation, DragWindow): Now package-private.
	* javax/swing/plaf/basic/BasicTabbedPaneUI.java (incrButton,
	decrButton, viewport, panel, currentScrollLocation, layoutManager,
	tabAreaRect, contentRect, createIncreaseButton,
	createDecreaseButton, findPointForIndex): Now package-private.
	* javax/swing/plaf/basic/BasicSplitPaneDivider.java
	(currentDividerLocation, moveDividerTo): Now package-private.
	* javax/swing/plaf/basic/BasicSliderUI.java (findClosestTick): Now
	package-private.
	* javax/swing/plaf/basic/BasicScrollBarUI.java
	(calculatePreferredSize, valueForYPosition, valueForXPosition):
	Now package-private.
	* javax/swing/plaf/basic/BasicPopupMenuUI.java
	(topWindowListener): Now package-private.
	* javax/swing/plaf/basic/BasicOptionPaneUI.java (iconSize,
	OK_STRING, YES_STRING, NO_STRING, CANCEL_STRING): Now constants.
	(messageAreaContainer, buttonContainer, resetSelectedValue): Now
	package-private.
	* javax/swing/plaf/basic/BasicListUI.java (damageLayout): Now
	package-private.
	* javax/swing/plaf/basic/BasicInternalFrameTitlePane.java (title):
	Now package-private.
	* javax/swing/plaf/basic/BasicDesktopIconUI.java (button): Now
	package-private.
	* javax/swing/plaf/basic/BasicComboBoxUI.java (largestItemSize,
	borderInsets): Now package-private.
	(arrowButtonWidth): Likewise.  Now a constant.
	* javax/swing/plaf/basic/BasicColorChooserUI.java (chooser, pane,
	makeTabs, updatePreviewPanel): Now package-private.
	* javax/swing/plaf/basic/BasicArrowButton.java (shadow,
	darkShadow, highlight): Now package-private.
	* javax/swing/colorchooser/DefaultSwatchChooserPanel.java
	(addColorToQueue): Now package-private.
	* javax/swing/colorchooser/DefaultRGBChooserPanel.java
	(spinnerChange, sliderChange, updateChange, R, G, B, RSpinner,
	GSpinner, BSpinner): Now package-private.
	* javax/swing/colorchooser/DefaultHSBChooserPanel.java
	(gradientImage, trackImage, slider, hRadio, sRadio, bRadio,
	hSpinner, sSpinner, bSpinner, gradientPoint, internalChange,
	spinnerTrigger, locked, handlingMouse, updateImage, updateSlider,
	updateTrack): Now package-private.
	* javax/swing/TransferHandler.java (clipboard): Now
	package-private.
	* javax/swing/ToolTipManager.java (showTip, hideTip): Now
	package-private.
	* javax/swing/Timer.java (drainEvents, queueEvent): Now
	package-private.
	* javax/swing/RepaintManager.java (globalManager): Now
	package-private.
	* javax/swing/JFormattedTextField.java (editValid): Now
	package-private.
	* javax/swing/JColorChooser.java (makeModal): Now
	package-private.
	* java/awt/geom/GeneralPath.java (rule, types, xpoints, ypoints,
	index, path): Now package-private.
	* java/awt/geom/Area.java (solids, holes, cubicCubicIntersect,
	lineQuadIntersect, lineCubicIntersect, linesIntersect,
	pointEquals): Now package-private.
	* java/awt/geom/Arc2D.java (type): Now package-private.
	* java/awt/Window.java (windowFocusOwner): Now package-private.
	* java/awt/TextComponent.java (editable, selectionStart,
	selectionEnd, text, getIndexAtPoint, getCharacterBounds): Now
	package-private.
	* java/awt/MenuItem.java (actionCommand, enabled, label): Now
	package-private.
	* java/awt/MenuComponent.java (focusListener): Now
	package-private.
	* java/awt/Frame.java (state): Now package-private.
	* java/awt/Choice.java (pItems): Now package-private.
	* java/awt/Checkbox.java (state): Now package-private.
	* java/awt/Button.java (actionCommand, label): Now
	package-private.
	* gnu/javax/swing/text/html/parser/support/Parser.java
	(attributes, _handleEndTag_remaining, _handleStartTag): Now
	package-private.
	* gnu/java/beans/decoder/PersistenceParser.java (javaHandler): Now
	package-private.
	* gnu/java/awt/peer/gtk/GdkGraphics2D.java (paint, stroke, fg, bg,
	clip, transform, font, comp): Now package-private.

2005-04-26  Tom Tromey  <tromey@redhat.com>

	* java/awt/Robot.java (waitForIdle): Call invokeAndWait in a
	static way.

2005-04-26  Mark Wielaard  <mark@klomp.org>

	* java/net/URL.java (URL(URL,String,URLStreamHandler)): Add spec
	to MalformedURLException.

2005-04-26  Michael Koch  <konqueror@gmx.de>

	* java/security/AccessControlContext.java:
	Reformated.
	(protectedDomains): Renamed from 'protectionDomain'.
	* java/security/AccessController.java:
	Reformatted.

2005-04-26  Jeroen Frijters  <jeroen@frijters.net>

	* gnu/java/security/action/GetSecurityPropertyAction.java
	(GetSecurityPropertyAction): Implement PrivilegedAction instead
	of extending GetPropertyAction.
	(name): New field.
	(value): Likewise.
	(setParamters): New methods.
	(GetSecurityPropertyAction): Use new setParameters methods.

2005-04-26  Jeroen Frijters  <jeroen@frijters.net>

	* java/security/Security.java,
	java/security/cert/X509CRLSelector.java,
	java/security/cert/X509CertSelector.java:
	Modified to use SystemProperties.

2005-04-26  Michael Koch  <konqueror@gmx.de>

	* java/lang/System.java
	(setSecurityManager): Fixed comment.
	(getSecurityManager): Removed obsolete comment.

2005-04-25  Tom Tromey  <tromey@redhat.com>

	* java/awt/AWTKeyStroke.java (vktable): Now package-private.

2005-04-25  Thomas Fitzsimmons  <fitzsim@redhat.com>

	* jni/gtk-peer/gnu_java_awt_peer_gtk_GtkWindowPeer.c
	(connectSignals): Realize the window widget after connecting
	signals.

2005-04-25  Jeroen Frijters  <jeroen@frijters.net>

	* java/awt/GraphicsEnvironment.java
	(localGraphicsEnvironment): New field.
	(getLocalGraphicsEnvironment): Added support for java.awt.graphicsenv
	property.
	(isHeadless): Added support for java.awt.headless property.
	(isHeadlessInstance): Call headless().

2005-04-25  Roman Kennke  <roman@kennke.org>

	* gnu/java/awt/peer/gtk/GdkScreenGraphicsDevice.java
	(getDisplayMode): Added. Returns the current display mode.
	(isFullScreenSupported): Added.
	* java/awt/GraphicsDevice.java
	(setFullScreenWindow): Implemented a primitive fullscreen mode.
	This resizes and relocates the fullscreen window so that it uses
	the whole screen. This is not a fully accelerated fullscreen
	exclusive mode.

2005-04-25  Michael Koch  <konqueror@gmx.de>

	* java/lang/Runtime.java,
	java/lang/SecurityManager.java,
	java/lang/System.java,
	java/lang/ThreadGroup.java:
	Replaced java.lang.Runtime.securityManager by
	java.lang.SecurityManager.current (as used in GNU classpath).

2005-04-25  David Gilbert  <david.gilbert@object-refinery.com>

	* java/awt/Transparency.java
	(getTransparency): fixed API docs.

2005-04-25  Archie Cobbs  <archie@dellroad.org>

	* java/lang/Throwable.java: simplify initializing cause in constructor

2005-04-25  Michael Koch  <konqueror@gmx.de>

	* gnu/classpath/SystemProperties.java: New file.
	* gnu/classpath/natSystemProperties.cc: New file.
	* java/lang/Runtime.java
	(defaultProperties): Removed.
	(static): Likewise.
	(): Made thrown exceptions more verbose.
	(insertSystemProperties): Removed.
	* java/lang/System.java
	(static): Likewise.
	(properties): Likewise.
	(setSecurityManager): Reordered modifiers.
	(getenv): Improved javadoc.
	(): Likewise.
	(isWordsBigEndian): Removed.
	* java/lang/natRuntime.cc
	(_Jv_SetDLLSearchPath): Likewise.
	(file_encoding): Likewise.
	(default_file_encoding): Likewise.
	(getpwuid_adaptor): Likewise.
	(insertSystemProperties): Likewise.
	* java/lang/natSystem.cc
	(isWordsBigEndian): Likewise.
	* Makefile.am
	(ordinary_java_source_files):
	Added gnu/classpath/SystemProperties.java.
	(nat_source_files): Added gnu/classpath/natSystemProperties.cc.
	* Makefile.in: Regenerated.

2005-04-25  Roman Kennke  <roman@kennke.org>

	* javax/swing/plaf/basic/BasicScrollBarUI.java
	(initDefaults): Initialize thumb*Color fields correctly.

2005-04-25  Roman Kennke  <roman@kennke.org>

	* javax/swing/text/GapContent.java:
	Added API comments.

2005-04-25  Roman Kennke  <roman@kennke.org>

	* javax/swing/plaf/metal/MetalBorders.java:
	Added inner class ScrollPaneBorder.
	* javax/swing/plaf/metal/MetalLookAndFeel.java
	(initComponentDefaults): Added default for "ScrollPane.border"
	to use the new ScrollPaneBorder.

2005-04-25  Roman Kennke  <roman@kennke.org>

	* javax/swing/text/AbstractDocument.java:
	Added FIXME comments. This class still has to be
	implemented thread-safe.

2005-04-25  Roman Kennke  <roman@kennke.org>

	* javax/swing/tree/DefaultTreeSelectionModel.java
	(DefaultTreeSelectionModel): Initialize listenerList here.

2005-04-25  Roman Kennke  <roman@kennke.org>

	* javax/swing/plaf/metal/MetalTextFieldUI.java
	(createUI): Return one instance per Component instead of a
	shared instance.

2005-04-25  Roman Kennke  <roman@kennke.org>

	* javax/swing/text/Document.java:
	Added API documentation comments.

2005-04-25  Roman Kennke  <roman@kennke.org>

	* javax/swing/text/AbstractDocument.java
	(getDocumentProperties): Implemented.
	(setDocumentProperties): Implemented.
	(getProperty): Implemented.
	(putProperty): Implemented.

2005-04-25  Roman Kennke  <roman@kennke.org>

	* javax/swing/BoxLayout
	(preferredLayoutSize): Fixed computation so that it correctly
	adds the top and bottom insets of the container.

2005-04-25  Roman Kennke  <roman@kennke.org>

	* javax/swing/plaf/basic/BasicMenuItemUI.java
	(paintText): Make use of the 'selectionForeground' UI default
	for text painting.

2005-04-25  Roman Kennke  <roman@kennke.org>

	* javax/swing/plaf/basic/BasicLookAndFeel.java
	(initSystemColorDefaults): Modified colors to match the
	BasicLookAndFeel in the reference implementation.
	(initComponentDefaults): Likewise.

2005-04-25  Tom Tromey  <tromey@redhat.com>

	* include/jni.h (_Jv_va_list): Removed.
	Moved configuration code...
	* include/jni_md.h: ... here.  New file.
	* include/Makefile.in: Rebuilt.
	* include/Makefile.am (tool_include__HEADERS): Added jni_md.h.

2005-04-23  Jeroen Frijters  <jeroen@frijters.net>

	* java/io/FileInputStream.java (FileInputStream(File)),
	java/io/FileOutputStream.java (FileOutputStream(File)):
	Removed unnecessary File.isDirectory() check.

2005-04-22  Bryce McKinlay  <mckinlay@redhat.com>

	* testsuite/lib/libjava.exp (libjava_find_gij): Use $objdir/.. to find
	gij if get_multilibs fails.

2005-04-22  Anthony Green  <green@redhat.com>

	* jni.cc (natrehash): Don't bother clearing memory again.
	* interpret.cc (do_allocate_static_fields): Ditto.
	* java/lang/natString.cc (rehash): Ditto.

2005-04-22  Roman Kennke  <roman@kennke.org>

	* javax/swing/plaf/basic/BasicLookAndFeel.java
	(initComponentDefaults): Changed Button.border to be
	BasicBorders.getButtonBorder as it should be.

2005-04-22  Roman Kennke  <roman@kennke.org>

	* javax/swing/plaf/basic/BasicTabbedPaneUI.java:
	(getMaximumSize): Return (Short.MAX_VALUE, Short.MAX_VALUE) as it
	should according to a mauve testcase, instead of the preferred
	size.

2005-04-22  Roman Kennke  <roman@kennke.org>

	* javax/swing/JMenu.java
	(add): add(Component) now calls PopupMenu.insert(..) instead of
	PopupMenu.add(..). add(..) is not implemented for Component,
	so JComponent.add(..) is called instead, adding the component
	in the wrong place.

2005-04-22  Roman Kennke  <roman@kennke.org>

	* javax/swing/plaf/basic/BasicButtonListener.java
	(mousePressed): replaced query to getModifiersEx with getModifiers.
	This method relied on faulty behaviour in getModifierEx.
	(mouseReleased): replaced query to getModifiersEx with getModifiers.
	This method relied on faulty behaviour in getModifierEx.

2005-04-22  Roman Kennke  <roman@kennke.org>

	* javax/swing/plaf/metal/MetalLookAndFeel.java
	(getDefaults): Call addCustomEntriesToTable on the theme.

2005-04-22  Roman Kennke  <roman@kennke.org>

	* javax/swing/tree/DefaultTreeSelectionModel.java
	(constructor): Added implementation.
	(getRowMapper): Added implementation.
	(setSelectionMode): Added implementation.
	(getSelectionMode): Added implementation.
	(getSelectionPath): Added implementation.
	(getSelectionPaths): Added implementation.
	(getSelectionCount): Added implementation.
	(isSelectionEmpty): Added implementation.
	(getSelectionRows): Added implementation.
	(getMinSelectionRow): Added implementation.
	(getMaxSelectionRow): Added implementation.
	(getLeadSelectionRow): Added implementation.
	(getLeadSelectionPath): Added implementation.

2005-04-22  Casey Marshall <csm@gnu.org>

	* gnu/java/security/der/DERValue.java
	(getValueAs): new method.
	* gnu/java/security/x509/ext/PrivateKeyUsagePeriod.java
	(<init>): read both dates with 'DERValue.getValueAs', with
	'GENERALIZED_TIME' as the argument.

2005-04-22  Andrew Pinski  <pinskia@physics.uc.edu>

	* gnu/gcj/runtime/NameFinder.java (close): IN, OUT, and PROC can all
	be null, check for that case and don't deference it.

2005-04-22  Sven de Marothy  <sven@physto.se>

	* java/util/logging/LogManager.java: Reformatted.
	(readConfiguration): If a logger for a key is not found, create one.

2005-04-22  Andrew John Hughes  <gnu_andrew@member.fsf.org>

	* java/rmi/Naming.java:
	Added class documentation.
	(lookup(String)): Call parseURL and getName.
	(bind(String,java.rmi.Remote)): Likewise.
	(unbind(String)): Likewise.
	(rebind(String, java.rmi.Remote)): Likewise.
	(list(String)): Call parseURL.
	(parseURL(String)): New method to handle parsing and defaults.
	(getName(java.net.URL)): New method to handle finding the service name.

2005-04-21  Tom Tromey  <tromey@redhat.com>

	* java/lang/natClass.cc (initializeClass): Link class.

2005-04-21  Tom Tromey  <tromey@redhat.com>

	* java/lang/AssertionError.java: Typo fix.

2005-04-21  Tom Tromey  <tromey@redhat.com>

	* java/lang/VMClassLoader.java (transformException): Removed.
	(resolveClass): No longer native.  Now does nothing.
	* java/lang/natVMClassLoader.cc (resolveClass): Removed.

2005-04-21  Anthony Green  <green@redhat.com>

	PR libgcj/21115
	* testsuite/libjava.special/special.exp,
	testsuite/libjava.special/pr21115I.java,
	testsuite/libjava.special/pr21115.java,
	testsuite/libjava.special/pr21115.out: New files.

2005-04-21  Chris Burdess  <dog@gnu.org>

	* gnu/java/net/CRLFInputStream.java: Rewrite to return
	CRLF-delimited chunks.

2005-04-20  Andrew John Hughes  <gnu_andrew@member.fsf.org>

	* java/net/URI.java:
	Added class documentation.
	(parseURI(String)): Only handle scheme-specific parts
	if URI is not opaque.  Allow for parts that can't be null.
	(toString()): Output the scheme-specific part whole, rather
	than as its possibly non-existent components.

2005-04-20  Jeroen Frijters  <jeroen@frijters.net>

	* java/net/URI.java (AUTHORITY_REGEXP): Corrected regexp.
	(AUTHORITY_USERINFO_GROUP,AUTHORITY_HOST_GROUP,AUTHORITY_PORT_GROUP):
	Adjusted to match new regexp.

2005-04-20  Michael Koch  <konqueror@gmx.de>

	* gnu/java/net/protocol/file/Connection.java,
	gnu/java/net/protocol/jar/Connection.java:
	Reorganized import statements. Fixed @author tags.

2005-04-20  Chris Burdess  <dog@gnu.org>

	* java/io/DataOutputStream.java (writeUTF): Use block write for
	output.

2005-04-20  Jeroen Frijters  <jeroen@frijters.net>

	* java/io/DataInputStream.java (ignoreInitialNewline): Removed
	(readLine): Changed newline handling.

2005-04-20  Jeroen Frijters  <jeroen@frijters.net>

	* java/awt/image/PixelGrabber.java (setPixels(int,int,int,int,
	ColorModel,byte[],int,int): Fixed byte to int conversion.

2005-04-20  Michael Koch  <konqueror@gmx.de>

	* java/io/FilePermission.java
	(serialVersionUID): Made private.
	(ALL_FILES): New constant.
	(implies): Handle '<<ALL FILES>>' case.

2005-04-20  Sven de Marothy  <sven@physto.se>

	* gnu/java/awt/peer/gtk/GdkGraphics.java:
	(drawImage): Don't notify the image observer for offscreen images.
	* gnu/java/awt/peer/gtk/GtkImagePainter.java:
	(setPixels): Don't notify the image observer.

2005-04-20  Sven de Marothy  <sven@physto.se>

	* java/nio/ByteBufferImpl.java:
	(putChar): Inlined for speed.
	(put, get): Bulk methods can use arraycopy.
	* java/nio/CharBufferImpl.java:
	(put, get): Bulk methods can use arraycopy.

2005-04-20  Jeroen Frijters  <jeroen@frijters.net>

	* java/nio/ByteBufferImpl.java (get(), put(byte)): Inlined checks
	and field updates.
	* java/nio/CharBufferImpl.java
	(CharBufferImpl(CharBufferImpl)): Copy array_offset field.
	(get(), put(char)): Inlined checks and field updates. Fixed to
	take array_offset into account.
	(get(int), put(int, char)): Fixed to take array_offset into account.

2005-04-20  Sven de Marothy  <sven@physto.se>

	* java/text/SimpleDateFormat.java:
	(formatWithAttribute): Pad year before truncating digits.

2005-04-20  Michael Koch  <konqueror@gmx.de>

	* gnu/java/net/PlainDatagramSocketImpl.java:
	Merged copyright header.
	* gnu/java/net/PlainSocketImpl.java:
	Reorganized import statements. Fixed @author tags.

2005-04-20  Michael Koch  <konqueror@gmx.de>

	* gnu/java/lang/ClassHelper.java,
	gnu/java/lang/reflect/TypeSignature.java:
	Fixed @author tag.

2005-04-20  Michael Koch  <konqueror@gmx.de>

	* gnu/java/beans/IntrospectionIncubator.java:
	Fixed HTML tags in javadocs.

2005-04-20  Jeroen Frijters  <jeroen@frijters.net>

	* gnu/java/beans/IntrospectionIncubator.java
	(addToPropertyHash, addToListenerHash): Don't confuse get(),
	set(), is(), add() and remove() with properties or events.

2005-04-20  Michael Koch  <konqueror@gmx.de>

	* gnu/java/awt/image/XBMDecoder.java:
	Fixed modifier order.

2005-04-20  Roman Kennke  <roman@kennke.org>

	* javax/swing/plaf/basic/BasicButtonUI.java
	(paint): This should not care about margin and insets
	at the same time, as insets already include the margin
	through the border.
	* javax/swing/plaf/basic/BasicGraphicsUtils.java
	(getPreferredButtonSize): Likewise.
	* javax/swing/plaf/metal/MetalBorders.java
	(getBorderInsets): Likewise.

2005-04-20  Roman Kennke  <roman@kennke.org>

	* javax/swing/plaf/basic/BasicOptionPaneUI.java
	(createMessageArea): The JPanel that holds the message area
	doesn't need to override getPreferredSize. This prevents some
	message components from rendering nicely.

2005-04-20  Roman Kennke  <roman@kennke.org>

	* javax/swing/plaf/metal/MetalInternalFrameUI.java
	(createUI): Do not share instances between components.
	* javax/swing/plaf/metal/MetalSliderUI.java
	(createUI): Do not share instances between components.

2005-04-20  Roman Kennke  <roman@kennke.org>

	* javax/swing/plaf/metal/MetalBorders:
	(PopupMenuBorder): Added.
	* javax/swing/plaf/metal/MetalLookAndFeel
	(initComponentDefaults): Added PopupMenuBorder.

2005-04-20  Roman Kennke  <roman@kennke.org>

	* javax/swing/tree/DefaultTreeSelectionModel.java:
	Added API documentation all over the class.

2005-04-20  Roman Kennke  <roman@kennke.org>

	* javax/swing/plaf/basic/BasicScrollPaneUI.java
	(installDefaults): Link managed JScrollPane in instance field.
	(uninstallDefaults): Unlink managed JScrollPane in instance field.

2005-04-20  Roman Kennke  <roman@kennke.org>

	* javax/swing/plaf/basic/BasicScrollBarUI.java
	(PropertyChangeHandler.propertyChange): Add default
	to switch statement to avoid errors with unusual values
	for orientation.
	(installComponents): Likewise.

2005-04-20  Roman Kennke  <roman@kennke.org>

	* javax/swing/plaf/metal/MetalScrollBarUI.java:
	(createUI): Instances cannot be shared among JScrollPanes.

2005-04-20  Roman Kennke  <roman@kennke.org>

	* javax/swing/plaf/metal/MetalLookAndFeel.java
	(initComponentDefaults): Added defaults for Menu, MenuBar
	MenuEntry fonts.

2005-04-20  Roman Kennke  <roman@kennke.org>

	* javax/swing/plaf/basic/BasicScrollBarUI.java
	(installUI): Install listeners after everything all, otherwise
	we get strange NPEs in some situations, especially with
	custom L&Fs.
	(createIncreaseButton): Orientation is expected to be
	SwingConstants.NORTH, ..SOUTH, ..WEST or ..EAST and not
	HORIZONTAL or VERTICAL.
	(createDecreaseButton): Orientation is expected to be
	SwingConstants.NORTH, ..SOUTH, ..WEST or ..EAST and not
	HORIZONTAL or VERTICAL.
	(installComponents): Orientation for buttons is expected to be
	SwingConstants.NORTH, ..SOUTH, ..WEST or ..EAST and not
	HORIZONTAL or VERTICAL.

2005-04-20  Roman Kennke  <roman@kennke.org>

	* javax/swing/JToolBar.java
	(addImpl): Adjust added AbstractButtons to look and feel like
	toolbar buttons.
	* javax/swing/plaf/metal/MetalBorders.java:
	Adjusted insets of ButtonBorder.
	(RolloverMarginBorder): Added class for toolbar buttons.
	(getButtonBorder): Adjusted factory method to return a shared
	instance of button border.
	(getToolbarButtonBorder): Added factory method to return a shared
	instance of toolbar button border.
	(getMarginBorder): Added factory method to return a shared
	instance of margin border.
	* javax/swing/plaf/metal/MetalButtonUI.java
	(installDefauls): If button is child of a JToolBar then set
	special border on this button.

2005-04-20  Michael Koch  <konqueror@gmx.de>

	* java/net/URLConnection.java
	(getContent): Fixed javadoc comment.

2005-04-20  Andrew John Hughes  <gnu_andrew@member.fsf.org>

	* java/net/URL.java:
	(toURI()): Implemented.

2005-04-19  Michael Koch  <konqueror@gmx.de>

	* java/net/InetAddress.java
	(InetAddress): Fixed javadoc comment.
	(aton): Likewise.
	(lookup): Added javadoc.
	(getFamily): Likewise.
	* java/net/ServerSocket.java
	(getChannel): Improved javadoc comment.

2005-04-19  Andrew John Hughes  <gnu_andrew@member.fsf.org>

	* gnu/xml/dom/html2/DomHTMLParser.java:
	Changed 'enum' references to become 'enumeration'.

2005-04-19  Audrius Meskauskas  <audriusa@bluewin.ch>

	* gnu/xml/dom/html2/DomHTMLParser.java: New file.

2005-04-19  Andrew John Hughes  <gnu_andrew@member.fsf.org>

	* gnu/javax/swing/text/html/parser/htmlAttributeSet.java:
	(getAttributeNames()): Replaced 'enum' with 'enumeration'.
	* gnu/javax/swing/text/html/parser/htmlValidator.java:
	(validateParameters(TagElement,htmlAttributeSet)):
	Replaced 'enum' with 'enumeration'.
	(validateAttribute(TagElement,htmlAttributeSet,Enumeration,Enumeration)):
	Likewise.

2005-04-19  Audrius Meskauskas  <audriusa@bluewin.ch>

	* javax/swing/text/html/parser/Entity.java (getType): New method.
	* javax/swing/text/html/parser/DocumentParser.java:
	Inherit from javax.swing.text.html.parser.Parser.

2005-04-19  Chris Burdess  <dog@gnu.org>

	* gnu/xml/dom/html2/DomHTMLDocument.java: Fixed element creation and
	check for HTML/XHTML namespace.

2005-04-19  Audrius Meskauskas  <audriusa@bluewin.ch>

	* javax/swing/text/html/parser/Parser.java,
	javax/swing/text/html/parser/Entity.java:
	Inheriting from DTDConstants.
	* javax/swing/text/html/parser/AttributeList.java
	(getValues): Changed return type.
	* javax/swing/text/html/parser/DocumentParser
	(parse): Adding the callback parameter that receives
	the parsing events.

2005-04-19  Chris Burdess  <dog@gnu.org>

	* gnu/xml/dom/DomImpl.java,
	gnu/xml/dom/html2/DomHTMLAnchorElement.java,
	gnu/xml/dom/html2/DomHTMLDocument.java,
	gnu/xml/dom/html2/DomHTMLElement.java,
	gnu/xml/dom/html2/DomHTMLFormElement.java,
	gnu/xml/dom/html2/DomHTMLFrameElement.java,
	gnu/xml/dom/html2/DomHTMLIFrameElement.java,
	gnu/xml/dom/html2/DomHTMLImpl.java,
	gnu/xml/dom/html2/DomHTMLInputElement.java,
	gnu/xml/dom/html2/DomHTMLObjectElement.java,
	gnu/xml/dom/html2/DomHTMLOptionElement.java,
	gnu/xml/dom/html2/DomHTMLSelectElement.java,
	gnu/xml/dom/html2/DomHTMLTableCellElement.java,
	gnu/xml/dom/html2/DomHTMLTableElement.java,
	gnu/xml/dom/html2/DomHTMLTableRowElement.java,
	gnu/xml/dom/html2/DomHTMLTableSectionElement.java,
	gnu/xml/dom/html2/DomHTMLTextAreaElement.java: JAXP integration,
	UI events, and tree utility functions.

2005-04-19  Michael Koch  <konqueror@gmx.de>

	* gnu/javax/swing/text/html/parser/HTML_401F.java,
	gnu/javax/swing/text/html/parser/gnuDTD.java,
	gnu/javax/swing/text/html/parser/models/node.java:
	Reworked import statements.

2005-04-19  Audrius Meskauskas, Lithuania  <AudriusA@Bioinformatics.org>

	* javax/swing/text/html/HTMLDocument.java: New file.

2005-04-19  Michael Koch  <konqueror@gmx.de>

	* javax/swing/text/html/HTMLFrameHyperlinkEvent.java:
	Reformatted.
	* javax/swing/text/html/parser/AttributeList.java:
	Fixed order of modifiers.
	(AttributeList): Made final.
	* javax/swing/text/html/parser/ContentModel.java:
	Fixed html characters in javadocs.
	* javax/swing/text/html/parser/DTD.java
	(DTD): Don't implement java.io.Serializable directly.
	(getElement): Simplified.
	* javax/swing/text/html/parser/DTDConstants.java:
	Reformatted file.
	* javax/swing/text/html/parser/Element.java:
	Fixed order of modifiers.
	* javax/swing/text/html/parser/Parser.java:
	Reformatted. Don't use fully-qualified class names.
	* javax/swing/text/html/parser/ParserDelegator.java:
	Fixed order of modifiers.
	* javax/swing/text/rtf/RTFParser.java:
	Re-ordered import statements.
	* javax/swing/text/rtf/RTFScanner.java:
	Removed unused import statement.

2005-04-19  Chris Burdess  <dog@gnu.org>

	* gnu/xml/dom/html2/DomHTMLButtonElement.java,
	gnu/xml/dom/html2/DomHTMLCollection.java,
	gnu/xml/dom/html2/DomHTMLDocument.java,
	gnu/xml/dom/html2/DomHTMLElement.java: Extensions for new element
	types.
	* gnu/xml/dom/html2/DomHTMLDListElement.java,
	gnu/xml/dom/html2/DomHTMLDirectoryElement.java,
	gnu/xml/dom/html2/DomHTMLDivElement.java,
	gnu/xml/dom/html2/DomHTMLFieldSetElement.java,
	gnu/xml/dom/html2/DomHTMLFontElement.java,
	gnu/xml/dom/html2/DomHTMLFormElement.java,
	gnu/xml/dom/html2/DomHTMLFrameElement.java,
	gnu/xml/dom/html2/DomHTMLFrameSetElement.java,
	gnu/xml/dom/html2/DomHTMLHRElement.java,
	gnu/xml/dom/html2/DomHTMLHeadElement.java,
	gnu/xml/dom/html2/DomHTMLHeadingElement.java,
	gnu/xml/dom/html2/DomHTMLHtmlElement.java,
	gnu/xml/dom/html2/DomHTMLIFrameElement.java,
	gnu/xml/dom/html2/DomHTMLImageElement.java,
	gnu/xml/dom/html2/DomHTMLInputElement.java,
	gnu/xml/dom/html2/DomHTMLIsIndexElement.java,
	gnu/xml/dom/html2/DomHTMLLIElement.java,
	gnu/xml/dom/html2/DomHTMLLabelElement.java,
	gnu/xml/dom/html2/DomHTMLLegendElement.java,
	gnu/xml/dom/html2/DomHTMLLinkElement.java,
	gnu/xml/dom/html2/DomHTMLMapElement.java,
	gnu/xml/dom/html2/DomHTMLMenuElement.java,
	gnu/xml/dom/html2/DomHTMLMetaElement.java,
	gnu/xml/dom/html2/DomHTMLModElement.java,
	gnu/xml/dom/html2/DomHTMLOListElement.java,
	gnu/xml/dom/html2/DomHTMLObjectElement.java,
	gnu/xml/dom/html2/DomHTMLOptGroupElement.java,
	gnu/xml/dom/html2/DomHTMLOptionElement.java,
	gnu/xml/dom/html2/DomHTMLParagraphElement.java,
	gnu/xml/dom/html2/DomHTMLParamElement.java,
	gnu/xml/dom/html2/DomHTMLPreElement.java,
	gnu/xml/dom/html2/DomHTMLQuoteElement.java,
	gnu/xml/dom/html2/DomHTMLScriptElement.java,
	gnu/xml/dom/html2/DomHTMLSelectElement.java,
	gnu/xml/dom/html2/DomHTMLStyleElement.java,
	gnu/xml/dom/html2/DomHTMLTableCaptionElement.java,
	gnu/xml/dom/html2/DomHTMLTableCellElement.java,
	gnu/xml/dom/html2/DomHTMLTableColElement.java,
	gnu/xml/dom/html2/DomHTMLTableElement.java,
	gnu/xml/dom/html2/DomHTMLTableRowElement.java,
	gnu/xml/dom/html2/DomHTMLTableSectionElement.java,
	gnu/xml/dom/html2/DomHTMLTextAreaElement.java,
	gnu/xml/dom/html2/DomHTMLTitleElement.java,
	gnu/xml/dom/html2/DomHTMLUListElement.java: New files.

2005-04-19  Audrius Meskauskas  <audriusa@bluewin.ch>

	* javax/swing/text/ChangedCharSetException.java,
	javax/swing/text/html/HTMLEditorKit.java,
	javax/swing/text/html/HTMLFrameHyperlinkEvent.java,
	javax/swing/text/html/parser/AttributeList.java,
	javax/swing/text/html/parser/ContentModel.java,
	javax/swing/text/html/parser/DocumentParser.java,
	javax/swing/text/html/parser/DTD.java,
	javax/swing/text/html/parser/DTDConstants.java,
	javax/swing/text/html/parser/Element.java,
	javax/swing/text/html/parser/Entity.java,
	javax/swing/text/html/parser/Parser.java,
	javax/swing/text/html/parser/TagElement.java,
	gnu/javax/swing/text/html/package.html,
	gnu/javax/swing/text/html/parser/gnuDTD.java,
	gnu/javax/swing/text/html/parser/HTML_401F.java,
	gnu/javax/swing/text/html/parser/htmlAttributeSet.java,
	gnu/javax/swing/text/html/parser/htmlValidator.java,
	gnu/javax/swing/text/html/parser/package.html,
	gnu/javax/swing/text/html/parser/models/list.java,
	gnu/javax/swing/text/html/parser/models/node.java,
	gnu/javax/swing/text/html/parser/models/noTagModel.java,
	gnu/javax/swing/text/html/parser/models/package.html,
	gnu/javax/swing/text/html/parser/models/PCDATAonly_model.java,
	gnu/javax/swing/text/html/parser/models/TableRowContentModel.java,
	gnu/javax/swing/text/html/parser/models/transformer.java,
	gnu/javax/swing/text/html/parser/support/gnuStringIntMapper.java,
	gnu/javax/swing/text/html/parser/support/package.html,
	gnu/javax/swing/text/html/parser/support/parameterDefaulter.java,
	gnu/javax/swing/text/html/parser/support/Parser.java,
	gnu/javax/swing/text/html/parser/support/textPreProcessor.java,
	gnu/javax/swing/text/html/parser/support/low/Buffer.java,
	gnu/javax/swing/text/html/parser/support/low/Constants.java,
	gnu/javax/swing/text/html/parser/support/low/Location.java,
	gnu/javax/swing/text/html/parser/support/low/node.java,
	gnu/javax/swing/text/html/parser/support/low/package.html,
	gnu/javax/swing/text/html/parser/support/low/ParseException.java,
	gnu/javax/swing/text/html/parser/support/low/pattern.java,
	gnu/javax/swing/text/html/parser/support/low/Queue.java,
	gnu/javax/swing/text/html/parser/support/low/ReaderTokenizer.java:
	New files.
	* javax/swing/text/html/HTML.java,
	javax/swing/text/html/parser/ParserDelegator.java:
	New files (replacing).
	* javax/swing/text/html/package.html,
	javax/swing/text/html/parser/package.html: Documenting the
	packages.

2005-04-19  Chris Burdess  <dog@gnu.org>

	* gnu/xml/dom/html2/DomHTMLAnchorElement.java,
	gnu/xml/dom/html2/DomHTMLAppletElement.java,
	gnu/xml/dom/html2/DomHTMLAreaElement.java,
	gnu/xml/dom/html2/DomHTMLBaseElement.java,
	gnu/xml/dom/html2/DomHTMLBaseFontElement.java,
	gnu/xml/dom/html2/DomHTMLBodyElement.java,
	gnu/xml/dom/html2/DomHTMLBRElement.java,
	gnu/xml/dom/html2/DomHTMLButtonElement.java,
	gnu/xml/dom/html2/DomHTMLCollection.java,
	gnu/xml/dom/html2/DomHTMLDocument.java,
	gnu/xml/dom/html2/DomHTMLElement.java: New files.

2005-04-19  Michael Koch  <konqueror@gmx.de>

	* Makefile.am: Added new files.
	* Makefile.in: Regenerated.

2005-04-19  Roman Kennke  <roman@kennke.org>

	* javax/swing/text/JTextComponent.java
	(JTextComponent): Added repaintListener which issues repaint
	requests when the underlying document changes.
	(setDocument): Adds repaintListener to document when the
	document is changed.
	* javax/swing/text/DefaultEditorKit.java:
	Removed repaint calls on JTextComponent. This is now handled
	through a DocumentListener in JTextComponent that repaints
	the component when needed.

2005-04-19  Roman Kennke  <roman@kennke.org>

	PR libgcj/21064
	* javax/swing/text/StyleContext.java
	(NamedStyle.setResolveParent): Added null
	pointer check.

2005-04-19  Michael Koch  <konqueror@gmx.de>

	* java/rmi/server/RemoteObject.java:
	Removed unused import statement.

2005-04-19  Michael Koch  <konqueror@gmx.de>

	* java/net/URL.java: Formatting cleanups.

2005-04-19  Michael Koch  <konqueror@gmx.de>

	* java/awt/FontMetrics.java: Reformatted.
	(getFontRenderContext): Handle case when java.awt.Graphics context is
	given.

2005-04-19  Michael Koch  <konqueror@gmx.de>

	* java/awt/FontMetrics.java
	(getStringBounds): New methods.


2005-04-19  Michael Koch  <konqueror@gmx.de>

	* gnu/java/security/x509/X509Certificate.java
	(parse): Handle val == null case.

2005-04-19  Roman Kennke  <roman@kennke.org>

	* javax/swing/plaf/metal/MetalLookAndFeel.java
	(initComponentDefaults): Added defaults for Menu, MenuBar
	MenuEntry fonts.

2005-04-19  Roman Kennke  <roman@kennke.org>

	* javax/swing/plaf/metal/MetalLookAndFeel.java
	(initComponentDefaults): Added Label.font.
	(initSystemColorDefaults): Added this method and adjusted the
	general control color.

2005-04-19  Roman Kennke  <roman@kennke.org>

	* javax/swing/plaf/metal/MetalBorders.java:
	Added.
	* javax/swing/plaf/metal/MetalButtonUI.java:
	(installDefaults): Install button font.
	* javax/swing/plaf/metal/MetalLookAndFeel.java:
	(initComponentDefaults): Added button border, font and margin.
	Changed components background color to the Metal current themes
	standard color.

2005-04-19  Roman Kennke  <roman@kennke.org>

	* javax/swing/plaf/metal/MetalLookAndFeel.java
	(initComponentDefaults): Added to set Metal specific component
	defaults.

2005-04-19  Mark Wielaard  <mark@klomp.org>

	* javax/swing/plaf/metal/MetalLookAndFeel.java
	(initClassDefaults): Call super.initClassDefaults().

2005-04-19  Roman Kennke  <roman@kennke.org>

	* javax/swing/plaf/metal/MetalLookAndFeel.java
	(initClassDefaults): Added to include the *UI classes.

2005-04-19  Roman Kennke  <roman@kennke.org>

	* javax/swing/plaf/metal/MetalComboBoxUI.java:
	Added.
	* javax/swing/plaf/metal/MetalDesktopIconUI.java:
	Added.
	* javax/swing/plaf/metal/MetalInternalFrameUI.java:
	Added.
	* javax/swing/plaf/metal/MetalPopupMenuSeparatorUI.java:
	Added.
	* javax/swing/plaf/metal/MetalProgressBarUI.java:
	Added.
	* javax/swing/plaf/metal/MetalRootPaneUI.java:
	Added.
	* javax/swing/plaf/metal/MetalScrollBarUI.java:
	Added.
	* javax/swing/plaf/metal/MetalSeparatorUI.java:
	Added.
	* javax/swing/plaf/metal/MetalSliderUI.java:
	Added.
	* javax/swing/plaf/metal/MetalSplitPaneUI.java:
	Added.
	* javax/swing/plaf/metal/MetalTextFieldUI.java:
	Added.
	* javax/swing/plaf/metal/MetalToggleButtonUI.java:

2005-04-19  Roman Kennke  <roman@kennke.org>

	* javax/swing/plaf/metal/MetalButtonUI.java:
	Added skeleton class.
	* javax/swing/plaf/metal/MetalCheckBoxUI.java:
	Added skeleton class.
	* javax/swing/plaf/metal/MetalLabelUI.java:
	Added skeleton class.
	* javax/swing/plaf/metal/MetalRadioButtonUI.java:
	Added skeleton class.
	* javax/swing/plaf/metal/MetalScrollPaneUI.java:
	Added skeleton class.
	* javax/swing/plaf/metal/MetalTabbedPaneUI.java:
	Added skeleton class.

2005-04-19  Roman Kennke  <roman@kennke.org>

	* javax/swing/UIDefaults.java:
	Added API documentation for all methods.

2005-04-19  Roman Kennke  <roman@kennke.org>

	* javax/swing/UIDefaults.java
	(put): Now uses new checkAndPut method instead of checking
	directly.
	(putDefaults): Fixed so that it accepts null-values and
	treats them like remove(key).
	(checkAndPut): Added. This checks for null-values and calls
	put or remove.

2005-04-19  Michael Koch  <konqueror@gmx.de>

	* Makefile.am: Added new files.
	* Makefile.in: Regenerated.

2005-04-19  Mark Wielaard  <mark@klomp.org>

	* java/lang/natRuntime.cc (insertSystemProperties): Set
	java.class.path to CLASSPATH only when not empty. Fall back to
	default path "." when java.class.path is empty.

2005-04-19  Michael Koch  <konqueror@gmx.de>

	* javax/swing/text/rtf/ControlWordToken.java,
	javax/swing/text/rtf/RTFEditorKit.java,
	javax/swing/text/rtf/RTFParseException.java,
	javax/swing/text/rtf/RTFParser.java,
	javax/swing/text/rtf/RTFScanner.java,
	javax/swing/text/rtf/TextToken.java,
	javax/swing/text/rtf/Token.java: New files.
	* Makefile.am: Added new files.
	* Makefile.in: Regenerated.

2005-04-19  Michael Koch  <konqueror@gmx.de>

	* java/awt/geom/QuadCurve2D.java:
	Fixed Brian Gough's name for real.

2005-04-19  Roman Kennke  <roman@kennke.org>

	* javax/swing/UIManager.java:
	Make the UIManager respect the swing.defaultlaf system
	property.

2005-04-19  Tom Tromey  <tromey@redhat.com>

	* java/lang/natVMClassLoader.cc (loadClass): Call resolveClass,
	not _Jv_InitClass.

2005-04-19  Roman Kennke  <roman@kennke.org>

	* javax/swing/plaf/basic/BasicMenuBarUI.java:
	Fixed tabs to spaces.

2005-04-19  Roman Kennke  <roman@kennke.org>

	* javax/swing/plaf/basic/BasicMenuUI.java
	(getMaximumSize): Now returns preferredSize because JMenu should
	never be bigger than that.
	* javax/swing/JRootPane
	(RootLayout.layoutContainer): Make JMenuBars take the whole width.

2005-04-19  Roman Kennke  <roman@kennke.org>

	* javax/swing/JRootPane.java:
	Fixed various tabs to be spaces.
	(RootLayout.layoutContainer): Made menubar left aligned.

2005-04-19  Roman Kennke  <roman@ontographics.com>

	* javax/swing/JList.java
	(getPreferredScrollableViewportSize):
	The previous implementation was merely guessing the size,
	now it respects layoutOrientation, visibleRowCount
	and preferredSize.
	(getScrollableTracksViewportHeight):
	Reimplemented so that layoutOrientation, visibleRowCount
	and preferred size are respected.
	(getScrollableTracksViewportWidth):
	Reimplemented so that layoutOrientation, visibleRowCount
	and preferred size are respected.
	* javax/swing/plaf/basic/BasicListUI.java
	(getPreferredSize):
	Improved calculation of preferredSize when JList is
	set to HORIZONTAL_WRAP or VERTICAL_WRAP.
	(getCellBounds):
	The previous implementation assumed a layoutOrientation of
	JList.VERTICAL, now also ok with JList.HORIZONTAL_WRAP and
	JList.VERTICAL_WRAP.

2005-04-19  Roman Kennke  <roman@ontographics.com>

	* javax/swing/plaf/basic/BasicListUI.java
	(paintCell): use CellRendererPane for painting the cells.

2005-04-19  Roman Kennke  <roman@ontographics.com>

	* javax/swing/plaf/basic/BasicListUI:
	fixed modifiers of several fields, methods and inner
	classes to match the 'spec'.
	(getMaximumSize): removed. It's not in the spec and the
	implementations was superfluous.

2005-04-19  Roman Kennke  <roman@ontographics.com>

	* javax/swing/plaf/basic/BasicListUI:
	make BasicListUI capable of wrapping lists
	(layoutOrientation property of javax.swing.JList)

2005-04-19  Roman Kennke  <roman@ontographics.com>

	* javax/swing/plaf/basic/BasicListUI
	(updateLayoutState,paint): make BasicListUI aware of the
	width of the rendered JList.

2005-04-19  Roman Kennke  <roman@kennke.org>

	* javax/swing/ImageIcon.java
	Added API documentation.

2005-04-19  Roman Kennke  <roman@kennke.org>

	* javax/swing/text/ImageIcon.java
	(ImageIcon): Use setImage instead of direct assignment.
	(setImage): Call loadImage to make sure that the image is loaded.
	(loadImage): Waits for the image to complete loading.
	(getImageLoadStatus): Added. Returns the load status of the
	image.

2005-04-19  Audrius Meskauskas  <audriusa@bluewin.ch>

	* javax/swing/JTextArea.java (replaceRange):
	Fixing doc.remove(start, length) misinterpretation.

2005-04-19  Roman Kennke  <roman@ontographics.com>

	* javax/swing/CellRendererPane.java:
	implemented all methods of this class.
	reformatted all wrong formatted code.

2005-04-19  Roman Kennke  <roman@kennke.org>

	* javax/swing/BoxLayout.java:
	(layoutContainer): Made this layout manager respect the
	minimum, maximum and preferred size more correctly.

2005-04-19  Roman Kennke  <roman@ontographics.com>

	* javax/swing/BoxLayout.java:
	(preferredLayoutSize,minimumLayoutSize,maximumLayoutSize,
	layoutContainer): Make these methods and thereby the
	BoxLayout respect the insets (like borders) of the
	component that is laid out.

2005-04-19  Roman Kennke  <roman@kennke.org>

	* javax/swing/JComponent.java:
	Modified alignmentX and alignmentY to be 0.5 instead of 0.0.
	Untabified the file.

2005-04-19  Audrius Meskauskas  <audriusa@bluewin.ch>

	* javax/swing/JComboBox.java (constructors): selecting the
	first item if the box was constructed from the provided
	non - empty array or vector.

2005-04-19  Michael Koch  <konqueror@gmx.de>

	* gnu/java/awt/peer/gtk/GdkGraphics.java
	(getClipBounds): Handle clip being null.
	(setClip): Likewise.
	* java/beans/beancontext/BeanContextSupport.java
	(add): Implemented.
	(addAll): Likewise.
	(clear): Likewise.
	(removeAll): Likewise.
	(retainAll): Likewise.

2005-04-19  Michael Koch  <konqueror@gmx.de>

	* java/beans/beancontext/BeanContextServicesSupport.java
	(BeanContextServicesSupport): Reimplemented.
	(addBeanContextServicesListener): Implemented.
	(initialize): Likewise.
	(removeBeanContextServicesListener): Likewise.
	* java/beans/beancontext/BeanContextSupport.java
	(add): Likewise.
	(addBeanContextMembershipListener): Likewise.
	(getLocale): Likewise.
	(initialize): Likewise.
	(iterator): Likewise.
	(remove): Likewise.
	(toArray): Likewise.

2005-04-19  Roman Kennke  <roman@kennke.org>

	* java/awt/MediaTracker.java:
	Reindented tabs to spaces.

2005-04-19  Roman Kennke  <roman@kennke.org>

	* java/awt/MediaTracker.java
	(MediaEntry.imageUpdate): Removed check for SOMEBITS, this
	confused the media tracker and lead to lockups. The LOADING
	bit is handled on other places.
	(addImage): Removed the 'start image tracking' stuff. This
	is not necessary and could confuse the media tracker.
	(checkAll): Improved the check for image status so that
	images that already complete images are detected. Also now
	are really all images checked and if necessary loaded. Before
	the method bailed out after the first incomplete image.
	(statusAll): Detect images that are complete after the
	call to Component.prepareImage(..).
	(checkID): The same as in checkAll.
	(statusID): The same as in statusAll.

2005-04-19  Roman Kennke  <roman@kennke.org>

	* java/awt/MediaTracker.java
	(addImage): Synchronized list access.
	(waitForAll): Fixed comparison of time (changed < to >).
	(waitForID): Fixed comparison of time (changed < to >).
	(removeImage): Synchronized list access.

2005-04-19  Roman Kennke  <roman@kennke.org>

	* java/awt/MediaTracker.java
	Added API documentation.

2005-04-19  Roman Kennke  <roman@kennke.org>

	* java/awt/MediaTracker.java
	(MediaEntry.imageUpdate): Fixed flags. The different flags
	must not be ORed together.
	(checkAll): Modified to handle different meaning of the flags.
	(waitForAll): Fixed so that it waits maximum the
	specified amount of milliseconds.
	(statusAll): Modified to handle different meaning of the flags.
	(waitForID): Fixed so that it waits maximum the
	specified amount of milliseconds.

2005-04-19  vid Gilbert <david.gilbert@object-refinery.com>

	* java/awt/Font.java (decode): Handle null argument and allow
	space as delimiter.

2005-04-19  Robert Schuster <thebohemian@gmx.net>

	* java/beans/EventHandler.java: Reworked documentation.
	(invoke): Fixed behavior to match spec.

2005-04-19  Michael Koch  <konqueror@gmx.de>

	* java/awt/print/PrinterJob.java
	(pageDialog): New method.
	(printDialog): Implemented.

2005-04-19  Michael Koch  <konqueror@gmx.de>

	* java/awt/image/ConvolveOp.java:
	Removed comment added by eclipse.

2005-04-19  Guilhem Lavaux  <guilhem@kaffe.org>

	* java/awt/image/IndexColorModel.java
	(getRGB): Check if pixel is negative.

2005-04-19  Michael Koch  <konqueror@gmx.de>

	* java/awt/image/RasterOp.java:
	Fixed wrong formatting.

2005-04-18  Roman Kennke  <roman@kennke.org>

	* java/awt/Compmonent.java
	(setComponentOrientation): Made this property firing a
	PropertyChangeEvent.

2005-04-18  Roman Kennke  <roman@kennke.org>

	* java/awt/BorderLayout.java
	(calcSize): Check for overflow when component sizes are added.

2005-04-18  Robert Schuster <thebohemian@gmx.net>

	* java/awt/AWTEvent.java (toString): Added case
	for source not being an AWT component.

2005-04-18  Chris Burdess  <dog@gnu.org>

	* gnu/java/net/BASE64.java: Truncate encoded byte array.

2005-04-18  Michael Koch  <konqueror@gmx.de>

	gnu/java/awt/EmbeddedWindowSupport.java,
	gnu/java/net/HeaderFieldHelper.java,
	gnu/java/net/URLParseError.java,
	gnu/java/net/protocol/file/Handler.java,
	gnu/java/net/protocol/jar/Handler.java:
	Fixed usage of @author tag.

2005-04-18  Michael Koch  <konqueror@gmx.de>

	* gnu/xml/aelfred2/XmlParser.java:
	Reverted my typo fix.

2005-04-18  Michael Koch  <konqueror@gmx.de>

	* java/awt/geom/CubicCurve2D.java,
	java/awt/geom/QuadCurve2D.java:
	Fixed mentioning of Brian Gouph.

2005-04-18  Michael Koch  <konqueror@gmx.de>

	* gnu/java/awt/Buffers.java,
	gnu/java/awt/image/ImageDecoder.java,
	gnu/java/awt/image/XBMDecoder.java,
	gnu/java/awt/peer/ClasspathFontPeer.java,
	gnu/java/net/CRLFInputStream.java,
	gnu/java/net/EmptyX509TrustManager.java,
	gnu/java/net/LineInputStream.java,
	gnu/java/net/protocol/ftp/ActiveModeDTP.java,
	gnu/java/net/protocol/ftp/BlockInputStream.java,
	gnu/java/net/protocol/ftp/CompressedInputStream.java,
	gnu/java/net/protocol/ftp/DTP.java,
	gnu/java/net/protocol/ftp/DTPInputStream.java,
	gnu/java/net/protocol/ftp/FTPConnection.java,
	gnu/java/net/protocol/ftp/FTPURLConnection.java,
	gnu/java/net/protocol/ftp/PassiveModeDTP.java,
	gnu/java/net/protocol/ftp/StreamInputStream.java,
	gnu/java/net/protocol/http/ChunkedInputStream.java,
	gnu/java/net/protocol/http/HTTPConnection.java,
	gnu/java/net/protocol/http/HTTPURLConnection.java,
	gnu/java/net/protocol/http/Headers.java,
	gnu/java/net/protocol/http/Request.java,
	gnu/java/nio/ChannelInputStream.java,
	gnu/java/nio/ChannelOutputStream.java,
	gnu/java/nio/InputStreamChannel.java,
	gnu/java/nio/OutputStreamChannel.java,
	gnu/java/nio/SelectorProviderImpl.java,
	gnu/java/rmi/RMIMarshalledObjectInputStream.java,
	gnu/java/rmi/RMIMarshalledObjectOutputStream.java,
	gnu/java/rmi/dgc/DGCImpl.java,
	gnu/java/rmi/registry/RegistryImpl.java,
	gnu/java/rmi/server/ProtocolConstants.java,
	gnu/java/rmi/server/RMIDefaultSocketFactory.java,
	gnu/java/rmi/server/RMIIncomingThread.java,
	gnu/java/rmi/server/RMIObjectInputStream.java,
	gnu/java/rmi/server/RMIObjectOutputStream.java,
	gnu/java/rmi/server/RMIVoidValue.java,
	gnu/java/rmi/server/UnicastConnectionManager.java,
	gnu/java/rmi/server/UnicastRef.java,
	gnu/java/rmi/server/UnicastRemoteCall.java,
	gnu/java/rmi/server/UnicastRemoteStub.java,
	gnu/java/rmi/server/UnicastServerRef.java,
	gnu/java/security/OID.java,
	gnu/java/security/der/DERReader.java,
	gnu/java/security/provider/CollectionCertStoreImpl.java,
	gnu/java/security/provider/DSAParameterGenerator.java,
	gnu/java/security/provider/DefaultPolicy.java,
	gnu/java/security/provider/EncodedKeyFactory.java,
	gnu/java/security/provider/GnuDHPublicKey.java,
	gnu/java/security/provider/GnuDSAPrivateKey.java,
	gnu/java/security/provider/GnuDSAPublicKey.java,
	gnu/java/security/provider/GnuRSAPrivateKey.java,
	gnu/java/security/provider/GnuRSAPublicKey.java,
	gnu/java/security/provider/PKIXCertPathValidatorImpl.java,
	gnu/java/security/provider/RSA.java,
	gnu/java/security/provider/SHA1PRNG.java,
	gnu/java/security/provider/SHA1withRSA.java,
	gnu/java/security/provider/X509CertificateFactory.java,
	gnu/java/security/x509/GnuPKIExtension.java,
	gnu/java/security/x509/X500DistinguishedName.java,
	gnu/java/security/x509/X509CRL.java,
	gnu/java/security/x509/X509CRLEntry.java,
	gnu/java/security/x509/X509CertPath.java,
	gnu/java/security/x509/X509CertSelectorImpl.java,
	gnu/java/security/x509/X509Certificate.java,
	gnu/java/security/x509/ext/AuthorityKeyIdentifier.java,
	gnu/java/security/x509/ext/BasicConstraints.java,
	gnu/java/security/x509/ext/CRLNumber.java,
	gnu/java/security/x509/ext/CertificatePolicies.java,
	gnu/java/security/x509/ext/ExtendedKeyUsage.java,
	gnu/java/security/x509/ext/Extension.java,
	gnu/java/security/x509/ext/GeneralNames.java,
	gnu/java/security/x509/ext/IssuerAlternativeNames.java,
	gnu/java/security/x509/ext/KeyUsage.java,
	gnu/java/security/x509/ext/PolicyConstraint.java,
	gnu/java/security/x509/ext/PolicyMappings.java,
	gnu/java/security/x509/ext/PrivateKeyUsagePeriod.java,
	gnu/java/security/x509/ext/ReasonCode.java,
	gnu/java/security/x509/ext/SubjectAlternativeNames.java,
	gnu/java/security/x509/ext/SubjectKeyIdentifier.java:
	Reorganized import statements.

2005-04-18  Michael Koch  <konqueror@gmx.de>

	* gnu/java/awt/color/CieXyzConverter.java,
	gnu/java/awt/color/ClutProfileConverter.java,
	gnu/java/awt/color/ColorLookUpTable.java,
	gnu/java/awt/color/ColorSpaceConverter.java,
	gnu/java/awt/color/GrayProfileConverter.java,
	gnu/java/awt/color/GrayScaleConverter.java,
	gnu/java/awt/color/LinearRGBConverter.java,
	gnu/java/awt/color/ProfileHeader.java,
	gnu/java/awt/color/PyccConverter.java,
	gnu/java/awt/color/RgbProfileConverter.java,
	gnu/java/awt/color/SrgbConverter.java,
	gnu/java/awt/color/TagEntry.java,
	gnu/java/awt/color/ToneReproductionCurve.java:
	Standardized file headers.

2005-04-16  Tom Tromey  <tromey@redhat.com>

	* gnu/xml/pipeline/ValidationConsumer.java (Recognizer): Make
	'ANY' package-private.

2005-04-15  Tom Tromey  <tromey@redhat.com>

	* Makefile.in: Rebuilt.
	* Makefile.am (libgij_la_LIBADD): Moved SAX and DOM...
	(libgcj0_convenience_la_LIBADD): ... here.

2005-04-14  Thomas Fitzsimmons  <fitzsim@redhat.com>

	* gij.cc (version): Properly quote java version.
	(main): Fix typo in comment.

2005-04-13  Mark Wielaard  <mark@klomp.org>

	* java/lang/natRuntime.cc (insertSystemProperties): Set
	java.class.path to CLASSPATH if not already set.

2005-04-07  Thomas Fitzsimmons  <fitzsim@redhat.com>

	* prims.cc (parse_verbose_args): Fix verbose argument parsing.

2005-04-12  Mike Stump  <mrs@apple.com>

	* configure: Regenerate.

2005-04-12  Aaron Luchko  <aluchko@redhat.com>

	PR libgcj/20958
	* gnu/gcj/runtime/PersistentByteMap.java (close): Throw IOException.
	* gnu/gcj/tools/gcj_dbtool/Main.java (addJar): Make 'length' an int.

2005-04-12  Aaron Luchko  <aluchko@redhat.com>

	PR libgcj/20975
	* scripts/TexinfoDoclet.java: Removed.
	* Makefile.am (texinfo): Removed.
	* Makefile.in: Regenerated.

2005-04-11  Michael Koch  <konqueror@gmx.de>

	* javax/imageio/ImageIO.java (ReaderFormatFilter.filter):
	Fixed wrong casting.

2005-04-06  Andrew Haley  <aph@redhat.com>

	* testsuite/libjava.lang/bytearray.java: New file.
	* testsuite/libjava.lang/bytearray.out: New file.
	* java/lang/ClassLoader.java (loadClassFromSig): Declare
	(loadClass): Use it.
	* java/lang/natClassLoader.cc (loadClassFromSig): New method.

2005-04-06  Mohan Embar  <gnustuff@thisiscool.com>

	* Makefile.am ($(db_name)): Add $(EXEEXT) suffix to
	gcj-dbtool dependency
	* Makefile.in: Regenerated

2005-04-06  Bryce McKinlay  <mckinlay@redhat.com>

	* java/util/logging/natLogger.cc (getCallerStackFrame): Don't crash on
	NULL klass and meth values from _Jv_StackTrace::GetCallerInfo().

2005-04-05  Andrew Haley  <aph@redhat.com>

	* gnu/gcj/tools/gcj_dbtool/Main.java (Fileset): New class.
	(Tokenizer): New class.
	(getFiles): New method.
	(main): Add "-" argument.
	Add "-0" argument.
	Read list of files from stdin when merging map databases.
	(usage):  Add "-" argument.
	Add "-0" argument.
	Minor corrections.

2005-04-05  Thomas Fitzsimmons  <fitzsim@redhat.com>

	PR libgcj/20750
	* Makefile.am (AM_CXXFLAGS): Define JAVA_HOME.
	* Makefile.in: Regenerate.
	* configure.ac: Add --with-java-home option.
	* configure: Regenerate.
	* external/Makefile.in: Regenerate.
	* external/sax/Makefile.in: Regenerate.
	* external/w3c_dom/Makefile.in: Regenerate.
	* gcj/Makefile.in: Regenerate.
	* include/Makefile.in: Regenerate.
	* testsuite/Makefile.in: Regenerate.
	* java/lang/natRuntime.cc (insertSystemProperties): Set java.home
	to JAVA_HOME macro.

2005-04-05  Tom Tromey  <tromey@redhat.com>

	* jni.cc (_Jv_JNI_GetAnyFieldID): Throw ClassNotFoundException.
	* java/lang/reflect/natMethod.cc (_Jv_GetTypesFromSignature):
	Rewrote to use _Jv_FindClassFromSignature.
	* verify.cc (resolve): throw NoClassDefFoundError.
	* link.cc (resolve_field): Throw NoClassDefFoundError.
	(find_field): Likewise.
	* prims.cc (_Jv_FindClassFromSignature): Removed recursion.
	Handle error cases.  Added 'endp' argument.
	* include/jvm.h (_Jv_FindClassFromSignature): Updated prototype.

2005-04-05  Tom Tromey  <tromey@redhat.com>

	* Makefile.in: Rebuilt.
	* Makefile.am (lib_gnu_java_awt_peer_gtk_la_SOURCES): Removed
	gtk_awt_peer_sources.
	(lib_gnu_java_awt_peer_gtk_la_LIBADD): Added gtk-awt-peer.lo.
	(lib_gnu_java_awt_peer_gtk_la_DEPENDENCIES): Likewise.
	($(gtk_awt_peer_sources:.java=.lo)): Removed.
	(gtk-awt-peer.lo): New target.

2005-04-04  Steve Pribyl <steve@netfuel.com>

	PR libgcj/20761
	* configure.ac: Fix fastjar definition for cross builds.
	* configure: Rebuilt.

2005-04-04  Tom Tromey  <tromey@redhat.com>

	* java/lang/ClassLoader.java (loadClass): Resolve class even if
	it was already found.

2005-04-04  Tom Tromey  <tromey@redhat.com>

	* java/net/URL.java (DEFAULT_SEARCH_PATH): Added
	org.metastatic.jessie.

2005-04-02  Anthony Green  <green@redhat.com>

	PR libgcj/20727
	* java/nio/DirectByteBufferImpl.java: Fix buffer ownership bug.

2005-04-02  Mark Wielaard  <mark@klomp.org>

	* javax/naming/directory/BasicAttributes.java (equals): Compare to any
	Attributes and attribute order doesn't matter.
	(BasicAttributesEnumeration.where): Initialize to zero.
	(BasicAttributesEnumeration.nextElement): Update and compare where
	appropriately (zero based).

2005-04-01  Thomas Fitzsimmons  <fitzsim@redhat.com>

	PR libgcj/20090, PR libgcj/20526
	* gij.cc (nonstandard_opts_help): New function.
	(add_option): New function.
	(main): Support java options.  Set java.class.path.  Don't set
	_Jv_Jar_Class_Path.
	* prims.cc (parse_x_arg): New function.
	(parse_init_args): Call parse_x_arg for -X and _ options, when
	ignoreUnrecognized is true.
	(new _Jv_RunMain): New vm_args variant.
	(old _Jv_RunMain): Call new vm_args _Jv_RunMain.
	(_Jv_Jar_Class_Path): Remove variable.
	* include/java-props.h: Likewise.
	* include/cni.h (JvRealloc): New function.
	* include/jvm.h (_Jv_RunMain): Declare vm_args variant.
	* java/lang/natRuntime.cc (insertSystemProperties): Remove
	_Jv_Jar_Class_Path logic.  Use JV_VERSION and JV_API_VERSION
	macros.
	* configure.ac (JV_VERSION): Define.
	(JV_API_VERSION): Likewise.
	* configure: Regenerate.
	* include/config.h.in: Regenerate.

2005-04-01 Mark Anderson <mark@panonet.net>

	* java/lang/natDouble.cc (parseDouble): Handle NaN, Infinity and
	-Infinity as parameters.

2005-04-01  Michael Koch  <konqueror@gmx.de>

	* java/io/PipedInputStream.java
	(read): Make sure a positive byte value is returned. Revised javadoc.
	Thanks to Olafur Bragason for reporting these bugs.

2005-04-01  Tom Tromey  <tromey@redhat.com>

	* java/lang/natVMClassLoader.cc (getSystemClassLoaderInternal):
	Updated for name change.
	(nativeFindClass): New method.
	(loadClass): Use nativeFindClass.
	* java/lang/natClassLoader.cc (_Jv_FindClass): Use single-argument
	form of loadClass.
	* java/lang/VMClassLoader.java (tried_libraries, lib_control,
	LIB_FULL, LIB_CACHE, LIB_NEVER): New fields from old
	VMClassLoader.
	(initialize): New method.
	(nativeFindClass): Declare.
	* gnu/gcj/runtime/natVMClassLoader.cc: Removed.
	* gnu/gcj/runtime/VMClassLoader.java: Removed.
	* gnu/gcj/runtime/ExtensionClassLoader.java: Renamed from
	VMClassLoader.java.
	(definePackageForNative): Removed.
	(tried_libraries, LIB_CACHE, LIB_FULL, LIB_NEVER, lib_control):
	Moved to VMClassLoader.java.
	* prims.cc (_Jv_CreateJavaVM): Updated for renaming.
	* Makefile.am (gnu/gcj/runtime/ExtensionClassLoader.h): Renamed.
	(ordinary_java_source_files): Added ExtensionClassLoader.java,
	removed VMClassLoader.java.
	(nat_source_files): Removed natVMClassLoader.cc.

2005-04-01  Tom Tromey  <tromey@redhat.com>

	* Makefile.in: Rebuilt.
	* Makefile.am (db_pathtail): Use $(gcc_version), not
	@gcc_version@.

2005-04-01  Jeroen Frijters  <jeroen@frijters.net>

	* java/util/Timer.java
	(run): Stop the queue if a task throws an exception.

2005-03-31  Thomas Fitzsimmons  <fitzsim@redhat.com>

	* javax/swing/text/JTextComponent.java (viewToModel): New method.

2005-03-29  Ian Lance Taylor  <ian@airs.com>

	* external/sax/Makefile.am (GCJ_WITH_FLAGS): Add "-fclasspath=".
	* external/sax/Makefile.in: Rebuild.
	* external/w3c_dom/Makefile.am (GCJ_WITH_FLAGS): Add
	"-fclasspath=".
	* external/w3c_dom/Makefile.in: Rebuild.

2005-03-29  Tom Tromey  <tromey@redhat.com>

	* java/lang/natRuntime.cc (insertSystemProperties): Set
	gnu.gcj.runtime.endorsed.dirs.
	* Makefile.in: Rebuilt.
	* Makefile.am (ordinary_java_source_files): Added
	HelperClassLoader.java.
	(AM_CXXFLAGS): Define GCJ_ENDORSED_DIRS.
	* gnu/gcj/runtime/VMClassLoader.java (VMClassLoader): Extends
	HelperClassLoader.
	(init): Use addDirectoriesFromProperty.
	* gnu/gcj/runtime/BootClassLoader.java (BootClassLoader): Extends
	HelperClassLoader.  Use addDirectoriesFromProperty.  Handle
	gnu.gcj.runtime.endorsed.dirs.
	* gnu/gcj/runtime/HelperClassLoader.java: New file.

2005-03-26  Chris Burdess  <dog@gnu.org>

	* gnu/xml/dom/DomNode.java (notifyNode): grow listener array as
	required.

2005-03-13  Michael Koch  <konqueror@gmx.de>

	* gnu/xml/aelfred2/XmlParser.java: Fixed typo.

2005-03-11  Chris Burdess  <dog@gnu.org>

	* gnu/xml/aelfred2/SAXDriver.java: Corrected bug handling URI
	warnings.

2005-02-27  Chris Burdess  <dog@gnu.org>

	* gnu/xml/aelfred2/JAXPFactory.java,
	gnu/xml/aelfred2/SAXDriver.java,
	gnu/xml/aelfred2/XmlParser.java,
	gnu/xml/aelfred2/XmlReader.java: Applied GNU Classpath source code
	formatting conventions. Replaced arrays of Object with struct-like
	classes for easier maintainability. Made SAXDriver.stringInterning
	package private to allow access from XmlParser inside the loop without
	a method call overhead.

2005-03-11  Chris Burdess  <dog@gnu.org>

	* gnu/xml/aelfred2/SAXDriver.java: Corrected bug handling URI
	warnings.

2005-03-28  Alexandre Oliva  <aoliva@redhat.com>

	* configure.ac: Revert 2005-03-25's patch.  Propagate MULTIlib
	settings to sub Makefiles.
	(GCJH, ZIP): Prefix with top_builddir.
	* configure: Rebuild.
	* external/w3c_dom/Makefile.am (MULTIBUILDTOP): Don't override.
	* external/w3c_dom/Makefile.in: Rebuild.
	* external/sax/Makefile.am (MULTIBUILDTOP): Don't override.
	* external/sax/Makefile.in: Rebuild.

2005-03-28  Eric Botcazou  <ebotcazou@libertysurf.fr>

	* testsuite/libjava.jni/jni.exp (gcj_jni_invocation_test_one): Add
	libsocket to the libraries to link for Solaris.

2005-03-28  Per Bothner  <per@bothner.com>

	* boehm.cc (_Jv_MarkObj): Don't follow null pointer to static field,
	which can happen if class is JV_STATE_LOADED but not JV_STATE_PREPARED.

2005-03-27  Andreas Tobler  <a.tobler@schweiz.ch>

	* Makefile.am (classes.stamp): Add gnu/gcj/tools/gcj_dbtool/Main.java
	to fix a ONESTEP fallout.
	* Makefile.in: Regenerate.

2005-03-25  Mike Stump  <mrs@apple.com>

	* configure.ac: Fix ZIP and GCJH at configure time to absolute
	paths like we do for the compiler, as we use it in external/sax
	and it doesn't get MULTIBUILDTOP right when multilibing.

2005-03-24  Anthony Green  <green@redhat.com>

	* gnu/gcj/tools/gcj_dbtool/Main.java: Accept libdir argument with
	-p option.
	(usage): Add [LIBDIR] to help output.
	* gnu/gcj/tools/gcj_dbtool/natMain.cc: New file.
	* Makefile.am (AM_CXXFLAGS): Define
	LIBGCJ_DEFAULT_DATABASE_PATH_TAIL.
	(db_pathtail): New macro.

2005-03-24  Tom Tromey  <tromey@redhat.com>

	* gnu/gcj/runtime/BootClassLoader.java (BootClassLoader): Don't
	add sax and w3c libraries.
	* Makefile.am (libgij_la_LIBADD): Added libsax-gcj.la and
	libw3c-gcj.la.
	* external/w3c_dom/Makefile.in: Rebuilt.
	* external/w3c_dom/Makefile.am (libw3c_gcj_la_GCJFLAGS): Include
	AM_GCJFLAGS.
	(libw3c_gcj_la_LDFLAGS): New variable.
	(noinst_LTLIBRARIES): Renamed.
	* external/sax/Makefile.in: Rebuilt.
	* external/sax/Makefile.am (libsax_gcj_la_GCJFLAGS): Include
	AM_GCJFLAGS.
	(libsax_gcj_la_LDFLAGS): New variable.
	(noinst_LTLIBRARIES): Renamed.

2005-03-23  Tom Tromey  <tromey@redhat.com>

	* Makefile.in: Rebuilt.
	* Makefile.am (AM_CXXFLAGS): Define TOOLEXECLIBDIR.
	(libgcj0_convenience_la_SOURCES): Don't include
	gnu_xml_source_files.
	(libgcj0_convenience_la_LIBADD): New variable.
	(libgcj_la_LIBADD): Don't include sax or w3c_dom.
	(all_java_source_files): javax_imageio_source_files,
	javax_xml_source_files, and gnu_java_beans_source_files.
	($(gnu_xml_source_files:.java=.lo)): Removed target.
	(gnu-xml.lo): New target.
	(javax-imageio.lo): Likewise.
	(javax-xml.lo): Likewise.
	(gnu-java-beans.lo): Likewise.
	(gnu_java_beans_source_files): New variable.
	(javax_imageio_source_files): Likewise.
	(javax_xml_source_files): Likewise.
	(javax_source_files): Moved files to other variable.
	(awt_java_source_files): Likewise.
	(ordinary_java_source_files): Added BootClassLoader.java.
	* java/lang/natVMClassLoader.cc (defineClass): Use boot loader,
	not system class loader.
	(initBootLoader): New method.
	(loadClass): Search bootLoader.
	* java/lang/natClassLoader.cc (_Jv_RegisterInitiatingLoader): Use
	boot loader, not system class loader.
	(_Jv_UnregisterInitiatingLoader): Likewise.
	(_Jv_FindClass): Likewise.  Ensure entries in
	bootstrap_class_list are unique.
	* java/lang/natClass.cc (getClassLoader): Don't special case
	system class loader.
	* java/lang/VMClassLoader.java (bootLoader): New field.
	(getResource): Use bootLoader.
	(getResources): Likewise.
	(initBootLoader): Declare.
	* gnu/gcj/runtime/BootClassLoader.java: New file.
	* external/sax/org/xml/sax/helpers/NamespaceSupport.java
	(EMPTY_ENUMERATION): Now package-private.
	* external/w3c_com/Makefile.in: Rebuilt.
	* external/w3c_com/Makefile.am (MULTIBUILDTOP): New variable.
	(w3c.jar): New target.
	(classes.stamp): Updated.
	(toolexeclib_LTLIBRARIES): Renamed from noinst_LTLIBRARIES.
	Changed name of library.
	(libw3c_gcj_la_SOURCES): New variable.
	(libw3c_gcj_la_GCJFLAGS): Likewise.
	(source_files): Renamed from lib3c_convenience_la_SOURCES.
	* external/sax/Makefile.in: Rebuilt.
	* external/sax/Makefile.am (MULTIBUILDTOP): New variable.
	(sax.jar): New target.
	(classes.stamp): Updated.
	(toolexeclib_LTLIBRARIES): Renamed from noinst_LTLIBRARIES.
	Changed name of library.
	(libsax_gcj_la_SOURCES): New variable.
	(libsax_gcj_la_GCJFLAGS): Likewise.
	(source_files): Renamed from libsax_convenience_la_SOURCES.
	* stacktrace.cc (non_system_trace_fn): Don't look at system class
	loader.
	* prims.cc (_Jv_CreateJavaVM): Initialize the bootstrap class
	loader.
	(_Jv_RunMain): Handle case where 'runtime' is NULL at exit.

2005-03-23  Sven de Marothy  <sven@physto.se>

	PR libgcj/2641, PR libgcj/9854, PR libgcj/14892, PR libgcj/18083,
	PR libgcj/11085:
	* java/util/Calendar.java
	(set): Use starting day of week when one is needed if none is given.
	* java/text/SimpleDateFormat.java
	(parse): Handle 1-12 and 1-24 timestamps correctly.
	* java/util/GregorianCalendar.java
	(computeTime, computeFields): HOUR should be in 0-11 format.
	(nonLeniencyCheck): Adjust leniency checking to that fact.
	(getLinearDay): Should be private.

2005-03-23  Tom Tromey  <tromey@redhat.com>

	* include/jvm.h (GCJ_40_BC_ABI_VERSION): New define.
	(_Jv_CheckABIVersion): Use it.

2005-03-22  Mike Stump  <mrs@apple.com>

	* stacktrace.cc: Delete unused _Jv_FindCallingClassState.

	* include/posix.h: .dylib is used on all Apple MACH platforms.
	* java/lang/ieeefp.h: ppc64 is also __IEEE_BIG_ENDIAN.

2005-03-22  Tom Tromey  <tromey@redhat.com>

	* gnu/gcj/tools/gcj_dbtool/Main.java (usage): Fixed output.

2005-03-21  Tom Tromey  <tromey@redhat.com>

	* java/lang/VMCompiler.java (static block): Also catch
	BufferUnderflowException.

2005-03-21  Zack Weinberg  <zack@codesourcery.com>

	* configure.ac: Do not invoke TL_AC_GCC_VERSION.  Do not
	set tool_include_dir.  In all substitutions, leave $(gcc_version)
	to be expanded by the Makefile.
	* aclocal.m4, configure: Regenerate.
	* Makefile.am: Set gcc_version.  Replace all uses of
	@gcc_version@ with $(gcc_version).
	* external/Makefile.am, external/sax/Makefile.am
	* external/w3c_dom/Makefile.am, gcj/Makefile.am
	* testsuite/Makefile.am: Set gcc_version.
	* include/Makefile.am: Set gcc_version and tool_include_dir.
	* Makefile.in, external/Makefile.in, external/sax/Makefile.in
	* external/w3c_dom/Makefile.in, gcj/Makefile.in, include/Makefile.in
	* testsuite/Makefile.in: Regenerate.

2005-03-17  Andrew Haley  <aph@redhat.com>

	* java/lang/natVMSecurityManager.cc (getClassContext): Add new
	arg: klass.
	Pass klass to _Jv_StackTrace::GetClassContext().
	* java/lang/ClassLoader.java (getParent): Pass class to
	VMSecurityManager.getClassContext()
	(getSystemClassLoader): Likewise.
	* java/lang/Package.java (getPackage): Likewise.
	(getPackages): Likewise.
	* java/lang/SecurityManager.java (getClassContext): Likewise.
	(currentClassLoader): Likewise.
	* java/lang/VMSecurityManager.java: (getClassContext): Likewise.
	(currentClassLoader) Add new arg: caller.
	Pass caller to VMSecurityManager.getClassContext.

	* stacktrace.cc (GetClassContext): Correct calculation of
	jframe_count.

	* boehm.cc (_Jv_MarkObj): (_Jv_MarkObj): Mark
	im->source_file_name.

2005-03-16  Andrew Haley  <aph@redhat.com>

	* boehm.cc (_Jv_MarkObj): Mark the interpreted method line_table.

2005-03-16  Tom Tromey  <tromey@redhat.com>

	* link.cc (ensure_class_linked): Removed #ifdef.
	(print_class_loaded): Likewise.
	(wait_for_state): Likewise.
	* java/lang/Class.h (_Jv_IsInterpretedClass): Always declare.
	* include/jvm.h (_Jv_IsInterpretedClass): Moved from...
	* include/java-interp.h: ... here.

2005-03-16  Tom Tromey  <tromey@redhat.com>

	* gnu/java/lang/MainThread.java (run): Load main class using
	system class loader.

2005-03-16  Andreas Tobler  <a.tobler@schweiz.ch>

	* testsuite/libjava.jni/jni.exp (gcj_jni_invocation_test_one): Add
	lgcc_s to the libraries to link for Darwin.

2005-03-15  Andreas Tobler  <a.tobler@schweiz.ch>

	* stacktrace.cc (_Jv_StackTrace::UnwindTraceFn): Protect
	interpreter-specific code with #ifdef INTERPRETER.
	(_Jv_StackTrace::getLineNumberForFrame): Likewise.
	(_Jv_StackTrace::FillInFrameInfo): Likewise.
	(_Jv_StackTrace::non_system_trace_fn): Likewise.
	* include/java-stack.h (struct _Jv_InterpFrameInfo): Protect with
	#ifdef INTERPRETER. Also protect declarations that use it.
	* java/lang/Class.h: Move _Jv_StackTrace friend declaration outside
	#ifdef INTERPRETER block.

2005-03-15  Jakub Jelinek  <jakub@redhat.com>

	PR libgcj/20251
	* Makefile.am (libjawt_la_LIBADD): Add -L$(here)/.libs.
	* Makefile.in: Rebuilt.

2005-03-15  David Daney  <ddaney@avtrex.com>

	* gnu/java/net/natPlainSocketImplPosix.cc (read_helper): Handle
	count == 0 case.

2005-03-15  David Daney  <ddaney@avtrex.com>

	* java/io/BufferedInputStream.java (available): Use 'in' instead
	of 'super' for underlying stream access.
	(close): Ditto.
	(read(byte[], int, int)): Ditto.
	(refill): Ditto.
	(skip): Call skip on underlying stream when possible.

2005-03-12  Andreas Tobler  <a.tobler@schweiz.ch>

	* stacktrace.cc (GetCallerInfo): Return nothing in case of
	SJLJ_EXCEPTIONS is defined.

2005-03-12  Ranjit Mathew  <rmathew@hotmail.com>

	* testsuite/libjava.jacks/jacks.xfail: Add XFAILs for new JSR-201
	tests.

2005-03-11  Andreas Tobler  <a.tobler@schweiz.ch>

	* testsuite/lib/libjava.exp (libjava_init): Use the same target
	check for Darwin.
	(libjava_arguments): Likewise.

	* testsuite/libjava.jni/jni.exp (gcj_jni_compile_c_to_so): Likewise.
	(gcj_jni_test_one): Likewise.
	(gcj_jni_invocation_compile_c_to_binary): Likewise.
	Add flags to keep the Darwin linker quiet.
	(gcj_jni_invocation_test_one): Use the same target check for Darwin.
	Add -liconv for Darwin.

2005-03-11  Tom Tromey  <tromey@redhat.com>

	* include/jvm.h (GCJ_40_BC_ABI_VERSION): New define.
	(_Jv_CheckABIVersion): Use it.

2005-03-11  Tom Tromey  <tromey@redhat.com>

	* gnu/gcj/tools/gcj_dbtool/Main.java (main): Handle '-p'.
	(usage): Document '-p'.
	* Makefile.in: Rebuilt.
	* Makefile.am (dbexecdir): New variable.
	(db_name): Likewise.
	(dbexec_DATA): Likewise.
	($(db_name)): New target.
	(AM_CXXFLAGS): Define LIBGCJ_DEFAULT_DATABASE.
	* java/lang/natRuntime.cc (insertSystemProperties): Set default
	system database.

2005-03-10  Bryce McKinlay  <mckinlay@redhat.com>

	* exception.cc: Remove stray MethodRef.h include.
	* java/lang/natClass.cc: Likewise.
	* gnu/gcj/runtime/MethodRef.java: Removed.
	* gnu/gcj/runtime/StackTrace.java, gnu/gcj/runtime/natNameFinder.cc,
	gnu/gcj/runtime/natStackTrace.cc: Really removed.
	* java/lang/natRuntime.cc (_load): Remove unsed variable.
	* Makefile.am (ordinary_java_source_files): Remove MethodRef.java.
	* Makefile.in: Rebuilt.

2005-03-10  Tom Tromey  <tromey@redhat.com>

	* Makefile.in: Rebuilt.
	* Makefile.am (ordinary_java_source_files): Added MethodRef.java.

2005-03-10  Chris Burdess  <dog@bluezoo.org>

	* gnu/xml/dom/ls/SAXEventSink.java: Ignore element declarations if
	not currently parsing the DTD.

2005-03-10  Bryce McKinlay  <mckinlay@redhat.com>

	New Stack Trace infrastructure.
	* Makefile.am (libgcj0_convenience_la_SOURCES): Add stacktrace.cc.
	(gnu/gcj/runtime/StackTrace.java): Removed.
	(ordinary_java_source_files): Remove obsolete files.
	(nat_source_files): Remove obsolete files. Add natVMThrowable.cc.
	* configure.host (fallback_backtrace_h): Set backtrace header
	for mingw and cygwin targets.
	* configure.ac: Make symlink for fallback backtrace headers.
	* Makefile.in, configure: Rebuilt.
	* defineclass.cc (_Jv_ClassReader::read_one_code_attribute):
	Read 'LineNumberTable' attribute.
	(_Jv_ClassReader::read_one_class_attribute): Read 'SourceFile'
	attribute.
	(_Jv_ClassReader::handleCodeAttribute): Initialize method line
	table fields.
	* exception.cc: Remove unused include.
	* interpret.cc (DIRECT_THREADED, insn_slot): Moved to java-interp.h.
	(SAVE_PC): New macro. Save current PC in the interpreter frame.
	(NULLCHECK, NULLARRAYCHECK): Use SAVE_PC.
	(_Jv_InterpMethod::compile): Translate bytecode PC values in the line
	table to direct threaded instruction values.
	(_Jv_StartOfInterpreter, _Jv_EndOfInterpreter): Removed.
	(_Jv_InterpMethod::run): No longer member function. All
	callers updated. Remove _Unwind calls. Call SAVE_PC whenever a call
	is made or where an instruction could throw.
	(_Jv_InterpMethod::get_source_line): New. Look up source line numbers
	in line_table.
	* prims.cc (catch_segv): Construct exception after MAKE_THROW_FRAME.
	(catch_fpe): Likewise.
	* stacktrace.cc: New file. Stack trace code now here.
	* gnu/gcj/runtime/MethodRef.java:
	* gnu/gcj/runtime/NameFinder.java: Mostly reimplemented. Now simply
	calls addr2line to look up PC addresses in a given binary or shared
	library.
	* gnu/gcj/runtime/StackTrace.java, gnu/gcj/runtime/natNameFinder.cc,
	gnu/gcj/runtime/natStackTrace.cc: Removed.
	* gnu/java/lang/MainThread.java (call_main): Add comment warning that
	this function name is specially recognised by the stack trace code
	and shouldn't be changed.
	* include/java-interp.h (DIRECT_THREADED, insn_slot): Moved here.
	(struct  _Jv_LineTableEntry, line_table, line_table_len): New.
	(_Jv_InterpMethod::run): Update declaration.
	(_Jv_StackTrace_): New friend. NameFinder and StackTrace no longer
	friends.
	(_Jv_InterpFrame): Renamed from _Jv_MethodChain. Add PC field.
	* include/java-stack.h: New file. Declarations for stack tracing.
	* include/jvm.h (_Jv_Frame_info): Removed.
	* java/lang/Class.h: Update friend declarations.
	* java/lang/VMClassLoader.java (getSystemClassLoader): Simplify
	exception message.
	* java/lang/VMThrowable.java (fillInStackTrace): Now native.
	(getStackTrace): Now native.
	(data): New RawDataManaged field.
	* java/lang/natClass.cc: Update includes.
	(forName): Use _Jv_StackTrace::GetCallingClass for
	calling-classloader check.
	(getClassLoader): Likewise.
	* java/lang/natRuntime.cc: Update includes.
	(_load): Use _Jv_StackTrace::GetFirstNonSystemClassLoader.
	* java/lang/natVMSecurityManager.cc: Update includes.
	(getClassContext): Use _Jv_StackTrace::GetClassContext.
	* java/lang/natVMThrowable.cc: New file. Native methods for
	VMThrowable.
	* java/lang/reflect/natArray.cc: Update includes.
	(newInstance): Use _Jv_StackTrace::GetCallingClass to implement
	accessibility check.
	* java/lang/reflect/natConstructor.cc: Update includes.
	(newInstance): Use _Jv_StackTrace::GetCallingClass to implement
	accessibility check.
	* java/lang/reflect/natField.cc: Update includes.
	(getAddr): Use _Jv_StackTrace::GetCallingClass to implement
	accessibility check.
	* java/lang/reflect/natMethod.cc: Update includes.
	(invoke): Use _Jv_StackTrace::GetCallingClass to implement
	accessibility check.
	* java/util/natResourceBundle.cc: Update includes.
	(getCallingClassLoader): Use _Jv_StackTrace::GetCallingClass.
	* java/util/logging/natLogger.cc: Update includes. Use
	_Jv_StackTrace::GetCallerInfo to get call-site info.
	* sysdep/generic/backtrace.h: Fallback backtrace code. Stub
	implementation.
	* sysdep/i386/backtrace.h: New. Fallback backtrace code. i386
	implementation.

2005-03-10  Ranjit Mathew  <rmathew@hotmail.com>

	* testsuite/libjava.compile/PR20312.java: New file.
	* testsuite/libjava.compile/PR20312.xfail: Likewise.
	* testsuite/libjava.jacks/jacks.xfail: Remove 9.2-implicit-15.

2005-03-09  Andrew Haley  <aph@redhat.com>

	* gnu/java/nio/channels/FileChannelImpl.java (smallTransferFrom):
	New.
	(smallTransferTo): New.
	(transferFrom): Loop around smallTransferFrom, copying pageSize
	bytes each time.
	(transferTo): Likewise.

2005-03-09  David Daney  <ddaney@avtrex.com>

	PR libgcj/20389
	Merge BufferedInputStream from GNU Classpath.
	* java/io/BufferedInputStream.java (marktarget): Field removed.
	(CHUNKSIZE): Field removed.
	(bufferSize): New field.
	(BufferedInputStream): Initialize fields.
	(close): Invalidate mark and buffer indexes.
	(mark):  Rewritten.
	(read()): Move mark handling code to refill.
	(read(byte[], int, int)): Ditto.
	(skip): Ditto and simplify EOF testing.
	(refill): Rewritten.
	* java/io/InputStreamReader.java (refill): Removed mark and reset
	of internal BufferedInputStream.

2005-03-09  Tom Tromey  <tromey@redhat.com>

	* java/lang/natVMClassLoader.cc (defineClass): Reference
	'systemClassLoader' field directly.
	* java/lang/natRuntime.cc (_load): Reference 'systemClassLoader'
	field directly.
	* java/lang/natClassLoader.cc (_Jv_RegisterInitiatingLoader):
	Reference 'systemClassLoader' field directly.
	(_Jv_UnregisterInitiatingLoader): Likewise.
	(_Jv_FindClass): Likewise.

2005-03-09  Andreas Tobler  <a.tobler@schweiz.ch>

	* java/lang/fdlibm.h: Merge an AIX define from GNU Classpath.

	* java/lang/mprec.h: Remove commented headers. Fix comment to match
	the file in GNU Classpath style.

2005-03-09  Tom Tromey  <tromey@redhat.com>

	* java/net/URLClassLoader.java (addURLImpl): Reset 'thisString'.
	(toString): Synchronize.

2005-03-08  Bryce McKinlay  <mckinlay@redhat.com>

	* testsuite/libjava.lang/pr13107_2.xfail: Remove xfail.
	* testsuite/libjava.lang/pr13107_3.xfail: Likewise.

2005-03-07  Tom Tromey  <tromey@redhat.com>

	* gnu/gcj/tools/gcj_dbtool/Main.java (main): Recognize '-f'.
	(usage): Document '-f'.

2005-03-07  Tom Tromey  <tromey@redhat.com>

	* java/lang/VMCompiler.java (md5Digest): New field.
	(compileClass): Clone md5Digest instead of looking up a new one.

2005-03-07  Tom Tromey  <tromey@redhat.com>

	PR java/20215:
	* include/jvm.h (_Jv_Linker::find_field_helper): Updated.
	* link.cc (find_field_helper): Added 'type' argument.
	(find_field): Updated.

2005-04-07  Scott Gilbertson  <scottg@mantatest.com>
	* gnu/gcj/xlib/natXAnyEvent.cc (loadNext): Added timeout.
	* gnu/awt/xlib/XCanvasPeer.java (setBackground): Removed
	throw UnsupportedOperationException, fixed comments.
	(setFont, setForeground): Fixed comments.
	* gnu/awt/xlib/XEventLoop.java (postNextEvent): Changed
	return type to boolean.
	(getNextEvent): Fixed javadocs.
	* gnu/awt/xlib/XToolkit.java (interrupted): Removed field.
	(nativeQueueEmpty): Removed unused code.
	(iterateNativeQueue): Removed outer loop.

2005-03-06  Roger Sayle  <roger@eyesopen.com>

	PR libgcj/20155
	* Makefile.am (libgcj0_convenience.la): Revert last change.
	* Makefile.in: Regenerate.

2005-03-05  Anthony Green  <green@redhat.com>

	* jni/gtk-peer/gtk_jawt.c (classpath_jawt_get_drawable,
	classpath_jawt_lock, classpath_jawt_unlock): New functions.
	* jawt.c (_Jv_AWTLock, _Jv_AWTUnlock): New functions.
	(_Jv_GetDrawingSurface): Set visualID.
	(_Jv_FreeDrawingSurfaceInfo): Clear visualID.
	(JAWT_GetAWT): Set Lock and Unlock.
	* include/jawt_md.h (struct _JAWT_X11DrawingSurfaceInfo): Add
	visualID.
	* include/jawt.h (JAWT_VERSION_1_4, JAWT_LOCK_ERROR,
	JAWT_LOCK_CLIP_CHANGED, JAWT_LOCK_BOUNDS_CHANGED,
	JAWT_LOCK_SURFACE_CHANGED): New macros.
	(struct _JAWT): Add Lock and Unlock.

2005-03-05  Roger Sayle  <roger@eyesopen.com>
	    Alexandre Oliva  <aoliva@redhat.com>
	    Kelley Cook  <kcook@gcc.gnu.org>

	PR libgcj/20155
	* Makefile.am (libgcj0_convenience.la): New rule to create a file
	of the object files to link to avoid exceeding the command line
	length limits on some platforms.
	(clean-local): Clean up objectlist files.
	* Makefile.in: Regenerate.

2005-03-05  Andreas Tobler  <a.tobler@schweiz.ch>

	* java/lang/dtoa.c (_dtoa_r): Initialize variables ilim, ilim1 and
	spec_case. Initialize pointer mlo.

	* java/lang/strtod.c (_strtod_r): Initialize pointers bb, bd, ds and
	delta.

	* java/lang/e_asin.c (__ieee754_asin): Initialize variable t.

	* java/lang/e_exp.c (__ieee754_exp): Initialize variables hi, lo
	and k.

	* java/lang/e_rem_pio2.c (__ieee754_rem_pio2): Initialize
	uninitialized variable z.

	* gnu/java/net/natPlainDatagramSocketImplPosix.cc (mcastGrp): Ifdef
	possible unused variables.

	* gnu/java/nio/natPipeImplPosix.cc (init): Remove self.

	* jawt.c: Include <stdlib.h> to fix implict declaration of malloc.

2005-03-03  Thomas Fitzsimmons  <fitzsim@redhat.com>

	PR libgcj/20292
	* testsuite/libjava.jni/jni.exp
	(gcj_jni_invocation_compile_c_to_binary): Add -I. -I.. to compile
	flags.
	(gcj_jni_invocation_test_one): Add -L../.libs to cxx flags.

2005-02-23  David Daney  <ddaney@avtrex.com>

	* configure.host: Don't use -mxgot for MIPS builds.

2005-02-28  Paolo Bonzini  <bonzini@gnu.org>

	PR bootstrap/17383
	* configure.ac: Call GCC_TOPLEV_SUBDIRS.
	(COMPPATH): Removed.
	(ZIP, GCJH): Replace it with ../$(host_subdir).
	(built_gcc_dir): Add $(host_subdir).
	* configure: Regenerate.
	* Makefile.in, include/Makefile.in, testsuite/Makefile.in,
	gcj/Makefile.in, external/Makefile.in, external/sax/Makefile.in,
	external/w3c_dom/Makefile.in: Regenerate.

2005-02-24  David Gilbert  <david.gilbert@object-refinery.com>

	* java/awt/font/TextAttribute.java: changed names to lower case;
	(readResolve): implemented.
	Added doc comments all over.

2005-02-23  Thomas Fitzsimmons  <fitzsim@redhat.com>

	PR libgcj/16923
	* jni.cc (JNI_CreateJavaVM): Check JNI version.  Cast args to
	JvVMInitArgs.  Pass args to _Jv_CreateJavaVM and check return
	value.  Move argument parsing code to prims.cc.
	* prims.cc (no_properties): Remove.
	(_Jv_Compiler_Properties): Initialize to NULL.
	(_Jv_Properties_Count): Initialize to 0.
	(parse_verbose_args): New function.
	(parse_init_args): New function.
	(_Jv_CreateJavaVM): Call parse_init_args.
	(_Jv_RunMain): Check return value of _Jv_CreateJavaVM.
	* gcj/cni.h (JvVMOption): New struct.
	(JvVMInitArgs): Likewise.
	(JvCreateJavaVM): Declare vm_args as JvVMInitArgs* rather than
	void*.
	* libjava/gcj/javaprims.h (_Jv_VMOption): New struct.
	(_Jv_VMInitArgs): Likewise.
	* include/java-props.h (_Jv_Properties_Count): Declare.
	* java/lang/natRuntime.cc (insertSystemProperties): Use
	_Jv_Properties_Count in for loop exit condition.
	* testsuite/libjava.jni/jni.exp
	(gcj_invocation_compile_c_to_binary): New procedure.
	(gcj_invocation_test_one): Likewise.
	(gcj_jni_run): Run JNI invocation API tests.
	* testsuite/libjava.jni/invocation/PR16923.c,
	testsuite/libjava.jni/invocation/PR16923.java,
	testsuite/libjava.jni/invocation/PR16923.out: New test.

2005-02-23  Michael Koch  <konqueror@gmx.de>

	* Makefile.am: Added new file gnu/java/nio/ChannelReader.java.
	* Makefile.in: Regenerated.

2005-02-23  Robert Schuster  <thebohemian@gmx.net>

	* gnu/java/nio/ChannelReader: Fixed comments.

2005-02-23  Robert Schuster  <thebohemian@gmx.net>

	* java/nio/channels/Channels: Added FIXMEs about
	stub method implementation.
	(newReader): Implemented.
	* gnu/java/nio/ChannelReader: New class.

2005-02-23  Michael Koch  <konqueror@gmx.de>

	* java/text/SimpleDateFormat.java:
	Removed unused import.

2005-02-22  Thomas Fitzsimmons  <fitzsim@redhat.com>

	PR libgcj/20029:
	* Makefile.am (lib_gnu_java_awt_peer_gtk_la_CFLAGS): Add X_CFLAGS.
	(lib_gnu_java_awt_peer_gtk_la_LDFLAGS): Add X_LIBS and -lXtst.
	* Makefile.in: Regenerate.
	* configure.ac: Check for libXtst.
	* configure: Regenerate.

2005-02-22  Mark Wielaard  <address@bogus.example.com>

	* java/security/AlgorithmParameterGenerator.java (getInstance):
	Mention provider when throwing NoSuchProviderException.
	* java/security/AlgorithmParameters.java (getInstance): Likewise.
	* java/security/KeyFactory.java (getInstance): Likewise.
	* java/security/KeyStore.java (getInstance): Likewise.
	* java/security/SecureRandom.java (getInstance): Likewise.
	* java/security/cert/CertificateFactory.java (getInstance): Likewise.

2005-02-22  Jeroen Frijters  <jeroen@frijters.net>

	* java/lang/reflect/Proxy.java,
	java/net/URL.java,
	java/security/SecureRandom.java,
	java/util/Timer.java,
	java/util/prefs/AbstractPreferences.java:
	Don't catch java.lang.ThreadDeath.

2005-02-22  David Gilbert  <david.gilbert@object-refinery.com>

	* java/awt/font/TransformAttribute.java,
	(TransformAttribute(AffineTransform)): throw
	IllegalArgumentException for null transform.
	(getTransform): return a copy of transform.
	Added doc comments to all.

2005-02-22  Jeroen Frijters  <jeroen@frijters.net>

	* java/io/Externalizable.java,
	java/io/Serializable.java
	(serialVersionUID): Removed.
	* java/rmi/server/RemoteObject.java,
	java/rmi/server/UID.java
	(serialVersionUID): Made private.
	* java/rmi/server/RemoteRef.java,
	java/rmi/server/ServerRef.java
	(serialVersionUID): Set proper value.
	* java/security/interfaces/DSAPrivateKey.java,
	java/security/interfaces/DSAPublicKey.java,
	java/security/interfaces/RSAMultiPrimePrivateCrtKey.java,
	java/security/interfaces/RSAPrivateCrtKey.java,
	java/security/interfaces/RSAPrivateKey.java,
	java/security/interfaces/RSAPublicKey.java,
	javax/crypto/SecretKey.java
	(serialVersionUID): Added.

2005-02-22  Tom Tromey  <tromey@redhat.com>

	* java/lang/Object.h (_JvObjectPrefix): Declare as extern "Java".

2005-02-22  Tom Tromey  <tromey@redhat.com>

	PR java/20056:
	* verify.cc (type::EITHER): New constant.
	(check_field_constant): Use it.
	(type::compatible): Handle it.

2005-02-22  Michael Koch  <konqueror@gmx.de>

	* gnu/java/security/PolicyFile.java,
	gnu/java/security/pkcs/PKCS7SignedData.java,
	gnu/java/security/pkcs/SignerInfo.java:
	Fixed copyright header.

2005-02-22  Jeroen Frijters  <jeroen@frijters.net>

	* java/beans/PropertyDescriptor.java
	(PropertyDescriptor,setReadMethod): Set propertyType.

2005-02-22  Michael Koch  <konqueror@gmx.de>

	* java/nio/DirectByteBufferImpl.java
	(owner): Fixed formatting of javadoc.
	* java/text/DateFormat.java
	(getAvailableLocales): Fixed formatting.
	* java/text/SimpleDateFormat.java:
	Fixed formatting and import statement order.
	* java/util/Calendar.java
	(Calendar): Fixed javadoc to be HTML compliant.
	* java/util/SimpleTimeZone.java:
	Fixed javadocs.

2005-02-22  Roman Kennke <roman@ontographics.com>

	* javax/swing/plaf/basic/BasicLookAndFeel.java
	(initComponentDefaults): Fixed Button left and right margin.

2005-02-22  Thomas Fitzsimmons  <fitzsim@redhat.com>

	* java/awt/Robot.java (waitForIdle): Call invokeAndWait on an
	empty Runnable.

	PR libgcj/17952:
	* gnu/java/awt/peer/gtk/GtkWindowPeer.java,
	jni/gtk-peer/gnu_java_awt_peer_gtk_GtkWindowPeer.c
	(getWidth): New method.
	(getHeight): Likewise.
	(create): Remove width, height and insets parameters.  Move size
	setup ...
	(realize_cb): ... here.  New function.
	(connectSignals): Connect realize_cb.
	(request_frame_extents): Remove FIXME.  Move
	postInsetsChangedEvent lookup ...
	* jni/gtk-peer/gnu_java_awt_peer_gtk_GtkToolkit.c (gtkInit):
	... here.  Look up GtkWindowPeer getWidth and getHeight methods.
	* jni/gtk-peer/gtkpeer.h (postInsetsChangedEventID): Declare
	jmethodID.
	(windowGetWidthID): Likewise.
	(windowGetHeightID): Likewise.

2005-02-21  Thomas Fitzsimmons  <fitzsim@redhat.com>

	PR libgcj/19842
	* jni/gtk-peer/gnu_java_awt_peer_gtk_GtkEvents.c
	(button_to_awt_mods): Return BUTTON masks, not BUTTON_DOWN masks.

2005-02-21  Bryce McKinlay  <mckinlay@redhat.com>

	Merge serialization from GNU Classpath.
	* gcj/method.h: Add missing #includes.
	* java/io/ObjectInputStream.java (readClassDescriptor): Check for
	primitive class IDs on the stream here...
	(resolveClass): ...not here.
	* java/io/ObjectStreamField.java: Use VMObjectStream class calls to set
	fields.
	* java/io/VMObjectStreamClass.java (setDoubleNative, setFloatNative,
	setLongNative, setIntNative, setShortNative, setCharNative,
	setByteNative, setBooleanNative, setObjectNative): New native methods.
	* java/io/natVMObjectStreamClass.java (setDoubleNative, setFloatNative,
	setLongNative, setIntNative, setShortNative, setCharNative,
	setByteNative, setBooleanNative, setObjectNative): Implement them.
	* java/io/natObjectInputStream.cc (allocateObject): Add new parameters
	from Classpath's version. Use _Jv_FromReflectedConstructor(). Call
	the constructor here.
	(callConstructor): Removed.
	(getCallersClassLoader): Removed.
	* java/lang/reflect/Field.java (setByte, setShort, setInt, setLong,
	setFloat, setDouble, setChar, setBoolean): Add 'checkFinal' parameter
	to control whether setting final field values is permitted. Call
	getAddr() with checkFinal parameter instead of setAddr().
	* java/lang/reflect/natField.cc (getType): Lookup and resolve field
	only if not done already.
	(getAddr): Add checkFinal parameter. Do the final field check only if
	checkFinal is set.
	(setAddr): Removed.

2005-02-21  Mark Wielaard  <mark@klomp.org>

	# Fixes bug #11957
	* java/io/ObjectInputStream.java (resolveClass): Don't check "void"
	twice.

2005-02-21  Mark Wielaard  <mark@klomp.org>

	Fixes bug #11618.
	* java/io/ObjectInputStream.java (readClassDescriptor): Handle classes
	without a super class and us ObjectStreamClass.lookupForClassObject().
	(resolveClass): Check for primitive types.
	(lookupClass): Return null when argument is null.

2005-02-21  Jeroen Frijters  <jeroen@frijters.net>

	* java/io/ObjectInputStream.java
	(readObject): Fix to consume TC_ENDBLOCKDATA after readExternal.

2005-02-21  Jeroen Frijters  <jeroen@frijters.net>

	* java/io/ObjectOutputStream.java
	(writeObject, callWriteMethod): Replaced reflection with accessing
	cached info in ObjectStreamClass.
	(getMethod): Removed.
	* java/io/ObjectStreamClass.java
	(findMethod): Added check to make sure the method found has the
	right modifiers.
	(cacheMethods): Added writeReplace and writeObject methods.
	(setFlags): Look at new writeObjectMethod field instead of doing
	reflection again.
	(writeReplaceMethod): New field.
	(writeObjectMethod): New field.

2005-02-21  Guilhem Lavaux  <guilhem@kaffe.org>
	Jeroen Frijters  <jeroen@frijters.net>

	* java/io/ObjectInputStream.java
	(newObject): Changed prototype. Get a constructor reflect object
	directly.
	(callConstructor): Removed.
	(allocateObject): Changed prototype.
	(readClassDescriptor): Build the constructor reflection directly.
	(readObject): Invoke newObject using the new prototype.

	* java/io/ObjectStreamClass.java
	(firstNonSerializableParent): Removed.
	(firstNonSerializableParentConstructor): Added.

2005-02-21  Mark Wielaard  <mark@klomp.org>

	* gnu/java/locale/LocaleInformation_en.java: Extend
	localPatternChars to "GyMdkHmsSEDFwWahKzYeugAZ".

2005-02-21  Mark Wielaard  <mark@klomp.org>

	* java/text/SimpleDateFormat.java
	(SimpleDateFormat(String, DateFormatSymbols)): Throw
	NullPointerException when formatData is null.

2005-02-21  Mark Wielaard  <mark@klomp.org>

	* java/util/SimpleTimeZone.java (getOffset): Calculate beforeEnd by
	taking dstSavings into account.

2005-02-21  Sven de Marothy <sven@physto.se>

	* java/text/SimpleDateFormat.java,
	(parse): Set correct DST_OFFSET to the correct value.

2005-02-21  Mark Wielaard  <mark@klomp.org>

	* java/util/SimpleTimeZone.java (checkRule): Throw
	IllegalArgumentException when month out of range.

2005-02-21  Sven de Marothy  <sven@physto.se>

	* java/util/GregorianCalendar.java,
	(add): Don't set fields directly anymore. Use set()

2005-02-21  Mark Wielaard  <mark@klomp.org>

	* java/text/SimpleDateFormat.java (CompiledField.toString):
	Use StringBuffer, not StringBuilder.
	(toString): Likewise.

2005-02-21  Sven de Marothy  <sven@physto.se>

	* java/util/Calendar.java
	(clear): Dates should clear to local time.
	* java/util/GregorianCalendar.java
	(computeTime): Fix priority problem with DAY_OF_WEEK,
	Handle non-sunday-startig weeks and minimumDaysInFirstWeek.

2005-02-21  Sven de Marothy  <sven@physto.se>

	* java/util/Calendar.java
	(Calendar): Constructor should clear fields.

2005-02-21  Sven de Marothy  <sven@physto.se>

	* java/text/SimpleDateFormat.java
	(parse): Tweak handling of 2-year dates
	* java/util/Calendar.java
	(clear): Clear fields to correct value.
	* java/util/GregorianCalendar.java
	(computeTime): Correct handling of time zones.
	Correct field minimum values.

2005-02-21  Sven de Marothy  <sven@physto.se>

	* java/util/Calendar.java
	(set) Invalidate all fields on first call to set().

2005-02-21  Sven de Marothy  <sven@physto.se>

	* java/util/GregorianCalendar.java
	(computeTime): Fixed handling of time zones.

2005-02-21  Sven de Marothy  <sven@physto.se>

	* java/util/Calendar.java
	(clear): Set values to Epoch instead of zero.
	(set): Set isSet to the relevant field pattern instead of just
	the field.
	* java/util/GregorianCalendar.java
	(getBundle): Removed.
	(getDayOfYear): Removed.
	(getFirstDayOfMonth): New private method.
	(nonLeniencyCheck): New private method.
	(computeTime): Correct handling of insufficient data.

2005-02-21  Sven de Marothy <sven@physto.se>

	* java/util/Calendar.java: Invalidate ERA field on setting
	the YEAR.
	* java/util/SimpleTimeZone.java:
	(getDaysInMonth): Reimplemented.
	* java/util/GregorianCalendar.java:
	(getLinearTime): Removed.
	(isLeapYear(int,boolean)): Removed.
	(before(), after()): Removed.
	(computeTime): Reimplemented.

2005-02-21  Sven de Marothy <sven@physto.se>

	* java/util/Calendar.java: Reformatted.
	* java/util/GregorianCalendar.java: Reformatted.
	* java/util/SimpleTimeZone.java: Reformatted.

2005-02-21  Sven de Marothy <sven@physto.se>

	* java/util/GregorianCalendar.java
	(GregorianCalendar): Update fields in the constructor

2005-02-21  Noa Resare  <noa@resare.com>

	* java/util/Calendar.java (explicitDSTOffset): New instance field.
	(set(int,int)): Set and use new field.
	(set(int,int,int)): Check new field.

2005-02-21  Noa Resare  <address@hidden>

	* java/util/Calendar.java(set):
	Fix for DST related regression.

2005-02-21  Jeroen Frijters  <jeroen@frijters.net>

	* java/util/Calendar.java
	(setTimeInMillis): Added call to clear, removed computeFields call.
	* java/util/Date.java
	(Date(int,int,int,int,int,int)): Removed workaround for
	GregorianCalendar bug.
	* java/util/GregorianCalendar.java
	(GregorianCalendar): Chained all constructors to a (new)
	common constructor.
	(computeTime): Fixed support for lenient month treatment.
	(getLinearDay): Return long instead of int.
	(calculateDay): Added fields argument and changed day argument
	to long.

2005-02-21  Andrew John Hughes  <gnu_andrew@member.fsf.org>

	* java/text/SimpleDateFormat.java
	Lots of documentation updates.
	(readObject(java.io.ObjectInputStream)): Wraps
	IllegalArgumentException as specified.
	(compileFormat(String)): Uses standardChars
	rather than the local pattern characters.
	Throws IllegalArgumentException rather than
	storing a -1 field.
	(toString()): Extended to include all variables
	in a better format.
	(translateLocalizedPattern(String, String, String)):
	Renamed to better define the use of this method.

2005-02-21  Andrew John Hughes  <gnu_andrew@member.fsf.org>

	* java/text/DateFormat.java:
	Documented pattern character offset constants and
	added new ones.
	(Field): Added new static fields for new pattern chars.
	* java/text/SimpleDateFormat.java:
	(CompiledField): Changed name of FieldSizePair class
	to CompiledField after adding the character as an
	attribute.  Changed fields to private and added
	accessors to give encapsulation.
	(CompiledField.CompiledField(int,int,char)): Extended
	with character field.
	(CompiledField.getField()): New accessor method.
	(CompiledField.getSize()): New acceessor method.
	(CompiledField.getCharacter()): New accessor method.
	(CompiledField.toString()): Added primarily for debugging.
	(standardChars): Now uses extended 24 character sequence.
	(compileFormat(String)): Changed to use CompiledField.
	(formatWithAttribute(java.util.Date, gnu.java.text.FormatBuffer,
	java.text.FieldPosition)): Changed to use CompiledField.
	New handler for RFC 822 timezones added.

2005-02-21  Andrew John Hughes  <gnu_andrew@member.fsf.org>

	* java/text/SimpleDateFormat.java:
	(parse(String, java.text.ParsePosition)):
	Changed 'E' and 'M' cases to use both
	short and long names.  Extended 'z'
	case to also handle 'Z', and deal
	with simple GMT offsets such as +0100.
	(computeOffset(String)): New private method,
	which converts a GMT offset specification,
	such as GMT-0500 to a numeric offset in
	milliseconds.
	* java/util/TimeZone.java:
	(timezones()): Added "CEST", the daylight
	savings time version of "CET", or Central
	European Time.

2005-02-21  Ito Kazumitsu  <kaz@maczuka.gcd.org>

	* java/text/SimpleDateFormat.java:
	(parse): Set the DST offset to 0 when parsing
	GMT offset timezones.

2005-02-21  Ito Kazumitsu  <kaz@maczuka.gcd.org>

	* java/text/SimpleDateFormat.java:
	(parse): Use offset to set ZONE_OFFSET
	rather than the DST_OFFSET, so that
	GMT offset timezones change the right
	one.

2005-02-21  Andrew John Hughes  <gnu_andrew@member.fsf.org>

	* java/text/SimpleDateFormat.java:
	(getDateFormatSymbols()): return a copy
	(setDateFormatSymbols(java.text.DateFormatSymbols)):
	throw exception on null input
	(clone()): implemented to clone
	internal fields

2005-02-21  Sven de Marothy <sven@physto.se>

	* java/text/SimpleDateFormat.java
	(parse): comparison should be case-insensitive, ignore null
	strings.

2005-02-21  Robert Schuster  <theBohemian@gmx.net>

	* gnu/java/beans/IntrospectionIncubator.java
	(addMethod) Reverts the patch that ntroduced a regression (see bug
	https://savannah.gnu.org/bugs/?func=detailitem&item_id=10938).

2005-02-21  Michael Koch  <konqueror@gmx.de>

	* java/awt/Checkbox.java
	(next_checkbox_number): New static variable.
	(generateName): New method.
	(getUniqueLong): Likewise.
	* java/awt/Window.java
	(next_window_number): New static variable.
	(generateName): New method.
	(getUniqueLong): Likewise.

2005-02-21  Mark Wielaard  <mark@klomp.org>

	* java/util/jar/JarFile.java (verifyHashes): Check whether ZipEntry
	exists.

2005-02-21  Andrew Haley  <aph@redhat.com>

	* Makefile.in: Rebuilt.
	* Makefile.am (nat_source_files): Added natLogger.cc.
	* java/util/logging/natLogger.cc: New file.
	* java/util/logging/Logger.java (getCallerStackFrame): Now
	native.

2005-02-21  Andreas Tobler  <a.tobler@schweiz.ch>

	* Makefile.am (all_property_files): Remove left over.
	(classes.stamp): Add stamp for the ONESTEP build, also known as
	--enable-libgcj-multifile.
	* Makefile.in: Regenerated.

2005-02-21  Michael Koch  <konqueror@gmx.de>

	* java/awt/Button.java,
	java/awt/Container.java,
	java/awt/Font.java,
	java/awt/Frame.java,
	java/text/CollationElementIterator.java,
	java/text/RuleBasedCollator.java,
	java/util/PropertyPermission.java:
	Fixed formatting issues all over.

2005-02-21  Mark Wielaard  <mark@klomp.org>

	* java/io/FileDescriptor.java (sync): Add real exception to
	SyncFailedException.

2005-02-21  Michael Koch  <konqueror@gmx.de>

	* java/io/InputStreamReader.java:
	Fixed @author tag.

2005-02-20  Rutger Ovidius  <ovidr@users.sourceforge.net>

	PR libgcj/19728:
	* gnu/java/security/provider/Gnu.java (Gnu): Add SHA-160 alias.

2005-02-20  Dalibor Topic  <robilad@kaffe.org>

	* libraries/javalib/gnu/regexp/RE.java,
	libraries/javalib/java/io/ObjectInputStream.java,
	libraries/javalib/java/security/AllPermission.java,
	libraries/javalib/java/security/BasicPermission.java,
	libraries/javalib/java/security/Permissions.java,
	libraries/javalib/java/text/MessageFormat.java:
	Made 'inner' classes real public static inner classes,
	and made them final where possible, or removed them
	where unused.

2005-02-20  Michael Koch  <konqueror@gmx.de>

	* gnu/java/text/FormatCharacterIterator.java:
	Removed redundant modifiers.

2005-02-19  Thomas Fitzsimmons  <fitzsim@redhat.com>

	* jni/gtk-peer/gthread-jni.c (throw): Call g_snprintf instead of
	snprintf.

2005-02-19  Michael Koch  <konqueror@gmx.de>

	* Makefile.am: Added new files in gnu/java/beans and
	java/beans/XMLDecoder.java.
	* Makefile.in: Regenerated.

2005-02-19  Robert Schuster  <thebohemian@gmx.net>

	* gnu/java/beans/decoder/GrowableArrayContext.java: Fixed
	assignment behavior by using java.lang.reflect.Array.set()
	directly.

2005-02-19  Dalibor Topic  <robilad@kaffe.org>

	* gnu/java/beans/EmptyBeanInfo.java,
	gnu/java/beans/info/ComponentBeanInfo.java:
	Removed unused files.

2005-02-19  Robert Schuster <thebohemian@gmx.net>

	* gnu/java/beans/DummyAppletStub.java: Add dummy implementation
	of AppletStub for java.beans.Beans.instantiate.
	* gnu/java/beans/DummyAppletContext.java: Add dummy implementation
	of AppletContext.
	* java/beans/Beans: Added 1.4 functionality, fixed user documentation
	to be conformant with Javadoc guidelines.
	(instantiate): Added two more overloaded variants, reworked user
	documentation, fixed exception behavior, fixed behavior when
	deserializing null.

2005-02-19  Mark Wielaard  <mark@klomp.org>

	* gnu/java/beans/decoder/DummyHandler.java: Add return statements for
	failing methods.
	* gnu/java/beans/decoder/DummyContext.java: Likewise.

2005-02-19  Robert Schuster  <theBohemian@gmx.net>

	* gnu/java/beans/decoder/AbstractContext.java,
	gnu/java/beans/decoder/AbstractCreatableContext.java,
	gnu/java/beans/decoder/AbstractElementHandler.java,
	gnu/java/beans/decoder/AbstractObjectContext.java,
	gnu/java/beans/decoder/ArrayContext.java,
	gnu/java/beans/decoder/ArrayHandler.java,
	gnu/java/beans/decoder/AssemblyException.java,
	gnu/java/beans/decoder/BooleanHandler.java,
	gnu/java/beans/decoder/ByteHandler.java,
	gnu/java/beans/decoder/CharHandler.java,
	gnu/java/beans/decoder/ClassHandler.java,
	gnu/java/beans/decoder/ConstructorContext.java,
	gnu/java/beans/decoder/Context.java,
	gnu/java/beans/decoder/DecoderContext.java,
	gnu/java/beans/decoder/DefaultExceptionListener.java,
	gnu/java/beans/decoder/DoubleHandler.java,
	gnu/java/beans/decoder/DummyContext.java,
	gnu/java/beans/decoder/DummyHandler.java,
	gnu/java/beans/decoder/ElementHandler.java,
	gnu/java/beans/decoder/FloatHandler.java,
	gnu/java/beans/decoder/GrowableArrayContext.java,
	gnu/java/beans/decoder/IndexContext.java,
	gnu/java/beans/decoder/IntHandler.java,
	gnu/java/beans/decoder/JavaHandler.java,
	gnu/java/beans/decoder/LongHandler.java,
	gnu/java/beans/decoder/MethodContext.java,
	gnu/java/beans/decoder/MethodFinder.java,
	gnu/java/beans/decoder/NullHandler.java,
	gnu/java/beans/decoder/ObjectContext.java,
	gnu/java/beans/decoder/ObjectHandler.java,
	gnu/java/beans/decoder/PersistenceParser.java,
	gnu/java/beans/decoder/PropertyContext.java,
	gnu/java/beans/decoder/ShortHandler.java,
	gnu/java/beans/decoder/SimpleHandler.java,
	gnu/java/beans/decoder/StaticMethodContext.java,
	gnu/java/beans/decoder/StringHandler.java,
	gnu/java/beans/decoder/VoidHandler.java: New class
	implementing java.beans.XMLDecoder decoding functionality.
	* java/beans/XMLDecoder.java: New class.

2005-02-19  Michael Koch  <konqueror@gmx.de>

	* javax/swing/JTextField.java
	(notfiyAction): Added javadoc.

2005-02-19  Sven de Marothy  <sven@physto.se>

	* javax/swing/SpinnerDateModel.java: Implemented.

2005-02-19  Michael Koch  <konqueror@gmx.de>

	* Makefile.am: Added javax/swing/SpinnerDateModel.java.
	* Makefile.in: Regenerated.

2005-02-19  Michael Koch  <konqueror@gmx.de>

	* gnu/java/nio/SelectorImpl.java:
	Reworked import statements.
	(register): Removed unused code.
	* java/nio/channels/Channels.java: Reformatted.
	* java/nio/charset/Charset.java: Likewise.
	* java/rmi/server/RemoteObject.java
	(serialVersionUID): Made private.
	* java/rmi/server/UID.java
	(serialVersionUID): Likewise.

2005-02-19  Michael Koch  <konqueror@gmx.de>

	* gnu/java/net/protocol/ftp/ActiveModeDTP.java,
	gnu/java/net/protocol/ftp/BlockInputStream.java,
	gnu/java/net/protocol/ftp/BlockOutputStream.java,
	gnu/java/net/protocol/ftp/CompressedInputStream.java,
	gnu/java/net/protocol/ftp/CompressedOutputStream.java,
	gnu/java/net/protocol/ftp/DTPInputStream.java,
	gnu/java/net/protocol/ftp/DTP.java,
	gnu/java/net/protocol/ftp/DTPOutputStream.java,
	gnu/java/net/protocol/ftp/FTPConnection.java,
	gnu/java/net/protocol/ftp/FTPException.java,
	gnu/java/net/protocol/ftp/FTPResponse.java,
	gnu/java/net/protocol/ftp/FTPURLConnection.java,
	gnu/java/net/protocol/ftp/Handler.java,
	gnu/java/net/protocol/ftp/PassiveModeDTP.java,
	gnu/java/net/protocol/ftp/StreamInputStream.java,
	gnu/java/net/protocol/ftp/StreamOutputStream.java,
	gnu/java/net/CRLFInputStream.java,
	gnu/java/net/CRLFOutputStream.java,
	gnu/java/net/GetLocalHostAction.java,
	gnu/java/net/protocol/ftp/package.html: New files.
	* Makefile.am: Added new files.
	* Makefile.in: Regenerated.

2005-02-18  Tom Tromey  <tromey@redhat.com>

	* link.cc (make_vtable): Remove abstract method check.
	(append_partial_itable): Likewise.

	PR java/20056:
	* verify.cc (type::equals): Fixed test.
	* testsuite/libjava.lang/PR20056.out: New file.
	* testsuite/libjava.lang/PR20056.java: New file.

2005-02-18  Bryce McKinlay  <mckinlay@redhat.com>

	* java/util/LinkedHashMap (addEntry): Call remove() with key argument,
	not the HashEntry. Reported by Jean-Marie White.

2005-02-18  Tom Tromey  <tromey@redhat.com>

	PR java/20056:
	* include/jvm.h (_Jv_Linker::has_field_p): Declare.
	* link.cc (has_field_p): New function.
	* verify.cc (check_field_constant): Added 'putfield' argument.
	(verify_instructions_0): Updated.
	(type::equals): New method.

2005-02-18  Anthony Green  <green@redhat.com>

	* NEWS: Draft of libgcj NEWS for 4.0.

2005-02-18  Anthony Green  <green@redhat.com>

	* java/lang/natRuntime.cc (insertSystemProperties): Normalize x86
	architecture names to "i386" for compatibility reasons.  Win32
	still uses "x86".

2005-02-18  Anthony Green  <green@redhat.com>

	* gij.cc (version): Change year for '--version' to 2005.
	* gnu/gcj/convert/Convert.java: Ditto.
	* gnu/java/rmi/rmic/RMIC.java: Ditto.
	* gnu/java/rmi/registry/RegistryImpl.java: Ditto.

	* gnu/gcj/tools/gcj_dbtool/Main.java: Only show the most
	recent copyright year in `--version' output.

2005-02-18  Robert Schuster <thebohemian@gmx.net>

	* java/nio/charset/Charset.java (forName): Throws
	IllegalArgumentException when argument is null
	and added documentation.

2005-02-17  Ito Kazumitsu  <kaz@maczuka.gcd.org>

	* gnu/java/nio/channels/FileChannelImpl.java (write(ByteBuffer)):
	Move the position of the source buffer forward.

2005-02-17  Tom Tromey  <tromey@redhat.com>

	* java/lang/Class.h (_Jv_GetMethodString): Updated declaration.
	* java/lang/reflect/natMethod.cc (_Jv_CallAnyMethodA): Updated.
	* java/lang/natClass.cc (_Jv_LookupInterfaceMethod): Updated.
	* link.cc (_Jv_GetMethodString): Added 'derived' argument.
	Changed type of second argument.  Rewrote.
	(make_vtable): Use it.
	(append_partial_itable): Updated.
	(layout_vtable_methods): Updated.

2005-02-17  Michael Koch  <konqueror@gmx.de>

	* gnu/java/net/PlainSocketImpl.java
	(shutdownInput): Added javadoc.
	(shutdownOutput): Likewise.

2005-02-17  Michael Koch  <konqueror@gmx.de>

	* javax/print/attribute/standard/Chromaticity.java,
	javax/print/attribute/standard/Destination.java,
	javax/print/attribute/standard/MediaPrintableArea.java,
	javax/print/attribute/standard/MediaSize.java: New files.
	* Makefile.am: Added new files.
	* Makefile.in: Regenerated.

2005-02-17  Andrew John Hughes  <gnu_andrew@member.fsf.org>
	    Michael Koch  <konqueror@gmx.de>

	* gnu/java/net/protocol/http/Cookie.java,
	gnu/java/net/protocol/http/HTTPConnection.java,
	gnu/java/net/protocol/http/HTTPDateFormat.java,
	gnu/java/net/protocol/http/Request.java,
	gnu/java/nio/PipeImpl.java,
	gnu/java/rmi/dgc/DGCImpl.java,
	gnu/java/rmi/server/ConnectionRunnerPool.java,
	gnu/java/rmi/server/UnicastConnectionManager.java,
	gnu/java/security/der/DERWriter.java,
	gnu/java/security/pkcs/SignerInfo.java,
	gnu/java/security/provider/EncodedKeyFactory.java,
	gnu/java/security/provider/GnuDHPublicKey.java,
	gnu/java/security/provider/GnuDSAPrivateKey.java,
	gnu/java/security/provider/GnuDSAPublicKey.java,
	gnu/java/security/provider/PKIXCertPathValidatorImpl.java,
	gnu/java/security/x509/X500DistinguishedName.java,
	gnu/java/security/x509/X509CRL.java,
	gnu/java/security/x509/X509CRLEntry.java,
	gnu/java/security/x509/X509Certificate.java,
	gnu/java/security/x509/ext/AuthorityKeyIdentifier.java,
	gnu/java/security/x509/ext/CertificatePolicies.java,
	gnu/java/security/x509/ext/PolicyConstraint.java,
	gnu/xml/dom/Consumer.java,
	gnu/xml/dom/DomCharacterData.java,
	gnu/xml/dom/DomDocument.java,
	gnu/xml/dom/DomDocumentBuilder.java,
	gnu/xml/dom/DomIterator.java,
	gnu/xml/dom/DomNode.java,
	gnu/xml/dom/DomXPathExpression.java,
	gnu/xml/dom/DomXPathResult.java,
	gnu/xml/dom/JAXPFactory.java,
	gnu/xml/pipeline/CallFilter.java,
	gnu/xml/pipeline/DomConsumer.java,
	gnu/xml/pipeline/LinkFilter.java,
	gnu/xml/pipeline/NSFilter.java,
	gnu/xml/pipeline/TeeConsumer.java,
	gnu/xml/pipeline/ValidationConsumer.java,
	gnu/xml/pipeline/WellFormednessFilter.java,
	gnu/xml/pipeline/XIncludeFilter.java,
	gnu/xml/pipeline/XsltFilter.java,
	gnu/xml/transform/ApplyImportsNode.java,
	gnu/xml/transform/Bindings.java,
	gnu/xml/transform/DocumentFunction.java,
	gnu/xml/transform/FormatNumberFunction.java,
	gnu/xml/transform/NodeNumberNode.java,
	gnu/xml/transform/NumberNode.java,
	gnu/xml/transform/Stylesheet.java,
	gnu/xml/transform/SystemPropertyFunction.java,
	gnu/xml/transform/Template.java,
	gnu/xml/transform/TemplatesImpl.java,
	gnu/xml/transform/TransformerImpl.java,
	gnu/xml/transform/ValueOfNode.java,
	gnu/xml/transform/XSLURIResolver.java,
	gnu/xml/util/DoParse.java,
	gnu/xml/util/Resolver.java,
	gnu/xml/xpath/Expr.java,
	gnu/xml/xpath/FunctionCall.java,
	gnu/xml/xpath/RelationalExpr.java,
	gnu/xml/xpath/Selector.java,
	gnu/xml/xpath/XPathParser.java:
	Reworked import statements, fixed modifier order and some little
	formatting issues.

2005-02-17  Ito Kazumitsu  <kaz@maczuka.gcd.org>

	* java/nio/ByteBufferImpl.java (compact):
	Set position and limit even if no bytes were moved.

2005-02-17  Michael Koch  <konqueror@gmx.de>

	* java/nio/CharViewBufferImpl.java (compact): Likewise.
	* java/nio/DirectByteBufferImpl.java (compact): Likewise.
	* java/nio/DoubleViewBufferImpl.java (compact): Likewise.
	* java/nio/FloatViewBufferImpl.java (compact): Likewise.
	* java/nio/IntViewBufferImpl.java (compact): Likewise.
	* java/nio/LongViewBufferImpl.java (compact): Likewise.
	* java/nio/MappedByteBufferImpl.java (compact): Likewise.
	* java/nio/ShortViewBufferImpl.java (compact): Likewise.
	* java/nio/FloatBufferImpl.java (compact): Set position.
	* java/nio/CharBufferImpl.java (compact): Likewise.
	* java/nio/DoubleBufferImpl.java (compact): Likewise.
	* java/nio/IntBufferImpl.java (compact): Likewise.
	* java/nio/LongBufferImpl.java (compact): Likewise.
	* java/nio/ShortBufferImpl.java (compact): Likewise.

2005-02-17  Jeroen Frijters  <jeroen@frijters.net>

	* java/nio/ByteBufferImpl.java,
	java/nio/CharBufferImpl.java,
	java/nio/DirectByteBufferImpl.java,
	java/nio/DoubleBufferImpl.java,
	java/nio/FloatBufferImpl.java,
	java/nio/IntBufferImpl.java,
	java/nio/LongBufferImpl.java,
	java/nio/MappedByteBufferImpl.java,
	java/nio/ShortBufferImpl.java
	(compact): Added explicit read-only check and invalidate mark.

2005-02-17  Michael Koch  <konqueror@gmx.de>

	* gnu/java/awt/peer/gtk/GThreadNativeMethodRunner.java,
	gnu/java/awt/peer/gtk/GdkFontPeer.java,
	gnu/java/awt/peer/gtk/GdkGlyphVector.java,
	gnu/java/awt/peer/gtk/GdkGraphics.java,
	gnu/java/awt/peer/gtk/GdkGraphics2D.java,
	gnu/java/awt/peer/gtk/GdkGraphicsConfiguration.java,
	gnu/java/awt/peer/gtk/GdkGraphicsEnvironment.java,
	gnu/java/awt/peer/gtk/GdkPixbufDecoder.java,
	gnu/java/awt/peer/gtk/GdkRobotPeer.java,
	gnu/java/awt/peer/gtk/GdkScreenGraphicsDevice.java,
	gnu/java/awt/peer/gtk/GdkTextLayout.java,
	gnu/java/awt/peer/gtk/GtkCheckboxMenuItemPeer.java,
	gnu/java/awt/peer/gtk/GtkChoicePeer.java,
	gnu/java/awt/peer/gtk/GtkClipboard.java,
	gnu/java/awt/peer/gtk/GtkComponentPeer.java,
	gnu/java/awt/peer/gtk/GtkFileDialogPeer.java,
	gnu/java/awt/peer/gtk/GtkFontPeer.java,
	gnu/java/awt/peer/gtk/GtkLabelPeer.java,
	gnu/java/awt/peer/gtk/GtkMenuBarPeer.java,
	gnu/java/awt/peer/gtk/GtkMenuItemPeer.java,
	gnu/java/awt/peer/gtk/GtkMenuPeer.java,
	gnu/java/awt/peer/gtk/GtkScrollPanePeer.java,
	gnu/java/awt/peer/gtk/GtkScrollbarPeer.java,
	gnu/java/awt/peer/gtk/GtkToolkit.java,
	gnu/java/awt/peer/gtk/GtkWindowPeer.java,
	java/applet/Applet.java,
	java/awt/AWTError.java,
	java/awt/AWTEvent.java,
	java/awt/AWTEventMulticaster.java,
	java/awt/AWTException.java,
	java/awt/AWTKeyStroke.java,
	java/awt/AWTPermission.java,
	java/awt/ActiveEvent.java,
	java/awt/Adjustable.java,
	java/awt/AlphaComposite.java,
	java/awt/AttributeValue.java,
	java/awt/BorderLayout.java,
	java/awt/BufferCapabilities.java,
	java/awt/Button.java,
	java/awt/Canvas.java,
	java/awt/CheckboxGroup.java,
	java/awt/CheckboxMenuItem.java,
	java/awt/Color.java,
	java/awt/ColorPaintContext.java,
	java/awt/Component.java,
	java/awt/ComponentOrientation.java,
	java/awt/Composite.java,
	java/awt/CompositeContext.java,
	java/awt/Container.java,
	java/awt/ContainerOrderFocusTraversalPolicy.java,
	java/awt/DefaultFocusTraversalPolicy.java,
	java/awt/Dialog.java,
	java/awt/Dimension.java,
	java/awt/DisplayMode.java,
	java/awt/EventQueue.java,
	java/awt/FileDialog.java,
	java/awt/FontFormatException.java,
	java/awt/Graphics.java,
	java/awt/Graphics2D.java,
	java/awt/GraphicsConfigTemplate.java,
	java/awt/GraphicsConfiguration.java,
	java/awt/GraphicsDevice.java,
	java/awt/GridBagLayout.java,
	java/awt/GridBagLayoutInfo.java,
	java/awt/GridLayout.java,
	java/awt/HeadlessException.java,
	java/awt/IllegalComponentStateException.java,
	java/awt/Image.java,
	java/awt/Insets.java,
	java/awt/ItemSelectable.java,
	java/awt/JobAttributes.java,
	java/awt/KeyEventDispatcher.java,
	java/awt/KeyEventPostProcessor.java,
	java/awt/KeyboardFocusManager.java,
	java/awt/Label.java,
	java/awt/LayoutManager.java,
	java/awt/MenuBar.java,
	java/awt/MenuComponent.java,
	java/awt/MenuContainer.java,
	java/awt/PageAttributes.java,
	java/awt/Paint.java,
	java/awt/PaintContext.java,
	java/awt/Panel.java,
	java/awt/Point.java,
	java/awt/Polygon.java,
	java/awt/PrintGraphics.java,
	java/awt/PrintJob.java,
	java/awt/Rectangle.java,
	java/awt/RenderingHints.java,
	java/awt/Shape.java,
	java/awt/Stroke.java,
	java/awt/SystemColor.java,
	java/awt/Toolkit.java,
	java/awt/Transparency.java,
	java/awt/Window.java,
	java/awt/color/CMMException.java,
	java/awt/color/ColorSpace.java,
	java/awt/color/ICC_ColorSpace.java,
	java/awt/color/ICC_Profile.java,
	java/awt/color/ProfileDataException.java,
	java/awt/datatransfer/FlavorTable.java,
	java/awt/datatransfer/MimeTypeParseException.java,
	java/awt/datatransfer/Transferable.java,
	java/awt/datatransfer/UnsupportedFlavorException.java,
	java/awt/dnd/Autoscroll.java,
	java/awt/dnd/DnDConstants.java,
	java/awt/dnd/DragGestureListener.java,
	java/awt/dnd/DragSourceAdapter.java,
	java/awt/dnd/DragSourceDropEvent.java,
	java/awt/dnd/DragSourceListener.java,
	java/awt/dnd/DragSourceMotionListener.java,
	java/awt/dnd/DropTargetAdapter.java,
	java/awt/dnd/DropTargetContext.java,
	java/awt/dnd/DropTargetListener.java,
	java/awt/dnd/InvalidDnDOperationException.java,
	java/awt/dnd/MouseDragGestureRecognizer.java,
	java/awt/dnd/peer/DropTargetContextPeer.java,
	java/awt/event/AWTEventListener.java,
	java/awt/event/AWTEventListenerProxy.java,
	java/awt/event/ActionEvent.java,
	java/awt/event/AdjustmentEvent.java,
	java/awt/event/AdjustmentListener.java,
	java/awt/event/ComponentAdapter.java,
	java/awt/event/ComponentEvent.java,
	java/awt/event/ComponentListener.java,
	java/awt/event/ContainerAdapter.java,
	java/awt/event/ContainerEvent.java,
	java/awt/event/ContainerListener.java,
	java/awt/event/FocusAdapter.java,
	java/awt/event/FocusEvent.java,
	java/awt/event/FocusListener.java,
	java/awt/event/InputEvent.java,
	java/awt/event/InputMethodEvent.java,
	java/awt/event/InputMethodListener.java,
	java/awt/event/InvocationEvent.java,
	java/awt/event/ItemEvent.java,
	java/awt/event/ItemListener.java,
	java/awt/event/KeyAdapter.java,
	java/awt/event/KeyEvent.java,
	java/awt/event/KeyListener.java,
	java/awt/event/MouseAdapter.java,
	java/awt/event/MouseEvent.java,
	java/awt/event/MouseListener.java,
	java/awt/event/MouseMotionAdapter.java,
	java/awt/event/MouseMotionListener.java,
	java/awt/event/MouseWheelEvent.java,
	java/awt/event/MouseWheelListener.java,
	java/awt/event/PaintEvent.java,
	java/awt/event/TextEvent.java,
	java/awt/event/TextListener.java,
	java/awt/event/WindowAdapter.java,
	java/awt/event/WindowEvent.java,
	java/awt/event/WindowFocusListener.java,
	java/awt/event/WindowListener.java,
	java/awt/event/WindowStateListener.java,
	java/awt/font/TextHitInfo.java,
	java/awt/geom/CubicCurve2D.java,
	java/awt/geom/Dimension2D.java,
	java/awt/geom/Ellipse2D.java,
	java/awt/geom/IllegalPathStateException.java,
	java/awt/geom/Line2D.java,
	java/awt/geom/NoninvertibleTransformException.java,
	java/awt/geom/PathIterator.java,
	java/awt/geom/Point2D.java,
	java/awt/geom/QuadCurve2D.java,
	java/awt/geom/RectangularShape.java,
	java/awt/geom/RoundRectangle2D.java,
	java/awt/im/InputContext.java,
	java/awt/im/InputMethodHighlight.java,
	java/awt/im/InputMethodRequests.java,
	java/awt/im/InputSubset.java,
	java/awt/im/spi/InputMethod.java,
	java/awt/im/spi/InputMethodDescriptor.java,
	java/awt/image/BandCombineOp.java,
	java/awt/image/BandedSampleModel.java,
	java/awt/image/ByteLookupTable.java,
	java/awt/image/ComponentSampleModel.java,
	java/awt/image/DataBuffer.java,
	java/awt/image/DataBufferByte.java,
	java/awt/image/DataBufferDouble.java,
	java/awt/image/DataBufferFloat.java,
	java/awt/image/DataBufferInt.java,
	java/awt/image/DataBufferShort.java,
	java/awt/image/DataBufferUShort.java,
	java/awt/image/ImagingOpException.java,
	java/awt/image/Kernel.java,
	java/awt/image/LookupTable.java,
	java/awt/image/MultiPixelPackedSampleModel.java,
	java/awt/image/PackedColorModel.java,
	java/awt/image/PixelInterleavedSampleModel.java,
	java/awt/image/RGBImageFilter.java,
	java/awt/image/Raster.java,
	java/awt/image/RasterFormatException.java,
	java/awt/image/SampleModel.java,
	java/awt/image/ShortLookupTable.java,
	java/awt/image/SinglePixelPackedSampleModel.java,
	java/awt/image/WritableRaster.java,
	java/awt/print/PrinterAbortException.java,
	java/awt/print/PrinterException.java,
	java/awt/print/PrinterIOException.java,
	java/beans/AppletInitializer.java,
	java/beans/ExceptionListener.java,
	java/beans/PropertyChangeEvent.java,
	java/beans/PropertyChangeListenerProxy.java,
	java/beans/PropertyChangeSupport.java,
	java/beans/PropertyDescriptor.java,
	java/beans/VetoableChangeListenerProxy.java,
	java/beans/VetoableChangeSupport.java,
	java/io/BufferedReader.java,
	java/io/ByteArrayInputStream.java,
	java/io/ByteArrayOutputStream.java,
	java/io/CharArrayReader.java,
	java/io/CharArrayWriter.java,
	java/io/CharConversionException.java,
	java/io/DataInput.java,
	java/io/DataInputStream.java,
	java/io/DataOutput.java,
	java/io/DataOutputStream.java,
	java/io/EOFException.java,
	java/io/FileInputStream.java,
	java/io/FileNotFoundException.java,
	java/io/FileOutputStream.java,
	java/io/FilenameFilter.java,
	java/io/FilterInputStream.java,
	java/io/FilterOutputStream.java,
	java/io/FilterReader.java,
	java/io/FilterWriter.java,
	java/io/IOException.java,
	java/io/InputStream.java,
	java/io/InterruptedIOException.java,
	java/io/LineNumberInputStream.java,
	java/io/LineNumberReader.java,
	java/io/ObjectInputStream.java,
	java/io/ObjectStreamException.java,
	java/io/OptionalDataException.java,
	java/io/OutputStream.java,
	java/io/OutputStreamWriter.java,
	java/io/PrintStream.java,
	java/io/PrintWriter.java,
	java/io/PushbackInputStream.java,
	java/io/PushbackReader.java,
	java/io/RandomAccessFile.java,
	java/io/Reader.java,
	java/io/SequenceInputStream.java,
	java/io/Serializable.java,
	java/io/StreamCorruptedException.java,
	java/io/StreamTokenizer.java,
	java/io/StringBufferInputStream.java,
	java/io/StringWriter.java,
	java/io/SyncFailedException.java,
	java/io/UTFDataFormatException.java,
	java/io/UnsupportedEncodingException.java,
	java/io/WriteAbortedException.java,
	java/io/Writer.java,
	java/lang/AbstractMethodError.java,
	java/lang/ArithmeticException.java,
	java/lang/ArrayIndexOutOfBoundsException.java,
	java/lang/ArrayStoreException.java,
	java/lang/AssertionError.java,
	java/lang/Boolean.java,
	java/lang/Byte.java,
	java/lang/Class.java,
	java/lang/ClassCastException.java,
	java/lang/ClassCircularityError.java,
	java/lang/ClassLoader.java,
	java/lang/ClassNotFoundException.java,
	java/lang/CloneNotSupportedException.java,
	java/lang/Cloneable.java,
	java/lang/Comparable.java,
	java/lang/Compiler.java,
	java/lang/Double.java,
	java/lang/Error.java,
	java/lang/Exception.java,
	java/lang/ExceptionInInitializerError.java,
	java/lang/Float.java,
	java/lang/IllegalAccessError.java,
	java/lang/IllegalAccessException.java,
	java/lang/IllegalArgumentException.java,
	java/lang/IllegalMonitorStateException.java,
	java/lang/IllegalStateException.java,
	java/lang/IllegalThreadStateException.java,
	java/lang/IncompatibleClassChangeError.java,
	java/lang/IndexOutOfBoundsException.java,
	java/lang/InheritableThreadLocal.java,
	java/lang/InstantiationError.java,
	java/lang/InstantiationException.java,
	java/lang/Integer.java,
	java/lang/InternalError.java,
	java/lang/InterruptedException.java,
	java/lang/LinkageError.java,
	java/lang/Long.java,
	java/lang/NegativeArraySizeException.java,
	java/lang/NoClassDefFoundError.java,
	java/lang/NoSuchFieldError.java,
	java/lang/NoSuchFieldException.java,
	java/lang/NoSuchMethodError.java,
	java/lang/NoSuchMethodException.java,
	java/lang/NullPointerException.java,
	java/lang/Number.java,
	java/lang/NumberFormatException.java,
	java/lang/OutOfMemoryError.java,
	java/lang/Process.java,
	java/lang/Runnable.java,
	java/lang/Runtime.java,
	java/lang/RuntimeException.java,
	java/lang/RuntimePermission.java,
	java/lang/SecurityException.java,
	java/lang/SecurityManager.java,
	java/lang/Short.java,
	java/lang/StackOverflowError.java,
	java/lang/StackTraceElement.java,
	java/lang/StringBuffer.java,
	java/lang/StringIndexOutOfBoundsException.java,
	java/lang/ThreadDeath.java,
	java/lang/ThreadGroup.java,
	java/lang/Throwable.java,
	java/lang/UnsatisfiedLinkError.java,
	java/lang/UnsupportedOperationException.java,
	java/lang/VerifyError.java,
	java/lang/VirtualMachineError.java,
	java/lang/reflect/AccessibleObject.java,
	java/lang/reflect/Array.java,
	java/lang/reflect/InvocationTargetException.java,
	java/lang/reflect/Member.java,
	java/lang/reflect/Modifier.java,
	java/lang/reflect/Proxy.java,
	java/lang/reflect/ReflectPermission.java,
	java/lang/reflect/UndeclaredThrowableException.java,
	java/math/BigInteger.java,
	java/net/NetworkInterface.java,
	java/nio/ByteBufferHelper.java,
	java/nio/ByteBufferImpl.java,
	java/nio/DirectByteBufferImpl.java,
	java/nio/DoubleBufferImpl.java,
	java/nio/FloatBufferImpl.java,
	java/nio/IntBufferImpl.java,
	java/nio/LongBufferImpl.java,
	java/nio/ShortBufferImpl.java,
	java/nio/channels/Channel.java,
	java/nio/channels/IllegalBlockingModeException.java,
	java/nio/charset/spi/CharsetProvider.java,
	java/security/AccessControlException.java,
	java/security/BasicPermission.java,
	java/security/DigestException.java,
	java/security/DigestInputStream.java,
	java/security/DigestOutputStream.java,
	java/security/GeneralSecurityException.java,
	java/security/Guard.java,
	java/security/GuardedObject.java,
	java/security/InvalidAlgorithmParameterException.java,
	java/security/InvalidKeyException.java,
	java/security/InvalidParameterException.java,
	java/security/Key.java,
	java/security/KeyException.java,
	java/security/KeyManagementException.java,
	java/security/KeyStoreException.java,
	java/security/MessageDigestSpi.java,
	java/security/NoSuchAlgorithmException.java,
	java/security/NoSuchProviderException.java,
	java/security/Permission.java,
	java/security/PermissionCollection.java,
	java/security/Permissions.java,
	java/security/Principal.java,
	java/security/PrivateKey.java,
	java/security/PrivilegedActionException.java,
	java/security/ProviderException.java,
	java/security/PublicKey.java,
	java/security/SecureRandom.java,
	java/security/SecureRandomSpi.java,
	java/security/SignatureException.java,
	java/security/SignatureSpi.java,
	java/security/SignedObject.java,
	java/security/Signer.java,
	java/security/UnrecoverableKeyException.java,
	java/security/UnresolvedPermission.java,
	java/security/acl/AclNotFoundException.java,
	java/security/acl/LastOwnerException.java,
	java/security/acl/NotOwnerException.java,
	java/security/cert/CertPath.java,
	java/security/cert/CertPathBuilderException.java,
	java/security/cert/CertPathValidatorException.java,
	java/security/cert/CertStoreException.java,
	java/text/BreakIterator.java,
	java/text/ChoiceFormat.java,
	java/text/CollationElementIterator.java,
	java/text/CollationKey.java,
	java/text/Collator.java,
	java/text/DateFormat.java,
	java/text/DateFormatSymbols.java,
	java/text/DecimalFormat.java,
	java/text/DecimalFormatSymbols.java,
	java/text/FieldPosition.java,
	java/text/Format.java,
	java/text/NumberFormat.java,
	java/text/ParseException.java,
	java/text/ParsePosition.java,
	java/text/StringCharacterIterator.java,
	java/util/AbstractCollection.java,
	java/util/AbstractList.java,
	java/util/AbstractMap.java,
	java/util/AbstractSequentialList.java,
	java/util/AbstractSet.java,
	java/util/ArrayList.java,
	java/util/Arrays.java,
	java/util/BitSet.java,
	java/util/Collection.java,
	java/util/Collections.java,
	java/util/Comparator.java,
	java/util/ConcurrentModificationException.java,
	java/util/Currency.java,
	java/util/Date.java,
	java/util/EmptyStackException.java,
	java/util/Enumeration.java,
	java/util/EventListener.java,
	java/util/EventListenerProxy.java,
	java/util/EventObject.java,
	java/util/HashMap.java,
	java/util/HashSet.java,
	java/util/Hashtable.java,
	java/util/IdentityHashMap.java,
	java/util/Iterator.java,
	java/util/LinkedHashSet.java,
	java/util/LinkedList.java,
	java/util/List.java,
	java/util/ListIterator.java,
	java/util/ListResourceBundle.java,
	java/util/Map.java,
	java/util/MissingResourceException.java,
	java/util/NoSuchElementException.java,
	java/util/Observable.java,
	java/util/Observer.java,
	java/util/Properties.java,
	java/util/PropertyPermissionCollection.java,
	java/util/RandomAccess.java,
	java/util/Set.java,
	java/util/SortedMap.java,
	java/util/SortedSet.java,
	java/util/Stack.java,
	java/util/StringTokenizer.java,
	java/util/TooManyListenersException.java,
	java/util/TreeMap.java,
	java/util/TreeSet.java,
	java/util/Vector.java,
	java/util/logging/FileHandler.java,
	java/util/logging/Level.java,
	java/util/prefs/BackingStoreException.java,
	java/util/prefs/InvalidPreferencesFormatException.java,
	java/util/prefs/Preferences.java,
	javax/accessibility/Accessible.java,
	javax/accessibility/AccessibleAction.java,
	javax/accessibility/AccessibleBundle.java,
	javax/accessibility/AccessibleComponent.java,
	javax/accessibility/AccessibleContext.java,
	javax/accessibility/AccessibleEditableText.java,
	javax/accessibility/AccessibleExtendedComponent.java,
	javax/accessibility/AccessibleExtendedTable.java,
	javax/accessibility/AccessibleHyperlink.java,
	javax/accessibility/AccessibleHypertext.java,
	javax/accessibility/AccessibleIcon.java,
	javax/accessibility/AccessibleKeyBinding.java,
	javax/accessibility/AccessibleRelation.java,
	javax/accessibility/AccessibleRelationSet.java,
	javax/accessibility/AccessibleResourceBundle.java,
	javax/accessibility/AccessibleRole.java,
	javax/accessibility/AccessibleSelection.java,
	javax/accessibility/AccessibleState.java,
	javax/accessibility/AccessibleStateSet.java,
	javax/accessibility/AccessibleTable.java,
	javax/accessibility/AccessibleTableModelChange.java,
	javax/accessibility/AccessibleText.java,
	javax/accessibility/AccessibleValue.java,
	javax/imageio/IIOException.java,
	javax/imageio/ImageIO.java,
	javax/imageio/spi/IIOServiceProvider.java,
	javax/imageio/spi/ImageInputStreamSpi.java,
	javax/imageio/spi/ImageOutputStreamSpi.java,
	javax/imageio/spi/ImageReaderWriterSpi.java,
	javax/imageio/spi/ImageTranscoderSpi.java,
	javax/imageio/spi/RegisterableService.java,
	javax/imageio/spi/ServiceRegistry.java,
	javax/imageio/stream/IIOByteBuffer.java,
	javax/imageio/stream/ImageInputStream.java,
	javax/imageio/stream/ImageOutputStream.java,
	javax/naming/Binding.java,
	javax/naming/CannotProceedException.java,
	javax/naming/CompositeName.java,
	javax/naming/CompoundName.java,
	javax/naming/LinkException.java,
	javax/naming/LinkRef.java,
	javax/naming/NameClassPair.java,
	javax/naming/Reference.java,
	javax/naming/ReferralException.java,
	javax/naming/directory/Attribute.java,
	javax/naming/directory/AttributeModificationException.java,
	javax/naming/directory/Attributes.java,
	javax/naming/directory/DirContext.java,
	javax/naming/directory/ModificationItem.java,
	javax/naming/directory/SearchControls.java,
	javax/naming/directory/SearchResult.java,
	javax/naming/event/EventContext.java,
	javax/naming/event/EventDirContext.java,
	javax/naming/event/NamespaceChangeListener.java,
	javax/naming/event/NamingExceptionEvent.java,
	javax/naming/event/NamingListener.java,
	javax/naming/event/ObjectChangeListener.java,
	javax/naming/ldap/Control.java,
	javax/naming/ldap/ExtendedResponse.java,
	javax/naming/ldap/HasControls.java,
	javax/naming/ldap/LdapContext.java,
	javax/naming/ldap/UnsolicitedNotification.java,
	javax/naming/ldap/UnsolicitedNotificationEvent.java,
	javax/naming/ldap/UnsolicitedNotificationListener.java,
	javax/naming/spi/DirectoryManager.java,
	javax/naming/spi/ResolveResult.java,
	javax/naming/spi/Resolver.java,
	javax/security/auth/callback/Callback.java,
	javax/security/auth/callback/CallbackHandler.java,
	javax/security/auth/callback/ChoiceCallback.java,
	javax/security/auth/callback/ConfirmationCallback.java,
	javax/security/auth/callback/LanguageCallback.java,
	javax/security/auth/callback/NameCallback.java,
	javax/security/auth/callback/PasswordCallback.java,
	javax/security/auth/callback/TextInputCallback.java,
	javax/security/auth/callback/TextOutputCallback.java,
	javax/security/auth/callback/UnsupportedCallbackException.java,
	javax/security/sasl/Sasl.java,
	javax/security/sasl/SaslServerFactory.java,
	javax/swing/DefaultBoundedRangeModel.java,
	javax/swing/JComponent.java,
	javax/swing/JList.java,
	javax/swing/JProgressBar.java,
	javax/swing/JRadioButton.java,
	javax/swing/JTextArea.java,
	javax/swing/JTextField.java,
	javax/swing/JToggleButton.java,
	javax/swing/JTree.java,
	javax/swing/SpinnerListModel.java,
	javax/swing/event/EventListenerList.java,
	javax/swing/text/JTextComponent.java,
	javax/swing/text/StringContent.java,
	javax/swing/text/Utilities.java,
	javax/swing/undo/UndoManager.java,
	javax/swing/undo/UndoableEditSupport.java,
	javax/transaction/HeuristicCommitException.java,
	javax/transaction/HeuristicMixedException.java,
	javax/transaction/HeuristicRollbackException.java,
	javax/transaction/InvalidTransactionException.java,
	javax/transaction/NotSupportedException.java,
	javax/transaction/RollbackException.java,
	javax/transaction/Status.java,
	javax/transaction/Synchronization.java,
	javax/transaction/SystemException.java,
	javax/transaction/Transaction.java,
	javax/transaction/TransactionManager.java,
	javax/transaction/TransactionRequiredException.java,
	javax/transaction/TransactionRolledbackException.java,
	javax/transaction/UserTransaction.java,
	javax/transaction/xa/XAException.java,
	javax/transaction/xa/XAResource.java,
	javax/transaction/xa/Xid.java,
	javax/xml/XMLConstants.java,
	javax/xml/datatype/DatatypeConfigurationException.java,
	javax/xml/datatype/DatatypeConstants.java,
	javax/xml/datatype/DatatypeFactory.java,
	javax/xml/datatype/Duration.java,
	javax/xml/datatype/XMLGregorianCalendar.java,
	javax/xml/namespace/NamespaceContext.java,
	javax/xml/namespace/QName.java,
	javax/xml/parsers/DocumentBuilder.java,
	javax/xml/parsers/DocumentBuilderFactory.java,
	javax/xml/parsers/FactoryConfigurationError.java,
	javax/xml/parsers/ParserConfigurationException.java,
	javax/xml/parsers/SAXParser.java,
	javax/xml/parsers/SAXParserFactory.java,
	javax/xml/transform/ErrorListener.java,
	javax/xml/transform/OutputKeys.java,
	javax/xml/transform/Result.java,
	javax/xml/transform/Source.java,
	javax/xml/transform/SourceLocator.java,
	javax/xml/transform/Templates.java,
	javax/xml/transform/Transformer.java,
	javax/xml/transform/TransformerConfigurationException.java,
	javax/xml/transform/TransformerException.java,
	javax/xml/transform/TransformerFactory.java,
	javax/xml/transform/TransformerFactoryConfigurationError.java,
	javax/xml/transform/URIResolver.java,
	javax/xml/transform/dom/DOMLocator.java,
	javax/xml/transform/dom/DOMResult.java,
	javax/xml/transform/dom/DOMSource.java,
	javax/xml/transform/sax/SAXResult.java,
	javax/xml/transform/sax/SAXSource.java,
	javax/xml/transform/sax/SAXTransformerFactory.java,
	javax/xml/transform/sax/TemplatesHandler.java,
	javax/xml/transform/sax/TransformerHandler.java,
	javax/xml/transform/stream/StreamResult.java,
	javax/xml/transform/stream/StreamSource.java,
	javax/xml/validation/Schema.java,
	javax/xml/validation/SchemaFactory.java,
	javax/xml/validation/TypeInfoProvider.java,
	javax/xml/validation/Validator.java,
	javax/xml/validation/ValidatorHandler.java,
	javax/xml/xpath/XPathConstants.java,
	javax/xml/xpath/XPathException.java,
	javax/xml/xpath/XPathExpression.java,
	javax/xml/xpath/XPathExpressionException.java,
	javax/xml/xpath/XPathFactory.java,
	javax/xml/xpath/XPathFactoryConfigurationException.java,
	javax/xml/xpath/XPathFunction.java,
	javax/xml/xpath/XPathFunctionException.java,
	javax/xml/xpath/XPathFunctionResolver.java:
	Fixed usage of @author tag, reworked import statements,
	removed CVS tags, changed the modifier order and fixed
	HTML usage in javadocs.

2005-02-16  Julian Scheid  <julian@sektor37.de>

	* gnu/java/nio/charset/UTF_8.java (decodeLoop): Set inPos to
	in.position().
	(encodeLoop): Likewise.

2005-02-16  Mark Wielaard  <mark@klomp.org>

	* Makefile.am (ordinary_java_source_files): Add new files
	gnu/java/security/ber/BER.java,
	gnu/java/security/ber/BEREncodingException.java,
	gnu/java/security/ber/BERReader.java,
	gnu/java/security/ber/BERValue.java,
	gnu/java/security/pkcs/PKCS7SignedData.java and
	gnu/java/security/pkcs/SignerInfo.java.
	* Makefile.in: Regenerated.

2005-02-16  Casey Marshall  <csm@gnu.org>

	* gnu/java/security/provider/GnuDSAPrivateKey.java
	(encodedKey): new field.
	(getFormat): return "PKCS#8".
	(getEncoded): implemented.
	(toString): check for 'null' values.
	* gnu/java/security/provider/GnuDSAPublicKey.java
	(encodedKey): new field.
	(getFormat): return "X.509".
	(getEncoded): implemented.
	(toString): check for 'null' values.

2005-02-16  Michael Koch  <konqueror@gmx.de>

	* java/util/jar/JarFile.java: Imports reworked.

2005-02-16  Mark Wielaard  <mark@klomp.org>

	* java/util/jar/JarFile.java (verify): Make package private.
	(signaturesRead): Likewise.
	(verified): Likewise.
	(entryCerts): Likewise.
	(DEBUG): Likewise.
	(debug): Likewise.
	(entries): Construct new JarEnumeration with reference to this.
	(JarEnumeration): Make static.
	(JarEnumeration.jarfile): New field.
	(JarEnumeration.nextElement): Use and synchronize on jarfile.
	Compare verified value to Boolean.TRUE or Boolean.False only
	when verify is true.
	(getEntry): Make synchronized. Compare value of verified to
	Boolean.TRUE.
	(getInputStream): Construct EntryInputStream with reference to this.
	(getManifest): Make synchronized.
	(EntryInputStream): Make static.
	(EntryInputStream.jarfile): New field.
	(EntryInputStream.EntryInputStream): Check if manifest exists,
	before getting attributes.
	(eof): Synchronize on jarfile.

2005-02-16  Casey Marshall  <csm@gnu.org>

	* java/util/jar/JarFile.java (verify): return if the jar is signed
	with an unsupported algorithm.

2005-02-16  Mark Wielaard  <mark@klomp.org>

	* java/util/jar/JarFile.java (EntryInputStream): Add actual
	InputStream as argument.
	(getInputStream): Construct a new EntryInputStream with the result of
	super.getInputStream(entry).

2005-02-16  Casey Marshall  <csm@gnu.org>

	Signed JAR file support.
	* java/net/URLClassLoader.java
	(JarURLResource.getCertificates): re-read jar entry to ensure
	certificates are picked up.
	(findClass): fill in class `signers' field, too.
	* java/util/jar/JarFile.java (META_INF): new constant.
	(PKCS7_DSA_SUFFIX): new constant.
	(PKCS7_RSA_SUFFIX): new constant.
	(DIGEST_KEY_SUFFIX): new constant.
	(SF_SUFFIX): new constant.
	(MD2_OID): new constant.
	(MD4_OID): new constant.
	(MD5_OID): new constant.
	(SHA1_OID): new constant.
	(DSA_ENCRYPTION_OID): new constant.
	(RSA_ENCRYPTION_OID): new constant.
	(signaturesRead): new field.
	(verified): new field.
	(entryCerts): new field.
	(DEBUG): new constant.
	(debug): new method.
	(JarEnumeration.nextElement): fill in entry certificates, read
	signatures if they haven't been read.
	(getEntry): likewise.
	(getInputStream): verify stream if it hasn't been verified yet.
	(readSignatures): new method.
	(verify): new method.
	(verifyHashes): new method.
	(readManifestEntry): new method.
	(EntryInputStream): new class.
	* gnu/java/io/Base64InputStream.java (decode): new class
	method.
	* gnu/java/security/der/DERReader.java don't make class
	final.
	(in): made protected.
	(encBuf): likewise.
	(readLength): likewise.
	* gnu/java/security/ber/BER.java,
	* gnu/java/security/ber/BEREncodingException.java,
	* gnu/java/security/ber/BERReader.java,
	* gnu/java/security/ber/BERValue.java,
	* gnu/java/security/pkcs/PKCS7SignedData.java,
	* gnu/java/security/pkcs/SignerInfo.java:
	new files.

2005-02-16  Tom Tromey  <tromey@redhat.com>

	* gnu/gcj/runtime/SharedLibHelper.java (findHelper): Delete
	copied file on exit.

2005-02-15  Mark Wielaard  <mark@klomp.org>

	* java/awt/BasicStroke.java (hashCode): Check for null dash.

2005-02-15  Michael Koch  <konqueror@gmx.de>

	* gnu/java/awt/peer/gtk/GtkArg.java,
	gnu/java/awt/peer/gtk/GtkArgList.java:
	Removed.

2005-02-15  Craig Black  <craig.black@aonix.com>

	* gnu/java/awt/peer/gtk/GtkCheckboxMenuItem.java
	(postMenuActionEvent): Implement to notify ItemListeners.
	* java/awt/CheckboxMenuItem.java
	(dispatchEventImpl): Update state on ItemEvent.
	* java/awt/MenuItem.java
	(processActionEvent): Retarget event source.

2005-02-15  Andrew John Hughes  <gnu_andrew@member.fsf.org>

	* gnu/java/awt/color/ClutProfileConverter.java,
	gnu/java/awt/peer/ClasspathTextLayoutPeer.java,
	gnu/java/awt/peer/gtk/GdkFontPeer.java,
	gnu/java/awt/peer/gtk/GdkGlyphVector.java,
	gnu/java/awt/peer/gtk/GdkGraphics2D.java,
	gnu/java/awt/peer/gtk/GdkGraphicsEnvironment.java,
	gnu/java/awt/peer/gtk/GdkPixbufDecoder.java,
	gnu/java/awt/peer/gtk/GdkRobotPeer.java,
	gnu/java/awt/peer/gtk/GdkTextLayout.java,
	gnu/java/awt/peer/gtk/GtkButtonPeer.java,
	gnu/java/awt/peer/gtk/GtkCheckboxPeer.java,
	gnu/java/awt/peer/gtk/GtkChoicePeer.java,
	gnu/java/awt/peer/gtk/GtkComponentPeer.java,
	gnu/java/awt/peer/gtk/GtkContainerPeer.java,
	gnu/java/awt/peer/gtk/GtkDialogPeer.java,
	gnu/java/awt/peer/gtk/GtkFileDialogPeer.java,
	gnu/java/awt/peer/gtk/GtkFontPeer.java,
	gnu/java/awt/peer/gtk/GtkFramePeer.java,
	gnu/java/awt/peer/gtk/GtkLabelPeer.java,
	gnu/java/awt/peer/gtk/GtkMenuComponentPeer.java,
	gnu/java/awt/peer/gtk/GtkMenuItemPeer.java,
	gnu/java/awt/peer/gtk/GtkScrollPanePeer.java,
	gnu/java/awt/peer/gtk/GtkTextComponentPeer.java,
	gnu/java/awt/peer/gtk/GtkToolkit.java,
	gnu/java/awt/peer/gtk/GtkWindowPeer.java,
	javax/swing/JPopupMenu.java,
	javax/swing/JSpinner.java,
	javax/swing/SortingFocusTraversalPolicy.java,
	javax/swing/SwingUtilities.java,
	javax/swing/plaf/basic/BasicComboBoxEditor.java,
	javax/swing/plaf/basic/BasicComboBoxRenderer.java,
	javax/swing/tree/DefaultMutableTreeNode.java:
	Removed unused imports and expanded starred
	imports.

2005-02-15  Mark Wielaard  <mark@klomp.org>

	* java/awt/AWTKeyStroke.java (getAWTKeyStroke(String)): Throw
	IllegalArgumentException when the given String is null.

	* javax/swing/KeyStroke.java (getKeyStroke(String)): Return null
	when given keystoke sequence cannot be parsed.

	* javax/swing/JRootPane.java (setJMenuBar): Remove current menubar
	if one is installed. Only install the given menubar is not null.

	* javax/swing/JViewport.java (getViewSize): Return an empty
	Dimension when the view isn't set or preferred component size when
	no viewSize is set.

	* javax/swing/ViewportLayout.java (preferredLayoutSize): Return an
	empty Dimension when there is no view set.
	(minimumLayoutSize): Likewise.
	(layoutContainer): Don't try to layout when there is no view.

2005-02-15  Thomas Fitzsimmons  <fitzsim@redhat.com>

	* jawt.c: New file.
	* include/jawt.h: Likewise.
	* include/jawt_md.h: Likewise.
	* include/Makefile.am (tool_include__HEADERS): Add jawt.h and
	jawt_md.h files.
	* jni/classpath/classpath_jawt.h: Likewise.
	* jni/gtk-peer/gtk_jawt.c: Likewise.
	* Makefile.am: Build libjawt.so.

2005-02-15  Michael Koch  <konqueror@gmx.de>

	* gnu/java/awt/peer/gtk/GdkGraphics2D.java:
	Merged file header with classpath CVS head.
	* gnu/java/awt/peer/gtk/GdkPixbufDecoder.java:
	Merged code formatting with classpath CVS head.
	* jni/gtk-peer/gnu_java_awt_peer_gtk_GdkFontPeer.c:
	Removed debug code.
	(Java_gnu_java_awt_peer_gtk_GdkFontPeer_getGlyphVector):
	Handle special JNI strings with 2 '\0' at the end.
	* jni/gtk-peer/gnu_java_awt_peer_gtk_GdkGraphics2D.c:
	Merged file header with classpath CVS head.
	* jni/gtk-peer/gnu_java_awt_peer_gtk_GtkFileDialogPeer.c:
	Merged code formatting with classpath CVS head.

2005-02-15  Thomas Fitzsimmons  <fitzsim@redhat.com>

	* jni/gtk-peer/gnu_java_awt_peer_gtk_GtkFileDialogPeer.c (create):
	Use GTK's built-in file system backend.  Use GTK_RESPONSE_ACCEPT.
	(handle_response): Use GTK_RESPONSE_ACCEPT.

2005-02-15  Graydon Hoare  <graydon@redhat.com>

	* Makefile.am: Fix library build breakage.
	* Makefile.in: Regenerate.

2005-02-15  Michael Koch  <konqueror@gmx.de>

	* javax/swing/JTabbedPane.java
	(Page.setDisplayedMnemonicIndex): Handle empty menmonic.

2005-02-15  Michael Koch  <konqueror@gmx.de>

	* javax/swing/tree/DefaultMutableTreeNode.java:
	Reworked Javadocs all over.
	(getPathToRoot): Fixed direction of result array initialization.

2005-02-15  Michael Koch  <konqueror@gmx.de>

	* jni/gtk-peer/gnu_java_awt_peer_gtk_GdkGraphics2D.c:
	 Fix includes for cairo 0.3.0 snappshot.
	* jni/gtk-peer/gnu_java_awt_peer_gtk_GtkListPeer.c:
	Merged file header from classpath CVS HEAD.

2005-02-15  Craig Black  <craig.black@aonix.com>

	* native/jni/gtk-peer/gnu_java_awt_peer_gtk_GdkGraphics.c
	(copyState): Pass a JNI global reference to signal handler.
	(realize_cb): Use and free JNI global reference.
	* native/jni/gtk-peer/gnu_java_awt_peer_gtk_GtkChoicePeer.c
	(create): Pass a JNI global reference to signal handler.
	(selection_changed): Match declaration.
	* native/jni/gtk-peer/gnu_java_awt_peer_gtk_GtkGenericPeer.c
	(dispose): Do not remove entries from state tables until after widget is
	destroyed.

2005-02-15  Michael Koch  <konqueror@gmx.de>

	* java/awt/Container.javai (paramString):
	If layoutMgr is null just return result of super.paramString().
	* java/awt/Scrollbar.java: Reformatted.
	* java/awt/im/InputContext.java (static):
	Removed redundant initializations.

2005-02-15  Michael Koch  <konqueror@gmx.de>

	* javax/swing/ImageIcon.java,
	javax/swing/UIManager.java,
	javax/swing/text/EditorKit.java,
	javax/swing/text/Segment.java:
	More whitespace cleanups.

2005-02-15  Michael Koch  <konqueror@gmx.de>

	* gnu/java/awt/EmbeddedWindow.java,
	gnu/java/awt/image/ImageDecoder.java,
	gnu/java/awt/peer/gtk/GtkFileDialogPeer.java,
	java/awt/DefaultKeyboardFocusManager.java,
	java/awt/Frame.java,
	java/awt/image/RGBImageFilter.java,
	javax/swing/AbstractButton.java,
	javax/swing/ActionMap.java,
	javax/swing/ComponentInputMap.java,
	javax/swing/DefaultDesktopManager.java,
	javax/swing/ImageIcon.java,
	javax/swing/InputMap.java,
	javax/swing/JButton.java,
	javax/swing/JCheckBox.java,
	javax/swing/JCheckBoxMenuItem.java,
	javax/swing/JEditorPane.java,
	javax/swing/JMenu.java,
	javax/swing/JMenuItem.java,
	javax/swing/JOptionPane.java,
	javax/swing/JRootPane.java,
	javax/swing/JTable.java,
	javax/swing/MenuSelectionManager.java,
	javax/swing/RepaintManager.java,
	javax/swing/ScrollPaneLayout.java,
	javax/swing/SortingFocusTraversalPolicy.java,
	javax/swing/UIManager.java,
	javax/swing/ViewportLayout.java,
	javax/swing/plaf/basic/BasicCheckBoxMenuItemUI.java,
	javax/swing/plaf/basic/BasicInternalFrameUI.java,
	javax/swing/plaf/basic/BasicLabelUI.java,
	javax/swing/plaf/basic/BasicListUI.java,
	javax/swing/plaf/basic/BasicMenuItemUI.java,
	javax/swing/plaf/basic/BasicMenuUI.java,
	javax/swing/plaf/basic/BasicOptionPaneUI.java,
	javax/swing/plaf/basic/BasicRadioButtonMenuItemUI.java,
	javax/swing/plaf/basic/BasicRootPaneUI.java,
	javax/swing/plaf/basic/BasicScrollPaneUI.java,
	javax/swing/plaf/basic/BasicSplitPaneDivider.java,
	javax/swing/plaf/basic/BasicTextUI.java,
	javax/swing/table/TableColumnModel.java,
	javax/swing/text/AbstractDocument.java,
	javax/swing/text/EditorKit.java,
	javax/swing/text/Position.java,
	javax/swing/text/Segment.java,
	javax/swing/text/StyledEditorKit.java,
	javax/swing/text/ViewFactory.java:
	Cleanup whitespace differences to classpath CVS HEAD.

2005-02-15  Graydon Hoare  <graydon@redhat.com>

	* gnu/java/awt/peer/gtk/GdkPixbufDecoder.java:
	(finalize): Call finish from here.
	(produce): Not from here.
	* Makefile.am (gtk_c_source_files):
	Remove jni/gtk-peer/gnu_java_awt_peer_gtk_GdkFontMetrics.c.
	* Makefile.in: Regenerate.
	* gnu/java/awt/peer/gtk/GdkGraphics2D.java
	(cairoSetFont):
	(cairoDrawGdkTextLayout):
	(cairoDrawString):
	(getPeerTextMetrics):
	(getPeerFontMetrics): Remove.
	(setFont): Don't call cairoSetFont.
	(cairoDrawGlyphVector): Accept font peer argument.
	(drawGlyphVector): Pass font peer to cairoDrawGlyphVector.
	* jni/gtk-peer/gnu_java_awt_peer_gtk_GdkGraphics2D.c
	(ensure_metrics_cairo):
	(gnu_java_awt_peer_gtk_GdkGraphics2D_cairoSetFont):
	(gnu_java_awt_peer_gtk_GdkGraphics2D_cairoDrawString):
	(gnu_java_awt_peer_gtk_GdkGraphics2D_getPeerFontMetrics):
	(gnu_java_awt_peer_gtk_GdkGraphics2D_getPeerTextMetrics):
	(metrics_cairo):
	(metrics_surface): Remove.
	(gnu_java_awt_peer_gtk_GdkGraphics2D_cairoDrawGlyphVector):
	Pass and install font peer.

2005-02-15  Graydon Hoare  <graydon@redhat.com>

	* Makefile.am: Create "split library" structure.
	* Makefile.in: Regenerate.

2005-02-15  Graydon Hoare  <graydon@redhat.com>

	* jni/gtk-peer/gnu_java_awt_peer_gtk_GtkEvents.c:
	* jni/gtk-peer/gnu_java_awt_peer_gtk_GtkComponentPeer.c:
	* jni/gtk-peer/gnu_java_awt_peer_gtk_GtkTextComponentPeer.c:
	* jni/gtk-peer/gnu_java_awt_peer_gtk_GtkWindowPeer.c:
	Release GDK lock during upcalls.

2005-02-15  Graydon Hoare  <graydon@redhat.com>

	* jni/gtk-peer/gnu_java_awt_peer_gtk_GdkFontMetrics.c: Remove.
	* jni/gtk-peer/gnu_java_awt_peer_gtk_GdkFontPeer.c
	(Java_gnu_java_awt_peer_gtk_GdkFontPeer_getGlyphVector):
	(Java_gnu_java_awt_peer_gtk_GdkFontPeer_getFontMetrics):
	(Java_gnu_java_awt_peer_gtk_GdkFontPeer_getTextMetrics): New methods.
	* jni/gtk-peer/gnu_java_awt_peer_gtk_GdkGlyphVector.c: Remove.
	* gnu/java/awt/peer/gtk/GdkFontPeer.java
	(getGlyphVector):
	(getFontMetrics):
	(getTextMetrics): New native methods.
	* gnu/java/awt/peer/gtk/GdkFontMetrics.java: Remove native parts.
	* gnu/java/awt/peer/gtk/GdkGlyphVector.java: Likewise.
	* Makefile.am: Remove native entries for GdkFontMetrics, GdkGlyphVector.
	* Makefile.in: Regenerate.

2005-02-15  Andrew John Hughes  <gnu_andrew@member.fsf.org>

	* javax/swing/SwingUtilities.java:
	(getAccessibleAt(java.awt.Component, java.awt.Point)):
	Implemented and documented.
	(getAccessibleChild(java.awt.Component, int)): Likewise.
	(getAccessibleChildrenCount(java.awt.Component)): Likewise.
	(getAccessibleIndexInParent(java.awt.Component)): Likewise.
	(getAccessibleStateSet(java.awt.Component)): Likewise.

2005-02-15  Michael Koch  <konqueror@gmx.de>

	* javax/swing/SwingUtilities.java
	(getFontMetrics): Removed.

2005-02-15  Michael Koch  <konqueror@gmx.de>

	* java/awt/Container.java
	(paramString): Implemented.
	* javax/swing/AbstractButton.java
	(paramString): Implemented.
	* javax/swing/JComponent.java
	(paramString): Implemented.
	* javax/swing/JMenu.java
	(paramString): Implemented.
	* javax/swing/JMenuBar.java
	(paramString): Implemented.
	* javax/swing/JMenuItem.java
	(paramString): Implemented.
	* javax/swing/JPopupMenu.java
	(paramString): Implemented.

2005-02-15  Michael Koch  <konqueror@gmx.de>

	* javax/swing/JMenu.java
	(uiClassID): Removed.
	(JMenu): Set invoker on popup menu.
	(getUIClassID): Return id directly.
	(getItemCount): Simply return getMenuComponentCount().
	Fixed javadoc.
	(isTopLevelMenu): Simplified.
	* javax/swing/JMenuItem.java
	(uiClassID): Removed.
	(getUIClassID): Return id directly.
	* javax/swing/JPopupMenu.java
	(uiClassID): Removed.
	(JPopupMenu): Always initialize correctly.
	(getSubElements): Only return components implementing MenuElement
	interface.
	(HeavyWeightPopup.hide): Removed.

2005-02-15  Michael Koch  <konqueror@gmx.de>

	* java/awt/image/ReplicateScaleFilter.java
	(replicatePixels): Made private.
	* javax/swing/colorchooser/DefaultRGBChooserPanel.java
	(DefaultRGBChooserPanel): Made package private.
	* javax/swing/colorchooser/DefaultSwatchChooserPanel.java
	(RecentSwatchPanel): Likewise.
	* javax/swing/event/MouseInputAdapter.java: Reformatted.
	(MouseInputAdapter): Made abstract.
	* javax/swing/tree/DefaultMutableTreeNode.java
	(random): Removed.
	(growTree): Likewise.

2005-02-15  Michael Koch  <konqueror@gmx.de>

	* java/awt/dnd/DropTarget.java (addDropTargetListener):
	Clarified comments.

2005-02-15  Michael Koch  <konqueror@gmx.de>

	* javax/swing/JComponent.java (getComponentGraphics):
	Removed accidently commited code.

2005-02-15  Graydon Hoare  <graydon@redhat.com>

	* java/awt/dnd/DropTarget.java
	(addDropTargetListener): Despite documentation, do not throw.
	* javax/swing/JComponent.java: Set a default DropTarget.

2005-02-15  Michael Koch  <konqueror@gmx.de>

	* javax/swing/AbstractAction.java
	(ENABLED_PROPERTY): Removed.
	(setEnabled): Replaced constant with real string.
	* javax/swing/AbstractButton.java
	(createActionPropertyChangeListener.propertyChange): Likewise.
	* javax/swing/JComboBox.java
	(DEFAULT_MAXIMUM_ROW_COUNT): Made private.
	(EDITABLE_CHANGED_PROPERTY): Removed.
	(MAXIMUM_ROW_COUNT_CHANGED_PROPERTY):Likewise.
	(ENABLED_CHANGED_PROPERTY):Likewise.
	(RENDERER_CHANGED_PROPERTY):Likewise.
	(EDITOR_CHANGED_PROPERTY):Likewise.
	(MODEL_CHANGED_PROPERTY):Likewise.
	(uiClassID):Likewise.
	(getUIClassID): Replaced constant with real string.
	(setModel):Likewise.
	(setEditable):Likewise.
	(setMaximumRowCount):Likewise.
	(setRenderer):Likewise.
	(setEditor):Likewise.
	(setEnabled):Likewise.
	* javax/swing/JLabel.java
	(DISABLED_ICON_CHANGED_PROPERTY): Removed.
	(DISPLAYED_MNEMONIC_CHANGED_PROPERTY): Likewise.
	(DISPLAYED_MNEMONIC_INDEX_CHANGED_PROPERTY): Likewise.
	(HORIZONTAL_ALIGNMENT_CHANGED_PROPERTY): Likewise.
	(HORIZONTAL_TEXT_POSITION_CHANGED_PROPERTY): Likewise.
	(ICON_CHANGED_PROPERTY): Likewise.
	(ICON_TEXT_GAP_CHANGED_PROPERTY): Likewise.
	(LABEL_FOR_CHANGED_PROPERTY): Likewise.
	(TEXT_CHANGED_PROPERTY): Likewise.
	(VERTICAL_ALIGNMENT_CHANGED_PROPERTY): Likewise.
	(VERTICAL_TEXT_POSITION_CHANGED_PROPERTY): Likewise.
	(setText): Replaced constant with real string.
	(setIcon): Likewise.
	(setDisabledIcon): Likewise.
	(setDisplayedMnemonic): Likewise.
	(setIconTextGap): Likewise.
	(setVerticalAlignment): Likewise.
	(setHorizontalAlignment): Likewise.
	(setVerticalTextPosition): Likewise.
	(setHorizontalTextPosition): Likewise.
	(setLabelFor): Replaced constant with real string.
	Fire property change event after property got changed.
	* javax/swing/JList.java
	(CELL_RENDERER_PROPERTY_CHANGED): Likewise.
	(FIXED_CELL_HEIGHT_PROPERTY_CHANGED): Likewise.
	(FIXED_CELL_WIDTH_PROPERTY_CHANGED): Likewise.
	(LAYOUT_ORIENTATION_PROPERTY_CHANGED): Likewise.
	(MODEL_PROPERTY_CHANGED): Likewise.
	(PROTOTYPE_CELL_VALUE_PROPERTY_CHANGED): Likewise.
	(SELECTION_BACKGROUND_PROPERTY_CHANGED): Likewise.
	(SELECTION_FOREGROUND_PROPERTY_CHANGED): Likewise.
	(SELECTION_MODEL_PROPERTY_CHANGED): Likewise.
	(setFixedCellWidth): Reimplemented.
	(setFixedCellHeight): Exit if new value is identical.
	Replaced constant with real string.
	(setSelectionBackground): Likewise.
	(setSelectionForeground): Likewise.
	(setPrototypeCellValue): Likewise.
	(setCellRenderer): Replaced constant with real string.
	(setModel): Likewise.
	(setSelectionModel): Likewise.
	* javax/swing/JMenuBar.java
	(BORDER_PAINTED_CHANGED_PROPERTY): Removed.
	(MODEL_CHANGED_PROPERTY): Likewise.
	(MARGIN_CHANGED_PROPERTY): Likewise.
	(setBorderPainted): Reimplemented.
	(setMargin): Likewise.
	(setSelectionModel): Replaced constant with real string.
	* javax/swing/JPopupMenu.java
	(LABEL_CHANGED_PROPERTY): Removed.
	(VISIBLE_CHANGED_PROPERTY): Likewise.
	(borderPainted): Likewise.
	(setLabel): Replaced constant with real string.
	(setVisible): Exit if new value is identical.
	Replaced constant with real string.
	* javax/swing/JProgressBar.java
	(BORDER_PAINTED_CHANGED_PROPERTY): Removed.
	(ORIENTATION_CHANGED_PROPERTY): Likewise.
	(STRING_CHANGED_PROPERTY): Likewise.
	(STRING_PAINTED_CHANGED_PROPERTY): Likewise.
	(INDETERMINATE_CHANGED_PROPERTY): Likewise.
	(setOrientation): Replaced constant with real string.
	(setStringPainted): Likewise.
	(setString): Likewise.
	(setBorderPainted): Likewise.
	(setIndeterminate): Likewise.
	* javax/swing/JScrollBar.java
	(BLOCK_INCREMENT_CHANGED_PROPERTY): Removed.
	(MODEL_CHANGED_PROPERTY): Likewise.
	(ORIENTATION_CHANGED_PROPERTY): Likewise.
	(setOrientation): Replaced constant with real string.
	(setModel): Likewise.
	(setUnitIncrement): Likewise.
	(setBlockIncrement): Likewise.
	* javax/swing/JScrollPane.java
	(COLUMN_HEADER_CHANGED_PROPERTY): Removed.
	(COMPONENT_ORIENTATION_CHANGED_PROPERTY): Likewise.
	(HORIZONTAL_SCROLLBAR_CHANGED_PROPERTY): Likewise.
	(HORIZONTAL_SCROLLBAR_POLICY_CHANGED_PROPERTY): Likewise.
	(LAYOUT_CHANGED_PROPERTY): Likewise.
	(ROW_HEADER_CHANGED_PROPERTY): Likewise.
	(VERTICAL_SCROLLBAR_CHANGED_PROPERTY): Likewise.
	(VERTICAL_SCROLLBAR_POLICY_CHANGED_PROPERTY): Likewise.
	(VIEWPORT_CHANGED_PROPERTY): Likewise.
	(VIEWPORT_BORDER_CHANGED_PROPERTY): Likewise.
	(WHEEL_SCROLLING_ENABLED_CHANGED_PROPERTY): Likewise.
	(setComponentOrientation): Replaced constant with real string.
	(setColumnHeader): Likewise.
	(setHorizontalScrollBar): Likewise.
	(setHorizontalScrollBarPolicy): Likewise.
	(setRowHeader): Likewise.
	(setVerticalScrollBar): Likewise.
	(setVerticalScrollBarPolicy): Likewise.
	(setWheelScrollingEnabled): Likewise.
	(setViewport): Likewise.
	(setViewportBorder): Likewise.
	* javax/swing/JSlider.java
	(INVERTED_CHANGED_PROPERTY): Removed.
	(LABEL_TABLE_CHANGED_PROPERTY): Likewise.
	(MAJOR_TICK_SPACING_CHANGED_PROPERTY): Likewise.
	(MINOR_TICK_SPACING_CHANGED_PROPERTY): Likewise.
	(MODEL_CHANGED_PROPERTY): Likewise.
	(ORIENTATION_CHANGED_PROPERTY): Likewise.
	(PAINT_LABELS_CHANGED_PROPERTY): Likewise.
	(PAINT_TICKS_CHANGED_PROPERTY): Likewise.
	(setModel): Replaced constant with real string.
	(setOrientation): Likewise.
	(setLabelTable): Likewise.
	(setInverted): Likewise.
	(setMajorTickSpacing): Likewise.
	(setMinorTickSpacing): Likewise.
	(setPaintTicks): Likewise.
	(setPaintLabels): Likewise.
	* javax/swing/JTabbedPane.java
	(MODEL_CHANGED_PROPERTY): Removed.
	(TAB_PLACEMENT_CHANGED_PROPERTY): Likewise.
	(TAB_LAYOUT_POLICY_CHANGED_PROPERTY): Likewise.
	(setModel): Replaced constant with real string.
	(setTabPlacement): Likewise.
	(setTabLayoutPolicy): Likewise.
	* javax/swing/JToolBar.java
	(ORIENTATION_CHANGED_PROPERTY): Removed.
	(FLOATABLE_CHANGED_PROPERTY): Likewise.
	(BORDER_PAINTED_CHANGED_PROPERTY): Likewise.
	(MARGIN_CHANGED_PROPERTY): Likewise.
	(ROLLOVER_CHANGED_PROPERTY): Likewise.
	(setRollover): Replaced constant with real string.
	(setMargin): Likewise.
	(setBorderPainted): Likewise.
	(setFloatable): Likewise.
	(setOrientation): Likewise.
	* javax/swing/plaf/basic/BasicComboBoxUI.java
	(PropertyChangeHandler.propertyChange): Likewise.
	* javax/swing/plaf/basic/BasicComboPopup.java
	(PropertyChangeHandler.propertyChange): Likewise.
	* javax/swing/plaf/basic/BasicMenuBarUI.java
	(PropertyChangeHandler.propertyChange): Likewise.
	* javax/swing/plaf/basic/BasicProgressBarUI.java
	(PropertyChangeHandler.propertyChange): Likewise.
	* javax/swing/plaf/basic/BasicScrollBarUI.java
	(PropertyChangeHandler.propertyChange): Likewise.
	* javax/swing/plaf/basic/BasicSliderUI.java
	(PropertyChangeHandler.propertyChange): Likewise.
	* javax/swing/plaf/basic/BasicTabbedPaneUI.java
	(PropertyChangeHandler.propertyChange): Likewise.
	* javax/swing/plaf/basic/BasicToolBarUI.java
	(PropertyChangeHandler.propertyChange): Likewise.

2005-02-15  Michael Koch  <konqueror@gmx.de>

	* javax/swing/DefaultButtonModel.java
	(changeState): Made private.
	* javax/swing/DefaultDesktopManager.java
	(setWasIcon): Fixed second argument to be java.lang.Boolean.
	* javax/swing/JLayeredPane.java
	(layerToRange): Made private.
	(incrLayer): Likewise.
	(decrLayer): Likewise.
	* javax/swing/JTable.java
	(dragEnabled): Likewise.
	(preferredViewportSize): Renamed from preferredScrollableViewportSize.
	* javax/swing/KeyStroke.java
	(Keystroke): Made private.
	* javax/swing/TransferHandler.java
	(COMMAND_COPY): Likewise.
	(COMMAND_CUT): Likewise.
	(COMMAND_PASTE): Likewise.

2005-02-15  Michael Koch  <konqueror@gmx.de>

	* javax/swing/JTextField.java
	(postActionEvent): Use text in field when actionCommand is null.
	(getActionCommand): Removed.

2005-02-15  Michael Koch  <konqueror@gmx.de>

	* javax/swing/AbstractSet.java: Removed.
	* Makefile.am: Removed javax/swing/AbstractSet.java.
	* Makefile.in: Regenerated.

2005-02-15  Michael Koch  <konqueror@gmx.de>

	* java/awt/Window.java
	(AccessibleWindow.getAccessibleStateSet): Fixed method name.
	* java/awt/dnd/DnDConstants.java
	(DnDConstants): New private constructor.

2005-02-15  Michael Koch  <konqueror@gmx.de>

	* javax/swing/DefaultCellRenderer.java: Removed.
	* Makefile.am: Removed javax/swing/DefaultCellRenderer.java.
	* Makefile.in: Regenerated.

2005-02-15  Michael Koch  <konqueror@gmx.de>

	* javax/swing/AbstractButton.java
	(fireItemStateChanged): Made protected.
	(fireActionPerformed): Likewise.
	(fireStateChanged): Likewise.
	* javax/swing/DefaultButtonModel.java
	(fireItemStateChanged): Likewise.
	(fireActionPerformed): Likewise.
	(fireStateChanged): Likewise.
	* javax/swing/JApplet.java
	(JApplet): Removed.
	(frameInit): Likewise.
	(setRootPane): Made protected.
	(createRootPane): Likewise.
	* javax/swing/JComponent.java
	(getClientProperty): Likewise.
	(putClientProperty): Likewise.
	* javax/swing/JEditorPane.java
	(getContentType): Likewise.
	(setContentType): Likewise.
	* javax/swing/JFrame.java
	(setRootPane): Likewise.
	(createRootPane): Likewise.
	* javax/swing/JInternalFrame.java
	(getFocusCycleRootAncestor): Made final. Added @since tag.
	(isFocusCycleRoot): Likewise.
	(getWarningString): Made final.
	* javax/swing/JScrollBar.java
	(changeListener): Removed.
	(changeEvent): Likewise.
	(createChangeListener): Likewise.
	(fireStateChanged): Likewise.
	(addChangeListener): Likewise.
	(removeChangeListener): Likewise.
	(getChangeListeners): Likewise.
	* javax/swing/JScrollPane.java
	(createViewport): Made protected.
	* javax/swing/JViewport.java
	(addImpl): Likewise.
	(setBorder): New method.
	* javax/swing/JWindow.java
	(setRootPane): Made protected.
	(createRootPane): Likewise.
	* javax/swing/plaf/basic/BasicButtonUI.java
	(installListeners): Likewise.
	(uninstallListeners): Likewise.
	* javax/swing/plaf/basic/BasicProgressBarUI.java
	(incrementAnimationIndex): Likewise.
	* javax/swing/plaf/basic/BasicTabbedPaneUI.java
	(createLayoutManager): Likewise.
	* javax/swing/table/DefaultTableCellRenderer.java
	(firePropertyChange): Likewise.
	* javax/swing/table/JTableHeader.java
	(AccessibleJTableHeaderEntry.AccessibleJTableHeaderEntry):
	New constructor.
	* javax/swing/text/PlainDocument.java
	(reindex): Made private.
	* javax/swing/text/PlainView.java
	(drawLine): Made protected.
	(getTabSize): Likewise.
	* javax/swing/text/View.java
	(setSize): Removed.
	(preferenceChanged): New method.
	(getBreakWeight): Likewise.
	(breakView): Likewise.
	(getViewIndex): Likewise.

2005-02-15  Michael Koch  <konqueror@gmx.de>

	* javax/swing/JScrollPane.java
	(ScrollBar): Made class protected.
	* javax/swing/JSpinner.java
	(JSpinner): Added @since tag.
	(listenerList): Removed.
	* javax/swing/JTable.java
	(setValueAt): New method.
	(getColumn): Likewise.
	* javax/swing/JWindow.java
	(rootPaneCheckingEnabled): Renamed from checking.

2005-02-15  Michael Koch  <konqueror@gmx.de>

	* javax/swing/plaf/basic/BasicTextUI.java
	(RootView.modelToView): Made it public and return a java.awt.Shape.
	Handle null subview.
	(uninstall): Set textComponent to null when its not possible used
	anymore.
	* javax/swing/text/View.java
	(setParent): Use better argument name.
	(getContainer): Get parent via getParent().
	(getViewFactory): Likewise.
	(getAttributes): Get element via getElement().
	(getStartOffset): Likewise.
	(getEndOffset): Likewise.
	(getResizeWeight): New method.
	(getMaximumSpan): Likewise.
	(getMinimumSpan): Likewise.
	(setSize): Likewise.
	(getGraphics): Likewise.

2005-02-15  Andrew John Hughes  <gnu_andrew@member.fsf.org>

	* java/awt/Checkbox.java:
	(AccessibleAWTCheckbox()): Added public constructor
	to call superclass.
	* java/awt/Choice.java:
	(AccessibleAWTChoice): Added class documentation.
	(AccessibleAWTChoice()): Added public constructor
	to call superclass.
	(AccessibleAWTChoice.getAccessibleAction()): Documented.
	(AccessibleAWTChoice.getAccessibleRole()): Documented,
	and changed role to COMBO_BOX.
	(AccessibleAWTChoice.getAccessibleActionCount()): Documented.
	(AccessibleAWTChoice.getAccessibleActionDescription(int)): Documented.
	(AccessibleAWTChoice.doAccessibleAction(int)): Documented.

2005-02-15  Graydon Hoare  <graydon@redhat.com>
	    Michael Koch  <konqueror@gmx.de>

	* javax/swing/LayoutFocusTraversalPolicy.java,
	javax/swing/SortingFocusTraversalPolicy.java:
	New classes.
	* Makefile.am: Added new classes.
	* Makefike.in: Regenerated.


2005-02-15  Michael Koch  <konqueror@gmx.de>

	* javax/swing/DebugGraphics.java: Mostly implemented.

2005-02-15  Michael Koch  <konqueror@gmx.de>

	* javax/swing/SwingUtilities.java
	(findFocusOwner): New method.

2005-02-15  Michael Koch  <konqueror@gmx.de>

	* javax/swing/text/DefaultEditorKit.java
	(read): Added '\n' after each line.
	* javax/swing/text/PlainView.java
	(modelToView): Update metrics.
	(drawLine): Use offsets from element.
	(paint): Update metrics. Draw all lines.

2005-02-15  Andrew John Hughes  <gnu_andrew@member.fsf.org>

	* java/awt/Checkbox.java:
	(AccessibleAWTCheckbox): Added class documentation
	* java/awt/Scrollbar.java:
	(AccessibleAWTScrollBar): typo corrected and docs added
	(AccessibleAWTScrollBar.getAccessibleRole()): documented
	(AccessibleAWTScrollBar.getAccessibleStateSet()): likewise
	(AccessibleAWTScrollBar.getAccessibleValue()): likewise
	(AccessibleAWTScrollBar.getCurrentAccessibleValue()): likewise
	(AccessibleAWTScrollBar.setCurrentAccessibleValue(int)): likewise
	(AccessibleAWTScrollBar.getMinimumAccessibleValue()): likewise
	(AccessibleAWTScrollBar.getMaximumAccessibleValue()): likewise
	(getAccessibleContext()): name of accessible class corrected

2005-02-15  Mark Wielaard  <mark@klomp.org>

	* java/awt/BasicStroke.java (hashCode): Implement.
	(equals): Document.

2005-02-15  Michael Koch  <konqueror@gmx.de>

	* java/awt/print/PrinterJob.java
	(pageDialog): Throws java.awt.HeadlessException.
	(printDialog): Likewise.

2005-02-15  Mark Wielaard  <mark@klomp.org>

	* jni/gtk-peer/gtkpeer.h (gdk_env): Fix prototype.

2005-02-15  Michael Koch  <konqueror@gmx.de>

	* javax/swing/JTable.java
	(getValueAt): New method.
	* javax/swing/table/JTableHeader.java
	(columnAtPoint): New method.

2005-02-15  Michael Koch  <konqueror@gmx.de>

	* javax/swing/JTextField.java
	(actions): New field.
	(static): Initalize actions field.
	(getActions): New method.

2005-02-15  Andrew John Hughes  <gnu_andrew@member.fsf.org>

	* java/awt/Checkbox.java:
	(AccessibleAWTCheckbox): name capitalization corrected
	and serialization UID added.
	(AccessibleAWTCheckbox.itemStateChanged(java.awt.event.ItemEvent)):
	documented.
	(AccessibleAWTCheckbox.getAccessibleAction()): likewise
	(AccessibleAWTCheckbox.getAccessibleValue()): likewise
	(AccessibleAWTCheckbox.getAccessibleActionCount()): likewise
	(AccessibleAWTCheckbox.getAccessibleActionDescription(int)): likewise
	(AccessibleAWTCheckbox.doAccessibleAction(int)): likewise
	(AccessibleAWTCheckbox.getCurrentAccessibleValue()): likewise
	(AccessibleAWTCheckbox.setCurrentAccessibleValue(int)): likewise
	(AccessibleAWTCheckbox.getMinimumAccessibleValue()): likewise
	(AccessibleAWTCheckbox.getMaximumAccessibleValue()): likewise
	(AccessibleAWTCheckbox.getAccessibleRole()): likewise
	(AccessibleAWTCheckbox.getAccessibleStateSet()): implemented and
	documented
	(getAccessibleContext()): name of accessible class corrected

2005-02-15  Sven de Marothy  <sven@physto.se>

	* java/awt/geom/doc-files/Area-1.png,
	java/awt/geom/doc-files/Ellipse-1.png,
	java/awt/geom/doc-files/GeneralPath-1.png:
	New files.

2005-02-15  Graydon Hoare  <graydon@redhat.com>

	* jni/gtk-peer/gnu_java_awt_peer_gtk_GtkToolkit.c (env_union):
	Use union to avoid type-punning warning.

2005-02-15  Michael Koch  <konqueror@gmx.de>

	* javax/swing/DefaultListSelectionModel.java
	(clone): New method.

2005-02-15  Mark Wielaard  <mark@klomp.org>

	Reported by Martin Platter <motse@complang.tuwien.ac.at>
	* native/jni/gtk-peer/gnu_java_awt_peer_gtk_GtkFileDialogPeer.c
	(Java_gnu_java_awt_peer_gtk_GtkFileDialogPeer_nativeSetFile):
	Correct method signature of gtkSetFilename.

2005-02-15  Arnaud Vandyck  <avdyk@gnu.org>

	* javax/swing/text/StringContent.java: New file.

2005-02-15  Michael Koch  <konqueror@gmx.de>

	* Makefile.am: Added javax/swing/text/StringContent.java.
	* Makefile.in: Regenerated.

2005-02-15  Michael Koch  <konqueror@gmx.de>

	* gnu/java/awt/ClasspathToolkit.java:
	Import statements reworked.
	(imageCache): Made it of type java.util.HashMap.

2005-02-15  Michael Koch  <konqueror@gmx.de>

	* javax/imageio/stream/MemoryCacheImageInputStream.java:
	Reworked import statements.

2005-02-15  Graydon Hoare  <graydon@redhat.com>

	* jni/gtk-peer/gnu_java_awt_peer_gtk_GThreadNativeMethodRunner.c:
	* jni/gtk-peer/gnu_java_awt_peer_gtk_GdkGlyphVector.c:
	* jni/gtk-peer/gnu_java_awt_peer_gtk_GdkGraphics.c:
	* jni/gtk-peer/gnu_java_awt_peer_gtk_GdkGraphics2D.c:
	* jni/gtk-peer/gnu_java_awt_peer_gtk_GtkButtonPeer.c:
	* jni/gtk-peer/gnu_java_awt_peer_gtk_GtkCheckboxPeer.c:
	* jni/gtk-peer/gnu_java_awt_peer_gtk_GtkChoicePeer.c:
	* jni/gtk-peer/gnu_java_awt_peer_gtk_GtkClipboard.c:
	* jni/gtk-peer/gnu_java_awt_peer_gtk_GtkComponentPeer.c:
	* jni/gtk-peer/gnu_java_awt_peer_gtk_GtkEvents.c:
	* jni/gtk-peer/gnu_java_awt_peer_gtk_GtkFileDialogPeer.c:
	* jni/gtk-peer/gnu_java_awt_peer_gtk_GtkListPeer.c:
	* jni/gtk-peer/gnu_java_awt_peer_gtk_GtkMenuItemPeer.c:
	* jni/gtk-peer/gnu_java_awt_peer_gtk_GtkScrollBarPeer.c:
	* jni/gtk-peer/gnu_java_awt_peer_gtk_GtkTextComponentPeer.c:
	* jni/gtk-peer/gnu_java_awt_peer_gtk_GtkWindowPeer.c:
	Rewrite uses of extern variable to be function calls.
	* jni/gtk-peer/gtkpeer.h (gdk_env): Change declaration to
	function, from extern variable.
	* jni/gtk-peer/gnu_java_awt_peer_gtk_GtkToolkit.c
	(gdk_env): Remove variable, add new function.
	(java_vm): Add new variable.
	(Java_gnu_java_awt_peer_gtk_GtkToolkit_gtkInit): Initialize
	java_vm rather than old gdk_env variable.

2005-02-15 David Gilbert <david.gilbert@object-refinery.com>

	* javax/swing/DefaultListModel.java
	(add): fire correct event,
	(addElement): corrected interval indices in event,
	(clear): corrected upper bound for interval, only fire event if
	list is not empty,
	(setSize): fire appropriate event.

2005-02-15  Graydon Hoare  <graydon@redhat.com>

	* gnu/awt/xlib/XEventLoop.java: Add non-blocking event mode.
	* gnu/awt/xlib/XToolkit.java: Likewise.
	* gnu/gcj/xlib/XAnyEvent.java: Likewise.
	* gnu/gcj/xlib/natXAnyEvent.cc: Likewise.
	* gnu/java/awt/ClasspathToolkit.java: Likewise.
	* gnu/java/awt/peer/gtk/GtkToolkit.java: Likewise.
	* java/awt/EventQueue.java (getNextEvent):
	Adjust event loop to switch to native mode after 100ms.
	* javax/swing/Timer.java (drainEvents): Reuse Runnable.
	* jni/gtk-peer/gnu_java_awt_peer_gtk_GtkGenericPeer.c
	(Java_gnu_java_awt_peer_gtk_GtkGenericPeer_dispose):
	Wake up event thread.
	* jni/gtk-peer/gnu_java_awt_peer_gtk_GtkToolkit.c
	(Java_gnu_java_awt_peer_gtk_GtkToolkit_iterateNativeQueue):
	Adjust event loop to switch to java mode after 100ms.

2005-02-15  Graydon Hoare  <graydon@redhat.com>

	* jni.cc (_Jv_JNI_RegisterNatives): Re-add sync, which was
	accidentally removed in last change.

2005-02-15  Michael Koch  <konqueror@gmx.de>

	* jni/gtk-peer/gnu_java_awt_peer_gtk_GtkMainThread.c,
	gnu/java/awt/peer/gtk/GtkMainThread.java: Removed.

2005-02-15  Graydon Hoare  <graydon@redhat.com>

	* include/jni.h (_Jv_JNIEnv::bottom_locals): New field.
	* include/jvm.h (_Jv_FreeJNIEnv): Declare.
	* java/lang/natThread.cc (finalize_native): Call _Jv_FreeJNIEnv.
	* jni.cc: Reuse bottom frame between calls, avoid clearing
	frame when no local references are made.

2005-02-15  Michael Koch  <konqueror@gmx.de>

	* javax/swing/UIDefaults.java (UIDefaults):
	Fixed typo in javadoc (Thanks to Thomas Zander for reporting)
	Fixed HTML entity and removed a redundant comma.

2005-02-15  Michael Koch  <konqueror@gmx.de>

	* javax/swing/text/DefaultEditorKit.java
	(deinstall): Removed.
	(install): Likewise.

2005-02-15  Michael Koch  <konqueror@gmx.de>

	* javax/swing/UIDefaults.java (put): Handle value of null.

2005-02-15  Michael Koch  <konqueror@gmx.de>

	* java/awt/Robot.java,
	java/awt/Scrollbar.java,
	java/awt/print/PrinterJob.java,
	javax/swing/JTable.java,
	javax/swing/text/AbstractDocument.java:
	Reworked import statements.

2005-02-15  Michael Koch  <konqueror@gmx.de>

	* javax/swing/JEditorPane.java
	(read): Implemented.
	(write): Likewise.
	* javax/swing/text/DefaultEditorKit.java
	(page): Renamed from page_url. Made private.
	(editorKit): Renamed from kit. Made private.
	(ctype): Removed.
	(JEditorPane): All constructors reimplemented.
	(getContentType): Use content type from editor kit.
	(getEditorKit): Return editorKit.
	(getEditorKitForContentType):Likewise.
	(getPage): Return page.
	(setContentType): Reimplemented.
	(setEditorKit): Likewise.
	(setEditorKitForContentType): Removed wrong implementation.
	(setPage): Implemented.

2005-02-15  Thomas Fitzsimmons  <fitzsim@redhat.com>

	* jni/gtk-peer/gnu_java_awt_peer_gtk_GtkFramePeer.c
	(nativeSetIconImageFromData): Re-add native implementation.

2005-02-15  David Gilbert  <david.gilbert@object-refinery.com>

	* javax/swing/table/DefaultTableModel.java
	(DefaultTableModel()): Added Javadocs.
	(DefaultTableModel(int, int)): Fixed implementation.
	(DefaultTableModel(Vector, int)): Throw IllegalArgumentException
	for negative rowCount.
	(DefaultTableModel(Object[], int)): Added Javadocs.
	(DefaultTableModel(Vector, Vector)): Likewise.
	(DefaultTableModel(Object[][], Object[])): Likewise.
	(getDataVector): Likewise.
	(setDataVector(Vector, Vector)): Likewise.
	(setDataVector(Object[][], Object[])): Likewise.
	(newDataAvailable): Likewise.
	(newRowsAdded): Likewise.
	(rowsRemoved): Likewise.
	(setColumnIdentifiers(Vector)): Allow for null argument.
	(setColumnIdentifiers(Object[])): Added Javadocs.
	(setNumRows): Likewise.
	(setRowCount): Adds new rows if necessary, and sends more specific
	TableModelEvent.
	(setColumnCount): Allow for null columnIdentifiers.
	(addColumn(Object)): Added Javadocs.
	(addColumn(Object, Vector)): Handle null columnData.
	(addColumn(Object, Object[])): Handle columnData with more or less
	entries than rows in the table.
	(addRow(Vector)): Fire appropriate event.
	(addRow(Object[])): Added Javadocs.
	(insertRow(int, Vector)): Fire appropriate event.
	(insertRow(int, Object[])): Added Javadocs.
	(moveRow): Reimplemented.
	(removeRow(int)): Fire appropriate event.
	(getColumnCount): Allow for null columnIdentifiers.
	(getColumnName): Now returns empty string when column index is too
	large.
	(isCellEditable): Added Javadocs.
	(getValueAt): Likewise.
	(setValueAt): Fire more specific event.
	(convertToVector): Added Javadocs.
	* javax/swing/table/TableModel.java
	Added Javadocs.

2005-02-15  Thomas Fitzsimmons  <fitzsim@redhat.com>

	* libgcj.spec.in (lib): Add -l-javax-imageio.

2005-02-15  Thomas Fitzsimmons  <fitzsim@redhat.com>

	* gnu/java/awt/peer/gtk/GtkComponentPeer.java: Replace direct
	references to event queue q with method call q().
	* gnu/java/awt/peer/gtk/GtkDialogPeer.java: Likewise.
	* gnu/java/awt/peer/gtk/GtkFramePeer.java: Likewise.
	* gnu/java/awt/peer/gtk/GtkScrollbarPeer.java: Likewise.
	* gnu/java/awt/peer/gtk/GtkTextComponentPeer.java: Likewise.
	* gnu/java/awt/peer/gtk/GtkWindowPeer.java: Likewise.
	* gnu/java/awt/peer/gtk/GtkGenericPeer.java: Likewise.
	(q): New method.

2005-02-15  Graydon Hoare  <graydon@redhat.com>

	* gnu/java/awt/ClasspathToolkit.java
	(registerImageIOSpis): New method.
	* gnu/java/awt/image/ImageDecoder.java
	(imageDecoder): New constructor using InputStream
	(startProduction): Handle existing InputStream.
	* gnu/java/awt/peer/gtk/GdkGraphics2D.java
	(findSimpleIntegerArray): Make public and static.
	(updateBufferedImage): Set each pixel, in a loop.
	* gnu/java/awt/peer/gtk/GdkPixbufDecoder.java:
	Implement ImageIO SPI classes.
	(createBufferedImage): Rewrite in terms of SPI classes.
	* gnu/java/awt/peer/gtk/GtkToolkit.java
	(registerImageIOSpis): New method.
	* java/lang/reflect/natMethod.cc
	(_Jv_CallAnyMethodA): Borrow a patch from aph, applied to trunk,
	which lets JNI call interface methods properly.
	* javax/imageio/ImageIO.java
	(WriterFormatFilter.filter): Fix copy-and-paste typos.
	(WriterMIMETypeFilter.filter): Likewise.
	(ImageReaderIterator): Pass extension argument through to SPI.
	(getReadersByFilter): Likewise.
	(getWritersByFilter): Likewise.
	(getImageReadersByFormatName): Likewise.
	(getImageReadersByMIMEType): Likewise.
	(getImageReadersBySuffix): Likewise.
	(getImageWritersByFormatName): Likewise.
	(getImageWritersByMIMEType): Likewise.
	(getImageWritersBySuffix): Likewise.
	(read): Implement.
	(write): Implement.
	* javax/imageio/ImageReader.java
	(progressListeners): Initialize.
	(setInput): Implement.
	* javax/imageio/ImageWriter.java
	(progressListeners): Initialize.
	(warningListeners): Likewise.
	(warningLocales): Likewise.
	(setOutput): Test "isInstance" rather than class equality.
	* javax/imageio/spi/IIORegistry.java
	(static): Add reader and writer SPIs.
	(IIORegistry): Call ClasspathToolkit.registerImageIOSpis.
	* jni/gtk-peer/gnu_java_awt_peer_gtk_GdkPixbufDecoder.c
	(query_formats): New function.
	(save_to_stream): Likewise.
	(Java_gnu_java_awt_peer_gtk_GdkPixbufDecoder_streamImage): Likewise.

2005-02-15  Thomas Fitzsimmons  <fitzsim@redhat.com>

	* jni/gtk-peer/gnu_java_awt_peer_gtk_GdkRobotPeer.c (mouseWheel):
	Call XFlush.
	(keyPress): Likewise.
	(keyRelease): Likewise.

2005-02-15  Olga Rodimina  <rodimina@redhat.com>

	* javax/swing/JTable.java
	(columnAtPoint): New Method. Implemented.
	(rowAtPoint): Likewise.
	(countSelections): Fixed few small count errors.
	(getSelections): Likewise.
	(setSelectionMode): Set selection mode for column
	selection model in addition to row selection model.
	* javax/swing/plaf/basic/BasicTableUI.java:
	(getRowForPoint): Removed. Replaced by
	JTable.rowAtPoint().
	(getColForPoint): Removed. Replaced by
	JTable.columnAtPoint().
	(updateSelection): Updated to call JTable.columnAtPoint
	and JTable.rowAtPoint.
	* javax/swing/table/DefaultTableColumnModel.java:
	(getSelectedColumns): Implemented.
	(getSelectedColumnCount): Implemented.

2005-02-15  Graydon Hoare  <graydon@redhat.com>

	* Makefile.am
	(jni/gtk-peer/gnu_java_awt_peer_gtk_GtkMainThread.c)
	(gnu/java/awt/peer/gtk/GtkMainThread.java) : Remove.
	* Makefile.in: Regenerate.
	* gnu/awt/xlib/XEventLoop.java: Fix to match thread model.
	* gnu/awt/xlib/XFramePeer.java: Likewise.
	* gnu/awt/xlib/XToolkit.java: Likewise.
	* gnu/gcj/xlib/XAnyEvent.java: Likewise.
	* gnu/gcj/xlib/natXAnyEvent.cc: Likewise.
	* gnu/java/awt/ClasspathToolkit.java
	(nativeQueueEmpty)
	(wakeNativeQueue)
	(iterateNativeQueue): New methods.
	* gnu/java/awt/peer/gtk/GtkMainThread.java: Remove.
	* gnu/java/awt/peer/gtk/GtkToolkit.java
	(gtkInit): Absorb from defunct GtkMainThread class.
	(static): Run gtkInit in static startup block.
	(GtkToolkit): Remove construction of GtkMainThread and queue.
	(getSystemEventQueueImpl): Construct queue when requested.
	(nativeQueueEmpty)
	(wakeNativeQueue)
	(iterateNativeQueue): New methods.
	* java/awt/Component.java (removeNotify): Remove race.
	* java/awt/EventDispatchThread.java
	(EventDispatchThread): Don't start on construction.
	(run): Remove isInterrupted check.
	* java/awt/EventQueue.java (shutdown): New flag.
	(isShutdown): New method checking J2SE shutdown condition.
	(setShutdown): New method.
	(getNextEvent): Restructure to use ClasspathToolkit.
	(postEvent): Activate new thread on posting, wake thread on
	post of possible shutdown condition event.
	* java/awt/Frame.java
	(Frame): Call noteFrame in all constructors.
	(fireDummyEvent): New helper method.
	(addNotify): Fire a dummy event to wake up queue.
	(removeNotify): Fire a dummy event to wake up queue.
	(noteFrame): New method.
	(weakFrames): New static field.
	(getFrames): Implement.
	* jni/gtk-peer/gnu_java_awt_peer_gtk_GtkMainThread.c:
	Remove.
	* jni/gtk-peer/gnu_java_awt_peer_gtk_GtkToolkit.c:
	Move everything from GtkMainThread into this file
	(Java_gnu_java_awt_peer_gtk_GtkToolkit_iterateNativeQueue)
	(Java_gnu_java_awt_peer_gtk_GtkToolkit_wakeNativeQueue)
	(Java_gnu_java_awt_peer_gtk_GtkToolkit_nativeQueueEmpty):
	New functions to implement single-threaded queue semantics.

2005-02-15  Michael Koch  <konqueror@gmx.de>

	* javax/swing/plaf/metal/MetalLookAndFeel.java
	(getControlTextFont): New method.
	(getMenuTextFont): Likewise.
	(getSubTextFont): Likewise.
	(getSystemTextFont): Likewise.
	(getUserTextFont): Likewise.
	(getWindowTitleFont): Likewise.

2005-02-15  Michael Koch  <konqueror@gmx.de>

	* javax/swing/text/AbstractDocument.java
	(documentFilter): New field.
	(getDocumentFilter): New method.
	(setDocumentFilter): Likewise.
	(dump): Likewise.

2005-02-15  Michael Koch  <konqueror@gmx.de>

	* javax/swing/JTree.java
	(DynamicUtilTreeNode.hasChildren): Clarify javadoc.

2005-02-15  Michael Koch  <konqueror@gmx.de>

	* javax/swing/text/AbstractDocument.java
	(AbstractElement.getLength): Fixed off-by-one error.
	(AbstractElement.children): Made abstract.
	(AbstractElement.getAllowsChildren): Likewise.
	(AbstractElement.getElement): Likewise.
	(AbstractElement.dumpElement): New private method.
	(AbstractElement.dump): New method.
	(BranchElememt.getName): Fixed implementation.
	(BranchElememt.toString): Likewise.
	(BranchElememt.getElement): Fixed arguments.
	(LeafElement.getName): Fixed implementation.
	(LeafElement.toString): Likewise.
	* javax/swing/text/GapContent.java
	(GapContent): Put default content into buffer.
	* javax/swing/text/PlainDocument.java
	(reindex): Use empty attribute sets instead of null.
	(createDefaultRoot): Reimplemented.
	(insertUpdate): Call super method.
	(removeUpdate): Likewise.
	(getParagraphElement): Implemented.

2005-02-15  Michael Koch  <konqueror@gmx.de>

	* gnu/java/awt/ClasspathToolkit.java
	(createRobot): Throws java.awt.AWTException.
	* jni/gtk-peer/gnu_java_awt_peer_gtk_GdkRobotPeer.c:
	Added '__attribute__((unused))' to all unused method arguments.

2005-02-15  Michael Koch  <konqueror@gmx.de>

	* javax/swing/DefaultBoundedRangeModel.java
	(fireValueChanged): Fixed off-by-one error.

2005-02-15  Thomas Fitzsimmons  <fitzsim@redhat.com>

	* Makefile.am (gtk_c_source_files): Add GdkRobotPeer.c.
	(gtk_awt_peer_sources): Add GdkScreenGraphicsDevice.java and
	GdkRobotPeer.java.
	(lib_gnu_java_awt_peer_gtk_la_CFLAGS): Add X flags.
	(lib_gnu_java_awt_peer_gtk_la_LDFLAGS): Add XTest flags.
	* gnu/awt/xlib/XToolkit.java (createRobot): New method.
	* gnu/java/awt/ClasspathToolkit.java (createRobot): New method.
	* gnu/java/awt/peer/gtk/GdkGraphicsEnvironment.java
	(getDefaultScreenDevice): Implement.
	* gnu/java/awt/peer/gtk/GdkRobotPeer.java: New file.
	* gnu/java/awt/peer/gtk/GdkScreenGraphicsDevice.java: Likewise.
	* gnu/java/awt/peer/gtk/GtkToolkit.java (createRobot): New method.
	* java/awt/Robot.java: Implement.
	* java/awt/peer/RobotPeer.java: Rename parameters.
	* jni/gtk-peer/gnu_java_awt_peer_gtk_GdkRobotPeer.c: New file.
	* jni/gtk-peer/gnu_java_awt_peer_gtk_GtkComponentPeer.c
	(awt_keycode_to_keysym): Make non-static.
	* jni/gtk-peer/gtkpeer.h (AWT_BUTTON1_MASK, AWT_BUTTON2_MASK,
	AWT_BUTTON3_MASK): Declare constants.
	(awt_keycode_to_keysym): Declare.

	* Makefile.am (AM_MAKEFLAGS): Set KEYS variable.
	* testsuite/libjava.mauve/mauve.exp (test_mauve): If KEYS exists
	and is non-empty pass its value to "make check".
	(test_mauve_sim): Likewise.

2005-02-15  Michael Koch  <konqueror@gmx.de>

	* javax/imageio/IIOParam.java
	(setSourceBands): New method.
	(setSourceSubsampling): Likewise.
	* javax/imageio/ImageReadParam.java
	(setDestination): Likewise.
	(setDestinationBands): Likewise.
	(setSourceProgressivePasses): Likewise.
	* javax/imageio/metadata/IIOInvalidTreeException.java
	(serialVersionUID): New static field.
	* javax/imageio/metadata/IIOMetadataNode.java
	(IIOMetadataNode): Don't explicitely implement org.w3c.dom.Node.
	(parent): Dont initailize with default value explicitely.
	(Object): Likewise.
	(removeAttribute): Doesn't throws org.w3c.dom.DOMException.
	(removeAttributeNode): Likewise.
	(removeAttributeNS): Likewise.
	(setAttribute): Likewise.
	(setAttributeNode): Likewise.
	(setAttributeNodeNS): Likewise.
	(setAttributeNS): Likewise.
	(appendChild): Likewise.
	(getNodeValue): Likewise.
	(insertBefore): Likewise.
	(removeChild): Likewise.
	(replaceChild): Likewise.
	(setPrefix): Likewise.

2005-02-15  Michael Koch  <konqueror@gmx.de>

	* javax/swing/LookAndFeel.java
	(getDesktopPropertyValue): New method.

2005-02-15  Michael Koch  <konqueror@gmx.de>

	* javax/swing/JTree.java
	(hasChildren): New instance field.

2005-02-15  Michael Koch  <konqueror@gmx.de>

	* javax/swing/JComponent.java
	(getToolTipText): New method.
	(getTitledBorderText): Likewise.
	(getAccessibleKeyBinding): Likewise.
	(getVerifyInputWhenFocusTarget): Likewise.
	(setVerifyInputWhenFocusTarget): Likewise.
	(verifyInputWhenFocusTarget): New instance field.

2005-02-15  Michael Koch  <konqueror@gmx.de>

	* javax/swing/DefaultListSelectionModel.java
	(fireValueChanged): New method.

2005-02-15  Michael Koch  <konqueror@gmx.de>

	* javax/swing/DefaultBoundedRangeModel.java:
	Fixed javadocs all over.
	(fireStateChanged): Simplified.
	* javax/swing/BoundedRangeModel.java:
	Reformatted.

2005-02-15  Michael Koch  <konqueror@gmx.de>

	* javax/swing/JRootPane.java
	(setMenuBar): Added @deprecated tag.
	(getMenuBar): Likewise.
	* javax/swing/JTable.java
	(sizeColumnsToFit): Likewise.

2005-02-15  Paul Jenner  <psj.home@ntlworld.com>

	* javax/swing/ImageIcon.java (setImage): Implemented.

2005-02-15  Michael Koch  <konqueror@gmx.de>

	* javax/swing/JTable.java:
	Removed unused imports.

2005-02-15  Olga Rodimina  <rodimina@redhat.com>

	(prepareRenderer): Get column's index in dataModel instead
	of column's view index.
	(getColumnCount): return count of the columns in ColumnModel,
	not in dataModel.
	(removeColumn): Implemented.
	(moveColumm): Likewise.
	(setRowHeight): throw IllegalArgumentException if height is
	less then 1.
	* javax/swing/table/DefaultTableColumnModel.java: Add javadocs.
	(DefaultTableColumnModel):Add call to createSelectionModel().
	(addColumn): Fire columnAdded event to registered listeners.
	(removeColumn): Fire columnRemoved event to registered listeners.
	(moveColumn): Fire columnMoved event to registered listeners.
	(setColumnMargin): Fire ColumnMarginChanged event to registered listeners.
	(getColumnIndex): Changed parameter name.
	(setColumnSelectionAllowed): Likewise.
	(fireColumnAdded): Implemented.
	(fireColumnRemoved): Likewise.
	(fireColumnMoved): Likewise.
	(fireColumnMarginChanged): Likewise.
	(getListeners): Changed parameter name.
	(propertyChange): Implemented.
	(valueChanged): Changed parameter name.
	(createSelectionModel): Implemented.

2005-02-15  Michael Koch  <konqueror@gmx.de>

	* gnu/java/awt/peer/gtk/GtkToolkit.java:
	Explicitely import used classes.
	(getLocalGraphicsEnvironment): Simplify.
	* java/awt/Window.java (Window):
	Enable code to get the default GraphicsConfiguration.

2005-02-15  Michael Koch  <konqueror@gmx.de>

	* javax/swing/plaf/metal/DefaultMetalTheme.java
	(CONTROL_TEXT_FONT): New static field.
	(MENU_TEXT_FONT): Likewise.
	(SUB_TEXT_FONT): Likewise.
	(SYSTEM_TEXT_FONT): Likewise.
	(USER_TEXT_FONT): Likewise.
	(WINDOW_TITLE_FONT): Likewise.
	(getControlTextFont): New method.
	(getMenuTextFont): Likewise.
	(getSubTextFont): Likewise.
	(getSystemTextFont): Likewise.
	(getUserTextFont): Likewise.
	(getWindowTitleFont): Likewise.
	* javax/swing/plaf/metal/MetalTheme.java
	(BLACK): Initialize with Color.BLACK.
	(WHITE): Initialize with Color.WHITE.
	(getInactiveControlTextColor): Return getControlDisabled().
	(getMenuDisabledForeground): Return getSecondary3().
	(getControlTextFont): New abstract method.
	(getMenuTextFont): Likewise.
	(getSubTextFont): Likewise.
	(getSystemTextFont): Likewise.
	(getUserTextFont): Likewise.
	(getWindowTitleFont): Likewise.

2005-02-15  Michael Koch  <konqueror@gmx.de>

	* javax/swing/JFormattedTextField.java
	(getFocusLostBehavior): Fixed typo in method name.
	(setFocusLostBehavior): Likewise.

2005-02-15  Michael Koch  <konqueror@gmx.de>

	* javax/swing/TransferHandler.java:
	Reworked import statements.

2005-02-15  Jerry Quinn  <jlquinn@optonline.net>

	* java/awt/Button.java,
	java/awt/Canvas.java,
	java/awt/Checkbox.java,
	java/awt/CheckboxMenuItem.java,
	java/awt/Choice.java,
	java/awt/Dialog.java,
	java/awt/Frame.java,
	java/awt/Label.java,
	java/awt/List.java,
	java/awt/Menu.java,
	java/awt/MenuBar.java,
	java/awt/MenuItem.java,
	java/awt/PopupMenu.java,
	java/awt/ScrollPane.java,
	java/awt/Scrollbar.java,
	java/awt/TextArea.java,
	java/awt/Window.java (getAccessibleContext): Clean up comments.
	Reformat.
	* java/awt/Button.java,
	java/awt/Checkbox.java,
	java/awt/Choice.java,
	java/awt/Menu.java,
	java/awt/PopupMenu.java,
	java/awt/TextArea.java (getAccessibleContext): Only create new
	accessible once.
	* java/awt/TextComponent.java (getAccessibleContext): Implement.

2005-02-15  Michael Koch  <konqueror@gmx.de>

	* java/awt/Button.java,
	javax/swing/JApplet.java,
	javax/swing/JFormattedTextField.java,
	javax/swing/JWindow.java,
	javax/swing/JTree.java,
	javax/swing/plaf/basic/BasicEditorPaneUI.java,
	javax/swing/plaf/basic/BasicTextPaneUI.java,
	javax/swing/plaf/basic/BasicTreeUI.java:
	Reworked import statements.

2005-02-15  Michael Koch  <konqueror@gmx.de>

	* Makefile.am: Put javax.imageio into its own library and link it
	against lib-org-w3c-dom.la to fix bootstrapping.
	* Makefile.in: Regenerated.

2005-02-15  Michael Koch  <konqueror@gmx.de>

	* javax/swing/text/TextAction.java
	(getTextComponent): Simplified. Added Javadoc.
	(augmentList): Implemented. Added Javadoc.
	(getFocusedComponent): Added javadoc.

2005-02-15  Jerry Quinn  <jlquinn@optonline.net>

	* java/awt/Scrollbar.java (AccessibleAWTScrollbar,
	getAccessibleContext): Implement.
	* java/awt/ScrollPane.java (AccessibleAWTScrollPane,
	getAccessibleContext): Implement.

2005-02-15  Jerry Quinn  <jlquinn@optonline.net>

	* java/awt/Dialog.java (AccessibleAWTFrame, getAccessibleContext):
	Implement.
	* java/awt/Frame.java (AccessibleAWTFrame, getAccessibleContext):
	Implement.
	* java/awt/Window.java (getAccessibleContext): Fix comment.
	Remove extra import.

2005-02-15  Jerry Quinn  <jlquinn@optonline.net>

	* java/awt/Window.java (AccessibleAWTWindow): Implement.
	(isActive, isFocused, getAccessibleContext): Implement.

2005-02-15  Jerry Quinn  <jlquinn@optonline.net>

	* java/awt/MenuItem.java (getAccessibleContext): Implement.
	* java/awt/MenuComponent.java (accessibleContext): Make package
	visible.
	* java/awt/CheckboxMenuItem.java (getAccessibleContext,
	AccessibleAWTCheckboxMenuItem): Implement.

2005-02-15  Jerry Quinn  <jlquinn@optonline.net>

	* java/awt/List.java: Implement AccessibleAWTList,
	AccessibleAWTListChild.

2005-02-15  Jerry Quinn  <jlquinn@optonline.net>

	* java/awt/Choice.java: Add implements declaration for
	Accessible.

2005-02-15  Jerry Quinn  <jlquinn@optonline.net>

	* javax/imageio/metadata/IIOInvalidTreeException.java: Use Node
	instead of Object.

2005-02-15  Jerry Quinn  <jlquinn@optonline.net>

	* javax/imageio/metadata/IIOMetadataNode.java: Add Node to
	implemented interface list.

2005-02-15  Jerry Quinn  <jlquinn@optonline.net>

	* javax/imageio/metadata/IIOMetadataNode.java: Implement.
	* javax/imageio/metadata/IIOAttr.java: New class.
	* javax/imageio/metadata/IIONamedNodeMap.java: New class.
	* javax/imageio/metadata/IIONodeList.java: New class.
	* Makefile.am: Added new files.
	* Makefile.in: Regenerated.

2005-02-15  Michael Koch  <konqueror@gmx.de>

	* javax/swing/AbstractAction.java,
	javax/swing/AbstractCellEditor.java,
	javax/swing/AbstractListModel.java,
	javax/swing/DefaultBoundedRangeModel.java,
	javax/swing/DefaultButtonModel.java,
	javax/swing/DefaultCellEditor.java,
	javax/swing/DefaultComboBoxModel.java,
	javax/swing/DefaultDesktopManager.java,
	javax/swing/JMenu.java,
	javax/swing/JSlider.java,
	javax/swing/KeyStroke.java,
	javax/swing/OverlayLayout.java,
	javax/swing/ScrollPaneLayout.java,
	javax/swing/SizeRequirements.java,
	javax/swing/ViewportLayout.java:
	Made serialVersionUID private.

2005-02-15  Michael Koch  <konqueror@gmx.de>

	* gnu/java/awt/peer/gtk/GtkComponentPeer.java:
	Reformatted.

2005-02-15  Michael Koch  <konqueror@gmx.de>

	* gnu/java/awt/peer/gtk/GdkGraphics2D.java: More reformatting.

2005-02-15  Michael Koch  <konqueror@gmx.de>

	* gnu/java/awt/peer/gtk/GdkGraphics2D.java: Reformatted.

2005-02-15  Jeroen Frijters  <jeroen@frijters.net>

	* java/awt/EventDispatchThread.java,
	java/awt/Toolkit.java:
	Don't catch java.lang.ThreadDeath.

2005-02-15  Michael Koch  <konqueror@gmx.de>

	* javax/swing/text/PasswordView.java
	(drawEchoCharacter): Added javadoc.
	(drawSelectedText): Likewise.
	(drawUnselectedText): Likewise.

2005-02-15  Michael Koch  <konqueror@gmx.de>

	* javax/swing/JRootPane.java
	(windowDecorationStyle): New field.
	(setMenuBar): New method.
	(getMenuBar): Likewise.
	(getWindowDecorationStyle): Likewise.
	(setWindowDecorationStyle): Likewise.

2005-02-15  Michael Koch  <konqueror@gmx.de>

	* javax/swing/DefaultListSelectionModel.java
	(leadAnchorNotificationEnabled): Made protected.

2005-02-15  Michael Koch  <konqueror@gmx.de>

	* javax/swing/InternalFrameFocusTraversalPolicy.java: New file.
	* Makefile.am: Added InternalFrameFocusTraversalPolicy.java.
	* Makefile.in: Regenerated.


2005-02-15  Michael Koch  <konqueror@gmx.de>

	* javax/swing/JFormattedTextField.java: Implemented.
	* javax/swing/JWindow.java
	(JWindow): New constructors.
	(initWindow): Renamed from initFrame.
	* javax/swing/UIDefaults.java
	(ActiveValue): Made interface static.
	(LazyValue): Likewise.
	* javax/swing/plaf/basic/BasicInternalFrameTitlePane.java
	(TitlePaneLayout.TitlePaneLayout): New constructor.
	* javax/swing/plaf/basic/BasicSliderUI.java
	(ChangeHandler): Made public.
	(FocusHandler): Likewise.
	(PropertyChangeHandler): Likewise.
	(ScrollListener): Likewise.
	* javax/swing/plaf/basic/BasicTabbedPaneUI.java
	(FocusHandler): Likewise.
	(MouseHandler): Likewise.
	* javax/swing/plaf/basic/BasicTextPaneUI.java
	(BasicTextPaneUI): Extend BasicEditorPaneUI.
	* javax/swing/plaf/basic/BasicToolBarUI.java
	(BasicToolBarUI): Simplified. Reworked javadoc.
	(canDock): Simplified. Make public.
	(DockingListener): Made public.
	* javax/swing/text/JTextComponent.java
	(navigationFilter): New field.
	(getNavigationFilter): New method.
	(setNavigationFilter): Likewise.

2005-02-15  Michael Koch  <konqueror@gmx.de>

	* javax/swing/plaf/metal/MetalTheme.java
	(getControlTextColor): Return getControlInfo().
	(getHighlightedTextColor): Return getControlTextColor().

2005-02-15  Michael Koch  <konqueror@gmx.de>

	* javax/swing/plaf/basic/BasicButtonListener.java
	(BasicButtonListener): New constructor.
	* javax/swing/plaf/basic/BasicButtonUI.java
	(createButtonListener): Usw new BasicButtonListener constructor.

2005-02-15  Michael Koch  <konqueror@gmx.de>

	* javax/imageio/event/package.html,
	javax/imageio/metadata/package.html: New files.

2005-02-15  Michael Koch  <konqueror@gmx.de>

	* java/awt/image/MemoryImageSource.java: Reformatted.

2005-02-15  Michael Koch  <konqueror@gmx.de>

	* javax/swing/tree/TreeCellEditor.java: Refomatted.

2005-02-15  Jeroen Frijters  <jeroen@frijters.net>

	* java/awt/color/ICC_Profile.java
	(finalize): Removed pointless field assignments.

2005-02-15  Michael Koch  <konqueror@gmx.de>

	* javax/swing/plaf/basic/BasicEditorPaneUI.java: New file.
	* Makefile.am: Added javax/swing/plaf/basic/BasicEditorPaneUI.java.
	* Makefile.in: Regenerated.

2005-02-15  Michael Koch  <konqueror@gmx.de>

	* javax/swing/text/DefaultStyledDocument.java: New file.
	* Makefile.am: Added javax/swing/text/DefaultStyledDocument.java.
	* Makefile.in: Regenerated.

2005-02-15  Michael Koch  <konqueror@gmx.de>

	* javax/swing/JFileChooser.java
	(showDialog): Return CANCEL_OPTION for now.
	(showOpenDialog): Likewise.
	(showSaveDialog): Likewise.

2005-02-15  Michael Koch  <konqueror@gmx.de>

	* javax/swing/JApplet.java
	(HIDE_ON_CLOSE): Removed.
	(EXIT_ON_CLOSE): Likewise.
	(DISPOSE_ON_CLOSE): Likewise.
	(DO_NOTHING_ON_CLOSE): Likewise.
	(close_action): Likewise.
	(getDefaultCloseOperation): Likewise.
	(setDefaultCloseOperation): Likewise.
	(processWindowEvent): Likewise.
	(getPreferredSize): Simplified.
	* javax/swing/JInternalFrame.java
	(setDefaultCloseOperation): Fixed throwing exception on wrong argument
	value.
	* javax/swing/JWindow.java
	(HIDE_ON_CLOSE): Removed.
	(EXIT_ON_CLOSE): Likewise.
	(DISPOSE_ON_CLOSE): Likewise.
	(DO_NOTHING_ON_CLOSE): Likewise.
	(close_action): Likewise.
	(processKeyEvent): Likewise.
	(setDefaultCloseOperation): Likewise.
	(getPreferredSize): Simplified.

2005-02-15  Michael Koch  <konqueror@gmx.de>

	* javax/swing/JTextField.java
	(getPreferredSize): Re-implemented.

2005-02-15  Michael Koch  <konqueror@gmx.de>

	* javax/swing/JLabel.java
	(setDisplayedMnemonic): Use only upper case characters.
	(setDisplayedMnemonicIndex): Handle index == -1 and fire
	PropertyChangeEvent after property got set to the new index.

2005-02-15  Robert Schuster <thebohemian@gmx.net>

	* javax/swing/JComboBox.java:
	(JComboBox): Removed selection of the
	first item in the model.

2005-02-15  Robert Schuster <thebohemian@gmx.net>

	* javax/swing/JComboBox.java
	added support for no item being selected
	(JComboBox): select first or nothing depending on element count
	(setModel): cleaned up unneeded "this." usage, added more
	docs, made exception behavior match that of the JDK
	(setLighWeightPopupEnabled): removed unneeded "this." usage
	(setEditable): dito
	(setMaximumRowCount): dito
	(setRenderer): dito
	(setPrototypeDisplayValue): dito
	(getSelectedItem): simplified, added more user doc
	(setSelectedIndex): corrected exception behavior, added more user doc
	(getSelectedIndex): fixed hardcoded dependency on DefaultComboBoxModel,
	added performance warning to user doc
	(addItem): fixed exception behavior, added user doc
	(insertItemAt): dito
	(removeItem): dito
	(removeItemAt): dito
	(removeAll): fixed exception behavior, added user doc, added support
	for model not being instance of DefaultComboBoxModel
	(getSelectedItemObjects): simplified
	(getItemCount): fixed dependency on DefaultComboBoxModel
	(getItemAt): fixed dependency on MutableComboBoxModel
	* javax/swing/DefaultComboBoxModel.java:
	(setSelectedItem): updates selected item only if new
	value is null or known (match JDK behavior)
	* javax/swing/plaf/basic/BasicComboBoxUI.java:
	(paintCurrentValue): renders "" if no item is selected

2005-02-15  Michael Koch  <konqueror@gmx.de>

	* javax/swing/plaf/metal/MetalTheme.java,
	javax/swing/plaf/metal/DefaultMetalTheme.java:
	New files.
	* javax/swing/plaf/metal/MetalLookAndFeel.java
	* Makefile.am: Added the new files.
	* Makefile.in: Regenerated.

2005-02-15  Olga Rodimina  <rodimina@redhat.com>

	* javax/swing/JTable.java
	(editorComp): New field.
	(JTable): Initialize local variables and call updateUI
	(selectionBackground): Make protected.
	(selectionForeground): Likewise.
	(initializeLocalVars): Create default editors and renderers,
	initialize editingColumn, editingRow variables.
	(createDefaultEditors): New Method.
	(createDefaultRenderers): Likewise.
	(createDefaultListSelectionModel): Removed
	(createDefaultSelectionModel): New Method.
	(createDefaultTableHeader): Likewise
	(removeColumn): Likewise.
	(getEditingColumn): Likewise.
	(setEditingColumn): Likewise.
	(getEditingRow): Likewise.
	(setEditingRow): Likewise.
	(getEditorComponent): Likewise.
	(isEditing): Likewise.
	(setDefaultEditor): Likewise.
	(addColumnSelectionInterval): Likewise.
	(addRowSelectionInterval): Likewise.
	(setColumnSelectionInterval): Likewise.
	(setRowSelectionInterval): Likewise.
	(removeColumnSelectionInterval): Likewise.
	(removeRowSelectionInterval): Likewise.
	(isColumnSelected): Likewise.
	(isRowSelected): Likewise.
	(isCellSelected): Likewise.
	(selectAll): Likewise.

2005-02-15  Michael Koch  <konqueror@gmx.de>

	* javax/swing/JTable.java
	(addColumn): New method.
	(getColumnClass): Likewise.
	(getColumnName): Likewise.

2005-02-15  Paul Jenner  <psj.home@ntlworld.com>

	* javax/swing/TransferHandler.java
	(createTransferable): Made protected.

2005-02-15  Michael Koch  <konqueror@gmx.de>

	* javax/swing/JTable.java,
	javax/swing/plaf/basic/BasicTableHeaderUI.java,
	javax/swing/plaf/basic/BasicTableUI.java:
	Use fixed get/setIntercellSpacing() methods.

2005-02-15  Michael Koch  <konqueror@gmx.de>

	* javax/swing/JTable.java
	(getIntercellSpacing): Fixed typo in method name.
	(setIntercellSpacing): Likewise.

2005-02-15  Michael Koch  <konqueror@gmx.de>

	* javax/swing/text/JTextComponent.java
	(focusAccelerator): New variable.
	(getFocusAccelerator): New method.
	(setFocusAccelerator): Likewise.

2005-02-15  Michael Koch  <konqueror@gmx.de>

	* javax/swing/JComponent.java
	(setTransferHandler): Made public. Fire property change event.
	* javax/swing/TransferHandler.java: Implemented.
	* javax/swing/text/JTextComponent.java
	(DefaultTransferHandler): New inner class.
	(defaultTransferHandler): New variable.
	(copy): New method.
	(cut): Likewise.
	(paste): Likewise.
	(doTransferAction): Likewise.

2005-02-15  Michael Koch  <konqueror@gmx.de>

	* javax/swing/JTree.java
	(collapsePath): New method.
	(collapseRow): Likewise.
	(expandPath): Likewise.
	(expandRow): Likewise.
	(checkExpandParents): Likewise.
	(doExpandParents): Likewise.
	(setExpandedState): Likewise.
	(makeVisible): Likewise.

2005-02-15  Michael Koch  <konqueror@gmx.de>

	* javax/swing/JPasswordField.java: Updated javadocs.

2005-02-15  Michael Koch  <konqueror@gmx.de>

	* javax/swing/JLayeredPane.java
	(getLayer): Fixed return type, made public.
	(getPosition): Use new getLayer().
	(SetPosition): Likewise.
	(getIndexOf): Likewise.
	(remove): Likewise.
	* javax/swing/JInternalFrame.java
	(getLayer): Use new JLayeredPane.getLayer().


2005-02-15  Michael Koch  <konqueror@gmx.de>

	* javax/swing/table/TableColumn.java: Added/fixed javadocs over all.
	(setHeaderValue): Simplified. Do nothing when old value == new value.

2005-02-15  Thomas Fitzsimmons  <fitzsim@redhat.com>

	* gnu/java/awt/peer/gtk/GdkGraphics.java (setClip): Protect
	against null clip region.
	* gnu/java/awt/peer/gtk/GtkFramePeer.java (create): Call
	gtkWindowSetResizable.
	(postConfigureEvent): Only revalidate if frame size has changed.
	* gnu/java/awt/peer/gtk/GtkWindowPeer.java (postConfigureEvent):
	Only revalidate if frame size has changed.
	* java/awt/Component.java (reshape): Only repaint and post
	component events if component is showing.
	* java/awt/Container.java (addImpl): Only post container event if
	container is showing.
	(remove): Likewise.
	* java/awt/Window.java (setLocationRelativeTo): Implement.
	(setBoundsCallback): Only post component events if component is
	showing.
	* jni/gtk-peer/gnu_java_awt_peer_gtk_GdkGraphics.c (clearRect):
	Protect against null graphics structure.  Flush gdk event queue.

2005-02-15  Michael Koch  <konqueror@gmx.de>

	* javax/imageio/ImageReader.java,
	javax/imageio/ImageTranscoder.java,
	javax/imageio/ImageWriter.java,
	javax/imageio/spi/ImageInputStreamSpi.java,
	javax/imageio/spi/ImageOutputStreamSpi.java,
	javax/imageio/spi/ServiceRegistry.java,
	javax/imageio/stream/ImageInputStream.java,
	javax/imageio/stream/ImageOutputStream.java: Updated.
	* javax/imageio/IIOException.java,
	javax/imageio/IIOImage.java,
	javax/imageio/IIOParam.java,
	javax/imageio/IIOParamController.java,
	javax/imageio/ImageIO.java,
	javax/imageio/ImageReadParam.java,
	javax/imageio/ImageTypeSpecifier.java,
	javax/imageio/ImageWriteParam.java,
	javax/imageio/spi/IIORegistry.java,
	javax/imageio/spi/ImageReaderSpi.java,
	javax/imageio/spi/ImageWriterSpi.java,
	javax/imageio/stream/FileCacheImageInputStream.java,
	javax/imageio/stream/FileCacheImageOutputStream.java,
	javax/imageio/stream/FileImageInputStream.java,
	javax/imageio/stream/FileImageOutputStream.java,
	javax/imageio/stream/ImageInputStreamImpl.java,
	javax/imageio/stream/ImageOutputStreamImpl.java,
	javax/imageio/stream/MemoryCacheImageInputStream.java,
	javax/imageio/stream/MemoryCacheImageOutputStream.java,
	javax/imageio/event/IIOReadProgressListener.java,
	javax/imageio/event/IIOReadUpdateListener.java,
	javax/imageio/event/IIOReadWarningListener.java,
	javax/imageio/event/IIOWriteProgressListener.java,
	javax/imageio/event/IIOWriteWarningListener.java,
	javax/imageio/metadata/IIOMetadata.java,
	javax/imageio/metadata/IIOMetadataController.java,
	javax/imageio/metadata/IIOMetadataFormat.java,
	javax/imageio/metadata/IIOInvalidTreeException.java,
	javax/imageio/metadata/IIOMetadataFormatImpl.java,
	javax/imageio/metadata/IIOMetadataNode.java: New files.
	* Makefile.am (javax_source_files): Added new files
	* Makefile.in: Regenerated.

2005-02-15  Graydon Hoare  <graydon@redhat.com>

	* gnu/java/awt/peer/gtk/GdkGraphics2D.java:
	Rework painting into BufferedImages
	* gnu/java/awt/peer/gtk/GdkPixbufDecoder.java:
	Construct BufferedImage with alpha only when alpha is
	present in colormodel.
	* jni/gtk-peer/gnu_java_awt_peer_gtk_GdkGraphics2D.c:
	Rework painting into client-side jint arrays.
	* jni/gtk-peer/gtkcairopeer.h:
	Likewise.

2005-02-15  Michael Koch  <konqueror@gmx.de>

	* javax/swing/DefaultListCellRenderer.java
	(serialVersionUID): Made private.
	(getListCellRendererComponent): Set horizontal alignment.
	* javax/swing/JLabel.java
	(setVerticalAlignment): Re-implemented.
	(setHorizontalAlignment): Do nothing if old value = new value.
	* javax/swing/JList.java
	(setCellRenderer): Likewise.
	(setModel): Re-implemented.
	(setSelectionModel): Likewise.

2005-02-15  David Gilbert <david.gilbert@object-refinery.com>

	* java/awt/Component.java,
	java/awt/geom/Rectangle2D.java:
	Javadoc fixes.

2005-02-15  Michael Koch  <konqueror@gmx.de>

	* javax/swing/AbstractListModel.java
	(fireContentsChanged): Simplified.
	(fireIntervalAdded): Likewise.
	(fireIntervalRemoved): Likewise.
	* javax/swing/DefaultSingleSelectionModel.java:
	Reformatted.
	(fireStateChanged): Simplified.
	* javax/swing/JPopupMenu.java
	(setSelectionModel): Set property.

2005-02-15  Michael Koch  <konqueror@gmx.de>

	* java/awt/print/Book.java: Reformatted.

2005-02-15  Michael Koch  <konqueror@gmx.de>

	* java/awt/geom/Area.java
	(QuadSegment.curveArea): Remove unused variables.
	(CubicSegment.curveArea): Likewise.

2005-02-15  Michael Koch  <konqueror@gmx.de>

	* javax/swing/JTree.java
	(ANCHOR_SELECTION_PATH_PROPERTY): Added @since tag.
	(LEAD_SELECTION_PATH_PROPERTY): Likewise.
	(EXPANDS_SELECTED_PATHS_PROPERTY): Likewise.
	(EXPANDED): New constant.
	(COLLAPSED): Likewise.
	(nodeStates): New field.
	(cellEditor): New method.
	(cellRenderer): Likewise.
	(selectionModel): Likewise.
	(treeModel): Likewise.
	(scrollPathToVisible): Likewise.
	(scrollRowToVisible): Likewise.
	(isCollapsed): Likewise.
	(isExpanded): Likewise.
	(clearToggledPaths): Likewise.
	(getDescendantToggledPaths): Likewise.
	(hasBeenExpanded): Likewise.
	(isVisible): Likewise.
	(isPathEditable): Likewise.

2005-02-15  Michael Koch  <konqueror@gmx.de>

	* javax/swing/JLayeredPane.java: Reformatted.

2005-02-15  Michael Koch  <konqueror@gmx.de>

	* javax/swing/tree/DefaultMutableTreeNode.java:
	Completely Revised.
	* javax/swing/tree/MutableTreeNode.java:
	Reformatted.

2005-02-15  Michael Koch  <konqueror@gmx.de>

	* javax/swing/JFormattedTextField.java
	(setDocument): Call setDocument of super class. Don't fire property
	change event.

2005-02-15  Sven de Marothy  <sven@physto.se>

	* java/awt/image/IndexColorModel.java:
	Add FIXME with respect to alpha handling.
	(getAlpha): Default to returning opaque pixels.
	* java/awt/image/MultiPixelPackedSampleModel.java
	(MultiPixelPackedSampleModel): Corrected parameters, order of
	bit shifts and masks, stride length off by one.

2005-02-15  Michael Koch  <konqueror@gmx.de>

	* javax/swing/JList.java, javax/swing/JTree.java:
	Added much new methods and fixed much methods setting bound properties.

2005-02-16  Mark Wielaard  <mark@klomp.org>

	* Makefile.am (gnu_xml_source_files): Removed
	gnu/xml/dom/DomCDATA.java, gnu/xml/dom/DomEx.java,
	gnu/xml/dom/DomFragment.java, gnu/xml/dom/DomPI.java and
	gnu/xml/dom/ls/DomLSEx.java. Replaced by adding
	gnu/xml/dom/DomCDATASection.java, gnu/xml/dom/DomDOMException.java,
	gnu/xml/dom/DomDocumentFragment.java,
	gnu/xml/dom/DomProcessingInstruction.java and
	gnu/xml/dom/ls/DomLSException.java.
	* Makefile.in: Regenerated.

2005-02-16  Tom Tromey  <tromey@redhat.com>

	* gnu/xml/aelfred2/SAXDriver.java: Ensure that null is returned when
	attribute index is out of bounds.

2005-02-16  Chris Burdess  <dog@gnu.org>

	* gnu/xml/aelfred2/SAXDriver.java: Corrected implementation of
	isDeclared methods. Improved performance of isSpecified methods.

2005-02-16  Chris Burdess  <dog@gnu.org>

	Fixes bug libgcj/19864
	* gnu/xml/dom/DomAttr.java,
	gnu/xml/dom/DomCDATA.java,
	gnu/xml/dom/DomCDATASection.java,
	gnu/xml/dom/DomCharacterData.java,
	gnu/xml/dom/DomDOMException.java,
	gnu/xml/dom/DomDoctype.java,
	gnu/xml/dom/DomDocument.java,
	gnu/xml/dom/DomDocumentConfiguration.java,
	gnu/xml/dom/DomDocumentFragment.java,
	gnu/xml/dom/DomElement.java,
	gnu/xml/dom/DomEx.java,
	gnu/xml/dom/DomFragment.java,
	gnu/xml/dom/DomImpl.java,
	gnu/xml/dom/DomIterator.java,
	gnu/xml/dom/DomNamedNodeMap.java,
	gnu/xml/dom/DomNode.java,
	gnu/xml/dom/DomNsNode.java,
	gnu/xml/dom/DomPI.java,
	gnu/xml/dom/DomProcessingInstruction.java,
	gnu/xml/dom/DomText.java,
	gnu/xml/dom/DomLSEx.java,
	gnu/xml/dom/DomLSException.java,
	gnu/xml/dom/DomLSParser.java,
	gnu/xml/dom/DomLSSerializer.java: Refactoring of exception and DOM
	implementation class names to conform to Classpath guidelines.  Make
	DomLSException use JDK 1.4+ exception chaining.
	* gnu/xml/util/SAXNullTransformerFactory.java,
	gnu/xml/xpath/Predicate.java: Use constants relative to
	declaring class or interface.

2005-02-16  Andrew Haley  <aph@redhat.com>

	* javax/security/auth/Subject.java (doAsPrivileged): If acc is
	null, create a new AccessControlContext.
	* java/security/SecureClassLoader.java (protectionDomainCache):
	new field.
	(defineClass): Create a new protection domain and add it to our
	cache.

	* java/rmi/server/UnicastRemoteObject.java (exportObject): Call
	addStub() to keep track of the stub we've exported.
	(unexportObject): Call deleteStub().
	* java/rmi/server/RemoteObject.java (stubs): New field.
	(addStub): New method.
	(deleteStub): New method.
	(toStub): Rewrite.

	* java/lang/VMCompiler.java (loadSharedLibrary): Pass
	true to findHelper (tryParents).
	* gnu/gcj/runtime/SharedLibLoader.java (SharedLibLoader):
	Likewise.
	* java/net/URLClassLoader.java (SoURLLoader): Likewise.
	* gnu/gcj/runtime/SharedLibHelper.java (SharedLibHelper): Pass
	ProtectionDomain.
	If tryParents is false, don't scan parent class loaders.

	* java/security/Permissions.java (PermissionsHash.implies):
	Iterate over the collection and invoke implies() on each
	element.

2005-02-16  Andrew Haley  <aph@redhat.com>

	* gnu/gcj/runtime/PersistentByteMap.java (name, values, fc): new
	fields.
	(PersistentByteMap): Set name
	Magic number changed to 0x67636a64 ("gcjd").
	(init): Force the map to be prime.
	(emptyPersistentByteMap): File name was a string, now a File.
	(addBytes): Share srings between entries.
	(stringTableSize): New method.
	(capacity): Scale by load factor.
	(force): New method.
	(getFile): New method.
	(close): New method.
	(putAll): New method.
	(ByteWrapper): New class.
	* gnu/gcj/tools/gcj_dbtool/Main.java (verbose): New field.
	(main): Guess the average string size as 32, not 64.
	Copy a database before modifying it, so that we can update a
	database in a running system.
	If a database isn't big enough, resize it.
	"-m": new option: merges databases.
	"-a": Create a new detabase if it doesn't exist.
	(usage): Correct, add new option.
	(addJar): Copy a database before modifying it.
	(resizeMap): New method.

2005-02-15  David Daney <ddaney@avtrex.com>
	    Bryce McKinlay  <mckinlay@redhat.com>

	* prims.cc (_Jv_CreateJavaVM): Add comment about initialization order.
	* posix-threads.cc (_Jv_InitThreads): Call block_sigchld() here to
	ensure that GC threads inherit the new signal mask.
	(block_sigchld): Call JvFail rather than throwing exception if
	pthread_sigmask() fails.

2005-02-15  Mark Wielaard  <mark@klomp.org>

	* java/util/jar/Attributes.java (Name.CLASS_PATH): Document that
	file path elements are separated by spaces.

2005-02-15  Mark Wielaard  <mark@klomp.org>

	* java/util/jar/Attributes.java (Attributes.Name): Add documentation
	to describe attributes without a constant field value in this class.

2005-02-15  Michael Koch  <konqueror@gmx.de>

	* java/util/jar/Attributes.java
	(CREATED_BY, JAVA_BEAN, MAGIC): Removed.

2005-02-15  Mark Wielaard  <mark@klomp.org>

	* java/net/URLClassLoader.java (JarURLLoader.JarURLLoader): Just use
	space for parsing CLASS_PATH attribute.

2005-02-15  Mark Wielaard  <mark@klomp.org>

	* java/net/URLClassLoader.java (JarURLLoader.JarURLLoader): Don't look
	aside for "GCJLIBS" in directory where jarfiles are loaded.
	(JarURLLoader.getClass): Removed method.
	(JarURLLoader.toString): Removed method.
	(FileResource.toString): Removed method.

2005-02-15  Mark Wielaard  <mark@klomp.org>

	* javax/net/ssl/SSLContext.java (getInstance): Add exception message
	and/or cause before throwing.

2005-02-15  Richard Henderson  <rth@redhat.com>

	* Makefile.am (libgcj_la_SOURCES): Move all sources ...
	(libgcj0_convenience_la_SOURCES): ... here.
	(libgcj_la_LIBADD): Add libgcj0_convenience.la.
	(libgcj_la_DEPENDENCIES): Include libgcj_la_LIBADD.
	* Makefile.in: Regenerate.

2005-02-14  Thomas Fitzsimmons  <fitzsim@redhat.com>

	* jawt.c: New file.
	* include/jawt.h: Likewise.
	* include/jawt_md.h: Likewise.
	* include/Makefile.am (tool_include__HEADERS): Add jawt.h and
	jawt_md.h files.
	* include/Makefile.in: Regenerate.
	* jni/classpath/classpath_jawt.h: Likewise.
	* jni/gtk-peer/gtk_jawt.c: Likewise.
	* Makefile.am: Build libjawt.so.
	* Makefile.in: Regenerate.

2005-02-14  Tom Tromey  <tromey@redhat.com>

	* testsuite/libjava.lang/PR19921.java: Use correct class name.

2005-02-14  Tom Tromey  <tromey@redhat.com>

	* testsuite/libjava.lang/PR19921.out: Renamed from PR19929.out.
	* testsuite/libjava.lang/PR19921.java: Renamed from PR19929.java.

2005-02-14  Tom Tromey  <tromey@redhat.com>

	For PR java/19929:
	* testsuite/libjava.lang/PR19929.out: New file.
	* testsuite/libjava.lang/PR19929.java: New file.

2005-02-14  Anthony Green  <green@redhat.com>

	PR libgcj/18116
	* testsuite/libjava.jni/PR18116.c: New file.
	* testsuite/libjava.jni/PR18116.java: New file.
	* testsuite/libjava.jni/PR18116.out: New file.

2005-02-13  Anthony Green  <green@redhat.com>

	PR libgcj/18116
	* jni.cc (nathash_add): Don't strdup the method signature.
	(_Jv_JNI_RegisterNatives): Convert the slashes to dots in the
	method signature.
	Update copyright.

2005-02-12  Mark Wielaard  <mark@klomp.org>

	Fixes bug libgcj/8170
	* java/lang/ClassLoader.java (loadClass): Don't rewrap
	ClassNotFoundException.
	* gnu/java/lang/MainThread.java (run): Chain NoClassDefFoundError.
	* gnu/gcj/runtime/NameFinder.java (remove_interpreter): Removed.
	(remove_internal): New field superceding remove_interpreter.
	(sanitizeStack): Remove all no-package classes starting with "_Jv_".
	Remove no-class methods starting with "_Jv_". And Replace null
	class or method names with the empty string. Stop at either the
	MainThread or a real Thread run() method.
	(newElement): Made static.
	* java/net/URLClassLoader.java (findClass): Throw
	ClassNotFoundExceptions including urls, plus parent using toString().
	(thisString): New field.
	(toString): New method.

2005-02-10  Tom Tromey  <tromey@redhat.com>

	* external/sax/Makefile.in: Rebuilt.
	* external/sax/Makefile.am (all-local): Removed.
	(BUILT_SOURCES): New variable.
	(mostlyclean-local): No error if no classes to delete.
	* external/w3c_dom/Makefile.in: Rebuilt.
	* external/w3c_dom/Makefile.am (all-local): Removed.
	(BUILT_SOURCES): New variable.
	(mostlyclean-local): No error if no classes to delete.

2005-02-10  Bryce McKinlay  <mckinlay@redhat.com>

	* testsuite/libjava.mauve/xfails: Updated to reflect current state
	of mauve and libjava.

2005-02-09  Tom Tromey  <tromey@redhat.com>

	* gnu/java/net/protocol/jar/Connection.java (getJarFile): Open
	jar file with OPEN_DELETE.
	* java/util/zip/ZipFile.java (ZipFile): Call deleteOnExit when
	OPEN_DELETE is used.

2005-02-09  Tom Tromey  <tromey@redhat.com>

	* java/util/zip/InflaterInputStream.java (markSupported):
	Override.
	(mark, reset): Likewise.

2005-02-08  Tom Tromey  <tromey@redhat.com>

	* java/net/URI.java (AUTHORITY_REGEXP): Handle case where user
	name or port is missing.
	(AUTHORITY_USERINFO_GROUP, AUTHORITY_HOST_GROUP,
	AUTHORITY_PORT_GROUP): Updated.

2005-02-08  Tom Tromey  <tromey@redhat.com>

	* configure: Rebuilt.
	* configure.ac: Reduce number of calls to AC_CHECK_FUNCS and
	AC_CHECK_HEADERS.

2005-02-07  Tom Tromey  <tromey@redhat.com>

	* java/lang/natRuntime.cc (insertSystemProperties): Set
	sun.boot.class.path earlier.

2005-02-07  Tom Tromey  <tromey@redhat.com>

	* defineclass.cc (handleClassBegin): Use
	_Jv_RegisterInitiatingLoader.
	* java/lang/Class.h (_Jv_UnregisterInitiatingLoader): Declare.
	* java/lang/natVMClassLoader.cc (resolveClass): Don't register
	class.  Use _Jv_UnregisterInitiatingLoader.
	* java/lang/natClassLoader.cc (_Jv_UnregisterInitiatingLoader):
	New function.

2005-02-07  Mark Wielaard  <mark@klomp.org>

	Reported by Timo Lindfors <timo.lindfors@iki.fi>
	java/util/regex/Matcher.java (lookingAt): Set position when match
	found.
	(matches): Implemented through lookingAt().

2005-02-07  Mark Wielaard  <mark@klomp.org>

	Fix suggested by Timo Lindfors <timo.lindfors@iki.fi>
	* java/util/regex/Pattern.java (split(CharSequence,int)):
	Fix while empties > 0 loops.

2005-02-07  Robert Schuster  <thebohemian@gmx.net>

	* gnu/java/nio/charset/ISO_8859_1.java,
	gnu/java/nio/charset/US_ASCII.java,
	gnu/java/nio/charset/UTF_16.java,
	gnu/java/nio/charset/UTF_16_LE.java,
	gnu/java/nio/charset/UTF_16_BE.java,
	gnu/java/nio/charset/UTF_8.java: Fixed canonical names
	 and aliases according to
	 "http://www.iana.org/assignments/character-sets",
	 "http://java.sun.com/j2se/1.5.0/docs/guide/intl/encoding.doc.html"
	 and "http://oss.software.ibm.com/cgi-bin/icu/convexp?s=ALL".
	* gnu/java/nio/charset/Provider.java: Made charset lookup
	 case-insensitive which fixes bug #11740.

2005-02-07  Tom Tromey  <tromey@redhat.com>

	PR libgcj/19611:
	* Makefile.in: Rebuilt.
	* Makefile.am (src.zip): New target.
	(install-src.zip): Likewise.
	(sourcesdir): New variable.

2005-02-06  Jerry Quinn  <jlquinn@optonline.net>

	* javax/imageio/metadata/IIOMetadataNode.java:
	Implemented.
	* javax/imageio/metadata/IIOAttr.java,
	javax/imageio/metadata/IIONamedNodeMap.java,
	javax/imageio/metadata/IIONodeList.java:
	New files

2005-02-06  Graydon Hoare  <graydon@redhat.com>

	* gnu/java/awt/ClasspathToolkit.java
	(registerImageIOSpis): New method.
	* javax/imageio/ImageIO.java
	(WriterFormatFilter.filter): Fix copy-and-paste typos.
	(WriterMIMETypeFilter.filter): Likewise.
	(ImageReaderIterator): Pass extension argument through to SPI.
	(getReadersByFilter): Likewise.
	(getWritersByFilter): Likewise.
	(getImageReadersByFormatName): Likewise.
	(getImageReadersByMIMEType): Likewise.
	(getImageReadersBySuffix): Likewise.
	(getImageWritersByFormatName): Likewise.
	(getImageWritersByMIMEType): Likewise.
	(getImageWritersBySuffix): Likewise.
	(read): Implement.
	(write): Implement.
	* javax/imageio/ImageReader.java
	(progressListeners): Initialize.
	(setInput): Implement.
	* javax/imageio/ImageWriter.java
	(progressListeners): Initialize.
	(warningListeners): Likewise.
	(warningLocales): Likewise.
	(setOutput): Test "isInstance" rather than class equality.
	* javax/imageio/spi/IIORegistry.java
	(static): Add reader and writer SPIs.
	(IIORegistry): Call ClasspathToolkit.registerImageIOSpis.

2005-02-06  Michael Koch  <konqueror@gmx.de>

	* javax/imageio/metadata/IIOInvalidTreeException.java
	(IIOInvalidTreeException): Reformatted.
	* javax/imageio/spi/IIORegistry.java
	(static): Register ImageReaderSpi.class and ImageWriterSpi.class.
	* javax/imageio/stream/MemoryCacheImageInputStream.java:
	Reworked import statements.

2005-02-06  Michael Koch  <konqueror@gmx.de>

	* javax/imageio/stream/FileImageOutputStream.java:
	Implemented.

2005-02-06  Michael Koch  <konqueror@gmx.de>

	* javax/imageio/stream/FileCacheImageInputStream.java,
	javax/imageio/stream/FileCacheImageOutputStream.java,
	javax/imageio/stream/FileImageInputStream.java,
	javax/imageio/stream/ImageInputStreamImpl.java,
	javax/imageio/stream/ImageOutputStreamImpl.java,
	javax/imageio/stream/MemoryCacheImageInputStream.java,
	javax/imageio/stream/MemoryCacheImageOutputStream.java:
	Added all missing methods in javax.imageio.stream.

2005-02-02  David Daney  <ddaney@avtrex.com>

	* java/net/InetAddress.java (InetAddress): Make a private copy of
	the address.
	* java/net/Inet4Address.java (getAddress): Return a copy of the
	address.
	* java/net/Inet6Address.java (Inet6Address): Use private copy of
	the address
	(getAddress): Return a copy of the address.
	(equals): Rewrote.

2005-02-02  Tom Tromey  <tromey@redhat.com>

	* Makefile.in: Rebuilt.
	* Makefile.am (classes.stamp): New target, broken out from
	libgcj.jar target.
	($(all_java_class_files)): Depend on it.
	(libgcj-@gcc_version@.jar): Likewise.
	(all-recursive): Likewise.
	(CLEANFILES): Include classes.stamp.

2005-02-02  Hans Boehm  <Hans.Boehm@hp.com>

	* link.cc: Include <stdio.h>

2005-02-02  Tom Tromey  <tromey@redhat.com>

	PR libgcj/19681:
	* Makefile.in: Rebuilt.
	* Makefile.am (ordinary_java_source_files): Added new class.
	* java/lang/natVMClassLoader.cc (getSystemClassLoaderInternal):
	Use system_instance, not instance.
	* gnu/gcj/runtime/SystemClassLoader.java: New file.
	* gnu/gcj/runtime/VMClassLoader.java (init): Don't search
	java.class.path.
	(system_instance): New field.
	(initialize): Initialize the system loader as well.
	(VMClassLoader): Default to LIB_CACHE.

2005-02-02  Tom Tromey  <tromey@redhat.com>

	* gnu/gcj/runtime/PersistentByteMap.java: Fixed typo.
	* prims.cc: Fixed comment.

2005-02-01  Tom Tromey  <tromey@redhat.com>

	* Makefile.in: Rebuilt.
	* Makefile.am (BOOTCLASSPATH): Added sax and w3c_dom.
	(.java.class): Use BOOTCLASSPATH.

2005-02-01  Tom Tromey  <tromey@redhat.com>

	* external/w3c_dom/Makefile.am: New file.
	* external/w3c_dom/Makefile.in: New file.
	* external/sax/Makefile.am: New file.
	* external/sax/Makefile.in: New file.
	* external/Makefile.in: New file.
	* external/Makefile.am: New file.
	* external/README: New file from Classpath.
	* configure, aclocal.m4, Makefile.in: Rebuilt.
	* configure.ac (AC_CONFIG_FILES): Create new Makefiles.
	* Makefile.am (SUBDIRS): Added external.
	(toolexeclib_LTLIBRARIES): Removed lib-org-xml-sax.la,
	lib-org-w3c-dom.la, lib-org-ietf-gss.la.
	(BOOTCLASSPATH): New variable.
	(AM_GCJFLAGS): Use it.
	(gnu_xml_source_files): New variable.
	(libgcj_la_SOURCES): Use it.
	(libgcj_la_LDADD): Include new convenience libraries.
	(lib_org_ietf_jgss_la_SOURCES): Removed.
	(lib_org_ietf_jgss_la_DEPENDENCIES): Likewise.
	(lib_org_ietf_jgss_la_LIBADD): Likewise.
	(lib_org_w3c_dom_la_SOURCES): Removed.
	(lib_org_w3c_dom_la_DEPENDENCIES): Likewise.
	(lib_org_w3c_dom_la_LIBADD): Likewise.
	(lib_org_xml_sax_la_SOURCES): Removed.
	(lib_org_xml_sax_la_DEPENDENCIES): Likewise.
	(lib_org_xml_sax_la_LIBADD): Likewise.
	(all_java_source_files): Updated.
	(property_files): Likewise.
	(libgcj-@gcc_version@.jar): Include classes from external/.
	(javax_source_files): Updated.
	(ordinary_java_source_files): Updated.
	* javax/xml/XMLConstants.java,
	javax/xml/datatype/DatatypeConfigurationException.java,
	javax/xml/datatype/DatatypeConstants.java,
	javax/xml/datatype/DatatypeFactory.java,
	javax/xml/datatype/Duration.java,
	javax/xml/datatype/XMLGregorianCalendar.java,
	javax/xml/datatype/package.html,
	javax/xml/namespace/NamespaceContext.java,
	javax/xml/namespace/QName.java, javax/xml/namespace/package.html,
	javax/xml/parsers/DocumentBuilder.java,
	javax/xml/parsers/DocumentBuilderFactory.java,
	javax/xml/parsers/FactoryConfigurationError.java,
	javax/xml/parsers/ParserConfigurationException.java,
	javax/xml/parsers/SAXParser.java,
	javax/xml/parsers/SAXParserFactory.java,
	javax/xml/parsers/package.html,
	javax/xml/transform/ErrorListener.java,
	javax/xml/transform/OutputKeys.java,
	javax/xml/transform/Result.java, javax/xml/transform/Source.java,
	javax/xml/transform/SourceLocator.java,
	javax/xml/transform/Templates.java,
	javax/xml/transform/Transformer.java,
	javax/xml/transform/TransformerConfigurationException.java,
	javax/xml/transform/TransformerException.java,
	javax/xml/transform/TransformerFactory.java,
	javax/xml/transform/TransformerFactoryConfigurationError.java,
	javax/xml/transform/URIResolver.java,
	javax/xml/transform/package.html,
	javax/xml/transform/dom/DOMLocator.java,
	javax/xml/transform/dom/DOMResult.java,
	javax/xml/transform/dom/DOMSource.java,
	javax/xml/transform/dom/package.html,
	javax/xml/transform/sax/SAXResult.java,
	javax/xml/transform/sax/SAXSource.java,
	javax/xml/transform/sax/SAXTransformerFactory.java,
	javax/xml/transform/sax/TemplatesHandler.java,
	javax/xml/transform/sax/TransformerHandler.java,
	javax/xml/transform/sax/package.html,
	javax/xml/transform/stream/StreamResult.java,
	javax/xml/transform/stream/StreamSource.java,
	javax/xml/transform/stream/package.html,
	javax/xml/validation/Schema.java,
	javax/xml/validation/SchemaFactory.java,
	javax/xml/validation/TypeInfoProvider.java,
	javax/xml/validation/Validator.java,
	javax/xml/validation/ValidatorHandler.java,
	javax/xml/validation/package.html, javax/xml/xpath/XPath.java,
	javax/xml/xpath/XPathConstants.java,
	javax/xml/xpath/XPathException.java,
	javax/xml/xpath/XPathExpression.java,
	javax/xml/xpath/XPathExpressionException.java,
	javax/xml/xpath/XPathFactory.java,
	javax/xml/xpath/XPathFactoryConfigurationException.java,
	javax/xml/xpath/XPathFunction.java,
	javax/xml/xpath/XPathFunctionException.java,
	javax/xml/xpath/XPathFunctionResolver.java,
	javax/xml/xpath/XPathVariableResolver.java,
	javax/xml/xpath/package.html: New files, from GNU JAXP.
	* org/w3c/dom/Attr.java, org/w3c/dom/CDATASection.java,
	org/w3c/dom/CharacterData.java, org/w3c/dom/Comment.java,
	org/w3c/dom/DOMException.java, org/w3c/dom/DOMImplementation.java,
	org/w3c/dom/Document.java, org/w3c/dom/DocumentFragment.java,
	org/w3c/dom/DocumentType.java, org/w3c/dom/Element.java,
	org/w3c/dom/Entity.java, org/w3c/dom/EntityReference.java,
	org/w3c/dom/NamedNodeMap.java, org/w3c/dom/Node.java,
	org/w3c/dom/NodeList.java, org/w3c/dom/Notation.java,
	org/w3c/dom/ProcessingInstruction.java, org/w3c/dom/Text.java,
	org/w3c/dom/ranges/DocumentRange.java,
	org/w3c/dom/ranges/Range.java,
	org/w3c/dom/ranges/RangeException.java,
	org/w3c/dom/traversal/DocumentTraversal.java,
	org/w3c/dom/traversal/NodeFilter.java,
	org/w3c/dom/traversal/NodeIterator.java,
	org/w3c/dom/traversal/TreeWalker.java,
	org/xml/sax/AttributeList.java, org/xml/sax/Attributes.java,
	org/xml/sax/ContentHandler.java, org/xml/sax/DTDHandler.java,
	org/xml/sax/DocumentHandler.java, org/xml/sax/EntityResolver.java,
	org/xml/sax/ErrorHandler.java, org/xml/sax/HandlerBase.java,
	org/xml/sax/InputSource.java, org/xml/sax/Locator.java,
	org/xml/sax/Parser.java, org/xml/sax/SAXException.java,
	org/xml/sax/SAXNotRecognizedException.java,
	org/xml/sax/SAXNotSupportedException.java,
	org/xml/sax/SAXParseException.java, org/xml/sax/XMLFilter.java,
	org/xml/sax/XMLReader.java, org/xml/sax/package.html,
	org/xml/sax/ext/DeclHandler.java,
	org/xml/sax/ext/LexicalHandler.java, org/xml/sax/ext/package.html,
	org/xml/sax/helpers/AttributeListImpl.java,
	org/xml/sax/helpers/AttributesImpl.java,
	org/xml/sax/helpers/DefaultHandler.java,
	org/xml/sax/helpers/LocatorImpl.java,
	org/xml/sax/helpers/NamespaceSupport.java,
	org/xml/sax/helpers/NewInstance.java,
	org/xml/sax/helpers/ParserAdapter.java,
	org/xml/sax/helpers/ParserFactory.java,
	org/xml/sax/helpers/XMLFilterImpl.java,
	org/xml/sax/helpers/XMLReaderAdapter.java,
	org/xml/sax/helpers/XMLReaderFactory.java,
	org/xml/sax/helpers/package.html: Moved to external/.
	* external/sax/README,
	external/sax/org/xml/sax/AttributeList.java,
	external/sax/org/xml/sax/Attributes.java,
	external/sax/org/xml/sax/ContentHandler.java,
	external/sax/org/xml/sax/DTDHandler.java,
	external/sax/org/xml/sax/DocumentHandler.java,
	external/sax/org/xml/sax/EntityResolver.java,
	external/sax/org/xml/sax/ErrorHandler.java,
	external/sax/org/xml/sax/HandlerBase.java,
	external/sax/org/xml/sax/InputSource.java,
	external/sax/org/xml/sax/Locator.java,
	external/sax/org/xml/sax/Parser.java,
	external/sax/org/xml/sax/SAXException.java,
	external/sax/org/xml/sax/SAXNotRecognizedException.java,
	external/sax/org/xml/sax/SAXNotSupportedException.java,
	external/sax/org/xml/sax/SAXParseException.java,
	external/sax/org/xml/sax/XMLFilter.java,
	external/sax/org/xml/sax/XMLReader.java,
	external/sax/org/xml/sax/package.html,
	external/sax/org/xml/sax/ext/Attributes2.java,
	external/sax/org/xml/sax/ext/Attributes2Impl.java,
	external/sax/org/xml/sax/ext/DeclHandler.java,
	external/sax/org/xml/sax/ext/DefaultHandler2.java,
	external/sax/org/xml/sax/ext/EntityResolver2.java,
	external/sax/org/xml/sax/ext/LexicalHandler.java,
	external/sax/org/xml/sax/ext/Locator2.java,
	external/sax/org/xml/sax/ext/Locator2Impl.java,
	external/sax/org/xml/sax/ext/package.html,
	external/sax/org/xml/sax/helpers/AttributeListImpl.java,
	external/sax/org/xml/sax/helpers/AttributesImpl.java,
	external/sax/org/xml/sax/helpers/DefaultHandler.java,
	external/sax/org/xml/sax/helpers/LocatorImpl.java,
	external/sax/org/xml/sax/helpers/NamespaceSupport.java,
	external/sax/org/xml/sax/helpers/NewInstance.java,
	external/sax/org/xml/sax/helpers/ParserAdapter.java,
	external/sax/org/xml/sax/helpers/ParserFactory.java,
	external/sax/org/xml/sax/helpers/XMLFilterImpl.java,
	external/sax/org/xml/sax/helpers/XMLReaderAdapter.java,
	external/sax/org/xml/sax/helpers/XMLReaderFactory.java,
	external/sax/org/xml/sax/helpers/package.html,
	external/w3c_dom/COPYRIGHT.html, external/w3c_dom/README,
	external/w3c_dom/org/w3c/dom/Attr.java,
	external/w3c_dom/org/w3c/dom/CDATASection.java,
	external/w3c_dom/org/w3c/dom/CharacterData.java,
	external/w3c_dom/org/w3c/dom/Comment.java,
	external/w3c_dom/org/w3c/dom/DOMConfiguration.java,
	external/w3c_dom/org/w3c/dom/DOMError.java,
	external/w3c_dom/org/w3c/dom/DOMErrorHandler.java,
	external/w3c_dom/org/w3c/dom/DOMException.java,
	external/w3c_dom/org/w3c/dom/DOMImplementation.java,
	external/w3c_dom/org/w3c/dom/DOMImplementationList.java,
	external/w3c_dom/org/w3c/dom/DOMImplementationSource.java,
	external/w3c_dom/org/w3c/dom/DOMLocator.java,
	external/w3c_dom/org/w3c/dom/DOMStringList.java,
	external/w3c_dom/org/w3c/dom/Document.java,
	external/w3c_dom/org/w3c/dom/DocumentFragment.java,
	external/w3c_dom/org/w3c/dom/DocumentType.java,
	external/w3c_dom/org/w3c/dom/Element.java,
	external/w3c_dom/org/w3c/dom/Entity.java,
	external/w3c_dom/org/w3c/dom/EntityReference.java,
	external/w3c_dom/org/w3c/dom/NameList.java,
	external/w3c_dom/org/w3c/dom/NamedNodeMap.java,
	external/w3c_dom/org/w3c/dom/Node.java,
	external/w3c_dom/org/w3c/dom/NodeList.java,
	external/w3c_dom/org/w3c/dom/Notation.java,
	external/w3c_dom/org/w3c/dom/ProcessingInstruction.java,
	external/w3c_dom/org/w3c/dom/Text.java,
	external/w3c_dom/org/w3c/dom/TypeInfo.java,
	external/w3c_dom/org/w3c/dom/UserDataHandler.java,
	external/w3c_dom/org/w3c/dom/bootstrap/DOMImplementationRegistry.java,
	external/w3c_dom/org/w3c/dom/css/CSS2Properties.java,
	external/w3c_dom/org/w3c/dom/css/CSSCharsetRule.java,
	external/w3c_dom/org/w3c/dom/css/CSSFontFaceRule.java,
	external/w3c_dom/org/w3c/dom/css/CSSImportRule.java,
	external/w3c_dom/org/w3c/dom/css/CSSMediaRule.java,
	external/w3c_dom/org/w3c/dom/css/CSSPageRule.java,
	external/w3c_dom/org/w3c/dom/css/CSSPrimitiveValue.java,
	external/w3c_dom/org/w3c/dom/css/CSSRule.java,
	external/w3c_dom/org/w3c/dom/css/CSSRuleList.java,
	external/w3c_dom/org/w3c/dom/css/CSSStyleDeclaration.java,
	external/w3c_dom/org/w3c/dom/css/CSSStyleRule.java,
	external/w3c_dom/org/w3c/dom/css/CSSStyleSheet.java,
	external/w3c_dom/org/w3c/dom/css/CSSUnknownRule.java,
	external/w3c_dom/org/w3c/dom/css/CSSValue.java,
	external/w3c_dom/org/w3c/dom/css/CSSValueList.java,
	external/w3c_dom/org/w3c/dom/css/Counter.java,
	external/w3c_dom/org/w3c/dom/css/DOMImplementationCSS.java,
	external/w3c_dom/org/w3c/dom/css/DocumentCSS.java,
	external/w3c_dom/org/w3c/dom/css/ElementCSSInlineStyle.java,
	external/w3c_dom/org/w3c/dom/css/RGBColor.java,
	external/w3c_dom/org/w3c/dom/css/Rect.java,
	external/w3c_dom/org/w3c/dom/css/ViewCSS.java,
	external/w3c_dom/org/w3c/dom/events/DocumentEvent.java,
	external/w3c_dom/org/w3c/dom/events/Event.java,
	external/w3c_dom/org/w3c/dom/events/EventException.java,
	external/w3c_dom/org/w3c/dom/events/EventListener.java,
	external/w3c_dom/org/w3c/dom/events/EventTarget.java,
	external/w3c_dom/org/w3c/dom/events/MouseEvent.java,
	external/w3c_dom/org/w3c/dom/events/MutationEvent.java,
	external/w3c_dom/org/w3c/dom/events/UIEvent.java,
	external/w3c_dom/org/w3c/dom/html2/HTMLAnchorElement.java,
	external/w3c_dom/org/w3c/dom/html2/HTMLAppletElement.java,
	external/w3c_dom/org/w3c/dom/html2/HTMLAreaElement.java,
	external/w3c_dom/org/w3c/dom/html2/HTMLBRElement.java,
	external/w3c_dom/org/w3c/dom/html2/HTMLBaseElement.java,
	external/w3c_dom/org/w3c/dom/html2/HTMLBaseFontElement.java,
	external/w3c_dom/org/w3c/dom/html2/HTMLBodyElement.java,
	external/w3c_dom/org/w3c/dom/html2/HTMLButtonElement.java,
	external/w3c_dom/org/w3c/dom/html2/HTMLCollection.java,
	external/w3c_dom/org/w3c/dom/html2/HTMLDListElement.java,
	external/w3c_dom/org/w3c/dom/html2/HTMLDirectoryElement.java,
	external/w3c_dom/org/w3c/dom/html2/HTMLDivElement.java,
	external/w3c_dom/org/w3c/dom/html2/HTMLDocument.java,
	external/w3c_dom/org/w3c/dom/html2/HTMLElement.java,
	external/w3c_dom/org/w3c/dom/html2/HTMLFieldSetElement.java,
	external/w3c_dom/org/w3c/dom/html2/HTMLFontElement.java,
	external/w3c_dom/org/w3c/dom/html2/HTMLFormElement.java,
	external/w3c_dom/org/w3c/dom/html2/HTMLFrameElement.java,
	external/w3c_dom/org/w3c/dom/html2/HTMLFrameSetElement.java,
	external/w3c_dom/org/w3c/dom/html2/HTMLHRElement.java,
	external/w3c_dom/org/w3c/dom/html2/HTMLHeadElement.java,
	external/w3c_dom/org/w3c/dom/html2/HTMLHeadingElement.java,
	external/w3c_dom/org/w3c/dom/html2/HTMLHtmlElement.java,
	external/w3c_dom/org/w3c/dom/html2/HTMLIFrameElement.java,
	external/w3c_dom/org/w3c/dom/html2/HTMLImageElement.java,
	external/w3c_dom/org/w3c/dom/html2/HTMLInputElement.java,
	external/w3c_dom/org/w3c/dom/html2/HTMLIsIndexElement.java,
	external/w3c_dom/org/w3c/dom/html2/HTMLLIElement.java,
	external/w3c_dom/org/w3c/dom/html2/HTMLLabelElement.java,
	external/w3c_dom/org/w3c/dom/html2/HTMLLegendElement.java,
	external/w3c_dom/org/w3c/dom/html2/HTMLLinkElement.java,
	external/w3c_dom/org/w3c/dom/html2/HTMLMapElement.java,
	external/w3c_dom/org/w3c/dom/html2/HTMLMenuElement.java,
	external/w3c_dom/org/w3c/dom/html2/HTMLMetaElement.java,
	external/w3c_dom/org/w3c/dom/html2/HTMLModElement.java,
	external/w3c_dom/org/w3c/dom/html2/HTMLOListElement.java,
	external/w3c_dom/org/w3c/dom/html2/HTMLObjectElement.java,
	external/w3c_dom/org/w3c/dom/html2/HTMLOptGroupElement.java,
	external/w3c_dom/org/w3c/dom/html2/HTMLOptionElement.java,
	external/w3c_dom/org/w3c/dom/html2/HTMLOptionsCollection.java,
	external/w3c_dom/org/w3c/dom/html2/HTMLParagraphElement.java,
	external/w3c_dom/org/w3c/dom/html2/HTMLParamElement.java,
	external/w3c_dom/org/w3c/dom/html2/HTMLPreElement.java,
	external/w3c_dom/org/w3c/dom/html2/HTMLQuoteElement.java,
	external/w3c_dom/org/w3c/dom/html2/HTMLScriptElement.java,
	external/w3c_dom/org/w3c/dom/html2/HTMLSelectElement.java,
	external/w3c_dom/org/w3c/dom/html2/HTMLStyleElement.java,
	external/w3c_dom/org/w3c/dom/html2/HTMLTableCaptionElement.java,
	external/w3c_dom/org/w3c/dom/html2/HTMLTableCellElement.java,
	external/w3c_dom/org/w3c/dom/html2/HTMLTableColElement.java,
	external/w3c_dom/org/w3c/dom/html2/HTMLTableElement.java,
	external/w3c_dom/org/w3c/dom/html2/HTMLTableRowElement.java,
	external/w3c_dom/org/w3c/dom/html2/HTMLTableSectionElement.java,
	external/w3c_dom/org/w3c/dom/html2/HTMLTextAreaElement.java,
	external/w3c_dom/org/w3c/dom/html2/HTMLTitleElement.java,
	external/w3c_dom/org/w3c/dom/html2/HTMLUListElement.java,
	external/w3c_dom/org/w3c/dom/ls/DOMImplementationLS.java,
	external/w3c_dom/org/w3c/dom/ls/LSException.java,
	external/w3c_dom/org/w3c/dom/ls/LSInput.java,
	external/w3c_dom/org/w3c/dom/ls/LSLoadEvent.java,
	external/w3c_dom/org/w3c/dom/ls/LSOutput.java,
	external/w3c_dom/org/w3c/dom/ls/LSParser.java,
	external/w3c_dom/org/w3c/dom/ls/LSParserFilter.java,
	external/w3c_dom/org/w3c/dom/ls/LSProgressEvent.java,
	external/w3c_dom/org/w3c/dom/ls/LSResourceResolver.java,
	external/w3c_dom/org/w3c/dom/ls/LSSerializer.java,
	external/w3c_dom/org/w3c/dom/ls/LSSerializerFilter.java,
	external/w3c_dom/org/w3c/dom/ranges/DocumentRange.java,
	external/w3c_dom/org/w3c/dom/ranges/Range.java,
	external/w3c_dom/org/w3c/dom/ranges/RangeException.java,
	external/w3c_dom/org/w3c/dom/stylesheets/DocumentStyle.java,
	external/w3c_dom/org/w3c/dom/stylesheets/LinkStyle.java,
	external/w3c_dom/org/w3c/dom/stylesheets/MediaList.java,
	external/w3c_dom/org/w3c/dom/stylesheets/StyleSheet.java,
	external/w3c_dom/org/w3c/dom/stylesheets/StyleSheetList.java,
	external/w3c_dom/org/w3c/dom/traversal/DocumentTraversal.java,
	external/w3c_dom/org/w3c/dom/traversal/NodeFilter.java,
	external/w3c_dom/org/w3c/dom/traversal/NodeIterator.java,
	external/w3c_dom/org/w3c/dom/traversal/TreeWalker.java,
	external/w3c_dom/org/w3c/dom/views/AbstractView.java,
	external/w3c_dom/org/w3c/dom/views/DocumentView.java,
	external/w3c_dom/org/w3c/dom/xpath/XPathEvaluator.java,
	external/w3c_dom/org/w3c/dom/xpath/XPathException.java,
	external/w3c_dom/org/w3c/dom/xpath/XPathExpression.java,
	external/w3c_dom/org/w3c/dom/xpath/XPathNSResolver.java,
	external/w3c_dom/org/w3c/dom/xpath/XPathNamespace.java,
	external/w3c_dom/org/w3c/dom/xpath/XPathResult.java: New files
	from Classpath.

2005-01-31  Anthony Green  <green@redhat.com>

	* gnu/java/net/natPlainDatagramSocketImplPosix.cc (getOption):
	Support IP_MULTICAST_LOOP.
	(setOption): Support IP_MULTICAST_LOOP.

	* gnu/java/net/natPlainSocketImplPosix.cc (setOption): Add
	SO_REUSEADDR support.
	(getOption): Support SO_REUSEADDR.

2005-01-28  Jeroen Frijters  <jeroen@frijters.net>

	PR libgcj/19649
	* java/util/Date.java
	(Date(int,int,int), Date(int,int,int,int,int)): Delegate to other
	constructor.
	(Date(int,int,int,int,int,int)): Fixed to handle out-of-range
	arguments.
	(getTimezoneOffset): Inverted sign.

2005-01-26  Ranjit Mathew  <rmathew@hotmail.com>

	* testsuite/libjava.jacks/jacks.xfail: Update for PR java/19070,
	remove other passing tests and add new XFAILs.

2005-01-24  Tom Tromey  <tromey@redhat.com>

	* java/lang/Class.h (next): Updated documentation.  Renamed to
	'next_or_version'.
	* java/lang/natClassLoader.cc (_Jv_RegisterClasses): Use
	_Jv_CheckABIVersion.
	(_Jv_RegisterClasses_Counted): Likewise.
	(_Jv_RegisterClassHookDefault): Fix starting condition of
	duplicate-checking loop.
	* include/jvm.h (GCJ_VERSION): New define.
	(GCJ_BINARYCOMPAT_ADDITION): Likewise.
	(_Jv_CheckABIVersion): New function.

2005-01-24  Jakub Jelinek  <jakub@redhat.com>

	* Makefile.am (libgij_la_LIBADD): Add -L$(here)/.libs.
	(libgij_la_LDFLAGS): Add.
	* Makefile.in: Rebuilt.

2005-01-24  Roger Sayle  <roger@eyesopen.com>

	PR java/19295
	* testsuite/libjava.compile/PR19295.java: New test case.

2005-01-19  Tom Tromey  <tromey@redhat.com>

	* java/lang/VMCompiler.java (compileClass): Ignore UnknownError.
	* gnu/gcj/runtime/natSharedLibLoader.cc (finalize): Only dlclose
	if 'handler' is valid.

2005-01-17  Tom Tromey  <tromey@redhat.com>

	* java/text/MessageFormat.java (scanString): Changed how quoting
	is handled.
	(scanFormatElement): Likewise.

2004-12-07  Mark Wielaard  <mark@klomp.org>

	* java/text/MessageFormat.java (scanFormat): Chain thrown exception.

2005-01-15  Michael Koch  <konqueror@gmx.de>

	PR libgcj/19444
	* java/net/URI.java
	(AUTHORITY_REGEXP): New regexp constant.
	(AUTHORITY_USERINFO_GROUP): New constant.
	(AUTHORITY_HOST_GROUP): Likewise.
	(AUTHORITY_PORT_GROUP): Likewise.
	(port): Changed default value to -1.
	(parseURI): Parse authority part and initialize host,
	port and userInfo.

2005-01-14  Robin Green  <greenrd@greenrd.org>

	* java/io/File.java (toURI): Generate a URI which we understand.

2005-01-13  Graydon Hoare  <graydon@redhat.com>

	* include/jni.h (_Jv_JNIEnv::bottom_locals): New field.
	* include/jvm.h (_Jv_FreeJNIEnv): Declare.
	* java/lang/natThread.cc (finalize_native): Call _Jv_FreeJNIEnv.
	* jni.cc: Reuse bottom frame between calls, avoid clearing
	frame when no local references are made.

2005-01-13  Michael Koch  <konqueror@gmx.de>

	PR libgcj/17784
	* java/lang/Thread.java
	(Thread): Call checkAccess().
	(stop): Fixed argument name to match javadoc.
	* java/lang/natThread.cc
	(interrupt): Call checkAccess().
	(stop): Likewise.

2005-01-11  Michael Koch  <konqueror@gmx.de>

	PR libgcj/13972
	* java/net/URL.java (URL): Handle specs like
	"/redir?http://domain2.com/index.html" which start with a slash.

2005-01-11  Michael Koch  <konqueror@gmx.de>

	PR libgcj/14012, PR libgcj/14013, PR libgcj/15157, PR libgcj/15509
	* gnu/java/net/BASE64.java,
	gnu/java/net/EmptyX509TrustManager.java,
	gnu/java/net/LineInputStream.java,
	gnu/java/net/protocol/http/Authenticator.java,
	gnu/java/net/protocol/http/ByteArrayRequestBodyWriter.java,
	gnu/java/net/protocol/http/ByteArrayResponseBodyReader.java,
	gnu/java/net/protocol/http/ChunkedInputStream.java,
	gnu/java/net/protocol/http/Cookie.java,
	gnu/java/net/protocol/http/CookieManager.java,
	gnu/java/net/protocol/http/Credentials.java,
	gnu/java/net/protocol/http/HTTPConnection.java,
	gnu/java/net/protocol/http/HTTPDateFormat.java,
	gnu/java/net/protocol/http/HTTPURLConnection.java,
	gnu/java/net/protocol/http/Headers.java,
	gnu/java/net/protocol/http/Request.java,
	gnu/java/net/protocol/http/RequestBodyWriter.java,
	gnu/java/net/protocol/http/Response.java,
	gnu/java/net/protocol/http/ResponseBodyReader.java,
	gnu/java/net/protocol/http/ResponseHeaderHandler.java,
	gnu/java/net/protocol/http/SimpleCookieManager.java,
	gnu/java/net/protocol/http/event/ConnectionEvent.java,
	gnu/java/net/protocol/http/event/ConnectionListener.java,
	gnu/java/net/protocol/http/event/RequestEvent.java,
	gnu/java/net/protocol/http/event/RequestListener.java: New files.
	* gnu/java/net/protocol/http/Connection.java: Removed.
	* gnu/java/net/protocol/http/Handler.java,
	javax/net/ssl/HttpsURLConnection.java: Updated.
	* Makefile.am: Added new files and remove old ones.
	* Makefile.in: Regenerated.

2005-01-11  Tom Tromey  <tromey@redhat.com>

	PR libgcj/18840:
	* java/io/BufferedInputStream.java (read): Repeatedly read to
	fill buffer.
	(refill): Change test to see if buffer must be grown.

2005-01-10  Tom Tromey  <tromey@redhat.com>

	* mauve-libgcj: Exclude some swing tests.

2005-01-10  Tom Tromey  <tromey@redhat.com>

	PR libgcj/12016, PR libgcj/18405, PR libgcj/17738:
	* java/lang/Package.java (getPackages): Use VMClassLoader when
	appropriate.
	(getPackage): Likewise.
	* prims.cc (_Jv_CreateJavaVM): Call
	_Jv_RegisterBootstrapPackages.
	* include/jvm.h (_Jv_RegisterBootstrapPackages): Declare.
	* java/lang/VMClassLoader.java (getPackage): Rewrote.
	(getPackages): Likewise.
	(definedPackages): New field.
	(definePackageForNative): New method.
	* java/lang/Class.h (_Jv_FindClassInCache): Updated.
	* java/lang/natVMClassLoader.cc (loadClass): Updated.
	* defineclass.cc (handleClassBegin): Use
	ClassLoader.findLoadedClass.
	* java/lang/natClassLoader.cc (_Jv_RegisterInitiatingLoader):
	Rewrote.
	(struct _Jv_LoaderInfo): Removed.
	(initiated_classes): Likewise.
	(_Jv_UnregisterClass): Don't use initiated_classes.
	(_Jv_FindClassInCache): Likewise.  Removed 'loader' argument.
	(_Jv_FindClass): Register classes found during boostrap.
	(BOOTSTRAP_CLASS_LIST_SIZE): New define.
	(bootstrap_class_list): New global.
	(bootstrap_index): Likewise.
	(_Jv_RegisterBootstrapPackages): New function.
	* gnu/gcj/runtime/natVMClassLoader.cc (findClass): Call
	definePackageForNative.
	(findClass): Updated.
	* gnu/gcj/runtime/VMClassLoader.java (definePackageForNative):
	New method.

2005-01-10  Tom Tromey  <tromey@redhat.com>

	PR libgcj/18868:
	* include/jvm.h (_Jv_Linker::find_field): Declare.
	(_Jv_Linker::find_field_helper): Likewise.
	* link.cc (find_field_helper): New method.
	(find_field): Likewise.
	(resolve_pool_entry): Use it.  Throw NoSuchFieldError when field
	not found.
	(link_symbol_table): Use find_field.

2005-01-10  Michael Koch  <konqueror@gmx.de>

	PR libgcj/18014
	* java/util/Locale.java (Locale): Don't uppercase variant.
	(getISOCountries): Fixed typo in javadoc.

2005-01-10  Michael Koch  <konqueror@gmx.de>

	* java/util/SimpleTimeZone.java (checkRule):
	Throw IllegalArgumentException on invalid month values.
	* java/util/TimeZone.java (setID):
	Throw NullPointerException if needed.

2005-01-10  Andrew John Hughes  <gnu_andrew@member.fsf.org>

	* java/util/SimpleTimeZone.java (getOffset):
	offset end date with daylight savings

2005-01-10  Ranjit Mathew  <rmathew@hotmail.com>

	* testsuite/libjava.compile/PR19277.java: New file for PR java/19277.
	* testsuite/libjava.compile/PR19277.xfail: Likewise.

2005-01-09  Michael Koch  <konqueror@gmx.de>

	PR libgcj/17069
	* java/net/InetAddress.java (getLocalHost):
	Throw UnknownHostException if local hostname cannot be determined.

2005-01-06  Tom Tromey  <tromey@redhat.com>

	* java/lang/ClassLoader.java (findClass): Fixed documentation.

2005-01-07  Michael Koch  <konqueror@gmx.de>

	PR libgcj/18115
	* java/nio/Buffer.java (address): New field.
	* java/nio/DirectByteBufferImpl.java (address): Removed.
	* java/nio/MappedByteBufferImpl.java (address): Likewise.
	* java/nio/CharViewBufferImpl.java (CharViewBufferImpl):
	Explicitly initialize Buffer.address if needed.
	* java/nio/DoubleViewBufferImpl.java (DoubleViewBufferImpl): Likewise.
	* java/nio/FloatViewBufferImpl.java (FloatViewBufferImpl): Likewise.
	* java/nio/IntViewBufferImpl.java (IntViewBufferImpl): Likewise.
	* java/nio/LongViewBufferImpl.java (LongViewBufferImpl): Likewise.
	* java/nio/ShortViewBufferImpl.java (ShortViewBufferImpl): Likewise.
	* jni.cc (_Jv_JNI_GetDirectBufferAddress): Don't assume buffer is a
	DirectByteBufferImpl object.
	(_Jv_JNI_GetDirectBufferCapacity): Likewise.
	* testsuite/libjava.jni/directbuffer.c,
	testsuite/libjava.jni/directbuffer.java,
	testsuite/libjava.jni/directbuffer.out,
	testsuite/libjava.jni/bytebuffer.c,
	testsuite/libjava.jni/bytebuffer.java,
	testsuite/libjava.jni/bytebuffer.out: New files.

2005-01-05  Tom Tromey  <tromey@redhat.com>

	* java/util/zip/ZipEntry.java (setCompressedSize): Allow any
	argument.
	(compressedSize): Now 'long'.  Default to -1.
	(getCompressedSize): Rewrote.
	* java/util/zip/DeflaterOutputStream.java (deflate): Don't
	deflate at all if we need input.

2005-01-05  Tom Tromey  <tromey@redhat.com>

	PR libgcj/15719:
	* interpret.cc (run) <insn_dcmpl, insn_dcmpg>: Set tmpval
	correctly.

2005-01-05  Tom Tromey  <tromey@redhat.com>

	* java/lang/natRuntime.cc (insertSystemProperties): Set
	java.ext.dirs earlier.

2005-01-05  Eric Botcazou  <ebotcazou@libertysurf.fr>

	* java/lang/natObject.cc (_Jv_ObjectCheckMonitor): Initialize the
	sync_info element of the object if needed.

2005-01-03  Eric Botcazou  <ebotcazou@libertysurf.fr>

	* testsuite/libjava.lang/Process_4.java (Process_4): Expect only
	a non-zero exit status from 'false'.

2005-01-01  Bryce McKinlay  <mckinlay@redhat.com>

	* include/boehm-gc.h: Include gc_ext_config.h, not gc_config.h.<|MERGE_RESOLUTION|>--- conflicted
+++ resolved
@@ -1,4 +1,41 @@
-<<<<<<< HEAD
+2006-10-02  Gary Benson  <gbenson@redhat.com>
+
+	* java/net/InetAddress.java
+	(checkConnect): Reinstated.
+	(loopbackAddress): Ensure initialized from non-null object.
+
+2006-09-30  Keith Seitz  <keiths@redhat.com>
+
+	* include/java-interp.h (prepared): Change type to pc_t.
+	(insn_index): Define for both DIRECT_THREADED and bytecode interpreters.
+	* interpret.cc [!DIRECT_THREADED] (POKEI): Fix typo.
+	(insn_index): Implement for bytecode interpreter.
+	* interpret-run.cc [!DIRECT_THREADED] (AVAL1U): Add _Jv_Linker class
+	qualifier to resolve_pool_entry.
+	[!DIRECT_THREADED] (AVAL2U): Likewise.
+	[!DIRECT_THREADED] bytecode() cannot be called without an object.
+	Changed all typos.
+	[!DIRECT_THREADED] Likewise for defining_class.
+
+2006-09-26  Jack Howarth  <howarth@bromo.med.uc.edu>
+
+	PR target/26792:
+	* exception.cc (PERSONALITY_FUNCTION): use _Unwind_GetIP
+	if HAVE_GETIPINFO not defined.
+	* stacktrace.cc (_Jv_StackTrace::UnwindTraceFn): Likewise.
+	(_Jv_StackTrace::getLineNumberForFrame): Likewise.
+	* configure.ac: use GCC_CHECK_UNWIND_GETIPINFO.
+	* aclocal.m4, configure, include/config.h.in, Makefile.in:
+	Rebuilt.
+
+2006-09-27  Tom Tromey  <tromey@redhat.com>
+
+	https://bugzilla.redhat.com/bugzilla/show_bug.cgi?id=201712
+	* java/util/Locale.java (hashcode): No longer transient.
+	(writeObject): Use ObjectOutputStream.PutField and
+	defaultWriteObject.
+	(readObject): Use defaultReadObject.
+
 2006-09-26  Paul Biggar  <paul.biggar@gmail.com>
 
 	* java/lang/Object.h (gcj/array.h): Removed unused header
@@ -8,12 +45,27 @@
 	* gcj/javaprims.h (_Jv_InitObjectNoFinalizer): Renamed from
 	_Jv_AllocaObjectNoFinalizer 
 	* gcj/array.h (_Jv_InitNewObjectArray): New declaration
-	* java/lang/Class.h (_Jv_InitNewObjectNoFinalizer): Renamed from _Jv_AllocaObjectNoFinalizer
+	* java/lang/Class.h (_Jv_InitNewObjectNoFinalizer): Renamed from
+	_Jv_AllocaObjectNoFinalizer
 	(java::lang:class): Added new friends: _Jv_InitObjectNoFinalizer and
 	_Jv_InitNewObjectArray
 	* prims.cc (_Jv_InitObjectNoFinalizer): Renamed from
 	_Jv_AllocaObjectNoFinalizer
 	(_Jv_InitNewObjectArray): New function
+
+2006-09-25  Keith Seitz  <keiths@redhat.com>
+
+	* gnu/classpath/jdwp/VMVirtualMachine.java
+	(_jdwp_suspend_counts): New private variable.
+	* gnu/classpath/jdwp/natVMVirtualMachine.cc
+	(initialize): Initialize _jdwp_suspend_counts.
+	(suspendThread): Implement.
+	(resumeThread): Implement.
+	(getSuspendCount): Implement.
+
+2006-09-22  Marco Trudel  <mtrudel@gmx.ch>
+
+	* jvmti.cc (_Jv_JVMTI_GetErrorName): Now static.  Marked JNICALL.
 
 2006-08-21  Paul Biggar  <paul.biggar@gmail.com>
 
@@ -29,71 +81,6 @@
 	* include/boehm-gc.h (GC_gcj_alloca, GC_alloca_atomic)
 	(GC_local_gcj_alloca, GC_local_alloca_atomic): Removed declarations
 	(_Jv_AllocaObj): Removed declaration and inline definition
-
-2006-08-20  Paul Biggar  <paul.biggar@gmail.com>
-
-	* gcj/javaprims.h (_Jv_AllocaObjectNoFinalizer)
-	(_Jv_AllocaObject): New declarations
-	* boehm.cc (_Jv_AllocaObj): New function
-	* java/lang/Class.h (_Jv_AllocaObj, _Jv_AllocaObject): New
-	declarations and friends of Class
-	* include/jvm.h (_Jv_AllocaObj): New declaration
-	* include/boehm-gc.h (GC_gcj_alloca, GC_alloca_atomic)
-	(GC_local_gcj_alloca, GC_local_alloca_atomic): New declarations
-	(_Jv_AllocaObj): New declaration and inline definition
-	* prims.cc (_Jv_AllocaObjectNoFinalizer): New function
-=======
-2006-10-02  Gary Benson  <gbenson@redhat.com>
-
-	* java/net/InetAddress.java
-	(checkConnect): Reinstated.
-	(loopbackAddress): Ensure initialized from non-null object.
-
-2006-09-30  Keith Seitz  <keiths@redhat.com>
-
-	* include/java-interp.h (prepared): Change type to pc_t.
-	(insn_index): Define for both DIRECT_THREADED and bytecode interpreters.
-	* interpret.cc [!DIRECT_THREADED] (POKEI): Fix typo.
-	(insn_index): Implement for bytecode interpreter.
-	* interpret-run.cc [!DIRECT_THREADED] (AVAL1U): Add _Jv_Linker class
-	qualifier to resolve_pool_entry.
-	[!DIRECT_THREADED] (AVAL2U): Likewise.
-	[!DIRECT_THREADED] bytecode() cannot be called without an object.
-	Changed all typos.
-	[!DIRECT_THREADED] Likewise for defining_class.
-
-2006-09-26  Jack Howarth  <howarth@bromo.med.uc.edu>
-
-	PR target/26792:
-	* exception.cc (PERSONALITY_FUNCTION): use _Unwind_GetIP
-	if HAVE_GETIPINFO not defined.
-	* stacktrace.cc (_Jv_StackTrace::UnwindTraceFn): Likewise.
-	(_Jv_StackTrace::getLineNumberForFrame): Likewise.
-	* configure.ac: use GCC_CHECK_UNWIND_GETIPINFO.
-	* aclocal.m4, configure, include/config.h.in, Makefile.in:
-	Rebuilt.
-
-2006-09-27  Tom Tromey  <tromey@redhat.com>
-
-	https://bugzilla.redhat.com/bugzilla/show_bug.cgi?id=201712
-	* java/util/Locale.java (hashcode): No longer transient.
-	(writeObject): Use ObjectOutputStream.PutField and
-	defaultWriteObject.
-	(readObject): Use defaultReadObject.
-
-2006-09-25  Keith Seitz  <keiths@redhat.com>
-
-	* gnu/classpath/jdwp/VMVirtualMachine.java
-	(_jdwp_suspend_counts): New private variable.
-	* gnu/classpath/jdwp/natVMVirtualMachine.cc
-	(initialize): Initialize _jdwp_suspend_counts.
-	(suspendThread): Implement.
-	(resumeThread): Implement.
-	(getSuspendCount): Implement.
-
-2006-09-22  Marco Trudel  <mtrudel@gmx.ch>
-
-	* jvmti.cc (_Jv_JVMTI_GetErrorName): Now static.  Marked JNICALL.
 
 2006-09-21  Keith Seitz  <keiths@redhat.com>
 
@@ -119,6 +106,19 @@
 	Darwin/i386.
 	* configure.host: Enable Darwin/i386 as a supported host, with no
 	signal unwinding.
+
+2006-08-20  Paul Biggar  <paul.biggar@gmail.com>
+
+	* gcj/javaprims.h (_Jv_AllocaObjectNoFinalizer)
+	(_Jv_AllocaObject): New declarations
+	* boehm.cc (_Jv_AllocaObj): New function
+	* java/lang/Class.h (_Jv_AllocaObj, _Jv_AllocaObject): New
+	declarations and friends of Class
+	* include/jvm.h (_Jv_AllocaObj): New declaration
+	* include/boehm-gc.h (GC_gcj_alloca, GC_alloca_atomic)
+	(GC_local_gcj_alloca, GC_local_alloca_atomic): New declarations
+	(_Jv_AllocaObj): New declaration and inline definition
+	* prims.cc (_Jv_AllocaObjectNoFinalizer): New function
 
 2006-09-20  Keith Seitz  <keiths@redhat.com>
 
@@ -365,7 +365,6 @@
 	classpath/external/relaxngDatatype/Makefile.in,
 	classpath/include/Makefile.in, classpath/aclocal.m4,
 	classpath/examples/Makefile.in, aclocal.m4: Regenerate.
->>>>>>> 1c846af9
 
 2006-08-21  Bryce McKinlay  <mckinlay@redhat.com>
 

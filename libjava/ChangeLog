--- conflicted
+++ resolved
@@ -1,5 +1,3 @@
-<<<<<<< HEAD
-=======
 2007-05-31  Andrew Haley  <aph@redhat.com>
 
 	* java/lang/natClassLoader.cc (_Jv_NewClassFromInitializer): Clear
@@ -53,7 +51,6 @@
 	* include/Makefile.in: Regenerate.
 	* testsuite/Makefile.in: Regenerate.
 
->>>>>>> 0428bbe5
 2007-05-17  Kyle Galloway  <kgallowa@redhat.com>
 
 	* classpath/gnu/classpath/jdwp/processor/ReferenceTypeCommandSet.java

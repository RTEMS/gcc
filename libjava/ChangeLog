<<<<<<< HEAD
=======
2010-07-23  Rainer Orth  <ro@CeBiTec.Uni-Bielefeld.DE>

	* configure.ac (*-*-solaris2.8): Use alternate thread library.
	Add libthread.
	(*-*-solaris2.9): Use libthread.
	* configure: Regenerate.

2010-07-15  Rainer Orth  <ro@CeBiTec.Uni-Bielefeld.DE>

	* include/sparc-signal.h: Renamed to ...
	* include/solaris-signal.h: ... this.
	* configure.ac: Use it on any *-*-solaris2* target.
	* configure: Regenerate.
	* configure.host (i?86-*-solaris2*): Set can_unwind_signal=yes.
	* Makefile.am (prims.lo): Add -fno-omit-frame-pointer to AM_CXXFLAGS.
	* Makefile.in: Regenerate.

2010-07-05  Rainer Orth  <ro@CeBiTec.Uni-Bielefeld.DE>

	* configure.ac (ANONVERSCRIPT): Handle sun style.
	Define ANONVERSCRIPT_GNU, ANONVERSCRIPT_SUN automake conditionals.
	* configure: Regenerate.

	* Makefile.am [ANONVERSCRIPT]: Protect GNU section with
	ANONVERSCRIPT_GNU.
	Introduce per-library $(lib)_la_version_arg, $(lib)_la_version_dep
	variables.
	[ANONVERSCRIPT_GNU] (version_arg): Default ld arg for version map.
	(version_dep): Likewise for dependency.
	Use them to set the per-library variables.
	[!ANONVERSCRIPT]: Provide them vor the unversioned case.
	[ANONVERSCRIPT_SUN]: Handle Sun symbol versioning.
	(libgcj_la_DEPENDENCIES): Unconditionally use
	$(libgcj_la_version_dep).
	(libgcj_la_LINK): Add $(libgcj_la_version_arg).
	(libgcj_noncore_la_DEPENDENCIES): Unconditionally use
	$(libgcj_la_version_dep).
	(libgcj_tools_la_LIBADD): Move -lm ...
	(libgcj_tools_la_LDFLAGS): ... here.
	(libgcj_tools_la_DEPENDENCIES): Add
	$(libgcj_tools_la_version_dep).
	(libgcj_tools_la_LINK): Add $(libgcj_tools_la_version_arg).
	(lib_gnu_awt_xlib_la_DEPENDENCIES): Add
	$(lib_gnu_awt_xlib_la_version_dep).
	(lib_gnu_awt_xlib_la_LINK): Add
	$(lib_gnu_awt_xlib_la_version_arg).
	(libgcj_bc_la_DEPENDENCIES): Add $(libgcj_bc_la_version_dep).
	(libgcj_bc_la_LINK): $(libgcj_bc_la_version_arg).
	[ANONVERSCRIPT && ANONVERSCRIPT_SUN] (%.ver-sun): New pattern rule.
	* Makefile.in: Regenerate.

	* libgcj.ver: Reformat.

>>>>>>> e8da5f64
2010-06-10  Peter O'Gorman  <peter@pogma.com>

	* configure.ac: Set SYSTEMSPEC so that -allow_stack_execute is not
	passed to the linker for -dynamiclib or -bundle on darwin.
	* configure: Regenerate. 

2010-06-09  Iain Sandoe  <iains@gcc.gnu.org>

	PR bootstrap/43170
	* configure: Regenerate.

2010-06-03  Ralf Wildenhues  <Ralf.Wildenhues@gmx.de>

	* configure: Regenerate.

2010-06-03  Matthias Klose  <doko@ubuntu.com>

	* libtool-version: Bump soversion.

2010-05-29  Mike Stump  <mikestump@comcast.net>

	* configure.ac: Add multilib support for gmp.  Proper -I and -L
	flags for gmp are added.

2010-05-25  Rainer Orth  <ro@CeBiTec.Uni-Bielefeld.DE>

	* configure.ac: Redirect grep stdout, stderr to /dev/null instead
	of grep -q.
	Use -- instead of grep -e.
	* configure: Regenerate.

2010-05-25  Rainer Orth  <ro@CeBiTec.Uni-Bielefeld.DE>

	PR libgcj/44216
	* configure.ac (libgcj_cv_exidx): Enable AC_LANG_WERROR.
	Save and restore werror flag.
	* configure: Regenerate.

2010-05-04  Ralf Wildenhues  <Ralf.Wildenhues@gmx.de>

	PR other/43620
	* configure.ac (AM_INIT_AUTOMAKE): Add no-dist.
	* Makefile.in: Regenerate.
	* gcj/Makefile.in: Regenerate.
	* include/Makefile.in: Regenerate.
	* testsuite/Makefile.in: Regenerate.

2010-05-03  Jack Howarth <howarth@bromo.med.uc.edu>

	PR 43839
	* testsuite/Makefile.am: Override automake for site.exp creation
	and add entry to set libiconv.
	* testsuite/Makefile.in: Regenerate.
	* testsuite/libjava.jni/jni.exp (gcj_jni_get_cxxflags_invocation):
	Add new global variable libiconv to handle alternative libiconv
	locations.

2010-04-19  Andrew Haley  <aph@redhat.com>

	PR libgcj/40860
	* configure.ac: Handle --no-merge-exidx-entries.

2010-04-07  Jakub Jelinek  <jakub@redhat.com>

	* exception.cc (_Jv_Throw): Avoid set but not used warning.
	* include/java-assert.h (JvAssertMessage, JvAssert): Use argument in
	sizeof to avoid set but not used warnings.

2010-04-07  Jason Merrill  <jason@redhat.com>

	* gnu/gcj/runtime/natSharedLibLoader.cc (findCore): Move
	declaration of _Jv_create_core out of the function.

2010-04-02  Ralf Wildenhues  <Ralf.Wildenhues@gmx.de>

	* Makefile.in: Regenerate.
	* aclocal.m4: Regenerate.
	* configure: Regenerate.
	* gcj/Makefile.in: Regenerate.
	* include/Makefile.in: Regenerate.
	* testsuite/Makefile.in: Regenerate.

2010-03-21  Dave Korn  <dave.korn.cygwin@gmail.com>

	PR target/42811
	* configure.ac (DLLTOOL): Call AC_CHECK_TOOL.
	(libgcj_sublib_core_extra_deps): New host-dependent configure var.
	(LIBGCJ_SUBLIB_CORE_EXTRA_DEPS): AC_SUBST it.
	* configure.host (libgcj_sublib_core_extra_deps): Define
	appropriately on Cygwin and MinGW.
	(libgcj_sublib_core_extra_deps): Add libgcj-noncore-dummy import
	stub library on Cygwin and MinGW.
	* Makefile.am (LIBJAVA_CORE_EXTRA): Import AC_SUBST'd
	LIBGCJ_SUBLIB_CORE_EXTRA_DEPS if building sublibs, else define empty.
	(libgcj_la_DEPENDENCIES): Use it.
	(DLL_VERSION): New makefile macro.
	(libgcj-noncore-dummy.dll.a): New build rule for dummy import stub
	library.
	(libgcj_noncore_la_LIBADD): Trim superfluous convenience libs.
	(AM_MAKEFLAGS): Add DLLTOOL recursive propagation.
	* libgcj-noncore-dummy.def: New file.
	* Makefile.in: Regenerate.
	* include/Makefile.in: Likewise.
	* testsuite/Makefile.in: Likewise.
	* configure: Likewise.
	* gcj/Makefile.in: Likewise.

2010-03-21  Dave Korn  <dave.korn.cygwin@gmail.com>

	PR target/42811 (prerequisite)
	* jvmti.cc (_Jv_GetJVMTIEnv): Avoid use of uninitialised memory.

2010-03-13  Matthias Klose  <doko@ubuntu.com>

	PR libgcj/42676
	* Regenerate .h files for anonymous inner classes.

2010-03-01  Rainer Orth  <ro@CeBiTec.Uni-Bielefeld.DE>

	* configure.host (mips-sgi-irix6*): Don't set libgcj_interpreter.

2010-02-24  Andrew Haley  <aph@redhat.com>

	PR java/40816
	* include/jni_md.h: jboolean is an unsigned type.

2010-02-02  Jack Howarth  <howarth@bromo.med.uc.edu>

	PR java/41991
	* include/posix.h: Redefine _Unwind_FindEnclosingFunction.

2010-01-26  Andrew Haley  <aph@redhat.com>

	* java/lang/natClass.cc (registerClosure): Make sure closures is
	non NULL.

2010-01-19  Matthias Klose  <doko@ubuntu.com>

	* Regenerate .class files.
	* classpath/lib/java/security/VMSecureRandom*.class: Remove.

2010-01-16  Ralf Wildenhues  <Ralf.Wildenhues@gmx.de>

	* Makefile.am (write_entries_to_file): Use \012 instead of \n
	with tr.
	* scripts/makemake.tcl: Likewise.
	* sources.am: Regenerate.
	* Makefile.in: Regenerate.

2010-01-09  Jakub Jelinek  <jakub@redhat.com>

	* gnu/gcj/convert/Convert.java (version): Update copyright notice
	dates.
	* gnu/gcj/tools/gcj_dbtool/Main.java (main): Likewise.

2010-01-06  Matthias Klose  <doko@ubuntu.com>

	* Regenerate .class files with updated ecj.jar (based on 3.5.1).<|MERGE_RESOLUTION|>--- conflicted
+++ resolved
@@ -1,5 +1,3 @@
-<<<<<<< HEAD
-=======
 2010-07-23  Rainer Orth  <ro@CeBiTec.Uni-Bielefeld.DE>
 
 	* configure.ac (*-*-solaris2.8): Use alternate thread library.
@@ -53,7 +51,6 @@
 
 	* libgcj.ver: Reformat.
 
->>>>>>> e8da5f64
 2010-06-10  Peter O'Gorman  <peter@pogma.com>
 
 	* configure.ac: Set SYSTEMSPEC so that -allow_stack_execute is not

--- conflicted
+++ resolved
@@ -1,13 +1,3 @@
-<<<<<<< HEAD
-2013-03-12  Andrew John Hughes  <gnu.andrew@redhat.com>
-
-	* include/posix-threads.h:
-	(_Jv_MutexCheckMonitor(_Jv_Mutex_t)): Use
-	pthread_equal rather than !=.
-
-2013-01-07  H.J. Lu  <hongjiu.lu@intel.com>
-
-=======
 2013-03-22  Release Manager
 
 	* GCC 4.8.0 released.
@@ -20,7 +10,6 @@
 
 2013-01-07  H.J. Lu  <hongjiu.lu@intel.com>
 
->>>>>>> 43bd423a
 	* Makefile.am (lib_gnu_awt_xlib_la_LDFLAGS): Replace
 	LIBSTDCXX_RAW_CXX_LDLAGS with LIBSTDCXX_RAW_CXX_LDFLAGS.
 	* Makefile.in: Regenerated.

--- conflicted
+++ resolved
@@ -1,10 +1,6 @@
 // prims.cc - Code for core of runtime environment.
 
-<<<<<<< HEAD
-/* Copyright (C) 1998, 1999, 2000, 2001, 2002, 2003, 2004, 2005, 2006  Free Software Foundation
-=======
 /* Copyright (C) 1998, 1999, 2000, 2001, 2002, 2003, 2004, 2005, 2006, 2007  Free Software Foundation
->>>>>>> 751ff693
 
    This file is part of libgcj.
 
@@ -36,15 +32,10 @@
 #include <java/lang/ThreadGroup.h>
 #endif
 
-<<<<<<< HEAD
-#include <jvmti.h>
-#include "jvmti-int.h"
-=======
 #ifdef INTERPRETER
 #include <jvmti.h>
 #include "jvmti-int.h"
 #endif
->>>>>>> 751ff693
 
 #ifndef DISABLE_GETENV_PROPERTIES
 #include <ctype.h>
@@ -78,17 +69,12 @@
 #include <gnu/gcj/runtime/ExtensionClassLoader.h>
 #include <gnu/gcj/runtime/FinalizerThread.h>
 #include <execution.h>
-<<<<<<< HEAD
-#include <gnu/classpath/jdwp/Jdwp.h>
-#include <gnu/classpath/jdwp/VMVirtualMachine.h>
-=======
 
 #ifdef INTERPRETER
 #include <gnu/classpath/jdwp/Jdwp.h>
 #include <gnu/classpath/jdwp/VMVirtualMachine.h>
 #endif // INTERPRETER
 
->>>>>>> 751ff693
 #include <gnu/java/lang/MainThread.h>
 
 #ifdef USE_LTDL
@@ -125,11 +111,6 @@
 
 // Debugging options
 static bool remoteDebug = false;
-<<<<<<< HEAD
-static char defaultJdwpOptions[] = "";
-static char *jdwpOptions = defaultJdwpOptions;
-
-=======
 #ifdef INTERPRETER
 static char defaultJdwpOptions[] = "";
 static char *jdwpOptions = defaultJdwpOptions;
@@ -145,7 +126,6 @@
 static char *jvmti_agent_opts;
 #endif // INTERPRETER
 
->>>>>>> 751ff693
 // Argument support.
 int
 _Jv_GetNbArgs (void)
@@ -930,7 +910,6 @@
     default:
       // Do nothing -- bad signature.
       break;
-<<<<<<< HEAD
     }
 
   if (endp)
@@ -940,17 +919,6 @@
       *endp = sig;
     }
 
-=======
-    }
-
-  if (endp)
-    {
-      // Not really the "end", but the last valid character that we
-      // looked at.
-      *endp = sig;
-    }
-
->>>>>>> 751ff693
   if (! result)
     return NULL;
 
@@ -1216,10 +1184,7 @@
     {
       remoteDebug = true;
     }
-<<<<<<< HEAD
-=======
 #ifdef INTERPRETER
->>>>>>> 751ff693
   else if (! strncmp (option_string, "runjdwp:", 8))
     {
       if (strlen (option_string) > 8)
@@ -1231,10 +1196,7 @@
 	  return -1;
 	}
     }
-<<<<<<< HEAD
-=======
 #endif // INTERPRETER
->>>>>>> 751ff693
   else if (! strncmp (option_string, "bootclasspath:", 14))
     {
       // FIXME: add a parse_bootclasspath_arg function
@@ -1313,15 +1275,11 @@
     {
       // FIXME: fail if impossible to share class data
     }
-<<<<<<< HEAD
-
-=======
   else
     {
       // Unrecognized.
       return -1;
     }
->>>>>>> 751ff693
   return 0;
 }
 
@@ -1427,8 +1385,6 @@
   return 0;
 }
 
-<<<<<<< HEAD
-=======
 #ifdef INTERPRETER
 // This function loads the agent functions for JVMTI from the library indicated
 // by name.  It returns a negative value on failure, the value of which
@@ -1487,7 +1443,6 @@
 }
 #endif // INTERPRETER
 
->>>>>>> 751ff693
 static jint
 parse_init_args (JvVMInitArgs* vm_args)
 {
@@ -1513,10 +1468,7 @@
   for (int i = 0; i < vm_args->nOptions; ++i)
     {
       char* option_string = vm_args->options[i].optionString;
-<<<<<<< HEAD
-=======
       
->>>>>>> 751ff693
       if (! strcmp (option_string, "vfprintf")
 	  || ! strcmp (option_string, "exit")
 	  || ! strcmp (option_string, "abort"))
@@ -1544,17 +1496,6 @@
 
 	  continue;
 	}
-<<<<<<< HEAD
-      else if (vm_args->ignoreUnrecognized)
-        {
-          if (option_string[0] == '_')
-            parse_x_arg (option_string + 1);
-          else if (! strncmp (option_string, "-X", 2))
-            parse_x_arg (option_string + 2);
-          else
-            {
-            unknown_option:
-=======
 #ifdef INTERPRETER
       else if (! strncmp (option_string, "-agentlib", sizeof ("-agentlib") - 1))
 	{
@@ -1661,16 +1602,10 @@
 
 	  if (r == -1 && ! vm_args->ignoreUnrecognized)
             {
->>>>>>> 751ff693
               fprintf (stderr, "libgcj: unknown option: %s\n", option_string);
               return -1;
             }
 	}
-<<<<<<< HEAD
-      else
-        goto unknown_option;
-=======
->>>>>>> 751ff693
     }
   return 0;
 }
@@ -1748,7 +1683,6 @@
   _Jv_platform_initialize ();
 
   _Jv_JNI_Init ();
-  _Jv_JVMTI_Init ();
 
 #ifdef INTERPRETER
   _Jv_JVMTI_Init ();
@@ -1821,42 +1755,28 @@
 				      arg_vec, is_jar);
       _Jv_AttachCurrentThread (main_thread);
 
-<<<<<<< HEAD
-=======
 #ifdef INTERPRETER
       // Start JVMTI if an agent function has been found.
       if (jvmti_agentonload)
         (*jvmti_agentonload) (_Jv_GetJavaVM (), jvmti_agent_opts, NULL);
 
->>>>>>> 751ff693
       // Start JDWP
       if (remoteDebug)
 	{
 	  using namespace gnu::classpath::jdwp;
 	  VMVirtualMachine::initialize ();
 	  Jdwp *jdwp = new Jdwp ();
-<<<<<<< HEAD
-	  jdwp->setDaemon (true);
-=======
 	  jdwp->setDaemon (true);	  
->>>>>>> 751ff693
 	  jdwp->configure (JvNewStringLatin1 (jdwpOptions));
 	  jdwp->start ();
 
 	  // Wait for JDWP to initialize and start
 	  jdwp->join ();
 	}
-<<<<<<< HEAD
-
-      // Send VMInit
-      if (JVMTI_REQUESTED_EVENT (VMInit))
-	_Jv_JVMTI_PostEvent (JVMTI_EVENT_VM_INIT, main_thread);
-=======
       // Send VMInit
       if (JVMTI_REQUESTED_EVENT (VMInit))
 	_Jv_JVMTI_PostEvent (JVMTI_EVENT_VM_INIT, main_thread);
 #endif // INTERPRETER
->>>>>>> 751ff693
     }
   catch (java::lang::Throwable *t)
     {
@@ -1871,10 +1791,7 @@
 
   _Jv_ThreadRun (main_thread);
 
-<<<<<<< HEAD
-=======
 #ifdef INTERPRETER
->>>>>>> 751ff693
   // Send VMDeath
   if (JVMTI_REQUESTED_EVENT (VMDeath))
     {
@@ -1883,14 +1800,11 @@
       _Jv_JVMTI_PostEvent (JVMTI_EVENT_VM_DEATH, thread, jni_env);
     }
 
-<<<<<<< HEAD
-=======
   // Run JVMTI AgentOnUnload if it exists and an agent is loaded.
   if (jvmti_agentonunload)
     (*jvmti_agentonunload) (_Jv_GetJavaVM ());
 #endif // INTERPRETER
 
->>>>>>> 751ff693
   // If we got here then something went wrong, as MainThread is not
   // supposed to terminate.
   ::exit (1);

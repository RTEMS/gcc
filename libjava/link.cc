// link.cc - Code for linking and resolving classes and pool entries.

/* Copyright (C) 1999, 2000, 2001, 2002, 2003, 2004, 2005 Free Software Foundation

   This file is part of libgcj.

This software is copyrighted work licensed under the terms of the
Libgcj License.  Please consult the file "LIBGCJ_LICENSE" for
details.  */

/* Author: Kresten Krab Thorup <krab@gnu.org>  */

#include <config.h>
#include <platform.h>

#include <stdio.h>

#include <java-interp.h>

#include <jvm.h>
#include <gcj/cni.h>
#include <string.h>
#include <limits.h>
#include <java-cpool.h>
#include <execution.h>
#include <java/lang/Class.h>
#include <java/lang/String.h>
#include <java/lang/StringBuffer.h>
#include <java/lang/Thread.h>
#include <java/lang/InternalError.h>
#include <java/lang/VirtualMachineError.h>
#include <java/lang/VerifyError.h>
#include <java/lang/NoSuchFieldError.h>
#include <java/lang/NoSuchMethodError.h>
#include <java/lang/ClassFormatError.h>
#include <java/lang/IllegalAccessError.h>
#include <java/lang/AbstractMethodError.h>
#include <java/lang/NoClassDefFoundError.h>
#include <java/lang/IncompatibleClassChangeError.h>
#include <java/lang/VerifyError.h>
#include <java/lang/VMClassLoader.h>
#include <java/lang/reflect/Modifier.h>
#include <java/security/CodeSource.h>

using namespace gcj;

typedef unsigned int uaddr __attribute__ ((mode (pointer)));

template<typename T>
struct aligner
{
  char c;
  T field;
};

#define ALIGNOF(TYPE) (offsetof (aligner<TYPE>, field))

// This returns the alignment of a type as it would appear in a
// structure.  This can be different from the alignment of the type
// itself.  For instance on x86 double is 8-aligned but struct{double}
// is 4-aligned.
int
_Jv_Linker::get_alignment_from_class (jclass klass)
{
  if (klass == JvPrimClass (byte))
    return ALIGNOF (jbyte);
  else if (klass == JvPrimClass (short))
    return ALIGNOF (jshort);
  else if (klass == JvPrimClass (int)) 
    return ALIGNOF (jint);
  else if (klass == JvPrimClass (long))
    return ALIGNOF (jlong);
  else if (klass == JvPrimClass (boolean))
    return ALIGNOF (jboolean);
  else if (klass == JvPrimClass (char))
    return ALIGNOF (jchar);
  else if (klass == JvPrimClass (float))
    return ALIGNOF (jfloat);
  else if (klass == JvPrimClass (double))
    return ALIGNOF (jdouble);
  else
    return ALIGNOF (jobject);
}

void
_Jv_Linker::resolve_field (_Jv_Field *field, java::lang::ClassLoader *loader)
{
  if (! field->isResolved ())
    {
      _Jv_Utf8Const *sig = (_Jv_Utf8Const *) field->type;
      jclass type = _Jv_FindClassFromSignature (sig->chars(), loader);
      if (type == NULL)
	throw new java::lang::NoClassDefFoundError(field->name->toString());
      field->type = type;
      field->flags &= ~_Jv_FIELD_UNRESOLVED_FLAG;
    }
}

// A helper for find_field that knows how to recursively search
// superclasses and interfaces.
_Jv_Field *
_Jv_Linker::find_field_helper (jclass search, _Jv_Utf8Const *name,
<<<<<<< HEAD
=======
			       _Jv_Utf8Const *type_name,
>>>>>>> 8c044a9c
			       jclass *declarer)
{
  while (search)
    {
      // From 5.4.3.2.  First search class itself.
      for (int i = 0; i < search->field_count; ++i)
	{
	  _Jv_Field *field = &search->fields[i];
<<<<<<< HEAD
	  if (_Jv_equalUtf8Consts (field->name, name))
=======
	  if (! _Jv_equalUtf8Consts (field->name, name))
	    continue;

	  if (! field->isResolved ())
	    resolve_field (field, search->loader);

	  // Note that we compare type names and not types.  This is
	  // bizarre, but we do it because we want to find a field
	  // (and terminate the search) if it has the correct
	  // descriptor -- but then later reject it if the class
	  // loader check results in different classes.  We can't just
	  // pass in the descriptor and check that way, because when
	  // the field is already resolved there is no easy way to
	  // find its descriptor again.
	  if (_Jv_equalUtf8Consts (type_name, field->type->name))
>>>>>>> 8c044a9c
	    {
	      *declarer = search;
	      return field;
	    }
	}

      // Next search direct interfaces.
      for (int i = 0; i < search->interface_count; ++i)
	{
	  _Jv_Field *result = find_field_helper (search->interfaces[i], name,
<<<<<<< HEAD
						 declarer);
=======
						 type_name, declarer);
>>>>>>> 8c044a9c
	  if (result)
	    return result;
	}

      // Now search superclass.
      search = search->superclass;
    }

  return NULL;
}

bool
_Jv_Linker::has_field_p (jclass search, _Jv_Utf8Const *field_name)
{
  for (int i = 0; i < search->field_count; ++i)
    {
      _Jv_Field *field = &search->fields[i];
      if (_Jv_equalUtf8Consts (field->name, field_name))
	return true;
    }
  return false;
}

// Find a field.
// KLASS is the class that is requesting the field.
// OWNER is the class in which the field should be found.
// FIELD_TYPE_NAME is the type descriptor for the field.
<<<<<<< HEAD
=======
// Fill FOUND_CLASS with the address of the class in which the field
// is actually declared.
>>>>>>> 8c044a9c
// This function does the class loader type checks, and
// also access checks.  Returns the field, or throws an
// exception on error.
_Jv_Field *
_Jv_Linker::find_field (jclass klass, jclass owner,
<<<<<<< HEAD
			_Jv_Utf8Const *field_name,
			_Jv_Utf8Const *field_type_name)
{
  jclass field_type = 0;

  if (owner->loader != klass->loader)
    {
      // FIXME: The implementation of this function
      // (_Jv_FindClassFromSignature) will generate an instance of
      // _Jv_Utf8Const for each call if the field type is a class name
      // (Lxx.yy.Z;).  This may be too expensive to do for each and
      // every fieldref being resolved.  For now, we fix the problem
      // by only doing it when we have a loader different from the
      // class declaring the field.
      field_type = _Jv_FindClassFromSignature (field_type_name->chars(),
					       klass->loader);
    }

  jclass found_class = 0;
  _Jv_Field *the_field = find_field_helper (owner, field_name, &found_class);
=======
			jclass *found_class,
			_Jv_Utf8Const *field_name,
			_Jv_Utf8Const *field_type_name)
{
  // FIXME: this allocates a _Jv_Utf8Const each time.  We should make
  // it cheaper.
  jclass field_type = _Jv_FindClassFromSignature (field_type_name->chars(),
						  klass->loader);
  if (field_type == NULL)
    throw new java::lang::NoClassDefFoundError(field_name->toString());

  _Jv_Field *the_field = find_field_helper (owner, field_name,
					    field_type->name, found_class);
>>>>>>> 8c044a9c

  if (the_field == 0)
    {
      java::lang::StringBuffer *sb = new java::lang::StringBuffer();
      sb->append(JvNewStringLatin1("field "));
      sb->append(owner->getName());
      sb->append(JvNewStringLatin1("."));
      sb->append(_Jv_NewStringUTF(field_name->chars()));
      sb->append(JvNewStringLatin1(" was not found."));
      throw new java::lang::NoSuchFieldError (sb->toString());
    }

<<<<<<< HEAD
  if (_Jv_CheckAccess (klass, found_class, the_field->flags))
    {
      // Resolve the field using the class' own loader if necessary.

      if (!the_field->isResolved ())
	resolve_field (the_field, found_class->loader);

      if (field_type != 0 && the_field->type != field_type)
=======
  if (_Jv_CheckAccess (klass, *found_class, the_field->flags))
    {
      // Note that the field returned by find_field_helper is always
      // resolved.  There's no point checking class loaders here,
      // since we already did the work to look up all the types.
      // FIXME: being lazy here would be nice.
      if (the_field->type != field_type)
>>>>>>> 8c044a9c
	throw new java::lang::LinkageError
	  (JvNewStringLatin1 
	   ("field type mismatch with different loaders"));
    }
  else
    {
      java::lang::StringBuffer *sb
	= new java::lang::StringBuffer ();
      sb->append(klass->getName());
      sb->append(JvNewStringLatin1(": "));
<<<<<<< HEAD
      sb->append(found_class->getName());
=======
      sb->append((*found_class)->getName());
>>>>>>> 8c044a9c
      sb->append(JvNewStringLatin1("."));
      sb->append(_Jv_NewStringUtf8Const (field_name));
      throw new java::lang::IllegalAccessError(sb->toString());
    }

  return the_field;
}

_Jv_word
_Jv_Linker::resolve_pool_entry (jclass klass, int index)
{
  using namespace java::lang::reflect;

  _Jv_Constants *pool = &klass->constants;

  if ((pool->tags[index] & JV_CONSTANT_ResolvedFlag) != 0)
    return pool->data[index];

  switch (pool->tags[index])
    {
    case JV_CONSTANT_Class:
      {
	_Jv_Utf8Const *name = pool->data[index].utf8;

	jclass found;
	if (name->first() == '[')
	  found = _Jv_FindClassFromSignature (name->chars(),
					      klass->loader);
	else
	  found = _Jv_FindClass (name, klass->loader);

	if (! found)
	  throw new java::lang::NoClassDefFoundError (name->toString());

	// Check accessibility, but first strip array types as
	// _Jv_ClassNameSamePackage can't handle arrays.
	jclass check;
	for (check = found;
	     check && check->isArray();
	     check = check->getComponentType())
	  ;
	if ((found->accflags & Modifier::PUBLIC) == Modifier::PUBLIC
	    || (_Jv_ClassNameSamePackage (check->name,
					  klass->name)))
	  {
	    pool->data[index].clazz = found;
	    pool->tags[index] |= JV_CONSTANT_ResolvedFlag;
	  }
	else
	  {
	    java::lang::StringBuffer *sb = new java::lang::StringBuffer ();
	    sb->append(klass->getName());
	    sb->append(JvNewStringLatin1(" can't access class "));
	    sb->append(found->getName());
	    throw new java::lang::IllegalAccessError(sb->toString());
	  }
      }
      break;

    case JV_CONSTANT_String:
      {
	jstring str;
	str = _Jv_NewStringUtf8Const (pool->data[index].utf8);
	pool->data[index].o = str;
	pool->tags[index] |= JV_CONSTANT_ResolvedFlag;
      }
      break;

    case JV_CONSTANT_Fieldref:
      {
	_Jv_ushort class_index, name_and_type_index;
	_Jv_loadIndexes (&pool->data[index],
			 class_index,
			 name_and_type_index);
	jclass owner = (resolve_pool_entry (klass, class_index)).clazz;

	if (owner != klass)
	  _Jv_InitClass (owner);

	_Jv_ushort name_index, type_index;
	_Jv_loadIndexes (&pool->data[name_and_type_index],
			 name_index,
			 type_index);

	_Jv_Utf8Const *field_name = pool->data[name_index].utf8;
	_Jv_Utf8Const *field_type_name = pool->data[type_index].utf8;

<<<<<<< HEAD
	_Jv_Field *the_field = find_field (klass, owner, field_name,
					   field_type_name);

=======
	jclass found_class = 0;
	_Jv_Field *the_field = find_field (klass, owner, 
					   &found_class,
					   field_name,
					   field_type_name);
	if (owner != found_class)
	  _Jv_InitClass (found_class);
>>>>>>> 8c044a9c
	pool->data[index].field = the_field;
	pool->tags[index] |= JV_CONSTANT_ResolvedFlag;
      }
      break;

    case JV_CONSTANT_Methodref:
    case JV_CONSTANT_InterfaceMethodref:
      {
	_Jv_ushort class_index, name_and_type_index;
	_Jv_loadIndexes (&pool->data[index],
			 class_index,
			 name_and_type_index);
	jclass owner = (resolve_pool_entry (klass, class_index)).clazz;

	if (owner != klass)
	  _Jv_InitClass (owner);

	_Jv_ushort name_index, type_index;
	_Jv_loadIndexes (&pool->data[name_and_type_index],
			 name_index,
			 type_index);

	_Jv_Utf8Const *method_name = pool->data[name_index].utf8;
	_Jv_Utf8Const *method_signature = pool->data[type_index].utf8;

	_Jv_Method *the_method = 0;
	jclass found_class = 0;

	// We're going to cache a pointer to the _Jv_Method object
	// when we find it.  So, to ensure this doesn't get moved from
	// beneath us, we first put all the needed Miranda methods
	// into the target class.
	wait_for_state (klass, JV_STATE_LOADED);

	// First search the class itself.
	the_method = search_method_in_class (owner, klass,
					     method_name, method_signature);

	if (the_method != 0)
	  {
	    found_class = owner;
	    goto end_of_method_search;
	  }

	// If we are resolving an interface method, search the
	// interface's superinterfaces (A superinterface is not an
	// interface's superclass - a superinterface is implemented by
	// the interface).
	if (pool->tags[index] == JV_CONSTANT_InterfaceMethodref)
	  {
	    _Jv_ifaces ifaces;
	    ifaces.count = 0;
	    ifaces.len = 4;
	    ifaces.list = (jclass *) _Jv_Malloc (ifaces.len
						 * sizeof (jclass *));

	    get_interfaces (owner, &ifaces);

	    for (int i = 0; i < ifaces.count; i++)
	      {
		jclass cls = ifaces.list[i];
		the_method = search_method_in_class (cls, klass, method_name, 
						     method_signature);
		if (the_method != 0)
		  {
		    found_class = cls;
		    break;
		  }
	      }

	    _Jv_Free (ifaces.list);

	    if (the_method != 0)
	      goto end_of_method_search;
	  }

	// Finally, search superclasses. 
	for (jclass cls = owner->getSuperclass (); cls != 0; 
	     cls = cls->getSuperclass ())
	  {
	    the_method = search_method_in_class (cls, klass, method_name,
						 method_signature);
	    if (the_method != 0)
	      {
		found_class = cls;
		break;
	      }
	  }

      end_of_method_search:
    
	// FIXME: if (cls->loader != klass->loader), then we
	// must actually check that the types of arguments
	// correspond.  That is, for each argument type, and
	// the return type, doing _Jv_FindClassFromSignature
	// with either loader should produce the same result,
	// i.e., exactly the same jclass object. JVMS 5.4.3.3    
    
	if (the_method == 0)
	  {
	    java::lang::StringBuffer *sb = new java::lang::StringBuffer();
	    sb->append(JvNewStringLatin1("method "));
	    sb->append(owner->getName());
	    sb->append(JvNewStringLatin1("."));
	    sb->append(_Jv_NewStringUTF(method_name->chars()));
	    sb->append(JvNewStringLatin1(" with signature "));
	    sb->append(_Jv_NewStringUTF(method_signature->chars()));
	    sb->append(JvNewStringLatin1(" was not found."));
	    throw new java::lang::NoSuchMethodError (sb->toString());
	  }
      
	int vtable_index = -1;
	if (pool->tags[index] != JV_CONSTANT_InterfaceMethodref)
	  vtable_index = (jshort)the_method->index;

	pool->data[index].rmethod
	  = klass->engine->resolve_method(the_method,
					  found_class,
					  ((the_method->accflags
					    & Modifier::STATIC) != 0),
					  vtable_index);
	pool->tags[index] |= JV_CONSTANT_ResolvedFlag;
      }
      break;
    }
  return pool->data[index];
}

// This function is used to lazily locate superclasses and
// superinterfaces.  This must be called with the class lock held.
void
_Jv_Linker::resolve_class_ref (jclass klass, jclass *classref)
{
  jclass ret = *classref;

  // If superclass looks like a constant pool entry, resolve it now.
  if (ret && (uaddr) ret < (uaddr) klass->constants.size)
    {
      if (klass->state < JV_STATE_LINKED)
	{
	  _Jv_Utf8Const *name = klass->constants.data[(uaddr) *classref].utf8;
	  ret = _Jv_FindClass (name, klass->loader);
	  if (! ret)
	    {
	      throw new java::lang::NoClassDefFoundError (name->toString());
	    }
	}
      else
	ret = klass->constants.data[(uaddr) classref].clazz;
      *classref = ret;
    }
}

// Find a method declared in the cls that is referenced from klass and
// perform access checks.
_Jv_Method *
_Jv_Linker::search_method_in_class (jclass cls, jclass klass, 
				    _Jv_Utf8Const *method_name, 
				    _Jv_Utf8Const *method_signature)
{
  using namespace java::lang::reflect;

  for (int i = 0;  i < cls->method_count;  i++)
    {
      _Jv_Method *method = &cls->methods[i];
      if (   (!_Jv_equalUtf8Consts (method->name,
				    method_name))
	  || (!_Jv_equalUtf8Consts (method->signature,
				    method_signature)))
	continue;

      if (_Jv_CheckAccess (klass, cls, method->accflags))
	return method;
      else
	{
	  java::lang::StringBuffer *sb = new java::lang::StringBuffer();
	  sb->append(klass->getName());
	  sb->append(JvNewStringLatin1(": "));
	  sb->append(cls->getName());
	  sb->append(JvNewStringLatin1("."));
	  sb->append(_Jv_NewStringUTF(method_name->chars()));
	  sb->append(_Jv_NewStringUTF(method_signature->chars()));
	  throw new java::lang::IllegalAccessError (sb->toString());
	}
    }
  return 0;
}


#define INITIAL_IOFFSETS_LEN 4
#define INITIAL_IFACES_LEN 4

static _Jv_IDispatchTable null_idt = { {SHRT_MAX, 0, NULL} };

// Generate tables for constant-time assignment testing and interface
// method lookup. This implements the technique described by Per Bothner
// <per@bothner.com> on the java-discuss mailing list on 1999-09-02:
// http://gcc.gnu.org/ml/java/1999-q3/msg00377.html
void
_Jv_Linker::prepare_constant_time_tables (jclass klass)
{  
  if (klass->isPrimitive () || klass->isInterface ())
    return;

  // Short-circuit in case we've been called already.
  if ((klass->idt != NULL) || klass->depth != 0)
    return;

  // Calculate the class depth and ancestor table. The depth of a class 
  // is how many "extends" it is removed from Object. Thus the depth of 
  // java.lang.Object is 0, but the depth of java.io.FilterOutputStream 
  // is 2. Depth is defined for all regular and array classes, but not 
  // interfaces or primitive types.
   
  jclass klass0 = klass;
  jboolean has_interfaces = 0;
  while (klass0 != &java::lang::Object::class$)
    {
      has_interfaces += klass0->interface_count;
      klass0 = klass0->superclass;
      klass->depth++;
    }

  // We do class member testing in constant time by using a small table 
  // of all the ancestor classes within each class. The first element is 
  // a pointer to the current class, and the rest are pointers to the 
  // classes ancestors, ordered from the current class down by decreasing 
  // depth. We do not include java.lang.Object in the table of ancestors, 
  // since it is redundant.

  // FIXME: _Jv_AllocBytes
  klass->ancestors = (jclass *) _Jv_Malloc (klass->depth
						* sizeof (jclass));
  klass0 = klass;
  for (int index = 0; index < klass->depth; index++)
    {
      klass->ancestors[index] = klass0;
      klass0 = klass0->superclass;
    }

  if ((klass->accflags & java::lang::reflect::Modifier::ABSTRACT) != 0)
    return;

  // Optimization: If class implements no interfaces, use a common
  // predefined interface table.
  if (!has_interfaces)
    {
      klass->idt = &null_idt;
      return;
    }

  // FIXME: _Jv_AllocBytes
  klass->idt = 
    (_Jv_IDispatchTable *) _Jv_Malloc (sizeof (_Jv_IDispatchTable));

  _Jv_ifaces ifaces;
  ifaces.count = 0;
  ifaces.len = INITIAL_IFACES_LEN;
  ifaces.list = (jclass *) _Jv_Malloc (ifaces.len * sizeof (jclass *));

  int itable_size = get_interfaces (klass, &ifaces);

  if (ifaces.count > 0)
    {
      klass->idt->cls.itable = 
	// FIXME: _Jv_AllocBytes
	(void **) _Jv_Malloc (itable_size * sizeof (void *));
      klass->idt->cls.itable_length = itable_size;

      jshort *itable_offsets = 
	(jshort *) _Jv_Malloc (ifaces.count * sizeof (jshort));

      generate_itable (klass, &ifaces, itable_offsets);

      jshort cls_iindex = find_iindex (ifaces.list, itable_offsets,
				       ifaces.count);

      for (int i = 0; i < ifaces.count; i++)
	{
	  ifaces.list[i]->idt->iface.ioffsets[cls_iindex] =
	    itable_offsets[i];
	}

      klass->idt->cls.iindex = cls_iindex;	    

      _Jv_Free (ifaces.list);
      _Jv_Free (itable_offsets);
    }
  else 
    {
      klass->idt->cls.iindex = SHRT_MAX;
    }
}

// Return index of item in list, or -1 if item is not present.
inline jshort
_Jv_Linker::indexof (void *item, void **list, jshort list_len)
{
  for (int i=0; i < list_len; i++)
    {
      if (list[i] == item)
        return i;
    }
  return -1;
}

// Find all unique interfaces directly or indirectly implemented by klass.
// Returns the size of the interface dispatch table (itable) for klass, which 
// is the number of unique interfaces plus the total number of methods that 
// those interfaces declare. May extend ifaces if required.
jshort
_Jv_Linker::get_interfaces (jclass klass, _Jv_ifaces *ifaces)
{
  jshort result = 0;
  
  for (int i = 0; i < klass->interface_count; i++)
    {
      jclass iface = klass->interfaces[i];

      /* Make sure interface is linked.  */
      wait_for_state(iface, JV_STATE_LINKED);

      if (indexof (iface, (void **) ifaces->list, ifaces->count) == -1)
        {
	  if (ifaces->count + 1 >= ifaces->len)
	    {
	      /* Resize ifaces list */
	      ifaces->len = ifaces->len * 2;
	      ifaces->list
		= (jclass *) _Jv_Realloc (ifaces->list,
					  ifaces->len * sizeof(jclass));
	    }
	  ifaces->list[ifaces->count] = iface;
	  ifaces->count++;

	  result += get_interfaces (klass->interfaces[i], ifaces);
	}
    }
    
  if (klass->isInterface())
    result += klass->method_count + 1;
  else if (klass->superclass)
    result += get_interfaces (klass->superclass, ifaces);
  return result;
}

// Fill out itable in klass, resolving method declarations in each ifaces.
// itable_offsets is filled out with the position of each iface in itable,
// such that itable[itable_offsets[n]] == ifaces.list[n].
void
_Jv_Linker::generate_itable (jclass klass, _Jv_ifaces *ifaces,
			       jshort *itable_offsets)
{
  void **itable = klass->idt->cls.itable;
  jshort itable_pos = 0;

  for (int i = 0; i < ifaces->count; i++)
    { 
      jclass iface = ifaces->list[i];
      itable_offsets[i] = itable_pos;
      itable_pos = append_partial_itable (klass, iface, itable, itable_pos);

      /* Create interface dispatch table for iface */
      if (iface->idt == NULL)
	{
	  // FIXME: _Jv_AllocBytes
	  iface->idt
	    = (_Jv_IDispatchTable *) _Jv_Malloc (sizeof (_Jv_IDispatchTable));

	  // The first element of ioffsets is its length (itself included).
	  // FIXME: _Jv_AllocBytes
	  jshort *ioffsets = (jshort *) _Jv_Malloc (INITIAL_IOFFSETS_LEN
						    * sizeof (jshort));
	  ioffsets[0] = INITIAL_IOFFSETS_LEN;
	  for (int i = 1; i < INITIAL_IOFFSETS_LEN; i++)
	    ioffsets[i] = -1;

	  iface->idt->iface.ioffsets = ioffsets;	    
	}
    }
}

// Format method name for use in error messages.
jstring
_Jv_GetMethodString (jclass klass, _Jv_Method *meth,
		     jclass derived)
{
  using namespace java::lang;
  StringBuffer *buf = new StringBuffer (klass->name->toString());
  buf->append (jchar ('.'));
  buf->append (meth->name->toString());
  buf->append ((jchar) ' ');
  buf->append (meth->signature->toString());
  if (derived)
    {
      buf->append(JvNewStringLatin1(" in "));
      buf->append(derived->name->toString());
    }
  return buf->toString();
}

void 
_Jv_ThrowNoSuchMethodError ()
{
  throw new java::lang::NoSuchMethodError;
}

// This is put in empty vtable slots.
<<<<<<< HEAD
static void
_Jv_abstractMethodError (void)
=======
void
_Jv_ThrowAbstractMethodError ()
>>>>>>> 8c044a9c
{
  throw new java::lang::AbstractMethodError();
}

// Each superinterface of a class (i.e. each interface that the class
// directly or indirectly implements) has a corresponding "Partial
// Interface Dispatch Table" whose size is (number of methods + 1) words.
// The first word is a pointer to the interface (i.e. the java.lang.Class
// instance for that interface).  The remaining words are pointers to the
// actual methods that implement the methods declared in the interface,
// in order of declaration.
//
// Append partial interface dispatch table for "iface" to "itable", at
// position itable_pos.
// Returns the offset at which the next partial ITable should be appended.
jshort
_Jv_Linker::append_partial_itable (jclass klass, jclass iface,
				     void **itable, jshort pos)
{
  using namespace java::lang::reflect;

  itable[pos++] = (void *) iface;
  _Jv_Method *meth;
  
  for (int j=0; j < iface->method_count; j++)
    {
      meth = NULL;
      for (jclass cl = klass; cl; cl = cl->getSuperclass())
        {
	  meth = _Jv_GetMethodLocal (cl, iface->methods[j].name,
				     iface->methods[j].signature);
		 
	  if (meth)
	    break;
	}

      if (meth && (meth->name->first() == '<'))
	{
	  // leave a placeholder in the itable for hidden init methods.
          itable[pos] = NULL;	
	}
      else if (meth)
        {
	  if ((meth->accflags & Modifier::STATIC) != 0)
	    throw new java::lang::IncompatibleClassChangeError
	      (_Jv_GetMethodString (klass, meth));
	  if ((meth->accflags & Modifier::PUBLIC) == 0)
	    throw new java::lang::IllegalAccessError
	      (_Jv_GetMethodString (klass, meth));

 	  if ((meth->accflags & Modifier::ABSTRACT) != 0)
<<<<<<< HEAD
	    itable[pos] = (void *) &_Jv_abstractMethodError;
=======
	    itable[pos] = (void *) &_Jv_ThrowAbstractMethodError;
>>>>>>> 8c044a9c
	  else
	    itable[pos] = meth->ncode;
	}
      else
        {
	  // The method doesn't exist in klass. Binary compatibility rules
	  // permit this, so we delay the error until runtime using a pointer
	  // to a method which throws an exception.
	  itable[pos] = (void *) _Jv_ThrowNoSuchMethodError;
	}
      pos++;
    }
    
  return pos;
}

static _Jv_Mutex_t iindex_mutex;
static bool iindex_mutex_initialized = false;

// We need to find the correct offset in the Class Interface Dispatch 
// Table for a given interface. Once we have that, invoking an interface 
// method just requires combining the Method's index in the interface 
// (known at compile time) to get the correct method.  Doing a type test 
// (cast or instanceof) is the same problem: Once we have a possible Partial 
// Interface Dispatch Table, we just compare the first element to see if it 
// matches the desired interface. So how can we find the correct offset?  
// Our solution is to keep a vector of candiate offsets in each interface 
// (idt->iface.ioffsets), and in each class we have an index 
// (idt->cls.iindex) used to select the correct offset from ioffsets.
//
// Calculate and return iindex for a new class. 
// ifaces is a vector of num interfaces that the class implements.
// offsets[j] is the offset in the interface dispatch table for the
// interface corresponding to ifaces[j].
// May extend the interface ioffsets if required.
jshort
_Jv_Linker::find_iindex (jclass *ifaces, jshort *offsets, jshort num)
{
  int i;
  int j;
  
  // Acquire a global lock to prevent itable corruption in case of multiple 
  // classes that implement an intersecting set of interfaces being linked
  // simultaneously. We can assume that the mutex will be initialized
  // single-threaded.
  if (! iindex_mutex_initialized)
    {
      _Jv_MutexInit (&iindex_mutex);
      iindex_mutex_initialized = true;
    }
  
  _Jv_MutexLock (&iindex_mutex);
  
  for (i=1;; i++)  /* each potential position in ioffsets */
    {
      for (j=0;; j++)  /* each iface */
        {
	  if (j >= num)
	    goto found;
	  if (i >= ifaces[j]->idt->iface.ioffsets[0])
	    continue;
	  int ioffset = ifaces[j]->idt->iface.ioffsets[i];
	  /* We can potentially share this position with another class. */
	  if (ioffset >= 0 && ioffset != offsets[j])
	    break; /* Nope. Try next i. */	  
	}
    }
  found:
  for (j = 0; j < num; j++)
    {
      int len = ifaces[j]->idt->iface.ioffsets[0];
      if (i >= len) 
	{
	  // Resize ioffsets.
	  int newlen = 2 * len;
	  if (i >= newlen)
	    newlen = i + 3;
	  jshort *old_ioffsets = ifaces[j]->idt->iface.ioffsets;
	  // FIXME: _Jv_AllocBytes
	  jshort *new_ioffsets = (jshort *) _Jv_Malloc (newlen
							* sizeof(jshort));
	  memcpy (&new_ioffsets[1], &old_ioffsets[1],
		  (len - 1) * sizeof (jshort));
	  new_ioffsets[0] = newlen;

	  while (len < newlen)
	    new_ioffsets[len++] = -1;
	  
	  ifaces[j]->idt->iface.ioffsets = new_ioffsets;
	}
      ifaces[j]->idt->iface.ioffsets[i] = offsets[j];
    }

  _Jv_MutexUnlock (&iindex_mutex);

  return i;
}


// Functions for indirect dispatch (symbolic virtual binding) support.

// There are three tables, atable otable and itable.  atable is an
// array of addresses, and otable is an array of offsets, and these
// are used for static and virtual members respectively.  itable is an
// array of pairs {address, index} where each address is a pointer to
// an interface.

// {a,o,i}table_syms is an array of _Jv_MethodSymbols.  Each such
// symbol is a tuple of {classname, member name, signature}.

// Set this to true to enable debugging of indirect dispatch tables/linking.
static bool debug_link = false;

// link_symbol_table() scans these two arrays and fills in the
// corresponding atable and otable with the addresses of static
// members and the offsets of virtual members.

// The offset (in bytes) for each resolved method or field is placed
// at the corresponding position in the virtual method offset table
// (klass->otable). 

// The same otable and atable may be shared by many classes.

// This must be called while holding the class lock.

void
_Jv_Linker::link_symbol_table (jclass klass)
{
  int index = 0;
  _Jv_MethodSymbol sym;
  if (klass->otable == NULL
      || klass->otable->state != 0)
    goto atable;
   
  klass->otable->state = 1;

  if (debug_link)
    fprintf (stderr, "Fixing up otable in %s:\n", klass->name->chars());
  for (index = 0;
       (sym = klass->otable_syms[index]).class_name != NULL;
       ++index)
    {
      jclass target_class = _Jv_FindClass (sym.class_name, klass->loader);
      _Jv_Method *meth = NULL;            

      _Jv_Utf8Const *signature = sym.signature;

      {
	static char *bounce = (char *)_Jv_ThrowNoSuchMethodError;
	ptrdiff_t offset = (char *)(klass->vtable) - bounce;
	klass->otable->offsets[index] = offset;
      }

      if (target_class == NULL)
	throw new java::lang::NoClassDefFoundError 
	  (_Jv_NewStringUTF (sym.class_name->chars()));

      // We're looking for a field or a method, and we can tell
      // which is needed by looking at the signature.
      if (signature->first() == '(' && signature->len() >= 2)
	{
	  // Looks like someone is trying to invoke an interface method
	  if (target_class->isInterface())
	    {
	      using namespace java::lang;
	      StringBuffer *sb = new StringBuffer();
	      sb->append(JvNewStringLatin1("found interface "));
	      sb->append(target_class->getName());
	      sb->append(JvNewStringLatin1(" when searching for a class"));
	      throw new VerifyError(sb->toString());
	    }

 	  // If the target class does not have a vtable_method_count yet, 
	  // then we can't tell the offsets for its methods, so we must lay 
	  // it out now.
	  wait_for_state(target_class, JV_STATE_PREPARED);

	  meth = _Jv_LookupDeclaredMethod(target_class, sym.name, 
					  sym.signature);

	  if (meth != NULL)
	    {
	      int offset = _Jv_VTable::idx_to_offset (meth->index);
	      if (offset == -1)
		JvFail ("Bad method index");
	      JvAssert (meth->index < target_class->vtable_method_count);
	      klass->otable->offsets[index] = offset;
	    }
	  if (debug_link)
	    fprintf (stderr, "  offsets[%d] = %d (class %s@%p : %s(%s))\n",
		     (int)index,
		     (int)klass->otable->offsets[index],
		     (const char*)target_class->name->chars(),
		     target_class,
		     (const char*)sym.name->chars(),
		     (const char*)signature->chars());
	  continue;
	}

      // Try fields.
      {
	wait_for_state(target_class, JV_STATE_PREPARED);
<<<<<<< HEAD
	_Jv_Field *the_field = find_field (klass, target_class,
=======
	jclass found_class;
	_Jv_Field *the_field = find_field (klass, target_class, &found_class,
>>>>>>> 8c044a9c
					   sym.name, sym.signature);
	if ((the_field->flags & java::lang::reflect::Modifier::STATIC))
	  throw new java::lang::IncompatibleClassChangeError;
	else
	  klass->otable->offsets[index] = the_field->u.boffset;
      }
    }

 atable:
  if (klass->atable == NULL || klass->atable->state != 0)
    goto itable;

  klass->atable->state = 1;

  for (index = 0;
       (sym = klass->atable_syms[index]).class_name != NULL;
       ++index)
    {
      jclass target_class = _Jv_FindClass (sym.class_name, klass->loader);
      _Jv_Method *meth = NULL;            
      _Jv_Utf8Const *signature = sym.signature;

      // ??? Setting this pointer to null will at least get us a
      // NullPointerException
      klass->atable->addresses[index] = NULL;
      
      if (target_class == NULL)
	throw new java::lang::NoClassDefFoundError 
	  (_Jv_NewStringUTF (sym.class_name->chars()));
      
      // We're looking for a static field or a static method, and we
      // can tell which is needed by looking at the signature.
      if (signature->first() == '(' && signature->len() >= 2)
	{
 	  // If the target class does not have a vtable_method_count yet, 
	  // then we can't tell the offsets for its methods, so we must lay 
	  // it out now.
	  wait_for_state (target_class, JV_STATE_PREPARED);

	  // Interface methods cannot have bodies.
	  if (target_class->isInterface())
	    {
	      using namespace java::lang;
	      StringBuffer *sb = new StringBuffer();
	      sb->append(JvNewStringLatin1("class "));
	      sb->append(target_class->getName());
	      sb->append(JvNewStringLatin1(" is an interface: "
					   "class expected"));
	      throw new VerifyError(sb->toString());
	    }

	  meth = _Jv_LookupDeclaredMethod(target_class, sym.name, 
					  sym.signature);

	  if (meth != NULL)
	    {
	      if (meth->ncode) // Maybe abstract?
		{
		  klass->atable->addresses[index] = meth->ncode;
		  if (debug_link)
		    fprintf (stderr, "  addresses[%d] = %p (class %s@%p : %s(%s))\n",
			     index,
			     &klass->atable->addresses[index],
			     (const char*)target_class->name->chars(),
			     klass,
			     (const char*)sym.name->chars(),
			     (const char*)signature->chars());
		}
	    }
	  else
	    klass->atable->addresses[index]
	      = (void *)_Jv_ThrowNoSuchMethodError;

	  continue;
	}

      // Try fields.
      {
	wait_for_state(target_class, JV_STATE_PREPARED);
<<<<<<< HEAD
	_Jv_Field *the_field = find_field (klass, target_class,
=======
	jclass found_class;
	_Jv_Field *the_field = find_field (klass, target_class, &found_class,
>>>>>>> 8c044a9c
					   sym.name, sym.signature);
	if ((the_field->flags & java::lang::reflect::Modifier::STATIC))
	  klass->atable->addresses[index] = the_field->u.addr;
	else
	  throw new java::lang::IncompatibleClassChangeError;
      }
    }

 itable:
  if (klass->itable == NULL
      || klass->itable->state != 0)
    return;

  klass->itable->state = 1;

  for (index = 0;
       (sym = klass->itable_syms[index]).class_name != NULL; 
       ++index)
    {
      jclass target_class = _Jv_FindClass (sym.class_name, klass->loader);
      _Jv_Utf8Const *signature = sym.signature;

      jclass cls;
      int i;

      wait_for_state(target_class, JV_STATE_LOADED);
      bool found = _Jv_getInterfaceMethod (target_class, cls, i,
					   sym.name, sym.signature);

      if (found)
	{
	  klass->itable->addresses[index * 2] = cls;
	  klass->itable->addresses[index * 2 + 1] = (void *)(unsigned long) i;
	  if (debug_link)
	    {
	      fprintf (stderr, "  interfaces[%d] = %p (interface %s@%p : %s(%s))\n",
		       index,
		       klass->itable->addresses[index * 2],
		       (const char*)cls->name->chars(),
		       cls,
		       (const char*)sym.name->chars(),
		       (const char*)signature->chars());
	      fprintf (stderr, "            [%d] = offset %d\n",
		       index + 1,
		       (int)(unsigned long)klass->itable->addresses[index * 2 + 1]);
	    }

	}
      else
	throw new java::lang::IncompatibleClassChangeError;
    }

}

// For each catch_record in the list of caught classes, fill in the
// address field.
void 
_Jv_Linker::link_exception_table (jclass self)
{
  struct _Jv_CatchClass *catch_record = self->catch_classes;
  if (!catch_record || catch_record->classname)
    return;  
  catch_record++;
  while (catch_record->classname)
    {
      try
	{
	  jclass target_class
	    = _Jv_FindClass (catch_record->classname,  
			     self->getClassLoaderInternal ());
	  *catch_record->address = target_class;
	}
      catch (::java::lang::Throwable *t)
	{
	  // FIXME: We need to do something better here.
	  *catch_record->address = 0;
	}
      catch_record++;
    }
  self->catch_classes->classname = (_Jv_Utf8Const *)-1;
}
  
// Set itable method indexes for members of interface IFACE.
void
_Jv_Linker::layout_interface_methods (jclass iface)
{
  if (! iface->isInterface())
    return;

  // itable indexes start at 1. 
  // FIXME: Static initalizers currently get a NULL placeholder entry in the
  // itable so they are also assigned an index here.
  for (int i = 0; i < iface->method_count; i++)
    iface->methods[i].index = i + 1;
}

// Prepare virtual method declarations in KLASS, and any superclasses
// as required, by determining their vtable index, setting
// method->index, and finally setting the class's vtable_method_count.
// Must be called with the lock for KLASS held.
void
_Jv_Linker::layout_vtable_methods (jclass klass)
{
  if (klass->vtable != NULL || klass->isInterface() 
      || klass->vtable_method_count != -1)
    return;

  jclass superclass = klass->getSuperclass();

  if (superclass != NULL && superclass->vtable_method_count == -1)
    {
      JvSynchronize sync (superclass);
      layout_vtable_methods (superclass);
    }

  int index = (superclass == NULL ? 0 : superclass->vtable_method_count);

  for (int i = 0; i < klass->method_count; ++i)
    {
      _Jv_Method *meth = &klass->methods[i];
      _Jv_Method *super_meth = NULL;

      if (! _Jv_isVirtualMethod (meth))
	continue;

      if (superclass != NULL)
	{
	  jclass declarer;
	  super_meth = _Jv_LookupDeclaredMethod (superclass, meth->name,
						 meth->signature, &declarer);
	  // See if this method actually overrides the other method
	  // we've found.
	  if (super_meth)
	    {
	      if (! _Jv_isVirtualMethod (super_meth)
		  || ! _Jv_CheckAccess (klass, declarer,
					super_meth->accflags))
		super_meth = NULL;
	      else if ((super_meth->accflags
			& java::lang::reflect::Modifier::FINAL) != 0)
		{
		  using namespace java::lang;
		  StringBuffer *sb = new StringBuffer();
		  sb->append(JvNewStringLatin1("method "));
		  sb->append(_Jv_GetMethodString(klass, meth));
		  sb->append(JvNewStringLatin1(" overrides final method "));
		  sb->append(_Jv_GetMethodString(declarer, super_meth));
		  throw new VerifyError(sb->toString());
		}
	    }
	}

      if (super_meth)
        meth->index = super_meth->index;
      else
	meth->index = index++;
    }

  klass->vtable_method_count = index;
}

// Set entries in VTABLE for virtual methods declared in KLASS.
void
_Jv_Linker::set_vtable_entries (jclass klass, _Jv_VTable *vtable)
{
  for (int i = klass->method_count - 1; i >= 0; i--)
    {
      using namespace java::lang::reflect;

      _Jv_Method *meth = &klass->methods[i];
      if (meth->index == (_Jv_ushort) -1)
	continue;
      if ((meth->accflags & Modifier::ABSTRACT))
	// FIXME: it might be nice to have a libffi trampoline here,
	// so we could pass in the method name and other information.
<<<<<<< HEAD
	vtable->set_method(meth->index, (void *) &_Jv_abstractMethodError);
=======
	vtable->set_method(meth->index,
			   (void *) &_Jv_ThrowAbstractMethodError);
>>>>>>> 8c044a9c
      else
	vtable->set_method(meth->index, meth->ncode);
    }
}

// Allocate and lay out the virtual method table for KLASS.  This will
// also cause vtables to be generated for any non-abstract
// superclasses, and virtual method layout to occur for any abstract
// superclasses.  Must be called with monitor lock for KLASS held.
void
_Jv_Linker::make_vtable (jclass klass)
{
  using namespace java::lang::reflect;  

  // If the vtable exists, or for interface classes, do nothing.  All
  // other classes, including abstract classes, need a vtable.
  if (klass->vtable != NULL || klass->isInterface())
    return;

  // Ensure all the `ncode' entries are set.
  klass->engine->create_ncode(klass);

  // Class must be laid out before we can create a vtable. 
  if (klass->vtable_method_count == -1)
    layout_vtable_methods (klass);

  // Allocate the new vtable.
  _Jv_VTable *vtable = _Jv_VTable::new_vtable (klass->vtable_method_count);
  klass->vtable = vtable;

  // Copy the vtable of the closest superclass.
  jclass superclass = klass->superclass;
  {
    JvSynchronize sync (superclass);
    make_vtable (superclass);
  }
  for (int i = 0; i < superclass->vtable_method_count; ++i)
    vtable->set_method (i, superclass->vtable->get_method (i));

  // Set the class pointer and GC descriptor.
  vtable->clas = klass;
  vtable->gc_descr = _Jv_BuildGCDescr (klass);

  // For each virtual declared in klass, set new vtable entry or
  // override an old one.
  set_vtable_entries (klass, vtable);

  // Note that we don't check for abstract methods here.  We used to,
  // but there is a JVMS clarification that indicates that a check
  // here would be too eager.  And, a simple test case confirms this.
}

// Lay out the class, allocating space for static fields and computing
// offsets of instance fields.  The class lock must be held by the
// caller.
void
_Jv_Linker::ensure_fields_laid_out (jclass klass)
{  
  if (klass->size_in_bytes != -1)
    return;

  // Compute the alignment for this type by searching through the
  // superclasses and finding the maximum required alignment.  We
  // could consider caching this in the Class.
  int max_align = __alignof__ (java::lang::Object);
  jclass super = klass->getSuperclass();
  while (super != NULL)
    {
      // Ensure that our super has its super installed before
      // recursing.
      wait_for_state(super, JV_STATE_LOADING);
      ensure_fields_laid_out(super);
      int num = JvNumInstanceFields (super);
      _Jv_Field *field = JvGetFirstInstanceField (super);
      while (num > 0)
	{
	  int field_align = get_alignment_from_class (field->type);
	  if (field_align > max_align)
	    max_align = field_align;
	  ++field;
	  --num;
	}
      super = super->getSuperclass();
    }

  int instance_size;
  int static_size = 0;

  // Although java.lang.Object is never interpreted, an interface can
  // have a null superclass.  Note that we have to lay out an
  // interface because it might have static fields.
  if (klass->superclass)
    instance_size = klass->superclass->size();
  else
    instance_size = java::lang::Object::class$.size();

  for (int i = 0; i < klass->field_count; i++)
    {
      int field_size;
      int field_align;

      _Jv_Field *field = &klass->fields[i];

      if (! field->isRef ())
	{
	  // It is safe to resolve the field here, since it's a
	  // primitive class, which does not cause loading to happen.
	  resolve_field (field, klass->loader);

	  field_size = field->type->size ();
	  field_align = get_alignment_from_class (field->type);
	}
      else 
	{
	  field_size = sizeof (jobject);
	  field_align = __alignof__ (jobject);
	}

      field->bsize = field_size;

      if ((field->flags & java::lang::reflect::Modifier::STATIC))
	{
	  if (field->u.addr == NULL)
	    {
	      // This computes an offset into a region we'll allocate
	      // shortly, and then add this offset to the start
	      // address.
	      static_size       = ROUND (static_size, field_align);
	      field->u.boffset   = static_size;
	      static_size       += field_size;
	    }
	}
      else
	{
	  instance_size      = ROUND (instance_size, field_align);
	  field->u.boffset   = instance_size;
	  instance_size     += field_size;
	  if (field_align > max_align)
	    max_align = field_align;
	}
    }

  if (static_size != 0)
    klass->engine->allocate_static_fields (klass, static_size);

  // Set the instance size for the class.  Note that first we round it
  // to the alignment required for this object; this keeps us in sync
  // with our current ABI.
  instance_size = ROUND (instance_size, max_align);
  klass->size_in_bytes = instance_size;
}

// This takes the class to state JV_STATE_LINKED.  The class lock must
// be held when calling this.
void
_Jv_Linker::ensure_class_linked (jclass klass)
{
  if (klass->state >= JV_STATE_LINKED)
    return;

  int state = klass->state;
  try
    {
      // Short-circuit, so that mutually dependent classes are ok.
      klass->state = JV_STATE_LINKED;

      _Jv_Constants *pool = &klass->constants;

      // Compiled classes require that their class constants be
      // resolved here.  However, interpreted classes need their
      // constants to be resolved lazily.  If we resolve an
      // interpreted class' constants eagerly, we can end up with
      // spurious IllegalAccessErrors when the constant pool contains
      // a reference to a class we can't access.  This can validly
      // occur in an obscure case involving the InnerClasses
      // attribute.
      if (! _Jv_IsInterpretedClass (klass))
	{
	  // Resolve class constants first, since other constant pool
	  // entries may rely on these.
	  for (int index = 1; index < pool->size; ++index)
	    {
	      if (pool->tags[index] == JV_CONSTANT_Class)
		resolve_pool_entry (klass, index);
	    }
	}

#if 0  // Should be redundant now
      // If superclass looks like a constant pool entry,
      // resolve it now.
      if ((uaddr) klass->superclass < (uaddr) pool->size)
	klass->superclass = pool->data[(uaddr) klass->superclass].clazz;

      // Likewise for interfaces.
      for (int i = 0; i < klass->interface_count; i++)
	{
	  if ((uaddr) klass->interfaces[i] < (uaddr) pool->size)
	    klass->interfaces[i]
	      = pool->data[(uaddr) klass->interfaces[i]].clazz;
	}
#endif

      // Resolve the remaining constant pool entries.
      for (int index = 1; index < pool->size; ++index)
	{
	  if (pool->tags[index] == JV_CONSTANT_String)
	    {
	      jstring str;

	      str = _Jv_NewStringUtf8Const (pool->data[index].utf8);
	      pool->data[index].o = str;
	      pool->tags[index] |= JV_CONSTANT_ResolvedFlag;
	    }
	}

      if (klass->engine->need_resolve_string_fields())
	{
	  jfieldID f = JvGetFirstStaticField (klass);
	  for (int n = JvNumStaticFields (klass); n > 0; --n)
	    {
	      int mod = f->getModifiers ();
	      // If we have a static String field with a non-null initial
	      // value, we know it points to a Utf8Const.
	      resolve_field(f, klass->loader);
	      if (f->getClass () == &java::lang::String::class$
		  && (mod & java::lang::reflect::Modifier::STATIC) != 0)
		{
		  jstring *strp = (jstring *) f->u.addr;
		  if (*strp)
		    *strp = _Jv_NewStringUtf8Const ((_Jv_Utf8Const *) *strp);
		}
	      f = f->getNextField ();
	    }
	}

      klass->notifyAll ();

      _Jv_PushClass (klass);
    }
  catch (java::lang::Throwable *t)
    {
      klass->state = state;
      throw t;
    }
}

// This ensures that symbolic superclass and superinterface references
// are resolved for the indicated class.  This must be called with the
// class lock held.
void
_Jv_Linker::ensure_supers_installed (jclass klass)
{
  resolve_class_ref (klass, &klass->superclass);
  // An interface won't have a superclass.
  if (klass->superclass)
    wait_for_state (klass->superclass, JV_STATE_LOADING);

  for (int i = 0; i < klass->interface_count; ++i)
    {
      resolve_class_ref (klass, &klass->interfaces[i]);
      wait_for_state (klass->interfaces[i], JV_STATE_LOADING);
    }
}

// This adds missing `Miranda methods' to a class.
void
_Jv_Linker::add_miranda_methods (jclass base, jclass iface_class)
{
  // Note that at this point, all our supers, and the supers of all
  // our superclasses and superinterfaces, will have been installed.

  for (int i = 0; i < iface_class->interface_count; ++i)
    {
      jclass interface = iface_class->interfaces[i];

      for (int j = 0; j < interface->method_count; ++j)
	{
 	  _Jv_Method *meth = &interface->methods[j];
	  // Don't bother with <clinit>.
	  if (meth->name->first() == '<')
	    continue;
	  _Jv_Method *new_meth = _Jv_LookupDeclaredMethod (base, meth->name,
							   meth->signature);
	  if (! new_meth)
	    {
	      // We assume that such methods are very unlikely, so we
	      // just reallocate the method array each time one is
	      // found.  This greatly simplifies the searching --
	      // otherwise we have to make sure that each such method
	      // found is really unique among all superinterfaces.
	      int new_count = base->method_count + 1;
	      _Jv_Method *new_m
		= (_Jv_Method *) _Jv_AllocBytes (sizeof (_Jv_Method)
						 * new_count);
	      memcpy (new_m, base->methods,
		      sizeof (_Jv_Method) * base->method_count);

	      // Add new method.
	      new_m[base->method_count] = *meth;
	      new_m[base->method_count].index = (_Jv_ushort) -1;
	      new_m[base->method_count].accflags
		|= java::lang::reflect::Modifier::INVISIBLE;

	      base->methods = new_m;
	      base->method_count = new_count;
	    }
	}

      wait_for_state (interface, JV_STATE_LOADED);
      add_miranda_methods (base, interface);
    }
}

// This ensures that the class' method table is "complete".  This must
// be called with the class lock held.
void
_Jv_Linker::ensure_method_table_complete (jclass klass)
{
  if (klass->vtable != NULL)
    return;

  // We need our superclass to have its own Miranda methods installed.
  if (! klass->isInterface())
    wait_for_state (klass->getSuperclass (), JV_STATE_LOADED);

  // A class might have so-called "Miranda methods".  This is a method
  // that is declared in an interface and not re-declared in an
  // abstract class.  Some compilers don't emit declarations for such
  // methods in the class; this will give us problems since we expect
  // a declaration for any method requiring a vtable entry.  We handle
  // this here by searching for such methods and constructing new
  // internal declarations for them.  Note that we do this
  // unconditionally, and not just for abstract classes, to correctly
  // account for cases where a class is modified to be concrete and
  // still incorrectly inherits an abstract method.
  int pre_count = klass->method_count;
  add_miranda_methods (klass, klass);

  // Let the execution engine know that we've added methods.
  if (klass->method_count != pre_count)
    klass->engine->post_miranda_hook(klass);
}

// Verify a class.  Must be called with class lock held.
void
_Jv_Linker::verify_class (jclass klass)
{
  klass->engine->verify(klass);
}

// Check the assertions contained in the type assertion table for KLASS.
// This is the equivilent of bytecode verification for native, BC-ABI code.
void
_Jv_Linker::verify_type_assertions (jclass klass)
{
  if (debug_link)
    fprintf (stderr, "Evaluating type assertions for %s:\n",
	     klass->name->chars());

  if (klass->assertion_table == NULL)
    return;

  for (int i = 0;; i++)
    {
      int assertion_code = klass->assertion_table[i].assertion_code;
      _Jv_Utf8Const *op1 = klass->assertion_table[i].op1;
      _Jv_Utf8Const *op2 = klass->assertion_table[i].op2;
      
      if (assertion_code == JV_ASSERT_END_OF_TABLE)
        return;
      else if (assertion_code == JV_ASSERT_TYPES_COMPATIBLE)
        {
	  if (debug_link)
	    {
	      fprintf (stderr, "  code=%i, operand A=%s B=%s\n",
		       assertion_code, op1->chars(), op2->chars());
	    }
	
	  // The operands are class signatures. op1 is the source, 
	  // op2 is the target.
	  jclass cl1 = _Jv_FindClassFromSignature (op1->chars(), 
	    klass->getClassLoaderInternal());
	  jclass cl2 = _Jv_FindClassFromSignature (op2->chars(),
	    klass->getClassLoaderInternal());
	    
	  // If the class doesn't exist, ignore the assertion. An exception
	  // will be thrown later if an attempt is made to actually 
	  // instantiate the class.
	  if (cl1 == NULL || cl2 == NULL)
	    continue;

          if (! _Jv_IsAssignableFromSlow (cl1, cl2))
	    {
	      jstring s = JvNewStringUTF ("Incompatible types: In class ");
	      s = s->concat (klass->getName());
	      s = s->concat (JvNewStringUTF (": "));
	      s = s->concat (cl1->getName());
	      s = s->concat (JvNewStringUTF (" is not assignable to "));
	      s = s->concat (cl2->getName());
	      throw new java::lang::VerifyError (s);
	    }
	}
      else if (assertion_code == JV_ASSERT_IS_INSTANTIABLE)
        {
	  // TODO: Implement this.
	}
      // Unknown assertion codes are ignored, for forwards-compatibility.
    }
}
   
void
_Jv_Linker::print_class_loaded (jclass klass)
{
  char *codesource = NULL;
  if (klass->protectionDomain != NULL)
    {
      java::security::CodeSource *cs
	= klass->protectionDomain->getCodeSource();
      if (cs != NULL)
	{
	  jstring css = cs->toString();
	  int len = JvGetStringUTFLength(css);
	  codesource = (char *) _Jv_AllocBytes(len + 1);
	  JvGetStringUTFRegion(css, 0, css->length(), codesource);
	  codesource[len] = '\0';
	}
    }
  if (codesource == NULL)
    codesource = "<no code source>";

  char *abi;
  if (_Jv_IsInterpretedClass (klass))
    abi = "bytecode";
  else if (_Jv_IsBinaryCompatibilityABI (klass))
    abi = "BC-compiled";
  else
    abi = "pre-compiled";

  fprintf (stderr, "[Loaded (%s) %s from %s]\n", abi, klass->name->chars(),
	   codesource);
}

// FIXME: mention invariants and stuff.
void
_Jv_Linker::wait_for_state (jclass klass, int state)
{
  if (klass->state >= state)
    return;

  JvSynchronize sync (klass);

  // This is similar to the strategy for class initialization.  If we
  // already hold the lock, just leave.
  java::lang::Thread *self = java::lang::Thread::currentThread();
  while (klass->state <= state
	 && klass->thread 
	 && klass->thread != self)
    klass->wait ();

  java::lang::Thread *save = klass->thread;
  klass->thread = self;

  // Print some debugging info if requested.  Interpreted classes are
  // handled in defineclass, so we only need to handle the two
  // pre-compiled cases here.
  if (gcj::verbose_class_flag
      && (klass->state == JV_STATE_COMPILED
	  || klass->state == JV_STATE_PRELOADING)
      && ! _Jv_IsInterpretedClass (klass))
    print_class_loaded (klass);

  try
    {
      if (state >= JV_STATE_LOADING && klass->state < JV_STATE_LOADING)
	{
	  ensure_supers_installed (klass);
	  klass->set_state(JV_STATE_LOADING);
	}

      if (state >= JV_STATE_LOADED && klass->state < JV_STATE_LOADED)
	{
	  ensure_method_table_complete (klass);
	  klass->set_state(JV_STATE_LOADED);
	}

      if (state >= JV_STATE_PREPARED && klass->state < JV_STATE_PREPARED)
	{
	  ensure_fields_laid_out (klass);
	  make_vtable (klass);
	  layout_interface_methods (klass);
	  prepare_constant_time_tables (klass);
	  klass->set_state(JV_STATE_PREPARED);
	}

      if (state >= JV_STATE_LINKED && klass->state < JV_STATE_LINKED)
	{
	  if (gcj::verifyClasses)
	    verify_class (klass);

	  ensure_class_linked (klass);
	  link_exception_table (klass);
	  link_symbol_table (klass);
	  klass->set_state(JV_STATE_LINKED);
	}
    }
  catch (java::lang::Throwable *exc)
    {
      klass->thread = save;
      klass->set_state(JV_STATE_ERROR);
      throw exc;
    }

  klass->thread = save;

  if (klass->state == JV_STATE_ERROR)
    throw new java::lang::LinkageError;
}<|MERGE_RESOLUTION|>--- conflicted
+++ resolved
@@ -100,10 +100,7 @@
 // superclasses and interfaces.
 _Jv_Field *
 _Jv_Linker::find_field_helper (jclass search, _Jv_Utf8Const *name,
-<<<<<<< HEAD
-=======
 			       _Jv_Utf8Const *type_name,
->>>>>>> 8c044a9c
 			       jclass *declarer)
 {
   while (search)
@@ -112,9 +109,6 @@
       for (int i = 0; i < search->field_count; ++i)
 	{
 	  _Jv_Field *field = &search->fields[i];
-<<<<<<< HEAD
-	  if (_Jv_equalUtf8Consts (field->name, name))
-=======
 	  if (! _Jv_equalUtf8Consts (field->name, name))
 	    continue;
 
@@ -130,7 +124,6 @@
 	  // the field is already resolved there is no easy way to
 	  // find its descriptor again.
 	  if (_Jv_equalUtf8Consts (type_name, field->type->name))
->>>>>>> 8c044a9c
 	    {
 	      *declarer = search;
 	      return field;
@@ -141,11 +134,7 @@
       for (int i = 0; i < search->interface_count; ++i)
 	{
 	  _Jv_Field *result = find_field_helper (search->interfaces[i], name,
-<<<<<<< HEAD
-						 declarer);
-=======
 						 type_name, declarer);
->>>>>>> 8c044a9c
 	  if (result)
 	    return result;
 	}
@@ -173,38 +162,13 @@
 // KLASS is the class that is requesting the field.
 // OWNER is the class in which the field should be found.
 // FIELD_TYPE_NAME is the type descriptor for the field.
-<<<<<<< HEAD
-=======
 // Fill FOUND_CLASS with the address of the class in which the field
 // is actually declared.
->>>>>>> 8c044a9c
 // This function does the class loader type checks, and
 // also access checks.  Returns the field, or throws an
 // exception on error.
 _Jv_Field *
 _Jv_Linker::find_field (jclass klass, jclass owner,
-<<<<<<< HEAD
-			_Jv_Utf8Const *field_name,
-			_Jv_Utf8Const *field_type_name)
-{
-  jclass field_type = 0;
-
-  if (owner->loader != klass->loader)
-    {
-      // FIXME: The implementation of this function
-      // (_Jv_FindClassFromSignature) will generate an instance of
-      // _Jv_Utf8Const for each call if the field type is a class name
-      // (Lxx.yy.Z;).  This may be too expensive to do for each and
-      // every fieldref being resolved.  For now, we fix the problem
-      // by only doing it when we have a loader different from the
-      // class declaring the field.
-      field_type = _Jv_FindClassFromSignature (field_type_name->chars(),
-					       klass->loader);
-    }
-
-  jclass found_class = 0;
-  _Jv_Field *the_field = find_field_helper (owner, field_name, &found_class);
-=======
 			jclass *found_class,
 			_Jv_Utf8Const *field_name,
 			_Jv_Utf8Const *field_type_name)
@@ -218,7 +182,6 @@
 
   _Jv_Field *the_field = find_field_helper (owner, field_name,
 					    field_type->name, found_class);
->>>>>>> 8c044a9c
 
   if (the_field == 0)
     {
@@ -231,16 +194,6 @@
       throw new java::lang::NoSuchFieldError (sb->toString());
     }
 
-<<<<<<< HEAD
-  if (_Jv_CheckAccess (klass, found_class, the_field->flags))
-    {
-      // Resolve the field using the class' own loader if necessary.
-
-      if (!the_field->isResolved ())
-	resolve_field (the_field, found_class->loader);
-
-      if (field_type != 0 && the_field->type != field_type)
-=======
   if (_Jv_CheckAccess (klass, *found_class, the_field->flags))
     {
       // Note that the field returned by find_field_helper is always
@@ -248,7 +201,6 @@
       // since we already did the work to look up all the types.
       // FIXME: being lazy here would be nice.
       if (the_field->type != field_type)
->>>>>>> 8c044a9c
 	throw new java::lang::LinkageError
 	  (JvNewStringLatin1 
 	   ("field type mismatch with different loaders"));
@@ -259,11 +211,7 @@
 	= new java::lang::StringBuffer ();
       sb->append(klass->getName());
       sb->append(JvNewStringLatin1(": "));
-<<<<<<< HEAD
-      sb->append(found_class->getName());
-=======
       sb->append((*found_class)->getName());
->>>>>>> 8c044a9c
       sb->append(JvNewStringLatin1("."));
       sb->append(_Jv_NewStringUtf8Const (field_name));
       throw new java::lang::IllegalAccessError(sb->toString());
@@ -351,11 +299,6 @@
 	_Jv_Utf8Const *field_name = pool->data[name_index].utf8;
 	_Jv_Utf8Const *field_type_name = pool->data[type_index].utf8;
 
-<<<<<<< HEAD
-	_Jv_Field *the_field = find_field (klass, owner, field_name,
-					   field_type_name);
-
-=======
 	jclass found_class = 0;
 	_Jv_Field *the_field = find_field (klass, owner, 
 					   &found_class,
@@ -363,7 +306,6 @@
 					   field_type_name);
 	if (owner != found_class)
 	  _Jv_InitClass (found_class);
->>>>>>> 8c044a9c
 	pool->data[index].field = the_field;
 	pool->tags[index] |= JV_CONSTANT_ResolvedFlag;
       }
@@ -772,13 +714,8 @@
 }
 
 // This is put in empty vtable slots.
-<<<<<<< HEAD
-static void
-_Jv_abstractMethodError (void)
-=======
 void
 _Jv_ThrowAbstractMethodError ()
->>>>>>> 8c044a9c
 {
   throw new java::lang::AbstractMethodError();
 }
@@ -830,11 +767,7 @@
 	      (_Jv_GetMethodString (klass, meth));
 
  	  if ((meth->accflags & Modifier::ABSTRACT) != 0)
-<<<<<<< HEAD
-	    itable[pos] = (void *) &_Jv_abstractMethodError;
-=======
 	    itable[pos] = (void *) &_Jv_ThrowAbstractMethodError;
->>>>>>> 8c044a9c
 	  else
 	    itable[pos] = meth->ncode;
 	}
@@ -1037,12 +970,8 @@
       // Try fields.
       {
 	wait_for_state(target_class, JV_STATE_PREPARED);
-<<<<<<< HEAD
-	_Jv_Field *the_field = find_field (klass, target_class,
-=======
 	jclass found_class;
 	_Jv_Field *the_field = find_field (klass, target_class, &found_class,
->>>>>>> 8c044a9c
 					   sym.name, sym.signature);
 	if ((the_field->flags & java::lang::reflect::Modifier::STATIC))
 	  throw new java::lang::IncompatibleClassChangeError;
@@ -1122,12 +1051,8 @@
       // Try fields.
       {
 	wait_for_state(target_class, JV_STATE_PREPARED);
-<<<<<<< HEAD
-	_Jv_Field *the_field = find_field (klass, target_class,
-=======
 	jclass found_class;
 	_Jv_Field *the_field = find_field (klass, target_class, &found_class,
->>>>>>> 8c044a9c
 					   sym.name, sym.signature);
 	if ((the_field->flags & java::lang::reflect::Modifier::STATIC))
 	  klass->atable->addresses[index] = the_field->u.addr;
@@ -1303,12 +1228,8 @@
       if ((meth->accflags & Modifier::ABSTRACT))
 	// FIXME: it might be nice to have a libffi trampoline here,
 	// so we could pass in the method name and other information.
-<<<<<<< HEAD
-	vtable->set_method(meth->index, (void *) &_Jv_abstractMethodError);
-=======
 	vtable->set_method(meth->index,
 			   (void *) &_Jv_ThrowAbstractMethodError);
->>>>>>> 8c044a9c
       else
 	vtable->set_method(meth->index, meth->ncode);
     }

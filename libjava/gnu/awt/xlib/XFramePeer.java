/* Copyright (C) 2000, 2002, 2003  Free Software Foundation

   This file is part of libgcj.

This software is copyrighted work licensed under the terms of the
Libgcj License.  Please consult the file "LIBGCJ_LICENSE" for
details.  */

package gnu.awt.xlib;

import java.awt.*;
import java.awt.peer.*;
import java.awt.image.*;
import gnu.gcj.xlib.WMSizeHints;
import gnu.gcj.xlib.WindowAttributes;
import gnu.gcj.xlib.Display;
import gnu.gcj.xlib.Visual;
import gnu.gcj.xlib.Screen;
import gnu.gcj.xlib.XConfigureEvent;

/** FIXME: a lot of the code here should be moved down to XWindowPeer. */

public class XFramePeer extends XCanvasPeer implements FramePeer
{
  private boolean processingConfigureNotify = false;
  
  public XFramePeer(Frame frame)
  {
    super(frame);
    
    // Set some defaults for a toplevel component:
    if (frame.getFont() == null)
      frame.setFont(new Font("helvetica", Font.PLAIN, 12));

    if (frame.getBackground() == null)
      frame.setBackground(Color.lightGray);

    if (frame.getForeground() == null)
      frame.setForeground(Color.black);
  }

  /** Find parent window for toplevel window, ie. root window of
      selected screen. Bounds are not changed. */
  gnu.gcj.xlib.Window locateParentWindow(Rectangle bounds)
  {
    Screen screen = config.getVisual().getScreen();
    return screen.getRootWindow();
  }
	
  void initWindowProperties()
  {
    Frame frame = (Frame) component;
    setResizable(frame.isResizable());
    String title = frame.getTitle();
    if (!title.equals("")) setTitle(title);
  }

  long getBasicEventMask()
  {
    return super.getBasicEventMask() |
      WindowAttributes.MASK_STRUCTURE_NOTIFY;
  }

  void configureNotify(XConfigureEvent configEvent)
  {
    processingConfigureNotify = true; // to avoid setBounds flood
    component.setBounds(configEvent.getBounds());
    processingConfigureNotify = false;
  }

  /* Overridden to ignore request to set bounds if the request occurs
     while processing an XConfigureNotify event, in which case the X
     window already has the desired bounds.
     That's what java.awt.Window.setBoundsCallback is for, but it's
     package-private, and using our own flag eliminates the need to
     circumvent java security.
  */
  public void setBounds(int x, int y, int width, int height)
  {
<<<<<<< HEAD
    if (EventQueue.isDispatchThread())
      return;
    
    super.setBounds(x, y, width, height);
=======
    if (!processingConfigureNotify)
      super.setBounds(x, y, width, height);
>>>>>>> 8c044a9c
  }
  
  // Implementing ContainerPeer:

  static final Insets INSETS_0_PROTOTYPE = new Insets(0, 0, 0, 0);

  public Insets getInsets()
  {
    return (Insets) INSETS_0_PROTOTYPE.clone();
  }

  public Insets insets ()
  {
    return getInsets ();
  }

  public void beginValidate()
  {
  }

  public void endValidate()
  {
    // reassert sizing hints
    Frame frame = (Frame) component;
    setResizable(frame.isResizable());
  }
    

  // Implementing WindowPeer:

  public void toBack()
  {
    window.toBack ();	
  }
  
  public void toFront()
  {
    window.toFront ();
  }


  // Implementing FramePeer:

  public void setIconImage(Image image)
  {
    throw new UnsupportedOperationException("not implemented yet");	
  }
  
  public void setMenuBar(MenuBar mb)
  {
    throw new UnsupportedOperationException("not implemented yet");	
  }


  public void setTitle(String title)
  {
    synchronized (window.getDisplay())
      {
	// Oh, what a nice implementation :-)
	window.setProperty("WM_NAME", "STRING", title);
	
	ensureFlush();
      }
  }

  public void setResizable(boolean resizable)
  {
    Frame frame = (Frame) component;
    
    WMSizeHints sizeHints = new WMSizeHints();
    if (resizable)
      {
	Dimension minSize = frame.getMinimumSize();
	sizeHints.setMinSize(minSize.width, minSize.height);
	
	Dimension maxSize = frame.getMaximumSize();
	
	if ((maxSize.width < Short.MAX_VALUE) ||
	    (maxSize.height < Short.MAX_VALUE))
	  {
	    maxSize.width  = Math.min(maxSize.width,  Short.MAX_VALUE);
	    maxSize.height = Math.min(maxSize.height, Short.MAX_VALUE);
	    sizeHints.setMaxSize(maxSize.width, maxSize.height);
	  }
      }
    else
      {
	// lock resizing to current bounds
	Dimension size = frame.getSize();
	sizeHints.setMinSize(size.width, size.height);
	sizeHints.setMaxSize(size.width, size.height);
      }
    sizeHints.applyNormalHints(window);
  }

  public int getState ()
  {
    return 0;
  }

  public void setState (int state)
  {
  }

  public void setMaximizedBounds (Rectangle r)
  {
  }

  public void beginLayout () { }
  public void endLayout () { }
  public boolean isPaintPending () { return false; }

  /**
   * @since 1.5
   */
  public void setBoundsPrivate (int x, int y, int width, int height)
  {
  }

  /**
   * @since 1.5
   */
  public void updateAlwaysOnTop()
  {
  }

  /**
   * @since 1.5
   */
  public boolean requestWindowFocus ()
  {
    return false;
  }
}<|MERGE_RESOLUTION|>--- conflicted
+++ resolved
@@ -77,15 +77,8 @@
   */
   public void setBounds(int x, int y, int width, int height)
   {
-<<<<<<< HEAD
-    if (EventQueue.isDispatchThread())
-      return;
-    
-    super.setBounds(x, y, width, height);
-=======
     if (!processingConfigureNotify)
       super.setBounds(x, y, width, height);
->>>>>>> 8c044a9c
   }
   
   // Implementing ContainerPeer:

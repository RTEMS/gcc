/* Copyright (C) 2003, 2004, 2005  Free Software Foundation

   This file is part of libgcj.

This software is copyrighted work licensed under the terms of the
Libgcj License.  Please consult the file "LIBGCJ_LICENSE" for
details.  */

#include <config.h>
#include <platform.h>

#ifdef HAVE_SYS_IOCTL_H
#define BSD_COMP /* Get FIONREAD on Solaris2. */
#include <sys/ioctl.h>
#endif

// Pick up FIONREAD on Solaris 2.5.
#ifdef HAVE_SYS_FILIO_H
#include <sys/filio.h>
#endif

#include <netinet/in.h>
#include <netinet/tcp.h>
#include <errno.h>
#include <string.h>

#if HAVE_BSTRING_H
// Needed for bzero, implicitly used by FD_ZERO on IRIX 5.2 
#include <bstring.h>
#endif

#include <gcj/cni.h>
#include <gcj/javaprims.h>
#include <gnu/java/net/PlainSocketImpl.h>
#include <gnu/java/net/PlainSocketImpl$SocketInputStream.h>
#include <gnu/java/net/PlainSocketImpl$SocketOutputStream.h>
#include <java/io/IOException.h>
#include <java/io/InterruptedIOException.h>
#include <java/net/BindException.h>
#include <java/net/ConnectException.h>
#include <java/net/InetAddress.h>
#include <java/net/InetSocketAddress.h>
#include <java/net/SocketException.h>
#include <java/net/SocketTimeoutException.h>
#include <java/lang/InternalError.h>
#include <java/lang/Object.h>
#include <java/lang/Boolean.h>
#include <java/lang/Class.h>
#include <java/lang/Integer.h>
#include <java/lang/Thread.h>
#include <java/lang/NullPointerException.h>
#include <java/lang/ArrayIndexOutOfBoundsException.h>
#include <java/lang/IllegalArgumentException.h>

union SockAddr
{
  struct sockaddr_in address;
#ifdef HAVE_INET6
  struct sockaddr_in6 address6;
#endif
};

void
gnu::java::net::PlainSocketImpl::create (jboolean stream)
{
  int sock = _Jv_socket (AF_INET, stream ? SOCK_STREAM : SOCK_DGRAM, 0);

  if (sock < 0)
    {
      char* strerr = strerror (errno);
      throw new ::java::io::IOException (JvNewStringUTF (strerr));
    }

  _Jv_platform_close_on_exec (sock);

  // We use native_fd in place of fd here.  From leaving fd null we avoid
  // the double close problem in FileDescriptor.finalize.
  native_fd = sock;
}

void
gnu::java::net::PlainSocketImpl::bind (::java::net::InetAddress *host, jint lport)
{
  union SockAddr u;
  struct sockaddr *ptr = (struct sockaddr *) &u.address;
  jbyteArray haddress = host->addr;
  jbyte *bytes = elements (haddress);
  int len = haddress->length;
  int i = 1;

  if (len == 4)
    {
      u.address.sin_family = AF_INET;

      if (host != NULL)
        memcpy (&u.address.sin_addr, bytes, len);
      else
        u.address.sin_addr.s_addr = htonl (INADDR_ANY);

      len = sizeof (struct sockaddr_in);
      u.address.sin_port = htons (lport);
    }
#ifdef HAVE_INET6
  else if (len == 16)
    {
      u.address6.sin6_family = AF_INET6;
      memcpy (&u.address6.sin6_addr, bytes, len);
      len = sizeof (struct sockaddr_in6);
      u.address6.sin6_port = htons (lport);
    }
#endif
  else
    throw new ::java::net::SocketException (JvNewStringUTF ("invalid length"));

  // Enable SO_REUSEADDR, so that servers can reuse ports left in TIME_WAIT.
  ::setsockopt(native_fd, SOL_SOCKET, SO_REUSEADDR, (char *) &i, sizeof(i));
  
  if (_Jv_bind (native_fd, ptr, len) == 0)
    {
      socklen_t addrlen = sizeof(u);

      if (lport != 0)
        localport = lport;
      else if (::getsockname (native_fd, (sockaddr*) &u, &addrlen) == 0)
        localport = ntohs (u.address.sin_port);
      else
        goto error;

      return;
    }

 error:
  char* strerr = strerror (errno);
  throw new ::java::net::BindException (JvNewStringUTF (strerr));
}

void
gnu::java::net::PlainSocketImpl::connect (::java::net::SocketAddress *addr,
                                     jint timeout)
{
  ::java::net::InetSocketAddress *tmp = (::java::net::InetSocketAddress*) addr;
  ::java::net::InetAddress *host = tmp->getAddress();
  jint rport = tmp->getPort();
	
  union SockAddr u;
  socklen_t addrlen = sizeof(u);
  jbyteArray haddress = host->addr;
  jbyte *bytes = elements (haddress);
  int len = haddress->length;
  struct sockaddr *ptr = (struct sockaddr *) &u.address;
  if (len == 4)
    {
      u.address.sin_family = AF_INET;
      memcpy (&u.address.sin_addr, bytes, len);
      len = sizeof (struct sockaddr_in);
      u.address.sin_port = htons (rport);
    }
#ifdef HAVE_INET6
  else if (len == 16)
    {
      u.address6.sin6_family = AF_INET6;
      memcpy (&u.address6.sin6_addr, bytes, len);
      len = sizeof (struct sockaddr_in6);
      u.address6.sin6_port = htons (rport);
    }
#endif
  else
    throw new ::java::net::SocketException (JvNewStringUTF ("invalid length"));

  if (timeout > 0)
    {
      int flags = ::fcntl (native_fd, F_GETFL);
      ::fcntl (native_fd, F_SETFL, flags | O_NONBLOCK);
      
      if ((_Jv_connect (native_fd, ptr, len) != 0) && (errno != EINPROGRESS))
        goto error;

      fd_set fset;
      struct timeval tv;
      FD_ZERO(&fset);
      FD_SET(native_fd, &fset);
      tv.tv_sec = timeout / 1000;
      tv.tv_usec = (timeout % 1000) * 1000;
      int retval;
      
      if ((retval = _Jv_select (native_fd + 1, &fset, &fset, NULL, &tv)) < 0)
        goto error;
      else if (retval == 0)
        throw new ::java::net::SocketTimeoutException
          (JvNewStringUTF ("Connect timed out"));
       // Set the socket back into a blocking state.
       ::fcntl (native_fd, F_SETFL, flags);
    }
  else
    {
      if (_Jv_connect (native_fd, ptr, len) != 0)
        goto error;
    }

  address = host;
  port = rport;

  // A bind may not have been done on this socket; if so, set localport now.
  if (localport == 0)
    {
      if (::getsockname (native_fd, (sockaddr*) &u, &addrlen) == 0)
        localport = ntohs (u.address.sin_port);
      else
        goto error;
    }

  return;  

 error:
  char* strerr = strerror (errno);
  throw new ::java::net::ConnectException (JvNewStringUTF (strerr));
}

void
gnu::java::net::PlainSocketImpl::listen (jint backlog)
{
  if (::listen (native_fd, backlog) != 0)
    {
      char* strerr = strerror (errno);
      throw new ::java::io::IOException (JvNewStringUTF (strerr));
    }
}

void
gnu::java::net::PlainSocketImpl::accept (gnu::java::net::PlainSocketImpl *s)
{
  union SockAddr u;
  socklen_t addrlen = sizeof(u);
  int new_socket = 0; 

  // Do timeouts via select since SO_RCVTIMEO is not always available.
  if (timeout > 0 && native_fd >= 0 && native_fd < FD_SETSIZE)
    {
      fd_set fset;
      struct timeval tv;
      FD_ZERO(&fset);
      FD_SET(native_fd, &fset);
      tv.tv_sec = timeout / 1000;
      tv.tv_usec = (timeout % 1000) * 1000;
      int retval;
      if ((retval = _Jv_select (native_fd + 1, &fset, &fset, NULL, &tv)) < 0)
        goto error;
      else if (retval == 0)
        throw new ::java::net::SocketTimeoutException (
	                                  JvNewStringUTF("Accept timed out"));
    }

  new_socket = _Jv_accept (native_fd, (sockaddr*) &u, &addrlen);

  if (new_socket < 0)
    goto error;

  _Jv_platform_close_on_exec (new_socket);

  jbyteArray raddr;
  jint rport;
  if (u.address.sin_family == AF_INET)
    {
      raddr = JvNewByteArray (4);
      memcpy (elements (raddr), &u.address.sin_addr, 4);
      rport = ntohs (u.address.sin_port);
    }
#ifdef HAVE_INET6
  else if (u.address.sin_family == AF_INET6)
    {
      raddr = JvNewByteArray (16);
      memcpy (elements (raddr), &u.address6.sin6_addr, 16);
      rport = ntohs (u.address6.sin6_port);
    }
#endif
  else
    throw new ::java::net::SocketException (JvNewStringUTF ("invalid family"));

  s->native_fd = new_socket;
  s->localport = localport;
  s->address = new ::java::net::InetAddress (raddr, NULL);
  s->port = rport;
  return;

 error:
  char* strerr = strerror (errno);
  throw new ::java::io::IOException (JvNewStringUTF (strerr));
}

// Close(shutdown) the socket.
void
gnu::java::net::PlainSocketImpl::close()
{
  // Avoid races from asynchronous finalization.
  JvSynchronize sync (this);

  // should we use shutdown here? how would that effect so_linger?
  int res = _Jv_close (native_fd);

  if (res == -1)
    {
      // These three errors are not errors according to tests performed
      // on the reference implementation.
      if (errno != ENOTCONN && errno != ECONNRESET && errno != EBADF)
        throw new ::java::io::IOException  (JvNewStringUTF (strerror (errno)));
    }
  // Safe place to reset the file pointer.
  native_fd = -1;
  timeout = 0;
}

static void
write_helper (jint native_fd, jbyte *bytes, jint len);

// Write a byte to the socket.
void
gnu::java::net::PlainSocketImpl$SocketOutputStream::write(jint b)
{
  jbyte data = (jbyte) b;
  write_helper (this$0->native_fd, &data, 1);
}

// Write some bytes to the socket.
void
gnu::java::net::PlainSocketImpl$SocketOutputStream::write(jbyteArray b, jint offset, jint len)
{
  if (! b)
    throw new ::java::lang::NullPointerException;
  if (offset < 0 || len < 0 || offset + len > JvGetArrayLength (b))
    throw new ::java::lang::ArrayIndexOutOfBoundsException;

  write_helper (this$0->native_fd, elements (b) + offset * sizeof (jbyte), len);
}

static void
write_helper(jint native_fd, jbyte *bytes, jint len)
{
  int written = 0;

  while (len > 0)
    {
      int r = _Jv_write (native_fd, bytes, len);

      if (r == -1)
        {
          if (::java::lang::Thread::interrupted())
            {
              ::java::io::InterruptedIOException *iioe
                = new ::java::io::InterruptedIOException
                (JvNewStringLatin1 (strerror (errno)));
              iioe->bytesTransferred = written;
              throw iioe;
            }
          // Some errors should not cause exceptions.
          if (errno != ENOTCONN && errno != ECONNRESET && errno != EBADF)
            throw new ::java::io::IOException (JvNewStringUTF (strerror (errno)));
          break;
        }

      written += r;
      len -= r;
      bytes += r;
    }
}

void
gnu::java::net::PlainSocketImpl::sendUrgentData (jint)
{
  throw new ::java::net::SocketException (JvNewStringLatin1 (
    "PlainSocketImpl: sending of urgent data not supported by this socket"));
}

static jint
read_helper (jint native_fd, jint timeout, jbyte *bytes, jint count);

// Read a single byte from the socket.
jint
gnu::java::net::PlainSocketImpl$SocketInputStream::read(void)
{
  jbyte data;

  if (read_helper (this$0->native_fd, this$0->timeout, &data, 1) == 1)
    return data & 0xFF;

  return -1;
}

// Read count bytes into the buffer, starting at offset.
jint
gnu::java::net::PlainSocketImpl$SocketInputStream::read(jbyteArray buffer, jint offset, 
  jint count)
{
 if (! buffer)
    throw new ::java::lang::NullPointerException;

  jsize bsize = JvGetArrayLength (buffer);

  if (offset < 0 || count < 0 || offset + count > bsize)
    throw new ::java::lang::ArrayIndexOutOfBoundsException;

  return read_helper (this$0->native_fd, this$0->timeout,
		      elements (buffer) + offset * sizeof (jbyte), count);
}

static jint
read_helper (jint native_fd, jint timeout, jbyte *bytes, jint count)
{
  // If zero bytes were requested, short circuit so that recv
  // doesn't signal EOF.
  if (count == 0)
    return 0;
    
  // Do timeouts via select.
  if (timeout > 0 && native_fd >= 0 && native_fd < FD_SETSIZE)
    {
      // Create the file descriptor set.
      fd_set read_fds;
      FD_ZERO (&read_fds);
      FD_SET (native_fd, &read_fds);
      // Create the timeout struct based on our internal timeout value.
      struct timeval timeout_value;
      timeout_value.tv_sec = timeout / 1000;
      timeout_value.tv_usec =(timeout % 1000) * 1000;
      // Select on the fds.
      int sel_retval =
        _Jv_select (native_fd + 1, &read_fds, NULL, NULL, &timeout_value);
      // We're only interested in the 0 return.
      // error returns still require us to try to read 
      // the socket to see what happened.
      if (sel_retval == 0)
        {
          ::java::net::SocketTimeoutException *timeoutException =
            new ::java::net::SocketTimeoutException
            (JvNewStringUTF ("Read timed out"));
	  throw timeoutException;
        }
    }

  // Read the socket.
  int r = ::recv (native_fd, (char *) bytes, count, 0);

  if (r == 0)
    return -1;

  if (::java::lang::Thread::interrupted())
    {
      ::java::io::InterruptedIOException *iioe =
        new ::java::io::InterruptedIOException
        (JvNewStringUTF ("Read interrupted"));
      iioe->bytesTransferred = r == -1 ? 0 : r;
      throw iioe;
    }
  else if (r == -1)
    {
      // Some errors cause us to return end of stream...
      if (errno == ENOTCONN)
        return -1;

      // Other errors need to be signalled.
      throw new ::java::io::IOException (JvNewStringUTF (strerror (errno)));
    }

  return r;
}

// How many bytes are available?
jint
gnu::java::net::PlainSocketImpl::available(void)
{
#if defined(FIONREAD) || defined(HAVE_SELECT)
  int num = 0;
  int r = 0;
  bool num_set = false;

#if defined(FIONREAD)
  r = ::ioctl (native_fd, FIONREAD, &num);

  if (r == -1 && errno == ENOTTY)
    {
      // If the ioctl doesn't work, we don't care.
      r = 0;
      num = 0;
    }
  else
    num_set = true;
#elif defined(HAVE_SELECT)
  if (native_fd < 0)
    {
      errno = EBADF;
      r = -1;
    }
#endif

  if (r == -1)
    {
    posix_error:
      throw new ::java::io::IOException(JvNewStringUTF(strerror(errno)));
    }

  // If we didn't get anything we can use select.

#if defined(HAVE_SELECT)
  if (! num_set)
    if (! num_set && native_fd >= 0 && native_fd < FD_SETSIZE)
      {
        fd_set rd;
        FD_ZERO (&rd);
        FD_SET (native_fd, &rd);
        struct timeval tv;
        tv.tv_sec = 0;
        tv.tv_usec = 0;
        r = _Jv_select (native_fd + 1, &rd, NULL, NULL, &tv);
        if(r == -1)
          goto posix_error;
        num = r == 0 ? 0 : 1;
      }
#endif /* HAVE_SELECT */

  return (jint) num;
#else
  throw new ::java::io::IOException (JvNewStringUTF ("unimplemented"));
#endif
}

void
gnu::java::net::PlainSocketImpl::setOption (jint optID, ::java::lang::Object *value)
{
  int val;
  socklen_t val_len = sizeof (val);

  if (native_fd < 0)
    throw new ::java::net::SocketException (JvNewStringUTF ("Socket closed"));

  if (_Jv_IsInstanceOf (value, &::java::lang::Boolean::class$))
    {
      ::java::lang::Boolean *boolobj = 
        static_cast< ::java::lang::Boolean *> (value);
      if (boolobj->booleanValue())
        val = 1; 
      else 
        {
          if (optID == _Jv_SO_LINGER_)
            val = -1;
          else
            val = 0;
        }
    }
  else if (_Jv_IsInstanceOf (value, &::java::lang::Integer::class$))
    {
      ::java::lang::Integer *intobj = 
        static_cast< ::java::lang::Integer *> (value);          
      val = (int) intobj->intValue();
    }
  else
    {
      throw new ::java::lang::IllegalArgumentException (
        JvNewStringLatin1 ("`value' must be Boolean or Integer"));
    }

  switch (optID) 
    {
      case _Jv_TCP_NODELAY_ :
#ifdef TCP_NODELAY
        if (::setsockopt (native_fd, IPPROTO_TCP, TCP_NODELAY, (char *) &val,
                          val_len) != 0)
          goto error;
#else
        throw new ::java::lang::InternalError
          (JvNewStringUTF ("TCP_NODELAY not supported"));
#endif /* TCP_NODELAY */
        return;

      case _Jv_SO_KEEPALIVE_ :
        if (::setsockopt (native_fd, SOL_SOCKET, SO_KEEPALIVE, (char *) &val,
                          val_len) != 0)
          goto error;
        return;
      
      case _Jv_SO_BROADCAST_ :
        throw new ::java::net::SocketException
          (JvNewStringUTF ("SO_BROADCAST not valid for TCP"));
        return;
	
      case _Jv_SO_OOBINLINE_ :
        if (::setsockopt (native_fd, SOL_SOCKET, SO_OOBINLINE, (char *) &val,
                          val_len) != 0)
          goto error;
        return;

      case _Jv_SO_LINGER_ :
#ifdef SO_LINGER
        struct linger l_val;
        l_val.l_onoff = (val != -1);
        l_val.l_linger = val;

        if (::setsockopt (native_fd, SOL_SOCKET, SO_LINGER, (char *) &l_val,
                          sizeof(l_val)) != 0)
          goto error;    
#else
        throw new ::java::lang::InternalError (
          JvNewStringUTF ("SO_LINGER not supported"));
#endif /* SO_LINGER */
        return;

      case _Jv_SO_SNDBUF_ :
      case _Jv_SO_RCVBUF_ :
#if defined(SO_SNDBUF) && defined(SO_RCVBUF)
        int opt;
        optID == _Jv_SO_SNDBUF_ ? opt = SO_SNDBUF : opt = SO_RCVBUF;
        if (::setsockopt (native_fd, SOL_SOCKET, opt, (char *) &val, val_len) != 0)
          goto error;    
#else
        throw new ::java::lang::InternalError (
          JvNewStringUTF ("SO_RCVBUF/SO_SNDBUF not supported"));
#endif 
        return;

      case _Jv_SO_BINDADDR_ :
        throw new ::java::net::SocketException (
          JvNewStringUTF ("SO_BINDADDR: read only option"));
        return;

      case _Jv_IP_MULTICAST_IF_ :
        throw new ::java::net::SocketException (
          JvNewStringUTF ("IP_MULTICAST_IF: not valid for TCP"));
        return;
	
      case _Jv_IP_MULTICAST_IF2_ :
        throw new ::java::net::SocketException (
          JvNewStringUTF ("IP_MULTICAST_IF2: not valid for TCP"));
        return;
	
      case _Jv_IP_MULTICAST_LOOP_ :
        throw new ::java::net::SocketException (
          JvNewStringUTF ("IP_MULTICAST_LOOP: not valid for TCP"));
        return;
	
      case _Jv_IP_TOS_ :
        if (::setsockopt (native_fd, SOL_SOCKET, IP_TOS, (char *) &val,
                          val_len) != 0)
          goto error;    
        return;
	
      case _Jv_SO_REUSEADDR_ :
#if defined(SO_REUSEADDR)
	if (::setsockopt (native_fd, SOL_SOCKET, SO_REUSEADDR, (char *) &val,
	    val_len) != 0)
	  goto error;
<<<<<<< HEAD
=======
	return;
>>>>>>> 8c044a9c
#else
        throw new ::java::lang::InternalError (
          JvNewStringUTF ("SO_REUSEADDR not supported"));
#endif 

      case _Jv_SO_TIMEOUT_ :
        timeout = val;
        return;

      default :
        errno = ENOPROTOOPT;
    }

 error:
  char* strerr = strerror (errno);
  throw new ::java::net::SocketException (JvNewStringUTF (strerr));
}

::java::lang::Object *
gnu::java::net::PlainSocketImpl::getOption (jint optID)
{
  int val;
  socklen_t val_len = sizeof(val);
  union SockAddr u;
  socklen_t addrlen = sizeof(u);
  struct linger l_val;
  socklen_t l_val_len = sizeof(l_val);

  switch (optID)
    {
#ifdef TCP_NODELAY
    case _Jv_TCP_NODELAY_ :
      if (::getsockopt (native_fd, IPPROTO_TCP, TCP_NODELAY, (char *) &val,
                        &val_len) != 0)
        goto error;
      else
        return new ::java::lang::Boolean (val != 0);
#else
      throw new ::java::lang::InternalError
        (JvNewStringUTF ("TCP_NODELAY not supported"));
#endif       
      break;
      
    case _Jv_SO_LINGER_ :
#ifdef SO_LINGER
      if (::getsockopt (native_fd, SOL_SOCKET, SO_LINGER, (char *) &l_val,
                        &l_val_len) != 0)
        goto error;    
 
      if (l_val.l_onoff)
        return new ::java::lang::Integer (l_val.l_linger);
      else
        return new ::java::lang::Boolean ((jboolean)false);
#else
      throw new ::java::lang::InternalError
        (JvNewStringUTF ("SO_LINGER not supported"));
#endif
      break;    

    case _Jv_SO_KEEPALIVE_ :
      if (::getsockopt (native_fd, SOL_SOCKET, SO_KEEPALIVE, (char *) &val,
                        &val_len) != 0)
        goto error;
      else
        return new ::java::lang::Boolean (val != 0);

    case _Jv_SO_BROADCAST_ :
      if (::getsockopt (native_fd, SOL_SOCKET, SO_BROADCAST, (char *) &val,
                        &val_len) != 0)
        goto error;    
      return new ::java::lang::Boolean ((jboolean)val);
	
    case _Jv_SO_OOBINLINE_ :
      if (::getsockopt (native_fd, SOL_SOCKET, SO_OOBINLINE, (char *) &val,
                        &val_len) != 0)
        goto error;    
      return new ::java::lang::Boolean ((jboolean)val);
	
    case _Jv_SO_RCVBUF_ :
    case _Jv_SO_SNDBUF_ :
#if defined(SO_SNDBUF) && defined(SO_RCVBUF)
      int opt;
      optID == _Jv_SO_SNDBUF_ ? opt = SO_SNDBUF : opt = SO_RCVBUF;
      if (::getsockopt (native_fd, SOL_SOCKET, opt, (char *) &val, &val_len) != 0)
        goto error;    
      else
        return new ::java::lang::Integer (val);
#else
      throw new ::java::lang::InternalError
        (JvNewStringUTF ("SO_RCVBUF/SO_SNDBUF not supported"));
#endif    
      break;
    case _Jv_SO_BINDADDR_:
      // cache the local address 
      if (localAddress == NULL)
        {
          jbyteArray laddr;

          if (::getsockname (native_fd, (sockaddr*) &u, &addrlen) != 0)
            goto error;

          if (u.address.sin_family == AF_INET)
            {
              laddr = JvNewByteArray (4);
              memcpy (elements (laddr), &u.address.sin_addr, 4);
            }
#ifdef HAVE_INET6
          else if (u.address.sin_family == AF_INET6)
            {
              laddr = JvNewByteArray (16);
              memcpy (elements (laddr), &u.address6.sin6_addr, 16);
            }
#endif
          else
            throw new ::java::net::SocketException
              (JvNewStringUTF ("invalid family"));
          localAddress = new ::java::net::InetAddress (laddr, NULL);
        }

      return localAddress;
      break;
    case _Jv_IP_MULTICAST_IF_ :
      throw new ::java::net::SocketException
        (JvNewStringUTF ("IP_MULTICAST_IF: not valid for TCP"));
      break;
	
    case _Jv_IP_MULTICAST_IF2_ :
      throw new ::java::net::SocketException
        (JvNewStringUTF ("IP_MULTICAST_IF2: not valid for TCP"));
      break;
	
    case _Jv_IP_MULTICAST_LOOP_ :
      throw new ::java::net::SocketException
        (JvNewStringUTF ("IP_MULTICAST_LOOP: not valid for TCP"));
      break;
	
    case _Jv_IP_TOS_ :
      if (::getsockopt (native_fd, SOL_SOCKET, IP_TOS, (char *) &val,
                        &val_len) != 0)
        goto error;
      return new ::java::lang::Integer (val);
      break;
	
    case _Jv_SO_REUSEADDR_ :
#if defined(SO_REUSEADDR)
      if (::getsockopt (native_fd, SOL_SOCKET, SO_REUSEADDR, (char *) &val,
                        &val_len) != 0)
        goto error;    
#else
        throw new ::java::lang::InternalError (
          JvNewStringUTF ("SO_REUSEADDR not supported"));
#endif 
      break;

    case _Jv_SO_TIMEOUT_ :
      return new ::java::lang::Integer (timeout);
      break;

    default :
      errno = ENOPROTOOPT;
    }

 error:
  char* strerr = strerror (errno);
  throw new ::java::net::SocketException (JvNewStringUTF (strerr));
}

void
gnu::java::net::PlainSocketImpl::shutdownInput (void)
{
  if (::shutdown (native_fd, 0))
    throw new ::java::net::SocketException (JvNewStringUTF (strerror (errno)));
}

void
gnu::java::net::PlainSocketImpl::shutdownOutput (void)
{
  if (::shutdown (native_fd, 1))
    throw new ::java::net::SocketException (JvNewStringUTF (strerror (errno)));
}<|MERGE_RESOLUTION|>--- conflicted
+++ resolved
@@ -646,10 +646,7 @@
 	if (::setsockopt (native_fd, SOL_SOCKET, SO_REUSEADDR, (char *) &val,
 	    val_len) != 0)
 	  goto error;
-<<<<<<< HEAD
-=======
 	return;
->>>>>>> 8c044a9c
 #else
         throw new ::java::lang::InternalError (
           JvNewStringUTF ("SO_REUSEADDR not supported"));

// natMainThread.cc - Implementation of MainThread native methods.

/* Copyright (C) 1998, 1999, 2000, 2001, 2003, 2006  Free Software Foundation

   This file is part of libgcj.

This software is copyrighted work licensed under the terms of the
Libgcj License.  Please consult the file "LIBGCJ_LICENSE" for
details.  */

#include <config.h>

#include <stdio.h>
#include <stdlib.h>

#include <gcj/cni.h>
#include <jvm.h>
#include <java-threads.h>

#include <gnu/java/lang/MainThread.h>
#include <java/lang/Runtime.h>
#include <java/lang/ThreadGroup.h>

typedef void main_func (jobject);

void
gnu::java::lang::MainThread::call_main (void)
{
  Utf8Const* main_signature = _Jv_makeUtf8Const ("([Ljava.lang.String;)V", 22);
  Utf8Const* main_name = _Jv_makeUtf8Const ("main", 4);

  _Jv_Method *meth = _Jv_LookupDeclaredMethod (klass, main_name,
					       main_signature);

  // Some checks from Java Spec section 12.1.4.
  const char *msg = NULL;
  if (meth == NULL)
    msg = "no suitable method `main' in class";
  else if (! ::java::lang::reflect::Modifier::isStatic(meth->accflags))
    msg = "`main' must be static";
  else if (! ::java::lang::reflect::Modifier::isPublic(meth->accflags))
    msg =  "`main' must be public";
  if (msg != NULL)
    {
      fprintf (stderr, "%s\n", msg);
      ::exit(1);
    }

  main_func *real_main = (main_func *) meth->ncode;
  (*real_main) (args);

  // Note that we do thread cleanup here.  We have to do this here and
  // not in _Jv_RunMain; if we do if after the main thread has exited,
  // our ThreadGroup will be null, and if Runtime.exit tries to create
  // a new Thread (which it does when running shutdown hooks), it will
  // eventually NPE due to this.
  _Jv_ThreadWait ();

  int status = (int) ::java::lang::ThreadGroup::had_uncaught_exception;
<<<<<<< HEAD
  ::java::lang::Runtime *runtime = ::java::lang::Runtime::getRuntime ();
  runtime->exit (status);
=======
  ::java::lang::Runtime::exitNoChecksAccessor (status);
>>>>>>> f8383f28
}<|MERGE_RESOLUTION|>--- conflicted
+++ resolved
@@ -57,10 +57,5 @@
   _Jv_ThreadWait ();
 
   int status = (int) ::java::lang::ThreadGroup::had_uncaught_exception;
-<<<<<<< HEAD
-  ::java::lang::Runtime *runtime = ::java::lang::Runtime::getRuntime ();
-  runtime->exit (status);
-=======
   ::java::lang::Runtime::exitNoChecksAccessor (status);
->>>>>>> f8383f28
 }
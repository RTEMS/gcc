--- conflicted
+++ resolved
@@ -73,11 +73,7 @@
 if NATIVE
 bin_PROGRAMS = jv-convert gij grmic grmiregistry gcj-dbtool \
 	gappletviewer gjarsigner gkeytool gjar gjavah gnative2ascii \
-<<<<<<< HEAD
-	gorbd grmid gserialver gtnameserv
-=======
 	gorbd grmid gserialver gtnameserv gc-analyze
->>>>>>> 29c07800
 
 ## It is convenient to actually build and install the default database
 ## when gcj-dbtool is available.
@@ -346,17 +342,10 @@
 	here=`pwd`; cd $(srcdir)/classpath/lib; \
 	find gnu java javax org sun -name .svn -prune -o -name '*.class' -print | \
 	$(JAR) -cfM@ $$here/libgcj-$(gcc_version).jar
-<<<<<<< HEAD
 
 libgcj-tools-$(gcc_version).jar: classpath/tools/tools.zip
 	cp $< $@
 
-=======
-
-libgcj-tools-$(gcc_version).jar: classpath/tools/tools.zip
-	cp $< $@
-
->>>>>>> 29c07800
 CLEANFILES = libgcj-$(gcc_version).jar libgcj-tools-$(gcc_version).jar
 DISTCLEANFILES = native.dirs
 
@@ -428,15 +417,9 @@
 	$(xlib_nat_headers)
 
 MYGCJH = gjavah
-<<<<<<< HEAD
 
 $(generic_header_files): gcjh.stamp
 
-=======
-
-$(generic_header_files): gcjh.stamp
-
->>>>>>> 29c07800
 gcjh.stamp: classpath/lib/compile-classes
 if JAVA_MAINTAINER_MODE
 	$(MYGCJH) --cni --all $(srcdir)/classpath/lib \
@@ -663,8 +646,6 @@
 ## Depend on the spec file to make sure it is up to date before
 ## linking this program.
 gcj_dbtool_DEPENDENCIES = gnu/gcj/tools/gcj_dbtool.lo libgcj.la libgcj.spec
-<<<<<<< HEAD
-=======
 
 gc_analyze_SOURCES =
 
@@ -679,7 +660,6 @@
 ## Depend on the spec file to make sure it is up to date before
 ## linking this program.
 gc_analyze_DEPENDENCIES = libgcj-tools.la libgcj.la libgcj.spec
->>>>>>> 29c07800
 
 gij_SOURCES = 
 ## We need -nodefaultlibs because we want to avoid gcj's `-lgcj'.  We
@@ -860,10 +840,7 @@
 gnu/gcj/io/natSimpleSHSStream.cc \
 gnu/gcj/io/shs.cc \
 gnu/gcj/jvmti/natBreakpoint.cc \
-<<<<<<< HEAD
-=======
 gnu/gcj/jvmti/natExceptionEvent.cc \
->>>>>>> 29c07800
 gnu/gcj/runtime/natFinalizerThread.cc \
 gnu/gcj/runtime/natSharedLibLoader.cc \
 gnu/gcj/runtime/natSystemClassLoader.cc \
@@ -890,7 +867,6 @@
 java/io/natFile.cc \
 java/io/natVMObjectInputStream.cc \
 java/io/natVMObjectStreamClass.cc \
-java/lang/management/natVMManagementFactory.cc \
 java/lang/natCharacter.cc \
 java/lang/natClass.cc \
 java/lang/natClassLoader.cc \

/* include/config.h.in.  Generated from configure.ac by autoheader.  */

/* 1234 = LIL_ENDIAN, 4321 = BIGENDIAN */
#undef BYTEORDER

/* Define to 1 if you want native library runtime debugging code enabled */
#undef DEBUG

/* Define to enable support for local sockets. */
#undef ENABLE_LOCAL_SOCKETS

/* Define to 1 if you have the `accept' function. */
#undef HAVE_ACCEPT

/* Define to 1 if you have the <alsa/asoundlib.h> header file. */
#undef HAVE_ALSA_ASOUNDLIB_H

/* Define to 1 if you have the <asm/ioctls.h> header file. */
#undef HAVE_ASM_IOCTLS_H

/* Define to 1 if you have the `bind' function. */
#undef HAVE_BIND

/* Define to 1 if you have BSD u_int32_t */
#undef HAVE_BSD_INT32_DEFINED

/* Define to 1 if you have the `close' function. */
#undef HAVE_CLOSE

/* Define to 1 if you have the `connect' function. */
#undef HAVE_CONNECT

/* Define to 1 if you have the <crt_externs.h> header file. */
#undef HAVE_CRT_EXTERNS_H

<<<<<<< HEAD
=======
/* Define to 1 if you have the <dlfcn.h> header file. */
#undef HAVE_DLFCN_H

>>>>>>> 60a98cce
/* Define to 1 if you have the <dssi.h> header file. */
#undef HAVE_DSSI_H

/* Define to 1 if you have the `epoll_create' function. */
#undef HAVE_EPOLL_CREATE

/* Define to 1 if you have the `execve' function. */
#undef HAVE_EXECVE

/* Define to 1 if you have the `fcntl' function. */
#undef HAVE_FCNTL

/* Define to 1 if you have the <fcntl.h> header file. */
#undef HAVE_FCNTL_H

/* Define to 1 if you have the `fork' function. */
#undef HAVE_FORK

/* Define to 1 if you have the `fstat' function. */
#undef HAVE_FSTAT

/* Define to 1 if you have the `fsync' function. */
#undef HAVE_FSYNC

/* Define to 1 if you have the `ftruncate' function. */
#undef HAVE_FTRUNCATE

<<<<<<< HEAD
=======
/* three-argument gethostbyname_r */
#undef HAVE_FUNC_GETHOSTBYNAME_R_3

/* five-argument gethostbyname_r */
#undef HAVE_FUNC_GETHOSTBYNAME_R_5

/* six-argument gethostbyname_r */
#undef HAVE_FUNC_GETHOSTBYNAME_R_6

>>>>>>> 60a98cce
/* Define to 1 if you have the `gethostbyname_r' function. */
#undef HAVE_GETHOSTBYNAME_R

/* Define to 1 if you have the `gethostname' function. */
#undef HAVE_GETHOSTNAME

/* Define to 1 if you have the `getifaddrs' function. */
#undef HAVE_GETIFADDRS

<<<<<<< HEAD
=======
/* Define to 1 if you have the `getloadavg' function. */
#undef HAVE_GETLOADAVG

>>>>>>> 60a98cce
/* Define to 1 if you have the `getpagesize' function. */
#undef HAVE_GETPAGESIZE

/* Define to 1 if you have the `getpeername' function. */
#undef HAVE_GETPEERNAME

/* Define to 1 if you have the `getsockname' function. */
#undef HAVE_GETSOCKNAME

/* Define to 1 if you have the `getsockopt' function. */
#undef HAVE_GETSOCKOPT

/* Define if function attributes a la GCC 2.5 and higher are available. */
#undef HAVE_GNUC25_ATTRIB

/* Define if unused variables la GCC 2.5 and higher are available. */
#undef HAVE_GNUC25_UNUSED

/* Define to 1 if you have the `htonl' function. */
#undef HAVE_HTONL

/* Define to 1 if you have the `htons' function. */
#undef HAVE_HTONS

/* Define if you have the iconv() function. */
#undef HAVE_ICONV

/* Define to 1 if you have the <ifaddrs.h> header file. */
#undef HAVE_IFADDRS_H

/* Define if inet6 structures are defined in netinet/in.h. */
#undef HAVE_INET6

/* Define to 1 if you have the `inet_addr' function. */
#undef HAVE_INET_ADDR

/* Define to 1 if you have the `inet_aton' function. */
#undef HAVE_INET_ATON

/* Define to 1 if you have the `inet_pton' function. */
#undef HAVE_INET_PTON

/* Define to 1 if you have uint32_t */
#undef HAVE_INT32_DEFINED

/* Define to 1 if you have the <inttypes.h> header file. */
#undef HAVE_INTTYPES_H

/* Define to 1 if you have the <jack/jack.h> header file. */
#undef HAVE_JACK_JACK_H

/* Define to 1 if you have the `kevent' function. */
#undef HAVE_KEVENT

/* Define to 1 if you have the `kqueue' function. */
#undef HAVE_KQUEUE

/* Define to 1 if you have the `ltdl' library (-lltdl). */
#undef HAVE_LIBLTDL

/* Define to 1 if you have the `listen' function. */
#undef HAVE_LISTEN

/* Define to 1 if you have the `localtime_r' function. */
#undef HAVE_LOCALTIME_R

/* Define to 1 if you have the `lseek' function. */
#undef HAVE_LSEEK

/* Define to 1 if you have the `lstat' function. */
#undef HAVE_LSTAT

/* Define to 1 if you have the <ltdl.h> header file. */
#undef HAVE_LTDL_H

/* Define to 1 if you have the `madvise' function. */
#undef HAVE_MADVISE

/* Define to 1 if you have the <magic.h> header file. */
#undef HAVE_MAGIC_H

/* Define to 1 if you have the <memory.h> header file. */
#undef HAVE_MEMORY_H

/* Define to 1 if you have the `memset' function. */
#undef HAVE_MEMSET

/* Define to 1 if you have the `mincore' function. */
#undef HAVE_MINCORE

/* Define to 1 if you have the `mktime' function. */
#undef HAVE_MKTIME

/* Define to 1 if you have the `mmap' function. */
#undef HAVE_MMAP

/* Define this symbol if you have MSG_NOSIGNAL */
#undef HAVE_MSG_NOSIGNAL

<<<<<<< HEAD
=======
/* Define this symbol if you have MSG_WAITALL */
#undef HAVE_MSG_WAITALL

>>>>>>> 60a98cce
/* Define to 1 if you have the `msync' function. */
#undef HAVE_MSYNC

/* Define to 1 if you have the `munmap' function. */
#undef HAVE_MUNMAP

/* Define to 1 if you have the `open' function. */
#undef HAVE_OPEN

/* Define to 1 if you have the `pipe' function. */
#undef HAVE_PIPE

/* Define to 1 if you have the `read' function. */
#undef HAVE_READ

/* Define to 1 if you have the `readdir_r' function. */
#undef HAVE_READDIR_R

/* Define to 1 if you have the `readlink' function. */
#undef HAVE_READLINK

/* Define to 1 if you have the `readv' function. */
#undef HAVE_READV

/* Define to 1 if you have the `recvfrom' function. */
#undef HAVE_RECVFROM

/* Define to 1 if you have the `select' function. */
#undef HAVE_SELECT

/* Define to 1 if you have the `send' function. */
#undef HAVE_SEND

/* Define to 1 if you have the `sendto' function. */
#undef HAVE_SENDTO

/* Define to 1 if you have the `setsockopt' function. */
#undef HAVE_SETSOCKOPT

/* Define to 1 if you have the `shutdown' function. */
#undef HAVE_SHUTDOWN

/* Define to 1 if you have the `socket' function. */
#undef HAVE_SOCKET

/* Define this symbol if you have SO_NOSIGPIPE */
#undef HAVE_SO_NOSIGPIPE

/* Define to 1 if you have the <stdint.h> header file. */
#undef HAVE_STDINT_H

/* Define to 1 if you have the <stdlib.h> header file. */
#undef HAVE_STDLIB_H

/* Define to 1 if you have the `strerror' function. */
#undef HAVE_STRERROR

/* Define to 1 if you have the `strerror_r' function. */
#undef HAVE_STRERROR_R

/* Define to 1 if you have the <strings.h> header file. */
#undef HAVE_STRINGS_H

/* Define to 1 if you have the <string.h> header file. */
#undef HAVE_STRING_H

/* Define to 1 if `tm_zone' is member of `struct tm'. */
#undef HAVE_STRUCT_TM_TM_ZONE

/* Define to 1 if you have the `sysconf' function. */
#undef HAVE_SYSCONF

/* Define to 1 if you have the <sys/config.h> header file. */
#undef HAVE_SYS_CONFIG_H

/* Define to 1 if you have the <sys/epoll.h> header file. */
#undef HAVE_SYS_EPOLL_H

/* Define to 1 if you have the <sys/event.h> header file. */
#undef HAVE_SYS_EVENT_H

/* Define to 1 if you have the <sys/filio.h> header file. */
#undef HAVE_SYS_FILIO_H

/* Define to 1 if you have the <sys/ioctl.h> header file. */
#undef HAVE_SYS_IOCTL_H

/* Define to 1 if you have the <sys/mman.h> header file. */
#undef HAVE_SYS_MMAN_H

/* Define to 1 if you have the <sys/select.h> header file. */
#undef HAVE_SYS_SELECT_H

/* Define to 1 if you have the <sys/stat.h> header file. */
#undef HAVE_SYS_STAT_H

/* Define to 1 if you have the <sys/time.h> header file. */
#undef HAVE_SYS_TIME_H

/* Define to 1 if you have the <sys/types.h> header file. */
#undef HAVE_SYS_TYPES_H

/* Define to 1 if you have the <sys/utime.h> header file. */
#undef HAVE_SYS_UTIME_H

/* Define to 1 if you have the `time' function. */
#undef HAVE_TIME

/* Define if global 'timezone' exists. */
#undef HAVE_TIMEZONE

/* Define to 1 if your `struct tm' has `tm_zone'. Deprecated, use
   `HAVE_STRUCT_TM_TM_ZONE' instead. */
#undef HAVE_TM_ZONE

/* Define to 1 if you don't have `tm_zone' but do have the external array
   `tzname'. */
#undef HAVE_TZNAME

/* Define if your platform has the global _timezone variable. */
#undef HAVE_UNDERSCORE_TIMEZONE

/* Define to 1 if you have the <unistd.h> header file. */
#undef HAVE_UNISTD_H

/* Define to 1 if you have the <utime.h> header file. */
#undef HAVE_UTIME_H

/* Define to 1 if you have the `write' function. */
#undef HAVE_WRITE

/* Define to 1 if you have the `writev' function. */
#undef HAVE_WRITEV

/* Define to 1 if you have libXrandr. */
#undef HAVE_XRANDR

/* Define to 1 if you have libXrender. */
#undef HAVE_XRENDER

/* Define if the host machine stores words of multi-word integers in
   big-endian order. */
#undef HOST_WORDS_BIG_ENDIAN

/* Define as const if the declaration of iconv() needs const. */
#undef ICONV_CONST

/* Define to the sub-directory in which libtool stores uninstalled libraries.
   */
#undef LT_OBJDIR

/* Define to 1 if your C compiler doesn't accept -c and -o together. */
#undef NO_MINUS_C_MINUS_O

/* Name of package */
#undef PACKAGE

/* Define to the address where bug reports for this package should be sent. */
#undef PACKAGE_BUGREPORT

/* Define to the full name of this package. */
#undef PACKAGE_NAME

/* Define to the full name and version of this package. */
#undef PACKAGE_STRING

/* Define to the one symbol short name of this package. */
#undef PACKAGE_TARNAME

/* Define to the version of this package. */
#undef PACKAGE_VERSION

/* Define if you want to synchronize VM threads portably by default; undef
   otherwise */
#undef PORTABLE_NATIVE_SYNC

/* The size of a `char', as computed by sizeof. */
#undef SIZEOF_CHAR

/* The size of a `int', as computed by sizeof. */
#undef SIZEOF_INT

/* The size of a `long', as computed by sizeof. */
#undef SIZEOF_LONG

/* The size of a `short', as computed by sizeof. */
#undef SIZEOF_SHORT

/* The size of a `void*', as computed by sizeof. */
#undef SIZEOF_VOIDP

/* The number of bytes in type void * */
#undef SIZEOF_VOID_P

/* Define to 1 if you have the ANSI C header files. */
#undef STDC_HEADERS

/* Define if struct tm has tm_gmtoff field. */
#undef STRUCT_TM_HAS_GMTOFF

/* Define to 1 if you can safely include both <sys/time.h> and <time.h>. */
#undef TIME_WITH_SYS_TIME

/* Define to 1 if your <sys/time.h> declares `struct tm'. */
#undef TM_IN_SYS_TIME

/* Version number of package */
#undef VERSION

/* whether byteorder is bigendian */
#undef WORDS_BIGENDIAN

/* Define to 1 if the X Window System is missing or not being used. */
#undef X_DISPLAY_MISSING

/* Define to `__attribute__' to nothing if it's not supported.  */
#undef __attribute__

/* Define to empty if `const' does not conform to ANSI C. */
#undef const

<<<<<<< HEAD
=======
/* Define to `__inline__' or `__inline' if that's what the C compiler
   calls it, or to nothing if 'inline' is not supported under any name.  */
#ifndef __cplusplus
#undef inline
#endif

>>>>>>> 60a98cce
/* GNU C attributes. */
#ifndef FUNCATTR
#ifdef HAVE_GNUC25_ATTRIB
#define FUNCATTR(x) __attribute__(x)
#else
#define FUNCATTR(x)
#endif
#endif

/* GNU C unused functions, or null. */
#ifndef ATTRUNUSED
#ifdef HAVE_GNUC25_UNUSED
#define ATTRUNUSED unused
#else
#define ATTRUNUSED
#endif
#endif
#ifndef UNUSED
#define UNUSED FUNCATTR((ATTRUNUSED))
#endif<|MERGE_RESOLUTION|>--- conflicted
+++ resolved
@@ -33,12 +33,9 @@
 /* Define to 1 if you have the <crt_externs.h> header file. */
 #undef HAVE_CRT_EXTERNS_H
 
-<<<<<<< HEAD
-=======
 /* Define to 1 if you have the <dlfcn.h> header file. */
 #undef HAVE_DLFCN_H
 
->>>>>>> 60a98cce
 /* Define to 1 if you have the <dssi.h> header file. */
 #undef HAVE_DSSI_H
 
@@ -66,8 +63,6 @@
 /* Define to 1 if you have the `ftruncate' function. */
 #undef HAVE_FTRUNCATE
 
-<<<<<<< HEAD
-=======
 /* three-argument gethostbyname_r */
 #undef HAVE_FUNC_GETHOSTBYNAME_R_3
 
@@ -77,7 +72,6 @@
 /* six-argument gethostbyname_r */
 #undef HAVE_FUNC_GETHOSTBYNAME_R_6
 
->>>>>>> 60a98cce
 /* Define to 1 if you have the `gethostbyname_r' function. */
 #undef HAVE_GETHOSTBYNAME_R
 
@@ -87,12 +81,9 @@
 /* Define to 1 if you have the `getifaddrs' function. */
 #undef HAVE_GETIFADDRS
 
-<<<<<<< HEAD
-=======
 /* Define to 1 if you have the `getloadavg' function. */
 #undef HAVE_GETLOADAVG
 
->>>>>>> 60a98cce
 /* Define to 1 if you have the `getpagesize' function. */
 #undef HAVE_GETPAGESIZE
 
@@ -192,12 +183,9 @@
 /* Define this symbol if you have MSG_NOSIGNAL */
 #undef HAVE_MSG_NOSIGNAL
 
-<<<<<<< HEAD
-=======
 /* Define this symbol if you have MSG_WAITALL */
 #undef HAVE_MSG_WAITALL
 
->>>>>>> 60a98cce
 /* Define to 1 if you have the `msync' function. */
 #undef HAVE_MSYNC
 
@@ -419,15 +407,12 @@
 /* Define to empty if `const' does not conform to ANSI C. */
 #undef const
 
-<<<<<<< HEAD
-=======
 /* Define to `__inline__' or `__inline' if that's what the C compiler
    calls it, or to nothing if 'inline' is not supported under any name.  */
 #ifndef __cplusplus
 #undef inline
 #endif
 
->>>>>>> 60a98cce
 /* GNU C attributes. */
 #ifndef FUNCATTR
 #ifdef HAVE_GNUC25_ATTRIB

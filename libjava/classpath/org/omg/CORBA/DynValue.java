--- conflicted
+++ resolved
@@ -1,9 +1,5 @@
 /* DynValue.java --
-<<<<<<< HEAD
-   Copyright (C) 2005, 2006 Free Software Foundation, Inc.
-=======
    Copyright (C) 2005, 2006, 2007 Free Software Foundation, Inc.
->>>>>>> 60a98cce
 
 This file is part of GNU Classpath.
 

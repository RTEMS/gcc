/* ORB.java --
   Copyright (C) 2005 Free Software Foundation, Inc.

This file is part of GNU Classpath.

GNU Classpath is free software; you can redistribute it and/or modify
it under the terms of the GNU General Public License as published by
the Free Software Foundation; either version 2, or (at your option)
any later version.

GNU Classpath is distributed in the hope that it will be useful, but
WITHOUT ANY WARRANTY; without even the implied warranty of
MERCHANTABILITY or FITNESS FOR A PARTICULAR PURPOSE.  See the GNU
General Public License for more details.

You should have received a copy of the GNU General Public License
along with GNU Classpath; see the file COPYING.  If not, write to the
Free Software Foundation, Inc., 51 Franklin Street, Fifth Floor, Boston, MA
02110-1301 USA.

Linking this library statically or dynamically with other modules is
making a combined work based on this library.  Thus, the terms and
conditions of the GNU General Public License cover the whole
combination.

As a special exception, the copyright holders of this library give you
permission to link this library with independent modules to produce an
executable, regardless of the license terms of these independent
modules, and to copy and distribute the resulting executable under
terms of your choice, provided that you also meet, for each linked
independent module, the terms and conditions of the license of that
module.  An independent module is a module which is not derived from
or based on this library.  If you modify this library, you may extend
this exception to your version of the library, but you are not
obligated to do so.  If you do not wish to do so, delete this
exception statement from your version. */


package org.omg.CORBA;

import gnu.CORBA.OrbFocused;
import gnu.CORBA.ObjectCreator;
import gnu.CORBA.OrbRestricted;
import gnu.CORBA.gnuContext;
import gnu.CORBA.typecodes.FixedTypeCode;
import gnu.CORBA.typecodes.GeneralTypeCode;
import gnu.CORBA.typecodes.PrimitiveTypeCode;
import gnu.CORBA.typecodes.RecordTypeCode;
import gnu.CORBA.typecodes.RecursiveTypeCode;

import org.omg.CORBA.ORBPackage.InconsistentTypeCode;
import org.omg.PortableInterceptor.ObjectReferenceTemplate;

import java.applet.Applet;

import java.io.BufferedInputStream;
import java.io.File;
import java.io.FileInputStream;
import java.io.IOException;

import java.util.Properties;

/**
 * A central class in CORBA implementation, responsible for sending and handling
 * remote invocations. ORB also works as a factory for creating instances of
 * certain CORBA classes.
 * 
 * Despite the core library contains the fully working CORBA implementation, it
 * also provides a simple way to plug-in the alternative CORBA support. This is
 * done by replacing the ORB. The alternative ORB can be specified via
 * properties, passed to ORB.Init(...).
 * 
 * When creating an ORB instance, the class name is searched in the following
 * locations:
 * <p>
 * 1. Applet parameter or application string array, if any.<br>
 * 2. The properties parameter, if any.<br>
 * 3. The System properties.<br>
 * 4. The orb.properties file located in the user.home directory (if any).<br>
 * 5. The orb.properties file located in the java.home/lib directory (if any).
 * </p>
 * 
 * The supported properties are: <table border="1">
 * <tr>
 * <td> org.omg.CORBA.ORBClass</td>
 * <td>The class, implementing the functional ORB, returned by
 * {@link #init(Applet, Properties)} or {@link #init(String[], Properties)}
 * </td>
 * </tr>
 * <tr>
 * <td>org.omg.CORBA.ORBSingletonClass</td>
 * <td>The class, implementing the restricted ORB, returned by {@link #init()}.
 * </td>
 * </tr>
 * <tr>
 * <td>org.omg.CORBA.ORBInitRef</td>
 * <td>Specifies the initial reference, accessible by name with the method
 * {@link #resolve_initial_references(String)}.</td>
 * </tr>
 * <tr>
 * <td>org.omg.CORBA.ORBid</td>
 * <td>Specifies the name (ORB Id) of this ORB. The ORB Id is later accessible
 * by {@link ObjectReferenceTemplate#orb_id}. The default value includes the
 * hashcode of the ORB instance that is normally different for each ORB. 
 * </td>
 * </tr>
 * <tr>
 * <td>org.omg.CORBA.ServerId</td>
 * <td>Specifies the name (Server Id) of this server. This property assigns
 * value to the <i>static</i> field, ensuring that all ORB's on the same jre
 * have the same Server Id. It is normally set as the system property. The
 * server Id is later accessible as {@link ObjectReferenceTemplate#server_id}.
 * </td>
 * </tr>
 * <tr>
 * <td>gnu.CORBA.ListenerPort</td>
 * <td>Specifies that this ORB should serve all its objects on a single port
 * (for example, "1234") or on a specified port range (for example,
 * "1100-1108"). The property is used when working with firewals and serves as a
 * replacement for the proprietary properties like com.ibm.CORBA.ListenerPort
 * or com.sun.CORBA.POA.ORBPersistentServerPort. The specified port or range
 * should not overlap with the values, specified for other ORB's.
 * </td>
 * </tr>
 * <tr>
 * <td>gnu.Corba.SocketFactory</td>
 * <td>Sets the user-defined server and client socket factory for the ORB being
 * currently instantiated. Serves as a replacement of the proprietary
 * property com.sun.CORBA.connection.ORBSocketFactoryClass. To have multiple
 * types of sockets, instantiate several ORB's with this property each time
 * set to the different value. 
 * The factory must implement gnu.CORBA.interfaces.SocketFactory.
 * </td>
 * </tr>
 * </table> 
 * <p>The command line accepts the same properties as a keys. When
 * specifying in the command line, the prefix org.omg.CORBA can be omitted, for
 * instance<code> -ORBInitRef NameService=IOR:aabbccdd....</code>
 * </p>
 * 
 * @author Audrius Meskauskas (AudriusA@Bioinformatics.org)
 */
public abstract class ORB
{
  /**
  * By default, {@link #init(String[], Properties)} and
  * {@link #iinit(Applet, Properties)} return
  * the built-in fully functional ORB is returned. If the
  * <code>props</code> contains the property org.omg.CORBA.ORBClass,
  * the value of this property is used as a class name to instantiate
  * a user-defined ORB.
  */
  private static final String FUNCTIONAL_ORB = "org.omg.CORBA.ORBClass";

  /**
   * The name of the restricted ORB property.
   */
  private static final String RESTRICTED_ORB =
    "org.omg.CORBA.ORBSingletonClass";
  
  private static final String LISTENER_PORT =
    OrbFocused.LISTENER_PORT;
  
  /**
   * The class, implementing the default fully functional ORB.
   */
  private static final String DEFAULT_FUNCTIONAL_ORB =
    gnu.CORBA.Poa.ORB_1_4.class.getName();
  
  private static final String DEFAULT_FOCUSED_ORB =
    gnu.CORBA.OrbFocused.class.getName();
  
  // There is no need for name of the default restricted ORB as it is 
  // singleton and it is more effectively referred directly.

  /**
   * Connect the given CORBA object to this ORB. After the object is
   * connected, it starts receiving remote invocations via this ORB.
   *
   * The OMG group recommends to use Portable Object Adapter (POA) instead
   * of calling this method.
   *
   * This method is implemented in the derived Gnu Classpah classes,
   * returned by ORB.init(..). In this abstract class, the implementation
   * just throws {@link NO_IMPLEMENT}.
   *
   * @param object the org.omg.CORBA.Object to connect.
   */
  public void connect(org.omg.CORBA.Object object)
  {
    throw new NO_IMPLEMENT();
  }

  /**
   * Disconnect the given CORBA object from this ORB. The object will be
   * no longer receiving the remote invocations. In response to the
   * remote invocation on this object, the ORB will send the
   * exception {@link OBJECT_NOT_EXIST}. The object, however, is not
   * destroyed and can receive the local invocations.
   *
   * This method is implemented in the derived Gnu Classpah classes,
   * returned by ORB.init(..). In this abstract class, the implementation
   * just throws {@link NO_IMPLEMENT}.
   *
   * @param object the object to disconnect.
   */
  public void disconnect(org.omg.CORBA.Object object)
  {
    throw new NO_IMPLEMENT();
  }

  /**
   * Create alias typecode for the given typecode.
   */
  public abstract TypeCode create_alias_tc(String id, String name,
                                           TypeCode typecode
                                          );

  /**
   * Create an instance of the CORBA {@link Any} with the type, intialised
   * to {@link TCKind#tk_null}
   */
  public abstract Any create_any();

  /**
   * Create a typecode, defining an array of the given elements.
   *
   * @param length the size of array
   * @param element_type the array component type.
   *
   * @return the corresponding typecode.
   */
  public abstract TypeCode create_array_tc(int length, TypeCode element_type);

  /**
   * Creates an empty CORBA <code>ContextList</code>.
   *
   * @return the newly created context list.
   */
  public abstract ContextList create_context_list();

  /**
   * The support for {@link DynAny} and derived interfaces
   * has never been implemented in Sun's java releases,
   * at least till v1.4 inclusive.
   *
   * Since v1.4 this stil missing implementation was replaced
   * by the new DynamicAny package.
   *
   * @throws NO_IMPLEMENT, always.
   */
  public DynAny create_basic_dyn_any(org.omg.CORBA.TypeCode t)
                              throws InconsistentTypeCode
  {
    throw new NO_IMPLEMENT();
  }
  ;

  /**
   * The support for {@link DynAny} and derived interfaces
   * has never been implemented in Sun's java releases,
   * at least till v1.4 inclusive.
   *
   * Since v1.4 this stil missing implementation was replaced
   * by the new DynamicAny package.
   *
   * @throws NO_IMPLEMENT, always.
   */
  public DynAny create_dyn_any(org.omg.CORBA.Any a)
  {
    throw new NO_IMPLEMENT();
  }
  ;

  /**
   * The support for {@link DynArray}
   * has never been implemented in Sun's java releases,
   * at least till v1.4 inclusive.
   *
   * Since v1.4 this stil missing implementation was replaced
   * by the new DynamicAny package.
   *
   * @throws NO_IMPLEMENT, always.
   */
  public DynArray create_dyn_array(org.omg.CORBA.TypeCode t)
                            throws InconsistentTypeCode
  {
    throw new NO_IMPLEMENT();
  }
  ;

  /**
   * The support for {@link DynEnum}
   * has never been implemented in Sun's java releases,
   * at least till v1.4 inclusive.
   *
   * Since v1.4 this stil missing implementation was replaced
   * by the new DynamicAny package.
   *
   * @throws NO_IMPLEMENT, always.
   */
  public DynEnum create_dyn_enum(org.omg.CORBA.TypeCode t)
                          throws InconsistentTypeCode
  {
    throw new NO_IMPLEMENT();
  }
  ;

  /**
   * The support for {@link DynSequence}
   * has never been implemented in Sun's java releases,
   * at least till v1.4 inclusive.
   *
   * Since v1.4 this stil missing implementation was replaced
   * by the new DynamicAny package.
   *
   * @throws NO_IMPLEMENT, always.
   */
  public DynSequence create_dyn_sequence(org.omg.CORBA.TypeCode t)
                                  throws InconsistentTypeCode
  {
    throw new NO_IMPLEMENT();
  }
  ;

  /**
   * The support for {@link DynStruct} and derived interfaces
   * has never been implemented in Sun's java releases,
   * at least till v1.4 inclusive.
   *
   * Since v1.4 this stil missing implementation was replaced
   * by the new DynamicAny package.
   *
   * @throws NO_IMPLEMENT, always.
   */
  public DynStruct create_dyn_struct(org.omg.CORBA.TypeCode t)
                              throws InconsistentTypeCode
  {
    throw new NO_IMPLEMENT();
  }
  ;

  /**
   * The support for {@link DynUnion} and derived interfaces
   * has never been implemented in Sun's java releases,
   * at least till v1.4 inclusive.
   *
   * Since v1.4 this stil missing implementation was replaced
   * by the new DynamicAny package.
   *
   * @throws NO_IMPLEMENT, always.
   */
  public DynUnion create_dyn_union(org.omg.CORBA.TypeCode t)
                            throws InconsistentTypeCode
  {
    throw new NO_IMPLEMENT();
  }
  ;

  /**
   * Create a typecode, defining the given enumeration.
   *
   * @param id the id.
   * @param name the name.
   * @param members the memebers
   * @return the created enumeration.
   */
  public abstract TypeCode create_enum_tc(String id, String name,
                                          String[] members
                                         );

  /**
   * Create an environment (container for exceptions).
   *
   * @return the created container.
   */
  public abstract Environment create_environment();

  /**
   * Creates an empty exception list.
   *
   * @return the newly created list.
   */
  public abstract ExceptionList create_exception_list();

  /**
   * Create the exception typecode.
   *
   * @param id the id of exception.
   * @param name the name of exception.
   * @param members the members of exception.
   */
  public abstract TypeCode create_exception_tc(String id, String name,
                                               StructMember[] members
                                              );

  /**
   * Creates a TypeCode object for CORBA <code>fixed</code> that is
   * mapped to java {@link java.math.BigDecimal}.
   *
   * @param digits the number of digits in that <code>fixed</code>.
   * @param scale the number of digits after the decimal point.
   *
   * @return the corresponding TypeCode.
   */
  public TypeCode create_fixed_tc(short digits, short scale)
  {
    FixedTypeCode r = new FixedTypeCode();
    r.setDigits(digits);
    r.setScale(scale);
    return r;
  }

  /**
   * Creates a typecode, representing the IDL interface.
   *
   * @param id the interface repository id.
   * @param name the interface name.
   *
   * @return the created typecode.
   */
  public abstract TypeCode create_interface_tc(String id, String name);

  /**
   * Create an instance of a new {@link NVList}.
   *
   * @param count the initial size of the list. If more elements are added,
   * the list automatically expands.
   *
   * @return the created list.
   */
  public abstract NVList create_list(int count);

  /**
   * Create a new named value.
   *
   * @param name the name of the named value
   * @param any the content of the named value.
   * @param flags the flags of the named value
   *
   * @return the named value.
   */
  public abstract NamedValue create_named_value(String name, Any any, int flags);

  /**
   * Send multiple prepared requests one way, do not caring about the answer.
   * The messages, containing requests, will be marked, indicating that
   * the sender is not expecting to get a reply.
   *
   * @param requests the prepared array of requests.
   *
   * @see Request#send_oneway()
   */
  public abstract void send_multiple_requests_oneway(Request[] requests);

  /**
   * Send multiple prepared requests expecting to get a reply. All requests
   * are send in parallel, each in its own separate thread. When the
   * reply arrives, it is stored in the agreed fields of the corresponing
   * request data structure. If this method is called repeatedly,
   * the new requests are added to the set of the currently sent requests,
   * but the old set is not discarded.
   *
   * @param requests the prepared array of requests.
   *
   * @see #poll_next_response()
   * @see #get_next_response()
   * @see Request#send_deferred()
   */
  public abstract void send_multiple_requests_deferred(Request[] requests);

  /**
   * Find if any of the requests that have been previously sent with
   * {@link #send_multiple_requests_deferred}, have a response yet.
   *
   * @return true if there is at least one response to the previously
   * sent request, false otherwise.
   */
  public abstract boolean poll_next_response();

  /**
   * Get the next instance with a response being received. If all currently
   * sent responses not yet processed, this method pauses till at least one of
   * them is complete. If there are no requests currently sent, the method
   * pauses till some request is submitted and the response is received.
   * This strategy is identical to the one accepted by Suns 1.4 ORB
   * implementation.
   *
   * @return the previously sent request that now contains the received
   * response.
   *
   * @throws WrongTransaction If the method was called from the transaction
   * scope different than the one, used to send the request. The exception
   * can be raised only if the request is implicitly associated with some
   * particular transaction.
   */
  public abstract Request get_next_response()
                                     throws WrongTransaction;

  /**
   * Create a new CDR output stream, where the parameter values can be written
   * during the method invocation.
   *
   * @return a stream to write values into.
   */
  public abstract org.omg.CORBA.portable.OutputStream create_output_stream();

  /**
   * This should create the list, initialised with the argument descriptions
   * for the given operation definition (CORBA <code>OperationDef</code>).
   * The information should be obtained from the interface repository.
   * However this method is oficially documented as not implemented at least
   * till v1.4 inclusive.
   *
   * @param operation_definition the operation definition, must be
   * CORBA <code>OperationDef</code>.
   *
   * @return never
   *
   * @throws NO_IMPLEMENT, always.
   */
  public NVList create_operation_list(Object operation_definition)
  {
    throw new NO_IMPLEMENT();
  }

  /**
   * <p>Creates the new policy of the specified type, having the given value.
   * This method looks for the policy factory that was previously registered
   * during ORB initialization by
   * {@link org.omg.PortableInterceptor#ORBInitialiser}.
   *
   * If the suitable factory is found, this factory creates the requested policy,
   * otherwise the PolicyError is thrown.
   * </p><p>
   * The POA policies should be created by POA, not by this method.
   * </p>
   * @param type the policy type.
   * @param value the policy value, wrapped into Any.
   *
   * @throws PolicyError if the ORB fails to instantiate the policy object.
   *
   * @throws NO_IMPLEMENT always (in this class). Overridden in derived classes
   * returned by ORB.init(..).
   *
   * @see org.omg.PortableInterceptor.ORBInitInfoOperations#register_policy_factory
   * @see org.omg.PortableInterceptor.PolicyFactoryOperations
   */
  public Policy create_policy(int type, Any value)
                       throws PolicyError
  {
    throw new NO_IMPLEMENT();
  }

  /**
   * Create typecode, defining the sequence of the elements, having
   * the given type.
   *
   * @param bound the maximal length of the sequence, 0 if not restricted.
   *
   * @param element_type the sequence element type.
   *
   * @return the typecode.
   */
  public abstract TypeCode create_sequence_tc(int bound, TypeCode element_type);

  /**
   * Create a TypeCode, representing the CORBA <code>string</code>.
   *
   * @param bound the maximal length of the string, 0 is unlimited.
   *
   * @return the corresponding string typecode.
   */
  public abstract TypeCode create_string_tc(int bound);

  /**
   * Create the typecode, defining the given IDL structure.
   *
   * The TypeCode object is initialized with the given id, name, and members.
   * @param id the Id of this type.
   * @param name the name of this type.
   * @param members the member list.
   *
   * @return the typecode.
   */
  public abstract TypeCode create_struct_tc(String id, String name,
                                            StructMember[] members
                                           );

  /**
   * Create the typecode, defining the given IDL union.
   *
   * The TypeCode object is initialized with the given id, name, discriminator
   * and members.
   *
   * @param id the Id of this type.
   * @param name the name of this type.
   * @param discriminator the union discriminator.
   * @param members the member list.
   *
   * @return the typecode.
   */
  public abstract TypeCode create_union_tc(String id, String name,
                                           TypeCode discriminator,
                                           UnionMember[] members
                                          );

  /**
   * Create a TypeCode, representing the CORBA <code>wstring</code>.
   *
   * @param bound the maximal length of the string, 0 is unlimited.
   *
   * @return the corresponding string typecode.
   */
  public abstract TypeCode create_wstring_tc(int bound);

  /**
   * Create a typecode for an abstract interface. The abstract interface
   * can be either CORBA object or CORBA value type.
   *
   * @param id the id of the abstract interface.
   * @param name the name of the abstract interface.
   *
   * @return the created typecode.
   */
  public TypeCode create_abstract_interface_tc(String id, String name)
  {
    GeneralTypeCode t = new GeneralTypeCode(TCKind.tk_abstract_interface);
    t.setName(name);
    t.setId(id);
    return t;
  }

  /**
   * Create a typecode for a native interface.
   *
   * @param id the id of the native interface.
   * @param name the name of the native interface.
   *
   * @return the created typecode.
   */
  public TypeCode create_native_tc(String id, String name)
  {
    GeneralTypeCode t = new GeneralTypeCode(TCKind.tk_native);
    t.setName(name);
    t.setId(id);
    return t;
  }

  /**
   * Create a typecode, representing a tree-like structure.
   * This structure contains a member that is a sequence of the same type,
   * as the structure itself. You can imagine as if the folder definition
   * contains a variable-length array of the enclosed (nested) folder
   * definitions. In this way, it is possible to have a tree like
   * structure that can be transferred via CORBA CDR stream.
   *
   * @deprecated It is easier and clearler to use a combination of
   * create_recursive_tc and create_sequence_tc instead.
   *
   * @param bound the maximal expected number of the nested components
   * on each node; 0 if not limited.
   *
   * @param offset the position of the field in the returned structure
   * that contains the sequence of the structures of the same field.
   * The members before this field are intialised using parameterless
   * StructMember constructor.
   *
   * @return a typecode, defining a stucture, where a member at the
   * <code>offset</code> position defines an array of the identical
   * structures.
   *
   * @see #create_recursive_tc(String)
   * @see #create_sequence_tc(int, TypeCode)
   */
<<<<<<< HEAD
  public TypeCode create_recursive_sequence_tc(int bound, int offset)
  {
    RecordTypeCode r = new RecordTypeCode(TCKind.tk_struct);
    for (int i = 0; i < offset; i++)
      r.add(new StructMember());

    TypeCode recurs = new PrimitiveTypeCode(TCKind.tk_sequence);

    r.add(new StructMember("", recurs, null));
    return r;
  }
=======
  public abstract TypeCode create_recursive_sequence_tc(int bound, int offset);
>>>>>>> f8383f28

  /**
   * Create a typecode which serves as a placeholder for typcode, containing
   * recursion.
   *
   * @param id the id of the recursive typecode, for that this typecode
   * serves as a placeholder.
   */
  public TypeCode create_recursive_tc(String id)
  {
    return new RecursiveTypeCode(id);
  }

  /**
   * Create value box typecode.
   */
  public TypeCode create_value_box_tc(String id, String name,
                                      TypeCode boxed_type
                                     )
  {
    GeneralTypeCode t = new GeneralTypeCode(TCKind.tk_value_box);
    t.setName(name);
    t.setId(id);
    t.setContentType(boxed_type);
    return t;
  }

  /**
   * Create IDL value type code.
   */
  public TypeCode create_value_tc(String id, String name, short type_modifier,
                                  TypeCode concrete_base, ValueMember[] members
                                 )
  {
    RecordTypeCode r = new RecordTypeCode(TCKind.tk_value);
    r.setId(id);
    r.setName(name);
    r.setTypeModifier(type_modifier);
    r.setConcreteBase_type(concrete_base);

    for (int i = 0; i < members.length; i++)
      {
        r.add(members [ i ]);
      }

    return r;
  }

  /**
   * This should return the information, related to the current thread.
   * The information is needed, for instance, to get the current object
   * from the code that serves several objects in parallel threads.
   * The {@link Current} is very general interface, with no fields and
   * operations defined. This method is not implemented in Suns
   * releases at least till v1.5 inclusive. To obtain the
   * {@link org.omg.PortableServer.Current}, use
   * {@link #resolve_initial_references}, passing "POACurrent".
   *
   * @deprecated since 1.2, use {@link #resolve_initial_references}.
   *
   * @return never
   *
   * @throws NO_IMPLEMENT always.
   */
  public Current get_current()
  {
    throw new NO_IMPLEMENT();
  }

  /**
   * This should return the information about the CORBA facilities and
   * services, available from this ORB. However this method is oficially
   * documented as not implemented at least till v1.5 inclusive.
   *
   * @param service_type a type of the service being requested. The OMG
   * specification currently defines only one value, 1, for security
   * related services.
   *
   * @param service_info a holder, where the returned information should
   * be stored.
   *
   * @return should return true if the service information is available
   * from the ORB, but this method never returns.
   *
   * @throws NO_IMPLEMENT always.
   */
  public boolean get_service_information(short service_type,
                                         ServiceInformationHolder service_info
                                        )
  {
    throw new NO_IMPLEMENT();
  }

  /**
   * Get the default context of this ORB. This is an initial root of all
   * contexts.
   *
   * The default method returns a new context with the empty name and
   * no parent context.
   *
   * @return the default context of this ORB.
   *
   * @throws NO_IMPLEMENT for the Singleton ORB, returned by
   * the parameterless {@link #init()}.
   */
  public abstract Context get_default_context();

  /**
   * Return thg typecode, representing the given primitive object type.
   *
   * @param tcKind the kind of the primitive typecode.
   *
   * @return the typecode of the primitve typecode.
   */
  public abstract TypeCode get_primitive_tc(TCKind tcKind);

  /**
   * Returns so-called Singleton ORB, a highly restricted version
   * that cannot communicate over network. This ORB is provided
   * for the potentially malicious applets with heavy security restrictions.
   *
   * The returned Singleton ORB can only create typecodes,
   * {@link Any}, {@link ContextList}, {@link NVList} and
   * {@link org.omg.CORBA.portable.OutputStream} that writes to an
   * internal buffer.
   *
   * All other methods throw the {@link NO_IMPLEMENT} exception, additionally
   * printing the error message about the potential attempt to violate
   * the security rules.
   *
   * The implementing ORB class, used in this method, is found as described
   * in the header.
   *
   * @return the working derivative of ORB, implementing the methods
   * of this abstract class.
   */
  public static ORB init()
  {
    String orb_cn = getCumulatedProperty(null, RESTRICTED_ORB);
    if (orb_cn == null)
      return OrbRestricted.Singleton;
    else
      return createORB(null, orb_cn);
  }

  /**
   * Creates the working instance of ORB for an applet.
   *
   * By default the built-in fully functional ORB is returned. The ORB class
   * is found as described in the header of this class.
   *
   * @param applet the applet. The property org.omg.CORBA.ORBClass,
   * if present, defines the used ORB implementation class. If this
   * property is not present, the ORB class is found as described in the
   * class header.
   *
   * @param props the properties, may be <code>null</code>.
   *
   * @return a newly created functional derivative of this abstract class.
   */
  public static ORB init(Applet applet, Properties props)
  {
    String ocn = applet.getParameter(FUNCTIONAL_ORB);
    String lp = applet.getParameter(LISTENER_PORT);
    
    if (ocn==null && lp!=null)
      ocn = DEFAULT_FOCUSED_ORB;
    
    ORB orb = createORB(props, ocn);
    orb.set_parameters(applet, props);

    return orb;
  }

  /**
   * Creates the working instance of ORB for a standalone application.
   * 
   * By default the built-in fully functional ORB is returned. The ORB class is
   * found as described in the header of this class.
   * 
   * @param args the parameters, passed to the applications
   * <code>main(String[] args)</code> method, may be <code>null</code>. The
   * parameter -org.omg.CORBA.ORBClass <class name> if present, defines the used
   * ORB implementation class. If this property is not present, the ORB class is
   * found as described in the class header.
   * 
   * @param props application specific properties, may be <code>null</code>.
   * 
   * @return a newly created functional derivative of this abstract class.
   */
  public static ORB init(String[] args, Properties props)
  {
    String ocn = null;
    String lp = null;

    String orbKey = "-" + FUNCTIONAL_ORB;
    String lpKey = "-" + LISTENER_PORT;

    if (args != null)
      if (args.length >= 2)
        {
          for (int i = 0; i < args.length - 1; i++)
            {
              if (args[i].equals(orbKey))
                ocn = args[i + 1];
              if (args[i].equals(lpKey))
                lp = args[i + 1];
            }
        }

    if (lp != null && ocn == null)
      ocn = DEFAULT_FOCUSED_ORB;

    ORB orb = createORB(props, ocn);

    orb.set_parameters(args, props);
    return orb;
  }

  /**
   * List the initially available CORBA objects (services).
   * 
   * @return a list of services.
   * 
   * @see #resolve_initial_references(String)
   */
  public abstract String[] list_initial_services();

  /**
   * Find and return the easily accessible CORBA object, addressed
   * by name.  The returned object is typically casted to the more
   * specific reference using the <code>narrow(Object)</code> method
   * of its helper. The method resolves the following string values,
   * returning the working objects:
   * <table border="1"><tr><th>String</th><th>Object class</th>
   * <th>Object use</th></tr>
   *
   * <tr><td>NameService</td><td>{@link org.omg.CosNaming.NamingContextExt}</td>
   * <td>Finds (usually remote) object by its name.</td></tr>
   *
   * <tr><td>RootPOA</td><td>{@link org.omg.PortableServer.POA}</td>
   * <td>Holds the POA tree for this ORB, where since 1.4 all servants
   * should be connected.</td></tr>
   *
   * <tr><td>RootPOAManager</td><td>{@link org.omg.PortableServer.POAManager}
   * </td><td>Regulates (suspends/resumes) the root POA
   * activity</td></tr>
   *
   * <tr><td>POACurrent</td><td>{@link org.omg.PortableServer.Current}
   * </td><td>Informs the current thread about the Id and POA of the
   * object being currently served (the methods of
   * <code>Current</code> return different values for
   * different threads).
   * </td></tr>
   *
   * <tr><td>CodecFactory</td><td>{@link org.omg.IOP.Codec}</td>
   * <td>Encodes/decodes IDL data types into/from byte arrays.</td>
   * </tr>
   *
   * <tr><td>DynAnyFactory</td><td>{@link org.omg.DynamicAny.DynAnyFactory}</td>
   * <td>Creates DynAny's.</td>
   * </tr>
   *
   * <tr><td>PICurrent</td><td>{@link org.omg.PortableInterceptor.Current}</td>
   * <td>Contains multiple slots where an interceptor can rememeber the
   * request - specific values between subsequent
   * calls of the interceptor methods.</td>
   * </tr>
   *
   * </table>
   *
   * @param name the object name.
   * @return the object
   * @throws org.omg.CORBA.ORBPackage.InvalidName if the given name
   * is not associated with the known object.
   */
  public abstract Object resolve_initial_references(String name)
    throws org.omg.CORBA.ORBPackage.InvalidName;

  /**
   * Get the IOR reference string for the given object.
   * IOR can be compared with the Internet address for a web page,
   * it provides means to locate the CORBA service on the web.
   * IOR contains the host address, port number, the object identifier
   * (key) inside the server, the communication protocol version,
   * supported charsets and so on.
   *
   * @param forObject the CORBA object
   * @return the object IOR representation.
   * @see #string_to_object(String)
   */
  public abstract String object_to_string(Object forObject);

  /**
   * This should perform the implementation dependent unit of work in the
   * main thread.
   *
   * This method is part of the support for the distribute use of the
   * single execution thread.
   *
   * Same as in Suns releases at least till 1.4 inclusive,
   * the distribute use of the single thread is not implemented.
   * Use multiple threads, provided by jre.
   *
   * The method returns without action.
   */
  public void perform_work()
  {
  }

  /**
  * Checks if the ORB needs the main thread to perform some work.
  * The method should return true if the ORB needs the main thread,
  * and false if it does not.
  *
  * This method is part of the support for the distribute use of the
  * single execution thread.
  *
  * Same as in Suns releases at least till 1.4 inclusive,
  * the distributed use of the single thread is not implemented.
  * Use multiple threads, provided by jre.
  *
  * @return false, always.
  */
  public boolean work_pending()
  {
    return false;
  }

  /**
   * <p>Find and return the CORBA object, addressed by the given
   * string representation. The object can be (an usually is)
   * located on a remote computer, possibly running a different
   * (not necessary java) CORBA implementation. The returned
   * object is typically casted to the more specific reference
   * using the <code>narrow(Object)</code> method of its helper.
   * </p><p>
   * This function supports the following input formats:<br>
   * 1. IOR reference (<b>ior:</b>nnnnn ..), usually computer generated.<br> 
   * 2. <b>corbaloc:</b>[<b>iiop</b>][version.subversion<b>@</b>]<b>:</b>host[<b>:</b>port]<b>/</b><i>key</i>
   * defines similar information as IOR reference, but is more human readable.
   * This type of reference may also contain multiple addresses (see
   * OMG documentation for complete format).<br>
   * 3. <b>corbaloc:rir:/</b><i>name</i> defines internal reference on this
   * ORB that is resolved using {@link #resolve_initial_references}, passing 
   * the given <i>name</i> as parameter.<br>
   * 4. <b>corbaname:rir:#</b><i>name</i> states that the given <i>name</i>
   * must be resolved using the naming service, default for this ORB.<br>
   * 5. <b>corbaname:</b>[<b>iiop</b>][version.subversion<b>@</b>]<b>:</b>host[<b>:</b>port]<b>#</b><i>name</i>
   * states that the <i>name</i> must be resolved using the naming service
   * that runs on the given host at the given port. The ORB expects to find 
   * there the {@link org.omg.CosNaming.NamingContext} under the key 
   * "NameService.<br>
   * 7. file://[file name] Read the object definition string from the 
   * file system<br>
   * 8. http://[url] Read the object definition string from the provided
   * url.<br>
   * 9. ftp://[url] Read the object definition string from the provided
   * url.<br>
   * 
   * <p>The default port is always 2809. The default iiop version is 1.0
   * that now may not always be supported, so we would recommend to specify
   * the version explicitly.</p>
   * <p>
   * The examples of the corbaloc and corbaname addresses:<br>
   * corbaname:rir:#xobj - ask local naming service for "xobj".<br>
   * corbaname:rir:/NameService#xobj - same (long form).<br>
   * corbaname:iiop:1.2@localhost:900#xobj - same, assuming that the naming 
   * service runs at port 900 on the local host and supports iiop 1.2.<br>
   * corbaname:iiop:localhost#xobj - same, assuming that the naming 
   * service runs at port 2809 on the local host and supports iiop 1.0.<br>
   * corbaloc::gnu.xxx.yy/Prod/TradingService - the object exists on the
   * host gnu.xxx.yy, port 2809 having the key "Prod/TradingService". Its ORB 
   * supports iiop 1.0.<br>
   * corbaloc::gnu.xxx.yy/Prod/TradingService:801 - the object exists on the
   * host gnu.xxx.yy, port 801 having the key "Prod/TradingService". Its ORB 
   * supports iiop 1.0 (iiop keyword ommitted).<br>
   * corbaloc:iiop:1.1@gnu.xxx.yy/Prod/TradingService - the object exists on the
   * host gnu.xxx.yy, port 801 having the key "Prod/TradingService". Its ORB 
   * supports iiop 1.1.<br>
   * corbaloc:rir:/NameService - the default naming service.
   *
   * @param IOR the object IOR representation string.
   *
   * @return the found CORBA object.
   * 
   * @throws BAD_PARAM if the string being parsed is invalid.
   * @throws DATA_CONVERSION if the string being parsed contains unsupported
   * prefix or protocol.
   * 
   * @see #object_to_string(org.omg.CORBA.Object)
   */
  public abstract Object string_to_object(String IOR);

  /**
   * Start listening on the input socket. This method
   * blocks the current thread until {@link #shutdown(boolean)}
   * is called and shutdown process is completed.
   */
  public void run()
  {
  }

  /**
   * Shutdown the ORB server.
   *
   * @param wait_for_completion if true, the current thread is
   * suspended untile the shutdown process is complete.
   */
  public void shutdown(boolean wait_for_completion)
  {
  }

  /**
   * Destroy this server, releasing the occupied resources.
   * The default method returns without action.
   */
  public void destroy()
  {
  }

  /**
   * Set the ORB parameters. This method is normally called from
   * {@link #init(String[], Properties)}.
   *
   * @param para the parameters, that were passed as the parameters
   * to the  <code>main(String[] args)</code> method of the current standalone
   * application.
   *
   * @param props application specific properties that were passed
   * as a second parameter in {@link #init(String[], Properties)}).
   * Can be <code>null</code>.
   */
  protected abstract void set_parameters(String[] para, Properties props);

  /**
   * Set the ORB parameters. This method is normally called from
   * {@link #init(Applet, Properties)}.
   *
   * @param app the current applet.
   *
   * @param props application specific properties, passed as the second
   * parameter in {@link #init(Applet, Properties)}.
   * Can be <code>null</code>.
   */
  protected abstract void set_parameters(Applet app, Properties props);

  /**
   * Get the property with the given name, searching in the standard
   * places for the ORB properties.
   */
  private static String getCumulatedProperty(Properties props, String property)
  {
    String orb_cn = null;

    if (props != null)
      orb_cn = props.getProperty(property, null);

    if (orb_cn == null)
      orb_cn = System.getProperty(property, null);

    if (orb_cn == null)
      orb_cn = checkFile(property, "user.home", null);

    if (orb_cn == null)
      orb_cn = checkFile(property, "java.home", "lib");
    
    return orb_cn;
  }

  /**
   * Check if the property is defined in the existsting file orb.properties.
   *
   * @param property the property
   * @param dir the system property, defining the folder where the
   * file could be expected.
   * @param subdir subfolder where to look for the file.
   *
   * @return the property value, null if not found or file does not exist.
   */
  private static String checkFile(String property, String dir, String subdir)
  {
    try
      {
        File f = new File(dir);
        if (!f.exists())
          return null;

        if (subdir != null)
          f = new File(f, subdir);

        f = new File(f, "orb.properties");

        if (!f.exists())
          return null;

        Properties p = new Properties();
        p.load(new BufferedInputStream(new FileInputStream(f)));

        return p.getProperty(property, null);
      }
    catch (IOException ex)
      {
        return null;
      }
  }

  /**
   * Create ORB when its name is possibly known.
   * 
   * @param props properties, possibly containing the ORB name.
   * @param orbClassName the direct ORB class name, overriding other possible
   * locations, or null if not specified.
   */
  private static ORB createORB(Properties props, String orbClassName)
  {
    ORB orb = null;

    if (orbClassName == null)
      {
        orbClassName = getCumulatedProperty(props, FUNCTIONAL_ORB);

        if (orbClassName == null)
          {
            String lp = getCumulatedProperty(props, LISTENER_PORT);
            if (lp != null)
              orbClassName = DEFAULT_FOCUSED_ORB;
            else
              orbClassName = DEFAULT_FUNCTIONAL_ORB;
          }
      }

    try
      {
        orb = (ORB) ObjectCreator.forName(orbClassName).newInstance();
      }
    catch (ClassNotFoundException ex)
      {
        noORB(orbClassName, ex);
      }
    catch (IllegalAccessException ex)
      {
        noORB(orbClassName, ex);
      }
    catch (InstantiationException ex)
      {
        noORB(orbClassName, ex);
      }

    return orb;
  }

  /**
   * Throw the runtime exception.
   *
   * @param orb_c the ORB class name.
   * @param why the explaining chained exception.
   */
  private static void noORB(String orb_c, Throwable why)
  {
    throw new RuntimeException("The ORB " + orb_c + " cannot be instantiated.",
                               why
                              );
  }
}<|MERGE_RESOLUTION|>--- conflicted
+++ resolved
@@ -673,21 +673,7 @@
    * @see #create_recursive_tc(String)
    * @see #create_sequence_tc(int, TypeCode)
    */
-<<<<<<< HEAD
-  public TypeCode create_recursive_sequence_tc(int bound, int offset)
-  {
-    RecordTypeCode r = new RecordTypeCode(TCKind.tk_struct);
-    for (int i = 0; i < offset; i++)
-      r.add(new StructMember());
-
-    TypeCode recurs = new PrimitiveTypeCode(TCKind.tk_sequence);
-
-    r.add(new StructMember("", recurs, null));
-    return r;
-  }
-=======
   public abstract TypeCode create_recursive_sequence_tc(int bound, int offset);
->>>>>>> f8383f28
 
   /**
    * Create a typecode which serves as a placeholder for typcode, containing

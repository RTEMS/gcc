--- conflicted
+++ resolved
@@ -77,15 +77,8 @@
   {
         TypeCode tshort =
           OrbRestricted.Singleton.get_primitive_tc(TCKind.tk_short);
-<<<<<<< HEAD
-        typeCode =
-          OrbRestricted.Singleton.create_alias_tc(id(), "Visibility", tshort);
-      }
-    return typeCode;
-=======
         return
           OrbRestricted.Singleton.create_alias_tc(id(), "Visibility", tshort);
->>>>>>> f8383f28
   }
 
   /**

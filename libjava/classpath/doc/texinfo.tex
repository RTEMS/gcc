% texinfo.tex -- TeX macros to handle Texinfo files.
% 
% Load plain if necessary, i.e., if running under initex.
\expandafter\ifx\csname fmtname\endcsname\relax\input plain\fi
%
<<<<<<< HEAD
\def\texinfoversion{2008-11-17.21}
%
% Copyright (C) 1985, 1986, 1988, 1990, 1991, 1992, 1993, 1994, 1995,
% 1996, 1997, 1998, 1999, 2000, 2001, 2002, 2003, 2004, 2005, 2006,
% 2007, 2008 Free Software Foundation, Inc.
=======
\def\texinfoversion{2009-08-14.15}
%
% Copyright 1985, 1986, 1988, 1990, 1991, 1992, 1993, 1994, 1995,
% 1996, 1997, 1998, 1999, 2000, 2001, 2002, 2003, 2004, 2005, 2006,
% 2007, 2008, 2009 Free Software Foundation, Inc.
>>>>>>> 03d20231
%
% This texinfo.tex file is free software: you can redistribute it and/or
% modify it under the terms of the GNU General Public License as
% published by the Free Software Foundation, either version 3 of the
% License, or (at your option) any later version.
%
% This texinfo.tex file is distributed in the hope that it will be
% useful, but WITHOUT ANY WARRANTY; without even the implied warranty
% of MERCHANTABILITY or FITNESS FOR A PARTICULAR PURPOSE.  See the GNU
% General Public License for more details.
%
% You should have received a copy of the GNU General Public License
% along with this program.  If not, see <http://www.gnu.org/licenses/>.
%
% As a special exception, when this file is read by TeX when processing
% a Texinfo source document, you may use the result without
% restriction.  (This has been our intent since Texinfo was invented.)
%
% Please try the latest version of texinfo.tex before submitting bug
% reports; you can get the latest version from:
%   http://www.gnu.org/software/texinfo/ (the Texinfo home page), or
%   ftp://tug.org/tex/texinfo.tex
%     (and all CTAN mirrors, see http://www.ctan.org).
% The texinfo.tex in any given distribution could well be out
% of date, so if that's what you're using, please check.
%
% Send bug reports to bug-texinfo@gnu.org.  Please include including a
% complete document in each bug report with which we can reproduce the
% problem.  Patches are, of course, greatly appreciated.
%
% To process a Texinfo manual with TeX, it's most reliable to use the
% texi2dvi shell script that comes with the distribution.  For a simple
% manual foo.texi, however, you can get away with this:
%   tex foo.texi
%   texindex foo.??
%   tex foo.texi
%   tex foo.texi
%   dvips foo.dvi -o  # or whatever; this makes foo.ps.
% The extra TeX runs get the cross-reference information correct.
% Sometimes one run after texindex suffices, and sometimes you need more
% than two; texi2dvi does it as many times as necessary.
%
% It is possible to adapt texinfo.tex for other languages, to some
% extent.  You can get the existing language-specific files from the
% full Texinfo distribution.
%
% The GNU Texinfo home page is http://www.gnu.org/software/texinfo.


\message{Loading texinfo [version \texinfoversion]:}

% If in a .fmt file, print the version number
% and turn on active characters that we couldn't do earlier because
% they might have appeared in the input file name.
\everyjob{\message{[Texinfo version \texinfoversion]}%
  \catcode`+=\active \catcode`\_=\active}


\chardef\other=12

% We never want plain's \outer definition of \+ in Texinfo.
% For @tex, we can use \tabalign.
\let\+ = \relax

% Save some plain tex macros whose names we will redefine.
\let\ptexb=\b
\let\ptexbullet=\bullet
\let\ptexc=\c
\let\ptexcomma=\,
\let\ptexdot=\.
\let\ptexdots=\dots
\let\ptexend=\end
\let\ptexequiv=\equiv
\let\ptexexclam=\!
\let\ptexfootnote=\footnote
\let\ptexgtr=>
\let\ptexhat=^
\let\ptexi=\i
\let\ptexindent=\indent
\let\ptexinsert=\insert
\let\ptexlbrace=\{
\let\ptexless=<
\let\ptexnewwrite\newwrite
\let\ptexnoindent=\noindent
\let\ptexplus=+
\let\ptexrbrace=\}
\let\ptexslash=\/
\let\ptexstar=\*
\let\ptext=\t
\let\ptextop=\top
{\catcode`\'=\active
\global\let\ptexquoteright'}% Math-mode def from plain.tex.
<<<<<<< HEAD
=======
\let\ptexraggedright=\raggedright
>>>>>>> 03d20231

% If this character appears in an error message or help string, it
% starts a new line in the output.
\newlinechar = `^^J

% Use TeX 3.0's \inputlineno to get the line number, for better error
% messages, but if we're using an old version of TeX, don't do anything.
%
\ifx\inputlineno\thisisundefined
  \let\linenumber = \empty % Pre-3.0.
\else
  \def\linenumber{l.\the\inputlineno:\space}
\fi

% Set up fixed words for English if not already set.
\ifx\putwordAppendix\undefined  \gdef\putwordAppendix{Appendix}\fi
\ifx\putwordChapter\undefined   \gdef\putwordChapter{Chapter}\fi
\ifx\putwordfile\undefined      \gdef\putwordfile{file}\fi
\ifx\putwordin\undefined        \gdef\putwordin{in}\fi
\ifx\putwordIndexIsEmpty\undefined     \gdef\putwordIndexIsEmpty{(Index is empty)}\fi
\ifx\putwordIndexNonexistent\undefined \gdef\putwordIndexNonexistent{(Index is nonexistent)}\fi
\ifx\putwordInfo\undefined      \gdef\putwordInfo{Info}\fi
\ifx\putwordInstanceVariableof\undefined \gdef\putwordInstanceVariableof{Instance Variable of}\fi
\ifx\putwordMethodon\undefined  \gdef\putwordMethodon{Method on}\fi
\ifx\putwordNoTitle\undefined   \gdef\putwordNoTitle{No Title}\fi
\ifx\putwordof\undefined        \gdef\putwordof{of}\fi
\ifx\putwordon\undefined        \gdef\putwordon{on}\fi
\ifx\putwordpage\undefined      \gdef\putwordpage{page}\fi
\ifx\putwordsection\undefined   \gdef\putwordsection{section}\fi
\ifx\putwordSection\undefined   \gdef\putwordSection{Section}\fi
\ifx\putwordsee\undefined       \gdef\putwordsee{see}\fi
\ifx\putwordSee\undefined       \gdef\putwordSee{See}\fi
\ifx\putwordShortTOC\undefined  \gdef\putwordShortTOC{Short Contents}\fi
\ifx\putwordTOC\undefined       \gdef\putwordTOC{Table of Contents}\fi
%
\ifx\putwordMJan\undefined \gdef\putwordMJan{January}\fi
\ifx\putwordMFeb\undefined \gdef\putwordMFeb{February}\fi
\ifx\putwordMMar\undefined \gdef\putwordMMar{March}\fi
\ifx\putwordMApr\undefined \gdef\putwordMApr{April}\fi
\ifx\putwordMMay\undefined \gdef\putwordMMay{May}\fi
\ifx\putwordMJun\undefined \gdef\putwordMJun{June}\fi
\ifx\putwordMJul\undefined \gdef\putwordMJul{July}\fi
\ifx\putwordMAug\undefined \gdef\putwordMAug{August}\fi
\ifx\putwordMSep\undefined \gdef\putwordMSep{September}\fi
\ifx\putwordMOct\undefined \gdef\putwordMOct{October}\fi
\ifx\putwordMNov\undefined \gdef\putwordMNov{November}\fi
\ifx\putwordMDec\undefined \gdef\putwordMDec{December}\fi
%
\ifx\putwordDefmac\undefined    \gdef\putwordDefmac{Macro}\fi
\ifx\putwordDefspec\undefined   \gdef\putwordDefspec{Special Form}\fi
\ifx\putwordDefvar\undefined    \gdef\putwordDefvar{Variable}\fi
\ifx\putwordDefopt\undefined    \gdef\putwordDefopt{User Option}\fi
\ifx\putwordDeffunc\undefined   \gdef\putwordDeffunc{Function}\fi

% Since the category of space is not known, we have to be careful.
\chardef\spacecat = 10
\def\spaceisspace{\catcode`\ =\spacecat}

% sometimes characters are active, so we need control sequences.
\chardef\colonChar = `\:
\chardef\commaChar = `\,
\chardef\dashChar  = `\-
\chardef\dotChar   = `\.
\chardef\exclamChar= `\!
\chardef\lquoteChar= `\`
\chardef\questChar = `\?
\chardef\rquoteChar= `\'
\chardef\semiChar  = `\;
\chardef\underChar = `\_

% Ignore a token.
%
\def\gobble#1{}

% The following is used inside several \edef's.
\def\makecsname#1{\expandafter\noexpand\csname#1\endcsname}

% Hyphenation fixes.
\hyphenation{
  Flor-i-da Ghost-script Ghost-view Mac-OS Post-Script
  ap-pen-dix bit-map bit-maps
  data-base data-bases eshell fall-ing half-way long-est man-u-script
  man-u-scripts mini-buf-fer mini-buf-fers over-view par-a-digm
  par-a-digms rath-er rec-tan-gu-lar ro-bot-ics se-vere-ly set-up spa-ces
  spell-ing spell-ings
  stand-alone strong-est time-stamp time-stamps which-ever white-space
  wide-spread wrap-around
}

% Margin to add to right of even pages, to left of odd pages.
\newdimen\bindingoffset
\newdimen\normaloffset
\newdimen\pagewidth \newdimen\pageheight

% For a final copy, take out the rectangles
% that mark overfull boxes (in case you have decided
% that the text looks ok even though it passes the margin).
%
\def\finalout{\overfullrule=0pt}

% @| inserts a changebar to the left of the current line.  It should
% surround any changed text.  This approach does *not* work if the
% change spans more than two lines of output.  To handle that, we would
% have adopt a much more difficult approach (putting marks into the main
% vertical list for the beginning and end of each change).
%
\def\|{%
  % \vadjust can only be used in horizontal mode.
  \leavevmode
  %
  % Append this vertical mode material after the current line in the output.
  \vadjust{%
    % We want to insert a rule with the height and depth of the current
    % leading; that is exactly what \strutbox is supposed to record.
    \vskip-\baselineskip
    %
    % \vadjust-items are inserted at the left edge of the type.  So
    % the \llap here moves out into the left-hand margin.
    \llap{%
      %
      % For a thicker or thinner bar, change the `1pt'.
      \vrule height\baselineskip width1pt
      %
      % This is the space between the bar and the text.
      \hskip 12pt
    }%
  }%
}

% Sometimes it is convenient to have everything in the transcript file
% and nothing on the terminal.  We don't just call \tracingall here,
% since that produces some useless output on the terminal.  We also make
% some effort to order the tracing commands to reduce output in the log
% file; cf. trace.sty in LaTeX.
%
\def\gloggingall{\begingroup \globaldefs = 1 \loggingall \endgroup}%
\def\loggingall{%
  \tracingstats2
  \tracingpages1
  \tracinglostchars2  % 2 gives us more in etex
  \tracingparagraphs1
  \tracingoutput1
  \tracingmacros2
  \tracingrestores1
  \showboxbreadth\maxdimen \showboxdepth\maxdimen
  \ifx\eTeXversion\undefined\else % etex gives us more logging
    \tracingscantokens1
    \tracingifs1
    \tracinggroups1
    \tracingnesting2
    \tracingassigns1
  \fi
  \tracingcommands3  % 3 gives us more in etex
  \errorcontextlines16
}%

% add check for \lastpenalty to plain's definitions.  If the last thing
% we did was a \nobreak, we don't want to insert more space.
%
\def\smallbreak{\ifnum\lastpenalty<10000\par\ifdim\lastskip<\smallskipamount
  \removelastskip\penalty-50\smallskip\fi\fi}
\def\medbreak{\ifnum\lastpenalty<10000\par\ifdim\lastskip<\medskipamount
  \removelastskip\penalty-100\medskip\fi\fi}
\def\bigbreak{\ifnum\lastpenalty<10000\par\ifdim\lastskip<\bigskipamount
  \removelastskip\penalty-200\bigskip\fi\fi}

% For @cropmarks command.
% Do @cropmarks to get crop marks.
%
\newif\ifcropmarks
\let\cropmarks = \cropmarkstrue
%
% Dimensions to add cropmarks at corners.
% Added by P. A. MacKay, 12 Nov. 1986
%
\newdimen\outerhsize \newdimen\outervsize % set by the paper size routines
\newdimen\cornerlong  \cornerlong=1pc
\newdimen\cornerthick \cornerthick=.3pt
\newdimen\topandbottommargin \topandbottommargin=.75in

% Output a mark which sets \thischapter, \thissection and \thiscolor.
% We dump everything together because we only have one kind of mark.
% This works because we only use \botmark / \topmark, not \firstmark.
%
% A mark contains a subexpression of the \ifcase ... \fi construct.
% \get*marks macros below extract the needed part using \ifcase.
%
% Another complication is to let the user choose whether \thischapter
% (\thissection) refers to the chapter (section) in effect at the top
% of a page, or that at the bottom of a page.  The solution is
% described on page 260 of The TeXbook.  It involves outputting two
% marks for the sectioning macros, one before the section break, and
% one after.  I won't pretend I can describe this better than DEK...
\def\domark{%
  \toks0=\expandafter{\lastchapterdefs}%
  \toks2=\expandafter{\lastsectiondefs}%
  \toks4=\expandafter{\prevchapterdefs}%
  \toks6=\expandafter{\prevsectiondefs}%
  \toks8=\expandafter{\lastcolordefs}%
  \mark{%
                   \the\toks0 \the\toks2
      \noexpand\or \the\toks4 \the\toks6
    \noexpand\else \the\toks8
  }%
}
% \topmark doesn't work for the very first chapter (after the title
% page or the contents), so we use \firstmark there -- this gets us
% the mark with the chapter defs, unless the user sneaks in, e.g.,
% @setcolor (or @url, or @link, etc.) between @contents and the very
% first @chapter.
\def\gettopheadingmarks{%
  \ifcase0\topmark\fi
  \ifx\thischapter\empty \ifcase0\firstmark\fi \fi
}
\def\getbottomheadingmarks{\ifcase1\botmark\fi}
\def\getcolormarks{\ifcase2\topmark\fi}

% Avoid "undefined control sequence" errors.
\def\lastchapterdefs{}
\def\lastsectiondefs{}
\def\prevchapterdefs{}
\def\prevsectiondefs{}
\def\lastcolordefs{}

% Main output routine.
\chardef\PAGE = 255
\output = {\onepageout{\pagecontents\PAGE}}

\newbox\headlinebox
\newbox\footlinebox

% \onepageout takes a vbox as an argument.  Note that \pagecontents
% does insertions, but you have to call it yourself.
\def\onepageout#1{%
  \ifcropmarks \hoffset=0pt \else \hoffset=\normaloffset \fi
  %
  \ifodd\pageno  \advance\hoffset by \bindingoffset
  \else \advance\hoffset by -\bindingoffset\fi
  %
  % Do this outside of the \shipout so @code etc. will be expanded in
  % the headline as they should be, not taken literally (outputting ''code).
  \ifodd\pageno \getoddheadingmarks \else \getevenheadingmarks \fi
  \setbox\headlinebox = \vbox{\let\hsize=\pagewidth \makeheadline}%
  \ifodd\pageno \getoddfootingmarks \else \getevenfootingmarks \fi
  \setbox\footlinebox = \vbox{\let\hsize=\pagewidth \makefootline}%
  %
  {%
    % Have to do this stuff outside the \shipout because we want it to
    % take effect in \write's, yet the group defined by the \vbox ends
    % before the \shipout runs.
    %
    \indexdummies         % don't expand commands in the output.
    \normalturnoffactive  % \ in index entries must not stay \, e.g., if
               % the page break happens to be in the middle of an example.
               % We don't want .vr (or whatever) entries like this:
               % \entry{{\tt \indexbackslash }acronym}{32}{\code {\acronym}}
               % "\acronym" won't work when it's read back in;
               % it needs to be
               % {\code {{\tt \backslashcurfont }acronym}
    \shipout\vbox{%
      % Do this early so pdf references go to the beginning of the page.
      \ifpdfmakepagedest \pdfdest name{\the\pageno} xyz\fi
      %
      \ifcropmarks \vbox to \outervsize\bgroup
        \hsize = \outerhsize
        \vskip-\topandbottommargin
        \vtop to0pt{%
          \line{\ewtop\hfil\ewtop}%
          \nointerlineskip
          \line{%
            \vbox{\moveleft\cornerthick\nstop}%
            \hfill
            \vbox{\moveright\cornerthick\nstop}%
          }%
          \vss}%
        \vskip\topandbottommargin
        \line\bgroup
          \hfil % center the page within the outer (page) hsize.
          \ifodd\pageno\hskip\bindingoffset\fi
          \vbox\bgroup
      \fi
      %
      \unvbox\headlinebox
      \pagebody{#1}%
      \ifdim\ht\footlinebox > 0pt
        % Only leave this space if the footline is nonempty.
        % (We lessened \vsize for it in \oddfootingyyy.)
        % The \baselineskip=24pt in plain's \makefootline has no effect.
        \vskip 24pt
        \unvbox\footlinebox
      \fi
      %
      \ifcropmarks
          \egroup % end of \vbox\bgroup
        \hfil\egroup % end of (centering) \line\bgroup
        \vskip\topandbottommargin plus1fill minus1fill
        \boxmaxdepth = \cornerthick
        \vbox to0pt{\vss
          \line{%
            \vbox{\moveleft\cornerthick\nsbot}%
            \hfill
            \vbox{\moveright\cornerthick\nsbot}%
          }%
          \nointerlineskip
          \line{\ewbot\hfil\ewbot}%
        }%
      \egroup % \vbox from first cropmarks clause
      \fi
    }% end of \shipout\vbox
  }% end of group with \indexdummies
  \advancepageno
  \ifnum\outputpenalty>-20000 \else\dosupereject\fi
}

\newinsert\margin \dimen\margin=\maxdimen

\def\pagebody#1{\vbox to\pageheight{\boxmaxdepth=\maxdepth #1}}
{\catcode`\@ =11
\gdef\pagecontents#1{\ifvoid\topins\else\unvbox\topins\fi
% marginal hacks, juha@viisa.uucp (Juha Takala)
\ifvoid\margin\else % marginal info is present
  \rlap{\kern\hsize\vbox to\z@{\kern1pt\box\margin \vss}}\fi
\dimen@=\dp#1\relax \unvbox#1\relax
\ifvoid\footins\else\vskip\skip\footins\footnoterule \unvbox\footins\fi
\ifr@ggedbottom \kern-\dimen@ \vfil \fi}
}

% Here are the rules for the cropmarks.  Note that they are
% offset so that the space between them is truly \outerhsize or \outervsize
% (P. A. MacKay, 12 November, 1986)
%
\def\ewtop{\vrule height\cornerthick depth0pt width\cornerlong}
\def\nstop{\vbox
  {\hrule height\cornerthick depth\cornerlong width\cornerthick}}
\def\ewbot{\vrule height0pt depth\cornerthick width\cornerlong}
\def\nsbot{\vbox
  {\hrule height\cornerlong depth\cornerthick width\cornerthick}}

% Parse an argument, then pass it to #1.  The argument is the rest of
% the input line (except we remove a trailing comment).  #1 should be a
% macro which expects an ordinary undelimited TeX argument.
%
\def\parsearg{\parseargusing{}}
\def\parseargusing#1#2{%
  \def\argtorun{#2}%
  \begingroup
    \obeylines
    \spaceisspace
    #1%
    \parseargline\empty% Insert the \empty token, see \finishparsearg below.
}

{\obeylines %
  \gdef\parseargline#1^^M{%
    \endgroup % End of the group started in \parsearg.
    \argremovecomment #1\comment\ArgTerm%
  }%
}

% First remove any @comment, then any @c comment.
\def\argremovecomment#1\comment#2\ArgTerm{\argremovec #1\c\ArgTerm}
\def\argremovec#1\c#2\ArgTerm{\argcheckspaces#1\^^M\ArgTerm}

% Each occurrence of `\^^M' or `<space>\^^M' is replaced by a single space.
%
% \argremovec might leave us with trailing space, e.g.,
%    @end itemize  @c foo
% This space token undergoes the same procedure and is eventually removed
% by \finishparsearg.
%
\def\argcheckspaces#1\^^M{\argcheckspacesX#1\^^M \^^M}
\def\argcheckspacesX#1 \^^M{\argcheckspacesY#1\^^M}
\def\argcheckspacesY#1\^^M#2\^^M#3\ArgTerm{%
  \def\temp{#3}%
  \ifx\temp\empty
    % Do not use \next, perhaps the caller of \parsearg uses it; reuse \temp:
    \let\temp\finishparsearg
  \else
    \let\temp\argcheckspaces
  \fi
  % Put the space token in:
  \temp#1 #3\ArgTerm
}

% If a _delimited_ argument is enclosed in braces, they get stripped; so
% to get _exactly_ the rest of the line, we had to prevent such situation.
% We prepended an \empty token at the very beginning and we expand it now,
% just before passing the control to \argtorun.
% (Similarly, we have to think about #3 of \argcheckspacesY above: it is
% either the null string, or it ends with \^^M---thus there is no danger
% that a pair of braces would be stripped.
%
% But first, we have to remove the trailing space token.
%
\def\finishparsearg#1 \ArgTerm{\expandafter\argtorun\expandafter{#1}}

% \parseargdef\foo{...}
%	is roughly equivalent to
% \def\foo{\parsearg\Xfoo}
% \def\Xfoo#1{...}
%
% Actually, I use \csname\string\foo\endcsname, ie. \\foo, as it is my
% favourite TeX trick.  --kasal, 16nov03

\def\parseargdef#1{%
  \expandafter \doparseargdef \csname\string#1\endcsname #1%
}
\def\doparseargdef#1#2{%
  \def#2{\parsearg#1}%
  \def#1##1%
}

% Several utility definitions with active space:
{
  \obeyspaces
  \gdef\obeyedspace{ }

  % Make each space character in the input produce a normal interword
  % space in the output.  Don't allow a line break at this space, as this
  % is used only in environments like @example, where each line of input
  % should produce a line of output anyway.
  %
  \gdef\sepspaces{\obeyspaces\let =\tie}

  % If an index command is used in an @example environment, any spaces
  % therein should become regular spaces in the raw index file, not the
  % expansion of \tie (\leavevmode \penalty \@M \ ).
  \gdef\unsepspaces{\let =\space}
}


\def\flushcr{\ifx\par\lisppar \def\next##1{}\else \let\next=\relax \fi \next}

% Define the framework for environments in texinfo.tex.  It's used like this:
%
%   \envdef\foo{...}
%   \def\Efoo{...}
%
% It's the responsibility of \envdef to insert \begingroup before the
% actual body; @end closes the group after calling \Efoo.  \envdef also
% defines \thisenv, so the current environment is known; @end checks
% whether the environment name matches.  The \checkenv macro can also be
% used to check whether the current environment is the one expected.
%
% Non-false conditionals (@iftex, @ifset) don't fit into this, so they
% are not treated as environments; they don't open a group.  (The
% implementation of @end takes care not to call \endgroup in this
% special case.)


% At run-time, environments start with this:
\def\startenvironment#1{\begingroup\def\thisenv{#1}}
% initialize
\let\thisenv\empty

% ... but they get defined via ``\envdef\foo{...}'':
\long\def\envdef#1#2{\def#1{\startenvironment#1#2}}
\def\envparseargdef#1#2{\parseargdef#1{\startenvironment#1#2}}

% Check whether we're in the right environment:
\def\checkenv#1{%
  \def\temp{#1}%
  \ifx\thisenv\temp
  \else
    \badenverr
  \fi
}

% Environment mismatch, #1 expected:
\def\badenverr{%
  \errhelp = \EMsimple
  \errmessage{This command can appear only \inenvironment\temp,
    not \inenvironment\thisenv}%
}
\def\inenvironment#1{%
  \ifx#1\empty
    out of any environment%
  \else
    in environment \expandafter\string#1%
  \fi
}

% @end foo executes the definition of \Efoo.
% But first, it executes a specialized version of \checkenv
%
\parseargdef\end{%
  \if 1\csname iscond.#1\endcsname
  \else
    % The general wording of \badenverr may not be ideal, but... --kasal, 06nov03
    \expandafter\checkenv\csname#1\endcsname
    \csname E#1\endcsname
    \endgroup
  \fi
}

\newhelp\EMsimple{Press RETURN to continue.}


%% Simple single-character @ commands

% @@ prints an @
% Kludge this until the fonts are right (grr).
\def\@{{\tt\char64}}

% This is turned off because it was never documented
% and you can use @w{...} around a quote to suppress ligatures.
%% Define @` and @' to be the same as ` and '
%% but suppressing ligatures.
%\def\`{{`}}
%\def\'{{'}}

% Used to generate quoted braces.
\def\mylbrace {{\tt\char123}}
\def\myrbrace {{\tt\char125}}
\let\{=\mylbrace
\let\}=\myrbrace
\begingroup
  % Definitions to produce \{ and \} commands for indices,
  % and @{ and @} for the aux/toc files.
  \catcode`\{ = \other \catcode`\} = \other
  \catcode`\[ = 1 \catcode`\] = 2
  \catcode`\! = 0 \catcode`\\ = \other
  !gdef!lbracecmd[\{]%
  !gdef!rbracecmd[\}]%
  !gdef!lbraceatcmd[@{]%
  !gdef!rbraceatcmd[@}]%
!endgroup

% @comma{} to avoid , parsing problems.
\let\comma = ,

% Accents: @, @dotaccent @ringaccent @ubaraccent @udotaccent
% Others are defined by plain TeX: @` @' @" @^ @~ @= @u @v @H.
\let\, = \c
\let\dotaccent = \.
\def\ringaccent#1{{\accent23 #1}}
\let\tieaccent = \t
\let\ubaraccent = \b
\let\udotaccent = \d

% Other special characters: @questiondown @exclamdown @ordf @ordm
% Plain TeX defines: @AA @AE @O @OE @L (plus lowercase versions) @ss.
\def\questiondown{?`}
\def\exclamdown{!`}
\def\ordf{\leavevmode\raise1ex\hbox{\selectfonts\lllsize \underbar{a}}}
\def\ordm{\leavevmode\raise1ex\hbox{\selectfonts\lllsize \underbar{o}}}

% Dotless i and dotless j, used for accents.
\def\imacro{i}
\def\jmacro{j}
\def\dotless#1{%
  \def\temp{#1}%
  \ifx\temp\imacro \ifmmode\imath \else\ptexi \fi
  \else\ifx\temp\jmacro \ifmmode\jmath \else\j \fi
  \else \errmessage{@dotless can be used only with i or j}%
  \fi\fi
}

% The \TeX{} logo, as in plain, but resetting the spacing so that a
% period following counts as ending a sentence.  (Idea found in latex.)
%
\edef\TeX{\TeX \spacefactor=1000 }

% @LaTeX{} logo.  Not quite the same results as the definition in
% latex.ltx, since we use a different font for the raised A; it's most
% convenient for us to use an explicitly smaller font, rather than using
% the \scriptstyle font (since we don't reset \scriptstyle and
% \scriptscriptstyle).
%
\def\LaTeX{%
  L\kern-.36em
  {\setbox0=\hbox{T}%
   \vbox to \ht0{\hbox{\selectfonts\lllsize A}\vss}}%
  \kern-.15em
  \TeX
}

% Be sure we're in horizontal mode when doing a tie, since we make space
% equivalent to this in @example-like environments. Otherwise, a space
% at the beginning of a line will start with \penalty -- and
% since \penalty is valid in vertical mode, we'd end up putting the
% penalty on the vertical list instead of in the new paragraph.
{\catcode`@ = 11
 % Avoid using \@M directly, because that causes trouble
 % if the definition is written into an index file.
 \global\let\tiepenalty = \@M
 \gdef\tie{\leavevmode\penalty\tiepenalty\ }
}

% @: forces normal size whitespace following.
\def\:{\spacefactor=1000 }

% @* forces a line break.
\def\*{\hfil\break\hbox{}\ignorespaces}

% @/ allows a line break.
\let\/=\allowbreak

% @. is an end-of-sentence period.
\def\.{.\spacefactor=\endofsentencespacefactor\space}

% @! is an end-of-sentence bang.
\def\!{!\spacefactor=\endofsentencespacefactor\space}

% @? is an end-of-sentence query.
\def\?{?\spacefactor=\endofsentencespacefactor\space}

% @frenchspacing on|off  says whether to put extra space after punctuation.
%
\def\onword{on}
\def\offword{off}
%
\parseargdef\frenchspacing{%
  \def\temp{#1}%
  \ifx\temp\onword \plainfrenchspacing
  \else\ifx\temp\offword \plainnonfrenchspacing
  \else
    \errhelp = \EMsimple
    \errmessage{Unknown @frenchspacing option `\temp', must be on/off}%
  \fi\fi
}

% @w prevents a word break.  Without the \leavevmode, @w at the
% beginning of a paragraph, when TeX is still in vertical mode, would
% produce a whole line of output instead of starting the paragraph.
\def\w#1{\leavevmode\hbox{#1}}

% @group ... @end group forces ... to be all on one page, by enclosing
% it in a TeX vbox.  We use \vtop instead of \vbox to construct the box
% to keep its height that of a normal line.  According to the rules for
% \topskip (p.114 of the TeXbook), the glue inserted is
% max (\topskip - \ht (first item), 0).  If that height is large,
% therefore, no glue is inserted, and the space between the headline and
% the text is small, which looks bad.
%
% Another complication is that the group might be very large.  This can
% cause the glue on the previous page to be unduly stretched, because it
% does not have much material.  In this case, it's better to add an
% explicit \vfill so that the extra space is at the bottom.  The
% threshold for doing this is if the group is more than \vfilllimit
% percent of a page (\vfilllimit can be changed inside of @tex).
%
\newbox\groupbox
\def\vfilllimit{0.7}
%
\envdef\group{%
  \ifnum\catcode`\^^M=\active \else
    \errhelp = \groupinvalidhelp
    \errmessage{@group invalid in context where filling is enabled}%
  \fi
  \startsavinginserts
  %
  \setbox\groupbox = \vtop\bgroup
    % Do @comment since we are called inside an environment such as
    % @example, where each end-of-line in the input causes an
    % end-of-line in the output.  We don't want the end-of-line after
    % the `@group' to put extra space in the output.  Since @group
    % should appear on a line by itself (according to the Texinfo
    % manual), we don't worry about eating any user text.
    \comment
}
%
% The \vtop produces a box with normal height and large depth; thus, TeX puts
% \baselineskip glue before it, and (when the next line of text is done)
% \lineskip glue after it.  Thus, space below is not quite equal to space
% above.  But it's pretty close.
\def\Egroup{%
    % To get correct interline space between the last line of the group
    % and the first line afterwards, we have to propagate \prevdepth.
    \endgraf % Not \par, as it may have been set to \lisppar.
    \global\dimen1 = \prevdepth
  \egroup           % End the \vtop.
  % \dimen0 is the vertical size of the group's box.
  \dimen0 = \ht\groupbox  \advance\dimen0 by \dp\groupbox
  % \dimen2 is how much space is left on the page (more or less).
  \dimen2 = \pageheight   \advance\dimen2 by -\pagetotal
  % if the group doesn't fit on the current page, and it's a big big
  % group, force a page break.
  \ifdim \dimen0 > \dimen2
    \ifdim \pagetotal < \vfilllimit\pageheight
      \page
    \fi
  \fi
  \box\groupbox
  \prevdepth = \dimen1
  \checkinserts
}
%
% TeX puts in an \escapechar (i.e., `@') at the beginning of the help
% message, so this ends up printing `@group can only ...'.
%
\newhelp\groupinvalidhelp{%
group can only be used in environments such as @example,^^J%
where each line of input produces a line of output.}

% @need space-in-mils
% forces a page break if there is not space-in-mils remaining.

\newdimen\mil  \mil=0.001in

% Old definition--didn't work.
%\parseargdef\need{\par %
%% This method tries to make TeX break the page naturally
%% if the depth of the box does not fit.
%{\baselineskip=0pt%
%\vtop to #1\mil{\vfil}\kern -#1\mil\nobreak
%\prevdepth=-1000pt
%}}

\parseargdef\need{%
  % Ensure vertical mode, so we don't make a big box in the middle of a
  % paragraph.
  \par
  %
  % If the @need value is less than one line space, it's useless.
  \dimen0 = #1\mil
  \dimen2 = \ht\strutbox
  \advance\dimen2 by \dp\strutbox
  \ifdim\dimen0 > \dimen2
    %
    % Do a \strut just to make the height of this box be normal, so the
    % normal leading is inserted relative to the preceding line.
    % And a page break here is fine.
    \vtop to #1\mil{\strut\vfil}%
    %
    % TeX does not even consider page breaks if a penalty added to the
    % main vertical list is 10000 or more.  But in order to see if the
    % empty box we just added fits on the page, we must make it consider
    % page breaks.  On the other hand, we don't want to actually break the
    % page after the empty box.  So we use a penalty of 9999.
    %
    % There is an extremely small chance that TeX will actually break the
    % page at this \penalty, if there are no other feasible breakpoints in
    % sight.  (If the user is using lots of big @group commands, which
    % almost-but-not-quite fill up a page, TeX will have a hard time doing
    % good page breaking, for example.)  However, I could not construct an
    % example where a page broke at this \penalty; if it happens in a real
    % document, then we can reconsider our strategy.
    \penalty9999
    %
    % Back up by the size of the box, whether we did a page break or not.
    \kern -#1\mil
    %
    % Do not allow a page break right after this kern.
    \nobreak
  \fi
}

% @br   forces paragraph break (and is undocumented).

\let\br = \par

% @page forces the start of a new page.
%
\def\page{\par\vfill\supereject}

% @exdent text....
% outputs text on separate line in roman font, starting at standard page margin

% This records the amount of indent in the innermost environment.
% That's how much \exdent should take out.
\newskip\exdentamount

% This defn is used inside fill environments such as @defun.
\parseargdef\exdent{\hfil\break\hbox{\kern -\exdentamount{\rm#1}}\hfil\break}

% This defn is used inside nofill environments such as @example.
\parseargdef\nofillexdent{{\advance \leftskip by -\exdentamount
  \leftline{\hskip\leftskip{\rm#1}}}}

% @inmargin{WHICH}{TEXT} puts TEXT in the WHICH margin next to the current
% paragraph.  For more general purposes, use the \margin insertion
% class.  WHICH is `l' or `r'.
%
\newskip\inmarginspacing \inmarginspacing=1cm
\def\strutdepth{\dp\strutbox}
%
\def\doinmargin#1#2{\strut\vadjust{%
  \nobreak
  \kern-\strutdepth
  \vtop to \strutdepth{%
    \baselineskip=\strutdepth
    \vss
    % if you have multiple lines of stuff to put here, you'll need to
    % make the vbox yourself of the appropriate size.
    \ifx#1l%
      \llap{\ignorespaces #2\hskip\inmarginspacing}%
    \else
      \rlap{\hskip\hsize \hskip\inmarginspacing \ignorespaces #2}%
    \fi
    \null
  }%
}}
\def\inleftmargin{\doinmargin l}
\def\inrightmargin{\doinmargin r}
%
% @inmargin{TEXT [, RIGHT-TEXT]}
% (if RIGHT-TEXT is given, use TEXT for left page, RIGHT-TEXT for right;
% else use TEXT for both).
%
\def\inmargin#1{\parseinmargin #1,,\finish}
\def\parseinmargin#1,#2,#3\finish{% not perfect, but better than nothing.
  \setbox0 = \hbox{\ignorespaces #2}%
  \ifdim\wd0 > 0pt
    \def\lefttext{#1}%  have both texts
    \def\righttext{#2}%
  \else
    \def\lefttext{#1}%  have only one text
    \def\righttext{#1}%
  \fi
  %
  \ifodd\pageno
    \def\temp{\inrightmargin\righttext}% odd page -> outside is right margin
  \else
    \def\temp{\inleftmargin\lefttext}%
  \fi
  \temp
}

% @include FILE -- \input text of FILE.
%
\def\include{\parseargusing\filenamecatcodes\includezzz}
\def\includezzz#1{%
  \pushthisfilestack
  \def\thisfile{#1}%
  {%
    \makevalueexpandable  % we want to expand any @value in FILE.
    \turnoffactive        % and allow special characters in the expansion
    \indexnofonts         % Allow `@@' and other weird things in file names.
    \edef\temp{\noexpand\input #1 }%
    %
    % This trickery is to read FILE outside of a group, in case it makes
    % definitions, etc.
    \expandafter
  }\temp
  \popthisfilestack
}
\def\filenamecatcodes{%
  \catcode`\\=\other
  \catcode`~=\other
  \catcode`^=\other
  \catcode`_=\other
  \catcode`|=\other
  \catcode`<=\other
  \catcode`>=\other
  \catcode`+=\other
  \catcode`-=\other
  \catcode`\`=\other
  \catcode`\'=\other
}

\def\pushthisfilestack{%
  \expandafter\pushthisfilestackX\popthisfilestack\StackTerm
}
\def\pushthisfilestackX{%
  \expandafter\pushthisfilestackY\thisfile\StackTerm
}
\def\pushthisfilestackY #1\StackTerm #2\StackTerm {%
  \gdef\popthisfilestack{\gdef\thisfile{#1}\gdef\popthisfilestack{#2}}%
}

\def\popthisfilestack{\errthisfilestackempty}
\def\errthisfilestackempty{\errmessage{Internal error:
  the stack of filenames is empty.}}

\def\thisfile{}

% @center line
% outputs that line, centered.
%
\parseargdef\center{%
  \ifhmode
    \let\next\centerH
  \else
    \let\next\centerV
  \fi
  \next{\hfil \ignorespaces#1\unskip \hfil}%
}
\def\centerH#1{%
  {%
    \hfil\break
    \advance\hsize by -\leftskip
    \advance\hsize by -\rightskip
    \line{#1}%
    \break
  }%
}
\def\centerV#1{\line{\kern\leftskip #1\kern\rightskip}}

% @sp n   outputs n lines of vertical space

\parseargdef\sp{\vskip #1\baselineskip}

% @comment ...line which is ignored...
% @c is the same as @comment
% @ignore ... @end ignore  is another way to write a comment

\def\comment{\begingroup \catcode`\^^M=\other%
\catcode`\@=\other \catcode`\{=\other \catcode`\}=\other%
\commentxxx}
{\catcode`\^^M=\other \gdef\commentxxx#1^^M{\endgroup}}

\let\c=\comment

% @paragraphindent NCHARS
% We'll use ems for NCHARS, close enough.
% NCHARS can also be the word `asis' or `none'.
% We cannot feasibly implement @paragraphindent asis, though.
%
\def\asisword{asis} % no translation, these are keywords
\def\noneword{none}
%
\parseargdef\paragraphindent{%
  \def\temp{#1}%
  \ifx\temp\asisword
  \else
    \ifx\temp\noneword
      \defaultparindent = 0pt
    \else
      \defaultparindent = #1em
    \fi
  \fi
  \parindent = \defaultparindent
}

% @exampleindent NCHARS
% We'll use ems for NCHARS like @paragraphindent.
% It seems @exampleindent asis isn't necessary, but
% I preserve it to make it similar to @paragraphindent.
\parseargdef\exampleindent{%
  \def\temp{#1}%
  \ifx\temp\asisword
  \else
    \ifx\temp\noneword
      \lispnarrowing = 0pt
    \else
      \lispnarrowing = #1em
    \fi
  \fi
}

% @firstparagraphindent WORD
% If WORD is `none', then suppress indentation of the first paragraph
% after a section heading.  If WORD is `insert', then do indent at such
% paragraphs.
%
% The paragraph indentation is suppressed or not by calling
% \suppressfirstparagraphindent, which the sectioning commands do.
% We switch the definition of this back and forth according to WORD.
% By default, we suppress indentation.
%
\def\suppressfirstparagraphindent{\dosuppressfirstparagraphindent}
\def\insertword{insert}
%
\parseargdef\firstparagraphindent{%
  \def\temp{#1}%
  \ifx\temp\noneword
    \let\suppressfirstparagraphindent = \dosuppressfirstparagraphindent
  \else\ifx\temp\insertword
    \let\suppressfirstparagraphindent = \relax
  \else
    \errhelp = \EMsimple
    \errmessage{Unknown @firstparagraphindent option `\temp'}%
  \fi\fi
}

% Here is how we actually suppress indentation.  Redefine \everypar to
% \kern backwards by \parindent, and then reset itself to empty.
%
% We also make \indent itself not actually do anything until the next
% paragraph.
%
\gdef\dosuppressfirstparagraphindent{%
  \gdef\indent{%
    \restorefirstparagraphindent
    \indent
  }%
  \gdef\noindent{%
    \restorefirstparagraphindent
    \noindent
  }%
  \global\everypar = {%
    \kern -\parindent
    \restorefirstparagraphindent
  }%
}

\gdef\restorefirstparagraphindent{%
  \global \let \indent = \ptexindent
  \global \let \noindent = \ptexnoindent
  \global \everypar = {}%
}


% @asis just yields its argument.  Used with @table, for example.
%
\def\asis#1{#1}

% @math outputs its argument in math mode.
%
% One complication: _ usually means subscripts, but it could also mean
% an actual _ character, as in @math{@var{some_variable} + 1}.  So make
% _ active, and distinguish by seeing if the current family is \slfam,
% which is what @var uses.
{
  \catcode`\_ = \active
  \gdef\mathunderscore{%
    \catcode`\_=\active
    \def_{\ifnum\fam=\slfam \_\else\sb\fi}%
  }
}
% Another complication: we want \\ (and @\) to output a \ character.
% FYI, plain.tex uses \\ as a temporary control sequence (why?), but
% this is not advertised and we don't care.  Texinfo does not
% otherwise define @\.
%
% The \mathchar is class=0=ordinary, family=7=ttfam, position=5C=\.
\def\mathbackslash{\ifnum\fam=\ttfam \mathchar"075C \else\backslash \fi}
%
\def\math{%
  \tex
  \mathunderscore
  \let\\ = \mathbackslash
  \mathactive
  % make the texinfo accent commands work in math mode
  \let\"=\ddot
  \let\'=\acute
  \let\==\bar
  \let\^=\hat
  \let\`=\grave
  \let\u=\breve
  \let\v=\check
  \let\~=\tilde
  \let\dotaccent=\dot
  $\finishmath
}
\def\finishmath#1{#1$\endgroup}  % Close the group opened by \tex.

% Some active characters (such as <) are spaced differently in math.
% We have to reset their definitions in case the @math was an argument
% to a command which sets the catcodes (such as @item or @section).
%
{
  \catcode`^ = \active
  \catcode`< = \active
  \catcode`> = \active
  \catcode`+ = \active
  \catcode`' = \active
  \gdef\mathactive{%
    \let^ = \ptexhat
    \let< = \ptexless
    \let> = \ptexgtr
    \let+ = \ptexplus
    \let' = \ptexquoteright
  }
}

% Some math mode symbols.
\def\bullet{$\ptexbullet$}
\def\geq{\ifmmode \ge\else $\ge$\fi}
\def\leq{\ifmmode \le\else $\le$\fi}
\def\minus{\ifmmode -\else $-$\fi}

% @dots{} outputs an ellipsis using the current font.
% We do .5em per period so that it has the same spacing in the cm
% typewriter fonts as three actual period characters; on the other hand,
% in other typewriter fonts three periods are wider than 1.5em.  So do
% whichever is larger.
%
\def\dots{%
  \leavevmode
  \setbox0=\hbox{...}% get width of three periods
  \ifdim\wd0 > 1.5em
    \dimen0 = \wd0
  \else
    \dimen0 = 1.5em
  \fi
  \hbox to \dimen0{%
    \hskip 0pt plus.25fil
    .\hskip 0pt plus1fil
    .\hskip 0pt plus1fil
    .\hskip 0pt plus.5fil
  }%
}

% @enddots{} is an end-of-sentence ellipsis.
%
\def\enddots{%
  \dots
  \spacefactor=\endofsentencespacefactor
}

% @comma{} is so commas can be inserted into text without messing up
% Texinfo's parsing.
%
\let\comma = ,

% @refill is a no-op.
\let\refill=\relax

% If working on a large document in chapters, it is convenient to
% be able to disable indexing, cross-referencing, and contents, for test runs.
% This is done with @novalidate (before @setfilename).
%
\newif\iflinks \linkstrue % by default we want the aux files.
\let\novalidate = \linksfalse

% @setfilename is done at the beginning of every texinfo file.
% So open here the files we need to have open while reading the input.
% This makes it possible to make a .fmt file for texinfo.
\def\setfilename{%
   \fixbackslash  % Turn off hack to swallow `\input texinfo'.
   \iflinks
     \tryauxfile
     % Open the new aux file.  TeX will close it automatically at exit.
     \immediate\openout\auxfile=\jobname.aux
   \fi % \openindices needs to do some work in any case.
   \openindices
   \let\setfilename=\comment % Ignore extra @setfilename cmds.
   %
   % If texinfo.cnf is present on the system, read it.
   % Useful for site-wide @afourpaper, etc.
   \openin 1 texinfo.cnf
   \ifeof 1 \else \input texinfo.cnf \fi
   \closein 1
   %
   \comment % Ignore the actual filename.
}

% Called from \setfilename.
%
\def\openindices{%
  \newindex{cp}%
  \newcodeindex{fn}%
  \newcodeindex{vr}%
  \newcodeindex{tp}%
  \newcodeindex{ky}%
  \newcodeindex{pg}%
}

% @bye.
\outer\def\bye{\pagealignmacro\tracingstats=1\ptexend}


\message{pdf,}
% adobe `portable' document format
\newcount\tempnum
\newcount\lnkcount
\newtoks\filename
\newcount\filenamelength
\newcount\pgn
\newtoks\toksA
\newtoks\toksB
\newtoks\toksC
\newtoks\toksD
\newbox\boxA
\newcount\countA
\newif\ifpdf
\newif\ifpdfmakepagedest

% when pdftex is run in dvi mode, \pdfoutput is defined (so \pdfoutput=1
% can be set).  So we test for \relax and 0 as well as \undefined,
% borrowed from ifpdf.sty.
\ifx\pdfoutput\undefined
\else
  \ifx\pdfoutput\relax
  \else
    \ifcase\pdfoutput
    \else
      \pdftrue
    \fi
  \fi
\fi

% PDF uses PostScript string constants for the names of xref targets,
% for display in the outlines, and in other places.  Thus, we have to
% double any backslashes.  Otherwise, a name like "\node" will be
% interpreted as a newline (\n), followed by o, d, e.  Not good.
% http://www.ntg.nl/pipermail/ntg-pdftex/2004-July/000654.html
% (and related messages, the final outcome is that it is up to the TeX
% user to double the backslashes and otherwise make the string valid, so
% that's what we do).

% double active backslashes.
%
{\catcode`\@=0 \catcode`\\=\active
 @gdef@activebackslashdouble{%
   @catcode`@\=@active
   @let\=@doublebackslash}
}

% To handle parens, we must adopt a different approach, since parens are
% not active characters.  hyperref.dtx (which has the same problem as
% us) handles it with this amazing macro to replace tokens, with minor
% changes for Texinfo.  It is included here under the GPL by permission
% from the author, Heiko Oberdiek.
%
% #1 is the tokens to replace.
% #2 is the replacement.
% #3 is the control sequence with the string.
%
\def\HyPsdSubst#1#2#3{%
  \def\HyPsdReplace##1#1##2\END{%
    ##1%
    \ifx\\##2\\%
    \else
      #2%
      \HyReturnAfterFi{%
        \HyPsdReplace##2\END
      }%
    \fi
  }%
  \xdef#3{\expandafter\HyPsdReplace#3#1\END}%
}
\long\def\HyReturnAfterFi#1\fi{\fi#1}

% #1 is a control sequence in which to do the replacements.
\def\backslashparens#1{%
  \xdef#1{#1}% redefine it as its expansion; the definition is simply
             % \lastnode when called from \setref -> \pdfmkdest.
  \HyPsdSubst{(}{\realbackslash(}{#1}%
  \HyPsdSubst{)}{\realbackslash)}{#1}%
}

\newhelp\nopdfimagehelp{Texinfo supports .png, .jpg, .jpeg, and .pdf images
with PDF output, and none of those formats could be found.  (.eps cannot
be supported due to the design of the PDF format; use regular TeX (DVI
output) for that.)}

\ifpdf
  %
  % Color manipulation macros based on pdfcolor.tex,
  % except using rgb instead of cmyk; the latter is said to render as a
  % very dark gray on-screen and a very dark halftone in print, instead
  % of actual black.
  \def\rgbDarkRed{0.50 0.09 0.12}
  \def\rgbBlack{0 0 0}
  %
  % k sets the color for filling (usual text, etc.);
  % K sets the color for stroking (thin rules, e.g., normal _'s).
  \def\pdfsetcolor#1{\pdfliteral{#1 rg  #1 RG}}
  %
  % Set color, and create a mark which defines \thiscolor accordingly,
  % so that \makeheadline knows which color to restore.
  \def\setcolor#1{%
    \xdef\lastcolordefs{\gdef\noexpand\thiscolor{#1}}%
    \domark
    \pdfsetcolor{#1}%
  }
  %
  \def\maincolor{\rgbBlack}
  \pdfsetcolor{\maincolor}
  \edef\thiscolor{\maincolor}
  \def\lastcolordefs{}
  %
  \def\makefootline{%
    \baselineskip24pt
    \line{\pdfsetcolor{\maincolor}\the\footline}%
  }
  %
  \def\makeheadline{%
    \vbox to 0pt{%
      \vskip-22.5pt
      \line{%
        \vbox to8.5pt{}%
        % Extract \thiscolor definition from the marks.
        \getcolormarks
        % Typeset the headline with \maincolor, then restore the color.
        \pdfsetcolor{\maincolor}\the\headline\pdfsetcolor{\thiscolor}%
      }%
      \vss
    }%
    \nointerlineskip
  }
  %
  %
  \pdfcatalog{/PageMode /UseOutlines}
  %
  % #1 is image name, #2 width (might be empty/whitespace), #3 height (ditto).
  \def\dopdfimage#1#2#3{%
    \def\imagewidth{#2}\setbox0 = \hbox{\ignorespaces #2}%
    \def\imageheight{#3}\setbox2 = \hbox{\ignorespaces #3}%
    %
    % pdftex (and the PDF format) support .png, .jpg, .pdf (among
    % others).  Let's try in that order.
    \let\pdfimgext=\empty
    \begingroup
      \openin 1 #1.png \ifeof 1
        \openin 1 #1.jpg \ifeof 1
          \openin 1 #1.jpeg \ifeof 1
            \openin 1 #1.JPG \ifeof 1
              \openin 1 #1.pdf \ifeof 1
                \openin 1 #1.PDF \ifeof 1
                  \errhelp = \nopdfimagehelp
                  \errmessage{Could not find image file #1 for pdf}%
                \else \gdef\pdfimgext{PDF}%
                \fi
              \else \gdef\pdfimgext{pdf}%
              \fi
            \else \gdef\pdfimgext{JPG}%
            \fi
          \else \gdef\pdfimgext{jpeg}%
          \fi
        \else \gdef\pdfimgext{jpg}%
        \fi
      \else \gdef\pdfimgext{png}%
      \fi
      \closein 1
    \endgroup
    %
    % without \immediate, ancient pdftex seg faults when the same image is
    % included twice.  (Version 3.14159-pre-1.0-unofficial-20010704.)
    \ifnum\pdftexversion < 14
      \immediate\pdfimage
    \else
      \immediate\pdfximage
    \fi
      \ifdim \wd0 >0pt width \imagewidth \fi
      \ifdim \wd2 >0pt height \imageheight \fi
      \ifnum\pdftexversion<13
         #1.\pdfimgext
       \else
         {#1.\pdfimgext}%
       \fi
    \ifnum\pdftexversion < 14 \else
      \pdfrefximage \pdflastximage
    \fi}
  %
  \def\pdfmkdest#1{{%
    % We have to set dummies so commands such as @code, and characters
    % such as \, aren't expanded when present in a section title.
    \indexnofonts
    \turnoffactive
    \activebackslashdouble
    \makevalueexpandable
    \def\pdfdestname{#1}%
    \backslashparens\pdfdestname
    \safewhatsit{\pdfdest name{\pdfdestname} xyz}%
  }}
  %
  % used to mark target names; must be expandable.
  \def\pdfmkpgn#1{#1}
  %
  % by default, use a color that is dark enough to print on paper as
  % nearly black, but still distinguishable for online viewing.
  \def\urlcolor{\rgbDarkRed}
  \def\linkcolor{\rgbDarkRed}
  \def\endlink{\setcolor{\maincolor}\pdfendlink}
  %
  % Adding outlines to PDF; macros for calculating structure of outlines
  % come from Petr Olsak
  \def\expnumber#1{\expandafter\ifx\csname#1\endcsname\relax 0%
    \else \csname#1\endcsname \fi}
  \def\advancenumber#1{\tempnum=\expnumber{#1}\relax
    \advance\tempnum by 1
    \expandafter\xdef\csname#1\endcsname{\the\tempnum}}
  %
  % #1 is the section text, which is what will be displayed in the
  % outline by the pdf viewer.  #2 is the pdf expression for the number
  % of subentries (or empty, for subsubsections).  #3 is the node text,
  % which might be empty if this toc entry had no corresponding node.
  % #4 is the page number
  %
  \def\dopdfoutline#1#2#3#4{%
    % Generate a link to the node text if that exists; else, use the
    % page number.  We could generate a destination for the section
    % text in the case where a section has no node, but it doesn't
    % seem worth the trouble, since most documents are normally structured.
    \def\pdfoutlinedest{#3}%
    \ifx\pdfoutlinedest\empty
      \def\pdfoutlinedest{#4}%
    \else
      % Doubled backslashes in the name.
      {\activebackslashdouble \xdef\pdfoutlinedest{#3}%
       \backslashparens\pdfoutlinedest}%
    \fi
    %
    % Also double the backslashes in the display string.
    {\activebackslashdouble \xdef\pdfoutlinetext{#1}%
     \backslashparens\pdfoutlinetext}%
    %
    \pdfoutline goto name{\pdfmkpgn{\pdfoutlinedest}}#2{\pdfoutlinetext}%
  }
  %
  \def\pdfmakeoutlines{%
    \begingroup
      % Thanh's hack / proper braces in bookmarks
      \edef\mylbrace{\iftrue \string{\else}\fi}\let\{=\mylbrace
      \edef\myrbrace{\iffalse{\else\string}\fi}\let\}=\myrbrace
      %
      % Read toc silently, to get counts of subentries for \pdfoutline.
      \def\numchapentry##1##2##3##4{%
	\def\thischapnum{##2}%
	\def\thissecnum{0}%
	\def\thissubsecnum{0}%
      }%
      \def\numsecentry##1##2##3##4{%
	\advancenumber{chap\thischapnum}%
	\def\thissecnum{##2}%
	\def\thissubsecnum{0}%
      }%
      \def\numsubsecentry##1##2##3##4{%
	\advancenumber{sec\thissecnum}%
	\def\thissubsecnum{##2}%
      }%
      \def\numsubsubsecentry##1##2##3##4{%
	\advancenumber{subsec\thissubsecnum}%
      }%
      \def\thischapnum{0}%
      \def\thissecnum{0}%
      \def\thissubsecnum{0}%
      %
      % use \def rather than \let here because we redefine \chapentry et
      % al. a second time, below.
      \def\appentry{\numchapentry}%
      \def\appsecentry{\numsecentry}%
      \def\appsubsecentry{\numsubsecentry}%
      \def\appsubsubsecentry{\numsubsubsecentry}%
      \def\unnchapentry{\numchapentry}%
      \def\unnsecentry{\numsecentry}%
      \def\unnsubsecentry{\numsubsecentry}%
      \def\unnsubsubsecentry{\numsubsubsecentry}%
      \readdatafile{toc}%
      %
      % Read toc second time, this time actually producing the outlines.
      % The `-' means take the \expnumber as the absolute number of
      % subentries, which we calculated on our first read of the .toc above.
      %
      % We use the node names as the destinations.
      \def\numchapentry##1##2##3##4{%
        \dopdfoutline{##1}{count-\expnumber{chap##2}}{##3}{##4}}%
      \def\numsecentry##1##2##3##4{%
        \dopdfoutline{##1}{count-\expnumber{sec##2}}{##3}{##4}}%
      \def\numsubsecentry##1##2##3##4{%
        \dopdfoutline{##1}{count-\expnumber{subsec##2}}{##3}{##4}}%
      \def\numsubsubsecentry##1##2##3##4{% count is always zero
        \dopdfoutline{##1}{}{##3}{##4}}%
      %
      % PDF outlines are displayed using system fonts, instead of
      % document fonts.  Therefore we cannot use special characters,
      % since the encoding is unknown.  For example, the eogonek from
      % Latin 2 (0xea) gets translated to a | character.  Info from
      % Staszek Wawrykiewicz, 19 Jan 2004 04:09:24 +0100.
      %
      % xx to do this right, we have to translate 8-bit characters to
      % their "best" equivalent, based on the @documentencoding.  Right
      % now, I guess we'll just let the pdf reader have its way.
      \indexnofonts
      \setupdatafile
      \catcode`\\=\active \otherbackslash
      \input \tocreadfilename
    \endgroup
  }
  %
  \def\skipspaces#1{\def\PP{#1}\def\D{|}%
    \ifx\PP\D\let\nextsp\relax
    \else\let\nextsp\skipspaces
      \ifx\p\space\else\addtokens{\filename}{\PP}%
        \advance\filenamelength by 1
      \fi
    \fi
    \nextsp}
  \def\getfilename#1{\filenamelength=0\expandafter\skipspaces#1|\relax}
  \ifnum\pdftexversion < 14
    \let \startlink \pdfannotlink
  \else
    \let \startlink \pdfstartlink
  \fi
  % make a live url in pdf output.
  \def\pdfurl#1{%
    \begingroup
      % it seems we really need yet another set of dummies; have not
      % tried to figure out what each command should do in the context
      % of @url.  for now, just make @/ a no-op, that's the only one
      % people have actually reported a problem with.
      %
      \normalturnoffactive
      \def\@{@}%
      \let\/=\empty
      \makevalueexpandable
      % do we want to go so far as to use \indexnofonts instead of just
      % special-casing \var here?
      \def\var##1{##1}%
      %
      \leavevmode\setcolor{\urlcolor}%
      \startlink attr{/Border [0 0 0]}%
        user{/Subtype /Link /A << /S /URI /URI (#1) >>}%
    \endgroup}
  \def\pdfgettoks#1.{\setbox\boxA=\hbox{\toksA={#1.}\toksB={}\maketoks}}
  \def\addtokens#1#2{\edef\addtoks{\noexpand#1={\the#1#2}}\addtoks}
  \def\adn#1{\addtokens{\toksC}{#1}\global\countA=1\let\next=\maketoks}
  \def\poptoks#1#2|ENDTOKS|{\let\first=#1\toksD={#1}\toksA={#2}}
  \def\maketoks{%
    \expandafter\poptoks\the\toksA|ENDTOKS|\relax
    \ifx\first0\adn0
    \else\ifx\first1\adn1 \else\ifx\first2\adn2 \else\ifx\first3\adn3
    \else\ifx\first4\adn4 \else\ifx\first5\adn5 \else\ifx\first6\adn6
    \else\ifx\first7\adn7 \else\ifx\first8\adn8 \else\ifx\first9\adn9
    \else
      \ifnum0=\countA\else\makelink\fi
      \ifx\first.\let\next=\done\else
        \let\next=\maketoks
        \addtokens{\toksB}{\the\toksD}
        \ifx\first,\addtokens{\toksB}{\space}\fi
      \fi
    \fi\fi\fi\fi\fi\fi\fi\fi\fi\fi
    \next}
  \def\makelink{\addtokens{\toksB}%
    {\noexpand\pdflink{\the\toksC}}\toksC={}\global\countA=0}
  \def\pdflink#1{%
    \startlink attr{/Border [0 0 0]} goto name{\pdfmkpgn{#1}}
    \setcolor{\linkcolor}#1\endlink}
  \def\done{\edef\st{\global\noexpand\toksA={\the\toksB}}\st}
\else
  % non-pdf mode
  \let\pdfmkdest = \gobble
  \let\pdfurl = \gobble
  \let\endlink = \relax
  \let\setcolor = \gobble
  \let\pdfsetcolor = \gobble
  \let\pdfmakeoutlines = \relax
\fi  % \ifx\pdfoutput


\message{fonts,}

% Change the current font style to #1, remembering it in \curfontstyle.
% For now, we do not accumulate font styles: @b{@i{foo}} prints foo in
% italics, not bold italics.
%
\def\setfontstyle#1{%
  \def\curfontstyle{#1}% not as a control sequence, because we are \edef'd.
  \csname ten#1\endcsname  % change the current font
}

% Select #1 fonts with the current style.
%
\def\selectfonts#1{\csname #1fonts\endcsname \csname\curfontstyle\endcsname}

\def\rm{\fam=0 \setfontstyle{rm}}
\def\it{\fam=\itfam \setfontstyle{it}}
\def\sl{\fam=\slfam \setfontstyle{sl}}
\def\bf{\fam=\bffam \setfontstyle{bf}}\def\bfstylename{bf}
\def\tt{\fam=\ttfam \setfontstyle{tt}}

% Unfortunately, we have to override this for titles and the like, since
% in those cases "rm" is bold.  Sigh.
\def\rmisbold{\rm\def\curfontstyle{bf}}

% Texinfo sort of supports the sans serif font style, which plain TeX does not.
% So we set up a \sf.
\newfam\sffam
\def\sf{\fam=\sffam \setfontstyle{sf}}
\let\li = \sf % Sometimes we call it \li, not \sf.

% We don't need math for this font style.
\def\ttsl{\setfontstyle{ttsl}}


% Default leading.
\newdimen\textleading  \textleading = 13.2pt

% Set the baselineskip to #1, and the lineskip and strut size
% correspondingly.  There is no deep meaning behind these magic numbers
% used as factors; they just match (closely enough) what Knuth defined.
%
\def\lineskipfactor{.08333}
\def\strutheightpercent{.70833}
\def\strutdepthpercent {.29167}
%
% can get a sort of poor man's double spacing by redefining this.
\def\baselinefactor{1}
%
\def\setleading#1{%
  \dimen0 = #1\relax
  \normalbaselineskip = \baselinefactor\dimen0
  \normallineskip = \lineskipfactor\normalbaselineskip
  \normalbaselines
  \setbox\strutbox =\hbox{%
    \vrule width0pt height\strutheightpercent\baselineskip
                    depth \strutdepthpercent \baselineskip
  }%
}

% PDF CMaps.  See also LaTeX's t1.cmap.
%
% do nothing with this by default.
\expandafter\let\csname cmapOT1\endcsname\gobble
\expandafter\let\csname cmapOT1IT\endcsname\gobble
\expandafter\let\csname cmapOT1TT\endcsname\gobble

% if we are producing pdf, and we have \pdffontattr, then define cmaps.
% (\pdffontattr was introduced many years ago, but people still run
% older pdftex's; it's easy to conditionalize, so we do.)
\ifpdf \ifx\pdffontattr\undefined \else
  \begingroup
    \catcode`\^^M=\active \def^^M{^^J}% Output line endings as the ^^J char.
    \catcode`\%=12 \immediate\pdfobj stream {%!PS-Adobe-3.0 Resource-CMap
%%DocumentNeededResources: ProcSet (CIDInit)
%%IncludeResource: ProcSet (CIDInit)
%%BeginResource: CMap (TeX-OT1-0)
%%Title: (TeX-OT1-0 TeX OT1 0)
%%Version: 1.000
%%EndComments
/CIDInit /ProcSet findresource begin
12 dict begin
begincmap
/CIDSystemInfo
<< /Registry (TeX)
/Ordering (OT1)
/Supplement 0
>> def
/CMapName /TeX-OT1-0 def
/CMapType 2 def
1 begincodespacerange
<00> <7F>
endcodespacerange
8 beginbfrange
<00> <01> <0393>
<09> <0A> <03A8>
<23> <26> <0023>
<28> <3B> <0028>
<3F> <5B> <003F>
<5D> <5E> <005D>
<61> <7A> <0061>
<7B> <7C> <2013>
endbfrange
40 beginbfchar
<02> <0398>
<03> <039B>
<04> <039E>
<05> <03A0>
<06> <03A3>
<07> <03D2>
<08> <03A6>
<0B> <00660066>
<0C> <00660069>
<0D> <0066006C>
<0E> <006600660069>
<0F> <00660066006C>
<10> <0131>
<11> <0237>
<12> <0060>
<13> <00B4>
<14> <02C7>
<15> <02D8>
<16> <00AF>
<17> <02DA>
<18> <00B8>
<19> <00DF>
<1A> <00E6>
<1B> <0153>
<1C> <00F8>
<1D> <00C6>
<1E> <0152>
<1F> <00D8>
<21> <0021>
<22> <201D>
<27> <2019>
<3C> <00A1>
<3D> <003D>
<3E> <00BF>
<5C> <201C>
<5F> <02D9>
<60> <2018>
<7D> <02DD>
<7E> <007E>
<7F> <00A8>
endbfchar
endcmap
CMapName currentdict /CMap defineresource pop
end
end
%%EndResource
%%EOF
    }\endgroup
  \expandafter\edef\csname cmapOT1\endcsname#1{%
    \pdffontattr#1{/ToUnicode \the\pdflastobj\space 0 R}%
  }%
%
% \cmapOT1IT
  \begingroup
    \catcode`\^^M=\active \def^^M{^^J}% Output line endings as the ^^J char.
    \catcode`\%=12 \immediate\pdfobj stream {%!PS-Adobe-3.0 Resource-CMap
%%DocumentNeededResources: ProcSet (CIDInit)
%%IncludeResource: ProcSet (CIDInit)
%%BeginResource: CMap (TeX-OT1IT-0)
%%Title: (TeX-OT1IT-0 TeX OT1IT 0)
%%Version: 1.000
%%EndComments
/CIDInit /ProcSet findresource begin
12 dict begin
begincmap
/CIDSystemInfo
<< /Registry (TeX)
/Ordering (OT1IT)
/Supplement 0
>> def
/CMapName /TeX-OT1IT-0 def
/CMapType 2 def
1 begincodespacerange
<00> <7F>
endcodespacerange
8 beginbfrange
<00> <01> <0393>
<09> <0A> <03A8>
<25> <26> <0025>
<28> <3B> <0028>
<3F> <5B> <003F>
<5D> <5E> <005D>
<61> <7A> <0061>
<7B> <7C> <2013>
endbfrange
42 beginbfchar
<02> <0398>
<03> <039B>
<04> <039E>
<05> <03A0>
<06> <03A3>
<07> <03D2>
<08> <03A6>
<0B> <00660066>
<0C> <00660069>
<0D> <0066006C>
<0E> <006600660069>
<0F> <00660066006C>
<10> <0131>
<11> <0237>
<12> <0060>
<13> <00B4>
<14> <02C7>
<15> <02D8>
<16> <00AF>
<17> <02DA>
<18> <00B8>
<19> <00DF>
<1A> <00E6>
<1B> <0153>
<1C> <00F8>
<1D> <00C6>
<1E> <0152>
<1F> <00D8>
<21> <0021>
<22> <201D>
<23> <0023>
<24> <00A3>
<27> <2019>
<3C> <00A1>
<3D> <003D>
<3E> <00BF>
<5C> <201C>
<5F> <02D9>
<60> <2018>
<7D> <02DD>
<7E> <007E>
<7F> <00A8>
endbfchar
endcmap
CMapName currentdict /CMap defineresource pop
end
end
%%EndResource
%%EOF
    }\endgroup
  \expandafter\edef\csname cmapOT1IT\endcsname#1{%
    \pdffontattr#1{/ToUnicode \the\pdflastobj\space 0 R}%
  }%
%
% \cmapOT1TT
  \begingroup
    \catcode`\^^M=\active \def^^M{^^J}% Output line endings as the ^^J char.
    \catcode`\%=12 \immediate\pdfobj stream {%!PS-Adobe-3.0 Resource-CMap
%%DocumentNeededResources: ProcSet (CIDInit)
%%IncludeResource: ProcSet (CIDInit)
%%BeginResource: CMap (TeX-OT1TT-0)
%%Title: (TeX-OT1TT-0 TeX OT1TT 0)
%%Version: 1.000
%%EndComments
/CIDInit /ProcSet findresource begin
12 dict begin
begincmap
/CIDSystemInfo
<< /Registry (TeX)
/Ordering (OT1TT)
/Supplement 0
>> def
/CMapName /TeX-OT1TT-0 def
/CMapType 2 def
1 begincodespacerange
<00> <7F>
endcodespacerange
5 beginbfrange
<00> <01> <0393>
<09> <0A> <03A8>
<21> <26> <0021>
<28> <5F> <0028>
<61> <7E> <0061>
endbfrange
32 beginbfchar
<02> <0398>
<03> <039B>
<04> <039E>
<05> <03A0>
<06> <03A3>
<07> <03D2>
<08> <03A6>
<0B> <2191>
<0C> <2193>
<0D> <0027>
<0E> <00A1>
<0F> <00BF>
<10> <0131>
<11> <0237>
<12> <0060>
<13> <00B4>
<14> <02C7>
<15> <02D8>
<16> <00AF>
<17> <02DA>
<18> <00B8>
<19> <00DF>
<1A> <00E6>
<1B> <0153>
<1C> <00F8>
<1D> <00C6>
<1E> <0152>
<1F> <00D8>
<20> <2423>
<27> <2019>
<60> <2018>
<7F> <00A8>
endbfchar
endcmap
CMapName currentdict /CMap defineresource pop
end
end
%%EndResource
%%EOF
    }\endgroup
  \expandafter\edef\csname cmapOT1TT\endcsname#1{%
    \pdffontattr#1{/ToUnicode \the\pdflastobj\space 0 R}%
  }%
\fi\fi


% Set the font macro #1 to the font named #2, adding on the
% specified font prefix (normally `cm').
% #3 is the font's design size, #4 is a scale factor, #5 is the CMap
% encoding (currently only OT1, OT1IT and OT1TT are allowed, pass
% empty to omit).
\def\setfont#1#2#3#4#5{%
  \font#1=\fontprefix#2#3 scaled #4
  \csname cmap#5\endcsname#1%
}
% This is what gets called when #5 of \setfont is empty.
\let\cmap\gobble
% emacs-page end of cmaps

% Use cm as the default font prefix.
% To specify the font prefix, you must define \fontprefix
% before you read in texinfo.tex.
\ifx\fontprefix\undefined
\def\fontprefix{cm}
\fi
% Support font families that don't use the same naming scheme as CM.
\def\rmshape{r}
\def\rmbshape{bx}               %where the normal face is bold
\def\bfshape{b}
\def\bxshape{bx}
\def\ttshape{tt}
\def\ttbshape{tt}
\def\ttslshape{sltt}
\def\itshape{ti}
\def\itbshape{bxti}
\def\slshape{sl}
\def\slbshape{bxsl}
\def\sfshape{ss}
\def\sfbshape{ss}
\def\scshape{csc}
\def\scbshape{csc}

% Definitions for a main text size of 11pt.  This is the default in
% Texinfo.
%
\def\definetextfontsizexi{%
% Text fonts (11.2pt, magstep1).
\def\textnominalsize{11pt}
\edef\mainmagstep{\magstephalf}
\setfont\textrm\rmshape{10}{\mainmagstep}{OT1}
\setfont\texttt\ttshape{10}{\mainmagstep}{OT1TT}
\setfont\textbf\bfshape{10}{\mainmagstep}{OT1}
\setfont\textit\itshape{10}{\mainmagstep}{OT1IT}
\setfont\textsl\slshape{10}{\mainmagstep}{OT1}
\setfont\textsf\sfshape{10}{\mainmagstep}{OT1}
\setfont\textsc\scshape{10}{\mainmagstep}{OT1}
\setfont\textttsl\ttslshape{10}{\mainmagstep}{OT1TT}
\font\texti=cmmi10 scaled \mainmagstep
\font\textsy=cmsy10 scaled \mainmagstep
\def\textecsize{1095}

% A few fonts for @defun names and args.
\setfont\defbf\bfshape{10}{\magstep1}{OT1}
\setfont\deftt\ttshape{10}{\magstep1}{OT1TT}
\setfont\defttsl\ttslshape{10}{\magstep1}{OT1TT}
\def\df{\let\tentt=\deftt \let\tenbf = \defbf \let\tenttsl=\defttsl \bf}

% Fonts for indices, footnotes, small examples (9pt).
\def\smallnominalsize{9pt}
\setfont\smallrm\rmshape{9}{1000}{OT1}
\setfont\smalltt\ttshape{9}{1000}{OT1TT}
\setfont\smallbf\bfshape{10}{900}{OT1}
\setfont\smallit\itshape{9}{1000}{OT1IT}
\setfont\smallsl\slshape{9}{1000}{OT1}
\setfont\smallsf\sfshape{9}{1000}{OT1}
\setfont\smallsc\scshape{10}{900}{OT1}
\setfont\smallttsl\ttslshape{10}{900}{OT1TT}
\font\smalli=cmmi9
\font\smallsy=cmsy9
\def\smallecsize{0900}

% Fonts for small examples (8pt).
\def\smallernominalsize{8pt}
\setfont\smallerrm\rmshape{8}{1000}{OT1}
\setfont\smallertt\ttshape{8}{1000}{OT1TT}
\setfont\smallerbf\bfshape{10}{800}{OT1}
\setfont\smallerit\itshape{8}{1000}{OT1IT}
\setfont\smallersl\slshape{8}{1000}{OT1}
\setfont\smallersf\sfshape{8}{1000}{OT1}
\setfont\smallersc\scshape{10}{800}{OT1}
\setfont\smallerttsl\ttslshape{10}{800}{OT1TT}
\font\smalleri=cmmi8
\font\smallersy=cmsy8
\def\smallerecsize{0800}

% Fonts for title page (20.4pt):
\def\titlenominalsize{20pt}
\setfont\titlerm\rmbshape{12}{\magstep3}{OT1}
\setfont\titleit\itbshape{10}{\magstep4}{OT1IT}
\setfont\titlesl\slbshape{10}{\magstep4}{OT1}
\setfont\titlett\ttbshape{12}{\magstep3}{OT1TT}
\setfont\titlettsl\ttslshape{10}{\magstep4}{OT1TT}
\setfont\titlesf\sfbshape{17}{\magstep1}{OT1}
\let\titlebf=\titlerm
\setfont\titlesc\scbshape{10}{\magstep4}{OT1}
\font\titlei=cmmi12 scaled \magstep3
\font\titlesy=cmsy10 scaled \magstep4
\def\titleecsize{2074}

% Chapter (and unnumbered) fonts (17.28pt).
\def\chapnominalsize{17pt}
\setfont\chaprm\rmbshape{12}{\magstep2}{OT1}
\setfont\chapit\itbshape{10}{\magstep3}{OT1IT}
\setfont\chapsl\slbshape{10}{\magstep3}{OT1}
\setfont\chaptt\ttbshape{12}{\magstep2}{OT1TT}
\setfont\chapttsl\ttslshape{10}{\magstep3}{OT1TT}
\setfont\chapsf\sfbshape{17}{1000}{OT1}
\let\chapbf=\chaprm
\setfont\chapsc\scbshape{10}{\magstep3}{OT1}
\font\chapi=cmmi12 scaled \magstep2
\font\chapsy=cmsy10 scaled \magstep3
\def\chapecsize{1728}

% Section fonts (14.4pt).
\def\secnominalsize{14pt}
\setfont\secrm\rmbshape{12}{\magstep1}{OT1}
\setfont\secit\itbshape{10}{\magstep2}{OT1IT}
\setfont\secsl\slbshape{10}{\magstep2}{OT1}
\setfont\sectt\ttbshape{12}{\magstep1}{OT1TT}
\setfont\secttsl\ttslshape{10}{\magstep2}{OT1TT}
\setfont\secsf\sfbshape{12}{\magstep1}{OT1}
\let\secbf\secrm
\setfont\secsc\scbshape{10}{\magstep2}{OT1}
\font\seci=cmmi12 scaled \magstep1
\font\secsy=cmsy10 scaled \magstep2
\def\sececsize{1440}

% Subsection fonts (13.15pt).
\def\ssecnominalsize{13pt}
\setfont\ssecrm\rmbshape{12}{\magstephalf}{OT1}
\setfont\ssecit\itbshape{10}{1315}{OT1IT}
\setfont\ssecsl\slbshape{10}{1315}{OT1}
\setfont\ssectt\ttbshape{12}{\magstephalf}{OT1TT}
\setfont\ssecttsl\ttslshape{10}{1315}{OT1TT}
\setfont\ssecsf\sfbshape{12}{\magstephalf}{OT1}
\let\ssecbf\ssecrm
\setfont\ssecsc\scbshape{10}{1315}{OT1}
\font\sseci=cmmi12 scaled \magstephalf
\font\ssecsy=cmsy10 scaled 1315
\def\ssececsize{1200}

% Reduced fonts for @acro in text (10pt).
\def\reducednominalsize{10pt}
\setfont\reducedrm\rmshape{10}{1000}{OT1}
\setfont\reducedtt\ttshape{10}{1000}{OT1TT}
\setfont\reducedbf\bfshape{10}{1000}{OT1}
\setfont\reducedit\itshape{10}{1000}{OT1IT}
\setfont\reducedsl\slshape{10}{1000}{OT1}
\setfont\reducedsf\sfshape{10}{1000}{OT1}
\setfont\reducedsc\scshape{10}{1000}{OT1}
\setfont\reducedttsl\ttslshape{10}{1000}{OT1TT}
\font\reducedi=cmmi10
\font\reducedsy=cmsy10
\def\reducedecsize{1000}

% reset the current fonts
\textfonts
\rm
} % end of 11pt text font size definitions


% Definitions to make the main text be 10pt Computer Modern, with
% section, chapter, etc., sizes following suit.  This is for the GNU
% Press printing of the Emacs 22 manual.  Maybe other manuals in the
% future.  Used with @smallbook, which sets the leading to 12pt.
%
\def\definetextfontsizex{%
% Text fonts (10pt).
\def\textnominalsize{10pt}
\edef\mainmagstep{1000}
\setfont\textrm\rmshape{10}{\mainmagstep}{OT1}
\setfont\texttt\ttshape{10}{\mainmagstep}{OT1TT}
\setfont\textbf\bfshape{10}{\mainmagstep}{OT1}
\setfont\textit\itshape{10}{\mainmagstep}{OT1IT}
\setfont\textsl\slshape{10}{\mainmagstep}{OT1}
\setfont\textsf\sfshape{10}{\mainmagstep}{OT1}
\setfont\textsc\scshape{10}{\mainmagstep}{OT1}
\setfont\textttsl\ttslshape{10}{\mainmagstep}{OT1TT}
\font\texti=cmmi10 scaled \mainmagstep
\font\textsy=cmsy10 scaled \mainmagstep
\def\textecsize{1000}

% A few fonts for @defun names and args.
\setfont\defbf\bfshape{10}{\magstephalf}{OT1}
\setfont\deftt\ttshape{10}{\magstephalf}{OT1TT}
\setfont\defttsl\ttslshape{10}{\magstephalf}{OT1TT}
\def\df{\let\tentt=\deftt \let\tenbf = \defbf \let\tenttsl=\defttsl \bf}

% Fonts for indices, footnotes, small examples (9pt).
\def\smallnominalsize{9pt}
\setfont\smallrm\rmshape{9}{1000}{OT1}
\setfont\smalltt\ttshape{9}{1000}{OT1TT}
\setfont\smallbf\bfshape{10}{900}{OT1}
\setfont\smallit\itshape{9}{1000}{OT1IT}
\setfont\smallsl\slshape{9}{1000}{OT1}
\setfont\smallsf\sfshape{9}{1000}{OT1}
\setfont\smallsc\scshape{10}{900}{OT1}
\setfont\smallttsl\ttslshape{10}{900}{OT1TT}
\font\smalli=cmmi9
\font\smallsy=cmsy9
\def\smallecsize{0900}

% Fonts for small examples (8pt).
\def\smallernominalsize{8pt}
\setfont\smallerrm\rmshape{8}{1000}{OT1}
\setfont\smallertt\ttshape{8}{1000}{OT1TT}
\setfont\smallerbf\bfshape{10}{800}{OT1}
\setfont\smallerit\itshape{8}{1000}{OT1IT}
\setfont\smallersl\slshape{8}{1000}{OT1}
\setfont\smallersf\sfshape{8}{1000}{OT1}
\setfont\smallersc\scshape{10}{800}{OT1}
\setfont\smallerttsl\ttslshape{10}{800}{OT1TT}
\font\smalleri=cmmi8
\font\smallersy=cmsy8
\def\smallerecsize{0800}

% Fonts for title page (20.4pt):
\def\titlenominalsize{20pt}
\setfont\titlerm\rmbshape{12}{\magstep3}{OT1}
\setfont\titleit\itbshape{10}{\magstep4}{OT1IT}
\setfont\titlesl\slbshape{10}{\magstep4}{OT1}
\setfont\titlett\ttbshape{12}{\magstep3}{OT1TT}
\setfont\titlettsl\ttslshape{10}{\magstep4}{OT1TT}
\setfont\titlesf\sfbshape{17}{\magstep1}{OT1}
\let\titlebf=\titlerm
\setfont\titlesc\scbshape{10}{\magstep4}{OT1}
\font\titlei=cmmi12 scaled \magstep3
\font\titlesy=cmsy10 scaled \magstep4
\def\titleecsize{2074}

% Chapter fonts (14.4pt).
\def\chapnominalsize{14pt}
\setfont\chaprm\rmbshape{12}{\magstep1}{OT1}
\setfont\chapit\itbshape{10}{\magstep2}{OT1IT}
\setfont\chapsl\slbshape{10}{\magstep2}{OT1}
\setfont\chaptt\ttbshape{12}{\magstep1}{OT1TT}
\setfont\chapttsl\ttslshape{10}{\magstep2}{OT1TT}
\setfont\chapsf\sfbshape{12}{\magstep1}{OT1}
\let\chapbf\chaprm
\setfont\chapsc\scbshape{10}{\magstep2}{OT1}
\font\chapi=cmmi12 scaled \magstep1
\font\chapsy=cmsy10 scaled \magstep2
\def\chapecsize{1440}

% Section fonts (12pt).
\def\secnominalsize{12pt}
\setfont\secrm\rmbshape{12}{1000}{OT1}
\setfont\secit\itbshape{10}{\magstep1}{OT1IT}
\setfont\secsl\slbshape{10}{\magstep1}{OT1}
\setfont\sectt\ttbshape{12}{1000}{OT1TT}
\setfont\secttsl\ttslshape{10}{\magstep1}{OT1TT}
\setfont\secsf\sfbshape{12}{1000}{OT1}
\let\secbf\secrm
\setfont\secsc\scbshape{10}{\magstep1}{OT1}
\font\seci=cmmi12
\font\secsy=cmsy10 scaled \magstep1
\def\sececsize{1200}

% Subsection fonts (10pt).
\def\ssecnominalsize{10pt}
\setfont\ssecrm\rmbshape{10}{1000}{OT1}
\setfont\ssecit\itbshape{10}{1000}{OT1IT}
\setfont\ssecsl\slbshape{10}{1000}{OT1}
\setfont\ssectt\ttbshape{10}{1000}{OT1TT}
\setfont\ssecttsl\ttslshape{10}{1000}{OT1TT}
\setfont\ssecsf\sfbshape{10}{1000}{OT1}
\let\ssecbf\ssecrm
\setfont\ssecsc\scbshape{10}{1000}{OT1}
\font\sseci=cmmi10
\font\ssecsy=cmsy10
\def\ssececsize{1000}

% Reduced fonts for @acro in text (9pt).
\def\reducednominalsize{9pt}
\setfont\reducedrm\rmshape{9}{1000}{OT1}
\setfont\reducedtt\ttshape{9}{1000}{OT1TT}
\setfont\reducedbf\bfshape{10}{900}{OT1}
\setfont\reducedit\itshape{9}{1000}{OT1IT}
\setfont\reducedsl\slshape{9}{1000}{OT1}
\setfont\reducedsf\sfshape{9}{1000}{OT1}
\setfont\reducedsc\scshape{10}{900}{OT1}
\setfont\reducedttsl\ttslshape{10}{900}{OT1TT}
\font\reducedi=cmmi9
\font\reducedsy=cmsy9
\def\reducedecsize{0900}

% reduce space between paragraphs
\divide\parskip by 2

% reset the current fonts
\textfonts
\rm
} % end of 10pt text font size definitions


% We provide the user-level command
%   @fonttextsize 10
% (or 11) to redefine the text font size.  pt is assumed.
%
\def\xword{10}
\def\xiword{11}
%
\parseargdef\fonttextsize{%
  \def\textsizearg{#1}%
  \wlog{doing @fonttextsize \textsizearg}%
  %
  % Set \globaldefs so that documents can use this inside @tex, since
  % makeinfo 4.8 does not support it, but we need it nonetheless.
  %
 \begingroup \globaldefs=1
  \ifx\textsizearg\xword \definetextfontsizex
  \else \ifx\textsizearg\xiword \definetextfontsizexi
  \else
    \errhelp=\EMsimple
    \errmessage{@fonttextsize only supports `10' or `11', not `\textsizearg'}
  \fi\fi
 \endgroup
}


% In order for the font changes to affect most math symbols and letters,
% we have to define the \textfont of the standard families.  Since
% texinfo doesn't allow for producing subscripts and superscripts except
% in the main text, we don't bother to reset \scriptfont and
% \scriptscriptfont (which would also require loading a lot more fonts).
%
\def\resetmathfonts{%
  \textfont0=\tenrm \textfont1=\teni \textfont2=\tensy
  \textfont\itfam=\tenit \textfont\slfam=\tensl \textfont\bffam=\tenbf
  \textfont\ttfam=\tentt \textfont\sffam=\tensf
}

% The font-changing commands redefine the meanings of \tenSTYLE, instead
% of just \STYLE.  We do this because \STYLE needs to also set the
% current \fam for math mode.  Our \STYLE (e.g., \rm) commands hardwire
% \tenSTYLE to set the current font.
%
% Each font-changing command also sets the names \lsize (one size lower)
% and \lllsize (three sizes lower).  These relative commands are used in
% the LaTeX logo and acronyms.
%
% This all needs generalizing, badly.
%
\def\textfonts{%
  \let\tenrm=\textrm \let\tenit=\textit \let\tensl=\textsl
  \let\tenbf=\textbf \let\tentt=\texttt \let\smallcaps=\textsc
  \let\tensf=\textsf \let\teni=\texti \let\tensy=\textsy
  \let\tenttsl=\textttsl
  \def\curfontsize{text}%
  \def\lsize{reduced}\def\lllsize{smaller}%
  \resetmathfonts \setleading{\textleading}}
\def\titlefonts{%
  \let\tenrm=\titlerm \let\tenit=\titleit \let\tensl=\titlesl
  \let\tenbf=\titlebf \let\tentt=\titlett \let\smallcaps=\titlesc
  \let\tensf=\titlesf \let\teni=\titlei \let\tensy=\titlesy
  \let\tenttsl=\titlettsl
  \def\curfontsize{title}%
  \def\lsize{chap}\def\lllsize{subsec}%
  \resetmathfonts \setleading{25pt}}
\def\titlefont#1{{\titlefonts\rmisbold #1}}
\def\chapfonts{%
  \let\tenrm=\chaprm \let\tenit=\chapit \let\tensl=\chapsl
  \let\tenbf=\chapbf \let\tentt=\chaptt \let\smallcaps=\chapsc
  \let\tensf=\chapsf \let\teni=\chapi \let\tensy=\chapsy
  \let\tenttsl=\chapttsl
  \def\curfontsize{chap}%
  \def\lsize{sec}\def\lllsize{text}%
  \resetmathfonts \setleading{19pt}}
\def\secfonts{%
  \let\tenrm=\secrm \let\tenit=\secit \let\tensl=\secsl
  \let\tenbf=\secbf \let\tentt=\sectt \let\smallcaps=\secsc
  \let\tensf=\secsf \let\teni=\seci \let\tensy=\secsy
  \let\tenttsl=\secttsl
  \def\curfontsize{sec}%
  \def\lsize{subsec}\def\lllsize{reduced}%
  \resetmathfonts \setleading{16pt}}
\def\subsecfonts{%
  \let\tenrm=\ssecrm \let\tenit=\ssecit \let\tensl=\ssecsl
  \let\tenbf=\ssecbf \let\tentt=\ssectt \let\smallcaps=\ssecsc
  \let\tensf=\ssecsf \let\teni=\sseci \let\tensy=\ssecsy
  \let\tenttsl=\ssecttsl
  \def\curfontsize{ssec}%
  \def\lsize{text}\def\lllsize{small}%
  \resetmathfonts \setleading{15pt}}
\let\subsubsecfonts = \subsecfonts
\def\reducedfonts{%
  \let\tenrm=\reducedrm \let\tenit=\reducedit \let\tensl=\reducedsl
  \let\tenbf=\reducedbf \let\tentt=\reducedtt \let\reducedcaps=\reducedsc
  \let\tensf=\reducedsf \let\teni=\reducedi \let\tensy=\reducedsy
  \let\tenttsl=\reducedttsl
  \def\curfontsize{reduced}%
  \def\lsize{small}\def\lllsize{smaller}%
  \resetmathfonts \setleading{10.5pt}}
\def\smallfonts{%
  \let\tenrm=\smallrm \let\tenit=\smallit \let\tensl=\smallsl
  \let\tenbf=\smallbf \let\tentt=\smalltt \let\smallcaps=\smallsc
  \let\tensf=\smallsf \let\teni=\smalli \let\tensy=\smallsy
  \let\tenttsl=\smallttsl
  \def\curfontsize{small}%
  \def\lsize{smaller}\def\lllsize{smaller}%
  \resetmathfonts \setleading{10.5pt}}
\def\smallerfonts{%
  \let\tenrm=\smallerrm \let\tenit=\smallerit \let\tensl=\smallersl
  \let\tenbf=\smallerbf \let\tentt=\smallertt \let\smallcaps=\smallersc
  \let\tensf=\smallersf \let\teni=\smalleri \let\tensy=\smallersy
  \let\tenttsl=\smallerttsl
  \def\curfontsize{smaller}%
  \def\lsize{smaller}\def\lllsize{smaller}%
  \resetmathfonts \setleading{9.5pt}}

% Fonts for short table of contents.
\setfont\shortcontrm\rmshape{12}{1000}{OT1}
\setfont\shortcontbf\bfshape{10}{\magstep1}{OT1}  % no cmb12
\setfont\shortcontsl\slshape{12}{1000}{OT1}
\setfont\shortconttt\ttshape{12}{1000}{OT1TT}

% Define these just so they can be easily changed for other fonts.
\def\angleleft{$\langle$}
\def\angleright{$\rangle$}

% Set the fonts to use with the @small... environments.
\let\smallexamplefonts = \smallfonts

% About \smallexamplefonts.  If we use \smallfonts (9pt), @smallexample
% can fit this many characters:
%   8.5x11=86   smallbook=72  a4=90  a5=69
% If we use \scriptfonts (8pt), then we can fit this many characters:
%   8.5x11=90+  smallbook=80  a4=90+  a5=77
% For me, subjectively, the few extra characters that fit aren't worth
% the additional smallness of 8pt.  So I'm making the default 9pt.
%
% By the way, for comparison, here's what fits with @example (10pt):
%   8.5x11=71  smallbook=60  a4=75  a5=58
% --karl, 24jan03.

% Set up the default fonts, so we can use them for creating boxes.
%
\definetextfontsizexi


\message{markup,}

% Check if we are currently using a typewriter font.  Since all the
% Computer Modern typewriter fonts have zero interword stretch (and
% shrink), and it is reasonable to expect all typewriter fonts to have
% this property, we can check that font parameter.
%
\def\ifmonospace{\ifdim\fontdimen3\font=0pt }

% Markup style infrastructure.  \defmarkupstylesetup\INITMACRO will
% define and register \INITMACRO to be called on markup style changes.
% \INITMACRO can check \currentmarkupstyle for the innermost
% style and the set of \ifmarkupSTYLE switches for all styles
% currently in effect.
\newif\ifmarkupvar
\newif\ifmarkupsamp
\newif\ifmarkupkey
%\newif\ifmarkupfile % @file == @samp.
%\newif\ifmarkupoption % @option == @samp.
\newif\ifmarkupcode
\newif\ifmarkupkbd
%\newif\ifmarkupenv % @env == @code.
%\newif\ifmarkupcommand % @command == @code.
\newif\ifmarkuptex % @tex (and part of @math, for now).
\newif\ifmarkupexample
\newif\ifmarkupverb
\newif\ifmarkupverbatim

\let\currentmarkupstyle\empty

\def\setupmarkupstyle#1{%
  \csname markup#1true\endcsname
  \def\currentmarkupstyle{#1}%
  \markupstylesetup
}

\let\markupstylesetup\empty

\def\defmarkupstylesetup#1{%
  \expandafter\def\expandafter\markupstylesetup
    \expandafter{\markupstylesetup #1}%
  \def#1%
}

% Markup style setup for left and right quotes.
\defmarkupstylesetup\markupsetuplq{%
  \expandafter\let\expandafter \temp \csname markupsetuplq\currentmarkupstyle\endcsname
  \ifx\temp\relax \markupsetuplqdefault \else \temp \fi
}

\defmarkupstylesetup\markupsetuprq{%
  \expandafter\let\expandafter \temp \csname markupsetuprq\currentmarkupstyle\endcsname
  \ifx\temp\relax \markupsetuprqdefault \else \temp \fi
}

{
\catcode`\'=\active
\catcode`\`=\active

\gdef\markupsetuplqdefault{\let`\lq}
\gdef\markupsetuprqdefault{\let'\rq}

\gdef\markupsetcodequoteleft{\let`\codequoteleft}
\gdef\markupsetcodequoteright{\let'\codequoteright}

\gdef\markupsetnoligaturesquoteleft{\let`\noligaturesquoteleft}
}

\let\markupsetuplqcode \markupsetcodequoteleft
\let\markupsetuprqcode \markupsetcodequoteright
\let\markupsetuplqexample \markupsetcodequoteleft
\let\markupsetuprqexample \markupsetcodequoteright
\let\markupsetuplqverb \markupsetcodequoteleft
\let\markupsetuprqverb \markupsetcodequoteright
\let\markupsetuplqverbatim \markupsetcodequoteleft
\let\markupsetuprqverbatim \markupsetcodequoteright

\let\markupsetuplqsamp \markupsetnoligaturesquoteleft
\let\markupsetuplqkbd \markupsetnoligaturesquoteleft

% Allow an option to not replace quotes with a regular directed right
% quote/apostrophe (char 0x27), but instead use the undirected quote
% from cmtt (char 0x0d).  The undirected quote is ugly, so don't make it
% the default, but it works for pasting with more pdf viewers (at least
% evince), the lilypond developers report.  xpdf does work with the
% regular 0x27.
%
\def\codequoteright{%
  \expandafter\ifx\csname SETtxicodequoteundirected\endcsname\relax
    \expandafter\ifx\csname SETcodequoteundirected\endcsname\relax
      '%
    \else \char'15 \fi
  \else \char'15 \fi
}
%
% and a similar option for the left quote char vs. a grave accent.
% Modern fonts display ASCII 0x60 as a grave accent, so some people like
% the code environments to do likewise.
%
\def\codequoteleft{%
  \expandafter\ifx\csname SETtxicodequotebacktick\endcsname\relax
    \expandafter\ifx\csname SETcodequotebacktick\endcsname\relax
      % [Knuth] pp. 380,381,391
      % \relax disables Spanish ligatures ?` and !` of \tt font.
      \relax`%
    \else \char'22 \fi
  \else \char'22 \fi
}

% [Knuth] pp. 380,381,391, disable Spanish ligatures ?` and !` of \tt font.
\def\noligaturesquoteleft{\relax\lq}

% Count depth in font-changes, for error checks
\newcount\fontdepth \fontdepth=0

%% Add scribe-like font environments, plus @l for inline lisp (usually sans
%% serif) and @ii for TeX italic

% \smartitalic{ARG} outputs arg in italics, followed by an italic correction
% unless the following character is such as not to need one.
\def\smartitalicx{\ifx\next,\else\ifx\next-\else\ifx\next.\else
                    \ptexslash\fi\fi\fi}
\def\smartslanted#1{{\ifusingtt\ttsl\sl #1}\futurelet\next\smartitalicx}
\def\smartitalic#1{{\ifusingtt\ttsl\it #1}\futurelet\next\smartitalicx}

% like \smartslanted except unconditionally uses \ttsl.
% @var is set to this for defun arguments.
\def\ttslanted#1{{\ttsl #1}\futurelet\next\smartitalicx}

% @cite is like \smartslanted except unconditionally use \sl.  We never want
% ttsl for book titles, do we?
\def\cite#1{{\sl #1}\futurelet\next\smartitalicx}

\let\i=\smartitalic
\let\slanted=\smartslanted
\def\var#1{{\setupmarkupstyle{var}\smartslanted{#1}}}
\let\dfn=\smartslanted
\let\emph=\smartitalic

% Explicit font changes: @r, @sc, undocumented @ii.
\def\r#1{{\rm #1}}              % roman font
\def\sc#1{{\smallcaps#1}}       % smallcaps font
\def\ii#1{{\it #1}}             % italic font

% @b, explicit bold.  Also @strong.
\def\b#1{{\bf #1}}
\let\strong=\b

% @sansserif, explicit sans.
\def\sansserif#1{{\sf #1}}

% We can't just use \exhyphenpenalty, because that only has effect at
% the end of a paragraph.  Restore normal hyphenation at the end of the
% group within which \nohyphenation is presumably called.
%
\def\nohyphenation{\hyphenchar\font = -1  \aftergroup\restorehyphenation}
\def\restorehyphenation{\hyphenchar\font = `- }

% Set sfcode to normal for the chars that usually have another value.
% Can't use plain's \frenchspacing because it uses the `\x notation, and
% sometimes \x has an active definition that messes things up.
%
\catcode`@=11
  \def\plainfrenchspacing{%
    \sfcode\dotChar  =\@m \sfcode\questChar=\@m \sfcode\exclamChar=\@m
    \sfcode\colonChar=\@m \sfcode\semiChar =\@m \sfcode\commaChar =\@m
    \def\endofsentencespacefactor{1000}% for @. and friends
  }
  \def\plainnonfrenchspacing{%
    \sfcode`\.3000\sfcode`\?3000\sfcode`\!3000
    \sfcode`\:2000\sfcode`\;1500\sfcode`\,1250
    \def\endofsentencespacefactor{3000}% for @. and friends
  }
\catcode`@=\other
\def\endofsentencespacefactor{3000}% default

% @t, explicit typewriter.
\def\t#1{%
  {\tt \rawbackslash \plainfrenchspacing #1}%
  \null
}
<<<<<<< HEAD
\def\samp#1{{\setupmarkupstyle{samp}\lq\tclose{#1}\rq\null}}
\setfont\keyrm\rmshape{8}{1000}{OT1}
\font\keysy=cmsy9
\def\key#1{{\keyrm\textfont2=\keysy \leavevmode\hbox{%
  \raise0.4pt\hbox{\angleleft}\kern-.08em\vtop{%
    \vbox{\hrule\kern-0.4pt
     \hbox{\raise0.4pt\hbox{\vphantom{\angleleft}}#1}}%
    \kern-0.4pt\hrule}%
  \kern-.06em\raise0.4pt\hbox{\angleright}}}}
\def\key #1{{\setupmarkupstyle{key}\nohyphenation \uppercase{#1}}\null}
% The old definition, with no lozenge:
%\def\key #1{{\ttsl \nohyphenation \uppercase{#1}}\null}
=======

% @samp.
\def\samp#1{{\setupmarkupstyle{samp}\lq\tclose{#1}\rq\null}}

% definition of @key that produces a lozenge.  Doesn't adjust to text size.
%\setfont\keyrm\rmshape{8}{1000}{OT1}
%\font\keysy=cmsy9
%\def\key#1{{\keyrm\textfont2=\keysy \leavevmode\hbox{%
%  \raise0.4pt\hbox{\angleleft}\kern-.08em\vtop{%
%    \vbox{\hrule\kern-0.4pt
%     \hbox{\raise0.4pt\hbox{\vphantom{\angleleft}}#1}}%
%    \kern-0.4pt\hrule}%
%  \kern-.06em\raise0.4pt\hbox{\angleright}}}}

% definition of @key with no lozenge.  If the current font is already
% monospace, don't change it; that way, we respect @kbdinputstyle.  But
% if it isn't monospace, then use \tt.
%
\def\key#1{{\setupmarkupstyle{key}%
  \nohyphenation
  \ifmonospace\else\tt\fi
  #1}\null}

% ctrl is no longer a Texinfo command.
>>>>>>> 03d20231
\def\ctrl #1{{\tt \rawbackslash \hat}#1}

% @file, @option are the same as @samp.
\let\file=\samp
\let\option=\samp

% @code is a modification of @t,
% which makes spaces the same size as normal in the surrounding text.
\def\tclose#1{%
  {%
    % Change normal interword space to be same as for the current font.
    \spaceskip = \fontdimen2\font
    %
    % Switch to typewriter.
    \tt
    %
    % But `\ ' produces the large typewriter interword space.
    \def\ {{\spaceskip = 0pt{} }}%
    %
    % Turn off hyphenation.
    \nohyphenation
    %
    \rawbackslash
    \plainfrenchspacing
    #1%
  }%
  \null
}

% We *must* turn on hyphenation at `-' and `_' in @code.
% Otherwise, it is too hard to avoid overfull hboxes
% in the Emacs manual, the Library manual, etc.

% Unfortunately, TeX uses one parameter (\hyphenchar) to control
% both hyphenation at - and hyphenation within words.
% We must therefore turn them both off (\tclose does that)
% and arrange explicitly to hyphenate at a dash.
%  -- rms.
{
  \catcode`\-=\active \catcode`\_=\active
  \catcode`\'=\active \catcode`\`=\active
  \global\let'=\rq \global\let`=\lq  % default definitions
  %
  \global\def\code{\begingroup
    \setupmarkupstyle{code}%
    % The following should really be moved into \setupmarkupstyle handlers.
    \catcode\dashChar=\active  \catcode\underChar=\active
    \ifallowcodebreaks
     \let-\codedash
     \let_\codeunder
    \else
     \let-\realdash
     \let_\realunder
    \fi
    \codex
  }
}

\def\realdash{-}
\def\codedash{-\discretionary{}{}{}}
\def\codeunder{%
  % this is all so @math{@code{var_name}+1} can work.  In math mode, _
  % is "active" (mathcode"8000) and \normalunderscore (or \char95, etc.)
  % will therefore expand the active definition of _, which is us
  % (inside @code that is), therefore an endless loop.
  \ifusingtt{\ifmmode
               \mathchar"075F % class 0=ordinary, family 7=ttfam, pos 0x5F=_.
             \else\normalunderscore \fi
             \discretionary{}{}{}}%
            {\_}%
}
\def\codex #1{\tclose{#1}\endgroup}

% An additional complication: the above will allow breaks after, e.g.,
% each of the four underscores in __typeof__.  This is undesirable in
% some manuals, especially if they don't have long identifiers in
% general.  @allowcodebreaks provides a way to control this.
%
\newif\ifallowcodebreaks  \allowcodebreakstrue

\def\keywordtrue{true}
\def\keywordfalse{false}

\parseargdef\allowcodebreaks{%
  \def\txiarg{#1}%
  \ifx\txiarg\keywordtrue
    \allowcodebreakstrue
  \else\ifx\txiarg\keywordfalse
    \allowcodebreaksfalse
  \else
    \errhelp = \EMsimple
    \errmessage{Unknown @allowcodebreaks option `\txiarg'}%
  \fi\fi
}

% @kbd is like @code, except that if the argument is just one @key command,
% then @kbd has no effect.
\def\kbd#1{{\setupmarkupstyle{kbd}\def\look{#1}\expandafter\kbdfoo\look??\par}}

% @kbdinputstyle -- arg is `distinct' (@kbd uses slanted tty font always),
%   `example' (@kbd uses ttsl only inside of @example and friends),
%   or `code' (@kbd uses normal tty font always).
\parseargdef\kbdinputstyle{%
  \def\txiarg{#1}%
  \ifx\txiarg\worddistinct
    \gdef\kbdexamplefont{\ttsl}\gdef\kbdfont{\ttsl}%
  \else\ifx\txiarg\wordexample
    \gdef\kbdexamplefont{\ttsl}\gdef\kbdfont{\tt}%
  \else\ifx\txiarg\wordcode
    \gdef\kbdexamplefont{\tt}\gdef\kbdfont{\tt}%
  \else
    \errhelp = \EMsimple
    \errmessage{Unknown @kbdinputstyle option `\txiarg'}%
  \fi\fi\fi
}
\def\worddistinct{distinct}
\def\wordexample{example}
\def\wordcode{code}

% Default is `distinct'.
\kbdinputstyle distinct

\def\xkey{\key}
\def\kbdfoo#1#2#3\par{\def\one{#1}\def\three{#3}\def\threex{??}%
\ifx\one\xkey\ifx\threex\three \key{#2}%
\else{\tclose{\kbdfont\setupmarkupstyle{kbd}\look}}\fi
\else{\tclose{\kbdfont\setupmarkupstyle{kbd}\look}}\fi}

% For @indicateurl, @env, @command quotes seem unnecessary, so use \code.
\let\indicateurl=\code
\let\env=\code
\let\command=\code

% @clicksequence{File @click{} Open ...}
\def\clicksequence#1{\begingroup #1\endgroup}

% @clickstyle @arrow   (by default)
\parseargdef\clickstyle{\def\click{#1}}
\def\click{\arrow}

% @uref (abbreviation for `urlref') takes an optional (comma-separated)
% second argument specifying the text to display and an optional third
% arg as text to display instead of (rather than in addition to) the url
% itself.  First (mandatory) arg is the url.  Perhaps eventually put in
% a hypertex \special here.
%
\def\uref#1{\douref #1,,,\finish}
\def\douref#1,#2,#3,#4\finish{\begingroup
  \unsepspaces
  \pdfurl{#1}%
  \setbox0 = \hbox{\ignorespaces #3}%
  \ifdim\wd0 > 0pt
    \unhbox0 % third arg given, show only that
  \else
    \setbox0 = \hbox{\ignorespaces #2}%
    \ifdim\wd0 > 0pt
      \ifpdf
        \unhbox0             % PDF: 2nd arg given, show only it
      \else
        \unhbox0\ (\code{#1})% DVI: 2nd arg given, show both it and url
      \fi
    \else
      \code{#1}% only url given, so show it
    \fi
  \fi
  \endlink
\endgroup}

% @url synonym for @uref, since that's how everyone uses it.
%
\let\url=\uref

% rms does not like angle brackets --karl, 17may97.
% So now @email is just like @uref, unless we are pdf.
%
%\def\email#1{\angleleft{\tt #1}\angleright}
\ifpdf
  \def\email#1{\doemail#1,,\finish}
  \def\doemail#1,#2,#3\finish{\begingroup
    \unsepspaces
    \pdfurl{mailto:#1}%
    \setbox0 = \hbox{\ignorespaces #2}%
    \ifdim\wd0>0pt\unhbox0\else\code{#1}\fi
    \endlink
  \endgroup}
\else
  \let\email=\uref
\fi

% Typeset a dimension, e.g., `in' or `pt'.  The only reason for the
% argument is to make the input look right: @dmn{pt} instead of @dmn{}pt.
%
\def\dmn#1{\thinspace #1}

<<<<<<< HEAD
\def\kbd#1{{\setupmarkupstyle{kbd}\def\look{#1}\expandafter\kbdfoo\look??\par}}

=======
>>>>>>> 03d20231
% @l was never documented to mean ``switch to the Lisp font'',
% and it is not used as such in any manual I can find.  We need it for
% Polish suppressed-l.  --karl, 22sep96.
%\def\l#1{{\li #1}\null}

% @acronym for "FBI", "NATO", and the like.
% We print this one point size smaller, since it's intended for
% all-uppercase.
%
\def\acronym#1{\doacronym #1,,\finish}
\def\doacronym#1,#2,#3\finish{%
  {\selectfonts\lsize #1}%
  \def\temp{#2}%
  \ifx\temp\empty \else
    \space ({\unsepspaces \ignorespaces \temp \unskip})%
  \fi
}

% @abbr for "Comput. J." and the like.
% No font change, but don't do end-of-sentence spacing.
%
\def\abbr#1{\doabbr #1,,\finish}
\def\doabbr#1,#2,#3\finish{%
  {\plainfrenchspacing #1}%
  \def\temp{#2}%
  \ifx\temp\empty \else
    \space ({\unsepspaces \ignorespaces \temp \unskip})%
  \fi
}


\message{glyphs,}

% @point{}, @result{}, @expansion{}, @print{}, @equiv{}.
%
% Since these characters are used in examples, they should be an even number of
% \tt widths. Each \tt character is 1en, so two makes it 1em.
%
\def\point{$\star$}
\def\arrow{\leavevmode\raise.05ex\hbox to 1em{\hfil$\rightarrow$\hfil}}
\def\result{\leavevmode\raise.05ex\hbox to 1em{\hfil$\Rightarrow$\hfil}}
\def\expansion{\leavevmode\hbox to 1em{\hfil$\mapsto$\hfil}}
\def\print{\leavevmode\lower.1ex\hbox to 1em{\hfil$\dashv$\hfil}}
\def\equiv{\leavevmode\hbox to 1em{\hfil$\ptexequiv$\hfil}}

% The @error{} command.
% Adapted from the TeXbook's \boxit.
%
\newbox\errorbox
%
{\tentt \global\dimen0 = 3em}% Width of the box.
\dimen2 = .55pt % Thickness of rules
% The text. (`r' is open on the right, `e' somewhat less so on the left.)
\setbox0 = \hbox{\kern-.75pt \reducedsf error\kern-1.5pt}
%
\setbox\errorbox=\hbox to \dimen0{\hfil
   \hsize = \dimen0 \advance\hsize by -5.8pt % Space to left+right.
   \advance\hsize by -2\dimen2 % Rules.
   \vbox{%
      \hrule height\dimen2
      \hbox{\vrule width\dimen2 \kern3pt          % Space to left of text.
         \vtop{\kern2.4pt \box0 \kern2.4pt}% Space above/below.
         \kern3pt\vrule width\dimen2}% Space to right.
      \hrule height\dimen2}
    \hfil}
%
\def\error{\leavevmode\lower.7ex\copy\errorbox}

% @pounds{} is a sterling sign, which Knuth put in the CM italic font.
%
\def\pounds{{\it\$}}

% @euro{} comes from a separate font, depending on the current style.
% We use the free feym* fonts from the eurosym package by Henrik
% Theiling, which support regular, slanted, bold and bold slanted (and
% "outlined" (blackboard board, sort of) versions, which we don't need).
% It is available from http://www.ctan.org/tex-archive/fonts/eurosym.
%
% Although only regular is the truly official Euro symbol, we ignore
% that.  The Euro is designed to be slightly taller than the regular
% font height.
%
% feymr - regular
% feymo - slanted
% feybr - bold
% feybo - bold slanted
%
% There is no good (free) typewriter version, to my knowledge.
% A feymr10 euro is ~7.3pt wide, while a normal cmtt10 char is ~5.25pt wide.
% Hmm.
%
% Also doesn't work in math.  Do we need to do math with euro symbols?
% Hope not.
%
%
\def\euro{{\eurofont e}}
\def\eurofont{%
  % We set the font at each command, rather than predefining it in
  % \textfonts and the other font-switching commands, so that
  % installations which never need the symbol don't have to have the
  % font installed.
  %
  % There is only one designed size (nominal 10pt), so we always scale
  % that to the current nominal size.
  %
  % By the way, simply using "at 1em" works for cmr10 and the like, but
  % does not work for cmbx10 and other extended/shrunken fonts.
  %
  \def\eurosize{\csname\curfontsize nominalsize\endcsname}%
  %
  \ifx\curfontstyle\bfstylename
    % bold:
    \font\thiseurofont = \ifusingit{feybo10}{feybr10} at \eurosize
  \else
    % regular:
    \font\thiseurofont = \ifusingit{feymo10}{feymr10} at \eurosize
  \fi
  \thiseurofont
}

% Glyphs from the EC fonts.  We don't use \let for the aliases, because
% sometimes we redefine the original macro, and the alias should reflect
% the redefinition.
%
% Use LaTeX names for the Icelandic letters.
\def\DH{{\ecfont \char"D0}} % Eth
\def\dh{{\ecfont \char"F0}} % eth
\def\TH{{\ecfont \char"DE}} % Thorn
\def\th{{\ecfont \char"FE}} % thorn
%
\def\guillemetleft{{\ecfont \char"13}}
\def\guillemotleft{\guillemetleft}
\def\guillemetright{{\ecfont \char"14}}
\def\guillemotright{\guillemetright}
\def\guilsinglleft{{\ecfont \char"0E}}
\def\guilsinglright{{\ecfont \char"0F}}
\def\quotedblbase{{\ecfont \char"12}}
\def\quotesinglbase{{\ecfont \char"0D}}
%
% This positioning is not perfect (see the ogonek LaTeX package), but
% we have the precomposed glyphs for the most common cases.  We put the
% tests to use those glyphs in the single \ogonek macro so we have fewer
% dummy definitions to worry about for index entries, etc.
<<<<<<< HEAD
% 
=======
%
>>>>>>> 03d20231
% ogonek is also used with other letters in Lithuanian (IOU), but using
% the precomposed glyphs for those is not so easy since they aren't in
% the same EC font.
\def\ogonek#1{{%
  \def\temp{#1}%
  \ifx\temp\macrocharA\Aogonek
  \else\ifx\temp\macrochara\aogonek
  \else\ifx\temp\macrocharE\Eogonek
  \else\ifx\temp\macrochare\eogonek
  \else
    \ecfont \setbox0=\hbox{#1}%
    \ifdim\ht0=1ex\accent"0C #1%
    \else\ooalign{\unhbox0\crcr\hidewidth\char"0C \hidewidth}%
    \fi
  \fi\fi\fi\fi
  }%
}
\def\Aogonek{{\ecfont \char"81}}\def\macrocharA{A}
\def\aogonek{{\ecfont \char"A1}}\def\macrochara{a}
\def\Eogonek{{\ecfont \char"86}}\def\macrocharE{E}
\def\eogonek{{\ecfont \char"A6}}\def\macrochare{e}
%
<<<<<<< HEAD
=======
% Use the ec* fonts (cm-super in outline format) for non-CM glyphs.
>>>>>>> 03d20231
\def\ecfont{%
  % We can't distinguish serif/sans and italic/slanted, but this
  % is used for crude hacks anyway (like adding French and German
  % quotes to documents typeset with CM, where we lose kerning), so
  % hopefully nobody will notice/care.
  \edef\ecsize{\csname\curfontsize ecsize\endcsname}%
  \edef\nominalsize{\csname\curfontsize nominalsize\endcsname}%
  \ifx\curfontstyle\bfstylename
    % bold:
    \font\thisecfont = ecb\ifusingit{i}{x}\ecsize \space at \nominalsize
  \else
    % regular:
    \font\thisecfont = ec\ifusingit{ti}{rm}\ecsize \space at \nominalsize
  \fi
  \thisecfont
}

% @registeredsymbol - R in a circle.  The font for the R should really
% be smaller yet, but lllsize is the best we can do for now.
% Adapted from the plain.tex definition of \copyright.
%
\def\registeredsymbol{%
  $^{{\ooalign{\hfil\raise.07ex\hbox{\selectfonts\lllsize R}%
               \hfil\crcr\Orb}}%
    }$%
}

% @textdegree - the normal degrees sign.
%
\def\textdegree{$^\circ$}

% Laurent Siebenmann reports \Orb undefined with:
%  Textures 1.7.7 (preloaded format=plain 93.10.14)  (68K)  16 APR 2004 02:38
% so we'll define it if necessary.
%
\ifx\Orb\undefined
\def\Orb{\mathhexbox20D}
\fi

% Quotes.
\chardef\quotedblleft="5C
\chardef\quotedblright=`\"
\chardef\quoteleft=`\`
\chardef\quoteright=`\'


\message{page headings,}

\newskip\titlepagetopglue \titlepagetopglue = 1.5in
\newskip\titlepagebottomglue \titlepagebottomglue = 2pc

% First the title page.  Must do @settitle before @titlepage.
\newif\ifseenauthor
\newif\iffinishedtitlepage

% Do an implicit @contents or @shortcontents after @end titlepage if the
% user says @setcontentsaftertitlepage or @setshortcontentsaftertitlepage.
%
\newif\ifsetcontentsaftertitlepage
 \let\setcontentsaftertitlepage = \setcontentsaftertitlepagetrue
\newif\ifsetshortcontentsaftertitlepage
 \let\setshortcontentsaftertitlepage = \setshortcontentsaftertitlepagetrue

\parseargdef\shorttitlepage{\begingroup\hbox{}\vskip 1.5in \chaprm \centerline{#1}%
        \endgroup\page\hbox{}\page}

\envdef\titlepage{%
  % Open one extra group, as we want to close it in the middle of \Etitlepage.
  \begingroup
    \parindent=0pt \textfonts
    % Leave some space at the very top of the page.
    \vglue\titlepagetopglue
    % No rule at page bottom unless we print one at the top with @title.
    \finishedtitlepagetrue
    %
    % Most title ``pages'' are actually two pages long, with space
    % at the top of the second.  We don't want the ragged left on the second.
    \let\oldpage = \page
    \def\page{%
      \iffinishedtitlepage\else
	 \finishtitlepage
      \fi
      \let\page = \oldpage
      \page
      \null
    }%
}

\def\Etitlepage{%
    \iffinishedtitlepage\else
	\finishtitlepage
    \fi
    % It is important to do the page break before ending the group,
    % because the headline and footline are only empty inside the group.
    % If we use the new definition of \page, we always get a blank page
    % after the title page, which we certainly don't want.
    \oldpage
  \endgroup
  %
  % Need this before the \...aftertitlepage checks so that if they are
  % in effect the toc pages will come out with page numbers.
  \HEADINGSon
  %
  % If they want short, they certainly want long too.
  \ifsetshortcontentsaftertitlepage
    \shortcontents
    \contents
    \global\let\shortcontents = \relax
    \global\let\contents = \relax
  \fi
  %
  \ifsetcontentsaftertitlepage
    \contents
    \global\let\contents = \relax
    \global\let\shortcontents = \relax
  \fi
}

\def\finishtitlepage{%
  \vskip4pt \hrule height 2pt width \hsize
  \vskip\titlepagebottomglue
  \finishedtitlepagetrue
}

%%% Macros to be used within @titlepage:

\let\subtitlerm=\tenrm
\def\subtitlefont{\subtitlerm \normalbaselineskip = 13pt \normalbaselines}

\parseargdef\title{%
  \checkenv\titlepage
  \leftline{\titlefonts\rmisbold #1}
  % print a rule at the page bottom also.
  \finishedtitlepagefalse
  \vskip4pt \hrule height 4pt width \hsize \vskip4pt
}

\parseargdef\subtitle{%
  \checkenv\titlepage
  {\subtitlefont \rightline{#1}}%
}

% @author should come last, but may come many times.
% It can also be used inside @quotation.
%
\parseargdef\author{%
  \def\temp{\quotation}%
  \ifx\thisenv\temp
    \def\quotationauthor{#1}% printed in \Equotation.
  \else
    \checkenv\titlepage
    \ifseenauthor\else \vskip 0pt plus 1filll \seenauthortrue \fi
    {\secfonts\rmisbold \leftline{#1}}%
  \fi
}


%%% Set up page headings and footings.

\let\thispage=\folio

\newtoks\evenheadline    % headline on even pages
\newtoks\oddheadline     % headline on odd pages
\newtoks\evenfootline    % footline on even pages
\newtoks\oddfootline     % footline on odd pages

% Now make TeX use those variables
\headline={{\textfonts\rm \ifodd\pageno \the\oddheadline
                            \else \the\evenheadline \fi}}
\footline={{\textfonts\rm \ifodd\pageno \the\oddfootline
                            \else \the\evenfootline \fi}\HEADINGShook}
\let\HEADINGShook=\relax

% Commands to set those variables.
% For example, this is what  @headings on  does
% @evenheading @thistitle|@thispage|@thischapter
% @oddheading @thischapter|@thispage|@thistitle
% @evenfooting @thisfile||
% @oddfooting ||@thisfile


\def\evenheading{\parsearg\evenheadingxxx}
\def\evenheadingxxx #1{\evenheadingyyy #1\|\|\|\|\finish}
\def\evenheadingyyy #1\|#2\|#3\|#4\finish{%
\global\evenheadline={\rlap{\centerline{#2}}\line{#1\hfil#3}}}

\def\oddheading{\parsearg\oddheadingxxx}
\def\oddheadingxxx #1{\oddheadingyyy #1\|\|\|\|\finish}
\def\oddheadingyyy #1\|#2\|#3\|#4\finish{%
\global\oddheadline={\rlap{\centerline{#2}}\line{#1\hfil#3}}}

\parseargdef\everyheading{\oddheadingxxx{#1}\evenheadingxxx{#1}}%

\def\evenfooting{\parsearg\evenfootingxxx}
\def\evenfootingxxx #1{\evenfootingyyy #1\|\|\|\|\finish}
\def\evenfootingyyy #1\|#2\|#3\|#4\finish{%
\global\evenfootline={\rlap{\centerline{#2}}\line{#1\hfil#3}}}

\def\oddfooting{\parsearg\oddfootingxxx}
\def\oddfootingxxx #1{\oddfootingyyy #1\|\|\|\|\finish}
\def\oddfootingyyy #1\|#2\|#3\|#4\finish{%
  \global\oddfootline = {\rlap{\centerline{#2}}\line{#1\hfil#3}}%
  %
  % Leave some space for the footline.  Hopefully ok to assume
  % @evenfooting will not be used by itself.
  \global\advance\pageheight by -12pt
  \global\advance\vsize by -12pt
}

\parseargdef\everyfooting{\oddfootingxxx{#1}\evenfootingxxx{#1}}

% @evenheadingmarks top     \thischapter <- chapter at the top of a page
% @evenheadingmarks bottom  \thischapter <- chapter at the bottom of a page
%
% The same set of arguments for:
%
% @oddheadingmarks
% @evenfootingmarks
% @oddfootingmarks
% @everyheadingmarks
% @everyfootingmarks

\def\evenheadingmarks{\headingmarks{even}{heading}}
\def\oddheadingmarks{\headingmarks{odd}{heading}}
\def\evenfootingmarks{\headingmarks{even}{footing}}
\def\oddfootingmarks{\headingmarks{odd}{footing}}
\def\everyheadingmarks#1 {\headingmarks{even}{heading}{#1}
                          \headingmarks{odd}{heading}{#1} }
\def\everyfootingmarks#1 {\headingmarks{even}{footing}{#1}
                          \headingmarks{odd}{footing}{#1} }
% #1 = even/odd, #2 = heading/footing, #3 = top/bottom.
\def\headingmarks#1#2#3 {%
  \expandafter\let\expandafter\temp \csname get#3headingmarks\endcsname
  \global\expandafter\let\csname get#1#2marks\endcsname \temp
}

\everyheadingmarks bottom
\everyfootingmarks bottom

% @headings double      turns headings on for double-sided printing.
% @headings single      turns headings on for single-sided printing.
% @headings off         turns them off.
% @headings on          same as @headings double, retained for compatibility.
% @headings after       turns on double-sided headings after this page.
% @headings doubleafter turns on double-sided headings after this page.
% @headings singleafter turns on single-sided headings after this page.
% By default, they are off at the start of a document,
% and turned `on' after @end titlepage.

\def\headings #1 {\csname HEADINGS#1\endcsname}

\def\HEADINGSoff{%
\global\evenheadline={\hfil} \global\evenfootline={\hfil}
\global\oddheadline={\hfil} \global\oddfootline={\hfil}}
\HEADINGSoff
% When we turn headings on, set the page number to 1.
% For double-sided printing, put current file name in lower left corner,
% chapter name on inside top of right hand pages, document
% title on inside top of left hand pages, and page numbers on outside top
% edge of all pages.
\def\HEADINGSdouble{%
\global\pageno=1
\global\evenfootline={\hfil}
\global\oddfootline={\hfil}
\global\evenheadline={\line{\folio\hfil\thistitle}}
\global\oddheadline={\line{\thischapter\hfil\folio}}
\global\let\contentsalignmacro = \chapoddpage
}
\let\contentsalignmacro = \chappager

% For single-sided printing, chapter title goes across top left of page,
% page number on top right.
\def\HEADINGSsingle{%
\global\pageno=1
\global\evenfootline={\hfil}
\global\oddfootline={\hfil}
\global\evenheadline={\line{\thischapter\hfil\folio}}
\global\oddheadline={\line{\thischapter\hfil\folio}}
\global\let\contentsalignmacro = \chappager
}
\def\HEADINGSon{\HEADINGSdouble}

\def\HEADINGSafter{\let\HEADINGShook=\HEADINGSdoublex}
\let\HEADINGSdoubleafter=\HEADINGSafter
\def\HEADINGSdoublex{%
\global\evenfootline={\hfil}
\global\oddfootline={\hfil}
\global\evenheadline={\line{\folio\hfil\thistitle}}
\global\oddheadline={\line{\thischapter\hfil\folio}}
\global\let\contentsalignmacro = \chapoddpage
}

\def\HEADINGSsingleafter{\let\HEADINGShook=\HEADINGSsinglex}
\def\HEADINGSsinglex{%
\global\evenfootline={\hfil}
\global\oddfootline={\hfil}
\global\evenheadline={\line{\thischapter\hfil\folio}}
\global\oddheadline={\line{\thischapter\hfil\folio}}
\global\let\contentsalignmacro = \chappager
}

% Subroutines used in generating headings
% This produces Day Month Year style of output.
% Only define if not already defined, in case a txi-??.tex file has set
% up a different format (e.g., txi-cs.tex does this).
\ifx\today\undefined
\def\today{%
  \number\day\space
  \ifcase\month
  \or\putwordMJan\or\putwordMFeb\or\putwordMMar\or\putwordMApr
  \or\putwordMMay\or\putwordMJun\or\putwordMJul\or\putwordMAug
  \or\putwordMSep\or\putwordMOct\or\putwordMNov\or\putwordMDec
  \fi
  \space\number\year}
\fi

% @settitle line...  specifies the title of the document, for headings.
% It generates no output of its own.
\def\thistitle{\putwordNoTitle}
\def\settitle{\parsearg{\gdef\thistitle}}


\message{tables,}
% Tables -- @table, @ftable, @vtable, @item(x).

% default indentation of table text
\newdimen\tableindent \tableindent=.8in
% default indentation of @itemize and @enumerate text
\newdimen\itemindent  \itemindent=.3in
% margin between end of table item and start of table text.
\newdimen\itemmargin  \itemmargin=.1in

% used internally for \itemindent minus \itemmargin
\newdimen\itemmax

% Note @table, @ftable, and @vtable define @item, @itemx, etc., with
% these defs.
% They also define \itemindex
% to index the item name in whatever manner is desired (perhaps none).

\newif\ifitemxneedsnegativevskip

\def\itemxpar{\par\ifitemxneedsnegativevskip\nobreak\vskip-\parskip\nobreak\fi}

\def\internalBitem{\smallbreak \parsearg\itemzzz}
\def\internalBitemx{\itemxpar \parsearg\itemzzz}

\def\itemzzz #1{\begingroup %
  \advance\hsize by -\rightskip
  \advance\hsize by -\tableindent
  \setbox0=\hbox{\itemindicate{#1}}%
  \itemindex{#1}%
  \nobreak % This prevents a break before @itemx.
  %
  % If the item text does not fit in the space we have, put it on a line
  % by itself, and do not allow a page break either before or after that
  % line.  We do not start a paragraph here because then if the next
  % command is, e.g., @kindex, the whatsit would get put into the
  % horizontal list on a line by itself, resulting in extra blank space.
  \ifdim \wd0>\itemmax
    %
    % Make this a paragraph so we get the \parskip glue and wrapping,
    % but leave it ragged-right.
    \begingroup
      \advance\leftskip by-\tableindent
      \advance\hsize by\tableindent
      \advance\rightskip by0pt plus1fil
      \leavevmode\unhbox0\par
    \endgroup
    %
    % We're going to be starting a paragraph, but we don't want the
    % \parskip glue -- logically it's part of the @item we just started.
    \nobreak \vskip-\parskip
    %
    % Stop a page break at the \parskip glue coming up.  However, if
    % what follows is an environment such as @example, there will be no
    % \parskip glue; then the negative vskip we just inserted would
    % cause the example and the item to crash together.  So we use this
    % bizarre value of 10001 as a signal to \aboveenvbreak to insert
    % \parskip glue after all.  Section titles are handled this way also.
    %
    \penalty 10001
    \endgroup
    \itemxneedsnegativevskipfalse
  \else
    % The item text fits into the space.  Start a paragraph, so that the
    % following text (if any) will end up on the same line.
    \noindent
    % Do this with kerns and \unhbox so that if there is a footnote in
    % the item text, it can migrate to the main vertical list and
    % eventually be printed.
    \nobreak\kern-\tableindent
    \dimen0 = \itemmax  \advance\dimen0 by \itemmargin \advance\dimen0 by -\wd0
    \unhbox0
    \nobreak\kern\dimen0
    \endgroup
    \itemxneedsnegativevskiptrue
  \fi
}

\def\item{\errmessage{@item while not in a list environment}}
\def\itemx{\errmessage{@itemx while not in a list environment}}

% @table, @ftable, @vtable.
\envdef\table{%
  \let\itemindex\gobble
  \tablecheck{table}%
}
\envdef\ftable{%
  \def\itemindex ##1{\doind {fn}{\code{##1}}}%
  \tablecheck{ftable}%
}
\envdef\vtable{%
  \def\itemindex ##1{\doind {vr}{\code{##1}}}%
  \tablecheck{vtable}%
}
\def\tablecheck#1{%
  \ifnum \the\catcode`\^^M=\active
    \endgroup
    \errmessage{This command won't work in this context; perhaps the problem is
      that we are \inenvironment\thisenv}%
    \def\next{\doignore{#1}}%
  \else
    \let\next\tablex
  \fi
  \next
}
\def\tablex#1{%
  \def\itemindicate{#1}%
  \parsearg\tabley
}
\def\tabley#1{%
  {%
    \makevalueexpandable
    \edef\temp{\noexpand\tablez #1\space\space\space}%
    \expandafter
  }\temp \endtablez
}
\def\tablez #1 #2 #3 #4\endtablez{%
  \aboveenvbreak
  \ifnum 0#1>0 \advance \leftskip by #1\mil \fi
  \ifnum 0#2>0 \tableindent=#2\mil \fi
  \ifnum 0#3>0 \advance \rightskip by #3\mil \fi
  \itemmax=\tableindent
  \advance \itemmax by -\itemmargin
  \advance \leftskip by \tableindent
  \exdentamount=\tableindent
  \parindent = 0pt
  \parskip = \smallskipamount
  \ifdim \parskip=0pt \parskip=2pt \fi
  \let\item = \internalBitem
  \let\itemx = \internalBitemx
}
\def\Etable{\endgraf\afterenvbreak}
\let\Eftable\Etable
\let\Evtable\Etable
\let\Eitemize\Etable
\let\Eenumerate\Etable

% This is the counter used by @enumerate, which is really @itemize

\newcount \itemno

\envdef\itemize{\parsearg\doitemize}

\def\doitemize#1{%
  \aboveenvbreak
  \itemmax=\itemindent
  \advance\itemmax by -\itemmargin
  \advance\leftskip by \itemindent
  \exdentamount=\itemindent
  \parindent=0pt
  \parskip=\smallskipamount
  \ifdim\parskip=0pt \parskip=2pt \fi
  %
  % Try typesetting the item mark that if the document erroneously says
  % something like @itemize @samp (intending @table), there's an error
  % right away at the @itemize.  It's not the best error message in the
  % world, but it's better than leaving it to the @item.  This means if
  % the user wants an empty mark, they have to say @w{} not just @w.
  \def\itemcontents{#1}%
  \setbox0 = \hbox{\itemcontents}%
  %
  % @itemize with no arg is equivalent to @itemize @bullet.
  \ifx\itemcontents\empty\def\itemcontents{\bullet}\fi
  %
  \let\item=\itemizeitem
}

% Definition of @item while inside @itemize and @enumerate.
%
\def\itemizeitem{%
  \advance\itemno by 1  % for enumerations
  {\let\par=\endgraf \smallbreak}% reasonable place to break
  {%
   % If the document has an @itemize directly after a section title, a
   % \nobreak will be last on the list, and \sectionheading will have
   % done a \vskip-\parskip.  In that case, we don't want to zero
   % parskip, or the item text will crash with the heading.  On the
   % other hand, when there is normal text preceding the item (as there
   % usually is), we do want to zero parskip, or there would be too much
   % space.  In that case, we won't have a \nobreak before.  At least
   % that's the theory.
   \ifnum\lastpenalty<10000 \parskip=0in \fi
   \noindent
   \hbox to 0pt{\hss \itemcontents \kern\itemmargin}%
   %
   \vadjust{\penalty 1200}}% not good to break after first line of item.
  \flushcr
}

% \splitoff TOKENS\endmark defines \first to be the first token in
% TOKENS, and \rest to be the remainder.
%
\def\splitoff#1#2\endmark{\def\first{#1}\def\rest{#2}}%

% Allow an optional argument of an uppercase letter, lowercase letter,
% or number, to specify the first label in the enumerated list.  No
% argument is the same as `1'.
%
\envparseargdef\enumerate{\enumeratey #1  \endenumeratey}
\def\enumeratey #1 #2\endenumeratey{%
  % If we were given no argument, pretend we were given `1'.
  \def\thearg{#1}%
  \ifx\thearg\empty \def\thearg{1}\fi
  %
  % Detect if the argument is a single token.  If so, it might be a
  % letter.  Otherwise, the only valid thing it can be is a number.
  % (We will always have one token, because of the test we just made.
  % This is a good thing, since \splitoff doesn't work given nothing at
  % all -- the first parameter is undelimited.)
  \expandafter\splitoff\thearg\endmark
  \ifx\rest\empty
    % Only one token in the argument.  It could still be anything.
    % A ``lowercase letter'' is one whose \lccode is nonzero.
    % An ``uppercase letter'' is one whose \lccode is both nonzero, and
    %   not equal to itself.
    % Otherwise, we assume it's a number.
    %
    % We need the \relax at the end of the \ifnum lines to stop TeX from
    % continuing to look for a <number>.
    %
    \ifnum\lccode\expandafter`\thearg=0\relax
      \numericenumerate % a number (we hope)
    \else
      % It's a letter.
      \ifnum\lccode\expandafter`\thearg=\expandafter`\thearg\relax
        \lowercaseenumerate % lowercase letter
      \else
        \uppercaseenumerate % uppercase letter
      \fi
    \fi
  \else
    % Multiple tokens in the argument.  We hope it's a number.
    \numericenumerate
  \fi
}

% An @enumerate whose labels are integers.  The starting integer is
% given in \thearg.
%
\def\numericenumerate{%
  \itemno = \thearg
  \startenumeration{\the\itemno}%
}

% The starting (lowercase) letter is in \thearg.
\def\lowercaseenumerate{%
  \itemno = \expandafter`\thearg
  \startenumeration{%
    % Be sure we're not beyond the end of the alphabet.
    \ifnum\itemno=0
      \errmessage{No more lowercase letters in @enumerate; get a bigger
                  alphabet}%
    \fi
    \char\lccode\itemno
  }%
}

% The starting (uppercase) letter is in \thearg.
\def\uppercaseenumerate{%
  \itemno = \expandafter`\thearg
  \startenumeration{%
    % Be sure we're not beyond the end of the alphabet.
    \ifnum\itemno=0
      \errmessage{No more uppercase letters in @enumerate; get a bigger
                  alphabet}
    \fi
    \char\uccode\itemno
  }%
}

% Call \doitemize, adding a period to the first argument and supplying the
% common last two arguments.  Also subtract one from the initial value in
% \itemno, since @item increments \itemno.
%
\def\startenumeration#1{%
  \advance\itemno by -1
  \doitemize{#1.}\flushcr
}

% @alphaenumerate and @capsenumerate are abbreviations for giving an arg
% to @enumerate.
%
\def\alphaenumerate{\enumerate{a}}
\def\capsenumerate{\enumerate{A}}
\def\Ealphaenumerate{\Eenumerate}
\def\Ecapsenumerate{\Eenumerate}


% @multitable macros
% Amy Hendrickson, 8/18/94, 3/6/96
%
% @multitable ... @end multitable will make as many columns as desired.
% Contents of each column will wrap at width given in preamble.  Width
% can be specified either with sample text given in a template line,
% or in percent of \hsize, the current width of text on page.

% Table can continue over pages but will only break between lines.

% To make preamble:
%
% Either define widths of columns in terms of percent of \hsize:
%   @multitable @columnfractions .25 .3 .45
%   @item ...
%
%   Numbers following @columnfractions are the percent of the total
%   current hsize to be used for each column. You may use as many
%   columns as desired.


% Or use a template:
%   @multitable {Column 1 template} {Column 2 template} {Column 3 template}
%   @item ...
%   using the widest term desired in each column.

% Each new table line starts with @item, each subsequent new column
% starts with @tab. Empty columns may be produced by supplying @tab's
% with nothing between them for as many times as empty columns are needed,
% ie, @tab@tab@tab will produce two empty columns.

% @item, @tab do not need to be on their own lines, but it will not hurt
% if they are.

% Sample multitable:

%   @multitable {Column 1 template} {Column 2 template} {Column 3 template}
%   @item first col stuff @tab second col stuff @tab third col
%   @item
%   first col stuff
%   @tab
%   second col stuff
%   @tab
%   third col
%   @item first col stuff @tab second col stuff
%   @tab Many paragraphs of text may be used in any column.
%
%         They will wrap at the width determined by the template.
%   @item@tab@tab This will be in third column.
%   @end multitable

% Default dimensions may be reset by user.
% @multitableparskip is vertical space between paragraphs in table.
% @multitableparindent is paragraph indent in table.
% @multitablecolmargin is horizontal space to be left between columns.
% @multitablelinespace is space to leave between table items, baseline
%                                                            to baseline.
%   0pt means it depends on current normal line spacing.
%
\newskip\multitableparskip
\newskip\multitableparindent
\newdimen\multitablecolspace
\newskip\multitablelinespace
\multitableparskip=0pt
\multitableparindent=6pt
\multitablecolspace=12pt
\multitablelinespace=0pt

% Macros used to set up halign preamble:
%
\let\endsetuptable\relax
\def\xendsetuptable{\endsetuptable}
\let\columnfractions\relax
\def\xcolumnfractions{\columnfractions}
\newif\ifsetpercent

% #1 is the @columnfraction, usually a decimal number like .5, but might
% be just 1.  We just use it, whatever it is.
%
\def\pickupwholefraction#1 {%
  \global\advance\colcount by 1
  \expandafter\xdef\csname col\the\colcount\endcsname{#1\hsize}%
  \setuptable
}

\newcount\colcount
\def\setuptable#1{%
  \def\firstarg{#1}%
  \ifx\firstarg\xendsetuptable
    \let\go = \relax
  \else
    \ifx\firstarg\xcolumnfractions
      \global\setpercenttrue
    \else
      \ifsetpercent
         \let\go\pickupwholefraction
      \else
         \global\advance\colcount by 1
         \setbox0=\hbox{#1\unskip\space}% Add a normal word space as a
                   % separator; typically that is always in the input, anyway.
         \expandafter\xdef\csname col\the\colcount\endcsname{\the\wd0}%
      \fi
    \fi
    \ifx\go\pickupwholefraction
      % Put the argument back for the \pickupwholefraction call, so
      % we'll always have a period there to be parsed.
      \def\go{\pickupwholefraction#1}%
    \else
      \let\go = \setuptable
    \fi%
  \fi
  \go
}

% multitable-only commands.
%
% @headitem starts a heading row, which we typeset in bold.
% Assignments have to be global since we are inside the implicit group
% of an alignment entry.  \everycr resets \everytab so we don't have to
% undo it ourselves.
\def\headitemfont{\b}% for people to use in the template row; not changeable
\def\headitem{%
  \checkenv\multitable
  \crcr
  \global\everytab={\bf}% can't use \headitemfont since the parsing differs
  \the\everytab % for the first item
}%
%
% A \tab used to include \hskip1sp.  But then the space in a template
% line is not enough.  That is bad.  So let's go back to just `&' until
% we again encounter the problem the 1sp was intended to solve.
%					--karl, nathan@acm.org, 20apr99.
\def\tab{\checkenv\multitable &\the\everytab}%

% @multitable ... @end multitable definitions:
%
\newtoks\everytab  % insert after every tab.
%
\envdef\multitable{%
  \vskip\parskip
  \startsavinginserts
  %
  % @item within a multitable starts a normal row.
  % We use \def instead of \let so that if one of the multitable entries
  % contains an @itemize, we don't choke on the \item (seen as \crcr aka
  % \endtemplate) expanding \doitemize.
  \def\item{\crcr}%
  %
  \tolerance=9500
  \hbadness=9500
  \setmultitablespacing
  \parskip=\multitableparskip
  \parindent=\multitableparindent
  \overfullrule=0pt
  \global\colcount=0
  %
  \everycr = {%
    \noalign{%
      \global\everytab={}%
      \global\colcount=0 % Reset the column counter.
      % Check for saved footnotes, etc.
      \checkinserts
      % Keeps underfull box messages off when table breaks over pages.
      %\filbreak
	% Maybe so, but it also creates really weird page breaks when the
	% table breaks over pages. Wouldn't \vfil be better?  Wait until the
	% problem manifests itself, so it can be fixed for real --karl.
    }%
  }%
  %
  \parsearg\domultitable
}
\def\domultitable#1{%
  % To parse everything between @multitable and @item:
  \setuptable#1 \endsetuptable
  %
  % This preamble sets up a generic column definition, which will
  % be used as many times as user calls for columns.
  % \vtop will set a single line and will also let text wrap and
  % continue for many paragraphs if desired.
  \halign\bgroup &%
    \global\advance\colcount by 1
    \multistrut
    \vtop{%
      % Use the current \colcount to find the correct column width:
      \hsize=\expandafter\csname col\the\colcount\endcsname
      %
      % In order to keep entries from bumping into each other
      % we will add a \leftskip of \multitablecolspace to all columns after
      % the first one.
      %
      % If a template has been used, we will add \multitablecolspace
      % to the width of each template entry.
      %
      % If the user has set preamble in terms of percent of \hsize we will
      % use that dimension as the width of the column, and the \leftskip
      % will keep entries from bumping into each other.  Table will start at
      % left margin and final column will justify at right margin.
      %
      % Make sure we don't inherit \rightskip from the outer environment.
      \rightskip=0pt
      \ifnum\colcount=1
	% The first column will be indented with the surrounding text.
	\advance\hsize by\leftskip
      \else
	\ifsetpercent \else
	  % If user has not set preamble in terms of percent of \hsize
	  % we will advance \hsize by \multitablecolspace.
	  \advance\hsize by \multitablecolspace
	\fi
       % In either case we will make \leftskip=\multitablecolspace:
      \leftskip=\multitablecolspace
      \fi
      % Ignoring space at the beginning and end avoids an occasional spurious
      % blank line, when TeX decides to break the line at the space before the
      % box from the multistrut, so the strut ends up on a line by itself.
      % For example:
      % @multitable @columnfractions .11 .89
      % @item @code{#}
      % @tab Legal holiday which is valid in major parts of the whole country.
      % Is automatically provided with highlighting sequences respectively
      % marking characters.
      \noindent\ignorespaces##\unskip\multistrut
    }\cr
}
\def\Emultitable{%
  \crcr
  \egroup % end the \halign
  \global\setpercentfalse
}

\def\setmultitablespacing{%
  \def\multistrut{\strut}% just use the standard line spacing
  %
  % Compute \multitablelinespace (if not defined by user) for use in
  % \multitableparskip calculation.  We used define \multistrut based on
  % this, but (ironically) that caused the spacing to be off.
  % See bug-texinfo report from Werner Lemberg, 31 Oct 2004 12:52:20 +0100.
\ifdim\multitablelinespace=0pt
\setbox0=\vbox{X}\global\multitablelinespace=\the\baselineskip
\global\advance\multitablelinespace by-\ht0
\fi
%% Test to see if parskip is larger than space between lines of
%% table. If not, do nothing.
%%        If so, set to same dimension as multitablelinespace.
\ifdim\multitableparskip>\multitablelinespace
\global\multitableparskip=\multitablelinespace
\global\advance\multitableparskip-7pt %% to keep parskip somewhat smaller
                                      %% than skip between lines in the table.
\fi%
\ifdim\multitableparskip=0pt
\global\multitableparskip=\multitablelinespace
\global\advance\multitableparskip-7pt %% to keep parskip somewhat smaller
                                      %% than skip between lines in the table.
\fi}


\message{conditionals,}

% @iftex, @ifnotdocbook, @ifnothtml, @ifnotinfo, @ifnotplaintext,
% @ifnotxml always succeed.  They currently do nothing; we don't
% attempt to check whether the conditionals are properly nested.  But we
% have to remember that they are conditionals, so that @end doesn't
% attempt to close an environment group.
%
\def\makecond#1{%
  \expandafter\let\csname #1\endcsname = \relax
  \expandafter\let\csname iscond.#1\endcsname = 1
}
\makecond{iftex}
\makecond{ifnotdocbook}
\makecond{ifnothtml}
\makecond{ifnotinfo}
\makecond{ifnotplaintext}
\makecond{ifnotxml}

% Ignore @ignore, @ifhtml, @ifinfo, and the like.
%
\def\direntry{\doignore{direntry}}
\def\documentdescription{\doignore{documentdescription}}
\def\docbook{\doignore{docbook}}
\def\html{\doignore{html}}
\def\ifdocbook{\doignore{ifdocbook}}
\def\ifhtml{\doignore{ifhtml}}
\def\ifinfo{\doignore{ifinfo}}
\def\ifnottex{\doignore{ifnottex}}
\def\ifplaintext{\doignore{ifplaintext}}
\def\ifxml{\doignore{ifxml}}
\def\ignore{\doignore{ignore}}
\def\menu{\doignore{menu}}
\def\xml{\doignore{xml}}

% Ignore text until a line `@end #1', keeping track of nested conditionals.
%
% A count to remember the depth of nesting.
\newcount\doignorecount

\def\doignore#1{\begingroup
  % Scan in ``verbatim'' mode:
  \obeylines
  \catcode`\@ = \other
  \catcode`\{ = \other
  \catcode`\} = \other
  %
  % Make sure that spaces turn into tokens that match what \doignoretext wants.
  \spaceisspace
  %
  % Count number of #1's that we've seen.
  \doignorecount = 0
  %
  % Swallow text until we reach the matching `@end #1'.
  \dodoignore{#1}%
}

{ \catcode`_=11 % We want to use \_STOP_ which cannot appear in texinfo source.
  \obeylines %
  %
  \gdef\dodoignore#1{%
    % #1 contains the command name as a string, e.g., `ifinfo'.
    %
    % Define a command to find the next `@end #1'.
    \long\def\doignoretext##1^^M@end #1{%
      \doignoretextyyy##1^^M@#1\_STOP_}%
    %
    % And this command to find another #1 command, at the beginning of a
    % line.  (Otherwise, we would consider a line `@c @ifset', for
    % example, to count as an @ifset for nesting.)
    \long\def\doignoretextyyy##1^^M@#1##2\_STOP_{\doignoreyyy{##2}\_STOP_}%
    %
    % And now expand that command.
    \doignoretext ^^M%
  }%
}

\def\doignoreyyy#1{%
  \def\temp{#1}%
  \ifx\temp\empty			% Nothing found.
    \let\next\doignoretextzzz
  \else					% Found a nested condition, ...
    \advance\doignorecount by 1
    \let\next\doignoretextyyy		% ..., look for another.
    % If we're here, #1 ends with ^^M\ifinfo (for example).
  \fi
  \next #1% the token \_STOP_ is present just after this macro.
}

% We have to swallow the remaining "\_STOP_".
%
\def\doignoretextzzz#1{%
  \ifnum\doignorecount = 0	% We have just found the outermost @end.
    \let\next\enddoignore
  \else				% Still inside a nested condition.
    \advance\doignorecount by -1
    \let\next\doignoretext      % Look for the next @end.
  \fi
  \next
}

% Finish off ignored text.
{ \obeylines%
  % Ignore anything after the last `@end #1'; this matters in verbatim
  % environments, where otherwise the newline after an ignored conditional
  % would result in a blank line in the output.
  \gdef\enddoignore#1^^M{\endgroup\ignorespaces}%
}


% @set VAR sets the variable VAR to an empty value.
% @set VAR REST-OF-LINE sets VAR to the value REST-OF-LINE.
%
% Since we want to separate VAR from REST-OF-LINE (which might be
% empty), we can't just use \parsearg; we have to insert a space of our
% own to delimit the rest of the line, and then take it out again if we
% didn't need it.
% We rely on the fact that \parsearg sets \catcode`\ =10.
%
\parseargdef\set{\setyyy#1 \endsetyyy}
\def\setyyy#1 #2\endsetyyy{%
  {%
    \makevalueexpandable
    \def\temp{#2}%
    \edef\next{\gdef\makecsname{SET#1}}%
    \ifx\temp\empty
      \next{}%
    \else
      \setzzz#2\endsetzzz
    \fi
  }%
}
% Remove the trailing space \setxxx inserted.
\def\setzzz#1 \endsetzzz{\next{#1}}

% @clear VAR clears (i.e., unsets) the variable VAR.
%
\parseargdef\clear{%
  {%
    \makevalueexpandable
    \global\expandafter\let\csname SET#1\endcsname=\relax
  }%
}

% @value{foo} gets the text saved in variable foo.
\def\value{\begingroup\makevalueexpandable\valuexxx}
\def\valuexxx#1{\expandablevalue{#1}\endgroup}
{
  \catcode`\- = \active \catcode`\_ = \active
  %
  \gdef\makevalueexpandable{%
    \let\value = \expandablevalue
    % We don't want these characters active, ...
    \catcode`\-=\other \catcode`\_=\other
    % ..., but we might end up with active ones in the argument if
    % we're called from @code, as @code{@value{foo-bar_}}, though.
    % So \let them to their normal equivalents.
    \let-\realdash \let_\normalunderscore
  }
}

% We have this subroutine so that we can handle at least some @value's
% properly in indexes (we call \makevalueexpandable in \indexdummies).
% The command has to be fully expandable (if the variable is set), since
% the result winds up in the index file.  This means that if the
% variable's value contains other Texinfo commands, it's almost certain
% it will fail (although perhaps we could fix that with sufficient work
% to do a one-level expansion on the result, instead of complete).
%
\def\expandablevalue#1{%
  \expandafter\ifx\csname SET#1\endcsname\relax
    {[No value for ``#1'']}%
    \message{Variable `#1', used in @value, is not set.}%
  \else
    \csname SET#1\endcsname
  \fi
}

% @ifset VAR ... @end ifset reads the `...' iff VAR has been defined
% with @set.
%
% To get special treatment of `@end ifset,' call \makeond and the redefine.
%
\makecond{ifset}
\def\ifset{\parsearg{\doifset{\let\next=\ifsetfail}}}
\def\doifset#1#2{%
  {%
    \makevalueexpandable
    \let\next=\empty
    \expandafter\ifx\csname SET#2\endcsname\relax
      #1% If not set, redefine \next.
    \fi
    \expandafter
  }\next
}
\def\ifsetfail{\doignore{ifset}}

% @ifclear VAR ... @end ifclear reads the `...' iff VAR has never been
% defined with @set, or has been undefined with @clear.
%
% The `\else' inside the `\doifset' parameter is a trick to reuse the
% above code: if the variable is not set, do nothing, if it is set,
% then redefine \next to \ifclearfail.
%
\makecond{ifclear}
\def\ifclear{\parsearg{\doifset{\else \let\next=\ifclearfail}}}
\def\ifclearfail{\doignore{ifclear}}

% @dircategory CATEGORY  -- specify a category of the dir file
% which this file should belong to.  Ignore this in TeX.
\let\dircategory=\comment

% @defininfoenclose.
\let\definfoenclose=\comment


\message{indexing,}
% Index generation facilities

% Define \newwrite to be identical to plain tex's \newwrite
% except not \outer, so it can be used within macros and \if's.
\edef\newwrite{\makecsname{ptexnewwrite}}

% \newindex {foo} defines an index named foo.
% It automatically defines \fooindex such that
% \fooindex ...rest of line... puts an entry in the index foo.
% It also defines \fooindfile to be the number of the output channel for
% the file that accumulates this index.  The file's extension is foo.
% The name of an index should be no more than 2 characters long
% for the sake of vms.
%
\def\newindex#1{%
  \iflinks
    \expandafter\newwrite \csname#1indfile\endcsname
    \openout \csname#1indfile\endcsname \jobname.#1 % Open the file
  \fi
  \expandafter\xdef\csname#1index\endcsname{%     % Define @#1index
    \noexpand\doindex{#1}}
}

% @defindex foo  ==  \newindex{foo}
%
\def\defindex{\parsearg\newindex}

% Define @defcodeindex, like @defindex except put all entries in @code.
%
\def\defcodeindex{\parsearg\newcodeindex}
%
\def\newcodeindex#1{%
  \iflinks
    \expandafter\newwrite \csname#1indfile\endcsname
    \openout \csname#1indfile\endcsname \jobname.#1
  \fi
  \expandafter\xdef\csname#1index\endcsname{%
    \noexpand\docodeindex{#1}}%
}


% @synindex foo bar    makes index foo feed into index bar.
% Do this instead of @defindex foo if you don't want it as a separate index.
%
% @syncodeindex foo bar   similar, but put all entries made for index foo
% inside @code.
%
\def\synindex#1 #2 {\dosynindex\doindex{#1}{#2}}
\def\syncodeindex#1 #2 {\dosynindex\docodeindex{#1}{#2}}

% #1 is \doindex or \docodeindex, #2 the index getting redefined (foo),
% #3 the target index (bar).
\def\dosynindex#1#2#3{%
  % Only do \closeout if we haven't already done it, else we'll end up
  % closing the target index.
  \expandafter \ifx\csname donesynindex#2\endcsname \relax
    % The \closeout helps reduce unnecessary open files; the limit on the
    % Acorn RISC OS is a mere 16 files.
    \expandafter\closeout\csname#2indfile\endcsname
    \expandafter\let\csname donesynindex#2\endcsname = 1
  \fi
  % redefine \fooindfile:
  \expandafter\let\expandafter\temp\expandafter=\csname#3indfile\endcsname
  \expandafter\let\csname#2indfile\endcsname=\temp
  % redefine \fooindex:
  \expandafter\xdef\csname#2index\endcsname{\noexpand#1{#3}}%
}

% Define \doindex, the driver for all \fooindex macros.
% Argument #1 is generated by the calling \fooindex macro,
%  and it is "foo", the name of the index.

% \doindex just uses \parsearg; it calls \doind for the actual work.
% This is because \doind is more useful to call from other macros.

% There is also \dosubind {index}{topic}{subtopic}
% which makes an entry in a two-level index such as the operation index.

\def\doindex#1{\edef\indexname{#1}\parsearg\singleindexer}
\def\singleindexer #1{\doind{\indexname}{#1}}

% like the previous two, but they put @code around the argument.
\def\docodeindex#1{\edef\indexname{#1}\parsearg\singlecodeindexer}
\def\singlecodeindexer #1{\doind{\indexname}{\code{#1}}}

% Take care of Texinfo commands that can appear in an index entry.
% Since there are some commands we want to expand, and others we don't,
% we have to laboriously prevent expansion for those that we don't.
%
\def\indexdummies{%
  \escapechar = `\\     % use backslash in output files.
  \def\@{@}% change to @@ when we switch to @ as escape char in index files.
  \def\ {\realbackslash\space }%
  %
  % Need these in case \tex is in effect and \{ is a \delimiter again.
  % But can't use \lbracecmd and \rbracecmd because texindex assumes
  % braces and backslashes are used only as delimiters.
  \let\{ = \mylbrace
  \let\} = \myrbrace
  %
  % I don't entirely understand this, but when an index entry is
  % generated from a macro call, the \endinput which \scanmacro inserts
  % causes processing to be prematurely terminated.  This is,
  % apparently, because \indexsorttmp is fully expanded, and \endinput
  % is an expandable command.  The redefinition below makes \endinput
  % disappear altogether for that purpose -- although logging shows that
  % processing continues to some further point.  On the other hand, it
  % seems \endinput does not hurt in the printed index arg, since that
  % is still getting written without apparent harm.
  %
  % Sample source (mac-idx3.tex, reported by Graham Percival to
  % help-texinfo, 22may06):
  % @macro funindex {WORD}
  % @findex xyz
  % @end macro
  % ...
  % @funindex commtest
  %
  % The above is not enough to reproduce the bug, but it gives the flavor.
  %
  % Sample whatsit resulting:
  % .@write3{\entry{xyz}{@folio }{@code {xyz@endinput }}}
  %
  % So:
  \let\endinput = \empty
  %
  % Do the redefinitions.
  \commondummies
}

% For the aux and toc files, @ is the escape character.  So we want to
% redefine everything using @ as the escape character (instead of
% \realbackslash, still used for index files).  When everything uses @,
% this will be simpler.
%
\def\atdummies{%
  \def\@{@@}%
  \def\ {@ }%
  \let\{ = \lbraceatcmd
  \let\} = \rbraceatcmd
  %
  % Do the redefinitions.
  \commondummies
  \otherbackslash
}

% Called from \indexdummies and \atdummies.
%
\def\commondummies{%
  %
  % \definedummyword defines \#1 as \string\#1\space, thus effectively
  % preventing its expansion.  This is used only for control% words,
  % not control letters, because the \space would be incorrect for
  % control characters, but is needed to separate the control word
  % from whatever follows.
  %
  % For control letters, we have \definedummyletter, which omits the
  % space.
  %
  % These can be used both for control words that take an argument and
  % those that do not.  If it is followed by {arg} in the input, then
  % that will dutifully get written to the index (or wherever).
  %
  \def\definedummyword  ##1{\def##1{\string##1\space}}%
  \def\definedummyletter##1{\def##1{\string##1}}%
  \let\definedummyaccent\definedummyletter
  %
  \commondummiesnofonts
  %
  \definedummyletter\_%
  %
  % Non-English letters.
  \definedummyword\AA
  \definedummyword\AE
  \definedummyword\DH
  \definedummyword\L
  \definedummyword\O
  \definedummyword\OE
  \definedummyword\TH
  \definedummyword\aa
  \definedummyword\ae
  \definedummyword\dh
  \definedummyword\exclamdown
  \definedummyword\l
  \definedummyword\o
  \definedummyword\oe
  \definedummyword\ordf
  \definedummyword\ordm
  \definedummyword\questiondown
  \definedummyword\ss
  \definedummyword\th
  %
  % Although these internal commands shouldn't show up, sometimes they do.
  \definedummyword\bf
  \definedummyword\gtr
  \definedummyword\hat
  \definedummyword\less
  \definedummyword\sf
  \definedummyword\sl
  \definedummyword\tclose
  \definedummyword\tt
  %
  \definedummyword\LaTeX
  \definedummyword\TeX
  %
  % Assorted special characters.
  \definedummyword\bullet
  \definedummyword\comma
  \definedummyword\copyright
  \definedummyword\registeredsymbol
  \definedummyword\dots
  \definedummyword\enddots
  \definedummyword\equiv
  \definedummyword\error
  \definedummyword\euro
  \definedummyword\guillemetleft
  \definedummyword\guillemetright
  \definedummyword\guilsinglleft
  \definedummyword\guilsinglright
  \definedummyword\expansion
  \definedummyword\minus
  \definedummyword\ogonek
  \definedummyword\pounds
  \definedummyword\point
  \definedummyword\print
  \definedummyword\quotedblbase
  \definedummyword\quotedblleft
  \definedummyword\quotedblright
  \definedummyword\quoteleft
  \definedummyword\quoteright
  \definedummyword\quotesinglbase
  \definedummyword\result
  \definedummyword\textdegree
  %
  % We want to disable all macros so that they are not expanded by \write.
  \macrolist
  %
  \normalturnoffactive
  %
  % Handle some cases of @value -- where it does not contain any
  % (non-fully-expandable) commands.
  \makevalueexpandable
}

% \commondummiesnofonts: common to \commondummies and \indexnofonts.
%
\def\commondummiesnofonts{%
  % Control letters and accents.
  \definedummyletter\!%
  \definedummyaccent\"%
  \definedummyaccent\'%
  \definedummyletter\*%
  \definedummyaccent\,%
  \definedummyletter\.%
  \definedummyletter\/%
  \definedummyletter\:%
  \definedummyaccent\=%
  \definedummyletter\?%
  \definedummyaccent\^%
  \definedummyaccent\`%
  \definedummyaccent\~%
  \definedummyword\u
  \definedummyword\v
  \definedummyword\H
  \definedummyword\dotaccent
  \definedummyword\ogonek
  \definedummyword\ringaccent
  \definedummyword\tieaccent
  \definedummyword\ubaraccent
  \definedummyword\udotaccent
  \definedummyword\dotless
  %
  % Texinfo font commands.
  \definedummyword\b
  \definedummyword\i
  \definedummyword\r
  \definedummyword\sc
  \definedummyword\t
  %
  % Commands that take arguments.
  \definedummyword\acronym
  \definedummyword\cite
  \definedummyword\code
  \definedummyword\command
  \definedummyword\dfn
  \definedummyword\email
  \definedummyword\emph
  \definedummyword\env
  \definedummyword\file
  \definedummyword\kbd
  \definedummyword\key
  \definedummyword\math
  \definedummyword\option
  \definedummyword\pxref
  \definedummyword\ref
  \definedummyword\samp
  \definedummyword\strong
  \definedummyword\tie
  \definedummyword\uref
  \definedummyword\url
  \definedummyword\var
  \definedummyword\verb
  \definedummyword\w
  \definedummyword\xref
}

% \indexnofonts is used when outputting the strings to sort the index
% by, and when constructing control sequence names.  It eliminates all
% control sequences and just writes whatever the best ASCII sort string
% would be for a given command (usually its argument).
%
\def\indexnofonts{%
  % Accent commands should become @asis.
  \def\definedummyaccent##1{\let##1\asis}%
  % We can just ignore other control letters.
  \def\definedummyletter##1{\let##1\empty}%
  % Hopefully, all control words can become @asis.
  \let\definedummyword\definedummyaccent
  %
  \commondummiesnofonts
  %
  % Don't no-op \tt, since it isn't a user-level command
  % and is used in the definitions of the active chars like <, >, |, etc.
  % Likewise with the other plain tex font commands.
  %\let\tt=\asis
  %
  \def\ { }%
  \def\@{@}%
  % how to handle braces?
  \def\_{\normalunderscore}%
  %
  % Non-English letters.
  \def\AA{AA}%
  \def\AE{AE}%
  \def\DH{DZZ}%
  \def\L{L}%
  \def\OE{OE}%
  \def\O{O}%
  \def\TH{ZZZ}%
  \def\aa{aa}%
  \def\ae{ae}%
  \def\dh{dzz}%
  \def\exclamdown{!}%
  \def\l{l}%
  \def\oe{oe}%
  \def\ordf{a}%
  \def\ordm{o}%
  \def\o{o}%
  \def\questiondown{?}%
  \def\ss{ss}%
  \def\th{zzz}%
  %
  \def\LaTeX{LaTeX}%
  \def\TeX{TeX}%
  %
  % Assorted special characters.
  % (The following {} will end up in the sort string, but that's ok.)
  \def\bullet{bullet}%
  \def\comma{,}%
  \def\copyright{copyright}%
  \def\dots{...}%
  \def\enddots{...}%
  \def\equiv{==}%
  \def\error{error}%
  \def\euro{euro}%
  \def\expansion{==>}%
  \def\guillemetleft{<<}%
  \def\guillemetright{>>}%
  \def\guilsinglleft{<}%
  \def\guilsinglright{>}%
  \def\minus{-}%
  \def\point{.}%
  \def\pounds{pounds}%
  \def\print{-|}%
  \def\quotedblbase{"}%
  \def\quotedblleft{"}%
  \def\quotedblright{"}%
  \def\quoteleft{`}%
  \def\quoteright{'}%
  \def\quotesinglbase{,}%
  \def\registeredsymbol{R}%
  \def\result{=>}%
  \def\textdegree{o}%
  %
  % We need to get rid of all macros, leaving only the arguments (if present).
  % Of course this is not nearly correct, but it is the best we can do for now.
  % makeinfo does not expand macros in the argument to @deffn, which ends up
  % writing an index entry, and texindex isn't prepared for an index sort entry
  % that starts with \.
  %
  % Since macro invocations are followed by braces, we can just redefine them
  % to take a single TeX argument.  The case of a macro invocation that
  % goes to end-of-line is not handled.
  %
  \macrolist
}

\let\indexbackslash=0  %overridden during \printindex.
\let\SETmarginindex=\relax % put index entries in margin (undocumented)?

% Most index entries go through here, but \dosubind is the general case.
% #1 is the index name, #2 is the entry text.
\def\doind#1#2{\dosubind{#1}{#2}{}}

% Workhorse for all \fooindexes.
% #1 is name of index, #2 is stuff to put there, #3 is subentry --
% empty if called from \doind, as we usually are (the main exception
% is with most defuns, which call us directly).
%
\def\dosubind#1#2#3{%
  \iflinks
  {%
    % Store the main index entry text (including the third arg).
    \toks0 = {#2}%
    % If third arg is present, precede it with a space.
    \def\thirdarg{#3}%
    \ifx\thirdarg\empty \else
      \toks0 = \expandafter{\the\toks0 \space #3}%
    \fi
    %
    \edef\writeto{\csname#1indfile\endcsname}%
    %
    \safewhatsit\dosubindwrite
  }%
  \fi
}

% Write the entry in \toks0 to the index file:
%
\def\dosubindwrite{%
  % Put the index entry in the margin if desired.
  \ifx\SETmarginindex\relax\else
    \insert\margin{\hbox{\vrule height8pt depth3pt width0pt \the\toks0}}%
  \fi
  %
  % Remember, we are within a group.
  \indexdummies % Must do this here, since \bf, etc expand at this stage
  \def\backslashcurfont{\indexbackslash}% \indexbackslash isn't defined now
      % so it will be output as is; and it will print as backslash.
  %
  % Process the index entry with all font commands turned off, to
  % get the string to sort by.
  {\indexnofonts
   \edef\temp{\the\toks0}% need full expansion
   \xdef\indexsorttmp{\temp}%
  }%
  %
  % Set up the complete index entry, with both the sort key and
  % the original text, including any font commands.  We write
  % three arguments to \entry to the .?? file (four in the
  % subentry case), texindex reduces to two when writing the .??s
  % sorted result.
  \edef\temp{%
    \write\writeto{%
      \string\entry{\indexsorttmp}{\noexpand\folio}{\the\toks0}}%
  }%
  \temp
}

% Take care of unwanted page breaks/skips around a whatsit:
%
% If a skip is the last thing on the list now, preserve it
% by backing up by \lastskip, doing the \write, then inserting
% the skip again.  Otherwise, the whatsit generated by the
% \write or \pdfdest will make \lastskip zero.  The result is that
% sequences like this:
% @end defun
% @tindex whatever
% @defun ...
% will have extra space inserted, because the \medbreak in the
% start of the @defun won't see the skip inserted by the @end of
% the previous defun.
%
% But don't do any of this if we're not in vertical mode.  We
% don't want to do a \vskip and prematurely end a paragraph.
%
% Avoid page breaks due to these extra skips, too.
%
% But wait, there is a catch there:
% We'll have to check whether \lastskip is zero skip.  \ifdim is not
% sufficient for this purpose, as it ignores stretch and shrink parts
% of the skip.  The only way seems to be to check the textual
% representation of the skip.
%
% The following is almost like \def\zeroskipmacro{0.0pt} except that
% the ``p'' and ``t'' characters have catcode \other, not 11 (letter).
%
\edef\zeroskipmacro{\expandafter\the\csname z@skip\endcsname}
%
\newskip\whatsitskip
\newcount\whatsitpenalty
%
% ..., ready, GO:
%
\def\safewhatsit#1{%
\ifhmode
  #1%
\else
  % \lastskip and \lastpenalty cannot both be nonzero simultaneously.
  \whatsitskip = \lastskip
  \edef\lastskipmacro{\the\lastskip}%
  \whatsitpenalty = \lastpenalty
  %
  % If \lastskip is nonzero, that means the last item was a
  % skip.  And since a skip is discardable, that means this
  % -\whatsitskip glue we're inserting is preceded by a
  % non-discardable item, therefore it is not a potential
  % breakpoint, therefore no \nobreak needed.
  \ifx\lastskipmacro\zeroskipmacro
  \else
    \vskip-\whatsitskip
  \fi
  %
  #1%
  %
  \ifx\lastskipmacro\zeroskipmacro
    % If \lastskip was zero, perhaps the last item was a penalty, and
    % perhaps it was >=10000, e.g., a \nobreak.  In that case, we want
    % to re-insert the same penalty (values >10000 are used for various
    % signals); since we just inserted a non-discardable item, any
    % following glue (such as a \parskip) would be a breakpoint.  For example:
    %
    %   @deffn deffn-whatever
    %   @vindex index-whatever
    %   Description.
    % would allow a break between the index-whatever whatsit
    % and the "Description." paragraph.
    \ifnum\whatsitpenalty>9999 \penalty\whatsitpenalty \fi
  \else
    % On the other hand, if we had a nonzero \lastskip,
    % this make-up glue would be preceded by a non-discardable item
    % (the whatsit from the \write), so we must insert a \nobreak.
    \nobreak\vskip\whatsitskip
  \fi
\fi
}

% The index entry written in the file actually looks like
%  \entry {sortstring}{page}{topic}
% or
%  \entry {sortstring}{page}{topic}{subtopic}
% The texindex program reads in these files and writes files
% containing these kinds of lines:
%  \initial {c}
%     before the first topic whose initial is c
%  \entry {topic}{pagelist}
%     for a topic that is used without subtopics
%  \primary {topic}
%     for the beginning of a topic that is used with subtopics
%  \secondary {subtopic}{pagelist}
%     for each subtopic.

% Define the user-accessible indexing commands
% @findex, @vindex, @kindex, @cindex.

\def\findex {\fnindex}
\def\kindex {\kyindex}
\def\cindex {\cpindex}
\def\vindex {\vrindex}
\def\tindex {\tpindex}
\def\pindex {\pgindex}

\def\cindexsub {\begingroup\obeylines\cindexsub}
{\obeylines %
\gdef\cindexsub "#1" #2^^M{\endgroup %
\dosubind{cp}{#2}{#1}}}

% Define the macros used in formatting output of the sorted index material.

% @printindex causes a particular index (the ??s file) to get printed.
% It does not print any chapter heading (usually an @unnumbered).
%
\parseargdef\printindex{\begingroup
  \dobreak \chapheadingskip{10000}%
  %
  \smallfonts \rm
  \tolerance = 9500
  \plainfrenchspacing
  \everypar = {}% don't want the \kern\-parindent from indentation suppression.
  %
  % See if the index file exists and is nonempty.
  % Change catcode of @ here so that if the index file contains
  % \initial {@}
  % as its first line, TeX doesn't complain about mismatched braces
  % (because it thinks @} is a control sequence).
  \catcode`\@ = 11
  \openin 1 \jobname.#1s
  \ifeof 1
    % \enddoublecolumns gets confused if there is no text in the index,
    % and it loses the chapter title and the aux file entries for the
    % index.  The easiest way to prevent this problem is to make sure
    % there is some text.
    \putwordIndexNonexistent
  \else
    %
    % If the index file exists but is empty, then \openin leaves \ifeof
    % false.  We have to make TeX try to read something from the file, so
    % it can discover if there is anything in it.
    \read 1 to \temp
    \ifeof 1
      \putwordIndexIsEmpty
    \else
      % Index files are almost Texinfo source, but we use \ as the escape
      % character.  It would be better to use @, but that's too big a change
      % to make right now.
      \def\indexbackslash{\backslashcurfont}%
      \catcode`\\ = 0
      \escapechar = `\\
      \begindoublecolumns
      \input \jobname.#1s
      \enddoublecolumns
    \fi
  \fi
  \closein 1
\endgroup}

% These macros are used by the sorted index file itself.
% Change them to control the appearance of the index.

\def\initial#1{{%
  % Some minor font changes for the special characters.
  \let\tentt=\sectt \let\tt=\sectt \let\sf=\sectt
  %
  % Remove any glue we may have, we'll be inserting our own.
  \removelastskip
  %
  % We like breaks before the index initials, so insert a bonus.
  \nobreak
  \vskip 0pt plus 3\baselineskip
  \penalty 0
  \vskip 0pt plus -3\baselineskip
  %
  % Typeset the initial.  Making this add up to a whole number of
  % baselineskips increases the chance of the dots lining up from column
  % to column.  It still won't often be perfect, because of the stretch
  % we need before each entry, but it's better.
  %
  % No shrink because it confuses \balancecolumns.
  \vskip 1.67\baselineskip plus .5\baselineskip
  \leftline{\secbf #1}%
  % Do our best not to break after the initial.
  \nobreak
  \vskip .33\baselineskip plus .1\baselineskip
}}

% \entry typesets a paragraph consisting of the text (#1), dot leaders, and
% then page number (#2) flushed to the right margin.  It is used for index
% and table of contents entries.  The paragraph is indented by \leftskip.
%
% A straightforward implementation would start like this:
%	\def\entry#1#2{...
% But this freezes the catcodes in the argument, and can cause problems to
% @code, which sets - active.  This problem was fixed by a kludge---
% ``-'' was active throughout whole index, but this isn't really right.
%
% The right solution is to prevent \entry from swallowing the whole text.
%                                 --kasal, 21nov03
\def\entry{%
  \begingroup
    %
    % Start a new paragraph if necessary, so our assignments below can't
    % affect previous text.
    \par
    %
    % Do not fill out the last line with white space.
    \parfillskip = 0in
    %
    % No extra space above this paragraph.
    \parskip = 0in
    %
    % Do not prefer a separate line ending with a hyphen to fewer lines.
    \finalhyphendemerits = 0
    %
    % \hangindent is only relevant when the entry text and page number
    % don't both fit on one line.  In that case, bob suggests starting the
    % dots pretty far over on the line.  Unfortunately, a large
    % indentation looks wrong when the entry text itself is broken across
    % lines.  So we use a small indentation and put up with long leaders.
    %
    % \hangafter is reset to 1 (which is the value we want) at the start
    % of each paragraph, so we need not do anything with that.
    \hangindent = 2em
    %
    % When the entry text needs to be broken, just fill out the first line
    % with blank space.
    \rightskip = 0pt plus1fil
    %
    % A bit of stretch before each entry for the benefit of balancing
    % columns.
    \vskip 0pt plus1pt
    %
    % Swallow the left brace of the text (first parameter):
    \afterassignment\doentry
    \let\temp =
}
\def\doentry{%
    \bgroup % Instead of the swallowed brace.
      \noindent
      \aftergroup\finishentry
      % And now comes the text of the entry.
}
\def\finishentry#1{%
    % #1 is the page number.
    %
    % The following is kludged to not output a line of dots in the index if
    % there are no page numbers.  The next person who breaks this will be
    % cursed by a Unix daemon.
    \setbox\boxA = \hbox{#1}%
    \ifdim\wd\boxA = 0pt
      \ %
    \else
      %
      % If we must, put the page number on a line of its own, and fill out
      % this line with blank space.  (The \hfil is overwhelmed with the
      % fill leaders glue in \indexdotfill if the page number does fit.)
      \hfil\penalty50
      \null\nobreak\indexdotfill % Have leaders before the page number.
      %
      % The `\ ' here is removed by the implicit \unskip that TeX does as
      % part of (the primitive) \par.  Without it, a spurious underfull
      % \hbox ensues.
      \ifpdf
	\pdfgettoks#1.%
	\ \the\toksA
      \else
	\ #1%
      \fi
    \fi
    \par
  \endgroup
}

% Like plain.tex's \dotfill, except uses up at least 1 em.
\def\indexdotfill{\cleaders
  \hbox{$\mathsurround=0pt \mkern1.5mu.\mkern1.5mu$}\hskip 1em plus 1fill}

\def\primary #1{\line{#1\hfil}}

\newskip\secondaryindent \secondaryindent=0.5cm
\def\secondary#1#2{{%
  \parfillskip=0in
  \parskip=0in
  \hangindent=1in
  \hangafter=1
  \noindent\hskip\secondaryindent\hbox{#1}\indexdotfill
  \ifpdf
    \pdfgettoks#2.\ \the\toksA % The page number ends the paragraph.
  \else
    #2
  \fi
  \par
}}

% Define two-column mode, which we use to typeset indexes.
% Adapted from the TeXbook, page 416, which is to say,
% the manmac.tex format used to print the TeXbook itself.
\catcode`\@=11

\newbox\partialpage
\newdimen\doublecolumnhsize

\def\begindoublecolumns{\begingroup % ended by \enddoublecolumns
  % Grab any single-column material above us.
  \output = {%
    %
    % Here is a possibility not foreseen in manmac: if we accumulate a
    % whole lot of material, we might end up calling this \output
    % routine twice in a row (see the doublecol-lose test, which is
    % essentially a couple of indexes with @setchapternewpage off).  In
    % that case we just ship out what is in \partialpage with the normal
    % output routine.  Generally, \partialpage will be empty when this
    % runs and this will be a no-op.  See the indexspread.tex test case.
    \ifvoid\partialpage \else
      \onepageout{\pagecontents\partialpage}%
    \fi
    %
    \global\setbox\partialpage = \vbox{%
      % Unvbox the main output page.
      \unvbox\PAGE
      \kern-\topskip \kern\baselineskip
    }%
  }%
  \eject % run that output routine to set \partialpage
  %
  % Use the double-column output routine for subsequent pages.
  \output = {\doublecolumnout}%
  %
  % Change the page size parameters.  We could do this once outside this
  % routine, in each of @smallbook, @afourpaper, and the default 8.5x11
  % format, but then we repeat the same computation.  Repeating a couple
  % of assignments once per index is clearly meaningless for the
  % execution time, so we may as well do it in one place.
  %
  % First we halve the line length, less a little for the gutter between
  % the columns.  We compute the gutter based on the line length, so it
  % changes automatically with the paper format.  The magic constant
  % below is chosen so that the gutter has the same value (well, +-<1pt)
  % as it did when we hard-coded it.
  %
  % We put the result in a separate register, \doublecolumhsize, so we
  % can restore it in \pagesofar, after \hsize itself has (potentially)
  % been clobbered.
  %
  \doublecolumnhsize = \hsize
    \advance\doublecolumnhsize by -.04154\hsize
    \divide\doublecolumnhsize by 2
  \hsize = \doublecolumnhsize
  %
  % Double the \vsize as well.  (We don't need a separate register here,
  % since nobody clobbers \vsize.)
  \vsize = 2\vsize
}

% The double-column output routine for all double-column pages except
% the last.
%
\def\doublecolumnout{%
  \splittopskip=\topskip \splitmaxdepth=\maxdepth
  % Get the available space for the double columns -- the normal
  % (undoubled) page height minus any material left over from the
  % previous page.
  \dimen@ = \vsize
  \divide\dimen@ by 2
  \advance\dimen@ by -\ht\partialpage
  %
  % box0 will be the left-hand column, box2 the right.
  \setbox0=\vsplit255 to\dimen@ \setbox2=\vsplit255 to\dimen@
  \onepageout\pagesofar
  \unvbox255
  \penalty\outputpenalty
}
%
% Re-output the contents of the output page -- any previous material,
% followed by the two boxes we just split, in box0 and box2.
\def\pagesofar{%
  \unvbox\partialpage
  %
  \hsize = \doublecolumnhsize
  \wd0=\hsize \wd2=\hsize
  \hbox to\pagewidth{\box0\hfil\box2}%
}
%
% All done with double columns.
\def\enddoublecolumns{%
  % The following penalty ensures that the page builder is exercised
  % _before_ we change the output routine.  This is necessary in the
  % following situation:
  %
  % The last section of the index consists only of a single entry.
  % Before this section, \pagetotal is less than \pagegoal, so no
  % break occurs before the last section starts.  However, the last
  % section, consisting of \initial and the single \entry, does not
  % fit on the page and has to be broken off.  Without the following
  % penalty the page builder will not be exercised until \eject
  % below, and by that time we'll already have changed the output
  % routine to the \balancecolumns version, so the next-to-last
  % double-column page will be processed with \balancecolumns, which
  % is wrong:  The two columns will go to the main vertical list, with
  % the broken-off section in the recent contributions.  As soon as
  % the output routine finishes, TeX starts reconsidering the page
  % break.  The two columns and the broken-off section both fit on the
  % page, because the two columns now take up only half of the page
  % goal.  When TeX sees \eject from below which follows the final
  % section, it invokes the new output routine that we've set after
  % \balancecolumns below; \onepageout will try to fit the two columns
  % and the final section into the vbox of \pageheight (see
  % \pagebody), causing an overfull box.
  %
  % Note that glue won't work here, because glue does not exercise the
  % page builder, unlike penalties (see The TeXbook, pp. 280-281).
  \penalty0
  %
  \output = {%
    % Split the last of the double-column material.  Leave it on the
    % current page, no automatic page break.
    \balancecolumns
    %
    % If we end up splitting too much material for the current page,
    % though, there will be another page break right after this \output
    % invocation ends.  Having called \balancecolumns once, we do not
    % want to call it again.  Therefore, reset \output to its normal
    % definition right away.  (We hope \balancecolumns will never be
    % called on to balance too much material, but if it is, this makes
    % the output somewhat more palatable.)
    \global\output = {\onepageout{\pagecontents\PAGE}}%
  }%
  \eject
  \endgroup % started in \begindoublecolumns
  %
  % \pagegoal was set to the doubled \vsize above, since we restarted
  % the current page.  We're now back to normal single-column
  % typesetting, so reset \pagegoal to the normal \vsize (after the
  % \endgroup where \vsize got restored).
  \pagegoal = \vsize
}
%
% Called at the end of the double column material.
\def\balancecolumns{%
  \setbox0 = \vbox{\unvbox255}% like \box255 but more efficient, see p.120.
  \dimen@ = \ht0
  \advance\dimen@ by \topskip
  \advance\dimen@ by-\baselineskip
  \divide\dimen@ by 2 % target to split to
  %debug\message{final 2-column material height=\the\ht0, target=\the\dimen@.}%
  \splittopskip = \topskip
  % Loop until we get a decent breakpoint.
  {%
    \vbadness = 10000
    \loop
      \global\setbox3 = \copy0
      \global\setbox1 = \vsplit3 to \dimen@
    \ifdim\ht3>\dimen@
      \global\advance\dimen@ by 1pt
    \repeat
  }%
  %debug\message{split to \the\dimen@, column heights: \the\ht1, \the\ht3.}%
  \setbox0=\vbox to\dimen@{\unvbox1}%
  \setbox2=\vbox to\dimen@{\unvbox3}%
  %
  \pagesofar
}
\catcode`\@ = \other


\message{sectioning,}
% Chapters, sections, etc.

% \unnumberedno is an oxymoron, of course.  But we count the unnumbered
% sections so that we can refer to them unambiguously in the pdf
% outlines by their "section number".  We avoid collisions with chapter
% numbers by starting them at 10000.  (If a document ever has 10000
% chapters, we're in trouble anyway, I'm sure.)
\newcount\unnumberedno \unnumberedno = 10000
\newcount\chapno
\newcount\secno        \secno=0
\newcount\subsecno     \subsecno=0
\newcount\subsubsecno  \subsubsecno=0

% This counter is funny since it counts through charcodes of letters A, B, ...
\newcount\appendixno  \appendixno = `\@
%
% \def\appendixletter{\char\the\appendixno}
% We do the following ugly conditional instead of the above simple
% construct for the sake of pdftex, which needs the actual
% letter in the expansion, not just typeset.
%
\def\appendixletter{%
  \ifnum\appendixno=`A A%
  \else\ifnum\appendixno=`B B%
  \else\ifnum\appendixno=`C C%
  \else\ifnum\appendixno=`D D%
  \else\ifnum\appendixno=`E E%
  \else\ifnum\appendixno=`F F%
  \else\ifnum\appendixno=`G G%
  \else\ifnum\appendixno=`H H%
  \else\ifnum\appendixno=`I I%
  \else\ifnum\appendixno=`J J%
  \else\ifnum\appendixno=`K K%
  \else\ifnum\appendixno=`L L%
  \else\ifnum\appendixno=`M M%
  \else\ifnum\appendixno=`N N%
  \else\ifnum\appendixno=`O O%
  \else\ifnum\appendixno=`P P%
  \else\ifnum\appendixno=`Q Q%
  \else\ifnum\appendixno=`R R%
  \else\ifnum\appendixno=`S S%
  \else\ifnum\appendixno=`T T%
  \else\ifnum\appendixno=`U U%
  \else\ifnum\appendixno=`V V%
  \else\ifnum\appendixno=`W W%
  \else\ifnum\appendixno=`X X%
  \else\ifnum\appendixno=`Y Y%
  \else\ifnum\appendixno=`Z Z%
  % The \the is necessary, despite appearances, because \appendixletter is
  % expanded while writing the .toc file.  \char\appendixno is not
  % expandable, thus it is written literally, thus all appendixes come out
  % with the same letter (or @) in the toc without it.
  \else\char\the\appendixno
  \fi\fi\fi\fi\fi\fi\fi\fi\fi\fi\fi\fi\fi
  \fi\fi\fi\fi\fi\fi\fi\fi\fi\fi\fi\fi\fi}

% Each @chapter defines these (using marks) as the number+name, number
% and name of the chapter.  Page headings and footings can use
% these.  @section does likewise.
\def\thischapter{}
\def\thischapternum{}
\def\thischaptername{}
\def\thissection{}
\def\thissectionnum{}
\def\thissectionname{}

\newcount\absseclevel % used to calculate proper heading level
\newcount\secbase\secbase=0 % @raisesections/@lowersections modify this count

% @raisesections: treat @section as chapter, @subsection as section, etc.
\def\raisesections{\global\advance\secbase by -1}
\let\up=\raisesections % original BFox name

% @lowersections: treat @chapter as section, @section as subsection, etc.
\def\lowersections{\global\advance\secbase by 1}
\let\down=\lowersections % original BFox name

% we only have subsub.
\chardef\maxseclevel = 3
%
% A numbered section within an unnumbered changes to unnumbered too.
% To achive this, remember the "biggest" unnum. sec. we are currently in:
\chardef\unmlevel = \maxseclevel
%
% Trace whether the current chapter is an appendix or not:
% \chapheadtype is "N" or "A", unnumbered chapters are ignored.
\def\chapheadtype{N}

% Choose a heading macro
% #1 is heading type
% #2 is heading level
% #3 is text for heading
\def\genhead#1#2#3{%
  % Compute the abs. sec. level:
  \absseclevel=#2
  \advance\absseclevel by \secbase
  % Make sure \absseclevel doesn't fall outside the range:
  \ifnum \absseclevel < 0
    \absseclevel = 0
  \else
    \ifnum \absseclevel > 3
      \absseclevel = 3
    \fi
  \fi
  % The heading type:
  \def\headtype{#1}%
  \if \headtype U%
    \ifnum \absseclevel < \unmlevel
      \chardef\unmlevel = \absseclevel
    \fi
  \else
    % Check for appendix sections:
    \ifnum \absseclevel = 0
      \edef\chapheadtype{\headtype}%
    \else
      \if \headtype A\if \chapheadtype N%
	\errmessage{@appendix... within a non-appendix chapter}%
      \fi\fi
    \fi
    % Check for numbered within unnumbered:
    \ifnum \absseclevel > \unmlevel
      \def\headtype{U}%
    \else
      \chardef\unmlevel = 3
    \fi
  \fi
  % Now print the heading:
  \if \headtype U%
    \ifcase\absseclevel
	\unnumberedzzz{#3}%
    \or \unnumberedseczzz{#3}%
    \or \unnumberedsubseczzz{#3}%
    \or \unnumberedsubsubseczzz{#3}%
    \fi
  \else
    \if \headtype A%
      \ifcase\absseclevel
	  \appendixzzz{#3}%
      \or \appendixsectionzzz{#3}%
      \or \appendixsubseczzz{#3}%
      \or \appendixsubsubseczzz{#3}%
      \fi
    \else
      \ifcase\absseclevel
	  \chapterzzz{#3}%
      \or \seczzz{#3}%
      \or \numberedsubseczzz{#3}%
      \or \numberedsubsubseczzz{#3}%
      \fi
    \fi
  \fi
  \suppressfirstparagraphindent
}

% an interface:
\def\numhead{\genhead N}
\def\apphead{\genhead A}
\def\unnmhead{\genhead U}

% @chapter, @appendix, @unnumbered.  Increment top-level counter, reset
% all lower-level sectioning counters to zero.
%
% Also set \chaplevelprefix, which we prepend to @float sequence numbers
% (e.g., figures), q.v.  By default (before any chapter), that is empty.
\let\chaplevelprefix = \empty
%
\outer\parseargdef\chapter{\numhead0{#1}} % normally numhead0 calls chapterzzz
\def\chapterzzz#1{%
  % section resetting is \global in case the chapter is in a group, such
  % as an @include file.
  \global\secno=0 \global\subsecno=0 \global\subsubsecno=0
    \global\advance\chapno by 1
  %
  % Used for \float.
  \gdef\chaplevelprefix{\the\chapno.}%
  \resetallfloatnos
  %
  % \putwordChapter can contain complex things in translations.
  \toks0=\expandafter{\putwordChapter}%
  \message{\the\toks0 \space \the\chapno}%
  %
  % Write the actual heading.
  \chapmacro{#1}{Ynumbered}{\the\chapno}%
  %
  % So @section and the like are numbered underneath this chapter.
  \global\let\section = \numberedsec
  \global\let\subsection = \numberedsubsec
  \global\let\subsubsection = \numberedsubsubsec
}

\outer\parseargdef\appendix{\apphead0{#1}} % normally calls appendixzzz
%
\def\appendixzzz#1{%
  \global\secno=0 \global\subsecno=0 \global\subsubsecno=0
    \global\advance\appendixno by 1
  \gdef\chaplevelprefix{\appendixletter.}%
  \resetallfloatnos
  %
  % \putwordAppendix can contain complex things in translations.
  \toks0=\expandafter{\putwordAppendix}%
  \message{\the\toks0 \space \appendixletter}%
  %
  \chapmacro{#1}{Yappendix}{\appendixletter}%
  %
  \global\let\section = \appendixsec
  \global\let\subsection = \appendixsubsec
  \global\let\subsubsection = \appendixsubsubsec
}

\outer\parseargdef\unnumbered{\unnmhead0{#1}} % normally unnmhead0 calls unnumberedzzz
\def\unnumberedzzz#1{%
  \global\secno=0 \global\subsecno=0 \global\subsubsecno=0
    \global\advance\unnumberedno by 1
  %
  % Since an unnumbered has no number, no prefix for figures.
  \global\let\chaplevelprefix = \empty
  \resetallfloatnos
  %
  % This used to be simply \message{#1}, but TeX fully expands the
  % argument to \message.  Therefore, if #1 contained @-commands, TeX
  % expanded them.  For example, in `@unnumbered The @cite{Book}', TeX
  % expanded @cite (which turns out to cause errors because \cite is meant
  % to be executed, not expanded).
  %
  % Anyway, we don't want the fully-expanded definition of @cite to appear
  % as a result of the \message, we just want `@cite' itself.  We use
  % \the<toks register> to achieve this: TeX expands \the<toks> only once,
  % simply yielding the contents of <toks register>.  (We also do this for
  % the toc entries.)
  \toks0 = {#1}%
  \message{(\the\toks0)}%
  %
  \chapmacro{#1}{Ynothing}{\the\unnumberedno}%
  %
  \global\let\section = \unnumberedsec
  \global\let\subsection = \unnumberedsubsec
  \global\let\subsubsection = \unnumberedsubsubsec
}

% @centerchap is like @unnumbered, but the heading is centered.
\outer\parseargdef\centerchap{%
  % Well, we could do the following in a group, but that would break
  % an assumption that \chapmacro is called at the outermost level.
  % Thus we are safer this way:		--kasal, 24feb04
  \let\centerparametersmaybe = \centerparameters
  \unnmhead0{#1}%
  \let\centerparametersmaybe = \relax
}

% @top is like @unnumbered.
\let\top\unnumbered

% Sections.
\outer\parseargdef\numberedsec{\numhead1{#1}} % normally calls seczzz
\def\seczzz#1{%
  \global\subsecno=0 \global\subsubsecno=0  \global\advance\secno by 1
  \sectionheading{#1}{sec}{Ynumbered}{\the\chapno.\the\secno}%
}

\outer\parseargdef\appendixsection{\apphead1{#1}} % normally calls appendixsectionzzz
\def\appendixsectionzzz#1{%
  \global\subsecno=0 \global\subsubsecno=0  \global\advance\secno by 1
  \sectionheading{#1}{sec}{Yappendix}{\appendixletter.\the\secno}%
}
\let\appendixsec\appendixsection

\outer\parseargdef\unnumberedsec{\unnmhead1{#1}} % normally calls unnumberedseczzz
\def\unnumberedseczzz#1{%
  \global\subsecno=0 \global\subsubsecno=0  \global\advance\secno by 1
  \sectionheading{#1}{sec}{Ynothing}{\the\unnumberedno.\the\secno}%
}

% Subsections.
\outer\parseargdef\numberedsubsec{\numhead2{#1}} % normally calls numberedsubseczzz
\def\numberedsubseczzz#1{%
  \global\subsubsecno=0  \global\advance\subsecno by 1
  \sectionheading{#1}{subsec}{Ynumbered}{\the\chapno.\the\secno.\the\subsecno}%
}

\outer\parseargdef\appendixsubsec{\apphead2{#1}} % normally calls appendixsubseczzz
\def\appendixsubseczzz#1{%
  \global\subsubsecno=0  \global\advance\subsecno by 1
  \sectionheading{#1}{subsec}{Yappendix}%
                 {\appendixletter.\the\secno.\the\subsecno}%
}

\outer\parseargdef\unnumberedsubsec{\unnmhead2{#1}} %normally calls unnumberedsubseczzz
\def\unnumberedsubseczzz#1{%
  \global\subsubsecno=0  \global\advance\subsecno by 1
  \sectionheading{#1}{subsec}{Ynothing}%
                 {\the\unnumberedno.\the\secno.\the\subsecno}%
}

% Subsubsections.
\outer\parseargdef\numberedsubsubsec{\numhead3{#1}} % normally numberedsubsubseczzz
\def\numberedsubsubseczzz#1{%
  \global\advance\subsubsecno by 1
  \sectionheading{#1}{subsubsec}{Ynumbered}%
                 {\the\chapno.\the\secno.\the\subsecno.\the\subsubsecno}%
}

\outer\parseargdef\appendixsubsubsec{\apphead3{#1}} % normally appendixsubsubseczzz
\def\appendixsubsubseczzz#1{%
  \global\advance\subsubsecno by 1
  \sectionheading{#1}{subsubsec}{Yappendix}%
                 {\appendixletter.\the\secno.\the\subsecno.\the\subsubsecno}%
}

\outer\parseargdef\unnumberedsubsubsec{\unnmhead3{#1}} %normally unnumberedsubsubseczzz
\def\unnumberedsubsubseczzz#1{%
  \global\advance\subsubsecno by 1
  \sectionheading{#1}{subsubsec}{Ynothing}%
                 {\the\unnumberedno.\the\secno.\the\subsecno.\the\subsubsecno}%
}

% These macros control what the section commands do, according
% to what kind of chapter we are in (ordinary, appendix, or unnumbered).
% Define them by default for a numbered chapter.
\let\section = \numberedsec
\let\subsection = \numberedsubsec
\let\subsubsection = \numberedsubsubsec

% Define @majorheading, @heading and @subheading

% NOTE on use of \vbox for chapter headings, section headings, and such:
%       1) We use \vbox rather than the earlier \line to permit
%          overlong headings to fold.
%       2) \hyphenpenalty is set to 10000 because hyphenation in a
%          heading is obnoxious; this forbids it.
%       3) Likewise, headings look best if no \parindent is used, and
%          if justification is not attempted.  Hence \raggedright.

\def\majorheading{%
  {\advance\chapheadingskip by 10pt \chapbreak }%
  \parsearg\chapheadingzzz
}

\def\chapheading{\chapbreak \parsearg\chapheadingzzz}
\def\chapheadingzzz#1{%
  {\chapfonts \vbox{\hyphenpenalty=10000\tolerance=5000
<<<<<<< HEAD
                    \parindent=0pt\raggedright
=======
                    \parindent=0pt\ptexraggedright
>>>>>>> 03d20231
                    \rmisbold #1\hfill}}%
  \bigskip \par\penalty 200\relax
  \suppressfirstparagraphindent
}

% @heading, @subheading, @subsubheading.
\parseargdef\heading{\sectionheading{#1}{sec}{Yomitfromtoc}{}
  \suppressfirstparagraphindent}
\parseargdef\subheading{\sectionheading{#1}{subsec}{Yomitfromtoc}{}
  \suppressfirstparagraphindent}
\parseargdef\subsubheading{\sectionheading{#1}{subsubsec}{Yomitfromtoc}{}
  \suppressfirstparagraphindent}

% These macros generate a chapter, section, etc. heading only
% (including whitespace, linebreaking, etc. around it),
% given all the information in convenient, parsed form.

%%% Args are the skip and penalty (usually negative)
\def\dobreak#1#2{\par\ifdim\lastskip<#1\removelastskip\penalty#2\vskip#1\fi}

%%% Define plain chapter starts, and page on/off switching for it
% Parameter controlling skip before chapter headings (if needed)

\newskip\chapheadingskip

\def\chapbreak{\dobreak \chapheadingskip {-4000}}
\def\chappager{\par\vfill\supereject}
% Because \domark is called before \chapoddpage, the filler page will
% get the headings for the next chapter, which is wrong.  But we don't
% care -- we just disable all headings on the filler page.
\def\chapoddpage{%
  \chappager
  \ifodd\pageno \else
    \begingroup
      \evenheadline={\hfil}\evenfootline={\hfil}%
      \oddheadline={\hfil}\oddfootline={\hfil}%
      \hbox to 0pt{}%
      \chappager
    \endgroup
  \fi
}

\def\setchapternewpage #1 {\csname CHAPPAG#1\endcsname}

\def\CHAPPAGoff{%
\global\let\contentsalignmacro = \chappager
\global\let\pchapsepmacro=\chapbreak
\global\let\pagealignmacro=\chappager}

\def\CHAPPAGon{%
\global\let\contentsalignmacro = \chappager
\global\let\pchapsepmacro=\chappager
\global\let\pagealignmacro=\chappager
\global\def\HEADINGSon{\HEADINGSsingle}}

\def\CHAPPAGodd{%
\global\let\contentsalignmacro = \chapoddpage
\global\let\pchapsepmacro=\chapoddpage
\global\let\pagealignmacro=\chapoddpage
\global\def\HEADINGSon{\HEADINGSdouble}}

\CHAPPAGon

% Chapter opening.
%
% #1 is the text, #2 is the section type (Ynumbered, Ynothing,
% Yappendix, Yomitfromtoc), #3 the chapter number.
%
% To test against our argument.
\def\Ynothingkeyword{Ynothing}
\def\Yomitfromtockeyword{Yomitfromtoc}
\def\Yappendixkeyword{Yappendix}
%
\def\chapmacro#1#2#3{%
  % Insert the first mark before the heading break (see notes for \domark).
  \let\prevchapterdefs=\lastchapterdefs
  \let\prevsectiondefs=\lastsectiondefs
  \gdef\lastsectiondefs{\gdef\thissectionname{}\gdef\thissectionnum{}%
                        \gdef\thissection{}}%
  %
  \def\temptype{#2}%
  \ifx\temptype\Ynothingkeyword
    \gdef\lastchapterdefs{\gdef\thischaptername{#1}\gdef\thischapternum{}%
                          \gdef\thischapter{\thischaptername}}%
  \else\ifx\temptype\Yomitfromtockeyword
    \gdef\lastchapterdefs{\gdef\thischaptername{#1}\gdef\thischapternum{}%
                          \gdef\thischapter{}}%
  \else\ifx\temptype\Yappendixkeyword
    \toks0={#1}%
    \xdef\lastchapterdefs{%
      \gdef\noexpand\thischaptername{\the\toks0}%
      \gdef\noexpand\thischapternum{\appendixletter}%
      % \noexpand\putwordAppendix avoids expanding indigestible
      % commands in some of the translations.
      \gdef\noexpand\thischapter{\noexpand\putwordAppendix{}
                                 \noexpand\thischapternum:
                                 \noexpand\thischaptername}%
    }%
  \else
    \toks0={#1}%
    \xdef\lastchapterdefs{%
      \gdef\noexpand\thischaptername{\the\toks0}%
      \gdef\noexpand\thischapternum{\the\chapno}%
      % \noexpand\putwordChapter avoids expanding indigestible
      % commands in some of the translations.
      \gdef\noexpand\thischapter{\noexpand\putwordChapter{}
                                 \noexpand\thischapternum:
                                 \noexpand\thischaptername}%
    }%
  \fi\fi\fi
  %
  % Output the mark.  Pass it through \safewhatsit, to take care of
  % the preceding space.
  \safewhatsit\domark
  %
  % Insert the chapter heading break.
  \pchapsepmacro
  %
  % Now the second mark, after the heading break.  No break points
  % between here and the heading.
  \let\prevchapterdefs=\lastchapterdefs
  \let\prevsectiondefs=\lastsectiondefs
  \domark
  %
  {%
    \chapfonts \rmisbold
    %
    % Have to define \lastsection before calling \donoderef, because the
    % xref code eventually uses it.  On the other hand, it has to be called
    % after \pchapsepmacro, or the headline will change too soon.
    \gdef\lastsection{#1}%
    %
    % Only insert the separating space if we have a chapter/appendix
    % number, and don't print the unnumbered ``number''.
    \ifx\temptype\Ynothingkeyword
      \setbox0 = \hbox{}%
      \def\toctype{unnchap}%
    \else\ifx\temptype\Yomitfromtockeyword
      \setbox0 = \hbox{}% contents like unnumbered, but no toc entry
      \def\toctype{omit}%
    \else\ifx\temptype\Yappendixkeyword
      \setbox0 = \hbox{\putwordAppendix{} #3\enspace}%
      \def\toctype{app}%
    \else
      \setbox0 = \hbox{#3\enspace}%
      \def\toctype{numchap}%
    \fi\fi\fi
    %
    % Write the toc entry for this chapter.  Must come before the
    % \donoderef, because we include the current node name in the toc
    % entry, and \donoderef resets it to empty.
    \writetocentry{\toctype}{#1}{#3}%
    %
    % For pdftex, we have to write out the node definition (aka, make
    % the pdfdest) after any page break, but before the actual text has
    % been typeset.  If the destination for the pdf outline is after the
    % text, then jumping from the outline may wind up with the text not
    % being visible, for instance under high magnification.
    \donoderef{#2}%
    %
    % Typeset the actual heading.
    \nobreak % Avoid page breaks at the interline glue.
    \vbox{\hyphenpenalty=10000 \tolerance=5000 \parindent=0pt \ptexraggedright
          \hangindent=\wd0 \centerparametersmaybe
          \unhbox0 #1\par}%
  }%
  \nobreak\bigskip % no page break after a chapter title
  \nobreak
}

% @centerchap -- centered and unnumbered.
\let\centerparametersmaybe = \relax
\def\centerparameters{%
  \advance\rightskip by 3\rightskip
  \leftskip = \rightskip
  \parfillskip = 0pt
}


% I don't think this chapter style is supported any more, so I'm not
% updating it with the new noderef stuff.  We'll see.  --karl, 11aug03.
%
\def\setchapterstyle #1 {\csname CHAPF#1\endcsname}
%
\def\unnchfopen #1{%
\chapoddpage {\chapfonts \vbox{\hyphenpenalty=10000\tolerance=5000
<<<<<<< HEAD
                       \parindent=0pt\raggedright
=======
                       \parindent=0pt\ptexraggedright
>>>>>>> 03d20231
                       \rmisbold #1\hfill}}\bigskip \par\nobreak
}
\def\chfopen #1#2{\chapoddpage {\chapfonts
\vbox to 3in{\vfil \hbox to\hsize{\hfil #2} \hbox to\hsize{\hfil #1} \vfil}}%
\par\penalty 5000 %
}
\def\centerchfopen #1{%
\chapoddpage {\chapfonts \vbox{\hyphenpenalty=10000\tolerance=5000
                       \parindent=0pt
                       \hfill {\rmisbold #1}\hfill}}\bigskip \par\nobreak
}
\def\CHAPFopen{%
  \global\let\chapmacro=\chfopen
  \global\let\centerchapmacro=\centerchfopen}


% Section titles.  These macros combine the section number parts and
% call the generic \sectionheading to do the printing.
%
\newskip\secheadingskip
\def\secheadingbreak{\dobreak \secheadingskip{-1000}}

% Subsection titles.
\newskip\subsecheadingskip
\def\subsecheadingbreak{\dobreak \subsecheadingskip{-500}}

% Subsubsection titles.
\def\subsubsecheadingskip{\subsecheadingskip}
\def\subsubsecheadingbreak{\subsecheadingbreak}


% Print any size, any type, section title.
%
% #1 is the text, #2 is the section level (sec/subsec/subsubsec), #3 is
% the section type for xrefs (Ynumbered, Ynothing, Yappendix), #4 is the
% section number.
%
\def\seckeyword{sec}
%
\def\sectionheading#1#2#3#4{%
  {%
    % Switch to the right set of fonts.
    \csname #2fonts\endcsname \rmisbold
    %
    \def\sectionlevel{#2}%
    \def\temptype{#3}%
    %
    % Insert first mark before the heading break (see notes for \domark).
    \let\prevsectiondefs=\lastsectiondefs
    \ifx\temptype\Ynothingkeyword
      \ifx\sectionlevel\seckeyword
        \gdef\lastsectiondefs{\gdef\thissectionname{#1}\gdef\thissectionnum{}%
                              \gdef\thissection{\thissectionname}}%
      \fi
    \else\ifx\temptype\Yomitfromtockeyword
      % Don't redefine \thissection.
    \else\ifx\temptype\Yappendixkeyword
      \ifx\sectionlevel\seckeyword
        \toks0={#1}%
        \xdef\lastsectiondefs{%
          \gdef\noexpand\thissectionname{\the\toks0}%
          \gdef\noexpand\thissectionnum{#4}%
          % \noexpand\putwordSection avoids expanding indigestible
          % commands in some of the translations.
          \gdef\noexpand\thissection{\noexpand\putwordSection{}
                                     \noexpand\thissectionnum:
                                     \noexpand\thissectionname}%
        }%
      \fi
    \else
      \ifx\sectionlevel\seckeyword
        \toks0={#1}%
        \xdef\lastsectiondefs{%
          \gdef\noexpand\thissectionname{\the\toks0}%
          \gdef\noexpand\thissectionnum{#4}%
          % \noexpand\putwordSection avoids expanding indigestible
          % commands in some of the translations.
          \gdef\noexpand\thissection{\noexpand\putwordSection{}
                                     \noexpand\thissectionnum:
                                     \noexpand\thissectionname}%
        }%
      \fi
    \fi\fi\fi
    %
    % Go into vertical mode.  Usually we'll already be there, but we
    % don't want the following whatsit to end up in a preceding paragraph
    % if the document didn't happen to have a blank line.
    \par
    %
    % Output the mark.  Pass it through \safewhatsit, to take care of
    % the preceding space.
    \safewhatsit\domark
    %
    % Insert space above the heading.
    \csname #2headingbreak\endcsname
    %
    % Now the second mark, after the heading break.  No break points
    % between here and the heading.
    \let\prevsectiondefs=\lastsectiondefs
    \domark
    %
    % Only insert the space after the number if we have a section number.
    \ifx\temptype\Ynothingkeyword
      \setbox0 = \hbox{}%
      \def\toctype{unn}%
      \gdef\lastsection{#1}%
    \else\ifx\temptype\Yomitfromtockeyword
      % for @headings -- no section number, don't include in toc,
      % and don't redefine \lastsection.
      \setbox0 = \hbox{}%
      \def\toctype{omit}%
      \let\sectionlevel=\empty
    \else\ifx\temptype\Yappendixkeyword
      \setbox0 = \hbox{#4\enspace}%
      \def\toctype{app}%
      \gdef\lastsection{#1}%
    \else
      \setbox0 = \hbox{#4\enspace}%
      \def\toctype{num}%
      \gdef\lastsection{#1}%
    \fi\fi\fi
    %
    % Write the toc entry (before \donoderef).  See comments in \chapmacro.
    \writetocentry{\toctype\sectionlevel}{#1}{#4}%
    %
    % Write the node reference (= pdf destination for pdftex).
    % Again, see comments in \chapmacro.
    \donoderef{#3}%
    %
    % Interline glue will be inserted when the vbox is completed.
    % That glue will be a valid breakpoint for the page, since it'll be
    % preceded by a whatsit (usually from the \donoderef, or from the
    % \writetocentry if there was no node).  We don't want to allow that
    % break, since then the whatsits could end up on page n while the
    % section is on page n+1, thus toc/etc. are wrong.  Debian bug 276000.
    \nobreak
    %
    % Output the actual section heading.
    \vbox{\hyphenpenalty=10000 \tolerance=5000 \parindent=0pt \ptexraggedright
          \hangindent=\wd0  % zero if no section number
          \unhbox0 #1}%
  }%
  % Add extra space after the heading -- half of whatever came above it.
  % Don't allow stretch, though.
  \kern .5 \csname #2headingskip\endcsname
  %
  % Do not let the kern be a potential breakpoint, as it would be if it
  % was followed by glue.
  \nobreak
  %
  % We'll almost certainly start a paragraph next, so don't let that
  % glue accumulate.  (Not a breakpoint because it's preceded by a
  % discardable item.)
  \vskip-\parskip
  %
  % This is purely so the last item on the list is a known \penalty >
  % 10000.  This is so \startdefun can avoid allowing breakpoints after
  % section headings.  Otherwise, it would insert a valid breakpoint between:
  %
  %   @section sec-whatever
  %   @deffn def-whatever
  \penalty 10001
}


\message{toc,}
% Table of contents.
\newwrite\tocfile

% Write an entry to the toc file, opening it if necessary.
% Called from @chapter, etc.
%
% Example usage: \writetocentry{sec}{Section Name}{\the\chapno.\the\secno}
% We append the current node name (if any) and page number as additional
% arguments for the \{chap,sec,...}entry macros which will eventually
% read this.  The node name is used in the pdf outlines as the
% destination to jump to.
%
% We open the .toc file for writing here instead of at @setfilename (or
% any other fixed time) so that @contents can be anywhere in the document.
% But if #1 is `omit', then we don't do anything.  This is used for the
% table of contents chapter openings themselves.
%
\newif\iftocfileopened
\def\omitkeyword{omit}%
%
\def\writetocentry#1#2#3{%
  \edef\writetoctype{#1}%
  \ifx\writetoctype\omitkeyword \else
    \iftocfileopened\else
      \immediate\openout\tocfile = \jobname.toc
      \global\tocfileopenedtrue
    \fi
    %
    \iflinks
      {\atdummies
       \edef\temp{%
         \write\tocfile{@#1entry{#2}{#3}{\lastnode}{\noexpand\folio}}}%
       \temp
      }%
    \fi
  \fi
  %
  % Tell \shipout to create a pdf destination on each page, if we're
  % writing pdf.  These are used in the table of contents.  We can't
  % just write one on every page because the title pages are numbered
  % 1 and 2 (the page numbers aren't printed), and so are the first
  % two pages of the document.  Thus, we'd have two destinations named
  % `1', and two named `2'.
  \ifpdf \global\pdfmakepagedesttrue \fi
}


% These characters do not print properly in the Computer Modern roman
% fonts, so we must take special care.  This is more or less redundant
% with the Texinfo input format setup at the end of this file.
%
\def\activecatcodes{%
  \catcode`\"=\active
  \catcode`\$=\active
  \catcode`\<=\active
  \catcode`\>=\active
  \catcode`\\=\active
  \catcode`\^=\active
  \catcode`\_=\active
  \catcode`\|=\active
  \catcode`\~=\active
}


% Read the toc file, which is essentially Texinfo input.
\def\readtocfile{%
  \setupdatafile
  \activecatcodes
  \input \tocreadfilename
}

\newskip\contentsrightmargin \contentsrightmargin=1in
\newcount\savepageno
\newcount\lastnegativepageno \lastnegativepageno = -1

% Prepare to read what we've written to \tocfile.
%
\def\startcontents#1{%
  % If @setchapternewpage on, and @headings double, the contents should
  % start on an odd page, unlike chapters.  Thus, we maintain
  % \contentsalignmacro in parallel with \pagealignmacro.
  % From: Torbjorn Granlund <tege@matematik.su.se>
  \contentsalignmacro
  \immediate\closeout\tocfile
  %
  % Don't need to put `Contents' or `Short Contents' in the headline.
  % It is abundantly clear what they are.
  \chapmacro{#1}{Yomitfromtoc}{}%
  %
  \savepageno = \pageno
  \begingroup                  % Set up to handle contents files properly.
    \raggedbottom              % Worry more about breakpoints than the bottom.
    \advance\hsize by -\contentsrightmargin % Don't use the full line length.
    %
    % Roman numerals for page numbers.
    \ifnum \pageno>0 \global\pageno = \lastnegativepageno \fi
}

% redefined for the two-volume lispref.  We always output on
% \jobname.toc even if this is redefined.
%
\def\tocreadfilename{\jobname.toc}

% Normal (long) toc.
%
\def\contents{%
  \startcontents{\putwordTOC}%
    \openin 1 \tocreadfilename\space
    \ifeof 1 \else
      \readtocfile
    \fi
    \vfill \eject
    \contentsalignmacro % in case @setchapternewpage odd is in effect
    \ifeof 1 \else
      \pdfmakeoutlines
    \fi
    \closein 1
  \endgroup
  \lastnegativepageno = \pageno
  \global\pageno = \savepageno
}

% And just the chapters.
\def\summarycontents{%
  \startcontents{\putwordShortTOC}%
    %
    \let\numchapentry = \shortchapentry
    \let\appentry = \shortchapentry
    \let\unnchapentry = \shortunnchapentry
    % We want a true roman here for the page numbers.
    \secfonts
    \let\rm=\shortcontrm \let\bf=\shortcontbf
    \let\sl=\shortcontsl \let\tt=\shortconttt
    \rm
    \hyphenpenalty = 10000
    \advance\baselineskip by 1pt % Open it up a little.
    \def\numsecentry##1##2##3##4{}
    \let\appsecentry = \numsecentry
    \let\unnsecentry = \numsecentry
    \let\numsubsecentry = \numsecentry
    \let\appsubsecentry = \numsecentry
    \let\unnsubsecentry = \numsecentry
    \let\numsubsubsecentry = \numsecentry
    \let\appsubsubsecentry = \numsecentry
    \let\unnsubsubsecentry = \numsecentry
    \openin 1 \tocreadfilename\space
    \ifeof 1 \else
      \readtocfile
    \fi
    \closein 1
    \vfill \eject
    \contentsalignmacro % in case @setchapternewpage odd is in effect
  \endgroup
  \lastnegativepageno = \pageno
  \global\pageno = \savepageno
}
\let\shortcontents = \summarycontents

% Typeset the label for a chapter or appendix for the short contents.
% The arg is, e.g., `A' for an appendix, or `3' for a chapter.
%
\def\shortchaplabel#1{%
  % This space should be enough, since a single number is .5em, and the
  % widest letter (M) is 1em, at least in the Computer Modern fonts.
  % But use \hss just in case.
  % (This space doesn't include the extra space that gets added after
  % the label; that gets put in by \shortchapentry above.)
  %
  % We'd like to right-justify chapter numbers, but that looks strange
  % with appendix letters.  And right-justifying numbers and
  % left-justifying letters looks strange when there is less than 10
  % chapters.  Have to read the whole toc once to know how many chapters
  % there are before deciding ...
  \hbox to 1em{#1\hss}%
}

% These macros generate individual entries in the table of contents.
% The first argument is the chapter or section name.
% The last argument is the page number.
% The arguments in between are the chapter number, section number, ...

% Chapters, in the main contents.
\def\numchapentry#1#2#3#4{\dochapentry{#2\labelspace#1}{#4}}
%
% Chapters, in the short toc.
% See comments in \dochapentry re vbox and related settings.
\def\shortchapentry#1#2#3#4{%
  \tocentry{\shortchaplabel{#2}\labelspace #1}{\doshortpageno\bgroup#4\egroup}%
}

% Appendices, in the main contents.
% Need the word Appendix, and a fixed-size box.
%
\def\appendixbox#1{%
  % We use M since it's probably the widest letter.
  \setbox0 = \hbox{\putwordAppendix{} M}%
  \hbox to \wd0{\putwordAppendix{} #1\hss}}
%
\def\appentry#1#2#3#4{\dochapentry{\appendixbox{#2}\labelspace#1}{#4}}

% Unnumbered chapters.
\def\unnchapentry#1#2#3#4{\dochapentry{#1}{#4}}
\def\shortunnchapentry#1#2#3#4{\tocentry{#1}{\doshortpageno\bgroup#4\egroup}}

% Sections.
\def\numsecentry#1#2#3#4{\dosecentry{#2\labelspace#1}{#4}}
\let\appsecentry=\numsecentry
\def\unnsecentry#1#2#3#4{\dosecentry{#1}{#4}}

% Subsections.
\def\numsubsecentry#1#2#3#4{\dosubsecentry{#2\labelspace#1}{#4}}
\let\appsubsecentry=\numsubsecentry
\def\unnsubsecentry#1#2#3#4{\dosubsecentry{#1}{#4}}

% And subsubsections.
\def\numsubsubsecentry#1#2#3#4{\dosubsubsecentry{#2\labelspace#1}{#4}}
\let\appsubsubsecentry=\numsubsubsecentry
\def\unnsubsubsecentry#1#2#3#4{\dosubsubsecentry{#1}{#4}}

% This parameter controls the indentation of the various levels.
% Same as \defaultparindent.
\newdimen\tocindent \tocindent = 15pt

% Now for the actual typesetting. In all these, #1 is the text and #2 is the
% page number.
%
% If the toc has to be broken over pages, we want it to be at chapters
% if at all possible; hence the \penalty.
\def\dochapentry#1#2{%
   \penalty-300 \vskip1\baselineskip plus.33\baselineskip minus.25\baselineskip
   \begingroup
     \chapentryfonts
     \tocentry{#1}{\dopageno\bgroup#2\egroup}%
   \endgroup
   \nobreak\vskip .25\baselineskip plus.1\baselineskip
}

\def\dosecentry#1#2{\begingroup
  \secentryfonts \leftskip=\tocindent
  \tocentry{#1}{\dopageno\bgroup#2\egroup}%
\endgroup}

\def\dosubsecentry#1#2{\begingroup
  \subsecentryfonts \leftskip=2\tocindent
  \tocentry{#1}{\dopageno\bgroup#2\egroup}%
\endgroup}

\def\dosubsubsecentry#1#2{\begingroup
  \subsubsecentryfonts \leftskip=3\tocindent
  \tocentry{#1}{\dopageno\bgroup#2\egroup}%
\endgroup}

% We use the same \entry macro as for the index entries.
\let\tocentry = \entry

% Space between chapter (or whatever) number and the title.
\def\labelspace{\hskip1em \relax}

\def\dopageno#1{{\rm #1}}
\def\doshortpageno#1{{\rm #1}}

\def\chapentryfonts{\secfonts \rm}
\def\secentryfonts{\textfonts}
\def\subsecentryfonts{\textfonts}
\def\subsubsecentryfonts{\textfonts}


\message{environments,}
% @foo ... @end foo.

<<<<<<< HEAD
% Markup style infrastructure.  \defmarkupstylesetup\INITMACRO will
% define and register \INITMACRO to be called on markup style changes.
% \INITMACRO can check \currentmarkupstyle for the innermost
% style and the set of \ifmarkupSTYLE switches for all styles
% currently in effect.
\newif\ifmarkupvar
\newif\ifmarkupsamp
\newif\ifmarkupkey
%\newif\ifmarkupfile % @file == @samp.
%\newif\ifmarkupoption % @option == @samp.
\newif\ifmarkupcode
\newif\ifmarkupkbd
%\newif\ifmarkupenv % @env == @code.
%\newif\ifmarkupcommand % @command == @code.
\newif\ifmarkuptex % @tex (and part of @math, for now).
\newif\ifmarkupexample
\newif\ifmarkupverb
\newif\ifmarkupverbatim

\let\currentmarkupstyle\empty

\def\setupmarkupstyle#1{%
  \csname markup#1true\endcsname
  \def\currentmarkupstyle{#1}%
  \markupstylesetup
}

\let\markupstylesetup\empty

\def\defmarkupstylesetup#1{%
  \expandafter\def\expandafter\markupstylesetup
    \expandafter{\markupstylesetup #1}%
  \def#1%
}

% Markup style setup for left and right quotes.
\defmarkupstylesetup\markupsetuplq{%
  \expandafter\let\expandafter \temp \csname markupsetuplq\currentmarkupstyle\endcsname
  \ifx\temp\relax \markupsetuplqdefault \else \temp \fi
}

\defmarkupstylesetup\markupsetuprq{%
  \expandafter\let\expandafter \temp \csname markupsetuprq\currentmarkupstyle\endcsname
  \ifx\temp\relax \markupsetuprqdefault \else \temp \fi
}

{
\catcode`\'=\active
\catcode`\`=\active

\gdef\markupsetuplqdefault{\let`\lq}
\gdef\markupsetuprqdefault{\let'\rq}

\gdef\markupsetcodequoteleft{\let`\codequoteleft}
\gdef\markupsetcodequoteright{\let'\codequoteright}

\gdef\markupsetnoligaturesquoteleft{\let`\noligaturesquoteleft}
}

\let\markupsetuplqcode \markupsetcodequoteleft
\let\markupsetuprqcode \markupsetcodequoteright
\let\markupsetuplqexample \markupsetcodequoteleft
\let\markupsetuprqexample \markupsetcodequoteright
\let\markupsetuplqverb \markupsetcodequoteleft
\let\markupsetuprqverb \markupsetcodequoteright
\let\markupsetuplqverbatim \markupsetcodequoteleft
\let\markupsetuprqverbatim \markupsetcodequoteright

\let\markupsetuplqsamp \markupsetnoligaturesquoteleft
\let\markupsetuplqkbd \markupsetnoligaturesquoteleft

% Allow an option to not replace quotes with a regular directed right
% quote/apostrophe (char 0x27), but instead use the undirected quote
% from cmtt (char 0x0d).  The undirected quote is ugly, so don't make it
% the default, but it works for pasting with more pdf viewers (at least
% evince), the lilypond developers report.  xpdf does work with the
% regular 0x27.  
% 
\def\codequoteright{%
  \expandafter\ifx\csname SETtxicodequoteundirected\endcsname\relax
    \expandafter\ifx\csname SETcodequoteundirected\endcsname\relax
      '%
    \else \char'15 \fi
  \else \char'15 \fi
}
%
% and a similar option for the left quote char vs. a grave accent.
% Modern fonts display ASCII 0x60 as a grave accent, so some people like
% the code environments to do likewise.
% 
\def\codequoteleft{%
  \expandafter\ifx\csname SETtxicodequotebacktick\endcsname\relax
    \expandafter\ifx\csname SETcodequotebacktick\endcsname\relax
      % [Knuth] pp. 380,381,391
      % \relax disables Spanish ligatures ?` and !` of \tt font.
      \relax`%
    \else \char'22 \fi
  \else \char'22 \fi
}

% [Knuth] pp. 380,381,391, disable Spanish ligatures ?` and !` of \tt font.
\def\noligaturesquoteleft{\relax\lq}

% @point{}, @result{}, @expansion{}, @print{}, @equiv{}.
%
% Since these characters are used in examples, they should be an even number of
% \tt widths. Each \tt character is 1en, so two makes it 1em.
%
\def\point{$\star$}
\def\arrow{\leavevmode\raise.05ex\hbox to 1em{\hfil$\rightarrow$\hfil}}
\def\result{\leavevmode\raise.05ex\hbox to 1em{\hfil$\Rightarrow$\hfil}}
\def\expansion{\leavevmode\hbox to 1em{\hfil$\mapsto$\hfil}}
\def\print{\leavevmode\lower.1ex\hbox to 1em{\hfil$\dashv$\hfil}}
\def\equiv{\leavevmode\hbox to 1em{\hfil$\ptexequiv$\hfil}}

% The @error{} command.
% Adapted from the TeXbook's \boxit.
%
\newbox\errorbox
%
{\tentt \global\dimen0 = 3em}% Width of the box.
\dimen2 = .55pt % Thickness of rules
% The text. (`r' is open on the right, `e' somewhat less so on the left.)
\setbox0 = \hbox{\kern-.75pt \reducedsf error\kern-1.5pt}
%
\setbox\errorbox=\hbox to \dimen0{\hfil
   \hsize = \dimen0 \advance\hsize by -5.8pt % Space to left+right.
   \advance\hsize by -2\dimen2 % Rules.
   \vbox{%
      \hrule height\dimen2
      \hbox{\vrule width\dimen2 \kern3pt          % Space to left of text.
         \vtop{\kern2.4pt \box0 \kern2.4pt}% Space above/below.
         \kern3pt\vrule width\dimen2}% Space to right.
      \hrule height\dimen2}
    \hfil}
%
\def\error{\leavevmode\lower.7ex\copy\errorbox}

=======
>>>>>>> 03d20231
% @tex ... @end tex    escapes into raw Tex temporarily.
% One exception: @ is still an escape character, so that @end tex works.
% But \@ or @@ will get a plain tex @ character.

\envdef\tex{%
  \setupmarkupstyle{tex}%
  \catcode `\\=0 \catcode `\{=1 \catcode `\}=2
  \catcode `\$=3 \catcode `\&=4 \catcode `\#=6
  \catcode `\^=7 \catcode `\_=8 \catcode `\~=\active \let~=\tie
  \catcode `\%=14
  \catcode `\+=\other
  \catcode `\"=\other
  \catcode `\|=\other
  \catcode `\<=\other
  \catcode `\>=\other
  \catcode`\`=\other
  \catcode`\'=\other
  \escapechar=`\\
  %
  \let\b=\ptexb
  \let\bullet=\ptexbullet
  \let\c=\ptexc
  \let\,=\ptexcomma
  \let\.=\ptexdot
  \let\dots=\ptexdots
  \let\equiv=\ptexequiv
  \let\!=\ptexexclam
  \let\i=\ptexi
  \let\indent=\ptexindent
  \let\noindent=\ptexnoindent
  \let\{=\ptexlbrace
  \let\+=\tabalign
  \let\}=\ptexrbrace
  \let\/=\ptexslash
  \let\*=\ptexstar
  \let\t=\ptext
  \expandafter \let\csname top\endcsname=\ptextop  % outer
  \let\frenchspacing=\plainfrenchspacing
  %
  \def\endldots{\mathinner{\ldots\ldots\ldots\ldots}}%
  \def\enddots{\relax\ifmmode\endldots\else$\mathsurround=0pt \endldots\,$\fi}%
  \def\@{@}%
}
% There is no need to define \Etex.

% Define @lisp ... @end lisp.
% @lisp environment forms a group so it can rebind things,
% including the definition of @end lisp (which normally is erroneous).

% Amount to narrow the margins by for @lisp.
\newskip\lispnarrowing \lispnarrowing=0.4in

% This is the definition that ^^M gets inside @lisp, @example, and other
% such environments.  \null is better than a space, since it doesn't
% have any width.
\def\lisppar{\null\endgraf}

% This space is always present above and below environments.
\newskip\envskipamount \envskipamount = 0pt

% Make spacing and below environment symmetrical.  We use \parskip here
% to help in doing that, since in @example-like environments \parskip
% is reset to zero; thus the \afterenvbreak inserts no space -- but the
% start of the next paragraph will insert \parskip.
%
\def\aboveenvbreak{{%
  % =10000 instead of <10000 because of a special case in \itemzzz and
  % \sectionheading, q.v.
  \ifnum \lastpenalty=10000 \else
    \advance\envskipamount by \parskip
    \endgraf
    \ifdim\lastskip<\envskipamount
      \removelastskip
      % it's not a good place to break if the last penalty was \nobreak
      % or better ...
      \ifnum\lastpenalty<10000 \penalty-50 \fi
      \vskip\envskipamount
    \fi
  \fi
}}

\let\afterenvbreak = \aboveenvbreak

% \nonarrowing is a flag.  If "set", @lisp etc don't narrow margins; it will
% also clear it, so that its embedded environments do the narrowing again.
\let\nonarrowing=\relax

% @cartouche ... @end cartouche: draw rectangle w/rounded corners around
% environment contents.
\font\circle=lcircle10
\newdimen\circthick
\newdimen\cartouter\newdimen\cartinner
\newskip\normbskip\newskip\normpskip\newskip\normlskip
\circthick=\fontdimen8\circle
%
\def\ctl{{\circle\char'013\hskip -6pt}}% 6pt from pl file: 1/2charwidth
\def\ctr{{\hskip 6pt\circle\char'010}}
\def\cbl{{\circle\char'012\hskip -6pt}}
\def\cbr{{\hskip 6pt\circle\char'011}}
\def\carttop{\hbox to \cartouter{\hskip\lskip
        \ctl\leaders\hrule height\circthick\hfil\ctr
        \hskip\rskip}}
\def\cartbot{\hbox to \cartouter{\hskip\lskip
        \cbl\leaders\hrule height\circthick\hfil\cbr
        \hskip\rskip}}
%
\newskip\lskip\newskip\rskip

\envdef\cartouche{%
  \ifhmode\par\fi  % can't be in the midst of a paragraph.
  \startsavinginserts
  \lskip=\leftskip \rskip=\rightskip
  \leftskip=0pt\rightskip=0pt % we want these *outside*.
  \cartinner=\hsize \advance\cartinner by-\lskip
  \advance\cartinner by-\rskip
  \cartouter=\hsize
  \advance\cartouter by 18.4pt	% allow for 3pt kerns on either
				% side, and for 6pt waste from
				% each corner char, and rule thickness
  \normbskip=\baselineskip \normpskip=\parskip \normlskip=\lineskip
  % Flag to tell @lisp, etc., not to narrow margin.
  \let\nonarrowing = t%
  \vbox\bgroup
      \baselineskip=0pt\parskip=0pt\lineskip=0pt
      \carttop
      \hbox\bgroup
	  \hskip\lskip
	  \vrule\kern3pt
	  \vbox\bgroup
	      \kern3pt
	      \hsize=\cartinner
	      \baselineskip=\normbskip
	      \lineskip=\normlskip
	      \parskip=\normpskip
	      \vskip -\parskip
	      \comment % For explanation, see the end of \def\group.
}
\def\Ecartouche{%
              \ifhmode\par\fi
	      \kern3pt
	  \egroup
	  \kern3pt\vrule
	  \hskip\rskip
      \egroup
      \cartbot
  \egroup
  \checkinserts
}


% This macro is called at the beginning of all the @example variants,
% inside a group.
\newdimen\nonfillparindent
\def\nonfillstart{%
  \aboveenvbreak
  \hfuzz = 12pt % Don't be fussy
  \sepspaces % Make spaces be word-separators rather than space tokens.
  \let\par = \lisppar % don't ignore blank lines
  \obeylines % each line of input is a line of output
  \parskip = 0pt
  % Turn off paragraph indentation but redefine \indent to emulate
  % the normal \indent.
  \nonfillparindent=\parindent
  \parindent = 0pt
  \let\indent\nonfillindent
  %
  \emergencystretch = 0pt % don't try to avoid overfull boxes
  \ifx\nonarrowing\relax
    \advance \leftskip by \lispnarrowing
    \exdentamount=\lispnarrowing
  \else
    \let\nonarrowing = \relax
  \fi
  \let\exdent=\nofillexdent
}

\begingroup
\obeyspaces
% We want to swallow spaces (but not other tokens) after the fake
% @indent in our nonfill-environments, where spaces are normally
% active and set to @tie, resulting in them not being ignored after
% @indent.
\gdef\nonfillindent{\futurelet\temp\nonfillindentcheck}%
\gdef\nonfillindentcheck{%
\ifx\temp %
\expandafter\nonfillindentgobble%
\else%
\leavevmode\nonfillindentbox%
\fi%
}%
\endgroup
\def\nonfillindentgobble#1{\nonfillindent}
\def\nonfillindentbox{\hbox to \nonfillparindent{\hss}}

% If you want all examples etc. small: @set dispenvsize small.
% If you want even small examples the full size: @set dispenvsize nosmall.
% This affects the following displayed environments:
%    @example, @display, @format, @lisp
%
\def\smallword{small}
\def\nosmallword{nosmall}
\let\SETdispenvsize\relax
\def\setnormaldispenv{%
  \ifx\SETdispenvsize\smallword
    % end paragraph for sake of leading, in case document has no blank
    % line.  This is redundant with what happens in \aboveenvbreak, but
    % we need to do it before changing the fonts, and it's inconvenient
    % to change the fonts afterward.
    \ifnum \lastpenalty=10000 \else \endgraf \fi
    \smallexamplefonts \rm
  \fi
}
\def\setsmalldispenv{%
  \ifx\SETdispenvsize\nosmallword
  \else
    \ifnum \lastpenalty=10000 \else \endgraf \fi
    \smallexamplefonts \rm
  \fi
}

% We often define two environments, @foo and @smallfoo.
% Let's do it by one command:
\def\makedispenv #1#2{
  \expandafter\envdef\csname#1\endcsname {\setnormaldispenv #2}
  \expandafter\envdef\csname small#1\endcsname {\setsmalldispenv #2}
  \expandafter\let\csname E#1\endcsname \afterenvbreak
  \expandafter\let\csname Esmall#1\endcsname \afterenvbreak
}

% Define two synonyms:
\def\maketwodispenvs #1#2#3{
  \makedispenv{#1}{#3}
  \makedispenv{#2}{#3}
}

% @lisp: indented, narrowed, typewriter font; @example: same as @lisp.
%
% @smallexample and @smalllisp: use smaller fonts.
% Originally contributed by Pavel@xerox.
%
\maketwodispenvs {lisp}{example}{%
  \nonfillstart
  \tt\setupmarkupstyle{example}%
  \let\kbdfont = \kbdexamplefont % Allow @kbd to do something special.
  \gobble       % eat return
}
% @display/@smalldisplay: same as @lisp except keep current font.
%
\makedispenv {display}{%
  \nonfillstart
  \gobble
}

% @format/@smallformat: same as @display except don't narrow margins.
%
\makedispenv{format}{%
  \let\nonarrowing = t%
  \nonfillstart
  \gobble
}

% @flushleft: same as @format, but doesn't obey \SETdispenvsize.
\envdef\flushleft{%
  \let\nonarrowing = t%
  \nonfillstart
  \gobble
}
\let\Eflushleft = \afterenvbreak

% @flushright.
%
\envdef\flushright{%
  \let\nonarrowing = t%
  \nonfillstart
  \advance\leftskip by 0pt plus 1fill
  \gobble
}
\let\Eflushright = \afterenvbreak


% @raggedright does more-or-less normal line breaking but no right
% justification.  From plain.tex.
\envdef\raggedright{%
  \rightskip0pt plus2em \spaceskip.3333em \xspaceskip.5em\relax
}
\let\Eraggedright\par

\envdef\raggedleft{%
  \parindent=0pt \leftskip0pt plus2em
  \spaceskip.3333em \xspaceskip.5em \parfillskip=0pt
  \hbadness=10000 % Last line will usually be underfull, so turn off
                  % badness reporting.
}
\let\Eraggedleft\par

\envdef\raggedcenter{%
  \parindent=0pt \rightskip0pt plus1em \leftskip0pt plus1em
  \spaceskip.3333em \xspaceskip.5em \parfillskip=0pt
  \hbadness=10000 % Last line will usually be underfull, so turn off
                  % badness reporting.
}
\let\Eraggedcenter\par


% @quotation does normal linebreaking (hence we can't use \nonfillstart)
% and narrows the margins.  We keep \parskip nonzero in general, since
% we're doing normal filling.  So, when using \aboveenvbreak and
% \afterenvbreak, temporarily make \parskip 0.
%
\def\quotationstart{%
  {\parskip=0pt \aboveenvbreak}% because \aboveenvbreak inserts \parskip
  \parindent=0pt
  %
  % @cartouche defines \nonarrowing to inhibit narrowing at next level down.
  \ifx\nonarrowing\relax
    \advance\leftskip by \lispnarrowing
    \advance\rightskip by \lispnarrowing
    \exdentamount = \lispnarrowing
  \else
    \let\nonarrowing = \relax
  \fi
  \parsearg\quotationlabel
}

\envdef\quotation{%
  \setnormaldispenv
  \quotationstart
}

\envdef\smallquotation{%
  \setsmalldispenv
  \quotationstart
}
\let\Esmallquotation = \Equotation

% We have retained a nonzero parskip for the environment, since we're
% doing normal filling.
%
\def\Equotation{%
  \par
  \ifx\quotationauthor\undefined\else
    % indent a bit.
    \leftline{\kern 2\leftskip \sl ---\quotationauthor}%
  \fi
  {\parskip=0pt \afterenvbreak}%
}

% If we're given an argument, typeset it in bold with a colon after.
\def\quotationlabel#1{%
  \def\temp{#1}%
  \ifx\temp\empty \else
    {\bf #1: }%
  \fi
}


% LaTeX-like @verbatim...@end verbatim and @verb{<char>...<char>}
% If we want to allow any <char> as delimiter,
% we need the curly braces so that makeinfo sees the @verb command, eg:
% `@verbx...x' would look like the '@verbx' command.  --janneke@gnu.org
%
% [Knuth]: Donald Ervin Knuth, 1996.  The TeXbook.
%
% [Knuth] p.344; only we need to do the other characters Texinfo sets
% active too.  Otherwise, they get lost as the first character on a
% verbatim line.
\def\dospecials{%
  \do\ \do\\\do\{\do\}\do\$\do\&%
  \do\#\do\^\do\^^K\do\_\do\^^A\do\%\do\~%
  \do\<\do\>\do\|\do\@\do+\do\"%
  % Don't do the quotes -- if we do, @set txicodequoteundirected and
  % @set txicodequotebacktick will not have effect on @verb and
  % @verbatim, and ?` and !` ligatures won't get disabled.
  %\do\`\do\'%
}
%
% [Knuth] p. 380
\def\uncatcodespecials{%
  \def\do##1{\catcode`##1=\other}\dospecials}
%
% Setup for the @verb command.
%
% Eight spaces for a tab
\begingroup
  \catcode`\^^I=\active
  \gdef\tabeightspaces{\catcode`\^^I=\active\def^^I{\ \ \ \ \ \ \ \ }}
\endgroup
%
\def\setupverb{%
  \tt  % easiest (and conventionally used) font for verbatim
  \def\par{\leavevmode\endgraf}%
  \setupmarkupstyle{verb}%
  \tabeightspaces
  % Respect line breaks,
  % print special symbols as themselves, and
  % make each space count
  % must do in this order:
  \obeylines \uncatcodespecials \sepspaces
}

% Setup for the @verbatim environment
%
% Real tab expansion
\newdimen\tabw \setbox0=\hbox{\tt\space} \tabw=8\wd0 % tab amount
%
\def\starttabbox{\setbox0=\hbox\bgroup}
%
\begingroup
  \catcode`\^^I=\active
  \gdef\tabexpand{%
    \catcode`\^^I=\active
    \def^^I{\leavevmode\egroup
      \dimen0=\wd0 % the width so far, or since the previous tab
      \divide\dimen0 by\tabw
      \multiply\dimen0 by\tabw % compute previous multiple of \tabw
      \advance\dimen0 by\tabw  % advance to next multiple of \tabw
      \wd0=\dimen0 \box0 \starttabbox
    }%
  }
\endgroup

% start the verbatim environment.
\def\setupverbatim{%
  \let\nonarrowing = t%
  \nonfillstart
  % Easiest (and conventionally used) font for verbatim
  \tt
  \def\par{\leavevmode\egroup\box0\endgraf}%
  \tabexpand
  \setupmarkupstyle{verbatim}%
  % Respect line breaks,
  % print special symbols as themselves, and
  % make each space count
  % must do in this order:
  \obeylines \uncatcodespecials \sepspaces
  \everypar{\starttabbox}%
}

% Do the @verb magic: verbatim text is quoted by unique
% delimiter characters.  Before first delimiter expect a
% right brace, after last delimiter expect closing brace:
%
%    \def\doverb'{'<char>#1<char>'}'{#1}
%
% [Knuth] p. 382; only eat outer {}
\begingroup
  \catcode`[=1\catcode`]=2\catcode`\{=\other\catcode`\}=\other
  \gdef\doverb{#1[\def\next##1#1}[##1\endgroup]\next]
\endgroup
%
\def\verb{\begingroup\setupverb\doverb}
%
%
% Do the @verbatim magic: define the macro \doverbatim so that
% the (first) argument ends when '@end verbatim' is reached, ie:
%
%     \def\doverbatim#1@end verbatim{#1}
%
% For Texinfo it's a lot easier than for LaTeX,
% because texinfo's \verbatim doesn't stop at '\end{verbatim}':
% we need not redefine '\', '{' and '}'.
%
% Inspired by LaTeX's verbatim command set [latex.ltx]
%
\begingroup
  \catcode`\ =\active
  \obeylines %
  % ignore everything up to the first ^^M, that's the newline at the end
  % of the @verbatim input line itself.  Otherwise we get an extra blank
  % line in the output.
  \xdef\doverbatim#1^^M#2@end verbatim{#2\noexpand\end\gobble verbatim}%
  % We really want {...\end verbatim} in the body of the macro, but
  % without the active space; thus we have to use \xdef and \gobble.
\endgroup
%
\envdef\verbatim{%
    \setupverbatim\doverbatim
}
\let\Everbatim = \afterenvbreak


% @verbatiminclude FILE - insert text of file in verbatim environment.
%
\def\verbatiminclude{\parseargusing\filenamecatcodes\doverbatiminclude}
%
\def\doverbatiminclude#1{%
  {%
    \makevalueexpandable
    \setupverbatim
    \indexnofonts       % Allow `@@' and other weird things in file names.
    \input #1
    \afterenvbreak
  }%
}

% @copying ... @end copying.
% Save the text away for @insertcopying later.
%
% We save the uninterpreted tokens, rather than creating a box.
% Saving the text in a box would be much easier, but then all the
% typesetting commands (@smallbook, font changes, etc.) have to be done
% beforehand -- and a) we want @copying to be done first in the source
% file; b) letting users define the frontmatter in as flexible order as
% possible is very desirable.
%
\def\copying{\checkenv{}\begingroup\scanargctxt\docopying}
\def\docopying#1@end copying{\endgroup\def\copyingtext{#1}}
%
\def\insertcopying{%
  \begingroup
    \parindent = 0pt  % paragraph indentation looks wrong on title page
    \scanexp\copyingtext
  \endgroup
}


\message{defuns,}
% @defun etc.

\newskip\defbodyindent \defbodyindent=.4in
\newskip\defargsindent \defargsindent=50pt
\newskip\deflastargmargin \deflastargmargin=18pt
\newcount\defunpenalty

% Start the processing of @deffn:
\def\startdefun{%
  \ifnum\lastpenalty<10000
    \medbreak
    \defunpenalty=10003 % Will keep this @deffn together with the
                        % following @def command, see below.
  \else
    % If there are two @def commands in a row, we'll have a \nobreak,
    % which is there to keep the function description together with its
    % header.  But if there's nothing but headers, we need to allow a
    % break somewhere.  Check specifically for penalty 10002, inserted
    % by \printdefunline, instead of 10000, since the sectioning
    % commands also insert a nobreak penalty, and we don't want to allow
    % a break between a section heading and a defun.
    %
    % As a minor refinement, we avoid "club" headers by signalling
    % with penalty of 10003 after the very first @deffn in the
    % sequence (see above), and penalty of 10002 after any following
    % @def command.
    \ifnum\lastpenalty=10002 \penalty2000 \else \defunpenalty=10002 \fi
    %
    % Similarly, after a section heading, do not allow a break.
    % But do insert the glue.
    \medskip  % preceded by discardable penalty, so not a breakpoint
  \fi
  %
  \parindent=0in
  \advance\leftskip by \defbodyindent
  \exdentamount=\defbodyindent
}

\def\dodefunx#1{%
  % First, check whether we are in the right environment:
  \checkenv#1%
  %
  % As above, allow line break if we have multiple x headers in a row.
  % It's not a great place, though.
  \ifnum\lastpenalty=10002 \penalty3000 \else \defunpenalty=10002 \fi
  %
  % And now, it's time to reuse the body of the original defun:
  \expandafter\gobbledefun#1%
}
\def\gobbledefun#1\startdefun{}

% \printdefunline \deffnheader{text}
%
\def\printdefunline#1#2{%
  \begingroup
    % call \deffnheader:
    #1#2 \endheader
    % common ending:
    \interlinepenalty = 10000
    \advance\rightskip by 0pt plus 1fil
    \endgraf
    \nobreak\vskip -\parskip
    \penalty\defunpenalty  % signal to \startdefun and \dodefunx
    % Some of the @defun-type tags do not enable magic parentheses,
    % rendering the following check redundant.  But we don't optimize.
    \checkparencounts
  \endgroup
}

\def\Edefun{\endgraf\medbreak}

% \makedefun{deffn} creates \deffn, \deffnx and \Edeffn;
% the only thing remaining is to define \deffnheader.
%
\def\makedefun#1{%
  \expandafter\let\csname E#1\endcsname = \Edefun
  \edef\temp{\noexpand\domakedefun
    \makecsname{#1}\makecsname{#1x}\makecsname{#1header}}%
  \temp
}

% \domakedefun \deffn \deffnx \deffnheader
%
% Define \deffn and \deffnx, without parameters.
% \deffnheader has to be defined explicitly.
%
\def\domakedefun#1#2#3{%
  \envdef#1{%
    \startdefun
    \parseargusing\activeparens{\printdefunline#3}%
  }%
  \def#2{\dodefunx#1}%
  \def#3%
}

%%% Untyped functions:

% @deffn category name args
\makedefun{deffn}{\deffngeneral{}}

% @deffn category class name args
\makedefun{defop}#1 {\defopon{#1\ \putwordon}}

% \defopon {category on}class name args
\def\defopon#1#2 {\deffngeneral{\putwordon\ \code{#2}}{#1\ \code{#2}} }

% \deffngeneral {subind}category name args
%
\def\deffngeneral#1#2 #3 #4\endheader{%
  % Remember that \dosubind{fn}{foo}{} is equivalent to \doind{fn}{foo}.
  \dosubind{fn}{\code{#3}}{#1}%
  \defname{#2}{}{#3}\magicamp\defunargs{#4\unskip}%
}

%%% Typed functions:

% @deftypefn category type name args
\makedefun{deftypefn}{\deftypefngeneral{}}

% @deftypeop category class type name args
\makedefun{deftypeop}#1 {\deftypeopon{#1\ \putwordon}}

% \deftypeopon {category on}class type name args
\def\deftypeopon#1#2 {\deftypefngeneral{\putwordon\ \code{#2}}{#1\ \code{#2}} }

% \deftypefngeneral {subind}category type name args
%
\def\deftypefngeneral#1#2 #3 #4 #5\endheader{%
  \dosubind{fn}{\code{#4}}{#1}%
  \defname{#2}{#3}{#4}\defunargs{#5\unskip}%
}

%%% Typed variables:

% @deftypevr category type var args
\makedefun{deftypevr}{\deftypecvgeneral{}}

% @deftypecv category class type var args
\makedefun{deftypecv}#1 {\deftypecvof{#1\ \putwordof}}

% \deftypecvof {category of}class type var args
\def\deftypecvof#1#2 {\deftypecvgeneral{\putwordof\ \code{#2}}{#1\ \code{#2}} }

% \deftypecvgeneral {subind}category type var args
%
\def\deftypecvgeneral#1#2 #3 #4 #5\endheader{%
  \dosubind{vr}{\code{#4}}{#1}%
  \defname{#2}{#3}{#4}\defunargs{#5\unskip}%
}

%%% Untyped variables:

% @defvr category var args
\makedefun{defvr}#1 {\deftypevrheader{#1} {} }

% @defcv category class var args
\makedefun{defcv}#1 {\defcvof{#1\ \putwordof}}

% \defcvof {category of}class var args
\def\defcvof#1#2 {\deftypecvof{#1}#2 {} }

%%% Type:
% @deftp category name args
\makedefun{deftp}#1 #2 #3\endheader{%
  \doind{tp}{\code{#2}}%
  \defname{#1}{}{#2}\defunargs{#3\unskip}%
}

% Remaining @defun-like shortcuts:
\makedefun{defun}{\deffnheader{\putwordDeffunc} }
\makedefun{defmac}{\deffnheader{\putwordDefmac} }
\makedefun{defspec}{\deffnheader{\putwordDefspec} }
\makedefun{deftypefun}{\deftypefnheader{\putwordDeffunc} }
\makedefun{defvar}{\defvrheader{\putwordDefvar} }
\makedefun{defopt}{\defvrheader{\putwordDefopt} }
\makedefun{deftypevar}{\deftypevrheader{\putwordDefvar} }
\makedefun{defmethod}{\defopon\putwordMethodon}
\makedefun{deftypemethod}{\deftypeopon\putwordMethodon}
\makedefun{defivar}{\defcvof\putwordInstanceVariableof}
\makedefun{deftypeivar}{\deftypecvof\putwordInstanceVariableof}

% \defname, which formats the name of the @def (not the args).
% #1 is the category, such as "Function".
% #2 is the return type, if any.
% #3 is the function name.
%
% We are followed by (but not passed) the arguments, if any.
%
\def\defname#1#2#3{%
  % Get the values of \leftskip and \rightskip as they were outside the @def...
  \advance\leftskip by -\defbodyindent
  %
  % How we'll format the type name.  Putting it in brackets helps
  % distinguish it from the body text that may end up on the next line
  % just below it.
  \def\temp{#1}%
  \setbox0=\hbox{\kern\deflastargmargin \ifx\temp\empty\else [\rm\temp]\fi}
  %
  % Figure out line sizes for the paragraph shape.
  % The first line needs space for \box0; but if \rightskip is nonzero,
  % we need only space for the part of \box0 which exceeds it:
  \dimen0=\hsize  \advance\dimen0 by -\wd0  \advance\dimen0 by \rightskip
  % The continuations:
  \dimen2=\hsize  \advance\dimen2 by -\defargsindent
  % (plain.tex says that \dimen1 should be used only as global.)
  \parshape 2 0in \dimen0 \defargsindent \dimen2
  %
  % Put the type name to the right margin.
  \noindent
  \hbox to 0pt{%
    \hfil\box0 \kern-\hsize
    % \hsize has to be shortened this way:
    \kern\leftskip
    % Intentionally do not respect \rightskip, since we need the space.
  }%
  %
  % Allow all lines to be underfull without complaint:
  \tolerance=10000 \hbadness=10000
  \exdentamount=\defbodyindent
  {%
    % defun fonts. We use typewriter by default (used to be bold) because:
    % . we're printing identifiers, they should be in tt in principle.
    % . in languages with many accents, such as Czech or French, it's
    %   common to leave accents off identifiers.  The result looks ok in
    %   tt, but exceedingly strange in rm.
    % . we don't want -- and --- to be treated as ligatures.
    % . this still does not fix the ?` and !` ligatures, but so far no
    %   one has made identifiers using them :).
    \df \tt
    \def\temp{#2}% return value type
    \ifx\temp\empty\else \tclose{\temp} \fi
    #3% output function name
  }%
  {\rm\enskip}% hskip 0.5 em of \tenrm
  %
  \boldbrax
  % arguments will be output next, if any.
}

% Print arguments in slanted roman (not ttsl), inconsistently with using
% tt for the name.  This is because literal text is sometimes needed in
% the argument list (groff manual), and ttsl and tt are not very
% distinguishable.  Prevent hyphenation at `-' chars.
%
\def\defunargs#1{%
  % use sl by default (not ttsl),
  % tt for the names.
  \df \sl \hyphenchar\font=0
  %
  % On the other hand, if an argument has two dashes (for instance), we
  % want a way to get ttsl.  Let's try @var for that.
  \def\var##1{{\setupmarkupstyle{var}\ttslanted{##1}}}%
  #1%
  \sl\hyphenchar\font=45
}

% We want ()&[] to print specially on the defun line.
%
\def\activeparens{%
  \catcode`\(=\active \catcode`\)=\active
  \catcode`\[=\active \catcode`\]=\active
  \catcode`\&=\active
}

% Make control sequences which act like normal parenthesis chars.
\let\lparen = ( \let\rparen = )

% Be sure that we always have a definition for `(', etc.  For example,
% if the fn name has parens in it, \boldbrax will not be in effect yet,
% so TeX would otherwise complain about undefined control sequence.
{
  \activeparens
  \global\let(=\lparen \global\let)=\rparen
  \global\let[=\lbrack \global\let]=\rbrack
  \global\let& = \&

  \gdef\boldbrax{\let(=\opnr\let)=\clnr\let[=\lbrb\let]=\rbrb}
  \gdef\magicamp{\let&=\amprm}
}

\newcount\parencount

% If we encounter &foo, then turn on ()-hacking afterwards
\newif\ifampseen
\def\amprm#1 {\ampseentrue{\bf\&#1 }}

\def\parenfont{%
  \ifampseen
    % At the first level, print parens in roman,
    % otherwise use the default font.
    \ifnum \parencount=1 \rm \fi
  \else
    % The \sf parens (in \boldbrax) actually are a little bolder than
    % the contained text.  This is especially needed for [ and ] .
    \sf
  \fi
}
\def\infirstlevel#1{%
  \ifampseen
    \ifnum\parencount=1
      #1%
    \fi
  \fi
}
\def\bfafterword#1 {#1 \bf}

\def\opnr{%
  \global\advance\parencount by 1
  {\parenfont(}%
  \infirstlevel \bfafterword
}
\def\clnr{%
  {\parenfont)}%
  \infirstlevel \sl
  \global\advance\parencount by -1
}

\newcount\brackcount
\def\lbrb{%
  \global\advance\brackcount by 1
  {\bf[}%
}
\def\rbrb{%
  {\bf]}%
  \global\advance\brackcount by -1
}

\def\checkparencounts{%
  \ifnum\parencount=0 \else \badparencount \fi
  \ifnum\brackcount=0 \else \badbrackcount \fi
}
% these should not use \errmessage; the glibc manual, at least, actually
% has such constructs (when documenting function pointers).
\def\badparencount{%
  \message{Warning: unbalanced parentheses in @def...}%
  \global\parencount=0
}
\def\badbrackcount{%
  \message{Warning: unbalanced square brackets in @def...}%
  \global\brackcount=0
}


\message{macros,}
% @macro.

% To do this right we need a feature of e-TeX, \scantokens,
% which we arrange to emulate with a temporary file in ordinary TeX.
\ifx\eTeXversion\undefined
  \newwrite\macscribble
  \def\scantokens#1{%
    \toks0={#1}%
    \immediate\openout\macscribble=\jobname.tmp
    \immediate\write\macscribble{\the\toks0}%
    \immediate\closeout\macscribble
    \input \jobname.tmp
  }
\fi

\def\scanmacro#1{%
  \begingroup
    \newlinechar`\^^M
    \let\xeatspaces\eatspaces
    % Undo catcode changes of \startcontents and \doprintindex
    % When called from @insertcopying or (short)caption, we need active
    % backslash to get it printed correctly.  Previously, we had
    % \catcode`\\=\other instead.  We'll see whether a problem appears
    % with macro expansion.				--kasal, 19aug04
    \catcode`\@=0 \catcode`\\=\active \escapechar=`\@
    % ... and \example
    \spaceisspace
    %
    % Append \endinput to make sure that TeX does not see the ending newline.
    % I've verified that it is necessary both for e-TeX and for ordinary TeX
    %							--kasal, 29nov03
    \scantokens{#1\endinput}%
  \endgroup
}

\def\scanexp#1{%
  \edef\temp{\noexpand\scanmacro{#1}}%
  \temp
}

\newcount\paramno   % Count of parameters
\newtoks\macname    % Macro name
\newif\ifrecursive  % Is it recursive?

% List of all defined macros in the form
%    \definedummyword\macro1\definedummyword\macro2...
% Currently is also contains all @aliases; the list can be split
% if there is a need.
\def\macrolist{}

% Add the macro to \macrolist
\def\addtomacrolist#1{\expandafter \addtomacrolistxxx \csname#1\endcsname}
\def\addtomacrolistxxx#1{%
     \toks0 = \expandafter{\macrolist\definedummyword#1}%
     \xdef\macrolist{\the\toks0}%
}

% Utility routines.
% This does \let #1 = #2, with \csnames; that is,
%   \let \csname#1\endcsname = \csname#2\endcsname
% (except of course we have to play expansion games).
%
\def\cslet#1#2{%
  \expandafter\let
  \csname#1\expandafter\endcsname
  \csname#2\endcsname
}

% Trim leading and trailing spaces off a string.
% Concepts from aro-bend problem 15 (see CTAN).
{\catcode`\@=11
\gdef\eatspaces #1{\expandafter\trim@\expandafter{#1 }}
\gdef\trim@ #1{\trim@@ @#1 @ #1 @ @@}
\gdef\trim@@ #1@ #2@ #3@@{\trim@@@\empty #2 @}
\def\unbrace#1{#1}
\unbrace{\gdef\trim@@@ #1 } #2@{#1}
}

% Trim a single trailing ^^M off a string.
{\catcode`\^^M=\other \catcode`\Q=3%
\gdef\eatcr #1{\eatcra #1Q^^MQ}%
\gdef\eatcra#1^^MQ{\eatcrb#1Q}%
\gdef\eatcrb#1Q#2Q{#1}%
}

% Macro bodies are absorbed as an argument in a context where
% all characters are catcode 10, 11 or 12, except \ which is active
% (as in normal texinfo). It is necessary to change the definition of \.

% Non-ASCII encodings make 8-bit characters active, so un-activate
% them to avoid their expansion.  Must do this non-globally, to
% confine the change to the current group.

% It's necessary to have hard CRs when the macro is executed. This is
% done by  making ^^M (\endlinechar) catcode 12 when reading the macro
% body, and then making it the \newlinechar in \scanmacro.

\def\scanctxt{%
  \catcode`\"=\other
  \catcode`\+=\other
  \catcode`\<=\other
  \catcode`\>=\other
  \catcode`\@=\other
  \catcode`\^=\other
  \catcode`\_=\other
  \catcode`\|=\other
  \catcode`\~=\other
  \ifx\declaredencoding\ascii \else \setnonasciicharscatcodenonglobal\other \fi
}

\def\scanargctxt{%
  \scanctxt
  \catcode`\\=\other
  \catcode`\^^M=\other
}

\def\macrobodyctxt{%
  \scanctxt
  \catcode`\{=\other
  \catcode`\}=\other
  \catcode`\^^M=\other
  \usembodybackslash
}

\def\macroargctxt{%
  \scanctxt
  \catcode`\\=\other
}

% \mbodybackslash is the definition of \ in @macro bodies.
% It maps \foo\ => \csname macarg.foo\endcsname => #N
% where N is the macro parameter number.
% We define \csname macarg.\endcsname to be \realbackslash, so
% \\ in macro replacement text gets you a backslash.

{\catcode`@=0 @catcode`@\=@active
 @gdef@usembodybackslash{@let\=@mbodybackslash}
 @gdef@mbodybackslash#1\{@csname macarg.#1@endcsname}
}
\expandafter\def\csname macarg.\endcsname{\realbackslash}

\def\macro{\recursivefalse\parsearg\macroxxx}
\def\rmacro{\recursivetrue\parsearg\macroxxx}

\def\macroxxx#1{%
  \getargs{#1}%           now \macname is the macname and \argl the arglist
  \ifx\argl\empty       % no arguments
     \paramno=0%
  \else
     \expandafter\parsemargdef \argl;%
  \fi
  \if1\csname ismacro.\the\macname\endcsname
     \message{Warning: redefining \the\macname}%
  \else
     \expandafter\ifx\csname \the\macname\endcsname \relax
     \else \errmessage{Macro name \the\macname\space already defined}\fi
     \global\cslet{macsave.\the\macname}{\the\macname}%
     \global\expandafter\let\csname ismacro.\the\macname\endcsname=1%
     \addtomacrolist{\the\macname}%
  \fi
  \begingroup \macrobodyctxt
  \ifrecursive \expandafter\parsermacbody
  \else \expandafter\parsemacbody
  \fi}

\parseargdef\unmacro{%
  \if1\csname ismacro.#1\endcsname
    \global\cslet{#1}{macsave.#1}%
    \global\expandafter\let \csname ismacro.#1\endcsname=0%
    % Remove the macro name from \macrolist:
    \begingroup
      \expandafter\let\csname#1\endcsname \relax
      \let\definedummyword\unmacrodo
      \xdef\macrolist{\macrolist}%
    \endgroup
  \else
    \errmessage{Macro #1 not defined}%
  \fi
}

% Called by \do from \dounmacro on each macro.  The idea is to omit any
% macro definitions that have been changed to \relax.
%
\def\unmacrodo#1{%
  \ifx #1\relax
    % remove this
  \else
    \noexpand\definedummyword \noexpand#1%
  \fi
}

% This makes use of the obscure feature that if the last token of a
% <parameter list> is #, then the preceding argument is delimited by
% an opening brace, and that opening brace is not consumed.
\def\getargs#1{\getargsxxx#1{}}
\def\getargsxxx#1#{\getmacname #1 \relax\getmacargs}
\def\getmacname #1 #2\relax{\macname={#1}}
\def\getmacargs#1{\def\argl{#1}}

% Parse the optional {params} list.  Set up \paramno and \paramlist
% so \defmacro knows what to do.  Define \macarg.blah for each blah
% in the params list, to be ##N where N is the position in that list.
% That gets used by \mbodybackslash (above).

% We need to get `macro parameter char #' into several definitions.
% The technique used is stolen from LaTeX:  let \hash be something
% unexpandable, insert that wherever you need a #, and then redefine
% it to # just before using the token list produced.
%
% The same technique is used to protect \eatspaces till just before
% the macro is used.

\def\parsemargdef#1;{\paramno=0\def\paramlist{}%
        \let\hash\relax\let\xeatspaces\relax\parsemargdefxxx#1,;,}
\def\parsemargdefxxx#1,{%
  \if#1;\let\next=\relax
  \else \let\next=\parsemargdefxxx
    \advance\paramno by 1%
    \expandafter\edef\csname macarg.\eatspaces{#1}\endcsname
        {\xeatspaces{\hash\the\paramno}}%
    \edef\paramlist{\paramlist\hash\the\paramno,}%
  \fi\next}

% These two commands read recursive and nonrecursive macro bodies.
% (They're different since rec and nonrec macros end differently.)

\long\def\parsemacbody#1@end macro%
{\xdef\temp{\eatcr{#1}}\endgroup\defmacro}%
\long\def\parsermacbody#1@end rmacro%
{\xdef\temp{\eatcr{#1}}\endgroup\defmacro}%

% This defines the macro itself. There are six cases: recursive and
% nonrecursive macros of zero, one, and many arguments.
% Much magic with \expandafter here.
% \xdef is used so that macro definitions will survive the file
% they're defined in; @include reads the file inside a group.
\def\defmacro{%
  \let\hash=##% convert placeholders to macro parameter chars
  \ifrecursive
    \ifcase\paramno
    % 0
      \expandafter\xdef\csname\the\macname\endcsname{%
        \noexpand\scanmacro{\temp}}%
    \or % 1
      \expandafter\xdef\csname\the\macname\endcsname{%
         \bgroup\noexpand\macroargctxt
         \noexpand\braceorline
         \expandafter\noexpand\csname\the\macname xxx\endcsname}%
      \expandafter\xdef\csname\the\macname xxx\endcsname##1{%
         \egroup\noexpand\scanmacro{\temp}}%
    \else % many
      \expandafter\xdef\csname\the\macname\endcsname{%
         \bgroup\noexpand\macroargctxt
         \noexpand\csname\the\macname xx\endcsname}%
      \expandafter\xdef\csname\the\macname xx\endcsname##1{%
          \expandafter\noexpand\csname\the\macname xxx\endcsname ##1,}%
      \expandafter\expandafter
      \expandafter\xdef
      \expandafter\expandafter
        \csname\the\macname xxx\endcsname
          \paramlist{\egroup\noexpand\scanmacro{\temp}}%
    \fi
  \else
    \ifcase\paramno
    % 0
      \expandafter\xdef\csname\the\macname\endcsname{%
        \noexpand\norecurse{\the\macname}%
        \noexpand\scanmacro{\temp}\egroup}%
    \or % 1
      \expandafter\xdef\csname\the\macname\endcsname{%
         \bgroup\noexpand\macroargctxt
         \noexpand\braceorline
         \expandafter\noexpand\csname\the\macname xxx\endcsname}%
      \expandafter\xdef\csname\the\macname xxx\endcsname##1{%
        \egroup
        \noexpand\norecurse{\the\macname}%
        \noexpand\scanmacro{\temp}\egroup}%
    \else % many
      \expandafter\xdef\csname\the\macname\endcsname{%
         \bgroup\noexpand\macroargctxt
         \expandafter\noexpand\csname\the\macname xx\endcsname}%
      \expandafter\xdef\csname\the\macname xx\endcsname##1{%
          \expandafter\noexpand\csname\the\macname xxx\endcsname ##1,}%
      \expandafter\expandafter
      \expandafter\xdef
      \expandafter\expandafter
      \csname\the\macname xxx\endcsname
      \paramlist{%
          \egroup
          \noexpand\norecurse{\the\macname}%
          \noexpand\scanmacro{\temp}\egroup}%
    \fi
  \fi}

\def\norecurse#1{\bgroup\cslet{#1}{macsave.#1}}

% \braceorline decides whether the next nonwhitespace character is a
% {.  If so it reads up to the closing }, if not, it reads the whole
% line.  Whatever was read is then fed to the next control sequence
% as an argument (by \parsebrace or \parsearg)
\def\braceorline#1{\let\macnamexxx=#1\futurelet\nchar\braceorlinexxx}
\def\braceorlinexxx{%
  \ifx\nchar\bgroup\else
    \expandafter\parsearg
  \fi \macnamexxx}


% @alias.
% We need some trickery to remove the optional spaces around the equal
% sign.  Just make them active and then expand them all to nothing.
\def\alias{\parseargusing\obeyspaces\aliasxxx}
\def\aliasxxx #1{\aliasyyy#1\relax}
\def\aliasyyy #1=#2\relax{%
  {%
    \expandafter\let\obeyedspace=\empty
    \addtomacrolist{#1}%
    \xdef\next{\global\let\makecsname{#1}=\makecsname{#2}}%
  }%
  \next
}


\message{cross references,}

\newwrite\auxfile
\newif\ifhavexrefs    % True if xref values are known.
\newif\ifwarnedxrefs  % True if we warned once that they aren't known.

% @inforef is relatively simple.
\def\inforef #1{\inforefzzz #1,,,,**}
\def\inforefzzz #1,#2,#3,#4**{\putwordSee{} \putwordInfo{} \putwordfile{} \file{\ignorespaces #3{}},
  node \samp{\ignorespaces#1{}}}

% @node's only job in TeX is to define \lastnode, which is used in
% cross-references.  The @node line might or might not have commas, and
% might or might not have spaces before the first comma, like:
% @node foo , bar , ...
% We don't want such trailing spaces in the node name.
%
\parseargdef\node{\checkenv{}\donode #1 ,\finishnodeparse}
%
% also remove a trailing comma, in case of something like this:
% @node Help-Cross,  ,  , Cross-refs
\def\donode#1 ,#2\finishnodeparse{\dodonode #1,\finishnodeparse}
\def\dodonode#1,#2\finishnodeparse{\gdef\lastnode{#1}}

\let\nwnode=\node
\let\lastnode=\empty

% Write a cross-reference definition for the current node.  #1 is the
% type (Ynumbered, Yappendix, Ynothing).
%
\def\donoderef#1{%
  \ifx\lastnode\empty\else
    \setref{\lastnode}{#1}%
    \global\let\lastnode=\empty
  \fi
}

% @anchor{NAME} -- define xref target at arbitrary point.
%
\newcount\savesfregister
%
\def\savesf{\relax \ifhmode \savesfregister=\spacefactor \fi}
\def\restoresf{\relax \ifhmode \spacefactor=\savesfregister \fi}
\def\anchor#1{\savesf \setref{#1}{Ynothing}\restoresf \ignorespaces}

% \setref{NAME}{SNT} defines a cross-reference point NAME (a node or an
% anchor), which consists of three parts:
% 1) NAME-title - the current sectioning name taken from \lastsection,
%                 or the anchor name.
% 2) NAME-snt   - section number and type, passed as the SNT arg, or
%                 empty for anchors.
% 3) NAME-pg    - the page number.
%
% This is called from \donoderef, \anchor, and \dofloat.  In the case of
% floats, there is an additional part, which is not written here:
% 4) NAME-lof   - the text as it should appear in a @listoffloats.
%
\def\setref#1#2{%
  \pdfmkdest{#1}%
  \iflinks
    {%
      \atdummies  % preserve commands, but don't expand them
      \edef\writexrdef##1##2{%
	\write\auxfile{@xrdef{#1-% #1 of \setref, expanded by the \edef
	  ##1}{##2}}% these are parameters of \writexrdef
      }%
      \toks0 = \expandafter{\lastsection}%
      \immediate \writexrdef{title}{\the\toks0 }%
      \immediate \writexrdef{snt}{\csname #2\endcsname}% \Ynumbered etc.
      \safewhatsit{\writexrdef{pg}{\folio}}% will be written later, during \shipout
    }%
  \fi
}

% @xref, @pxref, and @ref generate cross-references.  For \xrefX, #1 is
% the node name, #2 the name of the Info cross-reference, #3 the printed
% node name, #4 the name of the Info file, #5 the name of the printed
% manual.  All but the node name can be omitted.
%
\def\pxref#1{\putwordsee{} \xrefX[#1,,,,,,,]}
\def\xref#1{\putwordSee{} \xrefX[#1,,,,,,,]}
\def\ref#1{\xrefX[#1,,,,,,,]}
\def\xrefX[#1,#2,#3,#4,#5,#6]{\begingroup
  \unsepspaces
  \def\printedmanual{\ignorespaces #5}%
  \def\printedrefname{\ignorespaces #3}%
  \setbox1=\hbox{\printedmanual\unskip}%
  \setbox0=\hbox{\printedrefname\unskip}%
  \ifdim \wd0 = 0pt
    % No printed node name was explicitly given.
    \expandafter\ifx\csname SETxref-automatic-section-title\endcsname\relax
      % Use the node name inside the square brackets.
      \def\printedrefname{\ignorespaces #1}%
    \else
      % Use the actual chapter/section title appear inside
      % the square brackets.  Use the real section title if we have it.
      \ifdim \wd1 > 0pt
        % It is in another manual, so we don't have it.
        \def\printedrefname{\ignorespaces #1}%
      \else
        \ifhavexrefs
          % We know the real title if we have the xref values.
          \def\printedrefname{\refx{#1-title}{}}%
        \else
          % Otherwise just copy the Info node name.
          \def\printedrefname{\ignorespaces #1}%
        \fi%
      \fi
    \fi
  \fi
  %
  % Make link in pdf output.
  \ifpdf
    {\indexnofonts
     \turnoffactive
     % This expands tokens, so do it after making catcode changes, so _
     % etc. don't get their TeX definitions.
     \getfilename{#4}%
     %
     % See comments at \activebackslashdouble.
     {\activebackslashdouble \xdef\pdfxrefdest{#1}%
      \backslashparens\pdfxrefdest}%
     %
     \leavevmode
     \startlink attr{/Border [0 0 0]}%
     \ifnum\filenamelength>0
       goto file{\the\filename.pdf} name{\pdfxrefdest}%
     \else
       goto name{\pdfmkpgn{\pdfxrefdest}}%
     \fi
    }%
    \setcolor{\linkcolor}%
  \fi
  %
  % Float references are printed completely differently: "Figure 1.2"
  % instead of "[somenode], p.3".  We distinguish them by the
  % LABEL-title being set to a magic string.
  {%
    % Have to otherify everything special to allow the \csname to
    % include an _ in the xref name, etc.
    \indexnofonts
    \turnoffactive
    \expandafter\global\expandafter\let\expandafter\Xthisreftitle
      \csname XR#1-title\endcsname
  }%
  \iffloat\Xthisreftitle
    % If the user specified the print name (third arg) to the ref,
    % print it instead of our usual "Figure 1.2".
    \ifdim\wd0 = 0pt
      \refx{#1-snt}{}%
    \else
      \printedrefname
    \fi
    %
    % if the user also gave the printed manual name (fifth arg), append
    % "in MANUALNAME".
    \ifdim \wd1 > 0pt
      \space \putwordin{} \cite{\printedmanual}%
    \fi
  \else
    % node/anchor (non-float) references.
    %
    % If we use \unhbox0 and \unhbox1 to print the node names, TeX does not
    % insert empty discretionaries after hyphens, which means that it will
    % not find a line break at a hyphen in a node names.  Since some manuals
    % are best written with fairly long node names, containing hyphens, this
    % is a loss.  Therefore, we give the text of the node name again, so it
    % is as if TeX is seeing it for the first time.
    \ifdim \wd1 > 0pt
      \putwordSection{} ``\printedrefname'' \putwordin{} \cite{\printedmanual}%
    \else
      % _ (for example) has to be the character _ for the purposes of the
      % control sequence corresponding to the node, but it has to expand
      % into the usual \leavevmode...\vrule stuff for purposes of
      % printing. So we \turnoffactive for the \refx-snt, back on for the
      % printing, back off for the \refx-pg.
      {\turnoffactive
       % Only output a following space if the -snt ref is nonempty; for
       % @unnumbered and @anchor, it won't be.
       \setbox2 = \hbox{\ignorespaces \refx{#1-snt}{}}%
       \ifdim \wd2 > 0pt \refx{#1-snt}\space\fi
      }%
      % output the `[mynode]' via a macro so it can be overridden.
      \xrefprintnodename\printedrefname
      %
      % But we always want a comma and a space:
      ,\space
      %
      % output the `page 3'.
      \turnoffactive \putwordpage\tie\refx{#1-pg}{}%
    \fi
  \fi
  \endlink
\endgroup}

% This macro is called from \xrefX for the `[nodename]' part of xref
% output.  It's a separate macro only so it can be changed more easily,
% since square brackets don't work well in some documents.  Particularly
% one that Bob is working on :).
%
\def\xrefprintnodename#1{[#1]}

% Things referred to by \setref.
%
\def\Ynothing{}
\def\Yomitfromtoc{}
\def\Ynumbered{%
  \ifnum\secno=0
    \putwordChapter@tie \the\chapno
  \else \ifnum\subsecno=0
    \putwordSection@tie \the\chapno.\the\secno
  \else \ifnum\subsubsecno=0
    \putwordSection@tie \the\chapno.\the\secno.\the\subsecno
  \else
    \putwordSection@tie \the\chapno.\the\secno.\the\subsecno.\the\subsubsecno
  \fi\fi\fi
}
\def\Yappendix{%
  \ifnum\secno=0
     \putwordAppendix@tie @char\the\appendixno{}%
  \else \ifnum\subsecno=0
     \putwordSection@tie @char\the\appendixno.\the\secno
  \else \ifnum\subsubsecno=0
    \putwordSection@tie @char\the\appendixno.\the\secno.\the\subsecno
  \else
    \putwordSection@tie
      @char\the\appendixno.\the\secno.\the\subsecno.\the\subsubsecno
  \fi\fi\fi
}

% Define \refx{NAME}{SUFFIX} to reference a cross-reference string named NAME.
% If its value is nonempty, SUFFIX is output afterward.
%
\def\refx#1#2{%
  {%
    \indexnofonts
    \otherbackslash
    \expandafter\global\expandafter\let\expandafter\thisrefX
      \csname XR#1\endcsname
  }%
  \ifx\thisrefX\relax
    % If not defined, say something at least.
    \angleleft un\-de\-fined\angleright
    \iflinks
      \ifhavexrefs
        \message{\linenumber Undefined cross reference `#1'.}%
      \else
        \ifwarnedxrefs\else
          \global\warnedxrefstrue
          \message{Cross reference values unknown; you must run TeX again.}%
        \fi
      \fi
    \fi
  \else
    % It's defined, so just use it.
    \thisrefX
  \fi
  #2% Output the suffix in any case.
}

% This is the macro invoked by entries in the aux file.  Usually it's
% just a \def (we prepend XR to the control sequence name to avoid
% collisions).  But if this is a float type, we have more work to do.
%
\def\xrdef#1#2{%
  {% The node name might contain 8-bit characters, which in our current
   % implementation are changed to commands like @'e.  Don't let these
   % mess up the control sequence name.
    \indexnofonts
    \turnoffactive
    \xdef\safexrefname{#1}%
  }%
  %
  \expandafter\gdef\csname XR\safexrefname\endcsname{#2}% remember this xref
  %
  % Was that xref control sequence that we just defined for a float?
  \expandafter\iffloat\csname XR\safexrefname\endcsname
    % it was a float, and we have the (safe) float type in \iffloattype.
    \expandafter\let\expandafter\floatlist
      \csname floatlist\iffloattype\endcsname
    %
    % Is this the first time we've seen this float type?
    \expandafter\ifx\floatlist\relax
      \toks0 = {\do}% yes, so just \do
    \else
      % had it before, so preserve previous elements in list.
      \toks0 = \expandafter{\floatlist\do}%
    \fi
    %
    % Remember this xref in the control sequence \floatlistFLOATTYPE,
    % for later use in \listoffloats.
    \expandafter\xdef\csname floatlist\iffloattype\endcsname{\the\toks0
      {\safexrefname}}%
  \fi
}

% Read the last existing aux file, if any.  No error if none exists.
%
\def\tryauxfile{%
  \openin 1 \jobname.aux
  \ifeof 1 \else
    \readdatafile{aux}%
    \global\havexrefstrue
  \fi
  \closein 1
}

\def\setupdatafile{%
  \catcode`\^^@=\other
  \catcode`\^^A=\other
  \catcode`\^^B=\other
  \catcode`\^^C=\other
  \catcode`\^^D=\other
  \catcode`\^^E=\other
  \catcode`\^^F=\other
  \catcode`\^^G=\other
  \catcode`\^^H=\other
  \catcode`\^^K=\other
  \catcode`\^^L=\other
  \catcode`\^^N=\other
  \catcode`\^^P=\other
  \catcode`\^^Q=\other
  \catcode`\^^R=\other
  \catcode`\^^S=\other
  \catcode`\^^T=\other
  \catcode`\^^U=\other
  \catcode`\^^V=\other
  \catcode`\^^W=\other
  \catcode`\^^X=\other
  \catcode`\^^Z=\other
  \catcode`\^^[=\other
  \catcode`\^^\=\other
  \catcode`\^^]=\other
  \catcode`\^^^=\other
  \catcode`\^^_=\other
  % It was suggested to set the catcode of ^ to 7, which would allow ^^e4 etc.
  % in xref tags, i.e., node names.  But since ^^e4 notation isn't
  % supported in the main text, it doesn't seem desirable.  Furthermore,
  % that is not enough: for node names that actually contain a ^
  % character, we would end up writing a line like this: 'xrdef {'hat
  % b-title}{'hat b} and \xrdef does a \csname...\endcsname on the first
  % argument, and \hat is not an expandable control sequence.  It could
  % all be worked out, but why?  Either we support ^^ or we don't.
  %
  % The other change necessary for this was to define \auxhat:
  % \def\auxhat{\def^{'hat }}% extra space so ok if followed by letter
  % and then to call \auxhat in \setq.
  %
  \catcode`\^=\other
  %
  % Special characters.  Should be turned off anyway, but...
  \catcode`\~=\other
  \catcode`\[=\other
  \catcode`\]=\other
  \catcode`\"=\other
  \catcode`\_=\other
  \catcode`\|=\other
  \catcode`\<=\other
  \catcode`\>=\other
  \catcode`\$=\other
  \catcode`\#=\other
  \catcode`\&=\other
  \catcode`\%=\other
  \catcode`+=\other % avoid \+ for paranoia even though we've turned it off
  %
  % This is to support \ in node names and titles, since the \
  % characters end up in a \csname.  It's easier than
  % leaving it active and making its active definition an actual \
  % character.  What I don't understand is why it works in the *value*
  % of the xrdef.  Seems like it should be a catcode12 \, and that
  % should not typeset properly.  But it works, so I'm moving on for
  % now.  --karl, 15jan04.
  \catcode`\\=\other
  %
  % Make the characters 128-255 be printing characters.
  {%
    \count1=128
    \def\loop{%
      \catcode\count1=\other
      \advance\count1 by 1
      \ifnum \count1<256 \loop \fi
    }%
  }%
  %
  % @ is our escape character in .aux files, and we need braces.
  \catcode`\{=1
  \catcode`\}=2
  \catcode`\@=0
}

\def\readdatafile#1{%
\begingroup
  \setupdatafile
  \input\jobname.#1
\endgroup}


\message{insertions,}
% including footnotes.

\newcount \footnoteno

% The trailing space in the following definition for supereject is
% vital for proper filling; pages come out unaligned when you do a
% pagealignmacro call if that space before the closing brace is
% removed. (Generally, numeric constants should always be followed by a
% space to prevent strange expansion errors.)
\def\supereject{\par\penalty -20000\footnoteno =0 }

% @footnotestyle is meaningful for info output only.
\let\footnotestyle=\comment

{\catcode `\@=11
%
% Auto-number footnotes.  Otherwise like plain.
\gdef\footnote{%
  \let\indent=\ptexindent
  \let\noindent=\ptexnoindent
  \global\advance\footnoteno by \@ne
  \edef\thisfootno{$^{\the\footnoteno}$}%
  %
  % In case the footnote comes at the end of a sentence, preserve the
  % extra spacing after we do the footnote number.
  \let\@sf\empty
  \ifhmode\edef\@sf{\spacefactor\the\spacefactor}\ptexslash\fi
  %
  % Remove inadvertent blank space before typesetting the footnote number.
  \unskip
  \thisfootno\@sf
  \dofootnote
}%

% Don't bother with the trickery in plain.tex to not require the
% footnote text as a parameter.  Our footnotes don't need to be so general.
%
% Oh yes, they do; otherwise, @ifset (and anything else that uses
% \parseargline) fails inside footnotes because the tokens are fixed when
% the footnote is read.  --karl, 16nov96.
%
\gdef\dofootnote{%
  \insert\footins\bgroup
  % We want to typeset this text as a normal paragraph, even if the
  % footnote reference occurs in (for example) a display environment.
  % So reset some parameters.
  \hsize=\pagewidth
  \interlinepenalty\interfootnotelinepenalty
  \splittopskip\ht\strutbox % top baseline for broken footnotes
  \splitmaxdepth\dp\strutbox
  \floatingpenalty\@MM
  \leftskip\z@skip
  \rightskip\z@skip
  \spaceskip\z@skip
  \xspaceskip\z@skip
  \parindent\defaultparindent
  %
  \smallfonts \rm
  %
  % Because we use hanging indentation in footnotes, a @noindent appears
  % to exdent this text, so make it be a no-op.  makeinfo does not use
  % hanging indentation so @noindent can still be needed within footnote
  % text after an @example or the like (not that this is good style).
  \let\noindent = \relax
  %
  % Hang the footnote text off the number.  Use \everypar in case the
  % footnote extends for more than one paragraph.
  \everypar = {\hang}%
  \textindent{\thisfootno}%
  %
  % Don't crash into the line above the footnote text.  Since this
  % expands into a box, it must come within the paragraph, lest it
  % provide a place where TeX can split the footnote.
  \footstrut
  \futurelet\next\fo@t
}
}%end \catcode `\@=11

% In case a @footnote appears in a vbox, save the footnote text and create
% the real \insert just after the vbox finished.  Otherwise, the insertion
% would be lost.
% Similarly, if a @footnote appears inside an alignment, save the footnote
% text to a box and make the \insert when a row of the table is finished.
% And the same can be done for other insert classes.  --kasal, 16nov03.

% Replace the \insert primitive by a cheating macro.
% Deeper inside, just make sure that the saved insertions are not spilled
% out prematurely.
%
\def\startsavinginserts{%
  \ifx \insert\ptexinsert
    \let\insert\saveinsert
  \else
    \let\checkinserts\relax
  \fi
}

% This \insert replacement works for both \insert\footins{foo} and
% \insert\footins\bgroup foo\egroup, but it doesn't work for \insert27{foo}.
%
\def\saveinsert#1{%
  \edef\next{\noexpand\savetobox \makeSAVEname#1}%
  \afterassignment\next
  % swallow the left brace
  \let\temp =
}
\def\makeSAVEname#1{\makecsname{SAVE\expandafter\gobble\string#1}}
\def\savetobox#1{\global\setbox#1 = \vbox\bgroup \unvbox#1}

\def\checksaveins#1{\ifvoid#1\else \placesaveins#1\fi}

\def\placesaveins#1{%
  \ptexinsert \csname\expandafter\gobblesave\string#1\endcsname
    {\box#1}%
}

% eat @SAVE -- beware, all of them have catcode \other:
{
  \def\dospecials{\do S\do A\do V\do E} \uncatcodespecials  %  ;-)
  \gdef\gobblesave @SAVE{}
}

% initialization:
\def\newsaveins #1{%
  \edef\next{\noexpand\newsaveinsX \makeSAVEname#1}%
  \next
}
\def\newsaveinsX #1{%
  \csname newbox\endcsname #1%
  \expandafter\def\expandafter\checkinserts\expandafter{\checkinserts
    \checksaveins #1}%
}

% initialize:
\let\checkinserts\empty
\newsaveins\footins
\newsaveins\margin


% @image.  We use the macros from epsf.tex to support this.
% If epsf.tex is not installed and @image is used, we complain.
%
% Check for and read epsf.tex up front.  If we read it only at @image
% time, we might be inside a group, and then its definitions would get
% undone and the next image would fail.
\openin 1 = epsf.tex
\ifeof 1 \else
  % Do not bother showing banner with epsf.tex v2.7k (available in
  % doc/epsf.tex and on ctan).
  \def\epsfannounce{\toks0 = }%
  \input epsf.tex
\fi
\closein 1
%
% We will only complain once about lack of epsf.tex.
\newif\ifwarnednoepsf
\newhelp\noepsfhelp{epsf.tex must be installed for images to
  work.  It is also included in the Texinfo distribution, or you can get
  it from ftp://tug.org/tex/epsf.tex.}
%
\def\image#1{%
  \ifx\epsfbox\undefined
    \ifwarnednoepsf \else
      \errhelp = \noepsfhelp
      \errmessage{epsf.tex not found, images will be ignored}%
      \global\warnednoepsftrue
    \fi
  \else
    \imagexxx #1,,,,,\finish
  \fi
}
%
% Arguments to @image:
% #1 is (mandatory) image filename; we tack on .eps extension.
% #2 is (optional) width, #3 is (optional) height.
% #4 is (ignored optional) html alt text.
% #5 is (ignored optional) extension.
% #6 is just the usual extra ignored arg for parsing this stuff.
\newif\ifimagevmode
\def\imagexxx#1,#2,#3,#4,#5,#6\finish{\begingroup
  \catcode`\^^M = 5     % in case we're inside an example
  \normalturnoffactive  % allow _ et al. in names
  % If the image is by itself, center it.
  \ifvmode
    \imagevmodetrue
    \nobreak\medskip
    % Usually we'll have text after the image which will insert
    % \parskip glue, so insert it here too to equalize the space
    % above and below.
    \nobreak\vskip\parskip
    \nobreak
  \fi
  %
  % Leave vertical mode so that indentation from an enclosing
  % environment such as @quotation is respected.  On the other hand, if
  % it's at the top level, we don't want the normal paragraph indentation.
  \noindent
  %
  % Output the image.
  \ifpdf
    \dopdfimage{#1}{#2}{#3}%
  \else
    % \epsfbox itself resets \epsf?size at each figure.
    \setbox0 = \hbox{\ignorespaces #2}\ifdim\wd0 > 0pt \epsfxsize=#2\relax \fi
    \setbox0 = \hbox{\ignorespaces #3}\ifdim\wd0 > 0pt \epsfysize=#3\relax \fi
    \epsfbox{#1.eps}%
  \fi
  %
  \ifimagevmode \medskip \fi  % space after the standalone image
\endgroup}


% @float FLOATTYPE,LABEL,LOC ... @end float for displayed figures, tables,
% etc.  We don't actually implement floating yet, we always include the
% float "here".  But it seemed the best name for the future.
%
\envparseargdef\float{\eatcommaspace\eatcommaspace\dofloat#1, , ,\finish}

% There may be a space before second and/or third parameter; delete it.
\def\eatcommaspace#1, {#1,}

% #1 is the optional FLOATTYPE, the text label for this float, typically
% "Figure", "Table", "Example", etc.  Can't contain commas.  If omitted,
% this float will not be numbered and cannot be referred to.
%
% #2 is the optional xref label.  Also must be present for the float to
% be referable.
%
% #3 is the optional positioning argument; for now, it is ignored.  It
% will somehow specify the positions allowed to float to (here, top, bottom).
%
% We keep a separate counter for each FLOATTYPE, which we reset at each
% chapter-level command.
\let\resetallfloatnos=\empty
%
\def\dofloat#1,#2,#3,#4\finish{%
  \let\thiscaption=\empty
  \let\thisshortcaption=\empty
  %
  % don't lose footnotes inside @float.
  %
  % BEWARE: when the floats start float, we have to issue warning whenever an
  % insert appears inside a float which could possibly float. --kasal, 26may04
  %
  \startsavinginserts
  %
  % We can't be used inside a paragraph.
  \par
  %
  \vtop\bgroup
    \def\floattype{#1}%
    \def\floatlabel{#2}%
    \def\floatloc{#3}% we do nothing with this yet.
    %
    \ifx\floattype\empty
      \let\safefloattype=\empty
    \else
      {%
        % the floattype might have accents or other special characters,
        % but we need to use it in a control sequence name.
        \indexnofonts
        \turnoffactive
        \xdef\safefloattype{\floattype}%
      }%
    \fi
    %
    % If label is given but no type, we handle that as the empty type.
    \ifx\floatlabel\empty \else
      % We want each FLOATTYPE to be numbered separately (Figure 1,
      % Table 1, Figure 2, ...).  (And if no label, no number.)
      %
      \expandafter\getfloatno\csname\safefloattype floatno\endcsname
      \global\advance\floatno by 1
      %
      {%
        % This magic value for \lastsection is output by \setref as the
        % XREFLABEL-title value.  \xrefX uses it to distinguish float
        % labels (which have a completely different output format) from
        % node and anchor labels.  And \xrdef uses it to construct the
        % lists of floats.
        %
        \edef\lastsection{\floatmagic=\safefloattype}%
        \setref{\floatlabel}{Yfloat}%
      }%
    \fi
    %
    % start with \parskip glue, I guess.
    \vskip\parskip
    %
    % Don't suppress indentation if a float happens to start a section.
    \restorefirstparagraphindent
}

% we have these possibilities:
% @float Foo,lbl & @caption{Cap}: Foo 1.1: Cap
% @float Foo,lbl & no caption:    Foo 1.1
% @float Foo & @caption{Cap}:     Foo: Cap
% @float Foo & no caption:        Foo
% @float ,lbl & Caption{Cap}:     1.1: Cap
% @float ,lbl & no caption:       1.1
% @float & @caption{Cap}:         Cap
% @float & no caption:
%
\def\Efloat{%
    \let\floatident = \empty
    %
    % In all cases, if we have a float type, it comes first.
    \ifx\floattype\empty \else \def\floatident{\floattype}\fi
    %
    % If we have an xref label, the number comes next.
    \ifx\floatlabel\empty \else
      \ifx\floattype\empty \else % if also had float type, need tie first.
        \appendtomacro\floatident{\tie}%
      \fi
      % the number.
      \appendtomacro\floatident{\chaplevelprefix\the\floatno}%
    \fi
    %
    % Start the printed caption with what we've constructed in
    % \floatident, but keep it separate; we need \floatident again.
    \let\captionline = \floatident
    %
    \ifx\thiscaption\empty \else
      \ifx\floatident\empty \else
	\appendtomacro\captionline{: }% had ident, so need a colon between
      \fi
      %
      % caption text.
      \appendtomacro\captionline{\scanexp\thiscaption}%
    \fi
    %
    % If we have anything to print, print it, with space before.
    % Eventually this needs to become an \insert.
    \ifx\captionline\empty \else
      \vskip.5\parskip
      \captionline
      %
      % Space below caption.
      \vskip\parskip
    \fi
    %
    % If have an xref label, write the list of floats info.  Do this
    % after the caption, to avoid chance of it being a breakpoint.
    \ifx\floatlabel\empty \else
      % Write the text that goes in the lof to the aux file as
      % \floatlabel-lof.  Besides \floatident, we include the short
      % caption if specified, else the full caption if specified, else nothing.
      {%
        \atdummies
        %
        % since we read the caption text in the macro world, where ^^M
        % is turned into a normal character, we have to scan it back, so
        % we don't write the literal three characters "^^M" into the aux file.
	\scanexp{%
	  \xdef\noexpand\gtemp{%
	    \ifx\thisshortcaption\empty
	      \thiscaption
	    \else
	      \thisshortcaption
	    \fi
	  }%
	}%
        \immediate\write\auxfile{@xrdef{\floatlabel-lof}{\floatident
	  \ifx\gtemp\empty \else : \gtemp \fi}}%
      }%
    \fi
  \egroup  % end of \vtop
  %
  % place the captured inserts
  %
  % BEWARE: when the floats start floating, we have to issue warning
  % whenever an insert appears inside a float which could possibly
  % float. --kasal, 26may04
  %
  \checkinserts
}

% Append the tokens #2 to the definition of macro #1, not expanding either.
%
\def\appendtomacro#1#2{%
  \expandafter\def\expandafter#1\expandafter{#1#2}%
}

% @caption, @shortcaption
%
\def\caption{\docaption\thiscaption}
\def\shortcaption{\docaption\thisshortcaption}
\def\docaption{\checkenv\float \bgroup\scanargctxt\defcaption}
\def\defcaption#1#2{\egroup \def#1{#2}}

% The parameter is the control sequence identifying the counter we are
% going to use.  Create it if it doesn't exist and assign it to \floatno.
\def\getfloatno#1{%
  \ifx#1\relax
      % Haven't seen this figure type before.
      \csname newcount\endcsname #1%
      %
      % Remember to reset this floatno at the next chap.
      \expandafter\gdef\expandafter\resetallfloatnos
        \expandafter{\resetallfloatnos #1=0 }%
  \fi
  \let\floatno#1%
}

% \setref calls this to get the XREFLABEL-snt value.  We want an @xref
% to the FLOATLABEL to expand to "Figure 3.1".  We call \setref when we
% first read the @float command.
%
\def\Yfloat{\floattype@tie \chaplevelprefix\the\floatno}%

% Magic string used for the XREFLABEL-title value, so \xrefX can
% distinguish floats from other xref types.
\def\floatmagic{!!float!!}

% #1 is the control sequence we are passed; we expand into a conditional
% which is true if #1 represents a float ref.  That is, the magic
% \lastsection value which we \setref above.
%
\def\iffloat#1{\expandafter\doiffloat#1==\finish}
%
% #1 is (maybe) the \floatmagic string.  If so, #2 will be the
% (safe) float type for this float.  We set \iffloattype to #2.
%
\def\doiffloat#1=#2=#3\finish{%
  \def\temp{#1}%
  \def\iffloattype{#2}%
  \ifx\temp\floatmagic
}

% @listoffloats FLOATTYPE - print a list of floats like a table of contents.
%
\parseargdef\listoffloats{%
  \def\floattype{#1}% floattype
  {%
    % the floattype might have accents or other special characters,
    % but we need to use it in a control sequence name.
    \indexnofonts
    \turnoffactive
    \xdef\safefloattype{\floattype}%
  }%
  %
  % \xrdef saves the floats as a \do-list in \floatlistSAFEFLOATTYPE.
  \expandafter\ifx\csname floatlist\safefloattype\endcsname \relax
    \ifhavexrefs
      % if the user said @listoffloats foo but never @float foo.
      \message{\linenumber No `\safefloattype' floats to list.}%
    \fi
  \else
    \begingroup
      \leftskip=\tocindent  % indent these entries like a toc
      \let\do=\listoffloatsdo
      \csname floatlist\safefloattype\endcsname
    \endgroup
  \fi
}

% This is called on each entry in a list of floats.  We're passed the
% xref label, in the form LABEL-title, which is how we save it in the
% aux file.  We strip off the -title and look up \XRLABEL-lof, which
% has the text we're supposed to typeset here.
%
% Figures without xref labels will not be included in the list (since
% they won't appear in the aux file).
%
\def\listoffloatsdo#1{\listoffloatsdoentry#1\finish}
\def\listoffloatsdoentry#1-title\finish{{%
  % Can't fully expand XR#1-lof because it can contain anything.  Just
  % pass the control sequence.  On the other hand, XR#1-pg is just the
  % page number, and we want to fully expand that so we can get a link
  % in pdf output.
  \toksA = \expandafter{\csname XR#1-lof\endcsname}%
  %
  % use the same \entry macro we use to generate the TOC and index.
  \edef\writeentry{\noexpand\entry{\the\toksA}{\csname XR#1-pg\endcsname}}%
  \writeentry
}}


\message{localization,}

% For single-language documents, @documentlanguage is usually given very
% early, just after @documentencoding.  Single argument is the language
% (de) or locale (de_DE) abbreviation.
%
{
  \catcode`\_ = \active
  \globaldefs=1
\parseargdef\documentlanguage{\begingroup
  \let_=\normalunderscore  % normal _ character for filenames
  \tex % read txi-??.tex file in plain TeX.
    % Read the file by the name they passed if it exists.
    \openin 1 txi-#1.tex
    \ifeof 1
      \documentlanguagetrywithoutunderscore{#1_\finish}%
    \else
      \globaldefs = 1  % everything in the txi-LL files needs to persist
      \input txi-#1.tex
    \fi
    \closein 1
  \endgroup % end raw TeX
\endgroup}
%
% If they passed de_DE, and txi-de_DE.tex doesn't exist,
% try txi-de.tex.
%
\gdef\documentlanguagetrywithoutunderscore#1_#2\finish{%
  \openin 1 txi-#1.tex
  \ifeof 1
    \errhelp = \nolanghelp
    \errmessage{Cannot read language file txi-#1.tex}%
  \else
    \globaldefs = 1  % everything in the txi-LL files needs to persist
    \input txi-#1.tex
  \fi
  \closein 1
}
}% end of special _ catcode
%
\newhelp\nolanghelp{The given language definition file cannot be found or
is empty.  Maybe you need to install it?  Putting it in the current
directory should work if nowhere else does.}
<<<<<<< HEAD

% This macro is called from txi-??.tex files; the first argument is the
% \language name to set (without the "\lang@" prefix), the second and
% third args are \{left,right}hyphenmin.
% 
% The language names to pass are determined when the format is built.
% See the etex.log file created at that time, e.g.,
% /usr/local/texlive/2008/texmf-var/web2c/pdftex/etex.log.
% 
% With TeX Live 2008, etex now includes hyphenation patterns for all
% available languages.  This means we can support hyphenation in
% Texinfo, at least to some extent.  (This still doesn't solve the
% accented characters problem.)
% 
\catcode`@=11
\def\txisetlanguage#1#2#3{%
  % do not set the language if the name is undefined in the current TeX.
  \expandafter\ifx\csname lang@#1\endcsname \relax
    \message{no patterns for #1}%
  \else
    \global\language = \csname lang@#1\endcsname
  \fi
  % but there is no harm in adjusting the hyphenmin values regardless.
  \global\lefthyphenmin = #2\relax
  \global\righthyphenmin = #3\relax
}

=======

% This macro is called from txi-??.tex files; the first argument is the
% \language name to set (without the "\lang@" prefix), the second and
% third args are \{left,right}hyphenmin.
%
% The language names to pass are determined when the format is built.
% See the etex.log file created at that time, e.g.,
% /usr/local/texlive/2008/texmf-var/web2c/pdftex/etex.log.
%
% With TeX Live 2008, etex now includes hyphenation patterns for all
% available languages.  This means we can support hyphenation in
% Texinfo, at least to some extent.  (This still doesn't solve the
% accented characters problem.)
%
\catcode`@=11
\def\txisetlanguage#1#2#3{%
  % do not set the language if the name is undefined in the current TeX.
  \expandafter\ifx\csname lang@#1\endcsname \relax
    \message{no patterns for #1}%
  \else
    \global\language = \csname lang@#1\endcsname
  \fi
  % but there is no harm in adjusting the hyphenmin values regardless.
  \global\lefthyphenmin = #2\relax
  \global\righthyphenmin = #3\relax
}

>>>>>>> 03d20231
% Helpers for encodings.
% Set the catcode of characters 128 through 255 to the specified number.
%
\def\setnonasciicharscatcode#1{%
   \count255=128
   \loop\ifnum\count255<256
      \global\catcode\count255=#1\relax
      \advance\count255 by 1
   \repeat
}

\def\setnonasciicharscatcodenonglobal#1{%
   \count255=128
   \loop\ifnum\count255<256
      \catcode\count255=#1\relax
      \advance\count255 by 1
   \repeat
}

% @documentencoding sets the definition of non-ASCII characters
% according to the specified encoding.
%
\parseargdef\documentencoding{%
  % Encoding being declared for the document.
  \def\declaredencoding{\csname #1.enc\endcsname}%
  %
  % Supported encodings: names converted to tokens in order to be able
  % to compare them with \ifx.
  \def\ascii{\csname US-ASCII.enc\endcsname}%
  \def\latnine{\csname ISO-8859-15.enc\endcsname}%
  \def\latone{\csname ISO-8859-1.enc\endcsname}%
  \def\lattwo{\csname ISO-8859-2.enc\endcsname}%
  \def\utfeight{\csname UTF-8.enc\endcsname}%
  %
  \ifx \declaredencoding \ascii
     \asciichardefs
  %
  \else \ifx \declaredencoding \lattwo
     \setnonasciicharscatcode\active
     \lattwochardefs
  %
  \else \ifx \declaredencoding \latone
     \setnonasciicharscatcode\active
     \latonechardefs
  %
  \else \ifx \declaredencoding \latnine
     \setnonasciicharscatcode\active
     \latninechardefs
  %
  \else \ifx \declaredencoding \utfeight
     \setnonasciicharscatcode\active
     \utfeightchardefs
  %
  \else
    \message{Unknown document encoding #1, ignoring.}%
  %
  \fi % utfeight
  \fi % latnine
  \fi % latone
  \fi % lattwo
  \fi % ascii
}

% A message to be logged when using a character that isn't available
% the default font encoding (OT1).
%
\def\missingcharmsg#1{\message{Character missing in OT1 encoding: #1.}}

% Take account of \c (plain) vs. \, (Texinfo) difference.
\def\cedilla#1{\ifx\c\ptexc\c{#1}\else\,{#1}\fi}

% First, make active non-ASCII characters in order for them to be
% correctly categorized when TeX reads the replacement text of
% macros containing the character definitions.
\setnonasciicharscatcode\active
%
% Latin1 (ISO-8859-1) character definitions.
\def\latonechardefs{%
  \gdef^^a0{~}
  \gdef^^a1{\exclamdown}
  \gdef^^a2{\missingcharmsg{CENT SIGN}}
  \gdef^^a3{{\pounds}}
  \gdef^^a4{\missingcharmsg{CURRENCY SIGN}}
  \gdef^^a5{\missingcharmsg{YEN SIGN}}
  \gdef^^a6{\missingcharmsg{BROKEN BAR}}
  \gdef^^a7{\S}
  \gdef^^a8{\"{}}
  \gdef^^a9{\copyright}
  \gdef^^aa{\ordf}
  \gdef^^ab{\guillemetleft}
  \gdef^^ac{$\lnot$}
  \gdef^^ad{\-}
  \gdef^^ae{\registeredsymbol}
  \gdef^^af{\={}}
  %
  \gdef^^b0{\textdegree}
  \gdef^^b1{$\pm$}
  \gdef^^b2{$^2$}
  \gdef^^b3{$^3$}
  \gdef^^b4{\'{}}
  \gdef^^b5{$\mu$}
  \gdef^^b6{\P}
  %
  \gdef^^b7{$^.$}
  \gdef^^b8{\cedilla\ }
  \gdef^^b9{$^1$}
  \gdef^^ba{\ordm}
  %
  \gdef^^bb{\guilletright}
  \gdef^^bc{$1\over4$}
  \gdef^^bd{$1\over2$}
  \gdef^^be{$3\over4$}
  \gdef^^bf{\questiondown}
  %
  \gdef^^c0{\`A}
  \gdef^^c1{\'A}
  \gdef^^c2{\^A}
  \gdef^^c3{\~A}
  \gdef^^c4{\"A}
  \gdef^^c5{\ringaccent A}
  \gdef^^c6{\AE}
  \gdef^^c7{\cedilla C}
  \gdef^^c8{\`E}
  \gdef^^c9{\'E}
  \gdef^^ca{\^E}
  \gdef^^cb{\"E}
  \gdef^^cc{\`I}
  \gdef^^cd{\'I}
  \gdef^^ce{\^I}
  \gdef^^cf{\"I}
  %
  \gdef^^d0{\DH}
  \gdef^^d1{\~N}
  \gdef^^d2{\`O}
  \gdef^^d3{\'O}
  \gdef^^d4{\^O}
  \gdef^^d5{\~O}
  \gdef^^d6{\"O}
  \gdef^^d7{$\times$}
  \gdef^^d8{\O}
  \gdef^^d9{\`U}
  \gdef^^da{\'U}
  \gdef^^db{\^U}
  \gdef^^dc{\"U}
  \gdef^^dd{\'Y}
  \gdef^^de{\TH}
  \gdef^^df{\ss}
  %
  \gdef^^e0{\`a}
  \gdef^^e1{\'a}
  \gdef^^e2{\^a}
  \gdef^^e3{\~a}
  \gdef^^e4{\"a}
  \gdef^^e5{\ringaccent a}
  \gdef^^e6{\ae}
  \gdef^^e7{\cedilla c}
  \gdef^^e8{\`e}
  \gdef^^e9{\'e}
  \gdef^^ea{\^e}
  \gdef^^eb{\"e}
  \gdef^^ec{\`{\dotless i}}
  \gdef^^ed{\'{\dotless i}}
  \gdef^^ee{\^{\dotless i}}
  \gdef^^ef{\"{\dotless i}}
  %
  \gdef^^f0{\dh}
  \gdef^^f1{\~n}
  \gdef^^f2{\`o}
  \gdef^^f3{\'o}
  \gdef^^f4{\^o}
  \gdef^^f5{\~o}
  \gdef^^f6{\"o}
  \gdef^^f7{$\div$}
  \gdef^^f8{\o}
  \gdef^^f9{\`u}
  \gdef^^fa{\'u}
  \gdef^^fb{\^u}
  \gdef^^fc{\"u}
  \gdef^^fd{\'y}
  \gdef^^fe{\th}
  \gdef^^ff{\"y}
}

% Latin9 (ISO-8859-15) encoding character definitions.
\def\latninechardefs{%
  % Encoding is almost identical to Latin1.
  \latonechardefs
  %
  \gdef^^a4{\euro}
  \gdef^^a6{\v S}
  \gdef^^a8{\v s}
  \gdef^^b4{\v Z}
  \gdef^^b8{\v z}
  \gdef^^bc{\OE}
  \gdef^^bd{\oe}
  \gdef^^be{\"Y}
}

% Latin2 (ISO-8859-2) character definitions.
\def\lattwochardefs{%
  \gdef^^a0{~}
  \gdef^^a1{\ogonek{A}}
  \gdef^^a2{\u{}}
  \gdef^^a3{\L}
  \gdef^^a4{\missingcharmsg{CURRENCY SIGN}}
  \gdef^^a5{\v L}
  \gdef^^a6{\'S}
  \gdef^^a7{\S}
  \gdef^^a8{\"{}}
  \gdef^^a9{\v S}
  \gdef^^aa{\cedilla S}
  \gdef^^ab{\v T}
  \gdef^^ac{\'Z}
  \gdef^^ad{\-}
  \gdef^^ae{\v Z}
  \gdef^^af{\dotaccent Z}
  %
  \gdef^^b0{\textdegree}
  \gdef^^b1{\ogonek{a}}
  \gdef^^b2{\ogonek{ }}
  \gdef^^b3{\l}
  \gdef^^b4{\'{}}
  \gdef^^b5{\v l}
  \gdef^^b6{\'s}
  \gdef^^b7{\v{}}
  \gdef^^b8{\cedilla\ }
  \gdef^^b9{\v s}
  \gdef^^ba{\cedilla s}
  \gdef^^bb{\v t}
  \gdef^^bc{\'z}
  \gdef^^bd{\H{}}
  \gdef^^be{\v z}
  \gdef^^bf{\dotaccent z}
  %
  \gdef^^c0{\'R}
  \gdef^^c1{\'A}
  \gdef^^c2{\^A}
  \gdef^^c3{\u A}
  \gdef^^c4{\"A}
  \gdef^^c5{\'L}
  \gdef^^c6{\'C}
  \gdef^^c7{\cedilla C}
  \gdef^^c8{\v C}
  \gdef^^c9{\'E}
  \gdef^^ca{\ogonek{E}}
  \gdef^^cb{\"E}
  \gdef^^cc{\v E}
  \gdef^^cd{\'I}
  \gdef^^ce{\^I}
  \gdef^^cf{\v D}
  %
  \gdef^^d0{\DH}
  \gdef^^d1{\'N}
  \gdef^^d2{\v N}
  \gdef^^d3{\'O}
  \gdef^^d4{\^O}
  \gdef^^d5{\H O}
  \gdef^^d6{\"O}
  \gdef^^d7{$\times$}
  \gdef^^d8{\v R}
  \gdef^^d9{\ringaccent U}
  \gdef^^da{\'U}
  \gdef^^db{\H U}
  \gdef^^dc{\"U}
  \gdef^^dd{\'Y}
  \gdef^^de{\cedilla T}
  \gdef^^df{\ss}
  %
  \gdef^^e0{\'r}
  \gdef^^e1{\'a}
  \gdef^^e2{\^a}
  \gdef^^e3{\u a}
  \gdef^^e4{\"a}
  \gdef^^e5{\'l}
  \gdef^^e6{\'c}
  \gdef^^e7{\cedilla c}
  \gdef^^e8{\v c}
  \gdef^^e9{\'e}
  \gdef^^ea{\ogonek{e}}
  \gdef^^eb{\"e}
  \gdef^^ec{\v e}
  \gdef^^ed{\'\i}
  \gdef^^ee{\^\i}
  \gdef^^ef{\v d}
  %
  \gdef^^f0{\dh}
  \gdef^^f1{\'n}
  \gdef^^f2{\v n}
  \gdef^^f3{\'o}
  \gdef^^f4{\^o}
  \gdef^^f5{\H o}
  \gdef^^f6{\"o}
  \gdef^^f7{$\div$}
  \gdef^^f8{\v r}
  \gdef^^f9{\ringaccent u}
  \gdef^^fa{\'u}
  \gdef^^fb{\H u}
  \gdef^^fc{\"u}
  \gdef^^fd{\'y}
  \gdef^^fe{\cedilla t}
  \gdef^^ff{\dotaccent{}}
}

% UTF-8 character definitions.
%
% This code to support UTF-8 is based on LaTeX's utf8.def, with some
% changes for Texinfo conventions.  It is included here under the GPL by
% permission from Frank Mittelbach and the LaTeX team.
%
\newcount\countUTFx
\newcount\countUTFy
\newcount\countUTFz

\gdef\UTFviiiTwoOctets#1#2{\expandafter
   \UTFviiiDefined\csname u8:#1\string #2\endcsname}
%
\gdef\UTFviiiThreeOctets#1#2#3{\expandafter
   \UTFviiiDefined\csname u8:#1\string #2\string #3\endcsname}
%
\gdef\UTFviiiFourOctets#1#2#3#4{\expandafter
   \UTFviiiDefined\csname u8:#1\string #2\string #3\string #4\endcsname}

\gdef\UTFviiiDefined#1{%
  \ifx #1\relax
    \message{\linenumber Unicode char \string #1 not defined for Texinfo}%
  \else
    \expandafter #1%
  \fi
}

\begingroup
  \catcode`\~13
  \catcode`\"12

  \def\UTFviiiLoop{%
    \global\catcode\countUTFx\active
    \uccode`\~\countUTFx
    \uppercase\expandafter{\UTFviiiTmp}%
    \advance\countUTFx by 1
    \ifnum\countUTFx < \countUTFy
      \expandafter\UTFviiiLoop
    \fi}

  \countUTFx = "C2
  \countUTFy = "E0
  \def\UTFviiiTmp{%
    \xdef~{\noexpand\UTFviiiTwoOctets\string~}}
  \UTFviiiLoop

  \countUTFx = "E0
  \countUTFy = "F0
  \def\UTFviiiTmp{%
    \xdef~{\noexpand\UTFviiiThreeOctets\string~}}
  \UTFviiiLoop

  \countUTFx = "F0
  \countUTFy = "F4
  \def\UTFviiiTmp{%
    \xdef~{\noexpand\UTFviiiFourOctets\string~}}
  \UTFviiiLoop
\endgroup

\begingroup
  \catcode`\"=12
  \catcode`\<=12
  \catcode`\.=12
  \catcode`\,=12
  \catcode`\;=12
  \catcode`\!=12
  \catcode`\~=13

  \gdef\DeclareUnicodeCharacter#1#2{%
    \countUTFz = "#1\relax
    \wlog{\space\space defining Unicode char U+#1 (decimal \the\countUTFz)}%
    \begingroup
      \parseXMLCharref
      \def\UTFviiiTwoOctets##1##2{%
        \csname u8:##1\string ##2\endcsname}%
      \def\UTFviiiThreeOctets##1##2##3{%
        \csname u8:##1\string ##2\string ##3\endcsname}%
      \def\UTFviiiFourOctets##1##2##3##4{%
        \csname u8:##1\string ##2\string ##3\string ##4\endcsname}%
      \expandafter\expandafter\expandafter\expandafter
       \expandafter\expandafter\expandafter
       \gdef\UTFviiiTmp{#2}%
    \endgroup}

  \gdef\parseXMLCharref{%
    \ifnum\countUTFz < "A0\relax
      \errhelp = \EMsimple
      \errmessage{Cannot define Unicode char value < 00A0}%
    \else\ifnum\countUTFz < "800\relax
      \parseUTFviiiA,%
      \parseUTFviiiB C\UTFviiiTwoOctets.,%
    \else\ifnum\countUTFz < "10000\relax
      \parseUTFviiiA;%
      \parseUTFviiiA,%
      \parseUTFviiiB E\UTFviiiThreeOctets.{,;}%
    \else
      \parseUTFviiiA;%
      \parseUTFviiiA,%
      \parseUTFviiiA!%
      \parseUTFviiiB F\UTFviiiFourOctets.{!,;}%
    \fi\fi\fi
  }

  \gdef\parseUTFviiiA#1{%
    \countUTFx = \countUTFz
    \divide\countUTFz by 64
    \countUTFy = \countUTFz
    \multiply\countUTFz by 64
    \advance\countUTFx by -\countUTFz
    \advance\countUTFx by 128
    \uccode `#1\countUTFx
    \countUTFz = \countUTFy}

  \gdef\parseUTFviiiB#1#2#3#4{%
    \advance\countUTFz by "#10\relax
    \uccode `#3\countUTFz
    \uppercase{\gdef\UTFviiiTmp{#2#3#4}}}
\endgroup

\def\utfeightchardefs{%
  \DeclareUnicodeCharacter{00A0}{\tie}
  \DeclareUnicodeCharacter{00A1}{\exclamdown}
  \DeclareUnicodeCharacter{00A3}{\pounds}
  \DeclareUnicodeCharacter{00A8}{\"{ }}
  \DeclareUnicodeCharacter{00A9}{\copyright}
  \DeclareUnicodeCharacter{00AA}{\ordf}
  \DeclareUnicodeCharacter{00AB}{\guillemetleft}
  \DeclareUnicodeCharacter{00AD}{\-}
  \DeclareUnicodeCharacter{00AE}{\registeredsymbol}
  \DeclareUnicodeCharacter{00AF}{\={ }}

  \DeclareUnicodeCharacter{00B0}{\ringaccent{ }}
  \DeclareUnicodeCharacter{00B4}{\'{ }}
  \DeclareUnicodeCharacter{00B8}{\cedilla{ }}
  \DeclareUnicodeCharacter{00BA}{\ordm}
  \DeclareUnicodeCharacter{00BB}{\guillemetright}
  \DeclareUnicodeCharacter{00BF}{\questiondown}

  \DeclareUnicodeCharacter{00C0}{\`A}
  \DeclareUnicodeCharacter{00C1}{\'A}
  \DeclareUnicodeCharacter{00C2}{\^A}
  \DeclareUnicodeCharacter{00C3}{\~A}
  \DeclareUnicodeCharacter{00C4}{\"A}
  \DeclareUnicodeCharacter{00C5}{\AA}
  \DeclareUnicodeCharacter{00C6}{\AE}
  \DeclareUnicodeCharacter{00C7}{\cedilla{C}}
  \DeclareUnicodeCharacter{00C8}{\`E}
  \DeclareUnicodeCharacter{00C9}{\'E}
  \DeclareUnicodeCharacter{00CA}{\^E}
  \DeclareUnicodeCharacter{00CB}{\"E}
  \DeclareUnicodeCharacter{00CC}{\`I}
  \DeclareUnicodeCharacter{00CD}{\'I}
  \DeclareUnicodeCharacter{00CE}{\^I}
  \DeclareUnicodeCharacter{00CF}{\"I}

  \DeclareUnicodeCharacter{00D0}{\DH}
  \DeclareUnicodeCharacter{00D1}{\~N}
  \DeclareUnicodeCharacter{00D2}{\`O}
  \DeclareUnicodeCharacter{00D3}{\'O}
  \DeclareUnicodeCharacter{00D4}{\^O}
  \DeclareUnicodeCharacter{00D5}{\~O}
  \DeclareUnicodeCharacter{00D6}{\"O}
  \DeclareUnicodeCharacter{00D8}{\O}
  \DeclareUnicodeCharacter{00D9}{\`U}
  \DeclareUnicodeCharacter{00DA}{\'U}
  \DeclareUnicodeCharacter{00DB}{\^U}
  \DeclareUnicodeCharacter{00DC}{\"U}
  \DeclareUnicodeCharacter{00DD}{\'Y}
  \DeclareUnicodeCharacter{00DE}{\TH}
  \DeclareUnicodeCharacter{00DF}{\ss}

  \DeclareUnicodeCharacter{00E0}{\`a}
  \DeclareUnicodeCharacter{00E1}{\'a}
  \DeclareUnicodeCharacter{00E2}{\^a}
  \DeclareUnicodeCharacter{00E3}{\~a}
  \DeclareUnicodeCharacter{00E4}{\"a}
  \DeclareUnicodeCharacter{00E5}{\aa}
  \DeclareUnicodeCharacter{00E6}{\ae}
  \DeclareUnicodeCharacter{00E7}{\cedilla{c}}
  \DeclareUnicodeCharacter{00E8}{\`e}
  \DeclareUnicodeCharacter{00E9}{\'e}
  \DeclareUnicodeCharacter{00EA}{\^e}
  \DeclareUnicodeCharacter{00EB}{\"e}
  \DeclareUnicodeCharacter{00EC}{\`{\dotless{i}}}
  \DeclareUnicodeCharacter{00ED}{\'{\dotless{i}}}
  \DeclareUnicodeCharacter{00EE}{\^{\dotless{i}}}
  \DeclareUnicodeCharacter{00EF}{\"{\dotless{i}}}

  \DeclareUnicodeCharacter{00F0}{\dh}
  \DeclareUnicodeCharacter{00F1}{\~n}
  \DeclareUnicodeCharacter{00F2}{\`o}
  \DeclareUnicodeCharacter{00F3}{\'o}
  \DeclareUnicodeCharacter{00F4}{\^o}
  \DeclareUnicodeCharacter{00F5}{\~o}
  \DeclareUnicodeCharacter{00F6}{\"o}
  \DeclareUnicodeCharacter{00F8}{\o}
  \DeclareUnicodeCharacter{00F9}{\`u}
  \DeclareUnicodeCharacter{00FA}{\'u}
  \DeclareUnicodeCharacter{00FB}{\^u}
  \DeclareUnicodeCharacter{00FC}{\"u}
  \DeclareUnicodeCharacter{00FD}{\'y}
  \DeclareUnicodeCharacter{00FE}{\th}
  \DeclareUnicodeCharacter{00FF}{\"y}

  \DeclareUnicodeCharacter{0100}{\=A}
  \DeclareUnicodeCharacter{0101}{\=a}
  \DeclareUnicodeCharacter{0102}{\u{A}}
  \DeclareUnicodeCharacter{0103}{\u{a}}
  \DeclareUnicodeCharacter{0104}{\ogonek{A}}
  \DeclareUnicodeCharacter{0105}{\ogonek{a}}
  \DeclareUnicodeCharacter{0106}{\'C}
  \DeclareUnicodeCharacter{0107}{\'c}
  \DeclareUnicodeCharacter{0108}{\^C}
  \DeclareUnicodeCharacter{0109}{\^c}
  \DeclareUnicodeCharacter{0118}{\ogonek{E}}
  \DeclareUnicodeCharacter{0119}{\ogonek{e}}
  \DeclareUnicodeCharacter{010A}{\dotaccent{C}}
  \DeclareUnicodeCharacter{010B}{\dotaccent{c}}
  \DeclareUnicodeCharacter{010C}{\v{C}}
  \DeclareUnicodeCharacter{010D}{\v{c}}
  \DeclareUnicodeCharacter{010E}{\v{D}}

  \DeclareUnicodeCharacter{0112}{\=E}
  \DeclareUnicodeCharacter{0113}{\=e}
  \DeclareUnicodeCharacter{0114}{\u{E}}
  \DeclareUnicodeCharacter{0115}{\u{e}}
  \DeclareUnicodeCharacter{0116}{\dotaccent{E}}
  \DeclareUnicodeCharacter{0117}{\dotaccent{e}}
  \DeclareUnicodeCharacter{011A}{\v{E}}
  \DeclareUnicodeCharacter{011B}{\v{e}}
  \DeclareUnicodeCharacter{011C}{\^G}
  \DeclareUnicodeCharacter{011D}{\^g}
  \DeclareUnicodeCharacter{011E}{\u{G}}
  \DeclareUnicodeCharacter{011F}{\u{g}}

  \DeclareUnicodeCharacter{0120}{\dotaccent{G}}
  \DeclareUnicodeCharacter{0121}{\dotaccent{g}}
  \DeclareUnicodeCharacter{0124}{\^H}
  \DeclareUnicodeCharacter{0125}{\^h}
  \DeclareUnicodeCharacter{0128}{\~I}
  \DeclareUnicodeCharacter{0129}{\~{\dotless{i}}}
  \DeclareUnicodeCharacter{012A}{\=I}
  \DeclareUnicodeCharacter{012B}{\={\dotless{i}}}
  \DeclareUnicodeCharacter{012C}{\u{I}}
  \DeclareUnicodeCharacter{012D}{\u{\dotless{i}}}

  \DeclareUnicodeCharacter{0130}{\dotaccent{I}}
  \DeclareUnicodeCharacter{0131}{\dotless{i}}
  \DeclareUnicodeCharacter{0132}{IJ}
  \DeclareUnicodeCharacter{0133}{ij}
  \DeclareUnicodeCharacter{0134}{\^J}
  \DeclareUnicodeCharacter{0135}{\^{\dotless{j}}}
  \DeclareUnicodeCharacter{0139}{\'L}
  \DeclareUnicodeCharacter{013A}{\'l}

  \DeclareUnicodeCharacter{0141}{\L}
  \DeclareUnicodeCharacter{0142}{\l}
  \DeclareUnicodeCharacter{0143}{\'N}
  \DeclareUnicodeCharacter{0144}{\'n}
  \DeclareUnicodeCharacter{0147}{\v{N}}
  \DeclareUnicodeCharacter{0148}{\v{n}}
  \DeclareUnicodeCharacter{014C}{\=O}
  \DeclareUnicodeCharacter{014D}{\=o}
  \DeclareUnicodeCharacter{014E}{\u{O}}
  \DeclareUnicodeCharacter{014F}{\u{o}}

  \DeclareUnicodeCharacter{0150}{\H{O}}
  \DeclareUnicodeCharacter{0151}{\H{o}}
  \DeclareUnicodeCharacter{0152}{\OE}
  \DeclareUnicodeCharacter{0153}{\oe}
  \DeclareUnicodeCharacter{0154}{\'R}
  \DeclareUnicodeCharacter{0155}{\'r}
  \DeclareUnicodeCharacter{0158}{\v{R}}
  \DeclareUnicodeCharacter{0159}{\v{r}}
  \DeclareUnicodeCharacter{015A}{\'S}
  \DeclareUnicodeCharacter{015B}{\'s}
  \DeclareUnicodeCharacter{015C}{\^S}
  \DeclareUnicodeCharacter{015D}{\^s}
  \DeclareUnicodeCharacter{015E}{\cedilla{S}}
  \DeclareUnicodeCharacter{015F}{\cedilla{s}}

  \DeclareUnicodeCharacter{0160}{\v{S}}
  \DeclareUnicodeCharacter{0161}{\v{s}}
  \DeclareUnicodeCharacter{0162}{\cedilla{t}}
  \DeclareUnicodeCharacter{0163}{\cedilla{T}}
  \DeclareUnicodeCharacter{0164}{\v{T}}

  \DeclareUnicodeCharacter{0168}{\~U}
  \DeclareUnicodeCharacter{0169}{\~u}
  \DeclareUnicodeCharacter{016A}{\=U}
  \DeclareUnicodeCharacter{016B}{\=u}
  \DeclareUnicodeCharacter{016C}{\u{U}}
  \DeclareUnicodeCharacter{016D}{\u{u}}
  \DeclareUnicodeCharacter{016E}{\ringaccent{U}}
  \DeclareUnicodeCharacter{016F}{\ringaccent{u}}

  \DeclareUnicodeCharacter{0170}{\H{U}}
  \DeclareUnicodeCharacter{0171}{\H{u}}
  \DeclareUnicodeCharacter{0174}{\^W}
  \DeclareUnicodeCharacter{0175}{\^w}
  \DeclareUnicodeCharacter{0176}{\^Y}
  \DeclareUnicodeCharacter{0177}{\^y}
  \DeclareUnicodeCharacter{0178}{\"Y}
  \DeclareUnicodeCharacter{0179}{\'Z}
  \DeclareUnicodeCharacter{017A}{\'z}
  \DeclareUnicodeCharacter{017B}{\dotaccent{Z}}
  \DeclareUnicodeCharacter{017C}{\dotaccent{z}}
  \DeclareUnicodeCharacter{017D}{\v{Z}}
  \DeclareUnicodeCharacter{017E}{\v{z}}

  \DeclareUnicodeCharacter{01C4}{D\v{Z}}
  \DeclareUnicodeCharacter{01C5}{D\v{z}}
  \DeclareUnicodeCharacter{01C6}{d\v{z}}
  \DeclareUnicodeCharacter{01C7}{LJ}
  \DeclareUnicodeCharacter{01C8}{Lj}
  \DeclareUnicodeCharacter{01C9}{lj}
  \DeclareUnicodeCharacter{01CA}{NJ}
  \DeclareUnicodeCharacter{01CB}{Nj}
  \DeclareUnicodeCharacter{01CC}{nj}
  \DeclareUnicodeCharacter{01CD}{\v{A}}
  \DeclareUnicodeCharacter{01CE}{\v{a}}
  \DeclareUnicodeCharacter{01CF}{\v{I}}

  \DeclareUnicodeCharacter{01D0}{\v{\dotless{i}}}
  \DeclareUnicodeCharacter{01D1}{\v{O}}
  \DeclareUnicodeCharacter{01D2}{\v{o}}
  \DeclareUnicodeCharacter{01D3}{\v{U}}
  \DeclareUnicodeCharacter{01D4}{\v{u}}

  \DeclareUnicodeCharacter{01E2}{\={\AE}}
  \DeclareUnicodeCharacter{01E3}{\={\ae}}
  \DeclareUnicodeCharacter{01E6}{\v{G}}
  \DeclareUnicodeCharacter{01E7}{\v{g}}
  \DeclareUnicodeCharacter{01E8}{\v{K}}
  \DeclareUnicodeCharacter{01E9}{\v{k}}

  \DeclareUnicodeCharacter{01F0}{\v{\dotless{j}}}
  \DeclareUnicodeCharacter{01F1}{DZ}
  \DeclareUnicodeCharacter{01F2}{Dz}
  \DeclareUnicodeCharacter{01F3}{dz}
  \DeclareUnicodeCharacter{01F4}{\'G}
  \DeclareUnicodeCharacter{01F5}{\'g}
  \DeclareUnicodeCharacter{01F8}{\`N}
  \DeclareUnicodeCharacter{01F9}{\`n}
  \DeclareUnicodeCharacter{01FC}{\'{\AE}}
  \DeclareUnicodeCharacter{01FD}{\'{\ae}}
  \DeclareUnicodeCharacter{01FE}{\'{\O}}
  \DeclareUnicodeCharacter{01FF}{\'{\o}}

  \DeclareUnicodeCharacter{021E}{\v{H}}
  \DeclareUnicodeCharacter{021F}{\v{h}}

  \DeclareUnicodeCharacter{0226}{\dotaccent{A}}
  \DeclareUnicodeCharacter{0227}{\dotaccent{a}}
  \DeclareUnicodeCharacter{0228}{\cedilla{E}}
  \DeclareUnicodeCharacter{0229}{\cedilla{e}}
  \DeclareUnicodeCharacter{022E}{\dotaccent{O}}
  \DeclareUnicodeCharacter{022F}{\dotaccent{o}}

  \DeclareUnicodeCharacter{0232}{\=Y}
  \DeclareUnicodeCharacter{0233}{\=y}
  \DeclareUnicodeCharacter{0237}{\dotless{j}}

  \DeclareUnicodeCharacter{02DB}{\ogonek{ }}

  \DeclareUnicodeCharacter{1E02}{\dotaccent{B}}
  \DeclareUnicodeCharacter{1E03}{\dotaccent{b}}
  \DeclareUnicodeCharacter{1E04}{\udotaccent{B}}
  \DeclareUnicodeCharacter{1E05}{\udotaccent{b}}
  \DeclareUnicodeCharacter{1E06}{\ubaraccent{B}}
  \DeclareUnicodeCharacter{1E07}{\ubaraccent{b}}
  \DeclareUnicodeCharacter{1E0A}{\dotaccent{D}}
  \DeclareUnicodeCharacter{1E0B}{\dotaccent{d}}
  \DeclareUnicodeCharacter{1E0C}{\udotaccent{D}}
  \DeclareUnicodeCharacter{1E0D}{\udotaccent{d}}
  \DeclareUnicodeCharacter{1E0E}{\ubaraccent{D}}
  \DeclareUnicodeCharacter{1E0F}{\ubaraccent{d}}

  \DeclareUnicodeCharacter{1E1E}{\dotaccent{F}}
  \DeclareUnicodeCharacter{1E1F}{\dotaccent{f}}

  \DeclareUnicodeCharacter{1E20}{\=G}
  \DeclareUnicodeCharacter{1E21}{\=g}
  \DeclareUnicodeCharacter{1E22}{\dotaccent{H}}
  \DeclareUnicodeCharacter{1E23}{\dotaccent{h}}
  \DeclareUnicodeCharacter{1E24}{\udotaccent{H}}
  \DeclareUnicodeCharacter{1E25}{\udotaccent{h}}
  \DeclareUnicodeCharacter{1E26}{\"H}
  \DeclareUnicodeCharacter{1E27}{\"h}

  \DeclareUnicodeCharacter{1E30}{\'K}
  \DeclareUnicodeCharacter{1E31}{\'k}
  \DeclareUnicodeCharacter{1E32}{\udotaccent{K}}
  \DeclareUnicodeCharacter{1E33}{\udotaccent{k}}
  \DeclareUnicodeCharacter{1E34}{\ubaraccent{K}}
  \DeclareUnicodeCharacter{1E35}{\ubaraccent{k}}
  \DeclareUnicodeCharacter{1E36}{\udotaccent{L}}
  \DeclareUnicodeCharacter{1E37}{\udotaccent{l}}
  \DeclareUnicodeCharacter{1E3A}{\ubaraccent{L}}
  \DeclareUnicodeCharacter{1E3B}{\ubaraccent{l}}
  \DeclareUnicodeCharacter{1E3E}{\'M}
  \DeclareUnicodeCharacter{1E3F}{\'m}

  \DeclareUnicodeCharacter{1E40}{\dotaccent{M}}
  \DeclareUnicodeCharacter{1E41}{\dotaccent{m}}
  \DeclareUnicodeCharacter{1E42}{\udotaccent{M}}
  \DeclareUnicodeCharacter{1E43}{\udotaccent{m}}
  \DeclareUnicodeCharacter{1E44}{\dotaccent{N}}
  \DeclareUnicodeCharacter{1E45}{\dotaccent{n}}
  \DeclareUnicodeCharacter{1E46}{\udotaccent{N}}
  \DeclareUnicodeCharacter{1E47}{\udotaccent{n}}
  \DeclareUnicodeCharacter{1E48}{\ubaraccent{N}}
  \DeclareUnicodeCharacter{1E49}{\ubaraccent{n}}

  \DeclareUnicodeCharacter{1E54}{\'P}
  \DeclareUnicodeCharacter{1E55}{\'p}
  \DeclareUnicodeCharacter{1E56}{\dotaccent{P}}
  \DeclareUnicodeCharacter{1E57}{\dotaccent{p}}
  \DeclareUnicodeCharacter{1E58}{\dotaccent{R}}
  \DeclareUnicodeCharacter{1E59}{\dotaccent{r}}
  \DeclareUnicodeCharacter{1E5A}{\udotaccent{R}}
  \DeclareUnicodeCharacter{1E5B}{\udotaccent{r}}
  \DeclareUnicodeCharacter{1E5E}{\ubaraccent{R}}
  \DeclareUnicodeCharacter{1E5F}{\ubaraccent{r}}

  \DeclareUnicodeCharacter{1E60}{\dotaccent{S}}
  \DeclareUnicodeCharacter{1E61}{\dotaccent{s}}
  \DeclareUnicodeCharacter{1E62}{\udotaccent{S}}
  \DeclareUnicodeCharacter{1E63}{\udotaccent{s}}
  \DeclareUnicodeCharacter{1E6A}{\dotaccent{T}}
  \DeclareUnicodeCharacter{1E6B}{\dotaccent{t}}
  \DeclareUnicodeCharacter{1E6C}{\udotaccent{T}}
  \DeclareUnicodeCharacter{1E6D}{\udotaccent{t}}
  \DeclareUnicodeCharacter{1E6E}{\ubaraccent{T}}
  \DeclareUnicodeCharacter{1E6F}{\ubaraccent{t}}

  \DeclareUnicodeCharacter{1E7C}{\~V}
  \DeclareUnicodeCharacter{1E7D}{\~v}
  \DeclareUnicodeCharacter{1E7E}{\udotaccent{V}}
  \DeclareUnicodeCharacter{1E7F}{\udotaccent{v}}

  \DeclareUnicodeCharacter{1E80}{\`W}
  \DeclareUnicodeCharacter{1E81}{\`w}
  \DeclareUnicodeCharacter{1E82}{\'W}
  \DeclareUnicodeCharacter{1E83}{\'w}
  \DeclareUnicodeCharacter{1E84}{\"W}
  \DeclareUnicodeCharacter{1E85}{\"w}
  \DeclareUnicodeCharacter{1E86}{\dotaccent{W}}
  \DeclareUnicodeCharacter{1E87}{\dotaccent{w}}
  \DeclareUnicodeCharacter{1E88}{\udotaccent{W}}
  \DeclareUnicodeCharacter{1E89}{\udotaccent{w}}
  \DeclareUnicodeCharacter{1E8A}{\dotaccent{X}}
  \DeclareUnicodeCharacter{1E8B}{\dotaccent{x}}
  \DeclareUnicodeCharacter{1E8C}{\"X}
  \DeclareUnicodeCharacter{1E8D}{\"x}
  \DeclareUnicodeCharacter{1E8E}{\dotaccent{Y}}
  \DeclareUnicodeCharacter{1E8F}{\dotaccent{y}}

  \DeclareUnicodeCharacter{1E90}{\^Z}
  \DeclareUnicodeCharacter{1E91}{\^z}
  \DeclareUnicodeCharacter{1E92}{\udotaccent{Z}}
  \DeclareUnicodeCharacter{1E93}{\udotaccent{z}}
  \DeclareUnicodeCharacter{1E94}{\ubaraccent{Z}}
  \DeclareUnicodeCharacter{1E95}{\ubaraccent{z}}
  \DeclareUnicodeCharacter{1E96}{\ubaraccent{h}}
  \DeclareUnicodeCharacter{1E97}{\"t}
  \DeclareUnicodeCharacter{1E98}{\ringaccent{w}}
  \DeclareUnicodeCharacter{1E99}{\ringaccent{y}}

  \DeclareUnicodeCharacter{1EA0}{\udotaccent{A}}
  \DeclareUnicodeCharacter{1EA1}{\udotaccent{a}}

  \DeclareUnicodeCharacter{1EB8}{\udotaccent{E}}
  \DeclareUnicodeCharacter{1EB9}{\udotaccent{e}}
  \DeclareUnicodeCharacter{1EBC}{\~E}
  \DeclareUnicodeCharacter{1EBD}{\~e}

  \DeclareUnicodeCharacter{1ECA}{\udotaccent{I}}
  \DeclareUnicodeCharacter{1ECB}{\udotaccent{i}}
  \DeclareUnicodeCharacter{1ECC}{\udotaccent{O}}
  \DeclareUnicodeCharacter{1ECD}{\udotaccent{o}}

  \DeclareUnicodeCharacter{1EE4}{\udotaccent{U}}
  \DeclareUnicodeCharacter{1EE5}{\udotaccent{u}}

  \DeclareUnicodeCharacter{1EF2}{\`Y}
  \DeclareUnicodeCharacter{1EF3}{\`y}
  \DeclareUnicodeCharacter{1EF4}{\udotaccent{Y}}

  \DeclareUnicodeCharacter{1EF8}{\~Y}
  \DeclareUnicodeCharacter{1EF9}{\~y}

  \DeclareUnicodeCharacter{2013}{--}
  \DeclareUnicodeCharacter{2014}{---}
  \DeclareUnicodeCharacter{2018}{\quoteleft}
  \DeclareUnicodeCharacter{2019}{\quoteright}
  \DeclareUnicodeCharacter{201A}{\quotesinglbase}
  \DeclareUnicodeCharacter{201C}{\quotedblleft}
  \DeclareUnicodeCharacter{201D}{\quotedblright}
  \DeclareUnicodeCharacter{201E}{\quotedblbase}
  \DeclareUnicodeCharacter{2022}{\bullet}
  \DeclareUnicodeCharacter{2026}{\dots}
  \DeclareUnicodeCharacter{2039}{\guilsinglleft}
  \DeclareUnicodeCharacter{203A}{\guilsinglright}
  \DeclareUnicodeCharacter{20AC}{\euro}

  \DeclareUnicodeCharacter{2192}{\expansion}
  \DeclareUnicodeCharacter{21D2}{\result}

  \DeclareUnicodeCharacter{2212}{\minus}
  \DeclareUnicodeCharacter{2217}{\point}
  \DeclareUnicodeCharacter{2261}{\equiv}
}% end of \utfeightchardefs


% US-ASCII character definitions.
\def\asciichardefs{% nothing need be done
   \relax
}

% Make non-ASCII characters printable again for compatibility with
% existing Texinfo documents that may use them, even without declaring a
% document encoding.
%
\setnonasciicharscatcode \other


\message{formatting,}

\newdimen\defaultparindent \defaultparindent = 15pt

\chapheadingskip = 15pt plus 4pt minus 2pt
\secheadingskip = 12pt plus 3pt minus 2pt
\subsecheadingskip = 9pt plus 2pt minus 2pt

% Prevent underfull vbox error messages.
\vbadness = 10000

% Don't be so finicky about underfull hboxes, either.
\hbadness = 2000

% Following George Bush, get rid of widows and orphans.
\widowpenalty=10000
\clubpenalty=10000

% Use TeX 3.0's \emergencystretch to help line breaking, but if we're
% using an old version of TeX, don't do anything.  We want the amount of
% stretch added to depend on the line length, hence the dependence on
% \hsize.  We call this whenever the paper size is set.
%
\def\setemergencystretch{%
  \ifx\emergencystretch\thisisundefined
    % Allow us to assign to \emergencystretch anyway.
    \def\emergencystretch{\dimen0}%
  \else
    \emergencystretch = .15\hsize
  \fi
}

% Parameters in order: 1) textheight; 2) textwidth;
% 3) voffset; 4) hoffset; 5) binding offset; 6) topskip;
% 7) physical page height; 8) physical page width.
%
% We also call \setleading{\textleading}, so the caller should define
% \textleading.  The caller should also set \parskip.
%
\def\internalpagesizes#1#2#3#4#5#6#7#8{%
  \voffset = #3\relax
  \topskip = #6\relax
  \splittopskip = \topskip
  %
  \vsize = #1\relax
  \advance\vsize by \topskip
  \outervsize = \vsize
  \advance\outervsize by 2\topandbottommargin
  \pageheight = \vsize
  %
  \hsize = #2\relax
  \outerhsize = \hsize
  \advance\outerhsize by 0.5in
  \pagewidth = \hsize
  %
  \normaloffset = #4\relax
  \bindingoffset = #5\relax
  %
  \ifpdf
    \pdfpageheight #7\relax
    \pdfpagewidth #8\relax
    % if we don't reset these, they will remain at "1 true in" of
    % whatever layout pdftex was dumped with.
    \pdfhorigin = 1 true in
    \pdfvorigin = 1 true in
  \fi
  %
  \setleading{\textleading}
  %
  \parindent = \defaultparindent
  \setemergencystretch
}

% @letterpaper (the default).
\def\letterpaper{{\globaldefs = 1
  \parskip = 3pt plus 2pt minus 1pt
  \textleading = 13.2pt
  %
  % If page is nothing but text, make it come out even.
  \internalpagesizes{607.2pt}{6in}% that's 46 lines
                    {\voffset}{.25in}%
                    {\bindingoffset}{36pt}%
                    {11in}{8.5in}%
}}

% Use @smallbook to reset parameters for 7x9.25 trim size.
\def\smallbook{{\globaldefs = 1
  \parskip = 2pt plus 1pt
  \textleading = 12pt
  %
  \internalpagesizes{7.5in}{5in}%
                    {-.2in}{0in}%
                    {\bindingoffset}{16pt}%
                    {9.25in}{7in}%
  %
  \lispnarrowing = 0.3in
  \tolerance = 700
  \hfuzz = 1pt
  \contentsrightmargin = 0pt
  \defbodyindent = .5cm
}}

% Use @smallerbook to reset parameters for 6x9 trim size.
% (Just testing, parameters still in flux.)
\def\smallerbook{{\globaldefs = 1
  \parskip = 1.5pt plus 1pt
  \textleading = 12pt
  %
  \internalpagesizes{7.4in}{4.8in}%
                    {-.2in}{-.4in}%
                    {0pt}{14pt}%
                    {9in}{6in}%
  %
  \lispnarrowing = 0.25in
  \tolerance = 700
  \hfuzz = 1pt
  \contentsrightmargin = 0pt
  \defbodyindent = .4cm
}}

% Use @afourpaper to print on European A4 paper.
\def\afourpaper{{\globaldefs = 1
  \parskip = 3pt plus 2pt minus 1pt
  \textleading = 13.2pt
  %
  % Double-side printing via postscript on Laserjet 4050
  % prints double-sided nicely when \bindingoffset=10mm and \hoffset=-6mm.
  % To change the settings for a different printer or situation, adjust
  % \normaloffset until the front-side and back-side texts align.  Then
  % do the same for \bindingoffset.  You can set these for testing in
  % your texinfo source file like this:
  % @tex
  % \global\normaloffset = -6mm
  % \global\bindingoffset = 10mm
  % @end tex
  \internalpagesizes{673.2pt}{160mm}% that's 51 lines
                    {\voffset}{\hoffset}%
                    {\bindingoffset}{44pt}%
                    {297mm}{210mm}%
  %
  \tolerance = 700
  \hfuzz = 1pt
  \contentsrightmargin = 0pt
  \defbodyindent = 5mm
}}

% Use @afivepaper to print on European A5 paper.
% From romildo@urano.iceb.ufop.br, 2 July 2000.
% He also recommends making @example and @lisp be small.
\def\afivepaper{{\globaldefs = 1
  \parskip = 2pt plus 1pt minus 0.1pt
  \textleading = 12.5pt
  %
  \internalpagesizes{160mm}{120mm}%
                    {\voffset}{\hoffset}%
                    {\bindingoffset}{8pt}%
                    {210mm}{148mm}%
  %
  \lispnarrowing = 0.2in
  \tolerance = 800
  \hfuzz = 1.2pt
  \contentsrightmargin = 0pt
  \defbodyindent = 2mm
  \tableindent = 12mm
}}

% A specific text layout, 24x15cm overall, intended for A4 paper.
\def\afourlatex{{\globaldefs = 1
  \afourpaper
  \internalpagesizes{237mm}{150mm}%
                    {\voffset}{4.6mm}%
                    {\bindingoffset}{7mm}%
                    {297mm}{210mm}%
  %
  % Must explicitly reset to 0 because we call \afourpaper.
  \globaldefs = 0
}}

% Use @afourwide to print on A4 paper in landscape format.
\def\afourwide{{\globaldefs = 1
  \afourpaper
  \internalpagesizes{241mm}{165mm}%
                    {\voffset}{-2.95mm}%
                    {\bindingoffset}{7mm}%
                    {297mm}{210mm}%
  \globaldefs = 0
}}

% @pagesizes TEXTHEIGHT[,TEXTWIDTH]
% Perhaps we should allow setting the margins, \topskip, \parskip,
% and/or leading, also. Or perhaps we should compute them somehow.
%
\parseargdef\pagesizes{\pagesizesyyy #1,,\finish}
\def\pagesizesyyy#1,#2,#3\finish{{%
  \setbox0 = \hbox{\ignorespaces #2}\ifdim\wd0 > 0pt \hsize=#2\relax \fi
  \globaldefs = 1
  %
  \parskip = 3pt plus 2pt minus 1pt
  \setleading{\textleading}%
  %
  \dimen0 = #1\relax
  \advance\dimen0 by \voffset
  %
  \dimen2 = \hsize
  \advance\dimen2 by \normaloffset
  %
  \internalpagesizes{#1}{\hsize}%
                    {\voffset}{\normaloffset}%
                    {\bindingoffset}{44pt}%
                    {\dimen0}{\dimen2}%
}}

% Set default to letter.
%
\letterpaper


\message{and turning on texinfo input format.}

% DEL is a comment character, in case @c does not suffice.
\catcode`\^^? = 14

% Define macros to output various characters with catcode for normal text.
\catcode`\"=\other
\catcode`\~=\other
\catcode`\^=\other
\catcode`\_=\other
\catcode`\|=\other
\catcode`\<=\other
\catcode`\>=\other
\catcode`\+=\other
\catcode`\$=\other
\def\normaldoublequote{"}
\def\normaltilde{~}
\def\normalcaret{^}
\def\normalunderscore{_}
\def\normalverticalbar{|}
\def\normalless{<}
\def\normalgreater{>}
\def\normalplus{+}
\def\normaldollar{$}%$ font-lock fix

% This macro is used to make a character print one way in \tt
% (where it can probably be output as-is), and another way in other fonts,
% where something hairier probably needs to be done.
%
% #1 is what to print if we are indeed using \tt; #2 is what to print
% otherwise.  Since all the Computer Modern typewriter fonts have zero
% interword stretch (and shrink), and it is reasonable to expect all
% typewriter fonts to have this, we can check that font parameter.
%
\def\ifusingtt#1#2{\ifdim \fontdimen3\font=0pt #1\else #2\fi}

% Same as above, but check for italic font.  Actually this also catches
% non-italic slanted fonts since it is impossible to distinguish them from
% italic fonts.  But since this is only used by $ and it uses \sl anyway
% this is not a problem.
\def\ifusingit#1#2{\ifdim \fontdimen1\font>0pt #1\else #2\fi}

% Turn off all special characters except @
% (and those which the user can use as if they were ordinary).
% Most of these we simply print from the \tt font, but for some, we can
% use math or other variants that look better in normal text.

\catcode`\"=\active
\def\activedoublequote{{\tt\char34}}
\let"=\activedoublequote
\catcode`\~=\active
\def~{{\tt\char126}}
\chardef\hat=`\^
\catcode`\^=\active
\def^{{\tt \hat}}

\catcode`\_=\active
\def_{\ifusingtt\normalunderscore\_}
\let\realunder=_
% Subroutine for the previous macro.
\def\_{\leavevmode \kern.07em \vbox{\hrule width.3em height.1ex}\kern .07em }

\catcode`\|=\active
\def|{{\tt\char124}}
\chardef \less=`\<
\catcode`\<=\active
\def<{{\tt \less}}
\chardef \gtr=`\>
\catcode`\>=\active
\def>{{\tt \gtr}}
\catcode`\+=\active
\def+{{\tt \char 43}}
\catcode`\$=\active
\def${\ifusingit{{\sl\$}}\normaldollar}%$ font-lock fix

% If a .fmt file is being used, characters that might appear in a file
% name cannot be active until we have parsed the command line.
% So turn them off again, and have \everyjob (or @setfilename) turn them on.
% \otherifyactive is called near the end of this file.
\def\otherifyactive{\catcode`+=\other \catcode`\_=\other}

% Used sometimes to turn off (effectively) the active characters even after
% parsing them.
\def\turnoffactive{%
  \normalturnoffactive
  \otherbackslash
}

\catcode`\@=0

% \backslashcurfont outputs one backslash character in current font,
% as in \char`\\.
\global\chardef\backslashcurfont=`\\
\global\let\rawbackslashxx=\backslashcurfont  % let existing .??s files work

% \realbackslash is an actual character `\' with catcode other, and
% \doublebackslash is two of them (for the pdf outlines).
{\catcode`\\=\other @gdef@realbackslash{\} @gdef@doublebackslash{\\}}

% In texinfo, backslash is an active character; it prints the backslash
% in fixed width font.
\catcode`\\=\active
@def@normalbackslash{{@tt@backslashcurfont}}
% On startup, @fixbackslash assigns:
%  @let \ = @normalbackslash

% \rawbackslash defines an active \ to do \backslashcurfont.
% \otherbackslash defines an active \ to be a literal `\' character with
% catcode other.
@gdef@rawbackslash{@let\=@backslashcurfont}
@gdef@otherbackslash{@let\=@realbackslash}

% Same as @turnoffactive except outputs \ as {\tt\char`\\} instead of
% the literal character `\'.
%
@def@normalturnoffactive{%
  @let\=@normalbackslash
  @let"=@normaldoublequote
  @let~=@normaltilde
  @let^=@normalcaret
  @let_=@normalunderscore
  @let|=@normalverticalbar
  @let<=@normalless
  @let>=@normalgreater
  @let+=@normalplus
  @let$=@normaldollar %$ font-lock fix
  @markupsetuplqdefault
  @markupsetuprqdefault
  @unsepspaces
}

% Make _ and + \other characters, temporarily.
% This is canceled by @fixbackslash.
@otherifyactive

% If a .fmt file is being used, we don't want the `\input texinfo' to show up.
% That is what \eatinput is for; after that, the `\' should revert to printing
% a backslash.
%
@gdef@eatinput input texinfo{@fixbackslash}
@global@let\ = @eatinput

% On the other hand, perhaps the file did not have a `\input texinfo'. Then
% the first `\' in the file would cause an error. This macro tries to fix
% that, assuming it is called before the first `\' could plausibly occur.
% Also turn back on active characters that might appear in the input
% file name, in case not using a pre-dumped format.
%
@gdef@fixbackslash{%
  @ifx\@eatinput @let\ = @normalbackslash @fi
  @catcode`+=@active
  @catcode`@_=@active
}

% Say @foo, not \foo, in error messages.
@escapechar = `@@

% These look ok in all fonts, so just make them not special.
@catcode`@& = @other
@catcode`@# = @other
@catcode`@% = @other

@c Finally, make ` and ' active, so that txicodequoteundirected and
@c txicodequotebacktick work right in, e.g., @w{@code{`foo'}}.  If we
@c don't make ` and ' active, @code will not get them as active chars.
@c Do this last of all since we use ` in the previous @catcode assignments.
@catcode`@'=@active
@catcode`@`=@active
@markupsetuplqdefault
@markupsetuprqdefault
<<<<<<< HEAD
 
=======

>>>>>>> 03d20231
@c Local variables:
@c eval: (add-hook 'write-file-hooks 'time-stamp)
@c page-delimiter: "^\\\\message"
@c time-stamp-start: "def\\\\texinfoversion{"
@c time-stamp-format: "%:y-%02m-%02d.%02H"
@c time-stamp-end: "}"
@c End:

@c vim:sw=2:

@ignore
   arch-tag: e1b36e32-c96e-4135-a41a-0b2efa2ea115
@end ignore<|MERGE_RESOLUTION|>--- conflicted
+++ resolved
@@ -3,19 +3,11 @@
 % Load plain if necessary, i.e., if running under initex.
 \expandafter\ifx\csname fmtname\endcsname\relax\input plain\fi
 %
-<<<<<<< HEAD
-\def\texinfoversion{2008-11-17.21}
-%
-% Copyright (C) 1985, 1986, 1988, 1990, 1991, 1992, 1993, 1994, 1995,
-% 1996, 1997, 1998, 1999, 2000, 2001, 2002, 2003, 2004, 2005, 2006,
-% 2007, 2008 Free Software Foundation, Inc.
-=======
 \def\texinfoversion{2009-08-14.15}
 %
 % Copyright 1985, 1986, 1988, 1990, 1991, 1992, 1993, 1994, 1995,
 % 1996, 1997, 1998, 1999, 2000, 2001, 2002, 2003, 2004, 2005, 2006,
 % 2007, 2008, 2009 Free Software Foundation, Inc.
->>>>>>> 03d20231
 %
 % This texinfo.tex file is free software: you can redistribute it and/or
 % modify it under the terms of the GNU General Public License as
@@ -108,10 +100,7 @@
 \let\ptextop=\top
 {\catcode`\'=\active
 \global\let\ptexquoteright'}% Math-mode def from plain.tex.
-<<<<<<< HEAD
-=======
 \let\ptexraggedright=\raggedright
->>>>>>> 03d20231
 
 % If this character appears in an error message or help string, it
 % starts a new line in the output.
@@ -2582,20 +2571,6 @@
   {\tt \rawbackslash \plainfrenchspacing #1}%
   \null
 }
-<<<<<<< HEAD
-\def\samp#1{{\setupmarkupstyle{samp}\lq\tclose{#1}\rq\null}}
-\setfont\keyrm\rmshape{8}{1000}{OT1}
-\font\keysy=cmsy9
-\def\key#1{{\keyrm\textfont2=\keysy \leavevmode\hbox{%
-  \raise0.4pt\hbox{\angleleft}\kern-.08em\vtop{%
-    \vbox{\hrule\kern-0.4pt
-     \hbox{\raise0.4pt\hbox{\vphantom{\angleleft}}#1}}%
-    \kern-0.4pt\hrule}%
-  \kern-.06em\raise0.4pt\hbox{\angleright}}}}
-\def\key #1{{\setupmarkupstyle{key}\nohyphenation \uppercase{#1}}\null}
-% The old definition, with no lozenge:
-%\def\key #1{{\ttsl \nohyphenation \uppercase{#1}}\null}
-=======
 
 % @samp.
 \def\samp#1{{\setupmarkupstyle{samp}\lq\tclose{#1}\rq\null}}
@@ -2620,7 +2595,6 @@
   #1}\null}
 
 % ctrl is no longer a Texinfo command.
->>>>>>> 03d20231
 \def\ctrl #1{{\tt \rawbackslash \hat}#1}
 
 % @file, @option are the same as @samp.
@@ -2815,11 +2789,6 @@
 %
 \def\dmn#1{\thinspace #1}
 
-<<<<<<< HEAD
-\def\kbd#1{{\setupmarkupstyle{kbd}\def\look{#1}\expandafter\kbdfoo\look??\par}}
-
-=======
->>>>>>> 03d20231
 % @l was never documented to mean ``switch to the Lisp font'',
 % and it is not used as such in any manual I can find.  We need it for
 % Polish suppressed-l.  --karl, 22sep96.
@@ -2963,11 +2932,7 @@
 % we have the precomposed glyphs for the most common cases.  We put the
 % tests to use those glyphs in the single \ogonek macro so we have fewer
 % dummy definitions to worry about for index entries, etc.
-<<<<<<< HEAD
-% 
-=======
-%
->>>>>>> 03d20231
+%
 % ogonek is also used with other letters in Lithuanian (IOU), but using
 % the precomposed glyphs for those is not so easy since they aren't in
 % the same EC font.
@@ -2990,10 +2955,7 @@
 \def\Eogonek{{\ecfont \char"86}}\def\macrocharE{E}
 \def\eogonek{{\ecfont \char"A6}}\def\macrochare{e}
 %
-<<<<<<< HEAD
-=======
 % Use the ec* fonts (cm-super in outline format) for non-CM glyphs.
->>>>>>> 03d20231
 \def\ecfont{%
   % We can't distinguish serif/sans and italic/slanted, but this
   % is used for crude hacks anyway (like adding French and German
@@ -5343,11 +5305,7 @@
 \def\chapheading{\chapbreak \parsearg\chapheadingzzz}
 \def\chapheadingzzz#1{%
   {\chapfonts \vbox{\hyphenpenalty=10000\tolerance=5000
-<<<<<<< HEAD
-                    \parindent=0pt\raggedright
-=======
                     \parindent=0pt\ptexraggedright
->>>>>>> 03d20231
                     \rmisbold #1\hfill}}%
   \bigskip \par\penalty 200\relax
   \suppressfirstparagraphindent
@@ -5534,11 +5492,7 @@
 %
 \def\unnchfopen #1{%
 \chapoddpage {\chapfonts \vbox{\hyphenpenalty=10000\tolerance=5000
-<<<<<<< HEAD
-                       \parindent=0pt\raggedright
-=======
                        \parindent=0pt\ptexraggedright
->>>>>>> 03d20231
                        \rmisbold #1\hfill}}\bigskip \par\nobreak
 }
 \def\chfopen #1#2{\chapoddpage {\chapfonts
@@ -5975,147 +5929,6 @@
 \message{environments,}
 % @foo ... @end foo.
 
-<<<<<<< HEAD
-% Markup style infrastructure.  \defmarkupstylesetup\INITMACRO will
-% define and register \INITMACRO to be called on markup style changes.
-% \INITMACRO can check \currentmarkupstyle for the innermost
-% style and the set of \ifmarkupSTYLE switches for all styles
-% currently in effect.
-\newif\ifmarkupvar
-\newif\ifmarkupsamp
-\newif\ifmarkupkey
-%\newif\ifmarkupfile % @file == @samp.
-%\newif\ifmarkupoption % @option == @samp.
-\newif\ifmarkupcode
-\newif\ifmarkupkbd
-%\newif\ifmarkupenv % @env == @code.
-%\newif\ifmarkupcommand % @command == @code.
-\newif\ifmarkuptex % @tex (and part of @math, for now).
-\newif\ifmarkupexample
-\newif\ifmarkupverb
-\newif\ifmarkupverbatim
-
-\let\currentmarkupstyle\empty
-
-\def\setupmarkupstyle#1{%
-  \csname markup#1true\endcsname
-  \def\currentmarkupstyle{#1}%
-  \markupstylesetup
-}
-
-\let\markupstylesetup\empty
-
-\def\defmarkupstylesetup#1{%
-  \expandafter\def\expandafter\markupstylesetup
-    \expandafter{\markupstylesetup #1}%
-  \def#1%
-}
-
-% Markup style setup for left and right quotes.
-\defmarkupstylesetup\markupsetuplq{%
-  \expandafter\let\expandafter \temp \csname markupsetuplq\currentmarkupstyle\endcsname
-  \ifx\temp\relax \markupsetuplqdefault \else \temp \fi
-}
-
-\defmarkupstylesetup\markupsetuprq{%
-  \expandafter\let\expandafter \temp \csname markupsetuprq\currentmarkupstyle\endcsname
-  \ifx\temp\relax \markupsetuprqdefault \else \temp \fi
-}
-
-{
-\catcode`\'=\active
-\catcode`\`=\active
-
-\gdef\markupsetuplqdefault{\let`\lq}
-\gdef\markupsetuprqdefault{\let'\rq}
-
-\gdef\markupsetcodequoteleft{\let`\codequoteleft}
-\gdef\markupsetcodequoteright{\let'\codequoteright}
-
-\gdef\markupsetnoligaturesquoteleft{\let`\noligaturesquoteleft}
-}
-
-\let\markupsetuplqcode \markupsetcodequoteleft
-\let\markupsetuprqcode \markupsetcodequoteright
-\let\markupsetuplqexample \markupsetcodequoteleft
-\let\markupsetuprqexample \markupsetcodequoteright
-\let\markupsetuplqverb \markupsetcodequoteleft
-\let\markupsetuprqverb \markupsetcodequoteright
-\let\markupsetuplqverbatim \markupsetcodequoteleft
-\let\markupsetuprqverbatim \markupsetcodequoteright
-
-\let\markupsetuplqsamp \markupsetnoligaturesquoteleft
-\let\markupsetuplqkbd \markupsetnoligaturesquoteleft
-
-% Allow an option to not replace quotes with a regular directed right
-% quote/apostrophe (char 0x27), but instead use the undirected quote
-% from cmtt (char 0x0d).  The undirected quote is ugly, so don't make it
-% the default, but it works for pasting with more pdf viewers (at least
-% evince), the lilypond developers report.  xpdf does work with the
-% regular 0x27.  
-% 
-\def\codequoteright{%
-  \expandafter\ifx\csname SETtxicodequoteundirected\endcsname\relax
-    \expandafter\ifx\csname SETcodequoteundirected\endcsname\relax
-      '%
-    \else \char'15 \fi
-  \else \char'15 \fi
-}
-%
-% and a similar option for the left quote char vs. a grave accent.
-% Modern fonts display ASCII 0x60 as a grave accent, so some people like
-% the code environments to do likewise.
-% 
-\def\codequoteleft{%
-  \expandafter\ifx\csname SETtxicodequotebacktick\endcsname\relax
-    \expandafter\ifx\csname SETcodequotebacktick\endcsname\relax
-      % [Knuth] pp. 380,381,391
-      % \relax disables Spanish ligatures ?` and !` of \tt font.
-      \relax`%
-    \else \char'22 \fi
-  \else \char'22 \fi
-}
-
-% [Knuth] pp. 380,381,391, disable Spanish ligatures ?` and !` of \tt font.
-\def\noligaturesquoteleft{\relax\lq}
-
-% @point{}, @result{}, @expansion{}, @print{}, @equiv{}.
-%
-% Since these characters are used in examples, they should be an even number of
-% \tt widths. Each \tt character is 1en, so two makes it 1em.
-%
-\def\point{$\star$}
-\def\arrow{\leavevmode\raise.05ex\hbox to 1em{\hfil$\rightarrow$\hfil}}
-\def\result{\leavevmode\raise.05ex\hbox to 1em{\hfil$\Rightarrow$\hfil}}
-\def\expansion{\leavevmode\hbox to 1em{\hfil$\mapsto$\hfil}}
-\def\print{\leavevmode\lower.1ex\hbox to 1em{\hfil$\dashv$\hfil}}
-\def\equiv{\leavevmode\hbox to 1em{\hfil$\ptexequiv$\hfil}}
-
-% The @error{} command.
-% Adapted from the TeXbook's \boxit.
-%
-\newbox\errorbox
-%
-{\tentt \global\dimen0 = 3em}% Width of the box.
-\dimen2 = .55pt % Thickness of rules
-% The text. (`r' is open on the right, `e' somewhat less so on the left.)
-\setbox0 = \hbox{\kern-.75pt \reducedsf error\kern-1.5pt}
-%
-\setbox\errorbox=\hbox to \dimen0{\hfil
-   \hsize = \dimen0 \advance\hsize by -5.8pt % Space to left+right.
-   \advance\hsize by -2\dimen2 % Rules.
-   \vbox{%
-      \hrule height\dimen2
-      \hbox{\vrule width\dimen2 \kern3pt          % Space to left of text.
-         \vtop{\kern2.4pt \box0 \kern2.4pt}% Space above/below.
-         \kern3pt\vrule width\dimen2}% Space to right.
-      \hrule height\dimen2}
-    \hfil}
-%
-\def\error{\leavevmode\lower.7ex\copy\errorbox}
-
-=======
->>>>>>> 03d20231
 % @tex ... @end tex    escapes into raw Tex temporarily.
 % One exception: @ is still an escape character, so that @end tex works.
 % But \@ or @@ will get a plain tex @ character.
@@ -8218,21 +8031,20 @@
 \newhelp\nolanghelp{The given language definition file cannot be found or
 is empty.  Maybe you need to install it?  Putting it in the current
 directory should work if nowhere else does.}
-<<<<<<< HEAD
 
 % This macro is called from txi-??.tex files; the first argument is the
 % \language name to set (without the "\lang@" prefix), the second and
 % third args are \{left,right}hyphenmin.
-% 
+%
 % The language names to pass are determined when the format is built.
 % See the etex.log file created at that time, e.g.,
 % /usr/local/texlive/2008/texmf-var/web2c/pdftex/etex.log.
-% 
+%
 % With TeX Live 2008, etex now includes hyphenation patterns for all
 % available languages.  This means we can support hyphenation in
 % Texinfo, at least to some extent.  (This still doesn't solve the
 % accented characters problem.)
-% 
+%
 \catcode`@=11
 \def\txisetlanguage#1#2#3{%
   % do not set the language if the name is undefined in the current TeX.
@@ -8246,35 +8058,6 @@
   \global\righthyphenmin = #3\relax
 }
 
-=======
-
-% This macro is called from txi-??.tex files; the first argument is the
-% \language name to set (without the "\lang@" prefix), the second and
-% third args are \{left,right}hyphenmin.
-%
-% The language names to pass are determined when the format is built.
-% See the etex.log file created at that time, e.g.,
-% /usr/local/texlive/2008/texmf-var/web2c/pdftex/etex.log.
-%
-% With TeX Live 2008, etex now includes hyphenation patterns for all
-% available languages.  This means we can support hyphenation in
-% Texinfo, at least to some extent.  (This still doesn't solve the
-% accented characters problem.)
-%
-\catcode`@=11
-\def\txisetlanguage#1#2#3{%
-  % do not set the language if the name is undefined in the current TeX.
-  \expandafter\ifx\csname lang@#1\endcsname \relax
-    \message{no patterns for #1}%
-  \else
-    \global\language = \csname lang@#1\endcsname
-  \fi
-  % but there is no harm in adjusting the hyphenmin values regardless.
-  \global\lefthyphenmin = #2\relax
-  \global\righthyphenmin = #3\relax
-}
-
->>>>>>> 03d20231
 % Helpers for encodings.
 % Set the catcode of characters 128 through 255 to the specified number.
 %
@@ -9492,11 +9275,7 @@
 @catcode`@`=@active
 @markupsetuplqdefault
 @markupsetuprqdefault
-<<<<<<< HEAD
- 
-=======
-
->>>>>>> 03d20231
+
 @c Local variables:
 @c eval: (add-hook 'write-file-hooks 'time-stamp)
 @c page-delimiter: "^\\\\message"

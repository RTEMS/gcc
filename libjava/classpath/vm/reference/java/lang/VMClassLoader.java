/* VMClassLoader.java -- Reference implementation of native interface
   required by ClassLoader
   Copyright (C) 1998, 2001, 2002, 2004, 2005, 2006 Free Software Foundation

This file is part of GNU Classpath.

GNU Classpath is free software; you can redistribute it and/or modify
it under the terms of the GNU General Public License as published by
the Free Software Foundation; either version 2, or (at your option)
any later version.

GNU Classpath is distributed in the hope that it will be useful, but
WITHOUT ANY WARRANTY; without even the implied warranty of
MERCHANTABILITY or FITNESS FOR A PARTICULAR PURPOSE.  See the GNU
General Public License for more details.

You should have received a copy of the GNU General Public License
along with GNU Classpath; see the file COPYING.  If not, write to the
Free Software Foundation, Inc., 51 Franklin Street, Fifth Floor, Boston, MA
02110-1301 USA.

Linking this library statically or dynamically with other modules is
making a combined work based on this library.  Thus, the terms and
conditions of the GNU General Public License cover the whole
combination.

As a special exception, the copyright holders of this library give you
permission to link this library with independent modules to produce an
executable, regardless of the license terms of these independent
modules, and to copy and distribute the resulting executable under
terms of your choice, provided that you also meet, for each linked
independent module, the terms and conditions of the license of that
module.  An independent module is a module which is not derived from
or based on this library.  If you modify this library, you may extend
this exception to your version of the library, but you are not
obligated to do so.  If you do not wish to do so, delete this
exception statement from your version. */


package java.lang;

import gnu.classpath.Configuration;
import gnu.classpath.SystemProperties;
<<<<<<< HEAD
import gnu.classpath.Configuration;
=======
import gnu.java.lang.InstrumentationImpl;
>>>>>>> f8383f28

import java.io.BufferedReader;
import java.io.File;
import java.io.IOException;
import java.io.InputStreamReader;
import java.lang.instrument.Instrumentation;
import java.net.MalformedURLException;
import java.net.URL;
import java.security.ProtectionDomain;
import java.util.Enumeration;
import java.util.HashMap;
import java.util.HashSet;
import java.util.Map;
import java.util.Set;
import java.util.StringTokenizer;
import java.util.Vector;
import java.util.zip.ZipFile;

/**
 * java.lang.VMClassLoader is a package-private helper for VMs to implement
 * on behalf of java.lang.ClassLoader.
 *
 * @author John Keiser
 * @author Mark Wielaard (mark@klomp.org)
 * @author Eric Blake (ebb9@email.byu.edu)
 */
final class VMClassLoader
{


  /** packages loaded by the bootstrap class loader */
  static final HashMap definedPackages = new HashMap();

<<<<<<< HEAD
=======
  /** jars from property java.boot.class.path */
  static final HashMap bootjars = new HashMap();
  

>>>>>>> f8383f28
  /**
   * Converts the array string of native package names to
   * Packages. The packages are then put into the
   * definedPackages hashMap
   */
  static
  {
    String[] packages = getBootPackages();
    
    if( packages != null)
      {
        String specName = 
              SystemProperties.getProperty("java.specification.name");
        String vendor =
              SystemProperties.getProperty("java.specification.vendor");
        String version =
              SystemProperties.getProperty("java.specification.version");
        
        Package p;
              
        for(int i = 0; i < packages.length; i++)
          {
            p = new Package(packages[i],
                  specName,
                  vendor,
                  version,
                  "GNU Classpath",
                  "GNU",
                  Configuration.CLASSPATH_VERSION,
<<<<<<< HEAD
=======
                  null,
>>>>>>> f8383f28
                  null);

            definedPackages.put(packages[i], p);
          }
      }
  }

  
  /**
   * Helper to define a class using a string of bytes. This assumes that
   * the security checks have already been performed, if necessary.
   *
   * Implementations of this method are advised to consider the
   * situation where user code modifies the byte array after it has
   * been passed to defineClass.  This can be handled by making a
   * private copy of the array, or arranging to only read any given
   * byte a single time.
   *
   * @param name the name to give the class, or null if unknown
   * @param data the data representing the classfile, in classfile format
   * @param offset the offset into the data where the classfile starts
   * @param len the length of the classfile data in the array
   * @param pd the protection domain
   * @return the class that was defined
   * @throws ClassFormatError if data is not in proper classfile format
   */
  static final native Class defineClass(ClassLoader cl, String name,
                                 byte[] data, int offset, int len,
                                 ProtectionDomain pd)
    throws ClassFormatError;

  /**
   * Helper to resolve all references to other classes from this class.
   *
   * @param c the class to resolve
   */
  static final native void resolveClass(Class c);

  /**
   * Helper to load a class from the bootstrap class loader.
   *
   * @param name the class name to load
   * @param resolve whether to resolve it
   * @return the class, loaded by the bootstrap classloader or null
   * if the class wasn't found. Returning null is equivalent to throwing
   * a ClassNotFoundException (but a possible performance optimization).
   */
  static final native Class loadClass(String name, boolean resolve)
    throws ClassNotFoundException;

  /**
   * Helper to load a resource from the bootstrap class loader.
   *
   * @param name the resource to find
   * @return the URL to the resource
   */
  static URL getResource(String name)
  {
    Enumeration e = getResources(name);
    if (e.hasMoreElements())
      return (URL)e.nextElement();
    return null;
  }
<<<<<<< HEAD

  /** jars from property java.boot.class.path */
  static final HashMap bootjars = new HashMap();
  
=======
>>>>>>> f8383f28
  /**
   * Helper to get a list of resources from the bootstrap class loader.
   *
   * @param name the resource to find
   * @return an enumeration of resources
   */
  static Enumeration getResources(String name)
  {
    StringTokenizer st = new StringTokenizer(
      SystemProperties.getProperty("java.boot.class.path", "."),
      File.pathSeparator);
    Vector v = new Vector();
    while (st.hasMoreTokens())
      {
	File file = new File(st.nextToken());
	if (file.isDirectory())
	  {
	    try
	      {
                File f = new File(file, name);
                if (!f.exists()) continue;
                v.add(new URL("file://" + f.getAbsolutePath()));
	      }
	    catch (MalformedURLException e)
	      {
		throw new Error(e);
	      }
	  }
	else if (file.isFile())
	  {
	    ZipFile zip;
            synchronized(bootjars)
              {
                zip = (ZipFile) bootjars.get(file.getName());
              }
            if(zip == null)
              {
                try
	          {
                    zip = new ZipFile(file);
                    synchronized(bootjars)
                      {
                        bootjars.put(file.getName(), zip);
                      }
	          }
	        catch (IOException e)
	          {
		    continue;
	          }
              }
	    String zname = name.startsWith("/") ? name.substring(1) : name;
	    if (zip.getEntry(zname) == null)
	      continue;
	    try
	      {
		v.add(new URL("jar:file://"
		  + file.getAbsolutePath() + "!/" + zname));
	      }
	    catch (MalformedURLException e)
	      {
		throw new Error(e);
	      }
	  }
      }
    return v.elements();
  }


<<<<<<< HEAD
  /**
   * Returns a String[] of native package names. The default
   * implementation returns an empty array, or you may decide
   * this needs native help.
   */
  private static String[] getBootPackages()
  {
    return new String[0];
  }


  /**
=======
  /**
   * Returns a String[] of native package names. The default
   * implementation tries to load a list of package from
   * the META-INF/INDEX.LIST file in the boot jar file.
   * If not found or if any exception is raised, it returns
   * an empty array. You may decide this needs native help.
   */
  private static String[] getBootPackages()
  {
    URL indexList = getResource("META-INF/INDEX.LIST");
    if (indexList != null)
      {
        try
          {
            Set packageSet = new HashSet();
            String line;
            int lineToSkip = 3;
            BufferedReader reader = new BufferedReader(
                                                       new InputStreamReader(
                                                                             indexList.openStream()));
            while ((line = reader.readLine()) != null)
              {
                if (lineToSkip == 0)
                  {
                    if (line.length() == 0)
                      lineToSkip = 1;
                    else
                      packageSet.add(line.replace('/', '.'));
                  }
                else
                  lineToSkip--;
              }
            reader.close();
            return (String[]) packageSet.toArray(new String[packageSet.size()]);
          }
        catch (IOException e)
          {
            return new String[0];
          }
      }
    else
      return new String[0];
  }


  /**
>>>>>>> f8383f28
   * Helper to get a package from the bootstrap class loader.
   *
   * @param name the name to find
   * @return the named package, if it exists
   */
  static Package getPackage(String name)
  {
    return (Package)definedPackages.get(name);
  }


  
  /**
   * Helper to get all packages from the bootstrap class loader.  
   *
   * @return all named packages, if any exist
   */
  static Package[] getPackages()
  {
    Package[] packages = new Package[definedPackages.size()];
    definedPackages.values().toArray(packages);
    return packages;
  }

  /**
   * Helper for java.lang.Integer, Byte, etc to get the TYPE class
   * at initialization time. The type code is one of the chars that
   * represents the primitive type as in JNI.
   *
   * <ul>
   * <li>'Z' - boolean</li>
   * <li>'B' - byte</li>
   * <li>'C' - char</li>
   * <li>'D' - double</li>
   * <li>'F' - float</li>
   * <li>'I' - int</li>
   * <li>'J' - long</li>
   * <li>'S' - short</li>
   * <li>'V' - void</li>
   * </ul>
   *
   * @param type the primitive type
   * @return a "bogus" class representing the primitive type
   */
  static final native Class getPrimitiveClass(char type);

  /**
   * The system default for assertion status. This is used for all system
   * classes (those with a null ClassLoader), as well as the initial value for
   * every ClassLoader's default assertion status.
   *
   * XXX - Not implemented yet; this requires native help.
   *
   * @return the system-wide default assertion status
   */
  static final boolean defaultAssertionStatus()
  {
    return true;
  }

  /**
   * The system default for package assertion status. This is used for all
   * ClassLoader's packageAssertionStatus defaults. It must be a map of
   * package names to Boolean.TRUE or Boolean.FALSE, with the unnamed package
   * represented as a null key.
   *
   * XXX - Not implemented yet; this requires native help.
   *
   * @return a (read-only) map for the default packageAssertionStatus
   */
  static final Map packageAssertionStatus()
  {
    return new HashMap();
  }

  /**
   * The system default for class assertion status. This is used for all
   * ClassLoader's classAssertionStatus defaults. It must be a map of
   * class names to Boolean.TRUE or Boolean.FALSE
   *
   * XXX - Not implemented yet; this requires native help.
   *
   * @return a (read-only) map for the default classAssertionStatus
   */
  static final Map classAssertionStatus()
  {
    return new HashMap();
  }

  static ClassLoader getSystemClassLoader()
  {
    return ClassLoader.defaultGetSystemClassLoader();
  }

  /**
   * Find the class if this class loader previously defined this class
   * or if this class loader has been recorded as the initiating class loader
   * for this class.
   */
  static native Class findLoadedClass(ClassLoader cl, String name);

  /**
   * The Instrumentation object created by the vm when agents are defined.
   */
  static final Instrumentation instrumenter = null;

  /**
   * Call the transformers of the possible Instrumentation object. This
   * implementation assumes the instrumenter is a
   * <code>InstrumentationImpl</code> object. VM implementors would
   * have to redefine this method if they provide their own implementation
   * of the <code>Instrumentation</code> interface.
   *
   * @param loader the initiating loader
   * @param name the name of the class
   * @param data the data representing the classfile, in classfile format
   * @param offset the offset into the data where the classfile starts
   * @param len the length of the classfile data in the array
   * @param pd the protection domain
   * @return the new data representing the classfile
   */
  static final Class defineClassWithTransformers(ClassLoader loader,
      String name, byte[] data, int offset, int len, ProtectionDomain pd)
  {
    
    if (instrumenter != null)
      {
        byte[] modifiedData = new byte[len];
        System.arraycopy(data, offset, modifiedData, 0, len);
        modifiedData =
          ((InstrumentationImpl)instrumenter).callTransformers(loader, name,
            null, pd, modifiedData);
        
        return defineClass(loader, name, modifiedData, 0, modifiedData.length,
            pd);
      }
    else
      {
        return defineClass(loader, name, data, offset, len, pd);
      }
  }
}<|MERGE_RESOLUTION|>--- conflicted
+++ resolved
@@ -41,11 +41,7 @@
 
 import gnu.classpath.Configuration;
 import gnu.classpath.SystemProperties;
-<<<<<<< HEAD
-import gnu.classpath.Configuration;
-=======
 import gnu.java.lang.InstrumentationImpl;
->>>>>>> f8383f28
 
 import java.io.BufferedReader;
 import java.io.File;
@@ -79,13 +75,10 @@
   /** packages loaded by the bootstrap class loader */
   static final HashMap definedPackages = new HashMap();
 
-<<<<<<< HEAD
-=======
   /** jars from property java.boot.class.path */
   static final HashMap bootjars = new HashMap();
   
 
->>>>>>> f8383f28
   /**
    * Converts the array string of native package names to
    * Packages. The packages are then put into the
@@ -115,10 +108,7 @@
                   "GNU Classpath",
                   "GNU",
                   Configuration.CLASSPATH_VERSION,
-<<<<<<< HEAD
-=======
                   null,
->>>>>>> f8383f28
                   null);
 
             definedPackages.put(packages[i], p);
@@ -182,13 +172,6 @@
       return (URL)e.nextElement();
     return null;
   }
-<<<<<<< HEAD
-
-  /** jars from property java.boot.class.path */
-  static final HashMap bootjars = new HashMap();
-  
-=======
->>>>>>> f8383f28
   /**
    * Helper to get a list of resources from the bootstrap class loader.
    *
@@ -257,20 +240,6 @@
   }
 
 
-<<<<<<< HEAD
-  /**
-   * Returns a String[] of native package names. The default
-   * implementation returns an empty array, or you may decide
-   * this needs native help.
-   */
-  private static String[] getBootPackages()
-  {
-    return new String[0];
-  }
-
-
-  /**
-=======
   /**
    * Returns a String[] of native package names. The default
    * implementation tries to load a list of package from
@@ -317,7 +286,6 @@
 
 
   /**
->>>>>>> f8383f28
    * Helper to get a package from the bootstrap class loader.
    *
    * @param name the name to find

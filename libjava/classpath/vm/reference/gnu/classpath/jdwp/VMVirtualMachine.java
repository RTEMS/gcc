/* VMVirtualMachine.java -- A reference implementation of a JDWP virtual
   machine

<<<<<<< HEAD
   Copyright (C) 2005, 2006 Free Software Foundation
=======
   Copyright (C) 2005, 2006, 2007 Free Software Foundation
>>>>>>> 60a98cce

This file is part of GNU Classpath.

GNU Classpath is free software; you can redistribute it and/or modify
it under the terms of the GNU General Public License as published by
the Free Software Foundation; either version 2, or (at your option)
any later version.

GNU Classpath is distributed in the hope that it will be useful, but
WITHOUT ANY WARRANTY; without even the implied warranty of
MERCHANTABILITY or FITNESS FOR A PARTICULAR PURPOSE.  See the GNU
General Public License for more details.

You should have received a copy of the GNU General Public License
along with GNU Classpath; see the file COPYING.  If not, write to the
Free Software Foundation, Inc., 51 Franklin Street, Fifth Floor, Boston, MA
02110-1301 USA.

Linking this library statically or dynamically with other modules is
making a combined work based on this library.  Thus, the terms and
conditions of the GNU General Public License cover the whole
combination.

As a special exception, the copyright holders of this library give you
permission to link this library with independent modules to produce an
executable, regardless of the license terms of these independent
modules, and to copy and distribute the resulting executable under
terms of your choice, provided that you also meet, for each linked
terms of your choice, provided that you also meet, for each linked
independent module, the terms and conditions of the license of that
module.  An independent module is a module which is not derived from
or based on this library.  If you modify this library, you may extend
this exception to your version of the library, but you are not
obligated to do so.  If you do not wish to do so, delete this
exception statement from your version. */


package gnu.classpath.jdwp;

import gnu.classpath.jdwp.event.EventRequest;
import gnu.classpath.jdwp.exception.InvalidMethodException;
import gnu.classpath.jdwp.exception.JdwpException;
import gnu.classpath.jdwp.util.MethodResult;
<<<<<<< HEAD
import java.lang.reflect.Method;
=======
import gnu.classpath.jdwp.util.MonitorInfo;
import gnu.classpath.jdwp.value.Value;

>>>>>>> 60a98cce
import java.nio.ByteBuffer;
import java.util.ArrayList;
import java.util.Collection;

/**
 * A virtual machine according to JDWP.
 *
 * @author Keith Seitz  <keiths@redhat.com>
 */
public class VMVirtualMachine
{
  // VM Capabilities
  public static final boolean canWatchFieldModification = false;
  public static final boolean canWatchFieldAccess = false;
  public static final boolean canGetBytecodes = false;
  public static final boolean canGetSyntheticAttribute = false;
  public static final boolean canGetOwnedMonitorInfo = false;
  public static final boolean canGetCurrentContendedMonitor = false;
  public static final boolean canGetMonitorInfo = false;
  public static final boolean canRedefineClasses = false;
  public static final boolean canAddMethod = false;
  public static final boolean canUnrestrictedlyRedefineClasses = false;
  public static final boolean canPopFrames = false;
  public static final boolean canUseInstanceFilters = false;
  public static final boolean canGetSourceDebugExtension = false;
  public static final boolean canRequestVMDeathEvent = false;
  public static final boolean canSetDefaultStratum = false;

  /**
   * Suspend a thread
   *
   * @param  thread  the thread to suspend
   */
<<<<<<< HEAD
  public static native void suspendThread (Thread thread)
=======
  public static native void suspendThread(Thread thread)
>>>>>>> 60a98cce
    throws JdwpException;

  /**
   * Suspend all threads
   */
<<<<<<< HEAD
  public static void suspendAllThreads ()
=======
  public static void suspendAllThreads()
>>>>>>> 60a98cce
    throws JdwpException
  {
    // Our JDWP thread group -- don't suspend any of those threads
    Thread current = Thread.currentThread ();
    ThreadGroup jdwpGroup = Jdwp.getDefault().getJdwpThreadGroup();

    // Find the root ThreadGroup
    ThreadGroup group = jdwpGroup;
    ThreadGroup parent = group.getParent ();
    while (parent != null)
      {
	group = parent;
	parent = group.getParent ();
      }
    
    // Get all the threads in the system
    int num = group.activeCount ();
    Thread[] threads = new Thread[num];
    group.enumerate (threads);

    for (int i = 0; i < num; ++i)
      {
	Thread t = threads[i];
	if (t != null)
	  {
	    if (t.getThreadGroup () == jdwpGroup || t == current)
	      {
		// Don't suspend the current thread or any JDWP thread
		continue;
	      }
	    else
	      suspendThread (t);
	  }
      }

    // Now suspend the current thread
    if (current.getThreadGroup() != jdwpGroup)
      suspendThread (current);
  }

  /**
   * Resume a thread. A thread must be resumed as many times
   * as it has been suspended.
   *
   * @param  thread  the thread to resume
   */
<<<<<<< HEAD
  public static native void resumeThread (Thread thread)
=======
  public static native void resumeThread(Thread thread)
>>>>>>> 60a98cce
    throws JdwpException;

  /**
   * Resume all threads. This simply decrements the thread's
   * suspend count. It can not be used to force the application
   * to run.
   */
<<<<<<< HEAD
  public static void resumeAllThreads ()
=======
  public static void resumeAllThreads()
>>>>>>> 60a98cce
    throws JdwpException
  {
    // Our JDWP thread group -- don't resume
    Thread current = Thread.currentThread ();
    ThreadGroup jdwpGroup = current.getThreadGroup ();

    // Find the root ThreadGroup
    ThreadGroup group = jdwpGroup;
    ThreadGroup parent = group.getParent ();
    while (parent != null)
      {
	group = parent;
	parent = group.getParent ();
      }
    
    // Get all the threads in the system
    int num = group.activeCount ();
    Thread[] threads = new Thread[num];
    group.enumerate (threads);

    for (int i = 0; i < num; ++i)
      {
	Thread t = threads[i];
	if (t != null)
	  {
	    if (t.getThreadGroup () == jdwpGroup || t == current)
	      {
		// Don't resume the current thread or any JDWP thread
		continue;
	      }
	    else
	      resumeThread (t);
	  }
      }
  }

  /**
   * Get the suspend count for a give thread
   *
   * @param  thread  the thread whose suspend count is desired
   * @return the number of times the thread has been suspended
   */
<<<<<<< HEAD
  public static native int getSuspendCount (Thread thread)
=======
  public static native int getSuspendCount(Thread thread)
>>>>>>> 60a98cce
    throws JdwpException;
 
  /**
   * Returns a Collection of all classes loaded in the VM
   */
<<<<<<< HEAD
  public static native int getAllLoadedClassesCount ()
    throws JdwpException;

  /**
   * Returns an iterator over all the loaded classes in the VM
   */
  public static native Iterator getAllLoadedClasses ()
=======
  public static native Collection getAllLoadedClasses()
>>>>>>> 60a98cce
    throws JdwpException;

  /**
   * Returns the status of the given class
   *
   * @param  clazz  the class whose status is desired
   * @return a flag containing the class's status
   * @see JdwpConstants.ClassStatus
   */
<<<<<<< HEAD
  public static native int getClassStatus (Class clazz)
=======
  public static native int getClassStatus(Class clazz)
>>>>>>> 60a98cce
    throws JdwpException;

  /**
   * Returns all of the methods defined in the given class. This
   * includes all methods, constructors, and class initializers.
   *
   * @param  klass  the class whose methods are desired
   * @return an array of virtual machine methods
   */
<<<<<<< HEAD
  public static native VMMethod[] getAllClassMethods (Class klass)
=======
  public static native VMMethod[] getAllClassMethods(Class klass)
>>>>>>> 60a98cce
  { return null; }

  /**
   * A factory method for getting valid virtual machine methods
   * which may be passed to/from the debugger.
   *
   * @param klass the class in which the method is defined
   * @param id    the ID of the desired method
   * @return the desired internal representation of the method
   * @throws InvalidMethodException if the method is not defined
   *           in the class
   * @throws JdwpException for any other error
   */
  public static native VMMethod getClassMethod(Class klass, long id)
  { return null; }

  /**
   * Returns the thread's call stack
   *
   * @param  thread  thread for which to get call stack
   * @param  start   index of first frame to return
   * @param  length  number of frames to return (-1 for all frames)
   * @return a list of frames
   */
<<<<<<< HEAD
  public static native ArrayList getFrames (Thread thread, int start,
=======
  public static native ArrayList getFrames(Thread thread, int start,
>>>>>>> 60a98cce
					    int length)
    throws JdwpException;

  /**
   * Returns the frame for a given thread with the frame ID in
   * the buffer
   *
   * I don't like this.
   *
   * @param  thread  the frame's thread
   * @param  bb      buffer containing the frame's ID
   * @return the desired frame
   */
<<<<<<< HEAD
  public static native VMFrame getFrame (Thread thread, ByteBuffer bb)
=======
  public static native VMFrame getFrame(Thread thread, long frameID)
>>>>>>> 60a98cce
    throws JdwpException;

  /**
   * Returns the number of frames in the thread's stack
   *
   * @param  thread  the thread for which to get a frame count
   * @return the number of frames in the thread's stack
   */
<<<<<<< HEAD
  public static native int getFrameCount (Thread thread)
=======
  public static native int getFrameCount(Thread thread)
>>>>>>> 60a98cce
    throws JdwpException;


  /**
   * Returns the status of a thread
   *
   * @param  thread  the thread for which to get status
   * @return integer status of the thread
   * @see JdwpConstants.ThreadStatus
   */
<<<<<<< HEAD
  public static native int getThreadStatus (Thread thread)
=======
  public static native int getThreadStatus(Thread thread)
>>>>>>> 60a98cce
    throws JdwpException;

  /**
   * Returns a list of all classes which this class loader has been
   * requested to load
   *
   * @param  cl  the class loader
   * @return a list of all visible classes
   */
<<<<<<< HEAD
  public static native ArrayList getLoadRequests (ClassLoader cl)
=======
  public static native ArrayList getLoadRequests(ClassLoader cl)
>>>>>>> 60a98cce
    throws JdwpException;

  /**
   * Executes a method in the virtual machine. The thread must already
   * be suspended by a previous event. When the method invocation is
   * complete, the thread (or all threads if INVOKE_SINGLE_THREADED is
   * not set in options) must be suspended before this method returns.
   *
   * @param  obj         instance in which to invoke method (null for static)
   * @param  thread      the thread in which to invoke the method
   * @param  clazz       the class in which the method is defined
   * @param  method      the method to invoke
   * @param  values      arguments to pass to method
   * @param  options     invocation options
   * @return a result object containing the results of the invocation
   */
  public static native MethodResult executeMethod (Object obj, Thread thread,
<<<<<<< HEAD
					    Class clazz, Method method,
					    Object[] values,
					    boolean nonVirtual)
=======
					    Class clazz, VMMethod method,
					    Value[] values,
					    int options)
>>>>>>> 60a98cce
    throws JdwpException;

  /**
   * "Returns the name of source file in which a reference type was declared"
   *
   * @param  clazz  the class for which to return a source file
   * @return a string containing the source file name; "no path information
   *         for the file is included"
   */
<<<<<<< HEAD
  public static native String getSourceFile (Class clazz)
=======
  public static native String getSourceFile(Class clazz)
>>>>>>> 60a98cce
    throws JdwpException;

  /**
   * Register a request from the debugger
   *
   * Virtual machines have two options. Either do nothing and allow
   * the event manager to take care of the request (useful for broadcast-type
   * events like class prepare/load/unload, thread start/end, etc.)
   * or do some internal work to set up the event notification (useful for
   * execution-related events like breakpoints, single-stepping, etc.).
   */
<<<<<<< HEAD
  public static native void registerEvent (EventRequest request)
=======
  public static native void registerEvent(EventRequest request)
>>>>>>> 60a98cce
    throws JdwpException;

  /**
   * Unregisters the given request
   *
   * @param  request  the request to unregister
   */
<<<<<<< HEAD
  public static native void unregisterEvent (EventRequest request)
=======
  public static native void unregisterEvent(EventRequest request)
>>>>>>> 60a98cce
    throws JdwpException;


  /**
   * Clear all events of the given kind
   *
   * @param  kind  the type of events to clear
   */
<<<<<<< HEAD
  public static native void clearEvents (byte kind)
    throws JdwpException;
=======
  public static native void clearEvents(byte kind)
    throws JdwpException;

  /**
   * Redefines the given types. VM must support canRedefineClasses
   * capability (may also require canAddMethod and/or
   * canUnrestrictedlyRedefineClasses capabilities)
   *
   * @param types the classes to redefine
   * @param bytecodes the new bytecode definitions for the classes
   */
  public static native void redefineClasses(Class[] types, byte[][] bytecodes)
    throws JdwpException;

  /**
   * Sets the default stratum. VM must support the
   * canSetDefaultStratum capability.
   *
   * @param stratum the new default stratum or empty string to
   *        use the reference default
   */
  public static native void setDefaultStratum(String stratum)
    throws JdwpException;

  /**
   * Returns the source debug extension. VM must support the
   * canGetSourceDebugExtension capability.
   *
   * @param klass the class for which to return information
   * @returns the source debug extension
   */
  public static native String getSourceDebugExtension(Class klass)
    throws JdwpException;

  /**
   * Returns the bytecode for the given method. VM must support the
   * canGetBytecodes capability.
   *
   * @param method the method for which to get bytecodes
   * @returns the bytecodes
   */
  public static native byte[] getBytecodes(VMMethod method)
    throws JdwpException;

  /**
   * Returns monitor information about an object. VM must support
   * the canGetMonitorInformation capability.
   *
   * @param obj the object
   * @returns monitor information (owner, entry count, waiters)
   */
  public static native MonitorInfo getMonitorInfo(Object obj)
    throws JdwpException;

  /**
   * Returns a list of owned monitors. VM must support the
   * canGetOwnedMonitorInfo capability.
   *
   * @param thread a thread
   * @returns the list of monitors owned by this thread
   */
  public static native Object[] getOwnedMonitors(Thread thread)
    throws JdwpException;

  /**
   * Returns the current contended monitor for a thread. VM must
   * support canGetCurrentContendedMonitor capability.
   *
   * @param thread the thread
   * @returns the contended monitor
   */
  public static native Object getCurrentContendedMonitor(Thread thread)
    throws JdwpException;

  /**
   * Pop all frames up to and including the given frame. VM must
   * support canPopFrames capability. It is the responsibility
   * of the VM to check if the thread is suspended. If it is not,
   * the VM should throw ThreadNotSuspendedException.
   *
   * @param thread the thread
   * @param frame the frame ID
   */
  public static native void popFrames(Thread thread, long frameId);
>>>>>>> 60a98cce
}<|MERGE_RESOLUTION|>--- conflicted
+++ resolved
@@ -1,11 +1,7 @@
 /* VMVirtualMachine.java -- A reference implementation of a JDWP virtual
    machine
 
-<<<<<<< HEAD
-   Copyright (C) 2005, 2006 Free Software Foundation
-=======
    Copyright (C) 2005, 2006, 2007 Free Software Foundation
->>>>>>> 60a98cce
 
 This file is part of GNU Classpath.
 
@@ -49,13 +45,9 @@
 import gnu.classpath.jdwp.exception.InvalidMethodException;
 import gnu.classpath.jdwp.exception.JdwpException;
 import gnu.classpath.jdwp.util.MethodResult;
-<<<<<<< HEAD
-import java.lang.reflect.Method;
-=======
 import gnu.classpath.jdwp.util.MonitorInfo;
 import gnu.classpath.jdwp.value.Value;
 
->>>>>>> 60a98cce
 import java.nio.ByteBuffer;
 import java.util.ArrayList;
 import java.util.Collection;
@@ -89,21 +81,13 @@
    *
    * @param  thread  the thread to suspend
    */
-<<<<<<< HEAD
-  public static native void suspendThread (Thread thread)
-=======
   public static native void suspendThread(Thread thread)
->>>>>>> 60a98cce
     throws JdwpException;
 
   /**
    * Suspend all threads
    */
-<<<<<<< HEAD
-  public static void suspendAllThreads ()
-=======
   public static void suspendAllThreads()
->>>>>>> 60a98cce
     throws JdwpException
   {
     // Our JDWP thread group -- don't suspend any of those threads
@@ -150,11 +134,7 @@
    *
    * @param  thread  the thread to resume
    */
-<<<<<<< HEAD
-  public static native void resumeThread (Thread thread)
-=======
   public static native void resumeThread(Thread thread)
->>>>>>> 60a98cce
     throws JdwpException;
 
   /**
@@ -162,11 +142,7 @@
    * suspend count. It can not be used to force the application
    * to run.
    */
-<<<<<<< HEAD
-  public static void resumeAllThreads ()
-=======
   public static void resumeAllThreads()
->>>>>>> 60a98cce
     throws JdwpException
   {
     // Our JDWP thread group -- don't resume
@@ -209,27 +185,13 @@
    * @param  thread  the thread whose suspend count is desired
    * @return the number of times the thread has been suspended
    */
-<<<<<<< HEAD
-  public static native int getSuspendCount (Thread thread)
-=======
   public static native int getSuspendCount(Thread thread)
->>>>>>> 60a98cce
     throws JdwpException;
  
   /**
    * Returns a Collection of all classes loaded in the VM
    */
-<<<<<<< HEAD
-  public static native int getAllLoadedClassesCount ()
-    throws JdwpException;
-
-  /**
-   * Returns an iterator over all the loaded classes in the VM
-   */
-  public static native Iterator getAllLoadedClasses ()
-=======
   public static native Collection getAllLoadedClasses()
->>>>>>> 60a98cce
     throws JdwpException;
 
   /**
@@ -239,11 +201,7 @@
    * @return a flag containing the class's status
    * @see JdwpConstants.ClassStatus
    */
-<<<<<<< HEAD
-  public static native int getClassStatus (Class clazz)
-=======
   public static native int getClassStatus(Class clazz)
->>>>>>> 60a98cce
     throws JdwpException;
 
   /**
@@ -253,11 +211,7 @@
    * @param  klass  the class whose methods are desired
    * @return an array of virtual machine methods
    */
-<<<<<<< HEAD
-  public static native VMMethod[] getAllClassMethods (Class klass)
-=======
   public static native VMMethod[] getAllClassMethods(Class klass)
->>>>>>> 60a98cce
   { return null; }
 
   /**
@@ -282,11 +236,7 @@
    * @param  length  number of frames to return (-1 for all frames)
    * @return a list of frames
    */
-<<<<<<< HEAD
-  public static native ArrayList getFrames (Thread thread, int start,
-=======
   public static native ArrayList getFrames(Thread thread, int start,
->>>>>>> 60a98cce
 					    int length)
     throws JdwpException;
 
@@ -300,11 +250,7 @@
    * @param  bb      buffer containing the frame's ID
    * @return the desired frame
    */
-<<<<<<< HEAD
-  public static native VMFrame getFrame (Thread thread, ByteBuffer bb)
-=======
   public static native VMFrame getFrame(Thread thread, long frameID)
->>>>>>> 60a98cce
     throws JdwpException;
 
   /**
@@ -313,11 +259,7 @@
    * @param  thread  the thread for which to get a frame count
    * @return the number of frames in the thread's stack
    */
-<<<<<<< HEAD
-  public static native int getFrameCount (Thread thread)
-=======
   public static native int getFrameCount(Thread thread)
->>>>>>> 60a98cce
     throws JdwpException;
 
 
@@ -328,11 +270,7 @@
    * @return integer status of the thread
    * @see JdwpConstants.ThreadStatus
    */
-<<<<<<< HEAD
-  public static native int getThreadStatus (Thread thread)
-=======
   public static native int getThreadStatus(Thread thread)
->>>>>>> 60a98cce
     throws JdwpException;
 
   /**
@@ -342,11 +280,7 @@
    * @param  cl  the class loader
    * @return a list of all visible classes
    */
-<<<<<<< HEAD
-  public static native ArrayList getLoadRequests (ClassLoader cl)
-=======
   public static native ArrayList getLoadRequests(ClassLoader cl)
->>>>>>> 60a98cce
     throws JdwpException;
 
   /**
@@ -364,15 +298,9 @@
    * @return a result object containing the results of the invocation
    */
   public static native MethodResult executeMethod (Object obj, Thread thread,
-<<<<<<< HEAD
-					    Class clazz, Method method,
-					    Object[] values,
-					    boolean nonVirtual)
-=======
 					    Class clazz, VMMethod method,
 					    Value[] values,
 					    int options)
->>>>>>> 60a98cce
     throws JdwpException;
 
   /**
@@ -382,11 +310,7 @@
    * @return a string containing the source file name; "no path information
    *         for the file is included"
    */
-<<<<<<< HEAD
-  public static native String getSourceFile (Class clazz)
-=======
   public static native String getSourceFile(Class clazz)
->>>>>>> 60a98cce
     throws JdwpException;
 
   /**
@@ -398,11 +322,7 @@
    * or do some internal work to set up the event notification (useful for
    * execution-related events like breakpoints, single-stepping, etc.).
    */
-<<<<<<< HEAD
-  public static native void registerEvent (EventRequest request)
-=======
   public static native void registerEvent(EventRequest request)
->>>>>>> 60a98cce
     throws JdwpException;
 
   /**
@@ -410,11 +330,7 @@
    *
    * @param  request  the request to unregister
    */
-<<<<<<< HEAD
-  public static native void unregisterEvent (EventRequest request)
-=======
   public static native void unregisterEvent(EventRequest request)
->>>>>>> 60a98cce
     throws JdwpException;
 
 
@@ -423,10 +339,6 @@
    *
    * @param  kind  the type of events to clear
    */
-<<<<<<< HEAD
-  public static native void clearEvents (byte kind)
-    throws JdwpException;
-=======
   public static native void clearEvents(byte kind)
     throws JdwpException;
 
@@ -511,5 +423,4 @@
    * @param frame the frame ID
    */
   public static native void popFrames(Thread thread, long frameId);
->>>>>>> 60a98cce
 }
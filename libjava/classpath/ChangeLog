2010-04-27  Andrew Haley  <aph@redhat.com>

<<<<<<< HEAD
=======
	* java/util/concurrent/CopyOnWriteArrayList.java: Fix for empty
	list.

2010-04-27  Andrew Haley  <aph@redhat.com>

>>>>>>> 7bde2bda
	* gnu/javax/print/ipp/IppResponse.java (parseAttributes): Handle
	IppValueTag.UNKNOWN.  
	* gnu/javax/print/ipp/IppRequest.java (writeOperationAttributes):
	Handle RequestedAttributes.
	* gnu/javax/print/ipp/IppPrintService.java (processResponse): Add
	DocFlavor.SERVICE_FORMATTED.PAGEABLE and
	DocFlavor.SERVICE_FORMATTED.PRINTABLE.

<<<<<<< HEAD
2010-05-04  Andrew Haley  <aph@redhat.com>

	* lib/gen-classlist.sh.in: Use absolute pathnames for all the
	directory names in the output file.
=======
2010-07-30  Andrew Haley  <aph@redhat.com>

	* javax/print/attribute/standard/JobStateReasons.java (add): Fix
	infinite recursion with call to super.

2010-07-31  Release Manager

	* GCC 4.5.1 released.
>>>>>>> 7bde2bda

2010-06-04  Rainer Orth  <ro@CeBiTec.Uni-Bielefeld.DE>

	* scripts/check_jni_methods.sh.in: Don't use diff -U.
	Adapt grep regex, ignore file and problem message.

2010-05-27  Andrew John Hughes  <ahughes@redhat.com>

	* configure.ac:
	Disable plugin by default and warn about
	unmaintained status when enabled.
	* configure: Regenerated.

2010-04-14  Release Manager

	* GCC 4.5.0 released.

2010-04-02  Ralf Wildenhues  <Ralf.Wildenhues@gmx.de>

	* HACKING: Update required Automake version.
	* Makefile.in: Regenerate.
	* aclocal.m4: Regenerate.
	* doc/Makefile.in: Regenerate.
	* doc/api/Makefile.in: Regenerate.
	* examples/Makefile.in: Regenerate.
	* external/Makefile.in: Regenerate.
	* external/jsr166/Makefile.in: Regenerate.
	* external/relaxngDatatype/Makefile.in: Regenerate.
	* external/sax/Makefile.in: Regenerate.
	* external/w3c_dom/Makefile.in: Regenerate.
	* include/Makefile.in: Regenerate.
	* lib/Makefile.in: Regenerate.
	* native/Makefile.in: Regenerate.
	* native/fdlibm/Makefile.in: Regenerate.
	* native/jawt/Makefile.in: Regenerate.
	* native/jni/Makefile.in: Regenerate.
	* native/jni/classpath/Makefile.in: Regenerate.
	* native/jni/gconf-peer/Makefile.in: Regenerate.
	* native/jni/gstreamer-peer/Makefile.in: Regenerate.
	* native/jni/gtk-peer/Makefile.in: Regenerate.
	* native/jni/java-io/Makefile.in: Regenerate.
	* native/jni/java-lang/Makefile.in: Regenerate.
	* native/jni/java-math/Makefile.in: Regenerate.
	* native/jni/java-net/Makefile.in: Regenerate.
	* native/jni/java-nio/Makefile.in: Regenerate.
	* native/jni/java-util/Makefile.in: Regenerate.
	* native/jni/midi-alsa/Makefile.in: Regenerate.
	* native/jni/midi-dssi/Makefile.in: Regenerate.
	* native/jni/native-lib/Makefile.in: Regenerate.
	* native/jni/qt-peer/Makefile.in: Regenerate.
	* native/jni/xmlj/Makefile.in: Regenerate.
	* native/plugin/Makefile.in: Regenerate.
	* resource/Makefile.in: Regenerate.
	* scripts/Makefile.in: Regenerate.
	* tools/Makefile.in: Regenerate.
2010-03-01  Rainer Orth  <ro@CeBiTec.Uni-Bielefeld.DE>

	PR libgcj/38251
	* tools/Makefile.am (dist-hook): Prune .svn directories in asm and
	classes copies.
	* tools/Makefile.in: Regenerate.

	Revert:
	2008-11-05  Andrew Haley  <aph@redhat.com>

	* tools/Makefile.am (UPDATE_TOOLS_ZIP, CREATE_TOOLS_ZIP): Exclude
	.svn direcories.

2010-01-18  Andreas Tobler  <andreast@fgznet.ch>

	* tools/Makefile.am (GJDOC_EX): Use find -name pattern -prune -o.
	* tools/Makefile.in: Regenerate.

2009-12-05  Ralf Wildenhues  <Ralf.Wildenhues@gmx.de>

	* Makefile.in: Regenerate.
	* configure: Regenerate.
	* doc/Makefile.in: Regenerate.
	* doc/api/Makefile.in: Regenerate.
	* examples/Makefile.in: Regenerate.
	* external/Makefile.in: Regenerate.
	* external/jsr166/Makefile.in: Regenerate.
	* external/relaxngDatatype/Makefile.in: Regenerate.
	* external/sax/Makefile.in: Regenerate.
	* external/w3c_dom/Makefile.in: Regenerate.
	* include/Makefile.in: Regenerate.
	* lib/Makefile.in: Regenerate.
	* native/Makefile.in: Regenerate.
	* native/fdlibm/Makefile.in: Regenerate.
	* native/jawt/Makefile.in: Regenerate.
	* native/jni/Makefile.in: Regenerate.
	* native/jni/classpath/Makefile.in: Regenerate.
	* native/jni/gconf-peer/Makefile.in: Regenerate.
	* native/jni/gstreamer-peer/Makefile.in: Regenerate.
	* native/jni/gtk-peer/Makefile.in: Regenerate.
	* native/jni/java-io/Makefile.in: Regenerate.
	* native/jni/java-lang/Makefile.in: Regenerate.
	* native/jni/java-math/Makefile.in: Regenerate.
	* native/jni/java-net/Makefile.in: Regenerate.
	* native/jni/java-nio/Makefile.in: Regenerate.
	* native/jni/java-util/Makefile.in: Regenerate.
	* native/jni/midi-alsa/Makefile.in: Regenerate.
	* native/jni/midi-dssi/Makefile.in: Regenerate.
	* native/jni/native-lib/Makefile.in: Regenerate.
	* native/jni/qt-peer/Makefile.in: Regenerate.
	* native/jni/xmlj/Makefile.in: Regenerate.
	* native/plugin/Makefile.in: Regenerate.
	* resource/Makefile.in: Regenerate.
	* scripts/Makefile.in: Regenerate.
	* tools/Makefile.in: Regenerate.

2009-10-22  Richard Guenther  <rguenther@suse.de>

	PR cp-tools/39177
	* tools/gnu/classpath/tools/jar/Creator.java (writeCommandLineEntries):
	Do not use uninitialized manifest.
	* tools/classes/gnu/classpath/tools/jar/Creator.class: Re-generated.

2009-08-26  Dave Korn  <dave.korn.cygwin@gmail.com>

	* ltmain.sh (removedotparts): Don't use comma as 's' separator.
	(collapseslashes): Likewise.

2009-08-24  Ralf Wildenhues  <Ralf.Wildenhues@gmx.de>

	* configure.ac (AC_PREREQ): Bump to 2.64.

2009-08-22  Ralf Wildenhues  <Ralf.Wildenhues@gmx.de>

	* doc/cp-hacking.texinfo (Needed Tools and Libraries): Bump
	Autoconf version to 2.64, Automake to 1.11, M4 to 1.4.6.

	* Makefile.in: Regenerate.
	* aclocal.m4: Regenerate.
	* configure: Regenerate.
	* doc/Makefile.in: Regenerate.
	* doc/api/Makefile.in: Regenerate.
	* examples/Makefile.in: Regenerate.
	* external/Makefile.in: Regenerate.
	* external/jsr166/Makefile.in: Regenerate.
	* external/relaxngDatatype/Makefile.in: Regenerate.
	* external/sax/Makefile.in: Regenerate.
	* external/w3c_dom/Makefile.in: Regenerate.
	* include/Makefile.in: Regenerate.
	* include/config.h.in: Regenerate.
	* lib/Makefile.in: Regenerate.
	* native/Makefile.in: Regenerate.
	* native/fdlibm/Makefile.in: Regenerate.
	* native/jawt/Makefile.in: Regenerate.
	* native/jni/Makefile.in: Regenerate.
	* native/jni/classpath/Makefile.in: Regenerate.
	* native/jni/gconf-peer/Makefile.in: Regenerate.
	* native/jni/gstreamer-peer/Makefile.in: Regenerate.
	* native/jni/gtk-peer/Makefile.in: Regenerate.
	* native/jni/java-io/Makefile.in: Regenerate.
	* native/jni/java-lang/Makefile.in: Regenerate.
	* native/jni/java-math/Makefile.in: Regenerate.
	* native/jni/java-net/Makefile.in: Regenerate.
	* native/jni/java-nio/Makefile.in: Regenerate.
	* native/jni/java-util/Makefile.in: Regenerate.
	* native/jni/midi-alsa/Makefile.in: Regenerate.
	* native/jni/midi-dssi/Makefile.in: Regenerate.
	* native/jni/native-lib/Makefile.in: Regenerate.
	* native/jni/qt-peer/Makefile.in: Regenerate.
	* native/jni/xmlj/Makefile.in: Regenerate.
	* native/plugin/Makefile.in: Regenerate.
	* resource/Makefile.in: Regenerate.
	* scripts/Makefile.in: Regenerate.
	* tools/Makefile.in: Regenerate.

2009-08-20  Dave Korn  <dave.korn.cygwin@gmail.com>

	* ltmain.sh (func_normal_abspath): New function.
	(func_relative_path): Likewise.
	(func_mode_help): Document new -bindir option for link mode.
	(func_mode_link): Add new -bindir option, and use it to place
	output DLL if specified.

2009-06-29  Andrew Haley  <aph@redhat.com>

	PR java/40590	
	* tools/gnu/classpath/tools/javah/FieldHelper.java (print):
	Use printName().
	* tools/gnu/classpath/tools/javah/MethodHelper.java (print):
	Use printName().
	* tools/gnu/classpath/tools/javah/CniStubPrinter.java (printDecl):
	Use printName().
	* tools/gnu/classpath/tools/javah/Keywords.java (words): Replace
	with keywords list from  gcc/java/mangle.c.
	* tools/gnu/classpath/tools/javah/ClassWrapper.java (printMethods):
	Don't pre-convert a C++ keyword.
	(print(CniPrintStream)): Call CniPrintStream.printName().
	(printContents): Likewise.
	* tools/gnu/classpath/tools/javah/CniPrintStream.java
	(getClassName): Don't call replaceAll("/", "::").
	(print(Type)): Add ""::" befor name, " *" after.  Use printName(), not
	print.
	(printName(PrintStream, String), printName(String), printlnName):
	New methods.
	(moveToPackage): Use printName().

2009-03-01  Ralf Wildenhues  <Ralf.Wildenhues@gmx.de>

	* configure: Regenerate.

2009-02-05  Andrew John Hughes  <ahughes@redhat.com>

	* NEWS: Add VM updates.
	
2009-02-05  Andrew John Hughes  <ahughes@redhat.com>

	* NEWS: Updated.
	* configure.ac:
	Bump to 0.98 proper.

2009-02-05  Andrew Haley  <aph@redhat.com>

	PR libgcj/38861
	* native/plugin/gcjwebplugin.cc: Cope with the changed header file
	format.  https://bugzilla.mozilla.org/show_bug.cgi?id=455458
	(GCJ_GetJavaClass): Likewise.
	(NP_Initialize): Likewise.

2009-02-05  Mark Wielaard  <mark@klomp.org>

	PR classpath/38912:
	* gnu/xml/stream/XMLParser.java:
	(getLocalName()): Respect stringInterning.
	(getName()): Likewise.
	(getPrefix()): Likewise.

2009-02-04  Andrew John Hughes  <ahughes@redhat.com>

	* native/jni/native-lib/cpproc.c:
	(cpproc_forkAndExec): Don't return on a -1
	result from chdir as this may be valid in
	some cases.  A better fix is needed.
	
2009-02-03  Andrew John Hughes  <ahughes@redhat.com>

	* native/jni/native-lib/cpproc.c:
	(cpproc_forkAndExec): Handle return of
	chdir.
	
2009-02-03  Andrew John Hughes  <ahughes@redhat.com>

	PR classpath/38417:
	* gnu/java/security/jce/prng/SecureRandomAdapter.java:
	Remove unneeded import.
	* gnu/javax/crypto/jce/prng/FortunaImpl.java:
	Fix typo.
	* java/security/SecureRandom.java:
	Remove duplicate use of VMSecureRandom,
	call SecureRandomAdapter instead.
	* vm/reference/gnu/java/security/jce/prng/VMSecureRandom.java:
	Moved from java/security so SecureRandomAdapter can
	access it.

2009-01-22  Mario Torre  <neugens@aicas.com>

	PR classpath/38417:
	* gnu/java/security/jce/prng/SecureRandomAdapter.java:
	(getSeed(int)): New; retrieve seed from source specified
	by securerandom.source property or failing that, use
	VMSecureRandom.
	* gnu/javax/crypto/jce/prng/ARCFourRandomSpi.java:
	(engineGenerateSeed(int)): Use SecureRandomAdapter.
	(engineNextBytes(byte[])): Initialise using new seed.
	* gnu/javax/crypto/jce/prng/CSPRNGSpi.java:
	(engineGenerateSeed(int)): Use SecureRandomAdapter.
	(engineNextBytes(byte[])): Initialise using new seed.
	* gnu/javax/crypto/jce/prng/FortunaImpl.java:
	(engineSetSeed(byte[])): Initialise with new seed if unused.
	(engineGenerateSeed(int)): Use SecureRandomAdapter.	
	* gnu/javax/crypto/jce/prng/ICMRandomSpi.java:
	(engineGenerateSeed(int)): Use SecureRandomAdapter.	
	(engineNextBytes(byte[])): Initialise using new seed.
	* gnu/javax/crypto/jce/prng/UMacRandomSpi.java:
	(engineGenerateSeed(int)): Use SecureRandomAdapter.	
	(engineNextBytes(byte[])): Initialise using new seed.
	* gnu/javax/crypto/prng/ICMGenerator.java:
	(setup(Map)): Call fillBlock().

2009-01-22  Mark Wielaard  <mark@klomp.org>

	* tools/gnu/classpath/tools/gjdoc/Main.java (getGjdocVersion):
	Read version.properties from package.

2009-01-05  Robert Schuster  <robertschuster@fsfe.org>

	* gnu/java/awt/peer/gtk/CairoGraphics2D.java:
	(drawPolyline): Rewritten.

2009-01-05  Andrew John Hughes  <gnu_andrew@member.fsf.org>

	* Makefile.am:
	Add ChangeLog-2008 to EXTRA_DIST.
	
2009-01-02  Andrew John Hughes  <gnu_andrew@member.fsf.org>

	* ChangeLog-2008: New file.
	
2009-01-02  Andrew John Hughes  <gnu_andrew@member.fsf.org>

	* java/text/MessageFormat.java:
	(setLocale(Locale)): Integer format should use
	NumberFormat.getIntegerInstance.


Local Variables:
coding: iso-latin-1-unix	
End:
	<|MERGE_RESOLUTION|>--- conflicted
+++ resolved
@@ -1,13 +1,10 @@
 2010-04-27  Andrew Haley  <aph@redhat.com>
 
-<<<<<<< HEAD
-=======
 	* java/util/concurrent/CopyOnWriteArrayList.java: Fix for empty
 	list.
 
 2010-04-27  Andrew Haley  <aph@redhat.com>
 
->>>>>>> 7bde2bda
 	* gnu/javax/print/ipp/IppResponse.java (parseAttributes): Handle
 	IppValueTag.UNKNOWN.  
 	* gnu/javax/print/ipp/IppRequest.java (writeOperationAttributes):
@@ -16,12 +13,6 @@
 	DocFlavor.SERVICE_FORMATTED.PAGEABLE and
 	DocFlavor.SERVICE_FORMATTED.PRINTABLE.
 
-<<<<<<< HEAD
-2010-05-04  Andrew Haley  <aph@redhat.com>
-
-	* lib/gen-classlist.sh.in: Use absolute pathnames for all the
-	directory names in the output file.
-=======
 2010-07-30  Andrew Haley  <aph@redhat.com>
 
 	* javax/print/attribute/standard/JobStateReasons.java (add): Fix
@@ -30,7 +21,6 @@
 2010-07-31  Release Manager
 
 	* GCC 4.5.1 released.
->>>>>>> 7bde2bda
 
 2010-06-04  Rainer Orth  <ro@CeBiTec.Uni-Bielefeld.DE>
 

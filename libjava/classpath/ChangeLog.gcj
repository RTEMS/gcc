--- conflicted
+++ resolved
@@ -1,11 +1,8 @@
-<<<<<<< HEAD
-=======
 2010-06-21  Jan Kratochvil  <jan.kratochvil@redhat.com>
 
 	* doc/Makefile.am (POD2MAN): Provide --date from ChangeLog.
 	* doc/Makefile.in: Regenerate.
 
->>>>>>> 6e7f08ad
 2010-04-07  Jakub Jelinek  <jakub@redhat.com>
 
 	* native/jni/midi-alsa/gnu_javax_sound_midi_alsa_AlsaPortDevice.c

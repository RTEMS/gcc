--- conflicted
+++ resolved
@@ -1,5 +1,3 @@
-<<<<<<< HEAD
-=======
 2013-03-22  Jakub Jelinek  <jakub@redhat.com>
 
 	PR other/43620
@@ -38,7 +36,6 @@
 	* scripts/Makefile.in: Regenerated.
 	* tools/Makefile.in: Regenerated.
 
->>>>>>> 43bd423a
 2013-02-21  Jakub Jelinek  <jakub@redhat.com>
 
 	PR bootstrap/56258

/* FileSystemView.java --
   Copyright (C) 2002, 2004, 2005  Free Software Foundation, Inc.

This file is part of GNU Classpath.

GNU Classpath is free software; you can redistribute it and/or modify
it under the terms of the GNU General Public License as published by
the Free Software Foundation; either version 2, or (at your option)
any later version.

GNU Classpath is distributed in the hope that it will be useful, but
WITHOUT ANY WARRANTY; without even the implied warranty of
MERCHANTABILITY or FITNESS FOR A PARTICULAR PURPOSE.  See the GNU
General Public License for more details.

You should have received a copy of the GNU General Public License
along with GNU Classpath; see the file COPYING.  If not, write to the
Free Software Foundation, Inc., 51 Franklin Street, Fifth Floor, Boston, MA
02110-1301 USA.

Linking this library statically or dynamically with other modules is
making a combined work based on this library.  Thus, the terms and
conditions of the GNU General Public License cover the whole
combination.

As a special exception, the copyright holders of this library give you
permission to link this library with independent modules to produce an
executable, regardless of the license terms of these independent
modules, and to copy and distribute the resulting executable under
terms of your choice, provided that you also meet, for each linked
independent module, the terms and conditions of the license of that
module.  An independent module is a module which is not derived from
or based on this library.  If you modify this library, you may extend
this exception to your version of the library, but you are not
obligated to do so.  If you do not wish to do so, delete this
exception statement from your version. */

package javax.swing.filechooser;

import java.io.File;
import java.io.IOException;
import java.util.ArrayList;

import javax.swing.Icon;
import javax.swing.JFileChooser;


/**
 * The base class providing a view of the file system for use by the 
 * {@link JFileChooser} component.
 */
public abstract class FileSystemView
{
  /** The instance returned by {@link #getFileSystemView()}. */
  private static FileSystemView defaultFileSystemView;
  
  /**
   * Creates a new file object with the given name in the specified directory.
   *
   * @param dir  the directory (<code>null</code> permitted).
   * @param filename  the file name.
   *
   * @return A new file object.
   */
  public File createFileObject(File dir, String filename)
  {
    return new File(dir, filename);
  }

  /**
   * Creates a new file object from the specified path.
   *
   * @param path  the path.
   *
   * @return A new file object.
   */
  public File createFileObject(String path)
  {
    File f = new File(path);
    if (isFileSystemRoot(f))
      f = this.createFileSystemRoot(f);
    return f;
  }

  /**
   * DOCUMENT ME!
   *
   * @param f DOCUMENT ME!
   *
   * @return DOCUMENT ME!
   */
  protected File createFileSystemRoot(File f)
  {
    File[] roots = File.listRoots();
    if (roots == null)
      return null;
    return roots[0];
  }

  /**
   * Creates a new folder with a unique name in the specified directory and
   * returns a {@link File} object representing the new directory.
   *
   * @param containingDir  the directory to contain the new folder 
   *                       (<code>null</code> not permitted).
   *
   * @return A {@link File} object representing the new directory.
   *
   * @throws IOException if an exception occurs while creating the new 
   *                     directory.
   */
  public abstract File createNewFolder(File containingDir)
                                throws IOException;

  /**
   * DOCUMENT ME!
   *
   * @param parent DOCUMENT ME!
   * @param fileName DOCUMENT ME!
   *
   * @return DOCUMENT ME!
   */
  public File getChild(File parent, String fileName)
  {
    // FIXME: Handle the case when parent and child are special folders.
    return new File(parent, fileName);
  }

  /**
   * Returns the default directory.
   *
   * @return The default directory.
   */
  public File getDefaultDirectory()
  {
    return getHomeDirectory();
  }

  /**
   * Returns an array containing the files in the given directory.  The 
   * <code>useFileHiding</code> controls whether or not hidden files are 
   * included in the result.
   *
   * @param dir  the directory (if <code>null</code>
   * @param useFileHiding  a flag that controls whether or not hidden files are
   *                       included in the result (pass in <code>true</code> to
   *                       exclude hidden files).
   *
   * @return The files in the given directory (possibly <code>null</code>).
   */
  public File[] getFiles(File dir, boolean useFileHiding)
  {
    if (dir == null || dir.listFiles() == null)
      return null;
    File[] files = dir.listFiles();
    if (! useFileHiding)
      return files;
    ArrayList trim = new ArrayList();
    for (int i = 0; i < files.length; i++)
      if (! files[i].isHidden())
	trim.add(files[i]);
    File[] value = (File[]) trim.toArray(new File[trim.size()]);
    return value;
  }

  /**
   * Returns a default {@link FileSystemView} appropriate for the platform.
   *
   * @return A default {@link FileSystemView} appropriate for the platform.
   */
  public static FileSystemView getFileSystemView()
  {
    if (defaultFileSystemView == null)
      {
        if (File.separator.equals("/"))
          defaultFileSystemView = new UnixFileSystemView();
        // FIXME: need to implement additional views
        // else if (File.Separator.equals("\"))
        //   return new Win32FileSystemView();
        // else 
        //   return new GenericFileSystemView();
      }
    return defaultFileSystemView;
  }

  /**
   * Returns the home directory for the current user.
   *
   * @return The home directory for the current user.
   */
  public File getHomeDirectory()
  {
    return createFileObject(System.getProperty("user.home"));
  }

  /**
   * Returns the parent directory for the given file/directory.
   *
   * @param f  the file/directory.
   *
   * @return The parent directory (or <code>null</code> if there is no parent
   *         directory).
   */
  public File getParentDirectory(File f)
  {
    if (f == null)
      return null;
    return f.getParentFile();
  }

  /**
   * Returns an array containing the file system roots.  On Unix-like platforms,
   * this array will contain just a single item ("/"), while other platforms
   * may return multiple roots.
   * <p>
   * This method is implemented to return <code>null</code>, subclasses must
   * override this method.
   *
   * @return An array containing the file system roots.
   */
  public File[] getRoots()
  {
    // subclass
    return null;
  }

  /**
   * Returns the name of a file as it would be displayed by the underlying 
<<<<<<< HEAD
   * system.  This implementation returns <code>null</code>, subclasses must
   * override.
   *
   * @param f  the file.
   *
   * @return <code>null</code>.
=======
   * system.
   *
   * @param f  the file.
   *
   * @return the name of a file as it would be displayed by the underlying 
   *         system
   *
   * @specnote The specification suggests that the information here is
   *           fetched from a ShellFolder class. This seems to be a non public
   *           private file handling class. We simply return File.getName()
   *           here and leave special handling to subclasses.
>>>>>>> f8383f28
   */
  public String getSystemDisplayName(File f)
  {
    String name = null;
    if (f != null)
      name = f.getName();
    return name;
  }

  /**
   * Returns the icon that would be displayed for the given file by the 
   * underlying system.  This implementation returns <code>null</code>, 
   * subclasses must override.
   *
   * @param f  the file.
   *
   * @return <code>null</code>.
   */
  public Icon getSystemIcon(File f)
  {
    return null;
  }

  /**
   * Returns the type description of a file that would be displayed by the 
   * underlying system.  This implementation returns <code>null</code>, 
   * subclasses must override.
   *
   * @param f  the file.
   *
   * @return <code>null</code>.
   */
  public String getSystemTypeDescription(File f)
  {
    return null;
  }

  /**
   * DOCUMENT ME!
   *
   * @param dir DOCUMENT ME!
   *
   * @return DOCUMENT ME!
   */
  public boolean isComputerNode(File dir)
  {
    return false;
  }

  /**
   * Returns <code>true</code> if the given directory represents a disk 
   * drive, and <code>false</code> otherwise.  This default implementation
   * always returns <code>false</code>.
   *
   * @param dir  the directory.
   *
   * @return <code>false</code>.
   */
  public boolean isDrive(File dir)
  {
    return false;
  }

  /**
   * Returns <code>true</code> if <code>f</code> is a file or directory, and
   * <code>false</code> otherwise.
   *
   * @param f  the file/directory.
   *
   * @return <code>true</code> if <code>f</code> is a file or directory, and
   * <code>false</code> otherwise.
   */
  public boolean isFileSystem(File f)
  {
    return (f.isFile() || f.isDirectory());
  }

  /**
   * Returns <code>true</code> if the given directory is a file system root,
   * and <code>false</code> otherwise.
   *
   * @param dir  the directory.
   *
   * @return <code>true</code> if the given directory is a file system root,
   *          and <code>false</code> otherwise.
   */
  public boolean isFileSystemRoot(File dir)
  {
    File[] roots = File.listRoots();
    if (roots == null || dir == null)
      return false;
    String filename = dir.getAbsolutePath();
    for (int i = 0; i < roots.length; i++)
      if (roots[i].getAbsolutePath().equals(filename))
	return true;
    return false;
  }

  /**
   * Returns <code>true</code> if the given directory represents a floppy 
   * drive, and <code>false</code> otherwise.  This default implementation
   * always returns <code>false</code>.
   *
   * @param dir  the directory.
   *
   * @return <code>false</code>.
   */
  public boolean isFloppyDrive(File dir)
  {
    return false;
  }

  /**
   * Returns <code>true</code> if the given file is hidden, and 
   * <code>false</code> otherwise.
   *
   * @param f  the file.
   *
   * @return <code>true</code> if the given file is hidden, and 
   *         <code>false</code> otherwise.
   */
  public boolean isHiddenFile(File f)
  {
    return f.isHidden();
  }

  /**
   * Returns <code>true</code> if <code>folder</code> is the parent of 
   * <code>file</code>, and <code>false</code> otherwise.
   *
   * @param folder  the folder (<code>null</code> not permitted).
   * @param file  the file (<code>null</code> not permitted).
   *
   * @return <code>true</code> if <code>folder</code> is the parent of 
   *         <code>file</code>, and <code>false</code> otherwise.
   */
  public boolean isParent(File folder, File file)
  {
    File parent = file.getParentFile();
    if (parent == null)
      return false;
    return folder.equals(parent);
  }

  /**
   * DOCUMENT ME!
   *
   * @param f DOCUMENT ME!
   *
   * @return DOCUMENT ME!
   */
  public boolean isRoot(File f)
  {
    // These are not file system roots.
    return false;
  }

  /**
   * Returns <code>true</code> if the file is traversable, and 
   * <code>false</code> otherwise.  Here, all directories are considered
   * traversable, and files are considered non-traversable. 
   *
   * @param f  the file or directory (<code>null</code> not permitted).
   *
   * @return <code>true</code> if the file is traversable, and 
   *         <code>false</code> otherwise.
   */
  public Boolean isTraversable(File f)
  {
    // Tested. A directory where the user has no permission to rwx is still
    // traversable. (No files are listed when you traverse the directory)
    // My best guess is that as long as it's a directory, the file is
    // traversable.
    return Boolean.valueOf(f.isDirectory());
  }
}<|MERGE_RESOLUTION|>--- conflicted
+++ resolved
@@ -226,14 +226,6 @@
 
   /**
    * Returns the name of a file as it would be displayed by the underlying 
-<<<<<<< HEAD
-   * system.  This implementation returns <code>null</code>, subclasses must
-   * override.
-   *
-   * @param f  the file.
-   *
-   * @return <code>null</code>.
-=======
    * system.
    *
    * @param f  the file.
@@ -245,7 +237,6 @@
    *           fetched from a ShellFolder class. This seems to be a non public
    *           private file handling class. We simply return File.getName()
    *           here and leave special handling to subclasses.
->>>>>>> f8383f28
    */
   public String getSystemDisplayName(File f)
   {

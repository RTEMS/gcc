--- conflicted
+++ resolved
@@ -86,11 +86,8 @@
   /**
    * A flag for {@link #setDefaultCloseOperation(int)}, indicating that the
    * application should be exited, when this <code>JFrame</code> is closed.
-<<<<<<< HEAD
-=======
    * Note that in version 1.4, the equivalent constant has been added to
    * {@link WindowConstants}.
->>>>>>> f8383f28
    *
    * @since 1.3
    */
@@ -107,12 +104,9 @@
    */
   protected boolean rootPaneCheckingEnabled = false;
 
-<<<<<<< HEAD
-=======
   /**
    * Creates a new frame with an empty string for the title.
    */
->>>>>>> f8383f28
   public JFrame()
   {
     super("");

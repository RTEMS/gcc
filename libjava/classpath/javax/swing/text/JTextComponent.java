--- conflicted
+++ resolved
@@ -91,16 +91,10 @@
   implements Scrollable, Accessible
 {
   /**
-<<<<<<< HEAD
-   * This class implements accessibility support for the JTextComponent class. 
-   * It provides an implementation of the Java Accessibility API appropriate 
-   * to menu user-interface elements.
-=======
    * AccessibleJTextComponent implements accessibility hooks for
    * JTextComponent.  It allows an accessibility driver to read and
    * manipulate the text component's contents as well as update UI
    * elements such as the caret.
->>>>>>> f8383f28
    */
   public class AccessibleJTextComponent extends AccessibleJComponent implements
       AccessibleText, CaretListener, DocumentListener, AccessibleAction,
@@ -108,29 +102,18 @@
   {
     private static final long serialVersionUID = 7664188944091413696L;
 
-    /** The caret's offset. */
+    /**
+     * The caret's offset.
+     */
     int dot = 0;
-    
-    /** The current JTextComponent. */
+
+    /**
+     * The current JTextComponent.
+     */
     JTextComponent textComp = JTextComponent.this;
-    
-    /**
-<<<<<<< HEAD
-     * Constructs an AccessibleJTextComponent. 
-     * Adds a listener to track caret change.
-=======
-     * The caret's offset.
-     */
-    int dot = 0;
-
-    /**
-     * The current JTextComponent.
-     */
-    JTextComponent textComp = JTextComponent.this;
 
     /**
      * Construct an AccessibleJTextComponent.
->>>>>>> f8383f28
      */
     public AccessibleJTextComponent()
     {
@@ -139,18 +122,10 @@
     }
 
     /**
-<<<<<<< HEAD
-     * Returns the zero-based offset of the caret. Note: The character 
-     * to the right of the caret will have the same index value as the 
-     * offset (the caret is between two characters).
-     * 
-     * @return offset of caret
-=======
      * Retrieve the current caret position.  The index of the first
      * caret position is 0.
      *
      * @return caret position
->>>>>>> f8383f28
      */
     public int getCaretPosition()
     {
@@ -159,16 +134,10 @@
     }
 
     /**
-<<<<<<< HEAD
-     * Returns the portion of the text that is selected.
-     * 
-     * @return null if no text is selected.
-=======
      * Retrieve the current text selection.  If no text is selected
      * this method returns null.
      *
      * @return the currently selected text or null
->>>>>>> f8383f28
      */
     public String getSelectedText()
     {
@@ -176,13 +145,6 @@
     }
 
     /**
-<<<<<<< HEAD
-     * Returns the start offset within the selected text. If there is no 
-     * selection, but there is a caret, the start and end offsets will be 
-     * the same. Return 0 if the text is empty, or the caret position if no selection.
-     * 
-     * @return index of the start of the text >= 0.
-=======
      * Retrieve the index of the first character in the current text
      * selection.  If there is no text in the text component, this
      * method returns 0.  If there is text in the text component, but
@@ -191,7 +153,6 @@
      *
      * @return the index of the first character in the selection, the
      * current caret position or 0
->>>>>>> f8383f28
      */
     public int getSelectionStart()
     {
@@ -201,14 +162,6 @@
     }
 
     /**
-<<<<<<< HEAD
-     * Returns the end offset within the selected text. If there is no 
-     * selection, but there is a caret, the start and end offsets will 
-     * be the same. Return 0 if the text is empty, or the caret position
-     * if no selection.
-     * 
-     * @return index of the end of the text >= 0.
-=======
      * Retrieve the index of the last character in the current text
      * selection.  If there is no text in the text component, this
      * method returns 0.  If there is text in the text component, but
@@ -217,7 +170,6 @@
      *
      * @return the index of the last character in the selection, the
      * current caret position or 0
->>>>>>> f8383f28
      */
     public int getSelectionEnd()
     {
@@ -227,17 +179,6 @@
     }
 
     /**
-<<<<<<< HEAD
-     * Handles caret updates (fire appropriate property change event, which are 
-     * AccessibleContext.ACCESSIBLE_CARET_PROPERTY and 
-     * AccessibleContext.ACCESSIBLE_SELECTION_PROPERTY). This keeps track of 
-     * the dot position internally. When the caret moves, the internal position 
-     * is updated after firing the event.
-     * 
-     * @param e - caret event
-     */
-    public void caretUpdate(CaretEvent e)
-=======
      * Handle a change in the caret position and fire any applicable
      * property change events.
      *
@@ -245,18 +186,13 @@
      */
     public void caretUpdate(CaretEvent e)
       throws NotImplementedException
->>>>>>> f8383f28
     {
       // TODO: fire appropriate event.
       dot = e.getDot();
     }
 
     /**
-<<<<<<< HEAD
-     * Returns the accessible state set of this component.
-=======
      * Retreive the accessible state set of this component.
->>>>>>> f8383f28
      *
      * @return the accessible state set of this component
      */
@@ -269,11 +205,7 @@
     }
 
     /**
-<<<<<<< HEAD
-     * Returns the accessible role of this component.
-=======
      * Retrieve the accessible role of this component.
->>>>>>> f8383f28
      *
      * @return the accessible role of this component
      *
@@ -285,46 +217,17 @@
     }
 
     /**
-<<<<<<< HEAD
-     * Returns the AccessibleEditableText interface for this text component.
-     * 
-     * @return this
-     */
-    public AccessibleEditableText getAccessibleEditableText()
-    {
-      return this;
-    }
-    
-    /**
-     * Get the AccessibleText associated with this object. In the implementation 
-     * of the Java Accessibility API for this class, return this object, 
-     * which is responsible for implementing the AccessibleText interface on 
-     * behalf of itself.
-     *
-     * @return this
-     *
-     * @see AccessibleText
-=======
      * Retrieve an AccessibleEditableText object that controls this
      * text component.
      *
      * @return this
->>>>>>> f8383f28
      */
     public AccessibleEditableText getAccessibleEditableText()
     {
       return this;
     }
-    
-    /**
-<<<<<<< HEAD
-     * Insert update. Fire appropriate property change event which 
-     * is AccessibleContext.ACCESSIBLE_TEXT_PROPERTY.
-     * 
-     * @param e - document event
-     */
-    public void insertUpdate(DocumentEvent e)
-=======
+
+    /**
      * Retrieve an AccessibleText object that controls this text
      * component.
      *
@@ -346,20 +249,11 @@
      */
     public void insertUpdate(DocumentEvent e)
       throws NotImplementedException
->>>>>>> f8383f28
     {
       // TODO
     }
 
     /**
-<<<<<<< HEAD
-     * Remove update. Fire appropriate property change event which 
-     * is AccessibleContext.ACCESSIBLE_TEXT_PROPERTY.
-     * 
-     * @param e - document event
-     */
-    public void removeUpdate(DocumentEvent e)
-=======
      * Handle a text removal event and fire an
      * AccessibleContext.ACCESSIBLE_TEXT_PROPERTY property change
      * event.
@@ -368,20 +262,11 @@
      */
     public void removeUpdate(DocumentEvent e)
       throws NotImplementedException
->>>>>>> f8383f28
     {
       // TODO
     }
 
     /**
-<<<<<<< HEAD
-     * Changed update. Fire appropriate property change event which 
-     * is AccessibleContext.ACCESSIBLE_TEXT_PROPERTY.
-     * 
-     * @param e - document event
-     */
-    public void changedUpdate(DocumentEvent e)
-=======
      * Handle a text change event and fire an
      * AccessibleContext.ACCESSIBLE_TEXT_PROPERTY property change
      * event.
@@ -390,21 +275,11 @@
      */
     public void changedUpdate(DocumentEvent e)
       throws NotImplementedException
->>>>>>> f8383f28
     {
       // TODO
     }
 
     /**
-<<<<<<< HEAD
-     * Given a point in the coordinate system of this object, return the
-     * 0-based index of the character at that point, or -1 if there is none.
-     *
-     * @param p the point to look at
-     * @return the character index, or -1
-     */
-    public int getIndexAtPoint(Point p)
-=======
      * Get the index of the character at the given point, in component
      * pixel co-ordinates.  If the point argument is invalid this
      * method returns -1.
@@ -415,27 +290,11 @@
      */
     public int getIndexAtPoint(Point p)
       throws NotImplementedException
->>>>>>> f8383f28
     {
       return 0; // TODO
     }
 
     /**
-<<<<<<< HEAD
-     * Determines the bounding box of the indexed character. Returns an empty
-     * rectangle if the index is out of bounds.  The bounds are returned in local coordinates. 
-     * If the index is invalid a null rectangle is returned. The screen coordinates returned are 
-     * "unscrolled coordinates" if the JTextComponent is contained in a JScrollPane in which 
-     * case the resulting rectangle should be composed with the parent coordinates. 
-     * Note: the JTextComponent must have a valid size (e.g. have been added to a parent 
-     * container whose ancestor container is a valid top-level window) for this method to 
-     * be able to return a meaningful (non-null) value.
-     *
-     * @param index the 0-based character index
-     * @return the bounding box, may be empty or null.
-     */
-    public Rectangle getCharacterBounds(int index)
-=======
      * Calculate the bounding box of the character at the given index.
      * The returned x and y co-ordinates are relative to this text
      * component's top-left corner.  If the index is invalid this
@@ -447,21 +306,14 @@
      */
     public Rectangle getCharacterBounds(int index)
       throws NotImplementedException
->>>>>>> f8383f28
     {
       return null; // TODO
     }
 
     /**
-<<<<<<< HEAD
-     * Return the number of characters.
-     *
-     * @return the character count
-=======
      * Return the length of the text in this text component.
      *
      * @return a character length
->>>>>>> f8383f28
      */
     public int getCharCount()
     {
@@ -469,15 +321,6 @@
     }
 
    /** 
-<<<<<<< HEAD
-    * Returns the attributes of a character at an index, or null if the index
-    * is out of bounds.
-    *
-    * @param index the 0-based character index
-    * @return the character's attributes
-    */
-    public AttributeSet getCharacterAttribute(int index)
-=======
     * Gets the character attributes of the character at index. If
     * the index is out of bounds, null is returned.
     *
@@ -487,22 +330,11 @@
     */
     public AttributeSet getCharacterAttribute(int index)
       throws NotImplementedException
->>>>>>> f8383f28
     {
       return null; // TODO
     }
 
     /**
-<<<<<<< HEAD
-     * Returns the section of text at the index, or null if the index or part
-     * is invalid.
-     *
-     * @param part {@link #CHARACTER}, {@link #WORD}, or {@link #SENTENCE}
-     * @param index the 0-based character index
-     * @return the selection of text at that index, or null
-     */
-    public String getAtIndex(int part, int index)
-=======
      * Gets the text located at index. null is returned if the index
      * or part is invalid.
      * 
@@ -513,22 +345,11 @@
      */
     public String getAtIndex(int part, int index)
       throws NotImplementedException
->>>>>>> f8383f28
     {
       return null; // TODO
     }
     
     /**
-<<<<<<< HEAD
-     * Returns the section of text after the index, or null if the index or part
-     * is invalid.
-     *
-     * @param part {@link #CHARACTER}, {@link #WORD}, or {@link #SENTENCE}
-     * @param index the 0-based character index
-     * @return the selection of text after that index, or null
-     */
-    public String getAfterIndex(int part, int index)
-=======
      * Gets the text located after index. null is returned if the index
      * or part is invalid.
      * 
@@ -539,22 +360,11 @@
      */
     public String getAfterIndex(int part, int index)
       throws NotImplementedException
->>>>>>> f8383f28
     {
       return null; // TODO
     }
 
     /**
-<<<<<<< HEAD
-     * Returns the section of text before the index, or null if the index or part
-     * is invalid.
-     *
-     * @param part {@link #CHARACTER}, {@link #WORD}, or {@link #SENTENCE}
-     * @param index the 0-based character index
-     * @return the selection of text before that index, or null
-     */
-    public String getBeforeIndex(int part, int index)
-=======
      * Gets the text located before index. null is returned if the index
      * or part is invalid.
      * 
@@ -565,20 +375,11 @@
      */
     public String getBeforeIndex(int part, int index)
       throws NotImplementedException
->>>>>>> f8383f28
     {
       return null; // TODO
     }
     
     /**
-<<<<<<< HEAD
-     * Get the number possible actions for this object, with the zeroth
-     * representing the default action.
-     * 
-     * @return the 0-based number of actions
-     */
-    public int getAccessibleActionCount()
-=======
      * Returns the number of actions for this object. The zero-th
      * object represents the default action.
      * 
@@ -586,22 +387,11 @@
      */
     public int getAccessibleActionCount()
       throws NotImplementedException
->>>>>>> f8383f28
     {
       return 0; // TODO
     }
     
     /**
-<<<<<<< HEAD
-     * Get a description for the specified action. Returns null if out of
-     * bounds.
-     * 
-     * @param i
-     *          the action to describe, 0-based
-     * @return description of the action
-     */
-    public String getAccessibleActionDescription(int i)
-=======
      * Returns the description of the i-th action. Null is returned if
      * i is out of bounds.
      * 
@@ -611,21 +401,12 @@
      */
     public String getAccessibleActionDescription(int i)
       throws NotImplementedException
->>>>>>> f8383f28
     {
       // TODO: Not implemented fully
       return super.getAccessibleDescription();
     }
     
     /**
-<<<<<<< HEAD
-     * Perform the specified action. Does nothing if out of bounds.
-     *
-     * @param i the action to perform, 0-based
-     * @return true if the action was performed
-     */
-    public boolean doAccessibleAction(int i)
-=======
      * Performs the i-th action. Nothing happens if i is 
      * out of bounds.
      *
@@ -635,39 +416,22 @@
      */
     public boolean doAccessibleAction(int i)
       throws NotImplementedException
->>>>>>> f8383f28
     {
       return false; // TODO
     }
     
     /**
-<<<<<<< HEAD
-     * Set the text contents to the given string.
-     *
-     * @param s the new text
-     */
-    public void setTextContents(String s)
-=======
      * Sets the text contents.
      *
      * @param s - the new text contents.
      */
     public void setTextContents(String s)
       throws NotImplementedException
->>>>>>> f8383f28
     {
       // TODO
     }
 
     /**
-<<<<<<< HEAD
-     * Inserts the given string at the specified location.
-     *
-     * @param index the index for insertion
-     * @param s the new text
-     */
-    public void insertTextAtIndex(int index, String s)
-=======
      * Inserts the text at the given index.
      *
      * @param index - the index to insert the new text at.
@@ -675,23 +439,15 @@
      */
     public void insertTextAtIndex(int index, String s)
       throws NotImplementedException
->>>>>>> f8383f28
     {
       replaceText(index, index, s);
     }
 
     /**
-<<<<<<< HEAD
-     * Return the text between two points.
-     *
-     * @param start the start position, inclusive
-     * @param end the end position, exclusive
-=======
      * Gets the text between two indexes.
      *
      * @param start - the starting index (inclusive)
      * @param end - the ending index (exclusive)
->>>>>>> f8383f28
      */
     public String getTextRange(int start, int end)
     {
@@ -706,17 +462,10 @@
     }
 
     /**
-<<<<<<< HEAD
-     * Delete the text between two points.
-     *
-     * @param start the start position, inclusive
-     * @param end the end position, exclusive
-=======
      * Deletes the text between two indexes.
      *
      * @param start - the starting index (inclusive)
      * @param end - the ending index (exclusive)
->>>>>>> f8383f28
      */
     public void delete(int start, int end)
     {
@@ -724,71 +473,16 @@
     }
 
     /**
-<<<<<<< HEAD
-     * Cut the text between two points to the system clipboard.
-     *
-     * @param start the start position, inclusive
-     * @param end the end position, exclusive
-=======
      * Cuts the text between two indexes. The text is put
      * into the system clipboard.
      *
      * @param start - the starting index (inclusive)
      * @param end - the ending index (exclusive)
->>>>>>> f8383f28
      */
     public void cut(int start, int end)
     {
       textComp.select(start, end);
       textComp.cut();
-<<<<<<< HEAD
-    }
-
-    /**
-     * Paste the text from the system clipboard at the given index.
-     *
-     * @param start the start position
-     */
-    public void paste(int start)
-    {
-      textComp.setCaretPosition(start);
-      textComp.paste();
-    }
-
-    /**
-     * Replace the text between two points with the given string.
-     *
-     * @param start the start position, inclusive
-     * @param end the end position, exclusive
-     * @param s the string to paste
-     */
-    public void replaceText(int start, int end, String s)
-    {
-      textComp.select(start, end);
-      textComp.replaceSelection(s);
-    }
-
-    /**
-     * Select the text between two points.
-     *
-     * @param start the start position, inclusive
-     * @param end the end position, exclusive
-     */
-    public void selectText(int start, int end)
-    {
-      textComp.select(start, end);
-    }
-
-    /**
-     * Set the attributes of text between two points.
-     *
-     * @param start the start position, inclusive
-     * @param end the end position, exclusive
-     * @param s the new attribute set for the range
-     */
-    public void setAttributes(int start, int end, AttributeSet s)
-    {
-=======
     }
 
     /**
@@ -837,7 +531,6 @@
     public void setAttributes(int start, int end, AttributeSet s)
       throws NotImplementedException
     {
->>>>>>> f8383f28
       // TODO
     }
   }
@@ -1544,10 +1237,7 @@
     catch (BadLocationException e)
       {
         // This can never happen.
-<<<<<<< HEAD
-=======
         throw (InternalError) new InternalError().initCause(e);
->>>>>>> f8383f28
       }
   }
 
@@ -1721,11 +1411,7 @@
   {
     if (editable == newValue)
       return;
-<<<<<<< HEAD
-
-=======
     
->>>>>>> f8383f28
     boolean oldValue = editable;
     editable = newValue;
     firePropertyChange("editable", oldValue, newValue);
@@ -1983,15 +1669,10 @@
 
   public boolean getScrollableTracksViewportWidth()
   {
-<<<<<<< HEAD
-    if (getParent() instanceof JViewport)
-      return getParent().getWidth() > getPreferredSize().width;
-=======
     boolean res = false;;
     Container c = getParent();
     if (c instanceof JViewport)
       res = ((JViewport) c).getExtentSize().width > getPreferredSize().width;
->>>>>>> f8383f28
 
     return res;
   }

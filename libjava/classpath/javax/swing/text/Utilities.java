--- conflicted
+++ resolved
@@ -42,12 +42,9 @@
 import java.awt.Graphics;
 import java.awt.Point;
 import java.text.BreakIterator;
-<<<<<<< HEAD
-=======
 
 import javax.swing.SwingConstants;
 import javax.swing.text.Position.Bias;
->>>>>>> f8383f28
 
 /**
  * A set of utilities to deal with text. This is used by several other classes
@@ -245,42 +242,13 @@
     // At the end of the for loop, this holds the requested model location
     int pos;
     int currentX = x0;
-<<<<<<< HEAD
-
-=======
     int width = 0;
     
->>>>>>> f8383f28
     for (pos = 0; pos < s.count; pos++)
       {
         char nextChar = s.array[s.offset+pos];
         
         if (nextChar == 0)
-<<<<<<< HEAD
-          {
-            if (! round)
-              pos--;
-            break;
-          }
-        if (nextChar != '\t')
-          currentX += fm.charWidth(nextChar);
-        else
-          {
-            if (te == null)
-              currentX += fm.charWidth(' ');
-            else
-              currentX = (int) te.nextTabStop(currentX, pos);
-          }
-        
-        if (currentX > x)
-          {
-            if (! round)
-              pos--;
-            break;
-          }
-      }
-    
-=======
             break;
         
         if (nextChar != '\t')
@@ -307,7 +275,6 @@
         currentX += width;
       }
 
->>>>>>> f8383f28
     return pos + p0;
   }
 
@@ -358,25 +325,15 @@
     String text = c.getText();
     BreakIterator wb = BreakIterator.getWordInstance();
     wb.setText(text);
-<<<<<<< HEAD
-    int last = wb.following(offs);
-    int current = wb.next();
-=======
         
     int last = wb.following(offs);
     int current = wb.next();
     int cp;
 
->>>>>>> f8383f28
     while (current != BreakIterator.DONE)
       {
         for (int i = last; i < current; i++)
           {
-<<<<<<< HEAD
-            // FIXME: Should use isLetter(int) and text.codePointAt(int)
-            // instead, but isLetter(int) isn't implemented yet
-            if (Character.isLetter(text.charAt(i)))
-=======
             cp = text.codePointAt(i);
             
             // Return the last found bound if there is a letter at the current
@@ -386,18 +343,13 @@
             // of something else.
             if (Character.isLetter(cp)
                 || !Character.isWhitespace(cp))
->>>>>>> f8383f28
               return last;
           }
         last = current;
         current = wb.next();
       }
-<<<<<<< HEAD
-    return BreakIterator.DONE;
-=======
     
     throw new BadLocationException("no more words", offs);
->>>>>>> f8383f28
   }
 
   /**
@@ -414,35 +366,21 @@
   public static final int getPreviousWord(JTextComponent c, int offs)
       throws BadLocationException
   {
-<<<<<<< HEAD
-    if (offs < 0 || offs > (c.getText().length() - 1))
-      throw new BadLocationException("invalid offset specified", offs);
-    String text = c.getText();
-=======
     String text = c.getText();
     
     if (offs <= 0 || offs > text.length())
       throw new BadLocationException("invalid offset specified", offs);
     
->>>>>>> f8383f28
     BreakIterator wb = BreakIterator.getWordInstance();
     wb.setText(text);
     int last = wb.preceding(offs);
     int current = wb.previous();
-<<<<<<< HEAD
-=======
     int cp;
->>>>>>> f8383f28
 
     while (current != BreakIterator.DONE)
       {
         for (int i = last; i < offs; i++)
           {
-<<<<<<< HEAD
-            // FIXME: Should use isLetter(int) and text.codePointAt(int)
-            // instead, but isLetter(int) isn't implemented yet
-            if (Character.isLetter(text.charAt(i)))
-=======
             cp = text.codePointAt(i);
             
             // Return the last found bound if there is a letter at the current
@@ -452,16 +390,12 @@
             // of some else.
             if (Character.isLetter(cp)
                 || !Character.isWhitespace(cp))
->>>>>>> f8383f28
               return last;
           }
         last = current;
         current = wb.previous();
       }
-<<<<<<< HEAD
-=======
-    
->>>>>>> f8383f28
+    
     return 0;
   }
   
@@ -475,28 +409,17 @@
   public static final int getWordStart(JTextComponent c, int offs)
       throws BadLocationException
   {
-<<<<<<< HEAD
-    if (offs < 0 || offs >= c.getText().length())
+    String text = c.getText();
+    
+    if (offs < 0 || offs > text.length())
       throw new BadLocationException("invalid offset specified", offs);
     
-    String text = c.getText();
     BreakIterator wb = BreakIterator.getWordInstance();
     wb.setText(text);
+
     if (wb.isBoundary(offs))
       return offs;
-=======
-    String text = c.getText();
-    
-    if (offs < 0 || offs > text.length())
-      throw new BadLocationException("invalid offset specified", offs);
-    
-    BreakIterator wb = BreakIterator.getWordInstance();
-    wb.setText(text);
-
-    if (wb.isBoundary(offs))
-      return offs;
-
->>>>>>> f8383f28
+
     return wb.preceding(offs);
   }
   
@@ -620,26 +543,6 @@
                                            int x0, int x, TabExpander e,
                                            int startOffset)
   {
-<<<<<<< HEAD
-    int mark = Utilities.getTabbedTextOffset(s, metrics, x0, x, e, startOffset);
-    BreakIterator breaker = BreakIterator.getWordInstance();
-    breaker.setText(s);
-
-    // If mark is equal to the end of the string, just use that position
-    if (mark == s.count + s.offset)
-      return mark;
-    
-    // Try to find a word boundary previous to the mark at which we 
-    // can break the text
-    int preceding = breaker.preceding(mark + 1);
-    
-    if (preceding != 0)
-      return preceding;
-    else
-      // If preceding is 0 we couldn't find a suitable word-boundary so
-      // just break it on the character boundary
-      return mark;
-=======
     int mark = Utilities.getTabbedTextOffset(s, metrics, x0, x, e, startOffset, false);
     BreakIterator breaker = BreakIterator.getWordInstance();
     breaker.setText(s);
@@ -662,7 +565,6 @@
     // If preceding is 0 we couldn't find a suitable word-boundary so
     // just break it on the character boundary
     return mark;
->>>>>>> f8383f28
   }
 
   /**
@@ -754,10 +656,6 @@
     if(offs == -1)
       return -1;
 
-<<<<<<< HEAD
-    // Effectively calculates the y value of the previous line.
-    Point pt = c.modelToView(offs+1).getLocation();
-=======
     Point pt = null;
     
     // Note: Some views represent the position after the last
@@ -774,7 +672,6 @@
       {
         return offset;
       }
->>>>>>> f8383f28
     
     pt.x = x;
     
@@ -795,8 +692,6 @@
     else
       return offs+1;
     }
-<<<<<<< HEAD
-=======
   
   /** This is an internal helper method which is used by the
    * <code>javax.swing.text</code> package. It simply delegates the
@@ -831,5 +726,4 @@
     
   }
   
->>>>>>> f8383f28
 }
/* BoxView.java -- An composite view
   Copyright (C) 2005, 2006  Free Software Foundation, Inc.

This file is part of GNU Classpath.

GNU Classpath is free software; you can redistribute it and/or modify
it under the terms of the GNU General Public License as published by
the Free Software Foundation; either version 2, or (at your option)
any later version.

GNU Classpath is distributed in the hope that it will be useful, but
WITHOUT ANY WARRANTY; without even the implied warranty of
MERCHANTABILITY or FITNESS FOR A PARTICULAR PURPOSE.  See the GNU
General Public License for more details.

You should have received a copy of the GNU General Public License
along with GNU Classpath; see the file COPYING.  If not, write to the
Free Software Foundation, Inc., 51 Franklin Street, Fifth Floor, Boston, MA
02110-1301 USA.

Linking this library statically or dynamically with other modules is
making a combined work based on this library.  Thus, the terms and
conditions of the GNU General Public License cover the whole
combination.

As a special exception, the copyright holders of this library give you
permission to link this library with independent modules to produce an
executable, regardless of the license terms of these independent
modules, and to copy and distribute the resulting executable under
terms of your choice, provided that you also meet, for each linked
independent module, the terms and conditions of the license of that
module.  An independent module is a module which is not derived from
or based on this library.  If you modify this library, you may extend
this exception to your version of the library, but you are not
obligated to do so.  If you do not wish to do so, delete this
exception statement from your version. */


package javax.swing.text;

import java.awt.Graphics;
import java.awt.Rectangle;
import java.awt.Shape;

import javax.swing.SizeRequirements;
import javax.swing.event.DocumentEvent;

/**
 * An implementation of {@link CompositeView} that arranges its children in
 * a box along one axis. This is comparable to how the <code>BoxLayout</code>
 * works, but for <code>View</code> children.
 *
 * @author Roman Kennke (roman@kennke.org)
 */
public class BoxView
  extends CompositeView
{

  /**
   * The axis along which this <code>BoxView</code> is laid out.
   */
  private int myAxis;

  /**
   * Indicates if the layout is valid along X_AXIS or Y_AXIS.
   */
  private boolean[] layoutValid = new boolean[2];

  /**
<<<<<<< HEAD
   * The spans along the X_AXIS and Y_AXIS.
   */
  private int[][] spans = new int[2][];

  /**
   * The offsets of the children along the X_AXIS and Y_AXIS.
   */
  private int[][] offsets = new int[2][];

  /**
   * The size requirements along the X_AXIS and Y_AXIS.
   */
  private SizeRequirements[] requirements = new SizeRequirements[2];

  /**
   * The current span along X_AXIS or Y_AXIS.
   */
  private int[] span = new int[2];

  /**
   * The SizeRequirements of the child views along the X_AXIS and Y_AXIS.
   */
=======
   * Indicates if the requirements for an axis are valid.
   */
  private boolean[] requirementsValid = new boolean[2];

  /**
   * The spans along the X_AXIS and Y_AXIS.
   */
  private int[][] spans = new int[2][];

  /**
   * The offsets of the children along the X_AXIS and Y_AXIS.
   */
  private int[][] offsets = new int[2][];

  /**
   * The size requirements along the X_AXIS and Y_AXIS.
   */
  private SizeRequirements[] requirements = new SizeRequirements[2];

  /**
   * The current span along X_AXIS or Y_AXIS.
   */
  private int[] span = new int[2];

  /**
   * The SizeRequirements of the child views along the X_AXIS and Y_AXIS.
   */
>>>>>>> f8383f28
  private SizeRequirements[][] childReqs = new SizeRequirements[2][];

  /**
   * Creates a new <code>BoxView</code> for the given
   * <code>Element</code> and axis. Valid values for the axis are
   * {@link View#X_AXIS} and {@link View#Y_AXIS}.
   *
   * @param element the element that is rendered by this BoxView
   * @param axis the axis along which the box is laid out
   */
  public BoxView(Element element, int axis)
  {
    super(element);
    myAxis = axis;
    layoutValid[0] = false;
    layoutValid[1] = false;
    span[0] = 0;
    span[1] = 0;
    requirements[0] = new SizeRequirements();
    requirements[1] = new SizeRequirements();

    // Initialize the cache arrays.
    spans[0] = new int[0];
    spans[1] = new int[0];
    offsets[0] = new int[0];
    offsets[1] = new int[0];
  }

  /**
   * Returns the axis along which this <code>BoxView</code> is laid out.
   *
   * @return the axis along which this <code>BoxView</code> is laid out
   *
   * @since 1.3
   */
  public int getAxis()
  {
    return myAxis;
  }

  /**
   * Sets the axis along which this <code>BoxView</code> is laid out.
   *
   * Valid values for the axis are {@link View#X_AXIS} and
   * {@link View#Y_AXIS}.
   *
   * @param axis the axis along which this <code>BoxView</code> is laid out
   *
   * @since 1.3
   */
  public void setAxis(int axis)
  {
    myAxis = axis;
  }

  /**
   * Marks the layout along the specified axis as invalid. This is triggered
   * automatically when any of the child view changes its preferences
   * via {@link #preferenceChanged(View, boolean, boolean)}.
   *
   * The layout will be updated the next time when 
   * {@link #setSize(float, float)} is called, typically from within the 
   * {@link #paint(Graphics, Shape)} method.
   *
   * Valid values for the axis are {@link View#X_AXIS} and
   * {@link View#Y_AXIS}.
   *
   * @param axis an <code>int</code> value
   *
   * @since 1.3
   */
  public void layoutChanged(int axis)
  {
    if (axis != X_AXIS && axis != Y_AXIS)
      throw new IllegalArgumentException("Invalid axis parameter.");
    layoutValid[axis] = false;
  }

  /**
   * Returns <code>true</code> if the layout along the specified
   * <code>axis</code> is valid, <code>false</code> otherwise.
   *
   * Valid values for the axis are {@link View#X_AXIS} and
   * {@link View#Y_AXIS}.
   *
   * @param axis the axis
   *
   * @return <code>true</code> if the layout along the specified
   *         <code>axis</code> is valid, <code>false</code> otherwise
   *
   * @since 1.4
   */
  protected boolean isLayoutValid(int axis)
  {
    if (axis != X_AXIS && axis != Y_AXIS)
      throw new IllegalArgumentException("Invalid axis parameter.");
    return layoutValid[axis];
  }

  /**
   * Paints the child <code>View</code> at the specified <code>index</code>.
   * This method modifies the actual values in <code>alloc</code> so make
   * sure you have a copy of the original values if you need them.
   *
   * @param g the <code>Graphics</code> context to paint to
   * @param alloc the allocated region for the child to paint into
   * @param index the index of the child to be painted
   *
   * @see #childAllocation(int, Rectangle)
   */
  protected void paintChild(Graphics g, Rectangle alloc, int index)
  {
    View child = getView(index);
    child.paint(g, alloc);
  }

  /**
   * Replaces child views by some other child views. If there are no views to
   * remove (<code>length == 0</code>), the result is a simple insert, if
   * there are no children to add (<code>view == null</code>) the result
   * is a simple removal.
   *
   * In addition this invalidates the layout and resizes the internal cache
   * for the child allocations. The old children's cached allocations can
   * still be accessed (although they are not guaranteed to be valid), and
   * the new children will have an initial offset and span of 0.
   *
   * @param offset the start offset from where to remove children
   * @param length the number of children to remove
   * @param views the views that replace the removed children
   */
  public void replace(int offset, int length, View[] views)
  {
    int numViews = 0;
    if (views != null)
      numViews = views.length;

    // Resize and copy data for cache arrays.
    // The spansX cache.
    int oldSize = getViewCount();

    int[] newSpansX = new int[oldSize - length + numViews];
    System.arraycopy(spans[X_AXIS], 0, newSpansX, 0, offset);
    System.arraycopy(spans[X_AXIS], offset + length, newSpansX,
                     offset + numViews,
                     oldSize - (offset + length));
    spans[X_AXIS] = newSpansX;

    // The spansY cache.
    int[] newSpansY = new int[oldSize - length + numViews];
    System.arraycopy(spans[Y_AXIS], 0, newSpansY, 0, offset);
    System.arraycopy(spans[Y_AXIS], offset + length, newSpansY,
                     offset + numViews,
                     oldSize - (offset + length));
    spans[Y_AXIS] = newSpansY;

    // The offsetsX cache.
    int[] newOffsetsX = new int[oldSize - length + numViews];
    System.arraycopy(offsets[X_AXIS], 0, newOffsetsX, 0, offset);
    System.arraycopy(offsets[X_AXIS], offset + length, newOffsetsX,
                     offset + numViews,
                     oldSize - (offset + length));
    offsets[X_AXIS] = newOffsetsX;

    // The offsetsY cache.
    int[] newOffsetsY = new int[oldSize - length + numViews];
    System.arraycopy(offsets[Y_AXIS], 0, newOffsetsY, 0, offset);
    System.arraycopy(offsets[Y_AXIS], offset + length, newOffsetsY,
                     offset + numViews,
                     oldSize - (offset + length));
    offsets[Y_AXIS] = newOffsetsY;

    // Actually perform the replace.
    super.replace(offset, length, views);

    // Invalidate layout information.
    layoutValid[X_AXIS] = false;
    requirementsValid[X_AXIS] = false;
    layoutValid[Y_AXIS] = false;
    requirementsValid[Y_AXIS] = false;
  }

  /**
   * Renders the <code>Element</code> that is associated with this
   * <code>View</code>.
   *
   * @param g the <code>Graphics</code> context to render to
   * @param a the allocated region for the <code>Element</code>
   */
  public void paint(Graphics g, Shape a)
  {
<<<<<<< HEAD
    Rectangle inside = getInsideAllocation(a);
    // TODO: Used for debugging.
    //g.drawRect(inside.x, inside.y, inside.width, inside.height);
=======
    Rectangle alloc;
    if (a instanceof Rectangle)
      alloc = (Rectangle) a;
    else
      alloc = a.getBounds();

    int x = alloc.x + getLeftInset();
    int y = alloc.y + getTopInset();
>>>>>>> f8383f28

    Rectangle clip = g.getClipBounds();
    Rectangle tmp = new Rectangle();
    int count = getViewCount();
    for (int i = 0; i < count; ++i)
      {
<<<<<<< HEAD
        copy.setBounds(inside);
        childAllocation(i, copy);
        if (!copy.isEmpty()
            && g.hitClip(copy.x, copy.y, copy.width, copy.height))
          paintChild(g, copy, i);
=======
        tmp.x = x + getOffset(X_AXIS, i);
        tmp.y = y + getOffset(Y_AXIS, i);
        tmp.width = getSpan(X_AXIS, i);
        tmp.height = getSpan(Y_AXIS, i);
        if (tmp.intersects(clip))
          paintChild(g, tmp, i);
>>>>>>> f8383f28
      }
  }

  /**
   * Returns the preferred span of the content managed by this
   * <code>View</code> along the specified <code>axis</code>.
   *
   * @param axis the axis
   *
   * @return the preferred span of this <code>View</code>.
   */
  public float getPreferredSpan(int axis)
  {
    updateRequirements(axis);
<<<<<<< HEAD
    return requirements[axis].preferred;
=======
    // Add margin.
    float margin;
    if (axis == X_AXIS)
      margin = getLeftInset() + getRightInset();
    else
      margin = getTopInset() + getBottomInset();
    return requirements[axis].preferred + margin;
>>>>>>> f8383f28
  }

  /**
   * Returns the maximum span of this view along the specified axis.
   * This returns <code>Integer.MAX_VALUE</code> for the minor axis
   * and the preferred span for the major axis.
   *
   * @param axis the axis
   *
   * @return the maximum span of this view along the specified axis
   */
  public float getMaximumSpan(int axis)
  {
<<<<<<< HEAD
    float max;
    if (axis == myAxis)
      max = getPreferredSpan(axis);
    else
      max = Integer.MAX_VALUE;
    return max;
  }

  /**
   * Returns the minimum span of this view along the specified axis.
   * This calculates the minimum span using
   * {@link #calculateMajorAxisRequirements} or
   * {@link #calculateMinorAxisRequirements} (depending on the axis) and
   * returns the resulting minimum span.
   *
   * @param axis the axis
   *
   * @return the minimum span of this view along the specified axis
   */
  public float getMinimumSpan(int axis)
  {
    updateRequirements(axis);
    return requirements[axis].minimum;
  }

  /**
=======
    updateRequirements(axis);
    // Add margin.
    float margin;
    if (axis == X_AXIS)
      margin = getLeftInset() + getRightInset();
    else
      margin = getTopInset() + getBottomInset();
    return requirements[axis].maximum + margin;
  }

  /**
   * Returns the minimum span of this view along the specified axis.
   * This calculates the minimum span using
   * {@link #calculateMajorAxisRequirements} or
   * {@link #calculateMinorAxisRequirements} (depending on the axis) and
   * returns the resulting minimum span.
   *
   * @param axis the axis
   *
   * @return the minimum span of this view along the specified axis
   */
  public float getMinimumSpan(int axis)
  {
    updateRequirements(axis);
    // Add margin.
    float margin;
    if (axis == X_AXIS)
      margin = getLeftInset() + getRightInset();
    else
      margin = getTopInset() + getBottomInset();
    return requirements[axis].minimum + margin;
  }

  /**
>>>>>>> f8383f28
   * This method is obsolete and no longer in use. It is replaced by
   * {@link #calculateMajorAxisRequirements(int, SizeRequirements)} and
   * {@link #calculateMinorAxisRequirements(int, SizeRequirements)}.
   *
   * @param axis the axis that is examined
   * @param sr the <code>SizeRequirements</code> object to hold the result,
   *        if <code>null</code>, a new one is created
   *
   * @return the size requirements for this <code>BoxView</code> along
   *         the specified axis
   */
  protected SizeRequirements baselineRequirements(int axis,
                                                  SizeRequirements sr)
  {
    updateChildRequirements(axis);

    SizeRequirements res = sr;
    if (res == null)
      res = new SizeRequirements();

    float minLeft = 0;
    float minRight = 0;
    float prefLeft = 0;
    float prefRight = 0;
    float maxLeft = 0;
    float maxRight = 0;
    for (int i = 0; i < childReqs[axis].length; i++)
      {
        float myMinLeft = childReqs[axis][i].minimum * childReqs[axis][i].alignment;
        float myMinRight = childReqs[axis][i].minimum - myMinLeft;
        minLeft = Math.max(myMinLeft, minLeft);
        minRight = Math.max(myMinRight, minRight);
        float myPrefLeft = childReqs[axis][i].preferred * childReqs[axis][i].alignment;
        float myPrefRight = childReqs[axis][i].preferred - myPrefLeft;
        prefLeft = Math.max(myPrefLeft, prefLeft);
        prefRight = Math.max(myPrefRight, prefRight);
        float myMaxLeft = childReqs[axis][i].maximum * childReqs[axis][i].alignment;
        float myMaxRight = childReqs[axis][i].maximum - myMaxLeft;
        maxLeft = Math.max(myMaxLeft, maxLeft);
        maxRight = Math.max(myMaxRight, maxRight);
      }
    int minSize = (int) (minLeft + minRight);
    int prefSize = (int) (prefLeft + prefRight);
    int maxSize = (int) (maxLeft + maxRight);
    float align = prefLeft / (prefRight + prefLeft);
    if (Float.isNaN(align))
      align = 0;

    res.alignment = align;
    res.maximum = maxSize;
    res.preferred = prefSize;
    res.minimum = minSize;
    return res;
  }

  /**
   * Calculates the layout of the children of this <code>BoxView</code> along
   * the specified axis.
   *
   * @param span the target span
   * @param axis the axis that is examined
   * @param offsets an empty array, filled with the offsets of the children
   * @param spans an empty array, filled with the spans of the children
   */
  protected void baselineLayout(int span, int axis, int[] offsets,
                                int[] spans)
  {
    updateChildRequirements(axis);
    updateRequirements(axis);

    // Calculate the spans and offsets using the SizeRequirements uility
    // methods.
    SizeRequirements.calculateAlignedPositions(span, requirements[axis],
                                               childReqs[axis], offsets, spans);
  }

  /**
   * Calculates the size requirements of this <code>BoxView</code> along
   * its major axis, that is the axis specified in the constructor.
   *
   * @param axis the axis that is examined
   * @param sr the <code>SizeRequirements</code> object to hold the result,
   *        if <code>null</code>, a new one is created
   *
   * @return the size requirements for this <code>BoxView</code> along
   *         the specified axis
   */
  protected SizeRequirements calculateMajorAxisRequirements(int axis,
                                                           SizeRequirements sr)
  {
<<<<<<< HEAD
    updateChildRequirements(axis);

    SizeRequirements result = sr;
    if (result == null)
      result = new SizeRequirements();

    long minimum = 0;
    long preferred = 0;
    long maximum = 0;
    for (int i = 0; i < children.length; i++)
      {
        minimum += childReqs[axis][i].minimum;
        preferred += childReqs[axis][i].preferred;
        maximum += childReqs[axis][i].maximum;
      }
    // Overflow check.
    if (minimum > Integer.MAX_VALUE)
      minimum = Integer.MAX_VALUE;
    if (preferred > Integer.MAX_VALUE)
      preferred = Integer.MAX_VALUE;
    if (maximum > Integer.MAX_VALUE)
      maximum = Integer.MAX_VALUE;

    result.minimum = (int) minimum;
    result.preferred = (int) preferred;
    result.maximum = (int) maximum;
    result.alignment = 0.5F;
    return result;
=======
    SizeRequirements res = sr;
    if (res == null)
      res = new SizeRequirements();

    float min = 0;
    float pref = 0;
    float max = 0;

    int n = getViewCount();
    for (int i = 0; i < n; i++)
      {
        View child = getView(i);
        min += child.getMinimumSpan(axis);
        pref = child.getPreferredSpan(axis);
        max = child.getMaximumSpan(axis);
      }

    res.minimum = (int) min;
    res.preferred = (int) pref;
    res.maximum = (int) max;
    res.alignment = 0.5F;

    return res;
>>>>>>> f8383f28
  }

  /**
   * Calculates the size requirements of this <code>BoxView</code> along
   * its minor axis, that is the axis opposite to the axis specified in the
   * constructor.
   *
   * @param axis the axis that is examined
   * @param sr the <code>SizeRequirements</code> object to hold the result,
   *        if <code>null</code>, a new one is created
   *
   * @return the size requirements for this <code>BoxView</code> along
   *         the specified axis
   */
  protected SizeRequirements calculateMinorAxisRequirements(int axis,
                                                            SizeRequirements sr)
  {
<<<<<<< HEAD
    updateChildRequirements(axis);

=======
>>>>>>> f8383f28
    SizeRequirements res = sr;
    if (res == null)
      res = new SizeRequirements();

<<<<<<< HEAD
    float minLeft = 0;
    float minRight = 0;
    float prefLeft = 0;
    float prefRight = 0;
    float maxLeft = 0;
    float maxRight = 0;
    for (int i = 0; i < childReqs[axis].length; i++)
      {
        float myMinLeft = childReqs[axis][i].minimum * childReqs[axis][i].alignment;
        float myMinRight = childReqs[axis][i].minimum - myMinLeft;
        minLeft = Math.max(myMinLeft, minLeft);
        minRight = Math.max(myMinRight, minRight);
        float myPrefLeft = childReqs[axis][i].preferred * childReqs[axis][i].alignment;
        float myPrefRight = childReqs[axis][i].preferred - myPrefLeft;
        prefLeft = Math.max(myPrefLeft, prefLeft);
        prefRight = Math.max(myPrefRight, prefRight);
        float myMaxLeft = childReqs[axis][i].maximum * childReqs[axis][i].alignment;
        float myMaxRight = childReqs[axis][i].maximum - myMaxLeft;
        maxLeft = Math.max(myMaxLeft, maxLeft);
        maxRight = Math.max(myMaxRight, maxRight);
      }
    int minSize = (int) (minLeft + minRight);
    int prefSize = (int) (prefLeft + prefRight);
    int maxSize = (int) (maxLeft + maxRight);
    float align = prefLeft / (prefRight + prefLeft);
    if (Float.isNaN(align))
      align = 0;

    res.alignment = align;
    res.maximum = maxSize;
    res.preferred = prefSize;
    res.minimum = minSize;
=======
    res.minimum = 0;
    res.preferred = 0;
    res.maximum = 0;
    res.alignment = 0.5F;
    int n = getViewCount();
    for (int i = 0; i < n; i++)
      {
        View child = getView(i);
        res.minimum = Math.max((int) child.getMinimumSpan(axis), res.minimum);
        res.preferred = Math.max((int) child.getPreferredSpan(axis),
                                 res.preferred);
        res.maximum = Math.max((int) child.getMaximumSpan(axis), res.maximum);
      }

>>>>>>> f8383f28
    return res;
  }
  

  /**
   * Returns <code>true</code> if the specified point lies before the
   * given <code>Rectangle</code>, <code>false</code> otherwise.
   *
   * &quot;Before&quot; is typically defined as being to the left or above.
   *
   * @param x the X coordinate of the point
   * @param y the Y coordinate of the point
   * @param r the rectangle to test the point against
   *
   * @return <code>true</code> if the specified point lies before the
   *         given <code>Rectangle</code>, <code>false</code> otherwise
   */
  protected boolean isBefore(int x, int y, Rectangle r)
  {
    boolean result = false;

    if (myAxis == X_AXIS)
      result = x < r.x;
    else
      result = y < r.y;

    return result;
  }

  /**
   * Returns <code>true</code> if the specified point lies after the
   * given <code>Rectangle</code>, <code>false</code> otherwise.
   *
   * &quot;After&quot; is typically defined as being to the right or below.
   *
   * @param x the X coordinate of the point
   * @param y the Y coordinate of the point
   * @param r the rectangle to test the point against
   *
   * @return <code>true</code> if the specified point lies after the
   *         given <code>Rectangle</code>, <code>false</code> otherwise
   */
  protected boolean isAfter(int x, int y, Rectangle r)
  {
    boolean result = false;

    if (myAxis == X_AXIS)
      result = x > r.x;
    else
      result = y > r.y;

    return result;
  }

  /**
   * Returns the child <code>View</code> at the specified location.
   *
   * @param x the X coordinate
   * @param y the Y coordinate
   * @param r the inner allocation of this <code>BoxView</code> on entry,
   *        the allocation of the found child on exit
   *
   * @return the child <code>View</code> at the specified location
   */
  protected View getViewAtPoint(int x, int y, Rectangle r)
  {
    View result = null;
    int count = getViewCount();
    Rectangle copy = new Rectangle(r);

    for (int i = 0; i < count; ++i)
      {
        copy.setBounds(r);
        // The next call modifies copy.
        childAllocation(i, copy);
        if (copy.contains(x, y))
          {
            // Modify r on success.
            r.setBounds(copy);
            result = getView(i);
            break;
          }
      }
    
    if (result == null && count > 0)
      return getView(count - 1);
    return result;
  }

  /**
   * Computes the allocation for a child <code>View</code>. The parameter
   * <code>a</code> stores the allocation of this <code>CompositeView</code>
   * and is then adjusted to hold the allocation of the child view.
   * 
   * @param index
   *          the index of the child <code>View</code>
   * @param a
   *          the allocation of this <code>CompositeView</code> before the
   *          call, the allocation of the child on exit
   */
  protected void childAllocation(int index, Rectangle a)
  {
    if (! isAllocationValid())
      layout(a.width, a.height);

    a.x += offsets[X_AXIS][index];
    a.y += offsets[Y_AXIS][index];
    a.width = spans[X_AXIS][index];
    a.height = spans[Y_AXIS][index];
  }

  /**
   * Lays out the children of this <code>BoxView</code> with the specified
   * bounds.
   *
   * @param width the width of the allocated region for the children (that
   *        is the inner allocation of this <code>BoxView</code>
   * @param height the height of the allocated region for the children (that
   *        is the inner allocation of this <code>BoxView</code>
   */
  protected void layout(int width, int height)
  {
    int[] newSpan = new int[]{ width, height };
    int count = getViewCount();

    // Update minor axis as appropriate. We need to first update the minor
    // axis layout because that might affect the children's preferences along
    // the major axis.
    int minorAxis = myAxis == X_AXIS ? Y_AXIS : X_AXIS;
    if ((! isLayoutValid(minorAxis)) || newSpan[minorAxis] != span[minorAxis])
      {
        layoutValid[minorAxis] = false;
        span[minorAxis] = newSpan[minorAxis];
        layoutMinorAxis(span[minorAxis], minorAxis, offsets[minorAxis],
                        spans[minorAxis]);

        // Update the child view's sizes.
        for (int i = 0; i < count; ++i)
          {
            getView(i).setSize(spans[X_AXIS][i], spans[Y_AXIS][i]);
          }
        layoutValid[minorAxis] = true;
      }


    // Update major axis as appropriate.
    if ((! isLayoutValid(myAxis)) || newSpan[myAxis] != span[myAxis])
      {
        layoutValid[myAxis] = false;
        span[myAxis] = newSpan[myAxis];
        layoutMajorAxis(span[myAxis], myAxis, offsets[myAxis],
                        spans[myAxis]);

        // Update the child view's sizes.
        for (int i = 0; i < count; ++i)
          {
            getView(i).setSize(spans[X_AXIS][i], spans[Y_AXIS][i]);
          }
        layoutValid[myAxis] = true;
      }

    if (layoutValid[myAxis] == false)
	  System.err.println("WARNING: Major axis layout must be valid after layout");
    if (layoutValid[minorAxis] == false)
      System.err.println("Minor axis layout must be valid after layout");
  }

  /**
   * Performs the layout along the major axis of a <code>BoxView</code>.
   *
   * @param targetSpan the (inner) span of the <code>BoxView</code> in which
   *        to layout the children
   * @param axis the axis along which the layout is performed
   * @param offsets the array that holds the offsets of the children on exit
   * @param spans the array that holds the spans of the children on exit
   */
  protected void layoutMajorAxis(int targetSpan, int axis, int[] offsets,
                                 int[] spans)
  {
<<<<<<< HEAD
    updateChildRequirements(axis);
    updateRequirements(axis);

    // Calculate the spans and offsets using the SizeRequirements uility
    // methods.
    SizeRequirements.calculateTiledPositions(targetSpan, requirements[axis],
                                             childReqs[axis],
                                             offsets, spans);

=======
    // Set the spans to the preferred sizes. Determine the space
    // that we have to adjust the sizes afterwards.
    long sumPref = 0;
    int n = getViewCount();
    for (int i = 0; i < n; i++)
      {
        View child = getView(i);
        spans[i] = (int) child.getPreferredSpan(axis);
        sumPref = spans[i];
      }

    // Try to adjust the spans so that we fill the targetSpan.
    long diff = targetSpan - sumPref;
    float factor = 0.0F;
    int[] diffs = null;
    if (diff != 0)
      {
        long total = 0;
        diffs = new int[n];
        for (int i = 0; i < n; i++)
          {
            View child = getView(i);
            int span;
            if (diff < 0)
              {
                span = (int) child.getMinimumSpan(axis);
                diffs[i] = spans[i] - span;
              }
            else
              {
                span = (int) child.getMaximumSpan(axis);
                diffs[i] = span - spans[i];
              }
            total += span;
          }

        float maxAdjust = Math.abs(total - sumPref);
        factor = diff / maxAdjust;
        factor = Math.min(factor, 1.0F);
        factor = Math.max(factor, -1.0F);
      }

    // Actually perform adjustments.
    int totalOffs = 0;
    for (int i = 0; i < n; i++)
      {
        offsets[i] = totalOffs;
        if (diff != 0)
          {
            float adjust = factor * diffs[i];
            spans[i] += Math.round(adjust);
          }
        // Avoid overflow here.
        totalOffs = (int) Math.min((long) totalOffs + (long) spans[i],
                                    Integer.MAX_VALUE);
      }
>>>>>>> f8383f28
  }

  /**
   * Performs the layout along the minor axis of a <code>BoxView</code>.
   *
   * @param targetSpan the (inner) span of the <code>BoxView</code> in which
   *        to layout the children
   * @param axis the axis along which the layout is performed
   * @param offsets the array that holds the offsets of the children on exit
   * @param spans the array that holds the spans of the children on exit
   */
  protected void layoutMinorAxis(int targetSpan, int axis, int[] offsets,
                                 int[] spans)
  {
<<<<<<< HEAD
    updateChildRequirements(axis);
    updateRequirements(axis);

    // Calculate the spans and offsets using the SizeRequirements uility
    // methods.
    SizeRequirements.calculateAlignedPositions(targetSpan, requirements[axis],
                                               childReqs[axis], offsets,
                                               spans);
=======
    int count = getViewCount();
    for (int i = 0; i < count; i++)
      {
        View child = getView(i);
        int max = (int) child.getMaximumSpan(axis);
        if (max < targetSpan)
          {System.err.println("align: " + child);
            // Align child when it can't be made as wide as the target span.
            float align = child.getAlignment(axis);
            offsets[i] = (int) ((targetSpan - max) * align);
            spans[i] = max;
          }
        else
          {
            // Expand child to target width if possible.
            int min = (int) child.getMinimumSpan(axis);
            offsets[i] = 0;
            spans[i] = Math.max(min, targetSpan);
          }
      }
>>>>>>> f8383f28
  }

  /**
   * Returns <code>true</code> if the cached allocations for the children
   * are still valid, <code>false</code> otherwise.
   *
   * @return <code>true</code> if the cached allocations for the children
   *         are still valid, <code>false</code> otherwise
   */
  protected boolean isAllocationValid()
  {
    return isLayoutValid(X_AXIS) && isLayoutValid(Y_AXIS);
  }

  /**
   * Return the current width of the box. This is the last allocated width.
   *
   * @return the current width of the box
   */
  public int getWidth()
  {
    return span[X_AXIS];
  }

  /**
   * Return the current height of the box. This is the last allocated height.
   *
   * @return the current height of the box
   */
  public int getHeight()
  {
    return span[Y_AXIS];
  }

  /**
   * Sets the size of the view. If the actual size has changed, the layout
   * is updated accordingly.
   *
   * @param width the new width
   * @param height the new height
   */
  public void setSize(float width, float height)
  {
    layout((int) width, (int) height);
  }

  /**
   * Returns the span for the child view with the given index for the specified
   * axis.
   *
   * @param axis the axis to examine, either <code>X_AXIS</code> or
   *        <code>Y_AXIS</code>
   * @param childIndex the index of the child for for which to return the span
   *
   * @return the span for the child view with the given index for the specified
   *         axis
   */
  protected int getSpan(int axis, int childIndex)
  {
    if (axis != X_AXIS && axis != Y_AXIS)
      throw new IllegalArgumentException("Illegal axis argument");
    return spans[axis][childIndex];
  }
<<<<<<< HEAD

  /**
   * Returns the offset for the child view with the given index for the
   * specified axis.
   *
   * @param axis the axis to examine, either <code>X_AXIS</code> or
   *        <code>Y_AXIS</code>
   * @param childIndex the index of the child for for which to return the span
   *
   * @return the offset for the child view with the given index for the
   *         specified axis
   */
  protected int getOffset(int axis, int childIndex)
  {
    if (axis != X_AXIS && axis != Y_AXIS)
      throw new IllegalArgumentException("Illegal axis argument");
    return offsets[axis][childIndex];
  }

  /**
   * Returns the alignment for this box view for the specified axis. The
   * axis that is tiled (the major axis) will be requested to be aligned
   * centered (0.5F). The minor axis alignment depends on the child view's
   * total alignment.
   *
   * @param axis the axis which is examined
   *
   * @return the alignment for this box view for the specified axis
   */
  public float getAlignment(int axis)
  {
    float align;
    if (axis == myAxis)
      align = 0.5F;
    else
      {
        updateRequirements(axis);
        align = requirements[axis].alignment;
      }
    return align;
  }
  
  /**
   * Called by a child View when its preferred span has changed.
   * 
   * @param width indicates that the preferred width of the child changed.
   * @param height indicates that the preferred height of the child changed.
   * @param child the child View. 
   */
  public void preferenceChanged(View child, boolean width, boolean height)
  {
    if (width)
      layoutValid[X_AXIS] = false;
    if (height)
      layoutValid[Y_AXIS] = false;
    super.preferenceChanged(child, width, height);
  }
  
  /**
   * Maps the document model position <code>pos</code> to a Shape
   * in the view coordinate space.  This method overrides CompositeView's
   * method to make sure the children are allocated properly before
   * calling the super's behaviour.
   */
  public Shape modelToView(int pos, Shape a, Position.Bias bias)
      throws BadLocationException
  {
    // Make sure everything is allocated properly and then call super
    if (! isAllocationValid())
      {
        Rectangle bounds = a.getBounds();
        layout(bounds.width, bounds.height);
      }
    return super.modelToView(pos, a, bias);
  }

  /**
   * Returns the resize weight of this view. A value of <code>0</code> or less
   * means this view is not resizeable. Positive values make the view
   * resizeable. This implementation returns <code>0</code> for the major
   * axis and <code>1</code> for the minor axis of this box view.
   *
   * @param axis the axis
   *
   * @return the resizability of this view along the specified axis
   *
   * @throws IllegalArgumentException if <code>axis</code> is invalid
   */
  public int getResizeWeight(int axis)
  {
    if (axis != X_AXIS && axis != Y_AXIS)
      throw new IllegalArgumentException("Illegal axis argument");
    int weight = 1;
    if (axis == myAxis)
      weight = 0;
    return weight;
  }

  /**
   * Returns the child allocation for the child view with the specified
   * <code>index</code>. If the layout is invalid, this returns
   * <code>null</code>.
   *
   * @param index the child view index
   * @param a the allocation to this view
   *
   * @return the child allocation for the child view with the specified
   *         <code>index</code> or <code>null</code> if the layout is invalid
   *         or <code>a</code> is null
   */
  public Shape getChildAllocation(int index, Shape a)
  {
    Shape ret = null;
    if (isAllocationValid() && a != null)
      ret = super.getChildAllocation(index, a);
    return ret;
  }

  protected void forwardUpdate(DocumentEvent.ElementChange ec, DocumentEvent e,
                               Shape a, ViewFactory vf)
  {
=======

  /**
   * Returns the offset for the child view with the given index for the
   * specified axis.
   *
   * @param axis the axis to examine, either <code>X_AXIS</code> or
   *        <code>Y_AXIS</code>
   * @param childIndex the index of the child for for which to return the span
   *
   * @return the offset for the child view with the given index for the
   *         specified axis
   */
  protected int getOffset(int axis, int childIndex)
  {
    if (axis != X_AXIS && axis != Y_AXIS)
      throw new IllegalArgumentException("Illegal axis argument");
    return offsets[axis][childIndex];
  }

  /**
   * Returns the alignment for this box view for the specified axis. The
   * axis that is tiled (the major axis) will be requested to be aligned
   * centered (0.5F). The minor axis alignment depends on the child view's
   * total alignment.
   *
   * @param axis the axis which is examined
   *
   * @return the alignment for this box view for the specified axis
   */
  public float getAlignment(int axis)
  {
     updateRequirements(axis);
     return requirements[axis].alignment;
  }
  
  /**
   * Called by a child View when its preferred span has changed.
   * 
   * @param width indicates that the preferred width of the child changed.
   * @param height indicates that the preferred height of the child changed.
   * @param child the child View. 
   */
  public void preferenceChanged(View child, boolean width, boolean height)
  {
    if (width)
      {
        layoutValid[X_AXIS] = false;
        requirementsValid[X_AXIS] = false;
      }
    if (height)
      {
        layoutValid[Y_AXIS] = false;
        requirementsValid[Y_AXIS] = false;
      }
    super.preferenceChanged(child, width, height);
  }
  
  /**
   * Maps the document model position <code>pos</code> to a Shape
   * in the view coordinate space.  This method overrides CompositeView's
   * method to make sure the children are allocated properly before
   * calling the super's behaviour.
   */
  public Shape modelToView(int pos, Shape a, Position.Bias bias)
      throws BadLocationException
  {
    // Make sure everything is allocated properly and then call super
    if (! isAllocationValid())
      {
        Rectangle bounds = a.getBounds();
        setSize(bounds.width, bounds.height);
      }
    return super.modelToView(pos, a, bias);
  }

  /**
   * Returns the resize weight of this view. A value of <code>0</code> or less
   * means this view is not resizeable. Positive values make the view
   * resizeable. This implementation returns <code>0</code> for the major
   * axis and <code>1</code> for the minor axis of this box view.
   *
   * @param axis the axis
   *
   * @return the resizability of this view along the specified axis
   *
   * @throws IllegalArgumentException if <code>axis</code> is invalid
   */
  public int getResizeWeight(int axis)
  {
    if (axis != X_AXIS && axis != Y_AXIS)
      throw new IllegalArgumentException("Illegal axis argument");
    int weight = 1;
    if (axis == myAxis)
      weight = 0;
    return weight;
  }

  /**
   * Returns the child allocation for the child view with the specified
   * <code>index</code>. If the layout is invalid, this returns
   * <code>null</code>.
   *
   * @param index the child view index
   * @param a the allocation to this view
   *
   * @return the child allocation for the child view with the specified
   *         <code>index</code> or <code>null</code> if the layout is invalid
   *         or <code>a</code> is null
   */
  public Shape getChildAllocation(int index, Shape a)
  {
    Shape ret = null;
    if (isAllocationValid() && a != null)
      ret = super.getChildAllocation(index, a);
    return ret;
  }

  protected void forwardUpdate(DocumentEvent.ElementChange ec, DocumentEvent e,
                               Shape a, ViewFactory vf)
  {
>>>>>>> f8383f28
    // FIXME: What to do here?
    super.forwardUpdate(ec, e, a, vf);
  }

  public int viewToModel(float x, float y, Shape a, Position.Bias[] bias)
  {
    // FIXME: What to do here?
    return super.viewToModel(x, y, a, bias);
  }

<<<<<<< HEAD
  protected boolean flipEastAndWestEnds(int position, Position.Bias bias)
=======
  protected boolean flipEastAndWestAtEnds(int position, Position.Bias bias)
>>>>>>> f8383f28
  {
    // FIXME: What to do here?
    return super.flipEastAndWestAtEnds(position, bias);
  }

  /**
   * Updates the child requirements along the specified axis. The requirements
   * are only updated if the layout for the specified axis is marked as
   * invalid.
   *
   * @param axis the axis to be updated
   */
  private void updateChildRequirements(int axis)
  {
    if (! isLayoutValid(axis))
      {
        int numChildren = getViewCount();
        if (childReqs[axis] == null || childReqs[axis].length != numChildren)
          childReqs[axis] = new SizeRequirements[numChildren];
        for (int i = 0; i < numChildren; ++i)
          {
            View child = getView(i);
            childReqs[axis][i] =
              new SizeRequirements((int) child.getMinimumSpan(axis),
                                   (int) child.getPreferredSpan(axis),
                                   (int) child.getMaximumSpan(axis),
                                   child.getAlignment(axis));
          }
      }
  }

  /**
   * Updates the view's cached requirements along the specified axis if
   * necessary. The requirements are only updated if the layout for the
   * specified axis is marked as invalid.
   *
   * @param axis the axis
   */
  private void updateRequirements(int axis)
  {
<<<<<<< HEAD
    if (! layoutValid[axis])
=======
    if (! requirementsValid[axis])
>>>>>>> f8383f28
      {
        if (axis == myAxis)
          requirements[axis] = calculateMajorAxisRequirements(axis,
                                                           requirements[axis]);
        else
          requirements[axis] = calculateMinorAxisRequirements(axis,
                                                           requirements[axis]);
<<<<<<< HEAD
=======
        requirementsValid[axis] = true;
>>>>>>> f8383f28
      }
  }
}<|MERGE_RESOLUTION|>--- conflicted
+++ resolved
@@ -67,7 +67,11 @@
   private boolean[] layoutValid = new boolean[2];
 
   /**
-<<<<<<< HEAD
+   * Indicates if the requirements for an axis are valid.
+   */
+  private boolean[] requirementsValid = new boolean[2];
+
+  /**
    * The spans along the X_AXIS and Y_AXIS.
    */
   private int[][] spans = new int[2][];
@@ -90,35 +94,6 @@
   /**
    * The SizeRequirements of the child views along the X_AXIS and Y_AXIS.
    */
-=======
-   * Indicates if the requirements for an axis are valid.
-   */
-  private boolean[] requirementsValid = new boolean[2];
-
-  /**
-   * The spans along the X_AXIS and Y_AXIS.
-   */
-  private int[][] spans = new int[2][];
-
-  /**
-   * The offsets of the children along the X_AXIS and Y_AXIS.
-   */
-  private int[][] offsets = new int[2][];
-
-  /**
-   * The size requirements along the X_AXIS and Y_AXIS.
-   */
-  private SizeRequirements[] requirements = new SizeRequirements[2];
-
-  /**
-   * The current span along X_AXIS or Y_AXIS.
-   */
-  private int[] span = new int[2];
-
-  /**
-   * The SizeRequirements of the child views along the X_AXIS and Y_AXIS.
-   */
->>>>>>> f8383f28
   private SizeRequirements[][] childReqs = new SizeRequirements[2][];
 
   /**
@@ -310,11 +285,6 @@
    */
   public void paint(Graphics g, Shape a)
   {
-<<<<<<< HEAD
-    Rectangle inside = getInsideAllocation(a);
-    // TODO: Used for debugging.
-    //g.drawRect(inside.x, inside.y, inside.width, inside.height);
-=======
     Rectangle alloc;
     if (a instanceof Rectangle)
       alloc = (Rectangle) a;
@@ -323,27 +293,18 @@
 
     int x = alloc.x + getLeftInset();
     int y = alloc.y + getTopInset();
->>>>>>> f8383f28
 
     Rectangle clip = g.getClipBounds();
     Rectangle tmp = new Rectangle();
     int count = getViewCount();
     for (int i = 0; i < count; ++i)
       {
-<<<<<<< HEAD
-        copy.setBounds(inside);
-        childAllocation(i, copy);
-        if (!copy.isEmpty()
-            && g.hitClip(copy.x, copy.y, copy.width, copy.height))
-          paintChild(g, copy, i);
-=======
         tmp.x = x + getOffset(X_AXIS, i);
         tmp.y = y + getOffset(Y_AXIS, i);
         tmp.width = getSpan(X_AXIS, i);
         tmp.height = getSpan(Y_AXIS, i);
         if (tmp.intersects(clip))
           paintChild(g, tmp, i);
->>>>>>> f8383f28
       }
   }
 
@@ -358,9 +319,6 @@
   public float getPreferredSpan(int axis)
   {
     updateRequirements(axis);
-<<<<<<< HEAD
-    return requirements[axis].preferred;
-=======
     // Add margin.
     float margin;
     if (axis == X_AXIS)
@@ -368,7 +326,6 @@
     else
       margin = getTopInset() + getBottomInset();
     return requirements[axis].preferred + margin;
->>>>>>> f8383f28
   }
 
   /**
@@ -382,34 +339,6 @@
    */
   public float getMaximumSpan(int axis)
   {
-<<<<<<< HEAD
-    float max;
-    if (axis == myAxis)
-      max = getPreferredSpan(axis);
-    else
-      max = Integer.MAX_VALUE;
-    return max;
-  }
-
-  /**
-   * Returns the minimum span of this view along the specified axis.
-   * This calculates the minimum span using
-   * {@link #calculateMajorAxisRequirements} or
-   * {@link #calculateMinorAxisRequirements} (depending on the axis) and
-   * returns the resulting minimum span.
-   *
-   * @param axis the axis
-   *
-   * @return the minimum span of this view along the specified axis
-   */
-  public float getMinimumSpan(int axis)
-  {
-    updateRequirements(axis);
-    return requirements[axis].minimum;
-  }
-
-  /**
-=======
     updateRequirements(axis);
     // Add margin.
     float margin;
@@ -444,7 +373,6 @@
   }
 
   /**
->>>>>>> f8383f28
    * This method is obsolete and no longer in use. It is replaced by
    * {@link #calculateMajorAxisRequirements(int, SizeRequirements)} and
    * {@link #calculateMinorAxisRequirements(int, SizeRequirements)}.
@@ -535,36 +463,6 @@
   protected SizeRequirements calculateMajorAxisRequirements(int axis,
                                                            SizeRequirements sr)
   {
-<<<<<<< HEAD
-    updateChildRequirements(axis);
-
-    SizeRequirements result = sr;
-    if (result == null)
-      result = new SizeRequirements();
-
-    long minimum = 0;
-    long preferred = 0;
-    long maximum = 0;
-    for (int i = 0; i < children.length; i++)
-      {
-        minimum += childReqs[axis][i].minimum;
-        preferred += childReqs[axis][i].preferred;
-        maximum += childReqs[axis][i].maximum;
-      }
-    // Overflow check.
-    if (minimum > Integer.MAX_VALUE)
-      minimum = Integer.MAX_VALUE;
-    if (preferred > Integer.MAX_VALUE)
-      preferred = Integer.MAX_VALUE;
-    if (maximum > Integer.MAX_VALUE)
-      maximum = Integer.MAX_VALUE;
-
-    result.minimum = (int) minimum;
-    result.preferred = (int) preferred;
-    result.maximum = (int) maximum;
-    result.alignment = 0.5F;
-    return result;
-=======
     SizeRequirements res = sr;
     if (res == null)
       res = new SizeRequirements();
@@ -588,7 +486,6 @@
     res.alignment = 0.5F;
 
     return res;
->>>>>>> f8383f28
   }
 
   /**
@@ -606,49 +503,10 @@
   protected SizeRequirements calculateMinorAxisRequirements(int axis,
                                                             SizeRequirements sr)
   {
-<<<<<<< HEAD
-    updateChildRequirements(axis);
-
-=======
->>>>>>> f8383f28
     SizeRequirements res = sr;
     if (res == null)
       res = new SizeRequirements();
 
-<<<<<<< HEAD
-    float minLeft = 0;
-    float minRight = 0;
-    float prefLeft = 0;
-    float prefRight = 0;
-    float maxLeft = 0;
-    float maxRight = 0;
-    for (int i = 0; i < childReqs[axis].length; i++)
-      {
-        float myMinLeft = childReqs[axis][i].minimum * childReqs[axis][i].alignment;
-        float myMinRight = childReqs[axis][i].minimum - myMinLeft;
-        minLeft = Math.max(myMinLeft, minLeft);
-        minRight = Math.max(myMinRight, minRight);
-        float myPrefLeft = childReqs[axis][i].preferred * childReqs[axis][i].alignment;
-        float myPrefRight = childReqs[axis][i].preferred - myPrefLeft;
-        prefLeft = Math.max(myPrefLeft, prefLeft);
-        prefRight = Math.max(myPrefRight, prefRight);
-        float myMaxLeft = childReqs[axis][i].maximum * childReqs[axis][i].alignment;
-        float myMaxRight = childReqs[axis][i].maximum - myMaxLeft;
-        maxLeft = Math.max(myMaxLeft, maxLeft);
-        maxRight = Math.max(myMaxRight, maxRight);
-      }
-    int minSize = (int) (minLeft + minRight);
-    int prefSize = (int) (prefLeft + prefRight);
-    int maxSize = (int) (maxLeft + maxRight);
-    float align = prefLeft / (prefRight + prefLeft);
-    if (Float.isNaN(align))
-      align = 0;
-
-    res.alignment = align;
-    res.maximum = maxSize;
-    res.preferred = prefSize;
-    res.minimum = minSize;
-=======
     res.minimum = 0;
     res.preferred = 0;
     res.maximum = 0;
@@ -663,7 +521,6 @@
         res.maximum = Math.max((int) child.getMaximumSpan(axis), res.maximum);
       }
 
->>>>>>> f8383f28
     return res;
   }
   
@@ -843,17 +700,6 @@
   protected void layoutMajorAxis(int targetSpan, int axis, int[] offsets,
                                  int[] spans)
   {
-<<<<<<< HEAD
-    updateChildRequirements(axis);
-    updateRequirements(axis);
-
-    // Calculate the spans and offsets using the SizeRequirements uility
-    // methods.
-    SizeRequirements.calculateTiledPositions(targetSpan, requirements[axis],
-                                             childReqs[axis],
-                                             offsets, spans);
-
-=======
     // Set the spans to the preferred sizes. Determine the space
     // that we have to adjust the sizes afterwards.
     long sumPref = 0;
@@ -910,7 +756,6 @@
         totalOffs = (int) Math.min((long) totalOffs + (long) spans[i],
                                     Integer.MAX_VALUE);
       }
->>>>>>> f8383f28
   }
 
   /**
@@ -925,16 +770,6 @@
   protected void layoutMinorAxis(int targetSpan, int axis, int[] offsets,
                                  int[] spans)
   {
-<<<<<<< HEAD
-    updateChildRequirements(axis);
-    updateRequirements(axis);
-
-    // Calculate the spans and offsets using the SizeRequirements uility
-    // methods.
-    SizeRequirements.calculateAlignedPositions(targetSpan, requirements[axis],
-                                               childReqs[axis], offsets,
-                                               spans);
-=======
     int count = getViewCount();
     for (int i = 0; i < count; i++)
       {
@@ -955,7 +790,6 @@
             spans[i] = Math.max(min, targetSpan);
           }
       }
->>>>>>> f8383f28
   }
 
   /**
@@ -1019,7 +853,6 @@
       throw new IllegalArgumentException("Illegal axis argument");
     return spans[axis][childIndex];
   }
-<<<<<<< HEAD
 
   /**
    * Returns the offset for the child view with the given index for the
@@ -1051,15 +884,8 @@
    */
   public float getAlignment(int axis)
   {
-    float align;
-    if (axis == myAxis)
-      align = 0.5F;
-    else
-      {
-        updateRequirements(axis);
-        align = requirements[axis].alignment;
-      }
-    return align;
+     updateRequirements(axis);
+     return requirements[axis].alignment;
   }
   
   /**
@@ -1072,9 +898,15 @@
   public void preferenceChanged(View child, boolean width, boolean height)
   {
     if (width)
-      layoutValid[X_AXIS] = false;
+      {
+        layoutValid[X_AXIS] = false;
+        requirementsValid[X_AXIS] = false;
+      }
     if (height)
-      layoutValid[Y_AXIS] = false;
+      {
+        layoutValid[Y_AXIS] = false;
+        requirementsValid[Y_AXIS] = false;
+      }
     super.preferenceChanged(child, width, height);
   }
   
@@ -1091,7 +923,7 @@
     if (! isAllocationValid())
       {
         Rectangle bounds = a.getBounds();
-        layout(bounds.width, bounds.height);
+        setSize(bounds.width, bounds.height);
       }
     return super.modelToView(pos, a, bias);
   }
@@ -1141,128 +973,6 @@
   protected void forwardUpdate(DocumentEvent.ElementChange ec, DocumentEvent e,
                                Shape a, ViewFactory vf)
   {
-=======
-
-  /**
-   * Returns the offset for the child view with the given index for the
-   * specified axis.
-   *
-   * @param axis the axis to examine, either <code>X_AXIS</code> or
-   *        <code>Y_AXIS</code>
-   * @param childIndex the index of the child for for which to return the span
-   *
-   * @return the offset for the child view with the given index for the
-   *         specified axis
-   */
-  protected int getOffset(int axis, int childIndex)
-  {
-    if (axis != X_AXIS && axis != Y_AXIS)
-      throw new IllegalArgumentException("Illegal axis argument");
-    return offsets[axis][childIndex];
-  }
-
-  /**
-   * Returns the alignment for this box view for the specified axis. The
-   * axis that is tiled (the major axis) will be requested to be aligned
-   * centered (0.5F). The minor axis alignment depends on the child view's
-   * total alignment.
-   *
-   * @param axis the axis which is examined
-   *
-   * @return the alignment for this box view for the specified axis
-   */
-  public float getAlignment(int axis)
-  {
-     updateRequirements(axis);
-     return requirements[axis].alignment;
-  }
-  
-  /**
-   * Called by a child View when its preferred span has changed.
-   * 
-   * @param width indicates that the preferred width of the child changed.
-   * @param height indicates that the preferred height of the child changed.
-   * @param child the child View. 
-   */
-  public void preferenceChanged(View child, boolean width, boolean height)
-  {
-    if (width)
-      {
-        layoutValid[X_AXIS] = false;
-        requirementsValid[X_AXIS] = false;
-      }
-    if (height)
-      {
-        layoutValid[Y_AXIS] = false;
-        requirementsValid[Y_AXIS] = false;
-      }
-    super.preferenceChanged(child, width, height);
-  }
-  
-  /**
-   * Maps the document model position <code>pos</code> to a Shape
-   * in the view coordinate space.  This method overrides CompositeView's
-   * method to make sure the children are allocated properly before
-   * calling the super's behaviour.
-   */
-  public Shape modelToView(int pos, Shape a, Position.Bias bias)
-      throws BadLocationException
-  {
-    // Make sure everything is allocated properly and then call super
-    if (! isAllocationValid())
-      {
-        Rectangle bounds = a.getBounds();
-        setSize(bounds.width, bounds.height);
-      }
-    return super.modelToView(pos, a, bias);
-  }
-
-  /**
-   * Returns the resize weight of this view. A value of <code>0</code> or less
-   * means this view is not resizeable. Positive values make the view
-   * resizeable. This implementation returns <code>0</code> for the major
-   * axis and <code>1</code> for the minor axis of this box view.
-   *
-   * @param axis the axis
-   *
-   * @return the resizability of this view along the specified axis
-   *
-   * @throws IllegalArgumentException if <code>axis</code> is invalid
-   */
-  public int getResizeWeight(int axis)
-  {
-    if (axis != X_AXIS && axis != Y_AXIS)
-      throw new IllegalArgumentException("Illegal axis argument");
-    int weight = 1;
-    if (axis == myAxis)
-      weight = 0;
-    return weight;
-  }
-
-  /**
-   * Returns the child allocation for the child view with the specified
-   * <code>index</code>. If the layout is invalid, this returns
-   * <code>null</code>.
-   *
-   * @param index the child view index
-   * @param a the allocation to this view
-   *
-   * @return the child allocation for the child view with the specified
-   *         <code>index</code> or <code>null</code> if the layout is invalid
-   *         or <code>a</code> is null
-   */
-  public Shape getChildAllocation(int index, Shape a)
-  {
-    Shape ret = null;
-    if (isAllocationValid() && a != null)
-      ret = super.getChildAllocation(index, a);
-    return ret;
-  }
-
-  protected void forwardUpdate(DocumentEvent.ElementChange ec, DocumentEvent e,
-                               Shape a, ViewFactory vf)
-  {
->>>>>>> f8383f28
     // FIXME: What to do here?
     super.forwardUpdate(ec, e, a, vf);
   }
@@ -1273,11 +983,7 @@
     return super.viewToModel(x, y, a, bias);
   }
 
-<<<<<<< HEAD
-  protected boolean flipEastAndWestEnds(int position, Position.Bias bias)
-=======
   protected boolean flipEastAndWestAtEnds(int position, Position.Bias bias)
->>>>>>> f8383f28
   {
     // FIXME: What to do here?
     return super.flipEastAndWestAtEnds(position, bias);
@@ -1318,11 +1024,7 @@
    */
   private void updateRequirements(int axis)
   {
-<<<<<<< HEAD
-    if (! layoutValid[axis])
-=======
     if (! requirementsValid[axis])
->>>>>>> f8383f28
       {
         if (axis == myAxis)
           requirements[axis] = calculateMajorAxisRequirements(axis,
@@ -1330,10 +1032,7 @@
         else
           requirements[axis] = calculateMinorAxisRequirements(axis,
                                                            requirements[axis]);
-<<<<<<< HEAD
-=======
         requirementsValid[axis] = true;
->>>>>>> f8383f28
       }
   }
 }
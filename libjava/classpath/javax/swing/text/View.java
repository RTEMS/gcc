--- conflicted
+++ resolved
@@ -496,29 +496,6 @@
     int count = getViewCount();
     if (count > 0)
       {
-<<<<<<< HEAD
-        int startOffset = ev.getOffset();
-        int endOffset = startOffset + ev.getLength();
-        int startIndex = getViewIndex(startOffset, Position.Bias.Backward);
-        int endIndex = getViewIndex(endOffset, Position.Bias.Forward);
-        int index = -1;
-        int addLength = -1;
-        if (ec != null)
-          {
-            index = ec.getIndex();
-            addLength = ec.getChildrenAdded().length;
-          }
-
-        if (startIndex >= 0 && endIndex >= 0)
-          {
-            for (int i = startIndex; i <= endIndex; i++)
-              {
-                // Skip newly added child views.
-                if (index >= 0 && i >= index && i < (index+addLength))
-                  continue;
-                View child = getView(i);
-                forwardUpdateToView(child, ev, shape, vf);
-=======
         // Determine start index.
         int startOffset = ev.getOffset();
         int startIndex = getViewIndex(startOffset, Position.Bias.Backward);
@@ -579,7 +556,6 @@
                     Shape childAlloc = getChildAllocation(i, shape);
                     forwardUpdateToView(child, ev, childAlloc, vf);
                   }
->>>>>>> f8383f28
               }
           }
       }
@@ -677,11 +653,6 @@
     if (b2 != Position.Bias.Forward && b2 != Position.Bias.Backward)
       throw new IllegalArgumentException
 	("b2 must be either Position.Bias.Forward or Position.Bias.Backward");
-<<<<<<< HEAD
-    Rectangle s1 = (Rectangle) modelToView(p1, a, b1);
-    Rectangle s2 = (Rectangle) modelToView(p2, a, b2);
-    return SwingUtilities.computeUnion(s1.x, s1.y, s1.width, s1.height, s2);
-=======
 
     Shape s1 = modelToView(p1, a, b1);
     // Special case for p2 == end index.
@@ -722,7 +693,6 @@
       }
 
     return SwingUtilities.computeUnion(r2.x, r2.y, r2.width, r2.height, r1);
->>>>>>> f8383f28
   }
 
   /**
@@ -842,21 +812,6 @@
     throws BadLocationException
   {
     int ret = pos;
-<<<<<<< HEAD
-    switch (d)
-    {
-      case WEST:
-        ret = pos - 1;
-        break;
-      case EAST:
-        ret = pos + 1;
-        break;
-      case NORTH:
-        // TODO: Implement this
-        break;
-      case SOUTH:
-        // TODO: Implement this
-=======
     Rectangle r;
     View parent;
 
@@ -884,15 +839,11 @@
         parent = getParent();
         r =  parent.modelToView(pos, a, b).getBounds();
         ret = parent.viewToModel(r.x + r.width, r.y + r.height, a, biasRet);
->>>>>>> f8383f28
         break;
       default:
         throw new IllegalArgumentException("Illegal value for d");
     }
-<<<<<<< HEAD
-=======
     
->>>>>>> f8383f28
     return ret;
   }
 }
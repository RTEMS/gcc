/* HTMLEditorKit.java --
   Copyright (C) 2005 Free Software Foundation, Inc.

This file is part of GNU Classpath.

GNU Classpath is free software; you can redistribute it and/or modify
it under the terms of the GNU General Public License as published by
the Free Software Foundation; either version 2, or (at your option)
any later version.

GNU Classpath is distributed in the hope that it will be useful, but
WITHOUT ANY WARRANTY; without even the implied warranty of
MERCHANTABILITY or FITNESS FOR A PARTICULAR PURPOSE.  See the GNU
General Public License for more details.

You should have received a copy of the GNU General Public License
along with GNU Classpath; see the file COPYING.  If not, write to the
Free Software Foundation, Inc., 51 Franklin Street, Fifth Floor, Boston, MA
02110-1301 USA.

Linking this library statically or dynamically with other modules is
making a combined work based on this library.  Thus, the terms and
conditions of the GNU General Public License cover the whole
combination.

As a special exception, the copyright holders of this library give you
permission to link this library with independent modules to produce an
executable, regardless of the license terms of these independent
modules, and to copy and distribute the resulting executable under
terms of your choice, provided that you also meet, for each linked
independent module, the terms and conditions of the license of that
module.  An independent module is a module which is not derived from
or based on this library.  If you modify this library, you may extend
this exception to your version of the library, but you are not
obligated to do so.  If you do not wish to do so, delete this
exception statement from your version. */


package javax.swing.text.html;


<<<<<<< HEAD
=======
import gnu.classpath.NotImplementedException;

>>>>>>> f8383f28
import java.awt.event.ActionEvent;
import java.awt.event.MouseAdapter;
import java.awt.event.MouseEvent;
import java.awt.event.MouseMotionListener;
import java.awt.Cursor;

import java.io.IOException;
import java.io.Reader;
import java.io.Serializable;
import java.io.StringReader;
import java.io.Writer;
<<<<<<< HEAD

import javax.accessibility.Accessible;
import javax.accessibility.AccessibleContext;

=======

import javax.accessibility.Accessible;
import javax.accessibility.AccessibleContext;

>>>>>>> f8383f28
import javax.swing.Action;
import javax.swing.JEditorPane;
import javax.swing.text.BadLocationException;
import javax.swing.text.Document;
import javax.swing.text.EditorKit;
import javax.swing.text.Element;
import javax.swing.text.MutableAttributeSet;
import javax.swing.text.StyleConstants;
import javax.swing.text.StyleContext;
import javax.swing.text.StyledEditorKit;
import javax.swing.text.TextAction;
import javax.swing.text.View;
import javax.swing.text.ViewFactory;
import javax.swing.text.html.parser.ParserDelegator;
<<<<<<< HEAD
=======

/* Move these imports here after javax.swing.text.html to make it compile
   with jikes.  */
import gnu.javax.swing.text.html.parser.GnuParserDelegator;
import gnu.javax.swing.text.html.parser.HTML_401Swing;
>>>>>>> f8383f28

/**
 * @author Lillian Angel (langel at redhat dot com)
 */
public class HTMLEditorKit
  extends StyledEditorKit
  implements Serializable, Cloneable, Accessible
{
  
  /**
   * Fires the hyperlink events on the associated component
   * when needed.
   */
  public static class LinkController
    extends MouseAdapter
    implements MouseMotionListener, Serializable
    {
      
      /**
       * Constructor
       */
      public LinkController() 
      {
        super();
      }
      
      /**
       * Dispatched when the mouse is clicked. If the component
       * is read-only, then the clicked event is used to drive an
       * attempt to follow the reference specified by a link
       * 
       * @param e - the mouse event
       */
      public void mouseClicked(MouseEvent e)
      {
        /*
         These MouseInputAdapter methods generate mouse appropriate events around
         hyperlinks (entering, exiting, and activating).
         */
        // FIXME: Not implemented.
      }
      
      /**
       * Dispatched when the mouse is dragged on a component.
       * 
       * @param e - the mouse event.
       */
      public void mouseDragged(MouseEvent e)
      {
        /*
        These MouseInputAdapter methods generate mouse appropriate events around
        hyperlinks (entering, exiting, and activating).
        */
        // FIXME: Not implemented.     
      }
      
      /**
       * Dispatched when the mouse cursor has moved into the component.
       * 
       * @param e - the mouse event.
       */
      public void mouseMoved(MouseEvent e)
      {
        /*
        These MouseInputAdapter methods generate mouse appropriate events around
        hyperlinks (entering, exiting, and activating).
        */
        // FIXME: Not implemented.
      }
      
      /**
       * If the given position represents a link, then linkActivated is called
       * on the JEditorPane. Implemented to forward to the method with the same
       * name, but pos == editor == -1.
       * 
       * @param pos - the position
       * @param editor - the editor pane
       */
      protected void activateLink(int pos,
                                  JEditorPane editor)
      {
        /*
          This method creates and fires a HyperlinkEvent if the document is an
          instance of HTMLDocument and the href tag of the link is not null.
         */
        // FIXME: Not implemented.
      }
    }
  
  /**
   * This class is used to insert a string of HTML into an existing
   * document. At least 2 HTML.Tags need to be supplied. The first Tag (parentTag)
   * identifies the parent in the document to add the elements to. The second, (addTag), 
   * identifies that the first tag should be added to the document as seen in the string.
   * The parser will generate all appropriate (opening/closing tags_ even if they are not
   * in the HTML string passed in.
   */
  public static class InsertHTMLTextAction
    extends HTMLTextAction
    {
      
      /**
       * Tag in HTML to start adding tags from.
       */
      protected HTML.Tag addTag;
      
      /**
       * Alternate tag in HTML to start adding tags from if parentTag is
       * not found and alternateParentTag is not found.
       */      
      protected HTML.Tag alternateAddTag;
      
      /**
       * Alternate tag to check if parentTag is not found.
       */
      protected HTML.Tag alternateParentTag;
      
      /**
       * HTML to insert.
       */
      protected String html;
      
      /**
       * Tag to check for in the document.
       */
      protected HTML.Tag parentTag;
      
      /**
       * Initializes all fields.
       * 
       * @param name - the name of the document.
       * @param html - the html to insert
       * @param parentTag - the parent tag to check for
       * @param addTag - the tag to start adding from
       */
      public InsertHTMLTextAction(String name, String html, 
                                  HTML.Tag parentTag, HTML.Tag addTag)
      {
        this(name, html, parentTag, addTag, null, null);
      }
      
      /**
       * Initializes all fields and calls super
       * 
       * @param name - the name of the document.
       * @param html - the html to insert
       * @param parentTag - the parent tag to check for
       * @param addTag - the tag to start adding from
       * @param alternateParentTag - the alternate parent tag
       * @param alternateAddTag - the alternate add tag
       */
      public InsertHTMLTextAction(String name, String html, HTML.Tag parentTag, 
                                  HTML.Tag addTag, HTML.Tag alternateParentTag, 
                                  HTML.Tag alternateAddTag) 
      {
        super(name);
        // Fields are for easy access when the action is applied to an actual
        // document.
        this.html = html;
        this.parentTag = parentTag;
        this.addTag = addTag;
        this.alternateParentTag = alternateParentTag;
        this.alternateAddTag = alternateAddTag;
      }
      
      /**
       * HTMLEditorKit.insertHTML is called. If an exception is
       * thrown, it is wrapped in a RuntimeException and thrown.
       * 
       * @param editor - the editor to use to get the editorkit
       * @param doc -
       *          the Document to insert the HTML into.
       * @param offset -
       *          where to begin inserting the HTML.
       * @param html -
       *          the String to insert
       * @param popDepth -
       *          the number of ElementSpec.EndTagTypes to generate before
       *          inserting
       * @param pushDepth -
       *          the number of ElementSpec.StartTagTypes with a direction of
       *          ElementSpec.JoinNextDirection that should be generated before
       * @param addTag -
       *          the first tag to start inserting into document
       */
      protected void insertHTML(JEditorPane editor, HTMLDocument doc, int offset,
                              String html, int popDepth, int pushDepth,
                              HTML.Tag addTag)
      {
        try
          {
            super.getHTMLEditorKit(editor).insertHTML(doc, offset, html,
                                                      popDepth, pushDepth, addTag);
          }
        catch (IOException e)
          {
            throw (RuntimeException) new RuntimeException("Parser is null.").initCause(e);
          }
        catch (BadLocationException ex)
          {
            throw (RuntimeException) new RuntimeException("BadLocationException: "
                                              + offset).initCause(ex);
          }
      }
      
      /**
       * Invoked when inserting at a boundary. Determines the number of pops,
       * and then the number of pushes that need to be performed. The it calls
       * insertHTML.
       * 
       * @param editor -
       *          the editor to use to get the editorkit
       * @param doc -
       *          the Document to insert the HTML into.
       * @param offset -
       *          where to begin inserting the HTML.
       * @param insertElement -
       *          the element to insert
       * @param html -
       *          the html to insert
       * @param parentTag -
       *          the parent tag
       * @param addTag -
       *          the first tag
       */
      protected void insertAtBoundary(JEditorPane editor,
                                      HTMLDocument doc, int offset,
                                      Element insertElement,
                                      String html, HTML.Tag parentTag,
                                      HTML.Tag addTag)
<<<<<<< HEAD
=======
        throws NotImplementedException
>>>>>>> f8383f28
      {
        /*
        As its name implies, this protected method is used when HTML is inserted at a
        boundary. (A boundary in this case is an offset in doc that exactly matches the
        beginning offset of the parentTag.) It performs the extra work required to keep
        the tag stack in shape and then calls insertHTML(). The editor and doc argu-
        ments are the editor pane and document where the HTML should go. The offset
        argument represents the cursor location or selection start in doc. The insert-
        Element and parentTag arguments are used to calculate the proper number of
        tag pops and pushes before inserting the HTML (via html and addTag, which are
        passed directly to insertHTML()).
        */
        // FIXME: not implemented
      }
      
      /**
       * Invoked when inserting at a boundary. Determines the number of pops, 
       * and then the number of pushes that need to be performed. The it calls
       * insertHTML.
       * 
       * @param editor - the editor to use to get the editorkit
       * @param doc -
       *          the Document to insert the HTML into.
       * @param offset -
       *          where to begin inserting the HTML.
       * @param insertElement - the element to insert
       * @param html - the html to insert
       * @param parentTag - the parent tag
       * @param addTag - the first tag
       * 
       * @deprecated as of v1.3, use insertAtBoundary
       */
      protected void insertAtBoundry(JEditorPane editor,
                                     HTMLDocument doc,
                                     int offset, Element insertElement,
                                     String html, HTML.Tag parentTag,
                                     HTML.Tag addTag)
      {
        insertAtBoundary(editor, doc, offset, insertElement,
                         html, parentTag, addTag);
      }
      
      /**
       * Inserts the HTML.
       * 
       * @param ae - the action performed
       */
      public void actionPerformed(ActionEvent ae)
      {
        Object source = ae.getSource();
        if (source instanceof JEditorPane)
          {
            JEditorPane pane = ((JEditorPane) source);
            Document d = pane.getDocument();
            if (d instanceof HTMLDocument)
              insertHTML(pane, (HTMLDocument) d, 0, html, 0, 0, addTag);
            // FIXME: is this correct parameters?
          }
        // FIXME: else not implemented
      }
  }
  
  /**
   * Abstract Action class that helps inserting HTML into an existing document.
   */
  public abstract static class HTMLTextAction
    extends StyledEditorKit.StyledTextAction
    {
      
      /**
       * Constructor
       */
      public HTMLTextAction(String name) 
      {
        super(name);
      }
      
      /**
       * Gets the HTMLDocument from the JEditorPane.
       * 
       * @param e - the editor pane
       * @return the html document.
       */
      protected HTMLDocument getHTMLDocument(JEditorPane e)
      {
        Document d = e.getDocument();
        if (d instanceof HTMLDocument)
          return (HTMLDocument) d;
        throw new IllegalArgumentException("Document is not a HTMLDocument.");
      }
      
      /**
       * Gets the HTMLEditorKit
       *  
       * @param e - the JEditorPane to get the HTMLEditorKit from.
       * @return the HTMLEditorKit
       */
      protected HTMLEditorKit getHTMLEditorKit(JEditorPane e) 
      {
        EditorKit d = e.getEditorKit();
        if (d instanceof HTMLEditorKit)
          return (HTMLEditorKit) d;
        throw new IllegalArgumentException("EditorKit is not a HTMLEditorKit.");
      }
      
      /**
       * Returns an array of Elements that contain the offset.
       * The first elements corresponds to the roots of the doc.
       * 
       * @param doc - the document to get the Elements from.
       * @param offset - the offset the Elements must contain
       * @return an array of all the elements containing the offset.
       */
      protected Element[] getElementsAt(HTMLDocument doc,
                                        int offset)
      {
        return getElementsAt(doc.getDefaultRootElement(), offset, 0);
      }
      
      /**
       * Helper function to get all elements using recursion.
       */
      private Element[] getElementsAt(Element root, int offset, int depth)
      {
        Element[] elements = null;
        if (root != null)
          {
            if (root.isLeaf())
              {
                elements = new Element[depth + 1];
                elements[depth] = root;
                return elements;
              }
            elements = getElementsAt(root.getElement(root.getElementIndex(offset)),
                                     offset, depth + 1);
            elements[depth] = root;
          }
        return elements;
      }
      
      /**
       * Returns the number of elements, starting at the deepest point, needed
       * to get an element representing tag. -1 if no elements are found, 0 if
       * the parent of the leaf at offset represents the tag.
       * 
       * @param doc -
       *          the document to search
       * @param offset -
       *          the offset to check
       * @param tag -
       *          the tag to look for
       * @return - the number of elements needed to get an element representing
       *         tag.
       */
      protected int elementCountToTag(HTMLDocument doc,
                                      int offset, HTML.Tag tag)
      {
        Element root = doc.getDefaultRootElement();
        int num = -1;
        Element next = root.getElement(root.getElementIndex(offset));
        
        while (!next.isLeaf())
          {
            num++;
            if (next.getAttributes().
                getAttribute(StyleConstants.NameAttribute).equals(tag))
              return num;
            next = next.getElement(next.getElementIndex(offset));
          }
        return num;
      }
      
      /**
       * Gets the deepest element at offset with the
       * matching tag.
       * 
       * @param doc - the document to search
       * @param offset - the offset to check for
       * @param tag - the tag to match
       * @return - the element that is found, null if not found.
       */
      protected Element findElementMatchingTag(HTMLDocument doc,
                                               int offset, HTML.Tag tag)
      {
        Element element = doc.getDefaultRootElement();
        Element tagElement = null;
        
        while (element != null)
          {
            Object otag = element.getAttributes().getAttribute(
                                     StyleConstants.NameAttribute);
            if (otag instanceof HTML.Tag && otag.equals(tag))
              tagElement = element;
            element = element.getElement(element.getElementIndex(offset));
          }
        
        return tagElement;
      }
    }
  
  /**
   * A {@link ViewFactory} that is able to create {@link View}s for
   * the <code>Element</code>s that are supported.
   */
  public static class HTMLFactory
    implements ViewFactory
  {
    
    /**
     * Constructor
     */
    public HTMLFactory()
    {
      // Do Nothing here.
    }
    
    /**
     * Creates a {@link View} for the specified <code>Element</code>.
     *
     * @param element the <code>Element</code> to create a <code>View</code>
     *        for
     * @return the <code>View</code> for the specified <code>Element</code>
     *         or <code>null</code> if the type of <code>element</code> is
     *         not supported
     */
    public View create(Element element)
    {
      View view = null;
      Object attr =
        element.getAttributes().getAttribute(StyleConstants.NameAttribute);
      if (attr instanceof HTML.Tag)
        {
          HTML.Tag tag = (HTML.Tag) attr;

          if (tag.equals(HTML.Tag.IMPLIED) || tag.equals(HTML.Tag.P)
              || tag.equals(HTML.Tag.H1) || tag.equals(HTML.Tag.H2)
              || tag.equals(HTML.Tag.H3) || tag.equals(HTML.Tag.H4)
              || tag.equals(HTML.Tag.H5) || tag.equals(HTML.Tag.H6)
              || tag.equals(HTML.Tag.DT))
            view = new ParagraphView(element);
          else if (tag.equals(HTML.Tag.LI) || tag.equals(HTML.Tag.DL)
                   || tag.equals(HTML.Tag.DD) || tag.equals(HTML.Tag.BODY)
                   || tag.equals(HTML.Tag.HTML) || tag.equals(HTML.Tag.CENTER)
                   || tag.equals(HTML.Tag.DIV)
                   || tag.equals(HTML.Tag.BLOCKQUOTE)
                   || tag.equals(HTML.Tag.PRE))
            view = new BlockView(element, View.Y_AXIS);
<<<<<<< HEAD
=======
          else if (tag.equals(HTML.Tag.IMG))
            view = new ImageView(element);
>>>>>>> f8383f28
          
          // FIXME: Uncomment when the views have been implemented
          else if (tag.equals(HTML.Tag.CONTENT))
            view = new InlineView(element);
          else if (tag == HTML.Tag.HEAD)
            view = new NullView(element);
          else if (tag.equals(HTML.Tag.TABLE))
<<<<<<< HEAD
            view = new HTMLTableView(element);
          else if (tag.equals(HTML.Tag.TD))
            view = new ParagraphView(element);
=======
            view = new javax.swing.text.html.TableView(element);
          else if (tag.equals(HTML.Tag.TD))
            view = new ParagraphView(element);
          else if (tag.equals(HTML.Tag.HR))
            view = new HRuleView(element);
          else if (tag.equals(HTML.Tag.BR))
            view = new BRView(element);
>>>>>>> f8383f28

          /*
          else if (tag.equals(HTML.Tag.MENU) || tag.equals(HTML.Tag.DIR)
                   || tag.equals(HTML.Tag.UL) || tag.equals(HTML.Tag.OL))
            view = new ListView(element);
<<<<<<< HEAD
          else if (tag.equals(HTML.Tag.IMG))
            view = new ImageView(element);
          else if (tag.equals(HTML.Tag.HR))
            view = new HRuleView(element);
          else if (tag.equals(HTML.Tag.BR))
            view = new BRView(element);
=======
>>>>>>> f8383f28
          else if (tag.equals(HTML.Tag.INPUT) || tag.equals(HTML.Tag.SELECT)
                   || tag.equals(HTML.Tag.TEXTAREA))
            view = new FormView(element);
          else if (tag.equals(HTML.Tag.OBJECT))
            view = new ObjectView(element);
          else if (tag.equals(HTML.Tag.FRAMESET))
            view = new FrameSetView(element);
          else if (tag.equals(HTML.Tag.FRAME))
            view = new FrameView(element); */
        }
      if (view == null)
        {
          System.err.println("missing tag->view mapping for: " + element);
          view = new NullView(element);
        }
      return view;
    }
  }
  
  /**
   * The abstract HTML parser declaration.
   */
  public abstract static class Parser
  {
    /**
     * Parse the HTML text, calling various methods of the provided callback
     * in response to the occurence of the corresponding HTML constructions.
     * @param reader The reader to read the source HTML from.
     * @param callback The callback to receive information about the parsed
     * HTML structures
     * @param ignoreCharSet If true, the parser ignores all charset information
     * that may be present in HTML documents.
     * @throws IOException, normally if the reader throws one.
     */
    public abstract void parse(Reader reader, ParserCallback callback,
                               boolean ignoreCharSet) throws IOException;
  }

  /**
   * The "hook" that receives all information about the HTML document
   * structure while parsing it. The methods are invoked by parser
   * and should be normally overridden.
   */
  public static class ParserCallback
  {
    /**
     * If the tag does not occurs in the html stream directly, but
     * is supposed by parser, the tag attribute set contains this additional
     * attribute, having value Boolean.True.
     */
    public static final Object IMPLIED = "_implied_";

    /**
     * Constructor
     */
    public ParserCallback()
    {
      // Nothing to do here.
    }
    
    /**
     * The parser calls this method after it finishes parsing the document.
     */
    public void flush() throws BadLocationException
    {
      // Nothing to do here.
    }

    /**
     * Handle HTML comment, present in the given position.
     * @param comment the comment
     * @position the position of the comment in the text being parsed.
     */
    public void handleComment(char[] comment, int position)
    {
      // Nothing to do here.
    }

    /**
     * Notifies about the character sequences, used to separate lines in
     * this document. The parser calls this method after it finishes
     * parsing the document, but before flush().
     * @param end_of_line The "end of line sequence", one of: \r or \n or \r\n.
     */
    public void handleEndOfLineString(String end_of_line)
    {
      // Nothing to do here.
    }

    /**
     * The method is called when the HTML closing tag ((like &lt;/table&gt;)
     * is found or if the parser concludes that the one should be present
     * in the current position.
     * @param tag The tag being handled
     * @param position the tag position in the text being parsed.
     */
    public void handleEndTag(HTML.Tag tag, int position)
    {
      // Nothing to do here.
    }

    /**
     * Handle the error.
     * @param message The message, explaining the error.
     * @param position The starting position of the fragment that has caused
     * the error in the html document being parsed.
     */
    public void handleError(String message, int position)
    {
      // Nothing to do here.
    }

    /**
     * Handle the tag with no content, like &lt;br&gt;. The method is
     * called for the elements that, in accordance with the current DTD,
     * has an empty content.
     * @param tag The tag being handled.
     * @param position The tag position in the text being parsed.
     */
    public void handleSimpleTag(HTML.Tag tag, MutableAttributeSet attributes,
                                int position)
    {
      // Nothing to do here.
    }

    /**
     * The method is called when the HTML opening tag ((like &lt;table&gt;)
     * is found or if the parser concludes that the one should be present
     * in the current position.
     * @param tag The tag being handled
     * @param position The tag position in the text being parsed
     */
    public void handleStartTag(HTML.Tag tag, MutableAttributeSet attributes,
                               int position)
    {
      // Nothing to do here.
    }

    /**
     * Handle the text section.
     * @param text A section text.
     * @param position The text position in the HTML document text being parsed.
     */
    public void handleText(char[] text, int position)
    {
      // Nothing to do here.
    }
  }

  /**
   * Use serialVersionUID (v1.4) for interoperability.
   */
  private static final long serialVersionUID = 8751997116710384592L;

  /**
   * Default cascading stylesheed file ("default.css").
   */
  public static final String DEFAULT_CSS = "default.css";

  /**
   * The <b>bold</b> action identifier.
   */
  public static final String BOLD_ACTION = "html-bold-action";

  /**
   * The <i>italic</i> action identifier.
   */
  public static final String ITALIC_ACTION = "html-italic-action";

  /**
   * The <font color="#FF0000">color</font> action indentifier
   * (passing the color as an argument).
   */
  public static final String COLOR_ACTION = "html-color-action";

  /**
   * The <font size="+1">increase</font> font action identifier.
   */
  public static final String FONT_CHANGE_BIGGER = "html-font-bigger";

  /**
   * The <font size="-1">decrease</font> font action identifier.
   */
  public static final String FONT_CHANGE_SMALLER = "html-font-smaller";

  /**
   * Align images at the bottom.
   */
  public static final String IMG_ALIGN_BOTTOM = "html-image-align-bottom";

  /**
   * Align images at the middle.
   */
  public static final String IMG_ALIGN_MIDDLE = "html-image-align-middle";

  /**
   * Align images at the top.
   */
  public static final String IMG_ALIGN_TOP = "html-image-align-top";

  /**
   * Align images at the border.
   */
  public static final String IMG_BORDER = "html-image-border";

  /**
   * The "logical style" action identifier, passing that style as parameter.
   */
  public static final String LOGICAL_STYLE_ACTION = "html-logical-style-action";

  /**
   * The "ident paragraph left" action.
   */
  public static final String PARA_INDENT_LEFT = "html-para-indent-left";

  /**
   * The "ident paragraph right" action.
   */
  public static final String PARA_INDENT_RIGHT = "html-para-indent-right";
  
  /**
   * Actions for HTML 
   */
  private static final Action[] defaultActions = {
    // FIXME: Add default actions for html
  };
  
  /**
   * The current style sheet.
   */
  StyleSheet styleSheet;
  
  /**
   * The ViewFactory for HTMLFactory.
   */
  HTMLFactory viewFactory;
  
  /**
   * The Cursor for links.
   */
  Cursor linkCursor;
  
  /**
   * The default cursor.
   */
  Cursor defaultCursor;
  
  /**
   * The parser.
   */
  Parser parser;
  
  /**
   * The mouse listener used for links.
   */
  LinkController mouseListener;
  
  /**
   * Style context for this editor.
   */
  StyleContext styleContext;
  
  /** The content type */
  String contentType = "text/html";
  
  /** The input attributes defined by default.css */
  MutableAttributeSet inputAttributes;
  
  /** The editor pane used. */
  JEditorPane editorPane;
    
  /**
   * Constructs an HTMLEditorKit, creates a StyleContext, and loads the style sheet.
   */
  public HTMLEditorKit()
  {
    super();    
    styleContext = new StyleContext();
    styleSheet = new StyleSheet();
    styleSheet.importStyleSheet(getClass().getResource(DEFAULT_CSS));
    // FIXME: Set inputAttributes with default.css    
  }
  
  /**
   * Gets a factory suitable for producing views of any 
   * models that are produced by this kit.
   * 
   * @return the view factory suitable for producing views.
   */
  public ViewFactory getViewFactory()
  {
    if (viewFactory == null)
      viewFactory = new HTMLFactory();
    return viewFactory;
  }
  
  /**
   * Create a text storage model for this type of editor.
   *
   * @return the model
   */
  public Document createDefaultDocument()
  {
    HTMLDocument document = new HTMLDocument(getStyleSheet());
    document.setParser(getParser());
    return document;
  }

  /**
   * Get the parser that this editor kit uses for reading HTML streams. This
   * method can be overridden to use the alternative parser.
   * 
   * @return the HTML parser (by default, {@link ParserDelegator}).
   */
  protected Parser getParser()
  {
    if (parser == null)
<<<<<<< HEAD
      parser = new ParserDelegator();
=======
      {
        parser = new GnuParserDelegator(HTML_401Swing.getInstance());
      }
>>>>>>> f8383f28
    return parser;
  }
  
  /**
   * Inserts HTML into an existing document.
   * 
   * @param doc - the Document to insert the HTML into.
   * @param offset - where to begin inserting the HTML.
   * @param html - the String to insert
   * @param popDepth - the number of ElementSpec.EndTagTypes 
   * to generate before inserting
   * @param pushDepth - the number of ElementSpec.StartTagTypes 
   * with a direction of ElementSpec.JoinNextDirection that 
   * should be generated before
   * @param insertTag - the first tag to start inserting into document
   * @throws IOException - on any I/O error
   * @throws BadLocationException - if pos represents an invalid location
   * within the document
   */
  public void insertHTML(HTMLDocument doc, int offset, String html,
                         int popDepth, int pushDepth, HTML.Tag insertTag)
      throws BadLocationException, IOException
  {
    Parser parser = getParser();
    if (offset < 0 || offset > doc.getLength())
      throw new BadLocationException("Bad location", offset);
    if (parser == null)
      throw new IOException("Parser is null.");

    ParserCallback pc = ((HTMLDocument) doc).getReader
                          (offset, popDepth, pushDepth, insertTag);

    // FIXME: What should ignoreCharSet be set to?
    
    // parser.parse inserts html into the buffer
    parser.parse(new StringReader(html), pc, false);
    pc.flush();
  }
  
  /**
   * Inserts content from the given stream. Inserting HTML into a non-empty 
   * document must be inside the body Element, if you do not insert into 
   * the body an exception will be thrown. When inserting into a non-empty 
   * document all tags outside of the body (head, title) will be dropped.
   * 
   * @param in - the stream to read from
   * @param doc - the destination for the insertion
   * @param pos - the location in the document to place the content
   * @throws IOException - on any I/O error
   * @throws BadLocationException - if pos represents an invalid location
   * within the document
   */
  public void read(Reader in, Document doc, int pos) throws IOException,
      BadLocationException
  {
    if (doc instanceof HTMLDocument)
      {
        Parser parser = getParser();
        if (pos < 0 || pos > doc.getLength())
          throw new BadLocationException("Bad location", pos);
        if (parser == null)
          throw new IOException("Parser is null.");
        
        HTMLDocument hd = ((HTMLDocument) doc);
        if (editorPane != null)
          hd.setBase(editorPane.getPage());
        ParserCallback pc = hd.getReader(pos);
        
        // FIXME: What should ignoreCharSet be set to?
        
        // parser.parse inserts html into the buffer
        parser.parse(in, pc, false);
        pc.flush();
      }
    else
      // read in DefaultEditorKit is called.
      // the string is inserted in the document as usual.
      super.read(in, doc, pos);
  }
  
  /**
   * Writes content from a document to the given stream in 
   * an appropriate format.
   * 
   * @param out - the stream to write to
   * @param doc - the source for the write
   * @param pos - the location in the document to get the content.
   * @param len - the amount to write out
   * @throws IOException - on any I/O error
   * @throws BadLocationException - if pos represents an invalid location
   * within the document
   */
  public void write(Writer out, Document doc, int pos, int len)
      throws IOException, BadLocationException
  {
    if (doc instanceof HTMLDocument)
      {
        // FIXME: Not implemented. Use HTMLWriter.
        out.write(doc.getText(pos, len));
      }
    else
      super.write(out, doc, pos, len);
  }
  
  /**
   * Gets the content type that the kit supports.
   * This kit supports the type text/html.
   * 
   * @returns the content type supported.
   */
  public String getContentType()
  {
    return contentType;
  } 
  
  /**
   * Creates a copy of the editor kit.
   * 
   * @return a copy of this.
   */
  public Object clone()
  {
    // FIXME: Need to clone all fields
    return (HTMLEditorKit) super.clone();
  }
  
  /**
   * Copies the key/values in elements AttributeSet into set. 
   * This does not copy component, icon, or element names attributes.
   * This is called anytime the caret moves over a different location. 
   * 
   * @param element - the element to create the input attributes for.
   * @param set - the set to copy the values into.
   */
  protected void createInputAttributes(Element element,
                                       MutableAttributeSet set)
  {
    set.removeAttributes(set);
    set.addAttributes(element.getAttributes());
    // FIXME: Not fully implemented.
  }
  
  /**
   * Called when this is installed into the JEditorPane.
   * 
   * @param c - the JEditorPane installed into.
   */
  public void install(JEditorPane c)
  {
    super.install(c);
    mouseListener = new LinkController();
    c.addMouseListener(mouseListener);
    editorPane = c;
    // FIXME: need to set up hyperlinklistener object
  }
  
  /**
   * Called when the this is removed from the JEditorPane.
   * It unregisters any listeners.
   * 
   * @param c - the JEditorPane being removed from.
   */
  public void deinstall(JEditorPane c)
  {
    super.deinstall(c);
    c.removeMouseListener(mouseListener);
    mouseListener = null;
    editorPane = null;
  }
  
  /**
   * Gets the AccessibleContext associated with this.
   * 
   * @return the AccessibleContext for this.
   */
  public AccessibleContext getAccessibleContext()
  {
    // FIXME: Should return an instance of 
    // javax.swing.text.html.AccessibleHTML$RootHTMLAccessibleContext
    // Not implemented yet.
    return null;
  }
  
  /**
   * Gets the action list. This list is supported by the superclass
   * augmented by the collection of actions defined locally for style
   * operations.
   * 
   * @return an array of all the actions
   */
  public Action[] getActions()
  {
    return TextAction.augmentList(super.getActions(), defaultActions);
  }
  
  /**
   * Returns the default cursor.
   * 
   * @return the default cursor
   */
  public Cursor getDefaultCursor()
  {
    if (defaultCursor == null)
      defaultCursor = Cursor.getDefaultCursor();
    return defaultCursor;
  }
  
  /**
   * Returns the cursor for links.
   * 
   * @return the cursor for links.
   */
  public Cursor getLinkCursor()
  {
    if (linkCursor == null)
      linkCursor = Cursor.getPredefinedCursor(Cursor.HAND_CURSOR);
    return linkCursor;
  }
  
  /**
   * Sets the Cursor for links.
   * 
   * @param cursor - the new cursor for links.
   */
  public void setLinkCursor(Cursor cursor)
  {
    linkCursor = cursor;
  }
  
  /**
   * Sets the default cursor.
   * 
   * @param cursor - the new default cursor.
   */
  public void setDefaultCursor(Cursor cursor)
  {
    defaultCursor = cursor;
  }
  
  /**
   * Gets the input attributes used for the styled editing actions.
   * 
   * @return the attribute set
   */
  public MutableAttributeSet getInputAttributes()
  {
    return inputAttributes;
  }
  
  /**
   * Get the set of styles currently being used to render the HTML elements. 
   * By default the resource specified by DEFAULT_CSS gets loaded, and is 
   * shared by all HTMLEditorKit instances.
   * 
   * @return the style sheet.
   */
  public StyleSheet getStyleSheet()
  {
    if (styleSheet == null)
      {
        styleSheet = new StyleSheet();
        styleSheet.importStyleSheet(getClass().getResource(DEFAULT_CSS));
      }
    return styleSheet;
  }
  
  /**
   * Set the set of styles to be used to render the various HTML elements. 
   * These styles are specified in terms of CSS specifications. Each document 
   * produced by the kit will have a copy of the sheet which it can add the 
   * document specific styles to. By default, the StyleSheet specified is shared 
   * by all HTMLEditorKit instances. 
   * 
   * @param s - the new style sheet
   */
  public void setStyleSheet(StyleSheet s)
  {
    styleSheet = s;
  }
}<|MERGE_RESOLUTION|>--- conflicted
+++ resolved
@@ -39,11 +39,8 @@
 package javax.swing.text.html;
 
 
-<<<<<<< HEAD
-=======
 import gnu.classpath.NotImplementedException;
 
->>>>>>> f8383f28
 import java.awt.event.ActionEvent;
 import java.awt.event.MouseAdapter;
 import java.awt.event.MouseEvent;
@@ -55,17 +52,10 @@
 import java.io.Serializable;
 import java.io.StringReader;
 import java.io.Writer;
-<<<<<<< HEAD
 
 import javax.accessibility.Accessible;
 import javax.accessibility.AccessibleContext;
 
-=======
-
-import javax.accessibility.Accessible;
-import javax.accessibility.AccessibleContext;
-
->>>>>>> f8383f28
 import javax.swing.Action;
 import javax.swing.JEditorPane;
 import javax.swing.text.BadLocationException;
@@ -80,14 +70,11 @@
 import javax.swing.text.View;
 import javax.swing.text.ViewFactory;
 import javax.swing.text.html.parser.ParserDelegator;
-<<<<<<< HEAD
-=======
 
 /* Move these imports here after javax.swing.text.html to make it compile
    with jikes.  */
 import gnu.javax.swing.text.html.parser.GnuParserDelegator;
 import gnu.javax.swing.text.html.parser.HTML_401Swing;
->>>>>>> f8383f28
 
 /**
  * @author Lillian Angel (langel at redhat dot com)
@@ -318,10 +305,7 @@
                                       Element insertElement,
                                       String html, HTML.Tag parentTag,
                                       HTML.Tag addTag)
-<<<<<<< HEAD
-=======
         throws NotImplementedException
->>>>>>> f8383f28
       {
         /*
         As its name implies, this protected method is used when HTML is inserted at a
@@ -569,11 +553,8 @@
                    || tag.equals(HTML.Tag.BLOCKQUOTE)
                    || tag.equals(HTML.Tag.PRE))
             view = new BlockView(element, View.Y_AXIS);
-<<<<<<< HEAD
-=======
           else if (tag.equals(HTML.Tag.IMG))
             view = new ImageView(element);
->>>>>>> f8383f28
           
           // FIXME: Uncomment when the views have been implemented
           else if (tag.equals(HTML.Tag.CONTENT))
@@ -581,11 +562,6 @@
           else if (tag == HTML.Tag.HEAD)
             view = new NullView(element);
           else if (tag.equals(HTML.Tag.TABLE))
-<<<<<<< HEAD
-            view = new HTMLTableView(element);
-          else if (tag.equals(HTML.Tag.TD))
-            view = new ParagraphView(element);
-=======
             view = new javax.swing.text.html.TableView(element);
           else if (tag.equals(HTML.Tag.TD))
             view = new ParagraphView(element);
@@ -593,21 +569,11 @@
             view = new HRuleView(element);
           else if (tag.equals(HTML.Tag.BR))
             view = new BRView(element);
->>>>>>> f8383f28
 
           /*
           else if (tag.equals(HTML.Tag.MENU) || tag.equals(HTML.Tag.DIR)
                    || tag.equals(HTML.Tag.UL) || tag.equals(HTML.Tag.OL))
             view = new ListView(element);
-<<<<<<< HEAD
-          else if (tag.equals(HTML.Tag.IMG))
-            view = new ImageView(element);
-          else if (tag.equals(HTML.Tag.HR))
-            view = new HRuleView(element);
-          else if (tag.equals(HTML.Tag.BR))
-            view = new BRView(element);
-=======
->>>>>>> f8383f28
           else if (tag.equals(HTML.Tag.INPUT) || tag.equals(HTML.Tag.SELECT)
                    || tag.equals(HTML.Tag.TEXTAREA))
             view = new FormView(element);
@@ -925,13 +891,9 @@
   protected Parser getParser()
   {
     if (parser == null)
-<<<<<<< HEAD
-      parser = new ParserDelegator();
-=======
       {
         parser = new GnuParserDelegator(HTML_401Swing.getInstance());
       }
->>>>>>> f8383f28
     return parser;
   }
   

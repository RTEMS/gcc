--- conflicted
+++ resolved
@@ -38,29 +38,20 @@
 
 package javax.swing.text.html;
 
-<<<<<<< HEAD
-import java.io.IOException;
-=======
 import gnu.classpath.NotImplementedException;
 import gnu.javax.swing.text.html.CharacterAttributeTranslator;
 import gnu.javax.swing.text.html.parser.htmlAttributeSet;
 
 import java.io.IOException;
 import java.io.StringReader;
->>>>>>> f8383f28
 import java.net.URL;
 import java.util.HashMap;
 import java.util.Stack;
 import java.util.Vector;
 
-<<<<<<< HEAD
-import javax.swing.event.DocumentEvent;
-import javax.swing.event.UndoableEditEvent;
-=======
 import javax.swing.JEditorPane;
 import javax.swing.event.DocumentEvent;
 import javax.swing.event.HyperlinkEvent.EventType;
->>>>>>> f8383f28
 import javax.swing.text.AbstractDocument;
 import javax.swing.text.AttributeSet;
 import javax.swing.text.BadLocationException;
@@ -74,11 +65,6 @@
 import javax.swing.text.html.HTML.Tag;
 
 /**
-<<<<<<< HEAD
- * TODO: Add more comments here 
- * 
- * @author Audrius Meskauskas, Lithuania (AudriusA@Bioinformatics.org)
-=======
  * Represents the HTML document that is constructed by defining the text and
  * other components (images, buttons, etc) in HTML language. This class can
  * becomes the default document for {@link JEditorPane} after setting its
@@ -88,7 +74,6 @@
  * content.
  * 
  * @author Audrius Meskauskas (AudriusA@Bioinformatics.org)
->>>>>>> f8383f28
  * @author Anthony Balkissoon (abalkiss@redhat.com)
  * @author Lillian Angel (langel@redhat.com)
  */
@@ -156,24 +141,6 @@
   }
   
   /**
-<<<<<<< HEAD
-   * Replaces the contents of the document with the given element
-   * specifications. This is called before insert if the loading is done
-   * in bursts. This is the only method called if loading the document
-   * entirely in one burst.
-   * 
-   * @param data - the date that replaces the content of the document
-   */
-  protected void create(DefaultStyledDocument.ElementSpec[] data)
-  {
-    // Once the super behaviour is properly implemented it should be sufficient
-    // to simply call super.create(data).
-    super.create(data);
-  }
-  
-  /**
-=======
->>>>>>> f8383f28
    * This method creates a root element for the new document.
    * 
    * @return the new default root
@@ -244,44 +211,6 @@
   }
   
   /**
-<<<<<<< HEAD
-   * Inserts new elements in bulk. This is how elements get created in the
-   * document. The parsing determines what structure is needed and creates the
-   * specification as a set of tokens that describe the edit while leaving the
-   * document free of a write-lock. This method can then be called in bursts by
-   * the reader to acquire a write-lock for a shorter duration (i.e. while the
-   * document is actually being altered). 
-   * 
-   * @param offset - the starting offset 
-   * @param data - the element data
-   * @throws BadLocationException - if the given position does not
-   * represent a valid location in the associated document.
-   */
-  protected void insert(int offset, DefaultStyledDocument.ElementSpec[] data)
-    throws BadLocationException
-  {
-    super.insert(offset, data);
-  }
-  
-  /**
-   * Updates document structure as a result of text insertion. This will happen
-   * within a write lock. This implementation simply parses the inserted content
-   * for line breaks and builds up a set of instructions for the element buffer.
-   * 
-   * @param chng - a description of the document change
-   * @param attr - the attributes
-   */
-  protected void insertUpdate(AbstractDocument.DefaultDocumentEvent chng, 
-                              AttributeSet attr)
-  {
-    // FIXME: Not implemented
-    System.out.println("insertUpdate not implemented");
-    super.insertUpdate(chng, attr);    
-  }
-  
-  /**
-=======
->>>>>>> f8383f28
    * Returns the parser used by this HTMLDocument to insert HTML.
    * 
    * @return the parser used by this HTMLDocument to insert HTML.
@@ -1580,1085 +1509,6 @@
                                                          final Element parent)
       throws IllegalStateException
   {
-<<<<<<< HEAD
-    // TODO: Implement this properly.
-  }
-  
-  /**
-   * Gets an iterator for the given HTML.Tag.
-   * @param t the requested HTML.Tag
-   * @return the Iterator
-   */
-  public HTMLDocument.Iterator getIterator (HTML.Tag t)
-  {
-    return new HTMLDocument.LeafIterator(t, this);
-  }
-  
-  /**
-   * An iterator over a particular type of tag.
-   */
-  public abstract static class Iterator
-  {
-    /**
-     * Return the attribute set for this tag.
-     * @return the <code>AttributeSet</code> (null if none found).
-     */
-    public abstract AttributeSet getAttributes();
-    
-    /**
-     * Get the end of the range for the current occurrence of the tag
-     * being defined and having the same attributes.
-     * @return the end of the range
-     */
-    public abstract int getEndOffset();
-    
-    /**
-     * Get the start of the range for the current occurrence of the tag
-     * being defined and having the same attributes.
-     * @return the start of the range (-1 if it can't be found).
-     */
-    public abstract int getStartOffset();
-    
-    /**
-     * Move the iterator forward.
-     */
-    public abstract void next();
-    
-    /**
-     * Indicates whether or not the iterator currently represents an occurrence
-     * of the tag.
-     * @return true if the iterator currently represents an occurrence of the
-     * tag.
-     */
-    public abstract boolean isValid();
-    
-    /**
-     * Type of tag this iterator represents.
-     * @return the tag.
-     */
-    public abstract HTML.Tag getTag();
-  }
-  
-  public class BlockElement extends AbstractDocument.BranchElement
-  {
-    public BlockElement (Element parent, AttributeSet a)
-    {
-      super(parent, a);
-    }
-    
-    /**
-     * Gets the resolving parent.  Since HTML attributes are not 
-     * inherited at the model level, this returns null.
-     */
-    public AttributeSet getResolveParent()
-    {
-      return null;
-    }
-    
-    /**
-     * Gets the name of the element.
-     * 
-     * @return the name of the element if it exists, null otherwise.
-     */
-    public String getName()
-    {
-      Object tag = getAttribute(StyleConstants.NameAttribute);
-      String name = null;
-      if (tag != null)
-        name = tag.toString();
-      return name;
-    }
-  }
-
-  /**
-   * RunElement represents a section of text that has a set of 
-   * HTML character level attributes assigned to it.
-   */
-  public class RunElement extends AbstractDocument.LeafElement
-  {
-    
-    /**
-     * Constructs an element that has no children. It represents content
-     * within the document.
-     * 
-     * @param parent - parent of this
-     * @param a - elements attributes
-     * @param start - the start offset >= 0
-     * @param end - the end offset 
-     */
-    public RunElement(Element parent, AttributeSet a, int start, int end)
-    {
-      super(parent, a, start, end);
-    }
-    
-    /**
-     * Gets the name of the element.
-     * 
-     * @return the name of the element if it exists, null otherwise.
-     */
-    public String getName()
-    {
-      Object tag = getAttribute(StyleConstants.NameAttribute);
-      String name = null;
-      if (tag != null)
-        name = tag.toString();
-      return name;
-    }
-    
-    /**
-     * Gets the resolving parent. HTML attributes do not inherit at the
-     * model level, so this method returns null.
-     * 
-     * @return null
-     */
-    public AttributeSet getResolveParent()
-    {
-      return null;
-    }
-  }
-  
-  /**
-   * A reader to load an HTMLDocument with HTML structure.
-   * 
-   * @author Anthony Balkissoon abalkiss at redhat dot com
-   */
-  public class HTMLReader extends HTMLEditorKit.ParserCallback
-  {    
-    /** Holds the current character attribute set **/
-    protected MutableAttributeSet charAttr = new SimpleAttributeSet();
-    
-    protected Vector parseBuffer = new Vector();
-    
-    /** A stack for character attribute sets **/
-    Stack charAttrStack = new Stack();
-
-    /**
-     * The parse stack. This stack holds HTML.Tag objects that reflect the
-     * current position in the parsing process.
-     */
-    private Stack parseStack = new Stack();
-   
-    /** A mapping between HTML.Tag objects and the actions that handle them **/
-    HashMap tagToAction;
-    
-    /** Tells us whether we've received the '</html>' tag yet **/
-    boolean endHTMLEncountered = false;
-    
-    /** Variables related to the constructor with explicit insertTag **/
-    int popDepth, pushDepth, offset;
-    HTML.Tag insertTag;
-    boolean insertTagEncountered = false;
-    
-    /** A temporary variable that helps with the printing out of debug information **/
-    boolean debug = false;
-    
-    void print (String line)
-    {
-      if (debug)
-        System.out.println (line);
-    }
-    
-    public class TagAction
-    {
-      /**
-       * This method is called when a start tag is seen for one of the types
-       * of tags associated with this Action.  By default this does nothing.
-       */
-      public void start(HTML.Tag t, MutableAttributeSet a)
-      {
-        // Nothing to do here.
-      }
-      
-      /**
-       * Called when an end tag is seen for one of the types of tags associated
-       * with this Action.  By default does nothing.
-       */
-      public void end(HTML.Tag t)
-      {
-        // Nothing to do here.
-      }
-    }
-
-    public class BlockAction extends TagAction
-    {      
-      /**
-       * This method is called when a start tag is seen for one of the types
-       * of tags associated with this Action.
-       */
-      public void start(HTML.Tag t, MutableAttributeSet a)
-      {
-        // Tell the parse buffer to open a new block for this tag.
-        blockOpen(t, a);
-      }
-      
-      /**
-       * Called when an end tag is seen for one of the types of tags associated
-       * with this Action.
-       */
-      public void end(HTML.Tag t)
-      {
-        // Tell the parse buffer to close this block.
-        blockClose(t);
-      }
-    }
-    
-    public class CharacterAction extends TagAction
-    {
-      /**
-       * This method is called when a start tag is seen for one of the types
-       * of tags associated with this Action.
-       */
-      public void start(HTML.Tag t, MutableAttributeSet a)
-      {
-        // Put the old attribute set on the stack.
-        pushCharacterStyle();
-        
-        // And create the new one by adding the attributes in <code>a</code>.
-        if (a != null)
-          charAttr.addAttribute(t, a.copyAttributes());          
-      }
-      
-      /**
-       * Called when an end tag is seen for one of the types of tags associated
-       * with this Action.
-       */
-      public void end(HTML.Tag t)
-      {
-        popCharacterStyle();
-      } 
-    }
-    
-    public class FormAction extends SpecialAction
-    {
-      /**
-       * This method is called when a start tag is seen for one of the types
-       * of tags associated with this Action.
-       */
-      public void start(HTML.Tag t, MutableAttributeSet a)
-      {
-        // FIXME: Implement.
-        print ("FormAction.start not implemented");
-      }
-      
-      /**
-       * Called when an end tag is seen for one of the types of tags associated
-       * with this Action.
-       */
-      public void end(HTML.Tag t)
-      {
-        // FIXME: Implement.
-        print ("FormAction.end not implemented");
-      } 
-    }
-    
-    public class HiddenAction extends TagAction
-    {
-      /**
-       * This method is called when a start tag is seen for one of the types
-       * of tags associated with this Action.
-       */
-      public void start(HTML.Tag t, MutableAttributeSet a)
-      {
-        // FIXME: Implement.
-        print ("HiddenAction.start not implemented");
-      }
-      
-      /**
-       * Called when an end tag is seen for one of the types of tags associated
-       * with this Action.
-       */
-      public void end(HTML.Tag t)
-      {
-        // FIXME: Implement.
-        print ("HiddenAction.end not implemented");
-      } 
-    }
-    
-    public class IsindexAction extends TagAction
-    {
-      /**
-       * This method is called when a start tag is seen for one of the types
-       * of tags associated with this Action.
-       */
-      public void start(HTML.Tag t, MutableAttributeSet a)
-      {
-        // FIXME: Implement.
-        print ("IsindexAction.start not implemented");
-      }
-      
-      /**
-       * Called when an end tag is seen for one of the types of tags associated
-       * with this Action.
-       */
-      public void end(HTML.Tag t)
-      {
-        // FIXME: Implement.
-        print ("IsindexAction.end not implemented");
-      } 
-    }
-    
-    public class ParagraphAction extends BlockAction
-    {
-      /**
-       * This method is called when a start tag is seen for one of the types
-       * of tags associated with this Action.
-       */
-      public void start(HTML.Tag t, MutableAttributeSet a)
-      {
-        // FIXME: What else must be done here?
-        blockOpen(t, a);
-      }
-      
-      /**
-       * Called when an end tag is seen for one of the types of tags associated
-       * with this Action.
-       */
-      public void end(HTML.Tag t)
-      {
-        // FIXME: What else must be done here?
-        blockClose(t);
-      } 
-    }
-    
-    public class PreAction extends BlockAction
-    {
-      /**
-       * This method is called when a start tag is seen for one of the types
-       * of tags associated with this Action.
-       */
-      public void start(HTML.Tag t, MutableAttributeSet a)
-      {
-        // FIXME: Implement.
-        print ("PreAction.start not implemented");
-      }
-      
-      /**
-       * Called when an end tag is seen for one of the types of tags associated
-       * with this Action.
-       */
-      public void end(HTML.Tag t)
-      {
-        // FIXME: Implement.
-        print ("PreAction.end not implemented");
-      } 
-    }
-    
-    public class SpecialAction extends TagAction
-    {
-      /**
-       * This method is called when a start tag is seen for one of the types
-       * of tags associated with this Action.
-       */
-      public void start(HTML.Tag t, MutableAttributeSet a)
-      {
-        // FIXME: Implement.
-        print ("SpecialAction.start not implemented");
-      }
-      
-      /**
-       * Called when an end tag is seen for one of the types of tags associated
-       * with this Action.
-       */
-      public void end(HTML.Tag t)
-      {
-        // FIXME: Implement.
-        print ("SpecialAction.end not implemented");
-      }                
-    }
-    
-    class AreaAction extends TagAction
-    {
-      /**
-       * This method is called when a start tag is seen for one of the types
-       * of tags associated with this Action.
-       */
-      public void start(HTML.Tag t, MutableAttributeSet a)
-      {
-        // FIXME: Implement.
-        print ("AreaAction.start not implemented");
-      }
-      
-      /**
-       * Called when an end tag is seen for one of the types of tags associated
-       * with this Action.
-       */
-      public void end(HTML.Tag t)
-      {
-        // FIXME: Implement.
-        print ("AreaAction.end not implemented");
-      } 
-    }
-    
-    class BaseAction extends TagAction
-    {
-      /**
-       * This method is called when a start tag is seen for one of the types
-       * of tags associated with this Action.
-       */
-      public void start(HTML.Tag t, MutableAttributeSet a)
-      {
-        // FIXME: Implement.
-        print ("BaseAction.start not implemented");
-      }
-      
-      /**
-       * Called when an end tag is seen for one of the types of tags associated
-       * with this Action.
-       */
-      public void end(HTML.Tag t)
-      {
-        // FIXME: Implement.
-        print ("BaseAction.end not implemented");
-      } 
-    }
-    
-    class HeadAction extends BlockAction
-    {
-      /**
-       * This method is called when a start tag is seen for one of the types
-       * of tags associated with this Action.
-       */
-      public void start(HTML.Tag t, MutableAttributeSet a)
-      {
-        // FIXME: Implement.
-        print ("HeadAction.start not implemented: "+t);
-        super.start(t, a);
-      }
-      
-      /**
-       * Called when an end tag is seen for one of the types of tags associated
-       * with this Action.
-       */
-      public void end(HTML.Tag t)
-      {
-        // FIXME: Implement.
-        print ("HeadAction.end not implemented: "+t);
-        super.end(t);
-      } 
-    }
-    
-    class LinkAction extends TagAction
-    {
-      /**
-       * This method is called when a start tag is seen for one of the types
-       * of tags associated with this Action.
-       */
-      public void start(HTML.Tag t, MutableAttributeSet a)
-      {
-        // FIXME: Implement.
-        print ("LinkAction.start not implemented");
-      }
-      
-      /**
-       * Called when an end tag is seen for one of the types of tags associated
-       * with this Action.
-       */
-      public void end(HTML.Tag t)
-      {
-        // FIXME: Implement.
-        print ("LinkAction.end not implemented");
-      } 
-    }
-    
-    class MapAction extends TagAction
-    {
-      /**
-       * This method is called when a start tag is seen for one of the types
-       * of tags associated with this Action.
-       */
-      public void start(HTML.Tag t, MutableAttributeSet a)
-      {
-        // FIXME: Implement.
-        print ("MapAction.start not implemented");
-      }
-      
-      /**
-       * Called when an end tag is seen for one of the types of tags associated
-       * with this Action.
-       */
-      public void end(HTML.Tag t)
-      {
-        // FIXME: Implement.
-        print ("MapAction.end not implemented");
-      } 
-    }
-    
-    class MetaAction extends TagAction
-    {
-      /**
-       * This method is called when a start tag is seen for one of the types
-       * of tags associated with this Action.
-       */
-      public void start(HTML.Tag t, MutableAttributeSet a)
-      {
-        // FIXME: Implement.
-        print ("MetaAction.start not implemented");
-      }
-      
-      /**
-       * Called when an end tag is seen for one of the types of tags associated
-       * with this Action.
-       */
-      public void end(HTML.Tag t)
-      {
-        // FIXME: Implement.
-        print ("MetaAction.end not implemented");
-      } 
-    }
-    
-    class StyleAction extends TagAction
-    {
-      /**
-       * This method is called when a start tag is seen for one of the types
-       * of tags associated with this Action.
-       */
-      public void start(HTML.Tag t, MutableAttributeSet a)
-      {
-        // FIXME: Implement.
-        print ("StyleAction.start not implemented");
-      }
-      
-      /**
-       * Called when an end tag is seen for one of the types of tags associated
-       * with this Action.
-       */
-      public void end(HTML.Tag t)
-      {
-        // FIXME: Implement.
-        print ("StyleAction.end not implemented");
-      } 
-    }
-    
-    class TitleAction extends TagAction
-    {
-      /**
-       * This method is called when a start tag is seen for one of the types
-       * of tags associated with this Action.
-       */
-      public void start(HTML.Tag t, MutableAttributeSet a)
-      {
-        // FIXME: Implement.
-        print ("TitleAction.start not implemented");
-      }
-      
-      /**
-       * Called when an end tag is seen for one of the types of tags associated
-       * with this Action.
-       */
-      public void end(HTML.Tag t)
-      {
-        // FIXME: Implement.
-        print ("TitleAction.end not implemented");
-      } 
-    }    
-    
-    public HTMLReader(int offset)
-    {
-      this (offset, 0, 0, null);
-    }
-    
-    public HTMLReader(int offset, int popDepth, int pushDepth,
-                      HTML.Tag insertTag)
-    {
-      print ("HTMLReader created with pop: "+popDepth
-                          + " push: "+pushDepth + " offset: "+offset
-                          + " tag: "+insertTag);
-      this.insertTag = insertTag;
-      this.offset = offset;
-      this.popDepth = popDepth;
-      this.pushDepth = pushDepth;
-      initTags();
-    }
-    
-    void initTags()
-    {
-      tagToAction = new HashMap(72);
-      CharacterAction characterAction = new CharacterAction();
-      HiddenAction hiddenAction = new HiddenAction();
-      AreaAction areaAction = new AreaAction();
-      BaseAction baseAction = new BaseAction();
-      BlockAction blockAction = new BlockAction();
-      SpecialAction specialAction = new SpecialAction();
-      ParagraphAction paragraphAction = new ParagraphAction();
-      HeadAction headAction = new HeadAction();
-      FormAction formAction = new FormAction();
-      IsindexAction isindexAction = new IsindexAction();
-      LinkAction linkAction = new LinkAction();
-      MapAction mapAction = new MapAction();
-      PreAction preAction = new PreAction();
-      MetaAction metaAction = new MetaAction();
-      StyleAction styleAction = new StyleAction();
-      TitleAction titleAction = new TitleAction();
-      
-      
-      tagToAction.put(HTML.Tag.A, characterAction);
-      tagToAction.put(HTML.Tag.ADDRESS, characterAction);
-      tagToAction.put(HTML.Tag.APPLET, hiddenAction);
-      tagToAction.put(HTML.Tag.AREA, areaAction);
-      tagToAction.put(HTML.Tag.B, characterAction);
-      tagToAction.put(HTML.Tag.BASE, baseAction);
-      tagToAction.put(HTML.Tag.BASEFONT, characterAction);
-      tagToAction.put(HTML.Tag.BIG, characterAction);
-      tagToAction.put(HTML.Tag.BLOCKQUOTE, blockAction);
-      tagToAction.put(HTML.Tag.BODY, blockAction);
-      tagToAction.put(HTML.Tag.BR, specialAction);
-      tagToAction.put(HTML.Tag.CAPTION, blockAction);
-      tagToAction.put(HTML.Tag.CENTER, blockAction);
-      tagToAction.put(HTML.Tag.CITE, characterAction);
-      tagToAction.put(HTML.Tag.CODE, characterAction);
-      tagToAction.put(HTML.Tag.DD, blockAction);
-      tagToAction.put(HTML.Tag.DFN, characterAction);
-      tagToAction.put(HTML.Tag.DIR, blockAction);
-      tagToAction.put(HTML.Tag.DIV, blockAction);
-      tagToAction.put(HTML.Tag.DL, blockAction);
-      tagToAction.put(HTML.Tag.DT, paragraphAction);
-      tagToAction.put(HTML.Tag.EM, characterAction);
-      tagToAction.put(HTML.Tag.FONT, characterAction);
-      tagToAction.put(HTML.Tag.FORM, blockAction);
-      tagToAction.put(HTML.Tag.FRAME, specialAction);
-      tagToAction.put(HTML.Tag.FRAMESET, blockAction);
-      tagToAction.put(HTML.Tag.H1, paragraphAction);
-      tagToAction.put(HTML.Tag.H2, paragraphAction);
-      tagToAction.put(HTML.Tag.H3, paragraphAction);
-      tagToAction.put(HTML.Tag.H4, paragraphAction);
-      tagToAction.put(HTML.Tag.H5, paragraphAction);
-      tagToAction.put(HTML.Tag.H6, paragraphAction);
-      tagToAction.put(HTML.Tag.HEAD, headAction);
-      tagToAction.put(HTML.Tag.HR, specialAction);
-      tagToAction.put(HTML.Tag.HTML, blockAction);
-      tagToAction.put(HTML.Tag.I, characterAction);
-      tagToAction.put(HTML.Tag.IMG, specialAction);
-      tagToAction.put(HTML.Tag.INPUT, formAction);
-      tagToAction.put(HTML.Tag.ISINDEX, isindexAction);
-      tagToAction.put(HTML.Tag.KBD, characterAction);
-      tagToAction.put(HTML.Tag.LI, blockAction);
-      tagToAction.put(HTML.Tag.LINK, linkAction);
-      tagToAction.put(HTML.Tag.MAP, mapAction);
-      tagToAction.put(HTML.Tag.MENU, blockAction);
-      tagToAction.put(HTML.Tag.META, metaAction);
-      tagToAction.put(HTML.Tag.NOFRAMES, blockAction);
-      tagToAction.put(HTML.Tag.OBJECT, specialAction);
-      tagToAction.put(HTML.Tag.OL, blockAction);
-      tagToAction.put(HTML.Tag.OPTION, formAction);
-      tagToAction.put(HTML.Tag.P, paragraphAction);
-      tagToAction.put(HTML.Tag.PARAM, hiddenAction);
-      tagToAction.put(HTML.Tag.PRE, preAction);
-      tagToAction.put(HTML.Tag.SAMP, characterAction);
-      tagToAction.put(HTML.Tag.SCRIPT, hiddenAction);
-      tagToAction.put(HTML.Tag.SELECT, formAction);
-      tagToAction.put(HTML.Tag.SMALL, characterAction);
-      tagToAction.put(HTML.Tag.STRIKE, characterAction);
-      tagToAction.put(HTML.Tag.S, characterAction);      
-      tagToAction.put(HTML.Tag.STRONG, characterAction);
-      tagToAction.put(HTML.Tag.STYLE, styleAction);
-      tagToAction.put(HTML.Tag.SUB, characterAction);
-      tagToAction.put(HTML.Tag.SUP, characterAction);
-      tagToAction.put(HTML.Tag.TABLE, blockAction);
-      tagToAction.put(HTML.Tag.TD, blockAction);
-      tagToAction.put(HTML.Tag.TEXTAREA, formAction);
-      tagToAction.put(HTML.Tag.TH, blockAction);
-      tagToAction.put(HTML.Tag.TITLE, titleAction);
-      tagToAction.put(HTML.Tag.TR, blockAction);
-      tagToAction.put(HTML.Tag.TT, characterAction);
-      tagToAction.put(HTML.Tag.U, characterAction);
-      tagToAction.put(HTML.Tag.UL, blockAction);
-      tagToAction.put(HTML.Tag.VAR, characterAction);
-    }
-    
-    /**
-     * Pushes the current character style onto the stack.
-     *
-     */
-    protected void pushCharacterStyle()
-    {
-      charAttrStack.push(charAttr);
-    }
-    
-    /**
-     * Pops a character style off of the stack and uses it as the 
-     * current character style.
-     *
-     */
-    protected void popCharacterStyle()
-    {
-      if (!charAttrStack.isEmpty())
-        charAttr = (MutableAttributeSet) charAttrStack.pop();
-    }
-    
-    /**
-     * Registers a given tag with a given Action.  All of the well-known tags
-     * are registered by default, but this method can change their behaviour
-     * or add support for custom or currently unsupported tags.
-     * 
-     * @param t the Tag to register
-     * @param a the Action for the Tag
-     */
-    protected void registerTag(HTML.Tag t, HTMLDocument.HTMLReader.TagAction a)
-    {
-      tagToAction.put (t, a);
-    }
-    
-    /**
-     * This is the last method called on the HTMLReader, allowing any pending
-     * changes to be flushed to the HTMLDocument.
-     */
-    public void flush() throws BadLocationException
-    {
-      DefaultStyledDocument.ElementSpec[] elements;
-      elements = new DefaultStyledDocument.ElementSpec[parseBuffer.size()];
-      parseBuffer.copyInto(elements);
-      parseBuffer.removeAllElements();
-      if (offset == 0)
-        create(elements);
-      else
-        insert(offset, elements);
-
-      offset += HTMLDocument.this.getLength() - offset;
-    }
-    
-    /**
-     * This method is called by the parser to indicate a block of 
-     * text was encountered.  Should insert the text appropriately.
-     * 
-     * @param data the text that was inserted
-     * @param pos the position at which the text was inserted
-     */
-    public void handleText(char[] data, int pos)
-    {
-      if (data != null && data.length > 0)
-        addContent(data, 0, data.length);
-    }
-    
-    /**
-     * This method is called by the parser and should route the call to 
-     * the proper handler for the tag.
-     * 
-     * @param t the HTML.Tag
-     * @param a the attribute set
-     * @param pos the position at which the tag was encountered
-     */
-    public void handleStartTag(HTML.Tag t, MutableAttributeSet a, int pos)
-    {
-      // Don't call the Action if we've already seen </html>.
-      if (endHTMLEncountered)
-        return;
-        
-      TagAction action = (TagAction) tagToAction.get(t);
-      if (action != null)
-        action.start(t, a);      
-    }
-    
-    /**
-     * This method called by parser to handle a comment block.
-     * 
-     * @param data the comment
-     * @param pos the position at which the comment was encountered
-     */
-    public void handleComment(char[] data, int pos)
-    {
-      // Don't call the Action if we've already seen </html>.
-      if (endHTMLEncountered)
-        return;
-      
-      TagAction action = (TagAction) tagToAction.get(HTML.Tag.COMMENT);
-      if (action != null)
-        {
-          action.start(HTML.Tag.COMMENT, new SimpleAttributeSet());
-          action.end (HTML.Tag.COMMENT);
-        }
-    }
-    
-    /**
-     * This method is called by the parser and should route the call to 
-     * the proper handler for the tag.
-     * 
-     * @param t the HTML.Tag
-     * @param pos the position at which the tag was encountered
-     */
-    public void handleEndTag(HTML.Tag t, int pos)
-    {
-      // Don't call the Action if we've already seen </html>.
-      if (endHTMLEncountered)
-        return;
-      
-      // If this is the </html> tag we need to stop calling the Actions
-      if (t == HTML.Tag.HTML)
-        endHTMLEncountered = true;
-      
-      TagAction action = (TagAction) tagToAction.get(t);
-      if (action != null)
-        action.end(t);
-    }
-    
-    /**
-     * This is a callback from the parser that should be routed to the 
-     * appropriate handler for the tag.
-     * 
-     * @param t the HTML.Tag that was encountered
-     * @param a the attribute set
-     * @param pos the position at which the tag was encountered
-     */
-    public void handleSimpleTag(HTML.Tag t, MutableAttributeSet a, int pos)
-    {
-      // Don't call the Action if we've already seen </html>.
-      if (endHTMLEncountered)
-        return;
-      
-      TagAction action = (TagAction) tagToAction.get (t);
-      if (action != null)
-        {
-          action.start(t, a);
-          action.end(t);
-        }
-    }
-    
-    /**
-     * This is invoked after the stream has been parsed but before it has been
-     * flushed.
-     * 
-     * @param eol one of \n, \r, or \r\n, whichever was encountered the most in 
-     * parsing the stream
-     * @since 1.3
-     */
-    public void handleEndOfLineString(String eol)
-    {
-      // FIXME: Implement.
-      print ("HTMLReader.handleEndOfLineString not implemented yet");
-    }
-    
-    /**
-     * Adds the given text to the textarea document.  Called only when we are
-     * within a textarea.  
-     * 
-     * @param data the text to add to the textarea
-     */
-    protected void textAreaContent(char[] data)
-    {
-      // FIXME: Implement.
-      print ("HTMLReader.textAreaContent not implemented yet");
-    }
-    
-    /**
-     * Adds the given text that was encountered in a <PRE> element.
-     * 
-     * @param data the text
-     */
-    protected void preContent(char[] data)
-    {
-      // FIXME: Implement
-      print ("HTMLReader.preContent not implemented yet");
-    }
-    
-    /**
-     * Instructs the parse buffer to create a block element with the given 
-     * attributes.
-     * 
-     * @param t the tag that requires opening a new block
-     * @param attr the attribute set for the new block
-     */
-    protected void blockOpen(HTML.Tag t, MutableAttributeSet attr)
-    {
-      printBuffer();
-      DefaultStyledDocument.ElementSpec element;
-
-      // If the previous tag is content and the parent is p-implied, then
-      // we must also close the p-implied.
-      if (parseStack.size() > 0 && parseStack.peek() == HTML.Tag.IMPLIED)
-        {
-          element = new DefaultStyledDocument.ElementSpec(null,
-                                    DefaultStyledDocument.ElementSpec.EndTagType);
-          parseBuffer.addElement(element);
-          parseStack.pop();
-        }
-
-      parseStack.push(t);
-      AbstractDocument.AttributeContext ctx = getAttributeContext();
-      AttributeSet copy = attr.copyAttributes();
-      copy = ctx.addAttribute(copy, StyleConstants.NameAttribute, t);
-      element = new DefaultStyledDocument.ElementSpec(copy,
-                               DefaultStyledDocument.ElementSpec.StartTagType);
-      parseBuffer.addElement(element);
-      printBuffer();
-    }
-
-    /**
-     * Instructs the parse buffer to close the block element associated with 
-     * the given HTML.Tag
-     * 
-     * @param t the HTML.Tag that is closing its block
-     */
-    protected void blockClose(HTML.Tag t)
-    {
-      printBuffer();
-      DefaultStyledDocument.ElementSpec element;
-
-      // If the previous tag is a start tag then we insert a synthetic
-      // content tag.
-      DefaultStyledDocument.ElementSpec prev;
-      prev = (DefaultStyledDocument.ElementSpec)
-	      parseBuffer.get(parseBuffer.size() - 1);
-      if (prev.getType() == DefaultStyledDocument.ElementSpec.StartTagType)
-        {
-          AbstractDocument.AttributeContext ctx = getAttributeContext();
-          AttributeSet attributes = ctx.getEmptySet();
-          attributes = ctx.addAttribute(attributes, StyleConstants.NameAttribute,
-                                        HTML.Tag.CONTENT);
-          element = new DefaultStyledDocument.ElementSpec(attributes,
-			  DefaultStyledDocument.ElementSpec.ContentType,
-                                    new char[0], 0, 0);
-          parseBuffer.add(element);
-        }
-      // If the previous tag is content and the parent is p-implied, then
-      // we must also close the p-implied.
-      else if (parseStack.peek() == HTML.Tag.IMPLIED)
-        {
-          element = new DefaultStyledDocument.ElementSpec(null,
-                                 DefaultStyledDocument.ElementSpec.EndTagType);
-          parseBuffer.addElement(element);
-          if (parseStack.size() > 0)
-            parseStack.pop();
-        }
-
-      element = new DefaultStyledDocument.ElementSpec(null,
-				DefaultStyledDocument.ElementSpec.EndTagType);
-      parseBuffer.addElement(element);
-      printBuffer();
-      if (parseStack.size() > 0)
-        parseStack.pop();
-    }
-    
-    /**
-     * Adds text to the appropriate context using the current character
-     * attribute set.
-     * 
-     * @param data the text to add
-     * @param offs the offset at which to add it
-     * @param length the length of the text to add
-     */
-    protected void addContent(char[] data, int offs, int length)
-    {
-      addContent(data, offs, length, true);
-    }
-    
-    /**
-     * Adds text to the appropriate context using the current character
-     * attribute set, and possibly generating an IMPLIED Tag if necessary.
-     * 
-     * @param data the text to add
-     * @param offs the offset at which to add it
-     * @param length the length of the text to add
-     * @param generateImpliedPIfNecessary whether or not we should generate
-     * an HTML.Tag.IMPLIED tag if necessary
-     */
-    protected void addContent(char[] data, int offs, int length,
-                              boolean generateImpliedPIfNecessary)
-    {
-      AbstractDocument.AttributeContext ctx = getAttributeContext();
-      DefaultStyledDocument.ElementSpec element;
-      AttributeSet attributes = null;
-
-      // Content must always be embedded inside a paragraph element,
-      // so we create this if the previous element is not one of
-      // <p>, <h1> .. <h6>.
-      boolean createImpliedParagraph = false;
-      HTML.Tag parent = (HTML.Tag) parseStack.peek();
-      if (parent != HTML.Tag.P && parent != HTML.Tag.H1
-          && parent != HTML.Tag.H2
-          && parent != HTML.Tag.H3 && parent != HTML.Tag.H4
-          && parent != HTML.Tag.H5 && parent != HTML.Tag.H6
-          && parent != HTML.Tag.TD)
-        {
-          attributes = ctx.getEmptySet();
-          attributes = ctx.addAttribute(attributes,
-                                        StyleConstants.NameAttribute,
-                                        HTML.Tag.IMPLIED);
-          element = new DefaultStyledDocument.ElementSpec(attributes,
-                       DefaultStyledDocument.ElementSpec.StartTagType);
-          parseBuffer.add(element);
-          parseStack.push(HTML.Tag.IMPLIED);
-        }
-
-      // Copy the attribute set, don't use the same object because 
-      // it may change
-      if (charAttr != null)
-        attributes = charAttr.copyAttributes();
-      else
-        attributes = ctx.getEmptySet();
-      attributes = ctx.addAttribute(attributes, StyleConstants.NameAttribute,
-                                    HTML.Tag.CONTENT);
-      element = new DefaultStyledDocument.ElementSpec(attributes,
-                                DefaultStyledDocument.ElementSpec.ContentType,
-                                data, offs, length);
-      
-      printBuffer();
-      // Add the element to the buffer
-      parseBuffer.addElement(element);
-      printBuffer();
-
-      if (parseBuffer.size() > HTMLDocument.this.getTokenThreshold())
-        {
-          try
-            {
-              flush();
-            }
-          catch (BadLocationException ble)
-            {
-              // TODO: what to do here?
-            }
-        }
-    }
-    
-    /**
-     * Adds content that is specified in the attribute set.
-     * 
-     * @param t the HTML.Tag
-     * @param a the attribute set specifying the special content
-     */
-    protected void addSpecialElement(HTML.Tag t, MutableAttributeSet a)
-    {
-      // FIXME: Implement
-      print ("HTMLReader.addSpecialElement not implemented yet");
-    }
-    
-    void printBuffer()
-    {      
-      print ("\n*********BUFFER**********");
-      for (int i = 0; i < parseBuffer.size(); i ++)
-        print ("  "+parseBuffer.get(i));
-      print ("***************************");
-    }
-  }
-  
-  /**
-   * Gets the reader for the parser to use when loading the document with HTML. 
-   * 
-   * @param pos - the starting position
-   * @return - the reader
-   */
-  public HTMLEditorKit.ParserCallback getReader(int pos)
-  {
-    return new HTMLReader(pos);
-  }  
-  
-  /**
-   * Gets the reader for the parser to use when loading the document with HTML. 
-   * 
-   * @param pos - the starting position
-   * @param popDepth - the number of EndTagTypes to generate before inserting
-   * @param pushDepth - the number of StartTagTypes with a direction 
-   * of JoinNextDirection that should be generated before inserting, 
-   * but after the end tags have been generated.
-   * @param insertTag - the first tag to start inserting into document
-   * @return - the reader
-   */
-  public HTMLEditorKit.ParserCallback getReader(int pos,
-                                                int popDepth,
-                                                int pushDepth,
-                                                HTML.Tag insertTag)
-  {
-    return new HTMLReader(pos, popDepth, pushDepth, insertTag);
-  }  
-=======
     if (parser == null)
       throw new IllegalStateException("Parser has not been set");
 
@@ -2689,7 +1539,6 @@
 
     return reader;
   }   
->>>>>>> f8383f28
   
   /**
    * Gets the child element that contains the attribute with the value or null.
@@ -2698,13 +1547,8 @@
    * @param e - the element to begin search at
    * @param attribute - the desired attribute
    * @param value - the desired value
-<<<<<<< HEAD
-   * @return the element found with the attribute and value specified or null
-   * if it is not found.
-=======
    * @return the element found with the attribute and value specified or null if
    *         it is not found.
->>>>>>> f8383f28
    */
   public Element getElement(Element e, Object attribute, Object value)
   {
@@ -2729,31 +1573,18 @@
   }
   
   /**
-<<<<<<< HEAD
-   * Returns the element that has the given id Attribute. If it is not found, 
-   * null is returned. This method works on an Attribute, not a character tag.
-   * This is not thread-safe.
-   * 
-   * @param attrId - the Attribute id to look for
-=======
    * Returns the element that has the given id Attribute (for instance, &lt;p id
    * ='my paragraph &gt;'). If it is not found, null is returned. The HTML tag,
    * having this attribute, is not checked by this method and can be any. The
    * method is not thread-safe.
    * 
    * @param attrId - the value of the attribute id to look for
->>>>>>> f8383f28
    * @return the element that has the given id.
    */
   public Element getElement(String attrId)
   {
-<<<<<<< HEAD
-    Element root = getDefaultRootElement();
-    return getElement(root, HTML.getAttributeKey(attrId) , attrId);
-=======
     return getElement(getDefaultRootElement(), HTML.Attribute.ID,
                       attrId);
->>>>>>> f8383f28
   }
   
   /**
@@ -2773,20 +1604,6 @@
   {
     if (elem.isLeaf())
       throw new IllegalArgumentException("Element is a leaf");
-<<<<<<< HEAD
-    if (parser == null)
-      throw new IllegalStateException("Parser has not been set");
-    // FIXME: Not implemented fully, use InsertHTML* in HTMLEditorKit?
-    System.out.println("setInnerHTML not implemented");
-  }
-  
-  /**
-   * Replaces the given element in the parent with the string. When replacing
-   * a leaf, this will attempt to make sure there is a newline present if one is
-   * needed. This may result in an additional element being inserted.
-   * This will be seen as at least two events, n inserts followed by a remove.
-   * The HTMLEditorKit.Parser must be set.
-=======
     
     int start = elem.getStartOffset();
     int end = elem.getEndOffset();
@@ -2807,7 +1624,6 @@
    * needed. This may result in an additional element being inserted. This will
    * be seen as at least two events, n inserts followed by a remove. The
    * HTMLEditorKit.Parser must be set.
->>>>>>> f8383f28
    * 
    * @param elem - the branch element whose parent will be replaced
    * @param htmlText - the string to be parsed and assigned to elem
@@ -2815,20 +1631,6 @@
    * @throws IOException
    * @throws IllegalStateException - if parser is not set
    */
-<<<<<<< HEAD
-  public void setOuterHTML(Element elem, String htmlText) 
-    throws BadLocationException, IOException
-    {
-      if (parser == null)
-        throw new IllegalStateException("Parser has not been set");
-      // FIXME: Not implemented fully, use InsertHTML* in HTMLEditorKit?
-      System.out.println("setOuterHTML not implemented");
-    }
-  
-  /**
-   * Inserts the string before the start of the given element.
-   * The parser must be set.
-=======
 public void setOuterHTML(Element elem, String htmlText)
       throws BadLocationException, IOException
   {
@@ -2848,7 +1650,6 @@
   /**
    * Inserts the string before the start of the given element. The parser must
    * be set.
->>>>>>> f8383f28
    * 
    * @param elem - the element to be the root for the new text.
    * @param htmlText - the string to be parsed and assigned to elem
@@ -2859,18 +1660,6 @@
   public void insertBeforeStart(Element elem, String htmlText)
       throws BadLocationException, IOException
   {
-<<<<<<< HEAD
-    if (parser == null)
-      throw new IllegalStateException("Parser has not been set");
-    //  FIXME: Not implemented fully, use InsertHTML* in HTMLEditorKit?
-    System.out.println("insertBeforeStart not implemented");
-  }
-  
-  /**
-   * Inserts the string at the end of the element. If elem's children
-   * are leaves, and the character at elem.getEndOffset() - 1 is a newline, 
-   * then it will be inserted before the newline. The parser must be set.
-=======
     HTMLEditorKit.ParserCallback reader = getInsertingReader(
       elem.getStartOffset(), 0, 0, HTML.Tag.BODY, elem);
 
@@ -2882,7 +1671,6 @@
    * Inserts the string at the end of the element. If elem's children are
    * leaves, and the character at elem.getEndOffset() - 1 is a newline, then it
    * will be inserted before the newline. The parser must be set.
->>>>>>> f8383f28
    * 
    * @param elem - the element to be the root for the new text
    * @param htmlText - the text to insert
@@ -2893,19 +1681,12 @@
   public void insertBeforeEnd(Element elem, String htmlText)
       throws BadLocationException, IOException
   {
-<<<<<<< HEAD
-    if (parser == null)
-      throw new IllegalStateException("Parser has not been set");
-    //  FIXME: Not implemented fully, use InsertHTML* in HTMLEditorKit?
-    System.out.println("insertBeforeEnd not implemented");
-=======
     HTMLEditorKit.ParserCallback reader = getInsertingReader(
       elem.getEndOffset(), 0, 0, HTML.Tag.BODY, elem);
 
     // TODO charset
     getParser().parse(new StringReader(htmlText), reader, true);
 
->>>>>>> f8383f28
   }
   
   /**
@@ -2921,18 +1702,11 @@
   public void insertAfterEnd(Element elem, String htmlText)
       throws BadLocationException, IOException
   {
-<<<<<<< HEAD
-    if (parser == null)
-      throw new IllegalStateException("Parser has not been set");
-    //  FIXME: Not implemented fully, use InsertHTML* in HTMLEditorKit?
-    System.out.println("insertAfterEnd not implemented");
-=======
     HTMLEditorKit.ParserCallback reader = getInsertingReader(
       elem.getEndOffset(), 0, 0, HTML.Tag.BODY, elem);
 
     // TODO charset
     getParser().parse(new StringReader(htmlText), reader, true);
->>>>>>> f8383f28
   }
   
   /**
@@ -2948,64 +1722,10 @@
   public void insertAfterStart(Element elem, String htmlText)
       throws BadLocationException, IOException
   {
-<<<<<<< HEAD
-    if (parser == null)
-      throw new IllegalStateException("Parser has not been set");
-    //  FIXME: Not implemented fully, use InsertHTML* in HTMLEditorKit?
-    System.out.println("insertAfterStart not implemented");
-  }
-  
-  /**
-   * This method sets the attributes associated with the paragraph containing
-   * offset. If replace is false, s is merged with existing attributes. The
-   * length argument determines how many characters are affected by the new
-   * attributes. This is often the entire paragraph.
-   * 
-   * @param offset -
-   *          the offset into the paragraph (must be at least 0)
-   * @param length -
-   *          the number of characters affected (must be at least 0)
-   * @param s -
-   *          the attributes
-   * @param replace -
-   *          whether to replace existing attributes, or merge them
-   */
-  public void setParagraphAttributes(int offset, int length, AttributeSet s,
-                                     boolean replace)
-  {
-    //  FIXME: Not implemented.
-    System.out.println("setParagraphAttributes not implemented");
-    super.setParagraphAttributes(offset, length, s, replace);
-  }
-  
-  /**
-   * This method flags a change in the document.
-   * 
-   *  @param e - the Document event
-   */
-  protected void fireChangedUpdate(DocumentEvent e)
-  {
-    //  FIXME: Not implemented.
-    System.out.println("fireChangedUpdate not implemented");
-    super.fireChangedUpdate(e);    
-  }
-
-  /**
-   * This method fires an event intended to be caught by Undo listeners. It
-   * simply calls the super version inherited from DefaultStyledDocument. With
-   * this method, an HTML editor could easily provide undo support.
-   * 
-   * @param e - the UndoableEditEvent
-   */
-  protected void fireUndoableEditUpdate(UndoableEditEvent e)
-  {
-    super.fireUndoableEditUpdate(e);
-=======
     HTMLEditorKit.ParserCallback reader = getInsertingReader(
       elem.getStartOffset(), 0, 0, HTML.Tag.BODY, elem);
 
     // TODO charset
     getParser().parse(new StringReader(htmlText), reader, true);
->>>>>>> f8383f28
   }
 }
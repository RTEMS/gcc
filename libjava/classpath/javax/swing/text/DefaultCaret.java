--- conflicted
+++ resolved
@@ -70,9 +70,6 @@
 public class DefaultCaret extends Rectangle
   implements Caret, FocusListener, MouseListener, MouseMotionListener
 {
-<<<<<<< HEAD
-
-=======
   
   /** A text component in the current VM which currently has a
    * text selection or <code>null</code>.
@@ -104,7 +101,6 @@
     
   }
   
->>>>>>> f8383f28
   /**
    * Controls the blinking of the caret.
    *
@@ -138,7 +134,6 @@
         }
     }
   }
-<<<<<<< HEAD
 
   /**
    * Listens for changes in the text component's document and updates the
@@ -203,72 +198,6 @@
   }
 
   /**
-=======
-
-  /**
-   * Listens for changes in the text component's document and updates the
-   * caret accordingly.
-   * 
-   * @author Roman Kennke (kennke@aicas.com)
-   */
-  private class DocumentHandler implements DocumentListener
-  {
-    /**
-     * Receives notification that some text attributes have changed. No action
-     * is taken here.
-     *
-     * @param event the document event
-     */
-    public void changedUpdate(DocumentEvent event)
-    {
-      // Nothing to do here.
-    }
-
-    /**
-     * Receives notification that some text has been inserted from the text
-     * component. The caret is moved forward accordingly.
-     *
-     * @param event the document event
-     */
-    public void insertUpdate(DocumentEvent event)
-    {
-      if (policy == ALWAYS_UPDATE || 
-          (SwingUtilities.isEventDispatchThread() && 
-           policy == UPDATE_WHEN_ON_EDT))
-        {        
-          int dot = getDot();
-          setDot(dot + event.getLength());
-        }
-    }
-
-    /**
-     * Receives notification that some text has been removed into the text
-     * component. The caret is moved backwards accordingly.
-     *
-     * @param event the document event
-     */
-    public void removeUpdate(DocumentEvent event)
-    {
-      if (policy == ALWAYS_UPDATE
-          || (SwingUtilities.isEventDispatchThread()
-              && policy == UPDATE_WHEN_ON_EDT))
-        {
-          int dot = getDot();
-          setDot(dot - event.getLength());
-        }
-      else if (policy == NEVER_UPDATE
-               || (! SwingUtilities.isEventDispatchThread()
-                   && policy == UPDATE_WHEN_ON_EDT))
-        {
-          int docLength = event.getDocument().getLength();
-          if (getDot() > docLength)
-            setDot(docLength);
-        }
-    }
-  }
-
-  /**
->>>>>>> f8383f28
    * Listens for property changes on the text document. This is used to add and
    * remove our document listener, if the document of the text component has
    * changed.
@@ -287,15 +216,6 @@
      */
     public void propertyChange(PropertyChangeEvent e)
     {
-<<<<<<< HEAD
-      if (e.getPropertyName().equals("document"))
-        {
-          Document oldDoc = (Document) e.getOldValue();
-          oldDoc.removeDocumentListener(documentListener);
-          Document newDoc = (Document) e.getNewValue();
-          newDoc.addDocumentListener(documentListener);
-        }
-=======
       String name = e.getPropertyName(); 
       
       if (name.equals("document"))
@@ -319,7 +239,6 @@
                    && textComponent.isEditable());
         }
       
->>>>>>> f8383f28
     }
     
   }
@@ -413,15 +332,12 @@
    * package private to avoid an accessor method.
    */
   boolean visible = false;
-<<<<<<< HEAD
-=======
   
   /** Indicates whether the text component where the caret is installed is
    * editable and enabled. If either of these properties is <code>false</code>
    * the caret is not drawn.
    */ 
   boolean active = true;
->>>>>>> f8383f28
 
   /**
    * The current highlight entry.
@@ -433,8 +349,6 @@
   private BlinkTimerListener blinkListener;
 
   /**
-<<<<<<< HEAD
-=======
    * A <code>NavigationFilter.FilterBypass</code> instance which
    * is provided to the a <code>NavigationFilter</code> to
    * unconditionally set or move the caret.
@@ -442,15 +356,12 @@
   NavigationFilter.FilterBypass bypass;
 
   /**
->>>>>>> f8383f28
    * Creates a new <code>DefaultCaret</code> instance.
    */
   public DefaultCaret()
   {
     // Nothing to do here.
   }
-<<<<<<< HEAD
-=======
   
   /** Returns the caret's <code>NavigationFilter.FilterBypass</code> instance
    * and creates it if it does not yet exist.
@@ -461,7 +372,6 @@
   {
     return (bypass == null) ? bypass = new Bypass() : bypass;
   }
->>>>>>> f8383f28
 
   /**
    * Sets the Caret update policy.
@@ -512,9 +422,6 @@
    */
   public void mouseDragged(MouseEvent event)
   {
-<<<<<<< HEAD
-    moveCaret(event);
-=======
     if (event.getButton() == MouseEvent.BUTTON1)
       {
         if (textComponent.isEnabled())
@@ -522,7 +429,6 @@
         else
           positionCaret(event);
       }
->>>>>>> f8383f28
   }
 
   /**
@@ -553,11 +459,6 @@
    */
   public void mouseClicked(MouseEvent event)
   {
-<<<<<<< HEAD
-    int count = event.getClickCount();
-    
-    if (count >= 2)
-=======
     // Do not modify selection if component is disabled.
     if (!textComponent.isEnabled())
       return;
@@ -565,7 +466,6 @@
     int count = event.getClickCount();
     
     if (event.getButton() == MouseEvent.BUTTON1 && count >= 2)
->>>>>>> f8383f28
       {
         int newDot = getComponent().viewToModel(event.getPoint());
         JTextComponent t = getComponent();
@@ -573,12 +473,6 @@
         try
           {
             if (count == 3)
-<<<<<<< HEAD
-              t.select(Utilities.getRowStart(t, newDot), Utilities.getRowEnd(t, newDot));
-            else
-              {
-                int nextWord = Utilities.getNextWord(t, newDot);
-=======
               {
                 setDot(Utilities.getRowStart(t, newDot));
                 moveDot( Utilities.getRowEnd(t, newDot));
@@ -586,18 +480,10 @@
             else
               {
                 int wordStart = Utilities.getWordStart(t, newDot);
->>>>>>> f8383f28
                 
                 // When the mouse points at the offset of the first character
                 // in a word Utilities().getPreviousWord will not return that
                 // word but we want to select that. We have to use
-<<<<<<< HEAD
-                // Utilities.nextWord() to get it.
-                if (newDot == nextWord)
-                  t.select(nextWord, Utilities.getNextWord(t, nextWord));
-                else
-                  {
-=======
                 // Utilities.getWordStart() to get it.
                 if (newDot == wordStart)
                   {
@@ -607,19 +493,12 @@
                 else
                   {
                     int nextWord = Utilities.getNextWord(t, newDot);
->>>>>>> f8383f28
                     int previousWord = Utilities.getPreviousWord(t, newDot);
                     int previousWordEnd = Utilities.getWordEnd(t, previousWord);
                     
                     // If the user clicked in the space between two words,
                     // then select the space.
                     if (newDot >= previousWordEnd && newDot <= nextWord)
-<<<<<<< HEAD
-                      t.select(previousWordEnd, nextWord);
-                    // Otherwise select the word under the mouse pointer.
-                    else
-                      t.select(previousWord, previousWordEnd);
-=======
                       {
                         setDot(previousWordEnd);
                         moveDot(nextWord);
@@ -630,7 +509,6 @@
                         setDot(previousWord);
                         moveDot(previousWordEnd);
                       }
->>>>>>> f8383f28
                   }
               }
           }
@@ -638,11 +516,6 @@
           {
             // TODO: Swallowing ok here?
           }
-<<<<<<< HEAD
-        
-        dot = newDot;
-=======
->>>>>>> f8383f28
       }
     
   }
@@ -679,12 +552,6 @@
    */
   public void mousePressed(MouseEvent event)
   {
-<<<<<<< HEAD
-    if (event.isShiftDown())
-      moveCaret(event);
-    else
-      positionCaret(event);
-=======
     
     // The implementation assumes that consuming the event makes the AWT event
     // mechanism forget about this event instance and not transfer focus.
@@ -728,7 +595,6 @@
             textComponent.paste();
           }
       }
->>>>>>> f8383f28
   }
 
   /**
@@ -749,16 +615,11 @@
    */
   public void focusGained(FocusEvent event)
   {
-<<<<<<< HEAD
-    setVisible(true);    
-    updateTimerStatus();
-=======
     if (textComponent.isEditable())
       {
         setVisible(true);    
         updateTimerStatus();
       }
->>>>>>> f8383f28
   }
 
   /**
@@ -768,16 +629,10 @@
    */
   public void focusLost(FocusEvent event)
   {
-<<<<<<< HEAD
-    if (event.isTemporary() == false)
-      {
-        setVisible(false);
-=======
     if (textComponent.isEditable() && event.isTemporary() == false)
       {
         setVisible(false);
         
->>>>>>> f8383f28
         // Stop the blinker, if running.
         if (blinkTimer != null && blinkTimer.isRunning())
           blinkTimer.stop();
@@ -869,16 +724,12 @@
     propertyChangeListener = new PropertyChangeHandler();
     textComponent.addPropertyChangeListener(propertyChangeListener);
     documentListener = new DocumentHandler();
-<<<<<<< HEAD
-    textComponent.getDocument().addDocumentListener(documentListener);
-=======
     
     Document doc = textComponent.getDocument();
     if (doc != null)
       doc.addDocumentListener(documentListener);
     
     active = textComponent.isEditable() && textComponent.isEnabled();
->>>>>>> f8383f28
 
     repaint();
   }
@@ -930,12 +781,6 @@
       {
     try
       {
-<<<<<<< HEAD
-        if (highlightEntry == null)
-          highlightEntry = highlighter.addHighlight(0, 0, getSelectionPainter());
-        else
-          highlighter.changeHighlight(highlightEntry, 0, 0);
-=======
         if (highlightEntry != null)
           highlighter.changeHighlight(highlightEntry, 0, 0);
         
@@ -943,7 +788,6 @@
         // selection.
         if (componentWithSelection == textComponent)
           componentWithSelection = null;
->>>>>>> f8383f28
       }
     catch (BadLocationException e)
       {
@@ -1067,17 +911,10 @@
       }
     catch (BadLocationException e)
       {
-<<<<<<< HEAD
-    	AssertionError ae;
-    	ae = new AssertionError("Unexpected bad caret location: " + dot);
-    	ae.initCause(e);
-    	throw ae;
-=======
         // Let's ignore that. This shouldn't really occur. But if it
         // does (it seems that this happens when the model is mutating),
         // it causes no real damage. Uncomment this for debugging.
         // e.printStackTrace();
->>>>>>> f8383f28
       }
 
     if (rect == null)
@@ -1098,11 +935,7 @@
     if (visible && active)
       {
         g.setColor(textComponent.getCaretColor());
-<<<<<<< HEAD
-        g.drawLine(rect.x, rect.y, rect.x, rect.y + rect.height);
-=======
         g.drawLine(rect.x, rect.y, rect.x, rect.y + rect.height - 1);
->>>>>>> f8383f28
       }
   }
 
@@ -1223,8 +1056,6 @@
    */
   public void moveDot(int dot)
   {
-<<<<<<< HEAD
-=======
     NavigationFilter filter = textComponent.getNavigationFilter();
     if (filter != null)
       filter.moveDot(getBypass(), dot, Bias.Forward);
@@ -1234,7 +1065,6 @@
   
   void moveDotImpl(int dot)
   {
->>>>>>> f8383f28
     if (dot >= 0)
       {
         Document doc = textComponent.getDocument();
@@ -1243,15 +1073,10 @@
         this.dot = Math.max(this.dot, 0);
         
         handleHighlight();
-<<<<<<< HEAD
+
+        appear();
+
         adjustVisibility(this);
-        appear();
-=======
-
-        appear();
-
-        adjustVisibility(this);
->>>>>>> f8383f28
       }
   }
 
@@ -1260,20 +1085,15 @@
    * <code>Document</code>. This also sets the <code>mark</code> to the new
    * location.
    * 
-<<<<<<< HEAD
-=======
    * <p>If the underlying text component has a {@link NavigationFilter}
    * installed the caret will call the corresponding method of that object.</p>
    * 
->>>>>>> f8383f28
    * @param dot
    *          the new position to be set
    * @see #moveDot(int)
    */
   public void setDot(int dot)
   {
-<<<<<<< HEAD
-=======
     NavigationFilter filter = textComponent.getNavigationFilter();
     if (filter != null)
       filter.setDot(getBypass(), dot, Bias.Forward);
@@ -1283,7 +1103,6 @@
   
   void setDotImpl(int dot)
   {
->>>>>>> f8383f28
     if (dot >= 0)
       {        
         Document doc = textComponent.getDocument();
@@ -1293,11 +1112,6 @@
         this.mark = this.dot;
         
         clearHighlight();
-<<<<<<< HEAD
-        adjustVisibility(this);
-        appear();
-      }
-=======
         
         appear();
         
@@ -1361,48 +1175,7 @@
       return blinkTimer.isRunning();
 
     return false;
->>>>>>> f8383f28
-  }
-  
-  /**
-   * Show the caret (may be hidden due blinking) and adjust the timer not to
-   * hide it (possibly immediately).
-   * 
-   * @author Audrius Meskauskas (AudriusA@Bioinformatics.org)
-   */
-  void appear()
-  {
-    // All machinery is only required if the carret is blinking.
-    if (blinkListener != null)
-      {
-        blinkListener.ignoreNextEvent = true;
-
-        // If the caret is visible, erase the current position by repainting
-        // over.
-        if (visible)
-          repaint();
-
-        // Draw the caret in the new position.
-        visible = true;
-
-        Rectangle area = null;
-	int dot = getDot();
-        try
-          {
-            area = getComponent().modelToView(dot);
-          }
-        catch (BadLocationException e)
-          {
-	    AssertionError ae;
-	    ae = new AssertionError("Unexpected bad caret location: " + dot);
-	    ae.initCause(e);
-	    throw ae;
-          }
-        if (area != null)
-          damage(area);
-      }
-    repaint();
-  }  
+  }
 
   /**
    * Returns <code>true</code> if this <code>Caret</code> is currently visible,
@@ -1475,9 +1248,6 @@
     // must set a valid value here, since otherwise the painting mechanism
     // sets a zero clip and never calls paint.
     if (height <= 0)
-<<<<<<< HEAD
-      height = getComponent().getHeight();
-=======
       try
         {
           height = textComponent.modelToView(dot).height;
@@ -1488,7 +1258,6 @@
           throw new InternalError("Caret location not within document range.");
         }
       
->>>>>>> f8383f28
     repaint();
   }
 
@@ -1513,8 +1282,5 @@
     blinkTimer = new Timer(getBlinkRate(), blinkListener);
     blinkTimer.setRepeats(true);
   }
-<<<<<<< HEAD
-=======
-  
->>>>>>> f8383f28
+  
 }
--- conflicted
+++ resolved
@@ -41,10 +41,7 @@
 
 import java.awt.Color;
 import java.awt.Component;
-<<<<<<< HEAD
-=======
 import java.awt.GradientPaint;
->>>>>>> f8383f28
 import java.awt.Graphics;
 import java.awt.Graphics2D;
 import java.awt.TexturePaint;
@@ -95,17 +92,12 @@
                                 Color light, Color dark)
   {
     if (g instanceof Graphics2D
-<<<<<<< HEAD
-      && SystemProperties.getProperty("gnu.javax.swing.noGraphics2D") != null)
-=======
       && SystemProperties.getProperty("gnu.javax.swing.noGraphics2D") == null)
->>>>>>> f8383f28
       fillMetalPattern2D((Graphics2D) g, x, y, w, h, light, dark);
     else
       {
         int xOff = 0;
         for (int mY = y; mY < (y + h); mY++)
-<<<<<<< HEAD
           {
             // set color alternating with every line
             if (((mY - y) % 2) == 0)
@@ -113,9 +105,9 @@
             else
               g.setColor(dark);
 
-            for (int mX = x + (xOff); mX < (x + w); mX += 4)
+            for (int mX = x + xOff; mX < (x + w); mX += 4)
               {
-                g.drawLine(mX, mY, mX, mY);
+                g.fillRect(mX, mY, 1, 1);
               }
 
             // increase x offset
@@ -170,14 +162,11 @@
 
   /**
    * Paints the typical Metal gradient. See {@link #paintGradient(Graphics,
-   * int, int, int, int, double, double, Color, Color, Color, int)}
+   * int, int, int, int, float, float, Color, Color, Color, int, int[][])}
    * for more details.
    *
-   * The parameters are fetched from the UIManager using the key
-   * <code>uiProp</code>. The value is expected to be a {@link List} that
-   * contains 4 values: two {@link Double}s and 3 {@link Color} object that
-   * together make up the parameters passed to the painting method.
-   * 
+   * This variant paints a gradient without a mask.
+   *
    * @param g the graphics context to use
    * @param x the X coordinate of the upper left corner of the rectangle
    * @param y the Y coordinate of the upper left corner of the rectangle
@@ -189,13 +178,39 @@
   static void paintGradient(Graphics g, int x, int y, int w, int h,
                             int dir, String uiProp)
   {
+    paintGradient(g, x, y, w, h, dir, uiProp, null);
+  }
+  
+  /**
+   * Paints the typical Metal gradient. See {@link #paintGradient(Graphics,
+   * int, int, int, int, float, float, Color, Color, Color, int, int[][])}
+   * for more details.
+   *
+   * The parameters are fetched from the UIManager using the key
+   * <code>uiProp</code>. The value is expected to be a {@link List} that
+   * contains 4 values: two {@link Double}s and 3 {@link Color} object that
+   * together make up the parameters passed to the painting method.
+   *
+   * @param g the graphics context to use
+   * @param x the X coordinate of the upper left corner of the rectangle
+   * @param y the Y coordinate of the upper left corner of the rectangle
+   * @param w the width of the rectangle
+   * @param h the height of the rectangle
+   * @param dir the direction of the gradient, either
+   * @param uiProp the key of the UIManager property that has the parameters
+   * @param mask the mask that should be used when painting the gradient as
+   *        described above
+   */
+  static void paintGradient(Graphics g, int x, int y, int w, int h,
+                            int dir, String uiProp, int[][] mask)
+  {
     List params = (List) UIManager.get(uiProp);
-    double g1 = ((Double) params.get(0)).doubleValue();
-    double g2 = ((Double) params.get(1)).doubleValue();
+    float g1 = ((Float) params.get(0)).floatValue();
+    float g2 = ((Float) params.get(1)).floatValue();
     Color c1 = (Color) params.get(2);
     Color c2 = (Color) params.get(3);
     Color c3 = (Color) params.get(4);
-    paintGradient(g, x, y, w, h, g1, g2, c1, c2, c3, dir);
+    paintGradient(g, x, y, w, h, g1, g2, c1, c2, c3, dir, mask);
   }
 
   /**
@@ -218,302 +233,6 @@
    * <li>A gradient from color 2 to color 1 with the relative width specified
    *   by <code>g1</code></li>
    *
-   * @param g the graphics context to use
-   * @param x the X coordinate of the upper left corner of the rectangle
-   * @param y the Y coordinate of the upper left corner of the rectangle
-   * @param w the width of the rectangle
-   * @param h the height of the rectangle
-   * @param g1 the relative width of the c1->c2 gradients
-   * @param g2 the relative width of the c2 solid area
-   * @param c1 the color 1
-   * @param c2 the color 2
-   * @param c3 the color 3
-   * @param dir the direction of the gradient, either
-   *        {@link SwingConstants#HORIZONTAL} or {@link SwingConstants#VERTICAL}
-   */
-  static void paintGradient(Graphics g, int x, int y, int w, int h, double g1,
-                            double g2, Color c1, Color c2, Color c3, int dir)
-  {
-    if (dir == SwingConstants.HORIZONTAL)
-      paintHorizontalGradient(g, x, y, w, h, g1, g2, c1, c2, c3);
-    else
-      paintVerticalGradient(g, x, y, w, h, g1, g2, c1, c2, c3);
-  }
-
-  /**
-   * Paints a horizontal gradient. See {@link #paintGradient(Graphics, int,
-   * int, int, int, double, double, Color, Color, Color, int)} for details.
-   *
-   * @param x the X coordinate of the upper left corner of the rectangle
-   * @param y the Y coordinate of the upper left corner of the rectangle
-   * @param w the width of the rectangle
-   * @param h the height of the rectangle
-   * @param g1 the relative width of the c1->c2 gradients
-   * @param g2 the relative width of the c2 solid area
-   * @param c1 the color 1
-   * @param c2 the color 2
-   * @param c3 the color 3
-   */
-  static void paintHorizontalGradient(Graphics g, int x, int y, int w, int h,
-                                      double g1, double g2, Color c1, Color c2,
-                                      Color c3)
-  {
-    // Calculate the coordinates.
-    // The size of the first gradient area (c1->2).
-    int w1 = (int) (w * g1);
-    // The size of the solid c2 area.
-    int w2 = (int) (w * g2);
-    int x0 = x;
-    int x1 = x0 + w1;
-    int x2 = x1 + w2;
-    int x3 = x2 + w1;
-    int x4 = x + w;
-
-    // Paint first gradient area (c1->c2).
-    int xc; // The current y coordinate.
-    for (xc = x0; xc < x1; xc++)
-      {
-        if (xc > x + w)
-          break;
-
-        // Perform color interpolation;
-        double factor = (xc - x0) / (double) w1;
-        int rInt = (int) ((c2.getRed() - c1.getRed()) * factor + c1.getRed());
-        int gInt = (int) ((c2.getGreen() - c1.getGreen()) * factor
-            + c1.getGreen());
-        int bInt = (int) ((c2.getBlue() - c1.getBlue()) * factor
-            + c1.getBlue());
-        Color interpolated = new Color(rInt, gInt, bInt);
-        g.setColor(interpolated);
-        g.drawLine(xc, y, xc, y + h);
-      }
-    // Paint solid c2 area.
-    g.setColor(c2);
-    g.fillRect(x1, y, x2 - x1, h);
-
-    // Paint second gradient area (c2->c1).
-    for (xc = x2; xc < x3; xc++)
-      {
-        if (xc > x + w)
-          break;
-
-        // Perform color interpolation;
-        double factor = (xc - x2) / (double) w1;
-        int rInt = (int) ((c1.getRed() - c2.getRed()) * factor + c2.getRed());
-        int gInt = (int) ((c1.getGreen() - c2.getGreen()) * factor
-            + c2.getGreen());
-        int bInt = (int) ((c1.getBlue() - c2.getBlue()) * factor
-            + c2.getBlue());
-        Color interpolated = new Color(rInt, gInt, bInt);
-        g.setColor(interpolated);
-        g.drawLine(xc, y, xc, y + h);
-      }
-
-    // Paint third gradient area (c1->c3).
-    for (xc = x3; xc < x4; xc++)
-      {
-        if (xc > x + w)
-          break;
-
-        // Perform color interpolation;
-        double factor = (xc - x3) / (double) (x4 - x3);
-        int rInt = (int) ((c3.getRed() - c1.getRed()) * factor + c1.getRed());
-        int gInt = (int) ((c3.getGreen() - c1.getGreen()) * factor
-            + c1.getGreen());
-        int bInt = (int) ((c3.getBlue() - c1.getBlue()) * factor
-            + c1.getBlue());
-        Color interpolated = new Color(rInt, gInt, bInt);
-        g.setColor(interpolated);
-        g.drawLine(xc, y, xc, y + h);
-      }
-  }
-
-  /**
-   * Paints a vertical gradient. See {@link #paintGradient(Graphics, int, int,
-   * int, int, double, double, Color, Color, Color, int)} for details.
-   *
-   * @param x the X coordinate of the upper left corner of the rectangle
-   * @param y the Y coordinate of the upper left corner of the rectangle
-   * @param w the width of the rectangle
-   * @param h the height of the rectangle
-   * @param g1 the relative width of the c1->c2 gradients
-   * @param g2 the relative width of the c2 solid area
-   * @param c1 the color 1
-   * @param c2 the color 2
-   * @param c3 the color 3
-   */
-  static void paintVerticalGradient(Graphics g, int x, int y, int w, int h,
-                                    double g1, double g2, Color c1, Color c2,
-                                    Color c3)
-  {
-    // Calculate the coordinates.
-    // The size of the first gradient area (c1->2).
-    int w1 = (int) (h * g1);
-    // The size of the solid c2 area.
-    int w2 = (int) (h * g2);
-    int y0 = y;
-    int y1 = y0 + w1;
-    int y2 = y1 + w2;
-    int y3 = y2 + w1;
-    int y4 = y + h;
-
-    // Paint first gradient area (c1->c2).
-    int yc; // The current y coordinate.
-    for (yc = y0; yc < y1; yc++)
-      {
-        if (yc > y + h)
-          break;
-
-        // Perform color interpolation;
-        double factor = (yc - y0) / (double) w1;
-        int rInt = (int) ((c2.getRed() - c1.getRed()) * factor + c1.getRed());
-        int gInt = (int) ((c2.getGreen() - c1.getGreen()) * factor
-            + c1.getGreen());
-        int bInt = (int) ((c2.getBlue() - c1.getBlue()) * factor
-            + c1.getBlue());
-        Color interpolated = new Color(rInt, gInt, bInt);
-        g.setColor(interpolated);
-        g.drawLine(x, yc, x + w, yc);
-      }
-    // Paint solid c2 area.
-    g.setColor(c2);
-    g.fillRect(x, y1, w, y2 - y1);
-=======
-          {
-            // set color alternating with every line
-            if (((mY - y) % 2) == 0)
-              g.setColor(light);
-            else
-              g.setColor(dark);
-
-            for (int mX = x + xOff; mX < (x + w); mX += 4)
-              {
-                g.fillRect(mX, mY, 1, 1);
-              }
-
-            // increase x offset
-            xOff++;
-            if (xOff > 3)
-              xOff = 0;
-          }
-        }
-  }
-
-  /**
-   * Fills a rectangle with the typical Metal pattern using Java2D.
-   *
-   * @param g2d the <code>Graphics2D</code> context to use
-   * @param x the X coordinate of the upper left corner of the rectangle to
-   *     fill
-   * @param y the Y coordinate of the upper left corner of the rectangle to
-   *     fill
-   * @param w the width of the rectangle to fill
-   * @param h the height of the rectangle to fill
-   */
-  static void fillMetalPattern2D(Graphics2D g2d,  int x, int y, int w, int h,
-                                 Color light, Color dark)
-  {
-    if (pattern2D == null || !darkColor.equals(dark) || !lightColor.equals(light))
-      initializePattern(light, dark);
-
-    // Prepare the texture.
-    TexturePaint texture =
-      new TexturePaint(pattern2D, new Rectangle2D.Double(0., 0., 4., 4.));
-    g2d.setPaint(texture);
-    g2d.fillRect(x, y, w, h);
-  }
-
-  /**
-   * Initializes the pattern image.
-   */
-  static void initializePattern(Color light, Color dark)
-  {
-    pattern2D = new BufferedImage(4, 4, BufferedImage.TYPE_INT_ARGB);
-    lightColor = light;
-    darkColor = dark;
-    Graphics g = pattern2D.getGraphics();
-    g.setColor(light);
-    g.fillRect(0, 0, 1, 1);
-    g.fillRect(2, 2, 1, 1);
-    g.setColor(dark);
-    g.fillRect(1, 1, 1, 1);
-    g.fillRect(3, 3, 1, 1);
-    g.dispose();
-  }
-
-  /**
-   * Paints the typical Metal gradient. See {@link #paintGradient(Graphics,
-   * int, int, int, int, float, float, Color, Color, Color, int, int[][])}
-   * for more details.
-   *
-   * This variant paints a gradient without a mask.
-   *
-   * @param g the graphics context to use
-   * @param x the X coordinate of the upper left corner of the rectangle
-   * @param y the Y coordinate of the upper left corner of the rectangle
-   * @param w the width of the rectangle
-   * @param h the height of the rectangle
-   * @param dir the direction of the gradient, either
-   * @param uiProp the key of the UIManager property that has the parameters
-   */
-  static void paintGradient(Graphics g, int x, int y, int w, int h,
-                            int dir, String uiProp)
-  {
-    paintGradient(g, x, y, w, h, dir, uiProp, null);
-  }
-  
-  /**
-   * Paints the typical Metal gradient. See {@link #paintGradient(Graphics,
-   * int, int, int, int, float, float, Color, Color, Color, int, int[][])}
-   * for more details.
-   *
-   * The parameters are fetched from the UIManager using the key
-   * <code>uiProp</code>. The value is expected to be a {@link List} that
-   * contains 4 values: two {@link Double}s and 3 {@link Color} object that
-   * together make up the parameters passed to the painting method.
-   *
-   * @param g the graphics context to use
-   * @param x the X coordinate of the upper left corner of the rectangle
-   * @param y the Y coordinate of the upper left corner of the rectangle
-   * @param w the width of the rectangle
-   * @param h the height of the rectangle
-   * @param dir the direction of the gradient, either
-   * @param uiProp the key of the UIManager property that has the parameters
-   * @param mask the mask that should be used when painting the gradient as
-   *        described above
-   */
-  static void paintGradient(Graphics g, int x, int y, int w, int h,
-                            int dir, String uiProp, int[][] mask)
-  {
-    List params = (List) UIManager.get(uiProp);
-    float g1 = ((Float) params.get(0)).floatValue();
-    float g2 = ((Float) params.get(1)).floatValue();
-    Color c1 = (Color) params.get(2);
-    Color c2 = (Color) params.get(3);
-    Color c3 = (Color) params.get(4);
-    paintGradient(g, x, y, w, h, g1, g2, c1, c2, c3, dir, mask);
-  }
-
-  /**
-   * Paints the typical Metal gradient. The gradient is painted as follows:
-   * <pre>
-   * 
-   * +-------+--------+--------+-----------------------------+
-   * |       |        |        |                             |
-   * +-------+--------+--------+-----------------------------+
-   * c1  ->  c2  --   c2  ->   c1         -------->          c3
-   * < -g1- > < -g2- > < -g1- >
-   * </pre>
-   * 
-   * There are 4 distinct areas in this gradient:
-   * <ol>
-   * <li>A gradient from color 1 to color 2 with the relative width specified
-   *   by <code>g1</code></li>
-   * <li>A solid area with the color 2 and the relative width specified by
-   *  <code>g2</code></li>
-   * <li>A gradient from color 2 to color 1 with the relative width specified
-   *   by <code>g1</code></li>
-   *
    * The <code>mask</code> parameter is an array if int arrays, where the first
    * index specifies the row (in the gradient direction), and the second index
    * is the starting and end offset of that line. This way you can specify a
@@ -774,44 +493,12 @@
             g.fillRect(x0, yc, x1 - x0, 1);
           }
       }
->>>>>>> f8383f28
 
     // Paint second gradient area (c2->c1).
     for (yc = y2; yc < y3; yc++)
       {
         if (yc > y + h)
           break;
-<<<<<<< HEAD
-
-        // Perform color interpolation;
-        double factor = (yc - y2) / (double) w1;
-        int rInt = (int) ((c1.getRed() - c2.getRed()) * factor + c2.getRed());
-        int gInt = (int) ((c1.getGreen() - c2.getGreen()) * factor
-            + c2.getGreen());
-        int bInt = (int) ((c1.getBlue() - c2.getBlue()) * factor
-            + c2.getBlue());
-        Color interpolated = new Color(rInt, gInt, bInt);
-        g.setColor(interpolated);
-        g.drawLine(x, yc, x + w, yc);
-      }
-
-    // Paint third gradient area (c1->c3).
-    for (yc = y3; yc < y4; yc++)
-      {
-        if (yc > y + h)
-          break;
-
-        // Perform color interpolation;
-        double factor = (yc - y3) / (double) (y4 - y3);
-        int rInt = (int) ((c3.getRed() - c1.getRed()) * factor + c1.getRed());
-        int gInt = (int) ((c3.getGreen() - c1.getGreen()) * factor
-            + c1.getGreen());
-        int bInt = (int) ((c3.getBlue() - c1.getBlue()) * factor
-            + c1.getBlue());
-        Color interpolated = new Color(rInt, gInt, bInt);
-        g.setColor(interpolated);
-        g.drawLine(x, yc, x + w, yc);
-=======
 
         // Perform color interpolation;
         double factor = (yc - y2) / (double) w1;
@@ -828,7 +515,6 @@
             x1 = mask[yc - y0][1] + x;
           }
         g.fillRect(x0, yc, x1 - x0, 1);
->>>>>>> f8383f28
       }
 
     // Paint third gradient area (c1->c3).

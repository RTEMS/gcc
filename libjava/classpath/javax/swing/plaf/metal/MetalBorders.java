--- conflicted
+++ resolved
@@ -103,9 +103,6 @@
   private static BasicBorders.MarginBorder marginBorder;
 
   /**
-<<<<<<< HEAD
-   * A border used for {@link JButton} components.
-=======
    * <p>A border used for {@link JButton} components.</p>
    * 
    * <p>This {@link Border} implementation can handle only instances of
@@ -116,7 +113,6 @@
    * over the button (ie. the property <code>rollover</code> of the
    * button's model is <code>true</code>) and is not a <b>direct</b>
    * child of a {@link JToolBar}.</p> 
->>>>>>> f8383f28
    */
   public static class ButtonBorder extends AbstractBorder implements UIResource
   {
@@ -152,75 +148,6 @@
       if (MetalLookAndFeel.getCurrentTheme() instanceof OceanTheme)
         paintOceanButtonBorder(c, g, x, y, w, h);
       else
-<<<<<<< HEAD
-        {
-          ButtonModel bmodel = null;
-      
-          if (c instanceof AbstractButton)
-            bmodel = ((AbstractButton) c).getModel();
-
-          Color darkShadow = MetalLookAndFeel.getControlDarkShadow();
-          Color shadow = MetalLookAndFeel.getControlShadow();
-          Color light = MetalLookAndFeel.getControlHighlight();
-          Color middle = MetalLookAndFeel.getControl();
-
-          if (c.isEnabled())
-            {
-              // draw dark border
-              g.setColor(darkShadow);
-              g.drawRect(x, y, w - 2, h - 2);
-
-              if (!bmodel.isPressed())
-                {
-                  // draw light border
-                  g.setColor(light);
-                  g.drawRect(x + 1, y + 1, w - 2, h - 2);
-
-                  // draw crossing pixels of both borders
-                  g.setColor(middle);
-                  g.drawLine(x + 1, y + h - 2, x + 1, y + h - 2);
-                  g.drawLine(x + w - 2, y + 1, x + w - 2, y + 1);
-                }
-              else
-                {
-                  // draw light border
-                  g.setColor(light);
-                  g.drawLine(x + w - 1, y + 1, x + w - 1, y + h - 1);
-                  g.drawLine(x + 1, y + h - 1, x + w - 1, y + h - 1);
-
-                  // draw shadow border
-                  g.setColor(middle);
-                  g.drawLine(x + 1, y + 1, x + w - 2, y + 1);
-                  g.drawLine(x + 1, y + 1, x + 1, y + h - 2);
- 
-                  // draw crossing pixels of both borders
-                  g.setColor(shadow);
-                  g.drawRect(x + 1, y + h - 2, 0, 0);
-                  g.drawRect(x + w - 2, y + 1, 0, 0);
-                }
-            }
-          else 
-            {
-              // draw disabled border
-              g.setColor(MetalLookAndFeel.getInactiveControlTextColor());
-              g.drawRect(x, y, w - 2, h - 2);          
-            }
-        }
-    }
-
-    /**
-     * Paints the button border for the OceanTheme.
-     *
-     * @param c the button
-     * @param g the graphics context
-     * @param x the X coordinate of the upper left corner of the painting rect
-     * @param y the Y coordinate of the upper left corner of the painting rect
-     * @param w the width of the painting rect
-     * @param h the height of the painting rect
-     */
-    private void paintOceanButtonBorder(Component c, Graphics g, int x,
-                                        int y, int w, int h)
-=======
         paintDefaultButtonBorder(c, g, x, y, w, h);
     }
 
@@ -236,7 +163,6 @@
      */
     private void paintDefaultButtonBorder(Component c, Graphics g, int x,
                                           int y, int w, int h)
->>>>>>> f8383f28
     {
       ButtonModel bmodel = null;
 
@@ -256,26 +182,6 @@
 
       if (c.isEnabled())
         {
-<<<<<<< HEAD
-          if (bmodel.isPressed())
-            {
-              // draw fat border
-              g.drawLine(x + 1, y + 1, x + w - 2, y + 1);
-              g.drawLine(x + 1, y + 1, x + 1, y + h - 2);
-            }
-          else if (bmodel.isRollover())
-            {
-              g.setColor(shadow);
-              g.drawRect(x, y, w - 1, h - 1);
-              g.drawRect(x + 2, y + 2, w - 5, h - 5);
-              g.setColor(darkShadow);
-              g.drawRect(x + 1, y + 1, w - 3, h - 3);
-            }
-          else
-            {
-              g.setColor(darkShadow);
-              g.drawRect(x, y, w - 1, h - 1);
-=======
           // draw dark border
           g.setColor(darkShadow);
           g.drawRect(x, y, w - 2, h - 2);
@@ -330,7 +236,6 @@
                   g.drawRect(x + 1, y + h - 2, 0, 0);
                   g.drawRect(x + w - 2, y + 1, 0, 0);
                 }
->>>>>>> f8383f28
             }
         }
       else 
@@ -338,8 +243,6 @@
           // draw disabled border
           g.setColor(MetalLookAndFeel.getInactiveControlTextColor());
           g.drawRect(x, y, w - 2, h - 2);          
-<<<<<<< HEAD
-=======
         }
     }
 
@@ -406,7 +309,6 @@
           // draw disabled border
           g.setColor(MetalLookAndFeel.getInactiveControlTextColor());
           g.drawRect(x, y, w - 2, h - 2);          
->>>>>>> f8383f28
         }
     }
 
@@ -689,21 +591,12 @@
     {
       boolean enabledTextBorder;
       if (c instanceof JTextComponent)
-<<<<<<< HEAD
-	{
-	  JTextComponent tc = (JTextComponent) c;
-	  enabledTextBorder = tc.isEnabled() && tc.isEditable();
-	}
-      else
-	enabledTextBorder = false;
-=======
         {
           JTextComponent tc = (JTextComponent) c;
           enabledTextBorder = tc.isEnabled() && tc.isEditable();
         }
       else
         enabledTextBorder = false;
->>>>>>> f8383f28
 
       if (enabledTextBorder)
         super.paintBorder(c, g, x, y, w, h);
@@ -959,18 +852,6 @@
     {
       Color dark = MetalLookAndFeel.getPrimaryControlDarkShadow();
       Color light = MetalLookAndFeel.getPrimaryControlHighlight();
-<<<<<<< HEAD
-      if (c instanceof JMenu) {
-        JMenu menu = (JMenu) c;
-        if (menu.isSelected())
-        {
-          g.setColor(dark);
-          g.drawLine(x, y, x, y + h);
-          g.drawLine(x, y, x + w, y);
-          g.drawLine(x + w - 2, y + 1, x + w - 2, y + h);
-          g.setColor(light);
-          g.drawLine(x + w - 1, y + 1, x + w - 1, y + h);
-=======
       if (c instanceof JMenu) 
         {
           JMenu menu = (JMenu) c;
@@ -983,27 +864,8 @@
               g.setColor(light);
               g.drawLine(x + w - 1, y + 1, x + w - 1, y + h);
             }
->>>>>>> f8383f28
         }
       else if (c instanceof JMenuItem)
-<<<<<<< HEAD
-      {
-        JMenuItem item = (JMenuItem) c;
-        if (item.isArmed()) 
-          {
-            g.setColor(dark);
-            g.drawLine(x, y, x + w, y);
-            g.setColor(light);
-            g.drawLine(x, y + h - 1, x + w, y + h - 1);
-          }
-        else
-          {
-            // Normally we draw a light line on the left.
-            g.setColor(light);
-            g.drawLine(x, y, x, y + h);
-          }
-      }
-=======
         {
           JMenuItem item = (JMenuItem) c;
           if (item.isArmed()) 
@@ -1020,7 +882,6 @@
               g.drawLine(x, y, x, y + h);
             }
         }
->>>>>>> f8383f28
     }
     
     /**
@@ -1231,21 +1092,10 @@
     public void paintBorder(Component c, Graphics g, int x, int y, int w, 
             int h)
     {
-<<<<<<< HEAD
-      boolean mouseIsOver = false;
-      if (c instanceof AbstractButton)
-        {
-          ButtonModel bmodel = ((AbstractButton) c).getModel();
-          mouseIsOver = bmodel.isRollover();
-        }
-      if (mouseIsOver)
-        super.paintBorder(c, g, x, y, w, h);
-=======
       // TODO: What should be done here? Obviously the ButtonBorder already
       // handles the rollover state in Sun's impl. Maybe this is only there
       // for backwards compatibility.
       super.paintBorder(c, g, x, y, w, h);
->>>>>>> f8383f28
     }
   }
   
@@ -1662,13 +1512,8 @@
       {
         Border outer = new ToggleButtonBorder();
         Border inner = getMarginBorder();
-<<<<<<< HEAD
-        toggleButtonBorder = new BorderUIResource.CompoundBorderUIResource
-            (outer, inner);
-=======
         toggleButtonBorder = new BorderUIResource.CompoundBorderUIResource(
             outer, inner);
->>>>>>> f8383f28
       }
     return toggleButtonBorder;
   }

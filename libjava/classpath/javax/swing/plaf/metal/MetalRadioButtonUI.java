--- conflicted
+++ resolved
@@ -95,16 +95,10 @@
   public void installDefaults(AbstractButton b)
   {
     super.installDefaults(b);
-<<<<<<< HEAD
-    disabledTextColor = UIManager.getColor("RadioButton.disabledText");
-    focusColor = UIManager.getColor("RadioButton.focus");
-    selectColor = UIManager.getColor("RadioButton.select");
-=======
     String prefix = getPropertyPrefix();
     disabledTextColor = UIManager.getColor(prefix + "disabledText");
     focusColor = UIManager.getColor(prefix + "focus");
     selectColor = UIManager.getColor(prefix + "select");
->>>>>>> f8383f28
   }
   
   /**

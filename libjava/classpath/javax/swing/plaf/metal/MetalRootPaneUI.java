/* MetalRootPaneUI.java
   Copyright (C) 2005, 2006 Free Software Foundation, Inc.

This file is part of GNU Classpath.

GNU Classpath is free software; you can redistribute it and/or modify
it under the terms of the GNU General Public License as published by
the Free Software Foundation; either version 2, or (at your option)
any later version.

GNU Classpath is distributed in the hope that it will be useful, but
WITHOUT ANY WARRANTY; without even the implied warranty of
MERCHANTABILITY or FITNESS FOR A PARTICULAR PURPOSE.  See the GNU
General Public License for more details.

You should have received a copy of the GNU General Public License
along with GNU Classpath; see the file COPYING.  If not, write to the
Free Software Foundation, Inc., 51 Franklin Street, Fifth Floor, Boston, MA
02110-1301 USA.

Linking this library statically or dynamically with other modules is
making a combined work based on this library.  Thus, the terms and
conditions of the GNU General Public License cover the whole
combination.

As a special exception, the copyright holders of this library give you
permission to link this library with independent modules to produce an
executable, regardless of the license terms of these independent
modules, and to copy and distribute the resulting executable under
terms of your choice, provided that you also meet, for each linked
independent module, the terms and conditions of the license of that
module.  An independent module is a module which is not derived from
or based on this library.  If you modify this library, you may extend
this exception to your version of the library, but you are not
obligated to do so.  If you do not wish to do so, delete this
exception statement from your version. */


package javax.swing.plaf.metal;

import java.awt.Color;
import java.awt.Component;
import java.awt.Container;
import java.awt.Dimension;
import java.awt.Frame;
import java.awt.Graphics;
import java.awt.Insets;
import java.awt.LayoutManager;
import java.awt.LayoutManager2;
<<<<<<< HEAD
import java.awt.Rectangle;
import java.awt.Window;
import java.awt.event.ActionEvent;
import java.awt.event.WindowEvent;
import java.awt.event.WindowFocusListener;
=======
import java.awt.Point;
import java.awt.Rectangle;
import java.awt.Window;
import java.awt.event.ActionEvent;
import java.awt.event.MouseEvent;
>>>>>>> f8383f28
import java.beans.PropertyChangeEvent;

import javax.swing.AbstractAction;
import javax.swing.Action;
import javax.swing.Icon;
import javax.swing.JButton;
import javax.swing.JComponent;
import javax.swing.JDialog;
import javax.swing.JFrame;
import javax.swing.JLabel;
import javax.swing.JLayeredPane;
import javax.swing.JMenu;
import javax.swing.JMenuBar;
import javax.swing.JRootPane;
import javax.swing.SwingConstants;
import javax.swing.SwingUtilities;
import javax.swing.UIManager;
import javax.swing.border.AbstractBorder;
<<<<<<< HEAD
=======
import javax.swing.event.MouseInputAdapter;
>>>>>>> f8383f28
import javax.swing.plaf.ComponentUI;
import javax.swing.plaf.basic.BasicRootPaneUI;

/**
 * A UI delegate for the {@link JRootPane} component. This implementation
 * supports the JRootPane <code>windowDecorationStyle</code> property.  
 * 
 * @author Roman Kennke (kennke@aicas.com)
 *
 * @since 1.4
 */
public class MetalRootPaneUI
  extends BasicRootPaneUI
{

  /**
   * The border that is used on JRootPane when the windowDecorationStyle
   * property of the JRootPane is set to a different value than NONE.
   *
   * @author Roman Kennke (kennke@aicas.com)
   */
  private static class MetalFrameBorder
    extends AbstractBorder
  {
    /**
     * Returns the border insets.
     *
     * @param c the component
     * @param newInsets the insets to be filled with the return value, may be
     *        <code>null</code> in which case a new object is created
     *
     * @return the border insets
     */
    public Insets getBorderInsets(Component c, Insets newInsets)
    {
      if (newInsets == null)
        newInsets = new Insets(5, 5, 5, 5);
      else
        {
          newInsets.top = 5;
          newInsets.left = 5;
          newInsets.bottom = 5;
          newInsets.right = 5;
        }
      return newInsets;  
    }

    /**
     * Returns the border insets.
     *
     * @param c the component
     *
     * @return the border insets
     */
    public Insets getBorderInsets(Component c)
    {
      return getBorderInsets(c, null);
    }

    /**
     * Paints the border for the specified component.
     * 
     * @param c  the component
     * @param g  the graphics device
     * @param x  the x-coordinate
     * @param y  the y-coordinate
     * @param w  the width
     * @param h  the height
     */
    public void paintBorder(Component c, Graphics g, int x, int y, int w, 
                            int h)
    {
      JRootPane f = (JRootPane) c;
      Window frame = SwingUtilities.getWindowAncestor(f);
      if (frame.isActive())
        g.setColor(MetalLookAndFeel.getPrimaryControlDarkShadow());
      else
        g.setColor(MetalLookAndFeel.getControlDarkShadow());
      
      // Fill the border background.
      g.fillRect(x, y, w, 5);
      g.fillRect(x, y, 5, h);
      g.fillRect(x + w - 5, y, 5, h);
      g.fillRect(x, y + h - 5, w, 5);
      
      // Draw a dot in each corner.
      g.setColor(MetalLookAndFeel.getControl());
      g.fillRect(x, y, 1, 1);
      g.fillRect(x + w - 1, y, 1, 1);
      g.fillRect(x + w - 1, y + h - 1, 1, 1);
      g.fillRect(x, y + h - 1, 1, 1);
      
      // Draw the lines.
      g.setColor(MetalLookAndFeel.getBlack());
      g.drawLine(x + 14, y + 2, x + w - 15, y + 2);
      g.drawLine(x + 14, y + h - 3, x + w - 15, y + h - 3);
      g.drawLine(x + 2, y + 14, x + 2, y + h - 15);
      g.drawLine(x + w - 3, y + 14, x + w - 3, y + h - 15);
      
      // Draw the line highlights.
      if (frame.isActive())
        g.setColor(MetalLookAndFeel.getPrimaryControlShadow());
      else 
        g.setColor(MetalLookAndFeel.getControlShadow());
      g.drawLine(x + 15, y + 3, x + w - 14, y + 3);
      g.drawLine(x + 15, y + h - 2, x + w - 14, y + h - 2);
      g.drawLine(x + 3, y + 15, x + 3, y + h - 14);
      g.drawLine(x + w - 2, y + 15, x + w - 2, y + h - 14);
    }
  }
<<<<<<< HEAD

  /**
   * The component that renders the title bar for frames. This duplicates
   * most of {@link MetalInternalFrameTitlePane}. It is not reasonably possible
   * to reuse that class because that is bound to the JInternalFrame and we
   * need to handle JFrames/JRootPanes here.
   *
   * @author Roman Kennke (kennke@aicas.com)
   */
  private static class MetalTitlePane extends JComponent
  {
    /**
     * The Action responsible for closing the JInternalFrame.
     */
    private class CloseAction extends AbstractAction
    {
      /**
       * Creates a new action.
       */
      public CloseAction()
      {
        super("Close");
      }
      
      /**
       * This method is called when something closes the frame.
       *
       * @param e the ActionEvent
       */
      public void actionPerformed(ActionEvent e)
      {
        Window frame = SwingUtilities.getWindowAncestor(rootPane);
        if (frame instanceof JFrame)
          {
            JFrame jframe = (JFrame) frame;
            switch (jframe.getDefaultCloseOperation())
            {
              case JFrame.EXIT_ON_CLOSE:
                jframe.setVisible(false);
                jframe.dispose();
                System.exit(0);
                break;
              case JFrame.DISPOSE_ON_CLOSE:
                jframe.setVisible(false);
                jframe.dispose();
                break;
              case JFrame.HIDE_ON_CLOSE:
                jframe.setVisible(false);
                break;
              case JFrame.DO_NOTHING_ON_CLOSE:
              default:
                  break;
            }
          }
        else if (frame instanceof JDialog)
          {
            JDialog jdialog = (JDialog) frame;
            switch (jdialog.getDefaultCloseOperation())
            {
              case JFrame.DISPOSE_ON_CLOSE:
                jdialog.setVisible(false);
                jdialog.dispose();
                break;
              case JFrame.HIDE_ON_CLOSE:
                jdialog.setVisible(false);
                break;
              case JFrame.DO_NOTHING_ON_CLOSE:
              default:
                  break;
            }
          }
      }
    }

    /**
     * This helper class is used to create the minimize, maximize and close
     * buttons in the top right corner of the Title Pane. These buttons are
     * special since they cannot be given focus and have no border.
     */
    private class PaneButton extends JButton
    {
      /**
       * Creates a new PaneButton object with the given Action.
       *
       * @param a The Action that the button uses.
       */
      public PaneButton(Action a)
      {
        super(a);
        setMargin(new Insets(0, 0, 0, 0));
      }

      /**
       * This method returns true if the Component can be focused.
       *
       * @return false.
       */
      public boolean isFocusable()
      {
        // These buttons cannot be given focus.
        return false;
      }

    }

    /**
     * The layout for the JRootPane when the <code>windowDecorationStyle</code>
     * property is set. In addition to the usual JRootPane.RootLayout behaviour
     * this lays out the titlePane.
     *
     * @author Roman Kennke (kennke@aicas.com)
     */
    private class MetalTitlePaneLayout implements LayoutManager
    {
      /**
       * Creates a new <code>TitlePaneLayout</code> object.
       */
      public MetalTitlePaneLayout()
      {
        // Do nothing.
      }

      /**
       * Adds a Component to the Container.
       *
       * @param name The name to reference the added Component by.
       * @param c The Component to add.
       */
      public void addLayoutComponent(String name, Component c)
      {
        // Do nothing.
      }

      /**
       * This method is called to lay out the children of the Title Pane.
       *
       * @param c The Container to lay out.
       */
      public void layoutContainer(Container c)
      {

        Dimension size = c.getSize();
        Insets insets = c.getInsets();
        int width = size.width - insets.left - insets.right;
        int height = size.height - insets.top - insets.bottom;

        int loc = width - insets.right - 1;
        int top = insets.top + 2;
        int buttonHeight = height - 4;
        if (closeButton.isVisible())
          {
            int buttonWidth = closeIcon.getIconWidth();
            loc -= buttonWidth + 2;
            closeButton.setBounds(loc, top, buttonWidth, buttonHeight);
            loc -= 6;
          }

        if (maxButton.isVisible())
          {
            int buttonWidth = maxIcon.getIconWidth();
            loc -= buttonWidth + 4;
            maxButton.setBounds(loc, top, buttonWidth, buttonHeight);
          }

        if (iconButton.isVisible())
          {
            int buttonWidth = minIcon.getIconWidth();
            loc -= buttonWidth + 4;
            iconButton.setBounds(loc, top, buttonWidth, buttonHeight);
            loc -= 2;
          }

        Dimension titlePreferredSize = title.getPreferredSize();
        title.setBounds(insets.left + 5, insets.top, 
                Math.min(titlePreferredSize.width, loc - insets.left - 10), 
                height);

      }

      /**
       * This method returns the minimum size of the given Container given the
       * children that it has.
       *
       * @param c The Container to get a minimum size for.
       *
       * @return The minimum size of the Container.
       */
      public Dimension minimumLayoutSize(Container c)
      {
        return preferredLayoutSize(c);
      }

      /**
       * Returns the preferred size of the given Container taking
       * into account the children that it has.
       *
       * @param c The Container to lay out.
       *
       * @return The preferred size of the Container.
       */
      public Dimension preferredLayoutSize(Container c)
      {
        return new Dimension(22, 22);
      }

      /**
       * Removes a Component from the Container.
       *
       * @param c The Component to remove.
       */
      public void removeLayoutComponent(Component c)
      {
        // Nothing to do here.
      }
    }

    JRootPane rootPane;

    /** The button that closes the JInternalFrame. */
    JButton closeButton;

    /** The button that iconifies the JInternalFrame. */
    JButton iconButton;

    /** The button that maximizes the JInternalFrame. */
    JButton maxButton;

    Icon minIcon;

    /** The icon displayed in the maximize button. */
    Icon maxIcon;

    /** The icon displayed in the iconify button. */
    private Icon iconIcon;

    /** The icon displayed in the close button. */
    Icon closeIcon;
    
    /**
     * The background color of the TitlePane when the JInternalFrame is not
     * selected.
     */
    private Color notSelectedTitleColor;

    /**
     * The background color of the TitlePane when the JInternalFrame is
     * selected.
     */
    private Color selectedTitleColor;

    /**
     * The label used to display the title. This label is not added to the
     * TitlePane.
     */
    JLabel title;

    /** The action associated with closing the JInternalFrame. */
    private Action closeAction;

    /** The action associated with iconifying the JInternalFrame. */
    private Action iconifyAction;

    /** The action associated with maximizing the JInternalFrame. */
    private Action maximizeAction;

    /** The JMenuBar that is located at the top left of the Title Pane. */
    private JMenuBar menuBar;

    /** The JMenu inside the menuBar. */
    protected JMenu windowMenu;

    MetalTitlePane(JRootPane rp)
    {
      rootPane = rp;
      setLayout(createLayout());
      title = new JLabel();
      title.setHorizontalAlignment(SwingConstants.LEFT);
      title.setHorizontalTextPosition(SwingConstants.LEFT);
      title.setOpaque(false);
      installTitlePane();
    }

    protected LayoutManager createLayout()
    {
      return new MetalTitlePaneLayout();
    }

    /**
     * This method installs the TitlePane onto the JInternalFrameTitlePane. It
     * also creates any children components that need to be created and adds
     * listeners to the appropriate components.
     */
    protected void installTitlePane()
    {
      installDefaults();
      installListeners();
      createActions();
      assembleSystemMenu();
      createButtons();
      setButtonIcons();
      addSubComponents();
      enableActions();
    }

    private void enableActions()
    {
      // TODO: Implement this.
    }

    private void addSubComponents()
    {
      add(menuBar);
      add(closeButton);
      add(iconButton);
      add(maxButton);
    }

    private void installListeners()
    {
      Window window = SwingUtilities.getWindowAncestor(rootPane);
      window.addWindowFocusListener(new WindowFocusListener()
                       {
                         public void windowGainedFocus(WindowEvent ev)
                         {
                           repaint();
                         }
                         public void windowLostFocus(WindowEvent ev)
                         {
                           repaint();
                         }
                       });
    }

    private void createActions()
    {
      closeAction = new CloseAction();
    }

    private void assembleSystemMenu()
    {
      menuBar = createSystemMenuBar();
      windowMenu = createSystemMenu();
      menuBar.add(windowMenu);
      addSystemMenuItems(windowMenu);
      enableActions();
    }

    protected JMenuBar createSystemMenuBar()
    {
      if (menuBar == null)
        menuBar = new JMenuBar();
      menuBar.removeAll();
      return menuBar;
    }

    protected JMenu createSystemMenu()
    {
      if (windowMenu == null)
        windowMenu = new JMenu();
      windowMenu.removeAll();
      return windowMenu;
    }

    private void addSystemMenuItems(JMenu menu)
    {
      // TODO: Implement this.
    }

    protected void createButtons()
    {
      closeButton = new PaneButton(closeAction);
      closeButton.setText(null);
      iconButton = new PaneButton(iconifyAction);
      iconButton.setText(null);
      maxButton = new PaneButton(maximizeAction);
      maxButton.setText(null);
      closeButton.setBorderPainted(false);
      closeButton.setContentAreaFilled(false);
      iconButton.setBorderPainted(false);
      iconButton.setContentAreaFilled(false);
      maxButton.setBorderPainted(false);
      maxButton.setContentAreaFilled(false);
    }

    protected void setButtonIcons()
    {
      if (closeIcon != null && closeButton != null)
        closeButton.setIcon(closeIcon);
      if (iconIcon != null && iconButton != null)
        iconButton.setIcon(iconIcon);
      if (maxIcon != null && maxButton != null)
        maxButton.setIcon(maxIcon);
    }

    /**
     * Paints a representation of the current state of the internal frame.
     * 
     * @param g  the graphics device.
     */
    public void paintComponent(Graphics g)
    {
      Window frame = SwingUtilities.getWindowAncestor(rootPane);
      Color savedColor = g.getColor();
      paintTitleBackground(g);
      paintChildren(g);
      Dimension d = getSize();
      if (frame.isActive())
        g.setColor(MetalLookAndFeel.getPrimaryControlDarkShadow());
      else
        g.setColor(MetalLookAndFeel.getControlDarkShadow());
          
      // put a dot in each of the top corners
      g.drawLine(0, 0, 0, 0);
      g.drawLine(d.width - 1, 0, d.width - 1, 0);
          
      g.drawLine(0, d.height - 1, d.width - 1, d.height - 1);
          
      // draw the metal pattern
      if (UIManager.get("InternalFrame.activeTitleGradient") != null
          && frame.isActive())
        {
          MetalUtils.paintGradient(g, 0, 0, getWidth(), getHeight(),
                                   SwingConstants.VERTICAL,
          "InternalFrame.activeTitleGradient");
        }

      Rectangle b = title.getBounds();
      int startX = b.x + b.width + 5;
      int endX = startX;
      if (iconButton.isVisible())
        endX = Math.max(iconButton.getX(), endX);
      else if (maxButton.isVisible()) 
        endX = Math.max(maxButton.getX(), endX);
      else if (closeButton.isVisible())
        endX = Math.max(closeButton.getX(), endX);
      endX -= 7;
      if (endX > startX)
        MetalUtils.fillMetalPattern(this, g, startX, 3, endX - startX, getHeight() - 6, Color.white, Color.gray);
      g.setColor(savedColor);
    }

    /**
     * This method paints the TitlePane's background.
     *
     * @param g The Graphics object to paint with.
     */
    protected void paintTitleBackground(Graphics g)
    {
      Window frame = SwingUtilities.getWindowAncestor(rootPane);

      if (!isOpaque())
        return;
      
      Color saved = g.getColor();
      Dimension dims = getSize();
      
      Color bg = getBackground();
      if (frame.isActive())
        bg = selectedTitleColor;
      else
        bg = notSelectedTitleColor;
      g.setColor(bg);
      g.fillRect(0, 0, dims.width, dims.height);
      g.setColor(saved);
    }

    /**
     * This method installs the defaults determined by the look and feel.
     */
    private void installDefaults()
    {
      title.setFont(UIManager.getFont("InternalFrame.titleFont"));
      selectedTitleColor = UIManager.getColor("InternalFrame.activeTitleBackground");
      notSelectedTitleColor = UIManager.getColor("InternalFrame.inactiveTitleBackground");
      closeIcon = UIManager.getIcon("InternalFrame.closeIcon");
      iconIcon = UIManager.getIcon("InternalFrame.iconifyIcon");
      maxIcon = UIManager.getIcon("InternalFrame.maximizeIcon");
      minIcon = MetalIconFactory.getInternalFrameAltMaximizeIcon(16);
      Frame frame = (Frame) SwingUtilities.getWindowAncestor(rootPane);
      title = new JLabel(frame.getTitle(), 
              MetalIconFactory.getInternalFrameDefaultMenuIcon(), 
              SwingConstants.LEFT);
    }
  }

  private static class MetalRootLayout
    implements LayoutManager2
  {

    /**
     * The cached layout info for the glass pane.
     */
    private Rectangle glassPaneBounds;

    /**
     * The cached layout info for the layered pane.
     */
    private Rectangle layeredPaneBounds;

    /**
     * The cached layout info for the content pane.
     */
    private Rectangle contentPaneBounds;

    /**
     * The cached layout info for the menu bar.
     */
    private Rectangle menuBarBounds;

    /**
     * The cached layout info for the title pane.
     */
    private Rectangle titlePaneBounds;
    
    /**
     * The cached preferred size.
     */
    private Dimension prefSize;

    public void addLayoutComponent(Component component, Object constraints)
    {
      // Nothing to do here.
    }

    public Dimension maximumLayoutSize(Container target)
    {
      return preferredLayoutSize(target);
    }

    public float getLayoutAlignmentX(Container target)
    {
      return 0.0F;
    }

    public float getLayoutAlignmentY(Container target)
    {
      return 0.0F;
    }

    public void invalidateLayout(Container target)
    {
      synchronized (this)
      {
        glassPaneBounds = null;
        layeredPaneBounds = null;
        contentPaneBounds = null;
        menuBarBounds = null;
        titlePaneBounds = null;
        prefSize = null;
      }
    }

    public void addLayoutComponent(String name, Component component)
    {
      // Nothing to do here.
    }

    public void removeLayoutComponent(Component component)
    {
      // TODO Auto-generated method stub
      
    }

    public Dimension preferredLayoutSize(Container parent)
    {
      JRootPane rp = (JRootPane) parent;
      JLayeredPane layeredPane = rp.getLayeredPane();
      Component contentPane = layeredPane.getComponent(0);
      Component titlePane = layeredPane.getComponent(1);
      Component menuBar = null;
      if (layeredPane.getComponentCount() > 2
          && layeredPane.getComponent(2) instanceof JMenuBar)
        menuBar = layeredPane.getComponent(2);

      // We must synchronize here, otherwise we cannot guarantee that the
      // prefSize is still non-null when returning.
      synchronized (this)
        {
          if (prefSize == null)
            {
              Insets i = parent.getInsets();
              prefSize = new Dimension(i.left + i.right, i.top + i.bottom);
              Dimension contentPrefSize = contentPane.getPreferredSize();
              prefSize.width += contentPrefSize.width;
              prefSize.height += contentPrefSize.height
                                 + titlePane.getPreferredSize().height;
              if (menuBar != null)
                {
                  Dimension menuBarSize = menuBar.getPreferredSize();
                  if (menuBarSize.width > contentPrefSize.width)
                    prefSize.width += menuBarSize.width - contentPrefSize.width;
                  prefSize.height += menuBarSize.height;
                }
            }
          // Return a copy here so the cached value won't get trashed by some
          // other component.
          return new Dimension(prefSize);
      }
    }

    public Dimension minimumLayoutSize(Container parent)
    {
      return preferredLayoutSize(parent);
    }

    public void layoutContainer(Container parent)
    {
      JRootPane rp = (JRootPane) parent;
      JLayeredPane layeredPane = rp.getLayeredPane();
      Component contentPane = layeredPane.getComponent(0);
      Component titlePane = layeredPane.getComponent(1);
      Component menuBar = null;
      if (layeredPane.getComponentCount() > 2
          && layeredPane.getComponent(2) instanceof JMenuBar)
        menuBar = layeredPane.getComponent(2);
      Component glassPane = rp.getGlassPane();

      if (glassPaneBounds == null || layeredPaneBounds == null
          || contentPaneBounds == null || menuBarBounds == null)
        {
          Insets i = rp.getInsets();
          int containerWidth = parent.getBounds().width - i.left - i.right;
          int containerHeight = parent.getBounds().height - i.top - i.bottom;

          // 1. The glassPane fills entire viewable region (bounds - insets).
          // 2. The layeredPane filles entire viewable region.
          // 3. The titlePane is placed at the upper edge of the layeredPane.
          // 4. The menuBar is positioned at the upper edge of layeredPane.
          // 5. The contentPane fills viewable region minus menuBar minus
          //    titlePane, if present.
      
          // +-------------------------------+
          // |  JLayeredPane                 |
          // |  +--------------------------+ |
          // |  | titlePane                + |
          // |  +--------------------------+ |
          // |  +--------------------------+ |
          // |  | menuBar                  | |
          // |  +--------------------------+ |
          // |  +--------------------------+ |
          // |  |contentPane               | |
          // |  |                          | |
          // |  |                          | |
          // |  |                          | |
          // |  +--------------------------+ |
          // +-------------------------------+

          // Setup titlePaneBounds.
          if (titlePaneBounds == null)
            titlePaneBounds = new Rectangle();
          titlePaneBounds.width = containerWidth;
          titlePaneBounds.height = titlePane.getPreferredSize().height;

          // Setup menuBarBounds.
          if (menuBarBounds == null)
            menuBarBounds = new Rectangle();
          menuBarBounds.setBounds(0,
                                  titlePaneBounds.y + titlePaneBounds.height,
                                  containerWidth, 0);
          if (menuBar != null)
            {
              Dimension menuBarSize = menuBar.getPreferredSize();
              if (menuBarSize.height > containerHeight)
                menuBarBounds.height = containerHeight;
              else
                menuBarBounds.height = menuBarSize.height;
            }

          // Setup contentPaneBounds.
          if (contentPaneBounds == null)
            contentPaneBounds = new Rectangle();
          contentPaneBounds.setBounds(0,
                                      menuBarBounds.y + menuBarBounds.height,
                                      containerWidth,
                                      containerHeight - menuBarBounds.y
                                      - menuBarBounds.height);
          glassPaneBounds = new Rectangle(i.left, i.top, containerWidth, containerHeight);
          layeredPaneBounds = new Rectangle(i.left, i.top, containerWidth, containerHeight);
        }

      // Layout components.
      glassPane.setBounds(glassPaneBounds);
      layeredPane.setBounds(layeredPaneBounds);
      if (menuBar != null)
        menuBar.setBounds(menuBarBounds);
      contentPane.setBounds(contentPaneBounds);
      titlePane.setBounds(titlePaneBounds);
    }
      
  }

  /**
   * The shared UI instance for MetalRootPaneUIs.
   */
  private static MetalRootPaneUI instance = null;

  /**
=======

  /**
   * The component that renders the title bar for frames. This duplicates
   * most of {@link MetalInternalFrameTitlePane}. It is not reasonably possible
   * to reuse that class because that is bound to the JInternalFrame and we
   * need to handle JFrames/JRootPanes here.
   *
   * @author Roman Kennke (kennke@aicas.com)
   */
  private static class MetalTitlePane extends JComponent
  {

    /**
     * Handles dragging of the title pane and moves the window accordingly.
     */
    private class MouseHandler
      extends MouseInputAdapter
    {
      /**
       * The point where the dragging started.
       */
      Point lastDragLocation;

      /**
       * Receives notification when the mouse gets pressed on the title pane.
       * This updates the lastDragLocation.
       *
       * @param ev the mouse event
       */
      public void mousePressed(MouseEvent ev)
      {
        lastDragLocation = ev.getPoint();
      }

      /**
       * Receives notification when the mouse is dragged on the title pane.
       * This will move the nearest window accordingly.
       *
       * @param ev the mouse event
       */
      public void mouseDragged(MouseEvent ev)
      {
        Point dragLocation = ev.getPoint();
        int deltaX = dragLocation.x - lastDragLocation.x;
        int deltaY = dragLocation.y - lastDragLocation.y;
        Window window = SwingUtilities.getWindowAncestor(rootPane);
        Point loc = window.getLocation();
        window.setLocation(loc.x + deltaX, loc.y + deltaY);
        // Note that we do not update the lastDragLocation. This is because
        // we move the underlying window while dragging the component, which
        // results in having the same lastDragLocation under the mouse while
        // dragging.
      }
    }

    /**
     * The Action responsible for closing the JInternalFrame.
     */
    private class CloseAction extends AbstractAction
    {
      /**
       * Creates a new action.
       */
      public CloseAction()
      {
        super("Close");
      }
      
      /**
       * This method is called when something closes the frame.
       *
       * @param e the ActionEvent
       */
      public void actionPerformed(ActionEvent e)
      {
        Window frame = SwingUtilities.getWindowAncestor(rootPane);
        if (frame instanceof JFrame)
          {
            JFrame jframe = (JFrame) frame;
            switch (jframe.getDefaultCloseOperation())
            {
              case JFrame.EXIT_ON_CLOSE:
                jframe.setVisible(false);
                jframe.dispose();
                System.exit(0);
                break;
              case JFrame.DISPOSE_ON_CLOSE:
                jframe.setVisible(false);
                jframe.dispose();
                break;
              case JFrame.HIDE_ON_CLOSE:
                jframe.setVisible(false);
                break;
              case JFrame.DO_NOTHING_ON_CLOSE:
              default:
                  break;
            }
          }
        else if (frame instanceof JDialog)
          {
            JDialog jdialog = (JDialog) frame;
            switch (jdialog.getDefaultCloseOperation())
            {
              case JFrame.DISPOSE_ON_CLOSE:
                jdialog.setVisible(false);
                jdialog.dispose();
                break;
              case JFrame.HIDE_ON_CLOSE:
                jdialog.setVisible(false);
                break;
              case JFrame.DO_NOTHING_ON_CLOSE:
              default:
                  break;
            }
          }
      }
    }

    /**
     * This action is performed when the iconify button is pressed.
     */
    private class IconifyAction
      extends AbstractAction
    {

      public void actionPerformed(ActionEvent event)
      {
        Window w = SwingUtilities.getWindowAncestor(rootPane);
        if (w instanceof Frame)
          {
            Frame f = (Frame) w;
            int state = f.getExtendedState();
            f.setExtendedState(Frame.ICONIFIED);
          }
      }
        
    }

    /**
     * This action is performed when the maximize button is pressed.
     */
    private class MaximizeAction
      extends AbstractAction
    {

      public void actionPerformed(ActionEvent event)
      {
        Window w = SwingUtilities.getWindowAncestor(rootPane);
        if (w instanceof Frame)
          {
            Frame f = (Frame) w;
            int state = f.getExtendedState();
            f.setExtendedState(Frame.MAXIMIZED_BOTH);
          }
      }
    }

    /**
     * This helper class is used to create the minimize, maximize and close
     * buttons in the top right corner of the Title Pane. These buttons are
     * special since they cannot be given focus and have no border.
     */
    private class PaneButton extends JButton
    {
      /**
       * Creates a new PaneButton object with the given Action.
       *
       * @param a The Action that the button uses.
       */
      public PaneButton(Action a)
      {
        super(a);
        setMargin(new Insets(0, 0, 0, 0));
      }

      /**
       * This method returns true if the Component can be focused.
       *
       * @return false.
       */
      public boolean isFocusable()
      {
        // These buttons cannot be given focus.
        return false;
      }

    }

    /**
     * The layout for the JRootPane when the <code>windowDecorationStyle</code>
     * property is set. In addition to the usual JRootPane.RootLayout behaviour
     * this lays out the titlePane.
     *
     * @author Roman Kennke (kennke@aicas.com)
     */
    private class MetalTitlePaneLayout implements LayoutManager
    {
      /**
       * Creates a new <code>TitlePaneLayout</code> object.
       */
      public MetalTitlePaneLayout()
      {
        // Do nothing.
      }

      /**
       * Adds a Component to the Container.
       *
       * @param name The name to reference the added Component by.
       * @param c The Component to add.
       */
      public void addLayoutComponent(String name, Component c)
      {
        // Do nothing.
      }

      /**
       * This method is called to lay out the children of the Title Pane.
       *
       * @param c The Container to lay out.
       */
      public void layoutContainer(Container c)
      {

        Dimension size = c.getSize();
        Insets insets = c.getInsets();
        int width = size.width - insets.left - insets.right;
        int height = size.height - insets.top - insets.bottom;

        int loc = width - insets.right - 1;
        int top = insets.top + 2;
        int buttonHeight = height - 4;
        if (closeButton.isVisible())
          {
            int buttonWidth = closeIcon.getIconWidth();
            loc -= buttonWidth + 2;
            closeButton.setBounds(loc, top, buttonWidth, buttonHeight);
            loc -= 6;
          }

        if (maxButton.isVisible())
          {
            int buttonWidth = maxIcon.getIconWidth();
            loc -= buttonWidth + 4;
            maxButton.setBounds(loc, top, buttonWidth, buttonHeight);
          }

        if (iconButton.isVisible())
          {
            int buttonWidth = minIcon.getIconWidth();
            loc -= buttonWidth + 4;
            iconButton.setBounds(loc, top, buttonWidth, buttonHeight);
            loc -= 2;
          }

        Dimension titlePreferredSize = title.getPreferredSize();
        title.setBounds(insets.left + 5, insets.top, 
                Math.min(titlePreferredSize.width, loc - insets.left - 10), 
                height);

      }

      /**
       * This method returns the minimum size of the given Container given the
       * children that it has.
       *
       * @param c The Container to get a minimum size for.
       *
       * @return The minimum size of the Container.
       */
      public Dimension minimumLayoutSize(Container c)
      {
        return preferredLayoutSize(c);
      }

      /**
       * Returns the preferred size of the given Container taking
       * into account the children that it has.
       *
       * @param c The Container to lay out.
       *
       * @return The preferred size of the Container.
       */
      public Dimension preferredLayoutSize(Container c)
      {
        return new Dimension(22, 22);
      }

      /**
       * Removes a Component from the Container.
       *
       * @param c The Component to remove.
       */
      public void removeLayoutComponent(Component c)
      {
        // Nothing to do here.
      }
    }

    JRootPane rootPane;

    /** The button that closes the JInternalFrame. */
    JButton closeButton;

    /** The button that iconifies the JInternalFrame. */
    JButton iconButton;

    /** The button that maximizes the JInternalFrame. */
    JButton maxButton;

    Icon minIcon;

    /** The icon displayed in the maximize button. */
    Icon maxIcon;

    /** The icon displayed in the iconify button. */
    private Icon iconIcon;

    /** The icon displayed in the close button. */
    Icon closeIcon;
    
    /**
     * The background color of the TitlePane when the JInternalFrame is not
     * selected.
     */
    private Color notSelectedTitleColor;

    /**
     * The background color of the TitlePane when the JInternalFrame is
     * selected.
     */
    private Color selectedTitleColor;

    /**
     * The label used to display the title. This label is not added to the
     * TitlePane.
     */
    JLabel title;

    /** The action associated with closing the JInternalFrame. */
    private Action closeAction;

    /** The action associated with iconifying the JInternalFrame. */
    private Action iconifyAction;

    /** The action associated with maximizing the JInternalFrame. */
    private Action maximizeAction;

    /** The JMenuBar that is located at the top left of the Title Pane. */
    private JMenuBar menuBar;

    /** The JMenu inside the menuBar. */
    protected JMenu windowMenu;

    MetalTitlePane(JRootPane rp)
    {
      rootPane = rp;
      setLayout(createLayout());
      title = new JLabel();
      title.setHorizontalAlignment(SwingConstants.LEFT);
      title.setHorizontalTextPosition(SwingConstants.LEFT);
      title.setOpaque(false);
      installTitlePane();
    }

    protected LayoutManager createLayout()
    {
      return new MetalTitlePaneLayout();
    }

    /**
     * This method installs the TitlePane onto the JInternalFrameTitlePane. It
     * also creates any children components that need to be created and adds
     * listeners to the appropriate components.
     */
    protected void installTitlePane()
    {
      installDefaults();
      installListeners();
      createActions();
      assembleSystemMenu();
      createButtons();
      setButtonIcons();
      addSubComponents();
      enableActions();
    }

    private void enableActions()
    {
      // TODO: Implement this.
    }

    private void addSubComponents()
    {
      add(menuBar);
      add(closeButton);
      add(iconButton);
      add(maxButton);
    }

    private void installListeners()
    {
      MouseInputAdapter mouseHandler = new MouseHandler();
      addMouseListener(mouseHandler);
      addMouseMotionListener(mouseHandler);
    }

    private void createActions()
    {
      closeAction = new CloseAction();
      iconifyAction = new IconifyAction();
      maximizeAction = new MaximizeAction();
    }

    private void assembleSystemMenu()
    {
      menuBar = createSystemMenuBar();
      windowMenu = createSystemMenu();
      menuBar.add(windowMenu);
      addSystemMenuItems(windowMenu);
      enableActions();
    }

    protected JMenuBar createSystemMenuBar()
    {
      if (menuBar == null)
        menuBar = new JMenuBar();
      menuBar.removeAll();
      return menuBar;
    }

    protected JMenu createSystemMenu()
    {
      if (windowMenu == null)
        windowMenu = new JMenu();
      windowMenu.removeAll();
      return windowMenu;
    }

    private void addSystemMenuItems(JMenu menu)
    {
      // TODO: Implement this.
    }

    protected void createButtons()
    {
      closeButton = new PaneButton(closeAction);
      closeButton.setText(null);
      iconButton = new PaneButton(iconifyAction);
      iconButton.setText(null);
      maxButton = new PaneButton(maximizeAction);
      maxButton.setText(null);
      closeButton.setBorderPainted(false);
      closeButton.setContentAreaFilled(false);
      iconButton.setBorderPainted(false);
      iconButton.setContentAreaFilled(false);
      maxButton.setBorderPainted(false);
      maxButton.setContentAreaFilled(false);
    }

    protected void setButtonIcons()
    {
      if (closeIcon != null && closeButton != null)
        closeButton.setIcon(closeIcon);
      if (iconIcon != null && iconButton != null)
        iconButton.setIcon(iconIcon);
      if (maxIcon != null && maxButton != null)
        maxButton.setIcon(maxIcon);
    }

    /**
     * Paints a representation of the current state of the internal frame.
     * 
     * @param g  the graphics device.
     */
    public void paintComponent(Graphics g)
    {
      Window frame = SwingUtilities.getWindowAncestor(rootPane);
      Color savedColor = g.getColor();
      paintTitleBackground(g);
      paintChildren(g);
      Dimension d = getSize();
      if (frame.isActive())
        g.setColor(MetalLookAndFeel.getPrimaryControlDarkShadow());
      else
        g.setColor(MetalLookAndFeel.getControlDarkShadow());
          
      // put a dot in each of the top corners
      g.drawLine(0, 0, 0, 0);
      g.drawLine(d.width - 1, 0, d.width - 1, 0);
          
      g.drawLine(0, d.height - 1, d.width - 1, d.height - 1);
          
      // draw the metal pattern
      if (UIManager.get("InternalFrame.activeTitleGradient") != null
          && frame.isActive())
        {
          MetalUtils.paintGradient(g, 0, 0, getWidth(), getHeight(),
                                   SwingConstants.VERTICAL,
          "InternalFrame.activeTitleGradient");
        }

      Rectangle b = title.getBounds();
      int startX = b.x + b.width + 5;
      int endX = startX;
      if (iconButton.isVisible())
        endX = Math.max(iconButton.getX(), endX);
      else if (maxButton.isVisible()) 
        endX = Math.max(maxButton.getX(), endX);
      else if (closeButton.isVisible())
        endX = Math.max(closeButton.getX(), endX);
      endX -= 7;
      if (endX > startX)
        MetalUtils.fillMetalPattern(this, g, startX, 3, endX - startX, getHeight() - 6, Color.white, Color.gray);
      g.setColor(savedColor);
    }

    /**
     * This method paints the TitlePane's background.
     *
     * @param g The Graphics object to paint with.
     */
    protected void paintTitleBackground(Graphics g)
    {
      Window frame = SwingUtilities.getWindowAncestor(rootPane);

      if (!isOpaque())
        return;
      
      Color saved = g.getColor();
      Dimension dims = getSize();
      
      Color bg = getBackground();
      if (frame.isActive())
        bg = selectedTitleColor;
      else
        bg = notSelectedTitleColor;
      g.setColor(bg);
      g.fillRect(0, 0, dims.width, dims.height);
      g.setColor(saved);
    }

    /**
     * This method installs the defaults determined by the look and feel.
     */
    private void installDefaults()
    {
      title.setFont(UIManager.getFont("InternalFrame.titleFont"));
      selectedTitleColor = UIManager.getColor("InternalFrame.activeTitleBackground");
      notSelectedTitleColor = UIManager.getColor("InternalFrame.inactiveTitleBackground");
      closeIcon = UIManager.getIcon("InternalFrame.closeIcon");
      iconIcon = UIManager.getIcon("InternalFrame.iconifyIcon");
      maxIcon = UIManager.getIcon("InternalFrame.maximizeIcon");
      minIcon = MetalIconFactory.getInternalFrameAltMaximizeIcon(16);
      Frame frame = (Frame) SwingUtilities.getWindowAncestor(rootPane);
      title = new JLabel(frame.getTitle(), 
              MetalIconFactory.getInternalFrameDefaultMenuIcon(), 
              SwingConstants.LEFT);
    }
  }

  private static class MetalRootLayout
    implements LayoutManager2
  {

    /**
     * The cached layout info for the glass pane.
     */
    private Rectangle glassPaneBounds;

    /**
     * The cached layout info for the layered pane.
     */
    private Rectangle layeredPaneBounds;

    /**
     * The cached layout info for the content pane.
     */
    private Rectangle contentPaneBounds;

    /**
     * The cached layout info for the menu bar.
     */
    private Rectangle menuBarBounds;

    /**
     * The cached layout info for the title pane.
     */
    private Rectangle titlePaneBounds;
    
    /**
     * The cached preferred size.
     */
    private Dimension prefSize;

    /**
     * The title pane for l&f decorated frames.
     */
    private MetalTitlePane titlePane;

    /**
     * Creates a new MetalRootLayout.
     *
     * @param tp the title pane
     */
    MetalRootLayout(MetalTitlePane tp)
    {
      titlePane = tp;
    }

    public void addLayoutComponent(Component component, Object constraints)
    {
      // Nothing to do here.
    }

    public Dimension maximumLayoutSize(Container target)
    {
      return preferredLayoutSize(target);
    }

    public float getLayoutAlignmentX(Container target)
    {
      return 0.0F;
    }

    public float getLayoutAlignmentY(Container target)
    {
      return 0.0F;
    }

    public void invalidateLayout(Container target)
    {
      synchronized (this)
      {
        glassPaneBounds = null;
        layeredPaneBounds = null;
        contentPaneBounds = null;
        menuBarBounds = null;
        titlePaneBounds = null;
        prefSize = null;
      }
    }

    public void addLayoutComponent(String name, Component component)
    {
      // Nothing to do here.
    }

    public void removeLayoutComponent(Component component)
    {
      // TODO Auto-generated method stub
      
    }

    public Dimension preferredLayoutSize(Container parent)
    {
      JRootPane rp = (JRootPane) parent;
      JLayeredPane layeredPane = rp.getLayeredPane();
      Component contentPane = rp.getContentPane();
      Component menuBar = rp.getJMenuBar();

      // We must synchronize here, otherwise we cannot guarantee that the
      // prefSize is still non-null when returning.
      synchronized (this)
        {
          if (prefSize == null)
            {
              Insets i = parent.getInsets();
              prefSize = new Dimension(i.left + i.right, i.top + i.bottom);
              Dimension contentPrefSize = contentPane.getPreferredSize();
              prefSize.width += contentPrefSize.width;
              prefSize.height += contentPrefSize.height
                                 + titlePane.getPreferredSize().height;
              if (menuBar != null)
                {
                  Dimension menuBarSize = menuBar.getPreferredSize();
                  if (menuBarSize.width > contentPrefSize.width)
                    prefSize.width += menuBarSize.width - contentPrefSize.width;
                  prefSize.height += menuBarSize.height;
                }
            }
          // Return a copy here so the cached value won't get trashed by some
          // other component.
          return new Dimension(prefSize);
      }
    }

    public Dimension minimumLayoutSize(Container parent)
    {
      return preferredLayoutSize(parent);
    }

    public void layoutContainer(Container parent)
    {
      JRootPane rp = (JRootPane) parent;
      JLayeredPane layeredPane = rp.getLayeredPane();
      Component contentPane = rp.getContentPane();
      Component menuBar = rp.getJMenuBar();
      Component glassPane = rp.getGlassPane();

      if (glassPaneBounds == null || layeredPaneBounds == null
          || contentPaneBounds == null || menuBarBounds == null)
        {
          Insets i = rp.getInsets();
          int containerWidth = parent.getBounds().width - i.left - i.right;
          int containerHeight = parent.getBounds().height - i.top - i.bottom;

          // 1. The glassPane fills entire viewable region (bounds - insets).
          // 2. The layeredPane filles entire viewable region.
          // 3. The titlePane is placed at the upper edge of the layeredPane.
          // 4. The menuBar is positioned at the upper edge of layeredPane.
          // 5. The contentPane fills viewable region minus menuBar minus
          //    titlePane, if present.
      
          // +-------------------------------+
          // |  JLayeredPane                 |
          // |  +--------------------------+ |
          // |  | titlePane                + |
          // |  +--------------------------+ |
          // |  +--------------------------+ |
          // |  | menuBar                  | |
          // |  +--------------------------+ |
          // |  +--------------------------+ |
          // |  |contentPane               | |
          // |  |                          | |
          // |  |                          | |
          // |  |                          | |
          // |  +--------------------------+ |
          // +-------------------------------+

          // Setup titlePaneBounds.
          if (titlePaneBounds == null)
            titlePaneBounds = new Rectangle();
          titlePaneBounds.width = containerWidth;
          titlePaneBounds.height = titlePane.getPreferredSize().height;

          // Setup menuBarBounds.
          if (menuBarBounds == null)
            menuBarBounds = new Rectangle();
          menuBarBounds.setBounds(0,
                                  titlePaneBounds.y + titlePaneBounds.height,
                                  containerWidth, 0);
          if (menuBar != null)
            {
              Dimension menuBarSize = menuBar.getPreferredSize();
              if (menuBarSize.height > containerHeight)
                menuBarBounds.height = containerHeight;
              else
                menuBarBounds.height = menuBarSize.height;
            }

          // Setup contentPaneBounds.
          if (contentPaneBounds == null)
            contentPaneBounds = new Rectangle();
          contentPaneBounds.setBounds(0,
                                      menuBarBounds.y + menuBarBounds.height,
                                      containerWidth,
                                      containerHeight - menuBarBounds.y
                                      - menuBarBounds.height);
          glassPaneBounds = new Rectangle(i.left, i.top, containerWidth, containerHeight);
          layeredPaneBounds = new Rectangle(i.left, i.top, containerWidth, containerHeight);
        }

      // Layout components.
      glassPane.setBounds(glassPaneBounds);
      layeredPane.setBounds(layeredPaneBounds);
      if (menuBar != null)
        menuBar.setBounds(menuBarBounds);
      contentPane.setBounds(contentPaneBounds);
      titlePane.setBounds(titlePaneBounds);
    }
      
  }

  /**
   * The shared UI instance for MetalRootPaneUIs.
   */
  private static MetalRootPaneUI instance;

  /**
>>>>>>> f8383f28
   * Constructs a shared instance of <code>MetalRootPaneUI</code>.
   */
  public MetalRootPaneUI()
  {
    super();
  }

  /**
   * Returns a shared instance of <code>MetalRootPaneUI</code>.
   *
   * @param component the component for which we return an UI instance
   *
   * @return A shared instance of <code>MetalRootPaneUI</code>.
   */
  public static ComponentUI createUI(JComponent component)
  {
    if (instance == null)
      instance = new MetalRootPaneUI();
    return instance;
  }

  /**
   * Installs this UI to the root pane. If the
   * <code>windowDecorationsStyle</code> property is set on the root pane,
   * the Metal window decorations are installed on the root pane.
   *
   * @param c
   */
  public void installUI(JComponent c)
  {
    super.installUI(c);
    JRootPane rp = (JRootPane) c;
    if (rp.getWindowDecorationStyle() != JRootPane.NONE)
      installWindowDecorations(rp);
  }

  /**
   * Uninstalls the UI from the root pane. This performs the superclass
   * behaviour and uninstalls the window decorations that have possibly been
   * installed by {@link #installUI}.
   *
   * @param c the root pane
   */
  public void uninstallUI(JComponent c)
  {
    JRootPane rp = (JRootPane) c;
    if (rp.getWindowDecorationStyle() != JRootPane.NONE)
      uninstallWindowDecorations(rp);
    super.uninstallUI(c);
  }

  /**
   * Receives notification if any of the JRootPane's property changes. In
   * particular this catches changes to the <code>windowDecorationStyle</code>
   * property and installs the window decorations accordingly.
   *
   * @param ev the property change event
   */
  public void propertyChange(PropertyChangeEvent ev)
  {
<<<<<<< HEAD
=======
    super.propertyChange(ev);
>>>>>>> f8383f28
    String propertyName = ev.getPropertyName();
    if (propertyName.equals("windowDecorationStyle"))
      {
        JRootPane rp = (JRootPane) ev.getSource();
        if (rp.getWindowDecorationStyle() != JRootPane.NONE)
          installWindowDecorations(rp);
        else
          uninstallWindowDecorations(rp);
      }
  }

  /**
   * Installs the window decorations to the root pane. This sets up a border,
   * a title pane and a layout manager that can layout the root pane with that
   * title pane.
   *
   * @param rp the root pane.
   */
  private void installWindowDecorations(JRootPane rp)
  {
    rp.setBorder(new MetalFrameBorder());
<<<<<<< HEAD
    rp.setLayout(new MetalRootLayout());
    // We should have a contentPane already.
    assert rp.getLayeredPane().getComponentCount() == 1
           : "We should have a contentPane already";
    rp.getLayeredPane().add(new MetalTitlePane(rp),
                            JLayeredPane.FRAME_CONTENT_LAYER);
=======
    MetalTitlePane titlePane = new MetalTitlePane(rp);
    rp.setLayout(new MetalRootLayout(titlePane));
    // We should have a contentPane already.
    assert rp.getLayeredPane().getComponentCount() > 0
           : "We should have a contentPane already";

    rp.getLayeredPane().add(titlePane,
                            JLayeredPane.FRAME_CONTENT_LAYER, 1);
>>>>>>> f8383f28
  }

  /**
   * Uninstalls the window decorations from the root pane. This should rarely
   * be necessary, but we do it anyway.
   *
   * @param rp the root pane
   */
  private void uninstallWindowDecorations(JRootPane rp)
  {
    rp.setBorder(null);
<<<<<<< HEAD
    rp.getLayeredPane().remove(1);
=======
    JLayeredPane lp = rp.getLayeredPane();
    for (int i = lp.getComponentCount() - 1; i >= 0; --i)
      {
        if (lp.getComponent(i) instanceof MetalTitlePane)
          {
            lp.remove(i);
            break;
          }
      }
>>>>>>> f8383f28
  }
}<|MERGE_RESOLUTION|>--- conflicted
+++ resolved
@@ -47,19 +47,11 @@
 import java.awt.Insets;
 import java.awt.LayoutManager;
 import java.awt.LayoutManager2;
-<<<<<<< HEAD
-import java.awt.Rectangle;
-import java.awt.Window;
-import java.awt.event.ActionEvent;
-import java.awt.event.WindowEvent;
-import java.awt.event.WindowFocusListener;
-=======
 import java.awt.Point;
 import java.awt.Rectangle;
 import java.awt.Window;
 import java.awt.event.ActionEvent;
 import java.awt.event.MouseEvent;
->>>>>>> f8383f28
 import java.beans.PropertyChangeEvent;
 
 import javax.swing.AbstractAction;
@@ -78,10 +70,7 @@
 import javax.swing.SwingUtilities;
 import javax.swing.UIManager;
 import javax.swing.border.AbstractBorder;
-<<<<<<< HEAD
-=======
 import javax.swing.event.MouseInputAdapter;
->>>>>>> f8383f28
 import javax.swing.plaf.ComponentUI;
 import javax.swing.plaf.basic.BasicRootPaneUI;
 
@@ -192,7 +181,6 @@
       g.drawLine(x + w - 2, y + 15, x + w - 2, y + h - 14);
     }
   }
-<<<<<<< HEAD
 
   /**
    * The component that renders the title bar for frames. This duplicates
@@ -204,6 +192,50 @@
    */
   private static class MetalTitlePane extends JComponent
   {
+
+    /**
+     * Handles dragging of the title pane and moves the window accordingly.
+     */
+    private class MouseHandler
+      extends MouseInputAdapter
+    {
+      /**
+       * The point where the dragging started.
+       */
+      Point lastDragLocation;
+
+      /**
+       * Receives notification when the mouse gets pressed on the title pane.
+       * This updates the lastDragLocation.
+       *
+       * @param ev the mouse event
+       */
+      public void mousePressed(MouseEvent ev)
+      {
+        lastDragLocation = ev.getPoint();
+      }
+
+      /**
+       * Receives notification when the mouse is dragged on the title pane.
+       * This will move the nearest window accordingly.
+       *
+       * @param ev the mouse event
+       */
+      public void mouseDragged(MouseEvent ev)
+      {
+        Point dragLocation = ev.getPoint();
+        int deltaX = dragLocation.x - lastDragLocation.x;
+        int deltaY = dragLocation.y - lastDragLocation.y;
+        Window window = SwingUtilities.getWindowAncestor(rootPane);
+        Point loc = window.getLocation();
+        window.setLocation(loc.x + deltaX, loc.y + deltaY);
+        // Note that we do not update the lastDragLocation. This is because
+        // we move the underlying window while dragging the component, which
+        // results in having the same lastDragLocation under the mouse while
+        // dragging.
+      }
+    }
+
     /**
      * The Action responsible for closing the JInternalFrame.
      */
@@ -268,6 +300,45 @@
     }
 
     /**
+     * This action is performed when the iconify button is pressed.
+     */
+    private class IconifyAction
+      extends AbstractAction
+    {
+
+      public void actionPerformed(ActionEvent event)
+      {
+        Window w = SwingUtilities.getWindowAncestor(rootPane);
+        if (w instanceof Frame)
+          {
+            Frame f = (Frame) w;
+            int state = f.getExtendedState();
+            f.setExtendedState(Frame.ICONIFIED);
+          }
+      }
+        
+    }
+
+    /**
+     * This action is performed when the maximize button is pressed.
+     */
+    private class MaximizeAction
+      extends AbstractAction
+    {
+
+      public void actionPerformed(ActionEvent event)
+      {
+        Window w = SwingUtilities.getWindowAncestor(rootPane);
+        if (w instanceof Frame)
+          {
+            Frame f = (Frame) w;
+            int state = f.getExtendedState();
+            f.setExtendedState(Frame.MAXIMIZED_BOTH);
+          }
+      }
+    }
+
+    /**
      * This helper class is used to create the minimize, maximize and close
      * buttons in the top right corner of the Title Pane. These buttons are
      * special since they cannot be given focus and have no border.
@@ -512,23 +583,16 @@
 
     private void installListeners()
     {
-      Window window = SwingUtilities.getWindowAncestor(rootPane);
-      window.addWindowFocusListener(new WindowFocusListener()
-                       {
-                         public void windowGainedFocus(WindowEvent ev)
-                         {
-                           repaint();
-                         }
-                         public void windowLostFocus(WindowEvent ev)
-                         {
-                           repaint();
-                         }
-                       });
+      MouseInputAdapter mouseHandler = new MouseHandler();
+      addMouseListener(mouseHandler);
+      addMouseMotionListener(mouseHandler);
     }
 
     private void createActions()
     {
       closeAction = new CloseAction();
+      iconifyAction = new IconifyAction();
+      maximizeAction = new MaximizeAction();
     }
 
     private void assembleSystemMenu()
@@ -712,6 +776,21 @@
      */
     private Dimension prefSize;
 
+    /**
+     * The title pane for l&f decorated frames.
+     */
+    private MetalTitlePane titlePane;
+
+    /**
+     * Creates a new MetalRootLayout.
+     *
+     * @param tp the title pane
+     */
+    MetalRootLayout(MetalTitlePane tp)
+    {
+      titlePane = tp;
+    }
+
     public void addLayoutComponent(Component component, Object constraints)
     {
       // Nothing to do here.
@@ -760,12 +839,8 @@
     {
       JRootPane rp = (JRootPane) parent;
       JLayeredPane layeredPane = rp.getLayeredPane();
-      Component contentPane = layeredPane.getComponent(0);
-      Component titlePane = layeredPane.getComponent(1);
-      Component menuBar = null;
-      if (layeredPane.getComponentCount() > 2
-          && layeredPane.getComponent(2) instanceof JMenuBar)
-        menuBar = layeredPane.getComponent(2);
+      Component contentPane = rp.getContentPane();
+      Component menuBar = rp.getJMenuBar();
 
       // We must synchronize here, otherwise we cannot guarantee that the
       // prefSize is still non-null when returning.
@@ -802,12 +877,8 @@
     {
       JRootPane rp = (JRootPane) parent;
       JLayeredPane layeredPane = rp.getLayeredPane();
-      Component contentPane = layeredPane.getComponent(0);
-      Component titlePane = layeredPane.getComponent(1);
-      Component menuBar = null;
-      if (layeredPane.getComponentCount() > 2
-          && layeredPane.getComponent(2) instanceof JMenuBar)
-        menuBar = layeredPane.getComponent(2);
+      Component contentPane = rp.getContentPane();
+      Component menuBar = rp.getJMenuBar();
       Component glassPane = rp.getGlassPane();
 
       if (glassPaneBounds == null || layeredPaneBounds == null
@@ -887,791 +958,9 @@
   /**
    * The shared UI instance for MetalRootPaneUIs.
    */
-  private static MetalRootPaneUI instance = null;
+  private static MetalRootPaneUI instance;
 
   /**
-=======
-
-  /**
-   * The component that renders the title bar for frames. This duplicates
-   * most of {@link MetalInternalFrameTitlePane}. It is not reasonably possible
-   * to reuse that class because that is bound to the JInternalFrame and we
-   * need to handle JFrames/JRootPanes here.
-   *
-   * @author Roman Kennke (kennke@aicas.com)
-   */
-  private static class MetalTitlePane extends JComponent
-  {
-
-    /**
-     * Handles dragging of the title pane and moves the window accordingly.
-     */
-    private class MouseHandler
-      extends MouseInputAdapter
-    {
-      /**
-       * The point where the dragging started.
-       */
-      Point lastDragLocation;
-
-      /**
-       * Receives notification when the mouse gets pressed on the title pane.
-       * This updates the lastDragLocation.
-       *
-       * @param ev the mouse event
-       */
-      public void mousePressed(MouseEvent ev)
-      {
-        lastDragLocation = ev.getPoint();
-      }
-
-      /**
-       * Receives notification when the mouse is dragged on the title pane.
-       * This will move the nearest window accordingly.
-       *
-       * @param ev the mouse event
-       */
-      public void mouseDragged(MouseEvent ev)
-      {
-        Point dragLocation = ev.getPoint();
-        int deltaX = dragLocation.x - lastDragLocation.x;
-        int deltaY = dragLocation.y - lastDragLocation.y;
-        Window window = SwingUtilities.getWindowAncestor(rootPane);
-        Point loc = window.getLocation();
-        window.setLocation(loc.x + deltaX, loc.y + deltaY);
-        // Note that we do not update the lastDragLocation. This is because
-        // we move the underlying window while dragging the component, which
-        // results in having the same lastDragLocation under the mouse while
-        // dragging.
-      }
-    }
-
-    /**
-     * The Action responsible for closing the JInternalFrame.
-     */
-    private class CloseAction extends AbstractAction
-    {
-      /**
-       * Creates a new action.
-       */
-      public CloseAction()
-      {
-        super("Close");
-      }
-      
-      /**
-       * This method is called when something closes the frame.
-       *
-       * @param e the ActionEvent
-       */
-      public void actionPerformed(ActionEvent e)
-      {
-        Window frame = SwingUtilities.getWindowAncestor(rootPane);
-        if (frame instanceof JFrame)
-          {
-            JFrame jframe = (JFrame) frame;
-            switch (jframe.getDefaultCloseOperation())
-            {
-              case JFrame.EXIT_ON_CLOSE:
-                jframe.setVisible(false);
-                jframe.dispose();
-                System.exit(0);
-                break;
-              case JFrame.DISPOSE_ON_CLOSE:
-                jframe.setVisible(false);
-                jframe.dispose();
-                break;
-              case JFrame.HIDE_ON_CLOSE:
-                jframe.setVisible(false);
-                break;
-              case JFrame.DO_NOTHING_ON_CLOSE:
-              default:
-                  break;
-            }
-          }
-        else if (frame instanceof JDialog)
-          {
-            JDialog jdialog = (JDialog) frame;
-            switch (jdialog.getDefaultCloseOperation())
-            {
-              case JFrame.DISPOSE_ON_CLOSE:
-                jdialog.setVisible(false);
-                jdialog.dispose();
-                break;
-              case JFrame.HIDE_ON_CLOSE:
-                jdialog.setVisible(false);
-                break;
-              case JFrame.DO_NOTHING_ON_CLOSE:
-              default:
-                  break;
-            }
-          }
-      }
-    }
-
-    /**
-     * This action is performed when the iconify button is pressed.
-     */
-    private class IconifyAction
-      extends AbstractAction
-    {
-
-      public void actionPerformed(ActionEvent event)
-      {
-        Window w = SwingUtilities.getWindowAncestor(rootPane);
-        if (w instanceof Frame)
-          {
-            Frame f = (Frame) w;
-            int state = f.getExtendedState();
-            f.setExtendedState(Frame.ICONIFIED);
-          }
-      }
-        
-    }
-
-    /**
-     * This action is performed when the maximize button is pressed.
-     */
-    private class MaximizeAction
-      extends AbstractAction
-    {
-
-      public void actionPerformed(ActionEvent event)
-      {
-        Window w = SwingUtilities.getWindowAncestor(rootPane);
-        if (w instanceof Frame)
-          {
-            Frame f = (Frame) w;
-            int state = f.getExtendedState();
-            f.setExtendedState(Frame.MAXIMIZED_BOTH);
-          }
-      }
-    }
-
-    /**
-     * This helper class is used to create the minimize, maximize and close
-     * buttons in the top right corner of the Title Pane. These buttons are
-     * special since they cannot be given focus and have no border.
-     */
-    private class PaneButton extends JButton
-    {
-      /**
-       * Creates a new PaneButton object with the given Action.
-       *
-       * @param a The Action that the button uses.
-       */
-      public PaneButton(Action a)
-      {
-        super(a);
-        setMargin(new Insets(0, 0, 0, 0));
-      }
-
-      /**
-       * This method returns true if the Component can be focused.
-       *
-       * @return false.
-       */
-      public boolean isFocusable()
-      {
-        // These buttons cannot be given focus.
-        return false;
-      }
-
-    }
-
-    /**
-     * The layout for the JRootPane when the <code>windowDecorationStyle</code>
-     * property is set. In addition to the usual JRootPane.RootLayout behaviour
-     * this lays out the titlePane.
-     *
-     * @author Roman Kennke (kennke@aicas.com)
-     */
-    private class MetalTitlePaneLayout implements LayoutManager
-    {
-      /**
-       * Creates a new <code>TitlePaneLayout</code> object.
-       */
-      public MetalTitlePaneLayout()
-      {
-        // Do nothing.
-      }
-
-      /**
-       * Adds a Component to the Container.
-       *
-       * @param name The name to reference the added Component by.
-       * @param c The Component to add.
-       */
-      public void addLayoutComponent(String name, Component c)
-      {
-        // Do nothing.
-      }
-
-      /**
-       * This method is called to lay out the children of the Title Pane.
-       *
-       * @param c The Container to lay out.
-       */
-      public void layoutContainer(Container c)
-      {
-
-        Dimension size = c.getSize();
-        Insets insets = c.getInsets();
-        int width = size.width - insets.left - insets.right;
-        int height = size.height - insets.top - insets.bottom;
-
-        int loc = width - insets.right - 1;
-        int top = insets.top + 2;
-        int buttonHeight = height - 4;
-        if (closeButton.isVisible())
-          {
-            int buttonWidth = closeIcon.getIconWidth();
-            loc -= buttonWidth + 2;
-            closeButton.setBounds(loc, top, buttonWidth, buttonHeight);
-            loc -= 6;
-          }
-
-        if (maxButton.isVisible())
-          {
-            int buttonWidth = maxIcon.getIconWidth();
-            loc -= buttonWidth + 4;
-            maxButton.setBounds(loc, top, buttonWidth, buttonHeight);
-          }
-
-        if (iconButton.isVisible())
-          {
-            int buttonWidth = minIcon.getIconWidth();
-            loc -= buttonWidth + 4;
-            iconButton.setBounds(loc, top, buttonWidth, buttonHeight);
-            loc -= 2;
-          }
-
-        Dimension titlePreferredSize = title.getPreferredSize();
-        title.setBounds(insets.left + 5, insets.top, 
-                Math.min(titlePreferredSize.width, loc - insets.left - 10), 
-                height);
-
-      }
-
-      /**
-       * This method returns the minimum size of the given Container given the
-       * children that it has.
-       *
-       * @param c The Container to get a minimum size for.
-       *
-       * @return The minimum size of the Container.
-       */
-      public Dimension minimumLayoutSize(Container c)
-      {
-        return preferredLayoutSize(c);
-      }
-
-      /**
-       * Returns the preferred size of the given Container taking
-       * into account the children that it has.
-       *
-       * @param c The Container to lay out.
-       *
-       * @return The preferred size of the Container.
-       */
-      public Dimension preferredLayoutSize(Container c)
-      {
-        return new Dimension(22, 22);
-      }
-
-      /**
-       * Removes a Component from the Container.
-       *
-       * @param c The Component to remove.
-       */
-      public void removeLayoutComponent(Component c)
-      {
-        // Nothing to do here.
-      }
-    }
-
-    JRootPane rootPane;
-
-    /** The button that closes the JInternalFrame. */
-    JButton closeButton;
-
-    /** The button that iconifies the JInternalFrame. */
-    JButton iconButton;
-
-    /** The button that maximizes the JInternalFrame. */
-    JButton maxButton;
-
-    Icon minIcon;
-
-    /** The icon displayed in the maximize button. */
-    Icon maxIcon;
-
-    /** The icon displayed in the iconify button. */
-    private Icon iconIcon;
-
-    /** The icon displayed in the close button. */
-    Icon closeIcon;
-    
-    /**
-     * The background color of the TitlePane when the JInternalFrame is not
-     * selected.
-     */
-    private Color notSelectedTitleColor;
-
-    /**
-     * The background color of the TitlePane when the JInternalFrame is
-     * selected.
-     */
-    private Color selectedTitleColor;
-
-    /**
-     * The label used to display the title. This label is not added to the
-     * TitlePane.
-     */
-    JLabel title;
-
-    /** The action associated with closing the JInternalFrame. */
-    private Action closeAction;
-
-    /** The action associated with iconifying the JInternalFrame. */
-    private Action iconifyAction;
-
-    /** The action associated with maximizing the JInternalFrame. */
-    private Action maximizeAction;
-
-    /** The JMenuBar that is located at the top left of the Title Pane. */
-    private JMenuBar menuBar;
-
-    /** The JMenu inside the menuBar. */
-    protected JMenu windowMenu;
-
-    MetalTitlePane(JRootPane rp)
-    {
-      rootPane = rp;
-      setLayout(createLayout());
-      title = new JLabel();
-      title.setHorizontalAlignment(SwingConstants.LEFT);
-      title.setHorizontalTextPosition(SwingConstants.LEFT);
-      title.setOpaque(false);
-      installTitlePane();
-    }
-
-    protected LayoutManager createLayout()
-    {
-      return new MetalTitlePaneLayout();
-    }
-
-    /**
-     * This method installs the TitlePane onto the JInternalFrameTitlePane. It
-     * also creates any children components that need to be created and adds
-     * listeners to the appropriate components.
-     */
-    protected void installTitlePane()
-    {
-      installDefaults();
-      installListeners();
-      createActions();
-      assembleSystemMenu();
-      createButtons();
-      setButtonIcons();
-      addSubComponents();
-      enableActions();
-    }
-
-    private void enableActions()
-    {
-      // TODO: Implement this.
-    }
-
-    private void addSubComponents()
-    {
-      add(menuBar);
-      add(closeButton);
-      add(iconButton);
-      add(maxButton);
-    }
-
-    private void installListeners()
-    {
-      MouseInputAdapter mouseHandler = new MouseHandler();
-      addMouseListener(mouseHandler);
-      addMouseMotionListener(mouseHandler);
-    }
-
-    private void createActions()
-    {
-      closeAction = new CloseAction();
-      iconifyAction = new IconifyAction();
-      maximizeAction = new MaximizeAction();
-    }
-
-    private void assembleSystemMenu()
-    {
-      menuBar = createSystemMenuBar();
-      windowMenu = createSystemMenu();
-      menuBar.add(windowMenu);
-      addSystemMenuItems(windowMenu);
-      enableActions();
-    }
-
-    protected JMenuBar createSystemMenuBar()
-    {
-      if (menuBar == null)
-        menuBar = new JMenuBar();
-      menuBar.removeAll();
-      return menuBar;
-    }
-
-    protected JMenu createSystemMenu()
-    {
-      if (windowMenu == null)
-        windowMenu = new JMenu();
-      windowMenu.removeAll();
-      return windowMenu;
-    }
-
-    private void addSystemMenuItems(JMenu menu)
-    {
-      // TODO: Implement this.
-    }
-
-    protected void createButtons()
-    {
-      closeButton = new PaneButton(closeAction);
-      closeButton.setText(null);
-      iconButton = new PaneButton(iconifyAction);
-      iconButton.setText(null);
-      maxButton = new PaneButton(maximizeAction);
-      maxButton.setText(null);
-      closeButton.setBorderPainted(false);
-      closeButton.setContentAreaFilled(false);
-      iconButton.setBorderPainted(false);
-      iconButton.setContentAreaFilled(false);
-      maxButton.setBorderPainted(false);
-      maxButton.setContentAreaFilled(false);
-    }
-
-    protected void setButtonIcons()
-    {
-      if (closeIcon != null && closeButton != null)
-        closeButton.setIcon(closeIcon);
-      if (iconIcon != null && iconButton != null)
-        iconButton.setIcon(iconIcon);
-      if (maxIcon != null && maxButton != null)
-        maxButton.setIcon(maxIcon);
-    }
-
-    /**
-     * Paints a representation of the current state of the internal frame.
-     * 
-     * @param g  the graphics device.
-     */
-    public void paintComponent(Graphics g)
-    {
-      Window frame = SwingUtilities.getWindowAncestor(rootPane);
-      Color savedColor = g.getColor();
-      paintTitleBackground(g);
-      paintChildren(g);
-      Dimension d = getSize();
-      if (frame.isActive())
-        g.setColor(MetalLookAndFeel.getPrimaryControlDarkShadow());
-      else
-        g.setColor(MetalLookAndFeel.getControlDarkShadow());
-          
-      // put a dot in each of the top corners
-      g.drawLine(0, 0, 0, 0);
-      g.drawLine(d.width - 1, 0, d.width - 1, 0);
-          
-      g.drawLine(0, d.height - 1, d.width - 1, d.height - 1);
-          
-      // draw the metal pattern
-      if (UIManager.get("InternalFrame.activeTitleGradient") != null
-          && frame.isActive())
-        {
-          MetalUtils.paintGradient(g, 0, 0, getWidth(), getHeight(),
-                                   SwingConstants.VERTICAL,
-          "InternalFrame.activeTitleGradient");
-        }
-
-      Rectangle b = title.getBounds();
-      int startX = b.x + b.width + 5;
-      int endX = startX;
-      if (iconButton.isVisible())
-        endX = Math.max(iconButton.getX(), endX);
-      else if (maxButton.isVisible()) 
-        endX = Math.max(maxButton.getX(), endX);
-      else if (closeButton.isVisible())
-        endX = Math.max(closeButton.getX(), endX);
-      endX -= 7;
-      if (endX > startX)
-        MetalUtils.fillMetalPattern(this, g, startX, 3, endX - startX, getHeight() - 6, Color.white, Color.gray);
-      g.setColor(savedColor);
-    }
-
-    /**
-     * This method paints the TitlePane's background.
-     *
-     * @param g The Graphics object to paint with.
-     */
-    protected void paintTitleBackground(Graphics g)
-    {
-      Window frame = SwingUtilities.getWindowAncestor(rootPane);
-
-      if (!isOpaque())
-        return;
-      
-      Color saved = g.getColor();
-      Dimension dims = getSize();
-      
-      Color bg = getBackground();
-      if (frame.isActive())
-        bg = selectedTitleColor;
-      else
-        bg = notSelectedTitleColor;
-      g.setColor(bg);
-      g.fillRect(0, 0, dims.width, dims.height);
-      g.setColor(saved);
-    }
-
-    /**
-     * This method installs the defaults determined by the look and feel.
-     */
-    private void installDefaults()
-    {
-      title.setFont(UIManager.getFont("InternalFrame.titleFont"));
-      selectedTitleColor = UIManager.getColor("InternalFrame.activeTitleBackground");
-      notSelectedTitleColor = UIManager.getColor("InternalFrame.inactiveTitleBackground");
-      closeIcon = UIManager.getIcon("InternalFrame.closeIcon");
-      iconIcon = UIManager.getIcon("InternalFrame.iconifyIcon");
-      maxIcon = UIManager.getIcon("InternalFrame.maximizeIcon");
-      minIcon = MetalIconFactory.getInternalFrameAltMaximizeIcon(16);
-      Frame frame = (Frame) SwingUtilities.getWindowAncestor(rootPane);
-      title = new JLabel(frame.getTitle(), 
-              MetalIconFactory.getInternalFrameDefaultMenuIcon(), 
-              SwingConstants.LEFT);
-    }
-  }
-
-  private static class MetalRootLayout
-    implements LayoutManager2
-  {
-
-    /**
-     * The cached layout info for the glass pane.
-     */
-    private Rectangle glassPaneBounds;
-
-    /**
-     * The cached layout info for the layered pane.
-     */
-    private Rectangle layeredPaneBounds;
-
-    /**
-     * The cached layout info for the content pane.
-     */
-    private Rectangle contentPaneBounds;
-
-    /**
-     * The cached layout info for the menu bar.
-     */
-    private Rectangle menuBarBounds;
-
-    /**
-     * The cached layout info for the title pane.
-     */
-    private Rectangle titlePaneBounds;
-    
-    /**
-     * The cached preferred size.
-     */
-    private Dimension prefSize;
-
-    /**
-     * The title pane for l&f decorated frames.
-     */
-    private MetalTitlePane titlePane;
-
-    /**
-     * Creates a new MetalRootLayout.
-     *
-     * @param tp the title pane
-     */
-    MetalRootLayout(MetalTitlePane tp)
-    {
-      titlePane = tp;
-    }
-
-    public void addLayoutComponent(Component component, Object constraints)
-    {
-      // Nothing to do here.
-    }
-
-    public Dimension maximumLayoutSize(Container target)
-    {
-      return preferredLayoutSize(target);
-    }
-
-    public float getLayoutAlignmentX(Container target)
-    {
-      return 0.0F;
-    }
-
-    public float getLayoutAlignmentY(Container target)
-    {
-      return 0.0F;
-    }
-
-    public void invalidateLayout(Container target)
-    {
-      synchronized (this)
-      {
-        glassPaneBounds = null;
-        layeredPaneBounds = null;
-        contentPaneBounds = null;
-        menuBarBounds = null;
-        titlePaneBounds = null;
-        prefSize = null;
-      }
-    }
-
-    public void addLayoutComponent(String name, Component component)
-    {
-      // Nothing to do here.
-    }
-
-    public void removeLayoutComponent(Component component)
-    {
-      // TODO Auto-generated method stub
-      
-    }
-
-    public Dimension preferredLayoutSize(Container parent)
-    {
-      JRootPane rp = (JRootPane) parent;
-      JLayeredPane layeredPane = rp.getLayeredPane();
-      Component contentPane = rp.getContentPane();
-      Component menuBar = rp.getJMenuBar();
-
-      // We must synchronize here, otherwise we cannot guarantee that the
-      // prefSize is still non-null when returning.
-      synchronized (this)
-        {
-          if (prefSize == null)
-            {
-              Insets i = parent.getInsets();
-              prefSize = new Dimension(i.left + i.right, i.top + i.bottom);
-              Dimension contentPrefSize = contentPane.getPreferredSize();
-              prefSize.width += contentPrefSize.width;
-              prefSize.height += contentPrefSize.height
-                                 + titlePane.getPreferredSize().height;
-              if (menuBar != null)
-                {
-                  Dimension menuBarSize = menuBar.getPreferredSize();
-                  if (menuBarSize.width > contentPrefSize.width)
-                    prefSize.width += menuBarSize.width - contentPrefSize.width;
-                  prefSize.height += menuBarSize.height;
-                }
-            }
-          // Return a copy here so the cached value won't get trashed by some
-          // other component.
-          return new Dimension(prefSize);
-      }
-    }
-
-    public Dimension minimumLayoutSize(Container parent)
-    {
-      return preferredLayoutSize(parent);
-    }
-
-    public void layoutContainer(Container parent)
-    {
-      JRootPane rp = (JRootPane) parent;
-      JLayeredPane layeredPane = rp.getLayeredPane();
-      Component contentPane = rp.getContentPane();
-      Component menuBar = rp.getJMenuBar();
-      Component glassPane = rp.getGlassPane();
-
-      if (glassPaneBounds == null || layeredPaneBounds == null
-          || contentPaneBounds == null || menuBarBounds == null)
-        {
-          Insets i = rp.getInsets();
-          int containerWidth = parent.getBounds().width - i.left - i.right;
-          int containerHeight = parent.getBounds().height - i.top - i.bottom;
-
-          // 1. The glassPane fills entire viewable region (bounds - insets).
-          // 2. The layeredPane filles entire viewable region.
-          // 3. The titlePane is placed at the upper edge of the layeredPane.
-          // 4. The menuBar is positioned at the upper edge of layeredPane.
-          // 5. The contentPane fills viewable region minus menuBar minus
-          //    titlePane, if present.
-      
-          // +-------------------------------+
-          // |  JLayeredPane                 |
-          // |  +--------------------------+ |
-          // |  | titlePane                + |
-          // |  +--------------------------+ |
-          // |  +--------------------------+ |
-          // |  | menuBar                  | |
-          // |  +--------------------------+ |
-          // |  +--------------------------+ |
-          // |  |contentPane               | |
-          // |  |                          | |
-          // |  |                          | |
-          // |  |                          | |
-          // |  +--------------------------+ |
-          // +-------------------------------+
-
-          // Setup titlePaneBounds.
-          if (titlePaneBounds == null)
-            titlePaneBounds = new Rectangle();
-          titlePaneBounds.width = containerWidth;
-          titlePaneBounds.height = titlePane.getPreferredSize().height;
-
-          // Setup menuBarBounds.
-          if (menuBarBounds == null)
-            menuBarBounds = new Rectangle();
-          menuBarBounds.setBounds(0,
-                                  titlePaneBounds.y + titlePaneBounds.height,
-                                  containerWidth, 0);
-          if (menuBar != null)
-            {
-              Dimension menuBarSize = menuBar.getPreferredSize();
-              if (menuBarSize.height > containerHeight)
-                menuBarBounds.height = containerHeight;
-              else
-                menuBarBounds.height = menuBarSize.height;
-            }
-
-          // Setup contentPaneBounds.
-          if (contentPaneBounds == null)
-            contentPaneBounds = new Rectangle();
-          contentPaneBounds.setBounds(0,
-                                      menuBarBounds.y + menuBarBounds.height,
-                                      containerWidth,
-                                      containerHeight - menuBarBounds.y
-                                      - menuBarBounds.height);
-          glassPaneBounds = new Rectangle(i.left, i.top, containerWidth, containerHeight);
-          layeredPaneBounds = new Rectangle(i.left, i.top, containerWidth, containerHeight);
-        }
-
-      // Layout components.
-      glassPane.setBounds(glassPaneBounds);
-      layeredPane.setBounds(layeredPaneBounds);
-      if (menuBar != null)
-        menuBar.setBounds(menuBarBounds);
-      contentPane.setBounds(contentPaneBounds);
-      titlePane.setBounds(titlePaneBounds);
-    }
-      
-  }
-
-  /**
-   * The shared UI instance for MetalRootPaneUIs.
-   */
-  private static MetalRootPaneUI instance;
-
-  /**
->>>>>>> f8383f28
    * Constructs a shared instance of <code>MetalRootPaneUI</code>.
    */
   public MetalRootPaneUI()
@@ -1732,10 +1021,7 @@
    */
   public void propertyChange(PropertyChangeEvent ev)
   {
-<<<<<<< HEAD
-=======
     super.propertyChange(ev);
->>>>>>> f8383f28
     String propertyName = ev.getPropertyName();
     if (propertyName.equals("windowDecorationStyle"))
       {
@@ -1757,14 +1043,6 @@
   private void installWindowDecorations(JRootPane rp)
   {
     rp.setBorder(new MetalFrameBorder());
-<<<<<<< HEAD
-    rp.setLayout(new MetalRootLayout());
-    // We should have a contentPane already.
-    assert rp.getLayeredPane().getComponentCount() == 1
-           : "We should have a contentPane already";
-    rp.getLayeredPane().add(new MetalTitlePane(rp),
-                            JLayeredPane.FRAME_CONTENT_LAYER);
-=======
     MetalTitlePane titlePane = new MetalTitlePane(rp);
     rp.setLayout(new MetalRootLayout(titlePane));
     // We should have a contentPane already.
@@ -1773,7 +1051,6 @@
 
     rp.getLayeredPane().add(titlePane,
                             JLayeredPane.FRAME_CONTENT_LAYER, 1);
->>>>>>> f8383f28
   }
 
   /**
@@ -1785,9 +1062,6 @@
   private void uninstallWindowDecorations(JRootPane rp)
   {
     rp.setBorder(null);
-<<<<<<< HEAD
-    rp.getLayeredPane().remove(1);
-=======
     JLayeredPane lp = rp.getLayeredPane();
     for (int i = lp.getComponentCount() - 1; i >= 0; --i)
       {
@@ -1797,6 +1071,5 @@
             break;
           }
       }
->>>>>>> f8383f28
   }
 }
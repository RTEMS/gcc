/* BasicSpinnerUI.java --
   Copyright (C) 2003, 2004, 2005, 2006,  Free Software Foundation, Inc.

This file is part of GNU Classpath.

GNU Classpath is free software; you can redistribute it and/or modify
it under the terms of the GNU General Public License as published by
the Free Software Foundation; either version 2, or (at your option)
any later version.

GNU Classpath is distributed in the hope that it will be useful, but
WITHOUT ANY WARRANTY; without even the implied warranty of
MERCHANTABILITY or FITNESS FOR A PARTICULAR PURPOSE.  See the GNU
General Public License for more details.

You should have received a copy of the GNU General Public License
along with GNU Classpath; see the file COPYING.  If not, write to the
Free Software Foundation, Inc., 51 Franklin Street, Fifth Floor, Boston, MA
02110-1301 USA.

Linking this library statically or dynamically with other modules is
making a combined work based on this library.  Thus, the terms and
conditions of the GNU General Public License cover the whole
combination.

As a special exception, the copyright holders of this library give you
permission to link this library with independent modules to produce an
executable, regardless of the license terms of these independent
modules, and to copy and distribute the resulting executable under
terms of your choice, provided that you also meet, for each linked
independent module, the terms and conditions of the license of that
module.  An independent module is a module which is not derived from
or based on this library.  If you modify this library, you may extend
this exception to your version of the library, but you are not
obligated to do so.  If you do not wish to do so, delete this
exception statement from your version. */


package javax.swing.plaf.basic;

import java.awt.Component;
import java.awt.Container;
import java.awt.Dimension;
import java.awt.Font;
import java.awt.Insets;
import java.awt.LayoutManager;
import java.awt.event.ActionEvent;
import java.awt.event.ActionListener;
import java.awt.event.MouseAdapter;
import java.awt.event.MouseEvent;
import java.beans.PropertyChangeEvent;
import java.beans.PropertyChangeListener;

import javax.swing.JButton;
import javax.swing.JComponent;
import javax.swing.JSpinner;
import javax.swing.LookAndFeel;
import javax.swing.Timer;
import javax.swing.plaf.ComponentUI;
import javax.swing.plaf.SpinnerUI;

/**
 * A UI delegate for the {@link JSpinner} component.
 *
 * @author Ka-Hing Cheung
 *
 * @since 1.4
 */
public class BasicSpinnerUI extends SpinnerUI
{
  /**
   * Creates a new <code>BasicSpinnerUI</code> for the specified
   * <code>JComponent</code>
   *
   * @param c  the component (ignored).
   *
   * @return A new instance of {@link BasicSpinnerUI}.
   */
  public static ComponentUI createUI(JComponent c)
  {
    return new BasicSpinnerUI();
  }

  /**
   * Creates an editor component. Really, it just returns
   * <code>JSpinner.getEditor()</code>
   *
   * @return a JComponent as an editor
   *
   * @see javax.swing.JSpinner#getEditor
   */
  protected JComponent createEditor()
  {
    return spinner.getEditor();
  }

  /**
   * Creates a <code>LayoutManager</code> that layouts the sub components. The
   * subcomponents are identifies by the constraint "Next", "Previous" and
   * "Editor"
   *
   * @return a LayoutManager
   *
   * @see java.awt.LayoutManager
   */
  protected LayoutManager createLayout()
  {
    return new DefaultLayoutManager();
  }

  /**
   * Creates the "Next" button
   *
   * @return the next button component
   */
  protected Component createNextButton()
  {
    JButton button = new BasicArrowButton(BasicArrowButton.NORTH);
    return button;
  }

  /**
   * Creates the "Previous" button
   *
   * @return the previous button component
   */
  protected Component createPreviousButton()
  {
    JButton button = new BasicArrowButton(BasicArrowButton.SOUTH);
    return button;
  }

  /**
   * Creates the <code>PropertyChangeListener</code> that will be attached by
   * <code>installListeners</code>. It should watch for the "editor"
   * property, when it's changed, replace the old editor with the new one,
   * probably by calling <code>replaceEditor</code>
   *
   * @return a PropertyChangeListener
   *
   * @see #replaceEditor
   */
  protected PropertyChangeListener createPropertyChangeListener()
  {
    return new PropertyChangeListener()
      {
        public void propertyChange(PropertyChangeEvent event)
        {
          // FIXME: Add check for enabled property change. Need to
          // disable the buttons.
          if ("editor".equals(event.getPropertyName()))
            BasicSpinnerUI.this.replaceEditor((JComponent) event.getOldValue(),
                (JComponent) event.getNewValue());
          // FIXME: Handle 'font' property change
        }
      };
  }

  /**
   * Called by <code>installUI</code>. This should set various defaults
   * obtained from <code>UIManager.getLookAndFeelDefaults</code>, as well as
   * set the layout obtained from <code>createLayout</code>
   *
   * @see javax.swing.UIManager#getLookAndFeelDefaults
   * @see #createLayout
   * @see #installUI
   */
  protected void installDefaults()
  {
    LookAndFeel.installColorsAndFont(spinner, "Spinner.background",
                                     "Spinner.foreground", "Spinner.font");
    LookAndFeel.installBorder(spinner, "Spinner.border");
    JComponent e = spinner.getEditor();
    if (e instanceof JSpinner.DefaultEditor)
      {
        JSpinner.DefaultEditor de = (JSpinner.DefaultEditor) e;
        de.getTextField().setBorder(null);  
      }
    spinner.setLayout(createLayout());
    spinner.setOpaque(true);
  }

  /*
   * Called by <code>installUI</code>, which basically adds the
   * <code>PropertyChangeListener</code> created by
   * <code>createPropertyChangeListener</code>
   *
   * @see #createPropertyChangeListener
   * @see #installUI
   */
  protected void installListeners()
  {
    spinner.addPropertyChangeListener(listener);
  }

  /*
   * Install listeners to the next button so that it increments the model
   */
  protected void installNextButtonListeners(Component c)
  {
    c.addMouseListener(new MouseAdapter()
        {
	  public void mousePressed(MouseEvent evt)
	  {
	    if (! spinner.isEnabled())
	      return;
	    increment();
	    timer.setInitialDelay(500);
	    timer.start();
	  }

	  public void mouseReleased(MouseEvent evt)
	  {
	    timer.stop();
	  }

	  void increment()
	  {
	    Object next = BasicSpinnerUI.this.spinner.getNextValue();
	    if (next != null)
	      BasicSpinnerUI.this.spinner.getModel().setValue(next);
	  }

	  volatile boolean mouseDown;
	  Timer timer = new Timer(50,
	                          new ActionListener()
	      {
		public void actionPerformed(ActionEvent event)
		{
		  increment();
		}
	      });
        });
  }

  /*
   * Install listeners to the previous button so that it decrements the model
   */
  protected void installPreviousButtonListeners(Component c)
  {
    c.addMouseListener(new MouseAdapter()
        {
	  public void mousePressed(MouseEvent evt)
	  {
	    if (! spinner.isEnabled())
	      return;
	    decrement();
	    timer.setInitialDelay(500);
	    timer.start();
	  }

	  public void mouseReleased(MouseEvent evt)
	  {
	    timer.stop();
	  }

	  void decrement()
	  {
	    Object prev = BasicSpinnerUI.this.spinner.getPreviousValue();
	    if (prev != null)
	      BasicSpinnerUI.this.spinner.getModel().setValue(prev);
	  }

	  volatile boolean mouseDown;
	  Timer timer = new Timer(50,
	                          new ActionListener()
	      {
		public void actionPerformed(ActionEvent event)
		{
		  decrement();
		}
	      });
        });
  }

  /**
   * Install this UI to the <code>JComponent</code>, which in reality, is a
   * <code>JSpinner</code>. Calls <code>installDefaults</code>,
   * <code>installListeners</code>, and also adds the buttons and editor.
   *
   * @param c DOCUMENT ME!
   *
   * @see #installDefaults
   * @see #installListeners
   * @see #createNextButton
   * @see #createPreviousButton
   * @see #createEditor
   */
  public void installUI(JComponent c)
  {
    super.installUI(c);

    spinner = (JSpinner) c;

    installDefaults();
    installListeners();

    Component next = createNextButton();
    Component previous = createPreviousButton();

    installNextButtonListeners(next);
    installPreviousButtonListeners(previous);

    c.add(createEditor(), "Editor");
    c.add(next, "Next");
    c.add(previous, "Previous");
  }

  /**
   * Replace the old editor with the new one
   *
   * @param oldEditor the old editor
   * @param newEditor the new one to replace with
   */
  protected void replaceEditor(JComponent oldEditor, JComponent newEditor)
  {
    spinner.remove(oldEditor);
    spinner.add(newEditor);
  }

  /**
   * The reverse of <code>installDefaults</code>. Called by
   * <code>uninstallUI</code>
   */
  protected void uninstallDefaults()
  {
    spinner.setLayout(null);
  }

  /**
   * The reverse of <code>installListeners</code>, called by
   * <code>uninstallUI</code>
   */
  protected void uninstallListeners()
  {
    spinner.removePropertyChangeListener(listener);
  }

  /**
   * Called when the current L&F is replaced with another one, should call
   * <code>uninstallDefaults</code> and <code>uninstallListeners</code> as
   * well as remove the next/previous buttons and the editor
   *
   * @param c DOCUMENT ME!
   */
  public void uninstallUI(JComponent c)
  {
    super.uninstallUI(c);

    uninstallDefaults();
    uninstallListeners();
    c.removeAll();
  }

  /** The spinner for this UI */
  protected JSpinner spinner;

  /** DOCUMENT ME! */
  private PropertyChangeListener listener = createPropertyChangeListener();

  /**
   * A layout manager for the {@link JSpinner} component.  The spinner has
   * three subcomponents: an editor, a 'next' button and a 'previous' button.
   */
  private class DefaultLayoutManager implements LayoutManager
  {
    /**
     * Layout the spinners inner parts.
     *
     * @param parent The parent container
     */
    public void layoutContainer(Container parent)
    {
      synchronized (parent.getTreeLock())
        {
          Insets i = parent.getInsets();
          boolean l2r = parent.getComponentOrientation().isLeftToRight();
          /*
            --------------    --------------
            |        | n |    | n |        |
            |   e    | - | or | - |   e    |
            |        | p |    | p |        |
            --------------    --------------
          */
          Dimension e = prefSize(editor);
          Dimension n = prefSize(next);
          Dimension p = prefSize(previous);
<<<<<<< HEAD
          Dimension s = spinner.getPreferredSize();
=======
	  Dimension s = parent.getSize();
>>>>>>> f8383f28

          int x = l2r ? i.left : i.right;
          int y = i.top;
          int w = Math.max(p.width, n.width);
<<<<<<< HEAD
          int h = e.height / 2;
=======
          int h = (s.height - i.bottom) / 2;
>>>>>>> f8383f28
          int e_width = s.width - w - i.left - i.right;

          if (l2r)
            {
              setBounds(editor, x, y, e_width, 2 * h);
              x += e_width;
              setBounds(next, x, y, w, h);
              y += h;
              setBounds(previous, x, y, w, h);
            }
          else
            {
              setBounds(next, x, y + (s.height - e.height) / 2, w, h);
              y += h;
              setBounds(previous, x, y + (s.height - e.height) / 2, w, h);
              x += w;
              y -= h;
              setBounds(editor, x, y, e_width, e.height);
            }
        }
    }

    /**
     * Calculates the minimum layout size.
     *
     * @param parent  the parent.
     *
     * @return The minimum layout size.
     */
    public Dimension minimumLayoutSize(Container parent)
    {
      Dimension d = new Dimension();

      if (editor != null)
        {
          Dimension tmp = editor.getMinimumSize();
          d.width += tmp.width;
          d.height = tmp.height;
        }

      int nextWidth = 0;
      int previousWidth = 0;

      if (next != null)
        {
          Dimension tmp = next.getMinimumSize();
          nextWidth = tmp.width;
        }
      if (previous != null)
        {
          Dimension tmp = previous.getMinimumSize();
          previousWidth = tmp.width;
        }

      d.width += Math.max(nextWidth, previousWidth);

      return d;
    }

    /**
     * Returns the preferred layout size of the container.
     *
     * @param parent DOCUMENT ME!
     *
     * @return DOCUMENT ME!
     */
    public Dimension preferredLayoutSize(Container parent)
    {
      Dimension d = new Dimension();

      if (editor != null)
        {
          Dimension tmp = editor.getPreferredSize();
          d.width += Math.max(tmp.width, 40);
          d.height = tmp.height;
        }

      int nextWidth = 0;
      int previousWidth = 0;

      if (next != null)
        {
          Dimension tmp = next.getPreferredSize();
          nextWidth = tmp.width;
        }
      if (previous != null)
        {
          Dimension tmp = previous.getPreferredSize();
          previousWidth = tmp.width;
        }

      d.width += Math.max(nextWidth, previousWidth);
      Insets insets = parent.getInsets();
      d.width = d.width + insets.left + insets.right;
      d.height = d.height + insets.top + insets.bottom;
      return d;
    }

    /**
     * DOCUMENT ME!
     *
     * @param child DOCUMENT ME!
     */
    public void removeLayoutComponent(Component child)
    {
      if (child == editor)
        editor = null;
      else if (child == next)
        next = null;
      else if (previous == child)
        previous = null;
    }

    /**
     * DOCUMENT ME!
     *
     * @param name DOCUMENT ME!
     * @param child DOCUMENT ME!
     */
    public void addLayoutComponent(String name, Component child)
    {
      if ("Editor".equals(name))
        editor = child;
      else if ("Next".equals(name))
        next = child;
      else if ("Previous".equals(name))
        previous = child;
    }

    /**
     * DOCUMENT ME!
     *
     * @param c DOCUMENT ME!
     *
     * @return DOCUMENT ME!
     */
    private Dimension prefSize(Component c)
    {
      if (c == null)
        return new Dimension();
      else
        return c.getPreferredSize();
    }

    /**
     * Sets the bounds for the specified component.
     *
     * @param c  the component.
     * @param x  the x-coordinate for the top-left of the component bounds.
     * @param y  the y-coordinate for the top-left of the component bounds.
     * @param w  the width of the bounds.
     * @param h  the height of the bounds.
     */
    private void setBounds(Component c, int x, int y, int w, int h)
    {
      if (c != null)
        c.setBounds(x, y, w, h);
    }

    /** The editor component. */
    private Component editor;

    /** The next button. */
    private Component next;

    /** The previous button. */
    private Component previous;
  }
}<|MERGE_RESOLUTION|>--- conflicted
+++ resolved
@@ -41,7 +41,6 @@
 import java.awt.Component;
 import java.awt.Container;
 import java.awt.Dimension;
-import java.awt.Font;
 import java.awt.Insets;
 import java.awt.LayoutManager;
 import java.awt.event.ActionEvent;
@@ -385,20 +384,12 @@
           Dimension e = prefSize(editor);
           Dimension n = prefSize(next);
           Dimension p = prefSize(previous);
-<<<<<<< HEAD
-          Dimension s = spinner.getPreferredSize();
-=======
 	  Dimension s = parent.getSize();
->>>>>>> f8383f28
 
           int x = l2r ? i.left : i.right;
           int y = i.top;
           int w = Math.max(p.width, n.width);
-<<<<<<< HEAD
-          int h = e.height / 2;
-=======
           int h = (s.height - i.bottom) / 2;
->>>>>>> f8383f28
           int e_width = s.width - w - i.left - i.right;
 
           if (l2r)

--- conflicted
+++ resolved
@@ -156,8 +156,6 @@
               filechooser.approveSelection();
               closeDialog();
             }
-<<<<<<< HEAD
-=======
         }
       else
         {
@@ -175,7 +173,6 @@
               filechooser.approveSelection();
               closeDialog();
             }
->>>>>>> f8383f28
         }
     }
   }
@@ -448,18 +445,11 @@
             }
           lastSelected = path;
           parentPath = path.substring(0, path.lastIndexOf("/") + 1);
-<<<<<<< HEAD
-          if (f.isFile())
-            setFileName(path.substring(path.lastIndexOf("/") + 1));
-          else if (filechooser.getFileSelectionMode() == 
-            JFileChooser.DIRECTORIES_ONLY)
-=======
 	    
           if (f.isFile())
             setFileName(path.substring(path.lastIndexOf("/") + 1));
           else if (filechooser.getFileSelectionMode() != 
 		   JFileChooser.FILES_ONLY)
->>>>>>> f8383f28
             setFileName(path);
         }
     }
@@ -725,17 +715,10 @@
   String fileDescText;
 
   /** Is a directory selected? */
-<<<<<<< HEAD
-  boolean dirSelected = false;
-
-  /** The current directory. */
-  File currDir = null;
-=======
   boolean dirSelected;
 
   /** The current directory. */
   File currDir;
->>>>>>> f8383f28
 
   // FIXME: describe what is contained in the bottom panel
   /** The bottom panel. */
@@ -750,49 +733,6 @@
   /** Current parent path */
   String parentPath;
   
-<<<<<<< HEAD
-  /**
-   * The action for the 'approve' button.
-   * @see #getApproveSelectionAction()
-   */
-  private ApproveSelectionAction approveSelectionAction;
-  
-  /**
-   * The action for the 'cancel' button.
-   * @see #getCancelSelectionAction()
-   */
-  private CancelSelectionAction cancelSelectionAction;
-  
-  /**
-   * The action for the 'go home' control button.
-   * @see #getGoHomeAction()
-   */
-  private GoHomeAction goHomeAction;
-  
-  /**
-   * The action for the 'up folder' control button.
-   * @see #getChangeToParentDirectoryAction()
-   */
-  private ChangeToParentDirectoryAction changeToParentDirectoryAction;
-  
-  /**
-   * The action for the 'new folder' control button.
-   * @see #getNewFolderAction()
-   */
-  private NewFolderAction newFolderAction;
-  
-  /**
-   * The action for ???.  // FIXME: what is this?
-   * @see #getUpdateAction()
-   */
-  private UpdateAction updateAction;
-  
-  // -- end private --
-
-  /**
-   * Closes the dialog.
-   */
-=======
   /**
    * The action for the 'approve' button.
    * @see #getApproveSelectionAction()
@@ -841,7 +781,6 @@
   /**
    * Closes the dialog.
    */
->>>>>>> f8383f28
   void closeDialog()
   {
     Window owner = SwingUtilities.windowForComponent(filechooser);
@@ -958,13 +897,9 @@
   protected void installListeners(JFileChooser fc)
   {
     propertyChangeListener = createPropertyChangeListener(filechooser);
-<<<<<<< HEAD
-    filechooser.addPropertyChangeListener(propertyChangeListener);
-=======
     if (propertyChangeListener != null)
       filechooser.addPropertyChangeListener(propertyChangeListener);
     fc.addPropertyChangeListener(getModel());
->>>>>>> f8383f28
   }
 
   /**
@@ -1140,17 +1075,8 @@
    */
   public PropertyChangeListener createPropertyChangeListener(JFileChooser fc)
   {
-<<<<<<< HEAD
-    return new PropertyChangeListener()
-    {
-      public void propertyChange(PropertyChangeEvent e)
-      {
-      }
-    };
-=======
     // The RI returns null here, so do we.
     return null;
->>>>>>> f8383f28
   }
 
   /**
@@ -1160,13 +1086,7 @@
    */
   public String getFileName()
   {
-<<<<<<< HEAD
-    // FIXME: I'm thinking that this method just provides access to the
-    // text value in the JTextField component...but not sure yet
-    return null;  //filename;
-=======
     return entry.getText();
->>>>>>> f8383f28
   }
 
   /**

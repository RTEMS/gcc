/* BasicLabelUI.java
 Copyright (C) 2002, 2004, 2006, Free Software Foundation, Inc.

 This file is part of GNU Classpath.

 GNU Classpath is free software; you can redistribute it and/or modify
 it under the terms of the GNU General Public License as published by
 the Free Software Foundation; either version 2, or (at your option)
 any later version.

 GNU Classpath is distributed in the hope that it will be useful, but
 WITHOUT ANY WARRANTY; without even the implied warranty of
 MERCHANTABILITY or FITNESS FOR A PARTICULAR PURPOSE.  See the GNU
 General Public License for more details.

 You should have received a copy of the GNU General Public License
 along with GNU Classpath; see the file COPYING.  If not, write to the
 Free Software Foundation, Inc., 51 Franklin Street, Fifth Floor, Boston, MA
 02110-1301 USA.

 Linking this library statically or dynamically with other modules is
 making a combined work based on this library.  Thus, the terms and
 conditions of the GNU General Public License cover the whole
 combination.

 As a special exception, the copyright holders of this library give you
 permission to link this library with independent modules to produce an
 executable, regardless of the license terms of these independent
 modules, and to copy and distribute the resulting executable under
 terms of your choice, provided that you also meet, for each linked
 independent module, the terms and conditions of the license of that
 module.  An independent module is a module which is not derived from
 or based on this library.  If you modify this library, you may extend
 this exception to your version of the library, but you are not
 obligated to do so.  If you do not wish to do so, delete this
 exception statement from your version. */

package javax.swing.plaf.basic;

import java.awt.Color;
import java.awt.Component;
import java.awt.Dimension;
import java.awt.FontMetrics;
import java.awt.Graphics;
import java.awt.Insets;
import java.awt.Rectangle;
import java.awt.event.ActionEvent;
import java.awt.event.KeyEvent;
import java.beans.PropertyChangeEvent;
import java.beans.PropertyChangeListener;

import javax.swing.AbstractAction;
import javax.swing.ActionMap;
import javax.swing.Icon;
import javax.swing.InputMap;
import javax.swing.JComponent;
import javax.swing.JLabel;
<<<<<<< HEAD
=======
import javax.swing.KeyStroke;
>>>>>>> f8383f28
import javax.swing.LookAndFeel;
import javax.swing.SwingUtilities;
import javax.swing.plaf.ComponentUI;
import javax.swing.plaf.LabelUI;
import javax.swing.text.View;

/**
 * This is the Basic Look and Feel class for the JLabel.  One BasicLabelUI
 * object is used to paint all JLabels that utilize the Basic Look and Feel.
 */
public class BasicLabelUI extends LabelUI implements PropertyChangeListener
{
  /** The labelUI that is shared by all labels. */
  protected static BasicLabelUI labelUI;

  /**
   * These fields hold the rectangles for the whole label,
   * the icon and the text.
   */
  private Rectangle vr;
  private Rectangle ir;
  private Rectangle tr;

  /**
   * Creates a new BasicLabelUI object.
   */
  public BasicLabelUI()
  {
    super();
    vr = new Rectangle();
    ir = new Rectangle();
    tr = new Rectangle();
  }

  /**
   * Creates and returns a UI for the label. Since one UI is shared by  all
   * labels, this means creating only if necessary and returning the  shared
   * UI.
   *
   * @param c The {@link JComponent} that a UI is being created for.
   *
   * @return A label UI for the Basic Look and Feel.
   */
  public static ComponentUI createUI(JComponent c)
  {
    if (labelUI == null)
      labelUI = new BasicLabelUI();
    return labelUI;
  }

  /**
   * Returns the preferred size of this component as calculated by the
   * {@link #layoutCL(JLabel, FontMetrics, String, Icon, Rectangle, Rectangle, 
   * Rectangle)} method.
   *
   * @param c This {@link JComponent} to get a preferred size for.
   *
   * @return The preferred size.
   */
  public Dimension getPreferredSize(JComponent c)
  {
    JLabel lab = (JLabel) c;
    Insets insets = lab.getInsets();
    FontMetrics fm = lab.getFontMetrics(lab.getFont());
    layoutCL(lab, fm, lab.getText(), lab.getIcon(), vr, ir, tr);
    Rectangle cr = SwingUtilities.computeUnion(tr.x, tr.y, tr.width, tr.height,
                                               ir);
    return new Dimension(insets.left + cr.width + insets.right, insets.top
        + cr.height + insets.bottom);

  }

  /**
   * This method returns the minimum size of the {@link JComponent} given. If
   * this method returns null, then it is up to the Layout Manager to give
   * this component a minimum size.
   *
   * @param c The {@link JComponent} to get a minimum size for.
   *
   * @return The minimum size.
   */
  public Dimension getMinimumSize(JComponent c)
  {
    return getPreferredSize(c);
  }

  /**
   * This method returns the maximum size of the {@link JComponent} given. If
   * this method returns null, then it is up to the Layout Manager to give
   * this component a maximum size.
   *
   * @param c The {@link JComponent} to get a maximum size for.
   *
   * @return The maximum size.
   */
  public Dimension getMaximumSize(JComponent c)
  {
    return getPreferredSize(c);
  }

  /**
   * The method that paints the label according to its current state.
   * 
   * @param g The {@link Graphics} object to paint with.
   * @param c The {@link JComponent} to paint.
   */
  public void paint(Graphics g, JComponent c)
  {
    JLabel b = (JLabel) c;
    FontMetrics fm = g.getFontMetrics();
    vr = SwingUtilities.calculateInnerArea(c, vr);

    if (vr.width < 0)
      vr.width = 0;
    if (vr.height < 0)
      vr.height = 0;

    Icon icon = (b.isEnabled()) ? b.getIcon() : b.getDisabledIcon();

    String text = layoutCL(b, fm, b.getText(), icon, vr, ir, tr);

    if (icon != null)
      icon.paintIcon(b, g, ir.x, ir.y);        

    Object htmlRenderer = b.getClientProperty(BasicHTML.propertyKey);
    if (htmlRenderer == null)
      {
        if (text != null && !text.equals(""))
          {
            if (b.isEnabled())
              paintEnabledText(b, g, text, tr.x, tr.y + fm.getAscent());
            else
              paintDisabledText(b, g, text, tr.x, tr.y + fm.getAscent());
          }
      }
    else
      {
        ((View) htmlRenderer).paint(g, tr);
      }
  }

  /**
   * This method is simply calls SwingUtilities's layoutCompoundLabel.
   * 
   * @param label The label to lay out.
   * @param fontMetrics The FontMetrics for the font used.
   * @param text The text to paint.
   * @param icon The icon to draw.
   * @param viewR The entire viewable rectangle.
   * @param iconR The icon bounds rectangle.
   * @param textR The text bounds rectangle.
   * 
   * @return A possibly clipped version of the text.
   */
  protected String layoutCL(JLabel label, FontMetrics fontMetrics, String text,
      Icon icon, Rectangle viewR, Rectangle iconR, Rectangle textR)
  {
    return SwingUtilities.layoutCompoundLabel(label, fontMetrics, text, icon,
        label.getVerticalAlignment(), label.getHorizontalAlignment(), label
            .getVerticalTextPosition(), label.getHorizontalTextPosition(),
        viewR, iconR, textR, label.getIconTextGap());
  }

  /**
   * Paints the text if the label is disabled. By default, this paints the
   * clipped text returned by layoutCompoundLabel using the
   * background.brighter() color. It also paints the same text using the
   * background.darker() color one pixel to the right and one pixel down.
   *
   * @param l The {@link JLabel} being painted.
   * @param g The {@link Graphics} object to paint with.
   * @param s The String to paint.
   * @param textX The x coordinate of the start of the baseline.
   * @param textY The y coordinate of the start of the baseline.
   */
  protected void paintDisabledText(JLabel l, Graphics g, String s, int textX,
      int textY)
  {
    Color saved_color = g.getColor();

    g.setColor(l.getBackground().brighter());

    int mnemIndex = l.getDisplayedMnemonicIndex();

    if (mnemIndex != -1)
      BasicGraphicsUtils.drawStringUnderlineCharAt(g, s, mnemIndex, textX,
          textY);
    else
      g.drawString(s, textX, textY);

    g.setColor(l.getBackground().darker());
    if (mnemIndex != -1)
      BasicGraphicsUtils.drawStringUnderlineCharAt(g, s, mnemIndex, textX + 1,
          textY + 1);
    else
      g.drawString(s, textX + 1, textY + 1);

    g.setColor(saved_color);
  }

  /**
   * Paints the text if the label is enabled. The text is painted using the
   * foreground color.
   *
   * @param l The {@link JLabel} being painted.
   * @param g The {@link Graphics} object to paint with.
   * @param s The String to paint.
   * @param textX The x coordinate of the start of the baseline.
   * @param textY The y coordinate of the start of the baseline.
   */
  protected void paintEnabledText(JLabel l, Graphics g, String s, int textX,
      int textY)
  {
    Color saved_color = g.getColor();
    g.setColor(l.getForeground());

    int mnemIndex = l.getDisplayedMnemonicIndex();

    if (mnemIndex != -1)
      BasicGraphicsUtils.drawStringUnderlineCharAt(g, s, mnemIndex, textX,
          textY);
    else
      g.drawString(s, textX, textY);

    g.setColor(saved_color);
  }

  /**
   * This method installs the UI for the given {@link JComponent}.  This
   * method will install the component, defaults, listeners,  and keyboard
   * actions.
   *
   * @param c The {@link JComponent} that this UI is being installed on.
   */
  public void installUI(JComponent c)
  {
    super.installUI(c);
    if (c instanceof JLabel)
    {
      JLabel l = (JLabel) c;

      installComponents(l);
      installDefaults(l);
      installListeners(l);
      installKeyboardActions(l);
    }
  }

  /**
   * This method uninstalls the UI for the given {@link JComponent}. This
   * method will uninstall the component, defaults, listeners,  and keyboard
   * actions.
   *
   * @param c The {@link JComponent} that this UI is being installed on.
   */
  public void uninstallUI(JComponent c)
  {
    super.uninstallUI(c);
    if (c instanceof JLabel)
    {
      JLabel l = (JLabel) c;

      uninstallKeyboardActions(l);
      uninstallListeners(l);
      uninstallDefaults(l);
      uninstallComponents(l);
    }
  }

  /**
   * This method installs the components for this {@link JLabel}.
   *
   * @param c The {@link JLabel} to install components for.
   */
  protected void installComponents(JLabel c)
  {
    BasicHTML.updateRenderer(c, c.getText());
  }

  /**
   * This method uninstalls the components for this {@link JLabel}.
   *
   * @param c The {@link JLabel} to uninstall components for.
   */
  protected void uninstallComponents(JLabel c)
  {
    c.putClientProperty(BasicHTML.propertyKey, null);
    c.putClientProperty(BasicHTML.documentBaseKey, null);
  }

  /**
   * This method installs the defaults that are defined in  the Basic look and
   * feel for this {@link JLabel}.
   *
   * @param c The {@link JLabel} to install defaults for.
   */
  protected void installDefaults(JLabel c)
  {
    LookAndFeel.installColorsAndFont(c, "Label.background", "Label.foreground",
                                     "Label.font");
    //XXX: There are properties we don't use called disabledForeground
    //and disabledShadow.
  }

  /**
   * This method uninstalls the defaults that are defined in the Basic look
   * and feel for this {@link JLabel}.
   *
   * @param c The {@link JLabel} to uninstall defaults for.
   */
  protected void uninstallDefaults(JLabel c)
  {
    c.setForeground(null);
    c.setBackground(null);
    c.setFont(null);
  }

  /**
   * Installs the keyboard actions for the given {@link JLabel}.
   *
   * @param l The {@link JLabel} to install keyboard actions for.
   */
  protected void installKeyboardActions(JLabel l)
  {
    Component c = l.getLabelFor();
    if (c != null)
      {
        int mnemonic = l.getDisplayedMnemonic();
        if (mnemonic > 0)
          {
            // add a keystroke for the given mnemonic mapping to 'press';
            InputMap keyMap = new InputMap();
            keyMap.put(KeyStroke.getKeyStroke(mnemonic, KeyEvent.VK_ALT), 
                "press");
            SwingUtilities.replaceUIInputMap(l, 
                JComponent.WHEN_IN_FOCUSED_WINDOW, keyMap);
            
            // add an action to focus the component when 'press' happens
            ActionMap map = new ActionMap();
            map.put("press", new AbstractAction() {
              public void actionPerformed(ActionEvent event)
              {
                JLabel label = (JLabel) event.getSource();
                Component c = label.getLabelFor();
                if (c != null)
                  c.requestFocus();
              }
            });
            SwingUtilities.replaceUIActionMap(l, map);
          }
      }   
  }

  /**
   * This method uninstalls the keyboard actions for the given {@link JLabel}.
   *
   * @param l The {@link JLabel} to uninstall keyboard actions for.
   */
  protected void uninstallKeyboardActions(JLabel l)
  {
    SwingUtilities.replaceUIActionMap(l, null);
    SwingUtilities.replaceUIInputMap(l, JComponent.WHEN_IN_FOCUSED_WINDOW, 
                                     null);
  }

  /**
   * This method installs the listeners for the  given {@link JLabel}. The UI
   * delegate only listens to  the label.
   *
   * @param c The {@link JLabel} to install listeners for.
   */
  protected void installListeners(JLabel c)
  {
    c.addPropertyChangeListener(this);
  }

  /**
   * This method uninstalls the listeners for the given {@link JLabel}. The UI
   * delegate only listens to the label.
   *
   * @param c The {@link JLabel} to uninstall listeners for.
   */
  protected void uninstallListeners(JLabel c)
  {
    c.removePropertyChangeListener(this);
  }

  /**
   * This method is called whenever any JLabel's that use this UI has one of
   * their properties change.
   *
   * @param e The {@link PropertyChangeEvent} that describes the change.
   */
  public void propertyChange(PropertyChangeEvent e)
  {
    if (e.getPropertyName().equals("text"))
      {
        String text = (String) e.getNewValue();
        JLabel l = (JLabel) e.getSource();
        BasicHTML.updateRenderer(l, text);
      }
<<<<<<< HEAD
=======
    else if (e.getPropertyName().equals("displayedMnemonic"))
      {
        // update the key to action mapping
        JLabel label = (JLabel) e.getSource();
        if (label.getLabelFor() != null)
          {
            int oldMnemonic = ((Integer) e.getOldValue()).intValue();
            int newMnemonic = ((Integer) e.getNewValue()).intValue();
            InputMap keyMap = label.getInputMap(
                JComponent.WHEN_IN_FOCUSED_WINDOW);
            keyMap.put(KeyStroke.getKeyStroke(oldMnemonic, 
                KeyEvent.ALT_DOWN_MASK), null);
            keyMap.put(KeyStroke.getKeyStroke(newMnemonic, 
                KeyEvent.ALT_DOWN_MASK), "press");
          }
      }
    else if (e.getPropertyName().equals("labelFor"))
      {
        JLabel label = (JLabel) e.getSource();
        InputMap keyMap = label.getInputMap(JComponent.WHEN_IN_FOCUSED_WINDOW);
        int mnemonic = label.getDisplayedMnemonic();
        if (mnemonic > 0)
          keyMap.put(KeyStroke.getKeyStroke(mnemonic, KeyEvent.ALT_DOWN_MASK), 
              "press");       
      }
>>>>>>> f8383f28
  }
}<|MERGE_RESOLUTION|>--- conflicted
+++ resolved
@@ -55,10 +55,7 @@
 import javax.swing.InputMap;
 import javax.swing.JComponent;
 import javax.swing.JLabel;
-<<<<<<< HEAD
-=======
 import javax.swing.KeyStroke;
->>>>>>> f8383f28
 import javax.swing.LookAndFeel;
 import javax.swing.SwingUtilities;
 import javax.swing.plaf.ComponentUI;
@@ -460,8 +457,6 @@
         JLabel l = (JLabel) e.getSource();
         BasicHTML.updateRenderer(l, text);
       }
-<<<<<<< HEAD
-=======
     else if (e.getPropertyName().equals("displayedMnemonic"))
       {
         // update the key to action mapping
@@ -487,6 +482,5 @@
           keyMap.put(KeyStroke.getKeyStroke(mnemonic, KeyEvent.ALT_DOWN_MASK), 
               "press");       
       }
->>>>>>> f8383f28
   }
 }
/* BasicRootPaneUI.java --
   Copyright (C) 2002, 2004  Free Software Foundation, Inc.

This file is part of GNU Classpath.

GNU Classpath is free software; you can redistribute it and/or modify
it under the terms of the GNU General Public License as published by
the Free Software Foundation; either version 2, or (at your option)
any later version.

GNU Classpath is distributed in the hope that it will be useful, but
WITHOUT ANY WARRANTY; without even the implied warranty of
MERCHANTABILITY or FITNESS FOR A PARTICULAR PURPOSE.  See the GNU
General Public License for more details.

You should have received a copy of the GNU General Public License
along with GNU Classpath; see the file COPYING.  If not, write to the
Free Software Foundation, Inc., 51 Franklin Street, Fifth Floor, Boston, MA
02110-1301 USA.

Linking this library statically or dynamically with other modules is
making a combined work based on this library.  Thus, the terms and
conditions of the GNU General Public License cover the whole
combination.

As a special exception, the copyright holders of this library give you
permission to link this library with independent modules to produce an
executable, regardless of the license terms of these independent
modules, and to copy and distribute the resulting executable under
terms of your choice, provided that you also meet, for each linked
independent module, the terms and conditions of the license of that
module.  An independent module is a module which is not derived from
or based on this library.  If you modify this library, you may extend
this exception to your version of the library, but you are not
obligated to do so.  If you do not wish to do so, delete this
exception statement from your version. */


package javax.swing.plaf.basic;

import java.awt.event.ActionEvent;
import java.beans.PropertyChangeEvent;
import java.beans.PropertyChangeListener;

import javax.swing.AbstractAction;
import javax.swing.ButtonModel;
import javax.swing.InputMap;
import javax.swing.JButton;
import javax.swing.JComponent;
import javax.swing.JRootPane;
<<<<<<< HEAD
=======
import javax.swing.LookAndFeel;
import javax.swing.SwingUtilities;
import javax.swing.UIManager;
import javax.swing.plaf.ActionMapUIResource;
import javax.swing.plaf.ComponentInputMapUIResource;
>>>>>>> f8383f28
import javax.swing.plaf.ComponentUI;
import javax.swing.plaf.RootPaneUI;

public class BasicRootPaneUI extends RootPaneUI
  implements PropertyChangeListener
{

  /**
   * Performed when the user activates the default button inside the JRootPane,
   * usually by pressing 'ENTER'.
   */
  private class DefaultPressAction
    extends AbstractAction
  {
    /**
     * The JRootPane for which this action should be installed.
     */
    private JRootPane rootPane;

    /**
     * Creates a new DefaultPressAction for the specified JRootPane.
     */
    DefaultPressAction(JRootPane rp)
    {
      rootPane = rp;
    }

    /**
     * Performes the action.
     */
    public void actionPerformed(ActionEvent ev)
    {
      JButton b = rootPane.getDefaultButton();
      if (b != null)
        {
          ButtonModel m = b.getModel();
          m.setArmed(true);
          m.setPressed(true);
        }
    }
  }

  /**
   * Performed when the user activates the default button inside the JRootPane,
   * usually by releasing 'ENTER'.
   */
  private class DefaultReleaseAction
    extends AbstractAction
  {
    /**
     * The JRootPane for which this action should be installed.
     */
    private JRootPane rootPane;

    /**
     * Creates a new DefaultReleaseAction for the specified JRootPane.
     */
    DefaultReleaseAction(JRootPane rp)
    {
      rootPane = rp;
    }

    /**
     * Performes the action.
     */
    public void actionPerformed(ActionEvent ev)
    {
      JButton b = rootPane.getDefaultButton();
      if (b != null)
        {
          ButtonModel m = b.getModel();
          m.setPressed(false);
          m.setArmed(false);
        }
    }
  }

  public static ComponentUI createUI(JComponent x) 
  {
    return new BasicRootPaneUI();
  }

  public void installUI(JComponent c)
  {
    super.installUI(c);
    if (c instanceof JRootPane)
      {
        JRootPane rp = (JRootPane) c;
        installDefaults(rp);
        installComponents(rp);
        installListeners(rp);
        installKeyboardActions(rp);
      }
  }

  /**
   * Installs the look and feel defaults for JRootPane.
   *
   * @param rp the root pane to install the defaults to
   */
  protected void installDefaults(JRootPane rp)
  {
    // TODO: What to do here, if anything? (might be a hook method)
  }

  /**
   * Installs additional look and feel components to the root pane.
   *
   * @param rp the root pane to install the components to
   */
  protected void installComponents(JRootPane rp)
  {
    // All components are initialized in the JRootPane constructor, and since
    // the createXXXPane methods are protected, I see no reasonable way,
    // and no need to initialize them here. This method is here anyway
    // for compatibility and to provide the necessary hooks to subclasses.
  }

  /**
   * Installs any look and feel specific listeners on the root pane.
   *
   * @param rp the root pane to install the listeners to
   */
  protected void installListeners(JRootPane rp)
  {
    rp.addPropertyChangeListener(this);
  }

  /**
   * Installs look and feel keyboard actions on the root pane.
   *
   * @param rp the root pane to install the keyboard actions to
   */
  protected void installKeyboardActions(JRootPane rp)
  {
<<<<<<< HEAD
    // We currently do not install any keyboard actions here.
    // This method is here anyway for compatibility and to provide
    // the necessary hooks to subclasses.
=======
    // Install the keyboard actions.
    ActionMapUIResource am = new ActionMapUIResource();
    am.put("press", new DefaultPressAction(rp));
    am.put("release", new DefaultReleaseAction(rp));
    SwingUtilities.replaceUIActionMap(rp, am);

    // Install the input map from the UIManager. It seems like the actual
    // bindings are installed in the JRootPane only when the defaultButton
    // property receives a value. So we also only install an empty
    // input map here, and fill it in propertyChange.
    ComponentInputMapUIResource im = new ComponentInputMapUIResource(rp);
    SwingUtilities.replaceUIInputMap(rp, JComponent.WHEN_IN_FOCUSED_WINDOW,
                                     im);
>>>>>>> f8383f28
  }

  public void propertyChange(PropertyChangeEvent event)
  {
<<<<<<< HEAD
    // TODO: Implement this properly.
=======
    JRootPane source = (JRootPane) event.getSource();
    String propertyName = event.getPropertyName();
    if (propertyName.equals("defaultButton"))
      {
        Object newValue = event.getNewValue();
        InputMap im =
          SwingUtilities.getUIInputMap(source,
                                       JComponent.WHEN_IN_FOCUSED_WINDOW);
        if (newValue != null)
          {
            Object[] keybindings = (Object[]) UIManager.get(
                "RootPane.defaultButtonWindowKeyBindings");
            LookAndFeel.loadKeyBindings(im, keybindings);
          }
        else
          {
            im.clear();
          }
      }
>>>>>>> f8383f28
  }

  /**
   * Uninstalls this UI from the root pane. This calls
   * {@link #uninstallDefaults}, {@link #uninstallComponents},
   * {@link #uninstallListeners}, {@link #uninstallKeyboardActions}
   * in this order.
   *
   * @param c the root pane to uninstall the UI from
   */
  public void uninstallUI(JComponent c)
  {
    super.uninstallUI(c);
    if (c instanceof JRootPane)
      {
        JRootPane rp = (JRootPane) c;
        uninstallDefaults(rp);
        uninstallComponents(rp);
        uninstallListeners(rp);
        uninstallKeyboardActions(rp);
      }
  }

  /**
   * Uninstalls the look and feel defaults that have been installed in
   * {@link #installDefaults}.
   *
   * @param rp the root pane to uninstall the defaults from
   */
  protected void uninstallDefaults(JRootPane rp)
  {
    // We do nothing here.
  }

  /**
   * Uninstalls look and feel components from the root pane.
   *
   * @param rp the root pane to uninstall the components from
   */
  protected void uninstallComponents(JRootPane rp)
  {
    // We do nothing here.
  }

  /**
   * Uninstalls any look and feel specific listeners from the root pane.
   *
   * @param rp the root pane to uninstall the listeners from
   */
  protected void uninstallListeners(JRootPane rp)
  {
    rp.removePropertyChangeListener(this);
  }

  /**
   * Uninstalls look and feel keyboard actions from the root pane.
   *
   * @param rp the root pane to uninstall the keyboard actions from
   */
  protected void uninstallKeyboardActions(JRootPane rp)
  {
<<<<<<< HEAD
    // We do nothing here.
=======
    SwingUtilities.replaceUIActionMap(rp, null);
    SwingUtilities.replaceUIInputMap(rp, JComponent.WHEN_IN_FOCUSED_WINDOW,
                                     null);
>>>>>>> f8383f28
  }
}<|MERGE_RESOLUTION|>--- conflicted
+++ resolved
@@ -48,14 +48,11 @@
 import javax.swing.JButton;
 import javax.swing.JComponent;
 import javax.swing.JRootPane;
-<<<<<<< HEAD
-=======
 import javax.swing.LookAndFeel;
 import javax.swing.SwingUtilities;
 import javax.swing.UIManager;
 import javax.swing.plaf.ActionMapUIResource;
 import javax.swing.plaf.ComponentInputMapUIResource;
->>>>>>> f8383f28
 import javax.swing.plaf.ComponentUI;
 import javax.swing.plaf.RootPaneUI;
 
@@ -191,11 +188,6 @@
    */
   protected void installKeyboardActions(JRootPane rp)
   {
-<<<<<<< HEAD
-    // We currently do not install any keyboard actions here.
-    // This method is here anyway for compatibility and to provide
-    // the necessary hooks to subclasses.
-=======
     // Install the keyboard actions.
     ActionMapUIResource am = new ActionMapUIResource();
     am.put("press", new DefaultPressAction(rp));
@@ -209,14 +201,10 @@
     ComponentInputMapUIResource im = new ComponentInputMapUIResource(rp);
     SwingUtilities.replaceUIInputMap(rp, JComponent.WHEN_IN_FOCUSED_WINDOW,
                                      im);
->>>>>>> f8383f28
   }
 
   public void propertyChange(PropertyChangeEvent event)
   {
-<<<<<<< HEAD
-    // TODO: Implement this properly.
-=======
     JRootPane source = (JRootPane) event.getSource();
     String propertyName = event.getPropertyName();
     if (propertyName.equals("defaultButton"))
@@ -236,7 +224,6 @@
             im.clear();
           }
       }
->>>>>>> f8383f28
   }
 
   /**
@@ -298,12 +285,8 @@
    */
   protected void uninstallKeyboardActions(JRootPane rp)
   {
-<<<<<<< HEAD
-    // We do nothing here.
-=======
     SwingUtilities.replaceUIActionMap(rp, null);
     SwingUtilities.replaceUIInputMap(rp, JComponent.WHEN_IN_FOCUSED_WINDOW,
                                      null);
->>>>>>> f8383f28
   }
 }
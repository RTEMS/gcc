--- conflicted
+++ resolved
@@ -98,16 +98,12 @@
   /**
    * The header cell border.
    */
-<<<<<<< HEAD
-  protected Border cellBorder;
-=======
   private Border cellBorder;
 
   /**
    * Original mouse cursor prior to resizing.
    */
   private Cursor originalCursor;
->>>>>>> f8383f28
   
   /**
    * If not null, one of the columns is currently being dragged.
@@ -203,14 +199,7 @@
      */
     public void mouseExited(MouseEvent e)
     {
-<<<<<<< HEAD
-      if (header.getResizingColumn() != null && header.getResizingAllowed())
-        endResizing();
-      if (header.getDraggedColumn() != null && header.getReorderingAllowed())
-        endDragging(null);
-=======
       // Nothing to do.
->>>>>>> f8383f28
     }
 
     /**
@@ -258,18 +247,6 @@
               if (onBoundary)
                 {
 
-<<<<<<< HEAD
-                  if (p < x)
-                    header.setCursor(Cursor.getPredefinedCursor
-                                     (Cursor.W_RESIZE_CURSOR));
-                  else
-                    header.setCursor(Cursor.getPredefinedCursor
-                                     (Cursor.E_RESIZE_CURSOR));
-                }
-              else
-                {
-                  header.setCursor(Cursor.getDefaultCursor());
-=======
 		  originalCursor = header.getCursor();
                   if (p < x)
                     header.setCursor(Cursor.getPredefinedCursor(
@@ -281,7 +258,6 @@
               else
                 {
                   header.setCursor(originalCursor);
->>>>>>> f8383f28
                   header.setResizingColumn(null);
                 }
 
@@ -372,11 +348,7 @@
       showingResizeCursor = false;
       if (timer != null)
         timer.stop();
-<<<<<<< HEAD
-      header.setCursor(Cursor.getDefaultCursor());
-=======
       header.setCursor(originalCursor);
->>>>>>> f8383f28
     }
 
     /**
@@ -388,31 +360,13 @@
     void endDragging(MouseEvent e)
     {
       header.setDraggedColumn(null);
-<<<<<<< HEAD
-
-      // Return if the mouse have left the header area while pressed.
-      if (e == null)
-        {
-          header.repaint(draggingHeaderRect);
-          draggingHeaderRect = null;
-          return;
-        }
-      else
-        draggingHeaderRect = null;
-=======
       draggingHeaderRect = null;
->>>>>>> f8383f28
 
       TableColumnModel model = header.getColumnModel();
 
       // Find where have we dragged the column.
       int x = e.getX();
       int p = 0;
-<<<<<<< HEAD
-      int col = - 1;
-      int n = model.getColumnCount();
-
-=======
       
       int col = model.getColumnCount() - 1;
       int n = model.getColumnCount();
@@ -420,7 +374,6 @@
       // This loop does not find the column if the mouse if out of the 
       // right boundary of the table header. Then we make this column the
       // rightmost column.
->>>>>>> f8383f28
       Scan: for (int i = 0; i < n; i++)
         {
           p += model.getColumn(i).getWidth();
@@ -430,13 +383,8 @@
               break Scan;
             }
         }
-<<<<<<< HEAD
-      if (col >= 0)
-        header.getTable().moveColumn(draggingColumnNumber, col);
-=======
 
       header.getTable().moveColumn(draggingColumnNumber, col);
->>>>>>> f8383f28
     }
   }
  
@@ -556,11 +504,7 @@
             comp.setBackground(header.getBackground());
             comp.setForeground(header.getForeground());
             if (comp instanceof JComponent)
-<<<<<<< HEAD
-              ((JComponent)comp).setBorder(cellBorder);
-=======
               ((JComponent) comp).setBorder(cellBorder);
->>>>>>> f8383f28
             rendererPane.paintComponent(gfx, comp, header, bounds.x, bounds.y,
                                         bounds.width, bounds.height);
           }
@@ -569,19 +513,11 @@
     // This displays a running rectangle that is much simplier than the total
     // animation, as it is seen in Sun's application.
     // TODO animate the collumn dragging like in Sun's jre.
-<<<<<<< HEAD
-    if (draggingHeaderRect!=null)
-      {
-        gfx.setColor(header.getForeground()); 
-        gfx.drawRect(draggingHeaderRect.x, draggingHeaderRect.y+2,
-                     draggingHeaderRect.width-1, draggingHeaderRect.height-6);
-=======
     if (draggingHeaderRect != null)
       {
         gfx.setColor(header.getForeground()); 
         gfx.drawRect(draggingHeaderRect.x, draggingHeaderRect.y + 2,
             draggingHeaderRect.width - 1, draggingHeaderRect.height - 6);
->>>>>>> f8383f28
       }
   }
   

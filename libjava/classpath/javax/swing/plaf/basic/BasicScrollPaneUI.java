/* BasicScrollPaneUI.java
   Copyright (C) 2002, 2004, 2005, 2006, Free Software Foundation, Inc.

This file is part of GNU Classpath.

GNU Classpath is free software; you can redistribute it and/or modify
it under the terms of the GNU General Public License as published by
the Free Software Foundation; either version 2, or (at your option)
any later version.

GNU Classpath is distributed in the hope that it will be useful, but
WITHOUT ANY WARRANTY; without even the implied warranty of
MERCHANTABILITY or FITNESS FOR A PARTICULAR PURPOSE.  See the GNU
General Public License for more details.

You should have received a copy of the GNU General Public License
along with GNU Classpath; see the file COPYING.  If not, write to the
Free Software Foundation, Inc., 51 Franklin Street, Fifth Floor, Boston, MA
02110-1301 USA.

Linking this library statically or dynamically with other modules is
making a combined work based on this library.  Thus, the terms and
conditions of the GNU General Public License cover the whole
combination.

As a special exception, the copyright holders of this library give you
permission to link this library with independent modules to produce an
executable, regardless of the license terms of these independent
modules, and to copy and distribute the resulting executable under
terms of your choice, provided that you also meet, for each linked
independent module, the terms and conditions of the license of that
module.  An independent module is a module which is not derived from
or based on this library.  If you modify this library, you may extend
this exception to your version of the library, but you are not
obligated to do so.  If you do not wish to do so, delete this
exception statement from your version. */


package javax.swing.plaf.basic;

import gnu.classpath.NotImplementedException;

import java.awt.Component;
import java.awt.Dimension;
import java.awt.Graphics;
import java.awt.Point;
<<<<<<< HEAD
=======
import java.awt.Rectangle;
import java.awt.event.ActionEvent;
import java.awt.event.ContainerEvent;
import java.awt.event.ContainerListener;
>>>>>>> f8383f28
import java.awt.event.MouseWheelEvent;
import java.awt.event.MouseWheelListener;
import java.beans.PropertyChangeEvent;
import java.beans.PropertyChangeListener;

import javax.swing.AbstractAction;
import javax.swing.Action;
import javax.swing.ActionMap;
import javax.swing.InputMap;
import javax.swing.JComponent;
import javax.swing.JScrollBar;
import javax.swing.JScrollPane;
<<<<<<< HEAD
=======
import javax.swing.JSlider;
>>>>>>> f8383f28
import javax.swing.JViewport;
import javax.swing.LookAndFeel;
import javax.swing.ScrollPaneConstants;
import javax.swing.ScrollPaneLayout;
<<<<<<< HEAD
import javax.swing.event.ChangeEvent;
import javax.swing.event.ChangeListener;
=======
import javax.swing.Scrollable;
import javax.swing.SwingConstants;
import javax.swing.SwingUtilities;
import javax.swing.UIManager;
import javax.swing.event.ChangeEvent;
import javax.swing.event.ChangeListener;
import javax.swing.plaf.ActionMapUIResource;
>>>>>>> f8383f28
import javax.swing.plaf.ComponentUI;
import javax.swing.plaf.ScrollPaneUI;

/**
 * A UI delegate for the {@link JScrollPane} component.
 */
public class BasicScrollPaneUI extends ScrollPaneUI
  implements ScrollPaneConstants
{

  /**
   * Listens for changes in the state of the horizontal scrollbar's model and
   * updates the scrollpane accordingly.
   *
   * @author Roman Kennke (kennke@aicas.com)
   */
  public class HSBChangeListener implements ChangeListener
  {

    /**
     * Receives notification when the state of the horizontal scrollbar
     * model has changed.
     *
     * @param event the change event
     */
    public void stateChanged(ChangeEvent event)
    {
      JScrollBar hsb = scrollpane.getHorizontalScrollBar();
      JViewport vp = scrollpane.getViewport();
      Point viewPosition = vp.getViewPosition();
      int xpos = hsb.getValue();

      if (xpos != viewPosition.x)
        {
          viewPosition.x = xpos;
          vp.setViewPosition(viewPosition);
        }

      viewPosition.y = 0;
      JViewport columnHeader = scrollpane.getColumnHeader();
      if (columnHeader != null 
          && !columnHeader.getViewPosition().equals(viewPosition))
        columnHeader.setViewPosition(viewPosition);
    }

  }

  /**
   * Listens for changes in the state of the vertical scrollbar's model and
   * updates the scrollpane accordingly.
   *
   * @author Roman Kennke (kennke@aicas.com)
   */
  public class VSBChangeListener implements ChangeListener
  {

    /**
     * Receives notification when the state of the vertical scrollbar
     * model has changed.
     *
     * @param event the change event
     */
    public void stateChanged(ChangeEvent event)
    {
      JScrollBar vsb = scrollpane.getVerticalScrollBar();
      JViewport vp = scrollpane.getViewport();
      Point viewPosition = vp.getViewPosition();
      int ypos = vsb.getValue();
      if (ypos != viewPosition.y)
        {
          viewPosition.y = ypos;
          vp.setViewPosition(viewPosition);
        }

      viewPosition.x = 0;
      JViewport rowHeader = scrollpane.getRowHeader();
      if (rowHeader != null 
          && !rowHeader.getViewPosition().equals(viewPosition))
        rowHeader.setViewPosition(viewPosition);
    }
 
  }

  /**
   * Listens for changes of the viewport's extent size and updates the
   * scrollpane accordingly.
   *
   * @author Roman Kennke (kennke@aicas.com)
   */
  public class ViewportChangeHandler implements ChangeListener
  {

    /**
     * Receives notification when the view's size, position or extent size
     * changes. When the extents size has changed, this method calls
     * {@link BasicScrollPaneUI#syncScrollPaneWithViewport()} to adjust the
     * scrollbars extents as well.
     * 
     * @param event the change event
     */
    public void stateChanged(ChangeEvent event)
    {
      JViewport vp = scrollpane.getViewport();
      JScrollBar hsb = scrollpane.getHorizontalScrollBar();
      JScrollBar vsb = scrollpane.getVerticalScrollBar();
      syncScrollPaneWithViewport();
    }

  }

  /**
   * Listens for property changes on the scrollpane and update the view
   * accordingly.
   *
   * @author Roman Kennke (kennke@aicas.com)
   */
  public class PropertyChangeHandler implements PropertyChangeListener
  {

    /**
     * Receives notification when any of the scrollpane's bound property
     * changes. This method calls the appropriate update method on the
     * <code>ScrollBarUI</code>.
     *
     * @param e the property change event
     *
     * @see BasicScrollPaneUI#updateColumnHeader(PropertyChangeEvent)
     * @see BasicScrollPaneUI#updateRowHeader(PropertyChangeEvent)
     * @see BasicScrollPaneUI#updateScrollBarDisplayPolicy(PropertyChangeEvent)
     * @see BasicScrollPaneUI#updateViewport(PropertyChangeEvent)
     */
    public void propertyChange(PropertyChangeEvent e)
    {
      String propName = e.getPropertyName();
      if (propName.equals("viewport"))
        updateViewport(e);
      else if (propName.equals("rowHeader"))
        updateRowHeader(e);
      else if (propName.equals("columnHeader"))
        updateColumnHeader(e);
      else if (propName.equals("horizontalScrollBarPolicy")
          || e.getPropertyName().equals("verticalScrollBarPolicy"))
        updateScrollBarDisplayPolicy(e);
      else if (propName.equals("verticalScrollBar"))
        {
          JScrollBar oldSb = (JScrollBar) e.getOldValue();
          oldSb.getModel().removeChangeListener(vsbChangeListener);
          JScrollBar newSb = (JScrollBar) e.getNewValue();
          newSb.getModel().addChangeListener(vsbChangeListener);
        }
      else if (propName.equals("horizontalScrollBar"))
        {
          JScrollBar oldSb = (JScrollBar) e.getOldValue();
          oldSb.getModel().removeChangeListener(hsbChangeListener);
          JScrollBar newSb = (JScrollBar) e.getNewValue();
          newSb.getModel().addChangeListener(hsbChangeListener);
        }
    }

  }

  /**
   * Listens for mouse wheel events and update the scrollpane accordingly.
   *
   * @author Roman Kennke (kennke@aicas.com)
   *
   * @since 1.4
   */
  protected class MouseWheelHandler implements MouseWheelListener
  {
<<<<<<< HEAD

    /**
     * Receives notification whenever the mouse wheel is moved.
     *
     * @param event the mouse wheel event
     */
    public void mouseWheelMoved(MouseWheelEvent event)
    {
      // TODO: Implement this properly.
    }

  }
=======
    /**
     * Use to compute the visible rectangle.
     */
    final Rectangle rect = new Rectangle();

    /**
     * Scroll with the mouse wheel.
     * 
     * @author Audrius Meskauskas (audriusa@Bioinformatics.org)
     */
    public void mouseWheelMoved(MouseWheelEvent e)
    {
      if (scrollpane.getViewport().getComponentCount() == 0)
        return;

      Component target = scrollpane.getViewport().getComponent(0);
      JScrollBar bar = scrollpane.getVerticalScrollBar();
      Scrollable scrollable = (target instanceof Scrollable) ? (Scrollable) target
                                                            : null;

      boolean tracksHeight = scrollable != null
                             && scrollable.getScrollableTracksViewportHeight();
      int wheel = e.getWheelRotation() * ROWS_PER_WHEEL_CLICK;
      int delta;

      // If possible, scroll vertically.
      if (bar != null && ! tracksHeight)
        {
          if (scrollable != null)
            {
              bounds(target);
              delta = scrollable.getScrollableUnitIncrement(
                rect, SwingConstants.VERTICAL, wheel);
            }
          else
            {
              // Scroll non scrollables.
              delta = wheel * SCROLL_NON_SCROLLABLES;
            }
          scroll(bar, delta);
        }
      // If not, try to scroll horizontally
      else
        {
          bar = scrollpane.getHorizontalScrollBar();
          boolean tracksWidth = scrollable != null
                                && scrollable.getScrollableTracksViewportWidth();

          if (bar != null && ! tracksWidth)
            {
              if (scrollable != null)
                {
                  bounds(target);
                  delta = scrollable.getScrollableUnitIncrement(
                     rect, SwingConstants.HORIZONTAL, wheel);
                }
              else
                {
                  // Scroll non scrollables.
                  delta = wheel * SCROLL_NON_SCROLLABLES;
                }
              scroll(bar, delta);
            }
        }
    }
    
    /**
     * Place the component bounds into rect. The x and y values 
     * need to be reversed.
     * 
     * @param target the target being scrolled
     */
    final void bounds(Component target)
    {
      // Viewport bounds, translated by the scroll bar positions.
      target.getParent().getBounds(rect);
      rect.x = getValue(scrollpane.getHorizontalScrollBar());
      rect.y = getValue(scrollpane.getVerticalScrollBar());
    }
    
    /**
     * Get the scroll bar value or 0 if there is no such scroll bar.
     * 
     * @param bar  the scroll bar (<code>null</code> permitted).
     * 
     * @return The scroll bar value, or 0.
     */
    final int getValue(JScrollBar bar)
    {
      return bar != null ? bar.getValue() : 0;
    }
    
    /**
     * Scroll the given distance.
     * 
     * @param bar the scrollbar to scroll
     * @param delta the distance
     */
    final void scroll(JScrollBar bar, int delta)
    {
      int y = bar.getValue() + delta;

      if (y < bar.getMinimum())
        y = bar.getMinimum();
      if (y > bar.getMaximum())
        y = bar.getMaximum();

      bar.setValue(y);
    }
  }
  
  /**
   * Adds/removes the mouse wheel listener when the component is added/removed
   * to/from the scroll pane view port.
   * 
   * @author Audrius Meskauskas (audriusa@bioinformatics.org)
   */
  class ViewportContainerListener implements ContainerListener
  {
    /**
     * Add the mouse wheel listener, allowing to scroll with the mouse.
     */
    public void componentAdded(ContainerEvent e)
    {
      e.getChild().addMouseWheelListener(mouseWheelListener);
    }
    
    /**
     * Remove the mouse wheel listener.
     */
    public void componentRemoved(ContainerEvent e)
    {
      e.getChild().removeMouseWheelListener(mouseWheelListener);
    }
  }
  
  /**
   * The number of pixels by that we should scroll the content that does
   * not implement Scrollable.
   */
  static int SCROLL_NON_SCROLLABLES = 10;
  
  /**
   * The number of rows to scroll per mouse wheel click. From impression,
   * Sun seems using the value 3.
   */
  static int ROWS_PER_WHEEL_CLICK = 3;     
>>>>>>> f8383f28

  /** The Scrollpane for which the UI is provided by this class. */
  protected JScrollPane scrollpane;

  /**
   * The horizontal scrollbar listener.
   */
  protected ChangeListener hsbChangeListener;

  /**
   * The vertical scrollbar listener.
   */
  protected ChangeListener vsbChangeListener;

  /**
   * The viewport listener.
   */
  protected ChangeListener viewportChangeListener;

  /**
   * The scrollpane property change listener.
   */
  protected PropertyChangeListener spPropertyChangeListener;

  /**
   * The mousewheel listener for the scrollpane.
   */
  MouseWheelListener mouseWheelListener;
<<<<<<< HEAD
=======
  
  /**
   * The listener to add and remove the mouse wheel listener to/from
   * the component container.
   */
  ContainerListener containerListener;
>>>>>>> f8383f28

  public static ComponentUI createUI(final JComponent c) 
  {
    return new BasicScrollPaneUI();
  }

  protected void installDefaults(JScrollPane p)
  {
    scrollpane = p;
    LookAndFeel.installColorsAndFont(p, "ScrollPane.background",
                                     "ScrollPane.foreground",
                                     "ScrollPane.font");
    LookAndFeel.installBorder(p, "ScrollPane.border");
    p.setOpaque(true);
  }

  protected void uninstallDefaults(JScrollPane p)
  {
    p.setForeground(null);
    p.setBackground(null);
    p.setFont(null);
    p.setBorder(null);
    scrollpane = null;
  }
    
  public void installUI(final JComponent c) 
  {
    super.installUI(c);
    installDefaults((JScrollPane) c);
    installListeners((JScrollPane) c);
    installKeyboardActions((JScrollPane) c);
  }

  /**
   * Installs the listeners on the scrollbars, the viewport and the scrollpane.
   *
   * @param sp the scrollpane on which to install the listeners
   */
  protected void installListeners(JScrollPane sp)
  {
    if (spPropertyChangeListener == null)
      spPropertyChangeListener = createPropertyChangeListener();
    sp.addPropertyChangeListener(spPropertyChangeListener);

    if (hsbChangeListener == null)
      hsbChangeListener = createHSBChangeListener();
    sp.getHorizontalScrollBar().getModel().addChangeListener(hsbChangeListener);
    
    if (vsbChangeListener == null)
      vsbChangeListener = createVSBChangeListener();
    sp.getVerticalScrollBar().getModel().addChangeListener(vsbChangeListener);

    if (viewportChangeListener == null)
      viewportChangeListener = createViewportChangeListener();
<<<<<<< HEAD
    sp.getViewport().addChangeListener(viewportChangeListener);

    if (mouseWheelListener == null)
      mouseWheelListener = createMouseWheelListener();
    sp.addMouseWheelListener(mouseWheelListener);
  }

  /**
=======
    
    if (mouseWheelListener == null)
      mouseWheelListener = createMouseWheelListener();
    
    if (containerListener == null)
      containerListener = new ViewportContainerListener();
    
    JViewport v = sp.getViewport();
    v.addChangeListener(viewportChangeListener);
    v.addContainerListener(containerListener);
    
    // Add mouse wheel listeners to the componets that are probably already
    // in the view port.
    for (int i = 0; i < v.getComponentCount(); i++)
      v.getComponent(i).addMouseWheelListener(mouseWheelListener);
  }

  InputMap getInputMap(int condition) 
  {
    if (condition == JComponent.WHEN_ANCESTOR_OF_FOCUSED_COMPONENT)
      return (InputMap) UIManager.get("ScrollPane.ancestorInputMap");
    return null;
  }

  /**
   * Returns the action map for the {@link JScrollPane}.  All scroll panes 
   * share a single action map which is created the first time this method is 
   * called, then stored in the UIDefaults table for subsequent access.
   * 
   * @return The shared action map.
   */
  ActionMap getActionMap() 
  {
    ActionMap map = (ActionMap) UIManager.get("ScrollPane.actionMap");

    if (map == null) // first time here
      {
        map = createActionMap();
        if (map != null)
          UIManager.put("ScrollPane.actionMap", map);
      }
    return map;
  }

  /**
   * Creates the action map shared by all {@link JSlider} instances.
   * This method is called once by {@link #getActionMap()} when it 
   * finds no action map in the UIDefaults table...after the map is 
   * created, it gets added to the defaults table so that subsequent 
   * calls to {@link #getActionMap()} will return the same shared 
   * instance.
   * 
   * @return The action map.
   */
  ActionMap createActionMap()
  {
    ActionMap map = new ActionMapUIResource();
    map.put("scrollLeft", 
            new AbstractAction("scrollLeft") {
              public void actionPerformed(ActionEvent event)
              {
                JScrollPane sp = (JScrollPane) event.getSource();
                JScrollBar sb = sp.getHorizontalScrollBar();
                if (sb.isVisible()) 
                  {
                    int delta = sb.getBlockIncrement(-1);
                    sb.setValue(sb.getValue() + delta);
                  }
              }
            }
    );
    map.put("scrollEnd", 
            new AbstractAction("scrollEnd") {
              public void actionPerformed(ActionEvent event)
              {
                JScrollPane sp = (JScrollPane) event.getSource();
                JScrollBar sb1 = sp.getHorizontalScrollBar();
                if (sb1.isVisible()) 
                  {
                    sb1.setValue(sb1.getMaximum());
                  }
                JScrollBar sb2 = sp.getVerticalScrollBar();
                if (sb2.isVisible()) 
                  {
                    sb2.setValue(sb2.getMaximum());
                  }
              }
            }
    );
    map.put("unitScrollUp", 
            new AbstractAction("unitScrollUp") {
              public void actionPerformed(ActionEvent event)
              {
                JScrollPane sp = (JScrollPane) event.getSource();
                JScrollBar sb = sp.getVerticalScrollBar();
                if (sb.isVisible()) 
                  {
                    int delta = sb.getUnitIncrement(-1);
                    sb.setValue(sb.getValue() + delta);
                  }
              }
            }
    );
    map.put("unitScrollLeft", 
            new AbstractAction("unitScrollLeft") {
              public void actionPerformed(ActionEvent event)
              {
                JScrollPane sp = (JScrollPane) event.getSource();
                JScrollBar sb = sp.getHorizontalScrollBar();
                if (sb.isVisible()) 
                  {
                    int delta = sb.getUnitIncrement(-1);
                    sb.setValue(sb.getValue() + delta);
                  }
              }
            }
    );
    map.put("scrollUp", 
            new AbstractAction("scrollUp") {
              public void actionPerformed(ActionEvent event)
              {
                JScrollPane sp = (JScrollPane) event.getSource();
                JScrollBar sb = sp.getVerticalScrollBar();
                if (sb.isVisible()) 
                  {
                    int delta = sb.getBlockIncrement(-1);
                    sb.setValue(sb.getValue() + delta);
                  }
              }
            }
    );
    map.put("scrollRight", 
            new AbstractAction("scrollRight") {
              public void actionPerformed(ActionEvent event)
              {
                JScrollPane sp = (JScrollPane) event.getSource();
                JScrollBar sb = sp.getHorizontalScrollBar();
                if (sb.isVisible()) 
                  {
                    int delta = sb.getBlockIncrement(1);
                    sb.setValue(sb.getValue() + delta);
                  }
              }
            }
    );
    map.put("scrollHome", 
            new AbstractAction("scrollHome") {
              public void actionPerformed(ActionEvent event)
              {
                JScrollPane sp = (JScrollPane) event.getSource();
                JScrollBar sb1 = sp.getHorizontalScrollBar();
                if (sb1.isVisible()) 
                  {
                    sb1.setValue(sb1.getMinimum());
                  }
                JScrollBar sb2 = sp.getVerticalScrollBar();
                if (sb2.isVisible()) 
                  {
                    sb2.setValue(sb2.getMinimum());
                  }
              }
            }
    );
    map.put("scrollDown", 
            new AbstractAction("scrollDown") {
              public void actionPerformed(ActionEvent event)
              {
                JScrollPane sp = (JScrollPane) event.getSource();
                JScrollBar sb = sp.getVerticalScrollBar();
                if (sb.isVisible()) 
                  {
                    int delta = sb.getBlockIncrement(1);
                    sb.setValue(sb.getValue() + delta);
                  }
              }
            }
    );
    map.put("unitScrollDown", 
            new AbstractAction("unitScrollDown") {
              public void actionPerformed(ActionEvent event)
              {
                JScrollPane sp = (JScrollPane) event.getSource();
                JScrollBar sb = sp.getVerticalScrollBar();
                if (sb.isVisible()) 
                  {
                    int delta = sb.getUnitIncrement(1);
                    sb.setValue(sb.getValue() + delta);
                  }
              }
            }
    );
    map.put("unitScrollRight", 
            new AbstractAction("unitScrollRight") {
              public void actionPerformed(ActionEvent event)
              {
                JScrollPane sp = (JScrollPane) event.getSource();
                JScrollBar sb = sp.getHorizontalScrollBar();
                if (sb.isVisible()) 
                  {
                    int delta = sb.getUnitIncrement(1);
                    sb.setValue(sb.getValue() + delta);
                  }
              }
            }
    );
    return map;
  }
  
  /**
>>>>>>> f8383f28
   * Installs additional keyboard actions on the scrollpane. This is a hook
   * method provided to subclasses in order to install their own keyboard
   * actions.
   *
   * @param sp the scrollpane to install keyboard actions on
   */
  protected void installKeyboardActions(JScrollPane sp)
  {
<<<<<<< HEAD
    // TODO: Is this only a hook method or should we actually do something
    // here? If the latter, than figure out what and implement this.
  }

  /**
=======
    InputMap keyMap = getInputMap(
        JComponent.WHEN_ANCESTOR_OF_FOCUSED_COMPONENT);
    SwingUtilities.replaceUIInputMap(sp, 
        JComponent.WHEN_ANCESTOR_OF_FOCUSED_COMPONENT, keyMap);
    ActionMap map = getActionMap();
    SwingUtilities.replaceUIActionMap(sp, map);
  }

  /**
   * Uninstalls all keyboard actions from the JScrollPane that have been
   * installed by {@link #installKeyboardActions}. This is a hook method
   * provided to subclasses to add their own keyboard actions.
   *
   * @param sp the scrollpane to uninstall keyboard actions from
   */
  protected void uninstallKeyboardActions(JScrollPane sp)
  {
    SwingUtilities.replaceUIActionMap(sp, null);
    SwingUtilities.replaceUIInputMap(sp, 
        JComponent.WHEN_ANCESTOR_OF_FOCUSED_COMPONENT, null);
  }
  
  /**
>>>>>>> f8383f28
   * Creates and returns the change listener for the horizontal scrollbar.
   *
   * @return the change listener for the horizontal scrollbar
   */
  protected ChangeListener createHSBChangeListener()
  {
    return new HSBChangeListener();
  }

  /**
   * Creates and returns the change listener for the vertical scrollbar.
   *
   * @return the change listener for the vertical scrollbar
   */
  protected ChangeListener createVSBChangeListener()
  {
    return new VSBChangeListener();
  }

  /**
   * Creates and returns the change listener for the viewport.
   *
   * @return the change listener for the viewport
   */
  protected ChangeListener createViewportChangeListener()
  {
    return new ViewportChangeHandler();
  }

  /**
   * Creates and returns the property change listener for the scrollpane.
   *
   * @return the property change listener for the scrollpane
   */
  protected PropertyChangeListener createPropertyChangeListener()
  {
    return new PropertyChangeHandler();
  }

  /**
   * Creates and returns the mouse wheel listener for the scrollpane.
   *
   * @return the mouse wheel listener for the scrollpane
<<<<<<< HEAD
=======
   * 
   * @since 1.4
>>>>>>> f8383f28
   */
  protected MouseWheelListener createMouseWheelListener()
  {
    return new MouseWheelHandler();
  }

  public void uninstallUI(final JComponent c) 
  {
    super.uninstallUI(c);
<<<<<<< HEAD
    this.uninstallDefaults((JScrollPane)c);
    uninstallListeners((JScrollPane) c);
    installKeyboardActions((JScrollPane) c);
  }

  /**
   * Uninstalls all the listeners that have been installed in
   * {@link #installListeners(JScrollPane)}.
   *
   * @param c the scrollpane from which to uninstall the listeners 
   */
  protected void uninstallListeners(JComponent c)
  {
    JScrollPane sp = (JScrollPane) c;
    sp.removePropertyChangeListener(spPropertyChangeListener);
    sp.getHorizontalScrollBar().getModel()
                               .removeChangeListener(hsbChangeListener);
    sp.getVerticalScrollBar().getModel()
                             .removeChangeListener(vsbChangeListener);
    sp.getViewport().removeChangeListener(viewportChangeListener);
    sp.removeMouseWheelListener(mouseWheelListener);
  }

  /**
   * Uninstalls all keyboard actions from the JScrollPane that have been
   * installed by {@link #installKeyboardActions}. This is a hook method
   * provided to subclasses to add their own keyboard actions.
   *
   * @param sp the scrollpane to uninstall keyboard actions from
   */
  protected void uninstallKeyboardActions(JScrollPane sp)
  {
    // TODO: Is this only a hook method or should we actually do something
    // here? If the latter, than figure out what and implement this.
  }

=======
    this.uninstallDefaults((JScrollPane) c);
    uninstallListeners((JScrollPane) c);
    installKeyboardActions((JScrollPane) c);
  }

  /**
   * Uninstalls all the listeners that have been installed in
   * {@link #installListeners(JScrollPane)}.
   *
   * @param c the scrollpane from which to uninstall the listeners 
   */
  protected void uninstallListeners(JComponent c)
  {
    JScrollPane sp = (JScrollPane) c;
    sp.removePropertyChangeListener(spPropertyChangeListener);
    sp.getHorizontalScrollBar().getModel()
                               .removeChangeListener(hsbChangeListener);
    sp.getVerticalScrollBar().getModel()
                             .removeChangeListener(vsbChangeListener);
    
    JViewport v = sp.getViewport();
    v.removeChangeListener(viewportChangeListener);
    v.removeContainerListener(containerListener);
 
    for (int i = 0; i < v.getComponentCount(); i++)
      v.getComponent(i).removeMouseWheelListener(mouseWheelListener);

  }

>>>>>>> f8383f28
  public Dimension getMinimumSize(JComponent c) 
  {
    JScrollPane p = (JScrollPane) c;
    ScrollPaneLayout sl = (ScrollPaneLayout) p.getLayout();
    return sl.minimumLayoutSize(c);
  }

  public void paint(Graphics g, JComponent c)
  {      
    // do nothing; the normal painting-of-children algorithm, along with
    // ScrollPaneLayout, does all the relevant work.
  }

  /**
   * Synchronizes the scrollbars with the viewport's extents.
   */
  protected void syncScrollPaneWithViewport()
  {
    JViewport vp = scrollpane.getViewport();

    // Update the horizontal scrollbar.
    JScrollBar hsb = scrollpane.getHorizontalScrollBar();
    hsb.setMaximum(vp.getViewSize().width);
    hsb.setValue(vp.getViewPosition().x);
    hsb.setVisibleAmount(vp.getExtentSize().width);
    
    // Update the vertical scrollbar.
    JScrollBar vsb = scrollpane.getVerticalScrollBar();
    vsb.setMaximum(vp.getViewSize().height);
    vsb.setValue(vp.getViewPosition().y);
    vsb.setVisibleAmount(vp.getExtentSize().height);
  }

  /**
   * Receives notification when the <code>columnHeader</code> property has
   * changed on the scrollpane.
   *
   * @param ev the property change event
   */
  protected void updateColumnHeader(PropertyChangeEvent ev)
  {
    // TODO: Find out what should be done here. Or is this only a hook?
  }

  /**
   * Receives notification when the <code>rowHeader</code> property has changed
   * on the scrollpane.
   *
   * @param ev the property change event
   */
  protected void updateRowHeader(PropertyChangeEvent ev)
  {
    // TODO: Find out what should be done here. Or is this only a hook?
  }

  /**
   * Receives notification when the <code>scrollBarDisplayPolicy</code>
   * property has changed on the scrollpane.
   *
   * @param ev the property change event
   */
  protected void updateScrollBarDisplayPolicy(PropertyChangeEvent ev)
  {
    // TODO: Find out what should be done here. Or is this only a hook?
  }

  /**
   * Receives notification when the <code>viewport</code> property has changed
   * on the scrollpane.
   *
   * This method sets removes the viewportChangeListener from the old viewport
   * and adds it to the new viewport.
   *
   * @param ev the property change event
   */
  protected void updateViewport(PropertyChangeEvent ev)
  {
    JViewport oldViewport = (JViewport) ev.getOldValue();
    oldViewport.removeChangeListener(viewportChangeListener);
    JViewport newViewport = (JViewport) ev.getNewValue();
    newViewport.addChangeListener(viewportChangeListener);
    syncScrollPaneWithViewport();
  }
}











<|MERGE_RESOLUTION|>--- conflicted
+++ resolved
@@ -44,13 +44,10 @@
 import java.awt.Dimension;
 import java.awt.Graphics;
 import java.awt.Point;
-<<<<<<< HEAD
-=======
 import java.awt.Rectangle;
 import java.awt.event.ActionEvent;
 import java.awt.event.ContainerEvent;
 import java.awt.event.ContainerListener;
->>>>>>> f8383f28
 import java.awt.event.MouseWheelEvent;
 import java.awt.event.MouseWheelListener;
 import java.beans.PropertyChangeEvent;
@@ -63,18 +60,11 @@
 import javax.swing.JComponent;
 import javax.swing.JScrollBar;
 import javax.swing.JScrollPane;
-<<<<<<< HEAD
-=======
 import javax.swing.JSlider;
->>>>>>> f8383f28
 import javax.swing.JViewport;
 import javax.swing.LookAndFeel;
 import javax.swing.ScrollPaneConstants;
 import javax.swing.ScrollPaneLayout;
-<<<<<<< HEAD
-import javax.swing.event.ChangeEvent;
-import javax.swing.event.ChangeListener;
-=======
 import javax.swing.Scrollable;
 import javax.swing.SwingConstants;
 import javax.swing.SwingUtilities;
@@ -82,7 +72,6 @@
 import javax.swing.event.ChangeEvent;
 import javax.swing.event.ChangeListener;
 import javax.swing.plaf.ActionMapUIResource;
->>>>>>> f8383f28
 import javax.swing.plaf.ComponentUI;
 import javax.swing.plaf.ScrollPaneUI;
 
@@ -253,20 +242,6 @@
    */
   protected class MouseWheelHandler implements MouseWheelListener
   {
-<<<<<<< HEAD
-
-    /**
-     * Receives notification whenever the mouse wheel is moved.
-     *
-     * @param event the mouse wheel event
-     */
-    public void mouseWheelMoved(MouseWheelEvent event)
-    {
-      // TODO: Implement this properly.
-    }
-
-  }
-=======
     /**
      * Use to compute the visible rectangle.
      */
@@ -414,7 +389,6 @@
    * Sun seems using the value 3.
    */
   static int ROWS_PER_WHEEL_CLICK = 3;     
->>>>>>> f8383f28
 
   /** The Scrollpane for which the UI is provided by this class. */
   protected JScrollPane scrollpane;
@@ -443,15 +417,12 @@
    * The mousewheel listener for the scrollpane.
    */
   MouseWheelListener mouseWheelListener;
-<<<<<<< HEAD
-=======
   
   /**
    * The listener to add and remove the mouse wheel listener to/from
    * the component container.
    */
   ContainerListener containerListener;
->>>>>>> f8383f28
 
   public static ComponentUI createUI(final JComponent c) 
   {
@@ -506,16 +477,6 @@
 
     if (viewportChangeListener == null)
       viewportChangeListener = createViewportChangeListener();
-<<<<<<< HEAD
-    sp.getViewport().addChangeListener(viewportChangeListener);
-
-    if (mouseWheelListener == null)
-      mouseWheelListener = createMouseWheelListener();
-    sp.addMouseWheelListener(mouseWheelListener);
-  }
-
-  /**
-=======
     
     if (mouseWheelListener == null)
       mouseWheelListener = createMouseWheelListener();
@@ -725,7 +686,6 @@
   }
   
   /**
->>>>>>> f8383f28
    * Installs additional keyboard actions on the scrollpane. This is a hook
    * method provided to subclasses in order to install their own keyboard
    * actions.
@@ -734,13 +694,6 @@
    */
   protected void installKeyboardActions(JScrollPane sp)
   {
-<<<<<<< HEAD
-    // TODO: Is this only a hook method or should we actually do something
-    // here? If the latter, than figure out what and implement this.
-  }
-
-  /**
-=======
     InputMap keyMap = getInputMap(
         JComponent.WHEN_ANCESTOR_OF_FOCUSED_COMPONENT);
     SwingUtilities.replaceUIInputMap(sp, 
@@ -764,7 +717,6 @@
   }
   
   /**
->>>>>>> f8383f28
    * Creates and returns the change listener for the horizontal scrollbar.
    *
    * @return the change listener for the horizontal scrollbar
@@ -808,11 +760,8 @@
    * Creates and returns the mouse wheel listener for the scrollpane.
    *
    * @return the mouse wheel listener for the scrollpane
-<<<<<<< HEAD
-=======
    * 
    * @since 1.4
->>>>>>> f8383f28
    */
   protected MouseWheelListener createMouseWheelListener()
   {
@@ -822,8 +771,7 @@
   public void uninstallUI(final JComponent c) 
   {
     super.uninstallUI(c);
-<<<<<<< HEAD
-    this.uninstallDefaults((JScrollPane)c);
+    this.uninstallDefaults((JScrollPane) c);
     uninstallListeners((JScrollPane) c);
     installKeyboardActions((JScrollPane) c);
   }
@@ -842,43 +790,6 @@
                                .removeChangeListener(hsbChangeListener);
     sp.getVerticalScrollBar().getModel()
                              .removeChangeListener(vsbChangeListener);
-    sp.getViewport().removeChangeListener(viewportChangeListener);
-    sp.removeMouseWheelListener(mouseWheelListener);
-  }
-
-  /**
-   * Uninstalls all keyboard actions from the JScrollPane that have been
-   * installed by {@link #installKeyboardActions}. This is a hook method
-   * provided to subclasses to add their own keyboard actions.
-   *
-   * @param sp the scrollpane to uninstall keyboard actions from
-   */
-  protected void uninstallKeyboardActions(JScrollPane sp)
-  {
-    // TODO: Is this only a hook method or should we actually do something
-    // here? If the latter, than figure out what and implement this.
-  }
-
-=======
-    this.uninstallDefaults((JScrollPane) c);
-    uninstallListeners((JScrollPane) c);
-    installKeyboardActions((JScrollPane) c);
-  }
-
-  /**
-   * Uninstalls all the listeners that have been installed in
-   * {@link #installListeners(JScrollPane)}.
-   *
-   * @param c the scrollpane from which to uninstall the listeners 
-   */
-  protected void uninstallListeners(JComponent c)
-  {
-    JScrollPane sp = (JScrollPane) c;
-    sp.removePropertyChangeListener(spPropertyChangeListener);
-    sp.getHorizontalScrollBar().getModel()
-                               .removeChangeListener(hsbChangeListener);
-    sp.getVerticalScrollBar().getModel()
-                             .removeChangeListener(vsbChangeListener);
     
     JViewport v = sp.getViewport();
     v.removeChangeListener(viewportChangeListener);
@@ -889,7 +800,6 @@
 
   }
 
->>>>>>> f8383f28
   public Dimension getMinimumSize(JComponent c) 
   {
     JScrollPane p = (JScrollPane) c;

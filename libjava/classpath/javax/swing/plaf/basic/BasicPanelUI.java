/* BasicPanelUI.java
   Copyright (C) 2002, 2004, 2006, Free Software Foundation, Inc.

This file is part of GNU Classpath.

GNU Classpath is free software; you can redistribute it and/or modify
it under the terms of the GNU General Public License as published by
the Free Software Foundation; either version 2, or (at your option)
any later version.

GNU Classpath is distributed in the hope that it will be useful, but
WITHOUT ANY WARRANTY; without even the implied warranty of
MERCHANTABILITY or FITNESS FOR A PARTICULAR PURPOSE.  See the GNU
General Public License for more details.

You should have received a copy of the GNU General Public License
along with GNU Classpath; see the file COPYING.  If not, write to the
Free Software Foundation, Inc., 51 Franklin Street, Fifth Floor, Boston, MA
02110-1301 USA.

Linking this library statically or dynamically with other modules is
making a combined work based on this library.  Thus, the terms and
conditions of the GNU General Public License cover the whole
combination.

As a special exception, the copyright holders of this library give you
permission to link this library with independent modules to produce an
executable, regardless of the license terms of these independent
modules, and to copy and distribute the resulting executable under
terms of your choice, provided that you also meet, for each linked
independent module, the terms and conditions of the license of that
module.  An independent module is a module which is not derived from
or based on this library.  If you modify this library, you may extend
this exception to your version of the library, but you are not
obligated to do so.  If you do not wish to do so, delete this
exception statement from your version. */


package javax.swing.plaf.basic;

import javax.swing.JComponent;
import javax.swing.JPanel;
import javax.swing.LookAndFeel;
import javax.swing.plaf.ComponentUI;
import javax.swing.plaf.PanelUI;

/**
 * A UI delegate for the {@link JPanel} component.
 */
public class BasicPanelUI extends PanelUI
{
  /**
   * A UI delegate that can be shared by all panels (because the delegate is
   * stateless).
   */
  static BasicPanelUI sharedUI;
  
  /**
   * Returns a UI delegate for the specified component.
   * 
   * @param panel  the panel.
   */
  public static ComponentUI createUI(JComponent panel) 
  {
    if (sharedUI == null)
      sharedUI = new BasicPanelUI();
    return sharedUI;
  }

  /**
   * Installs this UI delegate in the specified component.
   * 
   * @param c  the component (should be a {@link JPanel}, <code>null</code> not
   *     permitted).
   */
  public void installUI(JComponent c)
  {
    super.installUI(c);
    if (c instanceof JPanel)
      {
        JPanel p = (JPanel) c;
        installDefaults(p);
      }
  }

  /**
   * Installs the defaults for this UI delegate in the specified panel.
   * 
   * @param p  the panel (<code>null</code> not permitted).
   */
  protected void installDefaults(JPanel p)
  {
    LookAndFeel.installColorsAndFont(p, "Panel.background", "Panel.foreground",
                                     "Panel.font");
<<<<<<< HEAD
    p.setOpaque(true);
  }

  /**
   * Uninstalls this UI from the JPanel.
   *
   * @param c the JPanel from which to uninstall this UI
=======
    
    // A test against the reference implementation shows that this method will
    // install a border if one is defined in the UIDefaults table (even though
    // the BasicLookAndFeel doesn't actually define a "Panel.border").  This
    // test was written after discovering that a null argument to 
    // uninstallDefaults throws a NullPointerException in 
    // LookAndFeel.uninstallBorder()...
    LookAndFeel.installBorder(p, "Panel.border");
  }

  /**
   * Uninstalls this UI delegate from the specified component.
   *
   * @param c the component (<code>null</code> not permitted).
>>>>>>> f8383f28
   */
  public void uninstallUI(JComponent c)
  {
    uninstallDefaults((JPanel) c);
  }

  /**
<<<<<<< HEAD
   * Uninstalls the UI defaults that have been install through
   * {@link #installDefaults}.
   *
   * @param p the panel from which to uninstall the UI defaults
   */
  protected void uninstallDefaults(JPanel p)
  {
    // Nothing to do here.
  }
=======
   * Uninstalls the UI defaults for the specified panel.
   *
   * @param p  the panel (<code>null</code> not permitted).
   */
  protected void uninstallDefaults(JPanel p)
  {
    // Tests on the reference implementation showed this method:
    // (1) doesn't actually remove the installed colors and font installed
    //     by installDefaults(), it isn't necessary;
    // (2) throws a NullPointerException in LookAndFeel.uninstallBorder() if
    //     p is null.  Strangely, no border is installed by the 
    //     BasicLookAndFeel - perhaps this is needed by another LAF?
    
    LookAndFeel.uninstallBorder(p);
  }
  
>>>>>>> f8383f28
}<|MERGE_RESOLUTION|>--- conflicted
+++ resolved
@@ -92,15 +92,6 @@
   {
     LookAndFeel.installColorsAndFont(p, "Panel.background", "Panel.foreground",
                                      "Panel.font");
-<<<<<<< HEAD
-    p.setOpaque(true);
-  }
-
-  /**
-   * Uninstalls this UI from the JPanel.
-   *
-   * @param c the JPanel from which to uninstall this UI
-=======
     
     // A test against the reference implementation shows that this method will
     // install a border if one is defined in the UIDefaults table (even though
@@ -115,7 +106,6 @@
    * Uninstalls this UI delegate from the specified component.
    *
    * @param c the component (<code>null</code> not permitted).
->>>>>>> f8383f28
    */
   public void uninstallUI(JComponent c)
   {
@@ -123,17 +113,6 @@
   }
 
   /**
-<<<<<<< HEAD
-   * Uninstalls the UI defaults that have been install through
-   * {@link #installDefaults}.
-   *
-   * @param p the panel from which to uninstall the UI defaults
-   */
-  protected void uninstallDefaults(JPanel p)
-  {
-    // Nothing to do here.
-  }
-=======
    * Uninstalls the UI defaults for the specified panel.
    *
    * @param p  the panel (<code>null</code> not permitted).
@@ -150,5 +129,4 @@
     LookAndFeel.uninstallBorder(p);
   }
   
->>>>>>> f8383f28
 }
/* JInternalFrame.java --
   Copyright (C) 2002, 2004, 2005, 2006,  Free Software Foundation, Inc.

This file is part of GNU Classpath.

GNU Classpath is free software; you can redistribute it and/or modify
it under the terms of the GNU General Public License as published by
the Free Software Foundation; either version 2, or (at your option)
any later version.

GNU Classpath is distributed in the hope that it will be useful, but
WITHOUT ANY WARRANTY; without even the implied warranty of
MERCHANTABILITY or FITNESS FOR A PARTICULAR PURPOSE.  See the GNU
General Public License for more details.

You should have received a copy of the GNU General Public License
along with GNU Classpath; see the file COPYING.  If not, write to the
Free Software Foundation, Inc., 51 Franklin Street, Fifth Floor, Boston, MA
02110-1301 USA.

Linking this library statically or dynamically with other modules is
making a combined work based on this library.  Thus, the terms and
conditions of the GNU General Public License cover the whole
combination.

As a special exception, the copyright holders of this library give you
permission to link this library with independent modules to produce an
executable, regardless of the license terms of these independent
modules, and to copy and distribute the resulting executable under
terms of your choice, provided that you also meet, for each linked
independent module, the terms and conditions of the license of that
module.  An independent module is a module which is not derived from
or based on this library.  If you modify this library, you may extend
this exception to your version of the library, but you are not
obligated to do so.  If you do not wish to do so, delete this
exception statement from your version. */


package javax.swing;

import java.awt.BorderLayout;
import java.awt.Component;
import java.awt.Container;
import java.awt.Graphics;
import java.awt.IllegalComponentStateException;
import java.awt.KeyboardFocusManager;
import java.awt.LayoutManager;
import java.awt.Rectangle;
import java.beans.PropertyChangeEvent;
import java.beans.PropertyVetoException;

import javax.accessibility.Accessible;
import javax.accessibility.AccessibleContext;
import javax.accessibility.AccessibleRole;
import javax.accessibility.AccessibleValue;
import javax.swing.event.InternalFrameEvent;
import javax.swing.event.InternalFrameListener;
import javax.swing.plaf.DesktopIconUI;
import javax.swing.plaf.InternalFrameUI;

/**
 * This class implements a Swing widget that looks and acts like a native
 * frame. The frame can be dragged, resized, closed, etc. Typically,
 * JInternalFrames are placed in JDesktopPanes. The actions that the
 * JInternalFrame performs (maximizing, minimizing, etc.) are performed by a
 * DesktopManager. As with regular frames, components are added by calling
 * frame.getContentPane().add.
 */
public class JInternalFrame extends JComponent implements Accessible,
                                                          WindowConstants,
                                                          RootPaneContainer
{

  private static final long serialVersionUID = -5425177187760785402L;

  /**
   * Provides the accessibility features for the <code>JInternalFrame</code>
   * component.
   */
  protected class AccessibleJInternalFrame extends AccessibleJComponent
    implements AccessibleValue
  {
    private static final long serialVersionUID = 5931936924175476797L;

    /**
     * Creates a new <code>AccessibleJInternalFrame</code> instance.
     */
    protected AccessibleJInternalFrame()
    {
      super();
    }

    /**
     * Returns the frame title.
     *
     * @return The frame title.
     */
    public String getAccessibleName()
    {
      return getTitle();
    }

    /**
     * Returns the accessible role for the <code>JInternalFrame</code> 
     * component.
     *
     * @return {@link AccessibleRole#INTERNAL_FRAME}.
     */
    public AccessibleRole getAccessibleRole()
    {
      return AccessibleRole.INTERNAL_FRAME;
    }

    /**
     * Returns an object that provides access to the current, minimum and 
     * maximum values for the {@link JInternalFrame}.  Since this class 
     * implements {@link AccessibleValue}, it returns itself.
     *
     * @return The accessible value.
     */
    public AccessibleValue getAccessibleValue()
    {
      return this;
    }

    /**
     * Returns the current layer for the {@link JInternalFrame} component, 
     * as an {@link Integer}.
     *
     * @return The layer for the {@link JInternalFrame} component.
     */
    public Number getCurrentAccessibleValue()
    {
      return new Integer(getLayer());
    }

    /**
     * Returns the maximum permitted accessible value.
     *
     * @return <code>Integer(Integer.MAX_VALUE)</code>.
     */
    public Number getMaximumAccessibleValue()
    {
      return new Integer(Integer.MAX_VALUE);
    }

    /**
     * Returns the minimum permitted accessible value.
     *
     * @return <code>Integer(Integer.MIN_VALUE)</code>.
     */
    public Number getMinimumAccessibleValue()
    {
      return new Integer(Integer.MIN_VALUE);
    }

    /**
     * Sets the layer for the internal frame.
     *
     * @param n  the layer (see the constants defined in {@link JLayeredPane}).
     *
     * @return <code>true</code> if the value is set, and <code>false</code>
     *         if it was not set.
     */
    public boolean setCurrentAccessibleValue(Number n)
    {
      if (n == null)
        return false;
      setLayer(n.intValue());
      return true;
    }
  }

  /**
   * This class represents the JInternalFrame while it is iconified.
   */
  public static class JDesktopIcon extends JComponent implements Accessible
  {
    /**
     * Provides the accessibility features for the <code>JDesktopIcon</code>
     * component.
     */
    protected class AccessibleJDesktopIcon extends AccessibleJComponent
      implements AccessibleValue
    {
      private static final long serialVersionUID = 5035560458941637802L;

      /**
       * Creates a new <code>AccessibleJDesktopIcon</code> instance.
       */
      protected AccessibleJDesktopIcon()
      {
        super();
      }

      /**
       * Returns the accessible role for the <code>JDesktopIcon</code> 
       * component.
       *
       * @return {@link AccessibleRole#DESKTOP_ICON}.
       */
      public AccessibleRole getAccessibleRole()
      {
        return AccessibleRole.DESKTOP_ICON;
      }

      /**
       * Returns an object that provides access to the current, minimum and 
       * maximum values for the {@link JDesktopIcon}.  Since this class 
       * implements {@link AccessibleValue}, it returns itself.
       *
       * @return The accessible value.
       */
      public AccessibleValue getAccessibleValue()
      {
        return this;
      }

      /**
       * Returns the current layer for the {@link JInternalFrame} component
       * represented by this <code>JDesktopIcon</code>, as an {@link Integer}.
       *
       * @return The layer.
       */
      public Number getCurrentAccessibleValue()
      {
        return new Integer(frame.getLayer());
      }

      /**
       * Returns the maximum permitted accessible value.
       *
       * @return <code>Integer(Integer.MAX_VALUE)</code>.
       */
      public Number getMaximumAccessibleValue()
      {
        return new Integer(Integer.MAX_VALUE);
      }

      /**
       * Returns the minimum permitted accessible value.
       *
       * @return <code>Integer(Integer.MIN_VALUE)</code>.
       */
      public Number getMinimumAccessibleValue()
      {
        return new Integer(Integer.MIN_VALUE);
      }

      /**
       * Sets the layer for the internal frame represented by this 
       * <code>JDesktopIcon</code> component.
       *
       * @param n  the layer (see the constants defined in 
       *           {@link JLayeredPane}).
       *
       * @return <code>true</code> if the value is set, and <code>false</code>
       *         if it was not set.
       */
      public boolean setCurrentAccessibleValue(Number n)
      {
        if (n == null)
          return false;
        frame.setLayer(n.intValue());
        return true;
      }
    }

    private static final long serialVersionUID = 4672973344731387687L;

    /** The JInternalFrame this DesktopIcon represents. */
    JInternalFrame frame;

    /**
     * Creates a new JDesktopIcon object for representing the given frame.
     *
     * @param f The JInternalFrame to represent.
     */
    public JDesktopIcon(JInternalFrame f)
    {
      frame = f;
      updateUI();
    }

  /**
   * Returns the object that provides accessibility features for this
   * <code>JDesktopIcon</code> component.
   *
   * @return The accessible context (an instance of 
   *         {@link AccessibleJDesktopIcon}).
   */
    public AccessibleContext getAccessibleContext()
    {
      if (accessibleContext == null)
        accessibleContext = new AccessibleJDesktopIcon();
      return accessibleContext;
    }

    /**
     * This method returns the JDesktopPane this JDesktopIcon is in.
     *
     * @return The JDesktopPane this JDesktopIcon is in.
     */
    public JDesktopPane getDesktopPane()
    {
      JDesktopPane p = (JDesktopPane) SwingUtilities.getAncestorOfClass(JDesktopPane.class,
                                                                        this);
      return p;
    }

    /**
     * This method returns the JInternalFrame this JDesktopIcon represents.
     *
     * @return The JInternalFrame this JDesktopIcon represents.
     */
    public JInternalFrame getInternalFrame()
    {
      return frame;
    }

    /**
     * This method returns the UI that is responsible for the JDesktopIcon.
     *
     * @return The UI that is responsible for the JDesktopIcon.
     */
    public DesktopIconUI getUI()
    {
      return (DesktopIconUI) ui;
    }

    /**
     * This method returns the String identifier that is used to determine
     * which class is used for JDesktopIcon's UI.
     *
     * @return A String identifier for the UI class.
     */
    public String getUIClassID()
    {
      return "DesktopIconUI";
    }

    /**
     * This method sets the JInternalFrame that this JDesktopIcon represents.
     *
     * @param f The JInternalFrame that this JDesktopIcon represents.
     */
    public void setInternalFrame(JInternalFrame f)
    {
      frame = f;
    }

    /**
     * This method sets the UI used for this JDesktopIcon.
     *
     * @param ui The UI to use.
     */
    public void setUI(DesktopIconUI ui)
    {
      super.setUI(ui);
    }

    /**
     * This method restores the UI property to the defaults.
     */
    public void updateUI()
    {
      setUI((DesktopIconUI) UIManager.getUI(this));
    }
  }

  /**
   * The property fired in a PropertyChangeEvent when the contentPane property
   * changes.
   */
  public static final String CONTENT_PANE_PROPERTY = "contentPane";

  /**
   * The property fired in a PropertyChangeEvent when the frameIcon property
   * changes.
   */
  public static final String FRAME_ICON_PROPERTY = "frameIcon";

  /**
   * The property fired in a PropertyChangeEvent when the glassPane property
   * changes.
   */
  public static final String GLASS_PANE_PROPERTY = "glassPane";

  /**
   * The property fired in a PropertyChangeEvent when the closed property
   * changes.
   */
  public static final String IS_CLOSED_PROPERTY = "closed";

  /**
   * The property fired in a PropertyChangeEvent when the icon property
   * changes.
   */
  public static final String IS_ICON_PROPERTY = "icon";

  /**
   * The property fired in a PropertyChangeEvent when the maximum property
   * changes.
   */
  public static final String IS_MAXIMUM_PROPERTY = "maximum";

  /**
   * The property fired in a PropertyChangeEvent when the selected property
   * changes.
   */
  public static final String IS_SELECTED_PROPERTY = "selected";

  /**
   * The property fired in a PropertyChangeEvent when the layeredPane property
   * changes.
   */
  public static final String LAYERED_PANE_PROPERTY = "layeredPane";

  /**
   * The property fired in a PropertyChangeEvent when the jMenuBar property
   * changes.
   */
  public static final String MENU_BAR_PROPERTY = "JMenuBar";

  /**
   * The property fired in a PropertyChangeEvent when the rootPane property
   * changes.
   */
  public static final String ROOT_PANE_PROPERTY = "rootPane";

  /**
   * The property fired in a PropertyChangeEvent when the title property
   * changes.
   */
  public static final String TITLE_PROPERTY = "title";

  /** Whether the JInternalFrame is closable. */
  protected boolean closable;

  /** Whether the JInternalFrame can be iconified. */
  protected boolean iconable;

  /** Whether the JInternalFrame is closed. */
  protected boolean isClosed;

  /** Whether the JInternalFrame has been iconified. */
  protected boolean isIcon;

  /** Whether the JInternalFrame has been maximized. */
  protected boolean isMaximum;

  /** Whether the JInternalFrame is the active frame. */
  protected boolean isSelected;

  /** Whether the JInternalFrame can be maximized. */
  protected boolean maximizable;

  /**
   * Whether the JInternalFrame has rootPaneChecking enabled.
   *
   * @specnote Should be false to comply with J2SE 5.0
   */
  protected boolean rootPaneCheckingEnabled = false;

  /** Whether the JInternalFrame is resizable. */
  protected boolean resizable;

  /**
   * The JDesktopIcon that represents the JInternalFrame while it is
   * iconified.
   */
  protected JDesktopIcon desktopIcon;

  /** The icon used in the JMenuBar in the TitlePane. */
  protected Icon frameIcon;

  /** The rootPane of the JInternalFrame. */
  protected JRootPane rootPane;

  /** The title on the TitlePane of the JInternalFrame. */
  protected String title;

  /** The bounds of the JInternalFrame before it was maximized. */
  private transient Rectangle storedBounds;

  /** The Component that receives focus by default. */
  private transient Component defaultFocus;

  /** The default close action taken, */
  private transient int defaultCloseOperation = DISPOSE_ON_CLOSE;

  /** Whether the JInternalFrame has become visible for the very first time. */
  private transient boolean isFirstTimeVisible = true;

  /** DOCUMENT ME! */
  private transient boolean wasIcon = false;

  /**
   * Creates a new JInternalFrame object that has an empty string for its 
   * title, and is non-resizable, non-maximizable, non-iconifiable, and 
   * non-closable.
   */
  public JInternalFrame()
  {
    this("", false, false, false, false);
  }

  /**
   * Creates a new JInternalFrame object with the given title and is
   * non-resizable, non-maximizable, non-iconifiable, and non-closable.
   *
   * @param title The title displayed in the JInternalFrame.
   */
  public JInternalFrame(String title)
  {
    this(title, false, false, false, false);
  }

  /**
   * Creates a new JInternalFrame object with the given title and resizable
   * properties. The JInternalFrame is non-maximizable, non-iconifiable, and
   * non-closable.
   *
   * @param title The title displayed in the JInternalFrame.
   * @param resizable Whether the JInternalFrame is resizable.
   */
  public JInternalFrame(String title, boolean resizable)
  {
    this(title, resizable, false, false, false);
  }

  /**
   * Creates a new JInternalFrame object with the given title, resizable, and
   * closable properties. The JInternalFrame is non-maximizable and
   * non-iconifiable.
   *
   * @param title The title displayed in the JInternalFrame.
   * @param resizable Whether the JInternalFrame is resizable.
   * @param closable Whether the JInternalFrame is closable.
   */
  public JInternalFrame(String title, boolean resizable, boolean closable)
  {
    this(title, resizable, closable, false, false);
  }

  /**
   * Creates a new JInternalFrame object with the given title, resizable,
   * closable and maximizable properties. The JInternalFrame is
   * non-iconifiable.
   *
   * @param title The title displayed in the JInternalFrame.
   * @param resizable Whether the JInternalFrame is resizable.
   * @param closable Whether the JInternalFrame is closable.
   * @param maximizable Whether the JInternalFrame is maximizable.
   */
  public JInternalFrame(String title, boolean resizable, boolean closable,
                        boolean maximizable)
  {
    this(title, resizable, closable, maximizable, false);
  }

  /**
   * Creates a new JInternalFrame object with the given title, resizable,
   * closable, maximizable and iconifiable properties.
   *
   * @param title The title displayed in the JInternalFrame.
   * @param resizable Whether the JInternalFrame is resizable.
   * @param closable Whether the JInternalFrame is closable.
   * @param maximizable Whether the JInternalFrame is maximizable.
   * @param iconifiable Whether the JInternalFrame is iconifiable.
   */
  public JInternalFrame(String title, boolean resizable, boolean closable,
                        boolean maximizable, boolean iconifiable)
  {
    this.title = title;
    this.resizable = resizable;
    this.closable = closable;
    this.maximizable = maximizable;
    this.iconable = iconifiable;
    isMaximum = false;
    setRootPane(createRootPane());
<<<<<<< HEAD
    // JInternalFrames are invisible by default.
    setVisible(false);
=======
    // JInternalFrames are invisible and opaque by default.
    setVisible(false);
    setOpaque(true);
    desktopIcon = new JDesktopIcon(this);
>>>>>>> f8383f28
    updateUI();
    setRootPaneCheckingEnabled(true); // Done the init stage, now adds go to content pane.
  }

  /**
   * This method adds Components to this Container. For JInternalFrames,
   * instead of calling add directly on the JInternalFrame, it should be
   * called with JInternalFrame.getContentPane().add. If root pane checking
   * is enabled, calling this method will cause an exception to be thrown.
   *
   * @param comp The Component to add.
   * @param constraints The constraints on the Component added.
   * @param index The position to place the Component.
   *
   * @throws Error DOCUMENT ME!
   */
  protected void addImpl(Component comp, Object constraints, int index)
  {
    // If we're in the initialization stage use super.add. Here we add the
    // rootPane as well as the title bar and other stuff.
    // Otherwise pass the add onto the content pane.
    if (isRootPaneCheckingEnabled())
      getContentPane().add(comp, constraints, index);
    else
      super.addImpl(comp,constraints, index);
  }

  /**
   * This method adds an InternalFrameListener to this JInternalFrame.
   *
   * @param l The listener to add.
   */
  public void addInternalFrameListener(InternalFrameListener l)
  {
    listenerList.add(InternalFrameListener.class, l);
  }

  /**
   * This method is used to create a root pane for the JInternalFrame. This
   * method is called by the constructors.
   *
   * @return A root pane for the JInternalFrame to use.
   */
  protected JRootPane createRootPane()
  {
    return new JRootPane();
  }

  /**
   * This method makes this JInternalFrame invisible, unselected and closed.
   * If this JInternalFrame is not closed already, it will fire an
   * INTERNAL_FRAME_CLoSED event. This method is similar to setClosed but it
   * doesn't give vetoable listeners a chance to veto and it will not fire an
   * INTERNAL_FRAME_CLOSING event.
   */
  public void dispose()
  {
<<<<<<< HEAD
    setVisible(false);
    JDesktopPane pane = getDesktopPane();
    if (pane != null)
      pane.setSelectedFrame(null);
    else
=======
    if (isVisible())
      setVisible(false);
    if (isSelected())
>>>>>>> f8383f28
      {
        try
          {
            setSelected(false);
          }
        catch (PropertyVetoException e)
          {
            // Do nothing if they don't want to be unselected.
          }
      }
    if (! isClosed)
      {
        firePropertyChange(IS_CLOSED_PROPERTY, Boolean.FALSE, Boolean.TRUE);
        isClosed = true;
      }
    fireInternalFrameEvent(InternalFrameEvent.INTERNAL_FRAME_CLOSED);
  }

  /**
   * This method is used for closing this JInternalFrame. It fires an
   * INTERNAL_FRAME_CLOSING event and then performs the action specified by
   * the default close operation.
   */
  public void doDefaultCloseAction()
  {
    fireInternalFrameEvent(InternalFrameEvent.INTERNAL_FRAME_CLOSING);
    switch (getDefaultCloseOperation())
      {
      case HIDE_ON_CLOSE:
	    setVisible(false);
	    break;
      case DISPOSE_ON_CLOSE:
	    dispose();
	    break;
      }
  }

  /**
   * This method fires an InternalFrameEvent to the listeners.
   *
   * @param id The type of event being fired. See InternalFrameEvent.
   */
  protected void fireInternalFrameEvent(int id)
  {
    Object[] ifListeners = listenerList.getListenerList();
    InternalFrameEvent evt = new InternalFrameEvent(this, id);
    switch (id)
      {
      case InternalFrameEvent.INTERNAL_FRAME_CLOSING:
	for (int i = ifListeners.length - 2; i >= 0; i -= 2)
	  {
	    if (ifListeners[i] == InternalFrameListener.class)
	      ((InternalFrameListener) ifListeners[i + 1])
	      .internalFrameClosing(evt);
	  }
	break;
      case InternalFrameEvent.INTERNAL_FRAME_ACTIVATED:
	for (int i = ifListeners.length - 2; i >= 0; i -= 2)
	  {
	    if (ifListeners[i] == InternalFrameListener.class)
	      ((InternalFrameListener) ifListeners[i + 1])
	      .internalFrameActivated(evt);
	  }
	break;
      case InternalFrameEvent.INTERNAL_FRAME_CLOSED:
	for (int i = ifListeners.length - 2; i >= 0; i -= 2)
	  {
	    if (ifListeners[i] == InternalFrameListener.class)
	      ((InternalFrameListener) ifListeners[i + 1]).internalFrameClosed(evt);
	  }
	break;
      case InternalFrameEvent.INTERNAL_FRAME_DEACTIVATED:
	for (int i = ifListeners.length - 2; i >= 0; i -= 2)
	  {
	    if (ifListeners[i] == InternalFrameListener.class)
	      ((InternalFrameListener) ifListeners[i + 1])
	      .internalFrameDeactivated(evt);
	  }
	break;
      case InternalFrameEvent.INTERNAL_FRAME_DEICONIFIED:
	for (int i = ifListeners.length - 2; i >= 0; i -= 2)
	  {
	    if (ifListeners[i] == InternalFrameListener.class)
	      ((InternalFrameListener) ifListeners[i + 1])
	      .internalFrameDeiconified(evt);
	  }
	break;
      case InternalFrameEvent.INTERNAL_FRAME_ICONIFIED:
	for (int i = ifListeners.length - 2; i >= 0; i -= 2)
	  {
	    if (ifListeners[i] == InternalFrameListener.class)
	      ((InternalFrameListener) ifListeners[i + 1])
	      .internalFrameIconified(evt);
	  }
	break;
      case InternalFrameEvent.INTERNAL_FRAME_OPENED:
	for (int i = ifListeners.length - 2; i >= 0; i -= 2)
	  {
	    if (ifListeners[i] == InternalFrameListener.class)
	      ((InternalFrameListener) ifListeners[i + 1]).internalFrameOpened(evt);
	  }
	break;
      }
  }

  /**
   * Returns the object that provides accessibility features for this
   * <code>JInternalFrame</code> component.
   *
   * @return The accessible context (an instance of 
   *     {@link AccessibleJInternalFrame}).
   */
  public AccessibleContext getAccessibleContext()
  {
    if (accessibleContext == null)
      accessibleContext = new AccessibleJInternalFrame();
    return accessibleContext;
  }

  /**
   * This method returns the Content Pane for this JInternalFrame.
   *
   * @return The Content Pane for this JInternalFrame.
   */
  public Container getContentPane()
  {
    return getRootPane().getContentPane();
  }

  /**
   * Returns a code for the default action taken when this 
   * <code>JInternalFrame</code> is closed.
   *
   * @return The action code (usually one of 
   *     {@link WindowConstants#DO_NOTHING_ON_CLOSE}, 
   *     {@link WindowConstants#HIDE_ON_CLOSE}, or 
   *     {@link WindowConstants#DISPOSE_ON_CLOSE}).
   * 
   * @see #setDefaultCloseOperation(int)
   * @see #doDefaultCloseAction()
   */
  public int getDefaultCloseOperation()
  {
    return defaultCloseOperation;
  }

  /**
   * Returns the <code>JDesktopIcon</code> that represents this 
   * <code>JInternalFrame</code> while it is iconified.
   *
   * @return The desktop icon component.
   */
  public JDesktopIcon getDesktopIcon()
  {
    return desktopIcon;
  }

  /**
   * This method searches this JInternalFrame ancestors for an instance of
   * JDesktopPane. If one is found, it is returned. If none is found, then it
   * will search the JDesktopIcon for a JDesktopPane.
   *
   * @return The JDesktopPane that this JInternalFrame belongs to.
   */
  public JDesktopPane getDesktopPane()
  {
    JDesktopPane value = (JDesktopPane) SwingUtilities.getAncestorOfClass(JDesktopPane.class,
                                                                          this);
    if (value == null && desktopIcon != null)
      value = desktopIcon.getDesktopPane();
    return value;
  }

  /**
   * This method returns null because this must always be the root of a focus
   * traversal.
   *
   * @return always null
   *
   * @since 1.4
   */
  public final Container getFocusCycleRootAncestor()
  {
    // as defined.
    return null;
  }

  /**
   * This method returns the child Component that will receive focus if this
   * JInternalFrame is selected.
   *
   * @return The child Component that will receive focus.
   */
  public Component getFocusOwner()
  {
    if (isSelected())
      {
	Component focus = KeyboardFocusManager.getCurrentKeyboardFocusManager().getFocusOwner();
	if (SwingUtilities.isDescendingFrom(focus, this))
	  {
	    defaultFocus = focus;
	    return focus;
	  }
      }
    return null;
  }

  /**
   * This method returns the Frame Icon (the icon used in the JInternalFrame
   * TitlePane and iconified frame).
   *
   * @return The Frame Icon.
   */
  public Icon getFrameIcon()
  {
    return frameIcon;
  }

  /**
   * This method returns the Glass Pane used with this JInternalFrame.
   *
   * @return The Glass Pane used with this JInternalFrame.
   */
  public Component getGlassPane()
  {
    return getRootPane().getGlassPane();
  }

  /**
   * This method returns an array of InternalFrameListeners that are listening
   * to this JInternalFrame.
   *
   * @return An array of InternalFrameListeners that are listening to this
   *         JInternalFrame.
   */
  public InternalFrameListener[] getInternalFrameListeners()
  {
    return (InternalFrameListener[]) listenerList.getListeners(InternalFrameListener.class);
  }

  /**
   * This method returns the JMenuBar for this JInternalFrame.
   *
   * @return The JMenuBar for this JInternalFrame.
   */
  public JMenuBar getJMenuBar()
  {
    return getRootPane().getJMenuBar();
  }

  /**
   * This method returns the layer that this JInternalFrame resides in.
   *
   * @return The layer that this JInternalFrame resides in.
   */
  public int getLayer()
  {
    return JLayeredPane.getLayer(this);
  }

  /**
   * This method returns the LayeredPane for this JInternalFrame.
   *
   * @return The LayeredPane for this JInternalFrame.
   */
  public JLayeredPane getLayeredPane()
  {
    return getRootPane().getLayeredPane();
  }

  /**
   * This method is deprecated. This method returns the JMenuBar for this
   * JInternalFrame.
   *
   * @return The JMenuBar for this JInternalFrame.
   *
   * @deprecated 1.0.3
   */
  public JMenuBar getMenuBar()
  {
    return getJMenuBar();
  }

  /**
   * This method returns the child Component that will receive focus when the
   * JInternalFrame is selected. If the JInternalFrame is selected, this
   * method returns getFocusOwner(). Otherwise, it will return the child
   * Component that most recently requested focus. If that is null, then the
   * initial focus Component is returned. If that is null, then the default
   * focus component is returned.
   *
   * @return The most recent focus owner.
   */
  public Component getMostRecentFocusOwner()
  {
    if (isSelected())
      return getFocusOwner();
    else
      return defaultFocus;
  }

  /**
   * This method returns the bounds of the JInternalFrame if it is not
   * maximized. If it is maximized, it returns the bounds of the
   * JInternalFrame before it was maximized (the bounds that it will be
   * restored to).
   *
   * @return A Rectangle that contains this JInternalFrame's normal bounds (or
   *         just its bounds if it is not maximized).
   */
  public Rectangle getNormalBounds()
  {
    if (storedBounds == null)
      return getBounds();
    else
      return storedBounds;
  }

  /**
   * This method returns the Root Pane for this JInternalFrame.
   *
   * @return The Root Pane for this JInternalFrame.
   */
  public JRootPane getRootPane()
  {
    return rootPane;
  }

  /**
   * Returns the frame's title.
   *
   * @return The frame's title (can be <code>null</code>).
   * 
   * @see #setTitle(String)
   */
  public String getTitle()
  {
    return title;
  }

  /**
   * This method returns the UI used to represent the JInternalFrame.
   *
   * @return The UI used to represent the JInternalFrame.
   */
  public InternalFrameUI getUI()
  {
    return (InternalFrameUI) ui;
  }

  /**
   * This method returns a String identifier that is used to determine which
   * class acts as the JInternalFrame's UI.
   *
   * @return A String identifier to determine a UI class.
   */
  public String getUIClassID()
  {
    return "InternalFrameUI";
  }

  /**
   * This method returns null.
   *
   * @return null.
   */
  public final String getWarningString()
  {
    // as defined.
    return null;
  }

  /**
   * This method deselects this JInternalFrame and hides it.
   */
  public void hide()
  {
    if (isIcon())
      getDesktopIcon().hide();
    super.hide();
  }

  /**
   * This method returns whether this JInternalFrame is closable.
   *
   * @return Whether this JInternalFrame is closable.
   */
  public boolean isClosable()
  {
    return closable;
  }

  /**
   * This method returns whether this JInternalFrame has been closed.
   *
   * @return Whether this JInternalFrame is closed.
   */
  public boolean isClosed()
  {
    return isClosed;
  }

  /**
   * This must always return true.
   *
   * @return always true
   *
   * @since 1.4
   */
  public final boolean isFocusCycleRoot()
  {
    return true;
  }

  /**
   * This method returns whether this JInternalFrame is currently iconified.
   *
   * @return Whether this JInternalFrame is currently iconified.
   */
  public boolean isIcon()
  {
    return isIcon;
  }

  /**
   * This method returns whether the JInternalFrame can be iconified.
   *
   * @return Whether the JInternalFrame can be iconified.
   */
  public boolean isIconifiable()
  {
    return iconable;
  }

  /**
   * This method returns whether this JInternalFrame can be maximized.
   *
   * @return Whether this JInternalFrame can be maximized.
   */
  public boolean isMaximizable()
  {
    return maximizable;
  }

  /**
   * This method returns whether this JInternalFrame is currently maximized.
   *
   * @return Whether this JInternalFrame is maximized.
   */
  public boolean isMaximum()
  {
    return isMaximum;
  }

  /**
   * This method returns whether this JInternalFrame is resizable.
   *
   * @return Whether this JInternalFrame is resizable.
   */
  public boolean isResizable()
  {
    return resizable;
  }

  /**
   * This method returns whether root pane checking is enabled. If root pane
   * checking is enabled, then calls to addImpl and setLayout will throw
   * exceptions.
   *
   * @return Whether root pane checking is enabled.
   */
  protected boolean isRootPaneCheckingEnabled()
  {
    return rootPaneCheckingEnabled;
  }

  /**
   * This method returns whether this JInternalFrame is selected.
   *
   * @return Whether this JInternalFrame is selected.
   */
  public boolean isSelected()
  {
    return isSelected;
  }

  /**
   * A helper method that moves this JInternalFrame to the back if the parent
   * is a JLayeredPane.
   */
  public void moveToBack()
  {
    Container p = getParent();
    if (p instanceof JLayeredPane)
      ((JLayeredPane) p).moveToBack(this);
  }

  /**
   * A helper method that moves this JInternalFrame to the front if the parent
   * is a JLayeredPane.
   */
  public void moveToFront()
  {
    Container p = getParent();
    if (p != null && p instanceof JLayeredPane)
      ((JLayeredPane) p).moveToFront(this);
  }

  /**
   * This method causes the children of this JInternalFrame to be laid out.
   * Before it begins, if this JInternalFrame is an icon, then it will be
   * deiconified. If it is maximized, then it will be restored. If either
   * operation fails, then this method will return.
   */
  public void pack()
  {
    try
      {
	if (isIcon())
	  setIcon(false);
	else if (isMaximum())
	  setMaximum(false);
      }
    catch (PropertyVetoException e)
      {
	// Do nothing if they don't want to be restored first.
      }
    setSize(getPreferredSize());
    validate();
  }

  /**
   * This method is overridden to allow for speedier painting while this
   * JInternalFramme is being dragged.
   *
   * @param g The Graphics object to paint with.
   */
  protected void paintComponent(Graphics g)
  {
    super.paintComponent(g);
  }

  /**
   * An implementation dependent string describing the current state of this 
   * <code>JInternalFrame</code> instance.
   *
   * @return A string describing the current state of this 
   *     <code>JInternalFrame</code> instance.
   */
  protected String paramString()
  {
<<<<<<< HEAD
    return super.paramString();
=======
    return super.paramString() + ",title=" + getTitle();
>>>>>>> f8383f28
  }

  /**
   * This method removes the given Component from the Container.
   *
   * @param comp The Component to remove.
   */
  public void remove(Component comp)
  {
    // If we're removing the root pane, use super.remove.  Otherwise
    // pass it on to the content pane instead.
    if (comp==rootPane || ! isRootPaneCheckingEnabled())
      super.remove(comp);
    else
      getContentPane().remove(comp);
  }

  /**
   * This method removes an InternalFrameListener from this JInternalFrame.
   *
   * @param l The listener to remove.
   */
  public void removeInternalFrameListener(InternalFrameListener l)
  {
    listenerList.remove(InternalFrameListener.class, l);
  }

  /**
   * This method resizes and positions this JInternalFrame. It also forces a
   * relayout of the Container.
   *
   * @param x The x position of this JInternalFrame.
   * @param y The y position of this JInternalFrame.
   * @param width The width of this JInternalFrame.
   * @param height The height of this JInternalFrame.
   */
  public void reshape(int x, int y, int width, int height)
  {
    super.reshape(x, y, width, height);
    revalidate();
  }

  /**
   * This method gives focus to the last child Component that had focus. This
   * is used by the UI when this JInternalFrame is activated.
   */
  public void restoreSubcomponentFocus()
  {
    Component c = getMostRecentFocusOwner();
    if (c != null)
      c.requestFocus();
  }

  /**
   * This method sets whether this JInternalFrame can be closed.
   *
   * @param b Whether this JInternalFrame can be closed.
   */
  public void setClosable(boolean b)
  {
    if (closable != b)
      {
        closable = b;
        firePropertyChange("closable", ! closable, closable);
      }
  }

  /**
   * This method closes the JInternalFrame if the given boolean is true. If it
   * is false, then the result of this method is unspecified. If the
   * JInternalFrame is closed, this method does nothing. This method will
   * first fire an INTERNAL_FRAME_CLOSING event and give a chance for veto
   * listeners to cancel the close. If no listener vetoes the change, the
   * closed property is set to true and the JInternalFrame is hidden and
   * unselected. The method will finish by firing an INTERNAL_FRAME_CLOSED
   * event.
   *
   * @param b Whether the JInternalFrame will be closed.
   *
   * @throws PropertyVetoException If a VetoableChangeListener vetoes the change.
   */
  public void setClosed(boolean b) throws PropertyVetoException
  {
    if (b && ! isClosed())
      {
        fireInternalFrameEvent(InternalFrameEvent.INTERNAL_FRAME_CLOSING);
        fireVetoableChange(IS_CLOSED_PROPERTY, false, true);

        isClosed = b;
        dispose();

        firePropertyChange(IS_CLOSED_PROPERTY, false, true);
<<<<<<< HEAD
        fireInternalFrameEvent(InternalFrameEvent.INTERNAL_FRAME_CLOSED);
=======
>>>>>>> f8383f28
      }
  }

  /**
   * This method sets the Container to be used as a Content Pane for this
   * JInternalFrame.
   *
   * @param c The Container to use as a Content Pane.
   */
  public void setContentPane(Container c)
  {
    if (c != getContentPane())
      {
	Container old = getContentPane();
	getRootPane().setContentPane(c);
	firePropertyChange(CONTENT_PANE_PROPERTY, old, c);
      }
  }

  /**
   * Sets a code for the action to be taken when this 
   * <code>JInternalFrame</code> is closed.  Note that no validation is 
   * performed on the <code>operation</code> code, any integer will be 
   * accepted (nevertheless, you should pass in one of the listed values).
   *
   * @param operation  one of {@link WindowConstants#DO_NOTHING_ON_CLOSE}, 
   *   {@link WindowConstants#HIDE_ON_CLOSE} or 
   *   {@link WindowConstants#DISPOSE_ON_CLOSE}.
   *   
   * @see #getDefaultCloseOperation()
   * @see #doDefaultCloseAction()
   */
  public void setDefaultCloseOperation(int operation)
  {
    /* Reference implementation allows invalid operations to be specified.
       In that case, behaviour defaults to DO_NOTHING_ON_CLOSE.
       processWindowEvent handles the behaviour. getDefaultCloseOperation
       must return the invalid operator code. */
    defaultCloseOperation = operation;
  }

  /**
   * Sets the <code>JDesktopIcon</code> instance that represents this 
   * <code>JInternalFrame</code> while it is iconified and, if the new icon is
   * not the same instance as the existing icon, sends a 
   * {@link PropertyChangeEvent} (with the property name 
   * <code>"desktopIcon"</code>) to all registered listeners..
   *
   * @param d  the icon.
   * 
   * @see #getDesktopIcon()
   */
  public void setDesktopIcon(JDesktopIcon d)
  {
    if (desktopIcon != d)
      {
        JDesktopIcon oldIcon = desktopIcon;
        desktopIcon = d;
        firePropertyChange("desktopIcon", oldIcon, d);
      }
  }

  /**
   * This method does nothing because this must be the root of a focus
   * traversal cycle.
   *
   * @param focusCycleRoot Not used.
   */
  public final void setFocusCycleRoot(boolean focusCycleRoot)
  {
    // Do nothing
  }

  /**
   * This method sets the Icon to be used in two places. The first is icon
   * that is painted at the top left corner of the JInternalFrame when it is
   * not iconified (clicking on that icon will activate the TitlePane
   * JMenuBar). When the JInternalFrame is iconified, it will be the icon
   * displayed in the JDesktopIcon. If no icon is set, the JInternalFrame
   * will use a Look and Feel default.
   *
   * @param icon The Icon used in the TitlePane JMenuBar and iconified frames.
   */
  public void setFrameIcon(Icon icon)
  {
    if (icon != frameIcon)
      {
	Icon old = frameIcon;
	frameIcon = icon;
	firePropertyChange(FRAME_ICON_PROPERTY, old, frameIcon);
      }
  }

  /**
   * This method sets the Glass Pane used with this JInternalFrame.
   *
   * @param glass The Glass Pane to use with this JInternalFrame.
   */
  public void setGlassPane(Component glass)
  {
    if (glass != getGlassPane())
      {
	Component old = getGlassPane();
	getRootPane().setGlassPane(glass);
	firePropertyChange(GLASS_PANE_PROPERTY, old, glass);
      }
  }

  /**
   * This method iconifies or deiconifies this JInternalFrame given the
   * boolean argument. If the JInternalFrame becomes iconified, it will fire
   * an INTERNAL_FRAME_ICONIFIED event. If the JInternalFrame becomes
   * deiconified, it will fire anINTERNAL_FRAME_DEICONIFIED event.
   *
   * @param b Whether this JInternalFrame is to be iconified or deiconified.
   *
   * @throws PropertyVetoException DOCUMENT ME!
   */
  public void setIcon(boolean b) throws PropertyVetoException
  {
    if (b != isIcon())
      {
	fireVetoableChange(IS_ICON_PROPERTY, b, isIcon);

	isIcon = b;

	firePropertyChange(IS_ICON_PROPERTY, ! isIcon, isIcon);
	if (b)
	  fireInternalFrameEvent(InternalFrameEvent.INTERNAL_FRAME_ICONIFIED);
	else
	  fireInternalFrameEvent(InternalFrameEvent.INTERNAL_FRAME_DEICONIFIED);
      }
  }

  /**
   * This method sets whether the JInternalFrame can be iconified. (This means
   * that the JInternalFrame can be turned into an icon if minimized).
   *
   * @param b Whether the JInternalFrame can be iconified.
   */
  public void setIconifiable(boolean b)
  {
    if (iconable != b)
      {
        iconable = b;
        firePropertyChange("iconable", ! iconable, iconable);
      }
  }

  /**
   * This method sets the JMenuBar to be used with this JInternalFrame.
   *
   * @param b The JMenuBar to be used with this JInternalFrame.
   */
  public void setJMenuBar(JMenuBar b)
  {
    JMenuBar old = getJMenuBar();
    getRootPane().setJMenuBar(b);
    firePropertyChange(MENU_BAR_PROPERTY, old, b);
  }

  /**
   * A helper method that set the layer that this JInternalFrame resides in.
   * Using this version of the method means that the user should not set it
   * to values that are already defined in JLayeredPane. If predefined values
   * are to be used, the user should use the setLayer(Integer) version.
   *
   * @param layer The layer to place this JInternalFrame in.
   */
  public void setLayer(int layer)
  {
    setLayer(new Integer(layer));
  }

  /**
   * A helper method that sets the layer that this JInternalFrame resides in.
   * Calling this version of the method should use layer values that are
   * already defined in JLayeredPane.
   *
   * @param layer The layer to place this JInternalFrame in.
   */
  public void setLayer(Integer layer)
  {
    Container p = getParent();
    if (p instanceof JLayeredPane)
      {
        JLayeredPane lp = (JLayeredPane) p;
        lp.setLayer(this, layer.intValue(), lp.getPosition(this));
      }
    else
      {
        JLayeredPane.putLayer(this, layer.intValue());
        if (p != null)
          p.repaint(getX(), getY(), getWidth(), getHeight());
      }
  }

  /**
   * This method sets the JLayeredPane to use with this JInternalFrame.
   *
   * @param layered The JLayeredPane to use as a layeredPane.
   */
  public void setLayeredPane(JLayeredPane layered)
  {
    if (layered == null)
      throw new IllegalComponentStateException("LayeredPane must not be null");

    if (layered != getLayeredPane())
      {
	JLayeredPane old = getLayeredPane();
	getRootPane().setLayeredPane(layered);
	firePropertyChange(LAYERED_PANE_PROPERTY, old, layered);
      }
  }

  /**
   * This method sets whether the JInternalFrame can be maximized.
   *
   * @param b Whether this JInternalFrame can be maximized.
   */
  public void setMaximizable(boolean b)
  {
    if (maximizable != b)
      {
        maximizable = b;
        firePropertyChange("maximizable", ! maximizable, maximizable);
      }
  }

  /**
   * This method sets the Layout Manager used in the JInternalFrame. SetLayout
   * should not be called on the JInternalFrame directly. Instead, it should
   * be called with JInternalFrame.getContentPane().setLayout. Calls to this
   * method with root pane checking enabled will cause exceptions to be
   * thrown.
   *
   * @param manager The Layout Manager to be used with the JInternalFrame.
   *
   * @throws Error If rootPaneChecking is enabled.
   */
  public void setLayout(LayoutManager manager)
  {
    // Check if we're in initialization stage.  If so, call super.setLayout
    // otherwise, valid calls go to the content pane.
    if (isRootPaneCheckingEnabled())
      getContentPane().setLayout(manager);
    else
      super.setLayout(manager);
  }

  /**
   * This method sets the JInternalFrame to maximized (if the given argument
   * is true) or restores the JInternalFrame to its normal bounds otherwise.
   *
   * @param b Whether this JInteralFrame will be maximized or restored.
   *
   * @throws PropertyVetoException If a VetoableChangeListener vetoes the change.
   */
  public void setMaximum(boolean b) throws PropertyVetoException
  {
    if (b != isMaximum)
      {
	fireVetoableChange(IS_MAXIMUM_PROPERTY, isMaximum, b);
	isMaximum = b;
	firePropertyChange(IS_MAXIMUM_PROPERTY, ! isMaximum, isMaximum);
      }
  }

  /**
   * This method is deprecated. This method sets the JMenuBar used with this
   * JInternalFrame.
   *
   * @param m The JMenuBar to use with this JInternalFrame.
   *
   * @deprecated 1.0.3
   */
  public void setMenuBar(JMenuBar m)
  {
    setJMenuBar(m);
  }

  /**
   * This method sets the bounds that this JInternalFrame will be restored to.
   *
   * @param r The bounds that this JInternalFrame will be restored to.
   */
  public void setNormalBounds(Rectangle r)
  {
    storedBounds = r;
  }

  /**
   * This method sets whether the JInternalFrame can be resized by a user
   * action (like dragging at the frame borders).
   *
   * @param b Whether this JInternalFramer can be resized.
   */
  public void setResizable(boolean b)
  {
    if (b != resizable)
      {
        resizable = b;
        firePropertyChange("resizable", ! resizable, resizable);
      }
  }

  /**
   * This method sets the Root Pane for this JInternalFrame.
   *
   * @param root The Root Pane for this JInternalFrame.
   */
  protected void setRootPane(JRootPane root)
  {
    if (rootPane != null)
      remove(rootPane);

    JRootPane old = rootPane;
    rootPane = root;

    if (rootPane != null)
      {
        boolean checkingEnabled = isRootPaneCheckingEnabled();
        try
          {
            setRootPaneCheckingEnabled(false);
            add(rootPane, BorderLayout.CENTER);
          }
        finally
          {
            setRootPaneCheckingEnabled(checkingEnabled);
          }
      }
    firePropertyChange(ROOT_PANE_PROPERTY, old, rootPane);
  }

  /**
   * This method sets whether root pane checking is enabled. If root pane
   * checking is enabled, then calls to addImpl and setLayout will throw
   * exceptions.
   *
   * @param enabled Whether root pane checking is enabled.
   */
  protected void setRootPaneCheckingEnabled(boolean enabled)
  {
    rootPaneCheckingEnabled = enabled;
  }

  /**
   * This method sets whether this JInternalFrame is the selected frame in the
   * JDesktopPane (or other container). When selected, a JInternalFrame will
   * have focus and paint its TitlePane differently (usually a different
   * colour). If this method selects the frame, this JInternalFrame will fire
   * an INTERNAL_FRAME_ACTIVATED event. If it deselects this frame, it will
   * fire an INTERNAL_FRAME_DEACTIVATED event.
   *
   * @param selected Whether this JInternalFrame will become selected or
   *        deselected.
   *
   * @throws PropertyVetoException If a VetoableChangeListener vetoes the change.
   */
  public void setSelected(boolean selected) throws PropertyVetoException
  {
    if (selected != isSelected
        && (! selected || (isIcon ? desktopIcon.isShowing() : isShowing())))
      {
        fireVetoableChange(IS_SELECTED_PROPERTY, isSelected, selected);

        if (! selected)
          defaultFocus = getMostRecentFocusOwner();

        isSelected = selected;
        firePropertyChange(IS_SELECTED_PROPERTY, ! isSelected, isSelected);

        if (isSelected)
          fireInternalFrameEvent(InternalFrameEvent.INTERNAL_FRAME_ACTIVATED);
        else
          fireInternalFrameEvent(InternalFrameEvent.INTERNAL_FRAME_DEACTIVATED);

        if (selected)
          restoreSubcomponentFocus();

        repaint();
      }
  }

  /**
   * Sets the title for the <code>JInternalFrame</code> and sends a 
   * {@link PropertyChangeEvent} (with the property name 
   * {@link #TITLE_PROPERTY}) to all registered listeners.
   *
   * @param title  the new title (<code>null</code> permitted).
   * 
   * @see #getTitle()
   */
  public void setTitle(String title)
  {
    String old = this.title;
    this.title = title;
    firePropertyChange(TITLE_PROPERTY, old, this.title);
  }

  /**
   * This method displays the JInternalFrame. If it is not visible, this
   * method will bring this JInternalFrame to the front, make it visible and
   * select it. If this is the first time this JInternalFrame is made
   * visible, an INTERNAL_FRAME_OPENED event will be fired.
   */
  public void show()
  {
    if (! isVisible())
      {
<<<<<<< HEAD
        super.show();

        JDesktopPane pane = getDesktopPane();
        if (pane != null)
          pane.setSelectedFrame(this);
        else
=======
        if (isFirstTimeVisible)
          {
            isFirstTimeVisible = false;
            fireInternalFrameEvent(InternalFrameEvent.INTERNAL_FRAME_OPENED);
          }

        getDesktopIcon().setVisible(true);

        toFront();
        super.show();

        if (isIcon())
          return;

        if (! isSelected())
>>>>>>> f8383f28
          {
            try
              {
                setSelected(true);
              }
            catch (PropertyVetoException e)
              {
                // Do nothing. if they don't want to be selected.
              }
          }
<<<<<<< HEAD
        if (isFirstTimeVisible)
          {
            isFirstTimeVisible = false;
            fireInternalFrameEvent(InternalFrameEvent.INTERNAL_FRAME_OPENED);
          }
=======
>>>>>>> f8383f28
      }
  }

  /**
   * This method is used to set the UI responsible for the JInternalFrame.
   *
   * @param ui The UI responsible for the JInternalFrame.
   */
  public void setUI(InternalFrameUI ui)
  {
    // We must temporarily go into init mode so that the UI can directly
    // manipulate the JInternalFrame.
    boolean old = isRootPaneCheckingEnabled();
    setRootPaneCheckingEnabled(false);
    super.setUI(ui);
    setRootPaneCheckingEnabled(old);
  }

  /**
   * This method causes the JInternalFrame to be brough to back in the
   * z-order.
   */
  public void toBack()
  {
    moveToBack();
  }

  /**
   * This method causes the JInternalFrame to be brought to front in the
   * z-order.
   */
  public void toFront()
  {
    moveToFront();
  }

  /**
   * This method resets the UI to the Look and Feel defaults.
   */
  public void updateUI()
  {
    // We must go into the init stage when updating the UI, so the UI can
    // set layout and components directly on the internal frame, not its
    // content pane.
	boolean old = isRootPaneCheckingEnabled();
    setRootPaneCheckingEnabled(false);
    setUI((InternalFrameUI) UIManager.getUI(this));
    setRootPaneCheckingEnabled(old);
  }

  /**
   * This helper method allows JInternalFrames to signal that they were
   * iconned for the first time.
   *
   * @param b Whether the JInternalFrame was iconned.
   * @param ID The identifier of the property change event to fire if the
   *        JInternalFrame is iconned for the first time.
   */
  void setWasIcon(boolean b, String ID)
  {
    if (b && ! wasIcon)
      {
	wasIcon = b;
	firePropertyChange(ID, ! b, b);
      }
  }

  /**
   * This helper method returns whether the JInternalFrame has been iconned
   * once already.
   *
   * @return Whether the JInternalFrame has been iconned once already.
   */
  boolean getWasIcon()
  {
    return wasIcon;
  }

  /**
   * This method is a convenience method to fire vetoable property changes.
   *
   * @param name The identifier of the property change.
   * @param oldValue The old value.
   * @param newValue The new value.
   *
   * @throws PropertyVetoException Fired if a vetoable change listener vetoes
   *         the change.
   */
  private void fireVetoableChange(String name, boolean oldValue,
                                  boolean newValue)
                           throws PropertyVetoException
  {
    super.fireVetoableChange(name, Boolean.valueOf(oldValue), Boolean.valueOf(newValue));
  }
}<|MERGE_RESOLUTION|>--- conflicted
+++ resolved
@@ -579,15 +579,10 @@
     this.iconable = iconifiable;
     isMaximum = false;
     setRootPane(createRootPane());
-<<<<<<< HEAD
-    // JInternalFrames are invisible by default.
-    setVisible(false);
-=======
     // JInternalFrames are invisible and opaque by default.
     setVisible(false);
     setOpaque(true);
     desktopIcon = new JDesktopIcon(this);
->>>>>>> f8383f28
     updateUI();
     setRootPaneCheckingEnabled(true); // Done the init stage, now adds go to content pane.
   }
@@ -645,17 +640,9 @@
    */
   public void dispose()
   {
-<<<<<<< HEAD
-    setVisible(false);
-    JDesktopPane pane = getDesktopPane();
-    if (pane != null)
-      pane.setSelectedFrame(null);
-    else
-=======
     if (isVisible())
       setVisible(false);
     if (isSelected())
->>>>>>> f8383f28
       {
         try
           {
@@ -1207,11 +1194,7 @@
    */
   protected String paramString()
   {
-<<<<<<< HEAD
-    return super.paramString();
-=======
     return super.paramString() + ",title=" + getTitle();
->>>>>>> f8383f28
   }
 
   /**
@@ -1304,10 +1287,6 @@
         dispose();
 
         firePropertyChange(IS_CLOSED_PROPERTY, false, true);
-<<<<<<< HEAD
-        fireInternalFrameEvent(InternalFrameEvent.INTERNAL_FRAME_CLOSED);
-=======
->>>>>>> f8383f28
       }
   }
 
@@ -1719,14 +1698,6 @@
   {
     if (! isVisible())
       {
-<<<<<<< HEAD
-        super.show();
-
-        JDesktopPane pane = getDesktopPane();
-        if (pane != null)
-          pane.setSelectedFrame(this);
-        else
-=======
         if (isFirstTimeVisible)
           {
             isFirstTimeVisible = false;
@@ -1742,7 +1713,6 @@
           return;
 
         if (! isSelected())
->>>>>>> f8383f28
           {
             try
               {
@@ -1753,14 +1723,6 @@
                 // Do nothing. if they don't want to be selected.
               }
           }
-<<<<<<< HEAD
-        if (isFirstTimeVisible)
-          {
-            isFirstTimeVisible = false;
-            fireInternalFrameEvent(InternalFrameEvent.INTERNAL_FRAME_OPENED);
-          }
-=======
->>>>>>> f8383f28
       }
   }
 

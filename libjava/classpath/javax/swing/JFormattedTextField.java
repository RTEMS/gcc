/* JFormattedTextField.java --
   Copyright (C) 2003, 2004 Free Software Foundation, Inc.

This file is part of GNU Classpath.

GNU Classpath is free software; you can redistribute it and/or modify
it under the terms of the GNU General Public License as published by
the Free Software Foundation; either version 2, or (at your option)
any later version.

GNU Classpath is distributed in the hope that it will be useful, but
WITHOUT ANY WARRANTY; without even the implied warranty of
MERCHANTABILITY or FITNESS FOR A PARTICULAR PURPOSE.  See the GNU
General Public License for more details.

You should have received a copy of the GNU General Public License
along with GNU Classpath; see the file COPYING.  If not, write to the
Free Software Foundation, Inc., 51 Franklin Street, Fifth Floor, Boston, MA
02110-1301 USA.

Linking this library statically or dynamically with other modules is
making a combined work based on this library.  Thus, the terms and
conditions of the GNU General Public License cover the whole
combination.

As a special exception, the copyright holders of this library give you
permission to link this library with independent modules to produce an
executable, regardless of the license terms of these independent
modules, and to copy and distribute the resulting executable under
terms of your choice, provided that you also meet, for each linked
independent module, the terms and conditions of the license of that
module.  An independent module is a module which is not derived from
or based on this library.  If you modify this library, you may extend
this exception to your version of the library, but you are not
obligated to do so.  If you do not wish to do so, delete this
exception statement from your version. */


package javax.swing;

import java.awt.event.FocusEvent;
import java.io.Serializable;
import java.text.DateFormat;
import java.text.Format;
import java.text.NumberFormat;
import java.text.ParseException;
import java.util.Date;

import javax.swing.text.AbstractDocument;
import javax.swing.text.DateFormatter;
import javax.swing.text.DefaultFormatter;
import javax.swing.text.DefaultFormatterFactory;
import javax.swing.text.Document;
import javax.swing.text.DocumentFilter;
import javax.swing.text.InternationalFormatter;
import javax.swing.text.NavigationFilter;
import javax.swing.text.NumberFormatter;

/**
 * A text field that makes use of a formatter to display and edit a specific
 * type of data. The value that is displayed can be an arbitrary object. The
 * formatter is responsible for displaying the value in a textual form and
 * it may allow editing of the value.
 *
 * Formatters are usually obtained using an instance of
 * {@link AbstractFormatterFactory}. This factory is responsible for providing
 * an instance of {@link AbstractFormatter} that is able to handle the
 * formatting of the value of the JFormattedTextField.
 *
 * @author Michael Koch
 * @author Anthony Balkissoon abalkiss at redhat dot com
 *
 * @since 1.4
 */
public class JFormattedTextField extends JTextField
{
  private static final long serialVersionUID = 5464657870110180632L;

  /**
   * An abstract base implementation for a formatter that can be used by
   * a JTextField. A formatter can display a specific type of object and
   * may provide a way to edit this value.
   */
  public abstract static class AbstractFormatter implements Serializable
  {
    private static final long serialVersionUID = -5193212041738979680L;
    
    private JFormattedTextField textField;
    
    public AbstractFormatter ()
    {
      //Do nothing here.
    }

    /**
     * Clones the AbstractFormatter and removes the association to any 
     * particular JFormattedTextField.
     * 
     * @return a clone of this formatter with no association to any particular
     * JFormattedTextField
     * @throws CloneNotSupportedException if the Object's class doesn't support
     * the {@link Cloneable} interface
     */
<<<<<<< HEAD
    protected Object clone ()
      throws CloneNotSupportedException
    {
      // Clone this formatter.
      AbstractFormatter newFormatter = (AbstractFormatter)super.clone();
=======
    protected Object clone()
      throws CloneNotSupportedException
    {
      // Clone this formatter.
      AbstractFormatter newFormatter = (AbstractFormatter) super.clone();
>>>>>>> f8383f28
      
      // And remove the association to the JFormattedTextField.
      newFormatter.textField = null;
      return newFormatter;
    }

    /**
     * Returns a custom set of Actions that this formatter supports.  Should
     * be subclassed by formatters that have a custom set of Actions.
     * 
     * @return <code>null</code>.  Should be subclassed by formatters that want
     * to install custom Actions on the JFormattedTextField.
     */
<<<<<<< HEAD
    protected Action[] getActions ()
=======
    protected Action[] getActions()
>>>>>>> f8383f28
    {
      return null;
    }

    /**
     * Gets the DocumentFilter for this formatter.  Should be subclassed
     * by formatters wishing to install a filter that oversees Document
     * mutations.
     * 
     * @return <code>null</code>.  Should be subclassed by formatters
     * that want to restrict Document mutations.
     */
<<<<<<< HEAD
    protected DocumentFilter getDocumentFilter ()
=======
    protected DocumentFilter getDocumentFilter()
>>>>>>> f8383f28
    {
      // Subclasses should override this if they want to install a 
      // DocumentFilter.
      return null;
    }

    /**
     * Returns the JFormattedTextField on which this formatter is
     * currently installed.
     * 
     * @return the JFormattedTextField on which this formatter is currently
     * installed
     */
<<<<<<< HEAD
    protected JFormattedTextField getFormattedTextField ()
=======
    protected JFormattedTextField getFormattedTextField()
>>>>>>> f8383f28
    {
      return textField;
    }

    /**
     * Gets the NavigationFilter for this formatter.  Should be subclassed
     * by formatters (such as {@link DefaultFormatter}) that wish to 
     * restrict where the cursor can be placed within the text field.
     * 
     * @return <code>null</code>.  Subclassed by formatters that want to restrict
     * cursor location within the JFormattedTextField.
     */
<<<<<<< HEAD
    protected NavigationFilter getNavigationFilter ()
=======
    protected NavigationFilter getNavigationFilter()
>>>>>>> f8383f28
    {
      // This should be subclassed if the formatter wants to install 
      // a NavigationFilter on the JFormattedTextField.
      return null;
    }

    /**
     * Installs this formatter on the specified JFormattedTextField.  This 
     * converts the current value to a displayable String and displays it, 
     * and installs formatter specific Actions from <code>getActions</code>.
     * It also installs a DocumentFilter and NavigationFilter on the 
     * JFormattedTextField.  
     * <p>
     * If there is a <code>ParseException</code> this sets the text to an 
     * empty String and marks the text field in an invalid state.
     * 
     * @param textField the JFormattedTextField on which to install this
     * formatter
     */
    public void install(JFormattedTextField textField)
    {
      // Uninstall the current textfield.
      if (this.textField != null)
        uninstall();
      
      this.textField = textField;
      
      // Install some state on the text field, including display text, 
      // DocumentFilter, NavigationFilter, and formatter specific Actions.
      if (textField != null)
        {
          try
          {
            // Set the text of the field.
            textField.setText(valueToString(textField.getValue()));
            Document doc = textField.getDocument();
            
            // Set the DocumentFilter for the field's Document.
            if (doc instanceof AbstractDocument)
<<<<<<< HEAD
              ((AbstractDocument)doc).setDocumentFilter(getDocumentFilter());
=======
              ((AbstractDocument) doc).setDocumentFilter(getDocumentFilter());
>>>>>>> f8383f28
            
            // Set the NavigationFilter.
            textField.setNavigationFilter(getNavigationFilter());
            
            // Set the Formatter Actions
            // FIXME: Have to add the actions from getActions()            
          }
          catch (ParseException pe)
          {
            // Set the text to an empty String and mark the field as invalid.
            textField.setText("");
            setEditValid(false);
          }
        }
    }

    /**
     * Clears the state installed on the JFormattedTextField by the formatter.
     * This resets the DocumentFilter, NavigationFilter, and any additional 
     * Actions (returned by <code>getActions()</code>).     
     */
<<<<<<< HEAD
    public void uninstall ()
=======
    public void uninstall()
>>>>>>> f8383f28
    {
      // Set the DocumentFilter for the field's Document.
      Document doc = textField.getDocument();
      if (doc instanceof AbstractDocument)
<<<<<<< HEAD
        ((AbstractDocument)doc).setDocumentFilter(null);
=======
        ((AbstractDocument) doc).setDocumentFilter(null);
>>>>>>> f8383f28
      textField.setNavigationFilter(null);
      // FIXME: Have to remove the Actions from getActions()
      this.textField = null;
    }

    /**
     * Invoke this method when invalid values are entered.  This forwards the
     * call to the JFormattedTextField.     
     */
<<<<<<< HEAD
    protected void invalidEdit ()
=======
    protected void invalidEdit()
>>>>>>> f8383f28
    {
      textField.invalidEdit();
    }

    /**
     * This method updates the <code>editValid</code> property of 
     * JFormattedTextField.
     * 
     * @param valid the new state for the <code>editValid</code> property
     */
<<<<<<< HEAD
    protected void setEditValid (boolean valid)
=======
    protected void setEditValid(boolean valid)
>>>>>>> f8383f28
    {
      textField.editValid = valid;
    }

    /**
     * Parses <code>text</code> to return a corresponding Object.
     * 
     * @param text the String to parse
     * @return an Object that <code>text</code> represented
     * @throws ParseException if there is an error in the conversion
     */
<<<<<<< HEAD
    public abstract Object stringToValue (String text)
=======
    public abstract Object stringToValue(String text)
>>>>>>> f8383f28
      throws ParseException;

    /**
     * Returns a String to be displayed, based on the Object
     * <code>value</code>.
     * 
     * @param value the Object from which to generate a String
     * @return a String to be displayed
     * @throws ParseException if there is an error in the conversion
     */
<<<<<<< HEAD
    public abstract String valueToString (Object value)
=======
    public abstract String valueToString(Object value)
>>>>>>> f8383f28
      throws ParseException;
  }

  /**
   * Delivers instances of an {@link AbstractFormatter} for
   * a specific value type for a JFormattedTextField. 
   */
  public abstract static class AbstractFormatterFactory
  {
    public AbstractFormatterFactory()
    {
      // Do nothing here.
    }

<<<<<<< HEAD
    public abstract AbstractFormatter getFormatter (JFormattedTextField tf);
=======
    public abstract AbstractFormatter getFormatter(JFormattedTextField tf);
>>>>>>> f8383f28
  }

  /** The possible focusLostBehavior options **/
  public static final int COMMIT = 0;
  public static final int COMMIT_OR_REVERT = 1;
  public static final int REVERT = 2;
  public static final int PERSIST = 3;

  /** The most recent valid and committed value **/
  private Object value;
  
  /** The behaviour for when this text field loses focus **/
  private int focusLostBehavior = COMMIT_OR_REVERT;
  
  /** The formatter factory currently being used **/
  private AbstractFormatterFactory formatterFactory;
  
  /** The formatter currently being used **/
  private AbstractFormatter formatter;
  
  // Package-private to avoid an accessor method.
  boolean editValid = true;
  
  /**
   * Creates a JFormattedTextField with no formatter factory.  
   * <code>setValue</code> or <code>setFormatterFactory</code> will 
   * properly configure this text field to edit a particular type
   * of value.
   */
<<<<<<< HEAD
  public JFormattedTextField ()
=======
  public JFormattedTextField()
>>>>>>> f8383f28
  {
    this((AbstractFormatterFactory) null, null);
  }

  /**
   * Creates a JFormattedTextField that can handle the specified Format.  
   * An appopriate AbstractFormatter and AbstractFormatterFactory will 
   * be created for the specified Format.
   * 
   * @param format the Format that this JFormattedTextField should be able
   * to handle
   */
<<<<<<< HEAD
  public JFormattedTextField (Format format)
=======
  public JFormattedTextField(Format format)
>>>>>>> f8383f28
  {
    this ();
    setFormatterFactory(getAppropriateFormatterFactory(format));
  }

  /**
   * Creates a JFormattedTextField with the specified formatter.  This will 
   * create a {@link DefaultFormatterFactory} with this formatter as the default
   * formatter.
   * 
   * @param formatter the formatter to use for this JFormattedTextField
   */
<<<<<<< HEAD
  public JFormattedTextField (AbstractFormatter formatter)
  {
    this(new DefaultFormatterFactory (formatter));
=======
  public JFormattedTextField(AbstractFormatter formatter)
  {
    this(new DefaultFormatterFactory(formatter));
>>>>>>> f8383f28
  }

  /**
   * Creates a JFormattedTextField with the specified formatter factory.
   * 
   * @param factory the formatter factory to use for this JFormattedTextField
   */
<<<<<<< HEAD
  public JFormattedTextField (AbstractFormatterFactory factory)
=======
  public JFormattedTextField(AbstractFormatterFactory factory)
>>>>>>> f8383f28
  {
    setFormatterFactory(factory);
  }

  /**
   * Creates a JFormattedTextField with the specified formatter factory and
   * initial value.
   * 
   * @param factory the initial formatter factory for this JFormattedTextField
   * @param value the initial value for the text field
   */
<<<<<<< HEAD
  public JFormattedTextField (AbstractFormatterFactory factory, Object value)
=======
  public JFormattedTextField(AbstractFormatterFactory factory, Object value)
>>>>>>> f8383f28
  {    
    setFormatterFactory(factory);
    setValue(value);
  }

  /**
   * Creates a JFormattedTextField with the specified value.  This creates a
   * formatter and formatterFactory that are appropriate for the value.
   * 
   * @param value the initial value for this JFormattedTextField
   */
<<<<<<< HEAD
  public JFormattedTextField (Object value)
  {
    setValue(value);
  }
  
  /**
   * Returns an AbstractFormatterFactory that will give an appropriate
   * AbstractFormatter for the given Format.
   * @param format the Format to match with an AbstractFormatter.
   * @return a DefaultFormatterFactory whose defaultFormatter is appropriate
   * for the given Format.
   */
  private AbstractFormatterFactory getAppropriateFormatterFactory (Format format)
  {
    AbstractFormatter newFormatter;
    if (format instanceof DateFormat)
      newFormatter = new DateFormatter((DateFormat)format);
    else if (format instanceof NumberFormat)
      newFormatter = new NumberFormatter ((NumberFormat)format);
=======
  public JFormattedTextField(Object value)
  {
    setValue(value);
  }
  
  /**
   * Returns an AbstractFormatterFactory that will give an appropriate
   * AbstractFormatter for the given Format.
   * @param format the Format to match with an AbstractFormatter.
   * @return a DefaultFormatterFactory whose defaultFormatter is appropriate
   * for the given Format.
   */
  private AbstractFormatterFactory getAppropriateFormatterFactory(Format format)
  {
    AbstractFormatter newFormatter;
    if (format instanceof DateFormat)
      newFormatter = new DateFormatter((DateFormat) format);
    else if (format instanceof NumberFormat)
      newFormatter = new NumberFormatter ((NumberFormat) format);
>>>>>>> f8383f28
    else
      newFormatter = new InternationalFormatter(format);
    
    return new DefaultFormatterFactory(newFormatter);
  }

  /**
   * Forces the current value from the editor to be set as the current
   * value.  If there is no current formatted this has no effect.
   * 
   * @throws ParseException if the formatter cannot format the current value
   */
<<<<<<< HEAD
  public void commitEdit ()
=======
  public void commitEdit()
>>>>>>> f8383f28
    throws ParseException
  {
    if (formatter == null)
      return;
    // Note: this code is a lot like setValue except that we don't want
    // to create a new formatter.
    Object oldValue = this.value;
    
    this.value = formatter.stringToValue(getText());;
    editValid = true;
    
    firePropertyChange("value", oldValue, this.value); 
  }

  /**
   * Gets the command list supplied by the UI augmented by the specific
   * Actions for JFormattedTextField.
   * 
   * @return an array of Actions that this text field supports
   */
<<<<<<< HEAD
  public Action[] getActions ()
=======
  public Action[] getActions()
>>>>>>> f8383f28
  {
    // FIXME: Add JFormattedTextField specific actions
    // These are related to committing or cancelling edits.
    return super.getActions();
  }

  /**
   * Returns the behaviour of this JFormattedTextField upon losing focus.  This
   * is one of <code>COMMIT</code>, <code>COMMIT_OR_REVERT</code>, 
   * <code>PERSIST</code>, or <code>REVERT</code>.  
   * @return the behaviour upon losing focus
   */
  public int getFocusLostBehavior()
  {
    return focusLostBehavior;
  }

  /**
   * Returns the current formatter used for this JFormattedTextField.
   * @return the current formatter used for this JFormattedTextField
   */
<<<<<<< HEAD
  public AbstractFormatter getFormatter ()
=======
  public AbstractFormatter getFormatter()
>>>>>>> f8383f28
  {
    return formatter;
  }
  
  /**
   * Returns the factory currently used to generate formatters for this
   * JFormattedTextField.
   * @return the factory currently used to generate formatters
   */
<<<<<<< HEAD
  public AbstractFormatterFactory getFormatterFactory ()
=======
  public AbstractFormatterFactory getFormatterFactory()
>>>>>>> f8383f28
  {
    return formatterFactory;
  }

  public String getUIClassID()
  {
    return "FormattedTextFieldUI";
  }

  /**
   * Returns the last valid value.  This may not be the value currently shown 
   * in the text field depending on whether or not the formatter commits on 
   * valid edits and allows invalid input to be temporarily displayed.  
   * @return the last committed valid value
   */
<<<<<<< HEAD
  public Object getValue ()
=======
  public Object getValue()
>>>>>>> f8383f28
  {
    return value;
  }

  /**
   * This method is used to provide feedback to the user when an invalid value
   * is input during editing.   
   */
<<<<<<< HEAD
  protected void invalidEdit ()
=======
  protected void invalidEdit()
>>>>>>> f8383f28
  {
    UIManager.getLookAndFeel().provideErrorFeedback(this);
  }

  /**
   * Returns true if the current value being edited is valid.  This property is
   * managed by the current formatted.
   * @return true if the value being edited is valid.
   */
<<<<<<< HEAD
  public boolean isEditValid ()
=======
  public boolean isEditValid()
>>>>>>> f8383f28
  {
    return editValid;
  }

  /**
   * Processes focus events.  This is overridden because we may want to 
   * change the formatted depending on whether or not this field has 
   * focus.
   * 
   * @param evt the FocusEvent
   */
<<<<<<< HEAD
  protected void processFocusEvent (FocusEvent evt)
=======
  protected void processFocusEvent(FocusEvent evt)
>>>>>>> f8383f28
  {
    super.processFocusEvent(evt);
    // Let the formatterFactory change the formatter for this text field
    // based on whether or not it has focus.
    setFormatter (formatterFactory.getFormatter(this));
  }
  
  /**
   * Associates this JFormattedTextField with a Document and propagates
   * a PropertyChange event to each listener.
   * 
   * @param newDocument the Document to associate with this text field
   */
  public void setDocument(Document newDocument)
  {
    // FIXME: This method should do more than this.  Must do some handling
    // of the DocumentListeners.
    Document oldDocument = getDocument();

    if (oldDocument == newDocument)
      return;
    
    super.setDocument(newDocument);
  }

  /**
   * Sets the behaviour of this JFormattedTextField upon losing focus.
   * This must be <code>COMMIT</code>, <code>COMMIT_OR_REVERT</code>, 
   * <code>PERSIST</code>, or <code>REVERT</code> or an 
   * IllegalArgumentException will be thrown.
   * 
   * @param behavior
   * @throws IllegalArgumentException if <code>behaviour</code> is not 
   * one of the above
   */
  public void setFocusLostBehavior(int behavior)
  {
    if (behavior != COMMIT
	&& behavior != COMMIT_OR_REVERT
	&& behavior != PERSIST
	&& behavior != REVERT)
      throw new IllegalArgumentException("invalid behavior");

    this.focusLostBehavior = behavior;
  }

  /**
   * Sets the formatter for this JFormattedTextField.  Normally the formatter
   * factory will take care of this, or calls to setValue will also make sure
   * that the formatter is set appropriately.  
   * 
   * @param formatter the AbstractFormatter to use for formatting the value for
   * this JFormattedTextField
   */
<<<<<<< HEAD
  protected void setFormatter (AbstractFormatter formatter)
=======
  protected void setFormatter(AbstractFormatter formatter)
>>>>>>> f8383f28
  {
    AbstractFormatter oldFormatter = null;
    
    oldFormatter = this.formatter;

    if (oldFormatter != null)
      oldFormatter.uninstall();
    
    this.formatter = formatter;
    
    if (formatter != null)
      formatter.install(this);

    firePropertyChange("formatter", oldFormatter, formatter);
  }

  /**
   * Sets the factory from which this JFormattedTextField should obtain 
   * its formatters.  
   * 
   * @param factory the AbstractFormatterFactory that will be used to generate
   * formatters for this JFormattedTextField
   */
<<<<<<< HEAD
  public void setFormatterFactory (AbstractFormatterFactory factory)
=======
  public void setFormatterFactory(AbstractFormatterFactory factory)
>>>>>>> f8383f28
  {
    if (formatterFactory == factory)
      return;
    
    AbstractFormatterFactory oldFactory = formatterFactory;
    formatterFactory = factory;
    firePropertyChange("formatterFactory", oldFactory, factory);
    
    // Now set the formatter according to our new factory.
    if (formatterFactory != null)
      setFormatter(formatterFactory.getFormatter(this));
    else
      setFormatter(null);
  }

  /**
   * Sets the value that will be formatted and displayed.
   *   
   * @param newValue the value to be formatted and displayed
   */
<<<<<<< HEAD
  public void setValue (Object newValue)
=======
  public void setValue(Object newValue)
>>>>>>> f8383f28
  {
    if (value == newValue)
      return;

    Object oldValue = value;
    value = newValue;
    
    // If there is no formatterFactory then make one.
    if (formatterFactory == null)
      setFormatterFactory(createFormatterFactory(newValue));
    
    // Set the formatter appropriately.  This is because there may be a new
    // formatterFactory from the line above, or we may want a new formatter
    // depending on the type of newValue (or if newValue is null).
    setFormatter (formatterFactory.getFormatter(this));
    firePropertyChange("value", oldValue, newValue);
  }

  /**
   * A helper method that attempts to create a formatter factory that is 
   * suitable to format objects of the type like <code>value</code>.
   *
   * @param value an object which should be formatted by the formatter factory.
   *
   * @return a formatter factory able to format objects of the class of
   *     <code>value</code>
   */
  AbstractFormatterFactory createFormatterFactory(Object value)
  {
    AbstractFormatter formatter = null;
    if (value instanceof Date)
      formatter = new DateFormatter();
    else if (value instanceof Number)
      formatter = new NumberFormatter();
    else
      formatter = new DefaultFormatter();        
    return new DefaultFormatterFactory(formatter);
  }
}<|MERGE_RESOLUTION|>--- conflicted
+++ resolved
@@ -101,19 +101,11 @@
      * @throws CloneNotSupportedException if the Object's class doesn't support
      * the {@link Cloneable} interface
      */
-<<<<<<< HEAD
-    protected Object clone ()
-      throws CloneNotSupportedException
-    {
-      // Clone this formatter.
-      AbstractFormatter newFormatter = (AbstractFormatter)super.clone();
-=======
     protected Object clone()
       throws CloneNotSupportedException
     {
       // Clone this formatter.
       AbstractFormatter newFormatter = (AbstractFormatter) super.clone();
->>>>>>> f8383f28
       
       // And remove the association to the JFormattedTextField.
       newFormatter.textField = null;
@@ -127,11 +119,7 @@
      * @return <code>null</code>.  Should be subclassed by formatters that want
      * to install custom Actions on the JFormattedTextField.
      */
-<<<<<<< HEAD
-    protected Action[] getActions ()
-=======
     protected Action[] getActions()
->>>>>>> f8383f28
     {
       return null;
     }
@@ -144,11 +132,7 @@
      * @return <code>null</code>.  Should be subclassed by formatters
      * that want to restrict Document mutations.
      */
-<<<<<<< HEAD
-    protected DocumentFilter getDocumentFilter ()
-=======
     protected DocumentFilter getDocumentFilter()
->>>>>>> f8383f28
     {
       // Subclasses should override this if they want to install a 
       // DocumentFilter.
@@ -162,11 +146,7 @@
      * @return the JFormattedTextField on which this formatter is currently
      * installed
      */
-<<<<<<< HEAD
-    protected JFormattedTextField getFormattedTextField ()
-=======
     protected JFormattedTextField getFormattedTextField()
->>>>>>> f8383f28
     {
       return textField;
     }
@@ -179,11 +159,7 @@
      * @return <code>null</code>.  Subclassed by formatters that want to restrict
      * cursor location within the JFormattedTextField.
      */
-<<<<<<< HEAD
-    protected NavigationFilter getNavigationFilter ()
-=======
     protected NavigationFilter getNavigationFilter()
->>>>>>> f8383f28
     {
       // This should be subclassed if the formatter wants to install 
       // a NavigationFilter on the JFormattedTextField.
@@ -223,11 +199,7 @@
             
             // Set the DocumentFilter for the field's Document.
             if (doc instanceof AbstractDocument)
-<<<<<<< HEAD
-              ((AbstractDocument)doc).setDocumentFilter(getDocumentFilter());
-=======
               ((AbstractDocument) doc).setDocumentFilter(getDocumentFilter());
->>>>>>> f8383f28
             
             // Set the NavigationFilter.
             textField.setNavigationFilter(getNavigationFilter());
@@ -249,20 +221,12 @@
      * This resets the DocumentFilter, NavigationFilter, and any additional 
      * Actions (returned by <code>getActions()</code>).     
      */
-<<<<<<< HEAD
-    public void uninstall ()
-=======
     public void uninstall()
->>>>>>> f8383f28
     {
       // Set the DocumentFilter for the field's Document.
       Document doc = textField.getDocument();
       if (doc instanceof AbstractDocument)
-<<<<<<< HEAD
-        ((AbstractDocument)doc).setDocumentFilter(null);
-=======
         ((AbstractDocument) doc).setDocumentFilter(null);
->>>>>>> f8383f28
       textField.setNavigationFilter(null);
       // FIXME: Have to remove the Actions from getActions()
       this.textField = null;
@@ -272,11 +236,7 @@
      * Invoke this method when invalid values are entered.  This forwards the
      * call to the JFormattedTextField.     
      */
-<<<<<<< HEAD
-    protected void invalidEdit ()
-=======
     protected void invalidEdit()
->>>>>>> f8383f28
     {
       textField.invalidEdit();
     }
@@ -287,11 +247,7 @@
      * 
      * @param valid the new state for the <code>editValid</code> property
      */
-<<<<<<< HEAD
-    protected void setEditValid (boolean valid)
-=======
     protected void setEditValid(boolean valid)
->>>>>>> f8383f28
     {
       textField.editValid = valid;
     }
@@ -303,11 +259,7 @@
      * @return an Object that <code>text</code> represented
      * @throws ParseException if there is an error in the conversion
      */
-<<<<<<< HEAD
-    public abstract Object stringToValue (String text)
-=======
     public abstract Object stringToValue(String text)
->>>>>>> f8383f28
       throws ParseException;
 
     /**
@@ -318,11 +270,7 @@
      * @return a String to be displayed
      * @throws ParseException if there is an error in the conversion
      */
-<<<<<<< HEAD
-    public abstract String valueToString (Object value)
-=======
     public abstract String valueToString(Object value)
->>>>>>> f8383f28
       throws ParseException;
   }
 
@@ -337,11 +285,7 @@
       // Do nothing here.
     }
 
-<<<<<<< HEAD
-    public abstract AbstractFormatter getFormatter (JFormattedTextField tf);
-=======
     public abstract AbstractFormatter getFormatter(JFormattedTextField tf);
->>>>>>> f8383f28
   }
 
   /** The possible focusLostBehavior options **/
@@ -371,11 +315,7 @@
    * properly configure this text field to edit a particular type
    * of value.
    */
-<<<<<<< HEAD
-  public JFormattedTextField ()
-=======
   public JFormattedTextField()
->>>>>>> f8383f28
   {
     this((AbstractFormatterFactory) null, null);
   }
@@ -388,11 +328,7 @@
    * @param format the Format that this JFormattedTextField should be able
    * to handle
    */
-<<<<<<< HEAD
-  public JFormattedTextField (Format format)
-=======
   public JFormattedTextField(Format format)
->>>>>>> f8383f28
   {
     this ();
     setFormatterFactory(getAppropriateFormatterFactory(format));
@@ -405,15 +341,9 @@
    * 
    * @param formatter the formatter to use for this JFormattedTextField
    */
-<<<<<<< HEAD
-  public JFormattedTextField (AbstractFormatter formatter)
-  {
-    this(new DefaultFormatterFactory (formatter));
-=======
   public JFormattedTextField(AbstractFormatter formatter)
   {
     this(new DefaultFormatterFactory(formatter));
->>>>>>> f8383f28
   }
 
   /**
@@ -421,11 +351,7 @@
    * 
    * @param factory the formatter factory to use for this JFormattedTextField
    */
-<<<<<<< HEAD
-  public JFormattedTextField (AbstractFormatterFactory factory)
-=======
   public JFormattedTextField(AbstractFormatterFactory factory)
->>>>>>> f8383f28
   {
     setFormatterFactory(factory);
   }
@@ -437,11 +363,7 @@
    * @param factory the initial formatter factory for this JFormattedTextField
    * @param value the initial value for the text field
    */
-<<<<<<< HEAD
-  public JFormattedTextField (AbstractFormatterFactory factory, Object value)
-=======
   public JFormattedTextField(AbstractFormatterFactory factory, Object value)
->>>>>>> f8383f28
   {    
     setFormatterFactory(factory);
     setValue(value);
@@ -453,8 +375,7 @@
    * 
    * @param value the initial value for this JFormattedTextField
    */
-<<<<<<< HEAD
-  public JFormattedTextField (Object value)
+  public JFormattedTextField(Object value)
   {
     setValue(value);
   }
@@ -466,26 +387,6 @@
    * @return a DefaultFormatterFactory whose defaultFormatter is appropriate
    * for the given Format.
    */
-  private AbstractFormatterFactory getAppropriateFormatterFactory (Format format)
-  {
-    AbstractFormatter newFormatter;
-    if (format instanceof DateFormat)
-      newFormatter = new DateFormatter((DateFormat)format);
-    else if (format instanceof NumberFormat)
-      newFormatter = new NumberFormatter ((NumberFormat)format);
-=======
-  public JFormattedTextField(Object value)
-  {
-    setValue(value);
-  }
-  
-  /**
-   * Returns an AbstractFormatterFactory that will give an appropriate
-   * AbstractFormatter for the given Format.
-   * @param format the Format to match with an AbstractFormatter.
-   * @return a DefaultFormatterFactory whose defaultFormatter is appropriate
-   * for the given Format.
-   */
   private AbstractFormatterFactory getAppropriateFormatterFactory(Format format)
   {
     AbstractFormatter newFormatter;
@@ -493,7 +394,6 @@
       newFormatter = new DateFormatter((DateFormat) format);
     else if (format instanceof NumberFormat)
       newFormatter = new NumberFormatter ((NumberFormat) format);
->>>>>>> f8383f28
     else
       newFormatter = new InternationalFormatter(format);
     
@@ -506,11 +406,7 @@
    * 
    * @throws ParseException if the formatter cannot format the current value
    */
-<<<<<<< HEAD
-  public void commitEdit ()
-=======
   public void commitEdit()
->>>>>>> f8383f28
     throws ParseException
   {
     if (formatter == null)
@@ -531,11 +427,7 @@
    * 
    * @return an array of Actions that this text field supports
    */
-<<<<<<< HEAD
-  public Action[] getActions ()
-=======
   public Action[] getActions()
->>>>>>> f8383f28
   {
     // FIXME: Add JFormattedTextField specific actions
     // These are related to committing or cancelling edits.
@@ -557,11 +449,7 @@
    * Returns the current formatter used for this JFormattedTextField.
    * @return the current formatter used for this JFormattedTextField
    */
-<<<<<<< HEAD
-  public AbstractFormatter getFormatter ()
-=======
   public AbstractFormatter getFormatter()
->>>>>>> f8383f28
   {
     return formatter;
   }
@@ -571,11 +459,7 @@
    * JFormattedTextField.
    * @return the factory currently used to generate formatters
    */
-<<<<<<< HEAD
-  public AbstractFormatterFactory getFormatterFactory ()
-=======
   public AbstractFormatterFactory getFormatterFactory()
->>>>>>> f8383f28
   {
     return formatterFactory;
   }
@@ -591,11 +475,7 @@
    * valid edits and allows invalid input to be temporarily displayed.  
    * @return the last committed valid value
    */
-<<<<<<< HEAD
-  public Object getValue ()
-=======
   public Object getValue()
->>>>>>> f8383f28
   {
     return value;
   }
@@ -604,11 +484,7 @@
    * This method is used to provide feedback to the user when an invalid value
    * is input during editing.   
    */
-<<<<<<< HEAD
-  protected void invalidEdit ()
-=======
   protected void invalidEdit()
->>>>>>> f8383f28
   {
     UIManager.getLookAndFeel().provideErrorFeedback(this);
   }
@@ -618,11 +494,7 @@
    * managed by the current formatted.
    * @return true if the value being edited is valid.
    */
-<<<<<<< HEAD
-  public boolean isEditValid ()
-=======
   public boolean isEditValid()
->>>>>>> f8383f28
   {
     return editValid;
   }
@@ -634,11 +506,7 @@
    * 
    * @param evt the FocusEvent
    */
-<<<<<<< HEAD
-  protected void processFocusEvent (FocusEvent evt)
-=======
   protected void processFocusEvent(FocusEvent evt)
->>>>>>> f8383f28
   {
     super.processFocusEvent(evt);
     // Let the formatterFactory change the formatter for this text field
@@ -693,11 +561,7 @@
    * @param formatter the AbstractFormatter to use for formatting the value for
    * this JFormattedTextField
    */
-<<<<<<< HEAD
-  protected void setFormatter (AbstractFormatter formatter)
-=======
   protected void setFormatter(AbstractFormatter formatter)
->>>>>>> f8383f28
   {
     AbstractFormatter oldFormatter = null;
     
@@ -721,11 +585,7 @@
    * @param factory the AbstractFormatterFactory that will be used to generate
    * formatters for this JFormattedTextField
    */
-<<<<<<< HEAD
-  public void setFormatterFactory (AbstractFormatterFactory factory)
-=======
   public void setFormatterFactory(AbstractFormatterFactory factory)
->>>>>>> f8383f28
   {
     if (formatterFactory == factory)
       return;
@@ -746,11 +606,7 @@
    *   
    * @param newValue the value to be formatted and displayed
    */
-<<<<<<< HEAD
-  public void setValue (Object newValue)
-=======
   public void setValue(Object newValue)
->>>>>>> f8383f28
   {
     if (value == newValue)
       return;

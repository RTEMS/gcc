--- conflicted
+++ resolved
@@ -1074,21 +1074,11 @@
     fixedCellWidth = -1;
     layoutOrientation = VERTICAL;
     opaque = true;
-<<<<<<< HEAD
-    valueIsAdjusting = false;
-    visibleRowCount = 7;
-=======
     visibleRowCount = 8;
->>>>>>> f8383f28
 
     cellRenderer = new DefaultListCellRenderer();
     listListener = new ListListener();
 
-<<<<<<< HEAD
-    setModel(new DefaultListModel());
-    setSelectionModel(createSelectionModel());
-    setSelectionMode(ListSelectionModel.MULTIPLE_INTERVAL_SELECTION);
-=======
     model = m;
     if (model != null)
       model.addListDataListener(listListener);
@@ -1100,7 +1090,6 @@
         selectionModel.setSelectionMode
                               (ListSelectionModel.MULTIPLE_INTERVAL_SELECTION);
       }
->>>>>>> f8383f28
     setLayout(null);
     
     updateUI();
@@ -1211,11 +1200,8 @@
    * Sets the value of the {@link #visibleRowCount} property. 
    *
    * @param vc The new property value
-<<<<<<< HEAD
-=======
    * 
    * @see #getVisibleRowCount()
->>>>>>> f8383f28
    */
   public void setVisibleRowCount(int vc)
   {
@@ -1490,10 +1476,6 @@
    * selected, according to the list's {@link #selectionModel} property.
    * 
    * @return An array containing all the selected values
-<<<<<<< HEAD
-   *
-=======
->>>>>>> f8383f28
    * @see #setSelectedValue
    */
   public Object[] getSelectedValues()
@@ -2296,9 +2278,6 @@
    */
   public Rectangle getCellBounds(int index0, int index1)
   {
-<<<<<<< HEAD
-    return getUI().getCellBounds(this, index0, index1);
-=======
     ListUI ui = getUI();
     Rectangle bounds = null;
     if (ui != null)
@@ -2307,7 +2286,6 @@
       }
     // When the UI is null, this method also returns null in the RI.
     return bounds;
->>>>>>> f8383f28
   }
 
   /**
@@ -2318,14 +2296,9 @@
    *
    * @param prefix the prefix to search for in the cell values
    * @param startIndex the index where to start searching from
-<<<<<<< HEAD
-   * @param bias the search direction, either {@link Position.Bias#Forward}
-   *     or {@link Position.Bias#Backward}
-=======
    * @param direction the search direction, either {@link Position.Bias#Forward}
    *     or {@link Position.Bias#Backward} (<code>null</code> is interpreted
    *     as {@link Position.Bias#Backward}.
->>>>>>> f8383f28
    *
    * @return the index of the found element or -1 if no such element has
    *     been found

--- conflicted
+++ resolved
@@ -330,9 +330,6 @@
     // parent is no JScrollPane, so do we.
     JScrollPane sc = (JScrollPane) parent;
     JViewport viewport = sc.getViewport();
-<<<<<<< HEAD
-    Dimension viewSize = viewport.getViewSize();
-=======
     Component view = viewport.getView();
     
     // If there is no view in the viewport, there is no work to be done.
@@ -340,7 +337,6 @@
       return;
     
     Dimension viewSize = viewport.getView().getPreferredSize();
->>>>>>> f8383f28
 
     int x1 = 0, x2 = 0, x3 = 0, x4 = 0;
     int y1 = 0, y2 = 0, y3 = 0, y4 = 0;
@@ -362,20 +358,15 @@
 
     int vsbPolicy = sc.getVerticalScrollBarPolicy();
     int hsbPolicy = sc.getHorizontalScrollBarPolicy();
-<<<<<<< HEAD
-=======
     
     int vsWidth = 0;
     int hsHeight = 0;
->>>>>>> f8383f28
 
     boolean showVsb = 
       (vsb != null)
       && ((vsbPolicy == VERTICAL_SCROLLBAR_ALWAYS)
           || (vsbPolicy == VERTICAL_SCROLLBAR_AS_NEEDED 
               && viewSize.height > (y4 - y2)));
-<<<<<<< HEAD
-=======
     
     if (showVsb)
       vsWidth = vsb.getPreferredSize().width;
@@ -383,24 +374,10 @@
     // The horizontal scroll bar may become necessary if the vertical scroll
     // bar appears, reducing the space, left for the component.
     
->>>>>>> f8383f28
     boolean showHsb = 
       (hsb != null)
       && ((hsbPolicy == HORIZONTAL_SCROLLBAR_ALWAYS)
           || (hsbPolicy == HORIZONTAL_SCROLLBAR_AS_NEEDED 
-<<<<<<< HEAD
-              && viewSize.width > (x4 - x2)));
-
-    if (!showVsb)
-      x3 = x4;
-    else
-      x3 = x4 - vsb.getPreferredSize().width;
-
-    if (!showHsb)
-      y3 = y4;
-    else
-      y3 = y4 - hsb.getPreferredSize().height;
-=======
               && viewSize.width > (x4 - x2 - vsWidth)));
     
     if (showHsb)
@@ -424,7 +401,6 @@
 
     x3 = x4 - vsWidth;
     y3 = y4 - hsHeight;
->>>>>>> f8383f28
 
     // now set the layout
     if (viewport != null)
@@ -437,7 +413,6 @@
       rowHead.setBounds(new Rectangle(x1, y2, x2 - x1, y3 - y2));
 
     if (showVsb)
-<<<<<<< HEAD
       {
         vsb.setVisible(true);
         vsb.setBounds(new Rectangle(x3, y2, x4 - x3, y3 - y2));
@@ -450,20 +425,6 @@
         hsb.setVisible(true);
         hsb.setBounds(new Rectangle(x2, y3, x3 - x2, y4 - y3));
       }
-=======
-      {
-        vsb.setVisible(true);
-        vsb.setBounds(new Rectangle(x3, y2, x4 - x3, y3 - y2));
-      }
-    else if (vsb != null)
-      vsb.setVisible(false);
-
-    if (showHsb)
-      {
-        hsb.setVisible(true);
-        hsb.setBounds(new Rectangle(x2, y3, x3 - x2, y4 - y3));
-      }
->>>>>>> f8383f28
     else if (hsb != null)
       hsb.setVisible(false);
 

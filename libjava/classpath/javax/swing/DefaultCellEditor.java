/* DefaultCellEditor.java --
   Copyright (C) 2002, 2004, 2006, Free Software Foundation, Inc.

This file is part of GNU Classpath.

GNU Classpath is free software; you can redistribute it and/or modify
it under the terms of the GNU General Public License as published by
the Free Software Foundation; either version 2, or (at your option)
any later version.

GNU Classpath is distributed in the hope that it will be useful, but
WITHOUT ANY WARRANTY; without even the implied warranty of
MERCHANTABILITY or FITNESS FOR A PARTICULAR PURPOSE.  See the GNU
General Public License for more details.

You should have received a copy of the GNU General Public License
along with GNU Classpath; see the file COPYING.  If not, write to the
Free Software Foundation, Inc., 51 Franklin Street, Fifth Floor, Boston, MA
02110-1301 USA.

Linking this library statically or dynamically with other modules is
making a combined work based on this library.  Thus, the terms and
conditions of the GNU General Public License cover the whole
combination.

As a special exception, the copyright holders of this library give you
permission to link this library with independent modules to produce an
executable, regardless of the license terms of these independent
modules, and to copy and distribute the resulting executable under
terms of your choice, provided that you also meet, for each linked
independent module, the terms and conditions of the license of that
module.  An independent module is a module which is not derived from
or based on this library.  If you modify this library, you may extend
this exception to your version of the library, but you are not
obligated to do so.  If you do not wish to do so, delete this
exception statement from your version. */


package javax.swing;

import java.awt.Component;
import java.awt.event.ActionEvent;
import java.awt.event.ActionListener;
import java.awt.event.ItemEvent;
import java.awt.event.ItemListener;
import java.awt.event.MouseEvent;
import java.io.Serializable;
import java.util.EventObject;

import javax.swing.JTable;
import javax.swing.JTextField;
import javax.swing.event.CellEditorListener;
import javax.swing.table.TableCellEditor;
import javax.swing.tree.TreeCellEditor;

/**
 * The default implementation of {@link TableCellEditor} and
 * {@link TreeCellEditor}. It provides editor components for
 * some standard object types.
 * 
 * @author Andrew Selkirk
 * @author Audrius Meskauskas
 */
public class DefaultCellEditor
  extends AbstractCellEditor
  implements TableCellEditor, TreeCellEditor
{
  private static final long serialVersionUID = 3564035141373880027L;

  /**
   * This changeable module access the editor component in the component
   * specific way. For instance, to set the value for JTextField, we need to 
   * call setText(String), and for JCheckBox we need to call 
   * setSelected(boolean). Each default editor has the component specific
   * derivative of this class. These derivatives are private inner classes of
   * the DefaultCellEditor.
   * 
   * The editor delegate is also set for the editor component as the action
   * listener. It listens for the events that indicate that editing has stopped.
   */
  protected class EditorDelegate
    implements ActionListener, ItemListener, Serializable
  {
    /**
     * Use the serial version UID for interoperability.
     */
    private static final long serialVersionUID = -1420007406015481933L;

    /**
     * The object value (updated when getting and setting the value).
     */
    protected Object value;

    /**
     * Constructor EditorDelegate
     */
    protected EditorDelegate()
    {
      // Nothing to do here.
    }
    
    /**
     * Set the value for the editor component. This method is normally
     * overridden to set the value in the way, specific for the text
     * component, check box or combo box.
     *
     * @param aValue the value to set (String, Boolean or Number).
     */
    public void setValue(Object aValue)
    {
      value = aValue;
    }

    /**
     * Get the value for the editor component. This method is normally
     * overridden to obtain the value in the way, specific for the text
     * component, check box or combo box.
     *
     * @return value the value of the component (String, Boolean or Number).
     */
    public Object getCellEditorValue()
    {
      return value;
    } 

    /**
     * The default method returns true for the {@link MouseEvent} and false 
     * for any other events.
     * 
     * @param event the event to check
     *
     * @return true if the passed event is the mouse event and false otherwise.
     */
    public boolean isCellEditable(EventObject event)
    {
      if (event == null || !(event instanceof MouseEvent) ||
          (((MouseEvent) event).getClickCount() >= getClickCountToStart()))
        return true;
      return false;
    } // isCellEditable()

    /**
     * Returns true to indicate that the editing cell can be selected.
<<<<<<< HEAD
     * 
     * The default method returns true without action but may be overridden
     * in derived classes for more specific behavior.
     * 
=======
     * 
     * The default method returns true without action but may be overridden
     * in derived classes for more specific behavior.
     * 
>>>>>>> f8383f28
     * @param event unused in default method
     *
     * @return true always
     */
    public boolean shouldSelectCell(EventObject event)
    {
      // return true to indicate that the editing cell may be selected
      return true;
    }

    /**
     * Finish the cell editing session. This method notifies the registered
     * cell editor listeners (including the table) that the editing has been
     * stopped. 
     * 
     * @return boolean
     */
    public boolean stopCellEditing()
    {
      fireEditingStopped();
      return true;
    } // stopCellEditing()

    /**
     * Cancel the cell editing session. This method notifies the registered
     * cell editor listeners (including the table) that the editing has been
<<<<<<< HEAD
     * canceled. 
     * 
     * @returns boolean
=======
     * canceled.
>>>>>>> f8383f28
     */
    public void cancelCellEditing()
    {
      fireEditingCanceled();
    } // cancelCellEditing()

    /**
     * Start editing session and returns true to indicate the editing has begun.
     * The default method returns true without action but may be overridden
     * in derived classes for more specific behavior.
     * 
     * @param event  the event.
     * 
     * @return true, always
     */
    public boolean startCellEditing(EventObject event)
    {
      // return true to indicate that editing has begun
      return true;
    } // startCellEditing()

    /**
     * This event is fired by the editor component (for instance, by pressing
     * ENTER in the {@link JTextField}. The default method delegates call to
     * the {@link #stopCellEditing}, finishing the editing session. 
     * 
     * @param event unused in default method
     */
    public void actionPerformed(ActionEvent event)
    {
      stopCellEditing();
    } // actionPerformed()

    /**
     * This event is fired by the editor component.The default method delegates
     * call to the {@link #stopCellEditing}, finishing the editing session. 
     * 
     * @param event unused in default method
     */
    public void itemStateChanged(ItemEvent event)
    {
      stopCellEditing();
    } // itemStateChanged()

    /**
     * Notify the registered listeners (including the table) that the editing
     * has been completed.
     */
    void fireEditingStopped()
    {
      CellEditorListener[] listeners = getCellEditorListeners();
      for (int index = 0; index < listeners.length; index++)
        listeners[index].editingStopped(changeEvent);
      
    }
    
    /**
     * Notify the registered listeners (including the table) that the editing
     * has been canceled.
     */
    void fireEditingCanceled()
    {
      CellEditorListener[] listeners = getCellEditorListeners();
      for (int index = 0; index < listeners.length; index++)
        listeners[index].editingCanceled(changeEvent);
    }
  } // EditorDelegate
  
  /**
   * Provides getter and setter methods to work with the text component.
   * 
   * @author Audrius Meskauskas (audriusa@Bioinformatics.org)
   */
  private class JTextFieldDelegate extends EditorDelegate
  {
    /**
     * Use the serial version UID for interoperability.
     */
    private static final long serialVersionUID = 1;
    
    /**
     * Set the value for the editor component.
     *
     * @param aValue the value to set (toString() will be called).
     */
    public void setValue(Object aValue)
    {
      value = aValue;
      JTextField f = (JTextField) editorComponent;
      if (value == null)
        f.setText("");
      else
        f.setText(value.toString());
    }

    /**
     * Get the value for the editor component. 
     *
     * @return value the value of the component (String)
     */
    public Object getCellEditorValue()
    {
      JTextField f = (JTextField) editorComponent;
      return value = f.getText();      
    }     
  }

  /**
   * Provides getter and setter methods to work with the combo box.
   * 
   * @author Audrius Meskauskas (audriusa@Bioinformatics.org) 
   */
  private class JComboBoxDelegate extends EditorDelegate
  {
    /**
     * Use the serial version UID for interoperability.
     */
    private static final long serialVersionUID = 1;
    
    /**
     * Set the value for the editor component.
     *
     * @param aValue the value to set.
     */
    public void setValue(Object aValue)
    {
      value = aValue;      
      JComboBox c = (JComboBox) editorComponent;
      if (value != null)
        c.setSelectedItem(value);
    }
<<<<<<< HEAD
=======

    /**
     * Get the value for the editor component. 
     *
     * @return value the value of the component (as String)
     */
    public Object getCellEditorValue()
    {
      JComboBox c = (JComboBox) editorComponent;
      return value = c.getSelectedItem();
    } 
    
    /**
     * Returns true to indicate that the editing cell can be selected. If the
     * check box is not editable, expands it. If it is editable, brings
     * focus to the editor field.
     * 
     * @param event unused in default method
     *
     * @return true always
     */
    public boolean shouldSelectCell(EventObject event)
    {
      JComboBox c = (JComboBox) editorComponent;
      if (!c.isEditable)
        c.showPopup();
      return true;
    }    
  }

  /**
   * Provides getter and setter methods to work with the check box.
   * 
   * @author Audrius Meskauskas (audriusa@Bioinformatics.org) 
   */
  private class JCheckBoxDelegate extends EditorDelegate
  {
    /**
     * Use the serial version UID for interoperability.
     */
    private static final long serialVersionUID = 1;
    
    /**
     * Set the value for the editor component.
     *
     * @param value the value to set (must be Boolean).
     */
    public void setValue(Object value)
    {
      JCheckBox c = (JCheckBox) editorComponent;
      
      if (value == null)
        c.setSelected(false);
      else
        c.setSelected( ((Boolean) value).booleanValue());
    }
>>>>>>> f8383f28

    /**
     * Get the value for the editor component. 
     *
<<<<<<< HEAD
     * @return value the value of the component (as String)
     */
    public Object getCellEditorValue()
    {
      JComboBox c = (JComboBox) editorComponent;
      return value = c.getSelectedItem();
    }     
  }

  /**
   * Provides getter and setter methods to work with the check box.
   * 
   * @author Audrius Meskauskas (audriusa@Bioinformatics.org) 
   */
  private class JCheckBoxDelegate extends EditorDelegate
  {
    /**
     * Use the serial version UID for interoperability.
     */
    private static final long serialVersionUID = 1;
    
    /**
     * Set the value for the editor component.
     *
     * @param value the value to set (must be Boolean).
     */
    public void setValue(Object value)
    {
      JCheckBox c = (JCheckBox) editorComponent;
      
      if (value == null)
        c.setSelected(false);
      else
        c.setSelected( ((Boolean) value).booleanValue());
    }

    /**
     * Get the value for the editor component. 
     *
=======
>>>>>>> f8383f28
     * @return value the value of the component (must be CharSequence)
     */
    public Object getCellEditorValue()
    {
      JCheckBox c = (JCheckBox) editorComponent;
      value = c.isSelected() ? Boolean.TRUE : Boolean.FALSE;
      return value;
    }     
  }
  
  /**
   * The Swing JComponent, performing the editing session.
   */
  protected JComponent editorComponent;

  /**
   * The editor delegate, responsible for listening the {@link #editorComponent}
   * events and getting/setting its value.
   */
  protected EditorDelegate delegate;

  /**
   * The number of the mouse clicks, required to start the editing session.
   */
  protected int clickCountToStart;

  /**
   * Create the DefaultCellEditor that uses the text field as its editor
   * component (appropriate for the text content)
   * 
   * @param textfield the text field as will be used as the editor component
   */
  public DefaultCellEditor(JTextField textfield)
  {
    editorComponent = textfield;
    clickCountToStart = 2;
    delegate = new JTextFieldDelegate();
    textfield.addActionListener(delegate);
  } // DefaultCellEditor()

  /**
   * Constructor DefaultCellEditor that uses the checkbox (appropriate
   * for boolean values)
   * 
   * @param checkbox the checkbox that will be used with this editor.
   */
  public DefaultCellEditor(JCheckBox checkbox)
  {
    editorComponent = checkbox;
    clickCountToStart = 1;
    delegate = new JCheckBoxDelegate();
    checkbox.addActionListener(delegate);
  } // DefaultCellEditor()

  /**
   * Constructor DefaultCellEditor that uses the combo box.
   * 
   * @param combobox the combo box that will be used with this editor.
   */
  public DefaultCellEditor(JComboBox combobox)
  {
    editorComponent = combobox;
    clickCountToStart = 1;
    delegate = new JComboBoxDelegate();
    combobox.addActionListener(delegate);
  } // DefaultCellEditor()

  /**
   * Get the component that performs the editing sessions. It is the same 
   * component that was passed in constructor.
   * 
   * @return the component, performing the editing sessions. 
   */
  public Component getComponent()
  {
    return editorComponent; 
  } // getComponent()

  /**
   * Get the number of mouse clicks, required to start the editing session.
   * 
   * @return int the number of mouse clicks, required to start the session
   */
  public int getClickCountToStart()
  {
    return clickCountToStart;
  } // getClickCountToStart()

  /**
   * Set the number of mouse clicks, required to start the editing session.
   * 
   * @param count the number of clicks, required to start the session
   */
  public void setClickCountToStart(int count)
  {
    clickCountToStart = count;
  } // setClickCountToStart()

  /**
   * Get the value, currently being displayed by the editor component. The 
   * call is forwarded to the {@link #delegate}.
   * 
   * @return Object the value (class depends on the editor component)
   */
  public Object getCellEditorValue()
  {
    return delegate.getCellEditorValue();
  } // getCellEditorValue()

  /**
   * Forwards call to the {@link #delegate}.
   * 
   * @param event forwarded to the delegate.
   *
   * @return boolean returned by delegate
   */
  public boolean isCellEditable(EventObject event)
  {
    return delegate.isCellEditable(event);
  } // isCellEditable()

  /**
   * Forwards call to the {@link #delegate}.
   * 
   * @param event forwarded to the delegate.
   *
   * @return boolean returned by delegate
   */
  public boolean shouldSelectCell(EventObject event)
  {
    return delegate.shouldSelectCell(event);
  } // shouldSelectCell()

  /**
   * Forwards call to the {@link #delegate}.
   * 
   * @return boolean returned by delegate
   */
  public boolean stopCellEditing()
  {
    return delegate.stopCellEditing();
  } // stopCellEditing()

  /**
   * Forwards call to the {@link #delegate}.
   */
  public void cancelCellEditing()
  {
    delegate.cancelCellEditing();
  } // cancelCellEditing()

  /**
   * Sets an initial value for the editor. 
   * This will cause the editor to stopEditing and lose any partially 
   * edited value if the editor is editing when this method is called.
   * Returns the component that should be added to the client's Component 
   * hierarchy. Once installed in the client's hierarchy this component will 
   * then be able to draw and receive user input. 
   * 
   * @param tree - the JTree that is asking the editor to edit; this 
   * parameter can be null
   * @param value - the value of the cell to be edited
   * @param isSelected - true is the cell is to be renderer with selection
   * highlighting
   * @param expanded - true if the node is expanded
   * @param leaf - true if the node is a leaf node
   * @param row - the row index of the node being edited
   *
   * @return Component the component for editing
   */
  public Component getTreeCellEditorComponent(JTree tree, Object value,
                                              boolean isSelected,
                                              boolean expanded, boolean leaf,
                                              int row)
  {
    delegate.setValue(value);
    return editorComponent;
  } // getTreeCellEditorComponent()

  /**
   * Get the cell editor component that will perform the editing session. If
   * returned once, the same component is also returned on the repetetive calls
   * again (reused).
   * 
   * @param table the table where the editing is performed
   * @param value the current value of the table. It is set as the initial 
   *        component value.
   * @param isSelected if true, the cell is currently selected
   * @param row the row of the cell being edited
   * @param column the column of the cell being edited
   * 
   * @return Component the component that will perform the editing session
   */
  public Component getTableCellEditorComponent(JTable table, Object value,
                                               boolean isSelected, int row,
                                               int column)
  {
    // NOTE: as specified by Sun, we don't call new() everytime, we return 
    // editorComponent on each call to getTableCellEditorComponent or
    // getTreeCellEditorComponent.
    delegate.setValue(value);
    return editorComponent;
  } // getTableCellEditorComponent()

}<|MERGE_RESOLUTION|>--- conflicted
+++ resolved
@@ -141,17 +141,10 @@
 
     /**
      * Returns true to indicate that the editing cell can be selected.
-<<<<<<< HEAD
      * 
      * The default method returns true without action but may be overridden
      * in derived classes for more specific behavior.
      * 
-=======
-     * 
-     * The default method returns true without action but may be overridden
-     * in derived classes for more specific behavior.
-     * 
->>>>>>> f8383f28
      * @param event unused in default method
      *
      * @return true always
@@ -178,13 +171,7 @@
     /**
      * Cancel the cell editing session. This method notifies the registered
      * cell editor listeners (including the table) that the editing has been
-<<<<<<< HEAD
-     * canceled. 
-     * 
-     * @returns boolean
-=======
      * canceled.
->>>>>>> f8383f28
      */
     public void cancelCellEditing()
     {
@@ -316,8 +303,6 @@
       if (value != null)
         c.setSelectedItem(value);
     }
-<<<<<<< HEAD
-=======
 
     /**
      * Get the value for the editor component. 
@@ -374,53 +359,10 @@
       else
         c.setSelected( ((Boolean) value).booleanValue());
     }
->>>>>>> f8383f28
 
     /**
      * Get the value for the editor component. 
      *
-<<<<<<< HEAD
-     * @return value the value of the component (as String)
-     */
-    public Object getCellEditorValue()
-    {
-      JComboBox c = (JComboBox) editorComponent;
-      return value = c.getSelectedItem();
-    }     
-  }
-
-  /**
-   * Provides getter and setter methods to work with the check box.
-   * 
-   * @author Audrius Meskauskas (audriusa@Bioinformatics.org) 
-   */
-  private class JCheckBoxDelegate extends EditorDelegate
-  {
-    /**
-     * Use the serial version UID for interoperability.
-     */
-    private static final long serialVersionUID = 1;
-    
-    /**
-     * Set the value for the editor component.
-     *
-     * @param value the value to set (must be Boolean).
-     */
-    public void setValue(Object value)
-    {
-      JCheckBox c = (JCheckBox) editorComponent;
-      
-      if (value == null)
-        c.setSelected(false);
-      else
-        c.setSelected( ((Boolean) value).booleanValue());
-    }
-
-    /**
-     * Get the value for the editor component. 
-     *
-=======
->>>>>>> f8383f28
      * @return value the value of the component (must be CharSequence)
      */
     public Object getCellEditorValue()

--- conflicted
+++ resolved
@@ -112,11 +112,6 @@
    * <code>bottom</code> fields of the passed <code>insets</code> parameter to 
    * zero.
    *
-<<<<<<< HEAD
-   * @param c the component whose border is to be measured
-   *
-   * @return the same object that was passed for <code>insets</code>
-=======
    * @param c  the component that the border applies to (ignored here, 
    *     subclasses may use it).
    * @param insets  an instance that will be overwritten and returned as the 
@@ -124,7 +119,6 @@
    *
    * @return The border insets (the same object that was passed as the 
    *     <code>insets</code> argument).
->>>>>>> f8383f28
    *
    * @see #getBorderInsets(Component)
    * 

--- conflicted
+++ resolved
@@ -538,13 +538,8 @@
 
   public JEditorPane(URL url) throws IOException
   {
-<<<<<<< HEAD
-    init ();
-    setEditorKit (createEditorKitForContentType("text/html"));;
-=======
     init();
     setEditorKit(createEditorKitForContentType("text/html"));;
->>>>>>> f8383f28
     setPage(url);
   }
   
@@ -586,11 +581,7 @@
     // TODO: Have to handle the case where a ClassLoader was specified
     // when the EditorKit was registered
     EditorKit e = null;
-<<<<<<< HEAD
-    String className = (String)registerMap.get(type);
-=======
     String className = (String) registerMap.get(type);
->>>>>>> f8383f28
     if (className != null)
       {
         try

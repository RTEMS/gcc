/* JPopupMenu.java --
   Copyright (C) 2002, 2004, 2005  Free Software Foundation, Inc.

This file is part of GNU Classpath.

GNU Classpath is free software; you can redistribute it and/or modify
it under the terms of the GNU General Public License as published by
the Free Software Foundation; either version 2, or (at your option)
any later version.

GNU Classpath is distributed in the hope that it will be useful, but
WITHOUT ANY WARRANTY; without even the implied warranty of
MERCHANTABILITY or FITNESS FOR A PARTICULAR PURPOSE.  See the GNU
General Public License for more details.

You should have received a copy of the GNU General Public License
along with GNU Classpath; see the file COPYING.  If not, write to the
Free Software Foundation, Inc., 51 Franklin Street, Fifth Floor, Boston, MA
02110-1301 USA.

Linking this library statically or dynamically with other modules is
making a combined work based on this library.  Thus, the terms and
conditions of the GNU General Public License cover the whole
combination.

As a special exception, the copyright holders of this library give you
permission to link this library with independent modules to produce an
executable, regardless of the license terms of these independent
modules, and to copy and distribute the resulting executable under
terms of your choice, provided that you also meet, for each linked
independent module, the terms and conditions of the license of that
module.  An independent module is a module which is not derived from
or based on this library.  If you modify this library, you may extend
this exception to your version of the library, but you are not
obligated to do so.  If you do not wish to do so, delete this
exception statement from your version. */


package javax.swing;

import java.awt.Component;
import java.awt.Dimension;
import java.awt.Insets;
import java.awt.Point;
import java.awt.event.KeyEvent;
import java.awt.event.MouseEvent;
import java.beans.PropertyChangeEvent;
import java.beans.PropertyChangeListener;
import java.util.ArrayList;
import java.util.EventListener;

import javax.accessibility.Accessible;
import javax.accessibility.AccessibleContext;
import javax.accessibility.AccessibleRole;
import javax.swing.event.MenuKeyListener;
import javax.swing.event.PopupMenuEvent;
import javax.swing.event.PopupMenuListener;
import javax.swing.plaf.PopupMenuUI;

/**
 * JPopupMenu is a container that is used to display popup menu's menu
 * items. By default JPopupMenu is a lightweight container, however if it
 * is the case that JPopupMenu's bounds are outside of main window, then
 * heawyweight container will be used to display menu items. It is also
 * possible to change JPopupMenu's default  behavior and set JPopupMenu
 * to always use heavyweight container.
 *
 * JPopupMenu can be displayed anywhere; it is a floating free popup menu.
 * However before JPopupMenu is diplayed, its invoker property should be set.
 * JPopupMenu's invoker is a component relative to which popup menu is
 * displayed.
 *
 * JPopupMenu fires PopupMenuEvents to its registered listeners. Whenever
 * JPopupMenu becomes visible on the screen then PopupMenuEvent indicating
 * that popup menu became visible will be fired. In the case when
 * JPopupMenu becomes invisible or cancelled without selection, then
 * popupMenuBecomeInvisible() or popupMenuCancelled() methods of
 * PopupMenuListeners will be invoked.
 *
 * JPopupMenu also fires PropertyChangeEvents when its bound properties 
 * change.In addittion to inheritted bound properties, JPopupMenu has 
 * 'visible' bound property. When JPopupMenu becomes visible/invisible on
 * the screen it fires PropertyChangeEvents to its registered 
 * PropertyChangeListeners.
 */
public class JPopupMenu extends JComponent implements Accessible, MenuElement
{
  private static final long serialVersionUID = -8336996630009646009L;

  /* indicates if popup's menu border should be painted*/
  private boolean borderPainted = true;

  /** Flag indicating whether lightweight, mediumweight or heavyweight popup
     is used to display menu items.

     These are the possible cases:

     1. if DefaultLightWeightPopupEnabled true
         (i)  use lightweight container if popup feets inside top-level window
         (ii) only use heavyweight container (JDialog) if popup doesn't fit.

     2. if DefaultLightWeightPopupEnabled false
         (i) if popup fits, use awt.Panel (mediumWeight)
         (ii) if popup doesn't fit, use JDialog (heavyWeight)
  */
  private static boolean DefaultLightWeightPopupEnabled = true;

  /* Component that invokes popup menu. */
  transient Component invoker;

  /* Label for this popup menu. It is not used in most of the look and feel themes. */
  private String label;

  /*Amount of space between menuItem's in JPopupMenu and JPopupMenu's border */
  private Insets margin;

  /** Indicates whether ligthWeight container can be used to display popup
     menu. This flag is the same as DefaultLightWeightPopupEnabled, but setting
     this flag can change popup menu after creation of the object */
  private boolean lightWeightPopupEnabled;

  /** SelectionModel that keeps track of menu selection. */
  protected SingleSelectionModel selectionModel;

  /* Popup that is used to display JPopupMenu */
  private transient Popup popup;

  /**
   * Location of the popup, X coordinate.
   */
  private int popupLocationX;

  /**
   * Location of the popup, Y coordinate.
   */
  private int popupLocationY;

  /* Field indicating if popup menu is visible or not */
  private boolean visible = false;
  
  /**
   * Creates a new JPopupMenu object.
   */
  public JPopupMenu()
  {
    this(null);
  }

  /**
   * Creates a new JPopupMenu with specified label
   *
   * @param label Label for popup menu.
   */
  public JPopupMenu(String label)
  {
    lightWeightPopupEnabled = getDefaultLightWeightPopupEnabled();
    setLabel(label);
    setSelectionModel(new DefaultSingleSelectionModel());
    super.setVisible(false);
    updateUI();
  }

  /**
  * Adds given menu item to the popup menu
  *
  * @param item menu item to add to the popup menu
  *
  * @return menu item that was added to the popup menu
  */
  public JMenuItem add(JMenuItem item)
  {
    this.insert(item, -1);
    return item;
  }

  /**
   * Constructs menu item with a specified label and adds it to
   * popup menu
   *
   * @param text label for the menu item to be added
   *
   * @return constructed menu item that was added to the popup menu
   */
  public JMenuItem add(String text)
  {
    JMenuItem item = new JMenuItem(text);
    return add(item);
  }

  /**
   * Constructs menu item associated with the specified action
   * and adds it to the popup menu
   *
   * @param action Action for the new menu item
   *
   * @return menu item that was added to the menu
   */
  public JMenuItem add(Action action)
  {
    JMenuItem item = createActionComponent(action);

    if (action != null)
      action.addPropertyChangeListener(createActionChangeListener(item));

    return add(item);
  }

  /**
   * Revomes component at the given index from the menu.
   *
   * @param index index of the component that will be removed in the menu
   */
  public void remove(int index)
  {
    super.remove(index);
    revalidate();
  }

  /**
   * Create menu item associated with the given action
   * and inserts it into the popup menu at the specified index
   *
   * @param action Action for the new menu item
   * @param index index in the popup menu at which to insert new menu item.
   */
  public void insert(Action action, int index)
  {
    JMenuItem item = new JMenuItem(action);
    this.insert(item, index);
  }

  /**
   * Insert given component to the popup menu at the
   * specified index
   *
   * @param component Component to insert
   * @param index Index at which to insert given component
   */
  public void insert(Component component, int index)
  {
    super.add(component, index);
  }

  /**
   * Returns flag indicating if newly created JPopupMenu will use
   * heavyweight or lightweight container to display its menu items
   *
   * @return true if JPopupMenu will use lightweight container to display
   * menu items by default, and false otherwise.
   */
  public static boolean getDefaultLightWeightPopupEnabled()
  {
    return DefaultLightWeightPopupEnabled;
  }

  /**
   * Sets whether JPopupMenu should use ligthWeight container to
   * display it menu items by default
   *
   * @param enabled true if JPopupMenu should use lightweight container
   * for displaying its menu items, and false otherwise.
   */
  public static void setDefaultLightWeightPopupEnabled(boolean enabled)
  {
    DefaultLightWeightPopupEnabled = enabled;
  }

  /**
   * This method returns the UI used to display the JPopupMenu.
   *
   * @return The UI used to display the JPopupMenu.
   */
  public PopupMenuUI getUI()
  {
    return (PopupMenuUI) ui;
  }

  /**
   * Set the "UI" property of the menu item, which is a look and feel class
   * responsible for handling popupMenu's input events and painting it.
   *
   * @param ui The new "UI" property
   */
  public void setUI(PopupMenuUI ui)
  {
    super.setUI(ui);
  }

  /**
   * This method sets this menuItem's UI to the UIManager's default for the
   * current look and feel.
   */
  public void updateUI()
  {
    setUI((PopupMenuUI) UIManager.getUI(this));
  }

  /**
   * This method returns a name to identify which look and feel class will be
   * the UI delegate for the menuItem.
   *
   * @return The Look and Feel classID. "PopupMenuUI"
   */
  public String getUIClassID()
  {
    return "PopupMenuUI";
  }

  /**
   * Returns selectionModel used by this popup menu to keep
   * track of the selection.
   *
   * @return popup menu's selection model
   */
  public SingleSelectionModel getSelectionModel()
  {
    return selectionModel;
  }

  /**
   * Sets selection model for this popup menu
   *
   * @param model new selection model of this popup menu
   */
  public void setSelectionModel(SingleSelectionModel model)
  {
	selectionModel = model;
  }

  /**
   * Creates new menu item associated with a given action.
   *
   * @param action Action used to create new menu item
   *
   * @return new created menu item associated with a given action.
   */
  protected JMenuItem createActionComponent(Action action)
  {
    return new JMenuItem(action);
  }

  /**
   * Creates PropertyChangeListener that listens to PropertyChangeEvents
   * occuring in the Action associated with given menu item in this popup menu.
   *
   * @param item MenuItem
   *
   * @return The PropertyChangeListener
   */
  protected PropertyChangeListener createActionChangeListener(JMenuItem item)
  {
    return new ActionChangeListener();
  }

  /**
   * Returns true if this popup menu will display its menu item in
   * a lightweight container and false otherwise.
   *
   * @return true if this popup menu will display its menu items
   * in a lightweight container and false otherwise.
   */
  public boolean isLightWeightPopupEnabled()
  {
    return lightWeightPopupEnabled;
  }

  /**
   * DOCUMENT ME!
   *
   * @param enabled DOCUMENT ME!
   */
  public void setLightWeightPopupEnabled(boolean enabled)
  {
    lightWeightPopupEnabled = enabled;
  }

  /**
   * Returns label for this popup menu
   *
   * @return label for this popup menu
   */
  public String getLabel()
  {
    return label;
  }

  /**
   * Sets label for this popup menu. This method fires PropertyChangeEvent
   * when the label property is changed. Please note that most
   * of the Look &amp; Feel will ignore this property.
   *
   * @param label label for this popup menu
   */
  public void setLabel(String label)
  {
    if (label != this.label)
      {
	String oldLabel = this.label;
	this.label = label;
	firePropertyChange("label", oldLabel, label);
      }
  }

  /**
   * Adds separator to this popup menu
   */
  public void addSeparator()
  {
    // insert separator at the end of the list of menu items    
    this.insert(new Separator(), -1);
  }

  /**
   * Adds a MenuKeyListener to the popup.
   * 
   * @param l - the listener to add.
   */
  public void addMenuKeyListener(MenuKeyListener l)
  {
    listenerList.add(MenuKeyListener.class, l);
  }
  
  /**
   * Removes a MenuKeyListener from the popup.
   * 
   * @param l - the listener to remove.
   */
  public void removeMenuKeyListener(MenuKeyListener l)
  {
    listenerList.remove(MenuKeyListener.class, l);
  }
  
  /**
   * Returns array of getMenuKeyListeners that are listening to JPopupMenu.
   * 
   * @return array of getMenuKeyListeners that are listening to JPopupMenu
   */
  public MenuKeyListener[] getMenuKeyListeners()
  {
    return ((MenuKeyListener[]) listenerList.getListeners(MenuKeyListener.class));
  }
  
  /**
   * Adds popupMenuListener to listen for PopupMenuEvents fired
   * by the JPopupMenu
   *
   * @param listener PopupMenuListener to add to JPopupMenu
   */
  public void addPopupMenuListener(PopupMenuListener listener)
  {
    listenerList.add(PopupMenuListener.class, listener);
  }

  /**
   * Removes PopupMenuListener from JPopupMenu's list of listeners
   *
   * @param listener PopupMenuListener which needs to be removed
   */
  public void removePopupMenuListener(PopupMenuListener listener)
  {
    listenerList.remove(PopupMenuListener.class, listener);
  }

  /**
   * Returns array of PopupMenuListeners that are listening to JPopupMenu
   *
   * @return Array of PopupMenuListeners that are listening to JPopupMenu
   */
  public PopupMenuListener[] getPopupMenuListeners()
  {
    return ((PopupMenuListener[]) listenerList.getListeners(PopupMenuListener.class));
  }

  /**
   * This method calls popupMenuWillBecomeVisible() of popup menu's
   * PopupMenuListeners. This method is invoked just before popup menu
   * will appear on the screen.
   */
  protected void firePopupMenuWillBecomeVisible()
  {
    EventListener[] ll = listenerList.getListeners(PopupMenuListener.class);

    for (int i = 0; i < ll.length; i++)
      ((PopupMenuListener) ll[i]).popupMenuWillBecomeVisible(new PopupMenuEvent(this));
  }

  /**
   * This method calls popupMenuWillBecomeInvisible() of popup
   * menu's PopupMenuListeners. This method is invoked just before popup
   * menu will disappear from the screen
   */
  protected void firePopupMenuWillBecomeInvisible()
  {
    EventListener[] ll = listenerList.getListeners(PopupMenuListener.class);

    for (int i = 0; i < ll.length; i++)
      ((PopupMenuListener) ll[i]).popupMenuWillBecomeInvisible(new PopupMenuEvent(this));
  }

  /**
   * This method calls popupMenuCanceled() of popup menu's PopupMenuListeners.
   * This method is invoked just before popup menu is cancelled. This happens
   * when popup menu is closed without selecting any of its menu items. This
   * usually happens when the top-level window is resized or moved.
   */
  protected void firePopupMenuCanceled()
  {
    EventListener[] ll = listenerList.getListeners(PopupMenuListener.class);

    for (int i = 0; i < ll.length; i++)
      ((PopupMenuListener) ll[i]).popupMenuCanceled(new PopupMenuEvent(this));
  }

  /**
   * This methods sets popup menu's size to its' preferred size. If the
   * popup menu's size is previously set it will be ignored.
   */
  public void pack()
  {
    // Hook up this call so that it gets executed on the event thread in order
    // to avoid synchronization problems when calling the layout manager.
    if (! SwingUtilities.isEventDispatchThread())
      {
        SwingUtilities.invokeLater(new Runnable()
          {
            public void run()
            {
              show();
            }
          });
      }

    setSize(getPreferredSize());
  }

  /**
   * Return visibility of the popup menu
   *
   * @return true if popup menu is visible on the screen and false otherwise.
   */
  public boolean isVisible()
  {
    return visible;
  }

  /**
   * Sets visibility property of this popup menu. If the property is
   * set to true then popup menu will be dispayed and popup menu will
   * hide itself if visible property is set to false.
   *
   * @param visible true if popup menu will become visible and false otherwise.
   */
  public void setVisible(final boolean visible)
  {
    // Hook up this call so that it gets executed on the event thread in order
    // to avoid synchronization problems when calling the layout manager.
    if (! SwingUtilities.isEventDispatchThread())
      {
        SwingUtilities.invokeLater(new Runnable()
          {
            public void run()
            {
              setVisible(visible);
            }
          });
      }

    if (visible == isVisible())
      return;

    boolean old = isVisible();
    this.visible = visible;
    if (old != isVisible())
      {
<<<<<<< HEAD
        firePropertyChange("visible", old, isVisible());
        if (visible)
          {
            firePopupMenuWillBecomeVisible();

=======
        if (visible)
          {
            if (invoker != null && !(invoker instanceof JMenu))
              {
                MenuElement[] menuEls;
                if (getSubElements().length > 0)
                  {
                    menuEls = new MenuElement[2];
                    menuEls[0] = this;
                    menuEls[1] = getSubElements()[0];
                }
                else
                  {
                    menuEls = new MenuElement[1];
                    menuEls[0] = this;
                  }
                MenuSelectionManager.defaultManager().setSelectedPath(menuEls);
              }
            firePopupMenuWillBecomeVisible();
>>>>>>> f8383f28
            PopupFactory pf = PopupFactory.getSharedInstance();
            pack();
            popup = pf.getPopup(invoker, this, popupLocationX, popupLocationY);
            popup.show();
          }
        else
          {
<<<<<<< HEAD
            firePopupMenuWillBecomeInvisible();
            popup.hide();
          }
=======
            getSelectionModel().clearSelection();
            firePopupMenuWillBecomeInvisible();
            popup.hide();
          }
        firePropertyChange("visible", old, isVisible());
>>>>>>> f8383f28
      }
  }

  /**
   * Sets location of the popup menu.
   *
   * @param x X coordinate of the popup menu's location
   * @param y Y coordinate of the popup menu's location
   */
  public void setLocation(int x, int y)
  {
    popupLocationX = x;
    popupLocationY = y;
    // Handle the case when the popup is already showing. In this case we need
    // to fetch a new popup from PopupFactory and use this. See the general
    // contract of the PopupFactory.
  }

  /**
   * Returns popup menu's invoker.
   *
   * @return popup menu's invoker
   */
  public Component getInvoker()
  {
    return invoker;
  }

  /**
   * Sets popup menu's invoker.
   *
   * @param component The new invoker of this popup menu
   */
  public void setInvoker(Component component)
  {
    invoker = component;
  }

  /**
   * This method displays JPopupMenu on the screen at the specified
   * location. Note that x and y coordinates given to this method
   * should be expressed in terms of the popup menus' invoker.
   *
   * @param component Invoker for this popup menu
   * @param x x-coordinate of the popup menu relative to the specified invoker
   * @param y y-coordiate of the popup menu relative to the specified invoker
   */
  public void show(Component component, int x, int y)
  {
    if (component.isShowing())
      {
        setInvoker(component);
        Point p = new Point(x, y);
        SwingUtilities.convertPointToScreen(p, component);
        setLocation(p.x, p.y);
        setVisible(true);
      }
  }

  /**
   * Returns component located at the specified index in the popup menu
   *
   * @param index index of the component to return
   *
   * @return component located at the specified index in the popup menu
   *
   * @deprecated Replaced by getComponent(int)
   */
  public Component getComponentAtIndex(int index)
  {
    return getComponent(index);
  }

  /**
   * Returns index of the specified component in the popup menu
   *
   * @param component Component to look for
   *
   * @return index of the specified component in the popup menu
   */
  public int getComponentIndex(Component component)
  {
    Component[] items = getComponents();

    for (int i = 0; i < items.length; i++)
      {
	if (items[i].equals(component))
	  return i;
      }

    return -1;
  }

  /**
   * Sets size of the popup
   *
   * @param size Dimensions representing new size of the popup menu
   */
  public void setPopupSize(Dimension size)
  {
    super.setSize(size);
  }

  /**
   * Sets size of the popup menu
   *
   * @param width width for the new size
   * @param height height for the new size
   */
  public void setPopupSize(int width, int height)
  {
    super.setSize(width, height);
  }

  /**
   * Selects specified component in this popup menu.
   *
   * @param selected component to select
   */
  public void setSelected(Component selected)
  {
    int index = getComponentIndex(selected);
    selectionModel.setSelectedIndex(index);
  }

  /**
   * Checks if this popup menu paints its border.
   *
   * @return true if this popup menu paints its border and false otherwise.
   */
  public boolean isBorderPainted()
  {
    return borderPainted;
  }

  /**
   * Sets if the border of the popup menu should be
   * painter or not.
   *
   * @param painted true if the border should be painted and false otherwise
   */
  public void setBorderPainted(boolean painted)
  {
    borderPainted = painted;
  }

  /**
   * Returns margin for this popup menu.
   *
   * @return margin for this popup menu.
   */
  public Insets getMargin()
  {
    return margin;
  }

  /**
   * A string that describes this JPopupMenu. Normally only used
   * for debugging.
   *
   * @return A string describing this JMenuItem
   */
  protected String paramString()
  {
    StringBuffer sb = new StringBuffer();
    sb.append(super.paramString());
    sb.append(",label=");
    if (getLabel() != null)
      sb.append(getLabel());
    sb.append(",lightWeightPopupEnabled=").append(isLightWeightPopupEnabled());
    sb.append(",margin=");
    if (getMargin() != null)
      sb.append(margin);
    sb.append(",paintBorder=").append(isBorderPainted());
    return sb.toString();
  }

  /**
  * Process mouse events forwarded from MenuSelectionManager. This method 
  * doesn't do anything. It is here to conform to the MenuElement interface.
  *
  * @param event event forwarded from MenuSelectionManager
  * @param path path to the menu element from which event was generated
  * @param manager MenuSelectionManager for the current menu hierarchy
  */
  public void processMouseEvent(MouseEvent event, MenuElement[] path,
                                MenuSelectionManager manager)
  {
    // Empty Implementation. This method is needed for the implementation
    // of MenuElement interface
  }

  /**
   * Process key events forwarded from MenuSelectionManager. This method
   * doesn't do anything. It is here to conform to the MenuElement interface.
   *
   * @param event event forwarded from MenuSelectionManager
   * @param path path to the menu element from which event was generated
   * @param manager MenuSelectionManager for the current menu hierarchy
   *
   */
  public void processKeyEvent(KeyEvent event, MenuElement[] path,
                              MenuSelectionManager manager)
  {
    // Empty Implementation. This method is needed for the implementation
    // of MenuElement interface
  }

  /**
   * Method of MenuElement Interface. It is invoked when
   * popupMenu's selection has changed
   *
   * @param changed true if this popupMenu is part of current menu
   * hierarchy and false otherwise.
   */
  public void menuSelectionChanged(boolean changed)
  {
    if (! changed)
      setVisible(false);
  }

  /**
   * Return subcomonents of this popup menu. This method returns only
   * components that implement the <code>MenuElement</code> interface.
   *
   * @return array of menu items belonging to this popup menu
   */
  public MenuElement[] getSubElements()
  {
    Component[] items = getComponents();
    ArrayList subElements = new ArrayList();

    for (int i = 0; i < items.length; i++)
      if (items[i] instanceof MenuElement)
	subElements.add(items[i]);

    return (MenuElement[])
      subElements.toArray(new MenuElement[subElements.size()]);
  }

  /**
   * Method of the MenuElement interface. Returns reference to itself.
   *
   * @return Returns reference to itself
   */
  public Component getComponent()
  {
    return this;
  }

  /**
   * Checks if observing mouse event should trigger popup
   * menu to show on the screen.
   *
   * @param event MouseEvent to check
   *
   * @return true if the observing mouse event is popup trigger and false otherwise
   */
  public boolean isPopupTrigger(MouseEvent event)
  {
    return ((PopupMenuUI) getUI()).isPopupTrigger(event);
  }

  /**
   * DOCUMENT ME!
   *
   * @return DOCUMENT ME!
   */
  public AccessibleContext getAccessibleContext()
  {
    if (accessibleContext == null)
      accessibleContext = new AccessibleJPopupMenu();

    return accessibleContext;
  }

  /**
   * This is the separator that can be used in popup menu.
   */
  public static class Separator extends JSeparator
  {
    public Separator()
    {
      super();
    }

    public String getUIClassID()
    {
      return "PopupMenuSeparatorUI";
    }
  }

  protected class AccessibleJPopupMenu extends AccessibleJComponent
  {
    private static final long serialVersionUID = 7423261328879849768L;

    protected AccessibleJPopupMenu()
    {
      // Nothing to do here.
    }

    public AccessibleRole getAccessibleRole()
    {
      return AccessibleRole.POPUP_MENU;
    }
  }

  /* This class resizes popup menu and repaints popup menu appropriately if one
   of item's action has changed */
  private class ActionChangeListener implements PropertyChangeListener
  {
    public void propertyChange(PropertyChangeEvent evt)
    {
      // We used to have a revalidate() and repaint() call here. However I think
      // this is not needed. Instead, a new Popup has to be fetched from the
      // PopupFactory and used here.
    }
  }
}<|MERGE_RESOLUTION|>--- conflicted
+++ resolved
@@ -572,13 +572,6 @@
     this.visible = visible;
     if (old != isVisible())
       {
-<<<<<<< HEAD
-        firePropertyChange("visible", old, isVisible());
-        if (visible)
-          {
-            firePopupMenuWillBecomeVisible();
-
-=======
         if (visible)
           {
             if (invoker != null && !(invoker instanceof JMenu))
@@ -598,7 +591,6 @@
                 MenuSelectionManager.defaultManager().setSelectedPath(menuEls);
               }
             firePopupMenuWillBecomeVisible();
->>>>>>> f8383f28
             PopupFactory pf = PopupFactory.getSharedInstance();
             pack();
             popup = pf.getPopup(invoker, this, popupLocationX, popupLocationY);
@@ -606,17 +598,11 @@
           }
         else
           {
-<<<<<<< HEAD
-            firePopupMenuWillBecomeInvisible();
-            popup.hide();
-          }
-=======
             getSelectionModel().clearSelection();
             firePopupMenuWillBecomeInvisible();
             popup.hide();
           }
         firePropertyChange("visible", old, isVisible());
->>>>>>> f8383f28
       }
   }
 

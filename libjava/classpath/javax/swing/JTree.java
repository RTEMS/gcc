--- conflicted
+++ resolved
@@ -1142,15 +1142,9 @@
 
     public boolean isLeaf()
     {
-<<<<<<< HEAD
-      return (childValue == null || !(childValue instanceof Hashtable
-          || childValue instanceof Vector || childValue.getClass()
-          .isArray()));
-=======
       return childValue == null || !(childValue instanceof Hashtable
           || childValue instanceof Vector 
           || childValue.getClass().isArray());
->>>>>>> f8383f28
     }
 
     public static void createChildren(DefaultMutableTreeNode parent,
@@ -1282,12 +1276,6 @@
      */
     public void valueChanged(TreeSelectionEvent ev)
     {
-<<<<<<< HEAD
-      TreeSelectionEvent rewritten =
-        (TreeSelectionEvent) ev.cloneWithSource(JTree.this);
-      fireValueChanged(rewritten);
-      JTree.this.repaint();
-=======
       TreeSelectionEvent rewritten = 
         (TreeSelectionEvent) ev.cloneWithSource(JTree.this);
       fireValueChanged(rewritten);
@@ -1298,7 +1286,6 @@
         {
           repaint(getPathBounds(changed[i]));
         }
->>>>>>> f8383f28
     }
   }
 
@@ -1405,15 +1392,9 @@
   public static final String EXPANDS_SELECTED_PATHS_PROPERTY =
     "expandsSelectedPaths";
 
-<<<<<<< HEAD
-  private static final Object EXPANDED = new Object();
-
-  private static final Object COLLAPSED = new Object();
-=======
   private static final Object EXPANDED = Boolean.TRUE;
 
   private static final Object COLLAPSED = Boolean.FALSE;
->>>>>>> f8383f28
 
   private boolean dragEnabled;
 
@@ -1421,11 +1402,6 @@
 
   private TreePath anchorSelectionPath;
 
-<<<<<<< HEAD
-  private TreePath leadSelectionPath;
-
-=======
->>>>>>> f8383f28
   /**
    * This contains the state of all nodes in the tree. Al/ entries map the
    * TreePath of a note to to its state. Valid states are EXPANDED and
@@ -1471,8 +1447,6 @@
     new TreeSelectionRedirector();
 
   /**
-<<<<<<< HEAD
-=======
    * Indicates if the rowHeight property has been set by a client
    * program or by the UI.
    *
@@ -1500,16 +1474,11 @@
   private boolean clientShowsRootHandlesSet = false;
 
   /**
->>>>>>> f8383f28
    * Creates a new <code>JTree</code> object.
    */
   public JTree()
   {
-<<<<<<< HEAD
-    this(createTreeModel(null));
-=======
     this(getDefaultTreeModel());
->>>>>>> f8383f28
   }
 
   /**
@@ -1539,20 +1508,11 @@
    */
   public JTree(TreeModel model)
   {
-<<<<<<< HEAD
-    updateUI();
     setRootVisible(true);
-    setModel(model);
-=======
-    setRootVisible(true);
->>>>>>> f8383f28
     setSelectionModel(new EmptySelectionModel());
     selectionModel.setSelectionMode(TreeSelectionModel.SINGLE_TREE_SELECTION);
     
     // The root node appears expanded by default.
-<<<<<<< HEAD
-    nodeStates.put(new TreePath(model.getRoot()), EXPANDED);
-=======
     nodeStates = new Hashtable();
 
     // The cell renderer gets set by the UI.
@@ -1564,7 +1524,6 @@
     // events to the UI.
     updateUI();
     setModel(model);
->>>>>>> f8383f28
   }
 
   /**
@@ -1615,9 +1574,6 @@
     TreeUI ui = getUI();
     return ui != null ? ui.getPathForRow(this, row) : null;
   }
-<<<<<<< HEAD
-
-=======
   
   /**
    * Get the pathes that are displayes between the two given rows.
@@ -1627,7 +1583,6 @@
    * 
    * @return the array of the tree pathes
    */
->>>>>>> f8383f28
   protected TreePath[] getPathBetweenRows(int index0, int index1)
   {
     TreeUI ui = getUI();
@@ -1711,15 +1666,6 @@
    */
   public Dimension getPreferredScrollableViewportSize()
   {
-<<<<<<< HEAD
-    return new Dimension (getPreferredSize().width, getVisibleRowCount()*getRowHeight());
-  }
-
-  public int getScrollableUnitIncrement(Rectangle visibleRect,
-                                        int orientation, int direction)
-  {
-    return 1;
-=======
     return getPreferredSize();
   }
   
@@ -1756,17 +1702,12 @@
     else
       delta = direction * rowHeight == 0 ? 20 : rowHeight;
     return delta;
->>>>>>> f8383f28
   }
 
   public int getScrollableBlockIncrement(Rectangle visibleRect,
                                          int orientation, int direction)
   {
-<<<<<<< HEAD
-    return 1;
-=======
     return getScrollableUnitIncrement(visibleRect, orientation, direction);
->>>>>>> f8383f28
   }
 
   public boolean getScrollableTracksViewportHeight()
@@ -1964,13 +1905,10 @@
     if (treeModel == model)
       return;
 
-<<<<<<< HEAD
-=======
     // Remove listeners from old model.
     if (treeModel != null && treeModelListener != null)
       treeModel.removeTreeModelListener(treeModelListener);
 
->>>>>>> f8383f28
     // add treeModelListener to the new model
     if (treeModelListener == null)
       treeModelListener = createTreeModelListener();
@@ -1979,11 +1917,6 @@
 
     TreeModel oldValue = treeModel;
     treeModel = model;
-<<<<<<< HEAD
-
-    firePropertyChange(TREE_MODEL_PROPERTY, oldValue, model);
-    updateUI();
-=======
     clearToggledPaths();
 
     if (treeModel != null)
@@ -2000,7 +1933,6 @@
       }
 
     firePropertyChange(TREE_MODEL_PROPERTY, oldValue, model);
->>>>>>> f8383f28
   }
 
   /**
@@ -2046,11 +1978,6 @@
     if (rootVisible == flag)
       return;
 
-<<<<<<< HEAD
-    boolean oldValue = rootVisible;
-    rootVisible = flag;
-    firePropertyChange(ROOT_VISIBLE_PROPERTY, oldValue, flag);
-=======
     // If the root is currently selected, unselect it
     if (rootVisible && !flag)
       {
@@ -2064,7 +1991,6 @@
     rootVisible = flag;
     firePropertyChange(ROOT_VISIBLE_PROPERTY, oldValue, flag);
     
->>>>>>> f8383f28
   }
 
   public boolean getShowsRootHandles()
@@ -2074,11 +2000,8 @@
 
   public void setShowsRootHandles(boolean flag)
   {
-<<<<<<< HEAD
-=======
     clientShowsRootHandlesSet = true;
 
->>>>>>> f8383f28
     if (showsRootHandles == flag)
       return;
     
@@ -2178,11 +2101,8 @@
 
   public void setRowHeight(int height)
   {
-<<<<<<< HEAD
-=======
     clientRowHeightSet = true;
 
->>>>>>> f8383f28
     if (rowHeight == height)
       return;
 
@@ -2237,32 +2157,8 @@
   {
     if (path == null)
       return;
-<<<<<<< HEAD
-    
-    Object[] oPath = path.getPath();
-    TreePath temp = new TreePath(oPath[0]);
-    boolean stop = false;
-    int i = 1;
-    while (!stop)
-      {
-        while (isVisible(temp))
-          if (i < oPath.length)
-            temp = temp.pathByAddingChild(oPath[i++]);
-          else
-            {
-              stop = true;
-              break;
-            }
-        makeVisible(temp);
-      }
     Rectangle rect = getPathBounds(path);
     scrollRectToVisible(rect);
-    revalidate();
-    repaint();
-=======
-    Rectangle rect = getPathBounds(path);
-    scrollRectToVisible(rect);
->>>>>>> f8383f28
   }
 
   public void scrollRowToVisible(int row)
@@ -2277,10 +2173,7 @@
 
   public void setScrollsOnExpand(boolean scroll)
   {
-<<<<<<< HEAD
-=======
     clientScrollsOnExpandSet = true;
->>>>>>> f8383f28
     if (scrollsOnExpand == scroll)
       return;
 
@@ -2293,7 +2186,6 @@
   {
     selectionModel.setSelectionPath(path);
   }
-<<<<<<< HEAD
 
   public void setSelectionPaths(TreePath[] paths)
   {
@@ -2322,22 +2214,33 @@
     setSelectionPaths(paths);
   }
 
-=======
-
-  public void setSelectionPaths(TreePath[] paths)
-  {
-    selectionModel.setSelectionPaths(paths);
-  }
-
-  public void setSelectionRow(int row)
+  public void setSelectionInterval(int index0, int index1)
+  {
+    TreePath[] paths = getPathBetweenRows(index0, index1);
+
+    if (paths != null)
+      setSelectionPaths(paths);
+  }
+
+  public void addSelectionPath(TreePath path)
+  {
+    selectionModel.addSelectionPath(path);
+  }
+
+  public void addSelectionPaths(TreePath[] paths)
+  {
+    selectionModel.addSelectionPaths(paths);
+  }
+
+  public void addSelectionRow(int row)
   {
     TreePath path = getPathForRow(row);
 
     if (path != null)
-      selectionModel.setSelectionPath(path);
-  }
-
-  public void setSelectionRows(int[] rows)
+      selectionModel.addSelectionPath(path);
+  }
+
+  public void addSelectionRows(int[] rows)
   {
     // Make sure we have an UI so getPathForRow() does not return null.
     if (rows == null || getUI() == null)
@@ -2348,91 +2251,6 @@
     for (int i = rows.length - 1; i >= 0; --i)
       paths[i] = getPathForRow(rows[i]);
 
-    setSelectionPaths(paths);
-  }
-
->>>>>>> f8383f28
-  public void setSelectionInterval(int index0, int index1)
-  {
-    TreePath[] paths = getPathBetweenRows(index0, index1);
-
-    if (paths != null)
-      setSelectionPaths(paths);
-<<<<<<< HEAD
-  }
-
-  public void addSelectionPath(TreePath path)
-  {
-    selectionModel.addSelectionPath(path);
-  }
-
-  public void addSelectionPaths(TreePath[] paths)
-  {
-    selectionModel.addSelectionPaths(paths);
-  }
-
-  public void addSelectionRow(int row)
-  {
-    TreePath path = getPathForRow(row);
-
-    if (path != null)
-      selectionModel.addSelectionPath(path);
-  }
-
-  public void addSelectionRows(int[] rows)
-  {
-    // Make sure we have an UI so getPathForRow() does not return null.
-    if (rows == null || getUI() == null)
-      return;
-
-    TreePath[] paths = new TreePath[rows.length];
-
-    for (int i = rows.length - 1; i >= 0; --i)
-      paths[i] = getPathForRow(rows[i]);
-
-    addSelectionPaths(paths);
-  }
-
-  public void addSelectionInterval(int index0, int index1)
-  {
-    TreePath[] paths = getPathBetweenRows(index0, index1);
-
-    if (paths != null)
-      addSelectionPaths(paths);
-  }
-
-=======
-  }
-
-  public void addSelectionPath(TreePath path)
-  {
-    selectionModel.addSelectionPath(path);
-  }
-
-  public void addSelectionPaths(TreePath[] paths)
-  {
-    selectionModel.addSelectionPaths(paths);
-  }
-
-  public void addSelectionRow(int row)
-  {
-    TreePath path = getPathForRow(row);
-
-    if (path != null)
-      selectionModel.addSelectionPath(path);
-  }
-
-  public void addSelectionRows(int[] rows)
-  {
-    // Make sure we have an UI so getPathForRow() does not return null.
-    if (rows == null || getUI() == null)
-      return;
-
-    TreePath[] paths = new TreePath[rows.length];
-
-    for (int i = rows.length - 1; i >= 0; --i)
-      paths[i] = getPathForRow(rows[i]);
-
     addSelectionPaths(paths);
   }
   
@@ -2452,328 +2270,10 @@
       addSelectionPaths(paths);
   }
 
->>>>>>> f8383f28
   public void removeSelectionPath(TreePath path)
   {
     selectionModel.removeSelectionPath(path);
   }
-<<<<<<< HEAD
-
-  public void removeSelectionPaths(TreePath[] paths)
-  {
-    selectionModel.removeSelectionPaths(paths);
-  }
-
-  public void removeSelectionRow(int row)
-  {
-    TreePath path = getPathForRow(row);
-
-    if (path != null)
-      selectionModel.removeSelectionPath(path);
-  }
-
-  public void removeSelectionRows(int[] rows)
-  {
-    if (rows == null || getUI() == null)
-      return;
-
-    TreePath[] paths = new TreePath[rows.length];
-
-    for (int i = rows.length - 1; i >= 0; --i)
-      paths[i] = getPathForRow(rows[i]);
-
-    removeSelectionPaths(paths);
-  }
-
-  public void removeSelectionInterval(int index0, int index1)
-  {
-    TreePath[] paths = getPathBetweenRows(index0, index1);
-
-    if (paths != null)
-      removeSelectionPaths(paths);
-  }
-
-  public void clearSelection()
-  {
-    selectionModel.clearSelection();
-    setLeadSelectionPath(null);
-  }
-
-  public TreePath getLeadSelectionPath()
-  {
-    return leadSelectionPath;
-  }
-
-  /**
-   * @since 1.3
-   */
-  public void setLeadSelectionPath(TreePath path)
-  {
-    if (leadSelectionPath == path)
-      return;
-    
-    TreePath oldValue = leadSelectionPath;
-    leadSelectionPath = path;
-    firePropertyChange(LEAD_SELECTION_PATH_PROPERTY, oldValue, path);
-  }
-
-  /**
-   * @since 1.3
-   */
-  public TreePath getAnchorSelectionPath()
-  {
-    return anchorSelectionPath;
-  }
-
-  /**
-   * @since 1.3
-   */
-  public void setAnchorSelectionPath(TreePath path)
-  {
-    if (anchorSelectionPath == path)
-      return;
-
-    TreePath oldValue = anchorSelectionPath;
-    anchorSelectionPath = path;
-    firePropertyChange(ANCHOR_SELECTION_PATH_PROPERTY, oldValue, path);
-  }
-
-  public int getLeadSelectionRow()
-  {
-    return selectionModel.getLeadSelectionRow();
-  }
-
-  public int getMaxSelectionRow()
-  {
-    return selectionModel.getMaxSelectionRow();
-  }
-
-  public int getMinSelectionRow()
-  {
-    return selectionModel.getMinSelectionRow();
-  }
-
-  public int getSelectionCount()
-  {
-    return selectionModel.getSelectionCount();
-  }
-
-  public TreePath getSelectionPath()
-  {
-    return selectionModel.getSelectionPath();
-  }
-
-  public TreePath[] getSelectionPaths()
-  {
-    return selectionModel.getSelectionPaths();
-  }
-
-  public int[] getSelectionRows()
-  {
-    return selectionModel.getSelectionRows();
-  }
-
-  public boolean isPathSelected(TreePath path)
-  {
-    return selectionModel.isPathSelected(path);
-  }
-
-  public boolean isRowSelected(int row)
-  {
-    return selectionModel.isPathSelected(getPathForRow(row));
-  }
-
-  public boolean isSelectionEmpty()
-  {
-    return selectionModel.isSelectionEmpty();
-  }
-
-  /**
-   * Return the value of the <code>dragEnabled</code> property.
-   * 
-   * @return the value
-   * 
-   * @since 1.4
-   */
-  public boolean getDragEnabled()
-  {
-    return dragEnabled;
-  }
-
-  /**
-   * Set the <code>dragEnabled</code> property.
-   * 
-   * @param enabled new value
-   * 
-   * @since 1.4
-   */
-  public void setDragEnabled(boolean enabled)
-  {
-    dragEnabled = enabled;
-  }
-
-  public int getRowCount()
-  {
-    TreeUI ui = getUI();
-
-    if (ui != null)
-      return ui.getRowCount(this);
-
-    return 0;
-  }
-
-  public void collapsePath(TreePath path)
-  {
-    try
-      {
-        fireTreeWillCollapse(path);
-      }
-    catch (ExpandVetoException ev)
-      {
-        // We do nothing if attempt has been vetoed.
-      }
-    setExpandedState(path, false);
-    fireTreeCollapsed(path);
-  }
-
-  public void collapseRow(int row)
-  {
-    if (row < 0 || row >= getRowCount())
-      return;
-
-    TreePath path = getPathForRow(row);
-
-    if (path != null)
-      collapsePath(path);
-  }
-
-  public void expandPath(TreePath path)
-  {
-    // Don't expand if path is null
-    if (path == null)
-      return;
-
-    try
-      {
-        fireTreeWillExpand(path);
-      }
-    catch (ExpandVetoException ev)
-      {
-        // We do nothing if attempt has been vetoed.
-      }
-
-    setExpandedState(path, true);
-    fireTreeExpanded(path);
-  }
-
-  public void expandRow(int row)
-  {
-    if (row < 0 || row >= getRowCount())
-      return;
-
-    TreePath path = getPathForRow(row);
-
-    if (path != null)
-      expandPath(path);
-  }
-
-  public boolean isCollapsed(TreePath path)
-  {
-    return !isExpanded(path);
-  }
-
-  public boolean isCollapsed(int row)
-  {
-    if (row < 0 || row >= getRowCount())
-      return false;
-
-    TreePath path = getPathForRow(row);
-
-    if (path != null)
-      return isCollapsed(path);
-
-    return false;
-  }
-
-  public boolean isExpanded(TreePath path)
-  {
-    if (path == null)
-      return false;
-
-    Object state = nodeStates.get(path);
-
-    if ((state == null) || (state != EXPANDED))
-      return false;
-
-    TreePath parent = path.getParentPath();
-
-    if (parent != null)
-      return isExpanded(parent);
-
-    return true;
-  }
-
-  public boolean isExpanded(int row)
-  {
-    if (row < 0 || row >= getRowCount())
-      return false;
-
-    TreePath path = getPathForRow(row);
-
-    if (path != null)
-      return isExpanded(path);
-
-    return false;
-  }
-
-  /**
-   * @since 1.3
-   */
-  public boolean getExpandsSelectedPaths()
-  {
-    return expandsSelectedPaths;
-  }
-
-  /**
-   * @since 1.3
-   */
-  public void setExpandsSelectedPaths(boolean flag)
-  {
-    if (expandsSelectedPaths == flag)
-      return;
-
-    boolean oldValue = expandsSelectedPaths;
-    expandsSelectedPaths = flag;
-    firePropertyChange(EXPANDS_SELECTED_PATHS_PROPERTY, oldValue, flag);
-  }
-
-  public Rectangle getPathBounds(TreePath path)
-  {
-    TreeUI ui = getUI();
-
-    if (ui == null)
-      return null;
-
-    return ui.getPathBounds(this, path);
-  }
-
-  public Rectangle getRowBounds(int row)
-  {
-    TreePath path = getPathForRow(row);
-
-    if (path != null)
-      return getPathBounds(path);
-
-    return null;
-  }
-
-  public boolean isEditing()
-  {
-    TreeUI ui = getUI();
-
-    if (ui != null)
-      return ui.isEditing(this);
-=======
 
   public void removeSelectionPaths(TreePath[] paths)
   {
@@ -3054,12 +2554,61 @@
 
     if (path != null)
       return isExpanded(path);
->>>>>>> f8383f28
 
     return false;
   }
 
-<<<<<<< HEAD
+  /**
+   * @since 1.3
+   */
+  public boolean getExpandsSelectedPaths()
+  {
+    return expandsSelectedPaths;
+  }
+
+  /**
+   * @since 1.3
+   */
+  public void setExpandsSelectedPaths(boolean flag)
+  {
+    if (expandsSelectedPaths == flag)
+      return;
+
+    boolean oldValue = expandsSelectedPaths;
+    expandsSelectedPaths = flag;
+    firePropertyChange(EXPANDS_SELECTED_PATHS_PROPERTY, oldValue, flag);
+  }
+
+  public Rectangle getPathBounds(TreePath path)
+  {
+    TreeUI ui = getUI();
+
+    if (ui == null)
+      return null;
+
+    return ui.getPathBounds(this, path);
+  }
+
+  public Rectangle getRowBounds(int row)
+  {
+    TreePath path = getPathForRow(row);
+
+    if (path != null)
+      return getPathBounds(path);
+
+    return null;
+  }
+
+  public boolean isEditing()
+  {
+    TreeUI ui = getUI();
+
+    if (ui != null)
+      return ui.isEditing(this);
+
+    return false;
+  }
+
   public boolean stopEditing()
   {
     TreeUI ui = getUI();
@@ -3094,50 +2643,10 @@
 
     if (ui != null)
       return ui.getEditingPath(this);
-=======
-  /**
-   * @since 1.3
-   */
-  public boolean getExpandsSelectedPaths()
-  {
-    return expandsSelectedPaths;
-  }
-
-  /**
-   * @since 1.3
-   */
-  public void setExpandsSelectedPaths(boolean flag)
-  {
-    if (expandsSelectedPaths == flag)
-      return;
-
-    boolean oldValue = expandsSelectedPaths;
-    expandsSelectedPaths = flag;
-    firePropertyChange(EXPANDS_SELECTED_PATHS_PROPERTY, oldValue, flag);
-  }
-
-  public Rectangle getPathBounds(TreePath path)
-  {
-    TreeUI ui = getUI();
-
-    if (ui == null)
-      return null;
-
-    return ui.getPathBounds(this, path);
-  }
-
-  public Rectangle getRowBounds(int row)
-  {
-    TreePath path = getPathForRow(row);
-
-    if (path != null)
-      return getPathBounds(path);
->>>>>>> f8383f28
 
     return null;
   }
 
-<<<<<<< HEAD
   public TreePath getPathForLocation(int x, int y)
   {
     TreePath path = getClosestPathForLocation(x, y);
@@ -3164,44 +2673,10 @@
   }
 
   public TreePath getClosestPathForLocation(int x, int y)
-=======
-  public boolean isEditing()
   {
     TreeUI ui = getUI();
 
     if (ui != null)
-      return ui.isEditing(this);
-
-    return false;
-  }
-
-  public boolean stopEditing()
-  {
-    TreeUI ui = getUI();
-
-    if (isEditing())
-      if (ui != null)
-        return ui.stopEditing(this);
-
-    return false;
-  }
-
-  public void cancelEditing()
-  {
-    TreeUI ui = getUI();
-      
-    if (isEditing())
-      if (ui != null)
-        ui.cancelEditing(this);
-  }
-
-  public void startEditingAtPath(TreePath path)
->>>>>>> f8383f28
-  {
-    TreeUI ui = getUI();
-
-    if (ui != null)
-<<<<<<< HEAD
       return ui.getClosestPathForLocation(this, x, y);
 
     return null;
@@ -3223,37 +2698,10 @@
 
     if (path != null)
       return path.getLastPathComponent();
-=======
-      ui.startEditingAtPath(this, path);
-  }
-
-  public TreePath getEditingPath()
-  {
-    TreeUI ui = getUI();
-
-    if (ui != null)
-      return ui.getEditingPath(this);
 
     return null;
   }
 
-  public TreePath getPathForLocation(int x, int y)
-  {
-    TreePath path = getClosestPathForLocation(x, y);
-
-    if (path != null)
-      {
-        Rectangle rect = getPathBounds(path);
-
-        if ((rect != null) && rect.contains(x, y))
-          return path;
-      }
->>>>>>> f8383f28
-
-    return null;
-  }
-
-<<<<<<< HEAD
   private void doExpandParents(TreePath path, boolean state)
   {
     TreePath parent = path.getParentPath();		
@@ -3571,368 +3019,6 @@
   }
 
   /**
-   * Sent when the tree has changed enough that we need to resize the bounds, 
-   * but not enough that we need to remove the expanded node set (e.g nodes
-   * were expanded or collapsed, or nodes were inserted into the tree). You 
-   * should never have to invoke this, the UI will invoke this as it needs to. 
-=======
-  public int getRowForLocation(int x, int y)
-  {
-    TreePath path = getPathForLocation(x, y);
-
-    if (path != null)
-      return getRowForPath(path);
-
-    return -1;
-  }
-
-  public TreePath getClosestPathForLocation(int x, int y)
-  {
-    TreeUI ui = getUI();
-
-    if (ui != null)
-      return ui.getClosestPathForLocation(this, x, y);
-
-    return null;
-  }
-
-  public int getClosestRowForLocation(int x, int y)
-  {
-    TreePath path = getClosestPathForLocation(x, y);
-
-    if (path != null)
-      return getRowForPath(path);
-
-    return -1;
-  }
-
-  public Object getLastSelectedPathComponent()
-  {
-    TreePath path = getSelectionPath();
-
-    if (path != null)
-      return path.getLastPathComponent();
-
-    return null;
-  }
-
-  private void doExpandParents(TreePath path, boolean state)
-  {
-    TreePath parent = path.getParentPath();		
-
-    if (!isExpanded(parent) && parent != null)
-      doExpandParents(parent, false);
-    
-    nodeStates.put(path, state ? EXPANDED : COLLAPSED);
-  }
-
-  protected void setExpandedState(TreePath path, boolean state)
-  {
-    if (path == null)
-      return;
-
-    doExpandParents(path, state);
-  }
-
-  protected void clearToggledPaths()
-  {
-    nodeStates.clear();
-  }
-
-  protected Enumeration getDescendantToggledPaths(TreePath parent)
-  {
-    if (parent == null)
-      return null;
-
-    Enumeration nodes = nodeStates.keys();
-    Vector result = new Vector();
-
-    while (nodes.hasMoreElements())
-      {
-        TreePath path = (TreePath) nodes.nextElement();
-
-        if (path.isDescendant(parent))
-          result.addElement(path);
-      }
-
-    return result.elements();
-  }
-
-  public boolean hasBeenExpanded(TreePath path)
-  {
-    if (path == null)
-      return false;
-
-    return nodeStates.get(path) != null;
-  }
-
-  public boolean isVisible(TreePath path)
-  {
-    if (path == null)
-      return false;
-
-    TreePath parent = path.getParentPath();
-
-    if (parent == null)
-      return true; // Is root node.
-
-    return isExpanded(parent);
-  }
-
-  public void makeVisible(TreePath path)
-  {
-    if (path == null)
-      return;
-    
-    expandPath(path.getParentPath());
-  }
-
-  public boolean isPathEditable(TreePath path)
-  {
-    return isEditable();
-  }
-
-  /**
-   * Creates and returns an instance of {@link TreeModelHandler}.
-   * 
-   * @return an instance of {@link TreeModelHandler}
-   */
-  protected TreeModelListener createTreeModelListener()
-  {
-    return new TreeModelHandler();
-  }
-
-  /**
-   * Returns a sample TreeModel that can be used in a JTree. This can be used
-   * in Bean- or GUI-Builders to show something interesting.
-   * 
-   * @return a sample TreeModel that can be used in a JTree
-   */
-  protected static TreeModel getDefaultTreeModel()
-  {
-    DefaultMutableTreeNode root = new DefaultMutableTreeNode("Root node");
-    DefaultMutableTreeNode child1 = new DefaultMutableTreeNode("Child node 1");
-    DefaultMutableTreeNode child11 =
-      new DefaultMutableTreeNode("Child node 1.1");
-    DefaultMutableTreeNode child12 =
-      new DefaultMutableTreeNode("Child node 1.2");
-    DefaultMutableTreeNode child13 =
-      new DefaultMutableTreeNode("Child node 1.3");
-    DefaultMutableTreeNode child2 = new DefaultMutableTreeNode("Child node 2");
-    DefaultMutableTreeNode child21 =
-      new DefaultMutableTreeNode("Child node 2.1");
-    DefaultMutableTreeNode child22 =
-      new DefaultMutableTreeNode("Child node 2.2");
-    DefaultMutableTreeNode child23 =
-      new DefaultMutableTreeNode("Child node 2.3");
-    DefaultMutableTreeNode child24 =
-      new DefaultMutableTreeNode("Child node 2.4");
-
-    DefaultMutableTreeNode child3 = new DefaultMutableTreeNode("Child node 3");
-    root.add(child1);
-    root.add(child2);
-    root.add(child3);
-    child1.add(child11);
-    child1.add(child12);
-    child1.add(child13);
-    child2.add(child21);
-    child2.add(child22);
-    child2.add(child23);
-    child2.add(child24);
-    return new DefaultTreeModel(root);
-  }
-
-  /**
-   * Converts the specified value to a String. This is used by the renderers
-   * of this JTree and its nodes.
-   * 
-   * This implementation simply returns <code>value.toString()</code> and
-   * ignores all other parameters. Subclass this method to control the
-   * conversion.
-   * 
-   * @param value the value that is converted to a String
-   * @param selected indicates if that value is selected or not
-   * @param expanded indicates if that value is expanded or not
-   * @param leaf indicates if that value is a leaf node or not
-   * @param row the row of the node
-   * @param hasFocus indicates if that node has focus or not
-   */
-  public String convertValueToText(Object value, boolean selected,
-                                   boolean expanded, boolean leaf, int row, boolean hasFocus)
-  {
-    return value.toString();
-  }
-
-  /**
-   * A String representation of this JTree. This is intended to be used for
-   * debugging. The returned string may be empty but may not be
-   * <code>null</code>.
-   * 
-   * @return a String representation of this JTree
-   */
-  protected String paramString()
-  {
-    // TODO: this is completely legal, but it would possibly be nice
-    // to return some more content, like the tree structure, some properties
-    // etc ...
-    return "";
-  }
-
-  /**
-   * Returns all TreePath objects which are a descendants of the given path
-   * and are exapanded at the moment of the execution of this method. If the
-   * state of any node is beeing toggled while this method is executing this
-   * change may be left unaccounted.
-   * 
-   * @param path The parent of this request
-   *
-   * @return An Enumeration containing TreePath objects
-   */
-  public Enumeration getExpandedDescendants(TreePath path)
-  {
-    Enumeration paths = nodeStates.keys();
-    Vector relevantPaths = new Vector();
-    while (paths.hasMoreElements())
-      {
-        TreePath nextPath = (TreePath) paths.nextElement();
-        if (nodeStates.get(nextPath) == EXPANDED
-            && path.isDescendant(nextPath))
-          {
-            relevantPaths.add(nextPath);
-          }
-      }
-    return relevantPaths.elements();
-  }
-
-  /**
-   * Returns the next table element (beginning from the row
-   * <code>startingRow</code> that starts with <code>prefix</code>.
-   * Searching is done in the direction specified by <code>bias</code>.
-   * 
-   * @param prefix the prefix to search for in the cell values
-   * @param startingRow the index of the row where to start searching from
-   * @param bias the search direction, either {@link Position.Bias#Forward} or
-   *        {@link Position.Bias#Backward}
-   * 
-   * @return the path to the found element or -1 if no such element has been
-   *         found
-   * 
-   * @throws IllegalArgumentException if prefix is <code>null</code> or
-   *         startingRow is not valid
-   * 
-   * @since 1.4
-   */
-  public TreePath getNextMatch(String prefix, int startingRow,
-                               Position.Bias bias)
-  {
-    if (prefix == null)
-      throw new IllegalArgumentException("The argument 'prefix' must not be"
-                                         + " null.");
-    if (startingRow < 0)
-      throw new IllegalArgumentException("The argument 'startingRow' must not"
-                                         + " be less than zero.");
-
-    int size = getRowCount();
-    if (startingRow > size)
-      throw new IllegalArgumentException("The argument 'startingRow' must not"
-                                         + " be greater than the number of"
-                                         + " elements in the TreeModel.");
-
-    TreePath foundPath = null;
-    if (bias == Position.Bias.Forward)
-      {
-        for (int i = startingRow; i < size; i++)
-          {
-            TreePath path = getPathForRow(i);
-            Object o = path.getLastPathComponent();
-            // FIXME: in the following call to convertValueToText the
-            // last argument (hasFocus) should be done right.
-            String item = convertValueToText(o, isRowSelected(i),
-                                             isExpanded(i), treeModel.isLeaf(o),
-                                             i, false);
-            if (item.startsWith(prefix))
-              {
-                foundPath = path;
-                break;
-              }
-          }
-      }
-    else
-      {
-        for (int i = startingRow; i >= 0; i--)
-          {
-            TreePath path = getPathForRow(i);
-            Object o = path.getLastPathComponent();
-            // FIXME: in the following call to convertValueToText the
-            // last argument (hasFocus) should be done right.
-            String item = convertValueToText(o, isRowSelected(i),
-                                             isExpanded(i), treeModel.isLeaf(o), i, false);
-            if (item.startsWith(prefix))
-              {
-                foundPath = path;
-                break;
-              }
-          }
-      }
-    return foundPath;
-  }
-
-  /**
-   * Removes any paths in the current set of selected paths that are
-   * descendants of <code>path</code>. If <code>includePath</code> is set
-   * to <code>true</code> and <code>path</code> itself is selected, then
-   * it will be removed too.
-   * 
-   * @param path the path from which selected descendants are to be removed
-   * @param includeSelected if <code>true</code> then <code>path</code> itself
-   *        will also be remove if it's selected
-   * 
-   * @return <code>true</code> if something has been removed,
-   *         <code>false</code> otherwise
-   * 
-   * @since 1.3
-   */
-  protected boolean removeDescendantSelectedPaths(TreePath path,
-                                                  boolean includeSelected)
-  {
-    boolean removedSomething = false;
-    TreePath[] selected = getSelectionPaths();
-    for (int index = 0; index < selected.length; index++)
-      {
-        if ((selected[index] == path && includeSelected)
-            || (selected[index].isDescendant(path)))
-          {
-            removeSelectionPath(selected[index]);
-            removedSomething = true;
-          }
-      }
-    return removedSomething;
-  }
-  
-  /**
-   * Removes any descendants of the TreePaths in toRemove that have been 
-   * expanded.
-   * 
-   * @param toRemove - Enumeration of TreePaths that need to be removed from
-   * cache of toggled tree paths.
-   */
-  protected void removeDescendantToggledPaths(Enumeration toRemove)
-  {
-    while (toRemove.hasMoreElements())
-      {
-        TreePath current = (TreePath) toRemove.nextElement();
-        Enumeration descendants = getDescendantToggledPaths(current);
-        
-        while (descendants.hasMoreElements())
-          {
-            TreePath currentDes = (TreePath) descendants.nextElement();
-            if (isExpanded(currentDes))
-                nodeStates.remove(currentDes);
-          }
-      }
-  }
-
-  /**
    * <p>
    * Sent when the tree has changed enough that we need to resize the bounds,
    * but not enough that we need to remove the expanded node set (e.g nodes were
@@ -3947,14 +3033,11 @@
    * or revalidate() does <i>not</i> update the tree appearance properly.
    * 
    * @see DefaultTreeModel#reload()
->>>>>>> f8383f28
    */
   public void treeDidChange()
   {
     repaint();
   }
-<<<<<<< HEAD
-=======
 
   /**
    * Helper method for
@@ -4001,5 +3084,4 @@
         super.setUIProperty(propertyName, value);
       }
   }
->>>>>>> f8383f28
 }
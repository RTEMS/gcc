/* JCheckBoxMenuItem.java --
 Copyright (C) 2002, 2004, 2006, Free Software Foundation, Inc.

 This file is part of GNU Classpath.

 GNU Classpath is free software; you can redistribute it and/or modify
 it under the terms of the GNU General Public License as published by
 the Free Software Foundation; either version 2, or (at your option)
 any later version.

 GNU Classpath is distributed in the hope that it will be useful, but
 WITHOUT ANY WARRANTY; without even the implied warranty of
 MERCHANTABILITY or FITNESS FOR A PARTICULAR PURPOSE.  See the GNU
 General Public License for more details.

 You should have received a copy of the GNU General Public License
 along with GNU Classpath; see the file COPYING.  If not, write to the
 Free Software Foundation, Inc., 51 Franklin Street, Fifth Floor, Boston, MA
 02110-1301 USA.

 Linking this library statically or dynamically with other modules is
 making a combined work based on this library.  Thus, the terms and
 conditions of the GNU General Public License cover the whole
 combination.

 As a special exception, the copyright holders of this library give you
 permission to link this library with independent modules to produce an
 executable, regardless of the license terms of these independent
 modules, and to copy and distribute the resulting executable under
 terms of your choice, provided that you also meet, for each linked
 independent module, the terms and conditions of the license of that
 module.  An independent module is a module which is not derived from
 or based on this library.  If you modify this library, you may extend
 this exception to your version of the library, but you are not
 obligated to do so.  If you do not wish to do so, delete this
 exception statement from your version. */


package javax.swing;

import javax.accessibility.Accessible;
import javax.accessibility.AccessibleContext;
import javax.accessibility.AccessibleRole;

/**
<<<<<<< HEAD
 * A menu item that displays a checkbox. Its behaviour is very similar
 * to {@link JCheckBox}. Just like the <code>JCheckBox</code>, user can check
 * and uncheck this menu item by clicking on it. Also
 * {@link AbstractButton#setSelected} and {@link #setState} can be use used
 * for the same purpose.
 * <code>JCheckBoxMenuItem</code> uses
=======
 * A menu item that displays a checkbox. Its behaviour is very similar to
 * {@link JCheckBox}. Just like the <code>JCheckBox</code>, user can check
 * and uncheck this menu item by clicking on it. Also
 * {@link AbstractButton#setSelected} and {@link #setState} can be use used for
 * the same purpose. <code>JCheckBoxMenuItem</code> uses
>>>>>>> f8383f28
 * <code>ToggleButtonModel</code> to keep track of its selection.
 * 
 * @author original author unknown
 */
public class JCheckBoxMenuItem
    extends JMenuItem
    implements SwingConstants, Accessible
{
  private static final long serialVersionUID = - 6676402307973384715L;

  /** name for the UI delegate for this menuItem. */
  private static final String uiClassID = "CheckBoxMenuItemUI";

  /** Indicates whether this menu item is checked. */
  private boolean state;

  /**
   * This array contains text of this menu item if this menu item is in checked
   * state and null it is not.
   */
  private Object[] selectedObjects = new Object[1];

  /**
   * Creates a new JCheckBoxMenuItem object.
   */
  public JCheckBoxMenuItem()
  {
    this(null, null);
  }

  /**
   * Creates a new JCheckBoxMenuItem with given icon
   * 
   * @param icon Icon for this menu item
   */
  public JCheckBoxMenuItem(Icon icon)
  {
    this(null, icon);
  }

  /**
   * Creates a new JCheckBoxMenuItem with given label
   * 
   * @param text Label for this menu item
   */
  public JCheckBoxMenuItem(String text)
  {
    this(text, null);
  }

  /**
   * Creates a new JCheckBoxMenuItem using given action
   * 
   * @param action Action for this menu item.
   */
  public JCheckBoxMenuItem(Action action)
  {
    this();
    setAction(action);
  }

  /**
   * Creates a new JCheckBoxMenuItem object with given label and icon
   * 
   * @param text Label for this menu item
   * @param icon Icon for this menu item
   */
  public JCheckBoxMenuItem(String text, Icon icon)
  {
    this(text, icon, false);
  }

  /**
   * Creates a new JCheckBoxMenuItem object using specified label and marked as
   * checked if given 'state' is true.
   * 
   * @param text Label for this menu item
   * @param state <code>true</code> if this item should be in checked state
   *          and <code>false</code> otherwise
   */
  public JCheckBoxMenuItem(String text, boolean state)
  {
    this(text, null, state);
  }

  /**
   * Creates a new JCheckBoxMenuItem object with given label, icon, and marked
   * as checked if given 'state' is true.
   * 
   * @param text Label for this menu item
   * @param icon icon for this menu item
   * @param state <code>true</code> if this item should be in checked state
   *          and false otherwise
   */
  public JCheckBoxMenuItem(String text, Icon icon, boolean state)
  {
    super(text, icon);
    setModel(new JToggleButton.ToggleButtonModel());
    this.state = state;
<<<<<<< HEAD
    this.setVisible(true);
=======
    if (state == true)
      this.setSelected(true);
    setFocusable(false);
>>>>>>> f8383f28
  }

  /**
   * This method returns a name to identify which look and feel class will be
   * the UI delegate for the menuItem.
   * 
   * @return The Look and Feel classID. "JCheckBoxMenuItemUI"
   */
  public String getUIClassID()
  {
    return uiClassID;
  }

  /**
   * Returns checked state for this check box menu item.
   * 
   * @return Returns true if this menu item is in checked state and false
   *         otherwise.
   */
  public boolean getState()
  {
    return state;
  }

  /**
   * Sets state for this check box menu item. If given 'state' is true, then
   * mark menu item as checked, and uncheck this menu item otherwise.
   * 
   * @param state new state for this menu item
   */
  public synchronized void setState(boolean state)
  {
    this.state = state;
  }

  /**
   * This method returns array containing label of this menu item if it is
   * selected and null otherwise.
   * 
   * @return Array containing label of this menu item if this menu item is
   *         selected or null otherwise.
   */
  public Object[] getSelectedObjects()
  {
    if (state == true)
      selectedObjects[0] = this.getText();
    else
      selectedObjects[0] = null;

    return selectedObjects;
  }

  /**
   * This method overrides JComponent.requestFocus with an empty implementation,
   * since JCheckBoxMenuItems should not receive focus in general.
   */
  public void requestFocus()
  {
    // Should do nothing here
  }

  /**
   * Returns a string describing the attributes for the
   * <code>JCheckBoxMenuItem</code> component, for use in debugging. The
   * return value is guaranteed to be non-<code>null</code>, but the format
   * of the string may vary between implementations.
   * 
   * @return A string describing the attributes of the
   *         <code>JCheckBoxMenuItem</code>.
   */
  protected String paramString()
  {
    // calling super seems to be sufficient to match the reference
    // implementation here...
    return super.paramString();
  }

  /**
   * Returns the object that provides accessibility features for this
   * <code>JCheckBoxMenuItem</code> component.
   * 
   * @return The accessible context (an instance of
   *         {@link AccessibleJCheckBoxMenuItem}).
   */
  public AccessibleContext getAccessibleContext()
  {
    if (accessibleContext == null)
      accessibleContext = new AccessibleJCheckBoxMenuItem();

    return accessibleContext;
  }

  /**
   * Provides the accessibility features for the <code>JCheckBoxMenuItem</code>
   * component.
   * 
   * @see JCheckBoxMenuItem#getAccessibleContext()
   */
  protected class AccessibleJCheckBoxMenuItem
      extends AccessibleJMenuItem
  {
    private static final long serialVersionUID = 1079958073579370777L;

    /**
     * Creates a new <code>AccessibleJCheckBoxMenuItem</code> instance.
     */
    protected AccessibleJCheckBoxMenuItem()
    {
      // Nothing to do here.
    }

    /**
     * Returns the accessible role for the <code>JCheckBoxMenuItem</code>
     * component.
     * 
     * @return {@link AccessibleRole#CHECK_BOX}.
     */
    public AccessibleRole getAccessibleRole()
    {
      return AccessibleRole.CHECK_BOX;
    }
  }
}<|MERGE_RESOLUTION|>--- conflicted
+++ resolved
@@ -43,20 +43,11 @@
 import javax.accessibility.AccessibleRole;
 
 /**
-<<<<<<< HEAD
- * A menu item that displays a checkbox. Its behaviour is very similar
- * to {@link JCheckBox}. Just like the <code>JCheckBox</code>, user can check
- * and uncheck this menu item by clicking on it. Also
- * {@link AbstractButton#setSelected} and {@link #setState} can be use used
- * for the same purpose.
- * <code>JCheckBoxMenuItem</code> uses
-=======
  * A menu item that displays a checkbox. Its behaviour is very similar to
  * {@link JCheckBox}. Just like the <code>JCheckBox</code>, user can check
  * and uncheck this menu item by clicking on it. Also
  * {@link AbstractButton#setSelected} and {@link #setState} can be use used for
  * the same purpose. <code>JCheckBoxMenuItem</code> uses
->>>>>>> f8383f28
  * <code>ToggleButtonModel</code> to keep track of its selection.
  * 
  * @author original author unknown
@@ -156,13 +147,9 @@
     super(text, icon);
     setModel(new JToggleButton.ToggleButtonModel());
     this.state = state;
-<<<<<<< HEAD
-    this.setVisible(true);
-=======
     if (state == true)
       this.setSelected(true);
     setFocusable(false);
->>>>>>> f8383f28
   }
 
   /**

/* TreeSelectionEvent.java --
   Copyright (C) 2002, 2004, 2005, 2006, Free Software Foundation, Inc.

This file is part of GNU Classpath.

GNU Classpath is free software; you can redistribute it and/or modify
it under the terms of the GNU General Public License as published by
the Free Software Foundation; either version 2, or (at your option)
any later version.

GNU Classpath is distributed in the hope that it will be useful, but
WITHOUT ANY WARRANTY; without even the implied warranty of
MERCHANTABILITY or FITNESS FOR A PARTICULAR PURPOSE.  See the GNU
General Public License for more details.

You should have received a copy of the GNU General Public License
along with GNU Classpath; see the file COPYING.  If not, write to the
Free Software Foundation, Inc., 51 Franklin Street, Fifth Floor, Boston, MA
02110-1301 USA.

Linking this library statically or dynamically with other modules is
making a combined work based on this library.  Thus, the terms and
conditions of the GNU General Public License cover the whole
combination.

As a special exception, the copyright holders of this library give you
permission to link this library with independent modules to produce an
executable, regardless of the license terms of these independent
modules, and to copy and distribute the resulting executable under
terms of your choice, provided that you also meet, for each linked
independent module, the terms and conditions of the license of that
module.  An independent module is a module which is not derived from
or based on this library.  If you modify this library, you may extend
this exception to your version of the library, but you are not
obligated to do so.  If you do not wish to do so, delete this
exception statement from your version. */


package javax.swing.event;

import java.util.EventObject;

import javax.swing.tree.TreePath;
import javax.swing.tree.TreeSelectionModel;

/**
 * An event that carries information about a change to a 
 * {@link TreeSelectionModel}.
 * 
 * @see TreeSelectionListener
 * 
 * @author Andrew Selkirk
 */
<<<<<<< HEAD
public class TreeSelectionEvent extends EventObject {
=======
public class TreeSelectionEvent extends EventObject 
{
>>>>>>> f8383f28

  /**
   * The paths that have been added or removed from the selection.
   */
  protected TreePath[] paths;

  /**
   * Flags indicating if the paths were added (<code>true</code>) or removed
   * (<code>false</code>) from the selection.
   */
  protected boolean[] areNew;

  /**
   * The old lead selection path (may be <code>null</code>).
   */
  protected TreePath oldLeadSelectionPath;

  /**
   * The new lead selection path (may be <code>null</code>).
   */
  protected TreePath newLeadSelectionPath;

  /**
   * Creates a new <code>TreeSelectionEvent</code>.
   * 
   * @param source  the source (usually a {@link TreeSelectionModel}, 
   *                <code>null</code> not permitted).
   * @param paths  an array of the paths that have been added to or removed 
   *     from the selection.
   * @param areNew  a flag for each path where <code>true</code> indicates the
   *     corresponding path has been added to the selection and 
   *     <code>false</code> indicates the path has been removed.
   * @param oldLeadSelectionPath  the old lead selection path (<code>null</code>
   *     permitted).
   * @param newLeadSelectionPath  the new lead selection path (<code>null</code>
   *     permitted).
   *
   * @throws IllegalArgumentException if <code>source</code> is 
   *     <code>null</code>.
   */
  public TreeSelectionEvent(Object source, TreePath[] paths,
			    boolean[] areNew, TreePath oldLeadSelectionPath,
			    TreePath newLeadSelectionPath)
  {
    super(source);
    this.paths					= paths;
    this.areNew					= areNew;
    this.oldLeadSelectionPath	= oldLeadSelectionPath;
    this.newLeadSelectionPath	= newLeadSelectionPath;
  }

  /**
   * Creates a new <code>TreeSelectionEvent</code>.
   * 
   * @param source  the event source (usually a {@link TreeSelectionModel},
   *     <code>null</code> not permitted).
   * @param path  the path.
   * @param isNew <code>true</code> indicates that <code>path</code> has been 
   *     added to the selection, and <code>false</code> indicates that it has 
   *     been removed.
   * @param oldLeadSelectionPath  the old lead selection path (<code>null</code>
   *     permitted).
   * @param newLeadSelectionPath  the new lead selection path (<code>null</code>
   *     permitted).
   *                              
   * @throws IllegalArgumentException if <code>source</code> is 
   *     <code>null</code>.
   */
  public TreeSelectionEvent(Object source, TreePath path,
			    boolean isNew, TreePath oldLeadSelectionPath,
			    TreePath newLeadSelectionPath)
  {
    super(source);
    this.paths = new TreePath[]{path};
    this.areNew = new boolean[]{isNew};
    this.oldLeadSelectionPath	= oldLeadSelectionPath;
    this.newLeadSelectionPath	= newLeadSelectionPath;
  }

  /**
<<<<<<< HEAD
   * @return the first path element
=======
   * Returns the first path element.
   * 
   * @return The first path element.
   * 
   * @see #getPaths()
>>>>>>> f8383f28
   */
  public TreePath getPath()
  {
    return paths[0];
  } 

  /**
   * Returns an array of the paths that changed in the selection.
   * 
   * @return The paths that changed in the selection.
   * 
<<<<<<< HEAD
   * @return the paths with selection changed
=======
   * @see #isAddedPath(TreePath)
>>>>>>> f8383f28
   */
  public TreePath[] getPaths()
  {
    return (TreePath[]) paths.clone();
  } 

  /**
   * Returns <code>true</code> if the path returned by {@link #getPath()} has
   * been added to the selection, and <code>false</code> if it has been
   * removed.
   * 
   * @return A boolean.
   * 
   * @see #isAddedPath(int)
   */
  public boolean isAddedPath()
  {
    return areNew[0];
  } 

  /**
   * Returns <code>true</code> if <code>path</code> has been added to the 
   * selection, and <code>false</code> if the path has been removed from the
   * selection.
   * 
   * @param path  the path to check.
   * 
   * @return A flag indicating whether the path has been added to, or removed
   *     from, the selection.
   *     
   * @throw IllegalArgumentException if <code>path</code> is not one of the
   *     paths in {@link #getPaths()}.
   *     
   * @see #isAddedPath(int)
   */
  public boolean isAddedPath(TreePath path)
  {
    for (int i = paths.length - 1; i >= 0; i--)
      if (paths[i].equals(path))
        return areNew[i];

<<<<<<< HEAD
    return false;
=======
    throw new IllegalArgumentException("Unknown 'path' argument.");
>>>>>>> f8383f28
  } 

  /**
   * Returns <code>true</code> if the path at the specified index has been 
   * added to the selection, and <code>false</code> if the path has been 
   * removed from the selection.
   * 
   * @param index  the path index.
   * 
   * @return A flag indicating whether the path has been added to, or removed
   *     from, the selection.
   *     
   * @since 1.3
   * 
   * @see #isAddedPath(TreePath)
   */
  public boolean isAddedPath(int index)
  {
    return areNew[index];
  }

  /**
   * Returns the old lead selection path.
   * 
   * @return The old lead selection path (possibly <code>null</code>).
   * 
   * @see #getNewLeadSelectionPath()
   */
  public TreePath getOldLeadSelectionPath()
  {
    return oldLeadSelectionPath;
  } 

  /**
<<<<<<< HEAD
   * @return the current lead selection path
=======
   * Returns the new lead selection path.
   * 
   * @return The new lead selection path (possibly <code>null</code>).
   * 
   * @see #getOldLeadSelectionPath()
>>>>>>> f8383f28
   */
  public TreePath getNewLeadSelectionPath()
  {
    return newLeadSelectionPath;
  }

  /**
   * Creates a shallow copy of this <code>TreeSelectionEvent</code>, replacing
   * the source with <code>source</code>.
   * 
   * @param source  the new event source (<code>null</code> not permitted).
   * 
   * @return A cloned event with another event source.
   * 
   * @throws IllegalArgumentException if <code>source</code> is 
   *     <code>null</code>.
   */
  public Object cloneWithSource(Object source)
  {
<<<<<<< HEAD
    return new TreeSelectionEvent (source, paths, areNew,
				   oldLeadSelectionPath,
				   newLeadSelectionPath);
=======
    return new TreeSelectionEvent (source, paths, areNew, oldLeadSelectionPath,
        newLeadSelectionPath);
>>>>>>> f8383f28
  } 

} <|MERGE_RESOLUTION|>--- conflicted
+++ resolved
@@ -51,12 +51,8 @@
  * 
  * @author Andrew Selkirk
  */
-<<<<<<< HEAD
-public class TreeSelectionEvent extends EventObject {
-=======
 public class TreeSelectionEvent extends EventObject 
 {
->>>>>>> f8383f28
 
   /**
    * The paths that have been added or removed from the selection.
@@ -137,15 +133,11 @@
   }
 
   /**
-<<<<<<< HEAD
-   * @return the first path element
-=======
    * Returns the first path element.
    * 
    * @return The first path element.
    * 
    * @see #getPaths()
->>>>>>> f8383f28
    */
   public TreePath getPath()
   {
@@ -157,11 +149,7 @@
    * 
    * @return The paths that changed in the selection.
    * 
-<<<<<<< HEAD
-   * @return the paths with selection changed
-=======
    * @see #isAddedPath(TreePath)
->>>>>>> f8383f28
    */
   public TreePath[] getPaths()
   {
@@ -203,11 +191,7 @@
       if (paths[i].equals(path))
         return areNew[i];
 
-<<<<<<< HEAD
-    return false;
-=======
     throw new IllegalArgumentException("Unknown 'path' argument.");
->>>>>>> f8383f28
   } 
 
   /**
@@ -242,15 +226,11 @@
   } 
 
   /**
-<<<<<<< HEAD
-   * @return the current lead selection path
-=======
    * Returns the new lead selection path.
    * 
    * @return The new lead selection path (possibly <code>null</code>).
    * 
    * @see #getOldLeadSelectionPath()
->>>>>>> f8383f28
    */
   public TreePath getNewLeadSelectionPath()
   {
@@ -270,14 +250,8 @@
    */
   public Object cloneWithSource(Object source)
   {
-<<<<<<< HEAD
-    return new TreeSelectionEvent (source, paths, areNew,
-				   oldLeadSelectionPath,
-				   newLeadSelectionPath);
-=======
     return new TreeSelectionEvent (source, paths, areNew, oldLeadSelectionPath,
         newLeadSelectionPath);
->>>>>>> f8383f28
   } 
 
 } 
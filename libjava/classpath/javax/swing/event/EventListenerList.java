/* EventListenerList.java --
   Copyright (C) 2002, 2004, 2005, 2006,  Free Software Foundation, Inc.

This file is part of GNU Classpath.

GNU Classpath is free software; you can redistribute it and/or modify
it under the terms of the GNU General Public License as published by
the Free Software Foundation; either version 2, or (at your option)
any later version.

GNU Classpath is distributed in the hope that it will be useful, but
WITHOUT ANY WARRANTY; without even the implied warranty of
MERCHANTABILITY or FITNESS FOR A PARTICULAR PURPOSE.  See the GNU
General Public License for more details.

You should have received a copy of the GNU General Public License
along with GNU Classpath; see the file COPYING.  If not, write to the
Free Software Foundation, Inc., 51 Franklin Street, Fifth Floor, Boston, MA
02110-1301 USA.

Linking this library statically or dynamically with other modules is
making a combined work based on this library.  Thus, the terms and
conditions of the GNU General Public License cover the whole
combination.

As a special exception, the copyright holders of this library give you
permission to link this library with independent modules to produce an
executable, regardless of the license terms of these independent
modules, and to copy and distribute the resulting executable under
terms of your choice, provided that you also meet, for each linked
independent module, the terms and conditions of the license of that
module.  An independent module is a module which is not derived from
or based on this library.  If you modify this library, you may extend
this exception to your version of the library, but you are not
obligated to do so.  If you do not wish to do so, delete this
exception statement from your version. */

package javax.swing.event;

import java.io.Serializable;
import java.lang.reflect.Array;
import java.util.EventListener;


/**
 * A utility class for keeping track of {@link EventListener}s.
 *
 * <p><b>Example for using this class:</b>
 *
 * <blockquote><pre> import java.util.EventListener;
 * import javax.swing.event.EventListenerList;
 *
 * class Foo
 * {
 *   protected final EventListenerList listeners = new EventListenerList();
 *   protected BarClosedEvent barClosedEvent = null;
 *
 *   public void addBarListener(BarListener l)
 *   {
 *     listeners.<a href="#add(java.lang.Class, java.util.EventListener)"
 *               >add</a>(BarListener.class, l);
 *   }
 *
 *   public void removeBarListener(BarListener l)
 *   {
 *     listeners.<a href="#remove(java.lang.Class, java.util.EventListener)"
 *               >remove</a>(BarListener.class, l);
 *   }
 *
 *   protected void fireBarClosedEvent()
 *   {
 *     Object[] l = listeners.<a href="#getListenerList()"
 *                            >getListenerList()</a>;
 *
 *     for (int i = l.length - 2; i >= 0; i -= 2)
 *       if (l[i] == BarListener.class)
 *         {
 *           // Create the event on demand, when it is needed the first time.
 *           if (barClosedEvent == null)
 *             barClosedEvent = new BarClosedEvent(this);
 *
 *           ((BarClosedListener) l[i + 1]).barClosed(barClosedEvent);
 *         }
 *   }
 * }</pre></blockquote>
 *
 * @author Andrew Selkirk (aselkirk@sympatico.ca)
 * @author Sascha Brawer (brawer@dandelis.ch)
 */
public class EventListenerList
  implements Serializable
{
  /**
   * An ID for serializing instances of this class; verified with the
   * serialver tool of Sun J2SE 1.4.1_01.
   */
  static final long serialVersionUID = -5677132037850737084L;


  /**
   * An empty array that is shared by all instances of this class that
   * have no listeners.
   */
  private static final Object[] NO_LISTENERS = new Object[0];
  
  
  /**
   * An array with all currently registered listeners.  The array has
   * twice as many elements as there are listeners.  For an even
   * integer <code>i</code>, <code>listenerList[i]</code> indicates
   * the registered class, and <code>listenerList[i + 1]</code> is the
   * listener.
   */
  protected transient Object[] listenerList = NO_LISTENERS;

  
  /**
   * EventListenerList constructor
   */
  public EventListenerList()
  {
    // Nothing to do here.
  }


  /**
   * Registers a listener of a specific type.
   *
   * @param t the type of the listener.
   *
   * @param listener the listener to add, which must be an instance of
   * <code>t</code>, or of a subclass of <code>t</code>.
   *
   * @throws IllegalArgumentException if <code>listener</code> is not
   * an instance of <code>t</code> (or a subclass thereof).
   *
   * @throws NullPointerException if <code>t</code> is <code>null</code>.
   */
  public void add(Class t, EventListener listener)
  {
    int oldLength;
    Object[] newList;

    if (listener == null)
      return;

    if (!t.isInstance(listener))
      throw new IllegalArgumentException();

    oldLength = listenerList.length;
    newList = new Object[oldLength + 2];
    if (oldLength > 0)
      System.arraycopy(listenerList, 0, newList, 0, oldLength);

    newList[oldLength] = t;
    newList[oldLength + 1] = listener;
    listenerList = newList;
  }


  /**
   * Determines the number of listeners.
   */
  public int getListenerCount()
  {
    return listenerList.length / 2;
  }


  /**
   * Determines the number of listeners of a particular class.
   *
   * @param t the type of listeners to be counted. In order to get
   * counted, a subscribed listener must be exactly of class
   * <code>t</code>. Thus, subclasses of <code>t</code> will not be
   * counted.
   */
  public int getListenerCount(Class t)
  {
    int result = 0;
    for (int i = 0; i < listenerList.length; i += 2)
      if (t == listenerList[i])
        ++result;

    return result;
  }


  /**
<<<<<<< HEAD
   * Get a list of listenerType/listener pairs
   * @return Listener list
=======
   * Returns an array containing a sequence of listenerType/listener pairs, one
   * for each listener.
   * 
   * @return An array containing the listener types and references.
>>>>>>> f8383f28
   */
  public Object[] getListenerList()
  {
    // returning the internal storage is a bad idea, but tests show that the
    // reference implementation does this...
    return listenerList;
  }


  /**
   * Retrieves the currently subscribed listeners of a particular
   * type.  For a listener to be returned, it must have been
   * registered with exactly the type <code>c</code>; subclasses are
   * not considered equal.
   *
   * <p>The returned array can always be cast to <code>c[]</code>.
   * Since it is a newly allocated copy, the caller may arbitrarily
   * modify the array.
   *
   * @param c the class which was passed to {@link #add}.
   *
   * @throws ClassCastException if <code>c</code> does not implement
   * the {@link EventListener} interface.
   *
   * @throws NullPointerException if <code>c</code> is
   * <code>null</code>.
   *
   * @return an array of <code>c</code> whose elements are the
   * currently subscribed listeners of the specified type.  If there
   * are no such listeners, an empty array is returned.
   *
   * @since 1.3
   */
  public EventListener[] getListeners(Class c)
  {
    int count, f;
    EventListener[] result;

    count = getListenerCount(c);
    result = (EventListener[]) Array.newInstance(c, count);
    f = 0;
    for (int i = listenerList.length - 2; i >= 0; i -= 2)
      if (listenerList[i] == c)
        result[f++] = (EventListener) listenerList[i + 1];
    
    return result;
  }


  /**
   * Removes a listener of a specific type.
   *
   * @param t the type of the listener.
   *
   * @param listener the listener to remove, which must be an instance
   * of <code>t</code>, or of a subclass of <code>t</code>.
   *
   * @throws IllegalArgumentException if <code>listener</code> is not
   * an instance of <code>t</code> (or a subclass thereof).
   *
   * @throws NullPointerException if <code>t</code> is <code>null</code>.
   */
  public void remove(Class t, EventListener listener)
  {
    Object[] oldList, newList;
    int oldLength;

    if (listener == null)
      return;

    if (!t.isInstance(listener))
      throw new IllegalArgumentException();

    oldList = listenerList;
    oldLength = oldList.length;
    for (int i = 0; i < oldLength; i += 2)
      if (oldList[i] == t && oldList[i + 1] == listener)
        {
          if (oldLength == 2)
            newList = NO_LISTENERS;
          else
            {
              newList = new Object[oldLength - 2];
              if (i > 0)
                System.arraycopy(oldList, 0, newList, 0, i);
              if (i < oldLength - 2)
                System.arraycopy(oldList, i + 2, newList, i,
                                 oldLength - 2 - i);
            }
          listenerList = newList;
          return;
        }
  }


  /**
   * Returns a string representation of this object that may be useful
   * for debugging purposes.
   */
  public String toString()
  {
    StringBuffer buf = new StringBuffer("EventListenerList: ");
    buf.append(listenerList.length / 2);
    buf.append(" listeners: ");
    for (int i = 0; i < listenerList.length; i += 2)
      {
        buf.append(" type ");
        buf.append(((Class) listenerList[i]).getName());
        buf.append(" listener ");
        buf.append(listenerList[i + 1]);
      }
    return buf.toString();
  }
}<|MERGE_RESOLUTION|>--- conflicted
+++ resolved
@@ -187,15 +187,10 @@
 
 
   /**
-<<<<<<< HEAD
-   * Get a list of listenerType/listener pairs
-   * @return Listener list
-=======
    * Returns an array containing a sequence of listenerType/listener pairs, one
    * for each listener.
    * 
    * @return An array containing the listener types and references.
->>>>>>> f8383f28
    */
   public Object[] getListenerList()
   {

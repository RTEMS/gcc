/* JViewport.java -- 
   Copyright (C) 2002, 2004, 2005  Free Software Foundation, Inc.

This file is part of GNU Classpath.

GNU Classpath is free software; you can redistribute it and/or modify
it under the terms of the GNU General Public License as published by
the Free Software Foundation; either version 2, or (at your option)
any later version.

GNU Classpath is distributed in the hope that it will be useful, but
WITHOUT ANY WARRANTY; without even the implied warranty of
MERCHANTABILITY or FITNESS FOR A PARTICULAR PURPOSE.  See the GNU
General Public License for more details.

You should have received a copy of the GNU General Public License
along with GNU Classpath; see the file COPYING.  If not, write to the
Free Software Foundation, Inc., 51 Franklin Street, Fifth Floor, Boston, MA
02110-1301 USA.

Linking this library statically or dynamically with other modules is
making a combined work based on this library.  Thus, the terms and
conditions of the GNU General Public License cover the whole
combination.

As a special exception, the copyright holders of this library give you
permission to link this library with independent modules to produce an
executable, regardless of the license terms of these independent
modules, and to copy and distribute the resulting executable under
terms of your choice, provided that you also meet, for each linked
independent module, the terms and conditions of the license of that
module.  An independent module is a module which is not derived from
or based on this library.  If you modify this library, you may extend
this exception to your version of the library, but you are not
obligated to do so.  If you do not wish to do so, delete this
exception statement from your version. */


package javax.swing;

import gnu.classpath.SystemProperties;

import java.awt.Component;
import java.awt.Dimension;
import java.awt.Graphics;
import java.awt.Image;
import java.awt.Insets;
import java.awt.LayoutManager;
import java.awt.Point;
import java.awt.Rectangle;
import java.awt.Shape;
import java.awt.event.ComponentAdapter;
import java.awt.event.ComponentEvent;
import java.io.Serializable;

import javax.accessibility.Accessible;
import javax.accessibility.AccessibleContext;
import javax.accessibility.AccessibleRole;
import javax.swing.border.Border;
import javax.swing.event.ChangeEvent;
import javax.swing.event.ChangeListener;
import javax.swing.plaf.ViewportUI;

/**
 *  
 * <pre>
 *                                                     _
 *   +-------------------------------+    ...........Y1 \
 *   |  view                         |                .  \
 *   |  (this component's child)     |                .   > VY
 *   |                               |                .  / = Y2-Y1
 *   |         +------------------------------+  ....Y2_/
 *   |         | viewport            |        |       .
 *   |         | (this component)    |        |       .
 *   |         |                     |        |       .
 *   |         |                     |        |       .
 *   |         |                     |        |       .
 *   |         |                     |        |       .
 *   |         +------------------------------+  ....Y3
 *   |                               |                .
 *   |         .                     |        .       .
 *   |         .                     |        .       .
 *   +---------.---------------------+    ...........Y4
 *   .         .                     .        .
 *   .         .                     .        .
 *   .         .                     .        .
 *   X1.......X2.....................X3.......X4
 *   \____  ___/
 *        \/
 *        VX = X2-X1
 *</pre>
 *  
 * <p>A viewport is, like all swing components, located at some position in
 * the swing component tree; that location is exactly the same as any other
 * components: the viewport's "bounds".</p>
 *
 * <p>But in terms of drawing its child, the viewport thinks of itself as
 * covering a particular position <em>of the view's coordinate space</em>.
 * For example, the {@link #getViewPosition} method returns
 * the position <code>(VX,VY)</code> shown above, which is an position in
 * "view space", even though this is <em>implemented</em> by positioning
 * the underlying child at position <code>(-VX,-VY)</code></p>
 *
 */
public class JViewport extends JComponent implements Accessible
{
  /**
   * Provides accessibility support for <code>JViewport</code>.
   *
   * @author Roman Kennke (roman@kennke.org)
   */
  protected class AccessibleJViewport extends AccessibleJComponent
  {
    /**
     * Creates a new instance of <code>AccessibleJViewport</code>.
     */
    protected AccessibleJViewport()
    {
      // Nothing to do here.
    }

    /**
     * Returns the accessible role of <code>JViewport</code>, which is
     * {@link AccessibleRole#VIEWPORT}.
     *
     * @return the accessible role of <code>JViewport</code>
     */
    public AccessibleRole getAccessibleRole()
    {
      return AccessibleRole.VIEWPORT;
    }
  }

  /**
   * A {@link java.awt.event.ComponentListener} that listens for
   * changes of the view's size. This triggers a revalidate() call on the
   * viewport.
   */
  protected class ViewListener extends ComponentAdapter implements Serializable
  {
    private static final long serialVersionUID = -2812489404285958070L;

    /**
     * Creates a new instance of ViewListener.
     */
    protected ViewListener()
    {
      // Nothing to do here.
    }

    /**
     * Receives notification when a component (in this case: the view
     * component) changes it's size. This simply triggers a revalidate() on the
     * viewport.
     *
     * @param ev the ComponentEvent describing the change
     */
    public void componentResized(ComponentEvent ev)
    {
      revalidate();
    }
  }

  public static final int SIMPLE_SCROLL_MODE = 0;
  public static final int BLIT_SCROLL_MODE = 1;
  public static final int BACKINGSTORE_SCROLL_MODE = 2;

  private static final long serialVersionUID = -6925142919680527970L;

  /**
   * The default scrollmode to be used by all JViewports as determined by
   * the system property gnu.javax.swing.JViewport.scrollMode.
   */
  private static final int defaultScrollMode;

  protected boolean scrollUnderway;
  protected boolean isViewSizeSet;

  /**
   * This flag indicates whether we use a backing store for drawing.
   *
   * @deprecated since JDK 1.3
   */
  protected boolean backingStore;

  /**
   * The backingstore image used for the backingstore and blit scroll methods.
   */
  protected Image backingStoreImage;

  /**
   * The position at which the view has been drawn the last time. This is used
   * to determine the bittable area.
   */
  protected Point lastPaintPosition;

  ChangeEvent changeEvent = new ChangeEvent(this);

  int scrollMode;

  /** 
   * The width and height of the Viewport's area in terms of view
   * coordinates.  Typically this will be the same as the width and height
   * of the viewport's bounds, unless the viewport transforms units of
   * width and height, which it may do, for example if it magnifies or
   * rotates its view.
   *
   * @see #toViewCoordinates(Dimension)
   */
  Dimension extentSize;

  /**
   * The width and height of the view in its own coordinate space.
   */
  Dimension viewSize;

  /**
   * The ViewListener instance.
   */
  ViewListener viewListener;

  /**
   * Stores the location from where to blit. This is a cached Point object used
   * in blitting calculations.
   */
  Point cachedBlitFrom;

  /**
   * Stores the location where to blit to. This is a cached Point object used
   * in blitting calculations.
   */
  Point cachedBlitTo;

  /**
   * Stores the width of the blitted area. This is a cached Dimension object
   * used in blitting calculations.
   */
  Dimension cachedBlitSize;

  /**
   * Stores the bounds of the area that needs to be repainted. This is a cached
   * Rectangle object used in blitting calculations. 
   */
  Rectangle cachedBlitPaint;

  boolean damaged = true;

  /**
   * A flag indicating if the size of the viewport has changed since the
   * last repaint. This is used in double buffered painting to check if we
   * need a new double buffer, or can reuse the old one.
   */
  boolean sizeChanged = true;

  /**
   * Indicates if this JViewport is the paint root or not. If it is not, then
   * we may not assume that the offscreen buffer still has the right content
   * because parent components may have cleared the background already.
   */
  private boolean isPaintRoot = false;

  /**
   * Initializes the default setting for the scrollMode property.
   */
  static
  {
    String scrollModeProp =
      SystemProperties.getProperty("gnu.javax.swing.JViewport.scrollMode",
                         "BLIT");
    if (scrollModeProp.equalsIgnoreCase("simple"))
      defaultScrollMode = SIMPLE_SCROLL_MODE;
    else if (scrollModeProp.equalsIgnoreCase("backingstore"))
      defaultScrollMode = BACKINGSTORE_SCROLL_MODE;
    else
      defaultScrollMode = BLIT_SCROLL_MODE;
  }

  public JViewport()
  {
    setOpaque(true);
    setScrollMode(defaultScrollMode);
    updateUI();
    setLayout(createLayoutManager());
    lastPaintPosition = new Point();
    cachedBlitFrom = new Point();
    cachedBlitTo = new Point();
    cachedBlitSize = new Dimension();
    cachedBlitPaint = new Rectangle();
  }

  public Dimension getExtentSize()
  {
    if (extentSize == null)
      return toViewCoordinates(getSize());
    else
      return extentSize;
  }

  public Dimension toViewCoordinates(Dimension size)
  {
    return size;
  }

  public Point toViewCoordinates(Point p)
  {
    Point pos = getViewPosition();
    return new Point(p.x + pos.x,
                     p.y + pos.y);
  }

  public void setExtentSize(Dimension newSize)
  {
    extentSize = newSize;
    fireStateChanged();
  }

  /**
   * Returns the viewSize when set, or the preferred size of the set
   * Component view.  If no viewSize and no Component view is set an
   * empty Dimension is returned.
   */
  public Dimension getViewSize()
  {
    if (isViewSizeSet)
      return viewSize;
    else
      {
	Component view = getView();
	if (view != null)
	  return view.getPreferredSize();
	else
	  return new Dimension();
      }
  }


  public void setViewSize(Dimension newSize)
  {
    viewSize = newSize;
    Component view = getView();
    if (view != null)
      {
        if (newSize != view.getSize())
          {
            view.setSize(viewSize);
            fireStateChanged();
          }
      }
    isViewSizeSet = true;
  }

  /**
   * Get the viewport's position in view space. Despite confusing name,
   * this really does return the viewport's (0,0) position in view space,
   * not the view's position.
   */

  public Point getViewPosition()
  {
    Component view = getView();
    if (view == null)
      return new Point(0,0);
    else
      {
        Point p = view.getLocation();
        p.x = -p.x;
        p.y = -p.y;
        return p;
      }
  }

  public void setViewPosition(Point p)
  {
    if (getViewPosition().equals(p))
      return;
    Component view = getView();
    if (view != null)
      {
        Point q = new Point(-p.x, -p.y);
        view.setLocation(q);
        isViewSizeSet = false;
        fireStateChanged();
      }
    repaint();
  }

  public Rectangle getViewRect()
  {
    return new Rectangle(getViewPosition(), 
                         getExtentSize());
  }

  /**
   * @deprecated 1.4
   */
  public boolean isBackingStoreEnabled()
  {
    return scrollMode == BACKINGSTORE_SCROLL_MODE;
  }

  /**
   * @deprecated 1.4
   */
  public void setBackingStoreEnabled(boolean b)
  {
    if (b && scrollMode != BACKINGSTORE_SCROLL_MODE)
      {
        scrollMode = BACKINGSTORE_SCROLL_MODE;
        fireStateChanged();
      }
  }

  public void setScrollMode(int mode)
  {
    scrollMode = mode;
    fireStateChanged();
  }

  public int getScrollMode()
  {
    return scrollMode;
  }

  public Component getView()
  {
    if (getComponentCount() == 0)
      return null;
  
    return getComponents()[0];
  }

  public void setView(Component v)
  {
    Component currView = getView();
    if (viewListener != null && currView != null)
      currView.removeComponentListener(viewListener);

    if (v != null)
      {
        if (viewListener == null)
          viewListener = createViewListener();
        v.addComponentListener(viewListener);
        add(v);
        fireStateChanged();
      }
    revalidate();
    repaint();
  }

  public void reshape(int x, int y, int w, int h)
  {
    if (w != getWidth() || h != getHeight())
      sizeChanged = true;
    super.reshape(x, y, w, h);
    if (sizeChanged)
      {
        damaged = true;
        fireStateChanged();
      }
  }

  public final Insets getInsets()
  {
    return new Insets(0, 0, 0, 0);
  }

  public final Insets getInsets(Insets insets)
  {
    if (insets == null)
      return getInsets();
    insets.top = 0;
    insets.bottom = 0;
    insets.left = 0;
    insets.right = 0;
    return insets;
  }
    

  /**
   * Overridden to return <code>false</code>, so the JViewport's paint method
   * gets called instead of directly calling the children. This is necessary
   * in order to get a useful clipping and translation on the children.
   *
   * @return <code>false</code>
   */
  public boolean isOptimizedDrawingEnabled()
  {
    return false;
  }

  public void paint(Graphics g)
  {
    Component view = getView();

    if (view == null)
      return;

    Point pos = getViewPosition();
    Rectangle viewBounds = view.getBounds();
    Rectangle portBounds = getBounds();

    if (viewBounds.width == 0 
        || viewBounds.height == 0
        || portBounds.width == 0
        || portBounds.height == 0)
      return;

    switch (getScrollMode())
      {

      case JViewport.BACKINGSTORE_SCROLL_MODE:
        paintBackingStore(g);
        break;
      case JViewport.BLIT_SCROLL_MODE:
        paintBlit(g);
        break;
      case JViewport.SIMPLE_SCROLL_MODE:
      default:
        paintSimple(g);
        break;
      }
    damaged = false;
  }

  public void addChangeListener(ChangeListener listener)
  {
    listenerList.add(ChangeListener.class, listener);
  }

  public void removeChangeListener(ChangeListener listener)
  {
    listenerList.remove(ChangeListener.class, listener);
  }

  public ChangeListener[] getChangeListeners() 
  {
    return (ChangeListener[]) getListeners(ChangeListener.class);
  }

  /**
   * This method returns the String ID of the UI class of  Separator.
   *
   * @return The UI class' String ID.
   */
  public String getUIClassID()
  {
    return "ViewportUI";
  }

  /**
   * This method resets the UI used to the Look and Feel defaults..
   */
  public void updateUI()
  {
    setUI((ViewportUI) UIManager.getUI(this));
  }            

  /**
   * This method returns the viewport's UI delegate.
   *
   * @return The viewport's UI delegate.
   */
  public ViewportUI getUI()
  {
    return (ViewportUI) ui;
  }

  /**
   * This method sets the viewport's UI delegate.
   *
   * @param ui The viewport's UI delegate.
   */
  public void setUI(ViewportUI ui)
  {
    super.setUI(ui);
  }

  public final void setBorder(Border border)
  {
    if (border != null)
      throw new IllegalArgumentException();
  }

  /**
   * Scrolls the view so that contentRect becomes visible.
   *
   * @param contentRect the rectangle to make visible within the view
   */
  public void scrollRectToVisible(Rectangle contentRect)
  {
    Component view = getView();
    if (view == null)
      return;    
      
    Point pos = getViewPosition();
    Rectangle viewBounds = getView().getBounds();
    Rectangle portBounds = getBounds();
    
    if (isShowing())
      getView().validate();

    // If the bottom boundary of contentRect is below the port
    // boundaries, scroll up as necessary.
    if (contentRect.y + contentRect.height + viewBounds.y > portBounds.height)
      pos.y = contentRect.y + contentRect.height - portBounds.height;
    // If contentRect.y is above the port boundaries, scroll down to
    // contentRect.y.
    if (contentRect.y + viewBounds.y < 0)
      pos.y = contentRect.y;
    // If the right boundary of contentRect is right from the port
    // boundaries, scroll left as necessary.
    if (contentRect.x + contentRect.width + viewBounds.x > portBounds.width)
      pos.x = contentRect.x + contentRect.width - portBounds.width;
    // If contentRect.x is left from the port boundaries, scroll right to
    // contentRect.x.
    if (contentRect.x + viewBounds.x < 0)
      pos.x = contentRect.x;
    setViewPosition(pos);
  }

  /**
   * Returns the accessible context for this <code>JViewport</code>. This
   * will be an instance of {@link AccessibleJViewport}.
   *
   * @return the accessible context for this <code>JViewport</code>
   */
  public AccessibleContext getAccessibleContext()
  {
    if (accessibleContext == null)
      accessibleContext = new AccessibleJViewport();
    return accessibleContext;
  }

  /**
   * Forward repaint to parent to make sure only one paint is performed by the
   * RepaintManager.
   *
   * @param tm number of milliseconds to defer the repaint request
   * @param x the X coordinate of the upper left corner of the dirty area
   * @param y the Y coordinate of the upper left corner of the dirty area
   * @param w the width of the dirty area
   * @param h the height of the dirty area
   */
  public void repaint(long tm, int x, int y, int w, int h)
  {
//    Component parent = getParent();
//    if (parent != null)
//      parent.repaint(tm, x + getX(), y + getY(), w, h);
//    else
//      super.repaint(tm, x, y, w, h);

    // The specs suggest to implement something like the above. This however
    // breaks blit painting, because the parent (most likely a JScrollPane)
    // clears the background of the offscreen area of the JViewport, thus
    // destroying the pieces that we want to clip. So we simply call super here
    // instead.
    super.repaint(tm, x, y, w, h);
    
  }

  protected void addImpl(Component comp, Object constraints, int index)
  {
    if (getComponentCount() > 0)
      remove(getComponents()[0]);
    
    super.addImpl(comp, constraints, index);
  }

  protected void fireStateChanged()
  {
    ChangeListener[] listeners = getChangeListeners();
    for (int i = 0; i < listeners.length; ++i)
      listeners[i].stateChanged(changeEvent);
  }

  /**
   * Creates a {@link ViewListener} that is supposed to listen for
   * size changes on the view component.
   *
   * @return a ViewListener instance
   */
  protected ViewListener createViewListener()
  {
    return new ViewListener();
  }

  /**
   * Creates the LayoutManager that is used for this viewport. Override
   * this method if you want to use a custom LayoutManager.
   *
   * @return a LayoutManager to use for this viewport
   */
  protected LayoutManager createLayoutManager()
  {
    return new ViewportLayout();
  }

  /**
   * Computes the parameters for the blitting scroll method. <code>dx</code>
   * and <code>dy</code> specifiy the X and Y offset by which the viewport
   * is scrolled. All other arguments are output parameters and are filled by
   * this method.
   *
   * <code>blitFrom</code> holds the position of the blit rectangle in the
   * viewport rectangle before scrolling, <code>blitTo</code> where the blitArea
   * is copied to.
   *
   * <code>blitSize</code> holds the size of the blit area and
   * <code>blitPaint</code> is the area of the view that needs to be painted.
   *
   * This method returns <code>true</code> if blitting is possible and
   * <code>false</code> if the viewport has to be repainted completetly without
   * blitting.
   *
   * @param dx the horizontal delta
   * @param dy the vertical delta
   * @param blitFrom the position from where to blit; set by this method
   * @param blitTo the position where to blit area is copied to; set by this
   *        method
   * @param blitSize the size of the blitted area; set by this method
   * @param blitPaint the area that needs repainting; set by this method
   *
   * @return <code>true</code> if blitting is possible,
   *         <code>false</code> otherwise
   */
  protected boolean computeBlit(int dx, int dy, Point blitFrom, Point blitTo,
                                Dimension blitSize, Rectangle blitPaint)
  {
    if ((dx != 0 && dy != 0) || (dy == 0 && dy == 0) || damaged)
      // We cannot blit if the viewport is scrolled in both directions at
      // once. Also, we do not want to blit if the viewport is not scrolled at
      // all, because that probably means the view component repaints itself
      // and the buffer needs updating.
      return false;

    Rectangle portBounds = SwingUtilities.calculateInnerArea(this, getBounds());

    // Compute the blitFrom and blitTo parameters.
    blitFrom.x = portBounds.x;
    blitFrom.y = portBounds.y;
    blitTo.x = portBounds.x;
    blitTo.y = portBounds.y;

    if (dy > 0)
      {
        blitFrom.y = portBounds.y + dy;
      }
    else if (dy < 0)
      {
        blitTo.y = portBounds.y - dy;
      }
    else if (dx > 0)
      {
        blitFrom.x = portBounds.x + dx;
      }
    else if (dx < 0)
      {
        blitTo.x = portBounds.x - dx;
      }

    // Compute size of the blit area.
    if (dx != 0)
      {
        blitSize.width = portBounds.width - Math.abs(dx);
        blitSize.height = portBounds.height;
      }
    else if (dy != 0)
      {
        blitSize.width = portBounds.width;
        blitSize.height = portBounds.height - Math.abs(dy);
      }

    // Compute the blitPaint parameter.
    blitPaint.setBounds(portBounds);
    if (dy > 0)
      {
        blitPaint.y = portBounds.y + portBounds.height - dy;
        blitPaint.height = dy;
      }
    else if (dy < 0)
      {
        blitPaint.height = -dy;
      }
    if (dx > 0)
      {
        blitPaint.x = portBounds.x + portBounds.width - dx;
        blitPaint.width = dx;
      }
    else if (dx < 0)
      {
        blitPaint.width = -dx;
      }

    return true;
  }

  /**
   * Paints the viewport in case we have a scrollmode of
   * {@link #SIMPLE_SCROLL_MODE}.
   *
   * This simply paints the view directly on the surface of the viewport.
   *
   * @param g the graphics context to use
   */
  void paintSimple(Graphics g)
  {
    // We need to call this to properly clear the background.
    paintComponent(g);

    Point pos = getViewPosition();
    Component view = getView();
    Shape oldClip = g.getClip();
    g.clipRect(0, 0, getWidth(), getHeight());
    boolean translated = false;
    try
      {
        g.translate(-pos.x, -pos.y);
        translated = true;
        view.paint(g);
      } 
    finally
      {
        if (translated)
          g.translate (pos.x, pos.y);
        g.setClip(oldClip);
      }
  }

  /**
   * Paints the viewport in case we have a scroll mode of
   * {@link #BACKINGSTORE_SCROLL_MODE}.
   *
   * This method uses a backing store image to paint the view to, which is then
   * subsequently painted on the screen. This should make scrolling more
   * smooth.
   *
   * @param g the graphics context to use
   */
  void paintBackingStore(Graphics g)
  {
    // If we have no backing store image yet or the size of the component has
    // changed, we need to rebuild the backing store.
    if (backingStoreImage == null || sizeChanged)
      {
        backingStoreImage = createImage(getWidth(), getHeight());
        sizeChanged = false;
        Graphics g2 = backingStoreImage.getGraphics();
        paintSimple(g2);
        g2.dispose();
      }
    // Otherwise we can perform the blitting on the backing store image:
    // First we move the part that remains visible after scrolling, then
    // we only need to paint the bit that becomes newly visible.
    else
      {
        Graphics g2 = backingStoreImage.getGraphics();
        Point viewPosition = getViewPosition();
        int dx = viewPosition.x - lastPaintPosition.x;
        int dy = viewPosition.y - lastPaintPosition.y;
        boolean canBlit = computeBlit(dx, dy, cachedBlitFrom, cachedBlitTo,
                                      cachedBlitSize, cachedBlitPaint);
        if (canBlit)
          {
            // Copy the part that remains visible during scrolling.
            g2.copyArea(cachedBlitFrom.x, cachedBlitFrom.y,
                        cachedBlitSize.width, cachedBlitSize.height,
                        cachedBlitTo.x - cachedBlitFrom.x,
                        cachedBlitTo.y - cachedBlitFrom.y);
            // Now paint the part that becomes newly visible.
            g2.setClip(cachedBlitPaint.x, cachedBlitPaint.y,
                       cachedBlitPaint.width, cachedBlitPaint.height);
            paintSimple(g2);
          }
        // If blitting is not possible for some reason, fall back to repainting
        // everything.
        else
          {
            // If the image has not been scrolled at all, only the changed
            // clip must be updated in the buffer.
<<<<<<< HEAD
            if (dx==0 && dy==0)
=======
            if (dx == 0 && dy == 0)
>>>>>>> f8383f28
              g2.setClip(g.getClip());
            
            paintSimple(g2);
          }
        g2.dispose();
      }
    // Actually draw the backingstore image to the graphics context.
    g.drawImage(backingStoreImage, 0, 0, this);
    // Update the lastPaintPosition so that we know what is already drawn when
    // we paint the next time.
    lastPaintPosition.setLocation(getViewPosition());
  }

  /**
   * Paints the viewport in case we have a scrollmode of
   * {@link #BLIT_SCROLL_MODE}.
   *
   * This paints the viewport using a backingstore and a blitting algorithm.
   * Only the newly exposed area of the view is painted from the view painting
   * methods, the remainder is copied from the backing store.
   *
   * @param g the graphics context to use
   */
  void paintBlit(Graphics g)
  {
    // First we move the part that remains visible after scrolling, then
    // we only need to paint the bit that becomes newly visible.
    Point viewPosition = getViewPosition();
    int dx = viewPosition.x - lastPaintPosition.x;
    int dy = viewPosition.y - lastPaintPosition.y;
    boolean canBlit = computeBlit(dx, dy, cachedBlitFrom, cachedBlitTo,
                                  cachedBlitSize, cachedBlitPaint);
    if (canBlit && isPaintRoot)
      {
        // Copy the part that remains visible during scrolling.
        g.copyArea(cachedBlitFrom.x, cachedBlitFrom.y,
                   cachedBlitSize.width, cachedBlitSize.height,
                   cachedBlitTo.x - cachedBlitFrom.x,
                   cachedBlitTo.y - cachedBlitFrom.y);
        // Now paint the part that becomes newly visible.
        Shape oldClip = g.getClip();
        g.clipRect(cachedBlitPaint.x, cachedBlitPaint.y,
                  cachedBlitPaint.width, cachedBlitPaint.height);
        try
          {
            paintSimple(g);
          }
        finally
          {
            g.setClip(oldClip);
          }
      }
    // If blitting is not possible for some reason, fall back to repainting
    // everything.
    else
      paintSimple(g);
    lastPaintPosition.setLocation(getViewPosition());
  }

  /**
   * Overridden from JComponent to set the {@link #isPaintRoot} flag.
   *
   * @param r the rectangle to paint
   */
  void paintImmediately2(Rectangle r)
  {
    isPaintRoot = true;
    super.paintImmediately2(r);
    isPaintRoot = false;
  }
}<|MERGE_RESOLUTION|>--- conflicted
+++ resolved
@@ -877,11 +877,7 @@
           {
             // If the image has not been scrolled at all, only the changed
             // clip must be updated in the buffer.
-<<<<<<< HEAD
-            if (dx==0 && dy==0)
-=======
             if (dx == 0 && dy == 0)
->>>>>>> f8383f28
               g2.setClip(g.getClip());
             
             paintSimple(g2);

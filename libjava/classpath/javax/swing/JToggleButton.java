--- conflicted
+++ resolved
@@ -179,11 +179,7 @@
       /**
        * Checks if the button is selected.
        * 
-<<<<<<< HEAD
-       * @returns true if the button is selected
-=======
        * @return <code>true</code> if the button is selected.
->>>>>>> f8383f28
        */
       public boolean isSelected()
       {

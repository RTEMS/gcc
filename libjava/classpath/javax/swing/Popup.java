/* Popup.java --
   Copyright (C) 2003 Free Software Foundation, Inc.

This file is part of GNU Classpath.

GNU Classpath is free software; you can redistribute it and/or modify
it under the terms of the GNU General Public License as published by
the Free Software Foundation; either version 2, or (at your option)
any later version.

GNU Classpath is distributed in the hope that it will be useful, but
WITHOUT ANY WARRANTY; without even the implied warranty of
MERCHANTABILITY or FITNESS FOR A PARTICULAR PURPOSE.  See the GNU
General Public License for more details.

You should have received a copy of the GNU General Public License
along with GNU Classpath; see the file COPYING.  If not, write to the
Free Software Foundation, Inc., 51 Franklin Street, Fifth Floor, Boston, MA
02110-1301 USA.

Linking this library statically or dynamically with other modules is
making a combined work based on this library.  Thus, the terms and
conditions of the GNU General Public License cover the whole
combination.

As a special exception, the copyright holders of this library give you
permission to link this library with independent modules to produce an
executable, regardless of the license terms of these independent
modules, and to copy and distribute the resulting executable under
terms of your choice, provided that you also meet, for each linked
independent module, the terms and conditions of the license of that
module.  An independent module is a module which is not derived from
or based on this library.  If you modify this library, you may extend
this exception to your version of the library, but you are not
obligated to do so.  If you do not wish to do so, delete this
exception statement from your version. */


package javax.swing;

import java.awt.Component;
import java.awt.FlowLayout;
import java.awt.Point;
import java.awt.Rectangle;


/**
 * Manages a popup window that displays a Component on top of
 * everything else.
 *
 * <p>To obtain an instance of <code>Popup</code>, use the
 * {@link javax.swing.PopupFactory}.
 *
 * @since 1.4
 *
 * @author Sascha Brawer (brawer@dandelis.ch)
 */
public class Popup
{
  /**
   * Constructs a new <code>Popup</code> given its owner,
   * contents and the screen position where the popup
   * will appear.
   *
   * @param owner the Component to which <code>x</code> and
   *        <code>y</code> are relative, or <code>null</code> for
   *        placing the popup relative to the origin of the screen.
   *
   * @param contents the contents that will be displayed inside
   *        the <code>Popup</code>.
   *
   * @param x the horizontal position where the Popup will appear.
   *
   * @param y the vertical position where the Popup will appear.
   *
   * @throws IllegalArgumentException if <code>contents</code>
   *         is <code>null</code>.
   */
  protected Popup(Component owner, Component contents,
                  int x, int y)
  {
    if (contents == null)
      throw new IllegalArgumentException();

    // The real stuff happens in the implementation of subclasses,
    // for instance JWindowPopup.
  }
  
  
  /**
   * Constructs a new <code>Popup</code>.
   */
  protected Popup()
  {
    // Nothing to do here.
  }


  /**
   * Displays the <code>Popup</code> on the screen.  Nothing happens
   * if it is currently shown.
   */
  public void show()
  {
    // Implemented by subclasses, for instance JWindowPopup.
  }


  /**
   * Removes the <code>Popup</code> from the screen.  Nothing happens
   * if it is currently hidden.
   */
  public void hide()
  {
    // Implemented by subclasses, for instance JWindowPopup.
  }


  /**
   * A <code>Popup</code> that uses a <code>JWindow</code> for
   * displaying its contents.
   *
   * @see PopupFactory#getPopup
   *
   * @author Sascha Brawer (brawer@dandelis.ch)
   */
  static class JWindowPopup
    extends Popup
  {
    /**
     * The <code>JWindow</code> used for displaying the contents
     * of the popup.
     */
    JWindow window;

    private Component contents;

    /**
     * Constructs a new <code>JWindowPopup</code> given its owner,
     * contents and the screen position where the popup
     * will appear.
     *
     * @param owner the Component to which <code>x</code> and
     *        <code>y</code> are relative, or <code>null</code> for
     *        placing the popup relative to the origin of the screen.
     *
     * @param contents the contents that will be displayed inside
     *        the <code>Popup</code>.
     *
     * @param x the horizontal position where the Popup will appear.
     *
     * @param y the vertical position where the Popup will appear.
     *
     * @throws IllegalArgumentException if <code>contents</code>
     *         is <code>null</code>.
     */
    public JWindowPopup(Component owner, Component contents,
                        int x, int y)
    {
      /* Checks whether contents is null. */
      super(owner, contents, x, y);

      this.contents = contents;
      window = new JWindow(SwingUtilities.getWindowAncestor(owner));
      window.getContentPane().add(contents);
      window.setLocation(x, y);
      window.setFocusableWindowState(false);
    }


    /**
     * Displays the popup's <code>JWindow</code> on the screen.
     * Nothing happens if it is already visible.
     */
    public void show()
    {
      window.setSize(contents.getSize());
      window.show();
    }
    
    
    /**
     * Removes the popup's <code>JWindow</code> from the
     * screen.  Nothing happens if it is currently not visible.
     */
    public void hide()
    {
      /* Calling dispose() instead of hide() will conserve native
       * system resources, for example memory in an X11 server.
       * They will automatically be re-allocated by a call to
       * show().
       */
      window.dispose();
    }
  }

  /**
   * A popup that displays itself within the JLayeredPane of a JRootPane of
   * the containment hierarchy of the owner component.
   *
   * @author Roman Kennke (kennke@aicas.com)
   */
  static class LightweightPopup extends Popup
  {
    /**
     * The owner component for this popup.
     */
    Component owner;

    /**
     * The contents that should be shown.
     */
    Component contents;

    /**
     * The X location in screen coordinates.
     */
    int x;

    /**
     * The Y location in screen coordinates.
     */
    int y;

    /**
     * The panel that holds the content.
     */
    private JPanel panel;
    
    /**
     * The layered pane of the owner.
     */
    private JLayeredPane layeredPane;
    
    /**
     * Constructs a new <code>LightweightPopup</code> given its owner,
     * contents and the screen position where the popup
     * will appear.
     *
     * @param owner the component that should own the popup window; this
     *        provides the JRootPane in which we place the popup window
     *
     * @param contents the contents that will be displayed inside
     *        the <code>Popup</code>.
     *
     * @param x the horizontal position where the Popup will appear in screen
     *        coordinates
     *
     * @param y the vertical position where the Popup will appear in screen
     *        coordinates
     *
     * @throws IllegalArgumentException if <code>contents</code>
     *         is <code>null</code>.
     */
    public LightweightPopup(Component owner, Component  contents, int x, int y)
    {
      super(owner, contents, x, y);
      this.owner = owner;
      this.contents = contents;
      this.x = x;
      this.y = y;
      
      JRootPane rootPane = SwingUtilities.getRootPane(owner);
      JLayeredPane layeredPane = rootPane.getLayeredPane();
      this.layeredPane = layeredPane;
    }

    /**
     * Places the popup within the JLayeredPane of the owner component and
     * makes it visible.
     */
    public void show()
    {
      // We insert a JPanel between the layered pane and the contents so we
      // can fiddle with the setLocation() method without disturbing a
      // JPopupMenu (which overrides setLocation in an unusual manner).
      if (panel == null)
        {
          panel = new JPanel();
          panel.setLayout(new FlowLayout(0, 0, 0));
        }
      
      panel.add(contents);
      panel.setSize(contents.getSize());
      Point layeredPaneLoc = layeredPane.getLocationOnScreen();
      panel.setLocation(x - layeredPaneLoc.x, y - layeredPaneLoc.y);
      layeredPane.add(panel, JLayeredPane.POPUP_LAYER);
<<<<<<< HEAD
=======
      panel.repaint();
>>>>>>> f8383f28
    }

    /**
     * Removes the popup from the JLayeredPane thus making it invisible.
     */
    public void hide()
    {
      Rectangle bounds = panel.getBounds();
      layeredPane.remove(panel);
      layeredPane.repaint(bounds.x, bounds.y, bounds.width, bounds.height);
    }
  }
}<|MERGE_RESOLUTION|>--- conflicted
+++ resolved
@@ -285,10 +285,7 @@
       Point layeredPaneLoc = layeredPane.getLocationOnScreen();
       panel.setLocation(x - layeredPaneLoc.x, y - layeredPaneLoc.y);
       layeredPane.add(panel, JLayeredPane.POPUP_LAYER);
-<<<<<<< HEAD
-=======
       panel.repaint();
->>>>>>> f8383f28
     }
 
     /**

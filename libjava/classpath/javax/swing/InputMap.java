--- conflicted
+++ resolved
@@ -200,11 +200,7 @@
    */
   public KeyStroke[] keys()
   {
-<<<<<<< HEAD
-    if (size() != 0)
-=======
-    if (inputMap != null)
->>>>>>> f8383f28
+    if (inputMap != null)
       {
         KeyStroke[] array = new KeyStroke[size()];
         return (KeyStroke[]) inputMap.keySet().toArray(array);
@@ -223,11 +219,6 @@
     Set set = new HashSet();
 
     if (parent != null)
-<<<<<<< HEAD
-      set.addAll(Arrays.asList(parent.allKeys()));
-
-    set.addAll(inputMap.keySet());
-=======
       {
         Object[] parentKeys = parent.allKeys();
         if (parentKeys != null)
@@ -235,7 +226,6 @@
       }
     if (inputMap != null)
       set.addAll(inputMap.keySet());
->>>>>>> f8383f28
     if (set.size() == 0)
       return null;    
     KeyStroke[] array = new KeyStroke[set.size()];

/* JComboBox.java --
   Copyright (C) 2002, 2004, 2005, 2006,  Free Software Foundation, Inc.

This file is part of GNU Classpath.

GNU Classpath is free software; you can redistribute it and/or modify
it under the terms of the GNU General Public License as published by
the Free Software Foundation; either version 2, or (at your option)
any later version.

GNU Classpath is distributed in the hope that it will be useful, but
WITHOUT ANY WARRANTY; without even the implied warranty of
MERCHANTABILITY or FITNESS FOR A PARTICULAR PURPOSE.  See the GNU
General Public License for more details.

You should have received a copy of the GNU General Public License
along with GNU Classpath; see the file COPYING.  If not, write to the
Free Software Foundation, Inc., 51 Franklin Street, Fifth Floor, Boston, MA
02110-1301 USA.

Linking this library statically or dynamically with other modules is
making a combined work based on this library.  Thus, the terms and
conditions of the GNU General Public License cover the whole
combination.

As a special exception, the copyright holders of this library give you
permission to link this library with independent modules to produce an
executable, regardless of the license terms of these independent
modules, and to copy and distribute the resulting executable under
terms of your choice, provided that you also meet, for each linked
independent module, the terms and conditions of the license of that
module.  An independent module is a module which is not derived from
or based on this library.  If you modify this library, you may extend
this exception to your version of the library, but you are not
obligated to do so.  If you do not wish to do so, delete this
exception statement from your version. */


package javax.swing;

import java.awt.ItemSelectable;
import java.awt.event.ActionEvent;
import java.awt.event.ActionListener;
import java.awt.event.ItemEvent;
import java.awt.event.ItemListener;
import java.awt.event.KeyEvent;
import java.beans.PropertyChangeEvent;
import java.beans.PropertyChangeListener;
import java.util.Vector;

import javax.accessibility.Accessible;
import javax.accessibility.AccessibleAction;
import javax.accessibility.AccessibleContext;
import javax.accessibility.AccessibleRole;
import javax.accessibility.AccessibleSelection;
import javax.swing.event.ListDataEvent;
import javax.swing.event.ListDataListener;
import javax.swing.event.PopupMenuEvent;
import javax.swing.event.PopupMenuListener;
import javax.swing.event.PopupMenuEvent;
import javax.swing.plaf.ComboBoxUI;
import javax.swing.plaf.ComponentUI;
import javax.swing.plaf.basic.ComboPopup;

/**
 * A component that allows a user to select any item in its list and
 * displays the selected item to the user. JComboBox also can show/hide a
 * popup menu containing its list of item whenever the mouse is pressed
 * over it.
 *
 * @author Andrew Selkirk
 * @author Olga Rodimina
 * @author Robert Schuster
 */
public class JComboBox extends JComponent implements ItemSelectable,
                                                     ListDataListener,
                                                     ActionListener,
                                                     Accessible
{

  private static final long serialVersionUID = 5654585963292734470L;

  /**
   * Classes implementing this interface are
   * responsible for matching key characters typed by the user with combo
   * box's items.
   */
  public static interface KeySelectionManager
  {
    int selectionForKey(char aKey, ComboBoxModel aModel);
  }

  /**
   * Maximum number of rows that should be visible by default  in the
   * JComboBox's popup
   */
  private static final int DEFAULT_MAXIMUM_ROW_COUNT = 8;

  /**
   * Data model used by JComboBox to keep track of its list data and currently
   * selected element in the list.
   */
  protected ComboBoxModel dataModel;

  /**
   * Renderer renders(paints) every object in the combo box list in its
   * associated list cell. This ListCellRenderer is used only when  this
   * JComboBox is uneditable.
   */
  protected ListCellRenderer renderer;

  /**
   * Editor that is responsible for editing an object in a combo box list.
   */
  protected ComboBoxEditor editor;

  /**
   * Number of rows that will be visible in the JComboBox's popup.
   */
  protected int maximumRowCount;

  /**
   * This field indicates if textfield of this JComboBox is editable or not.
   */
  protected boolean isEditable;

  /**
   * This field is reference to the current selection of the combo box.
   */
  protected Object selectedItemReminder;

  /**
   * keySelectionManager
   */
  protected KeySelectionManager keySelectionManager;

  /**
   * This actionCommand is used in ActionEvent that is fired to JComboBox's
   * ActionListeneres.
   */
  protected String actionCommand;

  /**
   * This property indicates if heavyweight popup or lightweight popup will be
   * used to diplay JComboBox's elements.
   */
  protected boolean lightWeightPopupEnabled;

  /**
   * The action taken when new item is selected in the JComboBox
   */
  private Action action;

  /**
   * since 1.4  If this field is set then comboBox's display area for the
   * selected item  will be set by default to this value.
   */
  private Object prototypeDisplayValue;

  /**
   * Constructs JComboBox object with specified data model for it.
   * <p>Note that the JComboBox will not change the value that
   * is preselected by your ComboBoxModel implementation.</p>
   *
   * @param model Data model that will be used by this JComboBox to keep track
   *        of its list of items.
   */
  public JComboBox(ComboBoxModel model)
  {
    setEditable(false);
    setEnabled(true);
    setMaximumRowCount(DEFAULT_MAXIMUM_ROW_COUNT);
    setModel(model);
    setActionCommand("comboBoxChanged");

    lightWeightPopupEnabled = true;
    isEditable = false;

    updateUI();
  }

  /**
   * Constructs JComboBox with specified list of items.
   *
   * @param itemArray array containing list of items for this JComboBox
   */
  public JComboBox(Object[] itemArray)
  {
    this(new DefaultComboBoxModel(itemArray));
    
    if (itemArray.length > 0) 
      setSelectedIndex(0);
  }

  /**
   * Constructs JComboBox object with specified list of items.
   *
   * @param itemVector vector containing list of items for this JComboBox.
   */
  public JComboBox(Vector itemVector)
  {
    this(new DefaultComboBoxModel(itemVector));

    if (itemVector.size() > 0)
      setSelectedIndex(0);
  }

  /**
   * Constructor. Creates new empty JComboBox. ComboBox's data model is set to
   * DefaultComboBoxModel.
   */
  public JComboBox()
  {
    this(new DefaultComboBoxModel());
  }

  /**
   * This method returns true JComboBox is editable and false otherwise
   *
   * @return boolean true if JComboBox is editable and false otherwise
   */
  public boolean isEditable()
  {
    return isEditable;
  }

  /*
   * This method adds ancestor listener to this JComboBox.
   */
  protected void installAncestorListener()
  {
    /* FIXME: Need to implement.
     *
     * Need to add ancestor listener to this JComboBox. This listener
     * should close combo box's popup list of items whenever it
     * receives an AncestorEvent.
     */
  }

  /**
   * Set the "UI" property of the combo box, which is a look and feel class
   * responsible for handling comboBox's input events and painting it.
   *
   * @param ui The new "UI" property
   */
  public void setUI(ComboBoxUI ui)
  {
    super.setUI(ui);
  }

  /**
   * This method sets this comboBox's UI to the UIManager's default for the
   * current look and feel.
   */
  public void updateUI()
  {
    setUI((ComboBoxUI) UIManager.getUI(this));
  }

  /**
   * This method returns the String identifier for the UI class to the used
   * with the JComboBox.
   *
   * @return The String identifier for the UI class.
   */
  public String getUIClassID()
  {
    return "ComboBoxUI";
  }

  /**
   * This method returns the UI used to display the JComboBox.
   *
   * @return The UI used to display the JComboBox.
   */
  public ComboBoxUI getUI()
  {
    return (ComboBoxUI) ui;
  }

  /**
   * Set the data model for this JComboBox. This un-registers all  listeners
   * associated with the current model, and re-registers them with the new
   * model.
   *
   * @param newDataModel The new data model for this JComboBox
   */
  public void setModel(ComboBoxModel newDataModel)
  {
    // dataModel is null if it this method is called from inside the constructors.
    if (dataModel != null)
      {
        // Prevents unneccessary updates.
        if (dataModel == newDataModel)
          return;

        // Removes itself (as DataListener) from the to-be-replaced model.
        dataModel.removeListDataListener(this);
      }
    
    /* Adds itself as a DataListener to the new model.
     * It is intentioned that this operation will fail with a NullPointerException if the
     * caller delivered a null argument.
     */
    newDataModel.addListDataListener(this);

    // Stores old data model for event notification.
    ComboBoxModel oldDataModel = dataModel;
    dataModel = newDataModel;
    selectedItemReminder = newDataModel.getSelectedItem();
    
    // Notifies the listeners of the model change.
    firePropertyChange("model", oldDataModel, dataModel);
  }

  /**
   * This method returns data model for this comboBox.
   *
   * @return ComboBoxModel containing items for this combo box.
   */
  public ComboBoxModel getModel()
  {
    return dataModel;
  }

  /**
   * This method sets JComboBox's popup to be either lightweight or
   * heavyweight. If 'enabled' is true then lightweight popup is used and
   * heavyweight otherwise. By default lightweight popup is used to display
   * this JComboBox's elements.
   *
   * @param enabled indicates if lightweight popup or heavyweight popup should
   *        be used to display JComboBox's elements.
   */
  public void setLightWeightPopupEnabled(boolean enabled)
  {
    lightWeightPopupEnabled = enabled;
  }

  /**
   * This method returns whether popup menu that is used to display list of
   * combo box's item is lightWeight or not.
   *
   * @return boolean true if popup menu is lightweight and false otherwise.
   */
  public boolean isLightWeightPopupEnabled()
  {
    return lightWeightPopupEnabled;
  }

  /**
   * This method sets editability of the combo box. If combo box  is editable
   * the user can choose component from the combo box list by typing
   * component's name in the editor(JTextfield by default).  Otherwise if not
   * editable, the user should use the list to choose   the component. This
   * method fires PropertyChangeEvents to JComboBox's registered
   * PropertyChangeListeners to indicate that 'editable' property of the
   * JComboBox has changed.
   *
   * @param editable indicates if the JComboBox's textfield should be editable
   *        or not.
   */
  public void setEditable(boolean editable)
  {
    if (isEditable != editable)
      {
        isEditable = editable;
        firePropertyChange("editable", !isEditable, isEditable);
      }
  }

  /**
   * Sets number of rows that should be visible in this JComboBox's popup. If
   * this JComboBox's popup has more elements that maximum number or rows
   * then popup will have a scroll pane to allow users to view other
   * elements.
   *
   * @param rowCount number of rows that will be visible in JComboBox's popup.
   */
  public void setMaximumRowCount(int rowCount)
  {
    if (maximumRowCount != rowCount)
      {
        int oldMaximumRowCount = maximumRowCount;
        maximumRowCount = rowCount;
        firePropertyChange("maximumRowCount", oldMaximumRowCount,
                           maximumRowCount);
      }
  }

  /**
   * This method returns number of rows visible in the JComboBox's list of
   * items.
   *
   * @return int maximun number of visible rows in the JComboBox's list.
   */
  public int getMaximumRowCount()
  {
    return maximumRowCount;
  }

  /**
   * This method sets cell renderer for this JComboBox that will be used to
   * paint combo box's items. The Renderer should only be used only when
   * JComboBox is not editable.  In the case when JComboBox is editable  the
   * editor must be used.  This method also fires PropertyChangeEvent when
   * cellRendered for this JComboBox has changed.
   *
   * @param aRenderer cell renderer that will be used by this JComboBox to
   *        paint its elements.
   */
  public void setRenderer(ListCellRenderer aRenderer)
  {
    if (renderer != aRenderer)
      {
        ListCellRenderer oldRenderer = renderer;
        renderer = aRenderer;
        firePropertyChange("renderer", oldRenderer, renderer);
      }
  }

  /**
   * This method returns renderer responsible for rendering selected item in
   * the combo box
   *
   * @return ListCellRenderer
   */
  public ListCellRenderer getRenderer()
  {
    return renderer;
  }

  /**
   * Sets editor for this JComboBox
   *
   * @param newEditor ComboBoxEditor for this JComboBox. This method fires
   *        PropertyChangeEvent when 'editor' property is changed.
   */
  public void setEditor(ComboBoxEditor newEditor)
  {
    if (editor == newEditor)
      return;

    if (editor != null)
      editor.removeActionListener(this);

    ComboBoxEditor oldEditor = editor;
    editor = newEditor;

    if (editor != null)
      editor.addActionListener(this);

    firePropertyChange("editor", oldEditor, editor);
  }

  /**
   * Returns editor component that is responsible for displaying/editing
   * selected item in the combo box.
   *
   * @return ComboBoxEditor
   */
  public ComboBoxEditor getEditor()
  {
    return editor;
  }

  /**
   * Forces combo box to select given item
   *
   * @param item element in the combo box to select.
   */
  public void setSelectedItem(Object item)
  {
    dataModel.setSelectedItem(item);
    fireActionEvent();
  }

  /**
   * Returns currently selected item in the combo box.
   * The result may be <code>null</code> to indicate that nothing is
   * currently selected.
   *
   * @return element that is currently selected in this combo box.
   */
  public Object getSelectedItem()
  {
    return dataModel.getSelectedItem();
  }

  /**
   * Forces JComboBox to select component located in the given index in the
   * combo box.
   * <p>If the index is below -1 or exceeds the upper bound an
   * <code>IllegalArgumentException</code> is thrown.<p/>
   * <p>If the index is -1 then no item gets selected.</p>
   *
   * @param index index specifying location of the component that  should be
   *        selected.
   */
  public void setSelectedIndex(int index)
  {
  	if (index < -1 || index >= dataModel.getSize())
      // Fails because index is out of bounds.
      throw new IllegalArgumentException("illegal index: " + index);
    else
       // Selects the item at the given index or clears the selection if the
       // index value is -1.
      setSelectedItem((index == -1) ? null : dataModel.getElementAt(index));
  }

  /**
   * Returns index of the item that is currently selected in the combo box. If
   * no item is currently selected, then -1 is returned.
   * <p>
   * Note: For performance reasons you should minimize invocation of this
   * method. If the data model is not an instance of
   * <code>DefaultComboBoxModel</code> the complexity is O(n) where n is the
   * number of elements in the combo box.
   * </p>
   * 
   * @return int Index specifying location of the currently selected item in the
   *         combo box or -1 if nothing is selected in the combo box.
   */
  public int getSelectedIndex()
  {
    Object selectedItem = getSelectedItem();

    if (selectedItem != null)
      {
        if (dataModel instanceof DefaultComboBoxModel)
          // Uses special method of DefaultComboBoxModel to retrieve the index.
          return ((DefaultComboBoxModel) dataModel).getIndexOf(selectedItem);
        else
          {
            // Iterates over all items to retrieve the index.
            int size = dataModel.getSize();

            for (int i = 0; i < size; i++)
              {
                Object o = dataModel.getElementAt(i);

                // XXX: Is special handling of ComparableS neccessary?
                if ((selectedItem != null) ? selectedItem.equals(o) : o == null)
                  return i;
              }
          }
      }

    // returns that no item is currently selected
    return -1;
  }

  /**
   * Returns an object that is used as the display value when calculating the 
   * preferred size for the combo box.  This value is, of course, never 
   * displayed anywhere.
   * 
   * @return The prototype display value (possibly <code>null</code>).
   * 
   * @since 1.4
   * @see #setPrototypeDisplayValue(Object)
   */
  public Object getPrototypeDisplayValue()
  {
    return prototypeDisplayValue;
  }

  /**
   * Sets the object that is assumed to be the displayed item when calculating
   * the preferred size for the combo box.  A {@link PropertyChangeEvent} (with
   * the name <code>prototypeDisplayValue</code>) is sent to all registered 
   * listeners. 
   * 
   * @param value  the new value (<code>null</code> permitted).
   * 
   * @since 1.4
   * @see #getPrototypeDisplayValue()
   */
  public void setPrototypeDisplayValue(Object value)
  {
    Object oldValue = prototypeDisplayValue;
    prototypeDisplayValue = value;
    firePropertyChange("prototypeDisplayValue", oldValue, value);
  }

  /**
   * This method adds given element to this JComboBox.
   * <p>A <code>RuntimeException</code> is thrown if the data model is not
   * an instance of {@link MutableComboBoxModel}.</p>
   *
   * @param element element to add
   */
  public void addItem(Object element)
  {
  	if (dataModel instanceof MutableComboBoxModel)
      ((MutableComboBoxModel) dataModel).addElement(element);
    else
      throw new RuntimeException("Unable to add the item because the data "
                                 + "model it is not an instance of "
                                 + "MutableComboBoxModel.");
  }

  /**
   * Inserts given element at the specified index to this JComboBox.
   * <p>A <code>RuntimeException</code> is thrown if the data model is not
   * an instance of {@link MutableComboBoxModel}.</p>
   *
   * @param element element to insert
   * @param index position where to insert the element
   */
  public void insertItemAt(Object element, int index)
  {
	if (dataModel instanceof MutableComboBoxModel)
      ((MutableComboBoxModel) dataModel).insertElementAt(element, index);
    else
      throw new RuntimeException("Unable to insert the item because the data "
                                 + "model it is not an instance of "
                                 + "MutableComboBoxModel.");
  }

  /**
   * This method removes given element from this JComboBox.
   * <p>A <code>RuntimeException</code> is thrown if the data model is not
   * an instance of {@link MutableComboBoxModel}.</p>
   *
   * @param element element to remove
   */
  public void removeItem(Object element)
  {
	if (dataModel instanceof MutableComboBoxModel)
      ((MutableComboBoxModel) dataModel).removeElement(element);
    else
      throw new RuntimeException("Unable to remove the item because the data "
                                 + "model it is not an instance of "
                                 + "MutableComboBoxModel.");
  }

  /**
   * This method remove element location in the specified index in the
   * JComboBox.
   * <p>A <code>RuntimeException</code> is thrown if the data model is not
   * an instance of {@link MutableComboBoxModel}.</p>
   *
   * @param index index specifying position of the element to remove
   */
  public void removeItemAt(int index)
  {
    if (dataModel instanceof MutableComboBoxModel)
      ((MutableComboBoxModel) dataModel).removeElementAt(index);
    else
      throw new RuntimeException("Unable to remove the item because the data "
                                 + "model it is not an instance of "
                                 + "MutableComboBoxModel.");
  }

  /**
   * This method removes all elements from this JComboBox.
   * <p>
   * A <code>RuntimeException</code> is thrown if the data model is not an
   * instance of {@link MutableComboBoxModel}.
   * </p>
   */
  public void removeAllItems()
  {
    if (dataModel instanceof DefaultComboBoxModel)
      // Uses special method if we have a DefaultComboBoxModel.
      ((DefaultComboBoxModel) dataModel).removeAllElements();
    else if (dataModel instanceof MutableComboBoxModel)
      {
        // Iterates over all items and removes each.
        MutableComboBoxModel mcbm = (MutableComboBoxModel) dataModel;

         // We intentionally remove the items backwards to support models which
         // shift their content to the beginning (e.g. linked lists)
        for (int i = mcbm.getSize() - 1; i >= 0; i--)
          mcbm.removeElementAt(i);
      }
    else
      throw new RuntimeException("Unable to remove the items because the data "
                                 + "model it is not an instance of "
                                 + "MutableComboBoxModel.");
  }

  /**
   * This method displays popup with list of combo box's items on the screen
   */
  public void showPopup()
  {
    setPopupVisible(true);
  }

  /**
   * This method hides popup containing list of combo box's items
   */
  public void hidePopup()
  {
    setPopupVisible(false);
  }

  /**
   * This method either displayes or hides the popup containing  list of combo
   * box's items.
   *
   * @param visible show popup if 'visible' is true and hide it otherwise
   */
  public void setPopupVisible(boolean visible)
  {
    getUI().setPopupVisible(this, visible);
  }

  /**
   * Checks if popup is currently visible on the screen.
   *
   * @return boolean true if popup is visible and false otherwise
   */
  public boolean isPopupVisible()
  {
    return getUI().isPopupVisible(this);
  }

  /**
   * This method sets actionCommand to the specified string. ActionEvent fired
   * to this JComboBox  registered ActionListeners will contain this
   * actionCommand.
   *
   * @param aCommand new action command for the JComboBox's ActionEvent
   */
  public void setActionCommand(String aCommand)
  {
    actionCommand = aCommand;
  }

  /**
   * Returns actionCommand associated with the ActionEvent fired by the
   * JComboBox to its registered ActionListeners.
   *
   * @return String actionCommand for the ActionEvent
   */
  public String getActionCommand()
  {
    return actionCommand;
  }

  /**
   * setAction
   *
   * @param a action to set
   */
  public void setAction(Action a)
  {
    Action old = action;
    action = a;
    configurePropertiesFromAction(action);
    if (action != null)
      // FIXME: remove from old action and add to new action 
      // PropertyChangeListener to listen to changes in the action
      addActionListener(action);
  }

  /**
   * This method returns Action that is invoked when selected item is changed
   * in the JComboBox.
   *
   * @return Action
   */
  public Action getAction()
  {
    return action;
  }

  /**
   * Configure properties of the JComboBox by reading properties of specified
   * action. This method always sets the comboBox's "enabled" property to the
   * value of the Action's "enabled" property.
   *
   * @param a An Action to configure the combo box from
   */
  protected void configurePropertiesFromAction(Action a)
  {
    if (a == null)
      {
        setEnabled(true);
        setToolTipText(null);
      }
    else
      {
        setEnabled(a.isEnabled());
        setToolTipText((String) (a.getValue(Action.SHORT_DESCRIPTION)));
      }
  }

  /**
   * Creates PropertyChangeListener to listen for the changes in comboBox's
   * action properties.
   *
   * @param action action to listen to for property changes
   *
   * @return a PropertyChangeListener that listens to changes in
   *         action properties.
   */
  protected PropertyChangeListener createActionPropertyChangeListener(Action action)
  {
    return new PropertyChangeListener()
      {
        public void propertyChange(PropertyChangeEvent e)
        {
          Action act = (Action) (e.getSource());
          configurePropertiesFromAction(act);
        }
      };
  }

  /**
   * This method fires ItemEvent to this JComboBox's registered ItemListeners.
   * This method is invoked when currently selected item in this combo box
   * has changed.
   *
   * @param e the ItemEvent describing the change in the combo box's
   *        selection.
   */
  protected void fireItemStateChanged(ItemEvent e)
  {
    ItemListener[] ll = getItemListeners();

    for (int i = 0; i < ll.length; i++)
      ll[i].itemStateChanged(e);
  }

  /**
   * This method fires ActionEvent to this JComboBox's registered
   * ActionListeners. This method is invoked when user explicitly changes
   * currently selected item.
   */
  protected void fireActionEvent()
  {
    ActionListener[] ll = getActionListeners();

    for (int i = 0; i < ll.length; i++)
      ll[i].actionPerformed(new ActionEvent(this,
                                            ActionEvent.ACTION_PERFORMED,
                                            actionCommand));
  }

  /**
   * Fires a popupMenuCanceled() event to all <code>PopupMenuListeners</code>.
   *
   * Note: This method is intended for use by plaf classes only.
   */
  public void firePopupMenuCanceled()
  {
    PopupMenuListener[] listeners = getPopupMenuListeners();
    PopupMenuEvent e = new PopupMenuEvent(this);
<<<<<<< HEAD
    for(int i = 0; i < listeners.length; i++)
=======
    for (int i = 0; i < listeners.length; i++)
>>>>>>> f8383f28
      listeners[i].popupMenuCanceled(e);
  }

  /**
   * Fires a popupMenuWillBecomeInvisible() event to all 
   * <code>PopupMenuListeners</code>.
   *
   * Note: This method is intended for use by plaf classes only.
   */
  public void firePopupMenuWillBecomeInvisible()
  {
    PopupMenuListener[] listeners = getPopupMenuListeners();
    PopupMenuEvent e = new PopupMenuEvent(this);
<<<<<<< HEAD
    for(int i = 0; i < listeners.length; i++)
=======
    for (int i = 0; i < listeners.length; i++)
>>>>>>> f8383f28
      listeners[i].popupMenuWillBecomeInvisible(e);
  }

  /**
   * Fires a popupMenuWillBecomeVisible() event to all 
   * <code>PopupMenuListeners</code>.
   *
   * Note: This method is intended for use by plaf classes only.
   */
  public void firePopupMenuWillBecomeVisible()
  {
    PopupMenuListener[] listeners = getPopupMenuListeners();
    PopupMenuEvent e = new PopupMenuEvent(this);
<<<<<<< HEAD
    for(int i = 0; i < listeners.length; i++)
=======
    for (int i = 0; i < listeners.length; i++)
>>>>>>> f8383f28
      listeners[i].popupMenuWillBecomeVisible(e);
  }

  /**
   * This method is invoked whenever selected item changes in the combo box's
   * data model. It fires ItemEvent and ActionEvent to all registered
   * ComboBox's ItemListeners and ActionListeners respectively, indicating
   * the change.
   */
  protected void selectedItemChanged()
  {
    // Fire ItemEvent to indicated that previously selected item is now
    // deselected        
    if (selectedItemReminder != null)
      fireItemStateChanged(new ItemEvent(this, ItemEvent.ITEM_STATE_CHANGED,
                                         selectedItemReminder,
                                         ItemEvent.DESELECTED));

    // Fire ItemEvent to indicate that new item is selected    
    Object newSelection = getSelectedItem();
    if (newSelection != null)
      fireItemStateChanged(new ItemEvent(this, ItemEvent.ITEM_STATE_CHANGED,
                                         newSelection, ItemEvent.SELECTED));

    // Fire Action Event to JComboBox's registered listeners					 				 
    fireActionEvent();

    selectedItemReminder = newSelection;
  }

  /**
   * Returns Object array of size 1 containing currently selected element in
   * the JComboBox.
   *
   * @return Object[] Object array of size 1 containing currently selected
   *         element in the JComboBox.
   */
  public Object[] getSelectedObjects()
  {
    return new Object[] { getSelectedItem() };
  }

  /**
   * This method handles actionEvents fired by the ComboBoxEditor. It changes
   * this JComboBox's selection to the new value currently in the editor and
   * hides list of combo box items.
   *
   * @param e the ActionEvent
   */
  public void actionPerformed(ActionEvent e)
  {
    setSelectedItem(getEditor().getItem());
    setPopupVisible(false);
  }

  /**
   * This method selects item in this combo box that matches specified
   * specified keyChar and returns true if such item is found. Otherwise
   * false is returned.
   *
   * @param keyChar character indicating which item in the combo box should be
   *        selected.
   *
   * @return boolean true if item corresponding to the specified keyChar
   *         exists in the combo box. Otherwise false is returned.
   */
  public boolean selectWithKeyChar(char keyChar)
  {
    if (keySelectionManager == null)
      {
        keySelectionManager = createDefaultKeySelectionManager();
      }

    int index = keySelectionManager.selectionForKey(keyChar, getModel());
    boolean retVal = false;
    if (index >= 0)
      {
        setSelectedIndex(index);
        retVal = true;
      }
    return retVal;
  }

  /**
   * The part of implementation of ListDataListener interface. This method is
   * invoked when some items where added to the JComboBox's data model.
   *
   * @param event ListDataEvent describing the change
   */
  public void intervalAdded(ListDataEvent event)
  {
    // FIXME: Need to implement
    repaint();
  }

  /**
   * The part of implementation of ListDataListener interface. This method is
   * invoked when some items where removed from the JComboBox's data model.
   *
   * @param event ListDataEvent describing the change.
   */
  public void intervalRemoved(ListDataEvent event)
  {
    // FIXME: Need to implement
    repaint();
  }

  /**
   * The part of implementation of ListDataListener interface. This method is
   * invoked when contents of the JComboBox's  data model changed.
   *
   * @param event ListDataEvent describing the change
   */
  public void contentsChanged(ListDataEvent event)
  {
    // if first and last index of the given ListDataEvent are both -1,
    // then it indicates that selected item in the combo box data model
    // have changed. 
    if (event.getIndex0() == -1 && event.getIndex1() == -1)
      selectedItemChanged();
  }

  /**
   * This method disables or enables JComboBox. If the JComboBox is enabled,
   * then user is able to make item choice, otherwise if JComboBox is
   * disabled then user is not able to make a selection.
   *
   * @param enabled if 'enabled' is true then enable JComboBox and disable it
   */
  public void setEnabled(boolean enabled)
  {
    boolean oldEnabled = super.isEnabled();
    if (enabled != oldEnabled)
      {
        super.setEnabled(enabled);
        firePropertyChange("enabled", oldEnabled, enabled);
      }
  }

  /**
   * This method initializes specified ComboBoxEditor to display given item.
   *
   * @param anEditor ComboBoxEditor to initialize
   * @param anItem Item that should displayed in the specified editor
   */
  public void configureEditor(ComboBoxEditor anEditor, Object anItem)
  {
    anEditor.setItem(anItem);
  }

  /**
   * This method is fired whenever a key is pressed with the combo box
   * in focus
   *
   * @param e The KeyEvent indicating which key was pressed.
   */
  public void processKeyEvent(KeyEvent e)
  {
    if (e.getKeyCode() == KeyEvent.VK_TAB)
      setPopupVisible(false);
<<<<<<< HEAD
    else if (keySelectionManager != null)
      {
        int i = keySelectionManager.selectionForKey(e.getKeyChar(),
                                                    getModel());
        if (i >= 0)
          setSelectedIndex(i);
        else
          super.processKeyEvent(e);
      }
=======
>>>>>>> f8383f28
    else
      super.processKeyEvent(e);
  }

  /**
   * setKeySelectionManager
   *
   * @param aManager
   */
  public void setKeySelectionManager(KeySelectionManager aManager)
  {
    keySelectionManager = aManager;
  }

  /**
   * getKeySelectionManager
   *
   * @return JComboBox.KeySelectionManager
   */
  public KeySelectionManager getKeySelectionManager()
  {
    return keySelectionManager;
  }

  /**
   * This method returns number of elements in this JComboBox
   *
   * @return int number of elements in this JComboBox
   */
  public int getItemCount()
  {
    return dataModel.getSize();
  }

  /**
   * Returns elements located in the combo box at the given index.
   *
   * @param index index specifying location of the component to  return.
   *
   * @return component in the combo box that is located in  the given index.
   */
  public Object getItemAt(int index)
  {
    return dataModel.getElementAt(index);
  }

  /**
   * createDefaultKeySelectionManager
   *
   * @return KeySelectionManager
   */
  protected KeySelectionManager createDefaultKeySelectionManager()
  {
    return new DefaultKeySelectionManager();
  }

  /**
   * Returns an implementation-dependent string describing the attributes of
   * this <code>JComboBox</code>.
   *
   * @return A string describing the attributes of this <code>JComboBox</code>
   *         (never <code>null</code>).
   */
  protected String paramString()
  {
    String superParamStr = super.paramString();
    StringBuffer sb = new StringBuffer();
    sb.append(",isEditable=").append(isEditable());
    sb.append(",lightWeightPopupEnabled=").append(isLightWeightPopupEnabled());
    sb.append(",maximumRowCount=").append(getMaximumRowCount());
    
    sb.append(",selectedItemReminder=");
    if (selectedItemReminder != null)
      sb.append(selectedItemReminder);
    return superParamStr + sb.toString();
  }

  /**
   * Returns the object that provides accessibility features for this
   * <code>JComboBox</code> component.
   *
   * @return The accessible context (an instance of 
   *         {@link AccessibleJComboBox}).
   */
  public AccessibleContext getAccessibleContext()
  {
    if (accessibleContext == null)
      accessibleContext = new AccessibleJComboBox();

    return accessibleContext;
  }

  /**
   * This methods adds specified ActionListener to this JComboBox.
   *
   * @param listener to add
   */
  public void addActionListener(ActionListener listener)
  {
    listenerList.add(ActionListener.class, listener);
  }

  /**
   * This method removes specified ActionListener from this JComboBox.
   *
   * @param listener ActionListener
   */
  public void removeActionListener(ActionListener listener)
  {
    listenerList.remove(ActionListener.class, listener);
  }

  /**
   * This method returns array of ActionListeners that are registered with
   * this JComboBox.
   *
   * @since 1.4
   */
  public ActionListener[] getActionListeners()
  {
    return (ActionListener[]) getListeners(ActionListener.class);
  }

  /**
   * This method registers given ItemListener with this JComboBox
   *
   * @param listener to remove
   */
  public void addItemListener(ItemListener listener)
  {
    listenerList.add(ItemListener.class, listener);
  }

  /**
   * This method unregisters given ItemListener from this JComboBox
   *
   * @param listener to remove
   */
  public void removeItemListener(ItemListener listener)
  {
    listenerList.remove(ItemListener.class, listener);
  }

  /**
   * This method returns array of ItemListeners that are registered with this
   * JComboBox.
   *
   * @since 1.4
   */
  public ItemListener[] getItemListeners()
  {
    return (ItemListener[]) getListeners(ItemListener.class);
  }

  /**
   * Adds PopupMenuListener to combo box to listen to the events fired by the
   * combo box's popup menu containing its list of items
   *
   * @param listener to add
   */
  public void addPopupMenuListener(PopupMenuListener listener)
  {
    listenerList.add(PopupMenuListener.class, listener);
  }

  /**
   * Removes PopupMenuListener to combo box to listen to the events fired by
   * the combo box's popup menu containing its list of items
   *
   * @param listener to add
   */
  public void removePopupMenuListener(PopupMenuListener listener)
  {
    listenerList.remove(PopupMenuListener.class, listener);
  }

  /**
   * Returns array of PopupMenuListeners that are registered with  combo box.
   */
  public PopupMenuListener[] getPopupMenuListeners()
  {
    return (PopupMenuListener[]) getListeners(PopupMenuListener.class);
  }

  /**
   * Accessibility support for <code>JComboBox</code>.
   */
  protected class AccessibleJComboBox extends AccessibleJComponent
    implements AccessibleAction, AccessibleSelection
  {
    private static final long serialVersionUID = 8217828307256675666L;

    /**
     * @specnote This constructor was protected in 1.4, but made public
     * in 1.5.
     */
    public AccessibleJComboBox()
    {
      // Nothing to do here.
    }

    /**
     * Returns the number of accessible children of this object. The
     * implementation of AccessibleJComboBox delegates this call to the UI
     * of the associated JComboBox.
     *
     * @return the number of accessible children of this object
     *
     * @see ComponentUI#getAccessibleChildrenCount(JComponent)
     */
    public int getAccessibleChildrenCount()
    {
      ComponentUI ui = getUI();
      int count;
      if (ui != null)
        count = ui.getAccessibleChildrenCount(JComboBox.this);
      else
        count = super.getAccessibleChildrenCount();
      return count;
    }

    /**
     * Returns the number of accessible children of this object. The
     * implementation of AccessibleJComboBox delegates this call to the UI
     * of the associated JComboBox.
     *
     * @param index the index of the accessible child to fetch
     *
     * @return the number of accessible children of this object
     *
     * @see ComponentUI#getAccessibleChild(JComponent, int)
     */
    public Accessible getAccessibleChild(int index)
    {
      ComponentUI ui = getUI();
      Accessible child = null;
      if (ui != null)
        child = ui.getAccessibleChild(JComboBox.this, index);
      else
        child = super.getAccessibleChild(index);
      return child;
    }

    /**
     * Returns the AccessibleSelection object associated with this object.
     * AccessibleJComboBoxes handle their selection themselves, so this
     * always returns <code>this</code>.
     *
     * @return the AccessibleSelection object associated with this object
     */
    public AccessibleSelection getAccessibleSelection()
    {
      return this;
    }

    /**
     * Returns the accessible selection from this AccssibleJComboBox.
     *
     * @param index the index of the selected child to fetch
     *
     * @return the accessible selection from this AccssibleJComboBox
     */
    public Accessible getAccessibleSelection(int index)
    {
      // Get hold of the actual popup.
      Accessible popup = getUI().getAccessibleChild(JComboBox.this, 0);
      Accessible selected = null;
      if (popup != null && popup instanceof ComboPopup)
        {
          ComboPopup cPopup = (ComboPopup) popup;
          // Query the list for the currently selected child.
          JList l = cPopup.getList();
          AccessibleContext listCtx = l.getAccessibleContext();
          if (listCtx != null)
            {
              AccessibleSelection s = listCtx.getAccessibleSelection();
              if (s != null)
                {
                  selected = s.getAccessibleSelection(index);
                }
            }
        }
      return selected;
    }

    /**
     * Returns <code>true</code> if the accessible child with the specified
     * <code>index</code> is selected, <code>false</code> otherwise.
     *
     * @param index the index of the accessible child
     *
     * @return <code>true</code> if the accessible child with the specified
     *         <code>index</code> is selected, <code>false</code> otherwise
     */
    public boolean isAccessibleChildSelected(int index)
    {
      return getSelectedIndex() == index;
    }

    /**
     * Returns the accessible role for the <code>JComboBox</code> component.
     *
     * @return {@link AccessibleRole#COMBO_BOX}.
     */
    public AccessibleRole getAccessibleRole()
    {
      return AccessibleRole.COMBO_BOX;
    }

    /**
     * Returns the accessible action associated to this accessible object.
     * AccessibleJComboBox implements its own AccessibleAction, so this
     * method returns <code>this</code>.
     *
     * @return the accessible action associated to this accessible object
     */
    public AccessibleAction getAccessibleAction()
    {
      return this;
    }

    /**
     * Returns the description of the specified action. AccessibleJComboBox
     * implements 1 action (toggle the popup menu) and thus returns
     * <code>UIManager.getString("ComboBox.togglePopupText")</code>
     *
     * @param actionIndex the index of the action for which to return the
     *        description
     *
     * @return the description of the specified action
     */
    public String getAccessibleActionDescription(int actionIndex)
    {
      return UIManager.getString("ComboBox.togglePopupText");
    }

    /**
     * Returns the number of accessible actions that can be performed by
     * this object. AccessibleJComboBox implement s one accessible action
     * (toggle the popup menu), so this method always returns <code>1</code>.
     *
     * @return the number of accessible actions that can be performed by
     *         this object
     */
    public int getAccessibleActionCount()
    {
      return 1;
    }

    /**
     * Performs the accessible action with the specified index.
     * AccessibleJComboBox has 1 accessible action
     * (<code>actionIndex == 0</code>), which is to toggle the
     * popup menu. All other action indices have no effect and return
     * <code<>false</code>.
     *
     * @param actionIndex the index of the action to perform
     *
     * @return <code>true</code> if the action has been performed,
     *         <code>false</code> otherwise
     */
    public boolean doAccessibleAction(int actionIndex)
    {
      boolean actionPerformed = false;
      if (actionIndex == 0)
        {
          setPopupVisible(! isPopupVisible());
          actionPerformed = true;
        }
      return actionPerformed;
    }

    /**
     * Returns the number of selected accessible children of this object. This
     * returns <code>1</code> if the combobox has a selected entry,
     * <code>0</code> otherwise.
     *
     * @return the number of selected accessible children of this object
     */
    public int getAccessibleSelectionCount()
    {
      Object sel = getSelectedItem();
      int count = 0;
      if (sel != null)
        count = 1;
      return count;
    }

    /**
     * Sets the current selection to the specified <code>index</code>.
     *
     * @param index the index to set as selection
     */
    public void addAccessibleSelection(int index)
    {
<<<<<<< HEAD
      // TODO: Implement this properly.
=======
      setSelectedIndex(index);
>>>>>>> f8383f28
    }

    /**
     * Removes the specified index from the current selection.
     *
     * @param index the index to remove from the selection
     */
    public void removeAccessibleSelection(int index)
    {
<<<<<<< HEAD
      // TODO: Implement this properly.
=======
      if (getSelectedIndex() == index)
        clearAccessibleSelection();
>>>>>>> f8383f28
    }

    /**
     * Clears the current selection.
     */
    public void clearAccessibleSelection()
    {
<<<<<<< HEAD
      // TODO: Implement this properly.
=======
      setSelectedIndex(-1);
>>>>>>> f8383f28
    }

    /**
     * Multiple selection is not supported by AccessibleJComboBox, so this
     * does nothing.
     */
    public void selectAllAccessibleSelection()
    {
<<<<<<< HEAD
      // TODO: Implement this properly.
=======
      // Nothing to do here.
    }
  }
  
  private class DefaultKeySelectionManager
      implements KeySelectionManager
  {

    public int selectionForKey(char aKey, ComboBoxModel aModel)
    {
      int selectedIndex = getSelectedIndex();

      // Start at currently selected item and iterate to end of list
      for (int i = selectedIndex + 1; i < aModel.getSize(); i++)
        {
          String nextItem = aModel.getElementAt(i).toString();

          if (nextItem.charAt(0) == aKey)
            return i;
        }

      // Wrap to start of list if no match yet
      for (int i = 0; i <= selectedIndex; i++)
        {
          String nextItem = aModel.getElementAt(i).toString();

          if (nextItem.charAt(0) == aKey)
            return i;
        }

      return - 1;
>>>>>>> f8383f28
    }
  }
}<|MERGE_RESOLUTION|>--- conflicted
+++ resolved
@@ -57,7 +57,6 @@
 import javax.swing.event.ListDataListener;
 import javax.swing.event.PopupMenuEvent;
 import javax.swing.event.PopupMenuListener;
-import javax.swing.event.PopupMenuEvent;
 import javax.swing.plaf.ComboBoxUI;
 import javax.swing.plaf.ComponentUI;
 import javax.swing.plaf.basic.ComboPopup;
@@ -850,11 +849,7 @@
   {
     PopupMenuListener[] listeners = getPopupMenuListeners();
     PopupMenuEvent e = new PopupMenuEvent(this);
-<<<<<<< HEAD
-    for(int i = 0; i < listeners.length; i++)
-=======
     for (int i = 0; i < listeners.length; i++)
->>>>>>> f8383f28
       listeners[i].popupMenuCanceled(e);
   }
 
@@ -868,11 +863,7 @@
   {
     PopupMenuListener[] listeners = getPopupMenuListeners();
     PopupMenuEvent e = new PopupMenuEvent(this);
-<<<<<<< HEAD
-    for(int i = 0; i < listeners.length; i++)
-=======
     for (int i = 0; i < listeners.length; i++)
->>>>>>> f8383f28
       listeners[i].popupMenuWillBecomeInvisible(e);
   }
 
@@ -886,11 +877,7 @@
   {
     PopupMenuListener[] listeners = getPopupMenuListeners();
     PopupMenuEvent e = new PopupMenuEvent(this);
-<<<<<<< HEAD
-    for(int i = 0; i < listeners.length; i++)
-=======
     for (int i = 0; i < listeners.length; i++)
->>>>>>> f8383f28
       listeners[i].popupMenuWillBecomeVisible(e);
   }
 
@@ -1051,18 +1038,6 @@
   {
     if (e.getKeyCode() == KeyEvent.VK_TAB)
       setPopupVisible(false);
-<<<<<<< HEAD
-    else if (keySelectionManager != null)
-      {
-        int i = keySelectionManager.selectionForKey(e.getKeyChar(),
-                                                    getModel());
-        if (i >= 0)
-          setSelectedIndex(i);
-        else
-          super.processKeyEvent(e);
-      }
-=======
->>>>>>> f8383f28
     else
       super.processKeyEvent(e);
   }
@@ -1458,11 +1433,7 @@
      */
     public void addAccessibleSelection(int index)
     {
-<<<<<<< HEAD
-      // TODO: Implement this properly.
-=======
       setSelectedIndex(index);
->>>>>>> f8383f28
     }
 
     /**
@@ -1472,12 +1443,8 @@
      */
     public void removeAccessibleSelection(int index)
     {
-<<<<<<< HEAD
-      // TODO: Implement this properly.
-=======
       if (getSelectedIndex() == index)
         clearAccessibleSelection();
->>>>>>> f8383f28
     }
 
     /**
@@ -1485,11 +1452,7 @@
      */
     public void clearAccessibleSelection()
     {
-<<<<<<< HEAD
-      // TODO: Implement this properly.
-=======
       setSelectedIndex(-1);
->>>>>>> f8383f28
     }
 
     /**
@@ -1498,9 +1461,6 @@
      */
     public void selectAllAccessibleSelection()
     {
-<<<<<<< HEAD
-      // TODO: Implement this properly.
-=======
       // Nothing to do here.
     }
   }
@@ -1532,7 +1492,6 @@
         }
 
       return - 1;
->>>>>>> f8383f28
     }
   }
 }
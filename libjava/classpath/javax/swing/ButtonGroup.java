/* ButtonGroup.java --
   Copyright (C) 2002, 2006, Free Software Foundation, Inc.

This file is part of GNU Classpath.

GNU Classpath is free software; you can redistribute it and/or modify
it under the terms of the GNU General Public License as published by
the Free Software Foundation; either version 2, or (at your option)
any later version.

GNU Classpath is distributed in the hope that it will be useful, but
WITHOUT ANY WARRANTY; without even the implied warranty of
MERCHANTABILITY or FITNESS FOR A PARTICULAR PURPOSE.  See the GNU
General Public License for more details.

You should have received a copy of the GNU General Public License
along with GNU Classpath; see the file COPYING.  If not, write to the
Free Software Foundation, Inc., 51 Franklin Street, Fifth Floor, Boston, MA
02110-1301 USA.

Linking this library statically or dynamically with other modules is
making a combined work based on this library.  Thus, the terms and
conditions of the GNU General Public License cover the whole
combination.

As a special exception, the copyright holders of this library give you
permission to link this library with independent modules to produce an
executable, regardless of the license terms of these independent
modules, and to copy and distribute the resulting executable under
terms of your choice, provided that you also meet, for each linked
independent module, the terms and conditions of the license of that
module.  An independent module is a module which is not derived from
or based on this library.  If you modify this library, you may extend
this exception to your version of the library, but you are not
obligated to do so.  If you do not wish to do so, delete this
exception statement from your version. */

package javax.swing;

import java.io.Serializable;
import java.util.Enumeration;
import java.util.Vector;


/**
 * Logically groups a set of buttons, so that only one of the buttons in
 * a <code>ButtonGroup</code> can be selected at the same time. If one
 * button in a <code>ButtonGroup</code> is selected, all other buttons
 * are automatically deselected.
 *
 * While <code>ButtonGroup</code> can be used for all buttons that are derived
 * from {@link AbstractButton}, it is normally only used for
 * {@link JRadioButton}s, {@link JRadioButtonMenuItem}s and
 * {@link JToggleButton}s.
 *
 * You could use it for {@link JCheckBox}es, but for the sake of usability
 * this is strongly discouraged because the common expectation of checkboxes
 * is that the user is allowed to make multiple selections.
 *
 * It makes no sense to put {@link JButton}s or {@link JMenuItem}s in
 * a <code>ButtonGroup</code> because they don't implement the
 * <code>selected</code> semantics.
 *
 * @author original author unknown
 */
public class ButtonGroup implements Serializable
{
  private static final long serialVersionUID = 4259076101881721375L;

  /** Stores references to the buttons added to this button group. */
  protected Vector buttons = new Vector();

  /** The currently selected button model. */
  ButtonModel sel;

  /**
   * Creates a new button group.
   */
  public ButtonGroup()
  {
    // Nothing to do here.
  }

  /**
   * Adds a button to this group.  If the button is in the selected state, then:
   * <ul>
   *   <li>if the group has no current selection, the new button becomes the 
   *     selected button for the group;</li>
   *   <li>if the group already has a selected button, the new button is set to
   *     "not selected".</li>
   * </ul>
   *
   * @param b the button to add (<code>null</code> is ignored).
   */
  public void add(AbstractButton b)
  {
    if (b == null)
      return;
    b.getModel().setGroup(this);
    if (b.isSelected())
<<<<<<< HEAD
      sel = b.getModel();
=======
      {
        if (sel == null)
          sel = b.getModel();
        else
          b.setSelected(false);
      }    
>>>>>>> f8383f28
    buttons.addElement(b);
  }

  /**
   * Removes the specified button from this group.  If the button is the 
   * selected button, the current selection is set to <code>null</code>.  
   * The group for the removed button's model is set to <code>null</code>.  
   *
   * @param b the button to remove (<code>null</code> is ignored).
   */
  public void remove(AbstractButton b)
  {
    if (b == null)
      return;
    b.getModel().setGroup(null);
    if (b.getModel() == sel)
      sel = null;
    buttons.removeElement(b);
  }

  /**
   * Returns the currently added buttons.
   *
   * @return <code>Enumeration</code> over all added buttons
   */
  public Enumeration getElements()
  {
    return buttons.elements();
  }

  /**
   * Returns the currently selected button model.
   *
   * @return the currently selected button model, null if none was selected
   *         yet
   */
  public ButtonModel getSelection()
  {
    return sel;
  }

  /**
   * Returns the button that has the specified model, or <code>null</code> if
   * there is no such button in the group.
   *
   * @param m  the button model.
   *
   * @return The button that has the specified model, or <code>null</code>.
   */
  AbstractButton findButton(ButtonModel m)
  {
    for (int i = 0; i < buttons.size(); i++)
      {
        AbstractButton a = (AbstractButton) buttons.get(i);
        if (a.getModel() == m)
          return a;
      }
    return null;
  }

  /**
   * Sets the currently selected button model. Only one button of a group can
   * be selected at a time.
   *
   * @param m the model to select
   * @param b true if this button is to be selected, false otherwise
   */
  public void setSelected(ButtonModel m, boolean b)
  {
    if ((sel != m || b) && (! b || sel == m))
      return;

    if (b && sel != m)
      {
        ButtonModel old = sel;
        sel = m;
        
        if (old != null)
          old.setSelected(false);
        AbstractButton button = findButton(old);
        if (button != null)
          button.repaint();
      }
    else if (!b && sel == m)
      m.setSelected(true);
  }

  /**
   * Checks if the given <code>ButtonModel</code> is selected in this button
   * group.
   *
   * @param m  the button model (<code>null</code> permitted).
   *
   * @return <code>true</code> if <code>m</code> is the selected button model
   *     in this group, and <code>false</code> otherwise.
   */
  public boolean isSelected(ButtonModel m)
  {
    return m == sel;
  }

  /**
   * Return the number of buttons in this button group.
   *
   * @return the number of buttons
   *
   * @since 1.3
   */
  public int getButtonCount()
  {
    return buttons.size();
  }
}<|MERGE_RESOLUTION|>--- conflicted
+++ resolved
@@ -98,16 +98,12 @@
       return;
     b.getModel().setGroup(this);
     if (b.isSelected())
-<<<<<<< HEAD
-      sel = b.getModel();
-=======
       {
         if (sel == null)
           sel = b.getModel();
         else
           b.setSelected(false);
       }    
->>>>>>> f8383f28
     buttons.addElement(b);
   }
 

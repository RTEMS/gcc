/* JButton.java --
   Copyright (C) 2002, 2004, 2005, 2006, Free Software Foundation, Inc.

This file is part of GNU Classpath.

GNU Classpath is free software; you can redistribute it and/or modify
it under the terms of the GNU General Public License as published by
the Free Software Foundation; either version 2, or (at your option)
any later version.

GNU Classpath is distributed in the hope that it will be useful, but
WITHOUT ANY WARRANTY; without even the implied warranty of
MERCHANTABILITY or FITNESS FOR A PARTICULAR PURPOSE.  See the GNU
General Public License for more details.

You should have received a copy of the GNU General Public License
along with GNU Classpath; see the file COPYING.  If not, write to the
Free Software Foundation, Inc., 51 Franklin Street, Fifth Floor, Boston, MA
02110-1301 USA.

Linking this library statically or dynamically with other modules is
making a combined work based on this library.  Thus, the terms and
conditions of the GNU General Public License cover the whole
combination.

As a special exception, the copyright holders of this library give you
permission to link this library with independent modules to produce an
executable, regardless of the license terms of these independent
modules, and to copy and distribute the resulting executable under
terms of your choice, provided that you also meet, for each linked
independent module, the terms and conditions of the license of that
module.  An independent module is a module which is not derived from
or based on this library.  If you modify this library, you may extend
this exception to your version of the library, but you are not
obligated to do so.  If you do not wish to do so, delete this
exception statement from your version. */

package javax.swing;

import javax.accessibility.Accessible;
import javax.accessibility.AccessibleContext;
import javax.accessibility.AccessibleRole;
import javax.swing.plaf.ButtonUI;


/**
 * A general purpose push button. <code>JButton</code>s can display a label,
 * an {@link Icon} or both.
 *
 * @author Ronald Veldema (rveldema@cs.vu.nl)
 */
public class JButton extends AbstractButton
  implements Accessible
{

  /**
   * Accessibility support for JButtons.
   */
  protected class AccessibleJButton
    extends AbstractButton.AccessibleAbstractButton
  {
    /**
     * Returns the accessible role that this component represents.
     * This is {@link AccessibleRole#PUSH_BUTTON} for <code>JButton</code>s.
     *
     * @return the accessible role that this component represents
     */
    public AccessibleRole getAccessibleRole()
    {
      return AccessibleRole.PUSH_BUTTON;
    }
  }

  private static final long serialVersionUID = -1907255238954382202L;

<<<<<<< HEAD
=======
  /**
   * Indicates if this button is capable to become the default button.
   */
  private boolean defaultCapable;

  /**
   * Creates a new button with an empty string for the button text and no
   * icon.
   */
>>>>>>> f8383f28
  public JButton()
  {
    this(null, null);
  }

  /**
   * Creates a new button from the specified action.
   * 
   * @param a  the action (<code>null</code> permitted).
   * 
   * @see AbstractButton#setAction(Action)
   */
  public JButton(Action a)
  {
    this();
    setAction(a);
  }

  /**
   * Creates a new button with the specified icon (and an empty string for
   * the button text).
   * 
   * @param icon  the icon (<code>null</code> permitted).
   */
  public JButton(Icon icon)
  {
    this(null, icon);
  }

  /**
   * Creates a new button with the specified text and no icon.
   * 
   * @param text  the button text (<code>null</code> permitted, will be
   *     substituted by an empty string).
   */
  public JButton(String text)
  {
    this(text, null);
  }

  /**
   * Creates a new button with the specified text and icon.
   * 
   * @param text  the button text (<code>null</code> permitted, will be
   *     substituted by an empty string).
   * @param icon  the icon (<code>null</code> permitted).
   */
  public JButton(String text, Icon icon)
  {
    super();
    init(text, icon);
    setModel(new DefaultButtonModel());
    defaultCapable = true;
  }

  protected void configurePropertiesFromAction(Action a)
  { 
    super.configurePropertiesFromAction(a);
  }

  /**
   * Returns the object that provides accessibility features for this
   * <code>JButton</code> component.
   *
   * @return The accessible context (an instance of {@link AccessibleJButton}).
   */
  public AccessibleContext getAccessibleContext()
  {
    if (accessibleContext == null)
      accessibleContext = new AccessibleJButton();
    return accessibleContext;
  }

  /**
   * Returns the suffix (<code>"ButtonUI"</code> in this case) used to 
   * determine the class name for a UI delegate that can provide the look and 
   * feel for a <code>JButton</code>.
   *
   * @return <code>"ButtonUI"</code>.
   */
  public String getUIClassID()
  {
    // Returns a string that specifies the name of the L&F class that renders
    // this component.  
    return "ButtonUI";
  }

  /**
   * Returns <code>true</code> if this button is the default button in
   * its <code>JRootPane</code>. The default button gets automatically
   * activated when the user presses <code>ENTER</code> (or whatever
   * key this is bound to in the current Look and Feel).
   *
   * @return <code>true</code> if this button is the default button in
   *         its <code>JRootPane</code>
   *
   * @see #isDefaultCapable()
   * @see #setDefaultCapable(boolean)
   * @see JRootPane#getDefaultButton()
   * @see JRootPane#setDefaultButton(JButton)
   */
  public boolean isDefaultButton()
  {
    // The default button is managed by the JRootPane, so the safest way
    // to determine this property is to ask the root pane of this button,
    // if it exists.
    JRootPane rp = SwingUtilities.getRootPane(this);
    boolean isDefault = false;
    if (rp != null)
      isDefault = rp.getDefaultButton() == this;
    return isDefault;
  }

  /**
   * Returns <code>true</code> if this button can act as the default button.
   * This is <code>true</code> by default.
   *
   * @return <code>true</code> if this button can act as the default button
   *
   * @see #setDefaultCapable(boolean)
   * @see #isDefaultButton()
   * @see JRootPane#getDefaultButton()
   * @see JRootPane#setDefaultButton(JButton)
   */
  public boolean isDefaultCapable()
  {
    // Returns whether or not this button is capable of being the default
    // button on the RootPane. 
    return defaultCapable;
  }

  /**
   * Returns an implementation-dependent string describing the attributes of
   * this <code>JButton</code>.
   *
   * @return A string describing the attributes of this <code>JButton</code>
   *         (never <code>null</code>).
   */
  protected String paramString()
  {
    String superParam = super.paramString();

    // 41 is the maximum number of chars which may be needed.
    StringBuffer sb = new StringBuffer(41);
    sb.append(",defaultButton=").append(isDefaultButton());
    sb.append(",defaultCapable=").append(defaultCapable);

    return superParam + sb.toString();
  }

  /**
   * Overrides JComponent.removeNotify to check if this button is currently
   * set as the default button on the RootPane, and if so, sets the RootPane's
   * default button to null to ensure the RootPane doesn't hold onto an invalid
   * button reference.
   */
  public void removeNotify()
  {
    JRootPane root = SwingUtilities.getRootPane(this);
    if (root != null && root.getDefaultButton() == this)
      root.setDefaultButton(null);
    super.removeNotify();
  }

  /**
   * Sets the <code>defaultCapable</code> property which indicates if
   * this button may become the default button in its <code>JRootPane</code>.
   *
   * @param defaultCapable <code>true</code> if this button can become the
   *        default button in its JRootPane, <code>false</code> otherwise
   *
   * @see #setDefaultCapable(boolean)
   * @see #isDefaultButton()
   * @see JRootPane#getDefaultButton()
   * @see JRootPane#setDefaultButton(JButton)
   */
  public void setDefaultCapable(boolean defaultCapable)
  {
    this.defaultCapable = defaultCapable;
  }

  /**
   * Sets this button's UI delegate to the default (obtained from the
   * {@link UIManager}) for the current look and feel.
   */
  public void updateUI()
  {
    setUI((ButtonUI) UIManager.getUI(this));
  }
}<|MERGE_RESOLUTION|>--- conflicted
+++ resolved
@@ -73,8 +73,6 @@
 
   private static final long serialVersionUID = -1907255238954382202L;
 
-<<<<<<< HEAD
-=======
   /**
    * Indicates if this button is capable to become the default button.
    */
@@ -84,7 +82,6 @@
    * Creates a new button with an empty string for the button text and no
    * icon.
    */
->>>>>>> f8383f28
   public JButton()
   {
     this(null, null);

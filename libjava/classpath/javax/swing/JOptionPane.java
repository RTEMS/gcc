--- conflicted
+++ resolved
@@ -1,9 +1,5 @@
 /* JOptionPane.java
-<<<<<<< HEAD
-   Copyright (C) 2004, 2005 Free Software Foundation, Inc.
-=======
    Copyright (C) 2004, 2005, 2006, Free Software Foundation, Inc.
->>>>>>> f8383f28
 
 This file is part of GNU Classpath.
 
@@ -45,11 +41,8 @@
 import java.awt.AWTEvent;
 import java.awt.ActiveEvent;
 import java.awt.Component;
-<<<<<<< HEAD
-=======
 import java.awt.Container;
 import java.awt.EventQueue;
->>>>>>> f8383f28
 import java.awt.Frame;
 import java.awt.MenuComponent;
 import java.awt.Toolkit;
@@ -75,8 +68,6 @@
    * Provides the accessibility features for the <code>JOptionPane</code>
    * component.
    */
-  // FIXME: This inner class is a complete stub and needs to be implemented
-  // properly.
   protected class AccessibleJOptionPane extends JComponent.AccessibleJComponent
   {
     private static final long serialVersionUID = 686071432213084821L;
@@ -389,12 +380,8 @@
     dialog.setResizable(false);
     dialog.pack();
     dialog.setLocationRelativeTo(parentComponent);
-<<<<<<< HEAD
-    
-=======
 
     addPropertyChangeListener(new ValuePropertyHandler(dialog));
->>>>>>> f8383f28
     return dialog;
   }
 
@@ -1587,34 +1574,6 @@
    */
   private static void startModal(JInternalFrame f)
   {
-<<<<<<< HEAD
-    synchronized (f)
-    {
-      final JInternalFrame tmp = f;
-      tmp.toFront();
-
-      f.addInternalFrameListener(new InternalFrameAdapter()
-                                 {
-                                   public void internalFrameClosed(InternalFrameEvent e)
-                                   {
-                                     synchronized (tmp)
-                                     {
-                                       tmp.removeInternalFrameListener(this);
-                                       tmp.notifyAll();
-                                     }
-                                   }
-                                 });
-      try
-        {
-          while (! f.isClosed())
-            f.wait();
-        }
-      catch (InterruptedException ignored)
-        {
-          // Ignore this Exception.
-        }
-    }
-=======
     // We need to add an additional glasspane-like component directly
     // below the frame, which intercepts all mouse events that are not
     // directed at the frame itself.
@@ -1674,6 +1633,5 @@
         if (parent != null)
           parent.remove(f);
       }
->>>>>>> f8383f28
   }
 }
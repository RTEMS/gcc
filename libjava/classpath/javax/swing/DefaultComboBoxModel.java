--- conflicted
+++ resolved
@@ -1,9 +1,5 @@
 /* DefaultComboBoxModel.java --
-<<<<<<< HEAD
-   Copyright (C) 2002, 2004, 2005 Free Software Foundation, Inc.
-=======
    Copyright (C) 2002, 2004, 2005, 2006, Free Software Foundation, Inc.
->>>>>>> f8383f28
 
 This file is part of GNU Classpath.
 
@@ -111,38 +107,24 @@
   public DefaultComboBoxModel(Vector vector)
   {
     this.list = vector;
-<<<<<<< HEAD
-    if (vector.size() > 0)
-=======
     if (getSize() > 0)
->>>>>>> f8383f28
       selectedItem = vector.get(0);
   }
 
   /**
    * Adds an element to the model's item list and sends a {@link ListDataEvent}
    * to all registered listeners.  If the new element is the first item added
-<<<<<<< HEAD
-   * to the list, it is set as the selected item.
-=======
    * to the list, and the selected item is <code>null</code>, the new element 
    * is set as the selected item.
->>>>>>> f8383f28
    *
    * @param object item to add to the model's item list.
    */
   public void addElement(Object object)
   {
-<<<<<<< HEAD
-    list.add(object);
-    fireIntervalAdded(this, list.size() - 1, list.size() - 1);
-    if (list.size() == 1)
-=======
     list.addElement(object);
     int index = list.size() - 1;
     fireIntervalAdded(this, index, index);
     if (list.size() == 1 && selectedItem == null)
->>>>>>> f8383f28
       setSelectedItem(object);
   }
 
@@ -161,16 +143,6 @@
   public void removeElementAt(int index)
   {
     int selected = getIndexOf(selectedItem);
-<<<<<<< HEAD
-    list.remove(index);
-    if (selected == index) // choose a new selected item
-      {
-        if (selected > 0)
-          selectedItem = getElementAt(selected - 1);
-        else 
-          selectedItem = getElementAt(selected);
-      }
-=======
     if (selected == index) // choose a new selected item
       {
         if (selected > 0)
@@ -179,7 +151,6 @@
           setSelectedItem(getElementAt(selected + 1));
       }
     list.removeElementAt(index);
->>>>>>> f8383f28
     fireIntervalRemoved(this, index, index);
   }
 
